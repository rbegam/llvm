//===--- Triple.cpp - Target triple helper class --------------------------===//
//
// Part of the LLVM Project, under the Apache License v2.0 with LLVM Exceptions.
// See https://llvm.org/LICENSE.txt for license information.
// SPDX-License-Identifier: Apache-2.0 WITH LLVM-exception
//
//===----------------------------------------------------------------------===//

#include "llvm/ADT/Triple.h"
#include "llvm/ADT/STLExtras.h"
#include "llvm/ADT/SmallString.h"
#include "llvm/ADT/StringSwitch.h"
#include "llvm/Support/ErrorHandling.h"
#include "llvm/Support/Host.h"
#include "llvm/Support/TargetParser.h"
#include <cstring>
using namespace llvm;

StringRef Triple::getArchTypeName(ArchType Kind) {
  switch (Kind) {
  case UnknownArch:    return "unknown";

  case aarch64:        return "aarch64";
  case aarch64_be:     return "aarch64_be";
  case aarch64_32:     return "aarch64_32";
  case arm:            return "arm";
  case armeb:          return "armeb";
  case arc:            return "arc";
  case avr:            return "avr";
  case bpfel:          return "bpfel";
  case bpfeb:          return "bpfeb";
#if INTEL_CUSTOMIZATION
#if INTEL_FEATURE_CSA
  case csa:            return "csa";
#endif  // INTEL_FEATURE_CSA
#endif  // INTEL_CUSTOMIZATION
  case hexagon:        return "hexagon";
  case mips:           return "mips";
  case mipsel:         return "mipsel";
  case mips64:         return "mips64";
  case mips64el:       return "mips64el";
  case msp430:         return "msp430";
  case ppc64:          return "powerpc64";
  case ppc64le:        return "powerpc64le";
  case ppc:            return "powerpc";
  case r600:           return "r600";
  case amdgcn:         return "amdgcn";
  case riscv32:        return "riscv32";
  case riscv64:        return "riscv64";
  case sparc:          return "sparc";
  case sparcv9:        return "sparcv9";
  case sparcel:        return "sparcel";
  case systemz:        return "s390x";
  case tce:            return "tce";
  case tcele:          return "tcele";
  case thumb:          return "thumb";
  case thumbeb:        return "thumbeb";
  case x86:            return "i386";
  case x86_64:         return "x86_64";
#if INTEL_CUSTOMIZATION
#if INTEL_FEATURE_ICECODE
  case x86_icecode:    return "x86_icecode";
#endif  // INTEL_FEATURE_ICECODE
#endif  // INTEL_CUSTOMIZATION
  case xcore:          return "xcore";
  case nvptx:          return "nvptx";
  case nvptx64:        return "nvptx64";
  case le32:           return "le32";
  case le64:           return "le64";
  case amdil:          return "amdil";
  case amdil64:        return "amdil64";
  case hsail:          return "hsail";
  case hsail64:        return "hsail64";
  case spir:           return "spir";
  case spir64:         return "spir64";
  case kalimba:        return "kalimba";
  case lanai:          return "lanai";
  case shave:          return "shave";
  case wasm32:         return "wasm32";
  case wasm64:         return "wasm64";
  case renderscript32: return "renderscript32";
  case renderscript64: return "renderscript64";
  }

  llvm_unreachable("Invalid ArchType!");
}

StringRef Triple::getArchTypePrefix(ArchType Kind) {
  switch (Kind) {
  default:
    return StringRef();

  case aarch64:
  case aarch64_be:
  case aarch64_32:  return "aarch64";

  case arc:         return "arc";

  case arm:
  case armeb:
  case thumb:
  case thumbeb:     return "arm";

  case avr:         return "avr";

  case ppc64:
  case ppc64le:
  case ppc:         return "ppc";

  case mips:
  case mipsel:
  case mips64:
  case mips64el:    return "mips";

  case hexagon:     return "hexagon";

  case amdgcn:      return "amdgcn";
  case r600:        return "r600";

  case bpfel:
  case bpfeb:       return "bpf";

  case sparcv9:
  case sparcel:
  case sparc:       return "sparc";

  case systemz:     return "s390";

#if INTEL_CUSTOMIZATION
#if INTEL_FEATURE_CSA
  case csa:         return "csa";
#endif  // INTEL_FEATURE_CSA
#endif  // INTEL_CUSTOMIZATION

  case x86:
#if INTEL_CUSTOMIZATION
#if INTEL_FEATURE_ICECODE
  case x86_icecode:
#endif  // INTEL_FEATURE_ICECODE
#endif  // INTEL_CUSTOMIZATION
  case x86_64:      return "x86";

  case xcore:       return "xcore";

  // NVPTX intrinsics are namespaced under nvvm.
  case nvptx:       return "nvvm";
  case nvptx64:     return "nvvm";

  case le32:        return "le32";
  case le64:        return "le64";

  case amdil:
  case amdil64:     return "amdil";

  case hsail:
  case hsail64:     return "hsail";

  case spir:
  case spir64:      return "spir";
  case kalimba:     return "kalimba";
  case lanai:       return "lanai";
  case shave:       return "shave";
  case wasm32:
  case wasm64:      return "wasm";

  case riscv32:
  case riscv64:     return "riscv";
  }
}

StringRef Triple::getVendorTypeName(VendorType Kind) {
  switch (Kind) {
  case UnknownVendor: return "unknown";

  case Apple: return "apple";
  case PC: return "pc";
  case SCEI: return "scei";
  case BGP: return "bgp";
  case BGQ: return "bgq";
  case Freescale: return "fsl";
  case IBM: return "ibm";
  case ImaginationTechnologies: return "img";
  case MipsTechnologies: return "mti";
  case NVIDIA: return "nvidia";
  case CSR: return "csr";
  case Myriad: return "myriad";
  case AMD: return "amd";
  case Mesa: return "mesa";
  case SUSE: return "suse";
  case OpenEmbedded: return "oe";
  }

  llvm_unreachable("Invalid VendorType!");
}

StringRef Triple::getOSTypeName(OSType Kind) {
  switch (Kind) {
  case UnknownOS: return "unknown";

  case Ananas: return "ananas";
  case CloudABI: return "cloudabi";
  case Darwin: return "darwin";
  case DragonFly: return "dragonfly";
  case FreeBSD: return "freebsd";
  case Fuchsia: return "fuchsia";
  case IOS: return "ios";
  case KFreeBSD: return "kfreebsd";
  case Linux: return "linux";
  case Lv2: return "lv2";
  case MacOSX: return "macosx";
  case NetBSD: return "netbsd";
  case OpenBSD: return "openbsd";
  case Solaris: return "solaris";
  case Win32: return "windows";
  case Haiku: return "haiku";
  case Minix: return "minix";
  case RTEMS: return "rtems";
  case NaCl: return "nacl";
  case CNK: return "cnk";
  case AIX: return "aix";
  case CUDA: return "cuda";
  case NVCL: return "nvcl";
  case AMDHSA: return "amdhsa";
  case PS4: return "ps4";
  case ELFIAMCU: return "elfiamcu";
  case TvOS: return "tvos";
  case WatchOS: return "watchos";
  case Mesa3D: return "mesa3d";
  case Contiki: return "contiki";
  case AMDPAL: return "amdpal";
  case HermitCore: return "hermit";
  case Hurd: return "hurd";
  case WASI: return "wasi";
  case Emscripten: return "emscripten";
  }

  llvm_unreachable("Invalid OSType");
}

StringRef Triple::getEnvironmentTypeName(EnvironmentType Kind) {
  switch (Kind) {
  case UnknownEnvironment: return "unknown";
  case GNU: return "gnu";
  case GNUABIN32: return "gnuabin32";
  case GNUABI64: return "gnuabi64";
  case GNUEABIHF: return "gnueabihf";
  case GNUEABI: return "gnueabi";
  case GNUX32: return "gnux32";
  case CODE16: return "code16";
  case EABI: return "eabi";
  case EABIHF: return "eabihf";
  case ELFv1: return "elfv1";
  case ELFv2: return "elfv2";
  case Android: return "android";
  case Musl: return "musl";
  case MuslEABI: return "musleabi";
  case MuslEABIHF: return "musleabihf";
  case MSVC: return "msvc";
  case Itanium: return "itanium";
  case Cygnus: return "cygnus";
  case CoreCLR: return "coreclr";
#if INTEL_CUSTOMIZATION
  case IntelFPGA: return "intelfpga";
  case IntelEyeQ: return "inteleyeq";
#endif // INTEL_CUSTOMIZATION
  case Simulator: return "simulator";
<<<<<<< HEAD
  case SYCLDevice: return "sycldevice";
=======
  case MacABI: return "macabi";
>>>>>>> 65841093
  }

  llvm_unreachable("Invalid EnvironmentType!");
}

static Triple::ArchType parseBPFArch(StringRef ArchName) {
  if (ArchName.equals("bpf")) {
    if (sys::IsLittleEndianHost)
      return Triple::bpfel;
    else
      return Triple::bpfeb;
  } else if (ArchName.equals("bpf_be") || ArchName.equals("bpfeb")) {
    return Triple::bpfeb;
  } else if (ArchName.equals("bpf_le") || ArchName.equals("bpfel")) {
    return Triple::bpfel;
  } else {
    return Triple::UnknownArch;
  }
}

Triple::ArchType Triple::getArchTypeForLLVMName(StringRef Name) {
  Triple::ArchType BPFArch(parseBPFArch(Name));
  return StringSwitch<Triple::ArchType>(Name)
    .Case("aarch64", aarch64)
    .Case("aarch64_be", aarch64_be)
    .Case("aarch64_32", aarch64_32)
    .Case("arc", arc)
    .Case("arm64", aarch64) // "arm64" is an alias for "aarch64"
    .Case("arm64_32", aarch64_32)
    .Case("arm", arm)
    .Case("armeb", armeb)
    .Case("avr", avr)
    .StartsWith("bpf", BPFArch)
    .Case("mips", mips)
    .Case("mipsel", mipsel)
    .Case("mips64", mips64)
    .Case("mips64el", mips64el)
    .Case("msp430", msp430)
    .Case("ppc64", ppc64)
    .Case("ppc32", ppc)
    .Case("ppc", ppc)
    .Case("ppc64le", ppc64le)
    .Case("r600", r600)
    .Case("amdgcn", amdgcn)
    .Case("riscv32", riscv32)
    .Case("riscv64", riscv64)
    .Case("hexagon", hexagon)
    .Case("sparc", sparc)
    .Case("sparcel", sparcel)
    .Case("sparcv9", sparcv9)
    .Case("systemz", systemz)
    .Case("tce", tce)
    .Case("tcele", tcele)
    .Case("thumb", thumb)
    .Case("thumbeb", thumbeb)
#if INTEL_CUSTOMIZATION
#if INTEL_FEATURE_CSA
    .Case("csa", csa)
#endif  // INTEL_FEATURE_CSA
#endif  // INTEL_CUSTOMIZATION
    .Case("x86", x86)
    .Case("x86-64", x86_64)
#if INTEL_CUSTOMIZATION
#if INTEL_FEATURE_ICECODE
    .Case("x86-icecode", x86_icecode)
#endif  // INTEL_FEATURE_ICECODE
#endif  // INTEL_CUSTOMIZATION
    .Case("xcore", xcore)
    .Case("nvptx", nvptx)
    .Case("nvptx64", nvptx64)
    .Case("le32", le32)
    .Case("le64", le64)
    .Case("amdil", amdil)
    .Case("amdil64", amdil64)
    .Case("hsail", hsail)
    .Case("hsail64", hsail64)
    .Case("spir", spir)
    .Case("spir64", spir64)
    .Case("kalimba", kalimba)
    .Case("lanai", lanai)
    .Case("shave", shave)
    .Case("wasm32", wasm32)
    .Case("wasm64", wasm64)
    .Case("renderscript32", renderscript32)
    .Case("renderscript64", renderscript64)
    .Default(UnknownArch);
}

static Triple::ArchType parseARMArch(StringRef ArchName) {
  ARM::ISAKind ISA = ARM::parseArchISA(ArchName);
  ARM::EndianKind ENDIAN = ARM::parseArchEndian(ArchName);

  Triple::ArchType arch = Triple::UnknownArch;
  switch (ENDIAN) {
  case ARM::EndianKind::LITTLE: {
    switch (ISA) {
    case ARM::ISAKind::ARM:
      arch = Triple::arm;
      break;
    case ARM::ISAKind::THUMB:
      arch = Triple::thumb;
      break;
    case ARM::ISAKind::AARCH64:
      arch = Triple::aarch64;
      break;
    case ARM::ISAKind::INVALID:
      break;
    }
    break;
  }
  case ARM::EndianKind::BIG: {
    switch (ISA) {
    case ARM::ISAKind::ARM:
      arch = Triple::armeb;
      break;
    case ARM::ISAKind::THUMB:
      arch = Triple::thumbeb;
      break;
    case ARM::ISAKind::AARCH64:
      arch = Triple::aarch64_be;
      break;
    case ARM::ISAKind::INVALID:
      break;
    }
    break;
  }
  case ARM::EndianKind::INVALID: {
    break;
  }
  }

  ArchName = ARM::getCanonicalArchName(ArchName);
  if (ArchName.empty())
    return Triple::UnknownArch;

  // Thumb only exists in v4+
  if (ISA == ARM::ISAKind::THUMB &&
      (ArchName.startswith("v2") || ArchName.startswith("v3")))
    return Triple::UnknownArch;

  // Thumb only for v6m
  ARM::ProfileKind Profile = ARM::parseArchProfile(ArchName);
  unsigned Version = ARM::parseArchVersion(ArchName);
  if (Profile == ARM::ProfileKind::M && Version == 6) {
    if (ENDIAN == ARM::EndianKind::BIG)
      return Triple::thumbeb;
    else
      return Triple::thumb;
  }

  return arch;
}

static Triple::ArchType parseArch(StringRef ArchName) {
  auto AT = StringSwitch<Triple::ArchType>(ArchName)
    .Cases("i386", "i486", "i586", "i686", Triple::x86)
    // FIXME: Do we need to support these?
    .Cases("i786", "i886", "i986", Triple::x86)
    .Cases("amd64", "x86_64", "x86_64h", Triple::x86_64)
#if INTEL_CUSTOMIZATION
#if INTEL_FEATURE_CSA
    .Case("csa", Triple::csa)
#endif  // INTEL_FEATURE_CSA
#if INTEL_FEATURE_ICECODE
    .Case("x86_icecode", Triple::x86_icecode)
#endif // INTEL_FEATURE_ICECODE
#endif  // INTEL_CUSTOMIZATION
    .Cases("powerpc", "ppc", "ppc32", Triple::ppc)
    .Cases("powerpc64", "ppu", "ppc64", Triple::ppc64)
    .Cases("powerpc64le", "ppc64le", Triple::ppc64le)
    .Case("xscale", Triple::arm)
    .Case("xscaleeb", Triple::armeb)
    .Case("aarch64", Triple::aarch64)
    .Case("aarch64_be", Triple::aarch64_be)
    .Case("aarch64_32", Triple::aarch64_32)
    .Case("arc", Triple::arc)
    .Case("arm64", Triple::aarch64)
    .Case("arm64_32", Triple::aarch64_32)
    .Case("arm", Triple::arm)
    .Case("armeb", Triple::armeb)
    .Case("thumb", Triple::thumb)
    .Case("thumbeb", Triple::thumbeb)
    .Case("avr", Triple::avr)
    .Case("msp430", Triple::msp430)
    .Cases("mips", "mipseb", "mipsallegrex", "mipsisa32r6",
           "mipsr6", Triple::mips)
    .Cases("mipsel", "mipsallegrexel", "mipsisa32r6el", "mipsr6el",
           Triple::mipsel)
    .Cases("mips64", "mips64eb", "mipsn32", "mipsisa64r6",
           "mips64r6", "mipsn32r6", Triple::mips64)
    .Cases("mips64el", "mipsn32el", "mipsisa64r6el", "mips64r6el",
           "mipsn32r6el", Triple::mips64el)
    .Case("r600", Triple::r600)
    .Case("amdgcn", Triple::amdgcn)
    .Case("riscv32", Triple::riscv32)
    .Case("riscv64", Triple::riscv64)
    .Case("hexagon", Triple::hexagon)
    .Cases("s390x", "systemz", Triple::systemz)
    .Case("sparc", Triple::sparc)
    .Case("sparcel", Triple::sparcel)
    .Cases("sparcv9", "sparc64", Triple::sparcv9)
    .Case("tce", Triple::tce)
    .Case("tcele", Triple::tcele)
    .Case("xcore", Triple::xcore)
    .Case("nvptx", Triple::nvptx)
    .Case("nvptx64", Triple::nvptx64)
    .Case("le32", Triple::le32)
    .Case("le64", Triple::le64)
    .Case("amdil", Triple::amdil)
    .Case("amdil64", Triple::amdil64)
    .Case("hsail", Triple::hsail)
    .Case("hsail64", Triple::hsail64)
    .Case("spir", Triple::spir)
    .Case("spir64", Triple::spir64)
    .StartsWith("kalimba", Triple::kalimba)
    .Case("lanai", Triple::lanai)
    .Case("shave", Triple::shave)
    .Case("wasm32", Triple::wasm32)
    .Case("wasm64", Triple::wasm64)
    .Case("renderscript32", Triple::renderscript32)
    .Case("renderscript64", Triple::renderscript64)
    .Default(Triple::UnknownArch);

  // Some architectures require special parsing logic just to compute the
  // ArchType result.
  if (AT == Triple::UnknownArch) {
    if (ArchName.startswith("arm") || ArchName.startswith("thumb") ||
        ArchName.startswith("aarch64"))
      return parseARMArch(ArchName);
    if (ArchName.startswith("bpf"))
      return parseBPFArch(ArchName);
  }

  return AT;
}

static Triple::VendorType parseVendor(StringRef VendorName) {
  return StringSwitch<Triple::VendorType>(VendorName)
    .Case("apple", Triple::Apple)
    .Case("pc", Triple::PC)
    .Case("scei", Triple::SCEI)
    .Case("bgp", Triple::BGP)
    .Case("bgq", Triple::BGQ)
    .Case("fsl", Triple::Freescale)
    .Case("ibm", Triple::IBM)
    .Case("img", Triple::ImaginationTechnologies)
    .Case("mti", Triple::MipsTechnologies)
    .Case("nvidia", Triple::NVIDIA)
    .Case("csr", Triple::CSR)
    .Case("myriad", Triple::Myriad)
    .Case("amd", Triple::AMD)
    .Case("mesa", Triple::Mesa)
    .Case("suse", Triple::SUSE)
    .Case("oe", Triple::OpenEmbedded)
    .Default(Triple::UnknownVendor);
}

static Triple::OSType parseOS(StringRef OSName) {
  return StringSwitch<Triple::OSType>(OSName)
    .StartsWith("ananas", Triple::Ananas)
    .StartsWith("cloudabi", Triple::CloudABI)
    .StartsWith("darwin", Triple::Darwin)
    .StartsWith("dragonfly", Triple::DragonFly)
    .StartsWith("freebsd", Triple::FreeBSD)
    .StartsWith("fuchsia", Triple::Fuchsia)
    .StartsWith("ios", Triple::IOS)
    .StartsWith("kfreebsd", Triple::KFreeBSD)
    .StartsWith("linux", Triple::Linux)
    .StartsWith("lv2", Triple::Lv2)
    .StartsWith("macos", Triple::MacOSX)
    .StartsWith("netbsd", Triple::NetBSD)
    .StartsWith("openbsd", Triple::OpenBSD)
    .StartsWith("solaris", Triple::Solaris)
    .StartsWith("win32", Triple::Win32)
    .StartsWith("windows", Triple::Win32)
    .StartsWith("haiku", Triple::Haiku)
    .StartsWith("minix", Triple::Minix)
    .StartsWith("rtems", Triple::RTEMS)
    .StartsWith("nacl", Triple::NaCl)
    .StartsWith("cnk", Triple::CNK)
    .StartsWith("aix", Triple::AIX)
    .StartsWith("cuda", Triple::CUDA)
    .StartsWith("nvcl", Triple::NVCL)
    .StartsWith("amdhsa", Triple::AMDHSA)
    .StartsWith("ps4", Triple::PS4)
    .StartsWith("elfiamcu", Triple::ELFIAMCU)
    .StartsWith("tvos", Triple::TvOS)
    .StartsWith("watchos", Triple::WatchOS)
    .StartsWith("mesa3d", Triple::Mesa3D)
    .StartsWith("contiki", Triple::Contiki)
    .StartsWith("amdpal", Triple::AMDPAL)
    .StartsWith("hermit", Triple::HermitCore)
    .StartsWith("hurd", Triple::Hurd)
    .StartsWith("wasi", Triple::WASI)
    .StartsWith("emscripten", Triple::Emscripten)
    .Default(Triple::UnknownOS);
}

static Triple::EnvironmentType parseEnvironment(StringRef EnvironmentName) {
  return StringSwitch<Triple::EnvironmentType>(EnvironmentName)
    .StartsWith("eabihf", Triple::EABIHF)
    .StartsWith("eabi", Triple::EABI)
    .StartsWith("elfv1", Triple::ELFv1)
    .StartsWith("elfv2", Triple::ELFv2)
    .StartsWith("gnuabin32", Triple::GNUABIN32)
    .StartsWith("gnuabi64", Triple::GNUABI64)
    .StartsWith("gnueabihf", Triple::GNUEABIHF)
    .StartsWith("gnueabi", Triple::GNUEABI)
    .StartsWith("gnux32", Triple::GNUX32)
    .StartsWith("code16", Triple::CODE16)
    .StartsWith("gnu", Triple::GNU)
    .StartsWith("android", Triple::Android)
    .StartsWith("musleabihf", Triple::MuslEABIHF)
    .StartsWith("musleabi", Triple::MuslEABI)
    .StartsWith("musl", Triple::Musl)
    .StartsWith("msvc", Triple::MSVC)
    .StartsWith("itanium", Triple::Itanium)
    .StartsWith("cygnus", Triple::Cygnus)
    .StartsWith("coreclr", Triple::CoreCLR)
#if INTEL_CUSTOMIZATION
    .StartsWith("intelfpga", Triple::IntelFPGA)
    .StartsWith("inteleyeq", Triple::IntelEyeQ)
#endif // INTEL_CUSTOMIZATION
    .StartsWith("simulator", Triple::Simulator)
<<<<<<< HEAD
    .StartsWith("sycldevice", Triple::SYCLDevice)
=======
    .StartsWith("macabi", Triple::MacABI)
>>>>>>> 65841093
    .Default(Triple::UnknownEnvironment);
}

static Triple::ObjectFormatType parseFormat(StringRef EnvironmentName) {
  return StringSwitch<Triple::ObjectFormatType>(EnvironmentName)
    // "xcoff" must come before "coff" because of the order-dependendent
    // pattern matching.
    .EndsWith("xcoff", Triple::XCOFF)
    .EndsWith("coff", Triple::COFF)
    .EndsWith("elf", Triple::ELF)
    .EndsWith("macho", Triple::MachO)
    .EndsWith("wasm", Triple::Wasm)
    .Default(Triple::UnknownObjectFormat);
}

static Triple::SubArchType parseSubArch(StringRef SubArchName) {
  if (SubArchName.startswith("mips") &&
      (SubArchName.endswith("r6el") || SubArchName.endswith("r6")))
    return Triple::MipsSubArch_r6;

  StringRef ARMSubArch = ARM::getCanonicalArchName(SubArchName);

  // For now, this is the small part. Early return.
  if (ARMSubArch.empty())
    return StringSwitch<Triple::SubArchType>(SubArchName)
      .EndsWith("kalimba3", Triple::KalimbaSubArch_v3)
      .EndsWith("kalimba4", Triple::KalimbaSubArch_v4)
      .EndsWith("kalimba5", Triple::KalimbaSubArch_v5)
      .Default(Triple::NoSubArch);

  // ARM sub arch.
  switch(ARM::parseArch(ARMSubArch)) {
  case ARM::ArchKind::ARMV4:
    return Triple::NoSubArch;
  case ARM::ArchKind::ARMV4T:
    return Triple::ARMSubArch_v4t;
  case ARM::ArchKind::ARMV5T:
    return Triple::ARMSubArch_v5;
  case ARM::ArchKind::ARMV5TE:
  case ARM::ArchKind::IWMMXT:
  case ARM::ArchKind::IWMMXT2:
  case ARM::ArchKind::XSCALE:
  case ARM::ArchKind::ARMV5TEJ:
    return Triple::ARMSubArch_v5te;
  case ARM::ArchKind::ARMV6:
    return Triple::ARMSubArch_v6;
  case ARM::ArchKind::ARMV6K:
  case ARM::ArchKind::ARMV6KZ:
    return Triple::ARMSubArch_v6k;
  case ARM::ArchKind::ARMV6T2:
    return Triple::ARMSubArch_v6t2;
  case ARM::ArchKind::ARMV6M:
    return Triple::ARMSubArch_v6m;
  case ARM::ArchKind::ARMV7A:
  case ARM::ArchKind::ARMV7R:
    return Triple::ARMSubArch_v7;
  case ARM::ArchKind::ARMV7VE:
    return Triple::ARMSubArch_v7ve;
  case ARM::ArchKind::ARMV7K:
    return Triple::ARMSubArch_v7k;
  case ARM::ArchKind::ARMV7M:
    return Triple::ARMSubArch_v7m;
  case ARM::ArchKind::ARMV7S:
    return Triple::ARMSubArch_v7s;
  case ARM::ArchKind::ARMV7EM:
    return Triple::ARMSubArch_v7em;
  case ARM::ArchKind::ARMV8A:
    return Triple::ARMSubArch_v8;
  case ARM::ArchKind::ARMV8_1A:
    return Triple::ARMSubArch_v8_1a;
  case ARM::ArchKind::ARMV8_2A:
    return Triple::ARMSubArch_v8_2a;
  case ARM::ArchKind::ARMV8_3A:
    return Triple::ARMSubArch_v8_3a;
  case ARM::ArchKind::ARMV8_4A:
    return Triple::ARMSubArch_v8_4a;
  case ARM::ArchKind::ARMV8_5A:
    return Triple::ARMSubArch_v8_5a;
  case ARM::ArchKind::ARMV8R:
    return Triple::ARMSubArch_v8r;
  case ARM::ArchKind::ARMV8MBaseline:
    return Triple::ARMSubArch_v8m_baseline;
  case ARM::ArchKind::ARMV8MMainline:
    return Triple::ARMSubArch_v8m_mainline;
  case ARM::ArchKind::ARMV8_1MMainline:
    return Triple::ARMSubArch_v8_1m_mainline;
  default:
    return Triple::NoSubArch;
  }
}

static StringRef getObjectFormatTypeName(Triple::ObjectFormatType Kind) {
  switch (Kind) {
  case Triple::UnknownObjectFormat: return "";
  case Triple::COFF: return "coff";
  case Triple::ELF: return "elf";
  case Triple::MachO: return "macho";
  case Triple::Wasm: return "wasm";
  case Triple::XCOFF: return "xcoff";
  }
  llvm_unreachable("unknown object format type");
}

static Triple::ObjectFormatType getDefaultFormat(const Triple &T) {
  switch (T.getArch()) {
  case Triple::UnknownArch:
  case Triple::aarch64:
  case Triple::aarch64_32:
  case Triple::arm:
  case Triple::thumb:
  case Triple::x86:
  case Triple::x86_64:
    if (T.isOSDarwin())
      return Triple::MachO;
    else if (T.isOSWindows())
      return Triple::COFF;
    return Triple::ELF;

  case Triple::aarch64_be:
  case Triple::arc:
  case Triple::amdgcn:
  case Triple::amdil:
  case Triple::amdil64:
  case Triple::armeb:
  case Triple::avr:
  case Triple::bpfeb:
  case Triple::bpfel:
  case Triple::hexagon:
  case Triple::lanai:
  case Triple::hsail:
  case Triple::hsail64:
  case Triple::kalimba:
  case Triple::le32:
  case Triple::le64:
  case Triple::mips:
  case Triple::mips64:
  case Triple::mips64el:
  case Triple::mipsel:
  case Triple::msp430:
  case Triple::nvptx:
  case Triple::nvptx64:
  case Triple::ppc64le:
  case Triple::r600:
  case Triple::renderscript32:
  case Triple::renderscript64:
  case Triple::riscv32:
  case Triple::riscv64:
  case Triple::shave:
  case Triple::sparc:
  case Triple::sparcel:
  case Triple::sparcv9:
  case Triple::spir:
  case Triple::spir64:
  case Triple::systemz:
  case Triple::tce:
  case Triple::tcele:
  case Triple::thumbeb:
  case Triple::xcore:
#if INTEL_CUSTOMIZATION
#if INTEL_FEATURE_CSA
  case Triple::csa:
#endif  // INTEL_FEATURE_CSA
#if INTEL_FEATURE_ICECODE
  case Triple::x86_icecode:
#endif // INTEL_FEATURE_ICECODE
#endif  // INTEL_CUSTOMIZATION
    return Triple::ELF;

  case Triple::ppc:
  case Triple::ppc64:
    if (T.isOSDarwin())
      return Triple::MachO;
    else if (T.isOSAIX())
      return Triple::XCOFF;
    return Triple::ELF;

  case Triple::wasm32:
  case Triple::wasm64:
    return Triple::Wasm;
  }
  llvm_unreachable("unknown architecture");
}

/// Construct a triple from the string representation provided.
///
/// This stores the string representation and parses the various pieces into
/// enum members.
Triple::Triple(const Twine &Str)
    : Data(Str.str()), Arch(UnknownArch), SubArch(NoSubArch),
      Vendor(UnknownVendor), OS(UnknownOS), Environment(UnknownEnvironment),
      ObjectFormat(UnknownObjectFormat) {
  // Do minimal parsing by hand here.
  SmallVector<StringRef, 4> Components;
  StringRef(Data).split(Components, '-', /*MaxSplit*/ 3);
  if (Components.size() > 0) {
    Arch = parseArch(Components[0]);
    SubArch = parseSubArch(Components[0]);
    if (Components.size() > 1) {
      Vendor = parseVendor(Components[1]);
      if (Components.size() > 2) {
        OS = parseOS(Components[2]);
        if (Components.size() > 3) {
          Environment = parseEnvironment(Components[3]);
          ObjectFormat = parseFormat(Components[3]);
        }
      }
    } else {
      Environment =
          StringSwitch<Triple::EnvironmentType>(Components[0])
              .StartsWith("mipsn32", Triple::GNUABIN32)
              .StartsWith("mips64", Triple::GNUABI64)
              .StartsWith("mipsisa64", Triple::GNUABI64)
              .StartsWith("mipsisa32", Triple::GNU)
              .Cases("mips", "mipsel", "mipsr6", "mipsr6el", Triple::GNU)
              .Default(UnknownEnvironment);
    }
  }
  if (ObjectFormat == UnknownObjectFormat)
    ObjectFormat = getDefaultFormat(*this);
}

/// Construct a triple from string representations of the architecture,
/// vendor, and OS.
///
/// This joins each argument into a canonical string representation and parses
/// them into enum members. It leaves the environment unknown and omits it from
/// the string representation.
Triple::Triple(const Twine &ArchStr, const Twine &VendorStr, const Twine &OSStr)
    : Data((ArchStr + Twine('-') + VendorStr + Twine('-') + OSStr).str()),
      Arch(parseArch(ArchStr.str())),
      SubArch(parseSubArch(ArchStr.str())),
      Vendor(parseVendor(VendorStr.str())),
      OS(parseOS(OSStr.str())),
      Environment(), ObjectFormat(Triple::UnknownObjectFormat) {
  ObjectFormat = getDefaultFormat(*this);
}

/// Construct a triple from string representations of the architecture,
/// vendor, OS, and environment.
///
/// This joins each argument into a canonical string representation and parses
/// them into enum members.
Triple::Triple(const Twine &ArchStr, const Twine &VendorStr, const Twine &OSStr,
               const Twine &EnvironmentStr)
    : Data((ArchStr + Twine('-') + VendorStr + Twine('-') + OSStr + Twine('-') +
            EnvironmentStr).str()),
      Arch(parseArch(ArchStr.str())),
      SubArch(parseSubArch(ArchStr.str())),
      Vendor(parseVendor(VendorStr.str())),
      OS(parseOS(OSStr.str())),
      Environment(parseEnvironment(EnvironmentStr.str())),
      ObjectFormat(parseFormat(EnvironmentStr.str())) {
  if (ObjectFormat == Triple::UnknownObjectFormat)
    ObjectFormat = getDefaultFormat(*this);
}

std::string Triple::normalize(StringRef Str) {
  bool IsMinGW32 = false;
  bool IsCygwin = false;

  // Parse into components.
  SmallVector<StringRef, 4> Components;
  Str.split(Components, '-');

  // If the first component corresponds to a known architecture, preferentially
  // use it for the architecture.  If the second component corresponds to a
  // known vendor, preferentially use it for the vendor, etc.  This avoids silly
  // component movement when a component parses as (eg) both a valid arch and a
  // valid os.
  ArchType Arch = UnknownArch;
  if (Components.size() > 0)
    Arch = parseArch(Components[0]);
  VendorType Vendor = UnknownVendor;
  if (Components.size() > 1)
    Vendor = parseVendor(Components[1]);
  OSType OS = UnknownOS;
  if (Components.size() > 2) {
    OS = parseOS(Components[2]);
    IsCygwin = Components[2].startswith("cygwin");
    IsMinGW32 = Components[2].startswith("mingw");
  }
  EnvironmentType Environment = UnknownEnvironment;
  if (Components.size() > 3)
    Environment = parseEnvironment(Components[3]);
  ObjectFormatType ObjectFormat = UnknownObjectFormat;
  if (Components.size() > 4)
    ObjectFormat = parseFormat(Components[4]);

  // Note which components are already in their final position.  These will not
  // be moved.
  bool Found[4];
  Found[0] = Arch != UnknownArch;
  Found[1] = Vendor != UnknownVendor;
  Found[2] = OS != UnknownOS;
  Found[3] = Environment != UnknownEnvironment;

  // If they are not there already, permute the components into their canonical
  // positions by seeing if they parse as a valid architecture, and if so moving
  // the component to the architecture position etc.
  for (unsigned Pos = 0; Pos != array_lengthof(Found); ++Pos) {
    if (Found[Pos])
      continue; // Already in the canonical position.

    for (unsigned Idx = 0; Idx != Components.size(); ++Idx) {
      // Do not reparse any components that already matched.
      if (Idx < array_lengthof(Found) && Found[Idx])
        continue;

      // Does this component parse as valid for the target position?
      bool Valid = false;
      StringRef Comp = Components[Idx];
      switch (Pos) {
      default: llvm_unreachable("unexpected component type!");
      case 0:
        Arch = parseArch(Comp);
        Valid = Arch != UnknownArch;
        break;
      case 1:
        Vendor = parseVendor(Comp);
        Valid = Vendor != UnknownVendor;
        break;
      case 2:
        OS = parseOS(Comp);
        IsCygwin = Comp.startswith("cygwin");
        IsMinGW32 = Comp.startswith("mingw");
        Valid = OS != UnknownOS || IsCygwin || IsMinGW32;
        break;
      case 3:
        Environment = parseEnvironment(Comp);
        Valid = Environment != UnknownEnvironment;
        if (!Valid) {
          ObjectFormat = parseFormat(Comp);
          Valid = ObjectFormat != UnknownObjectFormat;
        }
        break;
      }
      if (!Valid)
        continue; // Nope, try the next component.

      // Move the component to the target position, pushing any non-fixed
      // components that are in the way to the right.  This tends to give
      // good results in the common cases of a forgotten vendor component
      // or a wrongly positioned environment.
      if (Pos < Idx) {
        // Insert left, pushing the existing components to the right.  For
        // example, a-b-i386 -> i386-a-b when moving i386 to the front.
        StringRef CurrentComponent(""); // The empty component.
        // Replace the component we are moving with an empty component.
        std::swap(CurrentComponent, Components[Idx]);
        // Insert the component being moved at Pos, displacing any existing
        // components to the right.
        for (unsigned i = Pos; !CurrentComponent.empty(); ++i) {
          // Skip over any fixed components.
          while (i < array_lengthof(Found) && Found[i])
            ++i;
          // Place the component at the new position, getting the component
          // that was at this position - it will be moved right.
          std::swap(CurrentComponent, Components[i]);
        }
      } else if (Pos > Idx) {
        // Push right by inserting empty components until the component at Idx
        // reaches the target position Pos.  For example, pc-a -> -pc-a when
        // moving pc to the second position.
        do {
          // Insert one empty component at Idx.
          StringRef CurrentComponent(""); // The empty component.
          for (unsigned i = Idx; i < Components.size();) {
            // Place the component at the new position, getting the component
            // that was at this position - it will be moved right.
            std::swap(CurrentComponent, Components[i]);
            // If it was placed on top of an empty component then we are done.
            if (CurrentComponent.empty())
              break;
            // Advance to the next component, skipping any fixed components.
            while (++i < array_lengthof(Found) && Found[i])
              ;
          }
          // The last component was pushed off the end - append it.
          if (!CurrentComponent.empty())
            Components.push_back(CurrentComponent);

          // Advance Idx to the component's new position.
          while (++Idx < array_lengthof(Found) && Found[Idx])
            ;
        } while (Idx < Pos); // Add more until the final position is reached.
      }
      assert(Pos < Components.size() && Components[Pos] == Comp &&
             "Component moved wrong!");
      Found[Pos] = true;
      break;
    }
  }

  // Replace empty components with "unknown" value.
  for (unsigned i = 0, e = Components.size(); i < e; ++i) {
    if (Components[i].empty())
      Components[i] = "unknown";
  }

  // Special case logic goes here.  At this point Arch, Vendor and OS have the
  // correct values for the computed components.
  std::string NormalizedEnvironment;
  if (Environment == Triple::Android && Components[3].startswith("androideabi")) {
    StringRef AndroidVersion = Components[3].drop_front(strlen("androideabi"));
    if (AndroidVersion.empty()) {
      Components[3] = "android";
    } else {
      NormalizedEnvironment = Twine("android", AndroidVersion).str();
      Components[3] = NormalizedEnvironment;
    }
  }

  // SUSE uses "gnueabi" to mean "gnueabihf"
  if (Vendor == Triple::SUSE && Environment == llvm::Triple::GNUEABI)
    Components[3] = "gnueabihf";

  if (OS == Triple::Win32) {
    Components.resize(4);
    Components[2] = "windows";
    if (Environment == UnknownEnvironment) {
      if (ObjectFormat == UnknownObjectFormat || ObjectFormat == Triple::COFF)
        Components[3] = "msvc";
      else
        Components[3] = getObjectFormatTypeName(ObjectFormat);
    }
  } else if (IsMinGW32) {
    Components.resize(4);
    Components[2] = "windows";
    Components[3] = "gnu";
  } else if (IsCygwin) {
    Components.resize(4);
    Components[2] = "windows";
    Components[3] = "cygnus";
  }
  if (IsMinGW32 || IsCygwin ||
      (OS == Triple::Win32 && Environment != UnknownEnvironment)) {
    if (ObjectFormat != UnknownObjectFormat && ObjectFormat != Triple::COFF) {
      Components.resize(5);
      Components[4] = getObjectFormatTypeName(ObjectFormat);
    }
  }

  // Stick the corrected components back together to form the normalized string.
  std::string Normalized;
  for (unsigned i = 0, e = Components.size(); i != e; ++i) {
    if (i) Normalized += '-';
    Normalized += Components[i];
  }
  return Normalized;
}

StringRef Triple::getArchName() const {
  return StringRef(Data).split('-').first;           // Isolate first component
}

StringRef Triple::getVendorName() const {
  StringRef Tmp = StringRef(Data).split('-').second; // Strip first component
  return Tmp.split('-').first;                       // Isolate second component
}

StringRef Triple::getOSName() const {
  StringRef Tmp = StringRef(Data).split('-').second; // Strip first component
  Tmp = Tmp.split('-').second;                       // Strip second component
  return Tmp.split('-').first;                       // Isolate third component
}

StringRef Triple::getEnvironmentName() const {
  StringRef Tmp = StringRef(Data).split('-').second; // Strip first component
  Tmp = Tmp.split('-').second;                       // Strip second component
  return Tmp.split('-').second;                      // Strip third component
}

StringRef Triple::getOSAndEnvironmentName() const {
  StringRef Tmp = StringRef(Data).split('-').second; // Strip first component
  return Tmp.split('-').second;                      // Strip second component
}

static unsigned EatNumber(StringRef &Str) {
  assert(!Str.empty() && Str[0] >= '0' && Str[0] <= '9' && "Not a number");
  unsigned Result = 0;

  do {
    // Consume the leading digit.
    Result = Result*10 + (Str[0] - '0');

    // Eat the digit.
    Str = Str.substr(1);
  } while (!Str.empty() && Str[0] >= '0' && Str[0] <= '9');

  return Result;
}

static void parseVersionFromName(StringRef Name, unsigned &Major,
                                 unsigned &Minor, unsigned &Micro) {
  // Any unset version defaults to 0.
  Major = Minor = Micro = 0;

  // Parse up to three components.
  unsigned *Components[3] = {&Major, &Minor, &Micro};
  for (unsigned i = 0; i != 3; ++i) {
    if (Name.empty() || Name[0] < '0' || Name[0] > '9')
      break;

    // Consume the leading number.
    *Components[i] = EatNumber(Name);

    // Consume the separator, if present.
    if (Name.startswith("."))
      Name = Name.substr(1);
  }
}

void Triple::getEnvironmentVersion(unsigned &Major, unsigned &Minor,
                                   unsigned &Micro) const {
  StringRef EnvironmentName = getEnvironmentName();
  StringRef EnvironmentTypeName = getEnvironmentTypeName(getEnvironment());
  if (EnvironmentName.startswith(EnvironmentTypeName))
    EnvironmentName = EnvironmentName.substr(EnvironmentTypeName.size());

  parseVersionFromName(EnvironmentName, Major, Minor, Micro);
}

void Triple::getOSVersion(unsigned &Major, unsigned &Minor,
                          unsigned &Micro) const {
  StringRef OSName = getOSName();
  // Assume that the OS portion of the triple starts with the canonical name.
  StringRef OSTypeName = getOSTypeName(getOS());
  if (OSName.startswith(OSTypeName))
    OSName = OSName.substr(OSTypeName.size());
  else if (getOS() == MacOSX)
    OSName.consume_front("macos");

  parseVersionFromName(OSName, Major, Minor, Micro);
}

bool Triple::getMacOSXVersion(unsigned &Major, unsigned &Minor,
                              unsigned &Micro) const {
  getOSVersion(Major, Minor, Micro);

  switch (getOS()) {
  default: llvm_unreachable("unexpected OS for Darwin triple");
  case Darwin:
    // Default to darwin8, i.e., MacOSX 10.4.
    if (Major == 0)
      Major = 8;
    // Darwin version numbers are skewed from OS X versions.
    if (Major < 4)
      return false;
    Micro = 0;
    Minor = Major - 4;
    Major = 10;
    break;
  case MacOSX:
    // Default to 10.4.
    if (Major == 0) {
      Major = 10;
      Minor = 4;
    }
    if (Major != 10)
      return false;
    break;
  case IOS:
  case TvOS:
  case WatchOS:
    // Ignore the version from the triple.  This is only handled because the
    // the clang driver combines OS X and IOS support into a common Darwin
    // toolchain that wants to know the OS X version number even when targeting
    // IOS.
    Major = 10;
    Minor = 4;
    Micro = 0;
    break;
  }
  return true;
}

void Triple::getiOSVersion(unsigned &Major, unsigned &Minor,
                           unsigned &Micro) const {
  switch (getOS()) {
  default: llvm_unreachable("unexpected OS for Darwin triple");
  case Darwin:
  case MacOSX:
    // Ignore the version from the triple.  This is only handled because the
    // the clang driver combines OS X and IOS support into a common Darwin
    // toolchain that wants to know the iOS version number even when targeting
    // OS X.
    Major = 5;
    Minor = 0;
    Micro = 0;
    break;
  case IOS:
  case TvOS:
    getOSVersion(Major, Minor, Micro);
    // Default to 5.0 (or 7.0 for arm64).
    if (Major == 0)
      Major = (getArch() == aarch64) ? 7 : 5;
    break;
  case WatchOS:
    llvm_unreachable("conflicting triple info");
  }
}

void Triple::getWatchOSVersion(unsigned &Major, unsigned &Minor,
                               unsigned &Micro) const {
  switch (getOS()) {
  default: llvm_unreachable("unexpected OS for Darwin triple");
  case Darwin:
  case MacOSX:
    // Ignore the version from the triple.  This is only handled because the
    // the clang driver combines OS X and IOS support into a common Darwin
    // toolchain that wants to know the iOS version number even when targeting
    // OS X.
    Major = 2;
    Minor = 0;
    Micro = 0;
    break;
  case WatchOS:
    getOSVersion(Major, Minor, Micro);
    if (Major == 0)
      Major = 2;
    break;
  case IOS:
    llvm_unreachable("conflicting triple info");
  }
}

void Triple::setTriple(const Twine &Str) {
  *this = Triple(Str);
}

void Triple::setArch(ArchType Kind) {
  setArchName(getArchTypeName(Kind));
}

void Triple::setVendor(VendorType Kind) {
  setVendorName(getVendorTypeName(Kind));
}

void Triple::setOS(OSType Kind) {
  setOSName(getOSTypeName(Kind));
}

void Triple::setEnvironment(EnvironmentType Kind) {
  if (ObjectFormat == getDefaultFormat(*this))
    return setEnvironmentName(getEnvironmentTypeName(Kind));

  setEnvironmentName((getEnvironmentTypeName(Kind) + Twine("-") +
                      getObjectFormatTypeName(ObjectFormat)).str());
}

void Triple::setObjectFormat(ObjectFormatType Kind) {
  if (Environment == UnknownEnvironment)
    return setEnvironmentName(getObjectFormatTypeName(Kind));

  setEnvironmentName((getEnvironmentTypeName(Environment) + Twine("-") +
                      getObjectFormatTypeName(Kind)).str());
}

void Triple::setArchName(StringRef Str) {
  // Work around a miscompilation bug for Twines in gcc 4.0.3.
  SmallString<64> Triple;
  Triple += Str;
  Triple += "-";
  Triple += getVendorName();
  Triple += "-";
  Triple += getOSAndEnvironmentName();
  setTriple(Triple);
}

void Triple::setVendorName(StringRef Str) {
  setTriple(getArchName() + "-" + Str + "-" + getOSAndEnvironmentName());
}

void Triple::setOSName(StringRef Str) {
  if (hasEnvironment())
    setTriple(getArchName() + "-" + getVendorName() + "-" + Str +
              "-" + getEnvironmentName());
  else
    setTriple(getArchName() + "-" + getVendorName() + "-" + Str);
}

void Triple::setEnvironmentName(StringRef Str) {
  setTriple(getArchName() + "-" + getVendorName() + "-" + getOSName() +
            "-" + Str);
}

void Triple::setOSAndEnvironmentName(StringRef Str) {
  setTriple(getArchName() + "-" + getVendorName() + "-" + Str);
}

static unsigned getArchPointerBitWidth(llvm::Triple::ArchType Arch) {
  switch (Arch) {
  case llvm::Triple::UnknownArch:
    return 0;

  case llvm::Triple::avr:
  case llvm::Triple::msp430:
    return 16;

  case llvm::Triple::aarch64_32:
  case llvm::Triple::arc:
  case llvm::Triple::arm:
  case llvm::Triple::armeb:
  case llvm::Triple::hexagon:
  case llvm::Triple::le32:
  case llvm::Triple::mips:
  case llvm::Triple::mipsel:
  case llvm::Triple::nvptx:
  case llvm::Triple::ppc:
  case llvm::Triple::r600:
  case llvm::Triple::riscv32:
  case llvm::Triple::sparc:
  case llvm::Triple::sparcel:
  case llvm::Triple::tce:
  case llvm::Triple::tcele:
  case llvm::Triple::thumb:
  case llvm::Triple::thumbeb:
  case llvm::Triple::x86:
  case llvm::Triple::xcore:
  case llvm::Triple::amdil:
  case llvm::Triple::hsail:
  case llvm::Triple::spir:
  case llvm::Triple::kalimba:
  case llvm::Triple::lanai:
  case llvm::Triple::shave:
  case llvm::Triple::wasm32:
  case llvm::Triple::renderscript32:
    return 32;

  case llvm::Triple::aarch64:
  case llvm::Triple::aarch64_be:
  case llvm::Triple::amdgcn:
  case llvm::Triple::bpfel:
  case llvm::Triple::bpfeb:
  case llvm::Triple::le64:
  case llvm::Triple::mips64:
  case llvm::Triple::mips64el:
  case llvm::Triple::nvptx64:
  case llvm::Triple::ppc64:
  case llvm::Triple::ppc64le:
  case llvm::Triple::riscv64:
  case llvm::Triple::sparcv9:
  case llvm::Triple::systemz:
#if INTEL_CUSTOMIZATION
#if INTEL_FEATURE_CSA
  case llvm::Triple::csa:
#endif  // INTEL_FEATURE_CSA
#if INTEL_FEATURE_ICECODE
  case llvm::Triple::x86_icecode:
#endif // INTEL_FEATURE_ICECODE
#endif  // INTEL_CUSTOMIZATION
  case llvm::Triple::x86_64:
  case llvm::Triple::amdil64:
  case llvm::Triple::hsail64:
  case llvm::Triple::spir64:
  case llvm::Triple::wasm64:
  case llvm::Triple::renderscript64:
    return 64;
  }
  llvm_unreachable("Invalid architecture value");
}

bool Triple::isArch64Bit() const {
  return getArchPointerBitWidth(getArch()) == 64;
}

bool Triple::isArch32Bit() const {
  return getArchPointerBitWidth(getArch()) == 32;
}

bool Triple::isArch16Bit() const {
  return getArchPointerBitWidth(getArch()) == 16;
}

Triple Triple::get32BitArchVariant() const {
  Triple T(*this);
  switch (getArch()) {
  case Triple::UnknownArch:
  case Triple::amdgcn:
  case Triple::avr:
  case Triple::bpfel:
  case Triple::bpfeb:
  case Triple::msp430:
  case Triple::systemz:
  case Triple::ppc64le:
#if INTEL_CUSTOMIZATION
#if INTEL_FEATURE_CSA
  case Triple::csa:
#endif  // INTEL_FEATURE_CSA
#if INTEL_FEATURE_ICECODE
  case Triple::x86_icecode:
#endif // INTEL_FEATURE_ICECODE
#endif  // INTEL_CUSTOMIZATION
    T.setArch(UnknownArch);
    break;

  case Triple::aarch64_32:
  case Triple::amdil:
  case Triple::hsail:
  case Triple::spir:
  case Triple::arc:
  case Triple::arm:
  case Triple::armeb:
  case Triple::hexagon:
  case Triple::kalimba:
  case Triple::le32:
  case Triple::mips:
  case Triple::mipsel:
  case Triple::nvptx:
  case Triple::ppc:
  case Triple::r600:
  case Triple::riscv32:
  case Triple::sparc:
  case Triple::sparcel:
  case Triple::tce:
  case Triple::tcele:
  case Triple::thumb:
  case Triple::thumbeb:
  case Triple::x86:
  case Triple::xcore:
  case Triple::lanai:
  case Triple::shave:
  case Triple::wasm32:
  case Triple::renderscript32:
    // Already 32-bit.
    break;

  case Triple::aarch64:        T.setArch(Triple::arm);     break;
  case Triple::aarch64_be:     T.setArch(Triple::armeb);   break;
  case Triple::le64:           T.setArch(Triple::le32);    break;
  case Triple::mips64:         T.setArch(Triple::mips);    break;
  case Triple::mips64el:       T.setArch(Triple::mipsel);  break;
  case Triple::nvptx64:        T.setArch(Triple::nvptx);   break;
  case Triple::ppc64:          T.setArch(Triple::ppc);     break;
  case Triple::sparcv9:        T.setArch(Triple::sparc);   break;
  case Triple::riscv64:        T.setArch(Triple::riscv32); break;
  case Triple::x86_64:         T.setArch(Triple::x86);     break;
  case Triple::amdil64:        T.setArch(Triple::amdil);   break;
  case Triple::hsail64:        T.setArch(Triple::hsail);   break;
  case Triple::spir64:         T.setArch(Triple::spir);    break;
  case Triple::wasm64:         T.setArch(Triple::wasm32);  break;
  case Triple::renderscript64: T.setArch(Triple::renderscript32); break;
  }
  return T;
}

Triple Triple::get64BitArchVariant() const {
  Triple T(*this);
  switch (getArch()) {
  case Triple::UnknownArch:
  case Triple::arc:
  case Triple::avr:
  case Triple::hexagon:
  case Triple::kalimba:
  case Triple::lanai:
  case Triple::msp430:
  case Triple::r600:
  case Triple::tce:
  case Triple::tcele:
  case Triple::xcore:
  case Triple::sparcel:
  case Triple::shave:
    T.setArch(UnknownArch);
    break;

  case Triple::aarch64:
  case Triple::aarch64_be:
  case Triple::bpfel:
  case Triple::bpfeb:
  case Triple::le64:
  case Triple::amdil64:
  case Triple::amdgcn:
  case Triple::hsail64:
  case Triple::spir64:
  case Triple::mips64:
  case Triple::mips64el:
  case Triple::nvptx64:
  case Triple::ppc64:
  case Triple::ppc64le:
  case Triple::riscv64:
  case Triple::sparcv9:
  case Triple::systemz:
  case Triple::x86_64:
#if INTEL_CUSTOMIZATION
#if INTEL_FEATURE_CSA
  case Triple::csa:
#endif  // INTEL_FEATURE_CSA
#if INTEL_FEATURE_ICECODE
  case Triple::x86_icecode:
#endif // INTEL_FEATURE_ICECODE
#endif  // INTEL_CUSTOMIZATION
  case Triple::wasm64:
  case Triple::renderscript64:
    // Already 64-bit.
    break;

  case Triple::aarch64_32:      T.setArch(Triple::aarch64);    break;
  case Triple::arm:             T.setArch(Triple::aarch64);    break;
  case Triple::armeb:           T.setArch(Triple::aarch64_be); break;
  case Triple::le32:            T.setArch(Triple::le64);       break;
  case Triple::mips:            T.setArch(Triple::mips64);     break;
  case Triple::mipsel:          T.setArch(Triple::mips64el);   break;
  case Triple::nvptx:           T.setArch(Triple::nvptx64);    break;
  case Triple::ppc:             T.setArch(Triple::ppc64);      break;
  case Triple::sparc:           T.setArch(Triple::sparcv9);    break;
  case Triple::riscv32:         T.setArch(Triple::riscv64);    break;
  case Triple::x86:             T.setArch(Triple::x86_64);     break;
  case Triple::amdil:           T.setArch(Triple::amdil64);    break;
  case Triple::hsail:           T.setArch(Triple::hsail64);    break;
  case Triple::spir:            T.setArch(Triple::spir64);     break;
  case Triple::thumb:           T.setArch(Triple::aarch64);    break;
  case Triple::thumbeb:         T.setArch(Triple::aarch64_be); break;
  case Triple::wasm32:          T.setArch(Triple::wasm64);     break;
  case Triple::renderscript32:  T.setArch(Triple::renderscript64);     break;
  }
  return T;
}

Triple Triple::getBigEndianArchVariant() const {
  Triple T(*this);
  // Already big endian.
  if (!isLittleEndian())
    return T;
  switch (getArch()) {
  case Triple::UnknownArch:
  case Triple::amdgcn:
  case Triple::amdil64:
  case Triple::amdil:
  case Triple::avr:
  case Triple::hexagon:
  case Triple::hsail64:
  case Triple::hsail:
  case Triple::kalimba:
  case Triple::le32:
  case Triple::le64:
  case Triple::msp430:
  case Triple::nvptx64:
  case Triple::nvptx:
  case Triple::r600:
  case Triple::riscv32:
  case Triple::riscv64:
  case Triple::shave:
  case Triple::spir64:
  case Triple::spir:
  case Triple::wasm32:
  case Triple::wasm64:
  case Triple::x86:
  case Triple::x86_64:
  case Triple::xcore:
#if INTEL_CUSTOMIZATION
#if INTEL_FEATURE_CSA
  case Triple::csa:
#endif  // INTEL_FEATURE_CSA
#if INTEL_FEATURE_ICECODE
  case Triple::x86_icecode:
#endif // INTEL_FEATURE_ICECODE
#endif  // INTEL_CUSTOMIZATION
  case Triple::renderscript32:
  case Triple::renderscript64:

  // ARM is intentionally unsupported here, changing the architecture would
  // drop any arch suffixes.
  case Triple::arm:
  case Triple::thumb:
    T.setArch(UnknownArch);
    break;

  case Triple::tcele:   T.setArch(Triple::tce);        break;
  case Triple::aarch64: T.setArch(Triple::aarch64_be); break;
  case Triple::bpfel:   T.setArch(Triple::bpfeb);      break;
  case Triple::mips64el:T.setArch(Triple::mips64);     break;
  case Triple::mipsel:  T.setArch(Triple::mips);       break;
  case Triple::ppc64le: T.setArch(Triple::ppc64);      break;
  case Triple::sparcel: T.setArch(Triple::sparc);      break;
  default:
    llvm_unreachable("getBigEndianArchVariant: unknown triple.");
  }
  return T;
}

Triple Triple::getLittleEndianArchVariant() const {
  Triple T(*this);
  if (isLittleEndian())
    return T;

  switch (getArch()) {
  case Triple::UnknownArch:
  case Triple::lanai:
  case Triple::ppc:
  case Triple::sparcv9:
  case Triple::systemz:

  // ARM is intentionally unsupported here, changing the architecture would
  // drop any arch suffixes.
  case Triple::armeb:
  case Triple::thumbeb:
    T.setArch(UnknownArch);
    break;

  case Triple::tce:        T.setArch(Triple::tcele);    break;
  case Triple::aarch64_be: T.setArch(Triple::aarch64);  break;
  case Triple::bpfeb:      T.setArch(Triple::bpfel);    break;
  case Triple::mips64:     T.setArch(Triple::mips64el); break;
  case Triple::mips:       T.setArch(Triple::mipsel);   break;
  case Triple::ppc64:      T.setArch(Triple::ppc64le);  break;
  case Triple::sparc:      T.setArch(Triple::sparcel);  break;
  default:
    llvm_unreachable("getLittleEndianArchVariant: unknown triple.");
  }
  return T;
}

bool Triple::isLittleEndian() const {
  switch (getArch()) {
  case Triple::aarch64:
  case Triple::aarch64_32:
  case Triple::amdgcn:
  case Triple::amdil64:
  case Triple::amdil:
  case Triple::arm:
  case Triple::avr:
  case Triple::bpfel:
  case Triple::hexagon:
  case Triple::hsail64:
  case Triple::hsail:
  case Triple::kalimba:
  case Triple::le32:
  case Triple::le64:
  case Triple::mips64el:
  case Triple::mipsel:
  case Triple::msp430:
  case Triple::nvptx64:
  case Triple::nvptx:
  case Triple::ppc64le:
  case Triple::r600:
  case Triple::riscv32:
  case Triple::riscv64:
  case Triple::shave:
  case Triple::sparcel:
  case Triple::spir64:
  case Triple::spir:
  case Triple::thumb:
  case Triple::wasm32:
  case Triple::wasm64:
  case Triple::x86:
  case Triple::x86_64:
  case Triple::xcore:
#if INTEL_CUSTOMIZATION
#if INTEL_FEATURE_CSA
  case Triple::csa:
#endif  // INTEL_FEATURE_CSA
#if INTEL_FEATURE_ICECODE
  case Triple::x86_icecode:
#endif // INTEL_FEATURE_ICECODE
#endif  // INTEL_CUSTOMIZATION
  case Triple::tcele:
  case Triple::renderscript32:
  case Triple::renderscript64:
    return true;
  default:
    return false;
  }
}

bool Triple::isCompatibleWith(const Triple &Other) const {
  // ARM and Thumb triples are compatible, if subarch, vendor and OS match.
  if ((getArch() == Triple::thumb && Other.getArch() == Triple::arm) ||
      (getArch() == Triple::arm && Other.getArch() == Triple::thumb) ||
      (getArch() == Triple::thumbeb && Other.getArch() == Triple::armeb) ||
      (getArch() == Triple::armeb && Other.getArch() == Triple::thumbeb)) {
    if (getVendor() == Triple::Apple)
      return getSubArch() == Other.getSubArch() &&
             getVendor() == Other.getVendor() && getOS() == Other.getOS();
    else
      return getSubArch() == Other.getSubArch() &&
             getVendor() == Other.getVendor() && getOS() == Other.getOS() &&
             getEnvironment() == Other.getEnvironment() &&
             getObjectFormat() == Other.getObjectFormat();
  }

  // If vendor is apple, ignore the version number.
  if (getVendor() == Triple::Apple)
    return getArch() == Other.getArch() && getSubArch() == Other.getSubArch() &&
           getVendor() == Other.getVendor() && getOS() == Other.getOS();

  return *this == Other;
}

std::string Triple::merge(const Triple &Other) const {
  // If vendor is apple, pick the triple with the larger version number.
  if (getVendor() == Triple::Apple)
    if (Other.isOSVersionLT(*this))
      return str();

  return Other.str();
}

StringRef Triple::getARMCPUForArch(StringRef MArch) const {
  if (MArch.empty())
    MArch = getArchName();
  MArch = ARM::getCanonicalArchName(MArch);

  // Some defaults are forced.
  switch (getOS()) {
  case llvm::Triple::FreeBSD:
  case llvm::Triple::NetBSD:
    if (!MArch.empty() && MArch == "v6")
      return "arm1176jzf-s";
    break;
  case llvm::Triple::Win32:
    // FIXME: this is invalid for WindowsCE
    return "cortex-a9";
  case llvm::Triple::MacOSX:
  case llvm::Triple::IOS:
  case llvm::Triple::WatchOS:
  case llvm::Triple::TvOS:
    if (MArch == "v7k")
      return "cortex-a7";
    break;
  default:
    break;
  }

  if (MArch.empty())
    return StringRef();

  StringRef CPU = ARM::getDefaultCPU(MArch);
  if (!CPU.empty() && !CPU.equals("invalid"))
    return CPU;

  // If no specific architecture version is requested, return the minimum CPU
  // required by the OS and environment.
  switch (getOS()) {
  case llvm::Triple::NetBSD:
    switch (getEnvironment()) {
    case llvm::Triple::GNUEABIHF:
    case llvm::Triple::GNUEABI:
    case llvm::Triple::EABIHF:
    case llvm::Triple::EABI:
      return "arm926ej-s";
    default:
      return "strongarm";
    }
  case llvm::Triple::NaCl:
  case llvm::Triple::OpenBSD:
    return "cortex-a8";
  default:
    switch (getEnvironment()) {
    case llvm::Triple::EABIHF:
    case llvm::Triple::GNUEABIHF:
    case llvm::Triple::MuslEABIHF:
      return "arm1176jzf-s";
    default:
      return "arm7tdmi";
    }
  }

  llvm_unreachable("invalid arch name");
}<|MERGE_RESOLUTION|>--- conflicted
+++ resolved
@@ -264,11 +264,8 @@
   case IntelEyeQ: return "inteleyeq";
 #endif // INTEL_CUSTOMIZATION
   case Simulator: return "simulator";
-<<<<<<< HEAD
+  case MacABI: return "macabi";
   case SYCLDevice: return "sycldevice";
-=======
-  case MacABI: return "macabi";
->>>>>>> 65841093
   }
 
   llvm_unreachable("Invalid EnvironmentType!");
@@ -593,11 +590,8 @@
     .StartsWith("inteleyeq", Triple::IntelEyeQ)
 #endif // INTEL_CUSTOMIZATION
     .StartsWith("simulator", Triple::Simulator)
-<<<<<<< HEAD
+    .StartsWith("macabi", Triple::MacABI)
     .StartsWith("sycldevice", Triple::SYCLDevice)
-=======
-    .StartsWith("macabi", Triple::MacABI)
->>>>>>> 65841093
     .Default(Triple::UnknownEnvironment);
 }
 
