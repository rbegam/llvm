//===-- TimeProfiler.cpp - Hierarchical Time Profiler ---------------------===//
//
// Part of the LLVM Project, under the Apache License v2.0 with LLVM Exceptions.
// See https://llvm.org/LICENSE.txt for license information.
// SPDX-License-Identifier: Apache-2.0 WITH LLVM-exception
//
//===----------------------------------------------------------------------===//
//
// This file implements hierarchical time profiler.
//
//===----------------------------------------------------------------------===//

#include "llvm/Support/TimeProfiler.h"
#include "llvm/ADT/StringMap.h"
#include "llvm/Support/CommandLine.h"
#include "llvm/Support/JSON.h"
#include "llvm/Support/Path.h"
#include "llvm/Support/Threading.h"
#include <algorithm>
#include <cassert>
#include <chrono>
#include <mutex>
#include <string>
#include <vector>

using namespace std::chrono;

namespace {
std::mutex Mu;
std::vector<llvm::TimeTraceProfiler *>
    ThreadTimeTraceProfilerInstances; // guarded by Mu
} // namespace

namespace llvm {

LLVM_THREAD_LOCAL TimeTraceProfiler *TimeTraceProfilerInstance = nullptr;

typedef duration<steady_clock::rep, steady_clock::period> DurationType;
typedef time_point<steady_clock> TimePointType;
typedef std::pair<size_t, DurationType> CountAndDurationType;
typedef std::pair<std::string, CountAndDurationType>
    NameAndCountAndDurationType;

struct Entry {
  const TimePointType Start;
  TimePointType End;
  const std::string Name;
  const std::string Detail;

  Entry(TimePointType &&S, TimePointType &&E, std::string &&N, std::string &&Dt)
      : Start(std::move(S)), End(std::move(E)), Name(std::move(N)),
        Detail(std::move(Dt)) {}

  // Calculate timings for FlameGraph. Cast time points to microsecond precision
  // rather than casting duration. This avoid truncation issues causing inner
  // scopes overruning outer scopes.
  steady_clock::rep getFlameGraphStartUs(TimePointType StartTime) const {
    return (time_point_cast<microseconds>(Start) -
            time_point_cast<microseconds>(StartTime))
        .count();
  }

  steady_clock::rep getFlameGraphDurUs() const {
    return (time_point_cast<microseconds>(End) -
            time_point_cast<microseconds>(Start))
        .count();
  }
};

struct TimeTraceProfiler {
  TimeTraceProfiler(unsigned TimeTraceGranularity = 0, StringRef ProcName = "")
      : StartTime(steady_clock::now()), ProcName(ProcName),
        Tid(llvm::get_threadid()), TimeTraceGranularity(TimeTraceGranularity) {}

  void begin(std::string Name, llvm::function_ref<std::string()> Detail) {
    Stack.emplace_back(steady_clock::now(), TimePointType(), std::move(Name),
                       Detail());
  }

  void end() {
    assert(!Stack.empty() && "Must call begin() first");
    auto &E = Stack.back();
    E.End = steady_clock::now();

    // Check that end times monotonically increase.
    assert((Entries.empty() ||
            (E.getFlameGraphStartUs(StartTime) + E.getFlameGraphDurUs() >=
             Entries.back().getFlameGraphStartUs(StartTime) +
                 Entries.back().getFlameGraphDurUs())) &&
           "TimeProfiler scope ended earlier than previous scope");

    // Calculate duration at full precision for overall counts.
    DurationType Duration = E.End - E.Start;

    // Only include sections longer or equal to TimeTraceGranularity msec.
    if (duration_cast<microseconds>(Duration).count() >= TimeTraceGranularity)
      Entries.emplace_back(E);

    // Track total time taken by each "name", but only the topmost levels of
    // them; e.g. if there's a template instantiation that instantiates other
    // templates from within, we only want to add the topmost one. "topmost"
    // happens to be the ones that don't have any currently open entries above
    // itself.
    if (std::find_if(++Stack.rbegin(), Stack.rend(), [&](const Entry &Val) {
          return Val.Name == E.Name;
        }) == Stack.rend()) {
      auto &CountAndTotal = CountAndTotalPerName[E.Name];
      CountAndTotal.first++;
      CountAndTotal.second += Duration;
    }

    Stack.pop_back();
  }

  // Write events from this TimeTraceProfilerInstance and
  // ThreadTimeTraceProfilerInstances.
  void Write(raw_pwrite_stream &OS) {
    // Acquire Mutex as reading ThreadTimeTraceProfilerInstances.
    std::lock_guard<std::mutex> Lock(Mu);
    assert(Stack.empty() &&
           "All profiler sections should be ended when calling Write");
    assert(std::all_of(ThreadTimeTraceProfilerInstances.begin(),
                       ThreadTimeTraceProfilerInstances.end(),
                       [](const auto &TTP) { return TTP->Stack.empty(); }) &&
           "All profiler sections should be ended when calling Write");

    json::OStream J(OS);
    J.objectBegin();
    J.attributeBegin("traceEvents");
    J.arrayBegin();

    // Emit all events for the main flame graph.
    auto writeEvent = [&](const auto &E, uint64_t Tid) {
      auto StartUs = E.getFlameGraphStartUs(StartTime);
      auto DurUs = E.getFlameGraphDurUs();

      J.object([&]{
        J.attribute("pid", 1);
        J.attribute("tid", int64_t(Tid));
        J.attribute("ph", "X");
        J.attribute("ts", StartUs);
        J.attribute("dur", DurUs);
        J.attribute("name", E.Name);
        if (!E.Detail.empty()) {
          J.attributeObject("args", [&] { J.attribute("detail", E.Detail); });
        }
      });
    };
    for (const auto &E : Entries) {
      writeEvent(E, this->Tid);
    }
    for (const auto &TTP : ThreadTimeTraceProfilerInstances) {
      for (const auto &E : TTP->Entries) {
        writeEvent(E, TTP->Tid);
      }
    }

    // Emit totals by section name as additional "thread" events, sorted from
    // longest one.
    // Find highest used thread id.
    uint64_t MaxTid = this->Tid;
    for (const auto &TTP : ThreadTimeTraceProfilerInstances) {
      MaxTid = std::max(MaxTid, TTP->Tid);
    }

    // Combine all CountAndTotalPerName from threads into one.
    StringMap<CountAndDurationType> AllCountAndTotalPerName;
    auto combineStat = [&](const auto &Stat) {
<<<<<<< HEAD
      std::string Key = Stat.getKey();
=======
      StringRef Key = Stat.getKey();
>>>>>>> 586bea3e
      auto Value = Stat.getValue();
      auto &CountAndTotal = AllCountAndTotalPerName[Key];
      CountAndTotal.first += Value.first;
      CountAndTotal.second += Value.second;
    };
    for (const auto &Stat : CountAndTotalPerName) {
      combineStat(Stat);
    }
    for (const auto &TTP : ThreadTimeTraceProfilerInstances) {
      for (const auto &Stat : TTP->CountAndTotalPerName) {
        combineStat(Stat);
      }
    }

    std::vector<NameAndCountAndDurationType> SortedTotals;
    SortedTotals.reserve(AllCountAndTotalPerName.size());
    for (const auto &Total : AllCountAndTotalPerName)
      SortedTotals.emplace_back(Total.getKey(), Total.getValue());

    llvm::sort(SortedTotals.begin(), SortedTotals.end(),
               [](const NameAndCountAndDurationType &A,
                  const NameAndCountAndDurationType &B) {
                 return A.second.second > B.second.second;
               });

    // Report totals on separate threads of tracing file.
    uint64_t TotalTid = MaxTid + 1;
    for (const auto &Total : SortedTotals) {
      auto DurUs = duration_cast<microseconds>(Total.second.second).count();
      auto Count = AllCountAndTotalPerName[Total.first].first;

      J.object([&]{
        J.attribute("pid", 1);
        J.attribute("tid", int64_t(TotalTid));
        J.attribute("ph", "X");
        J.attribute("ts", 0);
        J.attribute("dur", DurUs);
        J.attribute("name", "Total " + Total.first);
        J.attributeObject("args", [&] {
          J.attribute("count", int64_t(Count));
          J.attribute("avg ms", int64_t(DurUs / Count / 1000));
        });
      });

      ++TotalTid;
    }

    // Emit metadata event with process name.
    J.object([&] {
      J.attribute("cat", "");
      J.attribute("pid", 1);
      J.attribute("tid", 0);
      J.attribute("ts", 0);
      J.attribute("ph", "M");
      J.attribute("name", "process_name");
      J.attributeObject("args", [&] { J.attribute("name", ProcName); });
    });

    J.arrayEnd();
    J.attributeEnd();
    J.objectEnd();
  }

  SmallVector<Entry, 16> Stack;
  SmallVector<Entry, 128> Entries;
  StringMap<CountAndDurationType> CountAndTotalPerName;
  const TimePointType StartTime;
  const std::string ProcName;
  const uint64_t Tid;

  // Minimum time granularity (in microseconds)
  const unsigned TimeTraceGranularity;
};

void timeTraceProfilerInitialize(unsigned TimeTraceGranularity,
                                 StringRef ProcName) {
  assert(TimeTraceProfilerInstance == nullptr &&
         "Profiler should not be initialized");
  TimeTraceProfilerInstance = new TimeTraceProfiler(
      TimeTraceGranularity, llvm::sys::path::filename(ProcName));
}

// Removes all TimeTraceProfilerInstances.
// Called from main thread.
void timeTraceProfilerCleanup() {
  delete TimeTraceProfilerInstance;
  std::lock_guard<std::mutex> Lock(Mu);
  for (auto TTP : ThreadTimeTraceProfilerInstances)
    delete TTP;
  ThreadTimeTraceProfilerInstances.clear();
}

// Finish TimeTraceProfilerInstance on a worker thread.
// This doesn't remove the instance, just moves the pointer to global vector.
void timeTraceProfilerFinishThread() {
  std::lock_guard<std::mutex> Lock(Mu);
  ThreadTimeTraceProfilerInstances.push_back(TimeTraceProfilerInstance);
  TimeTraceProfilerInstance = nullptr;
}

void timeTraceProfilerWrite(raw_pwrite_stream &OS) {
  assert(TimeTraceProfilerInstance != nullptr &&
         "Profiler object can't be null");
  TimeTraceProfilerInstance->Write(OS);
}

void timeTraceProfilerBegin(StringRef Name, StringRef Detail) {
  if (TimeTraceProfilerInstance != nullptr)
    TimeTraceProfilerInstance->begin(std::string(Name),
                                     [&]() { return std::string(Detail); });
}

void timeTraceProfilerBegin(StringRef Name,
                            llvm::function_ref<std::string()> Detail) {
  if (TimeTraceProfilerInstance != nullptr)
    TimeTraceProfilerInstance->begin(std::string(Name), Detail);
}

void timeTraceProfilerEnd() {
  if (TimeTraceProfilerInstance != nullptr)
    TimeTraceProfilerInstance->end();
}

} // namespace llvm<|MERGE_RESOLUTION|>--- conflicted
+++ resolved
@@ -166,11 +166,7 @@
     // Combine all CountAndTotalPerName from threads into one.
     StringMap<CountAndDurationType> AllCountAndTotalPerName;
     auto combineStat = [&](const auto &Stat) {
-<<<<<<< HEAD
-      std::string Key = Stat.getKey();
-=======
       StringRef Key = Stat.getKey();
->>>>>>> 586bea3e
       auto Value = Stat.getValue();
       auto &CountAndTotal = AllCountAndTotalPerName[Key];
       CountAndTotal.first += Value.first;
