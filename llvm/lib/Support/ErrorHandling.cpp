--- conflicted
+++ resolved
@@ -19,11 +19,7 @@
 #include "llvm/Config/config.h"
 #include "llvm/Support/Debug.h"
 #include "llvm/Support/Errc.h"
-<<<<<<< HEAD
-#include "llvm/Support/Signals.h"
-=======
 #include "llvm/Support/ManagedStatic.h"
->>>>>>> 41cb3da2
 #include "llvm/Support/Mutex.h"
 #include "llvm/Support/MutexGuard.h"
 #include "llvm/Support/Signals.h"
@@ -46,18 +42,18 @@
 static fatal_error_handler_t ErrorHandler = nullptr;
 static void *ErrorHandlerUserData = nullptr;
 
-static sys::Mutex ErrorHandlerMutex;
+static ManagedStatic<sys::Mutex> ErrorHandlerMutex;
 
 void llvm::install_fatal_error_handler(fatal_error_handler_t handler,
                                        void *user_data) {
-  llvm::MutexGuard Lock(ErrorHandlerMutex);
+  llvm::MutexGuard Lock(*ErrorHandlerMutex);
   assert(!ErrorHandler && "Error handler already registered!\n");
   ErrorHandler = handler;
   ErrorHandlerUserData = user_data;
 }
 
 void llvm::remove_fatal_error_handler() {
-  llvm::MutexGuard Lock(ErrorHandlerMutex);
+  llvm::MutexGuard Lock(*ErrorHandlerMutex);
   ErrorHandler = nullptr;
   ErrorHandlerUserData = nullptr;
 }
@@ -80,7 +76,7 @@
   {
     // Only acquire the mutex while reading the handler, so as not to invoke a
     // user-supplied callback under a lock.
-    llvm::MutexGuard Lock(ErrorHandlerMutex);
+    llvm::MutexGuard Lock(*ErrorHandlerMutex);
     handler = ErrorHandler;
     handlerData = ErrorHandlerUserData;
   }
