//===- LLToken.h - Token Codes for LLVM Assembly Files ----------*- C++ -*-===//
//
//                     The LLVM Compiler Infrastructure
//
// This file is distributed under the University of Illinois Open Source
// License. See LICENSE.TXT for details.
//
//===----------------------------------------------------------------------===//
//
// This file defines the enums for the .ll lexer.
//
//===----------------------------------------------------------------------===//

#ifndef LLVM_LIB_ASMPARSER_LLTOKEN_H
#define LLVM_LIB_ASMPARSER_LLTOKEN_H

namespace llvm {
namespace lltok {
enum Kind {
  // Markers
  Eof,
  Error,

  // Tokens with no info.
  dotdotdot, // ...
  equal,
  comma, // =  ,
  star,  // *
  lsquare,
  rsquare, // [  ]
  lbrace,
  rbrace, // {  }
  less,
  greater, // <  >
  lparen,
  rparen,  // (  )
  exclaim, // !
  bar,     // |

  kw_x,
  kw_true,
  kw_false,
  kw_declare,
  kw_define,
  kw_global,
  kw_constant,

  kw_private,
  kw_internal,
  kw_linkonce,
  kw_linkonce_odr,
  kw_weak, // Used as a linkage, and a modifier for "cmpxchg".
  kw_weak_odr,
  kw_appending,
  kw_dllimport,
  kw_dllexport,
  kw_common,
  kw_available_externally,
  kw_default,
  kw_hidden,
  kw_protected,
  kw_unnamed_addr,
  kw_local_unnamed_addr,
  kw_externally_initialized,
  kw_extern_weak,
  kw_external,
  kw_thread_local,
  kw_thread_private,  // INTEL
  kw_localdynamic,
  kw_initialexec,
  kw_localexec,
  kw_zeroinitializer,
  kw_undef,
  kw_null,
  kw_none,
  kw_to,
  kw_caller,
  kw_within,
  kw_from,
  kw_tail,
  kw_musttail,
  kw_notail,
  kw_target,
  kw_triple,
  kw_source_filename,
  kw_unwind,
  kw_deplibs, // FIXME: Remove in 4.0
  kw_datalayout,
  kw_volatile,
  kw_atomic,
  kw_unordered,
  kw_monotonic,
  kw_acquire,
  kw_release,
  kw_acq_rel,
  kw_seq_cst,
  kw_singlethread,
  kw_nnan,
  kw_ninf,
  kw_nsz,
  kw_arcp,
  kw_fast,
  kw_nuw,
  kw_nsw,
  kw_exact,
  kw_inbounds,
  kw_inrange,
  kw_align,
  kw_addrspace,
  kw_section,
  kw_alias,
  kw_ifunc,
  kw_module,
  kw_asm,
  kw_sideeffect,
  kw_alignstack,
  kw_inteldialect,
  kw_gc,
  kw_prefix,
  kw_prologue,
  kw_c,
  kw_cc,
  kw_ccc,
  kw_fastcc,
  kw_coldcc,
  kw_intel_ocl_bicc,
  kw_x86_stdcallcc,
  kw_x86_fastcallcc,
  kw_x86_thiscallcc,
  kw_x86_vectorcallcc,
<<<<<<< HEAD
  kw_x86_regcallcc, // INTEL
  kw_svml_cc,       // INTEL
=======
  kw_x86_regcallcc,
>>>>>>> 47e577eb
  kw_arm_apcscc,
  kw_arm_aapcscc,
  kw_arm_aapcs_vfpcc,
  kw_msp430_intrcc,
  kw_avr_intrcc,
  kw_avr_signalcc,
  kw_ptx_kernel,
  kw_ptx_device,
  kw_spir_kernel,
  kw_spir_func,
  kw_x86_64_sysvcc,
  kw_x86_64_win64cc,
  kw_webkit_jscc,
  kw_anyregcc,
  kw_swiftcc,
  kw_preserve_mostcc,
  kw_preserve_allcc,
  kw_ghccc,
  kw_x86_intrcc,
  kw_hhvmcc,
  kw_hhvm_ccc,
  kw_cxx_fast_tlscc,
  kw_amdgpu_vs,
  kw_amdgpu_gs,
  kw_amdgpu_ps,
  kw_amdgpu_cs,
  kw_amdgpu_kernel,

  // Attributes:
  kw_attributes,
  kw_allocsize,
  kw_alwaysinline,
  kw_argmemonly,
  kw_sanitize_address,
  kw_builtin,
  kw_byval,
  kw_inalloca,
  kw_cold,
  kw_convergent,
  kw_dereferenceable,
  kw_dereferenceable_or_null,
  kw_inaccessiblememonly,
  kw_inaccessiblemem_or_argmemonly,
  kw_inlinehint,
  kw_inreg,
  kw_jumptable,
  kw_minsize,
  kw_naked,
  kw_nest,
  kw_noalias,
  kw_nobuiltin,
  kw_nocapture,
  kw_noduplicate,
  kw_noimplicitfloat,
  kw_noinline,
  kw_norecurse,
  kw_nonlazybind,
  kw_nonnull,
  kw_noredzone,
  kw_noreturn,
  kw_nounwind,
  kw_optnone,
  kw_optsize,
  kw_readnone,
  kw_readonly,
  kw_returned,
  kw_returns_twice,
  kw_signext,
  kw_ssp,
  kw_sspreq,
  kw_sspstrong,
  kw_safestack,
  kw_sret,
  kw_sanitize_thread,
  kw_sanitize_memory,
  kw_swifterror,
  kw_swiftself,
  kw_uwtable,
  kw_writeonly,
  kw_zeroext,

  kw_type,
  kw_opaque,

  kw_comdat,

  // Comdat types
  kw_any,
  kw_exactmatch,
  kw_largest,
  kw_noduplicates,
  kw_samesize,

  kw_eq,
  kw_ne,
  kw_slt,
  kw_sgt,
  kw_sle,
  kw_sge,
  kw_ult,
  kw_ugt,
  kw_ule,
  kw_uge,
  kw_oeq,
  kw_one,
  kw_olt,
  kw_ogt,
  kw_ole,
  kw_oge,
  kw_ord,
  kw_uno,
  kw_ueq,
  kw_une,

  // atomicrmw operations that aren't also instruction keywords.
  kw_xchg,
  kw_nand,
  kw_max,
  kw_min,
  kw_umax,
  kw_umin,

  // Instruction Opcodes (Opcode in UIntVal).
  kw_add,
  kw_fadd,
  kw_sub,
  kw_fsub,
  kw_mul,
  kw_fmul,
  kw_udiv,
  kw_sdiv,
  kw_fdiv,
  kw_urem,
  kw_srem,
  kw_frem,
  kw_shl,
  kw_lshr,
  kw_ashr,
  kw_and,
  kw_or,
  kw_xor,
  kw_icmp,
  kw_fcmp,

  kw_phi,
  kw_call,
  kw_trunc,
  kw_zext,
  kw_sext,
  kw_fptrunc,
  kw_fpext,
  kw_uitofp,
  kw_sitofp,
  kw_fptoui,
  kw_fptosi,
  kw_inttoptr,
  kw_ptrtoint,
  kw_bitcast,
  kw_addrspacecast,
  kw_select,
  kw_va_arg,

  kw_landingpad,
  kw_personality,
  kw_cleanup,
  kw_catch,
  kw_filter,

  kw_ret,
  kw_br,
  kw_switch,
  kw_indirectbr,
  kw_invoke,
  kw_resume,
  kw_unreachable,
  kw_cleanupret,
  kw_catchswitch,
  kw_catchret,
  kw_catchpad,
  kw_cleanuppad,

  kw_alloca,
  kw_load,
  kw_store,
  kw_fence,
  kw_cmpxchg,
  kw_atomicrmw,
  kw_getelementptr,

  kw_extractelement,
  kw_insertelement,
  kw_shufflevector,
  kw_extractvalue,
  kw_insertvalue,
  kw_blockaddress,

  // Metadata types.
  kw_distinct,

  // Use-list order directives.
  kw_uselistorder,
  kw_uselistorder_bb,

  // Unsigned Valued tokens (UIntVal).
  GlobalID,   // @42
  LocalVarID, // %42
  AttrGrpID,  // #42

  // String valued tokens (StrVal).
  LabelStr,         // foo:
  GlobalVar,        // @foo @"foo"
  ComdatVar,        // $foo
  LocalVar,         // %foo %"foo"
  MetadataVar,      // !foo
  StringConstant,   // "foo"
  DwarfTag,         // DW_TAG_foo
  DwarfAttEncoding, // DW_ATE_foo
  DwarfVirtuality,  // DW_VIRTUALITY_foo
  DwarfLang,        // DW_LANG_foo
  DwarfCC,          // DW_CC_foo
  EmissionKind,     // lineTablesOnly
  DwarfOp,          // DW_OP_foo
  DIFlag,           // DIFlagFoo
  DwarfMacinfo,     // DW_MACINFO_foo

  // Type valued tokens (TyVal).
  Type,

  APFloat, // APFloatVal
  APSInt   // APSInt
};
} // end namespace lltok
} // end namespace llvm

#endif<|MERGE_RESOLUTION|>--- conflicted
+++ resolved
@@ -119,6 +119,7 @@
   kw_prefix,
   kw_prologue,
   kw_c,
+
   kw_cc,
   kw_ccc,
   kw_fastcc,
@@ -128,12 +129,8 @@
   kw_x86_fastcallcc,
   kw_x86_thiscallcc,
   kw_x86_vectorcallcc,
-<<<<<<< HEAD
-  kw_x86_regcallcc, // INTEL
+  kw_x86_regcallcc,
   kw_svml_cc,       // INTEL
-=======
-  kw_x86_regcallcc,
->>>>>>> 47e577eb
   kw_arm_apcscc,
   kw_arm_aapcscc,
   kw_arm_aapcs_vfpcc,
