--- conflicted
+++ resolved
@@ -1719,11 +1719,7 @@
   case lltok::kw_coldcc:         CC = CallingConv::Cold; break;
   case lltok::kw_x86_stdcallcc:  CC = CallingConv::X86_StdCall; break;
   case lltok::kw_x86_fastcallcc: CC = CallingConv::X86_FastCall; break;
-<<<<<<< HEAD
-  case lltok::kw_x86_regcallcc:  CC = CallingConv::X86_RegCall; break;  // INTEL
-=======
   case lltok::kw_x86_regcallcc:  CC = CallingConv::X86_RegCall; break;
->>>>>>> 47e577eb
   case lltok::kw_x86_thiscallcc: CC = CallingConv::X86_ThisCall; break;
   case lltok::kw_x86_vectorcallcc:CC = CallingConv::X86_VectorCall; break;
   case lltok::kw_arm_apcscc:     CC = CallingConv::ARM_APCS; break;
