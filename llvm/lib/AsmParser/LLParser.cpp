--- conflicted
+++ resolved
@@ -7583,20 +7583,10 @@
       parseOptionalCommaAlign(Alignment, AteExtraComma))
     return true;
 
-<<<<<<< HEAD
-  if (SuccessOrdering == AtomicOrdering::Unordered ||
-      FailureOrdering == AtomicOrdering::Unordered)
-    return tokError("cmpxchg cannot be unordered");
-  if (FailureOrdering == AtomicOrdering::Release ||
-      FailureOrdering == AtomicOrdering::AcquireRelease)
-    return tokError(
-        "cmpxchg failure ordering cannot include release semantics");
-=======
   if (!AtomicCmpXchgInst::isValidSuccessOrdering(SuccessOrdering))
     return tokError("invalid cmpxchg success ordering");
   if (!AtomicCmpXchgInst::isValidFailureOrdering(FailureOrdering))
     return tokError("invalid cmpxchg failure ordering");
->>>>>>> 21f3f750
   if (!Ptr->getType()->isPointerTy())
     return error(PtrLoc, "cmpxchg operand must be a pointer");
   if (!cast<PointerType>(Ptr->getType())
