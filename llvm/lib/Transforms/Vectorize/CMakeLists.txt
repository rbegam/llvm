--- conflicted
+++ resolved
@@ -4,11 +4,8 @@
   SLPVectorizer.cpp
   Vectorize.cpp
   VPlan.cpp
-<<<<<<< HEAD
+  Intel_VPlan.cpp
 # INTEL_CUSTOMIZATION
-=======
-  Intel_VPlan.cpp
->>>>>>> 20047e23
   VPlan/Intel_LoopCFU.cpp
   VPlan/IntelVPlan.cpp
   VPlan/LoopVectorizationCodeGen.cpp
