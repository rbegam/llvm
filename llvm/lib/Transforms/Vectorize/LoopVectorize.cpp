//===- LoopVectorize.cpp - A Loop Vectorizer ------------------------------===//
//
//                     The LLVM Compiler Infrastructure
//
// This file is distributed under the University of Illinois Open Source
// License. See LICENSE.TXT for details.
//
//===----------------------------------------------------------------------===//
//
// This is the LLVM loop vectorizer. This pass modifies 'vectorizable' loops
// and generates target-independent LLVM-IR.
// The vectorizer uses the TargetTransformInfo analysis to estimate the costs
// of instructions in order to estimate the profitability of vectorization.
//
// The loop vectorizer combines consecutive loop iterations into a single
// 'wide' iteration. After this transformation the index is incremented
// by the SIMD vector width, and not by one.
//
// This pass has three parts:
// 1. The main loop pass that drives the different parts.
// 2. LoopVectorizationLegality - A unit that checks for the legality
//    of the vectorization.
// 3. InnerLoopVectorizer - A unit that performs the actual
//    widening of instructions.
// 4. LoopVectorizationCostModel - A unit that checks for the profitability
//    of vectorization. It decides on the optimal vector width, which
//    can be one, if vectorization is not profitable.
//
// There is a development effort going on to migrate loop vectorizer to the
// VPlan infrastructure and to introduce outer loop vectorization support (see
// docs/Proposal/VectorizationPlan.rst and
// http://lists.llvm.org/pipermail/llvm-dev/2017-December/119523.html). For this
// purpose, we temporarily introduced the VPlan-native vectorization path: an
// alternative vectorization path that is natively implemented on top of the
// VPlan infrastructure. See EnableVPlanNativePath for enabling.
//
//===----------------------------------------------------------------------===//
//
// The reduction-variable vectorization is based on the paper:
//  D. Nuzman and R. Henderson. Multi-platform Auto-vectorization.
//
// Variable uniformity checks are inspired by:
//  Karrenberg, R. and Hack, S. Whole Function Vectorization.
//
// The interleaved access vectorization is based on the paper:
//  Dorit Nuzman, Ira Rosen and Ayal Zaks.  Auto-Vectorization of Interleaved
//  Data for SIMD
//
// Other ideas/concepts are from:
//  A. Zaks and D. Nuzman. Autovectorization in GCC-two years later.
//
//  S. Maleki, Y. Gao, M. Garzaran, T. Wong and D. Padua.  An Evaluation of
//  Vectorizing Compilers.
//
//===----------------------------------------------------------------------===//

#include "llvm/Transforms/Vectorize/LoopVectorize.h"
#include "LoopVectorizationPlanner.h"
#include "llvm/ADT/APInt.h"
#include "llvm/ADT/ArrayRef.h"
#include "llvm/ADT/DenseMap.h"
#include "llvm/ADT/DenseMapInfo.h"
#include "llvm/ADT/Hashing.h"
#include "llvm/ADT/MapVector.h"
#include "llvm/ADT/None.h"
#include "llvm/ADT/Optional.h"
#include "llvm/ADT/STLExtras.h"
#include "llvm/ADT/SetVector.h"
#include "llvm/ADT/SmallPtrSet.h"
#include "llvm/ADT/SmallSet.h"
#include "llvm/ADT/SmallVector.h"
#include "llvm/ADT/Statistic.h"
#include "llvm/ADT/StringRef.h"
#include "llvm/ADT/Twine.h"
#include "llvm/ADT/iterator_range.h"
#include "llvm/Analysis/AssumptionCache.h"
#include "llvm/Analysis/BasicAliasAnalysis.h"
#include "llvm/Analysis/BlockFrequencyInfo.h"
#include "llvm/Analysis/CFG.h"
#include "llvm/Analysis/CodeMetrics.h"
#include "llvm/Analysis/DemandedBits.h"
#include "llvm/Analysis/GlobalsModRef.h"
#include "llvm/Analysis/LoopAccessAnalysis.h"
#include "llvm/Analysis/LoopAnalysisManager.h"
#include "llvm/Analysis/LoopInfo.h"
#include "llvm/Analysis/LoopIterator.h"
#include "llvm/Analysis/OptimizationRemarkEmitter.h"
#include "llvm/Analysis/ScalarEvolution.h"
#include "llvm/Analysis/ScalarEvolutionExpander.h"
#include "llvm/Analysis/ScalarEvolutionExpressions.h"
#include "llvm/Analysis/TargetLibraryInfo.h"
#include "llvm/Analysis/TargetTransformInfo.h"
#include "llvm/Analysis/VectorUtils.h"
#include "llvm/IR/Attributes.h"
#include "llvm/IR/BasicBlock.h"
#include "llvm/IR/CFG.h"
#include "llvm/IR/Constant.h"
#include "llvm/IR/Constants.h"
#include "llvm/IR/DataLayout.h"
#include "llvm/IR/DebugInfoMetadata.h"
#include "llvm/IR/DebugLoc.h"
#include "llvm/IR/DerivedTypes.h"
#include "llvm/IR/DiagnosticInfo.h"
#include "llvm/IR/Dominators.h"
#include "llvm/IR/Function.h"
#include "llvm/IR/IRBuilder.h"
#include "llvm/IR/InstrTypes.h"
#include "llvm/IR/Instruction.h"
#include "llvm/IR/Instructions.h"
#include "llvm/IR/IntrinsicInst.h"
#include "llvm/IR/Intrinsics.h"
#include "llvm/IR/LLVMContext.h"
#include "llvm/IR/Metadata.h"
#include "llvm/IR/Module.h"
#include "llvm/IR/Operator.h"
#include "llvm/IR/Type.h"
#include "llvm/IR/Use.h"
#include "llvm/IR/User.h"
#include "llvm/IR/Value.h"
#include "llvm/IR/ValueHandle.h"
#include "llvm/IR/Verifier.h"
#include "llvm/Pass.h"
#include "llvm/Support/Casting.h"
#include "llvm/Support/CommandLine.h"
#include "llvm/Support/Compiler.h"
#include "llvm/Support/Debug.h"
#include "llvm/Support/ErrorHandling.h"
#include "llvm/Support/MathExtras.h"
#include "llvm/Support/raw_ostream.h"
#include "llvm/Transforms/Utils/BasicBlockUtils.h"
#include "llvm/Transforms/Utils/LoopSimplify.h"
#include "llvm/Transforms/Utils/LoopUtils.h"
#include "llvm/Transforms/Utils/LoopVersioning.h"
#include "llvm/Transforms/Vectorize/LoopVectorizationLegality.h"
#include <algorithm>
#include <cassert>
#include <cstdint>
#include <cstdlib>
#include <functional>
#include <iterator>
#include <limits>
#include <memory>
#include <string>
#include <tuple>
#include <utility>
#include <vector>

using namespace llvm;

#define LV_NAME "loop-vectorize"
#define DEBUG_TYPE LV_NAME

STATISTIC(LoopsVectorized, "Number of loops vectorized");
STATISTIC(LoopsAnalyzed, "Number of loops analyzed for vectorization");

/// Loops with a known constant trip count below this number are vectorized only
/// if no scalar iteration overheads are incurred.
static cl::opt<unsigned> TinyTripCountVectorThreshold(
    "vectorizer-min-trip-count", cl::init(16), cl::Hidden,
    cl::desc("Loops with a constant trip count that is smaller than this "
             "value are vectorized only if no scalar iteration overheads "
             "are incurred."));

static cl::opt<bool> MaximizeBandwidth(
    "vectorizer-maximize-bandwidth", cl::init(false), cl::Hidden,
    cl::desc("Maximize bandwidth when selecting vectorization factor which "
             "will be determined by the smallest type in loop."));

static cl::opt<bool> EnableInterleavedMemAccesses(
    "enable-interleaved-mem-accesses", cl::init(false), cl::Hidden,
    cl::desc("Enable vectorization on interleaved memory accesses in a loop"));

/// Maximum factor for an interleaved memory access.
static cl::opt<unsigned> MaxInterleaveGroupFactor(
    "max-interleave-group-factor", cl::Hidden,
    cl::desc("Maximum factor for an interleaved access group (default = 8)"),
    cl::init(8));

/// We don't interleave loops with a known constant trip count below this
/// number.
static const unsigned TinyTripCountInterleaveThreshold = 128;

static cl::opt<unsigned> ForceTargetNumScalarRegs(
    "force-target-num-scalar-regs", cl::init(0), cl::Hidden,
    cl::desc("A flag that overrides the target's number of scalar registers."));

static cl::opt<unsigned> ForceTargetNumVectorRegs(
    "force-target-num-vector-regs", cl::init(0), cl::Hidden,
    cl::desc("A flag that overrides the target's number of vector registers."));

static cl::opt<unsigned> ForceTargetMaxScalarInterleaveFactor(
    "force-target-max-scalar-interleave", cl::init(0), cl::Hidden,
    cl::desc("A flag that overrides the target's max interleave factor for "
             "scalar loops."));

static cl::opt<unsigned> ForceTargetMaxVectorInterleaveFactor(
    "force-target-max-vector-interleave", cl::init(0), cl::Hidden,
    cl::desc("A flag that overrides the target's max interleave factor for "
             "vectorized loops."));

static cl::opt<unsigned> ForceTargetInstructionCost(
    "force-target-instruction-cost", cl::init(0), cl::Hidden,
    cl::desc("A flag that overrides the target's expected cost for "
             "an instruction to a single constant value. Mostly "
             "useful for getting consistent testing."));

static cl::opt<unsigned> SmallLoopCost(
    "small-loop-cost", cl::init(20), cl::Hidden,
    cl::desc(
        "The cost of a loop that is considered 'small' by the interleaver."));

static cl::opt<bool> LoopVectorizeWithBlockFrequency(
    "loop-vectorize-with-block-frequency", cl::init(true), cl::Hidden,
    cl::desc("Enable the use of the block frequency analysis to access PGO "
             "heuristics minimizing code growth in cold regions and being more "
             "aggressive in hot regions."));

// Runtime interleave loops for load/store throughput.
static cl::opt<bool> EnableLoadStoreRuntimeInterleave(
    "enable-loadstore-runtime-interleave", cl::init(true), cl::Hidden,
    cl::desc(
        "Enable runtime interleaving until load/store ports are saturated"));

/// The number of stores in a loop that are allowed to need predication.
static cl::opt<unsigned> NumberOfStoresToPredicate(
    "vectorize-num-stores-pred", cl::init(1), cl::Hidden,
    cl::desc("Max number of stores to be predicated behind an if."));

static cl::opt<bool> EnableIndVarRegisterHeur(
    "enable-ind-var-reg-heur", cl::init(true), cl::Hidden,
    cl::desc("Count the induction variable only once when interleaving"));

static cl::opt<bool> EnableCondStoresVectorization(
    "enable-cond-stores-vec", cl::init(true), cl::Hidden,
    cl::desc("Enable if predication of stores during vectorization."));

static cl::opt<unsigned> MaxNestedScalarReductionIC(
    "max-nested-scalar-reduction-interleave", cl::init(2), cl::Hidden,
    cl::desc("The maximum interleave count to use when interleaving a scalar "
             "reduction in a nested loop."));

static cl::opt<bool> EnableVPlanNativePath(
    "enable-vplan-native-path", cl::init(false), cl::Hidden,
    cl::desc("Enable VPlan-native vectorization path with "
             "support for outer loop vectorization."));

/// A helper function for converting Scalar types to vector types.
/// If the incoming type is void, we return void. If the VF is 1, we return
/// the scalar type.
static Type *ToVectorTy(Type *Scalar, unsigned VF) {
  if (Scalar->isVoidTy() || VF == 1)
    return Scalar;
  return VectorType::get(Scalar, VF);
}

// FIXME: The following helper functions have multiple implementations
// in the project. They can be effectively organized in a common Load/Store
// utilities unit.

/// A helper function that returns the type of loaded or stored value.
static Type *getMemInstValueType(Value *I) {
  assert((isa<LoadInst>(I) || isa<StoreInst>(I)) &&
         "Expected Load or Store instruction");
  if (auto *LI = dyn_cast<LoadInst>(I))
    return LI->getType();
  return cast<StoreInst>(I)->getValueOperand()->getType();
}

/// A helper function that returns the alignment of load or store instruction.
static unsigned getMemInstAlignment(Value *I) {
  assert((isa<LoadInst>(I) || isa<StoreInst>(I)) &&
         "Expected Load or Store instruction");
  if (auto *LI = dyn_cast<LoadInst>(I))
    return LI->getAlignment();
  return cast<StoreInst>(I)->getAlignment();
}

/// A helper function that returns the address space of the pointer operand of
/// load or store instruction.
static unsigned getMemInstAddressSpace(Value *I) {
  assert((isa<LoadInst>(I) || isa<StoreInst>(I)) &&
         "Expected Load or Store instruction");
  if (auto *LI = dyn_cast<LoadInst>(I))
    return LI->getPointerAddressSpace();
  return cast<StoreInst>(I)->getPointerAddressSpace();
}

/// A helper function that returns true if the given type is irregular. The
/// type is irregular if its allocated size doesn't equal the store size of an
/// element of the corresponding vector type at the given vectorization factor.
static bool hasIrregularType(Type *Ty, const DataLayout &DL, unsigned VF) {
  // Determine if an array of VF elements of type Ty is "bitcast compatible"
  // with a <VF x Ty> vector.
  if (VF > 1) {
    auto *VectorTy = VectorType::get(Ty, VF);
    return VF * DL.getTypeAllocSize(Ty) != DL.getTypeStoreSize(VectorTy);
  }

  // If the vectorization factor is one, we just check if an array of type Ty
  // requires padding between elements.
  return DL.getTypeAllocSizeInBits(Ty) != DL.getTypeSizeInBits(Ty);
}

/// A helper function that returns the reciprocal of the block probability of
/// predicated blocks. If we return X, we are assuming the predicated block
/// will execute once for every X iterations of the loop header.
///
/// TODO: We should use actual block probability here, if available. Currently,
///       we always assume predicated blocks have a 50% chance of executing.
static unsigned getReciprocalPredBlockProb() { return 2; }

/// A helper function that adds a 'fast' flag to floating-point operations.
static Value *addFastMathFlag(Value *V) {
  if (isa<FPMathOperator>(V)) {
    FastMathFlags Flags;
    Flags.setFast();
    cast<Instruction>(V)->setFastMathFlags(Flags);
  }
  return V;
}

/// A helper function that returns an integer or floating-point constant with
/// value C.
static Constant *getSignedIntOrFpConstant(Type *Ty, int64_t C) {
  return Ty->isIntegerTy() ? ConstantInt::getSigned(Ty, C)
                           : ConstantFP::get(Ty, C);
}

namespace llvm {

/// InnerLoopVectorizer vectorizes loops which contain only one basic
/// block to a specified vectorization factor (VF).
/// This class performs the widening of scalars into vectors, or multiple
/// scalars. This class also implements the following features:
/// * It inserts an epilogue loop for handling loops that don't have iteration
///   counts that are known to be a multiple of the vectorization factor.
/// * It handles the code generation for reduction variables.
/// * Scalarization (implementation using scalars) of un-vectorizable
///   instructions.
/// InnerLoopVectorizer does not perform any vectorization-legality
/// checks, and relies on the caller to check for the different legality
/// aspects. The InnerLoopVectorizer relies on the
/// LoopVectorizationLegality class to provide information about the induction
/// and reduction variables that were found to a given vectorization factor.
class InnerLoopVectorizer {
public:
  InnerLoopVectorizer(Loop *OrigLoop, PredicatedScalarEvolution &PSE,
                      LoopInfo *LI, DominatorTree *DT,
                      const TargetLibraryInfo *TLI,
                      const TargetTransformInfo *TTI, AssumptionCache *AC,
                      OptimizationRemarkEmitter *ORE, unsigned VecWidth,
                      unsigned UnrollFactor, LoopVectorizationLegality *LVL,
                      LoopVectorizationCostModel *CM)
      : OrigLoop(OrigLoop), PSE(PSE), LI(LI), DT(DT), TLI(TLI), TTI(TTI),
        AC(AC), ORE(ORE), VF(VecWidth), UF(UnrollFactor),
        Builder(PSE.getSE()->getContext()),
        VectorLoopValueMap(UnrollFactor, VecWidth), Legal(LVL), Cost(CM) {}
  virtual ~InnerLoopVectorizer() = default;

  /// Create a new empty loop. Unlink the old loop and connect the new one.
  /// Return the pre-header block of the new loop.
  BasicBlock *createVectorizedLoopSkeleton();

  /// Widen a single instruction within the innermost loop.
  void widenInstruction(Instruction &I);

  /// Fix the vectorized code, taking care of header phi's, live-outs, and more.
  void fixVectorizedLoop();

  // Return true if any runtime check is added.
  bool areSafetyChecksAdded() { return AddedSafetyChecks; }

  /// A type for vectorized values in the new loop. Each value from the
  /// original loop, when vectorized, is represented by UF vector values in the
  /// new unrolled loop, where UF is the unroll factor.
  using VectorParts = SmallVector<Value *, 2>;

  /// Vectorize a single PHINode in a block. This method handles the induction
  /// variable canonicalization. It supports both VF = 1 for unrolled loops and
  /// arbitrary length vectors.
  void widenPHIInstruction(Instruction *PN, unsigned UF, unsigned VF);

  /// A helper function to scalarize a single Instruction in the innermost loop.
  /// Generates a sequence of scalar instances for each lane between \p MinLane
  /// and \p MaxLane, times each part between \p MinPart and \p MaxPart,
  /// inclusive..
  void scalarizeInstruction(Instruction *Instr, const VPIteration &Instance,
                            bool IfPredicateInstr);

  /// Widen an integer or floating-point induction variable \p IV. If \p Trunc
  /// is provided, the integer induction variable will first be truncated to
  /// the corresponding type.
  void widenIntOrFpInduction(PHINode *IV, TruncInst *Trunc = nullptr);

  /// getOrCreateVectorValue and getOrCreateScalarValue coordinate to generate a
  /// vector or scalar value on-demand if one is not yet available. When
  /// vectorizing a loop, we visit the definition of an instruction before its
  /// uses. When visiting the definition, we either vectorize or scalarize the
  /// instruction, creating an entry for it in the corresponding map. (In some
  /// cases, such as induction variables, we will create both vector and scalar
  /// entries.) Then, as we encounter uses of the definition, we derive values
  /// for each scalar or vector use unless such a value is already available.
  /// For example, if we scalarize a definition and one of its uses is vector,
  /// we build the required vector on-demand with an insertelement sequence
  /// when visiting the use. Otherwise, if the use is scalar, we can use the
  /// existing scalar definition.
  ///
  /// Return a value in the new loop corresponding to \p V from the original
  /// loop at unroll index \p Part. If the value has already been vectorized,
  /// the corresponding vector entry in VectorLoopValueMap is returned. If,
  /// however, the value has a scalar entry in VectorLoopValueMap, we construct
  /// a new vector value on-demand by inserting the scalar values into a vector
  /// with an insertelement sequence. If the value has been neither vectorized
  /// nor scalarized, it must be loop invariant, so we simply broadcast the
  /// value into a vector.
  Value *getOrCreateVectorValue(Value *V, unsigned Part);

  /// Return a value in the new loop corresponding to \p V from the original
  /// loop at unroll and vector indices \p Instance. If the value has been
  /// vectorized but not scalarized, the necessary extractelement instruction
  /// will be generated.
  Value *getOrCreateScalarValue(Value *V, const VPIteration &Instance);

  /// Construct the vector value of a scalarized value \p V one lane at a time.
  void packScalarIntoVectorValue(Value *V, const VPIteration &Instance);

  /// Try to vectorize the interleaved access group that \p Instr belongs to.
  void vectorizeInterleaveGroup(Instruction *Instr);

  /// Vectorize Load and Store instructions, optionally masking the vector
  /// operations if \p BlockInMask is non-null.
  void vectorizeMemoryInstruction(Instruction *Instr,
                                  VectorParts *BlockInMask = nullptr);

  /// \brief Set the debug location in the builder using the debug location in
  /// the instruction.
  void setDebugLocFromInst(IRBuilder<> &B, const Value *Ptr);

protected:
  friend class LoopVectorizationPlanner;

  /// A small list of PHINodes.
  using PhiVector = SmallVector<PHINode *, 4>;

  /// A type for scalarized values in the new loop. Each value from the
  /// original loop, when scalarized, is represented by UF x VF scalar values
  /// in the new unrolled loop, where UF is the unroll factor and VF is the
  /// vectorization factor.
  using ScalarParts = SmallVector<SmallVector<Value *, 4>, 2>;

  /// Set up the values of the IVs correctly when exiting the vector loop.
  void fixupIVUsers(PHINode *OrigPhi, const InductionDescriptor &II,
                    Value *CountRoundDown, Value *EndValue,
                    BasicBlock *MiddleBlock);

  /// Create a new induction variable inside L.
  PHINode *createInductionVariable(Loop *L, Value *Start, Value *End,
                                   Value *Step, Instruction *DL);

  /// Handle all cross-iteration phis in the header.
  void fixCrossIterationPHIs();

  /// Fix a first-order recurrence. This is the second phase of vectorizing
  /// this phi node.
  void fixFirstOrderRecurrence(PHINode *Phi);

  /// Fix a reduction cross-iteration phi. This is the second phase of
  /// vectorizing this phi node.
  void fixReduction(PHINode *Phi);

  /// \brief The Loop exit block may have single value PHI nodes with some
  /// incoming value. While vectorizing we only handled real values
  /// that were defined inside the loop and we should have one value for
  /// each predecessor of its parent basic block. See PR14725.
  void fixLCSSAPHIs();

  /// Iteratively sink the scalarized operands of a predicated instruction into
  /// the block that was created for it.
  void sinkScalarOperands(Instruction *PredInst);

  /// Shrinks vector element sizes to the smallest bitwidth they can be legally
  /// represented as.
  void truncateToMinimalBitwidths();

  /// Insert the new loop to the loop hierarchy and pass manager
  /// and update the analysis passes.
  void updateAnalysis();

  /// Create a broadcast instruction. This method generates a broadcast
  /// instruction (shuffle) for loop invariant values and for the induction
  /// value. If this is the induction variable then we extend it to N, N+1, ...
  /// this is needed because each iteration in the loop corresponds to a SIMD
  /// element.
  virtual Value *getBroadcastInstrs(Value *V);

  /// This function adds (StartIdx, StartIdx + Step, StartIdx + 2*Step, ...)
  /// to each vector element of Val. The sequence starts at StartIndex.
  /// \p Opcode is relevant for FP induction variable.
  virtual Value *getStepVector(Value *Val, int StartIdx, Value *Step,
                               Instruction::BinaryOps Opcode =
                               Instruction::BinaryOpsEnd);

  /// Compute scalar induction steps. \p ScalarIV is the scalar induction
  /// variable on which to base the steps, \p Step is the size of the step, and
  /// \p EntryVal is the value from the original loop that maps to the steps.
  /// Note that \p EntryVal doesn't have to be an induction variable - it
  /// can also be a truncate instruction.
  void buildScalarSteps(Value *ScalarIV, Value *Step, Instruction *EntryVal,
                        const InductionDescriptor &ID);

  /// Create a vector induction phi node based on an existing scalar one. \p
  /// EntryVal is the value from the original loop that maps to the vector phi
  /// node, and \p Step is the loop-invariant step. If \p EntryVal is a
  /// truncate instruction, instead of widening the original IV, we widen a
  /// version of the IV truncated to \p EntryVal's type.
  void createVectorIntOrFpInductionPHI(const InductionDescriptor &II,
                                       Value *Step, Instruction *EntryVal);

  /// Returns true if an instruction \p I should be scalarized instead of
  /// vectorized for the chosen vectorization factor.
  bool shouldScalarizeInstruction(Instruction *I) const;

  /// Returns true if we should generate a scalar version of \p IV.
  bool needsScalarInduction(Instruction *IV) const;

  /// If there is a cast involved in the induction variable \p ID, which should 
  /// be ignored in the vectorized loop body, this function records the 
  /// VectorLoopValue of the respective Phi also as the VectorLoopValue of the 
  /// cast. We had already proved that the casted Phi is equal to the uncasted 
  /// Phi in the vectorized loop (under a runtime guard), and therefore 
  /// there is no need to vectorize the cast - the same value can be used in the 
  /// vector loop for both the Phi and the cast. 
  /// If \p VectorLoopValue is a scalarized value, \p Lane is also specified,
  /// Otherwise, \p VectorLoopValue is a widened/vectorized value.
  ///
  /// \p EntryVal is the value from the original loop that maps to the vector
  /// phi node and is used to distinguish what is the IV currently being
  /// processed - original one (if \p EntryVal is a phi corresponding to the
  /// original IV) or the "newly-created" one based on the proof mentioned above
  /// (see also buildScalarSteps() and createVectorIntOrFPInductionPHI()). In the
  /// latter case \p EntryVal is a TruncInst and we must not record anything for
  /// that IV, but it's error-prone to expect callers of this routine to care
  /// about that, hence this explicit parameter.
  void recordVectorLoopValueForInductionCast(const InductionDescriptor &ID,
                                             const Instruction *EntryVal,
                                             Value *VectorLoopValue,
                                             unsigned Part,
                                             unsigned Lane = UINT_MAX);

  /// Generate a shuffle sequence that will reverse the vector Vec.
  virtual Value *reverseVector(Value *Vec);

  /// Returns (and creates if needed) the original loop trip count.
  Value *getOrCreateTripCount(Loop *NewLoop);

  /// Returns (and creates if needed) the trip count of the widened loop.
  Value *getOrCreateVectorTripCount(Loop *NewLoop);

  /// Returns a bitcasted value to the requested vector type.
  /// Also handles bitcasts of vector<float> <-> vector<pointer> types.
  Value *createBitOrPointerCast(Value *V, VectorType *DstVTy,
                                const DataLayout &DL);

  /// Emit a bypass check to see if the vector trip count is zero, including if
  /// it overflows.
  void emitMinimumIterationCountCheck(Loop *L, BasicBlock *Bypass);

  /// Emit a bypass check to see if all of the SCEV assumptions we've
  /// had to make are correct.
  void emitSCEVChecks(Loop *L, BasicBlock *Bypass);

  /// Emit bypass checks to check any memory assumptions we may have made.
  void emitMemRuntimeChecks(Loop *L, BasicBlock *Bypass);

  /// Add additional metadata to \p To that was not present on \p Orig.
  ///
  /// Currently this is used to add the noalias annotations based on the
  /// inserted memchecks.  Use this for instructions that are *cloned* into the
  /// vector loop.
  void addNewMetadata(Instruction *To, const Instruction *Orig);

  /// Add metadata from one instruction to another.
  ///
  /// This includes both the original MDs from \p From and additional ones (\see
  /// addNewMetadata).  Use this for *newly created* instructions in the vector
  /// loop.
  void addMetadata(Instruction *To, Instruction *From);

  /// \brief Similar to the previous function but it adds the metadata to a
  /// vector of instructions.
  void addMetadata(ArrayRef<Value *> To, Instruction *From);

  /// The original loop.
  Loop *OrigLoop;

  /// A wrapper around ScalarEvolution used to add runtime SCEV checks. Applies
  /// dynamic knowledge to simplify SCEV expressions and converts them to a
  /// more usable form.
  PredicatedScalarEvolution &PSE;

  /// Loop Info.
  LoopInfo *LI;

  /// Dominator Tree.
  DominatorTree *DT;

  /// Alias Analysis.
  AliasAnalysis *AA;

  /// Target Library Info.
  const TargetLibraryInfo *TLI;

  /// Target Transform Info.
  const TargetTransformInfo *TTI;

  /// Assumption Cache.
  AssumptionCache *AC;

  /// Interface to emit optimization remarks.
  OptimizationRemarkEmitter *ORE;

  /// \brief LoopVersioning.  It's only set up (non-null) if memchecks were
  /// used.
  ///
  /// This is currently only used to add no-alias metadata based on the
  /// memchecks.  The actually versioning is performed manually.
  std::unique_ptr<LoopVersioning> LVer;

  /// The vectorization SIMD factor to use. Each vector will have this many
  /// vector elements.
  unsigned VF;

  /// The vectorization unroll factor to use. Each scalar is vectorized to this
  /// many different vector instructions.
  unsigned UF;

  /// The builder that we use
  IRBuilder<> Builder;

  // --- Vectorization state ---

  /// The vector-loop preheader.
  BasicBlock *LoopVectorPreHeader;

  /// The scalar-loop preheader.
  BasicBlock *LoopScalarPreHeader;

  /// Middle Block between the vector and the scalar.
  BasicBlock *LoopMiddleBlock;

  /// The ExitBlock of the scalar loop.
  BasicBlock *LoopExitBlock;

  /// The vector loop body.
  BasicBlock *LoopVectorBody;

  /// The scalar loop body.
  BasicBlock *LoopScalarBody;

  /// A list of all bypass blocks. The first block is the entry of the loop.
  SmallVector<BasicBlock *, 4> LoopBypassBlocks;

  /// The new Induction variable which was added to the new block.
  PHINode *Induction = nullptr;

  /// The induction variable of the old basic block.
  PHINode *OldInduction = nullptr;

  /// Maps values from the original loop to their corresponding values in the
  /// vectorized loop. A key value can map to either vector values, scalar
  /// values or both kinds of values, depending on whether the key was
  /// vectorized and scalarized.
  VectorizerValueMap VectorLoopValueMap;

  /// Store instructions that were predicated.
  SmallVector<Instruction *, 4> PredicatedInstructions;

  /// Trip count of the original loop.
  Value *TripCount = nullptr;

  /// Trip count of the widened loop (TripCount - TripCount % (VF*UF))
  Value *VectorTripCount = nullptr;

  /// The legality analysis.
  LoopVectorizationLegality *Legal;

  /// The profitablity analysis.
  LoopVectorizationCostModel *Cost;

  // Record whether runtime checks are added.
  bool AddedSafetyChecks = false;

  // Holds the end values for each induction variable. We save the end values
  // so we can later fix-up the external users of the induction variables.
  DenseMap<PHINode *, Value *> IVEndValues;
};

class InnerLoopUnroller : public InnerLoopVectorizer {
public:
  InnerLoopUnroller(Loop *OrigLoop, PredicatedScalarEvolution &PSE,
                    LoopInfo *LI, DominatorTree *DT,
                    const TargetLibraryInfo *TLI,
                    const TargetTransformInfo *TTI, AssumptionCache *AC,
                    OptimizationRemarkEmitter *ORE, unsigned UnrollFactor,
                    LoopVectorizationLegality *LVL,
                    LoopVectorizationCostModel *CM)
      : InnerLoopVectorizer(OrigLoop, PSE, LI, DT, TLI, TTI, AC, ORE, 1,
                            UnrollFactor, LVL, CM) {}

private:
  Value *getBroadcastInstrs(Value *V) override;
  Value *getStepVector(Value *Val, int StartIdx, Value *Step,
                       Instruction::BinaryOps Opcode =
                       Instruction::BinaryOpsEnd) override;
  Value *reverseVector(Value *Vec) override;
};

} // end namespace llvm

/// \brief Look for a meaningful debug location on the instruction or it's
/// operands.
static Instruction *getDebugLocFromInstOrOperands(Instruction *I) {
  if (!I)
    return I;

  DebugLoc Empty;
  if (I->getDebugLoc() != Empty)
    return I;

  for (User::op_iterator OI = I->op_begin(), OE = I->op_end(); OI != OE; ++OI) {
    if (Instruction *OpInst = dyn_cast<Instruction>(*OI))
      if (OpInst->getDebugLoc() != Empty)
        return OpInst;
  }

  return I;
}

void InnerLoopVectorizer::setDebugLocFromInst(IRBuilder<> &B, const Value *Ptr) {
  if (const Instruction *Inst = dyn_cast_or_null<Instruction>(Ptr)) {
    const DILocation *DIL = Inst->getDebugLoc();
    if (DIL && Inst->getFunction()->isDebugInfoForProfiling() &&
        !isa<DbgInfoIntrinsic>(Inst))
      B.SetCurrentDebugLocation(DIL->cloneWithDuplicationFactor(UF * VF));
    else
      B.SetCurrentDebugLocation(DIL);
  } else
    B.SetCurrentDebugLocation(DebugLoc());
}

#ifndef NDEBUG
/// \return string containing a file name and a line # for the given loop.
static std::string getDebugLocString(const Loop *L) {
  std::string Result;
  if (L) {
    raw_string_ostream OS(Result);
    if (const DebugLoc LoopDbgLoc = L->getStartLoc())
      LoopDbgLoc.print(OS);
    else
      // Just print the module name.
      OS << L->getHeader()->getParent()->getParent()->getModuleIdentifier();
    OS.flush();
  }
  return Result;
}
#endif

void InnerLoopVectorizer::addNewMetadata(Instruction *To,
                                         const Instruction *Orig) {
  // If the loop was versioned with memchecks, add the corresponding no-alias
  // metadata.
  if (LVer && (isa<LoadInst>(Orig) || isa<StoreInst>(Orig)))
    LVer->annotateInstWithNoAlias(To, Orig);
}

void InnerLoopVectorizer::addMetadata(Instruction *To,
                                      Instruction *From) {
  propagateMetadata(To, From);
  addNewMetadata(To, From);
}

void InnerLoopVectorizer::addMetadata(ArrayRef<Value *> To,
                                      Instruction *From) {
  for (Value *V : To) {
    if (Instruction *I = dyn_cast<Instruction>(V))
      addMetadata(I, From);
  }
}

namespace llvm {

/// \brief The group of interleaved loads/stores sharing the same stride and
/// close to each other.
///
/// Each member in this group has an index starting from 0, and the largest
/// index should be less than interleaved factor, which is equal to the absolute
/// value of the access's stride.
///
/// E.g. An interleaved load group of factor 4:
///        for (unsigned i = 0; i < 1024; i+=4) {
///          a = A[i];                           // Member of index 0
///          b = A[i+1];                         // Member of index 1
///          d = A[i+3];                         // Member of index 3
///          ...
///        }
///
///      An interleaved store group of factor 4:
///        for (unsigned i = 0; i < 1024; i+=4) {
///          ...
///          A[i]   = a;                         // Member of index 0
///          A[i+1] = b;                         // Member of index 1
///          A[i+2] = c;                         // Member of index 2
///          A[i+3] = d;                         // Member of index 3
///        }
///
/// Note: the interleaved load group could have gaps (missing members), but
/// the interleaved store group doesn't allow gaps.
class InterleaveGroup {
public:
  InterleaveGroup(Instruction *Instr, int Stride, unsigned Align)
      : Align(Align), InsertPos(Instr) {
    assert(Align && "The alignment should be non-zero");

    Factor = std::abs(Stride);
    assert(Factor > 1 && "Invalid interleave factor");

    Reverse = Stride < 0;
    Members[0] = Instr;
  }

  bool isReverse() const { return Reverse; }
  unsigned getFactor() const { return Factor; }
  unsigned getAlignment() const { return Align; }
  unsigned getNumMembers() const { return Members.size(); }

  /// \brief Try to insert a new member \p Instr with index \p Index and
  /// alignment \p NewAlign. The index is related to the leader and it could be
  /// negative if it is the new leader.
  ///
  /// \returns false if the instruction doesn't belong to the group.
  bool insertMember(Instruction *Instr, int Index, unsigned NewAlign) {
    assert(NewAlign && "The new member's alignment should be non-zero");

    int Key = Index + SmallestKey;

    // Skip if there is already a member with the same index.
    if (Members.count(Key))
      return false;

    if (Key > LargestKey) {
      // The largest index is always less than the interleave factor.
      if (Index >= static_cast<int>(Factor))
        return false;

      LargestKey = Key;
    } else if (Key < SmallestKey) {
      // The largest index is always less than the interleave factor.
      if (LargestKey - Key >= static_cast<int>(Factor))
        return false;

      SmallestKey = Key;
    }

    // It's always safe to select the minimum alignment.
    Align = std::min(Align, NewAlign);
    Members[Key] = Instr;
    return true;
  }

  /// \brief Get the member with the given index \p Index
  ///
  /// \returns nullptr if contains no such member.
  Instruction *getMember(unsigned Index) const {
    int Key = SmallestKey + Index;
    if (!Members.count(Key))
      return nullptr;

    return Members.find(Key)->second;
  }

  /// \brief Get the index for the given member. Unlike the key in the member
  /// map, the index starts from 0.
  unsigned getIndex(Instruction *Instr) const {
    for (auto I : Members)
      if (I.second == Instr)
        return I.first - SmallestKey;

    llvm_unreachable("InterleaveGroup contains no such member");
  }

  Instruction *getInsertPos() const { return InsertPos; }
  void setInsertPos(Instruction *Inst) { InsertPos = Inst; }

  /// Add metadata (e.g. alias info) from the instructions in this group to \p
  /// NewInst.
  ///
  /// FIXME: this function currently does not add noalias metadata a'la
  /// addNewMedata.  To do that we need to compute the intersection of the
  /// noalias info from all members.
  void addMetadata(Instruction *NewInst) const {
    SmallVector<Value *, 4> VL;
    std::transform(Members.begin(), Members.end(), std::back_inserter(VL),
                   [](std::pair<int, Instruction *> p) { return p.second; });
    propagateMetadata(NewInst, VL);
  }

private:
  unsigned Factor; // Interleave Factor.
  bool Reverse;
  unsigned Align;
  DenseMap<int, Instruction *> Members;
  int SmallestKey = 0;
  int LargestKey = 0;

  // To avoid breaking dependences, vectorized instructions of an interleave
  // group should be inserted at either the first load or the last store in
  // program order.
  //
  // E.g. %even = load i32             // Insert Position
  //      %add = add i32 %even         // Use of %even
  //      %odd = load i32
  //
  //      store i32 %even
  //      %odd = add i32               // Def of %odd
  //      store i32 %odd               // Insert Position
  Instruction *InsertPos;
};
} // end namespace llvm

namespace {

/// \brief Drive the analysis of interleaved memory accesses in the loop.
///
/// Use this class to analyze interleaved accesses only when we can vectorize
/// a loop. Otherwise it's meaningless to do analysis as the vectorization
/// on interleaved accesses is unsafe.
///
/// The analysis collects interleave groups and records the relationships
/// between the member and the group in a map.
class InterleavedAccessInfo {
public:
  InterleavedAccessInfo(PredicatedScalarEvolution &PSE, Loop *L,
                        DominatorTree *DT, LoopInfo *LI,
                        const LoopAccessInfo *LAI)
    : PSE(PSE), TheLoop(L), DT(DT), LI(LI), LAI(LAI) {}

  ~InterleavedAccessInfo() {
    SmallSet<InterleaveGroup *, 4> DelSet;
    // Avoid releasing a pointer twice.
    for (auto &I : InterleaveGroupMap)
      DelSet.insert(I.second);
    for (auto *Ptr : DelSet)
      delete Ptr;
  }

  /// \brief Analyze the interleaved accesses and collect them in interleave
  /// groups. Substitute symbolic strides using \p Strides.
  void analyzeInterleaving();

  /// \brief Check if \p Instr belongs to any interleave group.
  bool isInterleaved(Instruction *Instr) const {
    return InterleaveGroupMap.count(Instr);
  }

  /// \brief Get the interleave group that \p Instr belongs to.
  ///
  /// \returns nullptr if doesn't have such group.
  InterleaveGroup *getInterleaveGroup(Instruction *Instr) const {
    if (InterleaveGroupMap.count(Instr))
      return InterleaveGroupMap.find(Instr)->second;
    return nullptr;
  }

  /// \brief Returns true if an interleaved group that may access memory
  /// out-of-bounds requires a scalar epilogue iteration for correctness.
  bool requiresScalarEpilogue() const { return RequiresScalarEpilogue; }

private:
  /// A wrapper around ScalarEvolution, used to add runtime SCEV checks.
  /// Simplifies SCEV expressions in the context of existing SCEV assumptions.
  /// The interleaved access analysis can also add new predicates (for example
  /// by versioning strides of pointers).
  PredicatedScalarEvolution &PSE;

  Loop *TheLoop;
  DominatorTree *DT;
  LoopInfo *LI;
  const LoopAccessInfo *LAI;

  /// True if the loop may contain non-reversed interleaved groups with
  /// out-of-bounds accesses. We ensure we don't speculatively access memory
  /// out-of-bounds by executing at least one scalar epilogue iteration.
  bool RequiresScalarEpilogue = false;

  /// Holds the relationships between the members and the interleave group.
  DenseMap<Instruction *, InterleaveGroup *> InterleaveGroupMap;

  /// Holds dependences among the memory accesses in the loop. It maps a source
  /// access to a set of dependent sink accesses.
  DenseMap<Instruction *, SmallPtrSet<Instruction *, 2>> Dependences;

  /// \brief The descriptor for a strided memory access.
  struct StrideDescriptor {
    StrideDescriptor() = default;
    StrideDescriptor(int64_t Stride, const SCEV *Scev, uint64_t Size,
                     unsigned Align)
        : Stride(Stride), Scev(Scev), Size(Size), Align(Align) {}

    // The access's stride. It is negative for a reverse access.
    int64_t Stride = 0;

    // The scalar expression of this access.
    const SCEV *Scev = nullptr;

    // The size of the memory object.
    uint64_t Size = 0;

    // The alignment of this access.
    unsigned Align = 0;
  };

  /// \brief A type for holding instructions and their stride descriptors.
  using StrideEntry = std::pair<Instruction *, StrideDescriptor>;

  /// \brief Create a new interleave group with the given instruction \p Instr,
  /// stride \p Stride and alignment \p Align.
  ///
  /// \returns the newly created interleave group.
  InterleaveGroup *createInterleaveGroup(Instruction *Instr, int Stride,
                                         unsigned Align) {
    assert(!InterleaveGroupMap.count(Instr) &&
           "Already in an interleaved access group");
    InterleaveGroupMap[Instr] = new InterleaveGroup(Instr, Stride, Align);
    return InterleaveGroupMap[Instr];
  }

  /// \brief Release the group and remove all the relationships.
  void releaseGroup(InterleaveGroup *Group) {
    for (unsigned i = 0; i < Group->getFactor(); i++)
      if (Instruction *Member = Group->getMember(i))
        InterleaveGroupMap.erase(Member);

    delete Group;
  }

  /// \brief Collect all the accesses with a constant stride in program order.
  void collectConstStrideAccesses(
      MapVector<Instruction *, StrideDescriptor> &AccessStrideInfo,
      const ValueToValueMap &Strides);

  /// \brief Returns true if \p Stride is allowed in an interleaved group.
  static bool isStrided(int Stride) {
    unsigned Factor = std::abs(Stride);
    return Factor >= 2 && Factor <= MaxInterleaveGroupFactor;
  }

  /// \brief Returns true if \p BB is a predicated block.
  bool isPredicated(BasicBlock *BB) const {
    return LoopAccessInfo::blockNeedsPredication(BB, TheLoop, DT);
  }

  /// \brief Returns true if LoopAccessInfo can be used for dependence queries.
  bool areDependencesValid() const {
    return LAI && LAI->getDepChecker().getDependences();
  }

  /// \brief Returns true if memory accesses \p A and \p B can be reordered, if
  /// necessary, when constructing interleaved groups.
  ///
  /// \p A must precede \p B in program order. We return false if reordering is
  /// not necessary or is prevented because \p A and \p B may be dependent.
  bool canReorderMemAccessesForInterleavedGroups(StrideEntry *A,
                                                 StrideEntry *B) const {
    // Code motion for interleaved accesses can potentially hoist strided loads
    // and sink strided stores. The code below checks the legality of the
    // following two conditions:
    //
    // 1. Potentially moving a strided load (B) before any store (A) that
    //    precedes B, or
    //
    // 2. Potentially moving a strided store (A) after any load or store (B)
    //    that A precedes.
    //
    // It's legal to reorder A and B if we know there isn't a dependence from A
    // to B. Note that this determination is conservative since some
    // dependences could potentially be reordered safely.

    // A is potentially the source of a dependence.
    auto *Src = A->first;
    auto SrcDes = A->second;

    // B is potentially the sink of a dependence.
    auto *Sink = B->first;
    auto SinkDes = B->second;

    // Code motion for interleaved accesses can't violate WAR dependences.
    // Thus, reordering is legal if the source isn't a write.
    if (!Src->mayWriteToMemory())
      return true;

    // At least one of the accesses must be strided.
    if (!isStrided(SrcDes.Stride) && !isStrided(SinkDes.Stride))
      return true;

    // If dependence information is not available from LoopAccessInfo,
    // conservatively assume the instructions can't be reordered.
    if (!areDependencesValid())
      return false;

    // If we know there is a dependence from source to sink, assume the
    // instructions can't be reordered. Otherwise, reordering is legal.
    return !Dependences.count(Src) || !Dependences.lookup(Src).count(Sink);
  }

  /// \brief Collect the dependences from LoopAccessInfo.
  ///
  /// We process the dependences once during the interleaved access analysis to
  /// enable constant-time dependence queries.
  void collectDependences() {
    if (!areDependencesValid())
      return;
    auto *Deps = LAI->getDepChecker().getDependences();
    for (auto Dep : *Deps)
      Dependences[Dep.getSource(*LAI)].insert(Dep.getDestination(*LAI));
  }
};

} // end anonymous namespace

static void emitMissedWarning(Function *F, Loop *L,
                              const LoopVectorizeHints &LH,
                              OptimizationRemarkEmitter *ORE) {
  LH.emitRemarkWithHints();

  if (LH.getForce() == LoopVectorizeHints::FK_Enabled) {
    if (LH.getWidth() != 1)
      ORE->emit(DiagnosticInfoOptimizationFailure(
                    DEBUG_TYPE, "FailedRequestedVectorization",
                    L->getStartLoc(), L->getHeader())
                << "loop not vectorized: "
                << "failed explicitly specified loop vectorization");
    else if (LH.getInterleave() != 1)
      ORE->emit(DiagnosticInfoOptimizationFailure(
                    DEBUG_TYPE, "FailedRequestedInterleaving", L->getStartLoc(),
                    L->getHeader())
                << "loop not interleaved: "
                << "failed explicitly specified loop interleaving");
  }
}

namespace llvm {

<<<<<<< HEAD
/// LoopVectorizationLegality checks if it is legal to vectorize a loop, and
/// to what vectorization factor.
/// This class does not look at the profitability of vectorization, only the
/// legality. This class has two main kinds of checks:
/// * Memory checks - The code in canVectorizeMemory checks if vectorization
///   will change the order of memory accesses in a way that will change the
///   correctness of the program.
/// * Scalars checks - The code in canVectorizeInstrs and canVectorizeMemory
/// checks for a number of different conditions, such as the availability of a
/// single induction variable, that all types are supported and vectorize-able,
/// etc. This code reflects the capabilities of InnerLoopVectorizer.
/// This class is also used by InnerLoopVectorizer for identifying
/// induction variable and the different reduction variables.
class LoopVectorizationLegality {
public:
  LoopVectorizationLegality(
      Loop *L, PredicatedScalarEvolution &PSE, DominatorTree *DT,
      TargetLibraryInfo *TLI, AliasAnalysis *AA, Function *F,
      std::function<const LoopAccessInfo &(Loop &)> *GetLAA, LoopInfo *LI,
      OptimizationRemarkEmitter *ORE, LoopVectorizationRequirements *R,
#if INTEL_CUSTOMIZATION
      LoopVectorizeHints *H, bool OnlyLegal, DemandedBits *DB,
      AssumptionCache *AC)
      : TheLoop(L), LI(LI), PSE(PSE), TLI(TLI), DT(DT), GetLAA(GetLAA),
        ORE(ORE), Requirements(R), Hints(H), OnlyLegal(OnlyLegal), DB(DB),
        AC(AC) {
  }
#endif // INTEL_CUSTOMIZATION

  /// ReductionList contains the reduction descriptors for all
  /// of the reductions that were found in the loop.
  using ReductionList = DenseMap<PHINode *, RecurrenceDescriptor>;

  /// InductionList saves induction variables and maps them to the
  /// induction descriptor.
  using InductionList = MapVector<PHINode *, InductionDescriptor>;

  /// RecurrenceSet contains the phi nodes that are recurrences other than
  /// inductions and reductions.
  using RecurrenceSet = SmallPtrSet<const PHINode *, 8>;

  /// Returns true if it is legal to vectorize this loop.
  /// This does not mean that it is profitable to vectorize this
  /// loop, only that it is legal to do so.
  bool canVectorize();

  /// Returns the primary induction variable.
  PHINode *getPrimaryInduction() { return PrimaryInduction; }

  /// Returns the reduction variables found in the loop.
  ReductionList *getReductionVars() { return &Reductions; }

  /// Returns the induction variables found in the loop.
  InductionList *getInductionVars() { return &Inductions; }

  /// Return the first-order recurrences found in the loop.
  RecurrenceSet *getFirstOrderRecurrences() { return &FirstOrderRecurrences; }

  /// Return the set of instructions to sink to handle first-order recurrences.
  DenseMap<Instruction *, Instruction *> &getSinkAfter() { return SinkAfter; }

  /// Returns the widest induction type.
  Type *getWidestInductionType() { return WidestIndTy; }

  /// Returns True if V is a Phi node of an induction variable in this loop.
  bool isInductionPhi(const Value *V);

  /// Returns True if V is a cast that is part of an induction def-use chain,
  /// and had been proven to be redundant under a runtime guard (in other
  /// words, the cast has the same SCEV expression as the induction phi).
  bool isCastedInductionVariable(const Value *V);

  /// Returns True if V can be considered as an induction variable in this 
  /// loop. V can be the induction phi, or some redundant cast in the def-use
  /// chain of the inducion phi.
  bool isInductionVariable(const Value *V);

  /// Returns True if PN is a reduction variable in this loop.
  bool isReductionVariable(PHINode *PN) { return Reductions.count(PN); }

  /// Returns True if Phi is a first-order recurrence in this loop.
  bool isFirstOrderRecurrence(const PHINode *Phi);

  /// Return true if the block BB needs to be predicated in order for the loop
  /// to be vectorized.
  bool blockNeedsPredication(BasicBlock *BB);

  /// Check if this pointer is consecutive when vectorizing. This happens
  /// when the last index of the GEP is the induction variable, or that the
  /// pointer itself is an induction variable.
  /// This check allows us to vectorize A[idx] into a wide load/store.
  /// Returns:
  /// 0 - Stride is unknown or non-consecutive.
  /// 1 - Address is consecutive.
  /// -1 - Address is consecutive, and decreasing.
  /// NOTE: This method must only be used before modifying the original scalar
  /// loop. Do not use after invoking 'createVectorizedLoopSkeleton' (PR34965).
  int isConsecutivePtr(Value *Ptr);

  /// Returns true if the value V is uniform within the loop.
  bool isUniform(Value *V);

  /// Returns the information that we collected about runtime memory check.
  const RuntimePointerChecking *getRuntimePointerChecking() const {
    return LAI->getRuntimePointerChecking();
  }

  const LoopAccessInfo *getLAI() const { return LAI; }

  unsigned getMaxSafeDepDistBytes() { return LAI->getMaxSafeDepDistBytes(); }

  uint64_t getMaxSafeRegisterWidth() const {
	  return LAI->getDepChecker().getMaxSafeRegisterWidth();
  }

  bool hasStride(Value *V) { return LAI->hasStride(V); }

  /// Returns true if vector representation of the instruction \p I
  /// requires mask.
  bool isMaskRequired(const Instruction *I) { return (MaskedOp.count(I) != 0); }

  unsigned getNumStores() const { return LAI->getNumStores(); }
  unsigned getNumLoads() const { return LAI->getNumLoads(); }

  // Returns true if the NoNaN attribute is set on the function.
  bool hasFunNoNaNAttr() const { return HasFunNoNaNAttr; }

private:
  /// Return true if the pre-header, exiting and latch blocks of \p Lp and all
  /// its nested loops are considered legal for vectorization. These legal
  /// checks are common for inner and outer loop vectorization.
  bool canVectorizeLoopNestCFG(Loop *Lp);

  /// Return true if the pre-header, exiting and latch blocks of \p Lp
  /// (non-recursive) are considered legal for vectorization.
  bool canVectorizeLoopCFG(Loop *Lp);

  /// Check if a single basic block loop is vectorizable.
  /// At this point we know that this is a loop with a constant trip count
  /// and we only need to check individual instructions.
  bool canVectorizeInstrs();

  /// When we vectorize loops we may change the order in which
  /// we read and write from memory. This method checks if it is
  /// legal to vectorize the code, considering only memory constrains.
  /// Returns true if the loop is vectorizable
  bool canVectorizeMemory();

  /// Return true if we can vectorize this loop using the IF-conversion
  /// transformation.
  bool canVectorizeWithIfConvert();

  /// Return true if we can vectorize this outer loop. The method performs
  /// specific checks for outer loop vectorization.
  bool canVectorizeOuterLoop();

  /// Return true if all of the instructions in the block can be speculatively
  /// executed. \p SafePtrs is a list of addresses that are known to be legal
  /// and we know that we can read from them without segfault.
  bool blockCanBePredicated(BasicBlock *BB, SmallPtrSetImpl<Value *> &SafePtrs);

  /// Updates the vectorization state by adding \p Phi to the inductions list.
  /// This can set \p Phi as the main induction of the loop if \p Phi is a
  /// better choice for the main induction than the existing one.
  void addInductionPhi(PHINode *Phi, const InductionDescriptor &ID,
                       SmallPtrSetImpl<Value *> &AllowedExit);

  /// Create an analysis remark that explains why vectorization failed
  ///
  /// \p RemarkName is the identifier for the remark.  If \p I is passed it is
  /// an instruction that prevents vectorization.  Otherwise the loop is used
  /// for the location of the remark.  \return the remark object that can be
  /// streamed to.
  OptimizationRemarkAnalysis
  createMissedAnalysis(StringRef RemarkName, Instruction *I = nullptr) const {
    return ::createMissedAnalysis(Hints->vectorizeAnalysisPassName(),
                                  RemarkName, TheLoop, I);
  }

  /// \brief If an access has a symbolic strides, this maps the pointer value to
  /// the stride symbol.
  const ValueToValueMap *getSymbolicStrides() {
    // FIXME: Currently, the set of symbolic strides is sometimes queried before
    // it's collected.  This happens from canVectorizeWithIfConvert, when the
    // pointer is checked to reference consecutive elements suitable for a
    // masked access.
    return LAI ? &LAI->getSymbolicStrides() : nullptr;
  }

  /// The loop that we evaluate.
  Loop *TheLoop;

  /// Loop Info analysis.
  LoopInfo *LI;

  /// A wrapper around ScalarEvolution used to add runtime SCEV checks.
  /// Applies dynamic knowledge to simplify SCEV expressions in the context
  /// of existing SCEV assumptions. The analysis will also add a minimal set
  /// of new predicates if this is required to enable vectorization and
  /// unrolling.
  PredicatedScalarEvolution &PSE;

  /// Target Library Info.
  TargetLibraryInfo *TLI;

  /// Dominator Tree.
  DominatorTree *DT;

  // LoopAccess analysis.
  std::function<const LoopAccessInfo &(Loop &)> *GetLAA;

  // And the loop-accesses info corresponding to this loop.  This pointer is
  // null until canVectorizeMemory sets it up.
  const LoopAccessInfo *LAI = nullptr;

  /// Interface to emit optimization remarks.
  OptimizationRemarkEmitter *ORE;

  //  ---  vectorization state --- //

  /// Holds the primary induction variable. This is the counter of the
  /// loop.
  PHINode *PrimaryInduction = nullptr;

  /// Holds the reduction variables.
  ReductionList Reductions;

  /// Holds all of the induction variables that we found in the loop.
  /// Notice that inductions don't need to start at zero and that induction
  /// variables can be pointers.
  InductionList Inductions;

  /// Holds all the casts that participate in the update chain of the induction 
  /// variables, and that have been proven to be redundant (possibly under a 
  /// runtime guard). These casts can be ignored when creating the vectorized 
  /// loop body.
  SmallPtrSet<Instruction *, 4> InductionCastsToIgnore;

  /// Holds the phi nodes that are first-order recurrences.
  RecurrenceSet FirstOrderRecurrences;

  /// Holds instructions that need to sink past other instructions to handle
  /// first-order recurrences.
  DenseMap<Instruction *, Instruction *> SinkAfter;

  /// Holds the widest induction type encountered.
  Type *WidestIndTy = nullptr;

  /// Allowed outside users. This holds the induction and reduction
  /// vars which can be accessed from outside the loop.
  SmallPtrSet<Value *, 4> AllowedExit;

  /// Can we assume the absence of NaNs.
  bool HasFunNoNaNAttr = false;

  /// Vectorization requirements that will go through late-evaluation.
  LoopVectorizationRequirements *Requirements;

  /// Used to emit an analysis of any legality issues.
  LoopVectorizeHints *Hints;

#if INTEL_CUSTOMIZATION
  /// Used to mark VPlan vectorization candidates - for stress testing
  bool OnlyLegal = false;
#endif
  /// The demanded bits analsyis is used to compute the minimum type size in
  /// which a reduction can be computed.
  DemandedBits *DB;

  /// The assumption cache analysis is used to compute the minimum type size in
  /// which a reduction can be computed.
  AssumptionCache *AC;

  /// While vectorizing these instructions we have to generate a
  /// call to the appropriate masked intrinsic
  SmallPtrSet<const Instruction *, 8> MaskedOp;
};

=======
>>>>>>> 1cf329c9
/// LoopVectorizationCostModel - estimates the expected speedups due to
/// vectorization.
/// In many cases vectorization is not profitable. This can happen because of
/// a number of reasons. In this class we mainly attempt to predict the
/// expected speedup/slowdowns due to the supported instruction set. We use the
/// TargetTransformInfo to query the different backends for the cost of
/// different operations.
class LoopVectorizationCostModel {
public:
  LoopVectorizationCostModel(Loop *L, PredicatedScalarEvolution &PSE,
                             LoopInfo *LI, LoopVectorizationLegality *Legal,
                             const TargetTransformInfo &TTI,
                             const TargetLibraryInfo *TLI, DemandedBits *DB,
                             AssumptionCache *AC,
                             OptimizationRemarkEmitter *ORE, const Function *F,
                             const LoopVectorizeHints *Hints,
                             InterleavedAccessInfo &IAI)
      : TheLoop(L), PSE(PSE), LI(LI), Legal(Legal), TTI(TTI), TLI(TLI), DB(DB),
    AC(AC), ORE(ORE), TheFunction(F), Hints(Hints), InterleaveInfo(IAI) {}

  /// \return An upper bound for the vectorization factor, or None if
  /// vectorization should be avoided up front.
  Optional<unsigned> computeMaxVF(bool OptForSize);

  /// \return The most profitable vectorization factor and the cost of that VF.
  /// This method checks every power of two up to MaxVF. If UserVF is not ZERO
  /// then this vectorization factor will be selected if vectorization is
  /// possible.
  VectorizationFactor selectVectorizationFactor(unsigned MaxVF);

  /// Setup cost-based decisions for user vectorization factor.
  void selectUserVectorizationFactor(unsigned UserVF) {
    collectUniformsAndScalars(UserVF);
    collectInstsToScalarize(UserVF);
  }

  /// \return The size (in bits) of the smallest and widest types in the code
  /// that needs to be vectorized. We ignore values that remain scalar such as
  /// 64 bit loop indices.
  std::pair<unsigned, unsigned> getSmallestAndWidestTypes();

  /// \return The desired interleave count.
  /// If interleave count has been specified by metadata it will be returned.
  /// Otherwise, the interleave count is computed and returned. VF and LoopCost
  /// are the selected vectorization factor and the cost of the selected VF.
  unsigned selectInterleaveCount(bool OptForSize, unsigned VF,
                                 unsigned LoopCost);

  /// Memory access instruction may be vectorized in more than one way.
  /// Form of instruction after vectorization depends on cost.
  /// This function takes cost-based decisions for Load/Store instructions
  /// and collects them in a map. This decisions map is used for building
  /// the lists of loop-uniform and loop-scalar instructions.
  /// The calculated cost is saved with widening decision in order to
  /// avoid redundant calculations.
  void setCostBasedWideningDecision(unsigned VF);

  /// \brief A struct that represents some properties of the register usage
  /// of a loop.
  struct RegisterUsage {
    /// Holds the number of loop invariant values that are used in the loop.
    unsigned LoopInvariantRegs;

    /// Holds the maximum number of concurrent live intervals in the loop.
    unsigned MaxLocalUsers;
  };

  /// \return Returns information about the register usages of the loop for the
  /// given vectorization factors.
  SmallVector<RegisterUsage, 8> calculateRegisterUsage(ArrayRef<unsigned> VFs);

  /// Collect values we want to ignore in the cost model.
  void collectValuesToIgnore();

  /// \returns The smallest bitwidth each instruction can be represented with.
  /// The vector equivalents of these instructions should be truncated to this
  /// type.
  const MapVector<Instruction *, uint64_t> &getMinimalBitwidths() const {
    return MinBWs;
  }

  /// \returns True if it is more profitable to scalarize instruction \p I for
  /// vectorization factor \p VF.
  bool isProfitableToScalarize(Instruction *I, unsigned VF) const {
    assert(VF > 1 && "Profitable to scalarize relevant only for VF > 1.");
    auto Scalars = InstsToScalarize.find(VF);
    assert(Scalars != InstsToScalarize.end() &&
           "VF not yet analyzed for scalarization profitability");
    return Scalars->second.count(I);
  }

  /// Returns true if \p I is known to be uniform after vectorization.
  bool isUniformAfterVectorization(Instruction *I, unsigned VF) const {
    if (VF == 1)
      return true;
    assert(Uniforms.count(VF) && "VF not yet analyzed for uniformity");
    auto UniformsPerVF = Uniforms.find(VF);
    return UniformsPerVF->second.count(I);
  }

  /// Returns true if \p I is known to be scalar after vectorization.
  bool isScalarAfterVectorization(Instruction *I, unsigned VF) const {
    if (VF == 1)
      return true;
    assert(Scalars.count(VF) && "Scalar values are not calculated for VF");
    auto ScalarsPerVF = Scalars.find(VF);
    return ScalarsPerVF->second.count(I);
  }

  /// \returns True if instruction \p I can be truncated to a smaller bitwidth
  /// for vectorization factor \p VF.
  bool canTruncateToMinimalBitwidth(Instruction *I, unsigned VF) const {
    return VF > 1 && MinBWs.count(I) && !isProfitableToScalarize(I, VF) &&
           !isScalarAfterVectorization(I, VF);
  }

  /// Decision that was taken during cost calculation for memory instruction.
  enum InstWidening {
    CM_Unknown,
    CM_Widen,         // For consecutive accesses with stride +1.
    CM_Widen_Reverse, // For consecutive accesses with stride -1.
    CM_Interleave,
    CM_GatherScatter,
    CM_Scalarize
  };

  /// Save vectorization decision \p W and \p Cost taken by the cost model for
  /// instruction \p I and vector width \p VF.
  void setWideningDecision(Instruction *I, unsigned VF, InstWidening W,
                           unsigned Cost) {
    assert(VF >= 2 && "Expected VF >=2");
    WideningDecisions[std::make_pair(I, VF)] = std::make_pair(W, Cost);
  }

  /// Save vectorization decision \p W and \p Cost taken by the cost model for
  /// interleaving group \p Grp and vector width \p VF.
  void setWideningDecision(const InterleaveGroup *Grp, unsigned VF,
                           InstWidening W, unsigned Cost) {
    assert(VF >= 2 && "Expected VF >=2");
    /// Broadcast this decicion to all instructions inside the group.
    /// But the cost will be assigned to one instruction only.
    for (unsigned i = 0; i < Grp->getFactor(); ++i) {
      if (auto *I = Grp->getMember(i)) {
        if (Grp->getInsertPos() == I)
          WideningDecisions[std::make_pair(I, VF)] = std::make_pair(W, Cost);
        else
          WideningDecisions[std::make_pair(I, VF)] = std::make_pair(W, 0);
      }
    }
  }

  /// Return the cost model decision for the given instruction \p I and vector
  /// width \p VF. Return CM_Unknown if this instruction did not pass
  /// through the cost modeling.
  InstWidening getWideningDecision(Instruction *I, unsigned VF) {
    assert(VF >= 2 && "Expected VF >=2");
    std::pair<Instruction *, unsigned> InstOnVF = std::make_pair(I, VF);
    auto Itr = WideningDecisions.find(InstOnVF);
    if (Itr == WideningDecisions.end())
      return CM_Unknown;
    return Itr->second.first;
  }

  /// Return the vectorization cost for the given instruction \p I and vector
  /// width \p VF.
  unsigned getWideningCost(Instruction *I, unsigned VF) {
    assert(VF >= 2 && "Expected VF >=2");
    std::pair<Instruction *, unsigned> InstOnVF = std::make_pair(I, VF);
    assert(WideningDecisions.count(InstOnVF) && "The cost is not calculated");
    return WideningDecisions[InstOnVF].second;
  }

  /// Return True if instruction \p I is an optimizable truncate whose operand
  /// is an induction variable. Such a truncate will be removed by adding a new
  /// induction variable with the destination type.
  bool isOptimizableIVTruncate(Instruction *I, unsigned VF) {
    // If the instruction is not a truncate, return false.
    auto *Trunc = dyn_cast<TruncInst>(I);
    if (!Trunc)
      return false;

    // Get the source and destination types of the truncate.
    Type *SrcTy = ToVectorTy(cast<CastInst>(I)->getSrcTy(), VF);
    Type *DestTy = ToVectorTy(cast<CastInst>(I)->getDestTy(), VF);

    // If the truncate is free for the given types, return false. Replacing a
    // free truncate with an induction variable would add an induction variable
    // update instruction to each iteration of the loop. We exclude from this
    // check the primary induction variable since it will need an update
    // instruction regardless.
    Value *Op = Trunc->getOperand(0);
    if (Op != Legal->getPrimaryInduction() && TTI.isTruncateFree(SrcTy, DestTy))
      return false;

    // If the truncated value is not an induction variable, return false.
    return Legal->isInductionPhi(Op);
  }

  /// Collects the instructions to scalarize for each predicated instruction in
  /// the loop.
  void collectInstsToScalarize(unsigned VF);

  /// Collect Uniform and Scalar values for the given \p VF.
  /// The sets depend on CM decision for Load/Store instructions
  /// that may be vectorized as interleave, gather-scatter or scalarized.
  void collectUniformsAndScalars(unsigned VF) {
    // Do the analysis once.
    if (VF == 1 || Uniforms.count(VF))
      return;
    setCostBasedWideningDecision(VF);
    collectLoopUniforms(VF);
    collectLoopScalars(VF);
  }

  /// Returns true if the target machine supports masked store operation
  /// for the given \p DataType and kind of access to \p Ptr.
  bool isLegalMaskedStore(Type *DataType, Value *Ptr) {
    return Legal->isConsecutivePtr(Ptr) && TTI.isLegalMaskedStore(DataType);
  }

  /// Returns true if the target machine supports masked load operation
  /// for the given \p DataType and kind of access to \p Ptr.
  bool isLegalMaskedLoad(Type *DataType, Value *Ptr) {
    return Legal->isConsecutivePtr(Ptr) && TTI.isLegalMaskedLoad(DataType);
  }

  /// Returns true if the target machine supports masked scatter operation
  /// for the given \p DataType.
  bool isLegalMaskedScatter(Type *DataType) {
    return TTI.isLegalMaskedScatter(DataType);
  }

  /// Returns true if the target machine supports masked gather operation
  /// for the given \p DataType.
  bool isLegalMaskedGather(Type *DataType) {
    return TTI.isLegalMaskedGather(DataType);
  }

  /// Returns true if the target machine can represent \p V as a masked gather
  /// or scatter operation.
  bool isLegalGatherOrScatter(Value *V) {
    bool LI = isa<LoadInst>(V);
    bool SI = isa<StoreInst>(V);
    if (!LI && !SI)
      return false;
    auto *Ty = getMemInstValueType(V);
    return (LI && isLegalMaskedGather(Ty)) || (SI && isLegalMaskedScatter(Ty));
  }

  /// Returns true if \p I is an instruction that will be scalarized with
  /// predication. Such instructions include conditional stores and
  /// instructions that may divide by zero.
  bool isScalarWithPredication(Instruction *I);

  /// Returns true if \p I is a memory instruction with consecutive memory
  /// access that can be widened.
  bool memoryInstructionCanBeWidened(Instruction *I, unsigned VF = 1);

  /// \brief Check if \p Instr belongs to any interleaved access group.
  bool isAccessInterleaved(Instruction *Instr) {
    return InterleaveInfo.isInterleaved(Instr);
  }

  /// \brief Get the interleaved access group that \p Instr belongs to.
  const InterleaveGroup *getInterleavedAccessGroup(Instruction *Instr) {
    return InterleaveInfo.getInterleaveGroup(Instr);
  }

  /// \brief Returns true if an interleaved group requires a scalar iteration
  /// to handle accesses with gaps.
  bool requiresScalarEpilogue() const {
    return InterleaveInfo.requiresScalarEpilogue();
  }

private:
  unsigned NumPredStores = 0;

  /// \return An upper bound for the vectorization factor, larger than zero.
  /// One is returned if vectorization should best be avoided due to cost.
  unsigned computeFeasibleMaxVF(bool OptForSize, unsigned ConstTripCount);

  /// The vectorization cost is a combination of the cost itself and a boolean
  /// indicating whether any of the contributing operations will actually
  /// operate on
  /// vector values after type legalization in the backend. If this latter value
  /// is
  /// false, then all operations will be scalarized (i.e. no vectorization has
  /// actually taken place).
  using VectorizationCostTy = std::pair<unsigned, bool>;

  /// Returns the expected execution cost. The unit of the cost does
  /// not matter because we use the 'cost' units to compare different
  /// vector widths. The cost that is returned is *not* normalized by
  /// the factor width.
  VectorizationCostTy expectedCost(unsigned VF);

  /// Returns the execution time cost of an instruction for a given vector
  /// width. Vector width of one means scalar.
  VectorizationCostTy getInstructionCost(Instruction *I, unsigned VF);

  /// The cost-computation logic from getInstructionCost which provides
  /// the vector type as an output parameter.
  unsigned getInstructionCost(Instruction *I, unsigned VF, Type *&VectorTy);

  /// Calculate vectorization cost of memory instruction \p I.
  unsigned getMemoryInstructionCost(Instruction *I, unsigned VF);

  /// The cost computation for scalarized memory instruction.
  unsigned getMemInstScalarizationCost(Instruction *I, unsigned VF);

  /// The cost computation for interleaving group of memory instructions.
  unsigned getInterleaveGroupCost(Instruction *I, unsigned VF);

  /// The cost computation for Gather/Scatter instruction.
  unsigned getGatherScatterCost(Instruction *I, unsigned VF);

  /// The cost computation for widening instruction \p I with consecutive
  /// memory access.
  unsigned getConsecutiveMemOpCost(Instruction *I, unsigned VF);

  /// The cost calculation for Load instruction \p I with uniform pointer -
  /// scalar load + broadcast.
  unsigned getUniformMemOpCost(Instruction *I, unsigned VF);

  /// Returns whether the instruction is a load or store and will be a emitted
  /// as a vector operation.
  bool isConsecutiveLoadOrStore(Instruction *I);

  /// Returns true if an artificially high cost for emulated masked memrefs
  /// should be used.
  bool useEmulatedMaskMemRefHack(Instruction *I);

  /// Create an analysis remark that explains why vectorization failed
  ///
  /// \p RemarkName is the identifier for the remark.  \return the remark object
  /// that can be streamed to.
  OptimizationRemarkAnalysis createMissedAnalysis(StringRef RemarkName) {
    return createLVMissedAnalysis(Hints->vectorizeAnalysisPassName(),
                                  RemarkName, TheLoop);
  }

  /// Map of scalar integer values to the smallest bitwidth they can be legally
  /// represented as. The vector equivalents of these values should be truncated
  /// to this type.
  MapVector<Instruction *, uint64_t> MinBWs;

  /// A type representing the costs for instructions if they were to be
  /// scalarized rather than vectorized. The entries are Instruction-Cost
  /// pairs.
  using ScalarCostsTy = DenseMap<Instruction *, unsigned>;

  /// A set containing all BasicBlocks that are known to present after
  /// vectorization as a predicated block.
  SmallPtrSet<BasicBlock *, 4> PredicatedBBsAfterVectorization;

  /// A map holding scalar costs for different vectorization factors. The
  /// presence of a cost for an instruction in the mapping indicates that the
  /// instruction will be scalarized when vectorizing with the associated
  /// vectorization factor. The entries are VF-ScalarCostTy pairs.
  DenseMap<unsigned, ScalarCostsTy> InstsToScalarize;

  /// Holds the instructions known to be uniform after vectorization.
  /// The data is collected per VF.
  DenseMap<unsigned, SmallPtrSet<Instruction *, 4>> Uniforms;

  /// Holds the instructions known to be scalar after vectorization.
  /// The data is collected per VF.
  DenseMap<unsigned, SmallPtrSet<Instruction *, 4>> Scalars;

  /// Holds the instructions (address computations) that are forced to be
  /// scalarized.
  DenseMap<unsigned, SmallPtrSet<Instruction *, 4>> ForcedScalars;

  /// Returns the expected difference in cost from scalarizing the expression
  /// feeding a predicated instruction \p PredInst. The instructions to
  /// scalarize and their scalar costs are collected in \p ScalarCosts. A
  /// non-negative return value implies the expression will be scalarized.
  /// Currently, only single-use chains are considered for scalarization.
  int computePredInstDiscount(Instruction *PredInst, ScalarCostsTy &ScalarCosts,
                              unsigned VF);

  /// Collect the instructions that are uniform after vectorization. An
  /// instruction is uniform if we represent it with a single scalar value in
  /// the vectorized loop corresponding to each vector iteration. Examples of
  /// uniform instructions include pointer operands of consecutive or
  /// interleaved memory accesses. Note that although uniformity implies an
  /// instruction will be scalar, the reverse is not true. In general, a
  /// scalarized instruction will be represented by VF scalar values in the
  /// vectorized loop, each corresponding to an iteration of the original
  /// scalar loop.
  void collectLoopUniforms(unsigned VF);

  /// Collect the instructions that are scalar after vectorization. An
  /// instruction is scalar if it is known to be uniform or will be scalarized
  /// during vectorization. Non-uniform scalarized instructions will be
  /// represented by VF values in the vectorized loop, each corresponding to an
  /// iteration of the original scalar loop.
  void collectLoopScalars(unsigned VF);

  /// Keeps cost model vectorization decision and cost for instructions.
  /// Right now it is used for memory instructions only.
  using DecisionList = DenseMap<std::pair<Instruction *, unsigned>,
                                std::pair<InstWidening, unsigned>>;

  DecisionList WideningDecisions;

public:
  /// The loop that we evaluate.
  Loop *TheLoop;

  /// Predicated scalar evolution analysis.
  PredicatedScalarEvolution &PSE;

  /// Loop Info analysis.
  LoopInfo *LI;

  /// Vectorization legality.
  LoopVectorizationLegality *Legal;

  /// Vector target information.
  const TargetTransformInfo &TTI;

  /// Target Library Info.
  const TargetLibraryInfo *TLI;

  /// Demanded bits analysis.
  DemandedBits *DB;

  /// Assumption cache.
  AssumptionCache *AC;

  /// Interface to emit optimization remarks.
  OptimizationRemarkEmitter *ORE;

  const Function *TheFunction;

  /// Loop Vectorize Hint.
  const LoopVectorizeHints *Hints;

  /// The interleave access information contains groups of interleaved accesses
  /// with the same stride and close to each other.
  InterleavedAccessInfo &InterleaveInfo;

  /// Values to ignore in the cost model.
  SmallPtrSet<const Value *, 16> ValuesToIgnore;

  /// Values to ignore in the cost model when VF > 1.
  SmallPtrSet<const Value *, 16> VecValuesToIgnore;
};

} // end namespace llvm

// Return true if \p OuterLp is an outer loop annotated with hints for explicit
// vectorization. The loop needs to be annotated with #pragma omp simd
// simdlen(#) or #pragma clang vectorize(enable) vectorize_width(#). If the
// vector length information is not provided, vectorization is not considered
// explicit. Interleave hints are not allowed either. These limitations will be
// relaxed in the future.
// Please, note that we are currently forced to abuse the pragma 'clang
// vectorize' semantics. This pragma provides *auto-vectorization hints*
// (i.e., LV must check that vectorization is legal) whereas pragma 'omp simd'
// provides *explicit vectorization hints* (LV can bypass legal checks and
// assume that vectorization is legal). However, both hints are implemented
// using the same metadata (llvm.loop.vectorize, processed by
// LoopVectorizeHints). This will be fixed in the future when the native IR
// representation for pragma 'omp simd' is introduced.
static bool isExplicitVecOuterLoop(Loop *OuterLp,
                                   OptimizationRemarkEmitter *ORE) {
  assert(!OuterLp->empty() && "This is not an outer loop");
  LoopVectorizeHints Hints(OuterLp, true /*DisableInterleaving*/, *ORE);

  // Only outer loops with an explicit vectorization hint are supported.
  // Unannotated outer loops are ignored.
  if (Hints.getForce() == LoopVectorizeHints::FK_Undefined)
    return false;

  Function *Fn = OuterLp->getHeader()->getParent();
  if (!Hints.allowVectorization(Fn, OuterLp, false /*AlwaysVectorize*/)) {
    DEBUG(dbgs() << "LV: Loop hints prevent outer loop vectorization.\n");
    return false;
  }

  if (!Hints.getWidth()) {
    DEBUG(dbgs() << "LV: Not vectorizing: No user vector width.\n");
    emitMissedWarning(Fn, OuterLp, Hints, ORE);
    return false;
  }

  if (Hints.getInterleave() > 1) {
    // TODO: Interleave support is future work.
    DEBUG(dbgs() << "LV: Not vectorizing: Interleave is not supported for "
                    "outer loops.\n");
    emitMissedWarning(Fn, OuterLp, Hints, ORE);
    return false;
  }

  return true;
}

static void collectSupportedLoops(Loop &L, LoopInfo *LI,
                                  OptimizationRemarkEmitter *ORE,
                                  SmallVectorImpl<Loop *> &V) {
  // Collect inner loops and outer loops without irreducible control flow. For
  // now, only collect outer loops that have explicit vectorization hints.
  if (L.empty() || (EnableVPlanNativePath && isExplicitVecOuterLoop(&L, ORE))) {
    LoopBlocksRPO RPOT(&L);
    RPOT.perform(LI);
    if (!containsIrreducibleCFG<const BasicBlock *>(RPOT, *LI)) {
      V.push_back(&L);
      // TODO: Collect inner loops inside marked outer loops in case
      // vectorization fails for the outer loop. Do not invoke
      // 'containsIrreducibleCFG' again for inner loops when the outer loop is
      // already known to be reducible. We can use an inherited attribute for
      // that.
      return;
    }
  }
  for (Loop *InnerL : L)
    collectSupportedLoops(*InnerL, LI, ORE, V);
}

namespace {

/// The LoopVectorize Pass.
struct LoopVectorize : public FunctionPass {
  /// Pass identification, replacement for typeid
  static char ID;

  LoopVectorizePass Impl;

#if INTEL_CUSTOMIZATION
  explicit LoopVectorize(bool NoUnrolling = false, bool AlwaysVectorize = true, 
                         bool OnlyLegal = false)
#endif
      : FunctionPass(ID) {
    Impl.DisableUnrolling = NoUnrolling;
    Impl.AlwaysVectorize = AlwaysVectorize;
#if INTEL_CUSTOMIZATION
    Impl.OnlyLegal = OnlyLegal;
#endif
    initializeLoopVectorizePass(*PassRegistry::getPassRegistry());
  }

  bool runOnFunction(Function &F) override {
    if (skipFunction(F))
      return false;

    auto *SE = &getAnalysis<ScalarEvolutionWrapperPass>().getSE();
    auto *LI = &getAnalysis<LoopInfoWrapperPass>().getLoopInfo();
    auto *TTI = &getAnalysis<TargetTransformInfoWrapperPass>().getTTI(F);
    auto *DT = &getAnalysis<DominatorTreeWrapperPass>().getDomTree();
    auto *BFI = &getAnalysis<BlockFrequencyInfoWrapperPass>().getBFI();
    auto *TLIP = getAnalysisIfAvailable<TargetLibraryInfoWrapperPass>();
    auto *TLI = TLIP ? &TLIP->getTLI() : nullptr;
    auto *AA = &getAnalysis<AAResultsWrapperPass>().getAAResults();
    auto *AC = &getAnalysis<AssumptionCacheTracker>().getAssumptionCache(F);
    auto *LAA = &getAnalysis<LoopAccessLegacyAnalysis>();
    auto *DB = &getAnalysis<DemandedBitsWrapperPass>().getDemandedBits();
    auto *ORE = &getAnalysis<OptimizationRemarkEmitterWrapperPass>().getORE();

    std::function<const LoopAccessInfo &(Loop &)> GetLAA =
        [&](Loop &L) -> const LoopAccessInfo & { return LAA->getInfo(&L); };

    return Impl.runImpl(F, *SE, *LI, *TTI, *DT, *BFI, TLI, *DB, *AA, *AC,
                        GetLAA, *ORE);
  }

  void getAnalysisUsage(AnalysisUsage &AU) const override {
    AU.addRequired<AssumptionCacheTracker>();
    AU.addRequired<BlockFrequencyInfoWrapperPass>();
    AU.addRequired<DominatorTreeWrapperPass>();
    AU.addRequired<LoopInfoWrapperPass>();
    AU.addRequired<ScalarEvolutionWrapperPass>();
    AU.addRequired<TargetTransformInfoWrapperPass>();
    AU.addRequired<AAResultsWrapperPass>();
    AU.addRequired<LoopAccessLegacyAnalysis>();
    AU.addRequired<DemandedBitsWrapperPass>();
    AU.addRequired<OptimizationRemarkEmitterWrapperPass>();
    AU.addPreserved<LoopInfoWrapperPass>();
    AU.addPreserved<DominatorTreeWrapperPass>();
    AU.addPreserved<BasicAAWrapperPass>();
    AU.addPreserved<GlobalsAAWrapperPass>();
  }
};

} // end anonymous namespace

//===----------------------------------------------------------------------===//
// Implementation of LoopVectorizationLegality, InnerLoopVectorizer and
// LoopVectorizationCostModel and LoopVectorizationPlanner.
//===----------------------------------------------------------------------===//

Value *InnerLoopVectorizer::getBroadcastInstrs(Value *V) {
  // We need to place the broadcast of invariant variables outside the loop.
  Instruction *Instr = dyn_cast<Instruction>(V);
  bool NewInstr = (Instr && Instr->getParent() == LoopVectorBody);
  bool Invariant = OrigLoop->isLoopInvariant(V) && !NewInstr;

  // Place the code for broadcasting invariant variables in the new preheader.
  IRBuilder<>::InsertPointGuard Guard(Builder);
  if (Invariant)
    Builder.SetInsertPoint(LoopVectorPreHeader->getTerminator());

  // Broadcast the scalar into all locations in the vector.
  Value *Shuf = Builder.CreateVectorSplat(VF, V, "broadcast");

  return Shuf;
}

void InnerLoopVectorizer::createVectorIntOrFpInductionPHI(
    const InductionDescriptor &II, Value *Step, Instruction *EntryVal) {
  assert((isa<PHINode>(EntryVal) || isa<TruncInst>(EntryVal)) &&
         "Expected either an induction phi-node or a truncate of it!");
  Value *Start = II.getStartValue();

  // Construct the initial value of the vector IV in the vector loop preheader
  auto CurrIP = Builder.saveIP();
  Builder.SetInsertPoint(LoopVectorPreHeader->getTerminator());
  if (isa<TruncInst>(EntryVal)) {
    assert(Start->getType()->isIntegerTy() &&
           "Truncation requires an integer type");
    auto *TruncType = cast<IntegerType>(EntryVal->getType());
    Step = Builder.CreateTrunc(Step, TruncType);
    Start = Builder.CreateCast(Instruction::Trunc, Start, TruncType);
  }
  Value *SplatStart = Builder.CreateVectorSplat(VF, Start);
  Value *SteppedStart =
      getStepVector(SplatStart, 0, Step, II.getInductionOpcode());

  // We create vector phi nodes for both integer and floating-point induction
  // variables. Here, we determine the kind of arithmetic we will perform.
  Instruction::BinaryOps AddOp;
  Instruction::BinaryOps MulOp;
  if (Step->getType()->isIntegerTy()) {
    AddOp = Instruction::Add;
    MulOp = Instruction::Mul;
  } else {
    AddOp = II.getInductionOpcode();
    MulOp = Instruction::FMul;
  }

  // Multiply the vectorization factor by the step using integer or
  // floating-point arithmetic as appropriate.
  Value *ConstVF = getSignedIntOrFpConstant(Step->getType(), VF);
  Value *Mul = addFastMathFlag(Builder.CreateBinOp(MulOp, Step, ConstVF));

  // Create a vector splat to use in the induction update.
  //
  // FIXME: If the step is non-constant, we create the vector splat with
  //        IRBuilder. IRBuilder can constant-fold the multiply, but it doesn't
  //        handle a constant vector splat.
  Value *SplatVF = isa<Constant>(Mul)
                       ? ConstantVector::getSplat(VF, cast<Constant>(Mul))
                       : Builder.CreateVectorSplat(VF, Mul);
  Builder.restoreIP(CurrIP);

  // We may need to add the step a number of times, depending on the unroll
  // factor. The last of those goes into the PHI.
  PHINode *VecInd = PHINode::Create(SteppedStart->getType(), 2, "vec.ind",
                                    &*LoopVectorBody->getFirstInsertionPt());
  Instruction *LastInduction = VecInd;
  for (unsigned Part = 0; Part < UF; ++Part) {
    VectorLoopValueMap.setVectorValue(EntryVal, Part, LastInduction);

    if (isa<TruncInst>(EntryVal))
      addMetadata(LastInduction, EntryVal);
    recordVectorLoopValueForInductionCast(II, EntryVal, LastInduction, Part);

    LastInduction = cast<Instruction>(addFastMathFlag(
        Builder.CreateBinOp(AddOp, LastInduction, SplatVF, "step.add")));
  }

  // Move the last step to the end of the latch block. This ensures consistent
  // placement of all induction updates.
  auto *LoopVectorLatch = LI->getLoopFor(LoopVectorBody)->getLoopLatch();
  auto *Br = cast<BranchInst>(LoopVectorLatch->getTerminator());
  auto *ICmp = cast<Instruction>(Br->getCondition());
  LastInduction->moveBefore(ICmp);
  LastInduction->setName("vec.ind.next");

  VecInd->addIncoming(SteppedStart, LoopVectorPreHeader);
  VecInd->addIncoming(LastInduction, LoopVectorLatch);
}

bool InnerLoopVectorizer::shouldScalarizeInstruction(Instruction *I) const {
  return Cost->isScalarAfterVectorization(I, VF) ||
         Cost->isProfitableToScalarize(I, VF);
}

bool InnerLoopVectorizer::needsScalarInduction(Instruction *IV) const {
  if (shouldScalarizeInstruction(IV))
    return true;
  auto isScalarInst = [&](User *U) -> bool {
    auto *I = cast<Instruction>(U);
    return (OrigLoop->contains(I) && shouldScalarizeInstruction(I));
  };
  return llvm::any_of(IV->users(), isScalarInst);
}

void InnerLoopVectorizer::recordVectorLoopValueForInductionCast(
    const InductionDescriptor &ID, const Instruction *EntryVal,
    Value *VectorLoopVal, unsigned Part, unsigned Lane) {
  assert((isa<PHINode>(EntryVal) || isa<TruncInst>(EntryVal)) &&
         "Expected either an induction phi-node or a truncate of it!");

  // This induction variable is not the phi from the original loop but the
  // newly-created IV based on the proof that casted Phi is equal to the
  // uncasted Phi in the vectorized loop (under a runtime guard possibly). It
  // re-uses the same InductionDescriptor that original IV uses but we don't
  // have to do any recording in this case - that is done when original IV is
  // processed.
  if (isa<TruncInst>(EntryVal))
    return;

  const SmallVectorImpl<Instruction *> &Casts = ID.getCastInsts();
  if (Casts.empty())
    return;
  // Only the first Cast instruction in the Casts vector is of interest.
  // The rest of the Casts (if exist) have no uses outside the
  // induction update chain itself.
  Instruction *CastInst = *Casts.begin();
  if (Lane < UINT_MAX)
    VectorLoopValueMap.setScalarValue(CastInst, {Part, Lane}, VectorLoopVal);
  else
    VectorLoopValueMap.setVectorValue(CastInst, Part, VectorLoopVal);
}

void InnerLoopVectorizer::widenIntOrFpInduction(PHINode *IV, TruncInst *Trunc) {
  assert((IV->getType()->isIntegerTy() || IV != OldInduction) &&
         "Primary induction variable must have an integer type");

  auto II = Legal->getInductionVars()->find(IV);
  assert(II != Legal->getInductionVars()->end() && "IV is not an induction");

  auto ID = II->second;
  assert(IV->getType() == ID.getStartValue()->getType() && "Types must match");

  // The scalar value to broadcast. This will be derived from the canonical
  // induction variable.
  Value *ScalarIV = nullptr;

  // The value from the original loop to which we are mapping the new induction
  // variable.
  Instruction *EntryVal = Trunc ? cast<Instruction>(Trunc) : IV;

  // True if we have vectorized the induction variable.
  auto VectorizedIV = false;

  // Determine if we want a scalar version of the induction variable. This is
  // true if the induction variable itself is not widened, or if it has at
  // least one user in the loop that is not widened.
  auto NeedsScalarIV = VF > 1 && needsScalarInduction(EntryVal);

  // Generate code for the induction step. Note that induction steps are
  // required to be loop-invariant
  assert(PSE.getSE()->isLoopInvariant(ID.getStep(), OrigLoop) &&
         "Induction step should be loop invariant");
  auto &DL = OrigLoop->getHeader()->getModule()->getDataLayout();
  Value *Step = nullptr;
  if (PSE.getSE()->isSCEVable(IV->getType())) {
    SCEVExpander Exp(*PSE.getSE(), DL, "induction");
    Step = Exp.expandCodeFor(ID.getStep(), ID.getStep()->getType(),
                             LoopVectorPreHeader->getTerminator());
  } else {
    Step = cast<SCEVUnknown>(ID.getStep())->getValue();
  }

  // Try to create a new independent vector induction variable. If we can't
  // create the phi node, we will splat the scalar induction variable in each
  // loop iteration.
  if (VF > 1 && !shouldScalarizeInstruction(EntryVal)) {
    createVectorIntOrFpInductionPHI(ID, Step, EntryVal);
    VectorizedIV = true;
  }

  // If we haven't yet vectorized the induction variable, or if we will create
  // a scalar one, we need to define the scalar induction variable and step
  // values. If we were given a truncation type, truncate the canonical
  // induction variable and step. Otherwise, derive these values from the
  // induction descriptor.
  if (!VectorizedIV || NeedsScalarIV) {
    ScalarIV = Induction;
    if (IV != OldInduction) {
      ScalarIV = IV->getType()->isIntegerTy()
                     ? Builder.CreateSExtOrTrunc(Induction, IV->getType())
                     : Builder.CreateCast(Instruction::SIToFP, Induction,
                                          IV->getType());
      ScalarIV = ID.transform(Builder, ScalarIV, PSE.getSE(), DL);
      ScalarIV->setName("offset.idx");
    }
    if (Trunc) {
      auto *TruncType = cast<IntegerType>(Trunc->getType());
      assert(Step->getType()->isIntegerTy() &&
             "Truncation requires an integer step");
      ScalarIV = Builder.CreateTrunc(ScalarIV, TruncType);
      Step = Builder.CreateTrunc(Step, TruncType);
    }
  }

  // If we haven't yet vectorized the induction variable, splat the scalar
  // induction variable, and build the necessary step vectors.
  // TODO: Don't do it unless the vectorized IV is really required.
  if (!VectorizedIV) {
    Value *Broadcasted = getBroadcastInstrs(ScalarIV);
    for (unsigned Part = 0; Part < UF; ++Part) {
      Value *EntryPart =
          getStepVector(Broadcasted, VF * Part, Step, ID.getInductionOpcode());
      VectorLoopValueMap.setVectorValue(EntryVal, Part, EntryPart);
      if (Trunc)
        addMetadata(EntryPart, Trunc);
      recordVectorLoopValueForInductionCast(ID, EntryVal, EntryPart, Part);
    }
  }

  // If an induction variable is only used for counting loop iterations or
  // calculating addresses, it doesn't need to be widened. Create scalar steps
  // that can be used by instructions we will later scalarize. Note that the
  // addition of the scalar steps will not increase the number of instructions
  // in the loop in the common case prior to InstCombine. We will be trading
  // one vector extract for each scalar step.
  if (NeedsScalarIV)
    buildScalarSteps(ScalarIV, Step, EntryVal, ID);
}

Value *InnerLoopVectorizer::getStepVector(Value *Val, int StartIdx, Value *Step,
                                          Instruction::BinaryOps BinOp) {
  // Create and check the types.
  assert(Val->getType()->isVectorTy() && "Must be a vector");
  int VLen = Val->getType()->getVectorNumElements();

  Type *STy = Val->getType()->getScalarType();
  assert((STy->isIntegerTy() || STy->isFloatingPointTy()) &&
         "Induction Step must be an integer or FP");
  assert(Step->getType() == STy && "Step has wrong type");

  SmallVector<Constant *, 8> Indices;

  if (STy->isIntegerTy()) {
    // Create a vector of consecutive numbers from zero to VF.
    for (int i = 0; i < VLen; ++i)
      Indices.push_back(ConstantInt::get(STy, StartIdx + i));

    // Add the consecutive indices to the vector value.
    Constant *Cv = ConstantVector::get(Indices);
    assert(Cv->getType() == Val->getType() && "Invalid consecutive vec");
    Step = Builder.CreateVectorSplat(VLen, Step);
    assert(Step->getType() == Val->getType() && "Invalid step vec");
    // FIXME: The newly created binary instructions should contain nsw/nuw flags,
    // which can be found from the original scalar operations.
    Step = Builder.CreateMul(Cv, Step);
    return Builder.CreateAdd(Val, Step, "induction");
  }

  // Floating point induction.
  assert((BinOp == Instruction::FAdd || BinOp == Instruction::FSub) &&
         "Binary Opcode should be specified for FP induction");
  // Create a vector of consecutive numbers from zero to VF.
  for (int i = 0; i < VLen; ++i)
    Indices.push_back(ConstantFP::get(STy, (double)(StartIdx + i)));

  // Add the consecutive indices to the vector value.
  Constant *Cv = ConstantVector::get(Indices);

  Step = Builder.CreateVectorSplat(VLen, Step);

  // Floating point operations had to be 'fast' to enable the induction.
  FastMathFlags Flags;
  Flags.setFast();

  Value *MulOp = Builder.CreateFMul(Cv, Step);
  if (isa<Instruction>(MulOp))
    // Have to check, MulOp may be a constant
    cast<Instruction>(MulOp)->setFastMathFlags(Flags);

  Value *BOp = Builder.CreateBinOp(BinOp, Val, MulOp, "induction");
  if (isa<Instruction>(BOp))
    cast<Instruction>(BOp)->setFastMathFlags(Flags);
  return BOp;
}

void InnerLoopVectorizer::buildScalarSteps(Value *ScalarIV, Value *Step,
                                           Instruction *EntryVal,
                                           const InductionDescriptor &ID) {
  // We shouldn't have to build scalar steps if we aren't vectorizing.
  assert(VF > 1 && "VF should be greater than one");

  // Get the value type and ensure it and the step have the same integer type.
  Type *ScalarIVTy = ScalarIV->getType()->getScalarType();
  assert(ScalarIVTy == Step->getType() &&
         "Val and Step should have the same type");

  // We build scalar steps for both integer and floating-point induction
  // variables. Here, we determine the kind of arithmetic we will perform.
  Instruction::BinaryOps AddOp;
  Instruction::BinaryOps MulOp;
  if (ScalarIVTy->isIntegerTy()) {
    AddOp = Instruction::Add;
    MulOp = Instruction::Mul;
  } else {
    AddOp = ID.getInductionOpcode();
    MulOp = Instruction::FMul;
  }

  // Determine the number of scalars we need to generate for each unroll
  // iteration. If EntryVal is uniform, we only need to generate the first
  // lane. Otherwise, we generate all VF values.
  unsigned Lanes =
      Cost->isUniformAfterVectorization(cast<Instruction>(EntryVal), VF) ? 1
                                                                         : VF;
  // Compute the scalar steps and save the results in VectorLoopValueMap.
  for (unsigned Part = 0; Part < UF; ++Part) {
    for (unsigned Lane = 0; Lane < Lanes; ++Lane) {
      auto *StartIdx = getSignedIntOrFpConstant(ScalarIVTy, VF * Part + Lane);
      auto *Mul = addFastMathFlag(Builder.CreateBinOp(MulOp, StartIdx, Step));
      auto *Add = addFastMathFlag(Builder.CreateBinOp(AddOp, ScalarIV, Mul));
      VectorLoopValueMap.setScalarValue(EntryVal, {Part, Lane}, Add);
      recordVectorLoopValueForInductionCast(ID, EntryVal, Add, Part, Lane);
    }
  }
}

Value *InnerLoopVectorizer::getOrCreateVectorValue(Value *V, unsigned Part) {
  assert(V != Induction && "The new induction variable should not be used.");
  assert(!V->getType()->isVectorTy() && "Can't widen a vector");
  assert(!V->getType()->isVoidTy() && "Type does not produce a value");

  // If we have a stride that is replaced by one, do it here.
  if (Legal->hasStride(V))
    V = ConstantInt::get(V->getType(), 1);

  // If we have a vector mapped to this value, return it.
  if (VectorLoopValueMap.hasVectorValue(V, Part))
    return VectorLoopValueMap.getVectorValue(V, Part);

  // If the value has not been vectorized, check if it has been scalarized
  // instead. If it has been scalarized, and we actually need the value in
  // vector form, we will construct the vector values on demand.
  if (VectorLoopValueMap.hasAnyScalarValue(V)) {
    Value *ScalarValue = VectorLoopValueMap.getScalarValue(V, {Part, 0});

    // If we've scalarized a value, that value should be an instruction.
    auto *I = cast<Instruction>(V);

    // If we aren't vectorizing, we can just copy the scalar map values over to
    // the vector map.
    if (VF == 1) {
      VectorLoopValueMap.setVectorValue(V, Part, ScalarValue);
      return ScalarValue;
    }

    // Get the last scalar instruction we generated for V and Part. If the value
    // is known to be uniform after vectorization, this corresponds to lane zero
    // of the Part unroll iteration. Otherwise, the last instruction is the one
    // we created for the last vector lane of the Part unroll iteration.
    unsigned LastLane = Cost->isUniformAfterVectorization(I, VF) ? 0 : VF - 1;
    auto *LastInst = cast<Instruction>(
        VectorLoopValueMap.getScalarValue(V, {Part, LastLane}));

    // Set the insert point after the last scalarized instruction. This ensures
    // the insertelement sequence will directly follow the scalar definitions.
    auto OldIP = Builder.saveIP();
    auto NewIP = std::next(BasicBlock::iterator(LastInst));
    Builder.SetInsertPoint(&*NewIP);

    // However, if we are vectorizing, we need to construct the vector values.
    // If the value is known to be uniform after vectorization, we can just
    // broadcast the scalar value corresponding to lane zero for each unroll
    // iteration. Otherwise, we construct the vector values using insertelement
    // instructions. Since the resulting vectors are stored in
    // VectorLoopValueMap, we will only generate the insertelements once.
    Value *VectorValue = nullptr;
    if (Cost->isUniformAfterVectorization(I, VF)) {
      VectorValue = getBroadcastInstrs(ScalarValue);
      VectorLoopValueMap.setVectorValue(V, Part, VectorValue);
    } else {
      // Initialize packing with insertelements to start from undef.
      Value *Undef = UndefValue::get(VectorType::get(V->getType(), VF));
      VectorLoopValueMap.setVectorValue(V, Part, Undef);
      for (unsigned Lane = 0; Lane < VF; ++Lane)
        packScalarIntoVectorValue(V, {Part, Lane});
      VectorValue = VectorLoopValueMap.getVectorValue(V, Part);
    }
    Builder.restoreIP(OldIP);
    return VectorValue;
  }

  // If this scalar is unknown, assume that it is a constant or that it is
  // loop invariant. Broadcast V and save the value for future uses.
  Value *B = getBroadcastInstrs(V);
  VectorLoopValueMap.setVectorValue(V, Part, B);
  return B;
}

Value *
InnerLoopVectorizer::getOrCreateScalarValue(Value *V,
                                            const VPIteration &Instance) {
  // If the value is not an instruction contained in the loop, it should
  // already be scalar.
  if (OrigLoop->isLoopInvariant(V))
    return V;

  assert(Instance.Lane > 0
             ? !Cost->isUniformAfterVectorization(cast<Instruction>(V), VF)
             : true && "Uniform values only have lane zero");

  // If the value from the original loop has not been vectorized, it is
  // represented by UF x VF scalar values in the new loop. Return the requested
  // scalar value.
  if (VectorLoopValueMap.hasScalarValue(V, Instance))
    return VectorLoopValueMap.getScalarValue(V, Instance);

  // If the value has not been scalarized, get its entry in VectorLoopValueMap
  // for the given unroll part. If this entry is not a vector type (i.e., the
  // vectorization factor is one), there is no need to generate an
  // extractelement instruction.
  auto *U = getOrCreateVectorValue(V, Instance.Part);
  if (!U->getType()->isVectorTy()) {
    assert(VF == 1 && "Value not scalarized has non-vector type");
    return U;
  }

  // Otherwise, the value from the original loop has been vectorized and is
  // represented by UF vector values. Extract and return the requested scalar
  // value from the appropriate vector lane.
  return Builder.CreateExtractElement(U, Builder.getInt32(Instance.Lane));
}

void InnerLoopVectorizer::packScalarIntoVectorValue(
    Value *V, const VPIteration &Instance) {
  assert(V != Induction && "The new induction variable should not be used.");
  assert(!V->getType()->isVectorTy() && "Can't pack a vector");
  assert(!V->getType()->isVoidTy() && "Type does not produce a value");

  Value *ScalarInst = VectorLoopValueMap.getScalarValue(V, Instance);
  Value *VectorValue = VectorLoopValueMap.getVectorValue(V, Instance.Part);
  VectorValue = Builder.CreateInsertElement(VectorValue, ScalarInst,
                                            Builder.getInt32(Instance.Lane));
  VectorLoopValueMap.resetVectorValue(V, Instance.Part, VectorValue);
}

Value *InnerLoopVectorizer::reverseVector(Value *Vec) {
  assert(Vec->getType()->isVectorTy() && "Invalid type");
  SmallVector<Constant *, 8> ShuffleMask;
  for (unsigned i = 0; i < VF; ++i)
    ShuffleMask.push_back(Builder.getInt32(VF - i - 1));

  return Builder.CreateShuffleVector(Vec, UndefValue::get(Vec->getType()),
                                     ConstantVector::get(ShuffleMask),
                                     "reverse");
}

// Try to vectorize the interleave group that \p Instr belongs to.
//
// E.g. Translate following interleaved load group (factor = 3):
//   for (i = 0; i < N; i+=3) {
//     R = Pic[i];             // Member of index 0
//     G = Pic[i+1];           // Member of index 1
//     B = Pic[i+2];           // Member of index 2
//     ... // do something to R, G, B
//   }
// To:
//   %wide.vec = load <12 x i32>                       ; Read 4 tuples of R,G,B
//   %R.vec = shuffle %wide.vec, undef, <0, 3, 6, 9>   ; R elements
//   %G.vec = shuffle %wide.vec, undef, <1, 4, 7, 10>  ; G elements
//   %B.vec = shuffle %wide.vec, undef, <2, 5, 8, 11>  ; B elements
//
// Or translate following interleaved store group (factor = 3):
//   for (i = 0; i < N; i+=3) {
//     ... do something to R, G, B
//     Pic[i]   = R;           // Member of index 0
//     Pic[i+1] = G;           // Member of index 1
//     Pic[i+2] = B;           // Member of index 2
//   }
// To:
//   %R_G.vec = shuffle %R.vec, %G.vec, <0, 1, 2, ..., 7>
//   %B_U.vec = shuffle %B.vec, undef, <0, 1, 2, 3, u, u, u, u>
//   %interleaved.vec = shuffle %R_G.vec, %B_U.vec,
//        <0, 4, 8, 1, 5, 9, 2, 6, 10, 3, 7, 11>    ; Interleave R,G,B elements
//   store <12 x i32> %interleaved.vec              ; Write 4 tuples of R,G,B
void InnerLoopVectorizer::vectorizeInterleaveGroup(Instruction *Instr) {
  const InterleaveGroup *Group = Cost->getInterleavedAccessGroup(Instr);
  assert(Group && "Fail to get an interleaved access group.");

  // Skip if current instruction is not the insert position.
  if (Instr != Group->getInsertPos())
    return;

  const DataLayout &DL = Instr->getModule()->getDataLayout();
  Value *Ptr = getLoadStorePointerOperand(Instr);

  // Prepare for the vector type of the interleaved load/store.
  Type *ScalarTy = getMemInstValueType(Instr);
  unsigned InterleaveFactor = Group->getFactor();
  Type *VecTy = VectorType::get(ScalarTy, InterleaveFactor * VF);
  Type *PtrTy = VecTy->getPointerTo(getMemInstAddressSpace(Instr));

  // Prepare for the new pointers.
  setDebugLocFromInst(Builder, Ptr);
  SmallVector<Value *, 2> NewPtrs;
  unsigned Index = Group->getIndex(Instr);

  // If the group is reverse, adjust the index to refer to the last vector lane
  // instead of the first. We adjust the index from the first vector lane,
  // rather than directly getting the pointer for lane VF - 1, because the
  // pointer operand of the interleaved access is supposed to be uniform. For
  // uniform instructions, we're only required to generate a value for the
  // first vector lane in each unroll iteration.
  if (Group->isReverse())
    Index += (VF - 1) * Group->getFactor();

  for (unsigned Part = 0; Part < UF; Part++) {
    Value *NewPtr = getOrCreateScalarValue(Ptr, {Part, 0});

    // Notice current instruction could be any index. Need to adjust the address
    // to the member of index 0.
    //
    // E.g.  a = A[i+1];     // Member of index 1 (Current instruction)
    //       b = A[i];       // Member of index 0
    // Current pointer is pointed to A[i+1], adjust it to A[i].
    //
    // E.g.  A[i+1] = a;     // Member of index 1
    //       A[i]   = b;     // Member of index 0
    //       A[i+2] = c;     // Member of index 2 (Current instruction)
    // Current pointer is pointed to A[i+2], adjust it to A[i].
    NewPtr = Builder.CreateGEP(NewPtr, Builder.getInt32(-Index));

    // Cast to the vector pointer type.
    NewPtrs.push_back(Builder.CreateBitCast(NewPtr, PtrTy));
  }

  setDebugLocFromInst(Builder, Instr);
  Value *UndefVec = UndefValue::get(VecTy);

  // Vectorize the interleaved load group.
  if (isa<LoadInst>(Instr)) {
    // For each unroll part, create a wide load for the group.
    SmallVector<Value *, 2> NewLoads;
    for (unsigned Part = 0; Part < UF; Part++) {
      auto *NewLoad = Builder.CreateAlignedLoad(
          NewPtrs[Part], Group->getAlignment(), "wide.vec");
      Group->addMetadata(NewLoad);
      NewLoads.push_back(NewLoad);
    }

    // For each member in the group, shuffle out the appropriate data from the
    // wide loads.
    for (unsigned I = 0; I < InterleaveFactor; ++I) {
      Instruction *Member = Group->getMember(I);

      // Skip the gaps in the group.
      if (!Member)
        continue;

      Constant *StrideMask = createStrideMask(Builder, I, InterleaveFactor, VF);
      for (unsigned Part = 0; Part < UF; Part++) {
        Value *StridedVec = Builder.CreateShuffleVector(
            NewLoads[Part], UndefVec, StrideMask, "strided.vec");

        // If this member has different type, cast the result type.
        if (Member->getType() != ScalarTy) {
          VectorType *OtherVTy = VectorType::get(Member->getType(), VF);
          StridedVec = createBitOrPointerCast(StridedVec, OtherVTy, DL);
        }

        if (Group->isReverse())
          StridedVec = reverseVector(StridedVec);

        VectorLoopValueMap.setVectorValue(Member, Part, StridedVec);
      }
    }
    return;
  }

  // The sub vector type for current instruction.
  VectorType *SubVT = VectorType::get(ScalarTy, VF);

  // Vectorize the interleaved store group.
  for (unsigned Part = 0; Part < UF; Part++) {
    // Collect the stored vector from each member.
    SmallVector<Value *, 4> StoredVecs;
    for (unsigned i = 0; i < InterleaveFactor; i++) {
      // Interleaved store group doesn't allow a gap, so each index has a member
      Instruction *Member = Group->getMember(i);
      assert(Member && "Fail to get a member from an interleaved store group");

      Value *StoredVec = getOrCreateVectorValue(
          cast<StoreInst>(Member)->getValueOperand(), Part);
      if (Group->isReverse())
        StoredVec = reverseVector(StoredVec);

      // If this member has different type, cast it to a unified type.

      if (StoredVec->getType() != SubVT)
        StoredVec = createBitOrPointerCast(StoredVec, SubVT, DL);

      StoredVecs.push_back(StoredVec);
    }

    // Concatenate all vectors into a wide vector.
    Value *WideVec = concatenateVectors(Builder, StoredVecs);

    // Interleave the elements in the wide vector.
    Constant *IMask = createInterleaveMask(Builder, VF, InterleaveFactor);
    Value *IVec = Builder.CreateShuffleVector(WideVec, UndefVec, IMask,
                                              "interleaved.vec");

    Instruction *NewStoreInstr =
        Builder.CreateAlignedStore(IVec, NewPtrs[Part], Group->getAlignment());

    Group->addMetadata(NewStoreInstr);
  }
}

void InnerLoopVectorizer::vectorizeMemoryInstruction(Instruction *Instr,
                                                     VectorParts *BlockInMask) {
  // Attempt to issue a wide load.
  LoadInst *LI = dyn_cast<LoadInst>(Instr);
  StoreInst *SI = dyn_cast<StoreInst>(Instr);

  assert((LI || SI) && "Invalid Load/Store instruction");

  LoopVectorizationCostModel::InstWidening Decision =
      Cost->getWideningDecision(Instr, VF);
  assert(Decision != LoopVectorizationCostModel::CM_Unknown &&
         "CM decision should be taken at this point");
  if (Decision == LoopVectorizationCostModel::CM_Interleave)
    return vectorizeInterleaveGroup(Instr);

  Type *ScalarDataTy = getMemInstValueType(Instr);
  Type *DataTy = VectorType::get(ScalarDataTy, VF);
  Value *Ptr = getLoadStorePointerOperand(Instr);
  unsigned Alignment = getMemInstAlignment(Instr);
  // An alignment of 0 means target abi alignment. We need to use the scalar's
  // target abi alignment in such a case.
  const DataLayout &DL = Instr->getModule()->getDataLayout();
  if (!Alignment)
    Alignment = DL.getABITypeAlignment(ScalarDataTy);
  unsigned AddressSpace = getMemInstAddressSpace(Instr);

  // Determine if the pointer operand of the access is either consecutive or
  // reverse consecutive.
  bool Reverse = (Decision == LoopVectorizationCostModel::CM_Widen_Reverse);
  bool ConsecutiveStride =
      Reverse || (Decision == LoopVectorizationCostModel::CM_Widen);
  bool CreateGatherScatter =
      (Decision == LoopVectorizationCostModel::CM_GatherScatter);

  // Either Ptr feeds a vector load/store, or a vector GEP should feed a vector
  // gather/scatter. Otherwise Decision should have been to Scalarize.
  assert((ConsecutiveStride || CreateGatherScatter) &&
         "The instruction should be scalarized");

  // Handle consecutive loads/stores.
  if (ConsecutiveStride)
    Ptr = getOrCreateScalarValue(Ptr, {0, 0});

  VectorParts Mask;
  bool isMaskRequired = BlockInMask;
  if (isMaskRequired)
    Mask = *BlockInMask;

  const auto CreateVecPtr = [&](unsigned Part, Value *Ptr) -> Value * {
    // Calculate the pointer for the specific unroll-part.
    Value *PartPtr = Builder.CreateGEP(Ptr, Builder.getInt32(Part * VF));

    if (Reverse) {
      // If the address is consecutive but reversed, then the
      // wide store needs to start at the last vector element.
      PartPtr = Builder.CreateGEP(Ptr, Builder.getInt32(-Part * VF));
      PartPtr = Builder.CreateGEP(PartPtr, Builder.getInt32(1 - VF));
      if (isMaskRequired) // Reverse of a null all-one mask is a null mask.
        Mask[Part] = reverseVector(Mask[Part]);
    }

    return Builder.CreateBitCast(PartPtr, DataTy->getPointerTo(AddressSpace));
  };

  // Handle Stores:
  if (SI) {
    setDebugLocFromInst(Builder, SI);

    for (unsigned Part = 0; Part < UF; ++Part) {
      Instruction *NewSI = nullptr;
      Value *StoredVal = getOrCreateVectorValue(SI->getValueOperand(), Part);
      if (CreateGatherScatter) {
        Value *MaskPart = isMaskRequired ? Mask[Part] : nullptr;
        Value *VectorGep = getOrCreateVectorValue(Ptr, Part);
        NewSI = Builder.CreateMaskedScatter(StoredVal, VectorGep, Alignment,
                                            MaskPart);
      } else {
        if (Reverse) {
          // If we store to reverse consecutive memory locations, then we need
          // to reverse the order of elements in the stored value.
          StoredVal = reverseVector(StoredVal);
          // We don't want to update the value in the map as it might be used in
          // another expression. So don't call resetVectorValue(StoredVal).
        }
        auto *VecPtr = CreateVecPtr(Part, Ptr);
        if (isMaskRequired)
          NewSI = Builder.CreateMaskedStore(StoredVal, VecPtr, Alignment,
                                            Mask[Part]);
        else
          NewSI = Builder.CreateAlignedStore(StoredVal, VecPtr, Alignment);
      }
      addMetadata(NewSI, SI);
    }
    return;
  }

  // Handle loads.
  assert(LI && "Must have a load instruction");
  setDebugLocFromInst(Builder, LI);
  for (unsigned Part = 0; Part < UF; ++Part) {
    Value *NewLI;
    if (CreateGatherScatter) {
      Value *MaskPart = isMaskRequired ? Mask[Part] : nullptr;
      Value *VectorGep = getOrCreateVectorValue(Ptr, Part);
      NewLI = Builder.CreateMaskedGather(VectorGep, Alignment, MaskPart,
                                         nullptr, "wide.masked.gather");
      addMetadata(NewLI, LI);
    } else {
      auto *VecPtr = CreateVecPtr(Part, Ptr);
      if (isMaskRequired)
        NewLI = Builder.CreateMaskedLoad(VecPtr, Alignment, Mask[Part],
                                         UndefValue::get(DataTy),
                                         "wide.masked.load");
      else
        NewLI = Builder.CreateAlignedLoad(VecPtr, Alignment, "wide.load");

      // Add metadata to the load, but setVectorValue to the reverse shuffle.
      addMetadata(NewLI, LI);
      if (Reverse)
        NewLI = reverseVector(NewLI);
    }
    VectorLoopValueMap.setVectorValue(Instr, Part, NewLI);
  }
}

void InnerLoopVectorizer::scalarizeInstruction(Instruction *Instr,
                                               const VPIteration &Instance,
                                               bool IfPredicateInstr) {
  assert(!Instr->getType()->isAggregateType() && "Can't handle vectors");

  setDebugLocFromInst(Builder, Instr);

  // Does this instruction return a value ?
  bool IsVoidRetTy = Instr->getType()->isVoidTy();

  Instruction *Cloned = Instr->clone();
  if (!IsVoidRetTy)
    Cloned->setName(Instr->getName() + ".cloned");

  // Replace the operands of the cloned instructions with their scalar
  // equivalents in the new loop.
  for (unsigned op = 0, e = Instr->getNumOperands(); op != e; ++op) {
    auto *NewOp = getOrCreateScalarValue(Instr->getOperand(op), Instance);
    Cloned->setOperand(op, NewOp);
  }
  addNewMetadata(Cloned, Instr);

  // Place the cloned scalar in the new loop.
  Builder.Insert(Cloned);

  // Add the cloned scalar to the scalar map entry.
  VectorLoopValueMap.setScalarValue(Instr, Instance, Cloned);

  // If we just cloned a new assumption, add it the assumption cache.
  if (auto *II = dyn_cast<IntrinsicInst>(Cloned))
    if (II->getIntrinsicID() == Intrinsic::assume)
      AC->registerAssumption(II);

  // End if-block.
  if (IfPredicateInstr)
    PredicatedInstructions.push_back(Cloned);
}

PHINode *InnerLoopVectorizer::createInductionVariable(Loop *L, Value *Start,
                                                      Value *End, Value *Step,
                                                      Instruction *DL) {
  BasicBlock *Header = L->getHeader();
  BasicBlock *Latch = L->getLoopLatch();
  // As we're just creating this loop, it's possible no latch exists
  // yet. If so, use the header as this will be a single block loop.
  if (!Latch)
    Latch = Header;

  IRBuilder<> Builder(&*Header->getFirstInsertionPt());
  Instruction *OldInst = getDebugLocFromInstOrOperands(OldInduction);
  setDebugLocFromInst(Builder, OldInst);
  auto *Induction = Builder.CreatePHI(Start->getType(), 2, "index");

  Builder.SetInsertPoint(Latch->getTerminator());
  setDebugLocFromInst(Builder, OldInst);

  // Create i+1 and fill the PHINode.
  Value *Next = Builder.CreateAdd(Induction, Step, "index.next");
  Induction->addIncoming(Start, L->getLoopPreheader());
  Induction->addIncoming(Next, Latch);
  // Create the compare.
  Value *ICmp = Builder.CreateICmpEQ(Next, End);
  Builder.CreateCondBr(ICmp, L->getExitBlock(), Header);

  // Now we have two terminators. Remove the old one from the block.
  Latch->getTerminator()->eraseFromParent();

  return Induction;
}

Value *InnerLoopVectorizer::getOrCreateTripCount(Loop *L) {
  if (TripCount)
    return TripCount;

  IRBuilder<> Builder(L->getLoopPreheader()->getTerminator());
  // Find the loop boundaries.
  ScalarEvolution *SE = PSE.getSE();
  const SCEV *BackedgeTakenCount = PSE.getBackedgeTakenCount();
  assert(BackedgeTakenCount != SE->getCouldNotCompute() &&
         "Invalid loop count");

  Type *IdxTy = Legal->getWidestInductionType();

  // The exit count might have the type of i64 while the phi is i32. This can
  // happen if we have an induction variable that is sign extended before the
  // compare. The only way that we get a backedge taken count is that the
  // induction variable was signed and as such will not overflow. In such a case
  // truncation is legal.
  if (BackedgeTakenCount->getType()->getPrimitiveSizeInBits() >
      IdxTy->getPrimitiveSizeInBits())
    BackedgeTakenCount = SE->getTruncateOrNoop(BackedgeTakenCount, IdxTy);
  BackedgeTakenCount = SE->getNoopOrZeroExtend(BackedgeTakenCount, IdxTy);

  // Get the total trip count from the count by adding 1.
  const SCEV *ExitCount = SE->getAddExpr(
      BackedgeTakenCount, SE->getOne(BackedgeTakenCount->getType()));

  const DataLayout &DL = L->getHeader()->getModule()->getDataLayout();

  // Expand the trip count and place the new instructions in the preheader.
  // Notice that the pre-header does not change, only the loop body.
  SCEVExpander Exp(*SE, DL, "induction");

  // Count holds the overall loop count (N).
  TripCount = Exp.expandCodeFor(ExitCount, ExitCount->getType(),
                                L->getLoopPreheader()->getTerminator());

  if (TripCount->getType()->isPointerTy())
    TripCount =
        CastInst::CreatePointerCast(TripCount, IdxTy, "exitcount.ptrcnt.to.int",
                                    L->getLoopPreheader()->getTerminator());

  return TripCount;
}

Value *InnerLoopVectorizer::getOrCreateVectorTripCount(Loop *L) {
  if (VectorTripCount)
    return VectorTripCount;

  Value *TC = getOrCreateTripCount(L);
  IRBuilder<> Builder(L->getLoopPreheader()->getTerminator());

  // Now we need to generate the expression for the part of the loop that the
  // vectorized body will execute. This is equal to N - (N % Step) if scalar
  // iterations are not required for correctness, or N - Step, otherwise. Step
  // is equal to the vectorization factor (number of SIMD elements) times the
  // unroll factor (number of SIMD instructions).
  Constant *Step = ConstantInt::get(TC->getType(), VF * UF);
  Value *R = Builder.CreateURem(TC, Step, "n.mod.vf");

  // If there is a non-reversed interleaved group that may speculatively access
  // memory out-of-bounds, we need to ensure that there will be at least one
  // iteration of the scalar epilogue loop. Thus, if the step evenly divides
  // the trip count, we set the remainder to be equal to the step. If the step
  // does not evenly divide the trip count, no adjustment is necessary since
  // there will already be scalar iterations. Note that the minimum iterations
  // check ensures that N >= Step.
  if (VF > 1 && Cost->requiresScalarEpilogue()) {
    auto *IsZero = Builder.CreateICmpEQ(R, ConstantInt::get(R->getType(), 0));
    R = Builder.CreateSelect(IsZero, Step, R);
  }

  VectorTripCount = Builder.CreateSub(TC, R, "n.vec");

  return VectorTripCount;
}

Value *InnerLoopVectorizer::createBitOrPointerCast(Value *V, VectorType *DstVTy,
                                                   const DataLayout &DL) {
  // Verify that V is a vector type with same number of elements as DstVTy.
  unsigned VF = DstVTy->getNumElements();
  VectorType *SrcVecTy = cast<VectorType>(V->getType());
  assert((VF == SrcVecTy->getNumElements()) && "Vector dimensions do not match");
  Type *SrcElemTy = SrcVecTy->getElementType();
  Type *DstElemTy = DstVTy->getElementType();
  assert((DL.getTypeSizeInBits(SrcElemTy) == DL.getTypeSizeInBits(DstElemTy)) &&
         "Vector elements must have same size");

  // Do a direct cast if element types are castable.
  if (CastInst::isBitOrNoopPointerCastable(SrcElemTy, DstElemTy, DL)) {
    return Builder.CreateBitOrPointerCast(V, DstVTy);
  }
  // V cannot be directly casted to desired vector type.
  // May happen when V is a floating point vector but DstVTy is a vector of
  // pointers or vice-versa. Handle this using a two-step bitcast using an
  // intermediate Integer type for the bitcast i.e. Ptr <-> Int <-> Float.
  assert((DstElemTy->isPointerTy() != SrcElemTy->isPointerTy()) &&
         "Only one type should be a pointer type");
  assert((DstElemTy->isFloatingPointTy() != SrcElemTy->isFloatingPointTy()) &&
         "Only one type should be a floating point type");
  Type *IntTy =
      IntegerType::getIntNTy(V->getContext(), DL.getTypeSizeInBits(SrcElemTy));
  VectorType *VecIntTy = VectorType::get(IntTy, VF);
  Value *CastVal = Builder.CreateBitOrPointerCast(V, VecIntTy);
  return Builder.CreateBitOrPointerCast(CastVal, DstVTy);
}

void InnerLoopVectorizer::emitMinimumIterationCountCheck(Loop *L,
                                                         BasicBlock *Bypass) {
  Value *Count = getOrCreateTripCount(L);
  BasicBlock *BB = L->getLoopPreheader();
  IRBuilder<> Builder(BB->getTerminator());

  // Generate code to check if the loop's trip count is less than VF * UF, or
  // equal to it in case a scalar epilogue is required; this implies that the
  // vector trip count is zero. This check also covers the case where adding one
  // to the backedge-taken count overflowed leading to an incorrect trip count
  // of zero. In this case we will also jump to the scalar loop.
  auto P = Cost->requiresScalarEpilogue() ? ICmpInst::ICMP_ULE
                                          : ICmpInst::ICMP_ULT;
  Value *CheckMinIters = Builder.CreateICmp(
      P, Count, ConstantInt::get(Count->getType(), VF * UF), "min.iters.check");

  BasicBlock *NewBB = BB->splitBasicBlock(BB->getTerminator(), "vector.ph");
  // Update dominator tree immediately if the generated block is a
  // LoopBypassBlock because SCEV expansions to generate loop bypass
  // checks may query it before the current function is finished.
  DT->addNewBlock(NewBB, BB);
  if (L->getParentLoop())
    L->getParentLoop()->addBasicBlockToLoop(NewBB, *LI);
  ReplaceInstWithInst(BB->getTerminator(),
                      BranchInst::Create(Bypass, NewBB, CheckMinIters));
  LoopBypassBlocks.push_back(BB);
}

void InnerLoopVectorizer::emitSCEVChecks(Loop *L, BasicBlock *Bypass) {
  BasicBlock *BB = L->getLoopPreheader();

  // Generate the code to check that the SCEV assumptions that we made.
  // We want the new basic block to start at the first instruction in a
  // sequence of instructions that form a check.
  SCEVExpander Exp(*PSE.getSE(), Bypass->getModule()->getDataLayout(),
                   "scev.check");
  Value *SCEVCheck =
      Exp.expandCodeForPredicate(&PSE.getUnionPredicate(), BB->getTerminator());

  if (auto *C = dyn_cast<ConstantInt>(SCEVCheck))
    if (C->isZero())
      return;

  // Create a new block containing the stride check.
  BB->setName("vector.scevcheck");
  auto *NewBB = BB->splitBasicBlock(BB->getTerminator(), "vector.ph");
  // Update dominator tree immediately if the generated block is a
  // LoopBypassBlock because SCEV expansions to generate loop bypass
  // checks may query it before the current function is finished.
  DT->addNewBlock(NewBB, BB);
  if (L->getParentLoop())
    L->getParentLoop()->addBasicBlockToLoop(NewBB, *LI);
  ReplaceInstWithInst(BB->getTerminator(),
                      BranchInst::Create(Bypass, NewBB, SCEVCheck));
  LoopBypassBlocks.push_back(BB);
  AddedSafetyChecks = true;
}

void InnerLoopVectorizer::emitMemRuntimeChecks(Loop *L, BasicBlock *Bypass) {
  BasicBlock *BB = L->getLoopPreheader();

  // Generate the code that checks in runtime if arrays overlap. We put the
  // checks into a separate block to make the more common case of few elements
  // faster.
  Instruction *FirstCheckInst;
  Instruction *MemRuntimeCheck;
  std::tie(FirstCheckInst, MemRuntimeCheck) =
      Legal->getLAI()->addRuntimeChecks(BB->getTerminator());
  if (!MemRuntimeCheck)
    return;

  // Create a new block containing the memory check.
  BB->setName("vector.memcheck");
  auto *NewBB = BB->splitBasicBlock(BB->getTerminator(), "vector.ph");
  // Update dominator tree immediately if the generated block is a
  // LoopBypassBlock because SCEV expansions to generate loop bypass
  // checks may query it before the current function is finished.
  DT->addNewBlock(NewBB, BB);
  if (L->getParentLoop())
    L->getParentLoop()->addBasicBlockToLoop(NewBB, *LI);
  ReplaceInstWithInst(BB->getTerminator(),
                      BranchInst::Create(Bypass, NewBB, MemRuntimeCheck));
  LoopBypassBlocks.push_back(BB);
  AddedSafetyChecks = true;

  // We currently don't use LoopVersioning for the actual loop cloning but we
  // still use it to add the noalias metadata.
  LVer = llvm::make_unique<LoopVersioning>(*Legal->getLAI(), OrigLoop, LI, DT,
                                           PSE.getSE());
  LVer->prepareNoAliasMetadata();
}

BasicBlock *InnerLoopVectorizer::createVectorizedLoopSkeleton() {
  /*
   In this function we generate a new loop. The new loop will contain
   the vectorized instructions while the old loop will continue to run the
   scalar remainder.

       [ ] <-- loop iteration number check.
    /   |
   /    v
  |    [ ] <-- vector loop bypass (may consist of multiple blocks).
  |  /  |
  | /   v
  ||   [ ]     <-- vector pre header.
  |/    |
  |     v
  |    [  ] \
  |    [  ]_|   <-- vector loop.
  |     |
  |     v
  |   -[ ]   <--- middle-block.
  |  /  |
  | /   v
  -|- >[ ]     <--- new preheader.
   |    |
   |    v
   |   [ ] \
   |   [ ]_|   <-- old scalar loop to handle remainder.
    \   |
     \  v
      >[ ]     <-- exit block.
   ...
   */

  BasicBlock *OldBasicBlock = OrigLoop->getHeader();
  BasicBlock *VectorPH = OrigLoop->getLoopPreheader();
  BasicBlock *ExitBlock = OrigLoop->getExitBlock();
  assert(VectorPH && "Invalid loop structure");
  assert(ExitBlock && "Must have an exit block");

  // Some loops have a single integer induction variable, while other loops
  // don't. One example is c++ iterators that often have multiple pointer
  // induction variables. In the code below we also support a case where we
  // don't have a single induction variable.
  //
  // We try to obtain an induction variable from the original loop as hard
  // as possible. However if we don't find one that:
  //   - is an integer
  //   - counts from zero, stepping by one
  //   - is the size of the widest induction variable type
  // then we create a new one.
  OldInduction = Legal->getPrimaryInduction();
  Type *IdxTy = Legal->getWidestInductionType();

  // Split the single block loop into the two loop structure described above.
  BasicBlock *VecBody =
      VectorPH->splitBasicBlock(VectorPH->getTerminator(), "vector.body");
  BasicBlock *MiddleBlock =
      VecBody->splitBasicBlock(VecBody->getTerminator(), "middle.block");
  BasicBlock *ScalarPH =
      MiddleBlock->splitBasicBlock(MiddleBlock->getTerminator(), "scalar.ph");

  // Create and register the new vector loop.
  Loop *Lp = LI->AllocateLoop();
  Loop *ParentLoop = OrigLoop->getParentLoop();

  // Insert the new loop into the loop nest and register the new basic blocks
  // before calling any utilities such as SCEV that require valid LoopInfo.
  if (ParentLoop) {
    ParentLoop->addChildLoop(Lp);
    ParentLoop->addBasicBlockToLoop(ScalarPH, *LI);
    ParentLoop->addBasicBlockToLoop(MiddleBlock, *LI);
  } else {
    LI->addTopLevelLoop(Lp);
  }
  Lp->addBasicBlockToLoop(VecBody, *LI);

  // Find the loop boundaries.
  Value *Count = getOrCreateTripCount(Lp);

  Value *StartIdx = ConstantInt::get(IdxTy, 0);

  // Now, compare the new count to zero. If it is zero skip the vector loop and
  // jump to the scalar loop. This check also covers the case where the
  // backedge-taken count is uint##_max: adding one to it will overflow leading
  // to an incorrect trip count of zero. In this (rare) case we will also jump
  // to the scalar loop.
  emitMinimumIterationCountCheck(Lp, ScalarPH);

  // Generate the code to check any assumptions that we've made for SCEV
  // expressions.
  emitSCEVChecks(Lp, ScalarPH);

  // Generate the code that checks in runtime if arrays overlap. We put the
  // checks into a separate block to make the more common case of few elements
  // faster.
  emitMemRuntimeChecks(Lp, ScalarPH);

  // Generate the induction variable.
  // The loop step is equal to the vectorization factor (num of SIMD elements)
  // times the unroll factor (num of SIMD instructions).
  Value *CountRoundDown = getOrCreateVectorTripCount(Lp);
  Constant *Step = ConstantInt::get(IdxTy, VF * UF);
  Induction =
      createInductionVariable(Lp, StartIdx, CountRoundDown, Step,
                              getDebugLocFromInstOrOperands(OldInduction));

  // We are going to resume the execution of the scalar loop.
  // Go over all of the induction variables that we found and fix the
  // PHIs that are left in the scalar version of the loop.
  // The starting values of PHI nodes depend on the counter of the last
  // iteration in the vectorized loop.
  // If we come from a bypass edge then we need to start from the original
  // start value.

  // This variable saves the new starting index for the scalar loop. It is used
  // to test if there are any tail iterations left once the vector loop has
  // completed.
  LoopVectorizationLegality::InductionList *List = Legal->getInductionVars();
  for (auto &InductionEntry : *List) {
    PHINode *OrigPhi = InductionEntry.first;
    InductionDescriptor II = InductionEntry.second;

    // Create phi nodes to merge from the  backedge-taken check block.
    PHINode *BCResumeVal = PHINode::Create(
        OrigPhi->getType(), 3, "bc.resume.val", ScalarPH->getTerminator());
    Value *&EndValue = IVEndValues[OrigPhi];
    if (OrigPhi == OldInduction) {
      // We know what the end value is.
      EndValue = CountRoundDown;
    } else {
      IRBuilder<> B(Lp->getLoopPreheader()->getTerminator());
      Type *StepType = II.getStep()->getType();
      Instruction::CastOps CastOp =
        CastInst::getCastOpcode(CountRoundDown, true, StepType, true);
      Value *CRD = B.CreateCast(CastOp, CountRoundDown, StepType, "cast.crd");
      const DataLayout &DL = OrigLoop->getHeader()->getModule()->getDataLayout();
      EndValue = II.transform(B, CRD, PSE.getSE(), DL);
      EndValue->setName("ind.end");
    }

    // The new PHI merges the original incoming value, in case of a bypass,
    // or the value at the end of the vectorized loop.
    BCResumeVal->addIncoming(EndValue, MiddleBlock);

    // Fix the scalar body counter (PHI node).
    unsigned BlockIdx = OrigPhi->getBasicBlockIndex(ScalarPH);

    // The old induction's phi node in the scalar body needs the truncated
    // value.
    for (BasicBlock *BB : LoopBypassBlocks)
      BCResumeVal->addIncoming(II.getStartValue(), BB);
    OrigPhi->setIncomingValue(BlockIdx, BCResumeVal);
  }

  // Add a check in the middle block to see if we have completed
  // all of the iterations in the first vector loop.
  // If (N - N%VF) == N, then we *don't* need to run the remainder.
  Value *CmpN =
      CmpInst::Create(Instruction::ICmp, CmpInst::ICMP_EQ, Count,
                      CountRoundDown, "cmp.n", MiddleBlock->getTerminator());
  ReplaceInstWithInst(MiddleBlock->getTerminator(),
                      BranchInst::Create(ExitBlock, ScalarPH, CmpN));

  // Get ready to start creating new instructions into the vectorized body.
  Builder.SetInsertPoint(&*VecBody->getFirstInsertionPt());

  // Save the state.
  LoopVectorPreHeader = Lp->getLoopPreheader();
  LoopScalarPreHeader = ScalarPH;
  LoopMiddleBlock = MiddleBlock;
  LoopExitBlock = ExitBlock;
  LoopVectorBody = VecBody;
  LoopScalarBody = OldBasicBlock;

  // Keep all loop hints from the original loop on the vector loop (we'll
  // replace the vectorizer-specific hints below).
  if (MDNode *LID = OrigLoop->getLoopID())
    Lp->setLoopID(LID);

  LoopVectorizeHints Hints(Lp, true, *ORE);
  Hints.setAlreadyVectorized();

  return LoopVectorPreHeader;
}

// Fix up external users of the induction variable. At this point, we are
// in LCSSA form, with all external PHIs that use the IV having one input value,
// coming from the remainder loop. We need those PHIs to also have a correct
// value for the IV when arriving directly from the middle block.
void InnerLoopVectorizer::fixupIVUsers(PHINode *OrigPhi,
                                       const InductionDescriptor &II,
                                       Value *CountRoundDown, Value *EndValue,
                                       BasicBlock *MiddleBlock) {
  // There are two kinds of external IV usages - those that use the value
  // computed in the last iteration (the PHI) and those that use the penultimate
  // value (the value that feeds into the phi from the loop latch).
  // We allow both, but they, obviously, have different values.

  assert(OrigLoop->getExitBlock() && "Expected a single exit block");

  DenseMap<Value *, Value *> MissingVals;

  // An external user of the last iteration's value should see the value that
  // the remainder loop uses to initialize its own IV.
  Value *PostInc = OrigPhi->getIncomingValueForBlock(OrigLoop->getLoopLatch());
  for (User *U : PostInc->users()) {
    Instruction *UI = cast<Instruction>(U);
    if (!OrigLoop->contains(UI)) {
      assert(isa<PHINode>(UI) && "Expected LCSSA form");
      MissingVals[UI] = EndValue;
    }
  }

  // An external user of the penultimate value need to see EndValue - Step.
  // The simplest way to get this is to recompute it from the constituent SCEVs,
  // that is Start + (Step * (CRD - 1)).
  for (User *U : OrigPhi->users()) {
    auto *UI = cast<Instruction>(U);
    if (!OrigLoop->contains(UI)) {
      const DataLayout &DL =
          OrigLoop->getHeader()->getModule()->getDataLayout();
      assert(isa<PHINode>(UI) && "Expected LCSSA form");

      IRBuilder<> B(MiddleBlock->getTerminator());
      Value *CountMinusOne = B.CreateSub(
          CountRoundDown, ConstantInt::get(CountRoundDown->getType(), 1));
      Value *CMO =
          !II.getStep()->getType()->isIntegerTy()
              ? B.CreateCast(Instruction::SIToFP, CountMinusOne,
                             II.getStep()->getType())
              : B.CreateSExtOrTrunc(CountMinusOne, II.getStep()->getType());
      CMO->setName("cast.cmo");
      Value *Escape = II.transform(B, CMO, PSE.getSE(), DL);
      Escape->setName("ind.escape");
      MissingVals[UI] = Escape;
    }
  }

  for (auto &I : MissingVals) {
    PHINode *PHI = cast<PHINode>(I.first);
    // One corner case we have to handle is two IVs "chasing" each-other,
    // that is %IV2 = phi [...], [ %IV1, %latch ]
    // In this case, if IV1 has an external use, we need to avoid adding both
    // "last value of IV1" and "penultimate value of IV2". So, verify that we
    // don't already have an incoming value for the middle block.
    if (PHI->getBasicBlockIndex(MiddleBlock) == -1)
      PHI->addIncoming(I.second, MiddleBlock);
  }
}

namespace {

struct CSEDenseMapInfo {
  static bool canHandle(const Instruction *I) {
    return isa<InsertElementInst>(I) || isa<ExtractElementInst>(I) ||
           isa<ShuffleVectorInst>(I) || isa<GetElementPtrInst>(I);
  }

  static inline Instruction *getEmptyKey() {
    return DenseMapInfo<Instruction *>::getEmptyKey();
  }

  static inline Instruction *getTombstoneKey() {
    return DenseMapInfo<Instruction *>::getTombstoneKey();
  }

  static unsigned getHashValue(const Instruction *I) {
    assert(canHandle(I) && "Unknown instruction!");
    return hash_combine(I->getOpcode(), hash_combine_range(I->value_op_begin(),
                                                           I->value_op_end()));
  }

  static bool isEqual(const Instruction *LHS, const Instruction *RHS) {
    if (LHS == getEmptyKey() || RHS == getEmptyKey() ||
        LHS == getTombstoneKey() || RHS == getTombstoneKey())
      return LHS == RHS;
    return LHS->isIdenticalTo(RHS);
  }
};

} // end anonymous namespace

///\brief Perform cse of induction variable instructions.
static void cse(BasicBlock *BB) {
  // Perform simple cse.
  SmallDenseMap<Instruction *, Instruction *, 4, CSEDenseMapInfo> CSEMap;
  for (BasicBlock::iterator I = BB->begin(), E = BB->end(); I != E;) {
    Instruction *In = &*I++;

    if (!CSEDenseMapInfo::canHandle(In))
      continue;

    // Check if we can replace this instruction with any of the
    // visited instructions.
    if (Instruction *V = CSEMap.lookup(In)) {
      In->replaceAllUsesWith(V);
      In->eraseFromParent();
      continue;
    }

    CSEMap[In] = In;
  }
}

/// \brief Estimate the overhead of scalarizing an instruction. This is a
/// convenience wrapper for the type-based getScalarizationOverhead API.
static unsigned getScalarizationOverhead(Instruction *I, unsigned VF,
                                         const TargetTransformInfo &TTI) {
  if (VF == 1)
    return 0;

  unsigned Cost = 0;
  Type *RetTy = ToVectorTy(I->getType(), VF);
  if (!RetTy->isVoidTy() &&
      (!isa<LoadInst>(I) ||
       !TTI.supportsEfficientVectorElementLoadStore()))
    Cost += TTI.getScalarizationOverhead(RetTy, true, false);

  if (CallInst *CI = dyn_cast<CallInst>(I)) {
    SmallVector<const Value *, 4> Operands(CI->arg_operands());
    Cost += TTI.getOperandsScalarizationOverhead(Operands, VF);
  }
  else if (!isa<StoreInst>(I) ||
           !TTI.supportsEfficientVectorElementLoadStore()) {
    SmallVector<const Value *, 4> Operands(I->operand_values());
    Cost += TTI.getOperandsScalarizationOverhead(Operands, VF);
  }

  return Cost;
}

// Estimate cost of a call instruction CI if it were vectorized with factor VF.
// Return the cost of the instruction, including scalarization overhead if it's
// needed. The flag NeedToScalarize shows if the call needs to be scalarized -
// i.e. either vector version isn't available, or is too expensive.
static unsigned getVectorCallCost(CallInst *CI, unsigned VF,
                                  const TargetTransformInfo &TTI,
                                  const TargetLibraryInfo *TLI,
                                  bool &NeedToScalarize) {
  Function *F = CI->getCalledFunction();
  StringRef FnName = CI->getCalledFunction()->getName();
  Type *ScalarRetTy = CI->getType();
  SmallVector<Type *, 4> Tys, ScalarTys;
  for (auto &ArgOp : CI->arg_operands())
    ScalarTys.push_back(ArgOp->getType());

  // Estimate cost of scalarized vector call. The source operands are assumed
  // to be vectors, so we need to extract individual elements from there,
  // execute VF scalar calls, and then gather the result into the vector return
  // value.
  unsigned ScalarCallCost = TTI.getCallInstrCost(F, ScalarRetTy, ScalarTys);
  if (VF == 1)
    return ScalarCallCost;

  // Compute corresponding vector type for return value and arguments.
  Type *RetTy = ToVectorTy(ScalarRetTy, VF);
  for (Type *ScalarTy : ScalarTys)
    Tys.push_back(ToVectorTy(ScalarTy, VF));

  // Compute costs of unpacking argument values for the scalar calls and
  // packing the return values to a vector.
  unsigned ScalarizationCost = getScalarizationOverhead(CI, VF, TTI);

  unsigned Cost = ScalarCallCost * VF + ScalarizationCost;

  // If we can't emit a vector call for this function, then the currently found
  // cost is the cost we need to return.
  NeedToScalarize = true;
  if (!TLI || !TLI->isFunctionVectorizable(FnName, VF) || CI->isNoBuiltin())
    return Cost;

  // If the corresponding vector cost is cheaper, return its cost.
  unsigned VectorCallCost = TTI.getCallInstrCost(nullptr, RetTy, Tys);
  if (VectorCallCost < Cost) {
    NeedToScalarize = false;
    return VectorCallCost;
  }
  return Cost;
}

// Estimate cost of an intrinsic call instruction CI if it were vectorized with
// factor VF.  Return the cost of the instruction, including scalarization
// overhead if it's needed.
static unsigned getVectorIntrinsicCost(CallInst *CI, unsigned VF,
                                       const TargetTransformInfo &TTI,
                                       const TargetLibraryInfo *TLI) {
  Intrinsic::ID ID = getVectorIntrinsicIDForCall(CI, TLI);
  assert(ID && "Expected intrinsic call!");

  FastMathFlags FMF;
  if (auto *FPMO = dyn_cast<FPMathOperator>(CI))
    FMF = FPMO->getFastMathFlags();

  SmallVector<Value *, 4> Operands(CI->arg_operands());
  return TTI.getIntrinsicInstrCost(ID, CI->getType(), Operands, FMF, VF);
}

static Type *smallestIntegerVectorType(Type *T1, Type *T2) {
  auto *I1 = cast<IntegerType>(T1->getVectorElementType());
  auto *I2 = cast<IntegerType>(T2->getVectorElementType());
  return I1->getBitWidth() < I2->getBitWidth() ? T1 : T2;
}
static Type *largestIntegerVectorType(Type *T1, Type *T2) {
  auto *I1 = cast<IntegerType>(T1->getVectorElementType());
  auto *I2 = cast<IntegerType>(T2->getVectorElementType());
  return I1->getBitWidth() > I2->getBitWidth() ? T1 : T2;
}

void InnerLoopVectorizer::truncateToMinimalBitwidths() {
  // For every instruction `I` in MinBWs, truncate the operands, create a
  // truncated version of `I` and reextend its result. InstCombine runs
  // later and will remove any ext/trunc pairs.
  SmallPtrSet<Value *, 4> Erased;
  for (const auto &KV : Cost->getMinimalBitwidths()) {
    // If the value wasn't vectorized, we must maintain the original scalar
    // type. The absence of the value from VectorLoopValueMap indicates that it
    // wasn't vectorized.
    if (!VectorLoopValueMap.hasAnyVectorValue(KV.first))
      continue;
    for (unsigned Part = 0; Part < UF; ++Part) {
      Value *I = getOrCreateVectorValue(KV.first, Part);
      if (Erased.count(I) || I->use_empty() || !isa<Instruction>(I))
        continue;
      Type *OriginalTy = I->getType();
      Type *ScalarTruncatedTy =
          IntegerType::get(OriginalTy->getContext(), KV.second);
      Type *TruncatedTy = VectorType::get(ScalarTruncatedTy,
                                          OriginalTy->getVectorNumElements());
      if (TruncatedTy == OriginalTy)
        continue;

      IRBuilder<> B(cast<Instruction>(I));
      auto ShrinkOperand = [&](Value *V) -> Value * {
        if (auto *ZI = dyn_cast<ZExtInst>(V))
          if (ZI->getSrcTy() == TruncatedTy)
            return ZI->getOperand(0);
        return B.CreateZExtOrTrunc(V, TruncatedTy);
      };

      // The actual instruction modification depends on the instruction type,
      // unfortunately.
      Value *NewI = nullptr;
      if (auto *BO = dyn_cast<BinaryOperator>(I)) {
        NewI = B.CreateBinOp(BO->getOpcode(), ShrinkOperand(BO->getOperand(0)),
                             ShrinkOperand(BO->getOperand(1)));

        // Any wrapping introduced by shrinking this operation shouldn't be
        // considered undefined behavior. So, we can't unconditionally copy
        // arithmetic wrapping flags to NewI.
        cast<BinaryOperator>(NewI)->copyIRFlags(I, /*IncludeWrapFlags=*/false);
      } else if (auto *CI = dyn_cast<ICmpInst>(I)) {
        NewI =
            B.CreateICmp(CI->getPredicate(), ShrinkOperand(CI->getOperand(0)),
                         ShrinkOperand(CI->getOperand(1)));
      } else if (auto *SI = dyn_cast<SelectInst>(I)) {
        NewI = B.CreateSelect(SI->getCondition(),
                              ShrinkOperand(SI->getTrueValue()),
                              ShrinkOperand(SI->getFalseValue()));
      } else if (auto *CI = dyn_cast<CastInst>(I)) {
        switch (CI->getOpcode()) {
        default:
          llvm_unreachable("Unhandled cast!");
        case Instruction::Trunc:
          NewI = ShrinkOperand(CI->getOperand(0));
          break;
        case Instruction::SExt:
          NewI = B.CreateSExtOrTrunc(
              CI->getOperand(0),
              smallestIntegerVectorType(OriginalTy, TruncatedTy));
          break;
        case Instruction::ZExt:
          NewI = B.CreateZExtOrTrunc(
              CI->getOperand(0),
              smallestIntegerVectorType(OriginalTy, TruncatedTy));
          break;
        }
      } else if (auto *SI = dyn_cast<ShuffleVectorInst>(I)) {
        auto Elements0 = SI->getOperand(0)->getType()->getVectorNumElements();
        auto *O0 = B.CreateZExtOrTrunc(
            SI->getOperand(0), VectorType::get(ScalarTruncatedTy, Elements0));
        auto Elements1 = SI->getOperand(1)->getType()->getVectorNumElements();
        auto *O1 = B.CreateZExtOrTrunc(
            SI->getOperand(1), VectorType::get(ScalarTruncatedTy, Elements1));

        NewI = B.CreateShuffleVector(O0, O1, SI->getMask());
      } else if (isa<LoadInst>(I)) {
        // Don't do anything with the operands, just extend the result.
        continue;
      } else if (auto *IE = dyn_cast<InsertElementInst>(I)) {
        auto Elements = IE->getOperand(0)->getType()->getVectorNumElements();
        auto *O0 = B.CreateZExtOrTrunc(
            IE->getOperand(0), VectorType::get(ScalarTruncatedTy, Elements));
        auto *O1 = B.CreateZExtOrTrunc(IE->getOperand(1), ScalarTruncatedTy);
        NewI = B.CreateInsertElement(O0, O1, IE->getOperand(2));
      } else if (auto *EE = dyn_cast<ExtractElementInst>(I)) {
        auto Elements = EE->getOperand(0)->getType()->getVectorNumElements();
        auto *O0 = B.CreateZExtOrTrunc(
            EE->getOperand(0), VectorType::get(ScalarTruncatedTy, Elements));
        NewI = B.CreateExtractElement(O0, EE->getOperand(2));
      } else {
        llvm_unreachable("Unhandled instruction type!");
      }

      // Lastly, extend the result.
      NewI->takeName(cast<Instruction>(I));
      Value *Res = B.CreateZExtOrTrunc(NewI, OriginalTy);
      I->replaceAllUsesWith(Res);
      cast<Instruction>(I)->eraseFromParent();
      Erased.insert(I);
      VectorLoopValueMap.resetVectorValue(KV.first, Part, Res);
    }
  }

  // We'll have created a bunch of ZExts that are now parentless. Clean up.
  for (const auto &KV : Cost->getMinimalBitwidths()) {
    // If the value wasn't vectorized, we must maintain the original scalar
    // type. The absence of the value from VectorLoopValueMap indicates that it
    // wasn't vectorized.
    if (!VectorLoopValueMap.hasAnyVectorValue(KV.first))
      continue;
    for (unsigned Part = 0; Part < UF; ++Part) {
      Value *I = getOrCreateVectorValue(KV.first, Part);
      ZExtInst *Inst = dyn_cast<ZExtInst>(I);
      if (Inst && Inst->use_empty()) {
        Value *NewI = Inst->getOperand(0);
        Inst->eraseFromParent();
        VectorLoopValueMap.resetVectorValue(KV.first, Part, NewI);
      }
    }
  }
}

void InnerLoopVectorizer::fixVectorizedLoop() {
  // Insert truncates and extends for any truncated instructions as hints to
  // InstCombine.
  if (VF > 1)
    truncateToMinimalBitwidths();

  // At this point every instruction in the original loop is widened to a
  // vector form. Now we need to fix the recurrences in the loop. These PHI
  // nodes are currently empty because we did not want to introduce cycles.
  // This is the second stage of vectorizing recurrences.
  fixCrossIterationPHIs();

  // Update the dominator tree.
  //
  // FIXME: After creating the structure of the new loop, the dominator tree is
  //        no longer up-to-date, and it remains that way until we update it
  //        here. An out-of-date dominator tree is problematic for SCEV,
  //        because SCEVExpander uses it to guide code generation. The
  //        vectorizer use SCEVExpanders in several places. Instead, we should
  //        keep the dominator tree up-to-date as we go.
  updateAnalysis();

  // Fix-up external users of the induction variables.
  for (auto &Entry : *Legal->getInductionVars())
    fixupIVUsers(Entry.first, Entry.second,
                 getOrCreateVectorTripCount(LI->getLoopFor(LoopVectorBody)),
                 IVEndValues[Entry.first], LoopMiddleBlock);

  fixLCSSAPHIs();
  for (Instruction *PI : PredicatedInstructions)
    sinkScalarOperands(&*PI);

  // Remove redundant induction instructions.
  cse(LoopVectorBody);
}

void InnerLoopVectorizer::fixCrossIterationPHIs() {
  // In order to support recurrences we need to be able to vectorize Phi nodes.
  // Phi nodes have cycles, so we need to vectorize them in two stages. This is
  // stage #2: We now need to fix the recurrences by adding incoming edges to
  // the currently empty PHI nodes. At this point every instruction in the
  // original loop is widened to a vector form so we can use them to construct
  // the incoming edges.
  for (PHINode &Phi : OrigLoop->getHeader()->phis()) {
    // Handle first-order recurrences and reductions that need to be fixed.
    if (Legal->isFirstOrderRecurrence(&Phi))
      fixFirstOrderRecurrence(&Phi);
    else if (Legal->isReductionVariable(&Phi))
      fixReduction(&Phi);
  }
}

void InnerLoopVectorizer::fixFirstOrderRecurrence(PHINode *Phi) {
  // This is the second phase of vectorizing first-order recurrences. An
  // overview of the transformation is described below. Suppose we have the
  // following loop.
  //
  //   for (int i = 0; i < n; ++i)
  //     b[i] = a[i] - a[i - 1];
  //
  // There is a first-order recurrence on "a". For this loop, the shorthand
  // scalar IR looks like:
  //
  //   scalar.ph:
  //     s_init = a[-1]
  //     br scalar.body
  //
  //   scalar.body:
  //     i = phi [0, scalar.ph], [i+1, scalar.body]
  //     s1 = phi [s_init, scalar.ph], [s2, scalar.body]
  //     s2 = a[i]
  //     b[i] = s2 - s1
  //     br cond, scalar.body, ...
  //
  // In this example, s1 is a recurrence because it's value depends on the
  // previous iteration. In the first phase of vectorization, we created a
  // temporary value for s1. We now complete the vectorization and produce the
  // shorthand vector IR shown below (for VF = 4, UF = 1).
  //
  //   vector.ph:
  //     v_init = vector(..., ..., ..., a[-1])
  //     br vector.body
  //
  //   vector.body
  //     i = phi [0, vector.ph], [i+4, vector.body]
  //     v1 = phi [v_init, vector.ph], [v2, vector.body]
  //     v2 = a[i, i+1, i+2, i+3];
  //     v3 = vector(v1(3), v2(0, 1, 2))
  //     b[i, i+1, i+2, i+3] = v2 - v3
  //     br cond, vector.body, middle.block
  //
  //   middle.block:
  //     x = v2(3)
  //     br scalar.ph
  //
  //   scalar.ph:
  //     s_init = phi [x, middle.block], [a[-1], otherwise]
  //     br scalar.body
  //
  // After execution completes the vector loop, we extract the next value of
  // the recurrence (x) to use as the initial value in the scalar loop.

  // Get the original loop preheader and single loop latch.
  auto *Preheader = OrigLoop->getLoopPreheader();
  auto *Latch = OrigLoop->getLoopLatch();

  // Get the initial and previous values of the scalar recurrence.
  auto *ScalarInit = Phi->getIncomingValueForBlock(Preheader);
  auto *Previous = Phi->getIncomingValueForBlock(Latch);

  // Create a vector from the initial value.
  auto *VectorInit = ScalarInit;
  if (VF > 1) {
    Builder.SetInsertPoint(LoopVectorPreHeader->getTerminator());
    VectorInit = Builder.CreateInsertElement(
        UndefValue::get(VectorType::get(VectorInit->getType(), VF)), VectorInit,
        Builder.getInt32(VF - 1), "vector.recur.init");
  }

  // We constructed a temporary phi node in the first phase of vectorization.
  // This phi node will eventually be deleted.
  Builder.SetInsertPoint(
      cast<Instruction>(VectorLoopValueMap.getVectorValue(Phi, 0)));

  // Create a phi node for the new recurrence. The current value will either be
  // the initial value inserted into a vector or loop-varying vector value.
  auto *VecPhi = Builder.CreatePHI(VectorInit->getType(), 2, "vector.recur");
  VecPhi->addIncoming(VectorInit, LoopVectorPreHeader);

  // Get the vectorized previous value of the last part UF - 1. It appears last
  // among all unrolled iterations, due to the order of their construction.
  Value *PreviousLastPart = getOrCreateVectorValue(Previous, UF - 1);

  // Set the insertion point after the previous value if it is an instruction.
  // Note that the previous value may have been constant-folded so it is not
  // guaranteed to be an instruction in the vector loop. Also, if the previous
  // value is a phi node, we should insert after all the phi nodes to avoid
  // breaking basic block verification.
  if (LI->getLoopFor(LoopVectorBody)->isLoopInvariant(PreviousLastPart) ||
      isa<PHINode>(PreviousLastPart))
    Builder.SetInsertPoint(&*LoopVectorBody->getFirstInsertionPt());
  else
    Builder.SetInsertPoint(
        &*++BasicBlock::iterator(cast<Instruction>(PreviousLastPart)));

  // We will construct a vector for the recurrence by combining the values for
  // the current and previous iterations. This is the required shuffle mask.
  SmallVector<Constant *, 8> ShuffleMask(VF);
  ShuffleMask[0] = Builder.getInt32(VF - 1);
  for (unsigned I = 1; I < VF; ++I)
    ShuffleMask[I] = Builder.getInt32(I + VF - 1);

  // The vector from which to take the initial value for the current iteration
  // (actual or unrolled). Initially, this is the vector phi node.
  Value *Incoming = VecPhi;

  // Shuffle the current and previous vector and update the vector parts.
  for (unsigned Part = 0; Part < UF; ++Part) {
    Value *PreviousPart = getOrCreateVectorValue(Previous, Part);
    Value *PhiPart = VectorLoopValueMap.getVectorValue(Phi, Part);
    auto *Shuffle =
        VF > 1 ? Builder.CreateShuffleVector(Incoming, PreviousPart,
                                             ConstantVector::get(ShuffleMask))
               : Incoming;
    PhiPart->replaceAllUsesWith(Shuffle);
    cast<Instruction>(PhiPart)->eraseFromParent();
    VectorLoopValueMap.resetVectorValue(Phi, Part, Shuffle);
    Incoming = PreviousPart;
  }

  // Fix the latch value of the new recurrence in the vector loop.
  VecPhi->addIncoming(Incoming, LI->getLoopFor(LoopVectorBody)->getLoopLatch());

  // Extract the last vector element in the middle block. This will be the
  // initial value for the recurrence when jumping to the scalar loop.
  auto *ExtractForScalar = Incoming;
  if (VF > 1) {
    Builder.SetInsertPoint(LoopMiddleBlock->getTerminator());
    ExtractForScalar = Builder.CreateExtractElement(
        ExtractForScalar, Builder.getInt32(VF - 1), "vector.recur.extract");
  }
  // Extract the second last element in the middle block if the
  // Phi is used outside the loop. We need to extract the phi itself
  // and not the last element (the phi update in the current iteration). This
  // will be the value when jumping to the exit block from the LoopMiddleBlock,
  // when the scalar loop is not run at all.
  Value *ExtractForPhiUsedOutsideLoop = nullptr;
  if (VF > 1)
    ExtractForPhiUsedOutsideLoop = Builder.CreateExtractElement(
        Incoming, Builder.getInt32(VF - 2), "vector.recur.extract.for.phi");
  // When loop is unrolled without vectorizing, initialize
  // ExtractForPhiUsedOutsideLoop with the value just prior to unrolled value of
  // `Incoming`. This is analogous to the vectorized case above: extracting the
  // second last element when VF > 1.
  else if (UF > 1)
    ExtractForPhiUsedOutsideLoop = getOrCreateVectorValue(Previous, UF - 2);

  // Fix the initial value of the original recurrence in the scalar loop.
  Builder.SetInsertPoint(&*LoopScalarPreHeader->begin());
  auto *Start = Builder.CreatePHI(Phi->getType(), 2, "scalar.recur.init");
  for (auto *BB : predecessors(LoopScalarPreHeader)) {
    auto *Incoming = BB == LoopMiddleBlock ? ExtractForScalar : ScalarInit;
    Start->addIncoming(Incoming, BB);
  }

  Phi->setIncomingValue(Phi->getBasicBlockIndex(LoopScalarPreHeader), Start);
  Phi->setName("scalar.recur");

  // Finally, fix users of the recurrence outside the loop. The users will need
  // either the last value of the scalar recurrence or the last value of the
  // vector recurrence we extracted in the middle block. Since the loop is in
  // LCSSA form, we just need to find the phi node for the original scalar
  // recurrence in the exit block, and then add an edge for the middle block.
  for (PHINode &LCSSAPhi : LoopExitBlock->phis()) {
    if (LCSSAPhi.getIncomingValue(0) == Phi) {
      LCSSAPhi.addIncoming(ExtractForPhiUsedOutsideLoop, LoopMiddleBlock);
      break;
    }
  }
}

void InnerLoopVectorizer::fixReduction(PHINode *Phi) {
  Constant *Zero = Builder.getInt32(0);

  // Get it's reduction variable descriptor.
  assert(Legal->isReductionVariable(Phi) &&
         "Unable to find the reduction variable");
  RecurrenceDescriptor RdxDesc = (*Legal->getReductionVars())[Phi];

  RecurrenceDescriptor::RecurrenceKind RK = RdxDesc.getRecurrenceKind();
  TrackingVH<Value> ReductionStartValue = RdxDesc.getRecurrenceStartValue();
  Instruction *LoopExitInst = RdxDesc.getLoopExitInstr();
  RecurrenceDescriptor::MinMaxRecurrenceKind MinMaxKind =
    RdxDesc.getMinMaxRecurrenceKind();
  setDebugLocFromInst(Builder, ReductionStartValue);

  // We need to generate a reduction vector from the incoming scalar.
  // To do so, we need to generate the 'identity' vector and override
  // one of the elements with the incoming scalar reduction. We need
  // to do it in the vector-loop preheader.
  Builder.SetInsertPoint(LoopVectorPreHeader->getTerminator());

  // This is the vector-clone of the value that leaves the loop.
  Type *VecTy = getOrCreateVectorValue(LoopExitInst, 0)->getType();

  // Find the reduction identity variable. Zero for addition, or, xor,
  // one for multiplication, -1 for And.
  Value *Identity;
  Value *VectorStart;
  if (RK == RecurrenceDescriptor::RK_IntegerMinMax ||
      RK == RecurrenceDescriptor::RK_FloatMinMax) {
    // MinMax reduction have the start value as their identify.
    if (VF == 1) {
      VectorStart = Identity = ReductionStartValue;
    } else {
      VectorStart = Identity =
        Builder.CreateVectorSplat(VF, ReductionStartValue, "minmax.ident");
    }
  } else {
    // Handle other reduction kinds:
    Constant *Iden = RecurrenceDescriptor::getRecurrenceIdentity(
        RK, VecTy->getScalarType());
    if (VF == 1) {
      Identity = Iden;
      // This vector is the Identity vector where the first element is the
      // incoming scalar reduction.
      VectorStart = ReductionStartValue;
    } else {
      Identity = ConstantVector::getSplat(VF, Iden);

      // This vector is the Identity vector where the first element is the
      // incoming scalar reduction.
      VectorStart =
        Builder.CreateInsertElement(Identity, ReductionStartValue, Zero);
    }
  }

  // Fix the vector-loop phi.

  // Reductions do not have to start at zero. They can start with
  // any loop invariant values.
  BasicBlock *Latch = OrigLoop->getLoopLatch();
  Value *LoopVal = Phi->getIncomingValueForBlock(Latch);
  for (unsigned Part = 0; Part < UF; ++Part) {
    Value *VecRdxPhi = getOrCreateVectorValue(Phi, Part);
    Value *Val = getOrCreateVectorValue(LoopVal, Part);
    // Make sure to add the reduction stat value only to the
    // first unroll part.
    Value *StartVal = (Part == 0) ? VectorStart : Identity;
    cast<PHINode>(VecRdxPhi)->addIncoming(StartVal, LoopVectorPreHeader);
    cast<PHINode>(VecRdxPhi)
      ->addIncoming(Val, LI->getLoopFor(LoopVectorBody)->getLoopLatch());
  }

  // Before each round, move the insertion point right between
  // the PHIs and the values we are going to write.
  // This allows us to write both PHINodes and the extractelement
  // instructions.
  Builder.SetInsertPoint(&*LoopMiddleBlock->getFirstInsertionPt());

  setDebugLocFromInst(Builder, LoopExitInst);

  // If the vector reduction can be performed in a smaller type, we truncate
  // then extend the loop exit value to enable InstCombine to evaluate the
  // entire expression in the smaller type.
  if (VF > 1 && Phi->getType() != RdxDesc.getRecurrenceType()) {
    Type *RdxVecTy = VectorType::get(RdxDesc.getRecurrenceType(), VF);
    Builder.SetInsertPoint(
        LI->getLoopFor(LoopVectorBody)->getLoopLatch()->getTerminator());
    VectorParts RdxParts(UF);
    for (unsigned Part = 0; Part < UF; ++Part) {
      RdxParts[Part] = VectorLoopValueMap.getVectorValue(LoopExitInst, Part);
      Value *Trunc = Builder.CreateTrunc(RdxParts[Part], RdxVecTy);
      Value *Extnd = RdxDesc.isSigned() ? Builder.CreateSExt(Trunc, VecTy)
                                        : Builder.CreateZExt(Trunc, VecTy);
      for (Value::user_iterator UI = RdxParts[Part]->user_begin();
           UI != RdxParts[Part]->user_end();)
        if (*UI != Trunc) {
          (*UI++)->replaceUsesOfWith(RdxParts[Part], Extnd);
          RdxParts[Part] = Extnd;
        } else {
          ++UI;
        }
    }
    Builder.SetInsertPoint(&*LoopMiddleBlock->getFirstInsertionPt());
    for (unsigned Part = 0; Part < UF; ++Part) {
      RdxParts[Part] = Builder.CreateTrunc(RdxParts[Part], RdxVecTy);
      VectorLoopValueMap.resetVectorValue(LoopExitInst, Part, RdxParts[Part]);
    }
  }

  // Reduce all of the unrolled parts into a single vector.
  Value *ReducedPartRdx = VectorLoopValueMap.getVectorValue(LoopExitInst, 0);
  unsigned Op = RecurrenceDescriptor::getRecurrenceBinOp(RK);
  setDebugLocFromInst(Builder, ReducedPartRdx);
  for (unsigned Part = 1; Part < UF; ++Part) {
    Value *RdxPart = VectorLoopValueMap.getVectorValue(LoopExitInst, Part);
    if (Op != Instruction::ICmp && Op != Instruction::FCmp)
      // Floating point operations had to be 'fast' to enable the reduction.
      ReducedPartRdx = addFastMathFlag(
          Builder.CreateBinOp((Instruction::BinaryOps)Op, RdxPart,
                              ReducedPartRdx, "bin.rdx"));
    else
      ReducedPartRdx = RecurrenceDescriptor::createMinMaxOp(
          Builder, MinMaxKind, ReducedPartRdx, RdxPart);
  }

  if (VF > 1) {
    bool NoNaN = Legal->hasFunNoNaNAttr();
    ReducedPartRdx =
        createTargetReduction(Builder, TTI, RdxDesc, ReducedPartRdx, NoNaN);
    // If the reduction can be performed in a smaller type, we need to extend
    // the reduction to the wider type before we branch to the original loop.
    if (Phi->getType() != RdxDesc.getRecurrenceType())
      ReducedPartRdx =
        RdxDesc.isSigned()
        ? Builder.CreateSExt(ReducedPartRdx, Phi->getType())
        : Builder.CreateZExt(ReducedPartRdx, Phi->getType());
  }

  // Create a phi node that merges control-flow from the backedge-taken check
  // block and the middle block.
  PHINode *BCBlockPhi = PHINode::Create(Phi->getType(), 2, "bc.merge.rdx",
                                        LoopScalarPreHeader->getTerminator());
  for (unsigned I = 0, E = LoopBypassBlocks.size(); I != E; ++I)
    BCBlockPhi->addIncoming(ReductionStartValue, LoopBypassBlocks[I]);
  BCBlockPhi->addIncoming(ReducedPartRdx, LoopMiddleBlock);

  // Now, we need to fix the users of the reduction variable
  // inside and outside of the scalar remainder loop.
  // We know that the loop is in LCSSA form. We need to update the
  // PHI nodes in the exit blocks.
  for (PHINode &LCSSAPhi : LoopExitBlock->phis()) {
    // All PHINodes need to have a single entry edge, or two if
    // we already fixed them.
    assert(LCSSAPhi.getNumIncomingValues() < 3 && "Invalid LCSSA PHI");

    // We found a reduction value exit-PHI. Update it with the
    // incoming bypass edge.
    if (LCSSAPhi.getIncomingValue(0) == LoopExitInst)
      LCSSAPhi.addIncoming(ReducedPartRdx, LoopMiddleBlock);
  } // end of the LCSSA phi scan.

    // Fix the scalar loop reduction variable with the incoming reduction sum
    // from the vector body and from the backedge value.
  int IncomingEdgeBlockIdx =
    Phi->getBasicBlockIndex(OrigLoop->getLoopLatch());
  assert(IncomingEdgeBlockIdx >= 0 && "Invalid block index");
  // Pick the other block.
  int SelfEdgeBlockIdx = (IncomingEdgeBlockIdx ? 0 : 1);
  Phi->setIncomingValue(SelfEdgeBlockIdx, BCBlockPhi);
  Phi->setIncomingValue(IncomingEdgeBlockIdx, LoopExitInst);
}

void InnerLoopVectorizer::fixLCSSAPHIs() {
  for (PHINode &LCSSAPhi : LoopExitBlock->phis()) {
    if (LCSSAPhi.getNumIncomingValues() == 1) {
      assert(OrigLoop->isLoopInvariant(LCSSAPhi.getIncomingValue(0)) &&
             "Incoming value isn't loop invariant");
      LCSSAPhi.addIncoming(LCSSAPhi.getIncomingValue(0), LoopMiddleBlock);
    }
  }
}

void InnerLoopVectorizer::sinkScalarOperands(Instruction *PredInst) {
  // The basic block and loop containing the predicated instruction.
  auto *PredBB = PredInst->getParent();
  auto *VectorLoop = LI->getLoopFor(PredBB);

  // Initialize a worklist with the operands of the predicated instruction.
  SetVector<Value *> Worklist(PredInst->op_begin(), PredInst->op_end());

  // Holds instructions that we need to analyze again. An instruction may be
  // reanalyzed if we don't yet know if we can sink it or not.
  SmallVector<Instruction *, 8> InstsToReanalyze;

  // Returns true if a given use occurs in the predicated block. Phi nodes use
  // their operands in their corresponding predecessor blocks.
  auto isBlockOfUsePredicated = [&](Use &U) -> bool {
    auto *I = cast<Instruction>(U.getUser());
    BasicBlock *BB = I->getParent();
    if (auto *Phi = dyn_cast<PHINode>(I))
      BB = Phi->getIncomingBlock(
          PHINode::getIncomingValueNumForOperand(U.getOperandNo()));
    return BB == PredBB;
  };

  // Iteratively sink the scalarized operands of the predicated instruction
  // into the block we created for it. When an instruction is sunk, it's
  // operands are then added to the worklist. The algorithm ends after one pass
  // through the worklist doesn't sink a single instruction.
  bool Changed;
  do {
    // Add the instructions that need to be reanalyzed to the worklist, and
    // reset the changed indicator.
    Worklist.insert(InstsToReanalyze.begin(), InstsToReanalyze.end());
    InstsToReanalyze.clear();
    Changed = false;

    while (!Worklist.empty()) {
      auto *I = dyn_cast<Instruction>(Worklist.pop_back_val());

      // We can't sink an instruction if it is a phi node, is already in the
      // predicated block, is not in the loop, or may have side effects.
      if (!I || isa<PHINode>(I) || I->getParent() == PredBB ||
          !VectorLoop->contains(I) || I->mayHaveSideEffects())
        continue;

      // It's legal to sink the instruction if all its uses occur in the
      // predicated block. Otherwise, there's nothing to do yet, and we may
      // need to reanalyze the instruction.
      if (!llvm::all_of(I->uses(), isBlockOfUsePredicated)) {
        InstsToReanalyze.push_back(I);
        continue;
      }

      // Move the instruction to the beginning of the predicated block, and add
      // it's operands to the worklist.
      I->moveBefore(&*PredBB->getFirstInsertionPt());
      Worklist.insert(I->op_begin(), I->op_end());

      // The sinking may have enabled other instructions to be sunk, so we will
      // need to iterate.
      Changed = true;
    }
  } while (Changed);
}

void InnerLoopVectorizer::widenPHIInstruction(Instruction *PN, unsigned UF,
                                              unsigned VF) {
  assert(PN->getParent() == OrigLoop->getHeader() &&
         "Non-header phis should have been handled elsewhere");

  PHINode *P = cast<PHINode>(PN);
  // In order to support recurrences we need to be able to vectorize Phi nodes.
  // Phi nodes have cycles, so we need to vectorize them in two stages. This is
  // stage #1: We create a new vector PHI node with no incoming edges. We'll use
  // this value when we vectorize all of the instructions that use the PHI.
  if (Legal->isReductionVariable(P) || Legal->isFirstOrderRecurrence(P)) {
    for (unsigned Part = 0; Part < UF; ++Part) {
      // This is phase one of vectorizing PHIs.
      Type *VecTy =
          (VF == 1) ? PN->getType() : VectorType::get(PN->getType(), VF);
      Value *EntryPart = PHINode::Create(
          VecTy, 2, "vec.phi", &*LoopVectorBody->getFirstInsertionPt());
      VectorLoopValueMap.setVectorValue(P, Part, EntryPart);
    }
    return;
  }

  setDebugLocFromInst(Builder, P);

  // This PHINode must be an induction variable.
  // Make sure that we know about it.
  assert(Legal->getInductionVars()->count(P) && "Not an induction variable");

  InductionDescriptor II = Legal->getInductionVars()->lookup(P);
  const DataLayout &DL = OrigLoop->getHeader()->getModule()->getDataLayout();

  // FIXME: The newly created binary instructions should contain nsw/nuw flags,
  // which can be found from the original scalar operations.
  switch (II.getKind()) {
  case InductionDescriptor::IK_NoInduction:
    llvm_unreachable("Unknown induction");
  case InductionDescriptor::IK_IntInduction:
  case InductionDescriptor::IK_FpInduction:
    llvm_unreachable("Integer/fp induction is handled elsewhere.");
  case InductionDescriptor::IK_PtrInduction: {
    // Handle the pointer induction variable case.
    assert(P->getType()->isPointerTy() && "Unexpected type.");
    // This is the normalized GEP that starts counting at zero.
    Value *PtrInd = Induction;
    PtrInd = Builder.CreateSExtOrTrunc(PtrInd, II.getStep()->getType());
    // Determine the number of scalars we need to generate for each unroll
    // iteration. If the instruction is uniform, we only need to generate the
    // first lane. Otherwise, we generate all VF values.
    unsigned Lanes = Cost->isUniformAfterVectorization(P, VF) ? 1 : VF;
    // These are the scalar results. Notice that we don't generate vector GEPs
    // because scalar GEPs result in better code.
    for (unsigned Part = 0; Part < UF; ++Part) {
      for (unsigned Lane = 0; Lane < Lanes; ++Lane) {
        Constant *Idx = ConstantInt::get(PtrInd->getType(), Lane + Part * VF);
        Value *GlobalIdx = Builder.CreateAdd(PtrInd, Idx);
        Value *SclrGep = II.transform(Builder, GlobalIdx, PSE.getSE(), DL);
        SclrGep->setName("next.gep");
        VectorLoopValueMap.setScalarValue(P, {Part, Lane}, SclrGep);
      }
    }
    return;
  }
  }
}

/// A helper function for checking whether an integer division-related
/// instruction may divide by zero (in which case it must be predicated if
/// executed conditionally in the scalar code).
/// TODO: It may be worthwhile to generalize and check isKnownNonZero().
/// Non-zero divisors that are non compile-time constants will not be
/// converted into multiplication, so we will still end up scalarizing
/// the division, but can do so w/o predication.
static bool mayDivideByZero(Instruction &I) {
  assert((I.getOpcode() == Instruction::UDiv ||
          I.getOpcode() == Instruction::SDiv ||
          I.getOpcode() == Instruction::URem ||
          I.getOpcode() == Instruction::SRem) &&
         "Unexpected instruction");
  Value *Divisor = I.getOperand(1);
  auto *CInt = dyn_cast<ConstantInt>(Divisor);
  return !CInt || CInt->isZero();
}

void InnerLoopVectorizer::widenInstruction(Instruction &I) {
  switch (I.getOpcode()) {
  case Instruction::Br:
  case Instruction::PHI:
    llvm_unreachable("This instruction is handled by a different recipe.");
  case Instruction::GetElementPtr: {
    // Construct a vector GEP by widening the operands of the scalar GEP as
    // necessary. We mark the vector GEP 'inbounds' if appropriate. A GEP
    // results in a vector of pointers when at least one operand of the GEP
    // is vector-typed. Thus, to keep the representation compact, we only use
    // vector-typed operands for loop-varying values.
    auto *GEP = cast<GetElementPtrInst>(&I);

    if (VF > 1 && OrigLoop->hasLoopInvariantOperands(GEP)) {
      // If we are vectorizing, but the GEP has only loop-invariant operands,
      // the GEP we build (by only using vector-typed operands for
      // loop-varying values) would be a scalar pointer. Thus, to ensure we
      // produce a vector of pointers, we need to either arbitrarily pick an
      // operand to broadcast, or broadcast a clone of the original GEP.
      // Here, we broadcast a clone of the original.
      //
      // TODO: If at some point we decide to scalarize instructions having
      //       loop-invariant operands, this special case will no longer be
      //       required. We would add the scalarization decision to
      //       collectLoopScalars() and teach getVectorValue() to broadcast
      //       the lane-zero scalar value.
      auto *Clone = Builder.Insert(GEP->clone());
      for (unsigned Part = 0; Part < UF; ++Part) {
        Value *EntryPart = Builder.CreateVectorSplat(VF, Clone);
        VectorLoopValueMap.setVectorValue(&I, Part, EntryPart);
        addMetadata(EntryPart, GEP);
      }
    } else {
      // If the GEP has at least one loop-varying operand, we are sure to
      // produce a vector of pointers. But if we are only unrolling, we want
      // to produce a scalar GEP for each unroll part. Thus, the GEP we
      // produce with the code below will be scalar (if VF == 1) or vector
      // (otherwise). Note that for the unroll-only case, we still maintain
      // values in the vector mapping with initVector, as we do for other
      // instructions.
      for (unsigned Part = 0; Part < UF; ++Part) {
        // The pointer operand of the new GEP. If it's loop-invariant, we
        // won't broadcast it.
        auto *Ptr =
            OrigLoop->isLoopInvariant(GEP->getPointerOperand())
                ? GEP->getPointerOperand()
                : getOrCreateVectorValue(GEP->getPointerOperand(), Part);

        // Collect all the indices for the new GEP. If any index is
        // loop-invariant, we won't broadcast it.
        SmallVector<Value *, 4> Indices;
        for (auto &U : make_range(GEP->idx_begin(), GEP->idx_end())) {
          if (OrigLoop->isLoopInvariant(U.get()))
            Indices.push_back(U.get());
          else
            Indices.push_back(getOrCreateVectorValue(U.get(), Part));
        }

        // Create the new GEP. Note that this GEP may be a scalar if VF == 1,
        // but it should be a vector, otherwise.
        auto *NewGEP = GEP->isInBounds()
                           ? Builder.CreateInBoundsGEP(Ptr, Indices)
                           : Builder.CreateGEP(Ptr, Indices);
        assert((VF == 1 || NewGEP->getType()->isVectorTy()) &&
               "NewGEP is not a pointer vector");
        VectorLoopValueMap.setVectorValue(&I, Part, NewGEP);
        addMetadata(NewGEP, GEP);
      }
    }

    break;
  }
  case Instruction::UDiv:
  case Instruction::SDiv:
  case Instruction::SRem:
  case Instruction::URem:
  case Instruction::Add:
  case Instruction::FAdd:
  case Instruction::Sub:
  case Instruction::FSub:
  case Instruction::Mul:
  case Instruction::FMul:
  case Instruction::FDiv:
  case Instruction::FRem:
  case Instruction::Shl:
  case Instruction::LShr:
  case Instruction::AShr:
  case Instruction::And:
  case Instruction::Or:
  case Instruction::Xor: {
    // Just widen binops.
    auto *BinOp = cast<BinaryOperator>(&I);
    setDebugLocFromInst(Builder, BinOp);

    for (unsigned Part = 0; Part < UF; ++Part) {
      Value *A = getOrCreateVectorValue(BinOp->getOperand(0), Part);
      Value *B = getOrCreateVectorValue(BinOp->getOperand(1), Part);
      Value *V = Builder.CreateBinOp(BinOp->getOpcode(), A, B);

      if (BinaryOperator *VecOp = dyn_cast<BinaryOperator>(V))
        VecOp->copyIRFlags(BinOp);

      // Use this vector value for all users of the original instruction.
      VectorLoopValueMap.setVectorValue(&I, Part, V);
      addMetadata(V, BinOp);
    }

    break;
  }
  case Instruction::Select: {
    // Widen selects.
    // If the selector is loop invariant we can create a select
    // instruction with a scalar condition. Otherwise, use vector-select.
    auto *SE = PSE.getSE();
    bool InvariantCond =
        SE->isLoopInvariant(PSE.getSCEV(I.getOperand(0)), OrigLoop);
    setDebugLocFromInst(Builder, &I);

    // The condition can be loop invariant  but still defined inside the
    // loop. This means that we can't just use the original 'cond' value.
    // We have to take the 'vectorized' value and pick the first lane.
    // Instcombine will make this a no-op.

    auto *ScalarCond = getOrCreateScalarValue(I.getOperand(0), {0, 0});

    for (unsigned Part = 0; Part < UF; ++Part) {
      Value *Cond = getOrCreateVectorValue(I.getOperand(0), Part);
      Value *Op0 = getOrCreateVectorValue(I.getOperand(1), Part);
      Value *Op1 = getOrCreateVectorValue(I.getOperand(2), Part);
      Value *Sel =
          Builder.CreateSelect(InvariantCond ? ScalarCond : Cond, Op0, Op1);
      VectorLoopValueMap.setVectorValue(&I, Part, Sel);
      addMetadata(Sel, &I);
    }

    break;
  }

  case Instruction::ICmp:
  case Instruction::FCmp: {
    // Widen compares. Generate vector compares.
    bool FCmp = (I.getOpcode() == Instruction::FCmp);
    auto *Cmp = dyn_cast<CmpInst>(&I);
    setDebugLocFromInst(Builder, Cmp);
    for (unsigned Part = 0; Part < UF; ++Part) {
      Value *A = getOrCreateVectorValue(Cmp->getOperand(0), Part);
      Value *B = getOrCreateVectorValue(Cmp->getOperand(1), Part);
      Value *C = nullptr;
      if (FCmp) {
        // Propagate fast math flags.
        IRBuilder<>::FastMathFlagGuard FMFG(Builder);
        Builder.setFastMathFlags(Cmp->getFastMathFlags());
        C = Builder.CreateFCmp(Cmp->getPredicate(), A, B);
      } else {
        C = Builder.CreateICmp(Cmp->getPredicate(), A, B);
      }
      VectorLoopValueMap.setVectorValue(&I, Part, C);
      addMetadata(C, &I);
    }

    break;
  }

  case Instruction::ZExt:
  case Instruction::SExt:
  case Instruction::FPToUI:
  case Instruction::FPToSI:
  case Instruction::FPExt:
  case Instruction::PtrToInt:
  case Instruction::IntToPtr:
  case Instruction::SIToFP:
  case Instruction::UIToFP:
  case Instruction::Trunc:
  case Instruction::FPTrunc:
  case Instruction::BitCast: {
    auto *CI = dyn_cast<CastInst>(&I);
    setDebugLocFromInst(Builder, CI);

    /// Vectorize casts.
    Type *DestTy =
        (VF == 1) ? CI->getType() : VectorType::get(CI->getType(), VF);

    for (unsigned Part = 0; Part < UF; ++Part) {
      Value *A = getOrCreateVectorValue(CI->getOperand(0), Part);
      Value *Cast = Builder.CreateCast(CI->getOpcode(), A, DestTy);
      VectorLoopValueMap.setVectorValue(&I, Part, Cast);
      addMetadata(Cast, &I);
    }
    break;
  }

  case Instruction::Call: {
    // Ignore dbg intrinsics.
    if (isa<DbgInfoIntrinsic>(I))
      break;
    setDebugLocFromInst(Builder, &I);

    Module *M = I.getParent()->getParent()->getParent();
    auto *CI = cast<CallInst>(&I);

    StringRef FnName = CI->getCalledFunction()->getName();
    Function *F = CI->getCalledFunction();
    Type *RetTy = ToVectorTy(CI->getType(), VF);
    SmallVector<Type *, 4> Tys;
    for (Value *ArgOperand : CI->arg_operands())
      Tys.push_back(ToVectorTy(ArgOperand->getType(), VF));

    Intrinsic::ID ID = getVectorIntrinsicIDForCall(CI, TLI);

    // The flag shows whether we use Intrinsic or a usual Call for vectorized
    // version of the instruction.
    // Is it beneficial to perform intrinsic call compared to lib call?
    bool NeedToScalarize;
    unsigned CallCost = getVectorCallCost(CI, VF, *TTI, TLI, NeedToScalarize);
    bool UseVectorIntrinsic =
        ID && getVectorIntrinsicCost(CI, VF, *TTI, TLI) <= CallCost;
    assert((UseVectorIntrinsic || !NeedToScalarize) &&
           "Instruction should be scalarized elsewhere.");

    for (unsigned Part = 0; Part < UF; ++Part) {
      SmallVector<Value *, 4> Args;
      for (unsigned i = 0, ie = CI->getNumArgOperands(); i != ie; ++i) {
        Value *Arg = CI->getArgOperand(i);
        // Some intrinsics have a scalar argument - don't replace it with a
        // vector.
        if (!UseVectorIntrinsic || !hasVectorInstrinsicScalarOpd(ID, i))
          Arg = getOrCreateVectorValue(CI->getArgOperand(i), Part);
        Args.push_back(Arg);
      }

      Function *VectorF;
      if (UseVectorIntrinsic) {
        // Use vector version of the intrinsic.
        Type *TysForDecl[] = {CI->getType()};
        if (VF > 1)
          TysForDecl[0] = VectorType::get(CI->getType()->getScalarType(), VF);
        VectorF = Intrinsic::getDeclaration(M, ID, TysForDecl);
      } else {
        // Use vector version of the library call.
        StringRef VFnName = TLI->getVectorizedFunction(FnName, VF);
        assert(!VFnName.empty() && "Vector function name is empty.");
        VectorF = M->getFunction(VFnName);
        if (!VectorF) {
          // Generate a declaration
          FunctionType *FTy = FunctionType::get(RetTy, Tys, false);
          VectorF =
              Function::Create(FTy, Function::ExternalLinkage, VFnName, M);
          VectorF->copyAttributesFrom(F);
        }
      }
      assert(VectorF && "Can't create vector function.");

      SmallVector<OperandBundleDef, 1> OpBundles;
      CI->getOperandBundlesAsDefs(OpBundles);
      CallInst *V = Builder.CreateCall(VectorF, Args, OpBundles);

      if (isa<FPMathOperator>(V))
        V->copyFastMathFlags(CI);

      VectorLoopValueMap.setVectorValue(&I, Part, V);
      addMetadata(V, &I);
#if INTEL_CUSTOMIZATION
      analyzeCallArgMemoryReferences(
          CI, cast<CallInst>(VectorLoopValueMap.getVectorValue(&I, Part)), TLI,
          PSE.getSE(), OrigLoop);
#endif // INTEL_CUSTOMIZATION
    }

    break;
  }

  default:
    // This instruction is not vectorized by simple widening.
    DEBUG(dbgs() << "LV: Found an unhandled instruction: " << I);
    llvm_unreachable("Unhandled instruction!");
  } // end of switch.
}

void InnerLoopVectorizer::updateAnalysis() {
  // Forget the original basic block.
  PSE.getSE()->forgetLoop(OrigLoop);

  // Update the dominator tree information.
  assert(DT->properlyDominates(LoopBypassBlocks.front(), LoopExitBlock) &&
         "Entry does not dominate exit.");

  DT->addNewBlock(LoopMiddleBlock,
                  LI->getLoopFor(LoopVectorBody)->getLoopLatch());
  DT->addNewBlock(LoopScalarPreHeader, LoopBypassBlocks[0]);
  DT->changeImmediateDominator(LoopScalarBody, LoopScalarPreHeader);
  DT->changeImmediateDominator(LoopExitBlock, LoopBypassBlocks[0]);
  assert(DT->verify(DominatorTree::VerificationLevel::Fast));
}

void LoopVectorizationCostModel::collectLoopScalars(unsigned VF) {
  // We should not collect Scalars more than once per VF. Right now, this
  // function is called from collectUniformsAndScalars(), which already does
  // this check. Collecting Scalars for VF=1 does not make any sense.
  assert(VF >= 2 && !Scalars.count(VF) &&
         "This function should not be visited twice for the same VF");

  SmallSetVector<Instruction *, 8> Worklist;

  // These sets are used to seed the analysis with pointers used by memory
  // accesses that will remain scalar.
  SmallSetVector<Instruction *, 8> ScalarPtrs;
  SmallPtrSet<Instruction *, 8> PossibleNonScalarPtrs;

  // A helper that returns true if the use of Ptr by MemAccess will be scalar.
  // The pointer operands of loads and stores will be scalar as long as the
  // memory access is not a gather or scatter operation. The value operand of a
  // store will remain scalar if the store is scalarized.
  auto isScalarUse = [&](Instruction *MemAccess, Value *Ptr) {
    InstWidening WideningDecision = getWideningDecision(MemAccess, VF);
    assert(WideningDecision != CM_Unknown &&
           "Widening decision should be ready at this moment");
    if (auto *Store = dyn_cast<StoreInst>(MemAccess))
      if (Ptr == Store->getValueOperand())
        return WideningDecision == CM_Scalarize;
    assert(Ptr == getLoadStorePointerOperand(MemAccess) &&
           "Ptr is neither a value or pointer operand");
    return WideningDecision != CM_GatherScatter;
  };

  // A helper that returns true if the given value is a bitcast or
  // getelementptr instruction contained in the loop.
  auto isLoopVaryingBitCastOrGEP = [&](Value *V) {
    return ((isa<BitCastInst>(V) && V->getType()->isPointerTy()) ||
            isa<GetElementPtrInst>(V)) &&
           !TheLoop->isLoopInvariant(V);
  };

  // A helper that evaluates a memory access's use of a pointer. If the use
  // will be a scalar use, and the pointer is only used by memory accesses, we
  // place the pointer in ScalarPtrs. Otherwise, the pointer is placed in
  // PossibleNonScalarPtrs.
  auto evaluatePtrUse = [&](Instruction *MemAccess, Value *Ptr) {
    // We only care about bitcast and getelementptr instructions contained in
    // the loop.
    if (!isLoopVaryingBitCastOrGEP(Ptr))
      return;

    // If the pointer has already been identified as scalar (e.g., if it was
    // also identified as uniform), there's nothing to do.
    auto *I = cast<Instruction>(Ptr);
    if (Worklist.count(I))
      return;

    // If the use of the pointer will be a scalar use, and all users of the
    // pointer are memory accesses, place the pointer in ScalarPtrs. Otherwise,
    // place the pointer in PossibleNonScalarPtrs.
    if (isScalarUse(MemAccess, Ptr) && llvm::all_of(I->users(), [&](User *U) {
          return isa<LoadInst>(U) || isa<StoreInst>(U);
        }))
      ScalarPtrs.insert(I);
    else
      PossibleNonScalarPtrs.insert(I);
  };

  // We seed the scalars analysis with three classes of instructions: (1)
  // instructions marked uniform-after-vectorization, (2) bitcast and
  // getelementptr instructions used by memory accesses requiring a scalar use,
  // and (3) pointer induction variables and their update instructions (we
  // currently only scalarize these).
  //
  // (1) Add to the worklist all instructions that have been identified as
  // uniform-after-vectorization.
  Worklist.insert(Uniforms[VF].begin(), Uniforms[VF].end());

  // (2) Add to the worklist all bitcast and getelementptr instructions used by
  // memory accesses requiring a scalar use. The pointer operands of loads and
  // stores will be scalar as long as the memory accesses is not a gather or
  // scatter operation. The value operand of a store will remain scalar if the
  // store is scalarized.
  for (auto *BB : TheLoop->blocks())
    for (auto &I : *BB) {
      if (auto *Load = dyn_cast<LoadInst>(&I)) {
        evaluatePtrUse(Load, Load->getPointerOperand());
      } else if (auto *Store = dyn_cast<StoreInst>(&I)) {
        evaluatePtrUse(Store, Store->getPointerOperand());
        evaluatePtrUse(Store, Store->getValueOperand());
      }
    }
  for (auto *I : ScalarPtrs)
    if (!PossibleNonScalarPtrs.count(I)) {
      DEBUG(dbgs() << "LV: Found scalar instruction: " << *I << "\n");
      Worklist.insert(I);
    }

  // (3) Add to the worklist all pointer induction variables and their update
  // instructions.
  //
  // TODO: Once we are able to vectorize pointer induction variables we should
  //       no longer insert them into the worklist here.
  auto *Latch = TheLoop->getLoopLatch();
  for (auto &Induction : *Legal->getInductionVars()) {
    auto *Ind = Induction.first;
    auto *IndUpdate = cast<Instruction>(Ind->getIncomingValueForBlock(Latch));
    if (Induction.second.getKind() != InductionDescriptor::IK_PtrInduction)
      continue;
    Worklist.insert(Ind);
    Worklist.insert(IndUpdate);
    DEBUG(dbgs() << "LV: Found scalar instruction: " << *Ind << "\n");
    DEBUG(dbgs() << "LV: Found scalar instruction: " << *IndUpdate << "\n");
  }

  // Insert the forced scalars.
  // FIXME: Currently widenPHIInstruction() often creates a dead vector
  // induction variable when the PHI user is scalarized.
  if (ForcedScalars.count(VF))
    for (auto *I : ForcedScalars.find(VF)->second)
      Worklist.insert(I);

  // Expand the worklist by looking through any bitcasts and getelementptr
  // instructions we've already identified as scalar. This is similar to the
  // expansion step in collectLoopUniforms(); however, here we're only
  // expanding to include additional bitcasts and getelementptr instructions.
  unsigned Idx = 0;
  while (Idx != Worklist.size()) {
    Instruction *Dst = Worklist[Idx++];
    if (!isLoopVaryingBitCastOrGEP(Dst->getOperand(0)))
      continue;
    auto *Src = cast<Instruction>(Dst->getOperand(0));
    if (llvm::all_of(Src->users(), [&](User *U) -> bool {
          auto *J = cast<Instruction>(U);
          return !TheLoop->contains(J) || Worklist.count(J) ||
                 ((isa<LoadInst>(J) || isa<StoreInst>(J)) &&
                  isScalarUse(J, Src));
        })) {
      Worklist.insert(Src);
      DEBUG(dbgs() << "LV: Found scalar instruction: " << *Src << "\n");
    }
  }

  // An induction variable will remain scalar if all users of the induction
  // variable and induction variable update remain scalar.
  for (auto &Induction : *Legal->getInductionVars()) {
    auto *Ind = Induction.first;
    auto *IndUpdate = cast<Instruction>(Ind->getIncomingValueForBlock(Latch));

    // We already considered pointer induction variables, so there's no reason
    // to look at their users again.
    //
    // TODO: Once we are able to vectorize pointer induction variables we
    //       should no longer skip over them here.
    if (Induction.second.getKind() == InductionDescriptor::IK_PtrInduction)
      continue;

    // Determine if all users of the induction variable are scalar after
    // vectorization.
    auto ScalarInd = llvm::all_of(Ind->users(), [&](User *U) -> bool {
      auto *I = cast<Instruction>(U);
      return I == IndUpdate || !TheLoop->contains(I) || Worklist.count(I);
    });
    if (!ScalarInd)
      continue;

    // Determine if all users of the induction variable update instruction are
    // scalar after vectorization.
    auto ScalarIndUpdate =
        llvm::all_of(IndUpdate->users(), [&](User *U) -> bool {
          auto *I = cast<Instruction>(U);
          return I == Ind || !TheLoop->contains(I) || Worklist.count(I);
        });
    if (!ScalarIndUpdate)
      continue;

    // The induction variable and its update instruction will remain scalar.
    Worklist.insert(Ind);
    Worklist.insert(IndUpdate);
    DEBUG(dbgs() << "LV: Found scalar instruction: " << *Ind << "\n");
    DEBUG(dbgs() << "LV: Found scalar instruction: " << *IndUpdate << "\n");
  }

  Scalars[VF].insert(Worklist.begin(), Worklist.end());
}

bool LoopVectorizationCostModel::isScalarWithPredication(Instruction *I) {
  if (!Legal->blockNeedsPredication(I->getParent()))
    return false;
  switch(I->getOpcode()) {
  default:
    break;
  case Instruction::Load:
  case Instruction::Store: {
    if (!Legal->isMaskRequired(I))
      return false;
    auto *Ptr = getLoadStorePointerOperand(I);
    auto *Ty = getMemInstValueType(I);
    return isa<LoadInst>(I) ?
        !(isLegalMaskedLoad(Ty, Ptr)  || isLegalMaskedGather(Ty))
      : !(isLegalMaskedStore(Ty, Ptr) || isLegalMaskedScatter(Ty));
  }
  case Instruction::UDiv:
  case Instruction::SDiv:
  case Instruction::SRem:
  case Instruction::URem:
    return mayDivideByZero(*I);
  }
  return false;
}

bool LoopVectorizationCostModel::memoryInstructionCanBeWidened(Instruction *I,
                                                               unsigned VF) {
  // Get and ensure we have a valid memory instruction.
  LoadInst *LI = dyn_cast<LoadInst>(I);
  StoreInst *SI = dyn_cast<StoreInst>(I);
  assert((LI || SI) && "Invalid memory instruction");

  auto *Ptr = getLoadStorePointerOperand(I);

  // In order to be widened, the pointer should be consecutive, first of all.
  if (!Legal->isConsecutivePtr(Ptr))
    return false;

  // If the instruction is a store located in a predicated block, it will be
  // scalarized.
  if (isScalarWithPredication(I))
    return false;

  // If the instruction's allocated size doesn't equal it's type size, it
  // requires padding and will be scalarized.
  auto &DL = I->getModule()->getDataLayout();
  auto *ScalarTy = LI ? LI->getType() : SI->getValueOperand()->getType();
  if (hasIrregularType(ScalarTy, DL, VF))
    return false;

  return true;
}

void LoopVectorizationCostModel::collectLoopUniforms(unsigned VF) {
  // We should not collect Uniforms more than once per VF. Right now,
  // this function is called from collectUniformsAndScalars(), which
  // already does this check. Collecting Uniforms for VF=1 does not make any
  // sense.

  assert(VF >= 2 && !Uniforms.count(VF) &&
         "This function should not be visited twice for the same VF");

  // Visit the list of Uniforms. If we'll not find any uniform value, we'll
  // not analyze again.  Uniforms.count(VF) will return 1.
  Uniforms[VF].clear();

  // We now know that the loop is vectorizable!
  // Collect instructions inside the loop that will remain uniform after
  // vectorization.

  // Global values, params and instructions outside of current loop are out of
  // scope.
  auto isOutOfScope = [&](Value *V) -> bool {
    Instruction *I = dyn_cast<Instruction>(V);
    return (!I || !TheLoop->contains(I));
  };

  SetVector<Instruction *> Worklist;
  BasicBlock *Latch = TheLoop->getLoopLatch();

  // Start with the conditional branch. If the branch condition is an
  // instruction contained in the loop that is only used by the branch, it is
  // uniform.
  auto *Cmp = dyn_cast<Instruction>(Latch->getTerminator()->getOperand(0));
  if (Cmp && TheLoop->contains(Cmp) && Cmp->hasOneUse()) {
    Worklist.insert(Cmp);
    DEBUG(dbgs() << "LV: Found uniform instruction: " << *Cmp << "\n");
  }

  // Holds consecutive and consecutive-like pointers. Consecutive-like pointers
  // are pointers that are treated like consecutive pointers during
  // vectorization. The pointer operands of interleaved accesses are an
  // example.
  SmallSetVector<Instruction *, 8> ConsecutiveLikePtrs;

  // Holds pointer operands of instructions that are possibly non-uniform.
  SmallPtrSet<Instruction *, 8> PossibleNonUniformPtrs;

  auto isUniformDecision = [&](Instruction *I, unsigned VF) {
    InstWidening WideningDecision = getWideningDecision(I, VF);
    assert(WideningDecision != CM_Unknown &&
           "Widening decision should be ready at this moment");

    return (WideningDecision == CM_Widen ||
            WideningDecision == CM_Widen_Reverse ||
            WideningDecision == CM_Interleave);
  };
  // Iterate over the instructions in the loop, and collect all
  // consecutive-like pointer operands in ConsecutiveLikePtrs. If it's possible
  // that a consecutive-like pointer operand will be scalarized, we collect it
  // in PossibleNonUniformPtrs instead. We use two sets here because a single
  // getelementptr instruction can be used by both vectorized and scalarized
  // memory instructions. For example, if a loop loads and stores from the same
  // location, but the store is conditional, the store will be scalarized, and
  // the getelementptr won't remain uniform.
  for (auto *BB : TheLoop->blocks())
    for (auto &I : *BB) {
      // If there's no pointer operand, there's nothing to do.
      auto *Ptr = dyn_cast_or_null<Instruction>(getLoadStorePointerOperand(&I));
      if (!Ptr)
        continue;

      // True if all users of Ptr are memory accesses that have Ptr as their
      // pointer operand.
      auto UsersAreMemAccesses =
          llvm::all_of(Ptr->users(), [&](User *U) -> bool {
            return getLoadStorePointerOperand(U) == Ptr;
          });

      // Ensure the memory instruction will not be scalarized or used by
      // gather/scatter, making its pointer operand non-uniform. If the pointer
      // operand is used by any instruction other than a memory access, we
      // conservatively assume the pointer operand may be non-uniform.
      if (!UsersAreMemAccesses || !isUniformDecision(&I, VF))
        PossibleNonUniformPtrs.insert(Ptr);

      // If the memory instruction will be vectorized and its pointer operand
      // is consecutive-like, or interleaving - the pointer operand should
      // remain uniform.
      else
        ConsecutiveLikePtrs.insert(Ptr);
    }

  // Add to the Worklist all consecutive and consecutive-like pointers that
  // aren't also identified as possibly non-uniform.
  for (auto *V : ConsecutiveLikePtrs)
    if (!PossibleNonUniformPtrs.count(V)) {
      DEBUG(dbgs() << "LV: Found uniform instruction: " << *V << "\n");
      Worklist.insert(V);
    }

  // Expand Worklist in topological order: whenever a new instruction
  // is added , its users should be either already inside Worklist, or
  // out of scope. It ensures a uniform instruction will only be used
  // by uniform instructions or out of scope instructions.
  unsigned idx = 0;
  while (idx != Worklist.size()) {
    Instruction *I = Worklist[idx++];

    for (auto OV : I->operand_values()) {
      if (isOutOfScope(OV))
        continue;
      auto *OI = cast<Instruction>(OV);
      if (llvm::all_of(OI->users(), [&](User *U) -> bool {
            auto *J = cast<Instruction>(U);
            return !TheLoop->contains(J) || Worklist.count(J) ||
                   (OI == getLoadStorePointerOperand(J) &&
                    isUniformDecision(J, VF));
          })) {
        Worklist.insert(OI);
        DEBUG(dbgs() << "LV: Found uniform instruction: " << *OI << "\n");
      }
    }
  }

  // Returns true if Ptr is the pointer operand of a memory access instruction
  // I, and I is known to not require scalarization.
  auto isVectorizedMemAccessUse = [&](Instruction *I, Value *Ptr) -> bool {
    return getLoadStorePointerOperand(I) == Ptr && isUniformDecision(I, VF);
  };

  // For an instruction to be added into Worklist above, all its users inside
  // the loop should also be in Worklist. However, this condition cannot be
  // true for phi nodes that form a cyclic dependence. We must process phi
  // nodes separately. An induction variable will remain uniform if all users
  // of the induction variable and induction variable update remain uniform.
  // The code below handles both pointer and non-pointer induction variables.
  for (auto &Induction : *Legal->getInductionVars()) {
    auto *Ind = Induction.first;
    auto *IndUpdate = cast<Instruction>(Ind->getIncomingValueForBlock(Latch));

    // Determine if all users of the induction variable are uniform after
    // vectorization.
    auto UniformInd = llvm::all_of(Ind->users(), [&](User *U) -> bool {
      auto *I = cast<Instruction>(U);
      return I == IndUpdate || !TheLoop->contains(I) || Worklist.count(I) ||
             isVectorizedMemAccessUse(I, Ind);
    });
    if (!UniformInd)
      continue;

    // Determine if all users of the induction variable update instruction are
    // uniform after vectorization.
    auto UniformIndUpdate =
        llvm::all_of(IndUpdate->users(), [&](User *U) -> bool {
          auto *I = cast<Instruction>(U);
          return I == Ind || !TheLoop->contains(I) || Worklist.count(I) ||
                 isVectorizedMemAccessUse(I, IndUpdate);
        });
    if (!UniformIndUpdate)
      continue;

    // The induction variable and its update instruction will remain uniform.
    Worklist.insert(Ind);
    Worklist.insert(IndUpdate);
    DEBUG(dbgs() << "LV: Found uniform instruction: " << *Ind << "\n");
    DEBUG(dbgs() << "LV: Found uniform instruction: " << *IndUpdate << "\n");
  }

  Uniforms[VF].insert(Worklist.begin(), Worklist.end());
}

<<<<<<< HEAD
bool LoopVectorizationLegality::canVectorizeMemory() {
  LAI = &(*GetLAA)(*TheLoop);
  const OptimizationRemarkAnalysis *LAR = LAI->getReport();
  if (LAR) {
    ORE->emit([&]() {
      return OptimizationRemarkAnalysis(Hints->vectorizeAnalysisPassName(),
                                        "loop not vectorized: ", *LAR);
    });
  }
  if (!LAI->canVectorizeMemory())
    return false;

  if (LAI->hasStoreToLoopInvariantAddress()) {
    ORE->emit(createMissedAnalysis("CantVectorizeStoreToLoopInvariantAddress")
              << "write to a loop invariant address could not be vectorized");
    DEBUG(dbgs() << "LV: We don't allow storing to uniform addresses\n");
    return false;
  }

#if INTEL_CUSTOMIZATION
  if (OnlyLegal) {
    // No induction - bail out for now
    if (!PrimaryInduction)
      return false;

    // bail out if any runtime checks are needed
    if (LAI->getNumRuntimePointerChecks())
      return false;
  }
#endif

  Requirements->addRuntimePointerChecks(LAI->getNumRuntimePointerChecks());
  PSE.addPredicate(LAI->getPSE().getUnionPredicate());

  return true;
}

bool LoopVectorizationLegality::isInductionPhi(const Value *V) {
  Value *In0 = const_cast<Value *>(V);
  PHINode *PN = dyn_cast_or_null<PHINode>(In0);
  if (!PN)
    return false;

  return Inductions.count(PN);
}

bool LoopVectorizationLegality::isCastedInductionVariable(const Value *V) {
  auto *Inst = dyn_cast<Instruction>(V);
  return (Inst && InductionCastsToIgnore.count(Inst));
}

bool LoopVectorizationLegality::isInductionVariable(const Value *V) {
  return isInductionPhi(V) || isCastedInductionVariable(V);
}

bool LoopVectorizationLegality::isFirstOrderRecurrence(const PHINode *Phi) {
  return FirstOrderRecurrences.count(Phi);
}

bool LoopVectorizationLegality::blockNeedsPredication(BasicBlock *BB) {
  return LoopAccessInfo::blockNeedsPredication(BB, TheLoop, DT);
}

bool LoopVectorizationLegality::blockCanBePredicated(
    BasicBlock *BB, SmallPtrSetImpl<Value *> &SafePtrs) {
  const bool IsAnnotatedParallel = TheLoop->isAnnotatedParallel();

  for (Instruction &I : *BB) {
    // Check that we don't have a constant expression that can trap as operand.
    for (Value *Operand : I.operands()) {
      if (auto *C = dyn_cast<Constant>(Operand))
        if (C->canTrap())
          return false;
    }
    // We might be able to hoist the load.
    if (I.mayReadFromMemory()) {
      auto *LI = dyn_cast<LoadInst>(&I);
      if (!LI)
        return false;
      if (!SafePtrs.count(LI->getPointerOperand())) {
        // !llvm.mem.parallel_loop_access implies if-conversion safety.
        // Otherwise, record that the load needs (real or emulated) masking
        // and let the cost model decide.
        if (!IsAnnotatedParallel)
          MaskedOp.insert(LI);
        continue;
      }
    }

    if (I.mayWriteToMemory()) {
      auto *SI = dyn_cast<StoreInst>(&I);
      if (!SI)
        return false;
      // Predicated store requires some form of masking:
      // 1) masked store HW instruction,
      // 2) emulation via load-blend-store (only if safe and legal to do so,
      //    be aware on the race conditions), or
      // 3) element-by-element predicate check and scalar store.
      MaskedOp.insert(SI);
      continue;
    }
    if (I.mayThrow())
      return false;
  }

  return true;
}

=======
>>>>>>> 1cf329c9
void InterleavedAccessInfo::collectConstStrideAccesses(
    MapVector<Instruction *, StrideDescriptor> &AccessStrideInfo,
    const ValueToValueMap &Strides) {
  auto &DL = TheLoop->getHeader()->getModule()->getDataLayout();

  // Since it's desired that the load/store instructions be maintained in
  // "program order" for the interleaved access analysis, we have to visit the
  // blocks in the loop in reverse postorder (i.e., in a topological order).
  // Such an ordering will ensure that any load/store that may be executed
  // before a second load/store will precede the second load/store in
  // AccessStrideInfo.
  LoopBlocksDFS DFS(TheLoop);
  DFS.perform(LI);
  for (BasicBlock *BB : make_range(DFS.beginRPO(), DFS.endRPO()))
    for (auto &I : *BB) {
      auto *LI = dyn_cast<LoadInst>(&I);
      auto *SI = dyn_cast<StoreInst>(&I);
      if (!LI && !SI)
        continue;

      Value *Ptr = getLoadStorePointerOperand(&I);
      // We don't check wrapping here because we don't know yet if Ptr will be
      // part of a full group or a group with gaps. Checking wrapping for all
      // pointers (even those that end up in groups with no gaps) will be overly
      // conservative. For full groups, wrapping should be ok since if we would
      // wrap around the address space we would do a memory access at nullptr
      // even without the transformation. The wrapping checks are therefore
      // deferred until after we've formed the interleaved groups.
      int64_t Stride = getPtrStride(PSE, Ptr, TheLoop, Strides,
                                    /*Assume=*/true, /*ShouldCheckWrap=*/false);

      const SCEV *Scev = replaceSymbolicStrideSCEV(PSE, Strides, Ptr);
      PointerType *PtrTy = dyn_cast<PointerType>(Ptr->getType());
      uint64_t Size = DL.getTypeAllocSize(PtrTy->getElementType());

      // An alignment of 0 means target ABI alignment.
      unsigned Align = getMemInstAlignment(&I);
      if (!Align)
        Align = DL.getABITypeAlignment(PtrTy->getElementType());

      AccessStrideInfo[&I] = StrideDescriptor(Stride, Scev, Size, Align);
    }
}

// Analyze interleaved accesses and collect them into interleaved load and
// store groups.
//
// When generating code for an interleaved load group, we effectively hoist all
// loads in the group to the location of the first load in program order. When
// generating code for an interleaved store group, we sink all stores to the
// location of the last store. This code motion can change the order of load
// and store instructions and may break dependences.
//
// The code generation strategy mentioned above ensures that we won't violate
// any write-after-read (WAR) dependences.
//
// E.g., for the WAR dependence:  a = A[i];      // (1)
//                                A[i] = b;      // (2)
//
// The store group of (2) is always inserted at or below (2), and the load
// group of (1) is always inserted at or above (1). Thus, the instructions will
// never be reordered. All other dependences are checked to ensure the
// correctness of the instruction reordering.
//
// The algorithm visits all memory accesses in the loop in bottom-up program
// order. Program order is established by traversing the blocks in the loop in
// reverse postorder when collecting the accesses.
//
// We visit the memory accesses in bottom-up order because it can simplify the
// construction of store groups in the presence of write-after-write (WAW)
// dependences.
//
// E.g., for the WAW dependence:  A[i] = a;      // (1)
//                                A[i] = b;      // (2)
//                                A[i + 1] = c;  // (3)
//
// We will first create a store group with (3) and (2). (1) can't be added to
// this group because it and (2) are dependent. However, (1) can be grouped
// with other accesses that may precede it in program order. Note that a
// bottom-up order does not imply that WAW dependences should not be checked.
void InterleavedAccessInfo::analyzeInterleaving() {
  DEBUG(dbgs() << "LV: Analyzing interleaved accesses...\n");
  const ValueToValueMap &Strides = LAI->getSymbolicStrides();

  // Holds all accesses with a constant stride.
  MapVector<Instruction *, StrideDescriptor> AccessStrideInfo;
  collectConstStrideAccesses(AccessStrideInfo, Strides);

  if (AccessStrideInfo.empty())
    return;

  // Collect the dependences in the loop.
  collectDependences();

  // Holds all interleaved store groups temporarily.
  SmallSetVector<InterleaveGroup *, 4> StoreGroups;
  // Holds all interleaved load groups temporarily.
  SmallSetVector<InterleaveGroup *, 4> LoadGroups;

  // Search in bottom-up program order for pairs of accesses (A and B) that can
  // form interleaved load or store groups. In the algorithm below, access A
  // precedes access B in program order. We initialize a group for B in the
  // outer loop of the algorithm, and then in the inner loop, we attempt to
  // insert each A into B's group if:
  //
  //  1. A and B have the same stride,
  //  2. A and B have the same memory object size, and
  //  3. A belongs in B's group according to its distance from B.
  //
  // Special care is taken to ensure group formation will not break any
  // dependences.
  for (auto BI = AccessStrideInfo.rbegin(), E = AccessStrideInfo.rend();
       BI != E; ++BI) {
    Instruction *B = BI->first;
    StrideDescriptor DesB = BI->second;

    // Initialize a group for B if it has an allowable stride. Even if we don't
    // create a group for B, we continue with the bottom-up algorithm to ensure
    // we don't break any of B's dependences.
    InterleaveGroup *Group = nullptr;
    if (isStrided(DesB.Stride)) {
      Group = getInterleaveGroup(B);
      if (!Group) {
        DEBUG(dbgs() << "LV: Creating an interleave group with:" << *B << '\n');
        Group = createInterleaveGroup(B, DesB.Stride, DesB.Align);
      }
      if (B->mayWriteToMemory())
        StoreGroups.insert(Group);
      else
        LoadGroups.insert(Group);
    }

    for (auto AI = std::next(BI); AI != E; ++AI) {
      Instruction *A = AI->first;
      StrideDescriptor DesA = AI->second;

      // Our code motion strategy implies that we can't have dependences
      // between accesses in an interleaved group and other accesses located
      // between the first and last member of the group. Note that this also
      // means that a group can't have more than one member at a given offset.
      // The accesses in a group can have dependences with other accesses, but
      // we must ensure we don't extend the boundaries of the group such that
      // we encompass those dependent accesses.
      //
      // For example, assume we have the sequence of accesses shown below in a
      // stride-2 loop:
      //
      //  (1, 2) is a group | A[i]   = a;  // (1)
      //                    | A[i-1] = b;  // (2) |
      //                      A[i-3] = c;  // (3)
      //                      A[i]   = d;  // (4) | (2, 4) is not a group
      //
      // Because accesses (2) and (3) are dependent, we can group (2) with (1)
      // but not with (4). If we did, the dependent access (3) would be within
      // the boundaries of the (2, 4) group.
      if (!canReorderMemAccessesForInterleavedGroups(&*AI, &*BI)) {
        // If a dependence exists and A is already in a group, we know that A
        // must be a store since A precedes B and WAR dependences are allowed.
        // Thus, A would be sunk below B. We release A's group to prevent this
        // illegal code motion. A will then be free to form another group with
        // instructions that precede it.
        if (isInterleaved(A)) {
          InterleaveGroup *StoreGroup = getInterleaveGroup(A);
          StoreGroups.remove(StoreGroup);
          releaseGroup(StoreGroup);
        }

        // If a dependence exists and A is not already in a group (or it was
        // and we just released it), B might be hoisted above A (if B is a
        // load) or another store might be sunk below A (if B is a store). In
        // either case, we can't add additional instructions to B's group. B
        // will only form a group with instructions that it precedes.
        break;
      }

      // At this point, we've checked for illegal code motion. If either A or B
      // isn't strided, there's nothing left to do.
      if (!isStrided(DesA.Stride) || !isStrided(DesB.Stride))
        continue;

      // Ignore A if it's already in a group or isn't the same kind of memory
      // operation as B.
      // Note that mayReadFromMemory() isn't mutually exclusive to mayWriteToMemory
      // in the case of atomic loads. We shouldn't see those here, canVectorizeMemory()
      // should have returned false - except for the case we asked for optimization
      // remarks.
      if (isInterleaved(A) || (A->mayReadFromMemory() != B->mayReadFromMemory())
          || (A->mayWriteToMemory() != B->mayWriteToMemory()))
        continue;

      // Check rules 1 and 2. Ignore A if its stride or size is different from
      // that of B.
      if (DesA.Stride != DesB.Stride || DesA.Size != DesB.Size)
        continue;

      // Ignore A if the memory object of A and B don't belong to the same
      // address space
      if (getMemInstAddressSpace(A) != getMemInstAddressSpace(B))
        continue;

      // Calculate the distance from A to B.
      const SCEVConstant *DistToB = dyn_cast<SCEVConstant>(
          PSE.getSE()->getMinusSCEV(DesA.Scev, DesB.Scev));
      if (!DistToB)
        continue;
      int64_t DistanceToB = DistToB->getAPInt().getSExtValue();

      // Check rule 3. Ignore A if its distance to B is not a multiple of the
      // size.
      if (DistanceToB % static_cast<int64_t>(DesB.Size))
        continue;

      // Ignore A if either A or B is in a predicated block. Although we
      // currently prevent group formation for predicated accesses, we may be
      // able to relax this limitation in the future once we handle more
      // complicated blocks.
      if (isPredicated(A->getParent()) || isPredicated(B->getParent()))
        continue;

      // The index of A is the index of B plus A's distance to B in multiples
      // of the size.
      int IndexA =
          Group->getIndex(B) + DistanceToB / static_cast<int64_t>(DesB.Size);

      // Try to insert A into B's group.
      if (Group->insertMember(A, IndexA, DesA.Align)) {
        DEBUG(dbgs() << "LV: Inserted:" << *A << '\n'
                     << "    into the interleave group with" << *B << '\n');
        InterleaveGroupMap[A] = Group;

        // Set the first load in program order as the insert position.
        if (A->mayReadFromMemory())
          Group->setInsertPos(A);
      }
    } // Iteration over A accesses.
  } // Iteration over B accesses.

  // Remove interleaved store groups with gaps.
  for (InterleaveGroup *Group : StoreGroups)
    if (Group->getNumMembers() != Group->getFactor()) {
      DEBUG(dbgs() << "LV: Invalidate candidate interleaved store group due "
                      "to gaps.\n");
      releaseGroup(Group);
    }
  // Remove interleaved groups with gaps (currently only loads) whose memory
  // accesses may wrap around. We have to revisit the getPtrStride analysis,
  // this time with ShouldCheckWrap=true, since collectConstStrideAccesses does
  // not check wrapping (see documentation there).
  // FORNOW we use Assume=false;
  // TODO: Change to Assume=true but making sure we don't exceed the threshold
  // of runtime SCEV assumptions checks (thereby potentially failing to
  // vectorize altogether).
  // Additional optional optimizations:
  // TODO: If we are peeling the loop and we know that the first pointer doesn't
  // wrap then we can deduce that all pointers in the group don't wrap.
  // This means that we can forcefully peel the loop in order to only have to
  // check the first pointer for no-wrap. When we'll change to use Assume=true
  // we'll only need at most one runtime check per interleaved group.
  for (InterleaveGroup *Group : LoadGroups) {
    // Case 1: A full group. Can Skip the checks; For full groups, if the wide
    // load would wrap around the address space we would do a memory access at
    // nullptr even without the transformation.
    if (Group->getNumMembers() == Group->getFactor())
      continue;

    // Case 2: If first and last members of the group don't wrap this implies
    // that all the pointers in the group don't wrap.
    // So we check only group member 0 (which is always guaranteed to exist),
    // and group member Factor - 1; If the latter doesn't exist we rely on
    // peeling (if it is a non-reveresed accsess -- see Case 3).
    Value *FirstMemberPtr = getLoadStorePointerOperand(Group->getMember(0));
    if (!getPtrStride(PSE, FirstMemberPtr, TheLoop, Strides, /*Assume=*/false,
                      /*ShouldCheckWrap=*/true)) {
      DEBUG(dbgs() << "LV: Invalidate candidate interleaved group due to "
                      "first group member potentially pointer-wrapping.\n");
      releaseGroup(Group);
      continue;
    }
    Instruction *LastMember = Group->getMember(Group->getFactor() - 1);
    if (LastMember) {
      Value *LastMemberPtr = getLoadStorePointerOperand(LastMember);
      if (!getPtrStride(PSE, LastMemberPtr, TheLoop, Strides, /*Assume=*/false,
                        /*ShouldCheckWrap=*/true)) {
        DEBUG(dbgs() << "LV: Invalidate candidate interleaved group due to "
                        "last group member potentially pointer-wrapping.\n");
        releaseGroup(Group);
      }
    } else {
      // Case 3: A non-reversed interleaved load group with gaps: We need
      // to execute at least one scalar epilogue iteration. This will ensure
      // we don't speculatively access memory out-of-bounds. We only need
      // to look for a member at index factor - 1, since every group must have
      // a member at index zero.
      if (Group->isReverse()) {
        DEBUG(dbgs() << "LV: Invalidate candidate interleaved group due to "
                        "a reverse access with gaps.\n");
        releaseGroup(Group);
        continue;
      }
      DEBUG(dbgs() << "LV: Interleaved group requires epilogue iteration.\n");
      RequiresScalarEpilogue = true;
    }
  }
}

Optional<unsigned> LoopVectorizationCostModel::computeMaxVF(bool OptForSize) {
  if (Legal->getRuntimePointerChecking()->Need && TTI.hasBranchDivergence()) {
    // TODO: It may by useful to do since it's still likely to be dynamically
    // uniform if the target can skip.
    DEBUG(dbgs() << "LV: Not inserting runtime ptr check for divergent target");

    ORE->emit(
      createMissedAnalysis("CantVersionLoopWithDivergentTarget")
      << "runtime pointer checks needed. Not enabled for divergent target");

    return None;
  }

  unsigned TC = PSE.getSE()->getSmallConstantTripCount(TheLoop);
  if (!OptForSize) // Remaining checks deal with scalar loop when OptForSize.
    return computeFeasibleMaxVF(OptForSize, TC);

  if (Legal->getRuntimePointerChecking()->Need) {
    ORE->emit(createMissedAnalysis("CantVersionLoopWithOptForSize")
              << "runtime pointer checks needed. Enable vectorization of this "
                 "loop with '#pragma clang loop vectorize(enable)' when "
                 "compiling with -Os/-Oz");
    DEBUG(dbgs()
          << "LV: Aborting. Runtime ptr check is required with -Os/-Oz.\n");
    return None;
  }

  // If we optimize the program for size, avoid creating the tail loop.
  DEBUG(dbgs() << "LV: Found trip count: " << TC << '\n');

  // If we don't know the precise trip count, don't try to vectorize.
  if (TC < 2) {
    ORE->emit(
        createMissedAnalysis("UnknownLoopCountComplexCFG")
        << "unable to calculate the loop count due to complex control flow");
    DEBUG(dbgs() << "LV: Aborting. A tail loop is required with -Os/-Oz.\n");
    return None;
  }

  unsigned MaxVF = computeFeasibleMaxVF(OptForSize, TC);

  if (TC % MaxVF != 0) {
    // If the trip count that we found modulo the vectorization factor is not
    // zero then we require a tail.
    // FIXME: look for a smaller MaxVF that does divide TC rather than give up.
    // FIXME: return None if loop requiresScalarEpilog(<MaxVF>), or look for a
    //        smaller MaxVF that does not require a scalar epilog.

    ORE->emit(createMissedAnalysis("NoTailLoopWithOptForSize")
              << "cannot optimize for size and vectorize at the "
                 "same time. Enable vectorization of this loop "
                 "with '#pragma clang loop vectorize(enable)' "
                 "when compiling with -Os/-Oz");
    DEBUG(dbgs() << "LV: Aborting. A tail loop is required with -Os/-Oz.\n");
    return None;
  }

  return MaxVF;
}

unsigned
LoopVectorizationCostModel::computeFeasibleMaxVF(bool OptForSize,
                                                 unsigned ConstTripCount) {
  MinBWs = computeMinimumValueSizes(TheLoop->getBlocks(), *DB, &TTI);
  unsigned SmallestType, WidestType;
  std::tie(SmallestType, WidestType) = getSmallestAndWidestTypes();
  unsigned WidestRegister = TTI.getRegisterBitWidth(true);

  // Get the maximum safe dependence distance in bits computed by LAA.
  // It is computed by MaxVF * sizeOf(type) * 8, where type is taken from
  // the memory accesses that is most restrictive (involved in the smallest
  // dependence distance).
  unsigned MaxSafeRegisterWidth = Legal->getMaxSafeRegisterWidth();

  WidestRegister = std::min(WidestRegister, MaxSafeRegisterWidth);

  unsigned MaxVectorSize = WidestRegister / WidestType;

  DEBUG(dbgs() << "LV: The Smallest and Widest types: " << SmallestType << " / "
               << WidestType << " bits.\n");
  DEBUG(dbgs() << "LV: The Widest register safe to use is: " << WidestRegister
               << " bits.\n");

  assert(MaxVectorSize <= 64 && "Did not expect to pack so many elements"
                                " into one vector!");
  if (MaxVectorSize == 0) {
    DEBUG(dbgs() << "LV: The target has no vector registers.\n");
    MaxVectorSize = 1;
    return MaxVectorSize;
  } else if (ConstTripCount && ConstTripCount < MaxVectorSize &&
             isPowerOf2_32(ConstTripCount)) {
    // We need to clamp the VF to be the ConstTripCount. There is no point in
    // choosing a higher viable VF as done in the loop below.
    DEBUG(dbgs() << "LV: Clamping the MaxVF to the constant trip count: "
                 << ConstTripCount << "\n");
    MaxVectorSize = ConstTripCount;
    return MaxVectorSize;
  }

  unsigned MaxVF = MaxVectorSize;
  if (TTI.shouldMaximizeVectorBandwidth(OptForSize) ||
      (MaximizeBandwidth && !OptForSize)) {
    // Collect all viable vectorization factors larger than the default MaxVF
    // (i.e. MaxVectorSize).
    SmallVector<unsigned, 8> VFs;
    unsigned NewMaxVectorSize = WidestRegister / SmallestType;
    for (unsigned VS = MaxVectorSize * 2; VS <= NewMaxVectorSize; VS *= 2)
      VFs.push_back(VS);

    // For each VF calculate its register usage.
    auto RUs = calculateRegisterUsage(VFs);

    // Select the largest VF which doesn't require more registers than existing
    // ones.
    unsigned TargetNumRegisters = TTI.getNumberOfRegisters(true);
    for (int i = RUs.size() - 1; i >= 0; --i) {
      if (RUs[i].MaxLocalUsers <= TargetNumRegisters) {
        MaxVF = VFs[i];
        break;
      }
    }
    if (unsigned MinVF = TTI.getMinimumVF(SmallestType)) {
      if (MaxVF < MinVF) {
        DEBUG(dbgs() << "LV: Overriding calculated MaxVF(" << MaxVF
                     << ") with target's minimum: " << MinVF << '\n');
        MaxVF = MinVF;
      }
    }
  }
  return MaxVF;
}

VectorizationFactor
LoopVectorizationCostModel::selectVectorizationFactor(unsigned MaxVF) {
  float Cost = expectedCost(1).first;
  const float ScalarCost = Cost;
  unsigned Width = 1;
  DEBUG(dbgs() << "LV: Scalar loop costs: " << (int)ScalarCost << ".\n");

  bool ForceVectorization = Hints->getForce() == LoopVectorizeHints::FK_Enabled;
  // Ignore scalar width, because the user explicitly wants vectorization.
  if (ForceVectorization && MaxVF > 1) {
    Width = 2;
    Cost = expectedCost(Width).first / (float)Width;
  }

  for (unsigned i = 2; i <= MaxVF; i *= 2) {
    // Notice that the vector loop needs to be executed less times, so
    // we need to divide the cost of the vector loops by the width of
    // the vector elements.
    VectorizationCostTy C = expectedCost(i);
    float VectorCost = C.first / (float)i;
    DEBUG(dbgs() << "LV: Vector loop of width " << i
                 << " costs: " << (int)VectorCost << ".\n");
    if (!C.second && !ForceVectorization) {
      DEBUG(
          dbgs() << "LV: Not considering vector loop of width " << i
                 << " because it will not generate any vector instructions.\n");
      continue;
    }
    if (VectorCost < Cost) {
      Cost = VectorCost;
      Width = i;
    }
  }

  if (!EnableCondStoresVectorization && NumPredStores) {
    ORE->emit(createMissedAnalysis("ConditionalStore")
              << "store that is conditionally executed prevents vectorization");
    DEBUG(dbgs() << "LV: No vectorization. There are conditional stores.\n");
    Width = 1;
    Cost = ScalarCost;
  }

  DEBUG(if (ForceVectorization && Width > 1 && Cost >= ScalarCost) dbgs()
        << "LV: Vectorization seems to be not beneficial, "
        << "but was forced by a user.\n");
  DEBUG(dbgs() << "LV: Selecting VF: " << Width << ".\n");
  VectorizationFactor Factor = {Width, (unsigned)(Width * Cost)};
  return Factor;
}

std::pair<unsigned, unsigned>
LoopVectorizationCostModel::getSmallestAndWidestTypes() {
  unsigned MinWidth = -1U;
  unsigned MaxWidth = 8;
  const DataLayout &DL = TheFunction->getParent()->getDataLayout();

  // For each block.
  for (BasicBlock *BB : TheLoop->blocks()) {
    // For each instruction in the loop.
    for (Instruction &I : *BB) {
      Type *T = I.getType();

      // Skip ignored values.
      if (ValuesToIgnore.count(&I))
        continue;

      // Only examine Loads, Stores and PHINodes.
      if (!isa<LoadInst>(I) && !isa<StoreInst>(I) && !isa<PHINode>(I))
        continue;

      // Examine PHI nodes that are reduction variables. Update the type to
      // account for the recurrence type.
      if (auto *PN = dyn_cast<PHINode>(&I)) {
        if (!Legal->isReductionVariable(PN))
          continue;
        RecurrenceDescriptor RdxDesc = (*Legal->getReductionVars())[PN];
        T = RdxDesc.getRecurrenceType();
      }

      // Examine the stored values.
      if (auto *ST = dyn_cast<StoreInst>(&I))
        T = ST->getValueOperand()->getType();

      // Ignore loaded pointer types and stored pointer types that are not
      // vectorizable.
      //
      // FIXME: The check here attempts to predict whether a load or store will
      //        be vectorized. We only know this for certain after a VF has
      //        been selected. Here, we assume that if an access can be
      //        vectorized, it will be. We should also look at extending this
      //        optimization to non-pointer types.
      //
      if (T->isPointerTy() && !isConsecutiveLoadOrStore(&I) &&
          !isAccessInterleaved(&I) && !isLegalGatherOrScatter(&I))
        continue;

      MinWidth = std::min(MinWidth,
                          (unsigned)DL.getTypeSizeInBits(T->getScalarType()));
      MaxWidth = std::max(MaxWidth,
                          (unsigned)DL.getTypeSizeInBits(T->getScalarType()));
    }
  }

  return {MinWidth, MaxWidth};
}

unsigned LoopVectorizationCostModel::selectInterleaveCount(bool OptForSize,
                                                           unsigned VF,
                                                           unsigned LoopCost) {
  // -- The interleave heuristics --
  // We interleave the loop in order to expose ILP and reduce the loop overhead.
  // There are many micro-architectural considerations that we can't predict
  // at this level. For example, frontend pressure (on decode or fetch) due to
  // code size, or the number and capabilities of the execution ports.
  //
  // We use the following heuristics to select the interleave count:
  // 1. If the code has reductions, then we interleave to break the cross
  // iteration dependency.
  // 2. If the loop is really small, then we interleave to reduce the loop
  // overhead.
  // 3. We don't interleave if we think that we will spill registers to memory
  // due to the increased register pressure.

  // When we optimize for size, we don't interleave.
  if (OptForSize)
    return 1;

  // We used the distance for the interleave count.
  if (Legal->getMaxSafeDepDistBytes() != -1U)
    return 1;

  // Do not interleave loops with a relatively small trip count.
  unsigned TC = PSE.getSE()->getSmallConstantTripCount(TheLoop);
  if (TC > 1 && TC < TinyTripCountInterleaveThreshold)
    return 1;

  unsigned TargetNumRegisters = TTI.getNumberOfRegisters(VF > 1);
  DEBUG(dbgs() << "LV: The target has " << TargetNumRegisters
               << " registers\n");

  if (VF == 1) {
    if (ForceTargetNumScalarRegs.getNumOccurrences() > 0)
      TargetNumRegisters = ForceTargetNumScalarRegs;
  } else {
    if (ForceTargetNumVectorRegs.getNumOccurrences() > 0)
      TargetNumRegisters = ForceTargetNumVectorRegs;
  }

  RegisterUsage R = calculateRegisterUsage({VF})[0];
  // We divide by these constants so assume that we have at least one
  // instruction that uses at least one register.
  R.MaxLocalUsers = std::max(R.MaxLocalUsers, 1U);

  // We calculate the interleave count using the following formula.
  // Subtract the number of loop invariants from the number of available
  // registers. These registers are used by all of the interleaved instances.
  // Next, divide the remaining registers by the number of registers that is
  // required by the loop, in order to estimate how many parallel instances
  // fit without causing spills. All of this is rounded down if necessary to be
  // a power of two. We want power of two interleave count to simplify any
  // addressing operations or alignment considerations.
  unsigned IC = PowerOf2Floor((TargetNumRegisters - R.LoopInvariantRegs) /
                              R.MaxLocalUsers);

  // Don't count the induction variable as interleaved.
  if (EnableIndVarRegisterHeur)
    IC = PowerOf2Floor((TargetNumRegisters - R.LoopInvariantRegs - 1) /
                       std::max(1U, (R.MaxLocalUsers - 1)));

  // Clamp the interleave ranges to reasonable counts.
  unsigned MaxInterleaveCount = TTI.getMaxInterleaveFactor(VF);

  // Check if the user has overridden the max.
  if (VF == 1) {
    if (ForceTargetMaxScalarInterleaveFactor.getNumOccurrences() > 0)
      MaxInterleaveCount = ForceTargetMaxScalarInterleaveFactor;
  } else {
    if (ForceTargetMaxVectorInterleaveFactor.getNumOccurrences() > 0)
      MaxInterleaveCount = ForceTargetMaxVectorInterleaveFactor;
  }

  // If we did not calculate the cost for VF (because the user selected the VF)
  // then we calculate the cost of VF here.
  if (LoopCost == 0)
    LoopCost = expectedCost(VF).first;

  // Clamp the calculated IC to be between the 1 and the max interleave count
  // that the target allows.
  if (IC > MaxInterleaveCount)
    IC = MaxInterleaveCount;
  else if (IC < 1)
    IC = 1;

  // Interleave if we vectorized this loop and there is a reduction that could
  // benefit from interleaving.
  if (VF > 1 && !Legal->getReductionVars()->empty()) {
    DEBUG(dbgs() << "LV: Interleaving because of reductions.\n");
    return IC;
  }

  // Note that if we've already vectorized the loop we will have done the
  // runtime check and so interleaving won't require further checks.
  bool InterleavingRequiresRuntimePointerCheck =
      (VF == 1 && Legal->getRuntimePointerChecking()->Need);

  // We want to interleave small loops in order to reduce the loop overhead and
  // potentially expose ILP opportunities.
  DEBUG(dbgs() << "LV: Loop cost is " << LoopCost << '\n');
  if (!InterleavingRequiresRuntimePointerCheck && LoopCost < SmallLoopCost) {
    // We assume that the cost overhead is 1 and we use the cost model
    // to estimate the cost of the loop and interleave until the cost of the
    // loop overhead is about 5% of the cost of the loop.
    unsigned SmallIC =
        std::min(IC, (unsigned)PowerOf2Floor(SmallLoopCost / LoopCost));

    // Interleave until store/load ports (estimated by max interleave count) are
    // saturated.
    unsigned NumStores = Legal->getNumStores();
    unsigned NumLoads = Legal->getNumLoads();
    unsigned StoresIC = IC / (NumStores ? NumStores : 1);
    unsigned LoadsIC = IC / (NumLoads ? NumLoads : 1);

    // If we have a scalar reduction (vector reductions are already dealt with
    // by this point), we can increase the critical path length if the loop
    // we're interleaving is inside another loop. Limit, by default to 2, so the
    // critical path only gets increased by one reduction operation.
    if (!Legal->getReductionVars()->empty() && TheLoop->getLoopDepth() > 1) {
      unsigned F = static_cast<unsigned>(MaxNestedScalarReductionIC);
      SmallIC = std::min(SmallIC, F);
      StoresIC = std::min(StoresIC, F);
      LoadsIC = std::min(LoadsIC, F);
    }

    if (EnableLoadStoreRuntimeInterleave &&
        std::max(StoresIC, LoadsIC) > SmallIC) {
      DEBUG(dbgs() << "LV: Interleaving to saturate store or load ports.\n");
      return std::max(StoresIC, LoadsIC);
    }

    DEBUG(dbgs() << "LV: Interleaving to reduce branch cost.\n");
    return SmallIC;
  }

  // Interleave if this is a large loop (small loops are already dealt with by
  // this point) that could benefit from interleaving.
  bool HasReductions = !Legal->getReductionVars()->empty();
  if (TTI.enableAggressiveInterleaving(HasReductions)) {
    DEBUG(dbgs() << "LV: Interleaving to expose ILP.\n");
    return IC;
  }

  DEBUG(dbgs() << "LV: Not Interleaving.\n");
  return 1;
}

SmallVector<LoopVectorizationCostModel::RegisterUsage, 8>
LoopVectorizationCostModel::calculateRegisterUsage(ArrayRef<unsigned> VFs) {
  // This function calculates the register usage by measuring the highest number
  // of values that are alive at a single location. Obviously, this is a very
  // rough estimation. We scan the loop in a topological order in order and
  // assign a number to each instruction. We use RPO to ensure that defs are
  // met before their users. We assume that each instruction that has in-loop
  // users starts an interval. We record every time that an in-loop value is
  // used, so we have a list of the first and last occurrences of each
  // instruction. Next, we transpose this data structure into a multi map that
  // holds the list of intervals that *end* at a specific location. This multi
  // map allows us to perform a linear search. We scan the instructions linearly
  // and record each time that a new interval starts, by placing it in a set.
  // If we find this value in the multi-map then we remove it from the set.
  // The max register usage is the maximum size of the set.
  // We also search for instructions that are defined outside the loop, but are
  // used inside the loop. We need this number separately from the max-interval
  // usage number because when we unroll, loop-invariant values do not take
  // more register.
  LoopBlocksDFS DFS(TheLoop);
  DFS.perform(LI);

  RegisterUsage RU;

  // Each 'key' in the map opens a new interval. The values
  // of the map are the index of the 'last seen' usage of the
  // instruction that is the key.
  using IntervalMap = DenseMap<Instruction *, unsigned>;

  // Maps instruction to its index.
  DenseMap<unsigned, Instruction *> IdxToInstr;
  // Marks the end of each interval.
  IntervalMap EndPoint;
  // Saves the list of instruction indices that are used in the loop.
  SmallSet<Instruction *, 8> Ends;
  // Saves the list of values that are used in the loop but are
  // defined outside the loop, such as arguments and constants.
  SmallPtrSet<Value *, 8> LoopInvariants;

  unsigned Index = 0;
  for (BasicBlock *BB : make_range(DFS.beginRPO(), DFS.endRPO())) {
    for (Instruction &I : *BB) {
      IdxToInstr[Index++] = &I;

      // Save the end location of each USE.
      for (Value *U : I.operands()) {
        auto *Instr = dyn_cast<Instruction>(U);

        // Ignore non-instruction values such as arguments, constants, etc.
        if (!Instr)
          continue;

        // If this instruction is outside the loop then record it and continue.
        if (!TheLoop->contains(Instr)) {
          LoopInvariants.insert(Instr);
          continue;
        }

        // Overwrite previous end points.
        EndPoint[Instr] = Index;
        Ends.insert(Instr);
      }
    }
  }

  // Saves the list of intervals that end with the index in 'key'.
  using InstrList = SmallVector<Instruction *, 2>;
  DenseMap<unsigned, InstrList> TransposeEnds;

  // Transpose the EndPoints to a list of values that end at each index.
  for (auto &Interval : EndPoint)
    TransposeEnds[Interval.second].push_back(Interval.first);

  SmallSet<Instruction *, 8> OpenIntervals;

  // Get the size of the widest register.
  unsigned MaxSafeDepDist = -1U;
  if (Legal->getMaxSafeDepDistBytes() != -1U)
    MaxSafeDepDist = Legal->getMaxSafeDepDistBytes() * 8;
  unsigned WidestRegister =
      std::min(TTI.getRegisterBitWidth(true), MaxSafeDepDist);
  const DataLayout &DL = TheFunction->getParent()->getDataLayout();

  SmallVector<RegisterUsage, 8> RUs(VFs.size());
  SmallVector<unsigned, 8> MaxUsages(VFs.size(), 0);

  DEBUG(dbgs() << "LV(REG): Calculating max register usage:\n");

  // A lambda that gets the register usage for the given type and VF.
  auto GetRegUsage = [&DL, WidestRegister](Type *Ty, unsigned VF) {
    if (Ty->isTokenTy())
      return 0U;
    unsigned TypeSize = DL.getTypeSizeInBits(Ty->getScalarType());
    return std::max<unsigned>(1, VF * TypeSize / WidestRegister);
  };

  for (unsigned int i = 0; i < Index; ++i) {
    Instruction *I = IdxToInstr[i];

    // Remove all of the instructions that end at this location.
    InstrList &List = TransposeEnds[i];
    for (Instruction *ToRemove : List)
      OpenIntervals.erase(ToRemove);

    // Ignore instructions that are never used within the loop.
    if (!Ends.count(I))
      continue;

    // Skip ignored values.
    if (ValuesToIgnore.count(I))
      continue;

    // For each VF find the maximum usage of registers.
    for (unsigned j = 0, e = VFs.size(); j < e; ++j) {
      if (VFs[j] == 1) {
        MaxUsages[j] = std::max(MaxUsages[j], OpenIntervals.size());
        continue;
      }
      collectUniformsAndScalars(VFs[j]);
      // Count the number of live intervals.
      unsigned RegUsage = 0;
      for (auto Inst : OpenIntervals) {
        // Skip ignored values for VF > 1.
        if (VecValuesToIgnore.count(Inst) ||
            isScalarAfterVectorization(Inst, VFs[j]))
          continue;
        RegUsage += GetRegUsage(Inst->getType(), VFs[j]);
      }
      MaxUsages[j] = std::max(MaxUsages[j], RegUsage);
    }

    DEBUG(dbgs() << "LV(REG): At #" << i << " Interval # "
                 << OpenIntervals.size() << '\n');

    // Add the current instruction to the list of open intervals.
    OpenIntervals.insert(I);
  }

  for (unsigned i = 0, e = VFs.size(); i < e; ++i) {
    unsigned Invariant = 0;
    if (VFs[i] == 1)
      Invariant = LoopInvariants.size();
    else {
      for (auto Inst : LoopInvariants)
        Invariant += GetRegUsage(Inst->getType(), VFs[i]);
    }

    DEBUG(dbgs() << "LV(REG): VF = " << VFs[i] << '\n');
    DEBUG(dbgs() << "LV(REG): Found max usage: " << MaxUsages[i] << '\n');
    DEBUG(dbgs() << "LV(REG): Found invariant usage: " << Invariant << '\n');

    RU.LoopInvariantRegs = Invariant;
    RU.MaxLocalUsers = MaxUsages[i];
    RUs[i] = RU;
  }

  return RUs;
}

bool LoopVectorizationCostModel::useEmulatedMaskMemRefHack(Instruction *I){
  // TODO: Cost model for emulated masked load/store is completely
  // broken. This hack guides the cost model to use an artificially
  // high enough value to practically disable vectorization with such
  // operations, except where previously deployed legality hack allowed
  // using very low cost values. This is to avoid regressions coming simply
  // from moving "masked load/store" check from legality to cost model. 
  // Masked Load/Gather emulation was previously never allowed.
  // Limited number of Masked Store/Scatter emulation was allowed.
  assert(isScalarWithPredication(I) &&
         "Expecting a scalar emulated instruction");
  return isa<LoadInst>(I) ||
         (isa<StoreInst>(I) &&
          NumPredStores > NumberOfStoresToPredicate);
}

void LoopVectorizationCostModel::collectInstsToScalarize(unsigned VF) {
  // If we aren't vectorizing the loop, or if we've already collected the
  // instructions to scalarize, there's nothing to do. Collection may already
  // have occurred if we have a user-selected VF and are now computing the
  // expected cost for interleaving.
  if (VF < 2 || InstsToScalarize.count(VF))
    return;

  // Initialize a mapping for VF in InstsToScalalarize. If we find that it's
  // not profitable to scalarize any instructions, the presence of VF in the
  // map will indicate that we've analyzed it already.
  ScalarCostsTy &ScalarCostsVF = InstsToScalarize[VF];

  // Find all the instructions that are scalar with predication in the loop and
  // determine if it would be better to not if-convert the blocks they are in.
  // If so, we also record the instructions to scalarize.
  for (BasicBlock *BB : TheLoop->blocks()) {
    if (!Legal->blockNeedsPredication(BB))
      continue;
    for (Instruction &I : *BB)
      if (isScalarWithPredication(&I)) {
        ScalarCostsTy ScalarCosts;
        // Do not apply discount logic if hacked cost is needed
        // for emulated masked memrefs.
        if (!useEmulatedMaskMemRefHack(&I) &&
            computePredInstDiscount(&I, ScalarCosts, VF) >= 0)
          ScalarCostsVF.insert(ScalarCosts.begin(), ScalarCosts.end());
        // Remember that BB will remain after vectorization.
        PredicatedBBsAfterVectorization.insert(BB);
      }
  }
}

int LoopVectorizationCostModel::computePredInstDiscount(
    Instruction *PredInst, DenseMap<Instruction *, unsigned> &ScalarCosts,
    unsigned VF) {
  assert(!isUniformAfterVectorization(PredInst, VF) &&
         "Instruction marked uniform-after-vectorization will be predicated");

  // Initialize the discount to zero, meaning that the scalar version and the
  // vector version cost the same.
  int Discount = 0;

  // Holds instructions to analyze. The instructions we visit are mapped in
  // ScalarCosts. Those instructions are the ones that would be scalarized if
  // we find that the scalar version costs less.
  SmallVector<Instruction *, 8> Worklist;

  // Returns true if the given instruction can be scalarized.
  auto canBeScalarized = [&](Instruction *I) -> bool {
    // We only attempt to scalarize instructions forming a single-use chain
    // from the original predicated block that would otherwise be vectorized.
    // Although not strictly necessary, we give up on instructions we know will
    // already be scalar to avoid traversing chains that are unlikely to be
    // beneficial.
    if (!I->hasOneUse() || PredInst->getParent() != I->getParent() ||
        isScalarAfterVectorization(I, VF))
      return false;

    // If the instruction is scalar with predication, it will be analyzed
    // separately. We ignore it within the context of PredInst.
    if (isScalarWithPredication(I))
      return false;

    // If any of the instruction's operands are uniform after vectorization,
    // the instruction cannot be scalarized. This prevents, for example, a
    // masked load from being scalarized.
    //
    // We assume we will only emit a value for lane zero of an instruction
    // marked uniform after vectorization, rather than VF identical values.
    // Thus, if we scalarize an instruction that uses a uniform, we would
    // create uses of values corresponding to the lanes we aren't emitting code
    // for. This behavior can be changed by allowing getScalarValue to clone
    // the lane zero values for uniforms rather than asserting.
    for (Use &U : I->operands())
      if (auto *J = dyn_cast<Instruction>(U.get()))
        if (isUniformAfterVectorization(J, VF))
          return false;

    // Otherwise, we can scalarize the instruction.
    return true;
  };

  // Returns true if an operand that cannot be scalarized must be extracted
  // from a vector. We will account for this scalarization overhead below. Note
  // that the non-void predicated instructions are placed in their own blocks,
  // and their return values are inserted into vectors. Thus, an extract would
  // still be required.
  auto needsExtract = [&](Instruction *I) -> bool {
    return TheLoop->contains(I) && !isScalarAfterVectorization(I, VF);
  };

  // Compute the expected cost discount from scalarizing the entire expression
  // feeding the predicated instruction. We currently only consider expressions
  // that are single-use instruction chains.
  Worklist.push_back(PredInst);
  while (!Worklist.empty()) {
    Instruction *I = Worklist.pop_back_val();

    // If we've already analyzed the instruction, there's nothing to do.
    if (ScalarCosts.count(I))
      continue;

    // Compute the cost of the vector instruction. Note that this cost already
    // includes the scalarization overhead of the predicated instruction.
    unsigned VectorCost = getInstructionCost(I, VF).first;

    // Compute the cost of the scalarized instruction. This cost is the cost of
    // the instruction as if it wasn't if-converted and instead remained in the
    // predicated block. We will scale this cost by block probability after
    // computing the scalarization overhead.
    unsigned ScalarCost = VF * getInstructionCost(I, 1).first;

    // Compute the scalarization overhead of needed insertelement instructions
    // and phi nodes.
    if (isScalarWithPredication(I) && !I->getType()->isVoidTy()) {
      ScalarCost += TTI.getScalarizationOverhead(ToVectorTy(I->getType(), VF),
                                                 true, false);
      ScalarCost += VF * TTI.getCFInstrCost(Instruction::PHI);
    }

    // Compute the scalarization overhead of needed extractelement
    // instructions. For each of the instruction's operands, if the operand can
    // be scalarized, add it to the worklist; otherwise, account for the
    // overhead.
    for (Use &U : I->operands())
      if (auto *J = dyn_cast<Instruction>(U.get())) {
        assert(VectorType::isValidElementType(J->getType()) &&
               "Instruction has non-scalar type");
        if (canBeScalarized(J))
          Worklist.push_back(J);
        else if (needsExtract(J))
          ScalarCost += TTI.getScalarizationOverhead(
                              ToVectorTy(J->getType(),VF), false, true);
      }

    // Scale the total scalar cost by block probability.
    ScalarCost /= getReciprocalPredBlockProb();

    // Compute the discount. A non-negative discount means the vector version
    // of the instruction costs more, and scalarizing would be beneficial.
    Discount += VectorCost - ScalarCost;
    ScalarCosts[I] = ScalarCost;
  }

  return Discount;
}

LoopVectorizationCostModel::VectorizationCostTy
LoopVectorizationCostModel::expectedCost(unsigned VF) {
  VectorizationCostTy Cost;

  // For each block.
  for (BasicBlock *BB : TheLoop->blocks()) {
    VectorizationCostTy BlockCost;

    // For each instruction in the old loop.
    for (Instruction &I : BB->instructionsWithoutDebug()) {
      // Skip ignored values.
      if (ValuesToIgnore.count(&I) ||
          (VF > 1 && VecValuesToIgnore.count(&I)))
        continue;

      VectorizationCostTy C = getInstructionCost(&I, VF);

      // Check if we should override the cost.
      if (ForceTargetInstructionCost.getNumOccurrences() > 0)
        C.first = ForceTargetInstructionCost;

      BlockCost.first += C.first;
      BlockCost.second |= C.second;
      DEBUG(dbgs() << "LV: Found an estimated cost of " << C.first << " for VF "
                   << VF << " For instruction: " << I << '\n');
    }

    // If we are vectorizing a predicated block, it will have been
    // if-converted. This means that the block's instructions (aside from
    // stores and instructions that may divide by zero) will now be
    // unconditionally executed. For the scalar case, we may not always execute
    // the predicated block. Thus, scale the block's cost by the probability of
    // executing it.
    if (VF == 1 && Legal->blockNeedsPredication(BB))
      BlockCost.first /= getReciprocalPredBlockProb();

    Cost.first += BlockCost.first;
    Cost.second |= BlockCost.second;
  }

  return Cost;
}

/// \brief Gets Address Access SCEV after verifying that the access pattern
/// is loop invariant except the induction variable dependence.
///
/// This SCEV can be sent to the Target in order to estimate the address
/// calculation cost.
static const SCEV *getAddressAccessSCEV(
              Value *Ptr,
              LoopVectorizationLegality *Legal,
              PredicatedScalarEvolution &PSE,
              const Loop *TheLoop) {

  auto *Gep = dyn_cast<GetElementPtrInst>(Ptr);
  if (!Gep)
    return nullptr;

  // We are looking for a gep with all loop invariant indices except for one
  // which should be an induction variable.
  auto SE = PSE.getSE();
  unsigned NumOperands = Gep->getNumOperands();
  for (unsigned i = 1; i < NumOperands; ++i) {
    Value *Opd = Gep->getOperand(i);
    if (!SE->isLoopInvariant(SE->getSCEV(Opd), TheLoop) &&
        !Legal->isInductionVariable(Opd))
      return nullptr;
  }

  // Now we know we have a GEP ptr, %inv, %ind, %inv. return the Ptr SCEV.
  return PSE.getSCEV(Ptr);
}

static bool isStrideMul(Instruction *I, LoopVectorizationLegality *Legal) {
  return Legal->hasStride(I->getOperand(0)) ||
         Legal->hasStride(I->getOperand(1));
}

unsigned LoopVectorizationCostModel::getMemInstScalarizationCost(Instruction *I,
                                                                 unsigned VF) {
  Type *ValTy = getMemInstValueType(I);
  auto SE = PSE.getSE();

  unsigned Alignment = getMemInstAlignment(I);
  unsigned AS = getMemInstAddressSpace(I);
  Value *Ptr = getLoadStorePointerOperand(I);
  Type *PtrTy = ToVectorTy(Ptr->getType(), VF);

  // Figure out whether the access is strided and get the stride value
  // if it's known in compile time
  const SCEV *PtrSCEV = getAddressAccessSCEV(Ptr, Legal, PSE, TheLoop);

  // Get the cost of the scalar memory instruction and address computation.
  unsigned Cost = VF * TTI.getAddressComputationCost(PtrTy, SE, PtrSCEV);

  Cost += VF *
          TTI.getMemoryOpCost(I->getOpcode(), ValTy->getScalarType(), Alignment,
                              AS, I);

  // Get the overhead of the extractelement and insertelement instructions
  // we might create due to scalarization.
  Cost += getScalarizationOverhead(I, VF, TTI);

  // If we have a predicated store, it may not be executed for each vector
  // lane. Scale the cost by the probability of executing the predicated
  // block.
  if (isScalarWithPredication(I)) {
    Cost /= getReciprocalPredBlockProb();

    if (useEmulatedMaskMemRefHack(I))
      // Artificially setting to a high enough value to practically disable
      // vectorization with such operations.
      Cost = 3000000;
  }

  return Cost;
}

unsigned LoopVectorizationCostModel::getConsecutiveMemOpCost(Instruction *I,
                                                             unsigned VF) {
  Type *ValTy = getMemInstValueType(I);
  Type *VectorTy = ToVectorTy(ValTy, VF);
  unsigned Alignment = getMemInstAlignment(I);
  Value *Ptr = getLoadStorePointerOperand(I);
  unsigned AS = getMemInstAddressSpace(I);
  int ConsecutiveStride = Legal->isConsecutivePtr(Ptr);

  assert((ConsecutiveStride == 1 || ConsecutiveStride == -1) &&
         "Stride should be 1 or -1 for consecutive memory access");
  unsigned Cost = 0;
  if (Legal->isMaskRequired(I))
    Cost += TTI.getMaskedMemoryOpCost(I->getOpcode(), VectorTy, Alignment, AS);
  else
    Cost += TTI.getMemoryOpCost(I->getOpcode(), VectorTy, Alignment, AS, I);

  bool Reverse = ConsecutiveStride < 0;
  if (Reverse)
    Cost += TTI.getShuffleCost(TargetTransformInfo::SK_Reverse, VectorTy, 0);
  return Cost;
}

unsigned LoopVectorizationCostModel::getUniformMemOpCost(Instruction *I,
                                                         unsigned VF) {
  LoadInst *LI = cast<LoadInst>(I);
  Type *ValTy = LI->getType();
  Type *VectorTy = ToVectorTy(ValTy, VF);
  unsigned Alignment = LI->getAlignment();
  unsigned AS = LI->getPointerAddressSpace();

  return TTI.getAddressComputationCost(ValTy) +
         TTI.getMemoryOpCost(Instruction::Load, ValTy, Alignment, AS) +
         TTI.getShuffleCost(TargetTransformInfo::SK_Broadcast, VectorTy);
}

unsigned LoopVectorizationCostModel::getGatherScatterCost(Instruction *I,
                                                          unsigned VF) {
  Type *ValTy = getMemInstValueType(I);
  Type *VectorTy = ToVectorTy(ValTy, VF);
  unsigned Alignment = getMemInstAlignment(I);
  Value *Ptr = getLoadStorePointerOperand(I);

  return TTI.getAddressComputationCost(VectorTy) +
         TTI.getGatherScatterOpCost(I->getOpcode(), VectorTy, Ptr,
                                    Legal->isMaskRequired(I), Alignment);
}

unsigned LoopVectorizationCostModel::getInterleaveGroupCost(Instruction *I,
                                                            unsigned VF) {
  Type *ValTy = getMemInstValueType(I);
  Type *VectorTy = ToVectorTy(ValTy, VF);
  unsigned AS = getMemInstAddressSpace(I);

  auto Group = getInterleavedAccessGroup(I);
  assert(Group && "Fail to get an interleaved access group.");

  unsigned InterleaveFactor = Group->getFactor();
  Type *WideVecTy = VectorType::get(ValTy, VF * InterleaveFactor);

  // Holds the indices of existing members in an interleaved load group.
  // An interleaved store group doesn't need this as it doesn't allow gaps.
  SmallVector<unsigned, 4> Indices;
  if (isa<LoadInst>(I)) {
    for (unsigned i = 0; i < InterleaveFactor; i++)
      if (Group->getMember(i))
        Indices.push_back(i);
  }

  // Calculate the cost of the whole interleaved group.
  unsigned Cost = TTI.getInterleavedMemoryOpCost(I->getOpcode(), WideVecTy,
                                                 Group->getFactor(), Indices,
                                                 Group->getAlignment(), AS);

  if (Group->isReverse())
    Cost += Group->getNumMembers() *
            TTI.getShuffleCost(TargetTransformInfo::SK_Reverse, VectorTy, 0);
  return Cost;
}

unsigned LoopVectorizationCostModel::getMemoryInstructionCost(Instruction *I,
                                                              unsigned VF) {
  // Calculate scalar cost only. Vectorization cost should be ready at this
  // moment.
  if (VF == 1) {
    Type *ValTy = getMemInstValueType(I);
    unsigned Alignment = getMemInstAlignment(I);
    unsigned AS = getMemInstAddressSpace(I);

    return TTI.getAddressComputationCost(ValTy) +
           TTI.getMemoryOpCost(I->getOpcode(), ValTy, Alignment, AS, I);
  }
  return getWideningCost(I, VF);
}

LoopVectorizationCostModel::VectorizationCostTy
LoopVectorizationCostModel::getInstructionCost(Instruction *I, unsigned VF) {
  // If we know that this instruction will remain uniform, check the cost of
  // the scalar version.
  if (isUniformAfterVectorization(I, VF))
    VF = 1;

  if (VF > 1 && isProfitableToScalarize(I, VF))
    return VectorizationCostTy(InstsToScalarize[VF][I], false);

  // Forced scalars do not have any scalarization overhead.
  if (VF > 1 && ForcedScalars.count(VF) &&
      ForcedScalars.find(VF)->second.count(I))
    return VectorizationCostTy((getInstructionCost(I, 1).first * VF), false);

  Type *VectorTy;
  unsigned C = getInstructionCost(I, VF, VectorTy);

  bool TypeNotScalarized =
      VF > 1 && VectorTy->isVectorTy() && TTI.getNumberOfParts(VectorTy) < VF;
  return VectorizationCostTy(C, TypeNotScalarized);
}

void LoopVectorizationCostModel::setCostBasedWideningDecision(unsigned VF) {
  if (VF == 1)
    return;
  NumPredStores = 0;
  for (BasicBlock *BB : TheLoop->blocks()) {
    // For each instruction in the old loop.
    for (Instruction &I : *BB) {
      Value *Ptr =  getLoadStorePointerOperand(&I);
      if (!Ptr)
        continue;

      if (isa<StoreInst>(&I) && isScalarWithPredication(&I))
        NumPredStores++;
      if (isa<LoadInst>(&I) && Legal->isUniform(Ptr)) {
        // Scalar load + broadcast
        unsigned Cost = getUniformMemOpCost(&I, VF);
        setWideningDecision(&I, VF, CM_Scalarize, Cost);
        continue;
      }

      // We assume that widening is the best solution when possible.
      if (memoryInstructionCanBeWidened(&I, VF)) {
        unsigned Cost = getConsecutiveMemOpCost(&I, VF);
        int ConsecutiveStride =
               Legal->isConsecutivePtr(getLoadStorePointerOperand(&I));
        assert((ConsecutiveStride == 1 || ConsecutiveStride == -1) &&
               "Expected consecutive stride.");
        InstWidening Decision =
            ConsecutiveStride == 1 ? CM_Widen : CM_Widen_Reverse;
        setWideningDecision(&I, VF, Decision, Cost);
        continue;
      }

      // Choose between Interleaving, Gather/Scatter or Scalarization.
      unsigned InterleaveCost = std::numeric_limits<unsigned>::max();
      unsigned NumAccesses = 1;
      if (isAccessInterleaved(&I)) {
        auto Group = getInterleavedAccessGroup(&I);
        assert(Group && "Fail to get an interleaved access group.");

        // Make one decision for the whole group.
        if (getWideningDecision(&I, VF) != CM_Unknown)
          continue;

        NumAccesses = Group->getNumMembers();
        InterleaveCost = getInterleaveGroupCost(&I, VF);
      }

      unsigned GatherScatterCost =
          isLegalGatherOrScatter(&I)
              ? getGatherScatterCost(&I, VF) * NumAccesses
              : std::numeric_limits<unsigned>::max();

      unsigned ScalarizationCost =
          getMemInstScalarizationCost(&I, VF) * NumAccesses;

      // Choose better solution for the current VF,
      // write down this decision and use it during vectorization.
      unsigned Cost;
      InstWidening Decision;
      if (InterleaveCost <= GatherScatterCost &&
          InterleaveCost < ScalarizationCost) {
        Decision = CM_Interleave;
        Cost = InterleaveCost;
      } else if (GatherScatterCost < ScalarizationCost) {
        Decision = CM_GatherScatter;
        Cost = GatherScatterCost;
      } else {
        Decision = CM_Scalarize;
        Cost = ScalarizationCost;
      }
      // If the instructions belongs to an interleave group, the whole group
      // receives the same decision. The whole group receives the cost, but
      // the cost will actually be assigned to one instruction.
      if (auto Group = getInterleavedAccessGroup(&I))
        setWideningDecision(Group, VF, Decision, Cost);
      else
        setWideningDecision(&I, VF, Decision, Cost);
    }
  }

  // Make sure that any load of address and any other address computation
  // remains scalar unless there is gather/scatter support. This avoids
  // inevitable extracts into address registers, and also has the benefit of
  // activating LSR more, since that pass can't optimize vectorized
  // addresses.
  if (TTI.prefersVectorizedAddressing())
    return;

  // Start with all scalar pointer uses.
  SmallPtrSet<Instruction *, 8> AddrDefs;
  for (BasicBlock *BB : TheLoop->blocks())
    for (Instruction &I : *BB) {
      Instruction *PtrDef =
        dyn_cast_or_null<Instruction>(getLoadStorePointerOperand(&I));
      if (PtrDef && TheLoop->contains(PtrDef) &&
          getWideningDecision(&I, VF) != CM_GatherScatter)
        AddrDefs.insert(PtrDef);
    }

  // Add all instructions used to generate the addresses.
  SmallVector<Instruction *, 4> Worklist;
  for (auto *I : AddrDefs)
    Worklist.push_back(I);
  while (!Worklist.empty()) {
    Instruction *I = Worklist.pop_back_val();
    for (auto &Op : I->operands())
      if (auto *InstOp = dyn_cast<Instruction>(Op))
        if ((InstOp->getParent() == I->getParent()) && !isa<PHINode>(InstOp) &&
            AddrDefs.insert(InstOp).second)
          Worklist.push_back(InstOp);
  }

  for (auto *I : AddrDefs) {
    if (isa<LoadInst>(I)) {
      // Setting the desired widening decision should ideally be handled in
      // by cost functions, but since this involves the task of finding out
      // if the loaded register is involved in an address computation, it is
      // instead changed here when we know this is the case.
      InstWidening Decision = getWideningDecision(I, VF);
      if (Decision == CM_Widen || Decision == CM_Widen_Reverse)
        // Scalarize a widened load of address.
        setWideningDecision(I, VF, CM_Scalarize,
                            (VF * getMemoryInstructionCost(I, 1)));
      else if (auto Group = getInterleavedAccessGroup(I)) {
        // Scalarize an interleave group of address loads.
        for (unsigned I = 0; I < Group->getFactor(); ++I) {
          if (Instruction *Member = Group->getMember(I))
            setWideningDecision(Member, VF, CM_Scalarize,
                                (VF * getMemoryInstructionCost(Member, 1)));
        }
      }
    } else
      // Make sure I gets scalarized and a cost estimate without
      // scalarization overhead.
      ForcedScalars[VF].insert(I);
  }
}

unsigned LoopVectorizationCostModel::getInstructionCost(Instruction *I,
                                                        unsigned VF,
                                                        Type *&VectorTy) {
  Type *RetTy = I->getType();
  if (canTruncateToMinimalBitwidth(I, VF))
    RetTy = IntegerType::get(RetTy->getContext(), MinBWs[I]);
  VectorTy = isScalarAfterVectorization(I, VF) ? RetTy : ToVectorTy(RetTy, VF);
  auto SE = PSE.getSE();

  // TODO: We need to estimate the cost of intrinsic calls.
  switch (I->getOpcode()) {
  case Instruction::GetElementPtr:
    // We mark this instruction as zero-cost because the cost of GEPs in
    // vectorized code depends on whether the corresponding memory instruction
    // is scalarized or not. Therefore, we handle GEPs with the memory
    // instruction cost.
    return 0;
  case Instruction::Br: {
    // In cases of scalarized and predicated instructions, there will be VF
    // predicated blocks in the vectorized loop. Each branch around these
    // blocks requires also an extract of its vector compare i1 element.
    bool ScalarPredicatedBB = false;
    BranchInst *BI = cast<BranchInst>(I);
    if (VF > 1 && BI->isConditional() &&
        (PredicatedBBsAfterVectorization.count(BI->getSuccessor(0)) ||
         PredicatedBBsAfterVectorization.count(BI->getSuccessor(1))))
      ScalarPredicatedBB = true;

    if (ScalarPredicatedBB) {
      // Return cost for branches around scalarized and predicated blocks.
      Type *Vec_i1Ty =
          VectorType::get(IntegerType::getInt1Ty(RetTy->getContext()), VF);
      return (TTI.getScalarizationOverhead(Vec_i1Ty, false, true) +
              (TTI.getCFInstrCost(Instruction::Br) * VF));
    } else if (I->getParent() == TheLoop->getLoopLatch() || VF == 1)
      // The back-edge branch will remain, as will all scalar branches.
      return TTI.getCFInstrCost(Instruction::Br);
    else
      // This branch will be eliminated by if-conversion.
      return 0;
    // Note: We currently assume zero cost for an unconditional branch inside
    // a predicated block since it will become a fall-through, although we
    // may decide in the future to call TTI for all branches.
  }
  case Instruction::PHI: {
    auto *Phi = cast<PHINode>(I);

    // First-order recurrences are replaced by vector shuffles inside the loop.
    if (VF > 1 && Legal->isFirstOrderRecurrence(Phi))
      return TTI.getShuffleCost(TargetTransformInfo::SK_ExtractSubvector,
                                VectorTy, VF - 1, VectorTy);

    // Phi nodes in non-header blocks (not inductions, reductions, etc.) are
    // converted into select instructions. We require N - 1 selects per phi
    // node, where N is the number of incoming values.
    if (VF > 1 && Phi->getParent() != TheLoop->getHeader())
      return (Phi->getNumIncomingValues() - 1) *
             TTI.getCmpSelInstrCost(
                 Instruction::Select, ToVectorTy(Phi->getType(), VF),
                 ToVectorTy(Type::getInt1Ty(Phi->getContext()), VF));

    return TTI.getCFInstrCost(Instruction::PHI);
  }
  case Instruction::UDiv:
  case Instruction::SDiv:
  case Instruction::URem:
  case Instruction::SRem:
    // If we have a predicated instruction, it may not be executed for each
    // vector lane. Get the scalarization cost and scale this amount by the
    // probability of executing the predicated block. If the instruction is not
    // predicated, we fall through to the next case.
    if (VF > 1 && isScalarWithPredication(I)) {
      unsigned Cost = 0;

      // These instructions have a non-void type, so account for the phi nodes
      // that we will create. This cost is likely to be zero. The phi node
      // cost, if any, should be scaled by the block probability because it
      // models a copy at the end of each predicated block.
      Cost += VF * TTI.getCFInstrCost(Instruction::PHI);

      // The cost of the non-predicated instruction.
      Cost += VF * TTI.getArithmeticInstrCost(I->getOpcode(), RetTy);

      // The cost of insertelement and extractelement instructions needed for
      // scalarization.
      Cost += getScalarizationOverhead(I, VF, TTI);

      // Scale the cost by the probability of executing the predicated blocks.
      // This assumes the predicated block for each vector lane is equally
      // likely.
      return Cost / getReciprocalPredBlockProb();
    }
    LLVM_FALLTHROUGH;
  case Instruction::Add:
  case Instruction::FAdd:
  case Instruction::Sub:
  case Instruction::FSub:
  case Instruction::Mul:
  case Instruction::FMul:
  case Instruction::FDiv:
  case Instruction::FRem:
  case Instruction::Shl:
  case Instruction::LShr:
  case Instruction::AShr:
  case Instruction::And:
  case Instruction::Or:
  case Instruction::Xor: {
    // Since we will replace the stride by 1 the multiplication should go away.
    if (I->getOpcode() == Instruction::Mul && isStrideMul(I, Legal))
      return 0;
    // Certain instructions can be cheaper to vectorize if they have a constant
    // second vector operand. One example of this are shifts on x86.
    TargetTransformInfo::OperandValueKind Op1VK =
        TargetTransformInfo::OK_AnyValue;
    TargetTransformInfo::OperandValueKind Op2VK =
        TargetTransformInfo::OK_AnyValue;
    TargetTransformInfo::OperandValueProperties Op1VP =
        TargetTransformInfo::OP_None;
    TargetTransformInfo::OperandValueProperties Op2VP =
        TargetTransformInfo::OP_None;
    Value *Op2 = I->getOperand(1);

    // Check for a splat or for a non uniform vector of constants.
    if (isa<ConstantInt>(Op2)) {
      ConstantInt *CInt = cast<ConstantInt>(Op2);
      if (CInt && CInt->getValue().isPowerOf2())
        Op2VP = TargetTransformInfo::OP_PowerOf2;
      Op2VK = TargetTransformInfo::OK_UniformConstantValue;
    } else if (isa<ConstantVector>(Op2) || isa<ConstantDataVector>(Op2)) {
      Op2VK = TargetTransformInfo::OK_NonUniformConstantValue;
      Constant *SplatValue = cast<Constant>(Op2)->getSplatValue();
      if (SplatValue) {
        ConstantInt *CInt = dyn_cast<ConstantInt>(SplatValue);
        if (CInt && CInt->getValue().isPowerOf2())
          Op2VP = TargetTransformInfo::OP_PowerOf2;
        Op2VK = TargetTransformInfo::OK_UniformConstantValue;
      }
    } else if (Legal->isUniform(Op2)) {
      Op2VK = TargetTransformInfo::OK_UniformValue;
    }
    SmallVector<const Value *, 4> Operands(I->operand_values());
    unsigned N = isScalarAfterVectorization(I, VF) ? VF : 1;
    return N * TTI.getArithmeticInstrCost(I->getOpcode(), VectorTy, Op1VK,
                                          Op2VK, Op1VP, Op2VP, Operands);
  }
  case Instruction::Select: {
    SelectInst *SI = cast<SelectInst>(I);
    const SCEV *CondSCEV = SE->getSCEV(SI->getCondition());
    bool ScalarCond = (SE->isLoopInvariant(CondSCEV, TheLoop));
    Type *CondTy = SI->getCondition()->getType();
    if (!ScalarCond)
      CondTy = VectorType::get(CondTy, VF);

    return TTI.getCmpSelInstrCost(I->getOpcode(), VectorTy, CondTy, I);
  }
  case Instruction::ICmp:
  case Instruction::FCmp: {
    Type *ValTy = I->getOperand(0)->getType();
    Instruction *Op0AsInstruction = dyn_cast<Instruction>(I->getOperand(0));
    if (canTruncateToMinimalBitwidth(Op0AsInstruction, VF))
      ValTy = IntegerType::get(ValTy->getContext(), MinBWs[Op0AsInstruction]);
    VectorTy = ToVectorTy(ValTy, VF);
    return TTI.getCmpSelInstrCost(I->getOpcode(), VectorTy, nullptr, I);
  }
  case Instruction::Store:
  case Instruction::Load: {
    unsigned Width = VF;
    if (Width > 1) {
      InstWidening Decision = getWideningDecision(I, Width);
      assert(Decision != CM_Unknown &&
             "CM decision should be taken at this point");
      if (Decision == CM_Scalarize)
        Width = 1;
    }
    VectorTy = ToVectorTy(getMemInstValueType(I), Width);
    return getMemoryInstructionCost(I, VF);
  }
  case Instruction::ZExt:
  case Instruction::SExt:
  case Instruction::FPToUI:
  case Instruction::FPToSI:
  case Instruction::FPExt:
  case Instruction::PtrToInt:
  case Instruction::IntToPtr:
  case Instruction::SIToFP:
  case Instruction::UIToFP:
  case Instruction::Trunc:
  case Instruction::FPTrunc:
  case Instruction::BitCast: {
    // We optimize the truncation of induction variables having constant
    // integer steps. The cost of these truncations is the same as the scalar
    // operation.
    if (isOptimizableIVTruncate(I, VF)) {
      auto *Trunc = cast<TruncInst>(I);
      return TTI.getCastInstrCost(Instruction::Trunc, Trunc->getDestTy(),
                                  Trunc->getSrcTy(), Trunc);
    }

    Type *SrcScalarTy = I->getOperand(0)->getType();
    Type *SrcVecTy =
        VectorTy->isVectorTy() ? ToVectorTy(SrcScalarTy, VF) : SrcScalarTy;
    if (canTruncateToMinimalBitwidth(I, VF)) {
      // This cast is going to be shrunk. This may remove the cast or it might
      // turn it into slightly different cast. For example, if MinBW == 16,
      // "zext i8 %1 to i32" becomes "zext i8 %1 to i16".
      //
      // Calculate the modified src and dest types.
      Type *MinVecTy = VectorTy;
      if (I->getOpcode() == Instruction::Trunc) {
        SrcVecTy = smallestIntegerVectorType(SrcVecTy, MinVecTy);
        VectorTy =
            largestIntegerVectorType(ToVectorTy(I->getType(), VF), MinVecTy);
      } else if (I->getOpcode() == Instruction::ZExt ||
                 I->getOpcode() == Instruction::SExt) {
        SrcVecTy = largestIntegerVectorType(SrcVecTy, MinVecTy);
        VectorTy =
            smallestIntegerVectorType(ToVectorTy(I->getType(), VF), MinVecTy);
      }
    }

    unsigned N = isScalarAfterVectorization(I, VF) ? VF : 1;
    return N * TTI.getCastInstrCost(I->getOpcode(), VectorTy, SrcVecTy, I);
  }
  case Instruction::Call: {
    bool NeedToScalarize;
    CallInst *CI = cast<CallInst>(I);
    unsigned CallCost = getVectorCallCost(CI, VF, TTI, TLI, NeedToScalarize);
    if (getVectorIntrinsicIDForCall(CI, TLI))
      return std::min(CallCost, getVectorIntrinsicCost(CI, VF, TTI, TLI));
    return CallCost;
  }
  default:
    // The cost of executing VF copies of the scalar instruction. This opcode
    // is unknown. Assume that it is the same as 'mul'.
    return VF * TTI.getArithmeticInstrCost(Instruction::Mul, VectorTy) +
           getScalarizationOverhead(I, VF, TTI);
  } // end of switch.
}

char LoopVectorize::ID = 0;

static const char lv_name[] = "Loop Vectorization";

INITIALIZE_PASS_BEGIN(LoopVectorize, LV_NAME, lv_name, false, false)
INITIALIZE_PASS_DEPENDENCY(TargetTransformInfoWrapperPass)
INITIALIZE_PASS_DEPENDENCY(BasicAAWrapperPass)
INITIALIZE_PASS_DEPENDENCY(AAResultsWrapperPass)
INITIALIZE_PASS_DEPENDENCY(GlobalsAAWrapperPass)
INITIALIZE_PASS_DEPENDENCY(AssumptionCacheTracker)
INITIALIZE_PASS_DEPENDENCY(BlockFrequencyInfoWrapperPass)
INITIALIZE_PASS_DEPENDENCY(DominatorTreeWrapperPass)
INITIALIZE_PASS_DEPENDENCY(ScalarEvolutionWrapperPass)
INITIALIZE_PASS_DEPENDENCY(LoopInfoWrapperPass)
INITIALIZE_PASS_DEPENDENCY(LoopAccessLegacyAnalysis)
INITIALIZE_PASS_DEPENDENCY(DemandedBitsWrapperPass)
INITIALIZE_PASS_DEPENDENCY(OptimizationRemarkEmitterWrapperPass)
INITIALIZE_PASS_END(LoopVectorize, LV_NAME, lv_name, false, false)

namespace llvm {

#if INTEL_CUSTOMIZATION
Pass *createLoopVectorizePass(bool NoUnrolling, bool AlwaysVectorize,
                              bool OnlyLegal) {
  return new LoopVectorize(NoUnrolling, AlwaysVectorize, OnlyLegal);
}
#endif

} // end namespace llvm

bool LoopVectorizationCostModel::isConsecutiveLoadOrStore(Instruction *Inst) {
  // Check if the pointer operand of a load or store instruction is
  // consecutive.
  if (auto *Ptr = getLoadStorePointerOperand(Inst))
    return Legal->isConsecutivePtr(Ptr);
  return false;
}

void LoopVectorizationCostModel::collectValuesToIgnore() {
  // Ignore ephemeral values.
  CodeMetrics::collectEphemeralValues(TheLoop, AC, ValuesToIgnore);

  // Ignore type-promoting instructions we identified during reduction
  // detection.
  for (auto &Reduction : *Legal->getReductionVars()) {
    RecurrenceDescriptor &RedDes = Reduction.second;
    SmallPtrSetImpl<Instruction *> &Casts = RedDes.getCastInsts();
    VecValuesToIgnore.insert(Casts.begin(), Casts.end());
  }
  // Ignore type-casting instructions we identified during induction
  // detection.
  for (auto &Induction : *Legal->getInductionVars()) {
    InductionDescriptor &IndDes = Induction.second;
    const SmallVectorImpl<Instruction *> &Casts = IndDes.getCastInsts();
    VecValuesToIgnore.insert(Casts.begin(), Casts.end());
  }
}

VectorizationFactor
LoopVectorizationPlanner::planInVPlanNativePath(bool OptForSize,
                                                unsigned UserVF) {
  // Width 1 means no vectorize, cost 0 means uncomputed cost.
  const VectorizationFactor NoVectorization = {1U, 0U};

  // Outer loop handling: They may require CFG and instruction level
  // transformations before even evaluating whether vectorization is profitable.
  // Since we cannot modify the incoming IR, we need to build VPlan upfront in
  // the vectorization pipeline.
  if (!OrigLoop->empty()) {
    assert(EnableVPlanNativePath && "VPlan-native path is not enabled.");
    assert(UserVF && "Expected UserVF for outer loop vectorization.");
    assert(isPowerOf2_32(UserVF) && "VF needs to be a power of two");
    DEBUG(dbgs() << "LV: Using user VF " << UserVF << ".\n");
    buildVPlans(UserVF, UserVF);

    return {UserVF, 0};
  }

  DEBUG(dbgs() << "LV: Not vectorizing. Inner loops aren't supported in the "
                  "VPlan-native path.\n");
  return NoVectorization;
}

VectorizationFactor
LoopVectorizationPlanner::plan(bool OptForSize, unsigned UserVF) {
  assert(OrigLoop->empty() && "Inner loop expected.");
  // Width 1 means no vectorize, cost 0 means uncomputed cost.
  const VectorizationFactor NoVectorization = {1U, 0U};
  Optional<unsigned> MaybeMaxVF = CM.computeMaxVF(OptForSize);
  if (!MaybeMaxVF.hasValue()) // Cases considered too costly to vectorize.
    return NoVectorization;

  if (UserVF) {
    DEBUG(dbgs() << "LV: Using user VF " << UserVF << ".\n");
    assert(isPowerOf2_32(UserVF) && "VF needs to be a power of two");
    // Collect the instructions (and their associated costs) that will be more
    // profitable to scalarize.
    CM.selectUserVectorizationFactor(UserVF);
    buildVPlans(UserVF, UserVF);
    DEBUG(printPlans(dbgs()));
    return {UserVF, 0};
  }

  unsigned MaxVF = MaybeMaxVF.getValue();
  assert(MaxVF != 0 && "MaxVF is zero.");

  for (unsigned VF = 1; VF <= MaxVF; VF *= 2) {
    // Collect Uniform and Scalar instructions after vectorization with VF.
    CM.collectUniformsAndScalars(VF);

    // Collect the instructions (and their associated costs) that will be more
    // profitable to scalarize.
    if (VF > 1)
      CM.collectInstsToScalarize(VF);
  }

  buildVPlans(1, MaxVF);
  DEBUG(printPlans(dbgs()));
  if (MaxVF == 1)
    return NoVectorization;

  // Select the optimal vectorization factor.
  return CM.selectVectorizationFactor(MaxVF);
}

void LoopVectorizationPlanner::setBestPlan(unsigned VF, unsigned UF) {
  DEBUG(dbgs() << "Setting best plan to VF=" << VF << ", UF=" << UF << '\n');
  BestVF = VF;
  BestUF = UF;

  erase_if(VPlans, [VF](const VPlanPtr &Plan) {
    return !Plan->hasVF(VF);
  });
  assert(VPlans.size() == 1 && "Best VF has not a single VPlan.");
}

void LoopVectorizationPlanner::executePlan(InnerLoopVectorizer &ILV,
                                           DominatorTree *DT) {
  // Perform the actual loop transformation.

  // 1. Create a new empty loop. Unlink the old loop and connect the new one.
  VPCallbackILV CallbackILV(ILV);

  VPTransformState State{BestVF, BestUF,      LI,
                         DT,     ILV.Builder, ILV.VectorLoopValueMap,
                         &ILV,   CallbackILV};
  State.CFG.PrevBB = ILV.createVectorizedLoopSkeleton();

  //===------------------------------------------------===//
  //
  // Notice: any optimization or new instruction that go
  // into the code below should also be implemented in
  // the cost-model.
  //
  //===------------------------------------------------===//

  // 2. Copy and widen instructions from the old loop into the new loop.
  assert(VPlans.size() == 1 && "Not a single VPlan to execute.");
  VPlans.front()->execute(&State);

  // 3. Fix the vectorized code: take care of header phi's, live-outs,
  //    predication, updating analyses.
  ILV.fixVectorizedLoop();
}

void LoopVectorizationPlanner::collectTriviallyDeadInstructions(
    SmallPtrSetImpl<Instruction *> &DeadInstructions) {
  BasicBlock *Latch = OrigLoop->getLoopLatch();

  // We create new control-flow for the vectorized loop, so the original
  // condition will be dead after vectorization if it's only used by the
  // branch.
  auto *Cmp = dyn_cast<Instruction>(Latch->getTerminator()->getOperand(0));
  if (Cmp && Cmp->hasOneUse())
    DeadInstructions.insert(Cmp);

  // We create new "steps" for induction variable updates to which the original
  // induction variables map. An original update instruction will be dead if
  // all its users except the induction variable are dead.
  for (auto &Induction : *Legal->getInductionVars()) {
    PHINode *Ind = Induction.first;
    auto *IndUpdate = cast<Instruction>(Ind->getIncomingValueForBlock(Latch));
    if (llvm::all_of(IndUpdate->users(), [&](User *U) -> bool {
          return U == Ind || DeadInstructions.count(cast<Instruction>(U));
        }))
      DeadInstructions.insert(IndUpdate);

    // We record as "Dead" also the type-casting instructions we had identified 
    // during induction analysis. We don't need any handling for them in the
    // vectorized loop because we have proven that, under a proper runtime 
    // test guarding the vectorized loop, the value of the phi, and the casted 
    // value of the phi, are the same. The last instruction in this casting chain
    // will get its scalar/vector/widened def from the scalar/vector/widened def 
    // of the respective phi node. Any other casts in the induction def-use chain
    // have no other uses outside the phi update chain, and will be ignored.
    InductionDescriptor &IndDes = Induction.second;
    const SmallVectorImpl<Instruction *> &Casts = IndDes.getCastInsts();
    DeadInstructions.insert(Casts.begin(), Casts.end());
  }
}

Value *InnerLoopUnroller::reverseVector(Value *Vec) { return Vec; }

Value *InnerLoopUnroller::getBroadcastInstrs(Value *V) { return V; }

Value *InnerLoopUnroller::getStepVector(Value *Val, int StartIdx, Value *Step,
                                        Instruction::BinaryOps BinOp) {
  // When unrolling and the VF is 1, we only need to add a simple scalar.
  Type *Ty = Val->getType();
  assert(!Ty->isVectorTy() && "Val must be a scalar");

  if (Ty->isFloatingPointTy()) {
    Constant *C = ConstantFP::get(Ty, (double)StartIdx);

    // Floating point operations had to be 'fast' to enable the unrolling.
    Value *MulOp = addFastMathFlag(Builder.CreateFMul(C, Step));
    return addFastMathFlag(Builder.CreateBinOp(BinOp, Val, MulOp));
  }
  Constant *C = ConstantInt::get(Ty, StartIdx);
  return Builder.CreateAdd(Val, Builder.CreateMul(C, Step), "induction");
}

static void AddRuntimeUnrollDisableMetaData(Loop *L) {
  SmallVector<Metadata *, 4> MDs;
  // Reserve first location for self reference to the LoopID metadata node.
  MDs.push_back(nullptr);
  bool IsUnrollMetadata = false;
  MDNode *LoopID = L->getLoopID();
  if (LoopID) {
    // First find existing loop unrolling disable metadata.
    for (unsigned i = 1, ie = LoopID->getNumOperands(); i < ie; ++i) {
      auto *MD = dyn_cast<MDNode>(LoopID->getOperand(i));
      if (MD) {
        const auto *S = dyn_cast<MDString>(MD->getOperand(0));
        IsUnrollMetadata =
            S && S->getString().startswith("llvm.loop.unroll.disable");
      }
      MDs.push_back(LoopID->getOperand(i));
    }
  }

  if (!IsUnrollMetadata) {
    // Add runtime unroll disable metadata.
    LLVMContext &Context = L->getHeader()->getContext();
    SmallVector<Metadata *, 1> DisableOperands;
    DisableOperands.push_back(
        MDString::get(Context, "llvm.loop.unroll.runtime.disable"));
    MDNode *DisableNode = MDNode::get(Context, DisableOperands);
    MDs.push_back(DisableNode);
    MDNode *NewLoopID = MDNode::get(Context, MDs);
    // Set operand 0 to refer to the loop id itself.
    NewLoopID->replaceOperandWith(0, NewLoopID);
    L->setLoopID(NewLoopID);
  }
}

bool LoopVectorizationPlanner::getDecisionAndClampRange(
    const std::function<bool(unsigned)> &Predicate, VFRange &Range) {
  assert(Range.End > Range.Start && "Trying to test an empty VF range.");
  bool PredicateAtRangeStart = Predicate(Range.Start);

  for (unsigned TmpVF = Range.Start * 2; TmpVF < Range.End; TmpVF *= 2)
    if (Predicate(TmpVF) != PredicateAtRangeStart) {
      Range.End = TmpVF;
      break;
    }

  return PredicateAtRangeStart;
}

/// Build VPlans for the full range of feasible VF's = {\p MinVF, 2 * \p MinVF,
/// 4 * \p MinVF, ..., \p MaxVF} by repeatedly building a VPlan for a sub-range
/// of VF's starting at a given VF and extending it as much as possible. Each
/// vectorization decision can potentially shorten this sub-range during
/// buildVPlan().
void LoopVectorizationPlanner::buildVPlans(unsigned MinVF, unsigned MaxVF) {

  // Collect conditions feeding internal conditional branches; they need to be
  // represented in VPlan for it to model masking.
  SmallPtrSet<Value *, 1> NeedDef;

  auto *Latch = OrigLoop->getLoopLatch();
  for (BasicBlock *BB : OrigLoop->blocks()) {
    if (BB == Latch)
      continue;
    BranchInst *Branch = dyn_cast<BranchInst>(BB->getTerminator());
    if (Branch && Branch->isConditional())
      NeedDef.insert(Branch->getCondition());
  }

  for (unsigned VF = MinVF; VF < MaxVF + 1;) {
    VFRange SubRange = {VF, MaxVF + 1};
    VPlans.push_back(buildVPlan(SubRange, NeedDef));
    VF = SubRange.End;
  }
}

VPValue *LoopVectorizationPlanner::createEdgeMask(BasicBlock *Src,
                                                  BasicBlock *Dst,
                                                  VPlanPtr &Plan) {
  assert(is_contained(predecessors(Dst), Src) && "Invalid edge");

  // Look for cached value.
  std::pair<BasicBlock *, BasicBlock *> Edge(Src, Dst);
  EdgeMaskCacheTy::iterator ECEntryIt = EdgeMaskCache.find(Edge);
  if (ECEntryIt != EdgeMaskCache.end())
    return ECEntryIt->second;

  VPValue *SrcMask = createBlockInMask(Src, Plan);

  // The terminator has to be a branch inst!
  BranchInst *BI = dyn_cast<BranchInst>(Src->getTerminator());
  assert(BI && "Unexpected terminator found");

  if (!BI->isConditional())
    return EdgeMaskCache[Edge] = SrcMask;

  VPValue *EdgeMask = Plan->getVPValue(BI->getCondition());
  assert(EdgeMask && "No Edge Mask found for condition");

  if (BI->getSuccessor(0) != Dst)
    EdgeMask = Builder.createNot(EdgeMask);

  if (SrcMask) // Otherwise block in-mask is all-one, no need to AND.
    EdgeMask = Builder.createAnd(EdgeMask, SrcMask);

  return EdgeMaskCache[Edge] = EdgeMask;
}

VPValue *LoopVectorizationPlanner::createBlockInMask(BasicBlock *BB,
                                                     VPlanPtr &Plan) {
  assert(OrigLoop->contains(BB) && "Block is not a part of a loop");

  // Look for cached value.
  BlockMaskCacheTy::iterator BCEntryIt = BlockMaskCache.find(BB);
  if (BCEntryIt != BlockMaskCache.end())
    return BCEntryIt->second;

  // All-one mask is modelled as no-mask following the convention for masked
  // load/store/gather/scatter. Initialize BlockMask to no-mask.
  VPValue *BlockMask = nullptr;

  // Loop incoming mask is all-one.
  if (OrigLoop->getHeader() == BB)
    return BlockMaskCache[BB] = BlockMask;

  // This is the block mask. We OR all incoming edges.
  for (auto *Predecessor : predecessors(BB)) {
    VPValue *EdgeMask = createEdgeMask(Predecessor, BB, Plan);
    if (!EdgeMask) // Mask of predecessor is all-one so mask of block is too.
      return BlockMaskCache[BB] = EdgeMask;

    if (!BlockMask) { // BlockMask has its initialized nullptr value.
      BlockMask = EdgeMask;
      continue;
    }

    BlockMask = Builder.createOr(BlockMask, EdgeMask);
  }

  return BlockMaskCache[BB] = BlockMask;
}

VPInterleaveRecipe *
LoopVectorizationPlanner::tryToInterleaveMemory(Instruction *I,
                                                VFRange &Range) {
  const InterleaveGroup *IG = CM.getInterleavedAccessGroup(I);
  if (!IG)
    return nullptr;

  // Now check if IG is relevant for VF's in the given range.
  auto isIGMember = [&](Instruction *I) -> std::function<bool(unsigned)> {
    return [=](unsigned VF) -> bool {
      return (VF >= 2 && // Query is illegal for VF == 1
              CM.getWideningDecision(I, VF) ==
                  LoopVectorizationCostModel::CM_Interleave);
    };
  };
  if (!getDecisionAndClampRange(isIGMember(I), Range))
    return nullptr;

  // I is a member of an InterleaveGroup for VF's in the (possibly trimmed)
  // range. If it's the primary member of the IG construct a VPInterleaveRecipe.
  // Otherwise, it's an adjunct member of the IG, do not construct any Recipe.
  assert(I == IG->getInsertPos() &&
         "Generating a recipe for an adjunct member of an interleave group");

  return new VPInterleaveRecipe(IG);
}

VPWidenMemoryInstructionRecipe *
LoopVectorizationPlanner::tryToWidenMemory(Instruction *I, VFRange &Range,
                                           VPlanPtr &Plan) {
  if (!isa<LoadInst>(I) && !isa<StoreInst>(I))
    return nullptr;

  auto willWiden = [&](unsigned VF) -> bool {
    if (VF == 1)
      return false;
    if (CM.isScalarAfterVectorization(I, VF) ||
        CM.isProfitableToScalarize(I, VF))
      return false;
    LoopVectorizationCostModel::InstWidening Decision =
        CM.getWideningDecision(I, VF);
    assert(Decision != LoopVectorizationCostModel::CM_Unknown &&
           "CM decision should be taken at this point.");
    assert(Decision != LoopVectorizationCostModel::CM_Interleave &&
           "Interleave memory opportunity should be caught earlier.");
    return Decision != LoopVectorizationCostModel::CM_Scalarize;
  };

  if (!getDecisionAndClampRange(willWiden, Range))
    return nullptr;

  VPValue *Mask = nullptr;
  if (Legal->isMaskRequired(I))
    Mask = createBlockInMask(I->getParent(), Plan);

  return new VPWidenMemoryInstructionRecipe(*I, Mask);
}

VPWidenIntOrFpInductionRecipe *
LoopVectorizationPlanner::tryToOptimizeInduction(Instruction *I,
                                                 VFRange &Range) {
  if (PHINode *Phi = dyn_cast<PHINode>(I)) {
    // Check if this is an integer or fp induction. If so, build the recipe that
    // produces its scalar and vector values.
    InductionDescriptor II = Legal->getInductionVars()->lookup(Phi);
    if (II.getKind() == InductionDescriptor::IK_IntInduction ||
        II.getKind() == InductionDescriptor::IK_FpInduction)
      return new VPWidenIntOrFpInductionRecipe(Phi);

    return nullptr;
  }

  // Optimize the special case where the source is a constant integer
  // induction variable. Notice that we can only optimize the 'trunc' case
  // because (a) FP conversions lose precision, (b) sext/zext may wrap, and
  // (c) other casts depend on pointer size.

  // Determine whether \p K is a truncation based on an induction variable that
  // can be optimized.
  auto isOptimizableIVTruncate =
      [&](Instruction *K) -> std::function<bool(unsigned)> {
    return
        [=](unsigned VF) -> bool { return CM.isOptimizableIVTruncate(K, VF); };
  };

  if (isa<TruncInst>(I) &&
      getDecisionAndClampRange(isOptimizableIVTruncate(I), Range))
    return new VPWidenIntOrFpInductionRecipe(cast<PHINode>(I->getOperand(0)),
                                             cast<TruncInst>(I));
  return nullptr;
}

VPBlendRecipe *
LoopVectorizationPlanner::tryToBlend(Instruction *I, VPlanPtr &Plan) {
  PHINode *Phi = dyn_cast<PHINode>(I);
  if (!Phi || Phi->getParent() == OrigLoop->getHeader())
    return nullptr;

  // We know that all PHIs in non-header blocks are converted into selects, so
  // we don't have to worry about the insertion order and we can just use the
  // builder. At this point we generate the predication tree. There may be
  // duplications since this is a simple recursive scan, but future
  // optimizations will clean it up.

  SmallVector<VPValue *, 2> Masks;
  unsigned NumIncoming = Phi->getNumIncomingValues();
  for (unsigned In = 0; In < NumIncoming; In++) {
    VPValue *EdgeMask =
      createEdgeMask(Phi->getIncomingBlock(In), Phi->getParent(), Plan);
    assert((EdgeMask || NumIncoming == 1) &&
           "Multiple predecessors with one having a full mask");
    if (EdgeMask)
      Masks.push_back(EdgeMask);
  }
  return new VPBlendRecipe(Phi, Masks);
}

bool LoopVectorizationPlanner::tryToWiden(Instruction *I, VPBasicBlock *VPBB,
                                          VFRange &Range) {
  if (CM.isScalarWithPredication(I))
    return false;

  auto IsVectorizableOpcode = [](unsigned Opcode) {
    switch (Opcode) {
    case Instruction::Add:
    case Instruction::And:
    case Instruction::AShr:
    case Instruction::BitCast:
    case Instruction::Br:
    case Instruction::Call:
    case Instruction::FAdd:
    case Instruction::FCmp:
    case Instruction::FDiv:
    case Instruction::FMul:
    case Instruction::FPExt:
    case Instruction::FPToSI:
    case Instruction::FPToUI:
    case Instruction::FPTrunc:
    case Instruction::FRem:
    case Instruction::FSub:
    case Instruction::GetElementPtr:
    case Instruction::ICmp:
    case Instruction::IntToPtr:
    case Instruction::Load:
    case Instruction::LShr:
    case Instruction::Mul:
    case Instruction::Or:
    case Instruction::PHI:
    case Instruction::PtrToInt:
    case Instruction::SDiv:
    case Instruction::Select:
    case Instruction::SExt:
    case Instruction::Shl:
    case Instruction::SIToFP:
    case Instruction::SRem:
    case Instruction::Store:
    case Instruction::Sub:
    case Instruction::Trunc:
    case Instruction::UDiv:
    case Instruction::UIToFP:
    case Instruction::URem:
    case Instruction::Xor:
    case Instruction::ZExt:
      return true;
    }
    return false;
  };

  if (!IsVectorizableOpcode(I->getOpcode()))
    return false;

  if (CallInst *CI = dyn_cast<CallInst>(I)) {
    Intrinsic::ID ID = getVectorIntrinsicIDForCall(CI, TLI);
    if (ID && (ID == Intrinsic::assume || ID == Intrinsic::lifetime_end ||
               ID == Intrinsic::lifetime_start || ID == Intrinsic::sideeffect))
      return false;
  }

  auto willWiden = [&](unsigned VF) -> bool {
    if (!isa<PHINode>(I) && (CM.isScalarAfterVectorization(I, VF) ||
                             CM.isProfitableToScalarize(I, VF)))
      return false;
    if (CallInst *CI = dyn_cast<CallInst>(I)) {
      Intrinsic::ID ID = getVectorIntrinsicIDForCall(CI, TLI);
      // The following case may be scalarized depending on the VF.
      // The flag shows whether we use Intrinsic or a usual Call for vectorized
      // version of the instruction.
      // Is it beneficial to perform intrinsic call compared to lib call?
      bool NeedToScalarize;
      unsigned CallCost = getVectorCallCost(CI, VF, *TTI, TLI, NeedToScalarize);
      bool UseVectorIntrinsic =
          ID && getVectorIntrinsicCost(CI, VF, *TTI, TLI) <= CallCost;
      return UseVectorIntrinsic || !NeedToScalarize;
    }
    if (isa<LoadInst>(I) || isa<StoreInst>(I)) {
      assert(CM.getWideningDecision(I, VF) ==
                 LoopVectorizationCostModel::CM_Scalarize &&
             "Memory widening decisions should have been taken care by now");
      return false;
    }
    return true;
  };

  if (!getDecisionAndClampRange(willWiden, Range))
    return false;

  // Success: widen this instruction. We optimize the common case where
  // consecutive instructions can be represented by a single recipe.
  if (!VPBB->empty()) {
    VPWidenRecipe *LastWidenRecipe = dyn_cast<VPWidenRecipe>(&VPBB->back());
    if (LastWidenRecipe && LastWidenRecipe->appendInstruction(I))
      return true;
  }

  VPBB->appendRecipe(new VPWidenRecipe(I));
  return true;
}

VPBasicBlock *LoopVectorizationPlanner::handleReplication(
    Instruction *I, VFRange &Range, VPBasicBlock *VPBB,
    DenseMap<Instruction *, VPReplicateRecipe *> &PredInst2Recipe,
    VPlanPtr &Plan) {
  bool IsUniform = getDecisionAndClampRange(
      [&](unsigned VF) { return CM.isUniformAfterVectorization(I, VF); },
      Range);

  bool IsPredicated = CM.isScalarWithPredication(I);
  auto *Recipe = new VPReplicateRecipe(I, IsUniform, IsPredicated);

  // Find if I uses a predicated instruction. If so, it will use its scalar
  // value. Avoid hoisting the insert-element which packs the scalar value into
  // a vector value, as that happens iff all users use the vector value.
  for (auto &Op : I->operands())
    if (auto *PredInst = dyn_cast<Instruction>(Op))
      if (PredInst2Recipe.find(PredInst) != PredInst2Recipe.end())
        PredInst2Recipe[PredInst]->setAlsoPack(false);

  // Finalize the recipe for Instr, first if it is not predicated.
  if (!IsPredicated) {
    DEBUG(dbgs() << "LV: Scalarizing:" << *I << "\n");
    VPBB->appendRecipe(Recipe);
    return VPBB;
  }
  DEBUG(dbgs() << "LV: Scalarizing and predicating:" << *I << "\n");
  assert(VPBB->getSuccessors().empty() &&
         "VPBB has successors when handling predicated replication.");
  // Record predicated instructions for above packing optimizations.
  PredInst2Recipe[I] = Recipe;
  VPBlockBase *Region =
    VPBB->setOneSuccessor(createReplicateRegion(I, Recipe, Plan));
  return cast<VPBasicBlock>(Region->setOneSuccessor(new VPBasicBlock()));
}

VPRegionBlock *
LoopVectorizationPlanner::createReplicateRegion(Instruction *Instr,
                                                VPRecipeBase *PredRecipe,
                                                VPlanPtr &Plan) {
  // Instructions marked for predication are replicated and placed under an
  // if-then construct to prevent side-effects.

  // Generate recipes to compute the block mask for this region.
  VPValue *BlockInMask = createBlockInMask(Instr->getParent(), Plan);

  // Build the triangular if-then region.
  std::string RegionName = (Twine("pred.") + Instr->getOpcodeName()).str();
  assert(Instr->getParent() && "Predicated instruction not in any basic block");
  auto *BOMRecipe = new VPBranchOnMaskRecipe(BlockInMask);
  auto *Entry = new VPBasicBlock(Twine(RegionName) + ".entry", BOMRecipe);
  auto *PHIRecipe =
      Instr->getType()->isVoidTy() ? nullptr : new VPPredInstPHIRecipe(Instr);
  auto *Exit = new VPBasicBlock(Twine(RegionName) + ".continue", PHIRecipe);
  auto *Pred = new VPBasicBlock(Twine(RegionName) + ".if", PredRecipe);
  VPRegionBlock *Region = new VPRegionBlock(Entry, Exit, RegionName, true);

  // Note: first set Entry as region entry and then connect successors starting
  // from it in order, to propagate the "parent" of each VPBasicBlock.
  Entry->setTwoSuccessors(Pred, Exit);
  Pred->setOneSuccessor(Exit);

  return Region;
}

LoopVectorizationPlanner::VPlanPtr
LoopVectorizationPlanner::buildVPlan(VFRange &Range,
                                     const SmallPtrSetImpl<Value *> &NeedDef) {
  // Outer loop handling: They may require CFG and instruction level
  // transformations before even evaluating whether vectorization is profitable.
  // Since we cannot modify the incoming IR, we need to build VPlan upfront in
  // the vectorization pipeline.
  if (!OrigLoop->empty()) {
    assert(EnableVPlanNativePath && "VPlan-native path is not enabled.");

    // Create new empty VPlan
    auto Plan = llvm::make_unique<VPlan>();
    return Plan;
  }

  assert(OrigLoop->empty() && "Inner loop expected.");
  EdgeMaskCache.clear();
  BlockMaskCache.clear();
  DenseMap<Instruction *, Instruction *> &SinkAfter = Legal->getSinkAfter();
  DenseMap<Instruction *, Instruction *> SinkAfterInverse;

  // Collect instructions from the original loop that will become trivially dead
  // in the vectorized loop. We don't need to vectorize these instructions. For
  // example, original induction update instructions can become dead because we
  // separately emit induction "steps" when generating code for the new loop.
  // Similarly, we create a new latch condition when setting up the structure
  // of the new loop, so the old one can become dead.
  SmallPtrSet<Instruction *, 4> DeadInstructions;
  collectTriviallyDeadInstructions(DeadInstructions);

  // Hold a mapping from predicated instructions to their recipes, in order to
  // fix their AlsoPack behavior if a user is determined to replicate and use a
  // scalar instead of vector value.
  DenseMap<Instruction *, VPReplicateRecipe *> PredInst2Recipe;

  // Create a dummy pre-entry VPBasicBlock to start building the VPlan.
  VPBasicBlock *VPBB = new VPBasicBlock("Pre-Entry");
  auto Plan = llvm::make_unique<VPlan>(VPBB);

  // Represent values that will have defs inside VPlan.
  for (Value *V : NeedDef)
    Plan->addVPValue(V);

  // Scan the body of the loop in a topological order to visit each basic block
  // after having visited its predecessor basic blocks.
  LoopBlocksDFS DFS(OrigLoop);
  DFS.perform(LI);

  for (BasicBlock *BB : make_range(DFS.beginRPO(), DFS.endRPO())) {
    // Relevant instructions from basic block BB will be grouped into VPRecipe
    // ingredients and fill a new VPBasicBlock.
    unsigned VPBBsForBB = 0;
    auto *FirstVPBBForBB = new VPBasicBlock(BB->getName());
    VPBB->setOneSuccessor(FirstVPBBForBB);
    VPBB = FirstVPBBForBB;
    Builder.setInsertPoint(VPBB);

    std::vector<Instruction *> Ingredients;

    // Organize the ingredients to vectorize from current basic block in the
    // right order.
    for (Instruction &I : BB->instructionsWithoutDebug()) {
      Instruction *Instr = &I;

      // First filter out irrelevant instructions, to ensure no recipes are
      // built for them.
      if (isa<BranchInst>(Instr) || DeadInstructions.count(Instr))
        continue;

      // I is a member of an InterleaveGroup for Range.Start. If it's an adjunct
      // member of the IG, do not construct any Recipe for it.
      const InterleaveGroup *IG = CM.getInterleavedAccessGroup(Instr);
      if (IG && Instr != IG->getInsertPos() &&
          Range.Start >= 2 && // Query is illegal for VF == 1
          CM.getWideningDecision(Instr, Range.Start) ==
              LoopVectorizationCostModel::CM_Interleave) {
        if (SinkAfterInverse.count(Instr))
          Ingredients.push_back(SinkAfterInverse.find(Instr)->second);
        continue;
      }

      // Move instructions to handle first-order recurrences, step 1: avoid
      // handling this instruction until after we've handled the instruction it
      // should follow.
      auto SAIt = SinkAfter.find(Instr);
      if (SAIt != SinkAfter.end()) {
        DEBUG(dbgs() << "Sinking" << *SAIt->first << " after" << *SAIt->second
                     << " to vectorize a 1st order recurrence.\n");
        SinkAfterInverse[SAIt->second] = Instr;
        continue;
      }

      Ingredients.push_back(Instr);

      // Move instructions to handle first-order recurrences, step 2: push the
      // instruction to be sunk at its insertion point.
      auto SAInvIt = SinkAfterInverse.find(Instr);
      if (SAInvIt != SinkAfterInverse.end())
        Ingredients.push_back(SAInvIt->second);
    }

    // Introduce each ingredient into VPlan.
    for (Instruction *Instr : Ingredients) {
      VPRecipeBase *Recipe = nullptr;

      // Check if Instr should belong to an interleave memory recipe, or already
      // does. In the latter case Instr is irrelevant.
      if ((Recipe = tryToInterleaveMemory(Instr, Range))) {
        VPBB->appendRecipe(Recipe);
        continue;
      }

      // Check if Instr is a memory operation that should be widened.
      if ((Recipe = tryToWidenMemory(Instr, Range, Plan))) {
        VPBB->appendRecipe(Recipe);
        continue;
      }

      // Check if Instr should form some PHI recipe.
      if ((Recipe = tryToOptimizeInduction(Instr, Range))) {
        VPBB->appendRecipe(Recipe);
        continue;
      }
      if ((Recipe = tryToBlend(Instr, Plan))) {
        VPBB->appendRecipe(Recipe);
        continue;
      }
      if (PHINode *Phi = dyn_cast<PHINode>(Instr)) {
        VPBB->appendRecipe(new VPWidenPHIRecipe(Phi));
        continue;
      }

      // Check if Instr is to be widened by a general VPWidenRecipe, after
      // having first checked for specific widening recipes that deal with
      // Interleave Groups, Inductions and Phi nodes.
      if (tryToWiden(Instr, VPBB, Range))
        continue;

      // Otherwise, if all widening options failed, Instruction is to be
      // replicated. This may create a successor for VPBB.
      VPBasicBlock *NextVPBB =
        handleReplication(Instr, Range, VPBB, PredInst2Recipe, Plan);
      if (NextVPBB != VPBB) {
        VPBB = NextVPBB;
        VPBB->setName(BB->hasName() ? BB->getName() + "." + Twine(VPBBsForBB++)
                                    : "");
      }
    }
  }

  // Discard empty dummy pre-entry VPBasicBlock. Note that other VPBasicBlocks
  // may also be empty, such as the last one VPBB, reflecting original
  // basic-blocks with no recipes.
  VPBasicBlock *PreEntry = cast<VPBasicBlock>(Plan->getEntry());
  assert(PreEntry->empty() && "Expecting empty pre-entry block.");
  VPBlockBase *Entry = Plan->setEntry(PreEntry->getSingleSuccessor());
  PreEntry->disconnectSuccessor(Entry);
  delete PreEntry;

  std::string PlanName;
  raw_string_ostream RSO(PlanName);
  unsigned VF = Range.Start;
  Plan->addVF(VF);
  RSO << "Initial VPlan for VF={" << VF;
  for (VF *= 2; VF < Range.End; VF *= 2) {
    Plan->addVF(VF);
    RSO << "," << VF;
  }
  RSO << "},UF>=1";
  RSO.flush();
  Plan->setName(PlanName);

  return Plan;
}

Value* LoopVectorizationPlanner::VPCallbackILV::
getOrCreateVectorValues(Value *V, unsigned Part) {
      return ILV.getOrCreateVectorValue(V, Part);
}

void VPInterleaveRecipe::print(raw_ostream &O, const Twine &Indent) const {
  O << " +\n"
    << Indent << "\"INTERLEAVE-GROUP with factor " << IG->getFactor() << " at ";
  IG->getInsertPos()->printAsOperand(O, false);
  O << "\\l\"";
  for (unsigned i = 0; i < IG->getFactor(); ++i)
    if (Instruction *I = IG->getMember(i))
      O << " +\n"
        << Indent << "\"  " << VPlanIngredient(I) << " " << i << "\\l\"";
}

void VPWidenRecipe::execute(VPTransformState &State) {
  for (auto &Instr : make_range(Begin, End))
    State.ILV->widenInstruction(Instr);
}

void VPWidenIntOrFpInductionRecipe::execute(VPTransformState &State) {
  assert(!State.Instance && "Int or FP induction being replicated.");
  State.ILV->widenIntOrFpInduction(IV, Trunc);
}

void VPWidenPHIRecipe::execute(VPTransformState &State) {
  State.ILV->widenPHIInstruction(Phi, State.UF, State.VF);
}

void VPBlendRecipe::execute(VPTransformState &State) {
  State.ILV->setDebugLocFromInst(State.Builder, Phi);
  // We know that all PHIs in non-header blocks are converted into
  // selects, so we don't have to worry about the insertion order and we
  // can just use the builder.
  // At this point we generate the predication tree. There may be
  // duplications since this is a simple recursive scan, but future
  // optimizations will clean it up.

  unsigned NumIncoming = Phi->getNumIncomingValues();

  assert((User || NumIncoming == 1) &&
         "Multiple predecessors with predecessors having a full mask");
  // Generate a sequence of selects of the form:
  // SELECT(Mask3, In3,
  //      SELECT(Mask2, In2,
  //                   ( ...)))
  InnerLoopVectorizer::VectorParts Entry(State.UF);
  for (unsigned In = 0; In < NumIncoming; ++In) {
    for (unsigned Part = 0; Part < State.UF; ++Part) {
      // We might have single edge PHIs (blocks) - use an identity
      // 'select' for the first PHI operand.
      Value *In0 =
          State.ILV->getOrCreateVectorValue(Phi->getIncomingValue(In), Part);
      if (In == 0)
        Entry[Part] = In0; // Initialize with the first incoming value.
      else {
        // Select between the current value and the previous incoming edge
        // based on the incoming mask.
        Value *Cond = State.get(User->getOperand(In), Part);
        Entry[Part] =
            State.Builder.CreateSelect(Cond, In0, Entry[Part], "predphi");
      }
    }
  }
  for (unsigned Part = 0; Part < State.UF; ++Part)
    State.ValueMap.setVectorValue(Phi, Part, Entry[Part]);
}

void VPInterleaveRecipe::execute(VPTransformState &State) {
  assert(!State.Instance && "Interleave group being replicated.");
  State.ILV->vectorizeInterleaveGroup(IG->getInsertPos());
}

void VPReplicateRecipe::execute(VPTransformState &State) {
  if (State.Instance) { // Generate a single instance.
    State.ILV->scalarizeInstruction(Ingredient, *State.Instance, IsPredicated);
    // Insert scalar instance packing it into a vector.
    if (AlsoPack && State.VF > 1) {
      // If we're constructing lane 0, initialize to start from undef.
      if (State.Instance->Lane == 0) {
        Value *Undef =
            UndefValue::get(VectorType::get(Ingredient->getType(), State.VF));
        State.ValueMap.setVectorValue(Ingredient, State.Instance->Part, Undef);
      }
      State.ILV->packScalarIntoVectorValue(Ingredient, *State.Instance);
    }
    return;
  }

  // Generate scalar instances for all VF lanes of all UF parts, unless the
  // instruction is uniform inwhich case generate only the first lane for each
  // of the UF parts.
  unsigned EndLane = IsUniform ? 1 : State.VF;
  for (unsigned Part = 0; Part < State.UF; ++Part)
    for (unsigned Lane = 0; Lane < EndLane; ++Lane)
      State.ILV->scalarizeInstruction(Ingredient, {Part, Lane}, IsPredicated);
}

void VPBranchOnMaskRecipe::execute(VPTransformState &State) {
  assert(State.Instance && "Branch on Mask works only on single instance.");

  unsigned Part = State.Instance->Part;
  unsigned Lane = State.Instance->Lane;

  Value *ConditionBit = nullptr;
  if (!User) // Block in mask is all-one.
    ConditionBit = State.Builder.getTrue();
  else {
    VPValue *BlockInMask = User->getOperand(0);
    ConditionBit = State.get(BlockInMask, Part);
    if (ConditionBit->getType()->isVectorTy())
      ConditionBit = State.Builder.CreateExtractElement(
          ConditionBit, State.Builder.getInt32(Lane));
  }

  // Replace the temporary unreachable terminator with a new conditional branch,
  // whose two destinations will be set later when they are created.
  auto *CurrentTerminator = State.CFG.PrevBB->getTerminator();
  assert(isa<UnreachableInst>(CurrentTerminator) &&
         "Expected to replace unreachable terminator with conditional branch.");
  auto *CondBr = BranchInst::Create(State.CFG.PrevBB, nullptr, ConditionBit);
  CondBr->setSuccessor(0, nullptr);
  ReplaceInstWithInst(CurrentTerminator, CondBr);
}

void VPPredInstPHIRecipe::execute(VPTransformState &State) {
  assert(State.Instance && "Predicated instruction PHI works per instance.");
  Instruction *ScalarPredInst = cast<Instruction>(
      State.ValueMap.getScalarValue(PredInst, *State.Instance));
  BasicBlock *PredicatedBB = ScalarPredInst->getParent();
  BasicBlock *PredicatingBB = PredicatedBB->getSinglePredecessor();
  assert(PredicatingBB && "Predicated block has no single predecessor.");

  // By current pack/unpack logic we need to generate only a single phi node: if
  // a vector value for the predicated instruction exists at this point it means
  // the instruction has vector users only, and a phi for the vector value is
  // needed. In this case the recipe of the predicated instruction is marked to
  // also do that packing, thereby "hoisting" the insert-element sequence.
  // Otherwise, a phi node for the scalar value is needed.
  unsigned Part = State.Instance->Part;
  if (State.ValueMap.hasVectorValue(PredInst, Part)) {
    Value *VectorValue = State.ValueMap.getVectorValue(PredInst, Part);
    InsertElementInst *IEI = cast<InsertElementInst>(VectorValue);
    PHINode *VPhi = State.Builder.CreatePHI(IEI->getType(), 2);
    VPhi->addIncoming(IEI->getOperand(0), PredicatingBB); // Unmodified vector.
    VPhi->addIncoming(IEI, PredicatedBB); // New vector with inserted element.
    State.ValueMap.resetVectorValue(PredInst, Part, VPhi); // Update cache.
  } else {
    Type *PredInstType = PredInst->getType();
    PHINode *Phi = State.Builder.CreatePHI(PredInstType, 2);
    Phi->addIncoming(UndefValue::get(ScalarPredInst->getType()), PredicatingBB);
    Phi->addIncoming(ScalarPredInst, PredicatedBB);
    State.ValueMap.resetScalarValue(PredInst, *State.Instance, Phi);
  }
}

void VPWidenMemoryInstructionRecipe::execute(VPTransformState &State) {
  if (!User)
    return State.ILV->vectorizeMemoryInstruction(&Instr);

  // Last (and currently only) operand is a mask.
  InnerLoopVectorizer::VectorParts MaskValues(State.UF);
  VPValue *Mask = User->getOperand(User->getNumOperands() - 1);
  for (unsigned Part = 0; Part < State.UF; ++Part)
    MaskValues[Part] = State.get(Mask, Part);
  State.ILV->vectorizeMemoryInstruction(&Instr, &MaskValues);
}

#if INTEL_CUSTOMIZATION
static void setAsVPlanCandidate(Loop *L) {
  MDNode *LoopID = L->getLoopID();

  // First remove any existing loop unrolling metadata.
  SmallVector<Metadata *, 4> MDs;
  // Reserve first location for self reference to the LoopID metadata node.
  MDs.push_back(nullptr);

  if (LoopID) {
    for (unsigned i = 1, ie = LoopID->getNumOperands(); i < ie; ++i) {
      MDs.push_back(LoopID->getOperand(i));
    }
  }

  // Add as a vplan vectorization candidate.
  LLVMContext &Context = L->getHeader()->getContext();
  SmallVector<Metadata *, 1> VPlanCandOperands;
  VPlanCandOperands.push_back(MDString::get(Context, "vplan.vect.candidate"));
  MDNode *VPlanCandNode = MDNode::get(Context, VPlanCandOperands);
  MDs.push_back(VPlanCandNode);

  MDNode *NewLoopID = MDNode::get(Context, MDs);
  // Set operand 0 to refer to the loop id itself.
  NewLoopID->replaceOperandWith(0, NewLoopID);
  L->setLoopID(NewLoopID);
}
#endif

// Process the loop in the VPlan-native vectorization path. This path builds
// VPlan upfront in the vectorization pipeline, which allows to apply
// VPlan-to-VPlan transformations from the very beginning without modifying the
// input LLVM IR.
static bool processLoopInVPlanNativePath(
    Loop *L, PredicatedScalarEvolution &PSE, LoopInfo *LI, DominatorTree *DT,
    LoopVectorizationLegality *LVL, TargetTransformInfo *TTI,
    TargetLibraryInfo *TLI, DemandedBits *DB, AssumptionCache *AC,
    OptimizationRemarkEmitter *ORE, LoopVectorizeHints &Hints) {

  assert(EnableVPlanNativePath && "VPlan-native path is disabled.");
  Function *F = L->getHeader()->getParent();
  InterleavedAccessInfo IAI(PSE, L, DT, LI, LVL->getLAI());
  LoopVectorizationCostModel CM(L, PSE, LI, LVL, *TTI, TLI, DB, AC, ORE, F,
                                &Hints, IAI);
  // Use the planner for outer loop vectorization.
  // TODO: CM is not used at this point inside the planner. Turn CM into an
  // optional argument if we don't need it in the future.
  LoopVectorizationPlanner LVP(L, LI, TLI, TTI, LVL, CM);

  // Get user vectorization factor.
  unsigned UserVF = Hints.getWidth();

  // Check the function attributes to find out if this function should be
  // optimized for size.
  bool OptForSize =
      Hints.getForce() != LoopVectorizeHints::FK_Enabled && F->optForSize();

  // Plan how to best vectorize, return the best VF and its cost.
  LVP.planInVPlanNativePath(OptForSize, UserVF);

  // Returning false. We are currently not generating vector code in the VPlan
  // native path.
  return false;
}

bool LoopVectorizePass::processLoop(Loop *L) {
  assert((EnableVPlanNativePath || L->empty()) &&
         "VPlan-native path is not enabled. Only process inner loops.");

#ifndef NDEBUG
  const std::string DebugLocStr = getDebugLocString(L);
#endif /* NDEBUG */

  DEBUG(dbgs() << "\nLV: Checking a loop in \""
               << L->getHeader()->getParent()->getName() << "\" from "
               << DebugLocStr << "\n");

  LoopVectorizeHints Hints(L, DisableUnrolling, *ORE);

  DEBUG(dbgs() << "LV: Loop hints:"
               << " force="
               << (Hints.getForce() == LoopVectorizeHints::FK_Disabled
                       ? "disabled"
                       : (Hints.getForce() == LoopVectorizeHints::FK_Enabled
                              ? "enabled"
                              : "?"))
               << " width=" << Hints.getWidth()
               << " unroll=" << Hints.getInterleave() << "\n");

  // Function containing loop
  Function *F = L->getHeader()->getParent();

  // Looking at the diagnostic output is the only way to determine if a loop
  // was vectorized (other than looking at the IR or machine code), so it
  // is important to generate an optimization remark for each loop. Most of
  // these messages are generated as OptimizationRemarkAnalysis. Remarks
  // generated as OptimizationRemark and OptimizationRemarkMissed are
  // less verbose reporting vectorized loops and unvectorized loops that may
  // benefit from vectorization, respectively.

  if (!Hints.allowVectorization(F, L, AlwaysVectorize)) {
    DEBUG(dbgs() << "LV: Loop hints prevent vectorization.\n");
    return false;
  }

  PredicatedScalarEvolution PSE(*SE, *L);

  // Check if it is legal to vectorize the loop.
  LoopVectorizationRequirements Requirements(*ORE);
  LoopVectorizationLegality LVL(L, PSE, DT, TLI, AA, F, GetLAA, LI, ORE,
<<<<<<< HEAD
#if INTEL_CUSTOMIZATION
                                &Requirements, &Hints, OnlyLegal, DB, AC);
  if (OnlyLegal) {
    if (LVL.canVectorize()) {
      if (const DebugLoc LoopDbgLoc = L->getStartLoc()) {
        LoopDbgLoc.print(errs());
      }

      setAsVPlanCandidate(L);
      errs() << ": Loop legal to vectorize - marking with vplan metadata.\n";
    }
    DEBUG(dbgs() << "LV: Not vectorizing: only checking legality.\n");
    return false;
  }
#endif

  if (!LVL.canVectorize()) {
=======
                                &Requirements, &Hints, DB, AC);
  if (!LVL.canVectorize(EnableVPlanNativePath)) {
>>>>>>> 1cf329c9
    DEBUG(dbgs() << "LV: Not vectorizing: Cannot prove legality.\n");
    emitMissedWarning(F, L, Hints, ORE);
    return false;
  }

  // Check the function attributes to find out if this function should be
  // optimized for size.
  bool OptForSize =
      Hints.getForce() != LoopVectorizeHints::FK_Enabled && F->optForSize();

  // Entrance to the VPlan-native vectorization path. Outer loops are processed
  // here. They may require CFG and instruction level transformations before
  // even evaluating whether vectorization is profitable. Since we cannot modify
  // the incoming IR, we need to build VPlan upfront in the vectorization
  // pipeline.
  if (!L->empty())
    return processLoopInVPlanNativePath(L, PSE, LI, DT, &LVL, TTI, TLI, DB, AC,
                                        ORE, Hints);

  assert(L->empty() && "Inner loop expected.");
  // Check the loop for a trip count threshold: vectorize loops with a tiny trip
  // count by optimizing for size, to minimize overheads.
  // Prefer constant trip counts over profile data, over upper bound estimate.
  unsigned ExpectedTC = 0;
  bool HasExpectedTC = false;
  if (const SCEVConstant *ConstExits =
      dyn_cast<SCEVConstant>(SE->getBackedgeTakenCount(L))) {
    const APInt &ExitsCount = ConstExits->getAPInt();
    // We are interested in small values for ExpectedTC. Skip over those that
    // can't fit an unsigned.
    if (ExitsCount.ult(std::numeric_limits<unsigned>::max())) {
      ExpectedTC = static_cast<unsigned>(ExitsCount.getZExtValue()) + 1;
      HasExpectedTC = true;
    }
  }
  // ExpectedTC may be large because it's bound by a variable. Check
  // profiling information to validate we should vectorize.
  if (!HasExpectedTC && LoopVectorizeWithBlockFrequency) {
    auto EstimatedTC = getLoopEstimatedTripCount(L);
    if (EstimatedTC) {
      ExpectedTC = *EstimatedTC;
      HasExpectedTC = true;
    }
  }
  if (!HasExpectedTC) {
    ExpectedTC = SE->getSmallConstantMaxTripCount(L);
    HasExpectedTC = (ExpectedTC > 0);
  }

  if (HasExpectedTC && ExpectedTC < TinyTripCountVectorThreshold) {
    DEBUG(dbgs() << "LV: Found a loop with a very small trip count. "
                 << "This loop is worth vectorizing only if no scalar "
                 << "iteration overheads are incurred.");
    if (Hints.getForce() == LoopVectorizeHints::FK_Enabled)
      DEBUG(dbgs() << " But vectorizing was explicitly forced.\n");
    else {
      DEBUG(dbgs() << "\n");
      // Loops with a very small trip count are considered for vectorization
      // under OptForSize, thereby making sure the cost of their loop body is
      // dominant, free of runtime guards and scalar iteration overheads.
      OptForSize = true;
    }
  }

  // Check the function attributes to see if implicit floats are allowed.
  // FIXME: This check doesn't seem possibly correct -- what if the loop is
  // an integer loop and the vector instructions selected are purely integer
  // vector instructions?
  if (F->hasFnAttribute(Attribute::NoImplicitFloat)) {
    DEBUG(dbgs() << "LV: Can't vectorize when the NoImplicitFloat"
                    "attribute is used.\n");
    ORE->emit(createLVMissedAnalysis(Hints.vectorizeAnalysisPassName(),
                                     "NoImplicitFloat", L)
              << "loop not vectorized due to NoImplicitFloat attribute");
    emitMissedWarning(F, L, Hints, ORE);
    return false;
  }

  // Check if the target supports potentially unsafe FP vectorization.
  // FIXME: Add a check for the type of safety issue (denormal, signaling)
  // for the target we're vectorizing for, to make sure none of the
  // additional fp-math flags can help.
  if (Hints.isPotentiallyUnsafe() &&
      TTI->isFPVectorizationPotentiallyUnsafe()) {
    DEBUG(dbgs() << "LV: Potentially unsafe FP op prevents vectorization.\n");
    ORE->emit(
        createLVMissedAnalysis(Hints.vectorizeAnalysisPassName(), "UnsafeFP", L)
        << "loop not vectorized due to unsafe FP support.");
    emitMissedWarning(F, L, Hints, ORE);
    return false;
  }

  bool UseInterleaved = TTI->enableInterleavedAccessVectorization();
  InterleavedAccessInfo IAI(PSE, L, DT, LI, LVL.getLAI());

  // If an override option has been passed in for interleaved accesses, use it.
  if (EnableInterleavedMemAccesses.getNumOccurrences() > 0)
    UseInterleaved = EnableInterleavedMemAccesses;

  // Analyze interleaved memory accesses.
  if (UseInterleaved) {
    IAI.analyzeInterleaving();
  }

  // Use the cost model.
  LoopVectorizationCostModel CM(L, PSE, LI, &LVL, *TTI, TLI, DB, AC, ORE, F,
                                &Hints, IAI);
  CM.collectValuesToIgnore();

  // Use the planner for vectorization.
  LoopVectorizationPlanner LVP(L, LI, TLI, TTI, &LVL, CM);

  // Get user vectorization factor.
  unsigned UserVF = Hints.getWidth();

  // Plan how to best vectorize, return the best VF and its cost.
  VectorizationFactor VF = LVP.plan(OptForSize, UserVF);

  // Select the interleave count.
  unsigned IC = CM.selectInterleaveCount(OptForSize, VF.Width, VF.Cost);

  // Get user interleave count.
  unsigned UserIC = Hints.getInterleave();

  // Identify the diagnostic messages that should be produced.
  std::pair<StringRef, std::string> VecDiagMsg, IntDiagMsg;
  bool VectorizeLoop = true, InterleaveLoop = true;
  if (Requirements.doesNotMeet(F, L, Hints)) {
    DEBUG(dbgs() << "LV: Not vectorizing: loop did not meet vectorization "
                    "requirements.\n");
    emitMissedWarning(F, L, Hints, ORE);
    return false;
  }

  if (VF.Width == 1) {
    DEBUG(dbgs() << "LV: Vectorization is possible but not beneficial.\n");
    VecDiagMsg = std::make_pair(
        "VectorizationNotBeneficial",
        "the cost-model indicates that vectorization is not beneficial");
    VectorizeLoop = false;
  }

  if (IC == 1 && UserIC <= 1) {
    // Tell the user interleaving is not beneficial.
    DEBUG(dbgs() << "LV: Interleaving is not beneficial.\n");
    IntDiagMsg = std::make_pair(
        "InterleavingNotBeneficial",
        "the cost-model indicates that interleaving is not beneficial");
    InterleaveLoop = false;
    if (UserIC == 1) {
      IntDiagMsg.first = "InterleavingNotBeneficialAndDisabled";
      IntDiagMsg.second +=
          " and is explicitly disabled or interleave count is set to 1";
    }
  } else if (IC > 1 && UserIC == 1) {
    // Tell the user interleaving is beneficial, but it explicitly disabled.
    DEBUG(dbgs()
          << "LV: Interleaving is beneficial but is explicitly disabled.");
    IntDiagMsg = std::make_pair(
        "InterleavingBeneficialButDisabled",
        "the cost-model indicates that interleaving is beneficial "
        "but is explicitly disabled or interleave count is set to 1");
    InterleaveLoop = false;
  }

  // Override IC if user provided an interleave count.
  IC = UserIC > 0 ? UserIC : IC;

  // Emit diagnostic messages, if any.
  const char *VAPassName = Hints.vectorizeAnalysisPassName();
  if (!VectorizeLoop && !InterleaveLoop) {
    // Do not vectorize or interleaving the loop.
    ORE->emit([&]() {
      return OptimizationRemarkMissed(VAPassName, VecDiagMsg.first,
                                      L->getStartLoc(), L->getHeader())
             << VecDiagMsg.second;
    });
    ORE->emit([&]() {
      return OptimizationRemarkMissed(LV_NAME, IntDiagMsg.first,
                                      L->getStartLoc(), L->getHeader())
             << IntDiagMsg.second;
    });
    return false;
  } else if (!VectorizeLoop && InterleaveLoop) {
    DEBUG(dbgs() << "LV: Interleave Count is " << IC << '\n');
    ORE->emit([&]() {
      return OptimizationRemarkAnalysis(VAPassName, VecDiagMsg.first,
                                        L->getStartLoc(), L->getHeader())
             << VecDiagMsg.second;
    });
  } else if (VectorizeLoop && !InterleaveLoop) {
    DEBUG(dbgs() << "LV: Found a vectorizable loop (" << VF.Width << ") in "
                 << DebugLocStr << '\n');
    ORE->emit([&]() {
      return OptimizationRemarkAnalysis(LV_NAME, IntDiagMsg.first,
                                        L->getStartLoc(), L->getHeader())
             << IntDiagMsg.second;
    });
  } else if (VectorizeLoop && InterleaveLoop) {
    DEBUG(dbgs() << "LV: Found a vectorizable loop (" << VF.Width << ") in "
                 << DebugLocStr << '\n');
    DEBUG(dbgs() << "LV: Interleave Count is " << IC << '\n');
  }

  LVP.setBestPlan(VF.Width, IC);

  using namespace ore;

  if (!VectorizeLoop) {
    assert(IC > 1 && "interleave count should not be 1 or 0");
    // If we decided that it is not legal to vectorize the loop, then
    // interleave it.
    InnerLoopUnroller Unroller(L, PSE, LI, DT, TLI, TTI, AC, ORE, IC, &LVL,
                               &CM);
    LVP.executePlan(Unroller, DT);

    ORE->emit([&]() {
      return OptimizationRemark(LV_NAME, "Interleaved", L->getStartLoc(),
                                L->getHeader())
             << "interleaved loop (interleaved count: "
             << NV("InterleaveCount", IC) << ")";
    });
  } else {
    // If we decided that it is *legal* to vectorize the loop, then do it.
    InnerLoopVectorizer LB(L, PSE, LI, DT, TLI, TTI, AC, ORE, VF.Width, IC,
                           &LVL, &CM);
    LVP.executePlan(LB, DT);
    ++LoopsVectorized;

    // Add metadata to disable runtime unrolling a scalar loop when there are
    // no runtime checks about strides and memory. A scalar loop that is
    // rarely used is not worth unrolling.
    if (!LB.areSafetyChecksAdded())
      AddRuntimeUnrollDisableMetaData(L);

    // Report the vectorization decision.
    ORE->emit([&]() {
      return OptimizationRemark(LV_NAME, "Vectorized", L->getStartLoc(),
                                L->getHeader())
             << "vectorized loop (vectorization width: "
             << NV("VectorizationFactor", VF.Width)
             << ", interleaved count: " << NV("InterleaveCount", IC) << ")";
    });
  }

  // Mark the loop as already vectorized to avoid vectorizing again.
  Hints.setAlreadyVectorized();

  DEBUG(verifyFunction(*L->getHeader()->getParent()));
  return true;
}

bool LoopVectorizePass::runImpl(
    Function &F, ScalarEvolution &SE_, LoopInfo &LI_, TargetTransformInfo &TTI_,
    DominatorTree &DT_, BlockFrequencyInfo &BFI_, TargetLibraryInfo *TLI_,
    DemandedBits &DB_, AliasAnalysis &AA_, AssumptionCache &AC_,
    std::function<const LoopAccessInfo &(Loop &)> &GetLAA_,
    OptimizationRemarkEmitter &ORE_) {
  SE = &SE_;
  LI = &LI_;
  TTI = &TTI_;
  DT = &DT_;
  BFI = &BFI_;
  TLI = TLI_;
  AA = &AA_;
  AC = &AC_;
  GetLAA = &GetLAA_;
  DB = &DB_;
  ORE = &ORE_;

  // Don't attempt if
  // 1. the target claims to have no vector registers, and
  // 2. interleaving won't help ILP.
  //
  // The second condition is necessary because, even if the target has no
  // vector registers, loop vectorization may still enable scalar
  // interleaving.
  if (!TTI->getNumberOfRegisters(true) && TTI->getMaxInterleaveFactor(1) < 2)
    return false;

  bool Changed = false;

  // The vectorizer requires loops to be in simplified form.
  // Since simplification may add new inner loops, it has to run before the
  // legality and profitability checks. This means running the loop vectorizer
  // will simplify all loops, regardless of whether anything end up being
  // vectorized.
  for (auto &L : *LI)
    Changed |= simplifyLoop(L, DT, LI, SE, AC, false /* PreserveLCSSA */);

  // Build up a worklist of inner-loops to vectorize. This is necessary as
  // the act of vectorizing or partially unrolling a loop creates new loops
  // and can invalidate iterators across the loops.
  SmallVector<Loop *, 8> Worklist;

  for (Loop *L : *LI)
    collectSupportedLoops(*L, LI, ORE, Worklist);

  LoopsAnalyzed += Worklist.size();

  // Now walk the identified inner loops.
  while (!Worklist.empty()) {
    Loop *L = Worklist.pop_back_val();

    // For the inner loops we actually process, form LCSSA to simplify the
    // transform.
    Changed |= formLCSSARecursively(*L, *DT, LI, SE);

    Changed |= processLoop(L);
  }

  // Process each loop nest in the function.
  return Changed;
}

PreservedAnalyses LoopVectorizePass::run(Function &F,
                                         FunctionAnalysisManager &AM) {
    auto &SE = AM.getResult<ScalarEvolutionAnalysis>(F);
    auto &LI = AM.getResult<LoopAnalysis>(F);
    auto &TTI = AM.getResult<TargetIRAnalysis>(F);
    auto &DT = AM.getResult<DominatorTreeAnalysis>(F);
    auto &BFI = AM.getResult<BlockFrequencyAnalysis>(F);
    auto &TLI = AM.getResult<TargetLibraryAnalysis>(F);
    auto &AA = AM.getResult<AAManager>(F);
    auto &AC = AM.getResult<AssumptionAnalysis>(F);
    auto &DB = AM.getResult<DemandedBitsAnalysis>(F);
    auto &ORE = AM.getResult<OptimizationRemarkEmitterAnalysis>(F);

    auto &LAM = AM.getResult<LoopAnalysisManagerFunctionProxy>(F).getManager();
    std::function<const LoopAccessInfo &(Loop &)> GetLAA =
        [&](Loop &L) -> const LoopAccessInfo & {
      LoopStandardAnalysisResults AR = {AA, AC, DT, LI, SE, TLI, TTI, nullptr};
      return LAM.getResult<LoopAccessAnalysis>(L, AR);
    };
    bool Changed =
        runImpl(F, SE, LI, TTI, DT, BFI, &TLI, DB, AA, AC, GetLAA, ORE);
    if (!Changed)
      return PreservedAnalyses::all();
    PreservedAnalyses PA;
    PA.preserve<LoopAnalysis>();
    PA.preserve<DominatorTreeAnalysis>();
    PA.preserve<BasicAA>();
    PA.preserve<GlobalsAA>();
    return PA;
}<|MERGE_RESOLUTION|>--- conflicted
+++ resolved
@@ -1150,287 +1150,6 @@
 
 namespace llvm {
 
-<<<<<<< HEAD
-/// LoopVectorizationLegality checks if it is legal to vectorize a loop, and
-/// to what vectorization factor.
-/// This class does not look at the profitability of vectorization, only the
-/// legality. This class has two main kinds of checks:
-/// * Memory checks - The code in canVectorizeMemory checks if vectorization
-///   will change the order of memory accesses in a way that will change the
-///   correctness of the program.
-/// * Scalars checks - The code in canVectorizeInstrs and canVectorizeMemory
-/// checks for a number of different conditions, such as the availability of a
-/// single induction variable, that all types are supported and vectorize-able,
-/// etc. This code reflects the capabilities of InnerLoopVectorizer.
-/// This class is also used by InnerLoopVectorizer for identifying
-/// induction variable and the different reduction variables.
-class LoopVectorizationLegality {
-public:
-  LoopVectorizationLegality(
-      Loop *L, PredicatedScalarEvolution &PSE, DominatorTree *DT,
-      TargetLibraryInfo *TLI, AliasAnalysis *AA, Function *F,
-      std::function<const LoopAccessInfo &(Loop &)> *GetLAA, LoopInfo *LI,
-      OptimizationRemarkEmitter *ORE, LoopVectorizationRequirements *R,
-#if INTEL_CUSTOMIZATION
-      LoopVectorizeHints *H, bool OnlyLegal, DemandedBits *DB,
-      AssumptionCache *AC)
-      : TheLoop(L), LI(LI), PSE(PSE), TLI(TLI), DT(DT), GetLAA(GetLAA),
-        ORE(ORE), Requirements(R), Hints(H), OnlyLegal(OnlyLegal), DB(DB),
-        AC(AC) {
-  }
-#endif // INTEL_CUSTOMIZATION
-
-  /// ReductionList contains the reduction descriptors for all
-  /// of the reductions that were found in the loop.
-  using ReductionList = DenseMap<PHINode *, RecurrenceDescriptor>;
-
-  /// InductionList saves induction variables and maps them to the
-  /// induction descriptor.
-  using InductionList = MapVector<PHINode *, InductionDescriptor>;
-
-  /// RecurrenceSet contains the phi nodes that are recurrences other than
-  /// inductions and reductions.
-  using RecurrenceSet = SmallPtrSet<const PHINode *, 8>;
-
-  /// Returns true if it is legal to vectorize this loop.
-  /// This does not mean that it is profitable to vectorize this
-  /// loop, only that it is legal to do so.
-  bool canVectorize();
-
-  /// Returns the primary induction variable.
-  PHINode *getPrimaryInduction() { return PrimaryInduction; }
-
-  /// Returns the reduction variables found in the loop.
-  ReductionList *getReductionVars() { return &Reductions; }
-
-  /// Returns the induction variables found in the loop.
-  InductionList *getInductionVars() { return &Inductions; }
-
-  /// Return the first-order recurrences found in the loop.
-  RecurrenceSet *getFirstOrderRecurrences() { return &FirstOrderRecurrences; }
-
-  /// Return the set of instructions to sink to handle first-order recurrences.
-  DenseMap<Instruction *, Instruction *> &getSinkAfter() { return SinkAfter; }
-
-  /// Returns the widest induction type.
-  Type *getWidestInductionType() { return WidestIndTy; }
-
-  /// Returns True if V is a Phi node of an induction variable in this loop.
-  bool isInductionPhi(const Value *V);
-
-  /// Returns True if V is a cast that is part of an induction def-use chain,
-  /// and had been proven to be redundant under a runtime guard (in other
-  /// words, the cast has the same SCEV expression as the induction phi).
-  bool isCastedInductionVariable(const Value *V);
-
-  /// Returns True if V can be considered as an induction variable in this 
-  /// loop. V can be the induction phi, or some redundant cast in the def-use
-  /// chain of the inducion phi.
-  bool isInductionVariable(const Value *V);
-
-  /// Returns True if PN is a reduction variable in this loop.
-  bool isReductionVariable(PHINode *PN) { return Reductions.count(PN); }
-
-  /// Returns True if Phi is a first-order recurrence in this loop.
-  bool isFirstOrderRecurrence(const PHINode *Phi);
-
-  /// Return true if the block BB needs to be predicated in order for the loop
-  /// to be vectorized.
-  bool blockNeedsPredication(BasicBlock *BB);
-
-  /// Check if this pointer is consecutive when vectorizing. This happens
-  /// when the last index of the GEP is the induction variable, or that the
-  /// pointer itself is an induction variable.
-  /// This check allows us to vectorize A[idx] into a wide load/store.
-  /// Returns:
-  /// 0 - Stride is unknown or non-consecutive.
-  /// 1 - Address is consecutive.
-  /// -1 - Address is consecutive, and decreasing.
-  /// NOTE: This method must only be used before modifying the original scalar
-  /// loop. Do not use after invoking 'createVectorizedLoopSkeleton' (PR34965).
-  int isConsecutivePtr(Value *Ptr);
-
-  /// Returns true if the value V is uniform within the loop.
-  bool isUniform(Value *V);
-
-  /// Returns the information that we collected about runtime memory check.
-  const RuntimePointerChecking *getRuntimePointerChecking() const {
-    return LAI->getRuntimePointerChecking();
-  }
-
-  const LoopAccessInfo *getLAI() const { return LAI; }
-
-  unsigned getMaxSafeDepDistBytes() { return LAI->getMaxSafeDepDistBytes(); }
-
-  uint64_t getMaxSafeRegisterWidth() const {
-	  return LAI->getDepChecker().getMaxSafeRegisterWidth();
-  }
-
-  bool hasStride(Value *V) { return LAI->hasStride(V); }
-
-  /// Returns true if vector representation of the instruction \p I
-  /// requires mask.
-  bool isMaskRequired(const Instruction *I) { return (MaskedOp.count(I) != 0); }
-
-  unsigned getNumStores() const { return LAI->getNumStores(); }
-  unsigned getNumLoads() const { return LAI->getNumLoads(); }
-
-  // Returns true if the NoNaN attribute is set on the function.
-  bool hasFunNoNaNAttr() const { return HasFunNoNaNAttr; }
-
-private:
-  /// Return true if the pre-header, exiting and latch blocks of \p Lp and all
-  /// its nested loops are considered legal for vectorization. These legal
-  /// checks are common for inner and outer loop vectorization.
-  bool canVectorizeLoopNestCFG(Loop *Lp);
-
-  /// Return true if the pre-header, exiting and latch blocks of \p Lp
-  /// (non-recursive) are considered legal for vectorization.
-  bool canVectorizeLoopCFG(Loop *Lp);
-
-  /// Check if a single basic block loop is vectorizable.
-  /// At this point we know that this is a loop with a constant trip count
-  /// and we only need to check individual instructions.
-  bool canVectorizeInstrs();
-
-  /// When we vectorize loops we may change the order in which
-  /// we read and write from memory. This method checks if it is
-  /// legal to vectorize the code, considering only memory constrains.
-  /// Returns true if the loop is vectorizable
-  bool canVectorizeMemory();
-
-  /// Return true if we can vectorize this loop using the IF-conversion
-  /// transformation.
-  bool canVectorizeWithIfConvert();
-
-  /// Return true if we can vectorize this outer loop. The method performs
-  /// specific checks for outer loop vectorization.
-  bool canVectorizeOuterLoop();
-
-  /// Return true if all of the instructions in the block can be speculatively
-  /// executed. \p SafePtrs is a list of addresses that are known to be legal
-  /// and we know that we can read from them without segfault.
-  bool blockCanBePredicated(BasicBlock *BB, SmallPtrSetImpl<Value *> &SafePtrs);
-
-  /// Updates the vectorization state by adding \p Phi to the inductions list.
-  /// This can set \p Phi as the main induction of the loop if \p Phi is a
-  /// better choice for the main induction than the existing one.
-  void addInductionPhi(PHINode *Phi, const InductionDescriptor &ID,
-                       SmallPtrSetImpl<Value *> &AllowedExit);
-
-  /// Create an analysis remark that explains why vectorization failed
-  ///
-  /// \p RemarkName is the identifier for the remark.  If \p I is passed it is
-  /// an instruction that prevents vectorization.  Otherwise the loop is used
-  /// for the location of the remark.  \return the remark object that can be
-  /// streamed to.
-  OptimizationRemarkAnalysis
-  createMissedAnalysis(StringRef RemarkName, Instruction *I = nullptr) const {
-    return ::createMissedAnalysis(Hints->vectorizeAnalysisPassName(),
-                                  RemarkName, TheLoop, I);
-  }
-
-  /// \brief If an access has a symbolic strides, this maps the pointer value to
-  /// the stride symbol.
-  const ValueToValueMap *getSymbolicStrides() {
-    // FIXME: Currently, the set of symbolic strides is sometimes queried before
-    // it's collected.  This happens from canVectorizeWithIfConvert, when the
-    // pointer is checked to reference consecutive elements suitable for a
-    // masked access.
-    return LAI ? &LAI->getSymbolicStrides() : nullptr;
-  }
-
-  /// The loop that we evaluate.
-  Loop *TheLoop;
-
-  /// Loop Info analysis.
-  LoopInfo *LI;
-
-  /// A wrapper around ScalarEvolution used to add runtime SCEV checks.
-  /// Applies dynamic knowledge to simplify SCEV expressions in the context
-  /// of existing SCEV assumptions. The analysis will also add a minimal set
-  /// of new predicates if this is required to enable vectorization and
-  /// unrolling.
-  PredicatedScalarEvolution &PSE;
-
-  /// Target Library Info.
-  TargetLibraryInfo *TLI;
-
-  /// Dominator Tree.
-  DominatorTree *DT;
-
-  // LoopAccess analysis.
-  std::function<const LoopAccessInfo &(Loop &)> *GetLAA;
-
-  // And the loop-accesses info corresponding to this loop.  This pointer is
-  // null until canVectorizeMemory sets it up.
-  const LoopAccessInfo *LAI = nullptr;
-
-  /// Interface to emit optimization remarks.
-  OptimizationRemarkEmitter *ORE;
-
-  //  ---  vectorization state --- //
-
-  /// Holds the primary induction variable. This is the counter of the
-  /// loop.
-  PHINode *PrimaryInduction = nullptr;
-
-  /// Holds the reduction variables.
-  ReductionList Reductions;
-
-  /// Holds all of the induction variables that we found in the loop.
-  /// Notice that inductions don't need to start at zero and that induction
-  /// variables can be pointers.
-  InductionList Inductions;
-
-  /// Holds all the casts that participate in the update chain of the induction 
-  /// variables, and that have been proven to be redundant (possibly under a 
-  /// runtime guard). These casts can be ignored when creating the vectorized 
-  /// loop body.
-  SmallPtrSet<Instruction *, 4> InductionCastsToIgnore;
-
-  /// Holds the phi nodes that are first-order recurrences.
-  RecurrenceSet FirstOrderRecurrences;
-
-  /// Holds instructions that need to sink past other instructions to handle
-  /// first-order recurrences.
-  DenseMap<Instruction *, Instruction *> SinkAfter;
-
-  /// Holds the widest induction type encountered.
-  Type *WidestIndTy = nullptr;
-
-  /// Allowed outside users. This holds the induction and reduction
-  /// vars which can be accessed from outside the loop.
-  SmallPtrSet<Value *, 4> AllowedExit;
-
-  /// Can we assume the absence of NaNs.
-  bool HasFunNoNaNAttr = false;
-
-  /// Vectorization requirements that will go through late-evaluation.
-  LoopVectorizationRequirements *Requirements;
-
-  /// Used to emit an analysis of any legality issues.
-  LoopVectorizeHints *Hints;
-
-#if INTEL_CUSTOMIZATION
-  /// Used to mark VPlan vectorization candidates - for stress testing
-  bool OnlyLegal = false;
-#endif
-  /// The demanded bits analsyis is used to compute the minimum type size in
-  /// which a reduction can be computed.
-  DemandedBits *DB;
-
-  /// The assumption cache analysis is used to compute the minimum type size in
-  /// which a reduction can be computed.
-  AssumptionCache *AC;
-
-  /// While vectorizing these instructions we have to generate a
-  /// call to the appropriate masked intrinsic
-  SmallPtrSet<const Instruction *, 8> MaskedOp;
-};
-
-=======
->>>>>>> 1cf329c9
 /// LoopVectorizationCostModel - estimates the expected speedups due to
 /// vectorization.
 /// In many cases vectorization is not profitable. This can happen because of
@@ -1961,16 +1680,10 @@
 
   LoopVectorizePass Impl;
 
-#if INTEL_CUSTOMIZATION
-  explicit LoopVectorize(bool NoUnrolling = false, bool AlwaysVectorize = true, 
-                         bool OnlyLegal = false)
-#endif
+  explicit LoopVectorize(bool NoUnrolling = false, bool AlwaysVectorize = true) 
       : FunctionPass(ID) {
     Impl.DisableUnrolling = NoUnrolling;
     Impl.AlwaysVectorize = AlwaysVectorize;
-#if INTEL_CUSTOMIZATION
-    Impl.OnlyLegal = OnlyLegal;
-#endif
     initializeLoopVectorizePass(*PassRegistry::getPassRegistry());
   }
 
@@ -4820,117 +4533,6 @@
   Uniforms[VF].insert(Worklist.begin(), Worklist.end());
 }
 
-<<<<<<< HEAD
-bool LoopVectorizationLegality::canVectorizeMemory() {
-  LAI = &(*GetLAA)(*TheLoop);
-  const OptimizationRemarkAnalysis *LAR = LAI->getReport();
-  if (LAR) {
-    ORE->emit([&]() {
-      return OptimizationRemarkAnalysis(Hints->vectorizeAnalysisPassName(),
-                                        "loop not vectorized: ", *LAR);
-    });
-  }
-  if (!LAI->canVectorizeMemory())
-    return false;
-
-  if (LAI->hasStoreToLoopInvariantAddress()) {
-    ORE->emit(createMissedAnalysis("CantVectorizeStoreToLoopInvariantAddress")
-              << "write to a loop invariant address could not be vectorized");
-    DEBUG(dbgs() << "LV: We don't allow storing to uniform addresses\n");
-    return false;
-  }
-
-#if INTEL_CUSTOMIZATION
-  if (OnlyLegal) {
-    // No induction - bail out for now
-    if (!PrimaryInduction)
-      return false;
-
-    // bail out if any runtime checks are needed
-    if (LAI->getNumRuntimePointerChecks())
-      return false;
-  }
-#endif
-
-  Requirements->addRuntimePointerChecks(LAI->getNumRuntimePointerChecks());
-  PSE.addPredicate(LAI->getPSE().getUnionPredicate());
-
-  return true;
-}
-
-bool LoopVectorizationLegality::isInductionPhi(const Value *V) {
-  Value *In0 = const_cast<Value *>(V);
-  PHINode *PN = dyn_cast_or_null<PHINode>(In0);
-  if (!PN)
-    return false;
-
-  return Inductions.count(PN);
-}
-
-bool LoopVectorizationLegality::isCastedInductionVariable(const Value *V) {
-  auto *Inst = dyn_cast<Instruction>(V);
-  return (Inst && InductionCastsToIgnore.count(Inst));
-}
-
-bool LoopVectorizationLegality::isInductionVariable(const Value *V) {
-  return isInductionPhi(V) || isCastedInductionVariable(V);
-}
-
-bool LoopVectorizationLegality::isFirstOrderRecurrence(const PHINode *Phi) {
-  return FirstOrderRecurrences.count(Phi);
-}
-
-bool LoopVectorizationLegality::blockNeedsPredication(BasicBlock *BB) {
-  return LoopAccessInfo::blockNeedsPredication(BB, TheLoop, DT);
-}
-
-bool LoopVectorizationLegality::blockCanBePredicated(
-    BasicBlock *BB, SmallPtrSetImpl<Value *> &SafePtrs) {
-  const bool IsAnnotatedParallel = TheLoop->isAnnotatedParallel();
-
-  for (Instruction &I : *BB) {
-    // Check that we don't have a constant expression that can trap as operand.
-    for (Value *Operand : I.operands()) {
-      if (auto *C = dyn_cast<Constant>(Operand))
-        if (C->canTrap())
-          return false;
-    }
-    // We might be able to hoist the load.
-    if (I.mayReadFromMemory()) {
-      auto *LI = dyn_cast<LoadInst>(&I);
-      if (!LI)
-        return false;
-      if (!SafePtrs.count(LI->getPointerOperand())) {
-        // !llvm.mem.parallel_loop_access implies if-conversion safety.
-        // Otherwise, record that the load needs (real or emulated) masking
-        // and let the cost model decide.
-        if (!IsAnnotatedParallel)
-          MaskedOp.insert(LI);
-        continue;
-      }
-    }
-
-    if (I.mayWriteToMemory()) {
-      auto *SI = dyn_cast<StoreInst>(&I);
-      if (!SI)
-        return false;
-      // Predicated store requires some form of masking:
-      // 1) masked store HW instruction,
-      // 2) emulation via load-blend-store (only if safe and legal to do so,
-      //    be aware on the race conditions), or
-      // 3) element-by-element predicate check and scalar store.
-      MaskedOp.insert(SI);
-      continue;
-    }
-    if (I.mayThrow())
-      return false;
-  }
-
-  return true;
-}
-
-=======
->>>>>>> 1cf329c9
 void InterleavedAccessInfo::collectConstStrideAccesses(
     MapVector<Instruction *, StrideDescriptor> &AccessStrideInfo,
     const ValueToValueMap &Strides) {
@@ -6581,12 +6183,9 @@
 
 namespace llvm {
 
-#if INTEL_CUSTOMIZATION
-Pass *createLoopVectorizePass(bool NoUnrolling, bool AlwaysVectorize,
-                              bool OnlyLegal) {
-  return new LoopVectorize(NoUnrolling, AlwaysVectorize, OnlyLegal);
-}
-#endif
+Pass *createLoopVectorizePass(bool NoUnrolling, bool AlwaysVectorize) {
+  return new LoopVectorize(NoUnrolling, AlwaysVectorize);
+}
 
 } // end namespace llvm
 
@@ -7549,35 +7148,6 @@
   State.ILV->vectorizeMemoryInstruction(&Instr, &MaskValues);
 }
 
-#if INTEL_CUSTOMIZATION
-static void setAsVPlanCandidate(Loop *L) {
-  MDNode *LoopID = L->getLoopID();
-
-  // First remove any existing loop unrolling metadata.
-  SmallVector<Metadata *, 4> MDs;
-  // Reserve first location for self reference to the LoopID metadata node.
-  MDs.push_back(nullptr);
-
-  if (LoopID) {
-    for (unsigned i = 1, ie = LoopID->getNumOperands(); i < ie; ++i) {
-      MDs.push_back(LoopID->getOperand(i));
-    }
-  }
-
-  // Add as a vplan vectorization candidate.
-  LLVMContext &Context = L->getHeader()->getContext();
-  SmallVector<Metadata *, 1> VPlanCandOperands;
-  VPlanCandOperands.push_back(MDString::get(Context, "vplan.vect.candidate"));
-  MDNode *VPlanCandNode = MDNode::get(Context, VPlanCandOperands);
-  MDs.push_back(VPlanCandNode);
-
-  MDNode *NewLoopID = MDNode::get(Context, MDs);
-  // Set operand 0 to refer to the loop id itself.
-  NewLoopID->replaceOperandWith(0, NewLoopID);
-  L->setLoopID(NewLoopID);
-}
-#endif
-
 // Process the loop in the VPlan-native vectorization path. This path builds
 // VPlan upfront in the vectorization pipeline, which allows to apply
 // VPlan-to-VPlan transformations from the very beginning without modifying the
@@ -7659,28 +7229,8 @@
   // Check if it is legal to vectorize the loop.
   LoopVectorizationRequirements Requirements(*ORE);
   LoopVectorizationLegality LVL(L, PSE, DT, TLI, AA, F, GetLAA, LI, ORE,
-<<<<<<< HEAD
-#if INTEL_CUSTOMIZATION
-                                &Requirements, &Hints, OnlyLegal, DB, AC);
-  if (OnlyLegal) {
-    if (LVL.canVectorize()) {
-      if (const DebugLoc LoopDbgLoc = L->getStartLoc()) {
-        LoopDbgLoc.print(errs());
-      }
-
-      setAsVPlanCandidate(L);
-      errs() << ": Loop legal to vectorize - marking with vplan metadata.\n";
-    }
-    DEBUG(dbgs() << "LV: Not vectorizing: only checking legality.\n");
-    return false;
-  }
-#endif
-
-  if (!LVL.canVectorize()) {
-=======
                                 &Requirements, &Hints, DB, AC);
   if (!LVL.canVectorize(EnableVPlanNativePath)) {
->>>>>>> 1cf329c9
     DEBUG(dbgs() << "LV: Not vectorizing: Cannot prove legality.\n");
     emitMissedWarning(F, L, Hints, ORE);
     return false;
