--- conflicted
+++ resolved
@@ -1511,21 +1511,15 @@
       const TargetTransformInfo *TTI,
       std::function<const LoopAccessInfo &(Loop &)> *GetLAA, LoopInfo *LI,
       OptimizationRemarkEmitter *ORE, LoopVectorizationRequirements *R,
-<<<<<<< HEAD
 #if INTEL_CUSTOMIZATION
-      LoopVectorizeHints *H, bool OnlyLegal)
+      LoopVectorizeHints *H, bool OnlyLegal, DemandedBits *DB,
+      AssumptionCache *AC)
 #endif
       : TheLoop(L), PSE(PSE), TLI(TLI), TTI(TTI), DT(DT), GetLAA(GetLAA),
+        ORE(ORE), InterleaveInfo(PSE, L, DT, LI), Requirements(R), Hints(H),
 #if INTEL_CUSTOMIZATION
-        ORE(ORE), InterleaveInfo(PSE, L, DT, LI), Requirements(R), Hints(H),
-        OnlyLegal(OnlyLegal) {}
+        OnlyLegal(OnlyLegal), DB(DB), AC(AC)  {}
 #endif // INTEL_CUSTOMIZATION
-=======
-      LoopVectorizeHints *H, DemandedBits *DB, AssumptionCache *AC)
-      : TheLoop(L), PSE(PSE), TLI(TLI), TTI(TTI), DT(DT), GetLAA(GetLAA),
-        ORE(ORE), InterleaveInfo(PSE, L, DT, LI), Requirements(R), Hints(H),
-        DB(DB), AC(AC) {}
->>>>>>> 87d2f746
 
   /// ReductionList contains the reduction descriptors for all
   /// of the reductions that were found in the loop.
@@ -1766,12 +1760,10 @@
   /// Used to emit an analysis of any legality issues.
   LoopVectorizeHints *Hints;
 
-<<<<<<< HEAD
 #if INTEL_CUSTOMIZATION
   /// Used to mark VPlan vectorization candidates - for stress testing
   bool OnlyLegal = false;
 #endif
-=======
   /// The demanded bits analsyis is used to compute the minimum type size in
   /// which a reduction can be computed.
   DemandedBits *DB;
@@ -1779,7 +1771,6 @@
   /// The assumption cache analysis is used to compute the minimum type size in
   /// which a reduction can be computed.
   AssumptionCache *AC;
->>>>>>> 87d2f746
 
   /// While vectorizing these instructions we have to generate a
   /// call to the appropriate masked intrinsic
@@ -8402,9 +8393,8 @@
   // Check if it is legal to vectorize the loop.
   LoopVectorizationRequirements Requirements(*ORE);
   LoopVectorizationLegality LVL(L, PSE, DT, TLI, AA, F, TTI, GetLAA, LI, ORE,
-<<<<<<< HEAD
 #if INTEL_CUSTOMIZATION
-                                &Requirements, &Hints, OnlyLegal);
+                                &Requirements, &Hints, OnlyLegal, DB, AC);
   if (OnlyLegal) {
     if (LVL.canVectorize()) {
       if (const DebugLoc LoopDbgLoc = L->getStartLoc()) {
@@ -8419,9 +8409,6 @@
   }
 #endif
 
-=======
-                                &Requirements, &Hints, DB, AC);
->>>>>>> 87d2f746
   if (!LVL.canVectorize()) {
     DEBUG(dbgs() << "LV: Not vectorizing: Cannot prove legality.\n");
     emitMissedWarning(F, L, Hints, ORE);
