//===- LoopVectorize.cpp - A Loop Vectorizer ------------------------------===//
//
//                     The LLVM Compiler Infrastructure
//
// This file is distributed under the University of Illinois Open Source
// License. See LICENSE.TXT for details.
//
//===----------------------------------------------------------------------===//
//
// This is the LLVM loop vectorizer. This pass modifies 'vectorizable' loops
// and generates target-independent LLVM-IR.
// The vectorizer uses the TargetTransformInfo analysis to estimate the costs
// of instructions in order to estimate the profitability of vectorization.
//
// The loop vectorizer combines consecutive loop iterations into a single
// 'wide' iteration. After this transformation the index is incremented
// by the SIMD vector width, and not by one.
//
// This pass has three parts:
// 1. The main loop pass that drives the different parts.
// 2. LoopVectorizationLegality - A unit that checks for the legality
//    of the vectorization.
// 3. InnerLoopVectorizer - A unit that performs the actual
//    widening of instructions.
// 4. LoopVectorizationCostModel - A unit that checks for the profitability
//    of vectorization. It decides on the optimal vector width, which
//    can be one, if vectorization is not profitable.
//
//===----------------------------------------------------------------------===//
//
// The reduction-variable vectorization is based on the paper:
//  D. Nuzman and R. Henderson. Multi-platform Auto-vectorization.
//
// Variable uniformity checks are inspired by:
//  Karrenberg, R. and Hack, S. Whole Function Vectorization.
//
// Other ideas/concepts are from:
//  A. Zaks and D. Nuzman. Autovectorization in GCC-two years later.
//
//  S. Maleki, Y. Gao, M. Garzaran, T. Wong and D. Padua.  An Evaluation of
//  Vectorizing Compilers.
//
//===----------------------------------------------------------------------===//

#include "llvm/Transforms/Vectorize.h"
#include "llvm/ADT/DenseMap.h"
#include "llvm/ADT/EquivalenceClasses.h"
#include "llvm/ADT/Hashing.h"
#include "llvm/ADT/MapVector.h"
#include "llvm/ADT/SetVector.h"
#include "llvm/ADT/SmallPtrSet.h"
#include "llvm/ADT/SmallSet.h"
#include "llvm/ADT/SmallVector.h"
#include "llvm/ADT/Statistic.h"
#include "llvm/ADT/StringExtras.h"
#include "llvm/Analysis/AliasAnalysis.h"
#include "llvm/Analysis/AliasSetTracker.h"
<<<<<<< HEAD
=======
#include "llvm/Analysis/AssumptionCache.h"
>>>>>>> 41cb3da2
#include "llvm/Analysis/BlockFrequencyInfo.h"
#include "llvm/Analysis/LoopInfo.h"
#include "llvm/Analysis/LoopIterator.h"
#include "llvm/Analysis/LoopPass.h"
#include "llvm/Analysis/ScalarEvolution.h"
#include "llvm/Analysis/ScalarEvolutionExpander.h"
#include "llvm/Analysis/ScalarEvolutionExpressions.h"
#include "llvm/Analysis/TargetTransformInfo.h"
#include "llvm/Analysis/ValueTracking.h"
#include "llvm/IR/Constants.h"
#include "llvm/IR/DataLayout.h"
#include "llvm/IR/DebugInfo.h"
#include "llvm/IR/DerivedTypes.h"
#include "llvm/IR/DiagnosticInfo.h"
#include "llvm/IR/Dominators.h"
#include "llvm/IR/Function.h"
#include "llvm/IR/IRBuilder.h"
#include "llvm/IR/Instructions.h"
#include "llvm/IR/IntrinsicInst.h"
#include "llvm/IR/LLVMContext.h"
#include "llvm/IR/Module.h"
#include "llvm/IR/PatternMatch.h"
#include "llvm/IR/Type.h"
#include "llvm/IR/Value.h"
#include "llvm/IR/ValueHandle.h"
#include "llvm/IR/Verifier.h"
#include "llvm/Pass.h"
#include "llvm/Support/BranchProbability.h"
#include "llvm/Support/CommandLine.h"
#include "llvm/Support/Debug.h"
#include "llvm/Support/raw_ostream.h"
#include "llvm/Transforms/Scalar.h"
#include "llvm/Transforms/Utils/BasicBlockUtils.h"
#include "llvm/Transforms/Utils/Local.h"
#include "llvm/Transforms/Utils/VectorUtils.h"
#include <algorithm>
#include <map>
#include <tuple>

using namespace llvm;
using namespace llvm::PatternMatch;

#define LV_NAME "loop-vectorize"
#define DEBUG_TYPE LV_NAME

STATISTIC(LoopsVectorized, "Number of loops vectorized");
STATISTIC(LoopsAnalyzed, "Number of loops analyzed for vectorization");

static cl::opt<unsigned>
VectorizationFactor("force-vector-width", cl::init(0), cl::Hidden,
                    cl::desc("Sets the SIMD width. Zero is autoselect."));

static cl::opt<unsigned>
VectorizationInterleave("force-vector-interleave", cl::init(0), cl::Hidden,
                    cl::desc("Sets the vectorization interleave count. "
                             "Zero is autoselect."));

static cl::opt<bool>
EnableIfConversion("enable-if-conversion", cl::init(true), cl::Hidden,
                   cl::desc("Enable if-conversion during vectorization."));

/// We don't vectorize loops with a known constant trip count below this number.
static cl::opt<unsigned>
TinyTripCountVectorThreshold("vectorizer-min-trip-count", cl::init(16),
                             cl::Hidden,
                             cl::desc("Don't vectorize loops with a constant "
                                      "trip count that is smaller than this "
                                      "value."));

/// This enables versioning on the strides of symbolically striding memory
/// accesses in code like the following.
///   for (i = 0; i < N; ++i)
///     A[i * Stride1] += B[i * Stride2] ...
///
/// Will be roughly translated to
///    if (Stride1 == 1 && Stride2 == 1) {
///      for (i = 0; i < N; i+=4)
///       A[i:i+3] += ...
///    } else
///      ...
static cl::opt<bool> EnableMemAccessVersioning(
    "enable-mem-access-versioning", cl::init(true), cl::Hidden,
    cl::desc("Enable symblic stride memory access versioning"));

/// We don't unroll loops with a known constant trip count below this number.
static const unsigned TinyTripCountUnrollThreshold = 128;

/// When performing memory disambiguation checks at runtime do not make more
/// than this number of comparisons.
static const unsigned RuntimeMemoryCheckThreshold = 8;

/// Maximum simd width.
static const unsigned MaxVectorWidth = 64;

static cl::opt<unsigned> ForceTargetNumScalarRegs(
    "force-target-num-scalar-regs", cl::init(0), cl::Hidden,
    cl::desc("A flag that overrides the target's number of scalar registers."));

static cl::opt<unsigned> ForceTargetNumVectorRegs(
    "force-target-num-vector-regs", cl::init(0), cl::Hidden,
    cl::desc("A flag that overrides the target's number of vector registers."));

/// Maximum vectorization interleave count.
static const unsigned MaxInterleaveFactor = 16;

static cl::opt<unsigned> ForceTargetMaxScalarInterleaveFactor(
    "force-target-max-scalar-interleave", cl::init(0), cl::Hidden,
    cl::desc("A flag that overrides the target's max interleave factor for "
             "scalar loops."));

static cl::opt<unsigned> ForceTargetMaxVectorInterleaveFactor(
    "force-target-max-vector-interleave", cl::init(0), cl::Hidden,
    cl::desc("A flag that overrides the target's max interleave factor for "
             "vectorized loops."));

static cl::opt<unsigned> ForceTargetInstructionCost(
    "force-target-instruction-cost", cl::init(0), cl::Hidden,
    cl::desc("A flag that overrides the target's expected cost for "
             "an instruction to a single constant value. Mostly "
             "useful for getting consistent testing."));

static cl::opt<unsigned> SmallLoopCost(
    "small-loop-cost", cl::init(20), cl::Hidden,
    cl::desc("The cost of a loop that is considered 'small' by the unroller."));

static cl::opt<bool> LoopVectorizeWithBlockFrequency(
    "loop-vectorize-with-block-frequency", cl::init(false), cl::Hidden,
    cl::desc("Enable the use of the block frequency analysis to access PGO "
             "heuristics minimizing code growth in cold regions and being more "
             "aggressive in hot regions."));

// Runtime unroll loops for load/store throughput.
static cl::opt<bool> EnableLoadStoreRuntimeUnroll(
    "enable-loadstore-runtime-unroll", cl::init(true), cl::Hidden,
    cl::desc("Enable runtime unrolling until load/store ports are saturated"));

/// The number of stores in a loop that are allowed to need predication.
static cl::opt<unsigned> NumberOfStoresToPredicate(
    "vectorize-num-stores-pred", cl::init(1), cl::Hidden,
    cl::desc("Max number of stores to be predicated behind an if."));

static cl::opt<bool> EnableIndVarRegisterHeur(
    "enable-ind-var-reg-heur", cl::init(true), cl::Hidden,
    cl::desc("Count the induction variable only once when unrolling"));

static cl::opt<bool> EnableCondStoresVectorization(
    "enable-cond-stores-vec", cl::init(false), cl::Hidden,
    cl::desc("Enable if predication of stores during vectorization."));

static cl::opt<unsigned> MaxNestedScalarReductionUF(
    "max-nested-scalar-reduction-unroll", cl::init(2), cl::Hidden,
    cl::desc("The maximum unroll factor to use when unrolling a scalar "
             "reduction in a nested loop."));

namespace {

// Forward declarations.
class LoopVectorizationLegality;
class LoopVectorizationCostModel;
class LoopVectorizeHints;

/// Optimization analysis message produced during vectorization. Messages inform
/// the user why vectorization did not occur.
class Report {
  std::string Message;
  raw_string_ostream Out;
  Instruction *Instr;

public:
  Report(Instruction *I = nullptr) : Out(Message), Instr(I) {
    Out << "loop not vectorized: ";
  }

  template <typename A> Report &operator<<(const A &Value) {
    Out << Value;
    return *this;
  }

  Instruction *getInstr() { return Instr; }

  std::string &str() { return Out.str(); }
  operator Twine() { return Out.str(); }
};

/// InnerLoopVectorizer vectorizes loops which contain only one basic
/// block to a specified vectorization factor (VF).
/// This class performs the widening of scalars into vectors, or multiple
/// scalars. This class also implements the following features:
/// * It inserts an epilogue loop for handling loops that don't have iteration
///   counts that are known to be a multiple of the vectorization factor.
/// * It handles the code generation for reduction variables.
/// * Scalarization (implementation using scalars) of un-vectorizable
///   instructions.
/// InnerLoopVectorizer does not perform any vectorization-legality
/// checks, and relies on the caller to check for the different legality
/// aspects. The InnerLoopVectorizer relies on the
/// LoopVectorizationLegality class to provide information about the induction
/// and reduction variables that were found to a given vectorization factor.
class InnerLoopVectorizer {
public:
  InnerLoopVectorizer(Loop *OrigLoop, ScalarEvolution *SE, LoopInfo *LI,
                      DominatorTree *DT, const DataLayout *DL,
                      const TargetLibraryInfo *TLI, unsigned VecWidth,
                      unsigned UnrollFactor)
      : OrigLoop(OrigLoop), SE(SE), LI(LI), DT(DT), DL(DL), TLI(TLI),
        VF(VecWidth), UF(UnrollFactor), Builder(SE->getContext()),
        Induction(nullptr), OldInduction(nullptr), WidenMap(UnrollFactor),
        Legal(nullptr) {}

  // Perform the actual loop widening (vectorization).
  void vectorize(LoopVectorizationLegality *L) {
    Legal = L;
    // Create a new empty loop. Unlink the old loop and connect the new one.
    createEmptyLoop();
    // Widen each instruction in the old loop to a new one in the new loop.
    // Use the Legality module to find the induction and reduction variables.
    vectorizeLoop();
    // Register the new loop and update the analysis passes.
    updateAnalysis();
  }

  virtual ~InnerLoopVectorizer() {}

protected:
  /// A small list of PHINodes.
  typedef SmallVector<PHINode*, 4> PhiVector;
  /// When we unroll loops we have multiple vector values for each scalar.
  /// This data structure holds the unrolled and vectorized values that
  /// originated from one scalar instruction.
  typedef SmallVector<Value*, 2> VectorParts;

  // When we if-convert we need create edge masks. We have to cache values so
  // that we don't end up with exponential recursion/IR.
  typedef DenseMap<std::pair<BasicBlock*, BasicBlock*>,
                   VectorParts> EdgeMaskCache;

  /// \brief Add code that checks at runtime if the accessed arrays overlap.
  ///
  /// Returns a pair of instructions where the first element is the first
  /// instruction generated in possibly a sequence of instructions and the
  /// second value is the final comparator value or NULL if no check is needed.
  std::pair<Instruction *, Instruction *> addRuntimeCheck(Instruction *Loc);

  /// \brief Add checks for strides that where assumed to be 1.
  ///
  /// Returns the last check instruction and the first check instruction in the
  /// pair as (first, last).
  std::pair<Instruction *, Instruction *> addStrideCheck(Instruction *Loc);

  /// Create an empty loop, based on the loop ranges of the old loop.
  void createEmptyLoop();
  /// Copy and widen the instructions from the old loop.
  virtual void vectorizeLoop();

  /// \brief The Loop exit block may have single value PHI nodes where the
  /// incoming value is 'Undef'. While vectorizing we only handled real values
  /// that were defined inside the loop. Here we fix the 'undef case'.
  /// See PR14725.
  void fixLCSSAPHIs();

  /// A helper function that computes the predicate of the block BB, assuming
  /// that the header block of the loop is set to True. It returns the *entry*
  /// mask for the block BB.
  VectorParts createBlockInMask(BasicBlock *BB);
  /// A helper function that computes the predicate of the edge between SRC
  /// and DST.
  VectorParts createEdgeMask(BasicBlock *Src, BasicBlock *Dst);

  /// A helper function to vectorize a single BB within the innermost loop.
  void vectorizeBlockInLoop(BasicBlock *BB, PhiVector *PV);

  /// Vectorize a single PHINode in a block. This method handles the induction
  /// variable canonicalization. It supports both VF = 1 for unrolled loops and
  /// arbitrary length vectors.
  void widenPHIInstruction(Instruction *PN, VectorParts &Entry,
                           unsigned UF, unsigned VF, PhiVector *PV);

  /// Insert the new loop to the loop hierarchy and pass manager
  /// and update the analysis passes.
  void updateAnalysis();

  /// This instruction is un-vectorizable. Implement it as a sequence
  /// of scalars. If \p IfPredicateStore is true we need to 'hide' each
  /// scalarized instruction behind an if block predicated on the control
  /// dependence of the instruction.
  virtual void scalarizeInstruction(Instruction *Instr,
                                    bool IfPredicateStore=false);

  /// Vectorize Load and Store instructions,
  virtual void vectorizeMemoryInstruction(Instruction *Instr);

  /// Create a broadcast instruction. This method generates a broadcast
  /// instruction (shuffle) for loop invariant values and for the induction
  /// value. If this is the induction variable then we extend it to N, N+1, ...
  /// this is needed because each iteration in the loop corresponds to a SIMD
  /// element.
  virtual Value *getBroadcastInstrs(Value *V);

  /// This function adds 0, 1, 2 ... to each vector element, starting at zero.
  /// If Negate is set then negative numbers are added e.g. (0, -1, -2, ...).
  /// The sequence starts at StartIndex.
  virtual Value *getConsecutiveVector(Value* Val, int StartIdx, bool Negate);

  /// When we go over instructions in the basic block we rely on previous
  /// values within the current basic block or on loop invariant values.
  /// When we widen (vectorize) values we place them in the map. If the values
  /// are not within the map, they have to be loop invariant, so we simply
  /// broadcast them into a vector.
  VectorParts &getVectorValue(Value *V);

  /// Generate a shuffle sequence that will reverse the vector Vec.
  virtual Value *reverseVector(Value *Vec);

  /// This is a helper class that holds the vectorizer state. It maps scalar
  /// instructions to vector instructions. When the code is 'unrolled' then
  /// then a single scalar value is mapped to multiple vector parts. The parts
  /// are stored in the VectorPart type.
  struct ValueMap {
    /// C'tor.  UnrollFactor controls the number of vectors ('parts') that
    /// are mapped.
    ValueMap(unsigned UnrollFactor) : UF(UnrollFactor) {}

    /// \return True if 'Key' is saved in the Value Map.
    bool has(Value *Key) const { return MapStorage.count(Key); }

    /// Initializes a new entry in the map. Sets all of the vector parts to the
    /// save value in 'Val'.
    /// \return A reference to a vector with splat values.
    VectorParts &splat(Value *Key, Value *Val) {
      VectorParts &Entry = MapStorage[Key];
      Entry.assign(UF, Val);
      return Entry;
    }

    ///\return A reference to the value that is stored at 'Key'.
    VectorParts &get(Value *Key) {
      VectorParts &Entry = MapStorage[Key];
      if (Entry.empty())
        Entry.resize(UF);
      assert(Entry.size() == UF);
      return Entry;
    }

  private:
    /// The unroll factor. Each entry in the map stores this number of vector
    /// elements.
    unsigned UF;

    /// Map storage. We use std::map and not DenseMap because insertions to a
    /// dense map invalidates its iterators.
    std::map<Value *, VectorParts> MapStorage;
  };

  /// The original loop.
  Loop *OrigLoop;
  /// Scev analysis to use.
  ScalarEvolution *SE;
  /// Loop Info.
  LoopInfo *LI;
  /// Dominator Tree.
  DominatorTree *DT;
  /// Alias Analysis.
  AliasAnalysis *AA;
  /// Data Layout.
  const DataLayout *DL;
  /// Target Library Info.
  const TargetLibraryInfo *TLI;

  /// The vectorization SIMD factor to use. Each vector will have this many
  /// vector elements.
  unsigned VF;

protected:
  /// The vectorization unroll factor to use. Each scalar is vectorized to this
  /// many different vector instructions.
  unsigned UF;

  /// The builder that we use
  IRBuilder<> Builder;

  // --- Vectorization state ---

  /// The vector-loop preheader.
  BasicBlock *LoopVectorPreHeader;
  /// The scalar-loop preheader.
  BasicBlock *LoopScalarPreHeader;
  /// Middle Block between the vector and the scalar.
  BasicBlock *LoopMiddleBlock;
  ///The ExitBlock of the scalar loop.
  BasicBlock *LoopExitBlock;
  ///The vector loop body.
  SmallVector<BasicBlock *, 4> LoopVectorBody;
  ///The scalar loop body.
  BasicBlock *LoopScalarBody;
  /// A list of all bypass blocks. The first block is the entry of the loop.
  SmallVector<BasicBlock *, 4> LoopBypassBlocks;

  /// The new Induction variable which was added to the new block.
  PHINode *Induction;
  /// The induction variable of the old basic block.
  PHINode *OldInduction;
  /// Holds the extended (to the widest induction type) start index.
  Value *ExtendedIdx;
  /// Maps scalars to widened vectors.
  ValueMap WidenMap;
  EdgeMaskCache MaskCache;

  LoopVectorizationLegality *Legal;
};

class InnerLoopUnroller : public InnerLoopVectorizer {
public:
  InnerLoopUnroller(Loop *OrigLoop, ScalarEvolution *SE, LoopInfo *LI,
                    DominatorTree *DT, const DataLayout *DL,
                    const TargetLibraryInfo *TLI, unsigned UnrollFactor) :
    InnerLoopVectorizer(OrigLoop, SE, LI, DT, DL, TLI, 1, UnrollFactor) { }

private:
  void scalarizeInstruction(Instruction *Instr,
                            bool IfPredicateStore = false) override;
  void vectorizeMemoryInstruction(Instruction *Instr) override;
  Value *getBroadcastInstrs(Value *V) override;
  Value *getConsecutiveVector(Value* Val, int StartIdx, bool Negate) override;
  Value *reverseVector(Value *Vec) override;
};

/// \brief Look for a meaningful debug location on the instruction or it's
/// operands.
static Instruction *getDebugLocFromInstOrOperands(Instruction *I) {
  if (!I)
    return I;

  DebugLoc Empty;
  if (I->getDebugLoc() != Empty)
    return I;

  for (User::op_iterator OI = I->op_begin(), OE = I->op_end(); OI != OE; ++OI) {
    if (Instruction *OpInst = dyn_cast<Instruction>(*OI))
      if (OpInst->getDebugLoc() != Empty)
        return OpInst;
  }

  return I;
}

/// \brief Set the debug location in the builder using the debug location in the
/// instruction.
static void setDebugLocFromInst(IRBuilder<> &B, const Value *Ptr) {
  if (const Instruction *Inst = dyn_cast_or_null<Instruction>(Ptr))
    B.SetCurrentDebugLocation(Inst->getDebugLoc());
  else
    B.SetCurrentDebugLocation(DebugLoc());
}

#ifndef NDEBUG
/// \return string containing a file name and a line # for the given loop.
static std::string getDebugLocString(const Loop *L) {
  std::string Result;
  if (L) {
    raw_string_ostream OS(Result);
    const DebugLoc LoopDbgLoc = L->getStartLoc();
    if (!LoopDbgLoc.isUnknown())
      LoopDbgLoc.print(L->getHeader()->getContext(), OS);
    else
      // Just print the module name.
      OS << L->getHeader()->getParent()->getParent()->getModuleIdentifier();
    OS.flush();
  }
  return Result;
}
#endif

/// \brief Propagate known metadata from one instruction to another.
static void propagateMetadata(Instruction *To, const Instruction *From) {
  SmallVector<std::pair<unsigned, MDNode *>, 4> Metadata;
  From->getAllMetadataOtherThanDebugLoc(Metadata);

  for (auto M : Metadata) {
    unsigned Kind = M.first;

    // These are safe to transfer (this is safe for TBAA, even when we
    // if-convert, because should that metadata have had a control dependency
    // on the condition, and thus actually aliased with some other
    // non-speculated memory access when the condition was false, this would be
    // caught by the runtime overlap checks).
    if (Kind != LLVMContext::MD_tbaa &&
        Kind != LLVMContext::MD_alias_scope &&
        Kind != LLVMContext::MD_noalias &&
        Kind != LLVMContext::MD_fpmath)
      continue;

    To->setMetadata(Kind, M.second);
  }
}

/// \brief Propagate known metadata from one instruction to a vector of others.
static void propagateMetadata(SmallVectorImpl<Value *> &To, const Instruction *From) {
  for (Value *V : To)
    if (Instruction *I = dyn_cast<Instruction>(V))
      propagateMetadata(I, From);
}

/// LoopVectorizationLegality checks if it is legal to vectorize a loop, and
/// to what vectorization factor.
/// This class does not look at the profitability of vectorization, only the
/// legality. This class has two main kinds of checks:
/// * Memory checks - The code in canVectorizeMemory checks if vectorization
///   will change the order of memory accesses in a way that will change the
///   correctness of the program.
/// * Scalars checks - The code in canVectorizeInstrs and canVectorizeMemory
/// checks for a number of different conditions, such as the availability of a
/// single induction variable, that all types are supported and vectorize-able,
/// etc. This code reflects the capabilities of InnerLoopVectorizer.
/// This class is also used by InnerLoopVectorizer for identifying
/// induction variable and the different reduction variables.
class LoopVectorizationLegality {
public:
  unsigned NumLoads;
  unsigned NumStores;
  unsigned NumPredStores;

  LoopVectorizationLegality(Loop *L, ScalarEvolution *SE, const DataLayout *DL,
                            DominatorTree *DT, TargetLibraryInfo *TLI,
                            AliasAnalysis *AA, Function *F,
                            const TargetTransformInfo *TTI)
      : NumLoads(0), NumStores(0), NumPredStores(0), TheLoop(L), SE(SE), DL(DL),
        DT(DT), TLI(TLI), AA(AA), TheFunction(F), TTI(TTI), Induction(nullptr),
        WidestIndTy(nullptr), HasFunNoNaNAttr(false), MaxSafeDepDistBytes(-1U) {
  }

  /// This enum represents the kinds of reductions that we support.
  enum ReductionKind {
    RK_NoReduction, ///< Not a reduction.
    RK_IntegerAdd,  ///< Sum of integers.
    RK_IntegerMult, ///< Product of integers.
    RK_IntegerOr,   ///< Bitwise or logical OR of numbers.
    RK_IntegerAnd,  ///< Bitwise or logical AND of numbers.
    RK_IntegerXor,  ///< Bitwise or logical XOR of numbers.
    RK_IntegerMinMax, ///< Min/max implemented in terms of select(cmp()).
    RK_FloatAdd,    ///< Sum of floats.
    RK_FloatMult,   ///< Product of floats.
    RK_FloatMinMax  ///< Min/max implemented in terms of select(cmp()).
  };

  /// This enum represents the kinds of inductions that we support.
  enum InductionKind {
    IK_NoInduction,         ///< Not an induction variable.
    IK_IntInduction,        ///< Integer induction variable. Step = 1.
    IK_ReverseIntInduction, ///< Reverse int induction variable. Step = -1.
    IK_PtrInduction,        ///< Pointer induction var. Step = sizeof(elem).
    IK_ReversePtrInduction  ///< Reverse ptr indvar. Step = - sizeof(elem).
  };

  // This enum represents the kind of minmax reduction.
  enum MinMaxReductionKind {
    MRK_Invalid,
    MRK_UIntMin,
    MRK_UIntMax,
    MRK_SIntMin,
    MRK_SIntMax,
    MRK_FloatMin,
    MRK_FloatMax
  };

  /// This struct holds information about reduction variables.
  struct ReductionDescriptor {
    ReductionDescriptor() : StartValue(nullptr), LoopExitInstr(nullptr),
      Kind(RK_NoReduction), MinMaxKind(MRK_Invalid) {}

    ReductionDescriptor(Value *Start, Instruction *Exit, ReductionKind K,
                        MinMaxReductionKind MK)
        : StartValue(Start), LoopExitInstr(Exit), Kind(K), MinMaxKind(MK) {}

    // The starting value of the reduction.
    // It does not have to be zero!
    TrackingVH<Value> StartValue;
    // The instruction who's value is used outside the loop.
    Instruction *LoopExitInstr;
    // The kind of the reduction.
    ReductionKind Kind;
    // If this a min/max reduction the kind of reduction.
    MinMaxReductionKind MinMaxKind;
  };

  /// This POD struct holds information about a potential reduction operation.
  struct ReductionInstDesc {
    ReductionInstDesc(bool IsRedux, Instruction *I) :
      IsReduction(IsRedux), PatternLastInst(I), MinMaxKind(MRK_Invalid) {}

    ReductionInstDesc(Instruction *I, MinMaxReductionKind K) :
      IsReduction(true), PatternLastInst(I), MinMaxKind(K) {}

    // Is this instruction a reduction candidate.
    bool IsReduction;
    // The last instruction in a min/max pattern (select of the select(icmp())
    // pattern), or the current reduction instruction otherwise.
    Instruction *PatternLastInst;
    // If this is a min/max pattern the comparison predicate.
    MinMaxReductionKind MinMaxKind;
  };

  /// This struct holds information about the memory runtime legality
  /// check that a group of pointers do not overlap.
  struct RuntimePointerCheck {
    RuntimePointerCheck() : Need(false) {}

    /// Reset the state of the pointer runtime information.
    void reset() {
      Need = false;
      Pointers.clear();
      Starts.clear();
      Ends.clear();
      IsWritePtr.clear();
      DependencySetId.clear();
      AliasSetId.clear();
    }

    /// Insert a pointer and calculate the start and end SCEVs.
    void insert(ScalarEvolution *SE, Loop *Lp, Value *Ptr, bool WritePtr,
                unsigned DepSetId, unsigned ASId, ValueToValueMap &Strides);

    /// This flag indicates if we need to add the runtime check.
    bool Need;
    /// Holds the pointers that we need to check.
    SmallVector<TrackingVH<Value>, 2> Pointers;
    /// Holds the pointer value at the beginning of the loop.
    SmallVector<const SCEV*, 2> Starts;
    /// Holds the pointer value at the end of the loop.
    SmallVector<const SCEV*, 2> Ends;
    /// Holds the information if this pointer is used for writing to memory.
    SmallVector<bool, 2> IsWritePtr;
    /// Holds the id of the set of pointers that could be dependent because of a
    /// shared underlying object.
    SmallVector<unsigned, 2> DependencySetId;
    /// Holds the id of the disjoint alias set to which this pointer belongs.
    SmallVector<unsigned, 2> AliasSetId;
  };

  /// A struct for saving information about induction variables.
  struct InductionInfo {
    InductionInfo(Value *Start, InductionKind K) : StartValue(Start), IK(K) {}
    InductionInfo() : StartValue(nullptr), IK(IK_NoInduction) {}
    /// Start value.
    TrackingVH<Value> StartValue;
    /// Induction kind.
    InductionKind IK;
  };

  /// ReductionList contains the reduction descriptors for all
  /// of the reductions that were found in the loop.
  typedef DenseMap<PHINode*, ReductionDescriptor> ReductionList;

  /// InductionList saves induction variables and maps them to the
  /// induction descriptor.
  typedef MapVector<PHINode*, InductionInfo> InductionList;

  /// Returns true if it is legal to vectorize this loop.
  /// This does not mean that it is profitable to vectorize this
  /// loop, only that it is legal to do so.
  bool canVectorize();

  /// Returns the Induction variable.
  PHINode *getInduction() { return Induction; }

  /// Returns the reduction variables found in the loop.
  ReductionList *getReductionVars() { return &Reductions; }

  /// Returns the induction variables found in the loop.
  InductionList *getInductionVars() { return &Inductions; }

  /// Returns the widest induction type.
  Type *getWidestInductionType() { return WidestIndTy; }

  /// Returns True if V is an induction variable in this loop.
  bool isInductionVariable(const Value *V);

  /// Return true if the block BB needs to be predicated in order for the loop
  /// to be vectorized.
  bool blockNeedsPredication(BasicBlock *BB);

  /// Check if this  pointer is consecutive when vectorizing. This happens
  /// when the last index of the GEP is the induction variable, or that the
  /// pointer itself is an induction variable.
  /// This check allows us to vectorize A[idx] into a wide load/store.
  /// Returns:
  /// 0 - Stride is unknown or non-consecutive.
  /// 1 - Address is consecutive.
  /// -1 - Address is consecutive, and decreasing.
  int isConsecutivePtr(Value *Ptr);

  /// Returns true if the value V is uniform within the loop.
  bool isUniform(Value *V);

  /// Returns true if this instruction will remain scalar after vectorization.
  bool isUniformAfterVectorization(Instruction* I) { return Uniforms.count(I); }

  /// Returns the information that we collected about runtime memory check.
  RuntimePointerCheck *getRuntimePointerCheck() { return &PtrRtCheck; }

  /// This function returns the identity element (or neutral element) for
  /// the operation K.
  static Constant *getReductionIdentity(ReductionKind K, Type *Tp);

  unsigned getMaxSafeDepDistBytes() { return MaxSafeDepDistBytes; }

  bool hasStride(Value *V) { return StrideSet.count(V); }
  bool mustCheckStrides() { return !StrideSet.empty(); }
  SmallPtrSet<Value *, 8>::iterator strides_begin() {
    return StrideSet.begin();
  }
  SmallPtrSet<Value *, 8>::iterator strides_end() { return StrideSet.end(); }

  /// Returns true if the target machine supports masked store operation
  /// for the given \p DataType and kind of access to \p Ptr.
  bool isLegalMaskedStore(Type *DataType, Value *Ptr) {
    return TTI->isLegalMaskedStore(DataType, isConsecutivePtr(Ptr));
  }
  /// Returns true if the target machine supports masked load operation
  /// for the given \p DataType and kind of access to \p Ptr.
  bool isLegalMaskedLoad(Type *DataType, Value *Ptr) {
    return TTI->isLegalMaskedLoad(DataType, isConsecutivePtr(Ptr));
  }
  /// Returns true if vector representation of the instruction \p I
  /// requires mask.
  bool isMaskRequired(const Instruction* I) {
    return (MaskedOp.count(I) != 0);
  }
private:
  /// Check if a single basic block loop is vectorizable.
  /// At this point we know that this is a loop with a constant trip count
  /// and we only need to check individual instructions.
  bool canVectorizeInstrs();

  /// When we vectorize loops we may change the order in which
  /// we read and write from memory. This method checks if it is
  /// legal to vectorize the code, considering only memory constrains.
  /// Returns true if the loop is vectorizable
  bool canVectorizeMemory();

  /// Return true if we can vectorize this loop using the IF-conversion
  /// transformation.
  bool canVectorizeWithIfConvert();

  /// Collect the variables that need to stay uniform after vectorization.
  void collectLoopUniforms();

  /// Return true if all of the instructions in the block can be speculatively
  /// executed. \p SafePtrs is a list of addresses that are known to be legal
  /// and we know that we can read from them without segfault.
  bool blockCanBePredicated(BasicBlock *BB, SmallPtrSetImpl<Value *> &SafePtrs);

  /// Returns True, if 'Phi' is the kind of reduction variable for type
  /// 'Kind'. If this is a reduction variable, it adds it to ReductionList.
  bool AddReductionVar(PHINode *Phi, ReductionKind Kind);
  /// Returns a struct describing if the instruction 'I' can be a reduction
  /// variable of type 'Kind'. If the reduction is a min/max pattern of
  /// select(icmp()) this function advances the instruction pointer 'I' from the
  /// compare instruction to the select instruction and stores this pointer in
  /// 'PatternLastInst' member of the returned struct.
  ReductionInstDesc isReductionInstr(Instruction *I, ReductionKind Kind,
                                     ReductionInstDesc &Desc);
  /// Returns true if the instruction is a Select(ICmp(X, Y), X, Y) instruction
  /// pattern corresponding to a min(X, Y) or max(X, Y).
  static ReductionInstDesc isMinMaxSelectCmpPattern(Instruction *I,
                                                    ReductionInstDesc &Prev);
  /// Returns the induction kind of Phi. This function may return NoInduction
  /// if the PHI is not an induction variable.
  InductionKind isInductionVariable(PHINode *Phi);

  /// \brief Collect memory access with loop invariant strides.
  ///
  /// Looks for accesses like "a[i * StrideA]" where "StrideA" is loop
  /// invariant.
  void collectStridedAccess(Value *LoadOrStoreInst);

  /// Report an analysis message to assist the user in diagnosing loops that are
  /// not vectorized.
  void emitAnalysis(Report &Message) {
    DebugLoc DL = TheLoop->getStartLoc();
    if (Instruction *I = Message.getInstr())
      DL = I->getDebugLoc();
    emitOptimizationRemarkAnalysis(TheFunction->getContext(), DEBUG_TYPE,
                                   *TheFunction, DL, Message.str());
  }

  /// The loop that we evaluate.
  Loop *TheLoop;
  /// Scev analysis.
  ScalarEvolution *SE;
  /// DataLayout analysis.
  const DataLayout *DL;
  /// Dominators.
  DominatorTree *DT;
  /// Target Library Info.
  TargetLibraryInfo *TLI;
  /// Alias analysis.
  AliasAnalysis *AA;
  /// Parent function
  Function *TheFunction;
  /// Target Transform Info
  const TargetTransformInfo *TTI;

  //  ---  vectorization state --- //

  /// Holds the integer induction variable. This is the counter of the
  /// loop.
  PHINode *Induction;
  /// Holds the reduction variables.
  ReductionList Reductions;
  /// Holds all of the induction variables that we found in the loop.
  /// Notice that inductions don't need to start at zero and that induction
  /// variables can be pointers.
  InductionList Inductions;
  /// Holds the widest induction type encountered.
  Type *WidestIndTy;

  /// Allowed outside users. This holds the reduction
  /// vars which can be accessed from outside the loop.
  SmallPtrSet<Value*, 4> AllowedExit;
  /// This set holds the variables which are known to be uniform after
  /// vectorization.
  SmallPtrSet<Instruction*, 4> Uniforms;
  /// We need to check that all of the pointers in this list are disjoint
  /// at runtime.
  RuntimePointerCheck PtrRtCheck;
  /// Can we assume the absence of NaNs.
  bool HasFunNoNaNAttr;

  unsigned MaxSafeDepDistBytes;

  ValueToValueMap Strides;
  SmallPtrSet<Value *, 8> StrideSet;
  
  /// While vectorizing these instructions we have to generate a
  /// call to the appropriate masked intrinsic
  SmallPtrSet<const Instruction*, 8> MaskedOp;
};

/// LoopVectorizationCostModel - estimates the expected speedups due to
/// vectorization.
/// In many cases vectorization is not profitable. This can happen because of
/// a number of reasons. In this class we mainly attempt to predict the
/// expected speedup/slowdowns due to the supported instruction set. We use the
/// TargetTransformInfo to query the different backends for the cost of
/// different operations.
class LoopVectorizationCostModel {
public:
  LoopVectorizationCostModel(Loop *L, ScalarEvolution *SE, LoopInfo *LI,
                             LoopVectorizationLegality *Legal,
                             const TargetTransformInfo &TTI,
                             const DataLayout *DL, const TargetLibraryInfo *TLI,
<<<<<<< HEAD
                             const Function *F, const LoopVectorizeHints *Hints)
      : TheLoop(L), SE(SE), LI(LI), Legal(Legal), TTI(TTI), DL(DL), TLI(TLI), TheFunction(F), Hints(Hints) {}
=======
                             AssumptionCache *AC, const Function *F,
                             const LoopVectorizeHints *Hints)
      : TheLoop(L), SE(SE), LI(LI), Legal(Legal), TTI(TTI), DL(DL), TLI(TLI),
        TheFunction(F), Hints(Hints) {
    CodeMetrics::collectEphemeralValues(L, AC, EphValues);
  }
>>>>>>> 41cb3da2

  /// Information about vectorization costs
  struct VectorizationFactor {
    unsigned Width; // Vector width with best cost
    unsigned Cost; // Cost of the loop with that width
  };
  /// \return The most profitable vectorization factor and the cost of that VF.
  /// This method checks every power of two up to VF. If UserVF is not ZERO
  /// then this vectorization factor will be selected if vectorization is
  /// possible.
  VectorizationFactor selectVectorizationFactor(bool OptForSize);

  /// \return The size (in bits) of the widest type in the code that
  /// needs to be vectorized. We ignore values that remain scalar such as
  /// 64 bit loop indices.
  unsigned getWidestType();

  /// \return The most profitable unroll factor.
  /// If UserUF is non-zero then this method finds the best unroll-factor
  /// based on register pressure and other parameters.
  /// VF and LoopCost are the selected vectorization factor and the cost of the
  /// selected VF.
  unsigned selectUnrollFactor(bool OptForSize, unsigned VF, unsigned LoopCost);

  /// \brief A struct that represents some properties of the register usage
  /// of a loop.
  struct RegisterUsage {
    /// Holds the number of loop invariant values that are used in the loop.
    unsigned LoopInvariantRegs;
    /// Holds the maximum number of concurrent live intervals in the loop.
    unsigned MaxLocalUsers;
    /// Holds the number of instructions in the loop.
    unsigned NumInstructions;
  };

  /// \return  information about the register usage of the loop.
  RegisterUsage calculateRegisterUsage();

private:
  /// Returns the expected execution cost. The unit of the cost does
  /// not matter because we use the 'cost' units to compare different
  /// vector widths. The cost that is returned is *not* normalized by
  /// the factor width.
  unsigned expectedCost(unsigned VF);

  /// Returns the execution time cost of an instruction for a given vector
  /// width. Vector width of one means scalar.
  unsigned getInstructionCost(Instruction *I, unsigned VF);

  /// A helper function for converting Scalar types to vector types.
  /// If the incoming type is void, we return void. If the VF is 1, we return
  /// the scalar type.
  static Type* ToVectorTy(Type *Scalar, unsigned VF);

  /// Returns whether the instruction is a load or store and will be a emitted
  /// as a vector operation.
  bool isConsecutiveLoadOrStore(Instruction *I);

  /// Report an analysis message to assist the user in diagnosing loops that are
  /// not vectorized.
  void emitAnalysis(Report &Message) {
    DebugLoc DL = TheLoop->getStartLoc();
    if (Instruction *I = Message.getInstr())
      DL = I->getDebugLoc();
    emitOptimizationRemarkAnalysis(TheFunction->getContext(), DEBUG_TYPE,
                                   *TheFunction, DL, Message.str());
  }

  /// The loop that we evaluate.
  Loop *TheLoop;
  /// Scev analysis.
  ScalarEvolution *SE;
  /// Loop Info analysis.
  LoopInfo *LI;
  /// Vectorization legality.
  LoopVectorizationLegality *Legal;
  /// Vector target information.
  const TargetTransformInfo &TTI;
  /// Target data layout information.
  const DataLayout *DL;
  /// Target Library Info.
  const TargetLibraryInfo *TLI;
  const Function *TheFunction;
  // Loop Vectorize Hint.
  const LoopVectorizeHints *Hints;
};

/// Utility class for getting and setting loop vectorizer hints in the form
/// of loop metadata.
/// This class keeps a number of loop annotations locally (as member variables)
/// and can, upon request, write them back as metadata on the loop. It will
/// initially scan the loop for existing metadata, and will update the local
/// values based on information in the loop.
/// We cannot write all values to metadata, as the mere presence of some info,
/// for example 'force', means a decision has been made. So, we need to be
/// careful NOT to add them if the user hasn't specifically asked so.
class LoopVectorizeHints {
  enum HintKind {
    HK_WIDTH,
    HK_UNROLL,
    HK_FORCE
  };

  /// Hint - associates name and validation with the hint value.
  struct Hint {
    const char * Name;
    unsigned Value; // This may have to change for non-numeric values.
    HintKind Kind;

    Hint(const char * Name, unsigned Value, HintKind Kind)
      : Name(Name), Value(Value), Kind(Kind) { }

    bool validate(unsigned Val) {
      switch (Kind) {
      case HK_WIDTH:
        return isPowerOf2_32(Val) && Val <= MaxVectorWidth;
      case HK_UNROLL:
        return isPowerOf2_32(Val) && Val <= MaxInterleaveFactor;
      case HK_FORCE:
        return (Val <= 1);
      }
      return false;
    }
  };

  /// Vectorization width.
  Hint Width;
  /// Vectorization interleave factor.
  Hint Interleave;
  /// Vectorization forced
  Hint Force;
  /// Array to help iterating through all hints.
  Hint *Hints[3]; // avoiding initialisation due to MSVC2012

  /// Return the loop metadata prefix.
  static StringRef Prefix() { return "llvm.loop."; }

public:
  enum ForceKind {
    FK_Undefined = -1, ///< Not selected.
    FK_Disabled = 0,   ///< Forcing disabled.
    FK_Enabled = 1,    ///< Forcing enabled.
  };

  LoopVectorizeHints(const Loop *L, bool DisableInterleaving)
      : Width("vectorize.width", VectorizationFactor, HK_WIDTH),
        Interleave("interleave.count", DisableInterleaving, HK_UNROLL),
        Force("vectorize.enable", FK_Undefined, HK_FORCE),
        TheLoop(L) {
    // FIXME: Move this up initialisation when MSVC requirement is 2013+
    Hints[0] = &Width;
    Hints[1] = &Interleave;
    Hints[2] = &Force;

    // Populate values with existing loop metadata.
    getHintsFromMetadata();

    // force-vector-interleave overrides DisableInterleaving.
    if (VectorizationInterleave.getNumOccurrences() > 0)
      Interleave.Value = VectorizationInterleave;

    DEBUG(if (DisableInterleaving && Interleave.Value == 1) dbgs()
          << "LV: Interleaving disabled by the pass manager\n");
  }

  /// Mark the loop L as already vectorized by setting the width to 1.
  void setAlreadyVectorized() {
    Width.Value = Interleave.Value = 1;
    // FIXME: Change all lines below for this when we can use MSVC 2013+
    //writeHintsToMetadata({ Width, Unroll });
    std::vector<Hint> hints;
    hints.reserve(2);
    hints.emplace_back(Width);
    hints.emplace_back(Interleave);
    writeHintsToMetadata(std::move(hints));
  }

  /// Dumps all the hint information.
  std::string emitRemark() const {
    Report R;
    if (Force.Value == LoopVectorizeHints::FK_Disabled)
      R << "vectorization is explicitly disabled";
    else {
      R << "use -Rpass-analysis=loop-vectorize for more info";
      if (Force.Value == LoopVectorizeHints::FK_Enabled) {
        R << " (Force=true";
        if (Width.Value != 0)
          R << ", Vector Width=" << Width.Value;
        if (Interleave.Value != 0)
          R << ", Interleave Count=" << Interleave.Value;
        R << ")";
      }
    }

    return R.str();
  }

  unsigned getWidth() const { return Width.Value; }
  unsigned getInterleave() const { return Interleave.Value; }
  enum ForceKind getForce() const { return (ForceKind)Force.Value; }

private:
  /// Find hints specified in the loop metadata and update local values.
  void getHintsFromMetadata() {
    MDNode *LoopID = TheLoop->getLoopID();
    if (!LoopID)
      return;

    // First operand should refer to the loop id itself.
    assert(LoopID->getNumOperands() > 0 && "requires at least one operand");
    assert(LoopID->getOperand(0) == LoopID && "invalid loop id");

    for (unsigned i = 1, ie = LoopID->getNumOperands(); i < ie; ++i) {
      const MDString *S = nullptr;
      SmallVector<Metadata *, 4> Args;

      // The expected hint is either a MDString or a MDNode with the first
      // operand a MDString.
      if (const MDNode *MD = dyn_cast<MDNode>(LoopID->getOperand(i))) {
        if (!MD || MD->getNumOperands() == 0)
          continue;
        S = dyn_cast<MDString>(MD->getOperand(0));
        for (unsigned i = 1, ie = MD->getNumOperands(); i < ie; ++i)
          Args.push_back(MD->getOperand(i));
      } else {
        S = dyn_cast<MDString>(LoopID->getOperand(i));
        assert(Args.size() == 0 && "too many arguments for MDString");
      }

      if (!S)
        continue;

      // Check if the hint starts with the loop metadata prefix.
      StringRef Name = S->getString();
      if (Args.size() == 1)
        setHint(Name, Args[0]);
    }
  }

  /// Checks string hint with one operand and set value if valid.
  void setHint(StringRef Name, Metadata *Arg) {
    if (!Name.startswith(Prefix()))
      return;
    Name = Name.substr(Prefix().size(), StringRef::npos);

    const ConstantInt *C = mdconst::dyn_extract<ConstantInt>(Arg);
    if (!C) return;
    unsigned Val = C->getZExtValue();

    for (auto H : Hints) {
      if (Name == H->Name) {
        if (H->validate(Val))
          H->Value = Val;
        else
          DEBUG(dbgs() << "LV: ignoring invalid hint '" << Name << "'\n");
        break;
      }
    }
  }

  /// Create a new hint from name / value pair.
  MDNode *createHintMetadata(StringRef Name, unsigned V) const {
    LLVMContext &Context = TheLoop->getHeader()->getContext();
<<<<<<< HEAD
    SmallVector<Value*, 2> Vals;
    Vals.push_back(MDString::get(Context, Name));
    Vals.push_back(ConstantInt::get(Type::getInt32Ty(Context), V));
    return MDNode::get(Context, Vals);
=======
    Metadata *MDs[] = {MDString::get(Context, Name),
                       ConstantAsMetadata::get(
                           ConstantInt::get(Type::getInt32Ty(Context), V))};
    return MDNode::get(Context, MDs);
>>>>>>> 41cb3da2
  }

  /// Matches metadata with hint name.
  bool matchesHintMetadataName(MDNode *Node, std::vector<Hint> &HintTypes) {
    MDString* Name = dyn_cast<MDString>(Node->getOperand(0));
    if (!Name)
      return false;

    for (auto H : HintTypes)
      if (Name->getName().endswith(H.Name))
        return true;
    return false;
  }

  /// Sets current hints into loop metadata, keeping other values intact.
  void writeHintsToMetadata(std::vector<Hint> HintTypes) {
    if (HintTypes.size() == 0)
      return;

    // Reserve the first element to LoopID (see below).
    SmallVector<Metadata *, 4> MDs(1);
    // If the loop already has metadata, then ignore the existing operands.
    MDNode *LoopID = TheLoop->getLoopID();
    if (LoopID) {
      for (unsigned i = 1, ie = LoopID->getNumOperands(); i < ie; ++i) {
        MDNode *Node = cast<MDNode>(LoopID->getOperand(i));
        // If node in update list, ignore old value.
        if (!matchesHintMetadataName(Node, HintTypes))
          MDs.push_back(Node);
      }
    }

    // Now, add the missing hints.
    for (auto H : HintTypes)
      MDs.push_back(createHintMetadata(Twine(Prefix(), H.Name).str(), H.Value));

    // Replace current metadata node with new one.
    LLVMContext &Context = TheLoop->getHeader()->getContext();
    MDNode *NewLoopID = MDNode::get(Context, MDs);
    // Set operand 0 to refer to the loop id itself.
    NewLoopID->replaceOperandWith(0, NewLoopID);

    TheLoop->setLoopID(NewLoopID);
<<<<<<< HEAD
    if (LoopID)
      LoopID->replaceAllUsesWith(NewLoopID);
    LoopID = NewLoopID;
=======
>>>>>>> 41cb3da2
  }

  /// The loop these hints belong to.
  const Loop *TheLoop;
};

static void emitMissedWarning(Function *F, Loop *L,
                              const LoopVectorizeHints &LH) {
  emitOptimizationRemarkMissed(F->getContext(), DEBUG_TYPE, *F,
                               L->getStartLoc(), LH.emitRemark());

  if (LH.getForce() == LoopVectorizeHints::FK_Enabled) {
    if (LH.getWidth() != 1)
      emitLoopVectorizeWarning(
          F->getContext(), *F, L->getStartLoc(),
          "failed explicitly specified loop vectorization");
    else if (LH.getInterleave() != 1)
      emitLoopInterleaveWarning(
          F->getContext(), *F, L->getStartLoc(),
          "failed explicitly specified loop interleaving");
  }
}

static void addInnerLoop(Loop &L, SmallVectorImpl<Loop *> &V) {
  if (L.empty())
    return V.push_back(&L);

  for (Loop *InnerL : L)
    addInnerLoop(*InnerL, V);
}

/// The LoopVectorize Pass.
struct LoopVectorize : public FunctionPass {
  /// Pass identification, replacement for typeid
  static char ID;

  explicit LoopVectorize(bool NoUnrolling = false, bool AlwaysVectorize = true)
    : FunctionPass(ID),
      DisableUnrolling(NoUnrolling),
      AlwaysVectorize(AlwaysVectorize) {
    initializeLoopVectorizePass(*PassRegistry::getPassRegistry());
  }

  ScalarEvolution *SE;
  const DataLayout *DL;
  LoopInfo *LI;
  TargetTransformInfo *TTI;
  DominatorTree *DT;
  BlockFrequencyInfo *BFI;
  TargetLibraryInfo *TLI;
  AliasAnalysis *AA;
<<<<<<< HEAD
=======
  AssumptionCache *AC;
>>>>>>> 41cb3da2
  bool DisableUnrolling;
  bool AlwaysVectorize;

  BlockFrequency ColdEntryFreq;

  bool runOnFunction(Function &F) override {
    SE = &getAnalysis<ScalarEvolution>();
    DataLayoutPass *DLP = getAnalysisIfAvailable<DataLayoutPass>();
    DL = DLP ? &DLP->getDataLayout() : nullptr;
    LI = &getAnalysis<LoopInfo>();
    TTI = &getAnalysis<TargetTransformInfo>();
    DT = &getAnalysis<DominatorTreeWrapperPass>().getDomTree();
    BFI = &getAnalysis<BlockFrequencyInfo>();
    auto *TLIP = getAnalysisIfAvailable<TargetLibraryInfoWrapperPass>();
    TLI = TLIP ? &TLIP->getTLI() : nullptr;
    AA = &getAnalysis<AliasAnalysis>();
<<<<<<< HEAD
=======
    AC = &getAnalysis<AssumptionCacheTracker>().getAssumptionCache(F);
>>>>>>> 41cb3da2

    // Compute some weights outside of the loop over the loops. Compute this
    // using a BranchProbability to re-use its scaling math.
    const BranchProbability ColdProb(1, 5); // 20%
    ColdEntryFreq = BlockFrequency(BFI->getEntryFreq()) * ColdProb;

    // If the target claims to have no vector registers don't attempt
    // vectorization.
    if (!TTI->getNumberOfRegisters(true))
      return false;

    if (!DL) {
      DEBUG(dbgs() << "\nLV: Not vectorizing " << F.getName()
                   << ": Missing data layout\n");
      return false;
    }

    // Build up a worklist of inner-loops to vectorize. This is necessary as
    // the act of vectorizing or partially unrolling a loop creates new loops
    // and can invalidate iterators across the loops.
    SmallVector<Loop *, 8> Worklist;

    for (Loop *L : *LI)
      addInnerLoop(*L, Worklist);

    LoopsAnalyzed += Worklist.size();

    // Now walk the identified inner loops.
    bool Changed = false;
    while (!Worklist.empty())
      Changed |= processLoop(Worklist.pop_back_val());

    // Process each loop nest in the function.
    return Changed;
  }

  bool processLoop(Loop *L) {
    assert(L->empty() && "Only process inner loops.");

#ifndef NDEBUG
    const std::string DebugLocStr = getDebugLocString(L);
#endif /* NDEBUG */

    DEBUG(dbgs() << "\nLV: Checking a loop in \""
                 << L->getHeader()->getParent()->getName() << "\" from "
                 << DebugLocStr << "\n");

    LoopVectorizeHints Hints(L, DisableUnrolling);

    DEBUG(dbgs() << "LV: Loop hints:"
                 << " force="
                 << (Hints.getForce() == LoopVectorizeHints::FK_Disabled
                         ? "disabled"
                         : (Hints.getForce() == LoopVectorizeHints::FK_Enabled
                                ? "enabled"
                                : "?")) << " width=" << Hints.getWidth()
                 << " unroll=" << Hints.getInterleave() << "\n");

    // Function containing loop
    Function *F = L->getHeader()->getParent();

    // Looking at the diagnostic output is the only way to determine if a loop
    // was vectorized (other than looking at the IR or machine code), so it
    // is important to generate an optimization remark for each loop. Most of
    // these messages are generated by emitOptimizationRemarkAnalysis. Remarks
    // generated by emitOptimizationRemark and emitOptimizationRemarkMissed are
    // less verbose reporting vectorized loops and unvectorized loops that may
    // benefit from vectorization, respectively.

    if (Hints.getForce() == LoopVectorizeHints::FK_Disabled) {
      DEBUG(dbgs() << "LV: Not vectorizing: #pragma vectorize disable.\n");
      emitOptimizationRemarkAnalysis(F->getContext(), DEBUG_TYPE, *F,
                                     L->getStartLoc(), Hints.emitRemark());
      return false;
    }

    if (!AlwaysVectorize && Hints.getForce() != LoopVectorizeHints::FK_Enabled) {
      DEBUG(dbgs() << "LV: Not vectorizing: No #pragma vectorize enable.\n");
      emitOptimizationRemarkAnalysis(F->getContext(), DEBUG_TYPE, *F,
                                     L->getStartLoc(), Hints.emitRemark());
      return false;
    }

    if (Hints.getWidth() == 1 && Hints.getInterleave() == 1) {
      DEBUG(dbgs() << "LV: Not vectorizing: Disabled/already vectorized.\n");
      emitOptimizationRemarkAnalysis(
          F->getContext(), DEBUG_TYPE, *F, L->getStartLoc(),
          "loop not vectorized: vector width and interleave count are "
          "explicitly set to 1");
      return false;
    }

    // Check the loop for a trip count threshold:
    // do not vectorize loops with a tiny trip count.
    BasicBlock *Latch = L->getLoopLatch();
    const unsigned TC = SE->getSmallConstantTripCount(L, Latch);
    if (TC > 0u && TC < TinyTripCountVectorThreshold) {
      DEBUG(dbgs() << "LV: Found a loop with a very small trip count. "
                   << "This loop is not worth vectorizing.");
      if (Hints.getForce() == LoopVectorizeHints::FK_Enabled)
        DEBUG(dbgs() << " But vectorizing was explicitly forced.\n");
      else {
        DEBUG(dbgs() << "\n");
        emitOptimizationRemarkAnalysis(
            F->getContext(), DEBUG_TYPE, *F, L->getStartLoc(),
            "vectorization is not beneficial and is not explicitly forced");
        return false;
      }
    }

    // Check if it is legal to vectorize the loop.
    LoopVectorizationLegality LVL(L, SE, DL, DT, TLI, AA, F, TTI);
    if (!LVL.canVectorize()) {
      DEBUG(dbgs() << "LV: Not vectorizing: Cannot prove legality.\n");
      emitMissedWarning(F, L, Hints);
      return false;
    }

    // Use the cost model.
<<<<<<< HEAD
    LoopVectorizationCostModel CM(L, SE, LI, &LVL, *TTI, DL, TLI, F, &Hints);
=======
    LoopVectorizationCostModel CM(L, SE, LI, &LVL, *TTI, DL, TLI, AC, F,
                                  &Hints);
>>>>>>> 41cb3da2

    // Check the function attributes to find out if this function should be
    // optimized for size.
    bool OptForSize = Hints.getForce() != LoopVectorizeHints::FK_Enabled &&
                      F->hasFnAttribute(Attribute::OptimizeForSize);

    // Compute the weighted frequency of this loop being executed and see if it
    // is less than 20% of the function entry baseline frequency. Note that we
    // always have a canonical loop here because we think we *can* vectoriez.
    // FIXME: This is hidden behind a flag due to pervasive problems with
    // exactly what block frequency models.
    if (LoopVectorizeWithBlockFrequency) {
      BlockFrequency LoopEntryFreq = BFI->getBlockFreq(L->getLoopPreheader());
      if (Hints.getForce() != LoopVectorizeHints::FK_Enabled &&
          LoopEntryFreq < ColdEntryFreq)
        OptForSize = true;
    }

    // Check the function attributes to see if implicit floats are allowed.a
    // FIXME: This check doesn't seem possibly correct -- what if the loop is
    // an integer loop and the vector instructions selected are purely integer
    // vector instructions?
    if (F->hasFnAttribute(Attribute::NoImplicitFloat)) {
      DEBUG(dbgs() << "LV: Can't vectorize when the NoImplicitFloat"
            "attribute is used.\n");
      emitOptimizationRemarkAnalysis(
          F->getContext(), DEBUG_TYPE, *F, L->getStartLoc(),
          "loop not vectorized due to NoImplicitFloat attribute");
      emitMissedWarning(F, L, Hints);
      return false;
    }

    // Select the optimal vectorization factor.
    const LoopVectorizationCostModel::VectorizationFactor VF =
        CM.selectVectorizationFactor(OptForSize);

    // Select the unroll factor.
    const unsigned UF =
        CM.selectUnrollFactor(OptForSize, VF.Width, VF.Cost);

    DEBUG(dbgs() << "LV: Found a vectorizable loop (" << VF.Width << ") in "
                 << DebugLocStr << '\n');
    DEBUG(dbgs() << "LV: Unroll Factor is " << UF << '\n');

    if (VF.Width == 1) {
      DEBUG(dbgs() << "LV: Vectorization is possible but not beneficial\n");

      if (UF == 1) {
        emitOptimizationRemarkAnalysis(
            F->getContext(), DEBUG_TYPE, *F, L->getStartLoc(),
            "not beneficial to vectorize and user disabled interleaving");
        return false;
      }
      DEBUG(dbgs() << "LV: Trying to at least unroll the loops.\n");

      // Report the unrolling decision.
      emitOptimizationRemark(F->getContext(), DEBUG_TYPE, *F, L->getStartLoc(),
                             Twine("unrolled with interleaving factor " +
                                   Twine(UF) +
                                   " (vectorization not beneficial)"));

      // We decided not to vectorize, but we may want to unroll.

      InnerLoopUnroller Unroller(L, SE, LI, DT, DL, TLI, UF);
      Unroller.vectorize(&LVL);
    } else {
      // If we decided that it is *legal* to vectorize the loop then do it.
      InnerLoopVectorizer LB(L, SE, LI, DT, DL, TLI, VF.Width, UF);
      LB.vectorize(&LVL);
      ++LoopsVectorized;

      // Report the vectorization decision.
      emitOptimizationRemark(
          F->getContext(), DEBUG_TYPE, *F, L->getStartLoc(),
          Twine("vectorized loop (vectorization factor: ") + Twine(VF.Width) +
              ", unrolling interleave factor: " + Twine(UF) + ")");
    }

    // Mark the loop as already vectorized to avoid vectorizing again.
    Hints.setAlreadyVectorized();

    DEBUG(verifyFunction(*L->getHeader()->getParent()));
    return true;
  }

  void getAnalysisUsage(AnalysisUsage &AU) const override {
<<<<<<< HEAD
=======
    AU.addRequired<AssumptionCacheTracker>();
>>>>>>> 41cb3da2
    AU.addRequiredID(LoopSimplifyID);
    AU.addRequiredID(LCSSAID);
    AU.addRequired<BlockFrequencyInfo>();
    AU.addRequired<DominatorTreeWrapperPass>();
    AU.addRequired<LoopInfo>();
    AU.addRequired<ScalarEvolution>();
    AU.addRequired<TargetTransformInfo>();
    AU.addRequired<AliasAnalysis>();
    AU.addPreserved<LoopInfo>();
    AU.addPreserved<DominatorTreeWrapperPass>();
    AU.addPreserved<AliasAnalysis>();
  }

};

} // end anonymous namespace

//===----------------------------------------------------------------------===//
// Implementation of LoopVectorizationLegality, InnerLoopVectorizer and
// LoopVectorizationCostModel.
//===----------------------------------------------------------------------===//

static Value *stripIntegerCast(Value *V) {
  if (CastInst *CI = dyn_cast<CastInst>(V))
    if (CI->getOperand(0)->getType()->isIntegerTy())
      return CI->getOperand(0);
  return V;
}

///\brief Replaces the symbolic stride in a pointer SCEV expression by one.
///
/// If \p OrigPtr is not null, use it to look up the stride value instead of
/// \p Ptr.
static const SCEV *replaceSymbolicStrideSCEV(ScalarEvolution *SE,
                                             ValueToValueMap &PtrToStride,
                                             Value *Ptr, Value *OrigPtr = nullptr) {

  const SCEV *OrigSCEV = SE->getSCEV(Ptr);

  // If there is an entry in the map return the SCEV of the pointer with the
  // symbolic stride replaced by one.
  ValueToValueMap::iterator SI = PtrToStride.find(OrigPtr ? OrigPtr : Ptr);
  if (SI != PtrToStride.end()) {
    Value *StrideVal = SI->second;

    // Strip casts.
    StrideVal = stripIntegerCast(StrideVal);

    // Replace symbolic stride by one.
    Value *One = ConstantInt::get(StrideVal->getType(), 1);
    ValueToValueMap RewriteMap;
    RewriteMap[StrideVal] = One;

    const SCEV *ByOne =
        SCEVParameterRewriter::rewrite(OrigSCEV, *SE, RewriteMap, true);
    DEBUG(dbgs() << "LV: Replacing SCEV: " << *OrigSCEV << " by: " << *ByOne
                 << "\n");
    return ByOne;
  }

  // Otherwise, just return the SCEV of the original pointer.
  return SE->getSCEV(Ptr);
}

void LoopVectorizationLegality::RuntimePointerCheck::insert(
    ScalarEvolution *SE, Loop *Lp, Value *Ptr, bool WritePtr, unsigned DepSetId,
    unsigned ASId, ValueToValueMap &Strides) {
  // Get the stride replaced scev.
  const SCEV *Sc = replaceSymbolicStrideSCEV(SE, Strides, Ptr);
  const SCEVAddRecExpr *AR = dyn_cast<SCEVAddRecExpr>(Sc);
  assert(AR && "Invalid addrec expression");
  const SCEV *Ex = SE->getBackedgeTakenCount(Lp);
  const SCEV *ScEnd = AR->evaluateAtIteration(Ex, *SE);
  Pointers.push_back(Ptr);
  Starts.push_back(AR->getStart());
  Ends.push_back(ScEnd);
  IsWritePtr.push_back(WritePtr);
  DependencySetId.push_back(DepSetId);
  AliasSetId.push_back(ASId);
}

Value *InnerLoopVectorizer::getBroadcastInstrs(Value *V) {
  // We need to place the broadcast of invariant variables outside the loop.
  Instruction *Instr = dyn_cast<Instruction>(V);
  bool NewInstr =
      (Instr && std::find(LoopVectorBody.begin(), LoopVectorBody.end(),
                          Instr->getParent()) != LoopVectorBody.end());
  bool Invariant = OrigLoop->isLoopInvariant(V) && !NewInstr;

  // Place the code for broadcasting invariant variables in the new preheader.
  IRBuilder<>::InsertPointGuard Guard(Builder);
  if (Invariant)
    Builder.SetInsertPoint(LoopVectorPreHeader->getTerminator());

  // Broadcast the scalar into all locations in the vector.
  Value *Shuf = Builder.CreateVectorSplat(VF, V, "broadcast");

  return Shuf;
}

Value *InnerLoopVectorizer::getConsecutiveVector(Value* Val, int StartIdx,
                                                 bool Negate) {
  assert(Val->getType()->isVectorTy() && "Must be a vector");
  assert(Val->getType()->getScalarType()->isIntegerTy() &&
         "Elem must be an integer");
  // Create the types.
  Type *ITy = Val->getType()->getScalarType();
  VectorType *Ty = cast<VectorType>(Val->getType());
  int VLen = Ty->getNumElements();
  SmallVector<Constant*, 8> Indices;

  // Create a vector of consecutive numbers from zero to VF.
  for (int i = 0; i < VLen; ++i) {
    int64_t Idx = Negate ? (-i) : i;
    Indices.push_back(ConstantInt::get(ITy, StartIdx + Idx, Negate));
  }

  // Add the consecutive indices to the vector value.
  Constant *Cv = ConstantVector::get(Indices);
  assert(Cv->getType() == Val->getType() && "Invalid consecutive vec");
  return Builder.CreateAdd(Val, Cv, "induction");
}

/// \brief Find the operand of the GEP that should be checked for consecutive
/// stores. This ignores trailing indices that have no effect on the final
/// pointer.
static unsigned getGEPInductionOperand(const DataLayout *DL,
                                       const GetElementPtrInst *Gep) {
  unsigned LastOperand = Gep->getNumOperands() - 1;
  unsigned GEPAllocSize = DL->getTypeAllocSize(
      cast<PointerType>(Gep->getType()->getScalarType())->getElementType());

  // Walk backwards and try to peel off zeros.
  while (LastOperand > 1 && match(Gep->getOperand(LastOperand), m_Zero())) {
    // Find the type we're currently indexing into.
    gep_type_iterator GEPTI = gep_type_begin(Gep);
    std::advance(GEPTI, LastOperand - 1);

    // If it's a type with the same allocation size as the result of the GEP we
    // can peel off the zero index.
    if (DL->getTypeAllocSize(*GEPTI) != GEPAllocSize)
      break;
    --LastOperand;
  }

  return LastOperand;
}

int LoopVectorizationLegality::isConsecutivePtr(Value *Ptr) {
  assert(Ptr->getType()->isPointerTy() && "Unexpected non-ptr");
  // Make sure that the pointer does not point to structs.
  if (Ptr->getType()->getPointerElementType()->isAggregateType())
    return 0;

  // If this value is a pointer induction variable we know it is consecutive.
  PHINode *Phi = dyn_cast_or_null<PHINode>(Ptr);
  if (Phi && Inductions.count(Phi)) {
    InductionInfo II = Inductions[Phi];
    if (IK_PtrInduction == II.IK)
      return 1;
    else if (IK_ReversePtrInduction == II.IK)
      return -1;
  }

  GetElementPtrInst *Gep = dyn_cast_or_null<GetElementPtrInst>(Ptr);
  if (!Gep)
    return 0;

  unsigned NumOperands = Gep->getNumOperands();
  Value *GpPtr = Gep->getPointerOperand();
  // If this GEP value is a consecutive pointer induction variable and all of
  // the indices are constant then we know it is consecutive. We can
  Phi = dyn_cast<PHINode>(GpPtr);
  if (Phi && Inductions.count(Phi)) {

    // Make sure that the pointer does not point to structs.
    PointerType *GepPtrType = cast<PointerType>(GpPtr->getType());
    if (GepPtrType->getElementType()->isAggregateType())
      return 0;

    // Make sure that all of the index operands are loop invariant.
    for (unsigned i = 1; i < NumOperands; ++i)
      if (!SE->isLoopInvariant(SE->getSCEV(Gep->getOperand(i)), TheLoop))
        return 0;

    InductionInfo II = Inductions[Phi];
    if (IK_PtrInduction == II.IK)
      return 1;
    else if (IK_ReversePtrInduction == II.IK)
      return -1;
  }

  unsigned InductionOperand = getGEPInductionOperand(DL, Gep);

  // Check that all of the gep indices are uniform except for our induction
  // operand.
  for (unsigned i = 0; i != NumOperands; ++i)
    if (i != InductionOperand &&
        !SE->isLoopInvariant(SE->getSCEV(Gep->getOperand(i)), TheLoop))
      return 0;

  // We can emit wide load/stores only if the last non-zero index is the
  // induction variable.
  const SCEV *Last = nullptr;
  if (!Strides.count(Gep))
    Last = SE->getSCEV(Gep->getOperand(InductionOperand));
  else {
    // Because of the multiplication by a stride we can have a s/zext cast.
    // We are going to replace this stride by 1 so the cast is safe to ignore.
    //
    //  %indvars.iv = phi i64 [ 0, %entry ], [ %indvars.iv.next, %for.body ]
    //  %0 = trunc i64 %indvars.iv to i32
    //  %mul = mul i32 %0, %Stride1
    //  %idxprom = zext i32 %mul to i64  << Safe cast.
    //  %arrayidx = getelementptr inbounds i32* %B, i64 %idxprom
    //
    Last = replaceSymbolicStrideSCEV(SE, Strides,
                                     Gep->getOperand(InductionOperand), Gep);
    if (const SCEVCastExpr *C = dyn_cast<SCEVCastExpr>(Last))
      Last =
          (C->getSCEVType() == scSignExtend || C->getSCEVType() == scZeroExtend)
              ? C->getOperand()
              : Last;
  }
  if (const SCEVAddRecExpr *AR = dyn_cast<SCEVAddRecExpr>(Last)) {
    const SCEV *Step = AR->getStepRecurrence(*SE);

    // The memory is consecutive because the last index is consecutive
    // and all other indices are loop invariant.
    if (Step->isOne())
      return 1;
    if (Step->isAllOnesValue())
      return -1;
  }

  return 0;
}

bool LoopVectorizationLegality::isUniform(Value *V) {
  return (SE->isLoopInvariant(SE->getSCEV(V), TheLoop));
}

InnerLoopVectorizer::VectorParts&
InnerLoopVectorizer::getVectorValue(Value *V) {
  assert(V != Induction && "The new induction variable should not be used.");
  assert(!V->getType()->isVectorTy() && "Can't widen a vector");

  // If we have a stride that is replaced by one, do it here.
  if (Legal->hasStride(V))
    V = ConstantInt::get(V->getType(), 1);

  // If we have this scalar in the map, return it.
  if (WidenMap.has(V))
    return WidenMap.get(V);

  // If this scalar is unknown, assume that it is a constant or that it is
  // loop invariant. Broadcast V and save the value for future uses.
  Value *B = getBroadcastInstrs(V);
  return WidenMap.splat(V, B);
}

Value *InnerLoopVectorizer::reverseVector(Value *Vec) {
  assert(Vec->getType()->isVectorTy() && "Invalid type");
  SmallVector<Constant*, 8> ShuffleMask;
  for (unsigned i = 0; i < VF; ++i)
    ShuffleMask.push_back(Builder.getInt32(VF - i - 1));

  return Builder.CreateShuffleVector(Vec, UndefValue::get(Vec->getType()),
                                     ConstantVector::get(ShuffleMask),
                                     "reverse");
}

void InnerLoopVectorizer::vectorizeMemoryInstruction(Instruction *Instr) {
  // Attempt to issue a wide load.
  LoadInst *LI = dyn_cast<LoadInst>(Instr);
  StoreInst *SI = dyn_cast<StoreInst>(Instr);

  assert((LI || SI) && "Invalid Load/Store instruction");

  Type *ScalarDataTy = LI ? LI->getType() : SI->getValueOperand()->getType();
  Type *DataTy = VectorType::get(ScalarDataTy, VF);
  Value *Ptr = LI ? LI->getPointerOperand() : SI->getPointerOperand();
  unsigned Alignment = LI ? LI->getAlignment() : SI->getAlignment();
  // An alignment of 0 means target abi alignment. We need to use the scalar's
  // target abi alignment in such a case.
  if (!Alignment)
    Alignment = DL->getABITypeAlignment(ScalarDataTy);
  unsigned AddressSpace = Ptr->getType()->getPointerAddressSpace();
  unsigned ScalarAllocatedSize = DL->getTypeAllocSize(ScalarDataTy);
  unsigned VectorElementSize = DL->getTypeStoreSize(DataTy)/VF;

  if (SI && Legal->blockNeedsPredication(SI->getParent()) &&
      !Legal->isMaskRequired(SI))
    return scalarizeInstruction(Instr, true);

  if (ScalarAllocatedSize != VectorElementSize)
    return scalarizeInstruction(Instr);

  // If the pointer is loop invariant or if it is non-consecutive,
  // scalarize the load.
  int ConsecutiveStride = Legal->isConsecutivePtr(Ptr);
  bool Reverse = ConsecutiveStride < 0;
  bool UniformLoad = LI && Legal->isUniform(Ptr);
  if (!ConsecutiveStride || UniformLoad)
    return scalarizeInstruction(Instr);

  Constant *Zero = Builder.getInt32(0);
  VectorParts &Entry = WidenMap.get(Instr);

  // Handle consecutive loads/stores.
  GetElementPtrInst *Gep = dyn_cast<GetElementPtrInst>(Ptr);
  if (Gep && Legal->isInductionVariable(Gep->getPointerOperand())) {
    setDebugLocFromInst(Builder, Gep);
    Value *PtrOperand = Gep->getPointerOperand();
    Value *FirstBasePtr = getVectorValue(PtrOperand)[0];
    FirstBasePtr = Builder.CreateExtractElement(FirstBasePtr, Zero);

    // Create the new GEP with the new induction variable.
    GetElementPtrInst *Gep2 = cast<GetElementPtrInst>(Gep->clone());
    Gep2->setOperand(0, FirstBasePtr);
    Gep2->setName("gep.indvar.base");
    Ptr = Builder.Insert(Gep2);
  } else if (Gep) {
    setDebugLocFromInst(Builder, Gep);
    assert(SE->isLoopInvariant(SE->getSCEV(Gep->getPointerOperand()),
                               OrigLoop) && "Base ptr must be invariant");

    // The last index does not have to be the induction. It can be
    // consecutive and be a function of the index. For example A[I+1];
    unsigned NumOperands = Gep->getNumOperands();
    unsigned InductionOperand = getGEPInductionOperand(DL, Gep);
    // Create the new GEP with the new induction variable.
    GetElementPtrInst *Gep2 = cast<GetElementPtrInst>(Gep->clone());

    for (unsigned i = 0; i < NumOperands; ++i) {
      Value *GepOperand = Gep->getOperand(i);
      Instruction *GepOperandInst = dyn_cast<Instruction>(GepOperand);

      // Update last index or loop invariant instruction anchored in loop.
      if (i == InductionOperand ||
          (GepOperandInst && OrigLoop->contains(GepOperandInst))) {
        assert((i == InductionOperand ||
               SE->isLoopInvariant(SE->getSCEV(GepOperandInst), OrigLoop)) &&
               "Must be last index or loop invariant");

        VectorParts &GEPParts = getVectorValue(GepOperand);
        Value *Index = GEPParts[0];
        Index = Builder.CreateExtractElement(Index, Zero);
        Gep2->setOperand(i, Index);
        Gep2->setName("gep.indvar.idx");
      }
    }
    Ptr = Builder.Insert(Gep2);
  } else {
    // Use the induction element ptr.
    assert(isa<PHINode>(Ptr) && "Invalid induction ptr");
    setDebugLocFromInst(Builder, Ptr);
    VectorParts &PtrVal = getVectorValue(Ptr);
    Ptr = Builder.CreateExtractElement(PtrVal[0], Zero);
  }

  VectorParts Mask = createBlockInMask(Instr->getParent());
  // Handle Stores:
  if (SI) {
    assert(!Legal->isUniform(SI->getPointerOperand()) &&
           "We do not allow storing to uniform addresses");
    setDebugLocFromInst(Builder, SI);
    // We don't want to update the value in the map as it might be used in
    // another expression. So don't use a reference type for "StoredVal".
    VectorParts StoredVal = getVectorValue(SI->getValueOperand());
    
    for (unsigned Part = 0; Part < UF; ++Part) {
      // Calculate the pointer for the specific unroll-part.
      Value *PartPtr = Builder.CreateGEP(Ptr, Builder.getInt32(Part * VF));

      if (Reverse) {
        // If we store to reverse consecutive memory locations then we need
        // to reverse the order of elements in the stored value.
        StoredVal[Part] = reverseVector(StoredVal[Part]);
        // If the address is consecutive but reversed, then the
        // wide store needs to start at the last vector element.
        PartPtr = Builder.CreateGEP(Ptr, Builder.getInt32(-Part * VF));
        PartPtr = Builder.CreateGEP(PartPtr, Builder.getInt32(1 - VF));
      }

      Value *VecPtr = Builder.CreateBitCast(PartPtr,
                                            DataTy->getPointerTo(AddressSpace));

      Instruction *NewSI;
      if (Legal->isMaskRequired(SI))
        NewSI = Builder.CreateMaskedStore(StoredVal[Part], VecPtr, Alignment,
                                          Mask[Part]);
      else 
        NewSI = Builder.CreateAlignedStore(StoredVal[Part], VecPtr, Alignment);
      propagateMetadata(NewSI, SI);
    }
    return;
  }

  // Handle loads.
  assert(LI && "Must have a load instruction");
  setDebugLocFromInst(Builder, LI);
  for (unsigned Part = 0; Part < UF; ++Part) {
    // Calculate the pointer for the specific unroll-part.
    Value *PartPtr = Builder.CreateGEP(Ptr, Builder.getInt32(Part * VF));

    if (Reverse) {
      // If the address is consecutive but reversed, then the
      // wide load needs to start at the last vector element.
      PartPtr = Builder.CreateGEP(Ptr, Builder.getInt32(-Part * VF));
      PartPtr = Builder.CreateGEP(PartPtr, Builder.getInt32(1 - VF));
    }

    Instruction* NewLI;
    Value *VecPtr = Builder.CreateBitCast(PartPtr,
                                          DataTy->getPointerTo(AddressSpace));
    if (Legal->isMaskRequired(LI))
      NewLI = Builder.CreateMaskedLoad(VecPtr, Alignment, Mask[Part],
                                       UndefValue::get(DataTy),
                                       "wide.masked.load");
    else
      NewLI = Builder.CreateAlignedLoad(VecPtr, Alignment, "wide.load");
    propagateMetadata(NewLI, LI);
    Entry[Part] = Reverse ? reverseVector(NewLI) :  NewLI;
  }
}

void InnerLoopVectorizer::scalarizeInstruction(Instruction *Instr, bool IfPredicateStore) {
  assert(!Instr->getType()->isAggregateType() && "Can't handle vectors");
  // Holds vector parameters or scalars, in case of uniform vals.
  SmallVector<VectorParts, 4> Params;

  setDebugLocFromInst(Builder, Instr);

  // Find all of the vectorized parameters.
  for (unsigned op = 0, e = Instr->getNumOperands(); op != e; ++op) {
    Value *SrcOp = Instr->getOperand(op);

    // If we are accessing the old induction variable, use the new one.
    if (SrcOp == OldInduction) {
      Params.push_back(getVectorValue(SrcOp));
      continue;
    }

    // Try using previously calculated values.
    Instruction *SrcInst = dyn_cast<Instruction>(SrcOp);

    // If the src is an instruction that appeared earlier in the basic block
    // then it should already be vectorized.
    if (SrcInst && OrigLoop->contains(SrcInst)) {
      assert(WidenMap.has(SrcInst) && "Source operand is unavailable");
      // The parameter is a vector value from earlier.
      Params.push_back(WidenMap.get(SrcInst));
    } else {
      // The parameter is a scalar from outside the loop. Maybe even a constant.
      VectorParts Scalars;
      Scalars.append(UF, SrcOp);
      Params.push_back(Scalars);
    }
  }

  assert(Params.size() == Instr->getNumOperands() &&
         "Invalid number of operands");

  // Does this instruction return a value ?
  bool IsVoidRetTy = Instr->getType()->isVoidTy();

  Value *UndefVec = IsVoidRetTy ? nullptr :
    UndefValue::get(VectorType::get(Instr->getType(), VF));
  // Create a new entry in the WidenMap and initialize it to Undef or Null.
  VectorParts &VecResults = WidenMap.splat(Instr, UndefVec);

  Instruction *InsertPt = Builder.GetInsertPoint();
  BasicBlock *IfBlock = Builder.GetInsertBlock();
  BasicBlock *CondBlock = nullptr;

  VectorParts Cond;
  Loop *VectorLp = nullptr;
  if (IfPredicateStore) {
    assert(Instr->getParent()->getSinglePredecessor() &&
           "Only support single predecessor blocks");
    Cond = createEdgeMask(Instr->getParent()->getSinglePredecessor(),
                          Instr->getParent());
    VectorLp = LI->getLoopFor(IfBlock);
    assert(VectorLp && "Must have a loop for this block");
  }

  // For each vector unroll 'part':
  for (unsigned Part = 0; Part < UF; ++Part) {
    // For each scalar that we create:
    for (unsigned Width = 0; Width < VF; ++Width) {

      // Start if-block.
      Value *Cmp = nullptr;
      if (IfPredicateStore) {
        Cmp = Builder.CreateExtractElement(Cond[Part], Builder.getInt32(Width));
        Cmp = Builder.CreateICmp(ICmpInst::ICMP_EQ, Cmp, ConstantInt::get(Cmp->getType(), 1));
        CondBlock = IfBlock->splitBasicBlock(InsertPt, "cond.store");
        LoopVectorBody.push_back(CondBlock);
        VectorLp->addBasicBlockToLoop(CondBlock, LI->getBase());
        // Update Builder with newly created basic block.
        Builder.SetInsertPoint(InsertPt);
      }

      Instruction *Cloned = Instr->clone();
      if (!IsVoidRetTy)
        Cloned->setName(Instr->getName() + ".cloned");
      // Replace the operands of the cloned instructions with extracted scalars.
      for (unsigned op = 0, e = Instr->getNumOperands(); op != e; ++op) {
        Value *Op = Params[op][Part];
        // Param is a vector. Need to extract the right lane.
        if (Op->getType()->isVectorTy())
          Op = Builder.CreateExtractElement(Op, Builder.getInt32(Width));
        Cloned->setOperand(op, Op);
      }

      // Place the cloned scalar in the new loop.
      Builder.Insert(Cloned);

      // If the original scalar returns a value we need to place it in a vector
      // so that future users will be able to use it.
      if (!IsVoidRetTy)
        VecResults[Part] = Builder.CreateInsertElement(VecResults[Part], Cloned,
                                                       Builder.getInt32(Width));
      // End if-block.
      if (IfPredicateStore) {
         BasicBlock *NewIfBlock = CondBlock->splitBasicBlock(InsertPt, "else");
         LoopVectorBody.push_back(NewIfBlock);
         VectorLp->addBasicBlockToLoop(NewIfBlock, LI->getBase());
         Builder.SetInsertPoint(InsertPt);
         Instruction *OldBr = IfBlock->getTerminator();
         BranchInst::Create(CondBlock, NewIfBlock, Cmp, OldBr);
         OldBr->eraseFromParent();
         IfBlock = NewIfBlock;
      }
    }
  }
}

static Instruction *getFirstInst(Instruction *FirstInst, Value *V,
                                 Instruction *Loc) {
  if (FirstInst)
    return FirstInst;
  if (Instruction *I = dyn_cast<Instruction>(V))
    return I->getParent() == Loc->getParent() ? I : nullptr;
  return nullptr;
}

std::pair<Instruction *, Instruction *>
InnerLoopVectorizer::addStrideCheck(Instruction *Loc) {
  Instruction *tnullptr = nullptr;
  if (!Legal->mustCheckStrides())
    return std::pair<Instruction *, Instruction *>(tnullptr, tnullptr);

  IRBuilder<> ChkBuilder(Loc);

  // Emit checks.
  Value *Check = nullptr;
  Instruction *FirstInst = nullptr;
  for (SmallPtrSet<Value *, 8>::iterator SI = Legal->strides_begin(),
                                         SE = Legal->strides_end();
       SI != SE; ++SI) {
    Value *Ptr = stripIntegerCast(*SI);
    Value *C = ChkBuilder.CreateICmpNE(Ptr, ConstantInt::get(Ptr->getType(), 1),
                                       "stride.chk");
    // Store the first instruction we create.
    FirstInst = getFirstInst(FirstInst, C, Loc);
    if (Check)
      Check = ChkBuilder.CreateOr(Check, C);
    else
      Check = C;
  }

  // We have to do this trickery because the IRBuilder might fold the check to a
  // constant expression in which case there is no Instruction anchored in a
  // the block.
  LLVMContext &Ctx = Loc->getContext();
  Instruction *TheCheck =
      BinaryOperator::CreateAnd(Check, ConstantInt::getTrue(Ctx));
  ChkBuilder.Insert(TheCheck, "stride.not.one");
  FirstInst = getFirstInst(FirstInst, TheCheck, Loc);

  return std::make_pair(FirstInst, TheCheck);
}

std::pair<Instruction *, Instruction *>
InnerLoopVectorizer::addRuntimeCheck(Instruction *Loc) {
  LoopVectorizationLegality::RuntimePointerCheck *PtrRtCheck =
  Legal->getRuntimePointerCheck();

  Instruction *tnullptr = nullptr;
  if (!PtrRtCheck->Need)
    return std::pair<Instruction *, Instruction *>(tnullptr, tnullptr);

  unsigned NumPointers = PtrRtCheck->Pointers.size();
  SmallVector<TrackingVH<Value> , 2> Starts;
  SmallVector<TrackingVH<Value> , 2> Ends;

  LLVMContext &Ctx = Loc->getContext();
  SCEVExpander Exp(*SE, "induction");
  Instruction *FirstInst = nullptr;

  for (unsigned i = 0; i < NumPointers; ++i) {
    Value *Ptr = PtrRtCheck->Pointers[i];
    const SCEV *Sc = SE->getSCEV(Ptr);

    if (SE->isLoopInvariant(Sc, OrigLoop)) {
      DEBUG(dbgs() << "LV: Adding RT check for a loop invariant ptr:" <<
            *Ptr <<"\n");
      Starts.push_back(Ptr);
      Ends.push_back(Ptr);
    } else {
      DEBUG(dbgs() << "LV: Adding RT check for range:" << *Ptr << '\n');
      unsigned AS = Ptr->getType()->getPointerAddressSpace();

      // Use this type for pointer arithmetic.
      Type *PtrArithTy = Type::getInt8PtrTy(Ctx, AS);

      Value *Start = Exp.expandCodeFor(PtrRtCheck->Starts[i], PtrArithTy, Loc);
      Value *End = Exp.expandCodeFor(PtrRtCheck->Ends[i], PtrArithTy, Loc);
      Starts.push_back(Start);
      Ends.push_back(End);
    }
  }

  IRBuilder<> ChkBuilder(Loc);
  // Our instructions might fold to a constant.
  Value *MemoryRuntimeCheck = nullptr;
  for (unsigned i = 0; i < NumPointers; ++i) {
    for (unsigned j = i+1; j < NumPointers; ++j) {
      // No need to check if two readonly pointers intersect.
      if (!PtrRtCheck->IsWritePtr[i] && !PtrRtCheck->IsWritePtr[j])
        continue;

      // Only need to check pointers between two different dependency sets.
      if (PtrRtCheck->DependencySetId[i] == PtrRtCheck->DependencySetId[j])
       continue;
      // Only need to check pointers in the same alias set.
      if (PtrRtCheck->AliasSetId[i] != PtrRtCheck->AliasSetId[j])
        continue;

      unsigned AS0 = Starts[i]->getType()->getPointerAddressSpace();
      unsigned AS1 = Starts[j]->getType()->getPointerAddressSpace();

      assert((AS0 == Ends[j]->getType()->getPointerAddressSpace()) &&
             (AS1 == Ends[i]->getType()->getPointerAddressSpace()) &&
             "Trying to bounds check pointers with different address spaces");

      Type *PtrArithTy0 = Type::getInt8PtrTy(Ctx, AS0);
      Type *PtrArithTy1 = Type::getInt8PtrTy(Ctx, AS1);

      Value *Start0 = ChkBuilder.CreateBitCast(Starts[i], PtrArithTy0, "bc");
      Value *Start1 = ChkBuilder.CreateBitCast(Starts[j], PtrArithTy1, "bc");
      Value *End0 =   ChkBuilder.CreateBitCast(Ends[i],   PtrArithTy1, "bc");
      Value *End1 =   ChkBuilder.CreateBitCast(Ends[j],   PtrArithTy0, "bc");

      Value *Cmp0 = ChkBuilder.CreateICmpULE(Start0, End1, "bound0");
      FirstInst = getFirstInst(FirstInst, Cmp0, Loc);
      Value *Cmp1 = ChkBuilder.CreateICmpULE(Start1, End0, "bound1");
      FirstInst = getFirstInst(FirstInst, Cmp1, Loc);
      Value *IsConflict = ChkBuilder.CreateAnd(Cmp0, Cmp1, "found.conflict");
      FirstInst = getFirstInst(FirstInst, IsConflict, Loc);
      if (MemoryRuntimeCheck) {
        IsConflict = ChkBuilder.CreateOr(MemoryRuntimeCheck, IsConflict,
                                         "conflict.rdx");
        FirstInst = getFirstInst(FirstInst, IsConflict, Loc);
      }
      MemoryRuntimeCheck = IsConflict;
    }
  }

  // We have to do this trickery because the IRBuilder might fold the check to a
  // constant expression in which case there is no Instruction anchored in a
  // the block.
  Instruction *Check = BinaryOperator::CreateAnd(MemoryRuntimeCheck,
                                                 ConstantInt::getTrue(Ctx));
  ChkBuilder.Insert(Check, "memcheck.conflict");
  FirstInst = getFirstInst(FirstInst, Check, Loc);
  return std::make_pair(FirstInst, Check);
}

void InnerLoopVectorizer::createEmptyLoop() {
  /*
   In this function we generate a new loop. The new loop will contain
   the vectorized instructions while the old loop will continue to run the
   scalar remainder.

       [ ] <-- Back-edge taken count overflow check.
    /   |
   /    v
  |    [ ] <-- vector loop bypass (may consist of multiple blocks).
  |  /  |
  | /   v
  ||   [ ]     <-- vector pre header.
  ||    |
  ||    v
  ||   [  ] \
  ||   [  ]_|   <-- vector loop.
  ||    |
  | \   v
  |   >[ ]   <--- middle-block.
  |  /  |
  | /   v
  -|- >[ ]     <--- new preheader.
   |    |
   |    v
   |   [ ] \
   |   [ ]_|   <-- old scalar loop to handle remainder.
    \   |
     \  v
      >[ ]     <-- exit block.
   ...
   */

  BasicBlock *OldBasicBlock = OrigLoop->getHeader();
  BasicBlock *BypassBlock = OrigLoop->getLoopPreheader();
  BasicBlock *ExitBlock = OrigLoop->getExitBlock();
  assert(BypassBlock && "Invalid loop structure");
  assert(ExitBlock && "Must have an exit block");

  // Some loops have a single integer induction variable, while other loops
  // don't. One example is c++ iterators that often have multiple pointer
  // induction variables. In the code below we also support a case where we
  // don't have a single induction variable.
  OldInduction = Legal->getInduction();
  Type *IdxTy = Legal->getWidestInductionType();

  // Find the loop boundaries.
  const SCEV *ExitCount = SE->getBackedgeTakenCount(OrigLoop);
  assert(ExitCount != SE->getCouldNotCompute() && "Invalid loop count");

  // The exit count might have the type of i64 while the phi is i32. This can
  // happen if we have an induction variable that is sign extended before the
  // compare. The only way that we get a backedge taken count is that the
  // induction variable was signed and as such will not overflow. In such a case
  // truncation is legal.
  if (ExitCount->getType()->getPrimitiveSizeInBits() >
      IdxTy->getPrimitiveSizeInBits())
    ExitCount = SE->getTruncateOrNoop(ExitCount, IdxTy);

  const SCEV *BackedgeTakeCount = SE->getNoopOrZeroExtend(ExitCount, IdxTy);
  // Get the total trip count from the count by adding 1.
  ExitCount = SE->getAddExpr(BackedgeTakeCount,
                             SE->getConstant(BackedgeTakeCount->getType(), 1));

  // Expand the trip count and place the new instructions in the preheader.
  // Notice that the pre-header does not change, only the loop body.
  SCEVExpander Exp(*SE, "induction");

  // We need to test whether the backedge-taken count is uint##_max. Adding one
  // to it will cause overflow and an incorrect loop trip count in the vector
  // body. In case of overflow we want to directly jump to the scalar remainder
  // loop.
  Value *BackedgeCount =
      Exp.expandCodeFor(BackedgeTakeCount, BackedgeTakeCount->getType(),
                        BypassBlock->getTerminator());
  if (BackedgeCount->getType()->isPointerTy())
    BackedgeCount = CastInst::CreatePointerCast(BackedgeCount, IdxTy,
                                                "backedge.ptrcnt.to.int",
                                                BypassBlock->getTerminator());
  Instruction *CheckBCOverflow =
      CmpInst::Create(Instruction::ICmp, CmpInst::ICMP_EQ, BackedgeCount,
                      Constant::getAllOnesValue(BackedgeCount->getType()),
                      "backedge.overflow", BypassBlock->getTerminator());

  // The loop index does not have to start at Zero. Find the original start
  // value from the induction PHI node. If we don't have an induction variable
  // then we know that it starts at zero.
  Builder.SetInsertPoint(BypassBlock->getTerminator());
  Value *StartIdx = ExtendedIdx = OldInduction ?
    Builder.CreateZExt(OldInduction->getIncomingValueForBlock(BypassBlock),
                       IdxTy):
    ConstantInt::get(IdxTy, 0);

  // We need an instruction to anchor the overflow check on. StartIdx needs to
  // be defined before the overflow check branch. Because the scalar preheader
  // is going to merge the start index and so the overflow branch block needs to
  // contain a definition of the start index.
  Instruction *OverflowCheckAnchor = BinaryOperator::CreateAdd(
      StartIdx, ConstantInt::get(IdxTy, 0), "overflow.check.anchor",
      BypassBlock->getTerminator());

  // Count holds the overall loop count (N).
  Value *Count = Exp.expandCodeFor(ExitCount, ExitCount->getType(),
                                   BypassBlock->getTerminator());

  LoopBypassBlocks.push_back(BypassBlock);

  // Split the single block loop into the two loop structure described above.
  BasicBlock *VectorPH =
  BypassBlock->splitBasicBlock(BypassBlock->getTerminator(), "vector.ph");
  BasicBlock *VecBody =
  VectorPH->splitBasicBlock(VectorPH->getTerminator(), "vector.body");
  BasicBlock *MiddleBlock =
  VecBody->splitBasicBlock(VecBody->getTerminator(), "middle.block");
  BasicBlock *ScalarPH =
  MiddleBlock->splitBasicBlock(MiddleBlock->getTerminator(), "scalar.ph");

  // Create and register the new vector loop.
  Loop* Lp = new Loop();
  Loop *ParentLoop = OrigLoop->getParentLoop();

  // Insert the new loop into the loop nest and register the new basic blocks
  // before calling any utilities such as SCEV that require valid LoopInfo.
  if (ParentLoop) {
    ParentLoop->addChildLoop(Lp);
    ParentLoop->addBasicBlockToLoop(ScalarPH, LI->getBase());
    ParentLoop->addBasicBlockToLoop(VectorPH, LI->getBase());
    ParentLoop->addBasicBlockToLoop(MiddleBlock, LI->getBase());
  } else {
    LI->addTopLevelLoop(Lp);
  }
  Lp->addBasicBlockToLoop(VecBody, LI->getBase());

  // Use this IR builder to create the loop instructions (Phi, Br, Cmp)
  // inside the loop.
  Builder.SetInsertPoint(VecBody->getFirstNonPHI());

  // Generate the induction variable.
  setDebugLocFromInst(Builder, getDebugLocFromInstOrOperands(OldInduction));
  Induction = Builder.CreatePHI(IdxTy, 2, "index");
  // The loop step is equal to the vectorization factor (num of SIMD elements)
  // times the unroll factor (num of SIMD instructions).
  Constant *Step = ConstantInt::get(IdxTy, VF * UF);

  // This is the IR builder that we use to add all of the logic for bypassing
  // the new vector loop.
  IRBuilder<> BypassBuilder(BypassBlock->getTerminator());
  setDebugLocFromInst(BypassBuilder,
                      getDebugLocFromInstOrOperands(OldInduction));

  // We may need to extend the index in case there is a type mismatch.
  // We know that the count starts at zero and does not overflow.
  if (Count->getType() != IdxTy) {
    // The exit count can be of pointer type. Convert it to the correct
    // integer type.
    if (ExitCount->getType()->isPointerTy())
      Count = BypassBuilder.CreatePointerCast(Count, IdxTy, "ptrcnt.to.int");
    else
      Count = BypassBuilder.CreateZExtOrTrunc(Count, IdxTy, "cnt.cast");
  }

  // Add the start index to the loop count to get the new end index.
  Value *IdxEnd = BypassBuilder.CreateAdd(Count, StartIdx, "end.idx");

  // Now we need to generate the expression for N - (N % VF), which is
  // the part that the vectorized body will execute.
  Value *R = BypassBuilder.CreateURem(Count, Step, "n.mod.vf");
  Value *CountRoundDown = BypassBuilder.CreateSub(Count, R, "n.vec");
  Value *IdxEndRoundDown = BypassBuilder.CreateAdd(CountRoundDown, StartIdx,
                                                     "end.idx.rnd.down");

  // Now, compare the new count to zero. If it is zero skip the vector loop and
  // jump to the scalar loop.
  Value *Cmp =
      BypassBuilder.CreateICmpEQ(IdxEndRoundDown, StartIdx, "cmp.zero");

  BasicBlock *LastBypassBlock = BypassBlock;

  // Generate code to check that the loops trip count that we computed by adding
  // one to the backedge-taken count will not overflow.
  {
    auto PastOverflowCheck =
        std::next(BasicBlock::iterator(OverflowCheckAnchor));
    BasicBlock *CheckBlock =
      LastBypassBlock->splitBasicBlock(PastOverflowCheck, "overflow.checked");
    if (ParentLoop)
      ParentLoop->addBasicBlockToLoop(CheckBlock, LI->getBase());
    LoopBypassBlocks.push_back(CheckBlock);
    Instruction *OldTerm = LastBypassBlock->getTerminator();
    BranchInst::Create(ScalarPH, CheckBlock, CheckBCOverflow, OldTerm);
    OldTerm->eraseFromParent();
    LastBypassBlock = CheckBlock;
  }

  // Generate the code to check that the strides we assumed to be one are really
  // one. We want the new basic block to start at the first instruction in a
  // sequence of instructions that form a check.
  Instruction *StrideCheck;
  Instruction *FirstCheckInst;
  std::tie(FirstCheckInst, StrideCheck) =
      addStrideCheck(LastBypassBlock->getTerminator());
  if (StrideCheck) {
    // Create a new block containing the stride check.
    BasicBlock *CheckBlock =
        LastBypassBlock->splitBasicBlock(FirstCheckInst, "vector.stridecheck");
    if (ParentLoop)
      ParentLoop->addBasicBlockToLoop(CheckBlock, LI->getBase());
    LoopBypassBlocks.push_back(CheckBlock);

    // Replace the branch into the memory check block with a conditional branch
    // for the "few elements case".
    Instruction *OldTerm = LastBypassBlock->getTerminator();
    BranchInst::Create(MiddleBlock, CheckBlock, Cmp, OldTerm);
    OldTerm->eraseFromParent();

    Cmp = StrideCheck;
    LastBypassBlock = CheckBlock;
  }

  // Generate the code that checks in runtime if arrays overlap. We put the
  // checks into a separate block to make the more common case of few elements
  // faster.
  Instruction *MemRuntimeCheck;
  std::tie(FirstCheckInst, MemRuntimeCheck) =
      addRuntimeCheck(LastBypassBlock->getTerminator());
  if (MemRuntimeCheck) {
    // Create a new block containing the memory check.
    BasicBlock *CheckBlock =
        LastBypassBlock->splitBasicBlock(MemRuntimeCheck, "vector.memcheck");
    if (ParentLoop)
      ParentLoop->addBasicBlockToLoop(CheckBlock, LI->getBase());
    LoopBypassBlocks.push_back(CheckBlock);

    // Replace the branch into the memory check block with a conditional branch
    // for the "few elements case".
    Instruction *OldTerm = LastBypassBlock->getTerminator();
    BranchInst::Create(MiddleBlock, CheckBlock, Cmp, OldTerm);
    OldTerm->eraseFromParent();

    Cmp = MemRuntimeCheck;
    LastBypassBlock = CheckBlock;
  }

  LastBypassBlock->getTerminator()->eraseFromParent();
  BranchInst::Create(MiddleBlock, VectorPH, Cmp,
                     LastBypassBlock);

  // We are going to resume the execution of the scalar loop.
  // Go over all of the induction variables that we found and fix the
  // PHIs that are left in the scalar version of the loop.
  // The starting values of PHI nodes depend on the counter of the last
  // iteration in the vectorized loop.
  // If we come from a bypass edge then we need to start from the original
  // start value.

  // This variable saves the new starting index for the scalar loop.
  PHINode *ResumeIndex = nullptr;
  LoopVectorizationLegality::InductionList::iterator I, E;
  LoopVectorizationLegality::InductionList *List = Legal->getInductionVars();
  // Set builder to point to last bypass block.
  BypassBuilder.SetInsertPoint(LoopBypassBlocks.back()->getTerminator());
  for (I = List->begin(), E = List->end(); I != E; ++I) {
    PHINode *OrigPhi = I->first;
    LoopVectorizationLegality::InductionInfo II = I->second;

    Type *ResumeValTy = (OrigPhi == OldInduction) ? IdxTy : OrigPhi->getType();
    PHINode *ResumeVal = PHINode::Create(ResumeValTy, 2, "resume.val",
                                         MiddleBlock->getTerminator());
    // We might have extended the type of the induction variable but we need a
    // truncated version for the scalar loop.
    PHINode *TruncResumeVal = (OrigPhi == OldInduction) ?
      PHINode::Create(OrigPhi->getType(), 2, "trunc.resume.val",
                      MiddleBlock->getTerminator()) : nullptr;

    // Create phi nodes to merge from the  backedge-taken check block.
    PHINode *BCResumeVal = PHINode::Create(ResumeValTy, 3, "bc.resume.val",
                                           ScalarPH->getTerminator());
    BCResumeVal->addIncoming(ResumeVal, MiddleBlock);

    PHINode *BCTruncResumeVal = nullptr;
    if (OrigPhi == OldInduction) {
      BCTruncResumeVal =
          PHINode::Create(OrigPhi->getType(), 2, "bc.trunc.resume.val",
                          ScalarPH->getTerminator());
      BCTruncResumeVal->addIncoming(TruncResumeVal, MiddleBlock);
    }

    Value *EndValue = nullptr;
    switch (II.IK) {
    case LoopVectorizationLegality::IK_NoInduction:
      llvm_unreachable("Unknown induction");
    case LoopVectorizationLegality::IK_IntInduction: {
      // Handle the integer induction counter.
      assert(OrigPhi->getType()->isIntegerTy() && "Invalid type");

      // We have the canonical induction variable.
      if (OrigPhi == OldInduction) {
        // Create a truncated version of the resume value for the scalar loop,
        // we might have promoted the type to a larger width.
        EndValue =
          BypassBuilder.CreateTrunc(IdxEndRoundDown, OrigPhi->getType());
        // The new PHI merges the original incoming value, in case of a bypass,
        // or the value at the end of the vectorized loop.
        for (unsigned I = 1, E = LoopBypassBlocks.size(); I != E; ++I)
          TruncResumeVal->addIncoming(II.StartValue, LoopBypassBlocks[I]);
        TruncResumeVal->addIncoming(EndValue, VecBody);

        BCTruncResumeVal->addIncoming(II.StartValue, LoopBypassBlocks[0]);

        // We know what the end value is.
        EndValue = IdxEndRoundDown;
        // We also know which PHI node holds it.
        ResumeIndex = ResumeVal;
        break;
      }

      // Not the canonical induction variable - add the vector loop count to the
      // start value.
      Value *CRD = BypassBuilder.CreateSExtOrTrunc(CountRoundDown,
                                                   II.StartValue->getType(),
                                                   "cast.crd");
      EndValue = BypassBuilder.CreateAdd(CRD, II.StartValue , "ind.end");
      break;
    }
    case LoopVectorizationLegality::IK_ReverseIntInduction: {
      // Convert the CountRoundDown variable to the PHI size.
      Value *CRD = BypassBuilder.CreateSExtOrTrunc(CountRoundDown,
                                                   II.StartValue->getType(),
                                                   "cast.crd");
      // Handle reverse integer induction counter.
      EndValue = BypassBuilder.CreateSub(II.StartValue, CRD, "rev.ind.end");
      break;
    }
    case LoopVectorizationLegality::IK_PtrInduction: {
      // For pointer induction variables, calculate the offset using
      // the end index.
      EndValue = BypassBuilder.CreateGEP(II.StartValue, CountRoundDown,
                                         "ptr.ind.end");
      break;
    }
    case LoopVectorizationLegality::IK_ReversePtrInduction: {
      // The value at the end of the loop for the reverse pointer is calculated
      // by creating a GEP with a negative index starting from the start value.
      Value *Zero = ConstantInt::get(CountRoundDown->getType(), 0);
      Value *NegIdx = BypassBuilder.CreateSub(Zero, CountRoundDown,
                                              "rev.ind.end");
      EndValue = BypassBuilder.CreateGEP(II.StartValue, NegIdx,
                                         "rev.ptr.ind.end");
      break;
    }
    }// end of case

    // The new PHI merges the original incoming value, in case of a bypass,
    // or the value at the end of the vectorized loop.
    for (unsigned I = 1, E = LoopBypassBlocks.size(); I != E; ++I) {
      if (OrigPhi == OldInduction)
        ResumeVal->addIncoming(StartIdx, LoopBypassBlocks[I]);
      else
        ResumeVal->addIncoming(II.StartValue, LoopBypassBlocks[I]);
    }
    ResumeVal->addIncoming(EndValue, VecBody);

    // Fix the scalar body counter (PHI node).
    unsigned BlockIdx = OrigPhi->getBasicBlockIndex(ScalarPH);

    // The old induction's phi node in the scalar body needs the truncated
    // value.
    if (OrigPhi == OldInduction) {
      BCResumeVal->addIncoming(StartIdx, LoopBypassBlocks[0]);
      OrigPhi->setIncomingValue(BlockIdx, BCTruncResumeVal);
    } else {
      BCResumeVal->addIncoming(II.StartValue, LoopBypassBlocks[0]);
      OrigPhi->setIncomingValue(BlockIdx, BCResumeVal);
    }
  }

  // If we are generating a new induction variable then we also need to
  // generate the code that calculates the exit value. This value is not
  // simply the end of the counter because we may skip the vectorized body
  // in case of a runtime check.
  if (!OldInduction){
    assert(!ResumeIndex && "Unexpected resume value found");
    ResumeIndex = PHINode::Create(IdxTy, 2, "new.indc.resume.val",
                                  MiddleBlock->getTerminator());
    for (unsigned I = 1, E = LoopBypassBlocks.size(); I != E; ++I)
      ResumeIndex->addIncoming(StartIdx, LoopBypassBlocks[I]);
    ResumeIndex->addIncoming(IdxEndRoundDown, VecBody);
  }

  // Make sure that we found the index where scalar loop needs to continue.
  assert(ResumeIndex && ResumeIndex->getType()->isIntegerTy() &&
         "Invalid resume Index");

  // Add a check in the middle block to see if we have completed
  // all of the iterations in the first vector loop.
  // If (N - N%VF) == N, then we *don't* need to run the remainder.
  Value *CmpN = CmpInst::Create(Instruction::ICmp, CmpInst::ICMP_EQ, IdxEnd,
                                ResumeIndex, "cmp.n",
                                MiddleBlock->getTerminator());

  BranchInst::Create(ExitBlock, ScalarPH, CmpN, MiddleBlock->getTerminator());
  // Remove the old terminator.
  MiddleBlock->getTerminator()->eraseFromParent();

  // Create i+1 and fill the PHINode.
  Value *NextIdx = Builder.CreateAdd(Induction, Step, "index.next");
  Induction->addIncoming(StartIdx, VectorPH);
  Induction->addIncoming(NextIdx, VecBody);
  // Create the compare.
  Value *ICmp = Builder.CreateICmpEQ(NextIdx, IdxEndRoundDown);
  Builder.CreateCondBr(ICmp, MiddleBlock, VecBody);

  // Now we have two terminators. Remove the old one from the block.
  VecBody->getTerminator()->eraseFromParent();

  // Get ready to start creating new instructions into the vectorized body.
  Builder.SetInsertPoint(VecBody->getFirstInsertionPt());

  // Save the state.
  LoopVectorPreHeader = VectorPH;
  LoopScalarPreHeader = ScalarPH;
  LoopMiddleBlock = MiddleBlock;
  LoopExitBlock = ExitBlock;
  LoopVectorBody.push_back(VecBody);
  LoopScalarBody = OldBasicBlock;

  LoopVectorizeHints Hints(Lp, true);
  Hints.setAlreadyVectorized();
}

/// This function returns the identity element (or neutral element) for
/// the operation K.
Constant*
LoopVectorizationLegality::getReductionIdentity(ReductionKind K, Type *Tp) {
  switch (K) {
  case RK_IntegerXor:
  case RK_IntegerAdd:
  case RK_IntegerOr:
    // Adding, Xoring, Oring zero to a number does not change it.
    return ConstantInt::get(Tp, 0);
  case RK_IntegerMult:
    // Multiplying a number by 1 does not change it.
    return ConstantInt::get(Tp, 1);
  case RK_IntegerAnd:
    // AND-ing a number with an all-1 value does not change it.
    return ConstantInt::get(Tp, -1, true);
  case  RK_FloatMult:
    // Multiplying a number by 1 does not change it.
    return ConstantFP::get(Tp, 1.0L);
  case  RK_FloatAdd:
    // Adding zero to a number does not change it.
    return ConstantFP::get(Tp, 0.0L);
  default:
    llvm_unreachable("Unknown reduction kind");
  }
}

/// This function translates the reduction kind to an LLVM binary operator.
static unsigned
getReductionBinOp(LoopVectorizationLegality::ReductionKind Kind) {
  switch (Kind) {
    case LoopVectorizationLegality::RK_IntegerAdd:
      return Instruction::Add;
    case LoopVectorizationLegality::RK_IntegerMult:
      return Instruction::Mul;
    case LoopVectorizationLegality::RK_IntegerOr:
      return Instruction::Or;
    case LoopVectorizationLegality::RK_IntegerAnd:
      return Instruction::And;
    case LoopVectorizationLegality::RK_IntegerXor:
      return Instruction::Xor;
    case LoopVectorizationLegality::RK_FloatMult:
      return Instruction::FMul;
    case LoopVectorizationLegality::RK_FloatAdd:
      return Instruction::FAdd;
    case LoopVectorizationLegality::RK_IntegerMinMax:
      return Instruction::ICmp;
    case LoopVectorizationLegality::RK_FloatMinMax:
      return Instruction::FCmp;
    default:
      llvm_unreachable("Unknown reduction operation");
  }
}

Value *createMinMaxOp(IRBuilder<> &Builder,
                      LoopVectorizationLegality::MinMaxReductionKind RK,
                      Value *Left,
                      Value *Right) {
  CmpInst::Predicate P = CmpInst::ICMP_NE;
  switch (RK) {
  default:
    llvm_unreachable("Unknown min/max reduction kind");
  case LoopVectorizationLegality::MRK_UIntMin:
    P = CmpInst::ICMP_ULT;
    break;
  case LoopVectorizationLegality::MRK_UIntMax:
    P = CmpInst::ICMP_UGT;
    break;
  case LoopVectorizationLegality::MRK_SIntMin:
    P = CmpInst::ICMP_SLT;
    break;
  case LoopVectorizationLegality::MRK_SIntMax:
    P = CmpInst::ICMP_SGT;
    break;
  case LoopVectorizationLegality::MRK_FloatMin:
    P = CmpInst::FCMP_OLT;
    break;
  case LoopVectorizationLegality::MRK_FloatMax:
    P = CmpInst::FCMP_OGT;
    break;
  }

  Value *Cmp;
  if (RK == LoopVectorizationLegality::MRK_FloatMin ||
      RK == LoopVectorizationLegality::MRK_FloatMax)
    Cmp = Builder.CreateFCmp(P, Left, Right, "rdx.minmax.cmp");
  else
    Cmp = Builder.CreateICmp(P, Left, Right, "rdx.minmax.cmp");

  Value *Select = Builder.CreateSelect(Cmp, Left, Right, "rdx.minmax.select");
  return Select;
}

namespace {
struct CSEDenseMapInfo {
  static bool canHandle(Instruction *I) {
    return isa<InsertElementInst>(I) || isa<ExtractElementInst>(I) ||
           isa<ShuffleVectorInst>(I) || isa<GetElementPtrInst>(I);
  }
  static inline Instruction *getEmptyKey() {
    return DenseMapInfo<Instruction *>::getEmptyKey();
  }
  static inline Instruction *getTombstoneKey() {
    return DenseMapInfo<Instruction *>::getTombstoneKey();
  }
  static unsigned getHashValue(Instruction *I) {
    assert(canHandle(I) && "Unknown instruction!");
    return hash_combine(I->getOpcode(), hash_combine_range(I->value_op_begin(),
                                                           I->value_op_end()));
  }
  static bool isEqual(Instruction *LHS, Instruction *RHS) {
    if (LHS == getEmptyKey() || RHS == getEmptyKey() ||
        LHS == getTombstoneKey() || RHS == getTombstoneKey())
      return LHS == RHS;
    return LHS->isIdenticalTo(RHS);
  }
};
}

/// \brief Check whether this block is a predicated block.
/// Due to if predication of stores we might create a sequence of "if(pred) a[i]
/// = ...;  " blocks. We start with one vectorized basic block. For every
/// conditional block we split this vectorized block. Therefore, every second
/// block will be a predicated one.
static bool isPredicatedBlock(unsigned BlockNum) {
  return BlockNum % 2;
}

///\brief Perform cse of induction variable instructions.
static void cse(SmallVector<BasicBlock *, 4> &BBs) {
  // Perform simple cse.
  SmallDenseMap<Instruction *, Instruction *, 4, CSEDenseMapInfo> CSEMap;
  for (unsigned i = 0, e = BBs.size(); i != e; ++i) {
    BasicBlock *BB = BBs[i];
    for (BasicBlock::iterator I = BB->begin(), E = BB->end(); I != E;) {
      Instruction *In = I++;

      if (!CSEDenseMapInfo::canHandle(In))
        continue;

      // Check if we can replace this instruction with any of the
      // visited instructions.
      if (Instruction *V = CSEMap.lookup(In)) {
        In->replaceAllUsesWith(V);
        In->eraseFromParent();
        continue;
      }
      // Ignore instructions in conditional blocks. We create "if (pred) a[i] =
      // ...;" blocks for predicated stores. Every second block is a predicated
      // block.
      if (isPredicatedBlock(i))
        continue;

      CSEMap[In] = In;
    }
  }
}

/// \brief Adds a 'fast' flag to floating point operations.
static Value *addFastMathFlag(Value *V) {
  if (isa<FPMathOperator>(V)){
    FastMathFlags Flags;
    Flags.setUnsafeAlgebra();
    cast<Instruction>(V)->setFastMathFlags(Flags);
  }
  return V;
}

void InnerLoopVectorizer::vectorizeLoop() {
  //===------------------------------------------------===//
  //
  // Notice: any optimization or new instruction that go
  // into the code below should be also be implemented in
  // the cost-model.
  //
  //===------------------------------------------------===//
  Constant *Zero = Builder.getInt32(0);

  // In order to support reduction variables we need to be able to vectorize
  // Phi nodes. Phi nodes have cycles, so we need to vectorize them in two
  // stages. First, we create a new vector PHI node with no incoming edges.
  // We use this value when we vectorize all of the instructions that use the
  // PHI. Next, after all of the instructions in the block are complete we
  // add the new incoming edges to the PHI. At this point all of the
  // instructions in the basic block are vectorized, so we can use them to
  // construct the PHI.
  PhiVector RdxPHIsToFix;

  // Scan the loop in a topological order to ensure that defs are vectorized
  // before users.
  LoopBlocksDFS DFS(OrigLoop);
  DFS.perform(LI);

  // Vectorize all of the blocks in the original loop.
  for (LoopBlocksDFS::RPOIterator bb = DFS.beginRPO(),
       be = DFS.endRPO(); bb != be; ++bb)
    vectorizeBlockInLoop(*bb, &RdxPHIsToFix);

  // At this point every instruction in the original loop is widened to
  // a vector form. We are almost done. Now, we need to fix the PHI nodes
  // that we vectorized. The PHI nodes are currently empty because we did
  // not want to introduce cycles. Notice that the remaining PHI nodes
  // that we need to fix are reduction variables.

  // Create the 'reduced' values for each of the induction vars.
  // The reduced values are the vector values that we scalarize and combine
  // after the loop is finished.
  for (PhiVector::iterator it = RdxPHIsToFix.begin(), e = RdxPHIsToFix.end();
       it != e; ++it) {
    PHINode *RdxPhi = *it;
    assert(RdxPhi && "Unable to recover vectorized PHI");

    // Find the reduction variable descriptor.
    assert(Legal->getReductionVars()->count(RdxPhi) &&
           "Unable to find the reduction variable");
    LoopVectorizationLegality::ReductionDescriptor RdxDesc =
    (*Legal->getReductionVars())[RdxPhi];

    setDebugLocFromInst(Builder, RdxDesc.StartValue);

    // We need to generate a reduction vector from the incoming scalar.
    // To do so, we need to generate the 'identity' vector and override
    // one of the elements with the incoming scalar reduction. We need
    // to do it in the vector-loop preheader.
    Builder.SetInsertPoint(LoopBypassBlocks[1]->getTerminator());

    // This is the vector-clone of the value that leaves the loop.
    VectorParts &VectorExit = getVectorValue(RdxDesc.LoopExitInstr);
    Type *VecTy = VectorExit[0]->getType();

    // Find the reduction identity variable. Zero for addition, or, xor,
    // one for multiplication, -1 for And.
    Value *Identity;
    Value *VectorStart;
    if (RdxDesc.Kind == LoopVectorizationLegality::RK_IntegerMinMax ||
        RdxDesc.Kind == LoopVectorizationLegality::RK_FloatMinMax) {
      // MinMax reduction have the start value as their identify.
      if (VF == 1) {
        VectorStart = Identity = RdxDesc.StartValue;
      } else {
        VectorStart = Identity = Builder.CreateVectorSplat(VF,
                                                           RdxDesc.StartValue,
                                                           "minmax.ident");
      }
    } else {
      // Handle other reduction kinds:
      Constant *Iden =
      LoopVectorizationLegality::getReductionIdentity(RdxDesc.Kind,
                                                      VecTy->getScalarType());
      if (VF == 1) {
        Identity = Iden;
        // This vector is the Identity vector where the first element is the
        // incoming scalar reduction.
        VectorStart = RdxDesc.StartValue;
      } else {
        Identity = ConstantVector::getSplat(VF, Iden);

        // This vector is the Identity vector where the first element is the
        // incoming scalar reduction.
        VectorStart = Builder.CreateInsertElement(Identity,
                                                  RdxDesc.StartValue, Zero);
      }
    }

    // Fix the vector-loop phi.

    // Reductions do not have to start at zero. They can start with
    // any loop invariant values.
    VectorParts &VecRdxPhi = WidenMap.get(RdxPhi);
    BasicBlock *Latch = OrigLoop->getLoopLatch();
    Value *LoopVal = RdxPhi->getIncomingValueForBlock(Latch);
    VectorParts &Val = getVectorValue(LoopVal);
    for (unsigned part = 0; part < UF; ++part) {
      // Make sure to add the reduction stat value only to the
      // first unroll part.
      Value *StartVal = (part == 0) ? VectorStart : Identity;
      cast<PHINode>(VecRdxPhi[part])->addIncoming(StartVal,
                                                  LoopVectorPreHeader);
      cast<PHINode>(VecRdxPhi[part])->addIncoming(Val[part],
                                                  LoopVectorBody.back());
    }

    // Before each round, move the insertion point right between
    // the PHIs and the values we are going to write.
    // This allows us to write both PHINodes and the extractelement
    // instructions.
    Builder.SetInsertPoint(LoopMiddleBlock->getFirstInsertionPt());

    VectorParts RdxParts;
    setDebugLocFromInst(Builder, RdxDesc.LoopExitInstr);
    for (unsigned part = 0; part < UF; ++part) {
      // This PHINode contains the vectorized reduction variable, or
      // the initial value vector, if we bypass the vector loop.
      VectorParts &RdxExitVal = getVectorValue(RdxDesc.LoopExitInstr);
      PHINode *NewPhi = Builder.CreatePHI(VecTy, 2, "rdx.vec.exit.phi");
      Value *StartVal = (part == 0) ? VectorStart : Identity;
      for (unsigned I = 1, E = LoopBypassBlocks.size(); I != E; ++I)
        NewPhi->addIncoming(StartVal, LoopBypassBlocks[I]);
      NewPhi->addIncoming(RdxExitVal[part],
                          LoopVectorBody.back());
      RdxParts.push_back(NewPhi);
    }

    // Reduce all of the unrolled parts into a single vector.
    Value *ReducedPartRdx = RdxParts[0];
    unsigned Op = getReductionBinOp(RdxDesc.Kind);
    setDebugLocFromInst(Builder, ReducedPartRdx);
    for (unsigned part = 1; part < UF; ++part) {
      if (Op != Instruction::ICmp && Op != Instruction::FCmp)
        // Floating point operations had to be 'fast' to enable the reduction.
        ReducedPartRdx = addFastMathFlag(
            Builder.CreateBinOp((Instruction::BinaryOps)Op, RdxParts[part],
                                ReducedPartRdx, "bin.rdx"));
      else
        ReducedPartRdx = createMinMaxOp(Builder, RdxDesc.MinMaxKind,
                                        ReducedPartRdx, RdxParts[part]);
    }

    if (VF > 1) {
      // VF is a power of 2 so we can emit the reduction using log2(VF) shuffles
      // and vector ops, reducing the set of values being computed by half each
      // round.
      assert(isPowerOf2_32(VF) &&
             "Reduction emission only supported for pow2 vectors!");
      Value *TmpVec = ReducedPartRdx;
      SmallVector<Constant*, 32> ShuffleMask(VF, nullptr);
      for (unsigned i = VF; i != 1; i >>= 1) {
        // Move the upper half of the vector to the lower half.
        for (unsigned j = 0; j != i/2; ++j)
          ShuffleMask[j] = Builder.getInt32(i/2 + j);

        // Fill the rest of the mask with undef.
        std::fill(&ShuffleMask[i/2], ShuffleMask.end(),
                  UndefValue::get(Builder.getInt32Ty()));

        Value *Shuf =
        Builder.CreateShuffleVector(TmpVec,
                                    UndefValue::get(TmpVec->getType()),
                                    ConstantVector::get(ShuffleMask),
                                    "rdx.shuf");

        if (Op != Instruction::ICmp && Op != Instruction::FCmp)
          // Floating point operations had to be 'fast' to enable the reduction.
          TmpVec = addFastMathFlag(Builder.CreateBinOp(
              (Instruction::BinaryOps)Op, TmpVec, Shuf, "bin.rdx"));
        else
          TmpVec = createMinMaxOp(Builder, RdxDesc.MinMaxKind, TmpVec, Shuf);
      }

      // The result is in the first element of the vector.
      ReducedPartRdx = Builder.CreateExtractElement(TmpVec,
                                                    Builder.getInt32(0));
    }

    // Create a phi node that merges control-flow from the backedge-taken check
    // block and the middle block.
    PHINode *BCBlockPhi = PHINode::Create(RdxPhi->getType(), 2, "bc.merge.rdx",
                                          LoopScalarPreHeader->getTerminator());
    BCBlockPhi->addIncoming(RdxDesc.StartValue, LoopBypassBlocks[0]);
    BCBlockPhi->addIncoming(ReducedPartRdx, LoopMiddleBlock);

    // Now, we need to fix the users of the reduction variable
    // inside and outside of the scalar remainder loop.
    // We know that the loop is in LCSSA form. We need to update the
    // PHI nodes in the exit blocks.
    for (BasicBlock::iterator LEI = LoopExitBlock->begin(),
         LEE = LoopExitBlock->end(); LEI != LEE; ++LEI) {
      PHINode *LCSSAPhi = dyn_cast<PHINode>(LEI);
      if (!LCSSAPhi) break;

      // All PHINodes need to have a single entry edge, or two if
      // we already fixed them.
      assert(LCSSAPhi->getNumIncomingValues() < 3 && "Invalid LCSSA PHI");

      // We found our reduction value exit-PHI. Update it with the
      // incoming bypass edge.
      if (LCSSAPhi->getIncomingValue(0) == RdxDesc.LoopExitInstr) {
        // Add an edge coming from the bypass.
        LCSSAPhi->addIncoming(ReducedPartRdx, LoopMiddleBlock);
        break;
      }
    }// end of the LCSSA phi scan.

    // Fix the scalar loop reduction variable with the incoming reduction sum
    // from the vector body and from the backedge value.
    int IncomingEdgeBlockIdx =
    (RdxPhi)->getBasicBlockIndex(OrigLoop->getLoopLatch());
    assert(IncomingEdgeBlockIdx >= 0 && "Invalid block index");
    // Pick the other block.
    int SelfEdgeBlockIdx = (IncomingEdgeBlockIdx ? 0 : 1);
    (RdxPhi)->setIncomingValue(SelfEdgeBlockIdx, BCBlockPhi);
    (RdxPhi)->setIncomingValue(IncomingEdgeBlockIdx, RdxDesc.LoopExitInstr);
  }// end of for each redux variable.

  fixLCSSAPHIs();

  // Remove redundant induction instructions.
  cse(LoopVectorBody);
}

void InnerLoopVectorizer::fixLCSSAPHIs() {
  for (BasicBlock::iterator LEI = LoopExitBlock->begin(),
       LEE = LoopExitBlock->end(); LEI != LEE; ++LEI) {
    PHINode *LCSSAPhi = dyn_cast<PHINode>(LEI);
    if (!LCSSAPhi) break;
    if (LCSSAPhi->getNumIncomingValues() == 1)
      LCSSAPhi->addIncoming(UndefValue::get(LCSSAPhi->getType()),
                            LoopMiddleBlock);
  }
} 

InnerLoopVectorizer::VectorParts
InnerLoopVectorizer::createEdgeMask(BasicBlock *Src, BasicBlock *Dst) {
  assert(std::find(pred_begin(Dst), pred_end(Dst), Src) != pred_end(Dst) &&
         "Invalid edge");

  // Look for cached value.
  std::pair<BasicBlock*, BasicBlock*> Edge(Src, Dst);
  EdgeMaskCache::iterator ECEntryIt = MaskCache.find(Edge);
  if (ECEntryIt != MaskCache.end())
    return ECEntryIt->second;

  VectorParts SrcMask = createBlockInMask(Src);

  // The terminator has to be a branch inst!
  BranchInst *BI = dyn_cast<BranchInst>(Src->getTerminator());
  assert(BI && "Unexpected terminator found");

  if (BI->isConditional()) {
    VectorParts EdgeMask = getVectorValue(BI->getCondition());

    if (BI->getSuccessor(0) != Dst)
      for (unsigned part = 0; part < UF; ++part)
        EdgeMask[part] = Builder.CreateNot(EdgeMask[part]);

    for (unsigned part = 0; part < UF; ++part)
      EdgeMask[part] = Builder.CreateAnd(EdgeMask[part], SrcMask[part]);

    MaskCache[Edge] = EdgeMask;
    return EdgeMask;
  }

  MaskCache[Edge] = SrcMask;
  return SrcMask;
}

InnerLoopVectorizer::VectorParts
InnerLoopVectorizer::createBlockInMask(BasicBlock *BB) {
  assert(OrigLoop->contains(BB) && "Block is not a part of a loop");

  // Loop incoming mask is all-one.
  if (OrigLoop->getHeader() == BB) {
    Value *C = ConstantInt::get(IntegerType::getInt1Ty(BB->getContext()), 1);
    return getVectorValue(C);
  }

  // This is the block mask. We OR all incoming edges, and with zero.
  Value *Zero = ConstantInt::get(IntegerType::getInt1Ty(BB->getContext()), 0);
  VectorParts BlockMask = getVectorValue(Zero);

  // For each pred:
  for (pred_iterator it = pred_begin(BB), e = pred_end(BB); it != e; ++it) {
    VectorParts EM = createEdgeMask(*it, BB);
    for (unsigned part = 0; part < UF; ++part)
      BlockMask[part] = Builder.CreateOr(BlockMask[part], EM[part]);
  }

  return BlockMask;
}

void InnerLoopVectorizer::widenPHIInstruction(Instruction *PN,
                                              InnerLoopVectorizer::VectorParts &Entry,
                                              unsigned UF, unsigned VF, PhiVector *PV) {
  PHINode* P = cast<PHINode>(PN);
  // Handle reduction variables:
  if (Legal->getReductionVars()->count(P)) {
    for (unsigned part = 0; part < UF; ++part) {
      // This is phase one of vectorizing PHIs.
      Type *VecTy = (VF == 1) ? PN->getType() :
      VectorType::get(PN->getType(), VF);
      Entry[part] = PHINode::Create(VecTy, 2, "vec.phi",
                                    LoopVectorBody.back()-> getFirstInsertionPt());
    }
    PV->push_back(P);
    return;
  }

  setDebugLocFromInst(Builder, P);
  // Check for PHI nodes that are lowered to vector selects.
  if (P->getParent() != OrigLoop->getHeader()) {
    // We know that all PHIs in non-header blocks are converted into
    // selects, so we don't have to worry about the insertion order and we
    // can just use the builder.
    // At this point we generate the predication tree. There may be
    // duplications since this is a simple recursive scan, but future
    // optimizations will clean it up.

    unsigned NumIncoming = P->getNumIncomingValues();

    // Generate a sequence of selects of the form:
    // SELECT(Mask3, In3,
    //      SELECT(Mask2, In2,
    //                   ( ...)))
    for (unsigned In = 0; In < NumIncoming; In++) {
      VectorParts Cond = createEdgeMask(P->getIncomingBlock(In),
                                        P->getParent());
      VectorParts &In0 = getVectorValue(P->getIncomingValue(In));

      for (unsigned part = 0; part < UF; ++part) {
        // We might have single edge PHIs (blocks) - use an identity
        // 'select' for the first PHI operand.
        if (In == 0)
          Entry[part] = Builder.CreateSelect(Cond[part], In0[part],
                                             In0[part]);
        else
          // Select between the current value and the previous incoming edge
          // based on the incoming mask.
          Entry[part] = Builder.CreateSelect(Cond[part], In0[part],
                                             Entry[part], "predphi");
      }
    }
    return;
  }

  // This PHINode must be an induction variable.
  // Make sure that we know about it.
  assert(Legal->getInductionVars()->count(P) &&
         "Not an induction variable");

  LoopVectorizationLegality::InductionInfo II =
  Legal->getInductionVars()->lookup(P);

  switch (II.IK) {
    case LoopVectorizationLegality::IK_NoInduction:
      llvm_unreachable("Unknown induction");
    case LoopVectorizationLegality::IK_IntInduction: {
      assert(P->getType() == II.StartValue->getType() && "Types must match");
      Type *PhiTy = P->getType();
      Value *Broadcasted;
      if (P == OldInduction) {
        // Handle the canonical induction variable. We might have had to
        // extend the type.
        Broadcasted = Builder.CreateTrunc(Induction, PhiTy);
      } else {
        // Handle other induction variables that are now based on the
        // canonical one.
        Value *NormalizedIdx = Builder.CreateSub(Induction, ExtendedIdx,
                                                 "normalized.idx");
        NormalizedIdx = Builder.CreateSExtOrTrunc(NormalizedIdx, PhiTy);
        Broadcasted = Builder.CreateAdd(II.StartValue, NormalizedIdx,
                                        "offset.idx");
      }
      Broadcasted = getBroadcastInstrs(Broadcasted);
      // After broadcasting the induction variable we need to make the vector
      // consecutive by adding 0, 1, 2, etc.
      for (unsigned part = 0; part < UF; ++part)
        Entry[part] = getConsecutiveVector(Broadcasted, VF * part, false);
      return;
    }
    case LoopVectorizationLegality::IK_ReverseIntInduction:
    case LoopVectorizationLegality::IK_PtrInduction:
    case LoopVectorizationLegality::IK_ReversePtrInduction:
      // Handle reverse integer and pointer inductions.
      Value *StartIdx = ExtendedIdx;
      // This is the normalized GEP that starts counting at zero.
      Value *NormalizedIdx = Builder.CreateSub(Induction, StartIdx,
                                               "normalized.idx");

      // Handle the reverse integer induction variable case.
      if (LoopVectorizationLegality::IK_ReverseIntInduction == II.IK) {
        IntegerType *DstTy = cast<IntegerType>(II.StartValue->getType());
        Value *CNI = Builder.CreateSExtOrTrunc(NormalizedIdx, DstTy,
                                               "resize.norm.idx");
        Value *ReverseInd  = Builder.CreateSub(II.StartValue, CNI,
                                               "reverse.idx");

        // This is a new value so do not hoist it out.
        Value *Broadcasted = getBroadcastInstrs(ReverseInd);
        // After broadcasting the induction variable we need to make the
        // vector consecutive by adding  ... -3, -2, -1, 0.
        for (unsigned part = 0; part < UF; ++part)
          Entry[part] = getConsecutiveVector(Broadcasted, -(int)VF * part,
                                             true);
        return;
      }

      // Handle the pointer induction variable case.
      assert(P->getType()->isPointerTy() && "Unexpected type.");

      // Is this a reverse induction ptr or a consecutive induction ptr.
      bool Reverse = (LoopVectorizationLegality::IK_ReversePtrInduction ==
                      II.IK);

      // This is the vector of results. Notice that we don't generate
      // vector geps because scalar geps result in better code.
      for (unsigned part = 0; part < UF; ++part) {
        if (VF == 1) {
          int EltIndex = (part) * (Reverse ? -1 : 1);
          Constant *Idx = ConstantInt::get(Induction->getType(), EltIndex);
          Value *GlobalIdx;
          if (Reverse)
            GlobalIdx = Builder.CreateSub(Idx, NormalizedIdx, "gep.ridx");
          else
            GlobalIdx = Builder.CreateAdd(NormalizedIdx, Idx, "gep.idx");

          Value *SclrGep = Builder.CreateGEP(II.StartValue, GlobalIdx,
                                             "next.gep");
          Entry[part] = SclrGep;
          continue;
        }

        Value *VecVal = UndefValue::get(VectorType::get(P->getType(), VF));
        for (unsigned int i = 0; i < VF; ++i) {
          int EltIndex = (i + part * VF) * (Reverse ? -1 : 1);
          Constant *Idx = ConstantInt::get(Induction->getType(), EltIndex);
          Value *GlobalIdx;
          if (!Reverse)
            GlobalIdx = Builder.CreateAdd(NormalizedIdx, Idx, "gep.idx");
          else
            GlobalIdx = Builder.CreateSub(Idx, NormalizedIdx, "gep.ridx");

          Value *SclrGep = Builder.CreateGEP(II.StartValue, GlobalIdx,
                                             "next.gep");
          VecVal = Builder.CreateInsertElement(VecVal, SclrGep,
                                               Builder.getInt32(i),
                                               "insert.gep");
        }
        Entry[part] = VecVal;
      }
      return;
  }
}

void InnerLoopVectorizer::vectorizeBlockInLoop(BasicBlock *BB, PhiVector *PV) {
  // For each instruction in the old loop.
  for (BasicBlock::iterator it = BB->begin(), e = BB->end(); it != e; ++it) {
    VectorParts &Entry = WidenMap.get(it);
    switch (it->getOpcode()) {
    case Instruction::Br:
      // Nothing to do for PHIs and BR, since we already took care of the
      // loop control flow instructions.
      continue;
    case Instruction::PHI:{
      // Vectorize PHINodes.
      widenPHIInstruction(it, Entry, UF, VF, PV);
      continue;
    }// End of PHI.

    case Instruction::Add:
    case Instruction::FAdd:
    case Instruction::Sub:
    case Instruction::FSub:
    case Instruction::Mul:
    case Instruction::FMul:
    case Instruction::UDiv:
    case Instruction::SDiv:
    case Instruction::FDiv:
    case Instruction::URem:
    case Instruction::SRem:
    case Instruction::FRem:
    case Instruction::Shl:
    case Instruction::LShr:
    case Instruction::AShr:
    case Instruction::And:
    case Instruction::Or:
    case Instruction::Xor: {
      // Just widen binops.
      BinaryOperator *BinOp = dyn_cast<BinaryOperator>(it);
      setDebugLocFromInst(Builder, BinOp);
      VectorParts &A = getVectorValue(it->getOperand(0));
      VectorParts &B = getVectorValue(it->getOperand(1));

      // Use this vector value for all users of the original instruction.
      for (unsigned Part = 0; Part < UF; ++Part) {
        Value *V = Builder.CreateBinOp(BinOp->getOpcode(), A[Part], B[Part]);

        if (BinaryOperator *VecOp = dyn_cast<BinaryOperator>(V))
          VecOp->copyIRFlags(BinOp);
        
        Entry[Part] = V;
      }

      propagateMetadata(Entry, it);
      break;
    }
    case Instruction::Select: {
      // Widen selects.
      // If the selector is loop invariant we can create a select
      // instruction with a scalar condition. Otherwise, use vector-select.
      bool InvariantCond = SE->isLoopInvariant(SE->getSCEV(it->getOperand(0)),
                                               OrigLoop);
      setDebugLocFromInst(Builder, it);

      // The condition can be loop invariant  but still defined inside the
      // loop. This means that we can't just use the original 'cond' value.
      // We have to take the 'vectorized' value and pick the first lane.
      // Instcombine will make this a no-op.
      VectorParts &Cond = getVectorValue(it->getOperand(0));
      VectorParts &Op0  = getVectorValue(it->getOperand(1));
      VectorParts &Op1  = getVectorValue(it->getOperand(2));

      Value *ScalarCond = (VF == 1) ? Cond[0] :
        Builder.CreateExtractElement(Cond[0], Builder.getInt32(0));

      for (unsigned Part = 0; Part < UF; ++Part) {
        Entry[Part] = Builder.CreateSelect(
          InvariantCond ? ScalarCond : Cond[Part],
          Op0[Part],
          Op1[Part]);
      }

      propagateMetadata(Entry, it);
      break;
    }

    case Instruction::ICmp:
    case Instruction::FCmp: {
      // Widen compares. Generate vector compares.
      bool FCmp = (it->getOpcode() == Instruction::FCmp);
      CmpInst *Cmp = dyn_cast<CmpInst>(it);
      setDebugLocFromInst(Builder, it);
      VectorParts &A = getVectorValue(it->getOperand(0));
      VectorParts &B = getVectorValue(it->getOperand(1));
      for (unsigned Part = 0; Part < UF; ++Part) {
        Value *C = nullptr;
        if (FCmp)
          C = Builder.CreateFCmp(Cmp->getPredicate(), A[Part], B[Part]);
        else
          C = Builder.CreateICmp(Cmp->getPredicate(), A[Part], B[Part]);
        Entry[Part] = C;
      }

      propagateMetadata(Entry, it);
      break;
    }

    case Instruction::Store:
    case Instruction::Load:
      vectorizeMemoryInstruction(it);
        break;
    case Instruction::ZExt:
    case Instruction::SExt:
    case Instruction::FPToUI:
    case Instruction::FPToSI:
    case Instruction::FPExt:
    case Instruction::PtrToInt:
    case Instruction::IntToPtr:
    case Instruction::SIToFP:
    case Instruction::UIToFP:
    case Instruction::Trunc:
    case Instruction::FPTrunc:
    case Instruction::BitCast: {
      CastInst *CI = dyn_cast<CastInst>(it);
      setDebugLocFromInst(Builder, it);
      /// Optimize the special case where the source is the induction
      /// variable. Notice that we can only optimize the 'trunc' case
      /// because: a. FP conversions lose precision, b. sext/zext may wrap,
      /// c. other casts depend on pointer size.
      if (CI->getOperand(0) == OldInduction &&
          it->getOpcode() == Instruction::Trunc) {
        Value *ScalarCast = Builder.CreateCast(CI->getOpcode(), Induction,
                                               CI->getType());
        Value *Broadcasted = getBroadcastInstrs(ScalarCast);
        for (unsigned Part = 0; Part < UF; ++Part)
          Entry[Part] = getConsecutiveVector(Broadcasted, VF * Part, false);
        propagateMetadata(Entry, it);
        break;
      }
      /// Vectorize casts.
      Type *DestTy = (VF == 1) ? CI->getType() :
                                 VectorType::get(CI->getType(), VF);

      VectorParts &A = getVectorValue(it->getOperand(0));
      for (unsigned Part = 0; Part < UF; ++Part)
        Entry[Part] = Builder.CreateCast(CI->getOpcode(), A[Part], DestTy);
      propagateMetadata(Entry, it);
      break;
    }

    case Instruction::Call: {
      // Ignore dbg intrinsics.
      if (isa<DbgInfoIntrinsic>(it))
        break;
      setDebugLocFromInst(Builder, it);

      Module *M = BB->getParent()->getParent();
      CallInst *CI = cast<CallInst>(it);
      Intrinsic::ID ID = getIntrinsicIDForCall(CI, TLI);
      assert(ID && "Not an intrinsic call!");
      switch (ID) {
      case Intrinsic::lifetime_end:
      case Intrinsic::lifetime_start:
        scalarizeInstruction(it);
        break;
      default:
        bool HasScalarOpd = hasVectorInstrinsicScalarOpd(ID, 1);
        for (unsigned Part = 0; Part < UF; ++Part) {
          SmallVector<Value *, 4> Args;
          for (unsigned i = 0, ie = CI->getNumArgOperands(); i != ie; ++i) {
            if (HasScalarOpd && i == 1) {
              Args.push_back(CI->getArgOperand(i));
              continue;
            }
            VectorParts &Arg = getVectorValue(CI->getArgOperand(i));
            Args.push_back(Arg[Part]);
          }
          Type *Tys[] = {CI->getType()};
          if (VF > 1)
            Tys[0] = VectorType::get(CI->getType()->getScalarType(), VF);

          Function *F = Intrinsic::getDeclaration(M, ID, Tys);
          Entry[Part] = Builder.CreateCall(F, Args);
        }

        propagateMetadata(Entry, it);
        break;
      }
      break;
    }

    default:
      // All other instructions are unsupported. Scalarize them.
      scalarizeInstruction(it);
      break;
    }// end of switch.
  }// end of for_each instr.
}

void InnerLoopVectorizer::updateAnalysis() {
  // Forget the original basic block.
  SE->forgetLoop(OrigLoop);

  // Update the dominator tree information.
  assert(DT->properlyDominates(LoopBypassBlocks.front(), LoopExitBlock) &&
         "Entry does not dominate exit.");

  for (unsigned I = 1, E = LoopBypassBlocks.size(); I != E; ++I)
    DT->addNewBlock(LoopBypassBlocks[I], LoopBypassBlocks[I-1]);
  DT->addNewBlock(LoopVectorPreHeader, LoopBypassBlocks.back());

  // Due to if predication of stores we might create a sequence of "if(pred)
  // a[i] = ...;  " blocks.
  for (unsigned i = 0, e = LoopVectorBody.size(); i != e; ++i) {
    if (i == 0)
      DT->addNewBlock(LoopVectorBody[0], LoopVectorPreHeader);
    else if (isPredicatedBlock(i)) {
      DT->addNewBlock(LoopVectorBody[i], LoopVectorBody[i-1]);
    } else {
      DT->addNewBlock(LoopVectorBody[i], LoopVectorBody[i-2]);
    }
  }

  DT->addNewBlock(LoopMiddleBlock, LoopBypassBlocks[1]);
  DT->addNewBlock(LoopScalarPreHeader, LoopBypassBlocks[0]);
  DT->changeImmediateDominator(LoopScalarBody, LoopScalarPreHeader);
  DT->changeImmediateDominator(LoopExitBlock, LoopMiddleBlock);

  DEBUG(DT->verifyDomTree());
}

/// \brief Check whether it is safe to if-convert this phi node.
///
/// Phi nodes with constant expressions that can trap are not safe to if
/// convert.
static bool canIfConvertPHINodes(BasicBlock *BB) {
  for (BasicBlock::iterator I = BB->begin(), E = BB->end(); I != E; ++I) {
    PHINode *Phi = dyn_cast<PHINode>(I);
    if (!Phi)
      return true;
    for (unsigned p = 0, e = Phi->getNumIncomingValues(); p != e; ++p)
      if (Constant *C = dyn_cast<Constant>(Phi->getIncomingValue(p)))
        if (C->canTrap())
          return false;
  }
  return true;
}

bool LoopVectorizationLegality::canVectorizeWithIfConvert() {
  if (!EnableIfConversion) {
    emitAnalysis(Report() << "if-conversion is disabled");
    return false;
  }

  assert(TheLoop->getNumBlocks() > 1 && "Single block loops are vectorizable");

  // A list of pointers that we can safely read and write to.
  SmallPtrSet<Value *, 8> SafePointes;

  // Collect safe addresses.
  for (Loop::block_iterator BI = TheLoop->block_begin(),
         BE = TheLoop->block_end(); BI != BE; ++BI) {
    BasicBlock *BB = *BI;

    if (blockNeedsPredication(BB))
      continue;

    for (BasicBlock::iterator I = BB->begin(), E = BB->end(); I != E; ++I) {
      if (LoadInst *LI = dyn_cast<LoadInst>(I))
        SafePointes.insert(LI->getPointerOperand());
      else if (StoreInst *SI = dyn_cast<StoreInst>(I))
        SafePointes.insert(SI->getPointerOperand());
    }
  }

  // Collect the blocks that need predication.
  BasicBlock *Header = TheLoop->getHeader();
  for (Loop::block_iterator BI = TheLoop->block_begin(),
         BE = TheLoop->block_end(); BI != BE; ++BI) {
    BasicBlock *BB = *BI;

    // We don't support switch statements inside loops.
    if (!isa<BranchInst>(BB->getTerminator())) {
      emitAnalysis(Report(BB->getTerminator())
                   << "loop contains a switch statement");
      return false;
    }

    // We must be able to predicate all blocks that need to be predicated.
    if (blockNeedsPredication(BB)) {
      if (!blockCanBePredicated(BB, SafePointes)) {
        emitAnalysis(Report(BB->getTerminator())
                     << "control flow cannot be substituted for a select");
        return false;
      }
    } else if (BB != Header && !canIfConvertPHINodes(BB)) {
      emitAnalysis(Report(BB->getTerminator())
                   << "control flow cannot be substituted for a select");
      return false;
    }
  }

  // We can if-convert this loop.
  return true;
}

bool LoopVectorizationLegality::canVectorize() {
  // We must have a loop in canonical form. Loops with indirectbr in them cannot
  // be canonicalized.
  if (!TheLoop->getLoopPreheader()) {
    emitAnalysis(
        Report() << "loop control flow is not understood by vectorizer");
    return false;
  }

  // We can only vectorize innermost loops.
  if (!TheLoop->getSubLoopsVector().empty()) {
    emitAnalysis(Report() << "loop is not the innermost loop");
    return false;
  }

  // We must have a single backedge.
  if (TheLoop->getNumBackEdges() != 1) {
    emitAnalysis(
        Report() << "loop control flow is not understood by vectorizer");
    return false;
  }

  // We must have a single exiting block.
  if (!TheLoop->getExitingBlock()) {
    emitAnalysis(
        Report() << "loop control flow is not understood by vectorizer");
    return false;
  }

  // We need to have a loop header.
  DEBUG(dbgs() << "LV: Found a loop: " <<
        TheLoop->getHeader()->getName() << '\n');

  // Check if we can if-convert non-single-bb loops.
  unsigned NumBlocks = TheLoop->getNumBlocks();
  if (NumBlocks != 1 && !canVectorizeWithIfConvert()) {
    DEBUG(dbgs() << "LV: Can't if-convert the loop.\n");
    return false;
  }

  // ScalarEvolution needs to be able to find the exit count.
  const SCEV *ExitCount = SE->getBackedgeTakenCount(TheLoop);
  if (ExitCount == SE->getCouldNotCompute()) {
    emitAnalysis(Report() << "could not determine number of loop iterations");
    DEBUG(dbgs() << "LV: SCEV could not compute the loop exit count.\n");
    return false;
  }

  // Check if we can vectorize the instructions and CFG in this loop.
  if (!canVectorizeInstrs()) {
    DEBUG(dbgs() << "LV: Can't vectorize the instructions or CFG\n");
    return false;
  }

  // Go over each instruction and look at memory deps.
  if (!canVectorizeMemory()) {
    DEBUG(dbgs() << "LV: Can't vectorize due to memory conflicts\n");
    return false;
  }

  // Collect all of the variables that remain uniform after vectorization.
  collectLoopUniforms();

  DEBUG(dbgs() << "LV: We can vectorize this loop" <<
        (PtrRtCheck.Need ? " (with a runtime bound check)" : "")
        <<"!\n");

  // Okay! We can vectorize. At this point we don't have any other mem analysis
  // which may limit our maximum vectorization factor, so just return true with
  // no restrictions.
  return true;
}

static Type *convertPointerToIntegerType(const DataLayout &DL, Type *Ty) {
  if (Ty->isPointerTy())
    return DL.getIntPtrType(Ty);

  // It is possible that char's or short's overflow when we ask for the loop's
  // trip count, work around this by changing the type size.
  if (Ty->getScalarSizeInBits() < 32)
    return Type::getInt32Ty(Ty->getContext());

  return Ty;
}

static Type* getWiderType(const DataLayout &DL, Type *Ty0, Type *Ty1) {
  Ty0 = convertPointerToIntegerType(DL, Ty0);
  Ty1 = convertPointerToIntegerType(DL, Ty1);
  if (Ty0->getScalarSizeInBits() > Ty1->getScalarSizeInBits())
    return Ty0;
  return Ty1;
}

/// \brief Check that the instruction has outside loop users and is not an
/// identified reduction variable.
static bool hasOutsideLoopUser(const Loop *TheLoop, Instruction *Inst,
                               SmallPtrSetImpl<Value *> &Reductions) {
  // Reduction instructions are allowed to have exit users. All other
  // instructions must not have external users.
  if (!Reductions.count(Inst))
    //Check that all of the users of the loop are inside the BB.
    for (User *U : Inst->users()) {
      Instruction *UI = cast<Instruction>(U);
      // This user may be a reduction exit value.
      if (!TheLoop->contains(UI)) {
        DEBUG(dbgs() << "LV: Found an outside user for : " << *UI << '\n');
        return true;
      }
    }
  return false;
}

bool LoopVectorizationLegality::canVectorizeInstrs() {
  BasicBlock *PreHeader = TheLoop->getLoopPreheader();
  BasicBlock *Header = TheLoop->getHeader();

  // Look for the attribute signaling the absence of NaNs.
  Function &F = *Header->getParent();
  if (F.hasFnAttribute("no-nans-fp-math"))
    HasFunNoNaNAttr = F.getAttributes().getAttribute(
      AttributeSet::FunctionIndex,
      "no-nans-fp-math").getValueAsString() == "true";

  // For each block in the loop.
  for (Loop::block_iterator bb = TheLoop->block_begin(),
       be = TheLoop->block_end(); bb != be; ++bb) {

    // Scan the instructions in the block and look for hazards.
    for (BasicBlock::iterator it = (*bb)->begin(), e = (*bb)->end(); it != e;
         ++it) {

      if (PHINode *Phi = dyn_cast<PHINode>(it)) {
        Type *PhiTy = Phi->getType();
        // Check that this PHI type is allowed.
        if (!PhiTy->isIntegerTy() &&
            !PhiTy->isFloatingPointTy() &&
            !PhiTy->isPointerTy()) {
          emitAnalysis(Report(it)
                       << "loop control flow is not understood by vectorizer");
          DEBUG(dbgs() << "LV: Found an non-int non-pointer PHI.\n");
          return false;
        }

        // If this PHINode is not in the header block, then we know that we
        // can convert it to select during if-conversion. No need to check if
        // the PHIs in this block are induction or reduction variables.
        if (*bb != Header) {
          // Check that this instruction has no outside users or is an
          // identified reduction value with an outside user.
          if (!hasOutsideLoopUser(TheLoop, it, AllowedExit))
            continue;
          emitAnalysis(Report(it) << "value could not be identified as "
                                     "an induction or reduction variable");
          return false;
        }

        // We only allow if-converted PHIs with exactly two incoming values.
        if (Phi->getNumIncomingValues() != 2) {
          emitAnalysis(Report(it)
                       << "control flow not understood by vectorizer");
          DEBUG(dbgs() << "LV: Found an invalid PHI.\n");
          return false;
        }

        // This is the value coming from the preheader.
        Value *StartValue = Phi->getIncomingValueForBlock(PreHeader);
        // Check if this is an induction variable.
        InductionKind IK = isInductionVariable(Phi);

        if (IK_NoInduction != IK) {
          // Get the widest type.
          if (!WidestIndTy)
            WidestIndTy = convertPointerToIntegerType(*DL, PhiTy);
          else
            WidestIndTy = getWiderType(*DL, PhiTy, WidestIndTy);

          // Int inductions are special because we only allow one IV.
          if (IK == IK_IntInduction) {
            // Use the phi node with the widest type as induction. Use the last
            // one if there are multiple (no good reason for doing this other
            // than it is expedient).
            if (!Induction || PhiTy == WidestIndTy)
              Induction = Phi;
          }

          DEBUG(dbgs() << "LV: Found an induction variable.\n");
          Inductions[Phi] = InductionInfo(StartValue, IK);

          // Until we explicitly handle the case of an induction variable with
          // an outside loop user we have to give up vectorizing this loop.
          if (hasOutsideLoopUser(TheLoop, it, AllowedExit)) {
            emitAnalysis(Report(it) << "use of induction value outside of the "
                                       "loop is not handled by vectorizer");
            return false;
          }

          continue;
        }

        if (AddReductionVar(Phi, RK_IntegerAdd)) {
          DEBUG(dbgs() << "LV: Found an ADD reduction PHI."<< *Phi <<"\n");
          continue;
        }
        if (AddReductionVar(Phi, RK_IntegerMult)) {
          DEBUG(dbgs() << "LV: Found a MUL reduction PHI."<< *Phi <<"\n");
          continue;
        }
        if (AddReductionVar(Phi, RK_IntegerOr)) {
          DEBUG(dbgs() << "LV: Found an OR reduction PHI."<< *Phi <<"\n");
          continue;
        }
        if (AddReductionVar(Phi, RK_IntegerAnd)) {
          DEBUG(dbgs() << "LV: Found an AND reduction PHI."<< *Phi <<"\n");
          continue;
        }
        if (AddReductionVar(Phi, RK_IntegerXor)) {
          DEBUG(dbgs() << "LV: Found a XOR reduction PHI."<< *Phi <<"\n");
          continue;
        }
        if (AddReductionVar(Phi, RK_IntegerMinMax)) {
          DEBUG(dbgs() << "LV: Found a MINMAX reduction PHI."<< *Phi <<"\n");
          continue;
        }
        if (AddReductionVar(Phi, RK_FloatMult)) {
          DEBUG(dbgs() << "LV: Found an FMult reduction PHI."<< *Phi <<"\n");
          continue;
        }
        if (AddReductionVar(Phi, RK_FloatAdd)) {
          DEBUG(dbgs() << "LV: Found an FAdd reduction PHI."<< *Phi <<"\n");
          continue;
        }
        if (AddReductionVar(Phi, RK_FloatMinMax)) {
          DEBUG(dbgs() << "LV: Found an float MINMAX reduction PHI."<< *Phi <<
                "\n");
          continue;
        }

        emitAnalysis(Report(it) << "value that could not be identified as "
                                   "reduction is used outside the loop");
        DEBUG(dbgs() << "LV: Found an unidentified PHI."<< *Phi <<"\n");
        return false;
      }// end of PHI handling

      // We still don't handle functions. However, we can ignore dbg intrinsic
      // calls and we do handle certain intrinsic and libm functions.
      CallInst *CI = dyn_cast<CallInst>(it);
      if (CI && !getIntrinsicIDForCall(CI, TLI) && !isa<DbgInfoIntrinsic>(CI)) {
        emitAnalysis(Report(it) << "call instruction cannot be vectorized");
        DEBUG(dbgs() << "LV: Found a call site.\n");
        return false;
      }

      // Intrinsics such as powi,cttz and ctlz are legal to vectorize if the
      // second argument is the same (i.e. loop invariant)
      if (CI &&
          hasVectorInstrinsicScalarOpd(getIntrinsicIDForCall(CI, TLI), 1)) {
        if (!SE->isLoopInvariant(SE->getSCEV(CI->getOperand(1)), TheLoop)) {
          emitAnalysis(Report(it)
                       << "intrinsic instruction cannot be vectorized");
          DEBUG(dbgs() << "LV: Found unvectorizable intrinsic " << *CI << "\n");
          return false;
        }
      }

      // Check that the instruction return type is vectorizable.
      // Also, we can't vectorize extractelement instructions.
      if ((!VectorType::isValidElementType(it->getType()) &&
           !it->getType()->isVoidTy()) || isa<ExtractElementInst>(it)) {
        emitAnalysis(Report(it)
                     << "instruction return type cannot be vectorized");
        DEBUG(dbgs() << "LV: Found unvectorizable type.\n");
        return false;
      }

      // Check that the stored type is vectorizable.
      if (StoreInst *ST = dyn_cast<StoreInst>(it)) {
        Type *T = ST->getValueOperand()->getType();
        if (!VectorType::isValidElementType(T)) {
          emitAnalysis(Report(ST) << "store instruction cannot be vectorized");
          return false;
        }
        if (EnableMemAccessVersioning)
          collectStridedAccess(ST);
      }

      if (EnableMemAccessVersioning)
        if (LoadInst *LI = dyn_cast<LoadInst>(it))
          collectStridedAccess(LI);

      // Reduction instructions are allowed to have exit users.
      // All other instructions must not have external users.
      if (hasOutsideLoopUser(TheLoop, it, AllowedExit)) {
        emitAnalysis(Report(it) << "value cannot be used outside the loop");
        return false;
      }

    } // next instr.

  }

  if (!Induction) {
    DEBUG(dbgs() << "LV: Did not find one integer induction var.\n");
    if (Inductions.empty()) {
      emitAnalysis(Report()
                   << "loop induction variable could not be identified");
      return false;
    }
  }

  return true;
}

///\brief Remove GEPs whose indices but the last one are loop invariant and
/// return the induction operand of the gep pointer.
static Value *stripGetElementPtr(Value *Ptr, ScalarEvolution *SE,
                                 const DataLayout *DL, Loop *Lp) {
  GetElementPtrInst *GEP = dyn_cast<GetElementPtrInst>(Ptr);
  if (!GEP)
    return Ptr;

  unsigned InductionOperand = getGEPInductionOperand(DL, GEP);

  // Check that all of the gep indices are uniform except for our induction
  // operand.
  for (unsigned i = 0, e = GEP->getNumOperands(); i != e; ++i)
    if (i != InductionOperand &&
        !SE->isLoopInvariant(SE->getSCEV(GEP->getOperand(i)), Lp))
      return Ptr;
  return GEP->getOperand(InductionOperand);
}

///\brief Look for a cast use of the passed value.
static Value *getUniqueCastUse(Value *Ptr, Loop *Lp, Type *Ty) {
  Value *UniqueCast = nullptr;
  for (User *U : Ptr->users()) {
    CastInst *CI = dyn_cast<CastInst>(U);
    if (CI && CI->getType() == Ty) {
      if (!UniqueCast)
        UniqueCast = CI;
      else
        return nullptr;
    }
  }
  return UniqueCast;
}

///\brief Get the stride of a pointer access in a loop.
/// Looks for symbolic strides "a[i*stride]". Returns the symbolic stride as a
/// pointer to the Value, or null otherwise.
static Value *getStrideFromPointer(Value *Ptr, ScalarEvolution *SE,
                                   const DataLayout *DL, Loop *Lp) {
  const PointerType *PtrTy = dyn_cast<PointerType>(Ptr->getType());
  if (!PtrTy || PtrTy->isAggregateType())
    return nullptr;

  // Try to remove a gep instruction to make the pointer (actually index at this
  // point) easier analyzable. If OrigPtr is equal to Ptr we are analzying the
  // pointer, otherwise, we are analyzing the index.
  Value *OrigPtr = Ptr;

  // The size of the pointer access.
  int64_t PtrAccessSize = 1;

  Ptr = stripGetElementPtr(Ptr, SE, DL, Lp);
  const SCEV *V = SE->getSCEV(Ptr);

  if (Ptr != OrigPtr)
    // Strip off casts.
    while (const SCEVCastExpr *C = dyn_cast<SCEVCastExpr>(V))
      V = C->getOperand();

  const SCEVAddRecExpr *S = dyn_cast<SCEVAddRecExpr>(V);
  if (!S)
    return nullptr;

  V = S->getStepRecurrence(*SE);
  if (!V)
    return nullptr;

  // Strip off the size of access multiplication if we are still analyzing the
  // pointer.
  if (OrigPtr == Ptr) {
    DL->getTypeAllocSize(PtrTy->getElementType());
    if (const SCEVMulExpr *M = dyn_cast<SCEVMulExpr>(V)) {
      if (M->getOperand(0)->getSCEVType() != scConstant)
        return nullptr;

      const APInt &APStepVal =
          cast<SCEVConstant>(M->getOperand(0))->getValue()->getValue();

      // Huge step value - give up.
      if (APStepVal.getBitWidth() > 64)
        return nullptr;

      int64_t StepVal = APStepVal.getSExtValue();
      if (PtrAccessSize != StepVal)
        return nullptr;
      V = M->getOperand(1);
    }
  }

  // Strip off casts.
  Type *StripedOffRecurrenceCast = nullptr;
  if (const SCEVCastExpr *C = dyn_cast<SCEVCastExpr>(V)) {
    StripedOffRecurrenceCast = C->getType();
    V = C->getOperand();
  }

  // Look for the loop invariant symbolic value.
  const SCEVUnknown *U = dyn_cast<SCEVUnknown>(V);
  if (!U)
    return nullptr;

  Value *Stride = U->getValue();
  if (!Lp->isLoopInvariant(Stride))
    return nullptr;

  // If we have stripped off the recurrence cast we have to make sure that we
  // return the value that is used in this loop so that we can replace it later.
  if (StripedOffRecurrenceCast)
    Stride = getUniqueCastUse(Stride, Lp, StripedOffRecurrenceCast);

  return Stride;
}

void LoopVectorizationLegality::collectStridedAccess(Value *MemAccess) {
  Value *Ptr = nullptr;
  if (LoadInst *LI = dyn_cast<LoadInst>(MemAccess))
    Ptr = LI->getPointerOperand();
  else if (StoreInst *SI = dyn_cast<StoreInst>(MemAccess))
    Ptr = SI->getPointerOperand();
  else
    return;

  Value *Stride = getStrideFromPointer(Ptr, SE, DL, TheLoop);
  if (!Stride)
    return;

  DEBUG(dbgs() << "LV: Found a strided access that we can version");
  DEBUG(dbgs() << "  Ptr: " << *Ptr << " Stride: " << *Stride << "\n");
  Strides[Ptr] = Stride;
  StrideSet.insert(Stride);
}

void LoopVectorizationLegality::collectLoopUniforms() {
  // We now know that the loop is vectorizable!
  // Collect variables that will remain uniform after vectorization.
  std::vector<Value*> Worklist;
  BasicBlock *Latch = TheLoop->getLoopLatch();

  // Start with the conditional branch and walk up the block.
  Worklist.push_back(Latch->getTerminator()->getOperand(0));

  // Also add all consecutive pointer values; these values will be uniform
  // after vectorization (and subsequent cleanup) and, until revectorization is
  // supported, all dependencies must also be uniform.
  for (Loop::block_iterator B = TheLoop->block_begin(),
       BE = TheLoop->block_end(); B != BE; ++B)
    for (BasicBlock::iterator I = (*B)->begin(), IE = (*B)->end();
         I != IE; ++I)
      if (I->getType()->isPointerTy() && isConsecutivePtr(I))
        Worklist.insert(Worklist.end(), I->op_begin(), I->op_end());

  while (!Worklist.empty()) {
    Instruction *I = dyn_cast<Instruction>(Worklist.back());
    Worklist.pop_back();

    // Look at instructions inside this loop.
    // Stop when reaching PHI nodes.
    // TODO: we need to follow values all over the loop, not only in this block.
    if (!I || !TheLoop->contains(I) || isa<PHINode>(I))
      continue;

    // This is a known uniform.
    Uniforms.insert(I);

    // Insert all operands.
    Worklist.insert(Worklist.end(), I->op_begin(), I->op_end());
  }
}

namespace {
/// \brief Analyses memory accesses in a loop.
///
/// Checks whether run time pointer checks are needed and builds sets for data
/// dependence checking.
class AccessAnalysis {
public:
  /// \brief Read or write access location.
  typedef PointerIntPair<Value *, 1, bool> MemAccessInfo;
  typedef SmallPtrSet<MemAccessInfo, 8> MemAccessInfoSet;

  /// \brief Set of potential dependent memory accesses.
  typedef EquivalenceClasses<MemAccessInfo> DepCandidates;

  AccessAnalysis(const DataLayout *Dl, AliasAnalysis *AA, DepCandidates &DA) :
    DL(Dl), AST(*AA), DepCands(DA), IsRTCheckNeeded(false) {}

  /// \brief Register a load  and whether it is only read from.
  void addLoad(AliasAnalysis::Location &Loc, bool IsReadOnly) {
    Value *Ptr = const_cast<Value*>(Loc.Ptr);
    AST.add(Ptr, AliasAnalysis::UnknownSize, Loc.AATags);
    Accesses.insert(MemAccessInfo(Ptr, false));
    if (IsReadOnly)
      ReadOnlyPtr.insert(Ptr);
  }

  /// \brief Register a store.
  void addStore(AliasAnalysis::Location &Loc) {
    Value *Ptr = const_cast<Value*>(Loc.Ptr);
    AST.add(Ptr, AliasAnalysis::UnknownSize, Loc.AATags);
    Accesses.insert(MemAccessInfo(Ptr, true));
  }

  /// \brief Check whether we can check the pointers at runtime for
  /// non-intersection.
  bool canCheckPtrAtRT(LoopVectorizationLegality::RuntimePointerCheck &RtCheck,
                       unsigned &NumComparisons, ScalarEvolution *SE,
                       Loop *TheLoop, ValueToValueMap &Strides,
                       bool ShouldCheckStride = false);

  /// \brief Goes over all memory accesses, checks whether a RT check is needed
  /// and builds sets of dependent accesses.
  void buildDependenceSets() {
    processMemAccesses();
  }

  bool isRTCheckNeeded() { return IsRTCheckNeeded; }

  bool isDependencyCheckNeeded() { return !CheckDeps.empty(); }
  void resetDepChecks() { CheckDeps.clear(); }

  MemAccessInfoSet &getDependenciesToCheck() { return CheckDeps; }

private:
  typedef SetVector<MemAccessInfo> PtrAccessSet;

  /// \brief Go over all memory access and check whether runtime pointer checks
  /// are needed /// and build sets of dependency check candidates.
  void processMemAccesses();

  /// Set of all accesses.
  PtrAccessSet Accesses;

  /// Set of accesses that need a further dependence check.
  MemAccessInfoSet CheckDeps;

  /// Set of pointers that are read only.
  SmallPtrSet<Value*, 16> ReadOnlyPtr;

  const DataLayout *DL;

  /// An alias set tracker to partition the access set by underlying object and
  //intrinsic property (such as TBAA metadata).
  AliasSetTracker AST;

  /// Sets of potentially dependent accesses - members of one set share an
  /// underlying pointer. The set "CheckDeps" identfies which sets really need a
  /// dependence check.
  DepCandidates &DepCands;

  bool IsRTCheckNeeded;
};

} // end anonymous namespace

/// \brief Check whether a pointer can participate in a runtime bounds check.
static bool hasComputableBounds(ScalarEvolution *SE, ValueToValueMap &Strides,
                                Value *Ptr) {
  const SCEV *PtrScev = replaceSymbolicStrideSCEV(SE, Strides, Ptr);
  const SCEVAddRecExpr *AR = dyn_cast<SCEVAddRecExpr>(PtrScev);
  if (!AR)
    return false;

  return AR->isAffine();
}

/// \brief Check the stride of the pointer and ensure that it does not wrap in
/// the address space.
static int isStridedPtr(ScalarEvolution *SE, const DataLayout *DL, Value *Ptr,
                        const Loop *Lp, ValueToValueMap &StridesMap);

bool AccessAnalysis::canCheckPtrAtRT(
    LoopVectorizationLegality::RuntimePointerCheck &RtCheck,
    unsigned &NumComparisons, ScalarEvolution *SE, Loop *TheLoop,
    ValueToValueMap &StridesMap, bool ShouldCheckStride) {
  // Find pointers with computable bounds. We are going to use this information
  // to place a runtime bound check.
  bool CanDoRT = true;

  bool IsDepCheckNeeded = isDependencyCheckNeeded();
  NumComparisons = 0;

  // We assign a consecutive id to access from different alias sets.
  // Accesses between different groups doesn't need to be checked.
  unsigned ASId = 1;
  for (auto &AS : AST) {
    unsigned NumReadPtrChecks = 0;
    unsigned NumWritePtrChecks = 0;

    // We assign consecutive id to access from different dependence sets.
    // Accesses within the same set don't need a runtime check.
    unsigned RunningDepId = 1;
    DenseMap<Value *, unsigned> DepSetId;

    for (auto A : AS) {
      Value *Ptr = A.getValue();
      bool IsWrite = Accesses.count(MemAccessInfo(Ptr, true));
      MemAccessInfo Access(Ptr, IsWrite);

      if (IsWrite)
        ++NumWritePtrChecks;
      else
        ++NumReadPtrChecks;

      if (hasComputableBounds(SE, StridesMap, Ptr) &&
          // When we run after a failing dependency check we have to make sure we
          // don't have wrapping pointers.
          (!ShouldCheckStride ||
           isStridedPtr(SE, DL, Ptr, TheLoop, StridesMap) == 1)) {
        // The id of the dependence set.
        unsigned DepId;

        if (IsDepCheckNeeded) {
          Value *Leader = DepCands.getLeaderValue(Access).getPointer();
          unsigned &LeaderId = DepSetId[Leader];
          if (!LeaderId)
            LeaderId = RunningDepId++;
          DepId = LeaderId;
        } else
          // Each access has its own dependence set.
          DepId = RunningDepId++;

        RtCheck.insert(SE, TheLoop, Ptr, IsWrite, DepId, ASId, StridesMap);

        DEBUG(dbgs() << "LV: Found a runtime check ptr:" << *Ptr << '\n');
      } else {
        CanDoRT = false;
      }
    }

    if (IsDepCheckNeeded && CanDoRT && RunningDepId == 2)
      NumComparisons += 0; // Only one dependence set.
    else {
      NumComparisons += (NumWritePtrChecks * (NumReadPtrChecks +
                                              NumWritePtrChecks - 1));
    }

    ++ASId;
  }

  // If the pointers that we would use for the bounds comparison have different
  // address spaces, assume the values aren't directly comparable, so we can't
  // use them for the runtime check. We also have to assume they could
  // overlap. In the future there should be metadata for whether address spaces
  // are disjoint.
  unsigned NumPointers = RtCheck.Pointers.size();
  for (unsigned i = 0; i < NumPointers; ++i) {
    for (unsigned j = i + 1; j < NumPointers; ++j) {
      // Only need to check pointers between two different dependency sets.
      if (RtCheck.DependencySetId[i] == RtCheck.DependencySetId[j])
       continue;
      // Only need to check pointers in the same alias set.
      if (RtCheck.AliasSetId[i] != RtCheck.AliasSetId[j])
        continue;

      Value *PtrI = RtCheck.Pointers[i];
      Value *PtrJ = RtCheck.Pointers[j];

      unsigned ASi = PtrI->getType()->getPointerAddressSpace();
      unsigned ASj = PtrJ->getType()->getPointerAddressSpace();
      if (ASi != ASj) {
        DEBUG(dbgs() << "LV: Runtime check would require comparison between"
                       " different address spaces\n");
        return false;
      }
    }
  }

  return CanDoRT;
}

void AccessAnalysis::processMemAccesses() {
  // We process the set twice: first we process read-write pointers, last we
  // process read-only pointers. This allows us to skip dependence tests for
  // read-only pointers.

  DEBUG(dbgs() << "LV: Processing memory accesses...\n");
  DEBUG(dbgs() << "  AST: "; AST.dump());
  DEBUG(dbgs() << "LV:   Accesses:\n");
  DEBUG({
    for (auto A : Accesses)
      dbgs() << "\t" << *A.getPointer() << " (" <<
                (A.getInt() ? "write" : (ReadOnlyPtr.count(A.getPointer()) ?
                                         "read-only" : "read")) << ")\n";
  });

  // The AliasSetTracker has nicely partitioned our pointers by metadata
  // compatibility and potential for underlying-object overlap. As a result, we
  // only need to check for potential pointer dependencies within each alias
  // set.
  for (auto &AS : AST) {
    // Note that both the alias-set tracker and the alias sets themselves used
    // linked lists internally and so the iteration order here is deterministic
    // (matching the original instruction order within each set).

    bool SetHasWrite = false;

    // Map of pointers to last access encountered.
    typedef DenseMap<Value*, MemAccessInfo> UnderlyingObjToAccessMap;
    UnderlyingObjToAccessMap ObjToLastAccess;

    // Set of access to check after all writes have been processed.
    PtrAccessSet DeferredAccesses;

    // Iterate over each alias set twice, once to process read/write pointers,
    // and then to process read-only pointers.
    for (int SetIteration = 0; SetIteration < 2; ++SetIteration) {
      bool UseDeferred = SetIteration > 0;
      PtrAccessSet &S = UseDeferred ? DeferredAccesses : Accesses;

      for (auto AV : AS) {
        Value *Ptr = AV.getValue();

        // For a single memory access in AliasSetTracker, Accesses may contain
        // both read and write, and they both need to be handled for CheckDeps.
        for (auto AC : S) {
          if (AC.getPointer() != Ptr)
            continue;

          bool IsWrite = AC.getInt();

          // If we're using the deferred access set, then it contains only
          // reads.
          bool IsReadOnlyPtr = ReadOnlyPtr.count(Ptr) && !IsWrite;
          if (UseDeferred && !IsReadOnlyPtr)
            continue;
          // Otherwise, the pointer must be in the PtrAccessSet, either as a
          // read or a write.
          assert(((IsReadOnlyPtr && UseDeferred) || IsWrite ||
                  S.count(MemAccessInfo(Ptr, false))) &&
                 "Alias-set pointer not in the access set?");

          MemAccessInfo Access(Ptr, IsWrite);
          DepCands.insert(Access);

          // Memorize read-only pointers for later processing and skip them in
          // the first round (they need to be checked after we have seen all
          // write pointers). Note: we also mark pointer that are not
          // consecutive as "read-only" pointers (so that we check
          // "a[b[i]] +="). Hence, we need the second check for "!IsWrite".
          if (!UseDeferred && IsReadOnlyPtr) {
            DeferredAccesses.insert(Access);
            continue;
          }

<<<<<<< HEAD
        if (IsWrite)
          SetHasWrite = true;

	// Create sets of pointers connected by a shared alias set and
	// underlying object.
        typedef SmallVector<Value*, 16> ValueVector;
        ValueVector TempObjects;
        GetUnderlyingObjects(Ptr, TempObjects, DL);
        for (Value *UnderlyingObj : TempObjects) {
          UnderlyingObjToAccessMap::iterator Prev =
            ObjToLastAccess.find(UnderlyingObj);
          if (Prev != ObjToLastAccess.end())
            DepCands.unionSets(Access, Prev->second);

          ObjToLastAccess[UnderlyingObj] = Access;
=======
          // If this is a write - check other reads and writes for conflicts. If
          // this is a read only check other writes for conflicts (but only if
          // there is no other write to the ptr - this is an optimization to
          // catch "a[i] = a[i] + " without having to do a dependence check).
          if ((IsWrite || IsReadOnlyPtr) && SetHasWrite) {
            CheckDeps.insert(Access);
            IsRTCheckNeeded = true;
          }

          if (IsWrite)
            SetHasWrite = true;

          // Create sets of pointers connected by a shared alias set and
          // underlying object.
          typedef SmallVector<Value *, 16> ValueVector;
          ValueVector TempObjects;
          GetUnderlyingObjects(Ptr, TempObjects, DL);
          for (Value *UnderlyingObj : TempObjects) {
            UnderlyingObjToAccessMap::iterator Prev =
                ObjToLastAccess.find(UnderlyingObj);
            if (Prev != ObjToLastAccess.end())
              DepCands.unionSets(Access, Prev->second);

            ObjToLastAccess[UnderlyingObj] = Access;
          }
>>>>>>> 41cb3da2
        }
      }
    }
  }
}

namespace {
/// \brief Checks memory dependences among accesses to the same underlying
/// object to determine whether there vectorization is legal or not (and at
/// which vectorization factor).
///
/// This class works under the assumption that we already checked that memory
/// locations with different underlying pointers are "must-not alias".
/// We use the ScalarEvolution framework to symbolically evalutate access
/// functions pairs. Since we currently don't restructure the loop we can rely
/// on the program order of memory accesses to determine their safety.
/// At the moment we will only deem accesses as safe for:
///  * A negative constant distance assuming program order.
///
///      Safe: tmp = a[i + 1];     OR     a[i + 1] = x;
///            a[i] = tmp;                y = a[i];
///
///   The latter case is safe because later checks guarantuee that there can't
///   be a cycle through a phi node (that is, we check that "x" and "y" is not
///   the same variable: a header phi can only be an induction or a reduction, a
///   reduction can't have a memory sink, an induction can't have a memory
///   source). This is important and must not be violated (or we have to
///   resort to checking for cycles through memory).
///
///  * A positive constant distance assuming program order that is bigger
///    than the biggest memory access.
///
///     tmp = a[i]        OR              b[i] = x
///     a[i+2] = tmp                      y = b[i+2];
///
///     Safe distance: 2 x sizeof(a[0]), and 2 x sizeof(b[0]), respectively.
///
///  * Zero distances and all accesses have the same size.
///
class MemoryDepChecker {
public:
  typedef PointerIntPair<Value *, 1, bool> MemAccessInfo;
  typedef SmallPtrSet<MemAccessInfo, 8> MemAccessInfoSet;

  MemoryDepChecker(ScalarEvolution *Se, const DataLayout *Dl, const Loop *L)
      : SE(Se), DL(Dl), InnermostLoop(L), AccessIdx(0),
        ShouldRetryWithRuntimeCheck(false) {}

  /// \brief Register the location (instructions are given increasing numbers)
  /// of a write access.
  void addAccess(StoreInst *SI) {
    Value *Ptr = SI->getPointerOperand();
    Accesses[MemAccessInfo(Ptr, true)].push_back(AccessIdx);
    InstMap.push_back(SI);
    ++AccessIdx;
  }

  /// \brief Register the location (instructions are given increasing numbers)
  /// of a write access.
  void addAccess(LoadInst *LI) {
    Value *Ptr = LI->getPointerOperand();
    Accesses[MemAccessInfo(Ptr, false)].push_back(AccessIdx);
    InstMap.push_back(LI);
    ++AccessIdx;
  }

  /// \brief Check whether the dependencies between the accesses are safe.
  ///
  /// Only checks sets with elements in \p CheckDeps.
  bool areDepsSafe(AccessAnalysis::DepCandidates &AccessSets,
                   MemAccessInfoSet &CheckDeps, ValueToValueMap &Strides);

  /// \brief The maximum number of bytes of a vector register we can vectorize
  /// the accesses safely with.
  unsigned getMaxSafeDepDistBytes() { return MaxSafeDepDistBytes; }

  /// \brief In same cases when the dependency check fails we can still
  /// vectorize the loop with a dynamic array access check.
  bool shouldRetryWithRuntimeCheck() { return ShouldRetryWithRuntimeCheck; }

private:
  ScalarEvolution *SE;
  const DataLayout *DL;
  const Loop *InnermostLoop;

  /// \brief Maps access locations (ptr, read/write) to program order.
  DenseMap<MemAccessInfo, std::vector<unsigned> > Accesses;

  /// \brief Memory access instructions in program order.
  SmallVector<Instruction *, 16> InstMap;

  /// \brief The program order index to be used for the next instruction.
  unsigned AccessIdx;

  // We can access this many bytes in parallel safely.
  unsigned MaxSafeDepDistBytes;

  /// \brief If we see a non-constant dependence distance we can still try to
  /// vectorize this loop with runtime checks.
  bool ShouldRetryWithRuntimeCheck;

  /// \brief Check whether there is a plausible dependence between the two
  /// accesses.
  ///
  /// Access \p A must happen before \p B in program order. The two indices
  /// identify the index into the program order map.
  ///
  /// This function checks  whether there is a plausible dependence (or the
  /// absence of such can't be proved) between the two accesses. If there is a
  /// plausible dependence but the dependence distance is bigger than one
  /// element access it records this distance in \p MaxSafeDepDistBytes (if this
  /// distance is smaller than any other distance encountered so far).
  /// Otherwise, this function returns true signaling a possible dependence.
  bool isDependent(const MemAccessInfo &A, unsigned AIdx,
                   const MemAccessInfo &B, unsigned BIdx,
                   ValueToValueMap &Strides);

  /// \brief Check whether the data dependence could prevent store-load
  /// forwarding.
  bool couldPreventStoreLoadForward(unsigned Distance, unsigned TypeByteSize);
};

} // end anonymous namespace

static bool isInBoundsGep(Value *Ptr) {
  if (GetElementPtrInst *GEP = dyn_cast<GetElementPtrInst>(Ptr))
    return GEP->isInBounds();
  return false;
}

/// \brief Check whether the access through \p Ptr has a constant stride.
static int isStridedPtr(ScalarEvolution *SE, const DataLayout *DL, Value *Ptr,
                        const Loop *Lp, ValueToValueMap &StridesMap) {
  const Type *Ty = Ptr->getType();
  assert(Ty->isPointerTy() && "Unexpected non-ptr");

  // Make sure that the pointer does not point to aggregate types.
  const PointerType *PtrTy = cast<PointerType>(Ty);
  if (PtrTy->getElementType()->isAggregateType()) {
    DEBUG(dbgs() << "LV: Bad stride - Not a pointer to a scalar type" << *Ptr <<
          "\n");
    return 0;
  }

  const SCEV *PtrScev = replaceSymbolicStrideSCEV(SE, StridesMap, Ptr);

  const SCEVAddRecExpr *AR = dyn_cast<SCEVAddRecExpr>(PtrScev);
  if (!AR) {
    DEBUG(dbgs() << "LV: Bad stride - Not an AddRecExpr pointer "
          << *Ptr << " SCEV: " << *PtrScev << "\n");
    return 0;
  }

  // The accesss function must stride over the innermost loop.
  if (Lp != AR->getLoop()) {
    DEBUG(dbgs() << "LV: Bad stride - Not striding over innermost loop " <<
          *Ptr << " SCEV: " << *PtrScev << "\n");
  }

  // The address calculation must not wrap. Otherwise, a dependence could be
  // inverted.
  // An inbounds getelementptr that is a AddRec with a unit stride
  // cannot wrap per definition. The unit stride requirement is checked later.
  // An getelementptr without an inbounds attribute and unit stride would have
  // to access the pointer value "0" which is undefined behavior in address
  // space 0, therefore we can also vectorize this case.
  bool IsInBoundsGEP = isInBoundsGep(Ptr);
  bool IsNoWrapAddRec = AR->getNoWrapFlags(SCEV::NoWrapMask);
  bool IsInAddressSpaceZero = PtrTy->getAddressSpace() == 0;
  if (!IsNoWrapAddRec && !IsInBoundsGEP && !IsInAddressSpaceZero) {
    DEBUG(dbgs() << "LV: Bad stride - Pointer may wrap in the address space "
          << *Ptr << " SCEV: " << *PtrScev << "\n");
    return 0;
  }

  // Check the step is constant.
  const SCEV *Step = AR->getStepRecurrence(*SE);

  // Calculate the pointer stride and check if it is consecutive.
  const SCEVConstant *C = dyn_cast<SCEVConstant>(Step);
  if (!C) {
    DEBUG(dbgs() << "LV: Bad stride - Not a constant strided " << *Ptr <<
          " SCEV: " << *PtrScev << "\n");
    return 0;
  }

  int64_t Size = DL->getTypeAllocSize(PtrTy->getElementType());
  const APInt &APStepVal = C->getValue()->getValue();

  // Huge step value - give up.
  if (APStepVal.getBitWidth() > 64)
    return 0;

  int64_t StepVal = APStepVal.getSExtValue();

  // Strided access.
  int64_t Stride = StepVal / Size;
  int64_t Rem = StepVal % Size;
  if (Rem)
    return 0;

  // If the SCEV could wrap but we have an inbounds gep with a unit stride we
  // know we can't "wrap around the address space". In case of address space
  // zero we know that this won't happen without triggering undefined behavior.
  if (!IsNoWrapAddRec && (IsInBoundsGEP || IsInAddressSpaceZero) &&
      Stride != 1 && Stride != -1)
    return 0;

  return Stride;
}

bool MemoryDepChecker::couldPreventStoreLoadForward(unsigned Distance,
                                                    unsigned TypeByteSize) {
  // If loads occur at a distance that is not a multiple of a feasible vector
  // factor store-load forwarding does not take place.
  // Positive dependences might cause troubles because vectorizing them might
  // prevent store-load forwarding making vectorized code run a lot slower.
  //   a[i] = a[i-3] ^ a[i-8];
  //   The stores to a[i:i+1] don't align with the stores to a[i-3:i-2] and
  //   hence on your typical architecture store-load forwarding does not take
  //   place. Vectorizing in such cases does not make sense.
  // Store-load forwarding distance.
  const unsigned NumCyclesForStoreLoadThroughMemory = 8*TypeByteSize;
  // Maximum vector factor.
  unsigned MaxVFWithoutSLForwardIssues = MaxVectorWidth*TypeByteSize;
  if(MaxSafeDepDistBytes < MaxVFWithoutSLForwardIssues)
    MaxVFWithoutSLForwardIssues = MaxSafeDepDistBytes;

  for (unsigned vf = 2*TypeByteSize; vf <= MaxVFWithoutSLForwardIssues;
       vf *= 2) {
    if (Distance % vf && Distance / vf < NumCyclesForStoreLoadThroughMemory) {
      MaxVFWithoutSLForwardIssues = (vf >>=1);
      break;
    }
  }

  if (MaxVFWithoutSLForwardIssues< 2*TypeByteSize) {
    DEBUG(dbgs() << "LV: Distance " << Distance <<
          " that could cause a store-load forwarding conflict\n");
    return true;
  }

  if (MaxVFWithoutSLForwardIssues < MaxSafeDepDistBytes &&
      MaxVFWithoutSLForwardIssues != MaxVectorWidth*TypeByteSize)
    MaxSafeDepDistBytes = MaxVFWithoutSLForwardIssues;
  return false;
}

bool MemoryDepChecker::isDependent(const MemAccessInfo &A, unsigned AIdx,
                                   const MemAccessInfo &B, unsigned BIdx,
                                   ValueToValueMap &Strides) {
  assert (AIdx < BIdx && "Must pass arguments in program order");

  Value *APtr = A.getPointer();
  Value *BPtr = B.getPointer();
  bool AIsWrite = A.getInt();
  bool BIsWrite = B.getInt();

  // Two reads are independent.
  if (!AIsWrite && !BIsWrite)
    return false;

  // We cannot check pointers in different address spaces.
  if (APtr->getType()->getPointerAddressSpace() !=
      BPtr->getType()->getPointerAddressSpace())
    return true;

  const SCEV *AScev = replaceSymbolicStrideSCEV(SE, Strides, APtr);
  const SCEV *BScev = replaceSymbolicStrideSCEV(SE, Strides, BPtr);

  int StrideAPtr = isStridedPtr(SE, DL, APtr, InnermostLoop, Strides);
  int StrideBPtr = isStridedPtr(SE, DL, BPtr, InnermostLoop, Strides);

  const SCEV *Src = AScev;
  const SCEV *Sink = BScev;

  // If the induction step is negative we have to invert source and sink of the
  // dependence.
  if (StrideAPtr < 0) {
    //Src = BScev;
    //Sink = AScev;
    std::swap(APtr, BPtr);
    std::swap(Src, Sink);
    std::swap(AIsWrite, BIsWrite);
    std::swap(AIdx, BIdx);
    std::swap(StrideAPtr, StrideBPtr);
  }

  const SCEV *Dist = SE->getMinusSCEV(Sink, Src);

  DEBUG(dbgs() << "LV: Src Scev: " << *Src << "Sink Scev: " << *Sink
        << "(Induction step: " << StrideAPtr <<  ")\n");
  DEBUG(dbgs() << "LV: Distance for " << *InstMap[AIdx] << " to "
        << *InstMap[BIdx] << ": " << *Dist << "\n");

  // Need consecutive accesses. We don't want to vectorize
  // "A[B[i]] += ..." and similar code or pointer arithmetic that could wrap in
  // the address space.
  if (!StrideAPtr || !StrideBPtr || StrideAPtr != StrideBPtr){
    DEBUG(dbgs() << "Non-consecutive pointer access\n");
    return true;
  }

  const SCEVConstant *C = dyn_cast<SCEVConstant>(Dist);
  if (!C) {
    DEBUG(dbgs() << "LV: Dependence because of non-constant distance\n");
    ShouldRetryWithRuntimeCheck = true;
    return true;
  }

  Type *ATy = APtr->getType()->getPointerElementType();
  Type *BTy = BPtr->getType()->getPointerElementType();
  unsigned TypeByteSize = DL->getTypeAllocSize(ATy);

  // Negative distances are not plausible dependencies.
  const APInt &Val = C->getValue()->getValue();
  if (Val.isNegative()) {
    bool IsTrueDataDependence = (AIsWrite && !BIsWrite);
    if (IsTrueDataDependence &&
        (couldPreventStoreLoadForward(Val.abs().getZExtValue(), TypeByteSize) ||
         ATy != BTy))
      return true;

    DEBUG(dbgs() << "LV: Dependence is negative: NoDep\n");
    return false;
  }

  // Write to the same location with the same size.
  // Could be improved to assert type sizes are the same (i32 == float, etc).
  if (Val == 0) {
    if (ATy == BTy)
      return false;
    DEBUG(dbgs() << "LV: Zero dependence difference but different types\n");
    return true;
  }

  assert(Val.isStrictlyPositive() && "Expect a positive value");

  // Positive distance bigger than max vectorization factor.
  if (ATy != BTy) {
    DEBUG(dbgs() <<
          "LV: ReadWrite-Write positive dependency with different types\n");
    return false;
  }

  unsigned Distance = (unsigned) Val.getZExtValue();

  // Bail out early if passed-in parameters make vectorization not feasible.
  unsigned ForcedFactor = VectorizationFactor ? VectorizationFactor : 1;
  unsigned ForcedUnroll = VectorizationInterleave ? VectorizationInterleave : 1;

  // The distance must be bigger than the size needed for a vectorized version
  // of the operation and the size of the vectorized operation must not be
  // bigger than the currrent maximum size.
  if (Distance < 2*TypeByteSize ||
      2*TypeByteSize > MaxSafeDepDistBytes ||
      Distance < TypeByteSize * ForcedUnroll * ForcedFactor) {
    DEBUG(dbgs() << "LV: Failure because of Positive distance "
        << Val.getSExtValue() << '\n');
    return true;
  }

  MaxSafeDepDistBytes = Distance < MaxSafeDepDistBytes ?
    Distance : MaxSafeDepDistBytes;

  bool IsTrueDataDependence = (!AIsWrite && BIsWrite);
  if (IsTrueDataDependence &&
      couldPreventStoreLoadForward(Distance, TypeByteSize))
     return true;

  DEBUG(dbgs() << "LV: Positive distance " << Val.getSExtValue() <<
        " with max VF = " << MaxSafeDepDistBytes / TypeByteSize << '\n');

  return false;
}

bool MemoryDepChecker::areDepsSafe(AccessAnalysis::DepCandidates &AccessSets,
                                   MemAccessInfoSet &CheckDeps,
                                   ValueToValueMap &Strides) {

  MaxSafeDepDistBytes = -1U;
  while (!CheckDeps.empty()) {
    MemAccessInfo CurAccess = *CheckDeps.begin();

    // Get the relevant memory access set.
    EquivalenceClasses<MemAccessInfo>::iterator I =
      AccessSets.findValue(AccessSets.getLeaderValue(CurAccess));

    // Check accesses within this set.
    EquivalenceClasses<MemAccessInfo>::member_iterator AI, AE;
    AI = AccessSets.member_begin(I), AE = AccessSets.member_end();

    // Check every access pair.
    while (AI != AE) {
      CheckDeps.erase(*AI);
      EquivalenceClasses<MemAccessInfo>::member_iterator OI = std::next(AI);
      while (OI != AE) {
        // Check every accessing instruction pair in program order.
        for (std::vector<unsigned>::iterator I1 = Accesses[*AI].begin(),
             I1E = Accesses[*AI].end(); I1 != I1E; ++I1)
          for (std::vector<unsigned>::iterator I2 = Accesses[*OI].begin(),
               I2E = Accesses[*OI].end(); I2 != I2E; ++I2) {
            if (*I1 < *I2 && isDependent(*AI, *I1, *OI, *I2, Strides))
              return false;
            if (*I2 < *I1 && isDependent(*OI, *I2, *AI, *I1, Strides))
              return false;
          }
        ++OI;
      }
      AI++;
    }
  }
  return true;
}

bool LoopVectorizationLegality::canVectorizeMemory() {

  typedef SmallVector<Value*, 16> ValueVector;
  typedef SmallPtrSet<Value*, 16> ValueSet;

  // Holds the Load and Store *instructions*.
  ValueVector Loads;
  ValueVector Stores;

  // Holds all the different accesses in the loop.
  unsigned NumReads = 0;
  unsigned NumReadWrites = 0;

  PtrRtCheck.Pointers.clear();
  PtrRtCheck.Need = false;

  const bool IsAnnotatedParallel = TheLoop->isAnnotatedParallel();
  MemoryDepChecker DepChecker(SE, DL, TheLoop);

  // For each block.
  for (Loop::block_iterator bb = TheLoop->block_begin(),
       be = TheLoop->block_end(); bb != be; ++bb) {

    // Scan the BB and collect legal loads and stores.
    for (BasicBlock::iterator it = (*bb)->begin(), e = (*bb)->end(); it != e;
         ++it) {

      // If this is a load, save it. If this instruction can read from memory
      // but is not a load, then we quit. Notice that we don't handle function
      // calls that read or write.
      if (it->mayReadFromMemory()) {
        // Many math library functions read the rounding mode. We will only
        // vectorize a loop if it contains known function calls that don't set
        // the flag. Therefore, it is safe to ignore this read from memory.
        CallInst *Call = dyn_cast<CallInst>(it);
        if (Call && getIntrinsicIDForCall(Call, TLI))
          continue;

        LoadInst *Ld = dyn_cast<LoadInst>(it);
        if (!Ld || (!Ld->isSimple() && !IsAnnotatedParallel)) {
          emitAnalysis(Report(Ld)
                       << "read with atomic ordering or volatile read");
          DEBUG(dbgs() << "LV: Found a non-simple load.\n");
          return false;
        }
        NumLoads++;
        Loads.push_back(Ld);
        DepChecker.addAccess(Ld);
        continue;
      }

      // Save 'store' instructions. Abort if other instructions write to memory.
      if (it->mayWriteToMemory()) {
        StoreInst *St = dyn_cast<StoreInst>(it);
        if (!St) {
          emitAnalysis(Report(it) << "instruction cannot be vectorized");
          return false;
        }
        if (!St->isSimple() && !IsAnnotatedParallel) {
          emitAnalysis(Report(St)
                       << "write with atomic ordering or volatile write");
          DEBUG(dbgs() << "LV: Found a non-simple store.\n");
          return false;
        }
        NumStores++;
        Stores.push_back(St);
        DepChecker.addAccess(St);
      }
    } // Next instr.
  } // Next block.

  // Now we have two lists that hold the loads and the stores.
  // Next, we find the pointers that they use.

  // Check if we see any stores. If there are no stores, then we don't
  // care if the pointers are *restrict*.
  if (!Stores.size()) {
    DEBUG(dbgs() << "LV: Found a read-only loop!\n");
    return true;
  }

  AccessAnalysis::DepCandidates DependentAccesses;
  AccessAnalysis Accesses(DL, AA, DependentAccesses);

  // Holds the analyzed pointers. We don't want to call GetUnderlyingObjects
  // multiple times on the same object. If the ptr is accessed twice, once
  // for read and once for write, it will only appear once (on the write
  // list). This is okay, since we are going to check for conflicts between
  // writes and between reads and writes, but not between reads and reads.
  ValueSet Seen;

  ValueVector::iterator I, IE;
  for (I = Stores.begin(), IE = Stores.end(); I != IE; ++I) {
    StoreInst *ST = cast<StoreInst>(*I);
    Value* Ptr = ST->getPointerOperand();

    if (isUniform(Ptr)) {
      emitAnalysis(
          Report(ST)
          << "write to a loop invariant address could not be vectorized");
      DEBUG(dbgs() << "LV: We don't allow storing to uniform addresses\n");
      return false;
    }

    // If we did *not* see this pointer before, insert it to  the read-write
    // list. At this phase it is only a 'write' list.
    if (Seen.insert(Ptr)) {
      ++NumReadWrites;

      AliasAnalysis::Location Loc = AA->getLocation(ST);
      // The TBAA metadata could have a control dependency on the predication
      // condition, so we cannot rely on it when determining whether or not we
      // need runtime pointer checks.
      if (blockNeedsPredication(ST->getParent()))
        Loc.AATags.TBAA = nullptr;

      Accesses.addStore(Loc);
    }
  }

  if (IsAnnotatedParallel) {
    DEBUG(dbgs()
          << "LV: A loop annotated parallel, ignore memory dependency "
          << "checks.\n");
    return true;
  }

  for (I = Loads.begin(), IE = Loads.end(); I != IE; ++I) {
    LoadInst *LD = cast<LoadInst>(*I);
    Value* Ptr = LD->getPointerOperand();
    // If we did *not* see this pointer before, insert it to the
    // read list. If we *did* see it before, then it is already in
    // the read-write list. This allows us to vectorize expressions
    // such as A[i] += x;  Because the address of A[i] is a read-write
    // pointer. This only works if the index of A[i] is consecutive.
    // If the address of i is unknown (for example A[B[i]]) then we may
    // read a few words, modify, and write a few words, and some of the
    // words may be written to the same address.
    bool IsReadOnlyPtr = false;
    if (Seen.insert(Ptr) || !isStridedPtr(SE, DL, Ptr, TheLoop, Strides)) {
      ++NumReads;
      IsReadOnlyPtr = true;
    }

    AliasAnalysis::Location Loc = AA->getLocation(LD);
    // The TBAA metadata could have a control dependency on the predication
    // condition, so we cannot rely on it when determining whether or not we
    // need runtime pointer checks.
    if (blockNeedsPredication(LD->getParent()))
      Loc.AATags.TBAA = nullptr;

    Accesses.addLoad(Loc, IsReadOnlyPtr);
  }

  // If we write (or read-write) to a single destination and there are no
  // other reads in this loop then is it safe to vectorize.
  if (NumReadWrites == 1 && NumReads == 0) {
    DEBUG(dbgs() << "LV: Found a write-only loop!\n");
    return true;
  }

  // Build dependence sets and check whether we need a runtime pointer bounds
  // check.
  Accesses.buildDependenceSets();
  bool NeedRTCheck = Accesses.isRTCheckNeeded();

  // Find pointers with computable bounds. We are going to use this information
  // to place a runtime bound check.
  unsigned NumComparisons = 0;
  bool CanDoRT = false;
  if (NeedRTCheck)
    CanDoRT = Accesses.canCheckPtrAtRT(PtrRtCheck, NumComparisons, SE, TheLoop,
                                       Strides);

  DEBUG(dbgs() << "LV: We need to do " << NumComparisons <<
        " pointer comparisons.\n");

  // If we only have one set of dependences to check pointers among we don't
  // need a runtime check.
  if (NumComparisons == 0 && NeedRTCheck)
    NeedRTCheck = false;

  // Check that we did not collect too many pointers or found an unsizeable
  // pointer.
  if (!CanDoRT || NumComparisons > RuntimeMemoryCheckThreshold) {
    PtrRtCheck.reset();
    CanDoRT = false;
  }

  if (CanDoRT) {
    DEBUG(dbgs() << "LV: We can perform a memory runtime check if needed.\n");
  }

  if (NeedRTCheck && !CanDoRT) {
    emitAnalysis(Report() << "cannot identify array bounds");
    DEBUG(dbgs() << "LV: We can't vectorize because we can't find " <<
          "the array bounds.\n");
    PtrRtCheck.reset();
    return false;
  }

  PtrRtCheck.Need = NeedRTCheck;

  bool CanVecMem = true;
  if (Accesses.isDependencyCheckNeeded()) {
    DEBUG(dbgs() << "LV: Checking memory dependencies\n");
    CanVecMem = DepChecker.areDepsSafe(
        DependentAccesses, Accesses.getDependenciesToCheck(), Strides);
    MaxSafeDepDistBytes = DepChecker.getMaxSafeDepDistBytes();

    if (!CanVecMem && DepChecker.shouldRetryWithRuntimeCheck()) {
      DEBUG(dbgs() << "LV: Retrying with memory checks\n");
      NeedRTCheck = true;

      // Clear the dependency checks. We assume they are not needed.
      Accesses.resetDepChecks();

      PtrRtCheck.reset();
      PtrRtCheck.Need = true;

      CanDoRT = Accesses.canCheckPtrAtRT(PtrRtCheck, NumComparisons, SE,
                                         TheLoop, Strides, true);
      // Check that we did not collect too many pointers or found an unsizeable
      // pointer.
      if (!CanDoRT || NumComparisons > RuntimeMemoryCheckThreshold) {
        if (!CanDoRT && NumComparisons > 0)
          emitAnalysis(Report()
                       << "cannot check memory dependencies at runtime");
        else
          emitAnalysis(Report()
                       << NumComparisons << " exceeds limit of "
                       << RuntimeMemoryCheckThreshold
                       << " dependent memory operations checked at runtime");
        DEBUG(dbgs() << "LV: Can't vectorize with memory checks\n");
        PtrRtCheck.reset();
        return false;
      }

      CanVecMem = true;
    }
  }

  if (!CanVecMem)
    emitAnalysis(Report() << "unsafe dependent memory operations in loop");

  DEBUG(dbgs() << "LV: We" << (NeedRTCheck ? "" : " don't") <<
        " need a runtime memory check.\n");

  return CanVecMem;
}

static bool hasMultipleUsesOf(Instruction *I,
                              SmallPtrSetImpl<Instruction *> &Insts) {
  unsigned NumUses = 0;
  for(User::op_iterator Use = I->op_begin(), E = I->op_end(); Use != E; ++Use) {
    if (Insts.count(dyn_cast<Instruction>(*Use)))
      ++NumUses;
    if (NumUses > 1)
      return true;
  }

  return false;
}

static bool areAllUsesIn(Instruction *I, SmallPtrSetImpl<Instruction *> &Set) {
  for(User::op_iterator Use = I->op_begin(), E = I->op_end(); Use != E; ++Use)
    if (!Set.count(dyn_cast<Instruction>(*Use)))
      return false;
  return true;
}

bool LoopVectorizationLegality::AddReductionVar(PHINode *Phi,
                                                ReductionKind Kind) {
  if (Phi->getNumIncomingValues() != 2)
    return false;

  // Reduction variables are only found in the loop header block.
  if (Phi->getParent() != TheLoop->getHeader())
    return false;

  // Obtain the reduction start value from the value that comes from the loop
  // preheader.
  Value *RdxStart = Phi->getIncomingValueForBlock(TheLoop->getLoopPreheader());

  // ExitInstruction is the single value which is used outside the loop.
  // We only allow for a single reduction value to be used outside the loop.
  // This includes users of the reduction, variables (which form a cycle
  // which ends in the phi node).
  Instruction *ExitInstruction = nullptr;
  // Indicates that we found a reduction operation in our scan.
  bool FoundReduxOp = false;

  // We start with the PHI node and scan for all of the users of this
  // instruction. All users must be instructions that can be used as reduction
  // variables (such as ADD). We must have a single out-of-block user. The cycle
  // must include the original PHI.
  bool FoundStartPHI = false;

  // To recognize min/max patterns formed by a icmp select sequence, we store
  // the number of instruction we saw from the recognized min/max pattern,
  //  to make sure we only see exactly the two instructions.
  unsigned NumCmpSelectPatternInst = 0;
  ReductionInstDesc ReduxDesc(false, nullptr);

  SmallPtrSet<Instruction *, 8> VisitedInsts;
  SmallVector<Instruction *, 8> Worklist;
  Worklist.push_back(Phi);
  VisitedInsts.insert(Phi);

  // A value in the reduction can be used:
  //  - By the reduction:
  //      - Reduction operation:
  //        - One use of reduction value (safe).
  //        - Multiple use of reduction value (not safe).
  //      - PHI:
  //        - All uses of the PHI must be the reduction (safe).
  //        - Otherwise, not safe.
  //  - By one instruction outside of the loop (safe).
  //  - By further instructions outside of the loop (not safe).
  //  - By an instruction that is not part of the reduction (not safe).
  //    This is either:
  //      * An instruction type other than PHI or the reduction operation.
  //      * A PHI in the header other than the initial PHI.
  while (!Worklist.empty()) {
    Instruction *Cur = Worklist.back();
    Worklist.pop_back();

    // No Users.
    // If the instruction has no users then this is a broken chain and can't be
    // a reduction variable.
    if (Cur->use_empty())
      return false;

    bool IsAPhi = isa<PHINode>(Cur);

    // A header PHI use other than the original PHI.
    if (Cur != Phi && IsAPhi && Cur->getParent() == Phi->getParent())
      return false;

    // Reductions of instructions such as Div, and Sub is only possible if the
    // LHS is the reduction variable.
    if (!Cur->isCommutative() && !IsAPhi && !isa<SelectInst>(Cur) &&
        !isa<ICmpInst>(Cur) && !isa<FCmpInst>(Cur) &&
        !VisitedInsts.count(dyn_cast<Instruction>(Cur->getOperand(0))))
      return false;

    // Any reduction instruction must be of one of the allowed kinds.
    ReduxDesc = isReductionInstr(Cur, Kind, ReduxDesc);
    if (!ReduxDesc.IsReduction)
      return false;

    // A reduction operation must only have one use of the reduction value.
    if (!IsAPhi && Kind != RK_IntegerMinMax && Kind != RK_FloatMinMax &&
        hasMultipleUsesOf(Cur, VisitedInsts))
      return false;

    // All inputs to a PHI node must be a reduction value.
    if(IsAPhi && Cur != Phi && !areAllUsesIn(Cur, VisitedInsts))
      return false;

    if (Kind == RK_IntegerMinMax && (isa<ICmpInst>(Cur) ||
                                     isa<SelectInst>(Cur)))
      ++NumCmpSelectPatternInst;
    if (Kind == RK_FloatMinMax && (isa<FCmpInst>(Cur) ||
                                   isa<SelectInst>(Cur)))
      ++NumCmpSelectPatternInst;

    // Check  whether we found a reduction operator.
    FoundReduxOp |= !IsAPhi;

    // Process users of current instruction. Push non-PHI nodes after PHI nodes
    // onto the stack. This way we are going to have seen all inputs to PHI
    // nodes once we get to them.
    SmallVector<Instruction *, 8> NonPHIs;
    SmallVector<Instruction *, 8> PHIs;
    for (User *U : Cur->users()) {
      Instruction *UI = cast<Instruction>(U);

      // Check if we found the exit user.
      BasicBlock *Parent = UI->getParent();
      if (!TheLoop->contains(Parent)) {
        // Exit if you find multiple outside users or if the header phi node is
        // being used. In this case the user uses the value of the previous
        // iteration, in which case we would loose "VF-1" iterations of the
        // reduction operation if we vectorize.
        if (ExitInstruction != nullptr || Cur == Phi)
          return false;

        // The instruction used by an outside user must be the last instruction
        // before we feed back to the reduction phi. Otherwise, we loose VF-1
        // operations on the value.
        if (std::find(Phi->op_begin(), Phi->op_end(), Cur) == Phi->op_end())
         return false;

        ExitInstruction = Cur;
        continue;
      }

      // Process instructions only once (termination). Each reduction cycle
      // value must only be used once, except by phi nodes and min/max
      // reductions which are represented as a cmp followed by a select.
      ReductionInstDesc IgnoredVal(false, nullptr);
      if (VisitedInsts.insert(UI)) {
        if (isa<PHINode>(UI))
          PHIs.push_back(UI);
        else
          NonPHIs.push_back(UI);
      } else if (!isa<PHINode>(UI) &&
                 ((!isa<FCmpInst>(UI) &&
                   !isa<ICmpInst>(UI) &&
                   !isa<SelectInst>(UI)) ||
                  !isMinMaxSelectCmpPattern(UI, IgnoredVal).IsReduction))
        return false;

      // Remember that we completed the cycle.
      if (UI == Phi)
        FoundStartPHI = true;
    }
    Worklist.append(PHIs.begin(), PHIs.end());
    Worklist.append(NonPHIs.begin(), NonPHIs.end());
  }

  // This means we have seen one but not the other instruction of the
  // pattern or more than just a select and cmp.
  if ((Kind == RK_IntegerMinMax || Kind == RK_FloatMinMax) &&
      NumCmpSelectPatternInst != 2)
    return false;

  if (!FoundStartPHI || !FoundReduxOp || !ExitInstruction)
    return false;

  // We found a reduction var if we have reached the original phi node and we
  // only have a single instruction with out-of-loop users.

  // This instruction is allowed to have out-of-loop users.
  AllowedExit.insert(ExitInstruction);

  // Save the description of this reduction variable.
  ReductionDescriptor RD(RdxStart, ExitInstruction, Kind,
                         ReduxDesc.MinMaxKind);
  Reductions[Phi] = RD;
  // We've ended the cycle. This is a reduction variable if we have an
  // outside user and it has a binary op.

  return true;
}

/// Returns true if the instruction is a Select(ICmp(X, Y), X, Y) instruction
/// pattern corresponding to a min(X, Y) or max(X, Y).
LoopVectorizationLegality::ReductionInstDesc
LoopVectorizationLegality::isMinMaxSelectCmpPattern(Instruction *I,
                                                    ReductionInstDesc &Prev) {

  assert((isa<ICmpInst>(I) || isa<FCmpInst>(I) || isa<SelectInst>(I)) &&
         "Expect a select instruction");
  Instruction *Cmp = nullptr;
  SelectInst *Select = nullptr;

  // We must handle the select(cmp()) as a single instruction. Advance to the
  // select.
  if ((Cmp = dyn_cast<ICmpInst>(I)) || (Cmp = dyn_cast<FCmpInst>(I))) {
    if (!Cmp->hasOneUse() || !(Select = dyn_cast<SelectInst>(*I->user_begin())))
      return ReductionInstDesc(false, I);
    return ReductionInstDesc(Select, Prev.MinMaxKind);
  }

  // Only handle single use cases for now.
  if (!(Select = dyn_cast<SelectInst>(I)))
    return ReductionInstDesc(false, I);
  if (!(Cmp = dyn_cast<ICmpInst>(I->getOperand(0))) &&
      !(Cmp = dyn_cast<FCmpInst>(I->getOperand(0))))
    return ReductionInstDesc(false, I);
  if (!Cmp->hasOneUse())
    return ReductionInstDesc(false, I);

  Value *CmpLeft;
  Value *CmpRight;

  // Look for a min/max pattern.
  if (m_UMin(m_Value(CmpLeft), m_Value(CmpRight)).match(Select))
    return ReductionInstDesc(Select, MRK_UIntMin);
  else if (m_UMax(m_Value(CmpLeft), m_Value(CmpRight)).match(Select))
    return ReductionInstDesc(Select, MRK_UIntMax);
  else if (m_SMax(m_Value(CmpLeft), m_Value(CmpRight)).match(Select))
    return ReductionInstDesc(Select, MRK_SIntMax);
  else if (m_SMin(m_Value(CmpLeft), m_Value(CmpRight)).match(Select))
    return ReductionInstDesc(Select, MRK_SIntMin);
  else if (m_OrdFMin(m_Value(CmpLeft), m_Value(CmpRight)).match(Select))
    return ReductionInstDesc(Select, MRK_FloatMin);
  else if (m_OrdFMax(m_Value(CmpLeft), m_Value(CmpRight)).match(Select))
    return ReductionInstDesc(Select, MRK_FloatMax);
  else if (m_UnordFMin(m_Value(CmpLeft), m_Value(CmpRight)).match(Select))
    return ReductionInstDesc(Select, MRK_FloatMin);
  else if (m_UnordFMax(m_Value(CmpLeft), m_Value(CmpRight)).match(Select))
    return ReductionInstDesc(Select, MRK_FloatMax);

  return ReductionInstDesc(false, I);
}

LoopVectorizationLegality::ReductionInstDesc
LoopVectorizationLegality::isReductionInstr(Instruction *I,
                                            ReductionKind Kind,
                                            ReductionInstDesc &Prev) {
  bool FP = I->getType()->isFloatingPointTy();
  bool FastMath = FP && I->hasUnsafeAlgebra();
  switch (I->getOpcode()) {
  default:
    return ReductionInstDesc(false, I);
  case Instruction::PHI:
      if (FP && (Kind != RK_FloatMult && Kind != RK_FloatAdd &&
                 Kind != RK_FloatMinMax))
        return ReductionInstDesc(false, I);
    return ReductionInstDesc(I, Prev.MinMaxKind);
  case Instruction::Sub:
  case Instruction::Add:
    return ReductionInstDesc(Kind == RK_IntegerAdd, I);
  case Instruction::Mul:
    return ReductionInstDesc(Kind == RK_IntegerMult, I);
  case Instruction::And:
    return ReductionInstDesc(Kind == RK_IntegerAnd, I);
  case Instruction::Or:
    return ReductionInstDesc(Kind == RK_IntegerOr, I);
  case Instruction::Xor:
    return ReductionInstDesc(Kind == RK_IntegerXor, I);
  case Instruction::FMul:
    return ReductionInstDesc(Kind == RK_FloatMult && FastMath, I);
  case Instruction::FSub:
  case Instruction::FAdd:
    return ReductionInstDesc(Kind == RK_FloatAdd && FastMath, I);
  case Instruction::FCmp:
  case Instruction::ICmp:
  case Instruction::Select:
    if (Kind != RK_IntegerMinMax &&
        (!HasFunNoNaNAttr || Kind != RK_FloatMinMax))
      return ReductionInstDesc(false, I);
    return isMinMaxSelectCmpPattern(I, Prev);
  }
}

LoopVectorizationLegality::InductionKind
LoopVectorizationLegality::isInductionVariable(PHINode *Phi) {
  Type *PhiTy = Phi->getType();
  // We only handle integer and pointer inductions variables.
  if (!PhiTy->isIntegerTy() && !PhiTy->isPointerTy())
    return IK_NoInduction;

  // Check that the PHI is consecutive.
  const SCEV *PhiScev = SE->getSCEV(Phi);
  const SCEVAddRecExpr *AR = dyn_cast<SCEVAddRecExpr>(PhiScev);
  if (!AR) {
    DEBUG(dbgs() << "LV: PHI is not a poly recurrence.\n");
    return IK_NoInduction;
  }
  const SCEV *Step = AR->getStepRecurrence(*SE);

  // Integer inductions need to have a stride of one.
  if (PhiTy->isIntegerTy()) {
    if (Step->isOne())
      return IK_IntInduction;
    if (Step->isAllOnesValue())
      return IK_ReverseIntInduction;
    return IK_NoInduction;
  }

  // Calculate the pointer stride and check if it is consecutive.
  const SCEVConstant *C = dyn_cast<SCEVConstant>(Step);
  if (!C)
    return IK_NoInduction;

  assert(PhiTy->isPointerTy() && "The PHI must be a pointer");
  uint64_t Size = DL->getTypeAllocSize(PhiTy->getPointerElementType());
  if (C->getValue()->equalsInt(Size))
    return IK_PtrInduction;
  else if (C->getValue()->equalsInt(0 - Size))
    return IK_ReversePtrInduction;

  return IK_NoInduction;
}

bool LoopVectorizationLegality::isInductionVariable(const Value *V) {
  Value *In0 = const_cast<Value*>(V);
  PHINode *PN = dyn_cast_or_null<PHINode>(In0);
  if (!PN)
    return false;

  return Inductions.count(PN);
}

bool LoopVectorizationLegality::blockNeedsPredication(BasicBlock *BB)  {
  assert(TheLoop->contains(BB) && "Unknown block used");

  // Blocks that do not dominate the latch need predication.
  BasicBlock* Latch = TheLoop->getLoopLatch();
  return !DT->dominates(BB, Latch);
}

bool LoopVectorizationLegality::blockCanBePredicated(BasicBlock *BB,
                                           SmallPtrSetImpl<Value *> &SafePtrs) {
  
  for (BasicBlock::iterator it = BB->begin(), e = BB->end(); it != e; ++it) {
    // Check that we don't have a constant expression that can trap as operand.
    for (Instruction::op_iterator OI = it->op_begin(), OE = it->op_end();
         OI != OE; ++OI) {
      if (Constant *C = dyn_cast<Constant>(*OI))
        if (C->canTrap())
          return false;
    }
    // We might be able to hoist the load.
    if (it->mayReadFromMemory()) {
      LoadInst *LI = dyn_cast<LoadInst>(it);
      if (!LI)
        return false;
      if (!SafePtrs.count(LI->getPointerOperand())) {
        if (isLegalMaskedLoad(LI->getType(), LI->getPointerOperand())) {
          MaskedOp.insert(LI);
          continue;
        }
        return false;
      }
    }

    // We don't predicate stores at the moment.
    if (it->mayWriteToMemory()) {
      StoreInst *SI = dyn_cast<StoreInst>(it);
      // We only support predication of stores in basic blocks with one
      // predecessor.
      if (!SI)
        return false;

      bool isSafePtr = (SafePtrs.count(SI->getPointerOperand()) != 0);
      bool isSinglePredecessor = SI->getParent()->getSinglePredecessor();
      
      if (++NumPredStores > NumberOfStoresToPredicate || !isSafePtr ||
          !isSinglePredecessor) {
        // Build a masked store if it is legal for the target, otherwise scalarize
        // the block.
        bool isLegalMaskedOp =
          isLegalMaskedStore(SI->getValueOperand()->getType(),
                             SI->getPointerOperand());
        if (isLegalMaskedOp) {
          --NumPredStores;
          MaskedOp.insert(SI);
          continue;
        }
        return false;
      }
    }
    if (it->mayThrow())
      return false;

    // The instructions below can trap.
    switch (it->getOpcode()) {
    default: continue;
    case Instruction::UDiv:
    case Instruction::SDiv:
    case Instruction::URem:
    case Instruction::SRem:
      return false;
    }
  }

  return true;
}

LoopVectorizationCostModel::VectorizationFactor
LoopVectorizationCostModel::selectVectorizationFactor(bool OptForSize) {
  // Width 1 means no vectorize
  VectorizationFactor Factor = { 1U, 0U };
  if (OptForSize && Legal->getRuntimePointerCheck()->Need) {
    emitAnalysis(Report() << "runtime pointer checks needed. Enable vectorization of this loop with '#pragma clang loop vectorize(enable)' when compiling with -Os");
    DEBUG(dbgs() << "LV: Aborting. Runtime ptr check is required in Os.\n");
    return Factor;
  }

  if (!EnableCondStoresVectorization && Legal->NumPredStores) {
    emitAnalysis(Report() << "store that is conditionally executed prevents vectorization");
    DEBUG(dbgs() << "LV: No vectorization. There are conditional stores.\n");
    return Factor;
  }

  // Find the trip count.
  unsigned TC = SE->getSmallConstantTripCount(TheLoop, TheLoop->getLoopLatch());
  DEBUG(dbgs() << "LV: Found trip count: " << TC << '\n');

  unsigned WidestType = getWidestType();
  unsigned WidestRegister = TTI.getRegisterBitWidth(true);
  unsigned MaxSafeDepDist = -1U;
  if (Legal->getMaxSafeDepDistBytes() != -1U)
    MaxSafeDepDist = Legal->getMaxSafeDepDistBytes() * 8;
  WidestRegister = ((WidestRegister < MaxSafeDepDist) ?
                    WidestRegister : MaxSafeDepDist);
  unsigned MaxVectorSize = WidestRegister / WidestType;
  DEBUG(dbgs() << "LV: The Widest type: " << WidestType << " bits.\n");
  DEBUG(dbgs() << "LV: The Widest register is: "
          << WidestRegister << " bits.\n");

  if (MaxVectorSize == 0) {
    DEBUG(dbgs() << "LV: The target has no vector registers.\n");
    MaxVectorSize = 1;
  }

  assert(MaxVectorSize <= 64 && "Did not expect to pack so many elements"
         " into one vector!");

  unsigned VF = MaxVectorSize;

  // If we optimize the program for size, avoid creating the tail loop.
  if (OptForSize) {
    // If we are unable to calculate the trip count then don't try to vectorize.
    if (TC < 2) {
      emitAnalysis(Report() << "unable to calculate the loop count due to complex control flow");
      DEBUG(dbgs() << "LV: Aborting. A tail loop is required in Os.\n");
      return Factor;
    }

    // Find the maximum SIMD width that can fit within the trip count.
    VF = TC % MaxVectorSize;

    if (VF == 0)
      VF = MaxVectorSize;

    // If the trip count that we found modulo the vectorization factor is not
    // zero then we require a tail.
    if (VF < 2) {
      emitAnalysis(Report() << "cannot optimize for size and vectorize at the same time. Enable vectorization of this loop with '#pragma clang loop vectorize(enable)' when compiling with -Os"); 
      DEBUG(dbgs() << "LV: Aborting. A tail loop is required in Os.\n");
      return Factor;
    }
  }

  int UserVF = Hints->getWidth();
  if (UserVF != 0) {
    assert(isPowerOf2_32(UserVF) && "VF needs to be a power of two");
    DEBUG(dbgs() << "LV: Using user VF " << UserVF << ".\n");

    Factor.Width = UserVF;
    return Factor;
  }

  float Cost = expectedCost(1);
#ifndef NDEBUG
  const float ScalarCost = Cost;
#endif /* NDEBUG */
  unsigned Width = 1;
  DEBUG(dbgs() << "LV: Scalar loop costs: " << (int)ScalarCost << ".\n");

  bool ForceVectorization = Hints->getForce() == LoopVectorizeHints::FK_Enabled;
  // Ignore scalar width, because the user explicitly wants vectorization.
  if (ForceVectorization && VF > 1) {
    Width = 2;
    Cost = expectedCost(Width) / (float)Width;
  }

  for (unsigned i=2; i <= VF; i*=2) {
    // Notice that the vector loop needs to be executed less times, so
    // we need to divide the cost of the vector loops by the width of
    // the vector elements.
    float VectorCost = expectedCost(i) / (float)i;
    DEBUG(dbgs() << "LV: Vector loop of width " << i << " costs: " <<
          (int)VectorCost << ".\n");
    if (VectorCost < Cost) {
      Cost = VectorCost;
      Width = i;
    }
  }

  DEBUG(if (ForceVectorization && Width > 1 && Cost >= ScalarCost) dbgs()
        << "LV: Vectorization seems to be not beneficial, "
        << "but was forced by a user.\n");
  DEBUG(dbgs() << "LV: Selecting VF: "<< Width << ".\n");
  Factor.Width = Width;
  Factor.Cost = Width * Cost;
  return Factor;
}

unsigned LoopVectorizationCostModel::getWidestType() {
  unsigned MaxWidth = 8;

  // For each block.
  for (Loop::block_iterator bb = TheLoop->block_begin(),
       be = TheLoop->block_end(); bb != be; ++bb) {
    BasicBlock *BB = *bb;

    // For each instruction in the loop.
    for (BasicBlock::iterator it = BB->begin(), e = BB->end(); it != e; ++it) {
      Type *T = it->getType();

      // Only examine Loads, Stores and PHINodes.
      if (!isa<LoadInst>(it) && !isa<StoreInst>(it) && !isa<PHINode>(it))
        continue;

      // Examine PHI nodes that are reduction variables.
      if (PHINode *PN = dyn_cast<PHINode>(it))
        if (!Legal->getReductionVars()->count(PN))
          continue;

      // Examine the stored values.
      if (StoreInst *ST = dyn_cast<StoreInst>(it))
        T = ST->getValueOperand()->getType();

      // Ignore loaded pointer types and stored pointer types that are not
      // consecutive. However, we do want to take consecutive stores/loads of
      // pointer vectors into account.
      if (T->isPointerTy() && !isConsecutiveLoadOrStore(it))
        continue;

      MaxWidth = std::max(MaxWidth,
                          (unsigned)DL->getTypeSizeInBits(T->getScalarType()));
    }
  }

  return MaxWidth;
}

unsigned
LoopVectorizationCostModel::selectUnrollFactor(bool OptForSize,
                                               unsigned VF,
                                               unsigned LoopCost) {

  // -- The unroll heuristics --
  // We unroll the loop in order to expose ILP and reduce the loop overhead.
  // There are many micro-architectural considerations that we can't predict
  // at this level. For example, frontend pressure (on decode or fetch) due to
  // code size, or the number and capabilities of the execution ports.
  //
  // We use the following heuristics to select the unroll factor:
  // 1. If the code has reductions, then we unroll in order to break the cross
  // iteration dependency.
  // 2. If the loop is really small, then we unroll in order to reduce the loop
  // overhead.
  // 3. We don't unroll if we think that we will spill registers to memory due
  // to the increased register pressure.

  // Use the user preference, unless 'auto' is selected.
  int UserUF = Hints->getInterleave();
  if (UserUF != 0)
    return UserUF;

  // When we optimize for size, we don't unroll.
  if (OptForSize)
    return 1;

  // We used the distance for the unroll factor.
  if (Legal->getMaxSafeDepDistBytes() != -1U)
    return 1;

  // Do not unroll loops with a relatively small trip count.
  unsigned TC = SE->getSmallConstantTripCount(TheLoop,
                                              TheLoop->getLoopLatch());
  if (TC > 1 && TC < TinyTripCountUnrollThreshold)
    return 1;

  unsigned TargetNumRegisters = TTI.getNumberOfRegisters(VF > 1);
  DEBUG(dbgs() << "LV: The target has " << TargetNumRegisters <<
        " registers\n");

  if (VF == 1) {
    if (ForceTargetNumScalarRegs.getNumOccurrences() > 0)
      TargetNumRegisters = ForceTargetNumScalarRegs;
  } else {
    if (ForceTargetNumVectorRegs.getNumOccurrences() > 0)
      TargetNumRegisters = ForceTargetNumVectorRegs;
  }

  LoopVectorizationCostModel::RegisterUsage R = calculateRegisterUsage();
  // We divide by these constants so assume that we have at least one
  // instruction that uses at least one register.
  R.MaxLocalUsers = std::max(R.MaxLocalUsers, 1U);
  R.NumInstructions = std::max(R.NumInstructions, 1U);

  // We calculate the unroll factor using the following formula.
  // Subtract the number of loop invariants from the number of available
  // registers. These registers are used by all of the unrolled instances.
  // Next, divide the remaining registers by the number of registers that is
  // required by the loop, in order to estimate how many parallel instances
  // fit without causing spills. All of this is rounded down if necessary to be
  // a power of two. We want power of two unroll factors to simplify any
  // addressing operations or alignment considerations.
  unsigned UF = PowerOf2Floor((TargetNumRegisters - R.LoopInvariantRegs) /
                              R.MaxLocalUsers);

  // Don't count the induction variable as unrolled.
  if (EnableIndVarRegisterHeur)
    UF = PowerOf2Floor((TargetNumRegisters - R.LoopInvariantRegs - 1) /
                       std::max(1U, (R.MaxLocalUsers - 1)));

  // Clamp the unroll factor ranges to reasonable factors.
  unsigned MaxInterleaveSize = TTI.getMaxInterleaveFactor();

  // Check if the user has overridden the unroll max.
  if (VF == 1) {
    if (ForceTargetMaxScalarInterleaveFactor.getNumOccurrences() > 0)
      MaxInterleaveSize = ForceTargetMaxScalarInterleaveFactor;
  } else {
    if (ForceTargetMaxVectorInterleaveFactor.getNumOccurrences() > 0)
      MaxInterleaveSize = ForceTargetMaxVectorInterleaveFactor;
  }

  // If we did not calculate the cost for VF (because the user selected the VF)
  // then we calculate the cost of VF here.
  if (LoopCost == 0)
    LoopCost = expectedCost(VF);

  // Clamp the calculated UF to be between the 1 and the max unroll factor
  // that the target allows.
  if (UF > MaxInterleaveSize)
    UF = MaxInterleaveSize;
  else if (UF < 1)
    UF = 1;

  // Unroll if we vectorized this loop and there is a reduction that could
  // benefit from unrolling.
  if (VF > 1 && Legal->getReductionVars()->size()) {
    DEBUG(dbgs() << "LV: Unrolling because of reductions.\n");
    return UF;
  }

  // Note that if we've already vectorized the loop we will have done the
  // runtime check and so unrolling won't require further checks.
  bool UnrollingRequiresRuntimePointerCheck =
      (VF == 1 && Legal->getRuntimePointerCheck()->Need);

  // We want to unroll small loops in order to reduce the loop overhead and
  // potentially expose ILP opportunities.
  DEBUG(dbgs() << "LV: Loop cost is " << LoopCost << '\n');
  if (!UnrollingRequiresRuntimePointerCheck &&
      LoopCost < SmallLoopCost) {
    // We assume that the cost overhead is 1 and we use the cost model
    // to estimate the cost of the loop and unroll until the cost of the
    // loop overhead is about 5% of the cost of the loop.
    unsigned SmallUF = std::min(UF, (unsigned)PowerOf2Floor(SmallLoopCost / LoopCost));

    // Unroll until store/load ports (estimated by max unroll factor) are
    // saturated.
    unsigned StoresUF = UF / (Legal->NumStores ? Legal->NumStores : 1);
    unsigned LoadsUF = UF /  (Legal->NumLoads ? Legal->NumLoads : 1);

    // If we have a scalar reduction (vector reductions are already dealt with
    // by this point), we can increase the critical path length if the loop
    // we're unrolling is inside another loop. Limit, by default to 2, so the
    // critical path only gets increased by one reduction operation.
    if (Legal->getReductionVars()->size() &&
        TheLoop->getLoopDepth() > 1) {
      unsigned F = static_cast<unsigned>(MaxNestedScalarReductionUF);
      SmallUF = std::min(SmallUF, F);
      StoresUF = std::min(StoresUF, F);
      LoadsUF = std::min(LoadsUF, F);
    }

    if (EnableLoadStoreRuntimeUnroll && std::max(StoresUF, LoadsUF) > SmallUF) {
      DEBUG(dbgs() << "LV: Unrolling to saturate store or load ports.\n");
      return std::max(StoresUF, LoadsUF);
    }

    DEBUG(dbgs() << "LV: Unrolling to reduce branch cost.\n");
    return SmallUF;
  }

  DEBUG(dbgs() << "LV: Not Unrolling.\n");
  return 1;
}

LoopVectorizationCostModel::RegisterUsage
LoopVectorizationCostModel::calculateRegisterUsage() {
  // This function calculates the register usage by measuring the highest number
  // of values that are alive at a single location. Obviously, this is a very
  // rough estimation. We scan the loop in a topological order in order and
  // assign a number to each instruction. We use RPO to ensure that defs are
  // met before their users. We assume that each instruction that has in-loop
  // users starts an interval. We record every time that an in-loop value is
  // used, so we have a list of the first and last occurrences of each
  // instruction. Next, we transpose this data structure into a multi map that
  // holds the list of intervals that *end* at a specific location. This multi
  // map allows us to perform a linear search. We scan the instructions linearly
  // and record each time that a new interval starts, by placing it in a set.
  // If we find this value in the multi-map then we remove it from the set.
  // The max register usage is the maximum size of the set.
  // We also search for instructions that are defined outside the loop, but are
  // used inside the loop. We need this number separately from the max-interval
  // usage number because when we unroll, loop-invariant values do not take
  // more register.
  LoopBlocksDFS DFS(TheLoop);
  DFS.perform(LI);

  RegisterUsage R;
  R.NumInstructions = 0;

  // Each 'key' in the map opens a new interval. The values
  // of the map are the index of the 'last seen' usage of the
  // instruction that is the key.
  typedef DenseMap<Instruction*, unsigned> IntervalMap;
  // Maps instruction to its index.
  DenseMap<unsigned, Instruction*> IdxToInstr;
  // Marks the end of each interval.
  IntervalMap EndPoint;
  // Saves the list of instruction indices that are used in the loop.
  SmallSet<Instruction*, 8> Ends;
  // Saves the list of values that are used in the loop but are
  // defined outside the loop, such as arguments and constants.
  SmallPtrSet<Value*, 8> LoopInvariants;

  unsigned Index = 0;
  for (LoopBlocksDFS::RPOIterator bb = DFS.beginRPO(),
       be = DFS.endRPO(); bb != be; ++bb) {
    R.NumInstructions += (*bb)->size();
    for (BasicBlock::iterator it = (*bb)->begin(), e = (*bb)->end(); it != e;
         ++it) {
      Instruction *I = it;
      IdxToInstr[Index++] = I;

      // Save the end location of each USE.
      for (unsigned i = 0; i < I->getNumOperands(); ++i) {
        Value *U = I->getOperand(i);
        Instruction *Instr = dyn_cast<Instruction>(U);

        // Ignore non-instruction values such as arguments, constants, etc.
        if (!Instr) continue;

        // If this instruction is outside the loop then record it and continue.
        if (!TheLoop->contains(Instr)) {
          LoopInvariants.insert(Instr);
          continue;
        }

        // Overwrite previous end points.
        EndPoint[Instr] = Index;
        Ends.insert(Instr);
      }
    }
  }

  // Saves the list of intervals that end with the index in 'key'.
  typedef SmallVector<Instruction*, 2> InstrList;
  DenseMap<unsigned, InstrList> TransposeEnds;

  // Transpose the EndPoints to a list of values that end at each index.
  for (IntervalMap::iterator it = EndPoint.begin(), e = EndPoint.end();
       it != e; ++it)
    TransposeEnds[it->second].push_back(it->first);

  SmallSet<Instruction*, 8> OpenIntervals;
  unsigned MaxUsage = 0;


  DEBUG(dbgs() << "LV(REG): Calculating max register usage:\n");
  for (unsigned int i = 0; i < Index; ++i) {
    Instruction *I = IdxToInstr[i];
    // Ignore instructions that are never used within the loop.
    if (!Ends.count(I)) continue;

    // Remove all of the instructions that end at this location.
    InstrList &List = TransposeEnds[i];
    for (unsigned int j=0, e = List.size(); j < e; ++j)
      OpenIntervals.erase(List[j]);

    // Count the number of live interals.
    MaxUsage = std::max(MaxUsage, OpenIntervals.size());

    DEBUG(dbgs() << "LV(REG): At #" << i << " Interval # " <<
          OpenIntervals.size() << '\n');

    // Add the current instruction to the list of open intervals.
    OpenIntervals.insert(I);
  }

  unsigned Invariant = LoopInvariants.size();
  DEBUG(dbgs() << "LV(REG): Found max usage: " << MaxUsage << '\n');
  DEBUG(dbgs() << "LV(REG): Found invariant usage: " << Invariant << '\n');
  DEBUG(dbgs() << "LV(REG): LoopSize: " << R.NumInstructions << '\n');

  R.LoopInvariantRegs = Invariant;
  R.MaxLocalUsers = MaxUsage;
  return R;
}

unsigned LoopVectorizationCostModel::expectedCost(unsigned VF) {
  unsigned Cost = 0;

  // For each block.
  for (Loop::block_iterator bb = TheLoop->block_begin(),
       be = TheLoop->block_end(); bb != be; ++bb) {
    unsigned BlockCost = 0;
    BasicBlock *BB = *bb;

    // For each instruction in the old loop.
    for (BasicBlock::iterator it = BB->begin(), e = BB->end(); it != e; ++it) {
      // Skip dbg intrinsics.
      if (isa<DbgInfoIntrinsic>(it))
        continue;

      unsigned C = getInstructionCost(it, VF);

      // Check if we should override the cost.
      if (ForceTargetInstructionCost.getNumOccurrences() > 0)
        C = ForceTargetInstructionCost;

      BlockCost += C;
      DEBUG(dbgs() << "LV: Found an estimated cost of " << C << " for VF " <<
            VF << " For instruction: " << *it << '\n');
    }

    // We assume that if-converted blocks have a 50% chance of being executed.
    // When the code is scalar then some of the blocks are avoided due to CF.
    // When the code is vectorized we execute all code paths.
    if (VF == 1 && Legal->blockNeedsPredication(*bb))
      BlockCost /= 2;

    Cost += BlockCost;
  }

  return Cost;
}

/// \brief Check whether the address computation for a non-consecutive memory
/// access looks like an unlikely candidate for being merged into the indexing
/// mode.
///
/// We look for a GEP which has one index that is an induction variable and all
/// other indices are loop invariant. If the stride of this access is also
/// within a small bound we decide that this address computation can likely be
/// merged into the addressing mode.
/// In all other cases, we identify the address computation as complex.
static bool isLikelyComplexAddressComputation(Value *Ptr,
                                              LoopVectorizationLegality *Legal,
                                              ScalarEvolution *SE,
                                              const Loop *TheLoop) {
  GetElementPtrInst *Gep = dyn_cast<GetElementPtrInst>(Ptr);
  if (!Gep)
    return true;

  // We are looking for a gep with all loop invariant indices except for one
  // which should be an induction variable.
  unsigned NumOperands = Gep->getNumOperands();
  for (unsigned i = 1; i < NumOperands; ++i) {
    Value *Opd = Gep->getOperand(i);
    if (!SE->isLoopInvariant(SE->getSCEV(Opd), TheLoop) &&
        !Legal->isInductionVariable(Opd))
      return true;
  }

  // Now we know we have a GEP ptr, %inv, %ind, %inv. Make sure that the step
  // can likely be merged into the address computation.
  unsigned MaxMergeDistance = 64;

  const SCEVAddRecExpr *AddRec = dyn_cast<SCEVAddRecExpr>(SE->getSCEV(Ptr));
  if (!AddRec)
    return true;

  // Check the step is constant.
  const SCEV *Step = AddRec->getStepRecurrence(*SE);
  // Calculate the pointer stride and check if it is consecutive.
  const SCEVConstant *C = dyn_cast<SCEVConstant>(Step);
  if (!C)
    return true;

  const APInt &APStepVal = C->getValue()->getValue();

  // Huge step value - give up.
  if (APStepVal.getBitWidth() > 64)
    return true;

  int64_t StepVal = APStepVal.getSExtValue();

  return StepVal > MaxMergeDistance;
}

static bool isStrideMul(Instruction *I, LoopVectorizationLegality *Legal) {
  if (Legal->hasStride(I->getOperand(0)) || Legal->hasStride(I->getOperand(1)))
    return true;
  return false;
}

unsigned
LoopVectorizationCostModel::getInstructionCost(Instruction *I, unsigned VF) {
  // If we know that this instruction will remain uniform, check the cost of
  // the scalar version.
  if (Legal->isUniformAfterVectorization(I))
    VF = 1;

  Type *RetTy = I->getType();
  Type *VectorTy = ToVectorTy(RetTy, VF);

  // TODO: We need to estimate the cost of intrinsic calls.
  switch (I->getOpcode()) {
  case Instruction::GetElementPtr:
    // We mark this instruction as zero-cost because the cost of GEPs in
    // vectorized code depends on whether the corresponding memory instruction
    // is scalarized or not. Therefore, we handle GEPs with the memory
    // instruction cost.
    return 0;
  case Instruction::Br: {
    return TTI.getCFInstrCost(I->getOpcode());
  }
  case Instruction::PHI:
    //TODO: IF-converted IFs become selects.
    return 0;
  case Instruction::Add:
  case Instruction::FAdd:
  case Instruction::Sub:
  case Instruction::FSub:
  case Instruction::Mul:
  case Instruction::FMul:
  case Instruction::UDiv:
  case Instruction::SDiv:
  case Instruction::FDiv:
  case Instruction::URem:
  case Instruction::SRem:
  case Instruction::FRem:
  case Instruction::Shl:
  case Instruction::LShr:
  case Instruction::AShr:
  case Instruction::And:
  case Instruction::Or:
  case Instruction::Xor: {
    // Since we will replace the stride by 1 the multiplication should go away.
    if (I->getOpcode() == Instruction::Mul && isStrideMul(I, Legal))
      return 0;
    // Certain instructions can be cheaper to vectorize if they have a constant
    // second vector operand. One example of this are shifts on x86.
    TargetTransformInfo::OperandValueKind Op1VK =
      TargetTransformInfo::OK_AnyValue;
    TargetTransformInfo::OperandValueKind Op2VK =
      TargetTransformInfo::OK_AnyValue;
    TargetTransformInfo::OperandValueProperties Op1VP =
        TargetTransformInfo::OP_None;
    TargetTransformInfo::OperandValueProperties Op2VP =
        TargetTransformInfo::OP_None;
    Value *Op2 = I->getOperand(1);

    // Check for a splat of a constant or for a non uniform vector of constants.
    if (isa<ConstantInt>(Op2)) {
      ConstantInt *CInt = cast<ConstantInt>(Op2);
      if (CInt && CInt->getValue().isPowerOf2())
        Op2VP = TargetTransformInfo::OP_PowerOf2;
      Op2VK = TargetTransformInfo::OK_UniformConstantValue;
    } else if (isa<ConstantVector>(Op2) || isa<ConstantDataVector>(Op2)) {
      Op2VK = TargetTransformInfo::OK_NonUniformConstantValue;
      Constant *SplatValue = cast<Constant>(Op2)->getSplatValue();
      if (SplatValue) {
        ConstantInt *CInt = dyn_cast<ConstantInt>(SplatValue);
        if (CInt && CInt->getValue().isPowerOf2())
          Op2VP = TargetTransformInfo::OP_PowerOf2;
        Op2VK = TargetTransformInfo::OK_UniformConstantValue;
      }
    }

    return TTI.getArithmeticInstrCost(I->getOpcode(), VectorTy, Op1VK, Op2VK,
                                      Op1VP, Op2VP);
  }
  case Instruction::Select: {
    SelectInst *SI = cast<SelectInst>(I);
    const SCEV *CondSCEV = SE->getSCEV(SI->getCondition());
    bool ScalarCond = (SE->isLoopInvariant(CondSCEV, TheLoop));
    Type *CondTy = SI->getCondition()->getType();
    if (!ScalarCond)
      CondTy = VectorType::get(CondTy, VF);

    return TTI.getCmpSelInstrCost(I->getOpcode(), VectorTy, CondTy);
  }
  case Instruction::ICmp:
  case Instruction::FCmp: {
    Type *ValTy = I->getOperand(0)->getType();
    VectorTy = ToVectorTy(ValTy, VF);
    return TTI.getCmpSelInstrCost(I->getOpcode(), VectorTy);
  }
  case Instruction::Store:
  case Instruction::Load: {
    StoreInst *SI = dyn_cast<StoreInst>(I);
    LoadInst *LI = dyn_cast<LoadInst>(I);
    Type *ValTy = (SI ? SI->getValueOperand()->getType() :
                   LI->getType());
    VectorTy = ToVectorTy(ValTy, VF);

    unsigned Alignment = SI ? SI->getAlignment() : LI->getAlignment();
    unsigned AS = SI ? SI->getPointerAddressSpace() :
      LI->getPointerAddressSpace();
    Value *Ptr = SI ? SI->getPointerOperand() : LI->getPointerOperand();
    // We add the cost of address computation here instead of with the gep
    // instruction because only here we know whether the operation is
    // scalarized.
    if (VF == 1)
      return TTI.getAddressComputationCost(VectorTy) +
        TTI.getMemoryOpCost(I->getOpcode(), VectorTy, Alignment, AS);

    // Scalarized loads/stores.
    int ConsecutiveStride = Legal->isConsecutivePtr(Ptr);
    bool Reverse = ConsecutiveStride < 0;
    unsigned ScalarAllocatedSize = DL->getTypeAllocSize(ValTy);
    unsigned VectorElementSize = DL->getTypeStoreSize(VectorTy)/VF;
    if (!ConsecutiveStride || ScalarAllocatedSize != VectorElementSize) {
      bool IsComplexComputation =
        isLikelyComplexAddressComputation(Ptr, Legal, SE, TheLoop);
      unsigned Cost = 0;
      // The cost of extracting from the value vector and pointer vector.
      Type *PtrTy = ToVectorTy(Ptr->getType(), VF);
      for (unsigned i = 0; i < VF; ++i) {
        //  The cost of extracting the pointer operand.
        Cost += TTI.getVectorInstrCost(Instruction::ExtractElement, PtrTy, i);
        // In case of STORE, the cost of ExtractElement from the vector.
        // In case of LOAD, the cost of InsertElement into the returned
        // vector.
        Cost += TTI.getVectorInstrCost(SI ? Instruction::ExtractElement :
                                            Instruction::InsertElement,
                                            VectorTy, i);
      }

      // The cost of the scalar loads/stores.
      Cost += VF * TTI.getAddressComputationCost(PtrTy, IsComplexComputation);
      Cost += VF * TTI.getMemoryOpCost(I->getOpcode(), ValTy->getScalarType(),
                                       Alignment, AS);
      return Cost;
    }

    // Wide load/stores.
    unsigned Cost = TTI.getAddressComputationCost(VectorTy);
    Cost += TTI.getMemoryOpCost(I->getOpcode(), VectorTy, Alignment, AS);

    if (Reverse)
      Cost += TTI.getShuffleCost(TargetTransformInfo::SK_Reverse,
                                  VectorTy, 0);
    return Cost;
  }
  case Instruction::ZExt:
  case Instruction::SExt:
  case Instruction::FPToUI:
  case Instruction::FPToSI:
  case Instruction::FPExt:
  case Instruction::PtrToInt:
  case Instruction::IntToPtr:
  case Instruction::SIToFP:
  case Instruction::UIToFP:
  case Instruction::Trunc:
  case Instruction::FPTrunc:
  case Instruction::BitCast: {
    // We optimize the truncation of induction variable.
    // The cost of these is the same as the scalar operation.
    if (I->getOpcode() == Instruction::Trunc &&
        Legal->isInductionVariable(I->getOperand(0)))
      return TTI.getCastInstrCost(I->getOpcode(), I->getType(),
                                  I->getOperand(0)->getType());

    Type *SrcVecTy = ToVectorTy(I->getOperand(0)->getType(), VF);
    return TTI.getCastInstrCost(I->getOpcode(), VectorTy, SrcVecTy);
  }
  case Instruction::Call: {
    CallInst *CI = cast<CallInst>(I);
    Intrinsic::ID ID = getIntrinsicIDForCall(CI, TLI);
    assert(ID && "Not an intrinsic call!");
    Type *RetTy = ToVectorTy(CI->getType(), VF);
    SmallVector<Type*, 4> Tys;
    for (unsigned i = 0, ie = CI->getNumArgOperands(); i != ie; ++i)
      Tys.push_back(ToVectorTy(CI->getArgOperand(i)->getType(), VF));
    return TTI.getIntrinsicInstrCost(ID, RetTy, Tys);
  }
  default: {
    // We are scalarizing the instruction. Return the cost of the scalar
    // instruction, plus the cost of insert and extract into vector
    // elements, times the vector width.
    unsigned Cost = 0;

    if (!RetTy->isVoidTy() && VF != 1) {
      unsigned InsCost = TTI.getVectorInstrCost(Instruction::InsertElement,
                                                VectorTy);
      unsigned ExtCost = TTI.getVectorInstrCost(Instruction::ExtractElement,
                                                VectorTy);

      // The cost of inserting the results plus extracting each one of the
      // operands.
      Cost += VF * (InsCost + ExtCost * I->getNumOperands());
    }

    // The cost of executing VF copies of the scalar instruction. This opcode
    // is unknown. Assume that it is the same as 'mul'.
    Cost += VF * TTI.getArithmeticInstrCost(Instruction::Mul, VectorTy);
    return Cost;
  }
  }// end of switch.
}

Type* LoopVectorizationCostModel::ToVectorTy(Type *Scalar, unsigned VF) {
  if (Scalar->isVoidTy() || VF == 1)
    return Scalar;
  return VectorType::get(Scalar, VF);
}

char LoopVectorize::ID = 0;
static const char lv_name[] = "Loop Vectorization";
INITIALIZE_PASS_BEGIN(LoopVectorize, LV_NAME, lv_name, false, false)
INITIALIZE_AG_DEPENDENCY(TargetTransformInfo)
INITIALIZE_AG_DEPENDENCY(AliasAnalysis)
<<<<<<< HEAD
=======
INITIALIZE_PASS_DEPENDENCY(AssumptionCacheTracker)
>>>>>>> 41cb3da2
INITIALIZE_PASS_DEPENDENCY(BlockFrequencyInfo)
INITIALIZE_PASS_DEPENDENCY(DominatorTreeWrapperPass)
INITIALIZE_PASS_DEPENDENCY(ScalarEvolution)
INITIALIZE_PASS_DEPENDENCY(LCSSA)
INITIALIZE_PASS_DEPENDENCY(LoopInfo)
INITIALIZE_PASS_DEPENDENCY(LoopSimplify)
INITIALIZE_PASS_END(LoopVectorize, LV_NAME, lv_name, false, false)

namespace llvm {
  Pass *createLoopVectorizePass(bool NoUnrolling, bool AlwaysVectorize) {
    return new LoopVectorize(NoUnrolling, AlwaysVectorize);
  }
}

bool LoopVectorizationCostModel::isConsecutiveLoadOrStore(Instruction *Inst) {
  // Check for a store.
  if (StoreInst *ST = dyn_cast<StoreInst>(Inst))
    return Legal->isConsecutivePtr(ST->getPointerOperand()) != 0;

  // Check for a load.
  if (LoadInst *LI = dyn_cast<LoadInst>(Inst))
    return Legal->isConsecutivePtr(LI->getPointerOperand()) != 0;

  return false;
}


void InnerLoopUnroller::scalarizeInstruction(Instruction *Instr,
                                             bool IfPredicateStore) {
  assert(!Instr->getType()->isAggregateType() && "Can't handle vectors");
  // Holds vector parameters or scalars, in case of uniform vals.
  SmallVector<VectorParts, 4> Params;

  setDebugLocFromInst(Builder, Instr);

  // Find all of the vectorized parameters.
  for (unsigned op = 0, e = Instr->getNumOperands(); op != e; ++op) {
    Value *SrcOp = Instr->getOperand(op);

    // If we are accessing the old induction variable, use the new one.
    if (SrcOp == OldInduction) {
      Params.push_back(getVectorValue(SrcOp));
      continue;
    }

    // Try using previously calculated values.
    Instruction *SrcInst = dyn_cast<Instruction>(SrcOp);

    // If the src is an instruction that appeared earlier in the basic block
    // then it should already be vectorized.
    if (SrcInst && OrigLoop->contains(SrcInst)) {
      assert(WidenMap.has(SrcInst) && "Source operand is unavailable");
      // The parameter is a vector value from earlier.
      Params.push_back(WidenMap.get(SrcInst));
    } else {
      // The parameter is a scalar from outside the loop. Maybe even a constant.
      VectorParts Scalars;
      Scalars.append(UF, SrcOp);
      Params.push_back(Scalars);
    }
  }

  assert(Params.size() == Instr->getNumOperands() &&
         "Invalid number of operands");

  // Does this instruction return a value ?
  bool IsVoidRetTy = Instr->getType()->isVoidTy();

  Value *UndefVec = IsVoidRetTy ? nullptr :
  UndefValue::get(Instr->getType());
  // Create a new entry in the WidenMap and initialize it to Undef or Null.
  VectorParts &VecResults = WidenMap.splat(Instr, UndefVec);

  Instruction *InsertPt = Builder.GetInsertPoint();
  BasicBlock *IfBlock = Builder.GetInsertBlock();
  BasicBlock *CondBlock = nullptr;

  VectorParts Cond;
  Loop *VectorLp = nullptr;
  if (IfPredicateStore) {
    assert(Instr->getParent()->getSinglePredecessor() &&
           "Only support single predecessor blocks");
    Cond = createEdgeMask(Instr->getParent()->getSinglePredecessor(),
                          Instr->getParent());
    VectorLp = LI->getLoopFor(IfBlock);
    assert(VectorLp && "Must have a loop for this block");
  }

  // For each vector unroll 'part':
  for (unsigned Part = 0; Part < UF; ++Part) {
    // For each scalar that we create:

    // Start an "if (pred) a[i] = ..." block.
    Value *Cmp = nullptr;
    if (IfPredicateStore) {
      if (Cond[Part]->getType()->isVectorTy())
        Cond[Part] =
            Builder.CreateExtractElement(Cond[Part], Builder.getInt32(0));
      Cmp = Builder.CreateICmp(ICmpInst::ICMP_EQ, Cond[Part],
                               ConstantInt::get(Cond[Part]->getType(), 1));
      CondBlock = IfBlock->splitBasicBlock(InsertPt, "cond.store");
      LoopVectorBody.push_back(CondBlock);
      VectorLp->addBasicBlockToLoop(CondBlock, LI->getBase());
      // Update Builder with newly created basic block.
      Builder.SetInsertPoint(InsertPt);
    }

    Instruction *Cloned = Instr->clone();
      if (!IsVoidRetTy)
        Cloned->setName(Instr->getName() + ".cloned");
      // Replace the operands of the cloned instructions with extracted scalars.
      for (unsigned op = 0, e = Instr->getNumOperands(); op != e; ++op) {
        Value *Op = Params[op][Part];
        Cloned->setOperand(op, Op);
      }

      // Place the cloned scalar in the new loop.
      Builder.Insert(Cloned);

      // If the original scalar returns a value we need to place it in a vector
      // so that future users will be able to use it.
      if (!IsVoidRetTy)
        VecResults[Part] = Cloned;

    // End if-block.
      if (IfPredicateStore) {
        BasicBlock *NewIfBlock = CondBlock->splitBasicBlock(InsertPt, "else");
        LoopVectorBody.push_back(NewIfBlock);
        VectorLp->addBasicBlockToLoop(NewIfBlock, LI->getBase());
        Builder.SetInsertPoint(InsertPt);
        Instruction *OldBr = IfBlock->getTerminator();
        BranchInst::Create(CondBlock, NewIfBlock, Cmp, OldBr);
        OldBr->eraseFromParent();
        IfBlock = NewIfBlock;
      }
  }
}

void InnerLoopUnroller::vectorizeMemoryInstruction(Instruction *Instr) {
  StoreInst *SI = dyn_cast<StoreInst>(Instr);
  bool IfPredicateStore = (SI && Legal->blockNeedsPredication(SI->getParent()));

  return scalarizeInstruction(Instr, IfPredicateStore);
}

Value *InnerLoopUnroller::reverseVector(Value *Vec) {
  return Vec;
}

Value *InnerLoopUnroller::getBroadcastInstrs(Value *V) {
  return V;
}

Value *InnerLoopUnroller::getConsecutiveVector(Value* Val, int StartIdx,
                                               bool Negate) {
  // When unrolling and the VF is 1, we only need to add a simple scalar.
  Type *ITy = Val->getType();
  assert(!ITy->isVectorTy() && "Val must be a scalar");
  Constant *C = ConstantInt::get(ITy, StartIdx, Negate);
  return Builder.CreateAdd(Val, C, "induction");
}<|MERGE_RESOLUTION|>--- conflicted
+++ resolved
@@ -55,11 +55,9 @@
 #include "llvm/ADT/StringExtras.h"
 #include "llvm/Analysis/AliasAnalysis.h"
 #include "llvm/Analysis/AliasSetTracker.h"
-<<<<<<< HEAD
-=======
 #include "llvm/Analysis/AssumptionCache.h"
->>>>>>> 41cb3da2
 #include "llvm/Analysis/BlockFrequencyInfo.h"
+#include "llvm/Analysis/CodeMetrics.h"
 #include "llvm/Analysis/LoopInfo.h"
 #include "llvm/Analysis/LoopIterator.h"
 #include "llvm/Analysis/LoopPass.h"
@@ -910,17 +908,12 @@
                              LoopVectorizationLegality *Legal,
                              const TargetTransformInfo &TTI,
                              const DataLayout *DL, const TargetLibraryInfo *TLI,
-<<<<<<< HEAD
-                             const Function *F, const LoopVectorizeHints *Hints)
-      : TheLoop(L), SE(SE), LI(LI), Legal(Legal), TTI(TTI), DL(DL), TLI(TLI), TheFunction(F), Hints(Hints) {}
-=======
                              AssumptionCache *AC, const Function *F,
                              const LoopVectorizeHints *Hints)
       : TheLoop(L), SE(SE), LI(LI), Legal(Legal), TTI(TTI), DL(DL), TLI(TLI),
         TheFunction(F), Hints(Hints) {
     CodeMetrics::collectEphemeralValues(L, AC, EphValues);
   }
->>>>>>> 41cb3da2
 
   /// Information about vectorization costs
   struct VectorizationFactor {
@@ -988,6 +981,9 @@
     emitOptimizationRemarkAnalysis(TheFunction->getContext(), DEBUG_TYPE,
                                    *TheFunction, DL, Message.str());
   }
+
+  /// Values used only by @llvm.assume calls.
+  SmallPtrSet<const Value *, 32> EphValues;
 
   /// The loop that we evaluate.
   Loop *TheLoop;
@@ -1052,8 +1048,6 @@
   Hint Interleave;
   /// Vectorization forced
   Hint Force;
-  /// Array to help iterating through all hints.
-  Hint *Hints[3]; // avoiding initialisation due to MSVC2012
 
   /// Return the loop metadata prefix.
   static StringRef Prefix() { return "llvm.loop."; }
@@ -1070,11 +1064,6 @@
         Interleave("interleave.count", DisableInterleaving, HK_UNROLL),
         Force("vectorize.enable", FK_Undefined, HK_FORCE),
         TheLoop(L) {
-    // FIXME: Move this up initialisation when MSVC requirement is 2013+
-    Hints[0] = &Width;
-    Hints[1] = &Interleave;
-    Hints[2] = &Force;
-
     // Populate values with existing loop metadata.
     getHintsFromMetadata();
 
@@ -1089,13 +1078,8 @@
   /// Mark the loop L as already vectorized by setting the width to 1.
   void setAlreadyVectorized() {
     Width.Value = Interleave.Value = 1;
-    // FIXME: Change all lines below for this when we can use MSVC 2013+
-    //writeHintsToMetadata({ Width, Unroll });
-    std::vector<Hint> hints;
-    hints.reserve(2);
-    hints.emplace_back(Width);
-    hints.emplace_back(Interleave);
-    writeHintsToMetadata(std::move(hints));
+    Hint Hints[] = {Width, Interleave};
+    writeHintsToMetadata(Hints);
   }
 
   /// Dumps all the hint information.
@@ -1170,6 +1154,7 @@
     if (!C) return;
     unsigned Val = C->getZExtValue();
 
+    Hint *Hints[] = {&Width, &Interleave, &Force};
     for (auto H : Hints) {
       if (Name == H->Name) {
         if (H->validate(Val))
@@ -1184,33 +1169,26 @@
   /// Create a new hint from name / value pair.
   MDNode *createHintMetadata(StringRef Name, unsigned V) const {
     LLVMContext &Context = TheLoop->getHeader()->getContext();
-<<<<<<< HEAD
-    SmallVector<Value*, 2> Vals;
-    Vals.push_back(MDString::get(Context, Name));
-    Vals.push_back(ConstantInt::get(Type::getInt32Ty(Context), V));
-    return MDNode::get(Context, Vals);
-=======
     Metadata *MDs[] = {MDString::get(Context, Name),
                        ConstantAsMetadata::get(
                            ConstantInt::get(Type::getInt32Ty(Context), V))};
     return MDNode::get(Context, MDs);
->>>>>>> 41cb3da2
   }
 
   /// Matches metadata with hint name.
-  bool matchesHintMetadataName(MDNode *Node, std::vector<Hint> &HintTypes) {
+  bool matchesHintMetadataName(MDNode *Node, ArrayRef<Hint> HintTypes) {
     MDString* Name = dyn_cast<MDString>(Node->getOperand(0));
     if (!Name)
       return false;
 
     for (auto H : HintTypes)
-      if (Name->getName().endswith(H.Name))
+      if (Name->getString().endswith(H.Name))
         return true;
     return false;
   }
 
   /// Sets current hints into loop metadata, keeping other values intact.
-  void writeHintsToMetadata(std::vector<Hint> HintTypes) {
+  void writeHintsToMetadata(ArrayRef<Hint> HintTypes) {
     if (HintTypes.size() == 0)
       return;
 
@@ -1238,12 +1216,6 @@
     NewLoopID->replaceOperandWith(0, NewLoopID);
 
     TheLoop->setLoopID(NewLoopID);
-<<<<<<< HEAD
-    if (LoopID)
-      LoopID->replaceAllUsesWith(NewLoopID);
-    LoopID = NewLoopID;
-=======
->>>>>>> 41cb3da2
   }
 
   /// The loop these hints belong to.
@@ -1295,10 +1267,7 @@
   BlockFrequencyInfo *BFI;
   TargetLibraryInfo *TLI;
   AliasAnalysis *AA;
-<<<<<<< HEAD
-=======
   AssumptionCache *AC;
->>>>>>> 41cb3da2
   bool DisableUnrolling;
   bool AlwaysVectorize;
 
@@ -1315,10 +1284,7 @@
     auto *TLIP = getAnalysisIfAvailable<TargetLibraryInfoWrapperPass>();
     TLI = TLIP ? &TLIP->getTLI() : nullptr;
     AA = &getAnalysis<AliasAnalysis>();
-<<<<<<< HEAD
-=======
     AC = &getAnalysis<AssumptionCacheTracker>().getAssumptionCache(F);
->>>>>>> 41cb3da2
 
     // Compute some weights outside of the loop over the loops. Compute this
     // using a BranchProbability to re-use its scaling math.
@@ -1413,8 +1379,7 @@
 
     // Check the loop for a trip count threshold:
     // do not vectorize loops with a tiny trip count.
-    BasicBlock *Latch = L->getLoopLatch();
-    const unsigned TC = SE->getSmallConstantTripCount(L, Latch);
+    const unsigned TC = SE->getSmallConstantTripCount(L);
     if (TC > 0u && TC < TinyTripCountVectorThreshold) {
       DEBUG(dbgs() << "LV: Found a loop with a very small trip count. "
                    << "This loop is not worth vectorizing.");
@@ -1438,12 +1403,8 @@
     }
 
     // Use the cost model.
-<<<<<<< HEAD
-    LoopVectorizationCostModel CM(L, SE, LI, &LVL, *TTI, DL, TLI, F, &Hints);
-=======
     LoopVectorizationCostModel CM(L, SE, LI, &LVL, *TTI, DL, TLI, AC, F,
                                   &Hints);
->>>>>>> 41cb3da2
 
     // Check the function attributes to find out if this function should be
     // optimized for size.
@@ -1530,10 +1491,7 @@
   }
 
   void getAnalysisUsage(AnalysisUsage &AU) const override {
-<<<<<<< HEAD
-=======
     AU.addRequired<AssumptionCacheTracker>();
->>>>>>> 41cb3da2
     AU.addRequiredID(LoopSimplifyID);
     AU.addRequiredID(LCSSAID);
     AU.addRequired<BlockFrequencyInfo>();
@@ -3054,7 +3012,7 @@
       LCSSAPhi->addIncoming(UndefValue::get(LCSSAPhi->getType()),
                             LoopMiddleBlock);
   }
-} 
+}
 
 InnerLoopVectorizer::VectorParts
 InnerLoopVectorizer::createEdgeMask(BasicBlock *Src, BasicBlock *Dst) {
@@ -3323,7 +3281,7 @@
 
         if (BinaryOperator *VecOp = dyn_cast<BinaryOperator>(V))
           VecOp->copyIRFlags(BinOp);
-        
+
         Entry[Part] = V;
       }
 
@@ -3435,6 +3393,7 @@
       Intrinsic::ID ID = getIntrinsicIDForCall(CI, TLI);
       assert(ID && "Not an intrinsic call!");
       switch (ID) {
+      case Intrinsic::assume:
       case Intrinsic::lifetime_end:
       case Intrinsic::lifetime_start:
         scalarizeInstruction(it);
@@ -3500,7 +3459,7 @@
   DT->addNewBlock(LoopMiddleBlock, LoopBypassBlocks[1]);
   DT->addNewBlock(LoopScalarPreHeader, LoopBypassBlocks[0]);
   DT->changeImmediateDominator(LoopScalarBody, LoopScalarPreHeader);
-  DT->changeImmediateDominator(LoopExitBlock, LoopMiddleBlock);
+  DT->changeImmediateDominator(LoopExitBlock, LoopBypassBlocks[0]);
 
   DEBUG(DT->verifyDomTree());
 }
@@ -3604,6 +3563,15 @@
 
   // We must have a single exiting block.
   if (!TheLoop->getExitingBlock()) {
+    emitAnalysis(
+        Report() << "loop control flow is not understood by vectorizer");
+    return false;
+  }
+
+  // We only handle bottom-tested loops, i.e. loop in which the condition is
+  // checked at the end of each iteration. With that we can assume that all
+  // instructions in the loop are executed the same number of times.
+  if (TheLoop->getExitingBlock() != TheLoop->getLoopLatch()) {
     emitAnalysis(
         Report() << "loop control flow is not understood by vectorizer");
     return false;
@@ -4336,23 +4304,6 @@
             continue;
           }
 
-<<<<<<< HEAD
-        if (IsWrite)
-          SetHasWrite = true;
-
-	// Create sets of pointers connected by a shared alias set and
-	// underlying object.
-        typedef SmallVector<Value*, 16> ValueVector;
-        ValueVector TempObjects;
-        GetUnderlyingObjects(Ptr, TempObjects, DL);
-        for (Value *UnderlyingObj : TempObjects) {
-          UnderlyingObjToAccessMap::iterator Prev =
-            ObjToLastAccess.find(UnderlyingObj);
-          if (Prev != ObjToLastAccess.end())
-            DepCands.unionSets(Access, Prev->second);
-
-          ObjToLastAccess[UnderlyingObj] = Access;
-=======
           // If this is a write - check other reads and writes for conflicts. If
           // this is a read only check other writes for conflicts (but only if
           // there is no other write to the ptr - this is an optimization to
@@ -4378,7 +4329,6 @@
 
             ObjToLastAccess[UnderlyingObj] = Access;
           }
->>>>>>> 41cb3da2
         }
       }
     }
@@ -4900,7 +4850,7 @@
 
     // If we did *not* see this pointer before, insert it to  the read-write
     // list. At this phase it is only a 'write' list.
-    if (Seen.insert(Ptr)) {
+    if (Seen.insert(Ptr).second) {
       ++NumReadWrites;
 
       AliasAnalysis::Location Loc = AA->getLocation(ST);
@@ -4933,7 +4883,8 @@
     // read a few words, modify, and write a few words, and some of the
     // words may be written to the same address.
     bool IsReadOnlyPtr = false;
-    if (Seen.insert(Ptr) || !isStridedPtr(SE, DL, Ptr, TheLoop, Strides)) {
+    if (Seen.insert(Ptr).second ||
+        !isStridedPtr(SE, DL, Ptr, TheLoop, Strides)) {
       ++NumReads;
       IsReadOnlyPtr = true;
     }
@@ -5196,7 +5147,7 @@
       // value must only be used once, except by phi nodes and min/max
       // reductions which are represented as a cmp followed by a select.
       ReductionInstDesc IgnoredVal(false, nullptr);
-      if (VisitedInsts.insert(UI)) {
+      if (VisitedInsts.insert(UI).second) {
         if (isa<PHINode>(UI))
           PHIs.push_back(UI);
         else
@@ -5364,7 +5315,13 @@
     return IK_NoInduction;
 
   assert(PhiTy->isPointerTy() && "The PHI must be a pointer");
-  uint64_t Size = DL->getTypeAllocSize(PhiTy->getPointerElementType());
+  Type *PointerElementType = PhiTy->getPointerElementType();
+  // The pointer stride cannot be determined if the pointer element type is not
+  // sized.
+  if (!PointerElementType->isSized())
+    return IK_NoInduction;
+
+  uint64_t Size = DL->getTypeAllocSize(PointerElementType);
   if (C->getValue()->equalsInt(Size))
     return IK_PtrInduction;
   else if (C->getValue()->equalsInt(0 - Size))
@@ -5475,7 +5432,7 @@
   }
 
   // Find the trip count.
-  unsigned TC = SE->getSmallConstantTripCount(TheLoop, TheLoop->getLoopLatch());
+  unsigned TC = SE->getSmallConstantTripCount(TheLoop);
   DEBUG(dbgs() << "LV: Found trip count: " << TC << '\n');
 
   unsigned WidestType = getWidestType();
@@ -5518,7 +5475,10 @@
     // If the trip count that we found modulo the vectorization factor is not
     // zero then we require a tail.
     if (VF < 2) {
-      emitAnalysis(Report() << "cannot optimize for size and vectorize at the same time. Enable vectorization of this loop with '#pragma clang loop vectorize(enable)' when compiling with -Os"); 
+      emitAnalysis(Report() << "cannot optimize for size and vectorize at the "
+                               "same time. Enable vectorization of this loop "
+                               "with '#pragma clang loop vectorize(enable)' "
+                               "when compiling with -Os");
       DEBUG(dbgs() << "LV: Aborting. A tail loop is required in Os.\n");
       return Factor;
     }
@@ -5580,6 +5540,10 @@
     // For each instruction in the loop.
     for (BasicBlock::iterator it = BB->begin(), e = BB->end(); it != e; ++it) {
       Type *T = it->getType();
+
+      // Ignore ephemeral values.
+      if (EphValues.count(it))
+        continue;
 
       // Only examine Loads, Stores and PHINodes.
       if (!isa<LoadInst>(it) && !isa<StoreInst>(it) && !isa<PHINode>(it))
@@ -5641,8 +5605,7 @@
     return 1;
 
   // Do not unroll loops with a relatively small trip count.
-  unsigned TC = SE->getSmallConstantTripCount(TheLoop,
-                                              TheLoop->getLoopLatch());
+  unsigned TC = SE->getSmallConstantTripCount(TheLoop);
   if (TC > 1 && TC < TinyTripCountUnrollThreshold)
     return 1;
 
@@ -5844,6 +5807,10 @@
     // Ignore instructions that are never used within the loop.
     if (!Ends.count(I)) continue;
 
+    // Ignore ephemeral values.
+    if (EphValues.count(I))
+      continue;
+
     // Remove all of the instructions that end at this location.
     InstrList &List = TransposeEnds[i];
     for (unsigned int j=0, e = List.size(); j < e; ++j)
@@ -5882,6 +5849,10 @@
     for (BasicBlock::iterator it = BB->begin(), e = BB->end(); it != e; ++it) {
       // Skip dbg intrinsics.
       if (isa<DbgInfoIntrinsic>(it))
+        continue;
+
+      // Ignore ephemeral values.
+      if (EphValues.count(it))
         continue;
 
       unsigned C = getInstructionCost(it, VF);
@@ -6184,10 +6155,7 @@
 INITIALIZE_PASS_BEGIN(LoopVectorize, LV_NAME, lv_name, false, false)
 INITIALIZE_AG_DEPENDENCY(TargetTransformInfo)
 INITIALIZE_AG_DEPENDENCY(AliasAnalysis)
-<<<<<<< HEAD
-=======
 INITIALIZE_PASS_DEPENDENCY(AssumptionCacheTracker)
->>>>>>> 41cb3da2
 INITIALIZE_PASS_DEPENDENCY(BlockFrequencyInfo)
 INITIALIZE_PASS_DEPENDENCY(DominatorTreeWrapperPass)
 INITIALIZE_PASS_DEPENDENCY(ScalarEvolution)
