--- conflicted
+++ resolved
@@ -3157,60 +3157,6 @@
            ID == Intrinsic::lifetime_start)) {
         scalarizeInstruction(it);
         break;
-<<<<<<< HEAD
-      default:
-
-        for (unsigned Part = 0; Part < UF; ++Part) {
-
-          SmallVector<Value *, 4> Args;
-
-          // descTable stores information about the types defined in the .td
-          // file for the intrinsic. We use this information to determine how
-          // to build the vector intrinsic's mangled name.
-          SmallVector<Intrinsic::IITDescriptor, 8> descTable;
-          getIntrinsicInfoTableEntries(ID, descTable);
-          SmallVector<Type*, 8> Tys;
-
-          if (VF > 1) {
-            // Get the vector type of the function return if not scalar or void,
-            // since there are no void vector types.
-            if (!CI->getType()->isVoidTy()) {
-              Type *retType = VectorType::get(CI->getType()->getScalarType(), VF);
-              Tys.push_back(retType);
-            }
-          }
-
-          // We assume a single return register, and the intrinsic type
-          // descriptor table position 0 will refer to the return type. Thus,
-          // when evaluating the argument types, we will skip this one.
-          unsigned argIdx = 1;
-
-          for (unsigned i = 0, ie = CI->getNumArgOperands(); i != ie; ++i) {
-
-            VectorParts Arg;
-            Type *argType;
-
-            if (hasVectorInstrinsicScalarOpd(ID, i)) {
-              // This argument needs to be preserved as a scalar, so don't
-              // expand it.
-              Args.push_back(CI->getArgOperand(i));
-              argType = CI->getArgOperand(i)->getType();
-            } else {
-              Arg = getVectorValue(CI->getArgOperand(i));
-              Args.push_back(Arg[Part]);
-              argType = Arg[Part]->getType();
-            }
-
-            // non-overloaded types will cause assertion with getArgumentNumber(),
-            // since they will have a different "Kind" value. See Intrinsics.h.
-            if (descTable[argIdx].Kind == Intrinsic::IITDescriptor::Argument) {
-              unsigned argNum = descTable[argIdx].getArgumentNumber();
-              Tys.set_size(argNum + 1);
-              Tys[argNum] = argType;
-            }
-            argIdx++;
-          }
-=======
       }
       // The flag shows whether we use Intrinsic or a usual Call for vectorized
       // version of the instruction.
@@ -3223,10 +3169,31 @@
         scalarizeInstruction(it);
         break;
       }
->>>>>>> b2418b76
 
       for (unsigned Part = 0; Part < UF; ++Part) {
         SmallVector<Value *, 4> Args;
+
+        // descTable stores information about the types defined in the .td
+        // file for the intrinsic. We use this information to determine how
+        // to build the vector intrinsic's mangled name.
+        SmallVector<Intrinsic::IITDescriptor, 8> descTable;
+        getIntrinsicInfoTableEntries(ID, descTable);
+        SmallVector<Type*, 8> Tys;
+
+        if (VF > 1) {
+          // Get the vector type of the function return if not scalar or void,
+          // since there are no void vector types.
+          if (!CI->getType()->isVoidTy()) {
+            Type *retType = VectorType::get(CI->getType()->getScalarType(), VF);
+            Tys.push_back(retType);
+          }
+        }
+
+        // We assume a single return register, and the intrinsic type
+        // descriptor table position 0 will refer to the return type. Thus,
+        // when evaluating the argument types, we will skip this one.
+        unsigned argIdx = 1;
+
         for (unsigned i = 0, ie = CI->getNumArgOperands(); i != ie; ++i) {
           Value *Arg = CI->getArgOperand(i);
           // Some intrinsics have a scalar argument - don't replace it with a
@@ -3236,6 +3203,17 @@
             Arg = VectorArg[Part];
           }
           Args.push_back(Arg);
+
+          Type *argType = Arg->getType();
+
+          // non-overloaded types will cause assertion with getArgumentNumber(),
+          // since they will have a different "Kind" value. See Intrinsics.h.
+          if (descTable[argIdx].Kind == Intrinsic::IITDescriptor::Argument) {
+            unsigned argNum = descTable[argIdx].getArgumentNumber();
+            Tys.set_size(argNum + 1);
+            Tys[argNum] = argType;
+          }
+          argIdx++;
         }
 
         Function *VectorF;
