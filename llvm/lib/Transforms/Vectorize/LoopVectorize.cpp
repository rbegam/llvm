--- conflicted
+++ resolved
@@ -7688,7 +7688,6 @@
   }
 }
 
-<<<<<<< HEAD
 namespace {
 /// VPWidenRecipe is a recipe for producing a copy of vector type for each
 /// Instruction in its ingredients independently, in order. This recipe covers
@@ -8434,7 +8433,7 @@
     State.ValueMap.resetScalarValue(PredInst, *State.Instance, Phi);
   }
 }
-=======
+
 #if INTEL_CUSTOMIZATION
 static void setAsVPlanCandidate(Loop *L) {
   MDNode *LoopID = L->getLoopID();
@@ -8463,7 +8462,6 @@
   L->setLoopID(NewLoopID);
 }
 #endif
->>>>>>> 7d345db7
 
 bool LoopVectorizePass::processLoop(Loop *L) {
   assert(L->empty() && "Only process inner loops.");
