//===- LoopVectorize.cpp - A Loop Vectorizer ------------------------------===//
//
//                     The LLVM Compiler Infrastructure
//
// This file is distributed under the University of Illinois Open Source
// License. See LICENSE.TXT for details.
//
//===----------------------------------------------------------------------===//
//
// This is the LLVM loop vectorizer. This pass modifies 'vectorizable' loops
// and generates target-independent LLVM-IR.
// The vectorizer uses the TargetTransformInfo analysis to estimate the costs
// of instructions in order to estimate the profitability of vectorization.
//
// The loop vectorizer combines consecutive loop iterations into a single
// 'wide' iteration. After this transformation the index is incremented
// by the SIMD vector width, and not by one.
//
// This pass has three parts:
// 1. The main loop pass that drives the different parts.
// 2. LoopVectorizationLegality - A unit that checks for the legality
//    of the vectorization.
// 3. InnerLoopVectorizer - A unit that performs the actual
//    widening of instructions.
// 4. LoopVectorizationCostModel - A unit that checks for the profitability
//    of vectorization. It decides on the optimal vector width, which
//    can be one, if vectorization is not profitable.
//
//===----------------------------------------------------------------------===//
//
// The reduction-variable vectorization is based on the paper:
//  D. Nuzman and R. Henderson. Multi-platform Auto-vectorization.
//
// Variable uniformity checks are inspired by:
//  Karrenberg, R. and Hack, S. Whole Function Vectorization.
//
// The interleaved access vectorization is based on the paper:
//  Dorit Nuzman, Ira Rosen and Ayal Zaks.  Auto-Vectorization of Interleaved
//  Data for SIMD
//
// Other ideas/concepts are from:
//  A. Zaks and D. Nuzman. Autovectorization in GCC-two years later.
//
//  S. Maleki, Y. Gao, M. Garzaran, T. Wong and D. Padua.  An Evaluation of
//  Vectorizing Compilers.
//
//===----------------------------------------------------------------------===//

#include "llvm/Transforms/Vectorize/LoopVectorize.h"
#include "VPlan.h"
#include "VPlanBuilder.h"
#include "llvm/ADT/APInt.h"
#include "llvm/ADT/ArrayRef.h"
#include "llvm/ADT/DenseMap.h"
#include "llvm/ADT/DenseMapInfo.h"
#include "llvm/ADT/Hashing.h"
#include "llvm/ADT/MapVector.h"
#include "llvm/ADT/None.h"
#include "llvm/ADT/Optional.h"
#include "llvm/ADT/SCCIterator.h"
#include "llvm/ADT/STLExtras.h"
#include "llvm/ADT/SetVector.h"
#include "llvm/ADT/SmallPtrSet.h"
#include "llvm/ADT/SmallSet.h"
#include "llvm/ADT/SmallVector.h"
#include "llvm/ADT/Statistic.h"
#include "llvm/ADT/StringRef.h"
#include "llvm/ADT/Twine.h"
#include "llvm/ADT/iterator_range.h"
#include "llvm/Analysis/AssumptionCache.h"
#include "llvm/Analysis/BasicAliasAnalysis.h"
#include "llvm/Analysis/BlockFrequencyInfo.h"
#include "llvm/Analysis/CodeMetrics.h"
#include "llvm/Analysis/DemandedBits.h"
#include "llvm/Analysis/GlobalsModRef.h"
#include "llvm/Analysis/LoopAccessAnalysis.h"
#include "llvm/Analysis/LoopAnalysisManager.h"
#include "llvm/Analysis/LoopInfo.h"
#include "llvm/Analysis/LoopIterator.h"
#include "llvm/Analysis/OptimizationRemarkEmitter.h"
#include "llvm/Analysis/ScalarEvolution.h"
#include "llvm/Analysis/ScalarEvolutionExpander.h"
#include "llvm/Analysis/ScalarEvolutionExpressions.h"
#include "llvm/Analysis/TargetLibraryInfo.h"
#include "llvm/Analysis/TargetTransformInfo.h"
#include "llvm/Analysis/VectorUtils.h"
#include "llvm/IR/Attributes.h"
#include "llvm/IR/BasicBlock.h"
#include "llvm/IR/CFG.h"
#include "llvm/IR/Constant.h"
#include "llvm/IR/Constants.h"
#include "llvm/IR/DataLayout.h"
#include "llvm/IR/DebugInfoMetadata.h"
#include "llvm/IR/DebugLoc.h"
#include "llvm/IR/DerivedTypes.h"
#include "llvm/IR/DiagnosticInfo.h"
#include "llvm/IR/Dominators.h"
#include "llvm/IR/Function.h"
#include "llvm/IR/IRBuilder.h"
#include "llvm/IR/InstrTypes.h"
#include "llvm/IR/Instruction.h"
#include "llvm/IR/Instructions.h"
#include "llvm/IR/IntrinsicInst.h"
#include "llvm/IR/Intrinsics.h"
#include "llvm/IR/LLVMContext.h"
#include "llvm/IR/Metadata.h"
#include "llvm/IR/Module.h"
#include "llvm/IR/Operator.h"
#include "llvm/IR/Type.h"
#include "llvm/IR/Use.h"
#include "llvm/IR/User.h"
#include "llvm/IR/Value.h"
#include "llvm/IR/ValueHandle.h"
#include "llvm/IR/Verifier.h"
#include "llvm/Pass.h"
#include "llvm/Support/Casting.h"
#include "llvm/Support/CommandLine.h"
#include "llvm/Support/Compiler.h"
#include "llvm/Support/Debug.h"
#include "llvm/Support/ErrorHandling.h"
#include "llvm/Support/MathExtras.h"
#include "llvm/Support/raw_ostream.h"
#include "llvm/Transforms/Utils/BasicBlockUtils.h"
#include "llvm/Transforms/Utils/LoopSimplify.h"
#include "llvm/Transforms/Utils/LoopUtils.h"
#include "llvm/Transforms/Utils/LoopVersioning.h"
#include <algorithm>
#include <cassert>
#include <cstdint>
#include <cstdlib>
#include <functional>
#include <iterator>
#include <limits>
#include <memory>
#include <string>
#include <tuple>
#include <utility>
#include <vector>

using namespace llvm;

#define LV_NAME "loop-vectorize"
#define DEBUG_TYPE LV_NAME

STATISTIC(LoopsVectorized, "Number of loops vectorized");
STATISTIC(LoopsAnalyzed, "Number of loops analyzed for vectorization");

static cl::opt<bool>
    EnableIfConversion("enable-if-conversion", cl::init(true), cl::Hidden,
                       cl::desc("Enable if-conversion during vectorization."));

/// Loops with a known constant trip count below this number are vectorized only
/// if no scalar iteration overheads are incurred.
static cl::opt<unsigned> TinyTripCountVectorThreshold(
    "vectorizer-min-trip-count", cl::init(16), cl::Hidden,
    cl::desc("Loops with a constant trip count that is smaller than this "
             "value are vectorized only if no scalar iteration overheads "
             "are incurred."));

static cl::opt<bool> MaximizeBandwidth(
    "vectorizer-maximize-bandwidth", cl::init(false), cl::Hidden,
    cl::desc("Maximize bandwidth when selecting vectorization factor which "
             "will be determined by the smallest type in loop."));

static cl::opt<bool> EnableInterleavedMemAccesses(
    "enable-interleaved-mem-accesses", cl::init(false), cl::Hidden,
    cl::desc("Enable vectorization on interleaved memory accesses in a loop"));

/// Maximum factor for an interleaved memory access.
static cl::opt<unsigned> MaxInterleaveGroupFactor(
    "max-interleave-group-factor", cl::Hidden,
    cl::desc("Maximum factor for an interleaved access group (default = 8)"),
    cl::init(8));

/// We don't interleave loops with a known constant trip count below this
/// number.
static const unsigned TinyTripCountInterleaveThreshold = 128;

static cl::opt<unsigned> ForceTargetNumScalarRegs(
    "force-target-num-scalar-regs", cl::init(0), cl::Hidden,
    cl::desc("A flag that overrides the target's number of scalar registers."));

static cl::opt<unsigned> ForceTargetNumVectorRegs(
    "force-target-num-vector-regs", cl::init(0), cl::Hidden,
    cl::desc("A flag that overrides the target's number of vector registers."));

/// Maximum vectorization interleave count.
static const unsigned MaxInterleaveFactor = 16;

static cl::opt<unsigned> ForceTargetMaxScalarInterleaveFactor(
    "force-target-max-scalar-interleave", cl::init(0), cl::Hidden,
    cl::desc("A flag that overrides the target's max interleave factor for "
             "scalar loops."));

static cl::opt<unsigned> ForceTargetMaxVectorInterleaveFactor(
    "force-target-max-vector-interleave", cl::init(0), cl::Hidden,
    cl::desc("A flag that overrides the target's max interleave factor for "
             "vectorized loops."));

static cl::opt<unsigned> ForceTargetInstructionCost(
    "force-target-instruction-cost", cl::init(0), cl::Hidden,
    cl::desc("A flag that overrides the target's expected cost for "
             "an instruction to a single constant value. Mostly "
             "useful for getting consistent testing."));

static cl::opt<unsigned> SmallLoopCost(
    "small-loop-cost", cl::init(20), cl::Hidden,
    cl::desc(
        "The cost of a loop that is considered 'small' by the interleaver."));

static cl::opt<bool> LoopVectorizeWithBlockFrequency(
    "loop-vectorize-with-block-frequency", cl::init(false), cl::Hidden,
    cl::desc("Enable the use of the block frequency analysis to access PGO "
             "heuristics minimizing code growth in cold regions and being more "
             "aggressive in hot regions."));

// Runtime interleave loops for load/store throughput.
static cl::opt<bool> EnableLoadStoreRuntimeInterleave(
    "enable-loadstore-runtime-interleave", cl::init(true), cl::Hidden,
    cl::desc(
        "Enable runtime interleaving until load/store ports are saturated"));

/// The number of stores in a loop that are allowed to need predication.
static cl::opt<unsigned> NumberOfStoresToPredicate(
    "vectorize-num-stores-pred", cl::init(1), cl::Hidden,
    cl::desc("Max number of stores to be predicated behind an if."));

static cl::opt<bool> EnableIndVarRegisterHeur(
    "enable-ind-var-reg-heur", cl::init(true), cl::Hidden,
    cl::desc("Count the induction variable only once when interleaving"));

static cl::opt<bool> EnableCondStoresVectorization(
    "enable-cond-stores-vec", cl::init(true), cl::Hidden,
    cl::desc("Enable if predication of stores during vectorization."));

static cl::opt<unsigned> MaxNestedScalarReductionIC(
    "max-nested-scalar-reduction-interleave", cl::init(2), cl::Hidden,
    cl::desc("The maximum interleave count to use when interleaving a scalar "
             "reduction in a nested loop."));

static cl::opt<unsigned> PragmaVectorizeMemoryCheckThreshold(
    "pragma-vectorize-memory-check-threshold", cl::init(128), cl::Hidden,
    cl::desc("The maximum allowed number of runtime memory checks with a "
             "vectorize(enable) pragma."));

static cl::opt<unsigned> VectorizeSCEVCheckThreshold(
    "vectorize-scev-check-threshold", cl::init(16), cl::Hidden,
    cl::desc("The maximum number of SCEV checks allowed."));

static cl::opt<unsigned> PragmaVectorizeSCEVCheckThreshold(
    "pragma-vectorize-scev-check-threshold", cl::init(128), cl::Hidden,
    cl::desc("The maximum number of SCEV checks allowed with a "
             "vectorize(enable) pragma"));

/// Create an analysis remark that explains why vectorization failed
///
/// \p PassName is the name of the pass (e.g. can be AlwaysPrint).  \p
/// RemarkName is the identifier for the remark.  If \p I is passed it is an
/// instruction that prevents vectorization.  Otherwise \p TheLoop is used for
/// the location of the remark.  \return the remark object that can be
/// streamed to.
static OptimizationRemarkAnalysis
createMissedAnalysis(const char *PassName, StringRef RemarkName, Loop *TheLoop,
                     Instruction *I = nullptr) {
  Value *CodeRegion = TheLoop->getHeader();
  DebugLoc DL = TheLoop->getStartLoc();

  if (I) {
    CodeRegion = I->getParent();
    // If there is no debug location attached to the instruction, revert back to
    // using the loop's.
    if (I->getDebugLoc())
      DL = I->getDebugLoc();
  }

  OptimizationRemarkAnalysis R(PassName, RemarkName, DL, CodeRegion);
  R << "loop not vectorized: ";
  return R;
}

namespace {

class LoopVectorizationLegality;
class LoopVectorizationCostModel;
class LoopVectorizationRequirements;

} // end anonymous namespace

/// Returns true if the given loop body has a cycle, excluding the loop
/// itself.
static bool hasCyclesInLoopBody(const Loop &L) {
  if (!L.empty())
    return true;

  for (const auto &SCC :
       make_range(scc_iterator<Loop, LoopBodyTraits>::begin(L),
                  scc_iterator<Loop, LoopBodyTraits>::end(L))) {
    if (SCC.size() > 1) {
      DEBUG(dbgs() << "LVL: Detected a cycle in the loop body:\n");
      DEBUG(L.dump());
      return true;
    }
  }
  return false;
}

/// A helper function for converting Scalar types to vector types.
/// If the incoming type is void, we return void. If the VF is 1, we return
/// the scalar type.
static Type *ToVectorTy(Type *Scalar, unsigned VF) {
  if (Scalar->isVoidTy() || VF == 1)
    return Scalar;
  return VectorType::get(Scalar, VF);
}

// FIXME: The following helper functions have multiple implementations
// in the project. They can be effectively organized in a common Load/Store
// utilities unit.

/// A helper function that returns the pointer operand of a load or store
/// instruction.
static Value *getPointerOperand(Value *I) {
  if (auto *LI = dyn_cast<LoadInst>(I))
    return LI->getPointerOperand();
  if (auto *SI = dyn_cast<StoreInst>(I))
    return SI->getPointerOperand();
  return nullptr;
}

/// A helper function that returns the type of loaded or stored value.
static Type *getMemInstValueType(Value *I) {
  assert((isa<LoadInst>(I) || isa<StoreInst>(I)) &&
         "Expected Load or Store instruction");
  if (auto *LI = dyn_cast<LoadInst>(I))
    return LI->getType();
  return cast<StoreInst>(I)->getValueOperand()->getType();
}

/// A helper function that returns the alignment of load or store instruction.
static unsigned getMemInstAlignment(Value *I) {
  assert((isa<LoadInst>(I) || isa<StoreInst>(I)) &&
         "Expected Load or Store instruction");
  if (auto *LI = dyn_cast<LoadInst>(I))
    return LI->getAlignment();
  return cast<StoreInst>(I)->getAlignment();
}

/// A helper function that returns the address space of the pointer operand of
/// load or store instruction.
static unsigned getMemInstAddressSpace(Value *I) {
  assert((isa<LoadInst>(I) || isa<StoreInst>(I)) &&
         "Expected Load or Store instruction");
  if (auto *LI = dyn_cast<LoadInst>(I))
    return LI->getPointerAddressSpace();
  return cast<StoreInst>(I)->getPointerAddressSpace();
}

/// A helper function that returns true if the given type is irregular. The
/// type is irregular if its allocated size doesn't equal the store size of an
/// element of the corresponding vector type at the given vectorization factor.
static bool hasIrregularType(Type *Ty, const DataLayout &DL, unsigned VF) {
  // Determine if an array of VF elements of type Ty is "bitcast compatible"
  // with a <VF x Ty> vector.
  if (VF > 1) {
    auto *VectorTy = VectorType::get(Ty, VF);
    return VF * DL.getTypeAllocSize(Ty) != DL.getTypeStoreSize(VectorTy);
  }

  // If the vectorization factor is one, we just check if an array of type Ty
  // requires padding between elements.
  return DL.getTypeAllocSizeInBits(Ty) != DL.getTypeSizeInBits(Ty);
}

/// A helper function that returns the reciprocal of the block probability of
/// predicated blocks. If we return X, we are assuming the predicated block
/// will execute once for for every X iterations of the loop header.
///
/// TODO: We should use actual block probability here, if available. Currently,
///       we always assume predicated blocks have a 50% chance of executing.
static unsigned getReciprocalPredBlockProb() { return 2; }

/// A helper function that adds a 'fast' flag to floating-point operations.
static Value *addFastMathFlag(Value *V) {
  if (isa<FPMathOperator>(V)) {
    FastMathFlags Flags;
    Flags.setFast();
    cast<Instruction>(V)->setFastMathFlags(Flags);
  }
  return V;
}

/// A helper function that returns an integer or floating-point constant with
/// value C.
static Constant *getSignedIntOrFpConstant(Type *Ty, int64_t C) {
  return Ty->isIntegerTy() ? ConstantInt::getSigned(Ty, C)
                           : ConstantFP::get(Ty, C);
}

namespace llvm {

/// InnerLoopVectorizer vectorizes loops which contain only one basic
/// block to a specified vectorization factor (VF).
/// This class performs the widening of scalars into vectors, or multiple
/// scalars. This class also implements the following features:
/// * It inserts an epilogue loop for handling loops that don't have iteration
///   counts that are known to be a multiple of the vectorization factor.
/// * It handles the code generation for reduction variables.
/// * Scalarization (implementation using scalars) of un-vectorizable
///   instructions.
/// InnerLoopVectorizer does not perform any vectorization-legality
/// checks, and relies on the caller to check for the different legality
/// aspects. The InnerLoopVectorizer relies on the
/// LoopVectorizationLegality class to provide information about the induction
/// and reduction variables that were found to a given vectorization factor.
class InnerLoopVectorizer {
public:
  InnerLoopVectorizer(Loop *OrigLoop, PredicatedScalarEvolution &PSE,
                      LoopInfo *LI, DominatorTree *DT,
                      const TargetLibraryInfo *TLI,
                      const TargetTransformInfo *TTI, AssumptionCache *AC,
                      OptimizationRemarkEmitter *ORE, unsigned VecWidth,
                      unsigned UnrollFactor, LoopVectorizationLegality *LVL,
                      LoopVectorizationCostModel *CM)
      : OrigLoop(OrigLoop), PSE(PSE), LI(LI), DT(DT), TLI(TLI), TTI(TTI),
        AC(AC), ORE(ORE), VF(VecWidth), UF(UnrollFactor),
        Builder(PSE.getSE()->getContext()),
        VectorLoopValueMap(UnrollFactor, VecWidth), Legal(LVL), Cost(CM) {}
  virtual ~InnerLoopVectorizer() = default;

  /// Create a new empty loop. Unlink the old loop and connect the new one.
  /// Return the pre-header block of the new loop.
  BasicBlock *createVectorizedLoopSkeleton();

  /// Widen a single instruction within the innermost loop.
  void widenInstruction(Instruction &I);

  /// Fix the vectorized code, taking care of header phi's, live-outs, and more.
  void fixVectorizedLoop();

  // Return true if any runtime check is added.
  bool areSafetyChecksAdded() { return AddedSafetyChecks; }

  /// A type for vectorized values in the new loop. Each value from the
  /// original loop, when vectorized, is represented by UF vector values in the
  /// new unrolled loop, where UF is the unroll factor.
  using VectorParts = SmallVector<Value *, 2>;

  /// Vectorize a single PHINode in a block. This method handles the induction
  /// variable canonicalization. It supports both VF = 1 for unrolled loops and
  /// arbitrary length vectors.
  void widenPHIInstruction(Instruction *PN, unsigned UF, unsigned VF);

  /// A helper function to scalarize a single Instruction in the innermost loop.
  /// Generates a sequence of scalar instances for each lane between \p MinLane
  /// and \p MaxLane, times each part between \p MinPart and \p MaxPart,
  /// inclusive..
  void scalarizeInstruction(Instruction *Instr, const VPIteration &Instance,
                            bool IfPredicateInstr);

  /// Widen an integer or floating-point induction variable \p IV. If \p Trunc
  /// is provided, the integer induction variable will first be truncated to
  /// the corresponding type.
  void widenIntOrFpInduction(PHINode *IV, TruncInst *Trunc = nullptr);

  /// getOrCreateVectorValue and getOrCreateScalarValue coordinate to generate a
  /// vector or scalar value on-demand if one is not yet available. When
  /// vectorizing a loop, we visit the definition of an instruction before its
  /// uses. When visiting the definition, we either vectorize or scalarize the
  /// instruction, creating an entry for it in the corresponding map. (In some
  /// cases, such as induction variables, we will create both vector and scalar
  /// entries.) Then, as we encounter uses of the definition, we derive values
  /// for each scalar or vector use unless such a value is already available.
  /// For example, if we scalarize a definition and one of its uses is vector,
  /// we build the required vector on-demand with an insertelement sequence
  /// when visiting the use. Otherwise, if the use is scalar, we can use the
  /// existing scalar definition.
  ///
  /// Return a value in the new loop corresponding to \p V from the original
  /// loop at unroll index \p Part. If the value has already been vectorized,
  /// the corresponding vector entry in VectorLoopValueMap is returned. If,
  /// however, the value has a scalar entry in VectorLoopValueMap, we construct
  /// a new vector value on-demand by inserting the scalar values into a vector
  /// with an insertelement sequence. If the value has been neither vectorized
  /// nor scalarized, it must be loop invariant, so we simply broadcast the
  /// value into a vector.
  Value *getOrCreateVectorValue(Value *V, unsigned Part);

  /// Return a value in the new loop corresponding to \p V from the original
  /// loop at unroll and vector indices \p Instance. If the value has been
  /// vectorized but not scalarized, the necessary extractelement instruction
  /// will be generated.
  Value *getOrCreateScalarValue(Value *V, const VPIteration &Instance);

  /// Construct the vector value of a scalarized value \p V one lane at a time.
  void packScalarIntoVectorValue(Value *V, const VPIteration &Instance);

  /// Try to vectorize the interleaved access group that \p Instr belongs to.
  void vectorizeInterleaveGroup(Instruction *Instr);

  /// Vectorize Load and Store instructions, optionally masking the vector
  /// operations if \p BlockInMask is non-null.
  void vectorizeMemoryInstruction(Instruction *Instr,
                                  VectorParts *BlockInMask = nullptr);

  /// \brief Set the debug location in the builder using the debug location in
  /// the instruction.
  void setDebugLocFromInst(IRBuilder<> &B, const Value *Ptr);

protected:
  friend class LoopVectorizationPlanner;

  /// A small list of PHINodes.
  using PhiVector = SmallVector<PHINode *, 4>;

  /// A type for scalarized values in the new loop. Each value from the
  /// original loop, when scalarized, is represented by UF x VF scalar values
  /// in the new unrolled loop, where UF is the unroll factor and VF is the
  /// vectorization factor.
  using ScalarParts = SmallVector<SmallVector<Value *, 4>, 2>;

  /// Set up the values of the IVs correctly when exiting the vector loop.
  void fixupIVUsers(PHINode *OrigPhi, const InductionDescriptor &II,
                    Value *CountRoundDown, Value *EndValue,
                    BasicBlock *MiddleBlock);

  /// Create a new induction variable inside L.
  PHINode *createInductionVariable(Loop *L, Value *Start, Value *End,
                                   Value *Step, Instruction *DL);

  /// Handle all cross-iteration phis in the header.
  void fixCrossIterationPHIs();

  /// Fix a first-order recurrence. This is the second phase of vectorizing
  /// this phi node.
  void fixFirstOrderRecurrence(PHINode *Phi);

  /// Fix a reduction cross-iteration phi. This is the second phase of
  /// vectorizing this phi node.
  void fixReduction(PHINode *Phi);

  /// \brief The Loop exit block may have single value PHI nodes with some
  /// incoming value. While vectorizing we only handled real values
  /// that were defined inside the loop and we should have one value for
  /// each predecessor of its parent basic block. See PR14725.
  void fixLCSSAPHIs();

  /// Iteratively sink the scalarized operands of a predicated instruction into
  /// the block that was created for it.
  void sinkScalarOperands(Instruction *PredInst);

  /// Shrinks vector element sizes to the smallest bitwidth they can be legally
  /// represented as.
  void truncateToMinimalBitwidths();

  /// Insert the new loop to the loop hierarchy and pass manager
  /// and update the analysis passes.
  void updateAnalysis();

  /// Create a broadcast instruction. This method generates a broadcast
  /// instruction (shuffle) for loop invariant values and for the induction
  /// value. If this is the induction variable then we extend it to N, N+1, ...
  /// this is needed because each iteration in the loop corresponds to a SIMD
  /// element.
  virtual Value *getBroadcastInstrs(Value *V);

  /// This function adds (StartIdx, StartIdx + Step, StartIdx + 2*Step, ...)
  /// to each vector element of Val. The sequence starts at StartIndex.
  /// \p Opcode is relevant for FP induction variable.
  virtual Value *getStepVector(Value *Val, int StartIdx, Value *Step,
                               Instruction::BinaryOps Opcode =
                               Instruction::BinaryOpsEnd);

  /// Compute scalar induction steps. \p ScalarIV is the scalar induction
  /// variable on which to base the steps, \p Step is the size of the step, and
  /// \p EntryVal is the value from the original loop that maps to the steps.
  /// Note that \p EntryVal doesn't have to be an induction variable (e.g., it
  /// can be a truncate instruction).
  void buildScalarSteps(Value *ScalarIV, Value *Step, Value *EntryVal,
                        const InductionDescriptor &ID);

  /// Create a vector induction phi node based on an existing scalar one. \p
  /// EntryVal is the value from the original loop that maps to the vector phi
  /// node, and \p Step is the loop-invariant step. If \p EntryVal is a
  /// truncate instruction, instead of widening the original IV, we widen a
  /// version of the IV truncated to \p EntryVal's type.
  void createVectorIntOrFpInductionPHI(const InductionDescriptor &II,
                                       Value *Step, Instruction *EntryVal);

  /// Returns true if an instruction \p I should be scalarized instead of
  /// vectorized for the chosen vectorization factor.
  bool shouldScalarizeInstruction(Instruction *I) const;

  /// Returns true if we should generate a scalar version of \p IV.
  bool needsScalarInduction(Instruction *IV) const;

  /// If there is a cast involved in the induction variable \p ID, which should 
  /// be ignored in the vectorized loop body, this function records the 
  /// VectorLoopValue of the respective Phi also as the VectorLoopValue of the 
  /// cast. We had already proved that the casted Phi is equal to the uncasted 
  /// Phi in the vectorized loop (under a runtime guard), and therefore 
  /// there is no need to vectorize the cast - the same value can be used in the 
  /// vector loop for both the Phi and the cast. 
  /// If \p VectorLoopValue is a scalarized value, \p Lane is also specified,
  /// Otherwise, \p VectorLoopValue is a widened/vectorized value.
  void recordVectorLoopValueForInductionCast (const InductionDescriptor &ID,
                                              Value *VectorLoopValue, 
                                              unsigned Part, 
                                              unsigned Lane = UINT_MAX);

  /// Generate a shuffle sequence that will reverse the vector Vec.
  virtual Value *reverseVector(Value *Vec);

  /// Returns (and creates if needed) the original loop trip count.
  Value *getOrCreateTripCount(Loop *NewLoop);

  /// Returns (and creates if needed) the trip count of the widened loop.
  Value *getOrCreateVectorTripCount(Loop *NewLoop);

  /// Returns a bitcasted value to the requested vector type.
  /// Also handles bitcasts of vector<float> <-> vector<pointer> types.
  Value *createBitOrPointerCast(Value *V, VectorType *DstVTy,
                                const DataLayout &DL);

  /// Emit a bypass check to see if the vector trip count is zero, including if
  /// it overflows.
  void emitMinimumIterationCountCheck(Loop *L, BasicBlock *Bypass);

  /// Emit a bypass check to see if all of the SCEV assumptions we've
  /// had to make are correct.
  void emitSCEVChecks(Loop *L, BasicBlock *Bypass);

  /// Emit bypass checks to check any memory assumptions we may have made.
  void emitMemRuntimeChecks(Loop *L, BasicBlock *Bypass);

  /// Add additional metadata to \p To that was not present on \p Orig.
  ///
  /// Currently this is used to add the noalias annotations based on the
  /// inserted memchecks.  Use this for instructions that are *cloned* into the
  /// vector loop.
  void addNewMetadata(Instruction *To, const Instruction *Orig);

  /// Add metadata from one instruction to another.
  ///
  /// This includes both the original MDs from \p From and additional ones (\see
  /// addNewMetadata).  Use this for *newly created* instructions in the vector
  /// loop.
  void addMetadata(Instruction *To, Instruction *From);

  /// \brief Similar to the previous function but it adds the metadata to a
  /// vector of instructions.
  void addMetadata(ArrayRef<Value *> To, Instruction *From);

  /// The original loop.
  Loop *OrigLoop;

  /// A wrapper around ScalarEvolution used to add runtime SCEV checks. Applies
  /// dynamic knowledge to simplify SCEV expressions and converts them to a
  /// more usable form.
  PredicatedScalarEvolution &PSE;

  /// Loop Info.
  LoopInfo *LI;

  /// Dominator Tree.
  DominatorTree *DT;

  /// Alias Analysis.
  AliasAnalysis *AA;

  /// Target Library Info.
  const TargetLibraryInfo *TLI;

  /// Target Transform Info.
  const TargetTransformInfo *TTI;

  /// Assumption Cache.
  AssumptionCache *AC;

  /// Interface to emit optimization remarks.
  OptimizationRemarkEmitter *ORE;

  /// \brief LoopVersioning.  It's only set up (non-null) if memchecks were
  /// used.
  ///
  /// This is currently only used to add no-alias metadata based on the
  /// memchecks.  The actually versioning is performed manually.
  std::unique_ptr<LoopVersioning> LVer;

  /// The vectorization SIMD factor to use. Each vector will have this many
  /// vector elements.
  unsigned VF;

  /// The vectorization unroll factor to use. Each scalar is vectorized to this
  /// many different vector instructions.
  unsigned UF;

  /// The builder that we use
  IRBuilder<> Builder;

  // --- Vectorization state ---

  /// The vector-loop preheader.
  BasicBlock *LoopVectorPreHeader;

  /// The scalar-loop preheader.
  BasicBlock *LoopScalarPreHeader;

  /// Middle Block between the vector and the scalar.
  BasicBlock *LoopMiddleBlock;

  /// The ExitBlock of the scalar loop.
  BasicBlock *LoopExitBlock;

  /// The vector loop body.
  BasicBlock *LoopVectorBody;

  /// The scalar loop body.
  BasicBlock *LoopScalarBody;

  /// A list of all bypass blocks. The first block is the entry of the loop.
  SmallVector<BasicBlock *, 4> LoopBypassBlocks;

  /// The new Induction variable which was added to the new block.
  PHINode *Induction = nullptr;

  /// The induction variable of the old basic block.
  PHINode *OldInduction = nullptr;

  /// Maps values from the original loop to their corresponding values in the
  /// vectorized loop. A key value can map to either vector values, scalar
  /// values or both kinds of values, depending on whether the key was
  /// vectorized and scalarized.
  VectorizerValueMap VectorLoopValueMap;

  /// Store instructions that were predicated.
  SmallVector<Instruction *, 4> PredicatedInstructions;

  /// Trip count of the original loop.
  Value *TripCount = nullptr;

  /// Trip count of the widened loop (TripCount - TripCount % (VF*UF))
  Value *VectorTripCount = nullptr;

  /// The legality analysis.
  LoopVectorizationLegality *Legal;

  /// The profitablity analysis.
  LoopVectorizationCostModel *Cost;

  // Record whether runtime checks are added.
  bool AddedSafetyChecks = false;

  // Holds the end values for each induction variable. We save the end values
  // so we can later fix-up the external users of the induction variables.
  DenseMap<PHINode *, Value *> IVEndValues;
};

class InnerLoopUnroller : public InnerLoopVectorizer {
public:
  InnerLoopUnroller(Loop *OrigLoop, PredicatedScalarEvolution &PSE,
                    LoopInfo *LI, DominatorTree *DT,
                    const TargetLibraryInfo *TLI,
                    const TargetTransformInfo *TTI, AssumptionCache *AC,
                    OptimizationRemarkEmitter *ORE, unsigned UnrollFactor,
                    LoopVectorizationLegality *LVL,
                    LoopVectorizationCostModel *CM)
      : InnerLoopVectorizer(OrigLoop, PSE, LI, DT, TLI, TTI, AC, ORE, 1,
                            UnrollFactor, LVL, CM) {}

private:
  Value *getBroadcastInstrs(Value *V) override;
  Value *getStepVector(Value *Val, int StartIdx, Value *Step,
                       Instruction::BinaryOps Opcode =
                       Instruction::BinaryOpsEnd) override;
  Value *reverseVector(Value *Vec) override;
};

} // end namespace llvm

/// \brief Look for a meaningful debug location on the instruction or it's
/// operands.
static Instruction *getDebugLocFromInstOrOperands(Instruction *I) {
  if (!I)
    return I;

  DebugLoc Empty;
  if (I->getDebugLoc() != Empty)
    return I;

  for (User::op_iterator OI = I->op_begin(), OE = I->op_end(); OI != OE; ++OI) {
    if (Instruction *OpInst = dyn_cast<Instruction>(*OI))
      if (OpInst->getDebugLoc() != Empty)
        return OpInst;
  }

  return I;
}

void InnerLoopVectorizer::setDebugLocFromInst(IRBuilder<> &B, const Value *Ptr) {
  if (const Instruction *Inst = dyn_cast_or_null<Instruction>(Ptr)) {
    const DILocation *DIL = Inst->getDebugLoc();
    if (DIL && Inst->getFunction()->isDebugInfoForProfiling() &&
        !isa<DbgInfoIntrinsic>(Inst))
      B.SetCurrentDebugLocation(DIL->cloneWithDuplicationFactor(UF * VF));
    else
      B.SetCurrentDebugLocation(DIL);
  } else
    B.SetCurrentDebugLocation(DebugLoc());
}

#ifndef NDEBUG
/// \return string containing a file name and a line # for the given loop.
static std::string getDebugLocString(const Loop *L) {
  std::string Result;
  if (L) {
    raw_string_ostream OS(Result);
    if (const DebugLoc LoopDbgLoc = L->getStartLoc())
      LoopDbgLoc.print(OS);
    else
      // Just print the module name.
      OS << L->getHeader()->getParent()->getParent()->getModuleIdentifier();
    OS.flush();
  }
  return Result;
}
#endif

void InnerLoopVectorizer::addNewMetadata(Instruction *To,
                                         const Instruction *Orig) {
  // If the loop was versioned with memchecks, add the corresponding no-alias
  // metadata.
  if (LVer && (isa<LoadInst>(Orig) || isa<StoreInst>(Orig)))
    LVer->annotateInstWithNoAlias(To, Orig);
}

void InnerLoopVectorizer::addMetadata(Instruction *To,
                                      Instruction *From) {
  propagateMetadata(To, From);
  addNewMetadata(To, From);
}

void InnerLoopVectorizer::addMetadata(ArrayRef<Value *> To,
                                      Instruction *From) {
  for (Value *V : To) {
    if (Instruction *I = dyn_cast<Instruction>(V))
      addMetadata(I, From);
  }
}

namespace llvm {

/// \brief The group of interleaved loads/stores sharing the same stride and
/// close to each other.
///
/// Each member in this group has an index starting from 0, and the largest
/// index should be less than interleaved factor, which is equal to the absolute
/// value of the access's stride.
///
/// E.g. An interleaved load group of factor 4:
///        for (unsigned i = 0; i < 1024; i+=4) {
///          a = A[i];                           // Member of index 0
///          b = A[i+1];                         // Member of index 1
///          d = A[i+3];                         // Member of index 3
///          ...
///        }
///
///      An interleaved store group of factor 4:
///        for (unsigned i = 0; i < 1024; i+=4) {
///          ...
///          A[i]   = a;                         // Member of index 0
///          A[i+1] = b;                         // Member of index 1
///          A[i+2] = c;                         // Member of index 2
///          A[i+3] = d;                         // Member of index 3
///        }
///
/// Note: the interleaved load group could have gaps (missing members), but
/// the interleaved store group doesn't allow gaps.
class InterleaveGroup {
public:
  InterleaveGroup(Instruction *Instr, int Stride, unsigned Align)
      : Align(Align), InsertPos(Instr) {
    assert(Align && "The alignment should be non-zero");

    Factor = std::abs(Stride);
    assert(Factor > 1 && "Invalid interleave factor");

    Reverse = Stride < 0;
    Members[0] = Instr;
  }

  bool isReverse() const { return Reverse; }
  unsigned getFactor() const { return Factor; }
  unsigned getAlignment() const { return Align; }
  unsigned getNumMembers() const { return Members.size(); }

  /// \brief Try to insert a new member \p Instr with index \p Index and
  /// alignment \p NewAlign. The index is related to the leader and it could be
  /// negative if it is the new leader.
  ///
  /// \returns false if the instruction doesn't belong to the group.
  bool insertMember(Instruction *Instr, int Index, unsigned NewAlign) {
    assert(NewAlign && "The new member's alignment should be non-zero");

    int Key = Index + SmallestKey;

    // Skip if there is already a member with the same index.
    if (Members.count(Key))
      return false;

    if (Key > LargestKey) {
      // The largest index is always less than the interleave factor.
      if (Index >= static_cast<int>(Factor))
        return false;

      LargestKey = Key;
    } else if (Key < SmallestKey) {
      // The largest index is always less than the interleave factor.
      if (LargestKey - Key >= static_cast<int>(Factor))
        return false;

      SmallestKey = Key;
    }

    // It's always safe to select the minimum alignment.
    Align = std::min(Align, NewAlign);
    Members[Key] = Instr;
    return true;
  }

  /// \brief Get the member with the given index \p Index
  ///
  /// \returns nullptr if contains no such member.
  Instruction *getMember(unsigned Index) const {
    int Key = SmallestKey + Index;
    if (!Members.count(Key))
      return nullptr;

    return Members.find(Key)->second;
  }

  /// \brief Get the index for the given member. Unlike the key in the member
  /// map, the index starts from 0.
  unsigned getIndex(Instruction *Instr) const {
    for (auto I : Members)
      if (I.second == Instr)
        return I.first - SmallestKey;

    llvm_unreachable("InterleaveGroup contains no such member");
  }

  Instruction *getInsertPos() const { return InsertPos; }
  void setInsertPos(Instruction *Inst) { InsertPos = Inst; }

  /// Add metadata (e.g. alias info) from the instructions in this group to \p
  /// NewInst.
  ///
  /// FIXME: this function currently does not add noalias metadata a'la
  /// addNewMedata.  To do that we need to compute the intersection of the
  /// noalias info from all members.
  void addMetadata(Instruction *NewInst) const {
    SmallVector<Value *, 4> VL;
    std::transform(Members.begin(), Members.end(), std::back_inserter(VL),
                   [](std::pair<int, Instruction *> p) { return p.second; });
    propagateMetadata(NewInst, VL);
  }

private:
  unsigned Factor; // Interleave Factor.
  bool Reverse;
  unsigned Align;
  DenseMap<int, Instruction *> Members;
  int SmallestKey = 0;
  int LargestKey = 0;

  // To avoid breaking dependences, vectorized instructions of an interleave
  // group should be inserted at either the first load or the last store in
  // program order.
  //
  // E.g. %even = load i32             // Insert Position
  //      %add = add i32 %even         // Use of %even
  //      %odd = load i32
  //
  //      store i32 %even
  //      %odd = add i32               // Def of %odd
  //      store i32 %odd               // Insert Position
  Instruction *InsertPos;
};
} // end namespace llvm

namespace {

/// \brief Drive the analysis of interleaved memory accesses in the loop.
///
/// Use this class to analyze interleaved accesses only when we can vectorize
/// a loop. Otherwise it's meaningless to do analysis as the vectorization
/// on interleaved accesses is unsafe.
///
/// The analysis collects interleave groups and records the relationships
/// between the member and the group in a map.
class InterleavedAccessInfo {
public:
  InterleavedAccessInfo(PredicatedScalarEvolution &PSE, Loop *L,
                        DominatorTree *DT, LoopInfo *LI)
      : PSE(PSE), TheLoop(L), DT(DT), LI(LI) {}

  ~InterleavedAccessInfo() {
    SmallSet<InterleaveGroup *, 4> DelSet;
    // Avoid releasing a pointer twice.
    for (auto &I : InterleaveGroupMap)
      DelSet.insert(I.second);
    for (auto *Ptr : DelSet)
      delete Ptr;
  }

  /// \brief Analyze the interleaved accesses and collect them in interleave
  /// groups. Substitute symbolic strides using \p Strides.
  void analyzeInterleaving(const ValueToValueMap &Strides);

  /// \brief Check if \p Instr belongs to any interleave group.
  bool isInterleaved(Instruction *Instr) const {
    return InterleaveGroupMap.count(Instr);
  }

  /// \brief Get the interleave group that \p Instr belongs to.
  ///
  /// \returns nullptr if doesn't have such group.
  InterleaveGroup *getInterleaveGroup(Instruction *Instr) const {
    if (InterleaveGroupMap.count(Instr))
      return InterleaveGroupMap.find(Instr)->second;
    return nullptr;
  }

  /// \brief Returns true if an interleaved group that may access memory
  /// out-of-bounds requires a scalar epilogue iteration for correctness.
  bool requiresScalarEpilogue() const { return RequiresScalarEpilogue; }

  /// \brief Initialize the LoopAccessInfo used for dependence checking.
  void setLAI(const LoopAccessInfo *Info) { LAI = Info; }

private:
  /// A wrapper around ScalarEvolution, used to add runtime SCEV checks.
  /// Simplifies SCEV expressions in the context of existing SCEV assumptions.
  /// The interleaved access analysis can also add new predicates (for example
  /// by versioning strides of pointers).
  PredicatedScalarEvolution &PSE;

  Loop *TheLoop;
  DominatorTree *DT;
  LoopInfo *LI;
  const LoopAccessInfo *LAI = nullptr;

  /// True if the loop may contain non-reversed interleaved groups with
  /// out-of-bounds accesses. We ensure we don't speculatively access memory
  /// out-of-bounds by executing at least one scalar epilogue iteration.
  bool RequiresScalarEpilogue = false;

  /// Holds the relationships between the members and the interleave group.
  DenseMap<Instruction *, InterleaveGroup *> InterleaveGroupMap;

  /// Holds dependences among the memory accesses in the loop. It maps a source
  /// access to a set of dependent sink accesses.
  DenseMap<Instruction *, SmallPtrSet<Instruction *, 2>> Dependences;

  /// \brief The descriptor for a strided memory access.
  struct StrideDescriptor {
    StrideDescriptor() = default;
    StrideDescriptor(int64_t Stride, const SCEV *Scev, uint64_t Size,
                     unsigned Align)
        : Stride(Stride), Scev(Scev), Size(Size), Align(Align) {}

    // The access's stride. It is negative for a reverse access.
    int64_t Stride = 0;

    // The scalar expression of this access.
    const SCEV *Scev = nullptr;

    // The size of the memory object.
    uint64_t Size = 0;

    // The alignment of this access.
    unsigned Align = 0;
  };

  /// \brief A type for holding instructions and their stride descriptors.
  using StrideEntry = std::pair<Instruction *, StrideDescriptor>;

  /// \brief Create a new interleave group with the given instruction \p Instr,
  /// stride \p Stride and alignment \p Align.
  ///
  /// \returns the newly created interleave group.
  InterleaveGroup *createInterleaveGroup(Instruction *Instr, int Stride,
                                         unsigned Align) {
    assert(!InterleaveGroupMap.count(Instr) &&
           "Already in an interleaved access group");
    InterleaveGroupMap[Instr] = new InterleaveGroup(Instr, Stride, Align);
    return InterleaveGroupMap[Instr];
  }

  /// \brief Release the group and remove all the relationships.
  void releaseGroup(InterleaveGroup *Group) {
    for (unsigned i = 0; i < Group->getFactor(); i++)
      if (Instruction *Member = Group->getMember(i))
        InterleaveGroupMap.erase(Member);

    delete Group;
  }

  /// \brief Collect all the accesses with a constant stride in program order.
  void collectConstStrideAccesses(
      MapVector<Instruction *, StrideDescriptor> &AccessStrideInfo,
      const ValueToValueMap &Strides);

  /// \brief Returns true if \p Stride is allowed in an interleaved group.
  static bool isStrided(int Stride) {
    unsigned Factor = std::abs(Stride);
    return Factor >= 2 && Factor <= MaxInterleaveGroupFactor;
  }

  /// \brief Returns true if \p BB is a predicated block.
  bool isPredicated(BasicBlock *BB) const {
    return LoopAccessInfo::blockNeedsPredication(BB, TheLoop, DT);
  }

  /// \brief Returns true if LoopAccessInfo can be used for dependence queries.
  bool areDependencesValid() const {
    return LAI && LAI->getDepChecker().getDependences();
  }

  /// \brief Returns true if memory accesses \p A and \p B can be reordered, if
  /// necessary, when constructing interleaved groups.
  ///
  /// \p A must precede \p B in program order. We return false if reordering is
  /// not necessary or is prevented because \p A and \p B may be dependent.
  bool canReorderMemAccessesForInterleavedGroups(StrideEntry *A,
                                                 StrideEntry *B) const {
    // Code motion for interleaved accesses can potentially hoist strided loads
    // and sink strided stores. The code below checks the legality of the
    // following two conditions:
    //
    // 1. Potentially moving a strided load (B) before any store (A) that
    //    precedes B, or
    //
    // 2. Potentially moving a strided store (A) after any load or store (B)
    //    that A precedes.
    //
    // It's legal to reorder A and B if we know there isn't a dependence from A
    // to B. Note that this determination is conservative since some
    // dependences could potentially be reordered safely.

    // A is potentially the source of a dependence.
    auto *Src = A->first;
    auto SrcDes = A->second;

    // B is potentially the sink of a dependence.
    auto *Sink = B->first;
    auto SinkDes = B->second;

    // Code motion for interleaved accesses can't violate WAR dependences.
    // Thus, reordering is legal if the source isn't a write.
    if (!Src->mayWriteToMemory())
      return true;

    // At least one of the accesses must be strided.
    if (!isStrided(SrcDes.Stride) && !isStrided(SinkDes.Stride))
      return true;

    // If dependence information is not available from LoopAccessInfo,
    // conservatively assume the instructions can't be reordered.
    if (!areDependencesValid())
      return false;

    // If we know there is a dependence from source to sink, assume the
    // instructions can't be reordered. Otherwise, reordering is legal.
    return !Dependences.count(Src) || !Dependences.lookup(Src).count(Sink);
  }

  /// \brief Collect the dependences from LoopAccessInfo.
  ///
  /// We process the dependences once during the interleaved access analysis to
  /// enable constant-time dependence queries.
  void collectDependences() {
    if (!areDependencesValid())
      return;
    auto *Deps = LAI->getDepChecker().getDependences();
    for (auto Dep : *Deps)
      Dependences[Dep.getSource(*LAI)].insert(Dep.getDestination(*LAI));
  }
};

/// Utility class for getting and setting loop vectorizer hints in the form
/// of loop metadata.
/// This class keeps a number of loop annotations locally (as member variables)
/// and can, upon request, write them back as metadata on the loop. It will
/// initially scan the loop for existing metadata, and will update the local
/// values based on information in the loop.
/// We cannot write all values to metadata, as the mere presence of some info,
/// for example 'force', means a decision has been made. So, we need to be
/// careful NOT to add them if the user hasn't specifically asked so.
class LoopVectorizeHints {
  enum HintKind { HK_WIDTH, HK_UNROLL, HK_FORCE, HK_ISVECTORIZED };

  /// Hint - associates name and validation with the hint value.
  struct Hint {
    const char *Name;
    unsigned Value; // This may have to change for non-numeric values.
    HintKind Kind;

    Hint(const char *Name, unsigned Value, HintKind Kind)
        : Name(Name), Value(Value), Kind(Kind) {}

    bool validate(unsigned Val) {
      switch (Kind) {
      case HK_WIDTH:
        return isPowerOf2_32(Val) && Val <= VectorizerParams::MaxVectorWidth;
      case HK_UNROLL:
        return isPowerOf2_32(Val) && Val <= MaxInterleaveFactor;
      case HK_FORCE:
        return (Val <= 1);
      case HK_ISVECTORIZED:
        return (Val==0 || Val==1);
      }
      return false;
    }
  };

  /// Vectorization width.
  Hint Width;

  /// Vectorization interleave factor.
  Hint Interleave;

  /// Vectorization forced
  Hint Force;

  /// Already Vectorized
  Hint IsVectorized;

  /// Return the loop metadata prefix.
  static StringRef Prefix() { return "llvm.loop."; }

  /// True if there is any unsafe math in the loop.
  bool PotentiallyUnsafe = false;

public:
  enum ForceKind {
    FK_Undefined = -1, ///< Not selected.
    FK_Disabled = 0,   ///< Forcing disabled.
    FK_Enabled = 1,    ///< Forcing enabled.
  };

  LoopVectorizeHints(const Loop *L, bool DisableInterleaving,
                     OptimizationRemarkEmitter &ORE)
      : Width("vectorize.width", VectorizerParams::VectorizationFactor,
              HK_WIDTH),
        Interleave("interleave.count", DisableInterleaving, HK_UNROLL),
        Force("vectorize.enable", FK_Undefined, HK_FORCE),
        IsVectorized("isvectorized", 0, HK_ISVECTORIZED), TheLoop(L), ORE(ORE) {
    // Populate values with existing loop metadata.
    getHintsFromMetadata();

    // force-vector-interleave overrides DisableInterleaving.
    if (VectorizerParams::isInterleaveForced())
      Interleave.Value = VectorizerParams::VectorizationInterleave;

    if (IsVectorized.Value != 1)
      // If the vectorization width and interleaving count are both 1 then
      // consider the loop to have been already vectorized because there's
      // nothing more that we can do.
      IsVectorized.Value = Width.Value == 1 && Interleave.Value == 1;
    DEBUG(if (DisableInterleaving && Interleave.Value == 1) dbgs()
          << "LV: Interleaving disabled by the pass manager\n");
  }

  /// Mark the loop L as already vectorized by setting the width to 1.
  void setAlreadyVectorized() {
    IsVectorized.Value = 1;
    Hint Hints[] = {IsVectorized};
    writeHintsToMetadata(Hints);
  }

  bool allowVectorization(Function *F, Loop *L, bool AlwaysVectorize) const {
    if (getForce() == LoopVectorizeHints::FK_Disabled) {
      DEBUG(dbgs() << "LV: Not vectorizing: #pragma vectorize disable.\n");
      emitRemarkWithHints();
      return false;
    }

    if (!AlwaysVectorize && getForce() != LoopVectorizeHints::FK_Enabled) {
      DEBUG(dbgs() << "LV: Not vectorizing: No #pragma vectorize enable.\n");
      emitRemarkWithHints();
      return false;
    }

    if (getIsVectorized() == 1) {
      DEBUG(dbgs() << "LV: Not vectorizing: Disabled/already vectorized.\n");
      // FIXME: Add interleave.disable metadata. This will allow
      // vectorize.disable to be used without disabling the pass and errors
      // to differentiate between disabled vectorization and a width of 1.
      ORE.emit([&]() {
        return OptimizationRemarkAnalysis(vectorizeAnalysisPassName(),
                                          "AllDisabled", L->getStartLoc(),
                                          L->getHeader())
               << "loop not vectorized: vectorization and interleaving are "
                  "explicitly disabled, or the loop has already been "
                  "vectorized";
      });
      return false;
    }

    return true;
  }

  /// Dumps all the hint information.
  void emitRemarkWithHints() const {
    using namespace ore;

    ORE.emit([&]() {
      if (Force.Value == LoopVectorizeHints::FK_Disabled)
        return OptimizationRemarkMissed(LV_NAME, "MissedExplicitlyDisabled",
                                        TheLoop->getStartLoc(),
                                        TheLoop->getHeader())
               << "loop not vectorized: vectorization is explicitly disabled";
      else {
        OptimizationRemarkMissed R(LV_NAME, "MissedDetails",
                                   TheLoop->getStartLoc(),
                                   TheLoop->getHeader());
        R << "loop not vectorized";
        if (Force.Value == LoopVectorizeHints::FK_Enabled) {
          R << " (Force=" << NV("Force", true);
          if (Width.Value != 0)
            R << ", Vector Width=" << NV("VectorWidth", Width.Value);
          if (Interleave.Value != 0)
            R << ", Interleave Count="
              << NV("InterleaveCount", Interleave.Value);
          R << ")";
        }
        return R;
      }
    });
  }

  unsigned getWidth() const { return Width.Value; }
  unsigned getInterleave() const { return Interleave.Value; }
  unsigned getIsVectorized() const { return IsVectorized.Value; }
  enum ForceKind getForce() const { return (ForceKind)Force.Value; }

  /// \brief If hints are provided that force vectorization, use the AlwaysPrint
  /// pass name to force the frontend to print the diagnostic.
  const char *vectorizeAnalysisPassName() const {
    if (getWidth() == 1)
      return LV_NAME;
    if (getForce() == LoopVectorizeHints::FK_Disabled)
      return LV_NAME;
    if (getForce() == LoopVectorizeHints::FK_Undefined && getWidth() == 0)
      return LV_NAME;
    return OptimizationRemarkAnalysis::AlwaysPrint;
  }

  bool allowReordering() const {
    // When enabling loop hints are provided we allow the vectorizer to change
    // the order of operations that is given by the scalar loop. This is not
    // enabled by default because can be unsafe or inefficient. For example,
    // reordering floating-point operations will change the way round-off
    // error accumulates in the loop.
    return getForce() == LoopVectorizeHints::FK_Enabled || getWidth() > 1;
  }

  bool isPotentiallyUnsafe() const {
    // Avoid FP vectorization if the target is unsure about proper support.
    // This may be related to the SIMD unit in the target not handling
    // IEEE 754 FP ops properly, or bad single-to-double promotions.
    // Otherwise, a sequence of vectorized loops, even without reduction,
    // could lead to different end results on the destination vectors.
    return getForce() != LoopVectorizeHints::FK_Enabled && PotentiallyUnsafe;
  }

  void setPotentiallyUnsafe() { PotentiallyUnsafe = true; }

private:
  /// Find hints specified in the loop metadata and update local values.
  void getHintsFromMetadata() {
    MDNode *LoopID = TheLoop->getLoopID();
    if (!LoopID)
      return;

    // First operand should refer to the loop id itself.
    assert(LoopID->getNumOperands() > 0 && "requires at least one operand");
    assert(LoopID->getOperand(0) == LoopID && "invalid loop id");

    for (unsigned i = 1, ie = LoopID->getNumOperands(); i < ie; ++i) {
      const MDString *S = nullptr;
      SmallVector<Metadata *, 4> Args;

      // The expected hint is either a MDString or a MDNode with the first
      // operand a MDString.
      if (const MDNode *MD = dyn_cast<MDNode>(LoopID->getOperand(i))) {
        if (!MD || MD->getNumOperands() == 0)
          continue;
        S = dyn_cast<MDString>(MD->getOperand(0));
        for (unsigned i = 1, ie = MD->getNumOperands(); i < ie; ++i)
          Args.push_back(MD->getOperand(i));
      } else {
        S = dyn_cast<MDString>(LoopID->getOperand(i));
        assert(Args.size() == 0 && "too many arguments for MDString");
      }

      if (!S)
        continue;

      // Check if the hint starts with the loop metadata prefix.
      StringRef Name = S->getString();
      if (Args.size() == 1)
        setHint(Name, Args[0]);
    }
  }

  /// Checks string hint with one operand and set value if valid.
  void setHint(StringRef Name, Metadata *Arg) {
    if (!Name.startswith(Prefix()))
      return;
    Name = Name.substr(Prefix().size(), StringRef::npos);

    const ConstantInt *C = mdconst::dyn_extract<ConstantInt>(Arg);
    if (!C)
      return;
    unsigned Val = C->getZExtValue();

    Hint *Hints[] = {&Width, &Interleave, &Force, &IsVectorized};
    for (auto H : Hints) {
      if (Name == H->Name) {
        if (H->validate(Val))
          H->Value = Val;
        else
          DEBUG(dbgs() << "LV: ignoring invalid hint '" << Name << "'\n");
        break;
      }
    }
  }

  /// Create a new hint from name / value pair.
  MDNode *createHintMetadata(StringRef Name, unsigned V) const {
    LLVMContext &Context = TheLoop->getHeader()->getContext();
    Metadata *MDs[] = {MDString::get(Context, Name),
                       ConstantAsMetadata::get(
                           ConstantInt::get(Type::getInt32Ty(Context), V))};
    return MDNode::get(Context, MDs);
  }

  /// Matches metadata with hint name.
  bool matchesHintMetadataName(MDNode *Node, ArrayRef<Hint> HintTypes) {
    MDString *Name = dyn_cast<MDString>(Node->getOperand(0));
    if (!Name)
      return false;

    for (auto H : HintTypes)
      if (Name->getString().endswith(H.Name))
        return true;
    return false;
  }

  /// Sets current hints into loop metadata, keeping other values intact.
  void writeHintsToMetadata(ArrayRef<Hint> HintTypes) {
    if (HintTypes.empty())
      return;

    // Reserve the first element to LoopID (see below).
    SmallVector<Metadata *, 4> MDs(1);
    // If the loop already has metadata, then ignore the existing operands.
    MDNode *LoopID = TheLoop->getLoopID();
    if (LoopID) {
      for (unsigned i = 1, ie = LoopID->getNumOperands(); i < ie; ++i) {
        MDNode *Node = cast<MDNode>(LoopID->getOperand(i));
        // If node in update list, ignore old value.
        if (!matchesHintMetadataName(Node, HintTypes))
          MDs.push_back(Node);
      }
    }

    // Now, add the missing hints.
    for (auto H : HintTypes)
      MDs.push_back(createHintMetadata(Twine(Prefix(), H.Name).str(), H.Value));

    // Replace current metadata node with new one.
    LLVMContext &Context = TheLoop->getHeader()->getContext();
    MDNode *NewLoopID = MDNode::get(Context, MDs);
    // Set operand 0 to refer to the loop id itself.
    NewLoopID->replaceOperandWith(0, NewLoopID);

    TheLoop->setLoopID(NewLoopID);
  }

  /// The loop these hints belong to.
  const Loop *TheLoop;

  /// Interface to emit optimization remarks.
  OptimizationRemarkEmitter &ORE;
};

} // end anonymous namespace

static void emitMissedWarning(Function *F, Loop *L,
                              const LoopVectorizeHints &LH,
                              OptimizationRemarkEmitter *ORE) {
  LH.emitRemarkWithHints();

  if (LH.getForce() == LoopVectorizeHints::FK_Enabled) {
    if (LH.getWidth() != 1)
      ORE->emit(DiagnosticInfoOptimizationFailure(
                    DEBUG_TYPE, "FailedRequestedVectorization",
                    L->getStartLoc(), L->getHeader())
                << "loop not vectorized: "
                << "failed explicitly specified loop vectorization");
    else if (LH.getInterleave() != 1)
      ORE->emit(DiagnosticInfoOptimizationFailure(
                    DEBUG_TYPE, "FailedRequestedInterleaving", L->getStartLoc(),
                    L->getHeader())
                << "loop not interleaved: "
                << "failed explicitly specified loop interleaving");
  }
}

namespace {

/// LoopVectorizationLegality checks if it is legal to vectorize a loop, and
/// to what vectorization factor.
/// This class does not look at the profitability of vectorization, only the
/// legality. This class has two main kinds of checks:
/// * Memory checks - The code in canVectorizeMemory checks if vectorization
///   will change the order of memory accesses in a way that will change the
///   correctness of the program.
/// * Scalars checks - The code in canVectorizeInstrs and canVectorizeMemory
/// checks for a number of different conditions, such as the availability of a
/// single induction variable, that all types are supported and vectorize-able,
/// etc. This code reflects the capabilities of InnerLoopVectorizer.
/// This class is also used by InnerLoopVectorizer for identifying
/// induction variable and the different reduction variables.
class LoopVectorizationLegality {
public:
  LoopVectorizationLegality(
      Loop *L, PredicatedScalarEvolution &PSE, DominatorTree *DT,
      TargetLibraryInfo *TLI, AliasAnalysis *AA, Function *F,
      const TargetTransformInfo *TTI,
      std::function<const LoopAccessInfo &(Loop &)> *GetLAA, LoopInfo *LI,
      OptimizationRemarkEmitter *ORE, LoopVectorizationRequirements *R,
#if INTEL_CUSTOMIZATION
      LoopVectorizeHints *H, bool OnlyLegal)
#endif
      : TheLoop(L), PSE(PSE), TLI(TLI), TTI(TTI), DT(DT), GetLAA(GetLAA),
#if INTEL_CUSTOMIZATION
        ORE(ORE), InterleaveInfo(PSE, L, DT, LI), Requirements(R), Hints(H),
        OnlyLegal(OnlyLegal) {}
#endif // INTEL_CUSTOMIZATION

  /// ReductionList contains the reduction descriptors for all
  /// of the reductions that were found in the loop.
  using ReductionList = DenseMap<PHINode *, RecurrenceDescriptor>;

  /// InductionList saves induction variables and maps them to the
  /// induction descriptor.
  using InductionList = MapVector<PHINode *, InductionDescriptor>;

  /// RecurrenceSet contains the phi nodes that are recurrences other than
  /// inductions and reductions.
  using RecurrenceSet = SmallPtrSet<const PHINode *, 8>;

  /// Returns true if it is legal to vectorize this loop.
  /// This does not mean that it is profitable to vectorize this
  /// loop, only that it is legal to do so.
  bool canVectorize();

  /// Returns the primary induction variable.
  PHINode *getPrimaryInduction() { return PrimaryInduction; }

  /// Returns the reduction variables found in the loop.
  ReductionList *getReductionVars() { return &Reductions; }

  /// Returns the induction variables found in the loop.
  InductionList *getInductionVars() { return &Inductions; }

  /// Return the first-order recurrences found in the loop.
  RecurrenceSet *getFirstOrderRecurrences() { return &FirstOrderRecurrences; }

  /// Return the set of instructions to sink to handle first-order recurrences.
  DenseMap<Instruction *, Instruction *> &getSinkAfter() { return SinkAfter; }

  /// Returns the widest induction type.
  Type *getWidestInductionType() { return WidestIndTy; }

  /// Returns True if V is a Phi node of an induction variable in this loop.
  bool isInductionPhi(const Value *V);

  /// Returns True if V is a cast that is part of an induction def-use chain,
  /// and had been proven to be redundant under a runtime guard (in other
  /// words, the cast has the same SCEV expression as the induction phi).
  bool isCastedInductionVariable(const Value *V);

  /// Returns True if V can be considered as an induction variable in this 
  /// loop. V can be the induction phi, or some redundant cast in the def-use
  /// chain of the inducion phi.
  bool isInductionVariable(const Value *V);

  /// Returns True if PN is a reduction variable in this loop.
  bool isReductionVariable(PHINode *PN) { return Reductions.count(PN); }

  /// Returns True if Phi is a first-order recurrence in this loop.
  bool isFirstOrderRecurrence(const PHINode *Phi);

  /// Return true if the block BB needs to be predicated in order for the loop
  /// to be vectorized.
  bool blockNeedsPredication(BasicBlock *BB);

  /// Check if this pointer is consecutive when vectorizing. This happens
  /// when the last index of the GEP is the induction variable, or that the
  /// pointer itself is an induction variable.
  /// This check allows us to vectorize A[idx] into a wide load/store.
  /// Returns:
  /// 0 - Stride is unknown or non-consecutive.
  /// 1 - Address is consecutive.
  /// -1 - Address is consecutive, and decreasing.
  /// NOTE: This method must only be used before modifying the original scalar
  /// loop. Do not use after invoking 'createVectorizedLoopSkeleton' (PR34965).
  int isConsecutivePtr(Value *Ptr);

  /// Returns true if the value V is uniform within the loop.
  bool isUniform(Value *V);

  /// Returns the information that we collected about runtime memory check.
  const RuntimePointerChecking *getRuntimePointerChecking() const {
    return LAI->getRuntimePointerChecking();
  }

  const LoopAccessInfo *getLAI() const { return LAI; }

  /// \brief Check if \p Instr belongs to any interleaved access group.
  bool isAccessInterleaved(Instruction *Instr) {
    return InterleaveInfo.isInterleaved(Instr);
  }

  /// \brief Get the interleaved access group that \p Instr belongs to.
  const InterleaveGroup *getInterleavedAccessGroup(Instruction *Instr) {
    return InterleaveInfo.getInterleaveGroup(Instr);
  }

  /// \brief Returns true if an interleaved group requires a scalar iteration
  /// to handle accesses with gaps.
  bool requiresScalarEpilogue() const {
    return InterleaveInfo.requiresScalarEpilogue();
  }

  unsigned getMaxSafeDepDistBytes() { return LAI->getMaxSafeDepDistBytes(); }

  uint64_t getMaxSafeRegisterWidth() const {
	  return LAI->getDepChecker().getMaxSafeRegisterWidth();
  }

  bool hasStride(Value *V) { return LAI->hasStride(V); }

  /// Returns true if the target machine supports masked store operation
  /// for the given \p DataType and kind of access to \p Ptr.
  bool isLegalMaskedStore(Type *DataType, Value *Ptr) {
    return isConsecutivePtr(Ptr) && TTI->isLegalMaskedStore(DataType);
  }

  /// Returns true if the target machine supports masked load operation
  /// for the given \p DataType and kind of access to \p Ptr.
  bool isLegalMaskedLoad(Type *DataType, Value *Ptr) {
    return isConsecutivePtr(Ptr) && TTI->isLegalMaskedLoad(DataType);
  }

  /// Returns true if the target machine supports masked scatter operation
  /// for the given \p DataType.
  bool isLegalMaskedScatter(Type *DataType) {
    return TTI->isLegalMaskedScatter(DataType);
  }

  /// Returns true if the target machine supports masked gather operation
  /// for the given \p DataType.
  bool isLegalMaskedGather(Type *DataType) {
    return TTI->isLegalMaskedGather(DataType);
  }

  /// Returns true if the target machine can represent \p V as a masked gather
  /// or scatter operation.
  bool isLegalGatherOrScatter(Value *V) {
    auto *LI = dyn_cast<LoadInst>(V);
    auto *SI = dyn_cast<StoreInst>(V);
    if (!LI && !SI)
      return false;
    auto *Ptr = getPointerOperand(V);
    auto *Ty = cast<PointerType>(Ptr->getType())->getElementType();
    return (LI && isLegalMaskedGather(Ty)) || (SI && isLegalMaskedScatter(Ty));
  }

  /// Returns true if vector representation of the instruction \p I
  /// requires mask.
  bool isMaskRequired(const Instruction *I) { return (MaskedOp.count(I) != 0); }

  unsigned getNumStores() const { return LAI->getNumStores(); }
  unsigned getNumLoads() const { return LAI->getNumLoads(); }
  unsigned getNumPredStores() const { return NumPredStores; }

  /// Returns true if \p I is an instruction that will be scalarized with
  /// predication. Such instructions include conditional stores and
  /// instructions that may divide by zero.
  bool isScalarWithPredication(Instruction *I);

  /// Returns true if \p I is a memory instruction with consecutive memory
  /// access that can be widened.
  bool memoryInstructionCanBeWidened(Instruction *I, unsigned VF = 1);

  // Returns true if the NoNaN attribute is set on the function.
  bool hasFunNoNaNAttr() const { return HasFunNoNaNAttr; }

private:
  /// Check if a single basic block loop is vectorizable.
  /// At this point we know that this is a loop with a constant trip count
  /// and we only need to check individual instructions.
  bool canVectorizeInstrs();

  /// When we vectorize loops we may change the order in which
  /// we read and write from memory. This method checks if it is
  /// legal to vectorize the code, considering only memory constrains.
  /// Returns true if the loop is vectorizable
  bool canVectorizeMemory();

  /// Return true if we can vectorize this loop using the IF-conversion
  /// transformation.
  bool canVectorizeWithIfConvert();

  /// Return true if all of the instructions in the block can be speculatively
  /// executed. \p SafePtrs is a list of addresses that are known to be legal
  /// and we know that we can read from them without segfault.
  bool blockCanBePredicated(BasicBlock *BB, SmallPtrSetImpl<Value *> &SafePtrs);

  /// Updates the vectorization state by adding \p Phi to the inductions list.
  /// This can set \p Phi as the main induction of the loop if \p Phi is a
  /// better choice for the main induction than the existing one.
  void addInductionPhi(PHINode *Phi, const InductionDescriptor &ID,
                       SmallPtrSetImpl<Value *> &AllowedExit);

  /// Create an analysis remark that explains why vectorization failed
  ///
  /// \p RemarkName is the identifier for the remark.  If \p I is passed it is
  /// an instruction that prevents vectorization.  Otherwise the loop is used
  /// for the location of the remark.  \return the remark object that can be
  /// streamed to.
  OptimizationRemarkAnalysis
  createMissedAnalysis(StringRef RemarkName, Instruction *I = nullptr) const {
    return ::createMissedAnalysis(Hints->vectorizeAnalysisPassName(),
                                  RemarkName, TheLoop, I);
  }

  /// \brief If an access has a symbolic strides, this maps the pointer value to
  /// the stride symbol.
  const ValueToValueMap *getSymbolicStrides() {
    // FIXME: Currently, the set of symbolic strides is sometimes queried before
    // it's collected.  This happens from canVectorizeWithIfConvert, when the
    // pointer is checked to reference consecutive elements suitable for a
    // masked access.
    return LAI ? &LAI->getSymbolicStrides() : nullptr;
  }

  unsigned NumPredStores = 0;

  /// The loop that we evaluate.
  Loop *TheLoop;

  /// A wrapper around ScalarEvolution used to add runtime SCEV checks.
  /// Applies dynamic knowledge to simplify SCEV expressions in the context
  /// of existing SCEV assumptions. The analysis will also add a minimal set
  /// of new predicates if this is required to enable vectorization and
  /// unrolling.
  PredicatedScalarEvolution &PSE;

  /// Target Library Info.
  TargetLibraryInfo *TLI;

  /// Target Transform Info
  const TargetTransformInfo *TTI;

  /// Dominator Tree.
  DominatorTree *DT;

  // LoopAccess analysis.
  std::function<const LoopAccessInfo &(Loop &)> *GetLAA;

  // And the loop-accesses info corresponding to this loop.  This pointer is
  // null until canVectorizeMemory sets it up.
  const LoopAccessInfo *LAI = nullptr;

  /// Interface to emit optimization remarks.
  OptimizationRemarkEmitter *ORE;

  /// The interleave access information contains groups of interleaved accesses
  /// with the same stride and close to each other.
  InterleavedAccessInfo InterleaveInfo;

  //  ---  vectorization state --- //

  /// Holds the primary induction variable. This is the counter of the
  /// loop.
  PHINode *PrimaryInduction = nullptr;

  /// Holds the reduction variables.
  ReductionList Reductions;

  /// Holds all of the induction variables that we found in the loop.
  /// Notice that inductions don't need to start at zero and that induction
  /// variables can be pointers.
  InductionList Inductions;

  /// Holds all the casts that participate in the update chain of the induction 
  /// variables, and that have been proven to be redundant (possibly under a 
  /// runtime guard). These casts can be ignored when creating the vectorized 
  /// loop body.
  SmallPtrSet<Instruction *, 4> InductionCastsToIgnore;

  /// Holds the phi nodes that are first-order recurrences.
  RecurrenceSet FirstOrderRecurrences;

  /// Holds instructions that need to sink past other instructions to handle
  /// first-order recurrences.
  DenseMap<Instruction *, Instruction *> SinkAfter;

  /// Holds the widest induction type encountered.
  Type *WidestIndTy = nullptr;

  /// Allowed outside users. This holds the induction and reduction
  /// vars which can be accessed from outside the loop.
  SmallPtrSet<Value *, 4> AllowedExit;

  /// Can we assume the absence of NaNs.
  bool HasFunNoNaNAttr = false;

  /// Vectorization requirements that will go through late-evaluation.
  LoopVectorizationRequirements *Requirements;

  /// Used to emit an analysis of any legality issues.
  LoopVectorizeHints *Hints;

#if INTEL_CUSTOMIZATION
  /// Used to mark VPlan vectorization candidates - for stress testing
  bool OnlyLegal = false;
#endif

  /// While vectorizing these instructions we have to generate a
  /// call to the appropriate masked intrinsic
  SmallPtrSet<const Instruction *, 8> MaskedOp;
};

/// LoopVectorizationCostModel - estimates the expected speedups due to
/// vectorization.
/// In many cases vectorization is not profitable. This can happen because of
/// a number of reasons. In this class we mainly attempt to predict the
/// expected speedup/slowdowns due to the supported instruction set. We use the
/// TargetTransformInfo to query the different backends for the cost of
/// different operations.
class LoopVectorizationCostModel {
public:
  LoopVectorizationCostModel(Loop *L, PredicatedScalarEvolution &PSE,
                             LoopInfo *LI, LoopVectorizationLegality *Legal,
                             const TargetTransformInfo &TTI,
                             const TargetLibraryInfo *TLI, DemandedBits *DB,
                             AssumptionCache *AC,
                             OptimizationRemarkEmitter *ORE, const Function *F,
                             const LoopVectorizeHints *Hints)
      : TheLoop(L), PSE(PSE), LI(LI), Legal(Legal), TTI(TTI), TLI(TLI), DB(DB),
        AC(AC), ORE(ORE), TheFunction(F), Hints(Hints) {}

  /// \return An upper bound for the vectorization factor, or None if
  /// vectorization should be avoided up front.
  Optional<unsigned> computeMaxVF(bool OptForSize);

  /// Information about vectorization costs
  struct VectorizationFactor {
    // Vector width with best cost
    unsigned Width;

    // Cost of the loop with that width
    unsigned Cost;
  };

  /// \return The most profitable vectorization factor and the cost of that VF.
  /// This method checks every power of two up to MaxVF. If UserVF is not ZERO
  /// then this vectorization factor will be selected if vectorization is
  /// possible.
  VectorizationFactor selectVectorizationFactor(unsigned MaxVF);

  /// Setup cost-based decisions for user vectorization factor.
  void selectUserVectorizationFactor(unsigned UserVF) {
    collectUniformsAndScalars(UserVF);
    collectInstsToScalarize(UserVF);
  }

  /// \return The size (in bits) of the smallest and widest types in the code
  /// that needs to be vectorized. We ignore values that remain scalar such as
  /// 64 bit loop indices.
  std::pair<unsigned, unsigned> getSmallestAndWidestTypes();

  /// \return The desired interleave count.
  /// If interleave count has been specified by metadata it will be returned.
  /// Otherwise, the interleave count is computed and returned. VF and LoopCost
  /// are the selected vectorization factor and the cost of the selected VF.
  unsigned selectInterleaveCount(bool OptForSize, unsigned VF,
                                 unsigned LoopCost);

  /// Memory access instruction may be vectorized in more than one way.
  /// Form of instruction after vectorization depends on cost.
  /// This function takes cost-based decisions for Load/Store instructions
  /// and collects them in a map. This decisions map is used for building
  /// the lists of loop-uniform and loop-scalar instructions.
  /// The calculated cost is saved with widening decision in order to
  /// avoid redundant calculations.
  void setCostBasedWideningDecision(unsigned VF);

  /// \brief A struct that represents some properties of the register usage
  /// of a loop.
  struct RegisterUsage {
    /// Holds the number of loop invariant values that are used in the loop.
    unsigned LoopInvariantRegs;

    /// Holds the maximum number of concurrent live intervals in the loop.
    unsigned MaxLocalUsers;

    /// Holds the number of instructions in the loop.
    unsigned NumInstructions;
  };

  /// \return Returns information about the register usages of the loop for the
  /// given vectorization factors.
  SmallVector<RegisterUsage, 8> calculateRegisterUsage(ArrayRef<unsigned> VFs);

  /// Collect values we want to ignore in the cost model.
  void collectValuesToIgnore();

  /// \returns The smallest bitwidth each instruction can be represented with.
  /// The vector equivalents of these instructions should be truncated to this
  /// type.
  const MapVector<Instruction *, uint64_t> &getMinimalBitwidths() const {
    return MinBWs;
  }

  /// \returns True if it is more profitable to scalarize instruction \p I for
  /// vectorization factor \p VF.
  bool isProfitableToScalarize(Instruction *I, unsigned VF) const {
    assert(VF > 1 && "Profitable to scalarize relevant only for VF > 1.");
    auto Scalars = InstsToScalarize.find(VF);
    assert(Scalars != InstsToScalarize.end() &&
           "VF not yet analyzed for scalarization profitability");
    return Scalars->second.count(I);
  }

  /// Returns true if \p I is known to be uniform after vectorization.
  bool isUniformAfterVectorization(Instruction *I, unsigned VF) const {
    if (VF == 1)
      return true;
    assert(Uniforms.count(VF) && "VF not yet analyzed for uniformity");
    auto UniformsPerVF = Uniforms.find(VF);
    return UniformsPerVF->second.count(I);
  }

  /// Returns true if \p I is known to be scalar after vectorization.
  bool isScalarAfterVectorization(Instruction *I, unsigned VF) const {
    if (VF == 1)
      return true;
    assert(Scalars.count(VF) && "Scalar values are not calculated for VF");
    auto ScalarsPerVF = Scalars.find(VF);
    return ScalarsPerVF->second.count(I);
  }

  /// \returns True if instruction \p I can be truncated to a smaller bitwidth
  /// for vectorization factor \p VF.
  bool canTruncateToMinimalBitwidth(Instruction *I, unsigned VF) const {
    return VF > 1 && MinBWs.count(I) && !isProfitableToScalarize(I, VF) &&
           !isScalarAfterVectorization(I, VF);
  }

  /// Decision that was taken during cost calculation for memory instruction.
  enum InstWidening {
    CM_Unknown,
    CM_Widen,         // For consecutive accesses with stride +1.
    CM_Widen_Reverse, // For consecutive accesses with stride -1.
    CM_Interleave,
    CM_GatherScatter,
    CM_Scalarize
  };

  /// Save vectorization decision \p W and \p Cost taken by the cost model for
  /// instruction \p I and vector width \p VF.
  void setWideningDecision(Instruction *I, unsigned VF, InstWidening W,
                           unsigned Cost) {
    assert(VF >= 2 && "Expected VF >=2");
    WideningDecisions[std::make_pair(I, VF)] = std::make_pair(W, Cost);
  }

  /// Save vectorization decision \p W and \p Cost taken by the cost model for
  /// interleaving group \p Grp and vector width \p VF.
  void setWideningDecision(const InterleaveGroup *Grp, unsigned VF,
                           InstWidening W, unsigned Cost) {
    assert(VF >= 2 && "Expected VF >=2");
    /// Broadcast this decicion to all instructions inside the group.
    /// But the cost will be assigned to one instruction only.
    for (unsigned i = 0; i < Grp->getFactor(); ++i) {
      if (auto *I = Grp->getMember(i)) {
        if (Grp->getInsertPos() == I)
          WideningDecisions[std::make_pair(I, VF)] = std::make_pair(W, Cost);
        else
          WideningDecisions[std::make_pair(I, VF)] = std::make_pair(W, 0);
      }
    }
  }

  /// Return the cost model decision for the given instruction \p I and vector
  /// width \p VF. Return CM_Unknown if this instruction did not pass
  /// through the cost modeling.
  InstWidening getWideningDecision(Instruction *I, unsigned VF) {
    assert(VF >= 2 && "Expected VF >=2");
    std::pair<Instruction *, unsigned> InstOnVF = std::make_pair(I, VF);
    auto Itr = WideningDecisions.find(InstOnVF);
    if (Itr == WideningDecisions.end())
      return CM_Unknown;
    return Itr->second.first;
  }

  /// Return the vectorization cost for the given instruction \p I and vector
  /// width \p VF.
  unsigned getWideningCost(Instruction *I, unsigned VF) {
    assert(VF >= 2 && "Expected VF >=2");
    std::pair<Instruction *, unsigned> InstOnVF = std::make_pair(I, VF);
    assert(WideningDecisions.count(InstOnVF) && "The cost is not calculated");
    return WideningDecisions[InstOnVF].second;
  }

  /// Return True if instruction \p I is an optimizable truncate whose operand
  /// is an induction variable. Such a truncate will be removed by adding a new
  /// induction variable with the destination type.
  bool isOptimizableIVTruncate(Instruction *I, unsigned VF) {
    // If the instruction is not a truncate, return false.
    auto *Trunc = dyn_cast<TruncInst>(I);
    if (!Trunc)
      return false;

    // Get the source and destination types of the truncate.
    Type *SrcTy = ToVectorTy(cast<CastInst>(I)->getSrcTy(), VF);
    Type *DestTy = ToVectorTy(cast<CastInst>(I)->getDestTy(), VF);

    // If the truncate is free for the given types, return false. Replacing a
    // free truncate with an induction variable would add an induction variable
    // update instruction to each iteration of the loop. We exclude from this
    // check the primary induction variable since it will need an update
    // instruction regardless.
    Value *Op = Trunc->getOperand(0);
    if (Op != Legal->getPrimaryInduction() && TTI.isTruncateFree(SrcTy, DestTy))
      return false;

    // If the truncated value is not an induction variable, return false.
    return Legal->isInductionPhi(Op);
  }

  /// Collects the instructions to scalarize for each predicated instruction in
  /// the loop.
  void collectInstsToScalarize(unsigned VF);

  /// Collect Uniform and Scalar values for the given \p VF.
  /// The sets depend on CM decision for Load/Store instructions
  /// that may be vectorized as interleave, gather-scatter or scalarized.
  void collectUniformsAndScalars(unsigned VF) {
    // Do the analysis once.
    if (VF == 1 || Uniforms.count(VF))
      return;
    setCostBasedWideningDecision(VF);
    collectLoopUniforms(VF);
    collectLoopScalars(VF);
  }

private:
  /// \return An upper bound for the vectorization factor, larger than zero.
  /// One is returned if vectorization should best be avoided due to cost.
  unsigned computeFeasibleMaxVF(bool OptForSize, unsigned ConstTripCount);

  /// The vectorization cost is a combination of the cost itself and a boolean
  /// indicating whether any of the contributing operations will actually
  /// operate on
  /// vector values after type legalization in the backend. If this latter value
  /// is
  /// false, then all operations will be scalarized (i.e. no vectorization has
  /// actually taken place).
  using VectorizationCostTy = std::pair<unsigned, bool>;

  /// Returns the expected execution cost. The unit of the cost does
  /// not matter because we use the 'cost' units to compare different
  /// vector widths. The cost that is returned is *not* normalized by
  /// the factor width.
  VectorizationCostTy expectedCost(unsigned VF);

  /// Returns the execution time cost of an instruction for a given vector
  /// width. Vector width of one means scalar.
  VectorizationCostTy getInstructionCost(Instruction *I, unsigned VF);

  /// The cost-computation logic from getInstructionCost which provides
  /// the vector type as an output parameter.
  unsigned getInstructionCost(Instruction *I, unsigned VF, Type *&VectorTy);

  /// Calculate vectorization cost of memory instruction \p I.
  unsigned getMemoryInstructionCost(Instruction *I, unsigned VF);

  /// The cost computation for scalarized memory instruction.
  unsigned getMemInstScalarizationCost(Instruction *I, unsigned VF);

  /// The cost computation for interleaving group of memory instructions.
  unsigned getInterleaveGroupCost(Instruction *I, unsigned VF);

  /// The cost computation for Gather/Scatter instruction.
  unsigned getGatherScatterCost(Instruction *I, unsigned VF);

  /// The cost computation for widening instruction \p I with consecutive
  /// memory access.
  unsigned getConsecutiveMemOpCost(Instruction *I, unsigned VF);

  /// The cost calculation for Load instruction \p I with uniform pointer -
  /// scalar load + broadcast.
  unsigned getUniformMemOpCost(Instruction *I, unsigned VF);

  /// Returns whether the instruction is a load or store and will be a emitted
  /// as a vector operation.
  bool isConsecutiveLoadOrStore(Instruction *I);

  /// Create an analysis remark that explains why vectorization failed
  ///
  /// \p RemarkName is the identifier for the remark.  \return the remark object
  /// that can be streamed to.
  OptimizationRemarkAnalysis createMissedAnalysis(StringRef RemarkName) {
    return ::createMissedAnalysis(Hints->vectorizeAnalysisPassName(),
                                  RemarkName, TheLoop);
  }

  /// Map of scalar integer values to the smallest bitwidth they can be legally
  /// represented as. The vector equivalents of these values should be truncated
  /// to this type.
  MapVector<Instruction *, uint64_t> MinBWs;

  /// A type representing the costs for instructions if they were to be
  /// scalarized rather than vectorized. The entries are Instruction-Cost
  /// pairs.
  using ScalarCostsTy = DenseMap<Instruction *, unsigned>;

  /// A set containing all BasicBlocks that are known to present after
  /// vectorization as a predicated block.
  SmallPtrSet<BasicBlock *, 4> PredicatedBBsAfterVectorization;

  /// A map holding scalar costs for different vectorization factors. The
  /// presence of a cost for an instruction in the mapping indicates that the
  /// instruction will be scalarized when vectorizing with the associated
  /// vectorization factor. The entries are VF-ScalarCostTy pairs.
  DenseMap<unsigned, ScalarCostsTy> InstsToScalarize;

  /// Holds the instructions known to be uniform after vectorization.
  /// The data is collected per VF.
  DenseMap<unsigned, SmallPtrSet<Instruction *, 4>> Uniforms;

  /// Holds the instructions known to be scalar after vectorization.
  /// The data is collected per VF.
  DenseMap<unsigned, SmallPtrSet<Instruction *, 4>> Scalars;

  /// Holds the instructions (address computations) that are forced to be
  /// scalarized.
  DenseMap<unsigned, SmallPtrSet<Instruction *, 4>> ForcedScalars;

  /// Returns the expected difference in cost from scalarizing the expression
  /// feeding a predicated instruction \p PredInst. The instructions to
  /// scalarize and their scalar costs are collected in \p ScalarCosts. A
  /// non-negative return value implies the expression will be scalarized.
  /// Currently, only single-use chains are considered for scalarization.
  int computePredInstDiscount(Instruction *PredInst, ScalarCostsTy &ScalarCosts,
                              unsigned VF);

  /// Collect the instructions that are uniform after vectorization. An
  /// instruction is uniform if we represent it with a single scalar value in
  /// the vectorized loop corresponding to each vector iteration. Examples of
  /// uniform instructions include pointer operands of consecutive or
  /// interleaved memory accesses. Note that although uniformity implies an
  /// instruction will be scalar, the reverse is not true. In general, a
  /// scalarized instruction will be represented by VF scalar values in the
  /// vectorized loop, each corresponding to an iteration of the original
  /// scalar loop.
  void collectLoopUniforms(unsigned VF);

  /// Collect the instructions that are scalar after vectorization. An
  /// instruction is scalar if it is known to be uniform or will be scalarized
  /// during vectorization. Non-uniform scalarized instructions will be
  /// represented by VF values in the vectorized loop, each corresponding to an
  /// iteration of the original scalar loop.
  void collectLoopScalars(unsigned VF);

  /// Keeps cost model vectorization decision and cost for instructions.
  /// Right now it is used for memory instructions only.
  using DecisionList = DenseMap<std::pair<Instruction *, unsigned>,
                                std::pair<InstWidening, unsigned>>;

  DecisionList WideningDecisions;

public:
  /// The loop that we evaluate.
  Loop *TheLoop;

  /// Predicated scalar evolution analysis.
  PredicatedScalarEvolution &PSE;

  /// Loop Info analysis.
  LoopInfo *LI;

  /// Vectorization legality.
  LoopVectorizationLegality *Legal;

  /// Vector target information.
  const TargetTransformInfo &TTI;

  /// Target Library Info.
  const TargetLibraryInfo *TLI;

  /// Demanded bits analysis.
  DemandedBits *DB;

  /// Assumption cache.
  AssumptionCache *AC;

  /// Interface to emit optimization remarks.
  OptimizationRemarkEmitter *ORE;

  const Function *TheFunction;

  /// Loop Vectorize Hint.
  const LoopVectorizeHints *Hints;

  /// Values to ignore in the cost model.
  SmallPtrSet<const Value *, 16> ValuesToIgnore;

  /// Values to ignore in the cost model when VF > 1.
  SmallPtrSet<const Value *, 16> VecValuesToIgnore;
};

} // end anonymous namespace

namespace llvm {

/// InnerLoopVectorizer vectorizes loops which contain only one basic
/// LoopVectorizationPlanner - drives the vectorization process after having
/// passed Legality checks.
/// The planner builds and optimizes the Vectorization Plans which record the
/// decisions how to vectorize the given loop. In particular, represent the
/// control-flow of the vectorized version, the replication of instructions that
/// are to be scalarized, and interleave access groups.
class LoopVectorizationPlanner {
  /// The loop that we evaluate.
  Loop *OrigLoop;

  /// Loop Info analysis.
  LoopInfo *LI;

  /// Target Library Info.
  const TargetLibraryInfo *TLI;

  /// Target Transform Info.
  const TargetTransformInfo *TTI;

  /// The legality analysis.
  LoopVectorizationLegality *Legal;

  /// The profitablity analysis.
  LoopVectorizationCostModel &CM;

  using VPlanPtr = std::unique_ptr<VPlan>;

  SmallVector<VPlanPtr, 4> VPlans;

  /// This class is used to enable the VPlan to invoke a method of ILV. This is
  /// needed until the method is refactored out of ILV and becomes reusable.
  struct VPCallbackILV : public VPCallback {
    InnerLoopVectorizer &ILV;

    VPCallbackILV(InnerLoopVectorizer &ILV) : ILV(ILV) {}

    Value *getOrCreateVectorValues(Value *V, unsigned Part) override {
      return ILV.getOrCreateVectorValue(V, Part);
    }
  };

  /// A builder used to construct the current plan.
  VPBuilder Builder;

  /// When we if-convert we need to create edge masks. We have to cache values
  /// so that we don't end up with exponential recursion/IR. Note that
  /// if-conversion currently takes place during VPlan-construction, so these
  /// caches are only used at that stage.
  using EdgeMaskCacheTy =
      DenseMap<std::pair<BasicBlock *, BasicBlock *>, VPValue *>;
  using BlockMaskCacheTy = DenseMap<BasicBlock *, VPValue *>;
  EdgeMaskCacheTy EdgeMaskCache;
  BlockMaskCacheTy BlockMaskCache;

  unsigned BestVF = 0;
  unsigned BestUF = 0;

public:
  LoopVectorizationPlanner(Loop *L, LoopInfo *LI, const TargetLibraryInfo *TLI,
                           const TargetTransformInfo *TTI,
                           LoopVectorizationLegality *Legal,
                           LoopVectorizationCostModel &CM)
      : OrigLoop(L), LI(LI), TLI(TLI), TTI(TTI), Legal(Legal), CM(CM) {}

  /// Plan how to best vectorize, return the best VF and its cost.
  LoopVectorizationCostModel::VectorizationFactor plan(bool OptForSize,
                                                       unsigned UserVF);

  /// Finalize the best decision and dispose of all other VPlans.
  void setBestPlan(unsigned VF, unsigned UF);

  /// Generate the IR code for the body of the vectorized loop according to the
  /// best selected VPlan.
  void executePlan(InnerLoopVectorizer &LB, DominatorTree *DT);

  void printPlans(raw_ostream &O) {
    for (const auto &Plan : VPlans)
      O << *Plan;
  }

protected:
  /// Collect the instructions from the original loop that would be trivially
  /// dead in the vectorized loop if generated.
  void collectTriviallyDeadInstructions(
      SmallPtrSetImpl<Instruction *> &DeadInstructions);

  /// A range of powers-of-2 vectorization factors with fixed start and
  /// adjustable end. The range includes start and excludes end, e.g.,:
  /// [1, 9) = {1, 2, 4, 8}
  struct VFRange {
    // A power of 2.
    const unsigned Start;

    // Need not be a power of 2. If End <= Start range is empty.
    unsigned End;
  };

  /// Test a \p Predicate on a \p Range of VF's. Return the value of applying
  /// \p Predicate on Range.Start, possibly decreasing Range.End such that the
  /// returned value holds for the entire \p Range.
  bool getDecisionAndClampRange(const std::function<bool(unsigned)> &Predicate,
                                VFRange &Range);

  /// Build VPlans for power-of-2 VF's between \p MinVF and \p MaxVF inclusive,
  /// according to the information gathered by Legal when it checked if it is
  /// legal to vectorize the loop.
  void buildVPlans(unsigned MinVF, unsigned MaxVF);

private:
  /// A helper function that computes the predicate of the block BB, assuming
  /// that the header block of the loop is set to True. It returns the *entry*
  /// mask for the block BB.
  VPValue *createBlockInMask(BasicBlock *BB, VPlanPtr &Plan);

  /// A helper function that computes the predicate of the edge between SRC
  /// and DST.
  VPValue *createEdgeMask(BasicBlock *Src, BasicBlock *Dst, VPlanPtr &Plan);

  /// Check if \I belongs to an Interleave Group within the given VF \p Range,
  /// \return true in the first returned value if so and false otherwise.
  /// Build a new VPInterleaveGroup Recipe if \I is the primary member of an IG
  /// for \p Range.Start, and provide it as the second returned value.
  /// Note that if \I is an adjunct member of an IG for \p Range.Start, the
  /// \return value is <true, nullptr>, as it is handled by another recipe.
  /// \p Range.End may be decreased to ensure same decision from \p Range.Start
  /// to \p Range.End.
  VPInterleaveRecipe *tryToInterleaveMemory(Instruction *I, VFRange &Range);

  // Check if \I is a memory instruction to be widened for \p Range.Start and
  // potentially masked. Such instructions are handled by a recipe that takes an
  // additional VPInstruction for the mask.
  VPWidenMemoryInstructionRecipe *tryToWidenMemory(Instruction *I,
                                                   VFRange &Range,
                                                   VPlanPtr &Plan);

  /// Check if an induction recipe should be constructed for \I within the given
  /// VF \p Range. If so build and return it. If not, return null. \p Range.End
  /// may be decreased to ensure same decision from \p Range.Start to
  /// \p Range.End.
  VPWidenIntOrFpInductionRecipe *tryToOptimizeInduction(Instruction *I,
                                                        VFRange &Range);

  /// Handle non-loop phi nodes. Currently all such phi nodes are turned into
  /// a sequence of select instructions as the vectorizer currently performs
  /// full if-conversion.
  VPBlendRecipe *tryToBlend(Instruction *I, VPlanPtr &Plan);

  /// Check if \p I can be widened within the given VF \p Range. If \p I can be
  /// widened for \p Range.Start, check if the last recipe of \p VPBB can be
  /// extended to include \p I or else build a new VPWidenRecipe for it and
  /// append it to \p VPBB. Return true if \p I can be widened for Range.Start,
  /// false otherwise. Range.End may be decreased to ensure same decision from
  /// \p Range.Start to \p Range.End.
  bool tryToWiden(Instruction *I, VPBasicBlock *VPBB, VFRange &Range);

  /// Build a VPReplicationRecipe for \p I and enclose it within a Region if it
  /// is predicated. \return \p VPBB augmented with this new recipe if \p I is
  /// not predicated, otherwise \return a new VPBasicBlock that succeeds the new
  /// Region. Update the packing decision of predicated instructions if they
  /// feed \p I. Range.End may be decreased to ensure same recipe behavior from
  /// \p Range.Start to \p Range.End.
  VPBasicBlock *handleReplication(
      Instruction *I, VFRange &Range, VPBasicBlock *VPBB,
      DenseMap<Instruction *, VPReplicateRecipe *> &PredInst2Recipe,
      VPlanPtr &Plan);

  /// Create a replicating region for instruction \p I that requires
  /// predication. \p PredRecipe is a VPReplicateRecipe holding \p I.
  VPRegionBlock *createReplicateRegion(Instruction *I, VPRecipeBase *PredRecipe,
                                       VPlanPtr &Plan);

  /// Build a VPlan according to the information gathered by Legal. \return a
  /// VPlan for vectorization factors \p Range.Start and up to \p Range.End
  /// exclusive, possibly decreasing \p Range.End.
  VPlanPtr buildVPlan(VFRange &Range,
                                    const SmallPtrSetImpl<Value *> &NeedDef);
};

} // end namespace llvm

namespace {

/// \brief This holds vectorization requirements that must be verified late in
/// the process. The requirements are set by legalize and costmodel. Once
/// vectorization has been determined to be possible and profitable the
/// requirements can be verified by looking for metadata or compiler options.
/// For example, some loops require FP commutativity which is only allowed if
/// vectorization is explicitly specified or if the fast-math compiler option
/// has been provided.
/// Late evaluation of these requirements allows helpful diagnostics to be
/// composed that tells the user what need to be done to vectorize the loop. For
/// example, by specifying #pragma clang loop vectorize or -ffast-math. Late
/// evaluation should be used only when diagnostics can generated that can be
/// followed by a non-expert user.
class LoopVectorizationRequirements {
public:
  LoopVectorizationRequirements(OptimizationRemarkEmitter &ORE) : ORE(ORE) {}

  void addUnsafeAlgebraInst(Instruction *I) {
    // First unsafe algebra instruction.
    if (!UnsafeAlgebraInst)
      UnsafeAlgebraInst = I;
  }

  void addRuntimePointerChecks(unsigned Num) { NumRuntimePointerChecks = Num; }

  bool doesNotMeet(Function *F, Loop *L, const LoopVectorizeHints &Hints) {
    const char *PassName = Hints.vectorizeAnalysisPassName();
    bool Failed = false;
    if (UnsafeAlgebraInst && !Hints.allowReordering()) {
      ORE.emit([&]() {
        return OptimizationRemarkAnalysisFPCommute(
                   PassName, "CantReorderFPOps",
                   UnsafeAlgebraInst->getDebugLoc(),
                   UnsafeAlgebraInst->getParent())
               << "loop not vectorized: cannot prove it is safe to reorder "
                  "floating-point operations";
      });
      Failed = true;
    }

    // Test if runtime memcheck thresholds are exceeded.
    bool PragmaThresholdReached =
        NumRuntimePointerChecks > PragmaVectorizeMemoryCheckThreshold;
    bool ThresholdReached =
        NumRuntimePointerChecks > VectorizerParams::RuntimeMemoryCheckThreshold;
    if ((ThresholdReached && !Hints.allowReordering()) ||
        PragmaThresholdReached) {
      ORE.emit([&]() {
        return OptimizationRemarkAnalysisAliasing(PassName, "CantReorderMemOps",
                                                  L->getStartLoc(),
                                                  L->getHeader())
               << "loop not vectorized: cannot prove it is safe to reorder "
                  "memory operations";
      });
      DEBUG(dbgs() << "LV: Too many memory checks needed.\n");
      Failed = true;
    }

    return Failed;
  }

private:
  unsigned NumRuntimePointerChecks = 0;
  Instruction *UnsafeAlgebraInst = nullptr;

  /// Interface to emit optimization remarks.
  OptimizationRemarkEmitter &ORE;
};

} // end anonymous namespace

static void addAcyclicInnerLoop(Loop &L, SmallVectorImpl<Loop *> &V) {
  if (L.empty()) {
    if (!hasCyclesInLoopBody(L))
      V.push_back(&L);
    return;
  }
  for (Loop *InnerL : L)
    addAcyclicInnerLoop(*InnerL, V);
}

namespace {

/// The LoopVectorize Pass.
struct LoopVectorize : public FunctionPass {
  /// Pass identification, replacement for typeid
  static char ID;

  LoopVectorizePass Impl;

#if INTEL_CUSTOMIZATION
  explicit LoopVectorize(bool NoUnrolling = false, bool AlwaysVectorize = true, 
                         bool OnlyLegal = false)
#endif
      : FunctionPass(ID) {
    Impl.DisableUnrolling = NoUnrolling;
    Impl.AlwaysVectorize = AlwaysVectorize;
#if INTEL_CUSTOMIZATION
    Impl.OnlyLegal = OnlyLegal;
#endif
    initializeLoopVectorizePass(*PassRegistry::getPassRegistry());
  }

  bool runOnFunction(Function &F) override {
    if (skipFunction(F))
      return false;

    auto *SE = &getAnalysis<ScalarEvolutionWrapperPass>().getSE();
    auto *LI = &getAnalysis<LoopInfoWrapperPass>().getLoopInfo();
    auto *TTI = &getAnalysis<TargetTransformInfoWrapperPass>().getTTI(F);
    auto *DT = &getAnalysis<DominatorTreeWrapperPass>().getDomTree();
    auto *BFI = &getAnalysis<BlockFrequencyInfoWrapperPass>().getBFI();
    auto *TLIP = getAnalysisIfAvailable<TargetLibraryInfoWrapperPass>();
    auto *TLI = TLIP ? &TLIP->getTLI() : nullptr;
    auto *AA = &getAnalysis<AAResultsWrapperPass>().getAAResults();
    auto *AC = &getAnalysis<AssumptionCacheTracker>().getAssumptionCache(F);
    auto *LAA = &getAnalysis<LoopAccessLegacyAnalysis>();
    auto *DB = &getAnalysis<DemandedBitsWrapperPass>().getDemandedBits();
    auto *ORE = &getAnalysis<OptimizationRemarkEmitterWrapperPass>().getORE();

    std::function<const LoopAccessInfo &(Loop &)> GetLAA =
        [&](Loop &L) -> const LoopAccessInfo & { return LAA->getInfo(&L); };

    return Impl.runImpl(F, *SE, *LI, *TTI, *DT, *BFI, TLI, *DB, *AA, *AC,
                        GetLAA, *ORE);
  }

  void getAnalysisUsage(AnalysisUsage &AU) const override {
    AU.addRequired<AssumptionCacheTracker>();
    AU.addRequired<BlockFrequencyInfoWrapperPass>();
    AU.addRequired<DominatorTreeWrapperPass>();
    AU.addRequired<LoopInfoWrapperPass>();
    AU.addRequired<ScalarEvolutionWrapperPass>();
    AU.addRequired<TargetTransformInfoWrapperPass>();
    AU.addRequired<AAResultsWrapperPass>();
    AU.addRequired<LoopAccessLegacyAnalysis>();
    AU.addRequired<DemandedBitsWrapperPass>();
    AU.addRequired<OptimizationRemarkEmitterWrapperPass>();
    AU.addPreserved<LoopInfoWrapperPass>();
    AU.addPreserved<DominatorTreeWrapperPass>();
    AU.addPreserved<BasicAAWrapperPass>();
    AU.addPreserved<GlobalsAAWrapperPass>();
  }
};

} // end anonymous namespace

//===----------------------------------------------------------------------===//
// Implementation of LoopVectorizationLegality, InnerLoopVectorizer and
// LoopVectorizationCostModel and LoopVectorizationPlanner.
//===----------------------------------------------------------------------===//

Value *InnerLoopVectorizer::getBroadcastInstrs(Value *V) {
  // We need to place the broadcast of invariant variables outside the loop.
  Instruction *Instr = dyn_cast<Instruction>(V);
  bool NewInstr = (Instr && Instr->getParent() == LoopVectorBody);
  bool Invariant = OrigLoop->isLoopInvariant(V) && !NewInstr;

  // Place the code for broadcasting invariant variables in the new preheader.
  IRBuilder<>::InsertPointGuard Guard(Builder);
  if (Invariant)
    Builder.SetInsertPoint(LoopVectorPreHeader->getTerminator());

  // Broadcast the scalar into all locations in the vector.
  Value *Shuf = Builder.CreateVectorSplat(VF, V, "broadcast");

  return Shuf;
}

void InnerLoopVectorizer::createVectorIntOrFpInductionPHI(
    const InductionDescriptor &II, Value *Step, Instruction *EntryVal) {
  Value *Start = II.getStartValue();

  // Construct the initial value of the vector IV in the vector loop preheader
  auto CurrIP = Builder.saveIP();
  Builder.SetInsertPoint(LoopVectorPreHeader->getTerminator());
  if (isa<TruncInst>(EntryVal)) {
    assert(Start->getType()->isIntegerTy() &&
           "Truncation requires an integer type");
    auto *TruncType = cast<IntegerType>(EntryVal->getType());
    Step = Builder.CreateTrunc(Step, TruncType);
    Start = Builder.CreateCast(Instruction::Trunc, Start, TruncType);
  }
  Value *SplatStart = Builder.CreateVectorSplat(VF, Start);
  Value *SteppedStart =
      getStepVector(SplatStart, 0, Step, II.getInductionOpcode());

  // We create vector phi nodes for both integer and floating-point induction
  // variables. Here, we determine the kind of arithmetic we will perform.
  Instruction::BinaryOps AddOp;
  Instruction::BinaryOps MulOp;
  if (Step->getType()->isIntegerTy()) {
    AddOp = Instruction::Add;
    MulOp = Instruction::Mul;
  } else {
    AddOp = II.getInductionOpcode();
    MulOp = Instruction::FMul;
  }

  // Multiply the vectorization factor by the step using integer or
  // floating-point arithmetic as appropriate.
  Value *ConstVF = getSignedIntOrFpConstant(Step->getType(), VF);
  Value *Mul = addFastMathFlag(Builder.CreateBinOp(MulOp, Step, ConstVF));

  // Create a vector splat to use in the induction update.
  //
  // FIXME: If the step is non-constant, we create the vector splat with
  //        IRBuilder. IRBuilder can constant-fold the multiply, but it doesn't
  //        handle a constant vector splat.
  Value *SplatVF = isa<Constant>(Mul)
                       ? ConstantVector::getSplat(VF, cast<Constant>(Mul))
                       : Builder.CreateVectorSplat(VF, Mul);
  Builder.restoreIP(CurrIP);

  // We may need to add the step a number of times, depending on the unroll
  // factor. The last of those goes into the PHI.
  PHINode *VecInd = PHINode::Create(SteppedStart->getType(), 2, "vec.ind",
                                    &*LoopVectorBody->getFirstInsertionPt());
  Instruction *LastInduction = VecInd;
  for (unsigned Part = 0; Part < UF; ++Part) {
    VectorLoopValueMap.setVectorValue(EntryVal, Part, LastInduction);
    recordVectorLoopValueForInductionCast(II, LastInduction, Part);
    if (isa<TruncInst>(EntryVal))
      addMetadata(LastInduction, EntryVal);
    LastInduction = cast<Instruction>(addFastMathFlag(
        Builder.CreateBinOp(AddOp, LastInduction, SplatVF, "step.add")));
  }

  // Move the last step to the end of the latch block. This ensures consistent
  // placement of all induction updates.
  auto *LoopVectorLatch = LI->getLoopFor(LoopVectorBody)->getLoopLatch();
  auto *Br = cast<BranchInst>(LoopVectorLatch->getTerminator());
  auto *ICmp = cast<Instruction>(Br->getCondition());
  LastInduction->moveBefore(ICmp);
  LastInduction->setName("vec.ind.next");

  VecInd->addIncoming(SteppedStart, LoopVectorPreHeader);
  VecInd->addIncoming(LastInduction, LoopVectorLatch);
}

bool InnerLoopVectorizer::shouldScalarizeInstruction(Instruction *I) const {
  return Cost->isScalarAfterVectorization(I, VF) ||
         Cost->isProfitableToScalarize(I, VF);
}

bool InnerLoopVectorizer::needsScalarInduction(Instruction *IV) const {
  if (shouldScalarizeInstruction(IV))
    return true;
  auto isScalarInst = [&](User *U) -> bool {
    auto *I = cast<Instruction>(U);
    return (OrigLoop->contains(I) && shouldScalarizeInstruction(I));
  };
  return llvm::any_of(IV->users(), isScalarInst);
}

void InnerLoopVectorizer::recordVectorLoopValueForInductionCast(
    const InductionDescriptor &ID, Value *VectorLoopVal, unsigned Part,
    unsigned Lane) {
  const SmallVectorImpl<Instruction *> &Casts = ID.getCastInsts();
  if (Casts.empty())
    return;
  // Only the first Cast instruction in the Casts vector is of interest.
  // The rest of the Casts (if exist) have no uses outside the
  // induction update chain itself.
  Instruction *CastInst = *Casts.begin();
  if (Lane < UINT_MAX)
    VectorLoopValueMap.setScalarValue(CastInst, {Part, Lane}, VectorLoopVal);
  else
    VectorLoopValueMap.setVectorValue(CastInst, Part, VectorLoopVal);
}

void InnerLoopVectorizer::widenIntOrFpInduction(PHINode *IV, TruncInst *Trunc) {
  assert((IV->getType()->isIntegerTy() || IV != OldInduction) &&
         "Primary induction variable must have an integer type");

  auto II = Legal->getInductionVars()->find(IV);
  assert(II != Legal->getInductionVars()->end() && "IV is not an induction");

  auto ID = II->second;
  assert(IV->getType() == ID.getStartValue()->getType() && "Types must match");

  // The scalar value to broadcast. This will be derived from the canonical
  // induction variable.
  Value *ScalarIV = nullptr;

  // The value from the original loop to which we are mapping the new induction
  // variable.
  Instruction *EntryVal = Trunc ? cast<Instruction>(Trunc) : IV;

  // True if we have vectorized the induction variable.
  auto VectorizedIV = false;

  // Determine if we want a scalar version of the induction variable. This is
  // true if the induction variable itself is not widened, or if it has at
  // least one user in the loop that is not widened.
  auto NeedsScalarIV = VF > 1 && needsScalarInduction(EntryVal);

  // Generate code for the induction step. Note that induction steps are
  // required to be loop-invariant
  assert(PSE.getSE()->isLoopInvariant(ID.getStep(), OrigLoop) &&
         "Induction step should be loop invariant");
  auto &DL = OrigLoop->getHeader()->getModule()->getDataLayout();
  Value *Step = nullptr;
  if (PSE.getSE()->isSCEVable(IV->getType())) {
    SCEVExpander Exp(*PSE.getSE(), DL, "induction");
    Step = Exp.expandCodeFor(ID.getStep(), ID.getStep()->getType(),
                             LoopVectorPreHeader->getTerminator());
  } else {
    Step = cast<SCEVUnknown>(ID.getStep())->getValue();
  }

  // Try to create a new independent vector induction variable. If we can't
  // create the phi node, we will splat the scalar induction variable in each
  // loop iteration.
  if (VF > 1 && !shouldScalarizeInstruction(EntryVal)) {
    createVectorIntOrFpInductionPHI(ID, Step, EntryVal);
    VectorizedIV = true;
  }

  // If we haven't yet vectorized the induction variable, or if we will create
  // a scalar one, we need to define the scalar induction variable and step
  // values. If we were given a truncation type, truncate the canonical
  // induction variable and step. Otherwise, derive these values from the
  // induction descriptor.
  if (!VectorizedIV || NeedsScalarIV) {
    ScalarIV = Induction;
    if (IV != OldInduction) {
      ScalarIV = IV->getType()->isIntegerTy()
                     ? Builder.CreateSExtOrTrunc(Induction, IV->getType())
                     : Builder.CreateCast(Instruction::SIToFP, Induction,
                                          IV->getType());
      ScalarIV = ID.transform(Builder, ScalarIV, PSE.getSE(), DL);
      ScalarIV->setName("offset.idx");
    }
    if (Trunc) {
      auto *TruncType = cast<IntegerType>(Trunc->getType());
      assert(Step->getType()->isIntegerTy() &&
             "Truncation requires an integer step");
      ScalarIV = Builder.CreateTrunc(ScalarIV, TruncType);
      Step = Builder.CreateTrunc(Step, TruncType);
    }
  }

  // If we haven't yet vectorized the induction variable, splat the scalar
  // induction variable, and build the necessary step vectors.
  if (!VectorizedIV) {
    Value *Broadcasted = getBroadcastInstrs(ScalarIV);
    for (unsigned Part = 0; Part < UF; ++Part) {
      Value *EntryPart =
          getStepVector(Broadcasted, VF * Part, Step, ID.getInductionOpcode());
      VectorLoopValueMap.setVectorValue(EntryVal, Part, EntryPart);
      recordVectorLoopValueForInductionCast(ID, EntryPart, Part);
      if (Trunc)
        addMetadata(EntryPart, Trunc);
    }
  }

  // If an induction variable is only used for counting loop iterations or
  // calculating addresses, it doesn't need to be widened. Create scalar steps
  // that can be used by instructions we will later scalarize. Note that the
  // addition of the scalar steps will not increase the number of instructions
  // in the loop in the common case prior to InstCombine. We will be trading
  // one vector extract for each scalar step.
  if (NeedsScalarIV)
    buildScalarSteps(ScalarIV, Step, EntryVal, ID);
}

Value *InnerLoopVectorizer::getStepVector(Value *Val, int StartIdx, Value *Step,
                                          Instruction::BinaryOps BinOp) {
  // Create and check the types.
  assert(Val->getType()->isVectorTy() && "Must be a vector");
  int VLen = Val->getType()->getVectorNumElements();

  Type *STy = Val->getType()->getScalarType();
  assert((STy->isIntegerTy() || STy->isFloatingPointTy()) &&
         "Induction Step must be an integer or FP");
  assert(Step->getType() == STy && "Step has wrong type");

  SmallVector<Constant *, 8> Indices;

  if (STy->isIntegerTy()) {
    // Create a vector of consecutive numbers from zero to VF.
    for (int i = 0; i < VLen; ++i)
      Indices.push_back(ConstantInt::get(STy, StartIdx + i));

    // Add the consecutive indices to the vector value.
    Constant *Cv = ConstantVector::get(Indices);
    assert(Cv->getType() == Val->getType() && "Invalid consecutive vec");
    Step = Builder.CreateVectorSplat(VLen, Step);
    assert(Step->getType() == Val->getType() && "Invalid step vec");
    // FIXME: The newly created binary instructions should contain nsw/nuw flags,
    // which can be found from the original scalar operations.
    Step = Builder.CreateMul(Cv, Step);
    return Builder.CreateAdd(Val, Step, "induction");
  }

  // Floating point induction.
  assert((BinOp == Instruction::FAdd || BinOp == Instruction::FSub) &&
         "Binary Opcode should be specified for FP induction");
  // Create a vector of consecutive numbers from zero to VF.
  for (int i = 0; i < VLen; ++i)
    Indices.push_back(ConstantFP::get(STy, (double)(StartIdx + i)));

  // Add the consecutive indices to the vector value.
  Constant *Cv = ConstantVector::get(Indices);

  Step = Builder.CreateVectorSplat(VLen, Step);

  // Floating point operations had to be 'fast' to enable the induction.
  FastMathFlags Flags;
  Flags.setFast();

  Value *MulOp = Builder.CreateFMul(Cv, Step);
  if (isa<Instruction>(MulOp))
    // Have to check, MulOp may be a constant
    cast<Instruction>(MulOp)->setFastMathFlags(Flags);

  Value *BOp = Builder.CreateBinOp(BinOp, Val, MulOp, "induction");
  if (isa<Instruction>(BOp))
    cast<Instruction>(BOp)->setFastMathFlags(Flags);
  return BOp;
}

void InnerLoopVectorizer::buildScalarSteps(Value *ScalarIV, Value *Step,
                                           Value *EntryVal,
                                           const InductionDescriptor &ID) {
  // We shouldn't have to build scalar steps if we aren't vectorizing.
  assert(VF > 1 && "VF should be greater than one");

  // Get the value type and ensure it and the step have the same integer type.
  Type *ScalarIVTy = ScalarIV->getType()->getScalarType();
  assert(ScalarIVTy == Step->getType() &&
         "Val and Step should have the same type");

  // We build scalar steps for both integer and floating-point induction
  // variables. Here, we determine the kind of arithmetic we will perform.
  Instruction::BinaryOps AddOp;
  Instruction::BinaryOps MulOp;
  if (ScalarIVTy->isIntegerTy()) {
    AddOp = Instruction::Add;
    MulOp = Instruction::Mul;
  } else {
    AddOp = ID.getInductionOpcode();
    MulOp = Instruction::FMul;
  }

  // Determine the number of scalars we need to generate for each unroll
  // iteration. If EntryVal is uniform, we only need to generate the first
  // lane. Otherwise, we generate all VF values.
  unsigned Lanes =
      Cost->isUniformAfterVectorization(cast<Instruction>(EntryVal), VF) ? 1
                                                                         : VF;
  // Compute the scalar steps and save the results in VectorLoopValueMap.
  for (unsigned Part = 0; Part < UF; ++Part) {
    for (unsigned Lane = 0; Lane < Lanes; ++Lane) {
      auto *StartIdx = getSignedIntOrFpConstant(ScalarIVTy, VF * Part + Lane);
      auto *Mul = addFastMathFlag(Builder.CreateBinOp(MulOp, StartIdx, Step));
      auto *Add = addFastMathFlag(Builder.CreateBinOp(AddOp, ScalarIV, Mul));
      VectorLoopValueMap.setScalarValue(EntryVal, {Part, Lane}, Add);
      recordVectorLoopValueForInductionCast(ID, Add, Part, Lane);
    }
  }
}

int LoopVectorizationLegality::isConsecutivePtr(Value *Ptr) {
  const ValueToValueMap &Strides = getSymbolicStrides() ? *getSymbolicStrides() :
    ValueToValueMap();

  int Stride = getPtrStride(PSE, Ptr, TheLoop, Strides, true, false);
  if (Stride == 1 || Stride == -1)
    return Stride;
  return 0;
}

bool LoopVectorizationLegality::isUniform(Value *V) {
  return LAI->isUniform(V);
}

Value *InnerLoopVectorizer::getOrCreateVectorValue(Value *V, unsigned Part) {
  assert(V != Induction && "The new induction variable should not be used.");
  assert(!V->getType()->isVectorTy() && "Can't widen a vector");
  assert(!V->getType()->isVoidTy() && "Type does not produce a value");

  // If we have a stride that is replaced by one, do it here.
  if (Legal->hasStride(V))
    V = ConstantInt::get(V->getType(), 1);

  // If we have a vector mapped to this value, return it.
  if (VectorLoopValueMap.hasVectorValue(V, Part))
    return VectorLoopValueMap.getVectorValue(V, Part);

  // If the value has not been vectorized, check if it has been scalarized
  // instead. If it has been scalarized, and we actually need the value in
  // vector form, we will construct the vector values on demand.
  if (VectorLoopValueMap.hasAnyScalarValue(V)) {
    Value *ScalarValue = VectorLoopValueMap.getScalarValue(V, {Part, 0});

    // If we've scalarized a value, that value should be an instruction.
    auto *I = cast<Instruction>(V);

    // If we aren't vectorizing, we can just copy the scalar map values over to
    // the vector map.
    if (VF == 1) {
      VectorLoopValueMap.setVectorValue(V, Part, ScalarValue);
      return ScalarValue;
    }

    // Get the last scalar instruction we generated for V and Part. If the value
    // is known to be uniform after vectorization, this corresponds to lane zero
    // of the Part unroll iteration. Otherwise, the last instruction is the one
    // we created for the last vector lane of the Part unroll iteration.
    unsigned LastLane = Cost->isUniformAfterVectorization(I, VF) ? 0 : VF - 1;
    auto *LastInst = cast<Instruction>(
        VectorLoopValueMap.getScalarValue(V, {Part, LastLane}));

    // Set the insert point after the last scalarized instruction. This ensures
    // the insertelement sequence will directly follow the scalar definitions.
    auto OldIP = Builder.saveIP();
    auto NewIP = std::next(BasicBlock::iterator(LastInst));
    Builder.SetInsertPoint(&*NewIP);

    // However, if we are vectorizing, we need to construct the vector values.
    // If the value is known to be uniform after vectorization, we can just
    // broadcast the scalar value corresponding to lane zero for each unroll
    // iteration. Otherwise, we construct the vector values using insertelement
    // instructions. Since the resulting vectors are stored in
    // VectorLoopValueMap, we will only generate the insertelements once.
    Value *VectorValue = nullptr;
    if (Cost->isUniformAfterVectorization(I, VF)) {
      VectorValue = getBroadcastInstrs(ScalarValue);
      VectorLoopValueMap.setVectorValue(V, Part, VectorValue);
    } else {
      // Initialize packing with insertelements to start from undef.
      Value *Undef = UndefValue::get(VectorType::get(V->getType(), VF));
      VectorLoopValueMap.setVectorValue(V, Part, Undef);
      for (unsigned Lane = 0; Lane < VF; ++Lane)
        packScalarIntoVectorValue(V, {Part, Lane});
      VectorValue = VectorLoopValueMap.getVectorValue(V, Part);
    }
    Builder.restoreIP(OldIP);
    return VectorValue;
  }

  // If this scalar is unknown, assume that it is a constant or that it is
  // loop invariant. Broadcast V and save the value for future uses.
  Value *B = getBroadcastInstrs(V);
  VectorLoopValueMap.setVectorValue(V, Part, B);
  return B;
}

Value *
InnerLoopVectorizer::getOrCreateScalarValue(Value *V,
                                            const VPIteration &Instance) {
  // If the value is not an instruction contained in the loop, it should
  // already be scalar.
  if (OrigLoop->isLoopInvariant(V))
    return V;

  assert(Instance.Lane > 0
             ? !Cost->isUniformAfterVectorization(cast<Instruction>(V), VF)
             : true && "Uniform values only have lane zero");

  // If the value from the original loop has not been vectorized, it is
  // represented by UF x VF scalar values in the new loop. Return the requested
  // scalar value.
  if (VectorLoopValueMap.hasScalarValue(V, Instance))
    return VectorLoopValueMap.getScalarValue(V, Instance);

  // If the value has not been scalarized, get its entry in VectorLoopValueMap
  // for the given unroll part. If this entry is not a vector type (i.e., the
  // vectorization factor is one), there is no need to generate an
  // extractelement instruction.
  auto *U = getOrCreateVectorValue(V, Instance.Part);
  if (!U->getType()->isVectorTy()) {
    assert(VF == 1 && "Value not scalarized has non-vector type");
    return U;
  }

  // Otherwise, the value from the original loop has been vectorized and is
  // represented by UF vector values. Extract and return the requested scalar
  // value from the appropriate vector lane.
  return Builder.CreateExtractElement(U, Builder.getInt32(Instance.Lane));
}

void InnerLoopVectorizer::packScalarIntoVectorValue(
    Value *V, const VPIteration &Instance) {
  assert(V != Induction && "The new induction variable should not be used.");
  assert(!V->getType()->isVectorTy() && "Can't pack a vector");
  assert(!V->getType()->isVoidTy() && "Type does not produce a value");

  Value *ScalarInst = VectorLoopValueMap.getScalarValue(V, Instance);
  Value *VectorValue = VectorLoopValueMap.getVectorValue(V, Instance.Part);
  VectorValue = Builder.CreateInsertElement(VectorValue, ScalarInst,
                                            Builder.getInt32(Instance.Lane));
  VectorLoopValueMap.resetVectorValue(V, Instance.Part, VectorValue);
}

Value *InnerLoopVectorizer::reverseVector(Value *Vec) {
  assert(Vec->getType()->isVectorTy() && "Invalid type");
  SmallVector<Constant *, 8> ShuffleMask;
  for (unsigned i = 0; i < VF; ++i)
    ShuffleMask.push_back(Builder.getInt32(VF - i - 1));

  return Builder.CreateShuffleVector(Vec, UndefValue::get(Vec->getType()),
                                     ConstantVector::get(ShuffleMask),
                                     "reverse");
}

// Try to vectorize the interleave group that \p Instr belongs to.
//
// E.g. Translate following interleaved load group (factor = 3):
//   for (i = 0; i < N; i+=3) {
//     R = Pic[i];             // Member of index 0
//     G = Pic[i+1];           // Member of index 1
//     B = Pic[i+2];           // Member of index 2
//     ... // do something to R, G, B
//   }
// To:
//   %wide.vec = load <12 x i32>                       ; Read 4 tuples of R,G,B
//   %R.vec = shuffle %wide.vec, undef, <0, 3, 6, 9>   ; R elements
//   %G.vec = shuffle %wide.vec, undef, <1, 4, 7, 10>  ; G elements
//   %B.vec = shuffle %wide.vec, undef, <2, 5, 8, 11>  ; B elements
//
// Or translate following interleaved store group (factor = 3):
//   for (i = 0; i < N; i+=3) {
//     ... do something to R, G, B
//     Pic[i]   = R;           // Member of index 0
//     Pic[i+1] = G;           // Member of index 1
//     Pic[i+2] = B;           // Member of index 2
//   }
// To:
//   %R_G.vec = shuffle %R.vec, %G.vec, <0, 1, 2, ..., 7>
//   %B_U.vec = shuffle %B.vec, undef, <0, 1, 2, 3, u, u, u, u>
//   %interleaved.vec = shuffle %R_G.vec, %B_U.vec,
//        <0, 4, 8, 1, 5, 9, 2, 6, 10, 3, 7, 11>    ; Interleave R,G,B elements
//   store <12 x i32> %interleaved.vec              ; Write 4 tuples of R,G,B
void InnerLoopVectorizer::vectorizeInterleaveGroup(Instruction *Instr) {
  const InterleaveGroup *Group = Legal->getInterleavedAccessGroup(Instr);
  assert(Group && "Fail to get an interleaved access group.");

  // Skip if current instruction is not the insert position.
  if (Instr != Group->getInsertPos())
    return;

  const DataLayout &DL = Instr->getModule()->getDataLayout();
  Value *Ptr = getPointerOperand(Instr);

  // Prepare for the vector type of the interleaved load/store.
  Type *ScalarTy = getMemInstValueType(Instr);
  unsigned InterleaveFactor = Group->getFactor();
  Type *VecTy = VectorType::get(ScalarTy, InterleaveFactor * VF);
  Type *PtrTy = VecTy->getPointerTo(getMemInstAddressSpace(Instr));

  // Prepare for the new pointers.
  setDebugLocFromInst(Builder, Ptr);
  SmallVector<Value *, 2> NewPtrs;
  unsigned Index = Group->getIndex(Instr);

  // If the group is reverse, adjust the index to refer to the last vector lane
  // instead of the first. We adjust the index from the first vector lane,
  // rather than directly getting the pointer for lane VF - 1, because the
  // pointer operand of the interleaved access is supposed to be uniform. For
  // uniform instructions, we're only required to generate a value for the
  // first vector lane in each unroll iteration.
  if (Group->isReverse())
    Index += (VF - 1) * Group->getFactor();

  for (unsigned Part = 0; Part < UF; Part++) {
    Value *NewPtr = getOrCreateScalarValue(Ptr, {Part, 0});

    // Notice current instruction could be any index. Need to adjust the address
    // to the member of index 0.
    //
    // E.g.  a = A[i+1];     // Member of index 1 (Current instruction)
    //       b = A[i];       // Member of index 0
    // Current pointer is pointed to A[i+1], adjust it to A[i].
    //
    // E.g.  A[i+1] = a;     // Member of index 1
    //       A[i]   = b;     // Member of index 0
    //       A[i+2] = c;     // Member of index 2 (Current instruction)
    // Current pointer is pointed to A[i+2], adjust it to A[i].
    NewPtr = Builder.CreateGEP(NewPtr, Builder.getInt32(-Index));

    // Cast to the vector pointer type.
    NewPtrs.push_back(Builder.CreateBitCast(NewPtr, PtrTy));
  }

  setDebugLocFromInst(Builder, Instr);
  Value *UndefVec = UndefValue::get(VecTy);

  // Vectorize the interleaved load group.
  if (isa<LoadInst>(Instr)) {
    // For each unroll part, create a wide load for the group.
    SmallVector<Value *, 2> NewLoads;
    for (unsigned Part = 0; Part < UF; Part++) {
      auto *NewLoad = Builder.CreateAlignedLoad(
          NewPtrs[Part], Group->getAlignment(), "wide.vec");
      Group->addMetadata(NewLoad);
      NewLoads.push_back(NewLoad);
    }

    // For each member in the group, shuffle out the appropriate data from the
    // wide loads.
    for (unsigned I = 0; I < InterleaveFactor; ++I) {
      Instruction *Member = Group->getMember(I);

      // Skip the gaps in the group.
      if (!Member)
        continue;

      Constant *StrideMask = createStrideMask(Builder, I, InterleaveFactor, VF);
      for (unsigned Part = 0; Part < UF; Part++) {
        Value *StridedVec = Builder.CreateShuffleVector(
            NewLoads[Part], UndefVec, StrideMask, "strided.vec");

        // If this member has different type, cast the result type.
        if (Member->getType() != ScalarTy) {
          VectorType *OtherVTy = VectorType::get(Member->getType(), VF);
          StridedVec = createBitOrPointerCast(StridedVec, OtherVTy, DL);
        }

        if (Group->isReverse())
          StridedVec = reverseVector(StridedVec);

        VectorLoopValueMap.setVectorValue(Member, Part, StridedVec);
      }
    }
    return;
  }

  // The sub vector type for current instruction.
  VectorType *SubVT = VectorType::get(ScalarTy, VF);

  // Vectorize the interleaved store group.
  for (unsigned Part = 0; Part < UF; Part++) {
    // Collect the stored vector from each member.
    SmallVector<Value *, 4> StoredVecs;
    for (unsigned i = 0; i < InterleaveFactor; i++) {
      // Interleaved store group doesn't allow a gap, so each index has a member
      Instruction *Member = Group->getMember(i);
      assert(Member && "Fail to get a member from an interleaved store group");

      Value *StoredVec = getOrCreateVectorValue(
          cast<StoreInst>(Member)->getValueOperand(), Part);
      if (Group->isReverse())
        StoredVec = reverseVector(StoredVec);

      // If this member has different type, cast it to a unified type.

      if (StoredVec->getType() != SubVT)
        StoredVec = createBitOrPointerCast(StoredVec, SubVT, DL);

      StoredVecs.push_back(StoredVec);
    }

    // Concatenate all vectors into a wide vector.
    Value *WideVec = concatenateVectors(Builder, StoredVecs);

    // Interleave the elements in the wide vector.
    Constant *IMask = createInterleaveMask(Builder, VF, InterleaveFactor);
    Value *IVec = Builder.CreateShuffleVector(WideVec, UndefVec, IMask,
                                              "interleaved.vec");

    Instruction *NewStoreInstr =
        Builder.CreateAlignedStore(IVec, NewPtrs[Part], Group->getAlignment());

    Group->addMetadata(NewStoreInstr);
  }
}

void InnerLoopVectorizer::vectorizeMemoryInstruction(Instruction *Instr,
                                                     VectorParts *BlockInMask) {
  // Attempt to issue a wide load.
  LoadInst *LI = dyn_cast<LoadInst>(Instr);
  StoreInst *SI = dyn_cast<StoreInst>(Instr);

  assert((LI || SI) && "Invalid Load/Store instruction");

  LoopVectorizationCostModel::InstWidening Decision =
      Cost->getWideningDecision(Instr, VF);
  assert(Decision != LoopVectorizationCostModel::CM_Unknown &&
         "CM decision should be taken at this point");
  if (Decision == LoopVectorizationCostModel::CM_Interleave)
    return vectorizeInterleaveGroup(Instr);

  Type *ScalarDataTy = getMemInstValueType(Instr);
  Type *DataTy = VectorType::get(ScalarDataTy, VF);
  Value *Ptr = getPointerOperand(Instr);
  unsigned Alignment = getMemInstAlignment(Instr);
  // An alignment of 0 means target abi alignment. We need to use the scalar's
  // target abi alignment in such a case.
  const DataLayout &DL = Instr->getModule()->getDataLayout();
  if (!Alignment)
    Alignment = DL.getABITypeAlignment(ScalarDataTy);
  unsigned AddressSpace = getMemInstAddressSpace(Instr);

  // Determine if the pointer operand of the access is either consecutive or
  // reverse consecutive.
  bool Reverse = (Decision == LoopVectorizationCostModel::CM_Widen_Reverse);
  bool ConsecutiveStride =
      Reverse || (Decision == LoopVectorizationCostModel::CM_Widen);
  bool CreateGatherScatter =
      (Decision == LoopVectorizationCostModel::CM_GatherScatter);

  // Either Ptr feeds a vector load/store, or a vector GEP should feed a vector
  // gather/scatter. Otherwise Decision should have been to Scalarize.
  assert((ConsecutiveStride || CreateGatherScatter) &&
         "The instruction should be scalarized");

  // Handle consecutive loads/stores.
  if (ConsecutiveStride)
    Ptr = getOrCreateScalarValue(Ptr, {0, 0});

  VectorParts Mask;
  bool isMaskRequired = BlockInMask;
  if (isMaskRequired)
    Mask = *BlockInMask;

  // Handle Stores:
  if (SI) {
    assert(!Legal->isUniform(SI->getPointerOperand()) &&
           "We do not allow storing to uniform addresses");
    setDebugLocFromInst(Builder, SI);

    for (unsigned Part = 0; Part < UF; ++Part) {
      Instruction *NewSI = nullptr;
      Value *StoredVal = getOrCreateVectorValue(SI->getValueOperand(), Part);
      if (CreateGatherScatter) {
        Value *MaskPart = isMaskRequired ? Mask[Part] : nullptr;
        Value *VectorGep = getOrCreateVectorValue(Ptr, Part);
        NewSI = Builder.CreateMaskedScatter(StoredVal, VectorGep, Alignment,
                                            MaskPart);
      } else {
        // Calculate the pointer for the specific unroll-part.
        Value *PartPtr =
            Builder.CreateGEP(nullptr, Ptr, Builder.getInt32(Part * VF));

        if (Reverse) {
          // If we store to reverse consecutive memory locations, then we need
          // to reverse the order of elements in the stored value.
          StoredVal = reverseVector(StoredVal);
          // We don't want to update the value in the map as it might be used in
          // another expression. So don't call resetVectorValue(StoredVal).

          // If the address is consecutive but reversed, then the
          // wide store needs to start at the last vector element.
          PartPtr =
              Builder.CreateGEP(nullptr, Ptr, Builder.getInt32(-Part * VF));
          PartPtr =
              Builder.CreateGEP(nullptr, PartPtr, Builder.getInt32(1 - VF));
          if (isMaskRequired) // Reverse of a null all-one mask is a null mask.
            Mask[Part] = reverseVector(Mask[Part]);
        }

        Value *VecPtr =
            Builder.CreateBitCast(PartPtr, DataTy->getPointerTo(AddressSpace));

        if (isMaskRequired)
          NewSI = Builder.CreateMaskedStore(StoredVal, VecPtr, Alignment,
                                            Mask[Part]);
        else
          NewSI = Builder.CreateAlignedStore(StoredVal, VecPtr, Alignment);
      }
      addMetadata(NewSI, SI);
    }
    return;
  }

  // Handle loads.
  assert(LI && "Must have a load instruction");
  setDebugLocFromInst(Builder, LI);
  for (unsigned Part = 0; Part < UF; ++Part) {
    Value *NewLI;
    if (CreateGatherScatter) {
      Value *MaskPart = isMaskRequired ? Mask[Part] : nullptr;
      Value *VectorGep = getOrCreateVectorValue(Ptr, Part);
      NewLI = Builder.CreateMaskedGather(VectorGep, Alignment, MaskPart,
                                         nullptr, "wide.masked.gather");
      addMetadata(NewLI, LI);
    } else {
      // Calculate the pointer for the specific unroll-part.
      Value *PartPtr =
          Builder.CreateGEP(nullptr, Ptr, Builder.getInt32(Part * VF));

      if (Reverse) {
        // If the address is consecutive but reversed, then the
        // wide load needs to start at the last vector element.
        PartPtr = Builder.CreateGEP(nullptr, Ptr, Builder.getInt32(-Part * VF));
        PartPtr = Builder.CreateGEP(nullptr, PartPtr, Builder.getInt32(1 - VF));
        if (isMaskRequired) // Reverse of a null all-one mask is a null mask.
          Mask[Part] = reverseVector(Mask[Part]);
      }

      Value *VecPtr =
          Builder.CreateBitCast(PartPtr, DataTy->getPointerTo(AddressSpace));
      if (isMaskRequired)
        NewLI = Builder.CreateMaskedLoad(VecPtr, Alignment, Mask[Part],
                                         UndefValue::get(DataTy),
                                         "wide.masked.load");
      else
        NewLI = Builder.CreateAlignedLoad(VecPtr, Alignment, "wide.load");

      // Add metadata to the load, but setVectorValue to the reverse shuffle.
      addMetadata(NewLI, LI);
      if (Reverse)
        NewLI = reverseVector(NewLI);
    }
    VectorLoopValueMap.setVectorValue(Instr, Part, NewLI);
  }
}

void InnerLoopVectorizer::scalarizeInstruction(Instruction *Instr,
                                               const VPIteration &Instance,
                                               bool IfPredicateInstr) {
  assert(!Instr->getType()->isAggregateType() && "Can't handle vectors");

  setDebugLocFromInst(Builder, Instr);

  // Does this instruction return a value ?
  bool IsVoidRetTy = Instr->getType()->isVoidTy();

  Instruction *Cloned = Instr->clone();
  if (!IsVoidRetTy)
    Cloned->setName(Instr->getName() + ".cloned");

  // Replace the operands of the cloned instructions with their scalar
  // equivalents in the new loop.
  for (unsigned op = 0, e = Instr->getNumOperands(); op != e; ++op) {
    auto *NewOp = getOrCreateScalarValue(Instr->getOperand(op), Instance);
    Cloned->setOperand(op, NewOp);
  }
  addNewMetadata(Cloned, Instr);

  // Place the cloned scalar in the new loop.
  Builder.Insert(Cloned);

  // Add the cloned scalar to the scalar map entry.
  VectorLoopValueMap.setScalarValue(Instr, Instance, Cloned);

  // If we just cloned a new assumption, add it the assumption cache.
  if (auto *II = dyn_cast<IntrinsicInst>(Cloned))
    if (II->getIntrinsicID() == Intrinsic::assume)
      AC->registerAssumption(II);

  // End if-block.
  if (IfPredicateInstr)
    PredicatedInstructions.push_back(Cloned);
}

PHINode *InnerLoopVectorizer::createInductionVariable(Loop *L, Value *Start,
                                                      Value *End, Value *Step,
                                                      Instruction *DL) {
  BasicBlock *Header = L->getHeader();
  BasicBlock *Latch = L->getLoopLatch();
  // As we're just creating this loop, it's possible no latch exists
  // yet. If so, use the header as this will be a single block loop.
  if (!Latch)
    Latch = Header;

  IRBuilder<> Builder(&*Header->getFirstInsertionPt());
  Instruction *OldInst = getDebugLocFromInstOrOperands(OldInduction);
  setDebugLocFromInst(Builder, OldInst);
  auto *Induction = Builder.CreatePHI(Start->getType(), 2, "index");

  Builder.SetInsertPoint(Latch->getTerminator());
  setDebugLocFromInst(Builder, OldInst);

  // Create i+1 and fill the PHINode.
  Value *Next = Builder.CreateAdd(Induction, Step, "index.next");
  Induction->addIncoming(Start, L->getLoopPreheader());
  Induction->addIncoming(Next, Latch);
  // Create the compare.
  Value *ICmp = Builder.CreateICmpEQ(Next, End);
  Builder.CreateCondBr(ICmp, L->getExitBlock(), Header);

  // Now we have two terminators. Remove the old one from the block.
  Latch->getTerminator()->eraseFromParent();

  return Induction;
}

Value *InnerLoopVectorizer::getOrCreateTripCount(Loop *L) {
  if (TripCount)
    return TripCount;

  IRBuilder<> Builder(L->getLoopPreheader()->getTerminator());
  // Find the loop boundaries.
  ScalarEvolution *SE = PSE.getSE();
  const SCEV *BackedgeTakenCount = PSE.getBackedgeTakenCount();
  assert(BackedgeTakenCount != SE->getCouldNotCompute() &&
         "Invalid loop count");

  Type *IdxTy = Legal->getWidestInductionType();

  // The exit count might have the type of i64 while the phi is i32. This can
  // happen if we have an induction variable that is sign extended before the
  // compare. The only way that we get a backedge taken count is that the
  // induction variable was signed and as such will not overflow. In such a case
  // truncation is legal.
  if (BackedgeTakenCount->getType()->getPrimitiveSizeInBits() >
      IdxTy->getPrimitiveSizeInBits())
    BackedgeTakenCount = SE->getTruncateOrNoop(BackedgeTakenCount, IdxTy);
  BackedgeTakenCount = SE->getNoopOrZeroExtend(BackedgeTakenCount, IdxTy);

  // Get the total trip count from the count by adding 1.
  const SCEV *ExitCount = SE->getAddExpr(
      BackedgeTakenCount, SE->getOne(BackedgeTakenCount->getType()));

  const DataLayout &DL = L->getHeader()->getModule()->getDataLayout();

  // Expand the trip count and place the new instructions in the preheader.
  // Notice that the pre-header does not change, only the loop body.
  SCEVExpander Exp(*SE, DL, "induction");

  // Count holds the overall loop count (N).
  TripCount = Exp.expandCodeFor(ExitCount, ExitCount->getType(),
                                L->getLoopPreheader()->getTerminator());

  if (TripCount->getType()->isPointerTy())
    TripCount =
        CastInst::CreatePointerCast(TripCount, IdxTy, "exitcount.ptrcnt.to.int",
                                    L->getLoopPreheader()->getTerminator());

  return TripCount;
}

Value *InnerLoopVectorizer::getOrCreateVectorTripCount(Loop *L) {
  if (VectorTripCount)
    return VectorTripCount;

  Value *TC = getOrCreateTripCount(L);
  IRBuilder<> Builder(L->getLoopPreheader()->getTerminator());

  // Now we need to generate the expression for the part of the loop that the
  // vectorized body will execute. This is equal to N - (N % Step) if scalar
  // iterations are not required for correctness, or N - Step, otherwise. Step
  // is equal to the vectorization factor (number of SIMD elements) times the
  // unroll factor (number of SIMD instructions).
  Constant *Step = ConstantInt::get(TC->getType(), VF * UF);
  Value *R = Builder.CreateURem(TC, Step, "n.mod.vf");

  // If there is a non-reversed interleaved group that may speculatively access
  // memory out-of-bounds, we need to ensure that there will be at least one
  // iteration of the scalar epilogue loop. Thus, if the step evenly divides
  // the trip count, we set the remainder to be equal to the step. If the step
  // does not evenly divide the trip count, no adjustment is necessary since
  // there will already be scalar iterations. Note that the minimum iterations
  // check ensures that N >= Step.
  if (VF > 1 && Legal->requiresScalarEpilogue()) {
    auto *IsZero = Builder.CreateICmpEQ(R, ConstantInt::get(R->getType(), 0));
    R = Builder.CreateSelect(IsZero, Step, R);
  }

  VectorTripCount = Builder.CreateSub(TC, R, "n.vec");

  return VectorTripCount;
}

Value *InnerLoopVectorizer::createBitOrPointerCast(Value *V, VectorType *DstVTy,
                                                   const DataLayout &DL) {
  // Verify that V is a vector type with same number of elements as DstVTy.
  unsigned VF = DstVTy->getNumElements();
  VectorType *SrcVecTy = cast<VectorType>(V->getType());
  assert((VF == SrcVecTy->getNumElements()) && "Vector dimensions do not match");
  Type *SrcElemTy = SrcVecTy->getElementType();
  Type *DstElemTy = DstVTy->getElementType();
  assert((DL.getTypeSizeInBits(SrcElemTy) == DL.getTypeSizeInBits(DstElemTy)) &&
         "Vector elements must have same size");

  // Do a direct cast if element types are castable.
  if (CastInst::isBitOrNoopPointerCastable(SrcElemTy, DstElemTy, DL)) {
    return Builder.CreateBitOrPointerCast(V, DstVTy);
  }
  // V cannot be directly casted to desired vector type.
  // May happen when V is a floating point vector but DstVTy is a vector of
  // pointers or vice-versa. Handle this using a two-step bitcast using an
  // intermediate Integer type for the bitcast i.e. Ptr <-> Int <-> Float.
  assert((DstElemTy->isPointerTy() != SrcElemTy->isPointerTy()) &&
         "Only one type should be a pointer type");
  assert((DstElemTy->isFloatingPointTy() != SrcElemTy->isFloatingPointTy()) &&
         "Only one type should be a floating point type");
  Type *IntTy =
      IntegerType::getIntNTy(V->getContext(), DL.getTypeSizeInBits(SrcElemTy));
  VectorType *VecIntTy = VectorType::get(IntTy, VF);
  Value *CastVal = Builder.CreateBitOrPointerCast(V, VecIntTy);
  return Builder.CreateBitOrPointerCast(CastVal, DstVTy);
}

void InnerLoopVectorizer::emitMinimumIterationCountCheck(Loop *L,
                                                         BasicBlock *Bypass) {
  Value *Count = getOrCreateTripCount(L);
  BasicBlock *BB = L->getLoopPreheader();
  IRBuilder<> Builder(BB->getTerminator());

  // Generate code to check if the loop's trip count is less than VF * UF, or
  // equal to it in case a scalar epilogue is required; this implies that the
  // vector trip count is zero. This check also covers the case where adding one
  // to the backedge-taken count overflowed leading to an incorrect trip count
  // of zero. In this case we will also jump to the scalar loop.
  auto P = Legal->requiresScalarEpilogue() ? ICmpInst::ICMP_ULE
                                           : ICmpInst::ICMP_ULT;
  Value *CheckMinIters = Builder.CreateICmp(
      P, Count, ConstantInt::get(Count->getType(), VF * UF), "min.iters.check");

  BasicBlock *NewBB = BB->splitBasicBlock(BB->getTerminator(), "vector.ph");
  // Update dominator tree immediately if the generated block is a
  // LoopBypassBlock because SCEV expansions to generate loop bypass
  // checks may query it before the current function is finished.
  DT->addNewBlock(NewBB, BB);
  if (L->getParentLoop())
    L->getParentLoop()->addBasicBlockToLoop(NewBB, *LI);
  ReplaceInstWithInst(BB->getTerminator(),
                      BranchInst::Create(Bypass, NewBB, CheckMinIters));
  LoopBypassBlocks.push_back(BB);
}

void InnerLoopVectorizer::emitSCEVChecks(Loop *L, BasicBlock *Bypass) {
  BasicBlock *BB = L->getLoopPreheader();

  // Generate the code to check that the SCEV assumptions that we made.
  // We want the new basic block to start at the first instruction in a
  // sequence of instructions that form a check.
  SCEVExpander Exp(*PSE.getSE(), Bypass->getModule()->getDataLayout(),
                   "scev.check");
  Value *SCEVCheck =
      Exp.expandCodeForPredicate(&PSE.getUnionPredicate(), BB->getTerminator());

  if (auto *C = dyn_cast<ConstantInt>(SCEVCheck))
    if (C->isZero())
      return;

  // Create a new block containing the stride check.
  BB->setName("vector.scevcheck");
  auto *NewBB = BB->splitBasicBlock(BB->getTerminator(), "vector.ph");
  // Update dominator tree immediately if the generated block is a
  // LoopBypassBlock because SCEV expansions to generate loop bypass
  // checks may query it before the current function is finished.
  DT->addNewBlock(NewBB, BB);
  if (L->getParentLoop())
    L->getParentLoop()->addBasicBlockToLoop(NewBB, *LI);
  ReplaceInstWithInst(BB->getTerminator(),
                      BranchInst::Create(Bypass, NewBB, SCEVCheck));
  LoopBypassBlocks.push_back(BB);
  AddedSafetyChecks = true;
}

void InnerLoopVectorizer::emitMemRuntimeChecks(Loop *L, BasicBlock *Bypass) {
  BasicBlock *BB = L->getLoopPreheader();

  // Generate the code that checks in runtime if arrays overlap. We put the
  // checks into a separate block to make the more common case of few elements
  // faster.
  Instruction *FirstCheckInst;
  Instruction *MemRuntimeCheck;
  std::tie(FirstCheckInst, MemRuntimeCheck) =
      Legal->getLAI()->addRuntimeChecks(BB->getTerminator());
  if (!MemRuntimeCheck)
    return;

  // Create a new block containing the memory check.
  BB->setName("vector.memcheck");
  auto *NewBB = BB->splitBasicBlock(BB->getTerminator(), "vector.ph");
  // Update dominator tree immediately if the generated block is a
  // LoopBypassBlock because SCEV expansions to generate loop bypass
  // checks may query it before the current function is finished.
  DT->addNewBlock(NewBB, BB);
  if (L->getParentLoop())
    L->getParentLoop()->addBasicBlockToLoop(NewBB, *LI);
  ReplaceInstWithInst(BB->getTerminator(),
                      BranchInst::Create(Bypass, NewBB, MemRuntimeCheck));
  LoopBypassBlocks.push_back(BB);
  AddedSafetyChecks = true;

  // We currently don't use LoopVersioning for the actual loop cloning but we
  // still use it to add the noalias metadata.
  LVer = llvm::make_unique<LoopVersioning>(*Legal->getLAI(), OrigLoop, LI, DT,
                                           PSE.getSE());
  LVer->prepareNoAliasMetadata();
}

BasicBlock *InnerLoopVectorizer::createVectorizedLoopSkeleton() {
  /*
   In this function we generate a new loop. The new loop will contain
   the vectorized instructions while the old loop will continue to run the
   scalar remainder.

       [ ] <-- loop iteration number check.
    /   |
   /    v
  |    [ ] <-- vector loop bypass (may consist of multiple blocks).
  |  /  |
  | /   v
  ||   [ ]     <-- vector pre header.
  |/    |
  |     v
  |    [  ] \
  |    [  ]_|   <-- vector loop.
  |     |
  |     v
  |   -[ ]   <--- middle-block.
  |  /  |
  | /   v
  -|- >[ ]     <--- new preheader.
   |    |
   |    v
   |   [ ] \
   |   [ ]_|   <-- old scalar loop to handle remainder.
    \   |
     \  v
      >[ ]     <-- exit block.
   ...
   */

  BasicBlock *OldBasicBlock = OrigLoop->getHeader();
  BasicBlock *VectorPH = OrigLoop->getLoopPreheader();
  BasicBlock *ExitBlock = OrigLoop->getExitBlock();
  assert(VectorPH && "Invalid loop structure");
  assert(ExitBlock && "Must have an exit block");

  // Some loops have a single integer induction variable, while other loops
  // don't. One example is c++ iterators that often have multiple pointer
  // induction variables. In the code below we also support a case where we
  // don't have a single induction variable.
  //
  // We try to obtain an induction variable from the original loop as hard
  // as possible. However if we don't find one that:
  //   - is an integer
  //   - counts from zero, stepping by one
  //   - is the size of the widest induction variable type
  // then we create a new one.
  OldInduction = Legal->getPrimaryInduction();
  Type *IdxTy = Legal->getWidestInductionType();

  // Split the single block loop into the two loop structure described above.
  BasicBlock *VecBody =
      VectorPH->splitBasicBlock(VectorPH->getTerminator(), "vector.body");
  BasicBlock *MiddleBlock =
      VecBody->splitBasicBlock(VecBody->getTerminator(), "middle.block");
  BasicBlock *ScalarPH =
      MiddleBlock->splitBasicBlock(MiddleBlock->getTerminator(), "scalar.ph");

  // Create and register the new vector loop.
  Loop *Lp = LI->AllocateLoop();
  Loop *ParentLoop = OrigLoop->getParentLoop();

  // Insert the new loop into the loop nest and register the new basic blocks
  // before calling any utilities such as SCEV that require valid LoopInfo.
  if (ParentLoop) {
    ParentLoop->addChildLoop(Lp);
    ParentLoop->addBasicBlockToLoop(ScalarPH, *LI);
    ParentLoop->addBasicBlockToLoop(MiddleBlock, *LI);
  } else {
    LI->addTopLevelLoop(Lp);
  }
  Lp->addBasicBlockToLoop(VecBody, *LI);

  // Find the loop boundaries.
  Value *Count = getOrCreateTripCount(Lp);

  Value *StartIdx = ConstantInt::get(IdxTy, 0);

  // Now, compare the new count to zero. If it is zero skip the vector loop and
  // jump to the scalar loop. This check also covers the case where the
  // backedge-taken count is uint##_max: adding one to it will overflow leading
  // to an incorrect trip count of zero. In this (rare) case we will also jump
  // to the scalar loop.
  emitMinimumIterationCountCheck(Lp, ScalarPH);

  // Generate the code to check any assumptions that we've made for SCEV
  // expressions.
  emitSCEVChecks(Lp, ScalarPH);

  // Generate the code that checks in runtime if arrays overlap. We put the
  // checks into a separate block to make the more common case of few elements
  // faster.
  emitMemRuntimeChecks(Lp, ScalarPH);

  // Generate the induction variable.
  // The loop step is equal to the vectorization factor (num of SIMD elements)
  // times the unroll factor (num of SIMD instructions).
  Value *CountRoundDown = getOrCreateVectorTripCount(Lp);
  Constant *Step = ConstantInt::get(IdxTy, VF * UF);
  Induction =
      createInductionVariable(Lp, StartIdx, CountRoundDown, Step,
                              getDebugLocFromInstOrOperands(OldInduction));

  // We are going to resume the execution of the scalar loop.
  // Go over all of the induction variables that we found and fix the
  // PHIs that are left in the scalar version of the loop.
  // The starting values of PHI nodes depend on the counter of the last
  // iteration in the vectorized loop.
  // If we come from a bypass edge then we need to start from the original
  // start value.

  // This variable saves the new starting index for the scalar loop. It is used
  // to test if there are any tail iterations left once the vector loop has
  // completed.
  LoopVectorizationLegality::InductionList *List = Legal->getInductionVars();
  for (auto &InductionEntry : *List) {
    PHINode *OrigPhi = InductionEntry.first;
    InductionDescriptor II = InductionEntry.second;

    // Create phi nodes to merge from the  backedge-taken check block.
    PHINode *BCResumeVal = PHINode::Create(
        OrigPhi->getType(), 3, "bc.resume.val", ScalarPH->getTerminator());
    Value *&EndValue = IVEndValues[OrigPhi];
    if (OrigPhi == OldInduction) {
      // We know what the end value is.
      EndValue = CountRoundDown;
    } else {
      IRBuilder<> B(Lp->getLoopPreheader()->getTerminator());
      Type *StepType = II.getStep()->getType();
      Instruction::CastOps CastOp =
        CastInst::getCastOpcode(CountRoundDown, true, StepType, true);
      Value *CRD = B.CreateCast(CastOp, CountRoundDown, StepType, "cast.crd");
      const DataLayout &DL = OrigLoop->getHeader()->getModule()->getDataLayout();
      EndValue = II.transform(B, CRD, PSE.getSE(), DL);
      EndValue->setName("ind.end");
    }

    // The new PHI merges the original incoming value, in case of a bypass,
    // or the value at the end of the vectorized loop.
    BCResumeVal->addIncoming(EndValue, MiddleBlock);

    // Fix the scalar body counter (PHI node).
    unsigned BlockIdx = OrigPhi->getBasicBlockIndex(ScalarPH);

    // The old induction's phi node in the scalar body needs the truncated
    // value.
    for (BasicBlock *BB : LoopBypassBlocks)
      BCResumeVal->addIncoming(II.getStartValue(), BB);
    OrigPhi->setIncomingValue(BlockIdx, BCResumeVal);
  }

  // Add a check in the middle block to see if we have completed
  // all of the iterations in the first vector loop.
  // If (N - N%VF) == N, then we *don't* need to run the remainder.
  Value *CmpN =
      CmpInst::Create(Instruction::ICmp, CmpInst::ICMP_EQ, Count,
                      CountRoundDown, "cmp.n", MiddleBlock->getTerminator());
  ReplaceInstWithInst(MiddleBlock->getTerminator(),
                      BranchInst::Create(ExitBlock, ScalarPH, CmpN));

  // Get ready to start creating new instructions into the vectorized body.
  Builder.SetInsertPoint(&*VecBody->getFirstInsertionPt());

  // Save the state.
  LoopVectorPreHeader = Lp->getLoopPreheader();
  LoopScalarPreHeader = ScalarPH;
  LoopMiddleBlock = MiddleBlock;
  LoopExitBlock = ExitBlock;
  LoopVectorBody = VecBody;
  LoopScalarBody = OldBasicBlock;

  // Keep all loop hints from the original loop on the vector loop (we'll
  // replace the vectorizer-specific hints below).
  if (MDNode *LID = OrigLoop->getLoopID())
    Lp->setLoopID(LID);

  LoopVectorizeHints Hints(Lp, true, *ORE);
  Hints.setAlreadyVectorized();

  return LoopVectorPreHeader;
}

// Fix up external users of the induction variable. At this point, we are
// in LCSSA form, with all external PHIs that use the IV having one input value,
// coming from the remainder loop. We need those PHIs to also have a correct
// value for the IV when arriving directly from the middle block.
void InnerLoopVectorizer::fixupIVUsers(PHINode *OrigPhi,
                                       const InductionDescriptor &II,
                                       Value *CountRoundDown, Value *EndValue,
                                       BasicBlock *MiddleBlock) {
  // There are two kinds of external IV usages - those that use the value
  // computed in the last iteration (the PHI) and those that use the penultimate
  // value (the value that feeds into the phi from the loop latch).
  // We allow both, but they, obviously, have different values.

  assert(OrigLoop->getExitBlock() && "Expected a single exit block");

  DenseMap<Value *, Value *> MissingVals;

  // An external user of the last iteration's value should see the value that
  // the remainder loop uses to initialize its own IV.
  Value *PostInc = OrigPhi->getIncomingValueForBlock(OrigLoop->getLoopLatch());
  for (User *U : PostInc->users()) {
    Instruction *UI = cast<Instruction>(U);
    if (!OrigLoop->contains(UI)) {
      assert(isa<PHINode>(UI) && "Expected LCSSA form");
      MissingVals[UI] = EndValue;
    }
  }

  // An external user of the penultimate value need to see EndValue - Step.
  // The simplest way to get this is to recompute it from the constituent SCEVs,
  // that is Start + (Step * (CRD - 1)).
  for (User *U : OrigPhi->users()) {
    auto *UI = cast<Instruction>(U);
    if (!OrigLoop->contains(UI)) {
      const DataLayout &DL =
          OrigLoop->getHeader()->getModule()->getDataLayout();
      assert(isa<PHINode>(UI) && "Expected LCSSA form");

      IRBuilder<> B(MiddleBlock->getTerminator());
      Value *CountMinusOne = B.CreateSub(
          CountRoundDown, ConstantInt::get(CountRoundDown->getType(), 1));
      Value *CMO =
          !II.getStep()->getType()->isIntegerTy()
              ? B.CreateCast(Instruction::SIToFP, CountMinusOne,
                             II.getStep()->getType())
              : B.CreateSExtOrTrunc(CountMinusOne, II.getStep()->getType());
      CMO->setName("cast.cmo");
      Value *Escape = II.transform(B, CMO, PSE.getSE(), DL);
      Escape->setName("ind.escape");
      MissingVals[UI] = Escape;
    }
  }

  for (auto &I : MissingVals) {
    PHINode *PHI = cast<PHINode>(I.first);
    // One corner case we have to handle is two IVs "chasing" each-other,
    // that is %IV2 = phi [...], [ %IV1, %latch ]
    // In this case, if IV1 has an external use, we need to avoid adding both
    // "last value of IV1" and "penultimate value of IV2". So, verify that we
    // don't already have an incoming value for the middle block.
    if (PHI->getBasicBlockIndex(MiddleBlock) == -1)
      PHI->addIncoming(I.second, MiddleBlock);
  }
}

namespace {

struct CSEDenseMapInfo {
  static bool canHandle(const Instruction *I) {
    return isa<InsertElementInst>(I) || isa<ExtractElementInst>(I) ||
           isa<ShuffleVectorInst>(I) || isa<GetElementPtrInst>(I);
  }

  static inline Instruction *getEmptyKey() {
    return DenseMapInfo<Instruction *>::getEmptyKey();
  }

  static inline Instruction *getTombstoneKey() {
    return DenseMapInfo<Instruction *>::getTombstoneKey();
  }

  static unsigned getHashValue(const Instruction *I) {
    assert(canHandle(I) && "Unknown instruction!");
    return hash_combine(I->getOpcode(), hash_combine_range(I->value_op_begin(),
                                                           I->value_op_end()));
  }

  static bool isEqual(const Instruction *LHS, const Instruction *RHS) {
    if (LHS == getEmptyKey() || RHS == getEmptyKey() ||
        LHS == getTombstoneKey() || RHS == getTombstoneKey())
      return LHS == RHS;
    return LHS->isIdenticalTo(RHS);
  }
};

} // end anonymous namespace

///\brief Perform cse of induction variable instructions.
static void cse(BasicBlock *BB) {
  // Perform simple cse.
  SmallDenseMap<Instruction *, Instruction *, 4, CSEDenseMapInfo> CSEMap;
  for (BasicBlock::iterator I = BB->begin(), E = BB->end(); I != E;) {
    Instruction *In = &*I++;

    if (!CSEDenseMapInfo::canHandle(In))
      continue;

    // Check if we can replace this instruction with any of the
    // visited instructions.
    if (Instruction *V = CSEMap.lookup(In)) {
      In->replaceAllUsesWith(V);
      In->eraseFromParent();
      continue;
    }

    CSEMap[In] = In;
  }
}

/// \brief Estimate the overhead of scalarizing an instruction. This is a
/// convenience wrapper for the type-based getScalarizationOverhead API.
static unsigned getScalarizationOverhead(Instruction *I, unsigned VF,
                                         const TargetTransformInfo &TTI) {
  if (VF == 1)
    return 0;

  unsigned Cost = 0;
  Type *RetTy = ToVectorTy(I->getType(), VF);
  if (!RetTy->isVoidTy() &&
      (!isa<LoadInst>(I) ||
       !TTI.supportsEfficientVectorElementLoadStore()))
    Cost += TTI.getScalarizationOverhead(RetTy, true, false);

  if (CallInst *CI = dyn_cast<CallInst>(I)) {
    SmallVector<const Value *, 4> Operands(CI->arg_operands());
    Cost += TTI.getOperandsScalarizationOverhead(Operands, VF);
  }
  else if (!isa<StoreInst>(I) ||
           !TTI.supportsEfficientVectorElementLoadStore()) {
    SmallVector<const Value *, 4> Operands(I->operand_values());
    Cost += TTI.getOperandsScalarizationOverhead(Operands, VF);
  }

  return Cost;
}

// Estimate cost of a call instruction CI if it were vectorized with factor VF.
// Return the cost of the instruction, including scalarization overhead if it's
// needed. The flag NeedToScalarize shows if the call needs to be scalarized -
// i.e. either vector version isn't available, or is too expensive.
static unsigned getVectorCallCost(CallInst *CI, unsigned VF,
                                  const TargetTransformInfo &TTI,
                                  const TargetLibraryInfo *TLI,
                                  bool &NeedToScalarize) {
  Function *F = CI->getCalledFunction();
  StringRef FnName = CI->getCalledFunction()->getName();
  Type *ScalarRetTy = CI->getType();
  SmallVector<Type *, 4> Tys, ScalarTys;
  for (auto &ArgOp : CI->arg_operands())
    ScalarTys.push_back(ArgOp->getType());

  // Estimate cost of scalarized vector call. The source operands are assumed
  // to be vectors, so we need to extract individual elements from there,
  // execute VF scalar calls, and then gather the result into the vector return
  // value.
  unsigned ScalarCallCost = TTI.getCallInstrCost(F, ScalarRetTy, ScalarTys);
  if (VF == 1)
    return ScalarCallCost;

  // Compute corresponding vector type for return value and arguments.
  Type *RetTy = ToVectorTy(ScalarRetTy, VF);
  for (Type *ScalarTy : ScalarTys)
    Tys.push_back(ToVectorTy(ScalarTy, VF));

  // Compute costs of unpacking argument values for the scalar calls and
  // packing the return values to a vector.
  unsigned ScalarizationCost = getScalarizationOverhead(CI, VF, TTI);

  unsigned Cost = ScalarCallCost * VF + ScalarizationCost;

  // If we can't emit a vector call for this function, then the currently found
  // cost is the cost we need to return.
  NeedToScalarize = true;
  if (!TLI || !TLI->isFunctionVectorizable(FnName, VF) || CI->isNoBuiltin())
    return Cost;

  // If the corresponding vector cost is cheaper, return its cost.
  unsigned VectorCallCost = TTI.getCallInstrCost(nullptr, RetTy, Tys);
  if (VectorCallCost < Cost) {
    NeedToScalarize = false;
    return VectorCallCost;
  }
  return Cost;
}

// Estimate cost of an intrinsic call instruction CI if it were vectorized with
// factor VF.  Return the cost of the instruction, including scalarization
// overhead if it's needed.
static unsigned getVectorIntrinsicCost(CallInst *CI, unsigned VF,
                                       const TargetTransformInfo &TTI,
                                       const TargetLibraryInfo *TLI) {
  Intrinsic::ID ID = getVectorIntrinsicIDForCall(CI, TLI);
  assert(ID && "Expected intrinsic call!");

  FastMathFlags FMF;
  if (auto *FPMO = dyn_cast<FPMathOperator>(CI))
    FMF = FPMO->getFastMathFlags();

  SmallVector<Value *, 4> Operands(CI->arg_operands());
  return TTI.getIntrinsicInstrCost(ID, CI->getType(), Operands, FMF, VF);
}

static Type *smallestIntegerVectorType(Type *T1, Type *T2) {
  auto *I1 = cast<IntegerType>(T1->getVectorElementType());
  auto *I2 = cast<IntegerType>(T2->getVectorElementType());
  return I1->getBitWidth() < I2->getBitWidth() ? T1 : T2;
}
static Type *largestIntegerVectorType(Type *T1, Type *T2) {
  auto *I1 = cast<IntegerType>(T1->getVectorElementType());
  auto *I2 = cast<IntegerType>(T2->getVectorElementType());
  return I1->getBitWidth() > I2->getBitWidth() ? T1 : T2;
}

void InnerLoopVectorizer::truncateToMinimalBitwidths() {
  // For every instruction `I` in MinBWs, truncate the operands, create a
  // truncated version of `I` and reextend its result. InstCombine runs
  // later and will remove any ext/trunc pairs.
  SmallPtrSet<Value *, 4> Erased;
  for (const auto &KV : Cost->getMinimalBitwidths()) {
    // If the value wasn't vectorized, we must maintain the original scalar
    // type. The absence of the value from VectorLoopValueMap indicates that it
    // wasn't vectorized.
    if (!VectorLoopValueMap.hasAnyVectorValue(KV.first))
      continue;
    for (unsigned Part = 0; Part < UF; ++Part) {
      Value *I = getOrCreateVectorValue(KV.first, Part);
      if (Erased.count(I) || I->use_empty() || !isa<Instruction>(I))
        continue;
      Type *OriginalTy = I->getType();
      Type *ScalarTruncatedTy =
          IntegerType::get(OriginalTy->getContext(), KV.second);
      Type *TruncatedTy = VectorType::get(ScalarTruncatedTy,
                                          OriginalTy->getVectorNumElements());
      if (TruncatedTy == OriginalTy)
        continue;

      IRBuilder<> B(cast<Instruction>(I));
      auto ShrinkOperand = [&](Value *V) -> Value * {
        if (auto *ZI = dyn_cast<ZExtInst>(V))
          if (ZI->getSrcTy() == TruncatedTy)
            return ZI->getOperand(0);
        return B.CreateZExtOrTrunc(V, TruncatedTy);
      };

      // The actual instruction modification depends on the instruction type,
      // unfortunately.
      Value *NewI = nullptr;
      if (auto *BO = dyn_cast<BinaryOperator>(I)) {
        NewI = B.CreateBinOp(BO->getOpcode(), ShrinkOperand(BO->getOperand(0)),
                             ShrinkOperand(BO->getOperand(1)));

        // Any wrapping introduced by shrinking this operation shouldn't be
        // considered undefined behavior. So, we can't unconditionally copy
        // arithmetic wrapping flags to NewI.
        cast<BinaryOperator>(NewI)->copyIRFlags(I, /*IncludeWrapFlags=*/false);
      } else if (auto *CI = dyn_cast<ICmpInst>(I)) {
        NewI =
            B.CreateICmp(CI->getPredicate(), ShrinkOperand(CI->getOperand(0)),
                         ShrinkOperand(CI->getOperand(1)));
      } else if (auto *SI = dyn_cast<SelectInst>(I)) {
        NewI = B.CreateSelect(SI->getCondition(),
                              ShrinkOperand(SI->getTrueValue()),
                              ShrinkOperand(SI->getFalseValue()));
      } else if (auto *CI = dyn_cast<CastInst>(I)) {
        switch (CI->getOpcode()) {
        default:
          llvm_unreachable("Unhandled cast!");
        case Instruction::Trunc:
          NewI = ShrinkOperand(CI->getOperand(0));
          break;
        case Instruction::SExt:
          NewI = B.CreateSExtOrTrunc(
              CI->getOperand(0),
              smallestIntegerVectorType(OriginalTy, TruncatedTy));
          break;
        case Instruction::ZExt:
          NewI = B.CreateZExtOrTrunc(
              CI->getOperand(0),
              smallestIntegerVectorType(OriginalTy, TruncatedTy));
          break;
        }
      } else if (auto *SI = dyn_cast<ShuffleVectorInst>(I)) {
        auto Elements0 = SI->getOperand(0)->getType()->getVectorNumElements();
        auto *O0 = B.CreateZExtOrTrunc(
            SI->getOperand(0), VectorType::get(ScalarTruncatedTy, Elements0));
        auto Elements1 = SI->getOperand(1)->getType()->getVectorNumElements();
        auto *O1 = B.CreateZExtOrTrunc(
            SI->getOperand(1), VectorType::get(ScalarTruncatedTy, Elements1));

        NewI = B.CreateShuffleVector(O0, O1, SI->getMask());
      } else if (isa<LoadInst>(I)) {
        // Don't do anything with the operands, just extend the result.
        continue;
      } else if (auto *IE = dyn_cast<InsertElementInst>(I)) {
        auto Elements = IE->getOperand(0)->getType()->getVectorNumElements();
        auto *O0 = B.CreateZExtOrTrunc(
            IE->getOperand(0), VectorType::get(ScalarTruncatedTy, Elements));
        auto *O1 = B.CreateZExtOrTrunc(IE->getOperand(1), ScalarTruncatedTy);
        NewI = B.CreateInsertElement(O0, O1, IE->getOperand(2));
      } else if (auto *EE = dyn_cast<ExtractElementInst>(I)) {
        auto Elements = EE->getOperand(0)->getType()->getVectorNumElements();
        auto *O0 = B.CreateZExtOrTrunc(
            EE->getOperand(0), VectorType::get(ScalarTruncatedTy, Elements));
        NewI = B.CreateExtractElement(O0, EE->getOperand(2));
      } else {
        llvm_unreachable("Unhandled instruction type!");
      }

      // Lastly, extend the result.
      NewI->takeName(cast<Instruction>(I));
      Value *Res = B.CreateZExtOrTrunc(NewI, OriginalTy);
      I->replaceAllUsesWith(Res);
      cast<Instruction>(I)->eraseFromParent();
      Erased.insert(I);
      VectorLoopValueMap.resetVectorValue(KV.first, Part, Res);
    }
  }

  // We'll have created a bunch of ZExts that are now parentless. Clean up.
  for (const auto &KV : Cost->getMinimalBitwidths()) {
    // If the value wasn't vectorized, we must maintain the original scalar
    // type. The absence of the value from VectorLoopValueMap indicates that it
    // wasn't vectorized.
    if (!VectorLoopValueMap.hasAnyVectorValue(KV.first))
      continue;
    for (unsigned Part = 0; Part < UF; ++Part) {
      Value *I = getOrCreateVectorValue(KV.first, Part);
      ZExtInst *Inst = dyn_cast<ZExtInst>(I);
      if (Inst && Inst->use_empty()) {
        Value *NewI = Inst->getOperand(0);
        Inst->eraseFromParent();
        VectorLoopValueMap.resetVectorValue(KV.first, Part, NewI);
      }
    }
  }
}

void InnerLoopVectorizer::fixVectorizedLoop() {
  // Insert truncates and extends for any truncated instructions as hints to
  // InstCombine.
  if (VF > 1)
    truncateToMinimalBitwidths();

  // At this point every instruction in the original loop is widened to a
  // vector form. Now we need to fix the recurrences in the loop. These PHI
  // nodes are currently empty because we did not want to introduce cycles.
  // This is the second stage of vectorizing recurrences.
  fixCrossIterationPHIs();

  // Update the dominator tree.
  //
  // FIXME: After creating the structure of the new loop, the dominator tree is
  //        no longer up-to-date, and it remains that way until we update it
  //        here. An out-of-date dominator tree is problematic for SCEV,
  //        because SCEVExpander uses it to guide code generation. The
  //        vectorizer use SCEVExpanders in several places. Instead, we should
  //        keep the dominator tree up-to-date as we go.
  updateAnalysis();

  // Fix-up external users of the induction variables.
  for (auto &Entry : *Legal->getInductionVars())
    fixupIVUsers(Entry.first, Entry.second,
                 getOrCreateVectorTripCount(LI->getLoopFor(LoopVectorBody)),
                 IVEndValues[Entry.first], LoopMiddleBlock);

  fixLCSSAPHIs();
  for (Instruction *PI : PredicatedInstructions)
    sinkScalarOperands(&*PI);

  // Remove redundant induction instructions.
  cse(LoopVectorBody);
}

void InnerLoopVectorizer::fixCrossIterationPHIs() {
  // In order to support recurrences we need to be able to vectorize Phi nodes.
  // Phi nodes have cycles, so we need to vectorize them in two stages. This is
  // stage #2: We now need to fix the recurrences by adding incoming edges to
  // the currently empty PHI nodes. At this point every instruction in the
  // original loop is widened to a vector form so we can use them to construct
  // the incoming edges.
  for (Instruction &I : *OrigLoop->getHeader()) {
    PHINode *Phi = dyn_cast<PHINode>(&I);
    if (!Phi)
      break;
    // Handle first-order recurrences and reductions that need to be fixed.
    if (Legal->isFirstOrderRecurrence(Phi))
      fixFirstOrderRecurrence(Phi);
    else if (Legal->isReductionVariable(Phi))
      fixReduction(Phi);
  }
}

void InnerLoopVectorizer::fixFirstOrderRecurrence(PHINode *Phi) {
  // This is the second phase of vectorizing first-order recurrences. An
  // overview of the transformation is described below. Suppose we have the
  // following loop.
  //
  //   for (int i = 0; i < n; ++i)
  //     b[i] = a[i] - a[i - 1];
  //
  // There is a first-order recurrence on "a". For this loop, the shorthand
  // scalar IR looks like:
  //
  //   scalar.ph:
  //     s_init = a[-1]
  //     br scalar.body
  //
  //   scalar.body:
  //     i = phi [0, scalar.ph], [i+1, scalar.body]
  //     s1 = phi [s_init, scalar.ph], [s2, scalar.body]
  //     s2 = a[i]
  //     b[i] = s2 - s1
  //     br cond, scalar.body, ...
  //
  // In this example, s1 is a recurrence because it's value depends on the
  // previous iteration. In the first phase of vectorization, we created a
  // temporary value for s1. We now complete the vectorization and produce the
  // shorthand vector IR shown below (for VF = 4, UF = 1).
  //
  //   vector.ph:
  //     v_init = vector(..., ..., ..., a[-1])
  //     br vector.body
  //
  //   vector.body
  //     i = phi [0, vector.ph], [i+4, vector.body]
  //     v1 = phi [v_init, vector.ph], [v2, vector.body]
  //     v2 = a[i, i+1, i+2, i+3];
  //     v3 = vector(v1(3), v2(0, 1, 2))
  //     b[i, i+1, i+2, i+3] = v2 - v3
  //     br cond, vector.body, middle.block
  //
  //   middle.block:
  //     x = v2(3)
  //     br scalar.ph
  //
  //   scalar.ph:
  //     s_init = phi [x, middle.block], [a[-1], otherwise]
  //     br scalar.body
  //
  // After execution completes the vector loop, we extract the next value of
  // the recurrence (x) to use as the initial value in the scalar loop.

  // Get the original loop preheader and single loop latch.
  auto *Preheader = OrigLoop->getLoopPreheader();
  auto *Latch = OrigLoop->getLoopLatch();

  // Get the initial and previous values of the scalar recurrence.
  auto *ScalarInit = Phi->getIncomingValueForBlock(Preheader);
  auto *Previous = Phi->getIncomingValueForBlock(Latch);

  // Create a vector from the initial value.
  auto *VectorInit = ScalarInit;
  if (VF > 1) {
    Builder.SetInsertPoint(LoopVectorPreHeader->getTerminator());
    VectorInit = Builder.CreateInsertElement(
        UndefValue::get(VectorType::get(VectorInit->getType(), VF)), VectorInit,
        Builder.getInt32(VF - 1), "vector.recur.init");
  }

  // We constructed a temporary phi node in the first phase of vectorization.
  // This phi node will eventually be deleted.
  Builder.SetInsertPoint(
      cast<Instruction>(VectorLoopValueMap.getVectorValue(Phi, 0)));

  // Create a phi node for the new recurrence. The current value will either be
  // the initial value inserted into a vector or loop-varying vector value.
  auto *VecPhi = Builder.CreatePHI(VectorInit->getType(), 2, "vector.recur");
  VecPhi->addIncoming(VectorInit, LoopVectorPreHeader);

  // Get the vectorized previous value of the last part UF - 1. It appears last
  // among all unrolled iterations, due to the order of their construction.
  Value *PreviousLastPart = getOrCreateVectorValue(Previous, UF - 1);

  // Set the insertion point after the previous value if it is an instruction.
  // Note that the previous value may have been constant-folded so it is not
  // guaranteed to be an instruction in the vector loop. Also, if the previous
  // value is a phi node, we should insert after all the phi nodes to avoid
  // breaking basic block verification.
  if (LI->getLoopFor(LoopVectorBody)->isLoopInvariant(PreviousLastPart) ||
      isa<PHINode>(PreviousLastPart))
    Builder.SetInsertPoint(&*LoopVectorBody->getFirstInsertionPt());
  else
    Builder.SetInsertPoint(
        &*++BasicBlock::iterator(cast<Instruction>(PreviousLastPart)));

  // We will construct a vector for the recurrence by combining the values for
  // the current and previous iterations. This is the required shuffle mask.
  SmallVector<Constant *, 8> ShuffleMask(VF);
  ShuffleMask[0] = Builder.getInt32(VF - 1);
  for (unsigned I = 1; I < VF; ++I)
    ShuffleMask[I] = Builder.getInt32(I + VF - 1);

  // The vector from which to take the initial value for the current iteration
  // (actual or unrolled). Initially, this is the vector phi node.
  Value *Incoming = VecPhi;

  // Shuffle the current and previous vector and update the vector parts.
  for (unsigned Part = 0; Part < UF; ++Part) {
    Value *PreviousPart = getOrCreateVectorValue(Previous, Part);
    Value *PhiPart = VectorLoopValueMap.getVectorValue(Phi, Part);
    auto *Shuffle =
        VF > 1 ? Builder.CreateShuffleVector(Incoming, PreviousPart,
                                             ConstantVector::get(ShuffleMask))
               : Incoming;
    PhiPart->replaceAllUsesWith(Shuffle);
    cast<Instruction>(PhiPart)->eraseFromParent();
    VectorLoopValueMap.resetVectorValue(Phi, Part, Shuffle);
    Incoming = PreviousPart;
  }

  // Fix the latch value of the new recurrence in the vector loop.
  VecPhi->addIncoming(Incoming, LI->getLoopFor(LoopVectorBody)->getLoopLatch());

  // Extract the last vector element in the middle block. This will be the
  // initial value for the recurrence when jumping to the scalar loop.
  auto *ExtractForScalar = Incoming;
  if (VF > 1) {
    Builder.SetInsertPoint(LoopMiddleBlock->getTerminator());
    ExtractForScalar = Builder.CreateExtractElement(
        ExtractForScalar, Builder.getInt32(VF - 1), "vector.recur.extract");
  }
  // Extract the second last element in the middle block if the
  // Phi is used outside the loop. We need to extract the phi itself
  // and not the last element (the phi update in the current iteration). This
  // will be the value when jumping to the exit block from the LoopMiddleBlock,
  // when the scalar loop is not run at all.
  Value *ExtractForPhiUsedOutsideLoop = nullptr;
  if (VF > 1)
    ExtractForPhiUsedOutsideLoop = Builder.CreateExtractElement(
        Incoming, Builder.getInt32(VF - 2), "vector.recur.extract.for.phi");
  // When loop is unrolled without vectorizing, initialize
  // ExtractForPhiUsedOutsideLoop with the value just prior to unrolled value of
  // `Incoming`. This is analogous to the vectorized case above: extracting the
  // second last element when VF > 1.
  else if (UF > 1)
    ExtractForPhiUsedOutsideLoop = getOrCreateVectorValue(Previous, UF - 2);

  // Fix the initial value of the original recurrence in the scalar loop.
  Builder.SetInsertPoint(&*LoopScalarPreHeader->begin());
  auto *Start = Builder.CreatePHI(Phi->getType(), 2, "scalar.recur.init");
  for (auto *BB : predecessors(LoopScalarPreHeader)) {
    auto *Incoming = BB == LoopMiddleBlock ? ExtractForScalar : ScalarInit;
    Start->addIncoming(Incoming, BB);
  }

  Phi->setIncomingValue(Phi->getBasicBlockIndex(LoopScalarPreHeader), Start);
  Phi->setName("scalar.recur");

  // Finally, fix users of the recurrence outside the loop. The users will need
  // either the last value of the scalar recurrence or the last value of the
  // vector recurrence we extracted in the middle block. Since the loop is in
  // LCSSA form, we just need to find the phi node for the original scalar
  // recurrence in the exit block, and then add an edge for the middle block.
  for (auto &I : *LoopExitBlock) {
    auto *LCSSAPhi = dyn_cast<PHINode>(&I);
    if (!LCSSAPhi)
      break;
    if (LCSSAPhi->getIncomingValue(0) == Phi) {
      LCSSAPhi->addIncoming(ExtractForPhiUsedOutsideLoop, LoopMiddleBlock);
      break;
    }
  }
}

void InnerLoopVectorizer::fixReduction(PHINode *Phi) {
  Constant *Zero = Builder.getInt32(0);

  // Get it's reduction variable descriptor.
  assert(Legal->isReductionVariable(Phi) &&
         "Unable to find the reduction variable");
  RecurrenceDescriptor RdxDesc = (*Legal->getReductionVars())[Phi];

  RecurrenceDescriptor::RecurrenceKind RK = RdxDesc.getRecurrenceKind();
  TrackingVH<Value> ReductionStartValue = RdxDesc.getRecurrenceStartValue();
  Instruction *LoopExitInst = RdxDesc.getLoopExitInstr();
  RecurrenceDescriptor::MinMaxRecurrenceKind MinMaxKind =
    RdxDesc.getMinMaxRecurrenceKind();
  setDebugLocFromInst(Builder, ReductionStartValue);

  // We need to generate a reduction vector from the incoming scalar.
  // To do so, we need to generate the 'identity' vector and override
  // one of the elements with the incoming scalar reduction. We need
  // to do it in the vector-loop preheader.
  Builder.SetInsertPoint(LoopVectorPreHeader->getTerminator());

  // This is the vector-clone of the value that leaves the loop.
  Type *VecTy = getOrCreateVectorValue(LoopExitInst, 0)->getType();

  // Find the reduction identity variable. Zero for addition, or, xor,
  // one for multiplication, -1 for And.
  Value *Identity;
  Value *VectorStart;
  if (RK == RecurrenceDescriptor::RK_IntegerMinMax ||
      RK == RecurrenceDescriptor::RK_FloatMinMax) {
    // MinMax reduction have the start value as their identify.
    if (VF == 1) {
      VectorStart = Identity = ReductionStartValue;
    } else {
      VectorStart = Identity =
        Builder.CreateVectorSplat(VF, ReductionStartValue, "minmax.ident");
    }
  } else {
    // Handle other reduction kinds:
    Constant *Iden = RecurrenceDescriptor::getRecurrenceIdentity(
        RK, VecTy->getScalarType());
    if (VF == 1) {
      Identity = Iden;
      // This vector is the Identity vector where the first element is the
      // incoming scalar reduction.
      VectorStart = ReductionStartValue;
    } else {
      Identity = ConstantVector::getSplat(VF, Iden);

      // This vector is the Identity vector where the first element is the
      // incoming scalar reduction.
      VectorStart =
        Builder.CreateInsertElement(Identity, ReductionStartValue, Zero);
    }
  }

  // Fix the vector-loop phi.

  // Reductions do not have to start at zero. They can start with
  // any loop invariant values.
  BasicBlock *Latch = OrigLoop->getLoopLatch();
  Value *LoopVal = Phi->getIncomingValueForBlock(Latch);
  for (unsigned Part = 0; Part < UF; ++Part) {
    Value *VecRdxPhi = getOrCreateVectorValue(Phi, Part);
    Value *Val = getOrCreateVectorValue(LoopVal, Part);
    // Make sure to add the reduction stat value only to the
    // first unroll part.
    Value *StartVal = (Part == 0) ? VectorStart : Identity;
    cast<PHINode>(VecRdxPhi)->addIncoming(StartVal, LoopVectorPreHeader);
    cast<PHINode>(VecRdxPhi)
      ->addIncoming(Val, LI->getLoopFor(LoopVectorBody)->getLoopLatch());
  }

  // Before each round, move the insertion point right between
  // the PHIs and the values we are going to write.
  // This allows us to write both PHINodes and the extractelement
  // instructions.
  Builder.SetInsertPoint(&*LoopMiddleBlock->getFirstInsertionPt());

  setDebugLocFromInst(Builder, LoopExitInst);

  // If the vector reduction can be performed in a smaller type, we truncate
  // then extend the loop exit value to enable InstCombine to evaluate the
  // entire expression in the smaller type.
  if (VF > 1 && Phi->getType() != RdxDesc.getRecurrenceType()) {
    Type *RdxVecTy = VectorType::get(RdxDesc.getRecurrenceType(), VF);
    Builder.SetInsertPoint(
        LI->getLoopFor(LoopVectorBody)->getLoopLatch()->getTerminator());
    VectorParts RdxParts(UF);
    for (unsigned Part = 0; Part < UF; ++Part) {
      RdxParts[Part] = VectorLoopValueMap.getVectorValue(LoopExitInst, Part);
      Value *Trunc = Builder.CreateTrunc(RdxParts[Part], RdxVecTy);
      Value *Extnd = RdxDesc.isSigned() ? Builder.CreateSExt(Trunc, VecTy)
                                        : Builder.CreateZExt(Trunc, VecTy);
      for (Value::user_iterator UI = RdxParts[Part]->user_begin();
           UI != RdxParts[Part]->user_end();)
        if (*UI != Trunc) {
          (*UI++)->replaceUsesOfWith(RdxParts[Part], Extnd);
          RdxParts[Part] = Extnd;
        } else {
          ++UI;
        }
    }
    Builder.SetInsertPoint(&*LoopMiddleBlock->getFirstInsertionPt());
    for (unsigned Part = 0; Part < UF; ++Part) {
      RdxParts[Part] = Builder.CreateTrunc(RdxParts[Part], RdxVecTy);
      VectorLoopValueMap.resetVectorValue(LoopExitInst, Part, RdxParts[Part]);
    }
  }

  // Reduce all of the unrolled parts into a single vector.
  Value *ReducedPartRdx = VectorLoopValueMap.getVectorValue(LoopExitInst, 0);
  unsigned Op = RecurrenceDescriptor::getRecurrenceBinOp(RK);
  setDebugLocFromInst(Builder, ReducedPartRdx);
  for (unsigned Part = 1; Part < UF; ++Part) {
    Value *RdxPart = VectorLoopValueMap.getVectorValue(LoopExitInst, Part);
    if (Op != Instruction::ICmp && Op != Instruction::FCmp)
      // Floating point operations had to be 'fast' to enable the reduction.
      ReducedPartRdx = addFastMathFlag(
          Builder.CreateBinOp((Instruction::BinaryOps)Op, RdxPart,
                              ReducedPartRdx, "bin.rdx"));
    else
      ReducedPartRdx = RecurrenceDescriptor::createMinMaxOp(
          Builder, MinMaxKind, ReducedPartRdx, RdxPart);
  }

  if (VF > 1) {
    bool NoNaN = Legal->hasFunNoNaNAttr();
    ReducedPartRdx =
        createTargetReduction(Builder, TTI, RdxDesc, ReducedPartRdx, NoNaN);
    // If the reduction can be performed in a smaller type, we need to extend
    // the reduction to the wider type before we branch to the original loop.
    if (Phi->getType() != RdxDesc.getRecurrenceType())
      ReducedPartRdx =
        RdxDesc.isSigned()
        ? Builder.CreateSExt(ReducedPartRdx, Phi->getType())
        : Builder.CreateZExt(ReducedPartRdx, Phi->getType());
  }

  // Create a phi node that merges control-flow from the backedge-taken check
  // block and the middle block.
  PHINode *BCBlockPhi = PHINode::Create(Phi->getType(), 2, "bc.merge.rdx",
                                        LoopScalarPreHeader->getTerminator());
  for (unsigned I = 0, E = LoopBypassBlocks.size(); I != E; ++I)
    BCBlockPhi->addIncoming(ReductionStartValue, LoopBypassBlocks[I]);
  BCBlockPhi->addIncoming(ReducedPartRdx, LoopMiddleBlock);

  // Now, we need to fix the users of the reduction variable
  // inside and outside of the scalar remainder loop.
  // We know that the loop is in LCSSA form. We need to update the
  // PHI nodes in the exit blocks.
  for (BasicBlock::iterator LEI = LoopExitBlock->begin(),
         LEE = LoopExitBlock->end();
       LEI != LEE; ++LEI) {
    PHINode *LCSSAPhi = dyn_cast<PHINode>(LEI);
    if (!LCSSAPhi)
      break;

    // All PHINodes need to have a single entry edge, or two if
    // we already fixed them.
    assert(LCSSAPhi->getNumIncomingValues() < 3 && "Invalid LCSSA PHI");

    // We found a reduction value exit-PHI. Update it with the
    // incoming bypass edge.
    if (LCSSAPhi->getIncomingValue(0) == LoopExitInst)
      LCSSAPhi->addIncoming(ReducedPartRdx, LoopMiddleBlock);
  } // end of the LCSSA phi scan.

    // Fix the scalar loop reduction variable with the incoming reduction sum
    // from the vector body and from the backedge value.
  int IncomingEdgeBlockIdx =
    Phi->getBasicBlockIndex(OrigLoop->getLoopLatch());
  assert(IncomingEdgeBlockIdx >= 0 && "Invalid block index");
  // Pick the other block.
  int SelfEdgeBlockIdx = (IncomingEdgeBlockIdx ? 0 : 1);
  Phi->setIncomingValue(SelfEdgeBlockIdx, BCBlockPhi);
  Phi->setIncomingValue(IncomingEdgeBlockIdx, LoopExitInst);
}

void InnerLoopVectorizer::fixLCSSAPHIs() {
  for (Instruction &LEI : *LoopExitBlock) {
    auto *LCSSAPhi = dyn_cast<PHINode>(&LEI);
    if (!LCSSAPhi)
      break;
    if (LCSSAPhi->getNumIncomingValues() == 1) {
      assert(OrigLoop->isLoopInvariant(LCSSAPhi->getIncomingValue(0)) &&
             "Incoming value isn't loop invariant");
      LCSSAPhi->addIncoming(LCSSAPhi->getIncomingValue(0), LoopMiddleBlock);
    }
  }
}

void InnerLoopVectorizer::sinkScalarOperands(Instruction *PredInst) {
  // The basic block and loop containing the predicated instruction.
  auto *PredBB = PredInst->getParent();
  auto *VectorLoop = LI->getLoopFor(PredBB);

  // Initialize a worklist with the operands of the predicated instruction.
  SetVector<Value *> Worklist(PredInst->op_begin(), PredInst->op_end());

  // Holds instructions that we need to analyze again. An instruction may be
  // reanalyzed if we don't yet know if we can sink it or not.
  SmallVector<Instruction *, 8> InstsToReanalyze;

  // Returns true if a given use occurs in the predicated block. Phi nodes use
  // their operands in their corresponding predecessor blocks.
  auto isBlockOfUsePredicated = [&](Use &U) -> bool {
    auto *I = cast<Instruction>(U.getUser());
    BasicBlock *BB = I->getParent();
    if (auto *Phi = dyn_cast<PHINode>(I))
      BB = Phi->getIncomingBlock(
          PHINode::getIncomingValueNumForOperand(U.getOperandNo()));
    return BB == PredBB;
  };

  // Iteratively sink the scalarized operands of the predicated instruction
  // into the block we created for it. When an instruction is sunk, it's
  // operands are then added to the worklist. The algorithm ends after one pass
  // through the worklist doesn't sink a single instruction.
  bool Changed;
  do {
    // Add the instructions that need to be reanalyzed to the worklist, and
    // reset the changed indicator.
    Worklist.insert(InstsToReanalyze.begin(), InstsToReanalyze.end());
    InstsToReanalyze.clear();
    Changed = false;

    while (!Worklist.empty()) {
      auto *I = dyn_cast<Instruction>(Worklist.pop_back_val());

      // We can't sink an instruction if it is a phi node, is already in the
      // predicated block, is not in the loop, or may have side effects.
      if (!I || isa<PHINode>(I) || I->getParent() == PredBB ||
          !VectorLoop->contains(I) || I->mayHaveSideEffects())
        continue;

      // It's legal to sink the instruction if all its uses occur in the
      // predicated block. Otherwise, there's nothing to do yet, and we may
      // need to reanalyze the instruction.
      if (!llvm::all_of(I->uses(), isBlockOfUsePredicated)) {
        InstsToReanalyze.push_back(I);
        continue;
      }

      // Move the instruction to the beginning of the predicated block, and add
      // it's operands to the worklist.
      I->moveBefore(&*PredBB->getFirstInsertionPt());
      Worklist.insert(I->op_begin(), I->op_end());

      // The sinking may have enabled other instructions to be sunk, so we will
      // need to iterate.
      Changed = true;
    }
  } while (Changed);
}

void InnerLoopVectorizer::widenPHIInstruction(Instruction *PN, unsigned UF,
                                              unsigned VF) {
  assert(PN->getParent() == OrigLoop->getHeader() &&
         "Non-header phis should have been handled elsewhere");

  PHINode *P = cast<PHINode>(PN);
  // In order to support recurrences we need to be able to vectorize Phi nodes.
  // Phi nodes have cycles, so we need to vectorize them in two stages. This is
  // stage #1: We create a new vector PHI node with no incoming edges. We'll use
  // this value when we vectorize all of the instructions that use the PHI.
  if (Legal->isReductionVariable(P) || Legal->isFirstOrderRecurrence(P)) {
    for (unsigned Part = 0; Part < UF; ++Part) {
      // This is phase one of vectorizing PHIs.
      Type *VecTy =
          (VF == 1) ? PN->getType() : VectorType::get(PN->getType(), VF);
      Value *EntryPart = PHINode::Create(
          VecTy, 2, "vec.phi", &*LoopVectorBody->getFirstInsertionPt());
      VectorLoopValueMap.setVectorValue(P, Part, EntryPart);
    }
    return;
  }

  setDebugLocFromInst(Builder, P);

  // This PHINode must be an induction variable.
  // Make sure that we know about it.
  assert(Legal->getInductionVars()->count(P) && "Not an induction variable");

  InductionDescriptor II = Legal->getInductionVars()->lookup(P);
  const DataLayout &DL = OrigLoop->getHeader()->getModule()->getDataLayout();

  // FIXME: The newly created binary instructions should contain nsw/nuw flags,
  // which can be found from the original scalar operations.
  switch (II.getKind()) {
  case InductionDescriptor::IK_NoInduction:
    llvm_unreachable("Unknown induction");
  case InductionDescriptor::IK_IntInduction:
  case InductionDescriptor::IK_FpInduction:
    llvm_unreachable("Integer/fp induction is handled elsewhere.");
  case InductionDescriptor::IK_PtrInduction: {
    // Handle the pointer induction variable case.
    assert(P->getType()->isPointerTy() && "Unexpected type.");
    // This is the normalized GEP that starts counting at zero.
    Value *PtrInd = Induction;
    PtrInd = Builder.CreateSExtOrTrunc(PtrInd, II.getStep()->getType());
    // Determine the number of scalars we need to generate for each unroll
    // iteration. If the instruction is uniform, we only need to generate the
    // first lane. Otherwise, we generate all VF values.
    unsigned Lanes = Cost->isUniformAfterVectorization(P, VF) ? 1 : VF;
    // These are the scalar results. Notice that we don't generate vector GEPs
    // because scalar GEPs result in better code.
    for (unsigned Part = 0; Part < UF; ++Part) {
      for (unsigned Lane = 0; Lane < Lanes; ++Lane) {
        Constant *Idx = ConstantInt::get(PtrInd->getType(), Lane + Part * VF);
        Value *GlobalIdx = Builder.CreateAdd(PtrInd, Idx);
        Value *SclrGep = II.transform(Builder, GlobalIdx, PSE.getSE(), DL);
        SclrGep->setName("next.gep");
        VectorLoopValueMap.setScalarValue(P, {Part, Lane}, SclrGep);
      }
    }
    return;
  }
  }
}

/// A helper function for checking whether an integer division-related
/// instruction may divide by zero (in which case it must be predicated if
/// executed conditionally in the scalar code).
/// TODO: It may be worthwhile to generalize and check isKnownNonZero().
/// Non-zero divisors that are non compile-time constants will not be
/// converted into multiplication, so we will still end up scalarizing
/// the division, but can do so w/o predication.
static bool mayDivideByZero(Instruction &I) {
  assert((I.getOpcode() == Instruction::UDiv ||
          I.getOpcode() == Instruction::SDiv ||
          I.getOpcode() == Instruction::URem ||
          I.getOpcode() == Instruction::SRem) &&
         "Unexpected instruction");
  Value *Divisor = I.getOperand(1);
  auto *CInt = dyn_cast<ConstantInt>(Divisor);
  return !CInt || CInt->isZero();
}

void InnerLoopVectorizer::widenInstruction(Instruction &I) {
  switch (I.getOpcode()) {
  case Instruction::Br:
  case Instruction::PHI:
    llvm_unreachable("This instruction is handled by a different recipe.");
  case Instruction::GetElementPtr: {
    // Construct a vector GEP by widening the operands of the scalar GEP as
    // necessary. We mark the vector GEP 'inbounds' if appropriate. A GEP
    // results in a vector of pointers when at least one operand of the GEP
    // is vector-typed. Thus, to keep the representation compact, we only use
    // vector-typed operands for loop-varying values.
    auto *GEP = cast<GetElementPtrInst>(&I);

    if (VF > 1 && OrigLoop->hasLoopInvariantOperands(GEP)) {
      // If we are vectorizing, but the GEP has only loop-invariant operands,
      // the GEP we build (by only using vector-typed operands for
      // loop-varying values) would be a scalar pointer. Thus, to ensure we
      // produce a vector of pointers, we need to either arbitrarily pick an
      // operand to broadcast, or broadcast a clone of the original GEP.
      // Here, we broadcast a clone of the original.
      //
      // TODO: If at some point we decide to scalarize instructions having
      //       loop-invariant operands, this special case will no longer be
      //       required. We would add the scalarization decision to
      //       collectLoopScalars() and teach getVectorValue() to broadcast
      //       the lane-zero scalar value.
      auto *Clone = Builder.Insert(GEP->clone());
      for (unsigned Part = 0; Part < UF; ++Part) {
        Value *EntryPart = Builder.CreateVectorSplat(VF, Clone);
        VectorLoopValueMap.setVectorValue(&I, Part, EntryPart);
        addMetadata(EntryPart, GEP);
      }
    } else {
      // If the GEP has at least one loop-varying operand, we are sure to
      // produce a vector of pointers. But if we are only unrolling, we want
      // to produce a scalar GEP for each unroll part. Thus, the GEP we
      // produce with the code below will be scalar (if VF == 1) or vector
      // (otherwise). Note that for the unroll-only case, we still maintain
      // values in the vector mapping with initVector, as we do for other
      // instructions.
      for (unsigned Part = 0; Part < UF; ++Part) {
        // The pointer operand of the new GEP. If it's loop-invariant, we
        // won't broadcast it.
        auto *Ptr =
            OrigLoop->isLoopInvariant(GEP->getPointerOperand())
                ? GEP->getPointerOperand()
                : getOrCreateVectorValue(GEP->getPointerOperand(), Part);

        // Collect all the indices for the new GEP. If any index is
        // loop-invariant, we won't broadcast it.
        SmallVector<Value *, 4> Indices;
        for (auto &U : make_range(GEP->idx_begin(), GEP->idx_end())) {
          if (OrigLoop->isLoopInvariant(U.get()))
            Indices.push_back(U.get());
          else
            Indices.push_back(getOrCreateVectorValue(U.get(), Part));
        }

        // Create the new GEP. Note that this GEP may be a scalar if VF == 1,
        // but it should be a vector, otherwise.
        auto *NewGEP = GEP->isInBounds()
                           ? Builder.CreateInBoundsGEP(Ptr, Indices)
                           : Builder.CreateGEP(Ptr, Indices);
        assert((VF == 1 || NewGEP->getType()->isVectorTy()) &&
               "NewGEP is not a pointer vector");
        VectorLoopValueMap.setVectorValue(&I, Part, NewGEP);
        addMetadata(NewGEP, GEP);
      }
    }

    break;
  }
  case Instruction::UDiv:
  case Instruction::SDiv:
  case Instruction::SRem:
  case Instruction::URem:
  case Instruction::Add:
  case Instruction::FAdd:
  case Instruction::Sub:
  case Instruction::FSub:
  case Instruction::Mul:
  case Instruction::FMul:
  case Instruction::FDiv:
  case Instruction::FRem:
  case Instruction::Shl:
  case Instruction::LShr:
  case Instruction::AShr:
  case Instruction::And:
  case Instruction::Or:
  case Instruction::Xor: {
    // Just widen binops.
    auto *BinOp = cast<BinaryOperator>(&I);
    setDebugLocFromInst(Builder, BinOp);

    for (unsigned Part = 0; Part < UF; ++Part) {
      Value *A = getOrCreateVectorValue(BinOp->getOperand(0), Part);
      Value *B = getOrCreateVectorValue(BinOp->getOperand(1), Part);
      Value *V = Builder.CreateBinOp(BinOp->getOpcode(), A, B);

      if (BinaryOperator *VecOp = dyn_cast<BinaryOperator>(V))
        VecOp->copyIRFlags(BinOp);

      // Use this vector value for all users of the original instruction.
      VectorLoopValueMap.setVectorValue(&I, Part, V);
      addMetadata(V, BinOp);
    }

    break;
  }
  case Instruction::Select: {
    // Widen selects.
    // If the selector is loop invariant we can create a select
    // instruction with a scalar condition. Otherwise, use vector-select.
    auto *SE = PSE.getSE();
    bool InvariantCond =
        SE->isLoopInvariant(PSE.getSCEV(I.getOperand(0)), OrigLoop);
    setDebugLocFromInst(Builder, &I);

    // The condition can be loop invariant  but still defined inside the
    // loop. This means that we can't just use the original 'cond' value.
    // We have to take the 'vectorized' value and pick the first lane.
    // Instcombine will make this a no-op.

    auto *ScalarCond = getOrCreateScalarValue(I.getOperand(0), {0, 0});

    for (unsigned Part = 0; Part < UF; ++Part) {
      Value *Cond = getOrCreateVectorValue(I.getOperand(0), Part);
      Value *Op0 = getOrCreateVectorValue(I.getOperand(1), Part);
      Value *Op1 = getOrCreateVectorValue(I.getOperand(2), Part);
      Value *Sel =
          Builder.CreateSelect(InvariantCond ? ScalarCond : Cond, Op0, Op1);
      VectorLoopValueMap.setVectorValue(&I, Part, Sel);
      addMetadata(Sel, &I);
    }

    break;
  }

  case Instruction::ICmp:
  case Instruction::FCmp: {
    // Widen compares. Generate vector compares.
    bool FCmp = (I.getOpcode() == Instruction::FCmp);
    auto *Cmp = dyn_cast<CmpInst>(&I);
    setDebugLocFromInst(Builder, Cmp);
    for (unsigned Part = 0; Part < UF; ++Part) {
      Value *A = getOrCreateVectorValue(Cmp->getOperand(0), Part);
      Value *B = getOrCreateVectorValue(Cmp->getOperand(1), Part);
      Value *C = nullptr;
      if (FCmp) {
        // Propagate fast math flags.
        IRBuilder<>::FastMathFlagGuard FMFG(Builder);
        Builder.setFastMathFlags(Cmp->getFastMathFlags());
        C = Builder.CreateFCmp(Cmp->getPredicate(), A, B);
      } else {
        C = Builder.CreateICmp(Cmp->getPredicate(), A, B);
      }
      VectorLoopValueMap.setVectorValue(&I, Part, C);
      addMetadata(C, &I);
    }

    break;
  }

  case Instruction::ZExt:
  case Instruction::SExt:
  case Instruction::FPToUI:
  case Instruction::FPToSI:
  case Instruction::FPExt:
  case Instruction::PtrToInt:
  case Instruction::IntToPtr:
  case Instruction::SIToFP:
  case Instruction::UIToFP:
  case Instruction::Trunc:
  case Instruction::FPTrunc:
  case Instruction::BitCast: {
    auto *CI = dyn_cast<CastInst>(&I);
    setDebugLocFromInst(Builder, CI);

    /// Vectorize casts.
    Type *DestTy =
        (VF == 1) ? CI->getType() : VectorType::get(CI->getType(), VF);

    for (unsigned Part = 0; Part < UF; ++Part) {
      Value *A = getOrCreateVectorValue(CI->getOperand(0), Part);
      Value *Cast = Builder.CreateCast(CI->getOpcode(), A, DestTy);
      VectorLoopValueMap.setVectorValue(&I, Part, Cast);
      addMetadata(Cast, &I);
    }
    break;
  }

  case Instruction::Call: {
    // Ignore dbg intrinsics.
    if (isa<DbgInfoIntrinsic>(I))
      break;
    setDebugLocFromInst(Builder, &I);

    Module *M = I.getParent()->getParent()->getParent();
    auto *CI = cast<CallInst>(&I);

    StringRef FnName = CI->getCalledFunction()->getName();
    Function *F = CI->getCalledFunction();
    Type *RetTy = ToVectorTy(CI->getType(), VF);
    SmallVector<Type *, 4> Tys;
    for (Value *ArgOperand : CI->arg_operands())
      Tys.push_back(ToVectorTy(ArgOperand->getType(), VF));

    Intrinsic::ID ID = getVectorIntrinsicIDForCall(CI, TLI);

    // The flag shows whether we use Intrinsic or a usual Call for vectorized
    // version of the instruction.
    // Is it beneficial to perform intrinsic call compared to lib call?
    bool NeedToScalarize;
    unsigned CallCost = getVectorCallCost(CI, VF, *TTI, TLI, NeedToScalarize);
    bool UseVectorIntrinsic =
        ID && getVectorIntrinsicCost(CI, VF, *TTI, TLI) <= CallCost;
    assert((UseVectorIntrinsic || !NeedToScalarize) &&
           "Instruction should be scalarized elsewhere.");

    for (unsigned Part = 0; Part < UF; ++Part) {
      SmallVector<Value *, 4> Args;
      for (unsigned i = 0, ie = CI->getNumArgOperands(); i != ie; ++i) {
        Value *Arg = CI->getArgOperand(i);
        // Some intrinsics have a scalar argument - don't replace it with a
        // vector.
        if (!UseVectorIntrinsic || !hasVectorInstrinsicScalarOpd(ID, i))
          Arg = getOrCreateVectorValue(CI->getArgOperand(i), Part);
        Args.push_back(Arg);
      }

      Function *VectorF;
      if (UseVectorIntrinsic) {
        // Use vector version of the intrinsic.
        Type *TysForDecl[] = {CI->getType()};
        if (VF > 1)
          TysForDecl[0] = VectorType::get(CI->getType()->getScalarType(), VF);
        VectorF = Intrinsic::getDeclaration(M, ID, TysForDecl);
      } else {
        // Use vector version of the library call.
        StringRef VFnName = TLI->getVectorizedFunction(FnName, VF);
        assert(!VFnName.empty() && "Vector function name is empty.");
        VectorF = M->getFunction(VFnName);
        if (!VectorF) {
          // Generate a declaration
          FunctionType *FTy = FunctionType::get(RetTy, Tys, false);
          VectorF =
              Function::Create(FTy, Function::ExternalLinkage, VFnName, M);
          VectorF->copyAttributesFrom(F);
        }
      }
      assert(VectorF && "Can't create vector function.");

      SmallVector<OperandBundleDef, 1> OpBundles;
      CI->getOperandBundlesAsDefs(OpBundles);
      CallInst *V = Builder.CreateCall(VectorF, Args, OpBundles);

      if (isa<FPMathOperator>(V))
        V->copyFastMathFlags(CI);

      VectorLoopValueMap.setVectorValue(&I, Part, V);
      addMetadata(V, &I);
#if INTEL_CUSTOMIZATION
      analyzeCallArgMemoryReferences(
          CI, cast<CallInst>(VectorLoopValueMap.getVectorValue(&I, Part)), TLI,
          PSE.getSE(), OrigLoop);
#endif // INTEL_CUSTOMIZATION
    }

    break;
  }

  default:
    // This instruction is not vectorized by simple widening.
    DEBUG(dbgs() << "LV: Found an unhandled instruction: " << I);
    llvm_unreachable("Unhandled instruction!");
  } // end of switch.
}

void InnerLoopVectorizer::updateAnalysis() {
  // Forget the original basic block.
  PSE.getSE()->forgetLoop(OrigLoop);

  // Update the dominator tree information.
  assert(DT->properlyDominates(LoopBypassBlocks.front(), LoopExitBlock) &&
         "Entry does not dominate exit.");

  DT->addNewBlock(LoopMiddleBlock,
                  LI->getLoopFor(LoopVectorBody)->getLoopLatch());
  DT->addNewBlock(LoopScalarPreHeader, LoopBypassBlocks[0]);
  DT->changeImmediateDominator(LoopScalarBody, LoopScalarPreHeader);
  DT->changeImmediateDominator(LoopExitBlock, LoopBypassBlocks[0]);
  DEBUG(DT->verifyDomTree());
}

/// \brief Check whether it is safe to if-convert this phi node.
///
/// Phi nodes with constant expressions that can trap are not safe to if
/// convert.
static bool canIfConvertPHINodes(BasicBlock *BB) {
  for (Instruction &I : *BB) {
    auto *Phi = dyn_cast<PHINode>(&I);
    if (!Phi)
      return true;
    for (Value *V : Phi->incoming_values())
      if (auto *C = dyn_cast<Constant>(V))
        if (C->canTrap())
          return false;
  }
  return true;
}

bool LoopVectorizationLegality::canVectorizeWithIfConvert() {
  if (!EnableIfConversion) {
    ORE->emit(createMissedAnalysis("IfConversionDisabled")
              << "if-conversion is disabled");
    return false;
  }

  assert(TheLoop->getNumBlocks() > 1 && "Single block loops are vectorizable");

  // A list of pointers that we can safely read and write to.
  SmallPtrSet<Value *, 8> SafePointes;

  // Collect safe addresses.
  for (BasicBlock *BB : TheLoop->blocks()) {
    if (blockNeedsPredication(BB))
      continue;

    for (Instruction &I : *BB)
      if (auto *Ptr = getPointerOperand(&I))
        SafePointes.insert(Ptr);
  }

  // Collect the blocks that need predication.
  BasicBlock *Header = TheLoop->getHeader();
  for (BasicBlock *BB : TheLoop->blocks()) {
    // We don't support switch statements inside loops.
    if (!isa<BranchInst>(BB->getTerminator())) {
      ORE->emit(createMissedAnalysis("LoopContainsSwitch", BB->getTerminator())
                << "loop contains a switch statement");
      return false;
    }

    // We must be able to predicate all blocks that need to be predicated.
    if (blockNeedsPredication(BB)) {
      if (!blockCanBePredicated(BB, SafePointes)) {
        ORE->emit(createMissedAnalysis("NoCFGForSelect", BB->getTerminator())
                  << "control flow cannot be substituted for a select");
        return false;
      }
    } else if (BB != Header && !canIfConvertPHINodes(BB)) {
      ORE->emit(createMissedAnalysis("NoCFGForSelect", BB->getTerminator())
                << "control flow cannot be substituted for a select");
      return false;
    }
  }

  // We can if-convert this loop.
  return true;
}

bool LoopVectorizationLegality::canVectorize() {
  // Store the result and return it at the end instead of exiting early, in case
  // allowExtraAnalysis is used to report multiple reasons for not vectorizing.
  bool Result = true;
  
  bool DoExtraAnalysis = ORE->allowExtraAnalysis(DEBUG_TYPE);
  // We must have a loop in canonical form. Loops with indirectbr in them cannot
  // be canonicalized.
  if (!TheLoop->getLoopPreheader()) {
    DEBUG(dbgs() << "LV: Loop doesn't have a legal pre-header.\n");
    ORE->emit(createMissedAnalysis("CFGNotUnderstood")
              << "loop control flow is not understood by vectorizer");
    if (DoExtraAnalysis)
      Result = false;
    else
      return false;
  }

  // FIXME: The code is currently dead, since the loop gets sent to
  // LoopVectorizationLegality is already an innermost loop.
  //
  // We can only vectorize innermost loops.
  if (!TheLoop->empty()) {
    ORE->emit(createMissedAnalysis("NotInnermostLoop")
              << "loop is not the innermost loop");
    if (DoExtraAnalysis)
      Result = false;
    else
      return false;
  }

  // We must have a single backedge.
  if (TheLoop->getNumBackEdges() != 1) {
    ORE->emit(createMissedAnalysis("CFGNotUnderstood")
              << "loop control flow is not understood by vectorizer");
    if (DoExtraAnalysis)
      Result = false;
    else
      return false;
  }

  // We must have a single exiting block.
  if (!TheLoop->getExitingBlock()) {
    ORE->emit(createMissedAnalysis("CFGNotUnderstood")
              << "loop control flow is not understood by vectorizer");
    if (DoExtraAnalysis)
      Result = false;
    else
      return false;
  }

  // We only handle bottom-tested loops, i.e. loop in which the condition is
  // checked at the end of each iteration. With that we can assume that all
  // instructions in the loop are executed the same number of times.
  if (TheLoop->getExitingBlock() != TheLoop->getLoopLatch()) {
    ORE->emit(createMissedAnalysis("CFGNotUnderstood")
              << "loop control flow is not understood by vectorizer");
    if (DoExtraAnalysis)
      Result = false;
    else
      return false;
  }

  // We need to have a loop header.
  DEBUG(dbgs() << "LV: Found a loop: " << TheLoop->getHeader()->getName()
               << '\n');

  // Check if we can if-convert non-single-bb loops.
  unsigned NumBlocks = TheLoop->getNumBlocks();
  if (NumBlocks != 1 && !canVectorizeWithIfConvert()) {
    DEBUG(dbgs() << "LV: Can't if-convert the loop.\n");
    if (DoExtraAnalysis)
      Result = false;
    else
      return false;
  }

  // Check if we can vectorize the instructions and CFG in this loop.
  if (!canVectorizeInstrs()) {
    DEBUG(dbgs() << "LV: Can't vectorize the instructions or CFG\n");
    if (DoExtraAnalysis)
      Result = false;
    else
      return false;
  }

  // Go over each instruction and look at memory deps.
  if (!canVectorizeMemory()) {
    DEBUG(dbgs() << "LV: Can't vectorize due to memory conflicts\n");
    if (DoExtraAnalysis)
      Result = false;
    else
      return false;
  }

  DEBUG(dbgs() << "LV: We can vectorize this loop"
               << (LAI->getRuntimePointerChecking()->Need
                       ? " (with a runtime bound check)"
                       : "")
               << "!\n");

  bool UseInterleaved = TTI->enableInterleavedAccessVectorization();

  // If an override option has been passed in for interleaved accesses, use it.
  if (EnableInterleavedMemAccesses.getNumOccurrences() > 0)
    UseInterleaved = EnableInterleavedMemAccesses;

  // Analyze interleaved memory accesses.
  if (UseInterleaved)
    InterleaveInfo.analyzeInterleaving(*getSymbolicStrides());

  unsigned SCEVThreshold = VectorizeSCEVCheckThreshold;
  if (Hints->getForce() == LoopVectorizeHints::FK_Enabled)
    SCEVThreshold = PragmaVectorizeSCEVCheckThreshold;

  if (PSE.getUnionPredicate().getComplexity() > SCEVThreshold) {
    ORE->emit(createMissedAnalysis("TooManySCEVRunTimeChecks")
              << "Too many SCEV assumptions need to be made and checked "
              << "at runtime");
    DEBUG(dbgs() << "LV: Too many SCEV checks needed.\n");
    if (DoExtraAnalysis)
      Result = false;
    else
      return false;
  }

  // Okay! We've done all the tests. If any have failed, return false. Otherwise
  // we can vectorize, and at this point we don't have any other mem analysis
  // which may limit our maximum vectorization factor, so just return true with
  // no restrictions.
  return Result;
}

static Type *convertPointerToIntegerType(const DataLayout &DL, Type *Ty) {
  if (Ty->isPointerTy())
    return DL.getIntPtrType(Ty);

  // It is possible that char's or short's overflow when we ask for the loop's
  // trip count, work around this by changing the type size.
  if (Ty->getScalarSizeInBits() < 32)
    return Type::getInt32Ty(Ty->getContext());

  return Ty;
}

static Type *getWiderType(const DataLayout &DL, Type *Ty0, Type *Ty1) {
  Ty0 = convertPointerToIntegerType(DL, Ty0);
  Ty1 = convertPointerToIntegerType(DL, Ty1);
  if (Ty0->getScalarSizeInBits() > Ty1->getScalarSizeInBits())
    return Ty0;
  return Ty1;
}

/// \brief Check that the instruction has outside loop users and is not an
/// identified reduction variable.
static bool hasOutsideLoopUser(const Loop *TheLoop, Instruction *Inst,
                               SmallPtrSetImpl<Value *> &AllowedExit) {
  // Reduction and Induction instructions are allowed to have exit users. All
  // other instructions must not have external users.
  if (!AllowedExit.count(Inst))
    // Check that all of the users of the loop are inside the BB.
    for (User *U : Inst->users()) {
      Instruction *UI = cast<Instruction>(U);
      // This user may be a reduction exit value.
      if (!TheLoop->contains(UI)) {
        DEBUG(dbgs() << "LV: Found an outside user for : " << *UI << '\n');
        return true;
      }
    }
  return false;
}

void LoopVectorizationLegality::addInductionPhi(
    PHINode *Phi, const InductionDescriptor &ID,
    SmallPtrSetImpl<Value *> &AllowedExit) {
  Inductions[Phi] = ID;

  // In case this induction also comes with casts that we know we can ignore
  // in the vectorized loop body, record them here. All casts could be recorded
  // here for ignoring, but suffices to record only the first (as it is the
  // only one that may bw used outside the cast sequence).
  const SmallVectorImpl<Instruction *> &Casts = ID.getCastInsts();
  if (!Casts.empty())
    InductionCastsToIgnore.insert(*Casts.begin());

  Type *PhiTy = Phi->getType();
  const DataLayout &DL = Phi->getModule()->getDataLayout();

  // Get the widest type.
  if (!PhiTy->isFloatingPointTy()) {
    if (!WidestIndTy)
      WidestIndTy = convertPointerToIntegerType(DL, PhiTy);
    else
      WidestIndTy = getWiderType(DL, PhiTy, WidestIndTy);
  }

  // Int inductions are special because we only allow one IV.
  if (ID.getKind() == InductionDescriptor::IK_IntInduction &&
      ID.getConstIntStepValue() &&
      ID.getConstIntStepValue()->isOne() &&
      isa<Constant>(ID.getStartValue()) &&
      cast<Constant>(ID.getStartValue())->isNullValue()) {

    // Use the phi node with the widest type as induction. Use the last
    // one if there are multiple (no good reason for doing this other
    // than it is expedient). We've checked that it begins at zero and
    // steps by one, so this is a canonical induction variable.
    if (!PrimaryInduction || PhiTy == WidestIndTy)
      PrimaryInduction = Phi;
  }

  // Both the PHI node itself, and the "post-increment" value feeding
  // back into the PHI node may have external users.
  // We can allow those uses, except if the SCEVs we have for them rely
  // on predicates that only hold within the loop, since allowing the exit
  // currently means re-using this SCEV outside the loop.
  if (PSE.getUnionPredicate().isAlwaysTrue()) {
    AllowedExit.insert(Phi);
    AllowedExit.insert(Phi->getIncomingValueForBlock(TheLoop->getLoopLatch()));
  }

  DEBUG(dbgs() << "LV: Found an induction variable.\n");
}

bool LoopVectorizationLegality::canVectorizeInstrs() {
  BasicBlock *Header = TheLoop->getHeader();

  // Look for the attribute signaling the absence of NaNs.
  Function &F = *Header->getParent();
  HasFunNoNaNAttr =
      F.getFnAttribute("no-nans-fp-math").getValueAsString() == "true";

  // For each block in the loop.
  for (BasicBlock *BB : TheLoop->blocks()) {
    // Scan the instructions in the block and look for hazards.
    for (Instruction &I : *BB) {
      if (auto *Phi = dyn_cast<PHINode>(&I)) {
        Type *PhiTy = Phi->getType();
        // Check that this PHI type is allowed.
        if (!PhiTy->isIntegerTy() && !PhiTy->isFloatingPointTy() &&
            !PhiTy->isPointerTy()) {
          ORE->emit(createMissedAnalysis("CFGNotUnderstood", Phi)
                    << "loop control flow is not understood by vectorizer");
          DEBUG(dbgs() << "LV: Found an non-int non-pointer PHI.\n");
          return false;
        }

        // If this PHINode is not in the header block, then we know that we
        // can convert it to select during if-conversion. No need to check if
        // the PHIs in this block are induction or reduction variables.
        if (BB != Header) {
          // Check that this instruction has no outside users or is an
          // identified reduction value with an outside user.
          if (!hasOutsideLoopUser(TheLoop, Phi, AllowedExit))
            continue;
          ORE->emit(createMissedAnalysis("NeitherInductionNorReduction", Phi)
                    << "value could not be identified as "
                       "an induction or reduction variable");
          return false;
        }

        // We only allow if-converted PHIs with exactly two incoming values.
        if (Phi->getNumIncomingValues() != 2) {
          ORE->emit(createMissedAnalysis("CFGNotUnderstood", Phi)
                    << "control flow not understood by vectorizer");
          DEBUG(dbgs() << "LV: Found an invalid PHI.\n");
          return false;
        }

        RecurrenceDescriptor RedDes;
        if (RecurrenceDescriptor::isReductionPHI(Phi, TheLoop, RedDes)) {
          if (RedDes.hasUnsafeAlgebra())
            Requirements->addUnsafeAlgebraInst(RedDes.getUnsafeAlgebraInst());
          AllowedExit.insert(RedDes.getLoopExitInstr());
          Reductions[Phi] = RedDes;
          continue;
        }

        InductionDescriptor ID;
        if (InductionDescriptor::isInductionPHI(Phi, TheLoop, PSE, ID)) {
          addInductionPhi(Phi, ID, AllowedExit);
          if (ID.hasUnsafeAlgebra() && !HasFunNoNaNAttr)
            Requirements->addUnsafeAlgebraInst(ID.getUnsafeAlgebraInst());
          continue;
        }

        if (RecurrenceDescriptor::isFirstOrderRecurrence(Phi, TheLoop,
                                                         SinkAfter, DT)) {
          FirstOrderRecurrences.insert(Phi);
          continue;
        }

        // As a last resort, coerce the PHI to a AddRec expression
        // and re-try classifying it a an induction PHI.
        if (InductionDescriptor::isInductionPHI(Phi, TheLoop, PSE, ID, true)) {
          addInductionPhi(Phi, ID, AllowedExit);
          continue;
        }

        ORE->emit(createMissedAnalysis("NonReductionValueUsedOutsideLoop", Phi)
                  << "value that could not be identified as "
                     "reduction is used outside the loop");
        DEBUG(dbgs() << "LV: Found an unidentified PHI." << *Phi << "\n");
        return false;
      } // end of PHI handling

      // We handle calls that:
      //   * Are debug info intrinsics.
      //   * Have a mapping to an IR intrinsic.
      //   * Have a vector version available.
      auto *CI = dyn_cast<CallInst>(&I);
      if (CI && !getVectorIntrinsicIDForCall(CI, TLI) &&
          !isa<DbgInfoIntrinsic>(CI) &&
          !(CI->getCalledFunction() && TLI &&
            TLI->isFunctionVectorizable(CI->getCalledFunction()->getName()))) {
        ORE->emit(createMissedAnalysis("CantVectorizeCall", CI)
                  << "call instruction cannot be vectorized");
        DEBUG(dbgs() << "LV: Found a non-intrinsic, non-libfunc callsite.\n");
        return false;
      }

      // Intrinsics such as powi,cttz and ctlz are legal to vectorize if the
      // second argument is the same (i.e. loop invariant)
      if (CI && hasVectorInstrinsicScalarOpd(
                    getVectorIntrinsicIDForCall(CI, TLI), 1)) {
        auto *SE = PSE.getSE();
        if (!SE->isLoopInvariant(PSE.getSCEV(CI->getOperand(1)), TheLoop)) {
          ORE->emit(createMissedAnalysis("CantVectorizeIntrinsic", CI)
                    << "intrinsic instruction cannot be vectorized");
          DEBUG(dbgs() << "LV: Found unvectorizable intrinsic " << *CI << "\n");
          return false;
        }
      }

      // Check that the instruction return type is vectorizable.
      // Also, we can't vectorize extractelement instructions.
      if ((!VectorType::isValidElementType(I.getType()) &&
           !I.getType()->isVoidTy()) ||
          isa<ExtractElementInst>(I)) {
        ORE->emit(createMissedAnalysis("CantVectorizeInstructionReturnType", &I)
                  << "instruction return type cannot be vectorized");
        DEBUG(dbgs() << "LV: Found unvectorizable type.\n");
        return false;
      }

      // Check that the stored type is vectorizable.
      if (auto *ST = dyn_cast<StoreInst>(&I)) {
        Type *T = ST->getValueOperand()->getType();
        if (!VectorType::isValidElementType(T)) {
          ORE->emit(createMissedAnalysis("CantVectorizeStore", ST)
                    << "store instruction cannot be vectorized");
          return false;
        }

        // FP instructions can allow unsafe algebra, thus vectorizable by
        // non-IEEE-754 compliant SIMD units.
        // This applies to floating-point math operations and calls, not memory
        // operations, shuffles, or casts, as they don't change precision or
        // semantics.
      } else if (I.getType()->isFloatingPointTy() && (CI || I.isBinaryOp()) &&
                 !I.isFast()) {
        DEBUG(dbgs() << "LV: Found FP op with unsafe algebra.\n");
        Hints->setPotentiallyUnsafe();
      }

      // Reduction instructions are allowed to have exit users.
      // All other instructions must not have external users.
      if (hasOutsideLoopUser(TheLoop, &I, AllowedExit)) {
        ORE->emit(createMissedAnalysis("ValueUsedOutsideLoop", &I)
                  << "value cannot be used outside the loop");
        return false;
      }
    } // next instr.
  }

  if (!PrimaryInduction) {
    DEBUG(dbgs() << "LV: Did not find one integer induction var.\n");
    if (Inductions.empty()) {
      ORE->emit(createMissedAnalysis("NoInductionVariable")
                << "loop induction variable could not be identified");
      return false;
    }
  }

  // Now we know the widest induction type, check if our found induction
  // is the same size. If it's not, unset it here and InnerLoopVectorizer
  // will create another.
  if (PrimaryInduction && WidestIndTy != PrimaryInduction->getType())
    PrimaryInduction = nullptr;

  return true;
}

void LoopVectorizationCostModel::collectLoopScalars(unsigned VF) {
  // We should not collect Scalars more than once per VF. Right now, this
  // function is called from collectUniformsAndScalars(), which already does
  // this check. Collecting Scalars for VF=1 does not make any sense.
  assert(VF >= 2 && !Scalars.count(VF) &&
         "This function should not be visited twice for the same VF");

  SmallSetVector<Instruction *, 8> Worklist;

  // These sets are used to seed the analysis with pointers used by memory
  // accesses that will remain scalar.
  SmallSetVector<Instruction *, 8> ScalarPtrs;
  SmallPtrSet<Instruction *, 8> PossibleNonScalarPtrs;

  // A helper that returns true if the use of Ptr by MemAccess will be scalar.
  // The pointer operands of loads and stores will be scalar as long as the
  // memory access is not a gather or scatter operation. The value operand of a
  // store will remain scalar if the store is scalarized.
  auto isScalarUse = [&](Instruction *MemAccess, Value *Ptr) {
    InstWidening WideningDecision = getWideningDecision(MemAccess, VF);
    assert(WideningDecision != CM_Unknown &&
           "Widening decision should be ready at this moment");
    if (auto *Store = dyn_cast<StoreInst>(MemAccess))
      if (Ptr == Store->getValueOperand())
        return WideningDecision == CM_Scalarize;
    assert(Ptr == getPointerOperand(MemAccess) &&
           "Ptr is neither a value or pointer operand");
    return WideningDecision != CM_GatherScatter;
  };

  // A helper that returns true if the given value is a bitcast or
  // getelementptr instruction contained in the loop.
  auto isLoopVaryingBitCastOrGEP = [&](Value *V) {
    return ((isa<BitCastInst>(V) && V->getType()->isPointerTy()) ||
            isa<GetElementPtrInst>(V)) &&
           !TheLoop->isLoopInvariant(V);
  };

  // A helper that evaluates a memory access's use of a pointer. If the use
  // will be a scalar use, and the pointer is only used by memory accesses, we
  // place the pointer in ScalarPtrs. Otherwise, the pointer is placed in
  // PossibleNonScalarPtrs.
  auto evaluatePtrUse = [&](Instruction *MemAccess, Value *Ptr) {
    // We only care about bitcast and getelementptr instructions contained in
    // the loop.
    if (!isLoopVaryingBitCastOrGEP(Ptr))
      return;

    // If the pointer has already been identified as scalar (e.g., if it was
    // also identified as uniform), there's nothing to do.
    auto *I = cast<Instruction>(Ptr);
    if (Worklist.count(I))
      return;

    // If the use of the pointer will be a scalar use, and all users of the
    // pointer are memory accesses, place the pointer in ScalarPtrs. Otherwise,
    // place the pointer in PossibleNonScalarPtrs.
    if (isScalarUse(MemAccess, Ptr) && llvm::all_of(I->users(), [&](User *U) {
          return isa<LoadInst>(U) || isa<StoreInst>(U);
        }))
      ScalarPtrs.insert(I);
    else
      PossibleNonScalarPtrs.insert(I);
  };

  // We seed the scalars analysis with three classes of instructions: (1)
  // instructions marked uniform-after-vectorization, (2) bitcast and
  // getelementptr instructions used by memory accesses requiring a scalar use,
  // and (3) pointer induction variables and their update instructions (we
  // currently only scalarize these).
  //
  // (1) Add to the worklist all instructions that have been identified as
  // uniform-after-vectorization.
  Worklist.insert(Uniforms[VF].begin(), Uniforms[VF].end());

  // (2) Add to the worklist all bitcast and getelementptr instructions used by
  // memory accesses requiring a scalar use. The pointer operands of loads and
  // stores will be scalar as long as the memory accesses is not a gather or
  // scatter operation. The value operand of a store will remain scalar if the
  // store is scalarized.
  for (auto *BB : TheLoop->blocks())
    for (auto &I : *BB) {
      if (auto *Load = dyn_cast<LoadInst>(&I)) {
        evaluatePtrUse(Load, Load->getPointerOperand());
      } else if (auto *Store = dyn_cast<StoreInst>(&I)) {
        evaluatePtrUse(Store, Store->getPointerOperand());
        evaluatePtrUse(Store, Store->getValueOperand());
      }
    }
  for (auto *I : ScalarPtrs)
    if (!PossibleNonScalarPtrs.count(I)) {
      DEBUG(dbgs() << "LV: Found scalar instruction: " << *I << "\n");
      Worklist.insert(I);
    }

  // (3) Add to the worklist all pointer induction variables and their update
  // instructions.
  //
  // TODO: Once we are able to vectorize pointer induction variables we should
  //       no longer insert them into the worklist here.
  auto *Latch = TheLoop->getLoopLatch();
  for (auto &Induction : *Legal->getInductionVars()) {
    auto *Ind = Induction.first;
    auto *IndUpdate = cast<Instruction>(Ind->getIncomingValueForBlock(Latch));
    if (Induction.second.getKind() != InductionDescriptor::IK_PtrInduction)
      continue;
    Worklist.insert(Ind);
    Worklist.insert(IndUpdate);
    DEBUG(dbgs() << "LV: Found scalar instruction: " << *Ind << "\n");
    DEBUG(dbgs() << "LV: Found scalar instruction: " << *IndUpdate << "\n");
  }

  // Insert the forced scalars.
  // FIXME: Currently widenPHIInstruction() often creates a dead vector
  // induction variable when the PHI user is scalarized.
  if (ForcedScalars.count(VF))
    for (auto *I : ForcedScalars.find(VF)->second)
      Worklist.insert(I);

  // Expand the worklist by looking through any bitcasts and getelementptr
  // instructions we've already identified as scalar. This is similar to the
  // expansion step in collectLoopUniforms(); however, here we're only
  // expanding to include additional bitcasts and getelementptr instructions.
  unsigned Idx = 0;
  while (Idx != Worklist.size()) {
    Instruction *Dst = Worklist[Idx++];
    if (!isLoopVaryingBitCastOrGEP(Dst->getOperand(0)))
      continue;
    auto *Src = cast<Instruction>(Dst->getOperand(0));
    if (llvm::all_of(Src->users(), [&](User *U) -> bool {
          auto *J = cast<Instruction>(U);
          return !TheLoop->contains(J) || Worklist.count(J) ||
                 ((isa<LoadInst>(J) || isa<StoreInst>(J)) &&
                  isScalarUse(J, Src));
        })) {
      Worklist.insert(Src);
      DEBUG(dbgs() << "LV: Found scalar instruction: " << *Src << "\n");
    }
  }

  // An induction variable will remain scalar if all users of the induction
  // variable and induction variable update remain scalar.
  for (auto &Induction : *Legal->getInductionVars()) {
    auto *Ind = Induction.first;
    auto *IndUpdate = cast<Instruction>(Ind->getIncomingValueForBlock(Latch));

    // We already considered pointer induction variables, so there's no reason
    // to look at their users again.
    //
    // TODO: Once we are able to vectorize pointer induction variables we
    //       should no longer skip over them here.
    if (Induction.second.getKind() == InductionDescriptor::IK_PtrInduction)
      continue;

    // Determine if all users of the induction variable are scalar after
    // vectorization.
    auto ScalarInd = llvm::all_of(Ind->users(), [&](User *U) -> bool {
      auto *I = cast<Instruction>(U);
      return I == IndUpdate || !TheLoop->contains(I) || Worklist.count(I);
    });
    if (!ScalarInd)
      continue;

    // Determine if all users of the induction variable update instruction are
    // scalar after vectorization.
    auto ScalarIndUpdate =
        llvm::all_of(IndUpdate->users(), [&](User *U) -> bool {
          auto *I = cast<Instruction>(U);
          return I == Ind || !TheLoop->contains(I) || Worklist.count(I);
        });
    if (!ScalarIndUpdate)
      continue;

    // The induction variable and its update instruction will remain scalar.
    Worklist.insert(Ind);
    Worklist.insert(IndUpdate);
    DEBUG(dbgs() << "LV: Found scalar instruction: " << *Ind << "\n");
    DEBUG(dbgs() << "LV: Found scalar instruction: " << *IndUpdate << "\n");
  }

  Scalars[VF].insert(Worklist.begin(), Worklist.end());
}

bool LoopVectorizationLegality::isScalarWithPredication(Instruction *I) {
  if (!blockNeedsPredication(I->getParent()))
    return false;
  switch(I->getOpcode()) {
  default:
    break;
  case Instruction::Store:
    return !isMaskRequired(I);
  case Instruction::UDiv:
  case Instruction::SDiv:
  case Instruction::SRem:
  case Instruction::URem:
    return mayDivideByZero(*I);
  }
  return false;
}

bool LoopVectorizationLegality::memoryInstructionCanBeWidened(Instruction *I,
                                                              unsigned VF) {
  // Get and ensure we have a valid memory instruction.
  LoadInst *LI = dyn_cast<LoadInst>(I);
  StoreInst *SI = dyn_cast<StoreInst>(I);
  assert((LI || SI) && "Invalid memory instruction");

  auto *Ptr = getPointerOperand(I);

  // In order to be widened, the pointer should be consecutive, first of all.
  if (!isConsecutivePtr(Ptr))
    return false;

  // If the instruction is a store located in a predicated block, it will be
  // scalarized.
  if (isScalarWithPredication(I))
    return false;

  // If the instruction's allocated size doesn't equal it's type size, it
  // requires padding and will be scalarized.
  auto &DL = I->getModule()->getDataLayout();
  auto *ScalarTy = LI ? LI->getType() : SI->getValueOperand()->getType();
  if (hasIrregularType(ScalarTy, DL, VF))
    return false;

  return true;
}

void LoopVectorizationCostModel::collectLoopUniforms(unsigned VF) {
  // We should not collect Uniforms more than once per VF. Right now,
  // this function is called from collectUniformsAndScalars(), which
  // already does this check. Collecting Uniforms for VF=1 does not make any
  // sense.

  assert(VF >= 2 && !Uniforms.count(VF) &&
         "This function should not be visited twice for the same VF");

  // Visit the list of Uniforms. If we'll not find any uniform value, we'll
  // not analyze again.  Uniforms.count(VF) will return 1.
  Uniforms[VF].clear();

  // We now know that the loop is vectorizable!
  // Collect instructions inside the loop that will remain uniform after
  // vectorization.

  // Global values, params and instructions outside of current loop are out of
  // scope.
  auto isOutOfScope = [&](Value *V) -> bool {
    Instruction *I = dyn_cast<Instruction>(V);
    return (!I || !TheLoop->contains(I));
  };

  SetVector<Instruction *> Worklist;
  BasicBlock *Latch = TheLoop->getLoopLatch();

  // Start with the conditional branch. If the branch condition is an
  // instruction contained in the loop that is only used by the branch, it is
  // uniform.
  auto *Cmp = dyn_cast<Instruction>(Latch->getTerminator()->getOperand(0));
  if (Cmp && TheLoop->contains(Cmp) && Cmp->hasOneUse()) {
    Worklist.insert(Cmp);
    DEBUG(dbgs() << "LV: Found uniform instruction: " << *Cmp << "\n");
  }

  // Holds consecutive and consecutive-like pointers. Consecutive-like pointers
  // are pointers that are treated like consecutive pointers during
  // vectorization. The pointer operands of interleaved accesses are an
  // example.
  SmallSetVector<Instruction *, 8> ConsecutiveLikePtrs;

  // Holds pointer operands of instructions that are possibly non-uniform.
  SmallPtrSet<Instruction *, 8> PossibleNonUniformPtrs;

  auto isUniformDecision = [&](Instruction *I, unsigned VF) {
    InstWidening WideningDecision = getWideningDecision(I, VF);
    assert(WideningDecision != CM_Unknown &&
           "Widening decision should be ready at this moment");

    return (WideningDecision == CM_Widen ||
            WideningDecision == CM_Widen_Reverse ||
            WideningDecision == CM_Interleave);
  };
  // Iterate over the instructions in the loop, and collect all
  // consecutive-like pointer operands in ConsecutiveLikePtrs. If it's possible
  // that a consecutive-like pointer operand will be scalarized, we collect it
  // in PossibleNonUniformPtrs instead. We use two sets here because a single
  // getelementptr instruction can be used by both vectorized and scalarized
  // memory instructions. For example, if a loop loads and stores from the same
  // location, but the store is conditional, the store will be scalarized, and
  // the getelementptr won't remain uniform.
  for (auto *BB : TheLoop->blocks())
    for (auto &I : *BB) {
      // If there's no pointer operand, there's nothing to do.
      auto *Ptr = dyn_cast_or_null<Instruction>(getPointerOperand(&I));
      if (!Ptr)
        continue;

      // True if all users of Ptr are memory accesses that have Ptr as their
      // pointer operand.
      auto UsersAreMemAccesses =
          llvm::all_of(Ptr->users(), [&](User *U) -> bool {
            return getPointerOperand(U) == Ptr;
          });

      // Ensure the memory instruction will not be scalarized or used by
      // gather/scatter, making its pointer operand non-uniform. If the pointer
      // operand is used by any instruction other than a memory access, we
      // conservatively assume the pointer operand may be non-uniform.
      if (!UsersAreMemAccesses || !isUniformDecision(&I, VF))
        PossibleNonUniformPtrs.insert(Ptr);

      // If the memory instruction will be vectorized and its pointer operand
      // is consecutive-like, or interleaving - the pointer operand should
      // remain uniform.
      else
        ConsecutiveLikePtrs.insert(Ptr);
    }

  // Add to the Worklist all consecutive and consecutive-like pointers that
  // aren't also identified as possibly non-uniform.
  for (auto *V : ConsecutiveLikePtrs)
    if (!PossibleNonUniformPtrs.count(V)) {
      DEBUG(dbgs() << "LV: Found uniform instruction: " << *V << "\n");
      Worklist.insert(V);
    }

  // Expand Worklist in topological order: whenever a new instruction
  // is added , its users should be either already inside Worklist, or
  // out of scope. It ensures a uniform instruction will only be used
  // by uniform instructions or out of scope instructions.
  unsigned idx = 0;
  while (idx != Worklist.size()) {
    Instruction *I = Worklist[idx++];

    for (auto OV : I->operand_values()) {
      if (isOutOfScope(OV))
        continue;
      auto *OI = cast<Instruction>(OV);
      if (llvm::all_of(OI->users(), [&](User *U) -> bool {
            auto *J = cast<Instruction>(U);
            return !TheLoop->contains(J) || Worklist.count(J) ||
                   (OI == getPointerOperand(J) && isUniformDecision(J, VF));
          })) {
        Worklist.insert(OI);
        DEBUG(dbgs() << "LV: Found uniform instruction: " << *OI << "\n");
      }
    }
  }

  // Returns true if Ptr is the pointer operand of a memory access instruction
  // I, and I is known to not require scalarization.
  auto isVectorizedMemAccessUse = [&](Instruction *I, Value *Ptr) -> bool {
    return getPointerOperand(I) == Ptr && isUniformDecision(I, VF);
  };

  // For an instruction to be added into Worklist above, all its users inside
  // the loop should also be in Worklist. However, this condition cannot be
  // true for phi nodes that form a cyclic dependence. We must process phi
  // nodes separately. An induction variable will remain uniform if all users
  // of the induction variable and induction variable update remain uniform.
  // The code below handles both pointer and non-pointer induction variables.
  for (auto &Induction : *Legal->getInductionVars()) {
    auto *Ind = Induction.first;
    auto *IndUpdate = cast<Instruction>(Ind->getIncomingValueForBlock(Latch));

    // Determine if all users of the induction variable are uniform after
    // vectorization.
    auto UniformInd = llvm::all_of(Ind->users(), [&](User *U) -> bool {
      auto *I = cast<Instruction>(U);
      return I == IndUpdate || !TheLoop->contains(I) || Worklist.count(I) ||
             isVectorizedMemAccessUse(I, Ind);
    });
    if (!UniformInd)
      continue;

    // Determine if all users of the induction variable update instruction are
    // uniform after vectorization.
    auto UniformIndUpdate =
        llvm::all_of(IndUpdate->users(), [&](User *U) -> bool {
          auto *I = cast<Instruction>(U);
          return I == Ind || !TheLoop->contains(I) || Worklist.count(I) ||
                 isVectorizedMemAccessUse(I, IndUpdate);
        });
    if (!UniformIndUpdate)
      continue;

    // The induction variable and its update instruction will remain uniform.
    Worklist.insert(Ind);
    Worklist.insert(IndUpdate);
    DEBUG(dbgs() << "LV: Found uniform instruction: " << *Ind << "\n");
    DEBUG(dbgs() << "LV: Found uniform instruction: " << *IndUpdate << "\n");
  }

  Uniforms[VF].insert(Worklist.begin(), Worklist.end());
}

bool LoopVectorizationLegality::canVectorizeMemory() {
  LAI = &(*GetLAA)(*TheLoop);
  InterleaveInfo.setLAI(LAI);
  const OptimizationRemarkAnalysis *LAR = LAI->getReport();
  if (LAR) {
    ORE->emit([&]() {
      return OptimizationRemarkAnalysis(Hints->vectorizeAnalysisPassName(),
                                        "loop not vectorized: ", *LAR);
    });
  }
  if (!LAI->canVectorizeMemory())
    return false;

  if (LAI->hasStoreToLoopInvariantAddress()) {
    ORE->emit(createMissedAnalysis("CantVectorizeStoreToLoopInvariantAddress")
              << "write to a loop invariant address could not be vectorized");
    DEBUG(dbgs() << "LV: We don't allow storing to uniform addresses\n");
    return false;
  }

#if INTEL_CUSTOMIZATION
  if (OnlyLegal) {
    // No induction - bail out for now
    if (!PrimaryInduction)
      return false;

    // bail out if any runtime checks are needed
    if (LAI->getNumRuntimePointerChecks())
      return false;
  }
#endif

  Requirements->addRuntimePointerChecks(LAI->getNumRuntimePointerChecks());
  PSE.addPredicate(LAI->getPSE().getUnionPredicate());

  return true;
}

bool LoopVectorizationLegality::isInductionPhi(const Value *V) {
  Value *In0 = const_cast<Value *>(V);
  PHINode *PN = dyn_cast_or_null<PHINode>(In0);
  if (!PN)
    return false;

  return Inductions.count(PN);
}

bool LoopVectorizationLegality::isCastedInductionVariable(const Value *V) {
  auto *Inst = dyn_cast<Instruction>(V);
  return (Inst && InductionCastsToIgnore.count(Inst));
}

bool LoopVectorizationLegality::isInductionVariable(const Value *V) {
  return isInductionPhi(V) || isCastedInductionVariable(V);
}

bool LoopVectorizationLegality::isFirstOrderRecurrence(const PHINode *Phi) {
  return FirstOrderRecurrences.count(Phi);
}

bool LoopVectorizationLegality::blockNeedsPredication(BasicBlock *BB) {
  return LoopAccessInfo::blockNeedsPredication(BB, TheLoop, DT);
}

bool LoopVectorizationLegality::blockCanBePredicated(
    BasicBlock *BB, SmallPtrSetImpl<Value *> &SafePtrs) {
  const bool IsAnnotatedParallel = TheLoop->isAnnotatedParallel();

  for (Instruction &I : *BB) {
    // Check that we don't have a constant expression that can trap as operand.
    for (Value *Operand : I.operands()) {
      if (auto *C = dyn_cast<Constant>(Operand))
        if (C->canTrap())
          return false;
    }
    // We might be able to hoist the load.
    if (I.mayReadFromMemory()) {
      auto *LI = dyn_cast<LoadInst>(&I);
      if (!LI)
        return false;
      if (!SafePtrs.count(LI->getPointerOperand())) {
        if (isLegalMaskedLoad(LI->getType(), LI->getPointerOperand()) ||
            isLegalMaskedGather(LI->getType())) {
          MaskedOp.insert(LI);
          continue;
        }
        // !llvm.mem.parallel_loop_access implies if-conversion safety.
        if (IsAnnotatedParallel)
          continue;
        return false;
      }
    }

    if (I.mayWriteToMemory()) {
      auto *SI = dyn_cast<StoreInst>(&I);
      // We only support predication of stores in basic blocks with one
      // predecessor.
      if (!SI)
        return false;

      // Build a masked store if it is legal for the target.
      if (isLegalMaskedStore(SI->getValueOperand()->getType(),
                             SI->getPointerOperand()) ||
          isLegalMaskedScatter(SI->getValueOperand()->getType())) {
        MaskedOp.insert(SI);
        continue;
      }

      bool isSafePtr = (SafePtrs.count(SI->getPointerOperand()) != 0);
      bool isSinglePredecessor = SI->getParent()->getSinglePredecessor();

      if (++NumPredStores > NumberOfStoresToPredicate || !isSafePtr ||
          !isSinglePredecessor)
        return false;
    }
    if (I.mayThrow())
      return false;
  }

  return true;
}

void InterleavedAccessInfo::collectConstStrideAccesses(
    MapVector<Instruction *, StrideDescriptor> &AccessStrideInfo,
    const ValueToValueMap &Strides) {
  auto &DL = TheLoop->getHeader()->getModule()->getDataLayout();

  // Since it's desired that the load/store instructions be maintained in
  // "program order" for the interleaved access analysis, we have to visit the
  // blocks in the loop in reverse postorder (i.e., in a topological order).
  // Such an ordering will ensure that any load/store that may be executed
  // before a second load/store will precede the second load/store in
  // AccessStrideInfo.
  LoopBlocksDFS DFS(TheLoop);
  DFS.perform(LI);
  for (BasicBlock *BB : make_range(DFS.beginRPO(), DFS.endRPO()))
    for (auto &I : *BB) {
      auto *LI = dyn_cast<LoadInst>(&I);
      auto *SI = dyn_cast<StoreInst>(&I);
      if (!LI && !SI)
        continue;

      Value *Ptr = getPointerOperand(&I);
      // We don't check wrapping here because we don't know yet if Ptr will be
      // part of a full group or a group with gaps. Checking wrapping for all
      // pointers (even those that end up in groups with no gaps) will be overly
      // conservative. For full groups, wrapping should be ok since if we would
      // wrap around the address space we would do a memory access at nullptr
      // even without the transformation. The wrapping checks are therefore
      // deferred until after we've formed the interleaved groups.
      int64_t Stride = getPtrStride(PSE, Ptr, TheLoop, Strides,
                                    /*Assume=*/true, /*ShouldCheckWrap=*/false);

      const SCEV *Scev = replaceSymbolicStrideSCEV(PSE, Strides, Ptr);
      PointerType *PtrTy = dyn_cast<PointerType>(Ptr->getType());
      uint64_t Size = DL.getTypeAllocSize(PtrTy->getElementType());

      // An alignment of 0 means target ABI alignment.
      unsigned Align = getMemInstAlignment(&I);
      if (!Align)
        Align = DL.getABITypeAlignment(PtrTy->getElementType());

      AccessStrideInfo[&I] = StrideDescriptor(Stride, Scev, Size, Align);
    }
}

// Analyze interleaved accesses and collect them into interleaved load and
// store groups.
//
// When generating code for an interleaved load group, we effectively hoist all
// loads in the group to the location of the first load in program order. When
// generating code for an interleaved store group, we sink all stores to the
// location of the last store. This code motion can change the order of load
// and store instructions and may break dependences.
//
// The code generation strategy mentioned above ensures that we won't violate
// any write-after-read (WAR) dependences.
//
// E.g., for the WAR dependence:  a = A[i];      // (1)
//                                A[i] = b;      // (2)
//
// The store group of (2) is always inserted at or below (2), and the load
// group of (1) is always inserted at or above (1). Thus, the instructions will
// never be reordered. All other dependences are checked to ensure the
// correctness of the instruction reordering.
//
// The algorithm visits all memory accesses in the loop in bottom-up program
// order. Program order is established by traversing the blocks in the loop in
// reverse postorder when collecting the accesses.
//
// We visit the memory accesses in bottom-up order because it can simplify the
// construction of store groups in the presence of write-after-write (WAW)
// dependences.
//
// E.g., for the WAW dependence:  A[i] = a;      // (1)
//                                A[i] = b;      // (2)
//                                A[i + 1] = c;  // (3)
//
// We will first create a store group with (3) and (2). (1) can't be added to
// this group because it and (2) are dependent. However, (1) can be grouped
// with other accesses that may precede it in program order. Note that a
// bottom-up order does not imply that WAW dependences should not be checked.
void InterleavedAccessInfo::analyzeInterleaving(
    const ValueToValueMap &Strides) {
  DEBUG(dbgs() << "LV: Analyzing interleaved accesses...\n");

  // Holds all accesses with a constant stride.
  MapVector<Instruction *, StrideDescriptor> AccessStrideInfo;
  collectConstStrideAccesses(AccessStrideInfo, Strides);

  if (AccessStrideInfo.empty())
    return;

  // Collect the dependences in the loop.
  collectDependences();

  // Holds all interleaved store groups temporarily.
  SmallSetVector<InterleaveGroup *, 4> StoreGroups;
  // Holds all interleaved load groups temporarily.
  SmallSetVector<InterleaveGroup *, 4> LoadGroups;

  // Search in bottom-up program order for pairs of accesses (A and B) that can
  // form interleaved load or store groups. In the algorithm below, access A
  // precedes access B in program order. We initialize a group for B in the
  // outer loop of the algorithm, and then in the inner loop, we attempt to
  // insert each A into B's group if:
  //
  //  1. A and B have the same stride,
  //  2. A and B have the same memory object size, and
  //  3. A belongs in B's group according to its distance from B.
  //
  // Special care is taken to ensure group formation will not break any
  // dependences.
  for (auto BI = AccessStrideInfo.rbegin(), E = AccessStrideInfo.rend();
       BI != E; ++BI) {
    Instruction *B = BI->first;
    StrideDescriptor DesB = BI->second;

    // Initialize a group for B if it has an allowable stride. Even if we don't
    // create a group for B, we continue with the bottom-up algorithm to ensure
    // we don't break any of B's dependences.
    InterleaveGroup *Group = nullptr;
    if (isStrided(DesB.Stride)) {
      Group = getInterleaveGroup(B);
      if (!Group) {
        DEBUG(dbgs() << "LV: Creating an interleave group with:" << *B << '\n');
        Group = createInterleaveGroup(B, DesB.Stride, DesB.Align);
      }
      if (B->mayWriteToMemory())
        StoreGroups.insert(Group);
      else
        LoadGroups.insert(Group);
    }

    for (auto AI = std::next(BI); AI != E; ++AI) {
      Instruction *A = AI->first;
      StrideDescriptor DesA = AI->second;

      // Our code motion strategy implies that we can't have dependences
      // between accesses in an interleaved group and other accesses located
      // between the first and last member of the group. Note that this also
      // means that a group can't have more than one member at a given offset.
      // The accesses in a group can have dependences with other accesses, but
      // we must ensure we don't extend the boundaries of the group such that
      // we encompass those dependent accesses.
      //
      // For example, assume we have the sequence of accesses shown below in a
      // stride-2 loop:
      //
      //  (1, 2) is a group | A[i]   = a;  // (1)
      //                    | A[i-1] = b;  // (2) |
      //                      A[i-3] = c;  // (3)
      //                      A[i]   = d;  // (4) | (2, 4) is not a group
      //
      // Because accesses (2) and (3) are dependent, we can group (2) with (1)
      // but not with (4). If we did, the dependent access (3) would be within
      // the boundaries of the (2, 4) group.
      if (!canReorderMemAccessesForInterleavedGroups(&*AI, &*BI)) {
        // If a dependence exists and A is already in a group, we know that A
        // must be a store since A precedes B and WAR dependences are allowed.
        // Thus, A would be sunk below B. We release A's group to prevent this
        // illegal code motion. A will then be free to form another group with
        // instructions that precede it.
        if (isInterleaved(A)) {
          InterleaveGroup *StoreGroup = getInterleaveGroup(A);
          StoreGroups.remove(StoreGroup);
          releaseGroup(StoreGroup);
        }

        // If a dependence exists and A is not already in a group (or it was
        // and we just released it), B might be hoisted above A (if B is a
        // load) or another store might be sunk below A (if B is a store). In
        // either case, we can't add additional instructions to B's group. B
        // will only form a group with instructions that it precedes.
        break;
      }

      // At this point, we've checked for illegal code motion. If either A or B
      // isn't strided, there's nothing left to do.
      if (!isStrided(DesA.Stride) || !isStrided(DesB.Stride))
        continue;

      // Ignore A if it's already in a group or isn't the same kind of memory
      // operation as B.
      if (isInterleaved(A) || A->mayReadFromMemory() != B->mayReadFromMemory())
        continue;

      // Check rules 1 and 2. Ignore A if its stride or size is different from
      // that of B.
      if (DesA.Stride != DesB.Stride || DesA.Size != DesB.Size)
        continue;

      // Ignore A if the memory object of A and B don't belong to the same
      // address space
      if (getMemInstAddressSpace(A) != getMemInstAddressSpace(B))
        continue;

      // Calculate the distance from A to B.
      const SCEVConstant *DistToB = dyn_cast<SCEVConstant>(
          PSE.getSE()->getMinusSCEV(DesA.Scev, DesB.Scev));
      if (!DistToB)
        continue;
      int64_t DistanceToB = DistToB->getAPInt().getSExtValue();

      // Check rule 3. Ignore A if its distance to B is not a multiple of the
      // size.
      if (DistanceToB % static_cast<int64_t>(DesB.Size))
        continue;

      // Ignore A if either A or B is in a predicated block. Although we
      // currently prevent group formation for predicated accesses, we may be
      // able to relax this limitation in the future once we handle more
      // complicated blocks.
      if (isPredicated(A->getParent()) || isPredicated(B->getParent()))
        continue;

      // The index of A is the index of B plus A's distance to B in multiples
      // of the size.
      int IndexA =
          Group->getIndex(B) + DistanceToB / static_cast<int64_t>(DesB.Size);

      // Try to insert A into B's group.
      if (Group->insertMember(A, IndexA, DesA.Align)) {
        DEBUG(dbgs() << "LV: Inserted:" << *A << '\n'
                     << "    into the interleave group with" << *B << '\n');
        InterleaveGroupMap[A] = Group;

        // Set the first load in program order as the insert position.
        if (A->mayReadFromMemory())
          Group->setInsertPos(A);
      }
    } // Iteration over A accesses.
  } // Iteration over B accesses.

  // Remove interleaved store groups with gaps.
  for (InterleaveGroup *Group : StoreGroups)
    if (Group->getNumMembers() != Group->getFactor()) {
      DEBUG(dbgs() << "LV: Invalidate candidate interleaved store group due "
                      "to gaps.\n");
      releaseGroup(Group);
    }
  // Remove interleaved groups with gaps (currently only loads) whose memory
  // accesses may wrap around. We have to revisit the getPtrStride analysis,
  // this time with ShouldCheckWrap=true, since collectConstStrideAccesses does
  // not check wrapping (see documentation there).
  // FORNOW we use Assume=false;
  // TODO: Change to Assume=true but making sure we don't exceed the threshold
  // of runtime SCEV assumptions checks (thereby potentially failing to
  // vectorize altogether).
  // Additional optional optimizations:
  // TODO: If we are peeling the loop and we know that the first pointer doesn't
  // wrap then we can deduce that all pointers in the group don't wrap.
  // This means that we can forcefully peel the loop in order to only have to
  // check the first pointer for no-wrap. When we'll change to use Assume=true
  // we'll only need at most one runtime check per interleaved group.
  for (InterleaveGroup *Group : LoadGroups) {
    // Case 1: A full group. Can Skip the checks; For full groups, if the wide
    // load would wrap around the address space we would do a memory access at
    // nullptr even without the transformation.
    if (Group->getNumMembers() == Group->getFactor())
      continue;

    // Case 2: If first and last members of the group don't wrap this implies
    // that all the pointers in the group don't wrap.
    // So we check only group member 0 (which is always guaranteed to exist),
    // and group member Factor - 1; If the latter doesn't exist we rely on
    // peeling (if it is a non-reveresed accsess -- see Case 3).
    Value *FirstMemberPtr = getPointerOperand(Group->getMember(0));
    if (!getPtrStride(PSE, FirstMemberPtr, TheLoop, Strides, /*Assume=*/false,
                      /*ShouldCheckWrap=*/true)) {
      DEBUG(dbgs() << "LV: Invalidate candidate interleaved group due to "
                      "first group member potentially pointer-wrapping.\n");
      releaseGroup(Group);
      continue;
    }
    Instruction *LastMember = Group->getMember(Group->getFactor() - 1);
    if (LastMember) {
      Value *LastMemberPtr = getPointerOperand(LastMember);
      if (!getPtrStride(PSE, LastMemberPtr, TheLoop, Strides, /*Assume=*/false,
                        /*ShouldCheckWrap=*/true)) {
        DEBUG(dbgs() << "LV: Invalidate candidate interleaved group due to "
                        "last group member potentially pointer-wrapping.\n");
        releaseGroup(Group);
      }
    } else {
      // Case 3: A non-reversed interleaved load group with gaps: We need
      // to execute at least one scalar epilogue iteration. This will ensure
      // we don't speculatively access memory out-of-bounds. We only need
      // to look for a member at index factor - 1, since every group must have
      // a member at index zero.
      if (Group->isReverse()) {
        DEBUG(dbgs() << "LV: Invalidate candidate interleaved group due to "
                        "a reverse access with gaps.\n");
        releaseGroup(Group);
        continue;
      }
      DEBUG(dbgs() << "LV: Interleaved group requires epilogue iteration.\n");
      RequiresScalarEpilogue = true;
    }
  }
}

Optional<unsigned> LoopVectorizationCostModel::computeMaxVF(bool OptForSize) {
  if (!EnableCondStoresVectorization && Legal->getNumPredStores()) {
    ORE->emit(createMissedAnalysis("ConditionalStore")
              << "store that is conditionally executed prevents vectorization");
    DEBUG(dbgs() << "LV: No vectorization. There are conditional stores.\n");
    return None;
  }

  if (Legal->getRuntimePointerChecking()->Need && TTI.hasBranchDivergence()) {
    // TODO: It may by useful to do since it's still likely to be dynamically
    // uniform if the target can skip.
    DEBUG(dbgs() << "LV: Not inserting runtime ptr check for divergent target");

    ORE->emit(
      createMissedAnalysis("CantVersionLoopWithDivergentTarget")
      << "runtime pointer checks needed. Not enabled for divergent target");

    return None;
  }

  unsigned TC = PSE.getSE()->getSmallConstantTripCount(TheLoop);
  if (!OptForSize) // Remaining checks deal with scalar loop when OptForSize.
    return computeFeasibleMaxVF(OptForSize, TC);

  if (Legal->getRuntimePointerChecking()->Need) {
    ORE->emit(createMissedAnalysis("CantVersionLoopWithOptForSize")
              << "runtime pointer checks needed. Enable vectorization of this "
                 "loop with '#pragma clang loop vectorize(enable)' when "
                 "compiling with -Os/-Oz");
    DEBUG(dbgs()
          << "LV: Aborting. Runtime ptr check is required with -Os/-Oz.\n");
    return None;
  }

  // If we optimize the program for size, avoid creating the tail loop.
  DEBUG(dbgs() << "LV: Found trip count: " << TC << '\n');

  // If we don't know the precise trip count, don't try to vectorize.
  if (TC < 2) {
    ORE->emit(
        createMissedAnalysis("UnknownLoopCountComplexCFG")
        << "unable to calculate the loop count due to complex control flow");
    DEBUG(dbgs() << "LV: Aborting. A tail loop is required with -Os/-Oz.\n");
    return None;
  }

  unsigned MaxVF = computeFeasibleMaxVF(OptForSize, TC);

  if (TC % MaxVF != 0) {
    // If the trip count that we found modulo the vectorization factor is not
    // zero then we require a tail.
    // FIXME: look for a smaller MaxVF that does divide TC rather than give up.
    // FIXME: return None if loop requiresScalarEpilog(<MaxVF>), or look for a
    //        smaller MaxVF that does not require a scalar epilog.

    ORE->emit(createMissedAnalysis("NoTailLoopWithOptForSize")
              << "cannot optimize for size and vectorize at the "
                 "same time. Enable vectorization of this loop "
                 "with '#pragma clang loop vectorize(enable)' "
                 "when compiling with -Os/-Oz");
    DEBUG(dbgs() << "LV: Aborting. A tail loop is required with -Os/-Oz.\n");
    return None;
  }

  return MaxVF;
}

unsigned
LoopVectorizationCostModel::computeFeasibleMaxVF(bool OptForSize,
                                                 unsigned ConstTripCount) {
  MinBWs = computeMinimumValueSizes(TheLoop->getBlocks(), *DB, &TTI);
  unsigned SmallestType, WidestType;
  std::tie(SmallestType, WidestType) = getSmallestAndWidestTypes();
  unsigned WidestRegister = TTI.getRegisterBitWidth(true);

  // Get the maximum safe dependence distance in bits computed by LAA.
  // It is computed by MaxVF * sizeOf(type) * 8, where type is taken from
  // the memory accesses that is most restrictive (involved in the smallest
  // dependence distance).
  unsigned MaxSafeRegisterWidth = Legal->getMaxSafeRegisterWidth();

  WidestRegister = std::min(WidestRegister, MaxSafeRegisterWidth);

  unsigned MaxVectorSize = WidestRegister / WidestType;

  DEBUG(dbgs() << "LV: The Smallest and Widest types: " << SmallestType << " / "
               << WidestType << " bits.\n");
  DEBUG(dbgs() << "LV: The Widest register safe to use is: " << WidestRegister
               << " bits.\n");

  assert(MaxVectorSize <= 64 && "Did not expect to pack so many elements"
                                " into one vector!");
  if (MaxVectorSize == 0) {
    DEBUG(dbgs() << "LV: The target has no vector registers.\n");
    MaxVectorSize = 1;
    return MaxVectorSize;
  } else if (ConstTripCount && ConstTripCount < MaxVectorSize &&
             isPowerOf2_32(ConstTripCount)) {
    // We need to clamp the VF to be the ConstTripCount. There is no point in
    // choosing a higher viable VF as done in the loop below.
    DEBUG(dbgs() << "LV: Clamping the MaxVF to the constant trip count: "
                 << ConstTripCount << "\n");
    MaxVectorSize = ConstTripCount;
    return MaxVectorSize;
  }

  unsigned MaxVF = MaxVectorSize;
  if (MaximizeBandwidth && !OptForSize) {
    // Collect all viable vectorization factors larger than the default MaxVF
    // (i.e. MaxVectorSize).
    SmallVector<unsigned, 8> VFs;
    unsigned NewMaxVectorSize = WidestRegister / SmallestType;
    for (unsigned VS = MaxVectorSize * 2; VS <= NewMaxVectorSize; VS *= 2)
      VFs.push_back(VS);

    // For each VF calculate its register usage.
    auto RUs = calculateRegisterUsage(VFs);

    // Select the largest VF which doesn't require more registers than existing
    // ones.
    unsigned TargetNumRegisters = TTI.getNumberOfRegisters(true);
    for (int i = RUs.size() - 1; i >= 0; --i) {
      if (RUs[i].MaxLocalUsers <= TargetNumRegisters) {
        MaxVF = VFs[i];
        break;
      }
    }
  }
  return MaxVF;
}

LoopVectorizationCostModel::VectorizationFactor
LoopVectorizationCostModel::selectVectorizationFactor(unsigned MaxVF) {
  float Cost = expectedCost(1).first;
#ifndef NDEBUG
  const float ScalarCost = Cost;
#endif /* NDEBUG */
  unsigned Width = 1;
  DEBUG(dbgs() << "LV: Scalar loop costs: " << (int)ScalarCost << ".\n");

  bool ForceVectorization = Hints->getForce() == LoopVectorizeHints::FK_Enabled;
  // Ignore scalar width, because the user explicitly wants vectorization.
  if (ForceVectorization && MaxVF > 1) {
    Width = 2;
    Cost = expectedCost(Width).first / (float)Width;
  }

  for (unsigned i = 2; i <= MaxVF; i *= 2) {
    // Notice that the vector loop needs to be executed less times, so
    // we need to divide the cost of the vector loops by the width of
    // the vector elements.
    VectorizationCostTy C = expectedCost(i);
    float VectorCost = C.first / (float)i;
    DEBUG(dbgs() << "LV: Vector loop of width " << i
                 << " costs: " << (int)VectorCost << ".\n");
    if (!C.second && !ForceVectorization) {
      DEBUG(
          dbgs() << "LV: Not considering vector loop of width " << i
                 << " because it will not generate any vector instructions.\n");
      continue;
    }
    if (VectorCost < Cost) {
      Cost = VectorCost;
      Width = i;
    }
  }

  DEBUG(if (ForceVectorization && Width > 1 && Cost >= ScalarCost) dbgs()
        << "LV: Vectorization seems to be not beneficial, "
        << "but was forced by a user.\n");
  DEBUG(dbgs() << "LV: Selecting VF: " << Width << ".\n");
  VectorizationFactor Factor = {Width, (unsigned)(Width * Cost)};
  return Factor;
}

std::pair<unsigned, unsigned>
LoopVectorizationCostModel::getSmallestAndWidestTypes() {
  unsigned MinWidth = -1U;
  unsigned MaxWidth = 8;
  const DataLayout &DL = TheFunction->getParent()->getDataLayout();

  // For each block.
  for (BasicBlock *BB : TheLoop->blocks()) {
    // For each instruction in the loop.
    for (Instruction &I : *BB) {
      Type *T = I.getType();

      // Skip ignored values.
      if (ValuesToIgnore.count(&I))
        continue;

      // Only examine Loads, Stores and PHINodes.
      if (!isa<LoadInst>(I) && !isa<StoreInst>(I) && !isa<PHINode>(I))
        continue;

      // Examine PHI nodes that are reduction variables. Update the type to
      // account for the recurrence type.
      if (auto *PN = dyn_cast<PHINode>(&I)) {
        if (!Legal->isReductionVariable(PN))
          continue;
        RecurrenceDescriptor RdxDesc = (*Legal->getReductionVars())[PN];
        T = RdxDesc.getRecurrenceType();
      }

      // Examine the stored values.
      if (auto *ST = dyn_cast<StoreInst>(&I))
        T = ST->getValueOperand()->getType();

      // Ignore loaded pointer types and stored pointer types that are not
      // vectorizable.
      //
      // FIXME: The check here attempts to predict whether a load or store will
      //        be vectorized. We only know this for certain after a VF has
      //        been selected. Here, we assume that if an access can be
      //        vectorized, it will be. We should also look at extending this
      //        optimization to non-pointer types.
      //
      if (T->isPointerTy() && !isConsecutiveLoadOrStore(&I) &&
          !Legal->isAccessInterleaved(&I) && !Legal->isLegalGatherOrScatter(&I))
        continue;

      MinWidth = std::min(MinWidth,
                          (unsigned)DL.getTypeSizeInBits(T->getScalarType()));
      MaxWidth = std::max(MaxWidth,
                          (unsigned)DL.getTypeSizeInBits(T->getScalarType()));
    }
  }

  return {MinWidth, MaxWidth};
}

unsigned LoopVectorizationCostModel::selectInterleaveCount(bool OptForSize,
                                                           unsigned VF,
                                                           unsigned LoopCost) {
  // -- The interleave heuristics --
  // We interleave the loop in order to expose ILP and reduce the loop overhead.
  // There are many micro-architectural considerations that we can't predict
  // at this level. For example, frontend pressure (on decode or fetch) due to
  // code size, or the number and capabilities of the execution ports.
  //
  // We use the following heuristics to select the interleave count:
  // 1. If the code has reductions, then we interleave to break the cross
  // iteration dependency.
  // 2. If the loop is really small, then we interleave to reduce the loop
  // overhead.
  // 3. We don't interleave if we think that we will spill registers to memory
  // due to the increased register pressure.

  // When we optimize for size, we don't interleave.
  if (OptForSize)
    return 1;

  // We used the distance for the interleave count.
  if (Legal->getMaxSafeDepDistBytes() != -1U)
    return 1;

  // Do not interleave loops with a relatively small trip count.
  unsigned TC = PSE.getSE()->getSmallConstantTripCount(TheLoop);
  if (TC > 1 && TC < TinyTripCountInterleaveThreshold)
    return 1;

  unsigned TargetNumRegisters = TTI.getNumberOfRegisters(VF > 1);
  DEBUG(dbgs() << "LV: The target has " << TargetNumRegisters
               << " registers\n");

  if (VF == 1) {
    if (ForceTargetNumScalarRegs.getNumOccurrences() > 0)
      TargetNumRegisters = ForceTargetNumScalarRegs;
  } else {
    if (ForceTargetNumVectorRegs.getNumOccurrences() > 0)
      TargetNumRegisters = ForceTargetNumVectorRegs;
  }

  RegisterUsage R = calculateRegisterUsage({VF})[0];
  // We divide by these constants so assume that we have at least one
  // instruction that uses at least one register.
  R.MaxLocalUsers = std::max(R.MaxLocalUsers, 1U);
  R.NumInstructions = std::max(R.NumInstructions, 1U);

  // We calculate the interleave count using the following formula.
  // Subtract the number of loop invariants from the number of available
  // registers. These registers are used by all of the interleaved instances.
  // Next, divide the remaining registers by the number of registers that is
  // required by the loop, in order to estimate how many parallel instances
  // fit without causing spills. All of this is rounded down if necessary to be
  // a power of two. We want power of two interleave count to simplify any
  // addressing operations or alignment considerations.
  unsigned IC = PowerOf2Floor((TargetNumRegisters - R.LoopInvariantRegs) /
                              R.MaxLocalUsers);

  // Don't count the induction variable as interleaved.
  if (EnableIndVarRegisterHeur)
    IC = PowerOf2Floor((TargetNumRegisters - R.LoopInvariantRegs - 1) /
                       std::max(1U, (R.MaxLocalUsers - 1)));

  // Clamp the interleave ranges to reasonable counts.
  unsigned MaxInterleaveCount = TTI.getMaxInterleaveFactor(VF);

  // Check if the user has overridden the max.
  if (VF == 1) {
    if (ForceTargetMaxScalarInterleaveFactor.getNumOccurrences() > 0)
      MaxInterleaveCount = ForceTargetMaxScalarInterleaveFactor;
  } else {
    if (ForceTargetMaxVectorInterleaveFactor.getNumOccurrences() > 0)
      MaxInterleaveCount = ForceTargetMaxVectorInterleaveFactor;
  }

  // If we did not calculate the cost for VF (because the user selected the VF)
  // then we calculate the cost of VF here.
  if (LoopCost == 0)
    LoopCost = expectedCost(VF).first;

  // Clamp the calculated IC to be between the 1 and the max interleave count
  // that the target allows.
  if (IC > MaxInterleaveCount)
    IC = MaxInterleaveCount;
  else if (IC < 1)
    IC = 1;

  // Interleave if we vectorized this loop and there is a reduction that could
  // benefit from interleaving.
  if (VF > 1 && !Legal->getReductionVars()->empty()) {
    DEBUG(dbgs() << "LV: Interleaving because of reductions.\n");
    return IC;
  }

  // Note that if we've already vectorized the loop we will have done the
  // runtime check and so interleaving won't require further checks.
  bool InterleavingRequiresRuntimePointerCheck =
      (VF == 1 && Legal->getRuntimePointerChecking()->Need);

  // We want to interleave small loops in order to reduce the loop overhead and
  // potentially expose ILP opportunities.
  DEBUG(dbgs() << "LV: Loop cost is " << LoopCost << '\n');
  if (!InterleavingRequiresRuntimePointerCheck && LoopCost < SmallLoopCost) {
    // We assume that the cost overhead is 1 and we use the cost model
    // to estimate the cost of the loop and interleave until the cost of the
    // loop overhead is about 5% of the cost of the loop.
    unsigned SmallIC =
        std::min(IC, (unsigned)PowerOf2Floor(SmallLoopCost / LoopCost));

    // Interleave until store/load ports (estimated by max interleave count) are
    // saturated.
    unsigned NumStores = Legal->getNumStores();
    unsigned NumLoads = Legal->getNumLoads();
    unsigned StoresIC = IC / (NumStores ? NumStores : 1);
    unsigned LoadsIC = IC / (NumLoads ? NumLoads : 1);

    // If we have a scalar reduction (vector reductions are already dealt with
    // by this point), we can increase the critical path length if the loop
    // we're interleaving is inside another loop. Limit, by default to 2, so the
    // critical path only gets increased by one reduction operation.
    if (!Legal->getReductionVars()->empty() && TheLoop->getLoopDepth() > 1) {
      unsigned F = static_cast<unsigned>(MaxNestedScalarReductionIC);
      SmallIC = std::min(SmallIC, F);
      StoresIC = std::min(StoresIC, F);
      LoadsIC = std::min(LoadsIC, F);
    }

    if (EnableLoadStoreRuntimeInterleave &&
        std::max(StoresIC, LoadsIC) > SmallIC) {
      DEBUG(dbgs() << "LV: Interleaving to saturate store or load ports.\n");
      return std::max(StoresIC, LoadsIC);
    }

    DEBUG(dbgs() << "LV: Interleaving to reduce branch cost.\n");
    return SmallIC;
  }

  // Interleave if this is a large loop (small loops are already dealt with by
  // this point) that could benefit from interleaving.
  bool HasReductions = !Legal->getReductionVars()->empty();
  if (TTI.enableAggressiveInterleaving(HasReductions)) {
    DEBUG(dbgs() << "LV: Interleaving to expose ILP.\n");
    return IC;
  }

  DEBUG(dbgs() << "LV: Not Interleaving.\n");
  return 1;
}

SmallVector<LoopVectorizationCostModel::RegisterUsage, 8>
LoopVectorizationCostModel::calculateRegisterUsage(ArrayRef<unsigned> VFs) {
  // This function calculates the register usage by measuring the highest number
  // of values that are alive at a single location. Obviously, this is a very
  // rough estimation. We scan the loop in a topological order in order and
  // assign a number to each instruction. We use RPO to ensure that defs are
  // met before their users. We assume that each instruction that has in-loop
  // users starts an interval. We record every time that an in-loop value is
  // used, so we have a list of the first and last occurrences of each
  // instruction. Next, we transpose this data structure into a multi map that
  // holds the list of intervals that *end* at a specific location. This multi
  // map allows us to perform a linear search. We scan the instructions linearly
  // and record each time that a new interval starts, by placing it in a set.
  // If we find this value in the multi-map then we remove it from the set.
  // The max register usage is the maximum size of the set.
  // We also search for instructions that are defined outside the loop, but are
  // used inside the loop. We need this number separately from the max-interval
  // usage number because when we unroll, loop-invariant values do not take
  // more register.
  LoopBlocksDFS DFS(TheLoop);
  DFS.perform(LI);

  RegisterUsage RU;
  RU.NumInstructions = 0;

  // Each 'key' in the map opens a new interval. The values
  // of the map are the index of the 'last seen' usage of the
  // instruction that is the key.
  using IntervalMap = DenseMap<Instruction *, unsigned>;

  // Maps instruction to its index.
  DenseMap<unsigned, Instruction *> IdxToInstr;
  // Marks the end of each interval.
  IntervalMap EndPoint;
  // Saves the list of instruction indices that are used in the loop.
  SmallSet<Instruction *, 8> Ends;
  // Saves the list of values that are used in the loop but are
  // defined outside the loop, such as arguments and constants.
  SmallPtrSet<Value *, 8> LoopInvariants;

  unsigned Index = 0;
  for (BasicBlock *BB : make_range(DFS.beginRPO(), DFS.endRPO())) {
    RU.NumInstructions += BB->size();
    for (Instruction &I : *BB) {
      IdxToInstr[Index++] = &I;

      // Save the end location of each USE.
      for (Value *U : I.operands()) {
        auto *Instr = dyn_cast<Instruction>(U);

        // Ignore non-instruction values such as arguments, constants, etc.
        if (!Instr)
          continue;

        // If this instruction is outside the loop then record it and continue.
        if (!TheLoop->contains(Instr)) {
          LoopInvariants.insert(Instr);
          continue;
        }

        // Overwrite previous end points.
        EndPoint[Instr] = Index;
        Ends.insert(Instr);
      }
    }
  }

  // Saves the list of intervals that end with the index in 'key'.
  using InstrList = SmallVector<Instruction *, 2>;
  DenseMap<unsigned, InstrList> TransposeEnds;

  // Transpose the EndPoints to a list of values that end at each index.
  for (auto &Interval : EndPoint)
    TransposeEnds[Interval.second].push_back(Interval.first);

  SmallSet<Instruction *, 8> OpenIntervals;

  // Get the size of the widest register.
  unsigned MaxSafeDepDist = -1U;
  if (Legal->getMaxSafeDepDistBytes() != -1U)
    MaxSafeDepDist = Legal->getMaxSafeDepDistBytes() * 8;
  unsigned WidestRegister =
      std::min(TTI.getRegisterBitWidth(true), MaxSafeDepDist);
  const DataLayout &DL = TheFunction->getParent()->getDataLayout();

  SmallVector<RegisterUsage, 8> RUs(VFs.size());
  SmallVector<unsigned, 8> MaxUsages(VFs.size(), 0);

  DEBUG(dbgs() << "LV(REG): Calculating max register usage:\n");

  // A lambda that gets the register usage for the given type and VF.
  auto GetRegUsage = [&DL, WidestRegister](Type *Ty, unsigned VF) {
    if (Ty->isTokenTy())
      return 0U;
    unsigned TypeSize = DL.getTypeSizeInBits(Ty->getScalarType());
    return std::max<unsigned>(1, VF * TypeSize / WidestRegister);
  };

  for (unsigned int i = 0; i < Index; ++i) {
    Instruction *I = IdxToInstr[i];

    // Remove all of the instructions that end at this location.
    InstrList &List = TransposeEnds[i];
    for (Instruction *ToRemove : List)
      OpenIntervals.erase(ToRemove);

    // Ignore instructions that are never used within the loop.
    if (!Ends.count(I))
      continue;

    // Skip ignored values.
    if (ValuesToIgnore.count(I))
      continue;

    // For each VF find the maximum usage of registers.
    for (unsigned j = 0, e = VFs.size(); j < e; ++j) {
      if (VFs[j] == 1) {
        MaxUsages[j] = std::max(MaxUsages[j], OpenIntervals.size());
        continue;
      }
      collectUniformsAndScalars(VFs[j]);
      // Count the number of live intervals.
      unsigned RegUsage = 0;
      for (auto Inst : OpenIntervals) {
        // Skip ignored values for VF > 1.
        if (VecValuesToIgnore.count(Inst) ||
            isScalarAfterVectorization(Inst, VFs[j]))
          continue;
        RegUsage += GetRegUsage(Inst->getType(), VFs[j]);
      }
      MaxUsages[j] = std::max(MaxUsages[j], RegUsage);
    }

    DEBUG(dbgs() << "LV(REG): At #" << i << " Interval # "
                 << OpenIntervals.size() << '\n');

    // Add the current instruction to the list of open intervals.
    OpenIntervals.insert(I);
  }

  for (unsigned i = 0, e = VFs.size(); i < e; ++i) {
    unsigned Invariant = 0;
    if (VFs[i] == 1)
      Invariant = LoopInvariants.size();
    else {
      for (auto Inst : LoopInvariants)
        Invariant += GetRegUsage(Inst->getType(), VFs[i]);
    }

    DEBUG(dbgs() << "LV(REG): VF = " << VFs[i] << '\n');
    DEBUG(dbgs() << "LV(REG): Found max usage: " << MaxUsages[i] << '\n');
    DEBUG(dbgs() << "LV(REG): Found invariant usage: " << Invariant << '\n');
    DEBUG(dbgs() << "LV(REG): LoopSize: " << RU.NumInstructions << '\n');

    RU.LoopInvariantRegs = Invariant;
    RU.MaxLocalUsers = MaxUsages[i];
    RUs[i] = RU;
  }

  return RUs;
}

void LoopVectorizationCostModel::collectInstsToScalarize(unsigned VF) {
  // If we aren't vectorizing the loop, or if we've already collected the
  // instructions to scalarize, there's nothing to do. Collection may already
  // have occurred if we have a user-selected VF and are now computing the
  // expected cost for interleaving.
  if (VF < 2 || InstsToScalarize.count(VF))
    return;

  // Initialize a mapping for VF in InstsToScalalarize. If we find that it's
  // not profitable to scalarize any instructions, the presence of VF in the
  // map will indicate that we've analyzed it already.
  ScalarCostsTy &ScalarCostsVF = InstsToScalarize[VF];

  // Find all the instructions that are scalar with predication in the loop and
  // determine if it would be better to not if-convert the blocks they are in.
  // If so, we also record the instructions to scalarize.
  for (BasicBlock *BB : TheLoop->blocks()) {
    if (!Legal->blockNeedsPredication(BB))
      continue;
    for (Instruction &I : *BB)
      if (Legal->isScalarWithPredication(&I)) {
        ScalarCostsTy ScalarCosts;
        if (computePredInstDiscount(&I, ScalarCosts, VF) >= 0)
          ScalarCostsVF.insert(ScalarCosts.begin(), ScalarCosts.end());

        // Remember that BB will remain after vectorization.
        PredicatedBBsAfterVectorization.insert(BB);
      }
  }
}

int LoopVectorizationCostModel::computePredInstDiscount(
    Instruction *PredInst, DenseMap<Instruction *, unsigned> &ScalarCosts,
    unsigned VF) {
  assert(!isUniformAfterVectorization(PredInst, VF) &&
         "Instruction marked uniform-after-vectorization will be predicated");

  // Initialize the discount to zero, meaning that the scalar version and the
  // vector version cost the same.
  int Discount = 0;

  // Holds instructions to analyze. The instructions we visit are mapped in
  // ScalarCosts. Those instructions are the ones that would be scalarized if
  // we find that the scalar version costs less.
  SmallVector<Instruction *, 8> Worklist;

  // Returns true if the given instruction can be scalarized.
  auto canBeScalarized = [&](Instruction *I) -> bool {
    // We only attempt to scalarize instructions forming a single-use chain
    // from the original predicated block that would otherwise be vectorized.
    // Although not strictly necessary, we give up on instructions we know will
    // already be scalar to avoid traversing chains that are unlikely to be
    // beneficial.
    if (!I->hasOneUse() || PredInst->getParent() != I->getParent() ||
        isScalarAfterVectorization(I, VF))
      return false;

    // If the instruction is scalar with predication, it will be analyzed
    // separately. We ignore it within the context of PredInst.
    if (Legal->isScalarWithPredication(I))
      return false;

    // If any of the instruction's operands are uniform after vectorization,
    // the instruction cannot be scalarized. This prevents, for example, a
    // masked load from being scalarized.
    //
    // We assume we will only emit a value for lane zero of an instruction
    // marked uniform after vectorization, rather than VF identical values.
    // Thus, if we scalarize an instruction that uses a uniform, we would
    // create uses of values corresponding to the lanes we aren't emitting code
    // for. This behavior can be changed by allowing getScalarValue to clone
    // the lane zero values for uniforms rather than asserting.
    for (Use &U : I->operands())
      if (auto *J = dyn_cast<Instruction>(U.get()))
        if (isUniformAfterVectorization(J, VF))
          return false;

    // Otherwise, we can scalarize the instruction.
    return true;
  };

  // Returns true if an operand that cannot be scalarized must be extracted
  // from a vector. We will account for this scalarization overhead below. Note
  // that the non-void predicated instructions are placed in their own blocks,
  // and their return values are inserted into vectors. Thus, an extract would
  // still be required.
  auto needsExtract = [&](Instruction *I) -> bool {
    return TheLoop->contains(I) && !isScalarAfterVectorization(I, VF);
  };

  // Compute the expected cost discount from scalarizing the entire expression
  // feeding the predicated instruction. We currently only consider expressions
  // that are single-use instruction chains.
  Worklist.push_back(PredInst);
  while (!Worklist.empty()) {
    Instruction *I = Worklist.pop_back_val();

    // If we've already analyzed the instruction, there's nothing to do.
    if (ScalarCosts.count(I))
      continue;

    // Compute the cost of the vector instruction. Note that this cost already
    // includes the scalarization overhead of the predicated instruction.
    unsigned VectorCost = getInstructionCost(I, VF).first;

    // Compute the cost of the scalarized instruction. This cost is the cost of
    // the instruction as if it wasn't if-converted and instead remained in the
    // predicated block. We will scale this cost by block probability after
    // computing the scalarization overhead.
    unsigned ScalarCost = VF * getInstructionCost(I, 1).first;

    // Compute the scalarization overhead of needed insertelement instructions
    // and phi nodes.
    if (Legal->isScalarWithPredication(I) && !I->getType()->isVoidTy()) {
      ScalarCost += TTI.getScalarizationOverhead(ToVectorTy(I->getType(), VF),
                                                 true, false);
      ScalarCost += VF * TTI.getCFInstrCost(Instruction::PHI);
    }

    // Compute the scalarization overhead of needed extractelement
    // instructions. For each of the instruction's operands, if the operand can
    // be scalarized, add it to the worklist; otherwise, account for the
    // overhead.
    for (Use &U : I->operands())
      if (auto *J = dyn_cast<Instruction>(U.get())) {
        assert(VectorType::isValidElementType(J->getType()) &&
               "Instruction has non-scalar type");
        if (canBeScalarized(J))
          Worklist.push_back(J);
        else if (needsExtract(J))
          ScalarCost += TTI.getScalarizationOverhead(
                              ToVectorTy(J->getType(),VF), false, true);
      }

    // Scale the total scalar cost by block probability.
    ScalarCost /= getReciprocalPredBlockProb();

    // Compute the discount. A non-negative discount means the vector version
    // of the instruction costs more, and scalarizing would be beneficial.
    Discount += VectorCost - ScalarCost;
    ScalarCosts[I] = ScalarCost;
  }

  return Discount;
}

LoopVectorizationCostModel::VectorizationCostTy
LoopVectorizationCostModel::expectedCost(unsigned VF) {
  VectorizationCostTy Cost;

  // For each block.
  for (BasicBlock *BB : TheLoop->blocks()) {
    VectorizationCostTy BlockCost;

    // For each instruction in the old loop.
    for (Instruction &I : *BB) {
      // Skip dbg intrinsics.
      if (isa<DbgInfoIntrinsic>(I))
        continue;

      // Skip ignored values.
      if (ValuesToIgnore.count(&I) ||
          (VF > 1 && VecValuesToIgnore.count(&I)))
        continue;

      VectorizationCostTy C = getInstructionCost(&I, VF);

      // Check if we should override the cost.
      if (ForceTargetInstructionCost.getNumOccurrences() > 0)
        C.first = ForceTargetInstructionCost;

      BlockCost.first += C.first;
      BlockCost.second |= C.second;
      DEBUG(dbgs() << "LV: Found an estimated cost of " << C.first << " for VF "
                   << VF << " For instruction: " << I << '\n');
    }

    // If we are vectorizing a predicated block, it will have been
    // if-converted. This means that the block's instructions (aside from
    // stores and instructions that may divide by zero) will now be
    // unconditionally executed. For the scalar case, we may not always execute
    // the predicated block. Thus, scale the block's cost by the probability of
    // executing it.
    if (VF == 1 && Legal->blockNeedsPredication(BB))
      BlockCost.first /= getReciprocalPredBlockProb();

    Cost.first += BlockCost.first;
    Cost.second |= BlockCost.second;
  }

  return Cost;
}

/// \brief Gets Address Access SCEV after verifying that the access pattern
/// is loop invariant except the induction variable dependence.
///
/// This SCEV can be sent to the Target in order to estimate the address
/// calculation cost.
static const SCEV *getAddressAccessSCEV(
              Value *Ptr,
              LoopVectorizationLegality *Legal,
              PredicatedScalarEvolution &PSE,
              const Loop *TheLoop) {

  auto *Gep = dyn_cast<GetElementPtrInst>(Ptr);
  if (!Gep)
    return nullptr;

  // We are looking for a gep with all loop invariant indices except for one
  // which should be an induction variable.
  auto SE = PSE.getSE();
  unsigned NumOperands = Gep->getNumOperands();
  for (unsigned i = 1; i < NumOperands; ++i) {
    Value *Opd = Gep->getOperand(i);
    if (!SE->isLoopInvariant(SE->getSCEV(Opd), TheLoop) &&
        !Legal->isInductionVariable(Opd))
      return nullptr;
  }

  // Now we know we have a GEP ptr, %inv, %ind, %inv. return the Ptr SCEV.
  return PSE.getSCEV(Ptr);
}

static bool isStrideMul(Instruction *I, LoopVectorizationLegality *Legal) {
  return Legal->hasStride(I->getOperand(0)) ||
         Legal->hasStride(I->getOperand(1));
}

unsigned LoopVectorizationCostModel::getMemInstScalarizationCost(Instruction *I,
                                                                 unsigned VF) {
  Type *ValTy = getMemInstValueType(I);
  auto SE = PSE.getSE();

  unsigned Alignment = getMemInstAlignment(I);
  unsigned AS = getMemInstAddressSpace(I);
  Value *Ptr = getPointerOperand(I);
  Type *PtrTy = ToVectorTy(Ptr->getType(), VF);

  // Figure out whether the access is strided and get the stride value
  // if it's known in compile time
  const SCEV *PtrSCEV = getAddressAccessSCEV(Ptr, Legal, PSE, TheLoop);

  // Get the cost of the scalar memory instruction and address computation.
  unsigned Cost = VF * TTI.getAddressComputationCost(PtrTy, SE, PtrSCEV);

  Cost += VF *
          TTI.getMemoryOpCost(I->getOpcode(), ValTy->getScalarType(), Alignment,
                              AS, I);

  // Get the overhead of the extractelement and insertelement instructions
  // we might create due to scalarization.
  Cost += getScalarizationOverhead(I, VF, TTI);

  // If we have a predicated store, it may not be executed for each vector
  // lane. Scale the cost by the probability of executing the predicated
  // block.
  if (Legal->isScalarWithPredication(I))
    Cost /= getReciprocalPredBlockProb();

  return Cost;
}

unsigned LoopVectorizationCostModel::getConsecutiveMemOpCost(Instruction *I,
                                                             unsigned VF) {
  Type *ValTy = getMemInstValueType(I);
  Type *VectorTy = ToVectorTy(ValTy, VF);
  unsigned Alignment = getMemInstAlignment(I);
  Value *Ptr = getPointerOperand(I);
  unsigned AS = getMemInstAddressSpace(I);
  int ConsecutiveStride = Legal->isConsecutivePtr(Ptr);

  assert((ConsecutiveStride == 1 || ConsecutiveStride == -1) &&
         "Stride should be 1 or -1 for consecutive memory access");
  unsigned Cost = 0;
  if (Legal->isMaskRequired(I))
    Cost += TTI.getMaskedMemoryOpCost(I->getOpcode(), VectorTy, Alignment, AS);
  else
    Cost += TTI.getMemoryOpCost(I->getOpcode(), VectorTy, Alignment, AS, I);

  bool Reverse = ConsecutiveStride < 0;
  if (Reverse)
    Cost += TTI.getShuffleCost(TargetTransformInfo::SK_Reverse, VectorTy, 0);
  return Cost;
}

unsigned LoopVectorizationCostModel::getUniformMemOpCost(Instruction *I,
                                                         unsigned VF) {
  LoadInst *LI = cast<LoadInst>(I);
  Type *ValTy = LI->getType();
  Type *VectorTy = ToVectorTy(ValTy, VF);
  unsigned Alignment = LI->getAlignment();
  unsigned AS = LI->getPointerAddressSpace();

  return TTI.getAddressComputationCost(ValTy) +
         TTI.getMemoryOpCost(Instruction::Load, ValTy, Alignment, AS) +
         TTI.getShuffleCost(TargetTransformInfo::SK_Broadcast, VectorTy);
}

unsigned LoopVectorizationCostModel::getGatherScatterCost(Instruction *I,
                                                          unsigned VF) {
  Type *ValTy = getMemInstValueType(I);
  Type *VectorTy = ToVectorTy(ValTy, VF);
  unsigned Alignment = getMemInstAlignment(I);
  Value *Ptr = getPointerOperand(I);

  return TTI.getAddressComputationCost(VectorTy) +
         TTI.getGatherScatterOpCost(I->getOpcode(), VectorTy, Ptr,
                                    Legal->isMaskRequired(I), Alignment);
}

unsigned LoopVectorizationCostModel::getInterleaveGroupCost(Instruction *I,
                                                            unsigned VF) {
  Type *ValTy = getMemInstValueType(I);
  Type *VectorTy = ToVectorTy(ValTy, VF);
  unsigned AS = getMemInstAddressSpace(I);

  auto Group = Legal->getInterleavedAccessGroup(I);
  assert(Group && "Fail to get an interleaved access group.");

  unsigned InterleaveFactor = Group->getFactor();
  Type *WideVecTy = VectorType::get(ValTy, VF * InterleaveFactor);

  // Holds the indices of existing members in an interleaved load group.
  // An interleaved store group doesn't need this as it doesn't allow gaps.
  SmallVector<unsigned, 4> Indices;
  if (isa<LoadInst>(I)) {
    for (unsigned i = 0; i < InterleaveFactor; i++)
      if (Group->getMember(i))
        Indices.push_back(i);
  }

  // Calculate the cost of the whole interleaved group.
  unsigned Cost = TTI.getInterleavedMemoryOpCost(I->getOpcode(), WideVecTy,
                                                 Group->getFactor(), Indices,
                                                 Group->getAlignment(), AS);

  if (Group->isReverse())
    Cost += Group->getNumMembers() *
            TTI.getShuffleCost(TargetTransformInfo::SK_Reverse, VectorTy, 0);
  return Cost;
}

unsigned LoopVectorizationCostModel::getMemoryInstructionCost(Instruction *I,
                                                              unsigned VF) {
  // Calculate scalar cost only. Vectorization cost should be ready at this
  // moment.
  if (VF == 1) {
    Type *ValTy = getMemInstValueType(I);
    unsigned Alignment = getMemInstAlignment(I);
    unsigned AS = getMemInstAddressSpace(I);

    return TTI.getAddressComputationCost(ValTy) +
           TTI.getMemoryOpCost(I->getOpcode(), ValTy, Alignment, AS, I);
  }
  return getWideningCost(I, VF);
}

LoopVectorizationCostModel::VectorizationCostTy
LoopVectorizationCostModel::getInstructionCost(Instruction *I, unsigned VF) {
  // If we know that this instruction will remain uniform, check the cost of
  // the scalar version.
  if (isUniformAfterVectorization(I, VF))
    VF = 1;

  if (VF > 1 && isProfitableToScalarize(I, VF))
    return VectorizationCostTy(InstsToScalarize[VF][I], false);

  // Forced scalars do not have any scalarization overhead.
  if (VF > 1 && ForcedScalars.count(VF) &&
      ForcedScalars.find(VF)->second.count(I))
    return VectorizationCostTy((getInstructionCost(I, 1).first * VF), false);

  Type *VectorTy;
  unsigned C = getInstructionCost(I, VF, VectorTy);

  bool TypeNotScalarized =
      VF > 1 && VectorTy->isVectorTy() && TTI.getNumberOfParts(VectorTy) < VF;
  return VectorizationCostTy(C, TypeNotScalarized);
}

void LoopVectorizationCostModel::setCostBasedWideningDecision(unsigned VF) {
  if (VF == 1)
    return;
  for (BasicBlock *BB : TheLoop->blocks()) {
    // For each instruction in the old loop.
    for (Instruction &I : *BB) {
      Value *Ptr = getPointerOperand(&I);
      if (!Ptr)
        continue;

      if (isa<LoadInst>(&I) && Legal->isUniform(Ptr)) {
        // Scalar load + broadcast
        unsigned Cost = getUniformMemOpCost(&I, VF);
        setWideningDecision(&I, VF, CM_Scalarize, Cost);
        continue;
      }

      // We assume that widening is the best solution when possible.
      if (Legal->memoryInstructionCanBeWidened(&I, VF)) {
        unsigned Cost = getConsecutiveMemOpCost(&I, VF);
        int ConsecutiveStride = Legal->isConsecutivePtr(getPointerOperand(&I));
        assert((ConsecutiveStride == 1 || ConsecutiveStride == -1) &&
               "Expected consecutive stride.");
        InstWidening Decision =
            ConsecutiveStride == 1 ? CM_Widen : CM_Widen_Reverse;
        setWideningDecision(&I, VF, Decision, Cost);
        continue;
      }

      // Choose between Interleaving, Gather/Scatter or Scalarization.
      unsigned InterleaveCost = std::numeric_limits<unsigned>::max();
      unsigned NumAccesses = 1;
      if (Legal->isAccessInterleaved(&I)) {
        auto Group = Legal->getInterleavedAccessGroup(&I);
        assert(Group && "Fail to get an interleaved access group.");

        // Make one decision for the whole group.
        if (getWideningDecision(&I, VF) != CM_Unknown)
          continue;

        NumAccesses = Group->getNumMembers();
        InterleaveCost = getInterleaveGroupCost(&I, VF);
      }

      unsigned GatherScatterCost =
          Legal->isLegalGatherOrScatter(&I)
              ? getGatherScatterCost(&I, VF) * NumAccesses
              : std::numeric_limits<unsigned>::max();

      unsigned ScalarizationCost =
          getMemInstScalarizationCost(&I, VF) * NumAccesses;

      // Choose better solution for the current VF,
      // write down this decision and use it during vectorization.
      unsigned Cost;
      InstWidening Decision;
      if (InterleaveCost <= GatherScatterCost &&
          InterleaveCost < ScalarizationCost) {
        Decision = CM_Interleave;
        Cost = InterleaveCost;
      } else if (GatherScatterCost < ScalarizationCost) {
        Decision = CM_GatherScatter;
        Cost = GatherScatterCost;
      } else {
        Decision = CM_Scalarize;
        Cost = ScalarizationCost;
      }
      // If the instructions belongs to an interleave group, the whole group
      // receives the same decision. The whole group receives the cost, but
      // the cost will actually be assigned to one instruction.
      if (auto Group = Legal->getInterleavedAccessGroup(&I))
        setWideningDecision(Group, VF, Decision, Cost);
      else
        setWideningDecision(&I, VF, Decision, Cost);
    }
  }

  // Make sure that any load of address and any other address computation
  // remains scalar unless there is gather/scatter support. This avoids
  // inevitable extracts into address registers, and also has the benefit of
  // activating LSR more, since that pass can't optimize vectorized
  // addresses.
  if (TTI.prefersVectorizedAddressing())
    return;

  // Start with all scalar pointer uses.
  SmallPtrSet<Instruction *, 8> AddrDefs;
  for (BasicBlock *BB : TheLoop->blocks())
    for (Instruction &I : *BB) {
      Instruction *PtrDef =
        dyn_cast_or_null<Instruction>(getPointerOperand(&I));
      if (PtrDef && TheLoop->contains(PtrDef) &&
          getWideningDecision(&I, VF) != CM_GatherScatter)
        AddrDefs.insert(PtrDef);
    }

  // Add all instructions used to generate the addresses.
  SmallVector<Instruction *, 4> Worklist;
  for (auto *I : AddrDefs)
    Worklist.push_back(I);
  while (!Worklist.empty()) {
    Instruction *I = Worklist.pop_back_val();
    for (auto &Op : I->operands())
      if (auto *InstOp = dyn_cast<Instruction>(Op))
        if ((InstOp->getParent() == I->getParent()) && !isa<PHINode>(InstOp) &&
            AddrDefs.insert(InstOp).second)
          Worklist.push_back(InstOp);
  }

  for (auto *I : AddrDefs) {
    if (isa<LoadInst>(I)) {
      // Setting the desired widening decision should ideally be handled in
      // by cost functions, but since this involves the task of finding out
      // if the loaded register is involved in an address computation, it is
      // instead changed here when we know this is the case.
      InstWidening Decision = getWideningDecision(I, VF);
      if (Decision == CM_Widen || Decision == CM_Widen_Reverse)
        // Scalarize a widened load of address.
        setWideningDecision(I, VF, CM_Scalarize,
                            (VF * getMemoryInstructionCost(I, 1)));
      else if (auto Group = Legal->getInterleavedAccessGroup(I)) {
        // Scalarize an interleave group of address loads.
        for (unsigned I = 0; I < Group->getFactor(); ++I) {
          if (Instruction *Member = Group->getMember(I))
            setWideningDecision(Member, VF, CM_Scalarize,
                                (VF * getMemoryInstructionCost(Member, 1)));
        }
      }
    } else
      // Make sure I gets scalarized and a cost estimate without
      // scalarization overhead.
      ForcedScalars[VF].insert(I);
  }
}

unsigned LoopVectorizationCostModel::getInstructionCost(Instruction *I,
                                                        unsigned VF,
                                                        Type *&VectorTy) {
  Type *RetTy = I->getType();
  if (canTruncateToMinimalBitwidth(I, VF))
    RetTy = IntegerType::get(RetTy->getContext(), MinBWs[I]);
  VectorTy = isScalarAfterVectorization(I, VF) ? RetTy : ToVectorTy(RetTy, VF);
  auto SE = PSE.getSE();

  // TODO: We need to estimate the cost of intrinsic calls.
  switch (I->getOpcode()) {
  case Instruction::GetElementPtr:
    // We mark this instruction as zero-cost because the cost of GEPs in
    // vectorized code depends on whether the corresponding memory instruction
    // is scalarized or not. Therefore, we handle GEPs with the memory
    // instruction cost.
    return 0;
  case Instruction::Br: {
    // In cases of scalarized and predicated instructions, there will be VF
    // predicated blocks in the vectorized loop. Each branch around these
    // blocks requires also an extract of its vector compare i1 element.
    bool ScalarPredicatedBB = false;
    BranchInst *BI = cast<BranchInst>(I);
    if (VF > 1 && BI->isConditional() &&
        (PredicatedBBsAfterVectorization.count(BI->getSuccessor(0)) ||
         PredicatedBBsAfterVectorization.count(BI->getSuccessor(1))))
      ScalarPredicatedBB = true;

    if (ScalarPredicatedBB) {
      // Return cost for branches around scalarized and predicated blocks.
      Type *Vec_i1Ty =
          VectorType::get(IntegerType::getInt1Ty(RetTy->getContext()), VF);
      return (TTI.getScalarizationOverhead(Vec_i1Ty, false, true) +
              (TTI.getCFInstrCost(Instruction::Br) * VF));
    } else if (I->getParent() == TheLoop->getLoopLatch() || VF == 1)
      // The back-edge branch will remain, as will all scalar branches.
      return TTI.getCFInstrCost(Instruction::Br);
    else
      // This branch will be eliminated by if-conversion.
      return 0;
    // Note: We currently assume zero cost for an unconditional branch inside
    // a predicated block since it will become a fall-through, although we
    // may decide in the future to call TTI for all branches.
  }
  case Instruction::PHI: {
    auto *Phi = cast<PHINode>(I);

    // First-order recurrences are replaced by vector shuffles inside the loop.
    if (VF > 1 && Legal->isFirstOrderRecurrence(Phi))
      return TTI.getShuffleCost(TargetTransformInfo::SK_ExtractSubvector,
                                VectorTy, VF - 1, VectorTy);

    // Phi nodes in non-header blocks (not inductions, reductions, etc.) are
    // converted into select instructions. We require N - 1 selects per phi
    // node, where N is the number of incoming values.
    if (VF > 1 && Phi->getParent() != TheLoop->getHeader())
      return (Phi->getNumIncomingValues() - 1) *
             TTI.getCmpSelInstrCost(
                 Instruction::Select, ToVectorTy(Phi->getType(), VF),
                 ToVectorTy(Type::getInt1Ty(Phi->getContext()), VF));

    return TTI.getCFInstrCost(Instruction::PHI);
  }
  case Instruction::UDiv:
  case Instruction::SDiv:
  case Instruction::URem:
  case Instruction::SRem:
    // If we have a predicated instruction, it may not be executed for each
    // vector lane. Get the scalarization cost and scale this amount by the
    // probability of executing the predicated block. If the instruction is not
    // predicated, we fall through to the next case.
    if (VF > 1 && Legal->isScalarWithPredication(I)) {
      unsigned Cost = 0;

      // These instructions have a non-void type, so account for the phi nodes
      // that we will create. This cost is likely to be zero. The phi node
      // cost, if any, should be scaled by the block probability because it
      // models a copy at the end of each predicated block.
      Cost += VF * TTI.getCFInstrCost(Instruction::PHI);

      // The cost of the non-predicated instruction.
      Cost += VF * TTI.getArithmeticInstrCost(I->getOpcode(), RetTy);

      // The cost of insertelement and extractelement instructions needed for
      // scalarization.
      Cost += getScalarizationOverhead(I, VF, TTI);

      // Scale the cost by the probability of executing the predicated blocks.
      // This assumes the predicated block for each vector lane is equally
      // likely.
      return Cost / getReciprocalPredBlockProb();
    }
    LLVM_FALLTHROUGH;
  case Instruction::Add:
  case Instruction::FAdd:
  case Instruction::Sub:
  case Instruction::FSub:
  case Instruction::Mul:
  case Instruction::FMul:
  case Instruction::FDiv:
  case Instruction::FRem:
  case Instruction::Shl:
  case Instruction::LShr:
  case Instruction::AShr:
  case Instruction::And:
  case Instruction::Or:
  case Instruction::Xor: {
    // Since we will replace the stride by 1 the multiplication should go away.
    if (I->getOpcode() == Instruction::Mul && isStrideMul(I, Legal))
      return 0;
    // Certain instructions can be cheaper to vectorize if they have a constant
    // second vector operand. One example of this are shifts on x86.
    TargetTransformInfo::OperandValueKind Op1VK =
        TargetTransformInfo::OK_AnyValue;
    TargetTransformInfo::OperandValueKind Op2VK =
        TargetTransformInfo::OK_AnyValue;
    TargetTransformInfo::OperandValueProperties Op1VP =
        TargetTransformInfo::OP_None;
    TargetTransformInfo::OperandValueProperties Op2VP =
        TargetTransformInfo::OP_None;
    Value *Op2 = I->getOperand(1);

    // Check for a splat or for a non uniform vector of constants.
    if (isa<ConstantInt>(Op2)) {
      ConstantInt *CInt = cast<ConstantInt>(Op2);
      if (CInt && CInt->getValue().isPowerOf2())
        Op2VP = TargetTransformInfo::OP_PowerOf2;
      Op2VK = TargetTransformInfo::OK_UniformConstantValue;
    } else if (isa<ConstantVector>(Op2) || isa<ConstantDataVector>(Op2)) {
      Op2VK = TargetTransformInfo::OK_NonUniformConstantValue;
      Constant *SplatValue = cast<Constant>(Op2)->getSplatValue();
      if (SplatValue) {
        ConstantInt *CInt = dyn_cast<ConstantInt>(SplatValue);
        if (CInt && CInt->getValue().isPowerOf2())
          Op2VP = TargetTransformInfo::OP_PowerOf2;
        Op2VK = TargetTransformInfo::OK_UniformConstantValue;
      }
    } else if (Legal->isUniform(Op2)) {
      Op2VK = TargetTransformInfo::OK_UniformValue;
    }
    SmallVector<const Value *, 4> Operands(I->operand_values());
    unsigned N = isScalarAfterVectorization(I, VF) ? VF : 1;
    return N * TTI.getArithmeticInstrCost(I->getOpcode(), VectorTy, Op1VK,
                                          Op2VK, Op1VP, Op2VP, Operands);
  }
  case Instruction::Select: {
    SelectInst *SI = cast<SelectInst>(I);
    const SCEV *CondSCEV = SE->getSCEV(SI->getCondition());
    bool ScalarCond = (SE->isLoopInvariant(CondSCEV, TheLoop));
    Type *CondTy = SI->getCondition()->getType();
    if (!ScalarCond)
      CondTy = VectorType::get(CondTy, VF);

    return TTI.getCmpSelInstrCost(I->getOpcode(), VectorTy, CondTy, I);
  }
  case Instruction::ICmp:
  case Instruction::FCmp: {
    Type *ValTy = I->getOperand(0)->getType();
    Instruction *Op0AsInstruction = dyn_cast<Instruction>(I->getOperand(0));
    if (canTruncateToMinimalBitwidth(Op0AsInstruction, VF))
      ValTy = IntegerType::get(ValTy->getContext(), MinBWs[Op0AsInstruction]);
    VectorTy = ToVectorTy(ValTy, VF);
    return TTI.getCmpSelInstrCost(I->getOpcode(), VectorTy, nullptr, I);
  }
  case Instruction::Store:
  case Instruction::Load: {
    unsigned Width = VF;
    if (Width > 1) {
      InstWidening Decision = getWideningDecision(I, Width);
      assert(Decision != CM_Unknown &&
             "CM decision should be taken at this point");
      if (Decision == CM_Scalarize)
        Width = 1;
    }
    VectorTy = ToVectorTy(getMemInstValueType(I), Width);
    return getMemoryInstructionCost(I, VF);
  }
  case Instruction::ZExt:
  case Instruction::SExt:
  case Instruction::FPToUI:
  case Instruction::FPToSI:
  case Instruction::FPExt:
  case Instruction::PtrToInt:
  case Instruction::IntToPtr:
  case Instruction::SIToFP:
  case Instruction::UIToFP:
  case Instruction::Trunc:
  case Instruction::FPTrunc:
  case Instruction::BitCast: {
    // We optimize the truncation of induction variables having constant
    // integer steps. The cost of these truncations is the same as the scalar
    // operation.
    if (isOptimizableIVTruncate(I, VF)) {
      auto *Trunc = cast<TruncInst>(I);
      return TTI.getCastInstrCost(Instruction::Trunc, Trunc->getDestTy(),
                                  Trunc->getSrcTy(), Trunc);
    }

    Type *SrcScalarTy = I->getOperand(0)->getType();
    Type *SrcVecTy =
        VectorTy->isVectorTy() ? ToVectorTy(SrcScalarTy, VF) : SrcScalarTy;
    if (canTruncateToMinimalBitwidth(I, VF)) {
      // This cast is going to be shrunk. This may remove the cast or it might
      // turn it into slightly different cast. For example, if MinBW == 16,
      // "zext i8 %1 to i32" becomes "zext i8 %1 to i16".
      //
      // Calculate the modified src and dest types.
      Type *MinVecTy = VectorTy;
      if (I->getOpcode() == Instruction::Trunc) {
        SrcVecTy = smallestIntegerVectorType(SrcVecTy, MinVecTy);
        VectorTy =
            largestIntegerVectorType(ToVectorTy(I->getType(), VF), MinVecTy);
      } else if (I->getOpcode() == Instruction::ZExt ||
                 I->getOpcode() == Instruction::SExt) {
        SrcVecTy = largestIntegerVectorType(SrcVecTy, MinVecTy);
        VectorTy =
            smallestIntegerVectorType(ToVectorTy(I->getType(), VF), MinVecTy);
      }
    }

    unsigned N = isScalarAfterVectorization(I, VF) ? VF : 1;
    return N * TTI.getCastInstrCost(I->getOpcode(), VectorTy, SrcVecTy, I);
  }
  case Instruction::Call: {
    bool NeedToScalarize;
    CallInst *CI = cast<CallInst>(I);
    unsigned CallCost = getVectorCallCost(CI, VF, TTI, TLI, NeedToScalarize);
    if (getVectorIntrinsicIDForCall(CI, TLI))
      return std::min(CallCost, getVectorIntrinsicCost(CI, VF, TTI, TLI));
    return CallCost;
  }
  default:
    // The cost of executing VF copies of the scalar instruction. This opcode
    // is unknown. Assume that it is the same as 'mul'.
    return VF * TTI.getArithmeticInstrCost(Instruction::Mul, VectorTy) +
           getScalarizationOverhead(I, VF, TTI);
  } // end of switch.
}

char LoopVectorize::ID = 0;

static const char lv_name[] = "Loop Vectorization";

INITIALIZE_PASS_BEGIN(LoopVectorize, LV_NAME, lv_name, false, false)
INITIALIZE_PASS_DEPENDENCY(TargetTransformInfoWrapperPass)
INITIALIZE_PASS_DEPENDENCY(BasicAAWrapperPass)
INITIALIZE_PASS_DEPENDENCY(AAResultsWrapperPass)
INITIALIZE_PASS_DEPENDENCY(GlobalsAAWrapperPass)
INITIALIZE_PASS_DEPENDENCY(AssumptionCacheTracker)
INITIALIZE_PASS_DEPENDENCY(BlockFrequencyInfoWrapperPass)
INITIALIZE_PASS_DEPENDENCY(DominatorTreeWrapperPass)
INITIALIZE_PASS_DEPENDENCY(ScalarEvolutionWrapperPass)
INITIALIZE_PASS_DEPENDENCY(LoopInfoWrapperPass)
INITIALIZE_PASS_DEPENDENCY(LoopAccessLegacyAnalysis)
INITIALIZE_PASS_DEPENDENCY(DemandedBitsWrapperPass)
INITIALIZE_PASS_DEPENDENCY(OptimizationRemarkEmitterWrapperPass)
INITIALIZE_PASS_END(LoopVectorize, LV_NAME, lv_name, false, false)

namespace llvm {

#if INTEL_CUSTOMIZATION
Pass *createLoopVectorizePass(bool NoUnrolling, bool AlwaysVectorize,
                              bool OnlyLegal) {
  return new LoopVectorize(NoUnrolling, AlwaysVectorize, OnlyLegal);
}
#endif

} // end namespace llvm

bool LoopVectorizationCostModel::isConsecutiveLoadOrStore(Instruction *Inst) {
  // Check if the pointer operand of a load or store instruction is
  // consecutive.
  if (auto *Ptr = getPointerOperand(Inst))
    return Legal->isConsecutivePtr(Ptr);
  return false;
}

void LoopVectorizationCostModel::collectValuesToIgnore() {
  // Ignore ephemeral values.
  CodeMetrics::collectEphemeralValues(TheLoop, AC, ValuesToIgnore);

  // Ignore type-promoting instructions we identified during reduction
  // detection.
  for (auto &Reduction : *Legal->getReductionVars()) {
    RecurrenceDescriptor &RedDes = Reduction.second;
    SmallPtrSetImpl<Instruction *> &Casts = RedDes.getCastInsts();
    VecValuesToIgnore.insert(Casts.begin(), Casts.end());
  }
  // Ignore type-casting instructions we identified during induction
  // detection.
  for (auto &Induction : *Legal->getInductionVars()) {
    InductionDescriptor &IndDes = Induction.second;
    const SmallVectorImpl<Instruction *> &Casts = IndDes.getCastInsts();
    VecValuesToIgnore.insert(Casts.begin(), Casts.end());
  }
}

LoopVectorizationCostModel::VectorizationFactor
LoopVectorizationPlanner::plan(bool OptForSize, unsigned UserVF) {
  // Width 1 means no vectorize, cost 0 means uncomputed cost.
  const LoopVectorizationCostModel::VectorizationFactor NoVectorization = {1U,
                                                                           0U};
  Optional<unsigned> MaybeMaxVF = CM.computeMaxVF(OptForSize);
  if (!MaybeMaxVF.hasValue()) // Cases considered too costly to vectorize.
    return NoVectorization;

  if (UserVF) {
    DEBUG(dbgs() << "LV: Using user VF " << UserVF << ".\n");
    assert(isPowerOf2_32(UserVF) && "VF needs to be a power of two");
    // Collect the instructions (and their associated costs) that will be more
    // profitable to scalarize.
    CM.selectUserVectorizationFactor(UserVF);
    buildVPlans(UserVF, UserVF);
    DEBUG(printPlans(dbgs()));
    return {UserVF, 0};
  }

  unsigned MaxVF = MaybeMaxVF.getValue();
  assert(MaxVF != 0 && "MaxVF is zero.");

  for (unsigned VF = 1; VF <= MaxVF; VF *= 2) {
    // Collect Uniform and Scalar instructions after vectorization with VF.
    CM.collectUniformsAndScalars(VF);

    // Collect the instructions (and their associated costs) that will be more
    // profitable to scalarize.
    if (VF > 1)
      CM.collectInstsToScalarize(VF);
  }

  buildVPlans(1, MaxVF);
  DEBUG(printPlans(dbgs()));
  if (MaxVF == 1)
    return NoVectorization;

  // Select the optimal vectorization factor.
  return CM.selectVectorizationFactor(MaxVF);
}

void LoopVectorizationPlanner::setBestPlan(unsigned VF, unsigned UF) {
  DEBUG(dbgs() << "Setting best plan to VF=" << VF << ", UF=" << UF << '\n');
  BestVF = VF;
  BestUF = UF;

  erase_if(VPlans, [VF](const VPlanPtr &Plan) {
    return !Plan->hasVF(VF);
  });
  assert(VPlans.size() == 1 && "Best VF has not a single VPlan.");
}

void LoopVectorizationPlanner::executePlan(InnerLoopVectorizer &ILV,
                                           DominatorTree *DT) {
  // Perform the actual loop transformation.

  // 1. Create a new empty loop. Unlink the old loop and connect the new one.
  VPCallbackILV CallbackILV(ILV);

  VPTransformState State{BestVF, BestUF,      LI,
                         DT,     ILV.Builder, ILV.VectorLoopValueMap,
                         &ILV,   CallbackILV};
  State.CFG.PrevBB = ILV.createVectorizedLoopSkeleton();

  //===------------------------------------------------===//
  //
  // Notice: any optimization or new instruction that go
  // into the code below should also be implemented in
  // the cost-model.
  //
  //===------------------------------------------------===//

  // 2. Copy and widen instructions from the old loop into the new loop.
  assert(VPlans.size() == 1 && "Not a single VPlan to execute.");
  VPlans.front()->execute(&State);

  // 3. Fix the vectorized code: take care of header phi's, live-outs,
  //    predication, updating analyses.
  ILV.fixVectorizedLoop();
}

void LoopVectorizationPlanner::collectTriviallyDeadInstructions(
    SmallPtrSetImpl<Instruction *> &DeadInstructions) {
  BasicBlock *Latch = OrigLoop->getLoopLatch();

  // We create new control-flow for the vectorized loop, so the original
  // condition will be dead after vectorization if it's only used by the
  // branch.
  auto *Cmp = dyn_cast<Instruction>(Latch->getTerminator()->getOperand(0));
  if (Cmp && Cmp->hasOneUse())
    DeadInstructions.insert(Cmp);

  // We create new "steps" for induction variable updates to which the original
  // induction variables map. An original update instruction will be dead if
  // all its users except the induction variable are dead.
  for (auto &Induction : *Legal->getInductionVars()) {
    PHINode *Ind = Induction.first;
    auto *IndUpdate = cast<Instruction>(Ind->getIncomingValueForBlock(Latch));
    if (llvm::all_of(IndUpdate->users(), [&](User *U) -> bool {
          return U == Ind || DeadInstructions.count(cast<Instruction>(U));
        }))
      DeadInstructions.insert(IndUpdate);

    // We record as "Dead" also the type-casting instructions we had identified 
    // during induction analysis. We don't need any handling for them in the
    // vectorized loop because we have proven that, under a proper runtime 
    // test guarding the vectorized loop, the value of the phi, and the casted 
    // value of the phi, are the same. The last instruction in this casting chain
    // will get its scalar/vector/widened def from the scalar/vector/widened def 
    // of the respective phi node. Any other casts in the induction def-use chain
    // have no other uses outside the phi update chain, and will be ignored.
    InductionDescriptor &IndDes = Induction.second;
    const SmallVectorImpl<Instruction *> &Casts = IndDes.getCastInsts();
    DeadInstructions.insert(Casts.begin(), Casts.end());
  }
}

Value *InnerLoopUnroller::reverseVector(Value *Vec) { return Vec; }

Value *InnerLoopUnroller::getBroadcastInstrs(Value *V) { return V; }

Value *InnerLoopUnroller::getStepVector(Value *Val, int StartIdx, Value *Step,
                                        Instruction::BinaryOps BinOp) {
  // When unrolling and the VF is 1, we only need to add a simple scalar.
  Type *Ty = Val->getType();
  assert(!Ty->isVectorTy() && "Val must be a scalar");

  if (Ty->isFloatingPointTy()) {
    Constant *C = ConstantFP::get(Ty, (double)StartIdx);

    // Floating point operations had to be 'fast' to enable the unrolling.
    Value *MulOp = addFastMathFlag(Builder.CreateFMul(C, Step));
    return addFastMathFlag(Builder.CreateBinOp(BinOp, Val, MulOp));
  }
  Constant *C = ConstantInt::get(Ty, StartIdx);
  return Builder.CreateAdd(Val, Builder.CreateMul(C, Step), "induction");
}

static void AddRuntimeUnrollDisableMetaData(Loop *L) {
  SmallVector<Metadata *, 4> MDs;
  // Reserve first location for self reference to the LoopID metadata node.
  MDs.push_back(nullptr);
  bool IsUnrollMetadata = false;
  MDNode *LoopID = L->getLoopID();
  if (LoopID) {
    // First find existing loop unrolling disable metadata.
    for (unsigned i = 1, ie = LoopID->getNumOperands(); i < ie; ++i) {
      auto *MD = dyn_cast<MDNode>(LoopID->getOperand(i));
      if (MD) {
        const auto *S = dyn_cast<MDString>(MD->getOperand(0));
        IsUnrollMetadata =
            S && S->getString().startswith("llvm.loop.unroll.disable");
      }
      MDs.push_back(LoopID->getOperand(i));
    }
  }

  if (!IsUnrollMetadata) {
    // Add runtime unroll disable metadata.
    LLVMContext &Context = L->getHeader()->getContext();
    SmallVector<Metadata *, 1> DisableOperands;
    DisableOperands.push_back(
        MDString::get(Context, "llvm.loop.unroll.runtime.disable"));
    MDNode *DisableNode = MDNode::get(Context, DisableOperands);
    MDs.push_back(DisableNode);
    MDNode *NewLoopID = MDNode::get(Context, MDs);
    // Set operand 0 to refer to the loop id itself.
    NewLoopID->replaceOperandWith(0, NewLoopID);
    L->setLoopID(NewLoopID);
  }
}

bool LoopVectorizationPlanner::getDecisionAndClampRange(
    const std::function<bool(unsigned)> &Predicate, VFRange &Range) {
  assert(Range.End > Range.Start && "Trying to test an empty VF range.");
  bool PredicateAtRangeStart = Predicate(Range.Start);

  for (unsigned TmpVF = Range.Start * 2; TmpVF < Range.End; TmpVF *= 2)
    if (Predicate(TmpVF) != PredicateAtRangeStart) {
      Range.End = TmpVF;
      break;
    }

  return PredicateAtRangeStart;
}

/// Build VPlans for the full range of feasible VF's = {\p MinVF, 2 * \p MinVF,
/// 4 * \p MinVF, ..., \p MaxVF} by repeatedly building a VPlan for a sub-range
/// of VF's starting at a given VF and extending it as much as possible. Each
/// vectorization decision can potentially shorten this sub-range during
/// buildVPlan().
void LoopVectorizationPlanner::buildVPlans(unsigned MinVF, unsigned MaxVF) {

  // Collect conditions feeding internal conditional branches; they need to be
  // represented in VPlan for it to model masking.
  SmallPtrSet<Value *, 1> NeedDef;

  auto *Latch = OrigLoop->getLoopLatch();
  for (BasicBlock *BB : OrigLoop->blocks()) {
    if (BB == Latch)
      continue;
    BranchInst *Branch = dyn_cast<BranchInst>(BB->getTerminator());
    if (Branch && Branch->isConditional())
      NeedDef.insert(Branch->getCondition());
  }

  for (unsigned VF = MinVF; VF < MaxVF + 1;) {
    VFRange SubRange = {VF, MaxVF + 1};
    VPlans.push_back(buildVPlan(SubRange, NeedDef));
    VF = SubRange.End;
  }
}

VPValue *LoopVectorizationPlanner::createEdgeMask(BasicBlock *Src,
                                                  BasicBlock *Dst,
                                                  VPlanPtr &Plan) {
  assert(is_contained(predecessors(Dst), Src) && "Invalid edge");

  // Look for cached value.
  std::pair<BasicBlock *, BasicBlock *> Edge(Src, Dst);
  EdgeMaskCacheTy::iterator ECEntryIt = EdgeMaskCache.find(Edge);
  if (ECEntryIt != EdgeMaskCache.end())
    return ECEntryIt->second;

  VPValue *SrcMask = createBlockInMask(Src, Plan);

  // The terminator has to be a branch inst!
  BranchInst *BI = dyn_cast<BranchInst>(Src->getTerminator());
  assert(BI && "Unexpected terminator found");

  if (!BI->isConditional())
    return EdgeMaskCache[Edge] = SrcMask;

  VPValue *EdgeMask = Plan->getVPValue(BI->getCondition());
  assert(EdgeMask && "No Edge Mask found for condition");

  if (BI->getSuccessor(0) != Dst)
    EdgeMask = Builder.createNot(EdgeMask);

  if (SrcMask) // Otherwise block in-mask is all-one, no need to AND.
    EdgeMask = Builder.createAnd(EdgeMask, SrcMask);

  return EdgeMaskCache[Edge] = EdgeMask;
}

VPValue *LoopVectorizationPlanner::createBlockInMask(BasicBlock *BB,
                                                     VPlanPtr &Plan) {
  assert(OrigLoop->contains(BB) && "Block is not a part of a loop");

  // Look for cached value.
  BlockMaskCacheTy::iterator BCEntryIt = BlockMaskCache.find(BB);
  if (BCEntryIt != BlockMaskCache.end())
    return BCEntryIt->second;

  // All-one mask is modelled as no-mask following the convention for masked
  // load/store/gather/scatter. Initialize BlockMask to no-mask.
  VPValue *BlockMask = nullptr;

  // Loop incoming mask is all-one.
  if (OrigLoop->getHeader() == BB)
    return BlockMaskCache[BB] = BlockMask;

  // This is the block mask. We OR all incoming edges.
  for (auto *Predecessor : predecessors(BB)) {
    VPValue *EdgeMask = createEdgeMask(Predecessor, BB, Plan);
    if (!EdgeMask) // Mask of predecessor is all-one so mask of block is too.
      return BlockMaskCache[BB] = EdgeMask;

    if (!BlockMask) { // BlockMask has its initialized nullptr value.
      BlockMask = EdgeMask;
      continue;
    }

    BlockMask = Builder.createOr(BlockMask, EdgeMask);
  }

  return BlockMaskCache[BB] = BlockMask;
}

VPInterleaveRecipe *
LoopVectorizationPlanner::tryToInterleaveMemory(Instruction *I,
                                                VFRange &Range) {
  const InterleaveGroup *IG = Legal->getInterleavedAccessGroup(I);
  if (!IG)
    return nullptr;

  // Now check if IG is relevant for VF's in the given range.
  auto isIGMember = [&](Instruction *I) -> std::function<bool(unsigned)> {
    return [=](unsigned VF) -> bool {
      return (VF >= 2 && // Query is illegal for VF == 1
              CM.getWideningDecision(I, VF) ==
                  LoopVectorizationCostModel::CM_Interleave);
    };
  };
  if (!getDecisionAndClampRange(isIGMember(I), Range))
    return nullptr;

  // I is a member of an InterleaveGroup for VF's in the (possibly trimmed)
  // range. If it's the primary member of the IG construct a VPInterleaveRecipe.
  // Otherwise, it's an adjunct member of the IG, do not construct any Recipe.
  assert(I == IG->getInsertPos() &&
         "Generating a recipe for an adjunct member of an interleave group");

  return new VPInterleaveRecipe(IG);
}

VPWidenMemoryInstructionRecipe *
LoopVectorizationPlanner::tryToWidenMemory(Instruction *I, VFRange &Range,
                                           VPlanPtr &Plan) {
  if (!isa<LoadInst>(I) && !isa<StoreInst>(I))
    return nullptr;

  auto willWiden = [&](unsigned VF) -> bool {
    if (VF == 1)
      return false;
    if (CM.isScalarAfterVectorization(I, VF) ||
        CM.isProfitableToScalarize(I, VF))
      return false;
    LoopVectorizationCostModel::InstWidening Decision =
        CM.getWideningDecision(I, VF);
    assert(Decision != LoopVectorizationCostModel::CM_Unknown &&
           "CM decision should be taken at this point.");
    assert(Decision != LoopVectorizationCostModel::CM_Interleave &&
           "Interleave memory opportunity should be caught earlier.");
    return Decision != LoopVectorizationCostModel::CM_Scalarize;
  };

  if (!getDecisionAndClampRange(willWiden, Range))
    return nullptr;

  VPValue *Mask = nullptr;
  if (Legal->isMaskRequired(I))
    Mask = createBlockInMask(I->getParent(), Plan);

  return new VPWidenMemoryInstructionRecipe(*I, Mask);
}

VPWidenIntOrFpInductionRecipe *
LoopVectorizationPlanner::tryToOptimizeInduction(Instruction *I,
                                                 VFRange &Range) {
  if (PHINode *Phi = dyn_cast<PHINode>(I)) {
    // Check if this is an integer or fp induction. If so, build the recipe that
    // produces its scalar and vector values.
    InductionDescriptor II = Legal->getInductionVars()->lookup(Phi);
    if (II.getKind() == InductionDescriptor::IK_IntInduction ||
        II.getKind() == InductionDescriptor::IK_FpInduction)
      return new VPWidenIntOrFpInductionRecipe(Phi);

    return nullptr;
  }

  // Optimize the special case where the source is a constant integer
  // induction variable. Notice that we can only optimize the 'trunc' case
  // because (a) FP conversions lose precision, (b) sext/zext may wrap, and
  // (c) other casts depend on pointer size.

  // Determine whether \p K is a truncation based on an induction variable that
  // can be optimized.
  auto isOptimizableIVTruncate =
      [&](Instruction *K) -> std::function<bool(unsigned)> {
    return
        [=](unsigned VF) -> bool { return CM.isOptimizableIVTruncate(K, VF); };
  };

  if (isa<TruncInst>(I) &&
      getDecisionAndClampRange(isOptimizableIVTruncate(I), Range))
    return new VPWidenIntOrFpInductionRecipe(cast<PHINode>(I->getOperand(0)),
                                             cast<TruncInst>(I));
  return nullptr;
}

VPBlendRecipe *
LoopVectorizationPlanner::tryToBlend(Instruction *I, VPlanPtr &Plan) {
  PHINode *Phi = dyn_cast<PHINode>(I);
  if (!Phi || Phi->getParent() == OrigLoop->getHeader())
    return nullptr;

  // We know that all PHIs in non-header blocks are converted into selects, so
  // we don't have to worry about the insertion order and we can just use the
  // builder. At this point we generate the predication tree. There may be
  // duplications since this is a simple recursive scan, but future
  // optimizations will clean it up.

  SmallVector<VPValue *, 2> Masks;
  unsigned NumIncoming = Phi->getNumIncomingValues();
  for (unsigned In = 0; In < NumIncoming; In++) {
    VPValue *EdgeMask =
      createEdgeMask(Phi->getIncomingBlock(In), Phi->getParent(), Plan);
    assert((EdgeMask || NumIncoming == 1) &&
           "Multiple predecessors with one having a full mask");
    if (EdgeMask)
      Masks.push_back(EdgeMask);
  }
  return new VPBlendRecipe(Phi, Masks);
}

bool LoopVectorizationPlanner::tryToWiden(Instruction *I, VPBasicBlock *VPBB,
                                          VFRange &Range) {
  if (Legal->isScalarWithPredication(I))
    return false;

  auto IsVectorizableOpcode = [](unsigned Opcode) {
    switch (Opcode) {
    case Instruction::Add:
    case Instruction::And:
    case Instruction::AShr:
    case Instruction::BitCast:
    case Instruction::Br:
    case Instruction::Call:
    case Instruction::FAdd:
    case Instruction::FCmp:
    case Instruction::FDiv:
    case Instruction::FMul:
    case Instruction::FPExt:
    case Instruction::FPToSI:
    case Instruction::FPToUI:
    case Instruction::FPTrunc:
    case Instruction::FRem:
    case Instruction::FSub:
    case Instruction::GetElementPtr:
    case Instruction::ICmp:
    case Instruction::IntToPtr:
    case Instruction::Load:
    case Instruction::LShr:
    case Instruction::Mul:
    case Instruction::Or:
    case Instruction::PHI:
    case Instruction::PtrToInt:
    case Instruction::SDiv:
    case Instruction::Select:
    case Instruction::SExt:
    case Instruction::Shl:
    case Instruction::SIToFP:
    case Instruction::SRem:
    case Instruction::Store:
    case Instruction::Sub:
    case Instruction::Trunc:
    case Instruction::UDiv:
    case Instruction::UIToFP:
    case Instruction::URem:
    case Instruction::Xor:
    case Instruction::ZExt:
      return true;
    }
    return false;
  };

  if (!IsVectorizableOpcode(I->getOpcode()))
    return false;

  if (CallInst *CI = dyn_cast<CallInst>(I)) {
    Intrinsic::ID ID = getVectorIntrinsicIDForCall(CI, TLI);
    if (ID && (ID == Intrinsic::assume || ID == Intrinsic::lifetime_end ||
               ID == Intrinsic::lifetime_start || ID == Intrinsic::sideeffect))
      return false;
  }

  auto willWiden = [&](unsigned VF) -> bool {
    if (!isa<PHINode>(I) && (CM.isScalarAfterVectorization(I, VF) ||
                             CM.isProfitableToScalarize(I, VF)))
      return false;
    if (CallInst *CI = dyn_cast<CallInst>(I)) {
      Intrinsic::ID ID = getVectorIntrinsicIDForCall(CI, TLI);
      // The following case may be scalarized depending on the VF.
      // The flag shows whether we use Intrinsic or a usual Call for vectorized
      // version of the instruction.
      // Is it beneficial to perform intrinsic call compared to lib call?
      bool NeedToScalarize;
      unsigned CallCost = getVectorCallCost(CI, VF, *TTI, TLI, NeedToScalarize);
      bool UseVectorIntrinsic =
          ID && getVectorIntrinsicCost(CI, VF, *TTI, TLI) <= CallCost;
      return UseVectorIntrinsic || !NeedToScalarize;
    }
    if (isa<LoadInst>(I) || isa<StoreInst>(I)) {
      assert(CM.getWideningDecision(I, VF) ==
                 LoopVectorizationCostModel::CM_Scalarize &&
             "Memory widening decisions should have been taken care by now");
      return false;
    }
    return true;
  };

  if (!getDecisionAndClampRange(willWiden, Range))
    return false;

  // Success: widen this instruction. We optimize the common case where
  // consecutive instructions can be represented by a single recipe.
  if (!VPBB->empty()) {
    VPWidenRecipe *LastWidenRecipe = dyn_cast<VPWidenRecipe>(&VPBB->back());
    if (LastWidenRecipe && LastWidenRecipe->appendInstruction(I))
      return true;
  }

  VPBB->appendRecipe(new VPWidenRecipe(I));
  return true;
}

VPBasicBlock *LoopVectorizationPlanner::handleReplication(
    Instruction *I, VFRange &Range, VPBasicBlock *VPBB,
    DenseMap<Instruction *, VPReplicateRecipe *> &PredInst2Recipe,
    VPlanPtr &Plan) {
  bool IsUniform = getDecisionAndClampRange(
      [&](unsigned VF) { return CM.isUniformAfterVectorization(I, VF); },
      Range);

  bool IsPredicated = Legal->isScalarWithPredication(I);
  auto *Recipe = new VPReplicateRecipe(I, IsUniform, IsPredicated);

  // Find if I uses a predicated instruction. If so, it will use its scalar
  // value. Avoid hoisting the insert-element which packs the scalar value into
  // a vector value, as that happens iff all users use the vector value.
  for (auto &Op : I->operands())
    if (auto *PredInst = dyn_cast<Instruction>(Op))
      if (PredInst2Recipe.find(PredInst) != PredInst2Recipe.end())
        PredInst2Recipe[PredInst]->setAlsoPack(false);

  // Finalize the recipe for Instr, first if it is not predicated.
  if (!IsPredicated) {
    DEBUG(dbgs() << "LV: Scalarizing:" << *I << "\n");
    VPBB->appendRecipe(Recipe);
    return VPBB;
  }
  DEBUG(dbgs() << "LV: Scalarizing and predicating:" << *I << "\n");
  assert(VPBB->getSuccessors().empty() &&
         "VPBB has successors when handling predicated replication.");
  // Record predicated instructions for above packing optimizations.
  PredInst2Recipe[I] = Recipe;
  VPBlockBase *Region =
    VPBB->setOneSuccessor(createReplicateRegion(I, Recipe, Plan));
  return cast<VPBasicBlock>(Region->setOneSuccessor(new VPBasicBlock()));
}

VPRegionBlock *
LoopVectorizationPlanner::createReplicateRegion(Instruction *Instr,
                                                VPRecipeBase *PredRecipe,
                                                VPlanPtr &Plan) {
  // Instructions marked for predication are replicated and placed under an
  // if-then construct to prevent side-effects.

  // Generate recipes to compute the block mask for this region.
  VPValue *BlockInMask = createBlockInMask(Instr->getParent(), Plan);

  // Build the triangular if-then region.
  std::string RegionName = (Twine("pred.") + Instr->getOpcodeName()).str();
  assert(Instr->getParent() && "Predicated instruction not in any basic block");
  auto *BOMRecipe = new VPBranchOnMaskRecipe(BlockInMask);
  auto *Entry = new VPBasicBlock(Twine(RegionName) + ".entry", BOMRecipe);
  auto *PHIRecipe =
      Instr->getType()->isVoidTy() ? nullptr : new VPPredInstPHIRecipe(Instr);
  auto *Exit = new VPBasicBlock(Twine(RegionName) + ".continue", PHIRecipe);
  auto *Pred = new VPBasicBlock(Twine(RegionName) + ".if", PredRecipe);
  VPRegionBlock *Region = new VPRegionBlock(Entry, Exit, RegionName, true);

  // Note: first set Entry as region entry and then connect successors starting
  // from it in order, to propagate the "parent" of each VPBasicBlock.
  Entry->setTwoSuccessors(Pred, Exit);
  Pred->setOneSuccessor(Exit);

  return Region;
}

LoopVectorizationPlanner::VPlanPtr
LoopVectorizationPlanner::buildVPlan(VFRange &Range,
                                     const SmallPtrSetImpl<Value *> &NeedDef) {
  EdgeMaskCache.clear();
  BlockMaskCache.clear();
  DenseMap<Instruction *, Instruction *> &SinkAfter = Legal->getSinkAfter();
  DenseMap<Instruction *, Instruction *> SinkAfterInverse;

  // Collect instructions from the original loop that will become trivially dead
  // in the vectorized loop. We don't need to vectorize these instructions. For
  // example, original induction update instructions can become dead because we
  // separately emit induction "steps" when generating code for the new loop.
  // Similarly, we create a new latch condition when setting up the structure
  // of the new loop, so the old one can become dead.
  SmallPtrSet<Instruction *, 4> DeadInstructions;
  collectTriviallyDeadInstructions(DeadInstructions);

  // Hold a mapping from predicated instructions to their recipes, in order to
  // fix their AlsoPack behavior if a user is determined to replicate and use a
  // scalar instead of vector value.
  DenseMap<Instruction *, VPReplicateRecipe *> PredInst2Recipe;

  // Create a dummy pre-entry VPBasicBlock to start building the VPlan.
  VPBasicBlock *VPBB = new VPBasicBlock("Pre-Entry");
  auto Plan = llvm::make_unique<VPlan>(VPBB);

  // Represent values that will have defs inside VPlan.
  for (Value *V : NeedDef)
    Plan->addVPValue(V);

  // Scan the body of the loop in a topological order to visit each basic block
  // after having visited its predecessor basic blocks.
  LoopBlocksDFS DFS(OrigLoop);
  DFS.perform(LI);

  for (BasicBlock *BB : make_range(DFS.beginRPO(), DFS.endRPO())) {
    // Relevant instructions from basic block BB will be grouped into VPRecipe
    // ingredients and fill a new VPBasicBlock.
    unsigned VPBBsForBB = 0;
    auto *FirstVPBBForBB = new VPBasicBlock(BB->getName());
    VPBB->setOneSuccessor(FirstVPBBForBB);
    VPBB = FirstVPBBForBB;
    Builder.setInsertPoint(VPBB);

    std::vector<Instruction *> Ingredients;

    // Organize the ingredients to vectorize from current basic block in the
    // right order.
    for (Instruction &I : *BB) {
      Instruction *Instr = &I;

      // First filter out irrelevant instructions, to ensure no recipes are
      // built for them.
      if (isa<BranchInst>(Instr) || isa<DbgInfoIntrinsic>(Instr) ||
          DeadInstructions.count(Instr))
        continue;

      // I is a member of an InterleaveGroup for Range.Start. If it's an adjunct
      // member of the IG, do not construct any Recipe for it.
      const InterleaveGroup *IG = Legal->getInterleavedAccessGroup(Instr);
      if (IG && Instr != IG->getInsertPos() &&
          Range.Start >= 2 && // Query is illegal for VF == 1
          CM.getWideningDecision(Instr, Range.Start) ==
              LoopVectorizationCostModel::CM_Interleave) {
        if (SinkAfterInverse.count(Instr))
          Ingredients.push_back(SinkAfterInverse.find(Instr)->second);
        continue;
      }

      // Move instructions to handle first-order recurrences, step 1: avoid
      // handling this instruction until after we've handled the instruction it
      // should follow.
      auto SAIt = SinkAfter.find(Instr);
      if (SAIt != SinkAfter.end()) {
        DEBUG(dbgs() << "Sinking" << *SAIt->first << " after" << *SAIt->second
                     << " to vectorize a 1st order recurrence.\n");
        SinkAfterInverse[SAIt->second] = Instr;
        continue;
      }

      Ingredients.push_back(Instr);

      // Move instructions to handle first-order recurrences, step 2: push the
      // instruction to be sunk at its insertion point.
      auto SAInvIt = SinkAfterInverse.find(Instr);
      if (SAInvIt != SinkAfterInverse.end())
        Ingredients.push_back(SAInvIt->second);
    }

    // Introduce each ingredient into VPlan.
    for (Instruction *Instr : Ingredients) {
      VPRecipeBase *Recipe = nullptr;

      // Check if Instr should belong to an interleave memory recipe, or already
      // does. In the latter case Instr is irrelevant.
      if ((Recipe = tryToInterleaveMemory(Instr, Range))) {
        VPBB->appendRecipe(Recipe);
        continue;
      }

      // Check if Instr is a memory operation that should be widened.
      if ((Recipe = tryToWidenMemory(Instr, Range, Plan))) {
        VPBB->appendRecipe(Recipe);
        continue;
      }

      // Check if Instr should form some PHI recipe.
      if ((Recipe = tryToOptimizeInduction(Instr, Range))) {
        VPBB->appendRecipe(Recipe);
        continue;
      }
      if ((Recipe = tryToBlend(Instr, Plan))) {
        VPBB->appendRecipe(Recipe);
        continue;
      }
      if (PHINode *Phi = dyn_cast<PHINode>(Instr)) {
        VPBB->appendRecipe(new VPWidenPHIRecipe(Phi));
        continue;
      }

      // Check if Instr is to be widened by a general VPWidenRecipe, after
      // having first checked for specific widening recipes that deal with
      // Interleave Groups, Inductions and Phi nodes.
      if (tryToWiden(Instr, VPBB, Range))
        continue;

      // Otherwise, if all widening options failed, Instruction is to be
      // replicated. This may create a successor for VPBB.
      VPBasicBlock *NextVPBB =
        handleReplication(Instr, Range, VPBB, PredInst2Recipe, Plan);
      if (NextVPBB != VPBB) {
        VPBB = NextVPBB;
        VPBB->setName(BB->hasName() ? BB->getName() + "." + Twine(VPBBsForBB++)
                                    : "");
      }
    }
  }

  // Discard empty dummy pre-entry VPBasicBlock. Note that other VPBasicBlocks
  // may also be empty, such as the last one VPBB, reflecting original
  // basic-blocks with no recipes.
  VPBasicBlock *PreEntry = cast<VPBasicBlock>(Plan->getEntry());
  assert(PreEntry->empty() && "Expecting empty pre-entry block.");
  VPBlockBase *Entry = Plan->setEntry(PreEntry->getSingleSuccessor());
  PreEntry->disconnectSuccessor(Entry);
  delete PreEntry;

  std::string PlanName;
  raw_string_ostream RSO(PlanName);
  unsigned VF = Range.Start;
  Plan->addVF(VF);
  RSO << "Initial VPlan for VF={" << VF;
  for (VF *= 2; VF < Range.End; VF *= 2) {
    Plan->addVF(VF);
    RSO << "," << VF;
  }
  RSO << "},UF>=1";
  RSO.flush();
  Plan->setName(PlanName);

  return Plan;
}

void VPInterleaveRecipe::print(raw_ostream &O, const Twine &Indent) const {
  O << " +\n"
    << Indent << "\"INTERLEAVE-GROUP with factor " << IG->getFactor() << " at ";
  IG->getInsertPos()->printAsOperand(O, false);
  O << "\\l\"";
  for (unsigned i = 0; i < IG->getFactor(); ++i)
    if (Instruction *I = IG->getMember(i))
      O << " +\n"
        << Indent << "\"  " << VPlanIngredient(I) << " " << i << "\\l\"";
}

void VPWidenRecipe::execute(VPTransformState &State) {
  for (auto &Instr : make_range(Begin, End))
    State.ILV->widenInstruction(Instr);
}

void VPWidenIntOrFpInductionRecipe::execute(VPTransformState &State) {
  assert(!State.Instance && "Int or FP induction being replicated.");
  State.ILV->widenIntOrFpInduction(IV, Trunc);
}

void VPWidenPHIRecipe::execute(VPTransformState &State) {
  State.ILV->widenPHIInstruction(Phi, State.UF, State.VF);
}

void VPBlendRecipe::execute(VPTransformState &State) {
  State.ILV->setDebugLocFromInst(State.Builder, Phi);
  // We know that all PHIs in non-header blocks are converted into
  // selects, so we don't have to worry about the insertion order and we
  // can just use the builder.
  // At this point we generate the predication tree. There may be
  // duplications since this is a simple recursive scan, but future
  // optimizations will clean it up.

  unsigned NumIncoming = Phi->getNumIncomingValues();

  assert((User || NumIncoming == 1) &&
         "Multiple predecessors with predecessors having a full mask");
  // Generate a sequence of selects of the form:
  // SELECT(Mask3, In3,
  //      SELECT(Mask2, In2,
  //                   ( ...)))
  InnerLoopVectorizer::VectorParts Entry(State.UF);
  for (unsigned In = 0; In < NumIncoming; ++In) {
    for (unsigned Part = 0; Part < State.UF; ++Part) {
      // We might have single edge PHIs (blocks) - use an identity
      // 'select' for the first PHI operand.
      Value *In0 =
          State.ILV->getOrCreateVectorValue(Phi->getIncomingValue(In), Part);
      if (In == 0)
        Entry[Part] = In0; // Initialize with the first incoming value.
      else {
        // Select between the current value and the previous incoming edge
        // based on the incoming mask.
        Value *Cond = State.get(User->getOperand(In), Part);
        Entry[Part] =
            State.Builder.CreateSelect(Cond, In0, Entry[Part], "predphi");
      }
    }
  }
  for (unsigned Part = 0; Part < State.UF; ++Part)
    State.ValueMap.setVectorValue(Phi, Part, Entry[Part]);
}

void VPInterleaveRecipe::execute(VPTransformState &State) {
  assert(!State.Instance && "Interleave group being replicated.");
  State.ILV->vectorizeInterleaveGroup(IG->getInsertPos());
}

void VPReplicateRecipe::execute(VPTransformState &State) {
  if (State.Instance) { // Generate a single instance.
    State.ILV->scalarizeInstruction(Ingredient, *State.Instance, IsPredicated);
    // Insert scalar instance packing it into a vector.
    if (AlsoPack && State.VF > 1) {
      // If we're constructing lane 0, initialize to start from undef.
      if (State.Instance->Lane == 0) {
        Value *Undef =
            UndefValue::get(VectorType::get(Ingredient->getType(), State.VF));
        State.ValueMap.setVectorValue(Ingredient, State.Instance->Part, Undef);
      }
      State.ILV->packScalarIntoVectorValue(Ingredient, *State.Instance);
    }
    return;
  }

  // Generate scalar instances for all VF lanes of all UF parts, unless the
  // instruction is uniform inwhich case generate only the first lane for each
  // of the UF parts.
  unsigned EndLane = IsUniform ? 1 : State.VF;
  for (unsigned Part = 0; Part < State.UF; ++Part)
    for (unsigned Lane = 0; Lane < EndLane; ++Lane)
      State.ILV->scalarizeInstruction(Ingredient, {Part, Lane}, IsPredicated);
}

void VPBranchOnMaskRecipe::execute(VPTransformState &State) {
  assert(State.Instance && "Branch on Mask works only on single instance.");

  unsigned Part = State.Instance->Part;
  unsigned Lane = State.Instance->Lane;

  Value *ConditionBit = nullptr;
  if (!User) // Block in mask is all-one.
    ConditionBit = State.Builder.getTrue();
  else {
    VPValue *BlockInMask = User->getOperand(0);
    ConditionBit = State.get(BlockInMask, Part);
    if (ConditionBit->getType()->isVectorTy())
      ConditionBit = State.Builder.CreateExtractElement(
          ConditionBit, State.Builder.getInt32(Lane));
  }

  // Replace the temporary unreachable terminator with a new conditional branch,
  // whose two destinations will be set later when they are created.
  auto *CurrentTerminator = State.CFG.PrevBB->getTerminator();
  assert(isa<UnreachableInst>(CurrentTerminator) &&
         "Expected to replace unreachable terminator with conditional branch.");
  auto *CondBr = BranchInst::Create(State.CFG.PrevBB, nullptr, ConditionBit);
  CondBr->setSuccessor(0, nullptr);
  ReplaceInstWithInst(CurrentTerminator, CondBr);
}

void VPPredInstPHIRecipe::execute(VPTransformState &State) {
  assert(State.Instance && "Predicated instruction PHI works per instance.");
  Instruction *ScalarPredInst = cast<Instruction>(
      State.ValueMap.getScalarValue(PredInst, *State.Instance));
  BasicBlock *PredicatedBB = ScalarPredInst->getParent();
  BasicBlock *PredicatingBB = PredicatedBB->getSinglePredecessor();
  assert(PredicatingBB && "Predicated block has no single predecessor.");

  // By current pack/unpack logic we need to generate only a single phi node: if
  // a vector value for the predicated instruction exists at this point it means
  // the instruction has vector users only, and a phi for the vector value is
  // needed. In this case the recipe of the predicated instruction is marked to
  // also do that packing, thereby "hoisting" the insert-element sequence.
  // Otherwise, a phi node for the scalar value is needed.
  unsigned Part = State.Instance->Part;
  if (State.ValueMap.hasVectorValue(PredInst, Part)) {
    Value *VectorValue = State.ValueMap.getVectorValue(PredInst, Part);
    InsertElementInst *IEI = cast<InsertElementInst>(VectorValue);
    PHINode *VPhi = State.Builder.CreatePHI(IEI->getType(), 2);
    VPhi->addIncoming(IEI->getOperand(0), PredicatingBB); // Unmodified vector.
    VPhi->addIncoming(IEI, PredicatedBB); // New vector with inserted element.
    State.ValueMap.resetVectorValue(PredInst, Part, VPhi); // Update cache.
  } else {
    Type *PredInstType = PredInst->getType();
    PHINode *Phi = State.Builder.CreatePHI(PredInstType, 2);
    Phi->addIncoming(UndefValue::get(ScalarPredInst->getType()), PredicatingBB);
    Phi->addIncoming(ScalarPredInst, PredicatedBB);
    State.ValueMap.resetScalarValue(PredInst, *State.Instance, Phi);
  }
}

<<<<<<< HEAD
#if INTEL_CUSTOMIZATION
static void setAsVPlanCandidate(Loop *L) {
  MDNode *LoopID = L->getLoopID();

  // First remove any existing loop unrolling metadata.
  SmallVector<Metadata *, 4> MDs;
  // Reserve first location for self reference to the LoopID metadata node.
  MDs.push_back(nullptr);

  if (LoopID) {
    for (unsigned i = 1, ie = LoopID->getNumOperands(); i < ie; ++i) {
      MDs.push_back(LoopID->getOperand(i));
    }
  }

  // Add as a vplan vectorization candidate.
  LLVMContext &Context = L->getHeader()->getContext();
  SmallVector<Metadata *, 1> VPlanCandOperands;
  VPlanCandOperands.push_back(MDString::get(Context, "vplan.vect.candidate"));
  MDNode *VPlanCandNode = MDNode::get(Context, VPlanCandOperands);
  MDs.push_back(VPlanCandNode);

  MDNode *NewLoopID = MDNode::get(Context, MDs);
  // Set operand 0 to refer to the loop id itself.
  NewLoopID->replaceOperandWith(0, NewLoopID);
  L->setLoopID(NewLoopID);
}
#endif
=======
void VPWidenMemoryInstructionRecipe::execute(VPTransformState &State) {
  if (!User)
    return State.ILV->vectorizeMemoryInstruction(&Instr);

  // Last (and currently only) operand is a mask.
  InnerLoopVectorizer::VectorParts MaskValues(State.UF);
  VPValue *Mask = User->getOperand(User->getNumOperands() - 1);
  for (unsigned Part = 0; Part < State.UF; ++Part)
    MaskValues[Part] = State.get(Mask, Part);
  State.ILV->vectorizeMemoryInstruction(&Instr, &MaskValues);
}
>>>>>>> edf3c829

bool LoopVectorizePass::processLoop(Loop *L) {
  assert(L->empty() && "Only process inner loops.");

#ifndef NDEBUG
  const std::string DebugLocStr = getDebugLocString(L);
#endif /* NDEBUG */

  DEBUG(dbgs() << "\nLV: Checking a loop in \""
               << L->getHeader()->getParent()->getName() << "\" from "
               << DebugLocStr << "\n");

  LoopVectorizeHints Hints(L, DisableUnrolling, *ORE);

  DEBUG(dbgs() << "LV: Loop hints:"
               << " force="
               << (Hints.getForce() == LoopVectorizeHints::FK_Disabled
                       ? "disabled"
                       : (Hints.getForce() == LoopVectorizeHints::FK_Enabled
                              ? "enabled"
                              : "?"))
               << " width=" << Hints.getWidth()
               << " unroll=" << Hints.getInterleave() << "\n");

  // Function containing loop
  Function *F = L->getHeader()->getParent();

  // Looking at the diagnostic output is the only way to determine if a loop
  // was vectorized (other than looking at the IR or machine code), so it
  // is important to generate an optimization remark for each loop. Most of
  // these messages are generated as OptimizationRemarkAnalysis. Remarks
  // generated as OptimizationRemark and OptimizationRemarkMissed are
  // less verbose reporting vectorized loops and unvectorized loops that may
  // benefit from vectorization, respectively.

  if (!Hints.allowVectorization(F, L, AlwaysVectorize)) {
    DEBUG(dbgs() << "LV: Loop hints prevent vectorization.\n");
    return false;
  }

  PredicatedScalarEvolution PSE(*SE, *L);

  // Check if it is legal to vectorize the loop.
  LoopVectorizationRequirements Requirements(*ORE);
  LoopVectorizationLegality LVL(L, PSE, DT, TLI, AA, F, TTI, GetLAA, LI, ORE,
#if INTEL_CUSTOMIZATION
                                &Requirements, &Hints, OnlyLegal);
  if (OnlyLegal) {
    if (LVL.canVectorize()) {
      if (const DebugLoc LoopDbgLoc = L->getStartLoc()) {
        LoopDbgLoc.print(errs());
      }

      setAsVPlanCandidate(L);
      errs() << ": Loop legal to vectorize - marking with vplan metadata.\n";
    }
    DEBUG(dbgs() << "LV: Not vectorizing: only checking legality.\n");
    return false;
  }
#endif

  if (!LVL.canVectorize()) {
    DEBUG(dbgs() << "LV: Not vectorizing: Cannot prove legality.\n");
    emitMissedWarning(F, L, Hints, ORE);
    return false;
  }

  // Check the function attributes to find out if this function should be
  // optimized for size.
  bool OptForSize =
      Hints.getForce() != LoopVectorizeHints::FK_Enabled && F->optForSize();

  // Check the loop for a trip count threshold: vectorize loops with a tiny trip
  // count by optimizing for size, to minimize overheads.
  unsigned ExpectedTC = SE->getSmallConstantMaxTripCount(L);
  bool HasExpectedTC = (ExpectedTC > 0);

  if (!HasExpectedTC && LoopVectorizeWithBlockFrequency) {
    auto EstimatedTC = getLoopEstimatedTripCount(L);
    if (EstimatedTC) {
      ExpectedTC = *EstimatedTC;
      HasExpectedTC = true;
    }
  }

  if (HasExpectedTC && ExpectedTC < TinyTripCountVectorThreshold) {
    DEBUG(dbgs() << "LV: Found a loop with a very small trip count. "
                 << "This loop is worth vectorizing only if no scalar "
                 << "iteration overheads are incurred.");
    if (Hints.getForce() == LoopVectorizeHints::FK_Enabled)
      DEBUG(dbgs() << " But vectorizing was explicitly forced.\n");
    else {
      DEBUG(dbgs() << "\n");
      // Loops with a very small trip count are considered for vectorization
      // under OptForSize, thereby making sure the cost of their loop body is
      // dominant, free of runtime guards and scalar iteration overheads.
      OptForSize = true;
    }
  }

  // Check the function attributes to see if implicit floats are allowed.
  // FIXME: This check doesn't seem possibly correct -- what if the loop is
  // an integer loop and the vector instructions selected are purely integer
  // vector instructions?
  if (F->hasFnAttribute(Attribute::NoImplicitFloat)) {
    DEBUG(dbgs() << "LV: Can't vectorize when the NoImplicitFloat"
                    "attribute is used.\n");
    ORE->emit(createMissedAnalysis(Hints.vectorizeAnalysisPassName(),
                                   "NoImplicitFloat", L)
              << "loop not vectorized due to NoImplicitFloat attribute");
    emitMissedWarning(F, L, Hints, ORE);
    return false;
  }

  // Check if the target supports potentially unsafe FP vectorization.
  // FIXME: Add a check for the type of safety issue (denormal, signaling)
  // for the target we're vectorizing for, to make sure none of the
  // additional fp-math flags can help.
  if (Hints.isPotentiallyUnsafe() &&
      TTI->isFPVectorizationPotentiallyUnsafe()) {
    DEBUG(dbgs() << "LV: Potentially unsafe FP op prevents vectorization.\n");
    ORE->emit(
        createMissedAnalysis(Hints.vectorizeAnalysisPassName(), "UnsafeFP", L)
        << "loop not vectorized due to unsafe FP support.");
    emitMissedWarning(F, L, Hints, ORE);
    return false;
  }

  // Use the cost model.
  LoopVectorizationCostModel CM(L, PSE, LI, &LVL, *TTI, TLI, DB, AC, ORE, F,
                                &Hints);
  CM.collectValuesToIgnore();

  // Use the planner for vectorization.
  LoopVectorizationPlanner LVP(L, LI, TLI, TTI, &LVL, CM);

  // Get user vectorization factor.
  unsigned UserVF = Hints.getWidth();

  // Plan how to best vectorize, return the best VF and its cost.
  LoopVectorizationCostModel::VectorizationFactor VF =
      LVP.plan(OptForSize, UserVF);

  // Select the interleave count.
  unsigned IC = CM.selectInterleaveCount(OptForSize, VF.Width, VF.Cost);

  // Get user interleave count.
  unsigned UserIC = Hints.getInterleave();

  // Identify the diagnostic messages that should be produced.
  std::pair<StringRef, std::string> VecDiagMsg, IntDiagMsg;
  bool VectorizeLoop = true, InterleaveLoop = true;
  if (Requirements.doesNotMeet(F, L, Hints)) {
    DEBUG(dbgs() << "LV: Not vectorizing: loop did not meet vectorization "
                    "requirements.\n");
    emitMissedWarning(F, L, Hints, ORE);
    return false;
  }

  if (VF.Width == 1) {
    DEBUG(dbgs() << "LV: Vectorization is possible but not beneficial.\n");
    VecDiagMsg = std::make_pair(
        "VectorizationNotBeneficial",
        "the cost-model indicates that vectorization is not beneficial");
    VectorizeLoop = false;
  }

  if (IC == 1 && UserIC <= 1) {
    // Tell the user interleaving is not beneficial.
    DEBUG(dbgs() << "LV: Interleaving is not beneficial.\n");
    IntDiagMsg = std::make_pair(
        "InterleavingNotBeneficial",
        "the cost-model indicates that interleaving is not beneficial");
    InterleaveLoop = false;
    if (UserIC == 1) {
      IntDiagMsg.first = "InterleavingNotBeneficialAndDisabled";
      IntDiagMsg.second +=
          " and is explicitly disabled or interleave count is set to 1";
    }
  } else if (IC > 1 && UserIC == 1) {
    // Tell the user interleaving is beneficial, but it explicitly disabled.
    DEBUG(dbgs()
          << "LV: Interleaving is beneficial but is explicitly disabled.");
    IntDiagMsg = std::make_pair(
        "InterleavingBeneficialButDisabled",
        "the cost-model indicates that interleaving is beneficial "
        "but is explicitly disabled or interleave count is set to 1");
    InterleaveLoop = false;
  }

  // Override IC if user provided an interleave count.
  IC = UserIC > 0 ? UserIC : IC;

  // Emit diagnostic messages, if any.
  const char *VAPassName = Hints.vectorizeAnalysisPassName();
  if (!VectorizeLoop && !InterleaveLoop) {
    // Do not vectorize or interleaving the loop.
    ORE->emit([&]() {
      return OptimizationRemarkMissed(VAPassName, VecDiagMsg.first,
                                      L->getStartLoc(), L->getHeader())
             << VecDiagMsg.second;
    });
    ORE->emit([&]() {
      return OptimizationRemarkMissed(LV_NAME, IntDiagMsg.first,
                                      L->getStartLoc(), L->getHeader())
             << IntDiagMsg.second;
    });
    return false;
  } else if (!VectorizeLoop && InterleaveLoop) {
    DEBUG(dbgs() << "LV: Interleave Count is " << IC << '\n');
    ORE->emit([&]() {
      return OptimizationRemarkAnalysis(VAPassName, VecDiagMsg.first,
                                        L->getStartLoc(), L->getHeader())
             << VecDiagMsg.second;
    });
  } else if (VectorizeLoop && !InterleaveLoop) {
    DEBUG(dbgs() << "LV: Found a vectorizable loop (" << VF.Width << ") in "
                 << DebugLocStr << '\n');
    ORE->emit([&]() {
      return OptimizationRemarkAnalysis(LV_NAME, IntDiagMsg.first,
                                        L->getStartLoc(), L->getHeader())
             << IntDiagMsg.second;
    });
  } else if (VectorizeLoop && InterleaveLoop) {
    DEBUG(dbgs() << "LV: Found a vectorizable loop (" << VF.Width << ") in "
                 << DebugLocStr << '\n');
    DEBUG(dbgs() << "LV: Interleave Count is " << IC << '\n');
  }

  LVP.setBestPlan(VF.Width, IC);

  using namespace ore;

  if (!VectorizeLoop) {
    assert(IC > 1 && "interleave count should not be 1 or 0");
    // If we decided that it is not legal to vectorize the loop, then
    // interleave it.
    InnerLoopUnroller Unroller(L, PSE, LI, DT, TLI, TTI, AC, ORE, IC, &LVL,
                               &CM);
    LVP.executePlan(Unroller, DT);

    ORE->emit([&]() {
      return OptimizationRemark(LV_NAME, "Interleaved", L->getStartLoc(),
                                L->getHeader())
             << "interleaved loop (interleaved count: "
             << NV("InterleaveCount", IC) << ")";
    });
  } else {
    // If we decided that it is *legal* to vectorize the loop, then do it.
    InnerLoopVectorizer LB(L, PSE, LI, DT, TLI, TTI, AC, ORE, VF.Width, IC,
                           &LVL, &CM);
    LVP.executePlan(LB, DT);
    ++LoopsVectorized;

    // Add metadata to disable runtime unrolling a scalar loop when there are
    // no runtime checks about strides and memory. A scalar loop that is
    // rarely used is not worth unrolling.
    if (!LB.areSafetyChecksAdded())
      AddRuntimeUnrollDisableMetaData(L);

    // Report the vectorization decision.
    ORE->emit([&]() {
      return OptimizationRemark(LV_NAME, "Vectorized", L->getStartLoc(),
                                L->getHeader())
             << "vectorized loop (vectorization width: "
             << NV("VectorizationFactor", VF.Width)
             << ", interleaved count: " << NV("InterleaveCount", IC) << ")";
    });
  }

  // Mark the loop as already vectorized to avoid vectorizing again.
  Hints.setAlreadyVectorized();

  DEBUG(verifyFunction(*L->getHeader()->getParent()));
  return true;
}

bool LoopVectorizePass::runImpl(
    Function &F, ScalarEvolution &SE_, LoopInfo &LI_, TargetTransformInfo &TTI_,
    DominatorTree &DT_, BlockFrequencyInfo &BFI_, TargetLibraryInfo *TLI_,
    DemandedBits &DB_, AliasAnalysis &AA_, AssumptionCache &AC_,
    std::function<const LoopAccessInfo &(Loop &)> &GetLAA_,
    OptimizationRemarkEmitter &ORE_) {
  SE = &SE_;
  LI = &LI_;
  TTI = &TTI_;
  DT = &DT_;
  BFI = &BFI_;
  TLI = TLI_;
  AA = &AA_;
  AC = &AC_;
  GetLAA = &GetLAA_;
  DB = &DB_;
  ORE = &ORE_;

  // Don't attempt if
  // 1. the target claims to have no vector registers, and
  // 2. interleaving won't help ILP.
  //
  // The second condition is necessary because, even if the target has no
  // vector registers, loop vectorization may still enable scalar
  // interleaving.
  if (!TTI->getNumberOfRegisters(true) && TTI->getMaxInterleaveFactor(1) < 2)
    return false;

  bool Changed = false;

  // The vectorizer requires loops to be in simplified form.
  // Since simplification may add new inner loops, it has to run before the
  // legality and profitability checks. This means running the loop vectorizer
  // will simplify all loops, regardless of whether anything end up being
  // vectorized.
  for (auto &L : *LI)
    Changed |= simplifyLoop(L, DT, LI, SE, AC, false /* PreserveLCSSA */);

  // Build up a worklist of inner-loops to vectorize. This is necessary as
  // the act of vectorizing or partially unrolling a loop creates new loops
  // and can invalidate iterators across the loops.
  SmallVector<Loop *, 8> Worklist;

  for (Loop *L : *LI)
    addAcyclicInnerLoop(*L, Worklist);

  LoopsAnalyzed += Worklist.size();

  // Now walk the identified inner loops.
  while (!Worklist.empty()) {
    Loop *L = Worklist.pop_back_val();

    // For the inner loops we actually process, form LCSSA to simplify the
    // transform.
    Changed |= formLCSSARecursively(*L, *DT, LI, SE);

    Changed |= processLoop(L);
  }

  // Process each loop nest in the function.
  return Changed;
}

PreservedAnalyses LoopVectorizePass::run(Function &F,
                                         FunctionAnalysisManager &AM) {
    auto &SE = AM.getResult<ScalarEvolutionAnalysis>(F);
    auto &LI = AM.getResult<LoopAnalysis>(F);
    auto &TTI = AM.getResult<TargetIRAnalysis>(F);
    auto &DT = AM.getResult<DominatorTreeAnalysis>(F);
    auto &BFI = AM.getResult<BlockFrequencyAnalysis>(F);
    auto &TLI = AM.getResult<TargetLibraryAnalysis>(F);
    auto &AA = AM.getResult<AAManager>(F);
    auto &AC = AM.getResult<AssumptionAnalysis>(F);
    auto &DB = AM.getResult<DemandedBitsAnalysis>(F);
    auto &ORE = AM.getResult<OptimizationRemarkEmitterAnalysis>(F);

    auto &LAM = AM.getResult<LoopAnalysisManagerFunctionProxy>(F).getManager();
    std::function<const LoopAccessInfo &(Loop &)> GetLAA =
        [&](Loop &L) -> const LoopAccessInfo & {
      LoopStandardAnalysisResults AR = {AA, AC, DT, LI, SE, TLI, TTI, nullptr};
      return LAM.getResult<LoopAccessAnalysis>(L, AR);
    };
    bool Changed =
        runImpl(F, SE, LI, TTI, DT, BFI, &TLI, DB, AA, AC, GetLAA, ORE);
    if (!Changed)
      return PreservedAnalyses::all();
    PreservedAnalyses PA;
    PA.preserve<LoopAnalysis>();
    PA.preserve<DominatorTreeAnalysis>();
    PA.preserve<BasicAA>();
    PA.preserve<GlobalsAA>();
    return PA;
}<|MERGE_RESOLUTION|>--- conflicted
+++ resolved
@@ -8507,7 +8507,18 @@
   }
 }
 
-<<<<<<< HEAD
+void VPWidenMemoryInstructionRecipe::execute(VPTransformState &State) {
+  if (!User)
+    return State.ILV->vectorizeMemoryInstruction(&Instr);
+
+  // Last (and currently only) operand is a mask.
+  InnerLoopVectorizer::VectorParts MaskValues(State.UF);
+  VPValue *Mask = User->getOperand(User->getNumOperands() - 1);
+  for (unsigned Part = 0; Part < State.UF; ++Part)
+    MaskValues[Part] = State.get(Mask, Part);
+  State.ILV->vectorizeMemoryInstruction(&Instr, &MaskValues);
+}
+
 #if INTEL_CUSTOMIZATION
 static void setAsVPlanCandidate(Loop *L) {
   MDNode *LoopID = L->getLoopID();
@@ -8536,19 +8547,6 @@
   L->setLoopID(NewLoopID);
 }
 #endif
-=======
-void VPWidenMemoryInstructionRecipe::execute(VPTransformState &State) {
-  if (!User)
-    return State.ILV->vectorizeMemoryInstruction(&Instr);
-
-  // Last (and currently only) operand is a mask.
-  InnerLoopVectorizer::VectorParts MaskValues(State.UF);
-  VPValue *Mask = User->getOperand(User->getNumOperands() - 1);
-  for (unsigned Part = 0; Part < State.UF; ++Part)
-    MaskValues[Part] = State.get(Mask, Part);
-  State.ILV->vectorizeMemoryInstruction(&Instr, &MaskValues);
-}
->>>>>>> edf3c829
 
 bool LoopVectorizePass::processLoop(Loop *L) {
   assert(L->empty() && "Only process inner loops.");
