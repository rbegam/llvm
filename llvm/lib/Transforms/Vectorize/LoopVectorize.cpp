--- conflicted
+++ resolved
@@ -1424,12 +1424,8 @@
 
   LoopVectorizePass Impl;
 
-<<<<<<< HEAD
-  explicit LoopVectorize(bool NoUnrolling = false, bool AlwaysVectorize = true) 
-=======
   explicit LoopVectorize(bool InterleaveOnlyWhenForced = false,
                          bool VectorizeOnlyWhenForced = false)
->>>>>>> 6bc98ad7
       : FunctionPass(ID) {
     Impl.InterleaveOnlyWhenForced = InterleaveOnlyWhenForced;
     Impl.VectorizeOnlyWhenForced = VectorizeOnlyWhenForced;
