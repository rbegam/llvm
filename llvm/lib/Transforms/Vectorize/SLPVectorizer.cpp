--- conflicted
+++ resolved
@@ -734,7 +734,7 @@
   void getOpcodes(ArrayRef<Value *> VL, std::set<unsigned> &OpcodesSet) const;
 
   /// Code generation for PSLP blending instructions.
-  void generatePSLPCode(ValueList &VL);
+  void generatePSLPCode(SmallVectorImpl<Value *> &VL);
 
   /// \returns the Number of different opcodes in VL[].
   int getNumOpcodes(ArrayRef<Value *> VL) const;
@@ -1513,7 +1513,7 @@
 //
 // Given a VL with different opcodes, generate select instructions that
 // select between the
-void BoUpSLP::generatePSLPCode(ValueList &VL) {
+void BoUpSLP::generatePSLPCode(SmallVectorImpl<Value *> &VL) {
   assert(isa<Instruction>(VL[0]));
   std::set<unsigned> OpcodesSet;
   getOpcodes(VL, OpcodesSet);
@@ -1976,7 +1976,8 @@
 #if INTEL_CUSTOMIZATION
   // Since we are updating VL, we need a non-readonly VL, so create a copy.
   // TODO: Any better way of doing this?
-  ValueList VL(iterator_range<ArrayRef<Value *>::iterator>(VL_.begin(), VL_.end()));
+  SmallVector<Value *, 4>  VL(
+    iterator_range<ArrayRef<Value *>::iterator>(VL_.begin(), VL_.end()));
 #endif // INTEL_CUSTOMIZATION
 
   assert((allConstant(VL) || allSameType(VL)) && "Invalid types!");
@@ -2859,7 +2860,6 @@
                                       Op2VP, Operands);
       int VecCost = TTI->getArithmeticInstrCost(S.Opcode, VecTy, Op1VK, Op2VK,
                                                 Op1VP, Op2VP, Operands);
-<<<<<<< HEAD
 #if INTEL_CUSTOMIZATION
       if (DoPSLP && PSLPAdjustCosts) {
         // Count the PSLP-emitted instructions and remove them from the
@@ -2877,10 +2877,7 @@
         assert(ScalarCost >= 0 && "Too much cost reduction");
       }
 #endif // INTEL_CUSTOMIZATION
-      return VecCost - ScalarCost;
-=======
       return ReuseShuffleCost + VecCost - ScalarCost;
->>>>>>> 87d2f746
     }
     case Instruction::GetElementPtr: {
       TargetTransformInfo::OperandValueKind Op1VK =
@@ -5533,17 +5530,7 @@
                    << "\n");
       ArrayRef<Value *> Ops = VL.slice(I, OpsWidth);
 
-<<<<<<< HEAD
-      ArrayRef<Value *> EmptyArray;
-      ArrayRef<Value *> BuildVectorSlice;
-      if (!BuildVector.empty())
-        BuildVectorSlice = BuildVector.slice(I, OpsWidth);
-
-      R.buildTree(Ops, NeedExtraction ? EmptyArray : BuildVectorSlice);
-
-=======
       R.buildTree(Ops);
->>>>>>> 87d2f746
       // TODO: check if we can allow reordering for more cases.
       if (AllowReorder && R.shouldReorder()) {
         // Conceptually, there is nothing actually preventing us from trying to
