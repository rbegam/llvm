--- conflicted
+++ resolved
@@ -8666,12 +8666,7 @@
 
 bool SLPVectorizerPass::vectorizeStoreChain(ArrayRef<Value *> Chain, BoUpSLP &R,
                                             unsigned Idx) {
-<<<<<<< HEAD
-  const unsigned ChainLen = Chain.size();
-  LLVM_DEBUG(dbgs() << "SLP: Analyzing a store chain of length " << ChainLen
-=======
   LLVM_DEBUG(dbgs() << "SLP: Analyzing a store chain of length " << Chain.size()
->>>>>>> deb9de92
                     << "\n");
   const unsigned Sz = R.getVectorElementSize(Chain[0]);
   const unsigned MinVF = R.getMinVecRegSize() / Sz;
@@ -8682,7 +8677,6 @@
 
   LLVM_DEBUG(dbgs() << "SLP: Analyzing " << VF << " stores at offset " << Idx
                     << "\n");
-<<<<<<< HEAD
 
 #if INTEL_CUSTOMIZATION
   R.PSLPInit();
@@ -8725,35 +8719,9 @@
       Cost = PSLPCost;
       R.PSLPSuccess = true;
     }
-=======
-
-  R.buildTree(Chain);
-  if (R.isTreeTinyAndNotFullyVectorizable())
-    return false;
-
-  R.computeMinimumValueSizes();
-
-  int Cost = R.getTreeCost();
-
-  LLVM_DEBUG(dbgs() << "SLP: Found cost=" << Cost << " for VF=" << VF << "\n");
-  if (Cost < -SLPCostThreshold) {
-    LLVM_DEBUG(dbgs() << "SLP: Decided to vectorize cost=" << Cost << "\n");
-
-    using namespace ore;
-
-    R.getORE()->emit(OptimizationRemark(SV_NAME, "StoresVectorized",
-                                        cast<StoreInst>(Chain[0]))
-                     << "Stores SLP vectorized with cost " << NV("Cost", Cost)
-                     << " and with tree size "
-                     << NV("TreeSize", R.getTreeSize()));
-
-    R.vectorizeTree();
-    return true;
->>>>>>> deb9de92
   }
 #endif // INTEL_CUSTOMIZATION
 
-<<<<<<< HEAD
   LLVM_DEBUG(dbgs() << "SLP: Found cost=" << Cost << " for VF=" << VF << "\n");
 
   if (Cost < -SLPCostThreshold) {
@@ -8779,8 +8747,6 @@
   }
 #endif // INTEL_CUSTOMIZATION
 
-=======
->>>>>>> deb9de92
   return false;
 }
 
