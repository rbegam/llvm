//===- SLPVectorizer.cpp - A bottom up SLP Vectorizer ---------------------===//
//
// Part of the LLVM Project, under the Apache License v2.0 with LLVM Exceptions.
// See https://llvm.org/LICENSE.txt for license information.
// SPDX-License-Identifier: Apache-2.0 WITH LLVM-exception
//
//===----------------------------------------------------------------------===//
//
// This pass implements the Bottom Up SLP vectorizer. It detects consecutive
// stores that can be put together into vector-stores. Next, it attempts to
// construct vectorizable tree using the use-def chains. If a profitable tree
// was found, the SLP vectorizer performs vectorization on the tree.
//
// The pass is inspired by the work described in the paper:
//  "Loop-Aware SLP in GCC" by Ira Rosen, Dorit Nuzman, Ayal Zaks.
//
//===----------------------------------------------------------------------===//

#include "llvm/Transforms/Vectorize/SLPVectorizer.h"
#include "llvm/ADT/ArrayRef.h"
#include "llvm/ADT/DenseMap.h"
#include "llvm/ADT/DenseSet.h"
#include "llvm/ADT/MapVector.h"
#include "llvm/ADT/None.h"
#include "llvm/ADT/Optional.h"
#include "llvm/ADT/PostOrderIterator.h"
#include "llvm/ADT/STLExtras.h"
#include "llvm/ADT/SetVector.h"
#include "llvm/ADT/SmallPtrSet.h"
#include "llvm/ADT/SmallSet.h"
#include "llvm/ADT/SmallVector.h"
#include "llvm/ADT/Statistic.h"
#include "llvm/ADT/iterator.h"
#include "llvm/ADT/iterator_range.h"
#include "llvm/Analysis/AliasAnalysis.h"
#include "llvm/Analysis/CodeMetrics.h"
#include "llvm/Analysis/DemandedBits.h"
#include "llvm/Analysis/GlobalsModRef.h"
#include "llvm/Analysis/LoopAccessAnalysis.h"
#include "llvm/Analysis/LoopInfo.h"
#include "llvm/Analysis/MemoryLocation.h"
#include "llvm/Analysis/OptimizationRemarkEmitter.h"
#include "llvm/Analysis/ScalarEvolution.h"
#include "llvm/Analysis/ScalarEvolutionExpressions.h"
#include "llvm/Analysis/TargetLibraryInfo.h"
#include "llvm/Analysis/TargetTransformInfo.h"
#include "llvm/Analysis/ValueTracking.h"
#include "llvm/Analysis/VectorUtils.h"
#include "llvm/IR/Attributes.h"
#include "llvm/IR/BasicBlock.h"
#include "llvm/IR/Constant.h"
#include "llvm/IR/Constants.h"
#include "llvm/IR/DataLayout.h"
#include "llvm/IR/DebugLoc.h"
#include "llvm/IR/DerivedTypes.h"
#include "llvm/IR/Dominators.h"
#include "llvm/IR/Function.h"
#include "llvm/IR/IRBuilder.h"
#include "llvm/IR/InstrTypes.h"
#include "llvm/IR/Instruction.h"
#include "llvm/IR/Instructions.h"
#include "llvm/IR/IntrinsicInst.h"
#include "llvm/IR/Intrinsics.h"
#include "llvm/IR/Module.h"
#include "llvm/IR/NoFolder.h"
#include "llvm/IR/Operator.h"
#include "llvm/IR/PassManager.h"
#include "llvm/IR/PatternMatch.h"
#include "llvm/IR/Type.h"
#include "llvm/IR/Use.h"
#include "llvm/IR/User.h"
#include "llvm/IR/Value.h"
#include "llvm/IR/ValueHandle.h"
#include "llvm/IR/Verifier.h"
#include "llvm/Pass.h"
#include "llvm/Support/Casting.h"
#include "llvm/Support/CommandLine.h"
#include "llvm/Support/Compiler.h"
#include "llvm/Support/DOTGraphTraits.h"
#include "llvm/Support/Debug.h"
#include "llvm/Support/ErrorHandling.h"
#include "llvm/Support/GraphWriter.h"
#include "llvm/Support/KnownBits.h"
#include "llvm/Support/MathExtras.h"
#include "llvm/Support/raw_ostream.h"
#include "llvm/Transforms/Utils/LoopUtils.h"
#include "llvm/Transforms/Vectorize.h"
#include <algorithm>
#include <cassert>
#include <cstdint>
#include <iterator>
#include <memory>
#include <set>
#include <string>
#include <tuple>
#include <utility>
#include <vector>

#if INTEL_CUSTOMIZATION
#include "llvm/Support/FileSystem.h"
#endif // INTEL_CUSTOMIZATION

using namespace llvm;
using namespace llvm::PatternMatch;
using namespace slpvectorizer;

#define SV_NAME "slp-vectorizer"
#define DEBUG_TYPE "SLP"

STATISTIC(NumVectorInstructions, "Number of vector instructions generated");

static cl::opt<int>
    SLPCostThreshold("slp-threshold", cl::init(0), cl::Hidden,
                     cl::desc("Only vectorize if you gain more than this "
                              "number "));

#if INTEL_CUSTOMIZATION
// This is the Cost returned by getTreeCost() when the tree is tiny and
// non-vectorizable.
// FIXME: This is a hack because SLPCostThreshold is adjustable and if it gets a
// value higher than this, it can still trigger vectorization. This happens in
// SLPVectorizer lit tests such as call.ll.
#define FORBIDEN_TINY_TREE 666666
static cl::opt<bool> PSLPEnabled("pslp", cl::init(true), cl::Hidden,
                                 cl::desc("Enable Padded SLP"));

static cl::opt<bool>
    PSLPAdjustCosts("pslp-adjust-costs", cl::init(true), cl::Hidden,
                    cl::desc("Adjust scalar costs for Padded instructions"));

static cl::opt<bool> SmartDisableSplatReordering(
    "smart-disable-splat-reordering", cl::init(true), cl::Hidden,
    cl::desc("Be smart about splat operand reordering. Disable it from the "
             "beginning if we can prove we can't get a splat."));

// NOTE: This is a quick hack for following the best path (left or right branch)
// while buildTree_rec(). Ideally we would like to explore both orderings and
// select the best, but this could be computationally intensive.
// FIXME: This is causing SLPVectorizer/X86/extractelement.ll to fail.
static cl::opt<bool>
    BuildTreeOrderReverse("build-tree-order-reverse", cl::init(true),
                          cl::Hidden,
                          cl::desc("Reverse the order in which the operands "
                                   "are visited while building the tree"));

// Split-loads is a simplified form of Variable-Width SLP.
// It allows shorter vector-lengths for the loads compared to the rest of the
// SLP tree
static cl::opt<bool>
    EnableSplitLoad("enable-split-load", cl::init(true), cl::Hidden,
                    cl::desc("Enable Vectorizing Split Loads."));
// The maximum number of smaller loads per TreeEntry.
// TODO: This value may need tuning.
static cl::opt<unsigned>
    MaxSplitLoadGroups("max-split-load", cl::init(4), cl::Hidden,
                       cl::desc("Max number of split-load groups."));

// Enable the formation of Multi-Nodes.
// Please refer to the following paper for more details on Multi-Nodes.
// "Look-Ahead SLP: Auto-vectorization in the Presence of Commutative
// Operations, V. Porpodas, R.C.O. Rocha, L.F.W. Góes, CGO'18."
// https://doi.org/10.1145/3168807
static cl::opt<bool> EnableMultiNodeSLP("multi-node-slp", cl::init(true),
                                        cl::Hidden,
                                        cl::desc("Enable Multi-Node SLP"));

// This is a work-around to avoid compilation time explosion caused by
// re-scheduling the vectorizableTree. In a future implementation this should be
// removed.
static cl::opt<unsigned> MaxBBSizeForMultiNodeSLP(
    "max-bb-size-for-multi-node-slp", cl::init(4096), cl::Hidden,
    cl::desc("The maximum BB size for which multi-node SLP should kick in."));

static cl::opt<bool> MultiNodeVerifierChecks(
    "multi-node-verifier-checks", cl::init(false), cl::Hidden,
    cl::desc("Enables *very* frequent calls to the function verifier."));

static cl::opt<unsigned> MultiNodeSizeLimit(
    "multi-node-size-limit", cl::init(4), cl::Hidden,
    cl::desc(
        "Keep complexity down by not growing a multi-node larger than this"));

static cl::opt<unsigned> MaxNumOfMultiNodesPerTree(
    "max-multi-nodes-per-tree", cl::init(2), cl::Hidden,
    cl::desc("Workaround for broken save/restore scheduled instrs"));

// Enable swapping of frontier instructions. This allows for better reordering
// of the Multi-Node's leaves.
static cl::opt<bool>
    EnableSwapFrontiers("enable-swap-frontiers", cl::init(true), cl::Hidden,
                        cl::desc("Enable swapping frontiers of a Multi-Node"));

// Limit the horizontal search for a good group for a specific operandI. This
// helps improve compilation time.
static cl::opt<int>
    MaxGroupSpawns("max-group-spawns", cl::init(4), cl::Hidden,
                   cl::desc("Limit the complexity of finding the best operand "
                            "ordering for the multi-node."));

// Limit the total number of groups explored (controlled by MaxGroupSpawns) per
// Multi-Node. This limits the complexity of the algorithm.
static cl::opt<int> MaxTotalGroupSpawns(
    "max-total-group-spawns", cl::init(64), cl::Hidden,
    cl::desc("Hard limit on the total complexity of finding the best operand "
             "ordering for the multi-node."));

// The maximum depth that the look-ahead score heuristic will explore.
// The higher this value, the higher the compilation time.
static cl::opt<int> LookAheadMaxLevel(
    "look-ahead-max-level", cl::init(6), cl::Hidden,
    cl::desc("The maximum look-ahead level for cost model matching"));

// Allow the Multi-Node to guide buildTree_rec() towards the best path first.
static cl::opt<bool> EnablePathSteering(
    "enable-path-steering", cl::init(true), cl::Hidden,
    cl::desc("Enable path-steering by the Multi-Node exploration ."));

#endif // INTEL_CUSTOMIZATION

static cl::opt<bool>
ShouldVectorizeHor("slp-vectorize-hor", cl::init(true), cl::Hidden,
                   cl::desc("Attempt to vectorize horizontal reductions"));

static cl::opt<bool> ShouldStartVectorizeHorAtStore(
    "slp-vectorize-hor-store", cl::init(false), cl::Hidden,
    cl::desc(
        "Attempt to vectorize horizontal reductions feeding into a store"));

static cl::opt<int>
MaxVectorRegSizeOption("slp-max-reg-size", cl::init(128), cl::Hidden,
    cl::desc("Attempt to vectorize for this register size in bits"));

/// Limits the size of scheduling regions in a block.
/// It avoid long compile times for _very_ large blocks where vector
/// instructions are spread over a wide range.
/// This limit is way higher than needed by real-world functions.
static cl::opt<int>
ScheduleRegionSizeBudget("slp-schedule-budget", cl::init(100000), cl::Hidden,
    cl::desc("Limit the size of the SLP scheduling region per block"));

static cl::opt<int> MinVectorRegSizeOption(
    "slp-min-reg-size", cl::init(128), cl::Hidden,
    cl::desc("Attempt to vectorize for this register size in bits"));

static cl::opt<unsigned> RecursionMaxDepth(
    "slp-recursion-max-depth", cl::init(12), cl::Hidden,
    cl::desc("Limit the recursion depth when building a vectorizable tree"));

static cl::opt<unsigned> MinTreeSize(
    "slp-min-tree-size", cl::init(3), cl::Hidden,
    cl::desc("Only vectorize small trees if they are fully vectorizable"));

static cl::opt<bool>
    ViewSLPTree("view-slp-tree", cl::Hidden,
                cl::desc("Display the SLP trees with Graphviz"));

// Limit the number of alias checks. The limit is chosen so that
// it has no negative effect on the llvm benchmarks.
static const unsigned AliasedCheckLimit = 10;

// Another limit for the alias checks: The maximum distance between load/store
// instructions where alias checks are done.
// This limit is useful for very large basic blocks.
static const unsigned MaxMemDepDistance = 160;

/// If the ScheduleRegionSizeBudget is exhausted, we allow small scheduling
/// regions to be handled.
static const int MinScheduleRegionSize = 16;

/// Predicate for the element types that the SLP vectorizer supports.
///
/// The most important thing to filter here are types which are invalid in LLVM
/// vectors. We also filter target specific types which have absolutely no
/// meaningful vectorization path such as x86_fp80 and ppc_f128. This just
/// avoids spending time checking the cost model and realizing that they will
/// be inevitably scalarized.
static bool isValidElementType(Type *Ty) {
  return VectorType::isValidElementType(Ty) && !Ty->isX86_FP80Ty() &&
         !Ty->isPPC_FP128Ty();
}

/// \returns true if all of the instructions in \p VL are in the same block or
/// false otherwise.
static bool allSameBlock(ArrayRef<Value *> VL) {
  Instruction *I0 = dyn_cast<Instruction>(VL[0]);
  if (!I0)
    return false;
  BasicBlock *BB = I0->getParent();
  for (int i = 1, e = VL.size(); i < e; i++) {
    Instruction *I = dyn_cast<Instruction>(VL[i]);
    if (!I)
      return false;

    if (BB != I->getParent())
      return false;
  }
  return true;
}

/// \returns True if all of the values in \p VL are constants.
static bool allConstant(ArrayRef<Value *> VL) {
  for (Value *i : VL)
    if (!isa<Constant>(i))
      return false;
  return true;
}

/// \returns True if all of the values in \p VL are identical.
static bool isSplat(ArrayRef<Value *> VL) {
  for (unsigned i = 1, e = VL.size(); i < e; ++i)
    if (VL[i] != VL[0])
      return false;
  return true;
}

/// \returns True if \p I is commutative, handles CmpInst as well as Instruction.
static bool isCommutative(Instruction *I) {
  if (auto *IC = dyn_cast<CmpInst>(I))
    return IC->isCommutative();
  return I->isCommutative();
}

/// Checks if the vector of instructions can be represented as a shuffle, like:
/// %x0 = extractelement <4 x i8> %x, i32 0
/// %x3 = extractelement <4 x i8> %x, i32 3
/// %y1 = extractelement <4 x i8> %y, i32 1
/// %y2 = extractelement <4 x i8> %y, i32 2
/// %x0x0 = mul i8 %x0, %x0
/// %x3x3 = mul i8 %x3, %x3
/// %y1y1 = mul i8 %y1, %y1
/// %y2y2 = mul i8 %y2, %y2
/// %ins1 = insertelement <4 x i8> undef, i8 %x0x0, i32 0
/// %ins2 = insertelement <4 x i8> %ins1, i8 %x3x3, i32 1
/// %ins3 = insertelement <4 x i8> %ins2, i8 %y1y1, i32 2
/// %ins4 = insertelement <4 x i8> %ins3, i8 %y2y2, i32 3
/// ret <4 x i8> %ins4
/// can be transformed into:
/// %1 = shufflevector <4 x i8> %x, <4 x i8> %y, <4 x i32> <i32 0, i32 3, i32 5,
///                                                         i32 6>
/// %2 = mul <4 x i8> %1, %1
/// ret <4 x i8> %2
/// We convert this initially to something like:
/// %x0 = extractelement <4 x i8> %x, i32 0
/// %x3 = extractelement <4 x i8> %x, i32 3
/// %y1 = extractelement <4 x i8> %y, i32 1
/// %y2 = extractelement <4 x i8> %y, i32 2
/// %1 = insertelement <4 x i8> undef, i8 %x0, i32 0
/// %2 = insertelement <4 x i8> %1, i8 %x3, i32 1
/// %3 = insertelement <4 x i8> %2, i8 %y1, i32 2
/// %4 = insertelement <4 x i8> %3, i8 %y2, i32 3
/// %5 = mul <4 x i8> %4, %4
/// %6 = extractelement <4 x i8> %5, i32 0
/// %ins1 = insertelement <4 x i8> undef, i8 %6, i32 0
/// %7 = extractelement <4 x i8> %5, i32 1
/// %ins2 = insertelement <4 x i8> %ins1, i8 %7, i32 1
/// %8 = extractelement <4 x i8> %5, i32 2
/// %ins3 = insertelement <4 x i8> %ins2, i8 %8, i32 2
/// %9 = extractelement <4 x i8> %5, i32 3
/// %ins4 = insertelement <4 x i8> %ins3, i8 %9, i32 3
/// ret <4 x i8> %ins4
/// InstCombiner transforms this into a shuffle and vector mul
/// TODO: Can we split off and reuse the shuffle mask detection from
/// TargetTransformInfo::getInstructionThroughput?
static Optional<TargetTransformInfo::ShuffleKind>
isShuffle(ArrayRef<Value *> VL) {
  auto *EI0 = cast<ExtractElementInst>(VL[0]);
  unsigned Size = EI0->getVectorOperandType()->getVectorNumElements();
  Value *Vec1 = nullptr;
  Value *Vec2 = nullptr;
  enum ShuffleMode { Unknown, Select, Permute };
  ShuffleMode CommonShuffleMode = Unknown;
  for (unsigned I = 0, E = VL.size(); I < E; ++I) {
    auto *EI = cast<ExtractElementInst>(VL[I]);
    auto *Vec = EI->getVectorOperand();
    // All vector operands must have the same number of vector elements.
    if (Vec->getType()->getVectorNumElements() != Size)
      return None;
    auto *Idx = dyn_cast<ConstantInt>(EI->getIndexOperand());
    if (!Idx)
      return None;
    // Undefined behavior if Idx is negative or >= Size.
    if (Idx->getValue().uge(Size))
      continue;
    unsigned IntIdx = Idx->getValue().getZExtValue();
    // We can extractelement from undef vector.
    if (isa<UndefValue>(Vec))
      continue;
    // For correct shuffling we have to have at most 2 different vector operands
    // in all extractelement instructions.
    if (!Vec1 || Vec1 == Vec)
      Vec1 = Vec;
    else if (!Vec2 || Vec2 == Vec)
      Vec2 = Vec;
    else
      return None;
    if (CommonShuffleMode == Permute)
      continue;
    // If the extract index is not the same as the operation number, it is a
    // permutation.
    if (IntIdx != I) {
      CommonShuffleMode = Permute;
      continue;
    }
    CommonShuffleMode = Select;
  }
  // If we're not crossing lanes in different vectors, consider it as blending.
  if (CommonShuffleMode == Select && Vec2)
    return TargetTransformInfo::SK_Select;
  // If Vec2 was never used, we have a permutation of a single vector, otherwise
  // we have permutation of 2 vectors.
  return Vec2 ? TargetTransformInfo::SK_PermuteTwoSrc
              : TargetTransformInfo::SK_PermuteSingleSrc;
}

namespace {

/// Main data required for vectorization of instructions.
struct InstructionsState {
  /// The very first instruction in the list with the main opcode.
  Value *OpValue = nullptr;

  /// The main/alternate instruction.
  Instruction *MainOp = nullptr;
  Instruction *AltOp = nullptr;

  /// The main/alternate opcodes for the list of instructions.
  unsigned getOpcode() const {
    return MainOp ? MainOp->getOpcode() : 0;
  }

  unsigned getAltOpcode() const {
    return AltOp ? AltOp->getOpcode() : 0;
  }

#if INTEL_CUSTOMIZATION
  /// This VL is a candidate for PSLP.
  bool IsPSLPCandidate = false;
#endif // INTEL_CUSTOMIZATION

  /// Some of the instructions in the list have alternate opcodes.
  bool isAltShuffle() const { return getOpcode() != getAltOpcode(); }

  bool isOpcodeOrAlt(Instruction *I) const {
    unsigned CheckedOpcode = I->getOpcode();
    return getOpcode() == CheckedOpcode || getAltOpcode() == CheckedOpcode;
  }

  InstructionsState() = delete;
#if INTEL_CUSTOMIZATION
  InstructionsState(Value *OpValue, Instruction *MainOp, Instruction *AltOp,
                    bool IsPSLPCandidate = false)
      : OpValue(OpValue), MainOp(MainOp), AltOp(AltOp),
        IsPSLPCandidate(IsPSLPCandidate) {}
#endif // INTEL_CUSTOMIZATION
};

} // end anonymous namespace

/// Chooses the correct key for scheduling data. If \p Op has the same (or
/// alternate) opcode as \p OpValue, the key is \p Op. Otherwise the key is \p
/// OpValue.
static Value *isOneOf(const InstructionsState &S, Value *Op) {
  auto *I = dyn_cast<Instruction>(Op);
  if (I && S.isOpcodeOrAlt(I))
    return Op;
  return S.OpValue;
}

#if INTEL_CUSTOMIZATION
/// \returns true if \p Opcode is one of the ones that are legal to apply PSLP
/// padding.
///
/// Instructions that may generate exceptions are not allowed.
static bool isPSLPLegalOpcode(unsigned Opcode) {
  switch (Opcode) {
  case Instruction::Add:
  case Instruction::Sub:
  case Instruction::Mul:
  case Instruction::Shl:
  case Instruction::LShr:
  case Instruction::AShr:
  case Instruction::And:
  case Instruction::Or:
  case Instruction::Xor:
    return true;
  default:
    return false;
  }
}

/// \returns true if \p VL only contains legal opcodes to PSLP.
static bool arePSLPLegalOpcodes(ArrayRef<Value *> VL) {
  for (Value *V : VL) {
    if (Instruction *I = dyn_cast<Instruction>(V)) {
      if (!isPSLPLegalOpcode(I->getOpcode()))
        return false;
    }
  }
  return true;
}

/// \returns true if all values in VL[] are Instructions.
static bool allInstructions(ArrayRef<Value *> VL) {
  for (Value *V : VL) {
    if (!isa<Instruction>(V))
      return false;
  }
  return true;
}

/// \returns true if it is legal to turn on PSLP for VL.
static bool isLegalToPSLP(ArrayRef<Value *> VL) {
  if (allInstructions(VL) && allSameBlock(VL) && arePSLPLegalOpcodes(VL))
    return true;
  return false;
}
#endif // INTEL_CUSTOMIZATION

/// \returns analysis of the Instructions in \p VL described in
/// InstructionsState, the Opcode that we suppose the whole list
/// could be vectorized even if its structure is diverse.
#if INTEL_CUSTOMIZATION
// We've renamed LLORGs getSameOpcode to getSameOpcodeHelper to be able to keep
// LLORGs implementation intact and post-process returned InstructionsState in
// getSameOpcode to handle PSLP.
static InstructionsState getSameOpcodeHelper(ArrayRef<Value *> VL,
                                             unsigned BaseIndex /* = 0 */) {
#endif // INTEL_CUSTOMIZATION
  // Make sure these are all Instructions.
  if (llvm::any_of(VL, [](Value *V) { return !isa<Instruction>(V); }))
    return InstructionsState(VL[BaseIndex], nullptr, nullptr);

  bool IsCastOp = isa<CastInst>(VL[BaseIndex]);
  bool IsBinOp = isa<BinaryOperator>(VL[BaseIndex]);
  unsigned Opcode = cast<Instruction>(VL[BaseIndex])->getOpcode();
  unsigned AltOpcode = Opcode;
  unsigned AltIndex = BaseIndex;

  // Check for one alternate opcode from another BinaryOperator.
  // TODO - generalize to support all operators (types, calls etc.).
  for (int Cnt = 0, E = VL.size(); Cnt < E; Cnt++) {
    unsigned InstOpcode = cast<Instruction>(VL[Cnt])->getOpcode();
    if (IsBinOp && isa<BinaryOperator>(VL[Cnt])) {
      if (InstOpcode == Opcode || InstOpcode == AltOpcode)
        continue;
      if (Opcode == AltOpcode) {
        AltOpcode = InstOpcode;
        AltIndex = Cnt;
        continue;
      }
    } else if (IsCastOp && isa<CastInst>(VL[Cnt])) {
      Type *Ty0 = cast<Instruction>(VL[BaseIndex])->getOperand(0)->getType();
      Type *Ty1 = cast<Instruction>(VL[Cnt])->getOperand(0)->getType();
      if (Ty0 == Ty1) {
        if (InstOpcode == Opcode || InstOpcode == AltOpcode)
          continue;
        if (Opcode == AltOpcode) {
          AltOpcode = InstOpcode;
          AltIndex = Cnt;
          continue;
        }
      }
    } else if (InstOpcode == Opcode || InstOpcode == AltOpcode)
      continue;
    return InstructionsState(VL[BaseIndex], nullptr, nullptr);
  }

  return InstructionsState(VL[BaseIndex], cast<Instruction>(VL[BaseIndex]),
                           cast<Instruction>(VL[AltIndex]));
}

#if INTEL_CUSTOMIZATION
/// \returns analysis of the Instructions in \p VL described in
/// InstructionsState, the Opcode that we suppose the whole list
/// could be vectorized even if its structure is diverse.
static InstructionsState getSameOpcode(ArrayRef<Value *> VL,
                                       unsigned BaseIndex = 0) {
  InstructionsState S = getSameOpcodeHelper(VL, BaseIndex);
  S.IsPSLPCandidate = PSLPEnabled && S.isAltShuffle() && isLegalToPSLP(VL);
  return S;
}
#endif // INTEL_CUSTOMIZATION

/// \returns true if all of the values in \p VL have the same type or false
/// otherwise.
static bool allSameType(ArrayRef<Value *> VL) {
  Type *Ty = VL[0]->getType();
  for (int i = 1, e = VL.size(); i < e; i++)
    if (VL[i]->getType() != Ty)
      return false;

  return true;
}

/// \returns True if Extract{Value,Element} instruction extracts element Idx.
static Optional<unsigned> getExtractIndex(Instruction *E) {
  unsigned Opcode = E->getOpcode();
  assert((Opcode == Instruction::ExtractElement ||
          Opcode == Instruction::ExtractValue) &&
         "Expected extractelement or extractvalue instruction.");
  if (Opcode == Instruction::ExtractElement) {
    auto *CI = dyn_cast<ConstantInt>(E->getOperand(1));
    if (!CI)
      return None;
    return CI->getZExtValue();
  }
  ExtractValueInst *EI = cast<ExtractValueInst>(E);
  if (EI->getNumIndices() != 1)
    return None;
  return *EI->idx_begin();
}

/// \returns True if in-tree use also needs extract. This refers to
/// possible scalar operand in vectorized instruction.
static bool InTreeUserNeedToExtract(Value *Scalar, Instruction *UserInst,
                                    TargetLibraryInfo *TLI) {
  unsigned Opcode = UserInst->getOpcode();
  switch (Opcode) {
  case Instruction::Load: {
    LoadInst *LI = cast<LoadInst>(UserInst);
    return (LI->getPointerOperand() == Scalar);
  }
  case Instruction::Store: {
    StoreInst *SI = cast<StoreInst>(UserInst);
    return (SI->getPointerOperand() == Scalar);
  }
  case Instruction::Call: {
    CallInst *CI = cast<CallInst>(UserInst);
    Intrinsic::ID ID = getVectorIntrinsicIDForCall(CI, TLI);
    for (unsigned i = 0, e = CI->getNumArgOperands(); i != e; ++i) {
      if (hasVectorInstrinsicScalarOpd(ID, i))
        return (CI->getArgOperand(i) == Scalar);
    }
    LLVM_FALLTHROUGH;
  }
  default:
    return false;
  }
}

/// \returns the AA location that is being access by the instruction.
static MemoryLocation getLocation(Instruction *I, AliasAnalysis *AA) {
  if (StoreInst *SI = dyn_cast<StoreInst>(I))
    return MemoryLocation::get(SI);
  if (LoadInst *LI = dyn_cast<LoadInst>(I))
    return MemoryLocation::get(LI);
  return MemoryLocation();
}

/// \returns True if the instruction is not a volatile or atomic load/store.
static bool isSimple(Instruction *I) {
  if (LoadInst *LI = dyn_cast<LoadInst>(I))
    return LI->isSimple();
  if (StoreInst *SI = dyn_cast<StoreInst>(I))
    return SI->isSimple();
  if (MemIntrinsic *MI = dyn_cast<MemIntrinsic>(I))
    return !MI->isVolatile();
  return true;
}

namespace llvm {

namespace slpvectorizer {

/// Bottom Up SLP Vectorizer.
class BoUpSLP {
public:
  using ValueList = SmallVector<Value *, 8>;
  using InstrList = SmallVector<Instruction *, 16>;
  using ValueSet = SmallPtrSet<Value *, 16>;
  using StoreList = SmallVector<StoreInst *, 8>;
  using ExtraValueToDebugLocsMap =
      MapVector<Value *, SmallVector<Instruction *, 2>>;
#if INTEL_CUSTOMIZATION
  using ValuePair = std::pair<Value *, Value *>;
#endif // INTEL_CUSTOMIZATION

  BoUpSLP(Function *Func, ScalarEvolution *Se, TargetTransformInfo *Tti,
          TargetLibraryInfo *TLi, AliasAnalysis *Aa, LoopInfo *Li,
          DominatorTree *Dt, AssumptionCache *AC, DemandedBits *DB,
          const DataLayout *DL, OptimizationRemarkEmitter *ORE)
      : F(Func), SE(Se), TTI(Tti), TLI(TLi), AA(Aa), LI(Li), DT(Dt), AC(AC),
        DB(DB), DL(DL), ORE(ORE), Builder(Se->getContext()) {
    CodeMetrics::collectEphemeralValues(F, AC, EphValues);
    // Use the vector register size specified by the target unless overridden
    // by a command-line option.
    // TODO: It would be better to limit the vectorization factor based on
    //       data type rather than just register size. For example, x86 AVX has
    //       256-bit registers, but it does not support integer operations
    //       at that width (that requires AVX2).
    if (MaxVectorRegSizeOption.getNumOccurrences())
      MaxVecRegSize = MaxVectorRegSizeOption;
    else
      MaxVecRegSize = TTI->getRegisterBitWidth(true);

    if (MinVectorRegSizeOption.getNumOccurrences())
      MinVecRegSize = MinVectorRegSizeOption;
    else
      MinVecRegSize = TTI->getMinVectorRegisterBitWidth();
  }

#if INTEL_CUSTOMIZATION
  ~BoUpSLP() {
    if (PSLPEnabled) {
      assert(PaddedInstrsEmittedByPSLP.empty() &&
             SelectsEmittedByPSLP.empty() && "Should have been cleaned up!!!");
    }
  }
#endif // INTEL_CUSTOMIZATION

  /// Vectorize the tree that starts with the elements in \p VL.
  /// Returns the vectorized root.
  Value *vectorizeTree();

  /// Vectorize the tree but with the list of externally used values \p
  /// ExternallyUsedValues. Values in this MapVector can be replaced but the
  /// generated extractvalue instructions.
  Value *vectorizeTree(ExtraValueToDebugLocsMap &ExternallyUsedValues);

  /// \returns the cost incurred by unwanted spills and fills, caused by
  /// holding live values over call sites.
  int getSpillCost();

  /// \returns the vectorization cost of the subtree that starts at \p VL.
  /// A negative number means that this is profitable.
  int getTreeCost();

#if INTEL_CUSTOMIZATION
  /// Initializations for PSLP.
  void PSLPInit(void);

  /// PSLP succeeded. Perform some cleanup.
  void PSLPSuccessCleanup();

  /// Remove all scalar instructions emitted by PSLP.
  void PSLPFailureCleanup();

  /// Cleanup Multi-Node state once vectorization has succeeded.
  void cleanupMultiNodeReordering();

  /// Restore the code to the original condition, by unswapping instructions.
  void undoMultiNodeReordering();
#endif // INTEL_CUSTOMIZATION

  /// Construct a vectorizable tree that starts at \p Roots, ignoring users for
  /// the purpose of scheduling and extraction in the \p UserIgnoreLst.
  void buildTree(ArrayRef<Value *> Roots,
                 ArrayRef<Value *> UserIgnoreLst = None);

  /// Construct a vectorizable tree that starts at \p Roots, ignoring users for
  /// the purpose of scheduling and extraction in the \p UserIgnoreLst taking
  /// into account (anf updating it, if required) list of externally used
  /// values stored in \p ExternallyUsedValues.
  void buildTree(ArrayRef<Value *> Roots,
                 ExtraValueToDebugLocsMap &ExternallyUsedValues,
                 ArrayRef<Value *> UserIgnoreLst = None);

  /// Clear the internal data structures that are created by 'buildTree'.
  void deleteTree() {
    VectorizableTree.clear();
    ScalarToTreeEntry.clear();
    MustGather.clear();
    ExternalUses.clear();
    NumOpsWantToKeepOrder.clear();
    NumOpsWantToKeepOriginalOrder = 0;
    for (auto &Iter : BlocksSchedules) {
      BlockScheduling *BS = Iter.second.get();
      BS->clear();
    }
    MinBWs.clear();
#if INTEL_CUSTOMIZATION
    undoMultiNodeReordering();
    PSLPFailureCleanup();
    AllMultiNodeValues.clear();
#endif // INTEL_CUSTOMIZATION
  }

  unsigned getTreeSize() const { return VectorizableTree.size(); }

  /// Perform LICM and CSE on the newly generated gather sequences.
  void optimizeGatherSequence();

  /// \returns The best order of instructions for vectorization.
  Optional<ArrayRef<unsigned>> bestOrder() const {
    auto I = std::max_element(
        NumOpsWantToKeepOrder.begin(), NumOpsWantToKeepOrder.end(),
        [](const decltype(NumOpsWantToKeepOrder)::value_type &D1,
           const decltype(NumOpsWantToKeepOrder)::value_type &D2) {
          return D1.second < D2.second;
        });
    if (I == NumOpsWantToKeepOrder.end() ||
        I->getSecond() <= NumOpsWantToKeepOriginalOrder)
      return None;

    return makeArrayRef(I->getFirst());
  }

  /// \return The vector element size in bits to use when vectorizing the
  /// expression tree ending at \p V. If V is a store, the size is the width of
  /// the stored value. Otherwise, the size is the width of the largest loaded
  /// value reaching V. This method is used by the vectorizer to calculate
  /// vectorization factors.
  unsigned getVectorElementSize(Value *V) const;

  /// Compute the minimum type sizes required to represent the entries in a
  /// vectorizable tree.
  void computeMinimumValueSizes();

  // \returns maximum vector register size as set by TTI or overridden by cl::opt.
  unsigned getMaxVecRegSize() const {
    return MaxVecRegSize;
  }

  // \returns minimum vector register size as set by cl::opt.
  unsigned getMinVecRegSize() const {
    return MinVecRegSize;
  }

  /// Check if ArrayType or StructType is isomorphic to some VectorType.
  ///
  /// \returns number of elements in vector if isomorphism exists, 0 otherwise.
  unsigned canMapToVector(Type *T, const DataLayout &DL) const;

  /// \returns True if the VectorizableTree is both tiny and not fully
  /// vectorizable. We do not vectorize such trees.
  bool isTreeTinyAndNotFullyVectorizable() const;

  OptimizationRemarkEmitter *getORE() { return ORE; }

  /// This structure holds any data we need about the edges being traversed
  /// during buildTree_rec(). We keep track of:
  /// (i) the user TreeEntry index, and
  /// (ii) the index of the edge.
  struct EdgeInfo {
    EdgeInfo() = default;
    /// The index of the user TreeEntry in VectorizableTree.
    int Idx = -1;
    /// The operand index of the use.
    unsigned EdgeIdx = UINT_MAX;
#if INTEL_CUSTOMIZATION
    ///
    /// Holds the operand we followed for each lane.
    /// TODO: This is now used for the multi-node only. Should go away when
    /// multi-node support is introduced in the community.
    SmallVector<int, 4> OpDirection;
#endif
#if !defined(NDEBUG) || defined(LLVM_ENABLE_DUMP) //INTEL
    friend inline raw_ostream &operator<<(raw_ostream &OS,
                                          const BoUpSLP::EdgeInfo &EI) {
      EI.dump(OS);
      return OS;
    }
    /// Debug print.
    void dump(raw_ostream &OS) const {
      OS << "{User:" << Idx << " EdgeIdx:" << EdgeIdx << "}";
    }
    LLVM_DUMP_METHOD void dump() const { dump(dbgs()); }
#endif
  };

private:
  struct TreeEntry;

#if INTEL_CUSTOMIZATION
  /// This represents a group of consecutive loads (the indices within
  /// TE.Scalars). It is used for split-load.
  struct LoadGroup {
    int From;
    int To;
    LoadGroup(int F, int T) : From(F), To(T) {
      assert(F <= T && "Bad From/To");
    }
    size_t size() const { return (unsigned)(To + 1 - From); }
  };

  /// A leaf operand of the Multi-Node. These operands get reordered.
  class OperandData {
    /// The leaf operand value.
    Value *Leaf = nullptr;
    /// We may have a Leaf being used by multiple instructions. Keep track of
    /// a particular user (frontier) instruction that 'Leaf' is attached to.
    Instruction *FrontierI = nullptr;
    /// OperandV is FrontierI's OperandNum'th operand.
    int OperandNum = -1;
    /// Set to true if this OperandData is used (visited) by the algorithm and
    /// should not be used again.
    bool Used = false;
    /// The lane of this operand.
    int Lane = -1;
    /// The opcode that 'FrontierI' will get after codegen.
    unsigned EffectiveFrontierOpcode = 0;
    /// 'FrontierI' before any reordering. Used for undoing reordering.
    Instruction *OriginalFrontierI = nullptr;
    /// 'OperandV' before any reordering. Used for undoing reordering.
    Value *OriginalOperandV = nullptr;

  public:
    OperandData(Value *OperandV, Instruction *FrontierI, int OperandNum,
                int Lane)
        : Leaf(OperandV), FrontierI(FrontierI), OperandNum(OperandNum),
          Used(false), Lane(Lane),
          EffectiveFrontierOpcode(FrontierI->getOpcode()) {}
    Value *getValue() const { return Leaf; }
    void setValue(Value *NewOperandV) { Leaf = NewOperandV; }
    int getOperandNum() const { return OperandNum; }
    bool isUsed() const { return Used; }
    void setUsed() { Used = true; }
    void resetUsed() { Used = false; }
    int getLane() const { return Lane; }
    Instruction *getFrontier() const { return FrontierI; }
    void setFrontier(Instruction *NewFrontierI) {
      assert(NewFrontierI != FrontierI && "Why are we setting then?");
      FrontierI = NewFrontierI;
    }
    unsigned getEffectiveFrontierOpcode() const {
      return EffectiveFrontierOpcode;
    }
    void setEffectiveFrontierOpcode(unsigned Opc) {
      EffectiveFrontierOpcode = Opc;
    }
    /// Stores FrontierI into OriginalFrontierI. This helps undoing reordering.
    void saveOriginalFrontier() {
      assert(!OriginalFrontierI && "Already saved?");
      assert(FrontierI->getParent() && "Not in BB?");
      OriginalFrontierI = FrontierI;
    }
    /// \returns the 'OriginalFrontierI' saved by 'saveOriginalFrontier()'.
    Instruction *getOriginalFrontier() const { return OriginalFrontierI; }
    /// Stores the original 'OperandV' into 'OriginalOperandV'. Used for undoing
    /// reordering.
    void saveOriginalOperand() {
      assert(!OriginalOperandV && "Already saved ???");
      // NOTE: FrontierI->getOperand(OperandNum) is not always equal to OperandV
      //       because OperandV is initially set as the VL[lane], which may
      //       have been reordered if FrontierI is commutative.
      //       Therefore this is the only way to get the original operand.
      OriginalOperandV = FrontierI->getOperand(OperandNum);
    }
    /// \returns the 'OriginalOperandV', saved by 'saveOriginalOperand()'.
    Value *getOriginalOperand() const { return OriginalOperandV; }

    bool operator==(OperandData &Operand2) const {
      bool LookSame = (Leaf == Operand2.getValue() &&
                       FrontierI == Operand2.getFrontier() &&
                       OperandNum == Operand2.getOperandNum());
#ifndef NDEBUG
      if (LookSame) {
        assert(Used == Operand2.isUsed() && Lane == Operand2.getLane() &&
               "These should also match!");
      }
#endif
      return LookSame;
    }
    bool operator!=(OperandData &Operand2) const {
      return !(*this == Operand2);
    }
    /// Checks if the OperandData structure is consistent with the underlying
    /// IR.
    bool isConsistent() const {
      return (FrontierI->getOperand(OperandNum) == Leaf);
    }
    /// \returns true if the opcode of the frontier should be updated.
    bool shouldUpdateFrontierOpcode() const {
      return getFrontier()->getOpcode() != getEffectiveFrontierOpcode();
    }
    /// Debug print.
    void dump(void) const;
    /// Debug print the DAG in dot format.
    void dumpDot(raw_ostream &OS = dbgs(), int OpI = 0) const;
  };

  using OpVec = SmallVector<OperandData *, 4>;

  /// By design the Multi-Node is a group of Add/Sub instructions that we
  /// should be able to perform operand reordering across it without too many
  /// restrictions. Thus there is single vector length for entire Multi-Node.
  /// If the vector length has changed half-way through the
  /// Multi-Node (say it shrank from 4-wide to 2-wide), then that would
  /// automatically restrict the movement of the 2-wide operands down to the
  /// 4-wide section.
  /// The Multi-Node is a subset of the VectorizableTree, and consists of
  /// TreeEntries. However, there are two types of nodes in the Multi-Node:
  /// 1) The Leaf nodes - the ones being reordered
  /// 2) The Trunk nodes - the main body of the Multi-Node. Trunk nodes may also
  ///    move as a side-effect of reordering the leaves.
  ///
  /// Here is a summary of the above:
  ///
  /// Leaf1 Leaf2 Leaf3 Leaf4 Leaf5
  ///   +--\---/-----\---/----/---+
  ///   | Trunk1     Trunk2  /    |
  ///   |    \      /       /     |
  ///   |     Trunk3  Trunk4      |
  ///   |        \   / +----------+
  ///   |       Trunk5 |Multi-Node|
  ///   +--------------+----------+
  ///
  class MultiNode {
    /// The operands (leaves) of the Multi-Node for all lanes.
    /// We are not simply using the Value for a leaf. Instead we are using the
    /// OperandData structure because it not only contains the Value, but it
    /// also points to its user (called FrontierI), and it also holds the
    /// operand number (N if Value is the Nth operand of FrontierI).
    SmallVector<SmallVector<OperandData, 8>, 8> Leaves;

    /// Save the instruction position to undo the scheduling that happens before
    /// the Multi-Node reordering.
    SmallVector<std::pair<Instruction *, Instruction *>, 16>
        InstrPositionBeforeScheduling;

    /// The indices of the TreeEntries that make up a Multi-Node.
    SmallVector<int, 8> MultiNodeTEs;

    /// The number of lanes for the whole Multi-Node. We do not
    /// allow any changes in the vector length within the Multi-Node.
    /// NOTE: We cannot safely deduce this from Leaves, because Leaves contains
    ///       leaves, not trunks. By the time we reach the leaves it is too late.
    size_t NumLanes = 0;

  public:
    size_t getNumLanes() const { return NumLanes; }
    int getNumOperands() const {
      assert(!Leaves.empty());
      return Leaves[0].size();
    }
    bool empty() const { return Leaves.empty(); }
    void setNumLanes(size_t Lanes) {
      NumLanes = Lanes;
      Leaves.resize(Lanes);
    }
    const OperandData *getOperand(int Lane, int OpI) const {
      return &Leaves[Lane][OpI];
    }
    // Similar to Instructions, the Multi-Node has operands and we can index
    // them using the 'Lane' number and 'OpI' operand index.
    OperandData *getOperand(int Lane, int OpI) { return &Leaves[Lane][OpI]; }
    void set(int Lane, int OpI, OperandData &Op) { Leaves[Lane][OpI] = Op; }
    void append(int Lane, OperandData Op) { Leaves[Lane].push_back(Op); }
    void clear() { Leaves.clear(); }

    // Undo the code motion that moves all frontier nodes towards the root.
    void undoMultiNodeScheduling();
    // Save the instruction position before the scheduling code motion.
    // This is used by undoMultiNodeScheduling().
    void saveBeforeSchedInstrPosition(Instruction *I, Instruction *NextI) {
      InstrPositionBeforeScheduling.push_back({I, NextI});
    }
    // Save the original operands for all entries in the Multi-Node.
    // This is for undoing the changes upon failure.
    void saveOrigOpsAndFrontiers(void) {
      for (int OpI = 0, E = getNumOperands(); OpI != E; ++OpI)
        for (int Lane = 0, Lanes = getNumLanes(); Lane != Lanes; ++Lane) {
          OperandData *Op = getOperand(Lane, OpI);
          Op->saveOriginalOperand();
          Op->saveOriginalFrontier();
        }
    }
    // Returns the OperandData node that shares a frontier with Op. This should
    // be a top of the Multi-Node. Linear to the number of operands.
    // Returns null if no sibling found.
    OperandData *getSiblingOp(OperandData *Op) {
      OperandData *SiblingOp = nullptr;
      int Lane = Op->getLane();
      Instruction *FrontierI = Op->getFrontier();
      for (int OpI = 0, E = getNumOperands(); OpI != E; ++OpI) {
        OperandData *TryOp = getOperand(Lane, OpI);
        if (TryOp == Op)
          continue;
        if (TryOp->getFrontier() == FrontierI) {
          assert(!SiblingOp && "More than one match!");
          SiblingOp = TryOp;
#ifdef NDEBUG
          break;
#endif
        }
      }
      return SiblingOp;
    }
    /// \returns true if \p Idx is an TreeEntry index that belongs to this
    /// Multi-Node.
    bool containsTrunk(int Idx) const {
      auto it = std::find(MultiNodeTEs.begin(), MultiNodeTEs.end(), Idx);
      return it != MultiNodeTEs.end();
    }
    /// \returns the TreeEntry index of the root.
    int getRoot() const {
      assert(!MultiNodeTEs.empty() && "Can't get root of empty Multi-Node");
      return MultiNodeTEs[0];
    }
    /// Append \p Idx to the Multi-Node indices.
    void appendTrunk(int Idx) { MultiNodeTEs.push_back(Idx); }
    /// \returns the number of trunk nodes in this Multi-Node.
    size_t numOfTrunks() const { return MultiNodeTEs.size(); }
    void clearTrunks() { MultiNodeTEs.clear(); }
    const SmallVectorImpl<int> &getTrunks() const { return MultiNodeTEs; }
    void dump() const;
    void dumpDot() const;
  };

  /// This specifies the vectorization mode of each operand index
  enum VecMode {
    VM_UNINIT = 0,
    VM_CONSTANT, // All constants
    VM_LOAD,     // Consecutive Loads
    VM_OPCODE,   // Same opcode (non-loads)
    VM_SPLAT,    // Exact same instruction multiple times
    VM_FAILED,   // Failed to form a vectorizable group
    VM_REUSE,    // Try to reuse the existing best
    VM_MAX,
  };

  /// Path steering helps builTree_rec() follow the best path through the
  /// Multi-Node. The 'best' path is the one with the highest probability of
  /// succeeding in vectorizing the code. Since the Multi-Node operand
  /// reordering is based on evaluating the score of each operand, we already
  /// know which operand is the best one. Using this best operand we guide
  /// buildTree_rec() through the Multi-Node trunk nodes.
  ///
  /// For example, given the following Multi-Node with Operands Op1-4 and Trunk
  /// nodes T1-3, we may find that Op3 is the operand with the best score. We
  /// therefore make sure that the path T3->T2->Op3 is marked as the highest
  /// priority one that, such that buildTree_rec() follows it first, before any
  /// other path.
  ///
  ///        Best Score
  ///           |
  ///           v
  ///  Op1 Op2 Op3 Op4
  /// +--\-/----\-/--+
  /// |  T1     T2   |
  /// |    \   /     |
  /// |     T3       |
  /// +------|-------+
  ///
  /// Path steering will guide buildTree_rec() towards T3->T2->Op3.
  struct SteerTowardsData {
    // The frontier instruction is found as MN.get(Lane, OpI).
    // We don't keep a pointer here, because it may get updated in codegen if we
    // update the opcode.
    int OpI = -1;
    // The operand number.
    int OperandNum = -1;
    // The best score so far.
    int Score = -1;
    void set(int OpIdx, int OpNum, int S) {
      OpI = OpIdx;
      OperandNum = OpNum;
      Score = S;
    }
    bool isUninit() const { return Score == -1; }
  };

  // TODO: Should not be public.
public:
  /// This is set to TRUE by SLP if it encounters PSLP opportunities.
  bool FoundPSLPCandidate = false;
  /// If Enabled PSLP will kick in for the current tree.
  bool DoPSLP = false;
  /// This is set to true if PSLP was succesful.
  bool PSLPSuccess = false;
private:
  /// Look-Ahead: Score multiplier for consecutive loads.
  static const int SCORE_LOADS_CONSEC = 3;
  /// Look-Ahead: Score multiplier for loads with constant distance.
  static const int SCORE_LOADS_CONST_DIST = 2;
  /// Look-Ahead: Score for constants.
  static const int SCORE_CONST = 1;
  /// Look-Ahead: Score for identical instructions.
  static const int SCORE_INSTR_SAME_OPCODE_EQUAL = 2;
  /// Look-Ahead: Score for different instructions with same opcode.
  static const int SCORE_INSTR_SAME_OPCODE_DIFF = 1;
  /// Look-Ahead: Score for instructions with different opcodes.
  static const int SCORE_INSTR_DIFF_OPCODE = 0;
  /// Look-Ahead: Score for failure.
  static const int SCORE_FAIL = 0;
  /// Multiplier for getScoreAtLevel() in order to avoid floats.
  static const int COST_MULTIPLIER = 10;
  // The look-ahead score measured how well the frontier-rooted sub-trees match.
  // This score is adjusted by this much when the frontier nodes (users of the
  // sub-tree) don't match and require Padding by PSLP to get vectorized.
  // The more negative the number the worse the resulting score.
  // Its main purpose is to break ties across scores.
  static const int BLEND_COST = -2;

  /// Contains the padded instructions emitted by PSLP, that should be removed
  /// if PSLP fails (not the selects).
  std::set<Instruction *> PaddedInstrsEmittedByPSLP;
  /// Contains the selects emitted by PSLP to select between the original code
  /// and the padded code.
  std::set<SelectInst *> SelectsEmittedByPSLP;
  /// List of all created Multi-Nodes.
  SmallVector<MultiNode, 4> MultiNodes;
  /// Keep track of all the Multi-Node values since ever.
  SmallPtrSet<Value *, 8> AllMultiNodeValues;
  /// Keep track of all the Multi-Node leaves since ever.
  SmallPtrSet<Value *, 16> AllMultiNodeLeaves;
  /// Current Multi-Node we are building.
  MultiNode *CurrentMultiNode = nullptr;
  /// This is set to true if we are in the process of building a Multi-Node.
  bool BuildingMultiNode = false;
  /// Used for path steering. The key is the TreeEntry.Scalars[0] and the value
  /// is the operand to follow, where 0 means left and 1 right operand.
  DenseMap<Value *, int> PreferredOperandMap;
#endif // INTEL_CUSTOMIZATION

  /// Checks if all users of \p I are the part of the vectorization tree.
  bool areAllUsersVectorized(Instruction *I) const;

  /// \returns the cost of the vectorizable entry.
  int getEntryCost(TreeEntry *E);

  /// This is the recursive part of buildTree.
  void buildTree_rec(ArrayRef<Value *> Roots, unsigned Depth, EdgeInfo EI);

  /// \returns true if the ExtractElement/ExtractValue instructions in \p VL can
  /// be vectorized to use the original vector (or aggregate "bitcast" to a
  /// vector) and sets \p CurrentOrder to the identity permutation; otherwise
  /// returns false, setting \p CurrentOrder to either an empty vector or a
  /// non-identity permutation that allows to reuse extract instructions.
  bool canReuseExtract(ArrayRef<Value *> VL, Value *OpValue,
                       SmallVectorImpl<unsigned> &CurrentOrder) const;

  /// Vectorize a single entry in the tree.
  Value *vectorizeTree(TreeEntry *E);

  /// Vectorize a single entry in the tree, starting in \p VL.
  Value *vectorizeTree(ArrayRef<Value *> VL);

  /// \returns the scalarization cost for this type. Scalarization in this
  /// context means the creation of vectors from a group of scalars.
  int getGatherCost(Type *Ty, const DenseSet<unsigned> &ShuffledIndices) const;

  /// \returns the scalarization cost for this list of values. Assuming that
  /// this subtree gets vectorized, we may need to extract the values from the
  /// roots. This method calculates the cost of extracting the values.
  int getGatherCost(ArrayRef<Value *> VL) const;

  /// Set the Builder insert point to one after the last instruction in
  /// the bundle
  void setInsertPointAfterBundle(ArrayRef<Value *> VL,
                                 const InstructionsState &S);

  /// \returns a vector from a collection of scalars in \p VL.
  Value *Gather(ArrayRef<Value *> VL, VectorType *Ty);

  /// \returns whether the VectorizableTree is fully vectorizable and will
  /// be beneficial even the tree height is tiny.
<<<<<<< HEAD
  bool isFullyVectorizableTinyTree();

#if INTEL_CUSTOMIZATION
  /// \reorder commutative operands in alt shuffle if they result in
  ///  vectorized code.
  void reorderAltShuffleOperands(const InstructionsState &S,
                                 ArrayRef<Value *> VL,
                                 SmallVectorImpl<Value *> &Left,
                                 SmallVectorImpl<Value *> &Right,
                                 SmallVectorImpl<int> &OpDirLeft,
                                 SmallVectorImpl<int> &OpDirRight);
=======
  bool isFullyVectorizableTinyTree() const;
>>>>>>> 9965f5aa

  /// \reorder commutative operands to get better probability of
  /// generating vectorized code.
  void reorderInputsAccordingToOpcode(const InstructionsState &S,
                                      ArrayRef<Value *> VL,
                                      SmallVectorImpl<Value *> &Left,
<<<<<<< HEAD
                                      SmallVectorImpl<Value *> &Right,
                                      SmallVectorImpl<int> &OpDirLeft,
                                      SmallVectorImpl<int> &OpDirRight);
#endif // INTEL_CUSTOMIZATION

=======
                                      SmallVectorImpl<Value *> &Right) const;
>>>>>>> 9965f5aa
  struct TreeEntry {
    TreeEntry(std::vector<TreeEntry> &Container) : Container(Container) {}

    /// \returns true if the scalars in VL are equal to this entry.
    bool isSame(ArrayRef<Value *> VL) const {
      if (VL.size() == Scalars.size())
        return std::equal(VL.begin(), VL.end(), Scalars.begin());
      return VL.size() == ReuseShuffleIndices.size() &&
             std::equal(
                 VL.begin(), VL.end(), ReuseShuffleIndices.begin(),
                 [this](Value *V, unsigned Idx) { return V == Scalars[Idx]; });
    }

    /// A vector of scalars.
    ValueList Scalars;

    /// The Scalars are vectorized into this value. It is initialized to Null.
    Value *VectorizedValue = nullptr;

    /// Do we need to gather this sequence ?
    bool NeedToGather = false;

    /// Does this sequence require some shuffling?
    SmallVector<unsigned, 4> ReuseShuffleIndices;

    /// Does this entry require reordering?
    ArrayRef<unsigned> ReorderIndices;

    /// Points back to the VectorizableTree.
    ///
    /// Only used for Graphviz right now.  Unfortunately GraphTrait::NodeRef has
    /// to be a pointer and needs to be able to initialize the child iterator.
    /// Thus we need a reference back to the container to translate the indices
    /// to entries.
    std::vector<TreeEntry> &Container;

    /// The TreeEntry index containing the user of this entry.  We can actually
    /// have multiple users so the data structure is not truly a tree.
    SmallVector<EdgeInfo, 1> UserTreeIndices;

#if INTEL_CUSTOMIZATION
    /// The tree index of this entry
    int Idx = -1;

    /// global Index for debugging
    int GlobalIdx = -1;

    /// The vectorization cost.
    int Cost = 0;

    /// The index (in VectorizableTree[]) of the root of the Multi-Node.
    int MultiNodeRoot = -1;

    /// We can express any add/sub expression using a sum of normal or inverse
    /// (+/-) operations like this: A - (B - C) = (+A) + (-B) + (+C)
    ///
    /// This +/- sign of each of the elements is kept in "IsNegativePathSign".
    /// This is used for checking the legality of operand reordering across the
    /// whole multi-node.
    SmallVector<bool, 4> IsNegativePathSign;

    /// Groups of consecutive loads for split-load support.
    SmallVector<LoadGroup, 1> ConsecutiveLoadGroups;
#endif // INTEL_CUSTOMIZATION

  private:
    /// The operands of each instruction in each lane Operands[op_index][lane].
    /// Note: This helps avoid the replication of the code that performs the
    /// reordering of operands during buildTree_rec() and vectorizeTree().
    SmallVector<ValueList, 2> Operands;

  public:
#if INTEL_CUSTOMIZATION
    void resetOperand(unsigned OpIdx) {
      assert(OpIdx < Operands.size() && "Out of bound operand index");
      Operands[OpIdx].clear();
    }
#endif // INTEL_CUSTOMIZATION

    /// Set this bundle's \p OpIdx'th operand to \p OpVL.
    void setOperand(unsigned OpIdx, ArrayRef<Value *> OpVL,
                    ArrayRef<unsigned> ReuseShuffleIndices) {
      if (Operands.size() < OpIdx + 1)
        Operands.resize(OpIdx + 1);
      assert(Operands[OpIdx].size() == 0 && "Already resized?");
      Operands[OpIdx].resize(Scalars.size());
      for (unsigned Lane = 0, E = Scalars.size(); Lane != E; ++Lane)
        Operands[OpIdx][Lane] = (!ReuseShuffleIndices.empty())
                                    ? OpVL[ReuseShuffleIndices[Lane]]
                                    : OpVL[Lane];
    }

    /// If there is a user TreeEntry, then set its operand.
    void trySetUserTEOperand(const EdgeInfo &UserTreeIdx,
                             ArrayRef<Value *> OpVL,
                             ArrayRef<unsigned> ReuseShuffleIndices) {
      if (UserTreeIdx.Idx >= 0) {
        auto &VectorizableTree = Container;
        VectorizableTree[UserTreeIdx.Idx].setOperand(UserTreeIdx.EdgeIdx, OpVL,
                                                     ReuseShuffleIndices);
      }
    }

    /// \returns the \p OpIdx operand of this TreeEntry.
    ValueList &getOperand(unsigned OpIdx) {
      assert(OpIdx < Operands.size() && "Off bounds");
      return Operands[OpIdx];
    }

    /// \return the single \p OpIdx operand.
    Value *getSingleOperand(unsigned OpIdx) const {
      assert(OpIdx < Operands.size() && "Off bounds");
      assert(!Operands[OpIdx].empty() && "No operand availabe");
      return Operands[OpIdx][0];
    }

#if !defined(NDEBUG) || defined(LLVM_ENABLE_DUMP) //INTEL
    /// Debug printer.
    LLVM_DUMP_METHOD void dump() const {
      for (unsigned OpI = 0, OpE = Operands.size(); OpI != OpE; ++OpI) {
        dbgs() << "Operand " << OpI << ":\n";
        for (const Value *V : Operands[OpI])
          dbgs().indent(2) << *V << "\n";
      }
      dbgs() << "Scalars: \n";
      for (Value *V : Scalars)
        dbgs().indent(2) << *V << "\n";
      dbgs() << "NeedToGather: " << NeedToGather << "\n";
      dbgs() << "VectorizedValue: ";
      if (VectorizedValue)
        dbgs() << *VectorizedValue;
      else
        dbgs() << "NULL";
      dbgs() << "\n";
      dbgs() << "ReuseShuffleIndices: ";
      if (ReuseShuffleIndices.empty())
        dbgs() << "Emtpy";
      else
        for (unsigned Idx : ReuseShuffleIndices)
          dbgs() << Idx << ", ";
      dbgs() << "\n";
      dbgs() << "ReorderIndices: ";
      for (unsigned Idx : ReorderIndices)
        dbgs() << Idx << ", ";
      dbgs() << "\n";
      dbgs() << "UserTreeIndices: ";
      for (const auto &EInfo : UserTreeIndices)
        dbgs() << EInfo << ", ";
      dbgs() << "\n";
#if INTEL_CUSTOMIZATION
      dbgs() << "Cost: " << Cost << "\n";
      dbgs() << "MultiNode root: " << MultiNodeRoot
             << ((Idx != -1 && Idx == MultiNodeRoot)
                     ? " ------ MULTI NODE ROOT ------"
                     : "")
             << "\n";
      dbgs() << "\n";

      dbgs() << "PatSigns: ";
      for (bool Sign : IsNegativePathSign)
        dbgs() << Sign << ", ";
      dbgs() << "\n";

      if (!ConsecutiveLoadGroups.empty()) {
        dbgs() << "ConsecutiveLoadGroups (split groups): "
               << ConsecutiveLoadGroups.size() << "\n";
        int Cnt = 0;
        for (const auto &Group : ConsecutiveLoadGroups) {
          dbgs() << "Split Group " << Cnt++ << ".\n";
          for (int i = Group.From; i <= Group.To; ++i)
            dbgs() << *Scalars[i] << "\n";
        }
      }
#endif // INTEL_CUSTOMIZATION
    }
#endif
  };

#if INTEL_CUSTOMIZATION
  // Returns true if 'V' is a good value for a Multi-Node.
  static bool isMultiNodeCompatibleValue(Value *V) {
    Instruction *I = dyn_cast<Instruction>(V);
    if (!I)
      return false;
    switch (I->getOpcode()) {
    case Instruction::Add:
    case Instruction::Sub:
      return true;
    }
    return false;
  }

  // Return true if the instructions in VL are compatible with the Multi-Node.
  static bool areMultiNodeCompatibleOpcodes(ArrayRef<Value *> VL) {
    for (Value *V : VL)
      if (!isMultiNodeCompatibleValue(V))
        return false;
    return true;
  }

  // Add VL as a leaf node of the Multi-Node currently under construction.
  void addMultiNodeLeaf(ArrayRef<Value *> VL,
                        const EdgeInfo &UserTreeIdx) {
    assert(VL.size() == CurrentMultiNode->getNumLanes() &&
           "Changing vector-length within the Multi-Node is not allowed");
    for (unsigned Lane = 0, Lanes = VL.size(); Lane != Lanes; ++Lane) {
      TreeEntry *UserTE = &VectorizableTree[UserTreeIdx.Idx];
      assert(!CurrentMultiNode->empty() && "finalization already run?");
      CurrentMultiNode->append(
          Lane, OperandData(VL[Lane], cast<Instruction>(UserTE->Scalars[Lane]),
                            UserTreeIdx.OpDirection[Lane], Lane));
    }
    AllMultiNodeLeaves.insert(VL.begin(), VL.end());
  }
#endif // INTEL_CUSTOMIZATION

  /// Create a new VectorizableTree entry.
  void newTreeEntry(ArrayRef<Value *> VL, bool Vectorized,
                    EdgeInfo &UserTreeIdx,
                    ArrayRef<unsigned> ReuseShuffleIndices = None,
                    ArrayRef<unsigned> ReorderIndices = None)
  {
#if INTEL_CUSTOMIZATION
    // If we cannot proceed in adding a new tree entry, then add the leaf nodes
    // to the Multi-Node and return.
    if (EnableMultiNodeSLP && BuildingMultiNode && !Vectorized &&
        // Skip if the vector length changed
        VL.size() == CurrentMultiNode->getNumLanes() &&
        // The Leaves should not match any of the Trunk nodes.
        !alreadyInTrunk(VL)) {
      addMultiNodeLeaf(VL, UserTreeIdx);
      return;
    }
#endif // INTEL_CUSTOMIZATION
    VectorizableTree.emplace_back(VectorizableTree);
    int idx = VectorizableTree.size() - 1;
    TreeEntry *Last = &VectorizableTree[idx];
#if INTEL_CUSTOMIZATION
    assert((idx == 0 || UserTreeIdx.OpDirection.size() == VL.size()) &&
           "Missing OpDirection data!");
    Last->Idx = idx;
    static int GlobalIdxStatic = 0;
    Last->GlobalIdx = GlobalIdxStatic++;
#endif // INTEL_CUSTOMIZATION
    Last->Scalars.insert(Last->Scalars.begin(), VL.begin(), VL.end());
    Last->NeedToGather = !Vectorized;
    Last->ReuseShuffleIndices.append(ReuseShuffleIndices.begin(),
                                     ReuseShuffleIndices.end());
    Last->ReorderIndices = ReorderIndices;
    if (Vectorized) {
      for (int i = 0, e = VL.size(); i != e; ++i) {
        assert(!getTreeEntry(VL[i]) && "Scalar already in tree!");
        ScalarToTreeEntry[VL[i]] = idx;
      }
    } else {
      MustGather.insert(VL.begin(), VL.end());
    }

#if INTEL_CUSTOMIZATION
    if (EnableMultiNodeSLP && BuildingMultiNode) {
      // Helper: Returns true if V is a SUB instruction.
      auto isSubInstr = [](Value *V) {
        return isa<Instruction>(V) &&
               cast<Instruction>(V)->getOpcode() == Instruction::Sub;
      };

      // Each value gets assigned a 'false' or 'true' depending on whether the
      // path connecting it to the root crosses a even or odd number of RHS
      // operands of subtractions.
      Last->IsNegativePathSign.resize(VL.size());
      TreeEntry *UserTE = nullptr;
      if (UserTreeIdx.Idx >= 0) {
        UserTE = &VectorizableTree[UserTreeIdx.Idx];
        assert(UserTE != Last && "Bad UserTreeIdx ?");
      }
      bool IsRootNode =
          (UserTreeIdx.Idx < 0 || Last->Idx == CurrentMultiNode->getRoot());
      for (int Lane = 0, Lanes = VL.size(); Lane != Lanes; ++Lane) {
        // The root of the Multi-Node gets 0 sign.
        bool IsNegativeSign = false;
        // If this is not the root node, then we get the user's path signs and
        // compute the new ones.
        if (!IsRootNode) {
          Value *U = UserTE->Scalars[Lane];
          // This is true if the user is a SUB and we are at the right operand.
          bool IsRHSOfSub =
              isSubInstr(U) && (UserTreeIdx.OpDirection[Lane] == 1);
          // The new sign.
          IsNegativeSign = (UserTE->IsNegativePathSign[Lane] != IsRHSOfSub);
        }
        Last->IsNegativePathSign[Lane] = IsNegativeSign;
      }
    }
#endif // INTEL_CUSTOMIZATION
    if (UserTreeIdx.Idx >= 0)
      Last->UserTreeIndices.push_back(UserTreeIdx);

    Last->trySetUserTEOperand(UserTreeIdx, VL, ReuseShuffleIndices);

    UserTreeIdx.Idx = idx;
  }

  /// -- Vectorization State --
  /// Holds all of the tree entries.
  std::vector<TreeEntry> VectorizableTree;
#if INTEL_CUSTOMIZATION
  /// Debug print of the VectorizableTree[]
  void dumpVectorizableTree(void);
#endif // INTEL_CUSTOMIZATION

#ifndef NDEBUG
  /// Debug printer.
  LLVM_DUMP_METHOD void dumpVectorizableTree() const {
    for (unsigned Id = 0, IdE = VectorizableTree.size(); Id != IdE; ++Id) {
      dbgs() << Id << ".\n";
      VectorizableTree[Id].dump();
      dbgs() << "\n";
    }
  }
#endif

  TreeEntry *getTreeEntry(Value *V) {
    auto I = ScalarToTreeEntry.find(V);
    if (I != ScalarToTreeEntry.end())
      return &VectorizableTree[I->second];
    return nullptr;
  }

  /// Maps a specific scalar to its tree entry.
  SmallDenseMap<Value*, int> ScalarToTreeEntry;

  /// A list of scalars that we found that we need to keep as scalars.
  ValueSet MustGather;

  /// This POD struct describes one external user in the vectorized tree.
  struct ExternalUser {
    ExternalUser(Value *S, llvm::User *U, int L)
        : Scalar(S), User(U), Lane(L) {}

    // Which scalar in our function.
    Value *Scalar;

    // Which user that uses the scalar.
    llvm::User *User;

    // Which lane does the scalar belong to.
    int Lane;
  };
  using UserList = SmallVector<ExternalUser, 16>;

  /// Checks if two instructions may access the same memory.
  ///
  /// \p Loc1 is the location of \p Inst1. It is passed explicitly because it
  /// is invariant in the calling loop.
  bool isAliased(const MemoryLocation &Loc1, Instruction *Inst1,
                 Instruction *Inst2) {
    // First check if the result is already in the cache.
    AliasCacheKey key = std::make_pair(Inst1, Inst2);
    Optional<bool> &result = AliasCache[key];
    if (result.hasValue()) {
      return result.getValue();
    }
    MemoryLocation Loc2 = getLocation(Inst2, AA);
    bool aliased = true;
    if (Loc1.Ptr && Loc2.Ptr && isSimple(Inst1) && isSimple(Inst2)) {
      // Do the alias check.
      aliased = AA->alias(Loc1, Loc2);
    }
    // Store the result in the cache.
    result = aliased;
    return aliased;
  }

  using AliasCacheKey = std::pair<Instruction *, Instruction *>;

  /// Cache for alias results.
  /// TODO: consider moving this to the AliasAnalysis itself.
  DenseMap<AliasCacheKey, Optional<bool>> AliasCache;

  /// Removes an instruction from its block and eventually deletes it.
  /// It's like Instruction::eraseFromParent() except that the actual deletion
  /// is delayed until BoUpSLP is destructed.
  /// This is required to ensure that there are no incorrect collisions in the
  /// AliasCache, which can happen if a new instruction is allocated at the
  /// same address as a previously deleted instruction.
  void eraseInstruction(Instruction *I) {
    I->removeFromParent();
    I->dropAllReferences();
    DeletedInstructions.emplace_back(I);
  }

  /// Temporary store for deleted instructions. Instructions will be deleted
  /// eventually when the BoUpSLP is destructed.
  SmallVector<unique_value, 8> DeletedInstructions;

  /// A list of values that need to extracted out of the tree.
  /// This list holds pairs of (Internal Scalar : External User). External User
  /// can be nullptr, it means that this Internal Scalar will be used later,
  /// after vectorization.
  UserList ExternalUses;

  /// Values used only by @llvm.assume calls.
  SmallPtrSet<const Value *, 32> EphValues;

  /// Holds all of the instructions that we gathered.
  SetVector<Instruction *> GatherSeq;

  /// A list of blocks that we are going to CSE.
  SetVector<BasicBlock *> CSEBlocks;

  /// Contains all scheduling relevant data for an instruction.
  /// A ScheduleData either represents a single instruction or a member of an
  /// instruction bundle (= a group of instructions which is combined into a
  /// vector instruction).
  struct ScheduleData {
    // The initial value for the dependency counters. It means that the
    // dependencies are not calculated yet.
    enum { InvalidDeps = -1 };

    ScheduleData() = default;

    void init(int BlockSchedulingRegionID, Value *OpVal) {
      FirstInBundle = this;
      NextInBundle = nullptr;
      NextLoadStore = nullptr;
      IsScheduled = false;
      SchedulingRegionID = BlockSchedulingRegionID;
      UnscheduledDepsInBundle = UnscheduledDeps;
      clearDependencies();
      OpValue = OpVal;
    }

    /// Returns true if the dependency information has been calculated.
    bool hasValidDependencies() const { return Dependencies != InvalidDeps; }

    /// Returns true for single instructions and for bundle representatives
    /// (= the head of a bundle).
    bool isSchedulingEntity() const { return FirstInBundle == this; }

    /// Returns true if it represents an instruction bundle and not only a
    /// single instruction.
    bool isPartOfBundle() const {
      return NextInBundle != nullptr || FirstInBundle != this;
    }

    /// Returns true if it is ready for scheduling, i.e. it has no more
    /// unscheduled depending instructions/bundles.
    bool isReady() const {
      assert(isSchedulingEntity() &&
             "can't consider non-scheduling entity for ready list");
      return UnscheduledDepsInBundle == 0 && !IsScheduled;
    }

    /// Modifies the number of unscheduled dependencies, also updating it for
    /// the whole bundle.
    int incrementUnscheduledDeps(int Incr) {
      UnscheduledDeps += Incr;
      return FirstInBundle->UnscheduledDepsInBundle += Incr;
    }

    /// Sets the number of unscheduled dependencies to the number of
    /// dependencies.
    void resetUnscheduledDeps() {
      incrementUnscheduledDeps(Dependencies - UnscheduledDeps);
    }

    /// Clears all dependency information.
    void clearDependencies() {
      Dependencies = InvalidDeps;
      resetUnscheduledDeps();
      MemoryDependencies.clear();
    }

    void dump(raw_ostream &os) const {
      if (!isSchedulingEntity()) {
        os << "/ " << *Inst;
      } else if (NextInBundle) {
        os << '[' << *Inst;
        ScheduleData *SD = NextInBundle;
        while (SD) {
          os << ';' << *SD->Inst;
          SD = SD->NextInBundle;
        }
        os << ']';
      } else {
        os << *Inst;
      }
    }

    Instruction *Inst = nullptr;

    /// Points to the head in an instruction bundle (and always to this for
    /// single instructions).
    ScheduleData *FirstInBundle = nullptr;

    /// Single linked list of all instructions in a bundle. Null if it is a
    /// single instruction.
    ScheduleData *NextInBundle = nullptr;

    /// Single linked list of all memory instructions (e.g. load, store, call)
    /// in the block - until the end of the scheduling region.
    ScheduleData *NextLoadStore = nullptr;

    /// The dependent memory instructions.
    /// This list is derived on demand in calculateDependencies().
    SmallVector<ScheduleData *, 4> MemoryDependencies;

    /// This ScheduleData is in the current scheduling region if this matches
    /// the current SchedulingRegionID of BlockScheduling.
    int SchedulingRegionID = 0;

    /// Used for getting a "good" final ordering of instructions.
    int SchedulingPriority = 0;

    /// The number of dependencies. Constitutes of the number of users of the
    /// instruction plus the number of dependent memory instructions (if any).
    /// This value is calculated on demand.
    /// If InvalidDeps, the number of dependencies is not calculated yet.
    int Dependencies = InvalidDeps;

    /// The number of dependencies minus the number of dependencies of scheduled
    /// instructions. As soon as this is zero, the instruction/bundle gets ready
    /// for scheduling.
    /// Note that this is negative as long as Dependencies is not calculated.
    int UnscheduledDeps = InvalidDeps;

    /// The sum of UnscheduledDeps in a bundle. Equals to UnscheduledDeps for
    /// single instructions.
    int UnscheduledDepsInBundle = InvalidDeps;

    /// True if this instruction is scheduled (or considered as scheduled in the
    /// dry-run).
    bool IsScheduled = false;

    /// Opcode of the current instruction in the schedule data.
    Value *OpValue = nullptr;
  };

#ifndef NDEBUG
  friend inline raw_ostream &operator<<(raw_ostream &os,
                                        const BoUpSLP::ScheduleData &SD) {
    SD.dump(os);
    return os;
  }
#endif

  friend struct GraphTraits<BoUpSLP *>;
  friend struct DOTGraphTraits<BoUpSLP *>;

  /// Contains all scheduling data for a basic block.
  struct BlockScheduling {
    BlockScheduling(BasicBlock *BB)
        : BB(BB), ChunkSize(BB->size()), ChunkPos(ChunkSize) {}

    void clear() {
      ReadyInsts.clear();
      ScheduleStart = nullptr;
      ScheduleEnd = nullptr;
      FirstLoadStoreInRegion = nullptr;
      LastLoadStoreInRegion = nullptr;

      // Reduce the maximum schedule region size by the size of the
      // previous scheduling run.
      ScheduleRegionSizeLimit -= ScheduleRegionSize;
      if (ScheduleRegionSizeLimit < MinScheduleRegionSize)
        ScheduleRegionSizeLimit = MinScheduleRegionSize;
      ScheduleRegionSize = 0;

      // Make a new scheduling region, i.e. all existing ScheduleData is not
      // in the new region yet.
      ++SchedulingRegionID;
    }

#if INTEL_CUSTOMIZATION
    // Clear the scheduler's state.
    void deepClear() {
      ScheduleDataChunks.clear();
      ChunkSize = BB->size();
      ChunkPos = ChunkSize;
      ScheduleDataMap.clear();
      ExtraScheduleDataMap.clear();
      ReadyInsts.clear();
      ScheduleStart = nullptr;
      ScheduleEnd = nullptr;
      FirstLoadStoreInRegion = nullptr;
      LastLoadStoreInRegion = nullptr;
      ScheduleRegionSize = 0;
      ScheduleRegionSizeLimit = ScheduleRegionSizeBudget;
    }
#endif // INTEL_CUSTOMIZATION

    ScheduleData *getScheduleData(Value *V) {
      ScheduleData *SD = ScheduleDataMap[V];
      if (SD && SD->SchedulingRegionID == SchedulingRegionID)
        return SD;
      return nullptr;
    }

    ScheduleData *getScheduleData(Value *V, Value *Key) {
      if (V == Key)
        return getScheduleData(V);
      auto I = ExtraScheduleDataMap.find(V);
      if (I != ExtraScheduleDataMap.end()) {
        ScheduleData *SD = I->second[Key];
        if (SD && SD->SchedulingRegionID == SchedulingRegionID)
          return SD;
      }
      return nullptr;
    }

    bool isInSchedulingRegion(ScheduleData *SD) {
      return SD->SchedulingRegionID == SchedulingRegionID;
    }

    /// Marks an instruction as scheduled and puts all dependent ready
    /// instructions into the ready-list.
    template <typename ReadyListType>
    void schedule(ScheduleData *SD, ReadyListType &ReadyList) {
      SD->IsScheduled = true;
      LLVM_DEBUG(dbgs() << "SLP:   schedule " << *SD << "\n");

      ScheduleData *BundleMember = SD;
      while (BundleMember) {
        if (BundleMember->Inst != BundleMember->OpValue) {
          BundleMember = BundleMember->NextInBundle;
          continue;
        }
        // Handle the def-use chain dependencies.
        for (Use &U : BundleMember->Inst->operands()) {
          auto *I = dyn_cast<Instruction>(U.get());
          if (!I)
            continue;
          doForAllOpcodes(I, [&ReadyList](ScheduleData *OpDef) {
            if (OpDef && OpDef->hasValidDependencies() &&
                OpDef->incrementUnscheduledDeps(-1) == 0) {
              // There are no more unscheduled dependencies after
              // decrementing, so we can put the dependent instruction
              // into the ready list.
              ScheduleData *DepBundle = OpDef->FirstInBundle;
              assert(!DepBundle->IsScheduled &&
                     "already scheduled bundle gets ready");
              ReadyList.insert(DepBundle);
              LLVM_DEBUG(dbgs()
                         << "SLP:    gets ready (def): " << *DepBundle << "\n");
            }
          });
        }
        // Handle the memory dependencies.
        for (ScheduleData *MemoryDepSD : BundleMember->MemoryDependencies) {
          if (MemoryDepSD->incrementUnscheduledDeps(-1) == 0) {
            // There are no more unscheduled dependencies after decrementing,
            // so we can put the dependent instruction into the ready list.
            ScheduleData *DepBundle = MemoryDepSD->FirstInBundle;
            assert(!DepBundle->IsScheduled &&
                   "already scheduled bundle gets ready");
            ReadyList.insert(DepBundle);
            LLVM_DEBUG(dbgs()
                       << "SLP:    gets ready (mem): " << *DepBundle << "\n");
          }
        }
        BundleMember = BundleMember->NextInBundle;
      }
    }

    void doForAllOpcodes(Value *V,
                         function_ref<void(ScheduleData *SD)> Action) {
      if (ScheduleData *SD = getScheduleData(V))
        Action(SD);
      auto I = ExtraScheduleDataMap.find(V);
      if (I != ExtraScheduleDataMap.end())
        for (auto &P : I->second)
          if (P.second->SchedulingRegionID == SchedulingRegionID)
            Action(P.second);
    }

    /// Put all instructions into the ReadyList which are ready for scheduling.
    template <typename ReadyListType>
    void initialFillReadyList(ReadyListType &ReadyList) {
      for (auto *I = ScheduleStart; I != ScheduleEnd; I = I->getNextNode()) {
        doForAllOpcodes(I, [&](ScheduleData *SD) {
          if (SD->isSchedulingEntity() && SD->isReady()) {
            ReadyList.insert(SD);
            LLVM_DEBUG(dbgs()
                       << "SLP:    initially in ready list: " << *I << "\n");
          }
        });
      }
    }

    /// Checks if a bundle of instructions can be scheduled, i.e. has no
    /// cyclic dependencies. This is only a dry-run, no instructions are
    /// actually moved at this stage.
    bool tryScheduleBundle(ArrayRef<Value *> VL, BoUpSLP *SLP,
                           const InstructionsState &S);

    /// Un-bundles a group of instructions.
    void cancelScheduling(ArrayRef<Value *> VL, Value *OpValue);

    /// Allocates schedule data chunk.
    ScheduleData *allocateScheduleDataChunks();

    /// Extends the scheduling region so that V is inside the region.
    /// \returns true if the region size is within the limit.
    bool extendSchedulingRegion(Value *V, const InstructionsState &S);

    /// Initialize the ScheduleData structures for new instructions in the
    /// scheduling region.
    void initScheduleData(Instruction *FromI, Instruction *ToI,
                          ScheduleData *PrevLoadStore,
                          ScheduleData *NextLoadStore);

    /// Updates the dependency information of a bundle and of all instructions/
    /// bundles which depend on the original bundle.
    void calculateDependencies(ScheduleData *SD, bool InsertInReadyList,
                               BoUpSLP *SLP);

    /// Sets all instruction in the scheduling region to un-scheduled.
    void resetSchedule();

    BasicBlock *BB;

    /// Simple memory allocation for ScheduleData.
    std::vector<std::unique_ptr<ScheduleData[]>> ScheduleDataChunks;

    /// The size of a ScheduleData array in ScheduleDataChunks.
    int ChunkSize;

    /// The allocator position in the current chunk, which is the last entry
    /// of ScheduleDataChunks.
    int ChunkPos;

    /// Attaches ScheduleData to Instruction.
    /// Note that the mapping survives during all vectorization iterations, i.e.
    /// ScheduleData structures are recycled.
    DenseMap<Value *, ScheduleData *> ScheduleDataMap;

    /// Attaches ScheduleData to Instruction with the leading key.
    DenseMap<Value *, SmallDenseMap<Value *, ScheduleData *>>
        ExtraScheduleDataMap;

    struct ReadyList : SmallVector<ScheduleData *, 8> {
      void insert(ScheduleData *SD) { push_back(SD); }
    };

    /// The ready-list for scheduling (only used for the dry-run).
    ReadyList ReadyInsts;

    /// The first instruction of the scheduling region.
    Instruction *ScheduleStart = nullptr;

    /// The first instruction _after_ the scheduling region.
    Instruction *ScheduleEnd = nullptr;

    /// The first memory accessing instruction in the scheduling region
    /// (can be null).
    ScheduleData *FirstLoadStoreInRegion = nullptr;

    /// The last memory accessing instruction in the scheduling region
    /// (can be null).
    ScheduleData *LastLoadStoreInRegion = nullptr;

    /// The current size of the scheduling region.
    int ScheduleRegionSize = 0;

    /// The maximum size allowed for the scheduling region.
    int ScheduleRegionSizeLimit = ScheduleRegionSizeBudget;

    /// The ID of the scheduling region. For a new vectorization iteration this
    /// is incremented which "removes" all ScheduleData from the region.
    // Make sure that the initial SchedulingRegionID is greater than the
    // initial SchedulingRegionID in ScheduleData (which is 0).
    int SchedulingRegionID = 1;
  };
#if INTEL_CUSTOMIZATION
private:
  static void dumpVecMode(VecMode Mode, raw_ostream &OS);
  /// \returns the Mode.
  static VecMode getVecModeForVal(Value *V) {
    if (isa<Constant>(V) || isa<Argument>(V)) {
      return VM_CONSTANT;
    } else if (isa<LoadInst>(V)) {
      return VM_LOAD;
    } else if (isa<Instruction>(V)) {
      return VM_OPCODE;
    } else {
      llvm_unreachable("Bad Vec Mode");
    }
    return VM_MAX;
  }

  /// Code generation for PSLP blending instructions.
  void generatePSLPCode(SmallVectorImpl<Value *> &VL);

  BoUpSLP::BlockScheduling *getBSForValue(Value *VL);

  /// Remove all entries in VectorizableTree after CurrIdx.
  void removeFromVTreeAfter(int currIdx);

  /// Clear the state of the scheduler.
  void clearSchedulerState();

  /// Replay the schedule of the whole VectorizableTree.
  void replaySchedulerStateUpTo(int UntilIdx);

  /// Replay the build state until currIdx.
  void rebuildBSStateUntil(int currIdx);

  /// Returns true if \p VL was emitted by PSLP.
  bool isEmittedByPSLP(ArrayRef<Value *> VL);

  /// Returns true if \p VL has been part of a previous Multi-Node.
  bool isInPreviousMultiNode(ArrayRef<Value *> VL);

  /// Builds the TreeEntries for a Multi-Node.
  void buildTreeMultiNode_rec(SmallVectorImpl<Value *> &VL, int NextDepth,
                              EdgeInfo UserTreeIdx,
                              ArrayRef<unsigned> ReuseShuffleIndices);

  /// \returns true if VL has uses external to the Multi-Node.
  bool hasExternalUsesToMultiNode(ArrayRef<Value *> VL);

  /// \returns true if any value is already part of the tree.
  bool alreadyInTrunk(ArrayRef<Value *> VL);

  /// \returns true if any value is already part of a Multi-Node.
  bool areOperandsInExistingMultiNode(ArrayRef<Value *> VL);

  /// \returns true if all instructions in VL are in the same BB as the root.
  bool areInSameBB(ArrayRef<Value *> VL, int RootIdx);

  /// \returns the massaged \p Score.
  int massageScore(int Score) const { return Score * COST_MULTIPLIER; }

  /// \returns the cost-model score of the subtrees rooted at v1 and v2.
  int getScoreAtLevel(Value *v1, Value *v2, int Level, int MaxLevel);

  /// \returns the path sign of \p TrunkV at \p Lane.
  bool isNegativePathSignForTrunk(Value *TrunkV, int Lane);

  /// \returns the path sign of the frontier of \p LeafOD.
  bool isNegativePathSignForFrontier(OperandData *LeafOD);

  /// \returns the path sign of \p LeafOD.
  bool isNegativePathSignForLeaf(OperandData *LeafOD);

  /// \returns true if it is legal to move the Multi-Node 'Operand' from
  /// 'CurrFrontierI' down to 'NewFrontierI'.
  bool isLegalToMoveLeaf(OperandData *FromOD, OperandData *ToOD);

  /// \returns true if /p V is not a trunk value.
  bool isLeafValue(Value *V);

  /// \returns the number of operands of the frontier node of /p OD that are not
  /// trunk nodes of the Multi-Node.
  size_t getNumFrontierLeaves(OperandData *OD);

  /// \returns a high score if \p LHS and \p RHS are consecutive instructions
  /// and good for vectorization.
  int getLookAheadScore(Value *LHS, Value *RHS);

  /// \returns a high score if \p LHS and \p RHS form a splat (a broadcast).
  int getSplatScore(Value *LHS, Value *RHS);

  /// \returns the best matching operands into \p BestoOps.
  int getBestOperand(OpVec &BestOps, OperandData *LHSOp, int RHSLane, int OpI,
                     const OpVec &BestOperandsSoFar, VecMode Mode);

  /// \returns true if v1 and v2 could be combined into a vector.
  int areConsecutive(Value *v1, Value *v2) const;

  /// Fills in ExternalOperands with all operands of FrontierI that are external
  /// to the Multi-Node.
  void getExternalOperands(Instruction *FrontierI,
                           SmallVector<Value *, 2> &ExternalOperands);

  /// \returns true if 'I' is a frontier instruction.
  bool isFrontierI(Instruction *I);

  /// Replace Op's frontier with opcode with the 'effective' one.
  void replaceFrontierOpcodeWithEffective(OperandData *Op);

  /// Update the frontier of \p Op with a new one that has the updated opcode.
  void updateFrontierOpcode(OperandData *Op);

  /// Reorder the instruction operands.
  void applyReorderedOperands();

  /// GroupState refers to the state of the search while trying to build the
  /// maximum group in buildMaxGroup() (which is basically the best set of
  /// operands for a specific operand position).
  enum GroupState {
    // Default, uninitialized state.
    UNINIT = 0,
    // This means that we could not fill some lane with a value. A common reason
    // is that it is illegal to move the values there.
    FAILED,
    // We did find a single best group for this MultiNode operand. So all
    // lanes are filled.
    SUCCESS,
    // This state refers to the situation where we have multiple equally good
    // values for a specific lane while building the group. So instead of just
    // picking just one of them, we stop growing the group at this lane, return
    // the partial group, and also return all the possible good candidate
    // operands for this lane. Then, we resume from the partial group, but we
    // spawn multiple searches, one for each candidate.
    NO_SINGLE_BEST,
    // Invalid state, used as an end marker.
    MG_STATE_MAX,
  };

  /// Debug print.
  static void dumpGroupState(GroupState State, raw_ostream &OS);

  /// The horizontal (for all lanes) group of leaves that are selected in
  /// operand reordering of the Multi-Node.
  class OpGroup {
    int Score = -1;
    VecMode Mode = VM_UNINIT;
    GroupState State = UNINIT;
    OpVec OperandsVec;
  public:
    OpGroup() {}
    int size() const { return OperandsVec.size(); }
    bool empty() const { return OperandsVec.empty(); }
    OperandData *operator[](int Idx) const {
      assert(Idx < (int)OperandsVec.size() && "Out of range");
      return OperandsVec[Idx];
    }
    OperandData *front() const {
      assert(!OperandsVec.empty() && "Broken constructor");
      return OperandsVec.front();
    }
    OperandData *back() const { return OperandsVec.back(); }
    void append(OperandData *OD) { OperandsVec.push_back(OD); }
    void setScore(int S) { Score = S; }
    int getScore() const { return Score; }
    void setMode(VecMode M) { Mode = M; }
    VecMode getMode() const { return Mode; }
    void setState(GroupState S) { State = S; }
    GroupState getState() const { return State; }
    const OpVec &getOpVec() const { return OperandsVec; }
    void clear() {
      Score = -1;
      Mode = VM_UNINIT;
      State = UNINIT;
      OperandsVec.clear();
    }
    int getEndLane() const { return size() - 1; }
    void dump() const;
  };

  /// Build the maximum group in \p CurrGroup for \p OpI .
  void buildMaxGroup(OpGroup &CurrGroup, unsigned OpI, OpVec &NextGroupLHSOps);

  /// Returns the score of the current Multi-Node.
  int getMNScore() const;

  /// Builds the best group for \p OpI in \p GlobalBestGroup .
  GroupState getBestGroupForOpI(int OpI, OpGroup &GlobalBestGroup);

  /// Apply the operand reordering found during /p findMultiNodeOrder.
  void applyMultiNodeOrder();

  /// Perform Multi-Node operand reordering. Returns true if we found a better
  /// order than current one.
  bool findMultiNodeOrder();

  /// Path steering.
  void steerPath(SteerTowardsData &SteerTowards);

  /// Perform Multi-Node operand reordering. Returns true if we should proceed
  /// with code generation.
  bool reorderMultiNodeOperands();

  /// Perform operand reordering for the Multi-Node. Note: Updates VL.
  void reorderMultiNodeOperands(SmallVectorImpl<Value *> &VL);

  /// Move all Multi-Node instructions to the root of the Multi-Node.
  void scheduleMultiNodeInstrs();

  /// \returns the TreeEntry where I is in. It does not need to be a
  /// vectorizable tree entry. \returns nullptr if not found.
  TreeEntry *getTreeEntryForI(Instruction *I);

  /// \returns the tree cost without caring about VL opcodes matching.
  int getTreeCostSafe();

#endif // INTEL_CUSTOMIZATION

  /// Attaches the BlockScheduling structures to basic blocks.
  MapVector<BasicBlock *, std::unique_ptr<BlockScheduling>> BlocksSchedules;

  /// Performs the "real" scheduling. Done before vectorization is actually
  /// performed in a basic block.
  void scheduleBlock(BlockScheduling *BS);

  /// List of users to ignore during scheduling and that don't need extracting.
  ArrayRef<Value *> UserIgnoreList;

  using OrdersType = SmallVector<unsigned, 4>;
  /// A DenseMapInfo implementation for holding DenseMaps and DenseSets of
  /// sorted SmallVectors of unsigned.
  struct OrdersTypeDenseMapInfo {
    static OrdersType getEmptyKey() {
      OrdersType V;
      V.push_back(~1U);
      return V;
    }

    static OrdersType getTombstoneKey() {
      OrdersType V;
      V.push_back(~2U);
      return V;
    }

    static unsigned getHashValue(const OrdersType &V) {
      return static_cast<unsigned>(hash_combine_range(V.begin(), V.end()));
    }

    static bool isEqual(const OrdersType &LHS, const OrdersType &RHS) {
      return LHS == RHS;
    }
  };

  /// Contains orders of operations along with the number of bundles that have
  /// operations in this order. It stores only those orders that require
  /// reordering, if reordering is not required it is counted using \a
  /// NumOpsWantToKeepOriginalOrder.
  DenseMap<OrdersType, unsigned, OrdersTypeDenseMapInfo> NumOpsWantToKeepOrder;
  /// Number of bundles that do not require reordering.
  unsigned NumOpsWantToKeepOriginalOrder = 0;

  // Analysis and block reference.
  Function *F;
  ScalarEvolution *SE;
  TargetTransformInfo *TTI;
  TargetLibraryInfo *TLI;
  AliasAnalysis *AA;
  LoopInfo *LI;
  DominatorTree *DT;
  AssumptionCache *AC;
  DemandedBits *DB;
  const DataLayout *DL;
  OptimizationRemarkEmitter *ORE;

  unsigned MaxVecRegSize; // This is set by TTI or overridden by cl::opt.
  unsigned MinVecRegSize; // Set by cl::opt (default: 128).

  /// Instruction builder to construct the vectorized tree.
  IRBuilder<> Builder;

  /// A map of scalar integer values to the smallest bit width with which they
  /// can legally be represented. The values map to (width, signed) pairs,
  /// where "width" indicates the minimum bit width and "signed" is True if the
  /// value must be signed-extended, rather than zero-extended, back to its
  /// original width.
  MapVector<Value *, std::pair<uint64_t, bool>> MinBWs;
};

#if INTEL_CUSTOMIZATION

#if !defined(NDEBUG) || defined(LLVM_ENABLE_DUMP)
// Debug print
LLVM_DUMP_METHOD void dumpVL(ArrayRef<Value *> VL) {
  for (Value *V : VL) {
    dbgs() << *V << " " << V << "\n";
  }
}

// Debug print
LLVM_DUMP_METHOD void dumpVL(SmallVectorImpl<Value *> &VL) {
  for (Value *V : VL) {
    dbgs() << *V << " " << V << "\n";
  }
}
#endif // #if !defined(NDEBUG) || defined(LLVM_ENABLE_DUMP)

// Return the operands of I in the best order, given the LastOperandPair.
// This allows for more opportunities for SLP.
static BoUpSLP::ValuePair
getOperandPair(Instruction *I,
               const std::vector<BoUpSLP::ValuePair> &LastOperandPairVec) {
  BoUpSLP::ValuePair OperandPair(0, 0);

  // Reorder operands to avoid the same exact opcode being in same group
  if (EnableMultiNodeSLP ||
      // TODO: Check if we should disable operand reordering altogether.
      LastOperandPairVec.empty()) {
    OperandPair.first = I->getOperand(0);
    OperandPair.second = I->getOperand(1);
  }
  // Return the ordering that avoids operand repetition.
  else {
    std::set<Value *> Op0Set, Op1Set;
    for (auto OperandPair : LastOperandPairVec) {
      Op0Set.insert(OperandPair.first);
      Op1Set.insert(OperandPair.second);
    }

    // Count the matching opcodes if we rotate vs if we don't.
    Value *Op0 = I->getOperand(0);
    Value *Op1 = I->getOperand(1);
    int NoRotationConflicts = Op0Set.count(Op0) + Op1Set.count(Op1);
    int RotationConflicts = Op0Set.count(Op1) + Op1Set.count(Op0);
    if (RotationConflicts < NoRotationConflicts) {
      OperandPair.first = Op1;
      OperandPair.second = Op0;
    } else {
      OperandPair.first = Op0;
      OperandPair.second = Op1;
    }
  }
  return OperandPair;
}

// Example: VL[] contains I1 and I2, which have different opcodes.
//          Op1-4 are the operands and U1-U4 are the users.
//
// Op1 Op2 Op3 Op4
//   \/      \/
//   I1      I2
//   /\      /\
//  U1 U2   U3 U4
//
//
// Gets transformed into this:
// - I1c is a new instruction with same opcode as I1
// - I2c is a new instruction with same opcode as I2
//
//    Op1  Op2         Op3  Op4
//     |\  /|           |\  /|
//     | \/ |           | \/ |
//     | /\ |           | /\ |
//     |/  \|           |/  \|
//    I1   I2c         I1c   I2
//      \  /             \   /
//      Sel1(Left)       Sel2(Right)
//      / \              / \
//    U1   U2          U3   U4
//
//  This allows us to vectorize it like this:
//
//   Op1,Op3  Op2,Op4
//      |  \ /  |
//      |   X   |
//      |  / \  |
//      VI1   VI2
//        \   /
//         VSel
//          |
//
// === Optimization for choosing the operands  ===
//
// Since one of the inputs of the select is dead, we can reorder its operands
// to maximize the effectiveness of SLP.
// For example:
//   *   -     -   *
//    \ /       \ /
//     +         -
//
// No reordering would give us:
//     *,-  -,*
//      | \ / |
//      |  X  |
//      | / \ |
//      V+   V-
//       \  /
//        Sel
//         |
// But this is not ideal as *,- or -,* are not nice seeds for SLP.
//
// If we reorder the operands of the addition, then we end up with this:
//     *,*  -,-
//      | \ / |
//      |  X  |
//      | / \ |
//      V+   V-
//       \  /
//        Sel
//         |
// This is much better for SLP because Op1,Op2 are a good seeds.
//
// Given a VL with different opcodes, generate select instructions that
// select between the
void BoUpSLP::generatePSLPCode(SmallVectorImpl<Value *> &VL) {
  unsigned LeftOpcode = 0;
  unsigned RightOpcode = 0;

  for (auto *Value : VL) {
    assert(isa<Instruction>(Value));
    unsigned Opcode = cast<Instruction>(Value)->getOpcode();

    if (Opcode == LeftOpcode || Opcode == RightOpcode)
      continue;

    if (LeftOpcode == 0)
      LeftOpcode = Opcode;
    else if (RightOpcode == 0)
      RightOpcode = Opcode;
    else
      assert("Not more than two opcodes expected");
  }

  assert(LeftOpcode != 0 && RightOpcode != 0 &&
         "Not less than two opcodes expected");

  Instruction::BinaryOps LeftBinOpcode =
      static_cast<Instruction::BinaryOps>(LeftOpcode);
  Instruction::BinaryOps RightBinOpcode =
      static_cast<Instruction::BinaryOps>(RightOpcode);

  // The LastOperandPair helps us in reordering the operands of commutative ops.
  std::vector<ValuePair> LastOperandPairVec;

  for (int i = 0, e = VL.size(); i != e; ++i) {
    Value *V = VL[i];
    // 1. Generate new instructions for padding.
    assert(isa<Instruction>(V) && "Expected instruction");
    Instruction *I = cast<Instruction>(V);
    assert(isa<BinaryOperator>(I) && "We only support binary ops");
    Instruction *ILHS = nullptr;
    Instruction *IRHS = nullptr;
    Constant *Cond = nullptr;

    ValuePair OperandPair = getOperandPair(I, LastOperandPairVec);
    LastOperandPairVec.push_back(OperandPair);
    if (static_cast<Instruction::BinaryOps>(I->getOpcode()) == LeftBinOpcode) {
      ILHS = I;
      std::string IName =
          Instruction::getOpcodeName(RightBinOpcode) + std::string("_PSLP");
      IRHS = BinaryOperator::Create(RightBinOpcode, OperandPair.first,
                                    OperandPair.second, IName);

      IRHS->insertAfter(I);

      // Be optimistic and set "no overflow" flags for padded instruction. Doing
      // so is safe for two reasons: 1) Results of padded instructions are not
      // used. 2) For final vector instruction all flags will be merged meaning
      // that most pessimistic one is used.
      if (isa<OverflowingBinaryOperator>(IRHS)) {
        IRHS->setHasNoSignedWrap(true);
        IRHS->setHasNoUnsignedWrap(true);
      }

      PaddedInstrsEmittedByPSLP.insert(IRHS);
      Cond = Builder.getTrue();
    } else {
      std::string IName =
          Instruction::getOpcodeName(LeftBinOpcode) + std::string("_PSLP");
      ILHS = BinaryOperator::Create(LeftBinOpcode, OperandPair.first,
                                    OperandPair.second, IName);
      ILHS->insertBefore(I);
      IRHS = I;

      // Be optimistic and set "no overflow" flags for padded instruction. Doing
      // so is safe for two reasons: 1) Results of padded instructions are not
      // used. 2) For final vector instruction all flags will be merged meaning
      // that most pessimistic one is used.
      if (isa<OverflowingBinaryOperator>(ILHS)) {
        ILHS->setHasNoSignedWrap(true);
        ILHS->setHasNoUnsignedWrap(true);
      }

      PaddedInstrsEmittedByPSLP.insert(ILHS);
      Cond = Builder.getFalse();
    }

    // 2. Generate select instruction, right after I.
    SelectInst *SelectI =
        SelectInst::Create(Cond, ILHS, IRHS, "PSLP_Select", nullptr, nullptr);
    SelectI->insertAfter(I);
    SelectsEmittedByPSLP.insert(SelectI);

    if (i == 0 && EnablePathSteering) {
      // PSLP is adding new instructions which are not in the path-steering map.
      auto it = PreferredOperandMap.find(V);
      if (it != PreferredOperandMap.end()) {
        int PathIdx = it->second;
        PreferredOperandMap[ILHS] = PathIdx;
        PreferredOperandMap[IRHS] = PathIdx;
      }
    }

    // 3. Redirect I's uses to use data from Select instead of I.
    SmallVector<User *, 2> IUsers;
    for (User *U : I->users())
      IUsers.push_back(U); // Cache users as we are updating while iterating
    for (User *U : IUsers) {
      if (U == SelectI)
        continue; // Skip SelectI
      U->replaceUsesOfWith(I, SelectI);
    }

    // 4. Update V in VL
    VL[i] = SelectI;
  }
}
#endif // INTEL_CUSTOMIZATION

} // end namespace slpvectorizer

template <> struct GraphTraits<BoUpSLP *> {
  using TreeEntry = BoUpSLP::TreeEntry;

  /// NodeRef has to be a pointer per the GraphWriter.
  using NodeRef = TreeEntry *;

  /// Add the VectorizableTree to the index iterator to be able to return
  /// TreeEntry pointers.
  struct ChildIteratorType
      : public iterator_adaptor_base<
            ChildIteratorType, SmallVector<BoUpSLP::EdgeInfo, 1>::iterator> {
    std::vector<TreeEntry> &VectorizableTree;

    ChildIteratorType(SmallVector<BoUpSLP::EdgeInfo, 1>::iterator W,
                      std::vector<TreeEntry> &VT)
        : ChildIteratorType::iterator_adaptor_base(W), VectorizableTree(VT) {}

    NodeRef operator*() { return &VectorizableTree[I->Idx]; }
  };

  static NodeRef getEntryNode(BoUpSLP &R) { return &R.VectorizableTree[0]; }

  static ChildIteratorType child_begin(NodeRef N) {
    return {N->UserTreeIndices.begin(), N->Container};
  }

  static ChildIteratorType child_end(NodeRef N) {
    return {N->UserTreeIndices.end(), N->Container};
  }

  /// For the node iterator we just need to turn the TreeEntry iterator into a
  /// TreeEntry* iterator so that it dereferences to NodeRef.
  using nodes_iterator = pointer_iterator<std::vector<TreeEntry>::iterator>;

  static nodes_iterator nodes_begin(BoUpSLP *R) {
    return nodes_iterator(R->VectorizableTree.begin());
  }

  static nodes_iterator nodes_end(BoUpSLP *R) {
    return nodes_iterator(R->VectorizableTree.end());
  }

  static unsigned size(BoUpSLP *R) { return R->VectorizableTree.size(); }
};

template <> struct DOTGraphTraits<BoUpSLP *> : public DefaultDOTGraphTraits {
  using TreeEntry = BoUpSLP::TreeEntry;

  DOTGraphTraits(bool isSimple = false) : DefaultDOTGraphTraits(isSimple) {}

  std::string getNodeLabel(const TreeEntry *Entry, const BoUpSLP *R) {
    std::string Str;
    raw_string_ostream OS(Str);
    if (isSplat(Entry->Scalars)) {
      OS << "<splat> " << *Entry->Scalars[0];
      return Str;
    }
    for (auto V : Entry->Scalars) {
      OS << *V;
      if (std::any_of(
              R->ExternalUses.begin(), R->ExternalUses.end(),
              [&](const BoUpSLP::ExternalUser &EU) { return EU.Scalar == V; }))
        OS << " <extract>";
      OS << "\n";
    }
    return Str;
  }

  static std::string getNodeAttributes(const TreeEntry *Entry,
                                       const BoUpSLP *) {
    if (Entry->NeedToGather)
      return "color=red";
    return "";
  }
};

} // end namespace llvm

#if INTEL_CUSTOMIZATION
// Initializations at the beginning of buildTree().
void BoUpSLP::PSLPInit(void) {
  assert(MultiNodes.empty() && "Missing undo/cleanup?");
  if (PSLPEnabled) {
    FoundPSLPCandidate = false;
    PaddedInstrsEmittedByPSLP.clear();
    SelectsEmittedByPSLP.clear();
    PSLPSuccess = false;
  }
}

void BoUpSLP::PSLPSuccessCleanup() {
  if (PSLPEnabled) {
    PaddedInstrsEmittedByPSLP.clear();
    SelectsEmittedByPSLP.clear();
    PSLPSuccess = false;
  }
}

// Cleanup after PSLP, removing any padded instructions generated.
void BoUpSLP::PSLPFailureCleanup() {
  if (!PSLPEnabled ||
      (PaddedInstrsEmittedByPSLP.empty() && SelectsEmittedByPSLP.empty()))
    return;

  // Go through the selects and remove the padded inputs
  for (auto it = SelectsEmittedByPSLP.begin();
       it != SelectsEmittedByPSLP.end();) {
    auto nextIt = it;
    ++nextIt;
    SelectInst *Select = *it;
    // 1. Remove the non-selected operand.
    Value *NonSelectedOperand = (Select->getCondition() == Builder.getTrue())
                                    ? Select->getFalseValue()
                                    : Select->getTrueValue();
    // We normally expect an Instruction here, expect if it has already been
    // transformed into an undef from a previous run of step 1.
    if (Instruction *NonSelectedI = dyn_cast<Instruction>(NonSelectedOperand)) {
      Value *UndefOp = UndefValue::get(NonSelectedI->getType());
      NonSelectedI->replaceAllUsesWith(UndefOp);
      PaddedInstrsEmittedByPSLP.erase(NonSelectedI);
      NonSelectedI->eraseFromParent();
    }

    // 2. Connect the selected operand with the Select's users.
    Value *SelectedOperand = (Select->getCondition() == Builder.getTrue())
                                 ? Select->getTrueValue()
                                 : Select->getFalseValue();
    Select->replaceAllUsesWith(SelectedOperand);
    Select->eraseFromParent();

    // Remove it from set.
    SelectsEmittedByPSLP.erase(it);

    it = nextIt;
  }
  assert(PaddedInstrsEmittedByPSLP.empty() && SelectsEmittedByPSLP.empty() &&
         "Not all instructions were cleaned up!");
}

// Cleanup pass to remove any code modifications performed by the Multi-Node.
void BoUpSLP::undoMultiNodeReordering() {
  if (!EnableMultiNodeSLP)
    return;
  for (MultiNode &MNode : reverse(MultiNodes)) {
    // 1. Restore the instructions in CurrentMultiNode to their original state
    unsigned NumLanes = MNode.getNumLanes();
    int OpIMax = MNode.getNumOperands();
    for (int OpI = 0; OpI != OpIMax; ++OpI) {
      for (unsigned Lane = 0; Lane != NumLanes; ++Lane) {
        OperandData *Op = MNode.getOperand(Lane, OpI);
        OperandData *SiblingOp = MNode.getSiblingOp(Op);
        Instruction *FrontierI = Op->getFrontier();
        // 1. If we have updated the instruction, restore the original one.
        Instruction *OrigFrontierI = Op->getOriginalFrontier();
        if (OrigFrontierI && OrigFrontierI != FrontierI) {
          // It may have already been inserted by its sibling.
          if (!OrigFrontierI->getParent()) {
            OrigFrontierI->insertBefore(FrontierI);
            FrontierI->replaceAllUsesWith(OrigFrontierI);
            for (int i = 0, e = FrontierI->getNumOperands(); i != e; ++i)
              OrigFrontierI->setOperand(i, FrontierI->getOperand(i));
            FrontierI->eraseFromParent();
            FrontierI = OrigFrontierI;
            // Update Op's frontier so we can see it when dumping the MN.
            Op->setFrontier(FrontierI);
            // Since a sibling node is sharing the same frontier, update it.
            if (SiblingOp)
              SiblingOp->setFrontier(FrontierI);
          }
        }
        // 2. If we have updated the leaf operand, restore the original one.
        Value *OrigOperand = Op->getOriginalOperand();
        int OpNum = Op->getOperandNum();
        assert(FrontierI->getParent() && "FrontierI has been erased!");
        if (OrigOperand && OrigOperand != FrontierI->getOperand(OpNum)) {
          Instruction *FI = (OrigFrontierI) ? OrigFrontierI : FrontierI;
          assert(FI->getParent() && "Expected to be in BB");
          FI->setOperand(OpNum, OrigOperand);
        }
      }
    }

    // 2. Restore the instruction position before scheduling.
    MNode.undoMultiNodeScheduling();
  }
  MultiNodes.clear();
}

void BoUpSLP::cleanupMultiNodeReordering() {
  if (!EnableMultiNodeSLP)
    return;
  MultiNodes.clear();
}
#endif // INTEL_CUSTOMIZATION

void BoUpSLP::buildTree(ArrayRef<Value *> Roots,
                        ArrayRef<Value *> UserIgnoreLst) {
  ExtraValueToDebugLocsMap ExternallyUsedValues;
  buildTree(Roots, ExternallyUsedValues, UserIgnoreLst);
}

void BoUpSLP::buildTree(ArrayRef<Value *> Roots,
                        ExtraValueToDebugLocsMap &ExternallyUsedValues,
                        ArrayRef<Value *> UserIgnoreLst) {
  deleteTree();
  UserIgnoreList = UserIgnoreLst;
  if (!allSameType(Roots))
    return;
  buildTree_rec(Roots, 0, EdgeInfo());

  // Collect the values that we need to extract from the tree.
  for (TreeEntry &EIdx : VectorizableTree) {
    TreeEntry *Entry = &EIdx;

    // No need to handle users of gathered values.
    if (Entry->NeedToGather)
      continue;

    // For each lane:
    for (int Lane = 0, LE = Entry->Scalars.size(); Lane != LE; ++Lane) {
      Value *Scalar = Entry->Scalars[Lane];
      int FoundLane = Lane;
      if (!Entry->ReuseShuffleIndices.empty()) {
        FoundLane =
            std::distance(Entry->ReuseShuffleIndices.begin(),
                          llvm::find(Entry->ReuseShuffleIndices, FoundLane));
      }

      // Check if the scalar is externally used as an extra arg.
      auto ExtI = ExternallyUsedValues.find(Scalar);
      if (ExtI != ExternallyUsedValues.end()) {
        LLVM_DEBUG(dbgs() << "SLP: Need to extract: Extra arg from lane "
                          << Lane << " from " << *Scalar << ".\n");
        ExternalUses.emplace_back(Scalar, nullptr, FoundLane);
      }
      for (User *U : Scalar->users()) {
        LLVM_DEBUG(dbgs() << "SLP: Checking user:" << *U << ".\n");

        Instruction *UserInst = dyn_cast<Instruction>(U);
        if (!UserInst)
          continue;

        // Skip in-tree scalars that become vectors
        if (TreeEntry *UseEntry = getTreeEntry(U)) {
          Value *UseScalar = UseEntry->Scalars[0];
          // Some in-tree scalars will remain as scalar in vectorized
          // instructions. If that is the case, the one in Lane 0 will
          // be used.
          if (UseScalar != U ||
              !InTreeUserNeedToExtract(Scalar, UserInst, TLI)) {
            LLVM_DEBUG(dbgs() << "SLP: \tInternal user will be removed:" << *U
                              << ".\n");
            assert(!UseEntry->NeedToGather && "Bad state");
            continue;
          }
        }

        // Ignore users in the user ignore list.
        if (is_contained(UserIgnoreList, UserInst))
          continue;

        LLVM_DEBUG(dbgs() << "SLP: Need to extract:" << *U << " from lane "
                          << Lane << " from " << *Scalar << ".\n");
        ExternalUses.push_back(ExternalUser(Scalar, U, FoundLane));
      }
    }
  }
}

#if INTEL_CUSTOMIZATION
// Undo the instruction reordering performed before MultiNodeReordering, the one
// that moves the instructions towards the root of the Multi-Node.
void BoUpSLP::MultiNode::undoMultiNodeScheduling() {
  for (const auto &Pair : reverse(InstrPositionBeforeScheduling)) {
    Instruction *I = Pair.first;
    Instruction *NextI = Pair.second;
    assert(I && NextI && I->getParent() && NextI->getParent() &&
      "Illegal instruction state. Unlinked from  BasicBlock?");
    I->moveBefore(NextI);
  }
}

// Each BB has its own BS. Return the correct BS for VL.
BoUpSLP::BlockScheduling *BoUpSLP::getBSForValue(Value *V) {
  assert(isa<Instruction>(V) && "Expected instruction.");
  BasicBlock *BB = cast<Instruction>(V)->getParent();
  BlockScheduling *BS = BlocksSchedules[BB].get();
  return BS;
}

// Remove all entries from VectorizableTree[] from 'FromIdx' onwards.
void BoUpSLP::removeFromVTreeAfter(int FromIdx) {
  assert(FromIdx >= 0);
  // 1. Clear entries from ScalarToTreeEntry[]
  for (int i = FromIdx, e = VectorizableTree.size(); i != e; ++i) {
    const TreeEntry &TE = VectorizableTree[i];
    for (Value *V : TE.Scalars) {
      if (TE.NeedToGather) {
        MustGather.erase(V);
      } else {
        ScalarToTreeEntry.erase(V);
      }
    }
  }
  // 2. Remove entries from VectorizableTree[]
  while (VectorizableTree.size() > (unsigned)FromIdx)
    VectorizableTree.pop_back();
}

// NOTE: This requires that all instructions be in the BBs (i.e. not
// removedFromParent()). This is a requirement from getBSForValue().
void BoUpSLP::clearSchedulerState() {
  for (auto &Pair : BlocksSchedules)
    Pair.second->deepClear();
}

// Replay the state of the Block Scheduler from VTree[0]
// until Vtree[UntilIdx-1].
void BoUpSLP::replaySchedulerStateUpTo(int UntilIdx) {
  for (int i = 0; i < UntilIdx; ++i) {
    TreeEntry &TE = VectorizableTree[i];
    if (TE.NeedToGather)
      continue;
    assert(isa<Instruction>(TE.Scalars[0]) && "Instruction expected.");
    Instruction *VL0 = cast<Instruction>(TE.Scalars[0]);
    BlockScheduling *BS = getBSForValue(VL0);
    InstructionsState S = getSameOpcode(TE.Scalars);
    bool Success = BS->tryScheduleBundle(TE.Scalars, this, S);
    assert(Success && "TE not checked for scheduling in buildTree_rec() ?");
    (void)Success;
  }
}

// Replay the state of the Block Scheduler from VTree[0]
// until Vtree[UntilIdx-1]. NOTE: UntilIdx is *not* included
void BoUpSLP::rebuildBSStateUntil(int UntilIdx) {
  // 0. Clear all BS
  clearSchedulerState();
  // 1. Replay until UntilIdx
  replaySchedulerStateUpTo(UntilIdx);
}

bool BoUpSLP::isEmittedByPSLP(ArrayRef<Value *> VL) {
  auto isVEmittedByPSLP = [&](Value *V) {
    auto *I = dyn_cast<Instruction>(V);
    auto *SI = dyn_cast<SelectInst>(V);
    return I && (PaddedInstrsEmittedByPSLP.count(I) ||
                 (SI && SelectsEmittedByPSLP.count(SI)));
  };
  return std::any_of(VL.begin(), VL.end(), isVEmittedByPSLP);
}

bool BoUpSLP::isInPreviousMultiNode(ArrayRef<Value *> VL) {
  for (Value *V : VL)
    if (AllMultiNodeValues.count(V))
      return true;
  return false;
}

/// We move all Multi-Node trunk (frontier) instructions to the root, so that
/// operand reordering can take place without any scheduling problems (e.g.,
/// def-after-use). We perform this code motion in a bottom-up breadth-first
/// fashion, starting from the root of the Multi-Node.

/// For example, consider a single lane of a MultiNode {T0, T1} with leaves
/// {L1, L2, L3}:
///
/// L1 L2
/// | /
/// T1 L3
/// | /
/// T0
///
/// The actual ordering in the BB could be like this: L1, L2, T1, L3, T0
/// If we need to swap L1 and L3, then this is illegal, because L3 follows T1,
/// so we get a def-after-use problem. If we re-schedule all the trunk nodes
/// back-to-back before we perform any reordering, then the problem goes away,
/// because all uses will follow the leaves: L1, L2, L3, T1, T0
void BoUpSLP::scheduleMultiNodeInstrs() {
  std::list<TreeEntry *> TEWorklist;
  TreeEntry *RootTE = &VectorizableTree[CurrentMultiNode->getRoot()];
  if (CurrentMultiNode->numOfTrunks() <= 1)
    return;
  assert(static_cast<size_t>(CurrentMultiNode->getRoot()) + 1 <
             VectorizableTree.size() &&
         "Should have early exited if only 1 TE in tree.");
  TreeEntry *SecondTE = &VectorizableTree[CurrentMultiNode->getRoot() + 1];
  TEWorklist.push_back(SecondTE);

  int Lanes = RootTE->Scalars.size();

  // The 'Destination' holds the destination position where the scheduled
  // instruction should be moved to. We need one destination per lane, which is
  // why we are using a vector.
  SmallVector<Instruction *, 4> Destination(Lanes);
  for (int Lane = 0; Lane != Lanes; ++Lane) {
    assert(isa<Instruction>(RootTE->Scalars[Lane]) &&
           "Instrs expected in CurrentMultiNode");
    Destination[Lane] = cast<Instruction>(RootTE->Scalars[Lane]);
  }

  // Iterate until we are done with all TEs of the multi node.
  while (!TEWorklist.empty()) {
    TreeEntry *TE = TEWorklist.front();
    assert(!TE->NeedToGather && "Not vectorizable ?");
    assert((int)TE->Scalars.size() == Lanes && "Broken TE?");
    TEWorklist.pop_front();

    // Move all TE instrs before Destination, and update the Destination.
    for (int Lane = 0; Lane != Lanes; ++Lane) {
      if (Instruction *I = dyn_cast<Instruction>(TE->Scalars[Lane])) {
        // We need to restore the original instruction position.
        CurrentMultiNode->saveBeforeSchedInstrPosition(I, I->getNextNode());

        // Perform the actual code motion.
        I->moveBefore(Destination[Lane]);
        // 'I' becomes the new destination for 'Lane'.
        Destination[Lane] = I;
      }
    }

    // Push predecessor TEs into the worklist.
    if (Instruction *I0 = dyn_cast<Instruction>(TE->Scalars[0])) {
      for (unsigned i = 0, e = I0->getNumOperands(); i != e; ++i) {
        Value *OpV = I0->getOperand(i);
        auto it = ScalarToTreeEntry.find(OpV);
        if (it != ScalarToTreeEntry.end()) {
          int OpTEIdx = it->second;
          if (CurrentMultiNode->containsTrunk(OpTEIdx)) {
            TreeEntry *OpTE = &VectorizableTree[OpTEIdx];
            TEWorklist.push_back(OpTE);
          }
        }
      }
    }
  }
  if (MultiNodeVerifierChecks)
    assert(!verifyFunction(*F, &dbgs()));
}

// Return TRUE if V1 and V2 should be placed in consecutive lanes.
int BoUpSLP::areConsecutive(Value *v1, Value *v2) const {
  LoadInst *LI1 = dyn_cast<LoadInst>(v1);
  LoadInst *LI2 = dyn_cast<LoadInst>(v2);
  if (LI1 && LI2) {

    bool LoadsAreConsecutive = isConsecutiveAccess(LI1, LI2, *DL, *SE);
    if (LoadsAreConsecutive)
      return massageScore(SCORE_LOADS_CONSEC);
    else {
      return massageScore(SCORE_FAIL);
    }
  }

  Constant *C1 = dyn_cast<Constant>(v1);
  Constant *C2 = dyn_cast<Constant>(v2);
  if (C1 && C2) {
    return massageScore(SCORE_CONST);
  }

  Instruction *Instr1 = dyn_cast<Instruction>(v1);
  Instruction *Instr2 = dyn_cast<Instruction>(v2);
  if (Instr1 && Instr2) {
    // getSameOpcode() also covers add-sub
    InstructionsState S = getSameOpcode({Instr1, Instr2});
    if (S.getOpcode()) {
      // An add-sub vector is +1 cost, so I am not sure whether this helps
      // if (Instr1->getOpcode() == Instr2->getOpcode()) {
      // SPLATs have a higher priority if more than 2 lanes
      if (Instr1 == Instr2) {
        return massageScore(SCORE_INSTR_SAME_OPCODE_EQUAL);
      } else {
        return massageScore(SCORE_INSTR_SAME_OPCODE_DIFF);
      }
    } else {
      return massageScore(SCORE_INSTR_DIFF_OPCODE);
    }
  }
  return massageScore(SCORE_FAIL);
}

// We go through the operands of V1 and V2 until LEVEL
// and we count the number of matches.
int BoUpSLP::getScoreAtLevel(Value *V1, Value *V2, int Level, int MaxLevel) {
  // Get the shallow score of V1 and V2.
  int ShallowScoreAtThisLevel = areConsecutive(V1, V2);

  // If reached MaxLevel,
  // or if V1 and V2 are not instructions,
  // or if they are SPLAT,
  // or if they are not consecutive, early return the current cost.
  Instruction *I1 = dyn_cast<Instruction>(V1);
  Instruction *I2 = dyn_cast<Instruction>(V2);
  if (Level == MaxLevel || !(I1 && I2) || I1 == I2 ||
      ShallowScoreAtThisLevel == massageScore(SCORE_FAIL) ||
      (isa<LoadInst>(I1) && isa<LoadInst>(I2) && ShallowScoreAtThisLevel))
    return ShallowScoreAtThisLevel;

  assert(I1 && I2 && "Should have early exited.");
  SmallSet<int, 4> Op2Used;

  // Recursion towards the operands of I1 and I2. In this way we are collecting
  // the total deep score.
  for (int Op1I = 0, Op1E = I1->getNumOperands(); Op1I != Op1E; ++Op1I) {
    // Try to pair op1I with the best operand of I2.
    int MaxTmpScore = 0;
    int MaxOp2I = -1;
    for (int Op2I = 0, Op2E = I2->getNumOperands(); Op2I != Op2E; ++Op2I) {
      // Skip operands already paired with Op1.
      if (Op2Used.count(Op2I))
        continue;
      // Recursively calculate the cost at each level
      int TmpScore = getScoreAtLevel(I1->getOperand(Op1I), I2->getOperand(Op2I),
                                     Level + 1, MaxLevel);
      if (TmpScore > 0 && TmpScore > MaxTmpScore) {
        MaxTmpScore = TmpScore;
        MaxOp2I = Op2I;
      }
    }
    if (MaxOp2I >= 0) {
      Op2Used.insert(MaxOp2I);
      ShallowScoreAtThisLevel += MaxTmpScore;
    }
  }
  return ShallowScoreAtThisLevel;
}

/// \returns the path sign of the trunk node \p TrunkV at \p Lane..
bool BoUpSLP::isNegativePathSignForTrunk(Value *TrunkV, int Lane) {
  TreeEntry *TE = getTreeEntry(TrunkV);
  assert(TE && "TrunkV not found in VTree");
  assert(Lane < (int)TE->IsNegativePathSign.size() &&
         "PathSigns not populated?");
  return TE->IsNegativePathSign[Lane];
}

/// \returns the path sign of the trunk node \p TrunkOD.
bool BoUpSLP::isNegativePathSignForFrontier(OperandData *TrunkOD) {
  return isNegativePathSignForTrunk(TrunkOD->getFrontier(), TrunkOD->getLane());
}

/// \returns the path sign of the leaf node \p LeafOD.
bool BoUpSLP::isNegativePathSignForLeaf(OperandData *LeafOD) {
  bool TrunkSign = isNegativePathSignForFrontier(LeafOD);
  bool IsSubRHS =
      (int)(LeafOD->getEffectiveFrontierOpcode() == Instruction::Sub &&
            LeafOD->getOperandNum() == 1);
  return TrunkSign != IsSubRHS;
}

// Check if we can move V2Candidate and attach it to the frontier node at
// Index, which is V2CandidatesImmut[Index].
// In the simplest case, when we have commutative operations of the same
// type within the Multi-Node, it is always legal to move.
//  Multi-Node
//  +------+
//  | ...  |
//  |  |   |
//  | CurrF--FromOperand <-- FROM HERE
//  |  |   |
//  | ...  |
//  |  |   |
//  | NewF---ToOperand <-- TO HERE
//  |  |   |
//  | ...  |
//  |  |   |
//  | Root |
//  +------+
//
// This is only allowed if the path from 'FromOperand' to 'Root' and from
// 'ToOperand' to 'Root' pass through the same number of right operand edges
// feeding into subtracts.
bool BoUpSLP::isLegalToMoveLeaf(OperandData *FromLeafOD,
                                OperandData *ToLeafOD) {
  return isNegativePathSignForLeaf(FromLeafOD) ==
         isNegativePathSignForLeaf(ToLeafOD);
}

// Returns true if V is not a trunk value.
// NOTE: We assume that a leaf node is not in VectorizableTree.
bool BoUpSLP::isLeafValue(Value *V) {
  TreeEntry *TE = getTreeEntry(V);
  return !TE;
}

// Returns the look-ahead score, which tells us how much the sub-trees rooted at
// LHS and RHS match (the higher the better).
int BoUpSLP::getLookAheadScore(Value *LHS, Value *RHS) {
  int Score = getScoreAtLevel(LHS, RHS, 1, LookAheadMaxLevel);
  return Score;
}

// Returns a score of 1*multiplier if LHS == RHS, 0 otherwise.
int BoUpSLP::getSplatScore(Value *LHS, Value *RHS) {
  return massageScore(static_cast<int>(RHS == LHS));
}

/// Look for the best operands for \p LHSOp. Return the best ones in \p BestOps.
/// Depending on what type of Value we have on the LHS, we should
/// follow a different strategy on how to get the best value for the RHS. This
/// is what the "Mode" is for. For example if \p LHSOp is a Constant,
/// then we should be looking for a constant for the RHS too ans the mode is set
/// to VM_CONSTANT. Similarly, Loads and Splats, and other we need separate
/// modes.
int BoUpSLP::getBestOperand(OpVec &BestOps, OperandData *LHSOp, int RHSLane,
                            int OpI, const OpVec &BestOperandsSoFar,
                            VecMode Mode) {
  OperandData *OrigRHSOperand = CurrentMultiNode->getOperand(RHSLane, OpI);
  Value *LHS = LHSOp->getValue();
  Instruction *LHSFrontierI = LHSOp->getFrontier();

  // The return values of our search: the best operand and whether we should
  // move its frontier.
  OperandData *BestRHSOperand = nullptr;
  // OperandData *BestFrontierOperandToSwapWith = nullptr;
  int BestScore = -1;

  // Go through all operands of the MultiNode looking for the best match.
  for (int OpIdx = 0, E = CurrentMultiNode->getNumOperands(); OpIdx != E;
       ++OpIdx) {
    OperandData *RHSOperand = CurrentMultiNode->getOperand(RHSLane, OpIdx);
    // Skip if we have already used this for this Lane.
    if (RHSOperand->isUsed())
      continue;
    // The candidate for this operand data.
    Value *RHS = RHSOperand->getValue();

    int Score;
    switch (Mode) {
    case VM_CONSTANT:
    case VM_LOAD:
    case VM_OPCODE:
      Score = getLookAheadScore(LHS, RHS);
      // Make sure we are not using the same value.
      for (OperandData *OD : BestOperandsSoFar) {
        if (OD->getValue() == RHS) {
          Score = 0;
          break;
        }
      }
      break;
    case VM_SPLAT:
      Score = getSplatScore(LHS, RHS);
      break;
    case VM_FAILED:
      Score = -1;
      break;
    default:
      llvm_unreachable("Bad Mode");
    }

    OperandData *FrontierOperandToSwapWith = nullptr;

    if (RHSOperand != OrigRHSOperand &&
        // Check signs.
        !isLegalToMoveLeaf(RHSOperand, OrigRHSOperand)) {
      // If we can't move the sub-tree to Index, then try to see if we can
      // move it along with its frontier instruction.
      if (EnableSwapFrontiers &&
          // This is allowed only if the frontiers are different.
          RHSOperand->getFrontier() != OrigRHSOperand->getFrontier() &&
          // Operand 0 is tricky.
          RHSOperand->getOperandNum() == 1 &&
          OrigRHSOperand->getOperandNum() == 1 &&
          // Check signs.
          isNegativePathSignForFrontier(RHSOperand) ==
              isNegativePathSignForFrontier(OrigRHSOperand) &&
          // If we have different opcodes we need PSLP
          (RHSOperand->getFrontier()->getOpcode() ==
               LHSOp->getFrontier()->getOpcode() ||
           DoPSLP)) {
        FrontierOperandToSwapWith = OrigRHSOperand;
      }
      // If not, then skip this candidate and look for another.
      else
        continue;
    }

    // If the users' opcodes don't match, then we need to adjust the cost
    // to reflect the fact that we will need a blend and a new instruction
    // as generated by padding (PSLP).
    Instruction *RHSNewFrontierI =
        (FrontierOperandToSwapWith) ? FrontierOperandToSwapWith->getFrontier()
                                    : OrigRHSOperand->getFrontier();
    auto S = getSameOpcode({LHSFrontierI, RHSNewFrontierI});
    Score += S.isAltShuffle() ? massageScore(BLEND_COST) : 0;

    // Check score and set best if needed.
    if (Score > 0 && Score >= BestScore) {
      // We just found a new best, that is better than the previous one.
      if (Score > BestScore)
        BestOps.clear();

      BestScore = Score;
      BestRHSOperand = RHSOperand;
      // BestFrontierOperandToSwapWith = FrontierOperandToSwapWith;

      BestOps.push_back(BestRHSOperand);
    }
  }

  return BestScore;
}

// Replaces old frontier opcode with "effective" one for 'Op'. The "effective"
// opcode is the opcode that the 'Frontier' node will get after we perform the
// actual movement of the opcodes. So if we are swapping a '-' with a '+', their
// "effective" opcodes will be swapped during the reordering. At this point we
// are in codegen. Instead of moving instructions around, we are removing the
// old ones and replacing them with the ones with the updated opcode (that is
// the "effective opcode").
void BoUpSLP::replaceFrontierOpcodeWithEffective(OperandData *Op) {
  assert(Op->shouldUpdateFrontierOpcode());
  // Skip if we have already replaced the frontier instruction.
  // This can happen when there is a sibling operand.
  if (Op->getOriginalFrontier())
    return;

  auto OpcodeBefore =
      static_cast<Instruction::BinaryOps>(Op->getFrontier()->getOpcode());
  auto OpcodeAfter =
      static_cast<Instruction::BinaryOps>(Op->getEffectiveFrontierOpcode());
  assert(OpcodeAfter != OpcodeBefore && "Why are we swapping then?");
  (void) OpcodeBefore;

  // At the top of the Mult-Node there may be two OperandData nodes sharing a
  // single frontier. We need to update the Sibling's frontier too!
  OperandData *SiblingOp = CurrentMultiNode->getSiblingOp(Op);
  // Save original frontiers
  if (SiblingOp)
    SiblingOp->saveOriginalFrontier();
  Op->saveOriginalFrontier();

  // Create the replacement frontier instructions, using the opposite opcodes.
  // Also make sure that the operands are swapped as required.
  Instruction *OldFrontier = Op->getFrontier();
  Instruction *NewFrontier = BinaryOperator::Create(
      OpcodeAfter, OldFrontier->getOperand(0), OldFrontier->getOperand(1),
      OldFrontier->getName(), OldFrontier);
  NewFrontier->copyIRFlags(OldFrontier);
  OldFrontier->replaceAllUsesWith(NewFrontier);
  OldFrontier->removeFromParent();
  OldFrontier->dropAllReferences();

  // Update Sibling's frontier.
  if (SiblingOp)
    SiblingOp->setFrontier(NewFrontier);
  // Update Op's frontier.
  Op->setFrontier(NewFrontier);
}

// Update the frontier instruction with a new one with the updated opcode.
void BoUpSLP::updateFrontierOpcode(OperandData *Op) {
  Instruction *OldFrontierI = Op->getFrontier();

  // Create an new instruction with the effective opcode and update 'Op'.
  replaceFrontierOpcodeWithEffective(Op);
  Instruction *NewFrontierI = Op->getFrontier();
  if (MultiNodeVerifierChecks)
    assert(!verifyFunction(*F, &dbgs()));

  // Bookkeeping!
  // Update data structures to reflect the instruction changes.

  // 1. VectorizableTree: Update the TreeEntry.Scalars[]
  for (int TEIdx : CurrentMultiNode->getTrunks()) {
    TreeEntry &TE = VectorizableTree[TEIdx];
    for (int Lane = 0, Lanes = TE.Scalars.size(); Lane != Lanes; ++Lane) {
      Value *V = TE.Scalars[Lane];
      if (V == OldFrontierI)
        TE.Scalars[Lane] = NewFrontierI;
    }
  }

  // 2. ScalarToTreeEntry
  assert(ScalarToTreeEntry.count(OldFrontierI) && "Hmm frontier not in VTree?");
  int TEIdx = ScalarToTreeEntry[OldFrontierI];
  ScalarToTreeEntry.erase(OldFrontierI);
  ScalarToTreeEntry[NewFrontierI] = TEIdx;
}

/// Update the IR instructions to reflect the state in \p CurrentMultiNode .
void BoUpSLP::applyReorderedOperands() {
  assert(!CurrentMultiNode->empty() && "Broken CurrentMultiNode.");
  unsigned NumLanes = CurrentMultiNode->getNumLanes();
  for (int OpI = 0, E = CurrentMultiNode->getNumOperands(); OpI != E; ++OpI) {
    for (unsigned Lane = 0; Lane != NumLanes; ++Lane) {
      OperandData *Op = CurrentMultiNode->getOperand(Lane, OpI);
      // 1. Check if we first need to update the opcode.
      if (Op->shouldUpdateFrontierOpcode())
        updateFrontierOpcode(Op);

      // 2. Update the operands if needed.
      Instruction *FrontierI = Op->getFrontier();
      int OpNum = Op->getOperandNum();
      if (FrontierI->getOperand(OpNum) != Op->getValue()) {
        // Save it for undo.
        Op->saveOriginalOperand();
        // Update the operand to reflect the current state.
        FrontierI->setOperand(OpNum, Op->getValue());
      }
      if (MultiNodeVerifierChecks)
        assert(!verifyFunction(*F, &dbgs()));
    }
  }
}

/// For each lane, find the best value for the OpI operand of the Multi-Node and
/// put it in to the 'Group'. The 'Group' is a sequence of leaves, one for each
/// lane, that will be the 'OpI'th operand of the Multi-Node.
void BoUpSLP::buildMaxGroup(OpGroup &Group, unsigned OpI,
                            OpVec &NextGroupLHSOps) {
  assert(!Group.empty() && "Expected at least one instruction in the group");
  int TotalScore = 0;
  // Try to get the best operands to grow Group.
  for (int RHSLane = Group.getEndLane() + 1,
           Lanes = CurrentMultiNode->getNumLanes();
       RHSLane != Lanes; ++RHSLane) {
    assert(RHSLane > 0 && "Lane should be the RHS");
    // Get 1) the best candidate for 'RHSLane' that matches best agaisnt LHSOp,
    //     2) whether we should swap frontiers with the CurrRHSOperand.
    OperandData *BestRHSOperand = nullptr;
    OperandData *LHSOp = Group.back();
    OpVec BestOps;
    int LaneScore = -1;
    // We are looking for a node of a specific type according to the operand
    // history in VMode.
    LaneScore = getBestOperand(BestOps, LHSOp, RHSLane, OpI, Group.getOpVec(),
                               Group.getMode());
    TotalScore += LaneScore;

    if (BestOps.empty()) {
      // No solution. Mark OpI as failed and return.
      Group.setMode(VM_FAILED);
      Group.setState(FAILED);
      return;
    } else if (BestOps.size() == 1) {
      // A single best solution.
      BestRHSOperand = BestOps.front();
    } else {
      // We have many nodes with max score.
      // This signifies the end of the current group.
      NextGroupLHSOps = BestOps;
      Group.setState(NO_SINGLE_BEST);
      Group.setScore(TotalScore);
      return;
    }

    // If the first two Lanes are a splat, change the mode
    if (RHSLane == 1 && BestRHSOperand->getValue() == Group.back()->getValue())
      Group.setMode(VM_SPLAT);

    assert(BestRHSOperand && "Why nullptr?");
    Group.append(BestRHSOperand);
  }
  // If we have reached this point, we have filled in the whole 'BestForLanes'.
  Group.setScore(TotalScore);
  Group.setState(SUCCESS);
}

// Return the score of CurrentMultiNode.
int BoUpSLP::getMNScore() const {
  int Score = 0;
  assert(!CurrentMultiNode->empty());
  for (int OpI = 0, OpIMax = CurrentMultiNode->getNumOperands(); OpI != OpIMax;
       ++OpI) {
    bool AreConsecutive = true;
    for (int Lane = 1, Lanes = CurrentMultiNode->getNumLanes(); Lane != Lanes;
         ++Lane) {
      const OperandData *OperandL = CurrentMultiNode->getOperand(Lane - 1, OpI);
      const OperandData *OperandR = CurrentMultiNode->getOperand(Lane, OpI);
      if (!areConsecutive(OperandL->getValue(), OperandR->getValue()) ||
          OperandL->getValue() == OperandR->getValue()) {
        AreConsecutive = false;
        break;
      }
    }
    Score += (int)AreConsecutive;
  }
  return Score;
}

/// Fill in \p GlobalBestGroup with the best operands for \p OpI operand index
/// of the 'CurrentMultiNode'. Returns state of the formed 'GlobalBestGroup'.
/// See description of 'GroupState' for more details.
BoUpSLP::GroupState BoUpSLP::getBestGroupForOpI(int OpI,
                                                OpGroup &GlobalBestGroup) {
  GlobalBestGroup.clear();
  assert(GlobalBestGroup.empty() && "Already visited?");
  // We are trying all nodes with maximum scores as seeds of groups.
  OpVec FirstOperandCandidates;
  // For the first lane we need to try all operand nodes.
  OperandData *CurrLHSOperand = CurrentMultiNode->getOperand(0, OpI);
  for (int OpIdx = 0, E = CurrentMultiNode->getNumOperands(); OpIdx != E;
       ++OpIdx) {
    OperandData *LHSOperand = CurrentMultiNode->getOperand(0, OpIdx);
    if (!LHSOperand->isUsed() &&
        isLegalToMoveLeaf(LHSOperand, CurrLHSOperand)) {
      FirstOperandCandidates.push_back(LHSOperand);
    }
  }

  // Keep trying to build max groups until we cover all lanes.
  int NumLanes = CurrentMultiNode->getNumLanes();
  int SpawnsBudget = MaxTotalGroupSpawns;
  while (GlobalBestGroup.size() < NumLanes) {
    OpVec BestNextFirstOperands;
    OpGroup LocalBestGroup;
    // Try all the first operand candidates for the group.
    assert(!FirstOperandCandidates.empty() && "Need first operand");
    for (OperandData *FirstOperand : FirstOperandCandidates) {
      OpVec FirstOperandsForNextGroup;
      // Build the maximum group starting from 'FirstOperand'.
      OpGroup TryGroup = GlobalBestGroup;
      TryGroup.append(FirstOperand);
      if (TryGroup.size() == 1)
        TryGroup.setMode(getVecModeForVal(FirstOperand->getValue()));

      buildMaxGroup(TryGroup, OpI, FirstOperandsForNextGroup);
      // Find the best maximum group. We divide by the number of nodes in the
      // group. This avoids long bad groups.
      int Score = TryGroup.getScore() / TryGroup.size();
      if (LocalBestGroup.empty() ||
          // We need to make the groups as long as possible.
          (TryGroup.size() >= LocalBestGroup.size() &&
           // We should maximize the score per lane.
           Score > LocalBestGroup.getScore() / LocalBestGroup.size())) {
        LocalBestGroup = TryGroup;

        // Check our complexity budget. We have this many spawns left.
        int IdealSpawns = FirstOperandsForNextGroup.size();
        int CappedSpawns = std::min(IdealSpawns, MaxGroupSpawns.getValue());
        SpawnsBudget -= CappedSpawns;
        // The budget is not super accurate, but it should be good enough.
        if (SpawnsBudget < 0)
          CappedSpawns = 1;
        // Get the slice FirstOperandsForNextGroup[0:MaxGroupSpawns].
        auto BeginIt = FirstOperandsForNextGroup.begin();
        auto EndIt = BeginIt;
        std::advance(EndIt, CappedSpawns);
        BestNextFirstOperands = OpVec(BeginIt, EndIt);
      }
    }
    assert(!LocalBestGroup.empty() &&
           "Must have found a best group, even a bad one.");

    if (LocalBestGroup.getState() == FAILED) {
      // TODO: Let it get cleaned up by the parent function.
      GlobalBestGroup = LocalBestGroup;
      return FAILED;
    } else if (LocalBestGroup.getState() == NO_SINGLE_BEST)
      // We cannot find a single best, so we have to start with a new group.
      FirstOperandCandidates = BestNextFirstOperands;
    // Since LocalBestGroup did not fail, keep it a best.
    GlobalBestGroup = LocalBestGroup;
  }
  assert(GlobalBestGroup.getState() == SUCCESS);
  return SUCCESS;
}

// Perform the operand reordering according to 'BestGroups'.
void BoUpSLP::applyMultiNodeOrder() {
  // Cluster Multi-Node instructions at the root to avoid scheduling isseus.
  scheduleMultiNodeInstrs();

  // Update the instruction operands.
  applyReorderedOperands();

  // Take note of all Multi-Node instructions to avoid overlapping Multi-Nodes.
  for (int TEIdx : CurrentMultiNode->getTrunks())
    for (Value *V : VectorizableTree[TEIdx].Scalars)
      AllMultiNodeValues.insert(V);
}

// Populate 'PreferredOperandMap' with the preferred path.
void BoUpSLP::steerPath(SteerTowardsData &SteerTowards) {
  auto getOperandIndex = [](Instruction *I, Value *Op) {
    for (int Idx = 0, E = I->getNumOperands(); Idx != E; ++Idx)
      if (I->getOperand(Idx) == Op)
        return Idx;
    llvm_unreachable("'Op' not an operand of 'I' !");
  };
  Value *Root0 = VectorizableTree[CurrentMultiNode->getRoot()].Scalars[0];

  Instruction *Runner =
      CurrentMultiNode->getOperand(0, SteerTowards.OpI)->getFrontier();
  Value *Operand = Runner->getOperand(SteerTowards.OperandNum);
  assert(Operand != Runner && "Self referencing instruction?");
  // Follow the path to the root node of the MultiNode, tagging each
  // instruction at lane 0 with the preferred operand direction.
  while (Operand != Root0 && Runner) {
    // Mark the path.
    PreferredOperandMap[Runner] = getOperandIndex(Runner, Operand);
    // Prepare Operand and Runner for next iteration.
    Operand = Runner;
    auto getUser = [&](Instruction *I) -> Value * {
      for (User *U : I->users()) {
        if (TreeEntry *TE = getTreeEntry(U))
          return TE->Scalars[0];
        assert(getTreeEntry(I)->Idx == CurrentMultiNode->getRoot() &&
               "If no users found, 'I' must be the root of the MultiNode");
      }
      // Return null if 'I' is at the root of the MultiNode.
      return nullptr;
    };
    Value *RunnerUser = getUser(Runner);
    Runner = (RunnerUser) ? dyn_cast<Instruction>(RunnerUser) : nullptr;
  }
}

// This perfroms the Multi-Node-wide reordering of the Multi-Node frontier.
//
// A1  B1  C2  A2
//  \ /     \ /
//   +   C1  +   B2
//    \ /     \ /
//     +       +
bool BoUpSLP::findMultiNodeOrder() {
  // Holds the hint that will help steer SLP through the multi-node.
  SteerTowardsData SteerTowards;
  // Get the score before we perform any operand sorting. We will use it later
  // to check if sorting improved the score.
  int OrigScore = getMNScore();

  SmallVector<int, 8> VisitingOrder;
  for (int OpI = 0, E = CurrentMultiNode->getNumOperands(); OpI != E; ++OpI)
    VisitingOrder.push_back(OpI);
  auto CmpDistFromRoot = [&](int Idx1, int Idx2) -> bool {
    OperandData *Op1 = CurrentMultiNode->getOperand(0, Idx1);
    OperandData *Op2 = CurrentMultiNode->getOperand(0, Idx2);
    TreeEntry *TE1 = getTreeEntry(Op1->getFrontier());
    TreeEntry *TE2 = getTreeEntry(Op2->getFrontier());
    assert(TE1 && TE2 && "Broken Op1, Op2 ?");
    // If TE the TE is the root of the MultiNode, return -1 as the user.
    auto getDistanceFromRoot = [&](TreeEntry *TE) {
      int Cnt = 0;
      // NOTE: I think that there may be more than 1 use in the Multi-Node, but
      //       it should be good enough to use UserTreeIndices[0] here.
      for (TreeEntry *RunnerTE = TE;
           RunnerTE->Idx > CurrentMultiNode->getRoot();
           RunnerTE = &VectorizableTree[RunnerTE->UserTreeIndices[0].Idx])
        Cnt++;
      return Cnt;
    };
    return getDistanceFromRoot(TE1) < getDistanceFromRoot(TE2);
  };
  // Sort the visiting order such that operands closer to the root of the
  // Multi-Node are visited first.
  std::sort(VisitingOrder.begin(), VisitingOrder.end(), CmpDistFromRoot);

  // Early exit if no more than one operand.
  unsigned NumMultiNodeOps = CurrentMultiNode->getNumOperands();
  if (NumMultiNodeOps <= 1)
    return false;

  // // Save the original values and frontiers for undo.
  // // NOTE: This is disabled because we are saving the operands on the fly
  // //       within applyReorderedOperands().
  // CurrentMultiNode->saveOrigOpsAndFrontiers();

  // The assumption is that the Multi-Node has been canonicalized, therefore
  // the closer we are to the root (the lower the OpI), the more important
  // it is to find the best match.
  //
  // Multi-Node canonicalization is transformation from:
  //
  //  A   B
  //   \ /
  //    -  C
  //    | /
  //    +
  //
  //  to:
  //
  //  0 A
  //  |/
  //  + B
  //  |/
  //  + C
  //  |/
  //  +
  for (int OpI : VisitingOrder) {
    // Find the best operands for the whole 'OpI'.
    OpGroup BestGroup;
    auto State = getBestGroupForOpI(OpI, BestGroup);
    switch (State) {
    case SUCCESS: {
      LLVM_DEBUG(dbgs() << "SLP: MultiNode: Group SUCCESS at OpI:" << OpI
                        << "\n");
      // Since we found a "best" group, update the CurrentMultiNode to reflect
      // the code changes. This includes: i.   Swapping the leaf values, and ii.
      // Swapping the opcodes. iii. Marking operands as 'used'. NOTE: We are
      // *not* generating code at this point.
      for (int Lane = 0, Lanes = BestGroup.size(); Lane != Lanes; ++Lane) {
        OperandData *BestOp = BestGroup[Lane];
        OperandData *OrigOp = CurrentMultiNode->getOperand(Lane, OpI);
        // i. Swap the leaf values.
        if (BestOp->getValue() != OrigOp->getValue()) {
          // Update the Operand data structures (the IR gets modified later).
          Value *BestValue = BestOp->getValue();
          Value *OrigValue = OrigOp->getValue();
          OrigOp->setValue(BestValue);
          BestOp->setValue(OrigValue);
        }
        // ii. Swap the opcode.
        if (isNegativePathSignForLeaf(OrigOp) !=
            isNegativePathSignForLeaf(BestOp)) {
          unsigned OrigOpcode = OrigOp->getEffectiveFrontierOpcode();
          unsigned BestOpcode = BestOp->getEffectiveFrontierOpcode();
          // WARNING: These should be cleaned up if the the group fails.
          OrigOp->setEffectiveFrontierOpcode(BestOpcode);
          BestOp->setEffectiveFrontierOpcode(OrigOpcode);
        }
        /// iii. Mark as 'used'.
        OrigOp->setUsed();
      }
      // If we are steering the SLP path, steer it towards the group with the
      // best score. This must be done before the MN reordering, as this will
      // mess up some of BestGroup's data.
      if (EnablePathSteering)
        if (BestGroup.getScore() > SteerTowards.Score)
          SteerTowards.set(
              OpI,
              CurrentMultiNode->getOperand(0, OpI)->getOperandNum(),
              BestGroup.getScore());

      break;
    }
    case FAILED: {
      LLVM_DEBUG(dbgs() << "SLP: MultiNode: Group FAILED at OpI:" << OpI
                        << "\n");
      break;
    }
    default:
      llvm_unreachable("Bad State");
    }
  }

  // Perform the code transformation only if it leads to a better score.
  // TODO: We would ideally update CurrentMultiNode and get rid of getScore().
  // But this is not so easy as CurrentMultiNode does not contain pointers.
  bool DoCodeGen = false;
  // TODO: Not sure if this check is actually needed.
  int FinalScore = getMNScore();
  if (FinalScore >= OrigScore)
    DoCodeGen = true;

  // Steer the SLP direction to always start from the best path first.
  if (EnablePathSteering && !SteerTowards.isUninit())
    steerPath(SteerTowards);

  return DoCodeGen;
}

void BoUpSLP::reorderMultiNodeOperands(SmallVectorImpl<Value *> &VL) {
  if (MultiNodeVerifierChecks)
    assert(!verifyFunction(*F, &dbgs()));

  // Perform the frontier reordering using the look-ahead heuristic.
  if (findMultiNodeOrder()) {
    applyMultiNodeOrder();
    if (MultiNodeVerifierChecks)
      assert(!verifyFunction(*F, &dbgs()));
  }

  // Update VL to be the root of the Multi-Node.
  VL = VectorizableTree[CurrentMultiNode->getRoot()].Scalars;

  if (MultiNodeVerifierChecks)
    assert(!verifyFunction(*F, &dbgs()));
}

// Return true if we have finished building the Multi-Node, false otherwise.
void BoUpSLP::buildTreeMultiNode_rec(SmallVectorImpl<Value *> &VL,
                                     int NextDepth, EdgeInfo UserTreeIdx,
                                     ArrayRef<unsigned> ReuseShuffleIndices) {
  unsigned NumLanes = VL.size();

  // Build the Multi-Node tree entry.
  int NewTEIdx = VectorizableTree.size();
  CurrentMultiNode->appendTrunk(NewTEIdx);

  // Initialize current Multi-Node if this is the root.
  if (CurrentMultiNode->numOfTrunks() == 1)
    CurrentMultiNode->setNumLanes(NumLanes);
  assert(!CurrentMultiNode->empty() && "Not resized ?");

  // If this VL looks OK for the Multi-Node, proceed with adding a new entry.
  newTreeEntry(VL, true, UserTreeIdx, ReuseShuffleIndices);

  int LastTEIdx = VectorizableTree.size() - 1;

  // Point to the root of the Multi-Node.
  VectorizableTree[LastTEIdx].MultiNodeRoot = CurrentMultiNode->getRoot();

  // Now we can continue the buildTree_rec()  recursion.
  // Reorder operands (if possible) based on the default shallow reordering that
  // only checks the immediate predecessors.

  // Keeps order for left and right operands.
  SmallVector<int, 4> OpDirs[2];
  // Keeps values for left and right operands.
  ValueList Operands[2];
  reorderInputsAccordingToOpcode(0 /*unused*/, VL, Operands[0],
                                 Operands[1], OpDirs[0], OpDirs[1]);

  // TODO: This is a workaround. Currently we don't addMultiNodeLeaf() to the
  // Multi-Node if its values are alreadyInTrunk(). The problem is that if the
  // skipped leaf is a good permutation, while the one in the trunk is a bad
  // one, then the good leaf is not visited at all.
  // Disabling the 'alreadyInTrunk()' condition should fix this but I am not
  // sure it is safe to remvoe it.
  if (BuildTreeOrderReverse && DoPSLP) {
    for (int i = 1; i >= 0; --i) {
      UserTreeIdx.EdgeIdx = i;
      UserTreeIdx.OpDirection = std::move(OpDirs[i]);
      // Continue the recursion: try to grow the Multi-Node.
      buildTree_rec(Operands[i], NextDepth, UserTreeIdx);
    }
  } else {
    for (int i = 0; i < 2; ++i) {
      UserTreeIdx.EdgeIdx = i;
      UserTreeIdx.OpDirection = std::move(OpDirs[i]);
      // Continue the recursion: try to grow the Multi-Node.
      buildTree_rec(Operands[i], NextDepth, UserTreeIdx);
    }
  }
}

// Return true if any value in VL has external uses.
bool BoUpSLP::hasExternalUsesToMultiNode(ArrayRef<Value *> VL) {
  assert((!getTreeEntry(VL[0]) || getTreeEntry(VL[0])->Idx != 0) &&
         "This VL is at the root!");
  for (Value *Scalar : VL) {
    for (User *U : Scalar->users()) {
      // TODO: This is a hack. Ideally we would like buildTree_rec() to follow
      // both sides of the select before proceeding.
      // This checks if the user is one of the sides of the select.
      // A   B
      // |\ /|
      // | X |
      // L   R  -
      //  \ /   | select triangle
      //  SEL   -
      // This returns true for U == L or R.
      auto isInSelectTriangle = [&](User *U) -> bool {
        if (!U->hasOneUse())
          return false;
        Instruction *Sel = dyn_cast<Instruction>(U->user_back());
        return Sel && isa<SelectInst>(Sel) &&
               SelectsEmittedByPSLP.count(cast<SelectInst>(Sel));
      };
      if (isInSelectTriangle(U))
        continue;
      // If the user not in ScalarToTreeEntry, then it is not even in the
      // SLP-tree, so definitely not in the Multi-Node.
      if (!ScalarToTreeEntry.count(U) ||
          // If the user is not in the MultiNode, then it has an external use.
          !CurrentMultiNode->containsTrunk(ScalarToTreeEntry[U]))
        return true;
    }
  }
  return false;
}

bool BoUpSLP::alreadyInTrunk(ArrayRef<Value *> VL) {
  for (Value *V : VL)
    if (getTreeEntry(V))
      return true;
  return false;
}

bool BoUpSLP::areOperandsInExistingMultiNode(ArrayRef<Value *> VL) {
  for (Value *V : VL) {
    if (Instruction *I = dyn_cast<Instruction>(V)) {
      for (Value *Op : I->operands()) {
        if (AllMultiNodeValues.count(Op))
          return true;
      }
    }
  }
  return false;
}

bool BoUpSLP::areInSameBB(ArrayRef<Value *> VL, int RootIdx) {
  assert((int)VectorizableTree.size() > RootIdx);
  TreeEntry *RootTE = &VectorizableTree[RootIdx];
  // For each lane
  for (int Lane = 0; Lane != (int)VL.size(); ++Lane) {
    // Check if the value at lane is dominated by existing operands in the FN
    Value *V = VL[Lane];
    if (Instruction *I = dyn_cast<Instruction>(V)) {
      Instruction *RootI = dyn_cast<Instruction>(RootTE->Scalars[Lane]);
      if (RootI && RootI->getParent() != I->getParent()) {
        return false;
      }
    }
  }
  return true;
}
#endif // INTEL_CUSTOMIZATION

#if INTEL_CUSTOMIZATION
void BoUpSLP::buildTree_rec(ArrayRef<Value *> VL_, unsigned Depth,
                            EdgeInfo UserTreeIdx)
#endif // INTEL_CUSTOMIZATION
{
#if INTEL_CUSTOMIZATION
  // Since we are updating VL, we need a non-readonly VL, so create a copy.
  // TODO: Any better way of doing this?
  SmallVector<Value *, 4> VL(
      iterator_range<ArrayRef<Value *>::iterator>(VL_.begin(), VL_.end()));
#endif // INTEL_CUSTOMIZATION

  assert((allConstant(VL) || allSameType(VL)) && "Invalid types!");

  InstructionsState S = getSameOpcode(VL);

#if INTEL_CUSTOMIZATION
  // Take note that we have found a candidate for PSLP for the whole tree.
  // This lets us skip PSLP buildTree() if none has been found during vanilla
  // SLP.
  FoundPSLPCandidate = FoundPSLPCandidate | S.IsPSLPCandidate;
#endif // INTEL_CUSTOMIZATION

  if (Depth == RecursionMaxDepth) {
    LLVM_DEBUG(dbgs() << "SLP: Gathering due to max recursion depth.\n");
    newTreeEntry(VL, false, UserTreeIdx);
    return;
  }

  // Don't handle vectors.
  if (S.OpValue->getType()->isVectorTy()) {
    LLVM_DEBUG(dbgs() << "SLP: Gathering due to vector type.\n");
    newTreeEntry(VL, false, UserTreeIdx);
    return;
  }

  if (StoreInst *SI = dyn_cast<StoreInst>(S.OpValue))
    if (SI->getValueOperand()->getType()->isVectorTy()) {
      LLVM_DEBUG(dbgs() << "SLP: Gathering due to store vector type.\n");
      newTreeEntry(VL, false, UserTreeIdx);
      return;
    }

  // If all of the operands are identical or constant we have a simple solution.
#if INTEL_CUSTOMIZATION
  if (allConstant(VL) || isSplat(VL) || !allSameBlock(VL))
#endif
  {
    LLVM_DEBUG(dbgs() << "SLP: Gathering due to C,S,B,O. \n");
    newTreeEntry(VL, false, UserTreeIdx);
    return;
  }

  // We now know that this is a vector of instructions of the same type from
  // the same block.

  // Don't vectorize ephemeral values.
  for (unsigned i = 0, e = VL.size(); i != e; ++i) {
    if (EphValues.count(VL[i])) {
      LLVM_DEBUG(dbgs() << "SLP: The instruction (" << *VL[i]
                        << ") is ephemeral.\n");
      newTreeEntry(VL, false, UserTreeIdx);
      return;
    }
  }

  // Check if this is a duplicate of another entry.
  if (TreeEntry *E = getTreeEntry(S.OpValue)) {
    LLVM_DEBUG(dbgs() << "SLP: \tChecking bundle: " << *S.OpValue << ".\n");
    if (!E->isSame(VL)) {
      LLVM_DEBUG(dbgs() << "SLP: Gathering due to partial overlap.\n");
      newTreeEntry(VL, false, UserTreeIdx);
      return;
    }
    // Record the reuse of the tree node.  FIXME, currently this is only used to
    // properly draw the graph rather than for the actual vectorization.
#if INTEL_CUSTOMIZATION
    E->UserTreeIndices.push_back(UserTreeIdx);
#endif // INTEL_CUSTOMIZATION
    LLVM_DEBUG(dbgs() << "SLP: Perfect diamond merge at " << *S.OpValue
                      << ".\n");
    E->trySetUserTEOperand(UserTreeIdx, VL, None);
    return;
  }

  // Check that none of the instructions in the bundle are already in the tree.
  for (unsigned i = 0, e = VL.size(); i != e; ++i) {
    auto *I = dyn_cast<Instruction>(VL[i]);
    if (!I)
      continue;
    if (getTreeEntry(I)) {
      LLVM_DEBUG(dbgs() << "SLP: The instruction (" << *VL[i]
                        << ") is already in tree.\n");
      newTreeEntry(VL, false, UserTreeIdx);
      return;
    }
  }

  // If any of the scalars is marked as a value that needs to stay scalar, then
  // we need to gather the scalars.
  // The reduction nodes (stored in UserIgnoreList) also should stay scalar.
  for (unsigned i = 0, e = VL.size(); i != e; ++i) {
    if (MustGather.count(VL[i]) || is_contained(UserIgnoreList, VL[i])) {
      LLVM_DEBUG(dbgs() << "SLP: Gathering due to gathered scalar.\n");
      newTreeEntry(VL, false, UserTreeIdx);
      return;
    }
  }

  // Check that all of the users of the scalars that we want to vectorize are
  // schedulable.
  auto *VL0 = cast<Instruction>(S.OpValue);
  BasicBlock *BB = VL0->getParent();

  if (!DT->isReachableFromEntry(BB)) {
    // Don't go into unreachable blocks. They may contain instructions with
    // dependency cycles which confuse the final scheduling.
    LLVM_DEBUG(dbgs() << "SLP: bundle in unreachable block.\n");
    newTreeEntry(VL, false, UserTreeIdx);
    return;
  }

  // Check that every instruction appears once in this bundle.
  SmallVector<unsigned, 4> ReuseShuffleIndicies;
  SmallVector<Value *, 4> UniqueValues;
  DenseMap<Value *, unsigned> UniquePositions;
#if INTEL_CUSTOMIZATION
  SmallVector<int, 4> UniqueOpDirection;
  unsigned CurrLane = 0;
#endif // INTEL_CUSTOMIZATION
  for (Value *V : VL) {
    auto Res = UniquePositions.try_emplace(V, UniqueValues.size());
    ReuseShuffleIndicies.emplace_back(Res.first->second);
#if INTEL_CUSTOMIZATION
    if (Res.second) {
      UniqueValues.emplace_back(V);
      // If we shorten the VL, we should also shorten the OpDirection.
      if (UserTreeIdx.Idx >= 0)
        UniqueOpDirection.push_back(UserTreeIdx.OpDirection[CurrLane]);
    }
    ++CurrLane;
#endif // INTEL_CUSTOMIZATION
  }
  if (UniqueValues.size() == VL.size()) {
    ReuseShuffleIndicies.clear();
  } else {
    LLVM_DEBUG(dbgs() << "SLP: Shuffle for reused scalars.\n");
#if INTEL_CUSTOMIZATION
    if (DoPSLP || UniqueValues.size() <= 1 ||
        !llvm::isPowerOf2_32(UniqueValues.size())) {
      LLVM_DEBUG(dbgs() << "SLP: Scalar used twice in bundle.\n");
      newTreeEntry(VL, false, UserTreeIdx);
      return;
    }
    VL = UniqueValues;
    // Fix the OpDirection since we are modifying the VL.
    UserTreeIdx.OpDirection = UniqueOpDirection;
#endif // INTEL_CUSTOMIZATION
  }

  auto &BSRef = BlocksSchedules[BB];
  if (!BSRef)
    BSRef = llvm::make_unique<BlockScheduling>(BB);

  BlockScheduling &BS = *BSRef.get();

#if INTEL_CUSTOMIZATION
  // tryScheduleBundle() fails to schedule bundles with phi-nodes in some of the
  // lanes. We therefore check S.Opcode and bail out early.
  if (!S.getOpcode() &&
      (!EnableMultiNodeSLP || !areMultiNodeCompatibleOpcodes(VL))) {
    LLVM_DEBUG(dbgs() << "SLP: Gathering due to O. \n");
    newTreeEntry(VL, false, UserTreeIdx, ReuseShuffleIndicies);
    return;
  }
#endif // INTEL_CUSTOMIZATION

  if (!BS.tryScheduleBundle(VL, this, S)) {
    LLVM_DEBUG(dbgs() << "SLP: We are not able to schedule this bundle!\n");
    assert((!BS.getScheduleData(VL0) ||
            !BS.getScheduleData(VL0)->isPartOfBundle()) &&
           "tryScheduleBundle should cancelScheduling on failure");
    newTreeEntry(VL, false, UserTreeIdx, ReuseShuffleIndicies);
    return;
  }
  LLVM_DEBUG(dbgs() << "SLP: We are able to schedule this bundle.\n");

#if INTEL_CUSTOMIZATION
  if (EnableMultiNodeSLP && BB->size() < MaxBBSizeForMultiNodeSLP) {
    // If we are already building a Multi-Node.
    // Try to continue the buildTree recursion in order to grow the Multi-Node.
    if (BuildingMultiNode) {
      // Already in Multi-Node, skip.
      if (AllMultiNodeLeaves.count(VL[0])) {
        BS.cancelScheduling(VL, VL0);
        return;
      }
      // Early check if we should stop growing the Multi-Node
      bool ReachedMultiNodeSizeLimit =
          (CurrentMultiNode->numOfTrunks() >= MultiNodeSizeLimit);
      bool CanExtendMultiNode =
          !ReachedMultiNodeSizeLimit && areMultiNodeCompatibleOpcodes(VL) &&
          // If operands are trunk instructions of a Multi-Node, then cleanup
          // may fail when we restore this MN's operands, because it may use
          // the updated Trunk instruction, not the one from the original code.
          !areOperandsInExistingMultiNode(VL) &&
          // Empty Multi-Node may always grow.
          (CurrentMultiNode->numOfTrunks() == 0 ||
           // We have to keep the vector-length constant across the Multi-Node.
           (VL.size() == CurrentMultiNode->getNumLanes() &&
            // We don't allow values to appear more than once in the Trunk
            !alreadyInTrunk(VL) &&
            // Only the root can have external uses.
            !hasExternalUsesToMultiNode(VL) &&
            // Should not cross BB
            // TODO: we should remove this restriction in the future.
            areInSameBB(VL, CurrentMultiNode->getRoot())));

      if (!CanExtendMultiNode) {
        // Early checks failed, VL will be a leaf node.
        // We have to keep the vector-length constant across the Multi-Node.
        if (VL.size() == CurrentMultiNode->getNumLanes() &&
            // The Leaves should not match any of the Trunk nodes.
            !alreadyInTrunk(VL))
          addMultiNodeLeaf(VL, UserTreeIdx);
        BS.cancelScheduling(VL, VL0);
        return;
      }
      // The early checks show that we can grow the Multi-Node, so proceed.
      // NOTE: The checks in buildTree_rec() may also prohibit the growth of the
      // Multi-Node. Therefore there is a second point in newTreeEntr() where
      // addMultiNodeLeaf() is called.
      buildTreeMultiNode_rec(VL, Depth + 1, UserTreeIdx, ReuseShuffleIndicies);
      return;
    }
    // No Multi-Node is being built, try to see if we can build one.
    else if (areMultiNodeCompatibleOpcodes(VL) &&
             // Don't allow opcodes of different families at the root.
             // For example don't allow [MUL, ADD]
             !areOperandsInExistingMultiNode(VL) &&
             // TODO: For now we disable Multi-Node generation if VL is emitted
             // by PSLP because we have trouble cleaning up the code upon
             // failure. The problem is that padding might happen either before
             // or after the Multi-Node creation, so it is not easy to clean
             // things up one by one.
             !isEmittedByPSLP(VL) &&
             // Disable overlapping Multi-Nodes
             !isInPreviousMultiNode(VL) &&
             // Allow no more than this many multi-nodes per tree.
             // TODO: This is a workaround for the broken save/undo instruction
             // scheduling.
             MultiNodes.size() < MaxNumOfMultiNodesPerTree) {
      // Allocate space for the new CurrentMultiNode.
      MultiNodes.resize(MultiNodes.size() + 1);
      CurrentMultiNode = &MultiNodes.back();

      // We are building a new Multi-Node, so clean any existing data.
      AllMultiNodeLeaves.clear();

       if (EnablePathSteering)
         PreferredOperandMap.clear();

      // This VL looks promising for a Multi-Node, start building it.
      BuildingMultiNode = true;
      buildTreeMultiNode_rec(VL, Depth + 1, UserTreeIdx, ReuseShuffleIndicies);

      // TODO: If the MultiNode has a single operand, then no reordering will
      // take place. We should skip reordering and free the MultiNode.

      // We are now at the root of the Multi-Node.
      // The Multi-Node has been built, so reorder the leaves and cleanup.
      // This is where the bulk of the reordering work is done.
      if (CurrentMultiNode->numOfTrunks() > 1)
        reorderMultiNodeOperands(VL);

      // Roll-back the scheduler and VectorizableTree to the state before the
      // Multi-Node formation. buildTree_rec() will continue with the root VL.
      rebuildBSStateUntil(CurrentMultiNode->getRoot() + 1);
      removeFromVTreeAfter(CurrentMultiNode->getRoot());

      // TODO:
      if (UserTreeIdx.Idx >= 0)
        VectorizableTree[UserTreeIdx.Idx].resetOperand(UserTreeIdx.EdgeIdx);

      // Udate 'S'
      VL0 = cast<Instruction>(VL[0]);
      S = getSameOpcode(VL);

      BuildingMultiNode = false;
      // Fall-thru if we are finished with the Multi-Node and need to
      // continue in buildTree_rec() as usual.

      // If no Multi-Node was created, de-allocate the space.
      if (CurrentMultiNode->empty())
        MultiNodes.resize(MultiNodes.size() - 1);

      // Cleanup
      CurrentMultiNode->clearTrunks();
    }
  }
  assert(!BuildingMultiNode && "This should be unreachable.");

  // If we are forming a Multi-Node, then ignore different opcodes.
  // After Multi-Node formation the instructions will get reordered.
  // There is also a check for compatible opcodes later on.
  if (!EnableMultiNodeSLP || !BuildingMultiNode) {
    if (DoPSLP && S.IsPSLPCandidate) {
      // PSLP: Create isomorphism.
      generatePSLPCode(VL); // NOTE: Updates VL[].
      // Update S, after VL update.
      S = getSameOpcode(VL);
      assert(S.getOpcode() == Instruction::Select &&
             S.isAltShuffle() == false && "Broken generatePSLPCode()");
      // Update VL0.
      VL0 = cast<Instruction>(VL[0]);
      // Clear and replay schedule.
      rebuildBSStateUntil(VectorizableTree.size());
      bool SchedOK = BS.tryScheduleBundle(VL, this, S);
      (void)SchedOK;
      assert(SchedOK && "We expect VL to schedule OK.");
    }
    if (!S.getOpcode()) {
      LLVM_DEBUG(dbgs() << "SLP: Gathering due to O. \n");
      newTreeEntry(VL, false, UserTreeIdx);
      return;
    }
  }
#endif // INTEL_CUSTOMIZATION

  unsigned ShuffleOrOp = S.isAltShuffle() ?
                (unsigned) Instruction::ShuffleVector : S.getOpcode();
  switch (ShuffleOrOp) {
    case Instruction::PHI: {
      PHINode *PH = dyn_cast<PHINode>(VL0);

      // Check for terminator values (e.g. invoke).
      for (unsigned j = 0; j < VL.size(); ++j)
        for (unsigned i = 0, e = PH->getNumIncomingValues(); i < e; ++i) {
          Instruction *Term = dyn_cast<Instruction>(
              cast<PHINode>(VL[j])->getIncomingValueForBlock(
                  PH->getIncomingBlock(i)));
          if (Term && Term->isTerminator()) {
            LLVM_DEBUG(dbgs()
                       << "SLP: Need to swizzle PHINodes (terminator use).\n");
            BS.cancelScheduling(VL, VL0);
            newTreeEntry(VL, false, UserTreeIdx, ReuseShuffleIndicies);
            return;
          }
        }

      newTreeEntry(VL, true, UserTreeIdx, ReuseShuffleIndicies);
      LLVM_DEBUG(dbgs() << "SLP: added a vector of PHINodes.\n");

      for (unsigned i = 0, e = PH->getNumIncomingValues(); i < e; ++i) {
        ValueList Operands;
        // Prepare the operand vector.
#if INTEL_CUSTOMIZATION
        UserTreeIdx.OpDirection.clear();
        for (Value *j : VL) {
          Operands.push_back(cast<PHINode>(j)->getIncomingValueForBlock(
              PH->getIncomingBlock(i)));
          UserTreeIdx.OpDirection.push_back(i);
        }
#endif // INTEL_CUSTOMIZATION

      UserTreeIdx.EdgeIdx = i;
      buildTree_rec(Operands, Depth + 1, UserTreeIdx);
    }
    return;
  }
  case Instruction::ExtractValue:
  case Instruction::ExtractElement: {
    OrdersType CurrentOrder;
    bool Reuse = canReuseExtract(VL, VL0, CurrentOrder);
    if (Reuse) {
      LLVM_DEBUG(dbgs() << "SLP: Reusing or shuffling extract sequence.\n");
      ++NumOpsWantToKeepOriginalOrder;
      newTreeEntry(VL, /*Vectorized=*/true, UserTreeIdx, ReuseShuffleIndicies);
      // This is a special case, as it does not gather, but at the same time
      // we are not extending buildTree_rec() towards the operands.
      ValueList Op0;
      Op0.assign(VL.size(), VL0->getOperand(0));
      VectorizableTree.back().setOperand(0, Op0, ReuseShuffleIndicies);
      return;
    }
    if (!CurrentOrder.empty()) {
      LLVM_DEBUG({
        dbgs() << "SLP: Reusing or shuffling of reordered extract sequence "
                  "with order";
        for (unsigned Idx : CurrentOrder)
          dbgs() << " " << Idx;
        dbgs() << "\n";
      });
      // Insert new order with initial value 0, if it does not exist,
      // otherwise return the iterator to the existing one.
      auto StoredCurrentOrderAndNum =
          NumOpsWantToKeepOrder.try_emplace(CurrentOrder).first;
      ++StoredCurrentOrderAndNum->getSecond();
      newTreeEntry(VL, /*Vectorized=*/true, UserTreeIdx, ReuseShuffleIndicies,
                   StoredCurrentOrderAndNum->getFirst());
      // This is a special case, as it does not gather, but at the same time
      // we are not extending buildTree_rec() towards the operands.
      ValueList Op0;
      Op0.assign(VL.size(), VL0->getOperand(0));
      VectorizableTree.back().setOperand(0, Op0, ReuseShuffleIndicies);
      return;
    }
    LLVM_DEBUG(dbgs() << "SLP: Gather extract sequence.\n");
    newTreeEntry(VL, /*Vectorized=*/false, UserTreeIdx, ReuseShuffleIndicies);
    BS.cancelScheduling(VL, VL0);
    return;
  }
  case Instruction::Load: {
    // Check that a vectorized load would load the same memory as a scalar
    // load. For example, we don't want to vectorize loads that are smaller
    // than 8-bit. Even though we have a packed struct {<i2, i2, i2, i2>} LLVM
    // treats loading/storing it as an i8 struct. If we vectorize loads/stores
    // from such a struct, we read/write packed bits disagreeing with the
    // unvectorized version.
    Type *ScalarTy = VL0->getType();

    if (DL->getTypeSizeInBits(ScalarTy) !=
        DL->getTypeAllocSizeInBits(ScalarTy)) {
      BS.cancelScheduling(VL, VL0);
      newTreeEntry(VL, false, UserTreeIdx, ReuseShuffleIndicies);
      LLVM_DEBUG(dbgs() << "SLP: Gathering loads of non-packed type.\n");
      return;
    }

    // Make sure all loads in the bundle are simple - we can't vectorize
    // atomic or volatile loads.
    SmallVector<Value *, 4> PointerOps(VL.size());
    auto POIter = PointerOps.begin();
    for (Value *V : VL) {
      auto *L = cast<LoadInst>(V);
      if (!L->isSimple()) {
        BS.cancelScheduling(VL, VL0);
        newTreeEntry(VL, false, UserTreeIdx, ReuseShuffleIndicies);
        LLVM_DEBUG(dbgs() << "SLP: Gathering non-simple loads.\n");
        return;
      }
      *POIter = L->getPointerOperand();
      ++POIter;
    }

    OrdersType CurrentOrder;
    // Check the order of pointer operands.
    if (llvm::sortPtrAccesses(PointerOps, *DL, *SE, CurrentOrder)) {
      Value *Ptr0;
      Value *PtrN;
      if (CurrentOrder.empty()) {
        Ptr0 = PointerOps.front();
        PtrN = PointerOps.back();
      } else {
        Ptr0 = PointerOps[CurrentOrder.front()];
        PtrN = PointerOps[CurrentOrder.back()];
      }
      const SCEV *Scev0 = SE->getSCEV(Ptr0);
      const SCEV *ScevN = SE->getSCEV(PtrN);
      const auto *Diff = dyn_cast<SCEVConstant>(SE->getMinusSCEV(ScevN, Scev0));
      uint64_t Size = DL->getTypeAllocSize(ScalarTy);
      // Check that the sorted loads are consecutive.
      if (Diff && Diff->getAPInt().getZExtValue() == (VL.size() - 1) * Size) {
        if (CurrentOrder.empty()) {
          // Original loads are consecutive and does not require reordering.
          ++NumOpsWantToKeepOriginalOrder;
          newTreeEntry(VL, /*Vectorized=*/true, UserTreeIdx,
                       ReuseShuffleIndicies);
          LLVM_DEBUG(dbgs() << "SLP: added a vector of loads.\n");
        } else {
          // Need to reorder.
          auto I = NumOpsWantToKeepOrder.try_emplace(CurrentOrder).first;
          ++I->getSecond();
          newTreeEntry(VL, /*Vectorized=*/true, UserTreeIdx,
                       ReuseShuffleIndicies, I->getFirst());
          LLVM_DEBUG(dbgs() << "SLP: added a vector of jumbled loads.\n");
        }
#if INTEL_CUSTOMIZATION
          // Use the split-load support in codegen for the consecutive loads.
          VectorizableTree.back().ConsecutiveLoadGroups.push_back(
              LoadGroup(0, VL.size() - 1));
#endif // INTEL_CUSTOMIZATION
          return;
        }
      }

#if INTEL_CUSTOMIZATION
      // Check if we can issue smaller loads in smaller-wide groups
      // (split-load).
      if (EnableSplitLoad) {
        // Each consecutive group is represented by a pair of indices into VL.
        // We go through all elements in order. We create a group once we
        // encounter non-consecutive accesses.
        SmallVector<LoadGroup, 1> ConsecutiveGroups;
        for (int To = 0, From = 0, E = (int)VL.size(); To < E; ++To) {
          // Build group [From, To] as it contains consecutive loads.
          if (To == E - 1 ||
              !isConsecutiveAccess(VL[To], VL[To + 1], *DL, *SE)) {
            assert(To >= From && "To is expected to follow From");
            uint32_t GroupSize = To - From + 1;
            // Only allow groups of sizes that are power of 2.
            if (GroupSize > 1 && isPowerOf2_32(GroupSize))
              ConsecutiveGroups.push_back(LoadGroup(From, To));
            From = To + 1;
          }
        }

        // Check if the group contains enough loads.
        auto isFullGroupLoad = [&]() {
          unsigned NumGroups = ConsecutiveGroups.size();

          if (// No groups.
              NumGroups == 0 ||
              // Too many small groups.
              (NumGroups > MaxSplitLoadGroups) ||
              // For now only allow power of 2 number of groups.
              // TODO: We should relax this and fix codegen.
              !isPowerOf2_32(NumGroups))
            return false;

          for (const LoadGroup &Group : ConsecutiveGroups) {
            // All groups should be of equal size and should cover the whole
            // VL.
            // TODO: We should allow groups of various sizes.
            if (Group.size() != VL.size() / ConsecutiveGroups.size())
              return false;
          }
          return true;
        };

        if (isFullGroupLoad()) {
          ++NumOpsWantToKeepOriginalOrder;
          newTreeEntry(VL, true, UserTreeIdx, ReuseShuffleIndicies);
          assert(!ConsecutiveGroups.empty() && "No groups!");
          VectorizableTree.back().ConsecutiveLoadGroups = ConsecutiveGroups;
          LLVM_DEBUG(dbgs() << "SLP: added a vector of split-loads.\n");
          return;
        }
        // Fall-thru
      }
#endif // INTEL_CUSTOMIZATION

      LLVM_DEBUG(dbgs() << "SLP: Gathering non-consecutive loads.\n");
      BS.cancelScheduling(VL, VL0);
      newTreeEntry(VL, false, UserTreeIdx, ReuseShuffleIndicies);
      return;
    }
    case Instruction::ZExt:
    case Instruction::SExt:
    case Instruction::FPToUI:
    case Instruction::FPToSI:
    case Instruction::FPExt:
    case Instruction::PtrToInt:
    case Instruction::IntToPtr:
    case Instruction::SIToFP:
    case Instruction::UIToFP:
    case Instruction::Trunc:
    case Instruction::FPTrunc:
    case Instruction::BitCast: {
      Type *SrcTy = VL0->getOperand(0)->getType();
      for (unsigned i = 0; i < VL.size(); ++i) {
        Type *Ty = cast<Instruction>(VL[i])->getOperand(0)->getType();
        if (Ty != SrcTy || !isValidElementType(Ty)) {
          BS.cancelScheduling(VL, VL0);
          newTreeEntry(VL, false, UserTreeIdx, ReuseShuffleIndicies);
          LLVM_DEBUG(dbgs()
                     << "SLP: Gathering casts with different src types.\n");
          return;
        }
      }
      newTreeEntry(VL, true, UserTreeIdx, ReuseShuffleIndicies);
      LLVM_DEBUG(dbgs() << "SLP: added a vector of casts.\n");

      for (unsigned i = 0, e = VL0->getNumOperands(); i < e; ++i) {
        ValueList Operands;
        // Prepare the operand vector.
#if INTEL_CUSTOMIZATION
        UserTreeIdx.OpDirection.clear();
        for (Value *j : VL) {
          Operands.push_back(cast<Instruction>(j)->getOperand(i));
          UserTreeIdx.OpDirection.push_back(i);
        }
#endif // INTEL_CUSTOMIZATION

        UserTreeIdx.EdgeIdx = i;
        buildTree_rec(Operands, Depth + 1, UserTreeIdx);
      }
      return;
    }
    case Instruction::ICmp:
    case Instruction::FCmp: {
      // Check that all of the compares have the same predicate.
      CmpInst::Predicate P0 = cast<CmpInst>(VL0)->getPredicate();
      CmpInst::Predicate SwapP0 = CmpInst::getSwappedPredicate(P0);
      Type *ComparedTy = VL0->getOperand(0)->getType();
      for (unsigned i = 1, e = VL.size(); i < e; ++i) {
        CmpInst *Cmp = cast<CmpInst>(VL[i]);
        if ((Cmp->getPredicate() != P0 && Cmp->getPredicate() != SwapP0) ||
            Cmp->getOperand(0)->getType() != ComparedTy) {
          BS.cancelScheduling(VL, VL0);
          newTreeEntry(VL, false, UserTreeIdx, ReuseShuffleIndicies);
          LLVM_DEBUG(dbgs()
                     << "SLP: Gathering cmp with different predicate.\n");
          return;
        }
      }

      newTreeEntry(VL, true, UserTreeIdx, ReuseShuffleIndicies);
      LLVM_DEBUG(dbgs() << "SLP: added a vector of compares.\n");

<<<<<<< HEAD
      for (unsigned i = 0, e = VL0->getNumOperands(); i < e; ++i) {
        ValueList Operands;
        // Prepare the operand vector.
#if INTEL_CUSTOMIZATION
        UserTreeIdx.OpDirection.clear();
        for (Value *j : VL) {
          Operands.push_back(cast<Instruction>(j)->getOperand(i));
          UserTreeIdx.OpDirection.push_back(i);
        }
#endif // INTEL_CUSTOMIZATION

        UserTreeIdx.EdgeIdx = i;
        buildTree_rec(Operands, Depth + 1, UserTreeIdx);
=======
      ValueList Left, Right;
      if (cast<CmpInst>(VL0)->isCommutative()) {
        // Commutative predicate - collect + sort operands of the instructions
        // so that each side is more likely to have the same opcode.
        assert(P0 == SwapP0 && "Commutative Predicate mismatch");
        reorderInputsAccordingToOpcode(S, VL, Left, Right);
      } else {
        // Collect operands - commute if it uses the swapped predicate.
        for (Value *V : VL) {
          auto *Cmp = cast<CmpInst>(V);
          Value *LHS = Cmp->getOperand(0);
          Value *RHS = Cmp->getOperand(1);
          if (Cmp->getPredicate() != P0)
            std::swap(LHS, RHS);
          Left.push_back(LHS);
          Right.push_back(RHS);
        }
>>>>>>> 9965f5aa
      }

      UserTreeIdx.EdgeIdx = 0;
      buildTree_rec(Left, Depth + 1, UserTreeIdx);
      UserTreeIdx.EdgeIdx = 1;
      buildTree_rec(Right, Depth + 1, UserTreeIdx);
      return;
    }
    case Instruction::Select:
    case Instruction::Add:
    case Instruction::FAdd:
    case Instruction::Sub:
    case Instruction::FSub:
    case Instruction::Mul:
    case Instruction::FMul:
    case Instruction::UDiv:
    case Instruction::SDiv:
    case Instruction::FDiv:
    case Instruction::URem:
    case Instruction::SRem:
    case Instruction::FRem:
    case Instruction::Shl:
    case Instruction::LShr:
    case Instruction::AShr:
    case Instruction::And:
    case Instruction::Or:
    case Instruction::Xor:
      newTreeEntry(VL, true, UserTreeIdx, ReuseShuffleIndicies);
      LLVM_DEBUG(dbgs() << "SLP: added a vector of bin op.\n");

      // Sort operands of the instructions so that each side is more likely to
      // have the same opcode.
      if (isa<BinaryOperator>(VL0) && VL0->isCommutative()) {
        ValueList Left, Right;
<<<<<<< HEAD
#if INTEL_CUSTOMIZATION
        SmallVector<int, 4> OpDirLeft, OpDirRight;
        reorderInputsAccordingToOpcode(S.getOpcode(), VL, Left, Right,
                                       OpDirLeft, OpDirRight);
        // Path steering.
        bool SelectRightOperand = false;
        if (EnablePathSteering) {
          auto it = PreferredOperandMap.find(VL[0]);
          if (it != PreferredOperandMap.end()) {
            if (it->second == 1)
              SelectRightOperand = true;
          }
        }
        if (SelectRightOperand) {
          UserTreeIdx.EdgeIdx = 0;
          UserTreeIdx.OpDirection = OpDirRight;
          buildTree_rec(Right, Depth + 1, UserTreeIdx);
          UserTreeIdx.EdgeIdx = 1;
          UserTreeIdx.OpDirection = OpDirLeft;
          buildTree_rec(Left, Depth + 1, UserTreeIdx);
        } else {
          UserTreeIdx.EdgeIdx = 0;
          UserTreeIdx.OpDirection = OpDirLeft;
          buildTree_rec(Left, Depth + 1, UserTreeIdx);
          UserTreeIdx.EdgeIdx = 1;
          UserTreeIdx.OpDirection = OpDirRight;
          buildTree_rec(Right, Depth + 1, UserTreeIdx);
        }
#endif // INTEL_CUSTOMIZATION
=======
        reorderInputsAccordingToOpcode(S, VL, Left, Right);
        UserTreeIdx.EdgeIdx = 0;
        buildTree_rec(Left, Depth + 1, UserTreeIdx);
        UserTreeIdx.EdgeIdx = 1;
        buildTree_rec(Right, Depth + 1, UserTreeIdx);
>>>>>>> 9965f5aa
        return;
      }

      for (unsigned i = 0, e = VL0->getNumOperands(); i < e; ++i) {
        ValueList Operands;
        // Prepare the operand vector.
#if INTEL_CUSTOMIZATION
        UserTreeIdx.OpDirection.clear();
        for (Value *j : VL) {
          Operands.push_back(cast<Instruction>(j)->getOperand(i));
          UserTreeIdx.OpDirection.push_back(i);
        }
#endif // INTEL_CUSTOMIZATION

        UserTreeIdx.EdgeIdx = i;
        buildTree_rec(Operands, Depth + 1, UserTreeIdx);
      }
      return;

    case Instruction::GetElementPtr: {
      // We don't combine GEPs with complicated (nested) indexing.
      for (unsigned j = 0; j < VL.size(); ++j) {
        if (cast<Instruction>(VL[j])->getNumOperands() != 2) {
          LLVM_DEBUG(dbgs() << "SLP: not-vectorizable GEP (nested indexes).\n");
          BS.cancelScheduling(VL, VL0);
          newTreeEntry(VL, false, UserTreeIdx, ReuseShuffleIndicies);
          return;
        }
      }

      // We can't combine several GEPs into one vector if they operate on
      // different types.
      Type *Ty0 = VL0->getOperand(0)->getType();
      for (unsigned j = 0; j < VL.size(); ++j) {
        Type *CurTy = cast<Instruction>(VL[j])->getOperand(0)->getType();
        if (Ty0 != CurTy) {
          LLVM_DEBUG(dbgs()
                     << "SLP: not-vectorizable GEP (different types).\n");
          BS.cancelScheduling(VL, VL0);
          newTreeEntry(VL, false, UserTreeIdx, ReuseShuffleIndicies);
          return;
        }
      }

      // We don't combine GEPs with non-constant indexes.
      for (unsigned j = 0; j < VL.size(); ++j) {
        auto Op = cast<Instruction>(VL[j])->getOperand(1);
        if (!isa<ConstantInt>(Op)) {
          LLVM_DEBUG(dbgs()
                     << "SLP: not-vectorizable GEP (non-constant indexes).\n");
          BS.cancelScheduling(VL, VL0);
          newTreeEntry(VL, false, UserTreeIdx, ReuseShuffleIndicies);
          return;
        }
      }

      newTreeEntry(VL, true, UserTreeIdx, ReuseShuffleIndicies);
      LLVM_DEBUG(dbgs() << "SLP: added a vector of GEPs.\n");
      for (unsigned i = 0, e = 2; i < e; ++i) {
        ValueList Operands;
        // Prepare the operand vector.
#if INTEL_CUSTOMIZATION
        UserTreeIdx.OpDirection.clear();
        for (Value *j : VL) {
          Operands.push_back(cast<Instruction>(j)->getOperand(i));
          UserTreeIdx.OpDirection.push_back(i);
        }
#endif // INTEL_CUSTOMIZATION

        UserTreeIdx.EdgeIdx = i;
        buildTree_rec(Operands, Depth + 1, UserTreeIdx);
      }
      return;
    }
    case Instruction::Store: {
      // Check if the stores are consecutive or of we need to swizzle them.
      for (unsigned i = 0, e = VL.size() - 1; i < e; ++i)
        if (!isConsecutiveAccess(VL[i], VL[i + 1], *DL, *SE)) {
          BS.cancelScheduling(VL, VL0);
          newTreeEntry(VL, false, UserTreeIdx, ReuseShuffleIndicies);
          LLVM_DEBUG(dbgs() << "SLP: Non-consecutive store.\n");
          return;
        }

      newTreeEntry(VL, true, UserTreeIdx, ReuseShuffleIndicies);
      LLVM_DEBUG(dbgs() << "SLP: added a vector of stores.\n");

      ValueList Operands;
#if INTEL_CUSTOMIZATION
        UserTreeIdx.OpDirection.clear();
        for (Value *j : VL) {
          Operands.push_back(cast<Instruction>(j)->getOperand(0));
          UserTreeIdx.OpDirection.push_back(0);
        }
#endif // INTEL_CUSTOMIZATION
        UserTreeIdx.EdgeIdx = 0;
        buildTree_rec(Operands, Depth + 1, UserTreeIdx);
        return;
    }
    case Instruction::Call: {
      // Check if the calls are all to the same vectorizable intrinsic.
      CallInst *CI = cast<CallInst>(VL0);
      // Check if this is an Intrinsic call or something that can be
      // represented by an intrinsic call
      Intrinsic::ID ID = getVectorIntrinsicIDForCall(CI, TLI);
      if (!isTriviallyVectorizable(ID)) {
        BS.cancelScheduling(VL, VL0);
        newTreeEntry(VL, false, UserTreeIdx, ReuseShuffleIndicies);
        LLVM_DEBUG(dbgs() << "SLP: Non-vectorizable call.\n");
        return;
      }
      Function *Int = CI->getCalledFunction();
      unsigned NumArgs = CI->getNumArgOperands();
      SmallVector<Value*, 4> ScalarArgs(NumArgs, nullptr);
      for (unsigned j = 0; j != NumArgs; ++j)
        if (hasVectorInstrinsicScalarOpd(ID, j))
          ScalarArgs[j] = CI->getArgOperand(j);
      for (unsigned i = 1, e = VL.size(); i != e; ++i) {
        CallInst *CI2 = dyn_cast<CallInst>(VL[i]);
        if (!CI2 || CI2->getCalledFunction() != Int ||
            getVectorIntrinsicIDForCall(CI2, TLI) != ID ||
            !CI->hasIdenticalOperandBundleSchema(*CI2)) {
          BS.cancelScheduling(VL, VL0);
          newTreeEntry(VL, false, UserTreeIdx, ReuseShuffleIndicies);
          LLVM_DEBUG(dbgs() << "SLP: mismatched calls:" << *CI << "!=" << *VL[i]
                            << "\n");
          return;
        }
        // Some intrinsics have scalar arguments and should be same in order for
        // them to be vectorized.
        for (unsigned j = 0; j != NumArgs; ++j) {
          if (hasVectorInstrinsicScalarOpd(ID, j)) {
            Value *A1J = CI2->getArgOperand(j);
            if (ScalarArgs[j] != A1J) {
              BS.cancelScheduling(VL, VL0);
              newTreeEntry(VL, false, UserTreeIdx, ReuseShuffleIndicies);
              LLVM_DEBUG(dbgs() << "SLP: mismatched arguments in call:" << *CI
                                << " argument " << ScalarArgs[j] << "!=" << A1J
                                << "\n");
              return;
            }
          }
        }
        // Verify that the bundle operands are identical between the two calls.
        if (CI->hasOperandBundles() &&
            !std::equal(CI->op_begin() + CI->getBundleOperandsStartIndex(),
                        CI->op_begin() + CI->getBundleOperandsEndIndex(),
                        CI2->op_begin() + CI2->getBundleOperandsStartIndex())) {
          BS.cancelScheduling(VL, VL0);
          newTreeEntry(VL, false, UserTreeIdx, ReuseShuffleIndicies);
          LLVM_DEBUG(dbgs() << "SLP: mismatched bundle operands in calls:"
                            << *CI << "!=" << *VL[i] << '\n');
          return;
        }
      }

      newTreeEntry(VL, true, UserTreeIdx, ReuseShuffleIndicies);
      for (unsigned i = 0, e = CI->getNumArgOperands(); i != e; ++i) {
        ValueList Operands;
        // Prepare the operand vector.
#if INTEL_CUSTOMIZATION
        UserTreeIdx.OpDirection.clear();
#endif // INTEL_CUSTOMIZATION
        for (Value *j : VL) {
          CallInst *CI2 = dyn_cast<CallInst>(j);
          Operands.push_back(CI2->getArgOperand(i));
#if INTEL_CUSTOMIZATION
          UserTreeIdx.OpDirection.push_back(i);
#endif // INTEL_CUSTOMIZATION
        }
        UserTreeIdx.EdgeIdx = i;
        buildTree_rec(Operands, Depth + 1, UserTreeIdx);
      }
      return;
    }
    case Instruction::ShuffleVector:
      // If this is not an alternate sequence of opcode like add-sub
      // then do not vectorize this instruction.
      if (!S.isAltShuffle()) {
        BS.cancelScheduling(VL, VL0);
        newTreeEntry(VL, false, UserTreeIdx, ReuseShuffleIndicies);
        LLVM_DEBUG(dbgs() << "SLP: ShuffleVector are not vectorized.\n");
        return;
      }
      newTreeEntry(VL, true, UserTreeIdx, ReuseShuffleIndicies);
      LLVM_DEBUG(dbgs() << "SLP: added a ShuffleVector op.\n");

      // Reorder operands if reordering would enable vectorization.
#if INTEL_CUSTOMIZATION
      if (isa<BinaryOperator>(VL0)) {
        SmallVector<int, 4> OpDirLeft, OpDirRight;
        ValueList Left, Right;
<<<<<<< HEAD
        reorderAltShuffleOperands(S, VL, Left, Right, OpDirLeft, OpDirRight);
=======
        reorderInputsAccordingToOpcode(S, VL, Left, Right);
>>>>>>> 9965f5aa
        UserTreeIdx.EdgeIdx = 0;
        UserTreeIdx.OpDirection = OpDirLeft;
        buildTree_rec(Left, Depth + 1, UserTreeIdx);
        UserTreeIdx.EdgeIdx = 1;
        UserTreeIdx.OpDirection = OpDirRight;
        buildTree_rec(Right, Depth + 1, UserTreeIdx);
        return;
      }
#endif

      for (unsigned i = 0, e = VL0->getNumOperands(); i < e; ++i) {
        ValueList Operands;
        // Prepare the operand vector.
#if INTEL_CUSTOMIZATION
        UserTreeIdx.OpDirection.clear();
        for (Value *j : VL) {
          Operands.push_back(cast<Instruction>(j)->getOperand(i));
          UserTreeIdx.OpDirection.push_back(i);
        }
#endif // INTEL_CUSTOMIZATION

        UserTreeIdx.EdgeIdx = i;
        buildTree_rec(Operands, Depth + 1, UserTreeIdx);
      }
      return;

    default:
      BS.cancelScheduling(VL, VL0);
      newTreeEntry(VL, false, UserTreeIdx, ReuseShuffleIndicies);
      LLVM_DEBUG(dbgs() << "SLP: Gathering unknown instruction.\n");
      return;
  }
}

unsigned BoUpSLP::canMapToVector(Type *T, const DataLayout &DL) const {
  unsigned N;
  Type *EltTy;
  auto *ST = dyn_cast<StructType>(T);
  if (ST) {
    N = ST->getNumElements();
    EltTy = *ST->element_begin();
  } else {
    N = cast<ArrayType>(T)->getNumElements();
    EltTy = cast<ArrayType>(T)->getElementType();
  }
  if (!isValidElementType(EltTy))
    return 0;
  uint64_t VTSize = DL.getTypeStoreSizeInBits(VectorType::get(EltTy, N));
  if (VTSize < MinVecRegSize || VTSize > MaxVecRegSize || VTSize != DL.getTypeStoreSizeInBits(T))
    return 0;
  if (ST) {
    // Check that struct is homogeneous.
    for (const auto *Ty : ST->elements())
      if (Ty != EltTy)
        return 0;
  }
  return N;
}

bool BoUpSLP::canReuseExtract(ArrayRef<Value *> VL, Value *OpValue,
                              SmallVectorImpl<unsigned> &CurrentOrder) const {
  Instruction *E0 = cast<Instruction>(OpValue);
  assert(E0->getOpcode() == Instruction::ExtractElement ||
         E0->getOpcode() == Instruction::ExtractValue);
  assert(E0->getOpcode() == getSameOpcode(VL).getOpcode() && "Invalid opcode");
  // Check if all of the extracts come from the same vector and from the
  // correct offset.
  Value *Vec = E0->getOperand(0);

  CurrentOrder.clear();

  // We have to extract from a vector/aggregate with the same number of elements.
  unsigned NElts;
  if (E0->getOpcode() == Instruction::ExtractValue) {
    const DataLayout &DL = E0->getModule()->getDataLayout();
    NElts = canMapToVector(Vec->getType(), DL);
    if (!NElts)
      return false;
    // Check if load can be rewritten as load of vector.
    LoadInst *LI = dyn_cast<LoadInst>(Vec);
    if (!LI || !LI->isSimple() || !LI->hasNUses(VL.size()))
      return false;
  } else {
    NElts = Vec->getType()->getVectorNumElements();
  }

  if (NElts != VL.size())
    return false;

  // Check that all of the indices extract from the correct offset.
  bool ShouldKeepOrder = true;
  unsigned E = VL.size();
  // Assign to all items the initial value E + 1 so we can check if the extract
  // instruction index was used already.
  // Also, later we can check that all the indices are used and we have a
  // consecutive access in the extract instructions, by checking that no
  // element of CurrentOrder still has value E + 1.
  CurrentOrder.assign(E, E + 1);
  unsigned I = 0;
  for (; I < E; ++I) {
    auto *Inst = cast<Instruction>(VL[I]);
    if (Inst->getOperand(0) != Vec)
      break;
    Optional<unsigned> Idx = getExtractIndex(Inst);
    if (!Idx)
      break;
    const unsigned ExtIdx = *Idx;
    if (ExtIdx != I) {
      if (ExtIdx >= E || CurrentOrder[ExtIdx] != E + 1)
        break;
      ShouldKeepOrder = false;
      CurrentOrder[ExtIdx] = I;
    } else {
      if (CurrentOrder[I] != E + 1)
        break;
      CurrentOrder[I] = I;
    }
  }
  if (I < E) {
    CurrentOrder.clear();
    return false;
  }

  return ShouldKeepOrder;
}

bool BoUpSLP::areAllUsersVectorized(Instruction *I) const {
  return I->hasOneUse() ||
         std::all_of(I->user_begin(), I->user_end(), [this](User *U) {
           return ScalarToTreeEntry.count(U) > 0;
         });
}

int BoUpSLP::getEntryCost(TreeEntry *E) {
  ArrayRef<Value*> VL = E->Scalars;

  Type *ScalarTy = VL[0]->getType();
  if (StoreInst *SI = dyn_cast<StoreInst>(VL[0]))
    ScalarTy = SI->getValueOperand()->getType();
  else if (CmpInst *CI = dyn_cast<CmpInst>(VL[0]))
    ScalarTy = CI->getOperand(0)->getType();
  VectorType *VecTy = VectorType::get(ScalarTy, VL.size());

  // If we have computed a smaller type for the expression, update VecTy so
  // that the costs will be accurate.
  if (MinBWs.count(VL[0]))
    VecTy = VectorType::get(
        IntegerType::get(F->getContext(), MinBWs[VL[0]].first), VL.size());

  unsigned ReuseShuffleNumbers = E->ReuseShuffleIndices.size();
  bool NeedToShuffleReuses = !E->ReuseShuffleIndices.empty();
  int ReuseShuffleCost = 0;
  if (NeedToShuffleReuses) {
    ReuseShuffleCost =
        TTI->getShuffleCost(TargetTransformInfo::SK_PermuteSingleSrc, VecTy);
  }
  if (E->NeedToGather) {
    if (allConstant(VL))
      return 0;
    if (isSplat(VL)) {
      return ReuseShuffleCost +
             TTI->getShuffleCost(TargetTransformInfo::SK_Broadcast, VecTy, 0);
    }
    if (getSameOpcode(VL).getOpcode() == Instruction::ExtractElement &&
        allSameType(VL) && allSameBlock(VL)) {
      Optional<TargetTransformInfo::ShuffleKind> ShuffleKind = isShuffle(VL);
      if (ShuffleKind.hasValue()) {
        int Cost = TTI->getShuffleCost(ShuffleKind.getValue(), VecTy);
        for (auto *V : VL) {
          // If all users of instruction are going to be vectorized and this
          // instruction itself is not going to be vectorized, consider this
          // instruction as dead and remove its cost from the final cost of the
          // vectorized tree.
          if (areAllUsersVectorized(cast<Instruction>(V)) &&
              !ScalarToTreeEntry.count(V)) {
            auto *IO = cast<ConstantInt>(
                cast<ExtractElementInst>(V)->getIndexOperand());
            Cost -= TTI->getVectorInstrCost(Instruction::ExtractElement, VecTy,
                                            IO->getZExtValue());
          }
        }
        return ReuseShuffleCost + Cost;
      }
    }
    return ReuseShuffleCost + getGatherCost(VL);
  }
  InstructionsState S = getSameOpcode(VL);
  assert(S.getOpcode() && allSameType(VL) && allSameBlock(VL) && "Invalid VL");
  Instruction *VL0 = cast<Instruction>(S.OpValue);
  unsigned ShuffleOrOp = S.isAltShuffle() ?
               (unsigned) Instruction::ShuffleVector : S.getOpcode();
  switch (ShuffleOrOp) {
    case Instruction::PHI:
      return 0;

    case Instruction::ExtractValue:
    case Instruction::ExtractElement:
      if (NeedToShuffleReuses) {
        unsigned Idx = 0;
        for (unsigned I : E->ReuseShuffleIndices) {
          if (ShuffleOrOp == Instruction::ExtractElement) {
            auto *IO = cast<ConstantInt>(
                cast<ExtractElementInst>(VL[I])->getIndexOperand());
            Idx = IO->getZExtValue();
            ReuseShuffleCost -= TTI->getVectorInstrCost(
                Instruction::ExtractElement, VecTy, Idx);
          } else {
            ReuseShuffleCost -= TTI->getVectorInstrCost(
                Instruction::ExtractElement, VecTy, Idx);
            ++Idx;
          }
        }
        Idx = ReuseShuffleNumbers;
        for (Value *V : VL) {
          if (ShuffleOrOp == Instruction::ExtractElement) {
            auto *IO = cast<ConstantInt>(
                cast<ExtractElementInst>(V)->getIndexOperand());
            Idx = IO->getZExtValue();
          } else {
            --Idx;
          }
          ReuseShuffleCost +=
              TTI->getVectorInstrCost(Instruction::ExtractElement, VecTy, Idx);
        }
      }
      if (!E->NeedToGather) {
        int DeadCost = ReuseShuffleCost;
        if (!E->ReorderIndices.empty()) {
          // TODO: Merge this shuffle with the ReuseShuffleCost.
          DeadCost += TTI->getShuffleCost(
              TargetTransformInfo::SK_PermuteSingleSrc, VecTy);
        }
        for (unsigned i = 0, e = VL.size(); i < e; ++i) {
          Instruction *E = cast<Instruction>(VL[i]);
          // If all users are going to be vectorized, instruction can be
          // considered as dead.
          // The same, if have only one user, it will be vectorized for sure.
          if (areAllUsersVectorized(E)) {
            // Take credit for instruction that will become dead.
            if (E->hasOneUse()) {
              Instruction *Ext = E->user_back();
              if ((isa<SExtInst>(Ext) || isa<ZExtInst>(Ext)) &&
                  all_of(Ext->users(),
                         [](User *U) { return isa<GetElementPtrInst>(U); })) {
                // Use getExtractWithExtendCost() to calculate the cost of
                // extractelement/ext pair.
                DeadCost -= TTI->getExtractWithExtendCost(
                    Ext->getOpcode(), Ext->getType(), VecTy, i);
                // Add back the cost of s|zext which is subtracted separately.
                DeadCost += TTI->getCastInstrCost(
                    Ext->getOpcode(), Ext->getType(), E->getType(), Ext);
                continue;
              }
            }
            DeadCost -=
                TTI->getVectorInstrCost(Instruction::ExtractElement, VecTy, i);
          }
        }
        return DeadCost;
      }
      return ReuseShuffleCost + getGatherCost(VL);

    case Instruction::ZExt:
    case Instruction::SExt:
    case Instruction::FPToUI:
    case Instruction::FPToSI:
    case Instruction::FPExt:
    case Instruction::PtrToInt:
    case Instruction::IntToPtr:
    case Instruction::SIToFP:
    case Instruction::UIToFP:
    case Instruction::Trunc:
    case Instruction::FPTrunc:
    case Instruction::BitCast: {
      Type *SrcTy = VL0->getOperand(0)->getType();
      int ScalarEltCost =
          TTI->getCastInstrCost(S.getOpcode(), ScalarTy, SrcTy, VL0);
      if (NeedToShuffleReuses) {
        ReuseShuffleCost -= (ReuseShuffleNumbers - VL.size()) * ScalarEltCost;
      }

      // Calculate the cost of this instruction.
      int ScalarCost = VL.size() * ScalarEltCost;

      VectorType *SrcVecTy = VectorType::get(SrcTy, VL.size());
      int VecCost = 0;
      // Check if the values are candidates to demote.
      if (!MinBWs.count(VL0) || VecTy != SrcVecTy) {
        VecCost = ReuseShuffleCost +
                  TTI->getCastInstrCost(S.getOpcode(), VecTy, SrcVecTy, VL0);
      }
      return VecCost - ScalarCost;
    }
    case Instruction::FCmp:
    case Instruction::ICmp:
    case Instruction::Select: {
      // Calculate the cost of this instruction.
      int ScalarEltCost = TTI->getCmpSelInstrCost(S.getOpcode(), ScalarTy,
                                                  Builder.getInt1Ty(), VL0);
      if (NeedToShuffleReuses) {
        ReuseShuffleCost -= (ReuseShuffleNumbers - VL.size()) * ScalarEltCost;
      }
      VectorType *MaskTy = VectorType::get(Builder.getInt1Ty(), VL.size());
      int ScalarCost = VecTy->getNumElements() * ScalarEltCost;
#if INTEL_CUSTOMIZATION
      if (DoPSLP && PSLPAdjustCosts) {
        // Count the PSLP-emitted instructions and remove them from the
        // ScalarCost.
        int CntPadded = 0;
        for (Value *V : VL) {
          if (Instruction *I = dyn_cast<Instruction>(V)) {
              SelectInst *SI = dyn_cast<SelectInst>(I);
              if ((SI && SelectsEmittedByPSLP.count(SI)) ||
                  PaddedInstrsEmittedByPSLP.count(I))
              CntPadded++;
          }
        }
        ScalarCost -= CntPadded * ScalarEltCost;
        assert(ScalarCost >= 0 && "Too much cost reduction");
      }
#endif // INTEL_CUSTOMIZATION
      int VecCost = TTI->getCmpSelInstrCost(S.getOpcode(), VecTy, MaskTy, VL0);
      return ReuseShuffleCost + VecCost - ScalarCost;
    }
    case Instruction::Add:
    case Instruction::FAdd:
    case Instruction::Sub:
    case Instruction::FSub:
    case Instruction::Mul:
    case Instruction::FMul:
    case Instruction::UDiv:
    case Instruction::SDiv:
    case Instruction::FDiv:
    case Instruction::URem:
    case Instruction::SRem:
    case Instruction::FRem:
    case Instruction::Shl:
    case Instruction::LShr:
    case Instruction::AShr:
    case Instruction::And:
    case Instruction::Or:
    case Instruction::Xor: {
      // Certain instructions can be cheaper to vectorize if they have a
      // constant second vector operand.
      TargetTransformInfo::OperandValueKind Op1VK =
          TargetTransformInfo::OK_AnyValue;
      TargetTransformInfo::OperandValueKind Op2VK =
          TargetTransformInfo::OK_UniformConstantValue;
      TargetTransformInfo::OperandValueProperties Op1VP =
          TargetTransformInfo::OP_None;
      TargetTransformInfo::OperandValueProperties Op2VP =
          TargetTransformInfo::OP_PowerOf2;

      // If all operands are exactly the same ConstantInt then set the
      // operand kind to OK_UniformConstantValue.
      // If instead not all operands are constants, then set the operand kind
      // to OK_AnyValue. If all operands are constants but not the same,
      // then set the operand kind to OK_NonUniformConstantValue.
      ConstantInt *CInt0 = nullptr;
      for (unsigned i = 0, e = VL.size(); i < e; ++i) {
        const Instruction *I = cast<Instruction>(VL[i]);
        ConstantInt *CInt = dyn_cast<ConstantInt>(I->getOperand(1));
        if (!CInt) {
          Op2VK = TargetTransformInfo::OK_AnyValue;
          Op2VP = TargetTransformInfo::OP_None;
          break;
        }
        if (Op2VP == TargetTransformInfo::OP_PowerOf2 &&
            !CInt->getValue().isPowerOf2())
          Op2VP = TargetTransformInfo::OP_None;
        if (i == 0) {
          CInt0 = CInt;
          continue;
        }
        if (CInt0 != CInt)
          Op2VK = TargetTransformInfo::OK_NonUniformConstantValue;
      }

      SmallVector<const Value *, 4> Operands(VL0->operand_values());
      int ScalarEltCost = TTI->getArithmeticInstrCost(
          S.getOpcode(), ScalarTy, Op1VK, Op2VK, Op1VP, Op2VP, Operands);
      if (NeedToShuffleReuses) {
        ReuseShuffleCost -= (ReuseShuffleNumbers - VL.size()) * ScalarEltCost;
      }
      int ScalarCost = VecTy->getNumElements() * ScalarEltCost;
      int VecCost = TTI->getArithmeticInstrCost(S.getOpcode(), VecTy, Op1VK,
                                                Op2VK, Op1VP, Op2VP, Operands);
#if INTEL_CUSTOMIZATION
      if (DoPSLP && PSLPAdjustCosts) {
        // Count the PSLP-emitted instructions and remove them from the
        // ScalarCost.
        int CntPadded = 0;
        for (Value *V : VL) {
          if (Instruction *I = dyn_cast<Instruction>(V)) {
            if (PaddedInstrsEmittedByPSLP.count(I))
              CntPadded++;
          }
        }
        int SingleCost = TTI->getArithmeticInstrCost(
            S.getOpcode(), ScalarTy, Op1VK, Op2VK, Op1VP, Op2VP, Operands);
        ScalarCost -= CntPadded * SingleCost;
        assert(ScalarCost >= 0 && "Too much cost reduction");
      }
#endif // INTEL_CUSTOMIZATION
      return ReuseShuffleCost + VecCost - ScalarCost;
    }
    case Instruction::GetElementPtr: {
      TargetTransformInfo::OperandValueKind Op1VK =
          TargetTransformInfo::OK_AnyValue;
      TargetTransformInfo::OperandValueKind Op2VK =
          TargetTransformInfo::OK_UniformConstantValue;

      int ScalarEltCost =
          TTI->getArithmeticInstrCost(Instruction::Add, ScalarTy, Op1VK, Op2VK);
      if (NeedToShuffleReuses) {
        ReuseShuffleCost -= (ReuseShuffleNumbers - VL.size()) * ScalarEltCost;
      }
      int ScalarCost = VecTy->getNumElements() * ScalarEltCost;
      int VecCost =
          TTI->getArithmeticInstrCost(Instruction::Add, VecTy, Op1VK, Op2VK);
      return ReuseShuffleCost + VecCost - ScalarCost;
    }
    case Instruction::Load: {
      // Cost of wide load - cost of scalar loads.
      unsigned alignment = cast<LoadInst>(VL0)->getAlignment();
      int ScalarEltCost =
          TTI->getMemoryOpCost(Instruction::Load, ScalarTy, alignment, 0, VL0);
      if (NeedToShuffleReuses) {
        ReuseShuffleCost -= (ReuseShuffleNumbers - VL.size()) * ScalarEltCost;
      }
      int ScalarLdCost = VecTy->getNumElements() * ScalarEltCost;
      int VecLdCost =
          TTI->getMemoryOpCost(Instruction::Load, VecTy, alignment, 0, VL0);
      if (!E->ReorderIndices.empty()) {
        // TODO: Merge this shuffle with the ReuseShuffleCost.
        VecLdCost += TTI->getShuffleCost(
            TargetTransformInfo::SK_PermuteSingleSrc, VecTy);
      }
      return ReuseShuffleCost + VecLdCost - ScalarLdCost;
    }
    case Instruction::Store: {
      // We know that we can merge the stores. Calculate the cost.
      unsigned alignment = cast<StoreInst>(VL0)->getAlignment();
      int ScalarEltCost =
          TTI->getMemoryOpCost(Instruction::Store, ScalarTy, alignment, 0, VL0);
      if (NeedToShuffleReuses) {
        ReuseShuffleCost -= (ReuseShuffleNumbers - VL.size()) * ScalarEltCost;
      }
      int ScalarStCost = VecTy->getNumElements() * ScalarEltCost;
      int VecStCost =
          TTI->getMemoryOpCost(Instruction::Store, VecTy, alignment, 0, VL0);
      return ReuseShuffleCost + VecStCost - ScalarStCost;
    }
    case Instruction::Call: {
      CallInst *CI = cast<CallInst>(VL0);
      Intrinsic::ID ID = getVectorIntrinsicIDForCall(CI, TLI);

      // Calculate the cost of the scalar and vector calls.
      SmallVector<Type *, 4> ScalarTys;
      for (unsigned op = 0, opc = CI->getNumArgOperands(); op != opc; ++op)
        ScalarTys.push_back(CI->getArgOperand(op)->getType());

      FastMathFlags FMF;
      if (auto *FPMO = dyn_cast<FPMathOperator>(CI))
        FMF = FPMO->getFastMathFlags();

      int ScalarEltCost =
          TTI->getIntrinsicInstrCost(ID, ScalarTy, ScalarTys, FMF);
      if (NeedToShuffleReuses) {
        ReuseShuffleCost -= (ReuseShuffleNumbers - VL.size()) * ScalarEltCost;
      }
      int ScalarCallCost = VecTy->getNumElements() * ScalarEltCost;

      SmallVector<Value *, 4> Args(CI->arg_operands());
      int VecCallCost = TTI->getIntrinsicInstrCost(ID, CI->getType(), Args, FMF,
                                                   VecTy->getNumElements());

      LLVM_DEBUG(dbgs() << "SLP: Call cost " << VecCallCost - ScalarCallCost
                        << " (" << VecCallCost << "-" << ScalarCallCost << ")"
                        << " for " << *CI << "\n");

      return ReuseShuffleCost + VecCallCost - ScalarCallCost;
    }
    case Instruction::ShuffleVector: {
      assert(S.isAltShuffle() &&
             ((Instruction::isBinaryOp(S.getOpcode()) &&
               Instruction::isBinaryOp(S.getAltOpcode())) ||
              (Instruction::isCast(S.getOpcode()) &&
               Instruction::isCast(S.getAltOpcode()))) &&
             "Invalid Shuffle Vector Operand");
      int ScalarCost = 0;
      if (NeedToShuffleReuses) {
        for (unsigned Idx : E->ReuseShuffleIndices) {
          Instruction *I = cast<Instruction>(VL[Idx]);
          ReuseShuffleCost -= TTI->getInstructionCost(
              I, TargetTransformInfo::TCK_RecipThroughput);
        }
        for (Value *V : VL) {
          Instruction *I = cast<Instruction>(V);
          ReuseShuffleCost += TTI->getInstructionCost(
              I, TargetTransformInfo::TCK_RecipThroughput);
        }
      }
      for (Value *i : VL) {
        Instruction *I = cast<Instruction>(i);
        assert(S.isOpcodeOrAlt(I) && "Unexpected main/alternate opcode");
        ScalarCost += TTI->getInstructionCost(
            I, TargetTransformInfo::TCK_RecipThroughput);
      }
      // VecCost is equal to sum of the cost of creating 2 vectors
      // and the cost of creating shuffle.
      int VecCost = 0;
      if (Instruction::isBinaryOp(S.getOpcode())) {
        VecCost = TTI->getArithmeticInstrCost(S.getOpcode(), VecTy);
        VecCost += TTI->getArithmeticInstrCost(S.getAltOpcode(), VecTy);
      } else {
        Type *Src0SclTy = S.MainOp->getOperand(0)->getType();
        Type *Src1SclTy = S.AltOp->getOperand(0)->getType();
        VectorType *Src0Ty = VectorType::get(Src0SclTy, VL.size());
        VectorType *Src1Ty = VectorType::get(Src1SclTy, VL.size());
        VecCost = TTI->getCastInstrCost(S.getOpcode(), VecTy, Src0Ty);
        VecCost += TTI->getCastInstrCost(S.getAltOpcode(), VecTy, Src1Ty);
      }
      VecCost += TTI->getShuffleCost(TargetTransformInfo::SK_Select, VecTy, 0);
      return ReuseShuffleCost + VecCost - ScalarCost;
    }
    default:
      llvm_unreachable("Unknown instruction");
  }
}

bool BoUpSLP::isFullyVectorizableTinyTree() const {
  LLVM_DEBUG(dbgs() << "SLP: Check whether the tree with height "
                    << VectorizableTree.size() << " is fully vectorizable .\n");

  // We only handle trees of heights 1 and 2.
  if (VectorizableTree.size() == 1 && !VectorizableTree[0].NeedToGather)
    return true;

  if (VectorizableTree.size() != 2)
    return false;

  // Handle splat and all-constants stores.
  if (!VectorizableTree[0].NeedToGather &&
      (allConstant(VectorizableTree[1].Scalars) ||
       isSplat(VectorizableTree[1].Scalars)))
    return true;

  // Gathering cost would be too much for tiny trees.
  if (VectorizableTree[0].NeedToGather || VectorizableTree[1].NeedToGather)
    return false;

  return true;
}

bool BoUpSLP::isTreeTinyAndNotFullyVectorizable() const {
  // We can vectorize the tree if its size is greater than or equal to the
  // minimum size specified by the MinTreeSize command line option.
  if (VectorizableTree.size() >= MinTreeSize)
    return false;

  // If we have a tiny tree (a tree whose size is less than MinTreeSize), we
  // can vectorize it if we can prove it fully vectorizable.
  if (isFullyVectorizableTinyTree())
    return false;

  assert(VectorizableTree.empty()
             ? ExternalUses.empty()
             : true && "We shouldn't have any external users");

  // Otherwise, we can't vectorize the tree. It is both tiny and not fully
  // vectorizable.
  return true;
}

int BoUpSLP::getSpillCost() {
  // Walk from the bottom of the tree to the top, tracking which values are
  // live. When we see a call instruction that is not part of our tree,
  // query TTI to see if there is a cost to keeping values live over it
  // (for example, if spills and fills are required).
  unsigned BundleWidth = VectorizableTree.front().Scalars.size();
  int Cost = 0;

  SmallPtrSet<Instruction*, 4> LiveValues;
  Instruction *PrevInst = nullptr;

  for (const auto &N : VectorizableTree) {
    Instruction *Inst = dyn_cast<Instruction>(N.Scalars[0]);
    if (!Inst)
      continue;

    if (!PrevInst) {
      PrevInst = Inst;
      continue;
    }

    // Update LiveValues.
    LiveValues.erase(PrevInst);
    for (auto &J : PrevInst->operands()) {
      if (isa<Instruction>(&*J) && getTreeEntry(&*J))
        LiveValues.insert(cast<Instruction>(&*J));
    }

    LLVM_DEBUG({
      dbgs() << "SLP: #LV: " << LiveValues.size();
      for (auto *X : LiveValues)
        dbgs() << " " << X->getName();
      dbgs() << ", Looking at ";
      Inst->dump();
    });

    // Now find the sequence of instructions between PrevInst and Inst.
    BasicBlock::reverse_iterator InstIt = ++Inst->getIterator().getReverse(),
                                 PrevInstIt =
                                     PrevInst->getIterator().getReverse();
    while (InstIt != PrevInstIt) {
      if (PrevInstIt == PrevInst->getParent()->rend()) {
        PrevInstIt = Inst->getParent()->rbegin();
        continue;
      }

      // Debug informations don't impact spill cost.
      if ((isa<CallInst>(&*PrevInstIt) &&
           !isa<DbgInfoIntrinsic>(&*PrevInstIt)) &&
          &*PrevInstIt != PrevInst) {
        SmallVector<Type*, 4> V;
        for (auto *II : LiveValues)
          V.push_back(VectorType::get(II->getType(), BundleWidth));
        Cost += TTI->getCostOfKeepingLiveOverCall(V);
      }

      ++PrevInstIt;
    }

    PrevInst = Inst;
  }

  return Cost;
}

int BoUpSLP::getTreeCost() {
  int Cost = 0;
  LLVM_DEBUG(dbgs() << "SLP: Calculating cost for tree of size "
                    << VectorizableTree.size() << ".\n");

  unsigned BundleWidth = VectorizableTree[0].Scalars.size();

  for (unsigned I = 0, E = VectorizableTree.size(); I < E; ++I) {
    TreeEntry &TE = VectorizableTree[I];

    // We create duplicate tree entries for gather sequences that have multiple
    // uses. However, we should not compute the cost of duplicate sequences.
    // For example, if we have a build vector (i.e., insertelement sequence)
    // that is used by more than one vector instruction, we only need to
    // compute the cost of the insertelement instructions once. The redundant
    // instructions will be eliminated by CSE.
    //
    // We should consider not creating duplicate tree entries for gather
    // sequences, and instead add additional edges to the tree representing
    // their uses. Since such an approach results in fewer total entries,
    // existing heuristics based on tree size may yield different results.
    //
    if (TE.NeedToGather &&
        std::any_of(std::next(VectorizableTree.begin(), I + 1),
                    VectorizableTree.end(), [TE](TreeEntry &Entry) {
                      return Entry.NeedToGather && Entry.isSame(TE.Scalars);
                    }))
      continue;

    int C = getEntryCost(&TE);
#if INTEL_CUSTOMIZATION
    TE.Cost = C;
#endif // INTEL_CUSTOMIZATION
    LLVM_DEBUG(dbgs() << "SLP: Adding cost " << C
                      << " for bundle that starts with " << *TE.Scalars[0]
                      << ".\n");
    Cost += C;
  }

  SmallPtrSet<Value *, 16> ExtractCostCalculated;
  int ExtractCost = 0;
  for (ExternalUser &EU : ExternalUses) {
    // We only add extract cost once for the same scalar.
    if (!ExtractCostCalculated.insert(EU.Scalar).second)
      continue;

    // Uses by ephemeral values are free (because the ephemeral value will be
    // removed prior to code generation, and so the extraction will be
    // removed as well).
    if (EphValues.count(EU.User))
      continue;

    // If we plan to rewrite the tree in a smaller type, we will need to sign
    // extend the extracted value back to the original type. Here, we account
    // for the extract and the added cost of the sign extend if needed.
    auto *VecTy = VectorType::get(EU.Scalar->getType(), BundleWidth);
    auto *ScalarRoot = VectorizableTree[0].Scalars[0];
    if (MinBWs.count(ScalarRoot)) {
      auto *MinTy = IntegerType::get(F->getContext(), MinBWs[ScalarRoot].first);
      auto Extend =
          MinBWs[ScalarRoot].second ? Instruction::SExt : Instruction::ZExt;
      VecTy = VectorType::get(MinTy, BundleWidth);
      ExtractCost += TTI->getExtractWithExtendCost(Extend, EU.Scalar->getType(),
                                                   VecTy, EU.Lane);
    } else {
      ExtractCost +=
          TTI->getVectorInstrCost(Instruction::ExtractElement, VecTy, EU.Lane);
    }
  }

  int SpillCost = getSpillCost();
  Cost += SpillCost + ExtractCost;

  std::string Str;
  {
    raw_string_ostream OS(Str);
    OS << "SLP: Spill Cost = " << SpillCost << ".\n"
       << "SLP: Extract Cost = " << ExtractCost << ".\n"
       << "SLP: Total Cost = " << Cost << ".\n";
  }
  LLVM_DEBUG(dbgs() << Str);

  if (ViewSLPTree)
    ViewGraph(this, "SLP" + F->getName(), false, Str);

#if INTEL_CUSTOMIZATION
  // Override Cost for tiny non-fully vectorizable trees.
  if (isTreeTinyAndNotFullyVectorizable())
    Cost = FORBIDEN_TINY_TREE;
#endif // INTEL_CUSTOMIZATION
  return Cost;
}

int BoUpSLP::getGatherCost(Type *Ty,
                           const DenseSet<unsigned> &ShuffledIndices) const {
  int Cost = 0;
  for (unsigned i = 0, e = cast<VectorType>(Ty)->getNumElements(); i < e; ++i)
    if (!ShuffledIndices.count(i))
      Cost += TTI->getVectorInstrCost(Instruction::InsertElement, Ty, i);
  if (!ShuffledIndices.empty())
    Cost += TTI->getShuffleCost(TargetTransformInfo::SK_PermuteSingleSrc, Ty);
  return Cost;
}

int BoUpSLP::getGatherCost(ArrayRef<Value *> VL) const {
  // Find the type of the operands in VL.
  Type *ScalarTy = VL[0]->getType();
  if (StoreInst *SI = dyn_cast<StoreInst>(VL[0]))
    ScalarTy = SI->getValueOperand()->getType();
  VectorType *VecTy = VectorType::get(ScalarTy, VL.size());
  // Find the cost of inserting/extracting values from the vector.
  // Check if the same elements are inserted several times and count them as
  // shuffle candidates.
  DenseSet<unsigned> ShuffledElements;
  DenseSet<Value *> UniqueElements;
  // Iterate in reverse order to consider insert elements with the high cost.
  for (unsigned I = VL.size(); I > 0; --I) {
    unsigned Idx = I - 1;
    if (!UniqueElements.insert(VL[Idx]).second)
      ShuffledElements.insert(Idx);
  }
  return getGatherCost(VecTy, ShuffledElements);
}

<<<<<<< HEAD
// Reorder commutative operations in alternate shuffle if the resulting vectors
// are consecutive loads. This would allow us to vectorize the tree.
// If we have something like-
// load a[0] - load b[0]
// load b[1] + load a[1]
// load a[2] - load b[2]
// load a[3] + load b[3]
// Reordering the second load b[1]  load a[1] would allow us to vectorize this
// code.
#if INTEL_CUSTOMIZATION
void BoUpSLP::reorderAltShuffleOperands(const InstructionsState &S,
                                        ArrayRef<Value *> VL,
                                        SmallVectorImpl<Value *> &Left,
                                        SmallVectorImpl<Value *> &Right,
                                        SmallVectorImpl<int> &OpDirLeft,
                                        SmallVectorImpl<int> &OpDirRight)
#endif // INTEL_CUSTOMIZATION
{
  // Push left and right operands of binary operation into Left and Right
  for (Value *V : VL) {
    auto *I = cast<Instruction>(V);
    assert(S.isOpcodeOrAlt(I) && "Incorrect instruction in vector");
    Left.push_back(I->getOperand(0));
    Right.push_back(I->getOperand(1));
#if INTEL_CUSTOMIZATION
    OpDirLeft.push_back(0);
    OpDirRight.push_back(1);
#endif // INTEL_CUSTOMIZATION
  }

  // Reorder if we have a commutative operation and consecutive access
  // are on either side of the alternate instructions.
  for (unsigned j = 0, e = VL.size() - 1; j < e; ++j) {
    if (LoadInst *L = dyn_cast<LoadInst>(Left[j])) {
      if (LoadInst *L1 = dyn_cast<LoadInst>(Right[j + 1])) {
        Instruction *VL1 = cast<Instruction>(VL[j]);
        Instruction *VL2 = cast<Instruction>(VL[j + 1]);
        if (VL1->isCommutative() && isConsecutiveAccess(L, L1, *DL, *SE)) {
          std::swap(Left[j], Right[j]);
#if INTEL_CUSTOMIZATION
          std::swap(OpDirLeft[j], OpDirRight[j]);
#endif // INTEL_CUSTOMIZATION
          continue;
        } else if (VL2->isCommutative() &&
                   isConsecutiveAccess(L, L1, *DL, *SE)) {
          std::swap(Left[j + 1], Right[j + 1]);
#if INTEL_CUSTOMIZATION
          std::swap(OpDirLeft[j + 1], OpDirRight[j + 1]);
#endif // INTEL_CUSTOMIZATION
          continue;
        }
        // else unchanged
      }
    }
    if (LoadInst *L = dyn_cast<LoadInst>(Right[j])) {
      if (LoadInst *L1 = dyn_cast<LoadInst>(Left[j + 1])) {
        Instruction *VL1 = cast<Instruction>(VL[j]);
        Instruction *VL2 = cast<Instruction>(VL[j + 1]);
        if (VL1->isCommutative() && isConsecutiveAccess(L, L1, *DL, *SE)) {
          std::swap(Left[j], Right[j]);
#if INTEL_CUSTOMIZATION
          std::swap(OpDirLeft[j], OpDirRight[j]);
#endif // INTEL_CUSTOMIZATION
          continue;
        } else if (VL2->isCommutative() &&
                   isConsecutiveAccess(L, L1, *DL, *SE)) {
          std::swap(Left[j + 1], Right[j + 1]);
#if INTEL_CUSTOMIZATION
          std::swap(OpDirLeft[j + 1], OpDirRight[j + 1]);
#endif // INTEL_CUSTOMIZATION
          continue;
        }
        // else unchanged
      }
    }
  }
}

// Return true if I should be commuted before adding it's left and right
// operands to the arrays Left and Right.
=======
// Return true if the i'th left and right operands can be commuted.
>>>>>>> 9965f5aa
//
// The vectorizer is trying to either have all elements one side being
// instruction with the same opcode to enable further vectorization, or having
// a splat to lower the vectorizing cost.
<<<<<<< HEAD
static bool shouldReorderOperands(
    int i, unsigned Opcode, Instruction &I, ArrayRef<Value *> Left,
    ArrayRef<Value *> Right, bool AllSameOpcodeLeft, bool AllSameOpcodeRight,
    bool SplatLeft, bool SplatRight, Value *&VLeft, Value *&VRight) {
  VLeft = I.getOperand(0);
  VRight = I.getOperand(1);
#if INTEL_CUSTOMIZATION
  // Early exit if VL[i] not commutative.
  if (!I.isCommutative())
    return false;
#endif // INTEL_CUSTOMIZATION
=======
static bool shouldReorderOperands(int i, ArrayRef<Value *> Left,
                                  ArrayRef<Value *> Right,
                                  bool AllSameOpcodeLeft,
                                  bool AllSameOpcodeRight, bool SplatLeft,
                                  bool SplatRight) {
  Value *PrevLeft = Left[i - 1];
  Value *PrevRight = Right[i - 1];
  Value *CurrLeft = Left[i];
  Value *CurrRight = Right[i];

>>>>>>> 9965f5aa
  // If we have "SplatRight", try to see if commuting is needed to preserve it.
  if (SplatRight) {
    if (CurrRight == PrevRight)
      // Preserve SplatRight
      return false;
    if (CurrLeft == PrevRight) {
      // Commuting would preserve SplatRight, but we don't want to break
      // SplatLeft either, i.e. preserve the original order if possible.
      // (FIXME: why do we care?)
      if (SplatLeft && CurrLeft == PrevLeft)
        return false;
      return true;
    }
  }
  // Symmetrically handle Right side.
  if (SplatLeft) {
    if (CurrLeft == PrevLeft)
      // Preserve SplatLeft
      return false;
    if (CurrRight == PrevLeft)
      return true;
  }

  Instruction *ILeft = dyn_cast<Instruction>(CurrLeft);
  Instruction *IRight = dyn_cast<Instruction>(CurrRight);

  // If we have "AllSameOpcodeRight", try to see if the left operands preserves
  // it and not the right, in this case we want to commute.
  if (AllSameOpcodeRight) {
    unsigned RightPrevOpcode = cast<Instruction>(PrevRight)->getOpcode();
    if (IRight && RightPrevOpcode == IRight->getOpcode())
      // Do not commute, a match on the right preserves AllSameOpcodeRight
      return false;
    if (ILeft && RightPrevOpcode == ILeft->getOpcode()) {
      // We have a match and may want to commute, but first check if there is
      // not also a match on the existing operands on the Left to preserve
      // AllSameOpcodeLeft, i.e. preserve the original order if possible.
      // (FIXME: why do we care?)
      if (AllSameOpcodeLeft && ILeft &&
          cast<Instruction>(PrevLeft)->getOpcode() == ILeft->getOpcode())
        return false;
      return true;
    }
  }
  // Symmetrically handle Left side.
  if (AllSameOpcodeLeft) {
    unsigned LeftPrevOpcode = cast<Instruction>(PrevLeft)->getOpcode();
    if (ILeft && LeftPrevOpcode == ILeft->getOpcode())
      return false;
    if (IRight && LeftPrevOpcode == IRight->getOpcode())
      return true;
  }
  return false;
}

<<<<<<< HEAD
#if INTEL_CUSTOMIZATION
void BoUpSLP::reorderInputsAccordingToOpcode(unsigned Opcode,
                                             ArrayRef<Value *> VL,
                                             SmallVectorImpl<Value *> &Left,
                                             SmallVectorImpl<Value *> &Right,
                                             SmallVectorImpl<int> &OpDirLeft,
                                             SmallVectorImpl<int> &OpDirRight)
#endif // INTEL_CUSTOMIZATION
{
  if (!VL.empty()) {
    // Peel the first iteration out of the loop since there's nothing
    // interesting to do anyway and it simplifies the checks in the loop.
    auto *I = cast<Instruction>(VL[0]);
    Value *VLeft = I->getOperand(0);
    Value *VRight = I->getOperand(1);
#if INTEL_CUSTOMIZATION
    if (I->isCommutative() && !isa<Instruction>(VRight) &&
        isa<Instruction>(VLeft)) {
      std::swap(VLeft, VRight);
      OpDirLeft.push_back(1);
      OpDirRight.push_back(0);
    } else {
      OpDirLeft.push_back(0);
      OpDirRight.push_back(1);
    }
#endif // INTEL_CUSTOMIZATION
    Left.push_back(VLeft);
    Right.push_back(VRight);
=======
void BoUpSLP::reorderInputsAccordingToOpcode(
    const InstructionsState &S, ArrayRef<Value *> VL,
    SmallVectorImpl<Value *> &Left, SmallVectorImpl<Value *> &Right) const {
  assert(!VL.empty() && Left.empty() && Right.empty() &&
         "Unexpected instruction/operand lists");

  // Push left and right operands of binary operation into Left and Right
  for (Value *V : VL) {
    auto *I = cast<Instruction>(V);
    assert(S.isOpcodeOrAlt(I) && "Incorrect instruction in vector");
    Left.push_back(I->getOperand(0));
    Right.push_back(I->getOperand(1));
>>>>>>> 9965f5aa
  }

  // Keep track if we have instructions with all the same opcode on one side.
  bool AllSameOpcodeLeft = isa<Instruction>(Left[0]);
  bool AllSameOpcodeRight = isa<Instruction>(Right[0]);
  // Keep track if we have one side with all the same value (broadcast).
  bool SplatLeft = true;
  bool SplatRight = true;

#if INTEL_CUSTOMIZATION
  if (SmartDisableSplatReordering) {
    // Check if there is no way to get full splats.
    // If so set SplatLeft = SplatRight = false;
    for (int i = 1, e = VL.size(); i != e; ++i) {
      auto *I0 = cast<Instruction>(VL[0]);
      auto *I = cast<Instruction>(VL[i]);
      // Left operand of VL[i] != Left and Right operand VL[0]
      if ((I->getOperand(0) != I0->getOperand(0) && I->getOperand(0) != I0->getOperand(1)) &&
          // Right operand of VL[i] != Left and Right operand of VL[0]
          (I->getOperand(1) != I0->getOperand(0) && I->getOperand(1) != I0->getOperand(1))) {
        SplatLeft = false;
        SplatRight = false;
      }
    }
  }
#endif // INTEL_CUSTOMIZATION

  for (unsigned i = 1, e = VL.size(); i != e; ++i) {
    Instruction *I = cast<Instruction>(VL[i]);
<<<<<<< HEAD
#if !INTEL_CUSTOMIZATION
    assert(((I->getOpcode() == Opcode && I->isCommutative()) ||
            (I->getOpcode() != Opcode && Instruction::isCommutative(Opcode))) &&
           "Can only process commutative instruction");
#endif // INTEL_CUSTOMIZATION
    // Commute to favor either a splat or maximizing having the same opcodes on
    // one side.
    Value *VLeft;
    Value *VRight;
#if INTEL_CUSTOMIZATION
    if (shouldReorderOperands(i, 0 /*Unused*/, *I, Left, Right,
                              AllSameOpcodeLeft, AllSameOpcodeRight, SplatLeft,
                              SplatRight, VLeft, VRight))
#endif // INTEL_CUSTOMIZATION
    {
      Left.push_back(VRight);
      Right.push_back(VLeft);
#if INTEL_CUSTOMIZATION
      OpDirLeft.push_back(1);
      OpDirRight.push_back(0);
#endif // INTEL_CUSTOMIZATION
    } else {
      Left.push_back(VLeft);
      Right.push_back(VRight);
#if INTEL_CUSTOMIZATION
      OpDirLeft.push_back(0);
      OpDirRight.push_back(1);
#endif // INTEL_CUSTOMIZATION
    }
=======
    // Commute to favor either a splat or maximizing having the same opcodes on
    // one side.
    if (isCommutative(I) &&
        shouldReorderOperands(i, Left, Right, AllSameOpcodeLeft,
                              AllSameOpcodeRight, SplatLeft, SplatRight))
      std::swap(Left[i], Right[i]);

>>>>>>> 9965f5aa
    // Update Splat* and AllSameOpcode* after the insertion.
    SplatRight = SplatRight && (Right[i - 1] == Right[i]);
    SplatLeft = SplatLeft && (Left[i - 1] == Left[i]);
    AllSameOpcodeLeft = AllSameOpcodeLeft && isa<Instruction>(Left[i]) &&
                        (cast<Instruction>(Left[i - 1])->getOpcode() ==
                         cast<Instruction>(Left[i])->getOpcode());
    AllSameOpcodeRight = AllSameOpcodeRight && isa<Instruction>(Right[i]) &&
                         (cast<Instruction>(Right[i - 1])->getOpcode() ==
                          cast<Instruction>(Right[i])->getOpcode());
  }

  // If one operand end up being broadcast, return this operand order.
  if (SplatRight || SplatLeft)
    return;

  // Finally check if we can get longer vectorizable chain by reordering
  // without breaking the good operand order detected above.
  // E.g. If we have something like-
  // load a[0] - load b[0]
  // load b[1] + load a[1]
  // load a[2] - load b[2]
  // load a[3] + load b[3]
  // Reordering the second load b[1] + load a[1] would allow us to vectorize
  // this code and we still retain AllSameOpcode property.
  // FIXME: This load reordering might break AllSameOpcode in some rare cases
  // such as-
  // add a[0],c[0]  load b[0]
  // add a[1],c[2]  load b[1]
  // b[2]           load b[2]
  // add a[3],c[3]  load b[3]
  for (unsigned j = 0, e = VL.size() - 1; j < e; ++j) {
#if INTEL_CUSTOMIZATION
    if (!cast<Instruction>(VL[j]) ->isCommutative())
      continue;
#endif // INTEL_CUSTOMIZATION
    if (LoadInst *L = dyn_cast<LoadInst>(Left[j])) {
      if (LoadInst *L1 = dyn_cast<LoadInst>(Right[j + 1])) {
        if (isConsecutiveAccess(L, L1, *DL, *SE)) {
<<<<<<< HEAD
          std::swap(Left[j + 1], Right[j + 1]);
#if INTEL_CUSTOMIZATION
          std::swap(OpDirLeft[j + 1], OpDirRight[j + 1]);
#endif // INTEL_CUSTOMIZATION
          continue;
=======
          auto *VL1 = cast<Instruction>(VL[j]);
          auto *VL2 = cast<Instruction>(VL[j + 1]);
          if (isCommutative(VL2)) {
            std::swap(Left[j + 1], Right[j + 1]);
            continue;
          }
          if (isCommutative(VL1)) {
            std::swap(Left[j], Right[j]);
            continue;
          }
>>>>>>> 9965f5aa
        }
      }
    }
    if (LoadInst *L = dyn_cast<LoadInst>(Right[j])) {
      if (LoadInst *L1 = dyn_cast<LoadInst>(Left[j + 1])) {
        if (isConsecutiveAccess(L, L1, *DL, *SE)) {
<<<<<<< HEAD
          std::swap(Left[j + 1], Right[j + 1]);
#if INTEL_CUSTOMIZATION
          std::swap(OpDirLeft[j + 1], OpDirRight[j + 1]);
#endif // INTEL_CUSTOMIZATION
          continue;
=======
          auto *VL1 = cast<Instruction>(VL[j]);
          auto *VL2 = cast<Instruction>(VL[j + 1]);
          if (isCommutative(VL2)) {
            std::swap(Left[j + 1], Right[j + 1]);
            continue;
          }
          if (isCommutative(VL1)) {
            std::swap(Left[j], Right[j]);
            continue;
          }
>>>>>>> 9965f5aa
        }
      }
    }
    // else unchanged
  }
}

void BoUpSLP::setInsertPointAfterBundle(ArrayRef<Value *> VL,
                                        const InstructionsState &S) {
  // Get the basic block this bundle is in. All instructions in the bundle
  // should be in this block.
  auto *Front = cast<Instruction>(S.OpValue);
  auto *BB = Front->getParent();
  assert(llvm::all_of(make_range(VL.begin(), VL.end()), [=](Value *V) -> bool {
    auto *I = cast<Instruction>(V);
    return !S.isOpcodeOrAlt(I) || I->getParent() == BB;
  }));

  // The last instruction in the bundle in program order.
  Instruction *LastInst = nullptr;

  // Find the last instruction. The common case should be that BB has been
  // scheduled, and the last instruction is VL.back(). So we start with
  // VL.back() and iterate over schedule data until we reach the end of the
  // bundle. The end of the bundle is marked by null ScheduleData.
  if (BlocksSchedules.count(BB)) {
    auto *Bundle =
        BlocksSchedules[BB]->getScheduleData(isOneOf(S, VL.back()));
    if (Bundle && Bundle->isPartOfBundle())
      for (; Bundle; Bundle = Bundle->NextInBundle)
        if (Bundle->OpValue == Bundle->Inst)
          LastInst = Bundle->Inst;
  }

  // LastInst can still be null at this point if there's either not an entry
  // for BB in BlocksSchedules or there's no ScheduleData available for
  // VL.back(). This can be the case if buildTree_rec aborts for various
  // reasons (e.g., the maximum recursion depth is reached, the maximum region
  // size is reached, etc.). ScheduleData is initialized in the scheduling
  // "dry-run".
  //
  // If this happens, we can still find the last instruction by brute force. We
  // iterate forwards from Front (inclusive) until we either see all
  // instructions in the bundle or reach the end of the block. If Front is the
  // last instruction in program order, LastInst will be set to Front, and we
  // will visit all the remaining instructions in the block.
  //
  // One of the reasons we exit early from buildTree_rec is to place an upper
  // bound on compile-time. Thus, taking an additional compile-time hit here is
  // not ideal. However, this should be exceedingly rare since it requires that
  // we both exit early from buildTree_rec and that the bundle be out-of-order
  // (causing us to iterate all the way to the end of the block).
  if (!LastInst) {
    SmallPtrSet<Value *, 16> Bundle(VL.begin(), VL.end());
    for (auto &I : make_range(BasicBlock::iterator(Front), BB->end())) {
      if (Bundle.erase(&I) && S.isOpcodeOrAlt(&I))
        LastInst = &I;
      if (Bundle.empty())
        break;
    }
  }

  // Set the insertion point after the last instruction in the bundle. Set the
  // debug location to Front.
  Builder.SetInsertPoint(BB, ++LastInst->getIterator());
  Builder.SetCurrentDebugLocation(Front->getDebugLoc());
}

Value *BoUpSLP::Gather(ArrayRef<Value *> VL, VectorType *Ty) {
  Value *Vec = UndefValue::get(Ty);
  // Generate the 'InsertElement' instruction.
  for (unsigned i = 0; i < Ty->getNumElements(); ++i) {
    Vec = Builder.CreateInsertElement(Vec, VL[i], Builder.getInt32(i));
    if (Instruction *Insrt = dyn_cast<Instruction>(Vec)) {
      GatherSeq.insert(Insrt);
      CSEBlocks.insert(Insrt->getParent());

      // Add to our 'need-to-extract' list.
      if (TreeEntry *E = getTreeEntry(VL[i])) {
        // Find which lane we need to extract.
        int FoundLane = -1;
        for (unsigned Lane = 0, LE = E->Scalars.size(); Lane != LE; ++Lane) {
          // Is this the lane of the scalar that we are looking for ?
          if (E->Scalars[Lane] == VL[i]) {
            FoundLane = Lane;
            break;
          }
        }
        assert(FoundLane >= 0 && "Could not find the correct lane");
        if (!E->ReuseShuffleIndices.empty()) {
          FoundLane =
              std::distance(E->ReuseShuffleIndices.begin(),
                            llvm::find(E->ReuseShuffleIndices, FoundLane));
        }
        ExternalUses.push_back(ExternalUser(VL[i], Insrt, FoundLane));
      }
    }
  }

  return Vec;
}

Value *BoUpSLP::vectorizeTree(ArrayRef<Value *> VL) {
  InstructionsState S = getSameOpcode(VL);
  if (S.getOpcode()) {
    if (TreeEntry *E = getTreeEntry(S.OpValue)) {
      if (E->isSame(VL)) {
        Value *V = vectorizeTree(E);
        if (VL.size() == E->Scalars.size() && !E->ReuseShuffleIndices.empty()) {
          // We need to get the vectorized value but without shuffle.
          if (auto *SV = dyn_cast<ShuffleVectorInst>(V)) {
            V = SV->getOperand(0);
          } else {
            // Reshuffle to get only unique values.
            SmallVector<unsigned, 4> UniqueIdxs;
            SmallSet<unsigned, 4> UsedIdxs;
            for(unsigned Idx : E->ReuseShuffleIndices)
              if (UsedIdxs.insert(Idx).second)
                UniqueIdxs.emplace_back(Idx);
            V = Builder.CreateShuffleVector(V, UndefValue::get(V->getType()),
                                            UniqueIdxs);
          }
        }
        return V;
      }
    }
  }

  Type *ScalarTy = S.OpValue->getType();
  if (StoreInst *SI = dyn_cast<StoreInst>(S.OpValue))
    ScalarTy = SI->getValueOperand()->getType();

  // Check that every instruction appears once in this bundle.
  SmallVector<unsigned, 4> ReuseShuffleIndicies;
  SmallVector<Value *, 4> UniqueValues;
#if INTEL_CUSTOMIZATION
  if (!PSLPSuccess)
#endif
  if (VL.size() > 2) {
    DenseMap<Value *, unsigned> UniquePositions;
    for (Value *V : VL) {
      auto Res = UniquePositions.try_emplace(V, UniqueValues.size());
      ReuseShuffleIndicies.emplace_back(Res.first->second);
      if (Res.second || isa<Constant>(V))
        UniqueValues.emplace_back(V);
    }
    // Do not shuffle single element or if number of unique values is not power
    // of 2.
    if (UniqueValues.size() == VL.size() || UniqueValues.size() <= 1 ||
        !llvm::isPowerOf2_32(UniqueValues.size()))
      ReuseShuffleIndicies.clear();
    else
      VL = UniqueValues;
  }
  VectorType *VecTy = VectorType::get(ScalarTy, VL.size());

  Value *V = Gather(VL, VecTy);
#if INTEL_CUSTOMIZATION
  if (!PSLPSuccess)
#endif
  if (!ReuseShuffleIndicies.empty()) {
    V = Builder.CreateShuffleVector(V, UndefValue::get(VecTy),
                                    ReuseShuffleIndicies, "shuffle");
    if (auto *I = dyn_cast<Instruction>(V)) {
      GatherSeq.insert(I);
      CSEBlocks.insert(I->getParent());
    }
  }
  return V;
}

static void inversePermutation(ArrayRef<unsigned> Indices,
                               SmallVectorImpl<unsigned> &Mask) {
  Mask.clear();
  const unsigned E = Indices.size();
  Mask.resize(E);
  for (unsigned I = 0; I < E; ++I)
    Mask[Indices[I]] = I;
}

Value *BoUpSLP::vectorizeTree(TreeEntry *E) {
  IRBuilder<>::InsertPointGuard Guard(Builder);

  if (E->VectorizedValue) {
    LLVM_DEBUG(dbgs() << "SLP: Diamond merged for " << *E->Scalars[0] << ".\n");
    return E->VectorizedValue;
  }

  InstructionsState S = getSameOpcode(E->Scalars);
  Instruction *VL0 = cast<Instruction>(S.OpValue);
  Type *ScalarTy = VL0->getType();
  if (StoreInst *SI = dyn_cast<StoreInst>(VL0))
    ScalarTy = SI->getValueOperand()->getType();
  VectorType *VecTy = VectorType::get(ScalarTy, E->Scalars.size());

  bool NeedToShuffleReuses = !E->ReuseShuffleIndices.empty();

  if (E->NeedToGather) {
    setInsertPointAfterBundle(E->Scalars, S);
    auto *V = Gather(E->Scalars, VecTy);
    if (NeedToShuffleReuses) {
      V = Builder.CreateShuffleVector(V, UndefValue::get(VecTy),
                                      E->ReuseShuffleIndices, "shuffle");
      if (auto *I = dyn_cast<Instruction>(V)) {
        GatherSeq.insert(I);
        CSEBlocks.insert(I->getParent());
      }
    }
    E->VectorizedValue = V;
    return V;
  }

  unsigned ShuffleOrOp = S.isAltShuffle() ?
           (unsigned) Instruction::ShuffleVector : S.getOpcode();
  switch (ShuffleOrOp) {
    case Instruction::PHI: {
      PHINode *PH = dyn_cast<PHINode>(VL0);
      Builder.SetInsertPoint(PH->getParent()->getFirstNonPHI());
      Builder.SetCurrentDebugLocation(PH->getDebugLoc());
      PHINode *NewPhi = Builder.CreatePHI(VecTy, PH->getNumIncomingValues());
      Value *V = NewPhi;
      if (NeedToShuffleReuses) {
        V = Builder.CreateShuffleVector(V, UndefValue::get(VecTy),
                                        E->ReuseShuffleIndices, "shuffle");
      }
      E->VectorizedValue = V;

      // PHINodes may have multiple entries from the same block. We want to
      // visit every block once.
      SmallPtrSet<BasicBlock*, 4> VisitedBBs;

      for (unsigned i = 0, e = PH->getNumIncomingValues(); i < e; ++i) {
        ValueList Operands;
        BasicBlock *IBB = PH->getIncomingBlock(i);

        if (!VisitedBBs.insert(IBB).second) {
          NewPhi->addIncoming(NewPhi->getIncomingValueForBlock(IBB), IBB);
          continue;
        }

        Builder.SetInsertPoint(IBB->getTerminator());
        Builder.SetCurrentDebugLocation(PH->getDebugLoc());
        Value *Vec = vectorizeTree(E->getOperand(i));
        NewPhi->addIncoming(Vec, IBB);
      }

      assert(NewPhi->getNumIncomingValues() == PH->getNumIncomingValues() &&
             "Invalid number of incoming values");
      return V;
    }

    case Instruction::ExtractElement: {
      if (!E->NeedToGather) {
        Value *V = E->getSingleOperand(0);
        if (!E->ReorderIndices.empty()) {
          OrdersType Mask;
          inversePermutation(E->ReorderIndices, Mask);
          Builder.SetInsertPoint(VL0);
          V = Builder.CreateShuffleVector(V, UndefValue::get(VecTy), Mask,
                                          "reorder_shuffle");
        }
        if (NeedToShuffleReuses) {
          // TODO: Merge this shuffle with the ReorderShuffleMask.
          if (E->ReorderIndices.empty())
            Builder.SetInsertPoint(VL0);
          V = Builder.CreateShuffleVector(V, UndefValue::get(VecTy),
                                          E->ReuseShuffleIndices, "shuffle");
        }
        E->VectorizedValue = V;
        return V;
      }
      setInsertPointAfterBundle(E->Scalars, S);
      auto *V = Gather(E->Scalars, VecTy);
      if (NeedToShuffleReuses) {
        V = Builder.CreateShuffleVector(V, UndefValue::get(VecTy),
                                        E->ReuseShuffleIndices, "shuffle");
        if (auto *I = dyn_cast<Instruction>(V)) {
          GatherSeq.insert(I);
          CSEBlocks.insert(I->getParent());
        }
      }
      E->VectorizedValue = V;
      return V;
    }
    case Instruction::ExtractValue: {
      if (!E->NeedToGather) {
        LoadInst *LI = cast<LoadInst>(E->getSingleOperand(0));
        Builder.SetInsertPoint(LI);
        PointerType *PtrTy = PointerType::get(VecTy, LI->getPointerAddressSpace());
        Value *Ptr = Builder.CreateBitCast(LI->getOperand(0), PtrTy);
        LoadInst *V = Builder.CreateAlignedLoad(VecTy, Ptr, LI->getAlignment());
        Value *NewV = propagateMetadata(V, E->Scalars);
        if (!E->ReorderIndices.empty()) {
          OrdersType Mask;
          inversePermutation(E->ReorderIndices, Mask);
          NewV = Builder.CreateShuffleVector(NewV, UndefValue::get(VecTy), Mask,
                                             "reorder_shuffle");
        }
        if (NeedToShuffleReuses) {
          // TODO: Merge this shuffle with the ReorderShuffleMask.
          NewV = Builder.CreateShuffleVector(
              NewV, UndefValue::get(VecTy), E->ReuseShuffleIndices, "shuffle");
        }
        E->VectorizedValue = NewV;
        return NewV;
      }
      setInsertPointAfterBundle(E->Scalars, S);
      auto *V = Gather(E->Scalars, VecTy);
      if (NeedToShuffleReuses) {
        V = Builder.CreateShuffleVector(V, UndefValue::get(VecTy),
                                        E->ReuseShuffleIndices, "shuffle");
        if (auto *I = dyn_cast<Instruction>(V)) {
          GatherSeq.insert(I);
          CSEBlocks.insert(I->getParent());
        }
      }
      E->VectorizedValue = V;
      return V;
    }
    case Instruction::ZExt:
    case Instruction::SExt:
    case Instruction::FPToUI:
    case Instruction::FPToSI:
    case Instruction::FPExt:
    case Instruction::PtrToInt:
    case Instruction::IntToPtr:
    case Instruction::SIToFP:
    case Instruction::UIToFP:
    case Instruction::Trunc:
    case Instruction::FPTrunc:
    case Instruction::BitCast: {
      setInsertPointAfterBundle(E->Scalars, S);

      Value *InVec = vectorizeTree(E->getOperand(0));

      if (E->VectorizedValue) {
        LLVM_DEBUG(dbgs() << "SLP: Diamond merged for " << *VL0 << ".\n");
        return E->VectorizedValue;
      }

      CastInst *CI = dyn_cast<CastInst>(VL0);
      Value *V = Builder.CreateCast(CI->getOpcode(), InVec, VecTy);
      if (NeedToShuffleReuses) {
        V = Builder.CreateShuffleVector(V, UndefValue::get(VecTy),
                                        E->ReuseShuffleIndices, "shuffle");
      }
      E->VectorizedValue = V;
      ++NumVectorInstructions;
      return V;
    }
    case Instruction::FCmp:
    case Instruction::ICmp: {
      setInsertPointAfterBundle(E->Scalars, S);

      Value *L = vectorizeTree(E->getOperand(0));
      Value *R = vectorizeTree(E->getOperand(1));

      if (E->VectorizedValue) {
        LLVM_DEBUG(dbgs() << "SLP: Diamond merged for " << *VL0 << ".\n");
        return E->VectorizedValue;
      }

      CmpInst::Predicate P0 = cast<CmpInst>(VL0)->getPredicate();
      Value *V;
      if (S.getOpcode() == Instruction::FCmp)
        V = Builder.CreateFCmp(P0, L, R);
      else
        V = Builder.CreateICmp(P0, L, R);

      propagateIRFlags(V, E->Scalars, VL0);
      if (NeedToShuffleReuses) {
        V = Builder.CreateShuffleVector(V, UndefValue::get(VecTy),
                                        E->ReuseShuffleIndices, "shuffle");
      }
      E->VectorizedValue = V;
      ++NumVectorInstructions;
      return V;
    }
    case Instruction::Select: {
      setInsertPointAfterBundle(E->Scalars, S);

      Value *Cond = vectorizeTree(E->getOperand(0));
      Value *True = vectorizeTree(E->getOperand(1));
      Value *False = vectorizeTree(E->getOperand(2));

      if (E->VectorizedValue) {
        LLVM_DEBUG(dbgs() << "SLP: Diamond merged for " << *VL0 << ".\n");
        return E->VectorizedValue;
      }

      Value *V = Builder.CreateSelect(Cond, True, False);
      if (NeedToShuffleReuses) {
        V = Builder.CreateShuffleVector(V, UndefValue::get(VecTy),
                                        E->ReuseShuffleIndices, "shuffle");
      }
      E->VectorizedValue = V;
      ++NumVectorInstructions;
      return V;
    }
    case Instruction::Add:
    case Instruction::FAdd:
    case Instruction::Sub:
    case Instruction::FSub:
    case Instruction::Mul:
    case Instruction::FMul:
    case Instruction::UDiv:
    case Instruction::SDiv:
    case Instruction::FDiv:
    case Instruction::URem:
    case Instruction::SRem:
    case Instruction::FRem:
    case Instruction::Shl:
    case Instruction::LShr:
    case Instruction::AShr:
    case Instruction::And:
    case Instruction::Or:
    case Instruction::Xor: {
      setInsertPointAfterBundle(E->Scalars, S);

      Value *LHS = vectorizeTree(E->getOperand(0));
      Value *RHS = vectorizeTree(E->getOperand(1));

      if (E->VectorizedValue) {
        LLVM_DEBUG(dbgs() << "SLP: Diamond merged for " << *VL0 << ".\n");
        return E->VectorizedValue;
      }

      Value *V = Builder.CreateBinOp(
          static_cast<Instruction::BinaryOps>(S.getOpcode()), LHS, RHS);
      propagateIRFlags(V, E->Scalars, VL0);
      if (auto *I = dyn_cast<Instruction>(V))
        V = propagateMetadata(I, E->Scalars);

      if (NeedToShuffleReuses) {
        V = Builder.CreateShuffleVector(V, UndefValue::get(VecTy),
                                        E->ReuseShuffleIndices, "shuffle");
      }
      E->VectorizedValue = V;
      ++NumVectorInstructions;

      return V;
    }
    case Instruction::Load: {
#if INTEL_CUSTOMIZATION
      // We encapsulate the load code generation code in a lambda function so
      // that we can call it for each of the split loads.
      auto createVecLoad = [&](TreeEntry *E, ArrayRef<Value *> Scalars, bool NeedToShuffleReuses) {
        Value *VL0 = Scalars[0];
        // Loads are inserted at the head of the tree because we don't want to
        // sink them all the way down past store instructions.
        VectorType *VecTy = VectorType::get(VL0->getType(), Scalars.size());
#endif // INTEL_CUSTOMIZATION
      // Loads are inserted at the head of the tree because we don't want to
      // sink them all the way down past store instructions.
      bool IsReorder = !E->ReorderIndices.empty();
      if (IsReorder) {
        S = getSameOpcode(E->Scalars, E->ReorderIndices.front());
        VL0 = cast<Instruction>(S.OpValue);
      }
#if INTEL_CUSTOMIZATION
      // Split-loads need both vector loads and shuffles. We should emit them
      // one by one in a sequence. So don't touch the insertion point again as
      // it has already been set at the beginning.
#else
      setInsertPointAfterBundle(E->Scalars, S);
#endif // INTEL_CUSTOMIZATION
      LoadInst *LI = cast<LoadInst>(VL0);
      Type *ScalarLoadTy = LI->getType();
      unsigned AS = LI->getPointerAddressSpace();

      Value *VecPtr = Builder.CreateBitCast(LI->getPointerOperand(),
                                            VecTy->getPointerTo(AS));

      // The pointer operand uses an in-tree scalar so we add the new BitCast to
      // ExternalUses list to make sure that an extract will be generated in the
      // future.
      Value *PO = LI->getPointerOperand();
      if (getTreeEntry(PO))
        ExternalUses.push_back(ExternalUser(PO, cast<User>(VecPtr), 0));

      unsigned Alignment = LI->getAlignment();
      LI = Builder.CreateLoad(VecTy, VecPtr);
      if (!Alignment) {
        Alignment = DL->getABITypeAlignment(ScalarLoadTy);
      }
      LI->setAlignment(Alignment);
      Value *V = propagateMetadata(LI, E->Scalars);
      if (IsReorder) {
        OrdersType Mask;
        inversePermutation(E->ReorderIndices, Mask);
        V = Builder.CreateShuffleVector(V, UndefValue::get(V->getType()),
                                        Mask, "reorder_shuffle");
      }
      if (NeedToShuffleReuses) {
        // TODO: Merge this shuffle with the ReorderShuffleMask.
        V = Builder.CreateShuffleVector(V, UndefValue::get(VecTy),
                                        E->ReuseShuffleIndices, "shuffle");
      }
      E->VectorizedValue = V;
      ++NumVectorInstructions;
      return V;
#if INTEL_CUSTOMIZATION
      };

      Value *RetValue = nullptr;
      std::list<Value *> WorkList;

      // Set insertion point once per load. This is done outside of 'createLoad'
      // lambda.
      setInsertPointAfterBundle(E->Scalars, S);

      // Go through all split groups and emit the vector loads.
      for (const LoadGroup &Group : E->ConsecutiveLoadGroups) {
        assert(Group.size() > 1 && isPowerOf2_32(Group.size()) && "Bad Group");
        const auto &ScalarsGroup =
            ArrayRef<Value *>(&E->Scalars[Group.From], Group.size());
        RetValue = cast<Instruction>(createVecLoad(E, ScalarsGroup, false));
        WorkList.push_front(RetValue);
      }

      // Emit the pair-wise shuffles.
      while (WorkList.size() >= 2) {
        // We build a tree of shuffles:
        //
        //  Load Load Load Load
        //   \    /    \    /
        //  Shuffle    Shuffle
        //      \       /
        //       Shuffle
        //

        // Pop front a pair of loads from the worklist, create a shuffle, and
        // push it back into the worklist.
        Value *VecLoad0 = WorkList.back();
        WorkList.pop_back();
        Value *VecLoad1 = WorkList.back();
        WorkList.pop_back();

        SmallVector<Constant *, 8> MaskVec;
        assert(isa<VectorType>(VecLoad0->getType()) && "Vector expected.");
        size_t LoadElements =
            cast<VectorType>(VecLoad0->getType())->getNumElements();
        for (int i = 0, e = 2 * LoadElements; i != e; ++i)
          MaskVec.push_back(Builder.getInt32(i));
        Value *ShuffleMask = ConstantVector::get(MaskVec);
        RetValue = cast<Instruction>(Builder.CreateShuffleVector(
            VecLoad0, VecLoad1, ShuffleMask, "SplitLoadShuffle"));
        WorkList.push_front(RetValue);
      }

      // When split load support is enabled we may need to shuffle resulting
      // vector.
      if (NeedToShuffleReuses) {
        RetValue = Builder.CreateShuffleVector(
            RetValue, UndefValue::get(RetValue->getType()),
            E->ReuseShuffleIndices, "SplitLoadReuseShuffle");
        if (auto *I = dyn_cast<Instruction>(RetValue)) {
          GatherSeq.insert(I);
          CSEBlocks.insert(I->getParent());
        }
      }

      E->VectorizedValue = RetValue;
      return RetValue;
#endif // INTEL_CUSTOMIZATION
    }
    case Instruction::Store: {
      StoreInst *SI = cast<StoreInst>(VL0);
      unsigned Alignment = SI->getAlignment();
      unsigned AS = SI->getPointerAddressSpace();

      setInsertPointAfterBundle(E->Scalars, S);

      Value *VecValue = vectorizeTree(E->getOperand(0));
      Value *ScalarPtr = SI->getPointerOperand();
      Value *VecPtr = Builder.CreateBitCast(ScalarPtr, VecTy->getPointerTo(AS));
      StoreInst *ST = Builder.CreateStore(VecValue, VecPtr);

      // The pointer operand uses an in-tree scalar, so add the new BitCast to
      // ExternalUses to make sure that an extract will be generated in the
      // future.
      if (getTreeEntry(ScalarPtr))
        ExternalUses.push_back(ExternalUser(ScalarPtr, cast<User>(VecPtr), 0));

      if (!Alignment)
        Alignment = DL->getABITypeAlignment(SI->getValueOperand()->getType());

      ST->setAlignment(Alignment);
      Value *V = propagateMetadata(ST, E->Scalars);
      if (NeedToShuffleReuses) {
        V = Builder.CreateShuffleVector(V, UndefValue::get(VecTy),
                                        E->ReuseShuffleIndices, "shuffle");
      }
      E->VectorizedValue = V;
      ++NumVectorInstructions;
      return V;
    }
    case Instruction::GetElementPtr: {
      setInsertPointAfterBundle(E->Scalars, S);

      Value *Op0 = vectorizeTree(E->getOperand(0));

      std::vector<Value *> OpVecs;
      for (int j = 1, e = cast<GetElementPtrInst>(VL0)->getNumOperands(); j < e;
           ++j) {
        Value *OpVec = vectorizeTree(E->getOperand(j));
        OpVecs.push_back(OpVec);
      }

      Value *V = Builder.CreateGEP(
          cast<GetElementPtrInst>(VL0)->getSourceElementType(), Op0, OpVecs);
      if (Instruction *I = dyn_cast<Instruction>(V))
        V = propagateMetadata(I, E->Scalars);

      if (NeedToShuffleReuses) {
        V = Builder.CreateShuffleVector(V, UndefValue::get(VecTy),
                                        E->ReuseShuffleIndices, "shuffle");
      }
      E->VectorizedValue = V;
      ++NumVectorInstructions;

      return V;
    }
    case Instruction::Call: {
      CallInst *CI = cast<CallInst>(VL0);
      setInsertPointAfterBundle(E->Scalars, S);
      Function *FI;
      Intrinsic::ID IID  = Intrinsic::not_intrinsic;
      Value *ScalarArg = nullptr;
      if (CI && (FI = CI->getCalledFunction())) {
        IID = FI->getIntrinsicID();
      }
      std::vector<Value *> OpVecs;
      for (int j = 0, e = CI->getNumArgOperands(); j < e; ++j) {
        ValueList OpVL;
        // Some intrinsics have scalar arguments. This argument should not be
        // vectorized.
        if (hasVectorInstrinsicScalarOpd(IID, j)) {
          CallInst *CEI = cast<CallInst>(VL0);
          ScalarArg = CEI->getArgOperand(j);
          OpVecs.push_back(CEI->getArgOperand(j));
          continue;
        }

        Value *OpVec = vectorizeTree(E->getOperand(j));
        LLVM_DEBUG(dbgs() << "SLP: OpVec[" << j << "]: " << *OpVec << "\n");
        OpVecs.push_back(OpVec);
      }

      Module *M = F->getParent();
      Intrinsic::ID ID = getVectorIntrinsicIDForCall(CI, TLI);
      Type *Tys[] = { VectorType::get(CI->getType(), E->Scalars.size()) };
      Function *CF = Intrinsic::getDeclaration(M, ID, Tys);
      SmallVector<OperandBundleDef, 1> OpBundles;
      CI->getOperandBundlesAsDefs(OpBundles);
      Value *V = Builder.CreateCall(CF, OpVecs, OpBundles);

      // The scalar argument uses an in-tree scalar so we add the new vectorized
      // call to ExternalUses list to make sure that an extract will be
      // generated in the future.
      if (ScalarArg && getTreeEntry(ScalarArg))
        ExternalUses.push_back(ExternalUser(ScalarArg, cast<User>(V), 0));

      propagateIRFlags(V, E->Scalars, VL0);
      if (NeedToShuffleReuses) {
        V = Builder.CreateShuffleVector(V, UndefValue::get(VecTy),
                                        E->ReuseShuffleIndices, "shuffle");
      }
      E->VectorizedValue = V;
      ++NumVectorInstructions;
      return V;
    }
    case Instruction::ShuffleVector: {
      assert(S.isAltShuffle() &&
             ((Instruction::isBinaryOp(S.getOpcode()) &&
               Instruction::isBinaryOp(S.getAltOpcode())) ||
              (Instruction::isCast(S.getOpcode()) &&
               Instruction::isCast(S.getAltOpcode()))) &&
             "Invalid Shuffle Vector Operand");

      Value *LHS, *RHS;
      if (Instruction::isBinaryOp(S.getOpcode())) {
        setInsertPointAfterBundle(E->Scalars, S);
        LHS = vectorizeTree(E->getOperand(0));
        RHS = vectorizeTree(E->getOperand(1));
      } else {
        setInsertPointAfterBundle(E->Scalars, S);
        LHS = vectorizeTree(E->getOperand(0));
      }

      if (E->VectorizedValue) {
        LLVM_DEBUG(dbgs() << "SLP: Diamond merged for " << *VL0 << ".\n");
        return E->VectorizedValue;
      }

      Value *V0, *V1;
      if (Instruction::isBinaryOp(S.getOpcode())) {
        V0 = Builder.CreateBinOp(
          static_cast<Instruction::BinaryOps>(S.getOpcode()), LHS, RHS);
        V1 = Builder.CreateBinOp(
          static_cast<Instruction::BinaryOps>(S.getAltOpcode()), LHS, RHS);
      } else {
        V0 = Builder.CreateCast(
            static_cast<Instruction::CastOps>(S.getOpcode()), LHS, VecTy);
        V1 = Builder.CreateCast(
            static_cast<Instruction::CastOps>(S.getAltOpcode()), LHS, VecTy);
      }

      // Create shuffle to take alternate operations from the vector.
      // Also, gather up main and alt scalar ops to propagate IR flags to
      // each vector operation.
      ValueList OpScalars, AltScalars;
      unsigned e = E->Scalars.size();
      SmallVector<Constant *, 8> Mask(e);
      for (unsigned i = 0; i < e; ++i) {
        auto *OpInst = cast<Instruction>(E->Scalars[i]);
        assert(S.isOpcodeOrAlt(OpInst) && "Unexpected main/alternate opcode");
        if (OpInst->getOpcode() == S.getAltOpcode()) {
          Mask[i] = Builder.getInt32(e + i);
          AltScalars.push_back(E->Scalars[i]);
        } else {
          Mask[i] = Builder.getInt32(i);
          OpScalars.push_back(E->Scalars[i]);
        }
      }

      Value *ShuffleMask = ConstantVector::get(Mask);
      propagateIRFlags(V0, OpScalars);
      propagateIRFlags(V1, AltScalars);

      Value *V = Builder.CreateShuffleVector(V0, V1, ShuffleMask);
      if (Instruction *I = dyn_cast<Instruction>(V))
        V = propagateMetadata(I, E->Scalars);
      if (NeedToShuffleReuses) {
        V = Builder.CreateShuffleVector(V, UndefValue::get(VecTy),
                                        E->ReuseShuffleIndices, "shuffle");
      }
      E->VectorizedValue = V;
      ++NumVectorInstructions;

      return V;
    }
    default:
    llvm_unreachable("unknown inst");
  }
  return nullptr;
}

Value *BoUpSLP::vectorizeTree() {
  ExtraValueToDebugLocsMap ExternallyUsedValues;
  return vectorizeTree(ExternallyUsedValues);
}

Value *
BoUpSLP::vectorizeTree(ExtraValueToDebugLocsMap &ExternallyUsedValues) {
  // All blocks must be scheduled before any instructions are inserted.
  for (auto &BSIter : BlocksSchedules) {
    scheduleBlock(BSIter.second.get());
  }

  Builder.SetInsertPoint(&F->getEntryBlock().front());
  auto *VectorRoot = vectorizeTree(&VectorizableTree[0]);

  // If the vectorized tree can be rewritten in a smaller type, we truncate the
  // vectorized root. InstCombine will then rewrite the entire expression. We
  // sign extend the extracted values below.
  auto *ScalarRoot = VectorizableTree[0].Scalars[0];
  if (MinBWs.count(ScalarRoot)) {
    if (auto *I = dyn_cast<Instruction>(VectorRoot))
      Builder.SetInsertPoint(&*++BasicBlock::iterator(I));
    auto BundleWidth = VectorizableTree[0].Scalars.size();
    auto *MinTy = IntegerType::get(F->getContext(), MinBWs[ScalarRoot].first);
    auto *VecTy = VectorType::get(MinTy, BundleWidth);
    auto *Trunc = Builder.CreateTrunc(VectorRoot, VecTy);
    VectorizableTree[0].VectorizedValue = Trunc;
  }

  LLVM_DEBUG(dbgs() << "SLP: Extracting " << ExternalUses.size()
                    << " values .\n");

  // If necessary, sign-extend or zero-extend ScalarRoot to the larger type
  // specified by ScalarType.
  auto extend = [&](Value *ScalarRoot, Value *Ex, Type *ScalarType) {
    if (!MinBWs.count(ScalarRoot))
      return Ex;
    if (MinBWs[ScalarRoot].second)
      return Builder.CreateSExt(Ex, ScalarType);
    return Builder.CreateZExt(Ex, ScalarType);
  };

  // Extract all of the elements with the external uses.
  for (const auto &ExternalUse : ExternalUses) {
    Value *Scalar = ExternalUse.Scalar;
    llvm::User *User = ExternalUse.User;

    // Skip users that we already RAUW. This happens when one instruction
    // has multiple uses of the same value.
    if (User && !is_contained(Scalar->users(), User))
      continue;
    TreeEntry *E = getTreeEntry(Scalar);
    assert(E && "Invalid scalar");
    assert(!E->NeedToGather && "Extracting from a gather list");

    Value *Vec = E->VectorizedValue;
    assert(Vec && "Can't find vectorizable value");

    Value *Lane = Builder.getInt32(ExternalUse.Lane);
    // If User == nullptr, the Scalar is used as extra arg. Generate
    // ExtractElement instruction and update the record for this scalar in
    // ExternallyUsedValues.
    if (!User) {
      assert(ExternallyUsedValues.count(Scalar) &&
             "Scalar with nullptr as an external user must be registered in "
             "ExternallyUsedValues map");
      if (auto *VecI = dyn_cast<Instruction>(Vec)) {
        Builder.SetInsertPoint(VecI->getParent(),
                               std::next(VecI->getIterator()));
      } else {
        Builder.SetInsertPoint(&F->getEntryBlock().front());
      }
      Value *Ex = Builder.CreateExtractElement(Vec, Lane);
      Ex = extend(ScalarRoot, Ex, Scalar->getType());
      CSEBlocks.insert(cast<Instruction>(Scalar)->getParent());
      auto &Locs = ExternallyUsedValues[Scalar];
      ExternallyUsedValues.insert({Ex, Locs});
      ExternallyUsedValues.erase(Scalar);
      // Required to update internally referenced instructions.
      Scalar->replaceAllUsesWith(Ex);
      continue;
    }

    // Generate extracts for out-of-tree users.
    // Find the insertion point for the extractelement lane.
    if (auto *VecI = dyn_cast<Instruction>(Vec)) {
      if (PHINode *PH = dyn_cast<PHINode>(User)) {
        for (int i = 0, e = PH->getNumIncomingValues(); i != e; ++i) {
          if (PH->getIncomingValue(i) == Scalar) {
            Instruction *IncomingTerminator =
                PH->getIncomingBlock(i)->getTerminator();
            if (isa<CatchSwitchInst>(IncomingTerminator)) {
              Builder.SetInsertPoint(VecI->getParent(),
                                     std::next(VecI->getIterator()));
            } else {
              Builder.SetInsertPoint(PH->getIncomingBlock(i)->getTerminator());
            }
            Value *Ex = Builder.CreateExtractElement(Vec, Lane);
            Ex = extend(ScalarRoot, Ex, Scalar->getType());
            CSEBlocks.insert(PH->getIncomingBlock(i));
            PH->setOperand(i, Ex);
          }
        }
      } else {
        Builder.SetInsertPoint(cast<Instruction>(User));
        Value *Ex = Builder.CreateExtractElement(Vec, Lane);
        Ex = extend(ScalarRoot, Ex, Scalar->getType());
        CSEBlocks.insert(cast<Instruction>(User)->getParent());
        User->replaceUsesOfWith(Scalar, Ex);
      }
    } else {
      Builder.SetInsertPoint(&F->getEntryBlock().front());
      Value *Ex = Builder.CreateExtractElement(Vec, Lane);
      Ex = extend(ScalarRoot, Ex, Scalar->getType());
      CSEBlocks.insert(&F->getEntryBlock());
      User->replaceUsesOfWith(Scalar, Ex);
    }

    LLVM_DEBUG(dbgs() << "SLP: Replaced:" << *User << ".\n");
  }

  // For each vectorized value:
  for (TreeEntry &EIdx : VectorizableTree) {
    TreeEntry *Entry = &EIdx;

    // No need to handle users of gathered values.
    if (Entry->NeedToGather)
      continue;

    assert(Entry->VectorizedValue && "Can't find vectorizable value");

    // For each lane:
    for (int Lane = 0, LE = Entry->Scalars.size(); Lane != LE; ++Lane) {
      Value *Scalar = Entry->Scalars[Lane];

      Type *Ty = Scalar->getType();
      if (!Ty->isVoidTy()) {
#ifndef NDEBUG
        for (User *U : Scalar->users()) {
          LLVM_DEBUG(dbgs() << "SLP: \tvalidating user:" << *U << ".\n");

          // It is legal to replace users in the ignorelist by undef.
          assert((getTreeEntry(U) || is_contained(UserIgnoreList, U)) &&
                 "Replacing out-of-tree value with undef");
        }
#endif
        Value *Undef = UndefValue::get(Ty);
        Scalar->replaceAllUsesWith(Undef);
      }
      LLVM_DEBUG(dbgs() << "SLP: \tErasing scalar:" << *Scalar << ".\n");
      eraseInstruction(cast<Instruction>(Scalar));
    }
  }

  Builder.ClearInsertionPoint();

  return VectorizableTree[0].VectorizedValue;
}

void BoUpSLP::optimizeGatherSequence() {
  LLVM_DEBUG(dbgs() << "SLP: Optimizing " << GatherSeq.size()
                    << " gather sequences instructions.\n");
  // LICM InsertElementInst sequences.
  for (Instruction *I : GatherSeq) {
    if (!isa<InsertElementInst>(I) && !isa<ShuffleVectorInst>(I))
      continue;

    // Check if this block is inside a loop.
    Loop *L = LI->getLoopFor(I->getParent());
    if (!L)
      continue;

    // Check if it has a preheader.
    BasicBlock *PreHeader = L->getLoopPreheader();
    if (!PreHeader)
      continue;

    // If the vector or the element that we insert into it are
    // instructions that are defined in this basic block then we can't
    // hoist this instruction.
    auto *Op0 = dyn_cast<Instruction>(I->getOperand(0));
    auto *Op1 = dyn_cast<Instruction>(I->getOperand(1));
    if (Op0 && L->contains(Op0))
      continue;
    if (Op1 && L->contains(Op1))
      continue;

    // We can hoist this instruction. Move it to the pre-header.
    I->moveBefore(PreHeader->getTerminator());
  }

  // Make a list of all reachable blocks in our CSE queue.
  SmallVector<const DomTreeNode *, 8> CSEWorkList;
  CSEWorkList.reserve(CSEBlocks.size());
  for (BasicBlock *BB : CSEBlocks)
    if (DomTreeNode *N = DT->getNode(BB)) {
      assert(DT->isReachableFromEntry(N));
      CSEWorkList.push_back(N);
    }

  // Sort blocks by domination. This ensures we visit a block after all blocks
  // dominating it are visited.
  std::stable_sort(CSEWorkList.begin(), CSEWorkList.end(),
                   [this](const DomTreeNode *A, const DomTreeNode *B) {
    return DT->properlyDominates(A, B);
  });

  // Perform O(N^2) search over the gather sequences and merge identical
  // instructions. TODO: We can further optimize this scan if we split the
  // instructions into different buckets based on the insert lane.
  SmallVector<Instruction *, 16> Visited;
  for (auto I = CSEWorkList.begin(), E = CSEWorkList.end(); I != E; ++I) {
    assert((I == CSEWorkList.begin() || !DT->dominates(*I, *std::prev(I))) &&
           "Worklist not sorted properly!");
    BasicBlock *BB = (*I)->getBlock();
    // For all instructions in blocks containing gather sequences:
    for (BasicBlock::iterator it = BB->begin(), e = BB->end(); it != e;) {
      Instruction *In = &*it++;
      if (!isa<InsertElementInst>(In) && !isa<ExtractElementInst>(In))
        continue;

      // Check if we can replace this instruction with any of the
      // visited instructions.
      for (Instruction *v : Visited) {
        if (In->isIdenticalTo(v) &&
            DT->dominates(v->getParent(), In->getParent())) {
          In->replaceAllUsesWith(v);
          eraseInstruction(In);
          In = nullptr;
          break;
        }
      }
      if (In) {
        assert(!is_contained(Visited, In));
        Visited.push_back(In);
      }
    }
  }
  CSEBlocks.clear();
  GatherSeq.clear();
}

// Groups the instructions to a bundle (which is then a single scheduling entity)
// and schedules instructions until the bundle gets ready.
bool BoUpSLP::BlockScheduling::tryScheduleBundle(ArrayRef<Value *> VL,
                                                 BoUpSLP *SLP,
                                                 const InstructionsState &S) {
  if (isa<PHINode>(S.OpValue))
    return true;

  // Initialize the instruction bundle.
  Instruction *OldScheduleEnd = ScheduleEnd;
  ScheduleData *PrevInBundle = nullptr;
  ScheduleData *Bundle = nullptr;
  bool ReSchedule = false;
  LLVM_DEBUG(dbgs() << "SLP:  bundle: " << *S.OpValue << "\n");

  // Make sure that the scheduling region contains all
  // instructions of the bundle.
  for (Value *V : VL) {
    if (!extendSchedulingRegion(V, S))
      return false;
  }

  for (Value *V : VL) {
    ScheduleData *BundleMember = getScheduleData(V);
    assert(BundleMember &&
           "no ScheduleData for bundle member (maybe not in same basic block)");
    if (BundleMember->IsScheduled) {
      // A bundle member was scheduled as single instruction before and now
      // needs to be scheduled as part of the bundle. We just get rid of the
      // existing schedule.
      LLVM_DEBUG(dbgs() << "SLP:  reset schedule because " << *BundleMember
                        << " was already scheduled\n");
      ReSchedule = true;
    }
    assert(BundleMember->isSchedulingEntity() &&
           "bundle member already part of other bundle");
    if (PrevInBundle) {
      PrevInBundle->NextInBundle = BundleMember;
    } else {
      Bundle = BundleMember;
    }
    BundleMember->UnscheduledDepsInBundle = 0;
    Bundle->UnscheduledDepsInBundle += BundleMember->UnscheduledDeps;

    // Group the instructions to a bundle.
    BundleMember->FirstInBundle = Bundle;
    PrevInBundle = BundleMember;
  }
  if (ScheduleEnd != OldScheduleEnd) {
    // The scheduling region got new instructions at the lower end (or it is a
    // new region for the first bundle). This makes it necessary to
    // recalculate all dependencies.
    // It is seldom that this needs to be done a second time after adding the
    // initial bundle to the region.
    for (auto *I = ScheduleStart; I != ScheduleEnd; I = I->getNextNode()) {
      doForAllOpcodes(I, [](ScheduleData *SD) {
        SD->clearDependencies();
      });
    }
    ReSchedule = true;
  }
  if (ReSchedule) {
    resetSchedule();
    initialFillReadyList(ReadyInsts);
  }

  LLVM_DEBUG(dbgs() << "SLP: try schedule bundle " << *Bundle << " in block "
                    << BB->getName() << "\n");

  calculateDependencies(Bundle, true, SLP);

  // Now try to schedule the new bundle. As soon as the bundle is "ready" it
  // means that there are no cyclic dependencies and we can schedule it.
  // Note that's important that we don't "schedule" the bundle yet (see
  // cancelScheduling).
  while (!Bundle->isReady() && !ReadyInsts.empty()) {

    ScheduleData *pickedSD = ReadyInsts.back();
    ReadyInsts.pop_back();

    if (pickedSD->isSchedulingEntity() && pickedSD->isReady()) {
      schedule(pickedSD, ReadyInsts);
    }
  }
  if (!Bundle->isReady()) {
    cancelScheduling(VL, S.OpValue);
    return false;
  }
  return true;
}

void BoUpSLP::BlockScheduling::cancelScheduling(ArrayRef<Value *> VL,
                                                Value *OpValue) {
  if (isa<PHINode>(OpValue))
    return;

  ScheduleData *Bundle = getScheduleData(OpValue);
  LLVM_DEBUG(dbgs() << "SLP:  cancel scheduling of " << *Bundle << "\n");
  assert(!Bundle->IsScheduled &&
         "Can't cancel bundle which is already scheduled");
  assert(Bundle->isSchedulingEntity() && Bundle->isPartOfBundle() &&
         "tried to unbundle something which is not a bundle");

  // Un-bundle: make single instructions out of the bundle.
  ScheduleData *BundleMember = Bundle;
  while (BundleMember) {
    assert(BundleMember->FirstInBundle == Bundle && "corrupt bundle links");
    BundleMember->FirstInBundle = BundleMember;
    ScheduleData *Next = BundleMember->NextInBundle;
    BundleMember->NextInBundle = nullptr;
    BundleMember->UnscheduledDepsInBundle = BundleMember->UnscheduledDeps;
    if (BundleMember->UnscheduledDepsInBundle == 0) {
      ReadyInsts.insert(BundleMember);
    }
    BundleMember = Next;
  }
}

BoUpSLP::ScheduleData *BoUpSLP::BlockScheduling::allocateScheduleDataChunks() {
  // Allocate a new ScheduleData for the instruction.
  if (ChunkPos >= ChunkSize) {
    ScheduleDataChunks.push_back(llvm::make_unique<ScheduleData[]>(ChunkSize));
    ChunkPos = 0;
  }
  return &(ScheduleDataChunks.back()[ChunkPos++]);
}

bool BoUpSLP::BlockScheduling::extendSchedulingRegion(Value *V,
                                                      const InstructionsState &S) {
  if (getScheduleData(V, isOneOf(S, V)))
    return true;
  Instruction *I = dyn_cast<Instruction>(V);
  assert(I && "bundle member must be an instruction");
  assert(!isa<PHINode>(I) && "phi nodes don't need to be scheduled");
  auto &&CheckSheduleForI = [this, &S](Instruction *I) -> bool {
    ScheduleData *ISD = getScheduleData(I);
    if (!ISD)
      return false;
    assert(isInSchedulingRegion(ISD) &&
           "ScheduleData not in scheduling region");
    ScheduleData *SD = allocateScheduleDataChunks();
    SD->Inst = I;
    SD->init(SchedulingRegionID, S.OpValue);
    ExtraScheduleDataMap[I][S.OpValue] = SD;
    return true;
  };
  if (CheckSheduleForI(I))
    return true;
  if (!ScheduleStart) {
    // It's the first instruction in the new region.
    initScheduleData(I, I->getNextNode(), nullptr, nullptr);
    ScheduleStart = I;
    ScheduleEnd = I->getNextNode();
    if (isOneOf(S, I) != I)
      CheckSheduleForI(I);
    assert(ScheduleEnd && "tried to vectorize a terminator?");
    LLVM_DEBUG(dbgs() << "SLP:  initialize schedule region to " << *I << "\n");
    return true;
  }
  // Search up and down at the same time, because we don't know if the new
  // instruction is above or below the existing scheduling region.
  BasicBlock::reverse_iterator UpIter =
      ++ScheduleStart->getIterator().getReverse();
  BasicBlock::reverse_iterator UpperEnd = BB->rend();
  BasicBlock::iterator DownIter = ScheduleEnd->getIterator();
  BasicBlock::iterator LowerEnd = BB->end();
  while (true) {
    if (++ScheduleRegionSize > ScheduleRegionSizeLimit) {
      LLVM_DEBUG(dbgs() << "SLP:  exceeded schedule region size limit\n");
      return false;
    }

    if (UpIter != UpperEnd) {
      if (&*UpIter == I) {
        initScheduleData(I, ScheduleStart, nullptr, FirstLoadStoreInRegion);
        ScheduleStart = I;
        if (isOneOf(S, I) != I)
          CheckSheduleForI(I);
        LLVM_DEBUG(dbgs() << "SLP:  extend schedule region start to " << *I
                          << "\n");
        return true;
      }
      UpIter++;
    }
    if (DownIter != LowerEnd) {
      if (&*DownIter == I) {
        initScheduleData(ScheduleEnd, I->getNextNode(), LastLoadStoreInRegion,
                         nullptr);
        ScheduleEnd = I->getNextNode();
        if (isOneOf(S, I) != I)
          CheckSheduleForI(I);
        assert(ScheduleEnd && "tried to vectorize a terminator?");
        LLVM_DEBUG(dbgs() << "SLP:  extend schedule region end to " << *I
                          << "\n");
        return true;
      }
      DownIter++;
    }
    assert((UpIter != UpperEnd || DownIter != LowerEnd) &&
           "instruction not found in block");
  }
  return true;
}

void BoUpSLP::BlockScheduling::initScheduleData(Instruction *FromI,
                                                Instruction *ToI,
                                                ScheduleData *PrevLoadStore,
                                                ScheduleData *NextLoadStore) {
  ScheduleData *CurrentLoadStore = PrevLoadStore;
  for (Instruction *I = FromI; I != ToI; I = I->getNextNode()) {
    ScheduleData *SD = ScheduleDataMap[I];
    if (!SD) {
      SD = allocateScheduleDataChunks();
      ScheduleDataMap[I] = SD;
      SD->Inst = I;
    }
    assert(!isInSchedulingRegion(SD) &&
           "new ScheduleData already in scheduling region");
    SD->init(SchedulingRegionID, I);

    if (I->mayReadOrWriteMemory() &&
        (!isa<IntrinsicInst>(I) ||
         cast<IntrinsicInst>(I)->getIntrinsicID() != Intrinsic::sideeffect)) {
      // Update the linked list of memory accessing instructions.
      if (CurrentLoadStore) {
        CurrentLoadStore->NextLoadStore = SD;
      } else {
        FirstLoadStoreInRegion = SD;
      }
      CurrentLoadStore = SD;
    }
  }
  if (NextLoadStore) {
    if (CurrentLoadStore)
      CurrentLoadStore->NextLoadStore = NextLoadStore;
  } else {
    LastLoadStoreInRegion = CurrentLoadStore;
  }
}

void BoUpSLP::BlockScheduling::calculateDependencies(ScheduleData *SD,
                                                     bool InsertInReadyList,
                                                     BoUpSLP *SLP) {
  assert(SD->isSchedulingEntity());

  SmallVector<ScheduleData *, 10> WorkList;
  WorkList.push_back(SD);

  while (!WorkList.empty()) {
    ScheduleData *SD = WorkList.back();
    WorkList.pop_back();

    ScheduleData *BundleMember = SD;
    while (BundleMember) {
      assert(isInSchedulingRegion(BundleMember));
      if (!BundleMember->hasValidDependencies()) {

        LLVM_DEBUG(dbgs() << "SLP:       update deps of " << *BundleMember
                          << "\n");
        BundleMember->Dependencies = 0;
        BundleMember->resetUnscheduledDeps();

        // Handle def-use chain dependencies.
        if (BundleMember->OpValue != BundleMember->Inst) {
          ScheduleData *UseSD = getScheduleData(BundleMember->Inst);
          if (UseSD && isInSchedulingRegion(UseSD->FirstInBundle)) {
            BundleMember->Dependencies++;
            ScheduleData *DestBundle = UseSD->FirstInBundle;
            if (!DestBundle->IsScheduled)
              BundleMember->incrementUnscheduledDeps(1);
            if (!DestBundle->hasValidDependencies())
              WorkList.push_back(DestBundle);
          }
        } else {
          for (User *U : BundleMember->Inst->users()) {
            if (isa<Instruction>(U)) {
              ScheduleData *UseSD = getScheduleData(U);
              if (UseSD && isInSchedulingRegion(UseSD->FirstInBundle)) {
                BundleMember->Dependencies++;
                ScheduleData *DestBundle = UseSD->FirstInBundle;
                if (!DestBundle->IsScheduled)
                  BundleMember->incrementUnscheduledDeps(1);
                if (!DestBundle->hasValidDependencies())
                  WorkList.push_back(DestBundle);
              }
            } else {
              // I'm not sure if this can ever happen. But we need to be safe.
              // This lets the instruction/bundle never be scheduled and
              // eventually disable vectorization.
              BundleMember->Dependencies++;
              BundleMember->incrementUnscheduledDeps(1);
            }
          }
        }

        // Handle the memory dependencies.
        ScheduleData *DepDest = BundleMember->NextLoadStore;
        if (DepDest) {
          Instruction *SrcInst = BundleMember->Inst;
          MemoryLocation SrcLoc = getLocation(SrcInst, SLP->AA);
          bool SrcMayWrite = BundleMember->Inst->mayWriteToMemory();
          unsigned numAliased = 0;
          unsigned DistToSrc = 1;

          while (DepDest) {
            assert(isInSchedulingRegion(DepDest));

            // We have two limits to reduce the complexity:
            // 1) AliasedCheckLimit: It's a small limit to reduce calls to
            //    SLP->isAliased (which is the expensive part in this loop).
            // 2) MaxMemDepDistance: It's for very large blocks and it aborts
            //    the whole loop (even if the loop is fast, it's quadratic).
            //    It's important for the loop break condition (see below) to
            //    check this limit even between two read-only instructions.
            if (DistToSrc >= MaxMemDepDistance ||
                    ((SrcMayWrite || DepDest->Inst->mayWriteToMemory()) &&
                     (numAliased >= AliasedCheckLimit ||
                      SLP->isAliased(SrcLoc, SrcInst, DepDest->Inst)))) {

              // We increment the counter only if the locations are aliased
              // (instead of counting all alias checks). This gives a better
              // balance between reduced runtime and accurate dependencies.
              numAliased++;

              DepDest->MemoryDependencies.push_back(BundleMember);
              BundleMember->Dependencies++;
              ScheduleData *DestBundle = DepDest->FirstInBundle;
              if (!DestBundle->IsScheduled) {
                BundleMember->incrementUnscheduledDeps(1);
              }
              if (!DestBundle->hasValidDependencies()) {
                WorkList.push_back(DestBundle);
              }
            }
            DepDest = DepDest->NextLoadStore;

            // Example, explaining the loop break condition: Let's assume our
            // starting instruction is i0 and MaxMemDepDistance = 3.
            //
            //                      +--------v--v--v
            //             i0,i1,i2,i3,i4,i5,i6,i7,i8
            //             +--------^--^--^
            //
            // MaxMemDepDistance let us stop alias-checking at i3 and we add
            // dependencies from i0 to i3,i4,.. (even if they are not aliased).
            // Previously we already added dependencies from i3 to i6,i7,i8
            // (because of MaxMemDepDistance). As we added a dependency from
            // i0 to i3, we have transitive dependencies from i0 to i6,i7,i8
            // and we can abort this loop at i6.
            if (DistToSrc >= 2 * MaxMemDepDistance)
              break;
            DistToSrc++;
          }
        }
      }
      BundleMember = BundleMember->NextInBundle;
    }
    if (InsertInReadyList && SD->isReady()) {
      ReadyInsts.push_back(SD);
      LLVM_DEBUG(dbgs() << "SLP:     gets ready on update: " << *SD->Inst
                        << "\n");
    }
  }
}

void BoUpSLP::BlockScheduling::resetSchedule() {
  assert(ScheduleStart &&
         "tried to reset schedule on block which has not been scheduled");
  for (Instruction *I = ScheduleStart; I != ScheduleEnd; I = I->getNextNode()) {
    doForAllOpcodes(I, [&](ScheduleData *SD) {
      assert(isInSchedulingRegion(SD) &&
             "ScheduleData not in scheduling region");
      SD->IsScheduled = false;
      SD->resetUnscheduledDeps();
    });
  }
  ReadyInsts.clear();
}

void BoUpSLP::scheduleBlock(BlockScheduling *BS) {
  if (!BS->ScheduleStart)
    return;

  LLVM_DEBUG(dbgs() << "SLP: schedule block " << BS->BB->getName() << "\n");

  BS->resetSchedule();

  // For the real scheduling we use a more sophisticated ready-list: it is
  // sorted by the original instruction location. This lets the final schedule
  // be as  close as possible to the original instruction order.
  struct ScheduleDataCompare {
    bool operator()(ScheduleData *SD1, ScheduleData *SD2) const {
      return SD2->SchedulingPriority < SD1->SchedulingPriority;
    }
  };
  std::set<ScheduleData *, ScheduleDataCompare> ReadyInsts;

  // Ensure that all dependency data is updated and fill the ready-list with
  // initial instructions.
  int Idx = 0;
  int NumToSchedule = 0;
  for (auto *I = BS->ScheduleStart; I != BS->ScheduleEnd;
       I = I->getNextNode()) {
    BS->doForAllOpcodes(I, [this, &Idx, &NumToSchedule, BS](ScheduleData *SD) {
      assert(SD->isPartOfBundle() ==
                 (getTreeEntry(SD->Inst) != nullptr) &&
             "scheduler and vectorizer bundle mismatch");
      SD->FirstInBundle->SchedulingPriority = Idx++;
      if (SD->isSchedulingEntity()) {
        BS->calculateDependencies(SD, false, this);
        NumToSchedule++;
      }
    });
  }
  BS->initialFillReadyList(ReadyInsts);

  Instruction *LastScheduledInst = BS->ScheduleEnd;

  // Do the "real" scheduling.
  while (!ReadyInsts.empty()) {
    ScheduleData *picked = *ReadyInsts.begin();
    ReadyInsts.erase(ReadyInsts.begin());

    // Move the scheduled instruction(s) to their dedicated places, if not
    // there yet.
    ScheduleData *BundleMember = picked;
    while (BundleMember) {
      Instruction *pickedInst = BundleMember->Inst;
      if (LastScheduledInst->getNextNode() != pickedInst) {
        BS->BB->getInstList().remove(pickedInst);
        BS->BB->getInstList().insert(LastScheduledInst->getIterator(),
                                     pickedInst);
      }
      LastScheduledInst = pickedInst;
      BundleMember = BundleMember->NextInBundle;
    }

    BS->schedule(picked, ReadyInsts);
    NumToSchedule--;
  }
  assert(NumToSchedule == 0 && "could not schedule all instructions");

  // Avoid duplicate scheduling of the block.
  BS->ScheduleStart = nullptr;
}

unsigned BoUpSLP::getVectorElementSize(Value *V) const {
  // If V is a store, just return the width of the stored value without
  // traversing the expression tree. This is the common case.
  if (auto *Store = dyn_cast<StoreInst>(V))
    return DL->getTypeSizeInBits(Store->getValueOperand()->getType());

  // If V is not a store, we can traverse the expression tree to find loads
  // that feed it. The type of the loaded value may indicate a more suitable
  // width than V's type. We want to base the vector element size on the width
  // of memory operations where possible.
  SmallVector<Instruction *, 16> Worklist;
  SmallPtrSet<Instruction *, 16> Visited;
  if (auto *I = dyn_cast<Instruction>(V))
    Worklist.push_back(I);

  // Traverse the expression tree in bottom-up order looking for loads. If we
  // encounter an instruction we don't yet handle, we give up.
  auto MaxWidth = 0u;
  auto FoundUnknownInst = false;
  while (!Worklist.empty() && !FoundUnknownInst) {
    auto *I = Worklist.pop_back_val();
    Visited.insert(I);

    // We should only be looking at scalar instructions here. If the current
    // instruction has a vector type, give up.
    auto *Ty = I->getType();
    if (isa<VectorType>(Ty))
      FoundUnknownInst = true;

    // If the current instruction is a load, update MaxWidth to reflect the
    // width of the loaded value.
    else if (isa<LoadInst>(I))
      MaxWidth = std::max<unsigned>(MaxWidth, DL->getTypeSizeInBits(Ty));

    // Otherwise, we need to visit the operands of the instruction. We only
    // handle the interesting cases from buildTree here. If an operand is an
    // instruction we haven't yet visited, we add it to the worklist.
    else if (isa<PHINode>(I) || isa<CastInst>(I) || isa<GetElementPtrInst>(I) ||
             isa<CmpInst>(I) || isa<SelectInst>(I) || isa<BinaryOperator>(I)) {
      for (Use &U : I->operands())
        if (auto *J = dyn_cast<Instruction>(U.get()))
          if (!Visited.count(J))
            Worklist.push_back(J);
    }

    // If we don't yet handle the instruction, give up.
    else
      FoundUnknownInst = true;
  }

  // If we didn't encounter a memory access in the expression tree, or if we
  // gave up for some reason, just return the width of V.
  if (!MaxWidth || FoundUnknownInst)
    return DL->getTypeSizeInBits(V->getType());

  // Otherwise, return the maximum width we found.
  return MaxWidth;
}

// Determine if a value V in a vectorizable expression Expr can be demoted to a
// smaller type with a truncation. We collect the values that will be demoted
// in ToDemote and additional roots that require investigating in Roots.
static bool collectValuesToDemote(Value *V, SmallPtrSetImpl<Value *> &Expr,
                                  SmallVectorImpl<Value *> &ToDemote,
                                  SmallVectorImpl<Value *> &Roots) {
  // We can always demote constants.
  if (isa<Constant>(V)) {
    ToDemote.push_back(V);
    return true;
  }

  // If the value is not an instruction in the expression with only one use, it
  // cannot be demoted.
  auto *I = dyn_cast<Instruction>(V);
  if (!I || !I->hasOneUse() || !Expr.count(I))
    return false;

  switch (I->getOpcode()) {

  // We can always demote truncations and extensions. Since truncations can
  // seed additional demotion, we save the truncated value.
  case Instruction::Trunc:
    Roots.push_back(I->getOperand(0));
    break;
  case Instruction::ZExt:
  case Instruction::SExt:
    break;

  // We can demote certain binary operations if we can demote both of their
  // operands.
  case Instruction::Add:
  case Instruction::Sub:
  case Instruction::Mul:
  case Instruction::And:
  case Instruction::Or:
  case Instruction::Xor:
    if (!collectValuesToDemote(I->getOperand(0), Expr, ToDemote, Roots) ||
        !collectValuesToDemote(I->getOperand(1), Expr, ToDemote, Roots))
      return false;
    break;

  // We can demote selects if we can demote their true and false values.
  case Instruction::Select: {
    SelectInst *SI = cast<SelectInst>(I);
    if (!collectValuesToDemote(SI->getTrueValue(), Expr, ToDemote, Roots) ||
        !collectValuesToDemote(SI->getFalseValue(), Expr, ToDemote, Roots))
      return false;
    break;
  }

  // We can demote phis if we can demote all their incoming operands. Note that
  // we don't need to worry about cycles since we ensure single use above.
  case Instruction::PHI: {
    PHINode *PN = cast<PHINode>(I);
    for (Value *IncValue : PN->incoming_values())
      if (!collectValuesToDemote(IncValue, Expr, ToDemote, Roots))
        return false;
    break;
  }

  // Otherwise, conservatively give up.
  default:
    return false;
  }

  // Record the value that we can demote.
  ToDemote.push_back(V);
  return true;
}

void BoUpSLP::computeMinimumValueSizes() {
  // If there are no external uses, the expression tree must be rooted by a
  // store. We can't demote in-memory values, so there is nothing to do here.
  if (ExternalUses.empty())
    return;

  // We only attempt to truncate integer expressions.
  auto &TreeRoot = VectorizableTree[0].Scalars;
  auto *TreeRootIT = dyn_cast<IntegerType>(TreeRoot[0]->getType());
  if (!TreeRootIT)
    return;

  // If the expression is not rooted by a store, these roots should have
  // external uses. We will rely on InstCombine to rewrite the expression in
  // the narrower type. However, InstCombine only rewrites single-use values.
  // This means that if a tree entry other than a root is used externally, it
  // must have multiple uses and InstCombine will not rewrite it. The code
  // below ensures that only the roots are used externally.
  SmallPtrSet<Value *, 32> Expr(TreeRoot.begin(), TreeRoot.end());
  for (auto &EU : ExternalUses)
    if (!Expr.erase(EU.Scalar))
      return;
  if (!Expr.empty())
    return;

  // Collect the scalar values of the vectorizable expression. We will use this
  // context to determine which values can be demoted. If we see a truncation,
  // we mark it as seeding another demotion.
  for (auto &Entry : VectorizableTree)
    Expr.insert(Entry.Scalars.begin(), Entry.Scalars.end());

  // Ensure the roots of the vectorizable tree don't form a cycle. They must
  // have a single external user that is not in the vectorizable tree.
  for (auto *Root : TreeRoot)
    if (!Root->hasOneUse() || Expr.count(*Root->user_begin()))
      return;

  // Conservatively determine if we can actually truncate the roots of the
  // expression. Collect the values that can be demoted in ToDemote and
  // additional roots that require investigating in Roots.
  SmallVector<Value *, 32> ToDemote;
  SmallVector<Value *, 4> Roots;
  for (auto *Root : TreeRoot)
    if (!collectValuesToDemote(Root, Expr, ToDemote, Roots))
      return;

  // The maximum bit width required to represent all the values that can be
  // demoted without loss of precision. It would be safe to truncate the roots
  // of the expression to this width.
  auto MaxBitWidth = 8u;

  // We first check if all the bits of the roots are demanded. If they're not,
  // we can truncate the roots to this narrower type.
  for (auto *Root : TreeRoot) {
    auto Mask = DB->getDemandedBits(cast<Instruction>(Root));
    MaxBitWidth = std::max<unsigned>(
        Mask.getBitWidth() - Mask.countLeadingZeros(), MaxBitWidth);
  }

  // True if the roots can be zero-extended back to their original type, rather
  // than sign-extended. We know that if the leading bits are not demanded, we
  // can safely zero-extend. So we initialize IsKnownPositive to True.
  bool IsKnownPositive = true;

  // If all the bits of the roots are demanded, we can try a little harder to
  // compute a narrower type. This can happen, for example, if the roots are
  // getelementptr indices. InstCombine promotes these indices to the pointer
  // width. Thus, all their bits are technically demanded even though the
  // address computation might be vectorized in a smaller type.
  //
  // We start by looking at each entry that can be demoted. We compute the
  // maximum bit width required to store the scalar by using ValueTracking to
  // compute the number of high-order bits we can truncate.
  if (MaxBitWidth == DL->getTypeSizeInBits(TreeRoot[0]->getType()) &&
      llvm::all_of(TreeRoot, [](Value *R) {
        assert(R->hasOneUse() && "Root should have only one use!");
        return isa<GetElementPtrInst>(R->user_back());
      })) {
    MaxBitWidth = 8u;

    // Determine if the sign bit of all the roots is known to be zero. If not,
    // IsKnownPositive is set to False.
    IsKnownPositive = llvm::all_of(TreeRoot, [&](Value *R) {
      KnownBits Known = computeKnownBits(R, *DL);
      return Known.isNonNegative();
    });

    // Determine the maximum number of bits required to store the scalar
    // values.
    for (auto *Scalar : ToDemote) {
      auto NumSignBits = ComputeNumSignBits(Scalar, *DL, 0, AC, nullptr, DT);
      auto NumTypeBits = DL->getTypeSizeInBits(Scalar->getType());
      MaxBitWidth = std::max<unsigned>(NumTypeBits - NumSignBits, MaxBitWidth);
    }

    // If we can't prove that the sign bit is zero, we must add one to the
    // maximum bit width to account for the unknown sign bit. This preserves
    // the existing sign bit so we can safely sign-extend the root back to the
    // original type. Otherwise, if we know the sign bit is zero, we will
    // zero-extend the root instead.
    //
    // FIXME: This is somewhat suboptimal, as there will be cases where adding
    //        one to the maximum bit width will yield a larger-than-necessary
    //        type. In general, we need to add an extra bit only if we can't
    //        prove that the upper bit of the original type is equal to the
    //        upper bit of the proposed smaller type. If these two bits are the
    //        same (either zero or one) we know that sign-extending from the
    //        smaller type will result in the same value. Here, since we can't
    //        yet prove this, we are just making the proposed smaller type
    //        larger to ensure correctness.
    if (!IsKnownPositive)
      ++MaxBitWidth;
  }

  // Round MaxBitWidth up to the next power-of-two.
  if (!isPowerOf2_64(MaxBitWidth))
    MaxBitWidth = NextPowerOf2(MaxBitWidth);

  // If the maximum bit width we compute is less than the with of the roots'
  // type, we can proceed with the narrowing. Otherwise, do nothing.
  if (MaxBitWidth >= TreeRootIT->getBitWidth())
    return;

  // If we can truncate the root, we must collect additional values that might
  // be demoted as a result. That is, those seeded by truncations we will
  // modify.
  while (!Roots.empty())
    collectValuesToDemote(Roots.pop_back_val(), Expr, ToDemote, Roots);

  // Finally, map the values we can demote to the maximum bit with we computed.
  for (auto *Scalar : ToDemote)
    MinBWs[Scalar] = std::make_pair(MaxBitWidth, !IsKnownPositive);
}

#if INTEL_CUSTOMIZATION

#if !defined(NDEBUG) || defined(LLVM_ENABLE_DUMP)
LLVM_DUMP_METHOD void BoUpSLP::dumpVecMode(VecMode Mode, raw_ostream &OS) {
  switch (Mode) {
  case VM_UNINIT:
    OS << "UNINIT";
    break;
  case VM_CONSTANT:
    OS << "CONSTANT";
    break;
  case VM_LOAD:
    OS << "LOAD";
    break;
  case VM_OPCODE:
    OS << "OPCODE";
    break;
  case VM_SPLAT:
    OS << "SPLAT";
    break;
  case VM_FAILED:
    OS << "FAILED";
    break;
  case VM_REUSE:
    OS << "REUSE";
    break;
  default:
    OS << "UNKNOWN";
  }
}

LLVM_DUMP_METHOD void BoUpSLP::dumpGroupState(GroupState State,
                                              raw_ostream &OS) {
  switch (State) {
  case UNINIT:
    OS << "UNINIT";
    break;
  case FAILED:
    OS << "FAILED";
    break;
  case SUCCESS:
    OS << "SUCCESS";
    break;
  case NO_SINGLE_BEST:
    OS << "NO_SINGLE_BEST";
    break;
  default:
    OS << "UNKNOWN";
    break;
  }
}

LLVM_DUMP_METHOD void BoUpSLP::dumpVectorizableTree(void) {
  for (int i = 0, e = VectorizableTree.size(); i != e; ++i) {
    TreeEntry &TE = VectorizableTree[i];
    TE.dump();

    if (EnablePathSteering) {
      auto it = PreferredOperandMap.find(TE.Scalars[0]);
      auto ite = PreferredOperandMap.end();
      dbgs() << "PathSteering: ";
      if (it == ite)
        dbgs() << "-";
      else
        dbgs() << it->second;
      dbgs() << "\n";
    }
    dbgs() << "\n";
  }
}

// Debug print of the Multi-node operands.
LLVM_DUMP_METHOD void BoUpSLP::MultiNode::dump() const {
  dbgs() << "NOTE: This is Bottom-up!!!\n";
  if (empty()) {
    dbgs() << "Empty\n";
    return;
  }
  for (int OpI = 0, OpI_e = Leaves[0].size(); OpI != OpI_e; ++OpI) {
    dbgs() << "OpI: " << OpI << ".\n";
    for (int Lane = 0, Lanes = Leaves.size(); Lane != Lanes; ++Lane) {
      const OperandData *Op = &Leaves[Lane][OpI];
      Op->dump();
    }
    dbgs() << "\n";
  }
}

// Debug print of the Multi-node operands.
LLVM_DUMP_METHOD void BoUpSLP::MultiNode::dumpDot() const {
  if (empty()) {
    dbgs() << "Empty\n";
    return;
  }
  const char *DumpFile = "/tmp/slp.dot";
  dbgs() << DumpFile << "\n";
  std::error_code ec;
  std::set<std::pair<Value *, Value *>> edges;
  raw_fd_ostream OS(DumpFile, ec, sys::fs::OF_Text);

  OS << "digraph DAG {";
  for (int OpI = 0, OpI_e = getNumOperands(); OpI != OpI_e; ++OpI) {
    OS << "# OpI: " << OpI << ".\n";
    for (int Lane = 0, Lanes = getNumLanes(); Lane != Lanes; ++Lane) {
      const OperandData *Op = getOperand(Lane, OpI);
      Op->dumpDot(OS, OpI);
    }
    OS << "\n";
  }
  OS << "}\n";
}

LLVM_DUMP_METHOD void BoUpSLP::OperandData::dump(void) const {
  std::string Indent = "    ";
  dbgs() << Indent << ((Used) ? "*USED*  " : "") << *Leaf << " " << Leaf
         << "\n";
  dbgs() << Indent << "FrontierI: " << *FrontierI << " " << FrontierI << "\n";
  dbgs() << Indent << "OperandNum: " << OperandNum;
  dbgs() << Indent << "Lane: " << Lane;
  dbgs() << Indent
         << "Opcode: " << Instruction::getOpcodeName(EffectiveFrontierOpcode)
         << " ";
  dbgs() << Indent
         << "shouldUpdateFrontierOpcode(): " << shouldUpdateFrontierOpcode()
         << "\n";

  dbgs() << Indent << "OriginalFrontier: ";
  if (OriginalFrontierI)
    dbgs() << *OriginalFrontierI;
  else
    dbgs() << "-";
  dbgs() << " ";

  dbgs() << "OriginalOperand: ";
  if (OriginalOperandV)
    dbgs() << *OriginalOperandV;
  else
    dbgs() << "-";
  dbgs() << "\n";
  dbgs() << "\n";
}

LLVM_DUMP_METHOD void BoUpSLP::OperandData::dumpDot(raw_ostream &OS, int OpI) const {
  auto getOpcodeSign = [](unsigned Opcode) {
    switch (Opcode) {
    case Instruction::Add:
      return "+";
    case Instruction::Sub:
      return "-";
    default:
      llvm_unreachable("Bad Opcode");
    }
  };

  // "L0.0x12345678"[label="%Chain.123"];
  OS << "\""
     << "L" << getLane() << "." << getValue() << "\"[label=\"";
  getValue()->printAsOperand(OS);
  OS << " OpI:" << OpI << "\"];\n";

  // "L0.0x12345679"[label="%Bridge.123"];
  OS << "\""
     << "L" << getLane() << "." << getFrontier() << "\"[label=\"";
  OS << getOpcodeSign(getFrontier()->getOpcode());
  OS << " L" << getLane();
  OS << "\"];\n";

  // "L0.0x12345678"->"L0.0x12345679"
  // "L0.0x12345677"->"L0.0x12345679"
  for (int i : {0, 1}) {
    OS << "\""
       << "L" << getLane() << "." << getFrontier()->getOperand(i) << "\""
       << "->"
       << "\""
       << "L" << getLane() << "." << getFrontier() << "\"[label=\"" << i
       << "\"]\n";
  }
}

LLVM_DUMP_METHOD void BoUpSLP::OpGroup::dump() const {
  int Cnt = 0;
  const char *Ind = "  ";
  for (OperandData *OD : OperandsVec) {
    dbgs() << Ind << Cnt++ << ".\n";
    OD->dump();
  }
  dbgs() << Ind << "StartLane: " << 0 << "\n";
  dbgs() << Ind << "EndLane: " << getEndLane() << "\n";
  dbgs() << Ind << "Score: " << Score << "\n";
  dbgs() << Ind << "Mode: ";
  dumpVecMode(Mode, dbgs());
  dbgs() << "\n";
  dbgs() << Ind << "State: ";
  dumpGroupState(State, dbgs());
  dbgs() << "\n";
}
#endif // #if !defined(NDEBUG) || defined(LLVM_ENABLE_DUMP)
#endif // INTEL_CUSTOMIZATION

namespace {

/// The SLPVectorizer Pass.
struct SLPVectorizer : public FunctionPass {
  SLPVectorizerPass Impl;

  /// Pass identification, replacement for typeid
  static char ID;

  explicit SLPVectorizer() : FunctionPass(ID) {
    initializeSLPVectorizerPass(*PassRegistry::getPassRegistry());
  }

  bool doInitialization(Module &M) override {
    return false;
  }

  bool runOnFunction(Function &F) override {
    if (skipFunction(F))
      return false;

    auto *SE = &getAnalysis<ScalarEvolutionWrapperPass>().getSE();
    auto *TTI = &getAnalysis<TargetTransformInfoWrapperPass>().getTTI(F);
    auto *TLIP = getAnalysisIfAvailable<TargetLibraryInfoWrapperPass>();
    auto *TLI = TLIP ? &TLIP->getTLI() : nullptr;
    auto *AA = &getAnalysis<AAResultsWrapperPass>().getAAResults();
    auto *LI = &getAnalysis<LoopInfoWrapperPass>().getLoopInfo();
    auto *DT = &getAnalysis<DominatorTreeWrapperPass>().getDomTree();
    auto *AC = &getAnalysis<AssumptionCacheTracker>().getAssumptionCache(F);
    auto *DB = &getAnalysis<DemandedBitsWrapperPass>().getDemandedBits();
    auto *ORE = &getAnalysis<OptimizationRemarkEmitterWrapperPass>().getORE();

    return Impl.runImpl(F, SE, TTI, TLI, AA, LI, DT, AC, DB, ORE);
  }

  void getAnalysisUsage(AnalysisUsage &AU) const override {
    FunctionPass::getAnalysisUsage(AU);
    AU.addRequired<AssumptionCacheTracker>();
    AU.addRequired<ScalarEvolutionWrapperPass>();
    AU.addRequired<AAResultsWrapperPass>();
    AU.addRequired<TargetTransformInfoWrapperPass>();
    AU.addRequired<LoopInfoWrapperPass>();
    AU.addRequired<DominatorTreeWrapperPass>();
    AU.addRequired<DemandedBitsWrapperPass>();
    AU.addRequired<OptimizationRemarkEmitterWrapperPass>();
    AU.addPreserved<LoopInfoWrapperPass>();
    AU.addPreserved<DominatorTreeWrapperPass>();
    AU.addPreserved<AAResultsWrapperPass>();
    AU.addPreserved<GlobalsAAWrapperPass>();
    AU.setPreservesCFG();
  }
};

} // end anonymous namespace

PreservedAnalyses SLPVectorizerPass::run(Function &F, FunctionAnalysisManager &AM) {
  auto *SE = &AM.getResult<ScalarEvolutionAnalysis>(F);
  auto *TTI = &AM.getResult<TargetIRAnalysis>(F);
  auto *TLI = AM.getCachedResult<TargetLibraryAnalysis>(F);
  auto *AA = &AM.getResult<AAManager>(F);
  auto *LI = &AM.getResult<LoopAnalysis>(F);
  auto *DT = &AM.getResult<DominatorTreeAnalysis>(F);
  auto *AC = &AM.getResult<AssumptionAnalysis>(F);
  auto *DB = &AM.getResult<DemandedBitsAnalysis>(F);
  auto *ORE = &AM.getResult<OptimizationRemarkEmitterAnalysis>(F);

  bool Changed = runImpl(F, SE, TTI, TLI, AA, LI, DT, AC, DB, ORE);
  if (!Changed)
    return PreservedAnalyses::all();

  PreservedAnalyses PA;
  PA.preserveSet<CFGAnalyses>();
  PA.preserve<AAManager>();
  PA.preserve<GlobalsAA>();
  return PA;
}

bool SLPVectorizerPass::runImpl(Function &F, ScalarEvolution *SE_,
                                TargetTransformInfo *TTI_,
                                TargetLibraryInfo *TLI_, AliasAnalysis *AA_,
                                LoopInfo *LI_, DominatorTree *DT_,
                                AssumptionCache *AC_, DemandedBits *DB_,
                                OptimizationRemarkEmitter *ORE_) {
  SE = SE_;
  TTI = TTI_;
  TLI = TLI_;
  AA = AA_;
  LI = LI_;
  DT = DT_;
  AC = AC_;
  DB = DB_;
  DL = &F.getParent()->getDataLayout();

  Stores.clear();
  GEPs.clear();
  bool Changed = false;


#if INTEL_CUSTOMIZATION
  if (!TTI->isAdvancedOptEnabled(
          TargetTransformInfo::AdvancedOptLevel::AO_TargetHasAVX2)) {
    PSLPEnabled = false;
    EnableMultiNodeSLP = false;
  }
#endif // INTEL_CUSTOMIZATION

  // If the target claims to have no vector registers don't attempt
  // vectorization.
  if (!TTI->getNumberOfRegisters(true))
    return false;

  // Don't vectorize when the attribute NoImplicitFloat is used.
  if (F.hasFnAttribute(Attribute::NoImplicitFloat))
    return false;

  LLVM_DEBUG(dbgs() << "SLP: Analyzing blocks in " << F.getName() << ".\n");

  // Use the bottom up slp vectorizer to construct chains that start with
  // store instructions.
  BoUpSLP R(&F, SE, TTI, TLI, AA, LI, DT, AC, DB, DL, ORE_);

  // A general note: the vectorizer must use BoUpSLP::eraseInstruction() to
  // delete instructions.

  // Scan the blocks in the function in post order.
  for (auto BB : post_order(&F.getEntryBlock())) {
    collectSeedInstructions(BB);

    // Vectorize trees that end at stores.
    if (!Stores.empty()) {
      LLVM_DEBUG(dbgs() << "SLP: Found stores for " << Stores.size()
                        << " underlying objects.\n");
      Changed |= vectorizeStoreChains(R);
    }

    // Vectorize trees that end at reductions.
    Changed |= vectorizeChainsInBlock(BB, R);

    // Vectorize the index computations of getelementptr instructions. This
    // is primarily intended to catch gather-like idioms ending at
    // non-consecutive loads.
    if (!GEPs.empty()) {
      LLVM_DEBUG(dbgs() << "SLP: Found GEPs for " << GEPs.size()
                        << " underlying objects.\n");
      Changed |= vectorizeGEPIndices(BB, R);
    }
  }

  if (Changed) {
    R.optimizeGatherSequence();
    LLVM_DEBUG(dbgs() << "SLP: vectorized \"" << F.getName() << "\"\n");
    LLVM_DEBUG(verifyFunction(F));
  }
  return Changed;
}

/// Check that the Values in the slice in VL array are still existent in
/// the WeakTrackingVH array.
/// Vectorization of part of the VL array may cause later values in the VL array
/// to become invalid. We track when this has happened in the WeakTrackingVH
/// array.
static bool hasValueBeenRAUWed(ArrayRef<Value *> VL,
                               ArrayRef<WeakTrackingVH> VH, unsigned SliceBegin,
                               unsigned SliceSize) {
  VL = VL.slice(SliceBegin, SliceSize);
  VH = VH.slice(SliceBegin, SliceSize);
  return !std::equal(VL.begin(), VL.end(), VH.begin());
}

bool SLPVectorizerPass::vectorizeStoreChain(ArrayRef<Value *> Chain, BoUpSLP &R,
                                            unsigned VecRegSize) {
  const unsigned ChainLen = Chain.size();
  LLVM_DEBUG(dbgs() << "SLP: Analyzing a store chain of length " << ChainLen
                    << "\n");
  const unsigned Sz = R.getVectorElementSize(Chain[0]);
  const unsigned VF = VecRegSize / Sz;

  if (!isPowerOf2_32(Sz) || VF < 2)
    return false;

  // Keep track of values that were deleted by vectorizing in the loop below.
  const SmallVector<WeakTrackingVH, 8> TrackValues(Chain.begin(), Chain.end());

  bool Changed = false;
  // Look for profitable vectorizable trees at all offsets, starting at zero.
  for (unsigned i = 0, e = ChainLen; i + VF <= e; ++i) {

    // Check that a previous iteration of this loop did not delete the Value.
    if (hasValueBeenRAUWed(Chain, TrackValues, i, VF))
      continue;

    LLVM_DEBUG(dbgs() << "SLP: Analyzing " << VF << " stores at offset " << i
                      << "\n");
    ArrayRef<Value *> Operands = Chain.slice(i, VF);

#if INTEL_CUSTOMIZATION
    R.PSLPInit();
#endif // INTEL_CUSTOMIZATION

    R.buildTree(Operands);
#if !INTEL_CUSTOMIZATION
    if (R.isTreeTinyAndNotFullyVectorizable())
      continue;
#endif // INTEL_CUSTOMIZATION

    R.computeMinimumValueSizes();

    int Cost = R.getTreeCost();

#if INTEL_CUSTOMIZATION
    // If we found a PSLP candidate, try with PSLP enabled.
    if (R.FoundPSLPCandidate) {
      R.undoMultiNodeReordering();

      R.deleteTree();
      // Try with PSLP enabled.
      R.DoPSLP = true;
      R.buildTree(Operands);
      int PSLPCost = R.getTreeCost();
      R.DoPSLP = false;

      // If PSLP is worse, then rebuild the tree with plain SLP.
      if (PSLPCost > Cost) {
        R.undoMultiNodeReordering();
        R.PSLPFailureCleanup();

        R.deleteTree();

        R.buildTree(Operands);
        int SLPCost = R.getTreeCost();
        assert(SLPCost == Cost && "Should be equal to original cost");
        Cost = SLPCost;
      } else {
        Cost = PSLPCost;
        R.PSLPSuccess = true;
      }
    }
#endif // INTEL_CUSTOMIZATION

    LLVM_DEBUG(dbgs() << "SLP: Found cost=" << Cost << " for VF=" << VF
                      << "\n");
    if (Cost < -SLPCostThreshold) {
      LLVM_DEBUG(dbgs() << "SLP: Decided to vectorize cost=" << Cost << "\n");

      using namespace ore;

      R.getORE()->emit(OptimizationRemark(SV_NAME, "StoresVectorized",
                                          cast<StoreInst>(Chain[i]))
                       << "Stores SLP vectorized with cost " << NV("Cost", Cost)
                       << " and with tree size "
                       << NV("TreeSize", R.getTreeSize()));

      R.vectorizeTree();

      // Move to the next bundle.
      i += VF - 1;
      Changed = true;
#if INTEL_CUSTOMIZATION
      R.cleanupMultiNodeReordering();
      R.PSLPSuccessCleanup();
    } else {
      R.undoMultiNodeReordering();
      R.PSLPFailureCleanup();
    }
#endif // INTEL_CUSTOMIZATION
  }

  return Changed;
}

bool SLPVectorizerPass::vectorizeStores(ArrayRef<StoreInst *> Stores,
                                        BoUpSLP &R) {
  SetVector<StoreInst *> Heads;
  SmallDenseSet<StoreInst *> Tails;
  SmallDenseMap<StoreInst *, StoreInst *> ConsecutiveChain;

  // We may run into multiple chains that merge into a single chain. We mark the
  // stores that we vectorized so that we don't visit the same store twice.
  BoUpSLP::ValueSet VectorizedStores;
  bool Changed = false;

  auto &&FindConsecutiveAccess =
      [this, &Stores, &Heads, &Tails, &ConsecutiveChain] (int K, int Idx) {
        if (!isConsecutiveAccess(Stores[K], Stores[Idx], *DL, *SE))
          return false;

        Tails.insert(Stores[Idx]);
        Heads.insert(Stores[K]);
        ConsecutiveChain[Stores[K]] = Stores[Idx];
        return true;
      };

  // Do a quadratic search on all of the given stores in reverse order and find
  // all of the pairs of stores that follow each other.
  int E = Stores.size();
  for (int Idx = E - 1; Idx >= 0; --Idx) {
    // If a store has multiple consecutive store candidates, search according
    // to the sequence: Idx-1, Idx+1, Idx-2, Idx+2, ...
    // This is because usually pairing with immediate succeeding or preceding
    // candidate create the best chance to find slp vectorization opportunity.
    for (int Offset = 1, F = std::max(E - Idx, Idx + 1); Offset < F; ++Offset)
      if ((Idx >= Offset && FindConsecutiveAccess(Idx - Offset, Idx)) ||
          (Idx + Offset < E && FindConsecutiveAccess(Idx + Offset, Idx)))
        break;
  }

  // For stores that start but don't end a link in the chain:
  for (auto *SI : llvm::reverse(Heads)) {
    if (Tails.count(SI))
      continue;

    // We found a store instr that starts a chain. Now follow the chain and try
    // to vectorize it.
    BoUpSLP::ValueList Operands;
    StoreInst *I = SI;
    // Collect the chain into a list.
    while ((Tails.count(I) || Heads.count(I)) && !VectorizedStores.count(I)) {
      Operands.push_back(I);
      // Move to the next value in the chain.
      I = ConsecutiveChain[I];
    }

    // FIXME: Is division-by-2 the correct step? Should we assert that the
    // register size is a power-of-2?
    for (unsigned Size = R.getMaxVecRegSize(); Size >= R.getMinVecRegSize();
         Size /= 2) {
      if (vectorizeStoreChain(Operands, R, Size)) {
        // Mark the vectorized stores so that we don't vectorize them again.
        VectorizedStores.insert(Operands.begin(), Operands.end());
        Changed = true;
        break;
      }
    }
  }

  return Changed;
}

void SLPVectorizerPass::collectSeedInstructions(BasicBlock *BB) {
  // Initialize the collections. We will make a single pass over the block.
  Stores.clear();
  GEPs.clear();

  // Visit the store and getelementptr instructions in BB and organize them in
  // Stores and GEPs according to the underlying objects of their pointer
  // operands.
  for (Instruction &I : *BB) {
    // Ignore store instructions that are volatile or have a pointer operand
    // that doesn't point to a scalar type.
    if (auto *SI = dyn_cast<StoreInst>(&I)) {
      if (!SI->isSimple())
        continue;
      if (!isValidElementType(SI->getValueOperand()->getType()))
        continue;
      Stores[GetUnderlyingObject(SI->getPointerOperand(), *DL)].push_back(SI);
    }

    // Ignore getelementptr instructions that have more than one index, a
    // constant index, or a pointer operand that doesn't point to a scalar
    // type.
    else if (auto *GEP = dyn_cast<GetElementPtrInst>(&I)) {
      auto Idx = GEP->idx_begin()->get();
      if (GEP->getNumIndices() > 1 || isa<Constant>(Idx))
        continue;
      if (!isValidElementType(Idx->getType()))
        continue;
      if (GEP->getType()->isVectorTy())
        continue;
      GEPs[GEP->getPointerOperand()].push_back(GEP);
    }
  }
}

bool SLPVectorizerPass::tryToVectorizePair(Value *A, Value *B, BoUpSLP &R) {
  if (!A || !B)
    return false;
  Value *VL[] = { A, B };
  return tryToVectorizeList(VL, R, /*UserCost=*/0, true);
}

bool SLPVectorizerPass::tryToVectorizeList(ArrayRef<Value *> VL, BoUpSLP &R,
                                           int UserCost, bool AllowReorder) {
  if (VL.size() < 2)
    return false;

  LLVM_DEBUG(dbgs() << "SLP: Trying to vectorize a list of length = "
                    << VL.size() << ".\n");

  // Check that all of the parts are scalar instructions of the same type,
  // we permit an alternate opcode via InstructionsState.
  InstructionsState S = getSameOpcode(VL);
  if (!S.getOpcode())
    return false;

  Instruction *I0 = cast<Instruction>(S.OpValue);
  unsigned Sz = R.getVectorElementSize(I0);
  unsigned MinVF = std::max(2U, R.getMinVecRegSize() / Sz);
  unsigned MaxVF = std::max<unsigned>(PowerOf2Floor(VL.size()), MinVF);
  if (MaxVF < 2) {
    R.getORE()->emit([&]() {
      return OptimizationRemarkMissed(SV_NAME, "SmallVF", I0)
             << "Cannot SLP vectorize list: vectorization factor "
             << "less than 2 is not supported";
    });
    return false;
  }

  for (Value *V : VL) {
    Type *Ty = V->getType();
    if (!isValidElementType(Ty)) {
      // NOTE: the following will give user internal llvm type name, which may
      // not be useful.
      R.getORE()->emit([&]() {
        std::string type_str;
        llvm::raw_string_ostream rso(type_str);
        Ty->print(rso);
        return OptimizationRemarkMissed(SV_NAME, "UnsupportedType", I0)
               << "Cannot SLP vectorize list: type "
               << rso.str() + " is unsupported by vectorizer";
      });
      return false;
    }
  }

  bool Changed = false;
  bool CandidateFound = false;
  int MinCost = SLPCostThreshold;

  // Keep track of values that were deleted by vectorizing in the loop below.
  SmallVector<WeakTrackingVH, 8> TrackValues(VL.begin(), VL.end());

  unsigned NextInst = 0, MaxInst = VL.size();
  for (unsigned VF = MaxVF; NextInst + 1 < MaxInst && VF >= MinVF;
       VF /= 2) {
    // No actual vectorization should happen, if number of parts is the same as
    // provided vectorization factor (i.e. the scalar type is used for vector
    // code during codegen).
    auto *VecTy = VectorType::get(VL[0]->getType(), VF);
    if (TTI->getNumberOfParts(VecTy) == VF)
      continue;
    for (unsigned I = NextInst; I < MaxInst; ++I) {
      unsigned OpsWidth = 0;

      if (I + VF > MaxInst)
        OpsWidth = MaxInst - I;
      else
        OpsWidth = VF;

      if (!isPowerOf2_32(OpsWidth) || OpsWidth < 2)
        break;

      // Check that a previous iteration of this loop did not delete the Value.
      if (hasValueBeenRAUWed(VL, TrackValues, I, OpsWidth))
        continue;

      LLVM_DEBUG(dbgs() << "SLP: Analyzing " << OpsWidth << " operations "
                        << "\n");
      ArrayRef<Value *> Ops = VL.slice(I, OpsWidth);

      R.buildTree(Ops);
      Optional<ArrayRef<unsigned>> Order = R.bestOrder();
      // TODO: check if we can allow reordering for more cases.
      if (AllowReorder && Order) {
        // TODO: reorder tree nodes without tree rebuilding.
        // Conceptually, there is nothing actually preventing us from trying to
        // reorder a larger list. In fact, we do exactly this when vectorizing
        // reductions. However, at this point, we only expect to get here when
        // there are exactly two operations.
        assert(Ops.size() == 2);
        Value *ReorderedOps[] = {Ops[1], Ops[0]};
        R.buildTree(ReorderedOps, None);
      }

#if !INTEL_CUSTOMIZATION
      if (R.isTreeTinyAndNotFullyVectorizable())
        continue;
#endif // !INTEL_CUSTOMIZATION

      R.computeMinimumValueSizes();
      int Cost = R.getTreeCost() - UserCost;
      CandidateFound = true;
      MinCost = std::min(MinCost, Cost);

#if INTEL_CUSTOMIZATION
      // Fixes the remark for tiny trees (tested by remarks_not_all_parts.ll).
      CandidateFound = (Cost < FORBIDEN_TINY_TREE) ? true : false;
#endif // INTEL_CUSTOMIZATION

      if (Cost < -SLPCostThreshold) {
        LLVM_DEBUG(dbgs() << "SLP: Vectorizing list at cost:" << Cost << ".\n");
        R.getORE()->emit(OptimizationRemark(SV_NAME, "VectorizedList",
                                 cast<Instruction>(TrackValues[I])) // INTEL
                                 << "SLP vectorized with cost " << ore::NV("Cost", Cost)
                                 << " and with tree size "
                                 << ore::NV("TreeSize", R.getTreeSize()));

        R.vectorizeTree();
        // Move to the next bundle.
        I += VF - 1;
        NextInst = I + 1;
        Changed = true;
#if INTEL_CUSTOMIZATION
        R.cleanupMultiNodeReordering();
      } else {
        R.undoMultiNodeReordering();
      }
#endif // INTEL_CUSTOMIZATION
    }
  }

  if (!Changed && CandidateFound) {
    R.getORE()->emit([&]() {
      return OptimizationRemarkMissed(SV_NAME, "NotBeneficial", I0)
             << "List vectorization was possible but not beneficial with cost "
             << ore::NV("Cost", MinCost) << " >= "
             << ore::NV("Treshold", -SLPCostThreshold);
    });
  } else if (!Changed) {
    R.getORE()->emit([&]() {
      return OptimizationRemarkMissed(SV_NAME, "NotPossible", I0)
             << "Cannot SLP vectorize list: vectorization was impossible"
             << " with available vectorization factors";
    });
  }
  return Changed;
}

bool SLPVectorizerPass::tryToVectorize(Instruction *I, BoUpSLP &R) {
  if (!I)
    return false;

  if (!isa<BinaryOperator>(I) && !isa<CmpInst>(I))
    return false;

  Value *P = I->getParent();

  // Vectorize in current basic block only.
  auto *Op0 = dyn_cast<Instruction>(I->getOperand(0));
  auto *Op1 = dyn_cast<Instruction>(I->getOperand(1));
  if (!Op0 || !Op1 || Op0->getParent() != P || Op1->getParent() != P)
    return false;

  // Try to vectorize V.
  if (tryToVectorizePair(Op0, Op1, R))
    return true;

  auto *A = dyn_cast<BinaryOperator>(Op0);
  auto *B = dyn_cast<BinaryOperator>(Op1);
  // Try to skip B.
  if (B && B->hasOneUse()) {
    auto *B0 = dyn_cast<BinaryOperator>(B->getOperand(0));
    auto *B1 = dyn_cast<BinaryOperator>(B->getOperand(1));
    if (B0 && B0->getParent() == P && tryToVectorizePair(A, B0, R))
      return true;
    if (B1 && B1->getParent() == P && tryToVectorizePair(A, B1, R))
      return true;
  }

  // Try to skip A.
  if (A && A->hasOneUse()) {
    auto *A0 = dyn_cast<BinaryOperator>(A->getOperand(0));
    auto *A1 = dyn_cast<BinaryOperator>(A->getOperand(1));
    if (A0 && A0->getParent() == P && tryToVectorizePair(A0, B, R))
      return true;
    if (A1 && A1->getParent() == P && tryToVectorizePair(A1, B, R))
      return true;
  }
  return false;
}

/// Generate a shuffle mask to be used in a reduction tree.
///
/// \param VecLen The length of the vector to be reduced.
/// \param NumEltsToRdx The number of elements that should be reduced in the
///        vector.
/// \param IsPairwise Whether the reduction is a pairwise or splitting
///        reduction. A pairwise reduction will generate a mask of
///        <0,2,...> or <1,3,..> while a splitting reduction will generate
///        <2,3, undef,undef> for a vector of 4 and NumElts = 2.
/// \param IsLeft True will generate a mask of even elements, odd otherwise.
static Value *createRdxShuffleMask(unsigned VecLen, unsigned NumEltsToRdx,
                                   bool IsPairwise, bool IsLeft,
                                   IRBuilder<> &Builder) {
  assert((IsPairwise || !IsLeft) && "Don't support a <0,1,undef,...> mask");

  SmallVector<Constant *, 32> ShuffleMask(
      VecLen, UndefValue::get(Builder.getInt32Ty()));

  if (IsPairwise)
    // Build a mask of 0, 2, ... (left) or 1, 3, ... (right).
    for (unsigned i = 0; i != NumEltsToRdx; ++i)
      ShuffleMask[i] = Builder.getInt32(2 * i + !IsLeft);
  else
    // Move the upper half of the vector to the lower half.
    for (unsigned i = 0; i != NumEltsToRdx; ++i)
      ShuffleMask[i] = Builder.getInt32(NumEltsToRdx + i);

  return ConstantVector::get(ShuffleMask);
}

namespace {

/// Model horizontal reductions.
///
/// A horizontal reduction is a tree of reduction operations (currently add and
/// fadd) that has operations that can be put into a vector as its leaf.
/// For example, this tree:
///
/// mul mul mul mul
///  \  /    \  /
///   +       +
///    \     /
///       +
/// This tree has "mul" as its reduced values and "+" as its reduction
/// operations. A reduction might be feeding into a store or a binary operation
/// feeding a phi.
///    ...
///    \  /
///     +
///     |
///  phi +=
///
///  Or:
///    ...
///    \  /
///     +
///     |
///   *p =
///
class HorizontalReduction {
  using ReductionOpsType = SmallVector<Value *, 16>;
  using ReductionOpsListType = SmallVector<ReductionOpsType, 2>;
  ReductionOpsListType  ReductionOps;
  SmallVector<Value *, 32> ReducedVals;
  // Use map vector to make stable output.
  MapVector<Instruction *, Value *> ExtraArgs;

  /// Kind of the reduction data.
  enum ReductionKind {
    RK_None,       /// Not a reduction.
    RK_Arithmetic, /// Binary reduction data.
    RK_Min,        /// Minimum reduction data.
    RK_UMin,       /// Unsigned minimum reduction data.
    RK_Max,        /// Maximum reduction data.
    RK_UMax,       /// Unsigned maximum reduction data.
  };

  /// Contains info about operation, like its opcode, left and right operands.
  class OperationData {
    /// Opcode of the instruction.
    unsigned Opcode = 0;

    /// Left operand of the reduction operation.
    Value *LHS = nullptr;

    /// Right operand of the reduction operation.
    Value *RHS = nullptr;

    /// Kind of the reduction operation.
    ReductionKind Kind = RK_None;

    /// True if float point min/max reduction has no NaNs.
    bool NoNaN = false;

    /// Checks if the reduction operation can be vectorized.
    bool isVectorizable() const {
      return LHS && RHS &&
             // We currently only support add/mul/logical && min/max reductions.
             ((Kind == RK_Arithmetic &&
               (Opcode == Instruction::Add || Opcode == Instruction::FAdd ||
                Opcode == Instruction::Mul || Opcode == Instruction::FMul ||
                Opcode == Instruction::And || Opcode == Instruction::Or ||
                Opcode == Instruction::Xor)) ||
              ((Opcode == Instruction::ICmp || Opcode == Instruction::FCmp) &&
               (Kind == RK_Min || Kind == RK_Max)) ||
              (Opcode == Instruction::ICmp &&
               (Kind == RK_UMin || Kind == RK_UMax)));
    }

    /// Creates reduction operation with the current opcode.
    Value *createOp(IRBuilder<> &Builder, const Twine &Name) const {
      assert(isVectorizable() &&
             "Expected add|fadd or min/max reduction operation.");
      Value *Cmp;
      switch (Kind) {
      case RK_Arithmetic:
        return Builder.CreateBinOp((Instruction::BinaryOps)Opcode, LHS, RHS,
                                   Name);
      case RK_Min:
        Cmp = Opcode == Instruction::ICmp ? Builder.CreateICmpSLT(LHS, RHS)
                                          : Builder.CreateFCmpOLT(LHS, RHS);
        break;
      case RK_Max:
        Cmp = Opcode == Instruction::ICmp ? Builder.CreateICmpSGT(LHS, RHS)
                                          : Builder.CreateFCmpOGT(LHS, RHS);
        break;
      case RK_UMin:
        assert(Opcode == Instruction::ICmp && "Expected integer types.");
        Cmp = Builder.CreateICmpULT(LHS, RHS);
        break;
      case RK_UMax:
        assert(Opcode == Instruction::ICmp && "Expected integer types.");
        Cmp = Builder.CreateICmpUGT(LHS, RHS);
        break;
      case RK_None:
        llvm_unreachable("Unknown reduction operation.");
      }
      return Builder.CreateSelect(Cmp, LHS, RHS, Name);
    }

  public:
    explicit OperationData() = default;

    /// Construction for reduced values. They are identified by opcode only and
    /// don't have associated LHS/RHS values.
    explicit OperationData(Value *V) {
      if (auto *I = dyn_cast<Instruction>(V))
        Opcode = I->getOpcode();
    }

    /// Constructor for reduction operations with opcode and its left and
    /// right operands.
    OperationData(unsigned Opcode, Value *LHS, Value *RHS, ReductionKind Kind,
                  bool NoNaN = false)
        : Opcode(Opcode), LHS(LHS), RHS(RHS), Kind(Kind), NoNaN(NoNaN) {
      assert(Kind != RK_None && "One of the reduction operations is expected.");
    }

    explicit operator bool() const { return Opcode; }

    /// Get the index of the first operand.
    unsigned getFirstOperandIndex() const {
      assert(!!*this && "The opcode is not set.");
      switch (Kind) {
      case RK_Min:
      case RK_UMin:
      case RK_Max:
      case RK_UMax:
        return 1;
      case RK_Arithmetic:
      case RK_None:
        break;
      }
      return 0;
    }

    /// Total number of operands in the reduction operation.
    unsigned getNumberOfOperands() const {
      assert(Kind != RK_None && !!*this && LHS && RHS &&
             "Expected reduction operation.");
      switch (Kind) {
      case RK_Arithmetic:
        return 2;
      case RK_Min:
      case RK_UMin:
      case RK_Max:
      case RK_UMax:
        return 3;
      case RK_None:
        break;
      }
      llvm_unreachable("Reduction kind is not set");
    }

    /// Checks if the operation has the same parent as \p P.
    bool hasSameParent(Instruction *I, Value *P, bool IsRedOp) const {
      assert(Kind != RK_None && !!*this && LHS && RHS &&
             "Expected reduction operation.");
      if (!IsRedOp)
        return I->getParent() == P;
      switch (Kind) {
      case RK_Arithmetic:
        // Arithmetic reduction operation must be used once only.
        return I->getParent() == P;
      case RK_Min:
      case RK_UMin:
      case RK_Max:
      case RK_UMax: {
        // SelectInst must be used twice while the condition op must have single
        // use only.
        auto *Cmp = cast<Instruction>(cast<SelectInst>(I)->getCondition());
        return I->getParent() == P && Cmp && Cmp->getParent() == P;
      }
      case RK_None:
        break;
      }
      llvm_unreachable("Reduction kind is not set");
    }
    /// Expected number of uses for reduction operations/reduced values.
    bool hasRequiredNumberOfUses(Instruction *I, bool IsReductionOp) const {
      assert(Kind != RK_None && !!*this && LHS && RHS &&
             "Expected reduction operation.");
      switch (Kind) {
      case RK_Arithmetic:
        return I->hasOneUse();
      case RK_Min:
      case RK_UMin:
      case RK_Max:
      case RK_UMax:
        return I->hasNUses(2) &&
               (!IsReductionOp ||
                cast<SelectInst>(I)->getCondition()->hasOneUse());
      case RK_None:
        break;
      }
      llvm_unreachable("Reduction kind is not set");
    }

    /// Initializes the list of reduction operations.
    void initReductionOps(ReductionOpsListType &ReductionOps) {
      assert(Kind != RK_None && !!*this && LHS && RHS &&
             "Expected reduction operation.");
      switch (Kind) {
      case RK_Arithmetic:
        ReductionOps.assign(1, ReductionOpsType());
        break;
      case RK_Min:
      case RK_UMin:
      case RK_Max:
      case RK_UMax:
        ReductionOps.assign(2, ReductionOpsType());
        break;
      case RK_None:
        llvm_unreachable("Reduction kind is not set");
      }
    }
    /// Add all reduction operations for the reduction instruction \p I.
    void addReductionOps(Instruction *I, ReductionOpsListType &ReductionOps) {
      assert(Kind != RK_None && !!*this && LHS && RHS &&
             "Expected reduction operation.");
      switch (Kind) {
      case RK_Arithmetic:
        ReductionOps[0].emplace_back(I);
        break;
      case RK_Min:
      case RK_UMin:
      case RK_Max:
      case RK_UMax:
        ReductionOps[0].emplace_back(cast<SelectInst>(I)->getCondition());
        ReductionOps[1].emplace_back(I);
        break;
      case RK_None:
        llvm_unreachable("Reduction kind is not set");
      }
    }

    /// Checks if instruction is associative and can be vectorized.
    bool isAssociative(Instruction *I) const {
      assert(Kind != RK_None && *this && LHS && RHS &&
             "Expected reduction operation.");
      switch (Kind) {
      case RK_Arithmetic:
        return I->isAssociative();
      case RK_Min:
      case RK_Max:
        return Opcode == Instruction::ICmp ||
               cast<Instruction>(I->getOperand(0))->isFast();
      case RK_UMin:
      case RK_UMax:
        assert(Opcode == Instruction::ICmp &&
               "Only integer compare operation is expected.");
        return true;
      case RK_None:
        break;
      }
      llvm_unreachable("Reduction kind is not set");
    }

    /// Checks if the reduction operation can be vectorized.
    bool isVectorizable(Instruction *I) const {
      return isVectorizable() && isAssociative(I);
    }

    /// Checks if two operation data are both a reduction op or both a reduced
    /// value.
    bool operator==(const OperationData &OD) {
      assert(((Kind != OD.Kind) || ((!LHS == !OD.LHS) && (!RHS == !OD.RHS))) &&
             "One of the comparing operations is incorrect.");
      return this == &OD || (Kind == OD.Kind && Opcode == OD.Opcode);
    }
    bool operator!=(const OperationData &OD) { return !(*this == OD); }
    void clear() {
      Opcode = 0;
      LHS = nullptr;
      RHS = nullptr;
      Kind = RK_None;
      NoNaN = false;
    }

    /// Get the opcode of the reduction operation.
    unsigned getOpcode() const {
      assert(isVectorizable() && "Expected vectorizable operation.");
      return Opcode;
    }

    /// Get kind of reduction data.
    ReductionKind getKind() const { return Kind; }
    Value *getLHS() const { return LHS; }
    Value *getRHS() const { return RHS; }
    Type *getConditionType() const {
      switch (Kind) {
      case RK_Arithmetic:
        return nullptr;
      case RK_Min:
      case RK_Max:
      case RK_UMin:
      case RK_UMax:
        return CmpInst::makeCmpResultType(LHS->getType());
      case RK_None:
        break;
      }
      llvm_unreachable("Reduction kind is not set");
    }

    /// Creates reduction operation with the current opcode with the IR flags
    /// from \p ReductionOps.
    Value *createOp(IRBuilder<> &Builder, const Twine &Name,
                    const ReductionOpsListType &ReductionOps) const {
      assert(isVectorizable() &&
             "Expected add|fadd or min/max reduction operation.");
      auto *Op = createOp(Builder, Name);
      switch (Kind) {
      case RK_Arithmetic:
        propagateIRFlags(Op, ReductionOps[0]);
        return Op;
      case RK_Min:
      case RK_Max:
      case RK_UMin:
      case RK_UMax:
        if (auto *SI = dyn_cast<SelectInst>(Op))
          propagateIRFlags(SI->getCondition(), ReductionOps[0]);
        propagateIRFlags(Op, ReductionOps[1]);
        return Op;
      case RK_None:
        break;
      }
      llvm_unreachable("Unknown reduction operation.");
    }
    /// Creates reduction operation with the current opcode with the IR flags
    /// from \p I.
    Value *createOp(IRBuilder<> &Builder, const Twine &Name,
                    Instruction *I) const {
      assert(isVectorizable() &&
             "Expected add|fadd or min/max reduction operation.");
      auto *Op = createOp(Builder, Name);
      switch (Kind) {
      case RK_Arithmetic:
        propagateIRFlags(Op, I);
        return Op;
      case RK_Min:
      case RK_Max:
      case RK_UMin:
      case RK_UMax:
        if (auto *SI = dyn_cast<SelectInst>(Op)) {
          propagateIRFlags(SI->getCondition(),
                           cast<SelectInst>(I)->getCondition());
        }
        propagateIRFlags(Op, I);
        return Op;
      case RK_None:
        break;
      }
      llvm_unreachable("Unknown reduction operation.");
    }

    TargetTransformInfo::ReductionFlags getFlags() const {
      TargetTransformInfo::ReductionFlags Flags;
      Flags.NoNaN = NoNaN;
      switch (Kind) {
      case RK_Arithmetic:
        break;
      case RK_Min:
        Flags.IsSigned = Opcode == Instruction::ICmp;
        Flags.IsMaxOp = false;
        break;
      case RK_Max:
        Flags.IsSigned = Opcode == Instruction::ICmp;
        Flags.IsMaxOp = true;
        break;
      case RK_UMin:
        Flags.IsSigned = false;
        Flags.IsMaxOp = false;
        break;
      case RK_UMax:
        Flags.IsSigned = false;
        Flags.IsMaxOp = true;
        break;
      case RK_None:
        llvm_unreachable("Reduction kind is not set");
      }
      return Flags;
    }
  };

  WeakTrackingVH ReductionRoot;

  /// The operation data of the reduction operation.
  OperationData ReductionData;

  /// The operation data of the values we perform a reduction on.
  OperationData ReducedValueData;

  /// Should we model this reduction as a pairwise reduction tree or a tree that
  /// splits the vector in halves and adds those halves.
  bool IsPairwiseReduction = false;

  /// Checks if the ParentStackElem.first should be marked as a reduction
  /// operation with an extra argument or as extra argument itself.
  void markExtraArg(std::pair<Instruction *, unsigned> &ParentStackElem,
                    Value *ExtraArg) {
    if (ExtraArgs.count(ParentStackElem.first)) {
      ExtraArgs[ParentStackElem.first] = nullptr;
      // We ran into something like:
      // ParentStackElem.first = ExtraArgs[ParentStackElem.first] + ExtraArg.
      // The whole ParentStackElem.first should be considered as an extra value
      // in this case.
      // Do not perform analysis of remaining operands of ParentStackElem.first
      // instruction, this whole instruction is an extra argument.
      ParentStackElem.second = ParentStackElem.first->getNumOperands();
    } else {
      // We ran into something like:
      // ParentStackElem.first += ... + ExtraArg + ...
      ExtraArgs[ParentStackElem.first] = ExtraArg;
    }
  }

  static OperationData getOperationData(Value *V) {
    if (!V)
      return OperationData();

    Value *LHS;
    Value *RHS;
    if (m_BinOp(m_Value(LHS), m_Value(RHS)).match(V)) {
      return OperationData(cast<BinaryOperator>(V)->getOpcode(), LHS, RHS,
                           RK_Arithmetic);
    }
    if (auto *Select = dyn_cast<SelectInst>(V)) {
      // Look for a min/max pattern.
      if (m_UMin(m_Value(LHS), m_Value(RHS)).match(Select)) {
        return OperationData(Instruction::ICmp, LHS, RHS, RK_UMin);
      } else if (m_SMin(m_Value(LHS), m_Value(RHS)).match(Select)) {
        return OperationData(Instruction::ICmp, LHS, RHS, RK_Min);
      } else if (m_OrdFMin(m_Value(LHS), m_Value(RHS)).match(Select) ||
                 m_UnordFMin(m_Value(LHS), m_Value(RHS)).match(Select)) {
        return OperationData(
            Instruction::FCmp, LHS, RHS, RK_Min,
            cast<Instruction>(Select->getCondition())->hasNoNaNs());
      } else if (m_UMax(m_Value(LHS), m_Value(RHS)).match(Select)) {
        return OperationData(Instruction::ICmp, LHS, RHS, RK_UMax);
      } else if (m_SMax(m_Value(LHS), m_Value(RHS)).match(Select)) {
        return OperationData(Instruction::ICmp, LHS, RHS, RK_Max);
      } else if (m_OrdFMax(m_Value(LHS), m_Value(RHS)).match(Select) ||
                 m_UnordFMax(m_Value(LHS), m_Value(RHS)).match(Select)) {
        return OperationData(
            Instruction::FCmp, LHS, RHS, RK_Max,
            cast<Instruction>(Select->getCondition())->hasNoNaNs());
      } else {
        // Try harder: look for min/max pattern based on instructions producing
        // same values such as: select ((cmp Inst1, Inst2), Inst1, Inst2).
        // During the intermediate stages of SLP, it's very common to have
        // pattern like this (since optimizeGatherSequence is run only once
        // at the end):
        // %1 = extractelement <2 x i32> %a, i32 0
        // %2 = extractelement <2 x i32> %a, i32 1
        // %cond = icmp sgt i32 %1, %2
        // %3 = extractelement <2 x i32> %a, i32 0
        // %4 = extractelement <2 x i32> %a, i32 1
        // %select = select i1 %cond, i32 %3, i32 %4
        CmpInst::Predicate Pred;
        Instruction *L1;
        Instruction *L2;

        LHS = Select->getTrueValue();
        RHS = Select->getFalseValue();
        Value *Cond = Select->getCondition();

        // TODO: Support inverse predicates.
        if (match(Cond, m_Cmp(Pred, m_Specific(LHS), m_Instruction(L2)))) {
          if (!isa<ExtractElementInst>(RHS) ||
              !L2->isIdenticalTo(cast<Instruction>(RHS)))
            return OperationData(V);
        } else if (match(Cond, m_Cmp(Pred, m_Instruction(L1), m_Specific(RHS)))) {
          if (!isa<ExtractElementInst>(LHS) ||
              !L1->isIdenticalTo(cast<Instruction>(LHS)))
            return OperationData(V);
        } else {
          if (!isa<ExtractElementInst>(LHS) || !isa<ExtractElementInst>(RHS))
            return OperationData(V);
          if (!match(Cond, m_Cmp(Pred, m_Instruction(L1), m_Instruction(L2))) ||
              !L1->isIdenticalTo(cast<Instruction>(LHS)) ||
              !L2->isIdenticalTo(cast<Instruction>(RHS)))
            return OperationData(V);
        }
        switch (Pred) {
        default:
          return OperationData(V);

        case CmpInst::ICMP_ULT:
        case CmpInst::ICMP_ULE:
          return OperationData(Instruction::ICmp, LHS, RHS, RK_UMin);

        case CmpInst::ICMP_SLT:
        case CmpInst::ICMP_SLE:
          return OperationData(Instruction::ICmp, LHS, RHS, RK_Min);

        case CmpInst::FCMP_OLT:
        case CmpInst::FCMP_OLE:
        case CmpInst::FCMP_ULT:
        case CmpInst::FCMP_ULE:
          return OperationData(Instruction::FCmp, LHS, RHS, RK_Min,
                               cast<Instruction>(Cond)->hasNoNaNs());

        case CmpInst::ICMP_UGT:
        case CmpInst::ICMP_UGE:
          return OperationData(Instruction::ICmp, LHS, RHS, RK_UMax);

        case CmpInst::ICMP_SGT:
        case CmpInst::ICMP_SGE:
          return OperationData(Instruction::ICmp, LHS, RHS, RK_Max);

        case CmpInst::FCMP_OGT:
        case CmpInst::FCMP_OGE:
        case CmpInst::FCMP_UGT:
        case CmpInst::FCMP_UGE:
          return OperationData(Instruction::FCmp, LHS, RHS, RK_Max,
                               cast<Instruction>(Cond)->hasNoNaNs());
        }
      }
    }
    return OperationData(V);
  }

public:
  HorizontalReduction() = default;

  /// Try to find a reduction tree.
  bool matchAssociativeReduction(PHINode *Phi, Instruction *B) {
    assert((!Phi || is_contained(Phi->operands(), B)) &&
           "Thi phi needs to use the binary operator");

    ReductionData = getOperationData(B);

    // We could have a initial reductions that is not an add.
    //  r *= v1 + v2 + v3 + v4
    // In such a case start looking for a tree rooted in the first '+'.
    if (Phi) {
      if (ReductionData.getLHS() == Phi) {
        Phi = nullptr;
        B = dyn_cast<Instruction>(ReductionData.getRHS());
        ReductionData = getOperationData(B);
      } else if (ReductionData.getRHS() == Phi) {
        Phi = nullptr;
        B = dyn_cast<Instruction>(ReductionData.getLHS());
        ReductionData = getOperationData(B);
      }
    }

    if (!ReductionData.isVectorizable(B))
      return false;

    Type *Ty = B->getType();
    if (!isValidElementType(Ty))
      return false;
    if (!Ty->isIntOrIntVectorTy() && !Ty->isFPOrFPVectorTy())
      return false;

    ReducedValueData.clear();
    ReductionRoot = B;

    // Post order traverse the reduction tree starting at B. We only handle true
    // trees containing only binary operators.
    SmallVector<std::pair<Instruction *, unsigned>, 32> Stack;
    Stack.push_back(std::make_pair(B, ReductionData.getFirstOperandIndex()));
    ReductionData.initReductionOps(ReductionOps);
    while (!Stack.empty()) {
      Instruction *TreeN = Stack.back().first;
      unsigned EdgeToVist = Stack.back().second++;
      OperationData OpData = getOperationData(TreeN);
      bool IsReducedValue = OpData != ReductionData;

      // Postorder vist.
      if (IsReducedValue || EdgeToVist == OpData.getNumberOfOperands()) {
        if (IsReducedValue)
          ReducedVals.push_back(TreeN);
        else {
          auto I = ExtraArgs.find(TreeN);
          if (I != ExtraArgs.end() && !I->second) {
            // Check if TreeN is an extra argument of its parent operation.
            if (Stack.size() <= 1) {
              // TreeN can't be an extra argument as it is a root reduction
              // operation.
              return false;
            }
            // Yes, TreeN is an extra argument, do not add it to a list of
            // reduction operations.
            // Stack[Stack.size() - 2] always points to the parent operation.
            markExtraArg(Stack[Stack.size() - 2], TreeN);
            ExtraArgs.erase(TreeN);
          } else
            ReductionData.addReductionOps(TreeN, ReductionOps);
        }
        // Retract.
        Stack.pop_back();
        continue;
      }

      // Visit left or right.
      Value *NextV = TreeN->getOperand(EdgeToVist);
      if (NextV != Phi) {
        auto *I = dyn_cast<Instruction>(NextV);
        OpData = getOperationData(I);
        // Continue analysis if the next operand is a reduction operation or
        // (possibly) a reduced value. If the reduced value opcode is not set,
        // the first met operation != reduction operation is considered as the
        // reduced value class.
        if (I && (!ReducedValueData || OpData == ReducedValueData ||
                  OpData == ReductionData)) {
          const bool IsReductionOperation = OpData == ReductionData;
          // Only handle trees in the current basic block.
          if (!ReductionData.hasSameParent(I, B->getParent(),
                                           IsReductionOperation)) {
            // I is an extra argument for TreeN (its parent operation).
            markExtraArg(Stack.back(), I);
            continue;
          }

          // Each tree node needs to have minimal number of users except for the
          // ultimate reduction.
          if (!ReductionData.hasRequiredNumberOfUses(I,
                                                     OpData == ReductionData) &&
              I != B) {
            // I is an extra argument for TreeN (its parent operation).
            markExtraArg(Stack.back(), I);
            continue;
          }

          if (IsReductionOperation) {
            // We need to be able to reassociate the reduction operations.
            if (!OpData.isAssociative(I)) {
              // I is an extra argument for TreeN (its parent operation).
              markExtraArg(Stack.back(), I);
              continue;
            }
          } else if (ReducedValueData &&
                     ReducedValueData != OpData) {
            // Make sure that the opcodes of the operations that we are going to
            // reduce match.
            // I is an extra argument for TreeN (its parent operation).
            markExtraArg(Stack.back(), I);
            continue;
          } else if (!ReducedValueData)
            ReducedValueData = OpData;

          Stack.push_back(std::make_pair(I, OpData.getFirstOperandIndex()));
          continue;
        }
      }
      // NextV is an extra argument for TreeN (its parent operation).
      markExtraArg(Stack.back(), NextV);
    }
    return true;
  }

  /// Attempt to vectorize the tree found by
  /// matchAssociativeReduction.
  bool tryToReduce(BoUpSLP &V, TargetTransformInfo *TTI) {
    if (ReducedVals.empty())
      return false;

    // If there is a sufficient number of reduction values, reduce
    // to a nearby power-of-2. Can safely generate oversized
    // vectors and rely on the backend to split them to legal sizes.
    unsigned NumReducedVals = ReducedVals.size();
    if (NumReducedVals < 4)
      return false;

    unsigned ReduxWidth = PowerOf2Floor(NumReducedVals);

    Value *VectorizedTree = nullptr;
    IRBuilder<> Builder(cast<Instruction>(ReductionRoot));
    FastMathFlags Unsafe;
    Unsafe.setFast();
    Builder.setFastMathFlags(Unsafe);
    unsigned i = 0;

    BoUpSLP::ExtraValueToDebugLocsMap ExternallyUsedValues;
    // The same extra argument may be used several time, so log each attempt
    // to use it.
    for (auto &Pair : ExtraArgs) {
      assert(Pair.first && "DebugLoc must be set.");
      ExternallyUsedValues[Pair.second].push_back(Pair.first);
    }
    // The reduction root is used as the insertion point for new instructions,
    // so set it as externally used to prevent it from being deleted.
    ExternallyUsedValues[ReductionRoot];
    SmallVector<Value *, 16> IgnoreList;
    for (auto &V : ReductionOps)
      IgnoreList.append(V.begin(), V.end());
    while (i < NumReducedVals - ReduxWidth + 1 && ReduxWidth > 2) {
      auto VL = makeArrayRef(&ReducedVals[i], ReduxWidth);

#if INTEL_CUSTOMIZATION
      V.PSLPInit();
#endif // INTEL_CUSTOMIZATION

      V.buildTree(VL, ExternallyUsedValues, IgnoreList);
      Optional<ArrayRef<unsigned>> Order = V.bestOrder();
      // TODO: Handle orders of size less than number of elements in the vector.
      if (Order && Order->size() == VL.size()) {
        // TODO: reorder tree nodes without tree rebuilding.
        SmallVector<Value *, 4> ReorderedOps(VL.size());
        llvm::transform(*Order, ReorderedOps.begin(),
                        [VL](const unsigned Idx) { return VL[Idx]; });
        V.buildTree(ReorderedOps, ExternallyUsedValues, IgnoreList);
      }
#if !INTEL_CUSTOMIZATION
      if (V.isTreeTinyAndNotFullyVectorizable())
        break;
#endif // INTEL_CUSTOMIZATION

      V.computeMinimumValueSizes();

      // Estimate cost.
      int TreeCost = V.getTreeCost();
      int ReductionCost = getReductionCost(TTI, ReducedVals[i], ReduxWidth);
      int Cost = TreeCost + ReductionCost;

#if INTEL_CUSTOMIZATION
      // Try PSLP.
      if (V.FoundPSLPCandidate) {
        V.deleteTree();

        // Enable PSLP.
        V.DoPSLP = true;

        V.buildTree(VL, ExternallyUsedValues, IgnoreList);
        Optional<ArrayRef<unsigned>> Order = V.bestOrder();
        // TODO: Handle orders of size less than number of elements in the vector.
        if (Order && Order->size() == VL.size()) {
          // TODO: reorder tree nodes without tree rebuilding.
          SmallVector<Value *, 4> ReorderedOps(VL.size());
          llvm::transform(*Order, ReorderedOps.begin(),
                          [VL](const unsigned Idx) { return VL[Idx]; });
          V.buildTree(ReorderedOps, ExternallyUsedValues, IgnoreList);
        }
        V.computeMinimumValueSizes();

        // Estimate PSLP cost.
        int PSLPCost =
            V.getTreeCost() + getReductionCost(TTI, ReducedVals[i], ReduxWidth);

        // Disable PSLP.
        V.DoPSLP = false;

        // If SLP proved better than PSLP, rebuild tree.
        if (Cost < PSLPCost && Cost < -SLPCostThreshold) {
          V.deleteTree();
          assert(!V.DoPSLP);
          V.buildTree(VL, ExternallyUsedValues, IgnoreList);
          Optional<ArrayRef<unsigned>> Order = V.bestOrder();
          if (Order && Order->size() == VL.size()) {
            // TODO: reorder tree nodes without tree rebuilding.
            SmallVector<Value *, 4> ReorderedOps(Order->size());
            llvm::transform(*Order, ReorderedOps.begin(),
                            [VL](const unsigned Idx) { return VL[Idx]; });
            V.buildTree(ReorderedOps, ExternallyUsedValues, IgnoreList);
          }
          V.computeMinimumValueSizes();
#ifndef NDEBUG
          int NewCost =
              V.getTreeCost() + getReductionCost(TTI, ReducedVals[i], ReduxWidth);
          assert(NewCost == Cost && "Bad PSLP cleanup ???");
#endif
        } else {
          // Update the cost.
          Cost = PSLPCost;
          V.PSLPSuccess = true;
        }
      }
#endif // INTEL_CUSTOMIZATION

      // 3. If not profitable to vectorize, bail out.
      if (Cost >= -SLPCostThreshold) {
          V.getORE()->emit([&]() {
              return OptimizationRemarkMissed(
                         SV_NAME, "HorSLPNotBeneficial", cast<Instruction>(VL[0]))
                     << "Vectorizing horizontal reduction is possible"
                     << "but not beneficial with cost "
                     << ore::NV("Cost", Cost) << " and threshold "
                     << ore::NV("Threshold", -SLPCostThreshold);
          });
#if INTEL_CUSTOMIZATION
        V.undoMultiNodeReordering();
        V.PSLPFailureCleanup();
#endif // INTEL_CUSTOMIZATION
        break;
      }
      // It is profitable to vectorize!

#if INTEL_CUSTOMIZATION
       V.cleanupMultiNodeReordering();
       V.PSLPSuccessCleanup();
#endif // INTEL_CUSTOMIZATION

      LLVM_DEBUG(dbgs() << "SLP: Vectorizing horizontal reduction at cost:"
                        << Cost << ". (HorRdx)\n");
      V.getORE()->emit([&]() {
          return OptimizationRemark(
                     SV_NAME, "VectorizedHorizontalReduction", cast<Instruction>(VL[0]))
          << "Vectorized horizontal reduction with cost "
          << ore::NV("Cost", Cost) << " and with tree size "
          << ore::NV("TreeSize", V.getTreeSize());
      });

      // Vectorize a tree.
      DebugLoc Loc = cast<Instruction>(ReducedVals[i])->getDebugLoc();
      Value *VectorizedRoot = V.vectorizeTree(ExternallyUsedValues);

      // Emit a reduction.
      Builder.SetInsertPoint(cast<Instruction>(ReductionRoot));
      Value *ReducedSubTree =
          emitReduction(VectorizedRoot, Builder, ReduxWidth, TTI);
      if (VectorizedTree) {
        Builder.SetCurrentDebugLocation(Loc);
        OperationData VectReductionData(ReductionData.getOpcode(),
                                        VectorizedTree, ReducedSubTree,
                                        ReductionData.getKind());
        VectorizedTree =
            VectReductionData.createOp(Builder, "op.rdx", ReductionOps);
      } else
        VectorizedTree = ReducedSubTree;
      i += ReduxWidth;
      ReduxWidth = PowerOf2Floor(NumReducedVals - i);
    }

    if (VectorizedTree) {
      // Finish the reduction.
      for (; i < NumReducedVals; ++i) {
        auto *I = cast<Instruction>(ReducedVals[i]);
        Builder.SetCurrentDebugLocation(I->getDebugLoc());
        OperationData VectReductionData(ReductionData.getOpcode(),
                                        VectorizedTree, I,
                                        ReductionData.getKind());
        VectorizedTree = VectReductionData.createOp(Builder, "", ReductionOps);
      }
      for (auto &Pair : ExternallyUsedValues) {
        // Add each externally used value to the final reduction.
        for (auto *I : Pair.second) {
          Builder.SetCurrentDebugLocation(I->getDebugLoc());
          OperationData VectReductionData(ReductionData.getOpcode(),
                                          VectorizedTree, Pair.first,
                                          ReductionData.getKind());
          VectorizedTree = VectReductionData.createOp(Builder, "op.extra", I);
        }
      }
      // Update users.
      ReductionRoot->replaceAllUsesWith(VectorizedTree);
    }
    return VectorizedTree != nullptr;
  }

  unsigned numReductionValues() const {
    return ReducedVals.size();
  }

private:
  /// Calculate the cost of a reduction.
  int getReductionCost(TargetTransformInfo *TTI, Value *FirstReducedVal,
                       unsigned ReduxWidth) {
    Type *ScalarTy = FirstReducedVal->getType();
    Type *VecTy = VectorType::get(ScalarTy, ReduxWidth);

    int PairwiseRdxCost;
    int SplittingRdxCost;
    switch (ReductionData.getKind()) {
    case RK_Arithmetic:
      PairwiseRdxCost =
          TTI->getArithmeticReductionCost(ReductionData.getOpcode(), VecTy,
                                          /*IsPairwiseForm=*/true);
      SplittingRdxCost =
          TTI->getArithmeticReductionCost(ReductionData.getOpcode(), VecTy,
                                          /*IsPairwiseForm=*/false);
      break;
    case RK_Min:
    case RK_Max:
    case RK_UMin:
    case RK_UMax: {
      Type *VecCondTy = CmpInst::makeCmpResultType(VecTy);
      bool IsUnsigned = ReductionData.getKind() == RK_UMin ||
                        ReductionData.getKind() == RK_UMax;
      PairwiseRdxCost =
          TTI->getMinMaxReductionCost(VecTy, VecCondTy,
                                      /*IsPairwiseForm=*/true, IsUnsigned);
      SplittingRdxCost =
          TTI->getMinMaxReductionCost(VecTy, VecCondTy,
                                      /*IsPairwiseForm=*/false, IsUnsigned);
      break;
    }
    case RK_None:
      llvm_unreachable("Expected arithmetic or min/max reduction operation");
    }

    IsPairwiseReduction = PairwiseRdxCost < SplittingRdxCost;
    int VecReduxCost = IsPairwiseReduction ? PairwiseRdxCost : SplittingRdxCost;

    int ScalarReduxCost;
    switch (ReductionData.getKind()) {
    case RK_Arithmetic:
      ScalarReduxCost =
          TTI->getArithmeticInstrCost(ReductionData.getOpcode(), ScalarTy);
      break;
    case RK_Min:
    case RK_Max:
    case RK_UMin:
    case RK_UMax:
      ScalarReduxCost =
          TTI->getCmpSelInstrCost(ReductionData.getOpcode(), ScalarTy) +
          TTI->getCmpSelInstrCost(Instruction::Select, ScalarTy,
                                  CmpInst::makeCmpResultType(ScalarTy));
      break;
    case RK_None:
      llvm_unreachable("Expected arithmetic or min/max reduction operation");
    }
    ScalarReduxCost *= (ReduxWidth - 1);

    LLVM_DEBUG(dbgs() << "SLP: Adding cost " << VecReduxCost - ScalarReduxCost
                      << " for reduction that starts with " << *FirstReducedVal
                      << " (It is a "
                      << (IsPairwiseReduction ? "pairwise" : "splitting")
                      << " reduction)\n");

    return VecReduxCost - ScalarReduxCost;
  }

  /// Emit a horizontal reduction of the vectorized value.
  Value *emitReduction(Value *VectorizedValue, IRBuilder<> &Builder,
                       unsigned ReduxWidth, const TargetTransformInfo *TTI) {
    assert(VectorizedValue && "Need to have a vectorized tree node");
    assert(isPowerOf2_32(ReduxWidth) &&
           "We only handle power-of-two reductions for now");

    if (!IsPairwiseReduction)
      return createSimpleTargetReduction(
          Builder, TTI, ReductionData.getOpcode(), VectorizedValue,
          ReductionData.getFlags(), FastMathFlags::getFast(),
          ReductionOps.back());

    Value *TmpVec = VectorizedValue;
    for (unsigned i = ReduxWidth / 2; i != 0; i >>= 1) {
      Value *LeftMask =
          createRdxShuffleMask(ReduxWidth, i, true, true, Builder);
      Value *RightMask =
          createRdxShuffleMask(ReduxWidth, i, true, false, Builder);

      Value *LeftShuf = Builder.CreateShuffleVector(
          TmpVec, UndefValue::get(TmpVec->getType()), LeftMask, "rdx.shuf.l");
      Value *RightShuf = Builder.CreateShuffleVector(
          TmpVec, UndefValue::get(TmpVec->getType()), (RightMask),
          "rdx.shuf.r");
      OperationData VectReductionData(ReductionData.getOpcode(), LeftShuf,
                                      RightShuf, ReductionData.getKind());
      TmpVec = VectReductionData.createOp(Builder, "op.rdx", ReductionOps);
    }

    // The result is in the first element of the vector.
    return Builder.CreateExtractElement(TmpVec, Builder.getInt32(0));
  }
};

} // end anonymous namespace

/// Recognize construction of vectors like
///  %ra = insertelement <4 x float> undef, float %s0, i32 0
///  %rb = insertelement <4 x float> %ra, float %s1, i32 1
///  %rc = insertelement <4 x float> %rb, float %s2, i32 2
///  %rd = insertelement <4 x float> %rc, float %s3, i32 3
///  starting from the last insertelement instruction.
///
/// Returns true if it matches
static bool findBuildVector(InsertElementInst *LastInsertElem,
                            TargetTransformInfo *TTI,
                            SmallVectorImpl<Value *> &BuildVectorOpds,
                            int &UserCost) {
  UserCost = 0;
  Value *V = nullptr;
  do {
    if (auto *CI = dyn_cast<ConstantInt>(LastInsertElem->getOperand(2))) {
      UserCost += TTI->getVectorInstrCost(Instruction::InsertElement,
                                          LastInsertElem->getType(),
                                          CI->getZExtValue());
    }
    BuildVectorOpds.push_back(LastInsertElem->getOperand(1));
    V = LastInsertElem->getOperand(0);
    if (isa<UndefValue>(V))
      break;
    LastInsertElem = dyn_cast<InsertElementInst>(V);
    if (!LastInsertElem || !LastInsertElem->hasOneUse())
      return false;
  } while (true);
  std::reverse(BuildVectorOpds.begin(), BuildVectorOpds.end());
  return true;
}

/// Like findBuildVector, but looks for construction of aggregate.
///
/// \return true if it matches.
static bool findBuildAggregate(InsertValueInst *IV,
                               SmallVectorImpl<Value *> &BuildVectorOpds) {
  Value *V;
  do {
    BuildVectorOpds.push_back(IV->getInsertedValueOperand());
    V = IV->getAggregateOperand();
    if (isa<UndefValue>(V))
      break;
    IV = dyn_cast<InsertValueInst>(V);
    if (!IV || !IV->hasOneUse())
      return false;
  } while (true);
  std::reverse(BuildVectorOpds.begin(), BuildVectorOpds.end());
  return true;
}

static bool PhiTypeSorterFunc(Value *V, Value *V2) {
  return V->getType() < V2->getType();
}

/// Try and get a reduction value from a phi node.
///
/// Given a phi node \p P in a block \p ParentBB, consider possible reductions
/// if they come from either \p ParentBB or a containing loop latch.
///
/// \returns A candidate reduction value if possible, or \code nullptr \endcode
/// if not possible.
static Value *getReductionValue(const DominatorTree *DT, PHINode *P,
                                BasicBlock *ParentBB, LoopInfo *LI) {
  // There are situations where the reduction value is not dominated by the
  // reduction phi. Vectorizing such cases has been reported to cause
  // miscompiles. See PR25787.
  auto DominatedReduxValue = [&](Value *R) {
    return isa<Instruction>(R) &&
           DT->dominates(P->getParent(), cast<Instruction>(R)->getParent());
  };

  Value *Rdx = nullptr;

  // Return the incoming value if it comes from the same BB as the phi node.
  if (P->getIncomingBlock(0) == ParentBB) {
    Rdx = P->getIncomingValue(0);
  } else if (P->getIncomingBlock(1) == ParentBB) {
    Rdx = P->getIncomingValue(1);
  }

  if (Rdx && DominatedReduxValue(Rdx))
    return Rdx;

  // Otherwise, check whether we have a loop latch to look at.
  Loop *BBL = LI->getLoopFor(ParentBB);
  if (!BBL)
    return nullptr;
  BasicBlock *BBLatch = BBL->getLoopLatch();
  if (!BBLatch)
    return nullptr;

  // There is a loop latch, return the incoming value if it comes from
  // that. This reduction pattern occasionally turns up.
  if (P->getIncomingBlock(0) == BBLatch) {
    Rdx = P->getIncomingValue(0);
  } else if (P->getIncomingBlock(1) == BBLatch) {
    Rdx = P->getIncomingValue(1);
  }

  if (Rdx && DominatedReduxValue(Rdx))
    return Rdx;

  return nullptr;
}

/// Attempt to reduce a horizontal reduction.
/// If it is legal to match a horizontal reduction feeding the phi node \a P
/// with reduction operators \a Root (or one of its operands) in a basic block
/// \a BB, then check if it can be done. If horizontal reduction is not found
/// and root instruction is a binary operation, vectorization of the operands is
/// attempted.
/// \returns true if a horizontal reduction was matched and reduced or operands
/// of one of the binary instruction were vectorized.
/// \returns false if a horizontal reduction was not matched (or not possible)
/// or no vectorization of any binary operation feeding \a Root instruction was
/// performed.
static bool tryToVectorizeHorReductionOrInstOperands(
    PHINode *P, Instruction *Root, BasicBlock *BB, BoUpSLP &R,
    TargetTransformInfo *TTI,
    const function_ref<bool(Instruction *, BoUpSLP &)> Vectorize) {
  if (!ShouldVectorizeHor)
    return false;

  if (!Root)
    return false;

  if (Root->getParent() != BB || isa<PHINode>(Root))
    return false;
  // Start analysis starting from Root instruction. If horizontal reduction is
  // found, try to vectorize it. If it is not a horizontal reduction or
  // vectorization is not possible or not effective, and currently analyzed
  // instruction is a binary operation, try to vectorize the operands, using
  // pre-order DFS traversal order. If the operands were not vectorized, repeat
  // the same procedure considering each operand as a possible root of the
  // horizontal reduction.
  // Interrupt the process if the Root instruction itself was vectorized or all
  // sub-trees not higher that RecursionMaxDepth were analyzed/vectorized.
  SmallVector<std::pair<WeakTrackingVH, unsigned>, 8> Stack(1, {Root, 0});
  SmallPtrSet<Value *, 8> VisitedInstrs;
  bool Res = false;
  while (!Stack.empty()) {
    Value *V;
    unsigned Level;
    std::tie(V, Level) = Stack.pop_back_val();
    if (!V)
      continue;
    auto *Inst = dyn_cast<Instruction>(V);
    if (!Inst)
      continue;
    auto *BI = dyn_cast<BinaryOperator>(Inst);
    auto *SI = dyn_cast<SelectInst>(Inst);
    if (BI || SI) {
      HorizontalReduction HorRdx;
      if (HorRdx.matchAssociativeReduction(P, Inst)) {
        if (HorRdx.tryToReduce(R, TTI)) {
          Res = true;
          // Set P to nullptr to avoid re-analysis of phi node in
          // matchAssociativeReduction function unless this is the root node.
          P = nullptr;
          continue;
        }
      }
      if (P && BI) {
        Inst = dyn_cast<Instruction>(BI->getOperand(0));
        if (Inst == P)
          Inst = dyn_cast<Instruction>(BI->getOperand(1));
        if (!Inst) {
          // Set P to nullptr to avoid re-analysis of phi node in
          // matchAssociativeReduction function unless this is the root node.
          P = nullptr;
          continue;
        }
      }
    }
    // Set P to nullptr to avoid re-analysis of phi node in
    // matchAssociativeReduction function unless this is the root node.
    P = nullptr;
    if (Vectorize(Inst, R)) {
      Res = true;
      continue;
    }

    // Try to vectorize operands.
    // Continue analysis for the instruction from the same basic block only to
    // save compile time.
    if (++Level < RecursionMaxDepth)
      for (auto *Op : Inst->operand_values())
        if (VisitedInstrs.insert(Op).second)
          if (auto *I = dyn_cast<Instruction>(Op))
            if (!isa<PHINode>(I) && I->getParent() == BB)
              Stack.emplace_back(Op, Level);
  }
  return Res;
}

bool SLPVectorizerPass::vectorizeRootInstruction(PHINode *P, Value *V,
                                                 BasicBlock *BB, BoUpSLP &R,
                                                 TargetTransformInfo *TTI) {
  if (!V)
    return false;
  auto *I = dyn_cast<Instruction>(V);
  if (!I)
    return false;

  if (!isa<BinaryOperator>(I))
    P = nullptr;
  // Try to match and vectorize a horizontal reduction.
  auto &&ExtraVectorization = [this](Instruction *I, BoUpSLP &R) -> bool {
    return tryToVectorize(I, R);
  };
  return tryToVectorizeHorReductionOrInstOperands(P, I, BB, R, TTI,
                                                  ExtraVectorization);
}

bool SLPVectorizerPass::vectorizeInsertValueInst(InsertValueInst *IVI,
                                                 BasicBlock *BB, BoUpSLP &R) {
  const DataLayout &DL = BB->getModule()->getDataLayout();
  if (!R.canMapToVector(IVI->getType(), DL))
    return false;

  SmallVector<Value *, 16> BuildVectorOpds;
  if (!findBuildAggregate(IVI, BuildVectorOpds))
    return false;

  LLVM_DEBUG(dbgs() << "SLP: array mappable to vector: " << *IVI << "\n");
  // Aggregate value is unlikely to be processed in vector register, we need to
  // extract scalars into scalar registers, so NeedExtraction is set true.
  return tryToVectorizeList(BuildVectorOpds, R);
}

bool SLPVectorizerPass::vectorizeInsertElementInst(InsertElementInst *IEI,
                                                   BasicBlock *BB, BoUpSLP &R) {
  int UserCost;
  SmallVector<Value *, 16> BuildVectorOpds;
  if (!findBuildVector(IEI, TTI, BuildVectorOpds, UserCost) ||
      (llvm::all_of(BuildVectorOpds,
                    [](Value *V) { return isa<ExtractElementInst>(V); }) &&
       isShuffle(BuildVectorOpds)))
    return false;

  // Vectorize starting with the build vector operands ignoring the BuildVector
  // instructions for the purpose of scheduling and user extraction.
  return tryToVectorizeList(BuildVectorOpds, R, UserCost);
}

bool SLPVectorizerPass::vectorizeCmpInst(CmpInst *CI, BasicBlock *BB,
                                         BoUpSLP &R) {
  if (tryToVectorizePair(CI->getOperand(0), CI->getOperand(1), R))
    return true;

  bool OpsChanged = false;
  for (int Idx = 0; Idx < 2; ++Idx) {
    OpsChanged |=
        vectorizeRootInstruction(nullptr, CI->getOperand(Idx), BB, R, TTI);
  }
  return OpsChanged;
}

bool SLPVectorizerPass::vectorizeSimpleInstructions(
    SmallVectorImpl<WeakVH> &Instructions, BasicBlock *BB, BoUpSLP &R) {
  bool OpsChanged = false;
  for (auto &VH : reverse(Instructions)) {
    auto *I = dyn_cast_or_null<Instruction>(VH);
    if (!I)
      continue;
    if (auto *LastInsertValue = dyn_cast<InsertValueInst>(I))
      OpsChanged |= vectorizeInsertValueInst(LastInsertValue, BB, R);
    else if (auto *LastInsertElem = dyn_cast<InsertElementInst>(I))
      OpsChanged |= vectorizeInsertElementInst(LastInsertElem, BB, R);
    else if (auto *CI = dyn_cast<CmpInst>(I))
      OpsChanged |= vectorizeCmpInst(CI, BB, R);
  }
  Instructions.clear();
  return OpsChanged;
}

bool SLPVectorizerPass::vectorizeChainsInBlock(BasicBlock *BB, BoUpSLP &R) {
  bool Changed = false;
  SmallVector<Value *, 4> Incoming;
  SmallPtrSet<Value *, 16> VisitedInstrs;

  bool HaveVectorizedPhiNodes = true;
  while (HaveVectorizedPhiNodes) {
    HaveVectorizedPhiNodes = false;

    // Collect the incoming values from the PHIs.
    Incoming.clear();
    for (Instruction &I : *BB) {
      PHINode *P = dyn_cast<PHINode>(&I);
      if (!P)
        break;

      if (!VisitedInstrs.count(P))
        Incoming.push_back(P);
    }

    // Sort by type.
    std::stable_sort(Incoming.begin(), Incoming.end(), PhiTypeSorterFunc);

    // Try to vectorize elements base on their type.
    for (SmallVector<Value *, 4>::iterator IncIt = Incoming.begin(),
                                           E = Incoming.end();
         IncIt != E;) {

      // Look for the next elements with the same type.
      SmallVector<Value *, 4>::iterator SameTypeIt = IncIt;
      while (SameTypeIt != E &&
             (*SameTypeIt)->getType() == (*IncIt)->getType()) {
        VisitedInstrs.insert(*SameTypeIt);
        ++SameTypeIt;
      }

      // Try to vectorize them.
      unsigned NumElts = (SameTypeIt - IncIt);
      LLVM_DEBUG(dbgs() << "SLP: Trying to vectorize starting at PHIs ("
                        << NumElts << ")\n");
      // The order in which the phi nodes appear in the program does not matter.
      // So allow tryToVectorizeList to reorder them if it is beneficial. This
      // is done when there are exactly two elements since tryToVectorizeList
      // asserts that there are only two values when AllowReorder is true.
      bool AllowReorder = NumElts == 2;
      if (NumElts > 1 && tryToVectorizeList(makeArrayRef(IncIt, NumElts), R,
                                            /*UserCost=*/0, AllowReorder)) {
        // Success start over because instructions might have been changed.
        HaveVectorizedPhiNodes = true;
        Changed = true;
        break;
      }

      // Start over at the next instruction of a different type (or the end).
      IncIt = SameTypeIt;
    }
  }

  VisitedInstrs.clear();

  SmallVector<WeakVH, 8> PostProcessInstructions;
  SmallDenseSet<Instruction *, 4> KeyNodes;
  for (BasicBlock::iterator it = BB->begin(), e = BB->end(); it != e; it++) {
    // We may go through BB multiple times so skip the one we have checked.
    if (!VisitedInstrs.insert(&*it).second) {
      if (it->use_empty() && KeyNodes.count(&*it) > 0 &&
          vectorizeSimpleInstructions(PostProcessInstructions, BB, R)) {
        // We would like to start over since some instructions are deleted
        // and the iterator may become invalid value.
        Changed = true;
        it = BB->begin();
        e = BB->end();
      }
      continue;
    }

    if (isa<DbgInfoIntrinsic>(it))
      continue;

    // Try to vectorize reductions that use PHINodes.
    if (PHINode *P = dyn_cast<PHINode>(it)) {
      // Check that the PHI is a reduction PHI.
      if (P->getNumIncomingValues() != 2)
        return Changed;

      // Try to match and vectorize a horizontal reduction.
      if (vectorizeRootInstruction(P, getReductionValue(DT, P, BB, LI), BB, R,
                                   TTI)) {
        Changed = true;
        it = BB->begin();
        e = BB->end();
        continue;
      }
      continue;
    }

    // Ran into an instruction without users, like terminator, or function call
    // with ignored return value, store. Ignore unused instructions (basing on
    // instruction type, except for CallInst and InvokeInst).
    if (it->use_empty() && (it->getType()->isVoidTy() || isa<CallInst>(it) ||
                            isa<InvokeInst>(it))) {
      KeyNodes.insert(&*it);
      bool OpsChanged = false;
      if (ShouldStartVectorizeHorAtStore || !isa<StoreInst>(it)) {
        for (auto *V : it->operand_values()) {
          // Try to match and vectorize a horizontal reduction.
          OpsChanged |= vectorizeRootInstruction(nullptr, V, BB, R, TTI);
        }
      }
      // Start vectorization of post-process list of instructions from the
      // top-tree instructions to try to vectorize as many instructions as
      // possible.
      OpsChanged |= vectorizeSimpleInstructions(PostProcessInstructions, BB, R);
      if (OpsChanged) {
        // We would like to start over since some instructions are deleted
        // and the iterator may become invalid value.
        Changed = true;
        it = BB->begin();
        e = BB->end();
        continue;
      }
    }

    if (isa<InsertElementInst>(it) || isa<CmpInst>(it) ||
        isa<InsertValueInst>(it))
      PostProcessInstructions.push_back(&*it);
  }

  return Changed;
}

bool SLPVectorizerPass::vectorizeGEPIndices(BasicBlock *BB, BoUpSLP &R) {
  auto Changed = false;
  for (auto &Entry : GEPs) {
    // If the getelementptr list has fewer than two elements, there's nothing
    // to do.
    if (Entry.second.size() < 2)
      continue;

    LLVM_DEBUG(dbgs() << "SLP: Analyzing a getelementptr list of length "
                      << Entry.second.size() << ".\n");

    // We process the getelementptr list in chunks of 16 (like we do for
    // stores) to minimize compile-time.
    for (unsigned BI = 0, BE = Entry.second.size(); BI < BE; BI += 16) {
      auto Len = std::min<unsigned>(BE - BI, 16);
      auto GEPList = makeArrayRef(&Entry.second[BI], Len);

      // Initialize a set a candidate getelementptrs. Note that we use a
      // SetVector here to preserve program order. If the index computations
      // are vectorizable and begin with loads, we want to minimize the chance
      // of having to reorder them later.
      SetVector<Value *> Candidates(GEPList.begin(), GEPList.end());

      // Some of the candidates may have already been vectorized after we
      // initially collected them. If so, the WeakTrackingVHs will have
      // nullified the
      // values, so remove them from the set of candidates.
      Candidates.remove(nullptr);

      // Remove from the set of candidates all pairs of getelementptrs with
      // constant differences. Such getelementptrs are likely not good
      // candidates for vectorization in a bottom-up phase since one can be
      // computed from the other. We also ensure all candidate getelementptr
      // indices are unique.
      for (int I = 0, E = GEPList.size(); I < E && Candidates.size() > 1; ++I) {
        auto *GEPI = cast<GetElementPtrInst>(GEPList[I]);
        if (!Candidates.count(GEPI))
          continue;
        auto *SCEVI = SE->getSCEV(GEPList[I]);
        for (int J = I + 1; J < E && Candidates.size() > 1; ++J) {
          auto *GEPJ = cast<GetElementPtrInst>(GEPList[J]);
          auto *SCEVJ = SE->getSCEV(GEPList[J]);
          if (isa<SCEVConstant>(SE->getMinusSCEV(SCEVI, SCEVJ))) {
            Candidates.remove(GEPList[I]);
            Candidates.remove(GEPList[J]);
          } else if (GEPI->idx_begin()->get() == GEPJ->idx_begin()->get()) {
            Candidates.remove(GEPList[J]);
          }
        }
      }

      // We break out of the above computation as soon as we know there are
      // fewer than two candidates remaining.
      if (Candidates.size() < 2)
        continue;

      // Add the single, non-constant index of each candidate to the bundle. We
      // ensured the indices met these constraints when we originally collected
      // the getelementptrs.
      SmallVector<Value *, 16> Bundle(Candidates.size());
      auto BundleIndex = 0u;
      for (auto *V : Candidates) {
        auto *GEP = cast<GetElementPtrInst>(V);
        auto *GEPIdx = GEP->idx_begin()->get();
        assert(GEP->getNumIndices() == 1 || !isa<Constant>(GEPIdx));
        Bundle[BundleIndex++] = GEPIdx;
      }

      // Try and vectorize the indices. We are currently only interested in
      // gather-like cases of the form:
      //
      // ... = g[a[0] - b[0]] + g[a[1] - b[1]] + ...
      //
      // where the loads of "a", the loads of "b", and the subtractions can be
      // performed in parallel. It's likely that detecting this pattern in a
      // bottom-up phase will be simpler and less costly than building a
      // full-blown top-down phase beginning at the consecutive loads.
      Changed |= tryToVectorizeList(Bundle, R);
    }
  }
  return Changed;
}

bool SLPVectorizerPass::vectorizeStoreChains(BoUpSLP &R) {
  bool Changed = false;
  // Attempt to sort and vectorize each of the store-groups.
  for (StoreListMap::iterator it = Stores.begin(), e = Stores.end(); it != e;
       ++it) {
    if (it->second.size() < 2)
      continue;

    LLVM_DEBUG(dbgs() << "SLP: Analyzing a store chain of length "
                      << it->second.size() << ".\n");

    // Process the stores in chunks of 16.
    // TODO: The limit of 16 inhibits greater vectorization factors.
    //       For example, AVX2 supports v32i8. Increasing this limit, however,
    //       may cause a significant compile-time increase.
    for (unsigned CI = 0, CE = it->second.size(); CI < CE; CI += 16) {
      unsigned Len = std::min<unsigned>(CE - CI, 16);
      Changed |= vectorizeStores(makeArrayRef(&it->second[CI], Len), R);
    }
  }
  return Changed;
}

char SLPVectorizer::ID = 0;

static const char lv_name[] = "SLP Vectorizer";

INITIALIZE_PASS_BEGIN(SLPVectorizer, SV_NAME, lv_name, false, false)
INITIALIZE_PASS_DEPENDENCY(AAResultsWrapperPass)
INITIALIZE_PASS_DEPENDENCY(TargetTransformInfoWrapperPass)
INITIALIZE_PASS_DEPENDENCY(AssumptionCacheTracker)
INITIALIZE_PASS_DEPENDENCY(ScalarEvolutionWrapperPass)
INITIALIZE_PASS_DEPENDENCY(LoopSimplify)
INITIALIZE_PASS_DEPENDENCY(DemandedBitsWrapperPass)
INITIALIZE_PASS_DEPENDENCY(OptimizationRemarkEmitterWrapperPass)
INITIALIZE_PASS_END(SLPVectorizer, SV_NAME, lv_name, false, false)

Pass *llvm::createSLPVectorizerPass() { return new SLPVectorizer(); }<|MERGE_RESOLUTION|>--- conflicted
+++ resolved
@@ -1245,36 +1245,19 @@
 
   /// \returns whether the VectorizableTree is fully vectorizable and will
   /// be beneficial even the tree height is tiny.
-<<<<<<< HEAD
-  bool isFullyVectorizableTinyTree();
+  bool isFullyVectorizableTinyTree() const;
 
 #if INTEL_CUSTOMIZATION
-  /// \reorder commutative operands in alt shuffle if they result in
-  ///  vectorized code.
-  void reorderAltShuffleOperands(const InstructionsState &S,
-                                 ArrayRef<Value *> VL,
-                                 SmallVectorImpl<Value *> &Left,
-                                 SmallVectorImpl<Value *> &Right,
-                                 SmallVectorImpl<int> &OpDirLeft,
-                                 SmallVectorImpl<int> &OpDirRight);
-=======
-  bool isFullyVectorizableTinyTree() const;
->>>>>>> 9965f5aa
-
   /// \reorder commutative operands to get better probability of
   /// generating vectorized code.
   void reorderInputsAccordingToOpcode(const InstructionsState &S,
                                       ArrayRef<Value *> VL,
                                       SmallVectorImpl<Value *> &Left,
-<<<<<<< HEAD
                                       SmallVectorImpl<Value *> &Right,
                                       SmallVectorImpl<int> &OpDirLeft,
-                                      SmallVectorImpl<int> &OpDirRight);
+                                      SmallVectorImpl<int> &OpDirRight) const;
 #endif // INTEL_CUSTOMIZATION
 
-=======
-                                      SmallVectorImpl<Value *> &Right) const;
->>>>>>> 9965f5aa
   struct TreeEntry {
     TreeEntry(std::vector<TreeEntry> &Container) : Container(Container) {}
 
@@ -2089,7 +2072,8 @@
   bool isInPreviousMultiNode(ArrayRef<Value *> VL);
 
   /// Builds the TreeEntries for a Multi-Node.
-  void buildTreeMultiNode_rec(SmallVectorImpl<Value *> &VL, int NextDepth,
+  void buildTreeMultiNode_rec(const InstructionsState &S,
+                              SmallVectorImpl<Value *> &VL, int NextDepth,
                               EdgeInfo UserTreeIdx,
                               ArrayRef<unsigned> ReuseShuffleIndices);
 
@@ -3749,7 +3733,8 @@
 }
 
 // Return true if we have finished building the Multi-Node, false otherwise.
-void BoUpSLP::buildTreeMultiNode_rec(SmallVectorImpl<Value *> &VL,
+void BoUpSLP::buildTreeMultiNode_rec(const InstructionsState &S,
+                                     SmallVectorImpl<Value *> &VL,
                                      int NextDepth, EdgeInfo UserTreeIdx,
                                      ArrayRef<unsigned> ReuseShuffleIndices) {
   unsigned NumLanes = VL.size();
@@ -3779,7 +3764,7 @@
   SmallVector<int, 4> OpDirs[2];
   // Keeps values for left and right operands.
   ValueList Operands[2];
-  reorderInputsAccordingToOpcode(0 /*unused*/, VL, Operands[0],
+  reorderInputsAccordingToOpcode(S, VL, Operands[0],
                                  Operands[1], OpDirs[0], OpDirs[1]);
 
   // TODO: This is a workaround. Currently we don't addMultiNodeLeaf() to the
@@ -4110,7 +4095,8 @@
       // NOTE: The checks in buildTree_rec() may also prohibit the growth of the
       // Multi-Node. Therefore there is a second point in newTreeEntr() where
       // addMultiNodeLeaf() is called.
-      buildTreeMultiNode_rec(VL, Depth + 1, UserTreeIdx, ReuseShuffleIndicies);
+      buildTreeMultiNode_rec(S, VL, Depth + 1, UserTreeIdx,
+                             ReuseShuffleIndicies);
       return;
     }
     // No Multi-Node is being built, try to see if we can build one.
@@ -4137,12 +4123,13 @@
       // We are building a new Multi-Node, so clean any existing data.
       AllMultiNodeLeaves.clear();
 
-       if (EnablePathSteering)
-         PreferredOperandMap.clear();
+      if (EnablePathSteering)
+        PreferredOperandMap.clear();
 
       // This VL looks promising for a Multi-Node, start building it.
       BuildingMultiNode = true;
-      buildTreeMultiNode_rec(VL, Depth + 1, UserTreeIdx, ReuseShuffleIndicies);
+      buildTreeMultiNode_rec(S, VL, Depth + 1, UserTreeIdx,
+                             ReuseShuffleIndicies);
 
       // TODO: If the MultiNode has a single operand, then no reordering will
       // take place. We should skip reordering and free the MultiNode.
@@ -4488,46 +4475,43 @@
       newTreeEntry(VL, true, UserTreeIdx, ReuseShuffleIndicies);
       LLVM_DEBUG(dbgs() << "SLP: added a vector of compares.\n");
 
-<<<<<<< HEAD
-      for (unsigned i = 0, e = VL0->getNumOperands(); i < e; ++i) {
-        ValueList Operands;
-        // Prepare the operand vector.
 #if INTEL_CUSTOMIZATION
-        UserTreeIdx.OpDirection.clear();
-        for (Value *j : VL) {
-          Operands.push_back(cast<Instruction>(j)->getOperand(i));
-          UserTreeIdx.OpDirection.push_back(i);
-        }
-#endif // INTEL_CUSTOMIZATION
-
-        UserTreeIdx.EdgeIdx = i;
-        buildTree_rec(Operands, Depth + 1, UserTreeIdx);
-=======
+      SmallVector<int, 4> OpDirLeft, OpDirRight;
+      // Collect operands - commute if it uses the swapped predicate.
       ValueList Left, Right;
       if (cast<CmpInst>(VL0)->isCommutative()) {
         // Commutative predicate - collect + sort operands of the instructions
         // so that each side is more likely to have the same opcode.
         assert(P0 == SwapP0 && "Commutative Predicate mismatch");
-        reorderInputsAccordingToOpcode(S, VL, Left, Right);
+        reorderInputsAccordingToOpcode(S, VL, Left, Right, OpDirLeft,
+                                       OpDirRight);
       } else {
-        // Collect operands - commute if it uses the swapped predicate.
         for (Value *V : VL) {
           auto *Cmp = cast<CmpInst>(V);
           Value *LHS = Cmp->getOperand(0);
           Value *RHS = Cmp->getOperand(1);
-          if (Cmp->getPredicate() != P0)
+          if (Cmp->getPredicate() != P0) {
             std::swap(LHS, RHS);
+            OpDirLeft.push_back(0);
+            OpDirRight.push_back(1);
+          } else {
+            OpDirLeft.push_back(1);
+            OpDirRight.push_back(0);
+          }
           Left.push_back(LHS);
           Right.push_back(RHS);
         }
->>>>>>> 9965f5aa
       }
 
       UserTreeIdx.EdgeIdx = 0;
+      UserTreeIdx.OpDirection = OpDirLeft;
       buildTree_rec(Left, Depth + 1, UserTreeIdx);
       UserTreeIdx.EdgeIdx = 1;
+      UserTreeIdx.OpDirection = OpDirRight;
       buildTree_rec(Right, Depth + 1, UserTreeIdx);
       return;
+#endif // INTEL_CUSTOMIZATION
+
     }
     case Instruction::Select:
     case Instruction::Add:
@@ -4555,10 +4539,9 @@
       // have the same opcode.
       if (isa<BinaryOperator>(VL0) && VL0->isCommutative()) {
         ValueList Left, Right;
-<<<<<<< HEAD
 #if INTEL_CUSTOMIZATION
         SmallVector<int, 4> OpDirLeft, OpDirRight;
-        reorderInputsAccordingToOpcode(S.getOpcode(), VL, Left, Right,
+        reorderInputsAccordingToOpcode(S, VL, Left, Right,
                                        OpDirLeft, OpDirRight);
         // Path steering.
         bool SelectRightOperand = false;
@@ -4585,13 +4568,6 @@
           buildTree_rec(Right, Depth + 1, UserTreeIdx);
         }
 #endif // INTEL_CUSTOMIZATION
-=======
-        reorderInputsAccordingToOpcode(S, VL, Left, Right);
-        UserTreeIdx.EdgeIdx = 0;
-        buildTree_rec(Left, Depth + 1, UserTreeIdx);
-        UserTreeIdx.EdgeIdx = 1;
-        buildTree_rec(Right, Depth + 1, UserTreeIdx);
->>>>>>> 9965f5aa
         return;
       }
 
@@ -4784,11 +4760,8 @@
       if (isa<BinaryOperator>(VL0)) {
         SmallVector<int, 4> OpDirLeft, OpDirRight;
         ValueList Left, Right;
-<<<<<<< HEAD
-        reorderAltShuffleOperands(S, VL, Left, Right, OpDirLeft, OpDirRight);
-=======
-        reorderInputsAccordingToOpcode(S, VL, Left, Right);
->>>>>>> 9965f5aa
+        reorderInputsAccordingToOpcode(S, VL, Left, Right, OpDirLeft,
+                                       OpDirRight);
         UserTreeIdx.EdgeIdx = 0;
         UserTreeIdx.OpDirection = OpDirLeft;
         buildTree_rec(Left, Depth + 1, UserTreeIdx);
@@ -5553,107 +5526,11 @@
   return getGatherCost(VecTy, ShuffledElements);
 }
 
-<<<<<<< HEAD
-// Reorder commutative operations in alternate shuffle if the resulting vectors
-// are consecutive loads. This would allow us to vectorize the tree.
-// If we have something like-
-// load a[0] - load b[0]
-// load b[1] + load a[1]
-// load a[2] - load b[2]
-// load a[3] + load b[3]
-// Reordering the second load b[1]  load a[1] would allow us to vectorize this
-// code.
-#if INTEL_CUSTOMIZATION
-void BoUpSLP::reorderAltShuffleOperands(const InstructionsState &S,
-                                        ArrayRef<Value *> VL,
-                                        SmallVectorImpl<Value *> &Left,
-                                        SmallVectorImpl<Value *> &Right,
-                                        SmallVectorImpl<int> &OpDirLeft,
-                                        SmallVectorImpl<int> &OpDirRight)
-#endif // INTEL_CUSTOMIZATION
-{
-  // Push left and right operands of binary operation into Left and Right
-  for (Value *V : VL) {
-    auto *I = cast<Instruction>(V);
-    assert(S.isOpcodeOrAlt(I) && "Incorrect instruction in vector");
-    Left.push_back(I->getOperand(0));
-    Right.push_back(I->getOperand(1));
-#if INTEL_CUSTOMIZATION
-    OpDirLeft.push_back(0);
-    OpDirRight.push_back(1);
-#endif // INTEL_CUSTOMIZATION
-  }
-
-  // Reorder if we have a commutative operation and consecutive access
-  // are on either side of the alternate instructions.
-  for (unsigned j = 0, e = VL.size() - 1; j < e; ++j) {
-    if (LoadInst *L = dyn_cast<LoadInst>(Left[j])) {
-      if (LoadInst *L1 = dyn_cast<LoadInst>(Right[j + 1])) {
-        Instruction *VL1 = cast<Instruction>(VL[j]);
-        Instruction *VL2 = cast<Instruction>(VL[j + 1]);
-        if (VL1->isCommutative() && isConsecutiveAccess(L, L1, *DL, *SE)) {
-          std::swap(Left[j], Right[j]);
-#if INTEL_CUSTOMIZATION
-          std::swap(OpDirLeft[j], OpDirRight[j]);
-#endif // INTEL_CUSTOMIZATION
-          continue;
-        } else if (VL2->isCommutative() &&
-                   isConsecutiveAccess(L, L1, *DL, *SE)) {
-          std::swap(Left[j + 1], Right[j + 1]);
-#if INTEL_CUSTOMIZATION
-          std::swap(OpDirLeft[j + 1], OpDirRight[j + 1]);
-#endif // INTEL_CUSTOMIZATION
-          continue;
-        }
-        // else unchanged
-      }
-    }
-    if (LoadInst *L = dyn_cast<LoadInst>(Right[j])) {
-      if (LoadInst *L1 = dyn_cast<LoadInst>(Left[j + 1])) {
-        Instruction *VL1 = cast<Instruction>(VL[j]);
-        Instruction *VL2 = cast<Instruction>(VL[j + 1]);
-        if (VL1->isCommutative() && isConsecutiveAccess(L, L1, *DL, *SE)) {
-          std::swap(Left[j], Right[j]);
-#if INTEL_CUSTOMIZATION
-          std::swap(OpDirLeft[j], OpDirRight[j]);
-#endif // INTEL_CUSTOMIZATION
-          continue;
-        } else if (VL2->isCommutative() &&
-                   isConsecutiveAccess(L, L1, *DL, *SE)) {
-          std::swap(Left[j + 1], Right[j + 1]);
-#if INTEL_CUSTOMIZATION
-          std::swap(OpDirLeft[j + 1], OpDirRight[j + 1]);
-#endif // INTEL_CUSTOMIZATION
-          continue;
-        }
-        // else unchanged
-      }
-    }
-  }
-}
-
-// Return true if I should be commuted before adding it's left and right
-// operands to the arrays Left and Right.
-=======
 // Return true if the i'th left and right operands can be commuted.
->>>>>>> 9965f5aa
 //
 // The vectorizer is trying to either have all elements one side being
 // instruction with the same opcode to enable further vectorization, or having
 // a splat to lower the vectorizing cost.
-<<<<<<< HEAD
-static bool shouldReorderOperands(
-    int i, unsigned Opcode, Instruction &I, ArrayRef<Value *> Left,
-    ArrayRef<Value *> Right, bool AllSameOpcodeLeft, bool AllSameOpcodeRight,
-    bool SplatLeft, bool SplatRight, Value *&VLeft, Value *&VRight) {
-  VLeft = I.getOperand(0);
-  VRight = I.getOperand(1);
-#if INTEL_CUSTOMIZATION
-  // Early exit if VL[i] not commutative.
-  if (!I.isCommutative())
-    return false;
-#endif // INTEL_CUSTOMIZATION
-=======
 static bool shouldReorderOperands(int i, ArrayRef<Value *> Left,
                                   ArrayRef<Value *> Right,
                                   bool AllSameOpcodeLeft,
@@ -5664,7 +5541,6 @@
   Value *CurrLeft = Left[i];
   Value *CurrRight = Right[i];
 
->>>>>>> 9965f5aa
   // If we have "SplatRight", try to see if commuting is needed to preserve it.
   if (SplatRight) {
     if (CurrRight == PrevRight)
@@ -5720,39 +5596,15 @@
   return false;
 }
 
-<<<<<<< HEAD
 #if INTEL_CUSTOMIZATION
-void BoUpSLP::reorderInputsAccordingToOpcode(unsigned Opcode,
+void BoUpSLP::reorderInputsAccordingToOpcode(const InstructionsState &S,
                                              ArrayRef<Value *> VL,
                                              SmallVectorImpl<Value *> &Left,
                                              SmallVectorImpl<Value *> &Right,
                                              SmallVectorImpl<int> &OpDirLeft,
-                                             SmallVectorImpl<int> &OpDirRight)
+                                             SmallVectorImpl<int> &OpDirRight) const
 #endif // INTEL_CUSTOMIZATION
 {
-  if (!VL.empty()) {
-    // Peel the first iteration out of the loop since there's nothing
-    // interesting to do anyway and it simplifies the checks in the loop.
-    auto *I = cast<Instruction>(VL[0]);
-    Value *VLeft = I->getOperand(0);
-    Value *VRight = I->getOperand(1);
-#if INTEL_CUSTOMIZATION
-    if (I->isCommutative() && !isa<Instruction>(VRight) &&
-        isa<Instruction>(VLeft)) {
-      std::swap(VLeft, VRight);
-      OpDirLeft.push_back(1);
-      OpDirRight.push_back(0);
-    } else {
-      OpDirLeft.push_back(0);
-      OpDirRight.push_back(1);
-    }
-#endif // INTEL_CUSTOMIZATION
-    Left.push_back(VLeft);
-    Right.push_back(VRight);
-=======
-void BoUpSLP::reorderInputsAccordingToOpcode(
-    const InstructionsState &S, ArrayRef<Value *> VL,
-    SmallVectorImpl<Value *> &Left, SmallVectorImpl<Value *> &Right) const {
   assert(!VL.empty() && Left.empty() && Right.empty() &&
          "Unexpected instruction/operand lists");
 
@@ -5762,7 +5614,10 @@
     assert(S.isOpcodeOrAlt(I) && "Incorrect instruction in vector");
     Left.push_back(I->getOperand(0));
     Right.push_back(I->getOperand(1));
->>>>>>> 9965f5aa
+#if INTEL_CUSTOMIZATION
+    OpDirLeft.push_back(0);
+    OpDirRight.push_back(1);
+#endif // INTEL_CUSTOMIZATION
   }
 
   // Keep track if we have instructions with all the same opcode on one side.
@@ -5792,45 +5647,16 @@
 
   for (unsigned i = 1, e = VL.size(); i != e; ++i) {
     Instruction *I = cast<Instruction>(VL[i]);
-<<<<<<< HEAD
-#if !INTEL_CUSTOMIZATION
-    assert(((I->getOpcode() == Opcode && I->isCommutative()) ||
-            (I->getOpcode() != Opcode && Instruction::isCommutative(Opcode))) &&
-           "Can only process commutative instruction");
-#endif // INTEL_CUSTOMIZATION
     // Commute to favor either a splat or maximizing having the same opcodes on
     // one side.
-    Value *VLeft;
-    Value *VRight;
 #if INTEL_CUSTOMIZATION
-    if (shouldReorderOperands(i, 0 /*Unused*/, *I, Left, Right,
-                              AllSameOpcodeLeft, AllSameOpcodeRight, SplatLeft,
-                              SplatRight, VLeft, VRight))
-#endif // INTEL_CUSTOMIZATION
-    {
-      Left.push_back(VRight);
-      Right.push_back(VLeft);
-#if INTEL_CUSTOMIZATION
-      OpDirLeft.push_back(1);
-      OpDirRight.push_back(0);
-#endif // INTEL_CUSTOMIZATION
-    } else {
-      Left.push_back(VLeft);
-      Right.push_back(VRight);
-#if INTEL_CUSTOMIZATION
-      OpDirLeft.push_back(0);
-      OpDirRight.push_back(1);
-#endif // INTEL_CUSTOMIZATION
-    }
-=======
-    // Commute to favor either a splat or maximizing having the same opcodes on
-    // one side.
     if (isCommutative(I) &&
         shouldReorderOperands(i, Left, Right, AllSameOpcodeLeft,
-                              AllSameOpcodeRight, SplatLeft, SplatRight))
+                              AllSameOpcodeRight, SplatLeft, SplatRight)) {
       std::swap(Left[i], Right[i]);
-
->>>>>>> 9965f5aa
+      std::swap(OpDirLeft[i], OpDirRight[i]);
+    }
+#endif // INTEL_CUSTOMIZATION
     // Update Splat* and AllSameOpcode* after the insertion.
     SplatRight = SplatRight && (Right[i - 1] == Right[i]);
     SplatLeft = SplatLeft && (Left[i - 1] == Left[i]);
@@ -5862,55 +5688,47 @@
   // b[2]           load b[2]
   // add a[3],c[3]  load b[3]
   for (unsigned j = 0, e = VL.size() - 1; j < e; ++j) {
-#if INTEL_CUSTOMIZATION
-    if (!cast<Instruction>(VL[j]) ->isCommutative())
-      continue;
-#endif // INTEL_CUSTOMIZATION
     if (LoadInst *L = dyn_cast<LoadInst>(Left[j])) {
       if (LoadInst *L1 = dyn_cast<LoadInst>(Right[j + 1])) {
         if (isConsecutiveAccess(L, L1, *DL, *SE)) {
-<<<<<<< HEAD
-          std::swap(Left[j + 1], Right[j + 1]);
-#if INTEL_CUSTOMIZATION
-          std::swap(OpDirLeft[j + 1], OpDirRight[j + 1]);
-#endif // INTEL_CUSTOMIZATION
-          continue;
-=======
           auto *VL1 = cast<Instruction>(VL[j]);
           auto *VL2 = cast<Instruction>(VL[j + 1]);
           if (isCommutative(VL2)) {
             std::swap(Left[j + 1], Right[j + 1]);
+#if INTEL_CUSTOMIZATION
+          std::swap(OpDirLeft[j + 1], OpDirRight[j + 1]);
+#endif // INTEL_CUSTOMIZATION
             continue;
           }
           if (isCommutative(VL1)) {
             std::swap(Left[j], Right[j]);
+#if INTEL_CUSTOMIZATION
+          std::swap(OpDirLeft[j], OpDirRight[j]);
+#endif // INTEL_CUSTOMIZATION
             continue;
           }
->>>>>>> 9965f5aa
         }
       }
     }
     if (LoadInst *L = dyn_cast<LoadInst>(Right[j])) {
       if (LoadInst *L1 = dyn_cast<LoadInst>(Left[j + 1])) {
         if (isConsecutiveAccess(L, L1, *DL, *SE)) {
-<<<<<<< HEAD
-          std::swap(Left[j + 1], Right[j + 1]);
-#if INTEL_CUSTOMIZATION
-          std::swap(OpDirLeft[j + 1], OpDirRight[j + 1]);
-#endif // INTEL_CUSTOMIZATION
-          continue;
-=======
           auto *VL1 = cast<Instruction>(VL[j]);
           auto *VL2 = cast<Instruction>(VL[j + 1]);
           if (isCommutative(VL2)) {
             std::swap(Left[j + 1], Right[j + 1]);
+#if INTEL_CUSTOMIZATION
+          std::swap(OpDirLeft[j + 1], OpDirRight[j + 1]);
+#endif // INTEL_CUSTOMIZATION
             continue;
           }
           if (isCommutative(VL1)) {
             std::swap(Left[j], Right[j]);
+#if INTEL_CUSTOMIZATION
+          std::swap(OpDirLeft[j], OpDirRight[j]);
+#endif // INTEL_CUSTOMIZATION
             continue;
           }
->>>>>>> 9965f5aa
         }
       }
     }
