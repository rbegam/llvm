//===- SLPVectorizer.cpp - A bottom up SLP Vectorizer ---------------------===//
//
//                     The LLVM Compiler Infrastructure
//
// This file is distributed under the University of Illinois Open Source
// License. See LICENSE.TXT for details.
//
//===----------------------------------------------------------------------===//
// This pass implements the Bottom Up SLP vectorizer. It detects consecutive
// stores that can be put together into vector-stores. Next, it attempts to
// construct vectorizable tree using the use-def chains. If a profitable tree
// was found, the SLP vectorizer performs vectorization on the tree.
//
// The pass is inspired by the work described in the paper:
//  "Loop-Aware SLP in GCC" by Ira Rosen, Dorit Nuzman, Ayal Zaks.
//
//===----------------------------------------------------------------------===//
#include "llvm/Transforms/Vectorize.h"
#include "llvm/ADT/MapVector.h"
#include "llvm/ADT/PostOrderIterator.h"
#include "llvm/ADT/SetVector.h"
#include "llvm/ADT/Optional.h"
#include "llvm/ADT/Statistic.h"
#include "llvm/Analysis/AliasAnalysis.h"
<<<<<<< HEAD
=======
#include "llvm/Analysis/AssumptionCache.h"
#include "llvm/Analysis/CodeMetrics.h"
>>>>>>> 41cb3da2
#include "llvm/Analysis/LoopInfo.h"
#include "llvm/Analysis/ScalarEvolution.h"
#include "llvm/Analysis/ScalarEvolutionExpressions.h"
#include "llvm/Analysis/TargetTransformInfo.h"
#include "llvm/Analysis/ValueTracking.h"
#include "llvm/IR/DataLayout.h"
#include "llvm/IR/Dominators.h"
#include "llvm/IR/IRBuilder.h"
#include "llvm/IR/Instructions.h"
#include "llvm/IR/IntrinsicInst.h"
#include "llvm/IR/Module.h"
#include "llvm/IR/NoFolder.h"
#include "llvm/IR/Type.h"
#include "llvm/IR/Value.h"
#include "llvm/IR/Verifier.h"
#include "llvm/Pass.h"
#include "llvm/Support/CommandLine.h"
#include "llvm/Support/Debug.h"
#include "llvm/Support/raw_ostream.h"
#include "llvm/Transforms/Utils/VectorUtils.h"
#include <algorithm>
#include <map>
#include <memory>

using namespace llvm;

#define SV_NAME "slp-vectorizer"
#define DEBUG_TYPE "SLP"

STATISTIC(NumVectorInstructions, "Number of vector instructions generated");

static cl::opt<int>
    SLPCostThreshold("slp-threshold", cl::init(0), cl::Hidden,
                     cl::desc("Only vectorize if you gain more than this "
                              "number "));

static cl::opt<bool>
ShouldVectorizeHor("slp-vectorize-hor", cl::init(false), cl::Hidden,
                   cl::desc("Attempt to vectorize horizontal reductions"));

static cl::opt<bool> ShouldStartVectorizeHorAtStore(
    "slp-vectorize-hor-store", cl::init(false), cl::Hidden,
    cl::desc(
        "Attempt to vectorize horizontal reductions feeding into a store"));

namespace {

static const unsigned MinVecRegSize = 128;

static const unsigned RecursionMaxDepth = 12;

/// \returns the parent basic block if all of the instructions in \p VL
/// are in the same block or null otherwise.
static BasicBlock *getSameBlock(ArrayRef<Value *> VL) {
  Instruction *I0 = dyn_cast<Instruction>(VL[0]);
  if (!I0)
    return nullptr;
  BasicBlock *BB = I0->getParent();
  for (int i = 1, e = VL.size(); i < e; i++) {
    Instruction *I = dyn_cast<Instruction>(VL[i]);
    if (!I)
      return nullptr;

    if (BB != I->getParent())
      return nullptr;
  }
  return BB;
}

/// \returns True if all of the values in \p VL are constants.
static bool allConstant(ArrayRef<Value *> VL) {
  for (unsigned i = 0, e = VL.size(); i < e; ++i)
    if (!isa<Constant>(VL[i]))
      return false;
  return true;
}

/// \returns True if all of the values in \p VL are identical.
static bool isSplat(ArrayRef<Value *> VL) {
  for (unsigned i = 1, e = VL.size(); i < e; ++i)
    if (VL[i] != VL[0])
      return false;
  return true;
}

///\returns Opcode that can be clubbed with \p Op to create an alternate
/// sequence which can later be merged as a ShuffleVector instruction.
static unsigned getAltOpcode(unsigned Op) {
  switch (Op) {
  case Instruction::FAdd:
    return Instruction::FSub;
  case Instruction::FSub:
    return Instruction::FAdd;
  case Instruction::Add:
    return Instruction::Sub;
  case Instruction::Sub:
    return Instruction::Add;
  default:
    return 0;
  }
}

///\returns bool representing if Opcode \p Op can be part
/// of an alternate sequence which can later be merged as
/// a ShuffleVector instruction.
static bool canCombineAsAltInst(unsigned Op) {
  if (Op == Instruction::FAdd || Op == Instruction::FSub ||
      Op == Instruction::Sub || Op == Instruction::Add)
    return true;
  return false;
}

/// \returns ShuffleVector instruction if intructions in \p VL have
///  alternate fadd,fsub / fsub,fadd/add,sub/sub,add sequence.
/// (i.e. e.g. opcodes of fadd,fsub,fadd,fsub...)
static unsigned isAltInst(ArrayRef<Value *> VL) {
  Instruction *I0 = dyn_cast<Instruction>(VL[0]);
  unsigned Opcode = I0->getOpcode();
  unsigned AltOpcode = getAltOpcode(Opcode);
  for (int i = 1, e = VL.size(); i < e; i++) {
    Instruction *I = dyn_cast<Instruction>(VL[i]);
    if (!I || I->getOpcode() != ((i & 1) ? AltOpcode : Opcode))
      return 0;
  }
  return Instruction::ShuffleVector;
}

/// \returns The opcode if all of the Instructions in \p VL have the same
/// opcode, or zero.
static unsigned getSameOpcode(ArrayRef<Value *> VL) {
  Instruction *I0 = dyn_cast<Instruction>(VL[0]);
  if (!I0)
    return 0;
  unsigned Opcode = I0->getOpcode();
  for (int i = 1, e = VL.size(); i < e; i++) {
    Instruction *I = dyn_cast<Instruction>(VL[i]);
    if (!I || Opcode != I->getOpcode()) {
      if (canCombineAsAltInst(Opcode) && i == 1)
        return isAltInst(VL);
      return 0;
    }
  }
  return Opcode;
}

/// Get the intersection (logical and) of all of the potential IR flags
/// of each scalar operation (VL) that will be converted into a vector (I).
/// Flag set: NSW, NUW, exact, and all of fast-math.
static void propagateIRFlags(Value *I, ArrayRef<Value *> VL) {
  if (auto *VecOp = dyn_cast<BinaryOperator>(I)) {
    if (auto *Intersection = dyn_cast<BinaryOperator>(VL[0])) {
      // Intersection is initialized to the 0th scalar,
      // so start counting from index '1'.
      for (int i = 1, e = VL.size(); i < e; ++i) {
        if (auto *Scalar = dyn_cast<BinaryOperator>(VL[i]))
          Intersection->andIRFlags(Scalar);
      }
      VecOp->copyIRFlags(Intersection);
    }
  }
}
  
/// \returns \p I after propagating metadata from \p VL.
static Instruction *propagateMetadata(Instruction *I, ArrayRef<Value *> VL) {
  Instruction *I0 = cast<Instruction>(VL[0]);
  SmallVector<std::pair<unsigned, MDNode *>, 4> Metadata;
  I0->getAllMetadataOtherThanDebugLoc(Metadata);

  for (unsigned i = 0, n = Metadata.size(); i != n; ++i) {
    unsigned Kind = Metadata[i].first;
    MDNode *MD = Metadata[i].second;

    for (int i = 1, e = VL.size(); MD && i != e; i++) {
      Instruction *I = cast<Instruction>(VL[i]);
      MDNode *IMD = I->getMetadata(Kind);

      switch (Kind) {
      default:
        MD = nullptr; // Remove unknown metadata
        break;
      case LLVMContext::MD_tbaa:
        MD = MDNode::getMostGenericTBAA(MD, IMD);
        break;
      case LLVMContext::MD_alias_scope:
      case LLVMContext::MD_noalias:
        MD = MDNode::intersect(MD, IMD);
        break;
      case LLVMContext::MD_fpmath:
        MD = MDNode::getMostGenericFPMath(MD, IMD);
        break;
      }
    }
    I->setMetadata(Kind, MD);
  }
  return I;
}

/// \returns The type that all of the values in \p VL have or null if there
/// are different types.
static Type* getSameType(ArrayRef<Value *> VL) {
  Type *Ty = VL[0]->getType();
  for (int i = 1, e = VL.size(); i < e; i++)
    if (VL[i]->getType() != Ty)
      return nullptr;

  return Ty;
}

/// \returns True if the ExtractElement instructions in VL can be vectorized
/// to use the original vector.
static bool CanReuseExtract(ArrayRef<Value *> VL) {
  assert(Instruction::ExtractElement == getSameOpcode(VL) && "Invalid opcode");
  // Check if all of the extracts come from the same vector and from the
  // correct offset.
  Value *VL0 = VL[0];
  ExtractElementInst *E0 = cast<ExtractElementInst>(VL0);
  Value *Vec = E0->getOperand(0);

  // We have to extract from the same vector type.
  unsigned NElts = Vec->getType()->getVectorNumElements();

  if (NElts != VL.size())
    return false;

  // Check that all of the indices extract from the correct offset.
  ConstantInt *CI = dyn_cast<ConstantInt>(E0->getOperand(1));
  if (!CI || CI->getZExtValue())
    return false;

  for (unsigned i = 1, e = VL.size(); i < e; ++i) {
    ExtractElementInst *E = cast<ExtractElementInst>(VL[i]);
    ConstantInt *CI = dyn_cast<ConstantInt>(E->getOperand(1));

    if (!CI || CI->getZExtValue() != i || E->getOperand(0) != Vec)
      return false;
  }

  return true;
}

static void reorderInputsAccordingToOpcode(ArrayRef<Value *> VL,
                                           SmallVectorImpl<Value *> &Left,
                                           SmallVectorImpl<Value *> &Right) {

  SmallVector<Value *, 16> OrigLeft, OrigRight;

  bool AllSameOpcodeLeft = true;
  bool AllSameOpcodeRight = true;
  for (unsigned i = 0, e = VL.size(); i != e; ++i) {
    Instruction *I = cast<Instruction>(VL[i]);
    Value *V0 = I->getOperand(0);
    Value *V1 = I->getOperand(1);

    OrigLeft.push_back(V0);
    OrigRight.push_back(V1);

    Instruction *I0 = dyn_cast<Instruction>(V0);
    Instruction *I1 = dyn_cast<Instruction>(V1);

    // Check whether all operands on one side have the same opcode. In this case
    // we want to preserve the original order and not make things worse by
    // reordering.
    AllSameOpcodeLeft = I0;
    AllSameOpcodeRight = I1;

    if (i && AllSameOpcodeLeft) {
      if(Instruction *P0 = dyn_cast<Instruction>(OrigLeft[i-1])) {
        if(P0->getOpcode() != I0->getOpcode())
          AllSameOpcodeLeft = false;
      } else
        AllSameOpcodeLeft = false;
    }
    if (i && AllSameOpcodeRight) {
      if(Instruction *P1 = dyn_cast<Instruction>(OrigRight[i-1])) {
        if(P1->getOpcode() != I1->getOpcode())
          AllSameOpcodeRight = false;
      } else
        AllSameOpcodeRight = false;
    }

    // Sort two opcodes. In the code below we try to preserve the ability to use
    // broadcast of values instead of individual inserts.
    // vl1 = load
    // vl2 = phi
    // vr1 = load
    // vr2 = vr2
    //    = vl1 x vr1
    //    = vl2 x vr2
    // If we just sorted according to opcode we would leave the first line in
    // tact but we would swap vl2 with vr2 because opcode(phi) > opcode(load).
    //    = vl1 x vr1
    //    = vr2 x vl2
    // Because vr2 and vr1 are from the same load we loose the opportunity of a
    // broadcast for the packed right side in the backend: we have [vr1, vl2]
    // instead of [vr1, vr2=vr1].
    if (I0 && I1) {
       if(!i && I0->getOpcode() > I1->getOpcode()) {
         Left.push_back(I1);
         Right.push_back(I0);
       } else if (i && I0->getOpcode() > I1->getOpcode() && Right[i-1] != I1) {
         // Try not to destroy a broad cast for no apparent benefit.
         Left.push_back(I1);
         Right.push_back(I0);
       } else if (i && I0->getOpcode() == I1->getOpcode() && Right[i-1] ==  I0) {
         // Try preserve broadcasts.
         Left.push_back(I1);
         Right.push_back(I0);
       } else if (i && I0->getOpcode() == I1->getOpcode() && Left[i-1] == I1) {
         // Try preserve broadcasts.
         Left.push_back(I1);
         Right.push_back(I0);
       } else {
         Left.push_back(I0);
         Right.push_back(I1);
       }
       continue;
    }
    // One opcode, put the instruction on the right.
    if (I0) {
      Left.push_back(V1);
      Right.push_back(I0);
      continue;
    }
    Left.push_back(V0);
    Right.push_back(V1);
  }

  bool LeftBroadcast = isSplat(Left);
  bool RightBroadcast = isSplat(Right);

  // Don't reorder if the operands where good to begin with.
  if (!(LeftBroadcast || RightBroadcast) &&
      (AllSameOpcodeRight || AllSameOpcodeLeft)) {
    Left = OrigLeft;
    Right = OrigRight;
  }
}

/// \returns True if in-tree use also needs extract. This refers to
/// possible scalar operand in vectorized instruction.
static bool InTreeUserNeedToExtract(Value *Scalar, Instruction *UserInst,
                                    TargetLibraryInfo *TLI) {

  unsigned Opcode = UserInst->getOpcode();
  switch (Opcode) {
  case Instruction::Load: {
    LoadInst *LI = cast<LoadInst>(UserInst);
    return (LI->getPointerOperand() == Scalar);
  }
  case Instruction::Store: {
    StoreInst *SI = cast<StoreInst>(UserInst);
    return (SI->getPointerOperand() == Scalar);
  }
  case Instruction::Call: {
    CallInst *CI = cast<CallInst>(UserInst);
    Intrinsic::ID ID = getIntrinsicIDForCall(CI, TLI);
    if (hasVectorInstrinsicScalarOpd(ID, 1)) {
      return (CI->getArgOperand(1) == Scalar);
    }
  }
  default:
    return false;
  }
}

/// \returns the AA location that is being access by the instruction.
static AliasAnalysis::Location getLocation(Instruction *I, AliasAnalysis *AA) {
  if (StoreInst *SI = dyn_cast<StoreInst>(I))
    return AA->getLocation(SI);
  if (LoadInst *LI = dyn_cast<LoadInst>(I))
    return AA->getLocation(LI);
  return AliasAnalysis::Location();
}

/// Bottom Up SLP Vectorizer.
class BoUpSLP {
public:
  typedef SmallVector<Value *, 8> ValueList;
  typedef SmallVector<Instruction *, 16> InstrList;
  typedef SmallPtrSet<Value *, 16> ValueSet;
  typedef SmallVector<StoreInst *, 8> StoreList;

  BoUpSLP(Function *Func, ScalarEvolution *Se, const DataLayout *Dl,
          TargetTransformInfo *Tti, TargetLibraryInfo *TLi, AliasAnalysis *Aa,
<<<<<<< HEAD
          LoopInfo *Li, DominatorTree *Dt)
      : NumLoadsWantToKeepOrder(0), NumLoadsWantToChangeOrder(0),
        F(Func), SE(Se), DL(Dl), TTI(Tti), TLI(TLi), AA(Aa), LI(Li), DT(Dt),
        Builder(Se->getContext()) {}
=======
          LoopInfo *Li, DominatorTree *Dt, AssumptionCache *AC)
      : NumLoadsWantToKeepOrder(0), NumLoadsWantToChangeOrder(0), F(Func),
        SE(Se), DL(Dl), TTI(Tti), TLI(TLi), AA(Aa), LI(Li), DT(Dt),
        Builder(Se->getContext()) {
    CodeMetrics::collectEphemeralValues(F, AC, EphValues);
  }
>>>>>>> 41cb3da2

  /// \brief Vectorize the tree that starts with the elements in \p VL.
  /// Returns the vectorized root.
  Value *vectorizeTree();

  /// \returns the cost incurred by unwanted spills and fills, caused by
  /// holding live values over call sites.
  int getSpillCost();

  /// \returns the vectorization cost of the subtree that starts at \p VL.
  /// A negative number means that this is profitable.
  int getTreeCost();

  /// Construct a vectorizable tree that starts at \p Roots, ignoring users for
  /// the purpose of scheduling and extraction in the \p UserIgnoreLst.
  void buildTree(ArrayRef<Value *> Roots,
                 ArrayRef<Value *> UserIgnoreLst = None);

  /// Clear the internal data structures that are created by 'buildTree'.
  void deleteTree() {
    VectorizableTree.clear();
    ScalarToTreeEntry.clear();
    MustGather.clear();
    ExternalUses.clear();
    NumLoadsWantToKeepOrder = 0;
    NumLoadsWantToChangeOrder = 0;
    for (auto &Iter : BlocksSchedules) {
      BlockScheduling *BS = Iter.second.get();
      BS->clear();
    }
  }

  /// \returns true if the memory operations A and B are consecutive.
  bool isConsecutiveAccess(Value *A, Value *B);

  /// \brief Perform LICM and CSE on the newly generated gather sequences.
  void optimizeGatherSequence();

  /// \returns true if it is benefitial to reverse the vector order.
  bool shouldReorder() const {
    return NumLoadsWantToChangeOrder > NumLoadsWantToKeepOrder;
  }

private:
  struct TreeEntry;

  /// \returns the cost of the vectorizable entry.
  int getEntryCost(TreeEntry *E);

  /// This is the recursive part of buildTree.
  void buildTree_rec(ArrayRef<Value *> Roots, unsigned Depth);

  /// Vectorize a single entry in the tree.
  Value *vectorizeTree(TreeEntry *E);

  /// Vectorize a single entry in the tree, starting in \p VL.
  Value *vectorizeTree(ArrayRef<Value *> VL);

  /// \returns the pointer to the vectorized value if \p VL is already
  /// vectorized, or NULL. They may happen in cycles.
  Value *alreadyVectorized(ArrayRef<Value *> VL) const;

  /// \brief Take the pointer operand from the Load/Store instruction.
  /// \returns NULL if this is not a valid Load/Store instruction.
  static Value *getPointerOperand(Value *I);

  /// \brief Take the address space operand from the Load/Store instruction.
  /// \returns -1 if this is not a valid Load/Store instruction.
  static unsigned getAddressSpaceOperand(Value *I);

  /// \returns the scalarization cost for this type. Scalarization in this
  /// context means the creation of vectors from a group of scalars.
  int getGatherCost(Type *Ty);

  /// \returns the scalarization cost for this list of values. Assuming that
  /// this subtree gets vectorized, we may need to extract the values from the
  /// roots. This method calculates the cost of extracting the values.
  int getGatherCost(ArrayRef<Value *> VL);

  /// \brief Set the Builder insert point to one after the last instruction in
  /// the bundle
  void setInsertPointAfterBundle(ArrayRef<Value *> VL);

  /// \returns a vector from a collection of scalars in \p VL.
  Value *Gather(ArrayRef<Value *> VL, VectorType *Ty);

  /// \returns whether the VectorizableTree is fully vectoriable and will
  /// be beneficial even the tree height is tiny.
  bool isFullyVectorizableTinyTree();

  struct TreeEntry {
    TreeEntry() : Scalars(), VectorizedValue(nullptr),
    NeedToGather(0) {}

    /// \returns true if the scalars in VL are equal to this entry.
    bool isSame(ArrayRef<Value *> VL) const {
      assert(VL.size() == Scalars.size() && "Invalid size");
      return std::equal(VL.begin(), VL.end(), Scalars.begin());
    }

    /// A vector of scalars.
    ValueList Scalars;

    /// The Scalars are vectorized into this value. It is initialized to Null.
    Value *VectorizedValue;

    /// Do we need to gather this sequence ?
    bool NeedToGather;
  };

  /// Create a new VectorizableTree entry.
  TreeEntry *newTreeEntry(ArrayRef<Value *> VL, bool Vectorized) {
    VectorizableTree.push_back(TreeEntry());
    int idx = VectorizableTree.size() - 1;
    TreeEntry *Last = &VectorizableTree[idx];
    Last->Scalars.insert(Last->Scalars.begin(), VL.begin(), VL.end());
    Last->NeedToGather = !Vectorized;
    if (Vectorized) {
      for (int i = 0, e = VL.size(); i != e; ++i) {
        assert(!ScalarToTreeEntry.count(VL[i]) && "Scalar already in tree!");
        ScalarToTreeEntry[VL[i]] = idx;
      }
    } else {
      MustGather.insert(VL.begin(), VL.end());
    }
    return Last;
  }
  
  /// -- Vectorization State --
  /// Holds all of the tree entries.
  std::vector<TreeEntry> VectorizableTree;

  /// Maps a specific scalar to its tree entry.
  SmallDenseMap<Value*, int> ScalarToTreeEntry;

  /// A list of scalars that we found that we need to keep as scalars.
  ValueSet MustGather;

  /// This POD struct describes one external user in the vectorized tree.
  struct ExternalUser {
    ExternalUser (Value *S, llvm::User *U, int L) :
      Scalar(S), User(U), Lane(L){};
    // Which scalar in our function.
    Value *Scalar;
    // Which user that uses the scalar.
    llvm::User *User;
    // Which lane does the scalar belong to.
    int Lane;
  };
  typedef SmallVector<ExternalUser, 16> UserList;

  /// Checks if two instructions may access the same memory.
  ///
  /// \p Loc1 is the location of \p Inst1. It is passed explicitly because it
  /// is invariant in the calling loop.
  bool isAliased(const AliasAnalysis::Location &Loc1, Instruction *Inst1,
                 Instruction *Inst2) {

    // First check if the result is already in the cache.
    AliasCacheKey key = std::make_pair(Inst1, Inst2);
    Optional<bool> &result = AliasCache[key];
    if (result.hasValue()) {
      return result.getValue();
    }
    AliasAnalysis::Location Loc2 = getLocation(Inst2, AA);
    bool aliased = true;
    if (Loc1.Ptr && Loc2.Ptr) {
      // Do the alias check.
      aliased = AA->alias(Loc1, Loc2);
    }
    // Store the result in the cache.
    result = aliased;
    return aliased;
  }

  typedef std::pair<Instruction *, Instruction *> AliasCacheKey;

  /// Cache for alias results.
  /// TODO: consider moving this to the AliasAnalysis itself.
  DenseMap<AliasCacheKey, Optional<bool>> AliasCache;

  /// Removes an instruction from its block and eventually deletes it.
  /// It's like Instruction::eraseFromParent() except that the actual deletion
  /// is delayed until BoUpSLP is destructed.
  /// This is required to ensure that there are no incorrect collisions in the
  /// AliasCache, which can happen if a new instruction is allocated at the
  /// same address as a previously deleted instruction.
  void eraseInstruction(Instruction *I) {
    I->removeFromParent();
    I->dropAllReferences();
    DeletedInstructions.push_back(std::unique_ptr<Instruction>(I));
  }

  /// Temporary store for deleted instructions. Instructions will be deleted
  /// eventually when the BoUpSLP is destructed.
  SmallVector<std::unique_ptr<Instruction>, 8> DeletedInstructions;

  /// A list of values that need to extracted out of the tree.
  /// This list holds pairs of (Internal Scalar : External User).
  UserList ExternalUses;

  /// Holds all of the instructions that we gathered.
  SetVector<Instruction *> GatherSeq;
  /// A list of blocks that we are going to CSE.
  SetVector<BasicBlock *> CSEBlocks;

  /// Contains all scheduling relevant data for an instruction.
  /// A ScheduleData either represents a single instruction or a member of an
  /// instruction bundle (= a group of instructions which is combined into a
  /// vector instruction).
  struct ScheduleData {

    // The initial value for the dependency counters. It means that the
    // dependencies are not calculated yet.
    enum { InvalidDeps = -1 };

    ScheduleData()
        : Inst(nullptr), FirstInBundle(nullptr), NextInBundle(nullptr),
          NextLoadStore(nullptr), SchedulingRegionID(0), SchedulingPriority(0),
          Dependencies(InvalidDeps), UnscheduledDeps(InvalidDeps),
          UnscheduledDepsInBundle(InvalidDeps), IsScheduled(false) {}

    void init(int BlockSchedulingRegionID) {
      FirstInBundle = this;
      NextInBundle = nullptr;
      NextLoadStore = nullptr;
      IsScheduled = false;
      SchedulingRegionID = BlockSchedulingRegionID;
      UnscheduledDepsInBundle = UnscheduledDeps;
      clearDependencies();
    }

    /// Returns true if the dependency information has been calculated.
    bool hasValidDependencies() const { return Dependencies != InvalidDeps; }

    /// Returns true for single instructions and for bundle representatives
    /// (= the head of a bundle).
    bool isSchedulingEntity() const { return FirstInBundle == this; }

    /// Returns true if it represents an instruction bundle and not only a
    /// single instruction.
    bool isPartOfBundle() const {
      return NextInBundle != nullptr || FirstInBundle != this;
    }

    /// Returns true if it is ready for scheduling, i.e. it has no more
    /// unscheduled depending instructions/bundles.
    bool isReady() const {
      assert(isSchedulingEntity() &&
             "can't consider non-scheduling entity for ready list");
      return UnscheduledDepsInBundle == 0 && !IsScheduled;
    }

    /// Modifies the number of unscheduled dependencies, also updating it for
    /// the whole bundle.
    int incrementUnscheduledDeps(int Incr) {
      UnscheduledDeps += Incr;
      return FirstInBundle->UnscheduledDepsInBundle += Incr;
    }

    /// Sets the number of unscheduled dependencies to the number of
    /// dependencies.
    void resetUnscheduledDeps() {
      incrementUnscheduledDeps(Dependencies - UnscheduledDeps);
    }

    /// Clears all dependency information.
    void clearDependencies() {
      Dependencies = InvalidDeps;
      resetUnscheduledDeps();
      MemoryDependencies.clear();
    }

    void dump(raw_ostream &os) const {
      if (!isSchedulingEntity()) {
        os << "/ " << *Inst;
      } else if (NextInBundle) {
        os << '[' << *Inst;
        ScheduleData *SD = NextInBundle;
        while (SD) {
          os << ';' << *SD->Inst;
          SD = SD->NextInBundle;
        }
        os << ']';
      } else {
        os << *Inst;
      }
    }

    Instruction *Inst;

    /// Points to the head in an instruction bundle (and always to this for
    /// single instructions).
    ScheduleData *FirstInBundle;

    /// Single linked list of all instructions in a bundle. Null if it is a
    /// single instruction.
    ScheduleData *NextInBundle;

    /// Single linked list of all memory instructions (e.g. load, store, call)
    /// in the block - until the end of the scheduling region.
    ScheduleData *NextLoadStore;

    /// The dependent memory instructions.
    /// This list is derived on demand in calculateDependencies().
    SmallVector<ScheduleData *, 4> MemoryDependencies;

    /// This ScheduleData is in the current scheduling region if this matches
    /// the current SchedulingRegionID of BlockScheduling.
    int SchedulingRegionID;

    /// Used for getting a "good" final ordering of instructions.
    int SchedulingPriority;

    /// The number of dependencies. Constitutes of the number of users of the
    /// instruction plus the number of dependent memory instructions (if any).
    /// This value is calculated on demand.
    /// If InvalidDeps, the number of dependencies is not calculated yet.
    ///
    int Dependencies;

    /// The number of dependencies minus the number of dependencies of scheduled
    /// instructions. As soon as this is zero, the instruction/bundle gets ready
    /// for scheduling.
    /// Note that this is negative as long as Dependencies is not calculated.
    int UnscheduledDeps;

    /// The sum of UnscheduledDeps in a bundle. Equals to UnscheduledDeps for
    /// single instructions.
    int UnscheduledDepsInBundle;

    /// True if this instruction is scheduled (or considered as scheduled in the
    /// dry-run).
    bool IsScheduled;
  };

#ifndef NDEBUG
  friend raw_ostream &operator<<(raw_ostream &os,
                                 const BoUpSLP::ScheduleData &SD);
#endif

  /// Contains all scheduling data for a basic block.
  ///
  struct BlockScheduling {

    BlockScheduling(BasicBlock *BB)
        : BB(BB), ChunkSize(BB->size()), ChunkPos(ChunkSize),
          ScheduleStart(nullptr), ScheduleEnd(nullptr),
          FirstLoadStoreInRegion(nullptr), LastLoadStoreInRegion(nullptr),
          // Make sure that the initial SchedulingRegionID is greater than the
          // initial SchedulingRegionID in ScheduleData (which is 0).
          SchedulingRegionID(1) {}

    void clear() {
      ReadyInsts.clear();
      ScheduleStart = nullptr;
      ScheduleEnd = nullptr;
      FirstLoadStoreInRegion = nullptr;
      LastLoadStoreInRegion = nullptr;

      // Make a new scheduling region, i.e. all existing ScheduleData is not
      // in the new region yet.
      ++SchedulingRegionID;
    }

    ScheduleData *getScheduleData(Value *V) {
      ScheduleData *SD = ScheduleDataMap[V];
      if (SD && SD->SchedulingRegionID == SchedulingRegionID)
        return SD;
      return nullptr;
    }

    bool isInSchedulingRegion(ScheduleData *SD) {
      return SD->SchedulingRegionID == SchedulingRegionID;
    }

    /// Marks an instruction as scheduled and puts all dependent ready
    /// instructions into the ready-list.
    template <typename ReadyListType>
    void schedule(ScheduleData *SD, ReadyListType &ReadyList) {
      SD->IsScheduled = true;
      DEBUG(dbgs() << "SLP:   schedule " << *SD << "\n");

      ScheduleData *BundleMember = SD;
      while (BundleMember) {
        // Handle the def-use chain dependencies.
        for (Use &U : BundleMember->Inst->operands()) {
          ScheduleData *OpDef = getScheduleData(U.get());
          if (OpDef && OpDef->hasValidDependencies() &&
              OpDef->incrementUnscheduledDeps(-1) == 0) {
            // There are no more unscheduled dependencies after decrementing,
            // so we can put the dependent instruction into the ready list.
            ScheduleData *DepBundle = OpDef->FirstInBundle;
            assert(!DepBundle->IsScheduled &&
                   "already scheduled bundle gets ready");
            ReadyList.insert(DepBundle);
            DEBUG(dbgs() << "SLP:    gets ready (def): " << *DepBundle << "\n");
          }
        }
        // Handle the memory dependencies.
        for (ScheduleData *MemoryDepSD : BundleMember->MemoryDependencies) {
          if (MemoryDepSD->incrementUnscheduledDeps(-1) == 0) {
            // There are no more unscheduled dependencies after decrementing,
            // so we can put the dependent instruction into the ready list.
            ScheduleData *DepBundle = MemoryDepSD->FirstInBundle;
            assert(!DepBundle->IsScheduled &&
                   "already scheduled bundle gets ready");
            ReadyList.insert(DepBundle);
            DEBUG(dbgs() << "SLP:    gets ready (mem): " << *DepBundle << "\n");
          }
        }
        BundleMember = BundleMember->NextInBundle;
      }
    }

    /// Put all instructions into the ReadyList which are ready for scheduling.
    template <typename ReadyListType>
    void initialFillReadyList(ReadyListType &ReadyList) {
      for (auto *I = ScheduleStart; I != ScheduleEnd; I = I->getNextNode()) {
        ScheduleData *SD = getScheduleData(I);
        if (SD->isSchedulingEntity() && SD->isReady()) {
          ReadyList.insert(SD);
          DEBUG(dbgs() << "SLP:    initially in ready list: " << *I << "\n");
        }
      }
    }

    /// Checks if a bundle of instructions can be scheduled, i.e. has no
    /// cyclic dependencies. This is only a dry-run, no instructions are
    /// actually moved at this stage.
    bool tryScheduleBundle(ArrayRef<Value *> VL, BoUpSLP *SLP);

    /// Un-bundles a group of instructions.
    void cancelScheduling(ArrayRef<Value *> VL);

    /// Extends the scheduling region so that V is inside the region.
    void extendSchedulingRegion(Value *V);

    /// Initialize the ScheduleData structures for new instructions in the
    /// scheduling region.
    void initScheduleData(Instruction *FromI, Instruction *ToI,
                          ScheduleData *PrevLoadStore,
                          ScheduleData *NextLoadStore);

    /// Updates the dependency information of a bundle and of all instructions/
    /// bundles which depend on the original bundle.
    void calculateDependencies(ScheduleData *SD, bool InsertInReadyList,
                               BoUpSLP *SLP);

    /// Sets all instruction in the scheduling region to un-scheduled.
    void resetSchedule();

    BasicBlock *BB;

    /// Simple memory allocation for ScheduleData.
    std::vector<std::unique_ptr<ScheduleData[]>> ScheduleDataChunks;

    /// The size of a ScheduleData array in ScheduleDataChunks.
    int ChunkSize;

    /// The allocator position in the current chunk, which is the last entry
    /// of ScheduleDataChunks.
    int ChunkPos;

    /// Attaches ScheduleData to Instruction.
    /// Note that the mapping survives during all vectorization iterations, i.e.
    /// ScheduleData structures are recycled.
    DenseMap<Value *, ScheduleData *> ScheduleDataMap;

    struct ReadyList : SmallVector<ScheduleData *, 8> {
      void insert(ScheduleData *SD) { push_back(SD); }
    };

    /// The ready-list for scheduling (only used for the dry-run).
    ReadyList ReadyInsts;

    /// The first instruction of the scheduling region.
    Instruction *ScheduleStart;

    /// The first instruction _after_ the scheduling region.
    Instruction *ScheduleEnd;

    /// The first memory accessing instruction in the scheduling region
    /// (can be null).
    ScheduleData *FirstLoadStoreInRegion;

    /// The last memory accessing instruction in the scheduling region
    /// (can be null).
    ScheduleData *LastLoadStoreInRegion;

    /// The ID of the scheduling region. For a new vectorization iteration this
    /// is incremented which "removes" all ScheduleData from the region.
    int SchedulingRegionID;
  };

  /// Attaches the BlockScheduling structures to basic blocks.
  MapVector<BasicBlock *, std::unique_ptr<BlockScheduling>> BlocksSchedules;

  /// Performs the "real" scheduling. Done before vectorization is actually
  /// performed in a basic block.
  void scheduleBlock(BlockScheduling *BS);

  /// List of users to ignore during scheduling and that don't need extracting.
  ArrayRef<Value *> UserIgnoreList;

  // Number of load-bundles, which contain consecutive loads.
  int NumLoadsWantToKeepOrder;

  // Number of load-bundles of size 2, which are consecutive loads if reversed.
  int NumLoadsWantToChangeOrder;

  // Analysis and block reference.
  Function *F;
  ScalarEvolution *SE;
  const DataLayout *DL;
  TargetTransformInfo *TTI;
  TargetLibraryInfo *TLI;
  AliasAnalysis *AA;
  LoopInfo *LI;
  DominatorTree *DT;
  /// Instruction builder to construct the vectorized tree.
  IRBuilder<> Builder;
};

#ifndef NDEBUG
raw_ostream &operator<<(raw_ostream &os, const BoUpSLP::ScheduleData &SD) {
  SD.dump(os);
  return os;
}
#endif

void BoUpSLP::buildTree(ArrayRef<Value *> Roots,
                        ArrayRef<Value *> UserIgnoreLst) {
  deleteTree();
  UserIgnoreList = UserIgnoreLst;
  if (!getSameType(Roots))
    return;
  buildTree_rec(Roots, 0);

  // Collect the values that we need to extract from the tree.
  for (int EIdx = 0, EE = VectorizableTree.size(); EIdx < EE; ++EIdx) {
    TreeEntry *Entry = &VectorizableTree[EIdx];

    // For each lane:
    for (int Lane = 0, LE = Entry->Scalars.size(); Lane != LE; ++Lane) {
      Value *Scalar = Entry->Scalars[Lane];

      // No need to handle users of gathered values.
      if (Entry->NeedToGather)
        continue;

      for (User *U : Scalar->users()) {
        DEBUG(dbgs() << "SLP: Checking user:" << *U << ".\n");

        Instruction *UserInst = dyn_cast<Instruction>(U);
        if (!UserInst)
          continue;

        // Skip in-tree scalars that become vectors
        if (ScalarToTreeEntry.count(U)) {
          int Idx = ScalarToTreeEntry[U];
          TreeEntry *UseEntry = &VectorizableTree[Idx];
          Value *UseScalar = UseEntry->Scalars[0];
          // Some in-tree scalars will remain as scalar in vectorized
          // instructions. If that is the case, the one in Lane 0 will
          // be used.
          if (UseScalar != U ||
              !InTreeUserNeedToExtract(Scalar, UserInst, TLI)) {
            DEBUG(dbgs() << "SLP: \tInternal user will be removed:" << *U
                         << ".\n");
            assert(!VectorizableTree[Idx].NeedToGather && "Bad state");
            continue;
          }
        }

        // Ignore users in the user ignore list.
        if (std::find(UserIgnoreList.begin(), UserIgnoreList.end(), UserInst) !=
            UserIgnoreList.end())
          continue;

        DEBUG(dbgs() << "SLP: Need to extract:" << *U << " from lane " <<
              Lane << " from " << *Scalar << ".\n");
        ExternalUses.push_back(ExternalUser(Scalar, U, Lane));
      }
    }
  }
}


void BoUpSLP::buildTree_rec(ArrayRef<Value *> VL, unsigned Depth) {
  bool SameTy = getSameType(VL); (void)SameTy;
  bool isAltShuffle = false;
  assert(SameTy && "Invalid types!");

  if (Depth == RecursionMaxDepth) {
    DEBUG(dbgs() << "SLP: Gathering due to max recursion depth.\n");
    newTreeEntry(VL, false);
    return;
  }

  // Don't handle vectors.
  if (VL[0]->getType()->isVectorTy()) {
    DEBUG(dbgs() << "SLP: Gathering due to vector type.\n");
    newTreeEntry(VL, false);
    return;
  }

  if (StoreInst *SI = dyn_cast<StoreInst>(VL[0]))
    if (SI->getValueOperand()->getType()->isVectorTy()) {
      DEBUG(dbgs() << "SLP: Gathering due to store vector type.\n");
      newTreeEntry(VL, false);
      return;
    }
  unsigned Opcode = getSameOpcode(VL);

  // Check that this shuffle vector refers to the alternate
  // sequence of opcodes.
  if (Opcode == Instruction::ShuffleVector) {
    Instruction *I0 = dyn_cast<Instruction>(VL[0]);
    unsigned Op = I0->getOpcode();
    if (Op != Instruction::ShuffleVector)
      isAltShuffle = true;
  }

  // If all of the operands are identical or constant we have a simple solution.
  if (allConstant(VL) || isSplat(VL) || !getSameBlock(VL) || !Opcode) {
    DEBUG(dbgs() << "SLP: Gathering due to C,S,B,O. \n");
    newTreeEntry(VL, false);
    return;
  }

  // We now know that this is a vector of instructions of the same type from
  // the same block.

  // Check if this is a duplicate of another entry.
  if (ScalarToTreeEntry.count(VL[0])) {
    int Idx = ScalarToTreeEntry[VL[0]];
    TreeEntry *E = &VectorizableTree[Idx];
    for (unsigned i = 0, e = VL.size(); i != e; ++i) {
      DEBUG(dbgs() << "SLP: \tChecking bundle: " << *VL[i] << ".\n");
      if (E->Scalars[i] != VL[i]) {
        DEBUG(dbgs() << "SLP: Gathering due to partial overlap.\n");
        newTreeEntry(VL, false);
        return;
      }
    }
    DEBUG(dbgs() << "SLP: Perfect diamond merge at " << *VL[0] << ".\n");
    return;
  }

  // Check that none of the instructions in the bundle are already in the tree.
  for (unsigned i = 0, e = VL.size(); i != e; ++i) {
    if (ScalarToTreeEntry.count(VL[i])) {
      DEBUG(dbgs() << "SLP: The instruction (" << *VL[i] <<
            ") is already in tree.\n");
      newTreeEntry(VL, false);
      return;
    }
  }

  // If any of the scalars is marked as a value that needs to stay scalar then
  // we need to gather the scalars.
  for (unsigned i = 0, e = VL.size(); i != e; ++i) {
    if (MustGather.count(VL[i])) {
      DEBUG(dbgs() << "SLP: Gathering due to gathered scalar.\n");
      newTreeEntry(VL, false);
      return;
    }
  }

  // Check that all of the users of the scalars that we want to vectorize are
  // schedulable.
  Instruction *VL0 = cast<Instruction>(VL[0]);
  BasicBlock *BB = cast<Instruction>(VL0)->getParent();

  if (!DT->isReachableFromEntry(BB)) {
    // Don't go into unreachable blocks. They may contain instructions with
    // dependency cycles which confuse the final scheduling.
    DEBUG(dbgs() << "SLP: bundle in unreachable block.\n");
    newTreeEntry(VL, false);
    return;
  }
  
  // Check that every instructions appears once in this bundle.
  for (unsigned i = 0, e = VL.size(); i < e; ++i)
    for (unsigned j = i+1; j < e; ++j)
      if (VL[i] == VL[j]) {
        DEBUG(dbgs() << "SLP: Scalar used twice in bundle.\n");
        newTreeEntry(VL, false);
        return;
      }

  auto &BSRef = BlocksSchedules[BB];
  if (!BSRef) {
    BSRef = llvm::make_unique<BlockScheduling>(BB);
  }
  BlockScheduling &BS = *BSRef.get();

  if (!BS.tryScheduleBundle(VL, this)) {
    DEBUG(dbgs() << "SLP: We are not able to schedule this bundle!\n");
    BS.cancelScheduling(VL);
    newTreeEntry(VL, false);
    return;
  }
  DEBUG(dbgs() << "SLP: We are able to schedule this bundle.\n");

  switch (Opcode) {
    case Instruction::PHI: {
      PHINode *PH = dyn_cast<PHINode>(VL0);

      // Check for terminator values (e.g. invoke).
      for (unsigned j = 0; j < VL.size(); ++j)
        for (unsigned i = 0, e = PH->getNumIncomingValues(); i < e; ++i) {
          TerminatorInst *Term = dyn_cast<TerminatorInst>(
              cast<PHINode>(VL[j])->getIncomingValueForBlock(PH->getIncomingBlock(i)));
          if (Term) {
            DEBUG(dbgs() << "SLP: Need to swizzle PHINodes (TerminatorInst use).\n");
            BS.cancelScheduling(VL);
            newTreeEntry(VL, false);
            return;
          }
        }

      newTreeEntry(VL, true);
      DEBUG(dbgs() << "SLP: added a vector of PHINodes.\n");

      for (unsigned i = 0, e = PH->getNumIncomingValues(); i < e; ++i) {
        ValueList Operands;
        // Prepare the operand vector.
        for (unsigned j = 0; j < VL.size(); ++j)
          Operands.push_back(cast<PHINode>(VL[j])->getIncomingValueForBlock(
              PH->getIncomingBlock(i)));

        buildTree_rec(Operands, Depth + 1);
      }
      return;
    }
    case Instruction::ExtractElement: {
      bool Reuse = CanReuseExtract(VL);
      if (Reuse) {
        DEBUG(dbgs() << "SLP: Reusing extract sequence.\n");
      } else {
        BS.cancelScheduling(VL);
      }
      newTreeEntry(VL, Reuse);
      return;
    }
    case Instruction::Load: {
      // Check if the loads are consecutive or of we need to swizzle them.
      for (unsigned i = 0, e = VL.size() - 1; i < e; ++i) {
        LoadInst *L = cast<LoadInst>(VL[i]);
        if (!L->isSimple()) {
          BS.cancelScheduling(VL);
          newTreeEntry(VL, false);
          DEBUG(dbgs() << "SLP: Gathering non-simple loads.\n");
          return;
        }
        if (!isConsecutiveAccess(VL[i], VL[i + 1])) {
          if (VL.size() == 2 && isConsecutiveAccess(VL[1], VL[0])) {
            ++NumLoadsWantToChangeOrder;
          }
          BS.cancelScheduling(VL);
          newTreeEntry(VL, false);
          DEBUG(dbgs() << "SLP: Gathering non-consecutive loads.\n");
          return;
        }
      }
      ++NumLoadsWantToKeepOrder;
      newTreeEntry(VL, true);
      DEBUG(dbgs() << "SLP: added a vector of loads.\n");
      return;
    }
    case Instruction::ZExt:
    case Instruction::SExt:
    case Instruction::FPToUI:
    case Instruction::FPToSI:
    case Instruction::FPExt:
    case Instruction::PtrToInt:
    case Instruction::IntToPtr:
    case Instruction::SIToFP:
    case Instruction::UIToFP:
    case Instruction::Trunc:
    case Instruction::FPTrunc:
    case Instruction::BitCast: {
      Type *SrcTy = VL0->getOperand(0)->getType();
      for (unsigned i = 0; i < VL.size(); ++i) {
        Type *Ty = cast<Instruction>(VL[i])->getOperand(0)->getType();
        if (Ty != SrcTy || Ty->isAggregateType() || Ty->isVectorTy()) {
          BS.cancelScheduling(VL);
          newTreeEntry(VL, false);
          DEBUG(dbgs() << "SLP: Gathering casts with different src types.\n");
          return;
        }
      }
      newTreeEntry(VL, true);
      DEBUG(dbgs() << "SLP: added a vector of casts.\n");

      for (unsigned i = 0, e = VL0->getNumOperands(); i < e; ++i) {
        ValueList Operands;
        // Prepare the operand vector.
        for (unsigned j = 0; j < VL.size(); ++j)
          Operands.push_back(cast<Instruction>(VL[j])->getOperand(i));

        buildTree_rec(Operands, Depth+1);
      }
      return;
    }
    case Instruction::ICmp:
    case Instruction::FCmp: {
      // Check that all of the compares have the same predicate.
      CmpInst::Predicate P0 = dyn_cast<CmpInst>(VL0)->getPredicate();
      Type *ComparedTy = cast<Instruction>(VL[0])->getOperand(0)->getType();
      for (unsigned i = 1, e = VL.size(); i < e; ++i) {
        CmpInst *Cmp = cast<CmpInst>(VL[i]);
        if (Cmp->getPredicate() != P0 ||
            Cmp->getOperand(0)->getType() != ComparedTy) {
          BS.cancelScheduling(VL);
          newTreeEntry(VL, false);
          DEBUG(dbgs() << "SLP: Gathering cmp with different predicate.\n");
          return;
        }
      }

      newTreeEntry(VL, true);
      DEBUG(dbgs() << "SLP: added a vector of compares.\n");

      for (unsigned i = 0, e = VL0->getNumOperands(); i < e; ++i) {
        ValueList Operands;
        // Prepare the operand vector.
        for (unsigned j = 0; j < VL.size(); ++j)
          Operands.push_back(cast<Instruction>(VL[j])->getOperand(i));

        buildTree_rec(Operands, Depth+1);
      }
      return;
    }
    case Instruction::Select:
    case Instruction::Add:
    case Instruction::FAdd:
    case Instruction::Sub:
    case Instruction::FSub:
    case Instruction::Mul:
    case Instruction::FMul:
    case Instruction::UDiv:
    case Instruction::SDiv:
    case Instruction::FDiv:
    case Instruction::URem:
    case Instruction::SRem:
    case Instruction::FRem:
    case Instruction::Shl:
    case Instruction::LShr:
    case Instruction::AShr:
    case Instruction::And:
    case Instruction::Or:
    case Instruction::Xor: {
      newTreeEntry(VL, true);
      DEBUG(dbgs() << "SLP: added a vector of bin op.\n");

      // Sort operands of the instructions so that each side is more likely to
      // have the same opcode.
      if (isa<BinaryOperator>(VL0) && VL0->isCommutative()) {
        ValueList Left, Right;
        reorderInputsAccordingToOpcode(VL, Left, Right);
        buildTree_rec(Left, Depth + 1);
        buildTree_rec(Right, Depth + 1);
        return;
      }

      for (unsigned i = 0, e = VL0->getNumOperands(); i < e; ++i) {
        ValueList Operands;
        // Prepare the operand vector.
        for (unsigned j = 0; j < VL.size(); ++j)
          Operands.push_back(cast<Instruction>(VL[j])->getOperand(i));

        buildTree_rec(Operands, Depth+1);
      }
      return;
    }
    case Instruction::GetElementPtr: {
      // We don't combine GEPs with complicated (nested) indexing.
      for (unsigned j = 0; j < VL.size(); ++j) {
        if (cast<Instruction>(VL[j])->getNumOperands() != 2) {
          DEBUG(dbgs() << "SLP: not-vectorizable GEP (nested indexes).\n");
          BS.cancelScheduling(VL);
          newTreeEntry(VL, false);
          return;
        }
      }

      // We can't combine several GEPs into one vector if they operate on
      // different types.
      Type *Ty0 = cast<Instruction>(VL0)->getOperand(0)->getType();
      for (unsigned j = 0; j < VL.size(); ++j) {
        Type *CurTy = cast<Instruction>(VL[j])->getOperand(0)->getType();
        if (Ty0 != CurTy) {
          DEBUG(dbgs() << "SLP: not-vectorizable GEP (different types).\n");
          BS.cancelScheduling(VL);
          newTreeEntry(VL, false);
          return;
        }
      }

      // We don't combine GEPs with non-constant indexes.
      for (unsigned j = 0; j < VL.size(); ++j) {
        auto Op = cast<Instruction>(VL[j])->getOperand(1);
        if (!isa<ConstantInt>(Op)) {
          DEBUG(
              dbgs() << "SLP: not-vectorizable GEP (non-constant indexes).\n");
          BS.cancelScheduling(VL);
          newTreeEntry(VL, false);
          return;
        }
      }

      newTreeEntry(VL, true);
      DEBUG(dbgs() << "SLP: added a vector of GEPs.\n");
      for (unsigned i = 0, e = 2; i < e; ++i) {
        ValueList Operands;
        // Prepare the operand vector.
        for (unsigned j = 0; j < VL.size(); ++j)
          Operands.push_back(cast<Instruction>(VL[j])->getOperand(i));

        buildTree_rec(Operands, Depth + 1);
      }
      return;
    }
    case Instruction::Store: {
      // Check if the stores are consecutive or of we need to swizzle them.
      for (unsigned i = 0, e = VL.size() - 1; i < e; ++i)
        if (!isConsecutiveAccess(VL[i], VL[i + 1])) {
          BS.cancelScheduling(VL);
          newTreeEntry(VL, false);
          DEBUG(dbgs() << "SLP: Non-consecutive store.\n");
          return;
        }

      newTreeEntry(VL, true);
      DEBUG(dbgs() << "SLP: added a vector of stores.\n");

      ValueList Operands;
      for (unsigned j = 0; j < VL.size(); ++j)
        Operands.push_back(cast<Instruction>(VL[j])->getOperand(0));

      buildTree_rec(Operands, Depth + 1);
      return;
    }
    case Instruction::Call: {
      // Check if the calls are all to the same vectorizable intrinsic.
      CallInst *CI = cast<CallInst>(VL[0]);
      // Check if this is an Intrinsic call or something that can be
      // represented by an intrinsic call
      Intrinsic::ID ID = getIntrinsicIDForCall(CI, TLI);
      if (!isTriviallyVectorizable(ID)) {
        BS.cancelScheduling(VL);
        newTreeEntry(VL, false);
        DEBUG(dbgs() << "SLP: Non-vectorizable call.\n");
        return;
      }
      Function *Int = CI->getCalledFunction();
      Value *A1I = nullptr;
      if (hasVectorInstrinsicScalarOpd(ID, 1))
        A1I = CI->getArgOperand(1);
      for (unsigned i = 1, e = VL.size(); i != e; ++i) {
        CallInst *CI2 = dyn_cast<CallInst>(VL[i]);
        if (!CI2 || CI2->getCalledFunction() != Int ||
            getIntrinsicIDForCall(CI2, TLI) != ID) {
          BS.cancelScheduling(VL);
          newTreeEntry(VL, false);
          DEBUG(dbgs() << "SLP: mismatched calls:" << *CI << "!=" << *VL[i]
                       << "\n");
          return;
        }
        // ctlz,cttz and powi are special intrinsics whose second argument
        // should be same in order for them to be vectorized.
        if (hasVectorInstrinsicScalarOpd(ID, 1)) {
          Value *A1J = CI2->getArgOperand(1);
          if (A1I != A1J) {
            BS.cancelScheduling(VL);
            newTreeEntry(VL, false);
            DEBUG(dbgs() << "SLP: mismatched arguments in call:" << *CI
                         << " argument "<< A1I<<"!=" << A1J
                         << "\n");
            return;
          }
        }
      }

      newTreeEntry(VL, true);
      for (unsigned i = 0, e = CI->getNumArgOperands(); i != e; ++i) {
        ValueList Operands;
        // Prepare the operand vector.
        for (unsigned j = 0; j < VL.size(); ++j) {
          CallInst *CI2 = dyn_cast<CallInst>(VL[j]);
          Operands.push_back(CI2->getArgOperand(i));
        }
        buildTree_rec(Operands, Depth + 1);
      }
      return;
    }
    case Instruction::ShuffleVector: {
      // If this is not an alternate sequence of opcode like add-sub
      // then do not vectorize this instruction.
      if (!isAltShuffle) {
        BS.cancelScheduling(VL);
        newTreeEntry(VL, false);
        DEBUG(dbgs() << "SLP: ShuffleVector are not vectorized.\n");
        return;
      }
      newTreeEntry(VL, true);
      DEBUG(dbgs() << "SLP: added a ShuffleVector op.\n");
      for (unsigned i = 0, e = VL0->getNumOperands(); i < e; ++i) {
        ValueList Operands;
        // Prepare the operand vector.
        for (unsigned j = 0; j < VL.size(); ++j)
          Operands.push_back(cast<Instruction>(VL[j])->getOperand(i));

        buildTree_rec(Operands, Depth + 1);
      }
      return;
    }
    default:
      BS.cancelScheduling(VL);
      newTreeEntry(VL, false);
      DEBUG(dbgs() << "SLP: Gathering unknown instruction.\n");
      return;
  }
}

int BoUpSLP::getEntryCost(TreeEntry *E) {
  ArrayRef<Value*> VL = E->Scalars;

  Type *ScalarTy = VL[0]->getType();
  if (StoreInst *SI = dyn_cast<StoreInst>(VL[0]))
    ScalarTy = SI->getValueOperand()->getType();
  VectorType *VecTy = VectorType::get(ScalarTy, VL.size());

  if (E->NeedToGather) {
    if (allConstant(VL))
      return 0;
    if (isSplat(VL)) {
      return TTI->getShuffleCost(TargetTransformInfo::SK_Broadcast, VecTy, 0);
    }
    return getGatherCost(E->Scalars);
  }
  unsigned Opcode = getSameOpcode(VL);
  assert(Opcode && getSameType(VL) && getSameBlock(VL) && "Invalid VL");
  Instruction *VL0 = cast<Instruction>(VL[0]);
  switch (Opcode) {
    case Instruction::PHI: {
      return 0;
    }
    case Instruction::ExtractElement: {
      if (CanReuseExtract(VL)) {
        int DeadCost = 0;
        for (unsigned i = 0, e = VL.size(); i < e; ++i) {
          ExtractElementInst *E = cast<ExtractElementInst>(VL[i]);
          if (E->hasOneUse())
            // Take credit for instruction that will become dead.
            DeadCost +=
                TTI->getVectorInstrCost(Instruction::ExtractElement, VecTy, i);
        }
        return -DeadCost;
      }
      return getGatherCost(VecTy);
    }
    case Instruction::ZExt:
    case Instruction::SExt:
    case Instruction::FPToUI:
    case Instruction::FPToSI:
    case Instruction::FPExt:
    case Instruction::PtrToInt:
    case Instruction::IntToPtr:
    case Instruction::SIToFP:
    case Instruction::UIToFP:
    case Instruction::Trunc:
    case Instruction::FPTrunc:
    case Instruction::BitCast: {
      Type *SrcTy = VL0->getOperand(0)->getType();

      // Calculate the cost of this instruction.
      int ScalarCost = VL.size() * TTI->getCastInstrCost(VL0->getOpcode(),
                                                         VL0->getType(), SrcTy);

      VectorType *SrcVecTy = VectorType::get(SrcTy, VL.size());
      int VecCost = TTI->getCastInstrCost(VL0->getOpcode(), VecTy, SrcVecTy);
      return VecCost - ScalarCost;
    }
    case Instruction::FCmp:
    case Instruction::ICmp:
    case Instruction::Select:
    case Instruction::Add:
    case Instruction::FAdd:
    case Instruction::Sub:
    case Instruction::FSub:
    case Instruction::Mul:
    case Instruction::FMul:
    case Instruction::UDiv:
    case Instruction::SDiv:
    case Instruction::FDiv:
    case Instruction::URem:
    case Instruction::SRem:
    case Instruction::FRem:
    case Instruction::Shl:
    case Instruction::LShr:
    case Instruction::AShr:
    case Instruction::And:
    case Instruction::Or:
    case Instruction::Xor: {
      // Calculate the cost of this instruction.
      int ScalarCost = 0;
      int VecCost = 0;
      if (Opcode == Instruction::FCmp || Opcode == Instruction::ICmp ||
          Opcode == Instruction::Select) {
        VectorType *MaskTy = VectorType::get(Builder.getInt1Ty(), VL.size());
        ScalarCost = VecTy->getNumElements() *
        TTI->getCmpSelInstrCost(Opcode, ScalarTy, Builder.getInt1Ty());
        VecCost = TTI->getCmpSelInstrCost(Opcode, VecTy, MaskTy);
      } else {
        // Certain instructions can be cheaper to vectorize if they have a
        // constant second vector operand.
        TargetTransformInfo::OperandValueKind Op1VK =
            TargetTransformInfo::OK_AnyValue;
        TargetTransformInfo::OperandValueKind Op2VK =
            TargetTransformInfo::OK_UniformConstantValue;
        TargetTransformInfo::OperandValueProperties Op1VP =
            TargetTransformInfo::OP_None;
        TargetTransformInfo::OperandValueProperties Op2VP =
            TargetTransformInfo::OP_None;

        // If all operands are exactly the same ConstantInt then set the
        // operand kind to OK_UniformConstantValue.
        // If instead not all operands are constants, then set the operand kind
        // to OK_AnyValue. If all operands are constants but not the same,
        // then set the operand kind to OK_NonUniformConstantValue.
        ConstantInt *CInt = nullptr;
        for (unsigned i = 0; i < VL.size(); ++i) {
          const Instruction *I = cast<Instruction>(VL[i]);
          if (!isa<ConstantInt>(I->getOperand(1))) {
            Op2VK = TargetTransformInfo::OK_AnyValue;
            break;
          }
          if (i == 0) {
            CInt = cast<ConstantInt>(I->getOperand(1));
            continue;
          }
          if (Op2VK == TargetTransformInfo::OK_UniformConstantValue &&
              CInt != cast<ConstantInt>(I->getOperand(1)))
            Op2VK = TargetTransformInfo::OK_NonUniformConstantValue;
        }
        // FIXME: Currently cost of model modification for division by
        // power of 2 is handled only for X86. Add support for other targets.
        if (Op2VK == TargetTransformInfo::OK_UniformConstantValue && CInt &&
            CInt->getValue().isPowerOf2())
          Op2VP = TargetTransformInfo::OP_PowerOf2;

        ScalarCost = VecTy->getNumElements() *
                     TTI->getArithmeticInstrCost(Opcode, ScalarTy, Op1VK, Op2VK,
                                                 Op1VP, Op2VP);
        VecCost = TTI->getArithmeticInstrCost(Opcode, VecTy, Op1VK, Op2VK,
                                              Op1VP, Op2VP);
      }
      return VecCost - ScalarCost;
    }
    case Instruction::GetElementPtr: {
      TargetTransformInfo::OperandValueKind Op1VK =
          TargetTransformInfo::OK_AnyValue;
      TargetTransformInfo::OperandValueKind Op2VK =
          TargetTransformInfo::OK_UniformConstantValue;

      int ScalarCost =
          VecTy->getNumElements() *
          TTI->getArithmeticInstrCost(Instruction::Add, ScalarTy, Op1VK, Op2VK);
      int VecCost =
          TTI->getArithmeticInstrCost(Instruction::Add, VecTy, Op1VK, Op2VK);

      return VecCost - ScalarCost;
    }
    case Instruction::Load: {
      // Cost of wide load - cost of scalar loads.
      int ScalarLdCost = VecTy->getNumElements() *
      TTI->getMemoryOpCost(Instruction::Load, ScalarTy, 1, 0);
      int VecLdCost = TTI->getMemoryOpCost(Instruction::Load, VecTy, 1, 0);
      return VecLdCost - ScalarLdCost;
    }
    case Instruction::Store: {
      // We know that we can merge the stores. Calculate the cost.
      int ScalarStCost = VecTy->getNumElements() *
      TTI->getMemoryOpCost(Instruction::Store, ScalarTy, 1, 0);
      int VecStCost = TTI->getMemoryOpCost(Instruction::Store, VecTy, 1, 0);
      return VecStCost - ScalarStCost;
    }
    case Instruction::Call: {
      CallInst *CI = cast<CallInst>(VL0);
      Intrinsic::ID ID = getIntrinsicIDForCall(CI, TLI);

      // Calculate the cost of the scalar and vector calls.
      SmallVector<Type*, 4> ScalarTys, VecTys;
      for (unsigned op = 0, opc = CI->getNumArgOperands(); op!= opc; ++op) {
        ScalarTys.push_back(CI->getArgOperand(op)->getType());
        VecTys.push_back(VectorType::get(CI->getArgOperand(op)->getType(),
                                         VecTy->getNumElements()));
      }

      int ScalarCallCost = VecTy->getNumElements() *
          TTI->getIntrinsicInstrCost(ID, ScalarTy, ScalarTys);

      int VecCallCost = TTI->getIntrinsicInstrCost(ID, VecTy, VecTys);

      DEBUG(dbgs() << "SLP: Call cost "<< VecCallCost - ScalarCallCost
            << " (" << VecCallCost  << "-" <<  ScalarCallCost << ")"
            << " for " << *CI << "\n");

      return VecCallCost - ScalarCallCost;
    }
    case Instruction::ShuffleVector: {
      TargetTransformInfo::OperandValueKind Op1VK =
          TargetTransformInfo::OK_AnyValue;
      TargetTransformInfo::OperandValueKind Op2VK =
          TargetTransformInfo::OK_AnyValue;
      int ScalarCost = 0;
      int VecCost = 0;
      for (unsigned i = 0; i < VL.size(); ++i) {
        Instruction *I = cast<Instruction>(VL[i]);
        if (!I)
          break;
        ScalarCost +=
            TTI->getArithmeticInstrCost(I->getOpcode(), ScalarTy, Op1VK, Op2VK);
      }
      // VecCost is equal to sum of the cost of creating 2 vectors
      // and the cost of creating shuffle.
      Instruction *I0 = cast<Instruction>(VL[0]);
      VecCost =
          TTI->getArithmeticInstrCost(I0->getOpcode(), VecTy, Op1VK, Op2VK);
      Instruction *I1 = cast<Instruction>(VL[1]);
      VecCost +=
          TTI->getArithmeticInstrCost(I1->getOpcode(), VecTy, Op1VK, Op2VK);
      VecCost +=
          TTI->getShuffleCost(TargetTransformInfo::SK_Alternate, VecTy, 0);
      return VecCost - ScalarCost;
    }
    default:
      llvm_unreachable("Unknown instruction");
  }
}

bool BoUpSLP::isFullyVectorizableTinyTree() {
  DEBUG(dbgs() << "SLP: Check whether the tree with height " <<
        VectorizableTree.size() << " is fully vectorizable .\n");

  // We only handle trees of height 2.
  if (VectorizableTree.size() != 2)
    return false;

  // Handle splat stores.
  if (!VectorizableTree[0].NeedToGather && isSplat(VectorizableTree[1].Scalars))
    return true;

  // Gathering cost would be too much for tiny trees.
  if (VectorizableTree[0].NeedToGather || VectorizableTree[1].NeedToGather)
    return false;

  return true;
}

int BoUpSLP::getSpillCost() {
  // Walk from the bottom of the tree to the top, tracking which values are
  // live. When we see a call instruction that is not part of our tree,
  // query TTI to see if there is a cost to keeping values live over it
  // (for example, if spills and fills are required).
  unsigned BundleWidth = VectorizableTree.front().Scalars.size();
  int Cost = 0;

  SmallPtrSet<Instruction*, 4> LiveValues;
  Instruction *PrevInst = nullptr; 

  for (unsigned N = 0; N < VectorizableTree.size(); ++N) {
    Instruction *Inst = dyn_cast<Instruction>(VectorizableTree[N].Scalars[0]);
    if (!Inst)
      continue;

    if (!PrevInst) {
      PrevInst = Inst;
      continue;
    }

    DEBUG(
      dbgs() << "SLP: #LV: " << LiveValues.size();
      for (auto *X : LiveValues)
        dbgs() << " " << X->getName();
      dbgs() << ", Looking at ";
      Inst->dump();
      );

    // Update LiveValues.
    LiveValues.erase(PrevInst);
    for (auto &J : PrevInst->operands()) {
      if (isa<Instruction>(&*J) && ScalarToTreeEntry.count(&*J))
        LiveValues.insert(cast<Instruction>(&*J));
    }    

    // Now find the sequence of instructions between PrevInst and Inst.
    BasicBlock::reverse_iterator InstIt(Inst), PrevInstIt(PrevInst);
    --PrevInstIt;
    while (InstIt != PrevInstIt) {
      if (PrevInstIt == PrevInst->getParent()->rend()) {
        PrevInstIt = Inst->getParent()->rbegin();
        continue;
      }

      if (isa<CallInst>(&*PrevInstIt) && &*PrevInstIt != PrevInst) {
        SmallVector<Type*, 4> V;
        for (auto *II : LiveValues)
          V.push_back(VectorType::get(II->getType(), BundleWidth));
        Cost += TTI->getCostOfKeepingLiveOverCall(V);
      }

      ++PrevInstIt;
    }

    PrevInst = Inst;
  }

  DEBUG(dbgs() << "SLP: SpillCost=" << Cost << "\n");
  return Cost;
}

int BoUpSLP::getTreeCost() {
  int Cost = 0;
  DEBUG(dbgs() << "SLP: Calculating cost for tree of size " <<
        VectorizableTree.size() << ".\n");

  // We only vectorize tiny trees if it is fully vectorizable.
  if (VectorizableTree.size() < 3 && !isFullyVectorizableTinyTree()) {
    if (VectorizableTree.empty()) {
      assert(!ExternalUses.size() && "We should not have any external users");
    }
    return INT_MAX;
  }

  unsigned BundleWidth = VectorizableTree[0].Scalars.size();

  for (unsigned i = 0, e = VectorizableTree.size(); i != e; ++i) {
    int C = getEntryCost(&VectorizableTree[i]);
    DEBUG(dbgs() << "SLP: Adding cost " << C << " for bundle that starts with "
          << *VectorizableTree[i].Scalars[0] << " .\n");
    Cost += C;
  }

  SmallSet<Value *, 16> ExtractCostCalculated;
  int ExtractCost = 0;
  for (UserList::iterator I = ExternalUses.begin(), E = ExternalUses.end();
       I != E; ++I) {
    // We only add extract cost once for the same scalar.
    if (!ExtractCostCalculated.insert(I->Scalar))
      continue;

    VectorType *VecTy = VectorType::get(I->Scalar->getType(), BundleWidth);
    ExtractCost += TTI->getVectorInstrCost(Instruction::ExtractElement, VecTy,
                                           I->Lane);
  }

  Cost += getSpillCost();

  DEBUG(dbgs() << "SLP: Total Cost " << Cost + ExtractCost<< ".\n");
  return  Cost + ExtractCost;
}

int BoUpSLP::getGatherCost(Type *Ty) {
  int Cost = 0;
  for (unsigned i = 0, e = cast<VectorType>(Ty)->getNumElements(); i < e; ++i)
    Cost += TTI->getVectorInstrCost(Instruction::InsertElement, Ty, i);
  return Cost;
}

int BoUpSLP::getGatherCost(ArrayRef<Value *> VL) {
  // Find the type of the operands in VL.
  Type *ScalarTy = VL[0]->getType();
  if (StoreInst *SI = dyn_cast<StoreInst>(VL[0]))
    ScalarTy = SI->getValueOperand()->getType();
  VectorType *VecTy = VectorType::get(ScalarTy, VL.size());
  // Find the cost of inserting/extracting values from the vector.
  return getGatherCost(VecTy);
}

Value *BoUpSLP::getPointerOperand(Value *I) {
  if (LoadInst *LI = dyn_cast<LoadInst>(I))
    return LI->getPointerOperand();
  if (StoreInst *SI = dyn_cast<StoreInst>(I))
    return SI->getPointerOperand();
  return nullptr;
}

unsigned BoUpSLP::getAddressSpaceOperand(Value *I) {
  if (LoadInst *L = dyn_cast<LoadInst>(I))
    return L->getPointerAddressSpace();
  if (StoreInst *S = dyn_cast<StoreInst>(I))
    return S->getPointerAddressSpace();
  return -1;
}

bool BoUpSLP::isConsecutiveAccess(Value *A, Value *B) {
  Value *PtrA = getPointerOperand(A);
  Value *PtrB = getPointerOperand(B);
  unsigned ASA = getAddressSpaceOperand(A);
  unsigned ASB = getAddressSpaceOperand(B);

  // Check that the address spaces match and that the pointers are valid.
  if (!PtrA || !PtrB || (ASA != ASB))
    return false;

  // Make sure that A and B are different pointers of the same type.
  if (PtrA == PtrB || PtrA->getType() != PtrB->getType())
    return false;

  unsigned PtrBitWidth = DL->getPointerSizeInBits(ASA);
  Type *Ty = cast<PointerType>(PtrA->getType())->getElementType();
  APInt Size(PtrBitWidth, DL->getTypeStoreSize(Ty));

  APInt OffsetA(PtrBitWidth, 0), OffsetB(PtrBitWidth, 0);
  PtrA = PtrA->stripAndAccumulateInBoundsConstantOffsets(*DL, OffsetA);
  PtrB = PtrB->stripAndAccumulateInBoundsConstantOffsets(*DL, OffsetB);

  APInt OffsetDelta = OffsetB - OffsetA;

  // Check if they are based on the same pointer. That makes the offsets
  // sufficient.
  if (PtrA == PtrB)
    return OffsetDelta == Size;

  // Compute the necessary base pointer delta to have the necessary final delta
  // equal to the size.
  APInt BaseDelta = Size - OffsetDelta;

  // Otherwise compute the distance with SCEV between the base pointers.
  const SCEV *PtrSCEVA = SE->getSCEV(PtrA);
  const SCEV *PtrSCEVB = SE->getSCEV(PtrB);
  const SCEV *C = SE->getConstant(BaseDelta);
  const SCEV *X = SE->getAddExpr(PtrSCEVA, C);
  return X == PtrSCEVB;
}

void BoUpSLP::setInsertPointAfterBundle(ArrayRef<Value *> VL) {
  Instruction *VL0 = cast<Instruction>(VL[0]);
  BasicBlock::iterator NextInst = VL0;
  ++NextInst;
  Builder.SetInsertPoint(VL0->getParent(), NextInst);
  Builder.SetCurrentDebugLocation(VL0->getDebugLoc());
}

Value *BoUpSLP::Gather(ArrayRef<Value *> VL, VectorType *Ty) {
  Value *Vec = UndefValue::get(Ty);
  // Generate the 'InsertElement' instruction.
  for (unsigned i = 0; i < Ty->getNumElements(); ++i) {
    Vec = Builder.CreateInsertElement(Vec, VL[i], Builder.getInt32(i));
    if (Instruction *Insrt = dyn_cast<Instruction>(Vec)) {
      GatherSeq.insert(Insrt);
      CSEBlocks.insert(Insrt->getParent());

      // Add to our 'need-to-extract' list.
      if (ScalarToTreeEntry.count(VL[i])) {
        int Idx = ScalarToTreeEntry[VL[i]];
        TreeEntry *E = &VectorizableTree[Idx];
        // Find which lane we need to extract.
        int FoundLane = -1;
        for (unsigned Lane = 0, LE = VL.size(); Lane != LE; ++Lane) {
          // Is this the lane of the scalar that we are looking for ?
          if (E->Scalars[Lane] == VL[i]) {
            FoundLane = Lane;
            break;
          }
        }
        assert(FoundLane >= 0 && "Could not find the correct lane");
        ExternalUses.push_back(ExternalUser(VL[i], Insrt, FoundLane));
      }
    }
  }

  return Vec;
}

Value *BoUpSLP::alreadyVectorized(ArrayRef<Value *> VL) const {
  SmallDenseMap<Value*, int>::const_iterator Entry
    = ScalarToTreeEntry.find(VL[0]);
  if (Entry != ScalarToTreeEntry.end()) {
    int Idx = Entry->second;
    const TreeEntry *En = &VectorizableTree[Idx];
    if (En->isSame(VL) && En->VectorizedValue)
      return En->VectorizedValue;
  }
  return nullptr;
}

Value *BoUpSLP::vectorizeTree(ArrayRef<Value *> VL) {
  if (ScalarToTreeEntry.count(VL[0])) {
    int Idx = ScalarToTreeEntry[VL[0]];
    TreeEntry *E = &VectorizableTree[Idx];
    if (E->isSame(VL))
      return vectorizeTree(E);
  }

  Type *ScalarTy = VL[0]->getType();
  if (StoreInst *SI = dyn_cast<StoreInst>(VL[0]))
    ScalarTy = SI->getValueOperand()->getType();
  VectorType *VecTy = VectorType::get(ScalarTy, VL.size());

  return Gather(VL, VecTy);
}

Value *BoUpSLP::vectorizeTree(TreeEntry *E) {
  IRBuilder<>::InsertPointGuard Guard(Builder);

  if (E->VectorizedValue) {
    DEBUG(dbgs() << "SLP: Diamond merged for " << *E->Scalars[0] << ".\n");
    return E->VectorizedValue;
  }

  Instruction *VL0 = cast<Instruction>(E->Scalars[0]);
  Type *ScalarTy = VL0->getType();
  if (StoreInst *SI = dyn_cast<StoreInst>(VL0))
    ScalarTy = SI->getValueOperand()->getType();
  VectorType *VecTy = VectorType::get(ScalarTy, E->Scalars.size());

  if (E->NeedToGather) {
    setInsertPointAfterBundle(E->Scalars);
    return Gather(E->Scalars, VecTy);
  }

  unsigned Opcode = getSameOpcode(E->Scalars);

  switch (Opcode) {
    case Instruction::PHI: {
      PHINode *PH = dyn_cast<PHINode>(VL0);
      Builder.SetInsertPoint(PH->getParent()->getFirstNonPHI());
      Builder.SetCurrentDebugLocation(PH->getDebugLoc());
      PHINode *NewPhi = Builder.CreatePHI(VecTy, PH->getNumIncomingValues());
      E->VectorizedValue = NewPhi;

      // PHINodes may have multiple entries from the same block. We want to
      // visit every block once.
      SmallSet<BasicBlock*, 4> VisitedBBs;

      for (unsigned i = 0, e = PH->getNumIncomingValues(); i < e; ++i) {
        ValueList Operands;
        BasicBlock *IBB = PH->getIncomingBlock(i);

        if (!VisitedBBs.insert(IBB)) {
          NewPhi->addIncoming(NewPhi->getIncomingValueForBlock(IBB), IBB);
          continue;
        }

        // Prepare the operand vector.
        for (unsigned j = 0; j < E->Scalars.size(); ++j)
          Operands.push_back(cast<PHINode>(E->Scalars[j])->
                             getIncomingValueForBlock(IBB));

        Builder.SetInsertPoint(IBB->getTerminator());
        Builder.SetCurrentDebugLocation(PH->getDebugLoc());
        Value *Vec = vectorizeTree(Operands);
        NewPhi->addIncoming(Vec, IBB);
      }

      assert(NewPhi->getNumIncomingValues() == PH->getNumIncomingValues() &&
             "Invalid number of incoming values");
      return NewPhi;
    }

    case Instruction::ExtractElement: {
      if (CanReuseExtract(E->Scalars)) {
        Value *V = VL0->getOperand(0);
        E->VectorizedValue = V;
        return V;
      }
      return Gather(E->Scalars, VecTy);
    }
    case Instruction::ZExt:
    case Instruction::SExt:
    case Instruction::FPToUI:
    case Instruction::FPToSI:
    case Instruction::FPExt:
    case Instruction::PtrToInt:
    case Instruction::IntToPtr:
    case Instruction::SIToFP:
    case Instruction::UIToFP:
    case Instruction::Trunc:
    case Instruction::FPTrunc:
    case Instruction::BitCast: {
      ValueList INVL;
      for (int i = 0, e = E->Scalars.size(); i < e; ++i)
        INVL.push_back(cast<Instruction>(E->Scalars[i])->getOperand(0));

      setInsertPointAfterBundle(E->Scalars);

      Value *InVec = vectorizeTree(INVL);

      if (Value *V = alreadyVectorized(E->Scalars))
        return V;

      CastInst *CI = dyn_cast<CastInst>(VL0);
      Value *V = Builder.CreateCast(CI->getOpcode(), InVec, VecTy);
      E->VectorizedValue = V;
      ++NumVectorInstructions;
      return V;
    }
    case Instruction::FCmp:
    case Instruction::ICmp: {
      ValueList LHSV, RHSV;
      for (int i = 0, e = E->Scalars.size(); i < e; ++i) {
        LHSV.push_back(cast<Instruction>(E->Scalars[i])->getOperand(0));
        RHSV.push_back(cast<Instruction>(E->Scalars[i])->getOperand(1));
      }

      setInsertPointAfterBundle(E->Scalars);

      Value *L = vectorizeTree(LHSV);
      Value *R = vectorizeTree(RHSV);

      if (Value *V = alreadyVectorized(E->Scalars))
        return V;

      CmpInst::Predicate P0 = dyn_cast<CmpInst>(VL0)->getPredicate();
      Value *V;
      if (Opcode == Instruction::FCmp)
        V = Builder.CreateFCmp(P0, L, R);
      else
        V = Builder.CreateICmp(P0, L, R);

      E->VectorizedValue = V;
      ++NumVectorInstructions;
      return V;
    }
    case Instruction::Select: {
      ValueList TrueVec, FalseVec, CondVec;
      for (int i = 0, e = E->Scalars.size(); i < e; ++i) {
        CondVec.push_back(cast<Instruction>(E->Scalars[i])->getOperand(0));
        TrueVec.push_back(cast<Instruction>(E->Scalars[i])->getOperand(1));
        FalseVec.push_back(cast<Instruction>(E->Scalars[i])->getOperand(2));
      }

      setInsertPointAfterBundle(E->Scalars);

      Value *Cond = vectorizeTree(CondVec);
      Value *True = vectorizeTree(TrueVec);
      Value *False = vectorizeTree(FalseVec);

      if (Value *V = alreadyVectorized(E->Scalars))
        return V;

      Value *V = Builder.CreateSelect(Cond, True, False);
      E->VectorizedValue = V;
      ++NumVectorInstructions;
      return V;
    }
    case Instruction::Add:
    case Instruction::FAdd:
    case Instruction::Sub:
    case Instruction::FSub:
    case Instruction::Mul:
    case Instruction::FMul:
    case Instruction::UDiv:
    case Instruction::SDiv:
    case Instruction::FDiv:
    case Instruction::URem:
    case Instruction::SRem:
    case Instruction::FRem:
    case Instruction::Shl:
    case Instruction::LShr:
    case Instruction::AShr:
    case Instruction::And:
    case Instruction::Or:
    case Instruction::Xor: {
      ValueList LHSVL, RHSVL;
      if (isa<BinaryOperator>(VL0) && VL0->isCommutative())
        reorderInputsAccordingToOpcode(E->Scalars, LHSVL, RHSVL);
      else
        for (int i = 0, e = E->Scalars.size(); i < e; ++i) {
          LHSVL.push_back(cast<Instruction>(E->Scalars[i])->getOperand(0));
          RHSVL.push_back(cast<Instruction>(E->Scalars[i])->getOperand(1));
        }

      setInsertPointAfterBundle(E->Scalars);

      Value *LHS = vectorizeTree(LHSVL);
      Value *RHS = vectorizeTree(RHSVL);

      if (LHS == RHS && isa<Instruction>(LHS)) {
        assert((VL0->getOperand(0) == VL0->getOperand(1)) && "Invalid order");
      }

      if (Value *V = alreadyVectorized(E->Scalars))
        return V;

      BinaryOperator *BinOp = cast<BinaryOperator>(VL0);
      Value *V = Builder.CreateBinOp(BinOp->getOpcode(), LHS, RHS);
      E->VectorizedValue = V;
      propagateIRFlags(E->VectorizedValue, E->Scalars);
      ++NumVectorInstructions;

      if (Instruction *I = dyn_cast<Instruction>(V))
        return propagateMetadata(I, E->Scalars);

      return V;
    }
    case Instruction::Load: {
      // Loads are inserted at the head of the tree because we don't want to
      // sink them all the way down past store instructions.
      setInsertPointAfterBundle(E->Scalars);

      LoadInst *LI = cast<LoadInst>(VL0);
      Type *ScalarLoadTy = LI->getType();
      unsigned AS = LI->getPointerAddressSpace();

      Value *VecPtr = Builder.CreateBitCast(LI->getPointerOperand(),
                                            VecTy->getPointerTo(AS));

      // The pointer operand uses an in-tree scalar so we add the new BitCast to
      // ExternalUses list to make sure that an extract will be generated in the
      // future.
      if (ScalarToTreeEntry.count(LI->getPointerOperand()))
        ExternalUses.push_back(
            ExternalUser(LI->getPointerOperand(), cast<User>(VecPtr), 0));

      unsigned Alignment = LI->getAlignment();
      LI = Builder.CreateLoad(VecPtr);
      if (!Alignment)
        Alignment = DL->getABITypeAlignment(ScalarLoadTy);
      LI->setAlignment(Alignment);
      E->VectorizedValue = LI;
      ++NumVectorInstructions;
      return propagateMetadata(LI, E->Scalars);
    }
    case Instruction::Store: {
      StoreInst *SI = cast<StoreInst>(VL0);
      unsigned Alignment = SI->getAlignment();
      unsigned AS = SI->getPointerAddressSpace();

      ValueList ValueOp;
      for (int i = 0, e = E->Scalars.size(); i < e; ++i)
        ValueOp.push_back(cast<StoreInst>(E->Scalars[i])->getValueOperand());

      setInsertPointAfterBundle(E->Scalars);

      Value *VecValue = vectorizeTree(ValueOp);
      Value *VecPtr = Builder.CreateBitCast(SI->getPointerOperand(),
                                            VecTy->getPointerTo(AS));
      StoreInst *S = Builder.CreateStore(VecValue, VecPtr);

      // The pointer operand uses an in-tree scalar so we add the new BitCast to
      // ExternalUses list to make sure that an extract will be generated in the
      // future.
      if (ScalarToTreeEntry.count(SI->getPointerOperand()))
        ExternalUses.push_back(
            ExternalUser(SI->getPointerOperand(), cast<User>(VecPtr), 0));

      if (!Alignment)
        Alignment = DL->getABITypeAlignment(SI->getValueOperand()->getType());
      S->setAlignment(Alignment);
      E->VectorizedValue = S;
      ++NumVectorInstructions;
      return propagateMetadata(S, E->Scalars);
    }
    case Instruction::GetElementPtr: {
      setInsertPointAfterBundle(E->Scalars);

      ValueList Op0VL;
      for (int i = 0, e = E->Scalars.size(); i < e; ++i)
        Op0VL.push_back(cast<GetElementPtrInst>(E->Scalars[i])->getOperand(0));

      Value *Op0 = vectorizeTree(Op0VL);

      std::vector<Value *> OpVecs;
      for (int j = 1, e = cast<GetElementPtrInst>(VL0)->getNumOperands(); j < e;
           ++j) {
        ValueList OpVL;
        for (int i = 0, e = E->Scalars.size(); i < e; ++i)
          OpVL.push_back(cast<GetElementPtrInst>(E->Scalars[i])->getOperand(j));

        Value *OpVec = vectorizeTree(OpVL);
        OpVecs.push_back(OpVec);
      }

      Value *V = Builder.CreateGEP(Op0, OpVecs);
      E->VectorizedValue = V;
      ++NumVectorInstructions;

      if (Instruction *I = dyn_cast<Instruction>(V))
        return propagateMetadata(I, E->Scalars);

      return V;
    }
    case Instruction::Call: {
      CallInst *CI = cast<CallInst>(VL0);
      setInsertPointAfterBundle(E->Scalars);
      Function *FI;
      Intrinsic::ID IID  = Intrinsic::not_intrinsic;
      Value *ScalarArg = nullptr;
      if (CI && (FI = CI->getCalledFunction())) {
        IID = (Intrinsic::ID) FI->getIntrinsicID();
      }
      std::vector<Value *> OpVecs;
      for (int j = 0, e = CI->getNumArgOperands(); j < e; ++j) {
        ValueList OpVL;
        // ctlz,cttz and powi are special intrinsics whose second argument is
        // a scalar. This argument should not be vectorized.
        if (hasVectorInstrinsicScalarOpd(IID, 1) && j == 1) {
          CallInst *CEI = cast<CallInst>(E->Scalars[0]);
          ScalarArg = CEI->getArgOperand(j);
          OpVecs.push_back(CEI->getArgOperand(j));
          continue;
        }
        for (int i = 0, e = E->Scalars.size(); i < e; ++i) {
          CallInst *CEI = cast<CallInst>(E->Scalars[i]);
          OpVL.push_back(CEI->getArgOperand(j));
        }

        Value *OpVec = vectorizeTree(OpVL);
        DEBUG(dbgs() << "SLP: OpVec[" << j << "]: " << *OpVec << "\n");
        OpVecs.push_back(OpVec);
      }

      Module *M = F->getParent();
      Intrinsic::ID ID = getIntrinsicIDForCall(CI, TLI);
      Type *Tys[] = { VectorType::get(CI->getType(), E->Scalars.size()) };
      Function *CF = Intrinsic::getDeclaration(M, ID, Tys);
      Value *V = Builder.CreateCall(CF, OpVecs);

      // The scalar argument uses an in-tree scalar so we add the new vectorized
      // call to ExternalUses list to make sure that an extract will be
      // generated in the future.
      if (ScalarArg && ScalarToTreeEntry.count(ScalarArg))
        ExternalUses.push_back(ExternalUser(ScalarArg, cast<User>(V), 0));

      E->VectorizedValue = V;
      ++NumVectorInstructions;
      return V;
    }
    case Instruction::ShuffleVector: {
      ValueList LHSVL, RHSVL;
      for (int i = 0, e = E->Scalars.size(); i < e; ++i) {
        LHSVL.push_back(cast<Instruction>(E->Scalars[i])->getOperand(0));
        RHSVL.push_back(cast<Instruction>(E->Scalars[i])->getOperand(1));
      }
      setInsertPointAfterBundle(E->Scalars);

      Value *LHS = vectorizeTree(LHSVL);
      Value *RHS = vectorizeTree(RHSVL);

      if (Value *V = alreadyVectorized(E->Scalars))
        return V;

      // Create a vector of LHS op1 RHS
      BinaryOperator *BinOp0 = cast<BinaryOperator>(VL0);
      Value *V0 = Builder.CreateBinOp(BinOp0->getOpcode(), LHS, RHS);

      // Create a vector of LHS op2 RHS
      Instruction *VL1 = cast<Instruction>(E->Scalars[1]);
      BinaryOperator *BinOp1 = cast<BinaryOperator>(VL1);
      Value *V1 = Builder.CreateBinOp(BinOp1->getOpcode(), LHS, RHS);

      // Create shuffle to take alternate operations from the vector.
      // Also, gather up odd and even scalar ops to propagate IR flags to
      // each vector operation.
      ValueList OddScalars, EvenScalars;
      unsigned e = E->Scalars.size();
      SmallVector<Constant *, 8> Mask(e);
      for (unsigned i = 0; i < e; ++i) {
        if (i & 1) {
          Mask[i] = Builder.getInt32(e + i);
          OddScalars.push_back(E->Scalars[i]);
        } else {
          Mask[i] = Builder.getInt32(i);
          EvenScalars.push_back(E->Scalars[i]);
        }
      }

      Value *ShuffleMask = ConstantVector::get(Mask);
      propagateIRFlags(V0, EvenScalars);
      propagateIRFlags(V1, OddScalars);

      Value *V = Builder.CreateShuffleVector(V0, V1, ShuffleMask);
      E->VectorizedValue = V;
      ++NumVectorInstructions;
      if (Instruction *I = dyn_cast<Instruction>(V))
        return propagateMetadata(I, E->Scalars);

      return V;
    }
    default:
    llvm_unreachable("unknown inst");
  }
  return nullptr;
}

Value *BoUpSLP::vectorizeTree() {
  
  // All blocks must be scheduled before any instructions are inserted.
  for (auto &BSIter : BlocksSchedules) {
    scheduleBlock(BSIter.second.get());
  }

  Builder.SetInsertPoint(F->getEntryBlock().begin());
  vectorizeTree(&VectorizableTree[0]);

  DEBUG(dbgs() << "SLP: Extracting " << ExternalUses.size() << " values .\n");

  // Extract all of the elements with the external uses.
  for (UserList::iterator it = ExternalUses.begin(), e = ExternalUses.end();
       it != e; ++it) {
    Value *Scalar = it->Scalar;
    llvm::User *User = it->User;

    // Skip users that we already RAUW. This happens when one instruction
    // has multiple uses of the same value.
    if (std::find(Scalar->user_begin(), Scalar->user_end(), User) ==
        Scalar->user_end())
      continue;
    assert(ScalarToTreeEntry.count(Scalar) && "Invalid scalar");

    int Idx = ScalarToTreeEntry[Scalar];
    TreeEntry *E = &VectorizableTree[Idx];
    assert(!E->NeedToGather && "Extracting from a gather list");

    Value *Vec = E->VectorizedValue;
    assert(Vec && "Can't find vectorizable value");

    Value *Lane = Builder.getInt32(it->Lane);
    // Generate extracts for out-of-tree users.
    // Find the insertion point for the extractelement lane.
    if (isa<Instruction>(Vec)){
      if (PHINode *PH = dyn_cast<PHINode>(User)) {
        for (int i = 0, e = PH->getNumIncomingValues(); i != e; ++i) {
          if (PH->getIncomingValue(i) == Scalar) {
            Builder.SetInsertPoint(PH->getIncomingBlock(i)->getTerminator());
            Value *Ex = Builder.CreateExtractElement(Vec, Lane);
            CSEBlocks.insert(PH->getIncomingBlock(i));
            PH->setOperand(i, Ex);
          }
        }
      } else {
        Builder.SetInsertPoint(cast<Instruction>(User));
        Value *Ex = Builder.CreateExtractElement(Vec, Lane);
        CSEBlocks.insert(cast<Instruction>(User)->getParent());
        User->replaceUsesOfWith(Scalar, Ex);
     }
    } else {
      Builder.SetInsertPoint(F->getEntryBlock().begin());
      Value *Ex = Builder.CreateExtractElement(Vec, Lane);
      CSEBlocks.insert(&F->getEntryBlock());
      User->replaceUsesOfWith(Scalar, Ex);
    }

    DEBUG(dbgs() << "SLP: Replaced:" << *User << ".\n");
  }

  // For each vectorized value:
  for (int EIdx = 0, EE = VectorizableTree.size(); EIdx < EE; ++EIdx) {
    TreeEntry *Entry = &VectorizableTree[EIdx];

    // For each lane:
    for (int Lane = 0, LE = Entry->Scalars.size(); Lane != LE; ++Lane) {
      Value *Scalar = Entry->Scalars[Lane];
      // No need to handle users of gathered values.
      if (Entry->NeedToGather)
        continue;

      assert(Entry->VectorizedValue && "Can't find vectorizable value");

      Type *Ty = Scalar->getType();
      if (!Ty->isVoidTy()) {
#ifndef NDEBUG
        for (User *U : Scalar->users()) {
          DEBUG(dbgs() << "SLP: \tvalidating user:" << *U << ".\n");

          assert((ScalarToTreeEntry.count(U) ||
                  // It is legal to replace users in the ignorelist by undef.
                  (std::find(UserIgnoreList.begin(), UserIgnoreList.end(), U) !=
                   UserIgnoreList.end())) &&
                 "Replacing out-of-tree value with undef");
        }
#endif
        Value *Undef = UndefValue::get(Ty);
        Scalar->replaceAllUsesWith(Undef);
      }
      DEBUG(dbgs() << "SLP: \tErasing scalar:" << *Scalar << ".\n");
      eraseInstruction(cast<Instruction>(Scalar));
    }
  }

  Builder.ClearInsertionPoint();

  return VectorizableTree[0].VectorizedValue;
}

void BoUpSLP::optimizeGatherSequence() {
  DEBUG(dbgs() << "SLP: Optimizing " << GatherSeq.size()
        << " gather sequences instructions.\n");
  // LICM InsertElementInst sequences.
  for (SetVector<Instruction *>::iterator it = GatherSeq.begin(),
       e = GatherSeq.end(); it != e; ++it) {
    InsertElementInst *Insert = dyn_cast<InsertElementInst>(*it);

    if (!Insert)
      continue;

    // Check if this block is inside a loop.
    Loop *L = LI->getLoopFor(Insert->getParent());
    if (!L)
      continue;

    // Check if it has a preheader.
    BasicBlock *PreHeader = L->getLoopPreheader();
    if (!PreHeader)
      continue;

    // If the vector or the element that we insert into it are
    // instructions that are defined in this basic block then we can't
    // hoist this instruction.
    Instruction *CurrVec = dyn_cast<Instruction>(Insert->getOperand(0));
    Instruction *NewElem = dyn_cast<Instruction>(Insert->getOperand(1));
    if (CurrVec && L->contains(CurrVec))
      continue;
    if (NewElem && L->contains(NewElem))
      continue;

    // We can hoist this instruction. Move it to the pre-header.
    Insert->moveBefore(PreHeader->getTerminator());
  }

  // Make a list of all reachable blocks in our CSE queue.
  SmallVector<const DomTreeNode *, 8> CSEWorkList;
  CSEWorkList.reserve(CSEBlocks.size());
  for (BasicBlock *BB : CSEBlocks)
    if (DomTreeNode *N = DT->getNode(BB)) {
      assert(DT->isReachableFromEntry(N));
      CSEWorkList.push_back(N);
    }

  // Sort blocks by domination. This ensures we visit a block after all blocks
  // dominating it are visited.
  std::stable_sort(CSEWorkList.begin(), CSEWorkList.end(),
                   [this](const DomTreeNode *A, const DomTreeNode *B) {
    return DT->properlyDominates(A, B);
  });

  // Perform O(N^2) search over the gather sequences and merge identical
  // instructions. TODO: We can further optimize this scan if we split the
  // instructions into different buckets based on the insert lane.
  SmallVector<Instruction *, 16> Visited;
  for (auto I = CSEWorkList.begin(), E = CSEWorkList.end(); I != E; ++I) {
    assert((I == CSEWorkList.begin() || !DT->dominates(*I, *std::prev(I))) &&
           "Worklist not sorted properly!");
    BasicBlock *BB = (*I)->getBlock();
    // For all instructions in blocks containing gather sequences:
    for (BasicBlock::iterator it = BB->begin(), e = BB->end(); it != e;) {
      Instruction *In = it++;
      if (!isa<InsertElementInst>(In) && !isa<ExtractElementInst>(In))
        continue;

      // Check if we can replace this instruction with any of the
      // visited instructions.
      for (SmallVectorImpl<Instruction *>::iterator v = Visited.begin(),
                                                    ve = Visited.end();
           v != ve; ++v) {
        if (In->isIdenticalTo(*v) &&
            DT->dominates((*v)->getParent(), In->getParent())) {
          In->replaceAllUsesWith(*v);
          eraseInstruction(In);
          In = nullptr;
          break;
        }
      }
      if (In) {
        assert(std::find(Visited.begin(), Visited.end(), In) == Visited.end());
        Visited.push_back(In);
      }
    }
  }
  CSEBlocks.clear();
  GatherSeq.clear();
}

// Groups the instructions to a bundle (which is then a single scheduling entity)
// and schedules instructions until the bundle gets ready.
bool BoUpSLP::BlockScheduling::tryScheduleBundle(ArrayRef<Value *> VL,
                                                 BoUpSLP *SLP) {
  if (isa<PHINode>(VL[0]))
    return true;

  // Initialize the instruction bundle.
  Instruction *OldScheduleEnd = ScheduleEnd;
  ScheduleData *PrevInBundle = nullptr;
  ScheduleData *Bundle = nullptr;
  bool ReSchedule = false;
  DEBUG(dbgs() << "SLP:  bundle: " << *VL[0] << "\n");
  for (Value *V : VL) {
    extendSchedulingRegion(V);
    ScheduleData *BundleMember = getScheduleData(V);
    assert(BundleMember &&
           "no ScheduleData for bundle member (maybe not in same basic block)");
    if (BundleMember->IsScheduled) {
      // A bundle member was scheduled as single instruction before and now
      // needs to be scheduled as part of the bundle. We just get rid of the
      // existing schedule.
      DEBUG(dbgs() << "SLP:  reset schedule because " << *BundleMember
                   << " was already scheduled\n");
      ReSchedule = true;
    }
    assert(BundleMember->isSchedulingEntity() &&
           "bundle member already part of other bundle");
    if (PrevInBundle) {
      PrevInBundle->NextInBundle = BundleMember;
    } else {
      Bundle = BundleMember;
    }
    BundleMember->UnscheduledDepsInBundle = 0;
    Bundle->UnscheduledDepsInBundle += BundleMember->UnscheduledDeps;

    // Group the instructions to a bundle.
    BundleMember->FirstInBundle = Bundle;
    PrevInBundle = BundleMember;
  }
  if (ScheduleEnd != OldScheduleEnd) {
    // The scheduling region got new instructions at the lower end (or it is a
    // new region for the first bundle). This makes it necessary to
    // recalculate all dependencies.
    // It is seldom that this needs to be done a second time after adding the
    // initial bundle to the region.
    for (auto *I = ScheduleStart; I != ScheduleEnd; I = I->getNextNode()) {
      ScheduleData *SD = getScheduleData(I);
      SD->clearDependencies();
    }
    ReSchedule = true;
  }
  if (ReSchedule) {
    resetSchedule();
    initialFillReadyList(ReadyInsts);
  }

  DEBUG(dbgs() << "SLP: try schedule bundle " << *Bundle << " in block "
               << BB->getName() << "\n");

  calculateDependencies(Bundle, true, SLP);

  // Now try to schedule the new bundle. As soon as the bundle is "ready" it
  // means that there are no cyclic dependencies and we can schedule it.
  // Note that's important that we don't "schedule" the bundle yet (see
  // cancelScheduling).
  while (!Bundle->isReady() && !ReadyInsts.empty()) {

    ScheduleData *pickedSD = ReadyInsts.back();
    ReadyInsts.pop_back();

    if (pickedSD->isSchedulingEntity() && pickedSD->isReady()) {
      schedule(pickedSD, ReadyInsts);
    }
  }
  return Bundle->isReady();
}

void BoUpSLP::BlockScheduling::cancelScheduling(ArrayRef<Value *> VL) {
  if (isa<PHINode>(VL[0]))
    return;

  ScheduleData *Bundle = getScheduleData(VL[0]);
  DEBUG(dbgs() << "SLP:  cancel scheduling of " << *Bundle << "\n");
  assert(!Bundle->IsScheduled &&
         "Can't cancel bundle which is already scheduled");
  assert(Bundle->isSchedulingEntity() && Bundle->isPartOfBundle() &&
         "tried to unbundle something which is not a bundle");

  // Un-bundle: make single instructions out of the bundle.
  ScheduleData *BundleMember = Bundle;
  while (BundleMember) {
    assert(BundleMember->FirstInBundle == Bundle && "corrupt bundle links");
    BundleMember->FirstInBundle = BundleMember;
    ScheduleData *Next = BundleMember->NextInBundle;
    BundleMember->NextInBundle = nullptr;
    BundleMember->UnscheduledDepsInBundle = BundleMember->UnscheduledDeps;
    if (BundleMember->UnscheduledDepsInBundle == 0) {
      ReadyInsts.insert(BundleMember);
    }
    BundleMember = Next;
  }
}

void BoUpSLP::BlockScheduling::extendSchedulingRegion(Value *V) {
  if (getScheduleData(V))
    return;
  Instruction *I = dyn_cast<Instruction>(V);
  assert(I && "bundle member must be an instruction");
  assert(!isa<PHINode>(I) && "phi nodes don't need to be scheduled");
  if (!ScheduleStart) {
    // It's the first instruction in the new region.
    initScheduleData(I, I->getNextNode(), nullptr, nullptr);
    ScheduleStart = I;
    ScheduleEnd = I->getNextNode();
    assert(ScheduleEnd && "tried to vectorize a TerminatorInst?");
    DEBUG(dbgs() << "SLP:  initialize schedule region to " << *I << "\n");
    return;
  }
  // Search up and down at the same time, because we don't know if the new
  // instruction is above or below the existing scheduling region.
  BasicBlock::reverse_iterator UpIter(ScheduleStart);
  BasicBlock::reverse_iterator UpperEnd = BB->rend();
  BasicBlock::iterator DownIter(ScheduleEnd);
  BasicBlock::iterator LowerEnd = BB->end();
  for (;;) {
    if (UpIter != UpperEnd) {
      if (&*UpIter == I) {
        initScheduleData(I, ScheduleStart, nullptr, FirstLoadStoreInRegion);
        ScheduleStart = I;
        DEBUG(dbgs() << "SLP:  extend schedule region start to " << *I << "\n");
        return;
      }
      UpIter++;
    }
    if (DownIter != LowerEnd) {
      if (&*DownIter == I) {
        initScheduleData(ScheduleEnd, I->getNextNode(), LastLoadStoreInRegion,
                         nullptr);
        ScheduleEnd = I->getNextNode();
        assert(ScheduleEnd && "tried to vectorize a TerminatorInst?");
        DEBUG(dbgs() << "SLP:  extend schedule region end to " << *I << "\n");
        return;
      }
      DownIter++;
    }
    assert((UpIter != UpperEnd || DownIter != LowerEnd) &&
           "instruction not found in block");
  }
}

void BoUpSLP::BlockScheduling::initScheduleData(Instruction *FromI,
                                                Instruction *ToI,
                                                ScheduleData *PrevLoadStore,
                                                ScheduleData *NextLoadStore) {
  ScheduleData *CurrentLoadStore = PrevLoadStore;
  for (Instruction *I = FromI; I != ToI; I = I->getNextNode()) {
    ScheduleData *SD = ScheduleDataMap[I];
    if (!SD) {
      // Allocate a new ScheduleData for the instruction.
      if (ChunkPos >= ChunkSize) {
        ScheduleDataChunks.push_back(
            llvm::make_unique<ScheduleData[]>(ChunkSize));
        ChunkPos = 0;
      }
      SD = &(ScheduleDataChunks.back()[ChunkPos++]);
      ScheduleDataMap[I] = SD;
      SD->Inst = I;
    }
    assert(!isInSchedulingRegion(SD) &&
           "new ScheduleData already in scheduling region");
    SD->init(SchedulingRegionID);

    if (I->mayReadOrWriteMemory()) {
      // Update the linked list of memory accessing instructions.
      if (CurrentLoadStore) {
        CurrentLoadStore->NextLoadStore = SD;
      } else {
        FirstLoadStoreInRegion = SD;
      }
      CurrentLoadStore = SD;
    }
  }
  if (NextLoadStore) {
    if (CurrentLoadStore)
      CurrentLoadStore->NextLoadStore = NextLoadStore;
  } else {
    LastLoadStoreInRegion = CurrentLoadStore;
  }
}

void BoUpSLP::BlockScheduling::calculateDependencies(ScheduleData *SD,
                                                     bool InsertInReadyList,
                                                     BoUpSLP *SLP) {
  assert(SD->isSchedulingEntity());

  SmallVector<ScheduleData *, 10> WorkList;
  WorkList.push_back(SD);

  while (!WorkList.empty()) {
    ScheduleData *SD = WorkList.back();
    WorkList.pop_back();

    ScheduleData *BundleMember = SD;
    while (BundleMember) {
      assert(isInSchedulingRegion(BundleMember));
      if (!BundleMember->hasValidDependencies()) {

        DEBUG(dbgs() << "SLP:       update deps of " << *BundleMember << "\n");
        BundleMember->Dependencies = 0;
        BundleMember->resetUnscheduledDeps();

        // Handle def-use chain dependencies.
        for (User *U : BundleMember->Inst->users()) {
          if (isa<Instruction>(U)) {
            ScheduleData *UseSD = getScheduleData(U);
            if (UseSD && isInSchedulingRegion(UseSD->FirstInBundle)) {
              BundleMember->Dependencies++;
              ScheduleData *DestBundle = UseSD->FirstInBundle;
              if (!DestBundle->IsScheduled) {
                BundleMember->incrementUnscheduledDeps(1);
              }
              if (!DestBundle->hasValidDependencies()) {
                WorkList.push_back(DestBundle);
              }
            }
          } else {
            // I'm not sure if this can ever happen. But we need to be safe.
            // This lets the instruction/bundle never be scheduled and eventally
            // disable vectorization.
            BundleMember->Dependencies++;
            BundleMember->incrementUnscheduledDeps(1);
          }
        }

        // Handle the memory dependencies.
        ScheduleData *DepDest = BundleMember->NextLoadStore;
        if (DepDest) {
          Instruction *SrcInst = BundleMember->Inst;
          AliasAnalysis::Location SrcLoc = getLocation(SrcInst, SLP->AA);
          bool SrcMayWrite = BundleMember->Inst->mayWriteToMemory();

          while (DepDest) {
            assert(isInSchedulingRegion(DepDest));
            if (SrcMayWrite || DepDest->Inst->mayWriteToMemory()) {
              if (SLP->isAliased(SrcLoc, SrcInst, DepDest->Inst)) {
                DepDest->MemoryDependencies.push_back(BundleMember);
                BundleMember->Dependencies++;
                ScheduleData *DestBundle = DepDest->FirstInBundle;
                if (!DestBundle->IsScheduled) {
                  BundleMember->incrementUnscheduledDeps(1);
                }
                if (!DestBundle->hasValidDependencies()) {
                  WorkList.push_back(DestBundle);
                }
              }
            }
            DepDest = DepDest->NextLoadStore;
          }
        }
      }
      BundleMember = BundleMember->NextInBundle;
    }
    if (InsertInReadyList && SD->isReady()) {
      ReadyInsts.push_back(SD);
      DEBUG(dbgs() << "SLP:     gets ready on update: " << *SD->Inst << "\n");
    }
  }
}

void BoUpSLP::BlockScheduling::resetSchedule() {
  assert(ScheduleStart &&
         "tried to reset schedule on block which has not been scheduled");
  for (Instruction *I = ScheduleStart; I != ScheduleEnd; I = I->getNextNode()) {
    ScheduleData *SD = getScheduleData(I);
    assert(isInSchedulingRegion(SD));
    SD->IsScheduled = false;
    SD->resetUnscheduledDeps();
  }
  ReadyInsts.clear();
}

void BoUpSLP::scheduleBlock(BlockScheduling *BS) {
  
  if (!BS->ScheduleStart)
    return;
  
  DEBUG(dbgs() << "SLP: schedule block " << BS->BB->getName() << "\n");

  BS->resetSchedule();

  // For the real scheduling we use a more sophisticated ready-list: it is
  // sorted by the original instruction location. This lets the final schedule
  // be as  close as possible to the original instruction order.
  struct ScheduleDataCompare {
    bool operator()(ScheduleData *SD1, ScheduleData *SD2) {
      return SD2->SchedulingPriority < SD1->SchedulingPriority;
    }
  };
  std::set<ScheduleData *, ScheduleDataCompare> ReadyInsts;

  // Ensure that all depencency data is updated and fill the ready-list with
  // initial instructions.
  int Idx = 0;
  int NumToSchedule = 0;
  for (auto *I = BS->ScheduleStart; I != BS->ScheduleEnd;
       I = I->getNextNode()) {
    ScheduleData *SD = BS->getScheduleData(I);
    assert(
        SD->isPartOfBundle() == (ScalarToTreeEntry.count(SD->Inst) != 0) &&
        "scheduler and vectorizer have different opinion on what is a bundle");
    SD->FirstInBundle->SchedulingPriority = Idx++;
    if (SD->isSchedulingEntity()) {
      BS->calculateDependencies(SD, false, this);
      NumToSchedule++;
    }
  }
  BS->initialFillReadyList(ReadyInsts);

  Instruction *LastScheduledInst = BS->ScheduleEnd;

  // Do the "real" scheduling.
  while (!ReadyInsts.empty()) {
    ScheduleData *picked = *ReadyInsts.begin();
    ReadyInsts.erase(ReadyInsts.begin());

    // Move the scheduled instruction(s) to their dedicated places, if not
    // there yet.
    ScheduleData *BundleMember = picked;
    while (BundleMember) {
      Instruction *pickedInst = BundleMember->Inst;
      if (LastScheduledInst->getNextNode() != pickedInst) {
        BS->BB->getInstList().remove(pickedInst);
        BS->BB->getInstList().insert(LastScheduledInst, pickedInst);
      }
      LastScheduledInst = pickedInst;
      BundleMember = BundleMember->NextInBundle;
    }

    BS->schedule(picked, ReadyInsts);
    NumToSchedule--;
  }
  assert(NumToSchedule == 0 && "could not schedule all instructions");

  // Avoid duplicate scheduling of the block.
  BS->ScheduleStart = nullptr;
}

/// The SLPVectorizer Pass.
struct SLPVectorizer : public FunctionPass {
  typedef SmallVector<StoreInst *, 8> StoreList;
  typedef MapVector<Value *, StoreList> StoreListMap;

  /// Pass identification, replacement for typeid
  static char ID;

  explicit SLPVectorizer() : FunctionPass(ID) {
    initializeSLPVectorizerPass(*PassRegistry::getPassRegistry());
  }

  ScalarEvolution *SE;
  const DataLayout *DL;
  TargetTransformInfo *TTI;
  TargetLibraryInfo *TLI;
  AliasAnalysis *AA;
  LoopInfo *LI;
  DominatorTree *DT;
<<<<<<< HEAD
=======
  AssumptionCache *AC;
>>>>>>> 41cb3da2

  bool runOnFunction(Function &F) override {
    if (skipOptnoneFunction(F))
      return false;

    SE = &getAnalysis<ScalarEvolution>();
    DataLayoutPass *DLP = getAnalysisIfAvailable<DataLayoutPass>();
    DL = DLP ? &DLP->getDataLayout() : nullptr;
    TTI = &getAnalysis<TargetTransformInfo>();
    auto *TLIP = getAnalysisIfAvailable<TargetLibraryInfoWrapperPass>();
    TLI = TLIP ? &TLIP->getTLI() : nullptr;
    AA = &getAnalysis<AliasAnalysis>();
    LI = &getAnalysis<LoopInfo>();
    DT = &getAnalysis<DominatorTreeWrapperPass>().getDomTree();
<<<<<<< HEAD
=======
    AC = &getAnalysis<AssumptionCacheTracker>().getAssumptionCache(F);
>>>>>>> 41cb3da2

    StoreRefs.clear();
    bool Changed = false;

    // If the target claims to have no vector registers don't attempt
    // vectorization.
    if (!TTI->getNumberOfRegisters(true))
      return false;

    // Must have DataLayout. We can't require it because some tests run w/o
    // triple.
    if (!DL)
      return false;

    // Don't vectorize when the attribute NoImplicitFloat is used.
    if (F.hasFnAttribute(Attribute::NoImplicitFloat))
      return false;

    DEBUG(dbgs() << "SLP: Analyzing blocks in " << F.getName() << ".\n");

    // Use the bottom up slp vectorizer to construct chains that start with
    // store instructions.
<<<<<<< HEAD
    BoUpSLP R(&F, SE, DL, TTI, TLI, AA, LI, DT);
=======
    BoUpSLP R(&F, SE, DL, TTI, TLI, AA, LI, DT, AC);

    // A general note: the vectorizer must use BoUpSLP::eraseInstruction() to
    // delete instructions.
>>>>>>> 41cb3da2

    // Scan the blocks in the function in post order.
    for (po_iterator<BasicBlock*> it = po_begin(&F.getEntryBlock()),
         e = po_end(&F.getEntryBlock()); it != e; ++it) {
      BasicBlock *BB = *it;
      // Vectorize trees that end at stores.
      if (unsigned count = collectStores(BB, R)) {
        (void)count;
        DEBUG(dbgs() << "SLP: Found " << count << " stores to vectorize.\n");
        Changed |= vectorizeStoreChains(R);
      }

      // Vectorize trees that end at reductions.
      Changed |= vectorizeChainsInBlock(BB, R);
    }

    if (Changed) {
      R.optimizeGatherSequence();
      DEBUG(dbgs() << "SLP: vectorized \"" << F.getName() << "\"\n");
      DEBUG(verifyFunction(F));
    }
    return Changed;
  }

  void getAnalysisUsage(AnalysisUsage &AU) const override {
    FunctionPass::getAnalysisUsage(AU);
<<<<<<< HEAD
=======
    AU.addRequired<AssumptionCacheTracker>();
>>>>>>> 41cb3da2
    AU.addRequired<ScalarEvolution>();
    AU.addRequired<AliasAnalysis>();
    AU.addRequired<TargetTransformInfo>();
    AU.addRequired<LoopInfo>();
    AU.addRequired<DominatorTreeWrapperPass>();
    AU.addPreserved<LoopInfo>();
    AU.addPreserved<DominatorTreeWrapperPass>();
    AU.setPreservesCFG();
  }

private:

  /// \brief Collect memory references and sort them according to their base
  /// object. We sort the stores to their base objects to reduce the cost of the
  /// quadratic search on the stores. TODO: We can further reduce this cost
  /// if we flush the chain creation every time we run into a memory barrier.
  unsigned collectStores(BasicBlock *BB, BoUpSLP &R);

  /// \brief Try to vectorize a chain that starts at two arithmetic instrs.
  bool tryToVectorizePair(Value *A, Value *B, BoUpSLP &R);

  /// \brief Try to vectorize a list of operands.
  /// \@param BuildVector A list of users to ignore for the purpose of
  ///                     scheduling and that don't need extracting.
  /// \returns true if a value was vectorized.
  bool tryToVectorizeList(ArrayRef<Value *> VL, BoUpSLP &R,
                          ArrayRef<Value *> BuildVector = None,
                          bool allowReorder = false);

  /// \brief Try to vectorize a chain that may start at the operands of \V;
  bool tryToVectorize(BinaryOperator *V, BoUpSLP &R);

  /// \brief Vectorize the stores that were collected in StoreRefs.
  bool vectorizeStoreChains(BoUpSLP &R);

  /// \brief Scan the basic block and look for patterns that are likely to start
  /// a vectorization chain.
  bool vectorizeChainsInBlock(BasicBlock *BB, BoUpSLP &R);

  bool vectorizeStoreChain(ArrayRef<Value *> Chain, int CostThreshold,
                           BoUpSLP &R);

  bool vectorizeStores(ArrayRef<StoreInst *> Stores, int costThreshold,
                       BoUpSLP &R);
private:
  StoreListMap StoreRefs;
};

/// \brief Check that the Values in the slice in VL array are still existent in
/// the WeakVH array.
/// Vectorization of part of the VL array may cause later values in the VL array
/// to become invalid. We track when this has happened in the WeakVH array.
static bool hasValueBeenRAUWed(ArrayRef<Value *> &VL,
                               SmallVectorImpl<WeakVH> &VH,
                               unsigned SliceBegin,
                               unsigned SliceSize) {
  for (unsigned i = SliceBegin; i < SliceBegin + SliceSize; ++i)
    if (VH[i] != VL[i])
      return true;

  return false;
}

bool SLPVectorizer::vectorizeStoreChain(ArrayRef<Value *> Chain,
                                          int CostThreshold, BoUpSLP &R) {
  unsigned ChainLen = Chain.size();
  DEBUG(dbgs() << "SLP: Analyzing a store chain of length " << ChainLen
        << "\n");
  Type *StoreTy = cast<StoreInst>(Chain[0])->getValueOperand()->getType();
  unsigned Sz = DL->getTypeSizeInBits(StoreTy);
  unsigned VF = MinVecRegSize / Sz;

  if (!isPowerOf2_32(Sz) || VF < 2)
    return false;

  // Keep track of values that were deleted by vectorizing in the loop below.
  SmallVector<WeakVH, 8> TrackValues(Chain.begin(), Chain.end());

  bool Changed = false;
  // Look for profitable vectorizable trees at all offsets, starting at zero.
  for (unsigned i = 0, e = ChainLen; i < e; ++i) {
    if (i + VF > e)
      break;

    // Check that a previous iteration of this loop did not delete the Value.
    if (hasValueBeenRAUWed(Chain, TrackValues, i, VF))
      continue;

    DEBUG(dbgs() << "SLP: Analyzing " << VF << " stores at offset " << i
          << "\n");
    ArrayRef<Value *> Operands = Chain.slice(i, VF);

    R.buildTree(Operands);

    int Cost = R.getTreeCost();

    DEBUG(dbgs() << "SLP: Found cost=" << Cost << " for VF=" << VF << "\n");
    if (Cost < CostThreshold) {
      DEBUG(dbgs() << "SLP: Decided to vectorize cost=" << Cost << "\n");
      R.vectorizeTree();

      // Move to the next bundle.
      i += VF - 1;
      Changed = true;
    }
  }

  return Changed;
}

bool SLPVectorizer::vectorizeStores(ArrayRef<StoreInst *> Stores,
                                    int costThreshold, BoUpSLP &R) {
  SetVector<Value *> Heads, Tails;
  SmallDenseMap<Value *, Value *> ConsecutiveChain;

  // We may run into multiple chains that merge into a single chain. We mark the
  // stores that we vectorized so that we don't visit the same store twice.
  BoUpSLP::ValueSet VectorizedStores;
  bool Changed = false;

  // Do a quadratic search on all of the given stores and find
  // all of the pairs of stores that follow each other.
  for (unsigned i = 0, e = Stores.size(); i < e; ++i) {
    for (unsigned j = 0; j < e; ++j) {
      if (i == j)
        continue;

      if (R.isConsecutiveAccess(Stores[i], Stores[j])) {
        Tails.insert(Stores[j]);
        Heads.insert(Stores[i]);
        ConsecutiveChain[Stores[i]] = Stores[j];
      }
    }
  }

  // For stores that start but don't end a link in the chain:
  for (SetVector<Value *>::iterator it = Heads.begin(), e = Heads.end();
       it != e; ++it) {
    if (Tails.count(*it))
      continue;

    // We found a store instr that starts a chain. Now follow the chain and try
    // to vectorize it.
    BoUpSLP::ValueList Operands;
    Value *I = *it;
    // Collect the chain into a list.
    while (Tails.count(I) || Heads.count(I)) {
      if (VectorizedStores.count(I))
        break;
      Operands.push_back(I);
      // Move to the next value in the chain.
      I = ConsecutiveChain[I];
    }

    bool Vectorized = vectorizeStoreChain(Operands, costThreshold, R);

    // Mark the vectorized stores so that we don't vectorize them again.
    if (Vectorized)
      VectorizedStores.insert(Operands.begin(), Operands.end());
    Changed |= Vectorized;
  }

  return Changed;
}


unsigned SLPVectorizer::collectStores(BasicBlock *BB, BoUpSLP &R) {
  unsigned count = 0;
  StoreRefs.clear();
  for (BasicBlock::iterator it = BB->begin(), e = BB->end(); it != e; ++it) {
    StoreInst *SI = dyn_cast<StoreInst>(it);
    if (!SI)
      continue;

    // Don't touch volatile stores.
    if (!SI->isSimple())
      continue;

    // Check that the pointer points to scalars.
    Type *Ty = SI->getValueOperand()->getType();
    if (Ty->isAggregateType() || Ty->isVectorTy())
      continue;

    // Find the base pointer.
    Value *Ptr = GetUnderlyingObject(SI->getPointerOperand(), DL);

    // Save the store locations.
    StoreRefs[Ptr].push_back(SI);
    count++;
  }
  return count;
}

bool SLPVectorizer::tryToVectorizePair(Value *A, Value *B, BoUpSLP &R) {
  if (!A || !B)
    return false;
  Value *VL[] = { A, B };
  return tryToVectorizeList(VL, R, None, true);
}

bool SLPVectorizer::tryToVectorizeList(ArrayRef<Value *> VL, BoUpSLP &R,
                                       ArrayRef<Value *> BuildVector,
                                       bool allowReorder) {
  if (VL.size() < 2)
    return false;

  DEBUG(dbgs() << "SLP: Vectorizing a list of length = " << VL.size() << ".\n");

  // Check that all of the parts are scalar instructions of the same type.
  Instruction *I0 = dyn_cast<Instruction>(VL[0]);
  if (!I0)
    return false;

  unsigned Opcode0 = I0->getOpcode();

  Type *Ty0 = I0->getType();
  unsigned Sz = DL->getTypeSizeInBits(Ty0);
  unsigned VF = MinVecRegSize / Sz;

  for (int i = 0, e = VL.size(); i < e; ++i) {
    Type *Ty = VL[i]->getType();
    if (Ty->isAggregateType() || Ty->isVectorTy())
      return false;
    Instruction *Inst = dyn_cast<Instruction>(VL[i]);
    if (!Inst || Inst->getOpcode() != Opcode0)
      return false;
  }

  bool Changed = false;

  // Keep track of values that were deleted by vectorizing in the loop below.
  SmallVector<WeakVH, 8> TrackValues(VL.begin(), VL.end());

  for (unsigned i = 0, e = VL.size(); i < e; ++i) {
    unsigned OpsWidth = 0;

    if (i + VF > e)
      OpsWidth = e - i;
    else
      OpsWidth = VF;

    if (!isPowerOf2_32(OpsWidth) || OpsWidth < 2)
      break;

    // Check that a previous iteration of this loop did not delete the Value.
    if (hasValueBeenRAUWed(VL, TrackValues, i, OpsWidth))
      continue;

    DEBUG(dbgs() << "SLP: Analyzing " << OpsWidth << " operations "
                 << "\n");
    ArrayRef<Value *> Ops = VL.slice(i, OpsWidth);

    ArrayRef<Value *> BuildVectorSlice;
    if (!BuildVector.empty())
      BuildVectorSlice = BuildVector.slice(i, OpsWidth);

    R.buildTree(Ops, BuildVectorSlice);
    // TODO: check if we can allow reordering also for other cases than
    // tryToVectorizePair()
    if (allowReorder && R.shouldReorder()) {
      assert(Ops.size() == 2);
      assert(BuildVectorSlice.empty());
      Value *ReorderedOps[] = { Ops[1], Ops[0] };
      R.buildTree(ReorderedOps, None);
    }
    int Cost = R.getTreeCost();

    if (Cost < -SLPCostThreshold) {
      DEBUG(dbgs() << "SLP: Vectorizing list at cost:" << Cost << ".\n");
      Value *VectorizedRoot = R.vectorizeTree();

      // Reconstruct the build vector by extracting the vectorized root. This
      // way we handle the case where some elements of the vector are undefined.
      //  (return (inserelt <4 xi32> (insertelt undef (opd0) 0) (opd1) 2))
      if (!BuildVectorSlice.empty()) {
        // The insert point is the last build vector instruction. The vectorized
        // root will precede it. This guarantees that we get an instruction. The
        // vectorized tree could have been constant folded.
        Instruction *InsertAfter = cast<Instruction>(BuildVectorSlice.back());
        unsigned VecIdx = 0;
        for (auto &V : BuildVectorSlice) {
          IRBuilder<true, NoFolder> Builder(
              ++BasicBlock::iterator(InsertAfter));
          InsertElementInst *IE = cast<InsertElementInst>(V);
          Instruction *Extract = cast<Instruction>(Builder.CreateExtractElement(
              VectorizedRoot, Builder.getInt32(VecIdx++)));
          IE->setOperand(1, Extract);
          IE->removeFromParent();
          IE->insertAfter(Extract);
          InsertAfter = IE;
        }
      }
      // Move to the next bundle.
      i += VF - 1;
      Changed = true;
    }
  }

  return Changed;
}

bool SLPVectorizer::tryToVectorize(BinaryOperator *V, BoUpSLP &R) {
  if (!V)
    return false;

  // Try to vectorize V.
  if (tryToVectorizePair(V->getOperand(0), V->getOperand(1), R))
    return true;

  BinaryOperator *A = dyn_cast<BinaryOperator>(V->getOperand(0));
  BinaryOperator *B = dyn_cast<BinaryOperator>(V->getOperand(1));
  // Try to skip B.
  if (B && B->hasOneUse()) {
    BinaryOperator *B0 = dyn_cast<BinaryOperator>(B->getOperand(0));
    BinaryOperator *B1 = dyn_cast<BinaryOperator>(B->getOperand(1));
    if (tryToVectorizePair(A, B0, R)) {
      return true;
    }
    if (tryToVectorizePair(A, B1, R)) {
      return true;
    }
  }

  // Try to skip A.
  if (A && A->hasOneUse()) {
    BinaryOperator *A0 = dyn_cast<BinaryOperator>(A->getOperand(0));
    BinaryOperator *A1 = dyn_cast<BinaryOperator>(A->getOperand(1));
    if (tryToVectorizePair(A0, B, R)) {
      return true;
    }
    if (tryToVectorizePair(A1, B, R)) {
      return true;
    }
  }
  return 0;
}

/// \brief Generate a shuffle mask to be used in a reduction tree.
///
/// \param VecLen The length of the vector to be reduced.
/// \param NumEltsToRdx The number of elements that should be reduced in the
///        vector.
/// \param IsPairwise Whether the reduction is a pairwise or splitting
///        reduction. A pairwise reduction will generate a mask of 
///        <0,2,...> or <1,3,..> while a splitting reduction will generate
///        <2,3, undef,undef> for a vector of 4 and NumElts = 2.
/// \param IsLeft True will generate a mask of even elements, odd otherwise.
static Value *createRdxShuffleMask(unsigned VecLen, unsigned NumEltsToRdx,
                                   bool IsPairwise, bool IsLeft,
                                   IRBuilder<> &Builder) {
  assert((IsPairwise || !IsLeft) && "Don't support a <0,1,undef,...> mask");

  SmallVector<Constant *, 32> ShuffleMask(
      VecLen, UndefValue::get(Builder.getInt32Ty()));

  if (IsPairwise)
    // Build a mask of 0, 2, ... (left) or 1, 3, ... (right).
    for (unsigned i = 0; i != NumEltsToRdx; ++i)
      ShuffleMask[i] = Builder.getInt32(2 * i + !IsLeft);
  else
    // Move the upper half of the vector to the lower half.
    for (unsigned i = 0; i != NumEltsToRdx; ++i)
      ShuffleMask[i] = Builder.getInt32(NumEltsToRdx + i);

  return ConstantVector::get(ShuffleMask);
}


/// Model horizontal reductions.
///
/// A horizontal reduction is a tree of reduction operations (currently add and
/// fadd) that has operations that can be put into a vector as its leaf.
/// For example, this tree:
///
/// mul mul mul mul
///  \  /    \  /
///   +       +
///    \     /
///       +
/// This tree has "mul" as its reduced values and "+" as its reduction
/// operations. A reduction might be feeding into a store or a binary operation
/// feeding a phi.
///    ...
///    \  /
///     +
///     |
///  phi +=
///
///  Or:
///    ...
///    \  /
///     +
///     |
///   *p =
///
class HorizontalReduction {
  SmallVector<Value *, 16> ReductionOps;
  SmallVector<Value *, 32> ReducedVals;

  BinaryOperator *ReductionRoot;
  PHINode *ReductionPHI;

  /// The opcode of the reduction.
  unsigned ReductionOpcode;
  /// The opcode of the values we perform a reduction on.
  unsigned ReducedValueOpcode;
  /// The width of one full horizontal reduction operation.
  unsigned ReduxWidth;
  /// Should we model this reduction as a pairwise reduction tree or a tree that
  /// splits the vector in halves and adds those halves.
  bool IsPairwiseReduction;

public:
  HorizontalReduction()
    : ReductionRoot(nullptr), ReductionPHI(nullptr), ReductionOpcode(0),
    ReducedValueOpcode(0), ReduxWidth(0), IsPairwiseReduction(false) {}

  /// \brief Try to find a reduction tree.
  bool matchAssociativeReduction(PHINode *Phi, BinaryOperator *B,
                                 const DataLayout *DL) {
    assert((!Phi ||
            std::find(Phi->op_begin(), Phi->op_end(), B) != Phi->op_end()) &&
           "Thi phi needs to use the binary operator");

    // We could have a initial reductions that is not an add.
    //  r *= v1 + v2 + v3 + v4
    // In such a case start looking for a tree rooted in the first '+'.
    if (Phi) {
      if (B->getOperand(0) == Phi) {
        Phi = nullptr;
        B = dyn_cast<BinaryOperator>(B->getOperand(1));
      } else if (B->getOperand(1) == Phi) {
        Phi = nullptr;
        B = dyn_cast<BinaryOperator>(B->getOperand(0));
      }
    }

    if (!B)
      return false;

    Type *Ty = B->getType();
    if (Ty->isVectorTy())
      return false;

    ReductionOpcode = B->getOpcode();
    ReducedValueOpcode = 0;
    ReduxWidth = MinVecRegSize / DL->getTypeSizeInBits(Ty);
    ReductionRoot = B;
    ReductionPHI = Phi;

    if (ReduxWidth < 4)
      return false;

    // We currently only support adds.
    if (ReductionOpcode != Instruction::Add &&
        ReductionOpcode != Instruction::FAdd)
      return false;

    // Post order traverse the reduction tree starting at B. We only handle true
    // trees containing only binary operators.
    SmallVector<std::pair<BinaryOperator *, unsigned>, 32> Stack;
    Stack.push_back(std::make_pair(B, 0));
    while (!Stack.empty()) {
      BinaryOperator *TreeN = Stack.back().first;
      unsigned EdgeToVist = Stack.back().second++;
      bool IsReducedValue = TreeN->getOpcode() != ReductionOpcode;

      // Only handle trees in the current basic block.
      if (TreeN->getParent() != B->getParent())
        return false;

      // Each tree node needs to have one user except for the ultimate
      // reduction.
      if (!TreeN->hasOneUse() && TreeN != B)
        return false;

      // Postorder vist.
      if (EdgeToVist == 2 || IsReducedValue) {
        if (IsReducedValue) {
          // Make sure that the opcodes of the operations that we are going to
          // reduce match.
          if (!ReducedValueOpcode)
            ReducedValueOpcode = TreeN->getOpcode();
          else if (ReducedValueOpcode != TreeN->getOpcode())
            return false;
          ReducedVals.push_back(TreeN);
        } else {
          // We need to be able to reassociate the adds.
          if (!TreeN->isAssociative())
            return false;
          ReductionOps.push_back(TreeN);
        }
        // Retract.
        Stack.pop_back();
        continue;
      }

      // Visit left or right.
      Value *NextV = TreeN->getOperand(EdgeToVist);
      BinaryOperator *Next = dyn_cast<BinaryOperator>(NextV);
      if (Next)
        Stack.push_back(std::make_pair(Next, 0));
      else if (NextV != Phi)
        return false;
    }
    return true;
  }

  /// \brief Attempt to vectorize the tree found by
  /// matchAssociativeReduction.
  bool tryToReduce(BoUpSLP &V, TargetTransformInfo *TTI) {
    if (ReducedVals.empty())
      return false;

    unsigned NumReducedVals = ReducedVals.size();
    if (NumReducedVals < ReduxWidth)
      return false;

    Value *VectorizedTree = nullptr;
    IRBuilder<> Builder(ReductionRoot);
    FastMathFlags Unsafe;
    Unsafe.setUnsafeAlgebra();
    Builder.SetFastMathFlags(Unsafe);
    unsigned i = 0;

    for (; i < NumReducedVals - ReduxWidth + 1; i += ReduxWidth) {
      V.buildTree(makeArrayRef(&ReducedVals[i], ReduxWidth), ReductionOps);

      // Estimate cost.
      int Cost = V.getTreeCost() + getReductionCost(TTI, ReducedVals[i]);
      if (Cost >= -SLPCostThreshold)
        break;

      DEBUG(dbgs() << "SLP: Vectorizing horizontal reduction at cost:" << Cost
                   << ". (HorRdx)\n");

      // Vectorize a tree.
      DebugLoc Loc = cast<Instruction>(ReducedVals[i])->getDebugLoc();
      Value *VectorizedRoot = V.vectorizeTree();

      // Emit a reduction.
      Value *ReducedSubTree = emitReduction(VectorizedRoot, Builder);
      if (VectorizedTree) {
        Builder.SetCurrentDebugLocation(Loc);
        VectorizedTree = createBinOp(Builder, ReductionOpcode, VectorizedTree,
                                     ReducedSubTree, "bin.rdx");
      } else
        VectorizedTree = ReducedSubTree;
    }

    if (VectorizedTree) {
      // Finish the reduction.
      for (; i < NumReducedVals; ++i) {
        Builder.SetCurrentDebugLocation(
          cast<Instruction>(ReducedVals[i])->getDebugLoc());
        VectorizedTree = createBinOp(Builder, ReductionOpcode, VectorizedTree,
                                     ReducedVals[i]);
      }
      // Update users.
      if (ReductionPHI) {
        assert(ReductionRoot && "Need a reduction operation");
        ReductionRoot->setOperand(0, VectorizedTree);
        ReductionRoot->setOperand(1, ReductionPHI);
      } else
        ReductionRoot->replaceAllUsesWith(VectorizedTree);
    }
    return VectorizedTree != nullptr;
  }

private:

  /// \brief Calcuate the cost of a reduction.
  int getReductionCost(TargetTransformInfo *TTI, Value *FirstReducedVal) {
    Type *ScalarTy = FirstReducedVal->getType();
    Type *VecTy = VectorType::get(ScalarTy, ReduxWidth);

    int PairwiseRdxCost = TTI->getReductionCost(ReductionOpcode, VecTy, true);
    int SplittingRdxCost = TTI->getReductionCost(ReductionOpcode, VecTy, false);

    IsPairwiseReduction = PairwiseRdxCost < SplittingRdxCost;
    int VecReduxCost = IsPairwiseReduction ? PairwiseRdxCost : SplittingRdxCost;

    int ScalarReduxCost =
        ReduxWidth * TTI->getArithmeticInstrCost(ReductionOpcode, VecTy);

    DEBUG(dbgs() << "SLP: Adding cost " << VecReduxCost - ScalarReduxCost
                 << " for reduction that starts with " << *FirstReducedVal
                 << " (It is a "
                 << (IsPairwiseReduction ? "pairwise" : "splitting")
                 << " reduction)\n");

    return VecReduxCost - ScalarReduxCost;
  }

  static Value *createBinOp(IRBuilder<> &Builder, unsigned Opcode, Value *L,
                            Value *R, const Twine &Name = "") {
    if (Opcode == Instruction::FAdd)
      return Builder.CreateFAdd(L, R, Name);
    return Builder.CreateBinOp((Instruction::BinaryOps)Opcode, L, R, Name);
  }

  /// \brief Emit a horizontal reduction of the vectorized value.
  Value *emitReduction(Value *VectorizedValue, IRBuilder<> &Builder) {
    assert(VectorizedValue && "Need to have a vectorized tree node");
    assert(isPowerOf2_32(ReduxWidth) &&
           "We only handle power-of-two reductions for now");

    Value *TmpVec = VectorizedValue;
    for (unsigned i = ReduxWidth / 2; i != 0; i >>= 1) {
      if (IsPairwiseReduction) {
        Value *LeftMask =
          createRdxShuffleMask(ReduxWidth, i, true, true, Builder);
        Value *RightMask =
          createRdxShuffleMask(ReduxWidth, i, true, false, Builder);

        Value *LeftShuf = Builder.CreateShuffleVector(
          TmpVec, UndefValue::get(TmpVec->getType()), LeftMask, "rdx.shuf.l");
        Value *RightShuf = Builder.CreateShuffleVector(
          TmpVec, UndefValue::get(TmpVec->getType()), (RightMask),
          "rdx.shuf.r");
        TmpVec = createBinOp(Builder, ReductionOpcode, LeftShuf, RightShuf,
                             "bin.rdx");
      } else {
        Value *UpperHalf =
          createRdxShuffleMask(ReduxWidth, i, false, false, Builder);
        Value *Shuf = Builder.CreateShuffleVector(
          TmpVec, UndefValue::get(TmpVec->getType()), UpperHalf, "rdx.shuf");
        TmpVec = createBinOp(Builder, ReductionOpcode, TmpVec, Shuf, "bin.rdx");
      }
    }

    // The result is in the first element of the vector.
    return Builder.CreateExtractElement(TmpVec, Builder.getInt32(0));
  }
};

/// \brief Recognize construction of vectors like
///  %ra = insertelement <4 x float> undef, float %s0, i32 0
///  %rb = insertelement <4 x float> %ra, float %s1, i32 1
///  %rc = insertelement <4 x float> %rb, float %s2, i32 2
///  %rd = insertelement <4 x float> %rc, float %s3, i32 3
///
/// Returns true if it matches
///
static bool findBuildVector(InsertElementInst *FirstInsertElem,
                            SmallVectorImpl<Value *> &BuildVector,
                            SmallVectorImpl<Value *> &BuildVectorOpds) {
  if (!isa<UndefValue>(FirstInsertElem->getOperand(0)))
    return false;

  InsertElementInst *IE = FirstInsertElem;
  while (true) {
    BuildVector.push_back(IE);
    BuildVectorOpds.push_back(IE->getOperand(1));

    if (IE->use_empty())
      return false;

    InsertElementInst *NextUse = dyn_cast<InsertElementInst>(IE->user_back());
    if (!NextUse)
      return true;

    // If this isn't the final use, make sure the next insertelement is the only
    // use. It's OK if the final constructed vector is used multiple times
    if (!IE->hasOneUse())
      return false;

    IE = NextUse;
  }

  return false;
}

static bool PhiTypeSorterFunc(Value *V, Value *V2) {
  return V->getType() < V2->getType();
}

bool SLPVectorizer::vectorizeChainsInBlock(BasicBlock *BB, BoUpSLP &R) {
  bool Changed = false;
  SmallVector<Value *, 4> Incoming;
  SmallSet<Value *, 16> VisitedInstrs;

  bool HaveVectorizedPhiNodes = true;
  while (HaveVectorizedPhiNodes) {
    HaveVectorizedPhiNodes = false;

    // Collect the incoming values from the PHIs.
    Incoming.clear();
    for (BasicBlock::iterator instr = BB->begin(), ie = BB->end(); instr != ie;
         ++instr) {
      PHINode *P = dyn_cast<PHINode>(instr);
      if (!P)
        break;

      if (!VisitedInstrs.count(P))
        Incoming.push_back(P);
    }

    // Sort by type.
    std::stable_sort(Incoming.begin(), Incoming.end(), PhiTypeSorterFunc);

    // Try to vectorize elements base on their type.
    for (SmallVector<Value *, 4>::iterator IncIt = Incoming.begin(),
                                           E = Incoming.end();
         IncIt != E;) {

      // Look for the next elements with the same type.
      SmallVector<Value *, 4>::iterator SameTypeIt = IncIt;
      while (SameTypeIt != E &&
             (*SameTypeIt)->getType() == (*IncIt)->getType()) {
        VisitedInstrs.insert(*SameTypeIt);
        ++SameTypeIt;
      }

      // Try to vectorize them.
      unsigned NumElts = (SameTypeIt - IncIt);
      DEBUG(errs() << "SLP: Trying to vectorize starting at PHIs (" << NumElts << ")\n");
      if (NumElts > 1 && tryToVectorizeList(makeArrayRef(IncIt, NumElts), R)) {
        // Success start over because instructions might have been changed.
        HaveVectorizedPhiNodes = true;
        Changed = true;
        break;
      }

      // Start over at the next instruction of a different type (or the end).
      IncIt = SameTypeIt;
    }
  }

  VisitedInstrs.clear();

  for (BasicBlock::iterator it = BB->begin(), e = BB->end(); it != e; it++) {
    // We may go through BB multiple times so skip the one we have checked.
    if (!VisitedInstrs.insert(it))
      continue;

    if (isa<DbgInfoIntrinsic>(it))
      continue;

    // Try to vectorize reductions that use PHINodes.
    if (PHINode *P = dyn_cast<PHINode>(it)) {
      // Check that the PHI is a reduction PHI.
      if (P->getNumIncomingValues() != 2)
        return Changed;
      Value *Rdx =
          (P->getIncomingBlock(0) == BB
               ? (P->getIncomingValue(0))
               : (P->getIncomingBlock(1) == BB ? P->getIncomingValue(1)
                                               : nullptr));
      // Check if this is a Binary Operator.
      BinaryOperator *BI = dyn_cast_or_null<BinaryOperator>(Rdx);
      if (!BI)
        continue;

      // Try to match and vectorize a horizontal reduction.
      HorizontalReduction HorRdx;
      if (ShouldVectorizeHor &&
          HorRdx.matchAssociativeReduction(P, BI, DL) &&
          HorRdx.tryToReduce(R, TTI)) {
        Changed = true;
        it = BB->begin();
        e = BB->end();
        continue;
      }

     Value *Inst = BI->getOperand(0);
      if (Inst == P)
        Inst = BI->getOperand(1);

      if (tryToVectorize(dyn_cast<BinaryOperator>(Inst), R)) {
        // We would like to start over since some instructions are deleted
        // and the iterator may become invalid value.
        Changed = true;
        it = BB->begin();
        e = BB->end();
        continue;
      }

      continue;
    }

    // Try to vectorize horizontal reductions feeding into a store.
    if (ShouldStartVectorizeHorAtStore)
      if (StoreInst *SI = dyn_cast<StoreInst>(it))
        if (BinaryOperator *BinOp =
                dyn_cast<BinaryOperator>(SI->getValueOperand())) {
          HorizontalReduction HorRdx;
          if (((HorRdx.matchAssociativeReduction(nullptr, BinOp, DL) &&
                HorRdx.tryToReduce(R, TTI)) ||
               tryToVectorize(BinOp, R))) {
            Changed = true;
            it = BB->begin();
            e = BB->end();
            continue;
          }
        }

    // Try to vectorize trees that start at compare instructions.
    if (CmpInst *CI = dyn_cast<CmpInst>(it)) {
      if (tryToVectorizePair(CI->getOperand(0), CI->getOperand(1), R)) {
        Changed = true;
        // We would like to start over since some instructions are deleted
        // and the iterator may become invalid value.
        it = BB->begin();
        e = BB->end();
        continue;
      }

      for (int i = 0; i < 2; ++i) {
        if (BinaryOperator *BI = dyn_cast<BinaryOperator>(CI->getOperand(i))) {
          if (tryToVectorizePair(BI->getOperand(0), BI->getOperand(1), R)) {
            Changed = true;
            // We would like to start over since some instructions are deleted
            // and the iterator may become invalid value.
            it = BB->begin();
            e = BB->end();
          }
        }
      }
      continue;
    }

    // Try to vectorize trees that start at insertelement instructions.
    if (InsertElementInst *FirstInsertElem = dyn_cast<InsertElementInst>(it)) {
      SmallVector<Value *, 16> BuildVector;
      SmallVector<Value *, 16> BuildVectorOpds;
      if (!findBuildVector(FirstInsertElem, BuildVector, BuildVectorOpds))
        continue;

      // Vectorize starting with the build vector operands ignoring the
      // BuildVector instructions for the purpose of scheduling and user
      // extraction.
      if (tryToVectorizeList(BuildVectorOpds, R, BuildVector)) {
        Changed = true;
        it = BB->begin();
        e = BB->end();
      }

      continue;
    }
  }

  return Changed;
}

bool SLPVectorizer::vectorizeStoreChains(BoUpSLP &R) {
  bool Changed = false;
  // Attempt to sort and vectorize each of the store-groups.
  for (StoreListMap::iterator it = StoreRefs.begin(), e = StoreRefs.end();
       it != e; ++it) {
    if (it->second.size() < 2)
      continue;

    DEBUG(dbgs() << "SLP: Analyzing a store chain of length "
          << it->second.size() << ".\n");

    // Process the stores in chunks of 16.
    for (unsigned CI = 0, CE = it->second.size(); CI < CE; CI+=16) {
      unsigned Len = std::min<unsigned>(CE - CI, 16);
      Changed |= vectorizeStores(makeArrayRef(&it->second[CI], Len),
                                 -SLPCostThreshold, R);
    }
  }
  return Changed;
}

} // end anonymous namespace

char SLPVectorizer::ID = 0;
static const char lv_name[] = "SLP Vectorizer";
INITIALIZE_PASS_BEGIN(SLPVectorizer, SV_NAME, lv_name, false, false)
INITIALIZE_AG_DEPENDENCY(AliasAnalysis)
INITIALIZE_AG_DEPENDENCY(TargetTransformInfo)
<<<<<<< HEAD
=======
INITIALIZE_PASS_DEPENDENCY(AssumptionCacheTracker)
>>>>>>> 41cb3da2
INITIALIZE_PASS_DEPENDENCY(ScalarEvolution)
INITIALIZE_PASS_DEPENDENCY(LoopSimplify)
INITIALIZE_PASS_END(SLPVectorizer, SV_NAME, lv_name, false, false)

namespace llvm {
Pass *createSLPVectorizerPass() { return new SLPVectorizer(); }
}<|MERGE_RESOLUTION|>--- conflicted
+++ resolved
@@ -22,11 +22,8 @@
 #include "llvm/ADT/Optional.h"
 #include "llvm/ADT/Statistic.h"
 #include "llvm/Analysis/AliasAnalysis.h"
-<<<<<<< HEAD
-=======
 #include "llvm/Analysis/AssumptionCache.h"
 #include "llvm/Analysis/CodeMetrics.h"
->>>>>>> 41cb3da2
 #include "llvm/Analysis/LoopInfo.h"
 #include "llvm/Analysis/ScalarEvolution.h"
 #include "llvm/Analysis/ScalarEvolutionExpressions.h"
@@ -411,19 +408,12 @@
 
   BoUpSLP(Function *Func, ScalarEvolution *Se, const DataLayout *Dl,
           TargetTransformInfo *Tti, TargetLibraryInfo *TLi, AliasAnalysis *Aa,
-<<<<<<< HEAD
-          LoopInfo *Li, DominatorTree *Dt)
-      : NumLoadsWantToKeepOrder(0), NumLoadsWantToChangeOrder(0),
-        F(Func), SE(Se), DL(Dl), TTI(Tti), TLI(TLi), AA(Aa), LI(Li), DT(Dt),
-        Builder(Se->getContext()) {}
-=======
           LoopInfo *Li, DominatorTree *Dt, AssumptionCache *AC)
       : NumLoadsWantToKeepOrder(0), NumLoadsWantToChangeOrder(0), F(Func),
         SE(Se), DL(Dl), TTI(Tti), TLI(TLi), AA(Aa), LI(Li), DT(Dt),
         Builder(Se->getContext()) {
     CodeMetrics::collectEphemeralValues(F, AC, EphValues);
   }
->>>>>>> 41cb3da2
 
   /// \brief Vectorize the tree that starts with the elements in \p VL.
   /// Returns the vectorized root.
@@ -624,6 +614,9 @@
   /// A list of values that need to extracted out of the tree.
   /// This list holds pairs of (Internal Scalar : External User).
   UserList ExternalUses;
+
+  /// Values used only by @llvm.assume calls.
+  SmallPtrSet<const Value *, 32> EphValues;
 
   /// Holds all of the instructions that we gathered.
   SetVector<Instruction *> GatherSeq;
@@ -1057,6 +1050,16 @@
 
   // We now know that this is a vector of instructions of the same type from
   // the same block.
+
+  // Don't vectorize ephemeral values.
+  for (unsigned i = 0, e = VL.size(); i != e; ++i) {
+    if (EphValues.count(VL[i])) {
+      DEBUG(dbgs() << "SLP: The instruction (" << *VL[i] <<
+            ") is ephemeral.\n");
+      newTreeEntry(VL, false);
+      return;
+    }
+  }
 
   // Check if this is a duplicate of another entry.
   if (ScalarToTreeEntry.count(VL[0])) {
@@ -1777,7 +1780,13 @@
   for (UserList::iterator I = ExternalUses.begin(), E = ExternalUses.end();
        I != E; ++I) {
     // We only add extract cost once for the same scalar.
-    if (!ExtractCostCalculated.insert(I->Scalar))
+    if (!ExtractCostCalculated.insert(I->Scalar).second)
+      continue;
+
+    // Uses by ephemeral values are free (because the ephemeral value will be
+    // removed prior to code generation, and so the extraction will be
+    // removed as well).
+    if (EphValues.count(I->User))
       continue;
 
     VectorType *VecTy = VectorType::get(I->Scalar->getType(), BundleWidth);
@@ -1969,7 +1978,7 @@
         ValueList Operands;
         BasicBlock *IBB = PH->getIncomingBlock(i);
 
-        if (!VisitedBBs.insert(IBB)) {
+        if (!VisitedBBs.insert(IBB).second) {
           NewPhi->addIncoming(NewPhi->getIncomingValueForBlock(IBB), IBB);
           continue;
         }
@@ -2871,10 +2880,7 @@
   AliasAnalysis *AA;
   LoopInfo *LI;
   DominatorTree *DT;
-<<<<<<< HEAD
-=======
   AssumptionCache *AC;
->>>>>>> 41cb3da2
 
   bool runOnFunction(Function &F) override {
     if (skipOptnoneFunction(F))
@@ -2889,10 +2895,7 @@
     AA = &getAnalysis<AliasAnalysis>();
     LI = &getAnalysis<LoopInfo>();
     DT = &getAnalysis<DominatorTreeWrapperPass>().getDomTree();
-<<<<<<< HEAD
-=======
     AC = &getAnalysis<AssumptionCacheTracker>().getAssumptionCache(F);
->>>>>>> 41cb3da2
 
     StoreRefs.clear();
     bool Changed = false;
@@ -2915,14 +2918,10 @@
 
     // Use the bottom up slp vectorizer to construct chains that start with
     // store instructions.
-<<<<<<< HEAD
-    BoUpSLP R(&F, SE, DL, TTI, TLI, AA, LI, DT);
-=======
     BoUpSLP R(&F, SE, DL, TTI, TLI, AA, LI, DT, AC);
 
     // A general note: the vectorizer must use BoUpSLP::eraseInstruction() to
     // delete instructions.
->>>>>>> 41cb3da2
 
     // Scan the blocks in the function in post order.
     for (po_iterator<BasicBlock*> it = po_begin(&F.getEntryBlock()),
@@ -2949,10 +2948,7 @@
 
   void getAnalysisUsage(AnalysisUsage &AU) const override {
     FunctionPass::getAnalysisUsage(AU);
-<<<<<<< HEAD
-=======
     AU.addRequired<AssumptionCacheTracker>();
->>>>>>> 41cb3da2
     AU.addRequired<ScalarEvolution>();
     AU.addRequired<AliasAnalysis>();
     AU.addRequired<TargetTransformInfo>();
@@ -3686,7 +3682,7 @@
 
   for (BasicBlock::iterator it = BB->begin(), e = BB->end(); it != e; it++) {
     // We may go through BB multiple times so skip the one we have checked.
-    if (!VisitedInstrs.insert(it))
+    if (!VisitedInstrs.insert(it).second)
       continue;
 
     if (isa<DbgInfoIntrinsic>(it))
@@ -3750,6 +3746,21 @@
           }
         }
 
+    // Try to vectorize horizontal reductions feeding into a return.
+    if (ReturnInst *RI = dyn_cast<ReturnInst>(it))
+      if (RI->getNumOperands() != 0)
+        if (BinaryOperator *BinOp =
+                dyn_cast<BinaryOperator>(RI->getOperand(0))) {
+          DEBUG(dbgs() << "SLP: Found a return to vectorize.\n");
+          if (tryToVectorizePair(BinOp->getOperand(0),
+                                 BinOp->getOperand(1), R)) {
+            Changed = true;
+            it = BB->begin();
+            e = BB->end();
+            continue;
+          }
+        }
+
     // Try to vectorize trees that start at compare instructions.
     if (CmpInst *CI = dyn_cast<CmpInst>(it)) {
       if (tryToVectorizePair(CI->getOperand(0), CI->getOperand(1), R)) {
@@ -3826,10 +3837,7 @@
 INITIALIZE_PASS_BEGIN(SLPVectorizer, SV_NAME, lv_name, false, false)
 INITIALIZE_AG_DEPENDENCY(AliasAnalysis)
 INITIALIZE_AG_DEPENDENCY(TargetTransformInfo)
-<<<<<<< HEAD
-=======
 INITIALIZE_PASS_DEPENDENCY(AssumptionCacheTracker)
->>>>>>> 41cb3da2
 INITIALIZE_PASS_DEPENDENCY(ScalarEvolution)
 INITIALIZE_PASS_DEPENDENCY(LoopSimplify)
 INITIALIZE_PASS_END(SLPVectorizer, SV_NAME, lv_name, false, false)
