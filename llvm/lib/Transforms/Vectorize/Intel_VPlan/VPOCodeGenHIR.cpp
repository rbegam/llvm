//===----- VPOCodeGenHIR.cpp --------------------------------------------===//
//
//   Copyright (C) 2017 Intel Corporation. All rights reserved.
//
//   The information and source code contained herein is the exclusive
//   property of Intel Corporation and may not be disclosed, examined
//   or reproduced in whole or in part without explicit written authorization
//   from the company.
//
//===----------------------------------------------------------------------===//
///
/// \file
/// This file implements the HIR vector Code generation for VPlan.
///
//===----------------------------------------------------------------------===//

#include "llvm/ADT/Statistic.h"
#include "llvm/Analysis/Intel_LoopAnalysis/Analysis/HIRSafeReductionAnalysis.h"
#include "llvm/Analysis/Intel_LoopAnalysis/Utils/BlobUtils.h"
#include "llvm/Analysis/Intel_VPO/Utils/VPOAnalysisUtils.h"
#include "llvm/Analysis/Intel_VPO/WRegionInfo/WRegion.h"
#include "llvm/Analysis/Intel_VPO/WRegionInfo/WRegionInfo.h"
#include "llvm/Analysis/VectorUtils.h"
#include "llvm/IR/Instruction.h"
#include "llvm/IR/Instructions.h"
#include "llvm/IR/Intrinsics.h"
#include "llvm/Support/CommandLine.h"
#include "llvm/Support/MathExtras.h"
#include "llvm/Support/raw_ostream.h"
#include "llvm/Transforms/Intel_LoopTransforms/Utils/HIRTransformUtils.h"
#include "llvm/Transforms/Utils/Intel_GeneralUtils.h"
#include "llvm/Transforms/Utils/LoopUtils.h"

#include "VPOCodeGenHIR.h"

#define DEBUG_TYPE "VPOCGHIR"

using namespace llvm;
using namespace llvm::loopopt;
using namespace llvm::vpo;

STATISTIC(LoopsVectorized, "Number of HIR loops vectorized");

static cl::opt<bool>
    DisableStressTest("disable-vplan-stress-test", cl::init(false), cl::Hidden,
                      cl::desc("Disable VPO Vectorizer Stress Testing"));

static cl::opt<bool>
    EnableNestedBlobVec("enable-nested-blob-vec", cl::init(false), cl::Hidden,
                        cl::desc("Enable vectorization of loops with nested blobs"));

static cl::opt<bool>
    EnableBlobCoeffVec("enable-blob-coeff-vec", cl::init(false), cl::Hidden,
                       cl::desc("Enable vectorization of loops with blob IV coefficients"));

/// Don't vectorize loops with a known constant trip count below this number if
/// set to a non zero value.
static cl::opt<unsigned> TinyTripCountThreshold(
    "vplan-vectorizer-min-trip-count", cl::init(0), cl::Hidden,
    cl::desc("Don't vectorize loops with a constant "
             "trip count that is smaller than this value."));

namespace llvm {

static RegDDRef *getConstantSplatDDRef(DDRefUtils &DDRU, Constant *ConstVal,
                                       unsigned VF) {
  Constant *ConstVec = ConstantVector::getSplat(VF, ConstVal);
  if (isa<ConstantDataVector>(ConstVec))
    return DDRU.createConstDDRef(cast<ConstantDataVector>(ConstVec));
  if (isa<ConstantAggregateZero>(ConstVec))
    return DDRU.createConstDDRef(cast<ConstantAggregateZero>(ConstVec));
  if (isa<ConstantVector>(ConstVec))
    return DDRU.createConstDDRef(cast<ConstantVector>(ConstVec));
  llvm_unreachable("Unhandled vector type");
}

// This class implements code generation for a nested blob.
class NestedBlobCG : public SCEVVisitor<NestedBlobCG, RegDDRef *> {
private:
  const RegDDRef *RDDR;
  HLNodeUtils &HNU;
  DDRefUtils &DDRU;
  VPOCodeGenHIR *ACG;
  RegDDRef *MaskDDRef;

  enum NewOpCodes {
    NewOpsStart = Instruction::OtherOpsEnd + 1,
    UMaxOp,
    SMaxOp,
    NewOpsEnd
  };

  // Add instruction at end of main loop after adding mask if mask is not null.
  void addInst(HLInst *Inst) {
    if (MaskDDRef)
      Inst->setMaskDDRef(MaskDDRef->clone());
    HLNodeUtils::insertAsLastChild(ACG->getMainLoop(), Inst);
  }

  RegDDRef *codegenStandAloneBlob(const SCEV *SC);
  RegDDRef *codegenNAryOp(const SCEVNAryExpr *SC, unsigned OpCode);
  RegDDRef *codegenUDivOp(const SCEVUDivExpr *SC);
  RegDDRef *codegenCoeff(Constant *Const);
  RegDDRef *codegenCoeff(int64_t Coeff, Type *Ty);
  RegDDRef *codegenConversion(RegDDRef *Src, unsigned ConvOpCode,
                              Type *DestType);

public:
  NestedBlobCG(const RegDDRef *R, HLNodeUtils &H, DDRefUtils &D, VPOCodeGenHIR *C,
               RegDDRef *M)
      : RDDR(R), HNU(H), DDRU(D), ACG(C), MaskDDRef(M) {}

  RegDDRef *visitConstant(const SCEVConstant *Constant);
  RegDDRef *visitTruncateExpr(const SCEVTruncateExpr *Expr);
  RegDDRef *visitZeroExtendExpr(const SCEVZeroExtendExpr *Expr);
  RegDDRef *visitSignExtendExpr(const SCEVSignExtendExpr *Expr);
  RegDDRef *visitAddExpr(const SCEVAddExpr *Expr);
  RegDDRef *visitMulExpr(const SCEVMulExpr *Expr);
  RegDDRef *visitUDivExpr(const SCEVUDivExpr *Expr);
  RegDDRef *visitAddRecExpr(const SCEVAddRecExpr *Expr);
  RegDDRef *visitSMaxExpr(const SCEVSMaxExpr *Expr);
  RegDDRef *visitUMaxExpr(const SCEVUMaxExpr *Expr);
  RegDDRef *visitUnknown(const SCEVUnknown *Expr);
  RegDDRef *visitCouldNotCompute(const SCEVCouldNotCompute *Expr);
};

RegDDRef *NestedBlobCG::codegenCoeff(Constant *Const) {
  return getConstantSplatDDRef(DDRU, Const, ACG->getVF());
}

RegDDRef *NestedBlobCG::codegenCoeff(int64_t Coeff, Type *Ty) {
  Constant *ConstCoeff;

  // Null value for pointer types needs special treatment
  if (Coeff == 0 && Ty->isPointerTy()) {
    ConstCoeff = Constant::getNullValue(Ty);
  } else {
    ConstCoeff = ConstantInt::getSigned(Ty, Coeff);
  }

  return codegenCoeff(ConstCoeff);
}

RegDDRef *NestedBlobCG::codegenConversion(RegDDRef *Src, unsigned ConvOpCode,
                                          Type *DestType) {
  assert((ConvOpCode == Instruction::ZExt || ConvOpCode == Instruction::SExt ||
          ConvOpCode == Instruction::Trunc) &&
         "Unexpected conversion OpCode");

  Type *VecTy = VectorType::get(DestType, ACG->getVF());
  HLInst *WideInst =
      HNU.createCastHLInst(VecTy, ConvOpCode, Src->clone(), "NBConv");
  addInst(WideInst);
  return WideInst->getLvalDDRef();
}

// Given the SCEV expression for a standalone blob, return the widened Ref
// corresponding to the same.
RegDDRef *NestedBlobCG::codegenStandAloneBlob(const SCEV *SC) {
  unsigned BlobIndex = RDDR->getBlobUtils().findBlob(SC);
  assert(BlobIndex != InvalidBlobIndex && "SCEV is not a Blob");

  const BlobDDRef *BDDR = RDDR->getBlobDDRef(BlobIndex);
  assert(BDDR != nullptr && "BlobDDRef not found!");

  RegDDRef *WideRef;

  if (auto WInst = ACG->getWideInst(BDDR->getSymbase())) {
    WideRef = WInst->getLvalDDRef();
  } else {
    WideRef = DDRU.createScalarRegDDRef(BDDR->getSymbase(),
                                        BDDR->getSingleCanonExpr()->clone());
    WideRef = ACG->widenRef(WideRef);
  }

  return WideRef;
}

RegDDRef *NestedBlobCG::codegenNAryOp(const SCEVNAryExpr *SC, unsigned OpCode) {
  assert(SC->getNumOperands() && "Unexpected SCEV with no operands");
  auto SCOperands = SC->operands();

  // Initialize OpTree with the first operand
  RegDDRef *CurDDRef = visit(*SCOperands.begin());
  for (auto Op = std::next(SCOperands.begin()), OpEnd = SCOperands.end();
       Op != OpEnd; ++Op) {
    RegDDRef *InnerDDRef = visit(*Op);
    HLInst *WideInst;

    if (OpCode == UMaxOp) {
      WideInst = HNU.createSelect(CmpInst::ICMP_UGT, CurDDRef->clone(),
                                  InnerDDRef->clone(), CurDDRef->clone(),
                                  InnerDDRef->clone(), "NAry");
    } else if (OpCode == SMaxOp) {
      WideInst = HNU.createSelect(CmpInst::ICMP_SGT, CurDDRef->clone(),
                                  InnerDDRef->clone(), CurDDRef->clone(),
                                  InnerDDRef->clone(), "NAry");
    } else {
      WideInst = HNU.createBinaryHLInst(OpCode, CurDDRef->clone(),
                                        InnerDDRef->clone(), "NAry");
    }

    addInst(WideInst);
    CurDDRef = WideInst->getLvalDDRef();
  }

  return CurDDRef;
}

RegDDRef *NestedBlobCG::visitConstant(const SCEVConstant *Constant) {
  return codegenCoeff(Constant->getValue());
}

RegDDRef *NestedBlobCG::visitTruncateExpr(const SCEVTruncateExpr *Expr) {
  RegDDRef *Src = visit(Expr->getOperand());
  return codegenConversion(Src, Instruction::Trunc, Expr->getType());
}

RegDDRef *NestedBlobCG::visitZeroExtendExpr(const SCEVZeroExtendExpr *Expr) {
  RegDDRef *Src = visit(Expr->getOperand());
  return codegenConversion(Src, Instruction::ZExt, Expr->getType());
}

RegDDRef *NestedBlobCG::visitSignExtendExpr(const SCEVSignExtendExpr *Expr) {
  RegDDRef *Src = visit(Expr->getOperand());
  return codegenConversion(Src, Instruction::SExt, Expr->getType());
}

RegDDRef *NestedBlobCG::visitAddExpr(const SCEVAddExpr *Expr) {
  return codegenNAryOp(Expr, Instruction::Add);
}

RegDDRef *NestedBlobCG::visitMulExpr(const SCEVMulExpr *Expr) {
  return codegenNAryOp(Expr, Instruction::Mul);
}

RegDDRef *NestedBlobCG::visitUDivExpr(const SCEVUDivExpr *Expr) {
  RegDDRef *DivLHS = visit(Expr->getLHS());
  RegDDRef *DivRHS = visit(Expr->getRHS());
  HLInst *WideInst;

  WideInst = HNU.createBinaryHLInst(Instruction::UDiv, DivLHS->clone(),
                                    DivRHS->clone(), "UDiv");
  addInst(WideInst);
  return WideInst->getLvalDDRef();
}

RegDDRef *NestedBlobCG::visitAddRecExpr(const SCEVAddRecExpr *Expr) {
  llvm_unreachable("Expected add-recs to be broken by canon-expr");
}

RegDDRef *NestedBlobCG::visitSMaxExpr(const SCEVSMaxExpr *Expr) {
  return codegenNAryOp(Expr, SMaxOp);
}

RegDDRef *NestedBlobCG::visitUMaxExpr(const SCEVUMaxExpr *Expr) {
  return codegenNAryOp(Expr, UMaxOp);
}

RegDDRef *NestedBlobCG::visitUnknown(const SCEVUnknown *Expr) {
  return codegenStandAloneBlob(Expr);
}

RegDDRef *NestedBlobCG::visitCouldNotCompute(const SCEVCouldNotCompute *Expr) {
  llvm_unreachable("Attempt to use a SCEVCouldNotCompute object!");
}

bool VPOCodeGenHIR::isConstStrideRef(const RegDDRef *Ref, unsigned NestingLevel,
                                     int64_t *CoeffPtr) {
  if (!Ref->isMemRef())
    return false;

  // Return false for cases where the lowest dimension has trailing struct
  // field offsets.
  if (Ref->hasTrailingStructOffsets(1))
    return false;

  const CanonExpr *FirstCE = *(Ref->canon_begin());

  // Consider a[(i1 + 1) & 3], this is changed to a[zext.i2.i64(i1 + 1)] - we
  // do not want to treat this reference as unit stride.
  if (FirstCE->isSExt() || FirstCE->isZExt()) {
    auto SrcTy = FirstCE->getSrcType();
    auto DestTy = FirstCE->getDestType();

    // Do not go conservative for the common case.
    bool OK = false;
    if (SrcTy->isIntegerTy(32) && DestTy->isIntegerTy(64)) {
      // Check for simple sum of IVs
      OK = true;
      for (auto IV = FirstCE->iv_begin(), IVE = FirstCE->iv_end(); IV != IVE;
           ++IV) {
        int64_t Coeff;
        unsigned BlobCoeff;
        FirstCE->getIVCoeff(IV, &BlobCoeff, &Coeff);

        if (Coeff == 0)
          continue;

        if (BlobCoeff != 0 || Coeff != 1) {
          OK = false;
          break;
        }
      }
    }

    if (!OK)
      return false;
  }

  int64_t ConstStride;
  if (!Ref->getConstStrideAtLevel(NestingLevel, &ConstStride))
    return false;

  if (!ConstStride)
    return false;

  // Compute stride in terms of number of elements
  auto DL = Ref->getDDRefUtils().getDataLayout();
  auto RefSizeInBytes = DL.getTypeSizeInBits(Ref->getDestType()) >> 3;
  ConstStride /= RefSizeInBytes;
  if (CoeffPtr)
    *CoeffPtr = ConstStride;

  return true;
}

namespace {
// Check if a scev expression can possibly result in a divide by zero.
class DivByZeroCheck {
private:
  bool DivByZero;

public:
  DivByZeroCheck() : DivByZero(false) {}
  bool follow(const SCEV *SC) {
    if (auto *DivExpr = dyn_cast<SCEVUDivExpr>(SC)) {
      const SCEV *RHS = DivExpr->getRHS();
      if (isa<SCEVConstant>(RHS)) {
        if (RHS->isZero())
          DivByZero = true;
      } else {
        DivByZero = true;
      }
    }

    return !isDone();
  }

  bool isDivByZeroPossible() const { return DivByZero; }
  bool isDone() const { return DivByZero; }
};

class HandledCheck final : public HLNodeVisitorBase {
private:
  bool IsHandled;
  const HLLoop *OrigLoop;
  TargetLibraryInfo *TLI;
  unsigned VF;
  bool UnitStrideRefSeen;
  bool MemRefSeen;
  bool NegativeIVCoeffSeen;
  bool FieldAccessSeen;
  unsigned LoopLevel;

  void visitRegDDRef(RegDDRef *RegDD);
  void visitCanonExpr(CanonExpr *CExpr, bool InMemRef, bool InMaskedStmt);

public:
  HandledCheck(const HLLoop *OrigLoop, TargetLibraryInfo *TLI, int VF)
      : IsHandled(true), OrigLoop(OrigLoop), TLI(TLI), VF(VF),
        UnitStrideRefSeen(false), MemRefSeen(false), NegativeIVCoeffSeen(false),
        FieldAccessSeen(false) {
    LoopLevel = OrigLoop->getNestingLevel();
  }

  void visit(HLDDNode *Node);

  void visit(HLNode *Node) {
    DEBUG(dbgs() << "VPLAN_OPTREPORT: Loop not handled - unsupported HLNode\n");
    IsHandled = false;
  }

  void postVisit(HLNode *Node) {}

  bool isDone() const { return (!IsHandled); }
  bool isHandled() { return IsHandled; }
  bool getUnitStrideRefSeen() { return UnitStrideRefSeen; }
  bool getMemRefSeen() { return MemRefSeen; }
  bool getNegativeIVCoeffSeen() { return NegativeIVCoeffSeen; }
  bool getFieldAccessSeen() { return FieldAccessSeen; }
};
} // End anonymous namespace

void HandledCheck::visit(HLDDNode *Node) {
  if (!isa<HLInst>(Node) && !isa<HLIf>(Node)) {
    DEBUG(dbgs() << "VPLAN_OPTREPORT: Loop not handled - only HLInst/HLIf are "
                    "supported\n");
    IsHandled = false;
    return;
  }

  // Calls supported are masked/non-masked svml and non-masked intrinsics.
  if (HLInst *Inst = dyn_cast<HLInst>(Node)) {
    auto LLInst = Inst->getLLVMInstruction();

    if (LLInst->mayThrow()) {
      DEBUG(Inst->dump());
      DEBUG(dbgs()
            << "VPLAN_OPTREPORT: Loop not handled - instruction may throw\n");
      IsHandled = false;
      return;
    }

    auto Opcode = LLInst->getOpcode();
    if ((Opcode == Instruction::UDiv || Opcode == Instruction::SDiv ||
         Opcode == Instruction::URem || Opcode == Instruction::SRem) &&
        (Inst->getParent() != OrigLoop)) {
      DEBUG(Inst->dump());
      DEBUG(dbgs()
            << "VPLAN_OPTREPORT: Loop not handled - masked DIV/REM instruction\n");
      IsHandled = false;
      return;
    }

    auto TLval = Inst->getLvalDDRef();

    if (TLval && TLval->isTerminalRef() &&
        OrigLoop->isLiveOut(TLval->getSymbase()) &&
        Inst->getParent() != OrigLoop) {
      DEBUG(Inst->dump());
      DEBUG(dbgs() << "VPLAN_OPTREPORT: Liveout conditional scalar assign "
                      "not handled\n");
      IsHandled = false;
      return;
    }

    if (Inst->isCallInst()) {
      const CallInst *Call = cast<CallInst>(Inst->getLLVMInstruction());
      StringRef CalledFunc = Call->getCalledFunction()->getName();

      if (Inst->getParent() != OrigLoop &&
          (VF > 1 && !TLI->isFunctionVectorizable(CalledFunc, VF))) {
        // Masked svml calls are supported, but masked intrinsics are not at
        // the moment.
        DEBUG(Inst->dump());
        DEBUG(
            dbgs() << "VPLAN_OPTREPORT: Loop not handled - masked intrinsic\n");
        IsHandled = false;
        return;
      }

      // Quick hack to avoid loops containing fabs in 447.dealII from becoming
      // vectorized due to bug in unrolling. The problem involves loop index
      // variable that spans outside the array range, resulting in segfault.
      // floor calls are also temporarily disabled until FeatureOutlining is
      // fixed (CQ410864)
      if (CalledFunc == "fabs" || CalledFunc == "floor") {
        DEBUG(Inst->dump());
        DEBUG(dbgs() << "VPLAN_OPTREPORT: Loop not handled - fabs/floor call "
                        "disabled\n");
        IsHandled = false;
        return;
      }

      Intrinsic::ID ID = getVectorIntrinsicIDForCall(Call, TLI);
      if ((VF > 1 && !TLI->isFunctionVectorizable(CalledFunc, VF)) && !ID) {
        DEBUG(dbgs()
              << "VPLAN_OPTREPORT: Loop not handled - call not vectorizable\n");
        IsHandled = false;
        return;
      }
    }
  }

  for (auto Iter = Node->ddref_begin(), End = Node->ddref_end(); Iter != End;
       ++Iter) {
    visitRegDDRef(*Iter);
  }
}

// visitRegDDRef - Visits RegDDRef to visit the Canon Exprs
// present inside it.
void HandledCheck::visitRegDDRef(RegDDRef *RegDD) {
  int64_t IVConstCoeff;

  if (!VectorType::isValidElementType(RegDD->getSrcType()) ||
      !VectorType::isValidElementType(RegDD->getDestType())) {
    DEBUG(RegDD->getSrcType()->dump());
    DEBUG(RegDD->getDestType()->dump());
    DEBUG(
        dbgs() << "VPLAN_OPTREPORT: Loop not handled - invalid element type\n");
    IsHandled = false;
    return;
  }

  if (VPOCodeGenHIR::isConstStrideRef(RegDD, LoopLevel, &IVConstCoeff) &&
      IVConstCoeff == 1)
    UnitStrideRefSeen = true;

  // Visit CanonExprs inside the RegDDRefs
  bool InMaskedStmt = RegDD->getHLDDNode()->getParent() != OrigLoop;
  for (auto Iter = RegDD->canon_begin(), End = RegDD->canon_end(); Iter != End;
       ++Iter) {
    visitCanonExpr(*Iter, RegDD->isMemRef(), InMaskedStmt);
  }

  // Visit GEP Base
  if (RegDD->hasGEPInfo()) {
    // Track if we see field accesses in the lowest dimension
    if (RegDD->hasTrailingStructOffsets(1))
      FieldAccessSeen = true;

    MemRefSeen = true;

    auto BaseCE = RegDD->getBaseCE();

    if (!BaseCE->isInvariantAtLevel(LoopLevel)) {
      DEBUG(dbgs()
            << "VPLAN_OPTREPORT: Loop not handled - BaseCE not invariant\n");
      IsHandled = false;
      return;
    }
  }
}

// Checks Canon Expr to see if we support it. Currently, we do not
// support blob IV coefficients
void HandledCheck::visitCanonExpr(CanonExpr *CExpr, bool InMemRef,
                                  bool InMaskedStmt) {
  // Track if we see a memory reference with a negative IV coefficient
  if (InMemRef) {
    int64_t ConstCoeff = 0;
    CExpr->getIVCoeff(LoopLevel, nullptr, &ConstCoeff);
    if (ConstCoeff < 0)
      NegativeIVCoeffSeen = true;
  }
  if (!EnableBlobCoeffVec && CExpr->hasIVBlobCoeff(LoopLevel)) {
    DEBUG(dbgs()
          << "VPLAN_OPTREPORT: Loop not handled - IV with blob coefficient\n");
    IsHandled = false;
    return;
  }

  // Skip the bailout for nested blobs if we are enabling vectorization for
  // loops with nested blobs. We still need to bail out for a possible divide by
  // zero until we add support for masked divides.
  SmallVector<unsigned, 8> BlobIndices;
  CExpr->collectBlobIndices(BlobIndices, false);
  if (EnableNestedBlobVec) {
    if (InMaskedStmt) {
      for (auto &BI : BlobIndices) {
        auto TopBlob = CExpr->getBlobUtils().getBlob(BI);
        DivByZeroCheck ZChk;
        SCEVTraversal<DivByZeroCheck> ZeroCheck(ZChk);
        ZeroCheck.visitAll(TopBlob);

        if (ZChk.isDivByZeroPossible()) {
          DEBUG(dbgs() << "VPLAN_OPTREPORT: Masked divide support TBI\n");
          IsHandled = false;
          return;
        }
      }
    }

    return;
  }

  for (auto &BI : BlobIndices) {
    auto TopBlob = CExpr->getBlobUtils().getBlob(BI);

    if (CExpr->getBlobUtils().isNestedBlob(TopBlob)) {
      DEBUG(dbgs()
            << "VPLAN_OPTREPORT: Loop not handled - nested blob\n");
      IsHandled = false;
      return;
    }
  }
}

// Return true if Loop is currently handled by HIR vector code generation.
bool VPOCodeGenHIR::loopIsHandled(HLLoop *Loop, unsigned int VF) {

  // Only handle normalized loops
  if (!Loop->isNormalized()) {
    DEBUG(
        dbgs()
        << "VPLAN_OPTREPORT: Loop not handled - loop not in normalized form\n");
    return false;
  }

  // We are working with normalized loops, trip count is loop UpperBound + 1.
  auto UBRef = Loop->getUpperDDRef();
  int64_t UBConst;

  if (UBRef->isIntConstant(&UBConst)) {
    auto ConstTripCount = UBConst + 1;

    // Check for minimum trip count threshold
    if (TinyTripCountThreshold && ConstTripCount <= TinyTripCountThreshold) {
      DEBUG(dbgs() << "VPLAN_OPTREPORT: Loop not handled - loop with small "
                      "trip count\n");
      return false;
    }

    // Check that main vector loop will have at least one iteration
    if (ConstTripCount < VF) {
      DEBUG(
          dbgs()
          << "VPLAN_OPTREPORT: Loop not handled - zero iteration main loop\n");
      return false;
    }

    // Set constant trip count
    setTripCount((uint64_t)ConstTripCount);
  }

  HandledCheck NodeCheck(Loop, TLI, VF);
  HLNodeUtils::visitRange(NodeCheck, Loop->child_begin(), Loop->child_end());
  if (!NodeCheck.isHandled())
    return false;

  // If we are not in stress testing mode, only vectorize when some
  // unit stride refs are seen. Still vectorize the case when no mem refs
  // are seen. Remove this check once vectorizer cost model is fully
  // implemented.
  if (DisableStressTest && NodeCheck.getMemRefSeen() &&
      !NodeCheck.getUnitStrideRefSeen()) {
    DEBUG(dbgs() << "VPLAN_OPTREPORT: Loop not handled - all mem refs non "
                    "unit-stride\n");
    return false;
  }

  // Workaround for performance regressions until cost model can be refined
  if (NodeCheck.getFieldAccessSeen() && NodeCheck.getNegativeIVCoeffSeen()) {
    DEBUG(dbgs() << "VPLAN_OPTREPORT: Loop not handled - combination of field "
                    "accesses and negative IV coefficients seen\n");
    return false;
  }

  return true;
}

void VPOCodeGenHIR::initializeVectorLoop(unsigned int VF) {
  assert(VF > 1);
  setVF(VF);

  DEBUG(dbgs() << "VPLAN_OPTREPORT: VPlan handled loop, VF = " << VF << " "
               << Fn.getName() << "\n");
  DEBUG(dbgs() << "Handled loop before vec codegen: \n");
  DEBUG(OrigLoop->dump());

  LoopsVectorized++;
  SRA->computeSafeReductionChains(OrigLoop);
  eraseLoopIntrins();

  // Setup main and remainder loops
  bool NeedRemainderLoop = false;
  auto MainLoop = HIRTransformUtils::setupMainAndRemainderLoops(
      OrigLoop, VF, NeedRemainderLoop, LORBuilder, true /* VecMode */);

  MainLoop->extractZtt();
  setNeedRemainderLoop(NeedRemainderLoop);
  setMainLoop(MainLoop);

  // Disable further vectorization attempts on main and remainder loops
  MainLoop->markDoNotVectorize();
  if (NeedRemainderLoop) {
    OrigLoop->markDoNotVectorize();
  }
}

void VPOCodeGenHIR::finalizeVectorLoop(void) {
  DEBUG(dbgs() << "\n\n\nHandled loop after: \n");
  DEBUG(MainLoop->dump());
  if (NeedRemainderLoop)
    DEBUG(OrigLoop->dump());

  if (!MainLoop->hasChildren()) {
    // TODO: Can this happen if HIR would never let "dead" loops to be in the
    //       input to the vectorizer? Currently it's not the case, e.g. the loop
    //       containing a single call to @llvm.assume is not considered as empty
    //       by HIR framework, but once this is fixed this condition might be
    //       changed to an assert.
    DEBUG(dbgs() << "\n\n\nRemoving empty loop\n");
    HLNodeUtils::removeEmptyNodes(MainLoop, true);
  } else {
    // Prevent LLVM from possibly unrolling vectorized loops with non-constant
    // trip counts. See loop in function fxpAutoCorrelation() that is part of
    // telecom/autcor00data_1 (opt_base_st_64_hsw). Inner loop has max trip
    // count estimate of 16, VPO vectorizer chooses VF=4, and LLVM unrolls by 4.
    // However, the inner loop does not always have a constant 16 trip count,
    // leading to a performance degradation caused by entering the scalar code
    // path.
    if (!MainLoop->isConstTripLoop()) {
      const Loop *Lp = MainLoop->getLLVMLoop();
      LLVMContext &Context = Lp->getHeader()->getContext();
      SmallVector<Metadata *, 4> MDs;
      MDs.push_back(nullptr);
      SmallVector<Metadata *, 1> DisableOperands;
      DisableOperands.push_back(
          MDString::get(Context, "llvm.loop.unroll.disable"));
      MDNode *DisableUnroll = MDNode::get(Context, DisableOperands);
      MDs.push_back(DisableUnroll);
      MDNode *NewLoopID = MDNode::get(Context, MDs);
      NewLoopID->replaceOperandWith(0, NewLoopID);
      MainLoop->setLoopMetadata(NewLoopID);
    }
  }

  // If a remainder loop is not needed get rid of the OrigLoop at this point.
  // Replace calls in remainderloop for FP consistency
  if (NeedRemainderLoop) {
    HIRLoopVisitor LV(OrigLoop, this);
    LV.replaceCalls();
  } else {
    HLNodeUtils::remove(OrigLoop);
  }
}

void VPOCodeGenHIR::eraseLoopIntrinsImpl(bool BeginDir) {
  HLContainerTy::iterator StartIter;
  HLContainerTy::iterator EndIter;
  if (BeginDir) {
    auto BeginNode = WVecNode->getEntryHLNode();
    assert(BeginNode && "Unexpected null entry node in WRNVecLoopNode");
    StartIter = BeginNode->getIterator();
    EndIter = OrigLoop->getIterator();
  } else {
    auto ExitNode = WVecNode->getExitHLNode();
    assert(ExitNode && "Unexpected null exit node in WRNVecLoopNode");
    StartIter = ExitNode->getIterator();

    auto LastNode =
        HLNodeUtils::getLastLexicalChild(OrigLoop->getParent(), OrigLoop);
    EndIter = std::next(LastNode->getIterator());
  }

  int BeginOrEndDirID = BeginDir ? DIR_OMP_SIMD : DIR_OMP_END_SIMD;
  for (auto Iter = StartIter; Iter != EndIter;) {
    auto HInst = dyn_cast<HLInst>(&*Iter);

    if (!HInst) {
      break;
    }

    // Move to the next iterator now as HInst may get removed below
    ++Iter;

    Intrinsic::ID IntrinID;
    if (HInst->isIntrinCall(IntrinID)) {
      if (vpo::VPOAnalysisUtils::isIntelClause(IntrinID)) {
        HLNodeUtils::remove(HInst);
        continue;
      }

      if (vpo::VPOAnalysisUtils::isIntelDirective(IntrinID)) {
        auto Inst = cast<IntrinsicInst>(HInst->getLLVMInstruction());
        StringRef DirStr = vpo::VPOAnalysisUtils::getDirectiveMetadataString(
            const_cast<IntrinsicInst *>(Inst));

        int DirID = vpo::VPOAnalysisUtils::getDirectiveID(DirStr);

        if (DirID == BeginOrEndDirID) {
          HLNodeUtils::remove(HInst);
        } else if (VPOAnalysisUtils::isListEndDirective(DirID)) {
          HLNodeUtils::remove(HInst);
          return;
        }
      }
    }
  }

  assert(false && "Missing SIMD Begin/End directive");
}

void VPOCodeGenHIR::eraseLoopIntrins() {
  eraseLoopIntrinsImpl(true /* Intrinsics before loop */);
  eraseLoopIntrinsImpl(false /* Intrinsics before loop */);
}

// This function replaces scalar math lib calls in the remainder loop with
// the svml version used in the main vector loop in order to maintain
// consistency of precision. See the example below:
//
// Original remainder loop:
//
// <14>  + DO i1 = 128, 130, 1   <DO_LOOP>
// <5>   |   %call = @sinf((%b)[i1]);
// <7>   |   (%a)[i1] = %call;
// <14>  + END LOOP
//
// Transformed remainder loop:
//
// <14>  + DO i1 = 128, 130, 1   <DO_LOOP>
// <15>  |   %load = (%b)[i1];
// <16>  |   %__svml_sinf48 = @__svml_sinf4(%load);
// <17>  |   %call = extractelement %__svml_sinf48,  0;
// <7>   |   (%a)[i1] = %call;
// <14>  + END LOOP
//
// Detailed HIR:
//
// <14>  + DO i64 i1 = 128, 130, 1   <DO_LOOP>
// <15>  |   %load = (%b)[i1];
// <15>  |   <LVAL-REG> NON-LINEAR float %load {sb:15}
// <15>  |   <RVAL-REG> {al:4}(LINEAR float* %b)[LINEAR i64 i1] !tbaa !5 {sb:12}
// <15>  |      <BLOB> LINEAR float* %b {sb:6}
// <15>  |
// <16>  |   %__svml_sinf48 = @__svml_sinf4(%load);
// <16>  |   <LVAL-REG> NON-LINEAR <4 x float> %__svml_sinf48 {sb:16}
// <16>  |   <RVAL-REG> NON-LINEAR bitcast.float.<4 x float>(%load) {sb:15}
// <16>  |      <BLOB> NON-LINEAR float %load {sb:15}
// <16>  |
// <17>  |   %call = extractelement %__svml_sinf48,  0;
// <17>  |   <LVAL-REG> NON-LINEAR float %call {sb:7}
// <17>  |   <RVAL-REG> NON-LINEAR <4 x float> %__svml_sinf48 {sb:16}
// <17>  |
// <7>   |   (%a)[i1] = %call;
// <7>   |   <LVAL-REG> {al:4}(LINEAR float* %a)[LINEAR i64 i1] !tbaa !5 {sb:13}
// <7>   |      <BLOB> LINEAR float* %a {sb:9}
// <7>   |   <RVAL-REG> NON-LINEAR float %call {sb:7}
// <7>   |
// <14>  + END LOOP

void VPOCodeGenHIR::replaceLibCallsInRemainderLoop(HLInst *HInst) {

  // Used to remove the original math calls after iterating over them.
  SmallVector<HLInst *, 1> InstsToRemove;

  const CallInst *Call = cast<CallInst>(HInst->getLLVMInstruction());
  Function *F = Call->getCalledFunction();
  StringRef FnName = F->getName();

  // Check to see if the call was vectorized in the main loop.
  if (TLI->isFunctionVectorizable(FnName, VF)) {
    SmallVector<RegDDRef *, 1> CallArgs;
    SmallVector<Type *, 1> ArgTys;

    // For each call argument, insert a scalar load of the element,
    // broadcast it to a vector.
    for (auto It = HInst->rval_op_ddref_begin(),
              ItEnd = HInst->rval_op_ddref_end();
         It != ItEnd; ++It) {
      // TODO: it is assumed that call arguments need to become vector.
      // In the future, some vectorizable calls may contain scalar
      // arguments. Additional checking is needed for these cases.

      // The DDRef of the original scalar call instruction.
      RegDDRef *Ref = *It;

      // The resulting type of the widened ref/broadcast.
      auto VecDestTy = VectorType::get(Ref->getDestType(), VF);

      RegDDRef *WideRef = nullptr;
      HLInst *LoadInst = nullptr;

      // Create the scalar load of the call argument. This is done so that
      // we can clone the new LvalDDRef and change its type to force the
      // broadcast. See %load in the example above. Essentially, the original
      // scalar %load becomes bitcast.float.<4 x float>, which is how HIRCG
      // knows to do the broadcast.
      if (Ref->isMemRef()) {
        // Ref is a memory reference: %t = sinf(a[i]);
        LoadInst = HInst->getHLNodeUtils().createLoad(Ref->clone(), "load");
      } else {
        // Ref in this case is a temp from a previous load: %r = sinf(%t).
        // Create a new temp and broadcast it for the call argument.
        LoadInst = HInst->getHLNodeUtils().createCopyInst(Ref->clone(), "copy");
      }

      // Construct the new RegDDRef for the call argument. Set the dest
      // type to the vector type required to do a broadcast. So, for
      // example, source type is float, and dest type becomes <4 x float>.
      // This causes the RegDDRef to obtain a bitcast. Because of this,
      // the ref is no longer a self blob and we must copy the BlobDDRef
      // from the original reference to this one. This is what the call
      // to makeConsistent() does.
      //
      // e.g., %load is a self blob, bitcast.float.<4 x float>(%load) is
      // no longer a self blob due to the existence of the bitcast. So,
      // copy BlobDDRef from %load to bitcast.float.<4 x float>(%load).
      HLNodeUtils::insertBefore(HInst, LoadInst);
      WideRef = LoadInst->getLvalDDRef()->clone();
      auto CE = WideRef->getSingleCanonExpr();
      CE->setDestType(VecDestTy);
      const SmallVector<const RegDDRef *, 1> AuxRefs = {
          LoadInst->getLvalDDRef()};
      WideRef->makeConsistent(&AuxRefs, OrigLoop->getNestingLevel());

      // Collect call arguments and types so that the function declaration
      // and call instruction can be generated.
      CallArgs.push_back(WideRef);
      ArgTys.push_back(VecDestTy);
    }

    // Using the newly created vector call arguments, generate the vector
    // call instruction and extract the low element.
    Function *VectorF = getOrInsertVectorFunction(
        Call, VF, ArgTys, TLI, Intrinsic::not_intrinsic,
        nullptr /*simd function*/, false /*non-masked*/);
    assert(VectorF && "Can't create vector function.");

    HLInst *WideCall = HInst->getHLNodeUtils().createCall(
        VectorF, CallArgs, VectorF->getName(), nullptr);
    HLNodeUtils::insertBefore(HInst, WideCall);

    // TODO: Matt can you look into the following code review comment
    // from Pankaj?
    // Call instructions can have one fake memref for each AddressOf
    // operand that can be read from/written into. This is necessary to
    // preserve data dependence semantics. I would recommend that vectorizer
    // handle those as well. You can access them using
    // HInst->fake_ddref_begin(). Keep in mind that they may contain
    // 'undef' in the index. This is used to obtain DV of *.
    if (FnName.find("sincos") != StringRef::npos) {
      // Since we're in the remainder loop and scalarizing for now,
      // then set the call argument strides for the sin/cos results
      // to indirect to force scalarization in MapIntrinToIml. Later,
      // when we support remainder loop vectorization, swap out the
      // following loop with the call to analyzeCallArgMemoryReferences().
      Instruction *WideInst =
          const_cast<Instruction *>(WideCall->getLLVMInstruction());
      CallInst *VecCall = cast<CallInst>(WideInst);
      for (unsigned I = 1; I < 3; I++) {
        AttrBuilder AttrList;
        AttrList.addAttribute("stride", "indirect");
        VecCall->setAttributes(VecCall->getAttributes().addAttributes(
            VecCall->getContext(), I + 1, AttrList));
      }
      // analyzeCallArgMemoryReferences(HInst, WideCall, CallArgs);
    }

    InstsToRemove.push_back(HInst);

    if (auto LvalDDRef = HInst->getLvalDDRef()) {
      HLInst *ExtractInst = HInst->getHLNodeUtils().createExtractElementInst(
          WideCall->getLvalDDRef()->clone(), 0, "elem", LvalDDRef->clone());
      HLNodeUtils::insertAfter(WideCall, ExtractInst);
    }
  }

  // Remove the original scalar call(s) to clean up the IR.
  for (unsigned Idx = 0; Idx < InstsToRemove.size(); Idx++) {
    HLInst *Inst = InstsToRemove[Idx];
    HLNodeUtils::remove(Inst);
  }
}

void VPOCodeGenHIR::HIRLoopVisitor::replaceCalls() {
  for (unsigned i = 0; i < CallInsts.size(); i++) {
    CG->replaceLibCallsInRemainderLoop(CallInsts[i]);
  }
}

void VPOCodeGenHIR::HIRLoopVisitor::visitInst(HLInst *I) {
  // Check for function calls.
  if (I->isCallInst()) {
    CallInsts.push_back(I);
  }
}

void VPOCodeGenHIR::HIRLoopVisitor::visitIf(HLIf *If) {
  for (auto ThenIt = If->then_begin(), ThenEnd = If->then_end();
       ThenIt != ThenEnd; ++ThenIt) {
    visit(*ThenIt);
  }
  for (auto ElseIt = If->else_begin(), ElseEnd = If->else_end();
       ElseIt != ElseEnd; ++ElseIt) {
    visit(*ElseIt);
  }
}

void VPOCodeGenHIR::HIRLoopVisitor::visitLoop(HLLoop *L) {
  for (auto Iter = L->child_begin(), EndItr = L->child_end(); Iter != EndItr;
       ++Iter) {
    visit(*Iter);
  }
}

bool VPOCodeGenHIR::isReductionRef(const RegDDRef *Ref, unsigned &Opcode) {
  // When widening decomposed nested blobs, we create temp Refs without
  // an associated DDNode.
  if (!Ref->getHLDDNode())
    return false;

  return SRA->isReductionRef(Ref, Opcode);
}

RegDDRef *VPOCodeGenHIR::widenRef(const RegDDRef *Ref) {
  RegDDRef *WideRef;
  int64_t IVConstCoeff;
  auto RefDestTy = Ref->getDestType();
  auto VecRefDestTy = VectorType::get(RefDestTy, VF);
  auto RefSrcTy = Ref->getSrcType();
  auto VecRefSrcTy = VectorType::get(RefSrcTy, VF);

  // If the DDREF has a widened counterpart, return the same after setting
  // SrcType/DestType appropriately.
  if (Ref->isTerminalRef()) {
    unsigned RedOpCode;

    if (WidenMap.find(Ref->getSymbase()) != WidenMap.end()) {
      auto WInst = WidenMap[Ref->getSymbase()];
      WideRef = WInst->getLvalDDRef()->clone();

      auto CE = WideRef->getSingleCanonExpr();
      CE->setDestType(VecRefDestTy);
      CE->setSrcType(VecRefSrcTy);
      CE->setExtType(Ref->getSingleCanonExpr()->isSExt());

      return WideRef;
    }

    // Check if Ref is a reduction - we create widened DDREF for a
    // reduction ref the first time it is encountered and use this to replace
    // all occurrences of Ref. The widened ref is added to the WidenMap
    // here to accomplish this.
    if (isReductionRef(Ref, RedOpCode)) {

      auto Identity = HLInst::getRecurrenceIdentity(RedOpCode, RefDestTy);
      auto RedOpVecInst = insertReductionInitializer(Identity);

      // Add to WidenMap and handle generating code for building reduction tail
      addToMapAndHandleLiveOut(Ref, RedOpVecInst);

      // LVAL ref of the initialization instruction is the widened reduction
      // ref.
      return RedOpVecInst->getLvalDDRef()->clone();
    }

    // Lval terminal refs get the widened ref duing the widened HLInst creation
    // later - simply return NULL.
    if (Ref->getHLDDNode() && Ref->isLval())
      return nullptr;
  }

  WideRef = Ref->clone();

  // Set VectorType on WideRef base pointer - BaseDestType is set to pointer
  // type of VF-wide vector of Ref's DestType. For addressof DDRef, desttype
  // is set to vector of pointers(scalar desttype).
  if (WideRef->hasGEPInfo()) {
    Type *DstTy = Ref->getBaseType();
    PointerType *PtrType = cast<PointerType>(DstTy);

    auto AddressSpace = PtrType->getAddressSpace();

    // Omit the range metadata as is done in loop vectorize which does
    // not propagate the same. We get a compile time error otherwise about
    // type mismatch for range values.
    WideRef->setMetadata(LLVMContext::MD_range, nullptr);

    if (WideRef->isAddressOf()) {
      WideRef->setBitCastDestType(VecRefDestTy);

      auto StructElemTy =
          dyn_cast<StructType>(PtrType->getPointerElementType());

      // There is nothing more to do for opaque types as they can only occur in
      // this form: &p[0].
      if (StructElemTy && StructElemTy->isOpaque()) {
        return WideRef;
      }
    } else {
      WideRef->setBitCastDestType(PointerType::get(VecRefDestTy, AddressSpace));
      // When the original scalar ref does not have alignment information
      // LLVM defaults to the ABI alignment for the ref's type. During widening,
      // we need to set the widened ref's alignment to the ABI alignment for
      // the scalar ref's type for such cases.
      unsigned Alignment = Ref->getAlignment();
      if (!Alignment) {
        auto DL = Ref->getDDRefUtils().getDataLayout();
        Alignment = DL.getABITypeAlignment(RefDestTy);
        WideRef->setAlignment(Alignment);
      }
    }
  }

  unsigned NestingLevel = OrigLoop->getNestingLevel();
  // For unit stride ref, nothing else to do
  if (isConstStrideRef(Ref, NestingLevel, &IVConstCoeff) && IVConstCoeff == 1)
    return WideRef;

  SmallVector<const RegDDRef *, 4> AuxRefs;
  // For cases other than unit stride refs, we need to widen the induction
  // variable and replace blobs in Canon Expr with widened equivalents.
  for (auto I = WideRef->canon_begin(), E = WideRef->canon_end(); I != E; ++I) {
    auto CE = *I;

    // Collect blob indices in canon expr before we start changing the same.
    SmallVector<unsigned, 8> BlobIndices;
    CE->collectBlobIndices(BlobIndices, false);

    if (CE->hasIV(NestingLevel)) {
      SmallVector<Constant *, 4> CA;
      Type *Int64Ty = CE->getSrcType();
      unsigned BlobCoeff;
      int64_t ConstCoeff;

      CE->getIVCoeff(NestingLevel, &BlobCoeff, &ConstCoeff);

      for (unsigned i = 0; i < VF; ++i) {
        CA.push_back(ConstantInt::getSigned(Int64Ty, ConstCoeff * i));
      }
      ArrayRef<Constant *> AR(CA);
      auto CV = ConstantVector::get(AR);

      if (BlobCoeff != InvalidBlobIndex) {
        // Compute Addend = WidenedBlob * CV and add Addend to the canon expression
        NestedBlobCG CGBlob(Ref, MainLoop->getHLNodeUtils(),
                            WideRef->getDDRefUtils(), this, nullptr);

        auto NewRef = CGBlob.visit(WideRef->getBlobUtils().getBlob(BlobCoeff));
        auto CRef  = Ref->getDDRefUtils().createConstDDRef(CV);

        auto TWideInst = MainLoop->getHLNodeUtils().createBinaryHLInst(Instruction::Mul, 
                                                                       NewRef->clone(), CRef, ".BlobMul");
        addInst(TWideInst, nullptr);
        AuxRefs.push_back(TWideInst->getLvalDDRef());
        CE->addBlob(TWideInst->getLvalDDRef()->getSingleCanonExpr()->getSingleBlobIndex(), 1);
      } else {
        unsigned Idx = 0;
        CE->getBlobUtils().createBlob(CV, true, &Idx);
        CE->addBlob(Idx, 1);
      }
    }

    for (auto &BI : BlobIndices) {
      auto TopBlob = CE->getBlobUtils().getBlob(BI);

      // We do not need to widen invariant blobs - check for blob invariance
      // by comparing maxbloblevel against the loop's nesting level.
      if (WideRef->findMaxBlobLevel(BI) < NestingLevel)
        continue;

      if (CE->getBlobUtils().isNestedBlob(TopBlob)) {
        NestedBlobCG CGBlob(Ref, MainLoop->getHLNodeUtils(),
                            WideRef->getDDRefUtils(), this, nullptr);

        auto NewRef = CGBlob.visit(TopBlob);

        AuxRefs.push_back(NewRef);
        CE->replaceBlob(BI, NewRef->getSingleCanonExpr()->getSingleBlobIndex());
        continue;
      }

      assert(CE->getBlobUtils().isTempBlob(TopBlob) &&
             "Only temp blobs expected");

      auto OldSymbase = CE->getBlobUtils().getTempBlobSymbase(BI);

      // A temp blob not widened before is a loop invariant - it will be broadcast
      // in HIRCG when needed.
      if (WidenMap.find(OldSymbase) != WidenMap.end()) {
        auto WInst1 = WidenMap[OldSymbase];
        auto WRef = WInst1->getLvalDDRef();
        AuxRefs.push_back(WRef);
        CE->replaceBlob(BI, WRef->getSingleCanonExpr()->getSingleBlobIndex());
      }
    }

    auto VecCEDestTy = VectorType::get(CE->getDestType(), VF);
    auto VecCESrcTy = VectorType::get(CE->getSrcType(), VF);

    CE->setDestType(VecCEDestTy);
    CE->setSrcType(VecCESrcTy);
  }

  // The blobs in the scalar ref have been replaced by widened refs, call
  // the utility to update the widened Ref consistent.
  WideRef->makeConsistent(&AuxRefs, NestingLevel);
  return WideRef;
}

/// \brief Return result of combining horizontal vector binary operation with
/// initial value. Instead of splitting VecRef recursively into 2 parts of half
<<<<<<< HEAD
/// VF until the VF becomes 2, VecRef is shuffled in such a way that the
=======
/// VF until the VF becomes 2, VecRef is shuffled in such a way that the 
>>>>>>> 14328cfe
/// resulting vector stays VF-wide and the upper elements are shuffled down
/// into the lower positions to form a new vector. Then, the horizontal
/// operation is performed on VF-wide vectors, but the upper elements of the
/// operation are simply ignored. The final result of the horizontal operation
/// is then extracted from position 0, the leftmost position of the vector.
/// The rightmost position is 7. E.g., if VF=8, we will have 3 horizontal
/// operation stages. So, if we start with elements <0,2,1,4,5,1,3,0> and the
/// horizontal operation is add, we end up with the following sequence of
/// operations, where u is undefined.
///
/// <0,2,1,4,5,1,3,0> + <5,1,3,0,u,u,u,u> = <5,3,4,4,u,u,u,u>
/// Now, only the first 4 elements are considered for the next stage.
/// <5,3,4,4,u,u,u,u> + <4,4,u,u,u,u,u,u> = <9,7,u,u,u,u,u,u>
/// And, now just two.
/// <9,7,u,u,u,u,u,u> + <7,u,u,u,u,u,u,u> = <16,u,u,u,u,u,u,u>
/// extract<0> = 16 and add this value to the initial value.
///
/// This transformation is necessary so that X86/Target SAD idiom for
/// reductions is enabled.
static HLInst *buildReductionTail(HLContainerTy &InstContainer,
                                  unsigned BOpcode, const RegDDRef *VecRef,
                                  const RegDDRef *InitValRef, HLLoop *HLLp,
                                  const RegDDRef *ResultRef) {

  // Take Vector Length from the WideRedInst type
  Type *VecTy = VecRef->getDestType();

  // For Sub/FSub operation, we need to use Add/FAdd for the horizontal
  // vector and combine operations.
  if (BOpcode == Instruction::Sub)
    BOpcode = Instruction::Add;
  else if (BOpcode == Instruction::FSub)
    BOpcode = Instruction::FAdd;

  unsigned VF = cast<VectorType>(VecTy)->getNumElements();
  unsigned Stages = Log2_32(VF);
  unsigned MaskElems = VF / 2;
  const RegDDRef *LastVal = VecRef;
  const Loop *Lp = HLLp->getLLVMLoop();
  LLVMContext &Context = Lp->getHeader()->getContext();
  for (unsigned i = 0; i < Stages; i++) {
    SmallVector<Constant*, 16> ShuffleMask;
    unsigned MaskElemVal = MaskElems;
    for (unsigned j = 0; j < VF; j++) {
      if (j > MaskElems - 1) {
        // Use undef for the mask when we don't care what the result of the
        // horizontal operation is for that element.
        Constant *UndefVal = UndefValue::get(Type::getInt32Ty(Context));
        ShuffleMask.push_back(UndefVal);
      } else {
        Constant *Mask = ConstantInt::get(Type::getInt32Ty(Context),
                                          MaskElemVal);
        ShuffleMask.push_back(Mask);
        MaskElemVal++;
      }
    }
    MaskElems /= 2;
    Constant *MaskVec = ConstantVector::get(ShuffleMask);
    RegDDRef *MaskVecDDRef = VecRef->getDDRefUtils().createConstDDRef(MaskVec);
    HLInst *Shuffle = HLLp->getHLNodeUtils().createShuffleVectorInst(
        LastVal->clone(), LastVal->clone(), MaskVecDDRef, "rdx.shuf");
    HLInst *BinOp = HLLp->getHLNodeUtils().createBinaryHLInst(
        BOpcode, LastVal->clone(), Shuffle->getLvalDDRef()->clone(), "bin.rdx");
    InstContainer.push_back(*Shuffle);
    InstContainer.push_back(*BinOp);
    LastVal = BinOp->getLvalDDRef();
  }

  HLInst *Extract = HLLp->getHLNodeUtils().createExtractElementInst(
      LastVal->clone(), 0, "bin.final");
  InstContainer.push_back(*Extract);

  // Combine with initial value
  auto FinalInst = HLLp->getHLNodeUtils().createBinaryHLInst(
      BOpcode, Extract->getLvalDDRef()->clone(), InitValRef->clone(), "final",
      ResultRef->clone());
  InstContainer.push_back(*FinalInst);
  return FinalInst;
}

void VPOCodeGenHIR::analyzeCallArgMemoryReferences(
    const HLInst *OrigCall, HLInst *WideCall,
    SmallVectorImpl<RegDDRef *> &Args) {

  Instruction *Inst = const_cast<Instruction *>(WideCall->getLLVMInstruction());

  CallInst *VecCall = cast<CallInst>(Inst);

  HLLoop *L = cast<HLLoop>(OrigCall->getParentLoop());
  unsigned LoopLevel = L->getNestingLevel();

  // Analyze memory references for the arguments used to store sin/cos
  // results. This information will later be used to generate appropriate
  // store instructions.

  for (unsigned I = 0; I < Args.size(); I++) {

    // Only consider call arguments that involve address computations.
    // For example, this is limited at the moment to call arguments like:
    // sincos(..., &a[i], &b[i], ...). In order to extend to other memory
    // references, the type derivations below will need to change. Some
    // assumptions are made for addressOf references.
    if (Args[I]->isAddressOf()) {
      AttrBuilder AttrList;
      int64_t ByteStride;
      CanonExpr *CE = Args[I]->getStrideAtLevel(LoopLevel);

      // TODO - Matt, please look into using
      //    Args[I]->getConstStrideAtLevel(LoopLevel, &ByteStride)
      // to avoid creation of a canon expression.
      if (CE->isLinearAtLevel() && CE->isIntConstant(&ByteStride)) {
        // Type of the argument will be something like <4 x double*>
        // The following code will yield a type of double. This type is used
        // to determine the stride in elements.
        Type *ArgTy = Args[I]->getDestType();
        PointerType *PtrTy = cast<PointerType>(ArgTy);
        VectorType *VecTy = cast<VectorType>(PtrTy->getElementType());
        PointerType *ElemPtrTy = cast<PointerType>(VecTy->getElementType());
        Type *ElemTy = ElemPtrTy->getElementType();
        unsigned ElemSize = ElemTy->getPrimitiveSizeInBits() / 8;
        unsigned ElemStride = ByteStride / ElemSize;
        AttrList.addAttribute("stride",
                              APInt(32, ElemStride).toString(10, false));
      } else {
        AttrList.addAttribute("stride", "indirect");
      }

      if (AttrList.hasAttributes()) {
        VecCall->setAttributes(VecCall->getAttributes().addAttributes(
            VecCall->getContext(), I + 1, AttrList));
      }
    }
  }
}

HLInst *VPOCodeGenHIR::widenIfPred(const HLIf *HIf, RegDDRef *Mask) {
  RegDDRef *WOp0, *WOp1;

  if (!Mask)
    Mask = CurMaskValue;

  // TODO - supports only single if predicate for now
  auto FirstPred = HIf->pred_begin();
  auto Op0 = HIf->getOperandDDRef(0);
  auto Op1 = HIf->getOperandDDRef(1);
  WOp0 = widenRef(Op0);
  WOp1 = widenRef(Op1);

  auto WideInst =
      HIf->getHLNodeUtils().createCmp(*FirstPred, WOp0, WOp1, "wide.cmp.");
  addInst(WideInst, Mask);
  return WideInst;
}

HLInst *VPOCodeGenHIR::widenNode(const HLInst *INode, RegDDRef *Mask) {
  const HLInst *Node = INode;
  auto CurInst = INode->getLLVMInstruction();
  SmallVector<RegDDRef *, 6> WideOps;

  if (!Mask)
    Mask = CurMaskValue;

  HLInst *WideInst = nullptr;

  DEBUG(INode->dump(true));
  bool InsertInMap = true;

  // Widen instruction operands
  for (auto Iter = (INode)->op_ddref_begin(), End = (INode)->op_ddref_end();
       Iter != End; ++Iter) {
    RegDDRef *WideRef;
    WideRef = widenRef(*Iter);
    WideOps.push_back(WideRef);
  }

  // Generate the widened instruction using widened operands
  if (auto BOp = dyn_cast<BinaryOperator>(CurInst)) {
    WideInst = Node->getHLNodeUtils().createBinaryHLInst(
        BOp->getOpcode(), WideOps[1], WideOps[2], CurInst->getName() + ".vec",
        WideOps[0], BOp);
  } else if (isa<LoadInst>(CurInst)) {
    WideInst = Node->getHLNodeUtils().createLoad(
        WideOps[1], CurInst->getName() + ".vec", WideOps[0]);
  } else if (isa<StoreInst>(CurInst)) {
    WideInst = Node->getHLNodeUtils().createStore(
        WideOps[1], CurInst->getName() + ".vec", WideOps[0]);
    InsertInMap = false;
  } else if (isa<CastInst>(CurInst)) {
    assert(WideOps.size() == 2 && "invalid cast");

    WideInst = Node->getHLNodeUtils().createCastHLInst(
        VectorType::get(CurInst->getType(), VF), CurInst->getOpcode(),
        WideOps[1], CurInst->getName() + ".vec", WideOps[0]);
  } else if (isa<SelectInst>(CurInst)) {
    WideInst = Node->getHLNodeUtils().createSelect(
        INode->getPredicate(), WideOps[1], WideOps[2], WideOps[3], WideOps[4],
        CurInst->getName() + ".vec", WideOps[0]);
  } else if (isa<CmpInst>(CurInst)) {
    WideInst = Node->getHLNodeUtils().createCmp(
        INode->getPredicate(), WideOps[1], WideOps[2],
        CurInst->getName() + ".vec", WideOps[0]);
  } else if (isa<GetElementPtrInst>(CurInst)) {
    // Gep Instructions in LLVM may have any number of operands but the HIR
    // representation for them is always a single rhs ddref - copy rval to
    // lval.
    WideInst = Node->getHLNodeUtils().createCopyInst(
        WideOps[1], CurInst->getName() + ".vec", WideOps[0]);
  } else if (const CallInst *Call = dyn_cast<CallInst>(CurInst)) {

    Function *Fn = Call->getCalledFunction();
    StringRef FnName = Fn->getName();

    // Default to svml. If svml is not available, try the intrinsic.
    Intrinsic::ID ID = Intrinsic::not_intrinsic;
    if (!TLI->isFunctionVectorizable(FnName, VF)) {
      ID = getVectorIntrinsicIDForCall(Call, TLI);
      // FIXME: We should scalarize calls to @llvm.assume intrinsic instead of
      //        completely ignoring them.
      if (ID && (ID == Intrinsic::assume || ID == Intrinsic::lifetime_end ||
                 ID == Intrinsic::lifetime_start)) {
        return const_cast<HLInst *>(INode);
      }
    }

    unsigned ArgOffset = 0;
    if (!Fn->getReturnType()->isVoidTy()) {
      ArgOffset = 1;
    }
    SmallVector<RegDDRef *, 1> CallArgs;
    SmallVector<Type *, 1> ArgTys;
    for (unsigned i = ArgOffset; i < WideOps.size(); i++) {
      CallArgs.push_back(WideOps[i]);
      ArgTys.push_back(WideOps[i]->getDestType());
    }

    bool Masked = false;
    if (Mask) {
      auto CE = Mask->getSingleCanonExpr();
      ArgTys.push_back(CE->getDestType());
      CallArgs.push_back(Mask->clone());
      Masked = true;
    }

    Function *VectorF =
        getOrInsertVectorFunction(Call, VF, ArgTys, TLI, ID, nullptr, Masked);
    assert(VectorF && "Can't create vector function.");

    WideInst = Node->getHLNodeUtils().createCall(
        VectorF, CallArgs, VectorF->getName(), WideOps[0]);
    Instruction *Inst =
        const_cast<Instruction *>(WideInst->getLLVMInstruction());

    if (isa<FPMathOperator>(Inst)) {
      Inst->copyFastMathFlags(Call);
    }

    if (FnName.find("sincos") != StringRef::npos) {
      analyzeCallArgMemoryReferences(INode, WideInst, CallArgs);
    }

    if (ArgOffset) {
      // If this is a void function, there will be no LVal DDRef for it, so
      // don't try to insert it in the map. i.e., there are no users of an
      // LVal for a void function.
      InsertInMap = true;
    } else {
      InsertInMap = false;
    }
  } else {
    llvm_unreachable("Unimplemented widening for inst");
  }

  // Add to WidenMap and handle generating code for any liveouts
  if (InsertInMap) {
    addToMapAndHandleLiveOut(INode->getLvalDDRef(), WideInst);
    if (WideInst->getLvalDDRef()->isTerminalRef())
      WideInst->getLvalDDRef()->makeSelfBlob();
  }

  addInst(WideInst, Mask);
  return WideInst;
}

HLInst *VPOCodeGenHIR::insertReductionInitializer(Constant *Iden) {
  auto IdentityVec = getConstantSplatDDRef(MainLoop->getDDRefUtils(), Iden, VF);
  HLInst *RedOpVecInst =
      MainLoop->getHLNodeUtils().createCopyInst(IdentityVec, "RedOp");
  HLNodeUtils::insertBefore(MainLoop, RedOpVecInst);

  auto LvalSymbase = RedOpVecInst->getLvalDDRef()->getSymbase();
  MainLoop->addLiveInTemp(LvalSymbase);
  return RedOpVecInst;
}

void VPOCodeGenHIR::addToMapAndHandleLiveOut(const RegDDRef *ScalRef,
                                             HLInst *WideInst) {
  auto ScalSymbase = ScalRef->getSymbase();

  // If already in WidenMap, nothing further to do
  if (WidenMap.count(ScalSymbase))
    return;

  // Insert in WidenMap
  WidenMap[ScalSymbase] = WideInst;

  // Generate any necessary code to handle loop liveout/reduction
  if (!MainLoop->isLiveOut(ScalSymbase))
    return;

  auto VecRef = WideInst->getLvalDDRef();

  MainLoop->addLiveOutTemp(VecRef->getSymbase());

  unsigned OpCode;

  if (isReductionRef(ScalRef, OpCode)) {
    HLContainerTy Tail;

    buildReductionTail(Tail, OpCode, VecRef, ScalRef, MainLoop, ScalRef);
    HLNodeUtils::insertAfter(MainLoop, &Tail);
  } else {
    auto Extr = WideInst->getHLNodeUtils().createExtractElementInst(
        VecRef->clone(), VF - 1, "Last", ScalRef->clone());
    auto Lval = Extr->getLvalDDRef();

    // Convert to selfblob if Lval has IV at Loop level since last value
    // extract instruction is added after the Loop.
    if (Lval->getSingleCanonExpr()->hasIV(MainLoop->getNestingLevel()))
      Lval->makeSelfBlob();

    HLNodeUtils::insertAfter(MainLoop, Extr);
  }
}
} // end namespace llvm<|MERGE_RESOLUTION|>--- conflicted
+++ resolved
@@ -1175,11 +1175,7 @@
 
 /// \brief Return result of combining horizontal vector binary operation with
 /// initial value. Instead of splitting VecRef recursively into 2 parts of half
-<<<<<<< HEAD
 /// VF until the VF becomes 2, VecRef is shuffled in such a way that the
-=======
-/// VF until the VF becomes 2, VecRef is shuffled in such a way that the 
->>>>>>> 14328cfe
 /// resulting vector stays VF-wide and the upper elements are shuffled down
 /// into the lower positions to form a new vector. Then, the horizontal
 /// operation is performed on VF-wide vectors, but the upper elements of the
