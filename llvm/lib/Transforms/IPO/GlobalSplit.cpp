//===- GlobalSplit.cpp - global variable splitter -------------------------===//
//
//                     The LLVM Compiler Infrastructure
//
// This file is distributed under the University of Illinois Open Source
// License. See LICENSE.TXT for details.
//
//===----------------------------------------------------------------------===//
//
// This pass uses inrange annotations on GEP indices to split globals where
// beneficial. Clang currently attaches these annotations to references to
// virtual table globals under the Itanium ABI for the benefit of the
// whole-program virtual call optimization and control flow integrity passes.
//
//===----------------------------------------------------------------------===//

#include "llvm/Transforms/IPO/GlobalSplit.h"
#include "llvm/ADT/SmallVector.h"
#include "llvm/ADT/StringExtras.h"
<<<<<<< HEAD
#include "llvm/Analysis/Intel_WP.h"      // INTEL
=======
#include "llvm/IR/Constant.h"
>>>>>>> 9b55e997
#include "llvm/IR/Constants.h"
#include "llvm/IR/DataLayout.h"
#include "llvm/IR/Function.h"
#include "llvm/IR/GlobalValue.h"
#include "llvm/IR/GlobalVariable.h"
#include "llvm/IR/Intrinsics.h"
#include "llvm/IR/LLVMContext.h"
#include "llvm/IR/Metadata.h"
#include "llvm/IR/Module.h"
#include "llvm/IR/Operator.h"
#include "llvm/IR/Type.h"
#include "llvm/IR/User.h"
#include "llvm/Pass.h"
#include "llvm/Support/Casting.h"
#include "llvm/Transforms/IPO.h"
#include <cstdint>
#include <vector>

using namespace llvm;

static bool splitGlobal(GlobalVariable &GV) {
  // If the address of the global is taken outside of the module, we cannot
  // apply this transformation.
  if (!GV.hasLocalLinkage())
    return false;

  // We currently only know how to split ConstantStructs.
  auto *Init = dyn_cast_or_null<ConstantStruct>(GV.getInitializer());
  if (!Init)
    return false;

  // Verify that each user of the global is an inrange getelementptr constant.
  // From this it follows that any loads from or stores to that global must use
  // a pointer derived from an inrange getelementptr constant, which is
  // sufficient to allow us to apply the splitting transform.
  for (User *U : GV.users()) {
    if (!isa<Constant>(U))
      return false;

    auto *GEP = dyn_cast<GEPOperator>(U);
    if (!GEP || !GEP->getInRangeIndex() || *GEP->getInRangeIndex() != 1 ||
        !isa<ConstantInt>(GEP->getOperand(1)) ||
        !cast<ConstantInt>(GEP->getOperand(1))->isZero() ||
        !isa<ConstantInt>(GEP->getOperand(2)))
      return false;
  }

  SmallVector<MDNode *, 2> Types;
  GV.getMetadata(LLVMContext::MD_type, Types);

  const DataLayout &DL = GV.getParent()->getDataLayout();
  const StructLayout *SL = DL.getStructLayout(Init->getType());

  IntegerType *Int32Ty = Type::getInt32Ty(GV.getContext());

  std::vector<GlobalVariable *> SplitGlobals(Init->getNumOperands());
  for (unsigned I = 0; I != Init->getNumOperands(); ++I) {
    // Build a global representing this split piece.
    auto *SplitGV =
        new GlobalVariable(*GV.getParent(), Init->getOperand(I)->getType(),
                           GV.isConstant(), GlobalValue::PrivateLinkage,
                           Init->getOperand(I), GV.getName() + "." + utostr(I));
    SplitGlobals[I] = SplitGV;

    unsigned SplitBegin = SL->getElementOffset(I);
    unsigned SplitEnd = (I == Init->getNumOperands() - 1)
                            ? SL->getSizeInBytes()
                            : SL->getElementOffset(I + 1);

    // Rebuild type metadata, adjusting by the split offset.
    // FIXME: See if we can use DW_OP_piece to preserve debug metadata here.
    for (MDNode *Type : Types) {
      uint64_t ByteOffset = cast<ConstantInt>(
              cast<ConstantAsMetadata>(Type->getOperand(0))->getValue())
              ->getZExtValue();
      // Type metadata may be attached one byte after the end of the vtable, for
      // classes without virtual methods in Itanium ABI. AFAIK, it is never
      // attached to the first byte of a vtable. Subtract one to get the right
      // slice.
      // This is making an assumption that vtable groups are the only kinds of
      // global variables that !type metadata can be attached to, and that they
      // are either Itanium ABI vtable groups or contain a single vtable (i.e.
      // Microsoft ABI vtables).
      uint64_t AttachedTo = (ByteOffset == 0) ? ByteOffset : ByteOffset - 1;
      if (AttachedTo < SplitBegin || AttachedTo >= SplitEnd)
        continue;
      SplitGV->addMetadata(
          LLVMContext::MD_type,
          *MDNode::get(GV.getContext(),
                       {ConstantAsMetadata::get(
                            ConstantInt::get(Int32Ty, ByteOffset - SplitBegin)),
                        Type->getOperand(1)}));
    }
  }

  for (User *U : GV.users()) {
    auto *GEP = cast<GEPOperator>(U);
    unsigned I = cast<ConstantInt>(GEP->getOperand(2))->getZExtValue();
    if (I >= SplitGlobals.size())
      continue;

    SmallVector<Value *, 4> Ops;
    Ops.push_back(ConstantInt::get(Int32Ty, 0));
    for (unsigned I = 3; I != GEP->getNumOperands(); ++I)
      Ops.push_back(GEP->getOperand(I));

    auto *NewGEP = ConstantExpr::getGetElementPtr(
        SplitGlobals[I]->getInitializer()->getType(), SplitGlobals[I], Ops,
        GEP->isInBounds());
    GEP->replaceAllUsesWith(NewGEP);
  }

  // Finally, remove the original global. Any remaining uses refer to invalid
  // elements of the global, so replace with undef.
  if (!GV.use_empty())
    GV.replaceAllUsesWith(UndefValue::get(GV.getType()));
  GV.eraseFromParent();
  return true;
}

static bool splitGlobals(Module &M) {
  // First, see if the module uses either of the llvm.type.test or
  // llvm.type.checked.load intrinsics, which indicates that splitting globals
  // may be beneficial.
  Function *TypeTestFunc =
      M.getFunction(Intrinsic::getName(Intrinsic::type_test));
  Function *TypeCheckedLoadFunc =
      M.getFunction(Intrinsic::getName(Intrinsic::type_checked_load));
  if ((!TypeTestFunc || TypeTestFunc->use_empty()) &&
      (!TypeCheckedLoadFunc || TypeCheckedLoadFunc->use_empty()))
    return false;

  bool Changed = false;
  for (auto I = M.global_begin(); I != M.global_end();) {
    GlobalVariable &GV = *I;
    ++I;
    Changed |= splitGlobal(GV);
  }
  return Changed;
}

namespace {

struct GlobalSplit : public ModulePass {
  static char ID;

  GlobalSplit() : ModulePass(ID) {
    initializeGlobalSplitPass(*PassRegistry::getPassRegistry());
  }
<<<<<<< HEAD
#if INTEL_CUSTOMIZATION
  void getAnalysisUsage(AnalysisUsage &AU) const override {
    AU.addPreserved<WholeProgramWrapperPass>();
  }
#endif // INTEL_CUSTOMIZATION
  bool runOnModule(Module &M) {
=======

  bool runOnModule(Module &M) override {
>>>>>>> 9b55e997
    if (skipModule(M))
      return false;

    return splitGlobals(M);
  }
};

} // end anonymous namespace

char GlobalSplit::ID = 0;

INITIALIZE_PASS(GlobalSplit, "globalsplit", "Global splitter", false, false)

ModulePass *llvm::createGlobalSplitPass() {
  return new GlobalSplit;
}

PreservedAnalyses GlobalSplitPass::run(Module &M, ModuleAnalysisManager &AM) {
  if (!splitGlobals(M))
    return PreservedAnalyses::all();
  return PreservedAnalyses::none();
}<|MERGE_RESOLUTION|>--- conflicted
+++ resolved
@@ -17,11 +17,8 @@
 #include "llvm/Transforms/IPO/GlobalSplit.h"
 #include "llvm/ADT/SmallVector.h"
 #include "llvm/ADT/StringExtras.h"
-<<<<<<< HEAD
 #include "llvm/Analysis/Intel_WP.h"      // INTEL
-=======
 #include "llvm/IR/Constant.h"
->>>>>>> 9b55e997
 #include "llvm/IR/Constants.h"
 #include "llvm/IR/DataLayout.h"
 #include "llvm/IR/Function.h"
@@ -171,17 +168,14 @@
   GlobalSplit() : ModulePass(ID) {
     initializeGlobalSplitPass(*PassRegistry::getPassRegistry());
   }
-<<<<<<< HEAD
+
 #if INTEL_CUSTOMIZATION
   void getAnalysisUsage(AnalysisUsage &AU) const override {
     AU.addPreserved<WholeProgramWrapperPass>();
   }
 #endif // INTEL_CUSTOMIZATION
-  bool runOnModule(Module &M) {
-=======
 
   bool runOnModule(Module &M) override {
->>>>>>> 9b55e997
     if (skipModule(M))
       return false;
 
