//===- InlineAlways.cpp - Code to inline always_inline functions ----------===//
//
//                     The LLVM Compiler Infrastructure
//
// This file is distributed under the University of Illinois Open Source
// License. See LICENSE.TXT for details.
//
//===----------------------------------------------------------------------===//
//
// This file implements a custom inliner that handles only functions that
// are marked as "always inline".
//
//===----------------------------------------------------------------------===//

#include "llvm/Transforms/IPO/AlwaysInliner.h"
#include "llvm/ADT/SetVector.h"
#include "llvm/Analysis/AssumptionCache.h"
#include "llvm/Analysis/InlineCost.h"
#include "llvm/Analysis/TargetLibraryInfo.h"
#include "llvm/IR/CallSite.h"
#include "llvm/IR/CallingConv.h"
#include "llvm/IR/DataLayout.h"
#include "llvm/IR/Instructions.h"
#include "llvm/IR/Module.h"
#include "llvm/IR/Type.h"
#include "llvm/Transforms/IPO.h"
#include "llvm/Transforms/IPO/Inliner.h"
#include "llvm/Transforms/Utils/Cloning.h"
#include "llvm/Transforms/Utils/ModuleUtils.h"

using namespace llvm;
using namespace InlineReportTypes; // INTEL

#define DEBUG_TYPE "inline"

#if INTEL_CUSTOMIZATION
extern cl::opt<unsigned> IntelInlineReportLevel;

AlwaysInlinerPass::AlwaysInlinerPass(bool InsertLifetime)
    : InsertLifetime(InsertLifetime), Report(IntelInlineReportLevel) {}
#endif // INTEL_CUSTOMIZATION

PreservedAnalyses AlwaysInlinerPass::run(Module &M, ModuleAnalysisManager &) {
  InlineFunctionInfo IFI;
  SmallSetVector<CallSite, 16> Calls;
  bool Changed = false;
  SmallVector<Function *, 16> InlinedFunctions;
  InlineReason Reason; // INTEL
  for (Function &F : M)
    if (!F.isDeclaration() && F.hasFnAttribute(Attribute::AlwaysInline) &&
        isInlineViable(F, Reason)) { // INTEL
      Calls.clear();

      for (User *U : F.users())
        if (auto CS = CallSite(U))
          if (CS.getCalledFunction() == &F)
            Calls.insert(CS);

      for (CallSite CS : Calls)
        // FIXME: We really shouldn't be able to fail to inline at this point!
        // We should do something to log or check the inline failures here.
        Changed |=
            InlineFunction(CS, IFI, /*CalleeAAR=*/nullptr, InsertLifetime);

      // Remember to try and delete this function afterward. This both avoids
      // re-walking the rest of the module and avoids dealing with any iterator
      // invalidation issues while deleting functions.
      InlinedFunctions.push_back(&F);
    }

  // Remove any live functions.
  erase_if(InlinedFunctions, [&](Function *F) {
    F->removeDeadConstantUsers();
    return !F->isDefTriviallyDead();
  });

  // Delete the non-comdat ones from the module and also from our vector.
  auto NonComdatBegin = partition(
      InlinedFunctions, [&](Function *F) { return F->hasComdat(); });
  for (Function *F : make_range(NonComdatBegin, InlinedFunctions.end()))
    M.getFunctionList().erase(F);
  InlinedFunctions.erase(NonComdatBegin, InlinedFunctions.end());

  if (!InlinedFunctions.empty()) {
    // Now we just have the comdat functions. Filter out the ones whose comdats
    // are not actually dead.
    filterDeadComdatFunctions(M, InlinedFunctions);
    // The remaining functions are actually dead.
    for (Function *F : InlinedFunctions)
      M.getFunctionList().erase(F);
  }
#if INTEL_CUSTOMIZATION
  getReport().print();
#endif // INTEL_CUSTOMIZATION

  return Changed ? PreservedAnalyses::none() : PreservedAnalyses::all();
}

namespace {

/// Inliner pass which only handles "always inline" functions.
///
/// Unlike the \c AlwaysInlinerPass, this uses the more heavyweight \c Inliner
/// base class to provide several facilities such as array alloca merging.
class AlwaysInlinerLegacyPass : public LegacyInlinerBase {

public:
  AlwaysInlinerLegacyPass() : LegacyInlinerBase(ID, /*InsertLifetime*/ true) {
    initializeAlwaysInlinerLegacyPassPass(*PassRegistry::getPassRegistry());
  }

  AlwaysInlinerLegacyPass(bool InsertLifetime)
      : LegacyInlinerBase(ID, InsertLifetime) {
    initializeAlwaysInlinerLegacyPassPass(*PassRegistry::getPassRegistry());
  }

  /// Main run interface method.  We override here to avoid calling skipSCC().
  bool runOnSCC(CallGraphSCC &SCC) override { return inlineCalls(SCC); }

  static char ID; // Pass identification, replacement for typeid

  InlineCost getInlineCost(CallSite CS) override;

  using llvm::Pass::doFinalization;
  bool doFinalization(CallGraph &CG) override {
#if INTEL_CUSTOMIZATION
    bool ReturnValue = removeDeadFunctions(CG, /*AlwaysInlineOnly=*/true);
    getReport().print();
    return ReturnValue;
#endif // INTEL_CUSTOMIZATION
  }
};
}

char AlwaysInlinerLegacyPass::ID = 0;
INITIALIZE_PASS_BEGIN(AlwaysInlinerLegacyPass, "always-inline",
                      "Inliner for always_inline functions", false, false)
INITIALIZE_PASS_DEPENDENCY(AssumptionCacheTracker)
INITIALIZE_PASS_DEPENDENCY(CallGraphWrapperPass)
INITIALIZE_PASS_DEPENDENCY(ProfileSummaryInfoWrapperPass)
INITIALIZE_PASS_DEPENDENCY(TargetLibraryInfoWrapperPass)
INITIALIZE_PASS_END(AlwaysInlinerLegacyPass, "always-inline",
                    "Inliner for always_inline functions", false, false)

Pass *llvm::createAlwaysInlinerLegacyPass(bool InsertLifetime) {
  return new AlwaysInlinerLegacyPass(InsertLifetime);
}

/// Get the inline cost for the always-inliner.
///
/// The always inliner *only* handles functions which are marked with the
/// attribute to force inlining. As such, it is dramatically simpler and avoids
/// using the powerful (but expensive) inline cost analysis. Instead it uses
/// a very simple and boring direct walk of the instructions looking for
/// impossible-to-inline constructs.
///
/// Note, it would be possible to go to some lengths to cache the information
/// computed here, but as we only expect to do this for relatively few and
/// small functions which have the explicit attribute to force inlining, it is
/// likely not worth it in practice.
InlineCost AlwaysInlinerLegacyPass::getInlineCost(CallSite CS) {
  Function *Callee = CS.getCalledFunction();

  // Only inline direct calls to functions with always-inline attributes
  // that are viable for inlining. FIXME: We shouldn't even get here for
  // declarations.
  InlineReason Reason; // INTEL
  if (Callee && !Callee->isDeclaration() &&
<<<<<<< HEAD
      CS.hasFnAttr(Attribute::AlwaysInline) &&
      isInlineViable(*Callee, Reason)) // INTEL
    return InlineCost::getAlways(InlrAlwaysInline); // INTEL

  return InlineCost::getNever(NinlrNotAlwaysInline); // INTEL
=======
      CS.hasFnAttr(Attribute::AlwaysInline) && isInlineViable(*Callee))
    return InlineCost::getAlways("always inliner");

  return InlineCost::getNever("always inliner");
>>>>>>> 4d519fc3
}<|MERGE_RESOLUTION|>--- conflicted
+++ resolved
@@ -166,16 +166,9 @@
   // declarations.
   InlineReason Reason; // INTEL
   if (Callee && !Callee->isDeclaration() &&
-<<<<<<< HEAD
       CS.hasFnAttr(Attribute::AlwaysInline) &&
       isInlineViable(*Callee, Reason)) // INTEL
-    return InlineCost::getAlways(InlrAlwaysInline); // INTEL
+    return InlineCost::getAlways("always inliner", InlrAlwaysInline); // INTEL
 
-  return InlineCost::getNever(NinlrNotAlwaysInline); // INTEL
-=======
-      CS.hasFnAttr(Attribute::AlwaysInline) && isInlineViable(*Callee))
-    return InlineCost::getAlways("always inliner");
-
-  return InlineCost::getNever("always inliner");
->>>>>>> 4d519fc3
+  return InlineCost::getNever("always inliner", NinlrNotAlwaysInline); // INTEL
 }