//===- InlineAlways.cpp - Code to inline always_inline functions ----------===//
//
// Part of the LLVM Project, under the Apache License v2.0 with LLVM Exceptions.
// See https://llvm.org/LICENSE.txt for license information.
// SPDX-License-Identifier: Apache-2.0 WITH LLVM-exception
//
//===----------------------------------------------------------------------===//
//
// This file implements a custom inliner that handles only functions that
// are marked as "always inline".
//
//===----------------------------------------------------------------------===//

#include "llvm/Transforms/IPO/AlwaysInliner.h"
#include "llvm/ADT/SetVector.h"
#include "llvm/Analysis/AssumptionCache.h"
#include "llvm/Analysis/InlineCost.h"
#include "llvm/Analysis/TargetLibraryInfo.h"
#include "llvm/IR/CallSite.h"
#include "llvm/IR/CallingConv.h"
#include "llvm/IR/DataLayout.h"
#include "llvm/IR/Instructions.h"
#include "llvm/IR/Module.h"
#include "llvm/IR/Type.h"
#include "llvm/Transforms/IPO.h"
#include "llvm/Transforms/IPO/Inliner.h"
#include "llvm/Transforms/Utils/Cloning.h"
#include "llvm/Transforms/Utils/ModuleUtils.h"

using namespace llvm;
using namespace InlineReportTypes; // INTEL

#define DEBUG_TYPE "inline"

<<<<<<< HEAD
#if INTEL_CUSTOMIZATION
extern cl::opt<unsigned> IntelInlineReportLevel;

AlwaysInlinerPass::AlwaysInlinerPass(bool InsertLifetime)
    : InsertLifetime(InsertLifetime), Report(IntelInlineReportLevel),
      MDReport(IntelInlineReportLevel){}
#endif // INTEL_CUSTOMIZATION

PreservedAnalyses AlwaysInlinerPass::run(Module &M, ModuleAnalysisManager &) {
  InlineFunctionInfo IFI;
=======
PreservedAnalyses AlwaysInlinerPass::run(Module &M,
                                         ModuleAnalysisManager &MAM) {
  // Add inline assumptions during code generation.
  FunctionAnalysisManager &FAM =
      MAM.getResult<FunctionAnalysisManagerModuleProxy>(M).getManager();
  std::function<AssumptionCache &(Function &)> GetAssumptionCache =
      [&](Function &F) -> AssumptionCache & {
    return FAM.getResult<AssumptionAnalysis>(F);
  };
  InlineFunctionInfo IFI(/*cg=*/nullptr, &GetAssumptionCache);

>>>>>>> b617b080
  SmallSetVector<CallSite, 16> Calls;
  bool Changed = false;
  SmallVector<Function *, 16> InlinedFunctions;
  InlineReason Reason; // INTEL
  for (Function &F : M)
    if (!F.isDeclaration() && F.hasFnAttribute(Attribute::AlwaysInline) &&
        isInlineViable(F, Reason)) { // INTEL
      Calls.clear();

      for (User *U : F.users())
        if (auto CS = CallSite(U))
          if (CS.getCalledFunction() == &F)
            Calls.insert(CS);

      for (CallSite CS : Calls)
        // FIXME: We really shouldn't be able to fail to inline at this point!
        // We should do something to log or check the inline failures here.
        Changed |=
            InlineFunction(CS, IFI, &getReport(), &getMDReport(), // INTEL
                  &Reason, /*CalleeAAR=*/nullptr, InsertLifetime);   // INTEL

      // Remember to try and delete this function afterward. This both avoids
      // re-walking the rest of the module and avoids dealing with any iterator
      // invalidation issues while deleting functions.
      InlinedFunctions.push_back(&F);
    }

  // Remove any live functions.
  erase_if(InlinedFunctions, [&](Function *F) {
    F->removeDeadConstantUsers();
    return !F->isDefTriviallyDead();
  });

  // Delete the non-comdat ones from the module and also from our vector.
  auto NonComdatBegin = partition(
      InlinedFunctions, [&](Function *F) { return F->hasComdat(); });
  for (Function *F : make_range(NonComdatBegin, InlinedFunctions.end()))
    M.getFunctionList().erase(F);
  InlinedFunctions.erase(NonComdatBegin, InlinedFunctions.end());

  if (!InlinedFunctions.empty()) {
    // Now we just have the comdat functions. Filter out the ones whose comdats
    // are not actually dead.
    filterDeadComdatFunctions(M, InlinedFunctions);
    // The remaining functions are actually dead.
    for (Function *F : InlinedFunctions)
      M.getFunctionList().erase(F);
  }
#if INTEL_CUSTOMIZATION
  getReport().print();
#endif // INTEL_CUSTOMIZATION

  return Changed ? PreservedAnalyses::none() : PreservedAnalyses::all();
}

namespace {

/// Inliner pass which only handles "always inline" functions.
///
/// Unlike the \c AlwaysInlinerPass, this uses the more heavyweight \c Inliner
/// base class to provide several facilities such as array alloca merging.
class AlwaysInlinerLegacyPass : public LegacyInlinerBase {

public:
  AlwaysInlinerLegacyPass() : LegacyInlinerBase(ID, /*InsertLifetime*/ true) {
    initializeAlwaysInlinerLegacyPassPass(*PassRegistry::getPassRegistry());
  }

  AlwaysInlinerLegacyPass(bool InsertLifetime)
      : LegacyInlinerBase(ID, InsertLifetime) {
    initializeAlwaysInlinerLegacyPassPass(*PassRegistry::getPassRegistry());
  }

  /// Main run interface method.  We override here to avoid calling skipSCC().
  bool runOnSCC(CallGraphSCC &SCC) override { return inlineCalls(SCC); }

  static char ID; // Pass identification, replacement for typeid

  InlineCost getInlineCost(CallSite CS) override;

  using llvm::Pass::doFinalization;
  bool doFinalization(CallGraph &CG) override {
#if INTEL_CUSTOMIZATION
    bool ReturnValue = removeDeadFunctions(CG, /*AlwaysInlineOnly=*/true);
    getReport().print();
    return ReturnValue;
#endif // INTEL_CUSTOMIZATION
  }
};

#if INTEL_CUSTOMIZATION
class UnskippableAlwaysInlinerLegacyPass : public AlwaysInlinerLegacyPass {
public:
  UnskippableAlwaysInlinerLegacyPass(bool InsertLietime)
      : AlwaysInlinerLegacyPass(InsertLietime) {}
  bool skipSCC(CallGraphSCC &SCC) const override { return false; }
};
#endif // INTEL_CUSTOMIZATION
}

char AlwaysInlinerLegacyPass::ID = 0;
INITIALIZE_PASS_BEGIN(AlwaysInlinerLegacyPass, "always-inline",
                      "Inliner for always_inline functions", false, false)
INITIALIZE_PASS_DEPENDENCY(AssumptionCacheTracker)
INITIALIZE_PASS_DEPENDENCY(CallGraphWrapperPass)
INITIALIZE_PASS_DEPENDENCY(ProfileSummaryInfoWrapperPass)
INITIALIZE_PASS_DEPENDENCY(TargetLibraryInfoWrapperPass)
INITIALIZE_PASS_END(AlwaysInlinerLegacyPass, "always-inline",
                    "Inliner for always_inline functions", false, false)

Pass *llvm::createAlwaysInlinerLegacyPass(bool InsertLifetime) {
  return new AlwaysInlinerLegacyPass(InsertLifetime);
}

#if INTEL_CUSTOMIZATION
Pass *llvm::createUnskippableAlwaysInlinerLegacyPass(bool InsertLifetime) {
  return new UnskippableAlwaysInlinerLegacyPass(InsertLifetime);
}
#endif // INTEL_CUSTOMIZATION

/// Get the inline cost for the always-inliner.
///
/// The always inliner *only* handles functions which are marked with the
/// attribute to force inlining. As such, it is dramatically simpler and avoids
/// using the powerful (but expensive) inline cost analysis. Instead it uses
/// a very simple and boring direct walk of the instructions looking for
/// impossible-to-inline constructs.
///
/// Note, it would be possible to go to some lengths to cache the information
/// computed here, but as we only expect to do this for relatively few and
/// small functions which have the explicit attribute to force inlining, it is
/// likely not worth it in practice.
InlineCost AlwaysInlinerLegacyPass::getInlineCost(CallSite CS) {
  Function *Callee = CS.getCalledFunction();

  // Only inline direct calls to functions with always-inline attributes
  // that are viable for inlining.
  InlineReason Reason; // INTEL
  if (!Callee)
    return InlineCost::getNever("indirect call", NinlrNotAlwaysInline); // INTEL

  // FIXME: We shouldn't even get here for declarations.
  if (Callee->isDeclaration())
    return InlineCost::getNever("no definition", NinlrNotAlwaysInline); // INTEL

  if (!CS.hasFnAttr(Attribute::AlwaysInline))
    return InlineCost::getNever("no alwaysinline attribute",  // INTEL
                                NinlrNotAlwaysInline); // INTEL

  auto IsViable = isInlineViable(*Callee, Reason);  // INTEL
  if (!IsViable)
    return InlineCost::getNever(IsViable.message, NinlrNotAlwaysInline); // INTEL

  return InlineCost::getAlways("always inliner", InlrAlwaysInline); // INTEL
}<|MERGE_RESOLUTION|>--- conflicted
+++ resolved
@@ -32,7 +32,6 @@
 
 #define DEBUG_TYPE "inline"
 
-<<<<<<< HEAD
 #if INTEL_CUSTOMIZATION
 extern cl::opt<unsigned> IntelInlineReportLevel;
 
@@ -41,9 +40,6 @@
       MDReport(IntelInlineReportLevel){}
 #endif // INTEL_CUSTOMIZATION
 
-PreservedAnalyses AlwaysInlinerPass::run(Module &M, ModuleAnalysisManager &) {
-  InlineFunctionInfo IFI;
-=======
 PreservedAnalyses AlwaysInlinerPass::run(Module &M,
                                          ModuleAnalysisManager &MAM) {
   // Add inline assumptions during code generation.
@@ -55,7 +51,6 @@
   };
   InlineFunctionInfo IFI(/*cg=*/nullptr, &GetAssumptionCache);
 
->>>>>>> b617b080
   SmallSetVector<CallSite, 16> Calls;
   bool Changed = false;
   SmallVector<Function *, 16> InlinedFunctions;
