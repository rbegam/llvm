--- conflicted
+++ resolved
@@ -176,33 +176,22 @@
 InlineCost AlwaysInlinerLegacyPass::getInlineCost(CallSite CS) {
   Function *Callee = CS.getCalledFunction();
 
-  // Only inline direct calls to functions with always-inline attributes
-<<<<<<< HEAD
-  // that are viable for inlining. FIXME: We shouldn't even get here for
-  // declarations.
+  // that are viable for inlining.
   InlineReason Reason; // INTEL
-  if (Callee && !Callee->isDeclaration() &&
-      CS.hasFnAttr(Attribute::AlwaysInline) &&
-      isInlineViable(*Callee, Reason)) // INTEL
-    return InlineCost::getAlways("always inliner", InlrAlwaysInline); // INTEL
-
-  return InlineCost::getNever("always inliner", NinlrNotAlwaysInline); // INTEL
-=======
-  // that are viable for inlining.
   if (!Callee)
-    return InlineCost::getNever("indirect call");
+    return InlineCost::getNever("indirect call", NinlrNotAlwaysInline); // INTEL
 
   // FIXME: We shouldn't even get here for declarations.
   if (Callee->isDeclaration())
-    return InlineCost::getNever("no definition");
+    return InlineCost::getNever("no definition", NinlrNotAlwaysInline); // INTEL
 
   if (!CS.hasFnAttr(Attribute::AlwaysInline))
-    return InlineCost::getNever("no alwaysinline attribute");
+    return InlineCost::getNever("no alwaysinline attribute",  // INTEL
+                                NinlrNotAlwaysInline); // INTEL
 
-  auto IsViable = isInlineViable(*Callee);
+  auto IsViable = isInlineViable(*Callee, Reason);  // INTEL
   if (!IsViable)
-    return InlineCost::getNever(IsViable.message);
+    return InlineCost::getNever(IsViable.message, NinlrNotAlwaysInline); // INTEL
 
-  return InlineCost::getAlways("always inliner");
->>>>>>> 2d84c00d
+  return InlineCost::getAlways("always inliner", InlrAlwaysInline); // INTEL
 }