//===- InlineAlways.cpp - Code to inline always_inline functions ----------===//
//
//                     The LLVM Compiler Infrastructure
//
// This file is distributed under the University of Illinois Open Source
// License. See LICENSE.TXT for details.
//
//===----------------------------------------------------------------------===//
//
// This file implements a custom inliner that handles only functions that
// are marked as "always inline".
//
//===----------------------------------------------------------------------===//

#include "llvm/Transforms/IPO/AlwaysInliner.h"
#include "llvm/ADT/SetVector.h"
#include "llvm/Analysis/AssumptionCache.h"
#include "llvm/Analysis/CallGraph.h"
#include "llvm/Analysis/InlineCost.h"
#include "llvm/Analysis/ProfileSummaryInfo.h"
#include "llvm/Analysis/TargetLibraryInfo.h"
#include "llvm/IR/CallSite.h"
#include "llvm/IR/CallingConv.h"
#include "llvm/IR/DataLayout.h"
#include "llvm/IR/Instructions.h"
#include "llvm/IR/IntrinsicInst.h"
#include "llvm/IR/Module.h"
#include "llvm/IR/Type.h"
#include "llvm/Transforms/IPO.h"
#include "llvm/Transforms/IPO/Inliner.h"
#include "llvm/Transforms/Utils/Cloning.h"
#include "llvm/Transforms/Utils/ModuleUtils.h"

using namespace llvm;
using namespace InlineReportTypes; // INTEL

#define DEBUG_TYPE "inline"

PreservedAnalyses AlwaysInlinerPass::run(Module &M, ModuleAnalysisManager &) {
  InlineFunctionInfo IFI;
  SmallSetVector<CallSite, 16> Calls;
  bool Changed = false;
<<<<<<< HEAD
  InlineReason Reason; // INTEL
=======
  SmallVector<Function *, 16> InlinedFunctions;
>>>>>>> d122abea
  for (Function &F : M)
    if (!F.isDeclaration() && F.hasFnAttribute(Attribute::AlwaysInline) &&
        isInlineViable(F, Reason)) { // INTEL
      Calls.clear();

      for (User *U : F.users())
        if (auto CS = CallSite(U))
          if (CS.getCalledFunction() == &F)
            Calls.insert(CS);

      for (CallSite CS : Calls)
        // FIXME: We really shouldn't be able to fail to inline at this point!
        // We should do something to log or check the inline failures here.
        Changed |= InlineFunction(CS, IFI);

      // Remember to try and delete this function afterward. This both avoids
      // re-walking the rest of the module and avoids dealing with any iterator
      // invalidation issues while deleting functions.
      InlinedFunctions.push_back(&F);
    }

  // Remove any live functions.
  erase_if(InlinedFunctions, [&](Function *F) {
    F->removeDeadConstantUsers();
    return !F->isDefTriviallyDead();
  });

  // Delete the non-comdat ones from the module and also from our vector.
  auto NonComdatBegin = partition(
      InlinedFunctions, [&](Function *F) { return F->hasComdat(); });
  for (Function *F : make_range(NonComdatBegin, InlinedFunctions.end()))
    M.getFunctionList().erase(F);
  InlinedFunctions.erase(NonComdatBegin, InlinedFunctions.end());

  if (!InlinedFunctions.empty()) {
    // Now we just have the comdat functions. Filter out the ones whose comdats
    // are not actually dead.
    filterDeadComdatFunctions(M, InlinedFunctions);
    // The remaining functions are actually dead.
    for (Function *F : InlinedFunctions)
      M.getFunctionList().erase(F);
  }

  return Changed ? PreservedAnalyses::none() : PreservedAnalyses::all();
}

namespace {

/// Inliner pass which only handles "always inline" functions.
///
/// Unlike the \c AlwaysInlinerPass, this uses the more heavyweight \c Inliner
/// base class to provide several facilities such as array alloca merging.
class AlwaysInlinerLegacyPass : public LegacyInlinerBase {

#if INTEL_SPECIFIC_IL0_BACKEND
  // This is used to enable/disable standard inliner pass for
  // AlwaysInline attribute and perform it only for inline functions
  // specifically marked with "INTEL_ALWAYS_INLINE".
  bool Il0BackendMode;
#endif // INTEL_SPECIFIC_IL0_BACKEND

public:
  AlwaysInlinerLegacyPass() : LegacyInlinerBase(ID, /*InsertLifetime*/ true) {
    initializeAlwaysInlinerLegacyPassPass(*PassRegistry::getPassRegistry());
#if INTEL_SPECIFIC_IL0_BACKEND
    Il0BackendMode = false;
#endif // INTEL_SPECIFIC_IL0_BACKEND
  }

  AlwaysInlinerLegacyPass(bool InsertLifetime)
      : LegacyInlinerBase(ID, InsertLifetime) {
    initializeAlwaysInlinerLegacyPassPass(*PassRegistry::getPassRegistry());
#if INTEL_SPECIFIC_IL0_BACKEND
    Il0BackendMode = false;
#endif // INTEL_SPECIFIC_IL0_BACKEND
  }

#if INTEL_SPECIFIC_IL0_BACKEND
  AlwaysInlinerLegacyPass(bool InsertLifetime, bool Il0BackendMode)
      : Inliner(ID, InsertLifetime) {
    initializeAlwaysInlinerPass(*PassRegistry::getPassRegistry());
    this->Il0BackendMode = Il0BackendMode;
  }
#endif // INTEL_SPECIFIC_IL0_BACKEND

  /// Main run interface method.  We override here to avoid calling skipSCC().
  bool runOnSCC(CallGraphSCC &SCC) override { return inlineCalls(SCC); }

  static char ID; // Pass identification, replacement for typeid

  InlineCost getInlineCost(CallSite CS) override;

  using llvm::Pass::doFinalization;
  bool doFinalization(CallGraph &CG) override {
#if INTEL_CUSTOMIZATION
    bool ReturnValue = removeDeadFunctions(CG, /*AlwaysInlineOnly=*/true);
    getReport().print();
    return ReturnValue;
#endif // INTEL_CUSTOMIZATION
  }
};
}

char AlwaysInlinerLegacyPass::ID = 0;
INITIALIZE_PASS_BEGIN(AlwaysInlinerLegacyPass, "always-inline",
                      "Inliner for always_inline functions", false, false)
INITIALIZE_PASS_DEPENDENCY(AssumptionCacheTracker)
INITIALIZE_PASS_DEPENDENCY(CallGraphWrapperPass)
INITIALIZE_PASS_DEPENDENCY(ProfileSummaryInfoWrapperPass)
INITIALIZE_PASS_DEPENDENCY(TargetLibraryInfoWrapperPass)
INITIALIZE_PASS_END(AlwaysInlinerLegacyPass, "always-inline",
                    "Inliner for always_inline functions", false, false)

Pass *llvm::createAlwaysInlinerLegacyPass(bool InsertLifetime) {
  return new AlwaysInlinerLegacyPass(InsertLifetime);
}

#if INTEL_SPECIFIC_IL0_BACKEND
Pass *llvm::createAlwaysInlinerLegacyPass(bool InsertLifetime,
                                          bool Il0BackendMode) {
  return new AlwaysInliner(InsertLifetime, Il0BackendMode);
}
#endif // INTEL_SPECIFIC_IL0_BACKEND

/// \brief Get the inline cost for the always-inliner.
///
/// The always inliner *only* handles functions which are marked with the
/// attribute to force inlining. As such, it is dramatically simpler and avoids
/// using the powerful (but expensive) inline cost analysis. Instead it uses
/// a very simple and boring direct walk of the instructions looking for
/// impossible-to-inline constructs.
///
/// Note, it would be possible to go to some lengths to cache the information
/// computed here, but as we only expect to do this for relatively few and
/// small functions which have the explicit attribute to force inlining, it is
/// likely not worth it in practice.
InlineCost AlwaysInlinerLegacyPass::getInlineCost(CallSite CS) {
  Function *Callee = CS.getCalledFunction();

#if INTEL_SPECIFIC_IL0_BACKEND
  // Only specially marked functions are inlined here.
  // The rest always_inline functions are processed by the IL0 backend.
  // This is necessary due to current CilkPlus implementation, where front-end
  // emits some code outlined, but it has to be inlined to have valid
  // debug info in IL0 and also IL0 backend does not inline back functions
  // with call to Cilk's setjmp.
  if (Il0BackendMode) {
    InlineReason Reason;
    if (Callee && !Callee->isDeclaration() &&
        Callee->hasFnAttribute("INTEL_ALWAYS_INLINE") &&
        isInlineViable(*Callee, Reason))
      return InlineCost::getAlways(InlrAlwaysInline);
    return InlineCost::getNever(NinlrNotAlwaysInline);
  }
#endif // INTEL_SPECIFIC_IL0_BACKEND

  // Only inline direct calls to functions with always-inline attributes
  // that are viable for inlining. FIXME: We shouldn't even get here for
  // declarations.
  InlineReason Reason; // INTEL
  if (Callee && !Callee->isDeclaration() &&
      CS.hasFnAttr(Attribute::AlwaysInline) &&
      isInlineViable(*Callee, Reason)) // INTEL
    return InlineCost::getAlways(InlrAlwaysInline); // INTEL

  return InlineCost::getNever(NinlrNotAlwaysInline); // INTEL
}<|MERGE_RESOLUTION|>--- conflicted
+++ resolved
@@ -40,11 +40,8 @@
   InlineFunctionInfo IFI;
   SmallSetVector<CallSite, 16> Calls;
   bool Changed = false;
-<<<<<<< HEAD
+  SmallVector<Function *, 16> InlinedFunctions;
   InlineReason Reason; // INTEL
-=======
-  SmallVector<Function *, 16> InlinedFunctions;
->>>>>>> d122abea
   for (Function &F : M)
     if (!F.isDeclaration() && F.hasFnAttribute(Attribute::AlwaysInline) &&
         isInlineViable(F, Reason)) { // INTEL
