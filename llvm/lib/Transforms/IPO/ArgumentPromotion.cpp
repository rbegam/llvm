//===- ArgumentPromotion.cpp - Promote by-reference arguments -------------===//
//
//                     The LLVM Compiler Infrastructure
//
// This file is distributed under the University of Illinois Open Source
// License. See LICENSE.TXT for details.
//
//===----------------------------------------------------------------------===//
//
// This pass promotes "by reference" arguments to be "by value" arguments.  In
// practice, this means looking for internal functions that have pointer
// arguments.  If it can prove, through the use of alias analysis, that an
// argument is *only* loaded, then it can pass the value into the function
// instead of the address of the value.  This can cause recursive simplification
// of code and lead to the elimination of allocas (especially in C++ template
// code like the STL).
//
// This pass also handles aggregate arguments that are passed into a function,
// scalarizing them if the elements of the aggregate are only loaded.  Note that
// by default it refuses to scalarize aggregates which would require passing in
// more than three operands to the function, because passing thousands of
// operands for a large array or structure is unprofitable! This limit can be
// configured or disabled, however.
//
// Note that this transformation could also be done for arguments that are only
// stored to (returning the value instead), but does not currently.  This case
// would be best handled when and if LLVM begins supporting multiple return
// values from functions.
//
//===----------------------------------------------------------------------===//

#include "llvm/Transforms/IPO/ArgumentPromotion.h"
#include "llvm/ADT/DepthFirstIterator.h"
#include "llvm/ADT/None.h"
#include "llvm/ADT/Optional.h"
#include "llvm/ADT/STLExtras.h"
#include "llvm/ADT/SmallPtrSet.h"
#include "llvm/ADT/SmallVector.h"
#include "llvm/ADT/Statistic.h"
#include "llvm/ADT/StringExtras.h"
#include "llvm/ADT/Twine.h"
#include "llvm/Analysis/AliasAnalysis.h"
#include "llvm/Analysis/AssumptionCache.h"
#include "llvm/Analysis/BasicAliasAnalysis.h"
#include "llvm/Analysis/CGSCCPassManager.h"
#include "llvm/Analysis/CallGraph.h"
#include "llvm/Analysis/CallGraphSCCPass.h"
#include "llvm/Analysis/Intel_AggInline.h"      // INTEL
#include "llvm/Analysis/Intel_Andersens.h"      // INTEL
#include "llvm/Analysis/Intel_WP.h"             // INTEL
#include "llvm/Analysis/LazyCallGraph.h"
#include "llvm/Analysis/Loads.h"
#include "llvm/Analysis/MemoryLocation.h"
#include "llvm/Analysis/TargetLibraryInfo.h"
#include "llvm/Analysis/TargetTransformInfo.h"
#include "llvm/IR/Argument.h"
#include "llvm/IR/Attributes.h"
#include "llvm/IR/BasicBlock.h"
#include "llvm/IR/CFG.h"
#include "llvm/IR/CallSite.h"
#include "llvm/IR/Constants.h"
#include "llvm/IR/DataLayout.h"
#include "llvm/IR/DerivedTypes.h"
#include "llvm/IR/Function.h"
#include "llvm/IR/InstrTypes.h"
#include "llvm/IR/Instruction.h"
#include "llvm/IR/Instructions.h"
#include "llvm/IR/Metadata.h"
#include "llvm/IR/Module.h"
#include "llvm/IR/PassManager.h"
#include "llvm/IR/Type.h"
#include "llvm/IR/Use.h"
#include "llvm/IR/User.h"
#include "llvm/IR/Value.h"
#include "llvm/Pass.h"
#include "llvm/Support/Casting.h"
#include "llvm/Support/Debug.h"
#include "llvm/Support/raw_ostream.h"
#include "llvm/Transforms/IPO.h"
#include <algorithm>
#include <cassert>
#include <cstdint>
#include <functional>
#include <iterator>
#include <map>
#include <set>
#include <string>
#include <utility>
#include <vector>

using namespace llvm;

#define DEBUG_TYPE "argpromotion"

STATISTIC(NumArgumentsPromoted, "Number of pointer arguments promoted");
STATISTIC(NumAggregatesPromoted, "Number of aggregate arguments promoted");
STATISTIC(NumByValArgsPromoted, "Number of byval arguments promoted");
STATISTIC(NumArgumentsDead, "Number of dead pointer args eliminated");

/// A vector used to hold the indices of a single GEP instruction
using IndicesVector = std::vector<uint64_t>;

/// DoPromotion - This method actually performs the promotion of the specified
/// arguments, and returns the new function.  At this point, we know that it's
/// safe to do so.
static Function *
doPromotion(Function *F, SmallPtrSetImpl<Argument *> &ArgsToPromote,
            SmallPtrSetImpl<Argument *> &ByValArgsToTransform,
            Optional<function_ref<void(CallSite OldCS, CallSite NewCS)>>
                ReplaceCallSite) {
  // Start by computing a new prototype for the function, which is the same as
  // the old function, but has modified arguments.
  FunctionType *FTy = F->getFunctionType();
  std::vector<Type *> Params;

  using ScalarizeTable = std::set<std::pair<Type *, IndicesVector>>;

  // ScalarizedElements - If we are promoting a pointer that has elements
  // accessed out of it, keep track of which elements are accessed so that we
  // can add one argument for each.
  //
  // Arguments that are directly loaded will have a zero element value here, to
  // handle cases where there are both a direct load and GEP accesses.
  std::map<Argument *, ScalarizeTable> ScalarizedElements;

  // OriginalLoads - Keep track of a representative load instruction from the
  // original function so that we can tell the alias analysis implementation
  // what the new GEP/Load instructions we are inserting look like.
  // We need to keep the original loads for each argument and the elements
  // of the argument that are accessed.
  std::map<std::pair<Argument *, IndicesVector>, LoadInst *> OriginalLoads;

  // Attribute - Keep track of the parameter attributes for the arguments
  // that we are *not* promoting. For the ones that we do promote, the parameter
  // attributes are lost
  SmallVector<AttributeSet, 8> ArgAttrVec;
  AttributeList PAL = F->getAttributes();

  // First, determine the new argument list
  unsigned ArgNo = 0;
  for (Function::arg_iterator I = F->arg_begin(), E = F->arg_end(); I != E;
       ++I, ++ArgNo) {
    if (ByValArgsToTransform.count(&*I)) {
      // Simple byval argument? Just add all the struct element types.
      Type *AgTy = cast<PointerType>(I->getType())->getElementType();
      StructType *STy = cast<StructType>(AgTy);
      Params.insert(Params.end(), STy->element_begin(), STy->element_end());
      ArgAttrVec.insert(ArgAttrVec.end(), STy->getNumElements(),
                        AttributeSet());
      ++NumByValArgsPromoted;
    } else if (!ArgsToPromote.count(&*I)) {
      // Unchanged argument
      Params.push_back(I->getType());
      ArgAttrVec.push_back(PAL.getParamAttributes(ArgNo));
    } else if (I->use_empty()) {
      // Dead argument (which are always marked as promotable)
      ++NumArgumentsDead;

      // There may be remaining metadata uses of the argument for things like
      // llvm.dbg.value. Replace them with undef.
      I->replaceAllUsesWith(UndefValue::get(I->getType()));
    } else {
      // Okay, this is being promoted. This means that the only uses are loads
      // or GEPs which are only used by loads

      // In this table, we will track which indices are loaded from the argument
      // (where direct loads are tracked as no indices).
      ScalarizeTable &ArgIndices = ScalarizedElements[&*I];
      for (User *U : I->users()) {
        Instruction *UI = cast<Instruction>(U);
        Type *SrcTy;
        if (LoadInst *L = dyn_cast<LoadInst>(UI))
          SrcTy = L->getType();
        else
          SrcTy = cast<GetElementPtrInst>(UI)->getSourceElementType();
        IndicesVector Indices;
        Indices.reserve(UI->getNumOperands() - 1);
        // Since loads will only have a single operand, and GEPs only a single
        // non-index operand, this will record direct loads without any indices,
        // and gep+loads with the GEP indices.
        for (User::op_iterator II = UI->op_begin() + 1, IE = UI->op_end();
             II != IE; ++II)
          Indices.push_back(cast<ConstantInt>(*II)->getSExtValue());
        // GEPs with a single 0 index can be merged with direct loads
        if (Indices.size() == 1 && Indices.front() == 0)
          Indices.clear();
        ArgIndices.insert(std::make_pair(SrcTy, Indices));
        LoadInst *OrigLoad;
        if (LoadInst *L = dyn_cast<LoadInst>(UI))
          OrigLoad = L;
        else
          // Take any load, we will use it only to update Alias Analysis
          OrigLoad = cast<LoadInst>(UI->user_back());
        OriginalLoads[std::make_pair(&*I, Indices)] = OrigLoad;
      }

      // Add a parameter to the function for each element passed in.
      for (const auto &ArgIndex : ArgIndices) {
        // not allowed to dereference ->begin() if size() is 0
        Params.push_back(GetElementPtrInst::getIndexedType(
            cast<PointerType>(I->getType()->getScalarType())->getElementType(),
            ArgIndex.second));
        ArgAttrVec.push_back(AttributeSet());
        assert(Params.back());
      }

      if (ArgIndices.size() == 1 && ArgIndices.begin()->second.empty())
        ++NumArgumentsPromoted;
      else
        ++NumAggregatesPromoted;
    }
  }

  Type *RetTy = FTy->getReturnType();

  // Construct the new function type using the new arguments.
  FunctionType *NFTy = FunctionType::get(RetTy, Params, FTy->isVarArg());

  // Create the new function body and insert it into the module.
  Function *NF = Function::Create(NFTy, F->getLinkage(), F->getAddressSpace(),
                                  F->getName());
  NF->copyAttributesFrom(F);

  // Patch the pointer to LLVM function in debug info descriptor.
  NF->setSubprogram(F->getSubprogram());
  F->setSubprogram(nullptr);

  LLVM_DEBUG(dbgs() << "ARG PROMOTION:  Promoting to:" << *NF << "\n"
                    << "From: " << *F);

  // Recompute the parameter attributes list based on the new arguments for
  // the function.
  NF->setAttributes(AttributeList::get(F->getContext(), PAL.getFnAttributes(),
                                       PAL.getRetAttributes(), ArgAttrVec));
  ArgAttrVec.clear();

  F->getParent()->getFunctionList().insert(F->getIterator(), NF);
  NF->takeName(F);

  // Loop over all of the callers of the function, transforming the call sites
  // to pass in the loaded pointers.
  //
  SmallVector<Value *, 16> Args;
  while (!F->use_empty()) {
    CallSite CS(F->user_back());
    assert(CS.getCalledFunction() == F);
    Instruction *Call = CS.getInstruction();
    const AttributeList &CallPAL = CS.getAttributes();

    // Loop over the operands, inserting GEP and loads in the caller as
    // appropriate.
    CallSite::arg_iterator AI = CS.arg_begin();
    ArgNo = 0;
    for (Function::arg_iterator I = F->arg_begin(), E = F->arg_end(); I != E;
         ++I, ++AI, ++ArgNo)
      if (!ArgsToPromote.count(&*I) && !ByValArgsToTransform.count(&*I)) {
        Args.push_back(*AI); // Unmodified argument
        ArgAttrVec.push_back(CallPAL.getParamAttributes(ArgNo));
      } else if (ByValArgsToTransform.count(&*I)) {
        // Emit a GEP and load for each element of the struct.
        Type *AgTy = cast<PointerType>(I->getType())->getElementType();
        StructType *STy = cast<StructType>(AgTy);
        Value *Idxs[2] = {
            ConstantInt::get(Type::getInt32Ty(F->getContext()), 0), nullptr};
        for (unsigned i = 0, e = STy->getNumElements(); i != e; ++i) {
          Idxs[1] = ConstantInt::get(Type::getInt32Ty(F->getContext()), i);
          Value *Idx = GetElementPtrInst::Create(
              STy, *AI, Idxs, (*AI)->getName() + "." + Twine(i), Call);
          // TODO: Tell AA about the new values?
          Args.push_back(new LoadInst(Idx, Idx->getName() + ".val", Call));
          ArgAttrVec.push_back(AttributeSet());
        }
      } else if (!I->use_empty()) {
        // Non-dead argument: insert GEPs and loads as appropriate.
        ScalarizeTable &ArgIndices = ScalarizedElements[&*I];
        // Store the Value* version of the indices in here, but declare it now
        // for reuse.
        std::vector<Value *> Ops;
        for (const auto &ArgIndex : ArgIndices) {
          Value *V = *AI;
          LoadInst *OrigLoad =
              OriginalLoads[std::make_pair(&*I, ArgIndex.second)];
          if (!ArgIndex.second.empty()) {
            Ops.reserve(ArgIndex.second.size());
            Type *ElTy = V->getType();
            for (auto II : ArgIndex.second) {
              // Use i32 to index structs, and i64 for others (pointers/arrays).
              // This satisfies GEP constraints.
              Type *IdxTy =
                  (ElTy->isStructTy() ? Type::getInt32Ty(F->getContext())
                                      : Type::getInt64Ty(F->getContext()));
              Ops.push_back(ConstantInt::get(IdxTy, II));
              // Keep track of the type we're currently indexing.
              if (auto *ElPTy = dyn_cast<PointerType>(ElTy))
                ElTy = ElPTy->getElementType();
              else
                ElTy = cast<CompositeType>(ElTy)->getTypeAtIndex(II);
            }
            // And create a GEP to extract those indices.
            V = GetElementPtrInst::Create(ArgIndex.first, V, Ops,
                                          V->getName() + ".idx", Call);
            Ops.clear();
          }
          // Since we're replacing a load make sure we take the alignment
          // of the previous load.
          LoadInst *newLoad = new LoadInst(V, V->getName() + ".val", Call);
          newLoad->setAlignment(OrigLoad->getAlignment());
          // Transfer the AA info too.
          AAMDNodes AAInfo;
          OrigLoad->getAAMetadata(AAInfo);
          newLoad->setAAMetadata(AAInfo);

          Args.push_back(newLoad);
          ArgAttrVec.push_back(AttributeSet());
        }
      }

    // Push any varargs arguments on the list.
    for (; AI != CS.arg_end(); ++AI, ++ArgNo) {
      Args.push_back(*AI);
      ArgAttrVec.push_back(CallPAL.getParamAttributes(ArgNo));
    }

    SmallVector<OperandBundleDef, 1> OpBundles;
    CS.getOperandBundlesAsDefs(OpBundles);

    CallSite NewCS;
    if (InvokeInst *II = dyn_cast<InvokeInst>(Call)) {
      NewCS = InvokeInst::Create(NF, II->getNormalDest(), II->getUnwindDest(),
                                 Args, OpBundles, "", Call);
    } else {
      auto *NewCall = CallInst::Create(NF, Args, OpBundles, "", Call);
      NewCall->setTailCallKind(cast<CallInst>(Call)->getTailCallKind());
      NewCS = NewCall;
    }
    NewCS.setCallingConv(CS.getCallingConv());
    NewCS.setAttributes(
        AttributeList::get(F->getContext(), CallPAL.getFnAttributes(),
                           CallPAL.getRetAttributes(), ArgAttrVec));
    NewCS->setDebugLoc(Call->getDebugLoc());
    uint64_t W;
    if (Call->extractProfTotalWeight(W))
      NewCS->setProfWeight(W);
    Args.clear();
    ArgAttrVec.clear();

    // Update the callgraph to know that the callsite has been transformed.
    if (ReplaceCallSite)
      (*ReplaceCallSite)(CS, NewCS);

    if (!Call->use_empty()) {
      Call->replaceAllUsesWith(NewCS.getInstruction());
      NewCS->takeName(Call);
    }

    // Finally, remove the old call from the program, reducing the use-count of
    // F.
    Call->eraseFromParent();
  }

  const DataLayout &DL = F->getParent()->getDataLayout();

  // Since we have now created the new function, splice the body of the old
  // function right into the new function, leaving the old rotting hulk of the
  // function empty.
  NF->getBasicBlockList().splice(NF->begin(), F->getBasicBlockList());

  // Loop over the argument list, transferring uses of the old arguments over to
  // the new arguments, also transferring over the names as well.
  for (Function::arg_iterator I = F->arg_begin(), E = F->arg_end(),
                              I2 = NF->arg_begin();
       I != E; ++I) {
    if (!ArgsToPromote.count(&*I) && !ByValArgsToTransform.count(&*I)) {
      // If this is an unmodified argument, move the name and users over to the
      // new version.
      I->replaceAllUsesWith(&*I2);
      I2->takeName(&*I);
      ++I2;
      continue;
    }

    if (ByValArgsToTransform.count(&*I)) {
      // In the callee, we create an alloca, and store each of the new incoming
      // arguments into the alloca.
      Instruction *InsertPt = &NF->begin()->front();

      // Just add all the struct element types.
      Type *AgTy = cast<PointerType>(I->getType())->getElementType();
      Value *TheAlloca = new AllocaInst(AgTy, DL.getAllocaAddrSpace(), nullptr,
                                        I->getParamAlignment(), "", InsertPt);
      StructType *STy = cast<StructType>(AgTy);
      Value *Idxs[2] = {ConstantInt::get(Type::getInt32Ty(F->getContext()), 0),
                        nullptr};

      for (unsigned i = 0, e = STy->getNumElements(); i != e; ++i) {
        Idxs[1] = ConstantInt::get(Type::getInt32Ty(F->getContext()), i);
        Value *Idx = GetElementPtrInst::Create(
            AgTy, TheAlloca, Idxs, TheAlloca->getName() + "." + Twine(i),
            InsertPt);
        I2->setName(I->getName() + "." + Twine(i));
        new StoreInst(&*I2++, Idx, InsertPt);
      }

      // Anything that used the arg should now use the alloca.
      I->replaceAllUsesWith(TheAlloca);
      TheAlloca->takeName(&*I);

      // If the alloca is used in a call, we must clear the tail flag since
      // the callee now uses an alloca from the caller.
      for (User *U : TheAlloca->users()) {
        CallInst *Call = dyn_cast<CallInst>(U);
        if (!Call)
          continue;
        Call->setTailCall(false);
      }
      continue;
    }

    if (I->use_empty())
      continue;

    // Otherwise, if we promoted this argument, then all users are load
    // instructions (or GEPs with only load users), and all loads should be
    // using the new argument that we added.
    ScalarizeTable &ArgIndices = ScalarizedElements[&*I];

    while (!I->use_empty()) {
      if (LoadInst *LI = dyn_cast<LoadInst>(I->user_back())) {
        assert(ArgIndices.begin()->second.empty() &&
               "Load element should sort to front!");
        I2->setName(I->getName() + ".val");
        LI->replaceAllUsesWith(&*I2);
        LI->eraseFromParent();
        LLVM_DEBUG(dbgs() << "*** Promoted load of argument '" << I->getName()
                          << "' in function '" << F->getName() << "'\n");
      } else {
        GetElementPtrInst *GEP = cast<GetElementPtrInst>(I->user_back());
        IndicesVector Operands;
        Operands.reserve(GEP->getNumIndices());
        for (User::op_iterator II = GEP->idx_begin(), IE = GEP->idx_end();
             II != IE; ++II)
          Operands.push_back(cast<ConstantInt>(*II)->getSExtValue());

        // GEPs with a single 0 index can be merged with direct loads
        if (Operands.size() == 1 && Operands.front() == 0)
          Operands.clear();

        Function::arg_iterator TheArg = I2;
        for (ScalarizeTable::iterator It = ArgIndices.begin();
             It->second != Operands; ++It, ++TheArg) {
          assert(It != ArgIndices.end() && "GEP not handled??");
        }

        std::string NewName = I->getName();
        for (unsigned i = 0, e = Operands.size(); i != e; ++i) {
          NewName += "." + utostr(Operands[i]);
        }
        NewName += ".val";
        TheArg->setName(NewName);

        LLVM_DEBUG(dbgs() << "*** Promoted agg argument '" << TheArg->getName()
                          << "' of function '" << NF->getName() << "'\n");

        // All of the uses must be load instructions.  Replace them all with
        // the argument specified by ArgNo.
        while (!GEP->use_empty()) {
          LoadInst *L = cast<LoadInst>(GEP->user_back());
          L->replaceAllUsesWith(&*TheArg);
          L->eraseFromParent();
        }
        GEP->eraseFromParent();
      }
    }

#if INTEL_CUSTOMIZATION
    // Normally, the original function will be deleted, which will replace
    // any remaining references from the metadata to the original argument by
    // the new function being removed. However, due to the interactions between
    // the indirect call promotion, inliner, and instruction combiner, it's
    // possible to have a function exist in the SCC graph, which will appear to
    // have uses, thus preventing the deletion of the arguments. This leads to
    // dangling references within the metadata which will refer to the original
    // function. Update the metadata to no longer refer to the just replaced
    // argument.
    //
    // It's possible this fix should be pushed back to the community version,
    // however, thus far I have not been able to prove the existence in a
    // problem in the llorg version, due to unique nature of the xmain specific
    // passes that are involved.
    if (I->isUsedByMetadata())
      ValueAsMetadata::handleRAUW(I, UndefValue::get(I->getType()));
#endif

    // Increment I2 past all of the arguments added for this promoted pointer.
    std::advance(I2, ArgIndices.size());
  }

  return NF;
}

/// AllCallersPassInValidPointerForArgument - Return true if we can prove that
/// all callees pass in a valid pointer for the specified function argument.
static bool allCallersPassInValidPointerForArgument(Argument *Arg) {
  Function *Callee = Arg->getParent();
  const DataLayout &DL = Callee->getParent()->getDataLayout();

  unsigned ArgNo = Arg->getArgNo();

  // Look at all call sites of the function.  At this point we know we only have
  // direct callees.
  for (User *U : Callee->users()) {
    CallSite CS(U);
    assert(CS && "Should only have direct calls!");

    if (!isDereferenceablePointer(CS.getArgument(ArgNo), DL))
      return false;
  }
  return true;
}

/// Returns true if Prefix is a prefix of longer. That means, Longer has a size
/// that is greater than or equal to the size of prefix, and each of the
/// elements in Prefix is the same as the corresponding elements in Longer.
///
/// This means it also returns true when Prefix and Longer are equal!
static bool isPrefix(const IndicesVector &Prefix, const IndicesVector &Longer) {
  if (Prefix.size() > Longer.size())
    return false;
  return std::equal(Prefix.begin(), Prefix.end(), Longer.begin());
}

/// Checks if Indices, or a prefix of Indices, is in Set.
static bool prefixIn(const IndicesVector &Indices,
                     std::set<IndicesVector> &Set) {
  std::set<IndicesVector>::iterator Low;
  Low = Set.upper_bound(Indices);
  if (Low != Set.begin())
    Low--;
  // Low is now the last element smaller than or equal to Indices. This means
  // it points to a prefix of Indices (possibly Indices itself), if such
  // prefix exists.
  //
  // This load is safe if any prefix of its operands is safe to load.
  return Low != Set.end() && isPrefix(*Low, Indices);
}

/// Mark the given indices (ToMark) as safe in the given set of indices
/// (Safe). Marking safe usually means adding ToMark to Safe. However, if there
/// is already a prefix of Indices in Safe, Indices are implicitely marked safe
/// already. Furthermore, any indices that Indices is itself a prefix of, are
/// removed from Safe (since they are implicitely safe because of Indices now).
static void markIndicesSafe(const IndicesVector &ToMark,
                            std::set<IndicesVector> &Safe) {
  std::set<IndicesVector>::iterator Low;
  Low = Safe.upper_bound(ToMark);
  // Guard against the case where Safe is empty
  if (Low != Safe.begin())
    Low--;
  // Low is now the last element smaller than or equal to Indices. This
  // means it points to a prefix of Indices (possibly Indices itself), if
  // such prefix exists.
  if (Low != Safe.end()) {
    if (isPrefix(*Low, ToMark))
      // If there is already a prefix of these indices (or exactly these
      // indices) marked a safe, don't bother adding these indices
      return;

    // Increment Low, so we can use it as a "insert before" hint
    ++Low;
  }
  // Insert
  Low = Safe.insert(Low, ToMark);
  ++Low;
  // If there we're a prefix of longer index list(s), remove those
  std::set<IndicesVector>::iterator End = Safe.end();
  while (Low != End && isPrefix(ToMark, *Low)) {
    std::set<IndicesVector>::iterator Remove = Low;
    ++Low;
    Safe.erase(Remove);
  }
}

/// isSafeToPromoteArgument - As you might guess from the name of this method,
/// it checks to see if it is both safe and useful to promote the argument.
/// This method limits promotion of aggregates to only promote up to three
/// elements of the aggregate in order to avoid exploding the number of
/// arguments passed in.
static bool isSafeToPromoteArgument(Argument *Arg, bool isByValOrInAlloca,
                                    AAResults &AAR, unsigned MaxElements) {
  using GEPIndicesSet = std::set<IndicesVector>;

  // Quick exit for unused arguments
  if (Arg->use_empty())
    return true;

  // We can only promote this argument if all of the uses are loads, or are GEP
  // instructions (with constant indices) that are subsequently loaded.
  //
  // Promoting the argument causes it to be loaded in the caller
  // unconditionally. This is only safe if we can prove that either the load
  // would have happened in the callee anyway (ie, there is a load in the entry
  // block) or the pointer passed in at every call site is guaranteed to be
  // valid.
  // In the former case, invalid loads can happen, but would have happened
  // anyway, in the latter case, invalid loads won't happen. This prevents us
  // from introducing an invalid load that wouldn't have happened in the
  // original code.
  //
  // This set will contain all sets of indices that are loaded in the entry
  // block, and thus are safe to unconditionally load in the caller.
  //
  // This optimization is also safe for InAlloca parameters, because it verifies
  // that the address isn't captured.
  GEPIndicesSet SafeToUnconditionallyLoad;

  // This set contains all the sets of indices that we are planning to promote.
  // This makes it possible to limit the number of arguments added.
  GEPIndicesSet ToPromote;

  // If the pointer is always valid, any load with first index 0 is valid.
  if (isByValOrInAlloca || allCallersPassInValidPointerForArgument(Arg))
    SafeToUnconditionallyLoad.insert(IndicesVector(1, 0));

  // First, iterate the entry block and mark loads of (geps of) arguments as
  // safe.
  BasicBlock &EntryBlock = Arg->getParent()->front();
  // Declare this here so we can reuse it
  IndicesVector Indices;
  for (Instruction &I : EntryBlock)
    if (LoadInst *LI = dyn_cast<LoadInst>(&I)) {
      Value *V = LI->getPointerOperand();
      if (GetElementPtrInst *GEP = dyn_cast<GetElementPtrInst>(V)) {
        V = GEP->getPointerOperand();
        if (V == Arg) {
          // This load actually loads (part of) Arg? Check the indices then.
          Indices.reserve(GEP->getNumIndices());
          for (User::op_iterator II = GEP->idx_begin(), IE = GEP->idx_end();
               II != IE; ++II)
            if (ConstantInt *CI = dyn_cast<ConstantInt>(*II))
              Indices.push_back(CI->getSExtValue());
            else
              // We found a non-constant GEP index for this argument? Bail out
              // right away, can't promote this argument at all.
              return false;

          // Indices checked out, mark them as safe
          markIndicesSafe(Indices, SafeToUnconditionallyLoad);
          Indices.clear();
        }
      } else if (V == Arg) {
        // Direct loads are equivalent to a GEP with a single 0 index.
        markIndicesSafe(IndicesVector(1, 0), SafeToUnconditionallyLoad);
      }
    }

  // Now, iterate all uses of the argument to see if there are any uses that are
  // not (GEP+)loads, or any (GEP+)loads that are not safe to promote.
  SmallVector<LoadInst *, 16> Loads;
  IndicesVector Operands;
  for (Use &U : Arg->uses()) {
    User *UR = U.getUser();
    Operands.clear();
    if (LoadInst *LI = dyn_cast<LoadInst>(UR)) {
      // Don't hack volatile/atomic loads
      if (!LI->isSimple())
        return false;
      Loads.push_back(LI);
      // Direct loads are equivalent to a GEP with a zero index and then a load.
      Operands.push_back(0);
    } else if (GetElementPtrInst *GEP = dyn_cast<GetElementPtrInst>(UR)) {
      if (GEP->use_empty()) {
        // Dead GEP's cause trouble later.  Just remove them if we run into
        // them.
        GEP->eraseFromParent();
        // TODO: This runs the above loop over and over again for dead GEPs
        // Couldn't we just do increment the UI iterator earlier and erase the
        // use?
        return isSafeToPromoteArgument(Arg, isByValOrInAlloca, AAR,
                                       MaxElements);
      }

      // Ensure that all of the indices are constants.
      for (User::op_iterator i = GEP->idx_begin(), e = GEP->idx_end(); i != e;
           ++i)
        if (ConstantInt *C = dyn_cast<ConstantInt>(*i))
          Operands.push_back(C->getSExtValue());
        else
          return false; // Not a constant operand GEP!

      // Ensure that the only users of the GEP are load instructions.
      for (User *GEPU : GEP->users())
        if (LoadInst *LI = dyn_cast<LoadInst>(GEPU)) {
          // Don't hack volatile/atomic loads
          if (!LI->isSimple())
            return false;
          Loads.push_back(LI);
        } else {
          // Other uses than load?
          return false;
        }
    } else {
      return false; // Not a load or a GEP.
    }

    // Now, see if it is safe to promote this load / loads of this GEP. Loading
    // is safe if Operands, or a prefix of Operands, is marked as safe.
    if (!prefixIn(Operands, SafeToUnconditionallyLoad))
      return false;

    // See if we are already promoting a load with these indices. If not, check
    // to make sure that we aren't promoting too many elements.  If so, nothing
    // to do.
    if (ToPromote.find(Operands) == ToPromote.end()) {
      if (MaxElements > 0 && ToPromote.size() == MaxElements) {
        LLVM_DEBUG(dbgs() << "argpromotion not promoting argument '"
                          << Arg->getName()
                          << "' because it would require adding more "
                          << "than " << MaxElements
                          << " arguments to the function.\n");
        // We limit aggregate promotion to only promoting up to a fixed number
        // of elements of the aggregate.
        return false;
      }
      ToPromote.insert(std::move(Operands));
    }
  }

  if (Loads.empty())
    return true; // No users, this is a dead argument.

  // Okay, now we know that the argument is only used by load instructions and
  // it is safe to unconditionally perform all of them. Use alias analysis to
  // check to see if the pointer is guaranteed to not be modified from entry of
  // the function to each of the load instructions.

  // Because there could be several/many load instructions, remember which
  // blocks we know to be transparent to the load.
  df_iterator_default_set<BasicBlock *, 16> TranspBlocks;

  for (LoadInst *Load : Loads) {
    // Check to see if the load is invalidated from the start of the block to
    // the load itself.
    BasicBlock *BB = Load->getParent();

    MemoryLocation Loc = MemoryLocation::get(Load);
    if (AAR.canInstructionRangeModRef(BB->front(), *Load, Loc, ModRefInfo::Mod))
      return false; // Pointer is invalidated!

    // Now check every path from the entry block to the load for transparency.
    // To do this, we perform a depth first search on the inverse CFG from the
    // loading block.
    for (BasicBlock *P : predecessors(BB)) {
      for (BasicBlock *TranspBB : inverse_depth_first_ext(P, TranspBlocks))
        if (AAR.canBasicBlockModify(*TranspBB, Loc))
          return false;
    }
  }

  // If the path from the entry of the function to each load is free of
  // instructions that potentially invalidate the load, we can make the
  // transformation!
  return true;
}

/// Checks if a type could have padding bytes.
static bool isDenselyPacked(Type *type, const DataLayout &DL) {
  // There is no size information, so be conservative.
  if (!type->isSized())
    return false;

  // If the alloc size is not equal to the storage size, then there are padding
  // bytes. For x86_fp80 on x86-64, size: 80 alloc size: 128.
  if (DL.getTypeSizeInBits(type) != DL.getTypeAllocSizeInBits(type))
    return false;

  if (!isa<CompositeType>(type))
    return true;

  // For homogenous sequential types, check for padding within members.
  if (SequentialType *seqTy = dyn_cast<SequentialType>(type))
    return isDenselyPacked(seqTy->getElementType(), DL);

  // Check for padding within and between elements of a struct.
  StructType *StructTy = cast<StructType>(type);
  const StructLayout *Layout = DL.getStructLayout(StructTy);
  uint64_t StartPos = 0;
  for (unsigned i = 0, E = StructTy->getNumElements(); i < E; ++i) {
    Type *ElTy = StructTy->getElementType(i);
    if (!isDenselyPacked(ElTy, DL))
      return false;
    if (StartPos != Layout->getElementOffsetInBits(i))
      return false;
    StartPos += DL.getTypeAllocSizeInBits(ElTy);
  }

  return true;
}

/// Checks if the padding bytes of an argument could be accessed.
static bool canPaddingBeAccessed(Argument *arg) {
  assert(arg->hasByValAttr());

  // Track all the pointers to the argument to make sure they are not captured.
  SmallPtrSet<Value *, 16> PtrValues;
  PtrValues.insert(arg);

  // Track all of the stores.
  SmallVector<StoreInst *, 16> Stores;

  // Scan through the uses recursively to make sure the pointer is always used
  // sanely.
  SmallVector<Value *, 16> WorkList;
  WorkList.insert(WorkList.end(), arg->user_begin(), arg->user_end());
  while (!WorkList.empty()) {
    Value *V = WorkList.back();
    WorkList.pop_back();
    if (isa<GetElementPtrInst>(V) || isa<PHINode>(V)) {
      if (PtrValues.insert(V).second)
        WorkList.insert(WorkList.end(), V->user_begin(), V->user_end());
    } else if (StoreInst *Store = dyn_cast<StoreInst>(V)) {
      Stores.push_back(Store);
    } else if (!isa<LoadInst>(V)) {
      return true;
    }
  }

  // Check to make sure the pointers aren't captured
  for (StoreInst *Store : Stores)
    if (PtrValues.count(Store->getValueOperand()))
      return true;

  return false;
}

static bool areFunctionArgsABICompatible(
    const Function &F, const TargetTransformInfo &TTI,
    SmallPtrSetImpl<Argument *> &ArgsToPromote,
    SmallPtrSetImpl<Argument *> &ByValArgsToTransform) {
  for (const Use &U : F.uses()) {
    CallSite CS(U.getUser());
    const Function *Caller = CS.getCaller();
    const Function *Callee = CS.getCalledFunction();
    if (!TTI.areFunctionArgsABICompatible(Caller, Callee, ArgsToPromote) ||
        !TTI.areFunctionArgsABICompatible(Caller, Callee, ByValArgsToTransform))
      return false;
  }
  return true;
}

/// PromoteArguments - This method checks the specified function to see if there
/// are any promotable arguments and if it is safe to promote the function (for
/// example, all callers are direct).  If safe to promote some arguments, it
/// calls the DoPromotion method.
static Function *
promoteArguments(Function *F, function_ref<AAResults &(Function &F)> AARGetter,
                 unsigned MaxElements,
                 Optional<function_ref<void(CallSite OldCS, CallSite NewCS)>>
                     ReplaceCallSite,
                 const TargetTransformInfo &TTI) {
  // Don't perform argument promotion for naked functions; otherwise we can end
  // up removing parameters that are seemingly 'not used' as they are referred
  // to in the assembly.
  if(F->hasFnAttribute(Attribute::Naked))
    return nullptr;

  // Make sure that it is local to this module.
  if (!F->hasLocalLinkage())
    return nullptr;

  // Don't promote arguments for variadic functions. Adding, removing, or
  // changing non-pack parameters can change the classification of pack
  // parameters. Frontends encode that classification at the call site in the
  // IR, while in the callee the classification is determined dynamically based
  // on the number of registers consumed so far.
  if (F->isVarArg())
    return nullptr;

  // First check: see if there are any pointer arguments!  If not, quick exit.
  SmallVector<Argument *, 16> PointerArgs;
  for (Argument &I : F->args())
    if (I.getType()->isPointerTy())
      PointerArgs.push_back(&I);
  if (PointerArgs.empty())
    return nullptr;

  // Second check: make sure that all callers are direct callers.  We can't
  // transform functions that have indirect callers.  Also see if the function
  // is self-recursive and check that target features are compatible.
  bool isSelfRecursive = false;
  for (Use &U : F->uses()) {
    CallSite CS(U.getUser());
    // Must be a direct call.
    if (CS.getInstruction() == nullptr || !CS.isCallee(&U))
      return nullptr;

    // Can't change signature of musttail callee
    if (CS.isMustTailCall())
      return nullptr;

    if (CS.getInstruction()->getParent()->getParent() == F)
      isSelfRecursive = true;
  }

  // Can't change signature of musttail caller
  // FIXME: Support promoting whole chain of musttail functions
  for (BasicBlock &BB : *F)
    if (BB.getTerminatingMustTailCall())
      return nullptr;

  const DataLayout &DL = F->getParent()->getDataLayout();

  AAResults &AAR = AARGetter(*F);

  // Check to see which arguments are promotable.  If an argument is promotable,
  // add it to ArgsToPromote.
  SmallPtrSet<Argument *, 8> ArgsToPromote;
  SmallPtrSet<Argument *, 8> ByValArgsToTransform;
  for (Argument *PtrArg : PointerArgs) {
    Type *AgTy = cast<PointerType>(PtrArg->getType())->getElementType();

    // Replace sret attribute with noalias. This reduces register pressure by
    // avoiding a register copy.
    if (PtrArg->hasStructRetAttr()) {
      unsigned ArgNo = PtrArg->getArgNo();
      F->removeParamAttr(ArgNo, Attribute::StructRet);
      F->addParamAttr(ArgNo, Attribute::NoAlias);
      for (Use &U : F->uses()) {
        CallSite CS(U.getUser());
        CS.removeParamAttr(ArgNo, Attribute::StructRet);
        CS.addParamAttr(ArgNo, Attribute::NoAlias);
      }
    }

    // If this is a byval argument, and if the aggregate type is small, just
    // pass the elements, which is always safe, if the passed value is densely
    // packed or if we can prove the padding bytes are never accessed. This does
    // not apply to inalloca.
    bool isSafeToPromote =
        PtrArg->hasByValAttr() &&
        (isDenselyPacked(AgTy, DL) || !canPaddingBeAccessed(PtrArg));
    if (isSafeToPromote) {
      if (StructType *STy = dyn_cast<StructType>(AgTy)) {
        if (MaxElements > 0 && STy->getNumElements() > MaxElements) {
          LLVM_DEBUG(dbgs() << "argpromotion disable promoting argument '"
                            << PtrArg->getName()
                            << "' because it would require adding more"
                            << " than " << MaxElements
                            << " arguments to the function.\n");
          continue;
        }

        // If all the elements are single-value types, we can promote it.
        bool AllSimple = true;
        for (const auto *EltTy : STy->elements()) {
          if (!EltTy->isSingleValueType()) {
            AllSimple = false;
            break;
          }
        }

        // Safe to transform, don't even bother trying to "promote" it.
        // Passing the elements as a scalar will allow sroa to hack on
        // the new alloca we introduce.
        if (AllSimple) {
          ByValArgsToTransform.insert(PtrArg);
          continue;
        }
      }
    }

    // If the argument is a recursive type and we're in a recursive
    // function, we could end up infinitely peeling the function argument.
    if (isSelfRecursive) {
      if (StructType *STy = dyn_cast<StructType>(AgTy)) {
        bool RecursiveType = false;
        for (const auto *EltTy : STy->elements()) {
          if (EltTy == PtrArg->getType()) {
            RecursiveType = true;
            break;
          }
        }
        if (RecursiveType)
          continue;
      }
    }

    // Otherwise, see if we can promote the pointer to its value.
    if (isSafeToPromoteArgument(PtrArg, PtrArg->hasByValOrInAllocaAttr(), AAR,
                                MaxElements))
      ArgsToPromote.insert(PtrArg);
  }

  // No promotable pointer arguments.
  if (ArgsToPromote.empty() && ByValArgsToTransform.empty())
    return nullptr;

  if (!areFunctionArgsABICompatible(*F, TTI, ArgsToPromote,
                                    ByValArgsToTransform))
    return nullptr;

  return doPromotion(F, ArgsToPromote, ByValArgsToTransform, ReplaceCallSite);
}

PreservedAnalyses ArgumentPromotionPass::run(LazyCallGraph::SCC &C,
                                             CGSCCAnalysisManager &AM,
                                             LazyCallGraph &CG,
                                             CGSCCUpdateResult &UR) {
  bool Changed = false, LocalChange;

  // Iterate until we stop promoting from this SCC.
  do {
    LocalChange = false;

    for (LazyCallGraph::Node &N : C) {
      Function &OldF = N.getFunction();

      FunctionAnalysisManager &FAM =
          AM.getResult<FunctionAnalysisManagerCGSCCProxy>(C, CG).getManager();
      // FIXME: This lambda must only be used with this function. We should
      // skip the lambda and just get the AA results directly.
      auto AARGetter = [&](Function &F) -> AAResults & {
        assert(&F == &OldF && "Called with an unexpected function!");
        return FAM.getResult<AAManager>(F);
      };

      const TargetTransformInfo &TTI = FAM.getResult<TargetIRAnalysis>(OldF);
      Function *NewF =
          promoteArguments(&OldF, AARGetter, MaxElements, None, TTI);
      if (!NewF)
        continue;
      LocalChange = true;

      // INTEL Argument promotion is replacing F with NF.
      // INTEL We need to update all of the call graph reports to reflect
      // INTEL this.
      CG.replaceFunctionWithFunctionInCGReports(&OldF, NewF); // INTEL

      // Directly substitute the functions in the call graph. Note that this
      // requires the old function to be completely dead and completely
      // replaced by the new function. It does no call graph updates, it merely
      // swaps out the particular function mapped to a particular node in the
      // graph.
      C.getOuterRefSCC().replaceNodeFunction(N, *NewF);
      OldF.eraseFromParent();
    }

    Changed |= LocalChange;
  } while (LocalChange);

  if (!Changed)
    return PreservedAnalyses::all();

#if INTEL_CUSTOMIZATION
  PreservedAnalyses PA;
  PA.preserve<AndersensAA>();
  PA.preserve<WholeProgramAnalysis>();
  PA.preserve<InlineAggAnalysis>();
  return PA;
#endif // INTEL_CUSTOMIZATION
}

namespace {

/// ArgPromotion - The 'by reference' to 'by value' argument promotion pass.
struct ArgPromotion : public CallGraphSCCPass {
  // Pass identification, replacement for typeid
  static char ID;

  explicit ArgPromotion(unsigned MaxElements = 3)
      : CallGraphSCCPass(ID), MaxElements(MaxElements) {
    initializeArgPromotionPass(*PassRegistry::getPassRegistry());
  }

  void getAnalysisUsage(AnalysisUsage &AU) const override {
    AU.addRequired<AssumptionCacheTracker>();
    AU.addRequired<TargetLibraryInfoWrapperPass>();
<<<<<<< HEAD
    AU.addPreserved<AndersensAAWrapperPass>();      // INTEL
    AU.addPreserved<WholeProgramWrapperPass>();     // INTEL
    AU.addPreserved<InlineAggressiveWrapperPass>(); // INTEL
=======
    AU.addRequired<TargetTransformInfoWrapperPass>();
>>>>>>> e94470f1
    getAAResultsAnalysisUsage(AU);
    CallGraphSCCPass::getAnalysisUsage(AU);
  }

  bool runOnSCC(CallGraphSCC &SCC) override;

private:
  using llvm::Pass::doInitialization;

  bool doInitialization(CallGraph &CG) override;

  /// The maximum number of elements to expand, or 0 for unlimited.
  unsigned MaxElements;
};

} // end anonymous namespace

char ArgPromotion::ID = 0;

INITIALIZE_PASS_BEGIN(ArgPromotion, "argpromotion",
                      "Promote 'by reference' arguments to scalars", false,
                      false)
INITIALIZE_PASS_DEPENDENCY(AssumptionCacheTracker)
INITIALIZE_PASS_DEPENDENCY(CallGraphWrapperPass)
INITIALIZE_PASS_DEPENDENCY(TargetLibraryInfoWrapperPass)
INITIALIZE_PASS_DEPENDENCY(TargetTransformInfoWrapperPass)
INITIALIZE_PASS_END(ArgPromotion, "argpromotion",
                    "Promote 'by reference' arguments to scalars", false, false)

Pass *llvm::createArgumentPromotionPass(unsigned MaxElements) {
  return new ArgPromotion(MaxElements);
}

bool ArgPromotion::runOnSCC(CallGraphSCC &SCC) {
  if (skipSCC(SCC))
    return false;

  // Get the callgraph information that we need to update to reflect our
  // changes.
  CallGraph &CG = getAnalysis<CallGraphWrapperPass>().getCallGraph();

  LegacyAARGetter AARGetter(*this);

  bool Changed = false, LocalChange;

  // Iterate until we stop promoting from this SCC.
  do {
    LocalChange = false;
    // Attempt to promote arguments from all functions in this SCC.
    for (CallGraphNode *OldNode : SCC) {
      Function *OldF = OldNode->getFunction();
      if (!OldF)
        continue;

      auto ReplaceCallSite = [&](CallSite OldCS, CallSite NewCS) {
        Function *Caller = OldCS.getInstruction()->getParent()->getParent();
        CallGraphNode *NewCalleeNode =
            CG.getOrInsertFunction(NewCS.getCalledFunction());
        CallGraphNode *CallerNode = CG[Caller];
        CallerNode->replaceCallEdge(OldCS, NewCS, NewCalleeNode);
      };

      const TargetTransformInfo &TTI =
          getAnalysis<TargetTransformInfoWrapperPass>().getTTI(*OldF);
      if (Function *NewF = promoteArguments(OldF, AARGetter, MaxElements,
                                            {ReplaceCallSite}, TTI)) {
        LocalChange = true;

        // INTEL Argument promotion is replacing F with NF.
        // INTEL We need to update all of the call graph reports to reflect
        // INTEL this.
        CG.replaceFunctionWithFunctionInCGReports(OldF, NewF); // INTEL

        // Update the call graph for the newly promoted function.
        CallGraphNode *NewNode = CG.getOrInsertFunction(NewF);
        NewNode->stealCalledFunctionsFrom(OldNode);
        if (OldNode->getNumReferences() == 0)
          delete CG.removeFunctionFromModule(OldNode);
        else
          OldF->setLinkage(Function::ExternalLinkage);

        // And updat ethe SCC we're iterating as well.
        SCC.ReplaceNode(OldNode, NewNode);
      }
    }
    // Remember that we changed something.
    Changed |= LocalChange;
  } while (LocalChange);

  return Changed;
}

bool ArgPromotion::doInitialization(CallGraph &CG) {
  return CallGraphSCCPass::doInitialization(CG);
}<|MERGE_RESOLUTION|>--- conflicted
+++ resolved
@@ -1074,13 +1074,10 @@
   void getAnalysisUsage(AnalysisUsage &AU) const override {
     AU.addRequired<AssumptionCacheTracker>();
     AU.addRequired<TargetLibraryInfoWrapperPass>();
-<<<<<<< HEAD
     AU.addPreserved<AndersensAAWrapperPass>();      // INTEL
     AU.addPreserved<WholeProgramWrapperPass>();     // INTEL
     AU.addPreserved<InlineAggressiveWrapperPass>(); // INTEL
-=======
     AU.addRequired<TargetTransformInfoWrapperPass>();
->>>>>>> e94470f1
     getAAResultsAnalysisUsage(AU);
     CallGraphSCCPass::getAnalysisUsage(AU);
   }
