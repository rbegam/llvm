//===- PassManagerBuilder.cpp - Build Standard Pass -----------------------===//
//
//                     The LLVM Compiler Infrastructure
//
// This file is distributed under the University of Illinois Open Source
// License. See LICENSE.TXT for details.
//
//===----------------------------------------------------------------------===//
//
// This file defines the PassManagerBuilder class, which is used to set up a
// "standard" optimization sequence suitable for languages like C and C++.
//
//===----------------------------------------------------------------------===//

#include "llvm/Transforms/IPO/PassManagerBuilder.h"
#include "llvm-c/Transforms/PassManagerBuilder.h"
#include "llvm/ADT/SmallVector.h"
#include "llvm/Analysis/BasicAliasAnalysis.h"
#include "llvm/Analysis/CFLAndersAliasAnalysis.h"
#include "llvm/Analysis/CFLSteensAliasAnalysis.h"
#include "llvm/Analysis/GlobalsModRef.h"
#include "llvm/Analysis/InlineCost.h"
#if INTEL_CUSTOMIZATION
#include "llvm/Analysis/Intel_AggInline.h"
#include "llvm/Analysis/Intel_Andersens.h"
#include "llvm/Analysis/Intel_StdContainerAA.h"
#include "llvm/Analysis/Intel_WP.h"
#endif // INTEL_CUSTOMIZATION
#include "llvm/Analysis/Passes.h"
#include "llvm/Analysis/ScopedNoAliasAA.h"
#include "llvm/Analysis/TargetLibraryInfo.h"
#include "llvm/Analysis/TypeBasedAliasAnalysis.h"
#include "llvm/IR/DataLayout.h"
#include "llvm/IR/LegacyPassManager.h"
#include "llvm/IR/ModuleSummaryIndex.h"
#include "llvm/IR/Verifier.h"
#include "llvm/Support/CommandLine.h"
#include "llvm/Support/ManagedStatic.h"
#include "llvm/Target/TargetMachine.h"
#include "llvm/Transforms/IPO.h"
#include "llvm/Transforms/IPO/ForceFunctionAttrs.h"
#include "llvm/Transforms/IPO/FunctionAttrs.h"
#include "llvm/Transforms/IPO/InferFunctionAttrs.h"
#include "llvm/Transforms/Instrumentation.h"
#include "llvm/Transforms/Scalar.h"
#include "llvm/Transforms/Scalar/GVN.h"
#include "llvm/Transforms/Vectorize.h"
#if INTEL_CUSTOMIZATION
#include "llvm/Transforms/Intel_VPO/VPOPasses.h"
#include "llvm/Transforms/Intel_VPO/Vecopt/VecoptPasses.h"
#include "llvm/Transforms/Intel_LoopTransforms/Passes.h"
#include "llvm/IR/IRPrintingPasses.h"
#include "llvm/Transforms/Utils/Intel_VecClone.h" 
#include "llvm/Transforms/Intel_MapIntrinToIml/MapIntrinToIml.h"
#include "llvm/Transforms/Intel_VPO/Paropt/VPOParopt.h"
#endif //INTEL_CUSTOMIZATION

using namespace llvm;

#if INTEL_CUSTOMIZATION
static cl::opt<bool>
EarlyJumpThreading("early-jump-threading", cl::init(true), cl::Hidden,
                   cl::desc("Run the early jump threading pass"));
#endif // INTEL_CUSTOMIZATION

static cl::opt<bool>
RunLoopVectorization("vectorize-loops", cl::Hidden,
                     cl::desc("Run the Loop vectorization passes"));

static cl::opt<bool>
RunSLPVectorization("vectorize-slp", cl::Hidden,
                    cl::desc("Run the SLP vectorization passes"));

static cl::opt<bool>
RunBBVectorization("vectorize-slp-aggressive", cl::Hidden,
                    cl::desc("Run the BB vectorization passes"));

static cl::opt<bool>
UseGVNAfterVectorization("use-gvn-after-vectorization",
  cl::init(false), cl::Hidden,
  cl::desc("Run GVN instead of Early CSE after vectorization passes"));

static cl::opt<bool> ExtraVectorizerPasses(
    "extra-vectorizer-passes", cl::init(false), cl::Hidden,
    cl::desc("Run cleanup optimization passes after vectorization."));

static cl::opt<bool>
RunLoopRerolling("reroll-loops", cl::Hidden,
                 cl::desc("Run the loop rerolling pass"));

static cl::opt<bool> RunLoadCombine("combine-loads", cl::init(false),
                                    cl::Hidden,
                                    cl::desc("Run the load combining pass"));

static cl::opt<bool> RunNewGVN("enable-newgvn", cl::init(false), cl::Hidden,
                               cl::desc("Run the NewGVN pass"));

static cl::opt<bool>
RunSLPAfterLoopVectorization("run-slp-after-loop-vectorization",
  cl::init(true), cl::Hidden,
  cl::desc("Run the SLP vectorizer (and BB vectorizer) after the Loop "
           "vectorizer instead of before"));

// Experimental option to use CFL-AA
enum class CFLAAType { None, Steensgaard, Andersen, Both };
static cl::opt<CFLAAType>
    UseCFLAA("use-cfl-aa", cl::init(CFLAAType::None), cl::Hidden,
             cl::desc("Enable the new, experimental CFL alias analysis"),
             cl::values(clEnumValN(CFLAAType::None, "none", "Disable CFL-AA"),
                        clEnumValN(CFLAAType::Steensgaard, "steens",
                                   "Enable unification-based CFL-AA"),
                        clEnumValN(CFLAAType::Andersen, "anders",
                                   "Enable inclusion-based CFL-AA"),
                        clEnumValN(CFLAAType::Both, "both",
                                   "Enable both variants of CFL-AA")));

static cl::opt<bool> EnableLoopInterchange(
    "enable-loopinterchange", cl::init(false), cl::Hidden,
    cl::desc("Enable the new, experimental LoopInterchange Pass"));

#if INTEL_CUSTOMIZATION
static cl::opt<bool> RunVPOVecopt("vecopt",
  cl::init(false), cl::Hidden,
  cl::desc("Run VPO Vecopt Pass"));

// The user can use -mllvm -paropt=<mode> to enable various paropt 
// transformations, where <mode> is a bit vector (see enum VPOParoptMode 
// for a description of the bits.) For example, paropt=0x7 enables 
// "ParPrepare" (0x1), "ParTrans" (0x2), and "OmpPar" (0x4).
static cl::opt<unsigned> RunVPOParopt("paropt",
  cl::init(0x00000000), cl::Hidden,
  cl::desc("Run VPO Paropt Pass"));

static cl::opt<bool> RunVecClone("enable-vec-clone",
  cl::init(false), cl::Hidden,
  cl::desc("Run Vector Function Cloning"));

// INTEL - HIR passes
static cl::opt<bool> RunLoopOpts("loopopt", cl::init(true), cl::Hidden,
                                 cl::desc("Runs loop optimization passes"));

static cl::opt<bool> RunLoopOptFrameworkOnly("loopopt-framework-only", 
    cl::init(false), cl::Hidden,
    cl::desc("Enables loopopt framework without any transformation passes"));

static cl::opt<bool> PrintModuleBeforeLoopopt(
    "print-module-before-loopopt", cl::init(false), cl::Hidden,
    cl::desc("Prints LLVM module to dbgs() before first HIR transform(HIR SSA "
             "deconstruction)"));

// register promotion for global vars at -O2 and above.
static cl::opt<bool> EnableNonLTOGlobalVarOpt(
    "enable-non-lto-global-var-opt", cl::init(true), cl::Hidden,
    cl::desc("Enable register promotion for global vars outside of the LTO."));

// Std Container Optimization at -O2 and above.
static cl::opt<bool> EnableStdContainerOpt("enable-std-container-opt",
                                           cl::init(true), cl::Hidden,
                                           cl::desc("Enable Std Container Optimization"));

static cl::opt<bool> EnableTbaaProp("enable-tbaa-prop", cl::init(true),
                                    cl::Hidden,
                                    cl::desc("Enable Tbaa Propagation"));

// Andersen AliasAnalysis
static cl::opt<bool> EnableAndersen("enable-andersen", cl::init(true),
    cl::Hidden, cl::desc("Enable Andersen's Alias Analysis"));

static cl::opt<bool> RunMapIntrinToIml("enable-iml-trans",
  cl::init(true), cl::Hidden,
  cl::desc("Map vectorized math intrinsic calls to svml/libm."));

// Indirect call Conv
static cl::opt<bool> EnableIndirectCallConv("enable-ind-call-conv",
    cl::init(true), cl::Hidden, cl::desc("Enable Indirect Call Conv"));

// Whole Program Analysis
static cl::opt<bool> EnableWPA("enable-whole-program-analysis",
    cl::init(true), cl::Hidden, cl::desc("Enable Whole Program Analysis"));

// IP Cloning
static cl::opt<bool> EnableIPCloning("enable-ip-cloning",
    cl::init(true), cl::Hidden, cl::desc("Enable IP Cloning"));

// Inline Aggressive Analysis
static cl::opt<bool> 
    EnableInlineAggAnalysis("enable-inline-aggressive-analysis",
    cl::init(true), cl::Hidden, cl::desc("Enable Inline Aggressive Analysis"));
#endif // INTEL_CUSTOMIZATION

static cl::opt<bool> EnableNonLTOGlobalsModRef(
    "enable-non-lto-gmr", cl::init(true), cl::Hidden,
    cl::desc(
        "Enable the GlobalsModRef AliasAnalysis outside of the LTO pipeline."));

static cl::opt<bool> EnableLoopLoadElim(
    "enable-loop-load-elim", cl::init(true), cl::Hidden,
    cl::desc("Enable the LoopLoadElimination Pass"));

static cl::opt<bool>
    EnablePrepareForThinLTO("prepare-for-thinlto", cl::init(false), cl::Hidden,
                            cl::desc("Enable preparation for ThinLTO."));

static cl::opt<bool> RunPGOInstrGen(
    "profile-generate", cl::init(false), cl::Hidden,
    cl::desc("Enable PGO instrumentation."));

static cl::opt<std::string>
    PGOOutputFile("profile-generate-file", cl::init(""), cl::Hidden,
                      cl::desc("Specify the path of profile data file."));

static cl::opt<std::string> RunPGOInstrUse(
    "profile-use", cl::init(""), cl::Hidden, cl::value_desc("filename"),
    cl::desc("Enable use phase of PGO instrumentation and specify the path "
             "of profile data file"));

static cl::opt<bool> UseLoopVersioningLICM(
    "enable-loop-versioning-licm", cl::init(false), cl::Hidden,
    cl::desc("Enable the experimental Loop Versioning LICM pass"));

static cl::opt<bool>
    DisablePreInliner("disable-preinline", cl::init(false), cl::Hidden,
                      cl::desc("Disable pre-instrumentation inliner"));

static cl::opt<int> PreInlineThreshold(
    "preinline-threshold", cl::Hidden, cl::init(75), cl::ZeroOrMore,
    cl::desc("Control the amount of inlining in pre-instrumentation inliner "
             "(default = 75)"));

static cl::opt<bool> EnableGVNHoist(
    "enable-gvn-hoist", cl::init(true), cl::Hidden,
    cl::desc("Enable the GVN hoisting pass (default = on)"));

static cl::opt<bool>
    DisableLibCallsShrinkWrap("disable-libcalls-shrinkwrap", cl::init(false),
                              cl::Hidden,
                              cl::desc("Disable shrink-wrap library calls"));

PassManagerBuilder::PassManagerBuilder() {
    OptLevel = 2;
    SizeLevel = 0;
    LibraryInfo = nullptr;
    Inliner = nullptr;
    DisableUnitAtATime = false;
    DisableUnrollLoops = false;
    BBVectorize = RunBBVectorization;
    SLPVectorize = RunSLPVectorization;
    LoopVectorize = RunLoopVectorization;
    RerollLoops = RunLoopRerolling;
    LoadCombine = RunLoadCombine;
    NewGVN = RunNewGVN;
    DisableGVNLoadPRE = false;
    VerifyInput = false;
    VerifyOutput = false;
    MergeFunctions = false;
    PrepareForLTO = false;
    EnablePGOInstrGen = RunPGOInstrGen;
    PGOInstrGen = PGOOutputFile;
    PGOInstrUse = RunPGOInstrUse;
    PrepareForThinLTO = EnablePrepareForThinLTO;
    PerformThinLTO = false;
    DivergentTarget = false;
}

PassManagerBuilder::~PassManagerBuilder() {
  delete LibraryInfo;
  delete Inliner;
}

/// Set of global extensions, automatically added as part of the standard set.
static ManagedStatic<SmallVector<std::pair<PassManagerBuilder::ExtensionPointTy,
   PassManagerBuilder::ExtensionFn>, 8> > GlobalExtensions;

void PassManagerBuilder::addGlobalExtension(
    PassManagerBuilder::ExtensionPointTy Ty,
    PassManagerBuilder::ExtensionFn Fn) {
  GlobalExtensions->push_back(std::make_pair(Ty, std::move(Fn)));
}

void PassManagerBuilder::addExtension(ExtensionPointTy Ty, ExtensionFn Fn) {
  Extensions.push_back(std::make_pair(Ty, std::move(Fn)));
}

void PassManagerBuilder::addExtensionsToPM(ExtensionPointTy ETy,
                                           legacy::PassManagerBase &PM) const {
  for (unsigned i = 0, e = GlobalExtensions->size(); i != e; ++i)
    if ((*GlobalExtensions)[i].first == ETy)
      (*GlobalExtensions)[i].second(*this, PM);
  for (unsigned i = 0, e = Extensions.size(); i != e; ++i)
    if (Extensions[i].first == ETy)
      Extensions[i].second(*this, PM);
}

void PassManagerBuilder::addInitialAliasAnalysisPasses(
    legacy::PassManagerBase &PM) const {
  switch (UseCFLAA) {
  case CFLAAType::Steensgaard:
    PM.add(createCFLSteensAAWrapperPass());
    break;
  case CFLAAType::Andersen:
    PM.add(createCFLAndersAAWrapperPass());
    break;
  case CFLAAType::Both:
    PM.add(createCFLSteensAAWrapperPass());
    PM.add(createCFLAndersAAWrapperPass());
    break;
  default:
    break;
  }

  // Add TypeBasedAliasAnalysis before BasicAliasAnalysis so that
  // BasicAliasAnalysis wins if they disagree. This is intended to help
  // support "obvious" type-punning idioms.
  PM.add(createTypeBasedAAWrapperPass());
  PM.add(createScopedNoAliasAAWrapperPass());
#if INTEL_CUSTOMIZATION
  if (EnableStdContainerOpt)
    PM.add(createStdContainerAAWrapperPass());
#endif // INTEL_CUSTOMIZATION
}

void PassManagerBuilder::addInstructionCombiningPass(
    legacy::PassManagerBase &PM) const {
  bool ExpensiveCombines = OptLevel > 2;
  PM.add(createInstructionCombiningPass(ExpensiveCombines));
}

void PassManagerBuilder::populateFunctionPassManager(
    legacy::FunctionPassManager &FPM) {
  addExtensionsToPM(EP_EarlyAsPossible, FPM);

  // Add LibraryInfo if we have some.
  if (LibraryInfo)
    FPM.add(new TargetLibraryInfoWrapperPass(*LibraryInfo));

#if INTEL_CUSTOMIZATION
  if (RunVPOParopt) {
    FPM.add(createVPOCFGRestructuringPass());
    FPM.add(createVPOParoptPreparePass(RunVPOParopt));
  }
#endif // INTEL_CUSTOMIZATION

  if (OptLevel == 0) return;

  addInitialAliasAnalysisPasses(FPM);

  FPM.add(createCFGSimplificationPass());
  FPM.add(createSROAPass());
  FPM.add(createEarlyCSEPass());
  FPM.add(createLowerExpectIntrinsicPass());
}

// Do PGO instrumentation generation or use pass as the option specified.
void PassManagerBuilder::addPGOInstrPasses(legacy::PassManagerBase &MPM) {
  if (!EnablePGOInstrGen && PGOInstrUse.empty())
    return;
  // Perform the preinline and cleanup passes for O1 and above.
  // And avoid doing them if optimizing for size.
  if (OptLevel > 0 && SizeLevel == 0 && !DisablePreInliner) {
    // Create preinline pass. We construct an InlineParams object and specify
    // the threshold here to avoid the command line options of the regular
    // inliner to influence pre-inlining. The only fields of InlineParams we
    // care about are DefaultThreshold and HintThreshold.
    InlineParams IP;
    IP.DefaultThreshold = PreInlineThreshold;
    // FIXME: The hint threshold has the same value used by the regular inliner.
    // This should probably be lowered after performance testing.
    IP.HintThreshold = 325;

    MPM.add(createFunctionInliningPass(IP));
    MPM.add(createSROAPass());
    MPM.add(createEarlyCSEPass());             // Catch trivial redundancies
    MPM.add(createCFGSimplificationPass());    // Merge & remove BBs
    MPM.add(createInstructionCombiningPass()); // Combine silly seq's
    addExtensionsToPM(EP_Peephole, MPM);
  }
  if (EnablePGOInstrGen) {
    MPM.add(createPGOInstrumentationGenLegacyPass());
    // Add the profile lowering pass.
    InstrProfOptions Options;
    if (!PGOInstrGen.empty())
      Options.InstrProfileOutput = PGOInstrGen;
    MPM.add(createInstrProfilingLegacyPass(Options));
  }
  if (!PGOInstrUse.empty())
    MPM.add(createPGOInstrumentationUseLegacyPass(PGOInstrUse));
}
void PassManagerBuilder::addFunctionSimplificationPasses(
    legacy::PassManagerBase &MPM) {
  // Start of function pass.
#if INTEL_CUSTOMIZATION
  if (isLoopOptEnabled())
    MPM.add(createLoopOptMarkerPass());
  // Propagate TBAA information before SROA so that we can remove mid-function
  // fakeload intrinsics which would block SROA.
  if (EnableTbaaProp)
    MPM.add(createTbaaMDPropagationPass());
#endif // INTEL_CUSTOMIZATION

  // Break up aggregate allocas, using SSAUpdater.
  MPM.add(createSROAPass());
  MPM.add(createEarlyCSEPass());              // Catch trivial redundancies
  if (EnableGVNHoist)
    MPM.add(createGVNHoistPass());
  // Speculative execution if the target has divergent branches; otherwise nop.
  MPM.add(createSpeculativeExecutionIfHasBranchDivergencePass());
  MPM.add(createJumpThreadingPass());         // Thread jumps.
  MPM.add(createCorrelatedValuePropagationPass()); // Propagate conditionals
  MPM.add(createCFGSimplificationPass());     // Merge & remove BBs
  // Combine silly seq's
  addInstructionCombiningPass(MPM);
  if (SizeLevel == 0 && !DisableLibCallsShrinkWrap)
    MPM.add(createLibCallsShrinkWrapPass());
  addExtensionsToPM(EP_Peephole, MPM);

  // Optimize memory intrinsic calls based on the profiled size information.
  if (SizeLevel == 0)
    MPM.add(createPGOMemOPSizeOptLegacyPass());

  MPM.add(createTailCallEliminationPass()); // Eliminate tail calls
  MPM.add(createCFGSimplificationPass());     // Merge & remove BBs
  MPM.add(createReassociatePass());           // Reassociate expressions
  // Rotate Loop - disable header duplication at -Oz
  MPM.add(createLoopRotatePass(SizeLevel == 2 ? 0 : -1));
  MPM.add(createLICMPass());                  // Hoist loop invariants
  MPM.add(createLoopUnswitchPass(SizeLevel || OptLevel < 3, DivergentTarget));
  MPM.add(createCFGSimplificationPass());
  addInstructionCombiningPass(MPM);
  MPM.add(createIndVarSimplifyPass());        // Canonicalize indvars
  MPM.add(createLoopIdiomPass());             // Recognize idioms like memset.
  addExtensionsToPM(EP_LateLoopOptimizations, MPM);
  MPM.add(createLoopDeletionPass());          // Delete dead loops

  if (EnableLoopInterchange) {
    MPM.add(createLoopInterchangePass()); // Interchange loops
    MPM.add(createCFGSimplificationPass());
  }
  if (!DisableUnrollLoops)
    MPM.add(createSimpleLoopUnrollPass(OptLevel));    // Unroll small loops
  addExtensionsToPM(EP_LoopOptimizerEnd, MPM);

  if (OptLevel > 1) {
    MPM.add(createMergedLoadStoreMotionPass()); // Merge ld/st in diamonds
    MPM.add(NewGVN ? createNewGVNPass()
                   : createGVNPass(DisableGVNLoadPRE)); // Remove redundancies
  }
  MPM.add(createMemCpyOptPass());             // Remove memcpy / form memset
  MPM.add(createSCCPPass());                  // Constant prop with SCCP

  // Delete dead bit computations (instcombine runs after to fold away the dead
  // computations, and then ADCE will run later to exploit any new DCE
  // opportunities that creates).
  MPM.add(createBitTrackingDCEPass());        // Delete dead bit computations

  // Run instcombine after redundancy elimination to exploit opportunities
  // opened up by them.
  addInstructionCombiningPass(MPM);
  addExtensionsToPM(EP_Peephole, MPM);
  MPM.add(createJumpThreadingPass());         // Thread jumps
  MPM.add(createCorrelatedValuePropagationPass());
  MPM.add(createDeadStoreEliminationPass());  // Delete dead stores
  MPM.add(createLICMPass());
  addExtensionsToPM(EP_ScalarOptimizerLate, MPM);

  if (RerollLoops)
    MPM.add(createLoopRerollPass());
  if (!RunSLPAfterLoopVectorization) {
    if (SLPVectorize)
      MPM.add(createSLPVectorizerPass());   // Vectorize parallel scalar chains.

    if (BBVectorize) {
      MPM.add(createBBVectorizePass());
      addInstructionCombiningPass(MPM);
      addExtensionsToPM(EP_Peephole, MPM);
      if (OptLevel > 1 && UseGVNAfterVectorization)
        MPM.add(NewGVN
                    ? createNewGVNPass()
                    : createGVNPass(DisableGVNLoadPRE)); // Remove redundancies
      else
        MPM.add(createEarlyCSEPass());      // Catch trivial redundancies

      // BBVectorize may have significantly shortened a loop body; unroll again.
      if (!DisableUnrollLoops)
        MPM.add(createLoopUnrollPass(OptLevel));
    }
  }

  if (LoadCombine)
    MPM.add(createLoadCombinePass());

  MPM.add(createAggressiveDCEPass());         // Delete dead instructions
  MPM.add(createCFGSimplificationPass()); // Merge & remove BBs
  // Clean up after everything.
  addInstructionCombiningPass(MPM);
  addExtensionsToPM(EP_Peephole, MPM);
}

void PassManagerBuilder::populateModulePassManager(
    legacy::PassManagerBase &MPM) {
  if (!PGOSampleUse.empty()) {
    MPM.add(createPruneEHPass());
    MPM.add(createSampleProfileLoaderPass(PGOSampleUse));
  }

  // Allow forcing function attributes as a debugging and tuning aid.
  MPM.add(createForceFunctionAttrsLegacyPass());

  // If all optimizations are disabled, just run the always-inline pass and,
  // if enabled, the function merging pass.
  if (OptLevel == 0) {
    addPGOInstrPasses(MPM);
    if (Inliner) {
      MPM.add(Inliner);
      Inliner = nullptr;
    }

    // FIXME: The BarrierNoopPass is a HACK! The inliner pass above implicitly
    // creates a CGSCC pass manager, but we don't want to add extensions into
    // that pass manager. To prevent this we insert a no-op module pass to reset
    // the pass manager to get the same behavior as EP_OptimizerLast in non-O0
    // builds. The function merging pass is
    if (MergeFunctions)
      MPM.add(createMergeFunctionsPass());
    else if (!GlobalExtensions->empty() || !Extensions.empty())
      MPM.add(createBarrierNoopPass());

    addExtensionsToPM(EP_EnabledOnOptLevel0, MPM);

    // Rename anon globals to be able to export them in the summary.
    // This has to be done after we add the extensions to the pass manager
    // as there could be passes (e.g. Adddress sanitizer) which introduce
    // new unnamed globals.
    if (PrepareForThinLTO)
      MPM.add(createNameAnonGlobalPass());
<<<<<<< HEAD

    addExtensionsToPM(EP_EnabledOnOptLevel0, MPM);
#if INTEL_CUSTOMIZATION
    if (RunVecClone) {
      MPM.add(createVecClonePass());
    }
    // Process OpenMP directives at -O0
    addVPOPasses(MPM, true);
#endif // INTEL_CUSTOMIZATION
=======
>>>>>>> 7d65b669
    return;
  }

#if INTEL_CUSTOMIZATION
  // Process OpenMP directives at -O1 and above
  addVPOPasses(MPM, false);
#endif // INTEL_CUSTOMIZATION

  // Add LibraryInfo if we have some.
  if (LibraryInfo)
    MPM.add(new TargetLibraryInfoWrapperPass(*LibraryInfo));

  addInitialAliasAnalysisPasses(MPM);

  // For ThinLTO there are two passes of indirect call promotion. The
  // first is during the compile phase when PerformThinLTO=false and
  // intra-module indirect call targets are promoted. The second is during
  // the ThinLTO backend when PerformThinLTO=true, when we promote imported
  // inter-module indirect calls. For that we perform indirect call promotion
  // earlier in the pass pipeline, here before globalopt. Otherwise imported
  // available_externally functions look unreferenced and are removed.
  if (PerformThinLTO)
    MPM.add(createPGOIndirectCallPromotionLegacyPass(/*InLTO = */ true,
                                                     !PGOSampleUse.empty()));

  // For SamplePGO in ThinLTO compile phase, we do not want to unroll loops
  // as it will change the CFG too much to make the 2nd profile annotation
  // in backend more difficult.
  bool PrepareForThinLTOUsingPGOSampleProfile =
      PrepareForThinLTO && !PGOSampleUse.empty();
  if (PrepareForThinLTOUsingPGOSampleProfile)
    DisableUnrollLoops = true;

  if (!DisableUnitAtATime) {
    // Infer attributes about declarations if possible.
    MPM.add(createInferFunctionAttrsLegacyPass());

    addExtensionsToPM(EP_ModuleOptimizerEarly, MPM);

    MPM.add(createIPSCCPPass());          // IP SCCP
    MPM.add(createGlobalOptimizerPass()); // Optimize out global vars
    // Promote any localized global vars.
    MPM.add(createPromoteMemoryToRegisterPass());

    MPM.add(createDeadArgEliminationPass()); // Dead argument elimination

    addInstructionCombiningPass(MPM); // Clean up after IPCP & DAE
    addExtensionsToPM(EP_Peephole, MPM);
    if (EarlyJumpThreading)                         // INTEL
      MPM.add(createJumpThreadingPass(-1, false));  // INTEL
    MPM.add(createCFGSimplificationPass()); // Clean up after IPCP & DAE
  }

  // For SamplePGO in ThinLTO compile phase, we do not want to do indirect
  // call promotion as it will change the CFG too much to make the 2nd
  // profile annotation in backend more difficult.
  if (!PerformThinLTO && !PrepareForThinLTOUsingPGOSampleProfile) {
    /// PGO instrumentation is added during the compile phase for ThinLTO, do
    /// not run it a second time
    addPGOInstrPasses(MPM);
    // Indirect call promotion that promotes intra-module targets only.
    // For ThinLTO this is done earlier due to interactions with globalopt
    // for imported functions.
    MPM.add(
        createPGOIndirectCallPromotionLegacyPass(false, !PGOSampleUse.empty()));
  }

  if (EnableNonLTOGlobalsModRef)
    // We add a module alias analysis pass here. In part due to bugs in the
    // analysis infrastructure this "works" in that the analysis stays alive
    // for the entire SCC pass run below.
    MPM.add(createGlobalsAAWrapperPass());

  // Start of CallGraph SCC passes.
  if (!DisableUnitAtATime)
    MPM.add(createPruneEHPass()); // Remove dead EH info
  if (Inliner) {
    MPM.add(Inliner);
    Inliner = nullptr;
  }
  if (!DisableUnitAtATime)
    MPM.add(createPostOrderFunctionAttrsLegacyPass());
  if (OptLevel > 2)
    MPM.add(createArgumentPromotionPass()); // Scalarize uninlined fn args

  addExtensionsToPM(EP_CGSCCOptimizerLate, MPM);
  addFunctionSimplificationPasses(MPM);

  // FIXME: This is a HACK! The inliner pass above implicitly creates a CGSCC
  // pass manager that we are specifically trying to avoid. To prevent this
  // we must insert a no-op module pass to reset the pass manager.
  MPM.add(createBarrierNoopPass());

#if INTEL_CUSTOMIZATION
  if (EnableStdContainerOpt) 
    MPM.add(createStdContainerOptPass());
  MPM.add(createCleanupFakeLoadsPass());
#endif // INTEL_CUSTOMIZATION

  if (!DisableUnitAtATime && OptLevel > 1 && !PrepareForLTO &&
      !PrepareForThinLTO)
    // Remove avail extern fns and globals definitions if we aren't
    // compiling an object file for later LTO. For LTO we want to preserve
    // these so they are eligible for inlining at link-time. Note if they
    // are unreferenced they will be removed by GlobalDCE later, so
    // this only impacts referenced available externally globals.
    // Eventually they will be suppressed during codegen, but eliminating
    // here enables more opportunity for GlobalDCE as it may make
    // globals referenced by available external functions dead
    // and saves running remaining passes on the eliminated functions.
    MPM.add(createEliminateAvailableExternallyPass());

  if (!DisableUnitAtATime)
    MPM.add(createReversePostOrderFunctionAttrsPass());

  // If we are planning to perform ThinLTO later, let's not bloat the code with
  // unrolling/vectorization/... now. We'll first run the inliner + CGSCC passes
  // during ThinLTO and perform the rest of the optimizations afterward.
  if (PrepareForThinLTO) {
    // Reduce the size of the IR as much as possible.
    MPM.add(createGlobalOptimizerPass());
    // Rename anon globals to be able to export them in the summary.
    MPM.add(createNameAnonGlobalPass());
    return;
  }

  if (PerformThinLTO)
    // Optimize globals now when performing ThinLTO, this enables more
    // optimizations later.
    MPM.add(createGlobalOptimizerPass());

  // Scheduling LoopVersioningLICM when inlining is over, because after that
  // we may see more accurate aliasing. Reason to run this late is that too
  // early versioning may prevent further inlining due to increase of code
  // size. By placing it just after inlining other optimizations which runs
  // later might get benefit of no-alias assumption in clone loop.
  if (UseLoopVersioningLICM) {
    MPM.add(createLoopVersioningLICMPass());    // Do LoopVersioningLICM
    MPM.add(createLICMPass());                  // Hoist loop invariants
  }

#if INTEL_CUSTOMIZATION
  if (EnableAndersen) {
    MPM.add(createAndersensAAWrapperPass()); // Andersen's IP alias analysis
  }
  if (OptLevel >= 2 && EnableNonLTOGlobalVarOpt && EnableAndersen) {
    MPM.add(createNonLTOGlobalOptimizerPass());
    MPM.add(createPromoteMemoryToRegisterPass());
    // AggressiveDCE is invoked here to avoid -6% performance regression
    // for aifftr01@opt_speed
    MPM.add(createAggressiveDCEPass());
  }
#endif // INTEL_CUSTOMIZATION

  if (EnableNonLTOGlobalsModRef)
    // We add a fresh GlobalsModRef run at this point. This is particularly
    // useful as the above will have inlined, DCE'ed, and function-attr
    // propagated everything. We should at this point have a reasonably minimal
    // and richly annotated call graph. By computing aliasing and mod/ref
    // information for all local globals here, the late loop passes and notably
    // the vectorizer will be able to use them to help recognize vectorizable
    // memory operations.
    //
    // Note that this relies on a bug in the pass manager which preserves
    // a module analysis into a function pass pipeline (and throughout it) so
    // long as the first function pass doesn't invalidate the module analysis.
    // Thus both Float2Int and LoopRotate have to preserve AliasAnalysis for
    // this to work. Fortunately, it is trivial to preserve AliasAnalysis
    // (doing nothing preserves it as it is required to be conservatively
    // correct in the face of IR changes).
    MPM.add(createGlobalsAAWrapperPass());

  MPM.add(createFloat2IntPass());

  addExtensionsToPM(EP_VectorizerStart, MPM);

  // Re-rotate loops in all our loop nests. These may have fallout out of
  // rotated form due to GVN or other transformations, and the vectorizer relies
  // on the rotated form. Disable header duplication at -Oz.
  MPM.add(createLoopRotatePass(SizeLevel == 2 ? 0 : -1));

#if INTEL_CUSTOMIZATION
  // In LTO mode, loopopt needs to run in link phase along with community 
  // vectorizer and unroll after it until they are phased out.
  if (!PrepareForLTO || !isLoopOptEnabled()) {
    addLoopOptAndAssociatedVPOPasses(MPM);
#endif // INTEL_CUSTOMIZATION

  // Distribute loops to allow partial vectorization.  I.e. isolate dependences
  // into separate loop that would otherwise inhibit vectorization.  This is
  // currently only performed for loops marked with the metadata
  // llvm.loop.distribute=true or when -enable-loop-distribute is specified.
  MPM.add(createLoopDistributePass());

  MPM.add(createLoopVectorizePass(DisableUnrollLoops, LoopVectorize));
  } // INTEL
  // Eliminate loads by forwarding stores from the previous iteration to loads
  // of the current iteration.
  if (EnableLoopLoadElim)
    MPM.add(createLoopLoadEliminationPass());

#if INTEL_CUSTOMIZATION
  // No need to run cleanup passes in LTO mode when loopopt is enabled as 
  // vectorization is moved to link phase.
  if (!PrepareForLTO || !isLoopOptEnabled()) { 
#endif // INTEL_CUSTOMIZATION
  // FIXME: Because of #pragma vectorize enable, the passes below are always
  // inserted in the pipeline, even when the vectorizer doesn't run (ex. when
  // on -O1 and no #pragma is found). Would be good to have these two passes
  // as function calls, so that we can only pass them when the vectorizer
  // changed the code.
  addInstructionCombiningPass(MPM);
  if (OptLevel > 1 && ExtraVectorizerPasses) {
    // At higher optimization levels, try to clean up any runtime overlap and
    // alignment checks inserted by the vectorizer. We want to track correllated
    // runtime checks for two inner loops in the same outer loop, fold any
    // common computations, hoist loop-invariant aspects out of any outer loop,
    // and unswitch the runtime checks if possible. Once hoisted, we may have
    // dead (or speculatable) control flows or more combining opportunities.
    MPM.add(createEarlyCSEPass());
    MPM.add(createCorrelatedValuePropagationPass());
    addInstructionCombiningPass(MPM);
    MPM.add(createLICMPass());
    MPM.add(createLoopUnswitchPass(SizeLevel || OptLevel < 3, DivergentTarget));
    MPM.add(createCFGSimplificationPass());
    addInstructionCombiningPass(MPM);
  }
  if (RunSLPAfterLoopVectorization) {
    if (SLPVectorize) {
      MPM.add(createSLPVectorizerPass());   // Vectorize parallel scalar chains.
      if (OptLevel > 1 && ExtraVectorizerPasses) {
        MPM.add(createEarlyCSEPass());
      }
    }

    if (BBVectorize) {
      MPM.add(createBBVectorizePass());
      addInstructionCombiningPass(MPM);
      addExtensionsToPM(EP_Peephole, MPM);
      if (OptLevel > 1 && UseGVNAfterVectorization)
        MPM.add(NewGVN
                    ? createNewGVNPass()
                    : createGVNPass(DisableGVNLoadPRE)); // Remove redundancies
      else
        MPM.add(createEarlyCSEPass());      // Catch trivial redundancies

      // BBVectorize may have significantly shortened a loop body; unroll again.
      if (!DisableUnrollLoops)
        MPM.add(createLoopUnrollPass(OptLevel));
    }
  }
  } // INTEL

  addExtensionsToPM(EP_Peephole, MPM);
  MPM.add(createLateCFGSimplificationPass()); // Switches to lookup tables
  addInstructionCombiningPass(MPM);

<<<<<<< HEAD
#if INTEL_CUSTOMIZATION
  // Disable unroll in LTO mode if loopopt is enabled so it only gets triggered
  // in link phase after loopopt.
  if (!DisableUnrollLoops && (!PrepareForLTO || !isLoopOptEnabled())) { 
#endif // INTEL_CUSTOMIZATION
    MPM.add(createLoopUnrollPass());    // Unroll small loops
=======
  if (!DisableUnrollLoops) {
    MPM.add(createLoopUnrollPass(OptLevel));    // Unroll small loops
>>>>>>> 7d65b669

    // LoopUnroll may generate some redundency to cleanup.
    addInstructionCombiningPass(MPM);

    // Runtime unrolling will introduce runtime check in loop prologue. If the
    // unrolled loop is a inner loop, then the prologue will be inside the
    // outer loop. LICM pass can help to promote the runtime check out if the
    // checked value is loop invariant.
    MPM.add(createLICMPass());
 }

  // After vectorization and unrolling, assume intrinsics may tell us more
  // about pointer alignments.
  MPM.add(createAlignmentFromAssumptionsPass());

  if (!DisableUnitAtATime) {
    // FIXME: We shouldn't bother with this anymore.
    MPM.add(createStripDeadPrototypesPass()); // Get rid of dead prototypes

    // GlobalOpt already deletes dead functions and globals, at -O2 try a
    // late pass of GlobalDCE.  It is capable of deleting dead cycles.
    if (OptLevel > 1) {
      MPM.add(createGlobalDCEPass());         // Remove dead fns and globals.
      MPM.add(createConstantMergePass());     // Merge dup global constants
    }
  }

  if (MergeFunctions)
    MPM.add(createMergeFunctionsPass());

  // LoopSink pass sinks instructions hoisted by LICM, which serves as a
  // canonicalization pass that enables other optimizations. As a result,
  // LoopSink pass needs to be a very late IR pass to avoid undoing LICM
  // result too early.
  MPM.add(createLoopSinkPass());
  // Get rid of LCSSA nodes.
  MPM.add(createInstructionSimplifierPass());
  addExtensionsToPM(EP_OptimizerLast, MPM);

#if INTEL_CUSTOMIZATION
  // This pass translates vector math intrinsics to svml/libm calls.
  if (RunMapIntrinToIml) {
    MPM.add(createMapIntrinToImlPass());
  }
#endif // INTEL_CUSTOMIZATION
}

void PassManagerBuilder::addLTOOptimizationPasses(legacy::PassManagerBase &PM) {
  // Remove unused virtual tables to improve the quality of code generated by
  // whole-program devirtualization and bitset lowering.
  PM.add(createGlobalDCEPass());

#if INTEL_CUSTOMIZATION
  // Whole Program Analysis
  if (EnableWPA)
    PM.add(createWholeProgramWrapperPassPass());

  // IP Cloning
  if (EnableIPCloning)
    PM.add(createIPCloningLegacyPass());
#endif // INTEL_CUSTOMIZATION

  // Provide AliasAnalysis services for optimizations.
  addInitialAliasAnalysisPasses(PM);

  // Allow forcing function attributes as a debugging and tuning aid.
  PM.add(createForceFunctionAttrsLegacyPass());

  // Infer attributes about declarations if possible.
  PM.add(createInferFunctionAttrsLegacyPass());

  if (OptLevel > 1) {
    // Indirect call promotion. This should promote all the targets that are
    // left by the earlier promotion pass that promotes intra-module targets.
    // This two-step promotion is to save the compile time. For LTO, it should
    // produce the same result as if we only do promotion here.
    PM.add(
        createPGOIndirectCallPromotionLegacyPass(true, !PGOSampleUse.empty()));

    // Propagate constants at call sites into the functions they call.  This
    // opens opportunities for globalopt (and inlining) by substituting function
    // pointers passed as arguments to direct uses of functions.
    PM.add(createIPSCCPPass());
  }

  // Infer attributes about definitions. The readnone attribute in particular is
  // required for virtual constant propagation.
  PM.add(createPostOrderFunctionAttrsLegacyPass());
  PM.add(createReversePostOrderFunctionAttrsPass());

  // Split globals using inrange annotations on GEP indices. This can help
  // improve the quality of generated code when virtual constant propagation or
  // control flow integrity are enabled.
  PM.add(createGlobalSplitPass());

  // Apply whole-program devirtualization and virtual constant propagation.
  PM.add(createWholeProgramDevirtPass(ExportSummary, nullptr));

  // That's all we need at opt level 1.
  if (OptLevel == 1)
    return;

  // Now that we internalized some globals, see if we can hack on them!
  PM.add(createGlobalOptimizerPass());
  // Promote any localized global vars.
  PM.add(createPromoteMemoryToRegisterPass());

  // Linking modules together can lead to duplicated global constants, only
  // keep one copy of each constant.
  PM.add(createConstantMergePass());

  // Remove unused arguments from functions.
  PM.add(createDeadArgEliminationPass());

  // Reduce the code after globalopt and ipsccp.  Both can open up significant
  // simplification opportunities, and both can propagate functions through
  // function pointers.  When this happens, we often have to resolve varargs
  // calls, etc, so let instcombine do this.
  addInstructionCombiningPass(PM);
  addExtensionsToPM(EP_Peephole, PM);

#if INTEL_CUSTOMIZATION
  if (EnableAndersen) {
    PM.add(createAndersensAAWrapperPass()); // Andersen's IP alias analysis
  }
  if (EnableIndirectCallConv && EnableAndersen) {
    PM.add(createIndirectCallConvPass()); // Indirect Call Conv
  }
  if (EnableInlineAggAnalysis) {
    PM.add(createInlineAggressiveWrapperPassPass()); // Aggressive Inline
  }
#endif // INTEL_CUSTOMIZATION

  // Inline small functions
  bool RunInliner = Inliner;
  if (RunInliner) {
    PM.add(Inliner);
    Inliner = nullptr;
  }

  PM.add(createPruneEHPass());   // Remove dead EH info.

  // Optimize globals again if we ran the inliner.
  if (RunInliner)
    PM.add(createGlobalOptimizerPass());

#if INTEL_CUSTOMIZATION
  if (EnableIPCloning) {
    // Enable generic IPCloning after Inlining.
    PM.add(createIPCloningLegacyPass(true));
    // Call IPCP to propagate constants
    PM.add(createIPSCCPPass());
  }
#endif // INTEL_CUSTOMIZATION
  PM.add(createGlobalDCEPass()); // Remove dead functions.

  // If we didn't decide to inline a function, check to see if we can
  // transform it to pass arguments by value instead of by reference.
  PM.add(createArgumentPromotionPass());

  // The IPO passes may leave cruft around.  Clean up after them.
  addInstructionCombiningPass(PM);
  addExtensionsToPM(EP_Peephole, PM);
  PM.add(createJumpThreadingPass());

  // Break up allocas
  PM.add(createSROAPass());
 
#if INTEL_CUSTOMIZATION
  if (EnableInlineAggAnalysis) {
    PM.add(createAggInlAALegacyPass());
  }
#endif // INTEL_CUSTOMIZATION

  // Run a few AA driven optimizations here and now, to cleanup the code.
  PM.add(createPostOrderFunctionAttrsLegacyPass()); // Add nocapture.
  PM.add(createGlobalsAAWrapperPass()); // IP alias analysis.

  PM.add(createLICMPass());                 // Hoist loop invariants.
  PM.add(createMergedLoadStoreMotionPass()); // Merge ld/st in diamonds.
  PM.add(NewGVN ? createNewGVNPass()
                : createGVNPass(DisableGVNLoadPRE)); // Remove redundancies.
  PM.add(createMemCpyOptPass());            // Remove dead memcpys.

  // Nuke dead stores.
  PM.add(createDeadStoreEliminationPass());

  // More loops are countable; try to optimize them.
  PM.add(createIndVarSimplifyPass());
  PM.add(createLoopDeletionPass());
  if (EnableLoopInterchange)
    PM.add(createLoopInterchangePass());

  if (!DisableUnrollLoops)
<<<<<<< HEAD
    PM.add(createSimpleLoopUnrollPass());   // Unroll small loops
  addLoopOptAndAssociatedVPOPasses(PM);     // INTEL
=======
    PM.add(createSimpleLoopUnrollPass(OptLevel));   // Unroll small loops
>>>>>>> 7d65b669
  PM.add(createLoopVectorizePass(true, LoopVectorize));
  // The vectorizer may have significantly shortened a loop body; unroll again.
  if (!DisableUnrollLoops)
    PM.add(createLoopUnrollPass(OptLevel));

  // Now that we've optimized loops (in particular loop induction variables),
  // we may have exposed more scalar opportunities. Run parts of the scalar
  // optimizer again at this point.
  addInstructionCombiningPass(PM); // Initial cleanup
  PM.add(createCFGSimplificationPass()); // if-convert
  PM.add(createSCCPPass()); // Propagate exposed constants
  addInstructionCombiningPass(PM); // Clean up again
  PM.add(createBitTrackingDCEPass());

  // More scalar chains could be vectorized due to more alias information
  if (RunSLPAfterLoopVectorization)
    if (SLPVectorize)
      PM.add(createSLPVectorizerPass()); // Vectorize parallel scalar chains.

  // After vectorization, assume intrinsics may tell us more about pointer
  // alignments.
  PM.add(createAlignmentFromAssumptionsPass());

  if (LoadCombine)
    PM.add(createLoadCombinePass());

  // Cleanup and simplify the code after the scalar optimizations.
  addInstructionCombiningPass(PM);
  addExtensionsToPM(EP_Peephole, PM);

  PM.add(createJumpThreadingPass());
}

void PassManagerBuilder::addLateLTOOptimizationPasses(
    legacy::PassManagerBase &PM) {
  // Delete basic blocks, which optimization passes may have killed.
  PM.add(createCFGSimplificationPass());

  // Drop bodies of available externally objects to improve GlobalDCE.
  PM.add(createEliminateAvailableExternallyPass());

  // Now that we have optimized the program, discard unreachable functions.
  PM.add(createGlobalDCEPass());

  // FIXME: this is profitable (for compiler time) to do at -O0 too, but
  // currently it damages debug info.
  if (MergeFunctions)
    PM.add(createMergeFunctionsPass());
}

#if INTEL_CUSTOMIZATION // HIR passes

bool PassManagerBuilder::isLoopOptEnabled() const {
  if ((RunLoopOpts || RunLoopOptFrameworkOnly) && (OptLevel >= 2) &&
      (SizeLevel == 0) && !PerformThinLTO) 
    return true;

  return false;
}

void PassManagerBuilder::addLoopOptCleanupPasses(
    legacy::PassManagerBase &PM) const {
  PM.add(createCFGSimplificationPass());
  PM.add(createPromoteMemoryToRegisterPass());
  PM.add(createGVNPass(DisableGVNLoadPRE));
  PM.add(createInstructionCombiningPass());
}

void PassManagerBuilder::addLoopOptPasses(legacy::PassManagerBase &PM) const {

  if (!isLoopOptEnabled()) 
    return;

  // This pass "canonicalizes" loops and makes analysis easier.
  PM.add(createLoopSimplifyPass());

  if (PrintModuleBeforeLoopopt)
    PM.add(createPrintModulePass(dbgs(), ";Module Before HIR" ));

  PM.add(createHIRSSADeconstructionPass());
  // This is expected to be the first pass in the HIR pipeline as it cleans up
  // unnecessary temps from the HIR and doesn't invalidate any analysis. It is
  // considered a part of the framework and therefore ran unconditionally.
  PM.add(createHIRTempCleanupPass());

  if (!RunLoopOptFrameworkOnly) {
    PM.add(createHIRParDirInsertPass());
    PM.add(createHIRRuntimeDDPass());
    PM.add(createHIRMVForConstUBPass());
    PM.add(createHIRLoopDistributionForLoopNestPass());
    PM.add(createHIRLoopInterchangePass());
    PM.add(createHIRLoopReversalPass());
    PM.add(createHIRPreVecCompleteUnrollPass());
    PM.add(createHIRLMMPass());
    PM.add(createHIRLoopDistributionForMemRecPass());
    PM.add(createHIRIdiomRecognitionPass());
    PM.add(createHIRUnrollAndJamPass());
    PM.add(createHIROptVarPredicatePass());
    PM.add(createHIROptPredicatePass());
    PM.add(createHIRVecDirInsertPass(OptLevel == 3));
    PM.add(createVPODriverHIRPass());
    PM.add(createHIRPostVecCompleteUnrollPass());
    PM.add(createHIRGeneralUnrollPass());
    PM.add(createHIRScalarReplArrayPass());
  }

  PM.add(createHIRCodeGenPass());

  addLoopOptCleanupPasses(PM);
}

void PassManagerBuilder::addVPOPasses(legacy::PassManagerBase &PM,
                                            bool RunVec) const {
  if (RunVPOParopt) {
    PM.add(createVPOCFGRestructuringPass());
    PM.add(createVPOParoptPass(RunVPOParopt));
  }
  if (RunVPOVecopt && RunVec) {
    PM.add(createVPOCFGRestructuringPass());
    PM.add(createVPODriverPass());
  }
}

void PassManagerBuilder::addLoopOptAndAssociatedVPOPasses(
     legacy::PassManagerBase &PM) const {

  if (RunVecClone) {
    PM.add(createVecClonePass());
    // VecClonePass can generate redundant geps/loads for vector parameters when
    // accessing elem[i] within the inserted simd loop. This makes DD testing
    // harder, so run CSE here to do some clean-up before HIR construction.
    PM.add(createEarlyCSEPass());
  }
  addLoopOptPasses(PM);

  // Process directives inserted by LoopOpt Autopar.
  // Call with RunVec==true (2nd argument) to enable Vectorizer to catch
  // any vec directives that loopopt might have missed; may change it to 
  // false in the future when loopopt is fully implemented.
  addVPOPasses(PM, true);

  // VPO directives are no longer useful after this point. Clean up so that
  // code gen process won't be confused.
  //
  // TODO: Issue a warning for any unprocessed directives. Change to
  // assetion failure as the feature matures.
  PM.add(createVPODirectiveCleanupPass());
}

#endif // INTEL_CUSTOMIZATION

void PassManagerBuilder::populateThinLTOPassManager(
    legacy::PassManagerBase &PM) {
  PerformThinLTO = true;

  if (VerifyInput)
    PM.add(createVerifierPass());

  if (ImportSummary) {
    // These passes import type identifier resolutions for whole-program
    // devirtualization and CFI. They must run early because other passes may
    // disturb the specific instruction patterns that these passes look for,
    // creating dependencies on resolutions that may not appear in the summary.
    //
    // For example, GVN may transform the pattern assume(type.test) appearing in
    // two basic blocks into assume(phi(type.test, type.test)), which would
    // transform a dependency on a WPD resolution into a dependency on a type
    // identifier resolution for CFI.
    //
    // Also, WPD has access to more precise information than ICP and can
    // devirtualize more effectively, so it should operate on the IR first.
    PM.add(createWholeProgramDevirtPass(nullptr, ImportSummary));
    PM.add(createLowerTypeTestsPass(nullptr, ImportSummary));
  }

  populateModulePassManager(PM);

  if (VerifyOutput)
    PM.add(createVerifierPass());
  PerformThinLTO = false;
}

void PassManagerBuilder::populateLTOPassManager(legacy::PassManagerBase &PM) {
  if (LibraryInfo)
    PM.add(new TargetLibraryInfoWrapperPass(*LibraryInfo));

  if (VerifyInput)
    PM.add(createVerifierPass());

  if (OptLevel != 0)
    addLTOOptimizationPasses(PM);

  // Create a function that performs CFI checks for cross-DSO calls with targets
  // in the current module.
  PM.add(createCrossDSOCFIPass());

  // Lower type metadata and the type.test intrinsic. This pass supports Clang's
  // control flow integrity mechanisms (-fsanitize=cfi*) and needs to run at
  // link time if CFI is enabled. The pass does nothing if CFI is disabled.
  PM.add(createLowerTypeTestsPass(ExportSummary, nullptr));

  if (OptLevel != 0)
    addLateLTOOptimizationPasses(PM);

  if (VerifyOutput)
    PM.add(createVerifierPass());
}

inline PassManagerBuilder *unwrap(LLVMPassManagerBuilderRef P) {
    return reinterpret_cast<PassManagerBuilder*>(P);
}

inline LLVMPassManagerBuilderRef wrap(PassManagerBuilder *P) {
  return reinterpret_cast<LLVMPassManagerBuilderRef>(P);
}

LLVMPassManagerBuilderRef LLVMPassManagerBuilderCreate() {
  PassManagerBuilder *PMB = new PassManagerBuilder();
  return wrap(PMB);
}

void LLVMPassManagerBuilderDispose(LLVMPassManagerBuilderRef PMB) {
  PassManagerBuilder *Builder = unwrap(PMB);
  delete Builder;
}

void
LLVMPassManagerBuilderSetOptLevel(LLVMPassManagerBuilderRef PMB,
                                  unsigned OptLevel) {
  PassManagerBuilder *Builder = unwrap(PMB);
  Builder->OptLevel = OptLevel;
}

void
LLVMPassManagerBuilderSetSizeLevel(LLVMPassManagerBuilderRef PMB,
                                   unsigned SizeLevel) {
  PassManagerBuilder *Builder = unwrap(PMB);
  Builder->SizeLevel = SizeLevel;
}

void
LLVMPassManagerBuilderSetDisableUnitAtATime(LLVMPassManagerBuilderRef PMB,
                                            LLVMBool Value) {
  PassManagerBuilder *Builder = unwrap(PMB);
  Builder->DisableUnitAtATime = Value;
}

void
LLVMPassManagerBuilderSetDisableUnrollLoops(LLVMPassManagerBuilderRef PMB,
                                            LLVMBool Value) {
  PassManagerBuilder *Builder = unwrap(PMB);
  Builder->DisableUnrollLoops = Value;
}

void
LLVMPassManagerBuilderSetDisableSimplifyLibCalls(LLVMPassManagerBuilderRef PMB,
                                                 LLVMBool Value) {
  // NOTE: The simplify-libcalls pass has been removed.
}

void
LLVMPassManagerBuilderUseInlinerWithThreshold(LLVMPassManagerBuilderRef PMB,
                                              unsigned Threshold) {
  PassManagerBuilder *Builder = unwrap(PMB);
  Builder->Inliner = createFunctionInliningPass(Threshold);
}

void
LLVMPassManagerBuilderPopulateFunctionPassManager(LLVMPassManagerBuilderRef PMB,
                                                  LLVMPassManagerRef PM) {
  PassManagerBuilder *Builder = unwrap(PMB);
  legacy::FunctionPassManager *FPM = unwrap<legacy::FunctionPassManager>(PM);
  Builder->populateFunctionPassManager(*FPM);
}

void
LLVMPassManagerBuilderPopulateModulePassManager(LLVMPassManagerBuilderRef PMB,
                                                LLVMPassManagerRef PM) {
  PassManagerBuilder *Builder = unwrap(PMB);
  legacy::PassManagerBase *MPM = unwrap(PM);
  Builder->populateModulePassManager(*MPM);
}

void LLVMPassManagerBuilderPopulateLTOPassManager(LLVMPassManagerBuilderRef PMB,
                                                  LLVMPassManagerRef PM,
                                                  LLVMBool Internalize,
                                                  LLVMBool RunInliner) {
  PassManagerBuilder *Builder = unwrap(PMB);
  legacy::PassManagerBase *LPM = unwrap(PM);

  // A small backwards compatibility hack. populateLTOPassManager used to take
  // an RunInliner option.
  if (RunInliner && !Builder->Inliner)
    Builder->Inliner = createFunctionInliningPass();

  Builder->populateLTOPassManager(*LPM);
}<|MERGE_RESOLUTION|>--- conflicted
+++ resolved
@@ -532,9 +532,6 @@
     // new unnamed globals.
     if (PrepareForThinLTO)
       MPM.add(createNameAnonGlobalPass());
-<<<<<<< HEAD
-
-    addExtensionsToPM(EP_EnabledOnOptLevel0, MPM);
 #if INTEL_CUSTOMIZATION
     if (RunVecClone) {
       MPM.add(createVecClonePass());
@@ -542,8 +539,6 @@
     // Process OpenMP directives at -O0
     addVPOPasses(MPM, true);
 #endif // INTEL_CUSTOMIZATION
-=======
->>>>>>> 7d65b669
     return;
   }
 
@@ -801,17 +796,12 @@
   MPM.add(createLateCFGSimplificationPass()); // Switches to lookup tables
   addInstructionCombiningPass(MPM);
 
-<<<<<<< HEAD
 #if INTEL_CUSTOMIZATION
   // Disable unroll in LTO mode if loopopt is enabled so it only gets triggered
   // in link phase after loopopt.
   if (!DisableUnrollLoops && (!PrepareForLTO || !isLoopOptEnabled())) { 
 #endif // INTEL_CUSTOMIZATION
-    MPM.add(createLoopUnrollPass());    // Unroll small loops
-=======
-  if (!DisableUnrollLoops) {
     MPM.add(createLoopUnrollPass(OptLevel));    // Unroll small loops
->>>>>>> 7d65b669
 
     // LoopUnroll may generate some redundency to cleanup.
     addInstructionCombiningPass(MPM);
@@ -1006,12 +996,8 @@
     PM.add(createLoopInterchangePass());
 
   if (!DisableUnrollLoops)
-<<<<<<< HEAD
-    PM.add(createSimpleLoopUnrollPass());   // Unroll small loops
+    PM.add(createSimpleLoopUnrollPass(OptLevel));   // Unroll small loops
   addLoopOptAndAssociatedVPOPasses(PM);     // INTEL
-=======
-    PM.add(createSimpleLoopUnrollPass(OptLevel));   // Unroll small loops
->>>>>>> 7d65b669
   PM.add(createLoopVectorizePass(true, LoopVectorize));
   // The vectorizer may have significantly shortened a loop body; unroll again.
   if (!DisableUnrollLoops)
