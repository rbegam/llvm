--- conflicted
+++ resolved
@@ -27,14 +27,11 @@
 #include "llvm/Transforms/IPO.h"
 #include "llvm/Transforms/Scalar.h"
 #include "llvm/Transforms/Vectorize.h"
-<<<<<<< HEAD
 #if INTEL_CUSTOMIZATION
 #include "llvm/Transforms/VPO/VPOPasses.h"
 #include "llvm/Transforms/VPO/Vecopt/VecoptPasses.h"
+#include "llvm/Transforms/Intel_LoopTransforms/Passes.h" //***INTEL - HIR passes
 #endif // INTEL_CUSTOMIZATION
-=======
-#include "llvm/Transforms/Intel_LoopTransforms/Passes.h" //***INTEL - HIR passes
->>>>>>> 851d2f11
 
 using namespace llvm;
 
@@ -93,7 +90,6 @@
     "enable-loopinterchange", cl::init(false), cl::Hidden,
     cl::desc("Enable the new, experimental LoopInterchange Pass"));
 
-<<<<<<< HEAD
 static cl::opt<bool> RunVPODriver("VPO-Driver",
   cl::init(false), cl::Hidden,
   cl::desc("Run VPO vectorization driver"));
@@ -101,7 +97,7 @@
 static cl::opt<bool> RunSIMDFunctionCloning("SIMD-Function-Cloning",
   cl::init(false), cl::Hidden,
   cl::desc("Run SIMD Function Cloning"));
-=======
+
 static cl::opt<bool> EnableLoopDistribute(
     "enable-loop-distribute", cl::init(false), cl::Hidden,
     cl::desc("Enable the new, experimental LoopDistribution Pass"));
@@ -109,7 +105,6 @@
 //***INTEL - HIR passes
 static cl::opt<bool> RunLoopOpts("loopopt", cl::init(false), cl::Hidden,
                                  cl::desc("Runs loop optimizations passes"));
->>>>>>> 851d2f11
 
 PassManagerBuilder::PassManagerBuilder() {
     OptLevel = 2;
