--- conflicted
+++ resolved
@@ -40,15 +40,9 @@
 #include "llvm/Transforms/Intel_VPO/Vecopt/VecoptPasses.h"
 #include "llvm/Transforms/Intel_LoopTransforms/Passes.h"
 #include "llvm/IR/IRPrintingPasses.h"
-<<<<<<< HEAD
-#include "llvm/Transforms/Utils/Intel_VecClone.h"
-#include "llvm/Transforms/Intel_MapIntrinToIml/MapIntrinToIml.h"
-#endif // INTEL_CUSTOMIZATION
-=======
 #include "llvm/Transforms/Utils/Intel_VecClone.h" 
 #include "llvm/Transforms/Intel_MapIntrinToIml/MapIntrinToIml.h"
 #endif //INTEL_CUSTOMIZATION
->>>>>>> 65c20e5b
 
 using namespace llvm;
 
@@ -152,20 +146,13 @@
 static cl::opt<bool> EnableAndersen("enable-andersen", cl::init(true),
     cl::Hidden, cl::desc("Enable Andersen's Alias Analysis"));
 
-<<<<<<< HEAD
-=======
 static cl::opt<bool> RunMapIntrinToIml("enable-iml-trans",
   cl::init(false), cl::Hidden,
   cl::desc("Map vectorized math intrinsic calls to svml/libm."));
 
->>>>>>> 65c20e5b
 // Indirect call Conv
 static cl::opt<bool> EnableIndirectCallConv("enable-ind-call-conv",
     cl::init(false), cl::Hidden, cl::desc("Enable Indirect Call Conv"));
-
-static cl::opt<bool> RunMapIntrinToIml("enable-iml-trans",
-  cl::init(false), cl::Hidden,
-  cl::desc("Map vectorized math intrinsic calls to svml/libm."));
 #endif // INTEL_CUSTOMIZATION
 
 static cl::opt<bool> EnableNonLTOGlobalsModRef(
@@ -607,19 +594,12 @@
     MPM.add(createMergeFunctionsPass());
 
   addExtensionsToPM(EP_OptimizerLast, MPM);
-<<<<<<< HEAD
-#if INTEL_CUSTOMIZATION
-  // This pass translates vector math intrinsics to svml/libm calls.
-  if (RunMapIntrinToIml)
-    MPM.add(createMapIntrinToImlPass());
-=======
 
 #if INTEL_CUSTOMIZATION
   // This pass translates vector math intrinsics to svml/libm calls.
   if (RunMapIntrinToIml) {
     MPM.add(createMapIntrinToImlPass());
   }
->>>>>>> 65c20e5b
 #endif // INTEL_CUSTOMIZATION
 }
 
