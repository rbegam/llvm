--- conflicted
+++ resolved
@@ -1367,7 +1367,6 @@
   // Break up allocas
   PM.add(createSROAPass());
 
-<<<<<<< HEAD
 #if INTEL_CUSTOMIZATION
   if (EnableInlineAggAnalysis) {
     PM.add(createAggInlAALegacyPass());
@@ -1375,11 +1374,9 @@
   if (EnableMultiVersioning)
     PM.add(createMultiVersioningWrapperPass());
 #endif // INTEL_CUSTOMIZATION
-=======
   // LTO provides additional opportunities for tailcall elimination due to
   // link-time inlining, and visibility of nocapture attribute.
   PM.add(createTailCallEliminationPass());
->>>>>>> 0125e448
 
   // Run a few AA driven optimizations here and now, to cleanup the code.
   PM.add(createPostOrderFunctionAttrsLegacyPass()); // Add nocapture.
