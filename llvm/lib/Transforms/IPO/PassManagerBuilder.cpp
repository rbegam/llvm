//===- PassManagerBuilder.cpp - Build Standard Pass -----------------------===//
//
//                     The LLVM Compiler Infrastructure
//
// This file is distributed under the University of Illinois Open Source
// License. See LICENSE.TXT for details.
//
//===----------------------------------------------------------------------===//
//
// This file defines the PassManagerBuilder class, which is used to set up a
// "standard" optimization sequence suitable for languages like C and C++.
//
//===----------------------------------------------------------------------===//

#include "llvm/Transforms/IPO/PassManagerBuilder.h"
#include "llvm-c/Transforms/PassManagerBuilder.h"
#include "llvm/ADT/SmallVector.h"
#include "llvm/Analysis/BasicAliasAnalysis.h"
#include "llvm/Analysis/CFLAndersAliasAnalysis.h"
#include "llvm/Analysis/CFLSteensAliasAnalysis.h"
#include "llvm/Analysis/GlobalsModRef.h"
#include "llvm/Analysis/InlineCost.h"
#if INTEL_CUSTOMIZATION
#include "llvm/Analysis/Intel_AggInline.h"
#include "llvm/Analysis/Intel_Andersens.h"
#include "llvm/Analysis/Intel_StdContainerAA.h"
#include "llvm/Analysis/Intel_WP.h"
#include "llvm/Analysis/Intel_XmainOptLevelPass.h"
#include "llvm/Analysis/Intel_OptReport/OptReportOptionsPass.h"
#endif // INTEL_CUSTOMIZATION
#include "llvm/Analysis/Passes.h"
#include "llvm/Analysis/ScopedNoAliasAA.h"
#include "llvm/Analysis/TargetLibraryInfo.h"
#include "llvm/Analysis/TypeBasedAliasAnalysis.h"
#include "llvm/IR/DataLayout.h"
#include "llvm/IR/LegacyPassManager.h"
#include "llvm/IR/Verifier.h"
#include "llvm/Support/CommandLine.h"
#include "llvm/Support/ManagedStatic.h"
#include "llvm/Transforms/AggressiveInstCombine/AggressiveInstCombine.h"
#include "llvm/Transforms/IPO.h"
#include "llvm/Transforms/IPO/ForceFunctionAttrs.h"
#include "llvm/Transforms/IPO/FunctionAttrs.h"
#include "llvm/Transforms/IPO/InferFunctionAttrs.h"
#include "llvm/Transforms/InstCombine/InstCombine.h"
#include "llvm/Transforms/Instrumentation.h"
#include "llvm/Transforms/Scalar.h"
#include "llvm/Transforms/Scalar/GVN.h"
#include "llvm/Transforms/Scalar/SimpleLoopUnswitch.h"
#include "llvm/Transforms/Utils.h"
#include "llvm/Transforms/Vectorize.h"
#if INTEL_CUSTOMIZATION
#include "llvm/Transforms/Instrumentation/Intel_FunctionSplitting.h"
#include "llvm/Transforms/Intel_VPO/VPOPasses.h"
#include "llvm/Transforms/Intel_VPO/Vecopt/VecoptPasses.h"
#include "llvm/Transforms/Intel_LoopTransforms/Passes.h"
#include "llvm/IR/IRPrintingPasses.h"
#include "llvm/Transforms/Utils/Intel_VecClone.h"
#include "llvm/Transforms/Intel_MapIntrinToIml/MapIntrinToIml.h"
#include "llvm/Transforms/Intel_VPO/Paropt/VPOParopt.h"
#include "llvm/Bitcode/CSASaveRawBC.h"
#include "llvm/Transforms/IPO/Intel_InlineLists.h"
#include "llvm/Transforms/IPO/Intel_OptimizeDynamicCasts.h"
#include "llvm/Transforms/Scalar/Intel_MultiVersioning.h"

#if INTEL_INCLUDE_DTRANS
#include "Intel_DTrans/DTransCommon.h"
#endif // INTEL_INCLUDE_DTRANS
#endif //INTEL_CUSTOMIZATION

using namespace llvm;

#if INTEL_CUSTOMIZATION
static cl::opt<bool>
EarlyJumpThreading("early-jump-threading", cl::init(true), cl::Hidden,
                   cl::desc("Run the early jump threading pass"));

static cl::opt<bool>
EnableLV("enable-lv", cl::init(false), cl::Hidden,
         cl::desc("Enable community loop vectorizer"));
#endif // INTEL_CUSTOMIZATION

static cl::opt<bool>
    RunPartialInlining("enable-partial-inlining", cl::init(false), cl::Hidden,
                       cl::ZeroOrMore, cl::desc("Run Partial inlinining pass"));

static cl::opt<bool>
    RunLoopVectorization("vectorize-loops", cl::Hidden,
                         cl::desc("Run the Loop vectorization passes"));

static cl::opt<bool>
RunSLPVectorization("vectorize-slp", cl::Hidden,
                    cl::desc("Run the SLP vectorization passes"));

static cl::opt<bool>
UseGVNAfterVectorization("use-gvn-after-vectorization",
  cl::init(false), cl::Hidden,
  cl::desc("Run GVN instead of Early CSE after vectorization passes"));

static cl::opt<bool> ExtraVectorizerPasses(
    "extra-vectorizer-passes", cl::init(false), cl::Hidden,
    cl::desc("Run cleanup optimization passes after vectorization."));

static cl::opt<bool>
RunLoopRerolling("reroll-loops", cl::Hidden,
                 cl::desc("Run the loop rerolling pass"));

static cl::opt<bool> RunNewGVN("enable-newgvn", cl::init(false), cl::Hidden,
                               cl::desc("Run the NewGVN pass"));

static cl::opt<bool>
RunSLPAfterLoopVectorization("run-slp-after-loop-vectorization",
  cl::init(true), cl::Hidden,
  cl::desc("Run the SLP vectorizer (and BB vectorizer) after the Loop "
           "vectorizer instead of before"));

// Experimental option to use CFL-AA
enum class CFLAAType { None, Steensgaard, Andersen, Both };
static cl::opt<CFLAAType>
    UseCFLAA("use-cfl-aa", cl::init(CFLAAType::None), cl::Hidden,
             cl::desc("Enable the new, experimental CFL alias analysis"),
             cl::values(clEnumValN(CFLAAType::None, "none", "Disable CFL-AA"),
                        clEnumValN(CFLAAType::Steensgaard, "steens",
                                   "Enable unification-based CFL-AA"),
                        clEnumValN(CFLAAType::Andersen, "anders",
                                   "Enable inclusion-based CFL-AA"),
                        clEnumValN(CFLAAType::Both, "both",
                                   "Enable both variants of CFL-AA")));

static cl::opt<bool> EnableLoopInterchange(
    "enable-loopinterchange", cl::init(false), cl::Hidden,
    cl::desc("Enable the new, experimental LoopInterchange Pass"));

#if INTEL_CUSTOMIZATION
enum { InvokeParoptBeforeInliner = 1, InvokeParoptAfterInliner };
static cl::opt<unsigned> RunVPOOpt("vpoopt", cl::init(InvokeParoptAfterInliner),
                                   cl::Hidden, cl::desc("Runs all VPO passes"));

static cl::opt<bool> RunVPOVecopt("vecopt",
  cl::init(false), cl::Hidden,
  cl::desc("Run VPO Vecopt Pass"));

static cl::opt<bool> EnableVPlanDriver("vplan-driver", cl::init(false),
                                       cl::Hidden,
                                       cl::desc("Enable VPlan Driver"));

static cl::opt<bool> EnableVPlanDriverHIR("vplan-driver-hir", cl::init(true),
                                       cl::Hidden,
                                       cl::desc("Enable VPlan Driver"));

// The user can use -mllvm -paropt=<mode> to enable various paropt
// transformations, where <mode> is a bit vector (see enum VPOParoptMode
// for a description of the bits.) For example, paropt=0x7 enables
// "ParPrepare" (0x1), "ParTrans" (0x2), and "OmpPar" (0x4).
static cl::opt<unsigned> RunVPOParopt("paropt",
  cl::init(0x00000000), cl::Hidden,
  cl::desc("Run VPO Paropt Pass"));

static cl::list<std::string> VPOOffloadTargets("offload-targets",
  cl::value_desc("target triples"),
  cl::desc("Comma-separated list of target triples for offloading."),
  cl::CommaSeparated, cl::Hidden);

static cl::opt<bool> RunVecClone("enable-vec-clone",
  cl::init(false), cl::Hidden,
  cl::desc("Run Vector Function Cloning"));

// INTEL - HIR passes
static cl::opt<bool> RunLoopOpts("loopopt", cl::init(true), cl::Hidden,
                                 cl::desc("Runs loop optimization passes"));

static cl::opt<bool> RunLoopOptFrameworkOnly("loopopt-framework-only",
    cl::init(false), cl::Hidden,
    cl::desc("Enables loopopt framework without any transformation passes"));

static cl::opt<bool> PrintModuleBeforeLoopopt(
    "print-module-before-loopopt", cl::init(false), cl::Hidden,
    cl::desc("Prints LLVM module to dbgs() before first HIR transform(HIR SSA "
             "deconstruction)"));

// register promotion for global vars at -O2 and above.
static cl::opt<bool> EnableNonLTOGlobalVarOpt(
    "enable-non-lto-global-var-opt", cl::init(true), cl::Hidden,
    cl::desc("Enable register promotion for global vars outside of the LTO."));

// Std Container Optimization at -O2 and above.
static cl::opt<bool> EnableStdContainerOpt("enable-std-container-opt",
                                           cl::init(true), cl::Hidden,
                                           cl::desc("Enable Std Container Optimization"));

static cl::opt<bool> EnableTbaaProp("enable-tbaa-prop", cl::init(true),
                                    cl::Hidden,
                                    cl::desc("Enable Tbaa Propagation"));

// Andersen AliasAnalysis
static cl::opt<bool> EnableAndersen("enable-andersen", cl::init(true),
    cl::Hidden, cl::desc("Enable Andersen's Alias Analysis"));

static cl::opt<bool> RunMapIntrinToIml("enable-iml-trans",
  cl::init(true), cl::Hidden,
  cl::desc("Map vectorized math intrinsic calls to svml/libm."));

// Indirect call Conv
static cl::opt<bool> EnableIndirectCallConv("enable-ind-call-conv",
    cl::init(true), cl::Hidden, cl::desc("Enable Indirect Call Conv"));

// Whole Program Analysis
static cl::opt<bool> EnableWPA("enable-whole-program-analysis",
    cl::init(true), cl::Hidden, cl::desc("Enable Whole Program Analysis"));

// IP Cloning
static cl::opt<bool> EnableIPCloning("enable-ip-cloning",
    cl::init(true), cl::Hidden, cl::desc("Enable IP Cloning"));

// Inline Aggressive Analysis
static cl::opt<bool>
    EnableInlineAggAnalysis("enable-inline-aggressive-analysis",
    cl::init(true), cl::Hidden, cl::desc("Enable Inline Aggressive Analysis"));

#if INTEL_INCLUDE_DTRANS
// DTrans optimizations -- this is a placeholder for future work.
static cl::opt<bool> EnableDTrans("enable-dtrans",
    cl::init(false), cl::Hidden,
    cl::desc("Enable DTrans optimizations"));
#endif // INTEL_INCLUDE_DTRANS

// PGO based function splitting
static cl::opt<bool> EnableFunctionSplitting("enable-function-splitting",
  cl::init(false), cl::Hidden,
  cl::desc("Enable function splitting optimization based on PGO data"));

// Function multi-versioning.
static cl::opt<bool> EnableMultiVersioning("enable-multiversioning",
  cl::init(false), cl::Hidden,
  cl::desc("Enable Function Multi-versioning"));
#endif // INTEL_CUSTOMIZATION

static cl::opt<bool>
    EnablePrepareForThinLTO("prepare-for-thinlto", cl::init(false), cl::Hidden,
                            cl::desc("Enable preparation for ThinLTO."));

static cl::opt<bool> RunPGOInstrGen(
    "profile-generate", cl::init(false), cl::Hidden,
    cl::desc("Enable PGO instrumentation."));

static cl::opt<std::string>
    PGOOutputFile("profile-generate-file", cl::init(""), cl::Hidden,
                      cl::desc("Specify the path of profile data file."));

static cl::opt<std::string> RunPGOInstrUse(
    "profile-use", cl::init(""), cl::Hidden, cl::value_desc("filename"),
    cl::desc("Enable use phase of PGO instrumentation and specify the path "
             "of profile data file"));

static cl::opt<bool> UseLoopVersioningLICM(
    "enable-loop-versioning-licm", cl::init(false), cl::Hidden,
    cl::desc("Enable the experimental Loop Versioning LICM pass"));

static cl::opt<bool>
    DisablePreInliner("disable-preinline", cl::init(false), cl::Hidden,
                      cl::desc("Disable pre-instrumentation inliner"));

static cl::opt<int> PreInlineThreshold(
    "preinline-threshold", cl::Hidden, cl::init(75), cl::ZeroOrMore,
    cl::desc("Control the amount of inlining in pre-instrumentation inliner "
             "(default = 75)"));

static cl::opt<bool> EnableEarlyCSEMemSSA(
    "enable-earlycse-memssa", cl::init(true), cl::Hidden,
    cl::desc("Enable the EarlyCSE w/ MemorySSA pass (default = on)"));

static cl::opt<bool> EnableGVNHoist(
    "enable-gvn-hoist", cl::init(false), cl::Hidden,
    cl::desc("Enable the GVN hoisting pass (default = off)"));

static cl::opt<bool>
    DisableLibCallsShrinkWrap("disable-libcalls-shrinkwrap", cl::init(false),
                              cl::Hidden,
                              cl::desc("Disable shrink-wrap library calls"));

static cl::opt<bool>
    EnableSimpleLoopUnswitch("enable-simple-loop-unswitch", cl::init(false),
                             cl::Hidden,
                             cl::desc("Enable the simple loop unswitch pass."));

static cl::opt<bool> EnableGVNSink(
    "enable-gvn-sink", cl::init(false), cl::Hidden,
    cl::desc("Enable the GVN sinking pass (default = off)"));

PassManagerBuilder::PassManagerBuilder() {
    OptLevel = 2;
    SizeLevel = 0;
    LibraryInfo = nullptr;
    Inliner = nullptr;
    DisableUnrollLoops = false;
    SLPVectorize = RunSLPVectorization;
    LoopVectorize = RunLoopVectorization;
    RerollLoops = RunLoopRerolling;
    NewGVN = RunNewGVN;
    DisableGVNLoadPRE = false;
    VerifyInput = false;
    VerifyOutput = false;
    MergeFunctions = false;
    PrepareForLTO = false;
    EnablePGOInstrGen = RunPGOInstrGen;
    PGOInstrGen = PGOOutputFile;
    PGOInstrUse = RunPGOInstrUse;
    PrepareForThinLTO = EnablePrepareForThinLTO;
    PerformThinLTO = false;
    DivergentTarget = false;
#if INTEL_CUSTOMIZATION
    DisableIntelProprietaryOpts = false;
    OffloadTargets = VPOOffloadTargets;
#endif // INTEL_CUSTOMIZATION
}

PassManagerBuilder::~PassManagerBuilder() {
  delete LibraryInfo;
  delete Inliner;
}

/// Set of global extensions, automatically added as part of the standard set.
static ManagedStatic<SmallVector<std::pair<PassManagerBuilder::ExtensionPointTy,
   PassManagerBuilder::ExtensionFn>, 8> > GlobalExtensions;

/// Check if GlobalExtensions is constructed and not empty.
/// Since GlobalExtensions is a managed static, calling 'empty()' will trigger
/// the construction of the object.
static bool GlobalExtensionsNotEmpty() {
  return GlobalExtensions.isConstructed() && !GlobalExtensions->empty();
}

void PassManagerBuilder::addGlobalExtension(
    PassManagerBuilder::ExtensionPointTy Ty,
    PassManagerBuilder::ExtensionFn Fn) {
  GlobalExtensions->push_back(std::make_pair(Ty, std::move(Fn)));
}

void PassManagerBuilder::addExtension(ExtensionPointTy Ty, ExtensionFn Fn) {
  Extensions.push_back(std::make_pair(Ty, std::move(Fn)));
}

void PassManagerBuilder::addExtensionsToPM(ExtensionPointTy ETy,
                                           legacy::PassManagerBase &PM) const {
  if (GlobalExtensionsNotEmpty()) {
    for (auto &Ext : *GlobalExtensions) {
      if (Ext.first == ETy)
        Ext.second(*this, PM);
    }
  }
  for (unsigned i = 0, e = Extensions.size(); i != e; ++i)
    if (Extensions[i].first == ETy)
      Extensions[i].second(*this, PM);
}

void PassManagerBuilder::addInitialAliasAnalysisPasses(
    legacy::PassManagerBase &PM) const {

#if INTEL_CUSTOMIZATION
  // CSA: add the CSASaveRawBC pass which will preserve the initial IR
  // for a module. This must be added early so it gets IR that's
  // equivalent to the Bitcode emmitted by the -flto option
  PM.add(createCSASaveRawBCPass());
#endif

  switch (UseCFLAA) {
  case CFLAAType::Steensgaard:
    PM.add(createCFLSteensAAWrapperPass());
    break;
  case CFLAAType::Andersen:
    PM.add(createCFLAndersAAWrapperPass());
    break;
  case CFLAAType::Both:
    PM.add(createCFLSteensAAWrapperPass());
    PM.add(createCFLAndersAAWrapperPass());
    break;
  default:
    break;
  }

  // Add TypeBasedAliasAnalysis before BasicAliasAnalysis so that
  // BasicAliasAnalysis wins if they disagree. This is intended to help
  // support "obvious" type-punning idioms.
  PM.add(createTypeBasedAAWrapperPass());
  PM.add(createScopedNoAliasAAWrapperPass());
#if INTEL_CUSTOMIZATION
  if (EnableStdContainerOpt)
    PM.add(createStdContainerAAWrapperPass());
#endif // INTEL_CUSTOMIZATION
}

void PassManagerBuilder::addInstructionCombiningPass(
    legacy::PassManagerBase &PM) const {
  bool ExpensiveCombines = OptLevel > 2;
  PM.add(createInstructionCombiningPass(ExpensiveCombines));
}

void PassManagerBuilder::populateFunctionPassManager(
    legacy::FunctionPassManager &FPM) {
  addExtensionsToPM(EP_EarlyAsPossible, FPM);
#if INTEL_CUSTOMIZATION
  if (!isLoopOptEnabled())
    FPM.add(createLowerSubscriptIntrinsicLegacyPass());
#endif // INTEL_CUSTOMIZATION
  FPM.add(createEntryExitInstrumenterPass());

  // Add LibraryInfo if we have some.
  if (LibraryInfo)
    FPM.add(new TargetLibraryInfoWrapperPass(*LibraryInfo));

#if INTEL_CUSTOMIZATION
  FPM.add(createXmainOptLevelWrapperPass(OptLevel));
  if (RunVPOOpt && RunVPOParopt && !DisableIntelProprietaryOpts) {
<<<<<<< HEAD
#if INTEL_CUSTOMIZATION
    // CSA: add the CSASaveRawBC pass which will preserve the initial IR
    // for a module. This must be added early so it gets IR that's
    // equivalent to the Bitcode emmitted by the -flto option
    FPM.add(createCSASaveRawBCPass());
#endif

    if (OptLevel == 0) {
      // To handle OpenMP we also need SROA and EarlyCSE, but they are disabled
      // at -O0, so we explicitly add them to the pass pipeline here.
      //
      // CMPLRS-46446: Adding them below is not enough. These passes, like many
      // passes, call skipFunction() and bail out at -O0. The fix was to also
      // call VPOAnalysisUtils::skipFunctionForOpenmp() from SROA and EarlyCSE
      // and not bail out if skipFunctionForOpenmp() returns false.
      // (See SROA.cpp and EarlyCSE.cpp under lib/Transforms/Scalar.)
      FPM.add(createSROAPass());
      FPM.add(createEarlyCSEPass());
    }
    // The value -1 indicates that the bottom test generation for
    // loop is always enabled.
    FPM.add(createLoopRotatePass(-1));
=======
>>>>>>> b37c443e
    FPM.add(createVPOCFGRestructuringPass());
    FPM.add(createVPOParoptPreparePass(RunVPOParopt, OffloadTargets));
    if (OptLevel == 0) {
      // OpenMP also needs CFGSimplify at -O0. For some loops which are proven
      // to have only one iteration the FE may skip the BB doing loop increment
      // and exit the loop directly, leaving the increment BB without any
      // predecessor, while its successor is still part of the WRN. This causes
      // code extractor later to assert ("No blocks in this region may have
      // entries from outside the region"). [This affects ompoC/fmt7bc-1.c.]
      // CFGSimplify removes the dead code in the increment BB, fixing this.
      //
      // NOTE: It is important to do this after VPOParoptPrepare. Otherwise,
      // CFGSimplify could modify the IR and prevent codegen of Openmp
      // constructs transformed in the Prepare pass, such as ATOMIC.
      FPM.add(createCFGSimplificationPass());
    }
  }
#endif // INTEL_CUSTOMIZATION

  if (OptLevel == 0) return;

  addInitialAliasAnalysisPasses(FPM);

  FPM.add(createCFGSimplificationPass());
  FPM.add(createSROAPass());
  FPM.add(createEarlyCSEPass());
  FPM.add(createLowerExpectIntrinsicPass());
}

// Do PGO instrumentation generation or use pass as the option specified.
void PassManagerBuilder::addPGOInstrPasses(legacy::PassManagerBase &MPM) {
  if (!EnablePGOInstrGen && PGOInstrUse.empty() && PGOSampleUse.empty())
    return;
  // Perform the preinline and cleanup passes for O1 and above.
  // And avoid doing them if optimizing for size.
  if (OptLevel > 0 && SizeLevel == 0 && !DisablePreInliner &&
      PGOSampleUse.empty()) {
    // Create preinline pass. We construct an InlineParams object and specify
    // the threshold here to avoid the command line options of the regular
    // inliner to influence pre-inlining. The only fields of InlineParams we
    // care about are DefaultThreshold and HintThreshold.
    InlineParams IP;
    IP.DefaultThreshold = PreInlineThreshold;
    // FIXME: The hint threshold has the same value used by the regular inliner.
    // This should probably be lowered after performance testing.
    IP.HintThreshold = 325;

    MPM.add(createFunctionInliningPass(IP));
    MPM.add(createSROAPass());
    MPM.add(createEarlyCSEPass());             // Catch trivial redundancies
    MPM.add(createCFGSimplificationPass());    // Merge & remove BBs
    MPM.add(createInstructionCombiningPass()); // Combine silly seq's
    addExtensionsToPM(EP_Peephole, MPM);
  }
  if (EnablePGOInstrGen) {
    MPM.add(createPGOInstrumentationGenLegacyPass());
    // Add the profile lowering pass.
    InstrProfOptions Options;
    if (!PGOInstrGen.empty())
      Options.InstrProfileOutput = PGOInstrGen;
    Options.DoCounterPromotion = true;
    MPM.add(createLoopRotatePass());
    MPM.add(createInstrProfilingLegacyPass(Options));
  }
  if (!PGOInstrUse.empty())
    MPM.add(createPGOInstrumentationUseLegacyPass(PGOInstrUse));
  // Indirect call promotion that promotes intra-module targets only.
  // For ThinLTO this is done earlier due to interactions with globalopt
  // for imported functions. We don't run this at -O0.
  if (OptLevel > 0)
    MPM.add(
        createPGOIndirectCallPromotionLegacyPass(false, !PGOSampleUse.empty()));

#if INTEL_CUSTOMIZATION
  // The function splitting pass uses the PGO frequency info, and only
  // makes sense to run during profile feedback.
  if (EnableFunctionSplitting &&
    (!PGOInstrUse.empty() || !PGOSampleUse.empty())) {
    MPM.add(createFunctionSplittingWrapperPass());
  }
#endif // INTEL_CUSTOMIZATION
}
void PassManagerBuilder::addFunctionSimplificationPasses(
    legacy::PassManagerBase &MPM) {
  // Start of function pass.
#if INTEL_CUSTOMIZATION
  if (isLoopOptEnabled())
    MPM.add(createLoopOptMarkerLegacyPass());
  // Propagate TBAA information before SROA so that we can remove mid-function
  // fakeload intrinsics which would block SROA.
  if (EnableTbaaProp)
    MPM.add(createTbaaMDPropagationLegacyPass());
#endif // INTEL_CUSTOMIZATION

  // Break up aggregate allocas, using SSAUpdater.
  MPM.add(createSROAPass());
  MPM.add(createEarlyCSEPass(EnableEarlyCSEMemSSA)); // Catch trivial redundancies
  if (EnableGVNHoist)
    MPM.add(createGVNHoistPass());
  if (EnableGVNSink) {
    MPM.add(createGVNSinkPass());
    MPM.add(createCFGSimplificationPass());
  }

  // Speculative execution if the target has divergent branches; otherwise nop.
  MPM.add(createSpeculativeExecutionIfHasBranchDivergencePass());
  MPM.add(createJumpThreadingPass());         // Thread jumps.
  MPM.add(createCorrelatedValuePropagationPass()); // Propagate conditionals
  MPM.add(createCFGSimplificationPass());     // Merge & remove BBs
  // Combine silly seq's
  if (OptLevel > 2)
    MPM.add(createAggressiveInstCombinerPass());
  addInstructionCombiningPass(MPM);
  if (SizeLevel == 0 && !DisableLibCallsShrinkWrap)
    MPM.add(createLibCallsShrinkWrapPass());
  addExtensionsToPM(EP_Peephole, MPM);

  // Optimize memory intrinsic calls based on the profiled size information.
  if (SizeLevel == 0)
    MPM.add(createPGOMemOPSizeOptLegacyPass());

  MPM.add(createTailCallEliminationPass()); // Eliminate tail calls
  MPM.add(createCFGSimplificationPass());     // Merge & remove BBs
  MPM.add(createReassociatePass());           // Reassociate expressions
  // Rotate Loop - disable header duplication at -Oz
  MPM.add(createLoopRotatePass(SizeLevel == 2 ? 0 : -1));
  MPM.add(createLICMPass());                  // Hoist loop invariants
  if (EnableSimpleLoopUnswitch)
    MPM.add(createSimpleLoopUnswitchLegacyPass());
  else
    MPM.add(createLoopUnswitchPass(SizeLevel || OptLevel < 3, DivergentTarget));
  MPM.add(createCFGSimplificationPass());
  addInstructionCombiningPass(MPM);
  MPM.add(createIndVarSimplifyPass());        // Canonicalize indvars
  MPM.add(createLoopIdiomPass());             // Recognize idioms like memset.
  addExtensionsToPM(EP_LateLoopOptimizations, MPM);
  MPM.add(createLoopDeletionPass());          // Delete dead loops

  if (EnableLoopInterchange) {
    MPM.add(createLoopInterchangePass()); // Interchange loops
    MPM.add(createCFGSimplificationPass());
  }
  // INTEL - HIR complete unroll pass replaces LLVM's simple loop unroll pass.
  if (!DisableUnrollLoops && !isLoopOptEnabled()) // INTEL
    MPM.add(createSimpleLoopUnrollPass(OptLevel));    // Unroll small loops
  MPM.add(createLoopSPMDizationPass());
  addExtensionsToPM(EP_LoopOptimizerEnd, MPM);

  if (OptLevel > 1) {
    MPM.add(createMergedLoadStoreMotionPass()); // Merge ld/st in diamonds
    MPM.add(NewGVN ? createNewGVNPass()
                   : createGVNPass(DisableGVNLoadPRE)); // Remove redundancies
  }
  MPM.add(createMemCpyOptPass());             // Remove memcpy / form memset
  MPM.add(createSCCPPass());                  // Constant prop with SCCP

  // Delete dead bit computations (instcombine runs after to fold away the dead
  // computations, and then ADCE will run later to exploit any new DCE
  // opportunities that creates).
  MPM.add(createBitTrackingDCEPass());        // Delete dead bit computations

  // Run instcombine after redundancy elimination to exploit opportunities
  // opened up by them.
  addInstructionCombiningPass(MPM);
  addExtensionsToPM(EP_Peephole, MPM);
  MPM.add(createJumpThreadingPass());         // Thread jumps
  MPM.add(createCorrelatedValuePropagationPass());
  MPM.add(createDeadStoreEliminationPass());  // Delete dead stores
  MPM.add(createLICMPass());

  addExtensionsToPM(EP_ScalarOptimizerLate, MPM);

  if (RerollLoops)
    MPM.add(createLoopRerollPass());
  if (!RunSLPAfterLoopVectorization && SLPVectorize)
    MPM.add(createSLPVectorizerPass()); // Vectorize parallel scalar chains.

  MPM.add(createAggressiveDCEPass());         // Delete dead instructions
  MPM.add(createCFGSimplificationPass()); // Merge & remove BBs
  // Clean up after everything.
  addInstructionCombiningPass(MPM);
  addExtensionsToPM(EP_Peephole, MPM);
}

void PassManagerBuilder::populateModulePassManager(
    legacy::PassManagerBase &MPM) {
  MPM.add(createXmainOptLevelWrapperPass(OptLevel)); // INTEL
  if (!PGOSampleUse.empty()) {
    MPM.add(createPruneEHPass());
    MPM.add(createSampleProfileLoaderPass(PGOSampleUse));
  }

  // Allow forcing function attributes as a debugging and tuning aid.
  MPM.add(createForceFunctionAttrsLegacyPass());

  // If all optimizations are disabled, just run the always-inline pass and,
  // if enabled, the function merging pass.
  if (OptLevel == 0) {
    addPGOInstrPasses(MPM);
    if (Inliner) {
      MPM.add(createInlineListsPass()); // INTEL: -[no]inline-list parsing
      MPM.add(Inliner);
      Inliner = nullptr;
    }

    // FIXME: The BarrierNoopPass is a HACK! The inliner pass above implicitly
    // creates a CGSCC pass manager, but we don't want to add extensions into
    // that pass manager. To prevent this we insert a no-op module pass to reset
    // the pass manager to get the same behavior as EP_OptimizerLast in non-O0
    // builds. The function merging pass is
    if (MergeFunctions)
      MPM.add(createMergeFunctionsPass());
    else if (GlobalExtensionsNotEmpty() || !Extensions.empty())
      MPM.add(createBarrierNoopPass());

    if (PerformThinLTO) {
      // Drop available_externally and unreferenced globals. This is necessary
      // with ThinLTO in order to avoid leaving undefined references to dead
      // globals in the object file.
      MPM.add(createEliminateAvailableExternallyPass());
      MPM.add(createGlobalDCEPass());
    }

    addExtensionsToPM(EP_EnabledOnOptLevel0, MPM);

    // Rename anon globals to be able to export them in the summary.
    // This has to be done after we add the extensions to the pass manager
    // as there could be passes (e.g. Adddress sanitizer) which introduce
    // new unnamed globals.
    if (PrepareForThinLTO)
      MPM.add(createNameAnonGlobalPass());
#if INTEL_CUSTOMIZATION
    if (RunVPOOpt && !DisableIntelProprietaryOpts) {
      if (RunVecClone) {
        MPM.add(createVecClonePass());
      }
      // Process OpenMP directives at -O0
      addVPOPasses(MPM, true);
    }
#endif // INTEL_CUSTOMIZATION
    return;
  }

#if INTEL_CUSTOMIZATION
  // Process OpenMP directives at -O1 and above
  if (RunVPOOpt == InvokeParoptBeforeInliner && !DisableIntelProprietaryOpts)
    addVPOPasses(MPM, false);
#endif // INTEL_CUSTOMIZATION

  // Add LibraryInfo if we have some.
  if (LibraryInfo)
    MPM.add(new TargetLibraryInfoWrapperPass(*LibraryInfo));

  addInitialAliasAnalysisPasses(MPM);

  // For ThinLTO there are two passes of indirect call promotion. The
  // first is during the compile phase when PerformThinLTO=false and
  // intra-module indirect call targets are promoted. The second is during
  // the ThinLTO backend when PerformThinLTO=true, when we promote imported
  // inter-module indirect calls. For that we perform indirect call promotion
  // earlier in the pass pipeline, here before globalopt. Otherwise imported
  // available_externally functions look unreferenced and are removed.
  if (PerformThinLTO)
    MPM.add(createPGOIndirectCallPromotionLegacyPass(/*InLTO = */ true,
                                                     !PGOSampleUse.empty()));

  // For SamplePGO in ThinLTO compile phase, we do not want to unroll loops
  // as it will change the CFG too much to make the 2nd profile annotation
  // in backend more difficult.
  bool PrepareForThinLTOUsingPGOSampleProfile =
      PrepareForThinLTO && !PGOSampleUse.empty();
  if (PrepareForThinLTOUsingPGOSampleProfile)
    DisableUnrollLoops = true;

  // Infer attributes about declarations if possible.
  MPM.add(createInferFunctionAttrsLegacyPass());

  addExtensionsToPM(EP_ModuleOptimizerEarly, MPM);

  if (OptLevel > 2)
    MPM.add(createCallSiteSplittingPass());

  MPM.add(createIPSCCPPass());          // IP SCCP
  MPM.add(createCalledValuePropagationPass());
  MPM.add(createGlobalOptimizerPass()); // Optimize out global vars
  // Promote any localized global vars.
  MPM.add(createPromoteMemoryToRegisterPass());

  MPM.add(createDeadArgEliminationPass()); // Dead argument elimination

  addInstructionCombiningPass(MPM); // Clean up after IPCP & DAE
  addExtensionsToPM(EP_Peephole, MPM);
  if (EarlyJumpThreading)                         // INTEL
    MPM.add(createJumpThreadingPass(-1, false));  // INTEL
  MPM.add(createCFGSimplificationPass()); // Clean up after IPCP & DAE

  // For SamplePGO in ThinLTO compile phase, we do not want to do indirect
  // call promotion as it will change the CFG too much to make the 2nd
  // profile annotation in backend more difficult.
  // PGO instrumentation is added during the compile phase for ThinLTO, do
  // not run it a second time
  if (!PerformThinLTO && !PrepareForThinLTOUsingPGOSampleProfile)
    addPGOInstrPasses(MPM);

  // We add a module alias analysis pass here. In part due to bugs in the
  // analysis infrastructure this "works" in that the analysis stays alive
  // for the entire SCC pass run below.
  MPM.add(createGlobalsAAWrapperPass());

#if INTEL_CUSTOMIZATION
  if (Inliner) {
    MPM.add(createInlineListsPass()); // -[no]inline-list parsing
  }
#endif  // INTEL_CUSTOMIZATION

  // Start of CallGraph SCC passes.
  MPM.add(createPruneEHPass()); // Remove dead EH info
  bool RunInliner = false;
  if (Inliner) {
    MPM.add(Inliner);
    Inliner = nullptr;
    RunInliner = true;
  }

#if INTEL_CUSTOMIZATION
  // Process OpenMP directives at -O1 and above
  if (RunVPOOpt == InvokeParoptAfterInliner && !DisableIntelProprietaryOpts)
    addVPOPasses(MPM, false);
#endif // INTEL_CUSTOMIZATION
  MPM.add(createPostOrderFunctionAttrsLegacyPass());
  if (OptLevel > 2)
    MPM.add(createArgumentPromotionPass()); // Scalarize uninlined fn args

  addExtensionsToPM(EP_CGSCCOptimizerLate, MPM);
  addFunctionSimplificationPasses(MPM);

  // FIXME: This is a HACK! The inliner pass above implicitly creates a CGSCC
  // pass manager that we are specifically trying to avoid. To prevent this
  // we must insert a no-op module pass to reset the pass manager.
  MPM.add(createBarrierNoopPass());

  if (RunPartialInlining)
    MPM.add(createPartialInliningPass());

#if INTEL_CUSTOMIZATION
  if (EnableStdContainerOpt)
    MPM.add(createStdContainerOptPass());
  MPM.add(createCleanupFakeLoadsPass());
#endif // INTEL_CUSTOMIZATION

  if (OptLevel > 1 && !PrepareForLTO && !PrepareForThinLTO)
    // Remove avail extern fns and globals definitions if we aren't
    // compiling an object file for later LTO. For LTO we want to preserve
    // these so they are eligible for inlining at link-time. Note if they
    // are unreferenced they will be removed by GlobalDCE later, so
    // this only impacts referenced available externally globals.
    // Eventually they will be suppressed during codegen, but eliminating
    // here enables more opportunity for GlobalDCE as it may make
    // globals referenced by available external functions dead
    // and saves running remaining passes on the eliminated functions.
    MPM.add(createEliminateAvailableExternallyPass());

  MPM.add(createReversePostOrderFunctionAttrsPass());

  // The inliner performs some kind of dead code elimination as it goes,
  // but there are cases that are not really caught by it. We might
  // at some point consider teaching the inliner about them, but it
  // is OK for now to run GlobalOpt + GlobalDCE in tandem as their
  // benefits generally outweight the cost, making the whole pipeline
  // faster.
  if (RunInliner) {
    MPM.add(createGlobalOptimizerPass());
    MPM.add(createGlobalDCEPass());
  }

  // If we are planning to perform ThinLTO later, let's not bloat the code with
  // unrolling/vectorization/... now. We'll first run the inliner + CGSCC passes
  // during ThinLTO and perform the rest of the optimizations afterward.
  if (PrepareForThinLTO) {
    // Ensure we perform any last passes, but do so before renaming anonymous
    // globals in case the passes add any.
    addExtensionsToPM(EP_OptimizerLast, MPM);
    // Rename anon globals to be able to export them in the summary.
    MPM.add(createNameAnonGlobalPass());
    return;
  }

  if (PerformThinLTO)
    // Optimize globals now when performing ThinLTO, this enables more
    // optimizations later.
    MPM.add(createGlobalOptimizerPass());

  // Scheduling LoopVersioningLICM when inlining is over, because after that
  // we may see more accurate aliasing. Reason to run this late is that too
  // early versioning may prevent further inlining due to increase of code
  // size. By placing it just after inlining other optimizations which runs
  // later might get benefit of no-alias assumption in clone loop.
  if (UseLoopVersioningLICM) {
    MPM.add(createLoopVersioningLICMPass());    // Do LoopVersioningLICM
    MPM.add(createLICMPass());                  // Hoist loop invariants
  }

#if INTEL_CUSTOMIZATION
  if (EnableAndersen) {
    MPM.add(createAndersensAAWrapperPass()); // Andersen's IP alias analysis
  }
  if (OptLevel >= 2 && EnableNonLTOGlobalVarOpt && EnableAndersen) {
    MPM.add(createNonLTOGlobalOptimizerPass());
    MPM.add(createPromoteMemoryToRegisterPass());
    // AggressiveDCE is invoked here to avoid -6% performance regression
    // for aifftr01@opt_speed
    MPM.add(createAggressiveDCEPass());
  }
#endif // INTEL_CUSTOMIZATION

  // We add a fresh GlobalsModRef run at this point. This is particularly
  // useful as the above will have inlined, DCE'ed, and function-attr
  // propagated everything. We should at this point have a reasonably minimal
  // and richly annotated call graph. By computing aliasing and mod/ref
  // information for all local globals here, the late loop passes and notably
  // the vectorizer will be able to use them to help recognize vectorizable
  // memory operations.
  //
  // Note that this relies on a bug in the pass manager which preserves
  // a module analysis into a function pass pipeline (and throughout it) so
  // long as the first function pass doesn't invalidate the module analysis.
  // Thus both Float2Int and LoopRotate have to preserve AliasAnalysis for
  // this to work. Fortunately, it is trivial to preserve AliasAnalysis
  // (doing nothing preserves it as it is required to be conservatively
  // correct in the face of IR changes).
  MPM.add(createGlobalsAAWrapperPass());

  MPM.add(createFloat2IntPass());

  addExtensionsToPM(EP_VectorizerStart, MPM);

  // Re-rotate loops in all our loop nests. These may have fallout out of
  // rotated form due to GVN or other transformations, and the vectorizer relies
  // on the rotated form. Disable header duplication at -Oz.
  MPM.add(createLoopRotatePass(SizeLevel == 2 ? 0 : -1));

#if INTEL_CUSTOMIZATION
  // In LTO mode, loopopt needs to run in link phase along with community
  // vectorizer and unroll after it until they are phased out.
  if (!PrepareForLTO || !isLoopOptEnabled()) {
    addLoopOptAndAssociatedVPOPasses(MPM);
#endif // INTEL_CUSTOMIZATION

  // Distribute loops to allow partial vectorization.  I.e. isolate dependences
  // into separate loop that would otherwise inhibit vectorization.  This is
  // currently only performed for loops marked with the metadata
  // llvm.loop.distribute=true or when -enable-loop-distribute is specified.
  MPM.add(createLoopDistributePass());

#if INTEL_CUSTOMIZATION
  if (EnableLV)
    MPM.add(createLoopVectorizePass(DisableUnrollLoops, LoopVectorize));
  }
#endif  // INTEL_CUSTOMIZATION
  // Eliminate loads by forwarding stores from the previous iteration to loads
  // of the current iteration.
  MPM.add(createLoopLoadEliminationPass());

#if INTEL_CUSTOMIZATION
  // No need to run cleanup passes in LTO mode when loopopt is enabled as
  // vectorization is moved to link phase.
  if (!PrepareForLTO || !isLoopOptEnabled()) {
#endif // INTEL_CUSTOMIZATION
  // FIXME: Because of #pragma vectorize enable, the passes below are always
  // inserted in the pipeline, even when the vectorizer doesn't run (ex. when
  // on -O1 and no #pragma is found). Would be good to have these two passes
  // as function calls, so that we can only pass them when the vectorizer
  // changed the code.
  addInstructionCombiningPass(MPM);
  if (OptLevel > 1 && ExtraVectorizerPasses) {
    // At higher optimization levels, try to clean up any runtime overlap and
    // alignment checks inserted by the vectorizer. We want to track correllated
    // runtime checks for two inner loops in the same outer loop, fold any
    // common computations, hoist loop-invariant aspects out of any outer loop,
    // and unswitch the runtime checks if possible. Once hoisted, we may have
    // dead (or speculatable) control flows or more combining opportunities.
    MPM.add(createEarlyCSEPass());
    MPM.add(createCorrelatedValuePropagationPass());
    addInstructionCombiningPass(MPM);
    MPM.add(createLICMPass());
    MPM.add(createLoopUnswitchPass(SizeLevel || OptLevel < 3, DivergentTarget));
    MPM.add(createCFGSimplificationPass());
    addInstructionCombiningPass(MPM);
  }

  // Cleanup after loop vectorization, etc. Simplification passes like CVP and
  // GVN, loop transforms, and others have already run, so it's now better to
  // convert to more optimized IR using more aggressive simplify CFG options.
  // The extra sinking transform can create larger basic blocks, so do this
  // before SLP vectorization.
  MPM.add(createCFGSimplificationPass(1, true, true, false, true));

  if (RunSLPAfterLoopVectorization && SLPVectorize) {
    MPM.add(createSLPVectorizerPass()); // Vectorize parallel scalar chains.
    if (OptLevel > 1 && ExtraVectorizerPasses) {
      MPM.add(createEarlyCSEPass());
    }
  }
  } // INTEL

  addExtensionsToPM(EP_Peephole, MPM);
  addInstructionCombiningPass(MPM);

#if INTEL_CUSTOMIZATION
  MPM.add(createLoopSPMDizationPass());
  // Disable unroll in LTO mode if loopopt is enabled so it only gets triggered
  // in link phase after loopopt.
  if (!DisableUnrollLoops && (!PrepareForLTO || !isLoopOptEnabled())) {
#endif // INTEL_CUSTOMIZATION
    MPM.add(createLoopUnrollPass(OptLevel));    // Unroll small loops

    // LoopUnroll may generate some redundency to cleanup.
    addInstructionCombiningPass(MPM);

    // Runtime unrolling will introduce runtime check in loop prologue. If the
    // unrolled loop is a inner loop, then the prologue will be inside the
    // outer loop. LICM pass can help to promote the runtime check out if the
    // checked value is loop invariant.
    MPM.add(createLICMPass());
 }

  // After vectorization and unrolling, assume intrinsics may tell us more
  // about pointer alignments.
  MPM.add(createAlignmentFromAssumptionsPass());

  // FIXME: We shouldn't bother with this anymore.
  MPM.add(createStripDeadPrototypesPass()); // Get rid of dead prototypes

  // GlobalOpt already deletes dead functions and globals, at -O2 try a
  // late pass of GlobalDCE.  It is capable of deleting dead cycles.
  if (OptLevel > 1) {
    MPM.add(createGlobalDCEPass());         // Remove dead fns and globals.
    MPM.add(createConstantMergePass());     // Merge dup global constants
  }

  if (MergeFunctions)
    MPM.add(createMergeFunctionsPass());

  // LoopSink pass sinks instructions hoisted by LICM, which serves as a
  // canonicalization pass that enables other optimizations. As a result,
  // LoopSink pass needs to be a very late IR pass to avoid undoing LICM
  // result too early.
  MPM.add(createLoopSinkPass());
  // Get rid of LCSSA nodes.
  MPM.add(createInstructionSimplifierPass());

  // This hoists/decomposes div/rem ops. It should run after other sink/hoist
  // passes to avoid re-sinking, but before SimplifyCFG because it can allow
  // flattening of blocks.
  MPM.add(createDivRemPairsPass());

  // LoopSink (and other loop passes since the last simplifyCFG) might have
  // resulted in single-entry-single-exit or empty blocks. Clean up the CFG.
  MPM.add(createCFGSimplificationPass());

  addExtensionsToPM(EP_OptimizerLast, MPM);

#if INTEL_CUSTOMIZATION
  // This pass translates vector math intrinsics to svml/libm calls.
  if (RunMapIntrinToIml) {
    MPM.add(createMapIntrinToImlPass());
  }
#endif // INTEL_CUSTOMIZATION
}

void PassManagerBuilder::addLTOOptimizationPasses(legacy::PassManagerBase &PM) {
  PM.add(createXmainOptLevelWrapperPass(OptLevel)); // INTEL
  // Remove unused virtual tables to improve the quality of code generated by
  // whole-program devirtualization and bitset lowering.
  PM.add(createGlobalDCEPass());

#if INTEL_CUSTOMIZATION
  // Whole Program Analysis
  if (EnableWPA)
    PM.add(createWholeProgramWrapperPassPass());

  // IP Cloning
  if (EnableIPCloning)
    PM.add(createIPCloningLegacyPass());

  // Apply dynamic_casts optimization pass.
  PM.add(createOptimizeDynamicCastsWrapperPass());
#endif // INTEL_CUSTOMIZATION

  // Provide AliasAnalysis services for optimizations.
  addInitialAliasAnalysisPasses(PM);

  // Allow forcing function attributes as a debugging and tuning aid.
  PM.add(createForceFunctionAttrsLegacyPass());

  // Infer attributes about declarations if possible.
  PM.add(createInferFunctionAttrsLegacyPass());

  if (OptLevel > 1) {
    // Split call-site with more constrained arguments.
    PM.add(createCallSiteSplittingPass());

    // Indirect call promotion. This should promote all the targets that are
    // left by the earlier promotion pass that promotes intra-module targets.
    // This two-step promotion is to save the compile time. For LTO, it should
    // produce the same result as if we only do promotion here.
    PM.add(
        createPGOIndirectCallPromotionLegacyPass(true, !PGOSampleUse.empty()));

    // Propagate constants at call sites into the functions they call.  This
    // opens opportunities for globalopt (and inlining) by substituting function
    // pointers passed as arguments to direct uses of functions.
    PM.add(createIPSCCPPass());

    // Attach metadata to indirect call sites indicating the set of functions
    // they may target at run-time. This should follow IPSCCP.
    PM.add(createCalledValuePropagationPass());
  }

  // Infer attributes about definitions. The readnone attribute in particular is
  // required for virtual constant propagation.
  PM.add(createPostOrderFunctionAttrsLegacyPass());
  PM.add(createReversePostOrderFunctionAttrsPass());

#if INTEL_CUSTOMIZATION
#if INTEL_INCLUDE_DTRANS
  if (EnableDTrans)
    addDTransLegacyPasses(PM);
#endif // INTEL_INCLUDE_DTRANS
#endif // INTEL_CUSTOMIZATION

  // Split globals using inrange annotations on GEP indices. This can help
  // improve the quality of generated code when virtual constant propagation or
  // control flow integrity are enabled.
  PM.add(createGlobalSplitPass());

  // Apply whole-program devirtualization and virtual constant propagation.
  PM.add(createWholeProgramDevirtPass(ExportSummary, nullptr));

  // That's all we need at opt level 1.
  if (OptLevel == 1)
    return;

  // Now that we internalized some globals, see if we can hack on them!
  PM.add(createGlobalOptimizerPass());
  // Promote any localized global vars.
  PM.add(createPromoteMemoryToRegisterPass());

  // Linking modules together can lead to duplicated global constants, only
  // keep one copy of each constant.
  PM.add(createConstantMergePass());

  // Remove unused arguments from functions.
  PM.add(createDeadArgEliminationPass());

  // Reduce the code after globalopt and ipsccp.  Both can open up significant
  // simplification opportunities, and both can propagate functions through
  // function pointers.  When this happens, we often have to resolve varargs
  // calls, etc, so let instcombine do this.
  if (OptLevel > 2)
    PM.add(createAggressiveInstCombinerPass());
  addInstructionCombiningPass(PM);
  addExtensionsToPM(EP_Peephole, PM);

#if INTEL_CUSTOMIZATION
  bool RunInliner = Inliner;
  if (RunInliner) {
    PM.add(createInlineListsPass()); // -[no]inline-list parsing
  }
  if (EnableAndersen) {
    PM.add(createAndersensAAWrapperPass()); // Andersen's IP alias analysis
  }
  if (EnableIndirectCallConv && EnableAndersen) {
    PM.add(createIndirectCallConvLegacyPass()); // Indirect Call Conv
  }
  if (EnableInlineAggAnalysis) {
    PM.add(createInlineAggressiveWrapperPassPass()); // Aggressive Inline
  }
#endif // INTEL_CUSTOMIZATION

  // Inline small functions
  if (RunInliner) {
    PM.add(Inliner);
    Inliner = nullptr;
  }

  PM.add(createPruneEHPass());   // Remove dead EH info.

  // Optimize globals again if we ran the inliner.
  if (RunInliner)
    PM.add(createGlobalOptimizerPass());

#if INTEL_CUSTOMIZATION
  if (EnableIPCloning) {
    // Enable generic IPCloning after Inlining.
    PM.add(createIPCloningLegacyPass(true));
    // Call IPCP to propagate constants
    PM.add(createIPSCCPPass());
  }
#endif // INTEL_CUSTOMIZATION
  PM.add(createGlobalDCEPass()); // Remove dead functions.

  // If we didn't decide to inline a function, check to see if we can
  // transform it to pass arguments by value instead of by reference.
  PM.add(createArgumentPromotionPass());

  // The IPO passes may leave cruft around.  Clean up after them.
  addInstructionCombiningPass(PM);
  addExtensionsToPM(EP_Peephole, PM);
  PM.add(createJumpThreadingPass());

  // Break up allocas
  PM.add(createSROAPass());

#if INTEL_CUSTOMIZATION
  if (EnableInlineAggAnalysis) {
    PM.add(createAggInlAALegacyPass());
  }
  if (EnableMultiVersioning)
    PM.add(createMultiVersioningWrapperPass());
#endif // INTEL_CUSTOMIZATION

  // Run a few AA driven optimizations here and now, to cleanup the code.
  PM.add(createPostOrderFunctionAttrsLegacyPass()); // Add nocapture.
  PM.add(createGlobalsAAWrapperPass()); // IP alias analysis.

  PM.add(createLICMPass());                 // Hoist loop invariants.
  PM.add(createMergedLoadStoreMotionPass()); // Merge ld/st in diamonds.
  PM.add(NewGVN ? createNewGVNPass()
                : createGVNPass(DisableGVNLoadPRE)); // Remove redundancies.
  PM.add(createMemCpyOptPass());            // Remove dead memcpys.

  // Nuke dead stores.
  PM.add(createDeadStoreEliminationPass());

  // More loops are countable; try to optimize them.
  PM.add(createIndVarSimplifyPass());
  PM.add(createLoopDeletionPass());
  if (EnableLoopInterchange)
    PM.add(createLoopInterchangePass());

#if INTEL_CUSTOMIZATION
  // HIR complete unroll pass replaces LLVM's simple loop unroll pass.
  if (!DisableUnrollLoops && !isLoopOptEnabled())
    PM.add(createSimpleLoopUnrollPass(OptLevel));   // Unroll small loops
  addLoopOptAndAssociatedVPOPasses(PM);
  if (EnableLV)
    PM.add(createLoopVectorizePass(true, LoopVectorize));
#endif  // INTEL_CUSTOMIZATION
  // The vectorizer may have significantly shortened a loop body; unroll again.
  if (!DisableUnrollLoops)
    PM.add(createLoopUnrollPass(OptLevel));

  // Now that we've optimized loops (in particular loop induction variables),
  // we may have exposed more scalar opportunities. Run parts of the scalar
  // optimizer again at this point.
  addInstructionCombiningPass(PM); // Initial cleanup
  PM.add(createCFGSimplificationPass()); // if-convert
  PM.add(createSCCPPass()); // Propagate exposed constants
  addInstructionCombiningPass(PM); // Clean up again
  PM.add(createBitTrackingDCEPass());

  // More scalar chains could be vectorized due to more alias information
  if (RunSLPAfterLoopVectorization)
    if (SLPVectorize)
      PM.add(createSLPVectorizerPass()); // Vectorize parallel scalar chains.

  // After vectorization, assume intrinsics may tell us more about pointer
  // alignments.
  PM.add(createAlignmentFromAssumptionsPass());

  // Cleanup and simplify the code after the scalar optimizations.
  addInstructionCombiningPass(PM);
  addExtensionsToPM(EP_Peephole, PM);

  PM.add(createJumpThreadingPass());
}

void PassManagerBuilder::addLateLTOOptimizationPasses(
    legacy::PassManagerBase &PM) {
  // Delete basic blocks, which optimization passes may have killed.
  PM.add(createCFGSimplificationPass());

#if INTEL_CUSTOMIZATION
  // HIR complete unroll can expose opportunities for optimizing globals and
  // allocas.
  if (isLoopOptEnabled()) {
    PM.add(createGlobalOptimizerPass());
  }
#endif // INTEL_CUSTOMIZATION
  // Drop bodies of available externally objects to improve GlobalDCE.
  PM.add(createEliminateAvailableExternallyPass());

  // Now that we have optimized the program, discard unreachable functions.
  PM.add(createGlobalDCEPass());

  // FIXME: this is profitable (for compiler time) to do at -O0 too, but
  // currently it damages debug info.
  if (MergeFunctions)
    PM.add(createMergeFunctionsPass());
}

#if INTEL_CUSTOMIZATION // HIR passes

bool PassManagerBuilder::isLoopOptEnabled() const {
  if (!DisableIntelProprietaryOpts &&
      (RunLoopOpts || RunLoopOptFrameworkOnly) && (OptLevel >= 2) &&
      !PerformThinLTO)
    return true;

  return false;
}

void PassManagerBuilder::addLoopOptCleanupPasses(
    legacy::PassManagerBase &PM) const {
  // This pass removes the old (unreachable) code which has been replaced by a
  // new one by HIR.
  PM.add(createCFGSimplificationPass());

  // Cleanup llvm.intel.subscript from code not touched by LoopOpts.
  PM.add(createLowerSubscriptIntrinsicLegacyPass());

  // This is mainly for optimizing away unnecessary alloca load/stores generated
  // by HIR.
  PM.add(createSROAPass());

  // Reassociation helps eliminate redundant computation after looopopt.
  // HIR uses SCEVExpander to generate code. The order of operands in SCEV is
  // not optimal for code generation so we need reassociation to expose
  // redundancies which are then eliminated by GVN/InstCombine.
  // Experimentation showed that Nary reassociate pass is more effective than
  // the regular reassociate pass.
  // This is only run at O3 and higher as it may be compile time expensive.
  if (OptLevel > 2)
    PM.add(createNaryReassociatePass());

  PM.add(createGVNPass(DisableGVNLoadPRE));
  // GVN can perform alloca store forwarding thereby removing alloca loads. This
  // can expose dead alloca stores which can be cleaned up by SROA.
  PM.add(createSROAPass());
  addInstructionCombiningPass(PM);
  PM.add(createDeadStoreEliminationPass());
}

void PassManagerBuilder::addLoopOptPasses(legacy::PassManagerBase &PM) const {

  if (!isLoopOptEnabled())
    return;

  // This pass "canonicalizes" loops and makes analysis easier.
  PM.add(createLoopSimplifyPass());

  // This lets us generate code for HIR regions independently without concern
  // for livouts from one reigon being livein to another region. It also
  // considerably simplifies handling of liveout values for multi-exit regions.
  PM.add(createLCSSAPass());

  if (PrintModuleBeforeLoopopt)
    PM.add(createPrintModulePass(dbgs(), ";Module Before HIR" ));

  PM.add(createHIRSSADeconstructionLegacyPass());
  // This is expected to be the first pass in the HIR pipeline as it cleans up
  // unnecessary temps from the HIR and doesn't invalidate any analysis. It is
  // considered a part of the framework and therefore ran unconditionally.
  PM.add(createHIRTempCleanupPass());

  if (!RunLoopOptFrameworkOnly) {
    if (OptLevel > 2) {
      PM.add(createHIRLoopConcatenationPass());
      PM.add(createHIRSymbolicTripCountCompleteUnrollPass());
      PM.add(createHIRArrayTransposePass());
    }

    // TODO: refine cost model for individual transformations for code size.
    if (SizeLevel == 0) {
      // If VPO is disabled, we don't have to insert ParVec directives.
      if (RunVPOOpt)
        PM.add(createHIRParDirInsertPass());
      PM.add(createHIRRuntimeDDPass());
      PM.add(createHIRMVForConstUBPass());
    }

    PM.add(createHIRLoopDistributionForLoopNestPass());
    PM.add(createHIRLoopInterchangePass());
    PM.add(createHIRLoopReversalPass());

    if (SizeLevel == 0) {
      PM.add(createHIRPreVecCompleteUnrollPass(OptLevel));
    }

    PM.add(createHIRLMMPass());

    if (SizeLevel == 0) {
      PM.add(createHIRLoopDistributionForMemRecPass());
    }

    PM.add(createHIRLoopCollapsePass());
    PM.add(createHIRIdiomRecognitionPass());
    PM.add(createHIRLoopFusionPass());

    if (SizeLevel == 0) {
      PM.add(createHIRUnrollAndJamPass());
      PM.add(createHIROptVarPredicatePass());
      PM.add(createHIROptPredicatePass(OptLevel == 3));
      if (RunVPOOpt) {
        PM.add(createHIRVecDirInsertPass(OptLevel == 3));
        if (EnableVPlanDriverHIR) {
          // Enable VPlan HIR Vectorizer
          PM.add(createVPlanDriverHIRPass());
        } else {
          // Enable AVR HIR Vectorizer
          PM.add(createVPODriverHIRPass());
        }
      }
      PM.add(createHIRPostVecCompleteUnrollPass(OptLevel));
      PM.add(createHIRGeneralUnrollPass());
    }

    PM.add(createHIRScalarReplArrayPass());
  }

  if (IntelOptReportEmitter == OptReportOptions::HIR)
    PM.add(createHIROptReportEmitterWrapperPass());

  PM.add(createHIRCodeGenWrapperPass());

  addLoopOptCleanupPasses(PM);
}

void PassManagerBuilder::addVPOPasses(legacy::PassManagerBase &PM,
                                      bool RunVec) const {
  // We should never get here if proprietary options are disabled,
  // but it's a release-mode feature so we can't just assert.
  if (DisableIntelProprietaryOpts)
    return;

#if INTEL_CUSTOMIZATION
  // CSA: add the CSASaveRawBC pass which will preserve the initial IR
  // for a module. This must be added early so it gets IR that's
  // equivalent to the Bitcode emmitted by the -flto option
  PM.add(createCSASaveRawBCPass());
#endif

  if (RunVPOParopt) {
    PM.add(createVPOCFGRestructuringPass());
    PM.add(createVPOParoptPass(RunVPOParopt, OffloadTargets));
  }
  // TODO: Temporal hook-up for VPlan VPO Vectorizer
  if (EnableVPlanDriver && RunVec) {
    // We are using the loop vectorize pass to generate tests for VPlan LLVM IR
    // path. Do not use EnableLV to check if loop vectorize pass needs to be
    // created.
    PM.add(createLoopVectorizePass(true, LoopVectorize, true));
    PM.add(createVPOCFGRestructuringPass());
    PM.add(createVPlanDriverPass());
  }
  if (RunVPOVecopt && RunVec) {
    PM.add(createVPOCFGRestructuringPass());
    PM.add(createVPODriverPass());
  }
}

void PassManagerBuilder::addLoopOptAndAssociatedVPOPasses(
     legacy::PassManagerBase &PM) const {
  // We should never get here if proprietary options are disabled,
  // but it's a release-mode feature so we can't just assert.
  if (DisableIntelProprietaryOpts)
    return;

  if (RunVPOOpt && RunVecClone) {
    PM.add(createVecClonePass());
    // VecClonePass can generate redundant geps/loads for vector parameters when
    // accessing elem[i] within the inserted simd loop. This makes DD testing
    // harder, so run CSE here to do some clean-up before HIR construction.
    PM.add(createEarlyCSEPass());
  }
  addLoopOptPasses(PM);

  // Process directives inserted by LoopOpt Autopar.
  // Call with RunVec==true (2nd argument) to enable Vectorizer to catch
  // any vec directives that loopopt might have missed; may change it to
  // false in the future when loopopt is fully implemented.
  if (RunVPOOpt)
    addVPOPasses(PM, true);

  // VPO directives are no longer useful after this point. Clean up so that
  // code gen process won't be confused.
  //
  // TODO: Issue a warning for any unprocessed directives. Change to
  // assetion failure as the feature matures.
  if (RunVPOOpt)
    PM.add(createVPODirectiveCleanupPass());

  if (IntelOptReportEmitter == OptReportOptions::IR)
    PM.add(createLoopOptReportEmitterLegacyPass());
}

#endif // INTEL_CUSTOMIZATION

void PassManagerBuilder::populateThinLTOPassManager(
    legacy::PassManagerBase &PM) {
  PerformThinLTO = true;

  if (VerifyInput)
    PM.add(createVerifierPass());

  if (ImportSummary) {
    // These passes import type identifier resolutions for whole-program
    // devirtualization and CFI. They must run early because other passes may
    // disturb the specific instruction patterns that these passes look for,
    // creating dependencies on resolutions that may not appear in the summary.
    //
    // For example, GVN may transform the pattern assume(type.test) appearing in
    // two basic blocks into assume(phi(type.test, type.test)), which would
    // transform a dependency on a WPD resolution into a dependency on a type
    // identifier resolution for CFI.
    //
    // Also, WPD has access to more precise information than ICP and can
    // devirtualize more effectively, so it should operate on the IR first.
    PM.add(createWholeProgramDevirtPass(nullptr, ImportSummary));
    PM.add(createLowerTypeTestsPass(nullptr, ImportSummary));
  }

  populateModulePassManager(PM);

  if (VerifyOutput)
    PM.add(createVerifierPass());
  PerformThinLTO = false;
}

void PassManagerBuilder::populateLTOPassManager(legacy::PassManagerBase &PM) {
  if (LibraryInfo)
    PM.add(new TargetLibraryInfoWrapperPass(*LibraryInfo));

  if (VerifyInput)
    PM.add(createVerifierPass());

  if (OptLevel != 0)
    addLTOOptimizationPasses(PM);
  else {
    // The whole-program-devirt pass needs to run at -O0 because only it knows
    // about the llvm.type.checked.load intrinsic: it needs to both lower the
    // intrinsic itself and handle it in the summary.
    PM.add(createWholeProgramDevirtPass(ExportSummary, nullptr));
  }

  // Create a function that performs CFI checks for cross-DSO calls with targets
  // in the current module.
  PM.add(createCrossDSOCFIPass());

  // Lower type metadata and the type.test intrinsic. This pass supports Clang's
  // control flow integrity mechanisms (-fsanitize=cfi*) and needs to run at
  // link time if CFI is enabled. The pass does nothing if CFI is disabled.
  PM.add(createLowerTypeTestsPass(ExportSummary, nullptr));

  if (OptLevel != 0)
    addLateLTOOptimizationPasses(PM);

  if (VerifyOutput)
    PM.add(createVerifierPass());
}

inline PassManagerBuilder *unwrap(LLVMPassManagerBuilderRef P) {
    return reinterpret_cast<PassManagerBuilder*>(P);
}

inline LLVMPassManagerBuilderRef wrap(PassManagerBuilder *P) {
  return reinterpret_cast<LLVMPassManagerBuilderRef>(P);
}

LLVMPassManagerBuilderRef LLVMPassManagerBuilderCreate() {
  PassManagerBuilder *PMB = new PassManagerBuilder();
  return wrap(PMB);
}

void LLVMPassManagerBuilderDispose(LLVMPassManagerBuilderRef PMB) {
  PassManagerBuilder *Builder = unwrap(PMB);
  delete Builder;
}

void
LLVMPassManagerBuilderSetOptLevel(LLVMPassManagerBuilderRef PMB,
                                  unsigned OptLevel) {
  PassManagerBuilder *Builder = unwrap(PMB);
  Builder->OptLevel = OptLevel;
}

void
LLVMPassManagerBuilderSetSizeLevel(LLVMPassManagerBuilderRef PMB,
                                   unsigned SizeLevel) {
  PassManagerBuilder *Builder = unwrap(PMB);
  Builder->SizeLevel = SizeLevel;
}

void
LLVMPassManagerBuilderSetDisableUnitAtATime(LLVMPassManagerBuilderRef PMB,
                                            LLVMBool Value) {
  // NOTE: The DisableUnitAtATime switch has been removed.
}

void
LLVMPassManagerBuilderSetDisableUnrollLoops(LLVMPassManagerBuilderRef PMB,
                                            LLVMBool Value) {
  PassManagerBuilder *Builder = unwrap(PMB);
  Builder->DisableUnrollLoops = Value;
}

void
LLVMPassManagerBuilderSetDisableSimplifyLibCalls(LLVMPassManagerBuilderRef PMB,
                                                 LLVMBool Value) {
  // NOTE: The simplify-libcalls pass has been removed.
}

void
LLVMPassManagerBuilderUseInlinerWithThreshold(LLVMPassManagerBuilderRef PMB,
                                              unsigned Threshold) {
  PassManagerBuilder *Builder = unwrap(PMB);
  Builder->Inliner = createFunctionInliningPass(Threshold);
}

void
LLVMPassManagerBuilderPopulateFunctionPassManager(LLVMPassManagerBuilderRef PMB,
                                                  LLVMPassManagerRef PM) {
  PassManagerBuilder *Builder = unwrap(PMB);
  legacy::FunctionPassManager *FPM = unwrap<legacy::FunctionPassManager>(PM);
  Builder->populateFunctionPassManager(*FPM);
}

void
LLVMPassManagerBuilderPopulateModulePassManager(LLVMPassManagerBuilderRef PMB,
                                                LLVMPassManagerRef PM) {
  PassManagerBuilder *Builder = unwrap(PMB);
  legacy::PassManagerBase *MPM = unwrap(PM);
  Builder->populateModulePassManager(*MPM);
}

void LLVMPassManagerBuilderPopulateLTOPassManager(LLVMPassManagerBuilderRef PMB,
                                                  LLVMPassManagerRef PM,
                                                  LLVMBool Internalize,
                                                  LLVMBool RunInliner) {
  PassManagerBuilder *Builder = unwrap(PMB);
  legacy::PassManagerBase *LPM = unwrap(PM);

  // A small backwards compatibility hack. populateLTOPassManager used to take
  // an RunInliner option.
  if (RunInliner && !Builder->Inliner)
    Builder->Inliner = createFunctionInliningPass();

  Builder->populateLTOPassManager(*LPM);
}<|MERGE_RESOLUTION|>--- conflicted
+++ resolved
@@ -411,7 +411,6 @@
 #if INTEL_CUSTOMIZATION
   FPM.add(createXmainOptLevelWrapperPass(OptLevel));
   if (RunVPOOpt && RunVPOParopt && !DisableIntelProprietaryOpts) {
-<<<<<<< HEAD
 #if INTEL_CUSTOMIZATION
     // CSA: add the CSASaveRawBC pass which will preserve the initial IR
     // for a module. This must be added early so it gets IR that's
@@ -434,8 +433,6 @@
     // The value -1 indicates that the bottom test generation for
     // loop is always enabled.
     FPM.add(createLoopRotatePass(-1));
-=======
->>>>>>> b37c443e
     FPM.add(createVPOCFGRestructuringPass());
     FPM.add(createVPOParoptPreparePass(RunVPOParopt, OffloadTargets));
     if (OptLevel == 0) {
