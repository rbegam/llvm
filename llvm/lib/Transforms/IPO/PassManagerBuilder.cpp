--- conflicted
+++ resolved
@@ -1101,21 +1101,15 @@
   PM.add(createHIRTempCleanupPass());
 
   if (!RunLoopOptFrameworkOnly) {
-<<<<<<< HEAD
-    // If VPO is disabled, we don't have to insert ParVec directives.
-    if (RunVPOOpt)
-      PM.add(createHIRParDirInsertPass());
-
-    PM.add(createHIRRuntimeDDPass());
-=======
     // TODO: refine cost model for individual transformations for code size.
     if (SizeLevel == 0) {
-      PM.add(createHIRParDirInsertPass());
+      // If VPO is disabled, we don't have to insert ParVec directives.
+      if (RunVPOOpt)
+        PM.add(createHIRParDirInsertPass());
       PM.add(createHIRRuntimeDDPass());
       PM.add(createHIRMVForConstUBPass());
     }
 
->>>>>>> d854d84c
     PM.add(createHIRLoopDistributionForLoopNestPass());
     PM.add(createHIRLoopInterchangePass());
     PM.add(createHIRLoopReversalPass());
@@ -1131,29 +1125,20 @@
     }
 
     PM.add(createHIRIdiomRecognitionPass());
-<<<<<<< HEAD
-    PM.add(createHIRUnrollAndJamPass());
-    PM.add(createHIROptVarPredicatePass());
-    PM.add(createHIROptPredicatePass());
-    if (RunVPOOpt) {
-      PM.add(createHIRVecDirInsertPass(OptLevel == 3));
-      PM.add(createVPODriverHIRPass());
-    }
-    PM.add(createHIRGeneralUnrollPass());
-=======
 
     if (SizeLevel == 0) {
       PM.add(createHIRUnrollAndJamPass());
       PM.add(createHIROptVarPredicatePass());
       PM.add(createHIROptPredicatePass());
-      PM.add(createHIRVecDirInsertPass(OptLevel == 3));
-      PM.add(createVPODriverHIRPass());
+      if (RunVPOOpt) {
+        PM.add(createHIRVecDirInsertPass(OptLevel == 3));
+        PM.add(createVPODriverHIRPass());
+      }
       PM.add(createHIRPostVecCompleteUnrollPass(OptLevel));
       PM.add(createHIRGeneralUnrollPass());
     }
 
     PM.add(createHIRScalarReplArrayPass());
->>>>>>> d854d84c
   }
 
   PM.add(createHIRCodeGenPass());
