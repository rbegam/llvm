//===- PassManagerBuilder.cpp - Build Standard Pass -----------------------===//
//
//                     The LLVM Compiler Infrastructure
//
// This file is distributed under the University of Illinois Open Source
// License. See LICENSE.TXT for details.
//
//===----------------------------------------------------------------------===//
//
// This file defines the PassManagerBuilder class, which is used to set up a
// "standard" optimization sequence suitable for languages like C and C++.
//
//===----------------------------------------------------------------------===//


#include "llvm/Transforms/IPO/PassManagerBuilder.h"
#include "llvm-c/Transforms/PassManagerBuilder.h"
#include "llvm/ADT/SmallVector.h"
#include "llvm/Analysis/Passes.h"
#include "llvm/IR/DataLayout.h"
#include "llvm/IR/Verifier.h"
#include "llvm/IR/LegacyPassManager.h"
#include "llvm/Support/CommandLine.h"
#include "llvm/Support/ManagedStatic.h"
#include "llvm/Analysis/TargetLibraryInfo.h"
#include "llvm/Target/TargetMachine.h"
#include "llvm/Transforms/IPO.h"
#include "llvm/Transforms/Scalar.h"
#include "llvm/Transforms/Vectorize.h"
#include "llvm/Transforms/Intel_LoopTransforms/Passes.h" //***INTEL 

using namespace llvm;

static cl::opt<bool>
RunLoopVectorization("vectorize-loops", cl::Hidden,
                     cl::desc("Run the Loop vectorization passes"));

static cl::opt<bool>
RunSLPVectorization("vectorize-slp", cl::Hidden,
                    cl::desc("Run the SLP vectorization passes"));

static cl::opt<bool>
RunBBVectorization("vectorize-slp-aggressive", cl::Hidden,
                    cl::desc("Run the BB vectorization passes"));

static cl::opt<bool>
UseGVNAfterVectorization("use-gvn-after-vectorization",
  cl::init(false), cl::Hidden,
  cl::desc("Run GVN instead of Early CSE after vectorization passes"));

static cl::opt<bool> ExtraVectorizerPasses(
    "extra-vectorizer-passes", cl::init(false), cl::Hidden,
    cl::desc("Run cleanup optimization passes after vectorization."));

static cl::opt<bool> UseNewSROA("use-new-sroa",
  cl::init(true), cl::Hidden,
  cl::desc("Enable the new, experimental SROA pass"));

static cl::opt<bool>
RunLoopRerolling("reroll-loops", cl::Hidden,
                 cl::desc("Run the loop rerolling pass"));

static cl::opt<bool> RunLoadCombine("combine-loads", cl::init(false),
                                    cl::Hidden,
                                    cl::desc("Run the load combining pass"));

static cl::opt<bool>
RunSLPAfterLoopVectorization("run-slp-after-loop-vectorization",
  cl::init(true), cl::Hidden,
  cl::desc("Run the SLP vectorizer (and BB vectorizer) after the Loop "
           "vectorizer instead of before"));

static cl::opt<bool> UseCFLAA("use-cfl-aa",
  cl::init(false), cl::Hidden,
  cl::desc("Enable the new, experimental CFL alias analysis"));

static cl::opt<bool>
EnableMLSM("mlsm", cl::init(true), cl::Hidden,
           cl::desc("Enable motion of merged load and store"));

static cl::opt<bool> RunLoopOpts("loopopt", cl::init(true), cl::Hidden, 
  cl::desc("Runs loop optimizations passes"));

PassManagerBuilder::PassManagerBuilder() {
    OptLevel = 2;
    SizeLevel = 0;
    LibraryInfo = nullptr;
    Inliner = nullptr;
    DisableTailCalls = false;
    DisableUnitAtATime = false;
    DisableUnrollLoops = false;
    BBVectorize = RunBBVectorization;
    SLPVectorize = RunSLPVectorization;
    LoopVectorize = RunLoopVectorization;
    RerollLoops = RunLoopRerolling;
    LoadCombine = RunLoadCombine;
    DisableGVNLoadPRE = false;
    VerifyInput = false;
    VerifyOutput = false;
    StripDebug = false;
    MergeFunctions = false;
}

PassManagerBuilder::~PassManagerBuilder() {
  delete LibraryInfo;
  delete Inliner;
}

/// Set of global extensions, automatically added as part of the standard set.
static ManagedStatic<SmallVector<std::pair<PassManagerBuilder::ExtensionPointTy,
   PassManagerBuilder::ExtensionFn>, 8> > GlobalExtensions;

void PassManagerBuilder::addGlobalExtension(
    PassManagerBuilder::ExtensionPointTy Ty,
    PassManagerBuilder::ExtensionFn Fn) {
  GlobalExtensions->push_back(std::make_pair(Ty, Fn));
}

void PassManagerBuilder::addExtension(ExtensionPointTy Ty, ExtensionFn Fn) {
  Extensions.push_back(std::make_pair(Ty, Fn));
}

void PassManagerBuilder::addExtensionsToPM(ExtensionPointTy ETy,
                                           legacy::PassManagerBase &PM) const {
  for (unsigned i = 0, e = GlobalExtensions->size(); i != e; ++i)
    if ((*GlobalExtensions)[i].first == ETy)
      (*GlobalExtensions)[i].second(*this, PM);
  for (unsigned i = 0, e = Extensions.size(); i != e; ++i)
    if (Extensions[i].first == ETy)
      Extensions[i].second(*this, PM);
}

void PassManagerBuilder::addInitialAliasAnalysisPasses(
    legacy::PassManagerBase &PM) const {
  // Add TypeBasedAliasAnalysis before BasicAliasAnalysis so that
  // BasicAliasAnalysis wins if they disagree. This is intended to help
  // support "obvious" type-punning idioms.
  if (UseCFLAA)
    PM.add(createCFLAliasAnalysisPass());
  PM.add(createTypeBasedAliasAnalysisPass());
  PM.add(createScopedNoAliasAAPass());
  PM.add(createBasicAliasAnalysisPass());
}

void PassManagerBuilder::populateFunctionPassManager(
    legacy::FunctionPassManager &FPM) {
  addExtensionsToPM(EP_EarlyAsPossible, FPM);

  // Add LibraryInfo if we have some.
  if (LibraryInfo)
    FPM.add(new TargetLibraryInfoWrapperPass(*LibraryInfo));

  if (OptLevel == 0) return;

  addInitialAliasAnalysisPasses(FPM);

  FPM.add(createCFGSimplificationPass());
  if (UseNewSROA)
    FPM.add(createSROAPass());
  else
    FPM.add(createScalarReplAggregatesPass());
  FPM.add(createEarlyCSEPass());
  FPM.add(createLowerExpectIntrinsicPass());
}

void PassManagerBuilder::populateModulePassManager(
    legacy::PassManagerBase &MPM) {
  // If all optimizations are disabled, just run the always-inline pass and,
  // if enabled, the function merging pass.
  if (OptLevel == 0) {
    if (Inliner) {
      MPM.add(Inliner);
      Inliner = nullptr;
    }

    // FIXME: The BarrierNoopPass is a HACK! The inliner pass above implicitly
    // creates a CGSCC pass manager, but we don't want to add extensions into
    // that pass manager. To prevent this we insert a no-op module pass to reset
    // the pass manager to get the same behavior as EP_OptimizerLast in non-O0
    // builds. The function merging pass is 
    if (MergeFunctions)
      MPM.add(createMergeFunctionsPass());
    else if (!GlobalExtensions->empty() || !Extensions.empty())
      MPM.add(createBarrierNoopPass());

    addExtensionsToPM(EP_EnabledOnOptLevel0, MPM);
    return;
  }

  // Add LibraryInfo if we have some.
  if (LibraryInfo)
    MPM.add(new TargetLibraryInfoWrapperPass(*LibraryInfo));

  addInitialAliasAnalysisPasses(MPM);

  if (!DisableUnitAtATime) {
    addExtensionsToPM(EP_ModuleOptimizerEarly, MPM);

    MPM.add(createIPSCCPPass());              // IP SCCP
    MPM.add(createGlobalOptimizerPass());     // Optimize out global vars

    MPM.add(createDeadArgEliminationPass());  // Dead argument elimination

    MPM.add(createInstructionCombiningPass());// Clean up after IPCP & DAE
    addExtensionsToPM(EP_Peephole, MPM);
    MPM.add(createCFGSimplificationPass());   // Clean up after IPCP & DAE
  }

  // Start of CallGraph SCC passes.
  if (!DisableUnitAtATime)
    MPM.add(createPruneEHPass());             // Remove dead EH info
  if (Inliner) {
    MPM.add(Inliner);
    Inliner = nullptr;
  }
  if (!DisableUnitAtATime)
    MPM.add(createFunctionAttrsPass());       // Set readonly/readnone attrs
  if (OptLevel > 2)
    MPM.add(createArgumentPromotionPass());   // Scalarize uninlined fn args

  // Start of function pass.
  // Break up aggregate allocas, using SSAUpdater.
  if (UseNewSROA)
    MPM.add(createSROAPass(/*RequiresDomTree*/ false));
  else
    MPM.add(createScalarReplAggregatesPass(-1, false));
  MPM.add(createEarlyCSEPass());              // Catch trivial redundancies
  MPM.add(createJumpThreadingPass());         // Thread jumps.
  MPM.add(createCorrelatedValuePropagationPass()); // Propagate conditionals
  MPM.add(createCFGSimplificationPass());     // Merge & remove BBs
  MPM.add(createInstructionCombiningPass());  // Combine silly seq's
  addExtensionsToPM(EP_Peephole, MPM);

  if (!DisableTailCalls)
    MPM.add(createTailCallEliminationPass()); // Eliminate tail calls
  MPM.add(createCFGSimplificationPass());     // Merge & remove BBs
  MPM.add(createReassociatePass());           // Reassociate expressions
  // Rotate Loop - disable header duplication at -Oz
  MPM.add(createLoopRotatePass(SizeLevel == 2 ? 0 : -1));
  MPM.add(createLICMPass());                  // Hoist loop invariants
  MPM.add(createLoopUnswitchPass(SizeLevel || OptLevel < 3));
  MPM.add(createInstructionCombiningPass());
  MPM.add(createIndVarSimplifyPass());        // Canonicalize indvars
  //***INTEL this pass converts loops into memcpy/memset so HIR cannot see them.
//  MPM.add(createLoopIdiomPass());             // Recognize idioms like memset.
  MPM.add(createLoopDeletionPass());          // Delete dead loops

  //***INTEL This is done in HIR now.
/*
  if (!DisableUnrollLoops)
    MPM.add(createSimpleLoopUnrollPass());    // Unroll small loops
*/
  addExtensionsToPM(EP_LoopOptimizerEnd, MPM);

  if (OptLevel > 1) {
    if (EnableMLSM)
      MPM.add(createMergedLoadStoreMotionPass()); // Merge ld/st in diamonds
    MPM.add(createGVNPass(DisableGVNLoadPRE));  // Remove redundancies
  }
  MPM.add(createMemCpyOptPass());             // Remove memcpy / form memset
  MPM.add(createSCCPPass());                  // Constant prop with SCCP

  // Delete dead bit computations (instcombine runs after to fold away the dead
  // computations, and then ADCE will run later to exploit any new DCE
  // opportunities that creates).
  MPM.add(createBitTrackingDCEPass());        // Delete dead bit computations

  // Run instcombine after redundancy elimination to exploit opportunities
  // opened up by them.
  MPM.add(createInstructionCombiningPass());
  addExtensionsToPM(EP_Peephole, MPM);
  MPM.add(createJumpThreadingPass());         // Thread jumps
  MPM.add(createCorrelatedValuePropagationPass());
  MPM.add(createDeadStoreEliminationPass());  // Delete dead stores
  MPM.add(createLICMPass());

  addExtensionsToPM(EP_ScalarOptimizerLate, MPM);

  if (RerollLoops)
    MPM.add(createLoopRerollPass());
  if (!RunSLPAfterLoopVectorization) {
    if (SLPVectorize)
      MPM.add(createSLPVectorizerPass());   // Vectorize parallel scalar chains.

    if (BBVectorize) {
      MPM.add(createBBVectorizePass());
      MPM.add(createInstructionCombiningPass());
      addExtensionsToPM(EP_Peephole, MPM);
      if (OptLevel > 1 && UseGVNAfterVectorization)
        MPM.add(createGVNPass(DisableGVNLoadPRE)); // Remove redundancies
      else
        MPM.add(createEarlyCSEPass());      // Catch trivial redundancies

      // BBVectorize may have significantly shortened a loop body; unroll again.
      if (!DisableUnrollLoops)
        MPM.add(createLoopUnrollPass());
    }
  }

  if (LoadCombine)
    MPM.add(createLoadCombinePass());

  MPM.add(createAggressiveDCEPass());         // Delete dead instructions
  MPM.add(createCFGSimplificationPass()); // Merge & remove BBs
  MPM.add(createInstructionCombiningPass());  // Clean up after everything.
  addExtensionsToPM(EP_Peephole, MPM);

  // FIXME: This is a HACK! The inliner pass above implicitly creates a CGSCC
  // pass manager that we are specifically trying to avoid. To prevent this
  // we must insert a no-op module pass to reset the pass manager.
  MPM.add(createBarrierNoopPass());

  // Re-rotate loops in all our loop nests. These may have fallout out of
  // rotated form due to GVN or other transformations, and the vectorizer relies
  // on the rotated form.
  if (ExtraVectorizerPasses || RunLoopOpts) //***INTEL - ORed with RunLoopOpts
    MPM.add(createLoopRotatePass());

  addLoopOptPasses(MPM); //***INTEL

  MPM.add(createLoopVectorizePass(DisableUnrollLoops, LoopVectorize));
  // FIXME: Because of #pragma vectorize enable, the passes below are always
  // inserted in the pipeline, even when the vectorizer doesn't run (ex. when
  // on -O1 and no #pragma is found). Would be good to have these two passes
  // as function calls, so that we can only pass them when the vectorizer
  // changed the code.
  MPM.add(createInstructionCombiningPass());
  if (OptLevel > 1 && ExtraVectorizerPasses) {
    // At higher optimization levels, try to clean up any runtime overlap and
    // alignment checks inserted by the vectorizer. We want to track correllated
    // runtime checks for two inner loops in the same outer loop, fold any
    // common computations, hoist loop-invariant aspects out of any outer loop,
    // and unswitch the runtime checks if possible. Once hoisted, we may have
    // dead (or speculatable) control flows or more combining opportunities.
    MPM.add(createEarlyCSEPass());
    MPM.add(createCorrelatedValuePropagationPass());
    MPM.add(createInstructionCombiningPass());
    MPM.add(createLICMPass());
    MPM.add(createLoopUnswitchPass(SizeLevel || OptLevel < 3));
    MPM.add(createCFGSimplificationPass());
    MPM.add(createInstructionCombiningPass());
  }

  if (RunSLPAfterLoopVectorization) {
    if (SLPVectorize) {
      MPM.add(createSLPVectorizerPass());   // Vectorize parallel scalar chains.
      if (OptLevel > 1 && ExtraVectorizerPasses) {
        MPM.add(createEarlyCSEPass());
      }
    }

    if (BBVectorize) {
      MPM.add(createBBVectorizePass());
      MPM.add(createInstructionCombiningPass());
      addExtensionsToPM(EP_Peephole, MPM);
      if (OptLevel > 1 && UseGVNAfterVectorization)
        MPM.add(createGVNPass(DisableGVNLoadPRE)); // Remove redundancies
      else
        MPM.add(createEarlyCSEPass());      // Catch trivial redundancies

      // BBVectorize may have significantly shortened a loop body; unroll again.
      if (!DisableUnrollLoops)
        MPM.add(createLoopUnrollPass());
    }
  }

  addExtensionsToPM(EP_Peephole, MPM);
  MPM.add(createCFGSimplificationPass());
  MPM.add(createInstructionCombiningPass());

  if (!DisableUnrollLoops)
    MPM.add(createLoopUnrollPass());    // Unroll small loops

  // After vectorization and unrolling, assume intrinsics may tell us more
  // about pointer alignments.
  MPM.add(createAlignmentFromAssumptionsPass());

  if (!DisableUnitAtATime) {
    // FIXME: We shouldn't bother with this anymore.
    MPM.add(createStripDeadPrototypesPass()); // Get rid of dead prototypes

    // GlobalOpt already deletes dead functions and globals, at -O2 try a
    // late pass of GlobalDCE.  It is capable of deleting dead cycles.
    if (OptLevel > 1) {
      MPM.add(createGlobalDCEPass());         // Remove dead fns and globals.
      MPM.add(createConstantMergePass());     // Merge dup global constants
    }
  }

  if (MergeFunctions)
    MPM.add(createMergeFunctionsPass());

  addExtensionsToPM(EP_OptimizerLast, MPM);
}

void PassManagerBuilder::addLTOOptimizationPasses(legacy::PassManagerBase &PM) {
  // Provide AliasAnalysis services for optimizations.
  addInitialAliasAnalysisPasses(PM);

  // Propagate constants at call sites into the functions they call.  This
  // opens opportunities for globalopt (and inlining) by substituting function
  // pointers passed as arguments to direct uses of functions.
  PM.add(createIPSCCPPass());

  // Now that we internalized some globals, see if we can hack on them!
  PM.add(createGlobalOptimizerPass());

  // Linking modules together can lead to duplicated global constants, only
  // keep one copy of each constant.
  PM.add(createConstantMergePass());

  // Remove unused arguments from functions.
  PM.add(createDeadArgEliminationPass());

  // Reduce the code after globalopt and ipsccp.  Both can open up significant
  // simplification opportunities, and both can propagate functions through
  // function pointers.  When this happens, we often have to resolve varargs
  // calls, etc, so let instcombine do this.
  PM.add(createInstructionCombiningPass());
  addExtensionsToPM(EP_Peephole, PM);

  // Inline small functions
  bool RunInliner = Inliner;
  if (RunInliner) {
    PM.add(Inliner);
    Inliner = nullptr;
  }

  PM.add(createPruneEHPass());   // Remove dead EH info.

  // Optimize globals again if we ran the inliner.
  if (RunInliner)
    PM.add(createGlobalOptimizerPass());
  PM.add(createGlobalDCEPass()); // Remove dead functions.

  // If we didn't decide to inline a function, check to see if we can
  // transform it to pass arguments by value instead of by reference.
  PM.add(createArgumentPromotionPass());

  // The IPO passes may leave cruft around.  Clean up after them.
  PM.add(createInstructionCombiningPass());
  addExtensionsToPM(EP_Peephole, PM);
  PM.add(createJumpThreadingPass());

  // Break up allocas
  if (UseNewSROA)
    PM.add(createSROAPass());
  else
    PM.add(createScalarReplAggregatesPass());

  // Run a few AA driven optimizations here and now, to cleanup the code.
  PM.add(createFunctionAttrsPass()); // Add nocapture.
  PM.add(createGlobalsModRefPass()); // IP alias analysis.

  PM.add(createLICMPass());                 // Hoist loop invariants.
  if (EnableMLSM)
    PM.add(createMergedLoadStoreMotionPass()); // Merge ld/st in diamonds.
  PM.add(createGVNPass(DisableGVNLoadPRE)); // Remove redundancies.
  PM.add(createMemCpyOptPass());            // Remove dead memcpys.

  // Nuke dead stores.
  PM.add(createDeadStoreEliminationPass());

  // More loops are countable; try to optimize them.
  PM.add(createIndVarSimplifyPass());
  PM.add(createLoopDeletionPass());
  PM.add(createLoopVectorizePass(true, LoopVectorize));

  // More scalar chains could be vectorized due to more alias information
  if (RunSLPAfterLoopVectorization)
    if (SLPVectorize)
      PM.add(createSLPVectorizerPass()); // Vectorize parallel scalar chains.

  // After vectorization, assume intrinsics may tell us more about pointer
  // alignments.
  PM.add(createAlignmentFromAssumptionsPass());

  if (LoadCombine)
    PM.add(createLoadCombinePass());

  // Cleanup and simplify the code after the scalar optimizations.
  PM.add(createInstructionCombiningPass());
  addExtensionsToPM(EP_Peephole, PM);

  PM.add(createJumpThreadingPass());

  // Lower bitset metadata to bitsets.
  PM.add(createLowerBitSetsPass());

  // Delete basic blocks, which optimization passes may have killed.
  PM.add(createCFGSimplificationPass());

  // Now that we have optimized the program, discard unreachable functions.
  PM.add(createGlobalDCEPass());

  // FIXME: this is profitable (for compiler time) to do at -O0 too, but
  // currently it damages debug info.
  if (MergeFunctions)
    PM.add(createMergeFunctionsPass());
}

<<<<<<< HEAD
void PassManagerBuilder::addLoopOptCleanupPasses(PassManagerBase &PM) const {
  PM.add(createCFGSimplificationPass());
  PM.add(createPromoteMemoryToRegisterPass());
  PM.add(createGVNPass(DisableGVNLoadPRE));

  /// This pass is used to set wrap (nuw/nsw) flags on instructions after HIR.
  /// We will need to propagate these flags in HIR if either HIR 
  /// transformations require them or running this pass turns out to be compile
  /// time expensive.
  PM.add(createIndVarSimplifyPass());
}

void PassManagerBuilder::addLoopOptPasses(PassManagerBase &PM) const {

  if (!RunLoopOpts || (OptLevel < 2)) { 
    return;
  }

  PM.add(createLoopSimplifyPass());

  PM.add(createHIRCompleteUnrollPass()); 
  
  PM.add(createHIRCodeGenPass());

  addLoopOptCleanupPasses(PM);
}

void PassManagerBuilder::populateLTOPassManager(PassManagerBase &PM,
                                                TargetMachine *TM) {
  if (TM) {
    PM.add(new DataLayoutPass());
    TM->addAnalysisPasses(PM);
  }

=======
void PassManagerBuilder::populateLTOPassManager(legacy::PassManagerBase &PM) {
>>>>>>> 3031913c
  if (LibraryInfo)
    PM.add(new TargetLibraryInfoWrapperPass(*LibraryInfo));

  if (VerifyInput)
    PM.add(createVerifierPass());

  if (StripDebug)
    PM.add(createStripSymbolsPass(true));

  if (VerifyInput)
    PM.add(createDebugInfoVerifierPass());

  if (OptLevel != 0)
    addLTOOptimizationPasses(PM);

  if (VerifyOutput) {
    PM.add(createVerifierPass());
    PM.add(createDebugInfoVerifierPass());
  }
}

inline PassManagerBuilder *unwrap(LLVMPassManagerBuilderRef P) {
    return reinterpret_cast<PassManagerBuilder*>(P);
}

inline LLVMPassManagerBuilderRef wrap(PassManagerBuilder *P) {
  return reinterpret_cast<LLVMPassManagerBuilderRef>(P);
}

LLVMPassManagerBuilderRef LLVMPassManagerBuilderCreate() {
  PassManagerBuilder *PMB = new PassManagerBuilder();
  return wrap(PMB);
}

void LLVMPassManagerBuilderDispose(LLVMPassManagerBuilderRef PMB) {
  PassManagerBuilder *Builder = unwrap(PMB);
  delete Builder;
}

void
LLVMPassManagerBuilderSetOptLevel(LLVMPassManagerBuilderRef PMB,
                                  unsigned OptLevel) {
  PassManagerBuilder *Builder = unwrap(PMB);
  Builder->OptLevel = OptLevel;
}

void
LLVMPassManagerBuilderSetSizeLevel(LLVMPassManagerBuilderRef PMB,
                                   unsigned SizeLevel) {
  PassManagerBuilder *Builder = unwrap(PMB);
  Builder->SizeLevel = SizeLevel;
}

void
LLVMPassManagerBuilderSetDisableUnitAtATime(LLVMPassManagerBuilderRef PMB,
                                            LLVMBool Value) {
  PassManagerBuilder *Builder = unwrap(PMB);
  Builder->DisableUnitAtATime = Value;
}

void
LLVMPassManagerBuilderSetDisableUnrollLoops(LLVMPassManagerBuilderRef PMB,
                                            LLVMBool Value) {
  PassManagerBuilder *Builder = unwrap(PMB);
  Builder->DisableUnrollLoops = Value;
}

void
LLVMPassManagerBuilderSetDisableSimplifyLibCalls(LLVMPassManagerBuilderRef PMB,
                                                 LLVMBool Value) {
  // NOTE: The simplify-libcalls pass has been removed.
}

void
LLVMPassManagerBuilderUseInlinerWithThreshold(LLVMPassManagerBuilderRef PMB,
                                              unsigned Threshold) {
  PassManagerBuilder *Builder = unwrap(PMB);
  Builder->Inliner = createFunctionInliningPass(Threshold);
}

void
LLVMPassManagerBuilderPopulateFunctionPassManager(LLVMPassManagerBuilderRef PMB,
                                                  LLVMPassManagerRef PM) {
  PassManagerBuilder *Builder = unwrap(PMB);
  legacy::FunctionPassManager *FPM = unwrap<legacy::FunctionPassManager>(PM);
  Builder->populateFunctionPassManager(*FPM);
}

void
LLVMPassManagerBuilderPopulateModulePassManager(LLVMPassManagerBuilderRef PMB,
                                                LLVMPassManagerRef PM) {
  PassManagerBuilder *Builder = unwrap(PMB);
  legacy::PassManagerBase *MPM = unwrap(PM);
  Builder->populateModulePassManager(*MPM);
}

void LLVMPassManagerBuilderPopulateLTOPassManager(LLVMPassManagerBuilderRef PMB,
                                                  LLVMPassManagerRef PM,
                                                  LLVMBool Internalize,
                                                  LLVMBool RunInliner) {
  PassManagerBuilder *Builder = unwrap(PMB);
  legacy::PassManagerBase *LPM = unwrap(PM);

  // A small backwards compatibility hack. populateLTOPassManager used to take
  // an RunInliner option.
  if (RunInliner && !Builder->Inliner)
    Builder->Inliner = createFunctionInliningPass();

  Builder->populateLTOPassManager(*LPM);
}<|MERGE_RESOLUTION|>--- conflicted
+++ resolved
@@ -78,7 +78,7 @@
 EnableMLSM("mlsm", cl::init(true), cl::Hidden,
            cl::desc("Enable motion of merged load and store"));
 
-static cl::opt<bool> RunLoopOpts("loopopt", cl::init(true), cl::Hidden, 
+static cl::opt<bool> RunLoopOpts("loopopt", cl::init(false), cl::Hidden, 
   cl::desc("Runs loop optimizations passes"));
 
 PassManagerBuilder::PassManagerBuilder() {
@@ -499,8 +499,7 @@
     PM.add(createMergeFunctionsPass());
 }
 
-<<<<<<< HEAD
-void PassManagerBuilder::addLoopOptCleanupPasses(PassManagerBase &PM) const {
+void PassManagerBuilder::addLoopOptCleanupPasses(legacy::PassManagerBase &PM) const {
   PM.add(createCFGSimplificationPass());
   PM.add(createPromoteMemoryToRegisterPass());
   PM.add(createGVNPass(DisableGVNLoadPRE));
@@ -512,7 +511,7 @@
   PM.add(createIndVarSimplifyPass());
 }
 
-void PassManagerBuilder::addLoopOptPasses(PassManagerBase &PM) const {
+void PassManagerBuilder::addLoopOptPasses(legacy::PassManagerBase &PM) const {
 
   if (!RunLoopOpts || (OptLevel < 2)) { 
     return;
@@ -527,16 +526,7 @@
   addLoopOptCleanupPasses(PM);
 }
 
-void PassManagerBuilder::populateLTOPassManager(PassManagerBase &PM,
-                                                TargetMachine *TM) {
-  if (TM) {
-    PM.add(new DataLayoutPass());
-    TM->addAnalysisPasses(PM);
-  }
-
-=======
 void PassManagerBuilder::populateLTOPassManager(legacy::PassManagerBase &PM) {
->>>>>>> 3031913c
   if (LibraryInfo)
     PM.add(new TargetLibraryInfoWrapperPass(*LibraryInfo));
 
