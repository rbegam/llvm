--- conflicted
+++ resolved
@@ -20,8 +20,4 @@
 name = IPO
 parent = Transforms
 library_name = ipo
-<<<<<<< HEAD
-required_libraries = Analysis Core InstCombine ProfileData Scalar Support TransformUtils Vectorize Intel_LoopTransforms
-=======
-required_libraries = Analysis Core InstCombine IRReader Linker Object ProfileData Scalar Support TransformUtils Vectorize
->>>>>>> 9e934b0c
+required_libraries = Analysis Core InstCombine IRReader Linker Object ProfileData Scalar Support TransformUtils Vectorize Intel_LoopTransforms