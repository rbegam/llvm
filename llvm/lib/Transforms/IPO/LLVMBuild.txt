;===- ./lib/Transforms/IPO/LLVMBuild.txt -----------------------*- Conf -*--===;
;
;                     The LLVM Compiler Infrastructure
;
; This file is distributed under the University of Illinois Open Source
; License. See LICENSE.TXT for details.
;
;===------------------------------------------------------------------------===;
;
; This is an LLVMBuild description file for the components in this subdirectory.
;
; For more information on the LLVMBuild system, please see:
;
;   http://llvm.org/docs/LLVMBuild.html
;
;===------------------------------------------------------------------------===;

[component_0]
type = Library
name = IPO
parent = Transforms
library_name = ipo
<<<<<<< HEAD
required_libraries = Analysis Core IPA InstCombine Scalar Support TransformUtils Vectorize Vecopt VPODriver SIMDFunctionCloning ; INTEL_CUSTOMIZATION
=======
required_libraries = Analysis Core IPA InstCombine Scalar Support TransformUtils Vectorize Intel_LoopTransforms
>>>>>>> 851d2f11
<|MERGE_RESOLUTION|>--- conflicted
+++ resolved
@@ -20,8 +20,4 @@
 name = IPO
 parent = Transforms
 library_name = ipo
-<<<<<<< HEAD
-required_libraries = Analysis Core IPA InstCombine Scalar Support TransformUtils Vectorize Vecopt VPODriver SIMDFunctionCloning ; INTEL_CUSTOMIZATION
-=======
-required_libraries = Analysis Core IPA InstCombine Scalar Support TransformUtils Vectorize Intel_LoopTransforms
->>>>>>> 851d2f11
+required_libraries = Analysis Core IPA InstCombine Scalar Support TransformUtils Vectorize Intel_LoopTransforms Vecopt VPODriver SIMDFunctionCloning ; INTEL_CUSTOMIZATION