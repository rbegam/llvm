--- conflicted
+++ resolved
@@ -20,9 +20,4 @@
 name = IPO
 parent = Transforms
 library_name = ipo
-<<<<<<< HEAD
-; CSA EDIT: We require BitWriter here because it gets us CSASaveRawBC.
-required_libraries = Analysis BitWriter Core InstCombine IRReader Linker Object ProfileData Scalar Support TransformUtils Vectorize Instrumentation
-=======
-required_libraries = Analysis BitReader BitWriter Core InstCombine IRReader Linker Object ProfileData Scalar Support TransformUtils Vectorize Instrumentation
->>>>>>> c9916d7e
+required_libraries = Analysis BitReader BitWriter Core InstCombine IRReader Linker Object ProfileData Scalar Support TransformUtils Vectorize Instrumentation