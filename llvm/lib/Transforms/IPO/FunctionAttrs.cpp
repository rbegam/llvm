//===- FunctionAttrs.cpp - Pass which marks functions attributes ----------===//
//
//                     The LLVM Compiler Infrastructure
//
// This file is distributed under the University of Illinois Open Source
// License. See LICENSE.TXT for details.
//
//===----------------------------------------------------------------------===//
//
/// \file
/// This file implements interprocedural passes which walk the
/// call-graph deducing and/or propagating function attributes.
//
//===----------------------------------------------------------------------===//

#include "llvm/Transforms/IPO/FunctionAttrs.h"
#include "llvm/ADT/SCCIterator.h"
#include "llvm/ADT/STLExtras.h"
#include "llvm/ADT/SetVector.h"
#include "llvm/ADT/SmallPtrSet.h"
#include "llvm/ADT/SmallSet.h"
#include "llvm/ADT/SmallVector.h"
#include "llvm/ADT/Statistic.h"
#include "llvm/Analysis/AliasAnalysis.h"
#include "llvm/Analysis/AssumptionCache.h"
#include "llvm/Analysis/BasicAliasAnalysis.h"
#include "llvm/Analysis/CGSCCPassManager.h"
#include "llvm/Analysis/CallGraph.h"
#include "llvm/Analysis/CallGraphSCCPass.h"
#include "llvm/Analysis/CaptureTracking.h"
<<<<<<< HEAD
#include "llvm/Analysis/Intel_Andersens.h"           // INTEL
#include "llvm/Analysis/Intel_WP.h"                  // INTEL
#include "llvm/Analysis/TargetLibraryInfo.h"
=======
#include "llvm/Analysis/LazyCallGraph.h"
#include "llvm/Analysis/MemoryLocation.h"
>>>>>>> 9b55e997
#include "llvm/Analysis/ValueTracking.h"
#include "llvm/IR/Argument.h"
#include "llvm/IR/Attributes.h"
#include "llvm/IR/BasicBlock.h"
#include "llvm/IR/CallSite.h"
#include "llvm/IR/Constant.h"
#include "llvm/IR/Constants.h"
#include "llvm/IR/Function.h"
#include "llvm/IR/InstIterator.h"
#include "llvm/IR/InstrTypes.h"
#include "llvm/IR/Instruction.h"
#include "llvm/IR/Instructions.h"
#include "llvm/IR/Metadata.h"
#include "llvm/IR/PassManager.h"
#include "llvm/IR/Type.h"
#include "llvm/IR/Use.h"
#include "llvm/IR/User.h"
#include "llvm/IR/Value.h"
#include "llvm/Pass.h"
#include "llvm/Support/Casting.h"
#include "llvm/Support/CommandLine.h"
#include "llvm/Support/Compiler.h"
#include "llvm/Support/Debug.h"
#include "llvm/Support/ErrorHandling.h"
#include "llvm/Support/raw_ostream.h"
#include "llvm/Transforms/IPO.h"
#include <cassert>
#include <iterator>
#include <map>
#include <vector>

using namespace llvm;

#define DEBUG_TYPE "functionattrs"

STATISTIC(NumReadNone, "Number of functions marked readnone");
STATISTIC(NumReadOnly, "Number of functions marked readonly");
STATISTIC(NumNoCapture, "Number of arguments marked nocapture");
STATISTIC(NumReturned, "Number of arguments marked returned");
STATISTIC(NumReadNoneArg, "Number of arguments marked readnone");
STATISTIC(NumReadOnlyArg, "Number of arguments marked readonly");
STATISTIC(NumNoAlias, "Number of function returns marked noalias");
STATISTIC(NumNonNullReturn, "Number of function returns marked nonnull");
STATISTIC(NumNoRecurse, "Number of functions marked as norecurse");

// FIXME: This is disabled by default to avoid exposing security vulnerabilities
// in C/C++ code compiled by clang:
// http://lists.llvm.org/pipermail/cfe-dev/2017-January/052066.html
static cl::opt<bool> EnableNonnullArgPropagation(
    "enable-nonnull-arg-prop", cl::Hidden,
    cl::desc("Try to propagate nonnull argument attributes from callsites to "
             "caller functions."));

namespace {

using SCCNodeSet = SmallSetVector<Function *, 8>;

} // end anonymous namespace

/// Returns the memory access attribute for function F using AAR for AA results,
/// where SCCNodes is the current SCC.
///
/// If ThisBody is true, this function may examine the function body and will
/// return a result pertaining to this copy of the function. If it is false, the
/// result will be based only on AA results for the function declaration; it
/// will be assumed that some other (perhaps less optimized) version of the
/// function may be selected at link time.
static MemoryAccessKind checkFunctionMemoryAccess(Function &F, bool ThisBody,
                                                  AAResults &AAR,
                                                  const SCCNodeSet &SCCNodes) {
  FunctionModRefBehavior MRB = AAR.getModRefBehavior(&F);
  if (MRB == FMRB_DoesNotAccessMemory)
    // Already perfect!
    return MAK_ReadNone;

  if (!ThisBody) {
    if (AliasAnalysis::onlyReadsMemory(MRB))
      return MAK_ReadOnly;

    // Conservatively assume it writes to memory.
    return MAK_MayWrite;
  }

  // Scan the function body for instructions that may read or write memory.
  bool ReadsMemory = false;
  for (inst_iterator II = inst_begin(F), E = inst_end(F); II != E; ++II) {
    Instruction *I = &*II;

    // Some instructions can be ignored even if they read or write memory.
    // Detect these now, skipping to the next instruction if one is found.
    CallSite CS(cast<Value>(I));
    if (CS) {
      // Ignore calls to functions in the same SCC, as long as the call sites
      // don't have operand bundles.  Calls with operand bundles are allowed to
      // have memory effects not described by the memory effects of the call
      // target.
      if (!CS.hasOperandBundles() && CS.getCalledFunction() &&
          SCCNodes.count(CS.getCalledFunction()))
        continue;
      FunctionModRefBehavior MRB = AAR.getModRefBehavior(CS);

      // If the call doesn't access memory, we're done.
      if (!(MRB & MRI_ModRef))
        continue;

      if (!AliasAnalysis::onlyAccessesArgPointees(MRB)) {
        // The call could access any memory. If that includes writes, give up.
        if (MRB & MRI_Mod)
          return MAK_MayWrite;
        // If it reads, note it.
        if (MRB & MRI_Ref)
          ReadsMemory = true;
        continue;
      }

      // Check whether all pointer arguments point to local memory, and
      // ignore calls that only access local memory.
      for (CallSite::arg_iterator CI = CS.arg_begin(), CE = CS.arg_end();
           CI != CE; ++CI) {
        Value *Arg = *CI;
        if (!Arg->getType()->isPtrOrPtrVectorTy())
          continue;

        AAMDNodes AAInfo;
        I->getAAMetadata(AAInfo);
        MemoryLocation Loc(Arg, MemoryLocation::UnknownSize, AAInfo);

        // Skip accesses to local or constant memory as they don't impact the
        // externally visible mod/ref behavior.
        if (AAR.pointsToConstantMemory(Loc, /*OrLocal=*/true))
          continue;

        if (MRB & MRI_Mod)
          // Writes non-local memory.  Give up.
          return MAK_MayWrite;
        if (MRB & MRI_Ref)
          // Ok, it reads non-local memory.
          ReadsMemory = true;
      }
      continue;
    } else if (LoadInst *LI = dyn_cast<LoadInst>(I)) {
      // Ignore non-volatile loads from local memory. (Atomic is okay here.)
      if (!LI->isVolatile()) {
        MemoryLocation Loc = MemoryLocation::get(LI);
        if (AAR.pointsToConstantMemory(Loc, /*OrLocal=*/true))
          continue;
      }
    } else if (StoreInst *SI = dyn_cast<StoreInst>(I)) {
      // Ignore non-volatile stores to local memory. (Atomic is okay here.)
      if (!SI->isVolatile()) {
        MemoryLocation Loc = MemoryLocation::get(SI);
        if (AAR.pointsToConstantMemory(Loc, /*OrLocal=*/true))
          continue;
      }
    } else if (VAArgInst *VI = dyn_cast<VAArgInst>(I)) {
      // Ignore vaargs on local memory.
      MemoryLocation Loc = MemoryLocation::get(VI);
      if (AAR.pointsToConstantMemory(Loc, /*OrLocal=*/true))
        continue;
    }

    // Any remaining instructions need to be taken seriously!  Check if they
    // read or write memory.
    if (I->mayWriteToMemory())
      // Writes memory.  Just give up.
      return MAK_MayWrite;

    // If this instruction may read memory, remember that.
    ReadsMemory |= I->mayReadFromMemory();
  }

  return ReadsMemory ? MAK_ReadOnly : MAK_ReadNone;
}

MemoryAccessKind llvm::computeFunctionBodyMemoryAccess(Function &F,
                                                       AAResults &AAR) {
  return checkFunctionMemoryAccess(F, /*ThisBody=*/true, AAR, {});
}

/// Deduce readonly/readnone attributes for the SCC.
template <typename AARGetterT>
static bool addReadAttrs(const SCCNodeSet &SCCNodes, AARGetterT &&AARGetter) {
  // Check if any of the functions in the SCC read or write memory.  If they
  // write memory then they can't be marked readnone or readonly.
  bool ReadsMemory = false;
  for (Function *F : SCCNodes) {
    // Call the callable parameter to look up AA results for this function.
    AAResults &AAR = AARGetter(*F);

    // Non-exact function definitions may not be selected at link time, and an
    // alternative version that writes to memory may be selected.  See the
    // comment on GlobalValue::isDefinitionExact for more details.
    switch (checkFunctionMemoryAccess(*F, F->hasExactDefinition(),
                                      AAR, SCCNodes)) {
    case MAK_MayWrite:
      return false;
    case MAK_ReadOnly:
      ReadsMemory = true;
      break;
    case MAK_ReadNone:
      // Nothing to do!
      break;
    }
  }

  // Success!  Functions in this SCC do not access memory, or only read memory.
  // Give them the appropriate attribute.
  bool MadeChange = false;
  for (Function *F : SCCNodes) {
    if (F->doesNotAccessMemory())
      // Already perfect!
      continue;

    if (F->onlyReadsMemory() && ReadsMemory)
      // No change.
      continue;

    MadeChange = true;

    // Clear out any existing attributes.
    F->removeFnAttr(Attribute::ReadOnly);
    F->removeFnAttr(Attribute::ReadNone);

    // Add in the new attribute.
    F->addFnAttr(ReadsMemory ? Attribute::ReadOnly : Attribute::ReadNone);

    if (ReadsMemory)
      ++NumReadOnly;
    else
      ++NumReadNone;
  }

  return MadeChange;
}

namespace {

/// For a given pointer Argument, this retains a list of Arguments of functions
/// in the same SCC that the pointer data flows into. We use this to build an
/// SCC of the arguments.
struct ArgumentGraphNode {
  Argument *Definition;
  SmallVector<ArgumentGraphNode *, 4> Uses;
};

class ArgumentGraph {
  // We store pointers to ArgumentGraphNode objects, so it's important that
  // that they not move around upon insert.
  using ArgumentMapTy = std::map<Argument *, ArgumentGraphNode>;

  ArgumentMapTy ArgumentMap;

  // There is no root node for the argument graph, in fact:
  //   void f(int *x, int *y) { if (...) f(x, y); }
  // is an example where the graph is disconnected. The SCCIterator requires a
  // single entry point, so we maintain a fake ("synthetic") root node that
  // uses every node. Because the graph is directed and nothing points into
  // the root, it will not participate in any SCCs (except for its own).
  ArgumentGraphNode SyntheticRoot;

public:
  ArgumentGraph() { SyntheticRoot.Definition = nullptr; }

  using iterator = SmallVectorImpl<ArgumentGraphNode *>::iterator;

  iterator begin() { return SyntheticRoot.Uses.begin(); }
  iterator end() { return SyntheticRoot.Uses.end(); }
  ArgumentGraphNode *getEntryNode() { return &SyntheticRoot; }

  ArgumentGraphNode *operator[](Argument *A) {
    ArgumentGraphNode &Node = ArgumentMap[A];
    Node.Definition = A;
    SyntheticRoot.Uses.push_back(&Node);
    return &Node;
  }
};

/// This tracker checks whether callees are in the SCC, and if so it does not
/// consider that a capture, instead adding it to the "Uses" list and
/// continuing with the analysis.
struct ArgumentUsesTracker : public CaptureTracker {
  ArgumentUsesTracker(const SCCNodeSet &SCCNodes) : SCCNodes(SCCNodes) {}

  void tooManyUses() override { Captured = true; }

  bool captured(const Use *U) override {
    CallSite CS(U->getUser());
    if (!CS.getInstruction()) {
      Captured = true;
      return true;
    }

    Function *F = CS.getCalledFunction();
    if (!F || !F->hasExactDefinition() || !SCCNodes.count(F)) {
      Captured = true;
      return true;
    }

    // Note: the callee and the two successor blocks *follow* the argument
    // operands.  This means there is no need to adjust UseIndex to account for
    // these.

    unsigned UseIndex =
        std::distance(const_cast<const Use *>(CS.arg_begin()), U);

    assert(UseIndex < CS.data_operands_size() &&
           "Indirect function calls should have been filtered above!");

    if (UseIndex >= CS.getNumArgOperands()) {
      // Data operand, but not a argument operand -- must be a bundle operand
      assert(CS.hasOperandBundles() && "Must be!");

      // CaptureTracking told us that we're being captured by an operand bundle
      // use.  In this case it does not matter if the callee is within our SCC
      // or not -- we've been captured in some unknown way, and we have to be
      // conservative.
      Captured = true;
      return true;
    }

    if (UseIndex >= F->arg_size()) {
      assert(F->isVarArg() && "More params than args in non-varargs call");
      Captured = true;
      return true;
    }

    Uses.push_back(&*std::next(F->arg_begin(), UseIndex));
    return false;
  }

  // True only if certainly captured (used outside our SCC).
  bool Captured = false;

  // Uses within our SCC.
  SmallVector<Argument *, 4> Uses;

  const SCCNodeSet &SCCNodes;
};

} // end anonymous namespace

namespace llvm {

template <> struct GraphTraits<ArgumentGraphNode *> {
  using NodeRef = ArgumentGraphNode *;
  using ChildIteratorType = SmallVectorImpl<ArgumentGraphNode *>::iterator;

  static NodeRef getEntryNode(NodeRef A) { return A; }
  static ChildIteratorType child_begin(NodeRef N) { return N->Uses.begin(); }
  static ChildIteratorType child_end(NodeRef N) { return N->Uses.end(); }
};

template <>
struct GraphTraits<ArgumentGraph *> : public GraphTraits<ArgumentGraphNode *> {
  static NodeRef getEntryNode(ArgumentGraph *AG) { return AG->getEntryNode(); }

  static ChildIteratorType nodes_begin(ArgumentGraph *AG) {
    return AG->begin();
  }

  static ChildIteratorType nodes_end(ArgumentGraph *AG) { return AG->end(); }
};

} // end namespace llvm

/// Returns Attribute::None, Attribute::ReadOnly or Attribute::ReadNone.
static Attribute::AttrKind
determinePointerReadAttrs(Argument *A,
                          const SmallPtrSet<Argument *, 8> &SCCNodes) {
  SmallVector<Use *, 32> Worklist;
  SmallSet<Use *, 32> Visited;

  // inalloca arguments are always clobbered by the call.
  if (A->hasInAllocaAttr())
    return Attribute::None;

  bool IsRead = false;
  // We don't need to track IsWritten. If A is written to, return immediately.

  for (Use &U : A->uses()) {
    Visited.insert(&U);
    Worklist.push_back(&U);
  }

  while (!Worklist.empty()) {
    Use *U = Worklist.pop_back_val();
    Instruction *I = cast<Instruction>(U->getUser());

    switch (I->getOpcode()) {
    case Instruction::BitCast:
    case Instruction::GetElementPtr:
    case Instruction::PHI:
    case Instruction::Select:
    case Instruction::AddrSpaceCast:
      // The original value is not read/written via this if the new value isn't.
      for (Use &UU : I->uses())
        if (Visited.insert(&UU).second)
          Worklist.push_back(&UU);
      break;

    case Instruction::Call:
    case Instruction::Invoke: {
      bool Captures = true;

      if (I->getType()->isVoidTy())
        Captures = false;

      auto AddUsersToWorklistIfCapturing = [&] {
        if (Captures)
          for (Use &UU : I->uses())
            if (Visited.insert(&UU).second)
              Worklist.push_back(&UU);
      };

      CallSite CS(I);
      if (CS.doesNotAccessMemory()) {
        AddUsersToWorklistIfCapturing();
        continue;
      }

      Function *F = CS.getCalledFunction();
      if (!F) {
        if (CS.onlyReadsMemory()) {
          IsRead = true;
          AddUsersToWorklistIfCapturing();
          continue;
        }
        return Attribute::None;
      }

      // Note: the callee and the two successor blocks *follow* the argument
      // operands.  This means there is no need to adjust UseIndex to account
      // for these.

      unsigned UseIndex = std::distance(CS.arg_begin(), U);

      // U cannot be the callee operand use: since we're exploring the
      // transitive uses of an Argument, having such a use be a callee would
      // imply the CallSite is an indirect call or invoke; and we'd take the
      // early exit above.
      assert(UseIndex < CS.data_operands_size() &&
             "Data operand use expected!");

      bool IsOperandBundleUse = UseIndex >= CS.getNumArgOperands();

      if (UseIndex >= F->arg_size() && !IsOperandBundleUse) {
        assert(F->isVarArg() && "More params than args in non-varargs call");
        return Attribute::None;
      }

      Captures &= !CS.doesNotCapture(UseIndex);

      // Since the optimizer (by design) cannot see the data flow corresponding
      // to a operand bundle use, these cannot participate in the optimistic SCC
      // analysis.  Instead, we model the operand bundle uses as arguments in
      // call to a function external to the SCC.
      if (IsOperandBundleUse ||
          !SCCNodes.count(&*std::next(F->arg_begin(), UseIndex))) {

        // The accessors used on CallSite here do the right thing for calls and
        // invokes with operand bundles.

        if (!CS.onlyReadsMemory() && !CS.onlyReadsMemory(UseIndex))
          return Attribute::None;
        if (!CS.doesNotAccessMemory(UseIndex))
          IsRead = true;
      }

      AddUsersToWorklistIfCapturing();
      break;
    }

    case Instruction::Load:
      // A volatile load has side effects beyond what readonly can be relied
      // upon.
      if (cast<LoadInst>(I)->isVolatile())
        return Attribute::None;

      IsRead = true;
      break;

    case Instruction::ICmp:
    case Instruction::Ret:
      break;

    default:
      return Attribute::None;
    }
  }

  return IsRead ? Attribute::ReadOnly : Attribute::ReadNone;
}

/// Deduce returned attributes for the SCC.
static bool addArgumentReturnedAttrs(const SCCNodeSet &SCCNodes) {
  bool Changed = false;

  // Check each function in turn, determining if an argument is always returned.
  for (Function *F : SCCNodes) {
    // We can infer and propagate function attributes only when we know that the
    // definition we'll get at link time is *exactly* the definition we see now.
    // For more details, see GlobalValue::mayBeDerefined.
    if (!F->hasExactDefinition())
      continue;

    if (F->getReturnType()->isVoidTy())
      continue;

    // There is nothing to do if an argument is already marked as 'returned'.
    if (llvm::any_of(F->args(),
                     [](const Argument &Arg) { return Arg.hasReturnedAttr(); }))
      continue;

    auto FindRetArg = [&]() -> Value * {
      Value *RetArg = nullptr;
      for (BasicBlock &BB : *F)
        if (auto *Ret = dyn_cast<ReturnInst>(BB.getTerminator())) {
          // Note that stripPointerCasts should look through functions with
          // returned arguments.
          Value *RetVal = Ret->getReturnValue()->stripPointerCasts();
          if (!isa<Argument>(RetVal) || RetVal->getType() != F->getReturnType())
            return nullptr;

          if (!RetArg)
            RetArg = RetVal;
          else if (RetArg != RetVal)
            return nullptr;
        }

      return RetArg;
    };

    if (Value *RetArg = FindRetArg()) {
      auto *A = cast<Argument>(RetArg);
      A->addAttr(Attribute::Returned);
      ++NumReturned;
      Changed = true;
    }
  }

  return Changed;
}

/// If a callsite has arguments that are also arguments to the parent function,
/// try to propagate attributes from the callsite's arguments to the parent's
/// arguments. This may be important because inlining can cause information loss
/// when attribute knowledge disappears with the inlined call.
static bool addArgumentAttrsFromCallsites(Function &F) {
  if (!EnableNonnullArgPropagation)
    return false;

  bool Changed = false;

  // For an argument attribute to transfer from a callsite to the parent, the
  // call must be guaranteed to execute every time the parent is called.
  // Conservatively, just check for calls in the entry block that are guaranteed
  // to execute.
  // TODO: This could be enhanced by testing if the callsite post-dominates the
  // entry block or by doing simple forward walks or backward walks to the
  // callsite.
  BasicBlock &Entry = F.getEntryBlock();
  for (Instruction &I : Entry) {
    if (auto CS = CallSite(&I)) {
      if (auto *CalledFunc = CS.getCalledFunction()) {
        for (auto &CSArg : CalledFunc->args()) {
          if (!CSArg.hasNonNullAttr())
            continue;

          // If the non-null callsite argument operand is an argument to 'F'
          // (the caller) and the call is guaranteed to execute, then the value
          // must be non-null throughout 'F'.
          auto *FArg = dyn_cast<Argument>(CS.getArgOperand(CSArg.getArgNo()));
          if (FArg && !FArg->hasNonNullAttr()) {
            FArg->addAttr(Attribute::NonNull);
            Changed = true;
          }
        }
      }
    }
    if (!isGuaranteedToTransferExecutionToSuccessor(&I))
      break;
  }
  
  return Changed;
}

/// Deduce nocapture attributes for the SCC.
static bool addArgumentAttrs(const SCCNodeSet &SCCNodes) {
  bool Changed = false;

  ArgumentGraph AG;

  // Check each function in turn, determining which pointer arguments are not
  // captured.
  for (Function *F : SCCNodes) {
    // We can infer and propagate function attributes only when we know that the
    // definition we'll get at link time is *exactly* the definition we see now.
    // For more details, see GlobalValue::mayBeDerefined.
    if (!F->hasExactDefinition())
      continue;

    Changed |= addArgumentAttrsFromCallsites(*F);

    // Functions that are readonly (or readnone) and nounwind and don't return
    // a value can't capture arguments. Don't analyze them.
    if (F->onlyReadsMemory() && F->doesNotThrow() &&
        F->getReturnType()->isVoidTy()) {
      for (Function::arg_iterator A = F->arg_begin(), E = F->arg_end(); A != E;
           ++A) {
        if (A->getType()->isPointerTy() && !A->hasNoCaptureAttr()) {
          A->addAttr(Attribute::NoCapture);
          ++NumNoCapture;
          Changed = true;
        }
      }
      continue;
    }

    for (Function::arg_iterator A = F->arg_begin(), E = F->arg_end(); A != E;
         ++A) {
      if (!A->getType()->isPointerTy())
        continue;
      bool HasNonLocalUses = false;
      if (!A->hasNoCaptureAttr()) {
        ArgumentUsesTracker Tracker(SCCNodes);
        PointerMayBeCaptured(&*A, &Tracker);
        if (!Tracker.Captured) {
          if (Tracker.Uses.empty()) {
            // If it's trivially not captured, mark it nocapture now.
            A->addAttr(Attribute::NoCapture);
            ++NumNoCapture;
            Changed = true;
          } else {
            // If it's not trivially captured and not trivially not captured,
            // then it must be calling into another function in our SCC. Save
            // its particulars for Argument-SCC analysis later.
            ArgumentGraphNode *Node = AG[&*A];
            for (Argument *Use : Tracker.Uses) {
              Node->Uses.push_back(AG[Use]);
              if (Use != &*A)
                HasNonLocalUses = true;
            }
          }
        }
        // Otherwise, it's captured. Don't bother doing SCC analysis on it.
      }
      if (!HasNonLocalUses && !A->onlyReadsMemory()) {
        // Can we determine that it's readonly/readnone without doing an SCC?
        // Note that we don't allow any calls at all here, or else our result
        // will be dependent on the iteration order through the functions in the
        // SCC.
        SmallPtrSet<Argument *, 8> Self;
        Self.insert(&*A);
        Attribute::AttrKind R = determinePointerReadAttrs(&*A, Self);
        if (R != Attribute::None) {
          A->addAttr(R);
          Changed = true;
          R == Attribute::ReadOnly ? ++NumReadOnlyArg : ++NumReadNoneArg;
        }
      }
    }
  }

  // The graph we've collected is partial because we stopped scanning for
  // argument uses once we solved the argument trivially. These partial nodes
  // show up as ArgumentGraphNode objects with an empty Uses list, and for
  // these nodes the final decision about whether they capture has already been
  // made.  If the definition doesn't have a 'nocapture' attribute by now, it
  // captures.

  for (scc_iterator<ArgumentGraph *> I = scc_begin(&AG); !I.isAtEnd(); ++I) {
    const std::vector<ArgumentGraphNode *> &ArgumentSCC = *I;
    if (ArgumentSCC.size() == 1) {
      if (!ArgumentSCC[0]->Definition)
        continue; // synthetic root node

      // eg. "void f(int* x) { if (...) f(x); }"
      if (ArgumentSCC[0]->Uses.size() == 1 &&
          ArgumentSCC[0]->Uses[0] == ArgumentSCC[0]) {
        Argument *A = ArgumentSCC[0]->Definition;
        A->addAttr(Attribute::NoCapture);
        ++NumNoCapture;
        Changed = true;
      }
      continue;
    }

    bool SCCCaptured = false;
    for (auto I = ArgumentSCC.begin(), E = ArgumentSCC.end();
         I != E && !SCCCaptured; ++I) {
      ArgumentGraphNode *Node = *I;
      if (Node->Uses.empty()) {
        if (!Node->Definition->hasNoCaptureAttr())
          SCCCaptured = true;
      }
    }
    if (SCCCaptured)
      continue;

    SmallPtrSet<Argument *, 8> ArgumentSCCNodes;
    // Fill ArgumentSCCNodes with the elements of the ArgumentSCC.  Used for
    // quickly looking up whether a given Argument is in this ArgumentSCC.
    for (ArgumentGraphNode *I : ArgumentSCC) {
      ArgumentSCCNodes.insert(I->Definition);
    }

    for (auto I = ArgumentSCC.begin(), E = ArgumentSCC.end();
         I != E && !SCCCaptured; ++I) {
      ArgumentGraphNode *N = *I;
      for (ArgumentGraphNode *Use : N->Uses) {
        Argument *A = Use->Definition;
        if (A->hasNoCaptureAttr() || ArgumentSCCNodes.count(A))
          continue;
        SCCCaptured = true;
        break;
      }
    }
    if (SCCCaptured)
      continue;

    for (unsigned i = 0, e = ArgumentSCC.size(); i != e; ++i) {
      Argument *A = ArgumentSCC[i]->Definition;
      A->addAttr(Attribute::NoCapture);
      ++NumNoCapture;
      Changed = true;
    }

    // We also want to compute readonly/readnone. With a small number of false
    // negatives, we can assume that any pointer which is captured isn't going
    // to be provably readonly or readnone, since by definition we can't
    // analyze all uses of a captured pointer.
    //
    // The false negatives happen when the pointer is captured by a function
    // that promises readonly/readnone behaviour on the pointer, then the
    // pointer's lifetime ends before anything that writes to arbitrary memory.
    // Also, a readonly/readnone pointer may be returned, but returning a
    // pointer is capturing it.

    Attribute::AttrKind ReadAttr = Attribute::ReadNone;
    for (unsigned i = 0, e = ArgumentSCC.size(); i != e; ++i) {
      Argument *A = ArgumentSCC[i]->Definition;
      Attribute::AttrKind K = determinePointerReadAttrs(A, ArgumentSCCNodes);
      if (K == Attribute::ReadNone)
        continue;
      if (K == Attribute::ReadOnly) {
        ReadAttr = Attribute::ReadOnly;
        continue;
      }
      ReadAttr = K;
      break;
    }

    if (ReadAttr != Attribute::None) {
      for (unsigned i = 0, e = ArgumentSCC.size(); i != e; ++i) {
        Argument *A = ArgumentSCC[i]->Definition;
        // Clear out existing readonly/readnone attributes
        A->removeAttr(Attribute::ReadOnly);
        A->removeAttr(Attribute::ReadNone);
        A->addAttr(ReadAttr);
        ReadAttr == Attribute::ReadOnly ? ++NumReadOnlyArg : ++NumReadNoneArg;
        Changed = true;
      }
    }
  }

  return Changed;
}

/// Tests whether a function is "malloc-like".
///
/// A function is "malloc-like" if it returns either null or a pointer that
/// doesn't alias any other pointer visible to the caller.
static bool isFunctionMallocLike(Function *F, const SCCNodeSet &SCCNodes) {
  SmallSetVector<Value *, 8> FlowsToReturn;
  for (BasicBlock &BB : *F)
    if (ReturnInst *Ret = dyn_cast<ReturnInst>(BB.getTerminator()))
      FlowsToReturn.insert(Ret->getReturnValue());

  for (unsigned i = 0; i != FlowsToReturn.size(); ++i) {
    Value *RetVal = FlowsToReturn[i];

    if (Constant *C = dyn_cast<Constant>(RetVal)) {
      if (!C->isNullValue() && !isa<UndefValue>(C))
        return false;

      continue;
    }

    if (isa<Argument>(RetVal))
      return false;

    if (Instruction *RVI = dyn_cast<Instruction>(RetVal))
      switch (RVI->getOpcode()) {
      // Extend the analysis by looking upwards.
      case Instruction::BitCast:
      case Instruction::GetElementPtr:
      case Instruction::AddrSpaceCast:
        FlowsToReturn.insert(RVI->getOperand(0));
        continue;
      case Instruction::Select: {
        SelectInst *SI = cast<SelectInst>(RVI);
        FlowsToReturn.insert(SI->getTrueValue());
        FlowsToReturn.insert(SI->getFalseValue());
        continue;
      }
      case Instruction::PHI: {
        PHINode *PN = cast<PHINode>(RVI);
        for (Value *IncValue : PN->incoming_values())
          FlowsToReturn.insert(IncValue);
        continue;
      }

      // Check whether the pointer came from an allocation.
      case Instruction::Alloca:
        break;
      case Instruction::Call:
      case Instruction::Invoke: {
        CallSite CS(RVI);
        if (CS.hasRetAttr(Attribute::NoAlias))
          break;
        if (CS.getCalledFunction() && SCCNodes.count(CS.getCalledFunction()))
          break;
        LLVM_FALLTHROUGH;
      }
      default:
        return false; // Did not come from an allocation.
      }

    if (PointerMayBeCaptured(RetVal, false, /*StoreCaptures=*/false))
      return false;
  }

  return true;
}

/// Deduce noalias attributes for the SCC.
static bool addNoAliasAttrs(const SCCNodeSet &SCCNodes) {
  // Check each function in turn, determining which functions return noalias
  // pointers.
  for (Function *F : SCCNodes) {
    // Already noalias.
    if (F->returnDoesNotAlias())
      continue;

    // We can infer and propagate function attributes only when we know that the
    // definition we'll get at link time is *exactly* the definition we see now.
    // For more details, see GlobalValue::mayBeDerefined.
    if (!F->hasExactDefinition())
      return false;

    // We annotate noalias return values, which are only applicable to
    // pointer types.
    if (!F->getReturnType()->isPointerTy())
      continue;

    if (!isFunctionMallocLike(F, SCCNodes))
      return false;
  }

  bool MadeChange = false;
  for (Function *F : SCCNodes) {
    if (F->returnDoesNotAlias() ||
        !F->getReturnType()->isPointerTy())
      continue;

    F->setReturnDoesNotAlias();
    ++NumNoAlias;
    MadeChange = true;
  }

  return MadeChange;
}

/// Tests whether this function is known to not return null.
///
/// Requires that the function returns a pointer.
///
/// Returns true if it believes the function will not return a null, and sets
/// \p Speculative based on whether the returned conclusion is a speculative
/// conclusion due to SCC calls.
static bool isReturnNonNull(Function *F, const SCCNodeSet &SCCNodes,
                            bool &Speculative) {
  assert(F->getReturnType()->isPointerTy() &&
         "nonnull only meaningful on pointer types");
  Speculative = false;

  SmallSetVector<Value *, 8> FlowsToReturn;
  for (BasicBlock &BB : *F)
    if (auto *Ret = dyn_cast<ReturnInst>(BB.getTerminator()))
      FlowsToReturn.insert(Ret->getReturnValue());

  auto &DL = F->getParent()->getDataLayout();

  for (unsigned i = 0; i != FlowsToReturn.size(); ++i) {
    Value *RetVal = FlowsToReturn[i];

    // If this value is locally known to be non-null, we're good
    if (isKnownNonZero(RetVal, DL))
      continue;

    // Otherwise, we need to look upwards since we can't make any local
    // conclusions.
    Instruction *RVI = dyn_cast<Instruction>(RetVal);
    if (!RVI)
      return false;
    switch (RVI->getOpcode()) {
    // Extend the analysis by looking upwards.
    case Instruction::BitCast:
    case Instruction::GetElementPtr:
    case Instruction::AddrSpaceCast:
      FlowsToReturn.insert(RVI->getOperand(0));
      continue;
    case Instruction::Select: {
      SelectInst *SI = cast<SelectInst>(RVI);
      FlowsToReturn.insert(SI->getTrueValue());
      FlowsToReturn.insert(SI->getFalseValue());
      continue;
    }
    case Instruction::PHI: {
      PHINode *PN = cast<PHINode>(RVI);
      for (int i = 0, e = PN->getNumIncomingValues(); i != e; ++i)
        FlowsToReturn.insert(PN->getIncomingValue(i));
      continue;
    }
    case Instruction::Call:
    case Instruction::Invoke: {
      CallSite CS(RVI);
      Function *Callee = CS.getCalledFunction();
      // A call to a node within the SCC is assumed to return null until
      // proven otherwise
      if (Callee && SCCNodes.count(Callee)) {
        Speculative = true;
        continue;
      }
      return false;
    }
    default:
      return false; // Unknown source, may be null
    };
    llvm_unreachable("should have either continued or returned");
  }

  return true;
}

/// Deduce nonnull attributes for the SCC.
static bool addNonNullAttrs(const SCCNodeSet &SCCNodes) {
  // Speculative that all functions in the SCC return only nonnull
  // pointers.  We may refute this as we analyze functions.
  bool SCCReturnsNonNull = true;

  bool MadeChange = false;

  // Check each function in turn, determining which functions return nonnull
  // pointers.
  for (Function *F : SCCNodes) {
    // Already nonnull.
    if (F->getAttributes().hasAttribute(AttributeList::ReturnIndex,
                                        Attribute::NonNull))
      continue;

    // We can infer and propagate function attributes only when we know that the
    // definition we'll get at link time is *exactly* the definition we see now.
    // For more details, see GlobalValue::mayBeDerefined.
    if (!F->hasExactDefinition())
      return false;

    // We annotate nonnull return values, which are only applicable to
    // pointer types.
    if (!F->getReturnType()->isPointerTy())
      continue;

    bool Speculative = false;
    if (isReturnNonNull(F, SCCNodes, Speculative)) {
      if (!Speculative) {
        // Mark the function eagerly since we may discover a function
        // which prevents us from speculating about the entire SCC
        DEBUG(dbgs() << "Eagerly marking " << F->getName() << " as nonnull\n");
        F->addAttribute(AttributeList::ReturnIndex, Attribute::NonNull);
        ++NumNonNullReturn;
        MadeChange = true;
      }
      continue;
    }
    // At least one function returns something which could be null, can't
    // speculate any more.
    SCCReturnsNonNull = false;
  }

  if (SCCReturnsNonNull) {
    for (Function *F : SCCNodes) {
      if (F->getAttributes().hasAttribute(AttributeList::ReturnIndex,
                                          Attribute::NonNull) ||
          !F->getReturnType()->isPointerTy())
        continue;

      DEBUG(dbgs() << "SCC marking " << F->getName() << " as nonnull\n");
      F->addAttribute(AttributeList::ReturnIndex, Attribute::NonNull);
      ++NumNonNullReturn;
      MadeChange = true;
    }
  }

  return MadeChange;
}

/// Remove the convergent attribute from all functions in the SCC if every
/// callsite within the SCC is not convergent (except for calls to functions
/// within the SCC).  Returns true if changes were made.
static bool removeConvergentAttrs(const SCCNodeSet &SCCNodes) {
  // For every function in SCC, ensure that either
  //  * it is not convergent, or
  //  * we can remove its convergent attribute.
  bool HasConvergentFn = false;
  for (Function *F : SCCNodes) {
    if (!F->isConvergent()) continue;
    HasConvergentFn = true;

    // Can't remove convergent from function declarations.
    if (F->isDeclaration()) return false;

    // Can't remove convergent if any of our functions has a convergent call to a
    // function not in the SCC.
    for (Instruction &I : instructions(*F)) {
      CallSite CS(&I);
      // Bail if CS is a convergent call to a function not in the SCC.
      if (CS && CS.isConvergent() &&
          SCCNodes.count(CS.getCalledFunction()) == 0)
        return false;
    }
  }

  // If the SCC doesn't have any convergent functions, we have nothing to do.
  if (!HasConvergentFn) return false;

  // If we got here, all of the calls the SCC makes to functions not in the SCC
  // are non-convergent.  Therefore all of the SCC's functions can also be made
  // non-convergent.  We'll remove the attr from the callsites in
  // InstCombineCalls.
  for (Function *F : SCCNodes) {
    if (!F->isConvergent()) continue;

    DEBUG(dbgs() << "Removing convergent attr from fn " << F->getName()
                 << "\n");
    F->setNotConvergent();
  }
  return true;
}

static bool setDoesNotRecurse(Function &F) {
  if (F.doesNotRecurse())
    return false;
  F.setDoesNotRecurse();
  ++NumNoRecurse;
  return true;
}

static bool addNoRecurseAttrs(const SCCNodeSet &SCCNodes) {
  // Try and identify functions that do not recurse.

  // If the SCC contains multiple nodes we know for sure there is recursion.
  if (SCCNodes.size() != 1)
    return false;

  Function *F = *SCCNodes.begin();
  if (!F || F->isDeclaration() || F->doesNotRecurse())
    return false;

  // If all of the calls in F are identifiable and are to norecurse functions, F
  // is norecurse. This check also detects self-recursion as F is not currently
  // marked norecurse, so any called from F to F will not be marked norecurse.
  for (Instruction &I : instructions(*F))
    if (auto CS = CallSite(&I)) {
      Function *Callee = CS.getCalledFunction();
      if (!Callee || Callee == F || !Callee->doesNotRecurse())
        // Function calls a potentially recursive function.
        return false;
    }

  // Every call was to a non-recursive function other than this function, and
  // we have no indirect recursion as the SCC size is one. This function cannot
  // recurse.
  return setDoesNotRecurse(*F);
}

PreservedAnalyses PostOrderFunctionAttrsPass::run(LazyCallGraph::SCC &C,
                                                  CGSCCAnalysisManager &AM,
                                                  LazyCallGraph &CG,
                                                  CGSCCUpdateResult &) {
  FunctionAnalysisManager &FAM =
      AM.getResult<FunctionAnalysisManagerCGSCCProxy>(C, CG).getManager();

  // We pass a lambda into functions to wire them up to the analysis manager
  // for getting function analyses.
  auto AARGetter = [&](Function &F) -> AAResults & {
    return FAM.getResult<AAManager>(F);
  };

  // Fill SCCNodes with the elements of the SCC. Also track whether there are
  // any external or opt-none nodes that will prevent us from optimizing any
  // part of the SCC.
  SCCNodeSet SCCNodes;
  bool HasUnknownCall = false;
  for (LazyCallGraph::Node &N : C) {
    Function &F = N.getFunction();
    if (F.hasFnAttribute(Attribute::OptimizeNone)) {
      // Treat any function we're trying not to optimize as if it were an
      // indirect call and omit it from the node set used below.
      HasUnknownCall = true;
      continue;
    }
    // Track whether any functions in this SCC have an unknown call edge.
    // Note: if this is ever a performance hit, we can common it with
    // subsequent routines which also do scans over the instructions of the
    // function.
    if (!HasUnknownCall)
      for (Instruction &I : instructions(F))
        if (auto CS = CallSite(&I))
          if (!CS.getCalledFunction()) {
            HasUnknownCall = true;
            break;
          }

    SCCNodes.insert(&F);
  }

  bool Changed = false;
  Changed |= addArgumentReturnedAttrs(SCCNodes);
  Changed |= addReadAttrs(SCCNodes, AARGetter);
  Changed |= addArgumentAttrs(SCCNodes);

  // If we have no external nodes participating in the SCC, we can deduce some
  // more precise attributes as well.
  if (!HasUnknownCall) {
    Changed |= addNoAliasAttrs(SCCNodes);
    Changed |= addNonNullAttrs(SCCNodes);
    Changed |= removeConvergentAttrs(SCCNodes);
    Changed |= addNoRecurseAttrs(SCCNodes);
  }

  if (!Changed)                           // INTEL
    return PreservedAnalyses::all();      // INTEL

  PreservedAnalyses PA;                   // INTEL
  PA.preserve<WholeProgramAnalysis>();    // INTEL
  PA.preserve<AndersensAA>();             // INTEL
  return PA;                              // INTEL
}

namespace {

struct PostOrderFunctionAttrsLegacyPass : public CallGraphSCCPass {
  // Pass identification, replacement for typeid
  static char ID;

  PostOrderFunctionAttrsLegacyPass() : CallGraphSCCPass(ID) {
    initializePostOrderFunctionAttrsLegacyPassPass(
        *PassRegistry::getPassRegistry());
  }

  bool runOnSCC(CallGraphSCC &SCC) override;

  void getAnalysisUsage(AnalysisUsage &AU) const override {
    AU.setPreservesCFG();
    AU.addPreserved<AndersensAAWrapperPass>();                // INTEL
    AU.addPreserved<WholeProgramWrapperPass>();               // INTEL
    AU.addUsedIfAvailable<WholeProgramWrapperPass>();         // INTEL
    AU.addRequired<AssumptionCacheTracker>();
    getAAResultsAnalysisUsage(AU);
    CallGraphSCCPass::getAnalysisUsage(AU);
  }
};

} // end anonymous namespace

char PostOrderFunctionAttrsLegacyPass::ID = 0;
INITIALIZE_PASS_BEGIN(PostOrderFunctionAttrsLegacyPass, "functionattrs",
                      "Deduce function attributes", false, false)
INITIALIZE_PASS_DEPENDENCY(AssumptionCacheTracker)
INITIALIZE_PASS_DEPENDENCY(CallGraphWrapperPass)
INITIALIZE_PASS_END(PostOrderFunctionAttrsLegacyPass, "functionattrs",
                    "Deduce function attributes", false, false)

Pass *llvm::createPostOrderFunctionAttrsLegacyPass() {
  return new PostOrderFunctionAttrsLegacyPass();
}

template <typename AARGetterT>
static bool runImpl(CallGraphSCC &SCC, AARGetterT AARGetter,   // INTEL
  WholeProgramWrapperPass* WPA) {                              // INTEL
  bool Changed = false;

  // Fill SCCNodes with the elements of the SCC. Used for quickly looking up
  // whether a given CallGraphNode is in this SCC. Also track whether there are
  // any external or opt-none nodes that will prevent us from optimizing any
  // part of the SCC.
  SCCNodeSet SCCNodes;
  bool ExternalNode = false;
  for (CallGraphNode *I : SCC) {
    Function *F = I->getFunction();
    if (!F || F->hasFnAttribute(Attribute::OptimizeNone)) {
      // External node or function we're trying not to optimize - we both avoid
      // transform them and avoid leveraging information they provide.
      ExternalNode = true;
      continue;
    }

#if INTEL_CUSTOMIZATION
  // Treat “main” as non-recursive function if there are no uses
  // when whole-program-safe is true.
  if (F->getName() == "main" && F->use_empty()) {
    if (WPA && WPA->getResult().isWholeProgramSafe()) {
      Changed |= setDoesNotRecurse(*F);
    }
  }
#endif // INTEL_CUSTOMIZATION

    SCCNodes.insert(F);
  }

  // Skip it if the SCC only contains optnone functions.
  if (SCCNodes.empty())
    return Changed;

  Changed |= addArgumentReturnedAttrs(SCCNodes);
  Changed |= addReadAttrs(SCCNodes, AARGetter);
  Changed |= addArgumentAttrs(SCCNodes);

  // If we have no external nodes participating in the SCC, we can deduce some
  // more precise attributes as well.
  if (!ExternalNode) {
    Changed |= addNoAliasAttrs(SCCNodes);
    Changed |= addNonNullAttrs(SCCNodes);
    Changed |= removeConvergentAttrs(SCCNodes);
    Changed |= addNoRecurseAttrs(SCCNodes);
  }

  return Changed;
}

bool PostOrderFunctionAttrsLegacyPass::runOnSCC(CallGraphSCC &SCC) {
  if (skipSCC(SCC))
    return false;
  auto *WPA = getAnalysisIfAvailable<WholeProgramWrapperPass>(); // INTEL
  return runImpl(SCC, LegacyAARGetter(*this), WPA);              // INTEL
}

namespace {

struct ReversePostOrderFunctionAttrsLegacyPass : public ModulePass {
  // Pass identification, replacement for typeid
  static char ID;

  ReversePostOrderFunctionAttrsLegacyPass() : ModulePass(ID) {
    initializeReversePostOrderFunctionAttrsLegacyPassPass(
        *PassRegistry::getPassRegistry());
  }

  bool runOnModule(Module &M) override;

  void getAnalysisUsage(AnalysisUsage &AU) const override {
    AU.setPreservesCFG();
    AU.addPreserved<AndersensAAWrapperPass>(); // INTEL
    AU.addPreserved<WholeProgramWrapperPass>(); // INTEL
    AU.addRequired<CallGraphWrapperPass>();
    AU.addPreserved<CallGraphWrapperPass>();
  }
};

} // end anonymous namespace

char ReversePostOrderFunctionAttrsLegacyPass::ID = 0;

INITIALIZE_PASS_BEGIN(ReversePostOrderFunctionAttrsLegacyPass, "rpo-functionattrs",
                      "Deduce function attributes in RPO", false, false)
INITIALIZE_PASS_DEPENDENCY(CallGraphWrapperPass)
INITIALIZE_PASS_END(ReversePostOrderFunctionAttrsLegacyPass, "rpo-functionattrs",
                    "Deduce function attributes in RPO", false, false)

Pass *llvm::createReversePostOrderFunctionAttrsPass() {
  return new ReversePostOrderFunctionAttrsLegacyPass();
}

static bool addNoRecurseAttrsTopDown(Function &F) {
  // We check the preconditions for the function prior to calling this to avoid
  // the cost of building up a reversible post-order list. We assert them here
  // to make sure none of the invariants this relies on were violated.
  assert(!F.isDeclaration() && "Cannot deduce norecurse without a definition!");
  assert(!F.doesNotRecurse() &&
         "This function has already been deduced as norecurs!");
  assert(F.hasInternalLinkage() &&
         "Can only do top-down deduction for internal linkage functions!");

  // If F is internal and all of its uses are calls from a non-recursive
  // functions, then none of its calls could in fact recurse without going
  // through a function marked norecurse, and so we can mark this function too
  // as norecurse. Note that the uses must actually be calls -- otherwise
  // a pointer to this function could be returned from a norecurse function but
  // this function could be recursively (indirectly) called. Note that this
  // also detects if F is directly recursive as F is not yet marked as
  // a norecurse function.
  for (auto *U : F.users()) {
    auto *I = dyn_cast<Instruction>(U);
    if (!I)
      return false;
    CallSite CS(I);
    if (!CS || !CS.getParent()->getParent()->doesNotRecurse())
      return false;
  }
  return setDoesNotRecurse(F);
}

static bool deduceFunctionAttributeInRPO(Module &M, CallGraph &CG) {
  // We only have a post-order SCC traversal (because SCCs are inherently
  // discovered in post-order), so we accumulate them in a vector and then walk
  // it in reverse. This is simpler than using the RPO iterator infrastructure
  // because we need to combine SCC detection and the PO walk of the call
  // graph. We can also cheat egregiously because we're primarily interested in
  // synthesizing norecurse and so we can only save the singular SCCs as SCCs
  // with multiple functions in them will clearly be recursive.
  SmallVector<Function *, 16> Worklist;
  for (scc_iterator<CallGraph *> I = scc_begin(&CG); !I.isAtEnd(); ++I) {
    if (I->size() != 1)
      continue;

    Function *F = I->front()->getFunction();
    if (F && !F->isDeclaration() && !F->doesNotRecurse() &&
        F->hasInternalLinkage())
      Worklist.push_back(F);
  }

  bool Changed = false;
  for (auto *F : llvm::reverse(Worklist))
    Changed |= addNoRecurseAttrsTopDown(*F);

  return Changed;
}

bool ReversePostOrderFunctionAttrsLegacyPass::runOnModule(Module &M) {
  if (skipModule(M))
    return false;

  auto &CG = getAnalysis<CallGraphWrapperPass>().getCallGraph();

  return deduceFunctionAttributeInRPO(M, CG);
}

PreservedAnalyses
ReversePostOrderFunctionAttrsPass::run(Module &M, ModuleAnalysisManager &AM) {
  auto &CG = AM.getResult<CallGraphAnalysis>(M);

  if (!deduceFunctionAttributeInRPO(M, CG))
    return PreservedAnalyses::all();

  PreservedAnalyses PA;
  PA.preserve<CallGraphAnalysis>();
  PA.preserve<AndersensAA>();              // INTEL
  PA.preserve<WholeProgramAnalysis>();     // INTEL
  return PA;
}<|MERGE_RESOLUTION|>--- conflicted
+++ resolved
@@ -28,14 +28,10 @@
 #include "llvm/Analysis/CallGraph.h"
 #include "llvm/Analysis/CallGraphSCCPass.h"
 #include "llvm/Analysis/CaptureTracking.h"
-<<<<<<< HEAD
 #include "llvm/Analysis/Intel_Andersens.h"           // INTEL
 #include "llvm/Analysis/Intel_WP.h"                  // INTEL
-#include "llvm/Analysis/TargetLibraryInfo.h"
-=======
 #include "llvm/Analysis/LazyCallGraph.h"
 #include "llvm/Analysis/MemoryLocation.h"
->>>>>>> 9b55e997
 #include "llvm/Analysis/ValueTracking.h"
 #include "llvm/IR/Argument.h"
 #include "llvm/IR/Attributes.h"
