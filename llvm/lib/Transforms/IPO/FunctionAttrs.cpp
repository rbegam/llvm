--- conflicted
+++ resolved
@@ -344,34 +344,7 @@
 };
 template <>
 struct GraphTraits<ArgumentGraph *> : public GraphTraits<ArgumentGraphNode *> {
-<<<<<<< HEAD
-
-#ifdef INTEL_CUSTOMIZATION
-  //Intel's variant of SCCIterator requires full implementation of GraphTraits
-  //interface. These functions were not used by others in llvm, so the missing
-  //functions were never noticed.
-  typedef std::pointer_to_unary_function<NodeType*, NodeType &>
-      DerefFun;
-
-  // nodes_iterator/begin/end - Allow iteration over all nodes in the graph
-  typedef mapped_iterator<ChildIteratorType, DerefFun> nodes_iterator;
-
-  //GraphTraits requires argument to this be a pointer to template argument type
-  static nodes_iterator nodes_begin(ArgumentGraph **G) {
-    return map_iterator((*G)->begin(), DerefFun(NodeDeref));
-  }
-  static nodes_iterator nodes_end(ArgumentGraph **G) {
-    return map_iterator((*G)->end(), DerefFun(NodeDeref));
-  }
-
-  static NodeType &NodeDeref(NodeType *Node) { return *Node; }
-#endif // INTEL_CUSTOMIZATION
-  static NodeType *getEntryNode(ArgumentGraph *AG) {
-    return AG->getEntryNode();
-  }
-=======
   static NodeRef getEntryNode(ArgumentGraph *AG) { return AG->getEntryNode(); }
->>>>>>> 407f2758
   static ChildIteratorType nodes_begin(ArgumentGraph *AG) {
     return AG->begin();
   }
