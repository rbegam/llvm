//===- PartialInlining.cpp - Inline parts of functions --------------------===//
//
//                     The LLVM Compiler Infrastructure
//
// This file is distributed under the University of Illinois Open Source
// License. See LICENSE.TXT for details.
//
//===----------------------------------------------------------------------===//
//
// This pass performs partial inlining, typically by inlining an if statement
// that surrounds the body of the function.
//
//===----------------------------------------------------------------------===//

#include "llvm/Transforms/IPO/PartialInlining.h"
#include "llvm/ADT/DenseMap.h"
#include "llvm/ADT/DenseSet.h"
#include "llvm/ADT/None.h"
#include "llvm/ADT/Optional.h"
#include "llvm/ADT/STLExtras.h"
#include "llvm/ADT/SmallVector.h"
#include "llvm/ADT/Statistic.h"
#include "llvm/Analysis/BlockFrequencyInfo.h"
#include "llvm/Analysis/BranchProbabilityInfo.h"
#include "llvm/Analysis/InlineCost.h"
#include "llvm/Analysis/LoopInfo.h"
#include "llvm/Analysis/OptimizationRemarkEmitter.h"
#include "llvm/Analysis/ProfileSummaryInfo.h"
#include "llvm/Analysis/TargetTransformInfo.h"
#include "llvm/IR/Attributes.h"
#include "llvm/IR/BasicBlock.h"
#include "llvm/IR/CFG.h"
#include "llvm/IR/CallSite.h"
#include "llvm/IR/DebugLoc.h"
#include "llvm/IR/DiagnosticInfo.h"
#include "llvm/IR/Dominators.h"
#include "llvm/IR/Function.h"
#include "llvm/IR/InstrTypes.h"
#include "llvm/IR/Instruction.h"
#include "llvm/IR/Instructions.h"
#include "llvm/IR/IntrinsicInst.h"
#include "llvm/IR/Intrinsics.h"
#include "llvm/IR/Module.h"
#include "llvm/IR/User.h"
#include "llvm/Pass.h"
#include "llvm/Support/BlockFrequency.h"
#include "llvm/Support/BranchProbability.h"
#include "llvm/Support/Casting.h"
#include "llvm/Support/CommandLine.h"
#include "llvm/Support/ErrorHandling.h"
#include "llvm/Transforms/IPO.h"
#include "llvm/Transforms/Utils/Cloning.h"
#include "llvm/Transforms/Utils/CodeExtractor.h"
#include "llvm/Transforms/Utils/ValueMapper.h"
#include <algorithm>
#include <cassert>
#include <cstdint>
#include <functional>
#include <iterator>
#include <memory>
#include <tuple>
#include <vector>

using namespace llvm;

#define DEBUG_TYPE "partial-inlining"

STATISTIC(NumPartialInlined,
          "Number of callsites functions partially inlined into.");

// Command line option to disable partial-inlining. The default is false:
static cl::opt<bool>
    DisablePartialInlining("disable-partial-inlining", cl::init(false),
                           cl::Hidden, cl::desc("Disable partial ininling"));

// This is an option used by testing:
static cl::opt<bool> SkipCostAnalysis("skip-partial-inlining-cost-analysis",
                                      cl::init(false), cl::ZeroOrMore,
                                      cl::ReallyHidden,
                                      cl::desc("Skip Cost Analysis"));

static cl::opt<unsigned> MaxNumInlineBlocks(
    "max-num-inline-blocks", cl::init(5), cl::Hidden,
    cl::desc("Max number of blocks to be partially inlined"));

// Command line option to set the maximum number of partial inlining allowed
// for the module. The default value of -1 means no limit.
static cl::opt<int> MaxNumPartialInlining(
    "max-partial-inlining", cl::init(-1), cl::Hidden, cl::ZeroOrMore,
    cl::desc("Max number of partial inlining. The default is unlimited"));

// Used only when PGO or user annotated branch data is absent. It is
// the least value that is used to weigh the outline region. If BFI
// produces larger value, the BFI value will be used.
static cl::opt<int>
    OutlineRegionFreqPercent("outline-region-freq-percent", cl::init(75),
                             cl::Hidden, cl::ZeroOrMore,
                             cl::desc("Relative frequency of outline region to "
                                      "the entry block"));

static cl::opt<unsigned> ExtraOutliningPenalty(
    "partial-inlining-extra-penalty", cl::init(0), cl::Hidden,
    cl::desc("A debug option to add additional penalty to the computed one."));

namespace {

struct FunctionOutliningInfo {
  FunctionOutliningInfo() = default;

  // Returns the number of blocks to be inlined including all blocks
  // in Entries and one return block.
  unsigned GetNumInlinedBlocks() const { return Entries.size() + 1; }

  // A set of blocks including the function entry that guard
  // the region to be outlined.
  SmallVector<BasicBlock *, 4> Entries;

  // The return block that is not included in the outlined region.
  BasicBlock *ReturnBlock = nullptr;

  // The dominating block of the region to be outlined.
  BasicBlock *NonReturnBlock = nullptr;

  // The set of blocks in Entries that that are predecessors to ReturnBlock
  SmallVector<BasicBlock *, 4> ReturnBlockPreds;
};

struct PartialInlinerImpl {
  PartialInlinerImpl(
      std::function<AssumptionCache &(Function &)> *GetAC,
      std::function<TargetTransformInfo &(Function &)> *GTTI,
      Optional<function_ref<BlockFrequencyInfo &(Function &)>> GBFI,
<<<<<<< HEAD
      InliningLoopInfoCache *InlLoopIC, ProfileSummaryInfo *ProfSI) // INTEL
      : GetAssumptionCache(GetAC), GetTTI(GTTI), GetBFI(GBFI),      // INTEL
        ILIC(InlLoopIC), PSI(ProfSI) {}                             // INTEL
=======
      ProfileSummaryInfo *ProfSI)
      : GetAssumptionCache(GetAC), GetTTI(GTTI), GetBFI(GBFI), PSI(ProfSI) {}

>>>>>>> 9b55e997
  bool run(Module &M);
  Function *unswitchFunction(Function *F);

  // This class speculatively clones the the function to be partial inlined.
  // At the end of partial inlining, the remaining callsites to the cloned
  // function that are not partially inlined will be fixed up to reference
  // the original function, and the cloned function will be erased.
  struct FunctionCloner {
    FunctionCloner(Function *F, FunctionOutliningInfo *OI);
    ~FunctionCloner();

    // Prepare for function outlining: making sure there is only
    // one incoming edge from the extracted/outlined region to
    // the return block.
    void NormalizeReturnBlock();

    // Do function outlining.
    // NOTE: For vararg functions that do the vararg handling in the outlined
    //       function, we temporarily generate IR that does not properly
    //       forward varargs to the outlined function. Calling InlineFunction
    //       will update calls to the outlined functions to properly forward
    //       the varargs.
    Function *doFunctionOutlining();

    Function *OrigFunc = nullptr;
    Function *ClonedFunc = nullptr;
    Function *OutlinedFunc = nullptr;
    BasicBlock *OutliningCallBB = nullptr;
    // ClonedFunc is inlined in one of its callers after function
    // outlining.
    bool IsFunctionInlined = false;
    // The cost of the region to be outlined.
    int OutlinedRegionCost = 0;
    std::unique_ptr<FunctionOutliningInfo> ClonedOI = nullptr;
    std::unique_ptr<BlockFrequencyInfo> ClonedFuncBFI = nullptr;
  };

private:
  int NumPartialInlining = 0;
  std::function<AssumptionCache &(Function &)> *GetAssumptionCache;
  std::function<TargetTransformInfo &(Function &)> *GetTTI;
  Optional<function_ref<BlockFrequencyInfo &(Function &)>> GetBFI;
  InliningLoopInfoCache *ILIC;   // INTEL
  ProfileSummaryInfo *PSI;

  // Return the frequency of the OutlininingBB relative to F's entry point.
  // The result is no larger than 1 and is represented using BP.
  // (Note that the outlined region's 'head' block can only have incoming
  // edges from the guarding entry blocks).
  BranchProbability getOutliningCallBBRelativeFreq(FunctionCloner &Cloner);

  // Return true if the callee of CS should be partially inlined with
  // profit.
  bool shouldPartialInline(CallSite CS, FunctionCloner &Cloner,
                           BlockFrequency WeightedOutliningRcost,
                           OptimizationRemarkEmitter &ORE);

  // Try to inline DuplicateFunction (cloned from F with call to
  // the OutlinedFunction into its callers. Return true
  // if there is any successful inlining.
  bool tryPartialInline(FunctionCloner &Cloner);

  // Compute the mapping from use site of DuplicationFunction to the enclosing
  // BB's profile count.
  void computeCallsiteToProfCountMap(Function *DuplicateFunction,
                                     DenseMap<User *, uint64_t> &SiteCountMap);

  bool IsLimitReached() {
    return (MaxNumPartialInlining != -1 &&
            NumPartialInlining >= MaxNumPartialInlining);
  }

  static CallSite getCallSite(User *U) {
    CallSite CS;
    if (CallInst *CI = dyn_cast<CallInst>(U))
      CS = CallSite(CI);
    else if (InvokeInst *II = dyn_cast<InvokeInst>(U))
      CS = CallSite(II);
    else
      llvm_unreachable("All uses must be calls");
    return CS;
  }

  static CallSite getOneCallSiteTo(Function *F) {
    User *User = *F->user_begin();
    return getCallSite(User);
  }

  std::tuple<DebugLoc, BasicBlock *> getOneDebugLoc(Function *F) {
    CallSite CS = getOneCallSiteTo(F);
    DebugLoc DLoc = CS.getInstruction()->getDebugLoc();
    BasicBlock *Block = CS.getParent();
    return std::make_tuple(DLoc, Block);
  }

  // Returns the costs associated with function outlining:
  // - The first value is the non-weighted runtime cost for making the call
  //   to the outlined function, including the addtional  setup cost in the
  //    outlined function itself;
  // - The second value is the estimated size of the new call sequence in
  //   basic block Cloner.OutliningCallBB;
  std::tuple<int, int> computeOutliningCosts(FunctionCloner &Cloner);

  // Compute the 'InlineCost' of block BB. InlineCost is a proxy used to
  // approximate both the size and runtime cost (Note that in the current
  // inline cost analysis, there is no clear distinction there either).
  static int computeBBInlineCost(BasicBlock *BB);

  std::unique_ptr<FunctionOutliningInfo> computeOutliningInfo(Function *F);
};

struct PartialInlinerLegacyPass : public ModulePass {
  static char ID; // Pass identification, replacement for typeid

  PartialInlinerLegacyPass() : ModulePass(ID) {
    initializePartialInlinerLegacyPassPass(*PassRegistry::getPassRegistry());
  }

  void getAnalysisUsage(AnalysisUsage &AU) const override {
    AU.addRequired<AssumptionCacheTracker>();
    AU.addRequired<ProfileSummaryInfoWrapperPass>();
    AU.addRequired<TargetTransformInfoWrapperPass>();
  }

  bool runOnModule(Module &M) override {
    if (skipModule(M))
      return false;

    AssumptionCacheTracker *ACT = &getAnalysis<AssumptionCacheTracker>();
    TargetTransformInfoWrapperPass *TTIWP =
        &getAnalysis<TargetTransformInfoWrapperPass>();
    ProfileSummaryInfo *PSI =
        getAnalysis<ProfileSummaryInfoWrapperPass>().getPSI();

    std::function<AssumptionCache &(Function &)> GetAssumptionCache =
        [&ACT](Function &F) -> AssumptionCache & {
      return ACT->getAssumptionCache(F);
    };

    std::function<TargetTransformInfo &(Function &)> GetTTI =
        [&TTIWP](Function &F) -> TargetTransformInfo & {
      return TTIWP->getTTI(F);
    };

#if INTEL_CUSTOMIZATION
    InliningLoopInfoCache* ILIC = new InliningLoopInfoCache();
    bool rv = PartialInlinerImpl(&GetAssumptionCache, &GetTTI, None, ILIC,
                                 PSI).run(M);
    delete ILIC;
    ILIC = nullptr;
    return rv;
#endif // INTEL_CUSTOMIZATION
  }
};

} // end anonymous namespace

std::unique_ptr<FunctionOutliningInfo>
PartialInlinerImpl::computeOutliningInfo(Function *F) {
  BasicBlock *EntryBlock = &F->front();
  BranchInst *BR = dyn_cast<BranchInst>(EntryBlock->getTerminator());
  if (!BR || BR->isUnconditional())
    return std::unique_ptr<FunctionOutliningInfo>();

  // Returns true if Succ is BB's successor
  auto IsSuccessor = [](BasicBlock *Succ, BasicBlock *BB) {
    return is_contained(successors(BB), Succ);
  };

  auto SuccSize = [](BasicBlock *BB) {
    return std::distance(succ_begin(BB), succ_end(BB));
  };

  auto IsReturnBlock = [](BasicBlock *BB) {
    TerminatorInst *TI = BB->getTerminator();
    return isa<ReturnInst>(TI);
  };

  auto GetReturnBlock = [&](BasicBlock *Succ1, BasicBlock *Succ2) {
    if (IsReturnBlock(Succ1))
      return std::make_tuple(Succ1, Succ2);
    if (IsReturnBlock(Succ2))
      return std::make_tuple(Succ2, Succ1);

    return std::make_tuple<BasicBlock *, BasicBlock *>(nullptr, nullptr);
  };

  // Detect a triangular shape:
  auto GetCommonSucc = [&](BasicBlock *Succ1, BasicBlock *Succ2) {
    if (IsSuccessor(Succ1, Succ2))
      return std::make_tuple(Succ1, Succ2);
    if (IsSuccessor(Succ2, Succ1))
      return std::make_tuple(Succ2, Succ1);

    return std::make_tuple<BasicBlock *, BasicBlock *>(nullptr, nullptr);
  };

  std::unique_ptr<FunctionOutliningInfo> OutliningInfo =
      llvm::make_unique<FunctionOutliningInfo>();

  BasicBlock *CurrEntry = EntryBlock;
  bool CandidateFound = false;
  do {
    // The number of blocks to be inlined has already reached
    // the limit. When MaxNumInlineBlocks is set to 0 or 1, this
    // disables partial inlining for the function.
    if (OutliningInfo->GetNumInlinedBlocks() >= MaxNumInlineBlocks)
      break;

    if (SuccSize(CurrEntry) != 2)
      break;

    BasicBlock *Succ1 = *succ_begin(CurrEntry);
    BasicBlock *Succ2 = *(succ_begin(CurrEntry) + 1);

    BasicBlock *ReturnBlock, *NonReturnBlock;
    std::tie(ReturnBlock, NonReturnBlock) = GetReturnBlock(Succ1, Succ2);

    if (ReturnBlock) {
      OutliningInfo->Entries.push_back(CurrEntry);
      OutliningInfo->ReturnBlock = ReturnBlock;
      OutliningInfo->NonReturnBlock = NonReturnBlock;
      CandidateFound = true;
      break;
    }

    BasicBlock *CommSucc;
    BasicBlock *OtherSucc;
    std::tie(CommSucc, OtherSucc) = GetCommonSucc(Succ1, Succ2);

    if (!CommSucc)
      break;

    OutliningInfo->Entries.push_back(CurrEntry);
    CurrEntry = OtherSucc;
  } while (true);

  if (!CandidateFound)
    return std::unique_ptr<FunctionOutliningInfo>();

  // Do sanity check of the entries: threre should not
  // be any successors (not in the entry set) other than
  // {ReturnBlock, NonReturnBlock}
  assert(OutliningInfo->Entries[0] == &F->front() &&
         "Function Entry must be the first in Entries vector");
  DenseSet<BasicBlock *> Entries;
  for (BasicBlock *E : OutliningInfo->Entries)
    Entries.insert(E);

  // Returns true of BB has Predecessor which is not
  // in Entries set.
  auto HasNonEntryPred = [Entries](BasicBlock *BB) {
    for (auto Pred : predecessors(BB)) {
      if (!Entries.count(Pred))
        return true;
    }
    return false;
  };
  auto CheckAndNormalizeCandidate =
      [Entries, HasNonEntryPred](FunctionOutliningInfo *OutliningInfo) {
        for (BasicBlock *E : OutliningInfo->Entries) {
          for (auto Succ : successors(E)) {
            if (Entries.count(Succ))
              continue;
            if (Succ == OutliningInfo->ReturnBlock)
              OutliningInfo->ReturnBlockPreds.push_back(E);
            else if (Succ != OutliningInfo->NonReturnBlock)
              return false;
          }
          // There should not be any outside incoming edges either:
          if (HasNonEntryPred(E))
            return false;
        }
        return true;
      };

  if (!CheckAndNormalizeCandidate(OutliningInfo.get()))
    return std::unique_ptr<FunctionOutliningInfo>();

  // Now further growing the candidate's inlining region by
  // peeling off dominating blocks from the outlining region:
  while (OutliningInfo->GetNumInlinedBlocks() < MaxNumInlineBlocks) {
    BasicBlock *Cand = OutliningInfo->NonReturnBlock;
    if (SuccSize(Cand) != 2)
      break;

    if (HasNonEntryPred(Cand))
      break;

    BasicBlock *Succ1 = *succ_begin(Cand);
    BasicBlock *Succ2 = *(succ_begin(Cand) + 1);

    BasicBlock *ReturnBlock, *NonReturnBlock;
    std::tie(ReturnBlock, NonReturnBlock) = GetReturnBlock(Succ1, Succ2);
    if (!ReturnBlock || ReturnBlock != OutliningInfo->ReturnBlock)
      break;

    if (NonReturnBlock->getSinglePredecessor() != Cand)
      break;

    // Now grow and update OutlininigInfo:
    OutliningInfo->Entries.push_back(Cand);
    OutliningInfo->NonReturnBlock = NonReturnBlock;
    OutliningInfo->ReturnBlockPreds.push_back(Cand);
    Entries.insert(Cand);
  }

  return OutliningInfo;
}

// Check if there is PGO data or user annoated branch data:
static bool hasProfileData(Function *F, FunctionOutliningInfo *OI) {
  if (F->getEntryCount())
    return true;
  // Now check if any of the entry block has MD_prof data:
  for (auto *E : OI->Entries) {
    BranchInst *BR = dyn_cast<BranchInst>(E->getTerminator());
    if (!BR || BR->isUnconditional())
      continue;
    uint64_t T, F;
    if (BR->extractProfMetadata(T, F))
      return true;
  }
  return false;
}

BranchProbability
PartialInlinerImpl::getOutliningCallBBRelativeFreq(FunctionCloner &Cloner) {
  auto EntryFreq =
      Cloner.ClonedFuncBFI->getBlockFreq(&Cloner.ClonedFunc->getEntryBlock());
  auto OutliningCallFreq =
      Cloner.ClonedFuncBFI->getBlockFreq(Cloner.OutliningCallBB);

  auto OutlineRegionRelFreq =
      BranchProbability::getBranchProbability(OutliningCallFreq.getFrequency(),
                                              EntryFreq.getFrequency());

  if (hasProfileData(Cloner.OrigFunc, Cloner.ClonedOI.get()))
    return OutlineRegionRelFreq;

  // When profile data is not available, we need to be conservative in
  // estimating the overall savings. Static branch prediction can usually
  // guess the branch direction right (taken/non-taken), but the guessed
  // branch probability is usually not biased enough. In case when the
  // outlined region is predicted to be likely, its probability needs
  // to be made higher (more biased) to not under-estimate the cost of
  // function outlining. On the other hand, if the outlined region
  // is predicted to be less likely, the predicted probablity is usually
  // higher than the actual. For instance, the actual probability of the
  // less likely target is only 5%, but the guessed probablity can be
  // 40%. In the latter case, there is no need for further adjustement.
  // FIXME: add an option for this.
  if (OutlineRegionRelFreq < BranchProbability(45, 100))
    return OutlineRegionRelFreq;

  OutlineRegionRelFreq = std::max(
      OutlineRegionRelFreq, BranchProbability(OutlineRegionFreqPercent, 100));

  return OutlineRegionRelFreq;
}

bool PartialInlinerImpl::shouldPartialInline(
    CallSite CS, FunctionCloner &Cloner, BlockFrequency WeightedOutliningRcost,
    OptimizationRemarkEmitter &ORE) {
  using namespace ore;

  if (SkipCostAnalysis)
    return true;

  Instruction *Call = CS.getInstruction();
  Function *Callee = CS.getCalledFunction();
  assert(Callee == Cloner.ClonedFunc);

  Function *Caller = CS.getCaller();
  auto &CalleeTTI = (*GetTTI)(*Callee);
  InlineCost IC = getInlineCost(CS, getInlineParams(), CalleeTTI,
                                *GetAssumptionCache, GetBFI, ILIC,  // INTEL
                                nullptr, PSI, &ORE);                // INTEL

  if (IC.isAlways()) {
    ORE.emit([&]() {
      return OptimizationRemarkAnalysis(DEBUG_TYPE, "AlwaysInline", Call)
             << NV("Callee", Cloner.OrigFunc)
             << " should always be fully inlined, not partially";
    });
    return false;
  }

  if (IC.isNever()) {
    ORE.emit([&]() {
      return OptimizationRemarkMissed(DEBUG_TYPE, "NeverInline", Call)
             << NV("Callee", Cloner.OrigFunc) << " not partially inlined into "
             << NV("Caller", Caller)
             << " because it should never be inlined (cost=never)";
    });
    return false;
  }

  if (!IC) {
    ORE.emit([&]() {
      return OptimizationRemarkAnalysis(DEBUG_TYPE, "TooCostly", Call)
             << NV("Callee", Cloner.OrigFunc) << " not partially inlined into "
             << NV("Caller", Caller) << " because too costly to inline (cost="
             << NV("Cost", IC.getCost()) << ", threshold="
             << NV("Threshold", IC.getCostDelta() + IC.getCost()) << ")";
    });
    return false;
  }
  const DataLayout &DL = Caller->getParent()->getDataLayout();

  // The savings of eliminating the call:
  int NonWeightedSavings = getCallsiteCost(CS, DL);
  BlockFrequency NormWeightedSavings(NonWeightedSavings);

  // Weighted saving is smaller than weighted cost, return false
  if (NormWeightedSavings < WeightedOutliningRcost) {
    ORE.emit([&]() {
      return OptimizationRemarkAnalysis(DEBUG_TYPE, "OutliningCallcostTooHigh",
                                        Call)
             << NV("Callee", Cloner.OrigFunc) << " not partially inlined into "
             << NV("Caller", Caller) << " runtime overhead (overhead="
             << NV("Overhead", (unsigned)WeightedOutliningRcost.getFrequency())
             << ", savings="
             << NV("Savings", (unsigned)NormWeightedSavings.getFrequency())
             << ")"
             << " of making the outlined call is too high";
    });

    return false;
  }

  ORE.emit([&]() {
    return OptimizationRemarkAnalysis(DEBUG_TYPE, "CanBePartiallyInlined", Call)
           << NV("Callee", Cloner.OrigFunc) << " can be partially inlined into "
           << NV("Caller", Caller) << " with cost=" << NV("Cost", IC.getCost())
           << " (threshold="
           << NV("Threshold", IC.getCostDelta() + IC.getCost()) << ")";
  });
  return true;
}

// TODO: Ideally  we should share Inliner's InlineCost Analysis code.
// For now use a simplified version. The returned 'InlineCost' will be used
// to esimate the size cost as well as runtime cost of the BB.
int PartialInlinerImpl::computeBBInlineCost(BasicBlock *BB) {
  int InlineCost = 0;
  const DataLayout &DL = BB->getParent()->getParent()->getDataLayout();
  for (BasicBlock::iterator I = BB->begin(), E = BB->end(); I != E; ++I) {
    if (isa<DbgInfoIntrinsic>(I))
      continue;

    switch (I->getOpcode()) {
    case Instruction::BitCast:
    case Instruction::PtrToInt:
    case Instruction::IntToPtr:
    case Instruction::Alloca:
      continue;
    case Instruction::GetElementPtr:
      if (cast<GetElementPtrInst>(I)->hasAllZeroIndices())
        continue;
    default:
      break;
    }

    IntrinsicInst *IntrInst = dyn_cast<IntrinsicInst>(I);
    if (IntrInst) {
      if (IntrInst->getIntrinsicID() == Intrinsic::lifetime_start ||
          IntrInst->getIntrinsicID() == Intrinsic::lifetime_end)
        continue;
    }

    if (CallInst *CI = dyn_cast<CallInst>(I)) {
      InlineCost += getCallsiteCost(CallSite(CI), DL);
      continue;
    }

    if (InvokeInst *II = dyn_cast<InvokeInst>(I)) {
      InlineCost += getCallsiteCost(CallSite(II), DL);
      continue;
    }

    if (SwitchInst *SI = dyn_cast<SwitchInst>(I)) {
      InlineCost += (SI->getNumCases() + 1) * InlineConstants::InstrCost;
      continue;
    }
    InlineCost += InlineConstants::InstrCost;
  }
  return InlineCost;
}

std::tuple<int, int>
PartialInlinerImpl::computeOutliningCosts(FunctionCloner &Cloner) {
  // Now compute the cost of the call sequence to the outlined function
  // 'OutlinedFunction' in BB 'OutliningCallBB':
  int OutliningFuncCallCost = computeBBInlineCost(Cloner.OutliningCallBB);

  // Now compute the cost of the extracted/outlined function itself:
  int OutlinedFunctionCost = 0;
  for (BasicBlock &BB : *Cloner.OutlinedFunc) {
    OutlinedFunctionCost += computeBBInlineCost(&BB);
  }

  assert(OutlinedFunctionCost >= Cloner.OutlinedRegionCost &&
         "Outlined function cost should be no less than the outlined region");
  // The code extractor introduces a new root and exit stub blocks with
  // additional unconditional branches. Those branches will be eliminated
  // later with bb layout. The cost should be adjusted accordingly:
  OutlinedFunctionCost -= 2 * InlineConstants::InstrCost;

  int OutliningRuntimeOverhead =
      OutliningFuncCallCost +
      (OutlinedFunctionCost - Cloner.OutlinedRegionCost) +
      ExtraOutliningPenalty;

  return std::make_tuple(OutliningFuncCallCost, OutliningRuntimeOverhead);
}

// Create the callsite to profile count map which is
// used to update the original function's entry count,
// after the function is partially inlined into the callsite.
void PartialInlinerImpl::computeCallsiteToProfCountMap(
    Function *DuplicateFunction,
    DenseMap<User *, uint64_t> &CallSiteToProfCountMap) {
  std::vector<User *> Users(DuplicateFunction->user_begin(),
                            DuplicateFunction->user_end());
  Function *CurrentCaller = nullptr;
  std::unique_ptr<BlockFrequencyInfo> TempBFI;
  BlockFrequencyInfo *CurrentCallerBFI = nullptr;

  auto ComputeCurrBFI = [&,this](Function *Caller) {
      // For the old pass manager:
      if (!GetBFI) {
        DominatorTree DT(*Caller);
        LoopInfo LI(DT);
        BranchProbabilityInfo BPI(*Caller, LI);
        TempBFI.reset(new BlockFrequencyInfo(*Caller, BPI, LI));
        CurrentCallerBFI = TempBFI.get();
      } else {
        // New pass manager:
        CurrentCallerBFI = &(*GetBFI)(*Caller);
      }
  };

  for (User *User : Users) {
    CallSite CS = getCallSite(User);
    Function *Caller = CS.getCaller();
    if (CurrentCaller != Caller) {
      CurrentCaller = Caller;
      ComputeCurrBFI(Caller);
    } else {
      assert(CurrentCallerBFI && "CallerBFI is not set");
    }
    BasicBlock *CallBB = CS.getInstruction()->getParent();
    auto Count = CurrentCallerBFI->getBlockProfileCount(CallBB);
    if (Count)
      CallSiteToProfCountMap[User] = *Count;
    else
      CallSiteToProfCountMap[User] = 0;
  }
}

PartialInlinerImpl::FunctionCloner::FunctionCloner(Function *F,
                                                   FunctionOutliningInfo *OI)
    : OrigFunc(F) {
  ClonedOI = llvm::make_unique<FunctionOutliningInfo>();

  // Clone the function, so that we can hack away on it.
  ValueToValueMapTy VMap;
  ClonedFunc = CloneFunction(F, VMap);

  ClonedOI->ReturnBlock = cast<BasicBlock>(VMap[OI->ReturnBlock]);
  ClonedOI->NonReturnBlock = cast<BasicBlock>(VMap[OI->NonReturnBlock]);
  for (BasicBlock *BB : OI->Entries) {
    ClonedOI->Entries.push_back(cast<BasicBlock>(VMap[BB]));
  }
  for (BasicBlock *E : OI->ReturnBlockPreds) {
    BasicBlock *NewE = cast<BasicBlock>(VMap[E]);
    ClonedOI->ReturnBlockPreds.push_back(NewE);
  }
  // Go ahead and update all uses to the duplicate, so that we can just
  // use the inliner functionality when we're done hacking.
  F->replaceAllUsesWith(ClonedFunc);
}

void PartialInlinerImpl::FunctionCloner::NormalizeReturnBlock() {
  auto getFirstPHI = [](BasicBlock *BB) {
    BasicBlock::iterator I = BB->begin();
    PHINode *FirstPhi = nullptr;
    while (I != BB->end()) {
      PHINode *Phi = dyn_cast<PHINode>(I);
      if (!Phi)
        break;
      if (!FirstPhi) {
        FirstPhi = Phi;
        break;
      }
    }
    return FirstPhi;
  };

  // Special hackery is needed with PHI nodes that have inputs from more than
  // one extracted block.  For simplicity, just split the PHIs into a two-level
  // sequence of PHIs, some of which will go in the extracted region, and some
  // of which will go outside.
  BasicBlock *PreReturn = ClonedOI->ReturnBlock;
  // only split block when necessary:
  PHINode *FirstPhi = getFirstPHI(PreReturn);
  unsigned NumPredsFromEntries = ClonedOI->ReturnBlockPreds.size();

  if (!FirstPhi || FirstPhi->getNumIncomingValues() <= NumPredsFromEntries + 1)
    return;

  auto IsTrivialPhi = [](PHINode *PN) -> Value * {
    Value *CommonValue = PN->getIncomingValue(0);
    if (all_of(PN->incoming_values(),
               [&](Value *V) { return V == CommonValue; }))
      return CommonValue;
    return nullptr;
  };

  ClonedOI->ReturnBlock = ClonedOI->ReturnBlock->splitBasicBlock(
      ClonedOI->ReturnBlock->getFirstNonPHI()->getIterator());
  BasicBlock::iterator I = PreReturn->begin();
  Instruction *Ins = &ClonedOI->ReturnBlock->front();
  SmallVector<Instruction *, 4> DeadPhis;
  while (I != PreReturn->end()) {
    PHINode *OldPhi = dyn_cast<PHINode>(I);
    if (!OldPhi)
      break;

    PHINode *RetPhi =
        PHINode::Create(OldPhi->getType(), NumPredsFromEntries + 1, "", Ins);
    OldPhi->replaceAllUsesWith(RetPhi);
    Ins = ClonedOI->ReturnBlock->getFirstNonPHI();

    RetPhi->addIncoming(&*I, PreReturn);
    for (BasicBlock *E : ClonedOI->ReturnBlockPreds) {
      RetPhi->addIncoming(OldPhi->getIncomingValueForBlock(E), E);
      OldPhi->removeIncomingValue(E);
    }

    // After incoming values splitting, the old phi may become trivial.
    // Keeping the trivial phi can introduce definition inside the outline
    // region which is live-out, causing necessary overhead (load, store
    // arg passing etc).
    if (auto *OldPhiVal = IsTrivialPhi(OldPhi)) {
      OldPhi->replaceAllUsesWith(OldPhiVal);
      DeadPhis.push_back(OldPhi);
    }
    ++I;
    }
    for (auto *DP : DeadPhis)
      DP->eraseFromParent();

    for (auto E : ClonedOI->ReturnBlockPreds) {
      E->getTerminator()->replaceUsesOfWith(PreReturn, ClonedOI->ReturnBlock);
    }
}

Function *PartialInlinerImpl::FunctionCloner::doFunctionOutlining() {
  // Returns true if the block is to be partial inlined into the caller
  // (i.e. not to be extracted to the out of line function)
  auto ToBeInlined = [&, this](BasicBlock *BB) {
    return BB == ClonedOI->ReturnBlock ||
           (std::find(ClonedOI->Entries.begin(), ClonedOI->Entries.end(), BB) !=
            ClonedOI->Entries.end());
  };

  // Gather up the blocks that we're going to extract.
  std::vector<BasicBlock *> ToExtract;
  ToExtract.push_back(ClonedOI->NonReturnBlock);
  OutlinedRegionCost +=
      PartialInlinerImpl::computeBBInlineCost(ClonedOI->NonReturnBlock);
  for (BasicBlock &BB : *ClonedFunc)
    if (!ToBeInlined(&BB) && &BB != ClonedOI->NonReturnBlock) {
      ToExtract.push_back(&BB);
      // FIXME: the code extractor may hoist/sink more code
      // into the outlined function which may make the outlining
      // overhead (the difference of the outlined function cost
      // and OutliningRegionCost) look larger.
      OutlinedRegionCost += computeBBInlineCost(&BB);
    }

  // The CodeExtractor needs a dominator tree.
  DominatorTree DT;
  DT.recalculate(*ClonedFunc);

  // Manually calculate a BlockFrequencyInfo and BranchProbabilityInfo.
  LoopInfo LI(DT);
  BranchProbabilityInfo BPI(*ClonedFunc, LI);
  ClonedFuncBFI.reset(new BlockFrequencyInfo(*ClonedFunc, BPI, LI));

  // Extract the body of the if.
  OutlinedFunc = CodeExtractor(ToExtract, &DT, /*AggregateArgs*/ false,
                               ClonedFuncBFI.get(), &BPI,
                               /* AllowVarargs */ true)
                     .extractCodeRegion();

  if (OutlinedFunc) {
    OutliningCallBB = PartialInlinerImpl::getOneCallSiteTo(OutlinedFunc)
        .getInstruction()
        ->getParent();
    assert(OutliningCallBB->getParent() == ClonedFunc);
  }

  return OutlinedFunc;
}

PartialInlinerImpl::FunctionCloner::~FunctionCloner() {
  // Ditch the duplicate, since we're done with it, and rewrite all remaining
  // users (function pointers, etc.) back to the original function.
  ClonedFunc->replaceAllUsesWith(OrigFunc);
  ClonedFunc->eraseFromParent();
  if (!IsFunctionInlined) {
    // Remove the function that is speculatively created if there is no
    // reference.
    if (OutlinedFunc)
      OutlinedFunc->eraseFromParent();
  }
}

Function *PartialInlinerImpl::unswitchFunction(Function *F) {
  if (F->hasAddressTaken())
    return nullptr;

  // Let inliner handle it
  if (F->hasFnAttribute(Attribute::AlwaysInline))
    return nullptr;

  if (F->hasFnAttribute(Attribute::NoInline))
    return nullptr;

  if (PSI->isFunctionEntryCold(F))
    return nullptr;

  if (F->user_begin() == F->user_end())
    return nullptr;

  std::unique_ptr<FunctionOutliningInfo> OI = computeOutliningInfo(F);

  if (!OI)
    return nullptr;

  FunctionCloner Cloner(F, OI.get());
  Cloner.NormalizeReturnBlock();
  Function *OutlinedFunction = Cloner.doFunctionOutlining();

  bool AnyInline = tryPartialInline(Cloner);

  if (AnyInline)
    return OutlinedFunction;

  return nullptr;
}

bool PartialInlinerImpl::tryPartialInline(FunctionCloner &Cloner) {
  int NonWeightedRcost;
  int SizeCost;

  if (Cloner.OutlinedFunc == nullptr)
    return false;

  std::tie(SizeCost, NonWeightedRcost) = computeOutliningCosts(Cloner);

  auto RelativeToEntryFreq = getOutliningCallBBRelativeFreq(Cloner);
  auto WeightedRcost = BlockFrequency(NonWeightedRcost) * RelativeToEntryFreq;

  // The call sequence to the outlined function is larger than the original
  // outlined region size, it does not increase the chances of inlining
  // the function with outlining (The inliner uses the size increase to
  // model the cost of inlining a callee).
  if (!SkipCostAnalysis && Cloner.OutlinedRegionCost < SizeCost) {
    OptimizationRemarkEmitter ORE(Cloner.OrigFunc);
    DebugLoc DLoc;
    BasicBlock *Block;
    std::tie(DLoc, Block) = getOneDebugLoc(Cloner.ClonedFunc);
    ORE.emit([&]() {
      return OptimizationRemarkAnalysis(DEBUG_TYPE, "OutlineRegionTooSmall",
                                        DLoc, Block)
             << ore::NV("Function", Cloner.OrigFunc)
             << " not partially inlined into callers (Original Size = "
             << ore::NV("OutlinedRegionOriginalSize", Cloner.OutlinedRegionCost)
             << ", Size of call sequence to outlined function = "
             << ore::NV("NewSize", SizeCost) << ")";
    });
    return false;
  }

  assert(Cloner.OrigFunc->user_begin() == Cloner.OrigFunc->user_end() &&
         "F's users should all be replaced!");

  std::vector<User *> Users(Cloner.ClonedFunc->user_begin(),
                            Cloner.ClonedFunc->user_end());

  DenseMap<User *, uint64_t> CallSiteToProfCountMap;
  if (Cloner.OrigFunc->getEntryCount())
    computeCallsiteToProfCountMap(Cloner.ClonedFunc, CallSiteToProfCountMap);

  auto CalleeEntryCount = Cloner.OrigFunc->getEntryCount();
  uint64_t CalleeEntryCountV = (CalleeEntryCount ? *CalleeEntryCount : 0);

  bool AnyInline = false;
  for (User *User : Users) {
    CallSite CS = getCallSite(User);

    if (IsLimitReached())
      continue;

    OptimizationRemarkEmitter ORE(CS.getCaller());

    if (!shouldPartialInline(CS, Cloner, WeightedRcost, ORE))
      continue;

    // Construct remark before doing the inlining, as after successful inlining
    // the callsite is removed.
    OptimizationRemark OR(DEBUG_TYPE, "PartiallyInlined", CS.getInstruction());
    OR << ore::NV("Callee", Cloner.OrigFunc) << " partially inlined into "
       << ore::NV("Caller", CS.getCaller());

    InlineFunctionInfo IFI(nullptr, GetAssumptionCache, PSI);
    if (!InlineFunction(CS, IFI, nullptr, true, Cloner.OutlinedFunc))
      continue;

    ORE.emit(OR);

    // Now update the entry count:
    if (CalleeEntryCountV && CallSiteToProfCountMap.count(User)) {
      uint64_t CallSiteCount = CallSiteToProfCountMap[User];
      CalleeEntryCountV -= std::min(CalleeEntryCountV, CallSiteCount);
    }

    AnyInline = true;
    NumPartialInlining++;
    // Update the stats
    NumPartialInlined++;
  }

  if (AnyInline) {
    Cloner.IsFunctionInlined = true;
    if (CalleeEntryCount)
      Cloner.OrigFunc->setEntryCount(CalleeEntryCountV);
  }

  return AnyInline;
}

bool PartialInlinerImpl::run(Module &M) {
  if (DisablePartialInlining)
    return false;

  std::vector<Function *> Worklist;
  Worklist.reserve(M.size());
  for (Function &F : M)
    if (!F.use_empty() && !F.isDeclaration())
      Worklist.push_back(&F);

  bool Changed = false;
  while (!Worklist.empty()) {
    Function *CurrFunc = Worklist.back();
    Worklist.pop_back();

    if (CurrFunc->use_empty())
      continue;

    bool Recursive = false;
    for (User *U : CurrFunc->users())
      if (Instruction *I = dyn_cast<Instruction>(U))
        if (I->getParent()->getParent() == CurrFunc) {
          Recursive = true;
          break;
        }
    if (Recursive)
      continue;

    if (Function *NewFunc = unswitchFunction(CurrFunc)) {
      Worklist.push_back(NewFunc);
      Changed = true;
    }
  }

  return Changed;
}

char PartialInlinerLegacyPass::ID = 0;

INITIALIZE_PASS_BEGIN(PartialInlinerLegacyPass, "partial-inliner",
                      "Partial Inliner", false, false)
INITIALIZE_PASS_DEPENDENCY(AssumptionCacheTracker)
INITIALIZE_PASS_DEPENDENCY(ProfileSummaryInfoWrapperPass)
INITIALIZE_PASS_DEPENDENCY(TargetTransformInfoWrapperPass)
INITIALIZE_PASS_END(PartialInlinerLegacyPass, "partial-inliner",
                    "Partial Inliner", false, false)

ModulePass *llvm::createPartialInliningPass() {
  return new PartialInlinerLegacyPass();
}

PreservedAnalyses PartialInlinerPass::run(Module &M,
                                          ModuleAnalysisManager &AM) {
  auto &FAM = AM.getResult<FunctionAnalysisManagerModuleProxy>(M).getManager();

  std::function<AssumptionCache &(Function &)> GetAssumptionCache =
      [&FAM](Function &F) -> AssumptionCache & {
    return FAM.getResult<AssumptionAnalysis>(F);
  };

  std::function<BlockFrequencyInfo &(Function &)> GetBFI =
      [&FAM](Function &F) -> BlockFrequencyInfo & {
    return FAM.getResult<BlockFrequencyAnalysis>(F);
  };

  std::function<TargetTransformInfo &(Function &)> GetTTI =
      [&FAM](Function &F) -> TargetTransformInfo & {
    return FAM.getResult<TargetIRAnalysis>(F);
  };

  ProfileSummaryInfo *PSI = &AM.getResult<ProfileSummaryAnalysis>(M);

#if INTEL_CUSTOMIZATION
  InliningLoopInfoCache* ILIC = new InliningLoopInfoCache();
  PreservedAnalyses rv;
  if (PartialInlinerImpl(&GetAssumptionCache, &GetTTI, {GetBFI}, ILIC,
                         PSI).run(M)) {
    rv = PreservedAnalyses::none();
  }
  else {
    rv = PreservedAnalyses::all();
  }
  delete ILIC;
  ILIC = nullptr;
  return rv;
#endif // INTEL_CUSTOMIZATION
}<|MERGE_RESOLUTION|>--- conflicted
+++ resolved
@@ -130,15 +130,10 @@
       std::function<AssumptionCache &(Function &)> *GetAC,
       std::function<TargetTransformInfo &(Function &)> *GTTI,
       Optional<function_ref<BlockFrequencyInfo &(Function &)>> GBFI,
-<<<<<<< HEAD
       InliningLoopInfoCache *InlLoopIC, ProfileSummaryInfo *ProfSI) // INTEL
       : GetAssumptionCache(GetAC), GetTTI(GTTI), GetBFI(GBFI),      // INTEL
         ILIC(InlLoopIC), PSI(ProfSI) {}                             // INTEL
-=======
-      ProfileSummaryInfo *ProfSI)
-      : GetAssumptionCache(GetAC), GetTTI(GTTI), GetBFI(GBFI), PSI(ProfSI) {}
-
->>>>>>> 9b55e997
+
   bool run(Module &M);
   Function *unswitchFunction(Function *F);
 
