--- conflicted
+++ resolved
@@ -203,15 +203,9 @@
       std::function<AssumptionCache &(Function &)> *GetAC,
       std::function<TargetTransformInfo &(Function &)> *GTTI,
       Optional<function_ref<BlockFrequencyInfo &(Function &)>> GBFI,
-<<<<<<< HEAD
-      InliningLoopInfoCache *InlLoopIC, ProfileSummaryInfo *ProfSI, // INTEL
-      std::function<OptimizationRemarkEmitter &(Function &)> *GORE)
+      InliningLoopInfoCache *InlLoopIC, ProfileSummaryInfo *ProfSI) // INTEL
       : GetAssumptionCache(GetAC), GetTTI(GTTI), GetBFI(GBFI),      // INTEL
-        ILIC(InlLoopIC), PSI(ProfSI),  GetORE(GORE) {}              // INTEL
-=======
-      ProfileSummaryInfo *ProfSI)
-      : GetAssumptionCache(GetAC), GetTTI(GTTI), GetBFI(GBFI), PSI(ProfSI) {}
->>>>>>> 97ae30b8
+        ILIC(InlLoopIC), PSI(ProfSI) {}                             // INTEL
 
   bool run(Module &M);
   // Main part of the transformation that calls helper functions to find
@@ -380,25 +374,12 @@
       return TTIWP->getTTI(F);
     };
 
-<<<<<<< HEAD
-    std::function<OptimizationRemarkEmitter &(Function &)> GetORE =
-        [&UPORE](Function &F) -> OptimizationRemarkEmitter & {
-      UPORE.reset(new OptimizationRemarkEmitter(&F));
-      return *UPORE.get();
-    };
-
 #if INTEL_CUSTOMIZATION
-    InliningLoopInfoCache* ILIC = new InliningLoopInfoCache();
-    bool rv = PartialInlinerImpl(&GetAssumptionCache, &GetTTI, NoneType::None,
-      ILIC, PSI, &GetORE).run(M);
-    delete ILIC;
-    ILIC = nullptr;
-    return rv;
+    auto ILIC = make_unique<InliningLoopInfoCache>();
+    return PartialInlinerImpl(&GetAssumptionCache, &GetTTI, NoneType::None,
+                              ILIC.get(), PSI)
+        .run(M);
 #endif // INTEL_CUSTOMIZATION
-=======
-    return PartialInlinerImpl(&GetAssumptionCache, &GetTTI, NoneType::None, PSI)
-        .run(M);
->>>>>>> 97ae30b8
   }
 };
 
@@ -1537,25 +1518,12 @@
 
   ProfileSummaryInfo *PSI = &AM.getResult<ProfileSummaryAnalysis>(M);
 
-<<<<<<< HEAD
 #if INTEL_CUSTOMIZATION
-  InliningLoopInfoCache* ILIC = new InliningLoopInfoCache();
-  PreservedAnalyses rv;
-  if (PartialInlinerImpl(&GetAssumptionCache, &GetTTI, {GetBFI}, ILIC,
-                         PSI, &GetORE).run(M)) {
-    rv = PreservedAnalyses::none();
-  }
-  else {
-    rv = PreservedAnalyses::all();
-  }
-  delete ILIC;
-  ILIC = nullptr;
-  return rv;
+  auto ILIC = make_unique<InliningLoopInfoCache>();
+  if (PartialInlinerImpl(&GetAssumptionCache, &GetTTI, {GetBFI}, ILIC.get(),
+                         PSI)
+          .run(M))
 #endif // INTEL_CUSTOMIZATION
-=======
-  if (PartialInlinerImpl(&GetAssumptionCache, &GetTTI, {GetBFI}, PSI)
-          .run(M))
     return PreservedAnalyses::none();
   return PreservedAnalyses::all();
->>>>>>> 97ae30b8
 }