//===-- DeadArgumentElimination.cpp - Eliminate dead arguments ------------===//
//
//                     The LLVM Compiler Infrastructure
//
// This file is distributed under the University of Illinois Open Source
// License. See LICENSE.TXT for details.
//
//===----------------------------------------------------------------------===//
//
// This pass deletes dead arguments from internal functions.  Dead argument
// elimination removes arguments which are directly dead, as well as arguments
// only passed into function calls as dead arguments of other functions.  This
// pass also deletes dead return values in a similar way.
//
// This pass is often useful as a cleanup pass to run after aggressive
// interprocedural passes, which add possibly-dead arguments or return values.
//
//===----------------------------------------------------------------------===//

#include "llvm/Transforms/IPO/DeadArgumentElimination.h"
#include "llvm/ADT/SmallVector.h"
#include "llvm/ADT/Statistic.h"
#include "llvm/ADT/StringExtras.h"
#include "llvm/Analysis/Intel_WP.h"          // INTEL
#include "llvm/IR/CallSite.h"
#include "llvm/IR/CallingConv.h"
#include "llvm/IR/Constant.h"
#include "llvm/IR/DIBuilder.h"
#include "llvm/IR/DebugInfo.h"
#include "llvm/IR/DerivedTypes.h"
#include "llvm/IR/Instructions.h"
#include "llvm/IR/IntrinsicInst.h"
#include "llvm/IR/LLVMContext.h"
#include "llvm/IR/Module.h"
#include "llvm/Pass.h"
#include "llvm/Support/Debug.h"
#include "llvm/Support/raw_ostream.h"
#include "llvm/Transforms/IPO.h"
#include "llvm/Transforms/Utils/BasicBlockUtils.h"
#include <set>
#include <tuple>
using namespace llvm;

#define DEBUG_TYPE "deadargelim"

STATISTIC(NumArgumentsEliminated, "Number of unread args removed");
STATISTIC(NumRetValsEliminated  , "Number of unused return values removed");
STATISTIC(NumArgumentsReplacedWithUndef, 
          "Number of unread args replaced with undef");
namespace {
  /// DAE - The dead argument elimination pass.
  ///
  class DAE : public ModulePass {
<<<<<<< HEAD
  public:

#if INTEL_CUSTOMIZATION
    void getAnalysisUsage(AnalysisUsage &AU) const override {
      AU.addPreserved<WholeProgramWrapperPass>();
    }
#endif // INTEL_CUSTOMIZATION

    /// Struct that represents (part of) either a return value or a function
    /// argument.  Used so that arguments and return values can be used
    /// interchangeably.
    struct RetOrArg {
      RetOrArg(const Function *F, unsigned Idx, bool IsArg) : F(F), Idx(Idx),
               IsArg(IsArg) {}
      const Function *F;
      unsigned Idx;
      bool IsArg;

      /// Make RetOrArg comparable, so we can put it into a map.
      bool operator<(const RetOrArg &O) const {
        return std::tie(F, Idx, IsArg) < std::tie(O.F, O.Idx, O.IsArg);
      }

      /// Make RetOrArg comparable, so we can easily iterate the multimap.
      bool operator==(const RetOrArg &O) const {
        return F == O.F && Idx == O.Idx && IsArg == O.IsArg;
      }

      std::string getDescription() const {
        return (Twine(IsArg ? "Argument #" : "Return value #") + Twine(Idx) +
                " of function " + F->getName()).str();
      }
    };

    /// Liveness enum - During our initial pass over the program, we determine
    /// that things are either alive or maybe alive. We don't mark anything
    /// explicitly dead (even if we know they are), since anything not alive
    /// with no registered uses (in Uses) will never be marked alive and will
    /// thus become dead in the end.
    enum Liveness { Live, MaybeLive };

    /// Convenience wrapper
    RetOrArg CreateRet(const Function *F, unsigned Idx) {
      return RetOrArg(F, Idx, false);
    }
    /// Convenience wrapper
    RetOrArg CreateArg(const Function *F, unsigned Idx) {
      return RetOrArg(F, Idx, true);
    }

    typedef std::multimap<RetOrArg, RetOrArg> UseMap;
    /// This maps a return value or argument to any MaybeLive return values or
    /// arguments it uses. This allows the MaybeLive values to be marked live
    /// when any of its users is marked live.
    /// For example (indices are left out for clarity):
    ///  - Uses[ret F] = ret G
    ///    This means that F calls G, and F returns the value returned by G.
    ///  - Uses[arg F] = ret G
    ///    This means that some function calls G and passes its result as an
    ///    argument to F.
    ///  - Uses[ret F] = arg F
    ///    This means that F returns one of its own arguments.
    ///  - Uses[arg F] = arg G
    ///    This means that G calls F and passes one of its own (G's) arguments
    ///    directly to F.
    UseMap Uses;

    typedef std::set<RetOrArg> LiveSet;
    typedef std::set<const Function*> LiveFuncSet;

    /// This set contains all values that have been determined to be live.
    LiveSet LiveValues;
    /// This set contains all values that are cannot be changed in any way.
    LiveFuncSet LiveFunctions;

    typedef SmallVector<RetOrArg, 5> UseVector;

=======
>>>>>>> 0bc23db1
  protected:
    // DAH uses this to specify a different ID.
    explicit DAE(char &ID) : ModulePass(ID) {}

  public:
    static char ID; // Pass identification, replacement for typeid
    DAE() : ModulePass(ID) {
      initializeDAEPass(*PassRegistry::getPassRegistry());
    }

    bool runOnModule(Module &M) override {
      if (skipModule(M))
        return false;
      DeadArgumentEliminationPass DAEP(ShouldHackArguments());
      ModuleAnalysisManager DummyMAM;
      PreservedAnalyses PA = DAEP.run(M, DummyMAM);
      return !PA.areAllPreserved();
    }

    virtual bool ShouldHackArguments() const { return false; }
  };
}


char DAE::ID = 0;
INITIALIZE_PASS(DAE, "deadargelim", "Dead Argument Elimination", false, false)

namespace {
  /// DAH - DeadArgumentHacking pass - Same as dead argument elimination, but
  /// deletes arguments to functions which are external.  This is only for use
  /// by bugpoint.
  struct DAH : public DAE {
    static char ID;
    DAH() : DAE(ID) {}

    bool ShouldHackArguments() const override { return true; }
  };
}

char DAH::ID = 0;
INITIALIZE_PASS(DAH, "deadarghaX0r", 
                "Dead Argument Hacking (BUGPOINT USE ONLY; DO NOT USE)",
                false, false)

/// createDeadArgEliminationPass - This pass removes arguments from functions
/// which are not used by the body of the function.
///
ModulePass *llvm::createDeadArgEliminationPass() { return new DAE(); }
ModulePass *llvm::createDeadArgHackingPass() { return new DAH(); }

/// DeleteDeadVarargs - If this is an function that takes a ... list, and if
/// llvm.vastart is never called, the varargs list is dead for the function.
bool DeadArgumentEliminationPass::DeleteDeadVarargs(Function &Fn) {
  assert(Fn.getFunctionType()->isVarArg() && "Function isn't varargs!");
  if (Fn.isDeclaration() || !Fn.hasLocalLinkage()) return false;

  // Ensure that the function is only directly called.
  if (Fn.hasAddressTaken())
    return false;

  // Don't touch naked functions. The assembly might be using an argument, or
  // otherwise rely on the frame layout in a way that this analysis will not
  // see.
  if (Fn.hasFnAttribute(Attribute::Naked)) {
    return false;
  }

  // Okay, we know we can transform this function if safe.  Scan its body
  // looking for calls marked musttail or calls to llvm.vastart.
  for (BasicBlock &BB : Fn) {
    for (Instruction &I : BB) {
      CallInst *CI = dyn_cast<CallInst>(&I);
      if (!CI)
        continue;
      if (CI->isMustTailCall())
        return false;
      if (IntrinsicInst *II = dyn_cast<IntrinsicInst>(CI)) {
        if (II->getIntrinsicID() == Intrinsic::vastart)
          return false;
      }
    }
  }

  // If we get here, there are no calls to llvm.vastart in the function body,
  // remove the "..." and adjust all the calls.

  // Start by computing a new prototype for the function, which is the same as
  // the old function, but doesn't have isVarArg set.
  FunctionType *FTy = Fn.getFunctionType();

  std::vector<Type*> Params(FTy->param_begin(), FTy->param_end());
  FunctionType *NFTy = FunctionType::get(FTy->getReturnType(),
                                                Params, false);
  unsigned NumArgs = Params.size();

  // Create the new function body and insert it into the module...
  Function *NF = Function::Create(NFTy, Fn.getLinkage());
  NF->copyAttributesFrom(&Fn);
  NF->setComdat(Fn.getComdat());
  Fn.getParent()->getFunctionList().insert(Fn.getIterator(), NF);
  NF->takeName(&Fn);

  // Loop over all of the callers of the function, transforming the call sites
  // to pass in a smaller number of arguments into the new function.
  //
  std::vector<Value*> Args;
  for (Value::user_iterator I = Fn.user_begin(), E = Fn.user_end(); I != E; ) {
    CallSite CS(*I++);
    if (!CS)
      continue;
    Instruction *Call = CS.getInstruction();

    // Pass all the same arguments.
    Args.assign(CS.arg_begin(), CS.arg_begin() + NumArgs);

    // Drop any attributes that were on the vararg arguments.
    AttributeSet PAL = CS.getAttributes();
    if (!PAL.isEmpty() && PAL.getSlotIndex(PAL.getNumSlots() - 1) > NumArgs) {
      SmallVector<AttributeSet, 8> AttributesVec;
      for (unsigned i = 0; PAL.getSlotIndex(i) <= NumArgs; ++i)
        AttributesVec.push_back(PAL.getSlotAttributes(i));
      if (PAL.hasAttributes(AttributeSet::FunctionIndex))
        AttributesVec.push_back(AttributeSet::get(Fn.getContext(),
                                                  PAL.getFnAttributes()));
      PAL = AttributeSet::get(Fn.getContext(), AttributesVec);
    }

    SmallVector<OperandBundleDef, 1> OpBundles;
    CS.getOperandBundlesAsDefs(OpBundles);

    Instruction *New;
    if (InvokeInst *II = dyn_cast<InvokeInst>(Call)) {
      New = InvokeInst::Create(NF, II->getNormalDest(), II->getUnwindDest(),
                               Args, OpBundles, "", Call);
      cast<InvokeInst>(New)->setCallingConv(CS.getCallingConv());
      cast<InvokeInst>(New)->setAttributes(PAL);
    } else {
      New = CallInst::Create(NF, Args, OpBundles, "", Call);
      cast<CallInst>(New)->setCallingConv(CS.getCallingConv());
      cast<CallInst>(New)->setAttributes(PAL);
      if (cast<CallInst>(Call)->isTailCall())
        cast<CallInst>(New)->setTailCall();
    }
    New->setDebugLoc(Call->getDebugLoc());

    Args.clear();

    if (!Call->use_empty())
      Call->replaceAllUsesWith(New);

    New->takeName(Call);

    // Finally, remove the old call from the program, reducing the use-count of
    // F.
    Call->eraseFromParent();
  }

  // Since we have now created the new function, splice the body of the old
  // function right into the new function, leaving the old rotting hulk of the
  // function empty.
  NF->getBasicBlockList().splice(NF->begin(), Fn.getBasicBlockList());

  // Loop over the argument list, transferring uses of the old arguments over to
  // the new arguments, also transferring over the names as well.  While we're at
  // it, remove the dead arguments from the DeadArguments list.
  //
  for (Function::arg_iterator I = Fn.arg_begin(), E = Fn.arg_end(),
       I2 = NF->arg_begin(); I != E; ++I, ++I2) {
    // Move the name and users over to the new version.
    I->replaceAllUsesWith(&*I2);
    I2->takeName(&*I);
  }

  // Patch the pointer to LLVM function in debug info descriptor.
  NF->setSubprogram(Fn.getSubprogram());

  // Fix up any BlockAddresses that refer to the function.
  Fn.replaceAllUsesWith(ConstantExpr::getBitCast(NF, Fn.getType()));
  // Delete the bitcast that we just created, so that NF does not
  // appear to be address-taken.
  NF->removeDeadConstantUsers();
  // Finally, nuke the old function.
  Fn.eraseFromParent();
  return true;
}

/// RemoveDeadArgumentsFromCallers - Checks if the given function has any 
/// arguments that are unused, and changes the caller parameters to be undefined
/// instead.
bool DeadArgumentEliminationPass::RemoveDeadArgumentsFromCallers(Function &Fn) {
  // We cannot change the arguments if this TU does not define the function or
  // if the linker may choose a function body from another TU, even if the
  // nominal linkage indicates that other copies of the function have the same
  // semantics. In the below example, the dead load from %p may not have been
  // eliminated from the linker-chosen copy of f, so replacing %p with undef
  // in callers may introduce undefined behavior.
  //
  // define linkonce_odr void @f(i32* %p) {
  //   %v = load i32 %p
  //   ret void
  // }
  if (!Fn.hasExactDefinition())
    return false;

  // Functions with local linkage should already have been handled, except the
  // fragile (variadic) ones which we can improve here.
  if (Fn.hasLocalLinkage() && !Fn.getFunctionType()->isVarArg())
    return false;

  // Don't touch naked functions. The assembly might be using an argument, or
  // otherwise rely on the frame layout in a way that this analysis will not
  // see.
  if (Fn.hasFnAttribute(Attribute::Naked))
    return false;

  if (Fn.use_empty())
    return false;

  SmallVector<unsigned, 8> UnusedArgs;
  for (Argument &Arg : Fn.args()) {
    if (Arg.use_empty() && !Arg.hasByValOrInAllocaAttr())
      UnusedArgs.push_back(Arg.getArgNo());
  }

  if (UnusedArgs.empty())
    return false;

  bool Changed = false;

  for (Use &U : Fn.uses()) {
    CallSite CS(U.getUser());
    if (!CS || !CS.isCallee(&U))
      continue;

    // Now go through all unused args and replace them with "undef".
    for (unsigned I = 0, E = UnusedArgs.size(); I != E; ++I) {
      unsigned ArgNo = UnusedArgs[I];

      Value *Arg = CS.getArgument(ArgNo);
      CS.setArgument(ArgNo, UndefValue::get(Arg->getType()));
      ++NumArgumentsReplacedWithUndef;
      Changed = true;
    }
  }

  return Changed;
}

/// Convenience function that returns the number of return values. It returns 0
/// for void functions and 1 for functions not returning a struct. It returns
/// the number of struct elements for functions returning a struct.
static unsigned NumRetVals(const Function *F) {
  Type *RetTy = F->getReturnType();
  if (RetTy->isVoidTy())
    return 0;
  else if (StructType *STy = dyn_cast<StructType>(RetTy))
    return STy->getNumElements();
  else if (ArrayType *ATy = dyn_cast<ArrayType>(RetTy))
    return ATy->getNumElements();
  else
    return 1;
}

/// Returns the sub-type a function will return at a given Idx. Should
/// correspond to the result type of an ExtractValue instruction executed with
/// just that one Idx (i.e. only top-level structure is considered).
static Type *getRetComponentType(const Function *F, unsigned Idx) {
  Type *RetTy = F->getReturnType();
  assert(!RetTy->isVoidTy() && "void type has no subtype");

  if (StructType *STy = dyn_cast<StructType>(RetTy))
    return STy->getElementType(Idx);
  else if (ArrayType *ATy = dyn_cast<ArrayType>(RetTy))
    return ATy->getElementType();
  else
    return RetTy;
}

/// MarkIfNotLive - This checks Use for liveness in LiveValues. If Use is not
/// live, it adds Use to the MaybeLiveUses argument. Returns the determined
/// liveness of Use.
DeadArgumentEliminationPass::Liveness
DeadArgumentEliminationPass::MarkIfNotLive(RetOrArg Use,
                                           UseVector &MaybeLiveUses) {
  // We're live if our use or its Function is already marked as live.
  if (LiveFunctions.count(Use.F) || LiveValues.count(Use))
    return Live;

  // We're maybe live otherwise, but remember that we must become live if
  // Use becomes live.
  MaybeLiveUses.push_back(Use);
  return MaybeLive;
}


/// SurveyUse - This looks at a single use of an argument or return value
/// and determines if it should be alive or not. Adds this use to MaybeLiveUses
/// if it causes the used value to become MaybeLive.
///
/// RetValNum is the return value number to use when this use is used in a
/// return instruction. This is used in the recursion, you should always leave
/// it at 0.
DeadArgumentEliminationPass::Liveness
DeadArgumentEliminationPass::SurveyUse(const Use *U, UseVector &MaybeLiveUses,
                                       unsigned RetValNum) {
    const User *V = U->getUser();
    if (const ReturnInst *RI = dyn_cast<ReturnInst>(V)) {
      // The value is returned from a function. It's only live when the
      // function's return value is live. We use RetValNum here, for the case
      // that U is really a use of an insertvalue instruction that uses the
      // original Use.
      const Function *F = RI->getParent()->getParent();
      if (RetValNum != -1U) {
        RetOrArg Use = CreateRet(F, RetValNum);
        // We might be live, depending on the liveness of Use.
        return MarkIfNotLive(Use, MaybeLiveUses);
      } else {
        DeadArgumentEliminationPass::Liveness Result = MaybeLive;
        for (unsigned i = 0; i < NumRetVals(F); ++i) {
          RetOrArg Use = CreateRet(F, i);
          // We might be live, depending on the liveness of Use. If any
          // sub-value is live, then the entire value is considered live. This
          // is a conservative choice, and better tracking is possible.
          DeadArgumentEliminationPass::Liveness SubResult =
              MarkIfNotLive(Use, MaybeLiveUses);
          if (Result != Live)
            Result = SubResult;
        }
        return Result;
      }
    }
    if (const InsertValueInst *IV = dyn_cast<InsertValueInst>(V)) {
      if (U->getOperandNo() != InsertValueInst::getAggregateOperandIndex()
          && IV->hasIndices())
        // The use we are examining is inserted into an aggregate. Our liveness
        // depends on all uses of that aggregate, but if it is used as a return
        // value, only index at which we were inserted counts.
        RetValNum = *IV->idx_begin();

      // Note that if we are used as the aggregate operand to the insertvalue,
      // we don't change RetValNum, but do survey all our uses.

      Liveness Result = MaybeLive;
      for (const Use &UU : IV->uses()) {
        Result = SurveyUse(&UU, MaybeLiveUses, RetValNum);
        if (Result == Live)
          break;
      }
      return Result;
    }

    if (auto CS = ImmutableCallSite(V)) {
      const Function *F = CS.getCalledFunction();
      if (F) {
        // Used in a direct call.

        // The function argument is live if it is used as a bundle operand.
        if (CS.isBundleOperand(U))
          return Live;

        // Find the argument number. We know for sure that this use is an
        // argument, since if it was the function argument this would be an
        // indirect call and the we know can't be looking at a value of the
        // label type (for the invoke instruction).
        unsigned ArgNo = CS.getArgumentNo(U);

        if (ArgNo >= F->getFunctionType()->getNumParams())
          // The value is passed in through a vararg! Must be live.
          return Live;

        assert(CS.getArgument(ArgNo)
               == CS->getOperand(U->getOperandNo())
               && "Argument is not where we expected it");

        // Value passed to a normal call. It's only live when the corresponding
        // argument to the called function turns out live.
        RetOrArg Use = CreateArg(F, ArgNo);
        return MarkIfNotLive(Use, MaybeLiveUses);
      }
    }
    // Used in any other way? Value must be live.
    return Live;
}

/// SurveyUses - This looks at all the uses of the given value
/// Returns the Liveness deduced from the uses of this value.
///
/// Adds all uses that cause the result to be MaybeLive to MaybeLiveRetUses. If
/// the result is Live, MaybeLiveUses might be modified but its content should
/// be ignored (since it might not be complete).
DeadArgumentEliminationPass::Liveness
DeadArgumentEliminationPass::SurveyUses(const Value *V,
                                        UseVector &MaybeLiveUses) {
  // Assume it's dead (which will only hold if there are no uses at all..).
  Liveness Result = MaybeLive;
  // Check each use.
  for (const Use &U : V->uses()) {
    Result = SurveyUse(&U, MaybeLiveUses);
    if (Result == Live)
      break;
  }
  return Result;
}

// SurveyFunction - This performs the initial survey of the specified function,
// checking out whether or not it uses any of its incoming arguments or whether
// any callers use the return value.  This fills in the LiveValues set and Uses
// map.
//
// We consider arguments of non-internal functions to be intrinsically alive as
// well as arguments to functions which have their "address taken".
//
void DeadArgumentEliminationPass::SurveyFunction(const Function &F) {
  // Functions with inalloca parameters are expecting args in a particular
  // register and memory layout.
  if (F.getAttributes().hasAttrSomewhere(Attribute::InAlloca)) {
    MarkLive(F);
    return;
  }

  // Don't touch naked functions. The assembly might be using an argument, or
  // otherwise rely on the frame layout in a way that this analysis will not
  // see.
  if (F.hasFnAttribute(Attribute::Naked)) {
    MarkLive(F);
    return;
  }

  unsigned RetCount = NumRetVals(&F);
  // Assume all return values are dead
  typedef SmallVector<Liveness, 5> RetVals;
  RetVals RetValLiveness(RetCount, MaybeLive);

  typedef SmallVector<UseVector, 5> RetUses;
  // These vectors map each return value to the uses that make it MaybeLive, so
  // we can add those to the Uses map if the return value really turns out to be
  // MaybeLive. Initialized to a list of RetCount empty lists.
  RetUses MaybeLiveRetUses(RetCount);

  for (Function::const_iterator BB = F.begin(), E = F.end(); BB != E; ++BB)
    if (const ReturnInst *RI = dyn_cast<ReturnInst>(BB->getTerminator()))
      if (RI->getNumOperands() != 0 && RI->getOperand(0)->getType()
          != F.getFunctionType()->getReturnType()) {
        // We don't support old style multiple return values.
        MarkLive(F);
        return;
      }

  if (!F.hasLocalLinkage() && (!ShouldHackArguments || F.isIntrinsic())) {
    MarkLive(F);
    return;
  }

  DEBUG(dbgs() << "DeadArgumentEliminationPass - Inspecting callers for fn: "
               << F.getName() << "\n");
  // Keep track of the number of live retvals, so we can skip checks once all
  // of them turn out to be live.
  unsigned NumLiveRetVals = 0;
  // Loop all uses of the function.
  for (const Use &U : F.uses()) {
    // If the function is PASSED IN as an argument, its address has been
    // taken.
    ImmutableCallSite CS(U.getUser());
    if (!CS || !CS.isCallee(&U)) {
      MarkLive(F);
      return;
    }

    // If this use is anything other than a call site, the function is alive.
    const Instruction *TheCall = CS.getInstruction();
    if (!TheCall) {   // Not a direct call site?
      MarkLive(F);
      return;
    }

    // If we end up here, we are looking at a direct call to our function.

    // Now, check how our return value(s) is/are used in this caller. Don't
    // bother checking return values if all of them are live already.
    if (NumLiveRetVals == RetCount)
      continue;

    // Check all uses of the return value.
    for (const Use &U : TheCall->uses()) {
      if (ExtractValueInst *Ext = dyn_cast<ExtractValueInst>(U.getUser())) {
        // This use uses a part of our return value, survey the uses of
        // that part and store the results for this index only.
        unsigned Idx = *Ext->idx_begin();
        if (RetValLiveness[Idx] != Live) {
          RetValLiveness[Idx] = SurveyUses(Ext, MaybeLiveRetUses[Idx]);
          if (RetValLiveness[Idx] == Live)
            NumLiveRetVals++;
        }
      } else {
        // Used by something else than extractvalue. Survey, but assume that the
        // result applies to all sub-values.
        UseVector MaybeLiveAggregateUses;
        if (SurveyUse(&U, MaybeLiveAggregateUses) == Live) {
          NumLiveRetVals = RetCount;
          RetValLiveness.assign(RetCount, Live);
          break;
        } else {
          for (unsigned i = 0; i != RetCount; ++i) {
            if (RetValLiveness[i] != Live)
              MaybeLiveRetUses[i].append(MaybeLiveAggregateUses.begin(),
                                         MaybeLiveAggregateUses.end());
          }
        }
      }
    }
  }

  // Now we've inspected all callers, record the liveness of our return values.
  for (unsigned i = 0; i != RetCount; ++i)
    MarkValue(CreateRet(&F, i), RetValLiveness[i], MaybeLiveRetUses[i]);

  DEBUG(dbgs() << "DeadArgumentEliminationPass - Inspecting args for fn: "
               << F.getName() << "\n");

  // Now, check all of our arguments.
  unsigned i = 0;
  UseVector MaybeLiveArgUses;
  for (Function::const_arg_iterator AI = F.arg_begin(),
       E = F.arg_end(); AI != E; ++AI, ++i) {
    Liveness Result;
    if (F.getFunctionType()->isVarArg()) {
      // Variadic functions will already have a va_arg function expanded inside
      // them, making them potentially very sensitive to ABI changes resulting
      // from removing arguments entirely, so don't. For example AArch64 handles
      // register and stack HFAs very differently, and this is reflected in the
      // IR which has already been generated.
      Result = Live;
    } else {
      // See what the effect of this use is (recording any uses that cause
      // MaybeLive in MaybeLiveArgUses). 
      Result = SurveyUses(&*AI, MaybeLiveArgUses);
    }

    // Mark the result.
    MarkValue(CreateArg(&F, i), Result, MaybeLiveArgUses);
    // Clear the vector again for the next iteration.
    MaybeLiveArgUses.clear();
  }
}

/// MarkValue - This function marks the liveness of RA depending on L. If L is
/// MaybeLive, it also takes all uses in MaybeLiveUses and records them in Uses,
/// such that RA will be marked live if any use in MaybeLiveUses gets marked
/// live later on.
void DeadArgumentEliminationPass::MarkValue(const RetOrArg &RA, Liveness L,
                                            const UseVector &MaybeLiveUses) {
  switch (L) {
    case Live: MarkLive(RA); break;
    case MaybeLive:
    {
      // Note any uses of this value, so this return value can be
      // marked live whenever one of the uses becomes live.
      for (const auto &MaybeLiveUse : MaybeLiveUses)
        Uses.insert(std::make_pair(MaybeLiveUse, RA));
      break;
    }
  }
}

/// MarkLive - Mark the given Function as alive, meaning that it cannot be
/// changed in any way. Additionally,
/// mark any values that are used as this function's parameters or by its return
/// values (according to Uses) live as well.
void DeadArgumentEliminationPass::MarkLive(const Function &F) {
  DEBUG(dbgs() << "DeadArgumentEliminationPass - Intrinsically live fn: "
               << F.getName() << "\n");
  // Mark the function as live.
  LiveFunctions.insert(&F);
  // Mark all arguments as live.
  for (unsigned i = 0, e = F.arg_size(); i != e; ++i)
    PropagateLiveness(CreateArg(&F, i));
  // Mark all return values as live.
  for (unsigned i = 0, e = NumRetVals(&F); i != e; ++i)
    PropagateLiveness(CreateRet(&F, i));
}

/// MarkLive - Mark the given return value or argument as live. Additionally,
/// mark any values that are used by this value (according to Uses) live as
/// well.
void DeadArgumentEliminationPass::MarkLive(const RetOrArg &RA) {
  if (LiveFunctions.count(RA.F))
    return; // Function was already marked Live.

  if (!LiveValues.insert(RA).second)
    return; // We were already marked Live.

  DEBUG(dbgs() << "DeadArgumentEliminationPass - Marking "
               << RA.getDescription() << " live\n");
  PropagateLiveness(RA);
}

/// PropagateLiveness - Given that RA is a live value, propagate it's liveness
/// to any other values it uses (according to Uses).
void DeadArgumentEliminationPass::PropagateLiveness(const RetOrArg &RA) {
  // We don't use upper_bound (or equal_range) here, because our recursive call
  // to ourselves is likely to cause the upper_bound (which is the first value
  // not belonging to RA) to become erased and the iterator invalidated.
  UseMap::iterator Begin = Uses.lower_bound(RA);
  UseMap::iterator E = Uses.end();
  UseMap::iterator I;
  for (I = Begin; I != E && I->first == RA; ++I)
    MarkLive(I->second);

  // Erase RA from the Uses map (from the lower bound to wherever we ended up
  // after the loop).
  Uses.erase(Begin, I);
}

// RemoveDeadStuffFromFunction - Remove any arguments and return values from F
// that are not in LiveValues. Transform the function and all of the callees of
// the function to not have these arguments and return values.
//
bool DeadArgumentEliminationPass::RemoveDeadStuffFromFunction(Function *F) {
  // Don't modify fully live functions
  if (LiveFunctions.count(F))
    return false;

  // Start by computing a new prototype for the function, which is the same as
  // the old function, but has fewer arguments and a different return type.
  FunctionType *FTy = F->getFunctionType();
  std::vector<Type*> Params;

  // Keep track of if we have a live 'returned' argument
  bool HasLiveReturnedArg = false;

  // Set up to build a new list of parameter attributes.
  SmallVector<AttributeSet, 8> AttributesVec;
  const AttributeSet &PAL = F->getAttributes();

  // Remember which arguments are still alive.
  SmallVector<bool, 10> ArgAlive(FTy->getNumParams(), false);
  // Construct the new parameter list from non-dead arguments. Also construct
  // a new set of parameter attributes to correspond. Skip the first parameter
  // attribute, since that belongs to the return value.
  unsigned i = 0;
  for (Function::arg_iterator I = F->arg_begin(), E = F->arg_end();
       I != E; ++I, ++i) {
    RetOrArg Arg = CreateArg(F, i);
    if (LiveValues.erase(Arg)) {
      Params.push_back(I->getType());
      ArgAlive[i] = true;

      // Get the original parameter attributes (skipping the first one, that is
      // for the return value.
      if (PAL.hasAttributes(i + 1)) {
        AttrBuilder B(PAL, i + 1);
        if (B.contains(Attribute::Returned))
          HasLiveReturnedArg = true;
        AttributesVec.
          push_back(AttributeSet::get(F->getContext(), Params.size(), B));
      }
    } else {
      ++NumArgumentsEliminated;
      DEBUG(dbgs() << "DeadArgumentEliminationPass - Removing argument " << i
                   << " (" << I->getName() << ") from " << F->getName()
                   << "\n");
    }
  }

  // Find out the new return value.
  Type *RetTy = FTy->getReturnType();
  Type *NRetTy = nullptr;
  unsigned RetCount = NumRetVals(F);

  // -1 means unused, other numbers are the new index
  SmallVector<int, 5> NewRetIdxs(RetCount, -1);
  std::vector<Type*> RetTypes;

  // If there is a function with a live 'returned' argument but a dead return
  // value, then there are two possible actions:
  // 1) Eliminate the return value and take off the 'returned' attribute on the
  //    argument.
  // 2) Retain the 'returned' attribute and treat the return value (but not the
  //    entire function) as live so that it is not eliminated.
  // 
  // It's not clear in the general case which option is more profitable because,
  // even in the absence of explicit uses of the return value, code generation
  // is free to use the 'returned' attribute to do things like eliding
  // save/restores of registers across calls. Whether or not this happens is
  // target and ABI-specific as well as depending on the amount of register
  // pressure, so there's no good way for an IR-level pass to figure this out.
  //
  // Fortunately, the only places where 'returned' is currently generated by
  // the FE are places where 'returned' is basically free and almost always a
  // performance win, so the second option can just be used always for now.
  //
  // This should be revisited if 'returned' is ever applied more liberally.
  if (RetTy->isVoidTy() || HasLiveReturnedArg) {
    NRetTy = RetTy;
  } else {
    // Look at each of the original return values individually.
    for (unsigned i = 0; i != RetCount; ++i) {
      RetOrArg Ret = CreateRet(F, i);
      if (LiveValues.erase(Ret)) {
        RetTypes.push_back(getRetComponentType(F, i));
        NewRetIdxs[i] = RetTypes.size() - 1;
      } else {
        ++NumRetValsEliminated;
        DEBUG(dbgs() << "DeadArgumentEliminationPass - Removing return value "
                     << i << " from " << F->getName() << "\n");
      }
    }
    if (RetTypes.size() > 1) {
      // More than one return type? Reduce it down to size.
      if (StructType *STy = dyn_cast<StructType>(RetTy)) {
        // Make the new struct packed if we used to return a packed struct
        // already.
        NRetTy = StructType::get(STy->getContext(), RetTypes, STy->isPacked());
      } else {
        assert(isa<ArrayType>(RetTy) && "unexpected multi-value return");
        NRetTy = ArrayType::get(RetTypes[0], RetTypes.size());
      }
    } else if (RetTypes.size() == 1)
      // One return type? Just a simple value then, but only if we didn't use to
      // return a struct with that simple value before.
      NRetTy = RetTypes.front();
    else if (RetTypes.size() == 0)
      // No return types? Make it void, but only if we didn't use to return {}.
      NRetTy = Type::getVoidTy(F->getContext());
  }

  assert(NRetTy && "No new return type found?");

  // The existing function return attributes.
  AttributeSet RAttrs = PAL.getRetAttributes();

  // Remove any incompatible attributes, but only if we removed all return
  // values. Otherwise, ensure that we don't have any conflicting attributes
  // here. Currently, this should not be possible, but special handling might be
  // required when new return value attributes are added.
  if (NRetTy->isVoidTy())
    RAttrs = RAttrs.removeAttributes(NRetTy->getContext(),
                                     AttributeSet::ReturnIndex,
                                     AttributeFuncs::typeIncompatible(NRetTy));
  else
    assert(!AttrBuilder(RAttrs, AttributeSet::ReturnIndex).
             overlaps(AttributeFuncs::typeIncompatible(NRetTy)) &&
           "Return attributes no longer compatible?");

  if (RAttrs.hasAttributes(AttributeSet::ReturnIndex))
    AttributesVec.push_back(AttributeSet::get(NRetTy->getContext(), RAttrs));

  if (PAL.hasAttributes(AttributeSet::FunctionIndex))
    AttributesVec.push_back(AttributeSet::get(F->getContext(),
                                              PAL.getFnAttributes()));

  // Reconstruct the AttributesList based on the vector we constructed.
  AttributeSet NewPAL = AttributeSet::get(F->getContext(), AttributesVec);

  // Create the new function type based on the recomputed parameters.
  FunctionType *NFTy = FunctionType::get(NRetTy, Params, FTy->isVarArg());

  // No change?
  if (NFTy == FTy)
    return false;

  // Create the new function body and insert it into the module...
  Function *NF = Function::Create(NFTy, F->getLinkage());
  NF->copyAttributesFrom(F);
  NF->setComdat(F->getComdat());
  NF->setAttributes(NewPAL);
  // Insert the new function before the old function, so we won't be processing
  // it again.
  F->getParent()->getFunctionList().insert(F->getIterator(), NF);
  NF->takeName(F);

  // Loop over all of the callers of the function, transforming the call sites
  // to pass in a smaller number of arguments into the new function.
  //
  std::vector<Value*> Args;
  while (!F->use_empty()) {
    CallSite CS(F->user_back());
    Instruction *Call = CS.getInstruction();

    AttributesVec.clear();
    const AttributeSet &CallPAL = CS.getAttributes();

    // The call return attributes.
    AttributeSet RAttrs = CallPAL.getRetAttributes();

    // Adjust in case the function was changed to return void.
    RAttrs = RAttrs.removeAttributes(NRetTy->getContext(),
                                     AttributeSet::ReturnIndex,
                        AttributeFuncs::typeIncompatible(NF->getReturnType()));
    if (RAttrs.hasAttributes(AttributeSet::ReturnIndex))
      AttributesVec.push_back(AttributeSet::get(NF->getContext(), RAttrs));

    // Declare these outside of the loops, so we can reuse them for the second
    // loop, which loops the varargs.
    CallSite::arg_iterator I = CS.arg_begin();
    unsigned i = 0;
    // Loop over those operands, corresponding to the normal arguments to the
    // original function, and add those that are still alive.
    for (unsigned e = FTy->getNumParams(); i != e; ++I, ++i)
      if (ArgAlive[i]) {
        Args.push_back(*I);
        // Get original parameter attributes, but skip return attributes.
        if (CallPAL.hasAttributes(i + 1)) {
          AttrBuilder B(CallPAL, i + 1);
          // If the return type has changed, then get rid of 'returned' on the
          // call site. The alternative is to make all 'returned' attributes on
          // call sites keep the return value alive just like 'returned'
          // attributes on function declaration but it's less clearly a win
          // and this is not an expected case anyway
          if (NRetTy != RetTy && B.contains(Attribute::Returned))
            B.removeAttribute(Attribute::Returned);
          AttributesVec.
            push_back(AttributeSet::get(F->getContext(), Args.size(), B));
        }
      }

    // Push any varargs arguments on the list. Don't forget their attributes.
    for (CallSite::arg_iterator E = CS.arg_end(); I != E; ++I, ++i) {
      Args.push_back(*I);
      if (CallPAL.hasAttributes(i + 1)) {
        AttrBuilder B(CallPAL, i + 1);
        AttributesVec.
          push_back(AttributeSet::get(F->getContext(), Args.size(), B));
      }
    }

    if (CallPAL.hasAttributes(AttributeSet::FunctionIndex))
      AttributesVec.push_back(AttributeSet::get(Call->getContext(),
                                                CallPAL.getFnAttributes()));

    // Reconstruct the AttributesList based on the vector we constructed.
    AttributeSet NewCallPAL = AttributeSet::get(F->getContext(), AttributesVec);

    SmallVector<OperandBundleDef, 1> OpBundles;
    CS.getOperandBundlesAsDefs(OpBundles);

    Instruction *New;
    if (InvokeInst *II = dyn_cast<InvokeInst>(Call)) {
      New = InvokeInst::Create(NF, II->getNormalDest(), II->getUnwindDest(),
                               Args, OpBundles, "", Call->getParent());
      cast<InvokeInst>(New)->setCallingConv(CS.getCallingConv());
      cast<InvokeInst>(New)->setAttributes(NewCallPAL);
    } else {
      New = CallInst::Create(NF, Args, OpBundles, "", Call);
      cast<CallInst>(New)->setCallingConv(CS.getCallingConv());
      cast<CallInst>(New)->setAttributes(NewCallPAL);
      if (cast<CallInst>(Call)->isTailCall())
        cast<CallInst>(New)->setTailCall();
    }
    New->setDebugLoc(Call->getDebugLoc());

    Args.clear();

    if (!Call->use_empty()) {
      if (New->getType() == Call->getType()) {
        // Return type not changed? Just replace users then.
        Call->replaceAllUsesWith(New);
        New->takeName(Call);
      } else if (New->getType()->isVoidTy()) {
        // Our return value has uses, but they will get removed later on.
        // Replace by null for now.
        if (!Call->getType()->isX86_MMXTy())
          Call->replaceAllUsesWith(Constant::getNullValue(Call->getType()));
      } else {
        assert((RetTy->isStructTy() || RetTy->isArrayTy()) &&
               "Return type changed, but not into a void. The old return type"
               " must have been a struct or an array!");
        Instruction *InsertPt = Call;
        if (InvokeInst *II = dyn_cast<InvokeInst>(Call)) {
          BasicBlock *NewEdge = SplitEdge(New->getParent(), II->getNormalDest());
          InsertPt = &*NewEdge->getFirstInsertionPt();
        }

        // We used to return a struct or array. Instead of doing smart stuff
        // with all the uses, we will just rebuild it using extract/insertvalue
        // chaining and let instcombine clean that up.
        //
        // Start out building up our return value from undef
        Value *RetVal = UndefValue::get(RetTy);
        for (unsigned i = 0; i != RetCount; ++i)
          if (NewRetIdxs[i] != -1) {
            Value *V;
            if (RetTypes.size() > 1)
              // We are still returning a struct, so extract the value from our
              // return value
              V = ExtractValueInst::Create(New, NewRetIdxs[i], "newret",
                                           InsertPt);
            else
              // We are now returning a single element, so just insert that
              V = New;
            // Insert the value at the old position
            RetVal = InsertValueInst::Create(RetVal, V, i, "oldret", InsertPt);
          }
        // Now, replace all uses of the old call instruction with the return
        // struct we built
        Call->replaceAllUsesWith(RetVal);
        New->takeName(Call);
      }
    }

    // Finally, remove the old call from the program, reducing the use-count of
    // F.
    Call->eraseFromParent();
  }

  // Since we have now created the new function, splice the body of the old
  // function right into the new function, leaving the old rotting hulk of the
  // function empty.
  NF->getBasicBlockList().splice(NF->begin(), F->getBasicBlockList());

  // Loop over the argument list, transferring uses of the old arguments over to
  // the new arguments, also transferring over the names as well.
  i = 0;
  for (Function::arg_iterator I = F->arg_begin(), E = F->arg_end(),
       I2 = NF->arg_begin(); I != E; ++I, ++i)
    if (ArgAlive[i]) {
      // If this is a live argument, move the name and users over to the new
      // version.
      I->replaceAllUsesWith(&*I2);
      I2->takeName(&*I);
      ++I2;
    } else {
      // If this argument is dead, replace any uses of it with null constants
      // (these are guaranteed to become unused later on).
      if (!I->getType()->isX86_MMXTy())
        I->replaceAllUsesWith(Constant::getNullValue(I->getType()));
    }

  // If we change the return value of the function we must rewrite any return
  // instructions.  Check this now.
  if (F->getReturnType() != NF->getReturnType())
    for (BasicBlock &BB : *NF)
      if (ReturnInst *RI = dyn_cast<ReturnInst>(BB.getTerminator())) {
        Value *RetVal;

        if (NFTy->getReturnType()->isVoidTy()) {
          RetVal = nullptr;
        } else {
          assert(RetTy->isStructTy() || RetTy->isArrayTy());
          // The original return value was a struct or array, insert
          // extractvalue/insertvalue chains to extract only the values we need
          // to return and insert them into our new result.
          // This does generate messy code, but we'll let it to instcombine to
          // clean that up.
          Value *OldRet = RI->getOperand(0);
          // Start out building up our return value from undef
          RetVal = UndefValue::get(NRetTy);
          for (unsigned i = 0; i != RetCount; ++i)
            if (NewRetIdxs[i] != -1) {
              ExtractValueInst *EV = ExtractValueInst::Create(OldRet, i,
                                                              "oldret", RI);
              if (RetTypes.size() > 1) {
                // We're still returning a struct, so reinsert the value into
                // our new return value at the new index

                RetVal = InsertValueInst::Create(RetVal, EV, NewRetIdxs[i],
                                                 "newret", RI);
              } else {
                // We are now only returning a simple value, so just return the
                // extracted value.
                RetVal = EV;
              }
            }
        }
        // Replace the return instruction with one returning the new return
        // value (possibly 0 if we became void).
        ReturnInst::Create(F->getContext(), RetVal, RI);
        BB.getInstList().erase(RI);
      }

  // Patch the pointer to LLVM function in debug info descriptor.
  NF->setSubprogram(F->getSubprogram());

  // Now that the old function is dead, delete it.
  F->eraseFromParent();

  return true;
}

PreservedAnalyses DeadArgumentEliminationPass::run(Module &M,
                                                   ModuleAnalysisManager &) {
  bool Changed = false;

  // First pass: Do a simple check to see if any functions can have their "..."
  // removed.  We can do this if they never call va_start.  This loop cannot be
  // fused with the next loop, because deleting a function invalidates
  // information computed while surveying other functions.
  DEBUG(dbgs() << "DeadArgumentEliminationPass - Deleting dead varargs\n");
  for (Module::iterator I = M.begin(), E = M.end(); I != E; ) {
    Function &F = *I++;
    if (F.getFunctionType()->isVarArg())
      Changed |= DeleteDeadVarargs(F);
  }

  // Second phase:loop through the module, determining which arguments are live.
  // We assume all arguments are dead unless proven otherwise (allowing us to
  // determine that dead arguments passed into recursive functions are dead).
  //
  DEBUG(dbgs() << "DeadArgumentEliminationPass - Determining liveness\n");
  for (auto &F : M)
    SurveyFunction(F);

  // Now, remove all dead arguments and return values from each function in
  // turn.
  for (Module::iterator I = M.begin(), E = M.end(); I != E; ) {
    // Increment now, because the function will probably get removed (ie.
    // replaced by a new one).
    Function *F = &*I++;
    Changed |= RemoveDeadStuffFromFunction(F);
  }

  // Finally, look for any unused parameters in functions with non-local
  // linkage and replace the passed in parameters with undef.
  for (auto &F : M)
    Changed |= RemoveDeadArgumentsFromCallers(F);

  if (!Changed)
    return PreservedAnalyses::all();
  return PreservedAnalyses::none();
}<|MERGE_RESOLUTION|>--- conflicted
+++ resolved
@@ -51,86 +51,6 @@
   /// DAE - The dead argument elimination pass.
   ///
   class DAE : public ModulePass {
-<<<<<<< HEAD
-  public:
-
-#if INTEL_CUSTOMIZATION
-    void getAnalysisUsage(AnalysisUsage &AU) const override {
-      AU.addPreserved<WholeProgramWrapperPass>();
-    }
-#endif // INTEL_CUSTOMIZATION
-
-    /// Struct that represents (part of) either a return value or a function
-    /// argument.  Used so that arguments and return values can be used
-    /// interchangeably.
-    struct RetOrArg {
-      RetOrArg(const Function *F, unsigned Idx, bool IsArg) : F(F), Idx(Idx),
-               IsArg(IsArg) {}
-      const Function *F;
-      unsigned Idx;
-      bool IsArg;
-
-      /// Make RetOrArg comparable, so we can put it into a map.
-      bool operator<(const RetOrArg &O) const {
-        return std::tie(F, Idx, IsArg) < std::tie(O.F, O.Idx, O.IsArg);
-      }
-
-      /// Make RetOrArg comparable, so we can easily iterate the multimap.
-      bool operator==(const RetOrArg &O) const {
-        return F == O.F && Idx == O.Idx && IsArg == O.IsArg;
-      }
-
-      std::string getDescription() const {
-        return (Twine(IsArg ? "Argument #" : "Return value #") + Twine(Idx) +
-                " of function " + F->getName()).str();
-      }
-    };
-
-    /// Liveness enum - During our initial pass over the program, we determine
-    /// that things are either alive or maybe alive. We don't mark anything
-    /// explicitly dead (even if we know they are), since anything not alive
-    /// with no registered uses (in Uses) will never be marked alive and will
-    /// thus become dead in the end.
-    enum Liveness { Live, MaybeLive };
-
-    /// Convenience wrapper
-    RetOrArg CreateRet(const Function *F, unsigned Idx) {
-      return RetOrArg(F, Idx, false);
-    }
-    /// Convenience wrapper
-    RetOrArg CreateArg(const Function *F, unsigned Idx) {
-      return RetOrArg(F, Idx, true);
-    }
-
-    typedef std::multimap<RetOrArg, RetOrArg> UseMap;
-    /// This maps a return value or argument to any MaybeLive return values or
-    /// arguments it uses. This allows the MaybeLive values to be marked live
-    /// when any of its users is marked live.
-    /// For example (indices are left out for clarity):
-    ///  - Uses[ret F] = ret G
-    ///    This means that F calls G, and F returns the value returned by G.
-    ///  - Uses[arg F] = ret G
-    ///    This means that some function calls G and passes its result as an
-    ///    argument to F.
-    ///  - Uses[ret F] = arg F
-    ///    This means that F returns one of its own arguments.
-    ///  - Uses[arg F] = arg G
-    ///    This means that G calls F and passes one of its own (G's) arguments
-    ///    directly to F.
-    UseMap Uses;
-
-    typedef std::set<RetOrArg> LiveSet;
-    typedef std::set<const Function*> LiveFuncSet;
-
-    /// This set contains all values that have been determined to be live.
-    LiveSet LiveValues;
-    /// This set contains all values that are cannot be changed in any way.
-    LiveFuncSet LiveFunctions;
-
-    typedef SmallVector<RetOrArg, 5> UseVector;
-
-=======
->>>>>>> 0bc23db1
   protected:
     // DAH uses this to specify a different ID.
     explicit DAE(char &ID) : ModulePass(ID) {}
