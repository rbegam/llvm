//===-- GlobalDCE.cpp - DCE unreachable internal functions ----------------===//
//
//                     The LLVM Compiler Infrastructure
//
// This file is distributed under the University of Illinois Open Source
// License. See LICENSE.TXT for details.
//
//===----------------------------------------------------------------------===//
//
// This transform is designed to eliminate unreachable internal globals from the
// program.  It uses an aggressive algorithm, searching out globals that are
// known to be alive.  After it finds all of the globals which are needed, it
// deletes whatever is left over.  This allows it to delete recursive chunks of
// the program which are unreachable.
//
//===----------------------------------------------------------------------===//

#include "llvm/Transforms/IPO/GlobalDCE.h"
#include "llvm/ADT/SmallPtrSet.h"
#include "llvm/ADT/Statistic.h"
<<<<<<< HEAD
#include "llvm/Analysis/Intel_AggInline.h"   // INTEL
#include "llvm/Analysis/Intel_Andersens.h"   // INTEL
#include "llvm/Analysis/Intel_WP.h"          // INTEL
#include "llvm/IR/Constants.h"
=======
>>>>>>> edf3c829
#include "llvm/IR/Instructions.h"
#include "llvm/IR/Module.h"
#include "llvm/Pass.h"
#include "llvm/Transforms/IPO.h"
#include "llvm/Transforms/Utils/CtorUtils.h"
#include "llvm/Transforms/Utils/GlobalStatus.h"

using namespace llvm;

#define DEBUG_TYPE "globaldce"

STATISTIC(NumAliases  , "Number of global aliases removed");
STATISTIC(NumFunctions, "Number of functions removed");
STATISTIC(NumIFuncs,    "Number of indirect functions removed");
STATISTIC(NumVariables, "Number of global variables removed");

namespace {
  class GlobalDCELegacyPass : public ModulePass {
  public:
    static char ID; // Pass identification, replacement for typeid
    GlobalDCELegacyPass() : ModulePass(ID) {
      initializeGlobalDCELegacyPassPass(*PassRegistry::getPassRegistry());
    }

#if INTEL_CUSTOMIZATION
    void getAnalysisUsage(AnalysisUsage &AU) const override {
      AU.addPreserved<WholeProgramWrapperPass>();
      AU.addPreserved<AndersensAAWrapperPass>();
      AU.addPreserved<InlineAggressiveWrapperPass>();
    }
#endif // INTEL_CUSTOMIZATION

    // run - Do the GlobalDCE pass on the specified module, optionally updating
    // the specified callgraph to reflect the changes.
    //
    bool runOnModule(Module &M) override {
      if (skipModule(M))
        return false;

      // We need a minimally functional dummy module analysis manager. It needs
      // to at least know about the possibility of proxying a function analysis
      // manager.
      FunctionAnalysisManager DummyFAM;
      ModuleAnalysisManager DummyMAM;
      DummyMAM.registerPass(
          [&] { return FunctionAnalysisManagerModuleProxy(DummyFAM); });

      auto PA = Impl.run(M, DummyMAM);
      return !PA.areAllPreserved();
    }

  private:
    GlobalDCEPass Impl;
  };
}

char GlobalDCELegacyPass::ID = 0;
INITIALIZE_PASS(GlobalDCELegacyPass, "globaldce",
                "Dead Global Elimination", false, false)

// Public interface to the GlobalDCEPass.
ModulePass *llvm::createGlobalDCEPass() {
  return new GlobalDCELegacyPass();
}

/// Returns true if F contains only a single "ret" instruction.
static bool isEmptyFunction(Function *F) {
  BasicBlock &Entry = F->getEntryBlock();
  if (Entry.size() != 1 || !isa<ReturnInst>(Entry.front()))
    return false;
  ReturnInst &RI = cast<ReturnInst>(Entry.front());
  return RI.getReturnValue() == nullptr;
}

/// Compute the set of GlobalValue that depends from V.
/// The recursion stops as soon as a GlobalValue is met.
void GlobalDCEPass::ComputeDependencies(Value *V,
                                        SmallPtrSetImpl<GlobalValue *> &Deps) {
  if (auto *I = dyn_cast<Instruction>(V)) {
    Function *Parent = I->getParent()->getParent();
    Deps.insert(Parent);
  } else if (auto *GV = dyn_cast<GlobalValue>(V)) {
    Deps.insert(GV);
  } else if (auto *CE = dyn_cast<Constant>(V)) {
    // Avoid walking the whole tree of a big ConstantExprs multiple times.
    auto Where = ConstantDependenciesCache.find(CE);
    if (Where != ConstantDependenciesCache.end()) {
      auto const &K = Where->second;
      Deps.insert(K.begin(), K.end());
    } else {
      SmallPtrSetImpl<GlobalValue *> &LocalDeps = ConstantDependenciesCache[CE];
      for (User *CEUser : CE->users())
        ComputeDependencies(CEUser, LocalDeps);
      Deps.insert(LocalDeps.begin(), LocalDeps.end());
    }
  }
}

void GlobalDCEPass::UpdateGVDependencies(GlobalValue &GV) {
  SmallPtrSet<GlobalValue *, 8> Deps;
  for (User *User : GV.users())
    ComputeDependencies(User, Deps);
  Deps.erase(&GV); // Remove self-reference.
  for (GlobalValue *GVU : Deps) {
    GVDependencies[GVU].insert(&GV);
  }
}

/// Mark Global value as Live
void GlobalDCEPass::MarkLive(GlobalValue &GV,
                             SmallVectorImpl<GlobalValue *> *Updates) {
  auto const Ret = AliveGlobals.insert(&GV);
  if (!Ret.second)
    return;

  if (Updates)
    Updates->push_back(&GV);
  if (Comdat *C = GV.getComdat()) {
    for (auto &&CM : make_range(ComdatMembers.equal_range(C)))
      MarkLive(*CM.second, Updates); // Recursion depth is only two because only
                                     // globals in the same comdat are visited.
  }
}

PreservedAnalyses GlobalDCEPass::run(Module &M, ModuleAnalysisManager &MAM) {
  bool Changed = false;

  // The algorithm first computes the set L of global variables that are
  // trivially live.  Then it walks the initialization of these variables to
  // compute the globals used to initialize them, which effectively builds a
  // directed graph where nodes are global variables, and an edge from A to B
  // means B is used to initialize A.  Finally, it propagates the liveness
  // information through the graph starting from the nodes in L. Nodes note
  // marked as alive are discarded.

  // Remove empty functions from the global ctors list.
  Changed |= optimizeGlobalCtorsList(M, isEmptyFunction);

  // Collect the set of members for each comdat.
  for (Function &F : M)
    if (Comdat *C = F.getComdat())
      ComdatMembers.insert(std::make_pair(C, &F));
  for (GlobalVariable &GV : M.globals())
    if (Comdat *C = GV.getComdat())
      ComdatMembers.insert(std::make_pair(C, &GV));
  for (GlobalAlias &GA : M.aliases())
    if (Comdat *C = GA.getComdat())
      ComdatMembers.insert(std::make_pair(C, &GA));

  // Loop over the module, adding globals which are obviously necessary.
  for (GlobalObject &GO : M.global_objects()) {
    Changed |= RemoveUnusedGlobalValue(GO);
    // Functions with external linkage are needed if they have a body.
    // Externally visible & appending globals are needed, if they have an
    // initializer.
    if (!GO.isDeclaration() && !GO.hasAvailableExternallyLinkage())
      if (!GO.isDiscardableIfUnused())
        MarkLive(GO);

    UpdateGVDependencies(GO);
  }

  // Compute direct dependencies of aliases.
  for (GlobalAlias &GA : M.aliases()) {
    Changed |= RemoveUnusedGlobalValue(GA);
    // Externally visible aliases are needed.
    if (!GA.isDiscardableIfUnused())
      MarkLive(GA);

    UpdateGVDependencies(GA);
  }

  // Compute direct dependencies of ifuncs.
  for (GlobalIFunc &GIF : M.ifuncs()) {
    Changed |= RemoveUnusedGlobalValue(GIF);
    // Externally visible ifuncs are needed.
    if (!GIF.isDiscardableIfUnused())
      MarkLive(GIF);

    UpdateGVDependencies(GIF);
  }

  // Propagate liveness from collected Global Values through the computed
  // dependencies.
  SmallVector<GlobalValue *, 8> NewLiveGVs{AliveGlobals.begin(),
                                           AliveGlobals.end()};
  while (!NewLiveGVs.empty()) {
    GlobalValue *LGV = NewLiveGVs.pop_back_val();
    for (auto *GVD : GVDependencies[LGV])
      MarkLive(*GVD, &NewLiveGVs);
  }

  // Now that all globals which are needed are in the AliveGlobals set, we loop
  // through the program, deleting those which are not alive.
  //

  // The first pass is to drop initializers of global variables which are dead.
  std::vector<GlobalVariable *> DeadGlobalVars; // Keep track of dead globals
  for (GlobalVariable &GV : M.globals())
    if (!AliveGlobals.count(&GV)) {
      DeadGlobalVars.push_back(&GV);         // Keep track of dead globals
      if (GV.hasInitializer()) {
        Constant *Init = GV.getInitializer();
        GV.setInitializer(nullptr);
        if (isSafeToDestroyConstant(Init))
          Init->destroyConstant();
      }
    }

  // The second pass drops the bodies of functions which are dead...
  std::vector<Function *> DeadFunctions;
  for (Function &F : M)
    if (!AliveGlobals.count(&F)) {
      DeadFunctions.push_back(&F);         // Keep track of dead globals
      if (!F.isDeclaration())
        F.deleteBody();
    }

  // The third pass drops targets of aliases which are dead...
  std::vector<GlobalAlias*> DeadAliases;
  for (GlobalAlias &GA : M.aliases())
    if (!AliveGlobals.count(&GA)) {
      DeadAliases.push_back(&GA);
      GA.setAliasee(nullptr);
    }

  // The fourth pass drops targets of ifuncs which are dead...
  std::vector<GlobalIFunc*> DeadIFuncs;
  for (GlobalIFunc &GIF : M.ifuncs())
    if (!AliveGlobals.count(&GIF)) {
      DeadIFuncs.push_back(&GIF);
      GIF.setResolver(nullptr);
    }

  // Now that all interferences have been dropped, delete the actual objects
  // themselves.
  auto EraseUnusedGlobalValue = [&](GlobalValue *GV) {
    RemoveUnusedGlobalValue(*GV);
    GV->eraseFromParent();
    Changed = true;
  };

  NumFunctions += DeadFunctions.size();
  for (Function *F : DeadFunctions)
    EraseUnusedGlobalValue(F);

  NumVariables += DeadGlobalVars.size();
  for (GlobalVariable *GV : DeadGlobalVars)
    EraseUnusedGlobalValue(GV);

  NumAliases += DeadAliases.size();
  for (GlobalAlias *GA : DeadAliases)
    EraseUnusedGlobalValue(GA);

  NumIFuncs += DeadIFuncs.size();
  for (GlobalIFunc *GIF : DeadIFuncs)
    EraseUnusedGlobalValue(GIF);

  // Make sure that all memory is released
  AliveGlobals.clear();
  ConstantDependenciesCache.clear();
  GVDependencies.clear();
  ComdatMembers.clear();

  if (!Changed)                         // INTEL
    return PreservedAnalyses::all();    // INTEL

  auto PA = PreservedAnalyses();        // INTEL
  PA.preserve<WholeProgramAnalysis>();  // INTEL
  PA.preserve<AndersensAA>();           // INTEL
  PA.preserve<InlineAggAnalysis>();     // INTEL

  return PA;                            // INTEL
}

// RemoveUnusedGlobalValue - Loop over all of the uses of the specified
// GlobalValue, looking for the constant pointer ref that may be pointing to it.
// If found, check to see if the constant pointer ref is safe to destroy, and if
// so, nuke it.  This will reduce the reference count on the global value, which
// might make it deader.
//
bool GlobalDCEPass::RemoveUnusedGlobalValue(GlobalValue &GV) {
  if (GV.use_empty())
    return false;
  GV.removeDeadConstantUsers();
  return GV.use_empty();
}<|MERGE_RESOLUTION|>--- conflicted
+++ resolved
@@ -18,13 +18,9 @@
 #include "llvm/Transforms/IPO/GlobalDCE.h"
 #include "llvm/ADT/SmallPtrSet.h"
 #include "llvm/ADT/Statistic.h"
-<<<<<<< HEAD
 #include "llvm/Analysis/Intel_AggInline.h"   // INTEL
 #include "llvm/Analysis/Intel_Andersens.h"   // INTEL
 #include "llvm/Analysis/Intel_WP.h"          // INTEL
-#include "llvm/IR/Constants.h"
-=======
->>>>>>> edf3c829
 #include "llvm/IR/Instructions.h"
 #include "llvm/IR/Module.h"
 #include "llvm/Pass.h"
