--- conflicted
+++ resolved
@@ -946,12 +946,8 @@
     for (; i < (int)Calls.size() && Calls[i].first.getCaller() == &F; ++i) {
       int InlineHistoryID;
       CallSite CS;
-<<<<<<< HEAD
-      std::tie(CS, InlineHistoryID) = Calls.pop_back_val();
+      std::tie(CS, InlineHistoryID) = Calls[i];
       Function &Caller = *CS.getCaller();  // INTEL 
-=======
-      std::tie(CS, InlineHistoryID) = Calls[i];
->>>>>>> 7d65b669
       Function &Callee = *CS.getCalledFunction();
 
       if (InlineHistoryID != -1 &&
