--- conflicted
+++ resolved
@@ -1293,13 +1293,15 @@
       bool RemarksEnabled =
           Callee.getContext().getDiagHandlerPtr()->isMissedOptRemarkEnabled(
               DEBUG_TYPE);
+#if INTEL_CUSTOMIZATION
+      Params.ComputeFullInlineCost =
+          (IntelInlineReportLevel & InlineReportOptions::RealCost) != 0;
+#endif // INTEL_CUSTOMIZATION
+
       return getInlineCost(CS, Params, CalleeTTI, GetAssumptionCache, {GetBFI},
-<<<<<<< HEAD
                            TLI, ILIC, AggI, &CallSitesForFusion, // INTEL
-                           &CallSitesForDTrans, PSI, &ORE);      // INTEL
-=======
+                           &CallSitesForDTrans,                  // INTEL
                            PSI, RemarksEnabled ? &ORE : nullptr);
->>>>>>> 0125e448
     };
 
     // Now process as many calls as we have within this caller in the sequnece.
