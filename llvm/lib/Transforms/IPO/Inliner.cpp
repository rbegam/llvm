//===- Inliner.cpp - Code common to all inliners --------------------------===//
//
// Part of the LLVM Project, under the Apache License v2.0 with LLVM Exceptions.
// See https://llvm.org/LICENSE.txt for license information.
// SPDX-License-Identifier: Apache-2.0 WITH LLVM-exception
//
//===----------------------------------------------------------------------===//
//
// This file implements the mechanics required to implement inlining without
// missing any calls and updating the call graph.  The decisions of which calls
// are profitable to inline are implemented elsewhere.
//
//===----------------------------------------------------------------------===//

#include "llvm/Transforms/IPO/Inliner.h"
#include "llvm/ADT/DenseMap.h"
#include "llvm/ADT/None.h"
#include "llvm/ADT/Optional.h"
#include "llvm/ADT/STLExtras.h"
#include "llvm/ADT/SetVector.h"
#include "llvm/ADT/SmallPtrSet.h"
#include "llvm/ADT/SmallVector.h"
#include "llvm/ADT/Statistic.h"
#include "llvm/ADT/StringRef.h"
#include "llvm/Analysis/AliasAnalysis.h"
#include "llvm/Analysis/AssumptionCache.h"
#include "llvm/Analysis/BasicAliasAnalysis.h"
#include "llvm/Analysis/BlockFrequencyInfo.h"
#include "llvm/Analysis/CGSCCPassManager.h"
#include "llvm/Analysis/CallGraph.h"
#include "llvm/Analysis/InlineCost.h"
#include "llvm/Analysis/LazyCallGraph.h"
#include "llvm/Analysis/OptimizationRemarkEmitter.h"
#include "llvm/Analysis/Intel_AggInline.h"             // INTEL
#include "llvm/Analysis/ProfileSummaryInfo.h"
#include "llvm/Analysis/TargetLibraryInfo.h"
#include "llvm/Analysis/TargetTransformInfo.h"
#include "llvm/Transforms/Utils/Local.h"
#include "llvm/IR/Attributes.h"
#include "llvm/IR/BasicBlock.h"
#include "llvm/IR/CallSite.h"
#include "llvm/IR/DataLayout.h"
#include "llvm/IR/DebugLoc.h"
#include "llvm/IR/DerivedTypes.h"
#include "llvm/IR/DiagnosticInfo.h"
#include "llvm/IR/Function.h"
#include "llvm/IR/InstIterator.h"
#include "llvm/IR/Instruction.h"
#include "llvm/IR/Instructions.h"
#include "llvm/IR/IntrinsicInst.h"
#include "llvm/IR/Metadata.h"
#include "llvm/IR/Module.h"
#include "llvm/IR/PassManager.h"
#include "llvm/IR/User.h"
#include "llvm/IR/Value.h"
#include "llvm/Pass.h"
#include "llvm/Support/Casting.h"
#include "llvm/Support/CommandLine.h"
#include "llvm/Support/Debug.h"
#include "llvm/Support/raw_ostream.h"
#include "llvm/Transforms/Utils/Cloning.h"
#include "llvm/Transforms/Utils/ImportedFunctionsInliningStatistics.h"
#include "llvm/Transforms/Utils/ModuleUtils.h"
#if INTEL_INCLUDE_DTRANS
#include "Intel_DTrans/Transforms/MemInitTrimDownInfoImpl.h" // INTEL
#include "Intel_DTrans/Transforms/SOAToAOSExternal.h" // INTEL
#endif // INTEL_INCLUDE_DTRANS
#include <algorithm>
#include <cassert>
#include <functional>
#include <sstream>
#include <tuple>
#include <utility>
#include <vector>

using namespace llvm;
using namespace InlineReportTypes; // INTEL

#define DEBUG_TYPE "inline"

STATISTIC(NumInlined, "Number of functions inlined");
STATISTIC(NumCallsDeleted, "Number of call sites deleted, not inlined");
STATISTIC(NumDeleted, "Number of functions deleted because all callers found");
STATISTIC(NumMergedAllocas, "Number of allocas merged together");

// This weirdly named statistic tracks the number of times that, when attempting
// to inline a function A into B, we analyze the callers of B in order to see
// if those would be more profitable and blocked inline steps.
STATISTIC(NumCallerCallersAnalyzed, "Number of caller-callers analyzed");

#if INTEL_CUSTOMIZATION
///
/// \brief Inlining report level option
///
/// Specified with -inline-report=N
///   N is a bit mask with the following interpretation of the bits
///    0: No inlining report
///    1: Simple inlining report
///    2: Add inlining reasons
///    4: Put the inlining reasons on the same line as the call sites
///    8: Print the line and column info for each call site if available
///   16: Print the file for each call site
///   32: Print linkage info for each function and call site
///   64: Print both early exit and real inlining costs
///  128: Create metadata-based inline report
///
cl::opt<unsigned>
IntelInlineReportLevel("inline-report", cl::Hidden, cl::init(0),
  cl::Optional, cl::desc("Print inline report"));
#endif // INTEL_CUSTOMIZATION

/// Flag to disable manual alloca merging.
///
/// Merging of allocas was originally done as a stack-size saving technique
/// prior to LLVM's code generator having support for stack coloring based on
/// lifetime markers. It is now in the process of being removed. To experiment
/// with disabling it and relying fully on lifetime marker based stack
/// coloring, you can pass this flag to LLVM.
static cl::opt<bool>
    DisableInlinedAllocaMerging("disable-inlined-alloca-merging",
                                cl::init(false), cl::Hidden);

namespace {

enum class InlinerFunctionImportStatsOpts {
  No = 0,
  Basic = 1,
  Verbose = 2,
};

} // end anonymous namespace

static cl::opt<InlinerFunctionImportStatsOpts> InlinerFunctionImportStats(
    "inliner-function-import-stats",
    cl::init(InlinerFunctionImportStatsOpts::No),
    cl::values(clEnumValN(InlinerFunctionImportStatsOpts::Basic, "basic",
                          "basic statistics"),
               clEnumValN(InlinerFunctionImportStatsOpts::Verbose, "verbose",
                          "printing of statistics for each inlined function")),
    cl::Hidden, cl::desc("Enable inliner stats for imported functions"));

/// Flag to add inline messages as callsite attributes 'inline-remark'.
static cl::opt<bool>
    InlineRemarkAttribute("inline-remark-attribute", cl::init(false),
                          cl::Hidden,
                          cl::desc("Enable adding inline-remark attribute to"
                                   " callsites processed by inliner but decided"
                                   " to be not inlined"));

#if INTEL_CUSTOMIZATION
LegacyInlinerBase::LegacyInlinerBase(char &ID)
    : CallGraphSCCPass(ID), Report(IntelInlineReportLevel),
      MDReport(IntelInlineReportLevel) {}

LegacyInlinerBase::LegacyInlinerBase(char &ID, bool InsertLifetime)
    : CallGraphSCCPass(ID), InsertLifetime(InsertLifetime),
      Report(IntelInlineReportLevel), MDReport(IntelInlineReportLevel) {}
#endif // INTEL_CUSTOMIZATION

/// For this class, we declare that we require and preserve the call graph.
/// If the derived class implements this method, it should
/// always explicitly call the implementation here.
void LegacyInlinerBase::getAnalysisUsage(AnalysisUsage &AU) const {
  AU.addRequired<AssumptionCacheTracker>();
  AU.addRequired<ProfileSummaryInfoWrapperPass>();
  AU.addRequired<TargetLibraryInfoWrapperPass>();
  AU.addUsedIfAvailable<InlineAggressiveWrapperPass>();     // INTEL
  getAAResultsAnalysisUsage(AU);
  CallGraphSCCPass::getAnalysisUsage(AU);
}

using InlinedArrayAllocasTy = DenseMap<ArrayType *, std::vector<AllocaInst *>>;

/// Look at all of the allocas that we inlined through this call site.  If we
/// have already inlined other allocas through other calls into this function,
/// then we know that they have disjoint lifetimes and that we can merge them.
///
/// There are many heuristics possible for merging these allocas, and the
/// different options have different tradeoffs.  One thing that we *really*
/// don't want to hurt is SRoA: once inlining happens, often allocas are no
/// longer address taken and so they can be promoted.
///
/// Our "solution" for that is to only merge allocas whose outermost type is an
/// array type.  These are usually not promoted because someone is using a
/// variable index into them.  These are also often the most important ones to
/// merge.
///
/// A better solution would be to have real memory lifetime markers in the IR
/// and not have the inliner do any merging of allocas at all.  This would
/// allow the backend to do proper stack slot coloring of all allocas that
/// *actually make it to the backend*, which is really what we want.
///
/// Because we don't have this information, we do this simple and useful hack.
static void mergeInlinedArrayAllocas(
    Function *Caller, InlineFunctionInfo &IFI,
    InlinedArrayAllocasTy &InlinedArrayAllocas, int InlineHistory) {
  SmallPtrSet<AllocaInst *, 16> UsedAllocas;

  // When processing our SCC, check to see if CS was inlined from some other
  // call site.  For example, if we're processing "A" in this code:
  //   A() { B() }
  //   B() { x = alloca ... C() }
  //   C() { y = alloca ... }
  // Assume that C was not inlined into B initially, and so we're processing A
  // and decide to inline B into A.  Doing this makes an alloca available for
  // reuse and makes a callsite (C) available for inlining.  When we process
  // the C call site we don't want to do any alloca merging between X and Y
  // because their scopes are not disjoint.  We could make this smarter by
  // keeping track of the inline history for each alloca in the
  // InlinedArrayAllocas but this isn't likely to be a significant win.
  if (InlineHistory != -1) // Only do merging for top-level call sites in SCC.
    return;

  // Loop over all the allocas we have so far and see if they can be merged with
  // a previously inlined alloca.  If not, remember that we had it.
  for (unsigned AllocaNo = 0, e = IFI.StaticAllocas.size(); AllocaNo != e;
       ++AllocaNo) {
    AllocaInst *AI = IFI.StaticAllocas[AllocaNo];

    // Don't bother trying to merge array allocations (they will usually be
    // canonicalized to be an allocation *of* an array), or allocations whose
    // type is not itself an array (because we're afraid of pessimizing SRoA).
    ArrayType *ATy = dyn_cast<ArrayType>(AI->getAllocatedType());
    if (!ATy || AI->isArrayAllocation())
      continue;

    // Get the list of all available allocas for this array type.
    std::vector<AllocaInst *> &AllocasForType = InlinedArrayAllocas[ATy];

    // Loop over the allocas in AllocasForType to see if we can reuse one.  Note
    // that we have to be careful not to reuse the same "available" alloca for
    // multiple different allocas that we just inlined, we use the 'UsedAllocas'
    // set to keep track of which "available" allocas are being used by this
    // function.  Also, AllocasForType can be empty of course!
    bool MergedAwayAlloca = false;
    for (AllocaInst *AvailableAlloca : AllocasForType) {
      unsigned Align1 = AI->getAlignment(),
               Align2 = AvailableAlloca->getAlignment();

      // The available alloca has to be in the right function, not in some other
      // function in this SCC.
      if (AvailableAlloca->getParent() != AI->getParent())
        continue;

      // If the inlined function already uses this alloca then we can't reuse
      // it.
      if (!UsedAllocas.insert(AvailableAlloca).second)
        continue;

      // Otherwise, we *can* reuse it, RAUW AI into AvailableAlloca and declare
      // success!
      LLVM_DEBUG(dbgs() << "    ***MERGED ALLOCA: " << *AI
                        << "\n\t\tINTO: " << *AvailableAlloca << '\n');

      // Move affected dbg.declare calls immediately after the new alloca to
      // avoid the situation when a dbg.declare precedes its alloca.
      if (auto *L = LocalAsMetadata::getIfExists(AI))
        if (auto *MDV = MetadataAsValue::getIfExists(AI->getContext(), L))
          for (User *U : MDV->users())
            if (DbgDeclareInst *DDI = dyn_cast<DbgDeclareInst>(U))
              DDI->moveBefore(AvailableAlloca->getNextNode());

      AI->replaceAllUsesWith(AvailableAlloca);

      if (Align1 != Align2) {
        if (!Align1 || !Align2) {
          const DataLayout &DL = Caller->getParent()->getDataLayout();
          unsigned TypeAlign = DL.getABITypeAlignment(AI->getAllocatedType());

          Align1 = Align1 ? Align1 : TypeAlign;
          Align2 = Align2 ? Align2 : TypeAlign;
        }

        if (Align1 > Align2)
          AvailableAlloca->setAlignment(AI->getAlignment());
      }

      AI->eraseFromParent();
      MergedAwayAlloca = true;
      ++NumMergedAllocas;
      IFI.StaticAllocas[AllocaNo] = nullptr;
      break;
    }

    // If we already nuked the alloca, we're done with it.
    if (MergedAwayAlloca)
      continue;

    // If we were unable to merge away the alloca either because there are no
    // allocas of the right type available or because we reused them all
    // already, remember that this alloca came from an inlined function and mark
    // it used so we don't reuse it for other allocas from this inline
    // operation.
    AllocasForType.push_back(AI);
    UsedAllocas.insert(AI);
  }
}

/// If it is possible to inline the specified call site,
/// do so and update the CallGraph for this operation.
///
/// This function also does some basic book-keeping to update the IR.  The
/// InlinedArrayAllocas map keeps track of any allocas that are already
/// available from other functions inlined into the caller.  If we are able to
/// inline this call site we attempt to reuse already available allocas or add
/// any new allocas to the set if not possible.
static InlineResult InlineCallIfPossible(
    CallSite CS, InlineFunctionInfo &IFI, InlineReport *IRep,    // INTEL
    InlineReportBuilder *MDIRep,    // INTEL
    InlinedArrayAllocasTy &InlinedArrayAllocas, int InlineHistory,
    bool InsertLifetime, function_ref<AAResults &(Function &)> &AARGetter,
    ImportedFunctionsInliningStatistics &ImportedFunctionsStats, // INTEL
    InlineReason* IIR) { // INTEL
  Function *Callee = CS.getCalledFunction();
  Function *Caller = CS.getCaller();

  AAResults &AAR = AARGetter(*Callee);

  // Try to inline the function.  Get the list of static allocas that were
  // inlined.
  InlineResult IR = InlineFunction(CS, IFI, IRep, MDIRep, IIR, &AAR, // INTEL
                                   InsertLifetime);          // INTEL
  if (!IR)
    return IR;

  if (InlinerFunctionImportStats != InlinerFunctionImportStatsOpts::No)
    ImportedFunctionsStats.recordInline(*Caller, *Callee);

  AttributeFuncs::mergeAttributesForInlining(*Caller, *Callee);

  if (!DisableInlinedAllocaMerging)
    mergeInlinedArrayAllocas(Caller, IFI, InlinedArrayAllocas, InlineHistory);

  *IIR = InlrNoReason; // INTEL
  return IR; // success
}

/// Return true if inlining of CS can block the caller from being
/// inlined which is proved to be more beneficial. \p IC is the
/// estimated inline cost associated with callsite \p CS.
/// \p TotalSecondaryCost will be set to the estimated cost of inlining the
/// caller if \p CS is suppressed for inlining.
static bool
shouldBeDeferred(Function *Caller, CallSite CS, InlineCost IC,
                 int &TotalSecondaryCost,
                 function_ref<InlineCost(CallSite CS)> GetInlineCost) {
  // For now we only handle local or inline functions.
  if (!Caller->hasLocalLinkage() && !Caller->hasLinkOnceODRLinkage())
    return false;
  // If the cost of inlining CS is non-positive, it is not going to prevent the
  // caller from being inlined into its callers and hence we don't need to
  // defer.
#if INTEL_CUSTOMIZATION
  // Until the pulldown is complete, we will need to defer enabling this
  // change, because it inhibits the deferring of inlining performed by
  // worthInliningForStackComputations() in InlineCost.cpp.
  // if (IC.getCost() <= 0)
  //   return false;
#endif // INTEL_CUSTOMIZATION
  // Try to detect the case where the current inlining candidate caller (call
  // it B) is a static or linkonce-ODR function and is an inlining candidate
  // elsewhere, and the current candidate callee (call it C) is large enough
  // that inlining it into B would make B too big to inline later. In these
  // circumstances it may be best not to inline C into B, but to inline B into
  // its callers.
  //
  // This only applies to static and linkonce-ODR functions because those are
  // expected to be available for inlining in the translation units where they
  // are used. Thus we will always have the opportunity to make local inlining
  // decisions. Importantly the linkonce-ODR linkage covers inline functions
  // and templates in C++.
  //
  // FIXME: All of this logic should be sunk into getInlineCost. It relies on
  // the internal implementation of the inline cost metrics rather than
  // treating them as truly abstract units etc.
  TotalSecondaryCost = 0;
  // The candidate cost to be imposed upon the current function.
  int CandidateCost = IC.getCost() - 1;
  // If the caller has local linkage and can be inlined to all its callers, we
  // can apply a huge negative bonus to TotalSecondaryCost.
  bool ApplyLastCallBonus = Caller->hasLocalLinkage() && !Caller->hasOneUse();
  // This bool tracks what happens if we DO inline C into B.
  bool inliningPreventsSomeOuterInline = false;
  for (User *U : Caller->users()) {
    // If the caller will not be removed (either because it does not have a
    // local linkage or because the LastCallToStaticBonus has been already
    // applied), then we can exit the loop early.
    if (!ApplyLastCallBonus && TotalSecondaryCost >= IC.getCost())
      return false;
    CallSite CS2(U);

    // If this isn't a call to Caller (it could be some other sort
    // of reference) skip it.  Such references will prevent the caller
    // from being removed.
    if (!CS2 || CS2.getCalledFunction() != Caller) {
      ApplyLastCallBonus = false;
      continue;
    }

    InlineCost IC2 = GetInlineCost(CS2);
    ++NumCallerCallersAnalyzed;
    if (!IC2) {
      ApplyLastCallBonus = false;
      continue;
    }
    if (IC2.isAlways())
      continue;

    // See if inlining of the original callsite would erase the cost delta of
    // this callsite. We subtract off the penalty for the call instruction,
    // which we would be deleting.
    if (IC2.getCostDelta() <= CandidateCost) {
      inliningPreventsSomeOuterInline = true;
      TotalSecondaryCost += IC2.getCost();
    }
  }
  // If all outer calls to Caller would get inlined, the cost for the last
  // one is set very low by getInlineCost, in anticipation that Caller will
  // be removed entirely.  We did not account for this above unless there
  // is only one caller of Caller.
  if (ApplyLastCallBonus)
    TotalSecondaryCost -= InlineConstants::LastCallToStaticBonus;

  if (inliningPreventsSomeOuterInline && TotalSecondaryCost < IC.getCost())
    return true;

  return false;
}

static std::basic_ostream<char> &operator<<(std::basic_ostream<char> &R,
                                            const ore::NV &Arg) {
  return R << Arg.Val;
}

template <class RemarkT>
RemarkT &operator<<(RemarkT &&R, const InlineCost &IC) {
  using namespace ore;
  if (IC.isAlways()) {
    R << "(cost=always)";
  } else if (IC.isNever()) {
    R << "(cost=never)";
  } else {
    R << "(cost=" << ore::NV("Cost", IC.getCost())
      << ", threshold=" << ore::NV("Threshold", IC.getThreshold()) << ")";
  }
  if (const char *Reason = IC.getReason())
    R << ": " << ore::NV("Reason", Reason);
  return R;
}

static std::string inlineCostStr(const InlineCost &IC) {
  std::stringstream Remark;
  Remark << IC;
  return Remark.str();
}

/// Return the cost only if the inliner should attempt to inline at the given
/// CallSite. If we return the cost, we will emit an optimisation remark later
/// using that cost, so we won't do so from this function.
static Optional<InlineCost>
shouldInline(CallSite CS, function_ref<InlineCost(CallSite CS)> GetInlineCost,
             OptimizationRemarkEmitter &ORE, InlineReport* IR) { // INTEL
  using namespace ore;

  InlineCost IC = GetInlineCost(CS);
  Instruction *Call = CS.getInstruction();
  Function *Callee = CS.getCalledFunction();
  Function *Caller = CS.getCaller();

  if (IC.isAlways()) {
    LLVM_DEBUG(dbgs() << "    Inlining " << inlineCostStr(IC)
                      << ", Call: " << *CS.getInstruction() << "\n");
    if (IR != nullptr)                                  // INTEL
      IR->setReasonIsInlined(CS, IC.getInlineReason()); // INTEL
    llvm::setMDReasonIsInlined(CS, IC.getInlineReason()); // INTEL
    return IC;
  }

  if (IC.isNever()) {
    LLVM_DEBUG(dbgs() << "    NOT Inlining " << inlineCostStr(IC)
                      << ", Call: " << *CS.getInstruction() << "\n");
    ORE.emit([&]() {
      return OptimizationRemarkMissed(DEBUG_TYPE, "NeverInline", Call)
             << NV("Callee", Callee) << " not inlined into "
             << NV("Caller", Caller) << " because it should never be inlined "
             << IC;
    });
    if (IR != nullptr)                                   // INTEL
      IR->setReasonNotInlined(CS, IC.getInlineReason()); // INTEL
    llvm::setMDReasonNotInlined(CS, IC.getInlineReason()); // INTEL
    return IC;
  }

  if (!IC) {
    LLVM_DEBUG(dbgs() << "    NOT Inlining " << inlineCostStr(IC)
                      << ", Call: " << *CS.getInstruction() << "\n");
    ORE.emit([&]() {
      return OptimizationRemarkMissed(DEBUG_TYPE, "TooCostly", Call)
             << NV("Callee", Callee) << " not inlined into "
             << NV("Caller", Caller) << " because too costly to inline " << IC;
    });
    if (IR != nullptr)                 // INTEL
      IR->setReasonNotInlined(CS, IC); // INTEL
    llvm::setMDReasonNotInlined(CS, IC); // INTEL
    return IC;
  }

  int TotalSecondaryCost = 0;
  if (shouldBeDeferred(Caller, CS, IC, TotalSecondaryCost, GetInlineCost)) {
    LLVM_DEBUG(dbgs() << "    NOT Inlining: " << *CS.getInstruction()
                      << " Cost = " << IC.getCost()
                      << ", outer Cost = " << TotalSecondaryCost << '\n');
    ORE.emit([&]() {
      return OptimizationRemarkMissed(DEBUG_TYPE, "IncreaseCostInOtherContexts",
                                      Call)
             << "Not inlining. Cost of inlining " << NV("Callee", Callee)
             << " increases the cost of inlining " << NV("Caller", Caller)
             << " in other contexts";
    });

    // IC does not bool() to false, so get an InlineCost that will.
    // This will not be inspected to make an error message.
    IC.setInlineReason(NinlrOuterInlining);               // INTEL
    if (IR != nullptr)                                    // INTEL
      IR->setReasonNotInlined(CS, IC, TotalSecondaryCost); // INTEL
    llvm::setMDReasonNotInlined(CS, IC, TotalSecondaryCost); // INTEL
    return None;
  }

  LLVM_DEBUG(dbgs() << "    Inlining " << inlineCostStr(IC)
                    << ", Call: " << *CS.getInstruction() << '\n');
  if (IR != nullptr)                                    // INTEL
    IR->setReasonIsInlined(CS, IC); // INTEL
  llvm::setMDReasonIsInlined(CS, IC); // INTEL
  return IC;
}

/// Return true if the specified inline history ID
/// indicates an inline history that includes the specified function.
static bool InlineHistoryIncludes(
    Function *F, int InlineHistoryID,
    const SmallVectorImpl<std::pair<Function *, int>> &InlineHistory) {
  while (InlineHistoryID != -1) {
    assert(unsigned(InlineHistoryID) < InlineHistory.size() &&
           "Invalid inline history ID");
    if (InlineHistory[InlineHistoryID].first == F)
      return true;
    InlineHistoryID = InlineHistory[InlineHistoryID].second;
  }
  return false;
}

#if INTEL_CUSTOMIZATION
static void collectDtransCallSites(Module &M,
                                   SmallSet<CallBase *, 20>
                                       *CallSitesForDTrans) {
#if INTEL_INCLUDE_DTRANS
  assert(CallSitesForDTrans && CallSitesForDTrans->empty() &&
         "Inconsistent state of LegacyInlinerBase");
  // Set of SOAToAOS candidates.
  SmallPtrSet<StructType*, 4> SOAToAOSCandidates;
  // Suppress inlining for SOAToAOS candidates.
  SmallSet<CallBase *, 20> LocalCallSitesForSOAToAOS;
  for (auto *Str : M.getIdentifiedStructTypes()) {
    dtrans::soatoaos::SOAToAOSCFGInfo Info;
    if (!Info.populateLayoutInformation(Str)) {
      DEBUG_WITH_TYPE(DTRANS_LAYOUT_DEBUG_TYPE, {
        dbgs() << "  ; Not candidate ";
        Str->print(dbgs(), true, true);
        dbgs() << " because it does not look like a candidate structurally.\n";
      });
      continue;
    }
    if (!Info.populateCFGInformation(
            M, true /* Respect size restrictions */,
            false /* Do not respect param attribute restrictions */)) {
      DEBUG_WITH_TYPE(DTRANS_LAYOUT_DEBUG_TYPE, {
        dbgs() << "  ; Not candidate ";
        Str->print(dbgs(), true, true);
        dbgs() << " because it does not look like a candidate from CFG "
                  "analysis.\n";
      });
      continue;
    }

    // Not more than 1 candidate.
    if (!LocalCallSitesForSOAToAOS.empty()) {
      DEBUG_WITH_TYPE(DTRANS_LAYOUT_DEBUG_TYPE,
                      dbgs() << "  ; Too many candidates found\n");
      LocalCallSitesForSOAToAOS.clear();
      break;
    }

    DEBUG_WITH_TYPE(DTRANS_LAYOUT_DEBUG_TYPE, {
      dbgs() << "  ; ";
      Str->print(dbgs(), true, true);
      dbgs() << " looks like SOAToAOS candidate.\n";
    });

    SOAToAOSCandidates.insert(Str);
    Info.collectCallSites(&LocalCallSitesForSOAToAOS);
  }
  CallSitesForDTrans->insert(LocalCallSitesForSOAToAOS.begin(),
                             LocalCallSitesForSOAToAOS.end());

  SmallSet<CallBase*, 32> MemInitCallSites;
  // Only SOAToAOS candidates are considered for MemInitTrimDown.
  for (auto *TI : SOAToAOSCandidates) {
    dtrans::MemInitCandidateInfo MemInfo;
    if (!MemInfo.isCandidateType(TI))
      continue;
    DEBUG_WITH_TYPE(DTRANS_MEMINITTRIMDOWN, {
      dbgs() << "MemInitTrimDown transformation";
      dbgs() << "  Considering candidate: ";
      TI->print(dbgs(), true, true);
      dbgs() << "\n";
    });
    if (!MemInfo.collectMemberFunctions(M, false)) {
      DEBUG_WITH_TYPE(DTRANS_MEMINITTRIMDOWN, {
        dbgs() << "  Failed: member functions collections.\n";
      });
      continue;
    }

    if (!MemInitCallSites.empty()) {
      DEBUG_WITH_TYPE(DTRANS_MEMINITTRIMDOWN, {
        dbgs() << "  Failed: More than one candidate struct found.\n";
      });
      MemInitCallSites.clear();
      break;
    }
    // Collect CallSites of all member functions of candidate
    // struct and candidate array field structs.
    MemInfo.collectCallSites(&MemInitCallSites);
  }
  // TODO: Disable Inlining for:
  //   1. Member functions of candidate struct
  //   2. Member functions of all candidate array field structs.
  // for (auto CS : MemInitCallSites)
  //   CallSitesForDTrans->insert(MemInitCallSites.begin(),
  //                              MemInitCallSites.end());

#endif // INTEL_INCLUDE_DTRANS
}
#endif // INTEL_CUSTOMIZATION

bool LegacyInlinerBase::doInitialization(CallGraph &CG) {
  if (InlinerFunctionImportStats != InlinerFunctionImportStatsOpts::No)
    ImportedFunctionsStats.setModuleInfo(CG.getModule());

#if INTEL_CUSTOMIZATION
  // SimpleInliner provides InlineParams.
  if (auto *Params = getInlineParams())
    if (Params->PrepareForLTO.getValueOr(false))
      collectDtransCallSites(CG.getModule(), &CallSitesForDTrans);
#endif // INTEL_CUSTOMIZATION
  return false; // No changes to CallGraph.
}

bool LegacyInlinerBase::runOnSCC(CallGraphSCC &SCC) {
  if (skipSCC(SCC))
    return false;
  return inlineCalls(SCC);
}

static void emit_inlined_into(OptimizationRemarkEmitter &ORE, DebugLoc &DLoc,
                              const BasicBlock *Block, const Function &Callee,
                              const Function &Caller, const InlineCost &IC) {
  ORE.emit([&]() {
    bool AlwaysInline = IC.isAlways();
    StringRef RemarkName = AlwaysInline ? "AlwaysInline" : "Inlined";
    return OptimizationRemark(DEBUG_TYPE, RemarkName, DLoc, Block)
           << ore::NV("Callee", &Callee) << " inlined into "
           << ore::NV("Caller", &Caller) << " with " << IC;
  });
}

static void setInlineRemark(CallSite &CS, StringRef message) {
  if (!InlineRemarkAttribute)
    return;

  Attribute attr = Attribute::get(CS->getContext(), "inline-remark", message);
  CS.addAttribute(AttributeList::FunctionIndex, attr);
}

static bool
inlineCallsImpl(CallGraphSCC &SCC, CallGraph &CG,
                std::function<AssumptionCache &(Function &)> GetAssumptionCache,
                ProfileSummaryInfo *PSI, TargetLibraryInfo &TLI,
                bool InsertLifetime,
                function_ref<InlineCost(CallSite CS)> GetInlineCost,
                function_ref<AAResults &(Function &)> AARGetter,
                ImportedFunctionsInliningStatistics &ImportedFunctionsStats,
                InliningLoopInfoCache *ILIC, // INTEL
                InlineReport& IR,            // INTEL
                InlineReportBuilder& MDIR,            // INTEL
                SmallSet<CallBase *, 20> *CallSitesForFusion,   // INTEL
                SmallSet<CallBase *, 20> *CallSitesForDTrans) { // INTEL
  SmallPtrSet<Function *, 8> SCCFunctions;
  LLVM_DEBUG(dbgs() << "Inliner visiting SCC:");
  for (CallGraphNode *Node : SCC) {
    Function *F = Node->getFunction();
    if (F)
      SCCFunctions.insert(F);
    LLVM_DEBUG(dbgs() << " " << (F ? F->getName() : "INDIRECTNODE"));
  }

  // Scan through and identify all call sites ahead of time so that we only
  // inline call sites in the original functions, not call sites that result
  // from inlining other functions.
  SmallVector<std::pair<CallSite, int>, 16> CallSites;

  // When inlining a callee produces new call sites, we want to keep track of
  // the fact that they were inlined from the callee.  This allows us to avoid
  // infinite inlining in some obscure cases.  To represent this, we use an
  // index into the InlineHistory vector.
  SmallVector<std::pair<Function *, int>, 8> InlineHistory;

#if INTEL_CUSTOMIZATION
  IR.beginSCC(CG, SCC);
  MDIR.beginSCC(CG, SCC);
  if (CallSitesForFusion) {
    CallSitesForFusion->clear();
  }
#endif // INTEL_CUSTOMIZATION

  for (CallGraphNode *Node : SCC) {
    Function *F = Node->getFunction();
    if (!F || F->isDeclaration())
      continue;

    OptimizationRemarkEmitter ORE(F);
    for (BasicBlock &BB : *F)
      for (Instruction &I : BB) {
        CallSite CS(cast<Value>(&I));
        // If this isn't a call, or it is a call to an intrinsic, it can
        // never be inlined.
        if (!CS || isa<IntrinsicInst>(I))
          continue;

        // If this is a direct call to an external function, we can never inline
        // it.  If it is an indirect call, inlining may resolve it to be a
        // direct call, so we keep it.
        if (Function *Callee = CS.getCalledFunction())
          if (Callee->isDeclaration()) {
            using namespace ore;

            setInlineRemark(CS, "unavailable definition");
            ORE.emit([&]() {
              return OptimizationRemarkMissed(DEBUG_TYPE, "NoDefinition", &I)
                     << NV("Callee", Callee) << " will not be inlined into "
                     << NV("Caller", CS.getCaller())
                     << " because its definition is unavailable"
                     << setIsVerbose();
            });
            continue;
          }

        CallSites.push_back(std::make_pair(CS, -1));
      }
  }

  LLVM_DEBUG(dbgs() << ": " << CallSites.size() << " call sites.\n");

  // If there are no calls in this function, exit early.
  if (CallSites.empty()) { // INTEL
    IR.endSCC(); // INTEL
    return false;
  } // INTEL

  // Now that we have all of the call sites, move the ones to functions in the
  // current SCC to the end of the list.
  unsigned FirstCallInSCC = CallSites.size();
  for (unsigned i = 0; i < FirstCallInSCC; ++i)
    if (Function *F = CallSites[i].first.getCalledFunction())
      if (SCCFunctions.count(F))
        std::swap(CallSites[i--], CallSites[--FirstCallInSCC]);

  InlinedArrayAllocasTy InlinedArrayAllocas;
  InlineFunctionInfo InlineInfo(&CG, &GetAssumptionCache, PSI);

  // Now that we have all of the call sites, loop over them and inline them if
  // it looks profitable to do so.
  bool Changed = false;
  bool LocalChange;
  do {
    LocalChange = false;
    // Iterate over the outer loop because inlining functions can cause indirect
    // calls to become direct calls.
    // CallSites may be modified inside so ranged for loop can not be used.
    for (unsigned CSi = 0; CSi != CallSites.size(); ++CSi) {
      CallSite CS = CallSites[CSi].first;

      Function *Caller = CS.getCaller();
      Function *Callee = CS.getCalledFunction();

      // We can only inline direct calls to non-declarations.
      if (!Callee || Callee->isDeclaration()) { // INTEL
#if INTEL_CUSTOMIZATION
        if (!Callee) {
          IR.setReasonNotInlined(CS, NinlrIndirect);
          llvm::setMDReasonNotInlined(CS, NinlrIndirect);
          continue;
        }
        if (Callee->isDeclaration()) {
          IR.setReasonNotInlined(CS, NinlrExtern);
          llvm::setMDReasonNotInlined(CS, NinlrExtern);
          continue;
        }
#endif // INTEL_CUSTOMIZATION
        continue; // INTEL
      }

      Instruction *Instr = CS.getInstruction();

      bool IsTriviallyDead = isInstructionTriviallyDead(Instr, &TLI);

      int InlineHistoryID;
      if (!IsTriviallyDead) {
        // If this call site was obtained by inlining another function, verify
        // that the include path for the function did not include the callee
        // itself.  If so, we'd be recursively inlining the same function,
        // which would provide the same callsites, which would cause us to
        // infinitely inline.
        InlineHistoryID = CallSites[CSi].second;
        if (InlineHistoryID != -1 &&
            InlineHistoryIncludes(Callee, InlineHistoryID, InlineHistory)) {
          IR.setReasonNotInlined(CS, NinlrRecursive);      // INTEL
          llvm::setMDReasonNotInlined(CS, NinlrRecursive);   // INTEL
          setInlineRemark(CS, "recursive");
          continue;
        }
      }

      // FIXME for new PM: because of the old PM we currently generate ORE and
      // in turn BFI on demand.  With the new PM, the ORE dependency should
      // just become a regular analysis dependency.
      OptimizationRemarkEmitter ORE(Caller);

      Optional<InlineCost> OIC = shouldInline(CS, GetInlineCost,  // INTEL
                                              ORE, &IR);          // INTEL
      // If the policy determines that we should inline this function,
      // delete the call instead.
      if (!OIC.hasValue()) {
        setInlineRemark(CS, "deferred");
        continue;
      }

      if (!OIC.getValue()) {
        // shouldInline() call returned a negative inline cost that explains
        // why this callsite should not be inlined.
        setInlineRemark(CS, inlineCostStr(*OIC));
        continue;
      }

      // If this call site is dead and it is to a readonly function, we should
      // just delete the call instead of trying to inline it, regardless of
      // size.  This happens because IPSCCP propagates the result out of the
      // call and then we're left with the dead call.
      if (IsTriviallyDead) {
        LLVM_DEBUG(dbgs() << "    -> Deleting dead call: " << *Instr << "\n");
        IR.setReasonNotInlined(CS, NinlrDeleted); // INTEL
        llvm::setMDReasonNotInlined(CS, NinlrDeleted); // INTEL
        // Update the call graph by deleting the edge from Callee to Caller.
        setInlineRemark(CS, "trivially dead");
        CG[Caller]->removeCallEdgeFor(*cast<CallBase>(CS.getInstruction()));
        Instr->eraseFromParent();
        ++NumCallsDeleted;
      } else {
        // Get DebugLoc to report. CS will be invalid after Inliner.
        DebugLoc DLoc = CS->getDebugLoc();
        BasicBlock *Block = CS.getParent();

        // Attempt to inline the function.
        using namespace ore;
#if INTEL_CUSTOMIZATION
        IR.beginUpdate(CS);
        MDIR.beginUpdate(CS);
        InlineReason Reason = NinlrNoReason;
        bool IsAlwaysInlineRecursive =
            CS.hasFnAttr(Attribute::AlwaysInlineRecursive);
        bool IsInlineHintRecursive =
            CS.hasFnAttr(Attribute::InlineHintRecursive);
        InlineResult LIR = InlineCallIfPossible(CS, InlineInfo, &IR, &MDIR,
                                               InlinedArrayAllocas,
                                               InlineHistoryID, InsertLifetime,
                                               AARGetter,
                                               ImportedFunctionsStats,
                                               &Reason);
        if (!LIR) {
          IR.endUpdate();
          IR.setReasonNotInlined(CS, Reason);
          MDIR.endUpdate();
          llvm::setMDReasonNotInlined(CS, Reason);
          setInlineRemark(CS, std::string(LIR) + "; " + inlineCostStr(*OIC));
          if (CallSitesForFusion) {
            CallSitesForFusion->clear();
          }
#endif // INTEL_CUSTOMIZATION
          ORE.emit([&]() {
            return OptimizationRemarkMissed(DEBUG_TYPE, "NotInlined", DLoc,
                                            Block)
                   << NV("Callee", Callee) << " will not be inlined into "
                   << NV("Caller", Caller) << ": " // INTEL
                   << NV("Reason", LIR.message);   // INTEL
          });
          continue;
        }
        ++NumInlined;
        ILIC->invalidateFunction(Caller); // INTEL

        emit_inlined_into(ORE, DLoc, Block, *Callee, *Caller, *OIC);

        IR.inlineCallSite();           // INTEL
        IR.endUpdate();                // INTEL
        MDIR.updateInliningReport();   // INTEL
        MDIR.endUpdate();              // INTEL
        // If inlining this function gave us any new call sites, throw them
        // onto our worklist to process.  They are useful inline candidates.
        if (!InlineInfo.InlinedCalls.empty()) {
          // Create a new inline history entry for this, so that we remember
          // that these new callsites came about due to inlining Callee.
          int NewHistoryID = InlineHistory.size();
          InlineHistory.push_back(std::make_pair(Callee, InlineHistoryID));

#if INTEL_CUSTOMIZATION
          for (Value *Ptr : InlineInfo.InlinedCalls) {
            auto CB = cast<CallBase>(Ptr);
            if (IsAlwaysInlineRecursive)
                CB->addAttribute(AttributeList::FunctionIndex,
                     Attribute::AlwaysInlineRecursive);
            if (IsInlineHintRecursive)
                CB->addAttribute(AttributeList::FunctionIndex,
                     Attribute::InlineHintRecursive);
            CallSites.push_back(std::make_pair(CallSite(Ptr), NewHistoryID));
          }
#endif // INTEL_CUSTOMIZATION
        }
      }

      // If we inlined or deleted the last possible call site to the function,
      // delete the function body now.
      if (Callee && Callee->use_empty() && Callee->hasLocalLinkage() &&
          // TODO: Can remove if in SCC now.
          !SCCFunctions.count(Callee) &&
          // The function may be apparently dead, but if there are indirect
          // callgraph references to the node, we cannot delete it yet, this
          // could invalidate the CGSCC iterator.
          CG[Callee]->getNumReferences() == 0) {
        LLVM_DEBUG(dbgs() << "    -> Deleting dead function: "
                          << Callee->getName() << "\n");
        IR.setDead(Callee); // INTEL
        MDIR.setDead(Callee); // INTEL

        CallGraphNode *CalleeNode = CG[Callee];

        // Remove any call graph edges from the callee to its callees.
        CalleeNode->removeAllCalledFunctions();

        // Removing the node for callee from the call graph and delete it.
        ILIC->invalidateFunction(Callee); // INTEL
        delete CG.removeFunctionFromModule(CalleeNode);
        ++NumDeleted;
      }

      // Remove this call site from the list.  If possible, use
      // swap/pop_back for efficiency, but do not use it if doing so would
      // move a call site to a function in this SCC before the
      // 'FirstCallInSCC' barrier.
      if (SCC.isSingular()) {
        CallSites[CSi] = CallSites.back();
        CallSites.pop_back();
      } else {
        CallSites.erase(CallSites.begin() + CSi);
      }
      --CSi;

      Changed = true;
      LocalChange = true;
    }
  } while (LocalChange);

  IR.endSCC(); // INTEL
  return Changed;
}

bool LegacyInlinerBase::inlineCalls(CallGraphSCC &SCC) {
  CallGraph &CG = getAnalysis<CallGraphWrapperPass>().getCallGraph();
  ACT = &getAnalysis<AssumptionCacheTracker>();
  PSI = &getAnalysis<ProfileSummaryInfoWrapperPass>().getPSI();
  auto &TLI = getAnalysis<TargetLibraryInfoWrapperPass>().getTLI();
  ILIC = new InliningLoopInfoCache(); // INTEL
  auto GetAssumptionCache = [&](Function &F) -> AssumptionCache & {
    return ACT->getAssumptionCache(F);
  };
  CG.registerCGReport(&Report); // INTEL
  CG.registerCGReport(&MDReport); // INTEL
  bool rv = inlineCallsImpl(SCC, CG, GetAssumptionCache, PSI, TLI, // INTEL
                            InsertLifetime,                        // INTEL
                            [this](CallSite CS) { return getInlineCost(CS); },
                            LegacyAARGetter(*this), // INTEL
                            ImportedFunctionsStats, // INTEL
                            ILIC, getReport(), getMDReport(), // INTEL
                            &CallSitesForFusion,    // INTEL
                            &CallSitesForDTrans);   // INTEL
  delete ILIC;    // INTEL
  ILIC = nullptr; // INTEL
  return rv;      // INTEL
}

/// Remove now-dead linkonce functions at the end of
/// processing to avoid breaking the SCC traversal.
bool LegacyInlinerBase::doFinalization(CallGraph &CG) {
  if (InlinerFunctionImportStats != InlinerFunctionImportStatsOpts::No)
    ImportedFunctionsStats.dump(InlinerFunctionImportStats ==
                                InlinerFunctionImportStatsOpts::Verbose);
#if INTEL_CUSTOMIZATION
  CallSitesForDTrans.clear();

  bool ReturnValue = removeDeadFunctions(CG);
  getReport().print();
  return ReturnValue;
#endif // INTEL_CUSTOMIZATION
}

/// Remove dead functions that are not included in DNR (Do Not Remove) list.
bool LegacyInlinerBase::removeDeadFunctions(CallGraph &CG,
                                            bool AlwaysInlineOnly) {
  SmallVector<CallGraphNode *, 16> FunctionsToRemove;
  SmallVector<Function *, 16> DeadFunctionsInComdats;

  auto RemoveCGN = [&](CallGraphNode *CGN) {
    // Remove any call graph edges from the function to its callees.
    CGN->removeAllCalledFunctions();

    // Remove any edges from the external node to the function's call graph
    // node.  These edges might have been made irrelegant due to
    // optimization of the program.
    CG.getExternalCallingNode()->removeAnyCallEdgeTo(CGN);

    // Removing the node for callee from the call graph and delete it.
    FunctionsToRemove.push_back(CGN);
  };

  // Scan for all of the functions, looking for ones that should now be removed
  // from the program.  Insert the dead ones in the FunctionsToRemove set.
  for (const auto &I : CG) {
    CallGraphNode *CGN = I.second.get();
    Function *F = CGN->getFunction();
    if (!F || F->isDeclaration())
      continue;

    // Handle the case when this function is called and we only want to care
    // about always-inline functions. This is a bit of a hack to share code
    // between here and the InlineAlways pass.
    if (AlwaysInlineOnly && !F->hasFnAttribute(Attribute::AlwaysInline))
      continue;

    // If the only remaining users of the function are dead constants, remove
    // them.
    F->removeDeadConstantUsers();

    if (!F->isDefTriviallyDead())
      continue;

    // It is unsafe to drop a function with discardable linkage from a COMDAT
    // without also dropping the other members of the COMDAT.
    // The inliner doesn't visit non-function entities which are in COMDAT
    // groups so it is unsafe to do so *unless* the linkage is local.
    if (!F->hasLocalLinkage()) {
      if (F->hasComdat()) {
        DeadFunctionsInComdats.push_back(F);
        continue;
      }
    }

    RemoveCGN(CGN);
  }
  if (!DeadFunctionsInComdats.empty()) {
    // Filter out the functions whose comdats remain alive.
    filterDeadComdatFunctions(CG.getModule(), DeadFunctionsInComdats);
    // Remove the rest.
    for (Function *F : DeadFunctionsInComdats)
      RemoveCGN(CG[F]);
  }

  if (FunctionsToRemove.empty())
    return false;

  // Now that we know which functions to delete, do so.  We didn't want to do
  // this inline, because that would invalidate our CallGraph::iterator
  // objects. :(
  //
  // Note that it doesn't matter that we are iterating over a non-stable order
  // here to do this, it doesn't matter which order the functions are deleted
  // in.
  array_pod_sort(FunctionsToRemove.begin(), FunctionsToRemove.end());
  FunctionsToRemove.erase(
      std::unique(FunctionsToRemove.begin(), FunctionsToRemove.end()),
      FunctionsToRemove.end());
  for (CallGraphNode *CGN : FunctionsToRemove) {
    delete CG.removeFunctionFromModule(CGN);
    ++NumDeleted;
  }
  return true;
}

#if INTEL_CUSTOMIZATION
InlinerPass::InlinerPass(InlineParams Params)
    : Params(std::move(Params)), Report(IntelInlineReportLevel) {
      MDReport = new InlineReportBuilder(IntelInlineReportLevel); }
#endif  // INTEL_CUSTOMIZATION

InlinerPass::~InlinerPass() {
  if (ImportedFunctionsStats) {
    assert(InlinerFunctionImportStats != InlinerFunctionImportStatsOpts::No);
    ImportedFunctionsStats->dump(InlinerFunctionImportStats ==
                                 InlinerFunctionImportStatsOpts::Verbose);
  }
  if (!Report.isEmpty())
    Report.print();
}

PreservedAnalyses InlinerPass::run(LazyCallGraph::SCC &InitialC,
                                   CGSCCAnalysisManager &AM, LazyCallGraph &CG,
                                   CGSCCUpdateResult &UR) {
  const ModuleAnalysisManager &MAM =
      AM.getResult<ModuleAnalysisManagerCGSCCProxy>(InitialC, CG).getManager();
  bool Changed = false;
  InliningLoopInfoCache* ILIC = new InliningLoopInfoCache(); // INTEL

  SmallSet<CallBase *, 20> CallSitesForFusion;  // INTEL
  SmallSet<CallBase *, 20> CallSitesForDTrans;  // INTEL
  assert(InitialC.size() > 0 && "Cannot handle an empty SCC!");
  Module &M = *InitialC.begin()->getFunction().getParent();
#if INTEL_CUSTOMIZATION
  TargetLibraryInfo *TLI = MAM.getCachedResult<TargetLibraryAnalysis>(M);
  InlineAggressiveInfo* AggI = MAM.getCachedResult<InlineAggAnalysis>(M);
#endif // INTEL_CUSTOMIZATION
  ProfileSummaryInfo *PSI = MAM.getCachedResult<ProfileSummaryAnalysis>(M);
  CG.registerCGReport(&Report); // INTEL
  CG.registerCGReport(MDReport); // INTEL

  if (!ImportedFunctionsStats &&
      InlinerFunctionImportStats != InlinerFunctionImportStatsOpts::No) {
    ImportedFunctionsStats =
        llvm::make_unique<ImportedFunctionsInliningStatistics>();
    ImportedFunctionsStats->setModuleInfo(M);
  }

#if INTEL_CUSTOMIZATION
  Report.beginSCC(CG, InitialC);
  MDReport->beginSCC(CG, InitialC);
  if (Params.PrepareForLTO.getValueOr(false))
    collectDtransCallSites(CG.getModule(), &CallSitesForDTrans);
#endif // INTEL_CUSTOMIZATION

  // We use a single common worklist for calls across the entire SCC. We
  // process these in-order and append new calls introduced during inlining to
  // the end.
  //
  // Note that this particular order of processing is actually critical to
  // avoid very bad behaviors. Consider *highly connected* call graphs where
  // each function contains a small amonut of code and a couple of calls to
  // other functions. Because the LLVM inliner is fundamentally a bottom-up
  // inliner, it can handle gracefully the fact that these all appear to be
  // reasonable inlining candidates as it will flatten things until they become
  // too big to inline, and then move on and flatten another batch.
  //
  // However, when processing call edges *within* an SCC we cannot rely on this
  // bottom-up behavior. As a consequence, with heavily connected *SCCs* of
  // functions we can end up incrementally inlining N calls into each of
  // N functions because each incremental inlining decision looks good and we
  // don't have a topological ordering to prevent explosions.
  //
  // To compensate for this, we don't process transitive edges made immediate
  // by inlining until we've done one pass of inlining across the entire SCC.
  // Large, highly connected SCCs still lead to some amount of code bloat in
  // this model, but it is uniformly spread across all the functions in the SCC
  // and eventually they all become too large to inline, rather than
  // incrementally maknig a single function grow in a super linear fashion.
  SmallVector<std::pair<CallSite, int>, 16> Calls;

  FunctionAnalysisManager &FAM =
      AM.getResult<FunctionAnalysisManagerCGSCCProxy>(InitialC, CG)
          .getManager();

  // Populate the initial list of calls in this SCC.
  for (auto &N : InitialC) {
    auto &ORE =
        FAM.getResult<OptimizationRemarkEmitterAnalysis>(N.getFunction());
    // We want to generally process call sites top-down in order for
    // simplifications stemming from replacing the call with the returned value
    // after inlining to be visible to subsequent inlining decisions.
    // FIXME: Using instructions sequence is a really bad way to do this.
    // Instead we should do an actual RPO walk of the function body.
#if INTEL_CUSTOMIZATION
    Function &F = N.getFunction();
    if (F.isDeclaration())
      continue;

    for (Instruction &I : instructions(F)) {
      auto CS = CallSite(&I);
      // If this isn't a call, or it is a call to an intrinsic, it can
      // never be inlined.
      if (!CS || isa<IntrinsicInst>(I))
        continue;

#endif // INTEL_CUSTOMIZATION
        if (Function *Callee = CS.getCalledFunction()) {
          if (!Callee->isDeclaration())
            Calls.push_back({CS, -1});
          else if (!isa<IntrinsicInst>(I)) {
            using namespace ore;
            setInlineRemark(CS, "unavailable definition");
            ORE.emit([&]() {
              return OptimizationRemarkMissed(DEBUG_TYPE, "NoDefinition", &I)
                     << NV("Callee", Callee) << " will not be inlined into "
                     << NV("Caller", CS.getCaller())
                     << " because its definition is unavailable"
                     << setIsVerbose();
            });
          }
        }
     } // INTEL
  }
#if INTEL_CUSTOMIZATION
  if (Calls.empty()) {
    Report.endSCC();
    return PreservedAnalyses::all();
  }
#endif // INTEL_CUSTOMIZATION

  // Capture updatable variables for the current SCC and RefSCC.
  auto *C = &InitialC;
  auto *RC = &C->getOuterRefSCC();

  // When inlining a callee produces new call sites, we want to keep track of
  // the fact that they were inlined from the callee.  This allows us to avoid
  // infinite inlining in some obscure cases.  To represent this, we use an
  // index into the InlineHistory vector.
  SmallVector<std::pair<Function *, int>, 16> InlineHistory;

  // Track a set vector of inlined callees so that we can augment the caller
  // with all of their edges in the call graph before pruning out the ones that
  // got simplified away.
  SmallSetVector<Function *, 4> InlinedCallees;

  // Track the dead functions to delete once finished with inlining calls. We
  // defer deleting these to make it easier to handle the call graph updates.
  SmallVector<Function *, 4> DeadFunctions;

  // Loop forward over all of the calls. Note that we cannot cache the size as
  // inlining can introduce new calls that need to be processed.
  for (int i = 0; i < (int)Calls.size(); ++i) {
    // We expect the calls to typically be batched with sequences of calls that
    // have the same caller, so we first set up some shared infrastructure for
    // this caller. We also do any pruning we can at this layer on the caller
    // alone.
    Function &F = *Calls[i].first.getCaller();
    LazyCallGraph::Node &N = *CG.lookup(F);
    if (CG.lookupSCC(N) != C)
      continue;
    if (F.hasOptNone()) {
      setInlineRemark(Calls[i].first, "optnone attribute");
      continue;
    }

    LLVM_DEBUG(dbgs() << "Inlining calls in: " << F.getName() << "\n");

    // Get a FunctionAnalysisManager via a proxy for this particular node. We
    // do this each time we visit a node as the SCC may have changed and as
    // we're going to mutate this particular function we want to make sure the
    // proxy is in place to forward any invalidation events. We can use the
    // manager we get here for looking up results for functions other than this
    // node however because those functions aren't going to be mutated by this
    // pass.
    FunctionAnalysisManager &FAM =
        AM.getResult<FunctionAnalysisManagerCGSCCProxy>(*C, CG)
            .getManager();

    // Get the remarks emission analysis for the caller.
    auto &ORE = FAM.getResult<OptimizationRemarkEmitterAnalysis>(F);

    std::function<AssumptionCache &(Function &)> GetAssumptionCache =
        [&](Function &F) -> AssumptionCache & {
      return FAM.getResult<AssumptionAnalysis>(F);
    };
    auto GetBFI = [&](Function &F) -> BlockFrequencyInfo & {
      return FAM.getResult<BlockFrequencyAnalysis>(F);
    };

    auto GetInlineCost = [&](CallSite CS) {
      Function &Callee = *CS.getCalledFunction();
      auto &CalleeTTI = FAM.getResult<TargetIRAnalysis>(Callee);
      bool RemarksEnabled =
          Callee.getContext().getDiagHandlerPtr()->isMissedOptRemarkEnabled(
              DEBUG_TYPE);
<<<<<<< HEAD
#if INTEL_CUSTOMIZATION
      Params.ComputeFullInlineCost =
          (IntelInlineReportLevel & InlineReportOptions::RealCost) != 0;
#endif // INTEL_CUSTOMIZATION

      return getInlineCost(CS, Params, CalleeTTI, GetAssumptionCache, {GetBFI},
                           TLI, ILIC, AggI, &CallSitesForFusion, // INTEL
                           &CallSitesForDTrans,                  // INTEL
                           PSI, RemarksEnabled ? &ORE : nullptr);
=======
      return getInlineCost(cast<CallBase>(*CS.getInstruction()), Params,
                           CalleeTTI, GetAssumptionCache, {GetBFI}, PSI,
                           RemarksEnabled ? &ORE : nullptr);
>>>>>>> 7e55672b
    };

    // Now process as many calls as we have within this caller in the sequnece.
    // We bail out as soon as the caller has to change so we can update the
    // call graph and prepare the context of that new caller.
    bool DidInline = false;
    for (; i < (int)Calls.size() && Calls[i].first.getCaller() == &F; ++i) {
      int InlineHistoryID;
      CallSite CS;
      std::tie(CS, InlineHistoryID) = Calls[i];
      Function &Caller = *CS.getCaller();  // INTEL
      Function &Callee = *CS.getCalledFunction();

      if (InlineHistoryID != -1 &&
          InlineHistoryIncludes(&Callee, InlineHistoryID, InlineHistory)) {
        setInlineRemark(CS, "recursive");
        continue;
      }

      // Check if this inlining may repeat breaking an SCC apart that has
      // already been split once before. In that case, inlining here may
      // trigger infinite inlining, much like is prevented within the inliner
      // itself by the InlineHistory above, but spread across CGSCC iterations
      // and thus hidden from the full inline history.
      if (CG.lookupSCC(*CG.lookup(Callee)) == C &&
          UR.InlinedInternalEdges.count({&N, C})) {
        LLVM_DEBUG(dbgs() << "Skipping inlining internal SCC edge from a node "
                             "previously split out of this SCC by inlining: "
                          << F.getName() << " -> " << Callee.getName() << "\n");
        setInlineRemark(CS, "recursive SCC split");
        continue;
      }

      Optional<InlineCost> OIC = shouldInline(CS, GetInlineCost,  // INTEL
                                              ORE, &Report);      // INTEL
      // Check whether we want to inline this callsite.
      if (!OIC.hasValue()) {
        setInlineRemark(CS, "deferred");
        continue;
      }

      if (!OIC.getValue()) {
        // shouldInline() call returned a negative inline cost that explains
        // why this callsite should not be inlined.
        setInlineRemark(CS, inlineCostStr(*OIC));
        continue;
      }

      // Setup the data structure used to plumb customization into the
      // `InlineFunction` routine.
      InlineFunctionInfo IFI(
          /*cg=*/nullptr, &GetAssumptionCache, PSI,
          &FAM.getResult<BlockFrequencyAnalysis>(*(CS.getCaller())),
          &FAM.getResult<BlockFrequencyAnalysis>(Callee));

      // Get DebugLoc to report. CS will be invalid after Inliner.
      DebugLoc DLoc = CS->getDebugLoc();
      BasicBlock *Block = CS.getParent();

      using namespace ore;

      Report.beginUpdate(CS);  // INTEL
      MDReport->beginUpdate(CS); // INTEL
      InlineReason Reason = NinlrNoReason; // INTEL
      InlineResult LIR = InlineFunction(CS, IFI, &Report, MDReport, // INTEL
                                        &Reason);                    // INTEL
      if (!LIR) { // INTEL
        setInlineRemark(CS, std::string(LIR) + "; " // INTEL
            + inlineCostStr(*OIC));                 // INTEL
        ORE.emit([&]() {
          return OptimizationRemarkMissed(DEBUG_TYPE, "NotInlined", DLoc, Block)
                 << NV("Callee", &Callee) << " will not be inlined into "
                 << NV("Caller", &F) << ": "    // INTEL
                 << NV("Reason", LIR.message);  // INTEL
        });
        Report.endUpdate(); // INTEL
        Report.setReasonNotInlined(CS, Reason); // INTEL
        MDReport->endUpdate(); // INTEL
        llvm::setMDReasonNotInlined(CS, Reason); // INTEL
        continue;
      }
      DidInline = true;
      ++NumInlined; // INTEL
      ILIC->invalidateFunction(&Caller); // INTEL
      InlinedCallees.insert(&Callee);

      ++NumInlined;

      emit_inlined_into(ORE, DLoc, Block, Callee, F, *OIC);

      Report.inlineCallSite();           // INTEL
      Report.endUpdate();                // INTEL
      MDReport->updateInliningReport();     // INTEL
      MDReport->endUpdate();                // INTEL
      // Add any new callsites to defined functions to the worklist.
      if (!IFI.InlinedCallSites.empty()) {
        int NewHistoryID = InlineHistory.size();
        InlineHistory.push_back({&Callee, InlineHistoryID});
        for (CallSite &CS : reverse(IFI.InlinedCallSites))
          if (Function *NewCallee = CS.getCalledFunction())
            if (!NewCallee->isDeclaration())
              Calls.push_back({CS, NewHistoryID});
      }

      if (InlinerFunctionImportStats != InlinerFunctionImportStatsOpts::No)
        ImportedFunctionsStats->recordInline(F, Callee);

      // Merge the attributes based on the inlining.
      AttributeFuncs::mergeAttributesForInlining(F, Callee);

      // For local functions, check whether this makes the callee trivially
      // dead. In that case, we can drop the body of the function eagerly
      // which may reduce the number of callers of other functions to one,
      // changing inline cost thresholds.
      if (Callee.hasLocalLinkage()) {
        // To check this we also need to nuke any dead constant uses (perhaps
        // made dead by this operation on other functions).
        Callee.removeDeadConstantUsers();
        if (Callee.use_empty() && !CG.isLibFunction(Callee)) {
          Calls.erase(
              std::remove_if(Calls.begin() + i + 1, Calls.end(),
                             [&Callee](const std::pair<CallSite, int> &Call) {
                               return Call.first.getCaller() == &Callee;
                             }),
              Calls.end());
          MDReport->setDead(&Callee); // INTEL
          // Clear the body and queue the function itself for deletion when we
          // finish inlining and call graph updates.
          // Note that after this point, it is an error to do anything other
          // than use the callee's address or delete it.
          Callee.dropAllReferences();
          assert(find(DeadFunctions, &Callee) == DeadFunctions.end() &&
                 "Cannot put cause a function to become dead twice!");
          DeadFunctions.push_back(&Callee);
          ILIC->invalidateFunction(&Callee);  // INTEL
          Report.setDead(&Callee); // INTEL
        }
      }
    }

    // Back the call index up by one to put us in a good position to go around
    // the outer loop.
    --i;

    if (!DidInline)
      continue;
    Changed = true;

    // Add all the inlined callees' edges as ref edges to the caller. These are
    // by definition trivial edges as we always have *some* transitive ref edge
    // chain. While in some cases these edges are direct calls inside the
    // callee, they have to be modeled in the inliner as reference edges as
    // there may be a reference edge anywhere along the chain from the current
    // caller to the callee that causes the whole thing to appear like
    // a (transitive) reference edge that will require promotion to a call edge
    // below.
    for (Function *InlinedCallee : InlinedCallees) {
      LazyCallGraph::Node &CalleeN = *CG.lookup(*InlinedCallee);
      for (LazyCallGraph::Edge &E : *CalleeN)
        RC->insertTrivialRefEdge(N, E.getNode());
    }

    // At this point, since we have made changes we have at least removed
    // a call instruction. However, in the process we do some incremental
    // simplification of the surrounding code. This simplification can
    // essentially do all of the same things as a function pass and we can
    // re-use the exact same logic for updating the call graph to reflect the
    // change.
    LazyCallGraph::SCC *OldC = C;
    C = &updateCGAndAnalysisManagerForFunctionPass(CG, *C, N, AM, UR);
    LLVM_DEBUG(dbgs() << "Updated inlining SCC: " << *C << "\n");
    RC = &C->getOuterRefSCC();

    // If this causes an SCC to split apart into multiple smaller SCCs, there
    // is a subtle risk we need to prepare for. Other transformations may
    // expose an "infinite inlining" opportunity later, and because of the SCC
    // mutation, we will revisit this function and potentially re-inline. If we
    // do, and that re-inlining also has the potentially to mutate the SCC
    // structure, the infinite inlining problem can manifest through infinite
    // SCC splits and merges. To avoid this, we capture the originating caller
    // node and the SCC containing the call edge. This is a slight over
    // approximation of the possible inlining decisions that must be avoided,
    // but is relatively efficient to store. We use C != OldC to know when
    // a new SCC is generated and the original SCC may be generated via merge
    // in later iterations.
    //
    // It is also possible that even if no new SCC is generated
    // (i.e., C == OldC), the original SCC could be split and then merged
    // into the same one as itself. and the original SCC will be added into
    // UR.CWorklist again, we want to catch such cases too.
    //
    // FIXME: This seems like a very heavyweight way of retaining the inline
    // history, we should look for a more efficient way of tracking it.
    if ((C != OldC || UR.CWorklist.count(OldC)) &&
        llvm::any_of(InlinedCallees, [&](Function *Callee) {
          return CG.lookupSCC(*CG.lookup(*Callee)) == OldC;
        })) {
      LLVM_DEBUG(dbgs() << "Inlined an internal call edge and split an SCC, "
                           "retaining this to avoid infinite inlining.\n");
      UR.InlinedInternalEdges.insert({&N, OldC});
    }
    InlinedCallees.clear();
  }

  // Now that we've finished inlining all of the calls across this SCC, delete
  // all of the trivially dead functions, updating the call graph and the CGSCC
  // pass manager in the process.
  //
  // Note that this walks a pointer set which has non-deterministic order but
  // that is OK as all we do is delete things and add pointers to unordered
  // sets.
  for (Function *DeadF : DeadFunctions) {
    // Get the necessary information out of the call graph and nuke the
    // function there. Also, cclear out any cached analyses.
    auto &DeadC = *CG.lookupSCC(*CG.lookup(*DeadF));
    FunctionAnalysisManager &FAM =
        AM.getResult<FunctionAnalysisManagerCGSCCProxy>(DeadC, CG)
            .getManager();
    FAM.clear(*DeadF, DeadF->getName());
    AM.clear(DeadC, DeadC.getName());
    auto &DeadRC = DeadC.getOuterRefSCC();
    CG.removeDeadFunction(*DeadF);

    // Mark the relevant parts of the call graph as invalid so we don't visit
    // them.
    UR.InvalidatedSCCs.insert(&DeadC);
    UR.InvalidatedRefSCCs.insert(&DeadRC);

    // And delete the actual function from the module.
    M.getFunctionList().erase(DeadF);
    ++NumDeleted;
  }
  delete ILIC; // INTEL
  Report.endSCC(); // INTEL

  if (!Changed)
    return PreservedAnalyses::all();

  // Even if we change the IR, we update the core CGSCC data structures and so
  // can preserve the proxy to the function analysis manager.
  PreservedAnalyses PA;
  PA.preserve<FunctionAnalysisManagerCGSCCProxy>();
  return PA;
}<|MERGE_RESOLUTION|>--- conflicted
+++ resolved
@@ -1296,21 +1296,16 @@
       bool RemarksEnabled =
           Callee.getContext().getDiagHandlerPtr()->isMissedOptRemarkEnabled(
               DEBUG_TYPE);
-<<<<<<< HEAD
 #if INTEL_CUSTOMIZATION
-      Params.ComputeFullInlineCost =
-          (IntelInlineReportLevel & InlineReportOptions::RealCost) != 0;
+      if (IntelInlineReportLevel & InlineReportOptions::RealCost)
+        Params.ComputeFullInlineCost = true;
 #endif // INTEL_CUSTOMIZATION
 
-      return getInlineCost(CS, Params, CalleeTTI, GetAssumptionCache, {GetBFI},
-                           TLI, ILIC, AggI, &CallSitesForFusion, // INTEL
-                           &CallSitesForDTrans,                  // INTEL
-                           PSI, RemarksEnabled ? &ORE : nullptr);
-=======
       return getInlineCost(cast<CallBase>(*CS.getInstruction()), Params,
-                           CalleeTTI, GetAssumptionCache, {GetBFI}, PSI,
+                           CalleeTTI, GetAssumptionCache, {GetBFI}, // INTEL
+                           TLI, ILIC, AggI, &CallSitesForFusion,    // INTEL
+                           &CallSitesForDTrans, PSI,                // INTEL
                            RemarksEnabled ? &ORE : nullptr);
->>>>>>> 7e55672b
     };
 
     // Now process as many calls as we have within this caller in the sequnece.
