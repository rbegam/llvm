--- conflicted
+++ resolved
@@ -902,20 +902,20 @@
   return true;
 }
 
-<<<<<<< HEAD
 #if INTEL_CUSTOMIZATION
 InlinerPass::InlinerPass(InlineParams Params)
-      : Params(std::move(Params)), Report(IntelInlineReportLevel) {}
+    : Params(std::move(Params)), Report(IntelInlineReportLevel) {}
 #endif  // INTEL_CUSTOMIZATION
-=======
+
 InlinerPass::~InlinerPass() {
   if (ImportedFunctionsStats) {
     assert(InlinerFunctionImportStats != InlinerFunctionImportStatsOpts::No);
     ImportedFunctionsStats->dump(InlinerFunctionImportStats ==
                                  InlinerFunctionImportStatsOpts::Verbose);
   }
+  if (!Report.isEmpty())
+    Report.print();
 }
->>>>>>> d553ff3e
 
 PreservedAnalyses InlinerPass::run(LazyCallGraph::SCC &InitialC,
                                    CGSCCAnalysisManager &AM, LazyCallGraph &CG,
@@ -932,14 +932,6 @@
   ProfileSummaryInfo *PSI = MAM.getCachedResult<ProfileSummaryAnalysis>(M);
   CG.registerCGReport(&Report); // INTEL
 
-<<<<<<< HEAD
-#if INTEL_CUSTOMIZATION
-  Report.beginSCC(CG, InitialC);
-  if (!CallSitesForFusion.empty()) {
-    CallSitesForFusion.clear();
-  }
-#endif // INTEL_CUSTOMIZATION
-=======
   if (!ImportedFunctionsStats &&
       InlinerFunctionImportStats != InlinerFunctionImportStatsOpts::No) {
     ImportedFunctionsStats =
@@ -947,7 +939,13 @@
     ImportedFunctionsStats->setModuleInfo(M);
   }
 
->>>>>>> d553ff3e
+#if INTEL_CUSTOMIZATION
+  Report.beginSCC(CG, InitialC);
+  if (!CallSitesForFusion.empty()) {
+    CallSitesForFusion.clear();
+  }
+#endif // INTEL_CUSTOMIZATION
+
   // We use a single common worklist for calls across the entire SCC. We
   // process these in-order and append new calls introduced during inlining to
   // the end.
