//===- Inliner.cpp - Code common to all inliners --------------------------===//
//
//                     The LLVM Compiler Infrastructure
//
// This file is distributed under the University of Illinois Open Source
// License. See LICENSE.TXT for details.
//
//===----------------------------------------------------------------------===//
//
// This file implements the mechanics required to implement inlining without
// missing any calls and updating the call graph.  The decisions of which calls
// are profitable to inline are implemented elsewhere.
//
//===----------------------------------------------------------------------===//

#include "llvm/Transforms/IPO/InlinerPass.h"
#include "llvm/ADT/SmallPtrSet.h"
#include "llvm/ADT/Statistic.h"
#include "llvm/Analysis/AliasAnalysis.h"
#include "llvm/Analysis/AssumptionCache.h"
#include "llvm/Analysis/BasicAliasAnalysis.h"
#include "llvm/Analysis/CallGraph.h"
#include "llvm/Analysis/InlineCost.h"
#include "llvm/Analysis/TargetLibraryInfo.h"
#include "llvm/IR/CallSite.h"
#include "llvm/IR/DataLayout.h"
#include "llvm/IR/DiagnosticInfo.h"
#include "llvm/IR/Instructions.h"
#include "llvm/IR/IntrinsicInst.h"
#include "llvm/IR/Module.h"
#include "llvm/Support/CommandLine.h"
#include "llvm/Support/Debug.h"
#include "llvm/Support/raw_ostream.h"
#include "llvm/Transforms/Utils/Cloning.h"
#include "llvm/Transforms/Utils/Local.h"
using namespace llvm;
using namespace InlineReportTypes; // INTEL 

#define DEBUG_TYPE "inline"

STATISTIC(NumInlined, "Number of functions inlined");
STATISTIC(NumCallsDeleted, "Number of call sites deleted, not inlined");
STATISTIC(NumDeleted, "Number of functions deleted because all callers found");
STATISTIC(NumMergedAllocas, "Number of allocas merged together");

// This weirdly named statistic tracks the number of times that, when attempting
// to inline a function A into B, we analyze the callers of B in order to see
// if those would be more profitable and blocked inline steps.
STATISTIC(NumCallerCallersAnalyzed, "Number of caller-callers analyzed");

#ifdef INTEL_CUSTOMIZATION 

///
/// \brief Inlining report level option
///
/// Specified with -inline-report=N 
///   N is a bit mask with the following interpretation of the bits
///    0: No inlining report 
///    1: Simple inlining report
///    2: Add inlining reasons 
///    4: Put the inlining reasons on the same line as the call sites 
///    8: Print the line and column info for each call site if available 
///   16: Print the file for each call site
///
static cl::opt<unsigned>
IntelInlineReportLevel("inline-report", cl::Hidden, cl::init(0), 
  cl::Optional, cl::desc("Print inline report"));
#endif // INTEL_CUSTOMIZATION 
static cl::opt<int>
InlineLimit("inline-threshold", cl::Hidden, cl::init(225), cl::ZeroOrMore,
        cl::desc("Control the amount of inlining to perform (default = 225)"));

static cl::opt<int>
HintThreshold("inlinehint-threshold", cl::Hidden, cl::init(325),
              cl::desc("Threshold for inlining functions with inline hint"));

// We instroduce this threshold to help performance of instrumentation based
// PGO before we actually hook up inliner with analysis passes such as BPI and
// BFI.
static cl::opt<int>
ColdThreshold("inlinecold-threshold", cl::Hidden, cl::init(225),
              cl::desc("Threshold for inlining functions with cold attribute"));

// Threshold to use when optsize is specified (and there is no -inline-limit).
#ifdef INTEL_CUSTOMIZATION
// CQ370998: Reduce the threshold from 75 to 15 to reduce code size.
static cl::opt<int>
OptSizeThreshold("inlineoptsize-threshold", cl::Hidden, cl::init(15),
              cl::desc("Threshold for inlining functions with -Os"));
#endif // INTEL_CUSTOMIZATION

Inliner::Inliner(char &ID)
  : CallGraphSCCPass(ID), InlineThreshold(InlineLimit), InsertLifetime(true),
    Report(IntelInlineReportLevel, InlineLimit, HintThreshold, // INTEL 
    ColdThreshold, OptSizeThreshold) {} // INTEL 
Inliner::Inliner(char &ID, int Threshold, bool InsertLifetime)
  : CallGraphSCCPass(ID), InlineThreshold(InlineLimit.getNumOccurrences() > 0 ?
                                          InlineLimit : Threshold),
    InsertLifetime(InsertLifetime),  
    Report(IntelInlineReportLevel, InlineLimit, HintThreshold, // INTEL 
    ColdThreshold, OptSizeThreshold) {} // INTEL 

/// For this class, we declare that we require and preserve the call graph.
/// If the derived class implements this method, it should
/// always explicitly call the implementation here.
void Inliner::getAnalysisUsage(AnalysisUsage &AU) const {
  AU.addRequired<AssumptionCacheTracker>();
  AU.addRequired<TargetLibraryInfoWrapperPass>();
  CallGraphSCCPass::getAnalysisUsage(AU);
}


typedef DenseMap<ArrayType*, std::vector<AllocaInst*> >
InlinedArrayAllocasTy;

/// \brief If the inlined function had a higher stack protection level than the
/// calling function, then bump up the caller's stack protection level.
static void AdjustCallerSSPLevel(Function *Caller, Function *Callee) {
  // If upgrading the SSP attribute, clear out the old SSP Attributes first.
  // Having multiple SSP attributes doesn't actually hurt, but it adds useless
  // clutter to the IR.
  AttrBuilder B;
  B.addAttribute(Attribute::StackProtect)
    .addAttribute(Attribute::StackProtectStrong)
    .addAttribute(Attribute::StackProtectReq);
  AttributeSet OldSSPAttr = AttributeSet::get(Caller->getContext(),
                                              AttributeSet::FunctionIndex,
                                              B);

  if (Callee->hasFnAttribute(Attribute::SafeStack)) {
    Caller->removeAttributes(AttributeSet::FunctionIndex, OldSSPAttr);
    Caller->addFnAttr(Attribute::SafeStack);
  } else if (Callee->hasFnAttribute(Attribute::StackProtectReq) &&
             !Caller->hasFnAttribute(Attribute::SafeStack)) {
    Caller->removeAttributes(AttributeSet::FunctionIndex, OldSSPAttr);
    Caller->addFnAttr(Attribute::StackProtectReq);
  } else if (Callee->hasFnAttribute(Attribute::StackProtectStrong) &&
             !Caller->hasFnAttribute(Attribute::SafeStack) &&
             !Caller->hasFnAttribute(Attribute::StackProtectReq)) {
    Caller->removeAttributes(AttributeSet::FunctionIndex, OldSSPAttr);
    Caller->addFnAttr(Attribute::StackProtectStrong);
  } else if (Callee->hasFnAttribute(Attribute::StackProtect) &&
             !Caller->hasFnAttribute(Attribute::SafeStack) &&
             !Caller->hasFnAttribute(Attribute::StackProtectReq) &&
             !Caller->hasFnAttribute(Attribute::StackProtectStrong))
    Caller->addFnAttr(Attribute::StackProtect);
}

/// If it is possible to inline the specified call site,
/// do so and update the CallGraph for this operation.
///
/// This function also does some basic book-keeping to update the IR.  The
/// InlinedArrayAllocas map keeps track of any allocas that are already
/// available from other functions inlined into the caller.  If we are able to
/// inline this call site we attempt to reuse already available allocas or add
/// any new allocas to the set if not possible.
<<<<<<< HEAD
static InlineReason InlineCallIfPossible(CallSite CS, // INTEL 
                                 InlineFunctionInfo &IFI, // INTEL 
=======
static bool InlineCallIfPossible(Pass &P, CallSite CS, InlineFunctionInfo &IFI,
>>>>>>> 94b704c4
                                 InlinedArrayAllocasTy &InlinedArrayAllocas,
                                 int InlineHistory, bool InsertLifetime) {
  Function *Callee = CS.getCalledFunction();
  Function *Caller = CS.getCaller();

  // We need to manually construct BasicAA directly in order to disable
  // its use of other function analyses.
  BasicAAResult BAR(createLegacyPMBasicAAResult(P, *Callee));

  // Construct our own AA results for this function. We do this manually to
  // work around the limitations of the legacy pass manager.
  AAResults AAR(createLegacyPMAAResults(P, *Callee, BAR));

  // Try to inline the function.  Get the list of static allocas that were
  // inlined.
<<<<<<< HEAD
#ifdef INTEL_CUSTOMIZATION     
  InlineReason IR = InlineFunction(CS, IFI, InsertLifetime); 
  if (IR != InlrNoReason) {
    return IR;
  } 
#endif // INTEL_CUSTOMIZATION
=======
  if (!InlineFunction(CS, IFI, &AAR, InsertLifetime))
    return false;
>>>>>>> 94b704c4

  AdjustCallerSSPLevel(Caller, Callee);

  // Look at all of the allocas that we inlined through this call site.  If we
  // have already inlined other allocas through other calls into this function,
  // then we know that they have disjoint lifetimes and that we can merge them.
  //
  // There are many heuristics possible for merging these allocas, and the
  // different options have different tradeoffs.  One thing that we *really*
  // don't want to hurt is SRoA: once inlining happens, often allocas are no
  // longer address taken and so they can be promoted.
  //
  // Our "solution" for that is to only merge allocas whose outermost type is an
  // array type.  These are usually not promoted because someone is using a
  // variable index into them.  These are also often the most important ones to
  // merge.
  //
  // A better solution would be to have real memory lifetime markers in the IR
  // and not have the inliner do any merging of allocas at all.  This would
  // allow the backend to do proper stack slot coloring of all allocas that
  // *actually make it to the backend*, which is really what we want.
  //
  // Because we don't have this information, we do this simple and useful hack.
  //
  SmallPtrSet<AllocaInst*, 16> UsedAllocas;
  
  // When processing our SCC, check to see if CS was inlined from some other
  // call site.  For example, if we're processing "A" in this code:
  //   A() { B() }
  //   B() { x = alloca ... C() }
  //   C() { y = alloca ... }
  // Assume that C was not inlined into B initially, and so we're processing A
  // and decide to inline B into A.  Doing this makes an alloca available for
  // reuse and makes a callsite (C) available for inlining.  When we process
  // the C call site we don't want to do any alloca merging between X and Y
  // because their scopes are not disjoint.  We could make this smarter by
  // keeping track of the inline history for each alloca in the
  // InlinedArrayAllocas but this isn't likely to be a significant win.
  if (InlineHistory != -1)  // Only do merging for top-level call sites in SCC.
    return InlrNoReason; // INTEL 
  
  // Loop over all the allocas we have so far and see if they can be merged with
  // a previously inlined alloca.  If not, remember that we had it.
  for (unsigned AllocaNo = 0, e = IFI.StaticAllocas.size();
       AllocaNo != e; ++AllocaNo) {
    AllocaInst *AI = IFI.StaticAllocas[AllocaNo];
    
    // Don't bother trying to merge array allocations (they will usually be
    // canonicalized to be an allocation *of* an array), or allocations whose
    // type is not itself an array (because we're afraid of pessimizing SRoA).
    ArrayType *ATy = dyn_cast<ArrayType>(AI->getAllocatedType());
    if (!ATy || AI->isArrayAllocation())
      continue;
    
    // Get the list of all available allocas for this array type.
    std::vector<AllocaInst*> &AllocasForType = InlinedArrayAllocas[ATy];
    
    // Loop over the allocas in AllocasForType to see if we can reuse one.  Note
    // that we have to be careful not to reuse the same "available" alloca for
    // multiple different allocas that we just inlined, we use the 'UsedAllocas'
    // set to keep track of which "available" allocas are being used by this
    // function.  Also, AllocasForType can be empty of course!
    bool MergedAwayAlloca = false;
    for (AllocaInst *AvailableAlloca : AllocasForType) {

      unsigned Align1 = AI->getAlignment(),
               Align2 = AvailableAlloca->getAlignment();
      
      // The available alloca has to be in the right function, not in some other
      // function in this SCC.
      if (AvailableAlloca->getParent() != AI->getParent())
        continue;
      
      // If the inlined function already uses this alloca then we can't reuse
      // it.
      if (!UsedAllocas.insert(AvailableAlloca).second)
        continue;
      
      // Otherwise, we *can* reuse it, RAUW AI into AvailableAlloca and declare
      // success!
      DEBUG(dbgs() << "    ***MERGED ALLOCA: " << *AI << "\n\t\tINTO: "
                   << *AvailableAlloca << '\n');
      
      AI->replaceAllUsesWith(AvailableAlloca);

      if (Align1 != Align2) {
        if (!Align1 || !Align2) {
          const DataLayout &DL = Caller->getParent()->getDataLayout();
          unsigned TypeAlign = DL.getABITypeAlignment(AI->getAllocatedType());

          Align1 = Align1 ? Align1 : TypeAlign;
          Align2 = Align2 ? Align2 : TypeAlign;
        }

        if (Align1 > Align2)
          AvailableAlloca->setAlignment(AI->getAlignment());
      }

      AI->eraseFromParent();
      MergedAwayAlloca = true;
      ++NumMergedAllocas;
      IFI.StaticAllocas[AllocaNo] = nullptr;
      break;
    }

    // If we already nuked the alloca, we're done with it.
    if (MergedAwayAlloca)
      continue;
    
    // If we were unable to merge away the alloca either because there are no
    // allocas of the right type available or because we reused them all
    // already, remember that this alloca came from an inlined function and mark
    // it used so we don't reuse it for other allocas from this inline
    // operation.
    AllocasForType.push_back(AI);
    UsedAllocas.insert(AI);
  }
  
  return InlrNoReason; // INTEL 
}

unsigned Inliner::getInlineThreshold(CallSite CS) const {
  int Threshold = InlineThreshold; // -inline-threshold or else selected by
                                   // overall opt level

  // If -inline-threshold is not given, listen to the optsize attribute when it
  // would decrease the threshold.
  Function *Caller = CS.getCaller();
  bool OptSize = Caller && !Caller->isDeclaration() &&
                 // FIXME: Use Function::optForSize().
                 Caller->hasFnAttribute(Attribute::OptimizeForSize);
  if (!(InlineLimit.getNumOccurrences() > 0) && OptSize &&
      OptSizeThreshold < Threshold)
    Threshold = OptSizeThreshold;

  // Listen to the inlinehint attribute when it would increase the threshold
  // and the caller does not need to minimize its size.
  Function *Callee = CS.getCalledFunction();
  bool InlineHint = Callee && !Callee->isDeclaration() &&
                    Callee->hasFnAttribute(Attribute::InlineHint);
  if (InlineHint && HintThreshold > Threshold &&
      !Caller->hasFnAttribute(Attribute::MinSize))
    Threshold = HintThreshold;

  // Listen to the cold attribute when it would decrease the threshold.
  bool ColdCallee = Callee && !Callee->isDeclaration() &&
                    Callee->hasFnAttribute(Attribute::Cold);
  // Command line argument for InlineLimit will override the default
  // ColdThreshold. If we have -inline-threshold but no -inlinecold-threshold,
  // do not use the default cold threshold even if it is smaller.
  if ((InlineLimit.getNumOccurrences() == 0 ||
       ColdThreshold.getNumOccurrences() > 0) && ColdCallee &&
      ColdThreshold < Threshold)
    Threshold = ColdThreshold;

  return Threshold;
}

static void emitAnalysis(CallSite CS, const Twine &Msg) {
  Function *Caller = CS.getCaller();
  LLVMContext &Ctx = Caller->getContext();
  DebugLoc DLoc = CS.getInstruction()->getDebugLoc();
  emitOptimizationRemarkAnalysis(Ctx, DEBUG_TYPE, *Caller, DLoc, Msg);
}

/// Return true if the inliner should attempt to inline at the given CallSite.
bool Inliner::shouldInline(CallSite CS) {
  InlineCost IC = getInlineCost(CS);

  if (IC.isAlways()) {
    DEBUG(dbgs() << "    Inlining: cost=always"
          << ", Call: " << *CS.getInstruction() << "\n");
    emitAnalysis(CS, Twine(CS.getCalledFunction()->getName()) +
                         " should always be inlined (cost=always)");
    getReport().setReasonIsInlined(CS, InlrAlwaysInline); // INTEL 
    return true;
  }
  
  if (IC.isNever()) {
    DEBUG(dbgs() << "    NOT Inlining: cost=never"
          << ", Call: " << *CS.getInstruction() << "\n");
    emitAnalysis(CS, Twine(CS.getCalledFunction()->getName() +
                           " should never be inlined (cost=never)"));
    getReport().setReasonNotInlined(CS, NinlrNeverInline); // INTEL 
    return false;
  }
  
  Function *Caller = CS.getCaller();
  if (!IC) {
    DEBUG(dbgs() << "    NOT Inlining: cost=" << IC.getCost()
          << ", thres=" << (IC.getCostDelta() + IC.getCost())
          << ", Call: " << *CS.getInstruction() << "\n");
    emitAnalysis(CS, Twine(CS.getCalledFunction()->getName() +
                           " too costly to inline (cost=") +
                         Twine(IC.getCost()) + ", threshold=" +
                         Twine(IC.getCostDelta() + IC.getCost()) + ")");
  
    getReport().setReasonNotInlined(CS, IC); // INTEL 
    return false;
  }
  
  // Try to detect the case where the current inlining candidate caller (call
  // it B) is a static or linkonce-ODR function and is an inlining candidate
  // elsewhere, and the current candidate callee (call it C) is large enough
  // that inlining it into B would make B too big to inline later. In these
  // circumstances it may be best not to inline C into B, but to inline B into
  // its callers.
  //
  // This only applies to static and linkonce-ODR functions because those are
  // expected to be available for inlining in the translation units where they
  // are used. Thus we will always have the opportunity to make local inlining
  // decisions. Importantly the linkonce-ODR linkage covers inline functions
  // and templates in C++.
  //
  // FIXME: All of this logic should be sunk into getInlineCost. It relies on
  // the internal implementation of the inline cost metrics rather than
  // treating them as truly abstract units etc.
  if (Caller->hasLocalLinkage() || Caller->hasLinkOnceODRLinkage()) {
    int TotalSecondaryCost = 0;
    // The candidate cost to be imposed upon the current function.
    int CandidateCost = IC.getCost() - (InlineConstants::CallPenalty + 1);
    // This bool tracks what happens if we do NOT inline C into B.
    bool callerWillBeRemoved = Caller->hasLocalLinkage();
    // This bool tracks what happens if we DO inline C into B.
    bool inliningPreventsSomeOuterInline = false;
    for (User *U : Caller->users()) {
      CallSite CS2(U);

      // If this isn't a call to Caller (it could be some other sort
      // of reference) skip it.  Such references will prevent the caller
      // from being removed.
      if (!CS2 || CS2.getCalledFunction() != Caller) {
        callerWillBeRemoved = false;
        continue;
      }

      InlineCost IC2 = getInlineCost(CS2);
      ++NumCallerCallersAnalyzed;
      if (!IC2) {
        callerWillBeRemoved = false;
        continue;
      }
      if (IC2.isAlways())
        continue;

      // See if inlining or original callsite would erase the cost delta of
      // this callsite. We subtract off the penalty for the call instruction,
      // which we would be deleting.
      if (IC2.getCostDelta() <= CandidateCost) {
        inliningPreventsSomeOuterInline = true;
        TotalSecondaryCost += IC2.getCost();
      }
    }
    // If all outer calls to Caller would get inlined, the cost for the last
    // one is set very low by getInlineCost, in anticipation that Caller will
    // be removed entirely.  We did not account for this above unless there
    // is only one caller of Caller.
    if (callerWillBeRemoved && !Caller->use_empty())
      TotalSecondaryCost += InlineConstants::LastCallToStaticBonus;

    if (inliningPreventsSomeOuterInline && TotalSecondaryCost < IC.getCost()) {
      DEBUG(dbgs() << "    NOT Inlining: " << *CS.getInstruction() <<
           " Cost = " << IC.getCost() <<
           ", outer Cost = " << TotalSecondaryCost << '\n');
      emitAnalysis(
          CS, Twine("Not inlining. Cost of inlining " +
                    CS.getCalledFunction()->getName() +
                    " increases the cost of inlining " +
                    CS.getCaller()->getName() + " in other contexts"));
      IC.setInlineReason(NinlrOuterInlining); // INTEL 
      getReport().setReasonNotInlined(CS, IC, TotalSecondaryCost); // INTEL 
      return false;
    }
  }

  DEBUG(dbgs() << "    Inlining: cost=" << IC.getCost()
        << ", thres=" << (IC.getCostDelta() + IC.getCost())
        << ", Call: " << *CS.getInstruction() << '\n');
  emitAnalysis(
      CS, CS.getCalledFunction()->getName() + Twine(" can be inlined into ") +
              CS.getCaller()->getName() + " with cost=" + Twine(IC.getCost()) +
              " (threshold=" + Twine(IC.getCostDelta() + IC.getCost()) + ")");
  getReport().setReasonIsInlined(CS, IC); // INTEL 
  return true;
}

/// Return true if the specified inline history ID
/// indicates an inline history that includes the specified function.
static bool InlineHistoryIncludes(Function *F, int InlineHistoryID,
            const SmallVectorImpl<std::pair<Function*, int> > &InlineHistory) {
  while (InlineHistoryID != -1) {
    assert(unsigned(InlineHistoryID) < InlineHistory.size() &&
           "Invalid inline history ID");
    if (InlineHistory[InlineHistoryID].first == F)
      return true;
    InlineHistoryID = InlineHistory[InlineHistoryID].second;
  }
  return false;
}

bool Inliner::runOnSCC(CallGraphSCC &SCC) {
  CallGraph &CG = getAnalysis<CallGraphWrapperPass>().getCallGraph();
  AssumptionCacheTracker *ACT = &getAnalysis<AssumptionCacheTracker>();
  auto &TLI = getAnalysis<TargetLibraryInfoWrapperPass>().getTLI();

  CG.registerCGReport(&Report); // INTEL 

  SmallPtrSet<Function*, 8> SCCFunctions;
  DEBUG(dbgs() << "Inliner visiting SCC:");
  for (CallGraphNode *Node : SCC) {
    Function *F = Node->getFunction();
    if (F) SCCFunctions.insert(F);
    DEBUG(dbgs() << " " << (F ? F->getName() : "INDIRECTNODE"));
  }

  // Scan through and identify all call sites ahead of time so that we only
  // inline call sites in the original functions, not call sites that result
  // from inlining other functions.
  SmallVector<std::pair<CallSite, int>, 16> CallSites;

  // When inlining a callee produces new call sites, we want to keep track of
  // the fact that they were inlined from the callee.  This allows us to avoid
  // infinite inlining in some obscure cases.  To represent this, we use an
  // index into the InlineHistory vector.
  SmallVector<std::pair<Function*, int>, 8> InlineHistory;

  for (CallGraphNode *Node : SCC) {
    Function *F = Node->getFunction();
    if (!F) continue;

    getReport().addFunction(F, &CG.getModule()); // INTEL 

    for (BasicBlock &BB : *F)
      for (Instruction &I : BB) {
        CallSite CS(cast<Value>(&I));
        // If this isn't a call, or it is a call to an intrinsic, it can
        // never be inlined.
        if (!CS)     // INTEL - Split out compound checks for inlining report
          continue;

        if (getReport().getCallSite(CS) == nullptr) {             // INTEL
          getReport().addCallSite(F, &CS, &CG.getModule());       // INTEL
        }                                                         // INTEL
        if (isa<IntrinsicInst>(I)) {                              // INTEL
            getReport().setReasonNotInlined(CS, NinlrIntrinsic);  // INTEL
            continue;
        }                                                         // INTEL

        // If this is a direct call to an external function, we can never inline
        // it.  If it is an indirect call, inlining may resolve it to be a
        // direct call, so we keep it.
        if (Function *Callee = CS.getCalledFunction())
          if (Callee->isDeclaration()) {                      // INTEL
            getReport().setReasonNotInlined(CS, NinlrExtern); // INTEL 
            continue;
            }                                                 // INTEL
        CallSites.push_back(std::make_pair(CS, -1));
      }
  }

  DEBUG(dbgs() << ": " << CallSites.size() << " call sites.\n");

  // If there are no calls in this function, exit early.
  if (CallSites.empty()) { // INTEL 
    getReport().makeAllNotCurrent(); // INTEL 
    return false;
  } // INTEL 

  // Now that we have all of the call sites, move the ones to functions in the
  // current SCC to the end of the list.
  unsigned FirstCallInSCC = CallSites.size();
  for (unsigned i = 0; i < FirstCallInSCC; ++i)
    if (Function *F = CallSites[i].first.getCalledFunction())
      if (SCCFunctions.count(F))
        std::swap(CallSites[i--], CallSites[--FirstCallInSCC]);

  
  InlinedArrayAllocasTy InlinedArrayAllocas;
  InlineFunctionInfo InlineInfo(&CG, ACT);

  // Now that we have all of the call sites, loop over them and inline them if
  // it looks profitable to do so.
  bool Changed = false;
  bool LocalChange;
  do {
    LocalChange = false;
    // Iterate over the outer loop because inlining functions can cause indirect
    // calls to become direct calls.
    // CallSites may be modified inside so ranged for loop can not be used.
    for (unsigned CSi = 0; CSi != CallSites.size(); ++CSi) {
      CallSite CS = CallSites[CSi].first;
      
      Function *Caller = CS.getCaller();
      Function *Callee = CS.getCalledFunction();

      // If this call site is dead and it is to a readonly function, we should
      // just delete the call instead of trying to inline it, regardless of
      // size.  This happens because IPSCCP propagates the result out of the
      // call and then we're left with the dead call.
      if (isInstructionTriviallyDead(CS.getInstruction(), &TLI)) {
        DEBUG(dbgs() << "    -> Deleting dead call: "
                     << *CS.getInstruction() << "\n");
        getReport().setReasonNotInlined(CS, NinlrDeleted); // INTEL 
        // Update the call graph by deleting the edge from Callee to Caller.
        CG[Caller]->removeCallEdgeFor(CS);
        CS.getInstruction()->eraseFromParent();
        ++NumCallsDeleted;
      } else {
        // We can only inline direct calls to non-declarations.
        if (!Callee || Callee->isDeclaration()) { // INTEL 
#ifdef INTEL_CUSTOMIZATION
          if (!Callee) {
            getReport().setReasonNotInlined(CS, NinlrIndirect); 
            continue;
          } 
          if (Callee->isDeclaration()) {
            getReport().setReasonNotInlined(CS, NinlrExtern); 
            continue;
          } 
#endif // INTEL_CUSTOMIZATION
          continue; // INTEL 
        } 
    
        // If this call site was obtained by inlining another function, verify
        // that the include path for the function did not include the callee
        // itself.  If so, we'd be recursively inlining the same function,
        // which would provide the same callsites, which would cause us to
        // infinitely inline.
        int InlineHistoryID = CallSites[CSi].second;
        if (InlineHistoryID != -1 &&
            InlineHistoryIncludes(Callee, InlineHistoryID, // INTEL 
            InlineHistory)) { // INTEL 
            getReport().setReasonNotInlined(CS, NinlrRecursive); // INTEL 
            continue;
        } // INTEL 
        
        LLVMContext &CallerCtx = Caller->getContext();

        // Get DebugLoc to report. CS will be invalid after Inliner.
        DebugLoc DLoc = CS.getInstruction()->getDebugLoc();

        // If the policy determines that we should inline this function,
        // try to do so.
        if (!shouldInline(CS)) {
          emitOptimizationRemarkMissed(CallerCtx, DEBUG_TYPE, *Caller, DLoc,
                                       Twine(Callee->getName() +
                                             " will not be inlined into " +
                                             Caller->getName()));
          continue;
        }

        // Attempt to inline the function.
<<<<<<< HEAD
#ifdef INTEL_CUSTOMIZATION
        InlineReportCallSite* IRCS = getReport().getCallSite(CS);
        Instruction* NI = CS.getInstruction();
        getReport().setActiveInlineInstruction(NI); 
        InlineReason Reason = InlineCallIfPossible(CS, InlineInfo, 
          InlinedArrayAllocas, InlineHistoryID, InsertLifetime);
        getReport().setActiveInlineInstruction(nullptr); 
        if (IsNotInlinedReason(Reason)) { 
          getReport().setReasonNotInlined(CS, Reason); 
#endif // INTEL_CUSTOMIZATION
=======
        if (!InlineCallIfPossible(*this, CS, InlineInfo, InlinedArrayAllocas,
                                  InlineHistoryID, InsertLifetime)) {
>>>>>>> 94b704c4
          emitOptimizationRemarkMissed(CallerCtx, DEBUG_TYPE, *Caller, DLoc,
                                       Twine(Callee->getName() +
                                             " will not be inlined into " +
                                             Caller->getName()));
          continue;
        }
        ++NumInlined;

        // Report the inline decision.
        emitOptimizationRemark(
            CallerCtx, DEBUG_TYPE, *Caller, DLoc,
            Twine(Callee->getName() + " inlined into " + Caller->getName()));

        getReport().inlineCallSite(NI, IRCS, &CG.getModule(), Callee, // INTEL 
          InlineInfo); // INTEL 
        // If inlining this function gave us any new call sites, throw them
        // onto our worklist to process.  They are useful inline candidates.
        if (!InlineInfo.InlinedCalls.empty()) {
          // Create a new inline history entry for this, so that we remember
          // that these new callsites came about due to inlining Callee.
          int NewHistoryID = InlineHistory.size();
          InlineHistory.push_back(std::make_pair(Callee, InlineHistoryID));

          for (Value *Ptr : InlineInfo.InlinedCalls)
            CallSites.push_back(std::make_pair(CallSite(Ptr), NewHistoryID));
        }
     }
      
      // If we inlined or deleted the last possible call site to the function,
      // delete the function body now.
      if (Callee && Callee->use_empty() && Callee->hasLocalLinkage() &&
          // TODO: Can remove if in SCC now.
          !SCCFunctions.count(Callee) &&
          
          // The function may be apparently dead, but if there are indirect
          // callgraph references to the node, we cannot delete it yet, this
          // could invalidate the CGSCC iterator.
          CG[Callee]->getNumReferences() == 0) {
        DEBUG(dbgs() << "    -> Deleting dead function: "
              << Callee->getName() << "\n");
        getReport().setDead(Callee); // INTEL 

        CallGraphNode *CalleeNode = CG[Callee];

        // Remove any call graph edges from the callee to its callees.
        CalleeNode->removeAllCalledFunctions();
        
        // Removing the node for callee from the call graph and delete it.
        // INTEL Deletion is dereferred until the end of inlining because the 
        // INTEL inline report maintains pointers to all of the functions for
        // INTEL which it is generating report information. 
        Function* F = CG.removeFunctionFromModule(CalleeNode); // INTEL 
        addDeletableFunction(F); // INTEL 
        ++NumDeleted;
      }

      // Remove this call site from the list.  If possible, use 
      // swap/pop_back for efficiency, but do not use it if doing so would
      // move a call site to a function in this SCC before the
      // 'FirstCallInSCC' barrier.
      if (SCC.isSingular()) {
        CallSites[CSi] = CallSites.back();
        CallSites.pop_back();
      } else {
        CallSites.erase(CallSites.begin()+CSi);
      }
      --CSi;

      Changed = true;
      LocalChange = true;
    }
  } while (LocalChange);

  getReport().makeAllNotCurrent(); 
  return Changed;
}

/// Remove now-dead linkonce functions at the end of
/// processing to avoid breaking the SCC traversal.
bool Inliner::doFinalization(CallGraph &CG) {
#ifdef INTEL_CUSTOMIZATION
  bool ReturnValue = removeDeadFunctions(CG); 
  getReport().print(); 
  removeDeletableFunctions(); 
  return ReturnValue; 
#endif // INTEL_CUSTOMIZATION
}

#ifdef INTEL_CUSTOMIZATION

void Inliner::removeDeletableFunctions(void)
{
  for (unsigned I = 0, E = DeletableFunctions.size(); I < E; ++I) { 
    delete DeletableFunctions[I];
  } 
  DeletableFunctions.clear(); 
}

#endif // INTEL_CUSTOMIZATION

/// Remove dead functions that are not included in DNR (Do Not Remove) list.
bool Inliner::removeDeadFunctions(CallGraph &CG, bool AlwaysInlineOnly) {
  SmallVector<CallGraphNode*, 16> FunctionsToRemove;
  SmallVector<CallGraphNode *, 16> DeadFunctionsInComdats;
  SmallDenseMap<const Comdat *, int, 16> ComdatEntriesAlive;

  auto RemoveCGN = [&](CallGraphNode *CGN) {
    // Remove any call graph edges from the function to its callees.
    CGN->removeAllCalledFunctions();

    // Remove any edges from the external node to the function's call graph
    // node.  These edges might have been made irrelegant due to
    // optimization of the program.
    CG.getExternalCallingNode()->removeAnyCallEdgeTo(CGN);

    // Removing the node for callee from the call graph and delete it.
    FunctionsToRemove.push_back(CGN);
  };

  // Scan for all of the functions, looking for ones that should now be removed
  // from the program.  Insert the dead ones in the FunctionsToRemove set.
  for (const auto &I : CG) {
    CallGraphNode *CGN = I.second.get();
    Function *F = CGN->getFunction();
    if (!F || F->isDeclaration())
      continue;

    // Handle the case when this function is called and we only want to care
    // about always-inline functions. This is a bit of a hack to share code
    // between here and the InlineAlways pass.
    if (AlwaysInlineOnly && !F->hasFnAttribute(Attribute::AlwaysInline))
      continue;

    // If the only remaining users of the function are dead constants, remove
    // them.
    F->removeDeadConstantUsers();

    if (!F->isDefTriviallyDead())
      continue;

    // It is unsafe to drop a function with discardable linkage from a COMDAT
    // without also dropping the other members of the COMDAT.
    // The inliner doesn't visit non-function entities which are in COMDAT
    // groups so it is unsafe to do so *unless* the linkage is local.
    if (!F->hasLocalLinkage()) {
      if (const Comdat *C = F->getComdat()) {
        --ComdatEntriesAlive[C];
        DeadFunctionsInComdats.push_back(CGN);
        continue;
      }
    }

    RemoveCGN(CGN);
  }
  if (!DeadFunctionsInComdats.empty()) {
    // Count up all the entities in COMDAT groups
    auto ComdatGroupReferenced = [&](const Comdat *C) {
      auto I = ComdatEntriesAlive.find(C);
      if (I != ComdatEntriesAlive.end())
        ++(I->getSecond());
    };
    for (const Function &F : CG.getModule())
      if (const Comdat *C = F.getComdat())
        ComdatGroupReferenced(C);
    for (const GlobalVariable &GV : CG.getModule().globals())
      if (const Comdat *C = GV.getComdat())
        ComdatGroupReferenced(C);
    for (const GlobalAlias &GA : CG.getModule().aliases())
      if (const Comdat *C = GA.getComdat())
        ComdatGroupReferenced(C);
    for (CallGraphNode *CGN : DeadFunctionsInComdats) {
      Function *F = CGN->getFunction();
      const Comdat *C = F->getComdat();
      int NumAlive = ComdatEntriesAlive[C];
      // We can remove functions in a COMDAT group if the entire group is dead.
      assert(NumAlive >= 0);
      if (NumAlive > 0)
        continue;

      RemoveCGN(CGN);
    }
  }

  if (FunctionsToRemove.empty())
    return false;

  // Now that we know which functions to delete, do so.  We didn't want to do
  // this inline, because that would invalidate our CallGraph::iterator
  // objects. :(
  //
  // Note that it doesn't matter that we are iterating over a non-stable order
  // here to do this, it doesn't matter which order the functions are deleted
  // in.
  array_pod_sort(FunctionsToRemove.begin(), FunctionsToRemove.end());
  FunctionsToRemove.erase(std::unique(FunctionsToRemove.begin(),
                                      FunctionsToRemove.end()),
                          FunctionsToRemove.end());
  for (CallGraphNode *CGN : FunctionsToRemove) {
#ifdef INTEL_CUSTOMIZATION
    Function* Callee = (CGN)->getFunction();
    getReport().addFunction(Callee, &CG.getModule()); 
    getReport().setDead(Callee); 

    // Don't delete the function, as it may be needed by the inlining report
    Function* F = CG.removeFunctionFromModule(CGN);
    addDeletableFunction(F); 
#endif // INTEL_CUSTOMIZATION
    ++NumDeleted;
  }
  return true;
}
<|MERGE_RESOLUTION|>--- conflicted
+++ resolved
@@ -154,12 +154,8 @@
 /// available from other functions inlined into the caller.  If we are able to
 /// inline this call site we attempt to reuse already available allocas or add
 /// any new allocas to the set if not possible.
-<<<<<<< HEAD
-static InlineReason InlineCallIfPossible(CallSite CS, // INTEL 
-                                 InlineFunctionInfo &IFI, // INTEL 
-=======
-static bool InlineCallIfPossible(Pass &P, CallSite CS, InlineFunctionInfo &IFI,
->>>>>>> 94b704c4
+static InlineReason
+            InlineCallIfPossible(Pass &P, CallSite CS, InlineFunctionInfo &IFI,
                                  InlinedArrayAllocasTy &InlinedArrayAllocas,
                                  int InlineHistory, bool InsertLifetime) {
   Function *Callee = CS.getCalledFunction();
@@ -175,17 +171,12 @@
 
   // Try to inline the function.  Get the list of static allocas that were
   // inlined.
-<<<<<<< HEAD
 #ifdef INTEL_CUSTOMIZATION     
-  InlineReason IR = InlineFunction(CS, IFI, InsertLifetime); 
+  InlineReason IR = InlineFunction(CS, IFI, &AAR, InsertLifetime); 
   if (IR != InlrNoReason) {
     return IR;
   } 
 #endif // INTEL_CUSTOMIZATION
-=======
-  if (!InlineFunction(CS, IFI, &AAR, InsertLifetime))
-    return false;
->>>>>>> 94b704c4
 
   AdjustCallerSSPLevel(Caller, Callee);
 
@@ -638,21 +629,16 @@
         }
 
         // Attempt to inline the function.
-<<<<<<< HEAD
 #ifdef INTEL_CUSTOMIZATION
         InlineReportCallSite* IRCS = getReport().getCallSite(CS);
         Instruction* NI = CS.getInstruction();
         getReport().setActiveInlineInstruction(NI); 
-        InlineReason Reason = InlineCallIfPossible(CS, InlineInfo, 
+        InlineReason Reason = InlineCallIfPossible(*this, CS, InlineInfo, 
           InlinedArrayAllocas, InlineHistoryID, InsertLifetime);
         getReport().setActiveInlineInstruction(nullptr); 
         if (IsNotInlinedReason(Reason)) { 
           getReport().setReasonNotInlined(CS, Reason); 
 #endif // INTEL_CUSTOMIZATION
-=======
-        if (!InlineCallIfPossible(*this, CS, InlineInfo, InlinedArrayAllocas,
-                                  InlineHistoryID, InsertLifetime)) {
->>>>>>> 94b704c4
           emitOptimizationRemarkMissed(CallerCtx, DEBUG_TYPE, *Caller, DLoc,
                                        Twine(Callee->getName() +
                                              " will not be inlined into " +
