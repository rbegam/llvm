//===- InlineSimple.cpp - Code to perform simple function inlining --------===//
//
// Part of the LLVM Project, under the Apache License v2.0 with LLVM Exceptions.
// See https://llvm.org/LICENSE.txt for license information.
// SPDX-License-Identifier: Apache-2.0 WITH LLVM-exception
//
//===----------------------------------------------------------------------===//
//
// This file implements bottom-up inlining of functions into callees.
//
//===----------------------------------------------------------------------===//

#include "llvm/Analysis/AssumptionCache.h"
#include "llvm/Analysis/InlineCost.h"
#include "llvm/Analysis/ProfileSummaryInfo.h"
#include "llvm/Analysis/TargetLibraryInfo.h"
#include "llvm/Analysis/TargetTransformInfo.h"
#include "llvm/IR/CallSite.h"
#include "llvm/IR/CallingConv.h"
#include "llvm/IR/DataLayout.h"
#include "llvm/IR/Instructions.h"
#include "llvm/IR/Module.h"
#include "llvm/IR/Type.h"
#include "llvm/Transforms/IPO.h"
#include "llvm/Transforms/IPO/Inliner.h"
#include "llvm/Transforms/IPO/Intel_InlineReport.h"          // INTEL

using namespace llvm;

#if INTEL_CUSTOMIZATION
using namespace InlineReportTypes;

extern cl::opt<unsigned> IntelInlineReportLevel;
#endif // INTEL_CUSTOMIZATION

#define DEBUG_TYPE "inline"

namespace {

/// Actual inliner pass implementation.
///
/// The common implementation of the inlining logic is shared between this
/// inliner pass and the always inliner pass. The two passes use different cost
/// analyses to determine when to inline.
class SimpleInliner : public LegacyInlinerBase {

  InlineParams Params;

public:
  SimpleInliner() : LegacyInlinerBase(ID), Params(llvm::getInlineParams()) {
    initializeSimpleInlinerPass(*PassRegistry::getPassRegistry());
  }

  explicit SimpleInliner(InlineParams Params)
      : LegacyInlinerBase(ID), Params(std::move(Params)) {
    initializeSimpleInlinerPass(*PassRegistry::getPassRegistry());
  }

  static char ID; // Pass identification, replacement for typeid

  InlineCost getInlineCost(CallSite CS) override {
    Function *Callee = CS.getCalledFunction();
    TargetTransformInfo &TTI = TTIWP->getTTI(*Callee);
    TargetLibraryInfo &TLI = TLIWP->getTLI(); // INTEL

    bool RemarksEnabled = false;
    const auto &BBs = CS.getCaller()->getBasicBlockList();
    if (!BBs.empty()) {
      auto DI = OptimizationRemark(DEBUG_TYPE, "", DebugLoc(), &BBs.front());
      if (DI.isEnabled())
        RemarksEnabled = true;
    }
    OptimizationRemarkEmitter ORE(CS.getCaller());

    std::function<AssumptionCache &(Function &)> GetAssumptionCache =
        [&](Function &F) -> AssumptionCache & {
      return ACT->getAssumptionCache(F);
    };
<<<<<<< HEAD

#if INTEL_CUSTOMIZATION
    auto *Agg = getAnalysisIfAvailable<InlineAggressiveWrapperPass>();
    InlineAggressiveInfo *AggI = Agg ? &Agg->getResult() : nullptr;
    Params.ComputeFullInlineCost = (IntelInlineReportLevel &
                                    InlineReportOptions::RealCost) != 0;
#endif // INTEL_CUSTOMIZATION

    return llvm::getInlineCost(CS, Params, TTI, GetAssumptionCache,
                               /*GetBFI=*/None, &TLI, ILIC, AggI,      // INTEL
                               &CallSitesForFusion,                   // INTEL
                               &CallSitesForDTrans,                   // INTEL
                               PSI, RemarksEnabled ? &ORE : nullptr); // INTEL
=======
    return llvm::getInlineCost(
        cast<CallBase>(*CS.getInstruction()), Params, TTI, GetAssumptionCache,
        /*GetBFI=*/None, PSI, RemarksEnabled ? &ORE : nullptr);
>>>>>>> 7e55672b
  }

  bool runOnSCC(CallGraphSCC &SCC) override;
  void getAnalysisUsage(AnalysisUsage &AU) const override;

private:
  TargetTransformInfoWrapperPass *TTIWP;
  TargetLibraryInfoWrapperPass *TLIWP;    // INTEL

#if INTEL_CUSTOMIZATION
  const InlineParams *getInlineParams() const override { return &Params; }
#endif // INTEL_CUSTOMIZATION
};

} // end anonymous namespace

char SimpleInliner::ID = 0;
INITIALIZE_PASS_BEGIN(SimpleInliner, "inline", "Function Integration/Inlining",
                      false, false)
INITIALIZE_PASS_DEPENDENCY(AssumptionCacheTracker)
INITIALIZE_PASS_DEPENDENCY(CallGraphWrapperPass)
INITIALIZE_PASS_DEPENDENCY(ProfileSummaryInfoWrapperPass)
INITIALIZE_PASS_DEPENDENCY(TargetTransformInfoWrapperPass)
INITIALIZE_PASS_DEPENDENCY(TargetLibraryInfoWrapperPass)
INITIALIZE_PASS_DEPENDENCY(InlineAggressiveWrapperPass)        // INTEL
INITIALIZE_PASS_END(SimpleInliner, "inline", "Function Integration/Inlining",
                    false, false)

Pass *llvm::createFunctionInliningPass() { return new SimpleInliner(); }

Pass *llvm::createFunctionInliningPass(int Threshold) {
  return new SimpleInliner(llvm::getInlineParams(Threshold));
}

#if INTEL_CUSTOMIZATION
Pass *llvm::createFunctionInliningPass(unsigned OptLevel,
                                       unsigned SizeOptLevel,
                                       bool DisableInlineHotCallSite,
                                       bool PrepareForLTO)
{
  auto Param = llvm::getInlineParams(OptLevel, SizeOptLevel, PrepareForLTO);
  if (DisableInlineHotCallSite)
    Param.HotCallSiteThreshold = 0;
  return new SimpleInliner(Param);
}
#endif // INTEL_CUSTOMIZATION

Pass *llvm::createFunctionInliningPass(InlineParams &Params) {
  return new SimpleInliner(Params);
}

bool SimpleInliner::runOnSCC(CallGraphSCC &SCC) {
  TTIWP = &getAnalysis<TargetTransformInfoWrapperPass>();
  TLIWP = &getAnalysis<TargetLibraryInfoWrapperPass>(); // INTEL
  return LegacyInlinerBase::runOnSCC(SCC);
}

void SimpleInliner::getAnalysisUsage(AnalysisUsage &AU) const {
  AU.addRequired<TargetTransformInfoWrapperPass>();
  AU.addUsedIfAvailable<InlineAggressiveWrapperPass>();        // INTEL
  LegacyInlinerBase::getAnalysisUsage(AU);
}<|MERGE_RESOLUTION|>--- conflicted
+++ resolved
@@ -76,25 +76,18 @@
         [&](Function &F) -> AssumptionCache & {
       return ACT->getAssumptionCache(F);
     };
-<<<<<<< HEAD
 
 #if INTEL_CUSTOMIZATION
     auto *Agg = getAnalysisIfAvailable<InlineAggressiveWrapperPass>();
     InlineAggressiveInfo *AggI = Agg ? &Agg->getResult() : nullptr;
-    Params.ComputeFullInlineCost = (IntelInlineReportLevel &
-                                    InlineReportOptions::RealCost) != 0;
+    if (IntelInlineReportLevel & InlineReportOptions::RealCost)
+      Params.ComputeFullInlineCost = true;
 #endif // INTEL_CUSTOMIZATION
 
-    return llvm::getInlineCost(CS, Params, TTI, GetAssumptionCache,
-                               /*GetBFI=*/None, &TLI, ILIC, AggI,      // INTEL
-                               &CallSitesForFusion,                   // INTEL
-                               &CallSitesForDTrans,                   // INTEL
-                               PSI, RemarksEnabled ? &ORE : nullptr); // INTEL
-=======
     return llvm::getInlineCost(
         cast<CallBase>(*CS.getInstruction()), Params, TTI, GetAssumptionCache,
-        /*GetBFI=*/None, PSI, RemarksEnabled ? &ORE : nullptr);
->>>>>>> 7e55672b
+        /*GetBFI=*/None, &TLI, ILIC, AggI, &CallSitesForFusion,     // INTEL
+        &CallSitesForDTrans, PSI, RemarksEnabled ? &ORE : nullptr); // INTEL
   }
 
   bool runOnSCC(CallGraphSCC &SCC) override;
