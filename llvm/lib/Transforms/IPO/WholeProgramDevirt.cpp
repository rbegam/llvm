--- conflicted
+++ resolved
@@ -34,11 +34,8 @@
 #include "llvm/ADT/DenseSet.h"
 #include "llvm/ADT/iterator_range.h"
 #include "llvm/ADT/MapVector.h"
-<<<<<<< HEAD
 #include "llvm/Analysis/Intel_WP.h"      // INTEL
-=======
 #include "llvm/ADT/SmallVector.h"
->>>>>>> d49d6d7a
 #include "llvm/Analysis/TypeMetadataUtils.h"
 #include "llvm/IR/CallSite.h"
 #include "llvm/IR/Constants.h"
@@ -327,17 +324,13 @@
     initializeWholeProgramDevirtPass(*PassRegistry::getPassRegistry());
   }
 
-<<<<<<< HEAD
 #if INTEL_CUSTOMIZATION
   void getAnalysisUsage(AnalysisUsage &AU) const override {
     AU.addPreserved<WholeProgramWrapperPass>();
   }
 #endif // INTEL_CUSTOMIZATION
 
-  bool runOnModule(Module &M) {
-=======
   bool runOnModule(Module &M) override {
->>>>>>> d49d6d7a
     if (skipModule(M))
       return false;
 
