--- conflicted
+++ resolved
@@ -4993,10 +4993,6 @@
     // Helper to check if for the given call site the associated argument is
     // passed to a callback where the privatization would be different.
     auto IsCompatiblePrivArgOfCallback = [&](CallSite CS) {
-<<<<<<< HEAD
-      Value *CSArgOp = CS.getArgOperand(ArgNo);
-=======
->>>>>>> 97d52a1b
       SmallVector<const Use *, 4> CBUses;
       AbstractCallSite::getCallbackUses(CS, CBUses);
       for (const Use *U : CBUses) {
@@ -5014,12 +5010,8 @@
                    "callback ("
                 << CBArgNo << "@" << CBACS.getCalledFunction()->getName()
                 << ")\n[AAPrivatizablePtr] " << CBArg << " : "
-<<<<<<< HEAD
-                << CBACS.getCallArgOperand(CBArg) << " vs " << CSArgOp << "\n"
-=======
                 << CBACS.getCallArgOperand(CBArg) << " vs "
                 << CS.getArgOperand(ArgNo) << "\n"
->>>>>>> 97d52a1b
                 << "[AAPrivatizablePtr] " << CBArg << " : "
                 << CBACS.getCallArgOperandNo(CBArg) << " vs " << ArgNo << "\n";
           });
