#if INTEL_COLLAB
//===-- VPOParoptTransform.cpp - Transformation of WRegion for threading --===//
//
// Part of the LLVM Project, under the Apache License v2.0 with LLVM Exceptions.
// See https://llvm.org/LICENSE.txt for license information.
// SPDX-License-Identifier: Apache-2.0 WITH LLVM-exception
//
// Authors:
// --------
// Xinmin Tian (xinmin.tian@intel.com)
//
// Major Revisions:
// ----------------
// Dec 2015: Initial Implementation of MT-code generation (Xinmin Tian)
//
//===----------------------------------------------------------------------===//
///
/// \file
/// VPOParoptTransform.cpp implements the interface to outline a work
/// region formed from parallel loop/regions/tasks into a new function,
/// replacing it with a call to the threading runtime call by passing new
/// function pointer to the runtime for parallel execution.
///
//===----------------------------------------------------------------------===//

#include "llvm/Transforms/VPO/Paropt/VPOParoptTransform.h"
#include "llvm/Transforms/VPO/Paropt/VPOParoptAtomics.h"
#include "llvm/Transforms/VPO/Paropt/VPOParopt.h"
#include "llvm/Transforms/VPO/Utils/VPOUtils.h"

#include "llvm/IR/Function.h"
#include "llvm/IR/Dominators.h"
#include "llvm/Support/Debug.h"

#include "llvm/ADT/MapVector.h"
#include "llvm/ADT/PostOrderIterator.h"
#include "llvm/Analysis/InstructionSimplify.h"
#include "llvm/Analysis/ValueTracking.h"
#include "llvm/CodeGen/Passes.h"
#include "llvm/CodeGen/TargetSubtargetInfo.h"
#include "llvm/IR/Constants.h"
#include "llvm/IR/Dominators.h"
#include "llvm/IR/InstIterator.h"
#include "llvm/IR/IRBuilder.h"
#include "llvm/IR/InstVisitor.h"
#include "llvm/IR/Instructions.h"
#include "llvm/IR/LLVMContext.h"
#include "llvm/IR/MDBuilder.h"
#include "llvm/IR/Module.h"
#include "llvm/IR/PatternMatch.h"
#include "llvm/IR/PredIteratorCache.h"
#include "llvm/Support/raw_ostream.h"
#include "llvm/Target/TargetMachine.h"
#include "llvm/Transforms/Utils/BasicBlockUtils.h"
#include "llvm/Transforms/Utils/LoopUtils.h"
#include "llvm/Transforms/Utils/SSAUpdater.h"

#include "llvm/PassAnalysisSupport.h"

#include "llvm/Analysis/ScalarEvolution.h"
#include "llvm/Analysis/ScalarEvolutionExpander.h"
#include "llvm/Analysis/ScalarEvolutionExpressions.h"

#include "llvm/Analysis/VPO/WRegionInfo/WRegion.h"
#include "llvm/Analysis/VPO/WRegionInfo/WRegionNode.h"
#include "llvm/Analysis/VPO/WRegionInfo/WRegionUtils.h"

#include "llvm/Transforms/Utils/GeneralUtils.h"
#include "llvm/Transforms/Utils/IntrinsicUtils.h"
#include "llvm/Transforms/Utils/LoopRotationUtils.h"
#include "llvm/Transforms/Utils/PromoteMemToReg.h"

#if INTEL_CUSTOMIZATION
#include "llvm/Analysis/Intel_OptReport/LoopOptReportBuilder.h"
#include "llvm/Analysis/Intel_OptReport/OptReportOptionsPass.h"
#endif  // INTEL_CUSTOMIZATION

#include <algorithm>
#include <set>
#include <vector>

using namespace llvm;
using namespace llvm::vpo;

#define DEBUG_TYPE "vpo-paropt-transform"

#if INTEL_CUSTOMIZATION
// External storage for -loopopt-use-omp-region.
bool llvm::vpo::UseOmpRegionsInLoopoptFlag;
static cl::opt<bool, true> UseOmpRegionsInLoopopt(
    "loopopt-use-omp-region", cl::desc("Handle OpenMP directives in LoopOpt"),
    cl::Hidden, cl::location(UseOmpRegionsInLoopoptFlag), cl::init(false));
#endif  // INTEL_CUSTOMIZATION

//
// Use with the WRNVisitor class (in WRegionUtils.h) to walk the WRGraph
// (DFS) to gather all WRegion Nodes;
//
class VPOWRegionVisitor {

public:
  WRegionListTy &WRNList;
  bool &FoundNeedForTID; // found a WRN that needs TID
  bool &FoundNeedForBID; // found a WRN that needs BID

  VPOWRegionVisitor(WRegionListTy &WL, bool &T, bool &B) :
                    WRNList(WL), FoundNeedForTID(T), FoundNeedForBID(B) {}

  void preVisit(WRegionNode *W) {}

  // use DFS visiting of WRegionNode
  void postVisit(WRegionNode *W) { WRNList.push_back(W);
                                   FoundNeedForTID |= W->needsTID();
                                   FoundNeedForBID |= W->needsBID(); }

  bool quitVisit(WRegionNode *W) { return false; }
};

void VPOParoptTransform::gatherWRegionNodeList(bool &NeedTID, bool &NeedBID) {
  LLVM_DEBUG(dbgs() << "\nSTART: Gather WRegion Node List\n");

  NeedTID = NeedBID = false;
  VPOWRegionVisitor Visitor(WRegionList, NeedTID, NeedBID);
  WRegionUtils::forwardVisit(Visitor, WI->getWRGraph());

  LLVM_DEBUG(dbgs() << "\nEND: Gather WRegion Node List\n");
  return;
}

static void debugPrintHeader(WRegionNode *W, bool IsPrepare) {
  if (IsPrepare)
    LLVM_DEBUG(dbgs() << "\n\n === VPOParopt Prepare: ");
  else
    LLVM_DEBUG(dbgs() << "\n\n === VPOParopt Transform: ");

  LLVM_DEBUG(dbgs() << W->getName().upper() << " construct\n\n");
}

// Generate the placeholders for the loop lower bound and upper bound.
void VPOParoptTransform::genLoopBoundUpdatePrep(
    WRegionNode *W, unsigned Idx, AllocaInst *&LowerBnd, AllocaInst *&UpperBnd,
    AllocaInst *&SchedStride, AllocaInst *&TeamLowerBnd,
    AllocaInst *&TeamUpperBnd, AllocaInst *&TeamStride, Value *&UpperBndVal) {
  Loop *L = W->getWRNLoopInfo().getLoop(Idx);
  assert(L->isLoopSimplifyForm() &&
         "genLoopBoundUpdatePrep: Expect the loop is in SimplifyForm.");

  Type *LoopIndexType = WRegionUtils::getOmpCanonicalInductionVariable(L)
                            ->getIncomingValue(0)
                            ->getType();

  IntegerType *IndValTy = cast<IntegerType>(LoopIndexType);
  assert(IndValTy->getIntegerBitWidth() >= 32 &&
         "Omp loop index type width must be equal or greater than 32 bit");

  Value *InitVal = WRegionUtils::getOmpLoopLowerBound(L);

  Instruction *InsertPt =
      cast<Instruction>(L->getLoopPreheader()->getTerminator());

  IRBuilder<> Builder(InsertPt);
  LowerBnd = Builder.CreateAlloca(IndValTy, nullptr, "lower.bnd");

  UpperBnd = Builder.CreateAlloca(IndValTy, nullptr, "upper.bnd");

  SchedStride = Builder.CreateAlloca(IndValTy, nullptr, "sched.inc");

  bool IsDistParLoop = isa<WRNDistributeParLoopNode>(W);
  bool IsDistForLoop = isa<WRNDistributeNode>(W);

  if (IsDistParLoop || IsDistForLoop) {
    TeamLowerBnd = Builder.CreateAlloca(IndValTy, nullptr, "team.lb");

    TeamUpperBnd = Builder.CreateAlloca(IndValTy, nullptr, "team.ub");

    TeamStride = Builder.CreateAlloca(IndValTy, nullptr, "team.inc");
  }

  if (InitVal->getType()->getIntegerBitWidth() !=
      IndValTy->getIntegerBitWidth())
    InitVal = Builder.CreateSExtOrTrunc(InitVal, IndValTy);

  Builder.CreateStore(InitVal, LowerBnd);

  UpperBndVal =
      VPOParoptUtils::computeOmpUpperBound(W, InsertPt, ".for.update");

  if (UpperBndVal->getType()->getIntegerBitWidth() !=
      IndValTy->getIntegerBitWidth())
    UpperBndVal = Builder.CreateSExtOrTrunc(UpperBndVal, IndValTy);

  Builder.CreateStore(UpperBndVal, UpperBnd);
}

// Initialize the incoming array Arg with the constant Idx.
void VPOParoptTransform::initArgArray(SmallVectorImpl<Value *> *Arg,
                                      unsigned Idx) {
  LLVMContext &C = F->getContext();

  switch (Idx) {
  case 0: {
    ConstantInt *ValueZero = ConstantInt::get(Type::getInt32Ty(C), 0);
    Arg->push_back(ValueZero);
  } break;
  case 1: {
    ConstantInt *ValueOne = ConstantInt::get(Type::getInt32Ty(C), 1);
    Arg->push_back(ValueOne);
  } break;
  case 2: {
    ConstantInt *ValueTwo = ConstantInt::get(Type::getInt32Ty(C), 2);
    Arg->push_back(ValueTwo);
  } break;
  }
}

// If the user provides the clause collapse(n), where n is greater
// than 1, the utility getNormIVSize() returns the value n.
// For this case, the compiler simply sets the
// DistSchedKind to be TargetScheduleKind in order
// to simplify the transformation under OpenCL based OMP offloading.
void VPOParoptTransform::
  setSchedKindForMultiLevelLoops(WRegionNode *W,
                                 WRNScheduleKind &SchedKind,
                                 WRNScheduleKind TargetScheduleKind) {
  if (W->getWRNLoopInfo().getNormIVSize() > 1) {
    if (SchedKind != TargetScheduleKind)
      LLVM_DEBUG(dbgs() << "DistSchedKind is forced to be StaticEven."
                        << "\n");
    SchedKind = TargetScheduleKind;
  }
}

// #pragma omp target teams distribute
// for (i = lb; i <= ub; i++)
// The output of loop partitioning for dimension Idx.
// as below, where 0 <= Idx <= 2.
//
// team_chunk_size = (ub - lb + get_num_groups(Idx)) / get_num_groups(Idx);
// new_team_lb = lb + get_group_id(Idx) * team_chunk_size;
// new_team_ub = min(new_team_lb + team_chunk_size - 1, ub);
//
// for (i = new_team_lb; i <= new_team_ub; i += TeamStride)
//
// Idx -- the dimension index.
// LowerBnd -- the stack variable which holds the loop lower bound.
// UpperBnd -- the stack variable which holds the loop upper bound.
void VPOParoptTransform::genOCLDistParLoopBoundUpdateCode(
    WRegionNode *W, unsigned Idx, AllocaInst *LowerBnd, AllocaInst *UpperBnd,
    AllocaInst *TeamLowerBnd, AllocaInst *TeamUpperBnd, AllocaInst *TeamStride,
    WRNScheduleKind &DistSchedKind, Instruction *&TeamLB, Instruction *&TeamUB,
    Instruction *&TeamST) {
  if (!W->getIsDistribute())
    return;
  assert(W->getIsOmpLoop() &&
         "genOCLDistParLoopBoundUpdateCode: W is not a loop-type WRN");
  Loop *L = W->getWRNLoopInfo().getLoop(Idx);
  assert(L && "genOCLDistParLoopBoundUpdateCode: Expect non-empty loop.");
  Instruction *InsertPt =
      cast<Instruction>(L->getLoopPreheader()->getTerminator());
  IRBuilder<> Builder(InsertPt);

  // Call the function get_num_group to get the group size for dimension Idx.
  SmallVector<Value *, 3> Arg;
  initArgArray(&Arg, Idx);
  // get_num_groups() returns a value of type size_t by specification,
  // and the return value is greater than 0.
  CallInst *NumGroupsCall =
      VPOParoptUtils::genOCLGenericCall("_Z14get_num_groupsj",
                                        GeneralUtils::getSizeTTy(F),
                                        Arg, InsertPt);
  Value *LB = Builder.CreateLoad(LowerBnd);
  Value *UB = Builder.CreateLoad(UpperBnd);
  // LB and UB have the type of the canonical induction variable.
  auto *ItSpaceType = LB->getType();
  // The subtraction cannot overflow, because the normalized lower bound
  // is a non-negative value.
  Value *ItSpace = Builder.CreateSub(UB, LB);

  DistSchedKind = VPOParoptUtils::getDistLoopScheduleKind(W);

  setSchedKindForMultiLevelLoops(W, DistSchedKind,
                                 WRNScheduleDistributeStaticEven);

  // Compute team_chunk_size
  Value *Chunk = nullptr;
  Value *NumGroups = Builder.CreateZExtOrTrunc(NumGroupsCall, ItSpaceType);
  if (DistSchedKind == WRNScheduleDistributeStaticEven) {
    // FIXME: this add may actually overflow.
    Value *ItSpaceRounded = Builder.CreateAdd(ItSpace, NumGroups);
    Chunk = Builder.CreateSDiv(ItSpaceRounded, NumGroups);
  } else if (DistSchedKind == WRNScheduleDistributeStatic)
    Chunk = W->getDistSchedule().getChunkExpr();
  else
    llvm_unreachable(
        "Unsupported distribute schedule type in OpenCL based offloading!");
  Chunk = Builder.CreateSExtOrTrunc(Chunk, ItSpaceType);
  // FIXME: this multiplication may actually overflow,
  //        if big chunk size is specified in the schedule() clause.
  Value *TeamStrideVal = Builder.CreateMul(NumGroups, Chunk);
  Builder.CreateStore(TeamStrideVal, TeamStride);

  // get_group_id returns a value of type size_t by specification,
  // and the return value is non-negative.
  CallInst *GroupIdCall =
      VPOParoptUtils::genOCLGenericCall("_Z12get_group_idj",
                                        GeneralUtils::getSizeTTy(F),
                                        Arg, InsertPt);
  Value *GroupId = Builder.CreateZExtOrTrunc(GroupIdCall, ItSpaceType);

  // Compute new_team_lb
  // FIXME: this multiplication may actually overflow,
  //        if big chunk size is specified in the schedule() clause.
  Value *LBDiff = Builder.CreateMul(GroupId, Chunk);
  LB = Builder.CreateAdd(LB, LBDiff);
  Builder.CreateStore(LB, LowerBnd);
  Builder.CreateStore(LB, TeamLowerBnd);
  Builder.CreateStore(UB, TeamUpperBnd);

  // Compute new_team_ub
  ConstantInt *ValueOne = ConstantInt::get(cast<IntegerType>(ItSpaceType), 1);
  Value *Ch = Builder.CreateSub(Chunk, ValueOne);
  Value *NewUB = Builder.CreateAdd(LB, Ch);

  Value *Compare = Builder.CreateICmp(ICmpInst::ICMP_ULT, NewUB, UB);
  Instruction *ThenTerm = SplitBlockAndInsertIfThen(
      Compare, InsertPt, false,
      MDBuilder(F->getContext()).createBranchWeights(99999, 100000), DT, LI);
  BasicBlock *ThenBB = ThenTerm->getParent();
  ThenBB->setName("then.bb.");
  IRBuilder<> BuilderThen(ThenBB);
  BuilderThen.SetInsertPoint(ThenBB->getTerminator());
  BuilderThen.CreateStore(NewUB, UpperBnd);
  BuilderThen.CreateStore(NewUB, TeamUpperBnd);

  Builder.SetInsertPoint(InsertPt);
  TeamLB = Builder.CreateLoad(TeamLowerBnd);
  TeamUB = Builder.CreateLoad(TeamUpperBnd);
  TeamST = Builder.CreateLoad(TeamStride);
}

// Generate the OCL loop bound update code.
//
// #pragma omp target teams distribute
// for (i = lb; i <= ub; i++)
// The output of loop partitioning for the Idxth dimension.
// chunk_size = (new_team_ub - new_team_lb + get_local_size(Idx)) /
//              get_local_size(Idx);
// new_lb = new_team_lb + get_local_id(Idx) * chunk_size;
// new_ub = min(new_lb + chunk_size - 1, new_team_ub);
//
// for (i = new_lb; i <= new_ub; i++)
//
// Idx -- the dimension index.
// LowerBnd -- the stack variable which holds the loop lower bound.
// UpperBnd -- the stack variable which holds the loop upper bound.
void VPOParoptTransform::genOCLLoopBoundUpdateCode(WRegionNode *W, unsigned Idx,
                                                   AllocaInst *LowerBnd,
                                                   AllocaInst *UpperBnd,
                                                   AllocaInst *TeamLowerBnd,
                                                   AllocaInst *TeamUpperBnd,
                                                   AllocaInst *SchedStride) {
  assert(W->getIsOmpLoop() && "genOCLLoopBoundUpdateCode: W is not a loop-type WRN");
  assert (LowerBnd->getType() == UpperBnd->getType() &&
          "Expected LowerBnd and UpperBnd to be of same type");
  assert (LowerBnd->getType() == SchedStride->getType() &&
          "Expected LowerBnd and SchedStride to be of same type");

  Loop *L = W->getWRNLoopInfo().getLoop(Idx);
  assert(L && "genOCLLoopBoundUpdateCode: Expect non-empty loop.");
  Instruction *InsertPt =
      cast<Instruction>(L->getLoopPreheader()->getTerminator());
  IRBuilder<> Builder(InsertPt);
  SmallVector<Value *, 3> Arg;
  initArgArray(&Arg, Idx);
  CallInst *LocalSize =
      VPOParoptUtils::genOCLGenericCall("_Z14get_local_sizej",
                                        GeneralUtils::getSizeTTy(F),
                                        Arg, InsertPt);
  assert(((TeamLowerBnd && TeamUpperBnd) ||
          (!TeamLowerBnd && !TeamUpperBnd)) &&
         "genOCLLoopBoundUpdateCode: team lower/upper bounds "
         "must be created together.");

  Value *LB = nullptr;
  Value *UB = nullptr;

  if (TeamLowerBnd) {
    // Update lower/upper bounds from the team bounds.
    LB = Builder.CreateLoad(TeamLowerBnd);
    Builder.CreateStore(LB, LowerBnd);
    UB = Builder.CreateLoad(TeamUpperBnd);
    Builder.CreateStore(UB, UpperBnd);
  }
  else {
    LB = Builder.CreateLoad(LowerBnd);
    UB = Builder.CreateLoad(UpperBnd);
  }

  Value *ItSpace = Builder.CreateSub(UB, LB);

  WRNScheduleKind SchedKind = VPOParoptUtils::getLoopScheduleKind(W);

  setSchedKindForMultiLevelLoops(W, SchedKind, WRNScheduleStaticEven);

  // All operands of math expressions below will be of LBType
  auto LBType = LB->getType();

  Value *Chunk = nullptr;
  Value *NumThreads = Builder.CreateSExtOrTrunc(LocalSize, LBType);
  if (SchedKind == WRNScheduleStaticEven) {
    Value *ItSpaceRounded = Builder.CreateAdd(ItSpace, NumThreads);
    Chunk = Builder.CreateSDiv(ItSpaceRounded, NumThreads);
  } else if (SchedKind == WRNScheduleStatic) {
    Chunk = W->getSchedule().getChunkExpr();
    Chunk = Builder.CreateSExtOrTrunc(Chunk, LBType);
  } else
    llvm_unreachable(
        "Unsupported loop schedule type in OpenCL based offloading!");

  Value *SchedStrideVal = Builder.CreateMul(NumThreads, Chunk);
  Builder.CreateStore(SchedStrideVal, SchedStride);

  CallInst *LocalId =
      VPOParoptUtils::genOCLGenericCall("_Z12get_local_idj",
                                        GeneralUtils::getSizeTTy(F),
                                        Arg, InsertPt);
  Value *LocalIdCasted = Builder.CreateSExtOrTrunc(LocalId, LBType);

  Value *LBDiff = Builder.CreateMul(LocalIdCasted, Chunk);
  LB = Builder.CreateAdd(LB, LBDiff);
  Builder.CreateStore(LB, LowerBnd);

  ConstantInt *ValueOne = ConstantInt::get(cast<IntegerType>(LBType), 1);
  Value *Ch = Builder.CreateSub(Chunk, ValueOne);
  Value *NewUB = Builder.CreateAdd(LB, Ch);

  Value *Compare = Builder.CreateICmp(ICmpInst::ICMP_ULT, NewUB, UB);
  Instruction *ThenTerm = SplitBlockAndInsertIfThen(
      Compare, InsertPt, false,
      MDBuilder(F->getContext()).createBranchWeights(99999, 100000), DT, LI);
  BasicBlock *ThenBB = ThenTerm->getParent();
  ThenBB->setName("then.bb.");
  IRBuilder<> BuilderThen(ThenBB);
  BuilderThen.SetInsertPoint(ThenBB->getTerminator());
  BuilderThen.CreateStore(NewUB, UpperBnd);
}

// Generate the GPU loop scheduling code.
void VPOParoptTransform::genOCLLoopPartitionCode(
    WRegionNode *W, unsigned Idx, AllocaInst *LowerBnd, AllocaInst *UpperBnd,
    AllocaInst *SchedStride, AllocaInst *TeamLowerBnd, AllocaInst *TeamUpperBnd,
    AllocaInst *TeamStride, Value *UpperBndVal, WRNScheduleKind DistSchedKind,
    Instruction *TeamLB, Instruction *TeamUB, Instruction *TeamST) {

  assert(W->getIsOmpLoop() && "genOCLLoopPartitionCode: W is not a loop-type WRN");

  Loop *L = W->getWRNLoopInfo().getLoop(Idx);
  assert(L && "genOCLLoopPartitionCode: Expect non-empty loop.");
  DenseMap<Value *, std::pair<Value *, BasicBlock *>> ValueToLiveinMap;
  SmallSetVector<Instruction *, 8> LiveOutVals;
  EquivalenceClasses<Value *> ECs;
  wrnUpdateSSAPreprocess(L, ValueToLiveinMap, LiveOutVals, ECs);

  Instruction *InsertPt =
      cast<Instruction>(L->getLoopPreheader()->getTerminator());
  IRBuilder<> Builder(InsertPt);

  LoadInst *LoadLB = Builder.CreateLoad(LowerBnd);
  LoadInst *LoadUB = Builder.CreateLoad(UpperBnd);

  BasicBlock *StaticInitBB = InsertPt->getParent();

  PHINode *PN = WRegionUtils::getOmpCanonicalInductionVariable(L);
  PN->removeIncomingValue(L->getLoopPreheader());
  PN->addIncoming(LoadLB, L->getLoopPreheader());

  BasicBlock *LoopExitBB = WRegionUtils::getOmpExitBlock(L);

  ICmpInst *CompInst =
      new ICmpInst(InsertPt, ICmpInst::ICMP_SLE, LoadLB, LoadUB, "");

  VPOParoptUtils::updateOmpPredicateAndUpperBound(W, LoadUB, InsertPt);

  BranchInst *PreHdrInst = cast<BranchInst>(InsertPt);
  assert(PreHdrInst->getNumSuccessors() == 1 &&
         "Expect preheader BB has one exit!");

  BasicBlock *LoopRegionExitBB =
      SplitBlock(LoopExitBB, LoopExitBB->getFirstNonPHI(), DT, LI);
  LoopRegionExitBB->setName("loop.region.exit");

  if (LoopExitBB == W->getExitBBlock())
    W->setExitBBlock(LoopRegionExitBB);

  std::swap(LoopExitBB, LoopRegionExitBB);
  Instruction *NewTermInst =
      BranchInst::Create(PreHdrInst->getSuccessor(0), LoopExitBB, CompInst);
  ReplaceInstWithInst(InsertPt, NewTermInst);

  WRNScheduleKind SchedKind = VPOParoptUtils::getLoopScheduleKind(W);

  setSchedKindForMultiLevelLoops(W, SchedKind, WRNScheduleStaticEven);

  if (SchedKind == WRNScheduleStaticEven) {
    if (DT)
      DT->changeImmediateDominator(LoopExitBB, StaticInitBB);

    wrnUpdateLiveOutVals(L, LoopRegionExitBB, LiveOutVals, ECs);
    rewriteUsesOfOutInstructions(ValueToLiveinMap, LiveOutVals, ECs);
  } else if (SchedKind == WRNScheduleStatic) {
    // With "teams distribute" the workitem's loop iteration count
    // threshold is the team's upper bound, otherwise, it is
    // the original loop's upper bound.
    Loop *OuterLoop = genDispatchLoopForStatic(
        L, LoadLB, LoadUB, LowerBnd, UpperBnd,
        TeamUB ? TeamUB : UpperBndVal,
        SchedStride, LoopExitBB, StaticInitBB, LoopRegionExitBB);
    wrnUpdateLiveOutVals(OuterLoop, LoopRegionExitBB, LiveOutVals, ECs);
    wrnUpdateSSAPreprocessForOuterLoop(OuterLoop, ValueToLiveinMap, LiveOutVals,
                                       ECs);
    rewriteUsesOfOutInstructions(ValueToLiveinMap, LiveOutVals, ECs);
  } else
    llvm_unreachable(
        "Unsupported loop schedule type in OpenCL based offloading!");

  if (DistSchedKind == WRNScheduleDistributeStatic) {

    Loop *OuterLoop = genDispatchLoopForTeamDistirbute(
        L, TeamLB, TeamUB, TeamST, TeamLowerBnd, TeamUpperBnd, TeamStride,
        UpperBndVal, LoopExitBB, LoopRegionExitBB, TeamST->getParent(),
        LoopExitBB, nullptr);
    wrnUpdateLiveOutVals(OuterLoop, LoopRegionExitBB, LiveOutVals, ECs);
    wrnUpdateSSAPreprocessForOuterLoop(OuterLoop, ValueToLiveinMap, LiveOutVals,
                                       ECs);
    rewriteUsesOfOutInstructions(ValueToLiveinMap, LiveOutVals, ECs);
  }
}

// Generate dispatch loop for teams distriubte.
Loop *VPOParoptTransform::genDispatchLoopForTeamDistirbute(
    Loop *L, Instruction *TeamLB, Instruction *TeamUB, Instruction *TeamST,
    AllocaInst *TeamLowerBnd, AllocaInst *TeamUpperBnd, AllocaInst *TeamStride,
    Value *UpperBndVal, BasicBlock *LoopExitBB, BasicBlock *LoopRegionExitBB,
    BasicBlock *TeamInitBB, BasicBlock *TeamExitBB,
    Instruction *TeamExitBBSplit) {

  //                          |
  //                team.dispatch.header <---------------+
  //                       |       |                     |
  //                       |   team.dispatch.min.ub      |
  //                       |       |                     |
  //   +------------- team.dispatch.body                 |
  //   |                   |                             |
  //   |                   |                             |
  //   |           team.dispatch.inner.body              |
  //   |                      |                          |
  //   |                  par loop  <-------+            |
  //   |                      |             |            |
  //   |                    .....           |            |
  //   |                      |             |            |
  //   |            par loop bottom test ---+            |
  //   |                      |                          |
  //   |                      |                          |
  //   |               team.dispatch.inc                 |
  //   |                      |                          |
  //   |                      +--------------------------+
  //   |
  //   +------------> team dispatch.latch
  //                          |

  // Generate dispatch header BBlock
  BasicBlock *TeamDispHeaderBB = SplitBlock(TeamInitBB, TeamLB, DT, LI);
  TeamDispHeaderBB->setName("team.dispatch.header");

  // Generate a upper bound load instruction at top of TeamDispHeaderBB
  LoadInst *TmpUB = new LoadInst(TeamUpperBnd, "team.ub.tmp", TeamLB);

  // Generate a upper bound load instruction at top of TeamDispHeaderBB
  Value *TmpUD = UpperBndVal;

  BasicBlock *TeamDispBodyBB = SplitBlock(TeamDispHeaderBB, TeamLB, DT, LI);
  TeamDispBodyBB->setName("team.dispatch.body");

  ICmpInst *MinUB;

  Instruction *TermInst = TeamDispHeaderBB->getTerminator();

  MinUB =
      new ICmpInst(TermInst, ICmpInst::ICMP_SLE, TmpUB, TmpUD, "team.ub.min");

  StoreInst *NewUB = new StoreInst(TmpUD, TeamUpperBnd, false, TermInst);

  BasicBlock *TeamDispMinUBB = SplitBlock(TeamDispHeaderBB, NewUB, DT, LI);
  TeamDispMinUBB->setName("team.dispatch.min.ub");

  TermInst = TeamDispHeaderBB->getTerminator();

  // Generate branch for team.dispatch.cond for get MIN upper bound
  Instruction *NewTermInst =
      BranchInst::Create(TeamDispBodyBB, TeamDispMinUBB, MinUB);
  ReplaceInstWithInst(TermInst, NewTermInst);

  BasicBlock *TeamInnerBodyBB = SplitBlock(TeamDispBodyBB, TeamST, DT, LI);
  TeamInnerBodyBB->setName("team.dispatch.inner.body");

  ICmpInst *TeamTopTest;

  TermInst = TeamDispBodyBB->getTerminator();

  TeamTopTest = new ICmpInst(TermInst, ICmpInst::ICMP_SLE, TeamLB, TeamUB,
                             "team.top.test");

  // Generate branch for team.dispatch.cond for get MIN upper bound
  Instruction *TeamTopTestBI =
      BranchInst::Create(TeamInnerBodyBB, TeamExitBB, TeamTopTest);
  ReplaceInstWithInst(TermInst, TeamTopTestBI);

  // Generate dispatch chunk increment BBlock
  Instruction *SplitPoint =
      TeamExitBBSplit ?
          TeamExitBBSplit->getNextNonDebugInstruction() : &TeamExitBB->front();

  BasicBlock *TeamDispLatchBB = SplitBlock(TeamExitBB, SplitPoint, DT, LI);

  TermInst = TeamExitBB->getTerminator();
  TeamExitBB->setName("team.dispatch.inc");
  IRBuilder<> Builder(TermInst);

  LoadInst *TeamStrideVal =
      Builder.CreateLoad(TeamStride, false, "team.st.inc");

  // Generate team.inc.lb = team.new.lb + team.new.st
  BinaryOperator *IncLB =
      BinaryOperator::CreateAdd(TeamLB, TeamStrideVal, "team.inc.lb");
  IncLB->insertBefore(TermInst);

  // Generate team.inc.ub = team.new.lb + team.new.st
  BinaryOperator *IncUB =
      BinaryOperator::CreateAdd(TeamUB, TeamStrideVal, "team.inc.ub");
  IncUB->insertBefore(TermInst);

  StoreInst *NewIncLB = new StoreInst(IncLB, TeamLowerBnd, false, TermInst);
  NewIncLB->setAlignment(4);

  StoreInst *NewIncUB = new StoreInst(IncUB, TeamUpperBnd, false, TermInst);
  NewIncUB->setAlignment(4);

  TermInst->setSuccessor(0, TeamDispHeaderBB);

  TeamDispLatchBB->setName("team.dispatch.latch");

  TermInst = TeamDispBodyBB->getTerminator();

  TermInst->setSuccessor(1, TeamDispLatchBB);

  if (DT) {
    DT->changeImmediateDominator(TeamDispHeaderBB, TeamInitBB);
    DT->changeImmediateDominator(TeamDispBodyBB, TeamDispHeaderBB);
    DT->changeImmediateDominator(TeamDispMinUBB, TeamDispHeaderBB);
    DT->changeImmediateDominator(TeamInnerBodyBB, TeamDispBodyBB);
    DT->changeImmediateDominator(TeamDispLatchBB, TeamDispBodyBB);
  }
  Loop *OuterLoop = WRegionUtils::createLoop(L, L->getParentLoop(), LI);
  WRegionUtils::updateBBForLoop(TeamDispHeaderBB, OuterLoop, L->getParentLoop(),
                                LI);
  WRegionUtils::updateBBForLoop(TeamDispMinUBB, OuterLoop, L->getParentLoop(),
                                LI);
  WRegionUtils::updateBBForLoop(TeamDispBodyBB, OuterLoop, L->getParentLoop(),
                                LI);
  WRegionUtils::updateBBForLoop(TeamExitBB, OuterLoop, L->getParentLoop(), LI);
  WRegionUtils::updateBBForLoop(LoopRegionExitBB, OuterLoop, L->getParentLoop(),
                                LI);
  OuterLoop->moveToHeader(TeamDispHeaderBB);
  return OuterLoop;
}

// Generate dispatch loop for static chunk.
// FIXME: get rid of LoopExitBB and StaticInitBB parameters.
Loop *VPOParoptTransform::genDispatchLoopForStatic(
    Loop *L, LoadInst *LoadLB, LoadInst *LoadUB, AllocaInst *LowerBnd,
    AllocaInst *UpperBnd, Value *UpperBndVal, AllocaInst *SchedStride,
    BasicBlock *LoopExitBB, BasicBlock *StaticInitBB,
    BasicBlock *LoopRegionExitBB) {
  //                          |
  //                    dispatch.header <----------------+
  //                       |       |                     |
  //                       |   dispatch.min.ub           |
  //                       |       |                     |
  //   +---------------- dispatch.body                   |
  //   |                      |                          |
  //   |                  loop body <------+             |
  //   |                      |            |             |
  //   |                    .....          |             |
  //   |                      |            |             |
  //   |               loop bottom test ---+             |
  //   |                      |                          |
  //   |                      |                          |
  //   |                dispatch.inc                     |
  //   |                      |                          |
  //   |                      +--------------------------+
  //   |
  //   +--------------> dispatch.latch
  //                          |

  // LoadLB is a load instruction producing a value for ZTT generated
  // around the loop during lowering. Split its block so that
  // both LoadLB and LoadUB and the ZTT are in a new "dispatch" block.
  StaticInitBB = LoadLB->getParent();

  // Generate dispatch header BBlock
  BasicBlock *DispatchHeaderBB = SplitBlock(StaticInitBB, LoadLB, DT, LI);
  DispatchHeaderBB->setName("dispatch.header");

  // Generate a upper bound load instruction at top of DispatchHeaderBB
  LoadInst *TmpUB = new LoadInst(UpperBnd, "ub.tmp", LoadLB);

  BasicBlock *DispatchBodyBB = SplitBlock(DispatchHeaderBB, LoadLB, DT, LI);
  DispatchBodyBB->setName("dispatch.body");

  Instruction *TermInst = DispatchHeaderBB->getTerminator();

  ICmpInst *MinUB =
      new ICmpInst(TermInst, ICmpInst::ICMP_SLE, TmpUB, UpperBndVal, "ub.min");

  StoreInst *NewUB = new StoreInst(UpperBndVal, UpperBnd, false, TermInst);

  BasicBlock *DispatchMinUBB = SplitBlock(DispatchHeaderBB, NewUB, DT, LI);
  DispatchMinUBB->setName("dispatch.min.ub");

  TermInst = DispatchHeaderBB->getTerminator();

  // Generate branch for dispatch.cond for get MIN upper bound
  Instruction *NewTermInst =
      BranchInst::Create(DispatchBodyBB, DispatchMinUBB, MinUB);
  ReplaceInstWithInst(TermInst, NewTermInst);

  // Generate dispatch chunk increment BBlock
  BasicBlock *DispatchLatchBB =
      SplitBlock(LoopRegionExitBB, LoopRegionExitBB->getTerminator(), DT, LI);

  TermInst = LoopRegionExitBB->getTerminator();
  LoopRegionExitBB->setName("dispatch.inc");
  IRBuilder<> Builder(TermInst);

  // Load Stride value to st.new
  LoadInst *StrideVal = Builder.CreateLoad(SchedStride, false, "st.inc");

  // Generate inc.lb.new = lb.new + st.new
  auto IncLB =
      Builder.CreateAdd(Builder.CreateLoad(LowerBnd), StrideVal, "lb.inc");

  // Generate inc.lb.new = lb.new + st.new
  auto IncUB =
      Builder.CreateAdd(Builder.CreateLoad(UpperBnd), StrideVal, "ub.inc");

  Builder.CreateStore(IncLB, LowerBnd);
  Builder.CreateStore(IncUB, UpperBnd);

  TermInst->setSuccessor(0, DispatchHeaderBB);

  DispatchLatchBB->setName("dispatch.latch");

  // DispatchBodyBB ends with the ZTT that was originally in StaticInitBB.
  // This ZTT controls a branch to either the loop body, or the LoopExitBB.
  // Reroute the LoopExitBB edge to DispatchLatchBB.
  // Note that DispatchLatchBB now becomes the only predecessor of LoopExitBB.
  TermInst = DispatchBodyBB->getTerminator();
  TermInst->setSuccessor(1, DispatchLatchBB);

  if (DT) {
    // Some of the new blocks have correct immediate dominators set
    // by SplitBlock.  We only need to correct it for some.
    DT->changeImmediateDominator(DispatchHeaderBB, StaticInitBB);
    DT->changeImmediateDominator(DispatchBodyBB, DispatchHeaderBB);
    DT->changeImmediateDominator(DispatchLatchBB, DispatchBodyBB);
  }

  Loop *OuterLoop = WRegionUtils::createLoop(L, L->getParentLoop(), LI);
  WRegionUtils::updateBBForLoop(DispatchHeaderBB, OuterLoop, L->getParentLoop(),
                                LI);
  WRegionUtils::updateBBForLoop(DispatchMinUBB, OuterLoop, L->getParentLoop(),
                                LI);
  WRegionUtils::updateBBForLoop(DispatchBodyBB, OuterLoop, L->getParentLoop(),
                                LI);
  WRegionUtils::updateBBForLoop(LoopRegionExitBB, OuterLoop, L->getParentLoop(),
                                LI);
  OuterLoop->moveToHeader(DispatchHeaderBB);

  return OuterLoop;
}

// Generate the iteration space partitioning code based on OpenCL.
// Given a loop as follows.
//   for (i = lb; i <= ub; i++)
// The output of partitioning as below.
//   chunk_size = (ub - lb + get_local_size()) / get_local_size();
//   new_lb = lb + get_local_id * chunk_size;
//   new_ub = min(new_lb + chunk_size - 1, ub);
//   for (i = new_lb; i <= new_ub; i++)
// Here we assume the global_size is equal to local_size, which means
// there is only one workgroup.
//
bool VPOParoptTransform::genOCLParallelLoop(WRegionNode *W) {

  AllocaInst *LowerBnd, *UpperBnd, *SchedStride;
  AllocaInst *TeamLowerBnd, *TeamUpperBnd, *TeamStride;
  Value *UpperBndVal;
  WRNScheduleKind DistSchedKind;
  Instruction *TeamLB, *TeamUB, *TeamST;

  LowerBnd = nullptr;
  UpperBnd = nullptr;
  SchedStride = nullptr;
  TeamLowerBnd = nullptr;
  TeamUpperBnd = nullptr;
  TeamStride = nullptr;
  UpperBndVal = nullptr;
  TeamLB = nullptr;
  TeamUB = nullptr;
  TeamST = nullptr;

  for (unsigned I = W->getWRNLoopInfo().getNormIVSize(); I > 0; --I) {
    genLoopBoundUpdatePrep(W, I - 1, LowerBnd, UpperBnd, SchedStride,
                           TeamLowerBnd, TeamUpperBnd, TeamStride, UpperBndVal);

    genOCLDistParLoopBoundUpdateCode(W, I - 1, LowerBnd, UpperBnd, TeamLowerBnd,
                                     TeamUpperBnd, TeamStride, DistSchedKind,
                                     TeamLB, TeamUB, TeamST);

    if (isa<WRNParallelSectionsNode>(W) || isa<WRNParallelLoopNode>(W) ||
        isa<WRNDistributeParLoopNode>(W))
      genOCLLoopBoundUpdateCode(W, I - 1, LowerBnd, UpperBnd,
                                TeamLowerBnd, TeamUpperBnd, SchedStride);

    genOCLLoopPartitionCode(W, I - 1, LowerBnd, UpperBnd, SchedStride,
                            TeamLowerBnd, TeamUpperBnd, TeamStride, UpperBndVal,
                            DistSchedKind, TeamLB, TeamUB, TeamST);
  }

  W->resetBBSet(); // CFG changed; clear BBSet
  return true;
}

bool VPOParoptTransform::renameAndReplaceLibatomicCallsForSPIRV(Function *F) {
  bool Changed = false;
  for (inst_iterator II = inst_begin(F), E = inst_end(F); II != E; ++II) {
    Instruction *I = &*II;
    if (!isa<CallInst>(I))
      continue;

    auto *CI = cast<CallInst>(I);
    Function *CF = CI->getCalledFunction();
    if (!CF || !CF->hasName())
      continue;

    StringRef FName = CF->getName();
    if (FName != "__atomic_load" && FName != "__atomic_store" &&
        FName != "__atomic_compare_exchange")
      continue;

    const auto &Attributes = CF->getAttributes();
    Module *M = F->getParent();
    IRBuilder<> Builder(CI);

    Type *PtrTy =
        PointerType::get(Builder.getInt8Ty(), 4 /*ADDRESS_SPACE_GENERIC*/);
    Type *VoidTy = Builder.getVoidTy();
    Type *I32Ty = Builder.getInt32Ty();
    Type *I64Ty = Builder.getInt64Ty();
    Type *I1Ty = Builder.getInt1Ty();

    auto castArgumentToAddressSpaceGeneric = [&Builder, &PtrTy,
                                              &CI](unsigned Idx) {
      CI->setArgOperand(Idx, Builder.CreatePointerBitCastOrAddrSpaceCast(
                                 CI->getArgOperand(Idx), PtrTy));
    };

    auto castArgumentToI64 = [&Builder, &I64Ty, &CI](unsigned Idx) {
      CI->setArgOperand(
          Idx, Builder.CreateIntCast(CI->getArgOperand(Idx), I64Ty, false));
    };

    FunctionCallee NewFC;
    if (FName == "__atomic_load") {
      NewFC = M->getOrInsertFunction("__kmpc_atomic_load", Attributes, VoidTy,
                                     I64Ty, PtrTy, PtrTy, I32Ty);
      CI->setCalledFunction(NewFC);
    } else if (FName == "__atomic_store") {
      NewFC = M->getOrInsertFunction("__kmpc_atomic_store", Attributes, VoidTy,
                                     I64Ty, PtrTy, PtrTy, I32Ty);
      CI->setCalledFunction(NewFC);
    } else if (FName == "__atomic_compare_exchange") {
      NewFC = M->getOrInsertFunction("__kmpc_atomic_compare_exchange",
                                     Attributes, I1Ty, I64Ty, PtrTy, PtrTy,
                                     PtrTy, I32Ty, I32Ty);
      CI->setCalledFunction(NewFC);
      castArgumentToAddressSpaceGeneric(3);
    } else
      llvm_unreachable("Unexpected function name");

    castArgumentToI64(0); // Needed as it is I32 for __atomic* for spir target
    castArgumentToAddressSpaceGeneric(1);
    castArgumentToAddressSpaceGeneric(2);

    cast<Function>(NewFC.getCallee())->setDSOLocal(true);
    Changed = true;
  }

  return Changed;
}

//
// ParPrepare mode:
//   Paropt prepare transformations for lowering and privatizing
//
// ParTrans mode:
//   Paropt transformations for loop partitioning and outlining
//
bool VPOParoptTransform::paroptTransforms() {

  LLVMContext &C = F->getContext();
  bool RoutineChanged = false;

  BasicBlock::iterator I = F->getEntryBlock().begin();

#if INTEL_CUSTOMIZATION
  // Following two variables are used when generating remarks using
  // Loop Opt Report framework (under -qopt-report).
  LoopInfo *ORLinfo = nullptr;
  Loop *ORLoop = nullptr;
#endif  // INTEL_CUSTOMIZATION

  // Setup Anchor Instuction Point
  Instruction *AI = &*I;

  IdentTy = VPOParoptUtils::getIdentStructType(F);

  StringRef S = F->getName();

  if (!S.compare_lower(StringRef("@main"))) {
    CallInst *RI = VPOParoptUtils::genKmpcBeginCall(F, AI, IdentTy);
    RI->insertBefore(AI);

    for (BasicBlock &I : *F) {
      if (isa<ReturnInst>(I.getTerminator())) {
        Instruction *Inst = I.getTerminator();

        CallInst *RI = VPOParoptUtils::genKmpcEndCall(F, Inst, IdentTy);
        RI->insertBefore(Inst);
      }
    }
  }

#if INTEL_CUSTOMIZATION
#if INTEL_FEATURE_CSA
  // Lower OpenMP runtime library calls for CSA in prepare pass.
  if (isTargetCSA() && (Mode & ParPrepare))
    RoutineChanged |= translateCSAOmpRtlCalls();
#endif // INTEL_FEATURE_CSA
#endif // INTEL_CUSTOMIZATION

  if (WI->WRGraphIsEmpty()) {
    LLVM_DEBUG(
        dbgs() << "\n... No WRegion Candidates for Parallelization ...\n\n");
    return RoutineChanged;
  }

  bool IsTargetSPIRV = VPOAnalysisUtils::isTargetSPIRV(F->getParent()) &&
                       hasOffloadCompilation();
  bool NeedTID, NeedBID;

  if (IsTargetSPIRV && (Mode & ParPrepare))
    RoutineChanged |= renameAndReplaceLibatomicCallsForSPIRV(F);

  // Collects the list of WRNs into WRegionList, and sets NeedTID and NeedBID
  // to true/false depending on whether it finds a WRN that needs the TID or
  // BID, respectively.
  gatherWRegionNodeList(NeedTID, NeedBID);

#if INTEL_CUSTOMIZATION
#if INTEL_FEATURE_CSA
  if (isTargetCSA()) {
    NeedTID = false;
    NeedBID = false;
  }
#endif  // INTEL_FEATURE_CSA
#endif  // INTEL_CUSTOMIZATION

  Type *Int32Ty = Type::getInt32Ty(C);

  if (NeedTID)
    TidPtrHolder = F->getParent()->getOrInsertGlobal("@tid.addr", Int32Ty);

  if (NeedBID && (Mode & OmpPar) && (Mode & ParTrans))
    BidPtrHolder = F->getParent()->getOrInsertGlobal("@bid.addr", Int32Ty);

  //
  // Walk throught W-Region list, the outlining / lowering is performed from
  // inner to outer
  //
  for (auto I = WRegionList.begin(), E = WRegionList.end(); I != E; ++I) {

    WRegionNode *W = *I;

    assert(W->isBBSetEmpty() &&
           "WRNs should not have BBSET populated initially");

    // Init 'Changed' to false before processing W;
    // If W is transformed, set 'Changed' to true.
    bool Changed = false;

    bool RemoveDirectives = false;

#if INTEL_CUSTOMIZATION
#if INTEL_FEATURE_CSA
    if (isTargetCSA() && !isSupportedOnCSA(W)) {
      if (Mode & ParPrepare)
        switch (W->getWRegionKindID()) {
          case WRegionNode::WRNAtomic:
          case WRegionNode::WRNCritical:
          case WRegionNode::WRNTaskwait:
            Changed |= removeCompilerGeneratedFences(W);
            break;
        }
      RemoveDirectives = true;
    }
    else
#endif  // INTEL_FEATURE_CSA
#endif  // INTEL_CUSTOMIZATION
    if (W->getIsOmpLoop() && !W->getIsSections()
        &&  W->getWRNLoopInfo().getLoop()==nullptr) {
      // The WRN is a loop-type construct, but the loop is missing, most likely
      // because it has been optimized away. We skip the code transforms for
      // this WRN, and simply remove its directives.
      RemoveDirectives = true;
    }
    else {
      bool IsPrepare = Mode & ParPrepare;

      switch (W->getWRegionKindID()) {

      // 1. Constructs that need to perform outlining:
      //      Parallel [for|sections], task, taskloop, etc.

      case WRegionNode::WRNTeams:
      case WRegionNode::WRNParallel:
        debugPrintHeader(W, IsPrepare);
        if (Mode & ParPrepare) {
          Changed |= renameOperandsUsingStoreThenLoad(W);
          Changed |= propagateCancellationPointsToIR(W);
        }
        if ((Mode & OmpPar) && (Mode & ParTrans)) {
          Changed |= clearCancellationPointAllocasFromIR(W);
          WRegionUtils::collectNonPointerValuesToBeUsedInOutlinedRegion(W);
#if INTEL_CUSTOMIZATION
#if INTEL_FEATURE_CSA
          if (isTargetCSA()) {
            improveAliasForOutlinedFunc(W);
            if (W->getIsPar())
              Changed |= genCSAParallel(W);
            else
              llvm_unreachable("Unexpected work region kind");
            RemoveDirectives = true;
            break;
          }
#endif  // INTEL_FEATURE_CSA
#endif  // INTEL_CUSTOMIZATION
          if (!IsTargetSPIRV) {
#if INTEL_CUSTOMIZATION
            improveAliasForOutlinedFunc(W);
#endif  // INTEL_CUSTOMIZATION
            // Privatization is enabled for both Prepare and Transform passes
            Changed |= genPrivatizationCode(W);
            Changed |= genFirstPrivatizationCode(W);
            Changed |= genReductionCode(W);
            Changed |= genCancellationBranchingCode(W);
            Changed |= genDestructorCode(W);
            Changed |= captureAndAddCollectedNonPointerValuesToSharedClause(W);
            Changed |= genMultiThreadedCode(W);
          }
          RemoveDirectives = true;
        }
        break;
      case WRegionNode::WRNParallelSections:
      case WRegionNode::WRNParallelLoop:
      case WRegionNode::WRNDistributeParLoop:
        debugPrintHeader(W, IsPrepare);
        if (Mode & ParPrepare) {
          Changed = regularizeOMPLoop(W);
          Changed |= renameOperandsUsingStoreThenLoad(W);
          Changed |= propagateCancellationPointsToIR(W);
        }
        if ((Mode & OmpPar) && (Mode & ParTrans)) {
          Changed |= clearCancellationPointAllocasFromIR(W);
          WRegionUtils::collectNonPointerValuesToBeUsedInOutlinedRegion(W);
          Changed |= regularizeOMPLoop(W, false);
#if INTEL_CUSTOMIZATION
          improveAliasForOutlinedFunc(W);
#endif  // INTEL_CUSTOMIZATION

          // For the case of target parallel for (OpenCL), the compiler
          // constructs a loop parameter before the target region.
          if (deviceTriplesHasSPIRV()) {
            if (WRegionNode *WT =
                    WRegionUtils::getParentRegion(W, WRegionNode::WRNTarget))
              WT->setParLoopNdInfoAlloca(genTgtLoopParameter(WT, W));
          }
          AllocaInst *IsLastVal = nullptr;
          BasicBlock *IfLastIterBB = nullptr;

#if INTEL_CUSTOMIZATION
#if INTEL_FEATURE_CSA
            if (isTargetCSA()) {
               // Generate remarks using Loop Opt Report framework (under -qopt-report).
               if (isa<WRNParallelLoopNode>(W)) {
                  ORLinfo = W->getWRNLoopInfo().getLoopInfo();
                  ORLoop = W->getWRNLoopInfo().getLoop();
                  if (ORLoop != nullptr)
                      LORBuilder(*ORLoop, *ORLinfo).addRemark(OptReportVerbosity::Low,
                                "CSA: OpenMP parallel loop will be pipelined");
            }

            if (W->getIsParSections()) {
              Changed |= genCSASections(W);
              RemoveDirectives = true;
            }
            else if (W->getIsParLoop()) {
              auto Res = genCSALoop(W);
              Changed |= Res.first;
              RemoveDirectives = Res.second;
            }
            else
              llvm_unreachable("Unexpected work region kind");
            break;
          }
#endif  // INTEL_FEATURE_CSA
#endif  // INTEL_CUSTOMIZATION
          // The compiler does not need to generate the outlined function
          // for omp parallel for loop.
          if (IsTargetSPIRV) {
            Changed |= genOCLParallelLoop(W);
            Changed |= genPrivatizationCode(W);
            Changed |= genReductionCode(W);
          } else {
#if INTEL_CUSTOMIZATION
            // Generate remarks using Loop Opt Report framework (under -qopt-report).
            if (isa<WRNParallelLoopNode>(W)) {
               ORLinfo = W->getWRNLoopInfo().getLoopInfo();
               ORLoop = W->getWRNLoopInfo().getLoop();
               if (ORLoop != nullptr) {
                   LORBuilder(*ORLoop, *ORLinfo).addRemark(OptReportVerbosity::Low,
                              "OpenMP: Outlined parallel loop");

                   // Add remark to enclosing loop (if any).
                   if (ORLoop->getParentLoop() != nullptr)
                      // An enclosing loop is present.
                      LORBuilder(*(ORLoop->getParentLoop()), *ORLinfo).addRemark(OptReportVerbosity::Low,
                                 "OpenMP: Parallel loop was outlined");
                   }
               }
#endif  // INTEL_CUSTOMIZATION

            Changed |= genLoopSchedulingCode(W, IsLastVal);
            // Privatization is enabled for both Prepare and Transform passes
            Changed |= genPrivatizationCode(W);
            Changed |= genBarrierForFpLpAndLinears(W);
            Changed |= genLastIterationCheck(W, IsLastVal, IfLastIterBB);
            Changed |= genLinearCode(W, IfLastIterBB);
            Changed |= genLastPrivatizationCode(W, IfLastIterBB);
            Changed |= genFirstPrivatizationCode(W);
            Changed |= genReductionCode(W);
            Changed |= genCancellationBranchingCode(W);
            Changed |= genDestructorCode(W);
            Changed |= captureAndAddCollectedNonPointerValuesToSharedClause(W);
            Changed |= genMultiThreadedCode(W);
          }
          Changed |= sinkSIMDDirectives(W);
          RemoveDirectives = true;
        }
        break;
      case WRegionNode::WRNTask:
        if (Mode & ParPrepare) {
          Changed |= renameOperandsUsingStoreThenLoad(W);
          Changed |= propagateCancellationPointsToIR(W);
        }
        if ((Mode & OmpPar) && (Mode & ParTrans)) {
          Changed |= clearCancellationPointAllocasFromIR(W);
          debugPrintHeader(W, false);
#if INTEL_CUSTOMIZATION
          improveAliasForOutlinedFunc(W);
#endif  // INTEL_CUSTOMIZATION
          StructType *KmpTaskTTWithPrivatesTy;
          StructType *KmpSharedTy;
          Value *LastIterGep;
          BasicBlock *IfLastIterBB = nullptr;
          Changed = genTaskInitCode(W, KmpTaskTTWithPrivatesTy, KmpSharedTy,
                                    LastIterGep);
          Changed |= genPrivatizationCode(W);
          Changed |= genFirstPrivatizationCode(W);
          Changed |= genBarrierForFpLpAndLinears(W);
          Changed |= genLastIterationCheck(W, LastIterGep, IfLastIterBB);
          Changed |= genLastPrivatizationCode(W, IfLastIterBB);
          Changed |= genSharedCodeForTaskGeneric(W);
          Changed |= genRedCodeForTaskGeneric(W);
          Changed |= genCancellationBranchingCode(W);
          Changed |= genTaskCode(W, KmpTaskTTWithPrivatesTy, KmpSharedTy);
          RemoveDirectives = true;
        }
        break;
      case WRegionNode::WRNTaskloop:
        debugPrintHeader(W, IsPrepare);
        if (Mode & ParPrepare) {
          Changed = regularizeOMPLoop(W);
          Changed |= renameOperandsUsingStoreThenLoad(W);
        }
        if ((Mode & OmpPar) && (Mode & ParTrans)) {
          Changed |= regularizeOMPLoop(W, false);
#if INTEL_CUSTOMIZATION
          improveAliasForOutlinedFunc(W);
#endif  // INTEL_CUSTOMIZATION
          StructType *KmpTaskTTWithPrivatesTy;
          StructType *KmpSharedTy;
          Value *LBPtr, *UBPtr, *STPtr, *LastIterGep;
          BasicBlock *IfLastIterBB = nullptr;
          Changed |=
              genTaskLoopInitCode(W, KmpTaskTTWithPrivatesTy, KmpSharedTy,
                                  LBPtr, UBPtr, STPtr, LastIterGep);
          Changed |= genPrivatizationCode(W);
          Changed |= genFirstPrivatizationCode(W);
          Changed |= genBarrierForFpLpAndLinears(W);
          Changed |= genLastIterationCheck(W, LastIterGep, IfLastIterBB);
          Changed |= genLastPrivatizationCode(W, IfLastIterBB);
          Changed |= genSharedCodeForTaskGeneric(W);
          Changed |= genRedCodeForTaskGeneric(W);
          Changed |= genTaskGenericCode(W, KmpTaskTTWithPrivatesTy, KmpSharedTy,
                                        LBPtr, UBPtr, STPtr);
          Changed |= sinkSIMDDirectives(W);
          RemoveDirectives = true;
        }
        break;
      case WRegionNode::WRNTaskwait:
        if ((Mode & OmpPar) && (Mode & ParTrans)) {
          debugPrintHeader(W, false);
          Changed |= genTaskWaitCode(W);
          RemoveDirectives = true;
        }
        break;
      case WRegionNode::WRNTarget:
        debugPrintHeader(W, IsPrepare);
        if (Mode & ParPrepare) {
          // Override function linkage for the target compilation to prevent
          // functions with target regions from being deleted by LTO.
          if (hasOffloadCompilation())
            F->setLinkage(GlobalValue::LinkageTypes::ExternalLinkage);
          Changed |= renameOperandsUsingStoreThenLoad(W);
        } else if ((Mode & OmpPar) && (Mode & ParTrans)) {
          Changed |= promoteClauseArgumentUses(W);
          // The purpose is to generate place holder for global variable.
          Changed |= genGlobalPrivatizationLaunderIntrin(W);
          WRegionUtils::collectNonPointerValuesToBeUsedInOutlinedRegion(W);
#if INTEL_CUSTOMIZATION
          improveAliasForOutlinedFunc(W);
#endif  // INTEL_CUSTOMIZATION
          Changed |= genPrivatizationCode(W);
          Changed |= genFirstPrivatizationCode(W);
          Changed |= captureAndAddCollectedNonPointerValuesToSharedClause(W);
          Changed |= genTargetOffloadingCode(W);
          Changed |= clearLaunderIntrinBeforeRegion(W);
          RemoveDirectives = true;
        }
        break;
      case WRegionNode::WRNTargetEnterData:
      case WRegionNode::WRNTargetExitData:
      case WRegionNode::WRNTargetUpdate:
        // These constructs do not have to be transformed during
        // the target compilation, hence, hasOffloadCompilation()
        // check below.
        debugPrintHeader(W, IsPrepare);
        if (Mode & ParPrepare) {
          if (!hasOffloadCompilation())
            Changed |= renameOperandsUsingStoreThenLoad(W);
        } else if ((Mode & OmpPar) && (Mode & ParTrans)) {
          if (!hasOffloadCompilation()) {
            // The purpose is to generate place holder for global variable.
            //
            // For WRNTargetEnterData and WRNTargetExitData we may
            // avoid laundering the global variables that are declared target,
            // unless they are mapped as ALWAYS.  We do not need to pass
            // them to the target runtime library, as long as they have
            // infinite reference count, and will not require data motion.
            Changed |= genGlobalPrivatizationLaunderIntrin(W);
            Changed |= genTargetOffloadingCode(W);
            Changed |= clearLaunderIntrinBeforeRegion(W);
          }
          RemoveDirectives = true;
        }
        break;
      case WRegionNode::WRNTargetData:
        // This construct does not have to be transformed during
        // the target compilation, hence, hasOffloadCompilation()
        // check below.
        debugPrintHeader(W, IsPrepare);
        if (Mode & ParPrepare) {
          if (!hasOffloadCompilation())
            Changed |= renameOperandsUsingStoreThenLoad(W);
        } else if ((Mode & OmpPar) && (Mode & ParTrans)) {
          if (!hasOffloadCompilation()) {
            // The purpose is to generate place holder for global variable.
            Changed |= genGlobalPrivatizationLaunderIntrin(W);
#if INTEL_CUSTOMIZATION
            improveAliasForOutlinedFunc(W);
#endif  // INTEL_CUSTOMIZATION
            Changed |= genTargetOffloadingCode(W);
            Changed |= clearLaunderIntrinBeforeRegion(W);
          }
          RemoveDirectives = true;
        }
        break;

      // 2. Below are constructs that do not need to perform outlining.
      //    E.g., simd, taskgroup, atomic, for, sections, etc.

      case WRegionNode::WRNTaskgroup:
        debugPrintHeader(W, IsPrepare);
        if ((Mode & OmpPar) && (Mode & ParTrans)) {
          Changed = genTaskgroupRegion(W);
          RemoveDirectives = true;
        }
        break;

      case WRegionNode::WRNVecLoop:
        if (Mode & ParPrepare) {
          Changed = regularizeOMPLoop(W);
          Changed |= renameOperandsUsingStoreThenLoad(W);
        }
        // Privatization is enabled for SIMD Transform passes
        if ((Mode & OmpVec) && (Mode & ParTrans)) {
          debugPrintHeader(W, false);
          Changed = regularizeOMPLoop(W, false);
          Changed |= genPrivatizationCode(W);
          if (W->getWRNLoopInfo().getNormIVSize() != 0) {
            // Code for SIMD clauses, such as lastprivate, must be inserted
            // outside of the loop. And this insertion must be coordinated
            // with code inserted for enclosing regions related to the same
            // loop. Here we only handle standalone SIMD regions.
            // Lasprivatization, linearization, etc. will be done for variables
            // during transformation of the enclosing region in case of
            // combined OpenMP constructs.
            //
            // Standalone SIMD regions will have normalized IV and UB.
            // Normalized IV and UB are not present for SIMD regions
            // combined with other loop type regions.
            //
            // Note that handling of PRIVATE does not require new code
            // (except new alloca) outside of the loop, so it can be done
            // always.
            auto *LoopExitBB = getLoopExitBB(W);
            // Last value update must happen in the loop's exit block,
            // i.e. under a ZTT check, if one was created around the loop.
            Changed |= genLinearCode(W, LoopExitBB);
            Changed |= genLastPrivatizationCode(W, LoopExitBB);
            Changed |= genReductionCode(W);
          }
          // keep SIMD directives; will be processed by the Vectorizer
          RemoveDirectives = false;
        }
        break;
      case WRegionNode::WRNAtomic:
        if (Mode & ParPrepare) {
          debugPrintHeader(W, true);
          if (IsTargetSPIRV)
            Changed |= removeCompilerGeneratedFences(W);
          Changed = VPOParoptAtomics::handleAtomic(
              cast<WRNAtomicNode>(W), IdentTy, TidPtrHolder, IsTargetSPIRV);
          RemoveDirectives = true;
        }
        break;
      case WRegionNode::WRNWksLoop:
      case WRegionNode::WRNSections:
      case WRegionNode::WRNDistribute:
        debugPrintHeader(W, IsPrepare);
        if (Mode & ParPrepare) {
          Changed = regularizeOMPLoop(W);
          Changed |= renameOperandsUsingStoreThenLoad(W);
          Changed |= propagateCancellationPointsToIR(W);
        }
        if ((Mode & OmpPar) && (Mode & ParTrans)) {
          Changed |= clearCancellationPointAllocasFromIR(W);
          Changed |= regularizeOMPLoop(W, false);
#if INTEL_CUSTOMIZATION
#if INTEL_FEATURE_CSA
          if (isTargetCSA()) {
            // Generate remarks using Loop Opt Report framework (under -qopt-report).
            if (isa<WRNWksLoopNode>(W)) {
               ORLinfo = W->getWRNLoopInfo().getLoopInfo();
               ORLoop = W->getWRNLoopInfo().getLoop();
               if (ORLoop != nullptr)
                  LORBuilder(*ORLoop, *ORLinfo).addRemark(OptReportVerbosity::Low,
                             "CSA: OpenMP worksharing loop will be pipelined");
            }

            if (W->getIsSections()) {
              Changed |= genCSASections(W);
              RemoveDirectives = true;
            }
            else if (W->getIsOmpLoop()) {
              auto Res = genCSALoop(W);
              Changed |= Res.first;
              RemoveDirectives = Res.second;
            }
            else
              llvm_unreachable("Unexpected work region kind");
            break;
          }
#endif  // INTEL_FEATURE_CSA
#endif  // INTEL_CUSTOMIZATION
          if (deviceTriplesHasSPIRV()) {
            if (WRegionNode *WT =
                    WRegionUtils::getParentRegion(W, WRegionNode::WRNTarget))
              WT->setParLoopNdInfoAlloca(genTgtLoopParameter(WT, W));
          }
          if (IsTargetSPIRV) {
            Changed |= genOCLParallelLoop(W);
            Changed |= genPrivatizationCode(W);
            if (!W->getIsDistribute())
              Changed |= genReductionCode(W);
          } else {
#if INTEL_CUSTOMIZATION
            // Generate remarks using Loop Opt Report framework (under -qopt-report).
            if (isa<WRNWksLoopNode>(W)) {
               ORLinfo = W->getWRNLoopInfo().getLoopInfo();
               ORLoop = W->getWRNLoopInfo().getLoop();
               if (ORLoop != nullptr)
                  LORBuilder(*ORLoop, *ORLinfo).addRemark(OptReportVerbosity::Low,
                             "OpenMP: Worksharing loop");
            }
#endif  // INTEL_CUSTOMIZATION

            AllocaInst *IsLastVal = nullptr;
            BasicBlock *IfLastIterBB = nullptr;
            Changed |= genLoopSchedulingCode(W, IsLastVal);
            Changed |= genPrivatizationCode(W);
            Changed |= genBarrierForFpLpAndLinears(W);
            Changed |= genLastIterationCheck(W, IsLastVal, IfLastIterBB);
            Changed |= genLinearCode(W, IfLastIterBB);
            Changed |= genLastPrivatizationCode(W, IfLastIterBB);
            Changed |= genFirstPrivatizationCode(W);
            if (!W->getIsDistribute()) {
              Changed |= genReductionCode(W);
              Changed |= genCancellationBranchingCode(W);
            }
            Changed |= genDestructorCode(W);
            if (!W->getIsDistribute() && !W->getNowait())
              Changed |= genBarrier(W, false);
          }
          Changed |= sinkSIMDDirectives(W);
          RemoveDirectives = true;
        }
        break;
      case WRegionNode::WRNSingle:
        if (Mode & ParPrepare) {
          debugPrintHeader(W, true);
          // Changed = genPrivatizationCode(W);
          // Changed |= genFirstPrivatizationCode(W);
#if INTEL_CUSTOMIZATION
#if INTEL_FEATURE_CSA
          if (isTargetCSA()) {
            Changed |= removeCompilerGeneratedFences(W);
            Changed |= genCSASingle(W);
            RemoveDirectives = true;
            break;
          }
#endif  // INTEL_FEATURE_CSA
#endif  // INTEL_CUSTOMIZATION
          AllocaInst *IsSingleThread = nullptr;
          Changed = genSingleThreadCode(W, IsSingleThread);
          Changed |= genCopyPrivateCode(W, IsSingleThread);
          Changed |= genPrivatizationCode(W);
          Changed |= genFirstPrivatizationCode(W);
          // Changed |= genDestructorCode(W);
          if (!W->getNowait())
            Changed |= genBarrier(W, false);
          RemoveDirectives = true;
        }
        break;
      case WRegionNode::WRNMaster:
        if (Mode & ParPrepare) {
          debugPrintHeader(W, true);
#if INTEL_CUSTOMIZATION
#if INTEL_FEATURE_CSA
          if (isTargetCSA()) {
            Changed |= removeCompilerGeneratedFences(W);
            RemoveDirectives = true;
            break;
          }
#endif  // INTEL_FEATURE_CSA
#endif  // INTEL_CUSTOMIZATION
          if (IsTargetSPIRV)
            Changed |= removeCompilerGeneratedFences(W);
          Changed = genMasterThreadCode(W, IsTargetSPIRV);
          RemoveDirectives = true;
        }
        break;
      case WRegionNode::WRNCritical:
        if (Mode & ParPrepare) {
          debugPrintHeader(W, true);
          Changed = genCriticalCode(cast<WRNCriticalNode>(W));
          RemoveDirectives = true;
        }
        break;
      case WRegionNode::WRNOrdered:
        if (Mode & ParPrepare) {
          debugPrintHeader(W, true);
          if (W->getIsDoacross()) {
            Changed = genDoacrossWaitOrPost(cast<WRNOrderedNode>(W));
          } else {
            Changed = genOrderedThreadCode(W);
          }

          RemoveDirectives = true;
        }
        break;
      case WRegionNode::WRNBarrier:
        if (Mode & ParPrepare) {
          debugPrintHeader(W, true);
#if INTEL_CUSTOMIZATION
#if INTEL_FEATURE_CSA
          if (isTargetCSA()) {
            Changed |= removeCompilerGeneratedFences(W);
            RemoveDirectives = true;
            break;
          }
#endif  // INTEL_FEATURE_CSA
#endif  // INTEL_CUSTOMIZATION
          if (IsTargetSPIRV)
            Changed |= removeCompilerGeneratedFences(W);
          Changed = genBarrier(W, true, IsTargetSPIRV);
          RemoveDirectives = true;
        }
        break;
      case WRegionNode::WRNCancel:
        if (Mode & ParPrepare) {
          debugPrintHeader(W, true);
          Changed = genCancelCode(cast<WRNCancelNode>(W));
          RemoveDirectives = true;
        }
        break;
      case WRegionNode::WRNFlush:
        if (Mode & ParPrepare) {
          debugPrintHeader(W, true);
          Changed = genFlush(W);
          RemoveDirectives = true;
        }
        break;
      default:
        break;
      } // switch
    }

    // Remove calls to directive intrinsics since the LLVM back end does not
    // know how to translate them.
    if (RemoveDirectives) {
      bool DirRemoved = VPOUtils::stripDirectives(W);
      assert(DirRemoved && "Directive intrinsics not removed for WRN.\n");
      (void) DirRemoved;
    }

    if (Changed) { // Code transformations happened for this WRN
      RoutineChanged = true;
      LLVM_DEBUG(dbgs() << "   === WRN #" << W->getNumber()
                        << " transformed.\n\n");
    }
    else
      LLVM_DEBUG(dbgs() << "   === WRN #" << W->getNumber()
                        << " NOT transformed.\n\n");
  }

  WRegionList.clear();
  return RoutineChanged;
}

Value *VPOParoptTransform::genReductionMinMaxInit(ReductionItem *RedI,
                                                  Type *Ty, bool IsMax) {
  Value *V = nullptr;

  if (Ty->isIntOrIntVectorTy()) {
    LLVMContext &C = F->getContext();
    bool IsUnsigned = RedI->getIsUnsigned();
    V = VPOParoptUtils::getMinMaxIntVal(C, Ty, IsUnsigned, !IsMax);
#if 0
    uint64_t val = IsMax ? VPOParoptUtils::getMinInt(Ty, IsUnsigned) :
                           VPOParoptUtils::getMaxInt(Ty, IsUnsigned);
    V = ConstantInt::get(Ty, val);
#endif
  }
  else if (Ty->isFPOrFPVectorTy())
    V = IsMax ? ConstantFP::getInfinity(Ty, true) :  // max: negative inf
                ConstantFP::getInfinity(Ty, false);  // min: positive inf
  else
    llvm_unreachable("Unsupported type in OMP reduction!");

  return V;
}

// Generate the reduction intialization instructions.
Value *VPOParoptTransform::genReductionScalarInit(ReductionItem *RedI,
                                                  Type *ScalarTy) {
  Value *V = nullptr;
  switch (RedI->getType()) {
  case ReductionItem::WRNReductionAdd:
  case ReductionItem::WRNReductionSub:
    V = ScalarTy->isIntOrIntVectorTy() ? ConstantInt::get(ScalarTy, 0)
                                       : ConstantFP::get(ScalarTy, 0.0);
    break;
  case ReductionItem::WRNReductionMult:
    V = ScalarTy->isIntOrIntVectorTy() ? ConstantInt::get(ScalarTy, 1)
                                       : ConstantFP::get(ScalarTy, 1.0);
    break;
  case ReductionItem::WRNReductionAnd:
    V = ConstantInt::get(ScalarTy, 1);
    break;
  case ReductionItem::WRNReductionOr:
  case ReductionItem::WRNReductionBxor:
  case ReductionItem::WRNReductionBor:
    V = ConstantInt::get(ScalarTy, 0);
    break;
  case ReductionItem::WRNReductionBand:
    V = ConstantInt::get(ScalarTy, -1);
    break;
  case ReductionItem::WRNReductionMax:
    V = genReductionMinMaxInit(RedI, ScalarTy, true);
    break;
  case ReductionItem::WRNReductionMin:
    V = genReductionMinMaxInit(RedI, ScalarTy, false);
    break;
  default:
    llvm_unreachable("Unspported reduction operator!");
  }
  return V;
}

// Generate the reduction fini code for bool and/or.
// Given the directive pragma omp parallel reduction( +: a1 ) reduction(&&: a2
// ), here is the output for bool "and" opererator.
//
//  if.end5:                                          ; preds = %if.then4,
//  %if.end
//    %my.tid = load i32, i32* %tid, align 4
//    call void @__kmpc_critical({ i32, i32, i32, i32, i8* }* @.kmpc_loc.0.0.3,
//    i32 %my.tid, [8 x i32]* @.gomp_critical_user_.var)
//    br label %if.end5.split
//
//  if.end5.split:                                    ; preds = %if.end5
//    %1 = load i8, i8* %a1
//    %2 = load i8, i8* %a1.red
//    %3 = add i8 %1, %2
//    store i8 %3, i8* %a1
//    br label %if.end5.split.split
//
//  if.end5.split.split:                              ; preds = %if.end5.split
//    %4 = load i8, i8* %a2
//    %5 = load i8, i8* %a2.red
//    %6 = sext i8 %4 to i32
//    %tobool = icmp ne i32 %6, 0
//    br i1 %tobool, label %land.rhs, label %land.end
//
//  land.rhs:                                         ; preds =
//  %if.end5.split.split
//    %7 = sext i8 %5 to i32
//    %tobool15 = icmp ne i32 %7, 0
//    br label %land.end
//
//  land.end:                                         ; preds =
//  %if.end5.split.split, %land.rhs
//    %8 = phi i1 [ false, %if.end5.split.split ], [ %tobool15, %land.rhs ]
//    %9 = zext i1 %8 to i32
//    %10 = trunc i32 %9 to i8
//    store i8 %10, i8* %a2
//    br label %if.end5.split.split.split
//
//  if.end5.split.split.split:                        ; preds = %land.end
//    %my.tid16 = load i32, i32* %tid, align 4
//    call void @__kmpc_end_critical({ i32, i32, i32, i32, i8* }*
//    @.kmpc_loc.0.0.5, i32 %my.tid16, [8 x i32]* @.gomp_critical_user_.var)
//  br label %exitStub
//
// Similiarly, here is the output for bool "or" operator given the direcitive in
// the form of #pragma omp parallel reduction( +: a1 ) reducion( ||: a2 ).
//
//  if.end5:                                          ; preds = %if.then4,
//  %if.end
//    %my.tid = load i32, i32* %tid, align 4
//    call void @__kmpc_critical({ i32, i32, i32, i32, i8* }* @.kmpc_loc.0.0.3,
//    i32 %my.tid, [8 x i32]* @.gomp_critical_user_.var)
//    br label %if.end5.split
//
//  if.end5.split:                                    ; preds = %if.end5
//    %1 = load i8, i8* %a1
//    %2 = load i8, i8* %a1.red
//    %3 = add i8 %1, %2
//    store i8 %3, i8* %a1
//    br label %if.end5.split.split
//
//  if.end5.split.split:                              ; preds = %if.end5.split
//    %4 = load i8, i8* %a2
//    %5 = load i8, i8* %a2.red
//    %6 = sext i8 %4 to i32
//    %tobool = icmp ne i32 %6, 0
//    br i1 %tobool, label %lor.end, label %lor.rhs
//
//  lor.end:                                          ; preds =
//  %if.end5.split.split, %lor.rhs
//    %7 = phi i1 [ false, %if.end5.split.split ], [ %tobool15, %lor.rhs ]
//    %8 = zext i1 %7 to i32
//    %9 = trunc i32 %8 to i8
//    store i8 %9, i8* %a2
//    br label %if.end5.split.split.split
//
//  lor.rhs:                                          ; preds =
//  %if.end5.split.split
//    %10 = sext i8 %5 to i32
//    %tobool15 = icmp ne i32 %10, 0
//    br label %lor.end
//
//  if.end5.split.split.split:                        ; preds = %lor.end
//    %my.tid16 = load i32, i32* %tid, align 4
//    call void @__kmpc_end_critical({ i32, i32, i32, i32, i8* }*
//    @.kmpc_loc.0.0.5, i32 %my.tid16, [8 x i32]* @.gomp_critical_user_.var)
//    br label %exitStub
//
Value* VPOParoptTransform::genReductionFiniForBoolOps(ReductionItem *RedI,
                                          Value *Rhs1, Value *Rhs2,
                                          Type *ScalarTy,
                                          IRBuilder<> &Builder,
                                          bool IsAnd) {
  LLVMContext &C = F->getContext();
  // FIXME: handle FP types here, and also make sure that
  //        significant bits are not truncated before
  //        comparing the value with zero.
  auto Conv = Builder.CreateSExtOrTrunc(Rhs1, Type::getInt32Ty(C));
  ConstantInt *ValueZero = ConstantInt::get(Type::getInt32Ty(C), 0);
  auto IsTrue = Builder.CreateICmpNE(Conv, ValueZero, "tobool");
  auto EntryBB = Builder.GetInsertBlock();
  Instruction *InsertPt = &*Builder.GetInsertPoint();
  auto ContBB = SplitBlock(EntryBB, InsertPt, DT, LI);
  ContBB->setName(IsAnd ? "land.rhs" : "lor.rhs");

  auto RhsBB = SplitBlock(ContBB, ContBB->getTerminator(), DT, LI);
  RhsBB->setName(IsAnd ? "land.end" : "lor.end");

  EntryBB->getTerminator()->eraseFromParent();
  Builder.SetInsertPoint(EntryBB);
  Builder.CreateCondBr(IsTrue, IsAnd ? ContBB : RhsBB, IsAnd ? RhsBB : ContBB);

  Builder.SetInsertPoint(ContBB->getTerminator());
  auto ConvRed = Builder.CreateSExtOrTrunc(Rhs2, Type::getInt32Ty(C));
  auto IsTrueRed = Builder.CreateICmpNE(ConvRed, ValueZero, "tobool");

  Builder.SetInsertPoint(RhsBB->getTerminator());
  PHINode *PN = Builder.CreatePHI(Type::getInt1Ty(C), 2, "");
  auto PhiEntryBBVal = IsAnd ? ConstantInt::getFalse(C) :
                               ConstantInt::getTrue(C);
  PN->addIncoming(PhiEntryBBVal, EntryBB);
  PN->addIncoming(IsTrueRed, ContBB);
  auto Ext = Builder.CreateZExtOrBitCast(PN, Type::getInt32Ty(C));
  auto ConvFini = Builder.CreateSExtOrTrunc(Ext, ScalarTy);

  return ConvFini;
}

Value* VPOParoptTransform::genReductionMinMaxFini(ReductionItem *RedI,
                                                  Value *Rhs1, Value *Rhs2,
                                                  Type *ScalarTy,
                                                  IRBuilder<> &Builder,
                                                  bool IsMax) {
  Value *IsGT = nullptr; // compares Rhs1 > Rhs2

  if (ScalarTy->isIntOrIntVectorTy())
    if(RedI->getIsUnsigned())
      IsGT = Builder.CreateICmpUGT(Rhs1, Rhs2, "isUGT"); // unsigned
    else
      IsGT = Builder.CreateICmpSGT(Rhs1, Rhs2, "isSGT"); // signed
  else if (ScalarTy->isFPOrFPVectorTy())
    IsGT = Builder.CreateFCmpOGT(Rhs1, Rhs2, "isOGT");   // FP
  else
    llvm_unreachable("Unsupported type in OMP reduction!");

  Value *Op1, *Op2;
  const char* Name;

  if (IsMax) {
    Op1  = Rhs1;
    Op2  = Rhs2;
    Name = "max";
  } else {
    Op1  = Rhs2;
    Op2  = Rhs1;
    Name = "min";
  }

  Value *minmax = Builder.CreateSelect(IsGT, Op1, Op2, Name);
  return minmax;
}

// Generate the reduction update instructions.
bool VPOParoptTransform::genReductionScalarFini(
    WRegionNode *W, ReductionItem *RedI,
    Value *ReductionVar, Value *ReductionValueLoc,
    Type *ScalarTy, IRBuilder<> &Builder) {
  Value *Res = nullptr;
  auto *Rhs2 = Builder.CreateLoad(ReductionValueLoc);
  auto *Rhs1 = Builder.CreateLoad(ReductionVar);

  switch (RedI->getType()) {
  case ReductionItem::WRNReductionAdd:
  case ReductionItem::WRNReductionSub:
    Res = ScalarTy->isIntOrIntVectorTy() ? Builder.CreateAdd(Rhs1, Rhs2)
                                         : Builder.CreateFAdd(Rhs1, Rhs2);
    break;
  case ReductionItem::WRNReductionMult:
    Res = ScalarTy->isIntOrIntVectorTy() ? Builder.CreateMul(Rhs1, Rhs2)
                                         : Builder.CreateFMul(Rhs1, Rhs2);
    break;
  case ReductionItem::WRNReductionBand:
    Res = Builder.CreateAnd(Rhs1, Rhs2);
    break;
  case ReductionItem::WRNReductionBor:
    Res = Builder.CreateOr(Rhs1, Rhs2);
    break;
  case ReductionItem::WRNReductionBxor:
    Res = Builder.CreateXor(Rhs1, Rhs2);
    break;
  case ReductionItem::WRNReductionAnd:
    Res = genReductionFiniForBoolOps(RedI, Rhs1, Rhs2, ScalarTy, Builder,
                                     true);
    break;
  case ReductionItem::WRNReductionOr:
    Res = genReductionFiniForBoolOps(RedI, Rhs1, Rhs2, ScalarTy, Builder,
                                     false);
    break;
  case ReductionItem::WRNReductionMax:
    Res = genReductionMinMaxFini(RedI, Rhs1, Rhs2, ScalarTy, Builder, true);
    break;
  case ReductionItem::WRNReductionMin:
    Res = genReductionMinMaxFini(RedI, Rhs1, Rhs2, ScalarTy, Builder, false);
    break;
  default:
    llvm_unreachable("Reduction operator not yet supported!");
  }
  Instruction *Tmp0 = Builder.CreateStore(Res, ReductionVar);

  if (isa<WRNVecLoopNode>(W))
    // Reduction update does not have to be atomic for SIMD loop.
    return false;

  if (isTargetSPIRV()) {
    // This method may insert a new call before the store instruction (Tmp0)
    // and erase the store instruction, but in any case it does not invalidate
    // the IRBuilder.
    auto *AtomicCall =
        VPOParoptAtomics::handleAtomicUpdateInBlock(W, Tmp0->getParent(),
                                                    nullptr, nullptr, true);

    if (AtomicCall) {
      OptimizationRemark R(DEBUG_TYPE, "ReductionAtomic", AtomicCall);
      R << ore::NV("Kind", RedI->getOpName()) << " reduction update of type " <<
        ore::NV("Type", ScalarTy) << " made atomic";
      ORE.emit(R);

      return false;
    }

    // Try to generate a horizontal (sub-group) reduction.
    // Without the horizontal reduction the generated code may be
    // incorrectly widened by the device compiler.

    // We clone the Rhs2 definition, because we have to use Rhs2 value
    // in the horizontal reduction call, and then replace all uses
    // of Rhs2 with the call's return value. The cloning just makes
    // it easier.
    //
    // Insert new instruction(s) after the definition of the private
    // reduction value.
    auto *TempRedLoad = Rhs2->clone();
    TempRedLoad->insertAfter(Rhs2);
    TempRedLoad->takeName(Rhs2);
    auto HRCall = VPOParoptUtils::genSPIRVHorizontalReduction(
        RedI, ScalarTy, TempRedLoad, spirv::Scope::Subgroup);

    if (!HRCall)
      LLVM_DEBUG(dbgs() << __FUNCTION__ <<
                 ": SPIRV horizontal reduction is not available "
                 "for critical section reduction: " << RedI->getOpName() <<
                 " with type " << *ScalarTy << "\n");
    else {
      LLVM_DEBUG(dbgs() << __FUNCTION__ <<
                 ": SPIRV horizontal reduction is used "
                 "for critical section reduction: " <<
                 HRCall->getCalledFunction()->getName() << "\n");

      Rhs2->replaceAllUsesWith(HRCall);
    }

    OptimizationRemarkMissed R(DEBUG_TYPE, "ReductionAtomic", Tmp0);
    R << ore::NV("Kind", RedI->getOpName()) << " reduction update of type " <<
        ore::NV("Type", ScalarTy) << " cannot be done using atomic API";
    ORE.emit(R);
  }

  return true;
}

// Generate the reduction update code.
// Here is one example for the reduction update for the scalar.
//   sum = 4.0;
//   #pragma omp parallel for reduction(+:sum)
//   for (i=0; i < n; i++)
//     sum = sum + (a[i] * b[i]);
//
// The output of the reduction update for the variable sum
// is as follows.
//
//   /* B[%for.end15]  */
//   %my.tid = load i32, i32* %tid, align 4
//   call void @__kmpc_critical({ i32, i32, i32, i32, i8* }* @.kmpc_loc.0.0.2,
//   i32 %my.tid, [8 x i32]* @.gomp_critical_user_.var)
//   br label %for.end15.split
//
//
//   /* B[%for.end15.split]  */
//   %9 = load float, float* %sum
//   %10 = load float, float* %sum.red
//   %11 = fadd float %9, %10
//   store float %11, float* %sum, align 4
//   br label %for.end15.split.split
//
//
//   /* B[%for.end15.split.split]  */
//   %my.tid31 = load i32, i32* %tid, align 4
//   call void @__kmpc_end_critical({ i32, i32, i32, i32, i8* }*
//   @.kmpc_loc.0.0.4, i32 %my.tid31, [8 x i32]* @.gomp_critical_user_.var)
//   br label %exitStub
//
bool VPOParoptTransform::genReductionFini(WRegionNode *W,
                                          ReductionItem *RedI, Value *OldV,
                                          Instruction *InsertPt,
                                          DominatorTree *DT) {
  assert(isa<AllocaInst>(RedI->getNew()) &&
         "genReductionFini: Expect non-empty alloca instruction.");
  AllocaInst *NewAI = cast<AllocaInst>(RedI->getNew());

  IRBuilder<> Builder(InsertPt);
  // For by-refs, do a pointer dereference to reach the actual operand.
  if (RedI->getIsByRef()) {
    OldV = Builder.CreateLoad(OldV);
  }

  bool NeedsKmpcCritical = false;

  if (RedI->getIsArraySection() ||
      NewAI->getAllocatedType()->isArrayTy())
    NeedsKmpcCritical |=
        genRedAggregateInitOrFini(W, RedI, NewAI, OldV, InsertPt, false, DT);
  else {
    assert(VPOUtils::canBeRegisterized(NewAI->getAllocatedType(),
                                       NewAI->getModule()->getDataLayout()) &&
           "genReductionFini: Expect incoming scalar type.");
    Type *ScalarTy = NewAI->getAllocatedType()->getScalarType();

    NeedsKmpcCritical |=
        genReductionScalarFini(W, RedI, OldV, NewAI, ScalarTy, Builder);
  }

  return NeedsKmpcCritical;
}

// Generate the reduction initialization/update for array.
// Here is one example for the reduction initialization/update for array.
// #pragma omp parallel for reduction(+:sum)
//   for (i=0; i < n; i++)
//       for (j=0;j<n;j++)
//            sum[i] = sum[i] + (a[i][j] * b[i][j]);
//
//   The output of the reduction array initialization is as follows.
//
//   /* B[%for.end16.split]  */
//   %array.begin = getelementptr inbounds [100 x float], [100 x float]*
//   %sum.red, i32 0, i32 0
//   %1 = getelementptr float, float* %array.begin, i32 100
//   %red.init.isempty = icmp eq float* %array.begin, %1
//   br i1 %red.init.isempty, label %red.init.done, label %red.init.body
//   if (%red.init.isempty == false) {
//      do {
//
//         /* B[%red.init.body]  */
//         %red.cpy.dest.ptr = phi float* [ %array.begin, %for.end16.split ], [
//         %red.cpy.dest.inc, %red.init.body ]
//         store float 0.000000e+00, float* %red.cpy.dest.ptr
//         %red.cpy.dest.inc = getelementptr float, float* %red.cpy.dest.ptr,
//         i32 1
//         %red.cpy.done = icmp eq float* %red.cpy.dest.inc, %1
//         br i1 %red.cpy.done, label %red.init.done, label %red.init.body
//
//
//      } while (%red.cpy.done == false)
//   }
//
//   /* B[%red.init.done]  */
//   br label %dir.exit
//
//   The output of the reduction array update is as follows.
//
//   /* B[%for.end44.split]  */
//   %array.begin79 = getelementptr inbounds [100 x float], [100 x float]* %sum,
//   i32 0, i32 0
//   %array.begin80 = getelementptr inbounds [100 x float], [100 x float]*
//   %sum.red, i32 0, i32 0
//   %7 = getelementptr float, float* %array.begin79, i32 100
//   %red.update.isempty = icmp eq float* %array.begin79, %7
//   br i1 %red.update.isempty, label %red.update.done, label %red.update.body
//   if (%red.update.isempty == false) {
//      do {
//
//         /* B[%red.update.body]  */
//         %red.cpy.dest.ptr82 = phi float* [ %array.begin79, %for.end44.split
//         ], [ %red.cpy.dest.inc83, %red.update.body ]
//         %red.cpy.src.ptr = phi float* [ %array.begin80, %for.end44.split ], [
//         %red.cpy.src.inc, %red.update.body ]
//         %8 = load float, float* %red.cpy.dest.ptr82
//         %9 = load float, float* %red.cpy.src.ptr
//         %10 = fadd float %8, %9
//         store float %10, float* %red.cpy.dest.ptr82, align 4
//         %red.cpy.dest.inc83 = getelementptr float, float*
//         %red.cpy.dest.ptr82, i32 1
//         %red.cpy.src.inc = getelementptr float, float* %red.cpy.src.ptr, i32
//         1
//         %red.cpy.done84 = icmp eq float* %red.cpy.dest.inc83, %7
//         br i1 %red.cpy.done84, label %red.update.done, label %red.update.body
//
//
//      } while (%red.cpy.done84 == false)
//   }
//
//   /* B[%red.update.done]  */
//   br label %for.end44.split.split
//
//
//   /* B[%for.end44.split.split]  */
//   %my.tid85 = load i32, i32* %tid, align 4
//   call void @__kmpc_end_critical({ i32, i32, i32, i32, i8* }*
//   @.kmpc_loc.0.0.5, i32 %my.tid85, [8 x i32]* @.gomp_critical_user_.var)
//   br label %exitStub
//
bool VPOParoptTransform::genRedAggregateInitOrFini(WRegionNode *W,
                                                   ReductionItem *RedI,
                                                   AllocaInst *AI, Value *OldV,
                                                   Instruction *InsertPt,
                                                   bool IsInit,
                                                   DominatorTree *DT) {

  bool NeedsKmpcCritical = false;
  IRBuilder<> Builder(InsertPt);
  auto EntryBB = Builder.GetInsertBlock();

  Type *DestElementTy = nullptr;
  Value *DestBegin = nullptr;
  Value *SrcBegin = nullptr;
  Value *NumElements = nullptr;

  if (IsInit)
    genAggrReductionInitDstInfo(*RedI, AI, InsertPt, Builder, NumElements,
                                DestBegin, DestElementTy);
  else
    genAggrReductionFiniSrcDstInfo(*RedI, AI, OldV, InsertPt, Builder,
                                   NumElements, SrcBegin, DestBegin,
                                   DestElementTy);

  assert(DestBegin && "Null destination address for reduction init/fini.");
  assert(DestElementTy && "Null element type for reduction init/fini.");
  assert(NumElements && "Null number of elements for reduction init/fini.");
  assert((IsInit || SrcBegin) && "Null source address for reduction fini.");

  auto DestEnd = Builder.CreateGEP(DestBegin, NumElements);
  auto IsEmpty = Builder.CreateICmpEQ(
      DestBegin, DestEnd, IsInit ? "red.init.isempty" : "red.update.isempty");

  auto BodyBB = SplitBlock(EntryBB, InsertPt, DT, LI);
  BodyBB->setName(IsInit ? "red.init.body" : "red.update.body");

  auto DoneBB = SplitBlock(BodyBB, BodyBB->getTerminator(), DT, LI);
  DoneBB->setName(IsInit ? "red.init.done" : "red.update.done");

  EntryBB->getTerminator()->eraseFromParent();
  Builder.SetInsertPoint(EntryBB);
  Builder.CreateCondBr(IsEmpty, DoneBB, BodyBB);

  Builder.SetInsertPoint(BodyBB);
  BodyBB->getTerminator()->eraseFromParent();
  PHINode *DestElementPHI =
      Builder.CreatePHI(DestBegin->getType(), 2, "red.cpy.dest.ptr");
  DestElementPHI->addIncoming(DestBegin, EntryBB);

  PHINode *SrcElementPHI = nullptr;
  if (!IsInit) {
    SrcElementPHI =
        Builder.CreatePHI(SrcBegin->getType(), 2, "red.cpy.src.ptr");
    SrcElementPHI->addIncoming(SrcBegin, EntryBB);
  }

  if (IsInit) {
    Value *V = genReductionScalarInit(RedI, DestElementTy);
    Builder.CreateStore(V, DestElementPHI);
  } else {
    NeedsKmpcCritical |=
        genReductionScalarFini(W, RedI, DestElementPHI, SrcElementPHI,
                               DestElementTy, Builder);
  }

  auto DestElementNext =
      Builder.CreateConstGEP1_32(DestElementPHI, 1, "red.cpy.dest.inc");
  Value *SrcElementNext = nullptr;
  if (!IsInit)
    SrcElementNext =
        Builder.CreateConstGEP1_32(SrcElementPHI, 1, "red.cpy.src.inc");

  auto Done = Builder.CreateICmpEQ(DestElementNext, DestEnd, "red.cpy.done");

  Builder.CreateCondBr(Done, DoneBB, BodyBB);
  DestElementPHI->addIncoming(DestElementNext, Builder.GetInsertBlock());
  if (!IsInit)
    SrcElementPHI->addIncoming(SrcElementNext, Builder.GetInsertBlock());

  if (DT) {
    DT->changeImmediateDominator(BodyBB, EntryBB);
    DT->changeImmediateDominator(DoneBB, EntryBB);
  }

  return NeedsKmpcCritical;
}

// Generate the firstprivate initialization code.
// Here is one example for the firstprivate initialization for the array.
// num_type    a[100];
// #pragma omp parallel for schedule( static, 1 ) firstprivate( a )
// The output of the array initialization is as follows.
//
//    %a = alloca [100 x float]
//    br label %DIR.OMP.PARALLEL.LOOP.1.split
//
// DIR.OMP.PARALLEL.LOOP.1.split:                    ; preds =
// %DIR.OMP.PARALLEL.LOOP.1
//    %1 = bitcast [100 x float]* %a to i8*
//    call void @llvm.memcpy.p0i8.p0i8.i64(i8* %1, i8* bitcast ([100 x float]*
//    @a to i8*), i64 400, i32 0, i1 false)
//
void VPOParoptTransform::genFprivInit(FirstprivateItem *FprivI,
                                      Instruction *InsertPt) {
  assert(isa<AllocaInst>(FprivI->getNew()) &&
         "genFprivInit: Expect non-empty alloca instruction");
  VPOParoptUtils::genCopyByAddr(FprivI->getNew(), FprivI->getOrig(), InsertPt,
                                FprivI->getCopyConstructor(),
                                FprivI->getIsByRef());
}

// Generate the lastprivate update code. The same mechanism is also applied
// for copyprivate.
// Here is one example for the lastprivate update for the array.
// num_type    a[100];
// #pragma omp parallel for schedule( static, 1 ) lastprivate( a )
// The output of the array update is as follows.
//
//    %a = alloca [100 x float]
//    br label %for.end
//  ...
//  for.end:                                          ; preds = %dispatch.latch,
//    %1 = bitcast [100 x float]* %a to i8*
//    call void @llvm.memcpy.p0i8.p0i8.i64(i8* bitcast ([100 x float]* @a to
//    i8*), i8* %1, i64 400, i32 0, i1 false)
//    br label %for.end.split
//
void VPOParoptTransform::genLprivFini(Value *NewV, Value *OldV,
                                      Instruction *InsertPt) {
  assert(isa<AllocaInst>(NewV) &&
         "genLprivFini: Expect non-empty alloca instruction.");
  // todo: copy constructor call needed?
  VPOParoptUtils::genCopyByAddr(OldV, NewV,
                                InsertPt->getParent()->getTerminator());
}

// genLprivFini interface to support nonPOD with call to CopyAssign
void VPOParoptTransform::genLprivFini(LastprivateItem *LprivI,
                                      Instruction *InsertPt) {
  Value *NewV = LprivI->getNew();
  Value *OldV = LprivI->getOrig();
  // For by-refs, do a pointer dereference to reach the actual operand.
  if (LprivI->getIsByRef())
    OldV = new LoadInst(OldV, "", InsertPt);

  if (Function *CpAssn = LprivI->getCopyAssign())
    VPOParoptUtils::genCopyAssignCall(CpAssn, OldV, NewV, InsertPt);
  else
    genLprivFini(NewV, OldV, InsertPt);
}


// Generate the reduction initialization code.
// Here is one example for the reduction initialization for scalar.
//   sum = 4.0;
//   #pragma omp parallel for reduction(+:sum)
//   for (i=0; i < n; i++)
//     sum = sum + (a[i] * b[i]);
//
// The output of the reduction initialization for the variable sum
// is as follows.
//
//    /* B[%DIR.OMP.PARALLEL.LOOP.1.split]  */
//    store float 0.000000e+00, float* %sum.red
//    br label %dir.exit
//
void VPOParoptTransform::genReductionInit(WRegionNode *W,
                                          ReductionItem *RedI,
                                          Instruction *InsertPt,
                                          DominatorTree *DT) {
  assert(isa<AllocaInst>(RedI->getNew()) &&
         "genReductionInit: Expect non-empty alloca instruction");
  AllocaInst *AI = cast<AllocaInst>(RedI->getNew());
  Type *AllocaTy = AI->getAllocatedType();
  Type *ScalarTy = AllocaTy->getScalarType();

  IRBuilder<> Builder(InsertPt);
  if (RedI->getIsArraySection() ||
      AI->getAllocatedType()->isArrayTy())
    genRedAggregateInitOrFini(W, RedI, AI, nullptr, InsertPt, true, DT);
  else {
    assert(VPOUtils::canBeRegisterized(AI->getAllocatedType(),
           InsertPt->getModule()->getDataLayout()) &&
           "genReductionInit: Expect incoming scalar type.");
    Value *V = genReductionScalarInit(RedI, ScalarTy);
    Builder.CreateStore(V, AI);
  }
}

// Prepare the empty basic block for the array reduction initialization.
void VPOParoptTransform::createEmptyPrvInitBB(WRegionNode *W,
                                              BasicBlock *&PrivBB) {
  BasicBlock *EntryBB = W->getEntryBBlock();
  PrivBB = SplitBlock(EntryBB, EntryBB->getTerminator(), DT, LI);
}

// Prepare the empty basic block for the array reduction update.
void VPOParoptTransform::createEmptyPrivFiniBB(WRegionNode *W,
                                               BasicBlock *&PrivEntryBB) {
  BasicBlock *ExitBlock = W->getExitBBlock();
  BasicBlock *PrivExitBB;
  if (W->getIsOmpLoop()) {
    // If the loop has ztt block, the compiler has to generate the lastprivate
    // update code at the exit block of the loop.
    BasicBlock *ZttBlock = W->getWRNLoopInfo().getZTTBB();

    if (ZttBlock) {
      while (distance(pred_begin(ExitBlock), pred_end(ExitBlock)) == 1)
        ExitBlock = *pred_begin(ExitBlock);
      assert(distance(pred_begin(ExitBlock), pred_end(ExitBlock)) == 2 &&
             "Expect two predecessors for the omp loop region exit.");
      auto PI = pred_begin(ExitBlock);
      auto Pred1 = *PI++;
      auto Pred2 = *PI++;

      BasicBlock *LoopExitBB = nullptr;
      if (Pred1 == ZttBlock && Pred2 != ZttBlock)
        LoopExitBB = Pred2;
      else if (Pred2 == ZttBlock && Pred1 != ZttBlock)
        LoopExitBB = Pred1;
      else
        llvm_unreachable("createEmptyPrivFiniBB: unsupported exit block");
      PrivExitBB = SplitBlock(LoopExitBB, LoopExitBB->getTerminator(), DT, LI);
      PrivEntryBB = PrivExitBB;
      return;
    }
  }
  PrivExitBB = SplitBlock(ExitBlock, ExitBlock->getFirstNonPHI(), DT, LI);
  W->setExitBBlock(PrivExitBB);
  PrivEntryBB = ExitBlock;
}

// Generate the reduction code for reduction clause.
bool VPOParoptTransform::genReductionCode(WRegionNode *W) {
  bool Changed = false;
  SetVector<Value *> RedUses;

  BasicBlock *EntryBB = W->getEntryBBlock();

  LLVM_DEBUG(dbgs() << "\nEnter VPOParoptTransform::genReductionCode\n");

  ReductionClause &RedClause = W->getRed();
  if (!RedClause.empty()) {

    W->populateBBSet();

    bool NeedsKmpcCritical = false;
    BasicBlock *RedInitEntryBB = nullptr;
    BasicBlock *RedUpdateEntryBB = nullptr;
    createEmptyPrivFiniBB(W, RedUpdateEntryBB);

    for (ReductionItem *RedI : RedClause.items()) {
      Value *NewRedInst;
      Value *Orig = RedI->getOrig();

/*
      assert((isa<GlobalVariable>(Orig) || isa<AllocaInst>(Orig)) &&
             "genReductionCode: Unexpected reduction variable");
*/

      Instruction *InsertPt = &EntryBB->front();

      computeArraySectionTypeOffsetSize(*RedI, InsertPt);

      NewRedInst = genPrivatizationAlloca(RedI, InsertPt, ".red");
      RedI->setNew(NewRedInst);

      Value *ReplacementVal = getClauseItemReplacementValue(RedI, InsertPt);
      genPrivatizationReplacement(W, Orig, ReplacementVal);

      createEmptyPrvInitBB(W, RedInitEntryBB);
      genReductionInit(W, RedI, RedInitEntryBB->getTerminator(), DT);

      BasicBlock *BeginBB;
      createEmptyPrivFiniBB(W, BeginBB);
      NeedsKmpcCritical |= genReductionFini(W, RedI, RedI->getOrig(),
                                            BeginBB->getTerminator(), DT);

      LLVM_DEBUG(dbgs() << "genReductionCode: reduced " << *Orig << "\n");
    }

    if (NeedsKmpcCritical) {
      // Wrap the reduction fini code inside a critical region.
      // EndBB is created to be used as the insertion point for end_critical().
      //
      // This insertion point cannot be W->getExitBBlock()->begin() because
      // we don't want the END DIRECTIVE of the construct to be inside the
      // critical region
      //
      // This insertion point cannot be BeginBB->getTerminator() either, which
      // would work for scalar reduction but not for array reduction, in which
      // case the end_critical() would get emitted before the copy-out loop that
      // the critical section is trying to guard.
      BasicBlock *EndBB;
      createEmptyPrivFiniBB(W, EndBB);
      VPOParoptUtils::genKmpcCriticalSection(
          W, IdentTy, TidPtrHolder,
          dyn_cast<Instruction>(RedUpdateEntryBB->begin()),
          EndBB->getTerminator(), isTargetSPIRV(), ".reduction");

      OptimizationRemark R(DEBUG_TYPE, "Reduction", &EntryBB->front());
      R << "Critical section was generated for reduction update(s)";
      ORE.emit(R);
    }

    Changed = true;
  } // if (!RedClause.empty())
  LLVM_DEBUG(dbgs() << "\nExit VPOParoptTransform::genReductionCode\n");

  W->resetBBSetIfChanged(Changed); // Clear BBSet if transformed
  return Changed;
}

// For array [section] reduction init loop, compute the base address of the
// destination array, number of elements, and destination element type.
void VPOParoptTransform::genAggrReductionInitDstInfo(
    const ReductionItem &RedI, AllocaInst *AI, Instruction *InsertPt,
    IRBuilder<> &Builder, Value *&NumElements, Value *&DestArrayBegin,
    Type *&DestElementTy) {

  bool IsArraySection = RedI.getIsArraySection();

  if (IsArraySection) {
    const ArraySectionInfo &ArrSecInfo = RedI.getArraySectionInfo();
    NumElements = ArrSecInfo.getSize();
    DestElementTy = ArrSecInfo.getElementType();
    DestArrayBegin = RedI.getNew();
  } else
    NumElements = VPOParoptUtils::genArrayLength(AI, AI, InsertPt, Builder,
                                                 DestElementTy, DestArrayBegin);

  DestArrayBegin = Builder.CreateBitCast(DestArrayBegin,
                                         PointerType::getUnqual(DestElementTy));
}

// For array [section] reduction finalization loop, compute the base address
// of the source and destination arrays, number of elements, and the type of
// destination array elements.
void VPOParoptTransform::genAggrReductionFiniSrcDstInfo(
    const ReductionItem &RedI, AllocaInst *AI, Value *OldV,
    Instruction *InsertPt, IRBuilder<> &Builder, Value *&NumElements,
    Value *&SrcArrayBegin, Value *&DestArrayBegin, Type *&DestElementTy) {

  bool IsArraySection = RedI.getIsArraySection();
  Type *SrcElementTy = nullptr;

  if (!IsArraySection) {
    NumElements = VPOParoptUtils::genArrayLength(AI, OldV, InsertPt, Builder,
                                                 DestElementTy, DestArrayBegin);
    DestArrayBegin = Builder.CreateBitCast(
        DestArrayBegin, PointerType::getUnqual(DestElementTy));

    VPOParoptUtils::genArrayLength(AI, AI, InsertPt, Builder, SrcElementTy,
                                   SrcArrayBegin);
    SrcArrayBegin = Builder.CreateBitCast(SrcArrayBegin,
                                          PointerType::getUnqual(SrcElementTy));
    return;
  }

  // Example for an array section on a pointer to an array:
  //
  //   static int (*yarrptr)[3][4][5];
  //   #pragma omp parallel for reduction(+:yarrptr[3][1][2:2][1:3])
  //
  const ArraySectionInfo &ArrSecInfo = RedI.getArraySectionInfo();
  NumElements = ArrSecInfo.getSize();          // 6 for the above example
  DestElementTy = ArrSecInfo.getElementType(); // i32 for the above example

  SrcElementTy = DestElementTy;
  SrcArrayBegin = RedI.getNew();
  SrcArrayBegin = Builder.CreateBitCast(SrcArrayBegin,
                                        PointerType::getUnqual(SrcElementTy));

  // Generated IR for destination starting address for the above example:
  //
  //   %_yarrptr.load = load [3 x [4 x [5 x i32]]]*, @_yarrptr          ; (1)
  //   %_yarrptr.load.cast = bitcast %_yarrptr.load to i32*             ; (2)
  //   %_yarrptr.load.cast.plus.offset = gep %_yarrptr.load.cast, 211   ; (3)
  //
  //   %_yarrptr.load.cast.plus.offset is the final DestArrayBegin.

  DestArrayBegin = OldV;
  bool ArraySectionBaseIsPtr = ArrSecInfo.getBaseIsPointer();
  if (ArraySectionBaseIsPtr)
    DestArrayBegin = Builder.CreateLoad(
        DestArrayBegin, DestArrayBegin->getName() + ".load"); //          (1)

  assert(DestArrayBegin && isa<PointerType>(DestArrayBegin->getType()) &&
         "Illegal Destination Array for reduction fini.");

  DestArrayBegin = Builder.CreateBitCast(
      DestArrayBegin, PointerType::getUnqual(DestElementTy),
      DestArrayBegin->getName() + ".cast"); //                            (2)
  DestArrayBegin =
      Builder.CreateGEP(DestArrayBegin, ArrSecInfo.getOffset(),
                        DestArrayBegin->getName() + ".plus.offset"); //   (3)
}

void VPOParoptTransform::computeArraySectionTypeOffsetSize(
    Item &CI, Instruction *InsertPt) {

  bool IsArraySection = false;
  ArraySectionInfo *ArrSecInfo = nullptr;

  if (auto *RI = dyn_cast<ReductionItem>(&CI)) {
    IsArraySection = RI->getIsArraySection();
    ArrSecInfo = &RI->getArraySectionInfo();
  } else if (auto *MI = dyn_cast<MapItem>(&CI)) {
    IsArraySection = MI->getIsArraySection();
    ArrSecInfo = &MI->getArraySectionInfo();
  } else
    llvm_unreachable("computeArraySectionTypeOffsetSize: the clause Item "
                     "must be either ReductionItem or MapItem.");

  if (!IsArraySection)
    return;

  IRBuilder<> Builder(InsertPt);

  Value *Orig = CI.getOrig();
  Type *CITy = Orig->getType();
  Type *ElemTy = cast<PointerType>(CITy)->getElementType();

  if (CI.getIsByRef())
    // Strip away one pointer for by-refs.
    ElemTy = cast<PointerType>(ElemTy)->getElementType();

  bool BaseIsPointer = false;
  if (isa<PointerType>(ElemTy)) {
    // It is possible to have an array section on a pointer. Examples:
    //
    // int *yptr, (*yarrptr)[10];
    // reduction(+:yptr[1:4], yarrptr[1][2:5])
    //
    // In these cases, the IR will have the type of the operands as `**`:
    //
    // "...REDUCTION.ADD:ARRSECT"(i32** @yptr, 1, 1, 4, 1)
    // "...REDUCTION.ADD:ARRSECT"([10 x i32]** @yarrptr, 2, 1, 1, 1, 2, 5, 1)
    //
    // In these cases, the we need to get the pointee type one extra time to
    // reach the base element type (i32 for yptr) or the array type ([10 x i32]
    // for yarrptr).
    BaseIsPointer = true;
    ElemTy = cast<PointerType>(ElemTy)->getElementType();
  }

  // At this point, ElemTy is the base element type for 1D array sections. For
  // sections with 2 or more dimensions, it should have the underlying array
  // type. If so, we need to extract the size of each dimension of that array.
  // We do that next. At the end of the following loop, ArrayDims should have
  // the size of each dimension of the underlying array from higher to lower.
  // For example, it should contain {3, 4, 5} for `[3 x [4 x [5 x i32]]]`. We
  // will use this to compute the offset in terms of an equivalent 1D array.
  Type *CurElementTy = ElemTy;
  SmallVector<uint64_t, 4> ArrayDims;
  while (auto *ArrayTy = dyn_cast<ArrayType>(CurElementTy)) {
    ArrayDims.push_back(ArrayTy->getNumElements());
    CurElementTy = ArrayTy->getElementType();
  }

  // This is the number to be multiplied to a dimension's lower bound during
  // offset computation.
  const DataLayout &DL = InsertPt->getModule()->getDataLayout();
  const unsigned PtrSz = DL.getPointerSizeInBits();

  uint64_t ArraySizeTillDim = 1;
  Value *ArrSecSize = Builder.getIntN(PtrSz, 1);
  Value *ArrSecOff = Builder.getIntN(PtrSz, 0);
  const auto &ArraySectionDims = ArrSecInfo->getArraySectionDims();
  const int NumDims = ArraySectionDims.size();

  // We go through the array section dims in the reverse order to go from lower
  // to higher dimensions. For example, in case of:
  //
  //   int (*zarrptr)[3][4][5];
  //   #pragma omp for reduction (+:zarrptr[3][1][2:2][1:3]).
  //
  // Array section size is a simple multiplication of the size of each
  // dimension, ie. 3*2*1*1 = 6. The offset and element type are computed in the
  // loop below. At the beginning of each iteration, the values will look like
  // this (note that `BaseIsPointer` is true for this case):
  //
  //  I | LB | ArraySizeTillDim | ArrSecOff | ArrayDims | ElemTy
  // ---+----+------------------+-----------+-----------+-----------------------
  //  3 | 1  | 1                | 0         | {3,4,5}   | [3 x [4 x [5 x i32 ]]]
  //  2 | 2  | 5                | 1         | {3,4}     | [4 x [5 x i32 ]]
  //  1 | 1  | 20               | 11        | {3}       | [5 x i32 ]
  //  0 | 3  | 60               | 31        | {}        | i32
  // --------+------------------+-----------+-----------+-----------------------
  // final   | 60               | 221       | {}        | i32
  //
  for (int I = NumDims - 1; I >= 0; --I) {
    auto const &Dim = ArraySectionDims[I];

    Value *DimLB = std::get<0>(Dim);
    Value *SectionDimSize = std::get<1>(Dim);

    ConstantInt *ArraySizeTillDimVal = Builder.getIntN(PtrSz, ArraySizeTillDim);

    Value *SizeXLB = Builder.CreateMul(ArraySizeTillDimVal, DimLB);
    ArrSecOff = Builder.CreateAdd(SizeXLB, ArrSecOff, "offset");
    ArrSecSize = Builder.CreateMul(ArrSecSize, SectionDimSize, "size");

    if (I == 0 && BaseIsPointer)
      continue; // If `BaseIsPointer`, getElmentType() has already been called
                // once, so we skip it in the last iteration.

    ArraySizeTillDim *= ArrayDims.pop_back_val();
    ElemTy = cast<ArrayType>(ElemTy)->getElementType();
  }

  // TODO: This assert needs to be updated when UDR support is added.
  assert(!isa<PointerType>(ElemTy) && !isa<ArrayType>(ElemTy) &&
         "Unexpected array section element type.");

  ArrSecInfo->setSize(ArrSecSize);
  ArrSecInfo->setOffset(ArrSecOff);
  ArrSecInfo->setElementType(ElemTy);
  ArrSecInfo->setBaseIsPointer(BaseIsPointer);

  LLVM_DEBUG(dbgs() << __FUNCTION__ << ": Operand '";
             Orig->printAsOperand(dbgs()); dbgs() << "':: ";
             ArrSecInfo->print(dbgs(), false); dbgs() << "\n");
}

Value *
VPOParoptTransform::getClauseItemReplacementValue(Item *ClauseI,
                                                  Instruction *InsertPt) {

  assert(ClauseI && "Null clause item.");

  Value *ReplacementVal = nullptr;
  bool IsByref = ClauseI->getIsByRef();
  bool IsArraySection = isa<ReductionItem>(ClauseI) &&
                        cast<ReductionItem>(ClauseI)->getIsArraySection();

  if (IsArraySection)
    ReplacementVal = VPOParoptTransform::getArrSecReductionItemReplacementValue(
        *(cast<ReductionItem>(ClauseI)), InsertPt);
  else if (ClauseI->getNewOnTaskStack())
    ReplacementVal = ClauseI->getNewOnTaskStack();
  else
    ReplacementVal = ClauseI->getNew();

  // For a by-ref, we need to add an extra address-of before replacing the
  // original value with the local value.
  if (IsByref) {
    IRBuilder<> Builder(InsertPt);
    AllocaInst *ByRefAddr = Builder.CreateAlloca(
        ReplacementVal->getType(), nullptr, ReplacementVal->getName() + ".ref");
    Builder.CreateStore(ReplacementVal, ByRefAddr);
    ReplacementVal = ByRefAddr;
  }

  LLVM_DEBUG(dbgs() << __FUNCTION__ << ": Replacement Value for '";
             ClauseI->getOrig()->printAsOperand(dbgs()); dbgs() << "':: ";
             ReplacementVal->printAsOperand(dbgs()); dbgs() << "\n");
  return ReplacementVal;
}

Value *VPOParoptTransform::getArrSecReductionItemReplacementValue(
    ReductionItem const &RedI, Instruction *InsertPt) {
  // For array section reduction, such as:
  //
  //   int y[10];
  //   #pragma omp for reduction(+: y[offset:5])
  //
  // The local copy of the operand is a VLA of size 5: `y.new = alloca i32, 5`
  // Accesses to `y[offset]` should point to `y.new[0]`. So, the uses of `y`
  // need to be replaced with `y.new - offset` inside the region:
  //   %y.new.minus.offset = getelementptr %y.new, -offset              ; (1)

  IRBuilder<> Builder(InsertPt);
  Value *NewRedInst = RedI.getNew();
  const ArraySectionInfo &ArrSecInfo = RedI.getArraySectionInfo();
  Value *Offset = ArrSecInfo.getOffset();
  Value *NegOffset = Builder.CreateNeg(Offset, "neg.offset");
  Value *NewMinusOffset = Builder.CreateGEP(
      NewRedInst, NegOffset, NewRedInst->getName() + ".minus.offset"); // (1)

  if (!ArrSecInfo.getBaseIsPointer()) {
    // To replace uses of original %y ( [10 x i32]* with %y.new.minus.offset
    // (i32*), we need to create a bitcast to the type of $y. For by-refs,
    // we create this cast to the pointee of the original item.
    Value *Orig = RedI.getOrig();
    Type *OrigArrayType =
        RedI.getIsByRef()
            ? cast<PointerType>(Orig->getType())->getPointerElementType()
            : Orig->getType();
    return Builder.CreateBitCast(NewMinusOffset, OrigArrayType,
                                 NewMinusOffset->getName());
  }

  // In case of array section on a pointer, like:
  //
  //   int *x;
  //   #pragma omp for reduction(+:x[1:5])
  //
  // The type of `x` in IR is `i32**`. So an access to x[1] in the IR will look
  // like:
  //
  //   %1 = load i32* %x
  //   %2 = getelementpointer %1, 1
  //
  // However, the type of the local copy `x.new` is i32*. So x needs to be
  // replaced with address of 'x.new - offset':
  //
  //   %x.new = alloca i32, 5
  //   %x.new.minus.offset = getelementpointer %x.new, -1               ; (1)
  //   %x.new.minus.offset.addr = alloca i32*                           ; (2)
  //   store %x.new.minus.offset, %x.new.minus.offset.addr              ; (3)
  //
  const DataLayout &DL = InsertPt->getModule()->getDataLayout();
  AllocaInst *NewMinusOffsetAddr = Builder.CreateAlloca(
      PointerType::get(ArrSecInfo.getElementType(), DL.getAllocaAddrSpace()),
      nullptr, NewMinusOffset->getName() + ".addr");       //             (2)
  Builder.CreateStore(NewMinusOffset, NewMinusOffsetAddr); //             (3)

  return NewMinusOffsetAddr;
}

// Extract the type and size of local Alloca to be created to privatize
// OrigValue.
void VPOParoptTransform::getItemInfoFromValue(Value *OrigValue,
                                              Type *&ElementType,    // out
                                              Value *&NumElements) { // out

  assert(OrigValue && "Null input value.");

  ElementType = nullptr;
  NumElements = nullptr;

  if (AllocaInst *AI = dyn_cast<AllocaInst>(OrigValue)) {
    ElementType = AI->getAllocatedType();
    if (AI->isArrayAllocation())
      NumElements = AI->getArraySize();

    return;
  }

  if (GlobalVariable *GV = dyn_cast<GlobalVariable>(OrigValue)) {
    ElementType = GV->getValueType();
    return;
  }

  assert(
      (isa<Argument>(OrigValue) || isa<GetElementPtrInst>(OrigValue) ||
       isa<LoadInst>(OrigValue) || isa<BitCastInst>(OrigValue) ||
       (isa<CallInst>(OrigValue) && isFenceCall(cast<CallInst>(OrigValue)))) &&
      "unsupported input Value");

  ElementType = cast<PointerType>(OrigValue->getType())->getElementType();
}

// Generate an AllocaInst for an array of Type ElementType, size NumElements,
// and name VarName.
AllocaInst *VPOParoptTransform::genPrivatizationAlloca(Type *ElementType,
                                                       Value *NumElements,
                                                       Instruction *InsertPt,
                                                       const Twine &VarName) {
  assert(ElementType && "Null element type.");
  assert(InsertPt && "Null insertion anchor.");

  Module *M = InsertPt->getModule();
  const DataLayout &DL = M->getDataLayout();
  IRBuilder<> Builder(InsertPt);

  return Builder.CreateAlloca(ElementType, DL.getAllocaAddrSpace(), NumElements,
                              VarName);
}

// Extract the type and size of local Alloca to be created to privatize I.
void VPOParoptTransform::getItemInfo(Item *I,
                                     Type *&ElementType,    // out
                                     Value *&NumElements) { // out
  assert(I && "Null Clause Item.");

  Value *Orig = I->getOrig();
  assert(Orig && "Null original Value in clause item.");

  auto getItemInfoIfArraySection = [I, &ElementType, &NumElements]() -> bool {
    if (ReductionItem *RedI = dyn_cast<ReductionItem>(I))
      if (RedI->getIsArraySection()) {
        const ArraySectionInfo &ArrSecInfo = RedI->getArraySectionInfo();
        ElementType = ArrSecInfo.getElementType();
        NumElements = ArrSecInfo.getSize();
        return true;
      }
    return false;
  };

  if (!getItemInfoIfArraySection()) {
    getItemInfoFromValue(Orig, ElementType, NumElements);
    assert(ElementType && "Failed to find element type for reduction operand.");

    if (I->getIsByRef()) {
      assert(isa<PointerType>(ElementType) &&
             "Expected a pointer type for byref operand.");
      assert(!NumElements &&
             "Unexpected number of elements for byref pointer.");

      ElementType = cast<PointerType>(ElementType)->getPointerElementType();
    }
  }
  LLVM_DEBUG(dbgs() << __FUNCTION__ << ": Local Element Info for '";
             Orig->printAsOperand(dbgs()); dbgs() << "':: Type: ";
             ElementType->print(dbgs()); if (NumElements) {
               dbgs() << ", NumElements: ";
               NumElements->printAsOperand(dbgs());
             } dbgs() << "\n");
}

// Generate an AllocaInst for the local copy of OrigValue.
AllocaInst *VPOParoptTransform::genPrivatizationAlloca(
    Value *OrigValue, Instruction *InsertPt, const Twine &NameSuffix) {

  assert(OrigValue && "genPrivatizationAlloca: Null input value.");

  Type *ElementType = nullptr;
  Value *NumElements = nullptr;

  getItemInfoFromValue(OrigValue, ElementType, NumElements);
  AllocaInst *NewVal = genPrivatizationAlloca(
      ElementType, NumElements, InsertPt, OrigValue->getName() + NameSuffix);
  assert(NewVal && "Failed to create local copy.");

  LLVM_DEBUG(dbgs() << __FUNCTION__ << ": New Alloca for operand '";
             OrigValue->printAsOperand(dbgs()); dbgs() << "':: ";
             NewVal->printAsOperand(dbgs()); dbgs() << "\n");
  return NewVal;
}

// Generate an AllocaInst for the local copy of ClauseItem I for various
// data-sharing clauses.
AllocaInst *
VPOParoptTransform::genPrivatizationAlloca(Item *I, Instruction *InsertPt,
                                           const Twine &NameSuffix) {
  assert(I && "Null Clause Item.");

  Value *Orig = I->getOrig();
  assert(Orig && "Null original Value in clause item.");

  Type *ElementType = nullptr;
  Value *NumElements = nullptr;

  getItemInfo(I, ElementType, NumElements);
  assert(ElementType && "Could not find Type of local element.");

  AllocaInst *NewVal = genPrivatizationAlloca(
      ElementType, NumElements, InsertPt, Orig->getName() + NameSuffix);
  assert(NewVal && "Failed to create local copy.");

  LLVM_DEBUG(dbgs() << __FUNCTION__ << ": New Alloca for operand '";
             Orig->printAsOperand(dbgs()); dbgs() << "':: ";
             NewVal->printAsOperand(dbgs()); dbgs() << "\n");
  return NewVal;
}

// Replace the variable with the privatized variable
void VPOParoptTransform::genPrivatizationReplacement(WRegionNode *W,
                                                     Value *PrivValue,
                                                     Value *NewPrivValue) {

  // Find instructions in W that use V
  SmallVector<Instruction *, 8> PrivUses;
  if (!WRegionUtils::findUsersInRegion(W, PrivValue, &PrivUses, false))
    return; // Found no applicable uses of PrivValue in W's body

  // Replace all USEs of each PrivValue with its NewPrivValue in the
  // W-Region (parallel loop/region/section ... etc.)
  while (!PrivUses.empty()) {
    Instruction *UI = PrivUses.pop_back_val();
    UI->replaceUsesOfWith(PrivValue, NewPrivValue);

    if (isa<GlobalVariable>(PrivValue)) {
      // If PrivValue is a global, its uses could be in ConstantExprs
      SmallVector<Instruction *, 2> NewInstArr;
      GeneralUtils::breakExpressions(UI, &NewInstArr);
      for (Instruction *NewInstr : NewInstArr) {
        NewInstr->replaceUsesOfWith(PrivValue, NewPrivValue);
      }
    }
  }

  LLVM_DEBUG(dbgs() << __FUNCTION__ << ": Replaced uses of '";
             PrivValue->printAsOperand(dbgs()); dbgs() << "' with '";
             NewPrivValue->printAsOperand(dbgs()); dbgs() << "'\n");
}

// Generates code for linear variables for the WRegion W.
//
// The following needs to be done for handling a linear var:
//
//
// * (A) Create two local copies of the linear vars. One to capture the starting
// value. Another to be the local linear variable which replaces all uses of the
// original inside the region. (1), (2)
//
// * (B) Capture original value of linear vars before entering the loop. (1),
// (3), (4)
//
// * (C) Use the captured value along with the specified step to initialize the
// local linear var in each iteration of the loop. (5) - (11)
//
// * (D) At the end of the last loop iteration, copy the value of the local var
// back to the original linear var. (12), (13)
//
//  +------------EntryBB----------------+
//  |  %linear.start = alloca i16       |                            ; (1)
//  |  %y = alloca i16                  |                            ; (2)
//  +----------------+------------------+
//                   |
//  +-----------LinearInitBB------------+
//  |  %2 = load i16, i16* @y           |                            ; (3)
//  |  store i16 %2, i16* %linear.start |                            ; (4)
//  +----------------+------------------+
//                   |
//         __kmpc_static_init(...)
//                   |
//  +-----------LoopBodyBB--------------+
//  |  %omp.ivi.0 = phi ...             |
//  |  %6 = load i16, i16* %linear.start|                            ; (5)
//  |  %7 = sext i16 %step to i64       |                            ; (6)
//  |  %8 = mul i64 %.omp.iv.0, i64 %7  |                            ; (7)
//  |  %9 = sext i16 %6 to i64          |                            ; (8)
//  |  %10 = add i64 %9, %8             |                            ; (9)
//  |  %11 = trunc i64 %10 to i16       |                            ; (10)
//  |  store i16 %11, i16* %y           |                            ; (11)
//  |                ...                |
//  +-----------------+-----------------+
//                    |
//         __kmpc_static_fini(...)
//                    |
//           __kmpc_barrier(...)    ; inserted by genBarrierForFpLpAndLinears()
//                    |
//               if(%is_last)       ; inserted by genLastIterationCheck()
//                    |   \
//                   yes   no
//                    |     +---------+
//                    |               |
//     +--------LinearFiniBB------+   |
//     |   %17 = load i16, i16* %y|   |                              ; (12)
//     |   store i16 %17, i16* @y |   |                              ; (13)
//     +--------------+-----------+   |
//                    |               |
//                    |               |
//                    |  +------------+
//                    |  |
//     +--------------+--+--------+
//     |   llvm.region.exit(...)  |
//     +--------------------------+
//
bool VPOParoptTransform::genLinearCode(WRegionNode *W,
                                       BasicBlock *LinearFiniBB) {
  if (!W->canHaveLinear())
    return false;

  LinearClause &LrClause = W->getLinear();
  if (LrClause.empty())
    return false;

  assert(LinearFiniBB && "genLinearCode: Null LinearFiniBB.");

  LLVM_DEBUG(dbgs() << "\nEnter VPOParoptTransform::genLinearCode\n");

  W->populateBBSet();
  BasicBlock *EntryBB = W->getEntryBBlock();
  BasicBlock *LinearInitBB = nullptr;
  BasicBlock *LoopBodyBB = nullptr;
  Value *NewLinearVar = nullptr;
  Value *LinearStartVar = nullptr;

  // Create empty BBlocks for capturing linear operand's starting value.
  createEmptyPrvInitBB(W, LinearInitBB);
  assert(LinearInitBB && "genLinearCode: Couldn't create LinearInitBB.");
  IRBuilder<> CaptureBuilder(LinearInitBB->getTerminator());

  // Create IRBuilder for copying back local linear vars' final value to the
  // original vars.
  IRBuilder<> FiniBuilder(LinearFiniBB->getTerminator());

  // Get the First BB for the loop body. The initialization of local linear vars
  // per iteration, using the starting value, index and step will go here.
  WRNLoopInfo &WRNLI = W->getWRNLoopInfo();
  Loop *L = WRNLI.getLoop();
  assert(L && "genLinearCode: Null Loop.");
  assert(L->getNumBlocks() > 0 && "genLinearCode: No BBlocks in the loop.");
  auto *LoopBodyBBIter = L->block_begin();
  LoopBodyBB = *LoopBodyBBIter;
  assert(LoopBodyBB && "genLinearCode: Null loop body.");
  Instruction *NewLinearInsertPt = EntryBB->getFirstNonPHI();
  IRBuilder<> InitBuilder(LoopBodyBB->getFirstNonPHI());
  Value *Index = WRegionUtils::getOmpCanonicalInductionVariable(L);
  assert(Index && "genLinearCode: Null Loop index.");

  for (LinearItem *LinearI : LrClause.items()) {
    Value *Orig = LinearI->getOrig();
    // (A) Create private copy of the linear var to be used instead of the
    // original var inside the WRegion. (2)
    NewLinearVar = genPrivatizationAlloca(LinearI, NewLinearInsertPt,
                                          ".linear"); //                   (2)
    LinearI->setNew(NewLinearVar);

    // Create a copy of the linear variable to capture its starting value (1)
    LinearStartVar =
        genPrivatizationAlloca(LinearI, NewLinearInsertPt); //             (1)
    LinearStartVar->setName("linear.start");

    // Replace original var with the new var inside the region.
    Value *ReplacementVal =
        getClauseItemReplacementValue(LinearI, NewLinearInsertPt);
    genPrivatizationReplacement(W, Orig, ReplacementVal);

    // For by-refs, do a pointer dereference to reach the actual operand.
    if (LinearI->getIsByRef())
      Orig = new LoadInst(Orig, "", NewLinearInsertPt);

    // (B) Capture value of linear variable before entering the loop
    LoadInst *LoadOrig = CaptureBuilder.CreateLoad(Orig);               // (3)
    CaptureBuilder.CreateStore(LoadOrig, LinearStartVar);               // (4)

    // (C) Initialize the linear variable using closed form inside the loop
    // body: %y.linear = %y.linear.start + %omp.iv * %step

    Value *LinearStart = InitBuilder.CreateLoad(LinearStartVar);        // (5)
    Type *LinearTy = LinearStart->getType();

    Value *Step = LinearI->getStep();

    // If the sizes of step/index/linear var don't match, we need to create
    // some type casts when doing the closed-form computation.
    Type *IndexTy = Index->getType();
    Type *StepTy = Step->getType();
    assert(isa<IntegerType>(IndexTy) && "genLinearCode: Index is not an int.");
    assert(isa<IntegerType>(StepTy) && "genLinearCode: Step is not an int.");

    if (IndexTy->getIntegerBitWidth() < StepTy->getIntegerBitWidth())
      Index = InitBuilder.CreateIntCast(Index, StepTy, true);
    else if (IndexTy->getIntegerBitWidth() > StepTy->getIntegerBitWidth())
      Step = InitBuilder.CreateIntCast(Step, IndexTy, true);            // (6)
    auto *Mul = InitBuilder.CreateMul(Index, Step);                     // (7)

    Value *Add = nullptr;
    if (isa<PointerType>(LinearTy))
      Add = InitBuilder.CreateInBoundsGEP(LinearStart, {Mul});
    else {
      Type *MulTy = Mul->getType();

      if (LinearTy->getIntegerBitWidth() < MulTy->getIntegerBitWidth())
        LinearStart = InitBuilder.CreateIntCast(LinearStart, MulTy, true); //(8)
      else if (LinearTy->getIntegerBitWidth() > MulTy->getIntegerBitWidth())
        Mul = InitBuilder.CreateIntCast(Mul, LinearTy, true);

      Add = InitBuilder.CreateAdd(LinearStart, Mul);                    // (9)
      Add = InitBuilder.CreateIntCast(Add, LinearTy, true);             // (10)
    }

    InitBuilder.CreateStore(Add, NewLinearVar);                         // (11)

    // (D) Insert the final linear copy-out from local vars to the original.
    LoadInst *FiniLoad = FiniBuilder.CreateLoad(NewLinearVar);          // (12)
    FiniBuilder.CreateStore(FiniLoad, Orig);                            // (13)

    LLVM_DEBUG(dbgs() << "genLinearCode: generated " << *Orig << "\n");
  }

  LLVM_DEBUG(dbgs() << "\nExit VPOParoptTransform::genLinearCode\n");

  W->resetBBSet(); // CFG changed; clear BBSet
  return true;
}

bool VPOParoptTransform::genFirstPrivatizationCode(WRegionNode *W) {

  bool Changed = false;

  LLVM_DEBUG(
      dbgs() << "\nEnter VPOParoptTransform::genFirstPrivatizationCode\n");

  assert(W->canHaveFirstprivate() &&
         "genFirstPrivatizationCode: WRN doesn't take a firstprivate var");

  FirstprivateClause &FprivClause = W->getFpriv();
  if (!FprivClause.empty()) {
    auto *RegPredBlock = W->getEntryBBlock();
    W->setEntryBBlock(SplitBlock(RegPredBlock, &RegPredBlock->front(), DT, LI));
    // Force BBSet rebuild due to the entry block change.
    W->populateBBSet(true);
    BasicBlock *EntryBB = W->getEntryBBlock();
    BasicBlock *ExitBB = W->getExitBBlock();
    BasicBlock *PrivInitEntryBB = nullptr;
    bool ForTask = W->getIsTask();

    for (FirstprivateItem *FprivI : FprivClause.items()) {

      if (FprivI->getInMap())
        // For some reason clang may put a variable both into map() and
        // firstprivate clause, e.g.:
        // void foo(int n) {
        //   #pragma omp target map(from:n)
        //   #pragma omp teams num_teams(n)
        //   ...
        // }
        //
        // The generated region will look like this:
        // %0 = call token @llvm.directive.region.entry() [
        //          "DIR.OMP.TARGET"(),
        //          "QUAL.OMP.OFFLOAD.ENTRY.IDX"(i32 0),
        //          "QUAL.OMP.MAP.FROM"(i32* %n.addr),
        //          "QUAL.OMP.FIRSTPRIVATE"(i32* %n.addr) ]
        //
        // We do not need to generate any special code for firstprivate()
        // clause, as long as all the data movement will be handled
        // by the map() processing.
        continue;

      Value *NewPrivInst = nullptr;
      Value *Orig = FprivI->getOrig();

      // assert((isa<GlobalVariable>(Orig) || isa<AllocaInst>(Orig)) &&
      //      "genFirstPrivatizationCode: Unexpected firstprivate variable");
      //
      LastprivateItem *LprivI = FprivI->getInLastprivate();

      if (!LprivI) {
        Instruction *InsertPt = EntryBB->getFirstNonPHI();
        NewPrivInst = genPrivatizationAlloca(FprivI, InsertPt, ".fpriv");
        FprivI->setNewOnTaskStack(NewPrivInst);

        Value *ReplacementVal = getClauseItemReplacementValue(FprivI, InsertPt);
        genPrivatizationReplacement(W, Orig, ReplacementVal);

        // For task firstprivate, copy the data from the task entry object
        // to the task's local stack copy, and back again
        // when the task region ends.

        if (ForTask) {
          Value *OutsideVal = ForTask ? FprivI->getNew() : Orig;
          VPOParoptUtils::genCopyByAddr(
              NewPrivInst, OutsideVal, EntryBB->getTerminator(),
              FprivI->getCopyConstructor(), FprivI->getIsByRef());

          // TODO: it is not clear why this write-out is needed.
          //       This seems to copy data back to the task structure,
          //       but there is no way to access this copy after the task
          //       completes.
          VPOParoptUtils::genCopyByAddr(
              OutsideVal, NewPrivInst, ExitBB->getTerminator(),
              FprivI->getCopyConstructor(), FprivI->getIsByRef());
        }

        FprivI->setNew(NewPrivInst);
      } else {
        FprivI->setNew(LprivI->getNew());
        LLVM_DEBUG(dbgs() << "\n  genFirstPrivatizationCode: (" << *Orig
                          << ") is also lastprivate\n");
      }

      if (!ForTask) {
        createEmptyPrvInitBB(W, PrivInitEntryBB);
        if (!NewPrivInst ||
            // Note that NewPrivInst will be nullptr, if the variable
            // is also lastprivate.
            FprivI->getIsByRef() ||
            !NewPrivInst->getType()->isPointerTy() ||
            !NewPrivInst->getType()->getPointerElementType()->isPointerTy())
          genFprivInit(FprivI, PrivInitEntryBB->getTerminator());
        else {
          // If the firstprivate() item is a pointer to pointer,
          // then we can avoid double dereference and pass the
          // pointee's value directly.  This is not an optimization.
          // We have to do this for targets that return opaque
          // objects to libomptarget vs actual target pointers.
          // Let's consider the following example:
          // double *out = &x;
          // #pragma omp target data map(tofrom:out[0:1])
          // #pragma omp target firstprivate(out)
          //
          // "target data" will map 'out' as PTR_AND_OBJ, and libomptarget
          // will store the target counterpart of 'out' pointer into
          // the shadow location.  "target" code will load
          // the value of 'out' from the shadow location, but this may be
          // an opaque pointer, which does not make sense inside
          // the target code. By passing 'out' to the target region
          // "by value" we guarantee that it is mapped to the target
          // object created by "target data".
          // We also avoid an extra dereference, which is profitable.
          IRBuilder<> PredBuilder(RegPredBlock->getTerminator());
          auto *Load = PredBuilder.CreateLoad(Orig);
          IRBuilder<> RegBuilder(PrivInitEntryBB->getTerminator());
          RegBuilder.CreateStore(Load, FprivI->getNew());

          FprivI->setOrig(Load);
        }
      }
      LLVM_DEBUG(dbgs() << __FUNCTION__ << ": firstprivatized '";
                 Orig->printAsOperand(dbgs()); dbgs() << "'\n");
    } // for
    Changed = true;
  } // if (!FprivClause.empty())

  LLVM_DEBUG(
      dbgs() << "\nExit VPOParoptTransform::genFirstPrivatizationCode\n");

  W->resetBBSetIfChanged(Changed); // Clear BBSet if transformed
  return Changed;
}

bool VPOParoptTransform::genLastPrivatizationCode(WRegionNode *W,
                                                  BasicBlock *IfLastIterBB) {
  LLVM_DEBUG(
      dbgs() << "\nEnter VPOParoptTransform::genLastPrivatizationCode\n");

  if (!W->canHaveLastprivate())
    return false;

  bool Changed = false;
  LastprivateClause &LprivClause = W->getLpriv();
  if (!LprivClause.empty()) {

    BasicBlock *EntryBB = W->getEntryBBlock();

    if (isa<WRNVecLoopNode>(W))
      // Insert privatization code (e.g. allocas, constructor calls)
      // in a block preceeding the SIMD region's entry block.
      // We should minimize the code between SIMD entry/exit points
      // that is not related to the loop itself, otherwise, vectorizer
      // may complain. Note that the last value copy is still generated
      // inside the SIMD region - if this is a problem, we should run
      // sinkSIMDDirectives() for standalone SIMD regions as well.
      //
      // FIXME: if there is no parent region that will be outlined, then
      //        the allocas will remain inside the function body, and
      //        may not be handled by optimizations (e.g. promote memory
      //        to register pass). In such case we have to insert allocas
      //        inside the function's entry block. Moreover, insertion
      //        of allocas next to the SIMD region is not correct, if
      //        there is an enclosing loop - such an alloca may cause
      //        stack saturation.
      //        This is relevant to WRNWksLoop as well.
      //
      // Note that EntryBB points to the new empty block after the call
      // below.
      W->setEntryBBlock(SplitBlock(EntryBB, &EntryBB->front(), DT, LI));

    W->populateBBSet();

    assert(IfLastIterBB && "genLastPrivatizationCode: Null IfLastIterBB.");

    bool ForTask = W->getWRegionKindID() == WRegionNode::WRNTaskloop ||
                   W->getWRegionKindID() == WRegionNode::WRNTask;

    for (LastprivateItem *LprivI : LprivClause.items()) {
      Value *Orig = LprivI->getOrig();
      Value *NewPrivInst;
      Instruction *InsertPt = &EntryBB->front();
      if (!ForTask)
        NewPrivInst = genPrivatizationAlloca(LprivI, InsertPt, ".lpriv");
      else {
        NewPrivInst = LprivI->getNew();
        InsertPt = cast<Instruction>(NewPrivInst)->getParent()->getTerminator();
      }
      LprivI->setNew(NewPrivInst);

      Value *ReplacementVal = getClauseItemReplacementValue(LprivI, InsertPt);
      genPrivatizationReplacement(W, Orig, ReplacementVal);

      // Emit constructor call for lastprivate var if it is not also a
      // firstprivate (in which case the firstprivate init emits a cctor).
      if (LprivI->getInFirstprivate() == nullptr)
        VPOParoptUtils::genConstructorCall(LprivI->getConstructor(),
                                           NewPrivInst, NewPrivInst);
      // Generate the if-last-then-copy-out code.
      if (!ForTask)
        genLprivFini(LprivI, IfLastIterBB->getTerminator());
      else
        genLprivFiniForTaskLoop(LprivI, IfLastIterBB->getTerminator());

      // For tasks, call the destructor for the internal lastprivate var
      // at the very end (after the thread may have copied-out)
      // If the var is also firstprivate, the runtime will destruct it.
      if (ForTask && LprivI->getDestructor() &&
          LprivI->getInFirstprivate() == nullptr) {
        VPOParoptUtils::genDestructorCall(LprivI->getDestructor(),
                                          LprivI->getNew(),
                                          W->getExitBBlock()->getTerminator());
      }

      if (isa<WRNVecLoopNode>(W) && LprivI->getIsConditional()) {
        // For the following case:
        //   int x = 0;
        //   #pragma omp simd lastprivate(conditional: x)
        //   for (...)
        //     if (cond)
        //       x = ...;
        //
        // We generate IR equivalent to the following code:
        //   int x = 0;
        //   int x.lpriv = x;
        //   #pragma omp simd lastprivate(conditional: x.lpriv)
        //   for (...)
        //     if (cond)
        //       x.lpriv = ...;
        //   x = x.lpriv;
        //
        // Even though OpenMP specification does not seem to explicitly
        // describe the case, when (cond) is never true, we implement
        // conditional lastprivates such that the original list item ('x')
        // keeps it original (before the construct) value, if (cond)
        // is always false.
        //
        // The code below produces 'x.lpriv = x' assignment just reusing
        // the firstprivatization code.
        FirstprivateItem FprivI(Orig);
        FprivI.setNew(NewPrivInst);
        FprivI.setIsByRef(LprivI->getIsByRef());
        // We do not care about CopyConstructor of the fake firstprivate
        // item, because conditional lastprivate may only reference
        // a scalar variable (potentially, by reference).
        genFprivInit(&FprivI, EntryBB->getTerminator());
      }
    }
    Changed = true;
  } // if (!LprivClause.empty())

  LLVM_DEBUG(dbgs() << "\nExit VPOParoptTransform::genLastPrivatizationCode\n");

  W->resetBBSetIfChanged(Changed); // Clear BBSet if transformed
  return Changed;
}

// Generate destructor calls for [first|last]private variables
bool VPOParoptTransform::genDestructorCode(WRegionNode *W) {
  if (!WRegionUtils::needsDestructors(W)) {
    LLVM_DEBUG(dbgs() << "\nVPOParoptTransform::genDestructorCode: No dtors\n");
    return false;
  }

  LLVM_DEBUG(dbgs() << "\nEnter VPOParoptTransform::genDestructorCode\n");

  // Create a BB before ExitBB in which to insert dtor calls
  BasicBlock *NewBB = nullptr;
  createEmptyPrivFiniBB(W, NewBB);
  Instruction* InsertBeforePt = NewBB->getTerminator();

  // Destructors for privates
  if (W->canHavePrivate())
    for (PrivateItem *PI : W->getPriv().items())
      VPOParoptUtils::genDestructorCall(PI->getDestructor(), PI->getNew(),
                                        InsertBeforePt);
  // Destructors for firstprivates
  if (W->canHaveFirstprivate())
    for (FirstprivateItem *FI : W->getFpriv().items())
      VPOParoptUtils::genDestructorCall(FI->getDestructor(), FI->getNew(),
                                        InsertBeforePt);
  // Destructors for lastprivates (that are not also firstprivate)
  if (W->canHaveLastprivate())
    for (LastprivateItem *LI : W->getLpriv().items())
      if (LI->getInFirstprivate() == nullptr)
        VPOParoptUtils::genDestructorCall(LI->getDestructor(), LI->getNew(),
                                          InsertBeforePt);
      // else do nothing; dtor already emitted for Firstprivates above

  /* TODO: emit Dtors for UDR
  if (W->canHaveReduction())
    for (ReductionItem *RI : W->getRed().items())
      VPOParoptUtils::genDestructorCall(RI->getDestructor(), LI->getNew(),
                                        InsertBeforePt);
  */

  LLVM_DEBUG(dbgs() << "\nExit VPOParoptTransform::genDestructorCode\n");
  W->resetBBSet(); // CFG changed; clear BBSet
  return true;
}

// Create a pointer, store address of V to the pointer, and replace uses of V
// with a load from that pointer.
//
//   %v = alloca i32                          ; V
//   ...
//   %v.addr = alloca i32*                    ; (1)
//   ...
//   store i32* %v, i32** %v.addr             ; (2)
//           ; <InsertPtForStore>
//
//   +- <EntryBB>:
//   | ...
//   | %0 = llvm.region.entry() [... "PRIVATE" (i32* %v) ]
//   | ...
//   | %v1 = load i32*, i32** %v.addr          ; (3)
//   +-
//   ... Replace uses of %v with %v1
Value *VPOParoptTransform::replaceWithStoreThenLoad(
    WRegionNode *W, Value *V, Instruction *InsertPtForStore,
    bool InsertLoadInBeginningOfEntryBB) {

  // Find instructions in W that use V
  SmallVector<Instruction *, 8> Users;
  WRegionUtils::findUsersInRegion(W, V, &Users,
                                  !InsertLoadInBeginningOfEntryBB);

  Instruction *AllocaInsertPt =
      W->getEntryBBlock()->getParent()->getEntryBlock().getTerminator();
  IRBuilder<> AllocaBuilder(AllocaInsertPt);
  AllocaInst *VAddr = //                                  (1)
      AllocaBuilder.CreateAlloca(V->getType(), nullptr, V->getName() + ".addr");

  IRBuilder<> StoreBuilder(InsertPtForStore);
  StoreBuilder.CreateStore(V, VAddr); //                  (2)

  LLVM_DEBUG(dbgs() << __FUNCTION__ << ": Stored '"; V->printAsOperand(dbgs());
             dbgs() << "' to '"; VAddr->printAsOperand(dbgs());
             dbgs() << "'.\n";);

  if (Users.empty())
    return VAddr; // Nothing to replace inside the region. Just capture the
                  // address of V to VAddr and return it.

  BasicBlock *EntryBB = W->getEntryBBlock();
  Instruction *InsertPtForLoad = InsertLoadInBeginningOfEntryBB
                                     ? EntryBB->getFirstNonPHI()
                                     : EntryBB->getTerminator();
  IRBuilder<> BuilderInner(InsertPtForLoad);
  LoadInst *VRenamed = BuilderInner.CreateLoad(VAddr); // (3)
  VRenamed->setName(V->getName());

  // Replace uses of V with NewI
  for (Instruction * User : Users) {

    User->replaceUsesOfWith(V, VRenamed);

    // Some uses of V are in a ConstantExpr, in which case the User is the
    // instruction using the ConstantExpr. For example, the use of @u below is
    // the GEP expression (a ConstantExpr), not the instruction itself, so
    // doing User->replaceUsesOfWith(V, NewI) does not replace @u
    //
    //     %12 = load i32, i32* getelementptr inbounds (%struct.t_union_,
    //           %struct.t_union_* @u, i32 0, i32 0), align 4
    //
    // The solution is to access the ConstantExpr as instruction(s) in order to
    // do the replacement. NewInstArr below keeps such instruction(s).
    SmallVector<Instruction *, 2> NewInstArr;
    GeneralUtils::breakExpressions(User, &NewInstArr);
    for (Instruction *NewInstr : NewInstArr) {
      NewInstr->replaceUsesOfWith(V, VRenamed);
    }
  }
  LLVM_DEBUG(dbgs() << __FUNCTION__ << ": Loaded '";
             VAddr->printAsOperand(dbgs()); dbgs() << "' into '";
             VRenamed->printAsOperand(dbgs()); dbgs() << "'.\n";);
  return VAddr;
}

// Return true if the instuction is a call to
// @llvm.launder.invariant.group
CallInst*  VPOParoptTransform::isFenceCall(Instruction *I) {
  if (CallInst *CI = dyn_cast<CallInst>(I))
    if (CI->getCalledFunction() && CI->getCalledFunction()->getIntrinsicID() ==
                                       Intrinsic::launder_invariant_group)
      return CI;
  return nullptr;
}

// Transform the loop branch predicate from sle/ule to sgt/ugt in order
// to faciliate the scev based loop trip count calculation.
//
//         do {
//             %omp.iv = phi(%omp.lb, %omp.inc)
//             ...
//             %omp.inc = %omp.iv + 1;
//          }while (%omp.inc <= %omp.ub)
//          ===>
//         do {
//             %omp.iv = phi(%omp.lb, %omp.inc)
//             ...
//             %omp.inc = %omp.iv + 1;
//          }while (%omp.ub + 1 > %omp.inc)
void VPOParoptTransform::fixOmpBottomTestExpr(Loop *L) {
  BasicBlock *Backedge = L->getLoopLatch();
  Instruction *TermInst = Backedge->getTerminator();
  BranchInst *ExitBrInst = cast<BranchInst>(TermInst);
  ICmpInst *CondInst = cast<ICmpInst>(ExitBrInst->getCondition());
  assert((CondInst->getPredicate() == CmpInst::ICMP_SLE ||
         CondInst->getPredicate() == CmpInst::ICMP_ULE) &&
         "Expect incoming loop predicate is SLE or ULE");
  ICmpInst::Predicate NewPred = CondInst->getInversePredicate();
  CondInst->swapOperands();
  Value *Ub = CondInst->getOperand(0);
  IntegerType *UpperBoundTy = cast<IntegerType>(Ub->getType());
  ConstantInt *ValueOne  = ConstantInt::get(UpperBoundTy, 1);
  IRBuilder<> Builder(CondInst);
  Value* NewUb = Builder.CreateAdd(Ub, ValueOne);
  CondInst->replaceUsesOfWith(Ub, NewUb);
  CondInst->setPredicate(NewPred);
}

// Transform the given do-while loop loop into the canonical form as follows.
//         do {
//             %omp.iv = phi(%omp.lb, %omp.inc)
//             ...
//             %omp.inc = %omp.iv + 1;
//          }while (%omp.inc <= %omp.ub)
//
void VPOParoptTransform::fixOMPDoWhileLoop(WRegionNode *W, Loop *L) {

  if (WRegionUtils::isDoWhileLoop(L)) {
    fixOmpDoWhileLoopImpl(L);
    if (W->getWRegionKindID() == WRegionNode::WRNVecLoop)
      fixOmpBottomTestExpr(L);
  } else if (WRegionUtils::isWhileLoop(L))
    llvm_unreachable(
        "fixOMPLoop: Unexpected OMP while loop after the loop is rotated.");
  else
    llvm_unreachable("fixOMPLoop: Unexpected OMP loop type");
}

// Utility to transform the given do-while loop loop into the
// canonical do-while loop.
void VPOParoptTransform::fixOmpDoWhileLoopImpl(Loop *L) {

  BasicBlock *H = L->getHeader();
  BasicBlock *Backedge = L->getLoopLatch();

  for (BasicBlock::iterator I = H->begin(); isa<PHINode>(I); ++I) {
    PHINode *PN = cast<PHINode>(I);
    if (Instruction *Inc =
            dyn_cast<Instruction>(PN->getIncomingValueForBlock(Backedge))) {
      if (Inc->getOpcode() == Instruction::Add &&
          (Inc->getOperand(1) ==
               ConstantInt::get(Type::getInt32Ty(F->getContext()), 1) ||
           Inc->getOperand(1) ==
               ConstantInt::get(Type::getInt64Ty(F->getContext()), 1))) {
        Instruction *TermInst = Inc->getParent()->getTerminator();
        BranchInst *ExitBrInst = dyn_cast<BranchInst>(TermInst);
        if (!ExitBrInst)
          continue;
        ICmpInst *CondInst = dyn_cast<ICmpInst>(ExitBrInst->getCondition());
        if (!CondInst)
          continue;
        ICmpInst::Predicate Pred = CondInst->getPredicate();
        if (Pred == CmpInst::ICMP_SLE || Pred == CmpInst::ICMP_ULE) {
          Value *Operand = CondInst->getOperand(0);
          if (isa<SExtInst>(Operand) || isa<ZExtInst>(Operand))
            Operand = cast<CastInst>(Operand)->getOperand(0);

          if (Operand == Inc)
            return;
          else
            llvm_unreachable("cannot fix omp do-while loop");
        } else if (Pred == CmpInst::ICMP_SGT || Pred == CmpInst::ICMP_UGT) {
          Value *Operand = CondInst->getOperand(0);
          if (isa<SExtInst>(Operand) || isa<ZExtInst>(Operand))
            Operand = cast<CastInst>(Operand)->getOperand(0);

          if (Operand == Inc) {
            if (Pred == CmpInst::ICMP_SGT)
              CondInst->setPredicate(CmpInst::ICMP_SLE);
            else
              CondInst->setPredicate(CmpInst::ICMP_ULE);
            ExitBrInst->swapSuccessors();
            return;
          } else
            llvm_unreachable("cannot fix omp do-while loop");
        } else if (Pred == CmpInst::ICMP_SLT || Pred == CmpInst::ICMP_ULT) {
          Value *Operand = CondInst->getOperand(1);
          if (isa<SExtInst>(Operand) || isa<ZExtInst>(Operand))
            Operand = cast<CastInst>(Operand)->getOperand(0);

          if (Operand == Inc) {
            if (Pred == CmpInst::ICMP_SLT)
              CondInst->setPredicate(CmpInst::ICMP_SLE);
            else
              CondInst->setPredicate(CmpInst::ICMP_ULE);
            CondInst->swapOperands();
            ExitBrInst->swapSuccessors();
            return;
          }
        }
      }
    }
  }
}

AllocaInst *VPOParoptTransform::genRegionLocalCopy(WRegionNode *W, Value *V) {
  auto *OrigAlloca = cast<AllocaInst>(V);
  // Create a fake firstprivate item referencing the original alloca.
  FirstprivateItem FprivI(OrigAlloca);
  auto *EntryBB = W->getEntryBBlock();
  auto *InsertPt = EntryBB->getFirstNonPHI();

  // Generate new alloca in the region's entry block.
  // Note that the alloca will be inserted right before the region
  // entry directive.  We tried to fix this in genPrivatizationCode(),
  // but did not succeed.  In the current use cases the generated
  // alloca will be removed by PromoteMemToReg, so it is currently
  // not a problem.
  auto *NewAlloca = genPrivatizationAlloca(&FprivI, InsertPt, ".local");
  FprivI.setNew(NewAlloca);

  // Replace all uses of the original alloca's result with the new alloca
  // definition.
  Value *ReplacementVal = getClauseItemReplacementValue(&FprivI, InsertPt);
  genPrivatizationReplacement(W, OrigAlloca, ReplacementVal);

  // Copy value from the original "variable" to the new one.
  // We have to create an empty block after the region entry
  // directive to simplify the insertion.
  BasicBlock *PrivInitEntryBB;
  createEmptyPrvInitBB(W, PrivInitEntryBB);
  genFprivInit(&FprivI, PrivInitEntryBB->getTerminator());

  return NewAlloca;
}

bool VPOParoptTransform::sinkSIMDDirectives(WRegionNode *W) {
  // Check if there is a child SIMD region associated with
  // this region's loop.
  WRNVecLoopNode *SimdNode = WRegionUtils::getEnclosedSimdForSameLoop(W);

  if (!SimdNode)
    return false;

  // The lambda looks for OpenMP directive call inside the given
  // block. If found, it returns the call instruction,
  // nullptr - otherwise.
  auto FindDirectiveCall = [](BasicBlock *BB) -> Instruction * {
    auto DirI =
        std::find_if(BB->begin(), BB->end(),
                     [](Instruction &I) {
                       return VPOAnalysisUtils::isRegionDirective(&I);
                     });

    return (DirI != BB->end()) ? &*DirI : nullptr;
  };

  // Look for a directive call in the SIMD region's entry block.
  auto *EntryBB = SimdNode->getEntryBBlock();
  auto *EntryDir = FindDirectiveCall(EntryBB);

  // Look for a directive call in the SIMD region's exit block.
  auto *ExitBB = SimdNode->getExitBBlock();
  auto *ExitDir = FindDirectiveCall(ExitBB);

  if (!EntryDir && !ExitDir)
    // The SIMD region must have been removed.
    return false;

  // If the SIMD region was not removed, we must be able
  // to find both region's entry and exit directives.
  assert(EntryDir && ExitDir && "Malformed SIMD region.");

  // Find the loop's exit block, and find or create the loop's
  // pre-header block.
  bool Changed = false;
  auto *L = SimdNode->getWRNLoopInfo().getLoop();
  assert(L == W->getWRNLoopInfo().getLoop() &&
         "Mismatched loops for region and its SIMD child.");

  auto *LoopExitBB = WRegionUtils::getOmpExitBlock(L);
  assert(LoopExitBB && "SIMD loop with no exit block.");

  auto *PreheaderBB = L->getLoopPreheader();
  if (!PreheaderBB) {
    // Insert a pre-header.
    // FIXME: pass false for PreserveLCSSA for the time being.
    //        Pass the actual value, when it is clear, how
    //        to compute it with the new pass manager.
    PreheaderBB = InsertPreheaderForLoop(L, DT, LI, nullptr, false);
    Changed = true;
  }

  assert(PreheaderBB && "Pre-header insertion failed for SIMD loop.");

  if (PreheaderBB != EntryBB) {
    // Move the directive calls from the SIMD region's entry block
    // to the loop's pre-header block.
#ifndef NDEBUG
    // Before moving directives into the pre-header, verify that
    // the pre-header block does not contain other directives.
    // If it does, moving SIMD directives into this block will
    // break the assumption that a block may contain only
    // one set of directives.
    assert(!FindDirectiveCall(PreheaderBB) &&
           "Pre-header block already contains directives.");
#endif  // NDEBUG
    PreheaderBB->getInstList().splice(
        PreheaderBB->getTerminator()->getIterator(), EntryBB->getInstList(),
        EntryDir->getIterator(), ++(EntryDir->getIterator()));
    Changed = true;
  }

  if (LoopExitBB != ExitBB) {
    // Move the directive calls from the SIMD region's exit block
    // to the loop's exit block.
#ifndef NDEBUG
    assert(!FindDirectiveCall(LoopExitBB) &&
           "Loop exit block already contains directives.");
#endif  // NDEBUG
    LoopExitBB->getInstList().splice(LoopExitBB->begin(), ExitBB->getInstList(),
                                     ExitDir->getIterator(),
                                     ++(ExitDir->getIterator()));
    Changed = true;
  }

  W->resetBBSetIfChanged(Changed); // Clear BBSet if transformed
  return Changed;
}

// Transform the Ith level of the loop in the region W into the
// OMP canonical loop form.
void VPOParoptTransform::regularizeOMPLoopImpl(WRegionNode *W, unsigned Index) {
  Loop *L = W->getWRNLoopInfo().getLoop(Index);
  const DataLayout &DL = L->getHeader()->getModule()->getDataLayout();
  const SimplifyQuery SQ = {DL, TLI, DT, AC};
  LoopRotation(L, LI, TTI, AC, DT, SE, nullptr, SQ, true, unsigned(-1), true);
  std::vector<AllocaInst *> Allocas;
  SmallVector<std::pair<Value *, bool>, 3> LoopEssentialValues;
  if (Index < W->getWRNLoopInfo().getNormIVSize())
    LoopEssentialValues.push_back(
        std::make_pair(W->getWRNLoopInfo().getNormIV(Index), true));

#if INTEL_CUSTOMIZATION
#if INTEL_FEATURE_CSA
  Value *NormUB = nullptr;
#endif  // INTEL_FEATURE_CSA
#endif  // INTEL_CUSTOMIZATION

  if (Index < W->getWRNLoopInfo().getNormUBSize()) {
#if INTEL_CUSTOMIZATION
#if INTEL_FEATURE_CSA
    if (isTargetCSA()) {
      NormUB = W->getWRNLoopInfo().getNormUB(Index);
      LoopEssentialValues.push_back(std::make_pair(NormUB, true));
    } else {
#endif  // INTEL_FEATURE_CSA
#endif  // INTEL_CUSTOMIZATION
    // Create a local copy of the normalized upper bound.
    //
    // Promoting the normalized upper bound to a register may cause
    // new live-in values, which are not present in the region's
    // clauses.  At the same time, we do want to use registerized
    // upper bound in the loop so that we can canonicalize the loop.
    // We resolve this by introducing a local copy of the normalized
    // upper bound, use this local copy inside the loop and promote
    // it to a register.
    //
    // FIXME: this is a potential performance problem, because
    //        a constant normalized upper bound is not propagated
    //        into the region any more.  We need to find a way
    //        to propagate constant normalized upper bounds and
    //        do not propagate non-constant ones.
    auto *OrigAlloca = W->getWRNLoopInfo().getNormUB(Index);
    auto *NewAlloca = genRegionLocalCopy(W, OrigAlloca);
    // The original load/stores from/to the normalized upper bound
    // "variable" may be marked volatile, e.g.:
    //
    // entry:
    //     %orig.omp.ub = alloca i64
    //     %0 = load volatile i64, i64* %orig.omp.ub
    //     br label %region.entry
    //
    // region.entry:
    //     %1 = call token @llvm.directive.region.entry()
    //              [ "QUAL.OMP.NORMALIZED.UB"(i64* %orig.omp.ub) ]
    //     %2 = load volatile i64, i64* %orig.omp.ub
    //
    // genRegionLocalCopy() inserts a new alloca %new.omp.ub and replaces
    // all uses of %orig.omp.ub inside the region with %new.omp.ub.
    // It also generates code to copy data from *(%orig.omp.ub)
    // to *(%new.omp.ub):
    //
    // entry:
    //     %orig.omp.ub = alloca i64
    //     %0 = load volatile i64, i64* %orig.omp.ub
    //     br label %region.entry
    //
    // region.entry:
    //     %new.omp.ub = alloca i64
    //     %1 = call token @llvm.directive.region.entry()
    //              [ "QUAL.OMP.NORMALIZED.UB"(i64* %new.omp.ub) ]
    //     %3 = load i64, i64* %orig.omp.ub
    //     store i64 %3, i64* %new.omp.ub
    //     %2 = load volatile i64, i64* %new.omp.ub
    //
    // Note that %0 load in the entry block still uses %orig.omp.ub,
    // and it is volatile.  Also note that volatile %3 load is now using
    // %new.omp.ub.
    //
    // Now, we want to promote %new.omp.ub to a register.
    // Before we can do this, we need to clear its use inside
    // the QUAL.OMP.NORMALIZED.UB clause, otherwise, the promotion
    // will fail.
    //
    // Code below clears volatile from accesses via all pointers
    // in LoopEssentialValues vector.  The promotion to registers
    // is only run for %new.omp.ub and normalized-iv (added above)
    // elements of the vector (the corresponding boolean is set to
    // true for them).  Allocas that need promotion are also
    // cleared from the clauses before the promotion.
    //
    // The final code looks like this:
    //
    // entry:
    //     %orig.omp.ub = alloca i64
    //     %0 = load i64, i64* %orig.omp.ub
    //     br label %region.entry
    //
    // region.entry:
    //     %1 = call token @llvm.directive.region.entry()
    //              [ "QUAL.OMP.NORMALIZED.UB"(i64* null) ]
    //     %3 = load i64, i64* %orig.omp.ub
    //     %2 = %3
    //
    LoopEssentialValues.push_back(std::make_pair(NewAlloca, true));
    // Do not promote the original alloca to register.
    LoopEssentialValues.push_back(std::make_pair(OrigAlloca, false));
#if INTEL_CUSTOMIZATION
#if INTEL_FEATURE_CSA
    }
#endif  // INTEL_FEATURE_CSA
#endif  // INTEL_CUSTOMIZATION
  }

  for (auto &P : LoopEssentialValues) {
    auto *V = P.first;
    bool PromoteToReg = P.second;
    AllocaInst *AI = dyn_cast<AllocaInst>(V);
    assert(AI && "Expect alloca instruction for omp_iv or omp_ub");
    for (auto IB = V->user_begin(), IE = V->user_end(); IB != IE; ++IB) {
      if (LoadInst *LdInst = dyn_cast<LoadInst>(*IB))
        LdInst->setVolatile(false);
      if (StoreInst *StInst = dyn_cast<StoreInst>(*IB))
        StInst->setVolatile(false);
    }
    if (PromoteToReg) {
<<<<<<< HEAD
      resetValueInIntelClauseGeneric(W, V);
#if INTEL_CUSTOMIZATION
#if INTEL_FEATURE_CSA
      if (AI == NormUB && !isAllocaPromotable(AI))
        continue;
#endif  // INTEL_FEATURE_CSA
#endif  // INTEL_CUSTOMIZATION
=======
      resetValueInOmpClauseGeneric(W, V);
>>>>>>> 539e1c09
      Allocas.push_back(AI);
    }
  }

  PromoteMemToReg(Allocas, *DT, AC);
  fixOMPDoWhileLoop(W, L);

  BasicBlock *ZTTBB = nullptr;
  if (auto *CmpI = WRegionUtils::getOmpLoopZeroTripTest(L, W->getEntryBBlock()))
    ZTTBB = CmpI->getParent();

  // If the loop does not have zero-trip test, then explicitly
  // set nullptr as ZTT basic block. getZTTBB() asserts that a Loop
  // has its ZTT basic block set even if it is nullptr. The assertion
  // is there to make sure that we do not miss ZTT block setup
  // for a Loop.
  W->getWRNLoopInfo().setZTTBB(ZTTBB, Index);
}

// The OMP loop is converted into bottom test loop to facilitate the
// code generation of VPOParopt transform and vectorization. This
// regularization is required for the program which is compiled at -O0
// and above.
bool VPOParoptTransform::regularizeOMPLoop(WRegionNode *W, bool First) {
  if (!W->getWRNLoopInfo().getLoop())
    return false;

  // For the case of #pragma omp parallel for simd, clang only
  // generates the bundle omp.iv for the parallel for region.
  if (W->getWRNLoopInfo().getNormIVSize() == 0)
    return false;

  W->populateBBSet();
  if (!First)
    for (unsigned I = W->getWRNLoopInfo().getNormIVSize(); I > 0; --I)
      regularizeOMPLoopImpl(W, I - 1);
  else {
    std::vector<AllocaInst *> Allocas;
    SmallVector<Value *, 2> LoopEssentialValues;
    if (W->getWRNLoopInfo().getNormIV())
      for (unsigned I = 0; I < W->getWRNLoopInfo().getNormIVSize(); ++I)
        LoopEssentialValues.push_back(W->getWRNLoopInfo().getNormIV(I));

    if (W->getWRNLoopInfo().getNormUB())
      for (unsigned I = 0; I < W->getWRNLoopInfo().getNormUBSize(); ++I)
        LoopEssentialValues.push_back(W->getWRNLoopInfo().getNormUB(I));

    for (auto V : LoopEssentialValues) {
      assert(dyn_cast<AllocaInst>(V) &&
             "Expect alloca instruction for omp_iv or omp_ub");
      for (auto IB = V->user_begin(), IE = V->user_end(); IB != IE; ++IB) {
        if (LoadInst *LdInst = dyn_cast<LoadInst>(*IB))
          LdInst->setVolatile(true);
        if (StoreInst *StInst = dyn_cast<StoreInst>(*IB))
          StInst->setVolatile(true);
      }
    }
  }
  W->resetBBSet(); // CFG changed; clear BBSet
  return true;
}

//       Before                       |     After
//  ----------------------------------+------------------------------------
//  %size.val = load i32, i32* %size (1)    %size.val = load i32, i32* %size
//  %vla = alloca i32, i32 %size.val  |     %vla = alloca i32, i32 %size.val
//  ...                               |     ...
//                                    |
//  <OldEntryBB>:                     |  <OldEntryBB>:
//                                    |
//                                   (2)    %size2 = alloca i32
//                                   (3)    store i32 %size.val, i32* size2
//                                    |
//                                    |   <NewEntryBB>:
//                                   (4)    %size.val2 = load i32, i32* size2
//  ...                               |     ...
//  %vla.private = alloca i32,        |     %vla.private = alloca i32,
//                 i32 %size.val     (5)                   i32 %size.val2
//                                    |
//                        <entry directive for W>
//  (..."DIR.OMP.PARALLEL"...)        |     (..."DIR.OMP.PARALLEL"...
//                                   (6) ;   "QUAL.OMP.SHARED" (i32* size2))
//                                    |
//                                    |  ; Note: `%size2` is added as shared to
//                                    |  ; W, but the directive is not modified
//
bool VPOParoptTransform::captureAndAddCollectedNonPointerValuesToSharedClause(
    WRegionNode *W) {

  if (!W->needsOutlining())
    return false;

  if (!isa<WRNParallelNode>(W) && !isa<WRNParallelLoopNode>(W) &&
      !isa<WRNParallelSectionsNode>(W) && !isa<WRNTargetNode>(W))
    // TODO: Remove this to enable the function for all outlined WRNs.
    return false;

  const auto &DirectlyUsedNonPointerVals = W->getDirectlyUsedNonPointerValues();
  if (DirectlyUsedNonPointerVals.empty())
    return false;

  bool Changed = false;

  // Insert an empty BBlock before EntryBB of W to insert the capturing code.
  BasicBlock *OldEntryBB = W->getEntryBBlock();
  BasicBlock *NewEntryBB =
      SplitBlock(OldEntryBB, OldEntryBB->getFirstNonPHI(), DT, LI);
  Instruction *InsertStoreBefore = OldEntryBB->getTerminator();

  W->setEntryBBlock(NewEntryBB);
  W->populateBBSet(true); // rebuild BBSet unconditionlly as EntryBB changed

  for (Value *ValToCapture : DirectlyUsedNonPointerVals) { //           (1)
    // Make the changes (2), (3), (4), (5)
    Value *CapturedValAddr = //                                         (2)
        replaceWithStoreThenLoad(W, ValToCapture, InsertStoreBefore,
                                 true); // Insert (4) in beginning of NewEntryBB
    if (!CapturedValAddr)
      continue;

    // We mark the pointer CapturedValAddr as 'shared' for non-target
    // constructs, and 'map(to)' for targets.
    if (!isa<WRNTargetNode>(W)) {
      SharedClause &ShrClause = W->getShared();
      WRegionUtils::addToClause(ShrClause, CapturedValAddr); //         (6)
    } else {
      MapClause &MpClause = W->getMap();
      WRegionUtils::addToClause(MpClause, CapturedValAddr);
      MpClause.back()->setIsMapTo();
    }
    LLVM_DEBUG(dbgs() << __FUNCTION__
                      << ": Added implicit shared/map(to) clause for: '";
               CapturedValAddr->printAsOperand(dbgs()); dbgs() << "'\n");
    Changed = true;
  }

  W->resetBBSetIfChanged(Changed); // Clear BBSet if transformed
  return Changed;
}

// Rename operands of various clauses by replacing them with a
// store-then-load.
bool VPOParoptTransform::renameOperandsUsingStoreThenLoad(WRegionNode *W) {
  bool Changed = false;
  BasicBlock *EntryBB = W->getEntryBBlock();
  BasicBlock *NewEntryBB =
      SplitBlock(EntryBB, EntryBB->getFirstNonPHI(), DT, LI);
  Instruction *InsertBefore = EntryBB->getTerminator();

  W->setEntryBBlock(NewEntryBB);
  W->populateBBSet(true); // rebuild BBSet unconditionlly as EntryBB changed

  SmallPtrSet<Value *, 16> HandledVals;
  using OpndAddrPairTy = SmallVector<Value *, 2>;
  SmallVector<OpndAddrPairTy, 16> OpndAddrPairs;
  auto rename = [&](Value *Orig, bool CheckAlreadyHandled) {
    if (CheckAlreadyHandled && HandledVals.find(Orig) != HandledVals.end())
      return false;

    HandledVals.insert(Orig);
    Value *RenamedAddr = replaceWithStoreThenLoad(W, Orig, InsertBefore);
    if (!RenamedAddr)
      return false;

    OpndAddrPairs.push_back({Orig, RenamedAddr});
    return true;
  };

  if (W->canHavePrivate()) {
    PrivateClause &PrivClause = W->getPriv();
    for (PrivateItem *PrivI : PrivClause.items())
      Changed |= rename(PrivI->getOrig(), false);
  }

  if (W->canHaveFirstprivate()) {
    FirstprivateClause &FprivClause = W->getFpriv();
    for (FirstprivateItem *FprivI : FprivClause.items())
      Changed |= rename(FprivI->getOrig(), false);
  }

  if (W->canHaveShared()) {
    SharedClause &ShaClause = W->getShared();
    for (SharedItem *ShaI : ShaClause.items())
      Changed |= rename(ShaI->getOrig(), false);
  }

  if (W->canHaveReduction()) {
    ReductionClause &RedClause = W->getRed();
    for (ReductionItem *RedI : RedClause.items())
      Changed |= rename(RedI->getOrig(), false);
  }

  if (W->canHaveLastprivate()) {
    LastprivateClause &LprivClause = W->getLpriv();
    for (LastprivateItem *LprivI : LprivClause.items())
      Changed |= rename(LprivI->getOrig(), true);
  }

  if (W->canHaveLinear()) {
    LinearClause &LrClause = W->getLinear();
    for (LinearItem *LrI : LrClause.items())
      Changed |= rename(LrI->getOrig(), true);
  }

  if (W->canHaveMap()) {
    MapClause const &MpClause = W->getMap();
    for (MapItem *MapI : MpClause.items()) {
      if (MapI->getIsMapChain()) {
        MapChainTy const &MapChain = MapI->getMapChain();
        for (unsigned I = 0; I < MapChain.size(); ++I) {
          MapAggrTy *Aggr = MapChain[I];
          Changed |= rename(Aggr->getSectionPtr(), true);
          Changed |= rename(Aggr->getBasePtr(), true);
        }
      }
      Changed |= rename(MapI->getOrig(), true);
    }
  }

  W->resetBBSetIfChanged(Changed); // Clear BBSet if transformed

  if (!Changed)
    return false;

  assert(!OpndAddrPairs.empty() && "Something changed without any renaming.");
  CallInst *CI = cast<CallInst>(W->getEntryDirective());
  SmallVector<std::pair<StringRef, ArrayRef<Value *>>, 8> BundleOpndAddrs;
  StringRef OperandAddrClauseString =
      VPOAnalysisUtils::getClauseString(QUAL_OMP_OPERAND_ADDR);
  for (auto &OpndAddrPair : OpndAddrPairs)
    BundleOpndAddrs.emplace_back(OperandAddrClauseString,
                                 makeArrayRef(OpndAddrPair));

  CI = VPOParoptUtils::addOperandBundlesInCall(CI, BundleOpndAddrs);
  W->setEntryDirective(CI);

  return true;
}

bool VPOParoptTransform::genPrivatizationCode(WRegionNode *W) {

  bool Changed = false;

  BasicBlock *EntryBB = W->getEntryBBlock();

  LLVM_DEBUG(dbgs() << "\nEnter VPOParoptTransform::genPrivatizationCode\n");

  // Process all PrivateItems in the private clause
  PrivateClause &PrivClause = W->getPriv();
  if (!PrivClause.empty()) {

    if (isa<WRNVecLoopNode>(W))
      // Insert privatization code (e.g. allocas, constructor calls)
      // in a block preceeding the SIMD region's entry block.
      // We should minimize the code between SIMD entry/exit points
      // that is not related to the loop itself, otherwise, vectorizer
      // may complain. Note that the last value copy is still generated
      // inside the SIMD region - if this is a problem, we should run
      // sinkSIMDDirectives() for standalone SIMD regions as well.
      //
      // FIXME: if there is no parent region that will be outlined, then
      //        the allocas will remain inside the function body, and
      //        may not be handled by optimizations (e.g. promote memory
      //        to register pass). In such case we have to insert allocas
      //        inside the function's entry block. Moreover, insertion
      //        of allocas next to the SIMD region is not correct, if
      //        there is an enclosing loop - such an alloca may cause
      //        stack saturation.
      //        This is relevant to WRNWksLoop as well.
      //
      // Note that EntryBB points to the new empty block after the call
      // below.
      W->setEntryBBlock(SplitBlock(EntryBB, &EntryBB->front(), DT, LI));

    W->populateBBSet();

    bool ForTask = W->getWRegionKindID() == WRegionNode::WRNTaskloop ||
                   W->getWRegionKindID() == WRegionNode::WRNTask;
    BasicBlock *DestrBlock = nullptr;
    // Walk through each PrivateItem list in the private clause to perform
    // privatization for each Value item
    for (PrivateItem *PrivI : PrivClause.items()) {
      Value *Orig = PrivI->getOrig();

      if (isa<GlobalVariable>(Orig) ||
#if INTEL_CUSTOMIZATION
#if INTEL_FEATURE_CSA
          // On CSA we also need to do privatization for function arguments
          // because parallel region are not getting outlined. Thus we have
          // create private instances for function arguments which are
          // annotated as private to avoid modification of the original
          // argument.
          (isa<Argument>(Orig) && isTargetCSA()) ||
#endif  // INTEL_FEATURE_CSA
#endif  // INTEL_CUSTOMIZATION
          isa<AllocaInst>(Orig) || isa<GetElementPtrInst>(Orig) ||
          isa<BitCastInst>(Orig) ||
          (isa<CallInst>(Orig) && isFenceCall(cast<CallInst>(Orig))) ||
          (isa<LoadInst>(Orig) && isa<PointerType>(Orig->getType()))) {
        Value *NewPrivInst;

        // Insert alloca for privatization right after the BEGIN directive.
        // Note: do not hoist the following AllocaInsertPt computation out of
        // this for-loop. AllocaInsertPt may be a clause directive that is
        // removed by genPrivatizationReplacement(), so we need to recompute
        // AllocaInsertPt at every iteration of this for-loop.

#if INTEL_CUSTOMIZATION
        // For now, back out this change to AllocaInsertPt until we figure
        // out why it causes an assert in VPOCodeGen::getVectorPrivateBase
        // when running run_gf_channels (gridfusion4.3_tuned_channels).
        //
        //   Instruction *AllocaInsertPt = EntryBB->front().getNextNode();

        // TODO: Restructure this code so that the alloca is only done for
        // non-tasks. We could just use the thunk's private space pointer
        // directly in the task body.
#endif // INTEL_CUSTOMIZATION
        Instruction *AllocaInsertPt = EntryBB->getFirstNonPHI();
        NewPrivInst = genPrivatizationAlloca(PrivI, AllocaInsertPt, ".priv");
        PrivI->setNew(NewPrivInst);
        Value *ReplacementVal =
            getClauseItemReplacementValue(PrivI, AllocaInsertPt);
        genPrivatizationReplacement(W, Orig, ReplacementVal);

        // checks for constructor existence
        VPOParoptUtils::genConstructorCall(PrivI->getConstructor(), NewPrivInst,
                                           NewPrivInst);
        if (ForTask && PrivI->getDestructor()) {
          // For tasks, call the destructor at the end of the region.
          // For non-tasks, genDestructorCode takes care of this.
          if (!DestrBlock)
            createEmptyPrivFiniBB(W, DestrBlock);
          VPOParoptUtils::genDestructorCall(PrivI->getDestructor(),
                                            PrivI->getNew(),
                                            DestrBlock->getTerminator());
        }

        LLVM_DEBUG(dbgs() << __FUNCTION__ << ": privatized '";
                   Orig->printAsOperand(dbgs()); dbgs() << "'\n");
      } else
        LLVM_DEBUG(dbgs() << __FUNCTION__ << ": '";
                   Orig->printAsOperand(dbgs());
                   dbgs() << "' is already private.\n");
    } // for

    Changed = true;

    // After Privatization is done, the SCEV should be re-generated.
    // This should apply to all loop-type constructs; ie, WRNs whose
    // "IsOmpLoop" attribute is true.
    if (SE && W->getIsOmpLoop()) {
        Loop *L = W->getWRNLoopInfo().getLoop();
        SE->forgetLoop(L);
    }
  } // if (!PrivClause.empty())

  LLVM_DEBUG(dbgs() << "\nExit VPOParoptTransform::genPrivatizationCode\n");
  W->resetBBSetIfChanged(Changed); // Clear BBSet if transformed
  return Changed;
}

// Replace the live-in value of the phis at the loop header with
// the loop carried value.
void VPOParoptTransform::wrnUpdateSSAPreprocessForOuterLoop(
    Loop *L,
    DenseMap<Value *, std::pair<Value *, BasicBlock *>> &ValueToLiveinMap,
    SmallSetVector<Instruction *, 8> &LiveOutVals,
    EquivalenceClasses<Value *> &ECs) {
  BasicBlock *BB = L->getHeader();

  for (Instruction &I : *BB) {
    if (!isa<PHINode>(I))
      break;
    PHINode *PN = dyn_cast<PHINode>(&I);
    unsigned NumPHIValues = PN->getNumIncomingValues();
    unsigned II;
    Value *V = nullptr, *OV = nullptr;
    bool Match = false;
    for (II = 0; II < NumPHIValues; II++) {
      V = PN->getIncomingValue(II);
      if (!ValueToLiveinMap.count(V))
        continue;
      Instruction *UR = dyn_cast<Instruction>(V);
      if (UR) {
        Match = false;
        for (auto LI : LiveOutVals) {
          if (ECs.findLeader(UR) == ECs.findLeader(LI)) {
            Match = true;
            OV = LI;
            break;
          }
        }
        if (Match)
          break;
      }
    }
    if (Match) {
      for (unsigned I = 0; I < NumPHIValues; I++)
        if (I != II)
          PN->setIncomingValue(I, OV);
    }
  }
  for (auto SubL : L->getSubLoops())
    wrnUpdateSSAPreprocessForOuterLoop(SubL, ValueToLiveinMap, LiveOutVals,
                                       ECs);
}

// Collect the live-in values for the given loop.
void VPOParoptTransform::wrnCollectLiveInVals(
    Loop &L,
    DenseMap<Value *, std::pair<Value *, BasicBlock *>> &ValueToLiveinMap,
    EquivalenceClasses<Value *> &ECs) {
  BasicBlock *PreheaderBB = L.getLoopPreheader();
  assert(PreheaderBB && "wrnUpdateSSAPreprocess: Loop preheader not found");
  BasicBlock *BB = L.getHeader();

  for (Instruction &I : *BB) {
    if (!isa<PHINode>(I))
      break;
    PHINode *PN = cast<PHINode>(&I);
    unsigned NumPHIValues = PN->getNumIncomingValues();
    unsigned II;
    BasicBlock *InBB;
    Value *IV = nullptr;
    for (II = 0; II < NumPHIValues; ++II) {
      InBB = PN->getIncomingBlock(II);
      if (InBB == PreheaderBB) {
        IV = PN->getIncomingValue(II);
        break;
      }
    }
    if (II != NumPHIValues) {
      Value *Leader = ECs.getOrInsertLeaderValue(PN);
      for (unsigned I = 0; I < NumPHIValues; ++I) {
        BasicBlock *InBB = PN->getIncomingBlock(I);
        if (InBB != PreheaderBB) {
          Value *V = PN->getIncomingValue(I);
          ValueToLiveinMap[V] = {IV, PreheaderBB};
          ECs.unionSets(Leader, V);
        }
      }
    }
  }
}

// The utility to build the equivalence class for the value phi.
void VPOParoptTransform::AnalyzePhisECs(Loop *L, Value *PV, Value *V,
                                        EquivalenceClasses<Value *> &ECs,
                                        SmallPtrSet<PHINode *, 16> &PhiUsers) {

  if (Instruction *I = dyn_cast<Instruction>(V)) {
    if (L->contains(I->getParent())) {
      ECs.unionSets(PV, I);
      if (PHINode *PN = dyn_cast<PHINode>(I))
        if (PhiUsers.insert(PN).second)
          AnalyzePhisECs(L, PV, PN, ECs, PhiUsers);
    }
  }
}

// Build the equivalence class for the value a, b if there exists some phi node
// e.g. a = phi(b).
void VPOParoptTransform::buildECs(Loop *L, PHINode *PN,
                                  EquivalenceClasses<Value *> &ECs) {
  SmallPtrSet<PHINode *, 16> PhiUsers;
  Value *Leader = ECs.getOrInsertLeaderValue(PN);
  unsigned NumPHIValues = PN->getNumIncomingValues();
  unsigned II;
  for (II = 0; II < NumPHIValues; II++)
    AnalyzePhisECs(L, Leader, PN->getIncomingValue(II), ECs, PhiUsers);
}

// Collect the live-out value in the loop.
void VPOParoptTransform::wrnCollectLiveOutVals(
    Loop &L, SmallSetVector<Instruction *, 8> &LiveOutVals,
    EquivalenceClasses<Value *> &ECs) {
  for (Loop::block_iterator II = L.block_begin(), E = L.block_end(); II != E;
       ++II) {
    for (Instruction &I : *(*II)) {
      if (I.getType()->isTokenTy())
        continue;

      for (const Use &U : I.uses()) {
        const Instruction *UI = cast<Instruction>(U.getUser());
        const BasicBlock *UserBB = UI->getParent();
        if (const PHINode *P = dyn_cast<PHINode>(UI))
          UserBB = P->getIncomingBlock(U);

        if (!L.contains(UserBB)) {
          LiveOutVals.insert(&I);
          if (isa<PHINode>(I))
            buildECs(&L, cast<PHINode>(&I), ECs);
        }
      }
    }
  }
  // Any variable except the loop index which has loop carried dependence
  // has to be added into the live-out list.

  for (Instruction &I : *L.getLoopLatch()) {
    if (!isa<PHINode>(I))
      break;
    if (WRegionUtils::getOmpCanonicalInductionVariable(&L) == &I)
      continue;
    // If any use occurs in the loop header, the loop carried dependence
    // exists.
    bool Match = false;
    for (const Use &U : I.uses()) {
      const Instruction *UI = cast<Instruction>(U.getUser());
      const BasicBlock *UserBB = UI->getParent();
      if (UserBB == L.getHeader()) {
        Match = true;
        break;
      }
    }
    if (Match) {
      LiveOutVals.insert(&I);
      buildECs(&L, dyn_cast<PHINode>(&I), ECs);
    }
  }
}

// The utility to update the liveout set from the given BB.
void VPOParoptTransform::wrnUpdateLiveOutVals(
    Loop *L, BasicBlock *BB, SmallSetVector<Instruction *, 8> &LiveOutVals,
    EquivalenceClasses<Value *> &ECs) {
  for (auto I = BB->begin(); I != BB->end(); ++I) {
    Value *ExitVal = &*I;
    if (ExitVal->use_empty())
      continue;
    PHINode *PN = dyn_cast<PHINode>(ExitVal);
    if (!PN)
      break;
    LiveOutVals.insert(PN);
    buildECs(L, PN, ECs);
  }
}

// Collect the live-in value for the phis at the loop header.
void VPOParoptTransform::wrnUpdateSSAPreprocess(
    Loop *L,
    DenseMap<Value *, std::pair<Value *, BasicBlock *>> &ValueToLiveinMap,
    SmallSetVector<Instruction *, 8> &LiveOutVals,
    EquivalenceClasses<Value *> &ECs) {

  wrnCollectLiveInVals(*L, ValueToLiveinMap, ECs);
  wrnCollectLiveOutVals(*L, LiveOutVals, ECs);
}

// Update the SSA form after the basic block LoopExitBB's successor
// is added one more incoming edge.
void VPOParoptTransform::rewriteUsesOfOutInstructions(
    DenseMap<Value *, std::pair<Value *, BasicBlock *>> &ValueToLiveinMap,
    SmallSetVector<Instruction *, 8> &LiveOutVals,
    EquivalenceClasses<Value *> &ECs) {
  SmallVector<PHINode *, 2> InsertedPHIs;
  SSAUpdater SSA(&InsertedPHIs);

  PredIteratorCache PredCache;

  // The following code updates the value %split at the BB %omp.inner.for.end
  // by inserting a phi node at the BB %loop.region.exit
  //
  // Before the SSA update:
  // omp.inner.for.cond.omp.inner.for.end_crit_edge:
  //   %split = phi i32 [ %inc, %omp.inner.for.inc ]
  //   br label %loop.region.exit
  //
  // loop.region.exit:
  //   br label %omp.inner.for.end
  //
  // omp.inner.for.end:
  //   %l.0.lcssa = phi i32 [ %split, %loop.region.exit ],
  //                        [ 0, %DIR.OMP.LOOP.2 ]
  //   br label %omp.loop.exit
  //
  // After the SSA update:
  //
  // omp.inner.for.cond.omp.inner.for.end_crit_edge:
  //   %split = phi i32 [ %inc, %omp.inner.for.inc ]
  //   br label %loop.region.exit
  //
  // loop.region.exit:
  //   %split18 = phi i32 [ 0, %omp.inner.for.body.lr.ph ],
  //              [ %split, %omp.inner.for.cond.omp.inner.for.end_crit_edge ]
  //   br label %omp.inner.for.end
  //
  // omp.inner.for.end:
  //   %l.0.lcssa = phi i32 [ %split18, %loop.region.exit ],
  //                        [ 0, %DIR.OMP.LOOP.2 ]
  //   br label %omp.loop.exit
  //

  BasicBlock *FirstLoopExitBB;
  for (auto I : LiveOutVals) {
    Value *ExitVal = I;
    if (ExitVal->use_empty())
      continue;
    Instruction *EI = dyn_cast<Instruction>(ExitVal);
    if (!EI)
      continue;
    FirstLoopExitBB = EI->getParent();
    SSA.Initialize(ExitVal->getType(), ExitVal->getName());

    BasicBlock *OrigPreheader = nullptr;
    Value *OrigPreHeaderVal = nullptr;

    for (auto M : ValueToLiveinMap) {
      if (ECs.findLeader(M.first) == ECs.findLeader(EI)) {
        OrigPreheader = M.second.second;
        OrigPreHeaderVal = M.second.first;
        SSA.AddAvailableValue(M.second.second, M.second.first);
        break;
      }
    }
    SSA.AddAvailableValue(EI->getParent(), EI);
    // OrigPreheader can be empty since the instrution EI may not have
    // other incoming value.
    for (Value::use_iterator UI = ExitVal->use_begin(), UE = ExitVal->use_end();
         UI != UE;) {
      Use &U = *UI;
      ++UI;

      Instruction *UserInst = cast<Instruction>(U.getUser());
      if (!isa<PHINode>(UserInst)) {
        BasicBlock *UserBB = UserInst->getParent();

        if (UserBB == FirstLoopExitBB)
          continue;

        if (!OrigPreheader && UserBB == OrigPreheader) {
          U = OrigPreHeaderVal;
          continue;
        }
      }

      SSA.RewriteUse(U);
    }
  }
}

// Replace the use of OldV within region W with the value NewV.
void VPOParoptTransform::replaceUseWithinRegion(WRegionNode *W, Value *OldV,
                                                Value *NewV) {
  SmallVector<Instruction *, 8> OldUses;
  Loop *L = W->getWRNLoopInfo().getLoop();
  for (auto IB = OldV->user_begin(), IE = OldV->user_end(); IB != IE; ++IB) {
    if (Instruction *User = dyn_cast<Instruction>(*IB))
      if (L->contains(User->getParent()))
        OldUses.push_back(User);
  }

  while (!OldUses.empty()) {
    Instruction *UI = OldUses.pop_back_val();
    UI->replaceUsesOfWith(OldV, NewV);
  }
}

bool VPOParoptTransform::genLoopSchedulingCode(WRegionNode *W,
                                               AllocaInst *&IsLastVal) {
  LLVM_DEBUG(dbgs() << "\nEnter VPOParoptTransform::genLoopSchedulingCode\n");

  assert(W->getIsOmpLoop() && "genLoopSchedulingCode: not a loop-type WRN");

  W->populateBBSet();

  Loop *L = W->getWRNLoopInfo().getLoop();
  assert(L && "genLoopSchedulingCode: Loop not found");
  // The following assertion guarantees that the loop has
  // a pre-header and a latch block.
  assert(L->isLoopSimplifyForm() &&
         "genLoopSchedulingCode: loop must be in normal form.");

  LLVM_DEBUG(dbgs() << "--- Parallel For LoopInfo: \n" << *L);
  LLVM_DEBUG(dbgs() << "--- Loop Preheader: " << *(L->getLoopPreheader())
                    << "\n");
  LLVM_DEBUG(dbgs() << "--- Loop Header: " << *(L->getHeader()) << "\n");
  LLVM_DEBUG(dbgs() << "--- Loop Latch: " << *(L->getLoopLatch()) << "\n\n");

  // If there is an ORDERED(n) clause, we consider this a doacross loop,
  // even though there may be no ordered constructs inside the loop.
  bool IsDoacrossLoop =
      ((isa<WRNParallelLoopNode>(W) || isa<WRNWksLoopNode>(W)) &&
       W->getOrdered() > 0);
  bool IsDistForLoop = isa<WRNDistributeNode>(W);
  bool IsDistParLoop = isa<WRNDistributeParLoopNode>(W);
  bool IsDistChunkedParLoop = false;

  LLVMContext &C = F->getContext();
  IntegerType *Int32Ty = Type::getInt32Ty(C);

  DenseMap<Value *, std::pair<Value *, BasicBlock *>> ValueToLiveinMap;
  SmallSetVector<Instruction *, 8> LiveOutVals;
  EquivalenceClasses<Value *> ECs;
  wrnUpdateSSAPreprocess(L, ValueToLiveinMap, LiveOutVals, ECs);

  //
  // This is initial implementation of parallel loop scheduling to get
  // a simple loop to work end-to-end.
  //
  // TBD: handle all loop forms: Top test loop, bottom test loop, with
  // PHI and without PHI nodes as SCEV bails out for many cases
  //
  Type *LoopIndexType =
      WRegionUtils::getOmpCanonicalInductionVariable(L)->
          getIncomingValue(0)->getType();

  IntegerType *IndValTy = cast<IntegerType>(LoopIndexType);
  assert(IndValTy->getIntegerBitWidth() >= 32 &&
         "Omp loop index type width is less than 32 bit.");

  Value *LBInitVal = WRegionUtils::getOmpLoopLowerBound(L);
  Instruction *PHTerm =
      cast<Instruction>(L->getLoopPreheader()->getTerminator());
  IRBuilder<> PHBuilder(PHTerm);

  // Insert all new alloca instructions at the region's entry block.
  // We used to insert them in the loop pre-header block and rely
  // on the code extractor to hoist them to the entry block of the
  // outlined function. But this does not work for "omp for" loop,
  // which is not oulined, so we used to end up with alloca instructions
  // in the middle of the function body.
  // FIXME: for regions that are not outlined (e.g. "omp for"),
  //        we need to insert new alloca instructions in an entry block
  //        of a parent region that will be outlined, or in the function's
  //        entry block.
  IRBuilder<> REBuilder(&(W->getEntryBBlock()->front()));

  // Create variables for the loop sharing initialization.
  // The required variables are LowerBnd, UpperBnd, Stride and UpperD.
  // The last one is only need for distribute loop.
  IsLastVal = REBuilder.CreateAlloca(Int32Ty, nullptr, "is.last");
  IsLastVal->setAlignment(4);
  // Initialize %is.last with zero.
  REBuilder.CreateAlignedStore(REBuilder.getInt32(0), IsLastVal, 4);

  AllocaInst *LowerBnd = REBuilder.CreateAlloca(IndValTy, nullptr, "lower.bnd");
  LowerBnd->setAlignment(4);

  AllocaInst *UpperBnd = REBuilder.CreateAlloca(IndValTy, nullptr, "upper.bnd");
  UpperBnd->setAlignment(4);

  AllocaInst *Stride = REBuilder.CreateAlloca(IndValTy, nullptr, "stride");
  Stride->setAlignment(4);

  // UpperD is for distribute loop
  AllocaInst *UpperD = REBuilder.CreateAlloca(IndValTy, nullptr, "upperD");
  UpperD->setAlignment(4);

  // Get Schedule kind and chunk information from W-Region node
  // Default: static_even.
  WRNScheduleKind SchedKind = VPOParoptUtils::getLoopScheduleKind(W);
  ConstantInt *SchedType = REBuilder.getInt32(SchedKind);
  Value *DistChunkVal = REBuilder.getInt32(1);

  if (IsDistParLoop || IsDistForLoop) {
    // Get dist_schedule kind and chunk information from W-Region node
    // Default: DistributeStaticEven.
    if (VPOParoptUtils::getDistLoopScheduleKind(W) ==
        WRNScheduleDistributeStatic) {
      DistChunkVal = W->getDistSchedule().getChunkExpr();
#if 0
      // FIXME: enable this back, when FE starts capturing dist_schedule
      //        chunk size.
      if (!isa<Constant>(DistChunkVal)) {
        resetValueInOmpClauseGeneric(W, DistChunkVal);
        DistChunkVal =
            VPOParoptUtils::cloneInstructions(DistChunkVal, PHTerm);
        PHBuilder.SetInsertPoint(PHTerm);
      }
#endif
      IsDistChunkedParLoop = IsDistParLoop;
    }
  }

  // Initialize arguments for loop sharing init call.
  LoadInst *LoadTid = PHBuilder.CreateAlignedLoad(TidPtrHolder, 4, "my.tid");

  // Cast the original lower bound value to the type of the induction
  // variable.
  if (LBInitVal->getType()->getIntegerBitWidth() !=
      IndValTy->getIntegerBitWidth())
    LBInitVal = PHBuilder.CreateSExtOrTrunc(LBInitVal, IndValTy);

  PHBuilder.CreateAlignedStore(LBInitVal, LowerBnd, 4);

  Value *UpperBndVal =
      VPOParoptUtils::computeOmpUpperBound(W, PHTerm, ".for.scheduling");
  assert(UpperBndVal &&
         "genLoopSchedulingCode: Expect non-empty loop upper bound");
  PHBuilder.SetInsertPoint(PHTerm);

  if (UpperBndVal->getType()->getIntegerBitWidth() !=
      IndValTy->getIntegerBitWidth())
    UpperBndVal = PHBuilder.CreateSExtOrTrunc(UpperBndVal, IndValTy);

  PHBuilder.CreateAlignedStore(UpperBndVal, UpperBnd, 4);

  bool IsNegStride;
  Value *StrideVal = WRegionUtils::getOmpLoopStride(L, IsNegStride);
  StrideVal = VPOParoptUtils::cloneInstructions(StrideVal, PHTerm);
  PHBuilder.SetInsertPoint(PHTerm);

  if (IsNegStride)
    StrideVal = PHBuilder.CreateSub(ConstantInt::get(IndValTy, 0), StrideVal);

  if (StrideVal->getType()->getIntegerBitWidth() !=
      IndValTy->getIntegerBitWidth())
    StrideVal = PHBuilder.CreateSExtOrTrunc(StrideVal, IndValTy);

  PHBuilder.CreateAlignedStore(StrideVal, Stride, 4);
  PHBuilder.CreateAlignedStore(UpperBndVal, UpperD, 4);

  ICmpInst* LoopBottomTest = WRegionUtils::getOmpLoopBottomTest(L);

  bool IsUnsigned = LoopBottomTest->isUnsigned();
  // FIXME: this variable is not needed, because we can always compute
  //        the size in the routines it is passed to.
  int Size = IndValTy->getIntegerBitWidth();

  Value *ChunkVal =
      (SchedKind == WRNScheduleStaticEven ||
       SchedKind == WRNScheduleOrderedStaticEven) ?
          ConstantInt::get(IndValTy, 1) : W->getSchedule().getChunkExpr();

  if (!isa<Constant>(ChunkVal) && !isa<WRNWksLoopNode>(W)) {
    resetValueInOmpClauseGeneric(W, ChunkVal);
    ChunkVal = VPOParoptUtils::cloneInstructions(ChunkVal, PHTerm);
    PHBuilder.SetInsertPoint(PHTerm);
  }

  LLVM_DEBUG(dbgs() << "--- Schedule Chunk Value: " << *ChunkVal << "\n\n");

  AllocaInst *TeamIsLast = nullptr;
  AllocaInst *TeamLowerBnd = nullptr;
  AllocaInst *TeamUpperBnd = nullptr;
  AllocaInst *TeamStride = nullptr;
  AllocaInst *TeamUpperD = nullptr;
  CallInst *KmpcTeamInitCI = nullptr;
  LoadInst *TeamLB = nullptr;
  LoadInst *TeamUB = nullptr;
  LoadInst *TeamST = nullptr;

  if (IsDistChunkedParLoop) {
    // Create variables for the team distribution initialization.
    // Insert alloca instructions in the region's entry block.
    TeamIsLast = REBuilder.CreateAlloca(Int32Ty, nullptr, "team.is.last");
    TeamIsLast->setAlignment(4);
    // Initialize %team.is.last with zero.
    REBuilder.CreateAlignedStore(REBuilder.getInt32(0), TeamIsLast, 4);

    TeamLowerBnd = REBuilder.CreateAlloca(IndValTy, nullptr, "team.lower.bnd");
    TeamLowerBnd->setAlignment(4);

    TeamUpperBnd = REBuilder.CreateAlloca(IndValTy, nullptr, "team.upper.bnd");
    TeamUpperBnd->setAlignment(4);

    TeamStride = REBuilder.CreateAlloca(IndValTy, nullptr, "team.stride");
    TeamStride->setAlignment(4);

    TeamUpperD = REBuilder.CreateAlloca(IndValTy, nullptr, "team.upperD");
    TeamUpperD->setAlignment(4);

    // Initialize arguments for team distribution init call.
    // Insert store instructions and the call in the loop pre-header block.
    PHBuilder.CreateAlignedStore(LBInitVal, TeamLowerBnd, 4);
    PHBuilder.CreateAlignedStore(UpperBndVal, TeamUpperBnd, 4);
    PHBuilder.CreateAlignedStore(StrideVal, TeamStride, 4);
    PHBuilder.CreateAlignedStore(UpperBndVal, TeamUpperD, 4);

    // Generate __kmpc_team_static_init_4{u}/8{u} Call Instruction
    // FIXME: we'd better pass the builder instead of the PHTerm.
    KmpcTeamInitCI = VPOParoptUtils::genKmpcTeamStaticInit(W, IdentTy,
                               LoadTid, TeamIsLast, TeamLowerBnd,
                               TeamUpperBnd, TeamStride, StrideVal,
                               DistChunkVal, Size, IsUnsigned, PHTerm);
    // FIXME: we'd better pass PHBuilder to genKmpcTeamStaticInit,
    //        and avoid potential PHBuilder invalidation.
    PHBuilder.SetInsertPoint(PHTerm);

    // If we generate dispatch loop for team distribute, TeamLB
    // will be the splitting point, where the team dispatch header
    // will start.
    TeamLB = PHBuilder.CreateAlignedLoad(TeamLowerBnd, 4, "team.new.lb");
    TeamUB = PHBuilder.CreateAlignedLoad(TeamUpperBnd, 4, "team.new.ub");
    TeamST = PHBuilder.CreateAlignedLoad(TeamStride, 4, "team.new.st");
    auto *TeamUD = PHBuilder.CreateAlignedLoad(TeamUpperBnd, 4, "team.new.ud");

    // Store the team bounds as the loop's initial bounds
    // for further work sharing.
    PHBuilder.CreateAlignedStore(TeamLB, LowerBnd, 4);
    PHBuilder.CreateAlignedStore(TeamUB, UpperBnd, 4);
    PHBuilder.CreateAlignedStore(TeamST, Stride, 4);
    PHBuilder.CreateAlignedStore(TeamUD, UpperD, 4);
  }

  CallInst *KmpcInitCI = nullptr;
  CallInst *KmpcNextCI = nullptr;

  // Worksharing-loop with ORDERED clause requires dispatching - in this case
  // the schedule kind will be one of the Ordered.
  // When scheduling is static or static-even, the dispatching
  // is not required.  Note that static-even is the default
  // for distribute-for loops (WRNDistributeNode), which also do not
  // require dispatching.  Thus, we do not check for distribute-for
  // loops here, and rely on SchedKind instead.
  bool DoesNotRequireDispatch =
    (SchedKind == WRNScheduleStatic || SchedKind == WRNScheduleStaticEven);

  if (DoesNotRequireDispatch) {
    // Generate either __kmpc_for_static_init or __kmpc_dist_for_static_init
    // call instruction at the end of the loop's pre-header.
    KmpcInitCI =
        VPOParoptUtils::genKmpcStaticInit(
            W, IdentTy, LoadTid, IsLastVal,
            LowerBnd, UpperBnd, UpperD,
            Stride, StrideVal,
            IsDistForLoop ? DistChunkVal : ChunkVal,
            IsUnsigned, PHTerm);

    if (isa<WRNDistributeParLoopNode>(W) &&
        VPOParoptUtils::getDistLoopScheduleKind(W) ==
        WRNScheduleDistributeStaticEven) {
      // For "distribute parallel for schedule(static, N)" we need to take
      // minimum between the upper bound and the upper bound of the dist_chunk
      // returned by __kmpc_dist_for_static_init.  Update UpperBndVal with
      // the value of upperD returned by the run-time.  It will be used
      // by genDispatchLoopForStatic() below.
      PHBuilder.SetInsertPoint(PHTerm);
      UpperBndVal = PHBuilder.CreateAlignedLoad(UpperD, 4, "static.upperD");
    }
  } else {
    // Generate __kmpc_dispatch_init_4{u}/8{u} Call Instruction

    // If team distribution is involved, then we need to call initialize
    // with the team's bounds.  We could have used TeamLB and TeamUB
    // here directly, but having the explicit loads makes unit testing
    // easier.
    auto *DispInitLB = PHBuilder.CreateAlignedLoad(LowerBnd, 4, "disp.init.lb");
    auto *DispInitUB = PHBuilder.CreateAlignedLoad(UpperBnd, 4, "disp.init.ub");
    KmpcInitCI =
        VPOParoptUtils::genKmpcDispatchInit(W, IdentTy, LoadTid, SchedType,
                                            IsLastVal, DispInitLB, DispInitUB,
                                            StrideVal, ChunkVal, Size,
                                            IsUnsigned, PHTerm);

    // Generate __kmpc_dispatch_next_4{u}/8{u} Call Instruction
    KmpcNextCI =
        VPOParoptUtils::genKmpcDispatchNext(W, IdentTy, LoadTid, IsLastVal,
                                            LowerBnd, UpperBnd, Stride, Size,
                                            IsUnsigned, PHTerm);
  }

  // Insert doacross_init call for ordered(n)
  if (IsDoacrossLoop)
    VPOParoptUtils::genKmpcDoacrossInit(W, IdentTy, LoadTid, KmpcInitCI,
                                        W->getOrderedTripCounts());

  // Update the PHBuilder after the above calls.
  // FIXME: we should actually pass the builder to these functions.
  PHBuilder.SetInsertPoint(PHTerm);

  // Generate zero trip-count check for the bounds computed
  // by the run-time init call.  The insertion point is
  // the end of the loop's pre-header block.

  // First, load the bounds initialized with run-time values.
  // NOTE: LoadLB is used as a split point for dispatch.
  LoadInst *LoadLB = PHBuilder.CreateAlignedLoad(LowerBnd, 4, "lb.new");
  LoadInst *LoadUB = PHBuilder.CreateAlignedLoad(UpperBnd, 4, "ub.new");

  // Fixup the induction variable's PHI to take the initial value
  // from the value of the lower bound returned by the run-time init.
  PHINode *PN = WRegionUtils::getOmpCanonicalInductionVariable(L);
  PN->removeIncomingValue(L->getLoopPreheader());
  PN->addIncoming(LoadLB, L->getLoopPreheader());

  // We have the loop's structure intact so far.
  // Now we start chaging CFG, so it is hard to use IRBuilder below.
  //
  // Currently we have the following:
  //   if (optional_original_ztt) {
  //   loop_preheader:
  //     <static init code>
  //
  //     do { // loop_header
  //       <loop body>
  //     } while (lb < ub);
  //
  //   loop_exit_block:
  //   } // optional
  //
  //   region_exit_block:
  //
  assert(isa<BranchInst>(PHTerm) && PHTerm->getNumSuccessors() == 1 &&
         "Expect preheader BB has one exit!");

  bool IsLeft;
  CmpInst::Predicate PD =
      VPOParoptUtils::computeOmpPredicate(
          WRegionUtils::getOmpPredicate(L, IsLeft));
  auto *NewZTTCompInst =
      PHBuilder.CreateICmp(PD, LoadLB, LoadUB, "omp.ztt");

  // Update the loop's predicate to use LoadUB value for the upper
  // bound.
  VPOParoptUtils::updateOmpPredicateAndUpperBound(W, LoadUB, PHTerm);

  // Split the loop's exit block to simplify further CFG manipulations.
  BasicBlock *LoopExitBB = WRegionUtils::getOmpExitBlock(L);

  BasicBlock *LoopRegionExitBB =
      SplitBlock(LoopExitBB, LoopExitBB->getFirstNonPHI(), DT, LI);
  LoopRegionExitBB->setName("loop.region.exit");

  // Update the region's exit block pointer, if needed.
  if (LoopExitBB == W->getExitBBlock())
    W->setExitBBlock(LoopRegionExitBB);

  //  auto *NewLoopExitBB = LoopExitBB;
  //  auto *NewLoopRegionExitBB = LoopRegionExitBB;

  std::swap(LoopExitBB, LoopRegionExitBB);
  Instruction *NewTermInst =
      BranchInst::Create(PHTerm->getSuccessor(0), LoopExitBB, NewZTTCompInst);
  ReplaceInstWithInst(PHTerm, NewTermInst);

  if (DT)
    DT->changeImmediateDominator(LoopExitBB, NewTermInst->getParent());

  // We have the following now:
  //   if (optional_original_ztt) {
  //   loop_preheader:
  //     <static init code>
  //     if (new_ztt) {
  //       do { // loop_header
  //         <loop body>
  //       } while (lb < ub);
  //
  //     loop_region_exit_block:
  //       <optional PHIs>
  //     }
  //   loop_exit_block:
  //     <...>
  //   } // optional
  //
  //   region_exit_block:

  CallInst *KmpcFiniCI = nullptr;

  if (DoesNotRequireDispatch) {
    if (SchedKind == WRNScheduleStaticEven) {

      // Insert fini call so that it is paired with the static init call.
      // The LoopExitBB may be split after the fini calls for team
      // distribution loop.
      auto *FiniInsertPt = &LoopExitBB->front();

      KmpcFiniCI =
          VPOParoptUtils::genKmpcStaticFini(W, IdentTy, LoadTid,
                                            FiniInsertPt);

      // Insert doacross_fini call for ordered(n) after the fini call.
      if (IsDoacrossLoop)
        KmpcFiniCI =
            VPOParoptUtils::genKmpcDoacrossFini(W, IdentTy, LoadTid,
                                                FiniInsertPt);

      // Since we inserted a new ZTT branch, we need to update SSA for
      // values living out of the loop_region_exit_block.
      wrnUpdateLiveOutVals(L, LoopRegionExitBB, LiveOutVals, ECs);
      rewriteUsesOfOutInstructions(ValueToLiveinMap, LiveOutVals, ECs);

    } else if (SchedKind == WRNScheduleStatic) {

      // Insert fini call so that it is paired with the static init call.
      // The LoopExitBB may be split after the fini calls for team
      // distribution loop.
      auto *FiniInsertPt = &LoopExitBB->front();

      KmpcFiniCI =
          VPOParoptUtils::genKmpcStaticFini(W, IdentTy, LoadTid,
                                            FiniInsertPt);

      // Insert doacross_fini call for ordered(n) after the fini call.
      if (IsDoacrossLoop)
        KmpcFiniCI =
            VPOParoptUtils::genKmpcDoacrossFini(W, IdentTy, LoadTid,
                                                FiniInsertPt);

      // Generate a loop to iterate over chunks computed by the run-time.
      BasicBlock *StaticInitBB = KmpcInitCI->getParent();
      Loop *OuterLoop = genDispatchLoopForStatic(
          L, LoadLB, LoadUB, LowerBnd, UpperBnd, UpperBndVal, Stride,
          LoopExitBB, StaticInitBB, LoopRegionExitBB);

      // Update SSA to account values living out of the loop_region_exit_block
      // (note that we did not introduce new live outs, even though we added
      // a dispatch latch block after loop_region_exit_block), and also
      // the new loop created.
      wrnUpdateLiveOutVals(OuterLoop, LoopRegionExitBB, LiveOutVals, ECs);
      wrnUpdateSSAPreprocessForOuterLoop(OuterLoop, ValueToLiveinMap,
                                         LiveOutVals, ECs);
      rewriteUsesOfOutInstructions(ValueToLiveinMap, LiveOutVals, ECs);
    } else
      llvm_unreachable("Unexpected scheduling kind.");
  } else {
    //                |
    //      Disptach Loop HeaderBB <-----------+
    //             lb < ub                     |
    //              | |                        |
    //        +-----+ |                        |
    //        |       |                        |
    //        |   Loop HeaderBB: <--+          |
    //        |  i = phi(lb,i')     |          |
    //        |    /  |  ...        |          |
    //        |   /   |  ...        |          |
    //        |  |    |             |          |
    //        |   \   |             |          |
    //        |    i' = i + 1 ------+          |
    //        |     i' < ub                    |
    //        |       |                        |
    //        |       |                        |
    //        |  Dispatch Loop Latch           |
    //        |       |                        |
    //        |       |------------------------+
    //        |       |
    //        +-->Loop ExitBB
    //                |

    // FIXME: isolate this code into an utility routine.
    if (isa<WRNWksLoopNode>(W) && W->getOrdered() == 0)
      // Dispatch fini must be emitted inside the loop,
      // so that it is executed on every iteration.
      VPOParoptUtils::genKmpcDispatchFini(W, IdentTy, LoadTid, Size,
                                          IsUnsigned,
                                          LoopBottomTest);

    // Insert doacross_fini call for ordered(n)
    if (IsDoacrossLoop)
      VPOParoptUtils::genKmpcDoacrossFini(W, IdentTy, LoadTid,
                                          &LoopExitBB->front());

    BasicBlock *DispatchInitBB = KmpcNextCI->getParent();

    BasicBlock *DispatchHeaderBB =
        SplitBlock(DispatchInitBB, KmpcNextCI, DT, LI);
    DispatchHeaderBB->setName("dispatch.header" + Twine(W->getNumber()));

    BasicBlock *DispatchBodyBB = SplitBlock(DispatchHeaderBB, LoadLB, DT, LI);
    DispatchBodyBB->setName("dispatch.body" + Twine(W->getNumber()));

    Instruction *TermInst = DispatchHeaderBB->getTerminator();

    ICmpInst* CondInst =
        new ICmpInst(TermInst, ICmpInst::ICMP_NE,
                     KmpcNextCI, ConstantInt::getSigned(Int32Ty, 0),
                     "dispatch.cond" + Twine(W->getNumber()));

    Instruction *NewTermInst = BranchInst::Create(DispatchBodyBB,
                                                  LoopExitBB, CondInst);
    ReplaceInstWithInst(TermInst, NewTermInst);

    TermInst = LoopRegionExitBB->getTerminator();
    TermInst->setSuccessor(0, DispatchHeaderBB);

    // Update Dispatch Header BB Branch instruction
    TermInst = DispatchHeaderBB->getTerminator();
    TermInst->setSuccessor(1, LoopExitBB);

    if (DT) {
      DT->changeImmediateDominator(DispatchHeaderBB, DispatchInitBB);
      DT->changeImmediateDominator(DispatchBodyBB, DispatchHeaderBB);

      DT->changeImmediateDominator(LoopExitBB, DispatchHeaderBB);
    }
    Loop *OuterLoop = WRegionUtils::createLoop(L, L->getParentLoop(), LI);
    WRegionUtils::updateBBForLoop(DispatchHeaderBB, OuterLoop,
                                  L->getParentLoop(), LI);
    WRegionUtils::updateBBForLoop(DispatchBodyBB, OuterLoop, L->getParentLoop(),
                                  LI);
    WRegionUtils::updateBBForLoop(LoopRegionExitBB, OuterLoop,
                                  L->getParentLoop(), LI);
    OuterLoop->moveToHeader(DispatchHeaderBB);

    wrnUpdateLiveOutVals(OuterLoop, LoopRegionExitBB, LiveOutVals, ECs);
    wrnUpdateSSAPreprocessForOuterLoop(OuterLoop, ValueToLiveinMap, LiveOutVals,
                                       ECs);
    rewriteUsesOfOutInstructions(ValueToLiveinMap, LiveOutVals, ECs);
  }

  if (IsDistChunkedParLoop) {
    // FIXME: clean-up this function's parameters.
    Loop *OuterLoop = genDispatchLoopForTeamDistirbute(
        L, TeamLB, TeamUB, TeamST, TeamLowerBnd, TeamUpperBnd, TeamStride,
        UpperBndVal, LoopExitBB, LoopRegionExitBB, KmpcTeamInitCI->getParent(),
        LoopExitBB, KmpcFiniCI);
    wrnUpdateLiveOutVals(OuterLoop, LoopRegionExitBB, LiveOutVals, ECs);
    wrnUpdateSSAPreprocessForOuterLoop(OuterLoop, ValueToLiveinMap, LiveOutVals,
                                       ECs);
    rewriteUsesOfOutInstructions(ValueToLiveinMap, LiveOutVals, ECs);

    //// LLVM_DEBUG(dbgs() << "After distribute par Loop scheduling: "
    ////                   << *TeamInitBB->getParent() << "\n\n");
  }

  LLVM_DEBUG(dbgs() << "\nExit VPOParoptTransform::genLoopSchedulingCode\n");

  // There are new BBlocks generated, so we need to reset BBSet
  W->resetBBSet();
  return true;
}

// Collects the alloc stack variables where the tid stores.
void VPOParoptTransform::getAllocFromTid(CallInst *Tid) {
  Instruction *User;
  for (auto IB = Tid->user_begin(), IE = Tid->user_end();
       IB != IE; IB++) {
    User = dyn_cast<Instruction>(*IB);
    if (User) {
      StoreInst *S0 = dyn_cast<StoreInst>(User);
      if (S0) {
        assert(S0->isSimple() && "Expect non-volatile store instruction.");
        Value *V = S0->getPointerOperand();
        AllocaInst *AI = dyn_cast<AllocaInst>(V);
        if (AI)
          TidAndBidInstructions.insert(AI);
        else
          llvm_unreachable("Expect the stack alloca instruction.");
      }
    }
  }
}

bool VPOParoptTransform::genMultiThreadedCode(WRegionNode *W) {
  LLVM_DEBUG(dbgs() << "\nEnter VPOParoptTransform::genMultiThreadedCode\n");

  W->populateBBSet();

  // Remove references from num_teams/thread_limit or num_threads
  // clauses so that they do not appear as live-ins for the code extractor.
  resetValueInNumTeamsAndThreadsClause(W);

  // Set up Fn Attr for the new function
  Function *NewF = VPOParoptUtils::genOutlineFunction(*W, DT, AC);
  if (hasParentTarget(W))
    NewF->addFnAttr("target.declare", "true");

  CallInst *NewCall = cast<CallInst>(NewF->user_back());
  CallSite CS(NewCall);

  unsigned int TidArgNo = 0;
  bool IsTidArg = false;

  for (auto I = CS.arg_begin(), E = CS.arg_end(); I != E; ++I) {
    if (*I == TidPtrHolder) {
      IsTidArg = true;
      LLVM_DEBUG(dbgs() << " NewF Tid Argument: " << *(*I) << "\n");
      break;
    }
    ++TidArgNo;
  }

  // Finalized multithreaded Function declaration and definition
  Function *MTFn = finalizeExtractedMTFunction(W, NewF, IsTidArg, TidArgNo);

  std::vector<Value *> MTFnArgs;

  // Pass tid and bid arguments.
  MTFnArgs.push_back(TidPtrHolder);
  MTFnArgs.push_back(BidPtrHolder);
  genThreadedEntryActualParmList(W, MTFnArgs);

  LLVM_DEBUG(dbgs() << " New Call to MTFn: " << *NewCall << "\n");
  // Pass all the same arguments of the extracted function.
  for (auto I = CS.arg_begin(), E = CS.arg_end(); I != E; ++I) {
    if (*I != TidPtrHolder) {
      LLVM_DEBUG(dbgs() << " NewF Arguments: " << *(*I) << "\n");
      MTFnArgs.push_back((*I));
    }
  }

  CallInst *MTFnCI = CallInst::Create(MTFn, MTFnArgs, "", NewCall);
  MTFnCI->setCallingConv(CS.getCallingConv());

  // Copy isTailCall attribute
  if (NewCall->isTailCall())
    MTFnCI->setTailCall();

  MTFnCI->setDebugLoc(NewCall->getDebugLoc());

  // MTFnArgs.clear();

  if (!NewCall->use_empty())
    NewCall->replaceAllUsesWith(MTFnCI);

  // Keep the orginal extraced function name after finalization
  MTFnCI->takeName(NewCall);
  BasicBlock *MTFnBB = MTFnCI->getParent();

  if (GeneralUtils::hasNextUniqueInstruction(MTFnCI)) {
    Instruction* NextI = GeneralUtils::nextUniqueInstruction(MTFnCI);
    SplitBlock(MTFnBB, NextI, DT, LI);
  }

  // Remove the orginal serial call to extracted NewF from the program,
  // reducing the use-count of NewF
  NewCall->eraseFromParent();

  // Finally, nuke the original extracted function.
  NewF->eraseFromParent();

  // Generate __kmpc_fork_call for multithreaded execution of MTFn call
  CallInst* ForkCI = genForkCallInst(W, MTFnCI);

  // Generate __kmpc_ok_to_fork test Call Instruction
  CallInst* ForkTestCI = VPOParoptUtils::genKmpcForkTest(W, IdentTy, ForkCI);

  //
  // Genrerate __kmpc_ok_to_fork test for taking either __kmpc_fork_call
  // or serial call branch, and update CFG and DomTree
  //
  //  ForkTestBB(codeRepl)
  //         /       \
  //        /         \
  // ThenForkBB   ElseCallBB
  //        \       /
  //         \     /
  //  SuccessorOfThenForkBB
  //
  BasicBlock *ForkTestBB = ForkTestCI->getParent();

  BasicBlock *ForkBB = ForkCI->getParent();

  BasicBlock *ThenForkBB = SplitBlock(ForkBB, ForkCI, DT, LI);
  ThenForkBB->setName("if.then.fork." + Twine(W->getNumber()));

  BasicBlock *CallBB = MTFnCI->getParent();

  BasicBlock *ElseCallBB = SplitBlock(CallBB, MTFnCI, DT, LI);
  ElseCallBB->setName("if.else.call." + Twine(W->getNumber()));

  Function *F = ForkTestBB->getParent();
  LLVMContext &C = F->getContext();

  ConstantInt *ValueZero = ConstantInt::get(Type::getInt32Ty(C), 0);

  Instruction *TermInst = ForkTestBB->getTerminator();

  Value *IfClauseValue = nullptr;

  if (!W->getIsTeams())
    IfClauseValue = W->getIf();

  ICmpInst* CondInst = nullptr;

  if (IfClauseValue) {
    IRBuilder<> Builder(TermInst);

    // FE may generate if() condition as a boolean value,
    // so we need to cast it to the type of __kmpc_ok_to_fork().
    IfClauseValue = Builder.CreateZExtOrTrunc(IfClauseValue,
                                              ForkTestCI->getType());
    auto *IfAndForkTestCI =
        Builder.CreateAnd(IfClauseValue, ForkTestCI, "and.if.clause");
    cast<Instruction>(IfAndForkTestCI)->setDebugLoc(TermInst->getDebugLoc());
    CondInst = new ICmpInst(TermInst, ICmpInst::ICMP_NE,
                            IfAndForkTestCI, ValueZero, "if.fork.test");
  }
  else
    CondInst = new ICmpInst(TermInst, ICmpInst::ICMP_NE,
                            ForkTestCI, ValueZero, "fork.test");

  Instruction *NewTermInst = BranchInst::Create(ThenForkBB, ElseCallBB,
                                                CondInst);
  ReplaceInstWithInst(TermInst, NewTermInst);

  Instruction *NewForkBI = BranchInst::Create(
                               ElseCallBB->getTerminator()->getSuccessor(0));

  ReplaceInstWithInst(ThenForkBB->getTerminator(), NewForkBI);

  DT->changeImmediateDominator(ThenForkBB, ForkTestCI->getParent());
  DT->changeImmediateDominator(ElseCallBB, ForkTestCI->getParent());
  DT->changeImmediateDominator(ThenForkBB->getTerminator()->getSuccessor(0),
                               ForkTestCI->getParent());

  // Generate __kmpc_push_num_threads(...) Call Instruction
  Value *NumThreads = nullptr;
  Value *NumTeams = nullptr;
  if (W->getIsTeams()) {
    NumTeams = W->getNumTeams();
    NumThreads = W->getThreadLimit();
  } else
    NumThreads = W->getNumThreads();

  if (NumThreads || NumTeams) {
    LoadInst *Tid = new LoadInst(TidPtrHolder, "my.tid", ForkCI);
    Tid->setAlignment(4);
    if (W->getIsTeams())
      VPOParoptUtils::genKmpcPushNumTeams(W, IdentTy, Tid, NumTeams,
                                          NumThreads, ForkCI);
    else
      VPOParoptUtils::genKmpcPushNumThreads(W, IdentTy, Tid, NumThreads,
                                            ForkCI);
  }

  // Remove the serial call to MTFn function from the program, reducing
  // the use-count of MTFn
  // MTFnCI->eraseFromParent();

  LLVM_DEBUG(dbgs() << "\nExit VPOParoptTransform::genMultiThreadedCode\n");

  W->resetBBSet(); // CFG changed; clear BBSet
  return true;
}

FunctionType *VPOParoptTransform::getKmpcMicroTaskPointerTy() {
  if (!KmpcMicroTaskTy) {
    LLVMContext &C = F->getContext();
    Type *MicroParams[] = {PointerType::getUnqual(Type::getInt32Ty(C)),
                           PointerType::getUnqual(Type::getInt32Ty(C))};
    KmpcMicroTaskTy = FunctionType::get(Type::getVoidTy(C),
                                    MicroParams, true);
  }
  return KmpcMicroTaskTy;
}

CallInst* VPOParoptTransform::genForkCallInst(WRegionNode *W, CallInst *CI) {
  Module *M = F->getParent();
  LLVMContext &C = F->getContext();

  // Get MicroTask Function for __kmpc_fork_call
  Function *MicroTaskFn = CI->getCalledFunction();
  assert(MicroTaskFn && "genForkCallInst: Expect non-empty function.");
  FunctionType *MicroTaskFnTy = getKmpcMicroTaskPointerTy();
  //MicroTaskFn->getFunctionType();

  // Get MicroTask Function for __kmpc_fork_call
  //
  // Need to add global_tid and bound_tid to Micro Task Function,
  // finalizeExtractedMTFunction is implemented for adding Tid and Bid
  // arguments :
  //   void (*kmpc_micro)(kmp_int32 global_tid, kmp_int32 bound_tid,...)
  //
  // geneate void __kmpc_fork_call(ident_t *loc,
  //                               kmp_int32 argc, (*kmpc_microtask)(), ...);
  //
  Type *ForkParams[] = {PointerType::getUnqual(IdentTy), Type::getInt32Ty(C),
                        PointerType::getUnqual(MicroTaskFnTy)};

  FunctionType *FnTy = FunctionType::get(Type::getVoidTy(C), ForkParams, true);

  Function *ForkCallFn = (!isa<WRNTeamsNode>(W)) ?
                         M->getFunction("__kmpc_fork_call") :
                         M->getFunction("__kmpc_fork_teams");

  if (!ForkCallFn) {
    if (isa<WRNTeamsNode>(W))
      ForkCallFn = Function::Create(FnTy, GlobalValue::ExternalLinkage,
                                    "__kmpc_fork_teams", M);
    else
      ForkCallFn = Function::Create(FnTy, GlobalValue::ExternalLinkage,
                                    "__kmpc_fork_call", M);

    ForkCallFn->setCallingConv(CallingConv::C);
  }

  AttributeList ForkCallFnAttr;
  SmallVector<AttributeList, 4> Attrs;

  AttributeList FnAttrSet;
  AttrBuilder B;
  FnAttrSet = AttributeList::get(C, ~0U, B);

  Attrs.push_back(FnAttrSet);
  ForkCallFnAttr = AttributeList::get(C, Attrs);

  ForkCallFn->setAttributes(ForkCallFnAttr);

  // get source location information from DebugLoc
  BasicBlock *EntryBB = W->getEntryBBlock();
  BasicBlock *ExitBB = W->getExitBBlock();

  GlobalVariable *KmpcLoc = VPOParoptUtils::genKmpcLocfromDebugLoc(
      F, CI, IdentTy, KMP_IDENT_KMPC, EntryBB, ExitBB);

  CallSite CS(CI);
  ConstantInt *NumArgs = ConstantInt::get(Type::getInt32Ty(C),
                                          CS.getNumArgOperands()-2);

  std::vector<Value *> Params;
  Params.push_back(KmpcLoc);
  Params.push_back(NumArgs);
  IRBuilder<> Builder(EntryBB);
  Value *Cast =Builder.CreateBitCast(MicroTaskFn,
                           PointerType::getUnqual(MicroTaskFnTy));
  Params.push_back(Cast);

  auto InitArg = CS.arg_begin(); ++InitArg; ++InitArg;

  for (auto I = InitArg, E = CS.arg_end(); I != E; ++I) {
    Params.push_back((*I));
  }

  CallInst *ForkCallInst = CallInst::Create(ForkCallFn, Params, "", CI);

  // CI->replaceAllUsesWith(NewCI);

  ForkCallInst->setCallingConv(CallingConv::C);
  ForkCallInst->setTailCall(false);

  return ForkCallInst;
}

// Generates the actual parameters in the outlined function for
// copyin variables.
void VPOParoptTransform::genThreadedEntryActualParmList(
    WRegionNode *W, std::vector<Value *> &MTFnArgs) {
  if (!W->canHaveCopyin())
    return;
  CopyinClause &CP = W->getCopyin();
  for (auto C : CP.items())
    MTFnArgs.push_back(C->getOrig());
}

// Generates the formal parameters in the outlined function for
// copyin variables. It can be extended for other variables including
// firstprivate, shared, etc.
void VPOParoptTransform::genThreadedEntryFormalParmList(
    WRegionNode *W, std::vector<Type *> &ParamsTy) {
  if (!W->canHaveCopyin())
    return;
  CopyinClause &CP = W->getCopyin();
  for (auto C : CP.items())
    ParamsTy.push_back(C->getOrig()->getType());
}

// Fix the name of copyin formal parameters for outlined function.
void VPOParoptTransform::fixThreadedEntryFormalParmName(WRegionNode *W,
                                                        Function *NFn) {
  if (!W->canHaveCopyin())
    return;
  CopyinClause &CP = W->getCopyin();
  if (!CP.empty()) {
    Function::arg_iterator NewArgI = NFn->arg_begin();
    ++NewArgI;
    ++NewArgI;
    for (auto C : CP.items()) {
      NewArgI->setName("tpv_"+C->getOrig()->getName());
      ++NewArgI;
    }
  }
}

// Emit the code for copyin variable. One example is as follows.
//   %0 = ptrtoint i32* %tpv_a to i64
//   %1 = icmp ne i64 %0, ptrtoint (i32* @a to i64)
//   br i1 %1, label %copyin.not.master, label %copyin.not.master.end
//
// copyin.not.master:                                ; preds = %newFuncRoot
//   %2 = bitcast i32* %tpv_a to i8*
//   call void @llvm.memcpy.p0i8.p0i8.i32(i8*
//                bitcast (i32* @a to i8*), i8* %2, i32 4, i32 4, i1 false)
//   br label %copyin.not.master.end
//
// copyin.not.master.end:       ; preds = %newFuncRoot, %copyin.not.master
//
void VPOParoptTransform::genTpvCopyIn(WRegionNode *W,
                                      Function *NFn) {
  if (!W->canHaveCopyin())
    return;
  CopyinClause &CP = W->getCopyin();
  if (!CP.empty()) {
    Function::arg_iterator NewArgI = NFn->arg_begin();
    Value *FirstArgOfOutlineFunc = &*NewArgI;
    ++NewArgI;
    ++NewArgI;
    const DataLayout NDL=NFn->getParent()->getDataLayout();
    bool FirstArg = true;

    for (auto C : CP.items()) {
      Instruction *Term;
      if (FirstArg) {
        FirstArg = false;

        IRBuilder<> Builder(&NFn->getEntryBlock());
        Builder.SetInsertPoint(NFn->getEntryBlock().getTerminator());

        // The instruction to cast the tpv pointer to int for later comparison
        // instruction. One example is as follows.
        //   %0 = ptrtoint i32* %tpv_a to i64
        Value *TpvArg = Builder.CreatePtrToInt(
                                        &*NewArgI,Builder.getIntPtrTy(NDL));
        Value *OldTpv = Builder.CreatePtrToInt(
                                        C->getOrig(),Builder.getIntPtrTy(NDL));

        // The instruction to compare between the address of tpv formal
        // arugment and the tpv accessed in the outlined function.
        // One example is as follows.
        //   %1 = icmp ne i64 %0, ptrtoint (i32* @a to i64)
        Value *PtrCompare = Builder.CreateICmpNE(TpvArg, OldTpv);
        Term = SplitBlockAndInsertIfThen(PtrCompare,
                                         NFn->getEntryBlock().getTerminator(),
                                         false, nullptr, DT, LI);

        // Set the name for the newly generated basic blocks.
        Term->getParent()->setName("copyin.not.master");
        BasicBlock *CopyinEndBB = NFn->getEntryBlock().getTerminator()
            ->getSuccessor(1);
        CopyinEndBB->setName("copyin.not.master.end");
        // Emit a barrier after copyin code for threadprivate variable.
        VPOParoptUtils::genKmpcBarrier(W, FirstArgOfOutlineFunc,
           CopyinEndBB->getTerminator(), IdentTy, true);

      }
      VPOUtils::genMemcpy(
          C->getOrig(), &*NewArgI, NDL,
          dyn_cast<GlobalVariable>(C->getOrig())->getAlignment(),
          Term->getParent());

      ++NewArgI;
    }
  }
}

Function *VPOParoptTransform::finalizeExtractedMTFunction(WRegionNode *W,
                                                          Function *Fn,
                                                          bool IsTidArg,
                                                          unsigned int TidArgNo,
                                                          bool hasBid) {

  LLVMContext &C = Fn->getContext();

  // Computing a new prototype for the function, which is the same as
  // the old function with two new parameters for passing tid and bid
  // required by OpenMP runtime library.
  FunctionType *FnTy = Fn->getFunctionType();

  std::vector<Type *> ParamsTy;

  if (hasBid) {
    ParamsTy.push_back(PointerType::getUnqual(Type::getInt32Ty(C)));
    ParamsTy.push_back(PointerType::getUnqual(Type::getInt32Ty(C)));
  } else
    ParamsTy.push_back(Type::getInt32Ty(C));

  genThreadedEntryFormalParmList(W, ParamsTy);

  unsigned int TidParmNo = 0;
  for (auto ArgTyI = FnTy->param_begin(), ArgTyE = FnTy->param_end();
       ArgTyI != ArgTyE; ++ArgTyI) {

    // Matching formal argument and actual argument for Thread ID
    if (!IsTidArg || TidParmNo != TidArgNo)
      ParamsTy.push_back(*ArgTyI);

    ++TidParmNo;
  }

  Type *RetTy = FnTy->getReturnType();
  FunctionType *NFnTy = FunctionType::get(RetTy, ParamsTy, false);

  // Create the new function body and insert it into the module...
  Function *NFn = Function::Create(NFnTy, Fn->getLinkage());

  NFn->copyAttributesFrom(Fn);
  if (W->getWRegionKindID() == WRegionNode::WRNTaskloop ||
      W->getWRegionKindID() == WRegionNode::WRNTask)
    NFn->addFnAttr("task-mt-func", "true");
  else
    NFn->addFnAttr("mt-func", "true");

  Fn->getParent()->getFunctionList().insert(Fn->getIterator(), NFn);
  NFn->takeName(Fn);

  // Since we have now created the new function, splice the body of the old
  // function right into the new function, leaving the old rotting hulk of
  // the function empty.
  NFn->getBasicBlockList().splice(NFn->begin(), Fn->getBasicBlockList());

  // Loop over the argument list, transferring uses of the old arguments over
  // to the new arguments, also transferring over the names as well.
  Function::arg_iterator NewArgI = NFn->arg_begin();


  // The first argument is *tid - thread id argument
  NewArgI->setName("tid");
  ++NewArgI;

  // The second argument is *bid - binding thread id argument
  if (hasBid) {
    NewArgI->setName("bid");
    ++NewArgI;
  }

  fixThreadedEntryFormalParmName(W, NFn);
  genTpvCopyIn(W, NFn);

  if (W->canHaveCopyin()) {
    unsigned Cnt =  W->getCopyin().size();
    NewArgI += Cnt;
  }

  // For each argument, move the name and users over to the new version.
  TidParmNo = 0;
  for (Function::arg_iterator I = Fn->arg_begin(),
                              E = Fn->arg_end(); I != E; ++I) {
    // Matching formal argument and actual argument for Thread ID
    if (IsTidArg && TidParmNo == TidArgNo) {
      Function::arg_iterator TidArgI = NFn->arg_begin();
      I->replaceAllUsesWith(&*TidArgI);
      TidArgI->takeName(&*I);
    } else {
      I->replaceAllUsesWith(&*NewArgI);
      NewArgI->takeName(&*I);
      ++NewArgI;
    }
    ++TidParmNo;
  }

  DenseMap<const Function *, DISubprogram *> FunctionDIs;

  // Patch the pointer to LLVM function in debug info descriptor.
  auto DI = FunctionDIs.find(Fn);
  if (DI != FunctionDIs.end()) {
    DISubprogram *SP = DI->second;
    // SP->replaceFunction(NFn);

    // Ensure the map is updated so it can be reused on non-varargs argument
    // eliminations of the same function.
    FunctionDIs.erase(DI);
    FunctionDIs[NFn] = SP;
  }
  return NFn;
}

// Generate code for master/end master construct and update LLVM control-flow
// and dominator tree accordingly
bool VPOParoptTransform::genMasterThreadCode(WRegionNode *W,
                                             bool IsTargetSPIRV) {
  LLVM_DEBUG(dbgs() << "\nEnter VPOParoptTransform::genMasterThreadCode\n");
  BasicBlock *EntryBB = W->getEntryBBlock();
  BasicBlock *ExitBB = W->getExitBBlock();

  Instruction *InsertPt = EntryBB->getTerminator();

  // Generate __kmpc_master Call Instruction
  CallInst *MasterCI = VPOParoptUtils::genKmpcMasterOrEndMasterCall(
      W, IdentTy, TidPtrHolder, InsertPt, true, IsTargetSPIRV);
  MasterCI->insertBefore(InsertPt);

  // LLVM_DEBUG(dbgs() << " MasterCI: " << *MasterCI << "\n\n");

  Instruction *InsertEndPt = ExitBB->getTerminator();

  // Generate __kmpc_end_master Call Instruction
  CallInst *EndMasterCI = VPOParoptUtils::genKmpcMasterOrEndMasterCall(
      W, IdentTy, TidPtrHolder, InsertEndPt, false, IsTargetSPIRV);
  EndMasterCI->insertBefore(InsertEndPt);

  // Generate (int)__kmpc_master(&loc, tid) test for executing code using
  // Master thread.
  //
  // __kmpc_master return: 1: master thread, 0: non master thread
  //
  //      MasterBBTest
  //         /    \
  //        /      \
  //   MasterBB   emptyBB
  //        \      /
  //         \    /
  //   SuccessorOfMasterBB
  //
  BasicBlock *MasterTestBB = MasterCI->getParent();
  BasicBlock *MasterBB = EndMasterCI->getParent();

  BasicBlock *ThenMasterBB = MasterTestBB->getTerminator()->getSuccessor(0);
  BasicBlock *SuccEndMasterBB = MasterBB->getTerminator()->getSuccessor(0);

  ThenMasterBB->setName("if.then.master." + Twine(W->getNumber()));

  Function *F = MasterTestBB->getParent();
  LLVMContext &C = F->getContext();

  ConstantInt *ValueOne = ConstantInt::get(Type::getInt32Ty(C), 1);

  Instruction *TermInst = MasterTestBB->getTerminator();

  ICmpInst* CondInst = new ICmpInst(TermInst, ICmpInst::ICMP_EQ,
                                    MasterCI, ValueOne, "");

  Instruction *NewTermInst = BranchInst::Create(ThenMasterBB,
                                                   SuccEndMasterBB, CondInst);
  ReplaceInstWithInst(TermInst, NewTermInst);

  DT->changeImmediateDominator(ThenMasterBB,
                               MasterCI->getParent());
  DT->changeImmediateDominator(ThenMasterBB->getTerminator()->getSuccessor(0),
                               MasterCI->getParent());

  W->resetBBSet(); // Invalidate BBSet
  LLVM_DEBUG(dbgs() << "\nExit VPOParoptTransform::genMasterThreadCode\n");
  return true; // Changed
}

// Generate code for single/end single construct and update LLVM control-flow
// and dominator tree accordingly
bool VPOParoptTransform::genSingleThreadCode(WRegionNode *W,
                                             AllocaInst *&IsSingleThread) {
  LLVM_DEBUG(dbgs() << "\nEnter VPOParoptTransform::genSingleThreadCode\n");
  W->populateBBSet();
  BasicBlock *EntryBB = W->getEntryBBlock();

  Instruction *InsertPt = EntryBB->getTerminator();
  CopyprivateClause &CprivClause = W->getCpriv();

  IRBuilder<> Builder(InsertPt);
  if (!CprivClause.empty()) {
    IsSingleThread = Builder.CreateAlloca(Type::getInt32Ty(F->getContext()),
                                          nullptr, "is.single.thread");
    Builder.CreateStore(
        ConstantInt::getSigned(Type::getInt32Ty(F->getContext()), 0),
        IsSingleThread);
  }

  // Generate __kmpc_single Call Instruction
  CallInst *SingleCI = VPOParoptUtils::genKmpcSingleOrEndSingleCall(
      W, IdentTy, TidPtrHolder, InsertPt, true);
  SingleCI->insertBefore(InsertPt);

  // InsertEndPt should be right before ExitBB->begin(), so create a new BB
  // that is split from the ExitBB to be used as InsertEndPt.
  // Reuse the util that does this for Reduction and Lastprivate fini code.
  //
  // Note: InsertEndPt should not be ExitBB->rbegin() because the
  // _kmpc_end_single() should be emitted above the END SINGLE directive, not
  // after it.
  BasicBlock *NewBB = nullptr;
  createEmptyPrivFiniBB(W, NewBB);
  Instruction *InsertEndPt = NewBB->getTerminator();

  if (!CprivClause.empty()) {
    Builder.SetInsertPoint(InsertEndPt);
    Builder.CreateStore(
        ConstantInt::getSigned(Type::getInt32Ty(F->getContext()), 1),
        IsSingleThread);
  }

  // Generate __kmpc_end_single Call Instruction
  CallInst *EndSingleCI = VPOParoptUtils::genKmpcSingleOrEndSingleCall(
      W, IdentTy, TidPtrHolder, InsertEndPt, false);
  EndSingleCI->insertBefore(InsertEndPt);

  // Generate (int)__kmpc_single(&loc, tid) test for executing code using
  // Single thread, the  __kmpc_single return:
  //
  //    1: the single region can be executed by the current encounting
  //       thread in the team.
  //
  //    0: the single region can not be executed by the current encounting
  //       thread, as it has been executed by another thread in the team.
  //
  //      SingleBBTest
  //         /    \
  //        /      \
  //   SingleBB   emptyBB
  //        \      /
  //         \    /
  //   SuccessorOfSingleBB
  //
  BasicBlock *SingleTestBB = SingleCI->getParent();
  BasicBlock *EndSingleBB = EndSingleCI->getParent();

  BasicBlock *ThenSingleBB = SingleTestBB->getTerminator()->getSuccessor(0);
  BasicBlock *EndSingleSuccBB = EndSingleBB->getTerminator()->getSuccessor(0);

  ThenSingleBB->setName("if.then.single." + Twine(W->getNumber()));

  Function *F = SingleTestBB->getParent();
  LLVMContext &C = F->getContext();

  ConstantInt *ValueOne = ConstantInt::get(Type::getInt32Ty(C), 1);

  Instruction *TermInst = SingleTestBB->getTerminator();

  ICmpInst* CondInst = new ICmpInst(TermInst, ICmpInst::ICMP_EQ,
                                    SingleCI, ValueOne, "");

  Instruction *NewTermInst = BranchInst::Create(ThenSingleBB,
                                                   EndSingleSuccBB, CondInst);
  ReplaceInstWithInst(TermInst, NewTermInst);

  DT->changeImmediateDominator(ThenSingleBB, SingleCI->getParent());
  DT->changeImmediateDominator(ThenSingleBB->getTerminator()->getSuccessor(0),
                               SingleCI->getParent());

  LLVM_DEBUG(dbgs() << "\nExit VPOParoptTransform::genSingleThreadCode\n");

  W->resetBBSet(); // Invalidate BBSet
  return true;  // Changed
}

// Generate code for ordered/end ordered construct for preserving ordered
// region execution order
bool VPOParoptTransform::genOrderedThreadCode(WRegionNode *W) {
  LLVM_DEBUG(dbgs() << "\nEnter VPOParoptTransform::genOrderedThreadCode\n");
  BasicBlock *EntryBB = W->getEntryBBlock();
  BasicBlock *ExitBB = W->getExitBBlock();

  // Generate (void)__kmpc_ordered(&loc, tid) and
  //          (void)__kmpc_end_ordered(&loc, tid) calls
  // for executing the ordered code region
  //
  //       OrderedBB
  //         /    \
  //        /      \
  //       BB ...  BB
  //        \      /
  //         \    /
  //      EndOrderedBB

  Instruction *InsertPt = EntryBB->getTerminator();

  // Generate __kmpc_ordered Call Instruction
  CallInst *OrderedCI = VPOParoptUtils::genKmpcOrderedOrEndOrderedCall(
      W, IdentTy, TidPtrHolder, InsertPt, true);
  OrderedCI->insertBefore(InsertPt);

  Instruction *InsertEndPt = ExitBB->getTerminator();

  // Generate __kmpc_end_ordered Call Instruction
  CallInst *EndOrderedCI = VPOParoptUtils::genKmpcOrderedOrEndOrderedCall(
      W, IdentTy, TidPtrHolder, InsertEndPt, false);
  EndOrderedCI->insertBefore(InsertEndPt);

  // BasicBlock *OrderedBB = OrderedCI->getParent();
  // LLVM_DEBUG(dbgs() << " Ordered Entry BBlock: " << *OrderedBB << "\n\n");

  // BasicBlock *EndOrderedBB = EndOrderedCI->getParent();
  // LLVM_DEBUG(dbgs() << " Ordered Exit BBlock: " << *EndOrderedBB << "\n\n");

  W->resetBBSet(); // Invalidate BBSet
  LLVM_DEBUG(dbgs() << "\nExit VPOParoptTransform::genOrderedThreadCode\n");
  return true;  // Changed
}

// Emit __kmpc_doacross_post/wait call for an 'ordered depend(source/sink)'
// construct.
bool VPOParoptTransform::genDoacrossWaitOrPost(WRNOrderedNode *W) {
  assert(W &&"genDoacrossWaitOrPost: Null WRN");
  LLVM_DEBUG(dbgs() << "\nEnter VPOParoptTransform::genDoacrossWaitOrPost\n");
  BasicBlock *EntryBB = W->getEntryBBlock();
  Instruction *InsertPt = EntryBB->getTerminator();

  auto *WParent = W->getParent();
  (void)WParent;
  assert(WParent && "Orphaned ordered depend source/sink construct.");
  assert(WParent->getIsOmpLoop() && "Parent is not a loop-type WRN");

  // Emit doacross post call for 'depend(source)'
  if (!W->getDepSource().empty()) {
    assert(W->getDepSource().size() == 1 && "More than one depend(source)");
    DepSourceItem *DSI = W->getDepSource().back();
    // Generate __kmpc_doacross_post call
    CallInst *DoacrossPostCI = VPOParoptUtils::genDoacrossWaitOrPostCall(
        W, IdentTy, TidPtrHolder, InsertPt, DSI->getDepExprs(),
        true); // 'depend (source)'
    (void)DoacrossPostCI;
    assert(DoacrossPostCI && "Failed to emit doacross_post call.");
  }

  // Emit doacross wait call(s) for 'depend(sink:...)'
  for (DepSinkItem *DSI : W->getDepSink().items()) {
    // Generate __kmpc_doacross_wait call
    CallInst *DoacrossWaitCI = VPOParoptUtils::genDoacrossWaitOrPostCall(
        W, IdentTy, TidPtrHolder, InsertPt, DSI->getDepExprs(),
        false); // 'depend (sink:...)'
    (void)DoacrossWaitCI;
    assert(DoacrossWaitCI && "Failed to emit doacross_wait call.");
  }

  W->resetBBSet(); // Invalidate BBSet
  LLVM_DEBUG(dbgs() << "\nExit VPOParoptTransform::genDoacrossWaitOrPost\n");
  return true; // Changed
}

// Generates code for the OpenMP critical construct.
bool VPOParoptTransform::genCriticalCode(WRNCriticalNode *CriticalNode) {
  LLVM_DEBUG(dbgs() << "\nEnter VPOParoptTransform::genCriticalCode\n");
  assert(CriticalNode != nullptr && "Critical node is null.");

  assert(IdentTy != nullptr && "IdentTy is null.");
  assert(TidPtrHolder != nullptr && "TidPtr is null.");

  // genKmpcCriticalSection() needs BBSet for error checking only;
  // In the future consider getting rid of this call to populateBBSet.
  CriticalNode->populateBBSet();

  StringRef LockNameSuffix = CriticalNode->getUserLockName();

  bool CriticalCallsInserted =
      LockNameSuffix.empty()
          ? VPOParoptUtils::genKmpcCriticalSection(CriticalNode, IdentTy,
                                                   TidPtrHolder,
                                                   isTargetSPIRV())
          : VPOParoptUtils::genKmpcCriticalSection(
                CriticalNode, IdentTy, TidPtrHolder, isTargetSPIRV(),
                LockNameSuffix);

  LLVM_DEBUG(dbgs() << __FUNCTION__ << ": Handling of Critical Node: "
                    << (CriticalCallsInserted ? "Successful" : "Failed")
                    << ".\n");

  assert(CriticalCallsInserted && "Failed to create critical section. \n");

  CriticalNode->resetBBSet(); // Invalidate BBSet
  LLVM_DEBUG(dbgs() << "\nExit VPOParoptTransform::genCriticalCode\n");
  return CriticalCallsInserted;
}

// Emits an implicit barrier at the end of WRgion W if W contains
// variables that are linear, or both firstprivate-lastprivate. e.g.
//
//   #pragma omp for firstprivate(x) lastprivate(x) nowait
//
// Emitted pseudocode:
//
//   %x.local = @x                         ; (1) firstpricate copyin
//   __kmpc_static_init(...)
//   ...
//   __kmpc_static_fini(...)
//
//   __kmpc_barrier(...)                   ; (2)
//   @x = %x.local                         ; (3) lastprivate copyout
//
//  The barrier (2) is needed to prevent a race between (1) and (3), which
//  read/write to/from @x.
bool VPOParoptTransform::genBarrierForFpLpAndLinears(WRegionNode *W) {

  // A barrier is needed for capturing the initial value of linear
  // variables.
  bool BarrierNeeded = W->canHaveLinear() && !((W->getLinear()).empty());

  // A barrier is also needed if a variable is marked as both firstprivate and
  // lastprivate.
  if (!BarrierNeeded && (W->canHaveLastprivate() && W->canHaveFirstprivate())) {
    LastprivateClause &LprivClause = W->getLpriv();
    for (LastprivateItem *LprivI : LprivClause.items()) {
      if (LprivI->getInFirstprivate()) {
        BarrierNeeded = true;
        break;
      }
    }
  }

  if (!BarrierNeeded)
    return false;

  LLVM_DEBUG(
      dbgs()
      << __FUNCTION__
      << ": Emitting implicit barrier for FP-LP/Linear clause operands.\n");

  genBarrier(W, false); // Implicit Barrier

  W->resetBBSet(); // CFG changed; clear BBSet
  return true;
}

// Emits an if-then branch using IsLastVal and sets IfLastIterOut to
// the if-then BBlock. This is used for emitting the final copy-out code for
// linear and lastprivate clause operands.
//
// Code generated looks like:
//
//                          |
//                         (1)  %15 = load i32, i32* %is.last
//                         (2)  %16 = icmp ne i32 %15, 0
//                          |   br i1 %16, label %last.then, label %last.done
//                          |
//                          |   last.then:        ; IfLastIterOut
//                          |   ...
//                          |   br last.done
//                          |
//                          |   last.done:
//                          |   br exit.BB.predecessor
//                          |
//                         (3)  exit.BB.predecessor:
//                          |   br exit.BB
//                          |
// exit.BB:                 |   exit.BB:
// llvm.region.exit(...)    |   llvm.region.exit(...)
//                          |
bool VPOParoptTransform::genLastIterationCheck(WRegionNode *W, Value *IsLastVal,
                                               BasicBlock *&IfLastIterOut) {

  // No need to emit the branch if W doesn't have any linear or lastprivate var.
  if ((!W->canHaveLastprivate() || (W->getLpriv()).empty()) &&
      (!W->canHaveLinear() || (W->getLinear()).empty()))
    return false;

  assert(IsLastVal && "genLastIterationCheck: IsLastVal is null.");

  // First, create an empty predecessor BBlock for ExitBB of the WRegion.  (3)
  BasicBlock *ExitBBPredecessor = nullptr;
  createEmptyPrivFiniBB(W, ExitBBPredecessor);
  assert(ExitBBPredecessor && "genLoopLastIterationCheck: Couldn't create "
                              "empty BBlock before the exit BB.");

  // Next, we insert the branching code in the newly created BBlock.
  Instruction *BranchInsertPt = ExitBBPredecessor->getTerminator();
  IRBuilder<> Builder(BranchInsertPt);

  LoadInst *LastLoad = Builder.CreateLoad(IsLastVal);                   // (1)
  ConstantInt *ValueZero =
      ConstantInt::getSigned(Type::getInt32Ty(F->getContext()), 0);
  Value *LastCompare = Builder.CreateICmpNE(LastLoad, ValueZero);       // (2)

  Instruction *Term = SplitBlockAndInsertIfThen(LastCompare, BranchInsertPt,
                                                   false, nullptr, DT, LI);
  Term->getParent()->setName("last.then");
  ExitBBPredecessor->getTerminator()->getSuccessor(1)->setName("last.done");

  IfLastIterOut = Term->getParent();

  LLVM_DEBUG(
      dbgs() << __FUNCTION__
             << ": Emitted if-then branch for checking last iteration.\n");

  W->resetBBSet(); // CFG changed; clear BBSet
  return true;
}

// Insert a call to __kmpc_barrier() at the end of the construct
bool VPOParoptTransform::genBarrier(WRegionNode *W, bool IsExplicit,
                                    bool IsTargetSPIRV) {

  LLVM_DEBUG(dbgs() << "\nEnter VPOParoptTransform::genBarrier [explicit="
                    << IsExplicit << "]\n");

  // Create a new BB split from W's ExitBB to be used as InsertPt.
  // Reuse the util that does this for Reduction and Lastprivate fini code.
  BasicBlock *NewBB = nullptr;
  createEmptyPrivFiniBB(W, NewBB);
  Instruction *InsertPt = NewBB->getTerminator();

  VPOParoptUtils::genKmpcBarrier(W, TidPtrHolder, InsertPt, IdentTy, IsExplicit,
                                 IsTargetSPIRV);

  LLVM_DEBUG(dbgs() << "\nExit VPOParoptTransform::genBarrier\n");

  W->resetBBSet(); // CFG changed; clear BBSet
  return true;
}

// Create a __kmpc_flush() call and insert it into W's EntryBB
bool VPOParoptTransform::genFlush(WRegionNode *W) {

  LLVM_DEBUG(dbgs() << "\nEnter VPOParoptTransform::genFlush\n");

  BasicBlock *EntryBB = W->getEntryBBlock();
  Instruction *InsertPt = EntryBB->getTerminator();
  VPOParoptUtils::genKmpcFlush(W, IdentTy, InsertPt);

  LLVM_DEBUG(dbgs() << "\nExit VPOParoptTransform::genFlush\n");
  return true;
}

// Insert a call to __kmpc_cancel/__kmpc_cancellation_point at the end of the
// construct
bool VPOParoptTransform::genCancelCode(WRNCancelNode *W) {

  LLVM_DEBUG(dbgs() << "\nEnter VPOParoptTransform::genCancelCode\n");

  BasicBlock *EntryBB = W->getEntryBBlock();
  Instruction *InsertPt = EntryBB->getTerminator();

  auto *IfExpr = W->getIf();
  if (IfExpr) {
    assert(!W->getIsCancellationPoint() && "IF expr on a Cancellation Point.");

    // If the construct has an 'IF' clause, we need to generate code like:
    // if (if_expr != 0) {
    //   %1 = __kmpc_cancel(...);
    // } else {
    //   %2 = __kmpc_cancellationpoint(...);
    // }
    Function *F = EntryBB->getParent();
    LLVMContext &C = F->getContext();
    ConstantInt *ValueZero = ConstantInt::get(Type::getInt32Ty(C), 0);

    auto *CondInst = new ICmpInst(InsertPt, ICmpInst::ICMP_NE, IfExpr,
                                  ValueZero, "cancel.if");

    Instruction *IfCancelThen = nullptr;
    Instruction *IfCancelElse = nullptr;

    SplitBlockAndInsertIfThenElse(CondInst, InsertPt, &IfCancelThen,
                                  &IfCancelElse);
    assert(IfCancelThen && "genCancelCode: Null Then Inst for Cancel If");
    assert(IfCancelElse && "genCancelCode: Null Else Inst for Cancel If");

    IfCancelThen->getParent()->setName(CondInst->getName() + ".then");
    IfCancelElse->getParent()->setName(CondInst->getName() + ".else");

    LLVM_DEBUG(
        dbgs() << "genCancelCode: Emitted If-Then-Else for IF EXPR: if (";
        IfExpr->printAsOperand(dbgs());
        dbgs() << ") then <%x = __kmpc_cancel>; else <%y = "
                  "__kmpc_cancellationpoint>;.\n");

    // Insert the __kmpc_cancellationpoint for the ELSE branch here.
    CallInst *ElseCPCall = VPOParoptUtils::genKmpcCancelOrCancellationPointCall(
        W, IdentTy, TidPtrHolder, IfCancelElse, W->getCancelKind(), true);
    (void)ElseCPCall;
    assert(ElseCPCall && "genCancelCode: Failed to emit cancellationpoint call "
                         "for cancel 'if'.");

    // Set the insert point for the __kmpc_cancel call.
    InsertPt = IfCancelThen;
  }

  CallInst *CancelCall = VPOParoptUtils::genKmpcCancelOrCancellationPointCall(
      W, IdentTy, TidPtrHolder, InsertPt, W->getCancelKind(),
      W->getIsCancellationPoint());

  (void)CancelCall;
  assert(CancelCall && "genCancelCode: Failed to emit call");

  LLVM_DEBUG(dbgs() << "\nExit VPOParoptTransform::genCancelCode\n");

  W->resetBBSet(); // CFG changed; clear BBSet
  return true;
}

// Propagate all cancellation points from the body of W, to the 'region.entry'
// directive for the region.
bool VPOParoptTransform::propagateCancellationPointsToIR(WRegionNode *W) {

  if (!W->canHaveCancellationPoints())
    return false;

  auto &CancellationPoints = W->getCancellationPoints();
  if (CancellationPoints.empty())
    return false;

  // Find the region.entry() directive intrinsic.
  BasicBlock *EntryBB = W->getEntryBBlock();
  Instruction *Inst = EntryBB->getFirstNonPHI();
  CallInst *CI = dyn_cast<CallInst>(Inst);

  assert(CI && "propagateCancellationPointsToIR: Exit BBlocks's first "
               "non-PHI Instruction is not a Call");
  assert(
      VPOAnalysisUtils::isOpenMPDirective(CI) &&
      "propagateCancellationPointsToIR: Cannot find region.exit() directive");

  // We first create Allocas to store the return values of the runtime calls.
  // The allocas (e.g. '%cp') are used in the region entry directive to provide
  // a handle on the cancellation points (e.g. '%1') inside the region. The
  // alloca '%cp' is needed because:
  //   (i) '%1' is defined after the region entry directive.
  //   (ii) Adding '%1' to the region exit directive needs 'polluting' the IR
  //   with unnecessary PHIs.
  //
  // So %cp is used in the directive, and %1 is stored to '%cp'.
  //
  // The IR after propagateCancellationPointsToIR will look like:
  //
  //    %cp = alloca i32                                              ; (1)
  //    ...
  //    region.entry(..., %cp, ...)                                   ; (2)
  //    ...
  //    %1 = call i32 __kmpc_cancel_barrier(...)                      ; (3)
  //    store i32 %1, i32* %cp                                        ; (4)
  //    ...
  SmallVector<Value *, 2> CancellationPointAllocas;
  Function *F = EntryBB->getParent();
  LLVMContext &C = F->getContext();
  Type *I32Type = Type::getInt32Ty(C);

  BasicBlock &FunctionEntry = F->getEntryBlock();
  IRBuilder<> AllocaBuilder(FunctionEntry.getFirstNonPHI());

  for (auto *CancellationPoint : CancellationPoints) {               // (3)
    AllocaInst *CPAlloca =
        AllocaBuilder.CreateAlloca(I32Type, nullptr, "cp");          // (1)

    StoreInst *CPStore = new StoreInst(CancellationPoint, CPAlloca); // (4)
    CPStore->insertAfter(CancellationPoint);
    CancellationPointAllocas.push_back(CPAlloca);
  }

  // (1) Add the list of allocas where cancellation points' return values are
  // stored, as an operand bundle in the region.entry() directive.
  CI = VPOParoptUtils::addOperandBundlesInCall(
      CI, {{"QUAL.OMP.CANCELLATION.POINTS", CancellationPointAllocas}});

  LLVM_DEBUG(dbgs() << "propagateCancellationPointsToIR: Added "
                    << CancellationPoints.size()
                    << " Cancellation Points to: " << *CI << ".\n");

  W->resetBBSet(); // CFG changed; clear BBSet
  return true;
}

// Removes from IR, the allocas and stores created by
// propagateCancellationPointsToIR(). This is done in the vpo-paropt
// transformation pass after the information has already been consumed. The
// function also removes these allocas from the "QUAL.OMP.CANCELLATION.POINTS"
// clause on the region.entry intrinsic.
bool VPOParoptTransform::clearCancellationPointAllocasFromIR(WRegionNode *W) {
  if (!W->canHaveCancellationPoints())
    return false;

  auto &CancellationPointAllocas = W->getCancellationPointAllocas();
  if (CancellationPointAllocas.empty())
    return false;

  LLVM_DEBUG(
      dbgs()
      << "\nEnter VPOParoptTransform::clearCancellationPointAllocasFromIR\n");

  bool Changed = false;

  // The IR at this point looks like:
  //
  //    %cp = alloca i32                                              ; (1)
  //    ...
  //    region.entry(..., %cp, ...)                                   ; (2)
  //    ...
  //    %1 = call i32 __kmpc_cancel_barrier(...)
  //    store i32 %1, i32* %cp                                        ; (3)
  //    ...
  for (AllocaInst *CPAlloca : CancellationPointAllocas) {            // (1)

    // The only uses of CPAlloca (1) should be in the intrinsic (2) and the
    // store (2).
    assert(CPAlloca->getNumUses() <= 2 &&
           "Unexpected number of uses for cancellation point alloca.");

    IntrinsicInst *RegionEntry = nullptr;                            // (2)
    StoreInst *CPStore = nullptr;                                    // (3)

    for (auto It = CPAlloca->user_begin(), IE = CPAlloca->user_end(); It != IE;
         ++It) {
      if (IntrinsicInst *Intrinsic = dyn_cast<IntrinsicInst>(*It))
        RegionEntry = Intrinsic;
      else if (StoreInst *Store = dyn_cast<StoreInst>(*It))
        CPStore = Store;
      else
        llvm_unreachable("Unexpected user of cancellation point alloca.");
    }

    assert(RegionEntry &&
           "Unable to find intrinsic using cancellation point alloca.");
    assert(VPOAnalysisUtils::isOpenMPDirective(RegionEntry) &&
           "Unexpected user of cancellation point alloca.");

    LLVMContext &C = F->getContext();

    // Remove the cancellation point alloca from the `region.entry` directive.
    //    region.entry(..., null, ...)                                  ; (2)
    RegionEntry->replaceUsesOfWith(
        CPAlloca, ConstantPointerNull::get(Type::getInt8PtrTy(C)));

    // Next, we delete (1) and (3). Now, CPStore may have been removed by some
    // dead-code elimination optimization. e.g.
    //
    //   if (expr) {
    //     %1 = __kmpc_cancel(...)
    //     store %1, %cp
    //   }
    //
    // 'expr' may be always false, and %1 and the store can be optimized away.
    if (CPStore)
      CPStore->eraseFromParent();

    CPAlloca->eraseFromParent();
    Changed = true;
  }

  LLVM_DEBUG(
      dbgs()
      << "\nExit VPOParoptTransform::clearCancellationPointAllocasFromIR\n");

  W->resetBBSetIfChanged(Changed); // Clear BBSet if transformed
  return Changed;
}

// Insert If-Then-Else branches from each Cancellation Point in W, to
// jump to the end of W if the Cancellation Point is non-zero.
bool VPOParoptTransform::genCancellationBranchingCode(WRegionNode *W) {

  if (!W->canHaveCancellationPoints())
    return false;

  auto &CancellationPoints = W->getCancellationPoints();
  if (CancellationPoints.empty())
    return false;

  LLVM_DEBUG(
      dbgs() << "\nEnter VPOParoptTransform::genCancellationBranchingCode\n");

  W->populateBBSet();

  Function *F = W->getEntryBBlock()->getParent();
  LLVMContext &C = F->getContext();
  ConstantInt *ValueZero = ConstantInt::get(Type::getInt32Ty(C), 0);

  // For a loop construct with static [even] scheduling,
  // __kmpc_static_fini(...) call should be made even if the construt is
  // cancelled.
  bool NeedStaticFiniCall =
      (W->getIsOmpLoop() &&
       (W->getIsSections() ||
        (VPOParoptUtils::getLoopScheduleKind(W) == WRNScheduleStaticEven ||
         VPOParoptUtils::getLoopScheduleKind(W) == WRNScheduleStatic)));

  auto isCancelBarrier = [](Instruction *I) {
    return cast<CallInst>(I)->getCalledFunction()->getName() ==
           "__kmpc_cancel_barrier";
  };

  // For a parallel construct, 'kmpc_cancel' and 'kmpc_cancellationpoint', when
  // cancelled, should call '__kmpc_cancel_barrier'. This is needed to free up
  // threads that are waiting at existing 'kmpc_cancel_barrier's.
  //
  //
  //   T1              T2             T3             T4
  //    |              |              |              |
  //    |    <cancellationpoint>      |              |
  //    |               \             |              |
  //    |                \            |              |
  // <cancel>             |           |              |
  //    \                 |           |              |
  //     \                |           |              |
  //      |               |           |              |
  // -----|---------------|-----------+--------------+-- <cancelbarrier>
  //     /               /            \              \
  //    /               /              \              \
  //    |               |               |              |
  // ---+---------------+---------------|--------------|- <cancelbarrier for
  //    |               |              /              /    cancel[lationpoint]>
  //    |               |             /              /
  //    |               |             |              |
  // ---+---------------+-------------+--------------+--- <fork/join barrier>
  //

  bool NeedCancelBarrierForNonBarriers =
      isa<WRNParallelNode>(W) &&
      std::any_of(CancellationPoints.begin(), CancellationPoints.end(),
                  isCancelBarrier);

  assert((!NeedStaticFiniCall || !NeedCancelBarrierForNonBarriers) &&
         "genCancellationBranchingCode: Cannot need both kmpc_static_fini and "
         "kmpc_cancel_barrier calls in cancelled BB.");

  BasicBlock *CancelExitBBWithStaticFini = nullptr;

  //           +--CancelExitBB--+
  //           +-------+--------+
  //                   |
  //           +-------+--------+
  //           |  region.exit() |
  //           +----------------+
  BasicBlock *CancelExitBB = nullptr;
  createEmptyPrivFiniBB(W, CancelExitBB);

  assert(CancelExitBB &&
         "genCancellationBranchingCode: Failed to create Cancel Exit BB");
  LLVM_DEBUG(dbgs() << "genCancellationBranchingCode: Created CancelExitBB: [";
             CancelExitBB->printAsOperand(dbgs()); dbgs() << "]\n");

  BasicBlock *CancelExitBBForNonBarriers = nullptr;

  for (auto &CancellationPoint : CancellationPoints) {
    assert(CancellationPoint &&
           "genCancellationBranchingCode: Illegal cancellation point");

    bool CancellationPointIsBarrier = isCancelBarrier(CancellationPoint);

    // At this point, IR looks like:
    //
    //    +--------OrgBB----------+
    //    | %x = kmpc_cancel(...) |           ; CancellationPoint
    //    | <NextI>               |
    //    | ...                   |
    //    +-----------+-----------+
    //                |
    //                |
    //    +------CancelExitBB-----+
    //    +-----------+-----------+
    //                |
    //    +-----------+-----------+
    //    | region.exit(...)      |
    //    +-----------------------+
    BasicBlock *OrgBB = CancellationPoint->getParent();

    assert(GeneralUtils::hasNextUniqueInstruction(CancellationPoint) &&
           "genCancellationBranchingCode: Cannot find successor of "
           "Cancellation Point");
    auto *NextI = GeneralUtils::nextUniqueInstruction(CancellationPoint);

    auto *CondInst = new ICmpInst(NextI, ICmpInst::ICMP_NE, CancellationPoint,
                                  ValueZero, "cancel.check");

    BasicBlock *NotCancelledBB = SplitBlock(OrgBB, NextI, DT, LI);
    assert(
        NotCancelledBB &&
        "genCancellationBranchingCode: Cannot split BB at Cancellation Point");

    BasicBlock *CurrentCancelExitBB =
        (CancelExitBBForNonBarriers && !CancellationPointIsBarrier)
            ? CancelExitBBForNonBarriers
            : CancelExitBB;

    OrgBB = CancellationPoint->getParent();
    Instruction *TermInst = OrgBB->getTerminator();
    Instruction *NewTermInst =
        BranchInst::Create(CurrentCancelExitBB, NotCancelledBB, CondInst);
    ReplaceInstWithInst(TermInst, NewTermInst);

    LLVM_DEBUG(
        auto &OS = dbgs();
        OS << "genCancellationBranchingCode: Inserted If-Then-Else: if (";
        CancellationPoint->printAsOperand(OS); OS << ") then [";
        OrgBB->printAsOperand(OS); OS << "] --> [";
        CurrentCancelExitBB->printAsOperand(OS); OS << "], else [";
        OrgBB->printAsOperand(OS); OS << "] --> [";
        NotCancelledBB->printAsOperand(OS); OS << "].\n");

    // The IR now looks like:
    //
    //    +------------OrgBB--------------+
    //    | %x = kmpc_cancel(...)         |           ; CancellationPoint
    //    | %cancel.check = icmp ne %x, 0 |           ; CondInst
    //    +--------------+---+------------+
    //                 0 |   | 1
    //                   |   +-----------------+
    //                   |                     |
    //    +---------NotCancelledBB--------+    |
    //    | <NextI>                       |    |
    //    | ...                           |    |
    //    +--------------+----------------+    |
    //                   |                     |
    //                   |   +-----------------+
    //    +---------CancelExitBB----------+
    //    +--------------+----------------+
    //                   |
    //    +--------------+----------------+
    //    | region.exit(...)              |
    //    +-------------------------------+
    //

    if (DT) {
      // There can be multiple CancellationPoints. We need to update the
      // immediate dominator of CancelExitBB when emitting code for each.
      //
      //               ...
      //                | \
      //                |  \
      //                |   \
      //               ... OrgBB1
      //                |    / |
      //                |   /  |
      //                |  /0  |1
      //                | /    |
      //               ...     |
      //                |      |
      //              OrgBB2   |
      //                |  \   |
      //              0 |  1\  |
      //                |    \ |
      //               ...   CancelExitBB
      //
      auto *CancelExitBBDominator =
          DT->findNearestCommonDominator(CurrentCancelExitBB, OrgBB);

      DT->changeImmediateDominator(CurrentCancelExitBB, CancelExitBBDominator);
    }

    if (NeedStaticFiniCall && !CancelExitBBWithStaticFini) {
      // If we need a `__kmpc_static_fini` call before CancelExitBB, we create a
      // separate BBlock with the call. This happens only when handling the
      // first CancellationPoint. We use the new CancelExitBBWithStaticFini in
      // place of CancelExitBB as the target of `cancel.check` branches for
      // subsequent CancellationPoints.
      //
      //               OrgBB
      //               0 |   | 1
      //                 |   +----------------------+
      //                 |                          |
      //                ...            +--CancelExitBBWithStaticFini--+
      //           NotCancelledBB      |   __kmpc_static_fini(...)    |
      //                ...            +------------------------------+
      //                 |                          |
      //                 |   +----------------------+
      //           CancelExitBB
      //
      CancelExitBBWithStaticFini = SplitEdge(OrgBB, CancelExitBB, DT, LI);
      auto *InsertPt = CancelExitBBWithStaticFini->getTerminator();

      LoadInst *LoadTid = new LoadInst(TidPtrHolder, "my.tid", InsertPt);
      LoadTid->setAlignment(4);
      VPOParoptUtils::genKmpcStaticFini(W, IdentTy, LoadTid, InsertPt);

      CancelExitBB = CancelExitBBWithStaticFini;

      LLVM_DEBUG(
          dbgs() << "genCancellationBranchingCode: Created predecessor of "
                    "CancelExitBB: [";
          CancelExitBBWithStaticFini->printAsOperand(dbgs());
          dbgs() << "] containing '__kmpc_static_fini' call.\n");
    }

    if (NeedCancelBarrierForNonBarriers && !CancelExitBBForNonBarriers &&
        !CancellationPointIsBarrier) {

      // If we need a `__kmpc_cancel_barrier` call for branches to CancelExitBB
      // from __kmpc_cancel and __kmpc_cancellationpoint calls, we create a
      // separate BBlock with the call. This happens only when handling the
      // first non-barrier CancellationPoint. We use the new
      // CancelExitBBForNonBarriers in place of CancelExitBB as the target of
      // `cancel.check` branches for subsequent non-barrier CancellationPoints.
      //
      //                                            %2 = kmpc_cancellationpoint
      //                           %1 = kmpc_cancel            /1
      //                                      |1              /
      //    %3 = kmpc_cancel_barrier          |              /
      //         |   \                        |             /
      //        0|  1 \              +-CancelExitBBForNonBarriers-+
      //        ...    \             |  %1 =  kmpc_cancel_barrier |
      //                \            +/---------------------------+
      //                 \           /
      //                  \         /
      //                   \       /
      //                    \     /
      //                 CancelExitBB
      //
      CancelExitBBForNonBarriers = SplitEdge(OrgBB, CancelExitBB, DT, LI);
      auto *InsertPt = CancelExitBBForNonBarriers->getTerminator();

      VPOParoptUtils::genKmpcBarrierImpl(W, TidPtrHolder, InsertPt, IdentTy,
                                         false /*not explicit*/,
                                         true /*cancel barrrier*/);

      LLVM_DEBUG(dbgs() << "genCancellationBranchingCode: Created BB for "
                           "non-barrier cancellation points: [";
                 CancelExitBBForNonBarriers->printAsOperand(dbgs());
                 dbgs() << "] containing '__kmpc_cancel_barrier' call.\n");
    } // if
  } // for

  LLVM_DEBUG(
      dbgs() << "\nExit VPOParoptTransform::genCancellationBranchingCode\n");

  W->resetBBSet(); // CFG changed; clear BBSet
  return true;
}

// Set the values in the private clause to be empty.
void VPOParoptTransform::resetValueInPrivateClause(WRegionNode *W) {

  if (!W->canHavePrivate())
    return;

  PrivateClause &PrivClause = W->getPriv();

  if (PrivClause.empty())
    return;

  for (auto *I : PrivClause.items()) {
    resetValueInOmpClauseGeneric(W, I->getOrig());
  }
}

// Set the the operands V of OpenMP clauses in W to be empty.
void VPOParoptTransform::resetValueInOmpClauseGeneric(WRegionNode *W,
                                                        Value *V) {
  if (!V)
    return;

  // The WRegionNode::contains() method requires BBSet to be computed.
  W->populateBBSet();

  SmallVector<Instruction *, 8> IfUses;
  for (auto IB = V->user_begin(), IE = V->user_end(); IB != IE; ++IB) {
    if (Instruction *User = dyn_cast<Instruction>(*IB))
      if (W->contains(User->getParent()))
        IfUses.push_back(User);
  }

  while (!IfUses.empty()) {
    Instruction *UI = IfUses.pop_back_val();
    if (VPOAnalysisUtils::isOpenMPDirective(UI)) {
      LLVMContext &C = F->getContext();
      UI->replaceUsesOfWith(V, ConstantPointerNull::get(Type::getInt8PtrTy(C)));
      break;
    }
  }

  // This routine doesn't change the CFG so no need to invalidate the BBSet
  // before returning.
}

// Generate the copyprivate code. Here is one example.
// #pragma omp single copyprivate ( a,b )
// LLVM IR output:
//     %copyprivate.agg.5 = alloca %__struct.kmp_copy_privates_t, align 8
//     %14 = bitcast %__struct.kmp_copy_privates_t* %copyprivate.agg.5 to i8**
//     store i8* %.0, i8** %14, align 8
//     %15 = getelementptr inbounds %__struct.kmp_copy_privates_t,
//           %__struct.kmp_copy_privates_t* %copyprivate.agg.5, i64 0, i32 1
//     store float* %b.fpriv, float** %15, align 8
//     %16 = load i32, i32* %tid, align 4
//     %17 = bitcast %__struct.kmp_copy_privates_t* %copyprivate.agg.5 to i8*
//     call void @__kmpc_copyprivate({ i32, i32, i32, i32, i8* }*
//          nonnull @.kmpc_loc.0.0.16, i32 %16, i32 16, i8* nonnull %17,
//          i8* bitcast (void (%__struct.kmp_copy_privates_t*,
//          %__struct.kmp_copy_privates_t*)* @test_copy_priv_5 to i8*), i32 %13)
//          #11
//
bool VPOParoptTransform::genCopyPrivateCode(WRegionNode *W,
                                            AllocaInst *IsSingleThread) {
  CopyprivateClause &CprivClause = W->getCpriv();
  if (CprivClause.empty())
    return false;

  W->populateBBSet();
  Instruction *InsertPt = W->getExitBBlock()->getTerminator();
  IRBuilder<> Builder(InsertPt);

  SmallVector<Type *, 4> KmpCopyPrivatesVars;
  for (CopyprivateItem *CprivI : CprivClause.items()) {
    Value *Orig = CprivI->getOrig();
    KmpCopyPrivatesVars.push_back(Orig->getType());
  }

  LLVMContext &C = F->getContext();
  StructType *KmpCopyPrivateTy = StructType::create(
      C, makeArrayRef(KmpCopyPrivatesVars.begin(), KmpCopyPrivatesVars.end()),
      "__struct.kmp_copy_privates_t", false);

  AllocaInst *CopyPrivateBase = Builder.CreateAlloca(
      KmpCopyPrivateTy, nullptr, "copyprivate.agg." + Twine(W->getNumber()));
  SmallVector<Value *, 4> Indices;

  unsigned cnt = 0;
  for (CopyprivateItem *CprivI : CprivClause.items()) {
    Indices.clear();
    Indices.push_back(Builder.getInt32(0));
    Indices.push_back(Builder.getInt32(cnt++));
    Value *Gep =
        Builder.CreateInBoundsGEP(KmpCopyPrivateTy, CopyPrivateBase, Indices);
    Builder.CreateStore(CprivI->getOrig(), Gep);
  }

  Function *FnCopyPriv = genCopyPrivateFunc(W, KmpCopyPrivateTy);
  assert(isa<PointerType>(CopyPrivateBase->getType()) &&
           "genCopyPrivateCode: Expect non-empty pointer type");
  PointerType *PtrTy = cast<PointerType>(CopyPrivateBase->getType());
  const DataLayout &DL = F->getParent()->getDataLayout();
  uint64_t Size = DL.getTypeAllocSize(PtrTy->getElementType());
  VPOParoptUtils::genKmpcCopyPrivate(
      W, IdentTy, TidPtrHolder, Size, CopyPrivateBase, FnCopyPriv,
      Builder.CreateLoad(IsSingleThread), InsertPt);

  W->resetBBSet(); // CFG changed; clear BBSet
  return true;
}

// Generate the helper function for copying the copyprivate data.
// TODO: nonPOD support
Function *VPOParoptTransform::genCopyPrivateFunc(WRegionNode *W,
                                                 StructType *KmpCopyPrivateTy) {
  LLVMContext &C = F->getContext();
  Module *M = F->getParent();

  Type *CopyPrivParams[] = {PointerType::getUnqual(KmpCopyPrivateTy),
                            PointerType::getUnqual(KmpCopyPrivateTy)};
  FunctionType *CopyPrivFnTy =
      FunctionType::get(Type::getVoidTy(C), CopyPrivParams, false);

  Function *FnCopyPriv =
      Function::Create(CopyPrivFnTy, GlobalValue::InternalLinkage,
                       F->getName() + "_copy_priv_" + Twine(W->getNumber()), M);
  FnCopyPriv->setCallingConv(CallingConv::C);

  auto I = FnCopyPriv->arg_begin();
  Value *DstArg = &*I;
  I++;
  Value *SrcArg = &*I;

  BasicBlock *EntryBB = BasicBlock::Create(C, "entry", FnCopyPriv);

  DominatorTree DT;
  DT.recalculate(*FnCopyPriv);

  IRBuilder<> Builder(EntryBB);
  Builder.CreateRetVoid();

  Builder.SetInsertPoint(EntryBB->getTerminator());

  unsigned cnt = 0;
  CopyprivateClause &CprivClause = W->getCpriv();
  SmallVector<Value *, 4> Indices;
  for (CopyprivateItem *CprivI : CprivClause.items()) {
    StringRef OrigName = CprivI->getOrig()->getName();
    Indices.clear();
    Indices.push_back(Builder.getInt32(0));
    Indices.push_back(Builder.getInt32(cnt++));
    Value *SrcGep = Builder.CreateInBoundsGEP(KmpCopyPrivateTy, SrcArg, Indices,
                                              OrigName + ".src.gep");
    Value *DstGep = Builder.CreateInBoundsGEP(KmpCopyPrivateTy, DstArg, Indices,
                                              OrigName + ".dst.gep");
    LoadInst *SrcLoad = Builder.CreateLoad(SrcGep, OrigName + ".src");
    LoadInst *DstLoad = Builder.CreateLoad(DstGep, OrigName + ".dst");
    Value *NewCopyPrivInst =
        genPrivatizationAlloca(CprivI, EntryBB->getTerminator(), ".cp.priv");
    genLprivFini(NewCopyPrivInst, DstLoad, EntryBB->getTerminator());
    NewCopyPrivInst->replaceAllUsesWith(SrcLoad);
    cast<AllocaInst>(NewCopyPrivInst)->eraseFromParent();
  }

  return FnCopyPriv;
}
#if INTEL_CUSTOMIZATION

// Add alias_scope and no_alias metadata to improve the alias
// results in the outlined function.
void VPOParoptTransform::improveAliasForOutlinedFunc(WRegionNode *W) {
  if (OptLevel < 2)
    return;
  W->populateBBSet();
  VPOUtils::genAliasSet(makeArrayRef(W->bbset_begin(), W->bbset_end()), AA,
                        &(F->getParent()->getDataLayout()));
}
#endif  // INTEL_CUSTOMIZATION

template <typename Range>
static bool removeFirstFence(Range &&R, AtomicOrdering AO) {
  for (auto &I : R)
    if (auto *Fence = dyn_cast<FenceInst>(&I)) {
      if (Fence->getOrdering() == AO) {
        Fence->eraseFromParent();
        return true;
      }
      break;
    }
  return false;
}

bool VPOParoptTransform::removeCompilerGeneratedFences(WRegionNode *W) {
  bool Changed = false;
  switch (W->getWRegionKindID()) {
  case WRegionNode::WRNAtomic:
  case WRegionNode::WRNCritical:
  case WRegionNode::WRNMaster:
  case WRegionNode::WRNSingle:
    if (auto *BB = W->getEntryBBlock()->getSingleSuccessor())
      Changed |= removeFirstFence(make_range(BB->begin(), BB->end()),
                                  AtomicOrdering::Acquire);
    if (auto *BB = W->getExitBBlock()->getSinglePredecessor())
      Changed |= removeFirstFence(make_range(BB->rbegin(), BB->rend()),
                                  AtomicOrdering::Release);
    break;
  case WRegionNode::WRNBarrier:
  case WRegionNode::WRNTaskwait:
    if (auto *BB = W->getEntryBBlock()->getSingleSuccessor())
      Changed |= removeFirstFence(make_range(BB->begin(), BB->end()),
                                  AtomicOrdering::AcquireRelease);
    break;
  default:
    llvm_unreachable("unexpected work region kind");
  }
  W->resetBBSetIfChanged(Changed); // Clear BBSet if transformed
  return Changed;
}

BasicBlock *VPOParoptTransform::getLoopExitBB(WRegionNode *W, unsigned Idx) {
  assert(W->getIsOmpLoop() && "getLoopExitBB: not a loop-type region.");
  auto *L = W->getWRNLoopInfo().getLoop(Idx);
  assert(L && "getLoopExitBB: failed to find Loop.");
  auto *LoopExitBB = WRegionUtils::getOmpExitBlock(L);
  assert(LoopExitBB && "getLoopExitBB: failed to find the loop's exit block.");
  return LoopExitBB;
}

#endif // INTEL_COLLAB<|MERGE_RESOLUTION|>--- conflicted
+++ resolved
@@ -3786,17 +3786,13 @@
         StInst->setVolatile(false);
     }
     if (PromoteToReg) {
-<<<<<<< HEAD
-      resetValueInIntelClauseGeneric(W, V);
+      resetValueInOmpClauseGeneric(W, V);
 #if INTEL_CUSTOMIZATION
 #if INTEL_FEATURE_CSA
       if (AI == NormUB && !isAllocaPromotable(AI))
         continue;
 #endif  // INTEL_FEATURE_CSA
 #endif  // INTEL_CUSTOMIZATION
-=======
-      resetValueInOmpClauseGeneric(W, V);
->>>>>>> 539e1c09
       Allocas.push_back(AI);
     }
   }
