--- conflicted
+++ resolved
@@ -302,13 +302,8 @@
   FunctionType *FnTy =
       FunctionType::get(Type::getInt8PtrTy(C), TypeParams, false);
 
-<<<<<<< HEAD
   StringRef FnName = UseTbb ? "__tbb_omp_task_reduction_get_th_data" :
                               "__kmpc_task_reduction_get_th_data";
-=======
-  std::string FnName = UseTbb ? "__tbb_omp_task_reduction_get_th_data" :
-                                "__kmpc_task_reduction_get_th_data";
->>>>>>> 02e88b4e
 
   Function *FnRedGetNthData = M->getFunction(FnName);
 
@@ -502,6 +497,8 @@
   LLVMContext &C = F->getContext();
 
   Type *Int32Ty = Type::getInt32Ty(C);
+  Type *ReturnTy; // void for _tgt_target_data_*(); i32 otherwise
+
   Value *NumTeams = nullptr;
   Value *ThreadLimit = nullptr;
 
@@ -517,10 +514,12 @@
   SmallVector<Type *, 9> FnArgTypes = { Int32Ty  };
 
   if (HostAddr) {
+    // HostAddr!=null means FnName is __tgt_target or __tgt_target_teams
+    ReturnTy = Int32Ty;
+
     // Handle the "void *host_addr" parm of __tgt_target and __tgt_target_teams
     FnArgs.push_back(HostAddr);
     FnArgTypes.push_back(HostAddr->getType());
-
     if (FnName == "__tgt_target_teams") {
       // __tgt_target_teams has two more parms: "int32_t num_teams" and
       // "int32_t thread_limit".  Initialize them here.
@@ -534,6 +533,9 @@
       else
         ThreadLimit = new LoadInst(ThreadLimitPtr, "threadLimit", InsertPt);
     }
+  } else {
+    // HostAddr==null means FnName is not __tgt_target or __tgt_target_teams
+    ReturnTy = Type::getVoidTy(C);
   }
 
   // Five common parms needed by all __tgt_target* calls :
@@ -559,7 +561,7 @@
   FnArgTypes.push_back(ArgsMaptype->getType());
 
   // Add the two parms for __tgt_target_teams
-  if (NumTeams) {
+  if (NumTeams != nullptr) {
     FnArgs.push_back(NumTeams);
     FnArgTypes.push_back(Int32Ty);
 
@@ -567,7 +569,9 @@
     FnArgTypes.push_back(Int32Ty);
   }
 
-  CallInst *Call = genCall(FnName, Type::getVoidTy(C), FnArgs, FnArgTypes,
+  // DEBUG(dbgs() << "FnArgs.size= "<< FnArgs.size());
+  // DEBUG(dbgs() << "FnArgTypes.size() = "<< FnArgTypes.size());
+  CallInst *Call = genCall(FnName, ReturnTy, FnArgs, FnArgTypes,
                            InsertPt);
   return Call;
 }
@@ -925,12 +929,8 @@
   FunctionType *FnTy =
       FunctionType::get(Type::getInt8PtrTy(C), TypeParams, false);
 
-<<<<<<< HEAD
   StringRef FnName = UseTbb ? "__tbb_omp_task_reduction_init" :
-=======
-  std::string FnName = UseTbb ? "__tbb_omp_task_reduction_init" :
->>>>>>> 02e88b4e
-                                "__kmpc_task_reduction_init";
+                              "__kmpc_task_reduction_init";
 
   Function *FnTaskRedInit = M->getFunction(FnName);
 
