//===- VPOParoptTarget.cpp - Transformation of W-Region for offloading --===//
//
// Copyright (C) 2015-2017 Intel Corporation. All rights reserved.
//
// The information and source code contained herein is the exclusive
// property of Intel Corporation. and may not be disclosed, examined
// or reproduced in whole or in part without explicit written authorization
// from the company.
//
//===----------------------------------------------------------------------===//
///
/// \file
/// VPOParoptTarget.cpp implements the omp target feature.
///
//===----------------------------------------------------------------------===//

#include "llvm/Transforms/Intel_VPO/Paropt/VPOParopt.h"
#include "llvm/Transforms/Intel_VPO/Paropt/VPOParoptTransform.h"
#include "llvm/Transforms/Intel_VPO/Utils/VPOUtils.h"

#include "llvm/IR/Dominators.h"
#include "llvm/IR/Function.h"
#include "llvm/Support/Debug.h"

#include "llvm/CodeGen/Passes.h"
#include "llvm/IR/Constants.h"
#include "llvm/IR/Dominators.h"
#include "llvm/IR/InstVisitor.h"
#include "llvm/IR/Instructions.h"
#include "llvm/IR/LLVMContext.h"
#include "llvm/IR/MDBuilder.h"
#include "llvm/IR/Module.h"
#include "llvm/Support/raw_ostream.h"
#include "llvm/Transforms/Utils/BasicBlockUtils.h"
#include "llvm/Transforms/Utils/CodeExtractor.h"

#include "llvm/PassAnalysisSupport.h"

#include "llvm/Analysis/Intel_VPO/WRegionInfo/WRegion.h"
#include "llvm/Analysis/Intel_VPO/WRegionInfo/WRegionNode.h"
#include "llvm/Analysis/Intel_VPO/WRegionInfo/WRegionUtils.h"

#include "llvm/Transforms/Utils/Intel_GeneralUtils.h"
#include "llvm/Transforms/Utils/Intel_IntrinsicUtils.h"

using namespace llvm;
using namespace llvm::vpo;

#define DEBUG_TYPE "vpo-paropt-target"

// Reset the value in the Map clause to be empty.
void VPOParoptTransform::resetValueInMapClause(WRegionNode *W) {
  if (!W->canHaveMap())
    return;

  MapClause MpClause = W->getMap();
  if (MpClause.empty())
    return;

  for (auto *Item : MpClause.items()) {
    if (Item->getOrig())
      resetValueInIntelClauseGeneric(W, Item->getOrig());
    if (!Item->getIsMapChain())
      continue;
    auto MapChain = Item->getMapChain();
    for (unsigned I = 0; I < MapChain.size(); ++I) {
      MapAggrTy *Aggr = MapChain[I];
      Value *SectionPtr = Aggr->getSectionPtr();
      resetValueInIntelClauseGeneric(W, SectionPtr);
      Value *Size = Aggr->getSize();
      if (!dyn_cast<ConstantInt>(Size))
        resetValueInIntelClauseGeneric(W, Size);
    }
  }
}
// Generate the code for the directive omp target
bool VPOParoptTransform::genTargetOffloadingCode(WRegionNode *W) {

  DEBUG(dbgs() << "\nEnter VPOParoptTransform::genTargetOffloadingCode\n");

  W->populateBBSet();

  resetValueInIntelClauseGeneric(W, W->getIf());
  resetValueInIsDevicePtrClause(W);
  resetValueInPrivateClause(W);
  resetValueInMapClause(W);

  bool Changed = false;

  // extract a W-Region to generate a function
  CodeExtractor CE(makeArrayRef(W->bbset_begin(), W->bbset_end()), DT, false);

  assert(CE.isEligible());

  // Set up Fn Attr for the new function
<<<<<<< HEAD
  if (Function *NewF = CE.extractCodeRegion()) {

    // Set up the Calling Convention used by OpenMP Runtime Library
    CallingConv::ID CC = CallingConv::C;
    NewF->addFnAttr("target.declare", "true");

    DT->verify(DominatorTree::VerificationLevel::Full);

    // Adjust the calling convention for both the function and the
    // call site.
    NewF->setCallingConv(CC);

    assert(NewF->hasOneUse() && "New function should have one use");
    User *U = NewF->user_back();

    CallInst *NewCall = cast<CallInst>(U);
    NewCall->setCallingConv(CC);

    IRBuilder<> Builder(F->getEntryBlock().getTerminator());
    AllocaInst *OffloadError = Builder.CreateAlloca(
        Type::getInt32Ty(F->getContext()), nullptr, ".run_host_version");

    Value *VIf = W->getIf();
    CallInst *Call;
    Instruction *InsertPt = NewCall;

    if (VIf) {
      Value *Cmp =
          Builder.CreateICmpNE(VIf, ConstantInt::get(VIf->getType(), 0));
      TerminatorInst *ThenTerm, *ElseTerm;
      buildCFGForIfClause(Cmp, ThenTerm, ElseTerm, InsertPt);
      InsertPt = ThenTerm;
      Call = genTargetInitCode(W, NewCall, InsertPt);
      Builder.SetInsertPoint(ElseTerm);
      Builder.CreateStore(
          ConstantInt::getSigned(Type::getInt32Ty(F->getContext()), -1),
          OffloadError);
    } else
      Call = genTargetInitCode(W, NewCall, InsertPt);

    if (isa<WRNTargetNode>(W)) {
      Builder.SetInsertPoint(InsertPt);
      Builder.CreateStore(Call, OffloadError);

      Builder.SetInsertPoint(NewCall);
      LoadInst *LastLoad = Builder.CreateLoad(OffloadError);
      ConstantInt *ValueZero =
          ConstantInt::getSigned(Type::getInt32Ty(F->getContext()), 0);
      Value *ErrorCompare = Builder.CreateICmpNE(LastLoad, ValueZero);
      TerminatorInst *Term = SplitBlockAndInsertIfThen(ErrorCompare, NewCall,
                                                       false, nullptr, DT, LI);
      Term->getParent()->setName("omp_offload.failed");
      LastLoad->getParent()->getTerminator()->getSuccessor(1)->setName(
          "omp_offload.cont");
      NewCall->removeFromParent();
      NewCall->insertBefore(Term->getParent()->getTerminator());

      genRegistrationFunction(W, NewF);
    } else if (isa<WRNTargetDataNode>(W) || isa<WRNTargetUpdateNode>(W)) {
      NewCall->removeFromParent();
      NewCall->insertAfter(Call);
    }
=======
  Function *NewF = CE.extractCodeRegion();

  assert(NewF != nullptr && "Expect non-empty outline function");

  // Set up the Calling Convention used by OpenMP Runtime Library
  CallingConv::ID CC = CallingConv::C;
  NewF->addFnAttr("target.declare", "true");

  DT->verifyDomTree();

  // Adjust the calling convention for both the function and the
  // call site.
  NewF->setCallingConv(CC);

  assert(NewF->hasOneUse() && "New function should have one use");
  User *U = NewF->user_back();

  CallInst *NewCall = cast<CallInst>(U);
  NewCall->setCallingConv(CC);

  IRBuilder<> Builder(F->getEntryBlock().getTerminator());
  AllocaInst *OffloadError = Builder.CreateAlloca(
      Type::getInt32Ty(F->getContext()), nullptr, ".run_host_version");

  Value *VIf = W->getIf();
  CallInst *Call;
  Instruction *InsertPt = NewCall;

  if (VIf) {
    // If the target construct has if clause, the compiler will generate a
    // if-then-else statement.
    //
    // Example:
    //   #pragma omp target enter data map(to: arg) if(arg)
    //
    // *** IR Dump After VPO Paropt Pass ***
    // entry:
    //   ...
    //   %arg.addr = alloca i32, align 4
    //   store i32 %arg, i32* %arg.addr, align 4, !tbaa !2
    //   %tobool = icmp ne i32 %arg, 0
    //   %.run_host_version = alloca i32
    //   %0 = icmp ne i1 %tobool, false
    //   br label %codeRepl
    //
    // codeRepl:
    //   br i1 %0, label %if.then, label %if.else
    //
    //  if.then:
    //    ...
    //    call void @__tgt_target_data_begin(i64 -1, i32 1, i8** %5,
    //      i8** %6, i64* getelementptr inbounds ([1 x i64],
    //      [1 x i64]* @.offload_sizes, i32 0, i32 0),
    //      i64* getelementptr inbounds ([1 x i64],
    //      [1 x i64]* @.offload_maptypes, i32 0, i32 0))
    //    br label %if.end
    //
    // if.else:
    //   store i32 -1, i32* %.run_host_version
    //   br label %if.end
    //
    // if.end:
    //   ...
    //
    Value *Cmp = Builder.CreateICmpNE(VIf, ConstantInt::get(VIf->getType(), 0));
    TerminatorInst *ThenTerm, *ElseTerm;
    buildCFGForIfClause(Cmp, ThenTerm, ElseTerm, InsertPt);
    InsertPt = ThenTerm;
    Call = genTargetInitCode(W, NewCall, InsertPt);
    Builder.SetInsertPoint(ElseTerm);
    Builder.CreateStore(
        ConstantInt::getSigned(Type::getInt32Ty(F->getContext()), -1),
        OffloadError);
  } else
    Call = genTargetInitCode(W, NewCall, InsertPt);

  if (isa<WRNTargetNode>(W)) {
    Builder.SetInsertPoint(InsertPt);
    Builder.CreateStore(Call, OffloadError);

    Builder.SetInsertPoint(NewCall);
    LoadInst *LastLoad = Builder.CreateLoad(OffloadError);
    ConstantInt *ValueZero =
        ConstantInt::getSigned(Type::getInt32Ty(F->getContext()), 0);
    Value *ErrorCompare = Builder.CreateICmpNE(LastLoad, ValueZero);
    TerminatorInst *Term = SplitBlockAndInsertIfThen(ErrorCompare, NewCall,
                                                     false, nullptr, DT, LI);
    Term->getParent()->setName("omp_offload.failed");
    LastLoad->getParent()->getTerminator()->getSuccessor(1)->setName(
        "omp_offload.cont");
    NewCall->removeFromParent();
    NewCall->insertBefore(Term->getParent()->getTerminator());

    genRegistrationFunction(W, NewF);
  } else if (isa<WRNTargetDataNode>(W) || isa<WRNTargetUpdateNode>(W)) {
    NewCall->removeFromParent();
    NewCall->insertAfter(Call);
  } else if (isa<WRNTargetEnterDataNode>(W) || isa<WRNTargetExitDataNode>(W)) {
    NewCall->removeFromParent();
    NewF->removeFromParent();
  }
>>>>>>> 14328cfe

  W->resetBBSet(); // Invalidate BBSet after transformations

  Changed = true;

  DEBUG(dbgs() << "\nExit VPOParoptTransform::genTargetOffloadingCode\n");
  return Changed;
}

// Reset the expression value in IsDevicePtr clause to be empty.
void VPOParoptTransform::resetValueInIsDevicePtrClause(WRegionNode *W) {
  if (!W->canHaveIsDevicePtr())
    return;

  IsDevicePtrClause IDevicePtrClause = W->getIsDevicePtr();
  if (IDevicePtrClause.empty())
    return;

  for (auto *I : IDevicePtrClause.items()) {
    resetValueInIntelClauseGeneric(W, I->getOrig());
  }
}

// Returns the corresponding flag for a given map clause modifier.
unsigned VPOParoptTransform::getMapTypeFlag(MapItem *MapI, bool IsFirstExprFlag,
                                            bool IsFirstComponentFlag) {
  unsigned Res = 0u;

  if (MapI->getIsMapTofrom())
    Res = TGT_MAP_TO | TGT_MAP_FROM;
  else if (MapI->getIsMapTo() || MapI->getInFirstprivate())
    Res = TGT_MAP_TO;
  else if (MapI->getIsMapFrom())
    Res = TGT_MAP_FROM;
  else if (MapI->getIsMapDelete())
    Res = TGT_MAP_DELETE;

  // WRNMapAlloc and WRNMapRelease are the default behavior in the runtime.

  if (MapI->getIsMapAlways())
    Res |= TGT_MAP_ALWAYS;

  if (IsFirstExprFlag)
    Res |= TGT_MAP_IS_PTR;
  if (IsFirstComponentFlag)
    Res |= TGT_MAP_FIRST_REF;

  return Res;
}

// Generate the sizes and map type flags for the given map type, map
// modifier and the expression V.
void VPOParoptTransform::GenTgtInformationForPtrs(
    WRegionNode *W, Value *V, SmallVectorImpl<Constant *> &ConstSizes,
    SmallVectorImpl<uint64_t> &MapTypes,
    bool &hasRuntimeEvaluationCaptureSize) {
  const DataLayout DL = F->getParent()->getDataLayout();

  bool IsFirstExprFlag = true;

  MapClause MpClause = W->getMap();
  for (MapItem *MapI : MpClause.items()) {
    if (!isa<WRNTargetEnterDataNode>(W) && !isa<WRNTargetExitDataNode>(W) &&
        (MapI->getNew() != V || !MapI->getOrig()))
      continue;
    Type *T = MapI->getOrig()->getType()->getPointerElementType();
    if (MapI->getIsMapChain()) {
      auto MapChain = MapI->getMapChain();
      for (unsigned I = 0; I < MapChain.size(); ++I) {
        MapAggrTy *Aggr = MapChain[I];
        auto ConstValue = dyn_cast<ConstantInt>(Aggr->getSize());
        if (!ConstValue) {
          hasRuntimeEvaluationCaptureSize = true;
          ConstSizes.push_back(ConstantInt::get(
              IntelGeneralUtils::getSizeTTy(F), DL.getTypeAllocSize(T)));
        } else
          ConstSizes.push_back(ConstValue);
        MapTypes.push_back(
            getMapTypeFlag(MapI, !IsFirstExprFlag, I == 0 ? true : false));
      }
    } else {
      ConstSizes.push_back(ConstantInt::get(IntelGeneralUtils::getSizeTTy(F),
                                            DL.getTypeAllocSize(T)));
      MapTypes.push_back(getMapTypeFlag(MapI, !IsFirstExprFlag, true));
    }

    IsFirstExprFlag = false;
  }

  if (W->canHaveFirstprivate()) {
    FirstprivateClause &FprivClause = W->getFpriv();
    for (FirstprivateItem *FprivI : FprivClause.items()) {
      if (FprivI->getOrig() != V)
        continue;
      if (FprivI->getInMap())
        continue;
      Type *T = FprivI->getOrig()->getType()->getPointerElementType();
      ConstSizes.push_back(ConstantInt::get(IntelGeneralUtils::getSizeTTy(F),
                                            DL.getTypeAllocSize(T)));
      MapTypes.push_back(TGT_MAP_TO);
    }
  }

  if (W->canHaveIsDevicePtr()) {
    IsDevicePtrClause IDevicePtrClause = W->getIsDevicePtr();
    for (IsDevicePtrItem *IsDevicePtrI : IDevicePtrClause.items()) {
      if (IsDevicePtrI->getNew() != V)
        continue;
      Type *T = IntelGeneralUtils::getSizeTTy(F);
      ConstSizes.push_back(ConstantInt::get(T, DL.getTypeAllocSize(T)));
      MapTypes.push_back(TGT_MAP_PRIVATE_VAL | TGT_MAP_FIRST_REF);
    }
  }
}

// Generate the initialization code for the directive omp target.
// Given a program as follows. The compiler creates the four arrays
// offload_baseptrs, offload_ptrs, offload_sizes and offload_maptypes.
// The compiler initializes the arrays based on the target clauses and passes
// the arrays into the library call __tgt_target.
//
// struct SC *p;
// void foo(int size) {
// #pragma omp target map(p->s.a)
//   {  p->a++; }
//
// *** IR Dump After Module Verifier ***
//
// %0 = load %struct.SC*, %struct.SC** @p, align 8
// %a = getelementptr inbounds %struct.SB, %struct.SB* %s, i32 0, i32 0
// %2 = call token @llvm.directive.region.entry() [ "DIR.OMP.TARGET"(),
//   "QUAL.OMP.MAP.TOFROM:AGGRHEAD"(%struct.SC* %0, i32* %a, i64 4) ]
//
// *** IR Dump After VPO Paropt Pass ***;
//
//  %2 = bitcast %struct.SC* %1 to i8*
//  %3 = getelementptr inbounds [1 x i8*],
//       [1 x i8*]* %.offload_baseptrs, i32 0, i32 0
//  store i8* %2, i8** %3
//  %4 = getelementptr inbounds [1 x i8*],
//       [1 x i8*]* %.offload_ptrs, i32 0, i32 0
//  %5 = bitcast i32* %a to i8*
//  store i8* %5, i8** %4
//  %6 = getelementptr inbounds [1 x i8*],
//       [1 x i8*]* %.offload_baseptrs, i32 0, i32 0
//  %7 = getelementptr inbounds [1 x i8*],
//       [1 x i8*]* %.offload_ptrs, i32 0, i32 0
//  %8 = call i32 @__tgt_target(i64 -1, i8* @.omp_offload.region_id,
//       i32 1, i8** %6, i8** %7, i64* getelementptr inbounds ([1 x i64],
//       [1 x i64]* @.offload_sizes, i32 0, i32 0),
//       i64* getelementptr inbounds ([1 x i64],
//       [1 x i64]* @.offload_maptypes, i32 0, i32 0))

//
CallInst *VPOParoptTransform::genTargetInitCode(WRegionNode *W, CallInst *Call,
                                                Instruction *InsertPt) {
  DEBUG(dbgs() << "\nEnter VPOParoptTransform::genTargetInitCode\n");
  IRBuilder<> Builder(F->getEntryBlock().getFirstNonPHI());
  TgDataInfo Info;

  MapClause MpClause = W->getMap();
  Info.NumberOfPtrs = Call->getNumArgOperands();
  bool hasRuntimeEvaluationCaptureSize = false;
  if (isa<WRNTargetEnterDataNode>(W) || isa<WRNTargetExitDataNode>(W))
    Info.NumberOfPtrs = 1;

  if (Info.NumberOfPtrs) {

    SmallVector<Constant *, 16> ConstSizes;
    SmallVector<uint64_t, 16> MapTypes;

    if (isa<WRNTargetEnterDataNode>(W) || isa<WRNTargetExitDataNode>(W))
      GenTgtInformationForPtrs(W, nullptr, ConstSizes, MapTypes,
                               hasRuntimeEvaluationCaptureSize);
    else {
      for (unsigned II = 0; II < Call->getNumArgOperands(); ++II) {
        Value *BPVal = Call->getArgOperand(II);
        GenTgtInformationForPtrs(W, BPVal, ConstSizes, MapTypes,
                                 hasRuntimeEvaluationCaptureSize);
      }
    }

    Info.NumberOfPtrs = MapTypes.size();

    Value *SizesArray;

    if (hasRuntimeEvaluationCaptureSize)
      SizesArray = Builder.CreateAlloca(
          ArrayType::get(Builder.getInt8PtrTy(), Info.NumberOfPtrs), nullptr,
          ".offload_sizes");
    else {
      auto *SizesArrayInit = ConstantArray::get(
          ArrayType::get(IntelGeneralUtils::getSizeTTy(F), ConstSizes.size()),
          ConstSizes);

      GlobalVariable *SizesArrayGbl =
          new GlobalVariable(*(F->getParent()), SizesArrayInit->getType(), true,
                             GlobalValue::PrivateLinkage, SizesArrayInit,
                             ".offload_sizes", nullptr);
      SizesArrayGbl->setUnnamedAddr(GlobalValue::UnnamedAddr::Global);
      SizesArray = SizesArrayGbl;
    }

    AllocaInst *TgBasePointersArray = Builder.CreateAlloca(
        ArrayType::get(Builder.getInt8PtrTy(), Info.NumberOfPtrs), nullptr,
        ".offload_baseptrs");

    AllocaInst *TgPointersArray = Builder.CreateAlloca(
        ArrayType::get(Builder.getInt8PtrTy(), Info.NumberOfPtrs), nullptr,
        ".offload_ptrs");

    Constant *MapTypesArrayInit =
        ConstantDataArray::get(Builder.getContext(), MapTypes);
    auto *MapTypesArrayGbl =
        new GlobalVariable(*(F->getParent()), MapTypesArrayInit->getType(),
                           true, GlobalValue::PrivateLinkage, MapTypesArrayInit,
                           ".offload_maptypes", nullptr);
    MapTypesArrayGbl->setUnnamedAddr(GlobalValue::UnnamedAddr::Global);

    Info.BaseDataPtrs = TgBasePointersArray;
    Info.DataPtrs = TgPointersArray;
    Info.DataSizes = SizesArray;
    Info.DataMapTypes = MapTypesArrayGbl;

    genOffloadArraysInit(W, &Info, Call, InsertPt, ConstSizes,
                         hasRuntimeEvaluationCaptureSize);
  }

  genOffloadArraysArgument(&Info, InsertPt, hasRuntimeEvaluationCaptureSize);

  GlobalVariable *OffloadRegionId = getOMPOffloadRegionId();

  CallInst *TgtCall;
  if (isa<WRNTargetNode>(W))
    TgtCall = VPOParoptUtils::genTgtTarget(
        W, OffloadRegionId, Info.NumberOfPtrs, Info.ResBaseDataPtrs,
        Info.ResDataPtrs, Info.ResDataSizes, Info.ResDataMapTypes, InsertPt);
  else if (isa<WRNTargetDataNode>(W)) {
    TgtCall = VPOParoptUtils::genTgtTargetDataBegin(
        W, Info.NumberOfPtrs, Info.ResBaseDataPtrs, Info.ResDataPtrs,
        Info.ResDataSizes, Info.ResDataMapTypes, InsertPt);
    genOffloadArraysArgument(&Info, Call, hasRuntimeEvaluationCaptureSize);
    VPOParoptUtils::genTgtTargetDataEnd(
        W, Info.NumberOfPtrs, Info.ResBaseDataPtrs, Info.ResDataPtrs,
        Info.ResDataSizes, Info.ResDataMapTypes, Call);
  } else if (isa<WRNTargetUpdateNode>(W))
    TgtCall = VPOParoptUtils::genTgtTargetDataUpdate(
        W, Info.NumberOfPtrs, Info.ResBaseDataPtrs, Info.ResDataPtrs,
        Info.ResDataSizes, Info.ResDataMapTypes, InsertPt);
  else if (isa<WRNTargetEnterDataNode>(W))
    TgtCall = VPOParoptUtils::genTgtTargetDataBegin(
        W, Info.NumberOfPtrs, Info.ResBaseDataPtrs, Info.ResDataPtrs,
        Info.ResDataSizes, Info.ResDataMapTypes, InsertPt);
  else if (isa<WRNTargetExitDataNode>(W))
    TgtCall = VPOParoptUtils::genTgtTargetDataEnd(
        W, Info.NumberOfPtrs, Info.ResBaseDataPtrs, Info.ResDataPtrs,
        Info.ResDataSizes, Info.ResDataMapTypes, InsertPt);

  DEBUG(dbgs() << "\nExit VPOParoptTransform::genTargetInitCode\n");
  return TgtCall;
}

// Generate the cast i8* for the incoming value BPVal.
Value *VPOParoptTransform::genCastforAddr(Value *BPVal, IRBuilder<> &Builder) {
  if (BPVal->getType()->isPointerTy())
    return Builder.CreateBitCast(BPVal, Builder.getInt8PtrTy());
  else
    return Builder.CreateIntToPtr(BPVal, Builder.getInt8PtrTy());
}

// Utilities to construct the assignment to the base pointers, section
// pointers and size pointers if the flag hasRuntimeEvaluationCaptureSize is
// true.
void VPOParoptTransform::genOffloadArraysInitUtil(
    IRBuilder<> &Builder, Value *BasePtr, Value *SectionPtr, Value *Size,
    TgDataInfo *Info, SmallVectorImpl<Constant *> &ConstSizes, unsigned &Cnt,
    bool hasRuntimeEvaluationCaptureSize) {
  Value *NewBPVal, *BP, *P, *S, *SizeValue;

  NewBPVal = genCastforAddr(BasePtr, Builder);
  BP = Builder.CreateConstInBoundsGEP2_32(
      ArrayType::get(Builder.getInt8PtrTy(), Info->NumberOfPtrs),
      Info->BaseDataPtrs, 0, Cnt);
  Builder.CreateStore(NewBPVal, BP);

  P = Builder.CreateConstInBoundsGEP2_32(
      ArrayType::get(Builder.getInt8PtrTy(), Info->NumberOfPtrs),
      Info->DataPtrs, 0, Cnt);
  NewBPVal = genCastforAddr(SectionPtr, Builder);
  Builder.CreateStore(NewBPVal, P);

  if (hasRuntimeEvaluationCaptureSize) {
    S = Builder.CreateConstInBoundsGEP2_32(
        ArrayType::get(Builder.getInt8PtrTy(), Info->NumberOfPtrs),
        Info->DataSizes, 0, Cnt);

    if (Size && !dyn_cast<ConstantInt>(Size))
      SizeValue = Size;
    else
      SizeValue = ConstSizes[Cnt];
    Builder.CreateStore(genCastforAddr(SizeValue, Builder), S);
  }
  Cnt++;
}

// Generate the target intialization code for the pointers based
// on the order of the map clause.
void VPOParoptTransform::genOffloadArraysInitForClause(
    WRegionNode *W, TgDataInfo *Info, CallInst *Call, Instruction *InsertPt,
    SmallVectorImpl<Constant *> &ConstSizes,
    bool hasRuntimeEvaluationCaptureSize, Value *BPVal, bool &Match,
    IRBuilder<> &Builder, unsigned &Cnt) {
  MapClause MpClause = W->getMap();
  for (MapItem *MapI : MpClause.items()) {
    if (!isa<WRNTargetEnterDataNode>(W) && !isa<WRNTargetExitDataNode>(W) &&
        (MapI->getNew() != BPVal || !MapI->getOrig()))
      continue;
    if (isa<WRNTargetEnterDataNode>(W) || isa<WRNTargetExitDataNode>(W))
      BPVal = MapI->getOrig();
    Match = true;
    if (MapI->getIsMapChain()) {
      auto MapChain = MapI->getMapChain();
      for (unsigned I = 0; I < MapChain.size(); ++I) {
        MapAggrTy *Aggr = MapChain[I];
        genOffloadArraysInitUtil(
            Builder, Aggr->getBasePtr(), Aggr->getSectionPtr(), Aggr->getSize(),
            Info, ConstSizes, Cnt, hasRuntimeEvaluationCaptureSize);
      }
    } else
      genOffloadArraysInitUtil(Builder, BPVal, BPVal, nullptr, Info, ConstSizes,
                               Cnt, hasRuntimeEvaluationCaptureSize);
  }
}

// Pass the data to the array of base pointer as well as  array of
// section pointers. If the flag hasRuntimeEvaluationCaptureSize is true,
// the compiler needs to generate the init code for the size array.
void VPOParoptTransform::genOffloadArraysInit(
    WRegionNode *W, TgDataInfo *Info, CallInst *Call, Instruction *InsertPt,
    SmallVectorImpl<Constant *> &ConstSizes,
    bool hasRuntimeEvaluationCaptureSize) {
  Value *BPVal;
  IRBuilder<> Builder(InsertPt);
  unsigned Cnt = 0;
  bool Match = false;

  if (isa<WRNTargetEnterDataNode>(W) || isa<WRNTargetExitDataNode>(W)) {
    genOffloadArraysInitForClause(W, Info, Call, InsertPt, ConstSizes,
                                  hasRuntimeEvaluationCaptureSize, nullptr,
                                  Match, Builder, Cnt);
    return;
  }

  for (unsigned II = 0; II < Call->getNumArgOperands(); ++II) {
    BPVal = Call->getArgOperand(II);

    Match = false;
    genOffloadArraysInitForClause(W, Info, Call, InsertPt, ConstSizes,
                                  hasRuntimeEvaluationCaptureSize, BPVal, Match,
                                  Builder, Cnt);

    if (!Match)
      genOffloadArraysInitUtil(Builder, BPVal, BPVal, nullptr, Info, ConstSizes,
                               Cnt, hasRuntimeEvaluationCaptureSize);
  }
}

// Return/Create a variable that binds the atexit to this shared
// object.
GlobalVariable *VPOParoptTransform::getDsoHandle() {
  if (DsoHandle)
    return DsoHandle;
  LLVMContext &C = F->getContext();
  Module *M = F->getParent();

  DsoHandle =
      new GlobalVariable(*M, Type::getInt8Ty(C), false,
                         GlobalValue::ExternalLinkage, nullptr, "__dso_handle");

  DsoHandle->setVisibility(GlobalValue::HiddenVisibility);
  return DsoHandle;
}

// Return/Create the target region ID used by the runtime library to
// identify the current target region.
GlobalVariable *VPOParoptTransform::getOMPOffloadRegionId() {
  if (TgOffloadRegionId)
    return TgOffloadRegionId;

  LLVMContext &C = F->getContext();
  TgOffloadRegionId = new GlobalVariable(
      *(F->getParent()), Type::getInt8Ty(C), true, GlobalValue::PrivateLinkage,
      Constant::getNullValue(Type::getInt8Ty(C)), ".omp_offload.region_id");

  return TgOffloadRegionId;
}

// Generate the pointers pointing to the array of base pointer, the
// array of section pointers, the array of sizes, the array of map types.
void VPOParoptTransform::genOffloadArraysArgument(
    TgDataInfo *Info, Instruction *InsertPt,
    bool hasRuntimeEvaluationCaptureSize) {
  IRBuilder<> Builder(InsertPt);

  if (Info->NumberOfPtrs) {
    Info->ResBaseDataPtrs = Builder.CreateConstInBoundsGEP2_32(
        ArrayType::get(Builder.getInt8PtrTy(), Info->NumberOfPtrs),
        Info->BaseDataPtrs, 0, 0);
    Info->ResDataPtrs = Builder.CreateConstInBoundsGEP2_32(
        ArrayType::get(Builder.getInt8PtrTy(), Info->NumberOfPtrs),
        Info->DataPtrs, 0, 0);
    Info->ResDataSizes = Builder.CreateConstInBoundsGEP2_32(
        ArrayType::get(hasRuntimeEvaluationCaptureSize
                           ? Builder.getInt8PtrTy()
                           : IntelGeneralUtils::getSizeTTy(F),
                       Info->NumberOfPtrs),
        Info->DataSizes, 0, 0);
    Info->ResDataMapTypes = Builder.CreateConstInBoundsGEP2_32(
        ArrayType::get(IntelGeneralUtils::getSizeTTy(F), Info->NumberOfPtrs),
        Info->DataMapTypes, 0, 0);
  } else {
    Info->ResBaseDataPtrs = ConstantPointerNull::get(
        PointerType::getUnqual(Builder.getInt8PtrTy()));
    Info->ResDataPtrs = ConstantPointerNull::get(
        PointerType::getUnqual(Builder.getInt8PtrTy()));
    Info->ResDataSizes = ConstantPointerNull::get(PointerType::getUnqual(
                               IntelGeneralUtils::getSizeTTy(F)));
    Info->ResDataMapTypes = ConstantPointerNull::get(
        PointerType::getUnqual(IntelGeneralUtils::getSizeTTy(F)));
  }
}

// \brief Hold the struct type as follows.
//    struct __tgt_offload_entry {
//      void      *addr;       // The address of a global variable
//                             // or entry point in the host.
//      char      *name;       // Name of the symbol referring to the
//                             // global variable or entry point.
//      size_t     size;       // Size in bytes of the global variable or
//                             // zero if it is entry point.
//      int32_t    flags;      // Flags of the entry.
//      int32_t    reserved;   // Reserved by the runtime library.
// };
StructType *VPOParoptTransform::getTgOffloadEntryTy() {
  if (TgOffloadEntryTy)
    return TgOffloadEntryTy;

  LLVMContext &C = F->getContext();

  Type *TyArgs[] = {Type::getInt8PtrTy(C), Type::getInt8PtrTy(C),
                    IntelGeneralUtils::getSizeTTy(F), Type::getInt32Ty(C),
                    Type::getInt32Ty(C)};
  TgOffloadEntryTy =
      StructType::get(C, TyArgs, /* "struct.__tgt_offload_entry"*/false);
  return TgOffloadEntryTy;
}

// \brief Hold the struct type as follows.
// struct __tgt_device_image{
//   void   *ImageStart;       // The address of the beginning of the
//                             // target code.
//   void   *ImageEnd;         // The address of the end of the target
//                             // code.
//   __tgt_offload_entry  *EntriesBegin;  // The first element of an array
//                                        // containing the globals and
//                                        // target entry points.
//   __tgt_offload_entry  *EntriesEnd;    // The last element of an array
//                                        // containing the globals and
//                                        // target entry points.
// };
StructType *VPOParoptTransform::getTgDeviceImageTy() {
  if (TgDeviceImageTy)
    return TgDeviceImageTy;
  LLVMContext &C = F->getContext();
  Type *TyArgs[] = {Type::getInt8PtrTy(C), Type::getInt8PtrTy(C),
                    PointerType::getUnqual(getTgOffloadEntryTy()),
                    PointerType::getUnqual(getTgOffloadEntryTy())};
  TgDeviceImageTy =
      StructType::get(C, TyArgs, /* "struct.__tgt_device_image" */false);
  return TgDeviceImageTy;
}

// \brief Hold the struct type as follows.
// struct __tgt_bin_desc{
//   uint32_t              NumDevices;     // Number of device types i
//                                         // supported.
//   __tgt_device_image   *DeviceImages;   // A pointer to an array of
//                                         // NumDevices elements.
//   __tgt_offload_entry  *EntriesBegin;   // The first element of an array
//                                         // containing the globals and
//                                         // target entry points.
//   __tgt_offload_entry  *EntriesEnd;     // The last element of an array
//                                         // containing the globals and
//                                         // target entry points.
// };
//
StructType *VPOParoptTransform::getTgBinaryDescriptorTy() {
  if (TgBinaryDescriptorTy)
    return TgBinaryDescriptorTy;

  LLVMContext &C = F->getContext();
  Type *TyArgs[] = {Type::getInt32Ty(C),
                    PointerType::getUnqual(getTgDeviceImageTy()),
                    PointerType::getUnqual(getTgOffloadEntryTy()),
                    PointerType::getUnqual(getTgOffloadEntryTy())};
  TgBinaryDescriptorTy =
      StructType::get(C, TyArgs, /* "struct.__tgt_bin_desc" */false);
  return TgBinaryDescriptorTy;
}

// Create offloading entry for the provided entry ID and address.
void VPOParoptTransform::genOffloadEntry(Constant *ID, Constant *Addr) {
  StringRef Name = Addr->getName();
  LLVMContext &C = F->getContext();
  Module *M = F->getParent();

  Constant *AddrPtr = ConstantExpr::getBitCast(ID, Type::getInt8PtrTy(C));

  Constant *StrPtrInit = ConstantDataArray::getString(C, Name);

  GlobalVariable *Str = new GlobalVariable(
      *M, StrPtrInit->getType(), /*isConstant=*/true,
      GlobalValue::InternalLinkage, StrPtrInit, ".omp_offloading.entry_name");
  Str->setUnnamedAddr(GlobalValue::UnnamedAddr::Global);
  Str->setTargetDeclare(true);
  Constant *StrPtr = llvm::ConstantExpr::getBitCast(Str, Type::getInt8PtrTy(C));

  SmallVector<Constant *, 16> EntryInitBuffer;
  EntryInitBuffer.push_back(AddrPtr);
  EntryInitBuffer.push_back(StrPtr);
  EntryInitBuffer.push_back(
      ConstantInt::get(IntelGeneralUtils::getSizeTTy(F), 0));
  EntryInitBuffer.push_back(ConstantInt::get(Type::getInt32Ty(C), 0));
  EntryInitBuffer.push_back(ConstantInt::get(Type::getInt32Ty(C), 0));

  Constant *EntryInit =
      ConstantStruct::get(getTgOffloadEntryTy(), EntryInitBuffer);

  GlobalVariable *Entry =
      new GlobalVariable(*M, EntryInit->getType(),
                         /*isConstant=*/true, GlobalValue::ExternalLinkage,
                         EntryInit, ".omp_offloading.entry");

  Entry->setTargetDeclare(true);
  Entry->setSection(".omp_offloading.entries");
}

// Register the offloading descriptors as well the offloading binary
// descriptors.
void VPOParoptTransform::genRegistrationFunction(WRegionNode *W, Function *Fn) {
  genOffloadEntriesAndInfoMetadata(W, Fn);
  genOffloadingBinaryDescriptorRegistration(W);
}

// Register the offloading descriptors.
void
VPOParoptTransform::genOffloadEntriesAndInfoMetadata(WRegionNode *W,
                                                     Function *OutlinedFn) {
  Module *M = F->getParent();
  LLVMContext &C = F->getContext();

  M->getOrInsertNamedMetadata("omp_offload.info");
  if (Mode & OmpOffload) {
    Constant *OutlinedFnID =
        ConstantExpr::getBitCast(OutlinedFn, Type::getInt8PtrTy(C));
    OutlinedFn->setLinkage(GlobalValue::ExternalLinkage);
    genOffloadEntry(OutlinedFnID, OutlinedFn);
  } else
    genOffloadEntry(getOMPOffloadRegionId(), OutlinedFn);
}

// Register the offloading binary descriptors.
void
VPOParoptTransform::genOffloadingBinaryDescriptorRegistration(WRegionNode *W) {
  if (Mode & OmpOffload)
    return;
  Module *M = F->getParent();
  LLVMContext &C = F->getContext();
  auto OffloadEntryTy = getTgOffloadEntryTy();
  GlobalVariable *HostEntriesBegin = new GlobalVariable(
      *M, OffloadEntryTy, /*isConstant=*/true, GlobalValue::ExternalLinkage,
      /*Initializer=*/nullptr, ".omp_offloading.entries_begin");
  GlobalVariable *HostEntriesEnd = new GlobalVariable(
      *M, OffloadEntryTy, /*isConstant=*/true,
      llvm::GlobalValue::ExternalLinkage, /*Initializer=*/nullptr,
      ".omp_offloading.entries_end");

  SmallVector<Constant*, 16> DeviceImagesInit;
  for (const auto &T : TgtDeviceTriples) {
    const auto &N = T.getTriple();

    auto *ImgBegin = new GlobalVariable(
      *M, Type::getInt8Ty(C), /*isConstant=*/true, GlobalValue::ExternalLinkage,
      /*Initializer=*/nullptr, Twine(".omp_offloading.img_start.") + Twine(N));
    auto *ImgEnd = new GlobalVariable(
      *M, Type::getInt8Ty(C), /*isConstant=*/true, GlobalValue::ExternalLinkage,
      /*Initializer=*/nullptr, Twine(".omp_offloading.img_end.") + Twine(N));

    SmallVector<Constant*, 4> DevInitBuffer;
    DevInitBuffer.push_back(ImgBegin);
    DevInitBuffer.push_back(ImgEnd);
    DevInitBuffer.push_back(HostEntriesBegin);
    DevInitBuffer.push_back(HostEntriesEnd);

    Constant *DevInit = ConstantStruct::get(getTgDeviceImageTy(), DevInitBuffer);
    DeviceImagesInit.push_back(DevInit);
  }

  Constant *DevArrayInit = ConstantArray::get(
      ArrayType::get(getTgDeviceImageTy(), DeviceImagesInit.size()),
      DeviceImagesInit);

  GlobalVariable *DeviceImages =
      new GlobalVariable(*M, DevArrayInit->getType(),
                         /*isConstant=*/true, GlobalValue::InternalLinkage,
                         DevArrayInit, ".omp_offloading.device_images");
  DeviceImages->setUnnamedAddr(GlobalValue::UnnamedAddr::Global);

  Constant *Index[] = { Constant::getNullValue(Type::getInt32Ty(C)),
                        Constant::getNullValue(Type::getInt32Ty(C)) };

  SmallVector<Constant *, 16> DescInitBuffer;
  DescInitBuffer.push_back(
      ConstantInt::get(Type::getInt32Ty(C), TgtDeviceTriples.size()));
  DescInitBuffer.push_back(ConstantExpr::getGetElementPtr(
      DeviceImages->getValueType(), DeviceImages, Index));
  DescInitBuffer.push_back(HostEntriesBegin);
  DescInitBuffer.push_back(HostEntriesEnd);

  Constant *DescInit =
      ConstantStruct::get(getTgBinaryDescriptorTy(), DescInitBuffer);
  GlobalVariable *Desc =
      new GlobalVariable(*M, DescInit->getType(),
                         /*isConstant=*/true, GlobalValue::InternalLinkage,
                         DescInit, ".omp_offloading.descriptor");
  Function *TgDescUnregFn = createTgDescUnregisterLib(W, Desc);
  createTgDescRegisterLib(W, TgDescUnregFn, Desc);
}

// Create the function .omp_offloading.descriptor_unreg.
Function *VPOParoptTransform::createTgDescUnregisterLib(WRegionNode *W,
                                                        GlobalVariable *Desc) {
  LLVMContext &C = F->getContext();
  Module *M = F->getParent();

  Type *Params[] = { Type::getInt8PtrTy(C) };
  FunctionType *FnTy = FunctionType::get(Type::getVoidTy(C), Params, false);

  Function *Fn = Function::Create(FnTy, GlobalValue::InternalLinkage,
                                  ".omp_offloading.descriptor_unreg", M);
  Fn->setCallingConv(CallingConv::C);

  BasicBlock *EntryBB = BasicBlock::Create(C, "entry", Fn);

  DominatorTree DT;
  DT.recalculate(*Fn);

  IRBuilder<> Builder(EntryBB);

  Builder.CreateRetVoid();
  VPOParoptUtils::genTgtUnregisterLib(Desc, EntryBB->getTerminator());
  Fn->setSection(".text.startup");

  return Fn;
}

// Create the function .omp_offloading.descriptor_reg
Function *VPOParoptTransform::createTgDescRegisterLib(WRegionNode *W,
                                                      Function *TgDescUnregFn,
                                                      GlobalVariable *Desc) {
  LLVMContext &C = F->getContext();
  Module *M = F->getParent();

  Type *Params[] = { Type::getInt8PtrTy(C) };
  FunctionType *FnTy = FunctionType::get(Type::getVoidTy(C), Params, false);

  Function *Fn = Function::Create(FnTy, GlobalValue::InternalLinkage,
                                  ".omp_offloading.descriptor_reg", M);
  Fn->setCallingConv(CallingConv::C);

  BasicBlock *EntryBB = BasicBlock::Create(C, "entry", Fn);

  DominatorTree DT;
  DT.recalculate(*Fn);

  IRBuilder<> Builder(EntryBB);

  Builder.CreateRetVoid();

  VPOParoptUtils::genTgtRegisterLib(Desc, EntryBB->getTerminator());
  VPOParoptUtils::genCxaAtExit(TgDescUnregFn, Desc, getDsoHandle(),
                               EntryBB->getTerminator());

  Fn->setSection(".text.startup");
  Fn->addFnAttr("offload.ctor", "true");
  return Fn;
}

// The utility to generate the stack variable to pass the value of
// global variable.
Value *VPOParoptTransform::genGlobalPrivatizationImpl(WRegionNode *W,
                                                      GlobalVariable *G,
                                                      BasicBlock *EntryBB,
                                                      BasicBlock *NextExitBB,
                                                      Item *IT) {
  G->setTargetDeclare(true);
  auto NewPrivInst =
      genPrivatizationAlloca(W, G, EntryBB->getFirstNonPHI(), ".priv.mp");
  genPrivatizationReplacement(W, G, NewPrivInst, IT);
  LoadInst *Load = new LoadInst(G);
  Load->insertAfter(cast<Instruction>(NewPrivInst));
  StoreInst *Store = new StoreInst(Load, NewPrivInst);
  Store->insertAfter(Load);
  IRBuilder<> Builder(NextExitBB->getTerminator());
  Builder.CreateStore(Builder.CreateLoad(NewPrivInst), G);
  return NewPrivInst;
}

// Replace the new generated local variables with global variables
// in the target initialization code.
bool VPOParoptTransform::finalizeGlobalPrivatizationCode(WRegionNode *W) {
  MapClause MpClause = W->getMap();

  for (MapItem *MapI : MpClause.items()) {
    Value *Orig = MapI->getOrig();
    if (!Orig)
      continue;
    GlobalVariable *G = dyn_cast<GlobalVariable>(Orig);
    if (!G) {
      LoadInst *LI = dyn_cast<LoadInst>(Orig);
      if (LI)
        G = dyn_cast<GlobalVariable>(LI->getPointerOperand());
    }
    if (G) {
      MapI->getNew()->replaceAllUsesWith(G);
    }
  }
  return false;
}

// If the incoming data is global variable, Create the stack variable and
// replace the the global variable with the stack variable.
bool VPOParoptTransform::genGlobalPrivatizationCode(WRegionNode *W) {
  MapClause MpClause = W->getMap();
  BasicBlock *EntryBB = &(F->getEntryBlock());
  BasicBlock *ExitBB = W->getExitBBlock();
  BasicBlock *NextExitBB = SplitBlock(ExitBB, ExitBB->getTerminator(), DT, LI);
  bool Changed = false;


  for (MapItem *MapI : MpClause.items()) {
    Value *Orig = MapI->getOrig();
    if (!Orig)
      continue;
    GlobalVariable *G = dyn_cast<GlobalVariable>(Orig);
    if (!G) {
      LoadInst *LI = dyn_cast<LoadInst>(Orig);
      if (LI)
        G = dyn_cast<GlobalVariable>(LI->getPointerOperand());
    }
    if (G) {
      if (!Changed)
        W->populateBBSet();
      Value *NewPrivInst =
          genGlobalPrivatizationImpl(W, G, EntryBB, NextExitBB, MapI);

      MapI->setNew(NewPrivInst);
      Changed = true;
    } else
      // The New is set to be the same as Orig for local firstprivate so that
      // global/local firstprivate can be processed in a unified way in the
      // later OMP code generation.
      MapI->setNew(Orig);
  }

  if (W->canHaveFirstprivate()) {
    FirstprivateClause &FprivClause = W->getFpriv();
    for (FirstprivateItem *FprivI : FprivClause.items()) {
      Value *Orig = FprivI->getOrig();
      MapItem *MapI = FprivI->getInMap();
      if (MapI) {
        FprivI->setNew(MapI->getNew());
        continue;
      }
      if (GlobalVariable *G = dyn_cast<GlobalVariable>(Orig)) {
        if (!Changed)
          W->populateBBSet();

        Value *NewPrivInst =
            genGlobalPrivatizationImpl(W, G, EntryBB, NextExitBB, FprivI);

        FprivI->setNew(NewPrivInst);
        // The Orig of the firstprivate is set to the new private alloca
        // instruction so that the corresponding firstprivate item will
        // not be processed later.
        FprivI->setOrig(NewPrivInst);
        Changed = true;
      } else
        FprivI->setNew(Orig);
    }
  }

  if (Changed)
    W->resetBBSet();
  return Changed;
}

// Pass the value of the DevicePtr to the outlined function.
bool VPOParoptTransform::genDevicePtrPrivationCode(WRegionNode *W) {
  bool Changed = false;
  if (!W->canHaveIsDevicePtr())
    return Changed;
  IsDevicePtrClause IDevicePtrClause = W->getIsDevicePtr();
  if (!IDevicePtrClause.empty()) {
    W->populateBBSet();
    BasicBlock *EntryBB = W->getEntryBBlock();
    BasicBlock *PrivInitEntryBB = nullptr;
    Changed = true;
    IRBuilder<> Builder(W->getPredBBlock()->getTerminator());
    for (IsDevicePtrItem *IsDevicePtrI : IDevicePtrClause.items()) {
      Value *Orig = IsDevicePtrI->getOrig();
      Value *NewPrivInst = genPrivatizationAlloca(
          W, Orig, EntryBB->getFirstNonPHI(), ".isdeviceptr");
      genPrivatizationReplacement(W, Orig, NewPrivInst, IsDevicePtrI);
      IsDevicePtrI->setNew(NewPrivInst);
      createEmptyPrvInitBB(W, PrivInitEntryBB);
      Builder.SetInsertPoint(W->getPredBBlock()->getTerminator());
      LoadInst *Load = Builder.CreateLoad(IsDevicePtrI->getOrig());
      Builder.SetInsertPoint(PrivInitEntryBB->getTerminator());
      Builder.CreateStore(Load, NewPrivInst);
      IsDevicePtrI->setNew(Load);
    }
  }
  return Changed;
}

// Process the device information string into the triples.
void VPOParoptTransform::processDeviceTriples() {
  auto TargetDevicesStr = F->getParent()->getTargetDevices();
  std::string::size_type Pos = 0;
  while (true) {
    std::string::size_type Next = TargetDevicesStr.find(',', Pos);
    Triple TT(TargetDevicesStr.substr(Pos, Next - Pos));
    TgtDeviceTriples.push_back(TT);
    if (Next == std::string::npos)
      break;
    Pos = Next + 1;
  }
}

// Return true if one of the region W's ancestor is OMP target
// construct or the function where W lies in has target declare attribute.
bool VPOParoptTransform::hasParentTarget(WRegionNode *W) {
  if (F->getAttributes().hasAttribute(AttributeList::FunctionIndex,
                                      "target.declare"))
    return true;

  WRegionNode *PW = W->getParent();
  while (PW) {
    if (PW->getIsTarget())
      return true;

    PW = PW->getParent();
  }

  return false;
}<|MERGE_RESOLUTION|>--- conflicted
+++ resolved
@@ -93,70 +93,6 @@
   assert(CE.isEligible());
 
   // Set up Fn Attr for the new function
-<<<<<<< HEAD
-  if (Function *NewF = CE.extractCodeRegion()) {
-
-    // Set up the Calling Convention used by OpenMP Runtime Library
-    CallingConv::ID CC = CallingConv::C;
-    NewF->addFnAttr("target.declare", "true");
-
-    DT->verify(DominatorTree::VerificationLevel::Full);
-
-    // Adjust the calling convention for both the function and the
-    // call site.
-    NewF->setCallingConv(CC);
-
-    assert(NewF->hasOneUse() && "New function should have one use");
-    User *U = NewF->user_back();
-
-    CallInst *NewCall = cast<CallInst>(U);
-    NewCall->setCallingConv(CC);
-
-    IRBuilder<> Builder(F->getEntryBlock().getTerminator());
-    AllocaInst *OffloadError = Builder.CreateAlloca(
-        Type::getInt32Ty(F->getContext()), nullptr, ".run_host_version");
-
-    Value *VIf = W->getIf();
-    CallInst *Call;
-    Instruction *InsertPt = NewCall;
-
-    if (VIf) {
-      Value *Cmp =
-          Builder.CreateICmpNE(VIf, ConstantInt::get(VIf->getType(), 0));
-      TerminatorInst *ThenTerm, *ElseTerm;
-      buildCFGForIfClause(Cmp, ThenTerm, ElseTerm, InsertPt);
-      InsertPt = ThenTerm;
-      Call = genTargetInitCode(W, NewCall, InsertPt);
-      Builder.SetInsertPoint(ElseTerm);
-      Builder.CreateStore(
-          ConstantInt::getSigned(Type::getInt32Ty(F->getContext()), -1),
-          OffloadError);
-    } else
-      Call = genTargetInitCode(W, NewCall, InsertPt);
-
-    if (isa<WRNTargetNode>(W)) {
-      Builder.SetInsertPoint(InsertPt);
-      Builder.CreateStore(Call, OffloadError);
-
-      Builder.SetInsertPoint(NewCall);
-      LoadInst *LastLoad = Builder.CreateLoad(OffloadError);
-      ConstantInt *ValueZero =
-          ConstantInt::getSigned(Type::getInt32Ty(F->getContext()), 0);
-      Value *ErrorCompare = Builder.CreateICmpNE(LastLoad, ValueZero);
-      TerminatorInst *Term = SplitBlockAndInsertIfThen(ErrorCompare, NewCall,
-                                                       false, nullptr, DT, LI);
-      Term->getParent()->setName("omp_offload.failed");
-      LastLoad->getParent()->getTerminator()->getSuccessor(1)->setName(
-          "omp_offload.cont");
-      NewCall->removeFromParent();
-      NewCall->insertBefore(Term->getParent()->getTerminator());
-
-      genRegistrationFunction(W, NewF);
-    } else if (isa<WRNTargetDataNode>(W) || isa<WRNTargetUpdateNode>(W)) {
-      NewCall->removeFromParent();
-      NewCall->insertAfter(Call);
-    }
-=======
   Function *NewF = CE.extractCodeRegion();
 
   assert(NewF != nullptr && "Expect non-empty outline function");
@@ -165,7 +101,7 @@
   CallingConv::ID CC = CallingConv::C;
   NewF->addFnAttr("target.declare", "true");
 
-  DT->verifyDomTree();
+  DT->verify(DominatorTree::VerificationLevel::Full);
 
   // Adjust the calling convention for both the function and the
   // call site.
@@ -258,7 +194,6 @@
     NewCall->removeFromParent();
     NewF->removeFromParent();
   }
->>>>>>> 14328cfe
 
   W->resetBBSet(); // Invalidate BBSet after transformations
 
