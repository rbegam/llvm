--- conflicted
+++ resolved
@@ -166,32 +166,13 @@
   if (!VPOAnalysisUtils::isTargetSPIRV(F->getParent()))
     NewF->addFnAttr("target.declare", "true");
 
-<<<<<<< HEAD
 #if INTEL_CUSTOMIZATION
 #if INTEL_FEATURE_CSA
   // Add "target.entry" attribute to the outlined function.
   NewF->addFnAttr("omp.target.entry");
 #endif // INTEL_FEATURE_CSA
 #endif // INTEL_CUSTOMIZATION
-
-  DT->verify(DominatorTree::VerificationLevel::Full);
-
-  // Adjust the calling convention for both the function and the
-  // call site.
-  NewF->setCallingConv(CC);
-
-  // Remove @llvm.dbg.declare, @llvm.dbg.value intrinsics from NewF
-  // to prevent verification failures. This is due due to the
-  // CodeExtractor not properly handling them at the moment.
-  VPOUtils::stripDebugInfoInstrinsics(*NewF);
-
-  assert(NewF->hasOneUse() && "New function should have one use");
-  User *U = NewF->user_back();
-  CallInst *NewCall = cast<CallInst>(U);
-  NewCall->setCallingConv(CC);
-=======
   CallInst *NewCall = cast<CallInst>(NewF->user_back());
->>>>>>> 046b07f0
 
   Constant *RegionId = nullptr;
   if (isa<WRNTargetNode>(W)) {
