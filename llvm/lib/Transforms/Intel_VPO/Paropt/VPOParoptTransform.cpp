#if INTEL_COLLAB
//===- VPOParoptTransform.cpp - Transformation of W-Region for threading --===//
//
// Copyright (C) 2015-2016 Intel Corporation. All rights reserved.
//
// The information and source code contained herein is the exclusive
// property of Intel Corporation. and may not be disclosed, examined
// or reproduced in whole or in part without explicit written authorization
// from the company.
//
// Authors:
// --------
// Xinmin Tian (xinmin.tian@intel.com)
//
// Major Revisions:
// ----------------
// Dec 2015: Initial Implementation of MT-code generation (Xinmin Tian)
//
//===----------------------------------------------------------------------===//
///
/// \file
/// VPOParoptTransform.cpp implements the interface to outline a work
/// region formed from parallel loop/regions/tasks into a new function,
/// replacing it with a call to the threading runtime call by passing new
/// function pointer to the runtime for parallel execution.
///
//===----------------------------------------------------------------------===//

#include "llvm/Transforms/Intel_VPO/Paropt/VPOParoptTransform.h"
#include "llvm/Transforms/Intel_VPO/Paropt/VPOParoptAtomics.h"
#include "llvm/Transforms/Intel_VPO/Paropt/VPOParopt.h"
#include "llvm/Transforms/Intel_VPO/Utils/VPOUtils.h"

#include "llvm/IR/Function.h"
#include "llvm/IR/Dominators.h"
#include "llvm/Support/Debug.h"

#include "llvm/ADT/MapVector.h"
#include "llvm/ADT/PostOrderIterator.h"
#include "llvm/Analysis/InstructionSimplify.h"
#include "llvm/Analysis/ValueTracking.h"
#include "llvm/CodeGen/Passes.h"
#include "llvm/CodeGen/TargetSubtargetInfo.h"
#include "llvm/IR/Constants.h"
#include "llvm/IR/Dominators.h"
#include "llvm/IR/IRBuilder.h"
#include "llvm/IR/InstVisitor.h"
#include "llvm/IR/Instructions.h"
#include "llvm/IR/LLVMContext.h"
#include "llvm/IR/MDBuilder.h"
#include "llvm/IR/Module.h"
#include "llvm/IR/PatternMatch.h"
#include "llvm/IR/PredIteratorCache.h"
#include "llvm/Support/raw_ostream.h"
#include "llvm/Target/TargetMachine.h"
#include "llvm/Transforms/Utils/BasicBlockUtils.h"
#include "llvm/Transforms/Utils/CodeExtractor.h"
#include "llvm/Transforms/Utils/LoopUtils.h"
#include "llvm/Transforms/Utils/SSAUpdater.h"

#include "llvm/PassAnalysisSupport.h"

#include "llvm/Analysis/ScalarEvolution.h"
#include "llvm/Analysis/ScalarEvolutionExpander.h"
#include "llvm/Analysis/ScalarEvolutionExpressions.h"

#include "llvm/Analysis/Intel_VPO/WRegionInfo/WRegion.h"
#include "llvm/Analysis/Intel_VPO/WRegionInfo/WRegionNode.h"
#include "llvm/Analysis/Intel_VPO/WRegionInfo/WRegionUtils.h"

#include "llvm/Transforms/Utils/Intel_GeneralUtils.h"
#include "llvm/Transforms/Utils/Intel_IntrinsicUtils.h"
#include "llvm/Transforms/Utils/LoopRotationUtils.h"
#include "llvm/Transforms/Utils/PromoteMemToReg.h"

#include <algorithm>
#include <set>
#include <vector>

using namespace llvm;
using namespace llvm::vpo;

#define DEBUG_TYPE "vpo-paropt-transform"

// TODO FIXME remove this after full implementation of HIR-based loop
// transformation for CSA
cl::opt<bool> UseOmpRegionsInLoopopt(
  "loopopt-use-omp-region", cl::init(false), cl::ReallyHidden,
  cl::desc("; TEMPORARY"));

//
// Use with the WRNVisitor class (in WRegionUtils.h) to walk the WRGraph
// (DFS) to gather all WRegion Nodes;
//
class VPOWRegionVisitor {

public:
  WRegionListTy &WRNList;
  bool &FoundNeedForTID; // found a WRN that needs TID
  bool &FoundNeedForBID; // found a WRN that needs BID

  VPOWRegionVisitor(WRegionListTy &WL, bool &T, bool &B) :
                    WRNList(WL), FoundNeedForTID(T), FoundNeedForBID(B) {}

  void preVisit(WRegionNode *W) {}

  // use DFS visiting of WRegionNode
  void postVisit(WRegionNode *W) { WRNList.push_back(W);
                                   FoundNeedForTID |= W->needsTID();
                                   FoundNeedForBID |= W->needsBID(); }

  bool quitVisit(WRegionNode *W) { return false; }
};

void VPOParoptTransform::gatherWRegionNodeList(bool &NeedTID, bool &NeedBID) {
  LLVM_DEBUG(dbgs() << "\nSTART: Gather WRegion Node List\n");

  NeedTID = NeedBID = false;
  VPOWRegionVisitor Visitor(WRegionList, NeedTID, NeedBID);
  WRegionUtils::forwardVisit(Visitor, WI->getWRGraph());

  LLVM_DEBUG(dbgs() << "\nEND: Gather WRegion Node List\n");
  return;
}

static void debugPrintHeader(WRegionNode *W, bool IsPrepare) {
  if (IsPrepare)
    LLVM_DEBUG(dbgs() << "\n\n === VPOParopt Prepare: ");
  else
    LLVM_DEBUG(dbgs() << "\n\n === VPOParopt Transform: ");

  LLVM_DEBUG(dbgs() << W->getName().upper() << " construct\n\n");
}

// Generate the placeholders for the loop lower bound and upper bound.
void VPOParoptTransform::genLoopBoundUpdatePrep(WRegionNode *W, unsigned Idx,
                                                AllocaInst *&LowerBnd,
                                                AllocaInst *&UpperBnd) {
  Loop *L = W->getWRNLoopInfo().getLoop(Idx);
  assert(L->isLoopSimplifyForm() &&
         "genLoopBoundUpdatePrep: Expect the loop is in SimplifyForm.");
  ICmpInst *CmpI = WRegionUtils::getOmpLoopZeroTripTest(L, W->getEntryBBlock());
  if (CmpI)
    W->getWRNLoopInfo().setZTTBB(CmpI->getParent());

  Type *LoopIndexType = WRegionUtils::getOmpCanonicalInductionVariable(L)
                            ->getIncomingValue(0)
                            ->getType();

  IntegerType *IndValTy = cast<IntegerType>(LoopIndexType);
  assert(IndValTy->getIntegerBitWidth() >= 32 &&
         "Omp loop index type width must be equal or greater than 32 bit");

  Value *InitVal = WRegionUtils::getOmpLoopLowerBound(L);

  Instruction *InsertPt =
      cast<Instruction>(L->getLoopPreheader()->getTerminator());

  IRBuilder<> Builder(InsertPt);
  LowerBnd = Builder.CreateAlloca(IndValTy, nullptr, "lower.bnd");

  UpperBnd = Builder.CreateAlloca(IndValTy, nullptr, "upper.bnd");

  if (InitVal->getType()->getIntegerBitWidth() !=
      IndValTy->getIntegerBitWidth())
    InitVal = Builder.CreateSExtOrTrunc(InitVal, IndValTy);

  Builder.CreateStore(InitVal, LowerBnd);

  Value *UpperBndVal = VPOParoptUtils::computeOmpUpperBound(W, InsertPt);

  if (UpperBndVal->getType()->getIntegerBitWidth() !=
      IndValTy->getIntegerBitWidth())
    UpperBndVal = Builder.CreateSExtOrTrunc(UpperBndVal, IndValTy);

  Builder.CreateStore(UpperBndVal, UpperBnd);
}

// Generate the OCL loop update code.
void VPOParoptTransform::genOCLLoopBoundUpdateCode(WRegionNode *W, unsigned Idx,
                                                   AllocaInst *LowerBnd,
                                                   AllocaInst *UpperBnd) {
  Loop *L = W->getWRNLoopInfo().getLoop(Idx);
  Instruction *InsertPt =
      cast<Instruction>(L->getLoopPreheader()->getTerminator());
  LLVMContext &C = F->getContext();
  IRBuilder<> Builder(InsertPt);
  ConstantInt *ValueZero = ConstantInt::get(Type::getInt32Ty(C), 0);
  ConstantInt *ValueOne = ConstantInt::get(Type::getInt32Ty(C), 1);
  Value *Arg[] = {ValueZero};
  CallInst *LocalSize =
      VPOParoptUtils::genOCLGenericCall("_Z14get_local_sizej", Arg, InsertPt);
  Value *NumThreads = Builder.CreateSExtOrTrunc(LocalSize, Type::getInt32Ty(C));
  Value *LB = Builder.CreateLoad(LowerBnd);
  Value *UB = Builder.CreateLoad(UpperBnd);
  Value *ItSpace = Builder.CreateSub(UB, LB);

  WRNScheduleKind SchedKind = VPOParoptUtils::getLoopScheduleKind(W);

  Value *Chunk = nullptr;
  if (SchedKind == WRNScheduleStaticEven ||
      SchedKind == WRNScheduleOrderedStaticEven) {
    Value *ItSpaceRounded = Builder.CreateAdd(ItSpace, NumThreads);
    Chunk = Builder.CreateSDiv(ItSpaceRounded, NumThreads);
  } else
    Chunk = ValueOne;

  CallInst *LocalId =
      VPOParoptUtils::genOCLGenericCall("_Z12get_local_idj", Arg, InsertPt);
  Value *LocalIdCasted =
      Builder.CreateSExtOrTrunc(LocalId, Type::getInt32Ty(C));
  Value *LBDiff = Builder.CreateMul(LocalIdCasted, Chunk);
  LB = Builder.CreateAdd(LB, LBDiff);
  Builder.CreateStore(LB, LowerBnd);

  Value *Ch = Builder.CreateSub(Chunk, ValueOne);
  Value *NewUB = Builder.CreateAdd(LB, Ch);

  Value *Compare = Builder.CreateICmp(ICmpInst::ICMP_ULT, NewUB, UB);
  TerminatorInst *ThenTerm = SplitBlockAndInsertIfThen(
      Compare, InsertPt, false,
      MDBuilder(F->getContext()).createBranchWeights(99999, 100000), DT, LI);
  BasicBlock *ThenBB = ThenTerm->getParent();
  ThenBB->setName("then.bb.");
  IRBuilder<> BuilderThen(ThenBB);
  BuilderThen.SetInsertPoint(ThenBB->getTerminator());
  BuilderThen.CreateStore(NewUB, UpperBnd);
}

// Generate the OCL loop scheduling code.
void VPOParoptTransform::genOCLLoopPartitionCode(WRegionNode *W, unsigned Idx,
                                                 AllocaInst *LowerBnd,
                                                 AllocaInst *UpperBnd) {

  Loop *L = W->getWRNLoopInfo().getLoop(Idx);
  DenseMap<Value *, std::pair<Value *, BasicBlock *>> ValueToLiveinMap;
  SmallSetVector<Instruction *, 8> LiveOutVals;
  EquivalenceClasses<Value *> ECs;
  wrnUpdateSSAPreprocess(L, ValueToLiveinMap, LiveOutVals, ECs);

  Instruction *InsertPt =
      dyn_cast<Instruction>(L->getLoopPreheader()->getTerminator());
  IRBuilder<> Builder(InsertPt);

  LoadInst *LoadLB = Builder.CreateLoad(LowerBnd);
  LoadInst *LoadUB = Builder.CreateLoad(UpperBnd);

  BasicBlock *StaticInitBB = InsertPt->getParent();

  PHINode *PN = WRegionUtils::getOmpCanonicalInductionVariable(L);
  PN->removeIncomingValue(L->getLoopPreheader());
  PN->addIncoming(LoadLB, L->getLoopPreheader());

  BasicBlock *LoopExitBB = WRegionUtils::getOmpExitBlock(L);

  bool IsLeft;
  CmpInst::Predicate PD = VPOParoptUtils::computeOmpPredicate(
      WRegionUtils::getOmpPredicate(L, IsLeft));
  ICmpInst *CompInst;
  CompInst = new ICmpInst(InsertPt, PD, LoadLB, LoadUB, "");

  VPOParoptUtils::updateOmpPredicateAndUpperBound(W, LoadUB, InsertPt);

  BranchInst *PreHdrInst = cast<BranchInst>(InsertPt);
  assert(PreHdrInst->getNumSuccessors() == 1 &&
         "Expect preheader BB has one exit!");

  BasicBlock *LoopRegionExitBB =
      SplitBlock(LoopExitBB, LoopExitBB->getFirstNonPHI(), DT, LI);
  LoopRegionExitBB->setName("loop.region.exit");

  if (LoopExitBB == W->getExitBBlock())
    W->setExitBBlock(LoopRegionExitBB);

  std::swap(LoopExitBB, LoopRegionExitBB);
  TerminatorInst *NewTermInst =
      BranchInst::Create(PreHdrInst->getSuccessor(0), LoopExitBB, CompInst);
  ReplaceInstWithInst(InsertPt, NewTermInst);

  if (DT)
    DT->changeImmediateDominator(LoopExitBB, StaticInitBB);

  wrnUpdateLiveOutVals(L, LoopRegionExitBB, LiveOutVals, ECs);
  rewriteUsesOfOutInstructions(ValueToLiveinMap, LiveOutVals, ECs);
}
// Generate the iteration space partitioning code based on OpenCL.
// Given a loop as follows.
//   for (i = lb; i <= ub; i++)
// The output of partitioning as below.
//   chunk_size = (ub - lb + get_local_size()) / get_local_size();
//   new_lb = lb + get_local_id * chunk_size;
//   new_ub = min(lb + chunk_size - 1, ub);
//   for (i = new_lb; i <= new_ub; i++)
// Here we assume the global_size is equal to local_size, which means
// there is only one workgroup.
//
bool VPOParoptTransform::genOCLParallelLoop(WRegionNode *W) {

  AllocaInst *LowerBnd, *UpperBnd;

  for (unsigned I = W->getWRNLoopInfo().getNormIVSize(); I > 0; --I) {
    genLoopBoundUpdatePrep(W, I - 1, LowerBnd, UpperBnd);

    genOCLLoopBoundUpdateCode(W, I - 1, LowerBnd, UpperBnd);

    genOCLLoopPartitionCode(W, I - 1, LowerBnd, UpperBnd);
  }

  return true;
}

//
// ParPrepare mode:
//   Paropt prepare transformations for lowering and privatizing
//
// ParTrans mode:
//   Paropt transformations for loop partitioning and outlining
//
bool VPOParoptTransform::paroptTransforms() {

  LLVMContext &C = F->getContext();
  bool RoutineChanged = false;

  BasicBlock::iterator I = F->getEntryBlock().begin();

  // Setup Anchor Instuction Point
  Instruction *AI = &*I;

  //
  // Create the LOC structure. The format is based on OpenMP KMP library
  //
  // typedef struct {
  //   kmp_int32 reserved_1;   // might be used in Fortran
  //   kmp_int32 flags;        // also f.flags; KMP_IDENT_xxx flags;
  //                           // KMP_IDENT_KMPC identifies this union member
  //   kmp_int32 reserved_2;   // not really used in Fortran any more
  //   kmp_int32 reserved_3;   // source[4] in Fortran, do not use for C++
  //   char      *psource;
  // } ident_t;
  //
  // The bits that the flags field can hold are defined as KMP_IDENT_* before.
  //
  // Note: IdentTy needs to be an anonymous struct. This is because if we use
  // a named struct type, then different Types are created for each function
  // encountered. For example, consider a module with two functions `foo1()`
  // and `foo2()`. When handling foo1(), a named struct type `ident_t` would
  // be created and used for generating function declarations and calls for
  // KMPC routines such as `__kmpc_global_thread_num(ident_t*)`. When it comes
  // to handling `foo2()`, a new named IdentTy would be created, say
  // `ident_t.0`, but when trying to emit a call to `__kmpc_global_thread_num`,
  // there would be a type mismatch between the expected argument type in the
  // declaration (ident_t *) and actual type of the argument (ident_t.0 *).
  IdentTy = StructType::get(C, {Type::getInt32Ty(C),   // reserved_1
                                Type::getInt32Ty(C),   // flags
                                Type::getInt32Ty(C),   // reserved_2
                                Type::getInt32Ty(C),   // reserved_3
                                Type::getInt8PtrTy(C)} // *psource
                            );

  StringRef S = F->getName();

  if (!S.compare_lower(StringRef("@main"))) {
    CallInst *RI = VPOParoptUtils::genKmpcBeginCall(F, AI, IdentTy);
    RI->insertBefore(AI);

    for (BasicBlock &I : *F) {
      if (isa<ReturnInst>(I.getTerminator())) {
        Instruction *Inst = I.getTerminator();

        CallInst *RI = VPOParoptUtils::genKmpcEndCall(F, Inst, IdentTy);
        RI->insertBefore(Inst);
      }
    }
  }

  if (WI->WRGraphIsEmpty()) {
    LLVM_DEBUG(
        dbgs() << "\n... No WRegion Candidates for Parallelization ...\n\n");
    return RoutineChanged;
  }

  bool NeedTID, NeedBID;

  // Collects the list of WRNs into WRegionList, and sets NeedTID and NeedBID
  // to true/false depending on whether it finds a WRN that needs the TID or
  // BID, respectively.
  gatherWRegionNodeList(NeedTID, NeedBID);

#if INTEL_CUSTOMIZATION
#if INTEL_FEATURE_CSA
  if (isTargetCSA()) {
    NeedTID = false;
    NeedBID = false;
  }
#endif  // INTEL_FEATURE_CSA
#endif  // INTEL_CUSTOMIZATION

  Type *Int32Ty = Type::getInt32Ty(C);

  if (NeedTID)
    TidPtrHolder = F->getParent()->getOrInsertGlobal("@tid.addr", Int32Ty);

  if (NeedBID && (Mode & OmpPar) && (Mode & ParTrans))
    BidPtrHolder = F->getParent()->getOrInsertGlobal("@bid.addr", Int32Ty);

  //
  // Walk throught W-Region list, the outlining / lowering is performed from
  // inner to outer
  //
  for (auto I = WRegionList.begin(), E = WRegionList.end(); I != E; ++I) {

    WRegionNode *W = *I;

    assert(W->isBBSetEmpty() &&
           "WRNs should not have BBSET populated initially");

    // Init 'Changed' to false before processing W;
    // If W is transformed, set 'Changed' to true.
    bool Changed = false;

    bool RemoveDirectives = false;
    bool RemovePrivateClauses = false;

#if INTEL_CUSTOMIZATION
#if INTEL_FEATURE_CSA
    if (isTargetCSA() && !isSupportedOnCSA(W))
      RemoveDirectives = true;
    else
#endif  // INTEL_FEATURE_CSA
#endif  // INTEL_CUSTOMIZATION
    if (W->getIsOmpLoop() && !W->getIsSections()
        &&  W->getWRNLoopInfo().getLoop()==nullptr) {
      // The WRN is a loop-type construct, but the loop is missing, most likely
      // because it has been optimized away. We skip the code transforms for
      // this WRN, and simply remove its directives.
      RemoveDirectives = true;
    }
    else {
      bool IsPrepare = Mode & ParPrepare;
      switch (W->getWRegionKindID()) {

      // 1. Constructs that need to perform outlining:
      //      Parallel [for|sections], task, taskloop, etc.

      case WRegionNode::WRNTeams:
        if ((Mode & OmpPar) && (Mode & ParTrans))
          resetValueInNumTeamsAndThreadsClause(W);
      case WRegionNode::WRNParallel:
        debugPrintHeader(W, IsPrepare);
        if (Mode & ParPrepare) {
          genCodemotionFenceforAggrData(W);
          Changed |= propagateCancellationPointsToIR(W);
        }
        if ((Mode & OmpPar) && (Mode & ParTrans)) {
          Changed = clearCodemotionFenceIntrinsic(W);
          Changed |= clearCancellationPointAllocasFromIR(W);
#if INTEL_CUSTOMIZATION
#if INTEL_FEATURE_CSA
          if (isTargetCSA()) {
            improveAliasForOutlinedFunc(W);
            if (W->getIsPar())
              Changed |= genCSAParallel(W);
            else
              llvm_unreachable("Unexpected work region kind");
            RemoveDirectives = true;
            break;
          }
#endif  // INTEL_FEATURE_CSA
#endif  // INTEL_CUSTOMIZATION
          if (!VPOAnalysisUtils::isTargetSPIRV(F->getParent()) ||
              !hasOffloadCompilation()) {
            improveAliasForOutlinedFunc(W);
            // Privatization is enabled for both Prepare and Transform passes
            Changed |= genPrivatizationCode(W);
            Changed |= genFirstPrivatizationCode(W);
            Changed |= genReductionCode(W);
            Changed |= genCancellationBranchingCode(W);
            Changed |= genDestructorCode(W);
            Changed |= genMultiThreadedCode(W);
          }
          RemoveDirectives = true;
        }
        break;
      case WRegionNode::WRNParallelSections:
      case WRegionNode::WRNParallelLoop:
      case WRegionNode::WRNDistributeParLoop:
        debugPrintHeader(W, IsPrepare);
        if (Mode & ParPrepare) {
          regularizeOMPLoop(W);
          genCodemotionFenceforAggrData(W);
          Changed |= propagateCancellationPointsToIR(W);
        }
        if ((Mode & OmpPar) && (Mode & ParTrans)) {
          Changed = clearCodemotionFenceIntrinsic(W);
          Changed |= clearCancellationPointAllocasFromIR(W);
          Changed |= regularizeOMPLoop(W, false);
          improveAliasForOutlinedFunc(W);

<<<<<<< HEAD
=======
          // For the case of target parallel for (OpenCL), the compiler
          // constructs a loop parameter before the target region.
          if (deviceTriplesHasSPIRV()) {
            if (WRegionNode *WT =
                    WRegionUtils::getParentRegion(W, WRegionNode::WRNTarget))
              WT->setParLoopNdInfoAlloca(genTgtLoopParameter(WT, W));
          }

>>>>>>> 1c0efca7
          AllocaInst *IsLastVal = nullptr;
          BasicBlock *IfLastIterBB = nullptr;

#if INTEL_CUSTOMIZATION
#if INTEL_FEATURE_CSA
          if (isTargetCSA()) {
            RemoveDirectives = true;

            if (W->getIsParSections())
              Changed |= genCSASections(W);
            else if (W->getIsParLoop()) {
              if (UseOmpRegionsInLoopopt)
                RemoveDirectives = false;
              else
                Changed |= genCSALoop(W);
            } else
              llvm_unreachable("Unexpected work region kind");
            break;
          }
#endif  // INTEL_FEATURE_CSA
#endif  // INTEL_CUSTOMIZATION
          // The compiler does not need to generate the outlined function
          // for omp parallel for loop.
          if (VPOAnalysisUtils::isTargetSPIRV(F->getParent()) &&
              hasOffloadCompilation()) {
            Changed |= genOCLParallelLoop(W);
            Changed |= genPrivatizationCode(W);
          } else {
            Changed |= genLoopSchedulingCode(W, IsLastVal);
            // Privatization is enabled for both Prepare and Transform passes
            Changed |= genPrivatizationCode(W);
            Changed |= genBarrierForFpLpAndLinears(W);
            Changed |= genLastIterationCheck(W, IsLastVal, IfLastIterBB);
            Changed |= genLinearCode(W, IfLastIterBB);
            Changed |= genLastPrivatizationCode(W, IfLastIterBB);
            Changed |= genFirstPrivatizationCode(W);
            Changed |= genReductionCode(W);
            Changed |= genCancellationBranchingCode(W);
            Changed |= genDestructorCode(W);
            Changed |= genMultiThreadedCode(W);
          }
          RemoveDirectives = true;
        }
        break;
      case WRegionNode::WRNTask:
        if (Mode & ParPrepare) {
          genCodemotionFenceforAggrData(W);
          Changed |= propagateCancellationPointsToIR(W);
        }
        if ((Mode & OmpPar) && (Mode & ParTrans)) {
          Changed |= clearCancellationPointAllocasFromIR(W);
          debugPrintHeader(W, false);
          Changed = clearCodemotionFenceIntrinsic(W);
          improveAliasForOutlinedFunc(W);
          StructType *KmpTaskTTWithPrivatesTy;
          StructType *KmpSharedTy;
          Value *LastIterGep;
          BasicBlock *IfLastIterBB = nullptr;
          Changed = genTaskInitCode(W, KmpTaskTTWithPrivatesTy, KmpSharedTy,
                                    LastIterGep);
          Changed |= genPrivatizationCode(W);
          Changed |= genFirstPrivatizationCode(W);
          Changed |= genBarrierForFpLpAndLinears(W);
          Changed |= genLastIterationCheck(W, LastIterGep, IfLastIterBB);
          Changed |= genLastPrivatizationCode(W, IfLastIterBB);
          Changed |= genSharedCodeForTaskGeneric(W);
          Changed |= genRedCodeForTaskGeneric(W);
          Changed |= genCancellationBranchingCode(W);
          Changed |= genTaskCode(W, KmpTaskTTWithPrivatesTy, KmpSharedTy);
          RemoveDirectives = true;
        }
        break;
      case WRegionNode::WRNTaskloop:
        debugPrintHeader(W, IsPrepare);
        if (Mode & ParPrepare) {
          regularizeOMPLoop(W);
          genCodemotionFenceforAggrData(W);
        }
        if ((Mode & OmpPar) && (Mode & ParTrans)) {
          Changed = clearCodemotionFenceIntrinsic(W);
          Changed |= regularizeOMPLoop(W, false);
          improveAliasForOutlinedFunc(W);
          StructType *KmpTaskTTWithPrivatesTy;
          StructType *KmpSharedTy;
          Value *LBPtr, *UBPtr, *STPtr, *LastIterGep;
          BasicBlock *IfLastIterBB = nullptr;
          Changed |=
              genTaskLoopInitCode(W, KmpTaskTTWithPrivatesTy, KmpSharedTy,
                                  LBPtr, UBPtr, STPtr, LastIterGep);
          Changed |= genPrivatizationCode(W);
          Changed |= genFirstPrivatizationCode(W);
          Changed |= genBarrierForFpLpAndLinears(W);
          Changed |= genLastIterationCheck(W, LastIterGep, IfLastIterBB);
          Changed |= genLastPrivatizationCode(W, IfLastIterBB);
          Changed |= genSharedCodeForTaskGeneric(W);
          Changed |= genRedCodeForTaskGeneric(W);
          Changed |= genTaskGenericCode(W, KmpTaskTTWithPrivatesTy, KmpSharedTy,
                                        LBPtr, UBPtr, STPtr);
          RemoveDirectives = true;
        }
        break;
      case WRegionNode::WRNTaskwait:
        if ((Mode & OmpPar) && (Mode & ParTrans)) {
          debugPrintHeader(W, false);
          Changed |= genTaskWaitCode(W);
          RemoveDirectives = true;
        }
        break;
      case WRegionNode::WRNTarget:
        debugPrintHeader(W, IsPrepare);
        if (Mode & ParPrepare)
          genCodemotionFenceforAggrData(W);
        if ((Mode & OmpPar) && (Mode & ParTrans)) {
          Changed = clearCodemotionFenceIntrinsic(W);
          improveAliasForOutlinedFunc(W);
          Changed |= genPrivatizationCode(W);
          Changed |= genGlobalPrivatizationCode(W);
          Changed |= genFirstPrivatizationCode(W);
          Changed |= genDevicePtrPrivationCode(W);
          Changed |= genTargetOffloadingCode(W);
          Changed |= finalizeGlobalPrivatizationCode(W);
          RemoveDirectives = true;
        }
        break;
      case WRegionNode::WRNTargetEnterData:
      case WRegionNode::WRNTargetExitData:
        debugPrintHeader(W, IsPrepare);
        if ((Mode & OmpPar) && (Mode & ParTrans)) {
          Changed |= genTargetOffloadingCode(W);
          RemoveDirectives = true;
        }
        break;
      case WRegionNode::WRNTargetData:
      case WRegionNode::WRNTargetUpdate:
        debugPrintHeader(W, IsPrepare);
        if (Mode & ParPrepare)
          genCodemotionFenceforAggrData(W);
        if ((Mode & OmpPar) && (Mode & ParTrans)) {
          Changed = clearCodemotionFenceIntrinsic(W);
          improveAliasForOutlinedFunc(W);
          Changed |= genGlobalPrivatizationCode(W);
          Changed |= genDevicePtrPrivationCode(W);
          Changed |= genTargetOffloadingCode(W);
          Changed |= finalizeGlobalPrivatizationCode(W);
          RemoveDirectives = true;
        }
        break;

      // 2. Below are constructs that do not need to perform outlining.
      //    E.g., simd, taskgroup, atomic, for, sections, etc.

      case WRegionNode::WRNTaskgroup:
        debugPrintHeader(W, IsPrepare);
        if ((Mode & OmpPar) && (Mode & ParTrans)) {
          Changed = genTaskgroupRegion(W);
          RemoveDirectives = true;
        }
        break;

      case WRegionNode::WRNVecLoop:
        if (Mode & ParPrepare)
          regularizeOMPLoop(W);
        // Privatization is enabled for SIMD Transform passes
        if ((Mode & OmpVec) && (Mode & ParTrans)) {
          debugPrintHeader(W, false);
          Changed = regularizeOMPLoop(W, false);
          Changed |= genPrivatizationCode(W);
          // keep SIMD directives; will be processed by the Vectorizer
          RemoveDirectives = false;
          RemovePrivateClauses = false;
        }
        break;
      case WRegionNode::WRNAtomic:
        if (Mode & ParPrepare) {
          debugPrintHeader(W, true);
          Changed = VPOParoptAtomics::handleAtomic(cast<WRNAtomicNode>(W),
                                                   IdentTy, TidPtrHolder);
          RemoveDirectives = true;
        }
        break;
      case WRegionNode::WRNWksLoop:
      case WRegionNode::WRNSections:
      case WRegionNode::WRNDistribute:
        debugPrintHeader(W, IsPrepare);
        if (Mode & ParPrepare) {
          regularizeOMPLoop(W);
          genCodemotionFenceforAggrData(W);
          Changed |= propagateCancellationPointsToIR(W);
        }
        if ((Mode & OmpPar) && (Mode & ParTrans)) {
          AllocaInst *IsLastVal = nullptr;
          BasicBlock *IfLastIterBB = nullptr;
          Changed = clearCodemotionFenceIntrinsic(W);
          Changed |= clearCancellationPointAllocasFromIR(W);
          Changed |= regularizeOMPLoop(W, false);
#if INTEL_CUSTOMIZATION
#if INTEL_FEATURE_CSA
          if (isTargetCSA()) {
            if (W->getIsSections())
              Changed |= genCSASections(W);
            else if (W->getIsOmpLoop())
              Changed |= genCSALoop(W);
            else
              llvm_unreachable("Unexpected work region kind");
            RemoveDirectives = true;
            break;
          }
#endif  // INTEL_FEATURE_CSA
#endif  // INTEL_CUSTOMIZATION
          Changed |= genLoopSchedulingCode(W, IsLastVal);
          Changed |= genPrivatizationCode(W);
          Changed |= genBarrierForFpLpAndLinears(W);
          Changed |= genLastIterationCheck(W, IsLastVal, IfLastIterBB);
          Changed |= genLinearCode(W, IfLastIterBB);
          Changed |= genLastPrivatizationCode(W, IfLastIterBB);
          Changed |= genFirstPrivatizationCode(W);
          if (!W->getIsDistribute()) {
            Changed |= genReductionCode(W);
            Changed |= genCancellationBranchingCode(W);
          }
          Changed |= genDestructorCode(W);
          if (!W->getIsDistribute() && !W->getNowait())
            Changed |= genBarrier(W, false);
          RemoveDirectives = true;
        }
        break;
      case WRegionNode::WRNSingle:
        if (Mode & ParPrepare) {
          debugPrintHeader(W, true);
          // Changed = genPrivatizationCode(W);
          // Changed |= genFirstPrivatizationCode(W);
#if INTEL_CUSTOMIZATION
#if INTEL_FEATURE_CSA
          if (isTargetCSA()) {
            Changed |= genCSASingle(W);
            RemoveDirectives = true;
            break;
          }
#endif  // INTEL_FEATURE_CSA
#endif  // INTEL_CUSTOMIZATION
          AllocaInst *IsSingleThread = nullptr;
          Changed = genSingleThreadCode(W, IsSingleThread);
          Changed |= genCopyPrivateCode(W, IsSingleThread);
          // Changed |= genDestructorCode(W);
          if (!W->getNowait())
            Changed |= genBarrier(W, false);
          RemoveDirectives = true;
        }
        break;
      case WRegionNode::WRNMaster:
        if (Mode & ParPrepare) {
          debugPrintHeader(W, true);
#if INTEL_CUSTOMIZATION
#if INTEL_FEATURE_CSA
          if (isTargetCSA()) {
            // This is a NOP on CSA.
            RemoveDirectives = true;
            break;
          }
#endif  // INTEL_FEATURE_CSA
#endif  // INTEL_CUSTOMIZATION
          Changed = genMasterThreadCode(W);
          RemoveDirectives = true;
        }
        break;
      case WRegionNode::WRNCritical:
        if (Mode & ParPrepare) {
          debugPrintHeader(W, true);
          Changed = genCriticalCode(cast<WRNCriticalNode>(W));
          RemoveDirectives = true;
        }
        break;
      case WRegionNode::WRNOrdered:
        if (Mode & ParPrepare) {
          debugPrintHeader(W, true);
          if (W->getIsDoacross()) {
            Changed = genDoacrossWaitOrPost(cast<WRNOrderedNode>(W));
          } else {
            Changed = genOrderedThreadCode(W);
          }

          RemoveDirectives = true;
        }
        break;
      case WRegionNode::WRNBarrier:
        if (Mode & ParPrepare) {
          debugPrintHeader(W, true);
#if INTEL_CUSTOMIZATION
#if INTEL_FEATURE_CSA
          if (isTargetCSA()) {
            // This is a NOP on CSA.
            RemoveDirectives = true;
            break;
          }
#endif  // INTEL_FEATURE_CSA
#endif  // INTEL_CUSTOMIZATION
          Changed = genBarrier(W, true);
          RemoveDirectives = true;
        }
        break;
      case WRegionNode::WRNCancel:
        if (Mode & ParPrepare) {
          debugPrintHeader(W, true);
          Changed = genCancelCode(dyn_cast<WRNCancelNode>(W));
          RemoveDirectives = true;
        }
        break;
      case WRegionNode::WRNFlush:
        if (Mode & ParPrepare) {
          debugPrintHeader(W, true);
          Changed = genFlush(W);
          RemoveDirectives = true;
        }
        break;
      default:
        break;
      } // switch
    }

    // Remove calls to directive intrinsics since the LLVM back end does not
    // know how to translate them.
    if (RemoveDirectives) {
      bool DirRemoved = VPOUtils::stripDirectives(W);
      assert(DirRemoved && "Directive intrinsics not removed for WRN.\n");
      (void) DirRemoved;
    } else if (RemovePrivateClauses) {
      VPOUtils::stripPrivateClauses(W);
    }

    if (Changed) { // Code transformations happened for this WRN
      RoutineChanged = true;
      LLVM_DEBUG(dbgs() << "   === WRN #" << W->getNumber()
                        << " transformed.\n\n");
    }
    else
      LLVM_DEBUG(dbgs() << "   === WRN #" << W->getNumber()
                        << " NOT transformed.\n\n");
  }

  WRegionList.clear();
  return RoutineChanged;
}

Value *VPOParoptTransform::genReductionMinMaxInit(ReductionItem *RedI,
                                                  Type *Ty, bool IsMax) {
  Value *V = nullptr;

  if (Ty->isIntOrIntVectorTy()) {
    LLVMContext &C = F->getContext();
    bool IsUnsigned = RedI->getIsUnsigned();
    V = VPOParoptUtils::getMinMaxIntVal(C, Ty, IsUnsigned, !IsMax);
#if 0
    uint64_t val = IsMax ? VPOParoptUtils::getMinInt(Ty, IsUnsigned) :
                           VPOParoptUtils::getMaxInt(Ty, IsUnsigned);
    V = ConstantInt::get(Ty, val);
#endif
  }
  else if (Ty->isFPOrFPVectorTy())
    V = IsMax ? ConstantFP::getInfinity(Ty, true) :  // max: negative inf
                ConstantFP::getInfinity(Ty, false);  // min: positive inf
  else
    llvm_unreachable("Unsupported type in OMP reduction!");

  return V;
}

// Generate the reduction intialization instructions.
Value *VPOParoptTransform::genReductionScalarInit(ReductionItem *RedI,
                                                  Type *ScalarTy) {
  Value *V = nullptr;
  switch (RedI->getType()) {
  case ReductionItem::WRNReductionAdd:
  case ReductionItem::WRNReductionSub:
    V = ScalarTy->isIntOrIntVectorTy() ? ConstantInt::get(ScalarTy, 0)
                                       : ConstantFP::get(ScalarTy, 0.0);
    break;
  case ReductionItem::WRNReductionMult:
    V = ScalarTy->isIntOrIntVectorTy() ? ConstantInt::get(ScalarTy, 1)
                                       : ConstantFP::get(ScalarTy, 1.0);
    break;
  case ReductionItem::WRNReductionAnd:
    V = ConstantInt::get(ScalarTy, 1);
    break;
  case ReductionItem::WRNReductionOr:
  case ReductionItem::WRNReductionBxor:
  case ReductionItem::WRNReductionBor:
    V = ConstantInt::get(ScalarTy, 0);
    break;
  case ReductionItem::WRNReductionBand:
    V = ConstantInt::get(ScalarTy, -1);
    break;
  case ReductionItem::WRNReductionMax:
    V = genReductionMinMaxInit(RedI, ScalarTy, true);
    break;
  case ReductionItem::WRNReductionMin:
    V = genReductionMinMaxInit(RedI, ScalarTy, false);
    break;
  default:
    llvm_unreachable("Unspported reduction operator!");
  }
  return V;
}

// Generate the reduction fini code for bool and/or.
// Given the directive pragma omp parallel reduction( +: a1 ) reduction(&&: a2
// ), here is the output for bool "and" opererator.
//
//  if.end5:                                          ; preds = %if.then4,
//  %if.end
//    %my.tid = load i32, i32* %tid, align 4
//    call void @__kmpc_critical({ i32, i32, i32, i32, i8* }* @.kmpc_loc.0.0.3,
//    i32 %my.tid, [8 x i32]* @.gomp_critical_user_.var)
//    br label %if.end5.split
//
//  if.end5.split:                                    ; preds = %if.end5
//    %1 = load i8, i8* %a1
//    %2 = load i8, i8* %a1.red
//    %3 = add i8 %1, %2
//    store i8 %3, i8* %a1
//    br label %if.end5.split.split
//
//  if.end5.split.split:                              ; preds = %if.end5.split
//    %4 = load i8, i8* %a2
//    %5 = load i8, i8* %a2.red
//    %6 = sext i8 %4 to i32
//    %tobool = icmp ne i32 %6, 0
//    br i1 %tobool, label %land.rhs, label %land.end
//
//  land.rhs:                                         ; preds =
//  %if.end5.split.split
//    %7 = sext i8 %5 to i32
//    %tobool15 = icmp ne i32 %7, 0
//    br label %land.end
//
//  land.end:                                         ; preds =
//  %if.end5.split.split, %land.rhs
//    %8 = phi i1 [ false, %if.end5.split.split ], [ %tobool15, %land.rhs ]
//    %9 = zext i1 %8 to i32
//    %10 = trunc i32 %9 to i8
//    store i8 %10, i8* %a2
//    br label %if.end5.split.split.split
//
//  if.end5.split.split.split:                        ; preds = %land.end
//    %my.tid16 = load i32, i32* %tid, align 4
//    call void @__kmpc_end_critical({ i32, i32, i32, i32, i8* }*
//    @.kmpc_loc.0.0.5, i32 %my.tid16, [8 x i32]* @.gomp_critical_user_.var)
//  br label %DIR.QUAL.LIST.END.2.exitStub
//
// Similiarly, here is the output for bool "or" operator given the direcitive in
// the form of #pragma omp parallel reduction( +: a1 ) reducion( ||: a2 ).
//
//  if.end5:                                          ; preds = %if.then4,
//  %if.end
//    %my.tid = load i32, i32* %tid, align 4
//    call void @__kmpc_critical({ i32, i32, i32, i32, i8* }* @.kmpc_loc.0.0.3,
//    i32 %my.tid, [8 x i32]* @.gomp_critical_user_.var)
//    br label %if.end5.split
//
//  if.end5.split:                                    ; preds = %if.end5
//    %1 = load i8, i8* %a1
//    %2 = load i8, i8* %a1.red
//    %3 = add i8 %1, %2
//    store i8 %3, i8* %a1
//    br label %if.end5.split.split
//
//  if.end5.split.split:                              ; preds = %if.end5.split
//    %4 = load i8, i8* %a2
//    %5 = load i8, i8* %a2.red
//    %6 = sext i8 %4 to i32
//    %tobool = icmp ne i32 %6, 0
//    br i1 %tobool, label %lor.end, label %lor.rhs
//
//  lor.end:                                          ; preds =
//  %if.end5.split.split, %lor.rhs
//    %7 = phi i1 [ false, %if.end5.split.split ], [ %tobool15, %lor.rhs ]
//    %8 = zext i1 %7 to i32
//    %9 = trunc i32 %8 to i8
//    store i8 %9, i8* %a2
//    br label %if.end5.split.split.split
//
//  lor.rhs:                                          ; preds =
//  %if.end5.split.split
//    %10 = sext i8 %5 to i32
//    %tobool15 = icmp ne i32 %10, 0
//    br label %lor.end
//
//  if.end5.split.split.split:                        ; preds = %lor.end
//    %my.tid16 = load i32, i32* %tid, align 4
//    call void @__kmpc_end_critical({ i32, i32, i32, i32, i8* }*
//    @.kmpc_loc.0.0.5, i32 %my.tid16, [8 x i32]* @.gomp_critical_user_.var)
//    br label %DIR.QUAL.LIST.END.2.exitStub
//
Value* VPOParoptTransform::genReductionFiniForBoolOps(ReductionItem *RedI,
                                          Value *Rhs1, Value *Rhs2,
                                          Type *ScalarTy,
                                          IRBuilder<> &Builder,
                                          bool IsAnd) {
  LLVMContext &C = F->getContext();
  auto Conv = Builder.CreateSExtOrTrunc(Rhs1, Type::getInt32Ty(C));
  ConstantInt *ValueZero = ConstantInt::get(Type::getInt32Ty(C), 0);
  auto IsTrue = Builder.CreateICmpNE(Conv, ValueZero, "tobool");
  auto EntryBB = Builder.GetInsertBlock();
  Instruction *InsertPt = &*Builder.GetInsertPoint();
  auto ContBB = SplitBlock(EntryBB, InsertPt, DT, LI);
  ContBB->setName(IsAnd ? "land.rhs" : "lor.rhs");

  auto RhsBB = SplitBlock(ContBB, ContBB->getTerminator(), DT, LI);
  RhsBB->setName(IsAnd ? "land.end" : "lor.end");

  EntryBB->getTerminator()->eraseFromParent();
  Builder.SetInsertPoint(EntryBB);
  Builder.CreateCondBr(IsTrue, IsAnd ? ContBB : RhsBB, IsAnd ? RhsBB : ContBB);

  Builder.SetInsertPoint(ContBB->getTerminator());
  auto ConvRed = Builder.CreateSExtOrTrunc(Rhs2, Type::getInt32Ty(C));
  auto IsTrueRed = Builder.CreateICmpNE(ConvRed, ValueZero, "tobool");

  Builder.SetInsertPoint(RhsBB->getTerminator());
  PHINode *PN = Builder.CreatePHI(Type::getInt1Ty(C), 2, "");
  auto PhiEntryBBVal = IsAnd ? ConstantInt::getFalse(C) :
                               ConstantInt::getTrue(C);
  PN->addIncoming(PhiEntryBBVal, EntryBB);
  PN->addIncoming(IsTrueRed, ContBB);
  auto Ext = Builder.CreateZExtOrBitCast(PN, Type::getInt32Ty(C));
  auto ConvFini = Builder.CreateSExtOrTrunc(Ext, ScalarTy);

  return ConvFini;
}

Value* VPOParoptTransform::genReductionMinMaxFini(ReductionItem *RedI,
                                                  Value *Rhs1, Value *Rhs2,
                                                  Type *ScalarTy,
                                                  IRBuilder<> &Builder,
                                                  bool IsMax) {
  Value *IsGT = nullptr; // compares Rhs1 > Rhs2

  if (ScalarTy->isIntOrIntVectorTy())
    if(RedI->getIsUnsigned())
      IsGT = Builder.CreateICmpUGT(Rhs1, Rhs2, "isUGT"); // unsigned
    else
      IsGT = Builder.CreateICmpSGT(Rhs1, Rhs2, "isSGT"); // signed
  else if (ScalarTy->isFPOrFPVectorTy())
    IsGT = Builder.CreateFCmpOGT(Rhs1, Rhs2, "isOGT");   // FP
  else
    llvm_unreachable("Unsupported type in OMP reduction!");

  Value *Op1, *Op2;
  const char* Name;

  if (IsMax) {
    Op1  = Rhs1;
    Op2  = Rhs2;
    Name = "max";
  } else {
    Op1  = Rhs2;
    Op2  = Rhs1;
    Name = "min";
  }

  Value *minmax = Builder.CreateSelect(IsGT, Op1, Op2, Name);
  return minmax;
}

// Generate the reduction update instructions.
Value *VPOParoptTransform::genReductionScalarFini(ReductionItem *RedI,
                                                  Value *Rhs1, Value *Rhs2,
                                                  Value *Lhs, Type *ScalarTy,
                                                  IRBuilder<> &Builder) {
  Value *Res = nullptr;

  switch (RedI->getType()) {
  case ReductionItem::WRNReductionAdd:
  case ReductionItem::WRNReductionSub:
    Res = ScalarTy->isIntOrIntVectorTy() ? Builder.CreateAdd(Rhs1, Rhs2)
                                         : Builder.CreateFAdd(Rhs1, Rhs2);
    break;
  case ReductionItem::WRNReductionMult:
    Res = ScalarTy->isIntOrIntVectorTy() ? Builder.CreateMul(Rhs1, Rhs2)
                                         : Builder.CreateFMul(Rhs1, Rhs2);
    break;
  case ReductionItem::WRNReductionBand:
    Res = Builder.CreateAnd(Rhs1, Rhs2);
    break;
  case ReductionItem::WRNReductionBor:
    Res = Builder.CreateOr(Rhs1, Rhs2);
    break;
  case ReductionItem::WRNReductionBxor:
    Res = Builder.CreateXor(Rhs1, Rhs2);
    break;
  case ReductionItem::WRNReductionAnd:
    Res = genReductionFiniForBoolOps(RedI, Rhs1, Rhs2, ScalarTy, Builder,
                                     true);
    break;
  case ReductionItem::WRNReductionOr:
    Res = genReductionFiniForBoolOps(RedI, Rhs1, Rhs2, ScalarTy, Builder,
                                     false);
    break;
  case ReductionItem::WRNReductionMax:
    Res = genReductionMinMaxFini(RedI, Rhs1, Rhs2, ScalarTy, Builder, true);
    break;
  case ReductionItem::WRNReductionMin:
    Res = genReductionMinMaxFini(RedI, Rhs1, Rhs2, ScalarTy, Builder, false);
    break;
  default:
    llvm_unreachable("Reduction operator not yet supported!");
  }
  StoreInst *Tmp0 = Builder.CreateStore(Res, Lhs);
  return Tmp0;
}

// Generate the reduction update code.
// Here is one example for the reduction update for the scalar.
//   sum = 4.0;
//   #pragma omp parallel for reduction(+:sum)
//   for (i=0; i < n; i++)
//     sum = sum + (a[i] * b[i]);
//
// The output of the reduction update for the variable sum
// is as follows.
//
//   /* B[%for.end15]  */
//   %my.tid = load i32, i32* %tid, align 4
//   call void @__kmpc_critical({ i32, i32, i32, i32, i8* }* @.kmpc_loc.0.0.2,
//   i32 %my.tid, [8 x i32]* @.gomp_critical_user_.var)
//   br label %for.end15.split
//
//
//   /* B[%for.end15.split]  */
//   %9 = load float, float* %sum
//   %10 = load float, float* %sum.red
//   %11 = fadd float %9, %10
//   store float %11, float* %sum, align 4
//   br label %for.end15.split.split
//
//
//   /* B[%for.end15.split.split]  */
//   %my.tid31 = load i32, i32* %tid, align 4
//   call void @__kmpc_end_critical({ i32, i32, i32, i32, i8* }*
//   @.kmpc_loc.0.0.4, i32 %my.tid31, [8 x i32]* @.gomp_critical_user_.var)
//   br label %DIR.QUAL.LIST.END.2.exitStub
//
void VPOParoptTransform::genReductionFini(ReductionItem *RedI, Value *OldV,
                                          Instruction *InsertPt,
                                          DominatorTree *DT) {
  assert(isa<AllocaInst>(RedI->getNew()) &&
         "genReductionFini: Expect non-empty alloca instruction.");
  AllocaInst *NewAI = cast<AllocaInst>(RedI->getNew());

  IRBuilder<> Builder(InsertPt);
  if (RedI->getIsArraySection() ||
      NewAI->getAllocatedType()->isArrayTy())
    genRedAggregateInitOrFini(RedI, NewAI, OldV, InsertPt, false, DT);
  else {
    assert(VPOUtils::canBeRegisterized(NewAI->getAllocatedType(),
                                       NewAI->getModule()->getDataLayout()) &&
           "genReductionFini: Expect incoming scalar type.");
    LoadInst *OldLoad = Builder.CreateLoad(OldV);
    LoadInst *NewLoad = Builder.CreateLoad(NewAI);
    Type *ScalarTy = NewAI->getAllocatedType()->getScalarType();

    genReductionScalarFini(RedI, OldLoad, NewLoad, OldV, ScalarTy, Builder);
  }
}

// Generate the reduction initialization/update for array.
// Here is one example for the reduction initialization/update for array.
// #pragma omp parallel for reduction(+:sum)
//   for (i=0; i < n; i++)
//       for (j=0;j<n;j++)
//            sum[i] = sum[i] + (a[i][j] * b[i][j]);
//
//   The output of the reduction array initialization is as follows.
//
//   /* B[%for.end16.split]  */
//   %array.begin = getelementptr inbounds [100 x float], [100 x float]*
//   %sum.red, i32 0, i32 0
//   %1 = getelementptr float, float* %array.begin, i32 100
//   %red.init.isempty = icmp eq float* %array.begin, %1
//   br i1 %red.init.isempty, label %red.init.done, label %red.init.body
//   if (%red.init.isempty == false) {
//      do {
//
//         /* B[%red.init.body]  */
//         %red.cpy.dest.ptr = phi float* [ %array.begin, %for.end16.split ], [
//         %red.cpy.dest.inc, %red.init.body ]
//         store float 0.000000e+00, float* %red.cpy.dest.ptr
//         %red.cpy.dest.inc = getelementptr float, float* %red.cpy.dest.ptr,
//         i32 1
//         %red.cpy.done = icmp eq float* %red.cpy.dest.inc, %1
//         br i1 %red.cpy.done, label %red.init.done, label %red.init.body
//
//
//      } while (%red.cpy.done == false)
//   }
//
//   /* B[%red.init.done]  */
//   br label %DIR.QUAL.LIST.END.1
//
//   The output of the reduction array update is as follows.
//
//   /* B[%for.end44.split]  */
//   %array.begin79 = getelementptr inbounds [100 x float], [100 x float]* %sum,
//   i32 0, i32 0
//   %array.begin80 = getelementptr inbounds [100 x float], [100 x float]*
//   %sum.red, i32 0, i32 0
//   %7 = getelementptr float, float* %array.begin79, i32 100
//   %red.update.isempty = icmp eq float* %array.begin79, %7
//   br i1 %red.update.isempty, label %red.update.done, label %red.update.body
//   if (%red.update.isempty == false) {
//      do {
//
//         /* B[%red.update.body]  */
//         %red.cpy.dest.ptr82 = phi float* [ %array.begin79, %for.end44.split
//         ], [ %red.cpy.dest.inc83, %red.update.body ]
//         %red.cpy.src.ptr = phi float* [ %array.begin80, %for.end44.split ], [
//         %red.cpy.src.inc, %red.update.body ]
//         %8 = load float, float* %red.cpy.dest.ptr82
//         %9 = load float, float* %red.cpy.src.ptr
//         %10 = fadd float %8, %9
//         store float %10, float* %red.cpy.dest.ptr82, align 4
//         %red.cpy.dest.inc83 = getelementptr float, float*
//         %red.cpy.dest.ptr82, i32 1
//         %red.cpy.src.inc = getelementptr float, float* %red.cpy.src.ptr, i32
//         1
//         %red.cpy.done84 = icmp eq float* %red.cpy.dest.inc83, %7
//         br i1 %red.cpy.done84, label %red.update.done, label %red.update.body
//
//
//      } while (%red.cpy.done84 == false)
//   }
//
//   /* B[%red.update.done]  */
//   br label %for.end44.split.split
//
//
//   /* B[%for.end44.split.split]  */
//   %my.tid85 = load i32, i32* %tid, align 4
//   call void @__kmpc_end_critical({ i32, i32, i32, i32, i8* }*
//   @.kmpc_loc.0.0.5, i32 %my.tid85, [8 x i32]* @.gomp_critical_user_.var)
//   br label %DIR.QUAL.LIST.END.2.exitStub
//
void VPOParoptTransform::genRedAggregateInitOrFini(ReductionItem *RedI,
                                                   AllocaInst *AI, Value *OldV,
                                                   Instruction *InsertPt,
                                                   bool IsInit,
                                                   DominatorTree *DT) {

  IRBuilder<> Builder(InsertPt);
  auto EntryBB = Builder.GetInsertBlock();

  Type *DestElementTy = nullptr;
  Value *DestBegin = nullptr;
  Value *SrcBegin = nullptr;
  Value *NumElements = nullptr;

  if (IsInit)
    genAggrReductionInitDstInfo(*RedI, AI, InsertPt, Builder, NumElements,
                                DestBegin, DestElementTy);
  else
    genAggrReductionFiniSrcDstInfo(*RedI, AI, OldV, InsertPt, Builder,
                                   NumElements, SrcBegin, DestBegin,
                                   DestElementTy);

  assert(DestBegin && "Null destination address for reduction init/fini.");
  assert(DestElementTy && "Null element type for reduction init/fini.");
  assert(NumElements && "Null number of elements for reduction init/fini.");
  assert((IsInit || SrcBegin) && "Null source address for reduction fini.");

  auto DestEnd = Builder.CreateGEP(DestBegin, NumElements);
  auto IsEmpty = Builder.CreateICmpEQ(
      DestBegin, DestEnd, IsInit ? "red.init.isempty" : "red.update.isempty");

  auto BodyBB = SplitBlock(EntryBB, InsertPt, DT, LI);
  BodyBB->setName(IsInit ? "red.init.body" : "red.update.body");

  auto DoneBB = SplitBlock(BodyBB, BodyBB->getTerminator(), DT, LI);
  DoneBB->setName(IsInit ? "red.init.done" : "red.update.done");

  EntryBB->getTerminator()->eraseFromParent();
  Builder.SetInsertPoint(EntryBB);
  Builder.CreateCondBr(IsEmpty, DoneBB, BodyBB);

  Builder.SetInsertPoint(BodyBB);
  BodyBB->getTerminator()->eraseFromParent();
  PHINode *DestElementPHI =
      Builder.CreatePHI(DestBegin->getType(), 2, "red.cpy.dest.ptr");
  DestElementPHI->addIncoming(DestBegin, EntryBB);

  PHINode *SrcElementPHI = nullptr;
  if (!IsInit) {
    SrcElementPHI =
        Builder.CreatePHI(SrcBegin->getType(), 2, "red.cpy.src.ptr");
    SrcElementPHI->addIncoming(SrcBegin, EntryBB);
  }

  if (IsInit) {
    Value *V = genReductionScalarInit(RedI, DestElementTy);
    Builder.CreateStore(V, DestElementPHI);
  } else {
    LoadInst *OldLoad = Builder.CreateLoad(DestElementPHI);
    LoadInst *NewLoad = Builder.CreateLoad(SrcElementPHI);
    genReductionScalarFini(RedI, OldLoad, NewLoad, DestElementPHI,
                           DestElementTy, Builder);
  }

  auto DestElementNext =
      Builder.CreateConstGEP1_32(DestElementPHI, 1, "red.cpy.dest.inc");
  Value *SrcElementNext = nullptr;
  if (!IsInit)
    SrcElementNext =
        Builder.CreateConstGEP1_32(SrcElementPHI, 1, "red.cpy.src.inc");

  auto Done = Builder.CreateICmpEQ(DestElementNext, DestEnd, "red.cpy.done");

  Builder.CreateCondBr(Done, DoneBB, BodyBB);
  DestElementPHI->addIncoming(DestElementNext, Builder.GetInsertBlock());
  if (!IsInit)
    SrcElementPHI->addIncoming(SrcElementNext, Builder.GetInsertBlock());

  if (DT) {
    DT->changeImmediateDominator(BodyBB, EntryBB);
    DT->changeImmediateDominator(DoneBB, EntryBB);
  }
}

// Generate the firstprivate initialization code.
// Here is one example for the firstprivate initialization for the array.
// num_type    a[100];
// #pragma omp parallel for schedule( static, 1 ) firstprivate( a )
// The output of the array initialization is as follows.
//
//    %a = alloca [100 x float]
//    br label %DIR.OMP.PARALLEL.LOOP.1.split
//
// DIR.OMP.PARALLEL.LOOP.1.split:                    ; preds =
// %DIR.OMP.PARALLEL.LOOP.1
//    %1 = bitcast [100 x float]* %a to i8*
//    call void @llvm.memcpy.p0i8.p0i8.i64(i8* %1, i8* bitcast ([100 x float]*
//    @a to i8*), i64 400, i32 0, i1 false)
//
void VPOParoptTransform::genFprivInit(FirstprivateItem *FprivI,
                                      Instruction *InsertPt) {
  assert(isa<AllocaInst>(FprivI->getNew()) &&
         "genFprivInit: Expect non-empty alloca instruction");
  AllocaInst *AI = cast<AllocaInst>(FprivI->getNew());
  const DataLayout &DL = InsertPt->getModule()->getDataLayout();
  IRBuilder<> Builder(InsertPt);

  if (Function *Cctor = FprivI->getCopyConstructor())
    VPOParoptUtils::genCopyConstructorCall(Cctor, FprivI->getNew(),
                                           FprivI->getOrig(), InsertPt);
  else if (!VPOUtils::canBeRegisterized(AI->getAllocatedType(), DL))
    VPOUtils::genMemcpy(AI, FprivI->getOrig(), DL, AI->getAlignment(),
                        InsertPt);
  else {
    LoadInst *Load = Builder.CreateLoad(FprivI->getOrig());
    Builder.CreateStore(Load, AI);
  }
}

// Generate the lastprivate update code. The same mechanism is also applied
// for copyprivate.
// Here is one example for the lastprivate update for the array.
// num_type    a[100];
// #pragma omp parallel for schedule( static, 1 ) lastprivate( a )
// The output of the array update is as follows.
//
//    %a = alloca [100 x float]
//    br label %DIR.QUAL.LIST.END.1
//
//  for.end:                                          ; preds = %dispatch.latch,
//  %DIR.QUAL.LIST.END.1
//    %1 = bitcast [100 x float]* %a to i8*
//    call void @llvm.memcpy.p0i8.p0i8.i64(i8* bitcast ([100 x float]* @a to
//    i8*), i8* %1, i64 400, i32 0, i1 false)
//    br label %for.end.split
//
void VPOParoptTransform::genLprivFini(Value *NewV, Value *OldV,
                                      Instruction *InsertPt) {
  assert(isa<AllocaInst>(NewV) &&
         "genLprivFini: Expect non-empty alloca instruction.");
  AllocaInst *AI = cast<AllocaInst>(NewV);
  const DataLayout &DL = InsertPt->getModule()->getDataLayout();

  IRBuilder<> Builder(InsertPt);
  if (!VPOUtils::canBeRegisterized(AI->getAllocatedType(), DL))
    VPOUtils::genMemcpy(OldV, AI, DL, AI->getAlignment(),
                        InsertPt->getParent());
  else {
    LoadInst *Load = Builder.CreateLoad(AI);
    Builder.CreateStore(Load, OldV);
  }
}

// genLprivFini interface to support nonPOD with call to CopyAssign
void VPOParoptTransform::genLprivFini(LastprivateItem *LprivI,
                                      Instruction *InsertPt) {
  Value *NewV = LprivI->getNew();
  Value *OldV = LprivI->getOrig();
  if (Function *CpAssn = LprivI->getCopyAssign())
    VPOParoptUtils::genCopyAssignCall(CpAssn, OldV, NewV, InsertPt);
  else
    genLprivFini(NewV, OldV, InsertPt);
}


// Generate the reduction initialization code.
// Here is one example for the reduction initialization for scalar.
//   sum = 4.0;
//   #pragma omp parallel for reduction(+:sum)
//   for (i=0; i < n; i++)
//     sum = sum + (a[i] * b[i]);
//
// The output of the reduction initialization for the variable sum
// is as follows.
//
//    /* B[%DIR.OMP.PARALLEL.LOOP.1.split]  */
//    store float 0.000000e+00, float* %sum.red
//    br label %DIR.QUAL.LIST.END.1
//
void VPOParoptTransform::genReductionInit(ReductionItem *RedI,
                                          Instruction *InsertPt,
                                          DominatorTree *DT) {
  assert(isa<AllocaInst>(RedI->getNew()) &&
         "genReductionInit: Expect non-empty alloca instruction");
  AllocaInst *AI = cast<AllocaInst>(RedI->getNew());
  Type *AllocaTy = AI->getAllocatedType();
  Type *ScalarTy = AllocaTy->getScalarType();

  IRBuilder<> Builder(InsertPt);
  if (RedI->getIsArraySection() ||
      AI->getAllocatedType()->isArrayTy())
    genRedAggregateInitOrFini(RedI, AI, nullptr, InsertPt, true, DT);
  else {
    assert(VPOUtils::canBeRegisterized(AI->getAllocatedType(),
           InsertPt->getModule()->getDataLayout()) &&
           "genReductionInit: Expect incoming scalar type.");
    Value *V = genReductionScalarInit(RedI, ScalarTy);
    Builder.CreateStore(V, AI);
  }
}

// Prepare the empty basic block for the array reduction initialization.
void VPOParoptTransform::createEmptyPrvInitBB(WRegionNode *W,
                                              BasicBlock *&PrivBB) {
  BasicBlock *EntryBB = W->getEntryBBlock();
  PrivBB = SplitBlock(EntryBB, EntryBB->getTerminator(), DT, LI);
}

// Prepare the empty basic block for the array reduction update.
void VPOParoptTransform::createEmptyPrivFiniBB(WRegionNode *W,
                                               BasicBlock *&PrivEntryBB) {
  BasicBlock *ExitBlock = W->getExitBBlock();
  BasicBlock *PrivExitBB;
  if (W->getIsOmpLoop()) {
    // If the loop has ztt block, the compiler has to generate the lastprivate
    // update code at the exit block of the loop.
    BasicBlock *ZttBlock = W->getWRNLoopInfo().getZTTBB();

    if (ZttBlock) {
      while (distance(pred_begin(ExitBlock), pred_end(ExitBlock)) == 1)
        ExitBlock = *pred_begin(ExitBlock);
      assert(distance(pred_begin(ExitBlock), pred_end(ExitBlock)) == 2 &&
             "Expect two predecessors for the omp loop region exit.");
      auto PI = pred_begin(ExitBlock);
      auto Pred1 = *PI++;
      auto Pred2 = *PI++;

      BasicBlock *LoopExitBB = nullptr;
      if (Pred1 == ZttBlock && Pred2 != ZttBlock)
        LoopExitBB = Pred2;
      else if (Pred2 == ZttBlock && Pred1 != ZttBlock)
        LoopExitBB = Pred1;
      else
        llvm_unreachable("createEmptyPrivFiniBB: unsupported exit block");
      PrivExitBB = SplitBlock(LoopExitBB, LoopExitBB->getTerminator(), DT, LI);
      PrivEntryBB = PrivExitBB;
      return;
    }
  }
  PrivExitBB = SplitBlock(ExitBlock, ExitBlock->getFirstNonPHI(), DT, LI);
  W->setExitBBlock(PrivExitBB);
  PrivEntryBB = ExitBlock;
}

// Generate the reduction code for reduction clause.
bool VPOParoptTransform::genReductionCode(WRegionNode *W) {
  bool Changed = false;
  SetVector<Value *> RedUses;

  BasicBlock *EntryBB = W->getEntryBBlock();

  LLVM_DEBUG(dbgs() << "\nEnter VPOParoptTransform::genReductionCode\n");

  ReductionClause &RedClause = W->getRed();
  if (!RedClause.empty()) {

    W->populateBBSet();

    BasicBlock *RedInitEntryBB = nullptr;
    BasicBlock *RedUpdateEntryBB = nullptr;
    createEmptyPrivFiniBB(W, RedUpdateEntryBB);

    for (ReductionItem *RedI : RedClause.items()) {
      Value *NewRedInst;
      Value *Orig = RedI->getOrig();

/*
      assert((isa<GlobalVariable>(Orig) || isa<AllocaInst>(Orig)) &&
             "genReductionCode: Unexpected reduction variable");
*/

      Instruction *InsertPt = &EntryBB->front();

      computeArraySecReductionTypeOffsetSize(*RedI, InsertPt);

      const ArraySectionInfo &ArrSecInfo = RedI->getArraySectionInfo();
      NewRedInst = genPrivatizationAlloca(W, Orig, InsertPt, ".red",
                                          ArrSecInfo.getElementType(),
                                          ArrSecInfo.getSize());
      RedI->setNew(NewRedInst);

      Value *ReplacementVal = getReductionItemReplacementValue(*RedI, InsertPt);
      genPrivatizationReplacement(W, Orig, ReplacementVal, RedI);

      createEmptyPrvInitBB(W, RedInitEntryBB);
      genReductionInit(RedI, RedInitEntryBB->getTerminator(), DT);

      BasicBlock *BeginBB;
      createEmptyPrivFiniBB(W, BeginBB);
      genReductionFini(RedI, RedI->getOrig(), BeginBB->getTerminator(), DT);

      LLVM_DEBUG(dbgs() << "genReductionCode: reduced " << *Orig << "\n");
    }

    // Wrap the reduction fini code inside a critical region.
    // EndBB is created to be used as the insertion point for end_critical().
    //
    // This insertion point cannot be W->getExitBBlock()->begin() because
    // we don't want the END DIRECTIVE of the construct to be inside the
    // critical region
    //
    // This insertion point cannot be BeginBB->getTerminator() either, which
    // would work for scalar reduction but not for array reduction, in which
    // case the end_critical() would get emitted before the copy-out loop that
    // the critical section is trying to guard.
    BasicBlock *EndBB;
    createEmptyPrivFiniBB(W, EndBB);
    VPOParoptUtils::genKmpcCriticalSection(
        W, IdentTy, TidPtrHolder,
        dyn_cast<Instruction>(RedUpdateEntryBB->begin()),
        EndBB->getTerminator(), "");
    W->resetBBSet(); // Invalidate BBSet after transformations
    Changed = true;
  }
  LLVM_DEBUG(dbgs() << "\nExit VPOParoptTransform::genReductionCode\n");
  return Changed;
}

// For array [section] reduction init loop, compute the base address of the
// destination array, number of elements, and destination element type.
void VPOParoptTransform::genAggrReductionInitDstInfo(
    const ReductionItem &RedI, AllocaInst *AI, Instruction *InsertPt,
    IRBuilder<> &Builder, Value *&NumElements, Value *&DestArrayBegin,
    Type *&DestElementTy) {

  bool IsArraySection = RedI.getIsArraySection();

  if (IsArraySection) {
    const ArraySectionInfo &ArrSecInfo = RedI.getArraySectionInfo();
    NumElements = ArrSecInfo.getSize();
    DestElementTy = ArrSecInfo.getElementType();
    DestArrayBegin = RedI.getNew();
  } else
    NumElements = VPOParoptUtils::genArrayLength(AI, AI, InsertPt, Builder,
                                                 DestElementTy, DestArrayBegin);

  DestArrayBegin = Builder.CreateBitCast(DestArrayBegin,
                                         PointerType::getUnqual(DestElementTy));
}

// For array [section] reduction finalization loop, compute the base address
// of the source and destination arrays, number of elements, and the type of
// destination array elements.
void VPOParoptTransform::genAggrReductionFiniSrcDstInfo(
    const ReductionItem &RedI, AllocaInst *AI, Value *OldV,
    Instruction *InsertPt, IRBuilder<> &Builder, Value *&NumElements,
    Value *&SrcArrayBegin, Value *&DestArrayBegin, Type *&DestElementTy) {

  bool IsArraySection = RedI.getIsArraySection();
  Type *SrcElementTy = nullptr;

  if (!IsArraySection) {
    NumElements = VPOParoptUtils::genArrayLength(AI, OldV, InsertPt, Builder,
                                                 DestElementTy, DestArrayBegin);
    DestArrayBegin = Builder.CreateBitCast(
        DestArrayBegin, PointerType::getUnqual(DestElementTy));

    VPOParoptUtils::genArrayLength(AI, AI, InsertPt, Builder, SrcElementTy,
                                   SrcArrayBegin);
    SrcArrayBegin = Builder.CreateBitCast(SrcArrayBegin,
                                          PointerType::getUnqual(SrcElementTy));
    return;
  }

  // Example for an array section on a pointer to an array:
  //
  //   static int (*yarrptr)[3][4][5];
  //   #pragma omp parallel for reduction(+:yarrptr[3][1][2:2][1:3])
  //
  const ArraySectionInfo &ArrSecInfo = RedI.getArraySectionInfo();
  NumElements = ArrSecInfo.getSize();          // 6 for the above example
  DestElementTy = ArrSecInfo.getElementType(); // i32 for the above example

  SrcElementTy = DestElementTy;
  SrcArrayBegin = RedI.getNew();
  SrcArrayBegin = Builder.CreateBitCast(SrcArrayBegin,
                                        PointerType::getUnqual(SrcElementTy));

  // Generated IR for destination starting address for the above example:
  //
  //   %_yarrptr.load = load [3 x [4 x [5 x i32]]]*, @_yarrptr          ; (1)
  //   %_yarrptr.load.cast = bitcast %_yarrptr.load to i32*             ; (2)
  //   %_yarrptr.load.cast.plus.offset = gep %_yarrptr.load.cast, 211   ; (3)
  //
  //   %_yarrptr.load.cast.plus.offset is the final DestArrayBegin.

  DestArrayBegin = RedI.getOrig();
  bool ArraySectionBaseIsPtr = ArrSecInfo.getBaseIsPointer();
  if (ArraySectionBaseIsPtr)
    DestArrayBegin = Builder.CreateLoad(
        DestArrayBegin, DestArrayBegin->getName() + ".load"); //          (1)

  assert(DestArrayBegin && isa<PointerType>(DestArrayBegin->getType()) &&
         "Illegal Destination Array for reduction fini.");

  DestArrayBegin = Builder.CreateBitCast(
      DestArrayBegin, PointerType::getUnqual(DestElementTy),
      DestArrayBegin->getName() + ".cast"); //                            (2)
  DestArrayBegin =
      Builder.CreateGEP(DestArrayBegin, ArrSecInfo.getOffset(),
                        DestArrayBegin->getName() + ".plus.offset"); //   (3)
}

void VPOParoptTransform::computeArraySecReductionTypeOffsetSize(
    ReductionItem &RI, Instruction *InsertPt) {

  if (!RI.getIsArraySection())
    return;

  IRBuilder<> Builder(InsertPt);

  Value *Orig = RI.getOrig();
  Type *RITy = Orig->getType();
  Type *ElemTy = cast<PointerType>(RITy)->getElementType();

  bool BaseIsPointer = false;
  if (isa<PointerType>(ElemTy)) {
    // It is possible to have an array section on a pointer. Examples:
    //
    // int *yptr, (*yarrptr)[10];
    // reduction(+:yptr[1:4], yarrptr[1][2:5])
    //
    // In these cases, the IR will have the type of the operands as `**`:
    //
    // "...REDUCTION.ADD:ARRSECT"(i32** @yptr, 1, 1, 4, 1)
    // "...REDUCTION.ADD:ARRSECT"([10 x i32]** @yarrptr, 2, 1, 1, 1, 2, 5, 1)
    //
    // In these cases, the we need to get the pointee type one extra time to
    // reach the base element type (i32 for yptr) or the array type ([10 x i32]
    // for yarrptr).
    BaseIsPointer = true;
    ElemTy = cast<PointerType>(ElemTy)->getElementType();
  }

  // At this point, ElemTy is the base element type for 1D array sections. For
  // sections with 2 or more dimensions, it should have the underlying array
  // type. If so, we need to extract the size of each dimension of that array.
  // We do that next. At the end of the following loop, ArrayDims should have
  // the size of each dimension of the underlying array from higher to lower.
  // For example, it should contain {3, 4, 5} for `[3 x [4 x [5 x i32]]]`. We
  // will use this to compute the offset in terms of an equivalent 1D array.
  Type *CurElementTy = ElemTy;
  SmallVector<uint64_t, 4> ArrayDims;
  while (auto *ArrayTy = dyn_cast<ArrayType>(CurElementTy)) {
    ArrayDims.push_back(ArrayTy->getNumElements());
    CurElementTy = ArrayTy->getElementType();
  }

  // This is the number to be multiplied to a dimension's lower bound during
  // offset computation.
  const DataLayout &DL = InsertPt->getModule()->getDataLayout();
  const unsigned PtrSz = DL.getPointerSizeInBits();

  uint64_t ArraySizeTillDim = 1;
  Value *ArrSecSize = Builder.getIntN(PtrSz, 1);
  Value *ArrSecOff = Builder.getIntN(PtrSz, 0);
  ArraySectionInfo &ArrSecInfo = RI.getArraySectionInfo();
  const auto &ArraySectionDims = ArrSecInfo.getArraySectionDims();
  const int NumDims = ArraySectionDims.size();

  // We go through the array section dims in the reverse order to go from lower
  // to higher dimensions. For example, in case of:
  //
  //   int (*zarrptr)[3][4][5];
  //   #pragma omp for reduction (+:zarrptr[3][1][2:2][1:3]).
  //
  // Array section size is a simple multiplication of the size of each
  // dimension, ie. 3*2*1*1 = 6. The offset and element type are computed in the
  // loop below. At the beginning of each iteration, the values will look like
  // this (note that `BaseIsPointer` is true for this case):
  //
  //  I | LB | ArraySizeTillDim | ArrSecOff | ArrayDims | ElemTy
  // ---+----+------------------+-----------+-----------+-----------------------
  //  3 | 1  | 1                | 0         | {3,4,5}   | [3 x [4 x [5 x i32 ]]]
  //  2 | 2  | 5                | 1         | {3,4}     | [4 x [5 x i32 ]]
  //  1 | 1  | 20               | 11        | {3}       | [5 x i32 ]
  //  0 | 3  | 60               | 31        | {}        | i32
  // --------+------------------+-----------+-----------+-----------------------
  // final   | 60               | 221       | {}        | i32
  //
  for (int I = NumDims - 1; I >= 0; --I) {
    auto const &Dim = ArraySectionDims[I];

    Value *DimLB = std::get<0>(Dim);
    Value *SectionDimSize = std::get<1>(Dim);

    ConstantInt *ArraySizeTillDimVal = Builder.getIntN(PtrSz, ArraySizeTillDim);

    Value *SizeXLB = Builder.CreateMul(ArraySizeTillDimVal, DimLB);
    ArrSecOff = Builder.CreateAdd(SizeXLB, ArrSecOff, "offset");
    ArrSecSize = Builder.CreateMul(ArrSecSize, SectionDimSize, "size");

    if (I == 0 && BaseIsPointer)
      continue; // If `BaseIsPointer`, getElmentType() has already been called
                // onece, so we skip it in the last iteration.

    ArraySizeTillDim *= ArrayDims.pop_back_val();
    ElemTy = cast<ArrayType>(ElemTy)->getElementType();
  }

  // TODO: This assert needs to be updated when UDR support is added.
  assert(!isa<PointerType>(ElemTy) && !isa<ArrayType>(ElemTy) &&
         "Unexpected array section element type.");

  ArrSecInfo.setSize(ArrSecSize);
  ArrSecInfo.setOffset(ArrSecOff);
  ArrSecInfo.setElementType(ElemTy);
  ArrSecInfo.setBaseIsPointer(BaseIsPointer);

  LLVM_DEBUG(dbgs() << __FUNCTION__ << ": Operand '";
             Orig->printAsOperand(dbgs()); dbgs() << "':: ";
             ArrSecInfo.print(dbgs(), false); dbgs() << "\n");
}

Value *
VPOParoptTransform::getReductionItemReplacementValue(ReductionItem const &RedI,
                                                     Instruction *InsertPt) {

  Value *NewRedInst = RedI.getNew();
  if (!RedI.getIsArraySection())
    return NewRedInst;

  // For array section reduction, such as:
  //
  //   int y[10];
  //   #pragma omp for reduction(+: y[offset:5])
  //
  // The local copy of the operand is a VLA of size 5: `y.new = alloca i32, 5`
  // Accesses to `y[offset]` should point to `y.new[0]`. So, the uses of `y`
  // need to be replaced with `y.new - offset` inside the region:
  //   %y.new.minus.offset = getelementptr %y.new, -offset              ; (1)

  IRBuilder<> Builder(InsertPt);
  const ArraySectionInfo &ArrSecInfo = RedI.getArraySectionInfo();
  Value *Offset = ArrSecInfo.getOffset();
  Value *NegOffset = Builder.CreateNeg(Offset, "neg.offset");
  Value *NewMinusOffset = Builder.CreateGEP(
      NewRedInst, NegOffset, NewRedInst->getName() + ".minus.offset"); // (1)

  if (!ArrSecInfo.getBaseIsPointer())
    return NewMinusOffset;

  // In case of array section on a pointer, like:
  //
  //   int *x;
  //   #pragma omp for reduction(+:x[1:5])
  //
  // The type of `x` in IR is `i32**`. So an access to x[1] in the IR will look
  // like:
  //
  //   %1 = load i32* %x
  //   %2 = getelementpointer %1, 1
  //
  // However, the type of the local copy `x.new` is i32*. So x needs to be
  // replaced with address of 'x.new - offset':
  //
  //   %x.new = alloca i32, 5
  //   %x.new.minus.offset = getelementpointer %x.new, -1               ; (1)
  //   %x.new.minus.offset.addr = alloca i32*                           ; (2)
  //   store %x.new.minus.offset, %x.new.minus.offset.addr              ; (3)
  //
  const DataLayout &DL = InsertPt->getModule()->getDataLayout();
  AllocaInst *NewMinusOffsetAddr = Builder.CreateAlloca(
      PointerType::get(ArrSecInfo.getElementType(), DL.getAllocaAddrSpace()),
      nullptr, NewMinusOffset->getName() + ".addr");       //             (2)
  Builder.CreateStore(NewMinusOffset, NewMinusOffsetAddr); //             (3)

  return NewMinusOffsetAddr;
}

// A utility to privatize the variables within the region.
AllocaInst *
VPOParoptTransform::genPrivatizationAlloca(WRegionNode *W, Value *PrivValue,
                                           Instruction *InsertPt,
                                           const StringRef VarNameSuff) {
  // LLVM_DEBUG(dbgs() << "Private Instruction Defs: " << *PrivInst << "\n");
  // Generate a new Alloca instruction as privatization action
  AllocaInst *NewPrivInst = nullptr;

  assert(!(W->isBBSetEmpty()) &&
         "genPrivatizationAlloca: WRN has empty BBSet");

  if (auto PrivInst = dyn_cast<AllocaInst>(PrivValue)) {
    NewPrivInst = (AllocaInst *)PrivInst->clone();

    // Add 'priv' suffix for the new alloca instruction
    if (PrivInst->hasName())
      NewPrivInst->setName(PrivInst->getName() + VarNameSuff);

    NewPrivInst->insertBefore(InsertPt);
  } else if (GlobalVariable *GV = dyn_cast<GlobalVariable>(PrivValue)){
    Type *ElemTy = GV->getValueType();
    const DataLayout &DL = F->getParent()->getDataLayout();
    NewPrivInst = new AllocaInst(ElemTy, DL.getAllocaAddrSpace(), nullptr,
                                 GV->getName());
    NewPrivInst->insertBefore(InsertPt);
  } else {
    assert((isa<Argument>(PrivValue) || isa<GetElementPtrInst>(PrivValue)) &&
           "genPrivatizationAlloca: unsupported private item");
    Type *ElemTy = cast<PointerType>(PrivValue->getType())->getElementType();
    const DataLayout &DL = F->getParent()->getDataLayout();
    NewPrivInst = new AllocaInst(ElemTy, DL.getAllocaAddrSpace(), nullptr,
                                 PrivValue->getName());
    NewPrivInst->insertBefore(InsertPt);
  }

  return NewPrivInst;
}

// A utility to privatize the variables within the region.
AllocaInst *VPOParoptTransform::genPrivatizationAlloca(
    WRegionNode *W, Value *PrivValue, Instruction *InsertPt,
    const StringRef VarNameSuff, Type *ArrSecElementType, Value *ArrSecSize) {

  if (!ArrSecSize)
    return genPrivatizationAlloca(W, PrivValue, InsertPt, VarNameSuff);

  Function *F = InsertPt->getParent()->getParent();
  const DataLayout &DL = F->getParent()->getDataLayout();
  IRBuilder<> Builder(InsertPt);

  assert(ArrSecElementType && "Null array section element type.");
  auto *NewPrivInst =
      Builder.CreateAlloca(ArrSecElementType, DL.getAllocaAddrSpace(),
                           ArrSecSize, PrivValue->getName() + VarNameSuff);
  return NewPrivInst;
}

// Replace the variable with the privatized variable
void VPOParoptTransform::genPrivatizationReplacement(WRegionNode *W,
                                                     Value *PrivValue,
                                                     Value *NewPrivValue,
                                                     Item *IT) {

  // Find instructions in W that use V
  SmallVector<Instruction *, 8> PrivUses;
  if (!WRegionUtils::findUsersInRegion(W, PrivValue, &PrivUses, false))
    return; // Found no applicable uses of PrivValue in W's body

  // Replace all USEs of each PrivValue with its NewPrivValue in the
  // W-Region (parallel loop/region/section ... etc.)
  while (!PrivUses.empty()) {
    Instruction *UI = PrivUses.pop_back_val();
    UI->replaceUsesOfWith(PrivValue, NewPrivValue);

    if (isa<GlobalVariable>(PrivValue)) {
      // If PrivValue is a global, its uses could be in ConstantExprs
      SmallVector<Instruction *, 2> NewInstArr;
      IntelGeneralUtils::breakExpressions(UI, &NewInstArr);
      for (Instruction *NewInstr : NewInstArr) {
        NewInstr->replaceUsesOfWith(PrivValue, NewPrivValue);
      }
    }
  }

  LLVM_DEBUG(dbgs() << __FUNCTION__ << ": Replaced uses of '";
             PrivValue->printAsOperand(dbgs()); dbgs() << "' with '";
             NewPrivValue->printAsOperand(dbgs()); dbgs() << "'\n");
}

// Generates code for linear variables for the WRegion W.
//
// The following needs to be done for handling a linear var:
//
//
// * (A) Create two local copies of the linear vars. One to capture the starting
// value. Another to be the local linear variable which replaces all uses of the
// original inside the region. (1), (2)
//
// * (B) Capture original value of linear vars before entering the loop. (1),
// (3), (4)
//
// * (C) Use the captured value along with the specified step to initialize the
// local linear var in each iteration of the loop. (5) - (11)
//
// * (D) At the end of the last loop iteration, copy the value of the local var
// back to the original linear var. (12), (13)
//
//  +------------EntryBB----------------+
//  |  %linear.start = alloca i16       |                            ; (1)
//  |  %y = alloca i16                  |                            ; (2)
//  +----------------+------------------+
//                   |
//  +-----------LinearInitBB------------+
//  |  %2 = load i16, i16* @y           |                            ; (3)
//  |  store i16 %2, i16* %linear.start |                            ; (4)
//  +----------------+------------------+
//                   |
//         __kmpc_static_init(...)
//                   |
//  +-----------LoopBodyBB--------------+
//  |  %omp.ivi.0 = phi ...             |
//  |  %6 = load i16, i16* %linear.start|                            ; (5)
//  |  %7 = sext i16 %step to i64       |                            ; (6)
//  |  %8 = mul i64 %.omp.iv.0, i64 %7  |                            ; (7)
//  |  %9 = sext i16 %6 to i64          |                            ; (8)
//  |  %10 = add i64 %9, %8             |                            ; (9)
//  |  %11 = trunc i64 %10 to i16       |                            ; (10)
//  |  store i16 %11, i16* %y           |                            ; (11)
//  |                ...                |
//  +-----------------+-----------------+
//                    |
//         __kmpc_static_fini(...)
//                    |
//           __kmpc_barrier(...)    ; inserted by genBarrierForFpLpAndLinears()
//                    |
//               if(%is_last)       ; inserted by genLastIterationCheck()
//                    |   \
//                   yes   no
//                    |     +---------+
//                    |               |
//     +--------LinearFiniBB------+   |
//     |   %17 = load i16, i16* %y|   |                              ; (12)
//     |   store i16 %17, i16* @y |   |                              ; (13)
//     +--------------+-----------+   |
//                    |               |
//                    |               |
//                    |  +------------+
//                    |  |
//     +--------------+--+--------+
//     |   llvm.region.exit(...)  |
//     +--------------------------+
//
bool VPOParoptTransform::genLinearCode(WRegionNode *W,
                                       BasicBlock *LinearFiniBB) {

  assert(W->isBBSetEmpty() && "genLinearCode: BBSET should start empty");

  if (!W->canHaveLinear())
    return false;

  LinearClause &LrClause = W->getLinear();
  if (LrClause.empty())
    return false;

  assert(LinearFiniBB && "genLinearCode: Null LinearFiniBB.");

  LLVM_DEBUG(dbgs() << "\nEnter VPOParoptTransform::genLinearCode\n");

  W->populateBBSet();
  BasicBlock *EntryBB = W->getEntryBBlock();
  BasicBlock *LinearInitBB = nullptr;
  BasicBlock *LoopBodyBB = nullptr;
  Value *NewLinearVar = nullptr;
  Value *LinearStartVar = nullptr;

  // Create empty BBlocks for capturing linear operand's starting value.
  createEmptyPrvInitBB(W, LinearInitBB);
  assert(LinearInitBB && "genLinearCode: Couldn't create LinearInitBB.");
  IRBuilder<> CaptureBuilder(LinearInitBB->getTerminator());

  // Create IRBuilder for copying back local linear vars' final value to the
  // original vars.
  IRBuilder<> FiniBuilder(LinearFiniBB->getTerminator());

  // Get the First BB for the loop body. The initialization of local linear vars
  // per iteration, using the starting value, index and step will go here.
  WRNLoopInfo &WRNLI = W->getWRNLoopInfo();
  Loop *L = WRNLI.getLoop();
  assert(L && "genLinearCode: Null Loop.");
  assert(L->getNumBlocks() > 0 && "genLinearCode: No BBlocks in the loop.");
  auto *LoopBodyBBIter = L->block_begin();
  LoopBodyBB = *LoopBodyBBIter;
  assert(LoopBodyBB && "genLinearCode: Null loop body.");
  IRBuilder<> InitBuilder(LoopBodyBB->getFirstNonPHI());
  Value *Index = WRegionUtils::getOmpCanonicalInductionVariable(L);
  assert(Index && "genLinearCode: Null Loop index.");

  for (LinearItem *LinearI : LrClause.items()) {
    Value *Orig = LinearI->getOrig();

    // (A) Create private copy of the linear var to be used instead of the
    // original var inside the WRegion. (2)
    NewLinearVar = genPrivatizationAlloca(W, Orig, EntryBB->getFirstNonPHI(),
                                          ".linear");                   // (2)

    // Create a copy of the linear variable to capture its starting value (1)
    LinearStartVar =
        genPrivatizationAlloca(W, Orig, EntryBB->getFirstNonPHI(), ""); // (1)
    LinearStartVar->setName("linear.start");

    // Replace original var with the new var inside the region.
    genPrivatizationReplacement(W, Orig, NewLinearVar, LinearI);
    LinearI->setNew(NewLinearVar);

    // (B) Capture value of linear variable before entering the loop
    LoadInst *LoadOrig = CaptureBuilder.CreateLoad(Orig);               // (3)
    CaptureBuilder.CreateStore(LoadOrig, LinearStartVar);               // (4)

    // (C) Initialize the linear variable using closed form inside the loop
    // body: %y.linear = %y.linear.start + %omp.iv * %step

    Value *LinearStart = InitBuilder.CreateLoad(LinearStartVar);        // (5)
    Type *LinearTy = LinearStart->getType();

    Value *Step = LinearI->getStep();

    // If the sizes of step/index/linear var don't match, we need to create
    // some type casts when doing the closed-form computation.
    Type *IndexTy = Index->getType();
    Type *StepTy = Step->getType();
    assert(isa<IntegerType>(IndexTy) && "genLinearCode: Index is not an int.");
    assert(isa<IntegerType>(StepTy) && "genLinearCode: Step is not an int.");

    if (IndexTy->getIntegerBitWidth() < StepTy->getIntegerBitWidth())
      Index = InitBuilder.CreateIntCast(Index, StepTy, true);
    else if (IndexTy->getIntegerBitWidth() > StepTy->getIntegerBitWidth())
      Step = InitBuilder.CreateIntCast(Step, IndexTy, true);            // (6)
    auto *Mul = InitBuilder.CreateMul(Index, Step);                     // (7)

    Value *Add = nullptr;
    if (isa<PointerType>(LinearTy))
      Add = InitBuilder.CreateInBoundsGEP(LinearStart, {Mul});
    else {
      Type *MulTy = Mul->getType();

      if (LinearTy->getIntegerBitWidth() < MulTy->getIntegerBitWidth())
        LinearStart = InitBuilder.CreateIntCast(LinearStart, MulTy, true); //(8)
      else if (LinearTy->getIntegerBitWidth() > MulTy->getIntegerBitWidth())
        Mul = InitBuilder.CreateIntCast(Mul, LinearTy, true);

      Add = InitBuilder.CreateAdd(LinearStart, Mul);                    // (9)
      Add = InitBuilder.CreateIntCast(Add, LinearTy, true);             // (10)
    }

    InitBuilder.CreateStore(Add, NewLinearVar);                         // (11)

    // (D) Insert the final linear copy-out from local vars to the original.
    LoadInst *FiniLoad = FiniBuilder.CreateLoad(NewLinearVar);          // (12)
    FiniBuilder.CreateStore(FiniLoad, Orig);                            // (13)

    LLVM_DEBUG(dbgs() << "genLinearCode: generated " << *Orig << "\n");
  }
  W->resetBBSet(); // Invalidate BBSet

  LLVM_DEBUG(dbgs() << "\nExit VPOParoptTransform::genLinearCode\n");
  return true;
}

bool VPOParoptTransform::genFirstPrivatizationCode(WRegionNode *W) {

  bool Changed = false;

  LLVM_DEBUG(
      dbgs() << "\nEnter VPOParoptTransform::genFirstPrivatizationCode\n");

  assert(W->isBBSetEmpty() &&
         "genFirstPrivatizationCode: BBSET should start empty");

  assert(W->canHaveFirstprivate() &&
         "genFirstPrivatizationCode: WRN doesn't take a firstprivate var");

  FirstprivateClause &FprivClause = W->getFpriv();
  if (!FprivClause.empty()) {
    W->populateBBSet();
    BasicBlock *EntryBB = W->getEntryBBlock();
    BasicBlock *ExitBB = W->getExitBBlock();
    BasicBlock *PrivInitEntryBB = nullptr;
    Value *NewPrivInst = nullptr;
    bool ForTask = W->getIsTask();

    for (FirstprivateItem *FprivI : FprivClause.items()) {
      Value *Orig = FprivI->getOrig();
      //
      // assert((isa<GlobalVariable>(Orig) || isa<AllocaInst>(Orig)) &&
      //      "genFirstPrivatizationCode: Unexpected firstprivate variable");
      //
      LastprivateItem *LprivI = FprivI->getInLastprivate();

      if (!LprivI) {
        NewPrivInst = genPrivatizationAlloca(W, Orig, EntryBB->getFirstNonPHI(),
                                             ".fpriv");

        // By this it can uniformly handle the global/local firstprivate.
        // For the case of local firstprivate, the New is the same as the Orig.
        Value *ValueToReplace = W->getIsTarget() ? FprivI->getNew() : Orig;
        genPrivatizationReplacement(W, ValueToReplace, NewPrivInst, FprivI);

        // For a given firstprivate variable, if it also occurs in a map
        // clause with "from" attribute, the compiler needs to generate
        // the code to copy the value back to the target memory.
        if (ForTask || (W->getIsTarget() && FprivI->getInMap() &&
                        FprivI->getInMap()->getIsMapFrom())) {
          IRBuilder<> Builder(EntryBB->getTerminator());
          Builder.CreateStore(Builder.CreateLoad(FprivI->getNew()),
                              NewPrivInst);
          Builder.SetInsertPoint(ExitBB->getTerminator());
          Builder.CreateStore(Builder.CreateLoad(NewPrivInst),
                              FprivI->getNew());
        }

        FprivI->setNew(NewPrivInst);
      } else {
        FprivI->setNew(LprivI->getNew());
        LLVM_DEBUG(dbgs() << "\n  genFirstPrivatizationCode: (" << *Orig
                          << ") is also lastprivate\n");
      }

      if (!ForTask) {
        createEmptyPrvInitBB(W, PrivInitEntryBB);
        genFprivInit(FprivI, PrivInitEntryBB->getTerminator());
      }
      LLVM_DEBUG(dbgs() << "genFirstPrivatizationCode: firstprivatized "
                        << *Orig << "\n");
    }
    Changed = true;
    W->resetBBSet(); // Invalidate BBSet
  }

  LLVM_DEBUG(
      dbgs() << "\nExit VPOParoptTransform::genFirstPrivatizationCode\n");
  return Changed;
}

bool VPOParoptTransform::genLastPrivatizationCode(WRegionNode *W,
                                                  BasicBlock *IfLastIterBB) {
  bool Changed = false;

  LLVM_DEBUG(
      dbgs() << "\nEnter VPOParoptTransform::genLastPrivatizationCode\n");

  assert(W->isBBSetEmpty() &&
         "genLastPrivatizationCode: BBSET should start empty");

  if (!W->canHaveLastprivate())
    return Changed;

  LastprivateClause &LprivClause = W->getLpriv();
  if (!LprivClause.empty()) {

    W->populateBBSet();

    assert(IfLastIterBB && "genLastPrivatizationCode: Null IfLastIterBB.");

    bool ForTask = W->getWRegionKindID() == WRegionNode::WRNTaskloop ||
                   W->getWRegionKindID() == WRegionNode::WRNTask;
    BasicBlock *EntryBB = W->getEntryBBlock();

    for (LastprivateItem *LprivI : LprivClause.items()) {
      Value *Orig = LprivI->getOrig();
      /*
            assert((isa<GlobalVariable>(Orig) || isa<AllocaInst>(Orig)) &&
                   "genLastPrivatizationCode: Unexpected lastprivate variable");
      */
      Value *NewPrivInst;
      if (!ForTask)
        NewPrivInst =
            genPrivatizationAlloca(W, Orig, &EntryBB->front(), ".lpriv");
      else
        NewPrivInst = LprivI->getNew();
      genPrivatizationReplacement(W, Orig, NewPrivInst, LprivI);
      if (!ForTask) {
        LprivI->setNew(NewPrivInst);
        // Emit constructor call for lastprivate var if it is not also a
        // firstprivate (in which case the firsprivate init emits a cctor).
        if (LprivI->getInFirstprivate() == nullptr)
          VPOParoptUtils::genConstructorCall(LprivI->getConstructor(),
                                             NewPrivInst, NewPrivInst);
        genLprivFini(LprivI, IfLastIterBB->getTerminator());
      } else
        genLprivFiniForTaskLoop(LprivI->getParm(), LprivI->getNew(),
                                IfLastIterBB->getTerminator());
    }
    Changed = true;
    W->resetBBSet(); // Invalidate BBSet
  }

  LLVM_DEBUG(dbgs() << "\nExit VPOParoptTransform::genLastPrivatizationCode\n");
  return Changed;
}

// Generate destructor calls for [first|last]private variables
bool VPOParoptTransform::genDestructorCode(WRegionNode *W) {
  if (!WRegionUtils::needsDestructors(W)) {
    LLVM_DEBUG(dbgs() << "\nVPOParoptTransform::genDestructorCode: No dtors\n");
    return false;
  }

  LLVM_DEBUG(dbgs() << "\nEnter VPOParoptTransform::genDestructorCode\n");

  // Create a BB before ExitBB in which to insert dtor calls
  BasicBlock *NewBB = nullptr;
  createEmptyPrivFiniBB(W, NewBB);
  Instruction* InsertBeforePt = NewBB->getTerminator();

  // Destructors for privates
  if (W->canHavePrivate())
    for (PrivateItem *PI : W->getPriv().items())
      VPOParoptUtils::genDestructorCall(PI->getDestructor(), PI->getNew(),
                                        InsertBeforePt);
  // Destructors for firstprivates
  if (W->canHaveFirstprivate())
    for (FirstprivateItem *FI : W->getFpriv().items())
      VPOParoptUtils::genDestructorCall(FI->getDestructor(), FI->getNew(),
                                        InsertBeforePt);
  // Destructors for lastprivates (that are not also firstprivate)
  if (W->canHaveLastprivate())
    for (LastprivateItem *LI : W->getLpriv().items())
      if (LI->getInFirstprivate() == nullptr)
        VPOParoptUtils::genDestructorCall(LI->getDestructor(), LI->getNew(),
                                          InsertBeforePt);
      // else do nothing; dtor already emitted for Firstprivates above

  /* TODO: emit Dtors for UDR
  if (W->canHaveReduction())
    for (ReductionItem *RI : W->getRed().items())
      VPOParoptUtils::genDestructorCall(RI->getDestructor(), LI->getNew(),
                                        InsertBeforePt);
  */

  LLVM_DEBUG(dbgs() << "\nExit VPOParoptTransform::genDestructorCode\n");
  return true;
}

//  Clean up the intrinsic @llvm.invariant.group.barrier and replace the use
//  of the intrinsic with the its operand.
//
//  After the compiler generates the function call
//  @llvm.invariant.group.barrier in the VPO Paropt Prepare pass, the Early
//  CSE pass moves the bitcast instruction across the OMP region. Before
//  the VPO Paropt pass, the compiler removes the intrinsic
//  @llvm.invariant.group.barrier and propagates the result of the intrinsic
//  to the user instructions. The compiler has to handle the bitcast
//  instruction outside the OMP region by cloning that bitcast instruction
//  and place it at the beginning of region entry.
//
//  *** IR Dump After VPO Paropt Prepare Pass ***
//    %2 = call token @llvm.directive.region.entry()
//    [ "DIR.OMP.PARALLEL"(), "QUAL.OMP.PRIVATE"([10 x i32]* %pvtPtr) ]
//    %3 = bitcast [10 x i32]* %pvtPtr to i8*
//    %4 = call i8* @llvm.invariant.group.barrier(i8* %3)
//
//  *** IR Dump After Early CSE ***
//    %0 = bitcast [10 x i32]* %pvtPtr to i8*
//    ...
//  DIR.OMP.PARALLEL.1:
//    %1 = call token @llvm.directive.region.entry()
//    [ "DIR.OMP.PARALLEL"(), "QUAL.OMP.PRIVATE"([10 x i32]* %pvtPtr) ]
//    %2 = call i8* @llvm.invariant.group.barrier(i8* %0)
//
//  *** IR Dump Before VPO Paropt Prepare Pass ***
//    %0 = bitcast [10 x i32]* %pvtPtr to i8*
//    ...
//  DIR.OMP.PARALLEL.1:
//    %1 = call token @llvm.directive.region.entry()
//    [ "DIR.OMP.PARALLEL"(), "QUAL.OMP.PRIVATE"([10 x i32]* %pvtPtr) ]
//    %2 = bitcast [10 x i32]* %pvtPtr to i8*
//    ....
//
bool VPOParoptTransform::clearCodemotionFenceIntrinsic(WRegionNode *W) {
  bool Changed = false;
  W->populateBBSet();
  SmallVector<Instruction*, 8> DelIns;

  for (auto IB = W->bbset_begin(); IB != W->bbset_end(); IB++)
    for (auto &I : **IB)
      if (CallInst *CI = isFenceCall(&I)) {
        Value *V = CI->getOperand(0);
        if (auto *BI = dyn_cast<BitCastInst>(V)) {
          if (!W->contains(BI->getParent()) &&
              WRegionUtils::usedInRegionEntryDirective(W, BI->getOperand(0))) {
            Instruction *Ext = BI->clone();
            Ext->insertBefore(CI);
            CI->setOperand(0, Ext);
            V = Ext;
          }
        } else if (auto *GEPI = dyn_cast<GetElementPtrInst>(V)) {
          if (!W->contains(GEPI->getParent()) &&
              WRegionUtils::usedInRegionEntryDirective(W,
                                                       GEPI->getOperand(0))) {
            Instruction *Ext = GEPI->clone();
            Ext->insertBefore(CI);
            CI->setOperand(0, Ext);
            V = Ext;
          }
        }
        I.replaceAllUsesWith(V);
        DelIns.push_back(&I);
        Changed = true;
      }
  while (!DelIns.empty()) {
    Instruction *I = DelIns.pop_back_val();
    I->eraseFromParent();
  }
  W->resetBBSet();

  return Changed;
}

// Replace the occurrences of V within the region with the return value of the
// intrinsic @llvm.invariant.group.barrier.
void VPOParoptTransform::replaceValueWithinRegion(WRegionNode *W, Value *V) {
  // LLVM_DEBUG(dbgs() << "replaceValueWithinRegion: " << *V << "\n");

  // Find instructions in W that use V
  SmallVector<Instruction *, 8> Users;
  if (!WRegionUtils::findUsersInRegion(W, V, &Users))
    return; // Found no applicable uses of V in W's body

  // Create a new @llvm.invariant.group.barrier for V
  BasicBlock *EntryBB = W->getEntryBBlock();
  IRBuilder<> Builder(EntryBB->getTerminator());
  Value *NewI = Builder.CreateLaunderInvariantGroup(V);

  // Replace uses of V with NewI
  for (Instruction * User : Users) {
    if (isFenceCall(User) != nullptr) {
      // Skip fence intrinsics. Consider this case of nested constructs
      // privatizing "u":
      //           TYPE u;  // some struct type
      //           #pragma omp parallel private (u)  // outer construct
      //           {
      //              u.a=1;
      //                #pragma omp for private (u)  // inner construct
      //                for(...) { ...; u.a=2; }
      //              print(u.a); // print 1, not 2
      //           }
      // First we create %1=fence(bitcast...@u...) for the inner construct,
      // and replace all uses of @u with %1 in the inner region. Then we create
      // %2=fence(bitcast...@u...) for the outer construct, and replace uses of
      // @u with %2. However, we must not replace %1=fence(bitcast...@u...)
      // into %1=fence(bitcast...%2...). Otherwise, the privatizaion in the
      // inner construct is lost.
      //
      // Note: this guard works for global u, but not local u. For a global u,
      // the bitcast is represented as a ConstantExpr which is an operand of
      // the fence call. However, if u is local, a separate bitcast instruction
      // is done outside of the fence:
      //
      //    %3 = bitcast...%u...
      //    %4 = fence(%3)
      //
      // so checking for the fence itself is not effective in this case.
      // To solve that, look at the next section of code dealing with BitCast.
      //
      // LLVM_DEBUG(dbgs() << "Skipping Fence: " << *User << "\n");
      continue;
    }

    // see comment above
    if (BitCastInst *BCI = dyn_cast<BitCastInst>(User)) {
      bool Skip = false;
      for (llvm::User* U : BCI->users())
        if (Instruction *I = dyn_cast<Instruction>(U))
          if (isFenceCall(I)) {
            Skip=true;
            break;
          }
      if (Skip) {
        // LLVM_DEBUG(dbgs() << "Skipping BitCast: " << *BCI << "\n");
        continue;
      }
    }

    // LLVM_DEBUG(dbgs() << "Before Replacement: " << *User << "\n");
    User->replaceUsesOfWith(V, NewI);
    // LLVM_DEBUG(dbgs() << "After Replacement: " << *User << "\n");

    // Some uses of V are in a ConstantExpr, in which case the User is the
    // instruction using the ConstantExpr. For example, the use of @u below is
    // the GEP expression (a ConstantExpr), not the instruction itself, so
    // doing User->replaceUsesOfWith(V, NewI) does not replace @u
    //
    //     %12 = load i32, i32* getelementptr inbounds (%struct.t_union_,
    //           %struct.t_union_* @u, i32 0, i32 0), align 4
    //
    // The solution is to access the ConstantExpr as instruction(s) in order to
    // do the replacement. NewInstArr below keeps such instruction(s).
    SmallVector<Instruction *, 2> NewInstArr;
    IntelGeneralUtils::breakExpressions(User, &NewInstArr);
    for (Instruction *NewInstr : NewInstArr) {
      // LLVM_DEBUG(dbgs() << "Before Replacement: " << *NewInstr << "\n");
      NewInstr->replaceUsesOfWith(V, NewI);
      // LLVM_DEBUG(dbgs() << "After Replacement: " << *NewInstr << "\n");
    }
  }
}

// Generate the intrinsic @llvm.invariant.group.barrier for local/global
// variable I.
void VPOParoptTransform::genFenceIntrinsic(WRegionNode *W, Value *I) {

  if (AllocaInst *AI = dyn_cast<AllocaInst>(I)) {
    Type *AllocaTy = AI->getAllocatedType();

    if (!AllocaTy->isSingleValueType())
      replaceValueWithinRegion(W, I);

  } else if (GlobalVariable *GV = dyn_cast<GlobalVariable>(I)) {
    Type *Ty = GV->getValueType();
    if (!Ty->isSingleValueType())
      replaceValueWithinRegion(W, I);
  }
  else {
    Type *Ty = I->getType();
    PointerType *PtrTy = dyn_cast<PointerType>(Ty);
    if (!PtrTy)
      return;
    Ty = PtrTy->getElementType();
    if (!Ty->isSingleValueType())
      replaceValueWithinRegion(W, I);
  }
}

// Return true if the instuction is a call to
// @llvm.invariant.group.barrier
CallInst*  VPOParoptTransform::isFenceCall(Instruction *I) {
  if (CallInst *CI = dyn_cast<CallInst>(I))
    if (CI->getCalledFunction() && CI->getCalledFunction()->getIntrinsicID() ==
                                       Intrinsic::launder_invariant_group)
      return CI;
  return nullptr;
}

// Transform the loop branch predicate from sle/ule to sgt/ugt in order
// to faciliate the scev based loop trip count calculation.
//
//         do {
//             %omp.iv = phi(%omp.lb, %omp.inc)
//             ...
//             %omp.inc = %omp.iv + 1;
//          }while (%omp.inc <= %omp.ub)
//          ===>
//         do {
//             %omp.iv = phi(%omp.lb, %omp.inc)
//             ...
//             %omp.inc = %omp.iv + 1;
//          }while (%omp.ub + 1 > %omp.inc)
void VPOParoptTransform::fixOmpBottomTestExpr(Loop *L) {
  BasicBlock *Backedge = L->getLoopLatch();
  TerminatorInst *TermInst = Backedge->getTerminator();
  BranchInst *ExitBrInst = cast<BranchInst>(TermInst);
  ICmpInst *CondInst = cast<ICmpInst>(ExitBrInst->getCondition());
  assert((CondInst->getPredicate() == CmpInst::ICMP_SLE ||
         CondInst->getPredicate() == CmpInst::ICMP_ULE) &&
         "Expect incoming loop predicate is SLE or ULE");
  ICmpInst::Predicate NewPred = CondInst->getInversePredicate();
  CondInst->swapOperands();
  Value *Ub = CondInst->getOperand(0);
  IntegerType *UpperBoundTy = cast<IntegerType>(Ub->getType());
  ConstantInt *ValueOne  = ConstantInt::get(UpperBoundTy, 1);
  IRBuilder<> Builder(CondInst);
  Value* NewUb = Builder.CreateAdd(Ub, ValueOne);
  CondInst->replaceUsesOfWith(Ub, NewUb);
  CondInst->setPredicate(NewPred);
}

// Transform the given do-while loop loop into the canonical form as follows.
//         do {
//             %omp.iv = phi(%omp.lb, %omp.inc)
//             ...
//             %omp.inc = %omp.iv + 1;
//          }while (%omp.inc <= %omp.ub)
//
void VPOParoptTransform::fixOMPDoWhileLoop(WRegionNode *W, Loop *L) {

  if (WRegionUtils::isDoWhileLoop(L)) {
    fixOmpDoWhileLoopImpl(L);
    if (W->getWRegionKindID() == WRegionNode::WRNVecLoop)
      fixOmpBottomTestExpr(L);
  } else if (WRegionUtils::isWhileLoop(L))
    llvm_unreachable(
        "fixOMPLoop: Unexpected OMP while loop after the loop is rotated.");
  else
    llvm_unreachable("fixOMPLoop: Unexpected OMP loop type");
}

// Utility to transform the given do-while loop loop into the
// canonical do-while loop.
void VPOParoptTransform::fixOmpDoWhileLoopImpl(Loop *L) {

  BasicBlock *H = L->getHeader();
  BasicBlock *Backedge = L->getLoopLatch();

  for (BasicBlock::iterator I = H->begin(); isa<PHINode>(I); ++I) {
    PHINode *PN = cast<PHINode>(I);
    if (Instruction *Inc =
            dyn_cast<Instruction>(PN->getIncomingValueForBlock(Backedge))) {
      if (Inc->getOpcode() == Instruction::Add &&
          (Inc->getOperand(1) ==
               ConstantInt::get(Type::getInt32Ty(F->getContext()), 1) ||
           Inc->getOperand(1) ==
               ConstantInt::get(Type::getInt64Ty(F->getContext()), 1))) {
        TerminatorInst *TermInst = Inc->getParent()->getTerminator();
        BranchInst *ExitBrInst = dyn_cast<BranchInst>(TermInst);
        if (!ExitBrInst)
          continue;
        ICmpInst *CondInst = dyn_cast<ICmpInst>(ExitBrInst->getCondition());
        if (!CondInst)
          continue;
        ICmpInst::Predicate Pred = CondInst->getPredicate();
        if (Pred == CmpInst::ICMP_SLE || Pred == CmpInst::ICMP_ULE) {
          Value *Operand = CondInst->getOperand(0);
          if (isa<SExtInst>(Operand) || isa<ZExtInst>(Operand))
            Operand = cast<CastInst>(Operand)->getOperand(0);

          if (Operand == Inc)
            return;
          else
            llvm_unreachable("cannot fix omp do-while loop");
        } else if (Pred == CmpInst::ICMP_SGT || Pred == CmpInst::ICMP_UGT) {
          Value *Operand = CondInst->getOperand(0);
          if (isa<SExtInst>(Operand) || isa<ZExtInst>(Operand))
            Operand = cast<CastInst>(Operand)->getOperand(0);

          if (Operand == Inc) {
            if (Pred == CmpInst::ICMP_SGT)
              CondInst->setPredicate(CmpInst::ICMP_SLE);
            else
              CondInst->setPredicate(CmpInst::ICMP_ULE);
            ExitBrInst->swapSuccessors();
            return;
          } else
            llvm_unreachable("cannot fix omp do-while loop");
        } else if (Pred == CmpInst::ICMP_SLT || Pred == CmpInst::ICMP_ULT) {
          Value *Operand = CondInst->getOperand(1);
          if (isa<SExtInst>(Operand) || isa<ZExtInst>(Operand))
            Operand = cast<CastInst>(Operand)->getOperand(0);

          if (Operand == Inc) {
            if (Pred == CmpInst::ICMP_SLT)
              CondInst->setPredicate(CmpInst::ICMP_SLE);
            else
              CondInst->setPredicate(CmpInst::ICMP_ULE);
            CondInst->swapOperands();
            ExitBrInst->swapSuccessors();
            return;
          } else
            llvm_unreachable("cannot fix omp do-while loop");
        } else
          llvm_unreachable("cannot fix omp do-while loop");
      }
    }
  }
  llvm_unreachable("cannot fix omp do-while loop");
}

// Transform the Ith level of the loop in the region W into the
// OMP canonical loop form.
void VPOParoptTransform::regularizeOMPLoopImpl(WRegionNode *W, unsigned Index) {
  Loop *L = W->getWRNLoopInfo().getLoop(Index);
  const DataLayout &DL = L->getHeader()->getModule()->getDataLayout();
  const SimplifyQuery SQ = {DL, TLI, DT, AC};
  LoopRotation(L, LI, TTI, AC, DT, SE, SQ, true, unsigned(-1), true);
  std::vector<AllocaInst *> Allocas;
  SmallVector<Value *, 2> LoopEssentialValues;
  if (Index < W->getWRNLoopInfo().getNormIVSize())
    LoopEssentialValues.push_back(W->getWRNLoopInfo().getNormIV(Index));

  if (Index < W->getWRNLoopInfo().getNormUBSize())
    LoopEssentialValues.push_back(W->getWRNLoopInfo().getNormUB(Index));

  for (auto V : LoopEssentialValues) {
    AllocaInst *AI = dyn_cast<AllocaInst>(V);
    assert(AI && "Expect alloca instruction for omp_iv or omp_ub");
    for (auto IB = V->user_begin(), IE = V->user_end(); IB != IE; ++IB) {
      if (LoadInst *LdInst = dyn_cast<LoadInst>(*IB))
        LdInst->setVolatile(false);
      if (StoreInst *StInst = dyn_cast<StoreInst>(*IB))
        StInst->setVolatile(false);
    }
    resetValueInIntelClauseGeneric(W, V);
    Allocas.push_back(AI);
  }

  PromoteMemToReg(Allocas, *DT, AC);
  fixOMPDoWhileLoop(W, L);
}

// The OMP loop is converted into bottom test loop to facilitate the
// code generation of VPOParopt transform and vectorization. This
// regularization is required for the program which is compiled at -O0
// and above.
bool VPOParoptTransform::regularizeOMPLoop(WRegionNode *W, bool First) {
  if (!W->getWRNLoopInfo().getLoop())
    return false;

  W->populateBBSet();
  if (!First) {
    // For the case of #pragma omp parallel for simd, the clang only
    // needs to generate the bundle omp.iv for the parallel region.
    if (W->getWRNLoopInfo().getNormIVSize() == 0) {
      W->resetBBSet();
      return false;
    }
    for (unsigned I = W->getWRNLoopInfo().getNormIVSize(); I > 0; --I)
      regularizeOMPLoopImpl(W, I - 1);
  } else {
    std::vector<AllocaInst *> Allocas;
    SmallVector<Value *, 2> LoopEssentialValues;
    if (W->getWRNLoopInfo().getNormIV())
      for (unsigned I = 0; I < W->getWRNLoopInfo().getNormIVSize(); ++I)
        LoopEssentialValues.push_back(W->getWRNLoopInfo().getNormIV(I));

    if (W->getWRNLoopInfo().getNormUB())
      for (unsigned I = 0; I < W->getWRNLoopInfo().getNormUBSize(); ++I)
        LoopEssentialValues.push_back(W->getWRNLoopInfo().getNormUB(I));

    for (auto V : LoopEssentialValues) {
      assert(dyn_cast<AllocaInst>(V) &&
             "Expect alloca instruction for omp_iv or omp_ub");
      for (auto IB = V->user_begin(), IE = V->user_end(); IB != IE; ++IB) {
        if (LoadInst *LdInst = dyn_cast<LoadInst>(*IB))
          LdInst->setVolatile(true);
        if (StoreInst *StInst = dyn_cast<StoreInst>(*IB))
          StInst->setVolatile(true);
      }
    }
  }
  W->resetBBSet();
  return true;

  llvm_unreachable("Expect the omp normalized iv to be a stack variable.");
}

// Generate the intrinsic @llvm.invariant.group.barrier to inhibit the cse
// for the gep instruction related to array/struture which is marked
// as private, firstprivate, lastprivate, reduction or shared.
void VPOParoptTransform::genCodemotionFenceforAggrData(WRegionNode *W) {
  W->populateBBSet();
  if (W->canHavePrivate()) {
    PrivateClause &PrivClause = W->getPriv();
    for (PrivateItem *PrivI : PrivClause.items())
      genFenceIntrinsic(W, PrivI->getOrig());
  }

  if (W->canHaveFirstprivate()) {
    FirstprivateClause &FprivClause = W->getFpriv();
    for (FirstprivateItem *FprivI : FprivClause.items())
      genFenceIntrinsic(W, FprivI->getOrig());
  }

  if (W->canHaveShared()) {
    SharedClause &ShaClause = W->getShared();
    for (SharedItem *ShaI : ShaClause.items())
      genFenceIntrinsic(W, ShaI->getOrig());
  }

  if (W->canHaveReduction()) {
    ReductionClause &RedClause = W->getRed();
    for (ReductionItem *RedI : RedClause.items())
      genFenceIntrinsic(W, RedI->getOrig());
  }

  if (W->canHaveLastprivate()) {
    LastprivateClause &LprivClause = W->getLpriv();
    for (LastprivateItem *LprivI : LprivClause.items())
      genFenceIntrinsic(W, LprivI->getOrig());
  }
}

bool VPOParoptTransform::genPrivatizationCode(WRegionNode *W) {

  bool Changed = false;

  BasicBlock *EntryBB = W->getEntryBBlock();
  BasicBlock *ExitBB = W->getExitBBlock();

  LLVM_DEBUG(dbgs() << "\nEnter VPOParoptTransform::genPrivatizationCode\n");

  // Process all PrivateItems in the private clause
  PrivateClause &PrivClause = W->getPriv();
  if (!PrivClause.empty()) {

    assert(W->isBBSetEmpty() &&
           "genPrivatizationCode: BBSET should start empty");
    W->populateBBSet();

    bool ForTask = W->getWRegionKindID() == WRegionNode::WRNTaskloop ||
                   W->getWRegionKindID() == WRegionNode::WRNTask;

    // Walk through each PrivateItem list in the private clause to perform
    // privatization for each Value item
    for (PrivateItem *PrivI : PrivClause.items()) {
      Value *Orig = PrivI->getOrig();

      if (isa<GlobalVariable>(Orig) ||
#if INTEL_CUSTOMIZATION
#if INTEL_FEATURE_CSA
          // On CSA we also need to do privatization for function arguments
          // because parallel region are not getting outlined. Thus we have
          // create private instances for function arguments which are
          // annotated as private to avoid modification of the original
          // argument.
          (isa<Argument>(Orig) && isTargetCSA()) ||
#endif  // INTEL_FEATURE_CSA
#endif  // INTEL_CUSTOMIZATION
          isa<AllocaInst>(Orig)) {
        Value *NewPrivInst;

        // Insert alloca for privatization right after the BEGIN directive.
        // Note: do not hoist the following AllocaInsertPt computation out of
        // this for-loop. AllocaInsertPt may be a clause directive that is
        // removed by genPrivatizationReplacement(), so we need to recompute
        // AllocaInsertPt at every iteration of this for-loop.

        // For now, back out this change to AllocaInsertPt until we figure
        // out why it causes an assert in VPOCodeGen::getVectorPrivateBase
        // when running run_gf_channels (gridfusion4.3_tuned_channels).
        //
        //   Instruction *AllocaInsertPt = EntryBB->front().getNextNode();

        Instruction *AllocaInsertPt = EntryBB->getFirstNonPHI();
        NewPrivInst = genPrivatizationAlloca(W, Orig, AllocaInsertPt, ".priv");
        genPrivatizationReplacement(W, Orig, NewPrivInst, PrivI);

        if (!ForTask) {
          PrivI->setNew(NewPrivInst);
          VPOParoptUtils::genConstructorCall(PrivI->getConstructor(),
                                             NewPrivInst, NewPrivInst);
        } else {
          AllocaInst *AI = dyn_cast<AllocaInst>(NewPrivInst);
          const DataLayout &DL = AI->getModule()->getDataLayout();
          // The compiler creates the stack space for the local vars. Thus
          // the data needs to be copied from the thunk to the local vars.
          if (!VPOUtils::canBeRegisterized(AI->getAllocatedType(), DL)) {
            VPOUtils::genMemcpy(AI, PrivI->getNew(), DL, AI->getAlignment(),
                                EntryBB);
            VPOUtils::genMemcpy(PrivI->getNew(), AI, DL, AI->getAlignment(),
                                ExitBB);
          } else {
            IRBuilder<> Builder(EntryBB->getTerminator());
            Builder.CreateStore(Builder.CreateLoad(PrivI->getNew()),
                                NewPrivInst);
            Builder.SetInsertPoint(ExitBB->getTerminator());
            Builder.CreateStore(Builder.CreateLoad(NewPrivInst),
                                PrivI->getNew());
          }
        }

        LLVM_DEBUG(dbgs() << "genPrivatizationCode: privatized " << *Orig
                          << "\n");
      } else
        LLVM_DEBUG(dbgs() << "genPrivatizationCode: " << *Orig
                          << " is already private.\n");
    }

    Changed = true;
    W->resetBBSet(); // Invalidate BBSet after transformations

    // After Privatization is done, the SCEV should be re-generated.
    // This should apply to all loop-type constructs; ie, WRNs whose
    // "IsOmpLoop" attribute is true.
    if (SE && W->getIsOmpLoop()) {
        Loop *L = W->getWRNLoopInfo().getLoop();
        SE->forgetLoop(L);
    }
  }
  LLVM_DEBUG(dbgs() << "\nExit VPOParoptTransform::genPrivatizationCode\n");
  return Changed;
}

// Replace the live-in value of the phis at the loop header with
// the loop carried value.
void VPOParoptTransform::wrnUpdateSSAPreprocessForOuterLoop(
    Loop *L,
    DenseMap<Value *, std::pair<Value *, BasicBlock *>> &ValueToLiveinMap,
    SmallSetVector<Instruction *, 8> &LiveOutVals,
    EquivalenceClasses<Value *> &ECs) {
  BasicBlock *BB = L->getHeader();

  for (Instruction &I : *BB) {
    if (!isa<PHINode>(I))
      break;
    PHINode *PN = dyn_cast<PHINode>(&I);
    unsigned NumPHIValues = PN->getNumIncomingValues();
    unsigned II;
    Value *V = nullptr, *OV;
    bool Match;
    for (II = 0; II < NumPHIValues; II++) {
      V = PN->getIncomingValue(II);
      if (!ValueToLiveinMap.count(V))
        continue;
      Instruction *UR = dyn_cast<Instruction>(V);
      if (UR) {
        Match = false;
        for (auto LI : LiveOutVals) {
          if (ECs.findLeader(UR) == ECs.findLeader(LI)) {
            Match = true;
            OV = LI;
            break;
          }
        }
        if (Match)
          break;
      }
    }
    if (Match) {
      for (unsigned I = 0; I < NumPHIValues; I++)
        if (I != II)
          PN->setIncomingValue(I, OV);
    }
  }
  for (auto SubL : L->getSubLoops())
    wrnUpdateSSAPreprocessForOuterLoop(SubL, ValueToLiveinMap, LiveOutVals,
                                       ECs);
}

// Collect the live-in values for the given loop.
void VPOParoptTransform::wrnCollectLiveInVals(
    Loop &L,
    DenseMap<Value *, std::pair<Value *, BasicBlock *>> &ValueToLiveinMap,
    EquivalenceClasses<Value *> &ECs) {
  BasicBlock *PreheaderBB = L.getLoopPreheader();
  assert(PreheaderBB && "wrnUpdateSSAPreprocess: Loop preheader not found");
  BasicBlock *BB = L.getHeader();

  for (Instruction &I : *BB) {
    if (!isa<PHINode>(I))
      break;
    PHINode *PN = dyn_cast<PHINode>(&I);
    unsigned NumPHIValues = PN->getNumIncomingValues();
    unsigned II;
    BasicBlock *InBB;
    Value *IV;
    for (II = 0; II < NumPHIValues; ++II) {
      InBB = PN->getIncomingBlock(II);
      if (InBB == PreheaderBB) {
        IV = PN->getIncomingValue(II);
        break;
      }
    }
    if (II != NumPHIValues) {
      Value *Leader = ECs.getOrInsertLeaderValue(PN);
      for (unsigned I = 0; I < NumPHIValues; ++I) {
        BasicBlock *InBB = PN->getIncomingBlock(I);
        if (InBB != PreheaderBB) {
          Value *V = PN->getIncomingValue(I);
          ValueToLiveinMap[V] = {IV, PreheaderBB};
          ECs.unionSets(Leader, V);
        }
      }
    }
  }
}

// The utility to build the equivalence class for the value phi.
void VPOParoptTransform::AnalyzePhisECs(Loop *L, Value *PV, Value *V,
                                        EquivalenceClasses<Value *> &ECs,
                                        SmallPtrSet<PHINode *, 16> &PhiUsers) {

  if (Instruction *I = dyn_cast<Instruction>(V)) {
    if (L->contains(I->getParent())) {
      ECs.unionSets(PV, I);
      if (PHINode *PN = dyn_cast<PHINode>(I))
        if (PhiUsers.insert(PN).second)
          AnalyzePhisECs(L, PV, PN, ECs, PhiUsers);
    }
  }
}

// Build the equivalence class for the value a, b if there exists some phi node
// e.g. a = phi(b).
void VPOParoptTransform::buildECs(Loop *L, PHINode *PN,
                                  EquivalenceClasses<Value *> &ECs) {
  SmallPtrSet<PHINode *, 16> PhiUsers;
  Value *Leader = ECs.getOrInsertLeaderValue(PN);
  unsigned NumPHIValues = PN->getNumIncomingValues();
  unsigned II;
  for (II = 0; II < NumPHIValues; II++)
    AnalyzePhisECs(L, Leader, PN->getIncomingValue(II), ECs, PhiUsers);
}

// Collect the live-out value in the loop.
void VPOParoptTransform::wrnCollectLiveOutVals(
    Loop &L, SmallSetVector<Instruction *, 8> &LiveOutVals,
    EquivalenceClasses<Value *> &ECs) {
  for (Loop::block_iterator II = L.block_begin(), E = L.block_end(); II != E;
       ++II) {
    for (Instruction &I : *(*II)) {
      if (I.getType()->isTokenTy())
        continue;

      for (const Use &U : I.uses()) {
        const Instruction *UI = cast<Instruction>(U.getUser());
        const BasicBlock *UserBB = UI->getParent();
        if (const PHINode *P = dyn_cast<PHINode>(UI))
          UserBB = P->getIncomingBlock(U);

        if (!L.contains(UserBB)) {
          LiveOutVals.insert(&I);
          if (isa<PHINode>(I))
            buildECs(&L, dyn_cast<PHINode>(&I), ECs);
        }
      }
    }
  }
  // Any variable except the loop index which has loop carried dependence
  // has to be added into the live-out list.

  for (Instruction &I : *L.getLoopLatch()) {
    if (!isa<PHINode>(I))
      break;
    if (WRegionUtils::getOmpCanonicalInductionVariable(&L) == &I)
      continue;
    // If any use occurs in the loop header, the loop carried dependence
    // exists.
    bool Match = false;
    for (const Use &U : I.uses()) {
      const Instruction *UI = cast<Instruction>(U.getUser());
      const BasicBlock *UserBB = UI->getParent();
      if (UserBB == L.getHeader()) {
        Match = true;
        break;
      }
    }
    if (Match) {
      LiveOutVals.insert(&I);
      buildECs(&L, dyn_cast<PHINode>(&I), ECs);
    }
  }
}

// The utility to update the liveout set from the given BB.
void VPOParoptTransform::wrnUpdateLiveOutVals(
    Loop *L, BasicBlock *BB, SmallSetVector<Instruction *, 8> &LiveOutVals,
    EquivalenceClasses<Value *> &ECs) {
  for (auto I = BB->begin(); I != BB->end(); ++I) {
    Value *ExitVal = &*I;
    if (ExitVal->use_empty())
      continue;
    PHINode *PN = dyn_cast<PHINode>(ExitVal);
    if (!PN)
      break;
    LiveOutVals.insert(PN);
    buildECs(L, PN, ECs);
  }
}

// Collect the live-in value for the phis at the loop header.
void VPOParoptTransform::wrnUpdateSSAPreprocess(
    Loop *L,
    DenseMap<Value *, std::pair<Value *, BasicBlock *>> &ValueToLiveinMap,
    SmallSetVector<Instruction *, 8> &LiveOutVals,
    EquivalenceClasses<Value *> &ECs) {

  wrnCollectLiveInVals(*L, ValueToLiveinMap, ECs);
  wrnCollectLiveOutVals(*L, LiveOutVals, ECs);
}

// Update the SSA form after the basic block LoopExitBB's successor
// is added one more incoming edge.
void VPOParoptTransform::rewriteUsesOfOutInstructions(
    DenseMap<Value *, std::pair<Value *, BasicBlock *>> &ValueToLiveinMap,
    SmallSetVector<Instruction *, 8> &LiveOutVals,
    EquivalenceClasses<Value *> &ECs) {
  SmallVector<PHINode *, 2> InsertedPHIs;
  SSAUpdater SSA(&InsertedPHIs);

  PredIteratorCache PredCache;

  // The following code updates the value %split at the BB %omp.inner.for.end
  // by inserting a phi node at the BB %loop.region.exit
  //
  // Before the SSA update:
  // omp.inner.for.cond.omp.inner.for.end_crit_edge:
  //   %split = phi i32 [ %inc, %omp.inner.for.inc ]
  //   br label %loop.region.exit
  //
  // loop.region.exit:
  //   br label %omp.inner.for.end
  //
  // omp.inner.for.end:
  //   %l.0.lcssa = phi i32 [ %split, %loop.region.exit ],
  //                        [ 0, %DIR.OMP.LOOP.2 ]
  //   br label %omp.loop.exit
  //
  // After the SSA update:
  //
  // omp.inner.for.cond.omp.inner.for.end_crit_edge:
  //   %split = phi i32 [ %inc, %omp.inner.for.inc ]
  //   br label %loop.region.exit
  //
  // loop.region.exit:
  //   %split18 = phi i32 [ 0, %omp.inner.for.body.lr.ph ],
  //              [ %split, %omp.inner.for.cond.omp.inner.for.end_crit_edge ]
  //   br label %omp.inner.for.end
  //
  // omp.inner.for.end:
  //   %l.0.lcssa = phi i32 [ %split18, %loop.region.exit ],
  //                        [ 0, %DIR.OMP.LOOP.2 ]
  //   br label %omp.loop.exit
  //

  BasicBlock *FirstLoopExitBB;
  for (auto I : LiveOutVals) {
    Value *ExitVal = I;
    if (ExitVal->use_empty())
      continue;
    Instruction *EI = dyn_cast<Instruction>(ExitVal);
    if (!EI)
      continue;
    FirstLoopExitBB = EI->getParent();
    SSA.Initialize(ExitVal->getType(), ExitVal->getName());

    BasicBlock *OrigPreheader = nullptr;
    Value *OrigPreHeaderVal = nullptr;

    for (auto M : ValueToLiveinMap) {
      if (ECs.findLeader(M.first) == ECs.findLeader(EI)) {
        OrigPreheader = M.second.second;
        OrigPreHeaderVal = M.second.first;
        SSA.AddAvailableValue(M.second.second, M.second.first);
        break;
      }
    }
    SSA.AddAvailableValue(EI->getParent(), EI);
    // OrigPreheader can be empty since the instrution EI may not have
    // other incoming value.
    for (Value::use_iterator UI = ExitVal->use_begin(), UE = ExitVal->use_end();
         UI != UE;) {
      Use &U = *UI;
      ++UI;

      Instruction *UserInst = cast<Instruction>(U.getUser());
      if (!isa<PHINode>(UserInst)) {
        BasicBlock *UserBB = UserInst->getParent();

        if (UserBB == FirstLoopExitBB)
          continue;

        if (!OrigPreheader && UserBB == OrigPreheader) {
          U = OrigPreHeaderVal;
          continue;
        }
      }

      SSA.RewriteUse(U);
    }
  }
}

// Replace the use of OldV within region W with the value NewV.
void VPOParoptTransform::replaceUseWithinRegion(WRegionNode *W, Value *OldV,
                                                Value *NewV) {
  SmallVector<Instruction *, 8> OldUses;
  Loop *L = W->getWRNLoopInfo().getLoop();
  for (auto IB = OldV->user_begin(), IE = OldV->user_end(); IB != IE; ++IB) {
    if (Instruction *User = dyn_cast<Instruction>(*IB))
      if (L->contains(User->getParent()))
        OldUses.push_back(User);
  }

  while (!OldUses.empty()) {
    Instruction *UI = OldUses.pop_back_val();
    UI->replaceUsesOfWith(OldV, NewV);
  }
}

bool VPOParoptTransform::genLoopSchedulingCode(WRegionNode *W,
                                               AllocaInst *&IsLastVal) {
  LLVM_DEBUG(dbgs() << "\nEnter VPOParoptTransform::genLoopSchedulingCode\n");

  assert(W->getIsOmpLoop() && "genLoopSchedulingCode: not a loop-type WRN");

  Loop *L = W->getWRNLoopInfo().getLoop();

  assert(L && "genLoopSchedulingCode: Loop not found");

  LLVM_DEBUG(dbgs() << "--- Parallel For LoopInfo: \n" << *L);
  LLVM_DEBUG(dbgs() << "--- Loop Preheader: " << *(L->getLoopPreheader())
                    << "\n");
  LLVM_DEBUG(dbgs() << "--- Loop Header: " << *(L->getHeader()) << "\n");
  LLVM_DEBUG(dbgs() << "--- Loop Latch: " << *(L->getLoopLatch()) << "\n\n");

  bool IsDoacrossLoop =
       ((isa<WRNParallelLoopNode>(W) || isa<WRNWksLoopNode>(W)) &&
         W->getOrdered() > 0);

  bool IsDistParLoop = isa<WRNDistributeParLoopNode>(W);
  bool IsDistForLoop = isa<WRNDistributeNode>(W);

  bool IsDistChunkedParLoop = false;

  Value *DistChunkVal = NULL;

  WRNScheduleKind DistSchedKind;

  if (IsDistParLoop) {

    // Get dist_schedule kind and chunk information from W-Region node
    // Default: DistributeStaticEven.
    DistSchedKind = VPOParoptUtils::getDistLoopScheduleKind(W);

    if (DistSchedKind == WRNScheduleDistributeStatic) {
      DistChunkVal = W->getDistSchedule().getChunkExpr();
      IsDistChunkedParLoop = true;
    }
  }

#if 0
  LLVM_DEBUG(dbgs() << "---- Loop Induction: "
               << *(L->getCanonicalInductionVariable()) << "\n\n");
  L->dump();
#endif

  assert(L->isLoopSimplifyForm() && "should follow from addRequired<>");

  ICmpInst *CmpI =
    WRegionUtils::getOmpLoopZeroTripTest(L, W->getEntryBBlock());
  if (CmpI)
    W->getWRNLoopInfo().setZTTBB(CmpI->getParent());

  DenseMap<Value *, std::pair<Value *, BasicBlock *>> ValueToLiveinMap;
  SmallSetVector<Instruction *, 8> LiveOutVals;
  EquivalenceClasses<Value *> ECs;
  wrnUpdateSSAPreprocess(L, ValueToLiveinMap, LiveOutVals, ECs);

  //
  // This is initial implementation of parallel loop scheduling to get
  // a simple loop to work end-to-end.
  //
  // TBD: handle all loop forms: Top test loop, bottom test loop, with
  // PHI and without PHI nodes as SCEV bails out for many cases
  //
  LLVMContext &C = F->getContext();
  IntegerType *Int32Ty = Type::getInt32Ty(C);
  const DataLayout &DL = F->getParent()->getDataLayout();

  Type *LoopIndexType =
          WRegionUtils::getOmpCanonicalInductionVariable(L)->
          getIncomingValue(0)->getType();

  IntegerType *IndValTy = cast<IntegerType>(LoopIndexType);
  assert(IndValTy->getIntegerBitWidth() >= 32 &&
         "Omp loop index type width is equal or greater than 32 bit");

  Value *InitVal = WRegionUtils::getOmpLoopLowerBound(L);
  assert(isa<Instruction>(L->getLoopPreheader()->getTerminator()) &&
         "genLoopSchedulingCode: Expect non-empty instruction.");
  Instruction *InsertPt = cast<Instruction>(
    L->getLoopPreheader()->getTerminator());

  LoadInst *LoadTid = new LoadInst(TidPtrHolder, "my.tid", InsertPt);
  LoadTid->setAlignment(4);

  // Inserting the alloca of %is.last at InsertPt (=loop preheader) is wrong,
  // as it may not dominate its use at loop exit, which is reachable from the
  // ZTTBB above the preheader:
  //
  //   DIR.QUAL.LIST.END.2:        ; The ZTT
  //     %5 = load i32, i32* %.omp.lb.fpriv, align 4, !tbaa !5
  //     %6 = load i32, i32* %.omp.ub.fpriv, align 4, !tbaa !5
  //     %cmp6 = icmp ugt i32 %5, %6
  //     br i1 %cmp6, label %omp.loop.exit, label %omp.inner.for.body.lr.ph
  //
  //   omp.inner.for.body.lr.ph:   ; The loop preheader
  //     %my.tid = load i32, i32* %new.tid.addr, align 4
  //     %is.last = alloca i32, align 4 ; **ERROR: Doesn't dominate use!
  //    ...
  //
  //   omp.loop.exit:  ; Reachable from the ZTT BB bypassing the preheader
  //     %11 = load i32, i32* %is.last
  //     %12 = icmp ne i32 %11, 0
  //     br i1 %12, label %lastprivate.then, label %lastprivate.done
  //
  // The right insertion point for the def of %is.last is W's EntryBB.
  IsLastVal = new AllocaInst(Int32Ty, DL.getAllocaAddrSpace(), "is.last",
                             &(W->getEntryBBlock()->front()));
  IsLastVal->setAlignment(4);

  AllocaInst *LowerBnd = new AllocaInst(IndValTy, DL.getAllocaAddrSpace(),
                                        "lower.bnd", InsertPt);
  LowerBnd->setAlignment(4);

  AllocaInst *UpperBnd = new AllocaInst(IndValTy, DL.getAllocaAddrSpace(),
                                        "upper.bnd", InsertPt);
  UpperBnd->setAlignment(4);

  AllocaInst *Stride = new AllocaInst(IndValTy, DL.getAllocaAddrSpace(),
                                      "stride", InsertPt);
  Stride->setAlignment(4);

  // UpperD is for distribtue loop
  AllocaInst *UpperD = new AllocaInst(IndValTy, DL.getAllocaAddrSpace(),
                                      "upperD", InsertPt);
  UpperD->setAlignment(4);

  // Constant Definitions
  ConstantInt *ValueZero = ConstantInt::getSigned(Int32Ty, 0);
  ConstantInt *ValueOne  = ConstantInt::get(IndValTy, 1);

  // Get Schedule kind and chunk information from W-Region node
  // Default: static_even.
  WRNScheduleKind SchedKind = VPOParoptUtils::getLoopScheduleKind(W);

  ConstantInt *SchedType = ConstantInt::getSigned(Int32Ty, SchedKind);

  AllocaInst *TeamIsLast;
  AllocaInst *TeamLowerBnd;
  AllocaInst *TeamUpperBnd;
  AllocaInst *TeamStride;
  AllocaInst *TeamUpperD;

  if (IsDistChunkedParLoop) {
    TeamIsLast = new AllocaInst(Int32Ty, DL.getAllocaAddrSpace(),
                                "team.is.last",
                                &(W->getEntryBBlock()->front()));
    TeamIsLast->setAlignment(4);

    TeamLowerBnd = new AllocaInst(IndValTy, DL.getAllocaAddrSpace(),
                                  "team.lower.bnd", InsertPt);
    TeamLowerBnd->setAlignment(4);

    TeamUpperBnd = new AllocaInst(IndValTy, DL.getAllocaAddrSpace(),
                                  "team.upper.bnd", InsertPt);
    TeamUpperBnd->setAlignment(4);

    TeamStride = new AllocaInst(IndValTy, DL.getAllocaAddrSpace(),
                                "team.stride", InsertPt);
    TeamStride->setAlignment(4);

    TeamUpperD = new AllocaInst(IndValTy, DL.getAllocaAddrSpace(),
                                "team.upperD", InsertPt);
    TeamUpperD->setAlignment(4);

    StoreInst *Tmp = new StoreInst(ValueZero, TeamIsLast);
    Tmp->insertAfter(TeamIsLast);
    Tmp->setAlignment(4);
  }

  IRBuilder<> B(InsertPt);
  if (InitVal->getType()->getIntegerBitWidth() !=
      IndValTy->getIntegerBitWidth())
    InitVal = B.CreateSExtOrTrunc(InitVal, IndValTy);

  StoreInst *Tmp0 = new StoreInst(InitVal, LowerBnd, false, InsertPt);
  Tmp0->setAlignment(4);

  Value *UpperBndVal = VPOParoptUtils::computeOmpUpperBound(W, InsertPt);
  assert(UpperBndVal &&
         "genLoopSchedulingCode: Expect non-empty loop upper bound");

  if (UpperBndVal->getType()->getIntegerBitWidth() !=
                              IndValTy->getIntegerBitWidth())
    UpperBndVal = B.CreateSExtOrTrunc(UpperBndVal, IndValTy);

  StoreInst *Tmp1 = new StoreInst(UpperBndVal, UpperBnd, false, InsertPt);
  Tmp1->setAlignment(4);

  bool IsNegStride;
  Value *StrideVal = WRegionUtils::getOmpLoopStride(L, IsNegStride);
  StrideVal = VPOParoptUtils::cloneInstructions(StrideVal, InsertPt);

  if (IsNegStride) {
    ConstantInt *Zero = ConstantInt::get(IndValTy, 0);
    StrideVal = B.CreateSub(Zero, StrideVal);
  }

  if (StrideVal->getType()->getIntegerBitWidth() !=
      IndValTy->getIntegerBitWidth())
    StrideVal = B.CreateSExtOrTrunc(StrideVal, IndValTy);

  StoreInst *Tmp2 = new StoreInst(StrideVal, Stride, false, InsertPt);
  Tmp2->setAlignment(4);

  StoreInst *Tmp3 = new StoreInst(UpperBndVal, UpperD, false, InsertPt);
  Tmp3->setAlignment(4);

  // Insert the initialization of %is.last right after its alloca
  StoreInst *Tmp4 = new StoreInst(ValueZero, IsLastVal);
  Tmp4->insertAfter(IsLastVal);
  Tmp4->setAlignment(4);

  ICmpInst* LoopBottomTest = WRegionUtils::getOmpLoopBottomTest(L);

  bool IsUnsigned = LoopBottomTest->isUnsigned();
  int Size = LowerBnd->getType()
                     ->getPointerElementType()->getIntegerBitWidth();

  CallInst* KmpcInitCI;
  CallInst* KmpcFiniCI;
  CallInst* KmpcNextCI;

  LoadInst *TeamLB;
  LoadInst *TeamUB;
  LoadInst *TeamST;
  LoadInst *TeamUD;

  CallInst* KmpcTeamInitCI;

  Value *ChunkVal = (SchedKind == WRNScheduleStaticEven ||
                     SchedKind == WRNScheduleOrderedStaticEven) ?
                                  ValueOne : W->getSchedule().getChunkExpr();


  LLVM_DEBUG(dbgs() << "--- Schedule Chunk Value: " << *ChunkVal << "\n\n");

  if (IsDistChunkedParLoop) {
    StoreInst *Tmp0 = new StoreInst(InitVal, TeamLowerBnd, false, InsertPt);
    Tmp0->setAlignment(4);

    StoreInst *Tmp1 = new StoreInst(UpperBndVal, TeamUpperBnd, false, InsertPt);
    Tmp1->setAlignment(4);

    StoreInst *Tmp2 = new StoreInst(StrideVal, TeamStride, false, InsertPt);
    Tmp2->setAlignment(4);

    StoreInst *Tmp3 = new StoreInst(UpperBndVal, TeamUpperD, false, InsertPt);
    Tmp3->setAlignment(4);

    // Generate __kmpc_team_static_init_4{u}/8{u} Call Instruction
    KmpcTeamInitCI = VPOParoptUtils::genKmpcTeamStaticInit(W, IdentTy,
                               LoadTid, TeamIsLast, TeamLowerBnd,
                               TeamUpperBnd, TeamStride, StrideVal,
                               DistChunkVal, Size, IsUnsigned, InsertPt);

    TeamLB = new LoadInst(TeamLowerBnd, "team.new.lb", InsertPt);
    TeamLB->setAlignment(4);

    TeamUB = new LoadInst(TeamUpperBnd, "team.new.ub", InsertPt);
    TeamUB->setAlignment(4);

    TeamST = new LoadInst(TeamStride, "team.new.st", InsertPt);
    TeamST->setAlignment(4);

    TeamUD = new LoadInst(TeamUpperBnd, "team.new.ud", InsertPt);
    TeamUD->setAlignment(4);

    Tmp0 = new StoreInst(TeamLB, LowerBnd, false, InsertPt);
    Tmp0->setAlignment(4);

    Tmp1 = new StoreInst(TeamUB, UpperBnd, false, InsertPt);
    Tmp1->setAlignment(4);

    Tmp2 = new StoreInst(TeamST, Stride, false, InsertPt);
    Tmp2->setAlignment(4);

    Tmp3 = new StoreInst(TeamUB, UpperD, false, InsertPt);
    Tmp3->setAlignment(4);

  }

  if (IsDistParLoop && !IsDistChunkedParLoop) {
    ConstantInt *DistSchedType = ConstantInt::getSigned(Int32Ty, DistSchedKind);
    // Generate __kmpc_dist_for_static_init_4{u}/8{u} Call Instruction
    KmpcInitCI = VPOParoptUtils::genKmpcStaticInit(W, IdentTy,
                               LoadTid, DistSchedType, IsLastVal, LowerBnd,
                               UpperBnd, UpperD, Stride, StrideVal,
                               DistChunkVal, Size, IsUnsigned, InsertPt);
  }
  else if (SchedKind == WRNScheduleStatic ||
           SchedKind == WRNScheduleStaticEven) {
    // Generate __kmpc_for_static_init_4{u}/8{u} Call Instruction
    KmpcInitCI = VPOParoptUtils::genKmpcStaticInit(W, IdentTy,
                               LoadTid, SchedType, IsLastVal, LowerBnd,
                               UpperBnd, UpperD, Stride, StrideVal, ChunkVal,
                               Size, IsUnsigned, InsertPt);
  }
  else {
    // Generate __kmpc_dispatch_init_4{u}/8{u} Call Instruction
    if (IsDistForLoop) {
      ConstantInt *DistSchedType =
                     ConstantInt::getSigned(Int32Ty, DistSchedKind);

      KmpcInitCI = VPOParoptUtils::genKmpcDispatchInit(W, IdentTy,
                               LoadTid, DistSchedType, IsLastVal,
                               InitVal, UpperBndVal, StrideVal,
                               ChunkVal, Size, IsUnsigned, InsertPt);
    }
    else
      KmpcInitCI = VPOParoptUtils::genKmpcDispatchInit(W, IdentTy,
                               LoadTid, SchedType, IsLastVal,
                               InitVal, UpperBndVal, StrideVal,
                               ChunkVal, Size, IsUnsigned, InsertPt);

    // Generate __kmpc_dispatch_next_4{u}/8{u} Call Instruction
    KmpcNextCI = VPOParoptUtils::genKmpcDispatchNext(W, IdentTy,
                               LoadTid, IsLastVal, LowerBnd,
                               UpperBnd, Stride, Size, IsUnsigned, InsertPt);
  }

  // Insert doacross_init call for ordered(n)
  if (IsDoacrossLoop)
    VPOParoptUtils::genKmpcDoacrossInit(W, IdentTy, LoadTid, KmpcInitCI,
                                        LowerBnd, UpperBnd, Stride);

  LoadInst *LoadLB = new LoadInst(LowerBnd, "lb.new", InsertPt);
  LoadLB->setAlignment(4);

  LoadInst *LoadUB = new LoadInst(UpperBnd, "ub.new", InsertPt);
  LoadUB->setAlignment(4);

  PHINode *PN = WRegionUtils::getOmpCanonicalInductionVariable(L);
  //  Value *InitBoundV = PN->getIncomingValueForBlock(L->getLoopPreheader());
  PN->removeIncomingValue(L->getLoopPreheader());
  PN->addIncoming(LoadLB, L->getLoopPreheader());

  //  replaceUseWithinRegion(W, InitBoundV, LoadLB);

  BasicBlock *LoopExitBB = WRegionUtils::getOmpExitBlock(L);

  bool IsLeft;
  CmpInst::Predicate PD = VPOParoptUtils::computeOmpPredicate(
                                   WRegionUtils::getOmpPredicate(L, IsLeft));
  ICmpInst* CompInst;
  CompInst = new ICmpInst(InsertPt, PD, LoadLB, LoadUB, "");

  VPOParoptUtils::updateOmpPredicateAndUpperBound(W, LoadUB, InsertPt);

  BranchInst* PreHdrInst = dyn_cast<BranchInst>(InsertPt);
  assert(PreHdrInst->getNumSuccessors() == 1 &&
         "Expect preheader BB has one exit!");

  BasicBlock *LoopRegionExitBB =
      SplitBlock(LoopExitBB, LoopExitBB->getFirstNonPHI(), DT, LI);
  LoopRegionExitBB->setName("loop.region.exit");

  if (LoopExitBB == W->getExitBBlock())
    W->setExitBBlock(LoopRegionExitBB);

  std::swap(LoopExitBB, LoopRegionExitBB);
  TerminatorInst *NewTermInst = BranchInst::Create(PreHdrInst->getSuccessor(0),
                                                   LoopExitBB, CompInst);
  ReplaceInstWithInst(InsertPt, NewTermInst);

  InsertPt = LoopExitBB->getTerminator();

  if (SchedKind == WRNScheduleStaticEven) {

    BasicBlock *StaticInitBB = KmpcInitCI->getParent();

    KmpcFiniCI = VPOParoptUtils::genKmpcStaticFini(W,
                                        IdentTy, LoadTid, InsertPt);
    KmpcFiniCI->setCallingConv(CallingConv::C);

    // Insert doacross_fini call for ordered(n)
    if (IsDoacrossLoop)
      VPOParoptUtils::genKmpcDoacrossFini(W, IdentTy, LoadTid, KmpcFiniCI);

    if (DT)
      DT->changeImmediateDominator(LoopExitBB, StaticInitBB);

    wrnUpdateLiveOutVals(L, LoopRegionExitBB, LiveOutVals, ECs);
    rewriteUsesOfOutInstructions(ValueToLiveinMap, LiveOutVals, ECs);

  }
  else if (SchedKind == WRNScheduleStatic) {

    //// LLVM_DEBUG(dbgs() << "Before Loop Scheduling : "
    ////              << *(LoopExitBB->getParent()) << "\n\n");

    BasicBlock *StaticInitBB = KmpcInitCI->getParent();

    KmpcFiniCI = VPOParoptUtils::genKmpcStaticFini(W,
                                        IdentTy, LoadTid, InsertPt);
    KmpcFiniCI->setCallingConv(CallingConv::C);

    // Insert doacross_fini call for ordered(n)
    if (IsDoacrossLoop)
      VPOParoptUtils::genKmpcDoacrossFini(W, IdentTy, LoadTid, KmpcFiniCI);

    //                          |
    //                    dispatch.header <----------------+
    //                       |       |                     |
    //                       |   dispatch.min.ub           |
    //                       |       |                     |
    //   +---------------- dispatch.body                   |
    //   |                      |                          |
    //   |                  loop body <------+             |
    //   |                      |            |             |
    //   |                    .....          |             |
    //   |                      |            |             |
    //   |               loop bottom test ---+             |
    //   |                      |                          |
    //   |                      |                          |
    //   |                dispatch.inc                     |
    //   |                      |                          |
    //   |                      +--------------------------+
    //   |
    //   +--------------> dispatch.latch
    //                          |

    // Generate dispatch header BBlock
    BasicBlock *DispatchHeaderBB = SplitBlock(StaticInitBB, LoadLB, DT, LI);
    DispatchHeaderBB->setName("dispatch.header");

    // Generate a upper bound load instruction at top of DispatchHeaderBB
    LoadInst *TmpUB = new LoadInst(UpperBnd, "ub.tmp", LoadLB);

    BasicBlock *DispatchBodyBB = SplitBlock(DispatchHeaderBB, LoadLB, DT, LI);
    DispatchBodyBB->setName("dispatch.body");

    TerminatorInst *TermInst = DispatchHeaderBB->getTerminator();

    ICmpInst* MinUB;

    if (IsLeft)
      MinUB = new ICmpInst(TermInst, PD, TmpUB, UpperBndVal, "ub.min");
    else
      MinUB = new ICmpInst(TermInst, PD, UpperBndVal, TmpUB, "ub.min");

    StoreInst *NewUB = new StoreInst(UpperBndVal, UpperBnd, false, TermInst);

    BasicBlock *DispatchMinUBB = SplitBlock(DispatchHeaderBB, NewUB, DT, LI);
    DispatchMinUBB->setName("dispatch.min.ub");

    TermInst = DispatchHeaderBB->getTerminator();

    // Generate branch for dispatch.cond for get MIN upper bound
    TerminatorInst *NewTermInst = BranchInst::Create(DispatchBodyBB,
                                                     DispatchMinUBB, MinUB);
    ReplaceInstWithInst(TermInst, NewTermInst);

    // Generate dispatch chunk increment BBlock
    BasicBlock *DispatchLatchBB = SplitBlock(LoopExitBB, KmpcFiniCI, DT, LI);

    TermInst = LoopExitBB->getTerminator();
    LoopExitBB->setName("dispatch.inc");

    // Load Stride value to st.new
    LoadInst *StrideVal = new LoadInst(Stride, "st.inc", TermInst);

    // Generate inc.lb.new = lb.new + st.new
    BinaryOperator *IncLB = BinaryOperator::CreateAdd(
                                            LoadLB, StrideVal, "lb.inc");
    IncLB->insertBefore(TermInst);

    // Generate inc.lb.new = lb.new + st.new
    BinaryOperator *IncUB = BinaryOperator::CreateAdd(
                                            LoadUB, StrideVal, "ub.inc");
    IncUB->insertBefore(TermInst);

    StoreInst *NewIncLB = new StoreInst(IncLB, LowerBnd, false, TermInst);
    NewIncLB->setAlignment(4);

    StoreInst *NewIncUB = new StoreInst(IncUB, UpperBnd, false, TermInst);
    NewIncUB->setAlignment(4);

    TermInst->setSuccessor(0, DispatchHeaderBB);

    DispatchLatchBB->setName("dispatch.latch");

    TermInst = DispatchBodyBB->getTerminator();
    TermInst->setSuccessor(1, DispatchLatchBB);

    if (DT) {
      DT->changeImmediateDominator(DispatchHeaderBB, StaticInitBB);

      DT->changeImmediateDominator(DispatchBodyBB, DispatchHeaderBB);
      DT->changeImmediateDominator(DispatchMinUBB, DispatchHeaderBB);

      DT->changeImmediateDominator(DispatchLatchBB, DispatchBodyBB);
    }

    Loop *OuterLoop = WRegionUtils::createLoop(L, L->getParentLoop(), LI);
    WRegionUtils::updateBBForLoop(DispatchHeaderBB, OuterLoop,
                                  L->getParentLoop(), LI);
    WRegionUtils::updateBBForLoop(DispatchMinUBB, OuterLoop, L->getParentLoop(),
                                  LI);
    WRegionUtils::updateBBForLoop(DispatchBodyBB, OuterLoop, L->getParentLoop(),
                                  LI);
    WRegionUtils::updateBBForLoop(LoopExitBB, OuterLoop, L->getParentLoop(),
                                  LI);
    WRegionUtils::updateBBForLoop(LoopRegionExitBB, OuterLoop,
                                  L->getParentLoop(), LI);
    OuterLoop->moveToHeader(DispatchHeaderBB);

    wrnUpdateLiveOutVals(OuterLoop, LoopRegionExitBB, LiveOutVals, ECs);
    wrnUpdateSSAPreprocessForOuterLoop(OuterLoop, ValueToLiveinMap, LiveOutVals,
                                       ECs);
    rewriteUsesOfOutInstructions(ValueToLiveinMap, LiveOutVals, ECs);

    //// LLVM_DEBUG(dbgs() << "After Loop Scheduling : "
    ////              << *(LoopExitBB->getParent()) << "\n\n");
  }
  else {
    //                |
    //      Disptach Loop HeaderBB <-----------+
    //             lb < ub                     |
    //              | |                        |
    //        +-----+ |                        |
    //        |       |                        |
    //        |   Loop HeaderBB: <--+          |
    //        |  i = phi(lb,i')     |          |
    //        |    /  |  ...        |          |
    //        |   /   |  ...        |          |
    //        |  |    |             |          |
    //        |   \   |             |          |
    //        |    i' = i + 1 ------+          |
    //        |     i' < ub                    |
    //        |       |                        |
    //        |       |                        |
    //        |  Dispatch Loop Latch           |
    //        |       |                        |
    //        |       |------------------------+
    //        |       |
    //        +-->Loop ExitBB
    //                |
    KmpcFiniCI = VPOParoptUtils::genKmpcDispatchFini(W,
                          IdentTy, LoadTid, Size, IsUnsigned, InsertPt);
    KmpcFiniCI->setCallingConv(CallingConv::C);

    BasicBlock *DispatchInitBB = KmpcNextCI->getParent();

    BasicBlock *DispatchHeaderBB = SplitBlock(DispatchInitBB,
                                              KmpcNextCI, DT, LI);
    DispatchHeaderBB->setName("dispatch.header" + Twine(W->getNumber()));

    BasicBlock *DispatchBodyBB = SplitBlock(DispatchHeaderBB, LoadLB, DT, LI);
    DispatchBodyBB->setName("dispatch.body" + Twine(W->getNumber()));

    TerminatorInst *TermInst = DispatchHeaderBB->getTerminator();

    ICmpInst* CondInst = new ICmpInst(TermInst, ICmpInst::ICMP_NE,
                               KmpcNextCI, ValueZero,
                              "dispatch.cond" + Twine(W->getNumber()));

    TerminatorInst *NewTermInst = BranchInst::Create(DispatchBodyBB,
                                                    LoopExitBB, CondInst);
    ReplaceInstWithInst(TermInst, NewTermInst);

    BasicBlock *DispatchFiniBB = SplitBlock(LoopExitBB, KmpcFiniCI, DT, LI);

    TermInst = LoopExitBB->getTerminator();
    TermInst->setSuccessor(0, DispatchHeaderBB);

    // Update Dispatch Header BB Branch instruction
    TermInst = DispatchHeaderBB->getTerminator();
    TermInst->setSuccessor(1, DispatchFiniBB);

    // Insert doacross_fini call for ordered(n)
    if (IsDoacrossLoop)
      VPOParoptUtils::genKmpcDoacrossFini(W, IdentTy, LoadTid, KmpcFiniCI);

    KmpcFiniCI->eraseFromParent();

    if (DT) {
      DT->changeImmediateDominator(DispatchHeaderBB, DispatchInitBB);
      DT->changeImmediateDominator(DispatchBodyBB, DispatchHeaderBB);

      //DT->changeImmediateDominator(DispatchFiniBB, DispatchHeaderBB);

      DT->changeImmediateDominator(LoopExitBB, DispatchHeaderBB);
    }
    Loop *OuterLoop = WRegionUtils::createLoop(L, L->getParentLoop(), LI);
    WRegionUtils::updateBBForLoop(DispatchHeaderBB, OuterLoop,
                                  L->getParentLoop(), LI);
    WRegionUtils::updateBBForLoop(DispatchBodyBB, OuterLoop, L->getParentLoop(),
                                  LI);
    WRegionUtils::updateBBForLoop(LoopRegionExitBB, OuterLoop,
                                  L->getParentLoop(), LI);
    OuterLoop->moveToHeader(DispatchHeaderBB);

    wrnUpdateLiveOutVals(OuterLoop, LoopRegionExitBB, LiveOutVals, ECs);
    wrnUpdateSSAPreprocessForOuterLoop(OuterLoop, ValueToLiveinMap, LiveOutVals,
                                       ECs);
    rewriteUsesOfOutInstructions(ValueToLiveinMap, LiveOutVals, ECs);
  }

  if (IsDistChunkedParLoop) {
    BasicBlock *TeamInitBB = KmpcTeamInitCI->getParent();
    BasicBlock *TeamExitBB = KmpcFiniCI->getParent();

    //                          |
    //                team.dispatch.header <---------------+
    //                       |       |                     |
    //                       |   team.dispatch.min.ub      |
    //                       |       |                     |
    //   +------------- team.dispatch.body                 |
    //   |                   |                             |
    //   |                   |                             |
    //   |           team.dispatch.inner.body              |
    //   |                      |                          |
    //   |                  par loop  <------_+            |
    //   |                      |             |            |
    //   |                    .....           |            |
    //   |                      |             |            |
    //   |            par loop bottom test ---+            |
    //   |                      |                          |
    //   |                      |                          |
    //   |               team.dispatch.inc                 |
    //   |                      |                          |
    //   |                      +--------------------------+
    //   |
    //   +------------> team dispatch.latch
    //                          |

    // Generate dispatch header BBlock
    BasicBlock *TeamDispHeaderBB = SplitBlock(TeamInitBB, TeamLB, DT, LI);
    TeamDispHeaderBB->setName("team.dispatch.header");

    // Generate a upper bound load instruction at top of TeamDispHeaderBB
    LoadInst *TmpUB = new LoadInst(TeamUpperBnd, "team.ub.tmp", TeamLB);

    // Generate a upper bound load instruction at top of TeamDispHeaderBB
    LoadInst *TmpUD = new LoadInst(TeamUpperD, "team.ud.tmp", TeamLB);

    BasicBlock *TeamDispBodyBB = SplitBlock(TeamDispHeaderBB, TeamLB, DT, LI);
    TeamDispBodyBB->setName("team.dispatch.body");

    ICmpInst* MinUB;

    TerminatorInst *TermInst = TeamDispHeaderBB->getTerminator();

    if (IsLeft)
      MinUB = new ICmpInst(TermInst, PD, TmpUB, TmpUD, "team.ub.min");
    else
      MinUB = new ICmpInst(TermInst, PD, TmpUD, TmpUB, "team.ub.min");

    StoreInst *NewUB = new StoreInst(TmpUD, TeamUpperBnd, false, TermInst);

    BasicBlock *TeamDispMinUBB = SplitBlock(TeamDispHeaderBB, NewUB, DT, LI);
    TeamDispMinUBB->setName("team.dispatch.min.ub");

    TermInst = TeamDispHeaderBB->getTerminator();

    // Generate branch for team.dispatch.cond for get MIN upper bound
    TerminatorInst *NewTermInst = BranchInst::Create(TeamDispBodyBB,
                                                     TeamDispMinUBB, MinUB);
    ReplaceInstWithInst(TermInst, NewTermInst);

    BasicBlock *TeamInnerBodyBB = SplitBlock(TeamDispBodyBB, TeamST, DT, LI);
    TeamInnerBodyBB->setName("team.dispatch.inner.body");

    ICmpInst* TeamTopTest;

    TermInst = TeamDispBodyBB->getTerminator();

    if (IsLeft)
      TeamTopTest = new ICmpInst(TermInst, PD, TeamLB, TeamUB, "team.top.test");
    else
      TeamTopTest = new ICmpInst(TermInst, PD, TeamUB, TeamLB, "team.top.test");

    // Generate branch for team.dispatch.cond for get MIN upper bound
    TerminatorInst *TeamTopTestBI = BranchInst::Create(TeamInnerBodyBB,
                                                       TeamExitBB, TeamTopTest);
    ReplaceInstWithInst(TermInst, TeamTopTestBI);

    // Generate dispatch chunk increment BBlock
    BasicBlock *TeamDispLatchBB = SplitBlock(TeamExitBB,
                                             &(TeamExitBB->front()), DT, LI);

    TermInst = TeamExitBB->getTerminator();
    TeamExitBB->setName("team.dispatch.inc");

    // Generate team.inc.lb = team.new.lb + team.new.st
    BinaryOperator *IncLB = BinaryOperator::CreateAdd(
                                            TeamLB, TeamST, "team.inc.lb");
    IncLB->insertBefore(TermInst);

    // Generate team.inc.ub = team.new.lb + team.new.st
    BinaryOperator *IncUB = BinaryOperator::CreateAdd(
                                            TeamUB, TeamST, "team.inc.ub");
    IncUB->insertBefore(TermInst);

    StoreInst *NewIncLB = new StoreInst(IncLB, TeamLowerBnd, false, TermInst);
    NewIncLB->setAlignment(4);

    StoreInst *NewIncUB = new StoreInst(IncUB, TeamUpperBnd, false, TermInst);
    NewIncUB->setAlignment(4);

    TermInst->setSuccessor(0, TeamDispHeaderBB);

    TeamDispLatchBB->setName("team.dispatch.latch");

    TermInst = TeamDispBodyBB->getTerminator();

    TermInst->setSuccessor(1, TeamDispLatchBB);

    if (DT) {
      DT->changeImmediateDominator(TeamDispHeaderBB, TeamInitBB);
      DT->changeImmediateDominator(TeamDispBodyBB, TeamDispHeaderBB);
      DT->changeImmediateDominator(TeamDispMinUBB, TeamDispHeaderBB);
      DT->changeImmediateDominator(TeamInnerBodyBB, TeamDispBodyBB);
      DT->changeImmediateDominator(TeamDispLatchBB, TeamDispBodyBB);
    }

    Loop *OuterLoop = WRegionUtils::createLoop(L, L->getParentLoop(), LI);
    WRegionUtils::updateBBForLoop(TeamDispHeaderBB, OuterLoop,
                                  L->getParentLoop(), LI);
    WRegionUtils::updateBBForLoop(TeamDispMinUBB, OuterLoop, L->getParentLoop(),
                                  LI);
    WRegionUtils::updateBBForLoop(TeamDispBodyBB, OuterLoop, L->getParentLoop(),
                                  LI);
    WRegionUtils::updateBBForLoop(TeamExitBB, OuterLoop, L->getParentLoop(),
                                  LI);
    WRegionUtils::updateBBForLoop(LoopRegionExitBB, OuterLoop,
                                  L->getParentLoop(), LI);
    OuterLoop->moveToHeader(TeamDispHeaderBB);

    wrnUpdateLiveOutVals(OuterLoop, LoopRegionExitBB, LiveOutVals, ECs);
    wrnUpdateSSAPreprocessForOuterLoop(OuterLoop, ValueToLiveinMap, LiveOutVals,
                                       ECs);
    rewriteUsesOfOutInstructions(ValueToLiveinMap, LiveOutVals, ECs);

    //// LLVM_DEBUG(dbgs() << "After distribute par Loop scheduling: "
    ////                   << *TeamInitBB->getParent() << "\n\n");
  }

  // There are new BBlocks generated, so we need to reset BBSet
  W->resetBBSet();
  LLVM_DEBUG(dbgs() << "\nExit VPOParoptTransform::genLoopSchedulingCode\n");
  return true;
}

// Collects the alloc stack variables where the tid stores.
void VPOParoptTransform::getAllocFromTid(CallInst *Tid) {
  Instruction *User;
  for (auto IB = Tid->user_begin(), IE = Tid->user_end();
       IB != IE; IB++) {
    User = dyn_cast<Instruction>(*IB);
    if (User) {
      StoreInst *S0 = dyn_cast<StoreInst>(User);
      if (S0) {
        assert(S0->isSimple() && "Expect non-volatile store instruction.");
        Value *V = S0->getPointerOperand();
        AllocaInst *AI = dyn_cast<AllocaInst>(V);
        if (AI)
          TidAndBidInstructions.insert(AI);
        else
          llvm_unreachable("Expect the stack alloca instruction.");
      }
    }
  }
}

bool VPOParoptTransform::genMultiThreadedCode(WRegionNode *W) {
  LLVM_DEBUG(dbgs() << "\nEnter VPOParoptTransform::genMultiThreadedCode\n");
  assert(W->isBBSetEmpty() &&
         "genMultiThreadedCode: BBSET should start empty");

  W->populateBBSet();

  bool Changed = false;

  // brief extract a W-Region to generate a function
  CodeExtractor CE(makeArrayRef(W->bbset_begin(), W->bbset_end()), DT, false,
                   nullptr, nullptr, false, true);

  assert(CE.isEligible());

  // Set up Fn Attr for the new function
  if (Function *NewF = CE.extractCodeRegion()) {

    // Set up the Calling Convention used by OpenMP Runtime Library
    CallingConv::ID CC = CallingConv::C;

    DT->verify(DominatorTree::VerificationLevel::Full);

    // Adjust the calling convention for both the function and the
    // call site.
    NewF->setCallingConv(CC);

    if (hasParentTarget(W))
      NewF->addFnAttr("target.declare", "true");

    assert(NewF->hasOneUse() && "New function should have one use");
    User *U = NewF->user_back();

    // Remove @llvm.dbg.declare, @llvm.dbg.value intrinsics from NewF
    // to prevent verification failures. This is due due to the
    // CodeExtractor not properly handling them at the moment.
    VPOUtils::stripDebugInfoInstrinsics(*NewF);

    CallInst *NewCall = cast<CallInst>(U);
    NewCall->setCallingConv(CC);

    CallSite CS(NewCall);

    unsigned int TidArgNo = 0;
    bool IsTidArg = false;

    for (auto I = CS.arg_begin(), E = CS.arg_end(); I != E; ++I) {
      if (*I == TidPtrHolder) {
        IsTidArg = true;
        LLVM_DEBUG(dbgs() << " NewF Tid Argument: " << *(*I) << "\n");
        break;
      }
      ++TidArgNo;
    }

    // Finalized multithreaded Function declaration and definition
    Function *MTFn = finalizeExtractedMTFunction(W, NewF, IsTidArg, TidArgNo);

    std::vector<Value *> MTFnArgs;

    // Pass tid and bid arguments.
    MTFnArgs.push_back(TidPtrHolder);
    MTFnArgs.push_back(BidPtrHolder);
    genThreadedEntryActualParmList(W, MTFnArgs);

    LLVM_DEBUG(dbgs() << " New Call to MTFn: " << *NewCall << "\n");
    // Pass all the same arguments of the extracted function.
    for (auto I = CS.arg_begin(), E = CS.arg_end(); I != E; ++I) {
      if (*I != TidPtrHolder) {
        LLVM_DEBUG(dbgs() << " NewF Arguments: " << *(*I) << "\n");
        MTFnArgs.push_back((*I));
      }
    }

    CallInst *MTFnCI = CallInst::Create(MTFn, MTFnArgs, "", NewCall);
    MTFnCI->setCallingConv(CS.getCallingConv());

    // Copy isTailCall attribute
    if (NewCall->isTailCall())
      MTFnCI->setTailCall();

    MTFnCI->setDebugLoc(NewCall->getDebugLoc());

    // MTFnArgs.clear();

    if (!NewCall->use_empty())
      NewCall->replaceAllUsesWith(MTFnCI);

    // Keep the orginal extraced function name after finalization
    MTFnCI->takeName(NewCall);
    BasicBlock *MTFnBB = MTFnCI->getParent();

    if (IntelGeneralUtils::hasNextUniqueInstruction(MTFnCI)) {
      Instruction* NextI = IntelGeneralUtils::nextUniqueInstruction(MTFnCI);
      SplitBlock(MTFnBB, NextI, DT, LI);
    }

    // Remove the orginal serial call to extracted NewF from the program,
    // reducing the use-count of NewF
    NewCall->eraseFromParent();

    // Finally, nuke the original extracted function.
    NewF->eraseFromParent();

    // Generate __kmpc_fork_call for multithreaded execution of MTFn call
    CallInst* ForkCI = genForkCallInst(W, MTFnCI);

    // Generate __kmpc_ok_to_fork test Call Instruction
    CallInst* ForkTestCI = VPOParoptUtils::genKmpcForkTest(W, IdentTy, ForkCI);

    //
    // Genrerate __kmpc_ok_to_fork test for taking either __kmpc_fork_call
    // or serial call branch, and update CFG and DomTree
    //
    //  ForkTestBB(codeRepl)
    //         /    \
    //        /      \
    // ThenForkBB   ElseCallBB
    //        \       /
    //         \     /
    //  SuccessorOfThenForkBB
    //
    BasicBlock *ForkTestBB = ForkTestCI->getParent();

    BasicBlock *ForkBB = ForkCI->getParent();

    BasicBlock *ThenForkBB = SplitBlock(ForkBB, ForkCI, DT, LI);
    ThenForkBB->setName("if.then.fork." + Twine(W->getNumber()));

    BasicBlock *CallBB = MTFnCI->getParent();

    BasicBlock *ElseCallBB = SplitBlock(CallBB, MTFnCI, DT, LI);
    ElseCallBB->setName("if.else.call." + Twine(W->getNumber()));

    Function *F = ForkTestBB->getParent();
    LLVMContext &C = F->getContext();

    ConstantInt *ValueZero = ConstantInt::get(Type::getInt32Ty(C), 0);

    TerminatorInst *TermInst = ForkTestBB->getTerminator();

    Value *IfClauseValue = nullptr;

    if (!W->getIsTeams())
      IfClauseValue = W->getIf();

    ICmpInst* CondInst = nullptr;

    if (IfClauseValue) {
      Instruction *IfAndForkTestCI = BinaryOperator::CreateAnd(
                     IfClauseValue, ForkTestCI, "and.if.clause", TermInst);
      IfAndForkTestCI->setDebugLoc(TermInst->getDebugLoc());
      CondInst = new ICmpInst(TermInst, ICmpInst::ICMP_NE,
                              IfAndForkTestCI, ValueZero, "if.fork.test");
    }
    else
      CondInst = new ICmpInst(TermInst, ICmpInst::ICMP_NE,
                              ForkTestCI, ValueZero, "fork.test");

    TerminatorInst *NewTermInst = BranchInst::Create(ThenForkBB, ElseCallBB,
                                                     CondInst);
    ReplaceInstWithInst(TermInst, NewTermInst);

    TerminatorInst *NewForkBI = BranchInst::Create(
                                  ElseCallBB->getTerminator()->getSuccessor(0));

    ReplaceInstWithInst(ThenForkBB->getTerminator(), NewForkBI);

    DT->changeImmediateDominator(ThenForkBB, ForkTestCI->getParent());
    DT->changeImmediateDominator(ElseCallBB, ForkTestCI->getParent());
    DT->changeImmediateDominator(ThenForkBB->getTerminator()->getSuccessor(0),
                                 ForkTestCI->getParent());

    // Generate __kmpc_push_num_threads(...) Call Instruction
    Value *NumThreads = nullptr;
    Value *NumTeams = nullptr;
    if (W->getIsTeams()) {
      NumTeams = W->getNumTeams();
      NumThreads = W->getThreadLimit();
    } else
      NumThreads = W->getNumThreads();

    if (NumThreads || NumTeams) {
      LoadInst *Tid = new LoadInst(TidPtrHolder, "my.tid", ForkCI);
      Tid->setAlignment(4);
      if (W->getIsTeams())
        VPOParoptUtils::genKmpcPushNumTeams(W, IdentTy, Tid, NumTeams,
                                            NumThreads, ForkCI);
      else
        VPOParoptUtils::genKmpcPushNumThreads(W, IdentTy, Tid, NumThreads,
                                              ForkCI);
    }

    // Remove the serial call to MTFn function from the program, reducing
    // the use-count of MTFn
    // MTFnCI->eraseFromParent();

    W->resetBBSet(); // Invalidate BBSet after transformations

    Changed = true;
  }

  LLVM_DEBUG(dbgs() << "\nExit VPOParoptTransform::genMultiThreadedCode\n");
  return Changed;
}

FunctionType *VPOParoptTransform::getKmpcMicroTaskPointerTy() {
  if (!KmpcMicroTaskTy) {
    LLVMContext &C = F->getContext();
    Type *MicroParams[] = {PointerType::getUnqual(Type::getInt32Ty(C)),
                           PointerType::getUnqual(Type::getInt32Ty(C))};
    KmpcMicroTaskTy = FunctionType::get(Type::getVoidTy(C),
                                    MicroParams, true);
  }
  return KmpcMicroTaskTy;
}

CallInst* VPOParoptTransform::genForkCallInst(WRegionNode *W, CallInst *CI) {
  Module *M = F->getParent();
  LLVMContext &C = F->getContext();

  // Get MicroTask Function for __kmpc_fork_call
  Function *MicroTaskFn = CI->getCalledFunction();
  assert(MicroTaskFn && "genForkCallInst: Expect non-empty function.");
  FunctionType *MicroTaskFnTy = getKmpcMicroTaskPointerTy();
  //MicroTaskFn->getFunctionType();

  // Get MicroTask Function for __kmpc_fork_call
  //
  // Need to add global_tid and bound_tid to Micro Task Function,
  // finalizeExtractedMTFunction is implemented for adding Tid and Bid
  // arguments :
  //   void (*kmpc_micro)(kmp_int32 global_tid, kmp_int32 bound_tid,...)
  //
  // geneate void __kmpc_fork_call(ident_t *loc,
  //                               kmp_int32 argc, (*kmpc_microtask)(), ...);
  //
  Type *ForkParams[] = {PointerType::getUnqual(IdentTy), Type::getInt32Ty(C),
                        PointerType::getUnqual(MicroTaskFnTy)};

  FunctionType *FnTy = FunctionType::get(Type::getVoidTy(C), ForkParams, true);

  Function *ForkCallFn = (!isa<WRNTeamsNode>(W)) ?
                         M->getFunction("__kmpc_fork_call") :
                         M->getFunction("__kmpc_fork_teams");

  if (!ForkCallFn) {
    if (isa<WRNTeamsNode>(W))
      ForkCallFn = Function::Create(FnTy, GlobalValue::ExternalLinkage,
                                    "__kmpc_fork_teams", M);
    else
      ForkCallFn = Function::Create(FnTy, GlobalValue::ExternalLinkage,
                                    "__kmpc_fork_call", M);

    ForkCallFn->setCallingConv(CallingConv::C);
  }

  AttributeList ForkCallFnAttr;
  SmallVector<AttributeList, 4> Attrs;

  AttributeList FnAttrSet;
  AttrBuilder B;
  FnAttrSet = AttributeList::get(C, ~0U, B);

  Attrs.push_back(FnAttrSet);
  ForkCallFnAttr = AttributeList::get(C, Attrs);

  ForkCallFn->setAttributes(ForkCallFnAttr);

  // get source location information from DebugLoc
  BasicBlock *EntryBB = W->getEntryBBlock();
  BasicBlock *ExitBB = W->getExitBBlock();

  GlobalVariable *KmpcLoc = VPOParoptUtils::genKmpcLocfromDebugLoc(
      F, CI, IdentTy, KMP_IDENT_KMPC, EntryBB, ExitBB);

  CallSite CS(CI);
  ConstantInt *NumArgs = ConstantInt::get(Type::getInt32Ty(C),
                                          CS.getNumArgOperands()-2);

  std::vector<Value *> Params;
  Params.push_back(KmpcLoc);
  Params.push_back(NumArgs);
  IRBuilder<> Builder(EntryBB);
  Value *Cast =Builder.CreateBitCast(MicroTaskFn,
                           PointerType::getUnqual(MicroTaskFnTy));
  Params.push_back(Cast);

  auto InitArg = CS.arg_begin(); ++InitArg; ++InitArg;

  for (auto I = InitArg, E = CS.arg_end(); I != E; ++I) {
    Params.push_back((*I));
  }

  CallInst *ForkCallInst = CallInst::Create(ForkCallFn, Params, "", CI);

  // CI->replaceAllUsesWith(NewCI);

  ForkCallInst->setCallingConv(CallingConv::C);
  ForkCallInst->setTailCall(false);

  return ForkCallInst;
}

// Generates the actual parameters in the outlined function for
// copyin variables.
void VPOParoptTransform::genThreadedEntryActualParmList(
    WRegionNode *W, std::vector<Value *> &MTFnArgs) {
  if (!W->canHaveCopyin())
    return;
  CopyinClause &CP = W->getCopyin();
  for (auto C : CP.items())
    MTFnArgs.push_back(C->getOrig());
}

// Generates the formal parameters in the outlined function for
// copyin variables. It can be extended for other variables including
// firstprivate, shared, etc.
void VPOParoptTransform::genThreadedEntryFormalParmList(
    WRegionNode *W, std::vector<Type *> &ParamsTy) {
  if (!W->canHaveCopyin())
    return;
  CopyinClause &CP = W->getCopyin();
  for (auto C : CP.items())
    ParamsTy.push_back(C->getOrig()->getType());
}

// Fix the name of copyin formal parameters for outlined function.
void VPOParoptTransform::fixThreadedEntryFormalParmName(WRegionNode *W,
                                                        Function *NFn) {
  if (!W->canHaveCopyin())
    return;
  CopyinClause &CP = W->getCopyin();
  if (!CP.empty()) {
    Function::arg_iterator NewArgI = NFn->arg_begin();
    ++NewArgI;
    ++NewArgI;
    for (auto C : CP.items()) {
      NewArgI->setName("tpv_"+C->getOrig()->getName());
      ++NewArgI;
    }
  }
}

// Emit the code for copyin variable. One example is as follows.
//   %0 = ptrtoint i32* %tpv_a to i64
//   %1 = icmp ne i64 %0, ptrtoint (i32* @a to i64)
//   br i1 %1, label %copyin.not.master, label %copyin.not.master.end
//
// copyin.not.master:                                ; preds = %newFuncRoot
//   %2 = bitcast i32* %tpv_a to i8*
//   call void @llvm.memcpy.p0i8.p0i8.i32(i8*
//                bitcast (i32* @a to i8*), i8* %2, i32 4, i32 4, i1 false)
//   br label %copyin.not.master.end
//
// copyin.not.master.end:       ; preds = %newFuncRoot, %copyin.not.master
//
void VPOParoptTransform::genTpvCopyIn(WRegionNode *W,
                                      Function *NFn) {
  if (!W->canHaveCopyin())
    return;
  CopyinClause &CP = W->getCopyin();
  if (!CP.empty()) {
    Function::arg_iterator NewArgI = NFn->arg_begin();
    Value *FirstArgOfOutlineFunc = &*NewArgI;
    ++NewArgI;
    ++NewArgI;
    const DataLayout NDL=NFn->getParent()->getDataLayout();
    bool FirstArg = true;

    for (auto C : CP.items()) {
      TerminatorInst *Term;
      if (FirstArg) {
        FirstArg = false;

        IRBuilder<> Builder(&NFn->getEntryBlock());
        Builder.SetInsertPoint(NFn->getEntryBlock().getTerminator());

        // The instruction to cast the tpv pointer to int for later comparison
        // instruction. One example is as follows.
        //   %0 = ptrtoint i32* %tpv_a to i64
        Value *TpvArg = Builder.CreatePtrToInt(
                                        &*NewArgI,Builder.getIntPtrTy(NDL));
        Value *OldTpv = Builder.CreatePtrToInt(
                                        C->getOrig(),Builder.getIntPtrTy(NDL));

        // The instruction to compare between the address of tpv formal
        // arugment and the tpv accessed in the outlined function.
        // One example is as follows.
        //   %1 = icmp ne i64 %0, ptrtoint (i32* @a to i64)
        Value *PtrCompare = Builder.CreateICmpNE(TpvArg, OldTpv);
        Term = SplitBlockAndInsertIfThen(PtrCompare,
                                         NFn->getEntryBlock().getTerminator(),
                                         false, nullptr, DT, LI);

        // Set the name for the newly generated basic blocks.
        Term->getParent()->setName("copyin.not.master");
        BasicBlock *CopyinEndBB = NFn->getEntryBlock().getTerminator()
            ->getSuccessor(1);
        CopyinEndBB->setName("copyin.not.master.end");
        // Emit a barrier after copyin code for threadprivate variable.
        VPOParoptUtils::genKmpcBarrier(W, FirstArgOfOutlineFunc,
           CopyinEndBB->getTerminator(), IdentTy, true);

      }
      VPOUtils::genMemcpy(
          C->getOrig(), &*NewArgI, NDL,
          dyn_cast<GlobalVariable>(C->getOrig())->getAlignment(),
          Term->getParent());

      ++NewArgI;
    }
  }
}

Function *VPOParoptTransform::finalizeExtractedMTFunction(WRegionNode *W,
                                                          Function *Fn,
                                                          bool IsTidArg,
                                                          unsigned int TidArgNo,
                                                          bool hasBid) {

  LLVMContext &C = Fn->getContext();

  // Computing a new prototype for the function, which is the same as
  // the old function with two new parameters for passing tid and bid
  // required by OpenMP runtime library.
  FunctionType *FnTy = Fn->getFunctionType();

  std::vector<Type *> ParamsTy;

  if (hasBid) {
    ParamsTy.push_back(PointerType::getUnqual(Type::getInt32Ty(C)));
    ParamsTy.push_back(PointerType::getUnqual(Type::getInt32Ty(C)));
  } else
    ParamsTy.push_back(Type::getInt32Ty(C));

  genThreadedEntryFormalParmList(W, ParamsTy);

  unsigned int TidParmNo = 0;
  for (auto ArgTyI = FnTy->param_begin(), ArgTyE = FnTy->param_end();
       ArgTyI != ArgTyE; ++ArgTyI) {

    // Matching formal argument and actual argument for Thread ID
    if (!IsTidArg || TidParmNo != TidArgNo)
      ParamsTy.push_back(*ArgTyI);

    ++TidParmNo;
  }

  Type *RetTy = FnTy->getReturnType();
  FunctionType *NFnTy = FunctionType::get(RetTy, ParamsTy, false);

  // Create the new function body and insert it into the module...
  Function *NFn = Function::Create(NFnTy, Fn->getLinkage());

  NFn->copyAttributesFrom(Fn);
  if (W->getWRegionKindID() == WRegionNode::WRNTaskloop ||
      W->getWRegionKindID() == WRegionNode::WRNTask)
    NFn->addFnAttr("task-mt-func", "true");
  else
    NFn->addFnAttr("mt-func", "true");

  Fn->getParent()->getFunctionList().insert(Fn->getIterator(), NFn);
  NFn->takeName(Fn);

  // Since we have now created the new function, splice the body of the old
  // function right into the new function, leaving the old rotting hulk of
  // the function empty.
  NFn->getBasicBlockList().splice(NFn->begin(), Fn->getBasicBlockList());

  // Loop over the argument list, transferring uses of the old arguments over
  // to the new arguments, also transferring over the names as well.
  Function::arg_iterator NewArgI = NFn->arg_begin();


  // The first argument is *tid - thread id argument
  NewArgI->setName("tid");
  ++NewArgI;

  // The second argument is *bid - binding thread id argument
  if (hasBid) {
    NewArgI->setName("bid");
    ++NewArgI;
  }

  fixThreadedEntryFormalParmName(W, NFn);
  genTpvCopyIn(W, NFn);

  if (W->canHaveCopyin()) {
    unsigned Cnt =  W->getCopyin().size();
    NewArgI += Cnt;
  }

  // For each argument, move the name and users over to the new version.
  TidParmNo = 0;
  for (Function::arg_iterator I = Fn->arg_begin(),
                              E = Fn->arg_end(); I != E; ++I) {
    // Matching formal argument and actual argument for Thread ID
    if (IsTidArg && TidParmNo == TidArgNo) {
      Function::arg_iterator TidArgI = NFn->arg_begin();
      I->replaceAllUsesWith(&*TidArgI);
      TidArgI->takeName(&*I);
    } else {
      I->replaceAllUsesWith(&*NewArgI);
      NewArgI->takeName(&*I);
      ++NewArgI;
    }
    ++TidParmNo;
  }

  DenseMap<const Function *, DISubprogram *> FunctionDIs;

  // Patch the pointer to LLVM function in debug info descriptor.
  auto DI = FunctionDIs.find(Fn);
  if (DI != FunctionDIs.end()) {
    DISubprogram *SP = DI->second;
    // SP->replaceFunction(NFn);

    // Ensure the map is updated so it can be reused on non-varargs argument
    // eliminations of the same function.
    FunctionDIs.erase(DI);
    FunctionDIs[NFn] = SP;
  }
  return NFn;
}

// Generate code for master/end master construct and update LLVM control-flow
// and dominator tree accordingly
bool VPOParoptTransform::genMasterThreadCode(WRegionNode *W) {
  LLVM_DEBUG(dbgs() << "\nEnter VPOParoptTransform::genMasterThreadCode\n");
  BasicBlock *EntryBB = W->getEntryBBlock();
  BasicBlock *ExitBB = W->getExitBBlock();

  Instruction *InsertPt = EntryBB->getTerminator();

  // Generate __kmpc_master Call Instruction
  CallInst *MasterCI = VPOParoptUtils::genKmpcMasterOrEndMasterCall(
      W, IdentTy, TidPtrHolder, InsertPt, true);
  MasterCI->insertBefore(InsertPt);

  // LLVM_DEBUG(dbgs() << " MasterCI: " << *MasterCI << "\n\n");

  Instruction *InsertEndPt = ExitBB->getTerminator();

  // Generate __kmpc_end_master Call Instruction
  CallInst *EndMasterCI = VPOParoptUtils::genKmpcMasterOrEndMasterCall(
      W, IdentTy, TidPtrHolder, InsertEndPt, false);
  EndMasterCI->insertBefore(InsertEndPt);

  // Generate (int)__kmpc_master(&loc, tid) test for executing code using
  // Master thread.
  //
  // __kmpc_master return: 1: master thread, 0: non master thread
  //
  //      MasterBBTest
  //         /    \
  //        /      \
  //   MasterBB   emptyBB
  //        \      /
  //         \    /
  //   SuccessorOfMasterBB
  //
  BasicBlock *MasterTestBB = MasterCI->getParent();
  BasicBlock *MasterBB = EndMasterCI->getParent();

  BasicBlock *ThenMasterBB = MasterTestBB->getTerminator()->getSuccessor(0);
  BasicBlock *SuccEndMasterBB = MasterBB->getTerminator()->getSuccessor(0);

  ThenMasterBB->setName("if.then.master." + Twine(W->getNumber()));

  Function *F = MasterTestBB->getParent();
  LLVMContext &C = F->getContext();

  ConstantInt *ValueOne = ConstantInt::get(Type::getInt32Ty(C), 1);

  TerminatorInst *TermInst = MasterTestBB->getTerminator();

  ICmpInst* CondInst = new ICmpInst(TermInst, ICmpInst::ICMP_EQ,
                                    MasterCI, ValueOne, "");

  TerminatorInst *NewTermInst = BranchInst::Create(ThenMasterBB,
                                                   SuccEndMasterBB, CondInst);
  ReplaceInstWithInst(TermInst, NewTermInst);

  DT->changeImmediateDominator(ThenMasterBB,
                               MasterCI->getParent());
  DT->changeImmediateDominator(ThenMasterBB->getTerminator()->getSuccessor(0),
                               MasterCI->getParent());

  W->resetBBSet(); // Invalidate BBSet
  LLVM_DEBUG(dbgs() << "\nExit VPOParoptTransform::genMasterThreadCode\n");
  return true; // Changed
}

// Generate code for single/end single construct and update LLVM control-flow
// and dominator tree accordingly
bool VPOParoptTransform::genSingleThreadCode(WRegionNode *W,
                                             AllocaInst *&IsSingleThread) {
  LLVM_DEBUG(dbgs() << "\nEnter VPOParoptTransform::genSingleThreadCode\n");
  W->populateBBSet();
  BasicBlock *EntryBB = W->getEntryBBlock();

  Instruction *InsertPt = EntryBB->getTerminator();
  CopyprivateClause &CprivClause = W->getCpriv();

  IRBuilder<> Builder(InsertPt);
  if (!CprivClause.empty()) {
    IsSingleThread = Builder.CreateAlloca(Type::getInt32Ty(F->getContext()),
                                          nullptr, "is.single.thread");
    Builder.CreateStore(
        ConstantInt::getSigned(Type::getInt32Ty(F->getContext()), 0),
        IsSingleThread);
  }

  // Generate __kmpc_single Call Instruction
  CallInst *SingleCI = VPOParoptUtils::genKmpcSingleOrEndSingleCall(
      W, IdentTy, TidPtrHolder, InsertPt, true);
  SingleCI->insertBefore(InsertPt);

  // InsertEndPt should be right before ExitBB->begin(), so create a new BB
  // that is split from the ExitBB to be used as InsertEndPt.
  // Reuse the util that does this for Reduction and Lastprivate fini code.
  //
  // Note: InsertEndPt should not be ExitBB->rbegin() because the
  // _kmpc_end_single() should be emitted above the END SINGLE directive, not
  // after it.
  BasicBlock *NewBB = nullptr;
  createEmptyPrivFiniBB(W, NewBB);
  Instruction *InsertEndPt = NewBB->getTerminator();

  if (!CprivClause.empty()) {
    Builder.SetInsertPoint(InsertEndPt);
    Builder.CreateStore(
        ConstantInt::getSigned(Type::getInt32Ty(F->getContext()), 1),
        IsSingleThread);
  }

  // Generate __kmpc_end_single Call Instruction
  CallInst *EndSingleCI = VPOParoptUtils::genKmpcSingleOrEndSingleCall(
      W, IdentTy, TidPtrHolder, InsertEndPt, false);
  EndSingleCI->insertBefore(InsertEndPt);

  // Generate (int)__kmpc_single(&loc, tid) test for executing code using
  // Single thread, the  __kmpc_single return:
  //
  //    1: the single region can be executed by the current encounting
  //       thread in the team.
  //
  //    0: the single region can not be executed by the current encounting
  //       thread, as it has been executed by another thread in the team.
  //
  //      SingleBBTest
  //         /    \
  //        /      \
  //   SingleBB   emptyBB
  //        \      /
  //         \    /
  //   SuccessorOfSingleBB
  //
  BasicBlock *SingleTestBB = SingleCI->getParent();
  BasicBlock *EndSingleBB = EndSingleCI->getParent();

  BasicBlock *ThenSingleBB = SingleTestBB->getTerminator()->getSuccessor(0);
  BasicBlock *EndSingleSuccBB = EndSingleBB->getTerminator()->getSuccessor(0);

  ThenSingleBB->setName("if.then.single." + Twine(W->getNumber()));

  Function *F = SingleTestBB->getParent();
  LLVMContext &C = F->getContext();

  ConstantInt *ValueOne = ConstantInt::get(Type::getInt32Ty(C), 1);

  TerminatorInst *TermInst = SingleTestBB->getTerminator();

  ICmpInst* CondInst = new ICmpInst(TermInst, ICmpInst::ICMP_EQ,
                                    SingleCI, ValueOne, "");

  TerminatorInst *NewTermInst = BranchInst::Create(ThenSingleBB,
                                                   EndSingleSuccBB, CondInst);
  ReplaceInstWithInst(TermInst, NewTermInst);

  DT->changeImmediateDominator(ThenSingleBB, SingleCI->getParent());
  DT->changeImmediateDominator(ThenSingleBB->getTerminator()->getSuccessor(0),
                               SingleCI->getParent());

  W->resetBBSet(); // Invalidate BBSet
  LLVM_DEBUG(dbgs() << "\nExit VPOParoptTransform::genSingleThreadCode\n");
  return true;  // Changed
}

// Generate code for ordered/end ordered construct for preserving ordered
// region execution order
bool VPOParoptTransform::genOrderedThreadCode(WRegionNode *W) {
  LLVM_DEBUG(dbgs() << "\nEnter VPOParoptTransform::genOrderedThreadCode\n");
  BasicBlock *EntryBB = W->getEntryBBlock();
  BasicBlock *ExitBB = W->getExitBBlock();

  // Generate (void)__kmpc_ordered(&loc, tid) and
  //          (void)__kmpc_end_ordered(&loc, tid) calls
  // for executing the ordered code region
  //
  //       OrderedBB
  //         /    \
  //        /      \
  //       BB ...  BB
  //        \      /
  //         \    /
  //      EndOrderedBB

  Instruction *InsertPt = EntryBB->getTerminator();

  // Generate __kmpc_ordered Call Instruction
  CallInst *OrderedCI = VPOParoptUtils::genKmpcOrderedOrEndOrderedCall(
      W, IdentTy, TidPtrHolder, InsertPt, true);
  OrderedCI->insertBefore(InsertPt);

  Instruction *InsertEndPt = ExitBB->getTerminator();

  // Generate __kmpc_end_ordered Call Instruction
  CallInst *EndOrderedCI = VPOParoptUtils::genKmpcOrderedOrEndOrderedCall(
      W, IdentTy, TidPtrHolder, InsertEndPt, false);
  EndOrderedCI->insertBefore(InsertEndPt);

  // BasicBlock *OrderedBB = OrderedCI->getParent();
  // LLVM_DEBUG(dbgs() << " Ordered Entry BBlock: " << *OrderedBB << "\n\n");

  // BasicBlock *EndOrderedBB = EndOrderedCI->getParent();
  // LLVM_DEBUG(dbgs() << " Ordered Exit BBlock: " << *EndOrderedBB << "\n\n");

  W->resetBBSet(); // Invalidate BBSet
  LLVM_DEBUG(dbgs() << "\nExit VPOParoptTransform::genOrderedThreadCode\n");
  return true;  // Changed
}

// Emit __kmpc_doacross_post/wait call for an 'ordered depend(source/sink)'
// construct.
bool VPOParoptTransform::genDoacrossWaitOrPost(WRNOrderedNode *W) {
  assert(W &&"genDoacrossWaitOrPost: Null WRN");
  LLVM_DEBUG(dbgs() << "\nEnter VPOParoptTransform::genDoacrossWaitOrPost\n");
  BasicBlock *EntryBB = W->getEntryBBlock();
  Instruction *InsertPt = EntryBB->getTerminator();

  auto *WParent = W->getParent();
  (void)WParent;
  assert(WParent && "Orphaned ordered depend source/sink construct.");
  assert(WParent->getIsOmpLoop() && "Parent is not a loop-type WRN");

  // Emit doacross post call for 'depend(source)'
  if (W->getIsDepSource()) {

    // For doacross post, we send in the outer WRegion's loop index.
    auto *ParentNormIV = WParent->getWRNLoopInfo().getNormIV();
    assert(ParentNormIV && "Cannot find IV of outer construct.");

    // Generate __kmpc_doacross_post call
    CallInst *DoacrossPostCI = VPOParoptUtils::genDoacrossWaitOrPostCall(
        W, IdentTy, TidPtrHolder, InsertPt, ParentNormIV,
        true); // 'depend (source)'
    (void)DoacrossPostCI;
    assert(DoacrossPostCI && "Failed to emit doacross_post call.");
  }

  // Emit doacross wait call(s) for 'depend(sink:...)'
  for (DepSinkItem *DSI : W->getDepSink().items()) {
    // Generate __kmpc_doacross_wait call
    CallInst *DoacrossWaitCI = VPOParoptUtils::genDoacrossWaitOrPostCall(
        W, IdentTy, TidPtrHolder, InsertPt, DSI->getSinkExpr(),
        false); // 'depend (sink:...)'
    (void)DoacrossWaitCI;
    assert(DoacrossWaitCI && "Failed to emit doacross_wait call.");
  }

  W->resetBBSet(); // Invalidate BBSet
  LLVM_DEBUG(dbgs() << "\nExit VPOParoptTransform::genDoacrossWaitOrPost\n");
  return true; // Changed
}

// Generates code for the OpenMP critical construct.
bool VPOParoptTransform::genCriticalCode(WRNCriticalNode *CriticalNode) {
  LLVM_DEBUG(dbgs() << "\nEnter VPOParoptTransform::genCriticalCode\n");
  assert(CriticalNode != nullptr && "Critical node is null.");

  assert(IdentTy != nullptr && "IdentTy is null.");
  assert(TidPtrHolder != nullptr && "TidPtr is null.");

  assert(CriticalNode->isBBSetEmpty() &&
         "genCriticalCode: BBSET should start empty");

  // genKmpcCriticalSection() needs BBSet for error checking only;
  // In the future consider getting rid of this call to populateBBSet.
  CriticalNode->populateBBSet();

  StringRef LockNameSuffix = CriticalNode->getUserLockName();

  bool CriticalCallsInserted =
      LockNameSuffix.empty()
          ? VPOParoptUtils::genKmpcCriticalSection(CriticalNode, IdentTy,
                                                   TidPtrHolder)
          : VPOParoptUtils::genKmpcCriticalSection(
                CriticalNode, IdentTy, TidPtrHolder, LockNameSuffix);

  LLVM_DEBUG(dbgs() << __FUNCTION__ << ": Handling of Critical Node: "
                    << (CriticalCallsInserted ? "Successful" : "Failed")
                    << ".\n");

  assert(CriticalCallsInserted && "Failed to create critical section. \n");

  CriticalNode->resetBBSet(); // Invalidate BBSet
  LLVM_DEBUG(dbgs() << "\nExit VPOParoptTransform::genCriticalCode\n");
  return CriticalCallsInserted;
}

// Emits an implicit barrier at the end of WRgion W if W contains
// variables that are linear, or both firstprivate-lastprivate. e.g.
//
//   #pragma omp for firstprivate(x) lastprivate(x) nowait
//
// Emitted pseudocode:
//
//   %x.local = @x                         ; (1) firstpricate copyin
//   __kmpc_static_init(...)
//   ...
//   __kmpc_static_fini(...)
//
//   __kmpc_barrier(...)                   ; (2)
//   @x = %x.local                         ; (3) lastprivate copyout
//
//  The barrier (2) is needed to prevent a race between (1) and (3), which
//  read/write to/from @x.
bool VPOParoptTransform::genBarrierForFpLpAndLinears(WRegionNode *W) {

  // A barrier is needed for capturing the initial value of linear
  // variables.
  bool BarrierNeeded = W->canHaveLinear() && !((W->getLinear()).empty());

  // A barrier is also needed if a variable is marked as both firstprivate and
  // lastprivate.
  if (!BarrierNeeded && (W->canHaveLastprivate() && W->canHaveFirstprivate())) {
    LastprivateClause &LprivClause = W->getLpriv();
    for (LastprivateItem *LprivI : LprivClause.items()) {
      if (LprivI->getInFirstprivate()) {
        BarrierNeeded = true;
        break;
      }
    }
  }

  if (!BarrierNeeded)
    return false;

  LLVM_DEBUG(
      dbgs()
      << __FUNCTION__
      << ": Emitting implicit barrier for FP-LP/Linear clause operands.\n");

  return genBarrier(W, false); // Implicit Barrier
}

// Emits an if-then branch using IsLastVal and sets IfLastIterOut to
// the if-then BBlock. This is used for emitting the final copy-out code for
// linear and lastprivate clause operands.
//
// Code generated looks like:
//
//                          |
//                         (1)  %15 = load i32, i32* %is.last
//                         (2)  %16 = icmp ne i32 %15, 0
//                          |   br i1 %16, label %last.then, label %last.done
//                          |
//                          |   last.then:        ; IfLastIterOut
//                          |   ...
//                          |   br last.done
//                          |
//                          |   last.done:
//                          |   br exit.BB.predecessor
//                          |
//                         (3)  exit.BB.predecessor:
//                          |   br exit.BB
//                          |
// exit.BB:                 |   exit.BB:
// llvm.region.exit(...)    |   llvm.region.exit(...)
//                          |
bool VPOParoptTransform::genLastIterationCheck(WRegionNode *W, Value *IsLastVal,
                                               BasicBlock *&IfLastIterOut) {

  // No need to emit the branch if W doesn't have any linear or lastprivate var.
  if ((!W->canHaveLastprivate() || (W->getLpriv()).empty()) &&
      (!W->canHaveLinear() || (W->getLinear()).empty()))
    return false;

  assert(IsLastVal && "genLastIterationCheck: IsLastVal is null.");

  // First, create an empty predecessor BBlock for ExitBB of the WRegion.  (3)
  BasicBlock *ExitBBPredecessor = nullptr;
  createEmptyPrivFiniBB(W, ExitBBPredecessor);
  assert(ExitBBPredecessor && "genLoopLastIterationCheck: Couldn't create "
                              "empty BBlock before the exit BB.");

  // Next, we insert the branching code in the newly created BBlock.
  Instruction *BranchInsertPt = ExitBBPredecessor->getTerminator();
  IRBuilder<> Builder(BranchInsertPt);

  LoadInst *LastLoad = Builder.CreateLoad(IsLastVal);                   // (1)
  ConstantInt *ValueZero =
      ConstantInt::getSigned(Type::getInt32Ty(F->getContext()), 0);
  Value *LastCompare = Builder.CreateICmpNE(LastLoad, ValueZero);       // (2)

  TerminatorInst *Term = SplitBlockAndInsertIfThen(LastCompare, BranchInsertPt,
                                                   false, nullptr, DT, LI);
  Term->getParent()->setName("last.then");
  ExitBBPredecessor->getTerminator()->getSuccessor(1)->setName("last.done");

  IfLastIterOut = Term->getParent();

  LLVM_DEBUG(
      dbgs() << __FUNCTION__
             << ": Emitted if-then branch for checking last iteration.\n");
  return true;
}

// Insert a call to __kmpc_barrier() at the end of the construct
bool VPOParoptTransform::genBarrier(WRegionNode *W, bool IsExplicit) {

  LLVM_DEBUG(dbgs() << "\nEnter VPOParoptTransform::genBarrier [explicit="
                    << IsExplicit << "]\n");

  // Create a new BB split from W's ExitBB to be used as InsertPt.
  // Reuse the util that does this for Reduction and Lastprivate fini code.
  BasicBlock *NewBB = nullptr;
  createEmptyPrivFiniBB(W, NewBB);
  Instruction *InsertPt = NewBB->getTerminator();

  VPOParoptUtils::genKmpcBarrier(W, TidPtrHolder, InsertPt, IdentTy,
                                 IsExplicit);

  LLVM_DEBUG(dbgs() << "\nExit VPOParoptTransform::genBarrier\n");
  return true;
}

// Create a __kmpc_flush() call and insert it into W's EntryBB
bool VPOParoptTransform::genFlush(WRegionNode *W) {

  LLVM_DEBUG(dbgs() << "\nEnter VPOParoptTransform::genFlush\n");

  BasicBlock *EntryBB = W->getEntryBBlock();
  Instruction *InsertPt = EntryBB->getTerminator();
  VPOParoptUtils::genKmpcFlush(W, IdentTy, InsertPt);

  LLVM_DEBUG(dbgs() << "\nExit VPOParoptTransform::genFlush\n");
  return true;
}

// Insert a call to __kmpc_cancel/__kmpc_cancellation_point at the end of the
// construct
bool VPOParoptTransform::genCancelCode(WRNCancelNode *W) {

  LLVM_DEBUG(dbgs() << "\nEnter VPOParoptTransform::genCancelCode\n");

  BasicBlock *EntryBB = W->getEntryBBlock();
  Instruction *InsertPt = EntryBB->getTerminator();

  auto *IfExpr = W->getIf();
  if (IfExpr) {
    // If the construct has an 'IF' clause, we need to generate code like:
    // if (if_expr != 0) {
    //   %1 = __kmpc_cancel[lationpoint](...);
    // }
    Function *F = EntryBB->getParent();
    LLVMContext &C = F->getContext();
    ConstantInt *ValueZero = ConstantInt::get(Type::getInt32Ty(C), 0);

    auto *CondInst = new ICmpInst(InsertPt, ICmpInst::ICMP_NE, IfExpr,
                                  ValueZero, "cancel.if");

    Instruction *IfCancelThen =
        SplitBlockAndInsertIfThen(CondInst, InsertPt, false, nullptr, DT, LI);
    assert(IfCancelThen && "genCancelCode: Cannot split BB at Cancel If");

    InsertPt = IfCancelThen;
    LLVM_DEBUG(
        dbgs() << "genCancelCode: Emitted If-Then-Else for IF EXPR: if (";
        IfExpr->printAsOperand(dbgs());
        dbgs() << ") then <%x = __kmpc_cancel[lationpoint]>.\n");
  }

  CallInst *CancelCall = VPOParoptUtils::genKmpcCancelOrCancellationPointCall(
      W, IdentTy, TidPtrHolder, InsertPt, W->getCancelKind(),
      W->getIsCancellationPoint());

  (void)CancelCall;
  assert(CancelCall && "genCancelCode: Failed to emit call");

  LLVM_DEBUG(dbgs() << "\nExit VPOParoptTransform::genCancelCode\n");
  return true;
}

// Propagate all cancellation points from the body of W, to the 'region.entry'
// directive for the region.
bool VPOParoptTransform::propagateCancellationPointsToIR(WRegionNode *W) {

  if (!W->canHaveCancellationPoints())
    return false;

  auto &CancellationPoints = W->getCancellationPoints();
  if (CancellationPoints.empty())
    return false;

  // Find the region.entry() directive intrinsic.
  BasicBlock *EntryBB = W->getEntryBBlock();
  Instruction *Inst = EntryBB->getFirstNonPHI();
  CallInst *CI = dyn_cast<CallInst>(Inst);

  assert(CI && "propagateCancellationPointsToIR: Exit BBlocks's first "
               "non-PHI Instruction is not a Call");
  assert(
      VPOAnalysisUtils::isIntelDirectiveOrClause(CI) &&
      "propagateCancellationPointsToIR: Cannot find region.exit() directive");

  // We first create Allocas to store the return values of the runtime calls.
  // The allocas (e.g. '%cp') are used in the region entry directive to provide
  // a handle on the cancellation points (e.g. '%1') inside the region. The
  // alloca '%cp' is needed because:
  //   (i) '%1' is defined after the region entry directive.
  //   (ii) Adding '%1' to the region exit directive needs 'polluting' the IR
  //   with unnecessary PHIs.
  //
  // So %cp is used in the directive, and %1 is stored to '%cp'.
  //
  // The IR after propagateCancellationPointsToIR will look like:
  //
  //    %cp = alloca i32                                              ; (1)
  //    ...
  //    region.entry(..., %cp, ...)                                   ; (2)
  //    ...
  //    %1 = call i32 __kmpc_cancel_barrier(...)                      ; (3)
  //    store i32 %1, i32* %cp                                        ; (4)
  //    ...
  SmallVector<Value *, 2> CancellationPointAllocas;
  Function *F = EntryBB->getParent();
  LLVMContext &C = F->getContext();
  Type *I32Type = Type::getInt32Ty(C);

  BasicBlock &FunctionEntry = F->getEntryBlock();
  IRBuilder<> AllocaBuilder(FunctionEntry.getFirstNonPHI());

  for (auto *CancellationPoint : CancellationPoints) {               // (3)
    AllocaInst *CPAlloca =
        AllocaBuilder.CreateAlloca(I32Type, nullptr, "cp");          // (1)

    StoreInst *CPStore = new StoreInst(CancellationPoint, CPAlloca); // (4)
    CPStore->insertAfter(CancellationPoint);
    CancellationPointAllocas.push_back(CPAlloca);
  }

  // (1) Add the list of allocas where cancellation points' return values are
  // stored, as an operand bundle in the region.entry() directive.
  CI = VPOParoptUtils::addOperandBundlesInCall(
      CI, {{"QUAL.OMP.CANCELLATION.POINTS", CancellationPointAllocas}});

  LLVM_DEBUG(dbgs() << "propagateCancellationPointsToIR: Added "
                    << CancellationPoints.size()
                    << " Cancellation Points to: " << *CI << ".\n");
  return true;
}

// Removes from IR, the allocas and stores created by
// propagateCancellationPointsToIR(). This is done in the vpo-paropt
// transformation pass after the information has already been consumed. The
// function also removes these allocas from the "QUAL.OMP.CANCELLATION.POINTS"
// clause on the region.entry intrinsic.
bool VPOParoptTransform::clearCancellationPointAllocasFromIR(WRegionNode *W) {
  if (!W->canHaveCancellationPoints())
    return false;

  auto &CancellationPointAllocas = W->getCancellationPointAllocas();
  if (CancellationPointAllocas.empty())
    return false;

  LLVM_DEBUG(
      dbgs()
      << "\nEnter VPOParoptTransform::clearCancellationPointAllocasFromIR\n");

  bool Changed = false;

  // The IR at this point looks like:
  //
  //    %cp = alloca i32                                              ; (1)
  //    ...
  //    region.entry(..., %cp, ...)                                   ; (2)
  //    ...
  //    %1 = call i32 __kmpc_cancel_barrier(...)
  //    store i32 %1, i32* %cp                                        ; (3)
  //    ...
  for (AllocaInst *CPAlloca : CancellationPointAllocas) {            // (1)

    resetValueInIntelClauseGeneric(W, CPAlloca);

    // The only uses of CPAlloca (1) should be in the intrinsic (2) and the
    // store (2).
    assert(CPAlloca->getNumUses() <= 2 &&
           "Unexpected number of uses for cancellation point alloca.");

    IntrinsicInst *RegionEntry = nullptr;                            // (2)
    StoreInst *CPStore = nullptr;                                    // (3)

    for (auto It = CPAlloca->user_begin(), IE = CPAlloca->user_end(); It != IE;
         ++It) {
      if (IntrinsicInst *Intrinsic = dyn_cast<IntrinsicInst>(*It))
        RegionEntry = Intrinsic;
      else if (StoreInst *Store = dyn_cast<StoreInst>(*It))
        CPStore = Store;
      else
        llvm_unreachable("Unexpected user of cancellation point alloca.");
    }

    assert(RegionEntry &&
           "Unable to find intrinsic using cancellation point alloca.");
    assert(VPOAnalysisUtils::isIntelDirectiveOrClause(RegionEntry) &&
           "Unexpected user of cancellation point alloca.");

    LLVMContext &C = F->getContext();

    // Remove the cancellation point alloca from the `region.entry` directive.
    //    region.entry(..., null, ...)                                  ; (2)
    RegionEntry->replaceUsesOfWith(
        CPAlloca, ConstantPointerNull::get(Type::getInt8PtrTy(C)));

    // Next, we delete (1) and (3). Now, CPStore may have been removed by some
    // dead-code elimination optimization. e.g.
    //
    //   if (expr) {
    //     %1 = __kmpc_cancel(...)
    //     store %1, %cp
    //   }
    //
    // 'expr' may be always false, and %1 and the store can be optimized away.
    if (CPStore)
      CPStore->eraseFromParent();

    CPAlloca->eraseFromParent();
    Changed = true;
  }

  LLVM_DEBUG(
      dbgs()
      << "\nExit VPOParoptTransform::clearCancellationPointAllocasFromIR\n");

  return Changed;
}

// Insert If-Then-Else branches from each Cancellation Point in W, to
// jump to the end of W if the Cancellation Point is non-zero.
bool VPOParoptTransform::genCancellationBranchingCode(WRegionNode *W) {

  if (!W->canHaveCancellationPoints())
    return false;

  auto &CancellationPoints = W->getCancellationPoints();
  if (CancellationPoints.empty())
    return false;

  LLVM_DEBUG(
      dbgs() << "\nEnter VPOParoptTransform::genCancellationBranchingCode\n");
  assert(W->isBBSetEmpty() &&
         "genCancellationBranchingCode: BBSET should start empty");
  W->populateBBSet();

  Function *F = W->getEntryBBlock()->getParent();
  LLVMContext &C = F->getContext();
  ConstantInt *ValueZero = ConstantInt::get(Type::getInt32Ty(C), 0);
  bool Changed = false;

  // For a loop construct with static [even] scheduling,
  // __kmpc_static_fini(...) call should be made even if the construt is
  // cancelled.
  bool NeedStaticFiniCall =
      (W->getIsOmpLoop() &&
       (W->getIsSections() ||
        (VPOParoptUtils::getLoopScheduleKind(W) == WRNScheduleStaticEven ||
         VPOParoptUtils::getLoopScheduleKind(W) == WRNScheduleStatic)));

  // For a parallel construct, 'kmpc_cancel' and 'kmpc_cancellationpoint', when
  // cancelled, should call '__kmpc_cancel_barrier'. This is needed to free up
  // threads that are waiting at existing 'kmpc_cancel_barrier's.
  //
  //
  //   T1              T2             T3             T4
  //    |              |              |              |
  //    |    <cancellationpoint>      |              |
  //    |               \             |              |
  //    |                \            |              |
  // <cancel>             |           |              |
  //    \                 |           |              |
  //     \                |           |              |
  //      |               |           |              |
  // -----|---------------|-----------+--------------+-- <cancelbarrier>
  //     /               /            \              \
  //    /               /              \              \
  //    |               |               |              |
  // ---+---------------+---------------|--------------|- <cancelbarrier for
  //    |               |              /              /    cancel[lationpoint]>
  //    |               |             /              /
  //    |               |             |              |
  // ---+---------------+-------------+--------------+--- <fork/join barrier>
  //
  bool NeedCancelBarrierForNonBarriers = isa<WRNParallelNode>(W);

  assert((!NeedStaticFiniCall || !NeedCancelBarrierForNonBarriers) &&
         "genCancellationBranchingCode: Cannot need both kmpc_static_fini and "
         "kmpc_cancel_barrier calls in cancelled BB.");

  BasicBlock *CancelExitBBWithStaticFini = nullptr;

  //           +--CancelExitBB--+
  //           +-------+--------+
  //                   |
  //           +-------+--------+
  //           |  region.exit() |
  //           +----------------+
  BasicBlock *CancelExitBB = nullptr;
  createEmptyPrivFiniBB(W, CancelExitBB);

  assert(CancelExitBB &&
         "genCancellationBranchingCode: Failed to create Cancel Exit BB");
  LLVM_DEBUG(dbgs() << "genCancellationBranchingCode: Created CancelExitBB: [";
             CancelExitBB->printAsOperand(dbgs()); dbgs() << "]\n");

  BasicBlock *CancelExitBBForNonBarriers = nullptr;

  for (auto &CancellationPoint : CancellationPoints) {
    assert(CancellationPoint &&
           "genCancellationBranchingCode: Illegal cancellation point");

    bool CancellationPointIsBarrier =
        (dyn_cast<CallInst>(CancellationPoint)
             ->getCalledFunction()
             ->getName() == "__kmpc_cancel_barrier");

    // At this point, IR looks like:
    //
    //    +--------OrgBB----------+
    //    | %x = kmpc_cancel(...) |           ; CancellationPoint
    //    | <NextI>               |
    //    | ...                   |
    //    +-----------+-----------+
    //                |
    //                |
    //    +------CancelExitBB-----+
    //    +-----------+-----------+
    //                |
    //    +-----------+-----------+
    //    | region.exit(...)      |
    //    +-----------------------+
    BasicBlock *OrgBB = CancellationPoint->getParent();

    assert(IntelGeneralUtils::hasNextUniqueInstruction(CancellationPoint) &&
           "genCancellationBranchingCode: Cannot find successor of "
           "Cancellation Point");
    auto *NextI = IntelGeneralUtils::nextUniqueInstruction(CancellationPoint);

    auto *CondInst = new ICmpInst(NextI, ICmpInst::ICMP_NE, CancellationPoint,
                                  ValueZero, "cancel.check");

    BasicBlock *NotCancelledBB = SplitBlock(OrgBB, NextI, DT, LI);
    assert(
        NotCancelledBB &&
        "genCancellationBranchingCode: Cannot split BB at Cancellation Point");

    BasicBlock *CurrentCancelExitBB =
        (CancelExitBBForNonBarriers && !CancellationPointIsBarrier)
            ? CancelExitBBForNonBarriers
            : CancelExitBB;

    OrgBB = CancellationPoint->getParent();
    TerminatorInst *TermInst = OrgBB->getTerminator();
    TerminatorInst *NewTermInst =
        BranchInst::Create(CurrentCancelExitBB, NotCancelledBB, CondInst);
    ReplaceInstWithInst(TermInst, NewTermInst);

    LLVM_DEBUG(
        auto &OS = dbgs();
        OS << "genCancellationBranchingCode: Inserted If-Then-Else: if (";
        CancellationPoint->printAsOperand(OS); OS << ") then [";
        OrgBB->printAsOperand(OS); OS << "] --> [";
        CurrentCancelExitBB->printAsOperand(OS); OS << "], else [";
        OrgBB->printAsOperand(OS); OS << "] --> [";
        NotCancelledBB->printAsOperand(OS); OS << "].\n");

    // The IR now looks like:
    //
    //    +------------OrgBB--------------+
    //    | %x = kmpc_cancel(...)         |           ; CancellationPoint
    //    | %cancel.check = icmp ne %x, 0 |           ; CondInst
    //    +--------------+---+------------+
    //                 0 |   | 1
    //                   |   +-----------------+
    //                   |                     |
    //    +---------NotCancelledBB--------+    |
    //    | <NextI>                       |    |
    //    | ...                           |    |
    //    +--------------+----------------+    |
    //                   |                     |
    //                   |   +-----------------+
    //    +---------CancelExitBB----------+
    //    +--------------+----------------+
    //                   |
    //    +--------------+----------------+
    //    | region.exit(...)              |
    //    +-------------------------------+
    //

    if (DT) {
      // There can be multiple CancellationPoints. We need to update the
      // immediate dominator of CancelExitBB when emitting code for each.
      //
      //               ...
      //                | \
      //                |  \
      //                |   \
      //               ... OrgBB1
      //                |    / |
      //                |   /  |
      //                |  /0  |1
      //                | /    |
      //               ...     |
      //                |      |
      //              OrgBB2   |
      //                |  \   |
      //              0 |  1\  |
      //                |    \ |
      //               ...   CancelExitBB
      //
      auto *CancelExitBBDominator =
          DT->findNearestCommonDominator(CurrentCancelExitBB, OrgBB);

      DT->changeImmediateDominator(CurrentCancelExitBB, CancelExitBBDominator);
    }

    if (NeedStaticFiniCall && !CancelExitBBWithStaticFini) {
      // If we need a `__kmpc_static_fini` call before CancelExitBB, we create a
      // separate BBlock with the call. This happens only when handling the
      // first CancellationPoint. We use the new CancelExitBBWithStaticFini in
      // place of CancelExitBB as the target of `cancel.check` branches for
      // subsequent CancellationPoints.
      //
      //               OrgBB
      //               0 |   | 1
      //                 |   +----------------------+
      //                 |                          |
      //                ...            +--CancelExitBBWithStaticFini--+
      //           NotCancelledBB      |   __kmpc_static_fini(...)    |
      //                ...            +------------------------------+
      //                 |                          |
      //                 |   +----------------------+
      //           CancelExitBB
      //
      CancelExitBBWithStaticFini = SplitEdge(OrgBB, CancelExitBB, DT, LI);
      auto *InsertPt = CancelExitBBWithStaticFini->getTerminator();

      LoadInst *LoadTid = new LoadInst(TidPtrHolder, "my.tid", InsertPt);
      LoadTid->setAlignment(4);
      VPOParoptUtils::genKmpcStaticFini(W, IdentTy, LoadTid, InsertPt);

      CancelExitBB = CancelExitBBWithStaticFini;

      LLVM_DEBUG(
          dbgs() << "genCancellationBranchingCode: Created predecessor of "
                    "CancelExitBB: [";
          CancelExitBBWithStaticFini->printAsOperand(dbgs());
          dbgs() << "] containing '__kmpc_static_fini' call.\n");
    }

    if (NeedCancelBarrierForNonBarriers && !CancelExitBBForNonBarriers &&
        !CancellationPointIsBarrier) {

      // If we need a `__kmpc_cancel_barrier` call for branches to CancelExitBB
      // from __kmpc_cancel and __kmpc_cancellationpoint calls, we create a
      // separate BBlock with the call. This happens only when handling the
      // first non-barrier CancellationPoint. We use the new
      // CancelExitBBForNonBarriers in place of CancelExitBB as the target of
      // `cancel.check` branches for subsequent non-barrier CancellationPoints.
      //
      //                                            %2 = kmpc_cancellationpoint
      //                           %1 = kmpc_cancel            /1
      //                                      |1              /
      //    %3 = kmpc_cancel_barrier          |              /
      //         |   \                        |             /
      //        0|  1 \              +-CancelExitBBForNonBarriers-+
      //        ...    \             |  %1 =  kmpc_cancel_barrier |
      //                \            +/---------------------------+
      //                 \           /
      //                  \         /
      //                   \       /
      //                    \     /
      //                 CancelExitBB
      //
      CancelExitBBForNonBarriers = SplitEdge(OrgBB, CancelExitBB, DT, LI);
      auto *InsertPt = CancelExitBBForNonBarriers->getTerminator();

      VPOParoptUtils::genKmpcBarrierImpl(W, TidPtrHolder, InsertPt, IdentTy,
                                         false /*not explicit*/,
                                         true /*cancel barrrier*/);

      LLVM_DEBUG(dbgs() << "genCancellationBranchingCode: Created BB for "
                           "non-barrier cancellation points: [";
                 CancelExitBBForNonBarriers->printAsOperand(dbgs());
                 dbgs() << "] containing '__kmpc_cancel_barrier' call.\n");
    }

    Changed = true;
  }

  W->resetBBSet(); // Invalidate BBSet after transformations
  LLVM_DEBUG(
      dbgs() << "\nExit VPOParoptTransform::genCancellationBranchingCode\n");

  return Changed;
}

// Set the values in the private clause to be empty.
void VPOParoptTransform::resetValueInPrivateClause(WRegionNode *W) {

  if (!W->canHavePrivate())
    return;

  PrivateClause &PrivClause = W->getPriv();

  if (PrivClause.empty())
    return;

  for (auto *I : PrivClause.items()) {
    resetValueInIntelClauseGeneric(W, I->getOrig());
  }
}

// Set the the arguments in the Intel compiler generated clause to be empty.
void VPOParoptTransform::resetValueInIntelClauseGeneric(WRegionNode *W,
                                                        Value *V) {
  if (!V)
    return;

  SmallVector<Instruction *, 8> IfUses;
  for (auto IB = V->user_begin(), IE = V->user_end(); IB != IE; ++IB) {
    if (Instruction *User = dyn_cast<Instruction>(*IB))
      if (W->contains(User->getParent()))
        IfUses.push_back(User);
  }

  while (!IfUses.empty()) {
    Instruction *UI = IfUses.pop_back_val();
    if (VPOAnalysisUtils::isIntelDirectiveOrClause(UI)) {
      LLVMContext &C = F->getContext();
      UI->replaceUsesOfWith(V, ConstantPointerNull::get(Type::getInt8PtrTy(C)));
      break;
    }
  }
}

// Generate the copyprivate code. Here is one example.
// #pragma omp single copyprivate ( a,b )
// LLVM IR output:
//     %copyprivate.agg.5 = alloca %struct.kmp_copy_privates.t, align 8
//     %14 = bitcast %struct.kmp_copy_privates.t* %copyprivate.agg.5 to i8**
//     store i8* %.0, i8** %14, align 8
//     %15 = getelementptr inbounds %struct.kmp_copy_privates.t,
//           %struct.kmp_copy_privates.t* %copyprivate.agg.5, i64 0, i32 1
//     store float* %b.fpriv, float** %15, align 8
//     %16 = load i32, i32* %tid, align 4
//     %17 = bitcast %struct.kmp_copy_privates.t* %copyprivate.agg.5 to i8*
//     call void @__kmpc_copyprivate({ i32, i32, i32, i32, i8* }*
//          nonnull @.kmpc_loc.0.0.16, i32 %16, i32 16, i8* nonnull %17,
//          i8* bitcast (void (%struct.kmp_copy_privates.t*,
//          %struct.kmp_copy_privates.t*)* @test_copy_priv_5 to i8*), i32 %13)
//          #11
//
bool VPOParoptTransform::genCopyPrivateCode(WRegionNode *W,
                                            AllocaInst *IsSingleThread) {
  bool Changed = false;
  CopyprivateClause &CprivClause = W->getCpriv();
  if (CprivClause.empty())
    return Changed;
  W->populateBBSet();
  Instruction *InsertPt = W->getExitBBlock()->getTerminator();
  IRBuilder<> Builder(InsertPt);

  SmallVector<Type *, 4> KmpCopyPrivatesVars;
  for (CopyprivateItem *CprivI : CprivClause.items()) {
    Value *Orig = CprivI->getOrig();
    KmpCopyPrivatesVars.push_back(Orig->getType());
  }

  LLVMContext &C = F->getContext();
  StructType *KmpCopyPrivateTy = StructType::get(
      C, makeArrayRef(KmpCopyPrivatesVars.begin(), KmpCopyPrivatesVars.end()),
      /* struct.kmp_copy_privates.t */false);

  AllocaInst *CopyPrivateBase = Builder.CreateAlloca(
      KmpCopyPrivateTy, nullptr, "copyprivate.agg." + Twine(W->getNumber()));
  SmallVector<Value *, 4> Indices;

  unsigned cnt = 0;
  for (CopyprivateItem *CprivI : CprivClause.items()) {
    Indices.clear();
    Indices.push_back(Builder.getInt32(0));
    Indices.push_back(Builder.getInt32(cnt++));
    Value *Gep =
        Builder.CreateInBoundsGEP(KmpCopyPrivateTy, CopyPrivateBase, Indices);
    Builder.CreateStore(CprivI->getOrig(), Gep);
  }

  Function *FnCopyPriv = genCopyPrivateFunc(W, KmpCopyPrivateTy);
  assert(isa<PointerType>(CopyPrivateBase->getType()) &&
           "genCopyPrivateCode: Expect non-empty pointer type");
  PointerType *PtrTy = cast<PointerType>(CopyPrivateBase->getType());
  const DataLayout &DL = F->getParent()->getDataLayout();
  uint64_t Size = DL.getTypeAllocSize(PtrTy->getElementType());
  VPOParoptUtils::genKmpcCopyPrivate(
      W, IdentTy, TidPtrHolder, Size, CopyPrivateBase, FnCopyPriv,
      Builder.CreateLoad(IsSingleThread), InsertPt);
  W->resetBBSet();
  return Changed;
}

// Generate the helper function for copying the copyprivate data.
// TODO: nonPOD support
Function *VPOParoptTransform::genCopyPrivateFunc(WRegionNode *W,
                                                 StructType *KmpCopyPrivateTy) {
  LLVMContext &C = F->getContext();
  Module *M = F->getParent();

  Type *CopyPrivParams[] = {PointerType::getUnqual(KmpCopyPrivateTy),
                            PointerType::getUnqual(KmpCopyPrivateTy)};
  FunctionType *CopyPrivFnTy =
      FunctionType::get(Type::getVoidTy(C), CopyPrivParams, false);

  Function *FnCopyPriv =
      Function::Create(CopyPrivFnTy, GlobalValue::InternalLinkage,
                       F->getName() + "_copy_priv_" + Twine(W->getNumber()), M);
  FnCopyPriv->setCallingConv(CallingConv::C);

  auto I = FnCopyPriv->arg_begin();
  Value *DstArg = &*I;
  I++;
  Value *SrcArg = &*I;

  BasicBlock *EntryBB = BasicBlock::Create(C, "entry", FnCopyPriv);

  DominatorTree DT;
  DT.recalculate(*FnCopyPriv);

  IRBuilder<> Builder(EntryBB);
  Builder.CreateRetVoid();

  Builder.SetInsertPoint(EntryBB->getTerminator());

  unsigned cnt = 0;
  CopyprivateClause &CprivClause = W->getCpriv();
  SmallVector<Value *, 4> Indices;
  for (CopyprivateItem *CprivI : CprivClause.items()) {
    Indices.clear();
    Indices.push_back(Builder.getInt32(0));
    Indices.push_back(Builder.getInt32(cnt++));
    Value *SrcGep =
        Builder.CreateInBoundsGEP(KmpCopyPrivateTy, SrcArg, Indices);
    Value *DstGep =
        Builder.CreateInBoundsGEP(KmpCopyPrivateTy, DstArg, Indices);
    LoadInst *SrcLoad = Builder.CreateLoad(SrcGep);
    LoadInst *DstLoad = Builder.CreateLoad(DstGep);
    Value *NewCopyPrivInst = genPrivatizationAlloca(
        W, CprivI->getOrig(), EntryBB->getTerminator(), ".cp.priv");
    genLprivFini(NewCopyPrivInst, DstLoad, EntryBB->getTerminator());
    NewCopyPrivInst->replaceAllUsesWith(SrcLoad);
    cast<AllocaInst>(NewCopyPrivInst)->eraseFromParent();
  }

  return FnCopyPriv;
}

// Add alias_scope and no_alias metadata to improve the alias
// results in the outlined function.
void VPOParoptTransform::improveAliasForOutlinedFunc(WRegionNode *W) {
  if (OptLevel < 2)
    return;
  W->populateBBSet();
  VPOUtils::genAliasSet(makeArrayRef(W->bbset_begin(), W->bbset_end()), AA,
                        &(F->getParent()->getDataLayout()));
  W->resetBBSet();
}
#endif // INTEL_COLLAB<|MERGE_RESOLUTION|>--- conflicted
+++ resolved
@@ -496,8 +496,6 @@
           Changed |= regularizeOMPLoop(W, false);
           improveAliasForOutlinedFunc(W);
 
-<<<<<<< HEAD
-=======
           // For the case of target parallel for (OpenCL), the compiler
           // constructs a loop parameter before the target region.
           if (deviceTriplesHasSPIRV()) {
@@ -506,7 +504,6 @@
               WT->setParLoopNdInfoAlloca(genTgtLoopParameter(WT, W));
           }
 
->>>>>>> 1c0efca7
           AllocaInst *IsLastVal = nullptr;
           BasicBlock *IfLastIterBB = nullptr;
 
