--- conflicted
+++ resolved
@@ -1872,12 +1872,7 @@
     VPOParoptUtils::genCopyConstructorCall(Cctor, FprivI->getNew(), OldV,
                                            InsertPt);
   else if (!VPOUtils::canBeRegisterized(AI->getAllocatedType(), DL))
-<<<<<<< HEAD
     VPOUtils::genMemcpy(AI, OldV, DL, AI->getAlignment(), InsertPt);
-=======
-    VPOUtils::genMemcpy(AI, OldV, DL, AI->getAlignment(),
-                        InsertPt->getParent());
->>>>>>> bd3b575d
   else {
     LoadInst *Load = Builder.CreateLoad(OldV);
     Builder.CreateStore(Load, AI);
