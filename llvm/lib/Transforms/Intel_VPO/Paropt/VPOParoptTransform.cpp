//===- VPOParoptTransform.cpp - Transformation of W-Region for threading --===//
//
// Copyright (C) 2015-2016 Intel Corporation. All rights reserved.
//
// The information and source code contained herein is the exclusive
// property of Intel Corporation. and may not be disclosed, examined
// or reproduced in whole or in part without explicit written authorization
// from the company.
//
// Authors:
// --------
// Xinmin Tian (xinmin.tian@intel.com)
//
// Major Revisions:
// ----------------
// Dec 2015: Initial Implementation of MT-code generation (Xinmin Tian)
//
//===----------------------------------------------------------------------===//
///
/// \file
/// VPOParoptTransform.cpp implements the interface to outline a work
/// region formed from parallel loop/regions/tasks into a new function,
/// replacing it with a call to the threading runtime call by passing new
/// function pointer to the runtime for parallel execution.
///
//===----------------------------------------------------------------------===//

#include "llvm/Transforms/Intel_VPO/Paropt/VPOParoptTransform.h"
#include "llvm/Transforms/Intel_VPO/Paropt/VPOParoptAtomics.h"
#include "llvm/Transforms/Intel_VPO/Paropt/VPOParopt.h"
#include "llvm/Transforms/Intel_VPO/Utils/VPOUtils.h"

#include "llvm/IR/Function.h"
#include "llvm/IR/Dominators.h"
#include "llvm/Support/Debug.h"

#include "llvm/ADT/MapVector.h"
#include "llvm/ADT/PostOrderIterator.h"
#include "llvm/Analysis/InstructionSimplify.h"
#include "llvm/Analysis/ValueTracking.h"
#include "llvm/CodeGen/Passes.h"
#include "llvm/CodeGen/TargetSubtargetInfo.h"
#include "llvm/IR/Constants.h"
#include "llvm/IR/Dominators.h"
#include "llvm/IR/IRBuilder.h"
#include "llvm/IR/InstVisitor.h"
#include "llvm/IR/Instructions.h"
#include "llvm/IR/LLVMContext.h"
#include "llvm/IR/MDBuilder.h"
#include "llvm/IR/Module.h"
#include "llvm/IR/PatternMatch.h"
#include "llvm/IR/PredIteratorCache.h"
#include "llvm/Support/raw_ostream.h"
#include "llvm/Target/TargetMachine.h"
#include "llvm/Transforms/Utils/BasicBlockUtils.h"
#include "llvm/Transforms/Utils/CodeExtractor.h"
#include "llvm/Transforms/Utils/LoopUtils.h"
#include "llvm/Transforms/Utils/SSAUpdater.h"

#include "llvm/PassAnalysisSupport.h"

#include "llvm/Analysis/ScalarEvolution.h"
#include "llvm/Analysis/ScalarEvolutionExpander.h"
#include "llvm/Analysis/ScalarEvolutionExpressions.h"

#include "llvm/Analysis/Intel_VPO/WRegionInfo/WRegion.h"
#include "llvm/Analysis/Intel_VPO/WRegionInfo/WRegionNode.h"
#include "llvm/Analysis/Intel_VPO/WRegionInfo/WRegionUtils.h"

#include "llvm/Transforms/Utils/Intel_GeneralUtils.h"
#include "llvm/Transforms/Utils/Intel_IntrinsicUtils.h"
#include "llvm/Transforms/Utils/LoopRotationUtils.h"
#include "llvm/Transforms/Utils/PromoteMemToReg.h"

#include <algorithm>
#include <set>
#include <vector>

using namespace llvm;
using namespace llvm::vpo;

#define DEBUG_TYPE "vpo-paropt-transform"

//
// Use with the WRNVisitor class (in WRegionUtils.h) to walk the WRGraph
// (DFS) to gather all WRegion Nodes;
//
class VPOWRegionVisitor {

public:
  WRegionListTy &WRNList;
  bool &FoundNeedForTID; // found a WRN that needs TID
  bool &FoundNeedForBID; // found a WRN that needs BID

  VPOWRegionVisitor(WRegionListTy &WL, bool &T, bool &B) :
                    WRNList(WL), FoundNeedForTID(T), FoundNeedForBID(B) {}

  void preVisit(WRegionNode *W) {}

  // use DFS visiting of WRegionNode
  void postVisit(WRegionNode *W) { WRNList.push_back(W);
                                   FoundNeedForTID |= W->needsTID();
                                   FoundNeedForBID |= W->needsBID(); }

  bool quitVisit(WRegionNode *W) { return false; }
};

void VPOParoptTransform::gatherWRegionNodeList(bool &NeedTID, bool &NeedBID) {
  DEBUG(dbgs() << "\nSTART: Gather WRegion Node List\n");

  NeedTID = NeedBID = false;
  VPOWRegionVisitor Visitor(WRegionList, NeedTID, NeedBID);
  WRegionUtils::forwardVisit(Visitor, WI->getWRGraph());

  DEBUG(dbgs() << "\nEND: Gather WRegion Node List\n");
  return;
}

static void debugPrintHeader(WRegionNode *W, bool IsPrepare) {
  if (IsPrepare)
    DEBUG(dbgs() << "\n\n === VPOParopt Prepare: ");
  else
    DEBUG(dbgs() << "\n\n === VPOParopt Transform: ");

  DEBUG(dbgs() << W->getName().upper() << " construct\n\n");
}

//
// ParPrepare mode:
//   Paropt prepare transformations for lowering and privatizing
//
// ParTrans mode:
//   Paropt transformations for loop partitioning and outlining
//
bool VPOParoptTransform::paroptTransforms() {

  LLVMContext &C = F->getContext();
  bool RoutineChanged = false;

  processDeviceTriples();

  BasicBlock::iterator I = F->getEntryBlock().begin();

  // Setup Anchor Instuction Point
  Instruction *AI = &*I;

  //
  // Create the LOC structure. The format is based on OpenMP KMP library
  //
  // typedef struct {
  //   kmp_int32 reserved_1;   // might be used in Fortran
  //   kmp_int32 flags;        // also f.flags; KMP_IDENT_xxx flags;
  //                           // KMP_IDENT_KMPC identifies this union member
  //   kmp_int32 reserved_2;   // not really used in Fortran any more
  //   kmp_int32 reserved_3;   // source[4] in Fortran, do not use for C++
  //   char      *psource;
  // } ident_t;
  //
  // The bits that the flags field can hold are defined as KMP_IDENT_* before.
  //
  // Note: IdentTy needs to be an anonymous struct. This is because if we use
  // a named struct type, then different Types are created for each function
  // encountered. For example, consider a module with two functions `foo1()`
  // and `foo2()`. When handling foo1(), a named struct type `ident_t` would
  // be created and used for generating function declarations and calls for
  // KMPC routines such as `__kmpc_global_thread_num(ident_t*)`. When it comes
  // to handling `foo2()`, a new named IdentTy would be created, say
  // `ident_t.0`, but when trying to emit a call to `__kmpc_global_thread_num`,
  // there would be a type mismatch between the expected argument type in the
  // declaration (ident_t *) and actual type of the argument (ident_t.0 *).
  IdentTy = StructType::get(C, {Type::getInt32Ty(C),   // reserved_1
                                Type::getInt32Ty(C),   // flags
                                Type::getInt32Ty(C),   // reserved_2
                                Type::getInt32Ty(C),   // reserved_3
                                Type::getInt8PtrTy(C)} // *psource
                            );

  StringRef S = F->getName();

  if (!S.compare_lower(StringRef("@main"))) {
    CallInst *RI = VPOParoptUtils::genKmpcBeginCall(F, AI, IdentTy);
    RI->insertBefore(AI);

    for (BasicBlock &I : *F) {
      if (isa<ReturnInst>(I.getTerminator())) {
        Instruction *Inst = I.getTerminator();

        CallInst *RI = VPOParoptUtils::genKmpcEndCall(F, Inst, IdentTy);
        RI->insertBefore(Inst);
      }
    }
  }

  if (WI->WRGraphIsEmpty()) {
    DEBUG(dbgs() << "\n... No WRegion Candidates for Parallelization ...\n\n");
    return RoutineChanged;
  }

  bool NeedTID, NeedBID;

  // Collects the list of WRNs into WRegionList, and sets NeedTID and NeedBID
  // to true/false depending on whether it finds a WRN that needs the TID or
  // BID, respectively.
  gatherWRegionNodeList(NeedTID, NeedBID);

  if (isTargetCSA()) {
    NeedTID = false;
    NeedBID = false;
  }

  Type *Int32Ty = Type::getInt32Ty(C);

  if (NeedTID)
    TidPtrHolder = F->getParent()->getOrInsertGlobal("@tid.addr", Int32Ty);

  if (NeedBID && (Mode & OmpPar) && (Mode & ParTrans))
    BidPtrHolder = F->getParent()->getOrInsertGlobal("@bid.addr", Int32Ty);

  //
  // Walk throught W-Region list, the outlining / lowering is performed from
  // inner to outer
  //
  for (auto I = WRegionList.begin(), E = WRegionList.end(); I != E; ++I) {

    WRegionNode *W = *I;

    assert(W->isBBSetEmpty() &&
           "WRNs should not have BBSET populated initially");

    // Init 'Changed' to false before processing W;
    // If W is transformed, set 'Changed' to true.
    bool Changed = false;

    bool RemoveDirectives = false;
    bool RemovePrivateClauses = false;

    if (isTargetCSA() && !isSupportedOnCSA(W)) {
      reportCSAWarning(W, "ignoring unsupported \"omp " + W->getName() + "\"");
      RemoveDirectives = true;
    }
    else if (W->getIsOmpLoop() && !W->getIsSections()
                      &&  W->getWRNLoopInfo().getLoop()==nullptr) {
      // The WRN is a loop-type construct, but the loop is missing, most likely
      // because it has been optimized away. We skip the code transforms for
      // this WRN, and simply remove its directives.
      RemoveDirectives = true;
    }
    else {
      bool IsPrepare = Mode & ParPrepare;
      switch (W->getWRegionKindID()) {

      // 1. Constructs that need to perform outlining:
      //      Parallel [for|sections], task, taskloop, etc.

      case WRegionNode::WRNTeams:
      case WRegionNode::WRNParallel:
        debugPrintHeader(W, IsPrepare);
        if (Mode & ParPrepare) {
          genCodemotionFenceforAggrData(W);
          Changed |= propagateCancellationPointsToIR(W);
        }
        if ((Mode & OmpPar) && (Mode & ParTrans)) {
          Changed = clearCodemotionFenceIntrinsic(W);
          // Privatization is enabled for both Prepare and Transform passes
          Changed |= genPrivatizationCode(W);
          Changed |= genFirstPrivatizationCode(W);
          Changed |= genReductionCode(W);
          Changed |= genCancellationBranchingCode(W);
          Changed |= genDestructorCode(W);
          Changed |= genMultiThreadedCode(W);
          RemoveDirectives = true;
        }
        break;
      case WRegionNode::WRNParallelSections:
      case WRegionNode::WRNParallelLoop:
        debugPrintHeader(W, IsPrepare);
        if (Mode & ParPrepare) {
          regularizeOMPLoop(W);
          genCodemotionFenceforAggrData(W);
          Changed |= propagateCancellationPointsToIR(W);
        }
        if ((Mode & OmpPar) && (Mode & ParTrans)) {
          Changed = clearCodemotionFenceIntrinsic(W);
<<<<<<< HEAD

          if (isTargetCSA()) {
            Changed |= genCSAParallelLoop(W);
            RemoveDirectives = true;
            break;
          }

=======
          Changed |= regularizeOMPLoop(W, false);
>>>>>>> b37c443e
          AllocaInst *IsLastVal = nullptr;
          Changed |= genLoopSchedulingCode(W, IsLastVal);
          // Privatization is enabled for both Prepare and Transform passes
          Changed |= genPrivatizationCode(W);
          Changed |= genLastPrivatizationCode(W, IsLastVal);
          Changed |= genFirstPrivatizationCode(W);
          Changed |= genReductionCode(W);
          Changed |= genCancellationBranchingCode(W);
          Changed |= genDestructorCode(W);
          Changed |= genMultiThreadedCode(W);
          RemoveDirectives = true;
        }
        break;
      case WRegionNode::WRNTask:
        if (Mode & ParPrepare) {
          Changed |= propagateCancellationPointsToIR(W);
        }
        if ((Mode & OmpPar) && (Mode & ParTrans)) {
          debugPrintHeader(W, false);
          StructType *KmpTaskTTWithPrivatesTy;
          StructType *KmpSharedTy;
          Value *LastIterGep;
          Changed = genTaskInitCode(W, KmpTaskTTWithPrivatesTy, KmpSharedTy,
                                    LastIterGep);
          Changed |= genPrivatizationCode(W);
          Changed |= genFirstPrivatizationCode(W);
          Changed |= genLastPrivatizationCode(W, LastIterGep);
          Changed |= genSharedCodeForTaskGeneric(W);
          Changed |= genRedCodeForTaskGeneric(W);
          Changed |= genCancellationBranchingCode(W);
          Changed |= genTaskCode(W, KmpTaskTTWithPrivatesTy, KmpSharedTy);
          RemoveDirectives = true;
        }
        break;
      case WRegionNode::WRNTaskloop:
        debugPrintHeader(W, IsPrepare);
        if (Mode & ParPrepare) {
          regularizeOMPLoop(W);
          genCodemotionFenceforAggrData(W);
        }
        if ((Mode & OmpPar) && (Mode & ParTrans)) {
          Changed = clearCodemotionFenceIntrinsic(W);
          Changed |= regularizeOMPLoop(W, false);
          StructType *KmpTaskTTWithPrivatesTy;
          StructType *KmpSharedTy;
          Value *LBPtr, *UBPtr, *STPtr, *LastIterGep;
          Changed |=
              genTaskLoopInitCode(W, KmpTaskTTWithPrivatesTy, KmpSharedTy,
                                  LBPtr, UBPtr, STPtr, LastIterGep);
          Changed |= genPrivatizationCode(W);
          Changed |= genFirstPrivatizationCode(W);
          Changed |= genLastPrivatizationCode(W, LastIterGep);
          Changed |= genSharedCodeForTaskGeneric(W);
          Changed |= genRedCodeForTaskGeneric(W);
          Changed |= genTaskGenericCode(W, KmpTaskTTWithPrivatesTy, KmpSharedTy,
                                        LBPtr, UBPtr, STPtr);
          RemoveDirectives = true;
        }
        break;
      case WRegionNode::WRNTaskwait:
        if ((Mode & OmpPar) && (Mode & ParTrans)) {
          debugPrintHeader(W, false);
          Changed |= genTaskWaitCode(W);
          RemoveDirectives = true;
        }
        break;
      case WRegionNode::WRNTarget:
        debugPrintHeader(W, IsPrepare);
        if (Mode & ParPrepare)
          genCodemotionFenceforAggrData(W);
        if ((Mode & OmpPar) && (Mode & ParTrans)) {
          Changed = clearCodemotionFenceIntrinsic(W);
          Changed |= genPrivatizationCode(W);
          Changed |= genGlobalPrivatizationCode(W);
          Changed |= genFirstPrivatizationCode(W);
          Changed |= genDevicePtrPrivationCode(W);
          Changed |= genTargetOffloadingCode(W);
          Changed |= finalizeGlobalPrivatizationCode(W);
          RemoveDirectives = true;
        }
        break;
      case WRegionNode::WRNTargetEnterData:
      case WRegionNode::WRNTargetExitData:
        debugPrintHeader(W, IsPrepare);
        if ((Mode & OmpPar) && (Mode & ParTrans)) {
          Changed |= genTargetOffloadingCode(W);
          RemoveDirectives = true;
        }
        break;
      case WRegionNode::WRNTargetData:
      case WRegionNode::WRNTargetUpdate:
        debugPrintHeader(W, IsPrepare);
        if (Mode & ParPrepare)
          genCodemotionFenceforAggrData(W);
        if ((Mode & OmpPar) && (Mode & ParTrans)) {
          Changed = clearCodemotionFenceIntrinsic(W);
          Changed |= genGlobalPrivatizationCode(W);
          Changed |= genDevicePtrPrivationCode(W);
          Changed |= genTargetOffloadingCode(W);
          Changed |= finalizeGlobalPrivatizationCode(W);
          RemoveDirectives = true;
        }
        break;

      // 2. Below are constructs that do not need to perform outlining.
      //    E.g., simd, taskgroup, atomic, for, sections, etc.

      case WRegionNode::WRNTaskgroup:
        debugPrintHeader(W, IsPrepare);
        if (Mode & ParPrepare) {
          Changed = genTaskgroupRegion(W);
          RemoveDirectives = true;
        }
        break;

      case WRegionNode::WRNVecLoop:
        // Privatization is enabled for SIMD Transform passes
        if ((Mode & OmpVec) && (Mode & ParTrans)) {
          debugPrintHeader(W, false);
          Changed = genPrivatizationCode(W);
          // keep SIMD directives; will be processed by the Vectorizer
          RemoveDirectives = false;
          RemovePrivateClauses = false;
        }
        break;
      case WRegionNode::WRNAtomic:
        if (Mode & ParPrepare) {
          debugPrintHeader(W, true);
          Changed = VPOParoptAtomics::handleAtomic(dyn_cast<WRNAtomicNode>(W),
                                                   IdentTy, TidPtrHolder);
          RemoveDirectives = true;
        }
        break;
      case WRegionNode::WRNWksLoop:
      case WRegionNode::WRNSections:
      case WRegionNode::WRNDistribute:
        debugPrintHeader(W, IsPrepare);
        if (Mode & ParPrepare) {
          regularizeOMPLoop(W);
          genCodemotionFenceforAggrData(W);
          Changed |= propagateCancellationPointsToIR(W);
        }
        if ((Mode & OmpPar) && (Mode & ParTrans)) {
          AllocaInst *IsLastVal = nullptr;
          Changed = clearCodemotionFenceIntrinsic(W);
          Changed |= regularizeOMPLoop(W, false);
          Changed |= genLoopSchedulingCode(W, IsLastVal);
          Changed |= genPrivatizationCode(W);
          Changed |= genLastPrivatizationCode(W, IsLastVal);
          Changed |= genFirstPrivatizationCode(W);
          if (!W->getIsDistribute()) {
            Changed |= genReductionCode(W);
            Changed |= genCancellationBranchingCode(W);
          }
          Changed |= genDestructorCode(W);
          if (!W->getIsDistribute() && !W->getNowait())
            Changed |= genBarrier(W, false);
          RemoveDirectives = true;
        }
        break;
      case WRegionNode::WRNSingle:
        if (Mode & ParPrepare) {
          debugPrintHeader(W, true);
          // Changed = genPrivatizationCode(W);
          // Changed |= genFirstPrivatizationCode(W);
          AllocaInst *IsSingleThread = nullptr;
          Changed = genSingleThreadCode(W, IsSingleThread);
          Changed |= genCopyPrivateCode(W, IsSingleThread);
          // Changed |= genDestructorCode(W);
          if (!W->getNowait())
            Changed |= genBarrier(W, false);
          RemoveDirectives = true;
        }
        break;
      case WRegionNode::WRNMaster:
        if (Mode & ParPrepare) {
          debugPrintHeader(W, true);
          Changed = genMasterThreadCode(W);
          RemoveDirectives = true;
        }
        break;
      case WRegionNode::WRNCritical:
        if (Mode & ParPrepare) {
          debugPrintHeader(W, true);
          Changed = genCriticalCode(dyn_cast<WRNCriticalNode>(W));
          RemoveDirectives = true;
        }
        break;
      case WRegionNode::WRNOrdered:
        if (Mode & ParPrepare) {
          debugPrintHeader(W, true);
          Changed = genOrderedThreadCode(W);
          RemoveDirectives = true;
        }
        break;
      case WRegionNode::WRNBarrier:
        if (Mode & ParPrepare) {
          debugPrintHeader(W, true);
          Changed = genBarrier(W, true);
          RemoveDirectives = true;
        }
        break;
      case WRegionNode::WRNCancel:
        if (Mode & ParPrepare) {
          debugPrintHeader(W, true);
          Changed = genCancelCode(dyn_cast<WRNCancelNode>(W));
          RemoveDirectives = true;
        }
        break;
      case WRegionNode::WRNFlush:
        if (Mode & ParPrepare) {
          debugPrintHeader(W, true);
          Changed = genFlush(W);
          RemoveDirectives = true;
        }
        break;
      default:
        break;
      } // switch
    }

    // Remove calls to directive intrinsics since the LLVM back end does not
    // know how to translate them.
    if (RemoveDirectives) {
      bool DirRemoved = VPOUtils::stripDirectives(W);
      assert(DirRemoved && "Directive intrinsics not removed for WRN.\n");
      (void) DirRemoved;
    } else if (RemovePrivateClauses) {
      VPOUtils::stripPrivateClauses(W);
    }

    if (Changed) { // Code transformations happened for this WRN
      RoutineChanged = true;
      DEBUG(dbgs() << "   === WRN #" << W->getNumber() << " transformed.\n\n");
    }
    else
      DEBUG(dbgs() << "   === WRN #" << W->getNumber()
                                                   << " NOT transformed.\n\n");
  }

  for (WRegionNode *R : WRegionList)
    delete R;
  WRegionList.clear();
  return RoutineChanged;
}

Value *VPOParoptTransform::genReductionMinMaxInit(ReductionItem *RedI,
                                                  Type *Ty, bool IsMax) {
  Value *V;

  if (Ty->isIntOrIntVectorTy()) {
    LLVMContext &C = F->getContext();
    bool IsUnsigned = RedI->getIsUnsigned();
    V = VPOParoptUtils::getMinMaxIntVal(C, Ty, IsUnsigned, !IsMax);
#if 0
    uint64_t val = IsMax ? VPOParoptUtils::getMinInt(Ty, IsUnsigned) :
                           VPOParoptUtils::getMaxInt(Ty, IsUnsigned);
    V = ConstantInt::get(Ty, val);
#endif
  }
  else if (Ty->isFPOrFPVectorTy())
    V = IsMax ? ConstantFP::getInfinity(Ty, true) :  // max: negative inf
                ConstantFP::getInfinity(Ty, false);  // min: positive inf
  else
    llvm_unreachable("Unsupported type in OMP reduction!");

  return V;
}

// Generate the reduction intialization instructions.
Value *VPOParoptTransform::genReductionScalarInit(ReductionItem *RedI,
                                                  Type *ScalarTy) {
  Value *V;
  switch (RedI->getType()) {
  case ReductionItem::WRNReductionAdd:
  case ReductionItem::WRNReductionSub:
    V = ScalarTy->isIntOrIntVectorTy() ? ConstantInt::get(ScalarTy, 0)
                                       : ConstantFP::get(ScalarTy, 0.0);
    break;
  case ReductionItem::WRNReductionMult:
    V = ScalarTy->isIntOrIntVectorTy() ? ConstantInt::get(ScalarTy, 1)
                                       : ConstantFP::get(ScalarTy, 1.0);
    break;
  case ReductionItem::WRNReductionAnd:
    V = ConstantInt::get(ScalarTy, 1);
    break;
  case ReductionItem::WRNReductionOr:
  case ReductionItem::WRNReductionBxor:
  case ReductionItem::WRNReductionBor:
    V = ConstantInt::get(ScalarTy, 0);
    break;
  case ReductionItem::WRNReductionBand:
    V = ConstantInt::get(ScalarTy, -1);
    break;
  case ReductionItem::WRNReductionMax:
    V = genReductionMinMaxInit(RedI, ScalarTy, true);
    break;
  case ReductionItem::WRNReductionMin:
    V = genReductionMinMaxInit(RedI, ScalarTy, false);
    break;
  default:
    llvm_unreachable("Unspported reduction operator!");
  }
  return V;
}

// Generate the reduction fini code for bool and/or.
// Given the directive pragma omp parallel reduction( +: a1 ) reduction(&&: a2
// ), here is the output for bool "and" opererator.
//
//  if.end5:                                          ; preds = %if.then4,
//  %if.end
//    %my.tid = load i32, i32* %tid, align 4
//    call void @__kmpc_critical({ i32, i32, i32, i32, i8* }* @.kmpc_loc.0.0.3,
//    i32 %my.tid, [8 x i32]* @.gomp_critical_user_.var)
//    br label %if.end5.split
//
//  if.end5.split:                                    ; preds = %if.end5
//    %1 = load i8, i8* %a1
//    %2 = load i8, i8* %a1.red
//    %3 = add i8 %1, %2
//    store i8 %3, i8* %a1
//    br label %if.end5.split.split
//
//  if.end5.split.split:                              ; preds = %if.end5.split
//    %4 = load i8, i8* %a2
//    %5 = load i8, i8* %a2.red
//    %6 = sext i8 %4 to i32
//    %tobool = icmp ne i32 %6, 0
//    br i1 %tobool, label %land.rhs, label %land.end
//
//  land.rhs:                                         ; preds =
//  %if.end5.split.split
//    %7 = sext i8 %5 to i32
//    %tobool15 = icmp ne i32 %7, 0
//    br label %land.end
//
//  land.end:                                         ; preds =
//  %if.end5.split.split, %land.rhs
//    %8 = phi i1 [ false, %if.end5.split.split ], [ %tobool15, %land.rhs ]
//    %9 = zext i1 %8 to i32
//    %10 = trunc i32 %9 to i8
//    store i8 %10, i8* %a2
//    br label %if.end5.split.split.split
//
//  if.end5.split.split.split:                        ; preds = %land.end
//    %my.tid16 = load i32, i32* %tid, align 4
//    call void @__kmpc_end_critical({ i32, i32, i32, i32, i8* }*
//    @.kmpc_loc.0.0.5, i32 %my.tid16, [8 x i32]* @.gomp_critical_user_.var)
//  br label %DIR.QUAL.LIST.END.2.exitStub
//
// Similiarly, here is the output for bool "or" operator given the direcitive in
// the form of #pragma omp parallel reduction( +: a1 ) reducion( ||: a2 ).
//
//  if.end5:                                          ; preds = %if.then4,
//  %if.end
//    %my.tid = load i32, i32* %tid, align 4
//    call void @__kmpc_critical({ i32, i32, i32, i32, i8* }* @.kmpc_loc.0.0.3,
//    i32 %my.tid, [8 x i32]* @.gomp_critical_user_.var)
//    br label %if.end5.split
//
//  if.end5.split:                                    ; preds = %if.end5
//    %1 = load i8, i8* %a1
//    %2 = load i8, i8* %a1.red
//    %3 = add i8 %1, %2
//    store i8 %3, i8* %a1
//    br label %if.end5.split.split
//
//  if.end5.split.split:                              ; preds = %if.end5.split
//    %4 = load i8, i8* %a2
//    %5 = load i8, i8* %a2.red
//    %6 = sext i8 %4 to i32
//    %tobool = icmp ne i32 %6, 0
//    br i1 %tobool, label %lor.end, label %lor.rhs
//
//  lor.end:                                          ; preds =
//  %if.end5.split.split, %lor.rhs
//    %7 = phi i1 [ false, %if.end5.split.split ], [ %tobool15, %lor.rhs ]
//    %8 = zext i1 %7 to i32
//    %9 = trunc i32 %8 to i8
//    store i8 %9, i8* %a2
//    br label %if.end5.split.split.split
//
//  lor.rhs:                                          ; preds =
//  %if.end5.split.split
//    %10 = sext i8 %5 to i32
//    %tobool15 = icmp ne i32 %10, 0
//    br label %lor.end
//
//  if.end5.split.split.split:                        ; preds = %lor.end
//    %my.tid16 = load i32, i32* %tid, align 4
//    call void @__kmpc_end_critical({ i32, i32, i32, i32, i8* }*
//    @.kmpc_loc.0.0.5, i32 %my.tid16, [8 x i32]* @.gomp_critical_user_.var)
//    br label %DIR.QUAL.LIST.END.2.exitStub
//
Value* VPOParoptTransform::genReductionFiniForBoolOps(ReductionItem *RedI,
                                          Value *Rhs1, Value *Rhs2,
                                          Type *ScalarTy,
                                          IRBuilder<> &Builder,
                                          bool IsAnd) {
  LLVMContext &C = F->getContext();
  auto Conv = Builder.CreateSExtOrTrunc(Rhs1, Type::getInt32Ty(C));
  ConstantInt *ValueZero = ConstantInt::get(Type::getInt32Ty(C), 0);
  auto IsTrue = Builder.CreateICmpNE(Conv, ValueZero, "tobool");
  auto EntryBB = Builder.GetInsertBlock();
  Instruction *InsertPt = &*Builder.GetInsertPoint();
  auto ContBB = SplitBlock(EntryBB, InsertPt, DT, LI);
  ContBB->setName(IsAnd ? "land.rhs" : "lor.rhs");

  auto RhsBB = SplitBlock(ContBB, ContBB->getTerminator(), DT, LI);
  RhsBB->setName(IsAnd ? "land.end" : "lor.end");

  EntryBB->getTerminator()->eraseFromParent();
  Builder.SetInsertPoint(EntryBB);
  Builder.CreateCondBr(IsTrue, IsAnd ? ContBB : RhsBB, IsAnd ? RhsBB : ContBB);

  Builder.SetInsertPoint(ContBB->getTerminator());
  auto ConvRed = Builder.CreateSExtOrTrunc(Rhs2, Type::getInt32Ty(C));
  auto IsTrueRed = Builder.CreateICmpNE(ConvRed, ValueZero, "tobool");

  Builder.SetInsertPoint(RhsBB->getTerminator());
  PHINode *PN = Builder.CreatePHI(Type::getInt1Ty(C), 2, "");
  auto PhiEntryBBVal = IsAnd ? ConstantInt::getFalse(C) :
                               ConstantInt::getTrue(C);
  PN->addIncoming(PhiEntryBBVal, EntryBB);
  PN->addIncoming(IsTrueRed, ContBB);
  auto Ext = Builder.CreateZExtOrBitCast(PN, Type::getInt32Ty(C));
  auto ConvFini = Builder.CreateSExtOrTrunc(Ext, ScalarTy);

  return ConvFini;
}

Value* VPOParoptTransform::genReductionMinMaxFini(ReductionItem *RedI,
                                                  Value *Rhs1, Value *Rhs2,
                                                  Type *ScalarTy,
                                                  IRBuilder<> &Builder,
                                                  bool IsMax) {
  Value *IsGT; // compares Rhs1 > Rhs2

  if (ScalarTy->isIntOrIntVectorTy())
    if(RedI->getIsUnsigned())
      IsGT = Builder.CreateICmpUGT(Rhs1, Rhs2, "isUGT"); // unsigned
    else
      IsGT = Builder.CreateICmpSGT(Rhs1, Rhs2, "isSGT"); // signed
  else if (ScalarTy->isFPOrFPVectorTy())
    IsGT = Builder.CreateFCmpOGT(Rhs1, Rhs2, "isOGT");   // FP
  else
    llvm_unreachable("Unsupported type in OMP reduction!");

  Value *Op1, *Op2;
  const char* Name;

  if (IsMax) {
    Op1  = Rhs1;
    Op2  = Rhs2;
    Name = "max";
  } else {
    Op1  = Rhs2;
    Op2  = Rhs1;
    Name = "min";
  }

  Value *minmax = Builder.CreateSelect(IsGT, Op1, Op2, Name);
  return minmax;
}

// Generate the reduction update instructions.
Value *VPOParoptTransform::genReductionScalarFini(ReductionItem *RedI,
                                                  Value *Rhs1, Value *Rhs2,
                                                  Value *Lhs, Type *ScalarTy,
                                                  IRBuilder<> &Builder) {
  Value *Res;

  switch (RedI->getType()) {
  case ReductionItem::WRNReductionAdd:
  case ReductionItem::WRNReductionSub:
    Res = ScalarTy->isIntOrIntVectorTy() ? Builder.CreateAdd(Rhs1, Rhs2)
                                         : Builder.CreateFAdd(Rhs1, Rhs2);
    break;
  case ReductionItem::WRNReductionMult:
    Res = ScalarTy->isIntOrIntVectorTy() ? Builder.CreateMul(Rhs1, Rhs2)
                                         : Builder.CreateFMul(Rhs1, Rhs2);
    break;
  case ReductionItem::WRNReductionBand:
    Res = Builder.CreateAnd(Rhs1, Rhs2);
    break;
  case ReductionItem::WRNReductionBor:
    Res = Builder.CreateOr(Rhs1, Rhs2);
    break;
  case ReductionItem::WRNReductionBxor:
    Res = Builder.CreateXor(Rhs1, Rhs2);
    break;
  case ReductionItem::WRNReductionAnd:
    Res = genReductionFiniForBoolOps(RedI, Rhs1, Rhs2, ScalarTy, Builder,
                                     true);
    break;
  case ReductionItem::WRNReductionOr:
    Res = genReductionFiniForBoolOps(RedI, Rhs1, Rhs2, ScalarTy, Builder,
                                     false);
    break;
  case ReductionItem::WRNReductionMax:
    Res = genReductionMinMaxFini(RedI, Rhs1, Rhs2, ScalarTy, Builder, true);
    break;
  case ReductionItem::WRNReductionMin:
    Res = genReductionMinMaxFini(RedI, Rhs1, Rhs2, ScalarTy, Builder, false);
    break;
  default:
    llvm_unreachable("Reduction operator not yet supported!");
  }
  StoreInst *Tmp0 = Builder.CreateStore(Res, Lhs);
  return Tmp0;
}

// Generate the reduction update code.
// Here is one example for the reduction update for the scalar.
//   sum = 4.0;
//   #pragma omp parallel for reduction(+:sum)
//   for (i=0; i < n; i++)
//     sum = sum + (a[i] * b[i]);
//
// The output of the reduction update for the variable sum
// is as follows.
//
//   /* B[%for.end15]  */
//   %my.tid = load i32, i32* %tid, align 4
//   call void @__kmpc_critical({ i32, i32, i32, i32, i8* }* @.kmpc_loc.0.0.2,
//   i32 %my.tid, [8 x i32]* @.gomp_critical_user_.var)
//   br label %for.end15.split
//
//
//   /* B[%for.end15.split]  */
//   %9 = load float, float* %sum
//   %10 = load float, float* %sum.red
//   %11 = fadd float %9, %10
//   store float %11, float* %sum, align 4
//   br label %for.end15.split.split
//
//
//   /* B[%for.end15.split.split]  */
//   %my.tid31 = load i32, i32* %tid, align 4
//   call void @__kmpc_end_critical({ i32, i32, i32, i32, i8* }*
//   @.kmpc_loc.0.0.4, i32 %my.tid31, [8 x i32]* @.gomp_critical_user_.var)
//   br label %DIR.QUAL.LIST.END.2.exitStub
//
void VPOParoptTransform::genReductionFini(ReductionItem *RedI, Value *OldV,
                                          Instruction *InsertPt) {
  AllocaInst *NewAI = dyn_cast<AllocaInst>(RedI->getNew());
  Type *AllocaTy = NewAI->getAllocatedType();
  Type *ScalarTy = AllocaTy->getScalarType();
  const DataLayout &DL = InsertPt->getModule()->getDataLayout();

  IRBuilder<> Builder(InsertPt);
  if (!AllocaTy->isSingleValueType() ||
      !DL.isLegalInteger(DL.getTypeSizeInBits(ScalarTy)) ||
      DL.getTypeSizeInBits(ScalarTy) % 8 != 0) {
    genRedAggregateInitOrFini(RedI, NewAI, OldV, InsertPt, false);
  } else {
    LoadInst *OldLoad = Builder.CreateLoad(OldV);
    LoadInst *NewLoad = Builder.CreateLoad(NewAI);
    genReductionScalarFini(RedI, OldLoad, NewLoad, OldV, ScalarTy, Builder);
  }
}

// Generate the reduction initialization/update for array.
// Here is one example for the reduction initialization/update for array.
// #pragma omp parallel for reduction(+:sum)
//   for (i=0; i < n; i++)
//       for (j=0;j<n;j++)
//            sum[i] = sum[i] + (a[i][j] * b[i][j]);
//
//   The output of the reduction array initialization is as follows.
//
//   /* B[%for.end16.split]  */
//   %array.begin = getelementptr inbounds [100 x float], [100 x float]*
//   %sum.red, i32 0, i32 0
//   %1 = getelementptr float, float* %array.begin, i32 100
//   %red.init.isempty = icmp eq float* %array.begin, %1
//   br i1 %red.init.isempty, label %red.init.done, label %red.init.body
//   if (%red.init.isempty == false) {
//      do {
//
//         /* B[%red.init.body]  */
//         %red.cpy.dest.ptr = phi float* [ %array.begin, %for.end16.split ], [
//         %red.cpy.dest.inc, %red.init.body ]
//         store float 0.000000e+00, float* %red.cpy.dest.ptr
//         %red.cpy.dest.inc = getelementptr float, float* %red.cpy.dest.ptr,
//         i32 1
//         %red.cpy.done = icmp eq float* %red.cpy.dest.inc, %1
//         br i1 %red.cpy.done, label %red.init.done, label %red.init.body
//
//
//      } while (%red.cpy.done == false)
//   }
//
//   /* B[%red.init.done]  */
//   br label %DIR.QUAL.LIST.END.1
//
//   The output of the reduction array update is as follows.
//
//   /* B[%for.end44.split]  */
//   %array.begin79 = getelementptr inbounds [100 x float], [100 x float]* %sum,
//   i32 0, i32 0
//   %array.begin80 = getelementptr inbounds [100 x float], [100 x float]*
//   %sum.red, i32 0, i32 0
//   %7 = getelementptr float, float* %array.begin79, i32 100
//   %red.update.isempty = icmp eq float* %array.begin79, %7
//   br i1 %red.update.isempty, label %red.update.done, label %red.update.body
//   if (%red.update.isempty == false) {
//      do {
//
//         /* B[%red.update.body]  */
//         %red.cpy.dest.ptr82 = phi float* [ %array.begin79, %for.end44.split
//         ], [ %red.cpy.dest.inc83, %red.update.body ]
//         %red.cpy.src.ptr = phi float* [ %array.begin80, %for.end44.split ], [
//         %red.cpy.src.inc, %red.update.body ]
//         %8 = load float, float* %red.cpy.dest.ptr82
//         %9 = load float, float* %red.cpy.src.ptr
//         %10 = fadd float %8, %9
//         store float %10, float* %red.cpy.dest.ptr82, align 4
//         %red.cpy.dest.inc83 = getelementptr float, float*
//         %red.cpy.dest.ptr82, i32 1
//         %red.cpy.src.inc = getelementptr float, float* %red.cpy.src.ptr, i32
//         1
//         %red.cpy.done84 = icmp eq float* %red.cpy.dest.inc83, %7
//         br i1 %red.cpy.done84, label %red.update.done, label %red.update.body
//
//
//      } while (%red.cpy.done84 == false)
//   }
//
//   /* B[%red.update.done]  */
//   br label %for.end44.split.split
//
//
//   /* B[%for.end44.split.split]  */
//   %my.tid85 = load i32, i32* %tid, align 4
//   call void @__kmpc_end_critical({ i32, i32, i32, i32, i8* }*
//   @.kmpc_loc.0.0.5, i32 %my.tid85, [8 x i32]* @.gomp_critical_user_.var)
//   br label %DIR.QUAL.LIST.END.2.exitStub
//
void VPOParoptTransform::genRedAggregateInitOrFini(ReductionItem *RedI,
                                                   AllocaInst *AI, Value *OldV,
                                                   Instruction *InsertPt,
                                                   bool IsInit) {

  IRBuilder<> Builder(InsertPt);
  auto EntryBB = Builder.GetInsertBlock();

  Type *DestElementTy = nullptr;
  Value *DestArrayBegin = nullptr;

  auto NumElements = VPOParoptUtils::genArrayLength(
      AI, IsInit ? AI : OldV, InsertPt, Builder, DestElementTy, DestArrayBegin);
  auto DestAddr = Builder.CreateBitCast(DestArrayBegin,
                                        PointerType::getUnqual(DestElementTy));

  Type *SrcElementTy = nullptr;
  Value *SrcArrayBegin = nullptr;
  Value *SrcAddr = nullptr;

  if (!IsInit) {
    VPOParoptUtils::genArrayLength(AI, AI, InsertPt, Builder, SrcElementTy,
                                   SrcArrayBegin);
    SrcAddr = Builder.CreateBitCast(SrcArrayBegin,
                                    PointerType::getUnqual(SrcElementTy));
  }

  auto DestBegin = DestAddr;
  auto SrcBegin = SrcAddr;

  auto DestEnd = Builder.CreateGEP(DestBegin, NumElements);
  auto IsEmpty = Builder.CreateICmpEQ(
      DestBegin, DestEnd, IsInit ? "red.init.isempty" : "red.update.isempty");

  auto BodyBB = SplitBlock(EntryBB, InsertPt, DT, LI);
  BodyBB->setName(IsInit ? "red.init.body" : "red.update.body");

  auto DoneBB = SplitBlock(BodyBB, BodyBB->getTerminator(), DT, LI);
  DoneBB->setName(IsInit ? "red.init.done" : "red.update.done");

  EntryBB->getTerminator()->eraseFromParent();
  Builder.SetInsertPoint(EntryBB);
  Builder.CreateCondBr(IsEmpty, DoneBB, BodyBB);

  Builder.SetInsertPoint(BodyBB);
  BodyBB->getTerminator()->eraseFromParent();
  PHINode *DestElementPHI =
      Builder.CreatePHI(DestBegin->getType(), 2, "red.cpy.dest.ptr");
  DestElementPHI->addIncoming(DestBegin, EntryBB);

  PHINode *SrcElementPHI = nullptr;
  if (!IsInit) {
    SrcElementPHI =
        Builder.CreatePHI(SrcBegin->getType(), 2, "red.cpy.src.ptr");
    SrcElementPHI->addIncoming(SrcBegin, EntryBB);
  }

  if (IsInit) {
    Value *V = genReductionScalarInit(RedI, DestElementTy);
    Builder.CreateStore(V, DestElementPHI);
  } else {
    LoadInst *OldLoad = Builder.CreateLoad(DestElementPHI);
    LoadInst *NewLoad = Builder.CreateLoad(SrcElementPHI);
    genReductionScalarFini(RedI, OldLoad, NewLoad, DestElementPHI,
                           DestElementTy, Builder);
  }

  auto DestElementNext =
      Builder.CreateConstGEP1_32(DestElementPHI, 1, "red.cpy.dest.inc");
  Value *SrcElementNext = nullptr;
  if (!IsInit)
    SrcElementNext =
        Builder.CreateConstGEP1_32(SrcElementPHI, 1, "red.cpy.src.inc");

  auto Done = Builder.CreateICmpEQ(DestElementNext, DestEnd, "red.cpy.done");

  Builder.CreateCondBr(Done, DoneBB, BodyBB);
  DestElementPHI->addIncoming(DestElementNext, Builder.GetInsertBlock());
  if (!IsInit)
    SrcElementPHI->addIncoming(SrcElementNext, Builder.GetInsertBlock());

  if (DT) {
    DT->changeImmediateDominator(BodyBB, EntryBB);
    DT->changeImmediateDominator(DoneBB, EntryBB);
  }
}

// Generate the firstprivate initialization code.
// Here is one example for the firstprivate initialization for the array.
// num_type    a[100];
// #pragma omp parallel for schedule( static, 1 ) firstprivate( a )
// The output of the array initialization is as follows.
//
//    %a = alloca [100 x float]
//    br label %DIR.OMP.PARALLEL.LOOP.1.split
//
// DIR.OMP.PARALLEL.LOOP.1.split:                    ; preds =
// %DIR.OMP.PARALLEL.LOOP.1
//    %1 = bitcast [100 x float]* %a to i8*
//    call void @llvm.memcpy.p0i8.p0i8.i64(i8* %1, i8* bitcast ([100 x float]*
//    @a to i8*), i64 400, i32 0, i1 false)
//
void VPOParoptTransform::genFprivInit(FirstprivateItem *FprivI,
                                      Instruction *InsertPt) {

  AllocaInst *AI = dyn_cast<AllocaInst>(FprivI->getNew());
  Type *AllocaTy = AI->getAllocatedType();
  Type *ScalarTy = AllocaTy->getScalarType();
  const DataLayout &DL = InsertPt->getModule()->getDataLayout();

  IRBuilder<> Builder(InsertPt);
  if (Function *Cctor = FprivI->getCopyConstructor())
    VPOParoptUtils::genCopyConstructorCall(Cctor, FprivI->getNew(),
                                           FprivI->getOrig(), InsertPt);
  else if (!AllocaTy->isSingleValueType() ||
      !DL.isLegalInteger(DL.getTypeSizeInBits(ScalarTy)) ||
      DL.getTypeSizeInBits(ScalarTy) % 8 != 0 || AI->isArrayAllocation())
    VPOParoptUtils::genMemcpy(AI, FprivI->getOrig(), DL, AI->getAlignment(),
                              InsertPt->getParent());
  else {
    LoadInst *Load = Builder.CreateLoad(FprivI->getOrig());
    Builder.CreateStore(Load, AI);
  }
}

// Generate the lastprivate update code. The same mechanism is also applied
// for copyprivate.
// Here is one example for the lastprivate update for the array.
// num_type    a[100];
// #pragma omp parallel for schedule( static, 1 ) lastprivate( a )
// The output of the array update is as follows.
//
//    %a = alloca [100 x float]
//    br label %DIR.QUAL.LIST.END.1
//
//  for.end:                                          ; preds = %dispatch.latch,
//  %DIR.QUAL.LIST.END.1
//    %1 = bitcast [100 x float]* %a to i8*
//    call void @llvm.memcpy.p0i8.p0i8.i64(i8* bitcast ([100 x float]* @a to
//    i8*), i8* %1, i64 400, i32 0, i1 false)
//    br label %for.end.split
//
void VPOParoptTransform::genLprivFini(Value *NewV, Value *OldV,
                                      Instruction *InsertPt) {
  AllocaInst *AI = dyn_cast<AllocaInst>(NewV);
  Type *AllocaTy = AI->getAllocatedType();
  Type *ScalarTy = AllocaTy->getScalarType();
  const DataLayout &DL = InsertPt->getModule()->getDataLayout();

  IRBuilder<> Builder(InsertPt);
  if (!AllocaTy->isSingleValueType() ||
      !DL.isLegalInteger(DL.getTypeSizeInBits(ScalarTy)) ||
      DL.getTypeSizeInBits(ScalarTy) % 8 != 0) {
    VPOParoptUtils::genMemcpy(OldV, AI, DL, AI->getAlignment(),
                              InsertPt->getParent());
  } else {
    LoadInst *Load = Builder.CreateLoad(AI);
    Builder.CreateStore(Load, OldV);
  }
}

// genLprivFini interface to support nonPOD with call to CopyAssign
void VPOParoptTransform::genLprivFini(LastprivateItem *LprivI,
                                      Instruction *InsertPt) {
  Value *NewV = LprivI->getNew();
  Value *OldV = LprivI->getOrig();
  if (Function *CpAssn = LprivI->getCopyAssign())
    VPOParoptUtils::genCopyAssignCall(CpAssn, OldV, NewV, InsertPt);
  else
    genLprivFini(NewV, OldV, InsertPt);
}


// Generate the reduction initialization code.
// Here is one example for the reduction initialization for scalar.
//   sum = 4.0;
//   #pragma omp parallel for reduction(+:sum)
//   for (i=0; i < n; i++)
//     sum = sum + (a[i] * b[i]);
//
// The output of the reduction initialization for the variable sum
// is as follows.
//
//    /* B[%DIR.OMP.PARALLEL.LOOP.1.split]  */
//    store float 0.000000e+00, float* %sum.red
//    br label %DIR.QUAL.LIST.END.1
//
void VPOParoptTransform::genReductionInit(ReductionItem *RedI,
                                          Instruction *InsertPt) {

  AllocaInst *AI = dyn_cast<AllocaInst>(RedI->getNew());
  Type *AllocaTy = AI->getAllocatedType();
  Type *ScalarTy = AllocaTy->getScalarType();
  const DataLayout &DL = InsertPt->getModule()->getDataLayout();

  IRBuilder<> Builder(InsertPt);
  if (!AllocaTy->isSingleValueType() ||
      !DL.isLegalInteger(DL.getTypeSizeInBits(ScalarTy)) ||
      DL.getTypeSizeInBits(ScalarTy) % 8 != 0) {
    genRedAggregateInitOrFini(RedI, AI, nullptr, InsertPt, true);
  } else {
    Value *V = genReductionScalarInit(RedI, ScalarTy);
    Builder.CreateStore(V, AI);
  }
}

// Prepare the empty basic block for the array reduction initialization.
void VPOParoptTransform::createEmptyPrvInitBB(WRegionNode *W,
                                              BasicBlock *&PrivBB) {
  BasicBlock *EntryBB = W->getEntryBBlock();
  PrivBB = SplitBlock(EntryBB, EntryBB->getTerminator(), DT, LI);
}

// Prepare the empty basic block for the array reduction update.
void VPOParoptTransform::createEmptyPrivFiniBB(WRegionNode *W,
                                               BasicBlock *&PrivEntryBB) {
  BasicBlock *ExitBlock = W->getExitBBlock();
  BasicBlock *PrivExitBB;
  if (W->getIsOmpLoop()) {
    // If the loop has ztt block, the compiler has to generate the lastprivate
    // update code at the exit block of the loop.
    BasicBlock *ZttBlock = W->getWRNLoopInfo().getZTTBB();

    if (ZttBlock) {
      while (distance(pred_begin(ExitBlock), pred_end(ExitBlock)) == 1)
        ExitBlock = *pred_begin(ExitBlock);
      assert(distance(pred_begin(ExitBlock), pred_end(ExitBlock)) == 2 &&
             "Expect two predecessors for the omp loop region exit.");
      auto PI = pred_begin(ExitBlock);
      auto Pred1 = *PI++;
      auto Pred2 = *PI++;

      BasicBlock *LoopExitBB;
      if (Pred1 == ZttBlock && Pred2 != ZttBlock)
        LoopExitBB = Pred2;
      else if (Pred2 == ZttBlock && Pred1 != ZttBlock)
        LoopExitBB = Pred1;
      else
        llvm_unreachable("createEmptyPrivFiniBB: unsupported exit block");
      PrivExitBB = SplitBlock(LoopExitBB, LoopExitBB->getTerminator(), DT, LI);
      PrivEntryBB = PrivExitBB;
      return;
    }
  }
  PrivExitBB = SplitBlock(ExitBlock, ExitBlock->getFirstNonPHI(), DT, LI);
  W->setExitBBlock(PrivExitBB);
  PrivEntryBB = ExitBlock;
}

// Generate the reduction code for reduction clause.
bool VPOParoptTransform::genReductionCode(WRegionNode *W) {
  bool Changed = false;
  SetVector<Value *> RedUses;

  BasicBlock *EntryBB = W->getEntryBBlock();

  DEBUG(dbgs() << "\nEnter VPOParoptTransform::genReductionCode\n");

  ReductionClause &RedClause = W->getRed();
  if (!RedClause.empty()) {

    assert(W->isBBSetEmpty() && "genReductionCode: BBSET should start empty");
    W->populateBBSet();

    BasicBlock *RedInitEntryBB = nullptr;
    BasicBlock *RedUpdateEntryBB = nullptr;
    createEmptyPrivFiniBB(W, RedUpdateEntryBB);

    for (ReductionItem *RedI : RedClause.items()) {
      Value *NewRedInst;
      Value *Orig = RedI->getOrig();

/*
      assert((isa<GlobalVariable>(Orig) || isa<AllocaInst>(Orig)) &&
             "genReductionCode: Unexpected reduction variable");
*/
      NewRedInst = genPrivatizationAlloca(W, Orig, &EntryBB->front(), ".red");
      genPrivatizationReplacement(W, Orig, NewRedInst, RedI);
      RedI->setNew(NewRedInst);
      createEmptyPrvInitBB(W, RedInitEntryBB);
      genReductionInit(RedI, RedInitEntryBB->getTerminator());
      BasicBlock *BeginBB;
      createEmptyPrivFiniBB(W, BeginBB);
      genReductionFini(RedI, RedI->getOrig(), BeginBB->getTerminator());
      DEBUG(dbgs() << "genReductionCode: reduced " << *Orig << "\n");
    }

    // Wrap the reduction fini code inside a critical region.
    // EndBB is created to be used as the insertion point for end_critical().
    //
    // This insertion point cannot be W->getExitBBlock()->begin() because
    // we don't want the END DIRECTIVE of the construct to be inside the
    // critical region
    //
    // This insertion point cannot be BeginBB->getTerminator() either, which
    // would work for scalar reduction but not for array reduction, in which
    // case the end_critical() would get emitted before the copy-out loop that
    // the critical section is trying to guard.
    BasicBlock *EndBB;
    createEmptyPrivFiniBB(W, EndBB);
    VPOParoptUtils::genKmpcCriticalSection(
        W, IdentTy, TidPtrHolder,
        dyn_cast<Instruction>(RedUpdateEntryBB->begin()),
        EndBB->getTerminator(), "");
    W->resetBBSet(); // Invalidate BBSet after transformations
    Changed = true;
  }
  DEBUG(dbgs() << "\nExit VPOParoptTransform::genReductionCode\n");
  return Changed;
}

// Collect the instructions of global variable uses recursively to
// handle the case of nested constant expressions.
void VPOParoptTransform::collectGlobalUseInsnsRecursively(
    WRegionNode *W, SmallVectorImpl<Instruction *> &RewriteCons,
    ConstantExpr *CE) {
  for (Use &U : CE->uses()) {
    User *UR = U.getUser();
    if (Instruction *I = dyn_cast<Instruction>(UR)) {
      if (W->contains(I->getParent()))
       RewriteCons.push_back(I);
    } else if (ConstantExpr *C = dyn_cast<ConstantExpr>(UR))
    collectGlobalUseInsnsRecursively(W, RewriteCons, C);
  }
}

// A utility to privatize the variables within the region.
Value *
VPOParoptTransform::genPrivatizationAlloca(WRegionNode *W, Value *PrivValue,
                                           Instruction *InsertPt,
                                           const StringRef VarNameSuff) {
  // DEBUG(dbgs() << "Private Instruction Defs: " << *PrivInst << "\n");
  // Generate a new Alloca instruction as privatization action
  AllocaInst *NewPrivInst;

  assert(!(W->isBBSetEmpty()) &&
         "genPrivatizationAlloca: WRN has empty BBSet");

  if (auto PrivInst = dyn_cast<AllocaInst>(PrivValue)) {
    NewPrivInst = (AllocaInst *)PrivInst->clone();

    // Add 'priv' suffix for the new alloca instruction
    if (PrivInst->hasName())
      NewPrivInst->setName(PrivInst->getName() + VarNameSuff);

    NewPrivInst->insertBefore(InsertPt);
  } else if (GlobalVariable *GV = dyn_cast<GlobalVariable>(PrivValue)){
    Type *ElemTy = GV->getValueType();
    const DataLayout &DL = F->getParent()->getDataLayout();
    NewPrivInst = new AllocaInst(ElemTy, DL.getAllocaAddrSpace(), nullptr,
                                 GV->getName());
    NewPrivInst->insertBefore(InsertPt);
    SmallVector<Instruction *, 8> RewriteCons;
    for (auto IB = GV->user_begin(), IE = GV->user_end(); IB != IE; ++IB) {
      if (ConstantExpr *CE = dyn_cast<ConstantExpr>(*IB))
        collectGlobalUseInsnsRecursively(W, RewriteCons, CE);
    }
    while (!RewriteCons.empty()) {
      Instruction *I = RewriteCons.pop_back_val();
      IntelGeneralUtils::breakExpressions(I);
    }
  } else {
    // TODO: Privatize Value that is neither global nor alloca
    DEBUG(dbgs() << "\ngenPrivatizationAlloca: TODO: Handle Arguments.\n");
    llvm_unreachable("genPrivatizationAlloca: unsupported private item");
  }

  return NewPrivInst;
}

// Replace the variable with the privatized variable
void VPOParoptTransform::genPrivatizationReplacement(WRegionNode *W,
                                                     Value *PrivValue,
                                                     Value *NewPrivInst,
                                                     Item *IT) {
  SmallVector<Instruction *, 8> PrivUses;
  for (auto IB = PrivValue->user_begin(), IE = PrivValue->user_end(); IB != IE;
       ++IB) {
    if (Instruction *User = dyn_cast<Instruction>(*IB))
      if (W->contains(User->getParent()))
        PrivUses.push_back(User);
  }
  // Replace all USEs of each PrivItem with its new PrivItem in the
  // W-Region (parallel loop/region/section ... etc.)
  while (!PrivUses.empty()) {
    Instruction *UI = PrivUses.pop_back_val();
    UI->replaceUsesOfWith(PrivValue, NewPrivInst);
    // DEBUG(dbgs() << "New Instruction uses PrivItem: " << *UI << "\n");
  }
}

bool VPOParoptTransform::genFirstPrivatizationCode(WRegionNode *W) {

  bool Changed = false;

  DEBUG(dbgs() << "\nEnter VPOParoptTransform::genFirstPrivatizationCode\n");

  assert(W->isBBSetEmpty() &&
         "genFirstPrivatizationCode: BBSET should start empty");

  assert(W->canHaveFirstprivate() &&
         "genFirstPrivatizationCode: WRN doesn't take a firstprivate var");

  FirstprivateClause &FprivClause = W->getFpriv();
  if (!FprivClause.empty()) {
    W->populateBBSet();
    BasicBlock *EntryBB = W->getEntryBBlock();
    BasicBlock *ExitBB = W->getExitBBlock();
    BasicBlock *PrivInitEntryBB = nullptr;
    Value *NewPrivInst = nullptr;
    bool ForTask = W->getIsTask();

    for (FirstprivateItem *FprivI : FprivClause.items()) {
      Value *Orig = FprivI->getOrig();
/*
      assert((isa<GlobalVariable>(Orig) || isa<AllocaInst>(Orig)) &&
             "genFirstPrivatizationCode: Unexpected firstprivate variable");
*/
      LastprivateItem *LprivI = FprivI->getInLastprivate();

      if (!LprivI) {
        NewPrivInst = genPrivatizationAlloca(W, Orig, EntryBB->getFirstNonPHI(),
                                             ".fpriv");

        // By this it can uniformly handle the global/local firstprivate.
        // For the case of local firstprivate, the New is the same as the Orig.
        Value *ValueToReplace = W->getIsTarget() ? FprivI->getNew() : Orig;
        genPrivatizationReplacement(W, ValueToReplace, NewPrivInst, FprivI);

        // For a given firstprivate variable, if it also occurs in a map
        // clause with "from" attribute, the compiler needs to generate
        // the code to copy the value back to the target memory.
        if (ForTask || (W->getIsTarget() && FprivI->getInMap() &&
                        FprivI->getInMap()->getIsMapFrom())) {
          IRBuilder<> Builder(EntryBB->getTerminator());
          Builder.CreateStore(Builder.CreateLoad(FprivI->getNew()),
                              NewPrivInst);
          Builder.SetInsertPoint(ExitBB->getTerminator());
          Builder.CreateStore(Builder.CreateLoad(NewPrivInst),
                              FprivI->getNew());
        }

        FprivI->setNew(NewPrivInst);
      } else {
        FprivI->setNew(LprivI->getNew());
        DEBUG(dbgs() << "\n  genFirstPrivatizationCode: (" << *Orig
                     << ") is also lastprivate\n");
      }

      if (!ForTask) {
        createEmptyPrvInitBB(W, PrivInitEntryBB);
        genFprivInit(FprivI, PrivInitEntryBB->getTerminator());
      }
      DEBUG(dbgs() << "genFirstPrivatizationCode: firstprivatized "
                   << *Orig << "\n");
    }
    Changed = true;
    W->resetBBSet(); // Invalidate BBSet
  }

  DEBUG(dbgs() << "\nExit VPOParoptTransform::genFirstPrivatizationCode\n");
  return Changed;
}

bool VPOParoptTransform::genLastPrivatizationCode(WRegionNode *W,
                                                  Value *IsLastVal) {
  bool Changed = false;

  DEBUG(dbgs() << "\nEnter VPOParoptTransform::genLastPrivatizationCode\n");

  assert(W->isBBSetEmpty() &&
         "genLastPrivatizationCode: BBSET should start empty");

  if (!W->canHaveLastprivate())
    return Changed;

  LastprivateClause &LprivClause = W->getLpriv();
  if (!LprivClause.empty()) {
    W->populateBBSet();
    FirstprivateItem *FprivI = nullptr;
    if (W->canHaveFirstprivate()) {
      for (LastprivateItem *LprivI : LprivClause.items()) {
        FprivI = LprivI->getInFirstprivate();
        if (FprivI)
          break;
      }
    }
    // If a variable is marked as firstprivate and lastprivate, the
    // compiler has to generate the barrier. Please note that it is
    // unnecessary to generate the barrier if the firstprivate is
    // scalar and it is passed by value.
    if (FprivI)
      genBarrier(W, false); // implicit barrier

    bool ForTask = W->getWRegionKindID() == WRegionNode::WRNTaskloop ||
                   W->getWRegionKindID() == WRegionNode::WRNTask;
    BasicBlock *EntryBB = W->getEntryBBlock();
    BasicBlock *BeginBB = nullptr;
    createEmptyPrivFiniBB(W, BeginBB);
    IRBuilder<> Builder(BeginBB);
    Builder.SetInsertPoint(BeginBB->getTerminator());

    assert(IsLastVal && "genLastPrivatizationCode: IsLastVal not initialized");
    LoadInst *LastLoad = Builder.CreateLoad(IsLastVal);
    ConstantInt *ValueZero =
        ConstantInt::getSigned(Type::getInt32Ty(F->getContext()), 0);
    Value *LastCompare = Builder.CreateICmpNE(LastLoad, ValueZero);
    TerminatorInst *Term = SplitBlockAndInsertIfThen(
        LastCompare, BeginBB->getTerminator(), false, nullptr, DT, LI);
    Term->getParent()->setName("lastprivate.then");
    BeginBB->getTerminator()->getSuccessor(1)->setName("lastprivate.done");
    BeginBB = Term->getParent();

    for (LastprivateItem *LprivI : LprivClause.items()) {
      Value *Orig = LprivI->getOrig();
      /*
            assert((isa<GlobalVariable>(Orig) || isa<AllocaInst>(Orig)) &&
                   "genLastPrivatizationCode: Unexpected lastprivate variable");
      */
      Value *NewPrivInst;
      if (!ForTask)
        NewPrivInst =
            genPrivatizationAlloca(W, Orig, &EntryBB->front(), ".lpriv");
      else
        NewPrivInst = LprivI->getNew();
      genPrivatizationReplacement(W, Orig, NewPrivInst, LprivI);
      if (!ForTask) {
        LprivI->setNew(NewPrivInst);
        // Emit constructor call for lastprivate var if it is not also a
        // firstprivate (in which case the firsprivate init emits a cctor).
        if (LprivI->getInFirstprivate() == nullptr)
          VPOParoptUtils::genConstructorCall(LprivI->getConstructor(),
                                             NewPrivInst, NewPrivInst);
        genLprivFini(LprivI, BeginBB->getTerminator());
      } else
        genLprivFiniForTaskLoop(LprivI->getParm(), LprivI->getNew(),
                                BeginBB->getTerminator());
    }
    Changed = true;
    W->resetBBSet(); // Invalidate BBSet
  }

  DEBUG(dbgs() << "\nExit VPOParoptTransform::genLastPrivatizationCode\n");
  return Changed;
}

// Generate destructor calls for [first|last]private variables
bool VPOParoptTransform::genDestructorCode(WRegionNode *W) {
  if (!WRegionUtils::needsDestructors(W)) {
    DEBUG(dbgs() << "\nVPOParoptTransform::genDestructorCode: No dtors\n");
    return false;
  }

  DEBUG(dbgs() << "\nEnter VPOParoptTransform::genDestructorCode\n");

  // Create a BB before ExitBB in which to insert dtor calls
  BasicBlock *NewBB = nullptr;
  createEmptyPrivFiniBB(W, NewBB);
  Instruction* InsertBeforePt = NewBB->getTerminator();

  // Destructors for privates
  if (W->canHavePrivate())
    for (PrivateItem *PI : W->getPriv().items())
      VPOParoptUtils::genDestructorCall(PI->getDestructor(), PI->getNew(),
                                        InsertBeforePt);
  // Destructors for firstprivates
  if (W->canHaveFirstprivate())
    for (FirstprivateItem *FI : W->getFpriv().items())
      VPOParoptUtils::genDestructorCall(FI->getDestructor(), FI->getNew(),
                                        InsertBeforePt);
  // Destructors for lastprivates (that are not also firstprivate)
  if (W->canHaveLastprivate())
    for (LastprivateItem *LI : W->getLpriv().items())
      if (LI->getInFirstprivate() == nullptr)
        VPOParoptUtils::genDestructorCall(LI->getDestructor(), LI->getNew(),
                                          InsertBeforePt);
      // else do nothing; dtor already emitted for Firstprivates above

  /* TODO: emit Dtors for UDR
  if (W->canHaveReduction())
    for (ReductionItem *RI : W->getRed().items())
      VPOParoptUtils::genDestructorCall(RI->getDestructor(), LI->getNew(),
                                        InsertBeforePt);
  */

  DEBUG(dbgs() << "\nExit VPOParoptTransform::genDestructorCode\n");
  return true;
}

//  Clean up the intrinsic @llvm.invariant.group.barrier and replace the use
//  of the intrinsic with the its operand.
//
//  After the compiler generates the function call
//  @llvm.invariant.group.barrier in the VPO Paropt Prepare pass, the Early
//  CSE pass moves the bitcast instruction across the OMP region. Before
//  the VPO Paropt pass, the compiler removes the intrinsic
//  @llvm.invariant.group.barrier and propagates the result of the intrinsic
//  to the user instructions. The compiler has to handle the bitcast
//  instruction outside the OMP region by cloning that bitcast instruction
//  and place it at the beginning of region entry.
//
//  *** IR Dump After VPO Paropt Prepare Pass ***
//    %2 = call token @llvm.directive.region.entry()
//    [ "DIR.OMP.PARALLEL"(), "QUAL.OMP.PRIVATE"([10 x i32]* %pvtPtr) ]
//    %3 = bitcast [10 x i32]* %pvtPtr to i8*
//    %4 = call i8* @llvm.invariant.group.barrier(i8* %3)
//
//  *** IR Dump After Early CSE ***
//    %0 = bitcast [10 x i32]* %pvtPtr to i8*
//    ...
//  DIR.OMP.PARALLEL.1:
//    %1 = call token @llvm.directive.region.entry()
//    [ "DIR.OMP.PARALLEL"(), "QUAL.OMP.PRIVATE"([10 x i32]* %pvtPtr) ]
//    %2 = call i8* @llvm.invariant.group.barrier(i8* %0)
//
//  *** IR Dump Before VPO Paropt Prepare Pass ***
//    %0 = bitcast [10 x i32]* %pvtPtr to i8*
//    ...
//  DIR.OMP.PARALLEL.1:
//    %1 = call token @llvm.directive.region.entry()
//    [ "DIR.OMP.PARALLEL"(), "QUAL.OMP.PRIVATE"([10 x i32]* %pvtPtr) ]
//    %2 = bitcast [10 x i32]* %pvtPtr to i8*
//    ....
//
bool VPOParoptTransform::clearCodemotionFenceIntrinsic(WRegionNode *W) {
  bool Changed = false;
  W->populateBBSet();
  SmallVector<Instruction*, 8> DelIns;

  for (auto IB = W->bbset_begin(); IB != W->bbset_end(); IB++)
    for (auto &I : **IB)
      if (CallInst *CI = isFenceCall(&I)) {
        Value *V = CI->getOperand(0);
        if (auto *BI = dyn_cast<BitCastInst>(V)) {
          if (!W->contains(BI->getParent()) &&
              WRegionUtils::usedInRegionEntryDirective(W, BI->getOperand(0))) {
            Instruction *Ext = BI->clone();
            Ext->insertBefore(CI);
            CI->setOperand(0, Ext);
            V = Ext;
          }
        } else if (auto *GEPI = dyn_cast<GetElementPtrInst>(V)) {
          if (!W->contains(GEPI->getParent()) &&
              WRegionUtils::usedInRegionEntryDirective(W,
                                                       GEPI->getOperand(0))) {
            Instruction *Ext = GEPI->clone();
            Ext->insertBefore(CI);
            CI->setOperand(0, Ext);
            V = Ext;
          }
        }
        I.replaceAllUsesWith(V);
        DelIns.push_back(&I);
        Changed = true;
      }
  while (!DelIns.empty()) {
    Instruction *I = DelIns.pop_back_val();
    I->eraseFromParent();
  }
  W->resetBBSet();

  return Changed;
}

// Replace the occurrences of V within the region with the return value of the
// intrinsic @llvm.invariant.group.barrier.
void VPOParoptTransform::replaceValueWithinRegion(WRegionNode *W, Value *V) {
  // DEBUG(dbgs() << "replaceValueWithinRegion: " << *V << "\n");

  // Find instructions in W that use V
  SmallVector<Instruction *, 8> Users;
  if (!WRegionUtils::findUsersInRegion(W, V, &Users))
    return; // Found no applicable uses of V in W's body

  // Create a new @llvm.invariant.group.barrier for V
  BasicBlock *EntryBB = W->getEntryBBlock();
  IRBuilder<> Builder(EntryBB->getTerminator());
  Value *NewI = Builder.CreateInvariantGroupBarrier(V);

  // Replace uses of V with NewI
  for (Instruction * User : Users) {
    if (isFenceCall(User) != nullptr) {
      // Skip fence intrinsics. Consider this case of nested constructs
      // privatizing "u":
      //           TYPE u;  // some struct type
      //           #pragma omp parallel private (u)  // outer construct
      //           {
      //              u.a=1;
      //                #pragma omp for private (u)  // inner construct
      //                for(...) { ...; u.a=2; }
      //              print(u.a); // print 1, not 2
      //           }
      // First we create %1=fence(bitcast...@u...) for the inner construct,
      // and replace all uses of @u with %1 in the inner region. Then we create
      // %2=fence(bitcast...@u...) for the outer construct, and replace uses of
      // @u with %2. However, we must not replace %1=fence(bitcast...@u...)
      // into %1=fence(bitcast...%2...). Otherwise, the privatizaion in the
      // inner construct is lost.
      //
      // Note: this guard works for global u, but not local u. For a global u,
      // the bitcast is represented as a ConstantExpr which is an operand of
      // the fence call. However, if u is local, a separate bitcast instruction
      // is done outside of the fence:
      //
      //    %3 = bitcast...%u...
      //    %4 = fence(%3)
      //
      // so checking for the fence itself is not effective in this case.
      // To solve that, look at the next section of code dealing with BitCast.
      //
      // DEBUG(dbgs() << "Skipping Fence: " << *User << "\n");
      continue;
    }

    // see comment above
    if (BitCastInst *BCI = dyn_cast<BitCastInst>(User)) {
      bool Skip = false;
      for (llvm::User* U : BCI->users())
        if (Instruction *I = dyn_cast<Instruction>(U))
          if (isFenceCall(I)) {
            Skip=true;
            break;
          }
      if (Skip) {
        // DEBUG(dbgs() << "Skipping BitCast: " << *BCI << "\n");
        continue;
      }
    }

    // DEBUG(dbgs() << "Before Replacement: " << *User << "\n");
    User->replaceUsesOfWith(V, NewI);
    // DEBUG(dbgs() << "After Replacement: " << *User << "\n");

    // Some uses of V are in a ConstantExpr, in which case the User is the
    // instruction using the ConstantExpr. For example, the use of @u below is
    // the GEP expression (a ConstantExpr), not the instruction itself, so
    // doing User->replaceUsesOfWith(V, NewI) does not replace @u
    //
    //     %12 = load i32, i32* getelementptr inbounds (%struct.t_union_,
    //           %struct.t_union_* @u, i32 0, i32 0), align 4
    //
    // The solution is to access the ConstantExpr as instruction(s) in order to
    // do the replacement. NewInstArr below keeps such instruction(s).
    SmallVector<Instruction *, 2> NewInstArr;
    IntelGeneralUtils::breakExpressions(User, &NewInstArr);
    for (Instruction *NewInstr : NewInstArr) {
      // DEBUG(dbgs() << "Before Replacement: " << *NewInstr << "\n");
      NewInstr->replaceUsesOfWith(V, NewI);
      // DEBUG(dbgs() << "After Replacement: " << *NewInstr << "\n");
    }
  }
}

// Generate the intrinsic @llvm.invariant.group.barrier for local/global
// variable I.
void VPOParoptTransform::genFenceIntrinsic(WRegionNode *W, Value *I) {

  if (AllocaInst *AI = dyn_cast<AllocaInst>(I)) {
    Type *AllocaTy = AI->getAllocatedType();

    if (!AllocaTy->isSingleValueType())
      replaceValueWithinRegion(W, I);

  } else if (GlobalVariable *GV = dyn_cast<GlobalVariable>(I)) {
    Type *Ty = GV->getValueType();
    if (!Ty->isSingleValueType())
      replaceValueWithinRegion(W, I);
  }
}

// Return true if the instuction is a call to
// @llvm.invariant.group.barrier
CallInst*  VPOParoptTransform::isFenceCall(Instruction *I) {
  if (CallInst *CI = dyn_cast<CallInst>(I))
    if (CI->getCalledFunction() && CI->getCalledFunction()->getIntrinsicID() ==
                                       Intrinsic::invariant_group_barrier)
      return CI;
  return nullptr;
}

// Transform the given do-while loop loop into the canonical form as follows.
//         do {
//             %omp.iv = phi(%omp.lb, %omp.inc)
//             ...
//             %omp.inc = %omp.iv + 1;
//          }while (%omp.inc <= %omp.ub)
//
void VPOParoptTransform::fixOMPDoWhileLoop(WRegionNode *W) {

  Loop *L = W->getWRNLoopInfo().getLoop();

  if (WRegionUtils::isDoWhileLoop(L))
    fixOmpDoWhileLoopImpl(L);
  else if (WRegionUtils::isWhileLoop(L))
    llvm_unreachable(
        "fixOMPLoop: Unexpected OMP while loop after the loop is rotated.");
  else
    llvm_unreachable("fixOMPLoop: Unexpected OMP loop type");
}

// Utility to transform the given do-while loop loop into the
// canonical do-while loop.
void VPOParoptTransform::fixOmpDoWhileLoopImpl(Loop *L) {

  BasicBlock *H = L->getHeader();
  BasicBlock *Backedge = L->getLoopLatch();

  for (BasicBlock::iterator I = H->begin(); isa<PHINode>(I); ++I) {
    PHINode *PN = cast<PHINode>(I);
    if (Instruction *Inc =
            dyn_cast<Instruction>(PN->getIncomingValueForBlock(Backedge))) {
      if (Inc->getOpcode() == Instruction::Add &&
          (Inc->getOperand(1) ==
               ConstantInt::get(Type::getInt32Ty(F->getContext()), 1) ||
           Inc->getOperand(1) ==
               ConstantInt::get(Type::getInt64Ty(F->getContext()), 1))) {
        TerminatorInst *TermInst = Inc->getParent()->getTerminator();
        BranchInst *ExitBrInst = dyn_cast<BranchInst>(TermInst);
        if (!ExitBrInst)
          continue;
        ICmpInst *CondInst = dyn_cast<ICmpInst>(ExitBrInst->getCondition());
        if (!CondInst)
          continue;
        ICmpInst::Predicate Pred = CondInst->getPredicate();
        if (Pred == CmpInst::ICMP_SLE || Pred == CmpInst::ICMP_ULE) {
          Value *Operand = CondInst->getOperand(0);
          if (isa<SExtInst>(Operand) || isa<ZExtInst>(Operand))
            Operand = cast<CastInst>(Operand)->getOperand(0);

          if (Operand == Inc)
            return;
          else
            llvm_unreachable("cannot fix omp do-while loop");
        } else if (Pred == CmpInst::ICMP_SGT) {
          Value *Operand = CondInst->getOperand(0);
          if (Operand == Inc) {
            CondInst->setPredicate(CmpInst::ICMP_SLE);
            ExitBrInst->swapSuccessors();
            return;
          } else
            llvm_unreachable("cannot fix omp do-while loop");
        } else
          llvm_unreachable("cannot fix omp do-while loop");
      }
    }
  }
  llvm_unreachable("cannot fix omp do-while loop");
}

// The OMP loop is converted into bottom test loop to facilitate the
// code generation of VPOParopt transform and vectorization. This
// regularization is required for the program which is compiled at -O0
// and above.
bool VPOParoptTransform::regularizeOMPLoop(WRegionNode *W, bool First) {
  if (!W->getWRNLoopInfo().getLoop())
    return false;

  W->populateBBSet();
  if (!First) {
    Loop *L = W->getWRNLoopInfo().getLoop();
    const DataLayout &DL = L->getHeader()->getModule()->getDataLayout();
    const SimplifyQuery SQ = {DL, TLI, DT, AC};
    LoopRotation(L, LI, TTI, AC, DT, SE, SQ, true, unsigned(-1), true);
    std::vector<AllocaInst *> Allocas;
    SmallVector<Value *, 2> LoopEssentialValues;
    if (W->getWRNLoopInfo().getNormIV())
      LoopEssentialValues.push_back(W->getWRNLoopInfo().getNormIV());

    if (W->getWRNLoopInfo().getNormUB())
      LoopEssentialValues.push_back(W->getWRNLoopInfo().getNormUB());

    for (auto V : LoopEssentialValues) {
      AllocaInst *AI = dyn_cast<AllocaInst>(V);
      assert(AI && "Expect alloca instruction for omp_iv or omp_ub");
      for (auto IB = V->user_begin(), IE = V->user_end(); IB != IE; ++IB) {
        if (LoadInst *LdInst = dyn_cast<LoadInst>(*IB))
          LdInst->setVolatile(false);
        if (StoreInst *StInst = dyn_cast<StoreInst>(*IB))
          StInst->setVolatile(false);
      }
      resetValueInIntelClauseGeneric(W, V);
      Allocas.push_back(AI);
    }

    PromoteMemToReg(Allocas, *DT, AC);
    fixOMPDoWhileLoop(W);
  } else {
    std::vector<AllocaInst *> Allocas;
    SmallVector<Value *, 2> LoopEssentialValues;
    if (W->getWRNLoopInfo().getNormIV())
      LoopEssentialValues.push_back(W->getWRNLoopInfo().getNormIV());

    if (W->getWRNLoopInfo().getNormUB())
      LoopEssentialValues.push_back(W->getWRNLoopInfo().getNormUB());

    for (auto V : LoopEssentialValues) {
      assert(dyn_cast<AllocaInst>(V) &&
             "Expect alloca instruction for omp_iv or omp_ub");
      for (auto IB = V->user_begin(), IE = V->user_end(); IB != IE; ++IB) {
        if (LoadInst *LdInst = dyn_cast<LoadInst>(*IB))
          LdInst->setVolatile(true);
        if (StoreInst *StInst = dyn_cast<StoreInst>(*IB))
          StInst->setVolatile(true);
      }
    }
  }
  W->resetBBSet();
  return true;

  llvm_unreachable("Expect the omp normalized iv to be a stack variable.");
}

// Generate the intrinsic @llvm.invariant.group.barrier to inhibit the cse
// for the gep instruction related to array/struture which is marked
// as private, firstprivate, lastprivate, reduction or shared.
void VPOParoptTransform::genCodemotionFenceforAggrData(WRegionNode *W) {
  W->populateBBSet();
  if (W->canHavePrivate()) {
    PrivateClause &PrivClause = W->getPriv();
    for (PrivateItem *PrivI : PrivClause.items())
      genFenceIntrinsic(W, PrivI->getOrig());
  }

  if (W->canHaveFirstprivate()) {
    FirstprivateClause &FprivClause = W->getFpriv();
    for (FirstprivateItem *FprivI : FprivClause.items())
      genFenceIntrinsic(W, FprivI->getOrig());
  }

  if (W->canHaveShared()) {
    SharedClause &ShaClause = W->getShared();
    for (SharedItem *ShaI : ShaClause.items())
      genFenceIntrinsic(W, ShaI->getOrig());
  }

  if (W->canHaveReduction()) {
    ReductionClause &RedClause = W->getRed();
    for (ReductionItem *RedI : RedClause.items())
      genFenceIntrinsic(W, RedI->getOrig());
  }

  if (W->canHaveLastprivate()) {
    LastprivateClause &LprivClause = W->getLpriv();
    for (LastprivateItem *LprivI : LprivClause.items())
      genFenceIntrinsic(W, LprivI->getOrig());
  }
}

bool VPOParoptTransform::genPrivatizationCode(WRegionNode *W) {

  bool Changed = false;

  BasicBlock *EntryBB = W->getEntryBBlock();
  BasicBlock *ExitBB = W->getExitBBlock();

  DEBUG(dbgs() << "\nEnter VPOParoptTransform::genPrivatizationCode\n");

  // Process all PrivateItems in the private clause
  PrivateClause &PrivClause = W->getPriv();
  if (!PrivClause.empty()) {

    assert(W->isBBSetEmpty() &&
           "genPrivatizationCode: BBSET should start empty");
    W->populateBBSet();

    bool ForTask = W->getWRegionKindID() == WRegionNode::WRNTaskloop ||
                   W->getWRegionKindID() == WRegionNode::WRNTask;

    // Walk through each PrivateItem list in the private clause to perform
    // privatization for each Value item
    for (PrivateItem *PrivI : PrivClause.items()) {
      Value *Orig = PrivI->getOrig();

      if (isa<GlobalVariable>(Orig) || isa<AllocaInst>(Orig)) {
        Value *NewPrivInst;

        // Insert alloca for privatization right after the BEGIN directive.
        // Note: do not hoist the following AllocaInsertPt computation out of
        // this for-loop. AllocaInsertPt may be a clause directive that is
        // removed by genPrivatizationReplacement(), so we need to recompute
        // AllocaInsertPt at every iteration of this for-loop.

        // For now, back out this change to AllocaInsertPt until we figure
        // out why it causes an assert in VPOCodeGen::getVectorPrivateBase
        // when running run_gf_channels (gridfusion4.3_tuned_channels).
        //
        //   Instruction *AllocaInsertPt = EntryBB->front().getNextNode();

        Instruction *AllocaInsertPt = EntryBB->getFirstNonPHI();
        NewPrivInst = genPrivatizationAlloca(W, Orig, AllocaInsertPt, ".priv");
        genPrivatizationReplacement(W, Orig, NewPrivInst, PrivI);

        if (!ForTask) {
          PrivI->setNew(NewPrivInst);
          VPOParoptUtils::genConstructorCall(PrivI->getConstructor(),
                                             NewPrivInst, NewPrivInst);
        } else {
          IRBuilder<> Builder(EntryBB->getTerminator());
          Builder.CreateStore(Builder.CreateLoad(PrivI->getNew()), NewPrivInst);
          Builder.SetInsertPoint(ExitBB->getTerminator());
          Builder.CreateStore(Builder.CreateLoad(NewPrivInst), PrivI->getNew());
        }

        DEBUG(dbgs() << "genPrivatizationCode: privatized " << *Orig << "\n");
      } else
        DEBUG(dbgs() << "genPrivatizationCode: " << *Orig
                     << " is already private.\n");
    }

    Changed = true;
    W->resetBBSet(); // Invalidate BBSet after transformations

    // After Privatization is done, the SCEV should be re-generated.
    // This should apply to all loop-type constructs; ie, WRNs whose
    // "IsOmpLoop" attribute is true.
    if (SE && W->getIsOmpLoop()) {
        Loop *L = W->getWRNLoopInfo().getLoop();
        SE->forgetLoop(L);
    }
  }
  DEBUG(dbgs() << "\nExit VPOParoptTransform::genPrivatizationCode\n");
  return Changed;
}

// Replace the live-in value of the phis at the loop header with
// the loop carried value.
void VPOParoptTransform::wrnUpdateSSAPreprocessForOuterLoop(
    Loop *L,
    DenseMap<Value *, std::pair<Value *, BasicBlock *>> &ValueToLiveinMap,
    SmallSetVector<Instruction *, 8> &LiveOutVals,
    EquivalenceClasses<Value *> &ECs) {
  BasicBlock *BB = L->getHeader();

  for (Instruction &I : *BB) {
    if (!isa<PHINode>(I))
      break;
    PHINode *PN = dyn_cast<PHINode>(&I);
    unsigned NumPHIValues = PN->getNumIncomingValues();
    unsigned II;
    Value *V, *OV;
    bool Match;
    for (II = 0; II < NumPHIValues; II++) {
      V = PN->getIncomingValue(II);
      if (!ValueToLiveinMap.count(V))
        continue;
      Instruction *UR = dyn_cast<Instruction>(V);
      if (UR) {
        Match = false;
        for (auto LI : LiveOutVals) {
          if (ECs.findLeader(UR) == ECs.findLeader(LI)) {
            Match = true;
            OV = LI;
            break;
          }
        }
        if (Match)
          break;
      }
    }
    if (Match) {
      for (unsigned I = 0; I < NumPHIValues; I++)
        if (I != II)
          PN->setIncomingValue(I, OV);
    }
  }
  for (auto SubL : L->getSubLoops())
    wrnUpdateSSAPreprocessForOuterLoop(SubL, ValueToLiveinMap, LiveOutVals,
                                       ECs);
}

// Collect the live-in values for the given loop.
void VPOParoptTransform::wrnCollectLiveInVals(
    Loop &L,
    DenseMap<Value *, std::pair<Value *, BasicBlock *>> &ValueToLiveinMap,
    EquivalenceClasses<Value *> &ECs) {
  BasicBlock *PreheaderBB = L.getLoopPreheader();
  assert(PreheaderBB && "wrnUpdateSSAPreprocess: Loop preheader not found");
  BasicBlock *BB = L.getHeader();

  for (Instruction &I : *BB) {
    if (!isa<PHINode>(I))
      break;
    PHINode *PN = dyn_cast<PHINode>(&I);
    unsigned NumPHIValues = PN->getNumIncomingValues();
    unsigned II;
    BasicBlock *InBB;
    Value *IV;
    for (II = 0; II < NumPHIValues; ++II) {
      InBB = PN->getIncomingBlock(II);
      if (InBB == PreheaderBB) {
        IV = PN->getIncomingValue(II);
        break;
      }
    }
    if (II != NumPHIValues) {
      Value *Leader = ECs.getOrInsertLeaderValue(PN);
      for (unsigned I = 0; I < NumPHIValues; ++I) {
        BasicBlock *InBB = PN->getIncomingBlock(I);
        if (InBB != PreheaderBB) {
          Value *V = PN->getIncomingValue(I);
          ValueToLiveinMap[V] = {IV, PreheaderBB};
          ECs.unionSets(Leader, V);
        }
      }
    }
  }
}

// The utility to build the equivalence class for the value phi.
void VPOParoptTransform::AnalyzePhisECs(Loop *L, Value *PV, Value *V,
                                        EquivalenceClasses<Value *> &ECs,
                                        SmallPtrSet<PHINode *, 16> &PhiUsers) {

  if (Instruction *I = dyn_cast<Instruction>(V)) {
    if (L->contains(I->getParent())) {
      ECs.unionSets(PV, I);
      if (PHINode *PN = dyn_cast<PHINode>(I))
        if (PhiUsers.insert(PN).second)
          AnalyzePhisECs(L, PV, PN, ECs, PhiUsers);
    }
  }
}

// Build the equivalence class for the value a, b if there exists some phi node
// e.g. a = phi(b).
void VPOParoptTransform::buildECs(Loop *L, PHINode *PN,
                                  EquivalenceClasses<Value *> &ECs) {
  SmallPtrSet<PHINode *, 16> PhiUsers;
  Value *Leader = ECs.getOrInsertLeaderValue(PN);
  unsigned NumPHIValues = PN->getNumIncomingValues();
  unsigned II;
  for (II = 0; II < NumPHIValues; II++)
    AnalyzePhisECs(L, Leader, PN->getIncomingValue(II), ECs, PhiUsers);
}

// Collect the live-out value in the loop.
void VPOParoptTransform::wrnCollectLiveOutVals(
    Loop &L, SmallSetVector<Instruction *, 8> &LiveOutVals,
    EquivalenceClasses<Value *> &ECs) {
  for (Loop::block_iterator II = L.block_begin(), E = L.block_end(); II != E;
       ++II) {
    for (Instruction &I : *(*II)) {
      if (I.getType()->isTokenTy())
        continue;

      for (const Use &U : I.uses()) {
        const Instruction *UI = cast<Instruction>(U.getUser());
        const BasicBlock *UserBB = UI->getParent();
        if (const PHINode *P = dyn_cast<PHINode>(UI))
          UserBB = P->getIncomingBlock(U);

        if (!L.contains(UserBB)) {
          LiveOutVals.insert(&I);
          if (isa<PHINode>(I))
            buildECs(&L, dyn_cast<PHINode>(&I), ECs);
        }
      }
    }
  }
  // Any variable except the loop index which has loop carried dependence
  // has to be added into the live-out list.

  for (Instruction &I : *L.getLoopLatch()) {
    if (!isa<PHINode>(I))
      break;
    if (WRegionUtils::getOmpCanonicalInductionVariable(&L) == &I)
      continue;
    LiveOutVals.insert(&I);
    buildECs(&L, dyn_cast<PHINode>(&I), ECs);
  }
}

// The utility to update the liveout set from the given BB.
void VPOParoptTransform::wrnUpdateLiveOutVals(
    Loop *L, BasicBlock *BB, SmallSetVector<Instruction *, 8> &LiveOutVals,
    EquivalenceClasses<Value *> &ECs) {
  for (auto I = BB->begin(); I != BB->end(); ++I) {
    Value *ExitVal = &*I;
    if (ExitVal->use_empty())
      continue;
    PHINode *PN = dyn_cast<PHINode>(ExitVal);
    if (!PN)
      break;
    LiveOutVals.insert(PN);
    buildECs(L, PN, ECs);
  }
}

// Collect the live-in value for the phis at the loop header.
void VPOParoptTransform::wrnUpdateSSAPreprocess(
    Loop *L,
    DenseMap<Value *, std::pair<Value *, BasicBlock *>> &ValueToLiveinMap,
    SmallSetVector<Instruction *, 8> &LiveOutVals,
    EquivalenceClasses<Value *> &ECs) {

  wrnCollectLiveInVals(*L, ValueToLiveinMap, ECs);
  wrnCollectLiveOutVals(*L, LiveOutVals, ECs);
}

// Update the SSA form after the basic block LoopExitBB's successor
// is added one more incoming edge.
void VPOParoptTransform::rewriteUsesOfOutInstructions(
    DenseMap<Value *, std::pair<Value *, BasicBlock *>> &ValueToLiveinMap,
    SmallSetVector<Instruction *, 8> &LiveOutVals,
    EquivalenceClasses<Value *> &ECs) {
  SmallVector<PHINode *, 2> InsertedPHIs;
  SSAUpdater SSA(&InsertedPHIs);

  PredIteratorCache PredCache;

  // The following code updates the value %split at the BB %omp.inner.for.end
  // by inserting a phi node at the BB %loop.region.exit
  //
  // Before the SSA update:
  // omp.inner.for.cond.omp.inner.for.end_crit_edge:
  //   %split = phi i32 [ %inc, %omp.inner.for.inc ]
  //   br label %loop.region.exit
  //
  // loop.region.exit:
  //   br label %omp.inner.for.end
  //
  // omp.inner.for.end:
  //   %l.0.lcssa = phi i32 [ %split, %loop.region.exit ],
  //                        [ 0, %DIR.OMP.LOOP.2 ]
  //   br label %omp.loop.exit
  //
  // After the SSA update:
  //
  // omp.inner.for.cond.omp.inner.for.end_crit_edge:
  //   %split = phi i32 [ %inc, %omp.inner.for.inc ]
  //   br label %loop.region.exit
  //
  // loop.region.exit:
  //   %split18 = phi i32 [ 0, %omp.inner.for.body.lr.ph ],
  //              [ %split, %omp.inner.for.cond.omp.inner.for.end_crit_edge ]
  //   br label %omp.inner.for.end
  //
  // omp.inner.for.end:
  //   %l.0.lcssa = phi i32 [ %split18, %loop.region.exit ],
  //                        [ 0, %DIR.OMP.LOOP.2 ]
  //   br label %omp.loop.exit
  //

  BasicBlock *FirstLoopExitBB;
  for (auto I : LiveOutVals) {
    Value *ExitVal = I;
    if (ExitVal->use_empty())
      continue;
    PHINode *PN = dyn_cast<PHINode>(ExitVal);
    if (!PN)
      continue;
    FirstLoopExitBB = PN->getParent();
    SSA.Initialize(ExitVal->getType(), ExitVal->getName());

    BasicBlock *OrigPreheader = nullptr;
    Value *OrigPreHeaderVal = nullptr;

    for (auto M : ValueToLiveinMap) {
      if (ECs.findLeader(M.first) == ECs.findLeader(PN)) {
        OrigPreheader = M.second.second;
        OrigPreHeaderVal = M.second.first;
        SSA.AddAvailableValue(M.second.second, M.second.first);
        break;
      }
    }
    SSA.AddAvailableValue(PN->getParent(), PN);
    assert(OrigPreheader && OrigPreHeaderVal &&
           "rewriteUsesOfOutInstructions: live in value is missing\n");
    for (Value::use_iterator UI = ExitVal->use_begin(), UE = ExitVal->use_end();
         UI != UE;) {
      Use &U = *UI;
      ++UI;

      Instruction *UserInst = cast<Instruction>(U.getUser());
      if (!isa<PHINode>(UserInst)) {
        BasicBlock *UserBB = UserInst->getParent();

        if (UserBB == FirstLoopExitBB)
          continue;

        if (UserBB == OrigPreheader) {
          U = OrigPreHeaderVal;
          continue;
        }
      }

      SSA.RewriteUse(U);
    }
  }
}

// Replace the use of OldV within region W with the value NewV.
void VPOParoptTransform::replaceUseWithinRegion(WRegionNode *W, Value *OldV,
                                                Value *NewV) {
  SmallVector<Instruction *, 8> OldUses;
  Loop *L = W->getWRNLoopInfo().getLoop();
  for (auto IB = OldV->user_begin(), IE = OldV->user_end(); IB != IE; ++IB) {
    if (Instruction *User = dyn_cast<Instruction>(*IB))
      if (L->contains(User->getParent()))
        OldUses.push_back(User);
  }

  while (!OldUses.empty()) {
    Instruction *UI = OldUses.pop_back_val();
    UI->replaceUsesOfWith(OldV, NewV);
  }
}

bool VPOParoptTransform::genLoopSchedulingCode(WRegionNode *W,
                                               AllocaInst *&IsLastVal) {
  DEBUG(dbgs() << "\nEnter VPOParoptTransform::genLoopSchedulingCode\n");

  assert(W->getIsOmpLoop() && "genLoopSchedulingCode: not a loop-type WRN");

  Loop *L = W->getWRNLoopInfo().getLoop();

  assert(L && "genLoopSchedulingCode: Loop not found");

  DEBUG(dbgs() << "--- Parallel For LoopInfo: \n" << *L);
  DEBUG(dbgs() << "--- Loop Preheader: " << *(L->getLoopPreheader()) << "\n");
  DEBUG(dbgs() << "--- Loop Header: " << *(L->getHeader()) << "\n");
  DEBUG(dbgs() << "--- Loop Latch: " << *(L->getLoopLatch()) << "\n\n");

#if 0
  DEBUG(dbgs() << "---- Loop Induction: "
               << *(L->getCanonicalInductionVariable()) << "\n\n");
  L->dump();
#endif

  assert(L->isLoopSimplifyForm() && "should follow from addRequired<>");

  ICmpInst *CmpI =
    WRegionUtils::getOmpLoopZeroTripTest(L, W->getEntryBBlock());
  if (CmpI)
    W->getWRNLoopInfo().setZTTBB(CmpI->getParent());

  DenseMap<Value *, std::pair<Value *, BasicBlock *>> ValueToLiveinMap;
  SmallSetVector<Instruction *, 8> LiveOutVals;
  EquivalenceClasses<Value *> ECs;
  wrnUpdateSSAPreprocess(L, ValueToLiveinMap, LiveOutVals, ECs);

  //
  // This is initial implementation of parallel loop scheduling to get
  // a simple loop to work end-to-end.
  //
  // TBD: handle all loop forms: Top test loop, bottom test loop, with
  // PHI and without PHI nodes as SCEV bails out for many cases
  //
  LLVMContext &C = F->getContext();
  IntegerType *Int32Ty = Type::getInt32Ty(C);
  const DataLayout &DL = F->getParent()->getDataLayout();

  Type *LoopIndexType =
          WRegionUtils::getOmpCanonicalInductionVariable(L)->
          getIncomingValue(0)->getType();

  IntegerType *IndValTy = cast<IntegerType>(LoopIndexType);
  assert(IndValTy->getIntegerBitWidth() >= 32 &&
         "Omp loop index type width is equal or greater than 32 bit");

  Value *InitVal = WRegionUtils::getOmpLoopLowerBound(L);

  Instruction *InsertPt = dyn_cast<Instruction>(
    L->getLoopPreheader()->getTerminator());

  LoadInst *LoadTid = new LoadInst(TidPtrHolder, "my.tid", InsertPt);
  LoadTid->setAlignment(4);

  // Inserting the alloca of %is.last at InsertPt (=loop preheader) is wrong,
  // as it may not dominate its use at loop exit, which is reachable from the
  // ZTTBB above the preheader:
  //
  //   DIR.QUAL.LIST.END.2:        ; The ZTT
  //     %5 = load i32, i32* %.omp.lb.fpriv, align 4, !tbaa !5
  //     %6 = load i32, i32* %.omp.ub.fpriv, align 4, !tbaa !5
  //     %cmp6 = icmp ugt i32 %5, %6
  //     br i1 %cmp6, label %omp.loop.exit, label %omp.inner.for.body.lr.ph
  //
  //   omp.inner.for.body.lr.ph:   ; The loop preheader
  //     %my.tid = load i32, i32* %new.tid.addr, align 4
  //     %is.last = alloca i32, align 4 ; **ERROR: Doesn't dominate use!
  //    ...
  //
  //   omp.loop.exit:  ; Reachable from the ZTT BB bypassing the preheader
  //     %11 = load i32, i32* %is.last
  //     %12 = icmp ne i32 %11, 0
  //     br i1 %12, label %lastprivate.then, label %lastprivate.done
  //
  // The right insertion point for the def of %is.last is W's EntryBB.
  IsLastVal = new AllocaInst(Int32Ty, DL.getAllocaAddrSpace(), "is.last",
                             &(W->getEntryBBlock()->front()));
  IsLastVal->setAlignment(4);

  AllocaInst *LowerBnd = new AllocaInst(IndValTy, DL.getAllocaAddrSpace(),
                                        "lower.bnd", InsertPt);
  LowerBnd->setAlignment(4);

  AllocaInst *UpperBnd = new AllocaInst(IndValTy, DL.getAllocaAddrSpace(),
                                        "upper.bnd", InsertPt);
  UpperBnd->setAlignment(4);

  AllocaInst *Stride = new AllocaInst(IndValTy, DL.getAllocaAddrSpace(),
                                      "stride", InsertPt);
  Stride->setAlignment(4);

  // UpperD is for distribtue loop
  AllocaInst *UpperD = new AllocaInst(IndValTy, DL.getAllocaAddrSpace(),
                                      "upperD", InsertPt);
  UpperD->setAlignment(4);

  // Constant Definitions
  ConstantInt *ValueZero = ConstantInt::getSigned(Int32Ty, 0);
  ConstantInt *ValueOne  = ConstantInt::get(IndValTy, 1);

  // Get Schedule kind and chunk information from W-Region node
  // Default: static_even.
  WRNScheduleKind SchedKind = VPOParoptUtils::getLoopScheduleKind(W);

  ConstantInt *SchedType = ConstantInt::getSigned(Int32Ty, SchedKind);

  IRBuilder<> B(InsertPt);
  if (InitVal->getType()->getIntegerBitWidth() !=
      IndValTy->getIntegerBitWidth())
    InitVal = B.CreateSExtOrTrunc(InitVal, IndValTy);

  StoreInst *Tmp0 = new StoreInst(InitVal, LowerBnd, false, InsertPt);
  Tmp0->setAlignment(4);

  Value *UpperBndVal = VPOParoptUtils::computeOmpUpperBound(W, InsertPt);

  if (UpperBndVal->getType()->getIntegerBitWidth() !=
                              IndValTy->getIntegerBitWidth())
    UpperBndVal = B.CreateSExtOrTrunc(UpperBndVal, IndValTy);

  StoreInst *Tmp1 = new StoreInst(UpperBndVal, UpperBnd, false, InsertPt);
  Tmp1->setAlignment(4);

  bool IsNegStride;
  Value *StrideVal = WRegionUtils::getOmpLoopStride(L, IsNegStride);
  StrideVal = VPOParoptUtils::cloneInstructions(StrideVal, InsertPt);

  if (IsNegStride) {
    ConstantInt *Zero = ConstantInt::get(IndValTy, 0);
    StrideVal = B.CreateSub(Zero, StrideVal);
  }

  if (StrideVal->getType()->getIntegerBitWidth() !=
      IndValTy->getIntegerBitWidth())
    StrideVal = B.CreateSExtOrTrunc(StrideVal, IndValTy);

  StoreInst *Tmp2 = new StoreInst(StrideVal, Stride, false, InsertPt);
  Tmp2->setAlignment(4);

  StoreInst *Tmp3 = new StoreInst(UpperBndVal, UpperD, false, InsertPt);
  Tmp3->setAlignment(4);

  // Insert the initialization of %is.last right after its alloca
  StoreInst *Tmp4 = new StoreInst(ValueZero, IsLastVal);
  Tmp4->insertAfter(IsLastVal);
  Tmp4->setAlignment(4);

  ICmpInst* LoopBottomTest = WRegionUtils::getOmpLoopBottomTest(L);

  bool IsUnsigned = LoopBottomTest->isUnsigned();
  int Size = LowerBnd->getType()
                     ->getPointerElementType()->getIntegerBitWidth();

  CallInst* KmpcInitCI;
  CallInst* KmpcFiniCI;
  CallInst* KmpcNextCI;

  Value *ChunkVal = (SchedKind == WRNScheduleStaticEven ||
                     SchedKind == WRNScheduleOrderedStaticEven) ?
                                  ValueOne : W->getSchedule().getChunkExpr();

  DEBUG(dbgs() << "--- Schedule Chunk Value: " << *ChunkVal << "\n\n");

  if (SchedKind == WRNScheduleStaticEven || SchedKind == WRNScheduleStatic) {
    // Generate __kmpc__for_static_init_4{u}/8{u} Call Instruction
    KmpcInitCI = VPOParoptUtils::genKmpcStaticInit(W, IdentTy,
                               LoadTid, SchedType, IsLastVal, LowerBnd,
                               UpperBnd, Stride, StrideVal, ChunkVal,
                               Size, IsUnsigned, InsertPt);
  }
  else {
    // Generate __kmpc_dispatch_init_4{u}/8{u} Call Instruction
    KmpcInitCI = VPOParoptUtils::genKmpcDispatchInit(W, IdentTy,
                               LoadTid, SchedType, InitVal, UpperBndVal,
                               StrideVal, ChunkVal, Size, IsUnsigned, InsertPt);

    // Generate __kmpc_dispatch_next_4{u}/8{u} Call Instruction
    KmpcNextCI = VPOParoptUtils::genKmpcDispatchNext(W, IdentTy,
                               LoadTid, IsLastVal, LowerBnd,
                               UpperBnd, Stride, Size, IsUnsigned, InsertPt);
  }

  LoadInst *LoadLB = new LoadInst(LowerBnd, "lb.new", InsertPt);
  LoadLB->setAlignment(4);

  LoadInst *LoadUB = new LoadInst(UpperBnd, "ub.new", InsertPt);
  LoadUB->setAlignment(4);

  PHINode *PN = WRegionUtils::getOmpCanonicalInductionVariable(L);
  //  Value *InitBoundV = PN->getIncomingValueForBlock(L->getLoopPreheader());
  PN->removeIncomingValue(L->getLoopPreheader());
  PN->addIncoming(LoadLB, L->getLoopPreheader());

  //  replaceUseWithinRegion(W, InitBoundV, LoadLB);

  BasicBlock *LoopExitBB = WRegionUtils::getOmpExitBlock(L);

  bool IsLeft;
  CmpInst::Predicate PD = VPOParoptUtils::computeOmpPredicate(
                                   WRegionUtils::getOmpPredicate(L, IsLeft));
  ICmpInst* CompInst;
  CompInst = new ICmpInst(InsertPt, PD, LoadLB, LoadUB, "");

  VPOParoptUtils::updateOmpPredicateAndUpperBound(W, LoadUB, InsertPt);

  BranchInst* PreHdrInst = dyn_cast<BranchInst>(InsertPt);
  assert(PreHdrInst->getNumSuccessors() == 1 &&
         "Expect preheader BB has one exit!");

  BasicBlock *LoopRegionExitBB =
      SplitBlock(LoopExitBB, LoopExitBB->getFirstNonPHI(), DT, LI);
  LoopRegionExitBB->setName("loop.region.exit");

  if (LoopExitBB == W->getExitBBlock())
    W->setExitBBlock(LoopRegionExitBB);

  std::swap(LoopExitBB, LoopRegionExitBB);
  TerminatorInst *NewTermInst = BranchInst::Create(PreHdrInst->getSuccessor(0),
                                                   LoopExitBB, CompInst);
  ReplaceInstWithInst(InsertPt, NewTermInst);

  InsertPt = LoopExitBB->getTerminator();

  if (SchedKind == WRNScheduleStaticEven) {

    BasicBlock *StaticInitBB = KmpcInitCI->getParent();

    KmpcFiniCI = VPOParoptUtils::genKmpcStaticFini(W,
                                        IdentTy, LoadTid, InsertPt);
    KmpcFiniCI->setCallingConv(CallingConv::C);

    if (DT)
      DT->changeImmediateDominator(LoopExitBB, StaticInitBB);

    wrnUpdateLiveOutVals(L, LoopRegionExitBB, LiveOutVals, ECs);
    rewriteUsesOfOutInstructions(ValueToLiveinMap, LiveOutVals, ECs);

  }
  else if (SchedKind == WRNScheduleStatic) {

    //// DEBUG(dbgs() << "Before Loop Scheduling : "
    ////              << *(LoopExitBB->getParent()) << "\n\n");

    BasicBlock *StaticInitBB = KmpcInitCI->getParent();

    KmpcFiniCI = VPOParoptUtils::genKmpcStaticFini(W,
                                        IdentTy, LoadTid, InsertPt);
    KmpcFiniCI->setCallingConv(CallingConv::C);

    //                          |
    //                    dispatch.header <----------------+
    //                       |       |                     |
    //                       |   dispatch.min.ub           |
    //                       |       |                     |
    //   +---------------- dispatch.body                   |
    //   |                      |                          |
    //   |                  loop body <------+             |
    //   |                      |            |             |
    //   |                    .....          |             |
    //   |                      |            |             |
    //   |               loop bottom test ---+             |
    //   |                      |                          |
    //   |                      |                          |
    //   |                dispatch.inc                     |
    //   |                      |                          |
    //   |                      +--------------------------+
    //   |
    //   +--------------> dispatch.latch
    //                          |

    // Generate dispatch header BBlock
    BasicBlock *DispatchHeaderBB = SplitBlock(StaticInitBB, LoadLB, DT, LI);
    DispatchHeaderBB->setName("dispatch.header");

    // Generate a upper bound load instruction at top of DispatchHeaderBB
    LoadInst *TmpUB = new LoadInst(UpperBnd, "ub.tmp", LoadLB);

    BasicBlock *DispatchBodyBB = SplitBlock(DispatchHeaderBB, LoadLB, DT, LI);
    DispatchBodyBB->setName("dispatch.body");

    TerminatorInst *TermInst = DispatchHeaderBB->getTerminator();

    ICmpInst* MinUB;

    if (IsLeft)
      MinUB = new ICmpInst(TermInst, PD, TmpUB, UpperBndVal, "ub.min");
    else
      MinUB = new ICmpInst(TermInst, PD, UpperBndVal, TmpUB, "ub.min");

    StoreInst *NewUB = new StoreInst(UpperBndVal, UpperBnd, false, TermInst);

    BasicBlock *DispatchMinUBB = SplitBlock(DispatchHeaderBB, NewUB, DT, LI);
    DispatchMinUBB->setName("dispatch.min.ub");

    TermInst = DispatchHeaderBB->getTerminator();

    // Generate branch for dispatch.cond for get MIN upper bound
    TerminatorInst *NewTermInst = BranchInst::Create(DispatchBodyBB,
                                                     DispatchMinUBB, MinUB);
    ReplaceInstWithInst(TermInst, NewTermInst);

    // Generate dispatch chunk increment BBlock
    BasicBlock *DispatchLatchBB = SplitBlock(LoopExitBB, KmpcFiniCI, DT, LI);

    TermInst = LoopExitBB->getTerminator();
    LoopExitBB->setName("dispatch.inc");

    // Load Stride value to st.new
    LoadInst *StrideVal = new LoadInst(Stride, "st.inc", TermInst);

    // Generate inc.lb.new = lb.new + st.new
    BinaryOperator *IncLB = BinaryOperator::CreateAdd(
                                            LoadLB, StrideVal, "lb.inc");
    IncLB->insertBefore(TermInst);

    // Generate inc.lb.new = lb.new + st.new
    BinaryOperator *IncUB = BinaryOperator::CreateAdd(
                                            LoadUB, StrideVal, "ub.inc");
    IncUB->insertBefore(TermInst);

    StoreInst *NewIncLB = new StoreInst(IncLB, LowerBnd, false, TermInst);
    NewIncLB->setAlignment(4);

    StoreInst *NewIncUB = new StoreInst(IncUB, UpperBnd, false, TermInst);
    NewIncUB->setAlignment(4);

    TermInst->setSuccessor(0, DispatchHeaderBB);

    DispatchLatchBB->setName("dispatch.latch");

    TermInst = DispatchBodyBB->getTerminator();
    TermInst->setSuccessor(1, DispatchLatchBB);

    if (DT) {
      DT->changeImmediateDominator(DispatchHeaderBB, StaticInitBB);

      DT->changeImmediateDominator(DispatchBodyBB, DispatchHeaderBB);
      DT->changeImmediateDominator(DispatchMinUBB, DispatchHeaderBB);

      DT->changeImmediateDominator(DispatchLatchBB, DispatchBodyBB);
    }

    Loop *OuterLoop = WRegionUtils::createLoop(L, L->getParentLoop(), LI);
    WRegionUtils::updateBBForLoop(DispatchHeaderBB, OuterLoop,
                                  L->getParentLoop(), LI);
    WRegionUtils::updateBBForLoop(DispatchMinUBB, OuterLoop, L->getParentLoop(),
                                  LI);
    WRegionUtils::updateBBForLoop(DispatchBodyBB, OuterLoop, L->getParentLoop(),
                                  LI);
    WRegionUtils::updateBBForLoop(LoopExitBB, OuterLoop, L->getParentLoop(),
                                  LI);
    WRegionUtils::updateBBForLoop(LoopRegionExitBB, OuterLoop,
                                  L->getParentLoop(), LI);
    OuterLoop->moveToHeader(DispatchHeaderBB);

    wrnUpdateLiveOutVals(OuterLoop, LoopRegionExitBB, LiveOutVals, ECs);
    wrnUpdateSSAPreprocessForOuterLoop(OuterLoop, ValueToLiveinMap, LiveOutVals,
                                       ECs);
    rewriteUsesOfOutInstructions(ValueToLiveinMap, LiveOutVals, ECs);

    //// DEBUG(dbgs() << "After Loop Scheduling : "
    ////              << *(LoopExitBB->getParent()) << "\n\n");
  }
  else {
    //                |
    //      Disptach Loop HeaderBB <-----------+
    //             lb < ub                     |
    //              | |                        |
    //        +-----+ |                        |
    //        |       |                        |
    //        |   Loop HeaderBB: <--+          |
    //        |  i = phi(lb,i')     |          |
    //        |    /  |  ...        |          |
    //        |   /   |  ...        |          |
    //        |  |    |             |          |
    //        |   \   |             |          |
    //        |    i' = i + 1 ------+          |
    //        |     i' < ub                    |
    //        |       |                        |
    //        |       |                        |
    //        |  Dispatch Loop Latch           |
    //        |       |                        |
    //        |       |------------------------+
    //        |       |
    //        +-->Loop ExitBB
    //                |
    KmpcFiniCI = VPOParoptUtils::genKmpcDispatchFini(W,
                          IdentTy, LoadTid, Size, IsUnsigned, InsertPt);
    KmpcFiniCI->setCallingConv(CallingConv::C);

    BasicBlock *DispatchInitBB = KmpcNextCI->getParent();

    BasicBlock *DispatchHeaderBB = SplitBlock(DispatchInitBB,
                                              KmpcNextCI, DT, LI);
    DispatchHeaderBB->setName("dispatch.header" + Twine(W->getNumber()));

    BasicBlock *DispatchBodyBB = SplitBlock(DispatchHeaderBB, LoadLB, DT, LI);
    DispatchBodyBB->setName("dispatch.body" + Twine(W->getNumber()));

    TerminatorInst *TermInst = DispatchHeaderBB->getTerminator();

    ICmpInst* CondInst = new ICmpInst(TermInst, ICmpInst::ICMP_NE,
                               KmpcNextCI, ValueZero,
                              "dispatch.cond" + Twine(W->getNumber()));

    TerminatorInst *NewTermInst = BranchInst::Create(DispatchBodyBB,
                                                    LoopExitBB, CondInst);
    ReplaceInstWithInst(TermInst, NewTermInst);

    BasicBlock *DispatchFiniBB = SplitBlock(LoopExitBB, KmpcFiniCI, DT, LI);

    TermInst = LoopExitBB->getTerminator();
    TermInst->setSuccessor(0, DispatchHeaderBB);

    // Update Dispatch Header BB Branch instruction
    TermInst = DispatchHeaderBB->getTerminator();
    TermInst->setSuccessor(1, DispatchFiniBB);

    KmpcFiniCI->eraseFromParent();

    if (DT) {
      DT->changeImmediateDominator(DispatchHeaderBB, DispatchInitBB);
      DT->changeImmediateDominator(DispatchBodyBB, DispatchHeaderBB);

      //DT->changeImmediateDominator(DispatchFiniBB, DispatchHeaderBB);

      DT->changeImmediateDominator(LoopExitBB, DispatchHeaderBB);
    }
    Loop *OuterLoop = WRegionUtils::createLoop(L, L->getParentLoop(), LI);
    WRegionUtils::updateBBForLoop(DispatchHeaderBB, OuterLoop,
                                  L->getParentLoop(), LI);
    WRegionUtils::updateBBForLoop(DispatchBodyBB, OuterLoop, L->getParentLoop(),
                                  LI);
    WRegionUtils::updateBBForLoop(LoopRegionExitBB, OuterLoop,
                                  L->getParentLoop(), LI);
    OuterLoop->moveToHeader(DispatchHeaderBB);

    wrnUpdateLiveOutVals(OuterLoop, LoopRegionExitBB, LiveOutVals, ECs);
    wrnUpdateSSAPreprocessForOuterLoop(OuterLoop, ValueToLiveinMap, LiveOutVals,
                                       ECs);
    rewriteUsesOfOutInstructions(ValueToLiveinMap, LiveOutVals, ECs);
  }

  // There are new BBlocks generated, so we need to reset BBSet
  W->resetBBSet();
  DEBUG(dbgs() << "\nExit VPOParoptTransform::genLoopSchedulingCode\n");
  return true;
}

// Collects the alloc stack variables where the tid stores.
void VPOParoptTransform::getAllocFromTid(CallInst *Tid) {
  Instruction *User;
  for (auto IB = Tid->user_begin(), IE = Tid->user_end();
       IB != IE; IB++) {
    User = dyn_cast<Instruction>(*IB);
    if (User) {
      StoreInst *S0 = dyn_cast<StoreInst>(User);
      if (S0) {
        assert(S0->isSimple() && "Expect non-volatile store instruction.");
        Value *V = S0->getPointerOperand();
        AllocaInst *AI = dyn_cast<AllocaInst>(V);
        if (AI)
          TidAndBidInstructions.insert(AI);
        else
          llvm_unreachable("Expect the stack alloca instruction.");
      }
    }
  }
}

bool VPOParoptTransform::genMultiThreadedCode(WRegionNode *W) {
  DEBUG(dbgs() << "\nEnter VPOParoptTransform::genMultiThreadedCode\n");
  assert(W->isBBSetEmpty() &&
         "genMultiThreadedCode: BBSET should start empty");

  W->populateBBSet();

  bool Changed = false;

  // brief extract a W-Region to generate a function
  CodeExtractor CE(makeArrayRef(W->bbset_begin(), W->bbset_end()), DT, false,
                   nullptr, nullptr, false, true);

  assert(CE.isEligible());

  // Set up Fn Attr for the new function
  if (Function *NewF = CE.extractCodeRegion()) {

    // Set up the Calling Convention used by OpenMP Runtime Library
    CallingConv::ID CC = CallingConv::C;

    DT->verify(DominatorTree::VerificationLevel::Full);

    // Adjust the calling convention for both the function and the
    // call site.
    NewF->setCallingConv(CC);

    if (hasParentTarget(W))
      NewF->addFnAttr("target.declare", "true");

    assert(NewF->hasOneUse() && "New function should have one use");
    User *U = NewF->user_back();

    CallInst *NewCall = cast<CallInst>(U);
    NewCall->setCallingConv(CC);

    CallSite CS(NewCall);

    unsigned int TidArgNo = 0;
    bool IsTidArg = false;

    for (auto I = CS.arg_begin(), E = CS.arg_end(); I != E; ++I) {
      if (*I == TidPtrHolder) {
        IsTidArg = true;
        DEBUG(dbgs() << " NewF Tid Argument: " << *(*I) << "\n");
        break;
      }
      ++TidArgNo;
    }

    // Finalized multithreaded Function declaration and definition
    Function *MTFn = finalizeExtractedMTFunction(W, NewF, IsTidArg, TidArgNo);

    std::vector<Value *> MTFnArgs;

    // Pass tid and bid arguments.
    MTFnArgs.push_back(TidPtrHolder);
    MTFnArgs.push_back(BidPtrHolder);
    genThreadedEntryActualParmList(W, MTFnArgs);

    DEBUG(dbgs() << " New Call to MTFn: " << *NewCall << "\n");
    // Pass all the same arguments of the extracted function.
    for (auto I = CS.arg_begin(), E = CS.arg_end(); I != E; ++I) {
      if (*I != TidPtrHolder) {
        DEBUG(dbgs() << " NewF Arguments: " << *(*I) << "\n");
        MTFnArgs.push_back((*I));
      }
    }

    CallInst *MTFnCI = CallInst::Create(MTFn, MTFnArgs, "", NewCall);
    MTFnCI->setCallingConv(CS.getCallingConv());

    // Copy isTailCall attribute
    if (NewCall->isTailCall())
      MTFnCI->setTailCall();

    MTFnCI->setDebugLoc(NewCall->getDebugLoc());

    // MTFnArgs.clear();

    if (!NewCall->use_empty())
      NewCall->replaceAllUsesWith(MTFnCI);

    // Keep the orginal extraced function name after finalization
    MTFnCI->takeName(NewCall);
    BasicBlock *MTFnBB = MTFnCI->getParent();

    if (IntelGeneralUtils::hasNextUniqueInstruction(MTFnCI)) {
      Instruction* NextI = IntelGeneralUtils::nextUniqueInstruction(MTFnCI);
      SplitBlock(MTFnBB, NextI, DT, LI);
    }

    // Remove the orginal serial call to extracted NewF from the program,
    // reducing the use-count of NewF
    NewCall->eraseFromParent();

    // Finally, nuke the original extracted function.
    NewF->eraseFromParent();

    // Generate __kmpc_fork_call for multithreaded execution of MTFn call
    CallInst* ForkCI = genForkCallInst(W, MTFnCI);

    // Generate __kmpc_ok_to_fork test Call Instruction
    CallInst* ForkTestCI = VPOParoptUtils::genKmpcForkTest(W, IdentTy, ForkCI);

    //
    // Genrerate __kmpc_ok_to_fork test for taking either __kmpc_fork_call
    // or serial call branch, and update CFG and DomTree
    //
    //  ForkTestBB(codeRepl)
    //         /    \
    //        /      \
    // ThenForkBB   ElseCallBB
    //        \       /
    //         \     /
    //  SuccessorOfThenForkBB
    //
    BasicBlock *ForkTestBB = ForkTestCI->getParent();

    BasicBlock *ForkBB = ForkCI->getParent();

    BasicBlock *ThenForkBB = SplitBlock(ForkBB, ForkCI, DT, LI);
    ThenForkBB->setName("if.then.fork." + Twine(W->getNumber()));

    BasicBlock *CallBB = MTFnCI->getParent();

    BasicBlock *ElseCallBB = SplitBlock(CallBB, MTFnCI, DT, LI);
    ElseCallBB->setName("if.else.call." + Twine(W->getNumber()));

    Function *F = ForkTestBB->getParent();
    LLVMContext &C = F->getContext();

    ConstantInt *ValueZero = ConstantInt::get(Type::getInt32Ty(C), 0);

    TerminatorInst *TermInst = ForkTestBB->getTerminator();

    Value* IfClauseValue = W->getIf();

    ICmpInst* CondInst = nullptr;

    if (IfClauseValue) {
      Instruction *IfAndForkTestCI = BinaryOperator::CreateAnd(
                     IfClauseValue, ForkTestCI, "and.if.clause", TermInst);
      IfAndForkTestCI->setDebugLoc(TermInst->getDebugLoc());
      CondInst = new ICmpInst(TermInst, ICmpInst::ICMP_NE,
                              IfAndForkTestCI, ValueZero, "if.fork.test");
    }
    else
      CondInst = new ICmpInst(TermInst, ICmpInst::ICMP_NE,
                              ForkTestCI, ValueZero, "fork.test");

    TerminatorInst *NewTermInst = BranchInst::Create(ThenForkBB, ElseCallBB,
                                                     CondInst);
    ReplaceInstWithInst(TermInst, NewTermInst);

    TerminatorInst *NewForkBI = BranchInst::Create(
                                  ElseCallBB->getTerminator()->getSuccessor(0));

    ReplaceInstWithInst(ThenForkBB->getTerminator(), NewForkBI);

    DT->changeImmediateDominator(ThenForkBB, ForkTestCI->getParent());
    DT->changeImmediateDominator(ElseCallBB, ForkTestCI->getParent());
    DT->changeImmediateDominator(ThenForkBB->getTerminator()->getSuccessor(0),
                                 ForkTestCI->getParent());

    // Generate __kmpc_push_num_threads(...) Call Instruction
    Value *NumThreads = W->getNumThreads();

    if (NumThreads) {
      LoadInst *Tid = new LoadInst(TidPtrHolder, "my.tid", ForkCI);
      Tid->setAlignment(4);
      VPOParoptUtils::genKmpcPushNumThreads(W,
                                            IdentTy, Tid, NumThreads, ForkCI);
    }

    // Remove the serial call to MTFn function from the program, reducing
    // the use-count of MTFn
    // MTFnCI->eraseFromParent();

    W->resetBBSet(); // Invalidate BBSet after transformations

    Changed = true;
  }

  DEBUG(dbgs() << "\nExit VPOParoptTransform::genMultiThreadedCode\n");
  return Changed;
}

FunctionType *VPOParoptTransform::getKmpcMicroTaskPointerTy() {
  if (!KmpcMicroTaskTy) {
    LLVMContext &C = F->getContext();
    Type *MicroParams[] = {PointerType::getUnqual(Type::getInt32Ty(C)),
                           PointerType::getUnqual(Type::getInt32Ty(C))};
    KmpcMicroTaskTy = FunctionType::get(Type::getVoidTy(C),
                                    MicroParams, true);
  }
  return KmpcMicroTaskTy;
}

CallInst* VPOParoptTransform::genForkCallInst(WRegionNode *W, CallInst *CI) {
  Module *M = F->getParent();
  LLVMContext &C = F->getContext();

  // Get MicroTask Function for __kmpc_fork_call
  Function *MicroTaskFn = CI->getCalledFunction();
  FunctionType *MicroTaskFnTy = getKmpcMicroTaskPointerTy();
  //MicroTaskFn->getFunctionType();

  // Get MicroTask Function for __kmpc_fork_call
  //
  // Need to add global_tid and bound_tid to Micro Task Function,
  // finalizeExtractedMTFunction is implemented for adding Tid and Bid
  // arguments :
  //   void (*kmpc_micro)(kmp_int32 global_tid, kmp_int32 bound_tid,...)
  //
  // geneate void __kmpc_fork_call(ident_t *loc,
  //                               kmp_int32 argc, (*kmpc_microtask)(), ...);
  //
  Type *ForkParams[] = {PointerType::getUnqual(IdentTy), Type::getInt32Ty(C),
                        PointerType::getUnqual(MicroTaskFnTy)};

  FunctionType *FnTy = FunctionType::get(Type::getVoidTy(C), ForkParams, true);

  Function *ForkCallFn = (!isa<WRNTeamsNode>(W)) ?
                         M->getFunction("__kmpc_fork_call") :
                         M->getFunction("__kmpc_fork_teams");

  if (!ForkCallFn) {
    if (isa<WRNTeamsNode>(W))
      ForkCallFn = Function::Create(FnTy, GlobalValue::ExternalLinkage,
                                    "__kmpc_fork_teams", M);
    else
      ForkCallFn = Function::Create(FnTy, GlobalValue::ExternalLinkage,
                                    "__kmpc_fork_call", M);

    ForkCallFn->setCallingConv(CallingConv::C);
  }

  AttributeList ForkCallFnAttr;
  SmallVector<AttributeList, 4> Attrs;

  AttributeList FnAttrSet;
  AttrBuilder B;
  FnAttrSet = AttributeList::get(C, ~0U, B);

  Attrs.push_back(FnAttrSet);
  ForkCallFnAttr = AttributeList::get(C, Attrs);

  ForkCallFn->setAttributes(ForkCallFnAttr);

  // get source location information from DebugLoc
  BasicBlock *EntryBB = W->getEntryBBlock();
  BasicBlock *ExitBB = W->getExitBBlock();

  GlobalVariable *KmpcLoc = VPOParoptUtils::genKmpcLocfromDebugLoc(
      F, CI, IdentTy, KMP_IDENT_KMPC, EntryBB, ExitBB);

  CallSite CS(CI);
  ConstantInt *NumArgs = ConstantInt::get(Type::getInt32Ty(C),
                                          CS.getNumArgOperands()-2);

  std::vector<Value *> Params;
  Params.push_back(KmpcLoc);
  Params.push_back(NumArgs);
  IRBuilder<> Builder(EntryBB);
  Value *Cast =Builder.CreateBitCast(MicroTaskFn,
                           PointerType::getUnqual(MicroTaskFnTy));
  Params.push_back(Cast);

  auto InitArg = CS.arg_begin(); ++InitArg; ++InitArg;

  for (auto I = InitArg, E = CS.arg_end(); I != E; ++I) {
    Params.push_back((*I));
  }

  CallInst *ForkCallInst = CallInst::Create(ForkCallFn, Params, "", CI);

  // CI->replaceAllUsesWith(NewCI);

  ForkCallInst->setCallingConv(CallingConv::C);
  ForkCallInst->setTailCall(false);

  return ForkCallInst;
}

// Generates the actual parameters in the outlined function for
// copyin variables.
void VPOParoptTransform::genThreadedEntryActualParmList(
    WRegionNode *W, std::vector<Value *> &MTFnArgs) {
  if (!W->canHaveCopyin())
    return;
  CopyinClause &CP = W->getCopyin();
  for (auto C : CP.items())
    MTFnArgs.push_back(C->getOrig());
}

// Generates the formal parameters in the outlined function for
// copyin variables. It can be extended for other variables including
// firstprivate, shared, etc.
void VPOParoptTransform::genThreadedEntryFormalParmList(
    WRegionNode *W, std::vector<Type *> &ParamsTy) {
  if (!W->canHaveCopyin())
    return;
  CopyinClause &CP = W->getCopyin();
  for (auto C : CP.items())
    ParamsTy.push_back(C->getOrig()->getType());
}

// Fix the name of copyin formal parameters for outlined function.
void VPOParoptTransform::fixThreadedEntryFormalParmName(WRegionNode *W,
                                                        Function *NFn) {
  if (!W->canHaveCopyin())
    return;
  CopyinClause &CP = W->getCopyin();
  if (!CP.empty()) {
    Function::arg_iterator NewArgI = NFn->arg_begin();
    ++NewArgI;
    ++NewArgI;
    for (auto C : CP.items()) {
      NewArgI->setName("tpv_"+C->getOrig()->getName());
      ++NewArgI;
    }
  }
}

// Emit the code for copyin variable. One example is as follows.
//   %0 = ptrtoint i32* %tpv_a to i64
//   %1 = icmp ne i64 %0, ptrtoint (i32* @a to i64)
//   br i1 %1, label %copyin.not.master, label %copyin.not.master.end
//
// copyin.not.master:                                ; preds = %newFuncRoot
//   %2 = bitcast i32* %tpv_a to i8*
//   call void @llvm.memcpy.p0i8.p0i8.i32(i8*
//                bitcast (i32* @a to i8*), i8* %2, i32 4, i32 4, i1 false)
//   br label %copyin.not.master.end
//
// copyin.not.master.end:       ; preds = %newFuncRoot, %copyin.not.master
//
void VPOParoptTransform::genTpvCopyIn(WRegionNode *W,
                                      Function *NFn) {
  if (!W->canHaveCopyin())
    return;
  CopyinClause &CP = W->getCopyin();
  if (!CP.empty()) {
    Function::arg_iterator NewArgI = NFn->arg_begin();
    Value *FirstArgOfOutlineFunc = &*NewArgI;
    ++NewArgI;
    ++NewArgI;
    const DataLayout NDL=NFn->getParent()->getDataLayout();
    bool FirstArg = true;

    for (auto C : CP.items()) {
      TerminatorInst *Term;
      if (FirstArg) {
        FirstArg = false;

        IRBuilder<> Builder(&NFn->getEntryBlock());
        Builder.SetInsertPoint(NFn->getEntryBlock().getTerminator());

        // The instruction to cast the tpv pointer to int for later comparison
        // instruction. One example is as follows.
        //   %0 = ptrtoint i32* %tpv_a to i64
        Value *TpvArg = Builder.CreatePtrToInt(
                                        &*NewArgI,Builder.getIntPtrTy(NDL));
        Value *OldTpv = Builder.CreatePtrToInt(
                                        C->getOrig(),Builder.getIntPtrTy(NDL));

        // The instruction to compare between the address of tpv formal
        // arugment and the tpv accessed in the outlined function.
        // One example is as follows.
        //   %1 = icmp ne i64 %0, ptrtoint (i32* @a to i64)
        Value *PtrCompare = Builder.CreateICmpNE(TpvArg, OldTpv);
        Term = SplitBlockAndInsertIfThen(PtrCompare,
                                         NFn->getEntryBlock().getTerminator(),
                                         false, nullptr, DT, LI);

        // Set the name for the newly generated basic blocks.
        Term->getParent()->setName("copyin.not.master");
        BasicBlock *CopyinEndBB = NFn->getEntryBlock().getTerminator()
            ->getSuccessor(1);
        CopyinEndBB->setName("copyin.not.master.end");
        // Emit a barrier after copyin code for threadprivate variable.
        VPOParoptUtils::genKmpcBarrier(W, FirstArgOfOutlineFunc,
           CopyinEndBB->getTerminator(), IdentTy, true);

      }
      VPOParoptUtils::genMemcpy(
          C->getOrig(), &*NewArgI, NDL,
          dyn_cast<GlobalVariable>(C->getOrig())->getAlignment(),
          Term->getParent());

      ++NewArgI;
    }
  }
}

Function *VPOParoptTransform::finalizeExtractedMTFunction(WRegionNode *W,
                                                          Function *Fn,
                                                          bool IsTidArg,
                                                          unsigned int TidArgNo,
                                                          bool hasBid) {

  LLVMContext &C = Fn->getContext();

  // Computing a new prototype for the function, which is the same as
  // the old function with two new parameters for passing tid and bid
  // required by OpenMP runtime library.
  FunctionType *FnTy = Fn->getFunctionType();

  std::vector<Type *> ParamsTy;

  if (hasBid) {
    ParamsTy.push_back(PointerType::getUnqual(Type::getInt32Ty(C)));
    ParamsTy.push_back(PointerType::getUnqual(Type::getInt32Ty(C)));
  } else
    ParamsTy.push_back(Type::getInt32Ty(C));

  genThreadedEntryFormalParmList(W, ParamsTy);

  unsigned int TidParmNo = 0;
  for (auto ArgTyI = FnTy->param_begin(), ArgTyE = FnTy->param_end();
       ArgTyI != ArgTyE; ++ArgTyI) {

    // Matching formal argument and actual argument for Thread ID
    if (!IsTidArg || TidParmNo != TidArgNo)
      ParamsTy.push_back(*ArgTyI);

    ++TidParmNo;
  }

  Type *RetTy = FnTy->getReturnType();
  FunctionType *NFnTy = FunctionType::get(RetTy, ParamsTy, false);

  // Create the new function body and insert it into the module...
  Function *NFn = Function::Create(NFnTy, Fn->getLinkage());

  NFn->copyAttributesFrom(Fn);
  if (W->getWRegionKindID() == WRegionNode::WRNTaskloop ||
      W->getWRegionKindID() == WRegionNode::WRNTask)
    NFn->addFnAttr("task-mt-func", "true");
  else
    NFn->addFnAttr("mt-func", "true");

  Fn->getParent()->getFunctionList().insert(Fn->getIterator(), NFn);
  NFn->takeName(Fn);

  // Since we have now created the new function, splice the body of the old
  // function right into the new function, leaving the old rotting hulk of
  // the function empty.
  NFn->getBasicBlockList().splice(NFn->begin(), Fn->getBasicBlockList());

  // Loop over the argument list, transferring uses of the old arguments over
  // to the new arguments, also transferring over the names as well.
  Function::arg_iterator NewArgI = NFn->arg_begin();


  // The first argument is *tid - thread id argument
  NewArgI->setName("tid");
  ++NewArgI;

  // The second argument is *bid - binding thread id argument
  if (hasBid) {
    NewArgI->setName("bid");
    ++NewArgI;
  }

  fixThreadedEntryFormalParmName(W, NFn);
  genTpvCopyIn(W, NFn);

  if (W->canHaveCopyin()) {
    unsigned Cnt =  W->getCopyin().size();
    NewArgI += Cnt;
  }

  // For each argument, move the name and users over to the new version.
  TidParmNo = 0;
  for (Function::arg_iterator I = Fn->arg_begin(),
                              E = Fn->arg_end(); I != E; ++I) {
    // Matching formal argument and actual argument for Thread ID
    if (IsTidArg && TidParmNo == TidArgNo) {
      Function::arg_iterator TidArgI = NFn->arg_begin();
      I->replaceAllUsesWith(&*TidArgI);
      TidArgI->takeName(&*I);
    } else {
      I->replaceAllUsesWith(&*NewArgI);
      NewArgI->takeName(&*I);
      ++NewArgI;
    }
    ++TidParmNo;
  }

  DenseMap<const Function *, DISubprogram *> FunctionDIs;

  // Patch the pointer to LLVM function in debug info descriptor.
  auto DI = FunctionDIs.find(Fn);
  if (DI != FunctionDIs.end()) {
    DISubprogram *SP = DI->second;
    // SP->replaceFunction(NFn);

    // Ensure the map is updated so it can be reused on non-varargs argument
    // eliminations of the same function.
    FunctionDIs.erase(DI);
    FunctionDIs[NFn] = SP;
  }
  return NFn;
}

// Generate code for master/end master construct and update LLVM control-flow
// and dominator tree accordingly
bool VPOParoptTransform::genMasterThreadCode(WRegionNode *W) {
  DEBUG(dbgs() << "\nEnter VPOParoptTransform::genMasterThreadCode\n");
  BasicBlock *EntryBB = W->getEntryBBlock();
  BasicBlock *ExitBB = W->getExitBBlock();

  Instruction *InsertPt = EntryBB->getTerminator();

  // Generate __kmpc_master Call Instruction
  CallInst *MasterCI = VPOParoptUtils::genKmpcMasterOrEndMasterCall(
      W, IdentTy, TidPtrHolder, InsertPt, true);
  MasterCI->insertBefore(InsertPt);

  //DEBUG(dbgs() << " MasterCI: " << *MasterCI << "\n\n");

  Instruction *InsertEndPt = ExitBB->getTerminator();

  // Generate __kmpc_end_master Call Instruction
  CallInst *EndMasterCI = VPOParoptUtils::genKmpcMasterOrEndMasterCall(
      W, IdentTy, TidPtrHolder, InsertEndPt, false);
  EndMasterCI->insertBefore(InsertEndPt);

  // Generate (int)__kmpc_master(&loc, tid) test for executing code using
  // Master thread.
  //
  // __kmpc_master return: 1: master thread, 0: non master thread
  //
  //      MasterBBTest
  //         /    \
  //        /      \
  //   MasterBB   emptyBB
  //        \      /
  //         \    /
  //   SuccessorOfMasterBB
  //
  BasicBlock *MasterTestBB = MasterCI->getParent();
  BasicBlock *MasterBB = EndMasterCI->getParent();

  BasicBlock *ThenMasterBB = MasterTestBB->getTerminator()->getSuccessor(0);
  BasicBlock *SuccEndMasterBB = MasterBB->getTerminator()->getSuccessor(0);

  ThenMasterBB->setName("if.then.master." + Twine(W->getNumber()));

  Function *F = MasterTestBB->getParent();
  LLVMContext &C = F->getContext();

  ConstantInt *ValueOne = ConstantInt::get(Type::getInt32Ty(C), 1);

  TerminatorInst *TermInst = MasterTestBB->getTerminator();

  ICmpInst* CondInst = new ICmpInst(TermInst, ICmpInst::ICMP_EQ,
                                    MasterCI, ValueOne, "");

  TerminatorInst *NewTermInst = BranchInst::Create(ThenMasterBB,
                                                   SuccEndMasterBB, CondInst);
  ReplaceInstWithInst(TermInst, NewTermInst);

  DT->changeImmediateDominator(ThenMasterBB,
                               MasterCI->getParent());
  DT->changeImmediateDominator(ThenMasterBB->getTerminator()->getSuccessor(0),
                               MasterCI->getParent());

  W->resetBBSet(); // Invalidate BBSet
  DEBUG(dbgs() << "\nExit VPOParoptTransform::genMasterThreadCode\n");
  return true; // Changed
}

// Generate code for single/end single construct and update LLVM control-flow
// and dominator tree accordingly
bool VPOParoptTransform::genSingleThreadCode(WRegionNode *W,
                                             AllocaInst *&IsSingleThread) {
  DEBUG(dbgs() << "\nEnter VPOParoptTransform::genSingleThreadCode\n");
  W->populateBBSet();
  BasicBlock *EntryBB = W->getEntryBBlock();

  Instruction *InsertPt = EntryBB->getTerminator();
  CopyprivateClause &CprivClause = W->getCpriv();

  IRBuilder<> Builder(InsertPt);
  if (!CprivClause.empty()) {
    IsSingleThread = Builder.CreateAlloca(Type::getInt32Ty(F->getContext()),
                                          nullptr, "is.single.thread");
    Builder.CreateStore(
        ConstantInt::getSigned(Type::getInt32Ty(F->getContext()), 0),
        IsSingleThread);
  }

  // Generate __kmpc_single Call Instruction
  CallInst *SingleCI = VPOParoptUtils::genKmpcSingleOrEndSingleCall(
      W, IdentTy, TidPtrHolder, InsertPt, true);
  SingleCI->insertBefore(InsertPt);

  // InsertEndPt should be right before ExitBB->begin(), so create a new BB
  // that is split from the ExitBB to be used as InsertEndPt.
  // Reuse the util that does this for Reduction and Lastprivate fini code.
  //
  // Note: InsertEndPt should not be ExitBB->rbegin() because the
  // _kmpc_end_single() should be emitted above the END SINGLE directive, not
  // after it.
  BasicBlock *NewBB = nullptr;
  createEmptyPrivFiniBB(W, NewBB);
  Instruction *InsertEndPt = NewBB->getTerminator();

  if (!CprivClause.empty()) {
    Builder.SetInsertPoint(InsertEndPt);
    Builder.CreateStore(
        ConstantInt::getSigned(Type::getInt32Ty(F->getContext()), 1),
        IsSingleThread);
  }

  // Generate __kmpc_end_single Call Instruction
  CallInst *EndSingleCI = VPOParoptUtils::genKmpcSingleOrEndSingleCall(
      W, IdentTy, TidPtrHolder, InsertEndPt, false);
  EndSingleCI->insertBefore(InsertEndPt);

  // Generate (int)__kmpc_single(&loc, tid) test for executing code using
  // Single thread, the  __kmpc_single return:
  //
  //    1: the single region can be executed by the current encounting
  //       thread in the team.
  //
  //    0: the single region can not be executed by the current encounting
  //       thread, as it has been executed by another thread in the team.
  //
  //      SingleBBTest
  //         /    \
  //        /      \
  //   SingleBB   emptyBB
  //        \      /
  //         \    /
  //   SuccessorOfSingleBB
  //
  BasicBlock *SingleTestBB = SingleCI->getParent();
  BasicBlock *EndSingleBB = EndSingleCI->getParent();

  BasicBlock *ThenSingleBB = SingleTestBB->getTerminator()->getSuccessor(0);
  BasicBlock *EndSingleSuccBB = EndSingleBB->getTerminator()->getSuccessor(0);

  ThenSingleBB->setName("if.then.single." + Twine(W->getNumber()));

  Function *F = SingleTestBB->getParent();
  LLVMContext &C = F->getContext();

  ConstantInt *ValueOne = ConstantInt::get(Type::getInt32Ty(C), 1);

  TerminatorInst *TermInst = SingleTestBB->getTerminator();

  ICmpInst* CondInst = new ICmpInst(TermInst, ICmpInst::ICMP_EQ,
                                    SingleCI, ValueOne, "");

  TerminatorInst *NewTermInst = BranchInst::Create(ThenSingleBB,
                                                   EndSingleSuccBB, CondInst);
  ReplaceInstWithInst(TermInst, NewTermInst);

  DT->changeImmediateDominator(ThenSingleBB, SingleCI->getParent());
  DT->changeImmediateDominator(ThenSingleBB->getTerminator()->getSuccessor(0),
                               SingleCI->getParent());

  W->resetBBSet(); // Invalidate BBSet
  DEBUG(dbgs() << "\nExit VPOParoptTransform::genSingleThreadCode\n");
  return true;  // Changed
}

// Generate code for ordered/end ordered construct for preserving ordered
// region execution order
bool VPOParoptTransform::genOrderedThreadCode(WRegionNode *W) {
  DEBUG(dbgs() << "\nEnter VPOParoptTransform::genOrderedThreadCode\n");
  BasicBlock *EntryBB = W->getEntryBBlock();
  BasicBlock *ExitBB = W->getExitBBlock();

  // Generate (void)__kmpc_ordered(&loc, tid) and
  //          (void)__kmpc_end_ordered(&loc, tid) calls
  // for executing the ordered code region
  //
  //       OrderedBB
  //         /    \
  //        /      \
  //       BB ...  BB
  //        \      /
  //         \    /
  //      EndOrderedBB

  Instruction *InsertPt = EntryBB->getTerminator();

  // Generate __kmpc_ordered Call Instruction
  CallInst *OrderedCI = VPOParoptUtils::genKmpcOrderedOrEndOrderedCall(
      W, IdentTy, TidPtrHolder, InsertPt, true);
  OrderedCI->insertBefore(InsertPt);

  Instruction *InsertEndPt = ExitBB->getTerminator();

  // Generate __kmpc_end_ordered Call Instruction
  CallInst *EndOrderedCI = VPOParoptUtils::genKmpcOrderedOrEndOrderedCall(
      W, IdentTy, TidPtrHolder, InsertEndPt, false);
  EndOrderedCI->insertBefore(InsertEndPt);

  //BasicBlock *OrderedBB = OrderedCI->getParent();
  //DEBUG(dbgs() << " Ordered Entry BBlock: " << *OrderedBB << "\n\n");

  //BasicBlock *EndOrderedBB = EndOrderedCI->getParent();
  //DEBUG(dbgs() << " Ordered Exit BBlock: " << *EndOrderedBB << "\n\n");

  W->resetBBSet(); // Invalidate BBSet
  DEBUG(dbgs() << "\nExit VPOParoptTransform::genOrderedThreadCode\n");
  return true;  // Changed
}

// Generates code for the OpenMP critical construct.
bool VPOParoptTransform::genCriticalCode(WRNCriticalNode *CriticalNode) {
  DEBUG(dbgs() << "\nEnter VPOParoptTransform::genCriticalCode\n");
  assert(CriticalNode != nullptr && "Critical node is null.");

  assert(IdentTy != nullptr && "IdentTy is null.");
  assert(TidPtrHolder != nullptr && "TidPtr is null.");

  assert(CriticalNode->isBBSetEmpty() &&
         "genCriticalCode: BBSET should start empty");

  // genKmpcCriticalSection() needs BBSet for error checking only;
  // In the future consider getting rid of this call to populateBBSet.
  CriticalNode->populateBBSet();

  StringRef LockNameSuffix = CriticalNode->getUserLockName();

  bool CriticalCallsInserted =
      LockNameSuffix.empty()
          ? VPOParoptUtils::genKmpcCriticalSection(CriticalNode, IdentTy,
                                                   TidPtrHolder)
          : VPOParoptUtils::genKmpcCriticalSection(
                CriticalNode, IdentTy, TidPtrHolder, LockNameSuffix);

  DEBUG(dbgs() << __FUNCTION__ << ": Handling of Critical Node: "
               << (CriticalCallsInserted ? "Successful" : "Failed") << ".\n");

  assert(CriticalCallsInserted && "Failed to create critical section. \n");

  CriticalNode->resetBBSet(); // Invalidate BBSet
  DEBUG(dbgs() << "\nExit VPOParoptTransform::genCriticalCode\n");
  return CriticalCallsInserted;
}

// Insert a call to __kmpc_barrier() at the end of the construct
bool VPOParoptTransform::genBarrier(WRegionNode *W, bool IsExplicit) {

  DEBUG(dbgs() << "\nEnter VPOParoptTransform::genBarrier [explicit="
               << IsExplicit << "]\n");

  // Create a new BB split from W's ExitBB to be used as InsertPt.
  // Reuse the util that does this for Reduction and Lastprivate fini code.
  BasicBlock *NewBB = nullptr;
  createEmptyPrivFiniBB(W, NewBB);
  Instruction *InsertPt = NewBB->getTerminator();

  VPOParoptUtils::genKmpcBarrier(W, TidPtrHolder, InsertPt, IdentTy,
                                 IsExplicit);

  DEBUG(dbgs() << "\nExit VPOParoptTransform::genBarrier\n");
  return true;
}

// Create a __kmpc_flush() call and insert it into W's EntryBB
bool VPOParoptTransform::genFlush(WRegionNode *W) {

  DEBUG(dbgs() << "\nEnter VPOParoptTransform::genFlush\n");

  BasicBlock *EntryBB = W->getEntryBBlock();
  Instruction *InsertPt = EntryBB->getTerminator();
  VPOParoptUtils::genKmpcFlush(W, IdentTy, InsertPt);

  DEBUG(dbgs() << "\nExit VPOParoptTransform::genFlush\n");
  return true;
}

// Insert a call to __kmpc_cancel/__kmpc_cancellation_point at the end of the
// construct
bool VPOParoptTransform::genCancelCode(WRNCancelNode *W) {

  DEBUG(dbgs() << "\nEnter VPOParoptTransform::genCancelCode\n");

  BasicBlock *EntryBB = W->getEntryBBlock();
  Instruction *InsertPt = EntryBB->getTerminator();

  auto *IfExpr = W->getIf();
  if (IfExpr) {
    // If the construct has an 'IF' clause, we need to generate code like:
    // if (if_expr != 0) {
    //   %1 = __kmpc_cancel[lationpoint](...);
    // }
    Function *F = EntryBB->getParent();
    LLVMContext &C = F->getContext();
    ConstantInt *ValueZero = ConstantInt::get(Type::getInt32Ty(C), 0);

    auto *CondInst = new ICmpInst(InsertPt, ICmpInst::ICMP_NE, IfExpr,
                                  ValueZero, "cancel.if");

    Instruction *IfCancelThen =
        SplitBlockAndInsertIfThen(CondInst, InsertPt, false, nullptr, DT, LI);
    assert(IfCancelThen && "genCancelCode: Cannot split BB at Cancel If");

    InsertPt = IfCancelThen;
    DEBUG(dbgs() << "genCancelCode: Emitted If-Then-Else for IF EXPR: if (";
          IfExpr->printAsOperand(dbgs());
          dbgs() << ") then <%x = __kmpc_cancel[lationpoint]>.\n");
  }

  CallInst *CancelCall = VPOParoptUtils::genKmpcCancelOrCancellationPointCall(
      W, IdentTy, TidPtrHolder, InsertPt, W->getCancelKind(),
      W->getIsCancellationPoint());

  (void)CancelCall;
  assert(CancelCall && "genCancelCode: Failed to emit call");

  DEBUG(dbgs() << "\nExit VPOParoptTransform::genCancelCode\n");
  return true;
}

// Propagate all cancellation points from the body of W, to the 'region.exit'
// directive for the region.
bool VPOParoptTransform::propagateCancellationPointsToIR(WRegionNode *W) {

  if (!W->canHaveCancellationPoints())
    return false;

  auto &CancellationPoints = W->getCancellationPoints();
  if (CancellationPoints.empty())
    return false;

  // Find the end.region() directive intrinsic.
  Instruction *Inst = W->getExitBBlock()->getFirstNonPHI();
  CallInst *CI = dyn_cast<CallInst>(Inst);

  assert(CI && "propagateCancellationPointsToIR: Exit BBlocks's first "
               "non-PHI Instruction is not a Call");
  assert(
      VPOAnalysisUtils::isIntelDirectiveOrClause(CI) &&
      "propagateCancellationPointsToIR: Cannot find region.exit() directive");

  // OpndBundles take Values, so need to cast the SmallVector of Instructions to
  // SmallVector of Values.
  SmallVector<Value *, 2> CancellationPointsAsValues(CancellationPoints.begin(),
                                                     CancellationPoints.end());

  // Add the list of cancellation points as an operand bundle in the
  // end.region() directive.
  CI = VPOParoptUtils::addOperandBundlesInCall(
      CI, {{"QUAL.OMP.CANCELLATION.POINTS", CancellationPointsAsValues}});

  DEBUG(dbgs() << "propagateCancellationPointsToIR: Added "
               << CancellationPoints.size() << " Cancellation Points to: "
               << *CI << ".\n");
  return true;

  // TODO: Add PHIs to avoid the issue of "Instruction does not dominate all uses".
  // That is seen if we use opt and dump IR after vpo-paropt-prepare and before
  // vpo-paropt.
}

// Insert If-Then-Else branches from each Cancellation Point in W, to
// jump to the end of W if the Cancellation Point is non-zero.
bool VPOParoptTransform::genCancellationBranchingCode(WRegionNode *W) {

  if (!W->canHaveCancellationPoints())
    return false;

  auto &CancellationPoints = W->getCancellationPoints();
  if (CancellationPoints.empty())
    return false;

  DEBUG(dbgs() << "\nEnter VPOParoptTransform::genCancellationBranchingCode\n");
  assert(W->isBBSetEmpty() &&
         "genCancellationBranchingCode: BBSET should start empty");
  W->populateBBSet();

  Function *F = W->getEntryBBlock()->getParent();
  LLVMContext &C = F->getContext();
  ConstantInt *ValueZero = ConstantInt::get(Type::getInt32Ty(C), 0);
  bool Changed = false;

  // For a loop construct with static [even] scheduling,
  // __kmpc_static_fini(...) call should be made even if the construt is
  // cancelled.
  bool NeedStaticFiniCall =
      (W->getIsOmpLoop() &&
       (W->getIsSections() ||
        (VPOParoptUtils::getLoopScheduleKind(W) == WRNScheduleStaticEven ||
         VPOParoptUtils::getLoopScheduleKind(W) == WRNScheduleStatic)));

  // For a parallel construct, 'kmpc_cancel' and 'kmpc_cancellationpoint', when
  // cancelled, should call '__kmpc_cancel_barrier'. This is needed to free up
  // threads that are waiting at existing 'kmpc_cancel_barrier's.
  //
  //
  //   T1              T2             T3             T4
  //    |              |              |              |
  //    |    <cancellationpoint>      |              |
  //    |               \             |              |
  //    |                \            |              |
  // <cancel>             |           |              |
  //    \                 |           |              |
  //     \                |           |              |
  //      |               |           |              |
  // -----|---------------|-----------+--------------+-- <cancelbarrier>
  //     /               /            \              \
  //    /               /              \              \
  //    |               |               |              |
  // ---+---------------+---------------|--------------|- <cancelbarrier for
  //    |               |              /              /    cancel[lationpoint]>
  //    |               |             /              /
  //    |               |             |              |
  // ---+---------------+-------------+--------------+--- <fork/join barrier>
  //
  bool NeedCancelBarrierForNonBarriers = isa<WRNParallelNode>(W);

  assert((!NeedStaticFiniCall || !NeedCancelBarrierForNonBarriers) &&
         "genCancellationBranchingCode: Cannot need both kmpc_static_fini and "
         "kmpc_cancel_barrier calls in cancelled BB.");

  BasicBlock *CancelExitBBWithStaticFini = nullptr;

  //           +--CancelExitBB--+
  //           +-------+--------+
  //                   |
  //           +-------+--------+
  //           |  region.exit() |
  //           +----------------+
  BasicBlock *CancelExitBB = nullptr;
  createEmptyPrivFiniBB(W, CancelExitBB);

  assert(CancelExitBB &&
         "genCancellationBranchingCode: Failed to create Cancel Exit BB");
  DEBUG(dbgs() << "genCancellationBranchingCode: Created CancelExitBB: [";
        CancelExitBB->printAsOperand(dbgs()); dbgs() << "]\n");

  BasicBlock *CancelExitBBForNonBarriers = nullptr;

  for (auto &CancellationPoint : CancellationPoints) {
    assert(CancellationPoint &&
           "genCancellationBranchingCode: Illegal cancellation point");

    bool CancellationPointIsBarrier =
        (dyn_cast<CallInst>(CancellationPoint)
             ->getCalledFunction()
             ->getName() == "__kmpc_cancel_barrier");

    // At this point, IR looks like:
    //
    //    +--------OrgBB----------+
    //    | %x = kmpc_cancel(...) |           ; CancellationPoint
    //    | <NextI>               |
    //    | ...                   |
    //    +-----------+-----------+
    //                |
    //                |
    //    +------CancelExitBB-----+
    //    +-----------+-----------+
    //                |
    //    +-----------+-----------+
    //    | region.exit(... %x)   |
    //    +-----------------------+
    BasicBlock *OrgBB = CancellationPoint->getParent();

    assert(IntelGeneralUtils::hasNextUniqueInstruction(CancellationPoint) &&
           "genCancellationBranchingCode: Cannot find successor of "
           "Cancellation Point");
    auto *NextI = IntelGeneralUtils::nextUniqueInstruction(CancellationPoint);

    auto *CondInst = new ICmpInst(NextI, ICmpInst::ICMP_NE, CancellationPoint,
                                  ValueZero, "cancel.check");

    BasicBlock *NotCancelledBB = SplitBlock(OrgBB, NextI, DT, LI);
    assert(
        NotCancelledBB &&
        "genCancellationBranchingCode: Cannot split BB at Cancellation Point");

    BasicBlock *CurrentCancelExitBB =
        (CancelExitBBForNonBarriers && !CancellationPointIsBarrier)
            ? CancelExitBBForNonBarriers
            : CancelExitBB;

    OrgBB = CancellationPoint->getParent();
    TerminatorInst *TermInst = OrgBB->getTerminator();
    TerminatorInst *NewTermInst =
        BranchInst::Create(CurrentCancelExitBB, NotCancelledBB, CondInst);
    ReplaceInstWithInst(TermInst, NewTermInst);

    DEBUG(auto &OS = dbgs();
          OS << "genCancellationBranchingCode: Inserted If-Then-Else: if (";
          CancellationPoint->printAsOperand(OS); OS << ") then [";
          OrgBB->printAsOperand(OS); OS << "] --> [";
          CurrentCancelExitBB->printAsOperand(OS); OS << "], else [";
          OrgBB->printAsOperand(OS); OS << "] --> [";
          NotCancelledBB->printAsOperand(OS); OS << "].\n");

    // The IR now looks like:
    //
    //    +------------OrgBB--------------+
    //    | %x = kmpc_cancel(...)         |           ; CancellationPoint
    //    | %cancel.check = icmp ne %x, 0 |           ; CondInst
    //    +--------------+---+------------+
    //                 0 |   | 1
    //                   |   +-----------------+
    //                   |                     |
    //    +---------NotCancelledBB--------+    |
    //    | <NextI>                       |    |
    //    | ...                           |    |
    //    +--------------+----------------+    |
    //                   |                     |
    //                   |   +-----------------+
    //    +---------CancelExitBB----------+
    //    +--------------+----------------+
    //                   |
    //    +--------------+----------------+
    //    | region.exit(..., %x)          |
    //    +-------------------------------+
    //

    if (DT) {
      // There can be multiple CancellationPoints. We need to update the
      // immediate dominator of CancelExitBB when emitting code for each.
      //
      //               ...
      //                | \
      //                |  \
      //                |   \
      //               ... OrgBB1
      //                |    / |
      //                |   /  |
      //                |  /0  |1
      //                | /    |
      //               ...     |
      //                |      |
      //              OrgBB2   |
      //                |  \   |
      //              0 |  1\  |
      //                |    \ |
      //               ...   CancelExitBB
      //
      auto *CancelExitBBDominator =
          DT->findNearestCommonDominator(CurrentCancelExitBB, OrgBB);

      DT->changeImmediateDominator(CurrentCancelExitBB, CancelExitBBDominator);
    }

    if (NeedStaticFiniCall && !CancelExitBBWithStaticFini) {
      // If we need a `__kmpc_static_fini` call before CancelExitBB, we create a
      // separate BBlock with the call. This happens only when handling the
      // first CancellationPoint. We use the new CancelExitBBWithStaticFini in
      // place of CancelExitBB as the target of `cancel.check` branches for
      // subsequent CancellationPoints.
      //
      //               OrgBB
      //               0 |   | 1
      //                 |   +----------------------+
      //                 |                          |
      //                ...            +--CancelExitBBWithStaticFini--+
      //           NotCancelledBB      |   __kmpc_static_fini(...)    |
      //                ...            +------------------------------+
      //                 |                          |
      //                 |   +----------------------+
      //           CancelExitBB
      //
      CancelExitBBWithStaticFini = SplitEdge(OrgBB, CancelExitBB, DT, LI);
      auto *InsertPt = CancelExitBBWithStaticFini->getTerminator();

      LoadInst *LoadTid = new LoadInst(TidPtrHolder, "my.tid", InsertPt);
      LoadTid->setAlignment(4);
      VPOParoptUtils::genKmpcStaticFini(W, IdentTy, LoadTid, InsertPt);

      CancelExitBB = CancelExitBBWithStaticFini;

      DEBUG(dbgs() << "genCancellationBranchingCode: Created predecessor of "
                      "CancelExitBB: [";
            CancelExitBBWithStaticFini->printAsOperand(dbgs());
            dbgs() << "] containing '__kmpc_static_fini' call.\n");
    }

    if (NeedCancelBarrierForNonBarriers && !CancelExitBBForNonBarriers &&
        !CancellationPointIsBarrier) {

      // If we need a `__kmpc_cancel_barrier` call for branches to CancelExitBB
      // from __kmpc_cancel and __kmpc_cancellationpoint calls, we create a
      // separate BBlock with the call. This happens only when handling the
      // first non-barrier CancellationPoint. We use the new
      // CancelExitBBForNonBarriers in place of CancelExitBB as the target of
      // `cancel.check` branches for subsequent non-barrier CancellationPoints.
      //
      //                                            %2 = kmpc_cancellationpoint
      //                           %1 = kmpc_cancel            /1
      //                                      |1              /
      //    %3 = kmpc_cancel_barrier          |              /
      //         |   \                        |             /
      //        0|  1 \              +-CancelExitBBForNonBarriers-+
      //        ...    \             |  %1 =  kmpc_cancel_barrier |
      //                \            +/---------------------------+
      //                 \           /
      //                  \         /
      //                   \       /
      //                    \     /
      //                 CancelExitBB
      //
      CancelExitBBForNonBarriers = SplitEdge(OrgBB, CancelExitBB, DT, LI);
      auto *InsertPt = CancelExitBBForNonBarriers->getTerminator();

      VPOParoptUtils::genKmpcBarrierImpl(W, TidPtrHolder, InsertPt, IdentTy,
                                         false /*not explicit*/,
                                         true /*cancel barrrier*/);

      DEBUG(dbgs() << "genCancellationBranchingCode: Created BB for "
                      "non-barrier cancellation points: [";
            CancelExitBBForNonBarriers->printAsOperand(dbgs());
            dbgs() << "] containing '__kmpc_cancel_barrier' call.\n");
    }

    // Finally, remove the cancellation point from the `end.region` directive.
    //    +---------------+---------------+
    //    | region.exit(..., null)        |
    //    +-------------------------------+
    resetValueInIntelClauseGeneric(W, CancellationPoint);
    Changed = true;
  }

  W->resetBBSet(); // Invalidate BBSet after transformations
  DEBUG(dbgs() << "\nExit VPOParoptTransform::genCancellationBranchingCode\n");

  return Changed;
}

// Set the values in the private clause to be empty.
void VPOParoptTransform::resetValueInPrivateClause(WRegionNode *W) {

  if (!W->canHavePrivate())
    return;

  PrivateClause &PrivClause = W->getPriv();

  if (PrivClause.empty())
    return;

  for (auto *I : PrivClause.items()) {
    resetValueInIntelClauseGeneric(W, I->getOrig());
  }
}

// Set the the arguments in the Intel compiler generated clause to be empty.
void VPOParoptTransform::resetValueInIntelClauseGeneric(WRegionNode *W,
                                                        Value *V) {
  if (!V)
    return;

  SmallVector<Instruction *, 8> IfUses;
  for (auto IB = V->user_begin(), IE = V->user_end(); IB != IE; ++IB) {
    if (Instruction *User = dyn_cast<Instruction>(*IB))
      if (W->contains(User->getParent()) ||
          W->getExitBBlock() == User->getParent())
        IfUses.push_back(User);
  }

  while (!IfUses.empty()) {
    Instruction *UI = IfUses.pop_back_val();
    if (VPOAnalysisUtils::isIntelDirectiveOrClause(UI)) {
      LLVMContext &C = F->getContext();
      UI->replaceUsesOfWith(V, ConstantPointerNull::get(Type::getInt8PtrTy(C)));
      break;
    }
  }
}

// Generate the copyprivate code. Here is one example.
// #pragma omp single copyprivate ( a,b )
// LLVM IR output:
//     %copyprivate.agg.5 = alloca %struct.kmp_copy_privates.t, align 8
//     %14 = bitcast %struct.kmp_copy_privates.t* %copyprivate.agg.5 to i8**
//     store i8* %.0, i8** %14, align 8
//     %15 = getelementptr inbounds %struct.kmp_copy_privates.t,
//           %struct.kmp_copy_privates.t* %copyprivate.agg.5, i64 0, i32 1
//     store float* %b.fpriv, float** %15, align 8
//     %16 = load i32, i32* %tid, align 4
//     %17 = bitcast %struct.kmp_copy_privates.t* %copyprivate.agg.5 to i8*
//     call void @__kmpc_copyprivate({ i32, i32, i32, i32, i8* }*
//          nonnull @.kmpc_loc.0.0.16, i32 %16, i32 16, i8* nonnull %17,
//          i8* bitcast (void (%struct.kmp_copy_privates.t*,
//          %struct.kmp_copy_privates.t*)* @test_copy_priv_5 to i8*), i32 %13)
//          #11
//
bool VPOParoptTransform::genCopyPrivateCode(WRegionNode *W,
                                            AllocaInst *IsSingleThread) {
  bool Changed = false;
  CopyprivateClause &CprivClause = W->getCpriv();
  if (CprivClause.empty())
    return Changed;
  W->populateBBSet();
  Instruction *InsertPt = W->getExitBBlock()->getTerminator();
  IRBuilder<> Builder(InsertPt);

  SmallVector<Type *, 4> KmpCopyPrivatesVars;
  for (CopyprivateItem *CprivI : CprivClause.items()) {
    Value *Orig = CprivI->getOrig();
    KmpCopyPrivatesVars.push_back(Orig->getType());
  }

  LLVMContext &C = F->getContext();
  StructType *KmpCopyPrivateTy = StructType::get(
      C, makeArrayRef(KmpCopyPrivatesVars.begin(), KmpCopyPrivatesVars.end()),
      /* struct.kmp_copy_privates.t */false);

  AllocaInst *CopyPrivateBase = Builder.CreateAlloca(
      KmpCopyPrivateTy, nullptr, "copyprivate.agg." + Twine(W->getNumber()));
  SmallVector<Value *, 4> Indices;

  unsigned cnt = 0;
  for (CopyprivateItem *CprivI : CprivClause.items()) {
    Indices.clear();
    Indices.push_back(Builder.getInt32(0));
    Indices.push_back(Builder.getInt32(cnt++));
    Value *Gep =
        Builder.CreateInBoundsGEP(KmpCopyPrivateTy, CopyPrivateBase, Indices);
    Builder.CreateStore(CprivI->getOrig(), Gep);
  }

  Function *FnCopyPriv = genCopyPrivateFunc(W, KmpCopyPrivateTy);

  PointerType *PtrTy = dyn_cast<PointerType>(CopyPrivateBase->getType());
  const DataLayout &DL = F->getParent()->getDataLayout();
  uint64_t Size = DL.getTypeAllocSize(PtrTy->getElementType());
  VPOParoptUtils::genKmpcCopyPrivate(
      W, IdentTy, TidPtrHolder, Size, CopyPrivateBase, FnCopyPriv,
      Builder.CreateLoad(IsSingleThread), InsertPt);
  W->resetBBSet();
  return Changed;
}

// Generate the helper function for copying the copyprivate data.
// TODO: nonPOD support
Function *VPOParoptTransform::genCopyPrivateFunc(WRegionNode *W,
                                                 StructType *KmpCopyPrivateTy) {
  LLVMContext &C = F->getContext();
  Module *M = F->getParent();

  Type *CopyPrivParams[] = {PointerType::getUnqual(KmpCopyPrivateTy),
                            PointerType::getUnqual(KmpCopyPrivateTy)};
  FunctionType *CopyPrivFnTy =
      FunctionType::get(Type::getVoidTy(C), CopyPrivParams, false);

  Function *FnCopyPriv =
      Function::Create(CopyPrivFnTy, GlobalValue::InternalLinkage,
                       F->getName() + "_copy_priv_" + Twine(W->getNumber()), M);
  FnCopyPriv->setCallingConv(CallingConv::C);

  auto I = FnCopyPriv->arg_begin();
  Value *DstArg = &*I;
  I++;
  Value *SrcArg = &*I;

  BasicBlock *EntryBB = BasicBlock::Create(C, "entry", FnCopyPriv);

  DominatorTree DT;
  DT.recalculate(*FnCopyPriv);

  IRBuilder<> Builder(EntryBB);
  Builder.CreateRetVoid();

  Builder.SetInsertPoint(EntryBB->getTerminator());

  unsigned cnt = 0;
  CopyprivateClause &CprivClause = W->getCpriv();
  SmallVector<Value *, 4> Indices;
  for (CopyprivateItem *CprivI : CprivClause.items()) {
    Indices.clear();
    Indices.push_back(Builder.getInt32(0));
    Indices.push_back(Builder.getInt32(cnt++));
    Value *SrcGep =
        Builder.CreateInBoundsGEP(KmpCopyPrivateTy, SrcArg, Indices);
    Value *DstGep =
        Builder.CreateInBoundsGEP(KmpCopyPrivateTy, DstArg, Indices);
    LoadInst *SrcLoad = Builder.CreateLoad(SrcGep);
    LoadInst *DstLoad = Builder.CreateLoad(DstGep);
    Value *NewCopyPrivInst = genPrivatizationAlloca(
        W, CprivI->getOrig(), EntryBB->getTerminator(), ".cp.priv");
    genLprivFini(NewCopyPrivInst, DstLoad, EntryBB->getTerminator());
    NewCopyPrivInst->replaceAllUsesWith(SrcLoad);
    cast<AllocaInst>(NewCopyPrivInst)->eraseFromParent();
  }

  return FnCopyPriv;
}<|MERGE_RESOLUTION|>--- conflicted
+++ resolved
@@ -281,7 +281,6 @@
         }
         if ((Mode & OmpPar) && (Mode & ParTrans)) {
           Changed = clearCodemotionFenceIntrinsic(W);
-<<<<<<< HEAD
 
           if (isTargetCSA()) {
             Changed |= genCSAParallelLoop(W);
@@ -289,9 +288,7 @@
             break;
           }
 
-=======
           Changed |= regularizeOMPLoop(W, false);
->>>>>>> b37c443e
           AllocaInst *IsLastVal = nullptr;
           Changed |= genLoopSchedulingCode(W, IsLastVal);
           // Privatization is enabled for both Prepare and Transform passes
