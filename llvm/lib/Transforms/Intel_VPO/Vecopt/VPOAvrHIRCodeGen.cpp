//===-- VPOAvrHIRCodeGen.cpp ----------------------------------------------===//
//
//   Copyright (C) 2015-2017 Intel Corporation. All rights reserved.
//
//   The information and source code contained herein is the exclusive
//   property of Intel Corporation and may not be disclosed, examined
//   or reproduced in whole or in part without explicit written authorization
//   from the company.
//
//===----------------------------------------------------------------------===//
///
/// \file
/// This file implements the HIR vector Code generation from AVR.
///
//===----------------------------------------------------------------------===//

#include "llvm/Transforms/Intel_VPO/Vecopt/VPOAvrHIRCodeGen.h"

#include "llvm/ADT/Statistic.h"
#include "llvm/Analysis/Intel_LoopAnalysis/Analysis/HIRSafeReductionAnalysis.h"
#include "llvm/Analysis/Intel_LoopAnalysis/Utils/BlobUtils.h"
#include "llvm/Analysis/Intel_VPO/Vecopt/VPOAvrDecomposeHIR.h"
#include "llvm/Analysis/Intel_VPO/Vecopt/VPOAvrVisitor.h"
#include "llvm/Analysis/VectorUtils.h"
#include "llvm/IR/Instruction.h"
#include "llvm/IR/Instructions.h"
#include "llvm/IR/Intrinsics.h"
#include "llvm/Support/CommandLine.h"
#include "llvm/Support/raw_ostream.h"
<<<<<<< HEAD
=======
#include "llvm/Analysis/Intel_LoopAnalysis/IR/HIRVisitor.h"
#include "llvm/Analysis/Intel_LoopAnalysis/Utils/BlobUtils.h"
>>>>>>> 13c79ae4
#include "llvm/Transforms/Intel_LoopTransforms/Utils/HIRTransformUtils.h"
#include "llvm/Transforms/Utils/LoopUtils.h"
#include "llvm/Transforms/Utils/Intel_GeneralUtils.h"

#define DEBUG_TYPE "VPODriver"

using namespace llvm;
using namespace llvm::vpo;
using namespace llvm::loopopt;

STATISTIC(LoopsVectorized, "Number of HIR loops vectorized");

static cl::opt<bool>
    DisableStressTest("disable-vpo-stress-test", cl::init(false), cl::Hidden,
                      cl::desc("Disable VPO Vectorizer Stress Testing"));

/// Don't vectorize loops with a known constant trip count below this number if
/// set to a non zero value.
static cl::opt<unsigned> TinyTripCountThreshold(
    "vpo-vectorizer-min-trip-count", cl::init(0), cl::Hidden,
    cl::desc("Don't vectorize loops with a constant "
             "trip count that is smaller than this value."));

static RegDDRef *getConstantSplatDDRef(DDRefUtils &DDRU, Constant *ConstVal,
                                       unsigned VL);

namespace llvm {
namespace vpo {

class AVRCGVisit {
private:
  AVRCodeGenHIR *ACG;
  RegDDRef *MaskDDRef;
  std::string NodeName;
  HLNodeUtils &HNU;
  DDRefUtils &DDRU;

  // Add instruction at end of main loop after adding mask if mask is not null.
  void addInst(HLInst *Inst) {
    if (MaskDDRef)
      Inst->setMaskDDRef(MaskDDRef->clone());
    HLNodeUtils::insertAsLastChild(ACG->getMainLoop(), Inst);
  }

public:
  AVRCGVisit(AVRCodeGenHIR *ACG, RegDDRef *MaskDDRef, const Twine &Name)
      : ACG(ACG), MaskDDRef(MaskDDRef), NodeName(Name.str()),
        HNU(ACG->getMainLoop()->getHLNodeUtils()),
        DDRU(ACG->getMainLoop()->getDDRefUtils()) {}

  const std::string &getNodeName() const { return NodeName; }

  // Visit Functions
  void visit(AVR *ANode){};
  void visit(AVRValueHIR *AVal);
  void visit(AVRValue *AVal);

  void postVisit(AVR *ANode){};
  void postVisit(AVRExpression *AExpr);
  void postVisit(AVRPredicate *APredicate);

  bool isDone() { return false; }
  bool skipRecursion(AVR *ANode) { return false; }
};
} // End vpo namespace
} // End llvm namespace

void AVRCGVisit::visit(AVRValueHIR *AVal) {
  if (ACG->findWideAvrRef(AVal->getNumber()))
    return;

  auto RefVal = AVal->getValue();
  RegDDRef *WideRef = nullptr;

  if (auto RDDRef = dyn_cast<RegDDRef>(RefVal)) {
    WideRef = ACG->widenRef(RDDRef);
  } else {
    assert(isa<BlobDDRef>(RefVal) && "Expected Blob DDRef");

    auto BRefVal = cast<BlobDDRef>(RefVal);
    if (auto WInst = ACG->findWideInst(BRefVal->getSymbase())) {
      WideRef = WInst->getLvalDDRef();
    } else {
      WideRef = DDRU.createScalarRegDDRef(
          BRefVal->getSymbase(),
          const_cast<CanonExpr *>(BRefVal->getCanonExpr()));
      WideRef = ACG->widenRef(WideRef);
    }
  }

  ACG->setWideAvrRef(AVal->getNumber(), WideRef);
}

void AVRCGVisit::visit(AVRValue *AVal) {
  if (ACG->findWideAvrRef(AVal->getNumber()))
    return;

  RegDDRef *WideRef = nullptr;
  Constant *CVal = const_cast<Constant *>(AVal->getConstant());

  if (CVal) {
    WideRef = getConstantSplatDDRef(DDRU, CVal, ACG->getVL());
  } else {
    for (AVRExpression *ReachingDef : AVal->getReachingDefs()) {
      auto Num = ReachingDef->getNumber();
      auto TRef = ACG->getWideAvrRef(Num);

      if (WideRef) {
        auto TInst =
            HNU.createBinaryHLInst(Instruction::Or, WideRef->clone(),
                                   TRef->clone(), getNodeName() + "RDef");
        addInst(TInst);
        WideRef = TInst->getLvalDDRef();
      } else {
        WideRef = TRef;
      }
    }
  }

  ACG->setWideAvrRef(AVal->getNumber(), WideRef);
}

void AVRCGVisit::postVisit(AVRExpression *AExpr) {
  if (ACG->findWideAvrRef(AExpr->getNumber()))
    return;

  SmallVector<RegDDRef *, 2> Operands;
  auto NumOperands = AExpr->getNumOperands();
  HLInst *WideInst;

  for (unsigned Index = 0; Index < NumOperands; ++Index) {
    auto Op = AExpr->getOperand(Index);
    auto OpRef = ACG->getWideAvrRef(Op->getNumber());

    Operands.push_back(OpRef);
  }

  if (NumOperands == 1) {
    auto VecTy = VectorType::get(AExpr->getType(), ACG->getVL());
    WideInst = HNU.createCastHLInst(VecTy, AExpr->getOperation(),
                                    Operands[0]->clone(), getNodeName());
  } else if (NumOperands == 2) {
    auto Condition = AExpr->getCondition();

    // Compare instruction
    if (Condition != CmpInst::BAD_ICMP_PREDICATE) {
      WideInst = HNU.createCmp(Condition, Operands[0]->clone(),
                               Operands[1]->clone(), getNodeName());
    } else {
      auto Op = AExpr->getOperation();

      if (Op == AVRExpression::UMax) {
        WideInst = HNU.createSelect(CmpInst::ICMP_UGT, Operands[0]->clone(),
                                    Operands[1]->clone(), Operands[0]->clone(),
                                    Operands[1]->clone(), getNodeName());
      } else if (Op == AVRExpression::SMax) {
        WideInst = HNU.createSelect(CmpInst::ICMP_SGT, Operands[0]->clone(),
                                    Operands[1]->clone(), Operands[0]->clone(),
                                    Operands[1]->clone(), getNodeName());
      } else {
        WideInst =
            HNU.createBinaryHLInst(AExpr->getOperation(), Operands[0]->clone(),
                                   Operands[1]->clone(), getNodeName());
      }
    }
  }

  addInst(WideInst);
  ACG->setWideAvrRef(AExpr->getNumber(), WideInst->getLvalDDRef());
}

void AVRCGVisit::postVisit(AVRPredicate *APredicate) {
  if (ACG->findWideAvrRef(APredicate->getNumber()))
    return;

  const SmallVectorImpl<AVRPredicate::IncomingTy> &IncomingPreds =
      APredicate->getIncoming();

  unsigned IncomingNum = IncomingPreds.size();

  HLInst *VecInst;
  RegDDRef *WideRef = nullptr;

  if (IncomingNum == 0) {
    auto OneVal =
        ConstantInt::get(Type::getInt1Ty(ACG->getFunction().getContext()), 1);

    // Assign true to predicate
    WideRef = getConstantSplatDDRef(DDRU, OneVal, ACG->getVL());
  } else {
    for (unsigned Index = 0; Index < IncomingNum; ++Index) {
      auto &Incoming = IncomingPreds[Index];
      auto FirstNum = Incoming.first->getNumber();
      auto PredRef = ACG->getWideAvrRef(FirstNum);

      if (Incoming.second) {
        auto SecondRef = ACG->getWideAvrRef(Incoming.second->getNumber());

        VecInst = HNU.createBinaryHLInst(Instruction::And, PredRef->clone(),
                                         SecondRef->clone(), getNodeName());
        addInst(VecInst);
        PredRef = VecInst->getLvalDDRef();
      }

      if (WideRef) {
        VecInst = HNU.createBinaryHLInst(Instruction::Or, WideRef->clone(),
                                         PredRef->clone(), getNodeName());

        addInst(VecInst);
        WideRef = VecInst->getLvalDDRef();
      } else {
        WideRef = PredRef;
      }
    }
  }

  ACG->setWideAvrRef(APredicate->getNumber(), WideRef);
}

static RegDDRef *getConstantSplatDDRef(DDRefUtils &DDRU, Constant *ConstVal,
                                       unsigned VL) {
  Constant *ConstVec = ConstantVector::getSplat(VL, ConstVal);
  if (isa<ConstantDataVector>(ConstVec))
    return DDRU.createConstDDRef(cast<ConstantDataVector>(ConstVec));
  if (isa<ConstantAggregateZero>(ConstVec))
    return DDRU.createConstDDRef(cast<ConstantAggregateZero>(ConstVec));
  if (isa<ConstantVector>(ConstVec))
    return DDRU.createConstDDRef(cast<ConstantVector>(ConstVec));
  llvm_unreachable("Unhandled vector type");
}

static RegDDRef *getConstantSplatDDRef(const RegDDRef *Op, unsigned VL) {
  assert((Op->isIntConstant() || Op->isFPConstant()) &&
         "Unexpected operand for getConstantSplatDDRef()");
  Constant *ConstVal = nullptr;
  int64_t ConstValInt;
  ConstantFP *ConstValFp;
  if (Op->isFPConstant(&ConstValFp))
    ConstVal = ConstValFp;
  else if (Op->isIntConstant(&ConstValInt))
    ConstVal = ConstantInt::get(Op->getDestType(), ConstValInt);
  else
    return nullptr;
  return getConstantSplatDDRef(Op->getDDRefUtils(), ConstVal, VL);
}

ReductionHIRMngr::ReductionHIRMngr(AVR *Avr) {
  ReductionClause &RC = cast<AVRWrn>(Avr)->getWrnNode()->getRed();
  for (ReductionItem *Ri : RC.items()) {

    auto usedInOnlyOnePhiNode = [](Value *V) {
      PHINode *Phi = 0;
      for (auto U : V->users())
        if (isa<PHINode>(U)) {
          if (Phi) // More than one Phi node
            return (PHINode *)nullptr;
          Phi = cast<PHINode>(U);
        }
      return Phi;
    };

    Value *RedVarPtr = Ri->getOrig();
    assert(isa<PointerType>(RedVarPtr->getType()) &&
           "Variable specified in Reduction directive should be a pointer");

    for (auto U : RedVarPtr->users()) {
      if (!isa<LoadInst>(U))
        continue;
      if (auto PhiNode = usedInOnlyOnePhiNode(U)) {
        Ri->setInitializer(U);
        if (PhiNode->getIncomingValue(0) == U)
          Ri->setCombiner(PhiNode->getIncomingValue(1));
        else
          Ri->setCombiner(PhiNode->getIncomingValue(0));
        break;
      }
    }

    ReductionMap[Ri->getCombiner()] = Ri;
  }
}

bool ReductionHIRMngr::isReductionVariable(const Value *Val) {
  return ReductionMap.find(Val) != ReductionMap.end();
}

ReductionItem *ReductionHIRMngr::getReductionInfo(const Value *Val) {
  return ReductionMap[Val];
}

Constant *ReductionHIRMngr::getRecurrenceIdentity(ReductionItem *RedItem,
                                                  Type *Ty) {

  assert((Ty->isFloatTy() || Ty->isIntegerTy()) &&
         "Expected FP or Integer scalar type");
  ReductionItem::WRNReductionKind RKind = RedItem->getType();
  RecurrenceDescriptor::RecurrenceKind RDKind;
  switch (RKind) {
  case ReductionItem::WRNReductionBxor:
    RDKind = RecurrenceDescriptor::RK_IntegerXor;
    break;
  case ReductionItem::WRNReductionBand:
    RDKind = RecurrenceDescriptor::RK_IntegerAnd;
    break;
  case ReductionItem::WRNReductionBor:
    RDKind = RecurrenceDescriptor::RK_IntegerOr;
    break;
  case ReductionItem::WRNReductionSum:
    RDKind = Ty->isFloatTy() ? RecurrenceDescriptor::RK_FloatAdd
                             : RecurrenceDescriptor::RK_IntegerAdd;
    break;
  case ReductionItem::WRNReductionMult:
    RDKind = Ty->isFloatTy() ? RecurrenceDescriptor::RK_FloatMult
                             : RecurrenceDescriptor::RK_IntegerMult;
    break;
  default:
    llvm_unreachable("Unknown recurrence kind");
  }
  return RecurrenceDescriptor::getRecurrenceIdentity(RDKind, Ty);
}

bool AVRCodeGenHIR::isConstStrideRef(const RegDDRef *Ref, unsigned NestingLevel,
                                     int64_t *CoeffPtr) {
  if (Ref->isTerminalRef())
    return false;

  if (Ref->isAddressOf())
    return false;

  // Return false for cases where the lowest dimension has trailing struct
  // field offsets.
  if (Ref->hasTrailingStructOffsets(1))
    return false;

  const CanonExpr *FirstCE = *(Ref->canon_begin());

  // Consider a[(i1 + 1) & 3], this is changed to a[zext.i2.i64(i1 + 1)] - we
  // do not want to treat this reference as unit stride.
  if (FirstCE->isSExt() || FirstCE->isZExt()) {
    auto SrcTy = FirstCE->getSrcType();
    auto DestTy = FirstCE->getDestType();

    // Do not go conservative for the common case.
    bool OK = false;
    if (SrcTy->isIntegerTy(32) && DestTy->isIntegerTy(64)) {
      // Check for simple sum of IVs
      OK = true;
      for (auto IV = FirstCE->iv_begin(), IVE = FirstCE->iv_end(); IV != IVE;
           ++IV) {
        int64_t Coeff;
        unsigned BlobCoeff;
        FirstCE->getIVCoeff(IV, &BlobCoeff, &Coeff);

        if (Coeff == 0)
          continue;

        if (BlobCoeff != 0 || Coeff != 1) {
          OK = false;
          break;
        }
      }
    }

    if (!OK)
      return false;
  }

  auto Stride = Ref->getStrideAtLevel(NestingLevel);
  if (!Stride)
    return false;

  int64_t ConstStride;
  if (Stride->isIntConstant(&ConstStride) && !ConstStride) {
    Stride->getCanonExprUtils().destroy(Stride);
    return false;
  }

  // Compute stride in terms of number of elements
  auto DL = Ref->getDDRefUtils().getDataLayout();
  auto RefSizeInBytes = DL.getTypeSizeInBits(Ref->getDestType()) >> 3;
  ConstStride /= RefSizeInBytes;
  if (CoeffPtr)
    *CoeffPtr = ConstStride;

  return true;
}

namespace {
class HandledCheck final : public HLNodeVisitorBase {
private:
  bool IsHandled;
  const HLLoop *OrigLoop;
  TargetLibraryInfo *TLI;
  unsigned VL;
  bool UnitStrideRefSeen;
  bool MemRefSeen;
  unsigned LoopLevel;

  void visitRegDDRef(RegDDRef *RegDD);
  void visitCanonExpr(CanonExpr *CExpr);

public:
  HandledCheck(const HLLoop *OrigLoop, TargetLibraryInfo *TLI, int VL)
      : IsHandled(true), OrigLoop(OrigLoop), TLI(TLI), VL(VL),
        UnitStrideRefSeen(false), MemRefSeen(false) {
    LoopLevel = OrigLoop->getNestingLevel();
  }

  void visit(HLDDNode *Node);

  void visit(HLNode *Node) {
    DEBUG(errs() << "VPO_OPTREPORT: Loop not handled - unsupported HLNode\n");
    IsHandled = false;
  }

  void postVisit(HLNode *Node) {}

  bool isDone() const { return (!IsHandled); }
  bool isHandled() { return IsHandled; }
  bool getUnitStrideRefSeen() { return UnitStrideRefSeen; }
  bool getMemRefSeen() { return MemRefSeen; }
};
} // End anonymous namespace

void HandledCheck::visit(HLDDNode *Node) {

  if (!isa<HLInst>(Node) && !isa<HLIf>(Node)) {
    DEBUG(errs() << "VPO_OPTREPORT: Loop not handled - only HLInst/HLIf are "
                    "supported\n");
    IsHandled = false;
    return;
  }

  // Calls supported are masked/non-masked svml and non-masked intrinsics.
  if (HLInst *Inst = dyn_cast<HLInst>(Node)) {
    if (Inst->isCallInst()) {

      if (Inst->getParent() != OrigLoop &&
          (VL > 1 && !TLI->isFunctionVectorizable(CalledFunc, VL))) {
        // Masked svml calls are supported, but masked intrinsics are not at
        // the moment.
        DEBUG(Inst->dump());
        DEBUG(errs() << "VPO_OPTREPORT: Loop not handled - masked intrinsic\n");
        IsHandled = false;
        return;
      }

<<<<<<< HEAD
      const CallInst *Call = cast<CallInst>(Inst->getLLVMInstruction());
      auto CalledFunc = Call->getCalledFunction();

      if ((VL > 1) && (!CalledFunc || !TLI->isFunctionVectorizable(
                                          CalledFunc->getName(), VL))) {
=======
      // Quick hack to avoid loops containing fabs in 447.dealII from becoming
      // vectorized due to bug in unrolling. The problem involves loop index
      // variable that spans outside the array range, resulting in segfault. 
      // floor calls are also temporarily disabled until FeatureOutlining is
      // fixed (CQ410864)
      if (CalledFunc == "fabs" || CalledFunc == "floor") {
        DEBUG(Inst->dump());
        DEBUG(errs() <<
          "VPO_OPTREPORT: Loop not handled - fabs/floor call disabled\n");
        IsHandled = false;
        return;
      }

      Intrinsic::ID ID = getVectorIntrinsicIDForCall(Call, TLI);
      if ((VL > 1 && !TLI->isFunctionVectorizable(CalledFunc, VL)) && !ID) {
>>>>>>> 13c79ae4
        DEBUG(errs()
              << "VPO_OPTREPORT: Loop not handled - call not vectorizable\n");
        IsHandled = false;
        return;
      }
    }
  }

  for (auto Iter = Node->ddref_begin(), End = Node->ddref_end(); Iter != End;
       ++Iter) {
    visitRegDDRef(*Iter);
  }
}

// visitRegDDRef - Visits RegDDRef to visit the Canon Exprs
// present inside it.
void HandledCheck::visitRegDDRef(RegDDRef *RegDD) {
  int64_t IVConstCoeff;

  if (!VectorType::isValidElementType(RegDD->getSrcType())) {
    DEBUG(RegDD->getSrcType()->dump());
    DEBUG(errs() << "VPO_OPTREPORT: Loop not handled - invalid element type\n");
    IsHandled = false;
    return;
  }

  if (AVRCodeGenHIR::isConstStrideRef(RegDD, LoopLevel, &IVConstCoeff) &&
      IVConstCoeff == 1)
    UnitStrideRefSeen = true;

  // Visit CanonExprs inside the RegDDRefs
  for (auto Iter = RegDD->canon_begin(), End = RegDD->canon_end(); Iter != End;
       ++Iter) {
    visitCanonExpr(*Iter);
  }

  // Visit GEP Base
  if (RegDD->hasGEPInfo()) {
    MemRefSeen = true;

    auto BaseCE = RegDD->getBaseCE();

    if (!BaseCE->isInvariantAtLevel(LoopLevel)) {
      DEBUG(
          errs() << "VPO_OPTREPORT: Loop not handled - BaseCE not invariant\n");
      IsHandled = false;
      return;
    }

    visitCanonExpr(RegDD->getBaseCE());
  }
}

// Checks Canon Expr to see if we support it. Currently, we do not
// support blob IV coefficients
void HandledCheck::visitCanonExpr(CanonExpr *CExpr) {
  if (CExpr->hasIVBlobCoeff(LoopLevel)) {
    DEBUG(errs()
          << "VPO_OPTREPORT: Loop not handled - IV with blob coefficient\n");
    IsHandled = false;
    return;
  }
}

// TODO: Take as input a VPOVecContext that indicates which AVRLoop(s)
// is (are) to be vectorized, as identified by the vectorization scenario
// evaluation.
// FORNOW there is only one AVRLoop per region, so we will re-discover
// the same AVRLoop that the vecScenarioEvaluation had "selected".
bool AVRCodeGenHIR::loopIsHandled(unsigned int VF) {
  AVRWrn *AWrn = nullptr;
  WRNVecLoopNode *WVecNode;
  HLLoop *Loop = nullptr;

  // We expect avr to be a AVRWrn node
  if (!(AWrn = dyn_cast<AVRWrn>(Avr))) {
    DEBUG(errs() << "VPO_OPTREPORT: Loop not handled - expected AVRWrn node\n");
    return false;
  }

  WVecNode = AWrn->getWrnNode();

  if (!ALoop)
    ALoop = AVRUtils::findAVRLoop(AWrn);

  // Check that we have an AVRLoop
  if (!ALoop) {
    DEBUG(errs()
          << "VPO_OPTREPORT: Loop not handled - AVRLoop child not found\n");
    return false;
  }

  Loop = WVecNode->getHLLoop();
  assert(Loop && "Null HLLoop.");
  setOrigLoop(Loop);

  // Only handle normalized loops
  if (!OrigLoop->isNormalized()) {
    DEBUG(errs()
          << "VPO_OPTREPORT: Loop not handled - loop not in normalized form\n");
    return false;
  }

  // We are working with normalized loops, trip count is loop UpperBound + 1.
  auto UBRef = Loop->getUpperDDRef();
  int64_t UBConst;

  if (UBRef->isIntConstant(&UBConst)) {
    auto ConstTripCount = UBConst + 1;

    // Check for minimum trip count threshold
    if (TinyTripCountThreshold && ConstTripCount <= TinyTripCountThreshold) {
      DEBUG(
          errs()
          << "VPO_OPTREPORT: Loop not handled - loop with small trip count\n");
      return false;
    }

    // Check that main vector loop will have atleast one iteration
    if (ConstTripCount < VL) {
      DEBUG(errs()
            << "VPO_OPTREPORT: Loop not handled - zero iteration main loop\n");
      return false;
    }

    // Set constant trip count
    setTripCount((uint64_t)ConstTripCount);
  }

  bool UnitStrideSeen = false;
  bool MemRefSeen = false;
  for (auto Itr = ALoop->child_begin(), End = ALoop->child_end(); Itr != End;
       ++Itr) {
    // Itr->dump(PrintNumber);
    if (auto AAssign = dyn_cast<AVRAssignHIR>(Itr)) {
      auto HInst = AAssign->getHIRInstruction();
      auto Inst = HInst->getLLVMInstruction();

      if (Inst->mayThrow()) {
        DEBUG(HInst->dump());
        DEBUG(errs()
              << "VPO_OPTREPORT: Loop not handled - instruction may throw\n");
        return false;
      }

      auto Opcode = Inst->getOpcode();

      if ((Opcode == Instruction::UDiv || Opcode == Instruction::SDiv ||
           Opcode == Instruction::URem || Opcode == Instruction::SRem) &&
          (HInst->getParent() != OrigLoop)) {
        DEBUG(HInst->dump());
        DEBUG(errs()
              << "VPO_OPTREPORT: Loop not handled - DIV/REM instruction\n");
        return false;
      }

      auto TLval = HInst->getLvalDDRef();

      if (TLval && TLval->isTerminalRef() &&
          OrigLoop->isLiveOut(TLval->getSymbase()) &&
          HInst->getParent() != OrigLoop) {
        DEBUG(HInst->dump());
        DEBUG(errs() << "VPO_OPTREPORT: Liveout conditional scalar assign "
                        "not handled\n");
        return false;
      }

      HandledCheck NodeCheck(OrigLoop, TLI, VL);
      HLDDNode *INode = AAssign->getHIRInstruction();

      OrigLoop->getHLNodeUtils().visit(NodeCheck, INode);
      if (!NodeCheck.isHandled())
        return false;

      if (NodeCheck.getUnitStrideRefSeen())
        UnitStrideSeen = true;

      if (NodeCheck.getMemRefSeen())
        MemRefSeen = true;
    } else if (isa<AVRPredicate>(Itr)) {
      ;
    } else if (auto AIf = dyn_cast<AVRIfHIR>(Itr)) {
      HandledCheck NodeCheck(OrigLoop, TLI, VL);
      HLDDNode *INode = AIf->getCompareInstruction();

      OrigLoop->getHLNodeUtils().visit(NodeCheck, INode);
      if (!NodeCheck.isHandled())
        return false;
    } else {
      DEBUG(Itr->dump());
      DEBUG(
          errs() << "VPO_OPTREPORT: Loop not handled - unsupported AVR kind\n");
      return false;
    }
  }

  // If we are not in stress testing mode, only vectorize when some
  // unit stride refs are seen. Still vectorize the case when no mem refs
  // are seen. Remove this check once vectorizer cost model is fully
  // implemented.
  if (DisableStressTest && MemRefSeen && !UnitStrideSeen) {
    DEBUG(
        errs()
        << "VPO_OPTREPORT: Loop not handled - all mem refs non unit-stride\n");
    return false;
  }

  setALoop(ALoop);
  setWVecNode(WVecNode);

  // DEBUG(errs() << "Handled loop\n");
  return true;
}

bool AVRCodeGenHIR::isSmallShortAddRedLoop() {
  // Return false if loop does not have any reductions
  auto SRCL = SRA->getSafeReductionChain(OrigLoop);
  if (SRCL.empty())
    return false;

  unsigned Count = 0;
  bool Found = false;

  // Check for loop with at most two instructions of which at least one
  // is an add reduction of short type values into an I32/I64.
  for (auto Itr = ALoop->child_begin(), End = ALoop->child_end(); Itr != End;
       ++Itr) {
    ++Count;
    if (Count > 2)
      return false;

    auto AAssign = dyn_cast<AVRAssignHIR>(Itr);
    // Return false if the loop has anything other than AVRAssigns
    if (!AAssign)
      return false;

    auto HInst = AAssign->getHIRInstruction();
    if (HInst->getLLVMInstruction()->getOpcode() != Instruction::Add)
      continue;

    if (!SRA->isSafeReduction(HInst))
      continue;

    auto Lval = HInst->getLvalDDRef();
    auto Op1 = HInst->getOperandDDRef(1);
    auto Op2 = HInst->getOperandDDRef(2);

    if ((Lval->getDestType()->isIntegerTy(32) ||
         Lval->getDestType()->isIntegerTy(64)) &&
        (Op1->getSrcType()->isIntegerTy(16) ||
         Op2->getSrcType()->isIntegerTy(16)))
      Found = true;
  }

  return Found;
}

// TODO: Change all VL occurences with VF
// TODO: Have this method take a VecContext as input, which indicates which
// AVRLoops in the region to vectorize, and how (using what VF).
bool AVRCodeGenHIR::vectorize(unsigned int VL) {
  bool LoopHandled;

  setVL(VL);
  assert(VL >= 1);
  if (VL == 1) {
    DEBUG(errs() << "VPO_OPTREPORT: Loop not handled - VL is 1\n");
    return false;
  }

  LoopHandled = loopIsHandled(VL);
  if (!LoopHandled)
    return false;

  SRA->computeSafeReductionChains(OrigLoop);

  // Workaround for perf regressions - suppress vectorization of some small
  // loops with add reduction of short values until cost model can be refined.
  if (isSmallShortAddRedLoop()) {
    DEBUG(errs()
          << "VPO_OPTREPORT: Suppress vectorization - SmallShortAddRedLoop\n");
    return false;
  }

  DEBUG(errs() << "VPO_OPTREPORT: VPO handled loop, VF = " << VL << "\n");
  DEBUG(errs() << "Handled loop before vec codegen: \n");
  DEBUG(OrigLoop->dump());

  RHM.mapHLNodes(OrigLoop);

  processLoop();

  DEBUG(errs() << "\n\n\nHandled loop after: \n");
  DEBUG(MainLoop->dump());
  if (!MainLoop->hasChildren()) {
    DEBUG(errs() << "\n\n\nRemoving empty loop\n");
    MainLoop->getHLNodeUtils().remove(MainLoop);
  } else {
    // Prevent LLVM from possibly unrolling vectorized loops with non-constant
    // trip counts. See loop in function fxpAutoCorrelation() that is part of
    // telecom/autcor00data_1 (opt_base_st_64_hsw). Inner loop has max trip
    // count estimate of 16, VPO vectorizer chooses VF=4, and LLVM unrolls by 4.
    // However, the inner loop does not always have a constant 16 trip count,
    // leading to a performance degradation caused by entering the scalar code
    // path.
    if (!MainLoop->isConstTripLoop()) {
      const Loop *Lp = MainLoop->getLLVMLoop();
      LLVMContext &Context = Lp->getHeader()->getContext();
      SmallVector<Metadata *, 4> MDs;
      MDs.push_back(nullptr);
      SmallVector<Metadata *, 1> DisableOperands;
      DisableOperands.push_back(MDString::get(Context,
                                "llvm.loop.unroll.disable"));
      MDNode *DisableUnroll = MDNode::get(Context, DisableOperands);
      MDs.push_back(DisableUnroll);
      MDNode *NewLoopID = MDNode::get(Context, MDs);
      NewLoopID->replaceOperandWith(0, NewLoopID);
      MainLoop->setLoopMetadata(NewLoopID);
    }
  }

  if (NeedRemainderLoop)
    DEBUG(OrigLoop->dump());

  return true;
}

void AVRCodeGenHIR::eraseLoopIntrinsImpl(bool BeginDir) {
  HLContainerTy::iterator StartIter;
  HLContainerTy::iterator EndIter;
  if (BeginDir) {
    auto BeginNode = WVecNode->getEntryHLNode();
    assert(BeginNode && "Unexpected null entry node in WRNVecLoopNode");
    StartIter = BeginNode->getIterator();
    EndIter = OrigLoop->getIterator();
  } else {
    auto ExitNode = WVecNode->getExitHLNode();
    assert(ExitNode && "Unexpected null exit node in WRNVecLoopNode");
    StartIter = ExitNode->getIterator();

    auto LastNode = OrigLoop->getHLNodeUtils().getLastLexicalChild(
        OrigLoop->getParent(), OrigLoop);
    EndIter = std::next(LastNode->getIterator());
  }

  int BeginOrEndDirID = BeginDir ? DIR_OMP_SIMD : DIR_OMP_END_SIMD;
  for (auto Iter = StartIter; Iter != EndIter;) {
    auto HInst = dyn_cast<HLInst>(&*Iter);

    if (!HInst) {
      break;
    }

    // Move to the next iterator now as HInst may get removed below
    ++Iter;

    Intrinsic::ID IntrinID;
    if (HInst->isIntrinCall(IntrinID)) {
      if (vpo::VPOAnalysisUtils::isIntelClause(IntrinID)) {
        HLNodeUtils::remove(HInst);
        continue;
      }

      if (vpo::VPOAnalysisUtils::isIntelDirective(IntrinID)) {
        auto Inst = cast<IntrinsicInst>(HInst->getLLVMInstruction());
        StringRef DirStr = vpo::VPOAnalysisUtils::getDirectiveMetadataString(
            const_cast<IntrinsicInst *>(Inst));

        int DirID = vpo::VPOAnalysisUtils::getDirectiveID(DirStr);

        if (DirID == BeginOrEndDirID) {
          HLNodeUtils::remove(HInst);
        } else if (VPOAnalysisUtils::isListEndDirective(DirID)) {
          HLNodeUtils::remove(HInst);
          return;
        }
      }
    }
  }

  assert(false && "Missing SIMD Begin/End directive");
}

void AVRCodeGenHIR::eraseLoopIntrins() {
  eraseLoopIntrinsImpl(true /* Intrinsics before loop */);
  eraseLoopIntrinsImpl(false /* Intrinsics before loop */);
}

// This function replaces scalar math lib calls in the remainder loop with
// the svml version used in the main vector loop in order to maintain 
// consistency of precision. See the example below:
//
// Original remainder loop:
//
// <14>  + DO i1 = 128, 130, 1   <DO_LOOP>
// <5>   |   %call = @sinf((%b)[i1]);
// <7>   |   (%a)[i1] = %call;
// <14>  + END LOOP
//
// Transformed remainder loop:
//
// <14>  + DO i1 = 128, 130, 1   <DO_LOOP>
// <15>  |   %load = (%b)[i1];
// <16>  |   %__svml_sinf48 = @__svml_sinf4(%load);
// <17>  |   %call = extractelement %__svml_sinf48,  0;
// <7>   |   (%a)[i1] = %call;
// <14>  + END LOOP
//
// Detailed HIR:
//
// <14>  + DO i64 i1 = 128, 130, 1   <DO_LOOP>
// <15>  |   %load = (%b)[i1];
// <15>  |   <LVAL-REG> NON-LINEAR float %load {sb:15}
// <15>  |   <RVAL-REG> {al:4}(LINEAR float* %b)[LINEAR i64 i1] !tbaa !5 {sb:12}
// <15>  |      <BLOB> LINEAR float* %b {sb:6}
// <15>  |
// <16>  |   %__svml_sinf48 = @__svml_sinf4(%load);
// <16>  |   <LVAL-REG> NON-LINEAR <4 x float> %__svml_sinf48 {sb:16}
// <16>  |   <RVAL-REG> NON-LINEAR bitcast.float.<4 x float>(%load) {sb:15}
// <16>  |      <BLOB> NON-LINEAR float %load {sb:15}
// <16>  |
// <17>  |   %call = extractelement %__svml_sinf48,  0;
// <17>  |   <LVAL-REG> NON-LINEAR float %call {sb:7}
// <17>  |   <RVAL-REG> NON-LINEAR <4 x float> %__svml_sinf48 {sb:16}
// <17>  |
// <7>   |   (%a)[i1] = %call;
// <7>   |   <LVAL-REG> {al:4}(LINEAR float* %a)[LINEAR i64 i1] !tbaa !5 {sb:13}
// <7>   |      <BLOB> LINEAR float* %a {sb:9}
// <7>   |   <RVAL-REG> NON-LINEAR float %call {sb:7}
// <7>   |
// <14>  + END LOOP

void AVRCodeGenHIR::replaceLibCallsInRemainderLoop(HLInst *HInst) {

  // Used to remove the original math calls after iterating over them.
  SmallVector<HLInst*, 1> InstsToRemove;

  const CallInst *Call = cast<CallInst>(HInst->getLLVMInstruction());
  Function *F = Call->getCalledFunction();
  StringRef FnName = F->getName();

  // Check to see if the call was vectorized in the main loop.
  if (TLI->isFunctionVectorizable(FnName, VL)) {
    unsigned ArgIdx = 0;
    if (!F->getReturnType()->isVoidTy()) {
      // In HIR, call argument operands for non-void functions begin at
      // index position 1 in the DDRef operand list.
      ArgIdx = 1;
    }

    SmallVector<RegDDRef *, 1> CallArgs;
    SmallVector<Type*, 1> ArgTys;
    int NumOps = HInst->getNumOperands();

    // For each call argument, insert a scalar load of the element,
    // broadcast it to a vector.
    for (int I = ArgIdx; I < NumOps; I++) {

      // TODO: it is assumed that call arguments need to become vector.
      // In the future, some vectorizable calls may contain scalar
      // arguments. Additional checking is needed for these cases.

      // The DDRef of the original scalar call instruction.
      RegDDRef *Ref = HInst->getOperandDDRef(I);

      // The resulting type of the widened ref/broadcast.
      auto VecDestTy = VectorType::get(Ref->getDestType(), VL);

      RegDDRef *WideRef = nullptr;
      HLInst *LoadInst = nullptr;

      // Create the scalar load of the call argument. This is done so that
      // we can clone the new LvalDDRef and change its type to force the
      // broadcast. See %load in the example above. Essentially, the original
      // scalar %load becomes bitcast.float.<4 x float>, which is how HIRCG
      // knows to do the broadcast.
      if (Ref->isMemRef() && !Ref->isAddressOf()) {
        // Ref is a memory reference: %t = sinf(a[i]);
        LoadInst = HInst->getHLNodeUtils().createLoad(Ref->clone(), "load");
      } else {
        // Ref in this case is a temp from a previous load: %r = sinf(%t).
        // Create a new temp and broadcast it for the call argument.
        LoadInst = HInst->getHLNodeUtils().createCopyInst(Ref->clone(), "copy");
      }

      // Construct the new RegDDRef for the call argument. Set the dest
      // type to the vector type required to do a broadcast. So, for
      // example, source type is float, and dest type becomes <4 x float>.
      // This causes the RegDDRef to obtain a bitcast. Because of this,
      // the ref is no longer a self blob and we must copy the BlobDDRef
      // from the original reference to this one. This is what the call
      // to makeConsistent() does.
      //
      // e.g., %load is a self blob, bitcast.float.<4 x float>(%load) is
      // no longer a self blob due to the existence of the bitcast. So,
      // copy BlobDDRef from %load to bitcast.float.<4 x float>(%load).
      HInst->getHLNodeUtils().insertBefore(HInst, LoadInst);
      WideRef = LoadInst->getLvalDDRef()->clone();
      auto CE = WideRef->getSingleCanonExpr();
      CE->setDestType(VecDestTy);
      const SmallVector<const RegDDRef*, 1> AuxRefs =
        { LoadInst->getLvalDDRef() }; 
      WideRef->makeConsistent(&AuxRefs, OrigLoop->getNestingLevel());

      // Collect call arguments and types so that the function declaration
      // and call instruction can be generated.
      CallArgs.push_back(WideRef);
      ArgTys.push_back(VecDestTy);
    }

    // Using the newly created vector call arguments, generate the vector
    // call instruction and extract the low element.
    Function *VectorF =
      getOrInsertVectorFunction(Call, VL, ArgTys, TLI,
                                Intrinsic::not_intrinsic,
                                nullptr/*simd function*/,
                                false/*non-masked*/);
    assert(VectorF && "Can't create vector function.");

    HLInst *WideCall =
      HInst->getHLNodeUtils().createCall(VectorF, CallArgs, VectorF->getName(),
                                       nullptr);
    HInst->getHLNodeUtils().insertBefore(HInst, WideCall);

    if (FnName.find("sincos") != StringRef::npos) {
      // Since we're in the remainder loop and scalarizing for now,
      // then set the call argument strides for the sin/cos results
      // to indirect to force scalarization in MapIntrinToIml. Later,
      // when we support remainder loop vectorization, swap out the
      // following loop with the call to analyzeCallArgMemoryReferences().
      Instruction *WideInst =
        const_cast<Instruction *>(WideCall->getLLVMInstruction());
      CallInst *VecCall = cast<CallInst>(WideInst);
      for (unsigned I = 1; I < 3; I++) {
        AttrBuilder AttrList;
        AttrList.addAttribute("stride", "indirect");
        VecCall->setAttributes(VecCall->getAttributes().addAttributes(
          VecCall->getContext(), I + 1, AttrList));
      }
      //analyzeCallArgMemoryReferences(HInst, WideCall, CallArgs);
    }

    InstsToRemove.push_back(HInst);

    if (!F->getReturnType()->isVoidTy()) {
      HLInst *ExtractInst = HInst->getHLNodeUtils().createExtractElementInst(
        WideCall->getLvalDDRef()->clone(), 0, "elem",
        HInst->getLvalDDRef()->clone());
      HInst->getHLNodeUtils().insertAfter(WideCall, ExtractInst);
    }
  }

  // Remove the original scalar call(s) to clean up the IR.
  for (unsigned Idx = 0; Idx < InstsToRemove.size(); Idx++) {
    HLInst *Inst = InstsToRemove[Idx];
    Inst->getHLNodeUtils().remove(Inst);
  }
}

void AVRCodeGenHIR::HIRLoopVisitor::replaceCalls() {
  for (unsigned i = 0; i < CallInsts.size(); i++) {
    CG->replaceLibCallsInRemainderLoop(CallInsts[i]);
  }
}

void AVRCodeGenHIR::HIRLoopVisitor::visitInst(HLInst *I) {
  // Check for function calls.
  if (I->isCallInst()) {
    CallInsts.push_back(I);
  }
}

void AVRCodeGenHIR::HIRLoopVisitor::visitIf(HLIf *If) {
  for (auto ThenIt = If->then_begin(), ThenEnd = If->then_end();
       ThenIt != ThenEnd; ++ThenIt) {
    visit(*ThenIt);
  }
  for (auto ElseIt = If->else_begin(), ElseEnd = If->else_end();
       ElseIt != ElseEnd; ++ElseIt) {
    visit(*ElseIt);
  }
}

void AVRCodeGenHIR::HIRLoopVisitor::visitLoop(HLLoop *L) {
  for (auto Iter = L->child_begin(), EndItr = L->child_end();
       Iter != EndItr; ++Iter) {
    visit(*Iter);
  }
}

void AVRCodeGenHIR::processLoop() {
  LoopsVectorized++;
  eraseLoopIntrins();

  // Setup main and remainder loops
  bool NeedRemainderLoop = false;
  auto MainLoop = HIRTransformUtils::setupMainAndRemainderLoops(
      OrigLoop, VL, NeedRemainderLoop, true /* VecMode */);

  setNeedRemainderLoop(NeedRemainderLoop);
  setMainLoop(MainLoop);

  for (auto Iter = ALoop->child_begin(), EndItr = ALoop->child_end();
       Iter != EndItr; ++Iter) {
    if (auto AvrAssign = dyn_cast<AVRAssignHIR>(Iter)) {
      RegDDRef *MaskDDRef = nullptr; 
      if (auto APred = AvrAssign->getPredicate()) {
        MaskDDRef = getWideAvrRef(APred->getNumber());
      }
      auto VecInst = widenNode(AvrAssign, MaskDDRef);
      if (MaskDDRef) {
        VecInst->setMaskDDRef(MaskDDRef->clone());
      }
    } else if (auto APredicate = dyn_cast<AVRPredicate>(Iter)) {
      AVRCGVisit CGVisit(this, nullptr /* MaskDDRef */,
                         "Pred" + Twine(APredicate->getNumber()) + "_");
      AVRVisitor<AVRCGVisit> AVisitor(CGVisit);

      AVisitor.visit(APredicate, true /*Recursive*/,
                     true /*RecurseInsideLoops*/, false /*RecurseInsideValues*/,
                     true /*Forward*/);
    } else if (auto AIf = dyn_cast<AVRIfHIR>(Iter)) {
      // We currently expect if/else to be linearized.
      assert(!AIf->hasThenChildren() && !AIf->hasElseChildren() &&
             "Empty if expected");

      RegDDRef *MaskDDRef = nullptr;
      if (auto IfPred = AIf->getPredicate()) {
        MaskDDRef = getWideAvrRef(IfPred->getNumber());
      }
      AVRCGVisit CGVisit(this, MaskDDRef,
                         "Cond" + Twine(AIf->getCondition()->getNumber()) +
                             "_");
      AVRVisitor<AVRCGVisit> AVisitor(CGVisit);

      AVisitor.visit(AIf->getCondition(), true /*Recursive*/,
                     true /*RecurseInsideLoops*/, false /*RecurseInsideValues*/,
                     true /*Forward*/);
    } else {
      assert(false && "Unexpected AVR kind");
    }
  }

  MainLoop->markDoNotVectorize();

  // If a remainder loop is not needed get rid of the OrigLoop at this point.
  if (NeedRemainderLoop) {
    HIRLoopVisitor LV(OrigLoop, this);
    LV.replaceCalls();
    OrigLoop->markDoNotVectorize();
  } else {
    HLNodeUtils::remove(OrigLoop);
  }
}

bool AVRCodeGenHIR::isReductionRef(const RegDDRef *Ref, unsigned &Opcode) {
  // When widening decomposed nested blobs, we create temp Refs without
  // an associated DDNode.
  if (!Ref->getHLDDNode())
    return false;

  return SRA->isReductionRef(Ref, Opcode);
}

RegDDRef *AVRCodeGenHIR::widenRef(const RegDDRef *Ref) {
  RegDDRef *WideRef;
  int64_t IVConstCoeff;
  auto RefDestTy = Ref->getDestType();
  auto VecRefDestTy = VectorType::get(RefDestTy, VL);
  auto RefSrcTy = Ref->getSrcType();
  auto VecRefSrcTy = VectorType::get(RefSrcTy, VL);

  // If the DDREF has a widened counterpart, return the same after setting
  // SrcType/DestType appropriately.
  if (Ref->isTerminalRef()) {
    unsigned RedOpCode;

    if (WidenMap.find(Ref->getSymbase()) != WidenMap.end()) {
      auto WInst = WidenMap[Ref->getSymbase()];
      // TODO - look into reusing instead of cloning (Pankaj's suggestion)
      WideRef = WInst->getLvalDDRef()->clone();

      auto CE = WideRef->getSingleCanonExpr();
      CE->setDestType(VecRefDestTy);
      CE->setSrcType(VecRefSrcTy);
      CE->setExtType(Ref->getSingleCanonExpr()->isSExt());

      return WideRef;
    }

    // Check if Ref is a reduction - we create widened DDREF for a
    // reduction ref the first time it is encountered and use this to replace
    // all occurrences of Ref. The widened ref is added to the WidenMap
    // here to accomplish this.
    if (isReductionRef(Ref, RedOpCode)) {

      auto Identity = HLInst::getRecurrenceIdentity(RedOpCode, RefDestTy);
      auto RedOpVecInst = insertReductionInitializer(Identity);

      // Add to WidenMap and handle generating code for building reduction tail
      addToMapAndHandleLiveOut(Ref, RedOpVecInst);

      // LVAL ref of the initialization instruction is the widened reduction
      // ref.
      return RedOpVecInst->getLvalDDRef()->clone();
    }
  }

  // Lval terminal refs get the widened ref duing the widened HLInst creation
  // later - simply return NULL.
  if (Ref->getHLDDNode() && Ref->isLval() && Ref->isTerminalRef())
    return nullptr;

  // TODO - look into reusing instead of cloning (Pankaj's suggestion)
  WideRef = Ref->clone();

  // Set VectorType on WideRef base pointer - BaseDestType is set to pointer
  // type of VL-wide vector of Ref's DestType. For addressof DDRef, desttype
  // is set to vector of pointers(scalar desttype).
  if (WideRef->hasGEPInfo()) {
    PointerType *PtrType = cast<PointerType>(Ref->getBaseDestType());
    auto AddressSpace = PtrType->getAddressSpace();

    // Omit the range metadata as is done in loop vectorize which does
    // not propagate the same. We get a compile time error otherwise about
    // type mismatch for range values.
    WideRef->setMetadata(LLVMContext::MD_range, nullptr);

    if (WideRef->isAddressOf()) {
      WideRef->setBaseDestType(VecRefDestTy);

      auto StructElemTy =
          dyn_cast<StructType>(PtrType->getPointerElementType());

      // There is nothing more to do for opaque types as they can only occur in
      // this form: &p[0].
      if (StructElemTy && StructElemTy->isOpaque()) {
        return WideRef;
      }
    } else {
      WideRef->setBaseDestType(PointerType::get(VecRefDestTy, AddressSpace));
    }
  }

  // For unit stride ref, nothing else to do
  if (isConstStrideRef(Ref, OrigLoop->getNestingLevel(), &IVConstCoeff) &&
      IVConstCoeff == 1)
    return WideRef;

  // For cases other than unit stride refs, we need to widen the induction
  // variable and replace blobs in Canon Expr with widened equivalents.
  for (auto I = WideRef->canon_begin(), E = WideRef->canon_end(); I != E; ++I) {
    auto CE = *I;
    bool AnyChange = true;

    if (CE->hasIV(OrigLoop->getNestingLevel())) {
      SmallVector<Constant *, 4> CA;
      Type *Int64Ty = CE->getSrcType();

      CE->getIVCoeff(OrigLoop->getNestingLevel(), nullptr, &IVConstCoeff);

      for (unsigned i = 0; i < VL; ++i) {
        CA.push_back(ConstantInt::getSigned(Int64Ty, IVConstCoeff * i));
      }
      ArrayRef<Constant *> AR(CA);
      auto CV = ConstantVector::get(AR);

      unsigned Idx = 0;
      CE->getBlobUtils().createBlob(CV, true, &Idx);
      CE->addBlob(Idx, 1);
      AnyChange = true;
    }

    SmallVector<unsigned, 8> BlobIndices;
    CE->collectBlobIndices(BlobIndices, false);

    for (auto &BI : BlobIndices) {
      auto TopBlob = CE->getBlobUtils().getBlob(BI);

      // We do not need to widen invariant blobs - check for blob invariance
      // by comparing maxbloblevel against the loop's nesting level.
      if (WideRef->findMaxBlobLevel(BI) < OrigLoop->getNestingLevel())
        continue;

      if (CE->getBlobUtils().isNestedBlob(TopBlob)) {

        AVR *BlobTree =
            decomposeBlob(WideRef, BI, 1, Fn.getParent()->getDataLayout());
        AVRCGVisit CGVisit(this, nullptr /* MaskDDRef */,
                           "Blob" + Twine(BI) + "_");
        AVRVisitor<AVRCGVisit> AVisitor(CGVisit);

        AVisitor.visit(BlobTree, true /*Recursive*/,
                       true /*RecurseInsideLoops*/,
                       false /*RecurseInsideValues*/, true /*Forward*/);

        auto TRef = getWideAvrRef(BlobTree->getNumber());

        CE->replaceBlob(BI, TRef->getSingleCanonExpr()->getSingleBlobIndex());
        continue;
      }

      assert(CE->getBlobUtils().isTempBlob(TopBlob) &&
             "Only temp blobs expected");

      auto OldSymbase = CE->getBlobUtils().getTempBlobSymbase(BI);

      if (WidenMap.find(OldSymbase) != WidenMap.end()) {
        auto WInst1 = WidenMap[OldSymbase];
        auto WRef = WInst1->getLvalDDRef()->clone();
        CE->replaceBlob(BI, WRef->getSingleCanonExpr()->getSingleBlobIndex());
        AnyChange = true;
      }
    }

    if (AnyChange) {
      auto VecCEDestTy = VectorType::get(CE->getDestType(), VL);
      auto VecCESrcTy = VectorType::get(CE->getSrcType(), VL);

      CE->setDestType(VecCEDestTy);
      CE->setSrcType(VecCESrcTy);
    }
  }

  // The blobs in the scalar ref have been replaced by widened refs, call
  // the utility to update the blob DDRefs in the widened Ref.
  SmallVector<BlobDDRef *, 8> NewBlobs;
  WideRef->updateBlobDDRefs(NewBlobs);

  return WideRef;
}

RegDDRef *AVRCodeGenHIR::getVectorValue(const RegDDRef *Op) {

  if (WidenMap.count(Op->getSymbase()))
    return WidenMap[Op->getSymbase()]->getLvalDDRef()->clone();

  if (Op->isIntConstant() || Op->isFPConstant())
    return getConstantSplatDDRef(Op, VL);

  // TODO: Create spat vector for loop invariant values
  assert(true && "Can't get vector value");
  return nullptr;
}

/// \brief Return result of combining horizontal vector binary operation with
/// initial value. Horizontal binary operation splits VecRef recursively
/// into 2 parts until the VL becomes 2. Then we extract elements from the
/// vector and perform scalar operation, the result of which is then
/// combined with the initial value and assigned to ResultRef. The created
/// instructions are added to the InstContainer initially and are added
/// after Loop at the end after generating the combined result.
static HLInst *buildReductionTail(HLContainerTy &InstContainer,
                                  unsigned BOpcode, const RegDDRef *VecRef,
                                  const RegDDRef *InitValRef, HLLoop *Loop,
                                  const RegDDRef *ResultRef) {

  // Take Vector Length from the WideRedInst type
  Type *VecTy = VecRef->getDestType();

  // For Sub/FSub operation, we need to use Add/FAdd for the horizontal
  // vector and combine operations.
  if (BOpcode == Instruction::Sub)
    BOpcode = Instruction::Add;
  else if (BOpcode == Instruction::FSub)
    BOpcode = Instruction::FAdd;

  unsigned VL = cast<VectorType>(VecTy)->getNumElements();
  if (VL == 2) {
    HLInst *Lo = Loop->getHLNodeUtils().createExtractElementInst(
        VecRef->clone(), 0, "Lo");
    HLInst *Hi = Loop->getHLNodeUtils().createExtractElementInst(
        VecRef->clone(), 1, "Hi");

    HLInst *Combine = Loop->getHLNodeUtils().createBinaryHLInst(
        BOpcode, Lo->getLvalDDRef()->clone(), Hi->getLvalDDRef()->clone(),
        "reduced");
    InstContainer.push_back(*Lo);
    InstContainer.push_back(*Hi);
    InstContainer.push_back(*Combine);

    RegDDRef *ScalarValue = Combine->getLvalDDRef();

    // Combine with initial value
    auto FinalInst = Loop->getHLNodeUtils().createBinaryHLInst(
        BOpcode, ScalarValue->clone(), InitValRef->clone(), "final" /* Name */,
        ResultRef->clone());
    InstContainer.push_back(*FinalInst);
    return FinalInst;
  }
  SmallVector<uint32_t, 16> LoMask, HiMask;
  for (unsigned i = 0; i < VL / 2; ++i)
    LoMask.push_back(i);
  for (unsigned i = VL / 2; i < VL; ++i)
    HiMask.push_back(i);
  HLInst *Lo = Loop->getHLNodeUtils().createShuffleVectorInst(
      VecRef->clone(), VecRef->clone(), LoMask, "Lo");
  HLInst *Hi = Loop->getHLNodeUtils().createShuffleVectorInst(
      VecRef->clone(), VecRef->clone(), HiMask, "Hi");
  HLInst *Result = Loop->getHLNodeUtils().createBinaryHLInst(
      BOpcode, Lo->getLvalDDRef()->clone(), Hi->getLvalDDRef()->clone(),
      "reduce");
  InstContainer.push_back(*Lo);
  InstContainer.push_back(*Hi);
  InstContainer.push_back(*Result);
  return buildReductionTail(InstContainer, BOpcode, Result->getLvalDDRef(),
                            InitValRef, Loop, ResultRef);
}

// Find RegDDref of address, where the reduction variable is stored.
// This functionality we need while DDG is not fully implemented.
// TODO- Concerns from Pankaj related to this function - these need to be
// addressed in the full reduction implementation.
// 1) The traversal should be backwards starting from the loop, not forwards
//    starting from the parent.
// 2) Not sure if preheader/postexit of the loop has been extracted already.
//    If not, we are missing looking in the preheader first. (Preheader
//    extraction has not happened at this point.)
// 3) The comparison for LLVM instructions below is making me uneasy. I don't
//    think this is the right way to check things in HIR.
void ReductionHIRMngr::mapHLNodes(const HLLoop *OrigLoop) {
  const HLNode *Parent = OrigLoop->getParent();
  auto FChild = OrigLoop->getHLNodeUtils().getFirstLexicalChild(Parent);

  for (auto RedItr : ReductionMap) {
    ReductionItem *RI = RedItr.second;
    const Value *Initializer = RI->getInitializer();
    bool Success = false;
    for (auto Itr = FChild->getIterator(), End = OrigLoop->getIterator();
         Itr != End; ++Itr)
      if (auto HInst = dyn_cast<HLInst>(Itr))
        if (HInst->getLLVMInstruction() == Initializer) {
          Initializers[RI] = HInst->getRvalDDRef();
          Success = true;
          break;
        }
    (void)Success;
    assert(Success && "Can't find HIR initializer for reduction item");
  }
}

const RegDDRef *ReductionHIRMngr::getReductionValuePtr(ReductionItem *RI) {
  assert(Initializers.count(RI) && "Uncompleted Initializers map");
  return Initializers[RI];
}

HLInst *AVRCodeGenHIR::widenReductionNode(const HLNode *Node) {
  const HLInst *INode = cast<HLInst>(Node);
  const Instruction *CurInst = INode->getLLVMInstruction();

  // We handle only Binary Operators here
  auto BOp = cast<BinaryOperator>(CurInst);
  const RegDDRef *Op1 = INode->getOperandDDRef(1);
  const RegDDRef *Op2 = INode->getOperandDDRef(2);
  const RegDDRef *LVal = INode->getLvalDDRef();
  const RegDDRef *RedOp;
  const RegDDRef *FreeOp;
  // Find reduction operand. We assume that the binary operation has 2 operands
  // The reduction Op and LVal of the instruction should have the same name.
  if (LVal->getSymbase() == Op1->getSymbase()) {
    RedOp = Op1;
    FreeOp = Op2;
  } else {
    assert(LVal->getSymbase() == Op2->getSymbase() &&
           "Unexpected reduction operand");
    RedOp = Op2;
    FreeOp = Op1;
  }
  // The free (non-reduction) operand should be widened in a regular way
  RegDDRef *FreeOpVec = widenRef(FreeOp);

  // Build Identity vector. It depends of recurrence kind and the type of the
  // operand.
  ReductionItem *RI = RHM.getReductionInfo(CurInst);

  Constant *Identity =
      ReductionHIRMngr::getRecurrenceIdentity(RI, RedOp->getDestType());
  auto RedOpVecInst = insertReductionInitializer(Identity);

  // Create a wide reduction instruction
  HLInst *WideInst = Node->getHLNodeUtils().createBinaryHLInst(
      BOp->getOpcode(), RedOpVecInst->getLvalDDRef()->clone(), FreeOpVec,
      "red" /* Name */, RedOpVecInst->getLvalDDRef()->clone(), BOp);

  // Build the tail - horizontal operation that converts vector to scalar
  HLContainerTy Tail;
  const RegDDRef *Address = RHM.getReductionValuePtr(RI);
  HLInst *LoadInitValInst =
      Node->getHLNodeUtils().createLoad(Address->clone(), "init");
  Tail.push_back(*LoadInitValInst);

  RegDDRef *InitValue = LoadInitValInst->getLvalDDRef();
  RegDDRef *VecRef = WideInst->getLvalDDRef();

  buildReductionTail(Tail, BOp->getOpcode(), VecRef, InitValue, MainLoop,
                     RedOp);
  HLNodeUtils::insertAfter(MainLoop, &Tail);
  return WideInst;
}

void AVRCodeGenHIR::analyzeCallArgMemoryReferences(
    const HLInst *OrigCall, HLInst *WideCall,
    SmallVectorImpl<RegDDRef *> &Args) {

  Instruction *Inst = const_cast<Instruction *>(WideCall->getLLVMInstruction());

  CallInst *VecCall = cast<CallInst>(Inst);

  HLLoop *L = cast<HLLoop>(OrigCall->getParentLoop());
  unsigned LoopLevel = L->getNestingLevel();

  // Analyze memory references for the arguments used to store sin/cos
  // results. This information will later be used to generate appropriate
  // store instructions.

  for (unsigned I = 0; I < Args.size(); I++) {

    // Only consider call arguments that involve address computations.
    // For example, this is limited at the moment to call arguments like:
    // sincos(..., &a[i], &b[i], ...). In order to extend to other memory
    // references, the type derivations below will need to change. Some
    // assumptions are made for addressOf references.
    if (Args[I]->hasGEPInfo() && Args[I]->isAddressOf()) {
      AttrBuilder AttrList;
      int64_t ByteStride;
      CanonExpr *CE = Args[I]->getStrideAtLevel(LoopLevel);

      if (CE->isLinearAtLevel() && CE->isIntConstant(&ByteStride)) {
        // Type of the argument will be something like <4 x double*>
        // The following code will yield a type of double. This type is used
        // to determine the stride in elements.
        Type *ArgTy = Args[I]->getDestType();
        PointerType *PtrTy = cast<PointerType>(ArgTy);
        VectorType *VecTy = cast<VectorType>(PtrTy->getElementType());
        PointerType *ElemPtrTy = cast<PointerType>(VecTy->getElementType());
        Type *ElemTy = ElemPtrTy->getElementType();
        unsigned ElemSize = ElemTy->getPrimitiveSizeInBits() / 8;
        unsigned ElemStride = ByteStride / ElemSize;
        AttrList.addAttribute("stride",
                              APInt(32, ElemStride).toString(10, false));
      } else {
        AttrList.addAttribute("stride", "indirect");
      }

      if (AttrList.hasAttributes()) {
        VecCall->setAttributes(VecCall->getAttributes().addAttributes(
            VecCall->getContext(), I + 1, AttrList));
      }
    }
  }
}

HLInst *AVRCodeGenHIR::widenNode(AVRAssignHIR *AvrNode, RegDDRef *Mask) {
  const HLNode *Node = AvrNode->getHIRInstruction();
  const HLInst *INode;
  INode = dyn_cast<HLInst>(Node);
  auto CurInst = INode->getLLVMInstruction();
  SmallVector<RegDDRef *, 6> WideOps;

  HLInst *WideInst = nullptr;

  if (isa<BinaryOperator>(CurInst)) {
    if (RHM.isReductionVariable(CurInst)) {
      WideInst = widenReductionNode(Node);
      HLNodeUtils::insertAsLastChild(MainLoop, WideInst);
      return WideInst;
    }
  }

  DEBUG(errs() << "DDRef ");
  DEBUG(INode->dump());
  bool InsertInMap = true;
  for (auto Iter = INode->op_ddref_begin(), End = INode->op_ddref_end();
       Iter != End; ++Iter) {
    RegDDRef *WideRef, *Ref;

    Ref = *Iter;

    WideRef = widenRef(Ref);
    WideOps.push_back(WideRef);
  }

  DEBUG(Node->dump(true));

  if (auto BOp = dyn_cast<BinaryOperator>(CurInst)) {
    WideInst = Node->getHLNodeUtils().createBinaryHLInst(
        BOp->getOpcode(), WideOps[1], WideOps[2], CurInst->getName() + ".vec",
        WideOps[0], BOp);
  } else if (isa<LoadInst>(CurInst)) {
    WideInst = Node->getHLNodeUtils().createLoad(
        WideOps[1], CurInst->getName() + ".vec", WideOps[0]);
  } else if (isa<StoreInst>(CurInst)) {
    WideInst = Node->getHLNodeUtils().createStore(
        WideOps[1], CurInst->getName() + ".vec", WideOps[0]);
    InsertInMap = false;
  } else if (isa<CastInst>(CurInst)) {
    assert(WideOps.size() == 2 && "invalid cast");

    WideInst = Node->getHLNodeUtils().createCastHLInst(
        VectorType::get(CurInst->getType(), VL), CurInst->getOpcode(),
        WideOps[1], CurInst->getName() + ".vec", WideOps[0]);
  } else if (isa<SelectInst>(CurInst)) {
    WideInst = Node->getHLNodeUtils().createSelect(
        INode->getPredicate(), WideOps[1], WideOps[2], WideOps[3], WideOps[4],
        CurInst->getName() + ".vec", WideOps[0]);
  } else if (isa<CmpInst>(CurInst)) {
    WideInst = Node->getHLNodeUtils().createCmp(
        INode->getPredicate(), WideOps[1], WideOps[2],
        CurInst->getName() + ".vec", WideOps[0]);
  } else if (isa<GetElementPtrInst>(CurInst)) {
    // Gep Instructions in LLVM may have any number of operands but the HIR
    // representation for them is always a single rhs ddref - copy rval to
    // lval.
    WideInst = Node->getHLNodeUtils().createCopyInst(
        WideOps[1], CurInst->getName() + ".vec", WideOps[0]);
  } else if (const CallInst *Call = dyn_cast<CallInst>(CurInst)) {

    Function *Fn = Call->getCalledFunction();
    StringRef FnName = Fn->getName();

    // Default to svml. If svml is not available, try the intrinsic.
    Intrinsic::ID ID = Intrinsic::not_intrinsic;
    if (!TLI->isFunctionVectorizable(FnName, VL)) {
      ID = getVectorIntrinsicIDForCall(Call, TLI);
      if (ID && (ID == Intrinsic::assume || ID == Intrinsic::lifetime_end ||
                 ID == Intrinsic::lifetime_start)) {
        return const_cast<HLInst*>(INode);
      }
    }

    unsigned ArgOffset = 0;
    if (!Fn->getReturnType()->isVoidTy()) {
      ArgOffset = 1;
    }
    SmallVector<RegDDRef *, 1> CallArgs;
    SmallVector<Type *, 1> ArgTys;
    for (unsigned i = ArgOffset; i < WideOps.size(); i++) {
      CallArgs.push_back(WideOps[i]);
      ArgTys.push_back(WideOps[i]->getDestType());
    }

    bool Masked = false;
    if (Mask) {
      auto CE = Mask->getSingleCanonExpr();
      ArgTys.push_back(CE->getDestType());
      CallArgs.push_back(Mask->clone());
      Masked = true;
    }

    Function *VectorF = getOrInsertVectorFunction(Call, VL, ArgTys, TLI, ID,
                                                  nullptr, Masked);
    assert(VectorF && "Can't create vector function.");

    WideInst = Node->getHLNodeUtils().createCall(
        VectorF, CallArgs, VectorF->getName(), WideOps[0]);
    Instruction *Inst =
        const_cast<Instruction *>(WideInst->getLLVMInstruction());

    if (isa<FPMathOperator>(Inst)) {
      Inst->copyFastMathFlags(Call);
    }

    if (FnName.find("sincos") != StringRef::npos) {
      analyzeCallArgMemoryReferences(INode, WideInst, CallArgs);
    }

    if (ArgOffset) {
      // If this is a void function, there will be no LVal DDRef for it, so
      // don't try to insert it in the map. i.e., there are no users of an
      // LVal for a void function.
      InsertInMap = true;
    } else {
      InsertInMap = false;
    }
  } else {
    llvm_unreachable("Unimplemented widening for inst");
  }

  // Add to WidenMap and handle generating code for any liveouts
  if (InsertInMap) {
    addToMapAndHandleLiveOut(INode->getLvalDDRef(), WideInst);
    if (WideInst->getLvalDDRef()->isTerminalRef())
      WideInst->getLvalDDRef()->makeSelfBlob();
  }

  HLNodeUtils::insertAsLastChild(MainLoop, WideInst);
  return WideInst;
}

HLInst *AVRCodeGenHIR::insertReductionInitializer(Constant *Iden) {
  auto IdentityVec = getConstantSplatDDRef(MainLoop->getDDRefUtils(), Iden, VL);
  HLInst *RedOpVecInst =
      MainLoop->getHLNodeUtils().createCopyInst(IdentityVec, "RedOp");
  HLNodeUtils::insertBefore(MainLoop, RedOpVecInst);

  auto LvalSymbase = RedOpVecInst->getLvalDDRef()->getSymbase();
  MainLoop->addLiveInTemp(LvalSymbase);
  return RedOpVecInst;
}

void AVRCodeGenHIR::addToMapAndHandleLiveOut(const RegDDRef *ScalRef,
                                             HLInst *WideInst) {
  auto ScalSymbase = ScalRef->getSymbase();

  // If already in WidenMap, nothing further to do
  if (WidenMap.count(ScalSymbase))
    return;

  // Insert in WidenMap
  WidenMap[ScalSymbase] = WideInst;

  // Generate any necessary code to handle loop liveout/reduction
  if (!MainLoop->isLiveOut(ScalSymbase))
    return;

  auto VecRef = WideInst->getLvalDDRef();

  MainLoop->addLiveOutTemp(VecRef->getSymbase());

  unsigned OpCode;

  if (isReductionRef(ScalRef, OpCode)) {
    HLContainerTy Tail;

    buildReductionTail(Tail, OpCode, VecRef, ScalRef, MainLoop, ScalRef);
    HLNodeUtils::insertAfter(MainLoop, &Tail);
  } else {
    auto Extr = WideInst->getHLNodeUtils().createExtractElementInst(
        VecRef->clone(), VL - 1, "Last", ScalRef->clone());
    auto Lval = Extr->getLvalDDRef();

    // Convert to selfblob if Lval has IV at Loop level since last value
    // extract instruction is added after the Loop.
    if (Lval->getSingleCanonExpr()->hasIV(MainLoop->getNestingLevel()))
      Lval->makeSelfBlob();

    HLNodeUtils::insertAfter(MainLoop, Extr);
  }
}<|MERGE_RESOLUTION|>--- conflicted
+++ resolved
@@ -27,11 +27,7 @@
 #include "llvm/IR/Intrinsics.h"
 #include "llvm/Support/CommandLine.h"
 #include "llvm/Support/raw_ostream.h"
-<<<<<<< HEAD
-=======
-#include "llvm/Analysis/Intel_LoopAnalysis/IR/HIRVisitor.h"
 #include "llvm/Analysis/Intel_LoopAnalysis/Utils/BlobUtils.h"
->>>>>>> 13c79ae4
 #include "llvm/Transforms/Intel_LoopTransforms/Utils/HIRTransformUtils.h"
 #include "llvm/Transforms/Utils/LoopUtils.h"
 #include "llvm/Transforms/Utils/Intel_GeneralUtils.h"
@@ -469,39 +465,18 @@
   if (HLInst *Inst = dyn_cast<HLInst>(Node)) {
     if (Inst->isCallInst()) {
 
-      if (Inst->getParent() != OrigLoop &&
-          (VL > 1 && !TLI->isFunctionVectorizable(CalledFunc, VL))) {
-        // Masked svml calls are supported, but masked intrinsics are not at
-        // the moment.
+     if (Inst->getParent() != OrigLoop) {
         DEBUG(Inst->dump());
-        DEBUG(errs() << "VPO_OPTREPORT: Loop not handled - masked intrinsic\n");
+        DEBUG(errs() << "VPO_OPTREPORT: Loop not handled - masked call\n");
         IsHandled = false;
         return;
       }
 
-<<<<<<< HEAD
       const CallInst *Call = cast<CallInst>(Inst->getLLVMInstruction());
       auto CalledFunc = Call->getCalledFunction();
 
       if ((VL > 1) && (!CalledFunc || !TLI->isFunctionVectorizable(
                                           CalledFunc->getName(), VL))) {
-=======
-      // Quick hack to avoid loops containing fabs in 447.dealII from becoming
-      // vectorized due to bug in unrolling. The problem involves loop index
-      // variable that spans outside the array range, resulting in segfault. 
-      // floor calls are also temporarily disabled until FeatureOutlining is
-      // fixed (CQ410864)
-      if (CalledFunc == "fabs" || CalledFunc == "floor") {
-        DEBUG(Inst->dump());
-        DEBUG(errs() <<
-          "VPO_OPTREPORT: Loop not handled - fabs/floor call disabled\n");
-        IsHandled = false;
-        return;
-      }
-
-      Intrinsic::ID ID = getVectorIntrinsicIDForCall(Call, TLI);
-      if ((VL > 1 && !TLI->isFunctionVectorizable(CalledFunc, VL)) && !ID) {
->>>>>>> 13c79ae4
         DEBUG(errs()
               << "VPO_OPTREPORT: Loop not handled - call not vectorizable\n");
         IsHandled = false;
