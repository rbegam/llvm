//==-- IntrinsicUtils.cpp - Utilities for VPO related intrinsics -*- C++ -*-==//
//
// Copyright (C) 2015-2016 Intel Corporation. All rights reserved.
//
// The information and source code contained herein is the exclusive property
// of Intel Corporation and may not be disclosed, examined or reproduced in
// whole or in part without explicit written authorization from the company.
//
// ===--------------------------------------------------------------------=== //
///
/// \file
/// This file provides a set of utilities for VPO-based intrinsic function
/// calls. E.g., directives that mark the beginning and end of SIMD and
/// parallel regions.
///
// ===--------------------------------------------------------------------=== //

#include "llvm/ADT/StringRef.h"
#include "llvm/IR/Module.h"
#include "llvm/IR/Function.h"
#include "llvm/IR/Instructions.h"
#include "llvm/IR/Intrinsics.h"
#include "llvm/IR/IntrinsicInst.h"
#include "llvm/IR/InstIterator.h"
#include "llvm/IR/Metadata.h"
#include "llvm/Support/raw_ostream.h"
#include "llvm/Support/Debug.h"
#include "llvm/Transforms/Intel_VPO/Utils/VPOUtils.h"

#define DEBUG_TYPE "VPOIntrinsicUtils"

using namespace llvm;
using namespace llvm::vpo;

bool VPOUtils::stripDirectives(WRegionNode *WRN) {
  bool success = true;
  BasicBlock *EntryBB = WRN->getEntryBBlock();
  BasicBlock *ExitBB = WRN->getExitBBlock();

  // Under the new region representation:
  //   %1 = call token @llvm.directive.region.entry() [...]
  //     ...
  //   call void @llvm.directive.region.exit(token %1) [...]
  // We have to remove the END dir before the BEGIN dir. If not, when removing
  // the BEGIN it will first remove the END (which is a use of the token
  // defined by the BEGIN intrinsic) and then later stripDirectives(*ExitBB)
  // would return false because there's nothing left in the ExitBB to remove.
  success = success && VPOUtils::stripDirectives(*ExitBB);
  success = success && VPOUtils::stripDirectives(*EntryBB);
  return success;
}

bool VPOUtils::stripDirectives(BasicBlock &BB) {
  SmallVector<Instruction *, 4> IntrinsicsToRemove;

  for (Instruction &I : BB) {
    if (VPOAnalysisUtils::isIntelDirectiveOrClause(&I))
      IntrinsicsToRemove.push_back(&I);
  }

  // Remove the directive intrinsics.
  // SimplifyCFG will remove any blocks that become empty.
  unsigned Idx = 0;
  for (Idx = 0; Idx < IntrinsicsToRemove.size(); ++Idx) {
    Instruction *I = IntrinsicsToRemove[Idx];
    // Under the region representation, the BEGIN directive writes to a token
    // that is used by the matching END directive. Therefore, before removing
    // I, we must first remove all its uses, if any. Failing to do that
    // will result in this assertion: "Uses remain when a value is destroyed!"
    for (User *U : I->users())
      if (Instruction *UI = dyn_cast<Instruction>(U)) {
        UI->eraseFromParent();
      }
    I->eraseFromParent();
  }

  // Returns true if any elimination happens.
  return Idx > 0;
}

bool VPOUtils::stripDirectives(Function &F) {
  bool changed = false;

  for (BasicBlock &BB: F) {
    changed |= stripDirectives(BB);
  }

  return changed;
}

<<<<<<< HEAD
bool VPOUtils::stripPrivateClauses(WRegionNode *WRN) {
  BasicBlock *EntryBB = WRN->getEntryBBlock();
  return VPOUtils::stripPrivateClauses(*EntryBB);
}

bool VPOUtils::stripPrivateClauses(BasicBlock &BB) {
  SmallVector<Instruction *, 4> IntrinsicsToRemove;

  for (Instruction &I : BB) {
    IntrinsicInst *Call = dyn_cast<IntrinsicInst>(&I);
    if (Call) {
      Intrinsic::ID Id = Call->getIntrinsicID();
      if (Id == Intrinsic::directive_region_entry) {
        // TODO: add support for this representation
        DEBUG(dbgs() << "** WARNING: stripPrivateClauses() support for the " 
                     << "OperandBundle representation will be done later.\n");
      }
      else if (Id == Intrinsic::intel_directive_qual_opndlist) {
        StringRef ClauseString = VPOAnalysisUtils::getDirOrClauseString(Call);
        ClauseSpecifier ClauseInfo(ClauseString);
        int ClauseID = ClauseInfo.getId();
        if (ClauseID == QUAL_OMP_PRIVATE)
          IntrinsicsToRemove.push_back(&I);
      }
    }
  }

  unsigned Idx = 0;
  for (Idx = 0; Idx < IntrinsicsToRemove.size(); ++Idx) {
    Instruction *I = IntrinsicsToRemove[Idx];
    I->eraseFromParent();
  }
  return Idx > 0;
}

void VPOUtils::addNoFeatureOutline(CallInst *Call) {
  Call->setMetadata(IGNORE_FEATURE_OUTLINING_STRING,
                    MDNode::get(Call->getContext(), {}));
}

=======
>>>>>>> d854d84c
CallInst *VPOUtils::createMaskedGatherCall(Module *M,
                                                   Value *VecPtr,
                                                   IRBuilder<> &Builder,
                                                   unsigned Alignment,
                                                   Value *Mask,
                                                   Value *PassThru)
{
  CallInst *NewCallInst;
  Intrinsic::ID IntrinsicID = Intrinsic::masked_gather;

  Type *Int1Ty = Type::getInt1Ty(M->getContext()); // Mask type
  Type *Int32Ty = Type::getInt32Ty(M->getContext()); // Alignment type

  Type *VectorOfPointersType = VecPtr->getType();
  Type *ElementPointerType = VectorOfPointersType->getVectorElementType();
  Type *ElementType = ElementPointerType->getPointerElementType();
  unsigned VL = VectorOfPointersType->getVectorNumElements();
  Type *VectorOfElementsType = VectorType::get(ElementType, VL);

  SmallVector<Type *, 4> ArgumentTypes;
  SmallVector<Value *, 4> Arguments;

  ArgumentTypes.push_back(VectorOfElementsType);
  Function *Intrinsic = Intrinsic::getDeclaration(M, 
                                                  IntrinsicID, 
                                                  ArrayRef<Type *>(ArgumentTypes));
  assert(Intrinsic &&
         "Expected to have an intrinsic for this memory operation");

  // Vector of pointers to load
  Arguments.push_back(VecPtr);

  // Alignment argument
  Arguments.push_back(ConstantInt::get(Int32Ty, Alignment));

  // Mask argument
  if (!Mask) 
    Mask = ConstantVector::getSplat(VL, ConstantInt::get(Int1Ty, 1));

  Arguments.push_back(Mask);

  // Passthru argument
  if (!PassThru) 
    PassThru = UndefValue::get(VectorOfElementsType);

  Arguments.push_back(PassThru);

  NewCallInst = Builder.CreateCall(Intrinsic, Arguments);
  return NewCallInst;
}

CallInst *VPOUtils::createMaskedScatterCall(Module *M,
                                                    Value *VecPtr,
                                                    Value *VecData,
                                                    IRBuilder<> &Builder,
                                                    unsigned Alignment,
                                                    Value *Mask)
{
  CallInst *NewCallInst;
  Intrinsic::ID IntrinsicID = Intrinsic::masked_scatter;

  Type *Int1Ty = Type::getInt1Ty(M->getContext()); // Mask type
  Type *Int32Ty = Type::getInt32Ty(M->getContext()); // Alignment type

  Type *VectorOfPointersType = VecPtr->getType();
  Type *ElementPointerType = VectorOfPointersType->getVectorElementType();
  Type *ElementType = ElementPointerType->getPointerElementType();
  unsigned VL = VectorOfPointersType->getVectorNumElements();
  Type *VectorOfElementsType = VectorType::get(ElementType, VL);

  SmallVector<Type *, 4> ArgumentTypes;
  SmallVector<Value *, 4> Arguments;

  ArgumentTypes.push_back(VectorOfElementsType);
  Function *Intrinsic = Intrinsic::getDeclaration(M, 
                                                  IntrinsicID, 
                                                  ArrayRef<Type *>(ArgumentTypes));
  assert(Intrinsic &&
         "Expected to have an intrinsic for this memory operation");

  // Vector of pointers to load
  Arguments.push_back(VecData);
  Arguments.push_back(VecPtr);

  // Alignment argument
  Arguments.push_back(ConstantInt::get(Int32Ty, Alignment));

  // Mask argument
  if (!Mask) 
    Mask = ConstantVector::getSplat(VL, ConstantInt::get(Int1Ty, 1));

  Arguments.push_back(Mask);

  NewCallInst = Builder.CreateCall(Intrinsic, Arguments);
  return NewCallInst;
}

CallInst *VPOUtils::createMaskedLoadCall(Value *VecPtr,
                                         IRBuilder<> &Builder,
                                         unsigned Alignment,
                                         Value *Mask,
                                         Value *PassThru) {
  auto NewCallInst = Builder.CreateMaskedLoad(VecPtr, Alignment, Mask,
                                               PassThru);
  return NewCallInst;
}

CallInst *VPOUtils::createMaskedStoreCall(Value *VecPtr,
                                          Value *VecData,
                                          IRBuilder<> &Builder,
                                          unsigned Alignment,
                                          Value *Mask) {
  auto NewCallInst = Builder.CreateMaskedStore(VecData, VecPtr, Alignment,
                                                Mask);
  return NewCallInst;
}<|MERGE_RESOLUTION|>--- conflicted
+++ resolved
@@ -88,7 +88,6 @@
   return changed;
 }
 
-<<<<<<< HEAD
 bool VPOUtils::stripPrivateClauses(WRegionNode *WRN) {
   BasicBlock *EntryBB = WRN->getEntryBBlock();
   return VPOUtils::stripPrivateClauses(*EntryBB);
@@ -124,13 +123,6 @@
   return Idx > 0;
 }
 
-void VPOUtils::addNoFeatureOutline(CallInst *Call) {
-  Call->setMetadata(IGNORE_FEATURE_OUTLINING_STRING,
-                    MDNode::get(Call->getContext(), {}));
-}
-
-=======
->>>>>>> d854d84c
 CallInst *VPOUtils::createMaskedGatherCall(Module *M,
                                                    Value *VecPtr,
                                                    IRBuilder<> &Builder,
