--- conflicted
+++ resolved
@@ -79,22 +79,9 @@
                  cl::desc("Aggregate arguments to code-extracted functions"));
 
 /// Test whether a block is valid for extraction.
-<<<<<<< HEAD
-#if INTEL_CUSTOMIZATION // under community review D45904
 static bool isBlockValidForExtraction(const BasicBlock &BB,
                                       const SetVector<BasicBlock *> &Result,
                                       bool AllowVarArgs, bool AllowAlloca) {
-#endif // INTEL_CUSTOMIZATION
-#if !INTEL_CUSTOMIZATION // under community review D45904
-  // Landing pads must be in the function where they were inserted for cleanup.
-  if (BB.isEHPad())
-    return false;
-#endif // INTEL_CUSTOMIZATION
-=======
-static bool isBlockValidForExtraction(const BasicBlock &BB,
-                                      const SetVector<BasicBlock *> &Result,
-                                      bool AllowVarArgs, bool AllowAlloca) {
->>>>>>> 3f663631
   // taking the address of a basic block moved to another function is illegal
   if (BB.hasAddressTaken())
     return false;
@@ -123,18 +110,9 @@
     }
   }
 
-<<<<<<< HEAD
-#if INTEL_CUSTOMIZATION // under community review D45904
-  // If explicitly requested, allow vastart and alloca. For invoke instructions
-  // verify that extraction is valid.
-#endif // INTEL_CUSTOMIZATION
-  for (BasicBlock::const_iterator I = BB.begin(), E = BB.end(); I != E; ++I) {
-#if INTEL_CUSTOMIZATION // under community review D45904
-=======
   // If explicitly requested, allow vastart and alloca. For invoke instructions
   // verify that extraction is valid.
   for (BasicBlock::const_iterator I = BB.begin(), E = BB.end(); I != E; ++I) {
->>>>>>> 3f663631
     if (isa<AllocaInst>(I)) {
        if (!AllowAlloca)
          return false;
@@ -188,10 +166,6 @@
           return false;
       continue;
     }
-<<<<<<< HEAD
-#endif // INTEL_CUSTOMIZATION
-=======
->>>>>>> 3f663631
 
     if (const CallInst *CI = dyn_cast<CallInst>(I))
       if (const Function *F = CI->getCalledFunction())
@@ -209,13 +183,7 @@
 /// Build a set of blocks to extract if the input blocks are viable.
 static SetVector<BasicBlock *>
 buildExtractionBlockSet(ArrayRef<BasicBlock *> BBs, DominatorTree *DT,
-<<<<<<< HEAD
-#if INTEL_CUSTOMIZATION // under community review D45904
                         bool AllowVarArgs, bool AllowAlloca) {
-#endif // INTEL_CUSTOMIZATION
-=======
-                        bool AllowVarArgs, bool AllowAlloca) {
->>>>>>> 3f663631
   assert(!BBs.empty() && "The set of blocks to extract must be non-empty");
   SetVector<BasicBlock *> Result;
 
@@ -228,20 +196,8 @@
 
     if (!Result.insert(BB))
       llvm_unreachable("Repeated basic blocks in extraction input");
-<<<<<<< HEAD
-#if !INTEL_CUSTOMIZATION // under community review D45904
-    if (!CodeExtractor::isBlockValidForExtraction(*BB, AllowVarArgs)) {
-      Result.clear();
-      return Result;
-    }
-#endif // INTEL_CUSTOMIZATION
-  }
-
-#if INTEL_CUSTOMIZATION // under community review D45904
-=======
-  }
-
->>>>>>> 3f663631
+  }
+
   for (auto *BB : Result) {
     if (!isBlockValidForExtraction(*BB, Result, AllowVarArgs, AllowAlloca))
       return {};
@@ -249,11 +205,7 @@
     // Make sure that the first block is not a landing pad.
     if (BB == Result.front()) {
       if (BB->isEHPad()) {
-<<<<<<< HEAD
-        DEBUG(dbgs() << "The first block cannot be an unwind block\n");
-=======
         LLVM_DEBUG(dbgs() << "The first block cannot be an unwind block\n");
->>>>>>> 3f663631
         return {};
       }
       continue;
@@ -263,44 +215,23 @@
     // the subgraph which is being extracted.
     for (auto *PBB : predecessors(BB))
       if (!Result.count(PBB)) {
-<<<<<<< HEAD
-        DEBUG(dbgs() << "No blocks in this region may have entries from "
-                         "outside the region except for the first block!\n");
-        return {};
-      }
-  }
-#endif // INTEL_CUSTOMIZATION
-=======
         LLVM_DEBUG(
             dbgs() << "No blocks in this region may have entries from "
                       "outside the region except for the first block!\n");
         return {};
       }
   }
->>>>>>> 3f663631
 
   return Result;
 }
 
 CodeExtractor::CodeExtractor(ArrayRef<BasicBlock *> BBs, DominatorTree *DT,
                              bool AggregateArgs, BlockFrequencyInfo *BFI,
-<<<<<<< HEAD
-#if INTEL_CUSTOMIZATION // under community review D45904
-                             BranchProbabilityInfo *BPI, bool AllowVarArgs,
-                             bool AllowAlloca)
-#endif // INTEL_CUSTOMIZATION
-    : DT(DT), AggregateArgs(AggregateArgs || AggregateArgsOpt), BFI(BFI),
-      BPI(BPI), AllowVarArgs(AllowVarArgs),
-#if INTEL_CUSTOMIZATION // under community review D45904
-      Blocks(buildExtractionBlockSet(BBs, DT, AllowVarArgs, AllowAlloca)) {}
-#endif // INTEL_CUSTOMIZATION
-=======
                              BranchProbabilityInfo *BPI, bool AllowVarArgs,
                              bool AllowAlloca)
     : DT(DT), AggregateArgs(AggregateArgs || AggregateArgsOpt), BFI(BFI),
       BPI(BPI), AllowVarArgs(AllowVarArgs),
       Blocks(buildExtractionBlockSet(BBs, DT, AllowVarArgs, AllowAlloca)) {}
->>>>>>> 3f663631
 
 CodeExtractor::CodeExtractor(DominatorTree &DT, Loop &L, bool AggregateArgs,
                              BlockFrequencyInfo *BFI,
@@ -308,15 +239,8 @@
     : DT(&DT), AggregateArgs(AggregateArgs || AggregateArgsOpt), BFI(BFI),
       BPI(BPI), AllowVarArgs(false),
       Blocks(buildExtractionBlockSet(L.getBlocks(), &DT,
-<<<<<<< HEAD
-#if INTEL_CUSTOMIZATION // under community review D45904
                                      /* AllowVarArgs */ false,
                                      /* AllowAlloca */ false)) {}
-#endif // INTEL_CUSTOMIZATION
-=======
-                                     /* AllowVarArgs */ false,
-                                     /* AllowAlloca */ false)) {}
->>>>>>> 3f663631
 
 /// definedInRegion - Return true if the specified value is defined in the
 /// extracted region.
@@ -1334,17 +1258,9 @@
 
   moveCodeToFunction(newFunction);
 
-<<<<<<< HEAD
-#if INTEL_CUSTOMIZATION // under community review D45904
   // Propagate personality info to the new function if there is one.
   if (oldFunction->hasPersonalityFn())
     newFunction->setPersonalityFn(oldFunction->getPersonalityFn());
-#endif // INTEL_CUSTOMIZATION
-=======
-  // Propagate personality info to the new function if there is one.
-  if (oldFunction->hasPersonalityFn())
-    newFunction->setPersonalityFn(oldFunction->getPersonalityFn());
->>>>>>> 3f663631
 
   // Update the branch weights for the exit block.
   if (BFI && NumExitBlocks > 1)
@@ -1413,13 +1329,8 @@
         }
     }
 
-<<<<<<< HEAD
   hoistAlloca(*newFunction); // INTEL
-  DEBUG(if (verifyFunction(*newFunction)) 
-        report_fatal_error("verifyFunction failed!"));
-=======
   LLVM_DEBUG(if (verifyFunction(*newFunction))
                  report_fatal_error("verifyFunction failed!"));
->>>>>>> 3f663631
   return newFunction;
 }