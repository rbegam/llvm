//===- CodeExtractor.cpp - Pull code region into a new function -----------===//
//
//                     The LLVM Compiler Infrastructure
//
// This file is distributed under the University of Illinois Open Source
// License. See LICENSE.TXT for details.
//
//===----------------------------------------------------------------------===//
//
// This file implements the interface to tear out a code region, such as an
// individual loop or a parallel section, into a new function, replacing it with
// a call to the new function.
//
//===----------------------------------------------------------------------===//

#include "llvm/Transforms/Utils/CodeExtractor.h"
#include "llvm/ADT/ArrayRef.h"
#include "llvm/ADT/DenseMap.h"
#include "llvm/ADT/Optional.h"
#include "llvm/ADT/STLExtras.h"
#include "llvm/ADT/SetVector.h"
#include "llvm/ADT/SmallPtrSet.h"
#include "llvm/ADT/SmallVector.h"
#include "llvm/Analysis/BlockFrequencyInfo.h"
#include "llvm/Analysis/BlockFrequencyInfoImpl.h"
#include "llvm/Analysis/BranchProbabilityInfo.h"
#include "llvm/Analysis/LoopInfo.h"
#include "llvm/IR/Argument.h"
#include "llvm/IR/Attributes.h"
#include "llvm/IR/BasicBlock.h"
#include "llvm/IR/CFG.h"
#include "llvm/IR/Constant.h"
#include "llvm/IR/Constants.h"
#include "llvm/IR/DataLayout.h"
#include "llvm/IR/DerivedTypes.h"
#include "llvm/IR/Dominators.h"
#include "llvm/IR/Function.h"
#include "llvm/IR/GlobalValue.h"
#include "llvm/IR/InstrTypes.h"
#include "llvm/IR/Instruction.h"
#include "llvm/IR/Instructions.h"
#include "llvm/IR/Intrinsics.h"
#include "llvm/IR/IntrinsicInst.h"
#include "llvm/IR/LLVMContext.h"
#include "llvm/IR/MDBuilder.h"
#include "llvm/IR/Module.h"
#include "llvm/IR/Type.h"
#include "llvm/IR/User.h"
#include "llvm/IR/Value.h"
#include "llvm/IR/Verifier.h"
#include "llvm/Pass.h"
#include "llvm/Support/BlockFrequency.h"
#include "llvm/Support/BranchProbability.h"
#include "llvm/Support/Casting.h"
#include "llvm/Support/CommandLine.h"
#include "llvm/Support/Debug.h"
#include "llvm/Support/ErrorHandling.h"
#include "llvm/Support/raw_ostream.h"
#include "llvm/Transforms/Utils/BasicBlockUtils.h"
#include "llvm/Transforms/Utils/Local.h"
#include <cassert>
#include <cstdint>
#include <iterator>
#include <map>
#include <set>
#include <utility>
#include <vector>

using namespace llvm;
using ProfileCount = Function::ProfileCount;

#define DEBUG_TYPE "code-extractor"

// Provide a command-line option to aggregate function arguments into a struct
// for functions produced by the code extractor. This is useful when converting
// extracted functions to pthread-based code, as only one argument (void*) can
// be passed in to pthread_create().
static cl::opt<bool>
AggregateArgsOpt("aggregate-extracted-args", cl::Hidden,
                 cl::desc("Aggregate arguments to code-extracted functions"));

/// Test whether a block is valid for extraction.
static bool isBlockValidForExtraction(const BasicBlock &BB,
                                      const SetVector<BasicBlock *> &Result,
                                      bool AllowVarArgs, bool AllowAlloca) {
  // taking the address of a basic block moved to another function is illegal
  if (BB.hasAddressTaken())
    return false;

  // don't hoist code that uses another basicblock address, as it's likely to
  // lead to unexpected behavior, like cross-function jumps
  SmallPtrSet<User const *, 16> Visited;
  SmallVector<User const *, 16> ToVisit;

  for (Instruction const &Inst : BB)
    ToVisit.push_back(&Inst);

  while (!ToVisit.empty()) {
    User const *Curr = ToVisit.pop_back_val();
    if (!Visited.insert(Curr).second)
      continue;
    if (isa<BlockAddress const>(Curr))
      return false; // even a reference to self is likely to be not compatible

    if (isa<Instruction>(Curr) && cast<Instruction>(Curr)->getParent() != &BB)
      continue;

    for (auto const &U : Curr->operands()) {
      if (auto *UU = dyn_cast<User>(U))
        ToVisit.push_back(UU);
    }
  }

  // If explicitly requested, allow vastart and alloca. For invoke instructions
  // verify that extraction is valid.
  for (BasicBlock::const_iterator I = BB.begin(), E = BB.end(); I != E; ++I) {
    if (isa<AllocaInst>(I)) {
       if (!AllowAlloca)
         return false;
       continue;
    }

    if (const auto *II = dyn_cast<InvokeInst>(I)) {
      // Unwind destination (either a landingpad, catchswitch, or cleanuppad)
      // must be a part of the subgraph which is being extracted.
      if (auto *UBB = II->getUnwindDest())
        if (!Result.count(UBB))
          return false;
      continue;
    }

    // All catch handlers of a catchswitch instruction as well as the unwind
    // destination must be in the subgraph.
    if (const auto *CSI = dyn_cast<CatchSwitchInst>(I)) {
      if (auto *UBB = CSI->getUnwindDest())
        if (!Result.count(UBB))
          return false;
      for (auto *HBB : CSI->handlers())
        if (!Result.count(const_cast<BasicBlock*>(HBB)))
          return false;
      continue;
    }

    // Make sure that entire catch handler is within subgraph. It is sufficient
    // to check that catch return's block is in the list.
    if (const auto *CPI = dyn_cast<CatchPadInst>(I)) {
      for (const auto *U : CPI->users())
        if (const auto *CRI = dyn_cast<CatchReturnInst>(U))
          if (!Result.count(const_cast<BasicBlock*>(CRI->getParent())))
            return false;
      continue;
    }

    // And do similar checks for cleanup handler - the entire handler must be
    // in subgraph which is going to be extracted. For cleanup return should
    // additionally check that the unwind destination is also in the subgraph.
    if (const auto *CPI = dyn_cast<CleanupPadInst>(I)) {
      for (const auto *U : CPI->users())
        if (const auto *CRI = dyn_cast<CleanupReturnInst>(U))
          if (!Result.count(const_cast<BasicBlock*>(CRI->getParent())))
            return false;
      continue;
    }
    if (const auto *CRI = dyn_cast<CleanupReturnInst>(I)) {
      if (auto *UBB = CRI->getUnwindDest())
        if (!Result.count(UBB))
          return false;
      continue;
    }

    if (const CallInst *CI = dyn_cast<CallInst>(I)) {
      if (const Function *F = CI->getCalledFunction()) {
        auto IID = F->getIntrinsicID();
        if (IID == Intrinsic::vastart) {
          if (AllowVarArgs)
            continue;
          else
            return false;
        }

        // Currently, we miscompile outlined copies of eh_typid_for. There are
        // proposals for fixing this in llvm.org/PR39545.
        if (IID == Intrinsic::eh_typeid_for)
          return false;
      }
    }
  }

  return true;
}

/// Build a set of blocks to extract if the input blocks are viable.
static SetVector<BasicBlock *>
buildExtractionBlockSet(ArrayRef<BasicBlock *> BBs, DominatorTree *DT,
                        bool AllowVarArgs, bool AllowAlloca) {
  assert(!BBs.empty() && "The set of blocks to extract must be non-empty");
  SetVector<BasicBlock *> Result;

  // Loop over the blocks, adding them to our set-vector, and aborting with an
  // empty set if we encounter invalid blocks.
  for (BasicBlock *BB : BBs) {
    // If this block is dead, don't process it.
    if (DT && !DT->isReachableFromEntry(BB))
      continue;

    if (!Result.insert(BB))
      llvm_unreachable("Repeated basic blocks in extraction input");
  }

  for (auto *BB : Result) {
    if (!isBlockValidForExtraction(*BB, Result, AllowVarArgs, AllowAlloca))
      return {};

    // Make sure that the first block is not a landing pad.
    if (BB == Result.front()) {
      if (BB->isEHPad()) {
        LLVM_DEBUG(dbgs() << "The first block cannot be an unwind block\n");
        return {};
      }
      continue;
    }

    // All blocks other than the first must not have predecessors outside of
    // the subgraph which is being extracted.
    for (auto *PBB : predecessors(BB))
      if (!Result.count(PBB)) {
        LLVM_DEBUG(
            dbgs() << "No blocks in this region may have entries from "
                      "outside the region except for the first block!\n");
        return {};
      }
  }

  return Result;
}

CodeExtractor::CodeExtractor(ArrayRef<BasicBlock *> BBs, DominatorTree *DT,
                             bool AggregateArgs, BlockFrequencyInfo *BFI,
                             BranchProbabilityInfo *BPI, bool AllowVarArgs,
                             bool AllowAlloca, std::string Suffix)
    : DT(DT), AggregateArgs(AggregateArgs || AggregateArgsOpt), BFI(BFI),
      BPI(BPI), AllowVarArgs(AllowVarArgs),
      Blocks(buildExtractionBlockSet(BBs, DT, AllowVarArgs, AllowAlloca)),
      Suffix(Suffix) {}

CodeExtractor::CodeExtractor(DominatorTree &DT, Loop &L, bool AggregateArgs,
                             BlockFrequencyInfo *BFI,
                             BranchProbabilityInfo *BPI, std::string Suffix)
    : DT(&DT), AggregateArgs(AggregateArgs || AggregateArgsOpt), BFI(BFI),
      BPI(BPI), AllowVarArgs(false),
      Blocks(buildExtractionBlockSet(L.getBlocks(), &DT,
                                     /* AllowVarArgs */ false,
                                     /* AllowAlloca */ false)),
      Suffix(Suffix) {}

/// definedInRegion - Return true if the specified value is defined in the
/// extracted region.
static bool definedInRegion(const SetVector<BasicBlock *> &Blocks, Value *V) {
  if (Instruction *I = dyn_cast<Instruction>(V))
    if (Blocks.count(I->getParent()))
      return true;
  return false;
}

/// definedInCaller - Return true if the specified value is defined in the
/// function being code extracted, but not in the region being extracted.
/// These values must be passed in as live-ins to the function.
static bool definedInCaller(const SetVector<BasicBlock *> &Blocks, Value *V) {
  if (isa<Argument>(V)) return true;
  if (Instruction *I = dyn_cast<Instruction>(V))
    if (!Blocks.count(I->getParent()))
      return true;
  return false;
}

static BasicBlock *getCommonExitBlock(const SetVector<BasicBlock *> &Blocks) {
  BasicBlock *CommonExitBlock = nullptr;
  auto hasNonCommonExitSucc = [&](BasicBlock *Block) {
    for (auto *Succ : successors(Block)) {
      // Internal edges, ok.
      if (Blocks.count(Succ))
        continue;
      if (!CommonExitBlock) {
        CommonExitBlock = Succ;
        continue;
      }
      if (CommonExitBlock == Succ)
        continue;

      return true;
    }
    return false;
  };

  if (any_of(Blocks, hasNonCommonExitSucc))
    return nullptr;

  return CommonExitBlock;
}

bool CodeExtractor::isLegalToShrinkwrapLifetimeMarkers(
    Instruction *Addr) const {
  AllocaInst *AI = cast<AllocaInst>(Addr->stripInBoundsConstantOffsets());
  Function *Func = (*Blocks.begin())->getParent();
  for (BasicBlock &BB : *Func) {
    if (Blocks.count(&BB))
      continue;
    for (Instruction &II : BB) {
      if (isa<DbgInfoIntrinsic>(II))
        continue;

      unsigned Opcode = II.getOpcode();
      Value *MemAddr = nullptr;
      switch (Opcode) {
      case Instruction::Store:
      case Instruction::Load: {
        if (Opcode == Instruction::Store) {
          StoreInst *SI = cast<StoreInst>(&II);
          MemAddr = SI->getPointerOperand();
        } else {
          LoadInst *LI = cast<LoadInst>(&II);
          MemAddr = LI->getPointerOperand();
        }
        // Global variable can not be aliased with locals.
        if (dyn_cast<Constant>(MemAddr))
          break;
        Value *Base = MemAddr->stripInBoundsConstantOffsets();
        if (!dyn_cast<AllocaInst>(Base) || Base == AI)
          return false;
        break;
      }
      default: {
        IntrinsicInst *IntrInst = dyn_cast<IntrinsicInst>(&II);
        if (IntrInst) {
          if (IntrInst->getIntrinsicID() == Intrinsic::lifetime_start ||
              IntrInst->getIntrinsicID() == Intrinsic::lifetime_end)
            break;
          return false;
        }
        // Treat all the other cases conservatively if it has side effects.
        if (II.mayHaveSideEffects())
          return false;
      }
      }
    }
  }

  return true;
}

BasicBlock *
CodeExtractor::findOrCreateBlockForHoisting(BasicBlock *CommonExitBlock) {
  BasicBlock *SinglePredFromOutlineRegion = nullptr;
  assert(!Blocks.count(CommonExitBlock) &&
         "Expect a block outside the region!");
  for (auto *Pred : predecessors(CommonExitBlock)) {
    if (!Blocks.count(Pred))
      continue;
    if (!SinglePredFromOutlineRegion) {
      SinglePredFromOutlineRegion = Pred;
    } else if (SinglePredFromOutlineRegion != Pred) {
      SinglePredFromOutlineRegion = nullptr;
      break;
    }
  }

  if (SinglePredFromOutlineRegion)
    return SinglePredFromOutlineRegion;

#ifndef NDEBUG
  auto getFirstPHI = [](BasicBlock *BB) {
    BasicBlock::iterator I = BB->begin();
    PHINode *FirstPhi = nullptr;
    while (I != BB->end()) {
      PHINode *Phi = dyn_cast<PHINode>(I);
      if (!Phi)
        break;
      if (!FirstPhi) {
        FirstPhi = Phi;
        break;
      }
    }
    return FirstPhi;
  };
  // If there are any phi nodes, the single pred either exists or has already
  // be created before code extraction.
  assert(!getFirstPHI(CommonExitBlock) && "Phi not expected");
#endif

  BasicBlock *NewExitBlock = CommonExitBlock->splitBasicBlock(
      CommonExitBlock->getFirstNonPHI()->getIterator());

  for (auto PI = pred_begin(CommonExitBlock), PE = pred_end(CommonExitBlock);
       PI != PE;) {
    BasicBlock *Pred = *PI++;
    if (Blocks.count(Pred))
      continue;
    Pred->getTerminator()->replaceUsesOfWith(CommonExitBlock, NewExitBlock);
  }
  // Now add the old exit block to the outline region.
  Blocks.insert(CommonExitBlock);
  return CommonExitBlock;
}

void CodeExtractor::findAllocas(ValueSet &SinkCands, ValueSet &HoistCands,
                                BasicBlock *&ExitBlock) const {
  Function *Func = (*Blocks.begin())->getParent();
  ExitBlock = getCommonExitBlock(Blocks);

  for (BasicBlock &BB : *Func) {
    if (Blocks.count(&BB))
      continue;
    for (Instruction &II : BB) {
      auto *AI = dyn_cast<AllocaInst>(&II);
      if (!AI)
        continue;

      // Find the pair of life time markers for address 'Addr' that are either
      // defined inside the outline region or can legally be shrinkwrapped into
      // the outline region. If there are not other untracked uses of the
      // address, return the pair of markers if found; otherwise return a pair
      // of nullptr.
      auto GetLifeTimeMarkers =
          [&](Instruction *Addr, bool &SinkLifeStart,
              bool &HoistLifeEnd) -> std::pair<Instruction *, Instruction *> {

        Instruction *LifeStart = nullptr, *LifeEnd = nullptr;

        for (User *U : Addr->users()) {
          IntrinsicInst *IntrInst = dyn_cast<IntrinsicInst>(U);
          if (IntrInst) {
            if (IntrInst->getIntrinsicID() == Intrinsic::lifetime_start) {
              // Do not handle the case where AI has multiple start markers.
              if (LifeStart)
                return std::make_pair<Instruction *>(nullptr, nullptr);
              LifeStart = IntrInst;
            }
            if (IntrInst->getIntrinsicID() == Intrinsic::lifetime_end) {
              if (LifeEnd)
                return std::make_pair<Instruction *>(nullptr, nullptr);
              LifeEnd = IntrInst;
            }
            continue;
          }
          // Find untracked uses of the address, bail.
          if (!definedInRegion(Blocks, U))
            return std::make_pair<Instruction *>(nullptr, nullptr);
        }

        if (!LifeStart || !LifeEnd)
          return std::make_pair<Instruction *>(nullptr, nullptr);

        SinkLifeStart = !definedInRegion(Blocks, LifeStart);
        HoistLifeEnd = !definedInRegion(Blocks, LifeEnd);
        // Do legality Check.
        if ((SinkLifeStart || HoistLifeEnd) &&
            !isLegalToShrinkwrapLifetimeMarkers(Addr))
          return std::make_pair<Instruction *>(nullptr, nullptr);

        // Check to see if we have a place to do hoisting, if not, bail.
        if (HoistLifeEnd && !ExitBlock)
          return std::make_pair<Instruction *>(nullptr, nullptr);

        return std::make_pair(LifeStart, LifeEnd);
      };

      bool SinkLifeStart = false, HoistLifeEnd = false;
      auto Markers = GetLifeTimeMarkers(AI, SinkLifeStart, HoistLifeEnd);

      if (Markers.first) {
        if (SinkLifeStart)
          SinkCands.insert(Markers.first);
        SinkCands.insert(AI);
        if (HoistLifeEnd)
          HoistCands.insert(Markers.second);
        continue;
      }

      // Follow the bitcast.
      Instruction *MarkerAddr = nullptr;
      for (User *U : AI->users()) {
        if (U->stripInBoundsConstantOffsets() == AI) {
          SinkLifeStart = false;
          HoistLifeEnd = false;
          Instruction *Bitcast = cast<Instruction>(U);
          Markers = GetLifeTimeMarkers(Bitcast, SinkLifeStart, HoistLifeEnd);
          if (Markers.first) {
            MarkerAddr = Bitcast;
            continue;
          }
        }

        // Found unknown use of AI.
        if (!definedInRegion(Blocks, U)) {
          MarkerAddr = nullptr;
          break;
        }
      }

      if (MarkerAddr) {
        if (SinkLifeStart)
          SinkCands.insert(Markers.first);
        if (!definedInRegion(Blocks, MarkerAddr))
          SinkCands.insert(MarkerAddr);
        SinkCands.insert(AI);
        if (HoistLifeEnd)
          HoistCands.insert(Markers.second);
      }
    }
  }
}

void CodeExtractor::findInputsOutputs(ValueSet &Inputs, ValueSet &Outputs,
                                      const ValueSet &SinkCands) const {
  for (BasicBlock *BB : Blocks) {
    // If a used value is defined outside the region, it's an input.  If an
    // instruction is used outside the region, it's an output.
    for (Instruction &II : *BB) {
      for (User::op_iterator OI = II.op_begin(), OE = II.op_end(); OI != OE;
           ++OI) {
        Value *V = *OI;
        if (!SinkCands.count(V) && definedInCaller(Blocks, V))
          Inputs.insert(V);
      }

      for (User *U : II.users())
        if (!definedInRegion(Blocks, U)) {
          Outputs.insert(&II);
          break;
        }
    }
  }
}

/// severSplitPHINodes - If a PHI node has multiple inputs from outside of the
/// region, we need to split the entry block of the region so that the PHI node
/// is easier to deal with.
void CodeExtractor::severSplitPHINodes(BasicBlock *&Header) {
  unsigned NumPredsFromRegion = 0;
  unsigned NumPredsOutsideRegion = 0;

  if (Header != &Header->getParent()->getEntryBlock()) {
    PHINode *PN = dyn_cast<PHINode>(Header->begin());
    if (!PN) return;  // No PHI nodes.

    // If the header node contains any PHI nodes, check to see if there is more
    // than one entry from outside the region.  If so, we need to sever the
    // header block into two.
    for (unsigned i = 0, e = PN->getNumIncomingValues(); i != e; ++i)
      if (Blocks.count(PN->getIncomingBlock(i)))
        ++NumPredsFromRegion;
      else
        ++NumPredsOutsideRegion;

    // If there is one (or fewer) predecessor from outside the region, we don't
    // need to do anything special.
    if (NumPredsOutsideRegion <= 1) return;
  }

  // Otherwise, we need to split the header block into two pieces: one
  // containing PHI nodes merging values from outside of the region, and a
  // second that contains all of the code for the block and merges back any
  // incoming values from inside of the region.
  BasicBlock *NewBB = SplitBlock(Header, Header->getFirstNonPHI(), DT);

  // We only want to code extract the second block now, and it becomes the new
  // header of the region.
  BasicBlock *OldPred = Header;
  Blocks.remove(OldPred);
  Blocks.insert(NewBB);
  Header = NewBB;

  // Okay, now we need to adjust the PHI nodes and any branches from within the
  // region to go to the new header block instead of the old header block.
  if (NumPredsFromRegion) {
    PHINode *PN = cast<PHINode>(OldPred->begin());
    // Loop over all of the predecessors of OldPred that are in the region,
    // changing them to branch to NewBB instead.
    for (unsigned i = 0, e = PN->getNumIncomingValues(); i != e; ++i)
      if (Blocks.count(PN->getIncomingBlock(i))) {
        Instruction *TI = PN->getIncomingBlock(i)->getTerminator();
        TI->replaceUsesOfWith(OldPred, NewBB);
      }

    // Okay, everything within the region is now branching to the right block, we
    // just have to update the PHI nodes now, inserting PHI nodes into NewBB.
    BasicBlock::iterator AfterPHIs;
    for (AfterPHIs = OldPred->begin(); isa<PHINode>(AfterPHIs); ++AfterPHIs) {
      PHINode *PN = cast<PHINode>(AfterPHIs);
      // Create a new PHI node in the new region, which has an incoming value
      // from OldPred of PN.
      PHINode *NewPN = PHINode::Create(PN->getType(), 1 + NumPredsFromRegion,
                                       PN->getName() + ".ce", &NewBB->front());
      PN->replaceAllUsesWith(NewPN);
      NewPN->addIncoming(PN, OldPred);

      // Loop over all of the incoming value in PN, moving them to NewPN if they
      // are from the extracted region.
      for (unsigned i = 0; i != PN->getNumIncomingValues(); ++i) {
        if (Blocks.count(PN->getIncomingBlock(i))) {
          NewPN->addIncoming(PN->getIncomingValue(i), PN->getIncomingBlock(i));
          PN->removeIncomingValue(i);
          --i;
        }
      }
    }
  }
}

void CodeExtractor::splitReturnBlocks() {
  for (BasicBlock *Block : Blocks)
    if (ReturnInst *RI = dyn_cast<ReturnInst>(Block->getTerminator())) {
      BasicBlock *New =
          Block->splitBasicBlock(RI->getIterator(), Block->getName() + ".ret");
      if (DT) {
        // Old dominates New. New node dominates all other nodes dominated
        // by Old.
        DomTreeNode *OldNode = DT->getNode(Block);
        SmallVector<DomTreeNode *, 8> Children(OldNode->begin(),
                                               OldNode->end());

        DomTreeNode *NewNode = DT->addNewBlock(New, Block);

        for (DomTreeNode *I : Children)
          DT->changeImmediateDominator(I, NewNode);
      }
    }
}

/// constructFunction - make a function based on inputs and outputs, as follows:
/// f(in0, ..., inN, out0, ..., outN)
Function *CodeExtractor::constructFunction(const ValueSet &inputs,
                                           const ValueSet &outputs,
                                           BasicBlock *header,
                                           BasicBlock *newRootNode,
                                           BasicBlock *newHeader,
                                           Function *oldFunction,
                                           Module *M) {
  LLVM_DEBUG(dbgs() << "inputs: " << inputs.size() << "\n");
  LLVM_DEBUG(dbgs() << "outputs: " << outputs.size() << "\n");

  // This function returns unsigned, outputs will go back by reference.
  switch (NumExitBlocks) {
  case 0:
  case 1: RetTy = Type::getVoidTy(header->getContext()); break;
  case 2: RetTy = Type::getInt1Ty(header->getContext()); break;
  default: RetTy = Type::getInt16Ty(header->getContext()); break;
  }

  std::vector<Type *> paramTy;

  // Add the types of the input values to the function's argument list
  for (Value *value : inputs) {
    LLVM_DEBUG(dbgs() << "value used in func: " << *value << "\n");
    paramTy.push_back(value->getType());
  }

  // Add the types of the output values to the function's argument list.
  for (Value *output : outputs) {
    LLVM_DEBUG(dbgs() << "instr used in func: " << *output << "\n");
    if (AggregateArgs)
      paramTy.push_back(output->getType());
    else
      paramTy.push_back(PointerType::getUnqual(output->getType()));
  }

  LLVM_DEBUG({
    dbgs() << "Function type: " << *RetTy << " f(";
    for (Type *i : paramTy)
      dbgs() << *i << ", ";
    dbgs() << ")\n";
  });

  StructType *StructTy;
  if (AggregateArgs && (inputs.size() + outputs.size() > 0)) {
    StructTy = StructType::get(M->getContext(), paramTy);
    paramTy.clear();
    paramTy.push_back(PointerType::getUnqual(StructTy));
  }
  FunctionType *funcType =
                  FunctionType::get(RetTy, paramTy,
                                    AllowVarArgs && oldFunction->isVarArg());

  std::string SuffixToUse =
      Suffix.empty()
          ? (header->getName().empty() ? "extracted" : header->getName().str())
          : Suffix;
  // Create the new function
  Function *newFunction = Function::Create(
      funcType, GlobalValue::InternalLinkage, oldFunction->getAddressSpace(),
      oldFunction->getName() + "." + SuffixToUse, M);
  // If the old function is no-throw, so is the new one.
  if (oldFunction->doesNotThrow())
    newFunction->setDoesNotThrow();

  // Inherit the uwtable attribute if we need to.
  if (oldFunction->hasUWTable())
    newFunction->setHasUWTable();

  // Inherit all of the target dependent attributes and white-listed
  // target independent attributes.
  //  (e.g. If the extracted region contains a call to an x86.sse
  //  instruction we need to make sure that the extracted region has the
  //  "target-features" attribute allowing it to be lowered.
  // FIXME: This should be changed to check to see if a specific
  //           attribute can not be inherited.
  for (const auto &Attr : oldFunction->getAttributes().getFnAttributes()) {
    if (Attr.isStringAttribute()) {
      if (Attr.getKindAsString() == "thunk")
        continue;
    } else
      switch (Attr.getKindAsEnum()) {
      // Those attributes cannot be propagated safely. Explicitly list them
      // here so we get a warning if new attributes are added. This list also
      // includes non-function attributes.
      case Attribute::Alignment:
      case Attribute::AllocSize:
      case Attribute::ArgMemOnly:
      case Attribute::Builtin:
      case Attribute::ByVal:
      case Attribute::Convergent:
      case Attribute::Dereferenceable:
      case Attribute::DereferenceableOrNull:
      case Attribute::InAlloca:
      case Attribute::InReg:
      case Attribute::InaccessibleMemOnly:
      case Attribute::InaccessibleMemOrArgMemOnly:
      case Attribute::JumpTable:
      case Attribute::Naked:
      case Attribute::Nest:
      case Attribute::NoAlias:
      case Attribute::NoBuiltin:
      case Attribute::NoCapture:
      case Attribute::NoReturn:
      case Attribute::None:
      case Attribute::NonNull:
      case Attribute::ReadNone:
      case Attribute::ReadOnly:
      case Attribute::Returned:
      case Attribute::ReturnsTwice:
      case Attribute::SExt:
      case Attribute::Speculatable:
      case Attribute::StackAlignment:
      case Attribute::StructRet:
      case Attribute::SwiftError:
      case Attribute::SwiftSelf:
      case Attribute::WriteOnly:
      case Attribute::ZExt:
      case Attribute::EndAttrKinds:
        continue;
      // Those attributes should be safe to propagate to the extracted function.
      case Attribute::AlwaysInline:
      case Attribute::AlwaysInlineRecursive: // INTEL
      case Attribute::Cold:
      case Attribute::NoRecurse:
      case Attribute::InlineHint:
      case Attribute::InlineHintRecursive:   // INTEL
      case Attribute::MinSize:
      case Attribute::NoDuplicate:
      case Attribute::NoImplicitFloat:
      case Attribute::NoInline:
      case Attribute::NonLazyBind:
      case Attribute::NoRedZone:
      case Attribute::NoUnwind:
      case Attribute::OptForFuzzing:
      case Attribute::OptimizeNone:
      case Attribute::OptimizeForSize:
      case Attribute::SafeStack:
      case Attribute::ShadowCallStack:
      case Attribute::SanitizeAddress:
      case Attribute::SanitizeMemory:
      case Attribute::SanitizeThread:
      case Attribute::SanitizeHWAddress:
      case Attribute::SpeculativeLoadHardening:
      case Attribute::StackProtect:
      case Attribute::StackProtectReq:
      case Attribute::StackProtectStrong:
      case Attribute::StrictFP:
      case Attribute::UWTable:
      case Attribute::NoCfCheck:
        break;
      }

    newFunction->addFnAttr(Attr);
  }
  newFunction->getBasicBlockList().push_back(newRootNode);

  // Create an iterator to name all of the arguments we inserted.
  Function::arg_iterator AI = newFunction->arg_begin();

  // Rewrite all users of the inputs in the extracted region to use the
  // arguments (or appropriate addressing into struct) instead.
  for (unsigned i = 0, e = inputs.size(); i != e; ++i) {
    Value *RewriteVal;
    if (AggregateArgs) {
      Value *Idx[2];
      Idx[0] = Constant::getNullValue(Type::getInt32Ty(header->getContext()));
      Idx[1] = ConstantInt::get(Type::getInt32Ty(header->getContext()), i);
      Instruction *TI = newFunction->begin()->getTerminator();
      GetElementPtrInst *GEP = GetElementPtrInst::Create(
          StructTy, &*AI, Idx, "gep_" + inputs[i]->getName(), TI);
      RewriteVal = new LoadInst(GEP, "loadgep_" + inputs[i]->getName(), TI);
    } else
      RewriteVal = &*AI++;

    std::vector<User *> Users(inputs[i]->user_begin(), inputs[i]->user_end());
    for (User *use : Users)
      if (Instruction *inst = dyn_cast<Instruction>(use))
        if (Blocks.count(inst->getParent()))
          inst->replaceUsesOfWith(inputs[i], RewriteVal);
  }

  // Set names for input and output arguments.
  if (!AggregateArgs) {
    AI = newFunction->arg_begin();
    for (unsigned i = 0, e = inputs.size(); i != e; ++i, ++AI)
      AI->setName(inputs[i]->getName());
    for (unsigned i = 0, e = outputs.size(); i != e; ++i, ++AI)
      AI->setName(outputs[i]->getName()+".out");
  }

  // Rewrite branches to basic blocks outside of the loop to new dummy blocks
  // within the new function. This must be done before we lose track of which
  // blocks were originally in the code region.
  std::vector<User *> Users(header->user_begin(), header->user_end());
  for (unsigned i = 0, e = Users.size(); i != e; ++i)
    // The BasicBlock which contains the branch is not in the region
    // modify the branch target to a new block
    if (Instruction *I = dyn_cast<Instruction>(Users[i]))
      if (I->isTerminator() && !Blocks.count(I->getParent()) &&
          I->getParent()->getParent() == oldFunction)
        I->replaceUsesOfWith(header, newHeader);

  return newFunction;
}

#if INTEL_COLLAB
// Hoisting the alloca instructions in the non-entry blocks to the entry block.
void CodeExtractor::hoistAlloca(Function &F) {
  Function::iterator I = F.begin();
  Instruction *FirstTerminatorInst = (I++)->getTerminator();

  for (Function::iterator E = F.end(); I != E; ++I) {
    for (BasicBlock::iterator BI = I->begin(), BE = I->end(); BI != BE;) {
      AllocaInst *AI = dyn_cast<AllocaInst>(BI++);
      if (AI && isa<ConstantInt>(AI->getArraySize()))
        AI->moveBefore(FirstTerminatorInst);
    }
  }
}
#endif // INTEL_COLLAB

/// emitCallAndSwitchStatement - This method sets up the caller side by adding
/// the call instruction, splitting any PHI nodes in the header block as
/// necessary.
void CodeExtractor::
emitCallAndSwitchStatement(Function *newFunction, BasicBlock *codeReplacer,
                           ValueSet &inputs, ValueSet &outputs) {
  // Emit a call to the new function, passing in: *pointer to struct (if
  // aggregating parameters), or plan inputs and allocated memory for outputs
  std::vector<Value *> params, StructValues, ReloadOutputs, Reloads;

  Module *M = newFunction->getParent();
  LLVMContext &Context = M->getContext();
  const DataLayout &DL = M->getDataLayout();

  // Add inputs as params, or to be filled into the struct
  for (Value *input : inputs)
    if (AggregateArgs)
      StructValues.push_back(input);
    else
      params.push_back(input);

  // Create allocas for the outputs
  for (Value *output : outputs) {
    if (AggregateArgs) {
      StructValues.push_back(output);
    } else {
      AllocaInst *alloca =
        new AllocaInst(output->getType(), DL.getAllocaAddrSpace(),
                       nullptr, output->getName() + ".loc",
                       &codeReplacer->getParent()->front().front());
      ReloadOutputs.push_back(alloca);
      params.push_back(alloca);
    }
  }

  StructType *StructArgTy = nullptr;
  AllocaInst *Struct = nullptr;
  if (AggregateArgs && (inputs.size() + outputs.size() > 0)) {
    std::vector<Type *> ArgTypes;
    for (ValueSet::iterator v = StructValues.begin(),
           ve = StructValues.end(); v != ve; ++v)
      ArgTypes.push_back((*v)->getType());

    // Allocate a struct at the beginning of this function
    StructArgTy = StructType::get(newFunction->getContext(), ArgTypes);
    Struct = new AllocaInst(StructArgTy, DL.getAllocaAddrSpace(), nullptr,
                            "structArg",
                            &codeReplacer->getParent()->front().front());
    params.push_back(Struct);

    for (unsigned i = 0, e = inputs.size(); i != e; ++i) {
      Value *Idx[2];
      Idx[0] = Constant::getNullValue(Type::getInt32Ty(Context));
      Idx[1] = ConstantInt::get(Type::getInt32Ty(Context), i);
      GetElementPtrInst *GEP = GetElementPtrInst::Create(
          StructArgTy, Struct, Idx, "gep_" + StructValues[i]->getName());
      codeReplacer->getInstList().push_back(GEP);
      StoreInst *SI = new StoreInst(StructValues[i], GEP);
      codeReplacer->getInstList().push_back(SI);
    }
  }

  // Emit the call to the function
  CallInst *call = CallInst::Create(newFunction, params,
                                    NumExitBlocks > 1 ? "targetBlock" : "");
  // Add debug location to the new call, if the original function has debug
  // info. In that case, the terminator of the entry block of the extracted
  // function contains the first debug location of the extracted function,
  // set in extractCodeRegion.
  if (codeReplacer->getParent()->getSubprogram()) {
    if (auto DL = newFunction->getEntryBlock().getTerminator()->getDebugLoc())
      call->setDebugLoc(DL);
  }
  codeReplacer->getInstList().push_back(call);

  Function::arg_iterator OutputArgBegin = newFunction->arg_begin();
  unsigned FirstOut = inputs.size();
  if (!AggregateArgs)
    std::advance(OutputArgBegin, inputs.size());

  // Reload the outputs passed in by reference.
  Function::arg_iterator OAI = OutputArgBegin;
  for (unsigned i = 0, e = outputs.size(); i != e; ++i) {
    Value *Output = nullptr;
    if (AggregateArgs) {
      Value *Idx[2];
      Idx[0] = Constant::getNullValue(Type::getInt32Ty(Context));
      Idx[1] = ConstantInt::get(Type::getInt32Ty(Context), FirstOut + i);
      GetElementPtrInst *GEP = GetElementPtrInst::Create(
          StructArgTy, Struct, Idx, "gep_reload_" + outputs[i]->getName());
      codeReplacer->getInstList().push_back(GEP);
      Output = GEP;
    } else {
      Output = ReloadOutputs[i];
    }
    LoadInst *load = new LoadInst(Output, outputs[i]->getName()+".reload");
    Reloads.push_back(load);
    codeReplacer->getInstList().push_back(load);
    std::vector<User *> Users(outputs[i]->user_begin(), outputs[i]->user_end());
    for (unsigned u = 0, e = Users.size(); u != e; ++u) {
      Instruction *inst = cast<Instruction>(Users[u]);
      if (!Blocks.count(inst->getParent()))
        inst->replaceUsesOfWith(outputs[i], load);
    }

    // Store to argument right after the definition of output value.
    auto *OutI = dyn_cast<Instruction>(outputs[i]);
    if (!OutI)
      continue;

    // Find proper insertion point.
    Instruction *InsertPt;
    // In case OutI is an invoke, we insert the store at the beginning in the
    // 'normal destination' BB. Otherwise we insert the store right after OutI.
    if (auto *InvokeI = dyn_cast<InvokeInst>(OutI))
      InsertPt = InvokeI->getNormalDest()->getFirstNonPHI();
    else
      InsertPt = OutI->getNextNode();

    // Let's assume that there is no other guy interleave non-PHI in PHIs.
    if (isa<PHINode>(InsertPt))
      InsertPt = InsertPt->getParent()->getFirstNonPHI();

    assert(OAI != newFunction->arg_end() &&
           "Number of output arguments should match "
           "the amount of defined values");
    if (AggregateArgs) {
      Value *Idx[2];
      Idx[0] = Constant::getNullValue(Type::getInt32Ty(Context));
      Idx[1] = ConstantInt::get(Type::getInt32Ty(Context), FirstOut + i);
      GetElementPtrInst *GEP = GetElementPtrInst::Create(
          StructArgTy, &*OAI, Idx, "gep_" + outputs[i]->getName(), InsertPt);
      new StoreInst(outputs[i], GEP, InsertPt);
      // Since there should be only one struct argument aggregating
      // all the output values, we shouldn't increment OAI, which always
      // points to the struct argument, in this case.
    } else {
      new StoreInst(outputs[i], &*OAI, InsertPt);
      ++OAI;
    }
  }

  // Now we can emit a switch statement using the call as a value.
  SwitchInst *TheSwitch =
      SwitchInst::Create(Constant::getNullValue(Type::getInt16Ty(Context)),
                         codeReplacer, 0, codeReplacer);

  // Since there may be multiple exits from the original region, make the new
  // function return an unsigned, switch on that number.  This loop iterates
  // over all of the blocks in the extracted region, updating any terminator
  // instructions in the to-be-extracted region that branch to blocks that are
  // not in the region to be extracted.
  std::map<BasicBlock *, BasicBlock *> ExitBlockMap;

  unsigned switchVal = 0;
  for (BasicBlock *Block : Blocks) {
    Instruction *TI = Block->getTerminator();
    for (unsigned i = 0, e = TI->getNumSuccessors(); i != e; ++i)
      if (!Blocks.count(TI->getSuccessor(i))) {
        BasicBlock *OldTarget = TI->getSuccessor(i);
        // add a new basic block which returns the appropriate value
        BasicBlock *&NewTarget = ExitBlockMap[OldTarget];
        if (!NewTarget) {
          // If we don't already have an exit stub for this non-extracted
          // destination, create one now!
          NewTarget = BasicBlock::Create(Context,
                                         OldTarget->getName() + ".exitStub",
                                         newFunction);
          unsigned SuccNum = switchVal++;

          Value *brVal = nullptr;
          switch (NumExitBlocks) {
          case 0:
          case 1: break;  // No value needed.
          case 2:         // Conditional branch, return a bool
            brVal = ConstantInt::get(Type::getInt1Ty(Context), !SuccNum);
            break;
          default:
            brVal = ConstantInt::get(Type::getInt16Ty(Context), SuccNum);
            break;
          }

          ReturnInst::Create(Context, brVal, NewTarget);

          // Update the switch instruction.
          TheSwitch->addCase(ConstantInt::get(Type::getInt16Ty(Context),
                                              SuccNum),
                             OldTarget);
        }

        // rewrite the original branch instruction with this new target
        TI->setSuccessor(i, NewTarget);
      }
  }

  // Now that we've done the deed, simplify the switch instruction.
  Type *OldFnRetTy = TheSwitch->getParent()->getParent()->getReturnType();
  switch (NumExitBlocks) {
  case 0:
    // There are no successors (the block containing the switch itself), which
    // means that previously this was the last part of the function, and hence
    // this should be rewritten as a `ret'

    // Check if the function should return a value
    if (OldFnRetTy->isVoidTy()) {
      ReturnInst::Create(Context, nullptr, TheSwitch);  // Return void
    } else if (OldFnRetTy == TheSwitch->getCondition()->getType()) {
      // return what we have
      ReturnInst::Create(Context, TheSwitch->getCondition(), TheSwitch);
    } else {
      // Otherwise we must have code extracted an unwind or something, just
      // return whatever we want.
      ReturnInst::Create(Context,
                         Constant::getNullValue(OldFnRetTy), TheSwitch);
    }

    TheSwitch->eraseFromParent();
    break;
  case 1:
    // Only a single destination, change the switch into an unconditional
    // branch.
    BranchInst::Create(TheSwitch->getSuccessor(1), TheSwitch);
    TheSwitch->eraseFromParent();
    break;
  case 2:
    BranchInst::Create(TheSwitch->getSuccessor(1), TheSwitch->getSuccessor(2),
                       call, TheSwitch);
    TheSwitch->eraseFromParent();
    break;
  default:
    // Otherwise, make the default destination of the switch instruction be one
    // of the other successors.
    TheSwitch->setCondition(call);
    TheSwitch->setDefaultDest(TheSwitch->getSuccessor(NumExitBlocks));
    // Remove redundant case
    TheSwitch->removeCase(SwitchInst::CaseIt(TheSwitch, NumExitBlocks-1));
    break;
  }
}

void CodeExtractor::moveCodeToFunction(Function *newFunction) {
  Function *oldFunc = (*Blocks.begin())->getParent();
  Function::BasicBlockListType &oldBlocks = oldFunc->getBasicBlockList();
  Function::BasicBlockListType &newBlocks = newFunction->getBasicBlockList();

  for (BasicBlock *Block : Blocks) {
    // Delete the basic block from the old function, and the list of blocks
    oldBlocks.remove(Block);

    // Insert this basic block into the new function
    newBlocks.push_back(Block);
  }
}

void CodeExtractor::calculateNewCallTerminatorWeights(
    BasicBlock *CodeReplacer,
    DenseMap<BasicBlock *, BlockFrequency> &ExitWeights,
    BranchProbabilityInfo *BPI) {
  using Distribution = BlockFrequencyInfoImplBase::Distribution;
  using BlockNode = BlockFrequencyInfoImplBase::BlockNode;

  // Update the branch weights for the exit block.
  Instruction *TI = CodeReplacer->getTerminator();
  SmallVector<unsigned, 8> BranchWeights(TI->getNumSuccessors(), 0);

  // Block Frequency distribution with dummy node.
  Distribution BranchDist;

  // Add each of the frequencies of the successors.
  for (unsigned i = 0, e = TI->getNumSuccessors(); i < e; ++i) {
    BlockNode ExitNode(i);
    uint64_t ExitFreq = ExitWeights[TI->getSuccessor(i)].getFrequency();
    if (ExitFreq != 0)
      BranchDist.addExit(ExitNode, ExitFreq);
    else
      BPI->setEdgeProbability(CodeReplacer, i, BranchProbability::getZero());
  }

  // Check for no total weight.
  if (BranchDist.Total == 0)
    return;

  // Normalize the distribution so that they can fit in unsigned.
  BranchDist.normalize();

  // Create normalized branch weights and set the metadata.
  for (unsigned I = 0, E = BranchDist.Weights.size(); I < E; ++I) {
    const auto &Weight = BranchDist.Weights[I];

    // Get the weight and update the current BFI.
    BranchWeights[Weight.TargetNode.Index] = Weight.Amount;
    BranchProbability BP(Weight.Amount, BranchDist.Total);
    BPI->setEdgeProbability(CodeReplacer, Weight.TargetNode.Index, BP);
  }
  TI->setMetadata(
      LLVMContext::MD_prof,
      MDBuilder(TI->getContext()).createBranchWeights(BranchWeights));
}

Function *CodeExtractor::extractCodeRegion() {
  if (!isEligible())
    return nullptr;

  // Assumption: this is a single-entry code region, and the header is the first
  // block in the region.
  BasicBlock *header = *Blocks.begin();
  Function *oldFunction = header->getParent();

  // For functions with varargs, check that varargs handling is only done in the
  // outlined function, i.e vastart and vaend are only used in outlined blocks.
  if (AllowVarArgs && oldFunction->getFunctionType()->isVarArg()) {
    auto containsVarArgIntrinsic = [](Instruction &I) {
      if (const CallInst *CI = dyn_cast<CallInst>(&I))
        if (const Function *F = CI->getCalledFunction())
          return F->getIntrinsicID() == Intrinsic::vastart ||
                 F->getIntrinsicID() == Intrinsic::vaend;
      return false;
    };

    for (auto &BB : *oldFunction) {
      if (Blocks.count(&BB))
        continue;
      if (llvm::any_of(BB, containsVarArgIntrinsic))
        return nullptr;
    }
  }
  ValueSet inputs, outputs, SinkingCands, HoistingCands;
  BasicBlock *CommonExit = nullptr;

  // Calculate the entry frequency of the new function before we change the root
  //   block.
  BlockFrequency EntryFreq;
  if (BFI) {
    assert(BPI && "Both BPI and BFI are required to preserve profile info");
    for (BasicBlock *Pred : predecessors(header)) {
      if (Blocks.count(Pred))
        continue;
      EntryFreq +=
          BFI->getBlockFreq(Pred) * BPI->getEdgeProbability(Pred, header);
    }
  }

  // If we have to split PHI nodes or the entry block, do so now.
  severSplitPHINodes(header);

  // If we have any return instructions in the region, split those blocks so
  // that the return is not in the region.
  splitReturnBlocks();

  // This takes place of the original loop
  BasicBlock *codeReplacer = BasicBlock::Create(header->getContext(),
                                                "codeRepl", oldFunction,
                                                header);

  // The new function needs a root node because other nodes can branch to the
  // head of the region, but the entry node of a function cannot have preds.
  BasicBlock *newFuncRoot = BasicBlock::Create(header->getContext(),
                                               "newFuncRoot");
  auto *BranchI = BranchInst::Create(header);
  // If the original function has debug info, we have to add a debug location
  // to the new branch instruction from the artificial entry block.
  // We use the debug location of the first instruction in the extracted
  // blocks, as there is no other equivalent line in the source code.
  if (oldFunction->getSubprogram()) {
    any_of(Blocks, [&BranchI](const BasicBlock *BB) {
      return any_of(*BB, [&BranchI](const Instruction &I) {
        if (!I.getDebugLoc())
          return false;
        BranchI->setDebugLoc(I.getDebugLoc());
        return true;
      });
    });
  }
  newFuncRoot->getInstList().push_back(BranchI);

  findAllocas(SinkingCands, HoistingCands, CommonExit);
  assert(HoistingCands.empty() || CommonExit);

  // Find inputs to, outputs from the code region.
  findInputsOutputs(inputs, outputs, SinkingCands);

  // Now sink all instructions which only have non-phi uses inside the region
  for (auto *II : SinkingCands)
    cast<Instruction>(II)->moveBefore(*newFuncRoot,
                                      newFuncRoot->getFirstInsertionPt());

  if (!HoistingCands.empty()) {
    auto *HoistToBlock = findOrCreateBlockForHoisting(CommonExit);
    Instruction *TI = HoistToBlock->getTerminator();
    for (auto *II : HoistingCands)
      cast<Instruction>(II)->moveBefore(TI);
  }

  // Calculate the exit blocks for the extracted region and the total exit
  // weights for each of those blocks.
  DenseMap<BasicBlock *, BlockFrequency> ExitWeights;
  SmallPtrSet<BasicBlock *, 1> ExitBlocks;
  for (BasicBlock *Block : Blocks) {
    for (succ_iterator SI = succ_begin(Block), SE = succ_end(Block); SI != SE;
         ++SI) {
      if (!Blocks.count(*SI)) {
        // Update the branch weight for this successor.
        if (BFI) {
          BlockFrequency &BF = ExitWeights[*SI];
          BF += BFI->getBlockFreq(Block) * BPI->getEdgeProbability(Block, *SI);
        }
        ExitBlocks.insert(*SI);
      }
    }
  }
  NumExitBlocks = ExitBlocks.size();

  // Construct new function based on inputs/outputs & add allocas for all defs.
  Function *newFunction = constructFunction(inputs, outputs, header,
                                            newFuncRoot,
                                            codeReplacer, oldFunction,
                                            oldFunction->getParent());

  // Update the entry count of the function.
  if (BFI) {
    auto Count = BFI->getProfileCountFromFreq(EntryFreq.getFrequency());
    if (Count.hasValue())
      newFunction->setEntryCount(
          ProfileCount(Count.getValue(), Function::PCT_Real)); // FIXME
    BFI->setBlockFreq(codeReplacer, EntryFreq.getFrequency());
  }

  emitCallAndSwitchStatement(newFunction, codeReplacer, inputs, outputs);

  moveCodeToFunction(newFunction);

  // Propagate personality info to the new function if there is one.
  if (oldFunction->hasPersonalityFn())
    newFunction->setPersonalityFn(oldFunction->getPersonalityFn());

  // Update the branch weights for the exit block.
  if (BFI && NumExitBlocks > 1)
    calculateNewCallTerminatorWeights(codeReplacer, ExitWeights, BPI);

#if INTEL_COLLAB
  // CodeExtractor only partially updated the DT. This completes the update.
  // It needs to be contributed back to the community.

  // Update the DT
  if (DT) {
    // Add the new block to the DT instead of the region header
    DomTreeNode *ReplacerNode =
      DT->addNewBlock(codeReplacer, DT->getNode(header)->getIDom()->getBlock());

    SmallVector<DomTreeNode*, 16> Successors;
    // Now, move all nodes that were immediately dominated by anything in the
    // region, to be immediately dominated by the new block.
    for (SetVector<BasicBlock*>::const_iterator i = Blocks.begin(),
         e = Blocks.end(); i != e; ++i) {
      DomTreeNode *BlockNode = DT->getNode(*i);
      for (auto C = BlockNode->begin(), CE = BlockNode->end(); C != CE; ++C)
          Successors.push_back(*C);
    }

    for (auto &Node : Successors)
      Node->setIDom(ReplacerNode);

    // Finally, get rid of the blocks that we've actually moved.
    // What we'll end up with is the nodes immediately dominated by anything
    // on the edges of the region being immediately dominated by the new block.
    for (SetVector<BasicBlock*>::const_iterator i = Blocks.begin(),
         e = Blocks.end(); i != e; ++i)
      DT->eraseNode(*i);
  }
#endif //INTEL_COLLAB

  // Loop over all of the PHI nodes in the header block, and change any
  // references to the old incoming edge to be the new incoming edge.
  for (BasicBlock::iterator I = header->begin(); isa<PHINode>(I); ++I) {
    PHINode *PN = cast<PHINode>(I);
    for (unsigned i = 0, e = PN->getNumIncomingValues(); i != e; ++i)
      if (!Blocks.count(PN->getIncomingBlock(i)))
        PN->setIncomingBlock(i, newFuncRoot);
  }

  // Look at all successors of the codeReplacer block.  If any of these blocks
  // had PHI nodes in them, we need to update the "from" block to be the code
  // replacer, not the original block in the extracted region.
  for (BasicBlock *SuccBB : successors(codeReplacer)) {
    for (PHINode &PN : SuccBB->phis()) {
      Value *IncomingCodeReplacerVal = nullptr;
      SmallVector<unsigned, 2> IncomingValsToRemove;
      for (unsigned I = 0, E = PN.getNumIncomingValues(); I != E; ++I) {
        BasicBlock *IncomingBB = PN.getIncomingBlock(I);

        // Ignore incoming values from outside of the extracted region.
        if (!Blocks.count(IncomingBB))
          continue;

        // Ensure that there is only one incoming value from codeReplacer.
        if (!IncomingCodeReplacerVal) {
          PN.setIncomingBlock(I, codeReplacer);
          IncomingCodeReplacerVal = PN.getIncomingValue(I);
        } else {
          assert(IncomingCodeReplacerVal == PN.getIncomingValue(I) &&
                 "PHI has two incompatbile incoming values from codeRepl");
          IncomingValsToRemove.push_back(I);
        }
      }

      for (unsigned I : reverse(IncomingValsToRemove))
        PN.removeIncomingValue(I, /*DeletePHIIfEmpty=*/false);
    }
  }

  // Erase debug info intrinsics. Variable updates within the new function are
  // invisible to debuggers. This could be improved by defining a DISubprogram
  // for the new function.
  for (BasicBlock &BB : *newFunction) {
    auto BlockIt = BB.begin();
    // Remove debug info intrinsics from the new function.
    while (BlockIt != BB.end()) {
      Instruction *Inst = &*BlockIt;
      ++BlockIt;
      if (isa<DbgInfoIntrinsic>(Inst))
        Inst->eraseFromParent();
    }
    // Remove debug info intrinsics which refer to values in the new function
    // from the old function.
    SmallVector<DbgVariableIntrinsic *, 4> DbgUsers;
    for (Instruction &I : BB)
      findDbgUsers(DbgUsers, &I);
    for (DbgVariableIntrinsic *DVI : DbgUsers)
      DVI->eraseFromParent();
  }

<<<<<<< HEAD
#if INTEL_COLLAB
  hoistAlloca(*newFunction);
#endif // INTEL_COLLAB
=======
  // Mark the new function `noreturn` if applicable.
  bool doesNotReturn = none_of(*newFunction, [](const BasicBlock &BB) {
    return isa<ReturnInst>(BB.getTerminator());
  });
  if (doesNotReturn)
    newFunction->setDoesNotReturn();
>>>>>>> 078e58da

  LLVM_DEBUG(if (verifyFunction(*newFunction))
                 report_fatal_error("verifyFunction failed!"));
  return newFunction;
}<|MERGE_RESOLUTION|>--- conflicted
+++ resolved
@@ -1381,18 +1381,16 @@
       DVI->eraseFromParent();
   }
 
-<<<<<<< HEAD
-#if INTEL_COLLAB
-  hoistAlloca(*newFunction);
-#endif // INTEL_COLLAB
-=======
   // Mark the new function `noreturn` if applicable.
   bool doesNotReturn = none_of(*newFunction, [](const BasicBlock &BB) {
     return isa<ReturnInst>(BB.getTerminator());
   });
   if (doesNotReturn)
     newFunction->setDoesNotReturn();
->>>>>>> 078e58da
+
+#if INTEL_COLLAB
+  hoistAlloca(*newFunction);
+#endif // INTEL_COLLAB
 
   LLVM_DEBUG(if (verifyFunction(*newFunction))
                  report_fatal_error("verifyFunction failed!"));
