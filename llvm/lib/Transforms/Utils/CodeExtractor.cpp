//===- CodeExtractor.cpp - Pull code region into a new function -----------===//
//
//                     The LLVM Compiler Infrastructure
//
// This file is distributed under the University of Illinois Open Source
// License. See LICENSE.TXT for details.
//
//===----------------------------------------------------------------------===//
//
// This file implements the interface to tear out a code region, such as an
// individual loop or a parallel section, into a new function, replacing it with
// a call to the new function.
//
//===----------------------------------------------------------------------===//

#include "llvm/Transforms/Utils/CodeExtractor.h"
#include "llvm/ADT/STLExtras.h"
#include "llvm/ADT/SetVector.h"
#include "llvm/ADT/StringExtras.h"
#include "llvm/Analysis/LoopInfo.h"
#include "llvm/Analysis/RegionInfo.h"
#include "llvm/Analysis/RegionIterator.h"
#include "llvm/IR/Constants.h"
#include "llvm/IR/DerivedTypes.h"
#include "llvm/IR/Dominators.h"
#include "llvm/IR/Instructions.h"
#include "llvm/IR/Intrinsics.h"
#include "llvm/IR/IntrinsicInst.h"
#include "llvm/IR/LLVMContext.h"
#include "llvm/IR/Module.h"
#include "llvm/IR/Verifier.h"
#include "llvm/Pass.h"
#include "llvm/Support/CommandLine.h"
#include "llvm/Support/Debug.h"
#include "llvm/Support/ErrorHandling.h"
#include "llvm/Support/raw_ostream.h"
#include "llvm/Transforms/Utils/BasicBlockUtils.h"
#include <algorithm>
#include <set>
using namespace llvm;

#define DEBUG_TYPE "code-extractor"

// Provide a command-line option to aggregate function arguments into a struct
// for functions produced by the code extractor. This is useful when converting
// extracted functions to pthread-based code, as only one argument (void*) can
// be passed in to pthread_create().
static cl::opt<bool>
AggregateArgsOpt("aggregate-extracted-args", cl::Hidden,
                 cl::desc("Aggregate arguments to code-extracted functions"));

/// \brief Test whether a block is valid for extraction.
static bool isBlockValidForExtraction(const BasicBlock &BB) {
  // Landing pads must be in the function where they were inserted for cleanup.
  if (BB.isEHPad())
    return false;

  // Don't hoist code containing allocas, invokes, or vastarts.
  for (BasicBlock::const_iterator I = BB.begin(), E = BB.end(); I != E; ++I) {
    if (isa<AllocaInst>(I) || isa<InvokeInst>(I))
      return false;
    if (const CallInst *CI = dyn_cast<CallInst>(I))
      if (const Function *F = CI->getCalledFunction())
        if (F->getIntrinsicID() == Intrinsic::vastart)
          return false;
  }

  return true;
}

/// \brief Build a set of blocks to extract if the input blocks are viable.
template <typename IteratorT>
static SetVector<BasicBlock *> buildExtractionBlockSet(IteratorT BBBegin,
                                                       IteratorT BBEnd) {
  SetVector<BasicBlock *> Result;

  assert(BBBegin != BBEnd);

  // Loop over the blocks, adding them to our set-vector, and aborting with an
  // empty set if we encounter invalid blocks.
  for (IteratorT I = BBBegin, E = BBEnd; I != E; ++I) {
    if (!Result.insert(*I))
      llvm_unreachable("Repeated basic blocks in extraction input");

    if (!isBlockValidForExtraction(**I)) {
      Result.clear();
      return Result;
    }
  }

#ifndef NDEBUG
  for (SetVector<BasicBlock *>::iterator I = std::next(Result.begin()),
                                         E = Result.end();
       I != E; ++I)
    for (pred_iterator PI = pred_begin(*I), PE = pred_end(*I);
         PI != PE; ++PI)
      assert(Result.count(*PI) &&
             "No blocks in this region may have entries from outside the region"
             " except for the first block!");
#endif

  return Result;
}

/// \brief Helper to call buildExtractionBlockSet with an ArrayRef.
static SetVector<BasicBlock *>
buildExtractionBlockSet(ArrayRef<BasicBlock *> BBs) {
  return buildExtractionBlockSet(BBs.begin(), BBs.end());
}

/// \brief Helper to call buildExtractionBlockSet with a RegionNode.
static SetVector<BasicBlock *>
buildExtractionBlockSet(const RegionNode &RN) {
  if (!RN.isSubRegion())
    // Just a single BasicBlock.
    return buildExtractionBlockSet(RN.getNodeAs<BasicBlock>());

  const Region &R = *RN.getNodeAs<Region>();

  return buildExtractionBlockSet(R.block_begin(), R.block_end());
}

CodeExtractor::CodeExtractor(BasicBlock *BB, bool AggregateArgs)
  : DT(nullptr), AggregateArgs(AggregateArgs||AggregateArgsOpt),
    Blocks(buildExtractionBlockSet(BB)), NumExitBlocks(~0U) {}

CodeExtractor::CodeExtractor(ArrayRef<BasicBlock *> BBs, DominatorTree *DT,
                             bool AggregateArgs)
  : DT(DT), AggregateArgs(AggregateArgs||AggregateArgsOpt),
    Blocks(buildExtractionBlockSet(BBs)), NumExitBlocks(~0U) {}

CodeExtractor::CodeExtractor(DominatorTree &DT, Loop &L, bool AggregateArgs)
  : DT(&DT), AggregateArgs(AggregateArgs||AggregateArgsOpt),
    Blocks(buildExtractionBlockSet(L.getBlocks())), NumExitBlocks(~0U) {}

CodeExtractor::CodeExtractor(DominatorTree &DT, const RegionNode &RN,
                             bool AggregateArgs)
  : DT(&DT), AggregateArgs(AggregateArgs||AggregateArgsOpt),
    Blocks(buildExtractionBlockSet(RN)), NumExitBlocks(~0U) {}

/// definedInRegion - Return true if the specified value is defined in the
/// extracted region.
static bool definedInRegion(const SetVector<BasicBlock *> &Blocks, Value *V) {
  if (Instruction *I = dyn_cast<Instruction>(V))
    if (Blocks.count(I->getParent()))
      return true;
  return false;
}

/// definedInCaller - Return true if the specified value is defined in the
/// function being code extracted, but not in the region being extracted.
/// These values must be passed in as live-ins to the function.
static bool definedInCaller(const SetVector<BasicBlock *> &Blocks, Value *V) {
  if (isa<Argument>(V)) return true;
  if (Instruction *I = dyn_cast<Instruction>(V))
    if (!Blocks.count(I->getParent()))
      return true;
  return false;
}

void CodeExtractor::findInputsOutputs(ValueSet &Inputs,
                                      ValueSet &Outputs) const {
  for (SetVector<BasicBlock *>::const_iterator I = Blocks.begin(),
                                               E = Blocks.end();
       I != E; ++I) {
    BasicBlock *BB = *I;

    // If a used value is defined outside the region, it's an input.  If an
    // instruction is used outside the region, it's an output.
    for (BasicBlock::iterator II = BB->begin(), IE = BB->end();
         II != IE; ++II) {
      for (User::op_iterator OI = II->op_begin(), OE = II->op_end();
           OI != OE; ++OI)
        if (definedInCaller(Blocks, *OI))
          Inputs.insert(*OI);

      for (User *U : II->users())
        if (!definedInRegion(Blocks, U)) {
          Outputs.insert(&*II);
          break;
        }
    }
  }
}

/// severSplitPHINodes - If a PHI node has multiple inputs from outside of the
/// region, we need to split the entry block of the region so that the PHI node
/// is easier to deal with.
void CodeExtractor::severSplitPHINodes(BasicBlock *&Header) {
  unsigned NumPredsFromRegion = 0;
  unsigned NumPredsOutsideRegion = 0;

  if (Header != &Header->getParent()->getEntryBlock()) {
    PHINode *PN = dyn_cast<PHINode>(Header->begin());
    if (!PN) return;  // No PHI nodes.

    // If the header node contains any PHI nodes, check to see if there is more
    // than one entry from outside the region.  If so, we need to sever the
    // header block into two.
    for (unsigned i = 0, e = PN->getNumIncomingValues(); i != e; ++i)
      if (Blocks.count(PN->getIncomingBlock(i)))
        ++NumPredsFromRegion;
      else
        ++NumPredsOutsideRegion;

    // If there is one (or fewer) predecessor from outside the region, we don't
    // need to do anything special.
    if (NumPredsOutsideRegion <= 1) return;
  }

  // Otherwise, we need to split the header block into two pieces: one
  // containing PHI nodes merging values from outside of the region, and a
  // second that contains all of the code for the block and merges back any
  // incoming values from inside of the region.
<<<<<<< HEAD
  BasicBlock::iterator AfterPHIs = Header->getFirstNonPHI();
#ifdef INTEL_CUSTOMIZATION
  // This fixes a bug in the way the DT update is handled. 
  // It needs to be contributed back
  //BasicBlock *NewBB = Header->splitBasicBlock(AfterPHIs,
  //                                            Header->getName()+".ce");
  BasicBlock *NewBB = SplitBlock(Header, AfterPHIs, DT);
#endif // INTEL_CUSTOMIZATION
=======
  BasicBlock::iterator AfterPHIs = Header->getFirstNonPHI()->getIterator();
  BasicBlock *NewBB = Header->splitBasicBlock(AfterPHIs,
                                              Header->getName()+".ce");
>>>>>>> 8f509a70

  // We only want to code extract the second block now, and it becomes the new
  // header of the region.
  BasicBlock *OldPred = Header;
  Blocks.remove(OldPred);
  Blocks.insert(NewBB);
  Header = NewBB;

#ifdef INTEL_CUSTOMIZATION
  // Continuation of the DT fix from above, needs to be contributed back.
  // Okay, update dominator sets. The blocks that dominate the new one are the
  // blocks that dominate TIBB plus the new block itself.
  //if (DT)
  //  DT->splitBlock(NewBB);
#endif // INTEL_CUSTOMIZATION
  // Okay, now we need to adjust the PHI nodes and any branches from within the
  // region to go to the new header block instead of the old header block.
  if (NumPredsFromRegion) {
    PHINode *PN = cast<PHINode>(OldPred->begin());
    // Loop over all of the predecessors of OldPred that are in the region,
    // changing them to branch to NewBB instead.
    for (unsigned i = 0, e = PN->getNumIncomingValues(); i != e; ++i)
      if (Blocks.count(PN->getIncomingBlock(i))) {
        TerminatorInst *TI = PN->getIncomingBlock(i)->getTerminator();
        TI->replaceUsesOfWith(OldPred, NewBB);
      }

    // Okay, everything within the region is now branching to the right block, we
    // just have to update the PHI nodes now, inserting PHI nodes into NewBB.
    for (AfterPHIs = OldPred->begin(); isa<PHINode>(AfterPHIs); ++AfterPHIs) {
      PHINode *PN = cast<PHINode>(AfterPHIs);
      // Create a new PHI node in the new region, which has an incoming value
      // from OldPred of PN.
      PHINode *NewPN = PHINode::Create(PN->getType(), 1 + NumPredsFromRegion,
                                       PN->getName() + ".ce", &NewBB->front());
      NewPN->addIncoming(PN, OldPred);

      // Loop over all of the incoming value in PN, moving them to NewPN if they
      // are from the extracted region.
      for (unsigned i = 0; i != PN->getNumIncomingValues(); ++i) {
        if (Blocks.count(PN->getIncomingBlock(i))) {
          NewPN->addIncoming(PN->getIncomingValue(i), PN->getIncomingBlock(i));
          PN->removeIncomingValue(i);
          --i;
        }
      }
    }
  }
}

void CodeExtractor::splitReturnBlocks() {
  for (SetVector<BasicBlock *>::iterator I = Blocks.begin(), E = Blocks.end();
       I != E; ++I)
    if (ReturnInst *RI = dyn_cast<ReturnInst>((*I)->getTerminator())) {
      BasicBlock *New =
          (*I)->splitBasicBlock(RI->getIterator(), (*I)->getName() + ".ret");
      if (DT) {
        // Old dominates New. New node dominates all other nodes dominated
        // by Old.
        DomTreeNode *OldNode = DT->getNode(*I);
        SmallVector<DomTreeNode*, 8> Children;
        for (DomTreeNode::iterator DI = OldNode->begin(), DE = OldNode->end();
             DI != DE; ++DI) 
          Children.push_back(*DI);

        DomTreeNode *NewNode = DT->addNewBlock(New, *I);

        for (SmallVectorImpl<DomTreeNode *>::iterator I = Children.begin(),
               E = Children.end(); I != E; ++I)
          DT->changeImmediateDominator(*I, NewNode);
      }
    }
}


/// constructFunction - make a function based on inputs and outputs, as follows:
/// f(in0, ..., inN, out0, ..., outN)
///
Function *CodeExtractor::constructFunction(const ValueSet &inputs,
                                           const ValueSet &outputs,
                                           BasicBlock *header,
                                           BasicBlock *newRootNode,
                                           BasicBlock *newHeader,
                                           Function *oldFunction,
                                           Module *M) {
  DEBUG(dbgs() << "inputs: " << inputs.size() << "\n");
  DEBUG(dbgs() << "outputs: " << outputs.size() << "\n");

  // This function returns unsigned, outputs will go back by reference.
  switch (NumExitBlocks) {
  case 0:
  case 1: RetTy = Type::getVoidTy(header->getContext()); break;
  case 2: RetTy = Type::getInt1Ty(header->getContext()); break;
  default: RetTy = Type::getInt16Ty(header->getContext()); break;
  }

  std::vector<Type*> paramTy;

  // Add the types of the input values to the function's argument list
  for (ValueSet::const_iterator i = inputs.begin(), e = inputs.end();
       i != e; ++i) {
    const Value *value = *i;
    DEBUG(dbgs() << "value used in func: " << *value << "\n");
    paramTy.push_back(value->getType());
  }

  // Add the types of the output values to the function's argument list.
  for (ValueSet::const_iterator I = outputs.begin(), E = outputs.end();
       I != E; ++I) {
    DEBUG(dbgs() << "instr used in func: " << **I << "\n");
    if (AggregateArgs)
      paramTy.push_back((*I)->getType());
    else
      paramTy.push_back(PointerType::getUnqual((*I)->getType()));
  }

  DEBUG(dbgs() << "Function type: " << *RetTy << " f(");
  for (std::vector<Type*>::iterator i = paramTy.begin(),
         e = paramTy.end(); i != e; ++i)
    DEBUG(dbgs() << **i << ", ");
  DEBUG(dbgs() << ")\n");

  StructType *StructTy;
  if (AggregateArgs && (inputs.size() + outputs.size() > 0)) {
    StructTy = StructType::get(M->getContext(), paramTy);
    paramTy.clear();
    paramTy.push_back(PointerType::getUnqual(StructTy));
  }
  FunctionType *funcType =
                  FunctionType::get(RetTy, paramTy, false);

  // Create the new function
  Function *newFunction = Function::Create(funcType,
                                           GlobalValue::InternalLinkage,
                                           oldFunction->getName() + "_" +
                                           header->getName(), M);
  // If the old function is no-throw, so is the new one.
  if (oldFunction->doesNotThrow())
    newFunction->setDoesNotThrow();
  
  newFunction->getBasicBlockList().push_back(newRootNode);

  // Create an iterator to name all of the arguments we inserted.
  Function::arg_iterator AI = newFunction->arg_begin();

  // Rewrite all users of the inputs in the extracted region to use the
  // arguments (or appropriate addressing into struct) instead.
  for (unsigned i = 0, e = inputs.size(); i != e; ++i) {
    Value *RewriteVal;
    if (AggregateArgs) {
      Value *Idx[2];
      Idx[0] = Constant::getNullValue(Type::getInt32Ty(header->getContext()));
      Idx[1] = ConstantInt::get(Type::getInt32Ty(header->getContext()), i);
      TerminatorInst *TI = newFunction->begin()->getTerminator();
      GetElementPtrInst *GEP = GetElementPtrInst::Create(
          StructTy, &*AI, Idx, "gep_" + inputs[i]->getName(), TI);
      RewriteVal = new LoadInst(GEP, "loadgep_" + inputs[i]->getName(), TI);
    } else
      RewriteVal = &*AI++;

    std::vector<User*> Users(inputs[i]->user_begin(), inputs[i]->user_end());
    for (std::vector<User*>::iterator use = Users.begin(), useE = Users.end();
         use != useE; ++use)
      if (Instruction* inst = dyn_cast<Instruction>(*use))
        if (Blocks.count(inst->getParent()))
          inst->replaceUsesOfWith(inputs[i], RewriteVal);
  }

  // Set names for input and output arguments.
  if (!AggregateArgs) {
    AI = newFunction->arg_begin();
    for (unsigned i = 0, e = inputs.size(); i != e; ++i, ++AI)
      AI->setName(inputs[i]->getName());
    for (unsigned i = 0, e = outputs.size(); i != e; ++i, ++AI)
      AI->setName(outputs[i]->getName()+".out");
  }

  // Rewrite branches to basic blocks outside of the loop to new dummy blocks
  // within the new function. This must be done before we lose track of which
  // blocks were originally in the code region.
  std::vector<User*> Users(header->user_begin(), header->user_end());
  for (unsigned i = 0, e = Users.size(); i != e; ++i)
    // The BasicBlock which contains the branch is not in the region
    // modify the branch target to a new block
    if (TerminatorInst *TI = dyn_cast<TerminatorInst>(Users[i]))
      if (!Blocks.count(TI->getParent()) &&
          TI->getParent()->getParent() == oldFunction)
        TI->replaceUsesOfWith(header, newHeader);

  return newFunction;
}

/// FindPhiPredForUseInBlock - Given a value and a basic block, find a PHI
/// that uses the value within the basic block, and return the predecessor
/// block associated with that use, or return 0 if none is found.
static BasicBlock* FindPhiPredForUseInBlock(Value* Used, BasicBlock* BB) {
  for (Use &U : Used->uses()) {
     PHINode *P = dyn_cast<PHINode>(U.getUser());
     if (P && P->getParent() == BB)
       return P->getIncomingBlock(U);
  }

  return nullptr;
}

/// emitCallAndSwitchStatement - This method sets up the caller side by adding
/// the call instruction, splitting any PHI nodes in the header block as
/// necessary.
void CodeExtractor::
emitCallAndSwitchStatement(Function *newFunction, BasicBlock *codeReplacer,
                           ValueSet &inputs, ValueSet &outputs) {
  // Emit a call to the new function, passing in: *pointer to struct (if
  // aggregating parameters), or plan inputs and allocated memory for outputs
  std::vector<Value*> params, StructValues, ReloadOutputs, Reloads;
  
  LLVMContext &Context = newFunction->getContext();

  // Add inputs as params, or to be filled into the struct
  for (ValueSet::iterator i = inputs.begin(), e = inputs.end(); i != e; ++i)
    if (AggregateArgs)
      StructValues.push_back(*i);
    else
      params.push_back(*i);

  // Create allocas for the outputs
  for (ValueSet::iterator i = outputs.begin(), e = outputs.end(); i != e; ++i) {
    if (AggregateArgs) {
      StructValues.push_back(*i);
    } else {
      AllocaInst *alloca =
          new AllocaInst((*i)->getType(), nullptr, (*i)->getName() + ".loc",
                         &codeReplacer->getParent()->front().front());
      ReloadOutputs.push_back(alloca);
      params.push_back(alloca);
    }
  }

  StructType *StructArgTy = nullptr;
  AllocaInst *Struct = nullptr;
  if (AggregateArgs && (inputs.size() + outputs.size() > 0)) {
    std::vector<Type*> ArgTypes;
    for (ValueSet::iterator v = StructValues.begin(),
           ve = StructValues.end(); v != ve; ++v)
      ArgTypes.push_back((*v)->getType());

    // Allocate a struct at the beginning of this function
    StructArgTy = StructType::get(newFunction->getContext(), ArgTypes);
    Struct = new AllocaInst(StructArgTy, nullptr, "structArg",
                            &codeReplacer->getParent()->front().front());
    params.push_back(Struct);

    for (unsigned i = 0, e = inputs.size(); i != e; ++i) {
      Value *Idx[2];
      Idx[0] = Constant::getNullValue(Type::getInt32Ty(Context));
      Idx[1] = ConstantInt::get(Type::getInt32Ty(Context), i);
      GetElementPtrInst *GEP = GetElementPtrInst::Create(
          StructArgTy, Struct, Idx, "gep_" + StructValues[i]->getName());
      codeReplacer->getInstList().push_back(GEP);
      StoreInst *SI = new StoreInst(StructValues[i], GEP);
      codeReplacer->getInstList().push_back(SI);
    }
  }

  // Emit the call to the function
  CallInst *call = CallInst::Create(newFunction, params,
                                    NumExitBlocks > 1 ? "targetBlock" : "");
  codeReplacer->getInstList().push_back(call);

  Function::arg_iterator OutputArgBegin = newFunction->arg_begin();
  unsigned FirstOut = inputs.size();
  if (!AggregateArgs)
    std::advance(OutputArgBegin, inputs.size());

  // Reload the outputs passed in by reference
  for (unsigned i = 0, e = outputs.size(); i != e; ++i) {
    Value *Output = nullptr;
    if (AggregateArgs) {
      Value *Idx[2];
      Idx[0] = Constant::getNullValue(Type::getInt32Ty(Context));
      Idx[1] = ConstantInt::get(Type::getInt32Ty(Context), FirstOut + i);
      GetElementPtrInst *GEP = GetElementPtrInst::Create(
          StructArgTy, Struct, Idx, "gep_reload_" + outputs[i]->getName());
      codeReplacer->getInstList().push_back(GEP);
      Output = GEP;
    } else {
      Output = ReloadOutputs[i];
    }
    LoadInst *load = new LoadInst(Output, outputs[i]->getName()+".reload");
    Reloads.push_back(load);
    codeReplacer->getInstList().push_back(load);
    std::vector<User*> Users(outputs[i]->user_begin(), outputs[i]->user_end());
    for (unsigned u = 0, e = Users.size(); u != e; ++u) {
      Instruction *inst = cast<Instruction>(Users[u]);
      if (!Blocks.count(inst->getParent()))
        inst->replaceUsesOfWith(outputs[i], load);
    }
  }

  // Now we can emit a switch statement using the call as a value.
  SwitchInst *TheSwitch =
      SwitchInst::Create(Constant::getNullValue(Type::getInt16Ty(Context)),
                         codeReplacer, 0, codeReplacer);

  // Since there may be multiple exits from the original region, make the new
  // function return an unsigned, switch on that number.  This loop iterates
  // over all of the blocks in the extracted region, updating any terminator
  // instructions in the to-be-extracted region that branch to blocks that are
  // not in the region to be extracted.
  std::map<BasicBlock*, BasicBlock*> ExitBlockMap;

  unsigned switchVal = 0;
  for (SetVector<BasicBlock*>::const_iterator i = Blocks.begin(),
         e = Blocks.end(); i != e; ++i) {
    TerminatorInst *TI = (*i)->getTerminator();
    for (unsigned i = 0, e = TI->getNumSuccessors(); i != e; ++i)
      if (!Blocks.count(TI->getSuccessor(i))) {
        BasicBlock *OldTarget = TI->getSuccessor(i);
        // add a new basic block which returns the appropriate value
        BasicBlock *&NewTarget = ExitBlockMap[OldTarget];
        if (!NewTarget) {
          // If we don't already have an exit stub for this non-extracted
          // destination, create one now!
          NewTarget = BasicBlock::Create(Context,
                                         OldTarget->getName() + ".exitStub",
                                         newFunction);
          unsigned SuccNum = switchVal++;

          Value *brVal = nullptr;
          switch (NumExitBlocks) {
          case 0:
          case 1: break;  // No value needed.
          case 2:         // Conditional branch, return a bool
            brVal = ConstantInt::get(Type::getInt1Ty(Context), !SuccNum);
            break;
          default:
            brVal = ConstantInt::get(Type::getInt16Ty(Context), SuccNum);
            break;
          }

          ReturnInst *NTRet = ReturnInst::Create(Context, brVal, NewTarget);

          // Update the switch instruction.
          TheSwitch->addCase(ConstantInt::get(Type::getInt16Ty(Context),
                                              SuccNum),
                             OldTarget);

          // Restore values just before we exit
          Function::arg_iterator OAI = OutputArgBegin;
          for (unsigned out = 0, e = outputs.size(); out != e; ++out) {
            // For an invoke/catchpad, the normal destination is the only one
            // that is dominated by the result of the invocation
            BasicBlock *DefBlock = cast<Instruction>(outputs[out])->getParent();

            bool DominatesDef = true;

            BasicBlock *NormalDest = nullptr;
            if (auto *Invoke = dyn_cast<InvokeInst>(outputs[out]))
              NormalDest = Invoke->getNormalDest();
            if (auto *CatchPad = dyn_cast<CatchPadInst>(outputs[out]))
              NormalDest = CatchPad->getNormalDest();

            if (NormalDest) {
              DefBlock = NormalDest;

              // Make sure we are looking at the original successor block, not
              // at a newly inserted exit block, which won't be in the dominator
              // info.
              for (std::map<BasicBlock*, BasicBlock*>::iterator I =
                     ExitBlockMap.begin(), E = ExitBlockMap.end(); I != E; ++I)
                if (DefBlock == I->second) {
                  DefBlock = I->first;
                  break;
                }

              // In the extract block case, if the block we are extracting ends
              // with an invoke instruction, make sure that we don't emit a
              // store of the invoke value for the unwind block.
              if (!DT && DefBlock != OldTarget)
                DominatesDef = false;
            }

            if (DT) {
              DominatesDef = DT->dominates(DefBlock, OldTarget);
              
              // If the output value is used by a phi in the target block,
              // then we need to test for dominance of the phi's predecessor
              // instead.  Unfortunately, this a little complicated since we
              // have already rewritten uses of the value to uses of the reload.
              BasicBlock* pred = FindPhiPredForUseInBlock(Reloads[out], 
                                                          OldTarget);
              if (pred && DT && DT->dominates(DefBlock, pred))
                DominatesDef = true;
            }

            if (DominatesDef) {
              if (AggregateArgs) {
                Value *Idx[2];
                Idx[0] = Constant::getNullValue(Type::getInt32Ty(Context));
                Idx[1] = ConstantInt::get(Type::getInt32Ty(Context),
                                          FirstOut+out);
                GetElementPtrInst *GEP = GetElementPtrInst::Create(
                    StructArgTy, &*OAI, Idx, "gep_" + outputs[out]->getName(),
                    NTRet);
                new StoreInst(outputs[out], GEP, NTRet);
              } else {
                new StoreInst(outputs[out], &*OAI, NTRet);
              }
            }
            // Advance output iterator even if we don't emit a store
            if (!AggregateArgs) ++OAI;
          }
        }

        // rewrite the original branch instruction with this new target
        TI->setSuccessor(i, NewTarget);
      }
  }

  // Now that we've done the deed, simplify the switch instruction.
  Type *OldFnRetTy = TheSwitch->getParent()->getParent()->getReturnType();
  switch (NumExitBlocks) {
  case 0:
    // There are no successors (the block containing the switch itself), which
    // means that previously this was the last part of the function, and hence
    // this should be rewritten as a `ret'

    // Check if the function should return a value
    if (OldFnRetTy->isVoidTy()) {
      ReturnInst::Create(Context, nullptr, TheSwitch);  // Return void
    } else if (OldFnRetTy == TheSwitch->getCondition()->getType()) {
      // return what we have
      ReturnInst::Create(Context, TheSwitch->getCondition(), TheSwitch);
    } else {
      // Otherwise we must have code extracted an unwind or something, just
      // return whatever we want.
      ReturnInst::Create(Context, 
                         Constant::getNullValue(OldFnRetTy), TheSwitch);
    }

    TheSwitch->eraseFromParent();
    break;
  case 1:
    // Only a single destination, change the switch into an unconditional
    // branch.
    BranchInst::Create(TheSwitch->getSuccessor(1), TheSwitch);
    TheSwitch->eraseFromParent();
    break;
  case 2:
    BranchInst::Create(TheSwitch->getSuccessor(1), TheSwitch->getSuccessor(2),
                       call, TheSwitch);
    TheSwitch->eraseFromParent();
    break;
  default:
    // Otherwise, make the default destination of the switch instruction be one
    // of the other successors.
    TheSwitch->setCondition(call);
    TheSwitch->setDefaultDest(TheSwitch->getSuccessor(NumExitBlocks));
    // Remove redundant case
    TheSwitch->removeCase(SwitchInst::CaseIt(TheSwitch, NumExitBlocks-1));
    break;
  }
}

void CodeExtractor::moveCodeToFunction(Function *newFunction) {
  Function *oldFunc = (*Blocks.begin())->getParent();
  Function::BasicBlockListType &oldBlocks = oldFunc->getBasicBlockList();
  Function::BasicBlockListType &newBlocks = newFunction->getBasicBlockList();

  for (SetVector<BasicBlock*>::const_iterator i = Blocks.begin(),
         e = Blocks.end(); i != e; ++i) {
    // Delete the basic block from the old function, and the list of blocks
    oldBlocks.remove(*i);

    // Insert this basic block into the new function
    newBlocks.push_back(*i);
#ifdef INTEL_CUSTOMIZATION
    // TODO: CodeExtractor currently doesn't handle DebugInfo correctly.
    // For now, simply remove the debug info. This is something we need
    // to resolve properly, both here and in the community version.
    // Will open a PR for this, once I can construct a test-case that
    // reproduces with existing users of CE.
    SmallVector<Instruction *, 8> DebugInstrs;
    for (auto &Inst : **i)
      if (isa<DbgValueInst>(&Inst) || isa<DbgDeclareInst>(&Inst))
        DebugInstrs.push_back(&Inst);
    for (auto Inst : DebugInstrs)    
      Inst->eraseFromParent();
#endif //INTEL_CUSTOMIZATION
  }
}

Function *CodeExtractor::extractCodeRegion() {
  if (!isEligible())
    return nullptr;

  ValueSet inputs, outputs;

  // Assumption: this is a single-entry code region, and the header is the first
  // block in the region.
  BasicBlock *header = *Blocks.begin();

  // If we have to split PHI nodes or the entry block, do so now.
  severSplitPHINodes(header);

  // If we have any return instructions in the region, split those blocks so
  // that the return is not in the region.
  splitReturnBlocks();

  Function *oldFunction = header->getParent();

  // This takes place of the original loop
  BasicBlock *codeReplacer = BasicBlock::Create(header->getContext(), 
                                                "codeRepl", oldFunction,
                                                header);

  // The new function needs a root node because other nodes can branch to the
  // head of the region, but the entry node of a function cannot have preds.
  BasicBlock *newFuncRoot = BasicBlock::Create(header->getContext(), 
                                               "newFuncRoot");
  newFuncRoot->getInstList().push_back(BranchInst::Create(header));

#ifndef INTEL_CUSTOMIZATION
  // Find inputs to, outputs from the code region.
  findInputsOutputs(inputs, outputs);

  SmallPtrSet<BasicBlock *, 1> ExitBlocks;
  for (SetVector<BasicBlock *>::iterator I = Blocks.begin(), E = Blocks.end();
       I != E; ++I)
    for (succ_iterator SI = succ_begin(*I), SE = succ_end(*I); SI != SE; ++SI)
      if (!Blocks.count(*SI))
        ExitBlocks.insert(*SI);
  NumExitBlocks = ExitBlocks.size();
#else
  // This code was changed significantly, to fix a bug in the way
  // multiple-exit blocks are handled. We need to contribute this back.
  
  // We need to make sure each exiting block of the region exits
  // into its own block. So, find all of the exit blocks, and
  // if any of them has more than two incoming exiting edges,
  // add new exiting blocks outside the region.
  
  // Find all the exit blocks, and their respective exiting blocks.
  // Each exit block may have several exit blocks leading to it.
  std::map<BasicBlock*, std::set<BasicBlock*>> ExitBlockMap;
  for (BasicBlock *BB : Blocks)
    for (BasicBlock *Succ : successors(BB))
      if (!Blocks.count(Succ))
        ExitBlockMap[Succ].insert(BB);

  SmallPtrSet<BasicBlock *, 1> ExitBlocks;
  for (auto ExitI : ExitBlockMap) {
    BasicBlock *BB = ExitI.first;
    std::set<BasicBlock*> &PredBlocks = ExitI.second;
    if (PredBlocks.size() == 1) {
      ExitBlocks.insert(BB);
      continue;
    } else {
      // This exit block has two incoming exiting edges. Add a block
      // on each exiting edge.
      for (BasicBlock *PI : PredBlocks) {
        Instruction *Term = PI->getTerminator();
        BasicBlock *NewBB = BasicBlock::Create(Term->getContext(), "split", 
                                               oldFunction, BB);
        NewBB->getInstList().push_back(BranchInst::Create(BB));
        // Update the PHI nodes in the exit block to use "split" instead
        // of the original exiting block.
        // TODO: This loop already has two copies, in BasicBlock and in CGP.
        // Perhaps it deserves its own utility function. Should happen
        // if we contribute this back.
        for (Instruction &II : *BB) {
          PHINode *PN = dyn_cast<PHINode>(&II);
          if (!PN)
            break;
          int i;
          while ((i = PN->getBasicBlockIndex(PI)) >= 0)
            PN->setIncomingBlock(i, NewBB);
        }
        Term->replaceUsesOfWith(BB, NewBB);

        ExitBlocks.insert(NewBB);
        // Update the DT to be aware of the "split" block.
        // The new block is dominated by PI. However, it can never dominate
        // anything. If NewBB were to dominate anything, it would also dominate
        // BB. We can only get here if there is another edge into BB from another
        // block in the region, Q. So, NewBB must also dominate Q, which means
        // BB itself dominates Q. (Imagine BB being a loop header, and Q being
        // the latch). But this means the dominance chain is: 
        // PI -> NewBB -> BB -> Q
        // This is impossible because both PI and Q are in the outlined region,
        // and BB isn't.
        if (DT)
          DT->addNewBlock(NewBB, PI);
      }
    }
  }

  NumExitBlocks = ExitBlocks.size();

  // Find inputs to, outputs from the code region.
  findInputsOutputs(inputs, outputs);
#endif //INTEL_CUSTOMIZATION
  // Construct new function based on inputs/outputs & add allocas for all defs.
  Function *newFunction = constructFunction(inputs, outputs, header,
                                            newFuncRoot,
                                            codeReplacer, oldFunction,
                                            oldFunction->getParent());

  emitCallAndSwitchStatement(newFunction, codeReplacer, inputs, outputs);

  moveCodeToFunction(newFunction);
#ifdef INTEL_CUSTOMIZATION
  // CodeExtractor only partially updated the DT. This completes the update.
  // It needs to be contributed back to the community.
  
  // Update the DT
  if (DT) {
    // Add the new block to the DT instead of the region header
    DomTreeNode *ReplacerNode = 
      DT->addNewBlock(codeReplacer, DT->getNode(header)->getIDom()->getBlock());

    SmallVector<DomTreeNode*, 16> Successors;
    // Now, move all nodes that were immediately dominated by anything in the
    // region, to be immediately dominated by the new block.
    for (SetVector<BasicBlock*>::const_iterator i = Blocks.begin(),
         e = Blocks.end(); i != e; ++i) {
      DomTreeNode *BlockNode = DT->getNode(*i);
      for (auto C = BlockNode->begin(), CE = BlockNode->end(); C != CE; ++C)
          Successors.push_back(*C);
    }

    for (auto &Node : Successors)
      Node->setIDom(ReplacerNode);

    // Finally, get rid of the blocks that we've actually moved.
    // What we'll end up with is the nodes immediately dominated by anything
    // on the edges of the region being immediately dominated by the new block.
    for (SetVector<BasicBlock*>::const_iterator i = Blocks.begin(),
         e = Blocks.end(); i != e; ++i)
      DT->eraseNode(*i);
  }
#endif //INTEL_CUSTOMIZATION

  // Loop over all of the PHI nodes in the header block, and change any
  // references to the old incoming edge to be the new incoming edge.
  for (BasicBlock::iterator I = header->begin(); isa<PHINode>(I); ++I) {
    PHINode *PN = cast<PHINode>(I);
    for (unsigned i = 0, e = PN->getNumIncomingValues(); i != e; ++i)
      if (!Blocks.count(PN->getIncomingBlock(i)))
        PN->setIncomingBlock(i, newFuncRoot);
  }

  // Look at all successors of the codeReplacer block.  If any of these blocks
  // had PHI nodes in them, we need to update the "from" block to be the code
  // replacer, not the original block in the extracted region.
  std::vector<BasicBlock*> Succs(succ_begin(codeReplacer),
                                 succ_end(codeReplacer));
  for (unsigned i = 0, e = Succs.size(); i != e; ++i)
    for (BasicBlock::iterator I = Succs[i]->begin(); isa<PHINode>(I); ++I) {
      PHINode *PN = cast<PHINode>(I);
      std::set<BasicBlock*> ProcessedPreds;
      for (unsigned i = 0, e = PN->getNumIncomingValues(); i != e; ++i)
        if (Blocks.count(PN->getIncomingBlock(i))) {
          if (ProcessedPreds.insert(PN->getIncomingBlock(i)).second)
            PN->setIncomingBlock(i, codeReplacer);
          else {
            // There were multiple entries in the PHI for this block, now there
            // is only one, so remove the duplicated entries.
            PN->removeIncomingValue(i, false);
            --i; --e;
          }
        }
    }

  //cerr << "NEW FUNCTION: " << *newFunction;
  //  verifyFunction(*newFunction);

  //  cerr << "OLD FUNCTION: " << *oldFunction;
  //  verifyFunction(*oldFunction);

  DEBUG(if (verifyFunction(*newFunction)) 
        report_fatal_error("verifyFunction failed!"));
  return newFunction;
}<|MERGE_RESOLUTION|>--- conflicted
+++ resolved
@@ -212,8 +212,7 @@
   // containing PHI nodes merging values from outside of the region, and a
   // second that contains all of the code for the block and merges back any
   // incoming values from inside of the region.
-<<<<<<< HEAD
-  BasicBlock::iterator AfterPHIs = Header->getFirstNonPHI();
+  BasicBlock::iterator AfterPHIs = Header->getFirstNonPHI()->getIterator();
 #ifdef INTEL_CUSTOMIZATION
   // This fixes a bug in the way the DT update is handled. 
   // It needs to be contributed back
@@ -221,11 +220,6 @@
   //                                            Header->getName()+".ce");
   BasicBlock *NewBB = SplitBlock(Header, AfterPHIs, DT);
 #endif // INTEL_CUSTOMIZATION
-=======
-  BasicBlock::iterator AfterPHIs = Header->getFirstNonPHI()->getIterator();
-  BasicBlock *NewBB = Header->splitBasicBlock(AfterPHIs,
-                                              Header->getName()+".ce");
->>>>>>> 8f509a70
 
   // We only want to code extract the second block now, and it becomes the new
   // header of the region.
