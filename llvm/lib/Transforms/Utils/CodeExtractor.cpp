--- conflicted
+++ resolved
@@ -823,7 +823,7 @@
 // Hoisting the alloca instructions in the non-entry blocks to the entry block.
 void CodeExtractor::hoistAlloca(Function &F) {
   Function::iterator I = F.begin();
-  TerminatorInst *FirstTerminatorInst = (I++)->getTerminator();
+  Instruction *FirstTerminatorInst = (I++)->getTerminator();
 
   for (Function::iterator E = F.end(); I != E; ++I) {
     for (BasicBlock::iterator BI = I->begin(), BE = I->end(); BI != BE;) {
@@ -1337,11 +1337,6 @@
         }
     }
 
-<<<<<<< HEAD
-#if INTEL_COLLAB
-  hoistAlloca(*newFunction);
-#endif // INTEL_COLLAB
-=======
   // Erase debug info intrinsics. Variable updates within the new function are
   // invisible to debuggers. This could be improved by defining a DISubprogram
   // for the new function.
@@ -1355,7 +1350,10 @@
     }
   }
 
->>>>>>> 62ac69d4
+#if INTEL_COLLAB
+  hoistAlloca(*newFunction);
+#endif // INTEL_COLLAB
+
   LLVM_DEBUG(if (verifyFunction(*newFunction))
                  report_fatal_error("verifyFunction failed!"));
   return newFunction;
