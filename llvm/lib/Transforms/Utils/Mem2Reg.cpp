--- conflicted
+++ resolved
@@ -64,18 +64,12 @@
   if (!promoteMemoryToRegister(F, DT, AC))
     return PreservedAnalyses::all();
 
-<<<<<<< HEAD
-  // FIXME: This should also 'preserve the CFG'.
   auto PA = PreservedAnalyses();        // INTEL
   PA.preserve<WholeProgramAnalysis>();  // INTEL
   PA.preserve<GlobalsAA>();             // INTEL
 
-  return PA;                            // INTEL
-=======
-  PreservedAnalyses PA;
   PA.preserveSet<CFGAnalyses>();
   return PA;
->>>>>>> d122abea
 }
 
 namespace {
