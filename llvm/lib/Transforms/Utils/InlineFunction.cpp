//===- InlineFunction.cpp - Code to perform function inlining -------------===//
//
//                     The LLVM Compiler Infrastructure
//
// This file is distributed under the University of Illinois Open Source
// License. See LICENSE.TXT for details.
//
//===----------------------------------------------------------------------===//
//
// This file implements inlining of a function into a call site, resolving
// parameters and the return value as appropriate.
//
//===----------------------------------------------------------------------===//

#include "llvm/Transforms/Utils/Cloning.h"
#include "llvm/ADT/SmallSet.h"
#include "llvm/ADT/SmallVector.h"
#include "llvm/ADT/SetVector.h"
#include "llvm/ADT/StringExtras.h"
#include "llvm/Analysis/AliasAnalysis.h"
#include "llvm/Analysis/AssumptionCache.h"
#include "llvm/Analysis/CallGraph.h"
#include "llvm/Analysis/CaptureTracking.h"
#include "llvm/Analysis/InstructionSimplify.h"
#include "llvm/Analysis/ValueTracking.h"
#include "llvm/IR/Attributes.h"
#include "llvm/IR/CallSite.h"
#include "llvm/IR/CFG.h"
#include "llvm/IR/Constants.h"
#include "llvm/IR/DataLayout.h"
#include "llvm/IR/DebugInfo.h"
#include "llvm/IR/DerivedTypes.h"
#include "llvm/IR/Dominators.h"
#include "llvm/IR/IRBuilder.h"
#include "llvm/IR/Instructions.h"
#include "llvm/IR/IntrinsicInst.h"
#include "llvm/IR/Intrinsics.h"
#include "llvm/IR/MDBuilder.h"
#include "llvm/IR/Module.h"
#include "llvm/Transforms/Utils/Local.h"
#include "llvm/Support/CommandLine.h"
#include <algorithm>
using namespace llvm;

static cl::opt<bool>
EnableNoAliasConversion("enable-noalias-to-md-conversion", cl::init(true),
  cl::Hidden,
  cl::desc("Convert noalias attributes to metadata during inlining."));

bool llvm::InlineFunction(CallInst *CI, InlineFunctionInfo &IFI,
                          bool InsertLifetime) {
  return InlineFunction(CallSite(CI), IFI, InsertLifetime);
}
bool llvm::InlineFunction(InvokeInst *II, InlineFunctionInfo &IFI,
                          bool InsertLifetime) {
  return InlineFunction(CallSite(II), IFI, InsertLifetime);
}

namespace {
  /// A class for recording information about inlining through an invoke.
  class InvokeInliningInfo {
    BasicBlock *OuterResumeDest; ///< Destination of the invoke's unwind.
    BasicBlock *InnerResumeDest; ///< Destination for the callee's resume.
    LandingPadInst *CallerLPad;  ///< LandingPadInst associated with the invoke.
    PHINode *InnerEHValuesPHI;   ///< PHI for EH values from landingpad insts.
    SmallVector<Value*, 8> UnwindDestPHIValues;

  public:
    InvokeInliningInfo(InvokeInst *II)
      : OuterResumeDest(II->getUnwindDest()), InnerResumeDest(nullptr),
        CallerLPad(nullptr), InnerEHValuesPHI(nullptr) {
      // If there are PHI nodes in the unwind destination block, we need to keep
      // track of which values came into them from the invoke before removing
      // the edge from this block.
      llvm::BasicBlock *InvokeBB = II->getParent();
      BasicBlock::iterator I = OuterResumeDest->begin();
      for (; isa<PHINode>(I); ++I) {
        // Save the value to use for this edge.
        PHINode *PHI = cast<PHINode>(I);
        UnwindDestPHIValues.push_back(PHI->getIncomingValueForBlock(InvokeBB));
      }

      CallerLPad = cast<LandingPadInst>(I);
    }

    /// getOuterResumeDest - The outer unwind destination is the target of
    /// unwind edges introduced for calls within the inlined function.
    BasicBlock *getOuterResumeDest() const {
      return OuterResumeDest;
    }

    BasicBlock *getInnerResumeDest();

    LandingPadInst *getLandingPadInst() const { return CallerLPad; }

    /// forwardResume - Forward the 'resume' instruction to the caller's landing
    /// pad block. When the landing pad block has only one predecessor, this is
    /// a simple branch. When there is more than one predecessor, we need to
    /// split the landing pad block after the landingpad instruction and jump
    /// to there.
    void forwardResume(ResumeInst *RI,
                       SmallPtrSetImpl<LandingPadInst*> &InlinedLPads);

    /// addIncomingPHIValuesFor - Add incoming-PHI values to the unwind
    /// destination block for the given basic block, using the values for the
    /// original invoke's source block.
    void addIncomingPHIValuesFor(BasicBlock *BB) const {
      addIncomingPHIValuesForInto(BB, OuterResumeDest);
    }

    void addIncomingPHIValuesForInto(BasicBlock *src, BasicBlock *dest) const {
      BasicBlock::iterator I = dest->begin();
      for (unsigned i = 0, e = UnwindDestPHIValues.size(); i != e; ++i, ++I) {
        PHINode *phi = cast<PHINode>(I);
        phi->addIncoming(UnwindDestPHIValues[i], src);
      }
    }
  };
}

/// getInnerResumeDest - Get or create a target for the branch from ResumeInsts.
BasicBlock *InvokeInliningInfo::getInnerResumeDest() {
  if (InnerResumeDest) return InnerResumeDest;

  // Split the landing pad.
  BasicBlock::iterator SplitPoint = CallerLPad; ++SplitPoint;
  InnerResumeDest =
    OuterResumeDest->splitBasicBlock(SplitPoint,
                                     OuterResumeDest->getName() + ".body");

  // The number of incoming edges we expect to the inner landing pad.
  const unsigned PHICapacity = 2;

  // Create corresponding new PHIs for all the PHIs in the outer landing pad.
  BasicBlock::iterator InsertPoint = InnerResumeDest->begin();
  BasicBlock::iterator I = OuterResumeDest->begin();
  for (unsigned i = 0, e = UnwindDestPHIValues.size(); i != e; ++i, ++I) {
    PHINode *OuterPHI = cast<PHINode>(I);
    PHINode *InnerPHI = PHINode::Create(OuterPHI->getType(), PHICapacity,
                                        OuterPHI->getName() + ".lpad-body",
                                        InsertPoint);
    OuterPHI->replaceAllUsesWith(InnerPHI);
    InnerPHI->addIncoming(OuterPHI, OuterResumeDest);
  }

  // Create a PHI for the exception values.
  InnerEHValuesPHI = PHINode::Create(CallerLPad->getType(), PHICapacity,
                                     "eh.lpad-body", InsertPoint);
  CallerLPad->replaceAllUsesWith(InnerEHValuesPHI);
  InnerEHValuesPHI->addIncoming(CallerLPad, OuterResumeDest);

  // All done.
  return InnerResumeDest;
}

/// forwardResume - Forward the 'resume' instruction to the caller's landing pad
/// block. When the landing pad block has only one predecessor, this is a simple
/// branch. When there is more than one predecessor, we need to split the
/// landing pad block after the landingpad instruction and jump to there.
void InvokeInliningInfo::forwardResume(ResumeInst *RI,
                               SmallPtrSetImpl<LandingPadInst*> &InlinedLPads) {
  BasicBlock *Dest = getInnerResumeDest();
  BasicBlock *Src = RI->getParent();

  BranchInst::Create(Dest, Src);

  // Update the PHIs in the destination. They were inserted in an order which
  // makes this work.
  addIncomingPHIValuesForInto(Src, Dest);

  InnerEHValuesPHI->addIncoming(RI->getOperand(0), Src);
  RI->eraseFromParent();
}

/// HandleCallsInBlockInlinedThroughInvoke - When we inline a basic block into
/// an invoke, we have to turn all of the calls that can throw into
/// invokes.  This function analyze BB to see if there are any calls, and if so,
/// it rewrites them to be invokes that jump to InvokeDest and fills in the PHI
/// nodes in that block with the values specified in InvokeDestPHIValues.
static void HandleCallsInBlockInlinedThroughInvoke(BasicBlock *BB,
                                                   InvokeInliningInfo &Invoke) {
  for (BasicBlock::iterator BBI = BB->begin(), E = BB->end(); BBI != E; ) {
    Instruction *I = BBI++;

    // We only need to check for function calls: inlined invoke
    // instructions require no special handling.
    CallInst *CI = dyn_cast<CallInst>(I);

    // If this call cannot unwind, don't convert it to an invoke.
    // Inline asm calls cannot throw.
    if (!CI || CI->doesNotThrow() || isa<InlineAsm>(CI->getCalledValue()))
      continue;

    // Convert this function call into an invoke instruction.  First, split the
    // basic block.
    BasicBlock *Split = BB->splitBasicBlock(CI, CI->getName()+".noexc");

    // Delete the unconditional branch inserted by splitBasicBlock
    BB->getInstList().pop_back();

    // Create the new invoke instruction.
    ImmutableCallSite CS(CI);
    SmallVector<Value*, 8> InvokeArgs(CS.arg_begin(), CS.arg_end());
    InvokeInst *II = InvokeInst::Create(CI->getCalledValue(), Split,
                                        Invoke.getOuterResumeDest(),
                                        InvokeArgs, CI->getName(), BB);
    II->setDebugLoc(CI->getDebugLoc());
    II->setCallingConv(CI->getCallingConv());
    II->setAttributes(CI->getAttributes());
    
    // Make sure that anything using the call now uses the invoke!  This also
    // updates the CallGraph if present, because it uses a WeakVH.
    CI->replaceAllUsesWith(II);

    // Delete the original call
    Split->getInstList().pop_front();

    // Update any PHI nodes in the exceptional block to indicate that there is
    // now a new entry in them.
    Invoke.addIncomingPHIValuesFor(BB);
    return;
  }
}

/// HandleInlinedInvoke - If we inlined an invoke site, we need to convert calls
/// in the body of the inlined function into invokes.
///
/// II is the invoke instruction being inlined.  FirstNewBlock is the first
/// block of the inlined code (the last block is the end of the function),
/// and InlineCodeInfo is information about the code that got inlined.
static void HandleInlinedInvoke(InvokeInst *II, BasicBlock *FirstNewBlock,
                                ClonedCodeInfo &InlinedCodeInfo) {
  BasicBlock *InvokeDest = II->getUnwindDest();

  Function *Caller = FirstNewBlock->getParent();

  // The inlined code is currently at the end of the function, scan from the
  // start of the inlined code to its end, checking for stuff we need to
  // rewrite.
  InvokeInliningInfo Invoke(II);

  // Get all of the inlined landing pad instructions.
  SmallPtrSet<LandingPadInst*, 16> InlinedLPads;
  for (Function::iterator I = FirstNewBlock, E = Caller->end(); I != E; ++I)
    if (InvokeInst *II = dyn_cast<InvokeInst>(I->getTerminator()))
      InlinedLPads.insert(II->getLandingPadInst());

  // Append the clauses from the outer landing pad instruction into the inlined
  // landing pad instructions.
  LandingPadInst *OuterLPad = Invoke.getLandingPadInst();
  for (LandingPadInst *InlinedLPad : InlinedLPads) {
    unsigned OuterNum = OuterLPad->getNumClauses();
    InlinedLPad->reserveClauses(OuterNum);
    for (unsigned OuterIdx = 0; OuterIdx != OuterNum; ++OuterIdx)
      InlinedLPad->addClause(OuterLPad->getClause(OuterIdx));
    if (OuterLPad->isCleanup())
      InlinedLPad->setCleanup(true);
  }

  for (Function::iterator BB = FirstNewBlock, E = Caller->end(); BB != E; ++BB){
    if (InlinedCodeInfo.ContainsCalls)
      HandleCallsInBlockInlinedThroughInvoke(BB, Invoke);

    // Forward any resumes that are remaining here.
    if (ResumeInst *RI = dyn_cast<ResumeInst>(BB->getTerminator()))
      Invoke.forwardResume(RI, InlinedLPads);
  }

  // Now that everything is happy, we have one final detail.  The PHI nodes in
  // the exception destination block still have entries due to the original
  // invoke instruction. Eliminate these entries (which might even delete the
  // PHI node) now.
  InvokeDest->removePredecessor(II->getParent());
}

/// CloneAliasScopeMetadata - When inlining a function that contains noalias
/// scope metadata, this metadata needs to be cloned so that the inlined blocks
/// have different "unqiue scopes" at every call site. Were this not done, then
/// aliasing scopes from a function inlined into a caller multiple times could
/// not be differentiated (and this would lead to miscompiles because the
/// non-aliasing property communicated by the metadata could have
/// call-site-specific control dependencies).
static void CloneAliasScopeMetadata(CallSite CS, ValueToValueMapTy &VMap) {
  const Function *CalledFunc = CS.getCalledFunction();
  SetVector<const MDNode *> MD;

  // Note: We could only clone the metadata if it is already used in the
  // caller. I'm omitting that check here because it might confuse
  // inter-procedural alias analysis passes. We can revisit this if it becomes
  // an efficiency or overhead problem.

  for (Function::const_iterator I = CalledFunc->begin(), IE = CalledFunc->end();
       I != IE; ++I)
    for (BasicBlock::const_iterator J = I->begin(), JE = I->end(); J != JE; ++J) {
      if (const MDNode *M = J->getMetadata(LLVMContext::MD_alias_scope))
        MD.insert(M);
      if (const MDNode *M = J->getMetadata(LLVMContext::MD_noalias))
        MD.insert(M);
    }

  if (MD.empty())
    return;

  // Walk the existing metadata, adding the complete (perhaps cyclic) chain to
  // the set.
  SmallVector<const Metadata *, 16> Queue(MD.begin(), MD.end());
  while (!Queue.empty()) {
    const MDNode *M = cast<MDNode>(Queue.pop_back_val());
    for (unsigned i = 0, ie = M->getNumOperands(); i != ie; ++i)
      if (const MDNode *M1 = dyn_cast<MDNode>(M->getOperand(i)))
        if (MD.insert(M1))
          Queue.push_back(M1);
  }

  // Now we have a complete set of all metadata in the chains used to specify
  // the noalias scopes and the lists of those scopes.
  SmallVector<MDNode *, 16> DummyNodes;
  DenseMap<const MDNode *, TrackingMDNodeRef> MDMap;
  for (SetVector<const MDNode *>::iterator I = MD.begin(), IE = MD.end();
       I != IE; ++I) {
    MDNode *Dummy = MDNode::getTemporary(CalledFunc->getContext(), None);
    DummyNodes.push_back(Dummy);
    MDMap[*I].reset(Dummy);
  }

  // Create new metadata nodes to replace the dummy nodes, replacing old
  // metadata references with either a dummy node or an already-created new
  // node.
  for (SetVector<const MDNode *>::iterator I = MD.begin(), IE = MD.end();
       I != IE; ++I) {
    SmallVector<Metadata *, 4> NewOps;
    for (unsigned i = 0, ie = (*I)->getNumOperands(); i != ie; ++i) {
      const Metadata *V = (*I)->getOperand(i);
      if (const MDNode *M = dyn_cast<MDNode>(V))
        NewOps.push_back(MDMap[M]);
      else
        NewOps.push_back(const_cast<Metadata *>(V));
    }

    MDNode *NewM = MDNode::get(CalledFunc->getContext(), NewOps);
    MDNodeFwdDecl *TempM = cast<MDNodeFwdDecl>(MDMap[*I]);

    TempM->replaceAllUsesWith(NewM);
  }

  // Now replace the metadata in the new inlined instructions with the
  // repacements from the map.
  for (ValueToValueMapTy::iterator VMI = VMap.begin(), VMIE = VMap.end();
       VMI != VMIE; ++VMI) {
    if (!VMI->second)
      continue;

    Instruction *NI = dyn_cast<Instruction>(VMI->second);
    if (!NI)
      continue;

    if (MDNode *M = NI->getMetadata(LLVMContext::MD_alias_scope)) {
      MDNode *NewMD = MDMap[M];
      // If the call site also had alias scope metadata (a list of scopes to
      // which instructions inside it might belong), propagate those scopes to
      // the inlined instructions.
      if (MDNode *CSM =
          CS.getInstruction()->getMetadata(LLVMContext::MD_alias_scope))
        NewMD = MDNode::concatenate(NewMD, CSM);
      NI->setMetadata(LLVMContext::MD_alias_scope, NewMD);
    } else if (NI->mayReadOrWriteMemory()) {
      if (MDNode *M =
          CS.getInstruction()->getMetadata(LLVMContext::MD_alias_scope))
        NI->setMetadata(LLVMContext::MD_alias_scope, M);
    }

    if (MDNode *M = NI->getMetadata(LLVMContext::MD_noalias)) {
      MDNode *NewMD = MDMap[M];
      // If the call site also had noalias metadata (a list of scopes with
      // which instructions inside it don't alias), propagate those scopes to
      // the inlined instructions.
      if (MDNode *CSM =
          CS.getInstruction()->getMetadata(LLVMContext::MD_noalias))
        NewMD = MDNode::concatenate(NewMD, CSM);
      NI->setMetadata(LLVMContext::MD_noalias, NewMD);
    } else if (NI->mayReadOrWriteMemory()) {
      if (MDNode *M =
          CS.getInstruction()->getMetadata(LLVMContext::MD_noalias))
        NI->setMetadata(LLVMContext::MD_noalias, M);
    }
  }

  // Now that everything has been replaced, delete the dummy nodes.
  for (unsigned i = 0, ie = DummyNodes.size(); i != ie; ++i)
    MDNode::deleteTemporary(DummyNodes[i]);
}

/// AddAliasScopeMetadata - If the inlined function has noalias arguments, then
/// add new alias scopes for each noalias argument, tag the mapped noalias
/// parameters with noalias metadata specifying the new scope, and tag all
/// non-derived loads, stores and memory intrinsics with the new alias scopes.
static void AddAliasScopeMetadata(CallSite CS, ValueToValueMapTy &VMap,
                                  const DataLayout *DL, AliasAnalysis *AA) {
  if (!EnableNoAliasConversion)
    return;

  const Function *CalledFunc = CS.getCalledFunction();
  SmallVector<const Argument *, 4> NoAliasArgs;

  for (Function::const_arg_iterator I = CalledFunc->arg_begin(),
       E = CalledFunc->arg_end(); I != E; ++I) {
    if (I->hasNoAliasAttr() && !I->hasNUses(0))
      NoAliasArgs.push_back(I);
  }

  if (NoAliasArgs.empty())
    return;

  // To do a good job, if a noalias variable is captured, we need to know if
  // the capture point dominates the particular use we're considering.
  DominatorTree DT;
  DT.recalculate(const_cast<Function&>(*CalledFunc));

  // noalias indicates that pointer values based on the argument do not alias
  // pointer values which are not based on it. So we add a new "scope" for each
  // noalias function argument. Accesses using pointers based on that argument
  // become part of that alias scope, accesses using pointers not based on that
  // argument are tagged as noalias with that scope.

  DenseMap<const Argument *, MDNode *> NewScopes;
  MDBuilder MDB(CalledFunc->getContext());

  // Create a new scope domain for this function.
  MDNode *NewDomain =
    MDB.createAnonymousAliasScopeDomain(CalledFunc->getName());
  for (unsigned i = 0, e = NoAliasArgs.size(); i != e; ++i) {
    const Argument *A = NoAliasArgs[i];

    std::string Name = CalledFunc->getName();
    if (A->hasName()) {
      Name += ": %";
      Name += A->getName();
    } else {
      Name += ": argument ";
      Name += utostr(i);
    }

    // Note: We always create a new anonymous root here. This is true regardless
    // of the linkage of the callee because the aliasing "scope" is not just a
    // property of the callee, but also all control dependencies in the caller.
    MDNode *NewScope = MDB.createAnonymousAliasScope(NewDomain, Name);
    NewScopes.insert(std::make_pair(A, NewScope));
  }

  // Iterate over all new instructions in the map; for all memory-access
  // instructions, add the alias scope metadata.
  for (ValueToValueMapTy::iterator VMI = VMap.begin(), VMIE = VMap.end();
       VMI != VMIE; ++VMI) {
    if (const Instruction *I = dyn_cast<Instruction>(VMI->first)) {
      if (!VMI->second)
        continue;

      Instruction *NI = dyn_cast<Instruction>(VMI->second);
      if (!NI)
        continue;

      bool IsArgMemOnlyCall = false, IsFuncCall = false;
      SmallVector<const Value *, 2> PtrArgs;

      if (const LoadInst *LI = dyn_cast<LoadInst>(I))
        PtrArgs.push_back(LI->getPointerOperand());
      else if (const StoreInst *SI = dyn_cast<StoreInst>(I))
        PtrArgs.push_back(SI->getPointerOperand());
      else if (const VAArgInst *VAAI = dyn_cast<VAArgInst>(I))
        PtrArgs.push_back(VAAI->getPointerOperand());
      else if (const AtomicCmpXchgInst *CXI = dyn_cast<AtomicCmpXchgInst>(I))
        PtrArgs.push_back(CXI->getPointerOperand());
      else if (const AtomicRMWInst *RMWI = dyn_cast<AtomicRMWInst>(I))
        PtrArgs.push_back(RMWI->getPointerOperand());
      else if (ImmutableCallSite ICS = ImmutableCallSite(I)) {
        // If we know that the call does not access memory, then we'll still
        // know that about the inlined clone of this call site, and we don't
        // need to add metadata.
        if (ICS.doesNotAccessMemory())
          continue;

        IsFuncCall = true;
        if (AA) {
          AliasAnalysis::ModRefBehavior MRB = AA->getModRefBehavior(ICS);
          if (MRB == AliasAnalysis::OnlyAccessesArgumentPointees ||
              MRB == AliasAnalysis::OnlyReadsArgumentPointees)
            IsArgMemOnlyCall = true;
        }

        for (ImmutableCallSite::arg_iterator AI = ICS.arg_begin(),
             AE = ICS.arg_end(); AI != AE; ++AI) {
          // We need to check the underlying objects of all arguments, not just
          // the pointer arguments, because we might be passing pointers as
          // integers, etc.
          // However, if we know that the call only accesses pointer arguments,
          // then we only need to check the pointer arguments.
          if (IsArgMemOnlyCall && !(*AI)->getType()->isPointerTy())
            continue;

          PtrArgs.push_back(*AI);
        }
      }

      // If we found no pointers, then this instruction is not suitable for
      // pairing with an instruction to receive aliasing metadata.
      // However, if this is a call, this we might just alias with none of the
      // noalias arguments.
      if (PtrArgs.empty() && !IsFuncCall)
        continue;

      // It is possible that there is only one underlying object, but you
      // need to go through several PHIs to see it, and thus could be
      // repeated in the Objects list.
      SmallPtrSet<const Value *, 4> ObjSet;
      SmallVector<Metadata *, 4> Scopes, NoAliases;

      SmallSetVector<const Argument *, 4> NAPtrArgs;
      for (unsigned i = 0, ie = PtrArgs.size(); i != ie; ++i) {
        SmallVector<Value *, 4> Objects;
        GetUnderlyingObjects(const_cast<Value*>(PtrArgs[i]),
                             Objects, DL, /* MaxLookup = */ 0);

        for (Value *O : Objects)
          ObjSet.insert(O);
      }

      // Figure out if we're derived from anything that is not a noalias
      // argument.
      bool CanDeriveViaCapture = false, UsesAliasingPtr = false;
      for (const Value *V : ObjSet) {
        // Is this value a constant that cannot be derived from any pointer
        // value (we need to exclude constant expressions, for example, that
        // are formed from arithmetic on global symbols).
        bool IsNonPtrConst = isa<ConstantInt>(V) || isa<ConstantFP>(V) ||
                             isa<ConstantPointerNull>(V) ||
                             isa<ConstantDataVector>(V) || isa<UndefValue>(V);
        if (IsNonPtrConst)
          continue;

        // If this is anything other than a noalias argument, then we cannot
        // completely describe the aliasing properties using alias.scope
        // metadata (and, thus, won't add any).
        if (const Argument *A = dyn_cast<Argument>(V)) {
          if (!A->hasNoAliasAttr())
            UsesAliasingPtr = true;
        } else {
          UsesAliasingPtr = true;
        }

        // If this is not some identified function-local object (which cannot
        // directly alias a noalias argument), or some other argument (which,
        // by definition, also cannot alias a noalias argument), then we could
        // alias a noalias argument that has been captured).
        if (!isa<Argument>(V) &&
            !isIdentifiedFunctionLocal(const_cast<Value*>(V)))
          CanDeriveViaCapture = true;
      }

      // A function call can always get captured noalias pointers (via other
      // parameters, globals, etc.).
      if (IsFuncCall && !IsArgMemOnlyCall)
        CanDeriveViaCapture = true;

      // First, we want to figure out all of the sets with which we definitely
      // don't alias. Iterate over all noalias set, and add those for which:
      //   1. The noalias argument is not in the set of objects from which we
      //      definitely derive.
      //   2. The noalias argument has not yet been captured.
      // An arbitrary function that might load pointers could see captured
      // noalias arguments via other noalias arguments or globals, and so we
      // must always check for prior capture.
      for (const Argument *A : NoAliasArgs) {
        if (!ObjSet.count(A) && (!CanDeriveViaCapture ||
                                 // It might be tempting to skip the
                                 // PointerMayBeCapturedBefore check if
                                 // A->hasNoCaptureAttr() is true, but this is
                                 // incorrect because nocapture only guarantees
                                 // that no copies outlive the function, not
                                 // that the value cannot be locally captured.
                                 !PointerMayBeCapturedBefore(A,
                                   /* ReturnCaptures */ false,
                                   /* StoreCaptures */ false, I, &DT)))
          NoAliases.push_back(NewScopes[A]);
      }

      if (!NoAliases.empty())
        NI->setMetadata(LLVMContext::MD_noalias, MDNode::concatenate(
          NI->getMetadata(LLVMContext::MD_noalias),
            MDNode::get(CalledFunc->getContext(), NoAliases)));

      // Next, we want to figure out all of the sets to which we might belong.
      // We might belong to a set if the noalias argument is in the set of
      // underlying objects. If there is some non-noalias argument in our list
      // of underlying objects, then we cannot add a scope because the fact
      // that some access does not alias with any set of our noalias arguments
      // cannot itself guarantee that it does not alias with this access
      // (because there is some pointer of unknown origin involved and the
      // other access might also depend on this pointer). We also cannot add
      // scopes to arbitrary functions unless we know they don't access any
      // non-parameter pointer-values.
      bool CanAddScopes = !UsesAliasingPtr;
      if (CanAddScopes && IsFuncCall)
        CanAddScopes = IsArgMemOnlyCall;

      if (CanAddScopes)
        for (const Argument *A : NoAliasArgs) {
          if (ObjSet.count(A))
            Scopes.push_back(NewScopes[A]);
        }

      if (!Scopes.empty())
<<<<<<< HEAD
        NI->setMetadata(LLVMContext::MD_alias_scope, MDNode::concatenate(
          NI->getMetadata(LLVMContext::MD_alias_scope),
            MDNode::get(CalledFunc->getContext(), Scopes)));
=======
        NI->setMetadata(
            LLVMContext::MD_alias_scope,
            MDNode::concatenate(NI->getMetadata(LLVMContext::MD_alias_scope),
                                MDNode::get(CalledFunc->getContext(), Scopes)));
    }
  }
}

/// If the inlined function has non-byval align arguments, then
/// add @llvm.assume-based alignment assumptions to preserve this information.
static void AddAlignmentAssumptions(CallSite CS, InlineFunctionInfo &IFI) {
  if (!PreserveAlignmentAssumptions || !IFI.DL)
    return;

  // To avoid inserting redundant assumptions, we should check for assumptions
  // already in the caller. To do this, we might need a DT of the caller.
  DominatorTree DT;
  bool DTCalculated = false;

  Function *CalledFunc = CS.getCalledFunction();
  for (Function::arg_iterator I = CalledFunc->arg_begin(),
                              E = CalledFunc->arg_end();
       I != E; ++I) {
    unsigned Align = I->getType()->isPointerTy() ? I->getParamAlignment() : 0;
    if (Align && !I->hasByValOrInAllocaAttr() && !I->hasNUses(0)) {
      if (!DTCalculated) {
        DT.recalculate(const_cast<Function&>(*CS.getInstruction()->getParent()
                                               ->getParent()));
        DTCalculated = true;
      }

      // If we can already prove the asserted alignment in the context of the
      // caller, then don't bother inserting the assumption.
      Value *Arg = CS.getArgument(I->getArgNo());
      if (getKnownAlignment(Arg, IFI.DL,
                            &IFI.ACT->getAssumptionCache(*CalledFunc),
                            CS.getInstruction(), &DT) >= Align)
        continue;

      IRBuilder<>(CS.getInstruction()).CreateAlignmentAssumption(*IFI.DL, Arg,
                                                                 Align);
>>>>>>> 41cb3da2
    }
  }
}

/// UpdateCallGraphAfterInlining - Once we have cloned code over from a callee
/// into the caller, update the specified callgraph to reflect the changes we
/// made.  Note that it's possible that not all code was copied over, so only
/// some edges of the callgraph may remain.
static void UpdateCallGraphAfterInlining(CallSite CS,
                                         Function::iterator FirstNewBlock,
                                         ValueToValueMapTy &VMap,
                                         InlineFunctionInfo &IFI) {
  CallGraph &CG = *IFI.CG;
  const Function *Caller = CS.getInstruction()->getParent()->getParent();
  const Function *Callee = CS.getCalledFunction();
  CallGraphNode *CalleeNode = CG[Callee];
  CallGraphNode *CallerNode = CG[Caller];

  // Since we inlined some uninlined call sites in the callee into the caller,
  // add edges from the caller to all of the callees of the callee.
  CallGraphNode::iterator I = CalleeNode->begin(), E = CalleeNode->end();

  // Consider the case where CalleeNode == CallerNode.
  CallGraphNode::CalledFunctionsVector CallCache;
  if (CalleeNode == CallerNode) {
    CallCache.assign(I, E);
    I = CallCache.begin();
    E = CallCache.end();
  }

  for (; I != E; ++I) {
    const Value *OrigCall = I->first;

    ValueToValueMapTy::iterator VMI = VMap.find(OrigCall);
    // Only copy the edge if the call was inlined!
    if (VMI == VMap.end() || VMI->second == nullptr)
      continue;
    
    // If the call was inlined, but then constant folded, there is no edge to
    // add.  Check for this case.
    Instruction *NewCall = dyn_cast<Instruction>(VMI->second);
    if (!NewCall) continue;

    // Remember that this call site got inlined for the client of
    // InlineFunction.
    IFI.InlinedCalls.push_back(NewCall);

    // It's possible that inlining the callsite will cause it to go from an
    // indirect to a direct call by resolving a function pointer.  If this
    // happens, set the callee of the new call site to a more precise
    // destination.  This can also happen if the call graph node of the caller
    // was just unnecessarily imprecise.
    if (!I->second->getFunction())
      if (Function *F = CallSite(NewCall).getCalledFunction()) {
        // Indirect call site resolved to direct call.
        CallerNode->addCalledFunction(CallSite(NewCall), CG[F]);

        continue;
      }

    CallerNode->addCalledFunction(CallSite(NewCall), I->second);
  }
  
  // Update the call graph by deleting the edge from Callee to Caller.  We must
  // do this after the loop above in case Caller and Callee are the same.
  CallerNode->removeCallEdgeFor(CS);
}

static void HandleByValArgumentInit(Value *Dst, Value *Src, Module *M,
                                    BasicBlock *InsertBlock,
                                    InlineFunctionInfo &IFI) {
  Type *AggTy = cast<PointerType>(Src->getType())->getElementType();
  IRBuilder<> Builder(InsertBlock->begin());

  Value *Size;
  if (IFI.DL == nullptr)
    Size = ConstantExpr::getSizeOf(AggTy);
  else
    Size = Builder.getInt64(IFI.DL->getTypeStoreSize(AggTy));

  // Always generate a memcpy of alignment 1 here because we don't know
  // the alignment of the src pointer.  Other optimizations can infer
  // better alignment.
  Builder.CreateMemCpy(Dst, Src, Size, /*Align=*/1);
}

/// HandleByValArgument - When inlining a call site that has a byval argument,
/// we have to make the implicit memcpy explicit by adding it.
static Value *HandleByValArgument(Value *Arg, Instruction *TheCall,
                                  const Function *CalledFunc,
                                  InlineFunctionInfo &IFI,
                                  unsigned ByValAlignment) {
  PointerType *ArgTy = cast<PointerType>(Arg->getType());
  Type *AggTy = ArgTy->getElementType();

  Function *Caller = TheCall->getParent()->getParent();

  // If the called function is readonly, then it could not mutate the caller's
  // copy of the byval'd memory.  In this case, it is safe to elide the copy and
  // temporary.
  if (CalledFunc->onlyReadsMemory()) {
    // If the byval argument has a specified alignment that is greater than the
    // passed in pointer, then we either have to round up the input pointer or
    // give up on this transformation.
    if (ByValAlignment <= 1)  // 0 = unspecified, 1 = no particular alignment.
      return Arg;

    // If the pointer is already known to be sufficiently aligned, or if we can
    // round it up to a larger alignment, then we don't need a temporary.
    if (getOrEnforceKnownAlignment(Arg, ByValAlignment, IFI.DL,
                                   &IFI.ACT->getAssumptionCache(*Caller),
                                   TheCall) >= ByValAlignment)
      return Arg;
    
    // Otherwise, we have to make a memcpy to get a safe alignment.  This is bad
    // for code quality, but rarely happens and is required for correctness.
  }

  // Create the alloca.  If we have DataLayout, use nice alignment.
  unsigned Align = 1;
  if (IFI.DL)
    Align = IFI.DL->getPrefTypeAlignment(AggTy);
  
  // If the byval had an alignment specified, we *must* use at least that
  // alignment, as it is required by the byval argument (and uses of the
  // pointer inside the callee).
  Align = std::max(Align, ByValAlignment);
  
  Value *NewAlloca = new AllocaInst(AggTy, nullptr, Align, Arg->getName(), 
                                    &*Caller->begin()->begin());
  IFI.StaticAllocas.push_back(cast<AllocaInst>(NewAlloca));
  
  // Uses of the argument in the function should use our new alloca
  // instead.
  return NewAlloca;
}

// isUsedByLifetimeMarker - Check whether this Value is used by a lifetime
// intrinsic.
static bool isUsedByLifetimeMarker(Value *V) {
  for (User *U : V->users()) {
    if (IntrinsicInst *II = dyn_cast<IntrinsicInst>(U)) {
      switch (II->getIntrinsicID()) {
      default: break;
      case Intrinsic::lifetime_start:
      case Intrinsic::lifetime_end:
        return true;
      }
    }
  }
  return false;
}

// hasLifetimeMarkers - Check whether the given alloca already has
// lifetime.start or lifetime.end intrinsics.
static bool hasLifetimeMarkers(AllocaInst *AI) {
  Type *Ty = AI->getType();
  Type *Int8PtrTy = Type::getInt8PtrTy(Ty->getContext(),
                                       Ty->getPointerAddressSpace());
  if (Ty == Int8PtrTy)
    return isUsedByLifetimeMarker(AI);

  // Do a scan to find all the casts to i8*.
  for (User *U : AI->users()) {
    if (U->getType() != Int8PtrTy) continue;
    if (U->stripPointerCasts() != AI) continue;
    if (isUsedByLifetimeMarker(U))
      return true;
  }
  return false;
}

/// updateInlinedAtInfo - Helper function used by fixupLineNumbers to
/// recursively update InlinedAtEntry of a DebugLoc.
static DebugLoc updateInlinedAtInfo(const DebugLoc &DL, 
                                    const DebugLoc &InlinedAtDL,
                                    LLVMContext &Ctx) {
  if (MDNode *IA = DL.getInlinedAt(Ctx)) {
    DebugLoc NewInlinedAtDL 
      = updateInlinedAtInfo(DebugLoc::getFromDILocation(IA), InlinedAtDL, Ctx);
    return DebugLoc::get(DL.getLine(), DL.getCol(), DL.getScope(Ctx),
                         NewInlinedAtDL.getAsMDNode(Ctx));
  }

  return DebugLoc::get(DL.getLine(), DL.getCol(), DL.getScope(Ctx),
                       InlinedAtDL.getAsMDNode(Ctx));
}

/// fixupLineNumbers - Update inlined instructions' line numbers to 
/// to encode location where these instructions are inlined.
static void fixupLineNumbers(Function *Fn, Function::iterator FI,
                             Instruction *TheCall) {
  DebugLoc TheCallDL = TheCall->getDebugLoc();
  if (TheCallDL.isUnknown())
    return;

  for (; FI != Fn->end(); ++FI) {
    for (BasicBlock::iterator BI = FI->begin(), BE = FI->end();
         BI != BE; ++BI) {
      DebugLoc DL = BI->getDebugLoc();
      if (DL.isUnknown()) {
        // If the inlined instruction has no line number, make it look as if it
        // originates from the call location. This is important for
        // ((__always_inline__, __nodebug__)) functions which must use caller
        // location for all instructions in their function body.
        BI->setDebugLoc(TheCallDL);
      } else {
        BI->setDebugLoc(updateInlinedAtInfo(DL, TheCallDL, BI->getContext()));
        if (DbgValueInst *DVI = dyn_cast<DbgValueInst>(BI)) {
          LLVMContext &Ctx = BI->getContext();
          MDNode *InlinedAt = BI->getDebugLoc().getInlinedAt(Ctx);
          DVI->setOperand(2, MetadataAsValue::get(
                                 Ctx, createInlinedVariable(DVI->getVariable(),
                                                            InlinedAt, Ctx)));
        } else if (DbgDeclareInst *DDI = dyn_cast<DbgDeclareInst>(BI)) {
          LLVMContext &Ctx = BI->getContext();
          MDNode *InlinedAt = BI->getDebugLoc().getInlinedAt(Ctx);
          DDI->setOperand(1, MetadataAsValue::get(
                                 Ctx, createInlinedVariable(DDI->getVariable(),
                                                            InlinedAt, Ctx)));
        }
      }
    }
  }
}

/// InlineFunction - This function inlines the called function into the basic
/// block of the caller.  This returns false if it is not possible to inline
/// this call.  The program is still in a well defined state if this occurs
/// though.
///
/// Note that this only does one level of inlining.  For example, if the
/// instruction 'call B' is inlined, and 'B' calls 'C', then the call to 'C' now
/// exists in the instruction stream.  Similarly this will inline a recursive
/// function by one level.
bool llvm::InlineFunction(CallSite CS, InlineFunctionInfo &IFI,
                          bool InsertLifetime) {
  Instruction *TheCall = CS.getInstruction();
  assert(TheCall->getParent() && TheCall->getParent()->getParent() &&
         "Instruction not in function!");

  // If IFI has any state in it, zap it before we fill it in.
  IFI.reset();
  
  const Function *CalledFunc = CS.getCalledFunction();
  if (!CalledFunc ||              // Can't inline external function or indirect
      CalledFunc->isDeclaration() || // call, or call to a vararg function!
      CalledFunc->getFunctionType()->isVarArg()) return false;

  // If the call to the callee cannot throw, set the 'nounwind' flag on any
  // calls that we inline.
  bool MarkNoUnwind = CS.doesNotThrow();

  BasicBlock *OrigBB = TheCall->getParent();
  Function *Caller = OrigBB->getParent();

  // GC poses two hazards to inlining, which only occur when the callee has GC:
  //  1. If the caller has no GC, then the callee's GC must be propagated to the
  //     caller.
  //  2. If the caller has a differing GC, it is invalid to inline.
  if (CalledFunc->hasGC()) {
    if (!Caller->hasGC())
      Caller->setGC(CalledFunc->getGC());
    else if (CalledFunc->getGC() != Caller->getGC())
      return false;
  }

  // Get the personality function from the callee if it contains a landing pad.
  Value *CalleePersonality = nullptr;
  for (Function::const_iterator I = CalledFunc->begin(), E = CalledFunc->end();
       I != E; ++I)
    if (const InvokeInst *II = dyn_cast<InvokeInst>(I->getTerminator())) {
      const BasicBlock *BB = II->getUnwindDest();
      const LandingPadInst *LP = BB->getLandingPadInst();
      CalleePersonality = LP->getPersonalityFn();
      break;
    }

  // Find the personality function used by the landing pads of the caller. If it
  // exists, then check to see that it matches the personality function used in
  // the callee.
  if (CalleePersonality) {
    for (Function::const_iterator I = Caller->begin(), E = Caller->end();
         I != E; ++I)
      if (const InvokeInst *II = dyn_cast<InvokeInst>(I->getTerminator())) {
        const BasicBlock *BB = II->getUnwindDest();
        const LandingPadInst *LP = BB->getLandingPadInst();

        // If the personality functions match, then we can perform the
        // inlining. Otherwise, we can't inline.
        // TODO: This isn't 100% true. Some personality functions are proper
        //       supersets of others and can be used in place of the other.
        if (LP->getPersonalityFn() != CalleePersonality)
          return false;

        break;
      }
  }

  // Get an iterator to the last basic block in the function, which will have
  // the new function inlined after it.
  Function::iterator LastBlock = &Caller->back();

  // Make sure to capture all of the return instructions from the cloned
  // function.
  SmallVector<ReturnInst*, 8> Returns;
  ClonedCodeInfo InlinedFunctionInfo;
  Function::iterator FirstNewBlock;

  { // Scope to destroy VMap after cloning.
    ValueToValueMapTy VMap;
    // Keep a list of pair (dst, src) to emit byval initializations.
    SmallVector<std::pair<Value*, Value*>, 4> ByValInit;

    assert(CalledFunc->arg_size() == CS.arg_size() &&
           "No varargs calls can be inlined!");

    // Calculate the vector of arguments to pass into the function cloner, which
    // matches up the formal to the actual argument values.
    CallSite::arg_iterator AI = CS.arg_begin();
    unsigned ArgNo = 0;
    for (Function::const_arg_iterator I = CalledFunc->arg_begin(),
         E = CalledFunc->arg_end(); I != E; ++I, ++AI, ++ArgNo) {
      Value *ActualArg = *AI;

      // When byval arguments actually inlined, we need to make the copy implied
      // by them explicit.  However, we don't do this if the callee is readonly
      // or readnone, because the copy would be unneeded: the callee doesn't
      // modify the struct.
      if (CS.isByValArgument(ArgNo)) {
        ActualArg = HandleByValArgument(ActualArg, TheCall, CalledFunc, IFI,
                                        CalledFunc->getParamAlignment(ArgNo+1));
        if (ActualArg != *AI)
          ByValInit.push_back(std::make_pair(ActualArg, (Value*) *AI));
      }

      VMap[I] = ActualArg;
    }

    // We want the inliner to prune the code as it copies.  We would LOVE to
    // have no dead or constant instructions leftover after inlining occurs
    // (which can happen, e.g., because an argument was constant), but we'll be
    // happy with whatever the cloner can do.
    CloneAndPruneFunctionInto(Caller, CalledFunc, VMap, 
                              /*ModuleLevelChanges=*/false, Returns, ".i",
                              &InlinedFunctionInfo, IFI.DL, TheCall);

    // Remember the first block that is newly cloned over.
    FirstNewBlock = LastBlock; ++FirstNewBlock;

    // Inject byval arguments initialization.
    for (std::pair<Value*, Value*> &Init : ByValInit)
      HandleByValArgumentInit(Init.first, Init.second, Caller->getParent(),
                              FirstNewBlock, IFI);

    // Update the callgraph if requested.
    if (IFI.CG)
      UpdateCallGraphAfterInlining(CS, FirstNewBlock, VMap, IFI);

    // Update inlined instructions' line number information.
    fixupLineNumbers(Caller, FirstNewBlock, TheCall);

    // Clone existing noalias metadata if necessary.
    CloneAliasScopeMetadata(CS, VMap);

    // Add noalias metadata if necessary.
    AddAliasScopeMetadata(CS, VMap, IFI.DL, IFI.AA);

    // FIXME: We could register any cloned assumptions instead of clearing the
    // whole function's cache.
    if (IFI.ACT)
      IFI.ACT->getAssumptionCache(*Caller).clear();
  }

  // If there are any alloca instructions in the block that used to be the entry
  // block for the callee, move them to the entry block of the caller.  First
  // calculate which instruction they should be inserted before.  We insert the
  // instructions at the end of the current alloca list.
  {
    BasicBlock::iterator InsertPoint = Caller->begin()->begin();
    for (BasicBlock::iterator I = FirstNewBlock->begin(),
         E = FirstNewBlock->end(); I != E; ) {
      AllocaInst *AI = dyn_cast<AllocaInst>(I++);
      if (!AI) continue;
      
      // If the alloca is now dead, remove it.  This often occurs due to code
      // specialization.
      if (AI->use_empty()) {
        AI->eraseFromParent();
        continue;
      }

      if (!isa<Constant>(AI->getArraySize()))
        continue;
      
      // Keep track of the static allocas that we inline into the caller.
      IFI.StaticAllocas.push_back(AI);
      
      // Scan for the block of allocas that we can move over, and move them
      // all at once.
      while (isa<AllocaInst>(I) &&
             isa<Constant>(cast<AllocaInst>(I)->getArraySize())) {
        IFI.StaticAllocas.push_back(cast<AllocaInst>(I));
        ++I;
      }

      // Transfer all of the allocas over in a block.  Using splice means
      // that the instructions aren't removed from the symbol table, then
      // reinserted.
      Caller->getEntryBlock().getInstList().splice(InsertPoint,
                                                   FirstNewBlock->getInstList(),
                                                   AI, I);
    }
  }

  bool InlinedMustTailCalls = false;
  if (InlinedFunctionInfo.ContainsCalls) {
    CallInst::TailCallKind CallSiteTailKind = CallInst::TCK_None;
    if (CallInst *CI = dyn_cast<CallInst>(TheCall))
      CallSiteTailKind = CI->getTailCallKind();

    for (Function::iterator BB = FirstNewBlock, E = Caller->end(); BB != E;
         ++BB) {
      for (Instruction &I : *BB) {
        CallInst *CI = dyn_cast<CallInst>(&I);
        if (!CI)
          continue;

        // We need to reduce the strength of any inlined tail calls.  For
        // musttail, we have to avoid introducing potential unbounded stack
        // growth.  For example, if functions 'f' and 'g' are mutually recursive
        // with musttail, we can inline 'g' into 'f' so long as we preserve
        // musttail on the cloned call to 'f'.  If either the inlined call site
        // or the cloned call site is *not* musttail, the program already has
        // one frame of stack growth, so it's safe to remove musttail.  Here is
        // a table of example transformations:
        //
        //    f -> musttail g -> musttail f  ==>  f -> musttail f
        //    f -> musttail g ->     tail f  ==>  f ->     tail f
        //    f ->          g -> musttail f  ==>  f ->          f
        //    f ->          g ->     tail f  ==>  f ->          f
        CallInst::TailCallKind ChildTCK = CI->getTailCallKind();
        ChildTCK = std::min(CallSiteTailKind, ChildTCK);
        CI->setTailCallKind(ChildTCK);
        InlinedMustTailCalls |= CI->isMustTailCall();

        // Calls inlined through a 'nounwind' call site should be marked
        // 'nounwind'.
        if (MarkNoUnwind)
          CI->setDoesNotThrow();
      }
    }
  }

  // Leave lifetime markers for the static alloca's, scoping them to the
  // function we just inlined.
  if (InsertLifetime && !IFI.StaticAllocas.empty()) {
    IRBuilder<> builder(FirstNewBlock->begin());
    for (unsigned ai = 0, ae = IFI.StaticAllocas.size(); ai != ae; ++ai) {
      AllocaInst *AI = IFI.StaticAllocas[ai];

      // If the alloca is already scoped to something smaller than the whole
      // function then there's no need to add redundant, less accurate markers.
      if (hasLifetimeMarkers(AI))
        continue;

      // Try to determine the size of the allocation.
      ConstantInt *AllocaSize = nullptr;
      if (ConstantInt *AIArraySize =
          dyn_cast<ConstantInt>(AI->getArraySize())) {
        if (IFI.DL) {
          Type *AllocaType = AI->getAllocatedType();
          uint64_t AllocaTypeSize = IFI.DL->getTypeAllocSize(AllocaType);
          uint64_t AllocaArraySize = AIArraySize->getLimitedValue();
          assert(AllocaArraySize > 0 && "array size of AllocaInst is zero");
          // Check that array size doesn't saturate uint64_t and doesn't
          // overflow when it's multiplied by type size.
          if (AllocaArraySize != ~0ULL &&
              UINT64_MAX / AllocaArraySize >= AllocaTypeSize) {
            AllocaSize = ConstantInt::get(Type::getInt64Ty(AI->getContext()),
                                          AllocaArraySize * AllocaTypeSize);
          }
        }
      }

      builder.CreateLifetimeStart(AI, AllocaSize);
      for (ReturnInst *RI : Returns) {
        // Don't insert llvm.lifetime.end calls between a musttail call and a
        // return.  The return kills all local allocas.
        if (InlinedMustTailCalls &&
            RI->getParent()->getTerminatingMustTailCall())
          continue;
        IRBuilder<>(RI).CreateLifetimeEnd(AI, AllocaSize);
      }
    }
  }

  // If the inlined code contained dynamic alloca instructions, wrap the inlined
  // code with llvm.stacksave/llvm.stackrestore intrinsics.
  if (InlinedFunctionInfo.ContainsDynamicAllocas) {
    Module *M = Caller->getParent();
    // Get the two intrinsics we care about.
    Function *StackSave = Intrinsic::getDeclaration(M, Intrinsic::stacksave);
    Function *StackRestore=Intrinsic::getDeclaration(M,Intrinsic::stackrestore);

    // Insert the llvm.stacksave.
    CallInst *SavedPtr = IRBuilder<>(FirstNewBlock, FirstNewBlock->begin())
      .CreateCall(StackSave, "savedstack");

    // Insert a call to llvm.stackrestore before any return instructions in the
    // inlined function.
    for (ReturnInst *RI : Returns) {
      // Don't insert llvm.stackrestore calls between a musttail call and a
      // return.  The return will restore the stack pointer.
      if (InlinedMustTailCalls && RI->getParent()->getTerminatingMustTailCall())
        continue;
      IRBuilder<>(RI).CreateCall(StackRestore, SavedPtr);
    }
  }

  // If we are inlining for an invoke instruction, we must make sure to rewrite
  // any call instructions into invoke instructions.
  if (InvokeInst *II = dyn_cast<InvokeInst>(TheCall))
    HandleInlinedInvoke(II, FirstNewBlock, InlinedFunctionInfo);

  // Handle any inlined musttail call sites.  In order for a new call site to be
  // musttail, the source of the clone and the inlined call site must have been
  // musttail.  Therefore it's safe to return without merging control into the
  // phi below.
  if (InlinedMustTailCalls) {
    // Check if we need to bitcast the result of any musttail calls.
    Type *NewRetTy = Caller->getReturnType();
    bool NeedBitCast = !TheCall->use_empty() && TheCall->getType() != NewRetTy;

    // Handle the returns preceded by musttail calls separately.
    SmallVector<ReturnInst *, 8> NormalReturns;
    for (ReturnInst *RI : Returns) {
      CallInst *ReturnedMustTail =
          RI->getParent()->getTerminatingMustTailCall();
      if (!ReturnedMustTail) {
        NormalReturns.push_back(RI);
        continue;
      }
      if (!NeedBitCast)
        continue;

      // Delete the old return and any preceding bitcast.
      BasicBlock *CurBB = RI->getParent();
      auto *OldCast = dyn_cast_or_null<BitCastInst>(RI->getReturnValue());
      RI->eraseFromParent();
      if (OldCast)
        OldCast->eraseFromParent();

      // Insert a new bitcast and return with the right type.
      IRBuilder<> Builder(CurBB);
      Builder.CreateRet(Builder.CreateBitCast(ReturnedMustTail, NewRetTy));
    }

    // Leave behind the normal returns so we can merge control flow.
    std::swap(Returns, NormalReturns);
  }

  // If we cloned in _exactly one_ basic block, and if that block ends in a
  // return instruction, we splice the body of the inlined callee directly into
  // the calling basic block.
  if (Returns.size() == 1 && std::distance(FirstNewBlock, Caller->end()) == 1) {
    // Move all of the instructions right before the call.
    OrigBB->getInstList().splice(TheCall, FirstNewBlock->getInstList(),
                                 FirstNewBlock->begin(), FirstNewBlock->end());
    // Remove the cloned basic block.
    Caller->getBasicBlockList().pop_back();

    // If the call site was an invoke instruction, add a branch to the normal
    // destination.
    if (InvokeInst *II = dyn_cast<InvokeInst>(TheCall)) {
      BranchInst *NewBr = BranchInst::Create(II->getNormalDest(), TheCall);
      NewBr->setDebugLoc(Returns[0]->getDebugLoc());
    }

    // If the return instruction returned a value, replace uses of the call with
    // uses of the returned value.
    if (!TheCall->use_empty()) {
      ReturnInst *R = Returns[0];
      if (TheCall == R->getReturnValue())
        TheCall->replaceAllUsesWith(UndefValue::get(TheCall->getType()));
      else
        TheCall->replaceAllUsesWith(R->getReturnValue());
    }
    // Since we are now done with the Call/Invoke, we can delete it.
    TheCall->eraseFromParent();

    // Since we are now done with the return instruction, delete it also.
    Returns[0]->eraseFromParent();

    // We are now done with the inlining.
    return true;
  }

  // Otherwise, we have the normal case, of more than one block to inline or
  // multiple return sites.

  // We want to clone the entire callee function into the hole between the
  // "starter" and "ender" blocks.  How we accomplish this depends on whether
  // this is an invoke instruction or a call instruction.
  BasicBlock *AfterCallBB;
  BranchInst *CreatedBranchToNormalDest = nullptr;
  if (InvokeInst *II = dyn_cast<InvokeInst>(TheCall)) {

    // Add an unconditional branch to make this look like the CallInst case...
    CreatedBranchToNormalDest = BranchInst::Create(II->getNormalDest(), TheCall);

    // Split the basic block.  This guarantees that no PHI nodes will have to be
    // updated due to new incoming edges, and make the invoke case more
    // symmetric to the call case.
    AfterCallBB = OrigBB->splitBasicBlock(CreatedBranchToNormalDest,
                                          CalledFunc->getName()+".exit");

  } else {  // It's a call
    // If this is a call instruction, we need to split the basic block that
    // the call lives in.
    //
    AfterCallBB = OrigBB->splitBasicBlock(TheCall,
                                          CalledFunc->getName()+".exit");
  }

  // Change the branch that used to go to AfterCallBB to branch to the first
  // basic block of the inlined function.
  //
  TerminatorInst *Br = OrigBB->getTerminator();
  assert(Br && Br->getOpcode() == Instruction::Br &&
         "splitBasicBlock broken!");
  Br->setOperand(0, FirstNewBlock);


  // Now that the function is correct, make it a little bit nicer.  In
  // particular, move the basic blocks inserted from the end of the function
  // into the space made by splitting the source basic block.
  Caller->getBasicBlockList().splice(AfterCallBB, Caller->getBasicBlockList(),
                                     FirstNewBlock, Caller->end());

  // Handle all of the return instructions that we just cloned in, and eliminate
  // any users of the original call/invoke instruction.
  Type *RTy = CalledFunc->getReturnType();

  PHINode *PHI = nullptr;
  if (Returns.size() > 1) {
    // The PHI node should go at the front of the new basic block to merge all
    // possible incoming values.
    if (!TheCall->use_empty()) {
      PHI = PHINode::Create(RTy, Returns.size(), TheCall->getName(),
                            AfterCallBB->begin());
      // Anything that used the result of the function call should now use the
      // PHI node as their operand.
      TheCall->replaceAllUsesWith(PHI);
    }

    // Loop over all of the return instructions adding entries to the PHI node
    // as appropriate.
    if (PHI) {
      for (unsigned i = 0, e = Returns.size(); i != e; ++i) {
        ReturnInst *RI = Returns[i];
        assert(RI->getReturnValue()->getType() == PHI->getType() &&
               "Ret value not consistent in function!");
        PHI->addIncoming(RI->getReturnValue(), RI->getParent());
      }
    }


    // Add a branch to the merge points and remove return instructions.
    DebugLoc Loc;
    for (unsigned i = 0, e = Returns.size(); i != e; ++i) {
      ReturnInst *RI = Returns[i];
      BranchInst* BI = BranchInst::Create(AfterCallBB, RI);
      Loc = RI->getDebugLoc();
      BI->setDebugLoc(Loc);
      RI->eraseFromParent();
    }
    // We need to set the debug location to *somewhere* inside the
    // inlined function. The line number may be nonsensical, but the
    // instruction will at least be associated with the right
    // function.
    if (CreatedBranchToNormalDest)
      CreatedBranchToNormalDest->setDebugLoc(Loc);
  } else if (!Returns.empty()) {
    // Otherwise, if there is exactly one return value, just replace anything
    // using the return value of the call with the computed value.
    if (!TheCall->use_empty()) {
      if (TheCall == Returns[0]->getReturnValue())
        TheCall->replaceAllUsesWith(UndefValue::get(TheCall->getType()));
      else
        TheCall->replaceAllUsesWith(Returns[0]->getReturnValue());
    }

    // Update PHI nodes that use the ReturnBB to use the AfterCallBB.
    BasicBlock *ReturnBB = Returns[0]->getParent();
    ReturnBB->replaceAllUsesWith(AfterCallBB);

    // Splice the code from the return block into the block that it will return
    // to, which contains the code that was after the call.
    AfterCallBB->getInstList().splice(AfterCallBB->begin(),
                                      ReturnBB->getInstList());

    if (CreatedBranchToNormalDest)
      CreatedBranchToNormalDest->setDebugLoc(Returns[0]->getDebugLoc());

    // Delete the return instruction now and empty ReturnBB now.
    Returns[0]->eraseFromParent();
    ReturnBB->eraseFromParent();
  } else if (!TheCall->use_empty()) {
    // No returns, but something is using the return value of the call.  Just
    // nuke the result.
    TheCall->replaceAllUsesWith(UndefValue::get(TheCall->getType()));
  }

  // Since we are now done with the Call/Invoke, we can delete it.
  TheCall->eraseFromParent();

  // If we inlined any musttail calls and the original return is now
  // unreachable, delete it.  It can only contain a bitcast and ret.
  if (InlinedMustTailCalls && pred_begin(AfterCallBB) == pred_end(AfterCallBB))
    AfterCallBB->eraseFromParent();

  // We should always be able to fold the entry block of the function into the
  // single predecessor of the block...
  assert(cast<BranchInst>(Br)->isUnconditional() && "splitBasicBlock broken!");
  BasicBlock *CalleeEntry = cast<BranchInst>(Br)->getSuccessor(0);

  // Splice the code entry block into calling block, right before the
  // unconditional branch.
  CalleeEntry->replaceAllUsesWith(OrigBB);  // Update PHI nodes
  OrigBB->getInstList().splice(Br, CalleeEntry->getInstList());

  // Remove the unconditional branch.
  OrigBB->getInstList().erase(Br);

  // Now we can remove the CalleeEntry block, which is now empty.
  Caller->getBasicBlockList().erase(CalleeEntry);

  // If we inserted a phi node, check to see if it has a single value (e.g. all
  // the entries are the same or undef).  If so, remove the PHI so it doesn't
  // block other optimizations.
  if (PHI) {
    if (Value *V = SimplifyInstruction(PHI, IFI.DL, nullptr, nullptr,
                                       &IFI.ACT->getAssumptionCache(*Caller))) {
      PHI->replaceAllUsesWith(V);
      PHI->eraseFromParent();
    }
  }

  return true;
}<|MERGE_RESOLUTION|>--- conflicted
+++ resolved
@@ -47,6 +47,11 @@
   cl::Hidden,
   cl::desc("Convert noalias attributes to metadata during inlining."));
 
+static cl::opt<bool>
+PreserveAlignmentAssumptions("preserve-alignment-assumptions-during-inlining",
+  cl::init(true), cl::Hidden,
+  cl::desc("Convert align attributes to assumptions during inlining."));
+
 bool llvm::InlineFunction(CallInst *CI, InlineFunctionInfo &IFI,
                           bool InsertLifetime) {
   return InlineFunction(CallSite(CI), IFI, InsertLifetime);
@@ -360,12 +365,12 @@
       // which instructions inside it might belong), propagate those scopes to
       // the inlined instructions.
       if (MDNode *CSM =
-          CS.getInstruction()->getMetadata(LLVMContext::MD_alias_scope))
+              CS.getInstruction()->getMetadata(LLVMContext::MD_alias_scope))
         NewMD = MDNode::concatenate(NewMD, CSM);
       NI->setMetadata(LLVMContext::MD_alias_scope, NewMD);
     } else if (NI->mayReadOrWriteMemory()) {
       if (MDNode *M =
-          CS.getInstruction()->getMetadata(LLVMContext::MD_alias_scope))
+              CS.getInstruction()->getMetadata(LLVMContext::MD_alias_scope))
         NI->setMetadata(LLVMContext::MD_alias_scope, M);
     }
 
@@ -375,12 +380,11 @@
       // which instructions inside it don't alias), propagate those scopes to
       // the inlined instructions.
       if (MDNode *CSM =
-          CS.getInstruction()->getMetadata(LLVMContext::MD_noalias))
+              CS.getInstruction()->getMetadata(LLVMContext::MD_noalias))
         NewMD = MDNode::concatenate(NewMD, CSM);
       NI->setMetadata(LLVMContext::MD_noalias, NewMD);
     } else if (NI->mayReadOrWriteMemory()) {
-      if (MDNode *M =
-          CS.getInstruction()->getMetadata(LLVMContext::MD_noalias))
+      if (MDNode *M = CS.getInstruction()->getMetadata(LLVMContext::MD_noalias))
         NI->setMetadata(LLVMContext::MD_noalias, M);
     }
   }
@@ -584,9 +588,10 @@
       }
 
       if (!NoAliases.empty())
-        NI->setMetadata(LLVMContext::MD_noalias, MDNode::concatenate(
-          NI->getMetadata(LLVMContext::MD_noalias),
-            MDNode::get(CalledFunc->getContext(), NoAliases)));
+        NI->setMetadata(LLVMContext::MD_noalias,
+                        MDNode::concatenate(
+                            NI->getMetadata(LLVMContext::MD_noalias),
+                            MDNode::get(CalledFunc->getContext(), NoAliases)));
 
       // Next, we want to figure out all of the sets to which we might belong.
       // We might belong to a set if the noalias argument is in the set of
@@ -609,11 +614,6 @@
         }
 
       if (!Scopes.empty())
-<<<<<<< HEAD
-        NI->setMetadata(LLVMContext::MD_alias_scope, MDNode::concatenate(
-          NI->getMetadata(LLVMContext::MD_alias_scope),
-            MDNode::get(CalledFunc->getContext(), Scopes)));
-=======
         NI->setMetadata(
             LLVMContext::MD_alias_scope,
             MDNode::concatenate(NI->getMetadata(LLVMContext::MD_alias_scope),
@@ -655,7 +655,6 @@
 
       IRBuilder<>(CS.getInstruction()).CreateAlignmentAssumption(*IFI.DL, Arg,
                                                                  Align);
->>>>>>> 41cb3da2
     }
   }
 }
@@ -861,6 +860,12 @@
         // originates from the call location. This is important for
         // ((__always_inline__, __nodebug__)) functions which must use caller
         // location for all instructions in their function body.
+
+        // Don't update static allocas, as they may get moved later.
+        if (auto *AI = dyn_cast<AllocaInst>(BI))
+          if (isa<Constant>(AI->getArraySize()))
+            continue;
+
         BI->setDebugLoc(TheCallDL);
       } else {
         BI->setDebugLoc(updateInlinedAtInfo(DL, TheCallDL, BI->getContext()));
@@ -994,6 +999,11 @@
 
       VMap[I] = ActualArg;
     }
+
+    // Add alignment assumptions if necessary. We do this before the inlined
+    // instructions are actually cloned into the caller so that we can easily
+    // check what will be known at the start of the inlined code.
+    AddAlignmentAssumptions(CS, IFI);
 
     // We want the inliner to prune the code as it copies.  We would LOVE to
     // have no dead or constant instructions leftover after inlining occurs
