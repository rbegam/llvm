--- conflicted
+++ resolved
@@ -1456,7 +1456,6 @@
       ClonedBBs);
 }
 
-<<<<<<< HEAD
 #ifdef INTEL_CUSTOMIZATION
 
 //
@@ -1596,7 +1595,7 @@
   }   
 } 
 #endif // INTEL_CUSTOMIZATION
-=======
+
 /// Update the branch metadata for cloned call instructions.
 static void updateCallProfile(Function *Callee, const ValueToValueMapTy &VMap,
                               const Optional<uint64_t> &CalleeEntryCount,
@@ -1621,7 +1620,6 @@
           CI->updateProfWeight(CalleeEntryCount.getValue() - CallCount,
                                CalleeEntryCount.getValue());
 }
->>>>>>> 7d65b669
 
 /// Update the entry count of callee after inlining.
 ///
