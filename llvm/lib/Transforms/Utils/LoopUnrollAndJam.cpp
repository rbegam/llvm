--- conflicted
+++ resolved
@@ -206,14 +206,10 @@
 #endif  // INTEL_CUSTOMIZATION
     if (!UnrollRuntimeLoopRemainder(L, Count, /*AllowExpensiveTripCount*/ false,
                                     /*UseEpilogRemainder*/ true,
-<<<<<<< HEAD
-                                    UnrollRemainder, LI, SE, DT, AC, // INTEL
+                                    UnrollRemainder, /*ForgetAllSCEV*/ false,
+                                    LI, SE, DT, AC, // INTEL
                                     LORBuilder,                      // INTEL
                                     true, EpilogueLoop)) {           // INTEL
-=======
-                                    UnrollRemainder, /*ForgetAllSCEV*/ false,
-                                    LI, SE, DT, AC, true, EpilogueLoop)) {
->>>>>>> 5a301779
       LLVM_DEBUG(dbgs() << "Won't unroll-and-jam; remainder loop could not be "
                            "generated when assuming runtime trip count\n");
       return LoopUnrollResult::Unmodified;
