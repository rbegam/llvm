--- conflicted
+++ resolved
@@ -27,16 +27,25 @@
 #include "llvm/IR/Intrinsics.h"
 #include "llvm/IR/LLVMContext.h"
 #include "llvm/IR/Module.h"
+#include "llvm/IR/PatternMatch.h"
 #include "llvm/Support/Allocator.h"
 #include "llvm/Support/CommandLine.h"
 #include "llvm/Analysis/TargetLibraryInfo.h"
 #include "llvm/Transforms/Utils/BuildLibCalls.h"
 
 using namespace llvm;
+using namespace PatternMatch;
 
 static cl::opt<bool>
     ColdErrorCalls("error-reporting-is-cold", cl::init(true), cl::Hidden,
                    cl::desc("Treat error-reporting calls as cold"));
+
+static cl::opt<bool>
+    EnableUnsafeFPShrink("enable-double-float-shrink", cl::Hidden,
+                         cl::init(false),
+                         cl::desc("Enable unsafe double to float "
+                                  "shrinking for math lib calls"));
+
 
 //===----------------------------------------------------------------------===//
 // Helper Functions
@@ -605,8 +614,8 @@
   bool HasS1 = getConstantStringInfo(CI->getArgOperand(0), S1);
   bool HasS2 = getConstantStringInfo(CI->getArgOperand(1), S2);
 
-  // strpbrk(s, "") -> NULL
-  // strpbrk("", s) -> NULL
+  // strpbrk(s, "") -> nullptr
+  // strpbrk("", s) -> nullptr
   if ((HasS1 && S1.empty()) || (HasS2 && S2.empty()))
     return Constant::getNullValue(CI->getType());
 
@@ -913,10 +922,6 @@
     return nullptr;
 
   // floor((double)floatval) -> (double)floorf(floatval)
-<<<<<<< HEAD
-  Value *V = Cast->getOperand(0);
-  V = EmitUnaryFloatFnCall(V, Callee->getName(), B, Callee->getAttributes());
-=======
   if (Callee->isIntrinsic()) {
     Module *M = CI->getParent()->getParent()->getParent();
     Intrinsic::ID IID = (Intrinsic::ID) Callee->getIntrinsicID();
@@ -927,7 +932,6 @@
     V = EmitUnaryFloatFnCall(V, Callee->getName(), B, Callee->getAttributes());
   }
 
->>>>>>> 41cb3da2
   return B.CreateFPExt(V, B.getDoubleTy());
 }
 
@@ -952,19 +956,10 @@
     return nullptr;
 
   // fmin((double)floatval1, (double)floatval2)
-<<<<<<< HEAD
-  //                      -> (double)fmin(floatval1, floatval2)
-  Value *V = nullptr;
-  Value *V1 = Cast1->getOperand(0);
-  Value *V2 = Cast2->getOperand(0);
-  V = EmitBinaryFloatFnCall(V1, V2, Callee->getName(), B,
-                            Callee->getAttributes());
-=======
   //                      -> (double)fminf(floatval1, floatval2)
   // TODO: Handle intrinsics in the same way as in optimizeUnaryDoubleFP().
   Value *V = EmitBinaryFloatFnCall(V1, V2, Callee->getName(), B,
                                    Callee->getAttributes());
->>>>>>> 41cb3da2
   return B.CreateFPExt(V, B.getDoubleTy());
 }
 
@@ -1105,12 +1100,114 @@
       Module *M = Caller->getParent();
       Value *Callee =
           M->getOrInsertFunction(TLI->getName(LdExp), Op->getType(),
-                                 Op->getType(), B.getInt32Ty(), NULL);
+                                 Op->getType(), B.getInt32Ty(), nullptr);
       CallInst *CI = B.CreateCall2(Callee, One, LdExpArg);
       if (const Function *F = dyn_cast<Function>(Callee->stripPointerCasts()))
         CI->setCallingConv(F->getCallingConv());
 
       return CI;
+    }
+  }
+  return Ret;
+}
+
+Value *LibCallSimplifier::optimizeFabs(CallInst *CI, IRBuilder<> &B) {
+  Function *Callee = CI->getCalledFunction();
+
+  Value *Ret = nullptr;
+  if (Callee->getName() == "fabs" && TLI->has(LibFunc::fabsf)) {
+    Ret = optimizeUnaryDoubleFP(CI, B, false);
+  }
+
+  FunctionType *FT = Callee->getFunctionType();
+  // Make sure this has 1 argument of FP type which matches the result type.
+  if (FT->getNumParams() != 1 || FT->getReturnType() != FT->getParamType(0) ||
+      !FT->getParamType(0)->isFloatingPointTy())
+    return Ret;
+
+  Value *Op = CI->getArgOperand(0);
+  if (Instruction *I = dyn_cast<Instruction>(Op)) {
+    // Fold fabs(x * x) -> x * x; any squared FP value must already be positive.
+    if (I->getOpcode() == Instruction::FMul)
+      if (I->getOperand(0) == I->getOperand(1))
+        return Op;
+  }
+  return Ret;
+}
+
+Value *LibCallSimplifier::optimizeSqrt(CallInst *CI, IRBuilder<> &B) {
+  Function *Callee = CI->getCalledFunction();
+  
+  Value *Ret = nullptr;
+  if (TLI->has(LibFunc::sqrtf) && (Callee->getName() == "sqrt" ||
+                                   Callee->getIntrinsicID() == Intrinsic::sqrt))
+    Ret = optimizeUnaryDoubleFP(CI, B, true);
+
+  // FIXME: For finer-grain optimization, we need intrinsics to have the same
+  // fast-math flag decorations that are applied to FP instructions. For now,
+  // we have to rely on the function-level unsafe-fp-math attribute to do this
+  // optimization because there's no other way to express that the sqrt can be
+  // reassociated.
+  Function *F = CI->getParent()->getParent();
+  if (F->hasFnAttribute("unsafe-fp-math")) {
+    // Check for unsafe-fp-math = true.
+    Attribute Attr = F->getFnAttribute("unsafe-fp-math");
+    if (Attr.getValueAsString() != "true")
+      return Ret;
+  }
+  Value *Op = CI->getArgOperand(0);
+  if (Instruction *I = dyn_cast<Instruction>(Op)) {
+    if (I->getOpcode() == Instruction::FMul && I->hasUnsafeAlgebra()) {
+      // We're looking for a repeated factor in a multiplication tree,
+      // so we can do this fold: sqrt(x * x) -> fabs(x);
+      // or this fold: sqrt(x * x * y) -> fabs(x) * sqrt(y).
+      Value *Op0 = I->getOperand(0);
+      Value *Op1 = I->getOperand(1);
+      Value *RepeatOp = nullptr;
+      Value *OtherOp = nullptr;
+      if (Op0 == Op1) {
+        // Simple match: the operands of the multiply are identical.
+        RepeatOp = Op0;
+      } else {
+        // Look for a more complicated pattern: one of the operands is itself
+        // a multiply, so search for a common factor in that multiply.
+        // Note: We don't bother looking any deeper than this first level or for
+        // variations of this pattern because instcombine's visitFMUL and/or the
+        // reassociation pass should give us this form.
+        Value *OtherMul0, *OtherMul1;
+        if (match(Op0, m_FMul(m_Value(OtherMul0), m_Value(OtherMul1)))) {
+          // Pattern: sqrt((x * y) * z)
+          if (OtherMul0 == OtherMul1) {
+            // Matched: sqrt((x * x) * z)
+            RepeatOp = OtherMul0;
+            OtherOp = Op1;
+          }
+        }
+      }
+      if (RepeatOp) {
+        // Fast math flags for any created instructions should match the sqrt
+        // and multiply.
+        // FIXME: We're not checking the sqrt because it doesn't have
+        // fast-math-flags (see earlier comment).
+        IRBuilder<true, ConstantFolder,
+          IRBuilderDefaultInserter<true> >::FastMathFlagGuard Guard(B);
+        B.SetFastMathFlags(I->getFastMathFlags());
+        // If we found a repeated factor, hoist it out of the square root and
+        // replace it with the fabs of that factor.
+        Module *M = Callee->getParent();
+        Type *ArgType = Op->getType();
+        Value *Fabs = Intrinsic::getDeclaration(M, Intrinsic::fabs, ArgType);
+        Value *FabsCall = B.CreateCall(Fabs, RepeatOp, "fabs");
+        if (OtherOp) {
+          // If we found a non-repeated factor, we still need to get its square
+          // root. We then multiply that by the value that was simplified out
+          // of the square root calculation.
+          Value *Sqrt = Intrinsic::getDeclaration(M, Intrinsic::sqrt, ArgType);
+          Value *SqrtCall = B.CreateCall(Sqrt, OtherOp, "sqrt");
+          return B.CreateFMul(FabsCall, SqrtCall);
+        }
+        return FabsCall;
+      }
     }
   }
   return Ret;
@@ -1228,15 +1325,15 @@
     // xmm0 and xmm1, which isn't what a real struct would do.
     ResTy = T.getArch() == Triple::x86_64
                 ? static_cast<Type *>(VectorType::get(ArgTy, 2))
-                : static_cast<Type *>(StructType::get(ArgTy, ArgTy, NULL));
+                : static_cast<Type *>(StructType::get(ArgTy, ArgTy, nullptr));
   } else {
     Name = "__sincospi_stret";
-    ResTy = StructType::get(ArgTy, ArgTy, NULL);
+    ResTy = StructType::get(ArgTy, ArgTy, nullptr);
   }
 
   Module *M = OrigCallee->getParent();
   Value *Callee = M->getOrInsertFunction(Name, OrigCallee->getAttributes(),
-                                         ResTy, ArgTy, NULL);
+                                         ResTy, ArgTy, nullptr);
 
   if (Instruction *ArgInst = dyn_cast<Instruction>(Arg)) {
     // If the argument is an instruction, it must dominate all uses so put our
@@ -1766,25 +1863,7 @@
   Function *Callee = CI->getCalledFunction();
   StringRef FuncName = Callee->getName();
 
-<<<<<<< HEAD
-  // Next check for intrinsics.
-  if (IntrinsicInst *II = dyn_cast<IntrinsicInst>(CI)) {
-    if (!isCallingConvC)
-      return nullptr;
-    switch (II->getIntrinsicID()) {
-    case Intrinsic::pow:
-      return optimizePow(CI, Builder);
-    case Intrinsic::exp2:
-      return optimizeExp2(CI, Builder);
-    default:
-      return nullptr;
-    }
-  }
-
-  // Then check for known library functions.
-=======
   // Check for string/memory library functions.
->>>>>>> 41cb3da2
   if (TLI->getLibFunc(FuncName, Func) && TLI->has(Func)) {
     // Make sure we never change the calling convention.
     assert((ignoreCallingConv(Func) ||
@@ -1919,6 +1998,14 @@
     case LibFunc::exp2:
     case LibFunc::exp2f:
       return optimizeExp2(CI, Builder);
+    case LibFunc::fabsf:
+    case LibFunc::fabs:
+    case LibFunc::fabsl:
+      return optimizeFabs(CI, Builder);
+    case LibFunc::sqrtf:
+    case LibFunc::sqrt:
+    case LibFunc::sqrtl:
+      return optimizeSqrt(CI, Builder);
     case LibFunc::ffs:
     case LibFunc::ffsl:
     case LibFunc::ffsll:
@@ -1953,7 +2040,6 @@
     case LibFunc::fputc:
       return optimizeErrorReporting(CI, Builder, 1);
     case LibFunc::ceil:
-    case LibFunc::fabs:
     case LibFunc::floor:
     case LibFunc::rint:
     case LibFunc::round:
@@ -1980,7 +2066,6 @@
     case LibFunc::logb:
     case LibFunc::sin:
     case LibFunc::sinh:
-    case LibFunc::sqrt:
     case LibFunc::tan:
     case LibFunc::tanh:
       if (UnsafeFPShrink && hasFloatVersion(FuncName))
@@ -1992,51 +2077,19 @@
       if (hasFloatVersion(FuncName))
         return optimizeBinaryDoubleFP(CI, Builder);
       return nullptr;
-<<<<<<< HEAD
-    case LibFunc::memcpy_chk:
-      return optimizeMemCpyChk(CI, Builder);
     default:
       return nullptr;
     }
   }
-
-  if (!isCallingConvC)
-    return nullptr;
-
-  // Finally check for fortified library calls.
-  if (FuncName.endswith("_chk")) {
-    if (FuncName == "__memmove_chk")
-      return optimizeMemMoveChk(CI, Builder);
-    else if (FuncName == "__memset_chk")
-      return optimizeMemSetChk(CI, Builder);
-    else if (FuncName == "__strcpy_chk")
-      return optimizeStrCpyChk(CI, Builder);
-    else if (FuncName == "__stpcpy_chk")
-      return optimizeStpCpyChk(CI, Builder);
-    else if (FuncName == "__strncpy_chk")
-      return optimizeStrNCpyChk(CI, Builder);
-    else if (FuncName == "__stpncpy_chk")
-      return optimizeStrNCpyChk(CI, Builder);
-=======
-    default:
-      return nullptr;
-    }
->>>>>>> 41cb3da2
-  }
   return nullptr;
 }
 
 LibCallSimplifier::LibCallSimplifier(const DataLayout *DL,
-<<<<<<< HEAD
-                                     const TargetLibraryInfo *TLI,
-                                     bool UnsafeFPShrink) :
-=======
                                      const TargetLibraryInfo *TLI) :
                                      FortifiedSimplifier(DL, TLI),
->>>>>>> 41cb3da2
                                      DL(DL),
                                      TLI(TLI),
-                                     UnsafeFPShrink(UnsafeFPShrink) {
+                                     UnsafeFPShrink(false) {
 }
 
 void LibCallSimplifier::replaceAllUsesWith(Instruction *I, Value *With) const {
