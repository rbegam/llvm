//===------ SimplifyLibCalls.cpp - Library calls simplifier ---------------===//
//
//                     The LLVM Compiler Infrastructure
//
// This file is distributed under the University of Illinois Open Source
// License. See LICENSE.TXT for details.
//
//===----------------------------------------------------------------------===//
//
// This is a utility pass used for testing the InstructionSimplify analysis.
// The analysis is applied to every instruction, and if it simplifies then the
// instruction is replaced by the simplification.  If you are looking for a pass
// that performs serious instruction folding, use the instcombine pass instead.
//
//===----------------------------------------------------------------------===//

#include "llvm/Transforms/Utils/SimplifyLibCalls.h"
#include "llvm/ADT/SmallString.h"
#include "llvm/ADT/StringMap.h"
#include "llvm/ADT/Triple.h"
#include "llvm/Analysis/TargetLibraryInfo.h"
#include "llvm/Analysis/ValueTracking.h"
#include "llvm/IR/DataLayout.h"
#include "llvm/IR/DiagnosticInfo.h"
#include "llvm/IR/Function.h"
#include "llvm/IR/IRBuilder.h"
#include "llvm/IR/IntrinsicInst.h"
#include "llvm/IR/Intrinsics.h"
#include "llvm/IR/LLVMContext.h"
#include "llvm/IR/Module.h"
#include "llvm/IR/PatternMatch.h"
#include "llvm/Support/Allocator.h"
#include "llvm/Support/CommandLine.h"
#include "llvm/Transforms/Utils/BuildLibCalls.h"
#include "llvm/Transforms/Utils/Local.h"

using namespace llvm;
using namespace PatternMatch;

static cl::opt<bool>
    ColdErrorCalls("error-reporting-is-cold", cl::init(true), cl::Hidden,
                   cl::desc("Treat error-reporting calls as cold"));

static cl::opt<bool>
    EnableUnsafeFPShrink("enable-double-float-shrink", cl::Hidden,
                         cl::init(false),
                         cl::desc("Enable unsafe double to float "
                                  "shrinking for math lib calls"));


//===----------------------------------------------------------------------===//
// Helper Functions
//===----------------------------------------------------------------------===//

static bool ignoreCallingConv(LibFunc::Func Func) {
  return Func == LibFunc::abs || Func == LibFunc::labs ||
         Func == LibFunc::llabs || Func == LibFunc::strlen;
}

/// Return true if it only matters that the value is equal or not-equal to zero.
static bool isOnlyUsedInZeroEqualityComparison(Value *V) {
  for (User *U : V->users()) {
    if (ICmpInst *IC = dyn_cast<ICmpInst>(U))
      if (IC->isEquality())
        if (Constant *C = dyn_cast<Constant>(IC->getOperand(1)))
          if (C->isNullValue())
            continue;
    // Unknown instruction.
    return false;
  }
  return true;
}

/// Return true if it is only used in equality comparisons with With.
static bool isOnlyUsedInEqualityComparison(Value *V, Value *With) {
  for (User *U : V->users()) {
    if (ICmpInst *IC = dyn_cast<ICmpInst>(U))
      if (IC->isEquality() && IC->getOperand(1) == With)
        continue;
    // Unknown instruction.
    return false;
  }
  return true;
}

static bool callHasFloatingPointArgument(const CallInst *CI) {
  return std::any_of(CI->op_begin(), CI->op_end(), [](const Use &OI) {
    return OI->getType()->isFloatingPointTy();
  });
}

/// \brief Check whether the overloaded unary floating point function
/// corresponding to \a Ty is available.
static bool hasUnaryFloatFn(const TargetLibraryInfo *TLI, Type *Ty,
                            LibFunc::Func DoubleFn, LibFunc::Func FloatFn,
                            LibFunc::Func LongDoubleFn) {
  switch (Ty->getTypeID()) {
  case Type::FloatTyID:
    return TLI->has(FloatFn);
  case Type::DoubleTyID:
    return TLI->has(DoubleFn);
  default:
    return TLI->has(LongDoubleFn);
  }
}

/// \brief Returns whether \p F matches the signature expected for the
/// string/memory copying library function \p Func.
/// Acceptable functions are st[rp][n]?cpy, memove, memcpy, and memset.
/// Their fortified (_chk) counterparts are also accepted.
static bool checkStringCopyLibFuncSignature(Function *F, LibFunc::Func Func) {
  const DataLayout &DL = F->getParent()->getDataLayout();
  FunctionType *FT = F->getFunctionType();
  LLVMContext &Context = F->getContext();
  Type *PCharTy = Type::getInt8PtrTy(Context);
  Type *SizeTTy = DL.getIntPtrType(Context);
  unsigned NumParams = FT->getNumParams();

  // All string libfuncs return the same type as the first parameter.
  if (FT->getReturnType() != FT->getParamType(0))
    return false;

  switch (Func) {
  default:
    llvm_unreachable("Can't check signature for non-string-copy libfunc.");
  case LibFunc::stpncpy_chk:
  case LibFunc::strncpy_chk:
    --NumParams; // fallthrough
  case LibFunc::stpncpy:
  case LibFunc::strncpy: {
    if (NumParams != 3 || FT->getParamType(0) != FT->getParamType(1) ||
        FT->getParamType(0) != PCharTy || !FT->getParamType(2)->isIntegerTy())
      return false;
    break;
  }
  case LibFunc::strcpy_chk:
  case LibFunc::stpcpy_chk:
    --NumParams; // fallthrough
  case LibFunc::stpcpy:
  case LibFunc::strcpy: {
    if (NumParams != 2 || FT->getParamType(0) != FT->getParamType(1) ||
        FT->getParamType(0) != PCharTy)
      return false;
    break;
  }
  case LibFunc::memmove_chk:
  case LibFunc::memcpy_chk:
    --NumParams; // fallthrough
  case LibFunc::memmove:
  case LibFunc::memcpy: {
    if (NumParams != 3 || !FT->getParamType(0)->isPointerTy() ||
        !FT->getParamType(1)->isPointerTy() || FT->getParamType(2) != SizeTTy)
      return false;
    break;
  }
  case LibFunc::memset_chk:
    --NumParams; // fallthrough
  case LibFunc::memset: {
    if (NumParams != 3 || !FT->getParamType(0)->isPointerTy() ||
        !FT->getParamType(1)->isIntegerTy() || FT->getParamType(2) != SizeTTy)
      return false;
    break;
  }
  }
  // If this is a fortified libcall, the last parameter is a size_t.
  if (NumParams == FT->getNumParams() - 1)
    return FT->getParamType(FT->getNumParams() - 1) == SizeTTy;
  return true;
}

//===----------------------------------------------------------------------===//
// String and Memory Library Call Optimizations
//===----------------------------------------------------------------------===//

Value *LibCallSimplifier::optimizeStrCat(CallInst *CI, IRBuilder<> &B) {
  Function *Callee = CI->getCalledFunction();
  // Verify the "strcat" function prototype.
  FunctionType *FT = Callee->getFunctionType();
  if (FT->getNumParams() != 2||
      FT->getReturnType() != B.getInt8PtrTy() ||
      FT->getParamType(0) != FT->getReturnType() ||
      FT->getParamType(1) != FT->getReturnType())
    return nullptr;

  // Extract some information from the instruction
  Value *Dst = CI->getArgOperand(0);
  Value *Src = CI->getArgOperand(1);

  // See if we can get the length of the input string.
  uint64_t Len = GetStringLength(Src);
  if (Len == 0)
    return nullptr;
  --Len; // Unbias length.

  // Handle the simple, do-nothing case: strcat(x, "") -> x
  if (Len == 0)
    return Dst;

  return emitStrLenMemCpy(Src, Dst, Len, B);
}

Value *LibCallSimplifier::emitStrLenMemCpy(Value *Src, Value *Dst, uint64_t Len,
                                           IRBuilder<> &B) {
  // We need to find the end of the destination string.  That's where the
  // memory is to be moved to. We just generate a call to strlen.
  Value *DstLen = emitStrLen(Dst, B, DL, TLI);
  if (!DstLen)
    return nullptr;

  // Now that we have the destination's length, we must index into the
  // destination's pointer to get the actual memcpy destination (end of
  // the string .. we're concatenating).
  Value *CpyDst = B.CreateGEP(B.getInt8Ty(), Dst, DstLen, "endptr");

  // We have enough information to now generate the memcpy call to do the
  // concatenation for us.  Make a memcpy to copy the nul byte with align = 1.
  B.CreateMemCpy(CpyDst, Src,
                 ConstantInt::get(DL.getIntPtrType(Src->getContext()), Len + 1),
                 1);
  return Dst;
}

Value *LibCallSimplifier::optimizeStrNCat(CallInst *CI, IRBuilder<> &B) {
  Function *Callee = CI->getCalledFunction();
  // Verify the "strncat" function prototype.
  FunctionType *FT = Callee->getFunctionType();
  if (FT->getNumParams() != 3 || FT->getReturnType() != B.getInt8PtrTy() ||
      FT->getParamType(0) != FT->getReturnType() ||
      FT->getParamType(1) != FT->getReturnType() ||
      !FT->getParamType(2)->isIntegerTy())
    return nullptr;

  // Extract some information from the instruction.
  Value *Dst = CI->getArgOperand(0);
  Value *Src = CI->getArgOperand(1);
  uint64_t Len;

  // We don't do anything if length is not constant.
  if (ConstantInt *LengthArg = dyn_cast<ConstantInt>(CI->getArgOperand(2)))
    Len = LengthArg->getZExtValue();
  else
    return nullptr;

  // See if we can get the length of the input string.
  uint64_t SrcLen = GetStringLength(Src);
  if (SrcLen == 0)
    return nullptr;
  --SrcLen; // Unbias length.

  // Handle the simple, do-nothing cases:
  // strncat(x, "", c) -> x
  // strncat(x,  c, 0) -> x
  if (SrcLen == 0 || Len == 0)
    return Dst;

  // We don't optimize this case.
  if (Len < SrcLen)
    return nullptr;

  // strncat(x, s, c) -> strcat(x, s)
  // s is constant so the strcat can be optimized further.
  return emitStrLenMemCpy(Src, Dst, SrcLen, B);
}

Value *LibCallSimplifier::optimizeStrChr(CallInst *CI, IRBuilder<> &B) {
  Function *Callee = CI->getCalledFunction();
  // Verify the "strchr" function prototype.
  FunctionType *FT = Callee->getFunctionType();
  if (FT->getNumParams() != 2 || FT->getReturnType() != B.getInt8PtrTy() ||
      FT->getParamType(0) != FT->getReturnType() ||
      !FT->getParamType(1)->isIntegerTy(32))
    return nullptr;

  Value *SrcStr = CI->getArgOperand(0);

  // If the second operand is non-constant, see if we can compute the length
  // of the input string and turn this into memchr.
  ConstantInt *CharC = dyn_cast<ConstantInt>(CI->getArgOperand(1));
  if (!CharC) {
    uint64_t Len = GetStringLength(SrcStr);
    if (Len == 0 || !FT->getParamType(1)->isIntegerTy(32)) // memchr needs i32.
      return nullptr;

    return emitMemChr(SrcStr, CI->getArgOperand(1), // include nul.
                      ConstantInt::get(DL.getIntPtrType(CI->getContext()), Len),
                      B, DL, TLI);
  }

  // Otherwise, the character is a constant, see if the first argument is
  // a string literal.  If so, we can constant fold.
  StringRef Str;
  if (!getConstantStringInfo(SrcStr, Str)) {
    if (CharC->isZero()) // strchr(p, 0) -> p + strlen(p)
      return B.CreateGEP(B.getInt8Ty(), SrcStr, emitStrLen(SrcStr, B, DL, TLI),
                         "strchr");
    return nullptr;
  }

  // Compute the offset, make sure to handle the case when we're searching for
  // zero (a weird way to spell strlen).
  size_t I = (0xFF & CharC->getSExtValue()) == 0
                 ? Str.size()
                 : Str.find(CharC->getSExtValue());
  if (I == StringRef::npos) // Didn't find the char.  strchr returns null.
    return Constant::getNullValue(CI->getType());

  // strchr(s+n,c)  -> gep(s+n+i,c)
  return B.CreateGEP(B.getInt8Ty(), SrcStr, B.getInt64(I), "strchr");
}

Value *LibCallSimplifier::optimizeStrRChr(CallInst *CI, IRBuilder<> &B) {
  Function *Callee = CI->getCalledFunction();
  // Verify the "strrchr" function prototype.
  FunctionType *FT = Callee->getFunctionType();
  if (FT->getNumParams() != 2 || FT->getReturnType() != B.getInt8PtrTy() ||
      FT->getParamType(0) != FT->getReturnType() ||
      !FT->getParamType(1)->isIntegerTy(32))
    return nullptr;

  Value *SrcStr = CI->getArgOperand(0);
  ConstantInt *CharC = dyn_cast<ConstantInt>(CI->getArgOperand(1));

  // Cannot fold anything if we're not looking for a constant.
  if (!CharC)
    return nullptr;

  StringRef Str;
  if (!getConstantStringInfo(SrcStr, Str)) {
    // strrchr(s, 0) -> strchr(s, 0)
    if (CharC->isZero())
      return emitStrChr(SrcStr, '\0', B, TLI);
    return nullptr;
  }

  // Compute the offset.
  size_t I = (0xFF & CharC->getSExtValue()) == 0
                 ? Str.size()
                 : Str.rfind(CharC->getSExtValue());
  if (I == StringRef::npos) // Didn't find the char. Return null.
    return Constant::getNullValue(CI->getType());

  // strrchr(s+n,c) -> gep(s+n+i,c)
  return B.CreateGEP(B.getInt8Ty(), SrcStr, B.getInt64(I), "strrchr");
}

Value *LibCallSimplifier::optimizeStrCmp(CallInst *CI, IRBuilder<> &B) {
  Function *Callee = CI->getCalledFunction();
  // Verify the "strcmp" function prototype.
  FunctionType *FT = Callee->getFunctionType();
  if (FT->getNumParams() != 2 || !FT->getReturnType()->isIntegerTy(32) ||
      FT->getParamType(0) != FT->getParamType(1) ||
      FT->getParamType(0) != B.getInt8PtrTy())
    return nullptr;

  Value *Str1P = CI->getArgOperand(0), *Str2P = CI->getArgOperand(1);
  if (Str1P == Str2P) // strcmp(x,x)  -> 0
    return ConstantInt::get(CI->getType(), 0);

  StringRef Str1, Str2;
  bool HasStr1 = getConstantStringInfo(Str1P, Str1);
  bool HasStr2 = getConstantStringInfo(Str2P, Str2);

  // strcmp(x, y)  -> cnst  (if both x and y are constant strings)
  if (HasStr1 && HasStr2)
    return ConstantInt::get(CI->getType(), Str1.compare(Str2));

  if (HasStr1 && Str1.empty()) // strcmp("", x) -> -*x
    return B.CreateNeg(
        B.CreateZExt(B.CreateLoad(Str2P, "strcmpload"), CI->getType()));

  if (HasStr2 && Str2.empty()) // strcmp(x,"") -> *x
    return B.CreateZExt(B.CreateLoad(Str1P, "strcmpload"), CI->getType());

  // strcmp(P, "x") -> memcmp(P, "x", 2)
  uint64_t Len1 = GetStringLength(Str1P);
  uint64_t Len2 = GetStringLength(Str2P);
  if (Len1 && Len2) {
    return emitMemCmp(Str1P, Str2P,
                      ConstantInt::get(DL.getIntPtrType(CI->getContext()),
                                       std::min(Len1, Len2)),
                      B, DL, TLI);
  }

  return nullptr;
}

Value *LibCallSimplifier::optimizeStrNCmp(CallInst *CI, IRBuilder<> &B) {
  Function *Callee = CI->getCalledFunction();
  // Verify the "strncmp" function prototype.
  FunctionType *FT = Callee->getFunctionType();
  if (FT->getNumParams() != 3 || !FT->getReturnType()->isIntegerTy(32) ||
      FT->getParamType(0) != FT->getParamType(1) ||
      FT->getParamType(0) != B.getInt8PtrTy() ||
      !FT->getParamType(2)->isIntegerTy())
    return nullptr;

  Value *Str1P = CI->getArgOperand(0), *Str2P = CI->getArgOperand(1);
  if (Str1P == Str2P) // strncmp(x,x,n)  -> 0
    return ConstantInt::get(CI->getType(), 0);

  // Get the length argument if it is constant.
  uint64_t Length;
  if (ConstantInt *LengthArg = dyn_cast<ConstantInt>(CI->getArgOperand(2)))
    Length = LengthArg->getZExtValue();
  else
    return nullptr;

  if (Length == 0) // strncmp(x,y,0)   -> 0
    return ConstantInt::get(CI->getType(), 0);

  if (Length == 1) // strncmp(x,y,1) -> memcmp(x,y,1)
    return emitMemCmp(Str1P, Str2P, CI->getArgOperand(2), B, DL, TLI);

  StringRef Str1, Str2;
  bool HasStr1 = getConstantStringInfo(Str1P, Str1);
  bool HasStr2 = getConstantStringInfo(Str2P, Str2);

  // strncmp(x, y)  -> cnst  (if both x and y are constant strings)
  if (HasStr1 && HasStr2) {
    StringRef SubStr1 = Str1.substr(0, Length);
    StringRef SubStr2 = Str2.substr(0, Length);
    return ConstantInt::get(CI->getType(), SubStr1.compare(SubStr2));
  }

  if (HasStr1 && Str1.empty()) // strncmp("", x, n) -> -*x
    return B.CreateNeg(
        B.CreateZExt(B.CreateLoad(Str2P, "strcmpload"), CI->getType()));

  if (HasStr2 && Str2.empty()) // strncmp(x, "", n) -> *x
    return B.CreateZExt(B.CreateLoad(Str1P, "strcmpload"), CI->getType());

  return nullptr;
}

Value *LibCallSimplifier::optimizeStrCpy(CallInst *CI, IRBuilder<> &B) {
  Function *Callee = CI->getCalledFunction();

  if (!checkStringCopyLibFuncSignature(Callee, LibFunc::strcpy))
    return nullptr;

  Value *Dst = CI->getArgOperand(0), *Src = CI->getArgOperand(1);
  if (Dst == Src) // strcpy(x,x)  -> x
    return Src;

  // See if we can get the length of the input string.
  uint64_t Len = GetStringLength(Src);
  if (Len == 0)
    return nullptr;

  // We have enough information to now generate the memcpy call to do the
  // copy for us.  Make a memcpy to copy the nul byte with align = 1.
  B.CreateMemCpy(Dst, Src,
                 ConstantInt::get(DL.getIntPtrType(CI->getContext()), Len), 1);
  return Dst;
}

Value *LibCallSimplifier::optimizeStpCpy(CallInst *CI, IRBuilder<> &B) {
  Function *Callee = CI->getCalledFunction();
  if (!checkStringCopyLibFuncSignature(Callee, LibFunc::stpcpy))
    return nullptr;

  Value *Dst = CI->getArgOperand(0), *Src = CI->getArgOperand(1);
  if (Dst == Src) { // stpcpy(x,x)  -> x+strlen(x)
    Value *StrLen = emitStrLen(Src, B, DL, TLI);
    return StrLen ? B.CreateInBoundsGEP(B.getInt8Ty(), Dst, StrLen) : nullptr;
  }

  // See if we can get the length of the input string.
  uint64_t Len = GetStringLength(Src);
  if (Len == 0)
    return nullptr;

  Type *PT = Callee->getFunctionType()->getParamType(0);
  Value *LenV = ConstantInt::get(DL.getIntPtrType(PT), Len);
  Value *DstEnd = B.CreateGEP(B.getInt8Ty(), Dst,
                              ConstantInt::get(DL.getIntPtrType(PT), Len - 1));

  // We have enough information to now generate the memcpy call to do the
  // copy for us.  Make a memcpy to copy the nul byte with align = 1.
  B.CreateMemCpy(Dst, Src, LenV, 1);
  return DstEnd;
}

Value *LibCallSimplifier::optimizeStrNCpy(CallInst *CI, IRBuilder<> &B) {
  Function *Callee = CI->getCalledFunction();
  if (!checkStringCopyLibFuncSignature(Callee, LibFunc::strncpy))
    return nullptr;

  Value *Dst = CI->getArgOperand(0);
  Value *Src = CI->getArgOperand(1);
  Value *LenOp = CI->getArgOperand(2);

  // See if we can get the length of the input string.
  uint64_t SrcLen = GetStringLength(Src);
  if (SrcLen == 0)
    return nullptr;
  --SrcLen;

  if (SrcLen == 0) {
    // strncpy(x, "", y) -> memset(x, '\0', y, 1)
    B.CreateMemSet(Dst, B.getInt8('\0'), LenOp, 1);
    return Dst;
  }

  uint64_t Len;
  if (ConstantInt *LengthArg = dyn_cast<ConstantInt>(LenOp))
    Len = LengthArg->getZExtValue();
  else
    return nullptr;

  if (Len == 0)
    return Dst; // strncpy(x, y, 0) -> x

  // Let strncpy handle the zero padding
  if (Len > SrcLen + 1)
    return nullptr;

  Type *PT = Callee->getFunctionType()->getParamType(0);
  // strncpy(x, s, c) -> memcpy(x, s, c, 1) [s and c are constant]
  B.CreateMemCpy(Dst, Src, ConstantInt::get(DL.getIntPtrType(PT), Len), 1);

  return Dst;
}

Value *LibCallSimplifier::optimizeStrLen(CallInst *CI, IRBuilder<> &B) {
  Function *Callee = CI->getCalledFunction();
  FunctionType *FT = Callee->getFunctionType();
  if (FT->getNumParams() != 1 || FT->getParamType(0) != B.getInt8PtrTy() ||
      !FT->getReturnType()->isIntegerTy())
    return nullptr;

  Value *Src = CI->getArgOperand(0);

  // Constant folding: strlen("xyz") -> 3
  if (uint64_t Len = GetStringLength(Src))
    return ConstantInt::get(CI->getType(), Len - 1);

  // strlen(x?"foo":"bars") --> x ? 3 : 4
  if (SelectInst *SI = dyn_cast<SelectInst>(Src)) {
    uint64_t LenTrue = GetStringLength(SI->getTrueValue());
    uint64_t LenFalse = GetStringLength(SI->getFalseValue());
    if (LenTrue && LenFalse) {
      Function *Caller = CI->getParent()->getParent();
      emitOptimizationRemark(CI->getContext(), "simplify-libcalls", *Caller,
                             SI->getDebugLoc(),
                             "folded strlen(select) to select of constants");
      return B.CreateSelect(SI->getCondition(),
                            ConstantInt::get(CI->getType(), LenTrue - 1),
                            ConstantInt::get(CI->getType(), LenFalse - 1));
    }
  }

  // strlen(x) != 0 --> *x != 0
  // strlen(x) == 0 --> *x == 0
  if (isOnlyUsedInZeroEqualityComparison(CI))
    return B.CreateZExt(B.CreateLoad(Src, "strlenfirst"), CI->getType());

  return nullptr;
}

Value *LibCallSimplifier::optimizeStrPBrk(CallInst *CI, IRBuilder<> &B) {
  Function *Callee = CI->getCalledFunction();
  FunctionType *FT = Callee->getFunctionType();
  if (FT->getNumParams() != 2 || FT->getParamType(0) != B.getInt8PtrTy() ||
      FT->getParamType(1) != FT->getParamType(0) ||
      FT->getReturnType() != FT->getParamType(0))
    return nullptr;

  StringRef S1, S2;
  bool HasS1 = getConstantStringInfo(CI->getArgOperand(0), S1);
  bool HasS2 = getConstantStringInfo(CI->getArgOperand(1), S2);

  // strpbrk(s, "") -> nullptr
  // strpbrk("", s) -> nullptr
  if ((HasS1 && S1.empty()) || (HasS2 && S2.empty()))
    return Constant::getNullValue(CI->getType());

  // Constant folding.
  if (HasS1 && HasS2) {
    size_t I = S1.find_first_of(S2);
    if (I == StringRef::npos) // No match.
      return Constant::getNullValue(CI->getType());

    return B.CreateGEP(B.getInt8Ty(), CI->getArgOperand(0), B.getInt64(I),
                       "strpbrk");
  }

  // strpbrk(s, "a") -> strchr(s, 'a')
  if (HasS2 && S2.size() == 1)
    return emitStrChr(CI->getArgOperand(0), S2[0], B, TLI);

  return nullptr;
}

Value *LibCallSimplifier::optimizeStrTo(CallInst *CI, IRBuilder<> &B) {
  Function *Callee = CI->getCalledFunction();
  FunctionType *FT = Callee->getFunctionType();
  if ((FT->getNumParams() != 2 && FT->getNumParams() != 3) ||
      !FT->getParamType(0)->isPointerTy() ||
      !FT->getParamType(1)->isPointerTy())
    return nullptr;

  Value *EndPtr = CI->getArgOperand(1);
  if (isa<ConstantPointerNull>(EndPtr)) {
    // With a null EndPtr, this function won't capture the main argument.
    // It would be readonly too, except that it still may write to errno.
    CI->addAttribute(1, Attribute::NoCapture);
  }

  return nullptr;
}

Value *LibCallSimplifier::optimizeStrSpn(CallInst *CI, IRBuilder<> &B) {
  Function *Callee = CI->getCalledFunction();
  FunctionType *FT = Callee->getFunctionType();
  if (FT->getNumParams() != 2 || FT->getParamType(0) != B.getInt8PtrTy() ||
      FT->getParamType(1) != FT->getParamType(0) ||
      !FT->getReturnType()->isIntegerTy())
    return nullptr;

  StringRef S1, S2;
  bool HasS1 = getConstantStringInfo(CI->getArgOperand(0), S1);
  bool HasS2 = getConstantStringInfo(CI->getArgOperand(1), S2);

  // strspn(s, "") -> 0
  // strspn("", s) -> 0
  if ((HasS1 && S1.empty()) || (HasS2 && S2.empty()))
    return Constant::getNullValue(CI->getType());

  // Constant folding.
  if (HasS1 && HasS2) {
    size_t Pos = S1.find_first_not_of(S2);
    if (Pos == StringRef::npos)
      Pos = S1.size();
    return ConstantInt::get(CI->getType(), Pos);
  }

  return nullptr;
}

Value *LibCallSimplifier::optimizeStrCSpn(CallInst *CI, IRBuilder<> &B) {
  Function *Callee = CI->getCalledFunction();
  FunctionType *FT = Callee->getFunctionType();
  if (FT->getNumParams() != 2 || FT->getParamType(0) != B.getInt8PtrTy() ||
      FT->getParamType(1) != FT->getParamType(0) ||
      !FT->getReturnType()->isIntegerTy())
    return nullptr;

  StringRef S1, S2;
  bool HasS1 = getConstantStringInfo(CI->getArgOperand(0), S1);
  bool HasS2 = getConstantStringInfo(CI->getArgOperand(1), S2);

  // strcspn("", s) -> 0
  if (HasS1 && S1.empty())
    return Constant::getNullValue(CI->getType());

  // Constant folding.
  if (HasS1 && HasS2) {
    size_t Pos = S1.find_first_of(S2);
    if (Pos == StringRef::npos)
      Pos = S1.size();
    return ConstantInt::get(CI->getType(), Pos);
  }

  // strcspn(s, "") -> strlen(s)
  if (HasS2 && S2.empty())
    return emitStrLen(CI->getArgOperand(0), B, DL, TLI);

  return nullptr;
}

Value *LibCallSimplifier::optimizeStrStr(CallInst *CI, IRBuilder<> &B) {
  Function *Callee = CI->getCalledFunction();
  FunctionType *FT = Callee->getFunctionType();
  if (FT->getNumParams() != 2 || !FT->getParamType(0)->isPointerTy() ||
      !FT->getParamType(1)->isPointerTy() ||
      !FT->getReturnType()->isPointerTy())
    return nullptr;

  // fold strstr(x, x) -> x.
  if (CI->getArgOperand(0) == CI->getArgOperand(1))
    return B.CreateBitCast(CI->getArgOperand(0), CI->getType());

  // fold strstr(a, b) == a -> strncmp(a, b, strlen(b)) == 0
  if (isOnlyUsedInEqualityComparison(CI, CI->getArgOperand(0))) {
    Value *StrLen = emitStrLen(CI->getArgOperand(1), B, DL, TLI);
    if (!StrLen)
      return nullptr;
    Value *StrNCmp = emitStrNCmp(CI->getArgOperand(0), CI->getArgOperand(1),
                                 StrLen, B, DL, TLI);
    if (!StrNCmp)
      return nullptr;
    for (auto UI = CI->user_begin(), UE = CI->user_end(); UI != UE;) {
      ICmpInst *Old = cast<ICmpInst>(*UI++);
      Value *Cmp =
          B.CreateICmp(Old->getPredicate(), StrNCmp,
                       ConstantInt::getNullValue(StrNCmp->getType()), "cmp");
      replaceAllUsesWith(Old, Cmp);
    }
    return CI;
  }

  // See if either input string is a constant string.
  StringRef SearchStr, ToFindStr;
  bool HasStr1 = getConstantStringInfo(CI->getArgOperand(0), SearchStr);
  bool HasStr2 = getConstantStringInfo(CI->getArgOperand(1), ToFindStr);

  // fold strstr(x, "") -> x.
  if (HasStr2 && ToFindStr.empty())
    return B.CreateBitCast(CI->getArgOperand(0), CI->getType());

  // If both strings are known, constant fold it.
  if (HasStr1 && HasStr2) {
    size_t Offset = SearchStr.find(ToFindStr);

    if (Offset == StringRef::npos) // strstr("foo", "bar") -> null
      return Constant::getNullValue(CI->getType());

    // strstr("abcd", "bc") -> gep((char*)"abcd", 1)
    Value *Result = castToCStr(CI->getArgOperand(0), B);
    Result = B.CreateConstInBoundsGEP1_64(Result, Offset, "strstr");
    return B.CreateBitCast(Result, CI->getType());
  }

  // fold strstr(x, "y") -> strchr(x, 'y').
  if (HasStr2 && ToFindStr.size() == 1) {
    Value *StrChr = emitStrChr(CI->getArgOperand(0), ToFindStr[0], B, TLI);
    return StrChr ? B.CreateBitCast(StrChr, CI->getType()) : nullptr;
  }
  return nullptr;
}

Value *LibCallSimplifier::optimizeMemChr(CallInst *CI, IRBuilder<> &B) {
  Function *Callee = CI->getCalledFunction();
  FunctionType *FT = Callee->getFunctionType();
  if (FT->getNumParams() != 3 || !FT->getParamType(0)->isPointerTy() ||
      !FT->getParamType(1)->isIntegerTy(32) ||
      !FT->getParamType(2)->isIntegerTy() ||
      !FT->getReturnType()->isPointerTy())
    return nullptr;

  Value *SrcStr = CI->getArgOperand(0);
  ConstantInt *CharC = dyn_cast<ConstantInt>(CI->getArgOperand(1));
  ConstantInt *LenC = dyn_cast<ConstantInt>(CI->getArgOperand(2));

  // memchr(x, y, 0) -> null
  if (LenC && LenC->isNullValue())
    return Constant::getNullValue(CI->getType());

  // From now on we need at least constant length and string.
  StringRef Str;
  if (!LenC || !getConstantStringInfo(SrcStr, Str, 0, /*TrimAtNul=*/false))
    return nullptr;

  // Truncate the string to LenC. If Str is smaller than LenC we will still only
  // scan the string, as reading past the end of it is undefined and we can just
  // return null if we don't find the char.
  Str = Str.substr(0, LenC->getZExtValue());

  // If the char is variable but the input str and length are not we can turn
  // this memchr call into a simple bit field test. Of course this only works
  // when the return value is only checked against null.
  //
  // It would be really nice to reuse switch lowering here but we can't change
  // the CFG at this point.
  //
  // memchr("\r\n", C, 2) != nullptr -> (C & ((1 << '\r') | (1 << '\n'))) != 0
  //   after bounds check.
  if (!CharC && !Str.empty() && isOnlyUsedInZeroEqualityComparison(CI)) {
    unsigned char Max =
        *std::max_element(reinterpret_cast<const unsigned char *>(Str.begin()),
                          reinterpret_cast<const unsigned char *>(Str.end()));

    // Make sure the bit field we're about to create fits in a register on the
    // target.
    // FIXME: On a 64 bit architecture this prevents us from using the
    // interesting range of alpha ascii chars. We could do better by emitting
    // two bitfields or shifting the range by 64 if no lower chars are used.
    if (!DL.fitsInLegalInteger(Max + 1))
      return nullptr;

    // For the bit field use a power-of-2 type with at least 8 bits to avoid
    // creating unnecessary illegal types.
    unsigned char Width = NextPowerOf2(std::max((unsigned char)7, Max));

    // Now build the bit field.
    APInt Bitfield(Width, 0);
    for (char C : Str)
      Bitfield.setBit((unsigned char)C);
    Value *BitfieldC = B.getInt(Bitfield);

    // First check that the bit field access is within bounds.
    Value *C = B.CreateZExtOrTrunc(CI->getArgOperand(1), BitfieldC->getType());
    Value *Bounds = B.CreateICmp(ICmpInst::ICMP_ULT, C, B.getIntN(Width, Width),
                                 "memchr.bounds");

    // Create code that checks if the given bit is set in the field.
    Value *Shl = B.CreateShl(B.getIntN(Width, 1ULL), C);
    Value *Bits = B.CreateIsNotNull(B.CreateAnd(Shl, BitfieldC), "memchr.bits");

    // Finally merge both checks and cast to pointer type. The inttoptr
    // implicitly zexts the i1 to intptr type.
    return B.CreateIntToPtr(B.CreateAnd(Bounds, Bits, "memchr"), CI->getType());
  }

  // Check if all arguments are constants.  If so, we can constant fold.
  if (!CharC)
    return nullptr;

  // Compute the offset.
  size_t I = Str.find(CharC->getSExtValue() & 0xFF);
  if (I == StringRef::npos) // Didn't find the char.  memchr returns null.
    return Constant::getNullValue(CI->getType());

  // memchr(s+n,c,l) -> gep(s+n+i,c)
  return B.CreateGEP(B.getInt8Ty(), SrcStr, B.getInt64(I), "memchr");
}

Value *LibCallSimplifier::optimizeMemCmp(CallInst *CI, IRBuilder<> &B) {
  Function *Callee = CI->getCalledFunction();
  FunctionType *FT = Callee->getFunctionType();
  if (FT->getNumParams() != 3 || !FT->getParamType(0)->isPointerTy() ||
      !FT->getParamType(1)->isPointerTy() ||
      !FT->getReturnType()->isIntegerTy(32))
    return nullptr;

  Value *LHS = CI->getArgOperand(0), *RHS = CI->getArgOperand(1);

  if (LHS == RHS) // memcmp(s,s,x) -> 0
    return Constant::getNullValue(CI->getType());

  // Make sure we have a constant length.
  ConstantInt *LenC = dyn_cast<ConstantInt>(CI->getArgOperand(2));
  if (!LenC)
    return nullptr;
  uint64_t Len = LenC->getZExtValue();

  if (Len == 0) // memcmp(s1,s2,0) -> 0
    return Constant::getNullValue(CI->getType());

  // memcmp(S1,S2,1) -> *(unsigned char*)LHS - *(unsigned char*)RHS
  if (Len == 1) {
    Value *LHSV = B.CreateZExt(B.CreateLoad(castToCStr(LHS, B), "lhsc"),
                               CI->getType(), "lhsv");
    Value *RHSV = B.CreateZExt(B.CreateLoad(castToCStr(RHS, B), "rhsc"),
                               CI->getType(), "rhsv");
    return B.CreateSub(LHSV, RHSV, "chardiff");
  }

  // memcmp(S1,S2,N/8)==0 -> (*(intN_t*)S1 != *(intN_t*)S2)==0
  if (DL.isLegalInteger(Len * 8) && isOnlyUsedInZeroEqualityComparison(CI)) {

    IntegerType *IntType = IntegerType::get(CI->getContext(), Len * 8);
    unsigned PrefAlignment = DL.getPrefTypeAlignment(IntType);

    if (getKnownAlignment(LHS, DL, CI) >= PrefAlignment &&
        getKnownAlignment(RHS, DL, CI) >= PrefAlignment) {

      Type *LHSPtrTy =
          IntType->getPointerTo(LHS->getType()->getPointerAddressSpace());
      Type *RHSPtrTy =
          IntType->getPointerTo(RHS->getType()->getPointerAddressSpace());

      Value *LHSV =
          B.CreateLoad(B.CreateBitCast(LHS, LHSPtrTy, "lhsc"), "lhsv");
      Value *RHSV =
          B.CreateLoad(B.CreateBitCast(RHS, RHSPtrTy, "rhsc"), "rhsv");

      return B.CreateZExt(B.CreateICmpNE(LHSV, RHSV), CI->getType(), "memcmp");
    }
  }

  // Constant folding: memcmp(x, y, l) -> cnst (all arguments are constant)
  StringRef LHSStr, RHSStr;
  if (getConstantStringInfo(LHS, LHSStr) &&
      getConstantStringInfo(RHS, RHSStr)) {
    // Make sure we're not reading out-of-bounds memory.
    if (Len > LHSStr.size() || Len > RHSStr.size())
      return nullptr;
    // Fold the memcmp and normalize the result.  This way we get consistent
    // results across multiple platforms.
    uint64_t Ret = 0;
    int Cmp = memcmp(LHSStr.data(), RHSStr.data(), Len);
    if (Cmp < 0)
      Ret = -1;
    else if (Cmp > 0)
      Ret = 1;
    return ConstantInt::get(CI->getType(), Ret);
  }

  return nullptr;
}

Value *LibCallSimplifier::optimizeMemCpy(CallInst *CI, IRBuilder<> &B) {
  Function *Callee = CI->getCalledFunction();

  if (!checkStringCopyLibFuncSignature(Callee, LibFunc::memcpy))
    return nullptr;

  // memcpy(x, y, n) -> llvm.memcpy(x, y, n, 1)
  B.CreateMemCpy(CI->getArgOperand(0), CI->getArgOperand(1),
                 CI->getArgOperand(2), 1);
  return CI->getArgOperand(0);
}

Value *LibCallSimplifier::optimizeMemMove(CallInst *CI, IRBuilder<> &B) {
  Function *Callee = CI->getCalledFunction();

  if (!checkStringCopyLibFuncSignature(Callee, LibFunc::memmove))
    return nullptr;

  // memmove(x, y, n) -> llvm.memmove(x, y, n, 1)
  B.CreateMemMove(CI->getArgOperand(0), CI->getArgOperand(1),
                  CI->getArgOperand(2), 1);
  return CI->getArgOperand(0);
}

Value *LibCallSimplifier::optimizeMemSet(CallInst *CI, IRBuilder<> &B) {
  Function *Callee = CI->getCalledFunction();

  if (!checkStringCopyLibFuncSignature(Callee, LibFunc::memset))
    return nullptr;

  // memset(p, v, n) -> llvm.memset(p, v, n, 1)
  Value *Val = B.CreateIntCast(CI->getArgOperand(1), B.getInt8Ty(), false);
  B.CreateMemSet(CI->getArgOperand(0), Val, CI->getArgOperand(2), 1);
  return CI->getArgOperand(0);
}

//===----------------------------------------------------------------------===//
// Math Library Optimizations
//===----------------------------------------------------------------------===//

/// Return a variant of Val with float type.
/// Currently this works in two cases: If Val is an FPExtension of a float
/// value to something bigger, simply return the operand.
/// If Val is a ConstantFP but can be converted to a float ConstantFP without
/// loss of precision do so.
static Value *valueHasFloatPrecision(Value *Val) {
  if (FPExtInst *Cast = dyn_cast<FPExtInst>(Val)) {
    Value *Op = Cast->getOperand(0);
    if (Op->getType()->isFloatTy())
      return Op;
  }
  if (ConstantFP *Const = dyn_cast<ConstantFP>(Val)) {
    APFloat F = Const->getValueAPF();
    bool losesInfo;
    (void)F.convert(APFloat::IEEEsingle, APFloat::rmNearestTiesToEven,
                    &losesInfo);
    if (!losesInfo)
      return ConstantFP::get(Const->getContext(), F);
  }
  return nullptr;
}

//===----------------------------------------------------------------------===//
// Double -> Float Shrinking Optimizations for Unary Functions like 'floor'

Value *LibCallSimplifier::optimizeUnaryDoubleFP(CallInst *CI, IRBuilder<> &B,
                                                bool CheckRetType) {
  Function *Callee = CI->getCalledFunction();
  FunctionType *FT = Callee->getFunctionType();
  if (FT->getNumParams() != 1 || !FT->getReturnType()->isDoubleTy() ||
      !FT->getParamType(0)->isDoubleTy())
    return nullptr;

  if (CheckRetType) {
    // Check if all the uses for function like 'sin' are converted to float.
    for (User *U : CI->users()) {
      FPTruncInst *Cast = dyn_cast<FPTruncInst>(U);
      if (!Cast || !Cast->getType()->isFloatTy())
        return nullptr;
    }
  }

  // If this is something like 'floor((double)floatval)', convert to floorf.
  Value *V = valueHasFloatPrecision(CI->getArgOperand(0));
  if (V == nullptr)
    return nullptr;
  
  // Propagate fast-math flags from the existing call to the new call.
  IRBuilder<>::FastMathFlagGuard Guard(B);
  B.setFastMathFlags(CI->getFastMathFlags());

  // floor((double)floatval) -> (double)floorf(floatval)
  if (Callee->isIntrinsic()) {
    Module *M = CI->getModule();
    Intrinsic::ID IID = Callee->getIntrinsicID();
    Function *F = Intrinsic::getDeclaration(M, IID, B.getFloatTy());
    V = B.CreateCall(F, V);
  } else {
    // The call is a library call rather than an intrinsic.
    V = emitUnaryFloatFnCall(V, Callee->getName(), B, Callee->getAttributes());
  }

  return B.CreateFPExt(V, B.getDoubleTy());
}

// Double -> Float Shrinking Optimizations for Binary Functions like 'fmin/fmax'
Value *LibCallSimplifier::optimizeBinaryDoubleFP(CallInst *CI, IRBuilder<> &B) {
  Function *Callee = CI->getCalledFunction();
  FunctionType *FT = Callee->getFunctionType();
  // Just make sure this has 2 arguments of the same FP type, which match the
  // result type.
  if (FT->getNumParams() != 2 || FT->getReturnType() != FT->getParamType(0) ||
      FT->getParamType(0) != FT->getParamType(1) ||
      !FT->getParamType(0)->isFloatingPointTy())
    return nullptr;

  // If this is something like 'fmin((double)floatval1, (double)floatval2)',
  // or fmin(1.0, (double)floatval), then we convert it to fminf.
  Value *V1 = valueHasFloatPrecision(CI->getArgOperand(0));
  if (V1 == nullptr)
    return nullptr;
  Value *V2 = valueHasFloatPrecision(CI->getArgOperand(1));
  if (V2 == nullptr)
    return nullptr;

  // Propagate fast-math flags from the existing call to the new call.
  IRBuilder<>::FastMathFlagGuard Guard(B);
  B.setFastMathFlags(CI->getFastMathFlags());

  // fmin((double)floatval1, (double)floatval2)
  //                      -> (double)fminf(floatval1, floatval2)
  // TODO: Handle intrinsics in the same way as in optimizeUnaryDoubleFP().
  Value *V = emitBinaryFloatFnCall(V1, V2, Callee->getName(), B,
                                   Callee->getAttributes());
  return B.CreateFPExt(V, B.getDoubleTy());
}

Value *LibCallSimplifier::optimizeCos(CallInst *CI, IRBuilder<> &B) {
  Function *Callee = CI->getCalledFunction();
  Value *Ret = nullptr;
  StringRef Name = Callee->getName();
  if (UnsafeFPShrink && Name == "cos" && hasFloatVersion(Name))
    Ret = optimizeUnaryDoubleFP(CI, B, true);

  FunctionType *FT = Callee->getFunctionType();
  // Just make sure this has 1 argument of FP type, which matches the
  // result type.
  if (FT->getNumParams() != 1 || FT->getReturnType() != FT->getParamType(0) ||
      !FT->getParamType(0)->isFloatingPointTy())
    return Ret;

  // cos(-x) -> cos(x)
  Value *Op1 = CI->getArgOperand(0);
  if (BinaryOperator::isFNeg(Op1)) {
    BinaryOperator *BinExpr = cast<BinaryOperator>(Op1);
    return B.CreateCall(Callee, BinExpr->getOperand(1), "cos");
  }
  return Ret;
}

static Value *getPow(Value *InnerChain[33], unsigned Exp, IRBuilder<> &B) {
  // Multiplications calculated using Addition Chains.
  // Refer: http://wwwhomes.uni-bielefeld.de/achim/addition_chain.html

  assert(Exp != 0 && "Incorrect exponent 0 not handled");

  if (InnerChain[Exp])
    return InnerChain[Exp];

  static const unsigned AddChain[33][2] = {
      {0, 0}, // Unused.
      {0, 0}, // Unused (base case = pow1).
      {1, 1}, // Unused (pre-computed).
      {1, 2},  {2, 2},   {2, 3},  {3, 3},   {2, 5},  {4, 4},
      {1, 8},  {5, 5},   {1, 10}, {6, 6},   {4, 9},  {7, 7},
      {3, 12}, {8, 8},   {8, 9},  {2, 16},  {1, 18}, {10, 10},
      {6, 15}, {11, 11}, {3, 20}, {12, 12}, {8, 17}, {13, 13},
      {3, 24}, {14, 14}, {4, 25}, {15, 15}, {3, 28}, {16, 16},
  };

  InnerChain[Exp] = B.CreateFMul(getPow(InnerChain, AddChain[Exp][0], B),
                                 getPow(InnerChain, AddChain[Exp][1], B));
  return InnerChain[Exp];
}

Value *LibCallSimplifier::optimizePow(CallInst *CI, IRBuilder<> &B) {
  Function *Callee = CI->getCalledFunction();
  Value *Ret = nullptr;
  StringRef Name = Callee->getName();
  if (UnsafeFPShrink && Name == "pow" && hasFloatVersion(Name))
    Ret = optimizeUnaryDoubleFP(CI, B, true);

  FunctionType *FT = Callee->getFunctionType();
  // Just make sure this has 2 arguments of the same FP type, which match the
  // result type.
  if (FT->getNumParams() != 2 || FT->getReturnType() != FT->getParamType(0) ||
      FT->getParamType(0) != FT->getParamType(1) ||
      !FT->getParamType(0)->isFloatingPointTy())
    return Ret;

  Value *Op1 = CI->getArgOperand(0), *Op2 = CI->getArgOperand(1);
  if (ConstantFP *Op1C = dyn_cast<ConstantFP>(Op1)) {
    // pow(1.0, x) -> 1.0
    if (Op1C->isExactlyValue(1.0))
      return Op1C;
    // pow(2.0, x) -> exp2(x)
    if (Op1C->isExactlyValue(2.0) &&
        hasUnaryFloatFn(TLI, Op1->getType(), LibFunc::exp2, LibFunc::exp2f,
                        LibFunc::exp2l))
      return emitUnaryFloatFnCall(Op2, TLI->getName(LibFunc::exp2), B,
                                  Callee->getAttributes());
    // pow(10.0, x) -> exp10(x)
    if (Op1C->isExactlyValue(10.0) &&
        hasUnaryFloatFn(TLI, Op1->getType(), LibFunc::exp10, LibFunc::exp10f,
                        LibFunc::exp10l))
      return emitUnaryFloatFnCall(Op2, TLI->getName(LibFunc::exp10), B,
                                  Callee->getAttributes());
  }

  // pow(exp(x), y) -> exp(x * y)
  // pow(exp2(x), y) -> exp2(x * y)
  // We enable these only with fast-math. Besides rounding differences, the
  // transformation changes overflow and underflow behavior quite dramatically.
  // Example: x = 1000, y = 0.001.
  // pow(exp(x), y) = pow(inf, 0.001) = inf, whereas exp(x*y) = exp(1).
  auto *OpC = dyn_cast<CallInst>(Op1);
  if (OpC && OpC->hasUnsafeAlgebra() && CI->hasUnsafeAlgebra()) {
    LibFunc::Func Func;
    Function *OpCCallee = OpC->getCalledFunction();
    if (OpCCallee && TLI->getLibFunc(OpCCallee->getName(), Func) &&
        TLI->has(Func) && (Func == LibFunc::exp || Func == LibFunc::exp2)) {
      IRBuilder<>::FastMathFlagGuard Guard(B);
      B.setFastMathFlags(CI->getFastMathFlags());
      Value *FMul = B.CreateFMul(OpC->getArgOperand(0), Op2, "mul");
      return emitUnaryFloatFnCall(FMul, OpCCallee->getName(), B,
                                  OpCCallee->getAttributes());
    }
  }

  ConstantFP *Op2C = dyn_cast<ConstantFP>(Op2);
  if (!Op2C)
    return Ret;

  if (Op2C->getValueAPF().isZero()) // pow(x, 0.0) -> 1.0
    return ConstantFP::get(CI->getType(), 1.0);

  if (Op2C->isExactlyValue(0.5) &&
      hasUnaryFloatFn(TLI, Op2->getType(), LibFunc::sqrt, LibFunc::sqrtf,
                      LibFunc::sqrtl) &&
      hasUnaryFloatFn(TLI, Op2->getType(), LibFunc::fabs, LibFunc::fabsf,
                      LibFunc::fabsl)) {

    // In -ffast-math, pow(x, 0.5) -> sqrt(x).
    if (CI->hasUnsafeAlgebra()) {
      IRBuilder<>::FastMathFlagGuard Guard(B);
      B.setFastMathFlags(CI->getFastMathFlags());
      return emitUnaryFloatFnCall(Op1, TLI->getName(LibFunc::sqrt), B,
                                  Callee->getAttributes());
    }

    // Expand pow(x, 0.5) to (x == -infinity ? +infinity : fabs(sqrt(x))).
    // This is faster than calling pow, and still handles negative zero
    // and negative infinity correctly.
    // TODO: In finite-only mode, this could be just fabs(sqrt(x)).
    Value *Inf = ConstantFP::getInfinity(CI->getType());
    Value *NegInf = ConstantFP::getInfinity(CI->getType(), true);
    Value *Sqrt = emitUnaryFloatFnCall(Op1, "sqrt", B, Callee->getAttributes());
    Value *FAbs =
        emitUnaryFloatFnCall(Sqrt, "fabs", B, Callee->getAttributes());
    Value *FCmp = B.CreateFCmpOEQ(Op1, NegInf);
    Value *Sel = B.CreateSelect(FCmp, Inf, FAbs);
    return Sel;
  }

  if (Op2C->isExactlyValue(1.0)) // pow(x, 1.0) -> x
    return Op1;
  if (Op2C->isExactlyValue(2.0)) // pow(x, 2.0) -> x*x
    return B.CreateFMul(Op1, Op1, "pow2");
  if (Op2C->isExactlyValue(-1.0)) // pow(x, -1.0) -> 1.0/x
    return B.CreateFDiv(ConstantFP::get(CI->getType(), 1.0), Op1, "powrecip");

  // In -ffast-math, generate repeated fmul instead of generating pow(x, n).
  if (CI->hasUnsafeAlgebra()) {
    APFloat V = abs(Op2C->getValueAPF());
    // We limit to a max of 7 fmul(s). Thus max exponent is 32.
    // This transformation applies to integer exponents only.
    if (V.compare(APFloat(V.getSemantics(), 32.0)) == APFloat::cmpGreaterThan ||
        !V.isInteger())
      return nullptr;

    // We will memoize intermediate products of the Addition Chain.
    Value *InnerChain[33] = {nullptr};
    InnerChain[1] = Op1;
    InnerChain[2] = B.CreateFMul(Op1, Op1);

    // We cannot readily convert a non-double type (like float) to a double.
    // So we first convert V to something which could be converted to double.
    bool ignored;
    V.convert(APFloat::IEEEdouble, APFloat::rmTowardZero, &ignored);
    
    // TODO: Should the new instructions propagate the 'fast' flag of the pow()?
    Value *FMul = getPow(InnerChain, V.convertToDouble(), B);
    // For negative exponents simply compute the reciprocal.
    if (Op2C->isNegative())
      FMul = B.CreateFDiv(ConstantFP::get(CI->getType(), 1.0), FMul);
    return FMul;
  }

  return nullptr;
}

Value *LibCallSimplifier::optimizeExp2(CallInst *CI, IRBuilder<> &B) {
  Function *Callee = CI->getCalledFunction();
  Function *Caller = CI->getParent()->getParent();
  Value *Ret = nullptr;
  StringRef Name = Callee->getName();
  if (UnsafeFPShrink && Name == "exp2" && hasFloatVersion(Name))
    Ret = optimizeUnaryDoubleFP(CI, B, true);

  FunctionType *FT = Callee->getFunctionType();
  // Just make sure this has 1 argument of FP type, which matches the
  // result type.
  if (FT->getNumParams() != 1 || FT->getReturnType() != FT->getParamType(0) ||
      !FT->getParamType(0)->isFloatingPointTy())
    return Ret;

  Value *Op = CI->getArgOperand(0);
  // Turn exp2(sitofp(x)) -> ldexp(1.0, sext(x))  if sizeof(x) <= 32
  // Turn exp2(uitofp(x)) -> ldexp(1.0, zext(x))  if sizeof(x) < 32
  LibFunc::Func LdExp = LibFunc::ldexpl;
  if (Op->getType()->isFloatTy())
    LdExp = LibFunc::ldexpf;
  else if (Op->getType()->isDoubleTy())
    LdExp = LibFunc::ldexp;

  if (TLI->has(LdExp)) {
    Value *LdExpArg = nullptr;
    if (SIToFPInst *OpC = dyn_cast<SIToFPInst>(Op)) {
      if (OpC->getOperand(0)->getType()->getPrimitiveSizeInBits() <= 32)
        LdExpArg = B.CreateSExt(OpC->getOperand(0), B.getInt32Ty());
    } else if (UIToFPInst *OpC = dyn_cast<UIToFPInst>(Op)) {
      if (OpC->getOperand(0)->getType()->getPrimitiveSizeInBits() < 32)
        LdExpArg = B.CreateZExt(OpC->getOperand(0), B.getInt32Ty());
    }

    if (LdExpArg) {
      Constant *One = ConstantFP::get(CI->getContext(), APFloat(1.0f));
      if (!Op->getType()->isFloatTy())
        One = ConstantExpr::getFPExtend(One, Op->getType());

      Module *M = Caller->getParent();
      Value *Callee =
          M->getOrInsertFunction(TLI->getName(LdExp), Op->getType(),
                                 Op->getType(), B.getInt32Ty(), nullptr);
      CallInst *CI = B.CreateCall(Callee, {One, LdExpArg});
      if (const Function *F = dyn_cast<Function>(Callee->stripPointerCasts()))
        CI->setCallingConv(F->getCallingConv());

      return CI;
    }
  }
  return Ret;
}

Value *LibCallSimplifier::optimizeFabs(CallInst *CI, IRBuilder<> &B) {
  Function *Callee = CI->getCalledFunction();
  Value *Ret = nullptr;
  StringRef Name = Callee->getName();
  if (Name == "fabs" && hasFloatVersion(Name))
    Ret = optimizeUnaryDoubleFP(CI, B, false);

  FunctionType *FT = Callee->getFunctionType();
  // Make sure this has 1 argument of FP type which matches the result type.
  if (FT->getNumParams() != 1 || FT->getReturnType() != FT->getParamType(0) ||
      !FT->getParamType(0)->isFloatingPointTy())
    return Ret;

  Value *Op = CI->getArgOperand(0);
  if (Instruction *I = dyn_cast<Instruction>(Op)) {
    // Fold fabs(x * x) -> x * x; any squared FP value must already be positive.
    if (I->getOpcode() == Instruction::FMul)
      if (I->getOperand(0) == I->getOperand(1))
        return Op;
  }
  return Ret;
}

Value *LibCallSimplifier::optimizeFMinFMax(CallInst *CI, IRBuilder<> &B) {
  // If we can shrink the call to a float function rather than a double
  // function, do that first.
  Function *Callee = CI->getCalledFunction();
  StringRef Name = Callee->getName();
  if ((Name == "fmin" || Name == "fmax") && hasFloatVersion(Name))
    if (Value *Ret = optimizeBinaryDoubleFP(CI, B))
      return Ret;

  // Make sure this has 2 arguments of FP type which match the result type.
  FunctionType *FT = Callee->getFunctionType();
  if (FT->getNumParams() != 2 || FT->getReturnType() != FT->getParamType(0) ||
      FT->getParamType(0) != FT->getParamType(1) ||
      !FT->getParamType(0)->isFloatingPointTy())
    return nullptr;

  IRBuilder<>::FastMathFlagGuard Guard(B);
  FastMathFlags FMF;
  if (CI->hasUnsafeAlgebra()) {
    // Unsafe algebra sets all fast-math-flags to true.
    FMF.setUnsafeAlgebra();
  } else {
    // At a minimum, no-nans-fp-math must be true.
    if (!CI->hasNoNaNs())
      return nullptr;
    // No-signed-zeros is implied by the definitions of fmax/fmin themselves:
    // "Ideally, fmax would be sensitive to the sign of zero, for example
    // fmax(-0. 0, +0. 0) would return +0; however, implementation in software
    // might be impractical."
    FMF.setNoSignedZeros();
    FMF.setNoNaNs();
  }
  B.setFastMathFlags(FMF);

  // We have a relaxed floating-point environment. We can ignore NaN-handling
  // and transform to a compare and select. We do not have to consider errno or
  // exceptions, because fmin/fmax do not have those.
  Value *Op0 = CI->getArgOperand(0);
  Value *Op1 = CI->getArgOperand(1);
  Value *Cmp = Callee->getName().startswith("fmin") ?
    B.CreateFCmpOLT(Op0, Op1) : B.CreateFCmpOGT(Op0, Op1);
  return B.CreateSelect(Cmp, Op0, Op1);
}

Value *LibCallSimplifier::optimizeLog(CallInst *CI, IRBuilder<> &B) {
  Function *Callee = CI->getCalledFunction();
  Value *Ret = nullptr;
  StringRef Name = Callee->getName();
  if (UnsafeFPShrink && hasFloatVersion(Name))
    Ret = optimizeUnaryDoubleFP(CI, B, true);
  FunctionType *FT = Callee->getFunctionType();

  // Just make sure this has 1 argument of FP type, which matches the
  // result type.
  if (FT->getNumParams() != 1 || FT->getReturnType() != FT->getParamType(0) ||
      !FT->getParamType(0)->isFloatingPointTy())
    return Ret;

  if (!CI->hasUnsafeAlgebra())
    return Ret;
  Value *Op1 = CI->getArgOperand(0);
  auto *OpC = dyn_cast<CallInst>(Op1);

  // The earlier call must also be unsafe in order to do these transforms.
  if (!OpC || !OpC->hasUnsafeAlgebra())
    return Ret;

  // log(pow(x,y)) -> y*log(x)
  // This is only applicable to log, log2, log10.
  if (Name != "log" && Name != "log2" && Name != "log10")
    return Ret;

  IRBuilder<>::FastMathFlagGuard Guard(B);
  FastMathFlags FMF;
  FMF.setUnsafeAlgebra();
  B.setFastMathFlags(FMF);

  LibFunc::Func Func;
  Function *F = OpC->getCalledFunction();
  if (F && ((TLI->getLibFunc(F->getName(), Func) && TLI->has(Func) &&
      Func == LibFunc::pow) || F->getIntrinsicID() == Intrinsic::pow))
    return B.CreateFMul(OpC->getArgOperand(1),
      emitUnaryFloatFnCall(OpC->getOperand(0), Callee->getName(), B,
                           Callee->getAttributes()), "mul");

  // log(exp2(y)) -> y*log(2)
  if (F && Name == "log" && TLI->getLibFunc(F->getName(), Func) &&
      TLI->has(Func) && Func == LibFunc::exp2)
    return B.CreateFMul(
        OpC->getArgOperand(0),
        emitUnaryFloatFnCall(ConstantFP::get(CI->getType(), 2.0),
                             Callee->getName(), B, Callee->getAttributes()),
        "logmul");
  return Ret;
}

Value *LibCallSimplifier::optimizeSqrt(CallInst *CI, IRBuilder<> &B) {
  Function *Callee = CI->getCalledFunction();

  Value *Ret = nullptr;
  if (TLI->has(LibFunc::sqrtf) && (Callee->getName() == "sqrt" ||
                                   Callee->getIntrinsicID() == Intrinsic::sqrt))
    Ret = optimizeUnaryDoubleFP(CI, B, true);

  // FIXME: Refactor - this check is repeated all over this file and even in the
  // preceding call to shrink double -> float.

  // Make sure this has 1 argument of FP type, which matches the result type.
  FunctionType *FT = Callee->getFunctionType();
  if (FT->getNumParams() != 1 || FT->getReturnType() != FT->getParamType(0) ||
      !FT->getParamType(0)->isFloatingPointTy())
    return Ret;

  if (!CI->hasUnsafeAlgebra())
    return Ret;

  Instruction *I = dyn_cast<Instruction>(CI->getArgOperand(0));
  if (!I || I->getOpcode() != Instruction::FMul || !I->hasUnsafeAlgebra())
    return Ret;

  // We're looking for a repeated factor in a multiplication tree,
  // so we can do this fold: sqrt(x * x) -> fabs(x);
  // or this fold: sqrt((x * x) * y) -> fabs(x) * sqrt(y).
  Value *Op0 = I->getOperand(0);
  Value *Op1 = I->getOperand(1);
  Value *RepeatOp = nullptr;
  Value *OtherOp = nullptr;
  if (Op0 == Op1) {
    // Simple match: the operands of the multiply are identical.
    RepeatOp = Op0;
  } else {
    // Look for a more complicated pattern: one of the operands is itself
    // a multiply, so search for a common factor in that multiply.
    // Note: We don't bother looking any deeper than this first level or for
    // variations of this pattern because instcombine's visitFMUL and/or the
    // reassociation pass should give us this form.
    Value *OtherMul0, *OtherMul1;
    if (match(Op0, m_FMul(m_Value(OtherMul0), m_Value(OtherMul1)))) {
      // Pattern: sqrt((x * y) * z)
      if (OtherMul0 == OtherMul1 &&
          cast<Instruction>(Op0)->hasUnsafeAlgebra()) {
        // Matched: sqrt((x * x) * z)
        RepeatOp = OtherMul0;
        OtherOp = Op1;
      }
    }
  }
  if (!RepeatOp)
    return Ret;

  // Fast math flags for any created instructions should match the sqrt
  // and multiply.
  IRBuilder<>::FastMathFlagGuard Guard(B);
  B.setFastMathFlags(I->getFastMathFlags());

  // If we found a repeated factor, hoist it out of the square root and
  // replace it with the fabs of that factor.
  Module *M = Callee->getParent();
  Type *ArgType = I->getType();
  Value *Fabs = Intrinsic::getDeclaration(M, Intrinsic::fabs, ArgType);
  Value *FabsCall = B.CreateCall(Fabs, RepeatOp, "fabs");
  if (OtherOp) {
    // If we found a non-repeated factor, we still need to get its square
    // root. We then multiply that by the value that was simplified out
    // of the square root calculation.
    Value *Sqrt = Intrinsic::getDeclaration(M, Intrinsic::sqrt, ArgType);
    Value *SqrtCall = B.CreateCall(Sqrt, OtherOp, "sqrt");
    return B.CreateFMul(FabsCall, SqrtCall);
  }
  return FabsCall;
}

// TODO: Generalize to handle any trig function and its inverse.
Value *LibCallSimplifier::optimizeTan(CallInst *CI, IRBuilder<> &B) {
  Function *Callee = CI->getCalledFunction();
  Value *Ret = nullptr;
  StringRef Name = Callee->getName();
  if (UnsafeFPShrink && Name == "tan" && hasFloatVersion(Name))
    Ret = optimizeUnaryDoubleFP(CI, B, true);
  FunctionType *FT = Callee->getFunctionType();

  // Just make sure this has 1 argument of FP type, which matches the
  // result type.
  if (FT->getNumParams() != 1 || FT->getReturnType() != FT->getParamType(0) ||
      !FT->getParamType(0)->isFloatingPointTy())
    return Ret;

  Value *Op1 = CI->getArgOperand(0);
  auto *OpC = dyn_cast<CallInst>(Op1);
  if (!OpC)
    return Ret;

  // Both calls must allow unsafe optimizations in order to remove them.
  if (!CI->hasUnsafeAlgebra() || !OpC->hasUnsafeAlgebra())
    return Ret;

  // tan(atan(x)) -> x
  // tanf(atanf(x)) -> x
  // tanl(atanl(x)) -> x
  LibFunc::Func Func;
  Function *F = OpC->getCalledFunction();
  if (F && TLI->getLibFunc(F->getName(), Func) && TLI->has(Func) &&
      ((Func == LibFunc::atan && Callee->getName() == "tan") ||
       (Func == LibFunc::atanf && Callee->getName() == "tanf") ||
       (Func == LibFunc::atanl && Callee->getName() == "tanl")))
    Ret = OpC->getArgOperand(0);
  return Ret;
}

static bool isTrigLibCall(CallInst *CI);
static void insertSinCosCall(IRBuilder<> &B, Function *OrigCallee, Value *Arg,
                             bool UseFloat, Value *&Sin, Value *&Cos,
                             Value *&SinCos);

Value *LibCallSimplifier::optimizeSinCosPi(CallInst *CI, IRBuilder<> &B) {

  // Make sure the prototype is as expected, otherwise the rest of the
  // function is probably invalid and likely to abort.
  if (!isTrigLibCall(CI))
    return nullptr;

  Value *Arg = CI->getArgOperand(0);
  SmallVector<CallInst *, 1> SinCalls;
  SmallVector<CallInst *, 1> CosCalls;
  SmallVector<CallInst *, 1> SinCosCalls;

  bool IsFloat = Arg->getType()->isFloatTy();

  // Look for all compatible sinpi, cospi and sincospi calls with the same
  // argument. If there are enough (in some sense) we can make the
  // substitution.
  for (User *U : Arg->users())
    classifyArgUse(U, CI->getParent(), IsFloat, SinCalls, CosCalls,
                   SinCosCalls);

  // It's only worthwhile if both sinpi and cospi are actually used.
  if (SinCosCalls.empty() && (SinCalls.empty() || CosCalls.empty()))
    return nullptr;

  Value *Sin, *Cos, *SinCos;
  insertSinCosCall(B, CI->getCalledFunction(), Arg, IsFloat, Sin, Cos, SinCos);

  replaceTrigInsts(SinCalls, Sin);
  replaceTrigInsts(CosCalls, Cos);
  replaceTrigInsts(SinCosCalls, SinCos);

  return nullptr;
}

static bool isTrigLibCall(CallInst *CI) {
  Function *Callee = CI->getCalledFunction();
  FunctionType *FT = Callee->getFunctionType();

  // We can only hope to do anything useful if we can ignore things like errno
  // and floating-point exceptions.
  bool AttributesSafe =
      CI->hasFnAttr(Attribute::NoUnwind) && CI->hasFnAttr(Attribute::ReadNone);

  // Other than that we need float(float) or double(double)
  return AttributesSafe && FT->getNumParams() == 1 &&
         FT->getReturnType() == FT->getParamType(0) &&
         (FT->getParamType(0)->isFloatTy() ||
          FT->getParamType(0)->isDoubleTy());
}

void
LibCallSimplifier::classifyArgUse(Value *Val, BasicBlock *BB, bool IsFloat,
                                  SmallVectorImpl<CallInst *> &SinCalls,
                                  SmallVectorImpl<CallInst *> &CosCalls,
                                  SmallVectorImpl<CallInst *> &SinCosCalls) {
  CallInst *CI = dyn_cast<CallInst>(Val);

  if (!CI)
    return;

  Function *Callee = CI->getCalledFunction();
  LibFunc::Func Func;
  if (!Callee || !TLI->getLibFunc(Callee->getName(), Func) || !TLI->has(Func) ||
      !isTrigLibCall(CI))
    return;

  if (IsFloat) {
    if (Func == LibFunc::sinpif)
      SinCalls.push_back(CI);
    else if (Func == LibFunc::cospif)
      CosCalls.push_back(CI);
    else if (Func == LibFunc::sincospif_stret)
      SinCosCalls.push_back(CI);
  } else {
    if (Func == LibFunc::sinpi)
      SinCalls.push_back(CI);
    else if (Func == LibFunc::cospi)
      CosCalls.push_back(CI);
    else if (Func == LibFunc::sincospi_stret)
      SinCosCalls.push_back(CI);
  }
}

void LibCallSimplifier::replaceTrigInsts(SmallVectorImpl<CallInst *> &Calls,
                                         Value *Res) {
  for (CallInst *C : Calls)
    replaceAllUsesWith(C, Res);
}

void insertSinCosCall(IRBuilder<> &B, Function *OrigCallee, Value *Arg,
                      bool UseFloat, Value *&Sin, Value *&Cos, Value *&SinCos) {
  Type *ArgTy = Arg->getType();
  Type *ResTy;
  StringRef Name;

  Triple T(OrigCallee->getParent()->getTargetTriple());
  if (UseFloat) {
    Name = "__sincospif_stret";

    assert(T.getArch() != Triple::x86 && "x86 messy and unsupported for now");
    // x86_64 can't use {float, float} since that would be returned in both
    // xmm0 and xmm1, which isn't what a real struct would do.
    ResTy = T.getArch() == Triple::x86_64
                ? static_cast<Type *>(VectorType::get(ArgTy, 2))
                : static_cast<Type *>(StructType::get(ArgTy, ArgTy, nullptr));
  } else {
    Name = "__sincospi_stret";
    ResTy = StructType::get(ArgTy, ArgTy, nullptr);
  }

  Module *M = OrigCallee->getParent();
  Value *Callee = M->getOrInsertFunction(Name, OrigCallee->getAttributes(),
                                         ResTy, ArgTy, nullptr);

  if (Instruction *ArgInst = dyn_cast<Instruction>(Arg)) {
    // If the argument is an instruction, it must dominate all uses so put our
    // sincos call there.
    B.SetInsertPoint(ArgInst->getParent(), ++ArgInst->getIterator());
  } else {
    // Otherwise (e.g. for a constant) the beginning of the function is as
    // good a place as any.
    BasicBlock &EntryBB = B.GetInsertBlock()->getParent()->getEntryBlock();
    B.SetInsertPoint(&EntryBB, EntryBB.begin());
  }

  SinCos = B.CreateCall(Callee, Arg, "sincospi");

  if (SinCos->getType()->isStructTy()) {
    Sin = B.CreateExtractValue(SinCos, 0, "sinpi");
    Cos = B.CreateExtractValue(SinCos, 1, "cospi");
  } else {
    Sin = B.CreateExtractElement(SinCos, ConstantInt::get(B.getInt32Ty(), 0),
                                 "sinpi");
    Cos = B.CreateExtractElement(SinCos, ConstantInt::get(B.getInt32Ty(), 1),
                                 "cospi");
  }
}

//===----------------------------------------------------------------------===//
// Integer Library Call Optimizations
//===----------------------------------------------------------------------===//

static bool checkIntUnaryReturnAndParam(Function *Callee) {
  FunctionType *FT = Callee->getFunctionType();
  return FT->getNumParams() == 1 && FT->getReturnType()->isIntegerTy(32) &&
    FT->getParamType(0)->isIntegerTy();
}

Value *LibCallSimplifier::optimizeFFS(CallInst *CI, IRBuilder<> &B) {
  Function *Callee = CI->getCalledFunction();
  if (!checkIntUnaryReturnAndParam(Callee))
    return nullptr;
  Value *Op = CI->getArgOperand(0);

  // Constant fold.
  if (ConstantInt *CI = dyn_cast<ConstantInt>(Op)) {
    if (CI->isZero()) // ffs(0) -> 0.
      return B.getInt32(0);
    // ffs(c) -> cttz(c)+1
    return B.getInt32(CI->getValue().countTrailingZeros() + 1);
  }

  // ffs(x) -> x != 0 ? (i32)llvm.cttz(x)+1 : 0
  Type *ArgType = Op->getType();
  Value *F =
      Intrinsic::getDeclaration(Callee->getParent(), Intrinsic::cttz, ArgType);
  Value *V = B.CreateCall(F, {Op, B.getTrue()}, "cttz");
  V = B.CreateAdd(V, ConstantInt::get(V->getType(), 1));
  V = B.CreateIntCast(V, B.getInt32Ty(), false);

  Value *Cond = B.CreateICmpNE(Op, Constant::getNullValue(ArgType));
  return B.CreateSelect(Cond, V, B.getInt32(0));
}

Value *LibCallSimplifier::optimizeAbs(CallInst *CI, IRBuilder<> &B) {
  Function *Callee = CI->getCalledFunction();
  FunctionType *FT = Callee->getFunctionType();
  // We require integer(integer) where the types agree.
  if (FT->getNumParams() != 1 || !FT->getReturnType()->isIntegerTy() ||
      FT->getParamType(0) != FT->getReturnType())
    return nullptr;

  // abs(x) -> x >s -1 ? x : -x
  Value *Op = CI->getArgOperand(0);
  Value *Pos =
      B.CreateICmpSGT(Op, Constant::getAllOnesValue(Op->getType()), "ispos");
  Value *Neg = B.CreateNeg(Op, "neg");
  return B.CreateSelect(Pos, Op, Neg);
}

Value *LibCallSimplifier::optimizeIsDigit(CallInst *CI, IRBuilder<> &B) {
  if (!checkIntUnaryReturnAndParam(CI->getCalledFunction()))
    return nullptr;

  // isdigit(c) -> (c-'0') <u 10
  Value *Op = CI->getArgOperand(0);
  Op = B.CreateSub(Op, B.getInt32('0'), "isdigittmp");
  Op = B.CreateICmpULT(Op, B.getInt32(10), "isdigit");
  return B.CreateZExt(Op, CI->getType());
}

Value *LibCallSimplifier::optimizeIsAscii(CallInst *CI, IRBuilder<> &B) {
  if (!checkIntUnaryReturnAndParam(CI->getCalledFunction()))
    return nullptr;

  // isascii(c) -> c <u 128
  Value *Op = CI->getArgOperand(0);
  Op = B.CreateICmpULT(Op, B.getInt32(128), "isascii");
  return B.CreateZExt(Op, CI->getType());
}

Value *LibCallSimplifier::optimizeToAscii(CallInst *CI, IRBuilder<> &B) {
  if (!checkIntUnaryReturnAndParam(CI->getCalledFunction()))
    return nullptr;

  // toascii(c) -> c & 0x7f
  return B.CreateAnd(CI->getArgOperand(0),
                     ConstantInt::get(CI->getType(), 0x7F));
}

//===----------------------------------------------------------------------===//
// Formatting and IO Library Call Optimizations
//===----------------------------------------------------------------------===//

static bool isReportingError(Function *Callee, CallInst *CI, int StreamArg);

Value *LibCallSimplifier::optimizeErrorReporting(CallInst *CI, IRBuilder<> &B,
                                                 int StreamArg) {
  // Error reporting calls should be cold, mark them as such.
  // This applies even to non-builtin calls: it is only a hint and applies to
  // functions that the frontend might not understand as builtins.

  // This heuristic was suggested in:
  // Improving Static Branch Prediction in a Compiler
  // Brian L. Deitrich, Ben-Chung Cheng, Wen-mei W. Hwu
  // Proceedings of PACT'98, Oct. 1998, IEEE
  Function *Callee = CI->getCalledFunction();

  if (!CI->hasFnAttr(Attribute::Cold) &&
      isReportingError(Callee, CI, StreamArg)) {
    CI->addAttribute(AttributeSet::FunctionIndex, Attribute::Cold);
  }

  return nullptr;
}

static bool isReportingError(Function *Callee, CallInst *CI, int StreamArg) {
  if (!ColdErrorCalls || !Callee || !Callee->isDeclaration())
    return false;

  if (StreamArg < 0)
    return true;

  // These functions might be considered cold, but only if their stream
  // argument is stderr.

  if (StreamArg >= (int)CI->getNumArgOperands())
    return false;
  LoadInst *LI = dyn_cast<LoadInst>(CI->getArgOperand(StreamArg));
  if (!LI)
    return false;
  GlobalVariable *GV = dyn_cast<GlobalVariable>(LI->getPointerOperand());
  if (!GV || !GV->isDeclaration())
    return false;
  return GV->getName() == "stderr";
}

Value *LibCallSimplifier::optimizePrintFString(CallInst *CI, IRBuilder<> &B) {
  // Check for a fixed format string.
  StringRef FormatStr;
  if (!getConstantStringInfo(CI->getArgOperand(0), FormatStr))
    return nullptr;

  // Empty format string -> noop.
  if (FormatStr.empty()) // Tolerate printf's declared void.
    return CI->use_empty() ? (Value *)CI : ConstantInt::get(CI->getType(), 0);

  // Do not do any of the following transformations if the printf return value
  // is used, in general the printf return value is not compatible with either
  // putchar() or puts().
  if (!CI->use_empty())
    return nullptr;

  // printf("x") -> putchar('x'), even for '%'.
  if (FormatStr.size() == 1) {
    Value *Res = emitPutChar(B.getInt32(FormatStr[0]), B, TLI);
    if (CI->use_empty() || !Res)
      return Res;
    return B.CreateIntCast(Res, CI->getType(), true);
  }

  // printf("foo\n") --> puts("foo")
  if (FormatStr[FormatStr.size() - 1] == '\n' &&
      FormatStr.find('%') == StringRef::npos) { // No format characters.
    // Create a string literal with no \n on it.  We expect the constant merge
    // pass to be run after this pass, to merge duplicate strings.
    FormatStr = FormatStr.drop_back();
    Value *GV = B.CreateGlobalString(FormatStr, "str");
    Value *NewCI = emitPutS(GV, B, TLI);
    return (CI->use_empty() || !NewCI)
               ? NewCI
               : ConstantInt::get(CI->getType(), FormatStr.size() + 1);
  }

  // Optimize specific format strings.
  // printf("%c", chr) --> putchar(chr)
  if (FormatStr == "%c" && CI->getNumArgOperands() > 1 &&
      CI->getArgOperand(1)->getType()->isIntegerTy()) {
    Value *Res = emitPutChar(CI->getArgOperand(1), B, TLI);

    if (CI->use_empty() || !Res)
      return Res;
    return B.CreateIntCast(Res, CI->getType(), true);
  }

  // printf("%s\n", str) --> puts(str)
  if (FormatStr == "%s\n" && CI->getNumArgOperands() > 1 &&
      CI->getArgOperand(1)->getType()->isPointerTy()) {
    return emitPutS(CI->getArgOperand(1), B, TLI);
  }
  return nullptr;
}

Value *LibCallSimplifier::optimizePrintF(CallInst *CI, IRBuilder<> &B) {

  Function *Callee = CI->getCalledFunction();
  // Require one fixed pointer argument and an integer/void result.
  FunctionType *FT = Callee->getFunctionType();
  if (FT->getNumParams() < 1 || !FT->getParamType(0)->isPointerTy() ||
      !(FT->getReturnType()->isIntegerTy() || FT->getReturnType()->isVoidTy()))
    return nullptr;

  if (Value *V = optimizePrintFString(CI, B)) {
    return V;
  }

  // printf(format, ...) -> iprintf(format, ...) if no floating point
  // arguments.
  if (TLI->has(LibFunc::iprintf) && !callHasFloatingPointArgument(CI)) {
    Module *M = B.GetInsertBlock()->getParent()->getParent();
    Constant *IPrintFFn =
        M->getOrInsertFunction("iprintf", FT, Callee->getAttributes());
    CallInst *New = cast<CallInst>(CI->clone());
    New->setCalledFunction(IPrintFFn);
    B.Insert(New);
    return New;
  }
  return nullptr;
}

Value *LibCallSimplifier::optimizeSPrintFString(CallInst *CI, IRBuilder<> &B) {
  // Check for a fixed format string.
  StringRef FormatStr;
  if (!getConstantStringInfo(CI->getArgOperand(1), FormatStr))
    return nullptr;

  // If we just have a format string (nothing else crazy) transform it.
  if (CI->getNumArgOperands() == 2) {
    // Make sure there's no % in the constant array.  We could try to handle
    // %% -> % in the future if we cared.
    for (unsigned i = 0, e = FormatStr.size(); i != e; ++i)
      if (FormatStr[i] == '%')
        return nullptr; // we found a format specifier, bail out.

    // sprintf(str, fmt) -> llvm.memcpy(str, fmt, strlen(fmt)+1, 1)
    B.CreateMemCpy(CI->getArgOperand(0), CI->getArgOperand(1),
                   ConstantInt::get(DL.getIntPtrType(CI->getContext()),
                                    FormatStr.size() + 1),
                   1); // Copy the null byte.
    return ConstantInt::get(CI->getType(), FormatStr.size());
  }

  // The remaining optimizations require the format string to be "%s" or "%c"
  // and have an extra operand.
  if (FormatStr.size() != 2 || FormatStr[0] != '%' ||
      CI->getNumArgOperands() < 3)
    return nullptr;

  // Decode the second character of the format string.
  if (FormatStr[1] == 'c') {
    // sprintf(dst, "%c", chr) --> *(i8*)dst = chr; *((i8*)dst+1) = 0
    if (!CI->getArgOperand(2)->getType()->isIntegerTy())
      return nullptr;
    Value *V = B.CreateTrunc(CI->getArgOperand(2), B.getInt8Ty(), "char");
    Value *Ptr = castToCStr(CI->getArgOperand(0), B);
    B.CreateStore(V, Ptr);
    Ptr = B.CreateGEP(B.getInt8Ty(), Ptr, B.getInt32(1), "nul");
    B.CreateStore(B.getInt8(0), Ptr);

    return ConstantInt::get(CI->getType(), 1);
  }

  if (FormatStr[1] == 's') {
    // sprintf(dest, "%s", str) -> llvm.memcpy(dest, str, strlen(str)+1, 1)
    if (!CI->getArgOperand(2)->getType()->isPointerTy())
      return nullptr;

    Value *Len = emitStrLen(CI->getArgOperand(2), B, DL, TLI);
    if (!Len)
      return nullptr;
    Value *IncLen =
        B.CreateAdd(Len, ConstantInt::get(Len->getType(), 1), "leninc");
    B.CreateMemCpy(CI->getArgOperand(0), CI->getArgOperand(2), IncLen, 1);

    // The sprintf result is the unincremented number of bytes in the string.
    return B.CreateIntCast(Len, CI->getType(), false);
  }
  return nullptr;
}

Value *LibCallSimplifier::optimizeSPrintF(CallInst *CI, IRBuilder<> &B) {
  Function *Callee = CI->getCalledFunction();
  // Require two fixed pointer arguments and an integer result.
  FunctionType *FT = Callee->getFunctionType();
  if (FT->getNumParams() != 2 || !FT->getParamType(0)->isPointerTy() ||
      !FT->getParamType(1)->isPointerTy() ||
      !FT->getReturnType()->isIntegerTy())
    return nullptr;

  if (Value *V = optimizeSPrintFString(CI, B)) {
    return V;
  }

  // sprintf(str, format, ...) -> siprintf(str, format, ...) if no floating
  // point arguments.
  if (TLI->has(LibFunc::siprintf) && !callHasFloatingPointArgument(CI)) {
    Module *M = B.GetInsertBlock()->getParent()->getParent();
    Constant *SIPrintFFn =
        M->getOrInsertFunction("siprintf", FT, Callee->getAttributes());
    CallInst *New = cast<CallInst>(CI->clone());
    New->setCalledFunction(SIPrintFFn);
    B.Insert(New);
    return New;
  }
  return nullptr;
}

Value *LibCallSimplifier::optimizeFPrintFString(CallInst *CI, IRBuilder<> &B) {
  optimizeErrorReporting(CI, B, 0);

  // All the optimizations depend on the format string.
  StringRef FormatStr;
  if (!getConstantStringInfo(CI->getArgOperand(1), FormatStr))
    return nullptr;

  // Do not do any of the following transformations if the fprintf return
  // value is used, in general the fprintf return value is not compatible
  // with fwrite(), fputc() or fputs().
  if (!CI->use_empty())
    return nullptr;

  // fprintf(F, "foo") --> fwrite("foo", 3, 1, F)
  if (CI->getNumArgOperands() == 2) {
    for (unsigned i = 0, e = FormatStr.size(); i != e; ++i)
      if (FormatStr[i] == '%') // Could handle %% -> % if we cared.
        return nullptr;        // We found a format specifier.

    return emitFWrite(
        CI->getArgOperand(1),
        ConstantInt::get(DL.getIntPtrType(CI->getContext()), FormatStr.size()),
        CI->getArgOperand(0), B, DL, TLI);
  }

  // The remaining optimizations require the format string to be "%s" or "%c"
  // and have an extra operand.
  if (FormatStr.size() != 2 || FormatStr[0] != '%' ||
      CI->getNumArgOperands() < 3)
    return nullptr;

  // Decode the second character of the format string.
  if (FormatStr[1] == 'c') {
    // fprintf(F, "%c", chr) --> fputc(chr, F)
    if (!CI->getArgOperand(2)->getType()->isIntegerTy())
      return nullptr;
    return emitFPutC(CI->getArgOperand(2), CI->getArgOperand(0), B, TLI);
  }

  if (FormatStr[1] == 's') {
    // fprintf(F, "%s", str) --> fputs(str, F)
    if (!CI->getArgOperand(2)->getType()->isPointerTy())
      return nullptr;
    return emitFPutS(CI->getArgOperand(2), CI->getArgOperand(0), B, TLI);
  }
  return nullptr;
}

Value *LibCallSimplifier::optimizeFPrintF(CallInst *CI, IRBuilder<> &B) {
  Function *Callee = CI->getCalledFunction();
  // Require two fixed paramters as pointers and integer result.
  FunctionType *FT = Callee->getFunctionType();
  if (FT->getNumParams() != 2 || !FT->getParamType(0)->isPointerTy() ||
      !FT->getParamType(1)->isPointerTy() ||
      !FT->getReturnType()->isIntegerTy())
    return nullptr;

  if (Value *V = optimizeFPrintFString(CI, B)) {
    return V;
  }

  // fprintf(stream, format, ...) -> fiprintf(stream, format, ...) if no
  // floating point arguments.
  if (TLI->has(LibFunc::fiprintf) && !callHasFloatingPointArgument(CI)) {
    Module *M = B.GetInsertBlock()->getParent()->getParent();
    Constant *FIPrintFFn =
        M->getOrInsertFunction("fiprintf", FT, Callee->getAttributes());
    CallInst *New = cast<CallInst>(CI->clone());
    New->setCalledFunction(FIPrintFFn);
    B.Insert(New);
    return New;
  }
  return nullptr;
}

Value *LibCallSimplifier::optimizeFWrite(CallInst *CI, IRBuilder<> &B) {
  optimizeErrorReporting(CI, B, 3);

  Function *Callee = CI->getCalledFunction();
  // Require a pointer, an integer, an integer, a pointer, returning integer.
  FunctionType *FT = Callee->getFunctionType();
  if (FT->getNumParams() != 4 || !FT->getParamType(0)->isPointerTy() ||
      !FT->getParamType(1)->isIntegerTy() ||
      !FT->getParamType(2)->isIntegerTy() ||
      !FT->getParamType(3)->isPointerTy() ||
      !FT->getReturnType()->isIntegerTy())
    return nullptr;

  // Get the element size and count.
  ConstantInt *SizeC = dyn_cast<ConstantInt>(CI->getArgOperand(1));
  ConstantInt *CountC = dyn_cast<ConstantInt>(CI->getArgOperand(2));
  if (!SizeC || !CountC)
    return nullptr;
  uint64_t Bytes = SizeC->getZExtValue() * CountC->getZExtValue();

  // If this is writing zero records, remove the call (it's a noop).
  if (Bytes == 0)
    return ConstantInt::get(CI->getType(), 0);

  // If this is writing one byte, turn it into fputc.
  // This optimisation is only valid, if the return value is unused.
  if (Bytes == 1 && CI->use_empty()) { // fwrite(S,1,1,F) -> fputc(S[0],F)
    Value *Char = B.CreateLoad(castToCStr(CI->getArgOperand(0), B), "char");
    Value *NewCI = emitFPutC(Char, CI->getArgOperand(3), B, TLI);
    return NewCI ? ConstantInt::get(CI->getType(), 1) : nullptr;
  }

  return nullptr;
}

Value *LibCallSimplifier::optimizeFPuts(CallInst *CI, IRBuilder<> &B) {
  optimizeErrorReporting(CI, B, 1);

  Function *Callee = CI->getCalledFunction();

  // Require two pointers.  Also, we can't optimize if return value is used.
  FunctionType *FT = Callee->getFunctionType();
  if (FT->getNumParams() != 2 || !FT->getParamType(0)->isPointerTy() ||
      !FT->getParamType(1)->isPointerTy() || !CI->use_empty())
    return nullptr;

  // fputs(s,F) --> fwrite(s,1,strlen(s),F)
  uint64_t Len = GetStringLength(CI->getArgOperand(0));
  if (!Len)
    return nullptr;

  // Known to have no uses (see above).
  return emitFWrite(
      CI->getArgOperand(0),
      ConstantInt::get(DL.getIntPtrType(CI->getContext()), Len - 1),
      CI->getArgOperand(1), B, DL, TLI);
}

Value *LibCallSimplifier::optimizePuts(CallInst *CI, IRBuilder<> &B) {
  Function *Callee = CI->getCalledFunction();
  // Require one fixed pointer argument and an integer/void result.
  FunctionType *FT = Callee->getFunctionType();
  if (FT->getNumParams() < 1 || !FT->getParamType(0)->isPointerTy() ||
      !(FT->getReturnType()->isIntegerTy() || FT->getReturnType()->isVoidTy()))
    return nullptr;

  // Check for a constant string.
  StringRef Str;
  if (!getConstantStringInfo(CI->getArgOperand(0), Str))
    return nullptr;

  if (Str.empty() && CI->use_empty()) {
    // puts("") -> putchar('\n')
    Value *Res = emitPutChar(B.getInt32('\n'), B, TLI);
    if (CI->use_empty() || !Res)
      return Res;
    return B.CreateIntCast(Res, CI->getType(), true);
  }

  return nullptr;
}

bool LibCallSimplifier::hasFloatVersion(StringRef FuncName) {
  LibFunc::Func Func;
  SmallString<20> FloatFuncName = FuncName;
  FloatFuncName += 'f';
  if (TLI->getLibFunc(FloatFuncName, Func))
    return TLI->has(Func);
  return false;
}

Value *LibCallSimplifier::optimizeStringMemoryLibCall(CallInst *CI,
                                                      IRBuilder<> &Builder) {
  LibFunc::Func Func;
  Function *Callee = CI->getCalledFunction();
  StringRef FuncName = Callee->getName();

  // Check for string/memory library functions.
  if (TLI->getLibFunc(FuncName, Func) && TLI->has(Func)) {
    // Make sure we never change the calling convention.
    assert((ignoreCallingConv(Func) ||
            CI->getCallingConv() == llvm::CallingConv::C) &&
      "Optimizing string/memory libcall would change the calling convention");
    switch (Func) {
    case LibFunc::strcat:
      return optimizeStrCat(CI, Builder);
    case LibFunc::strncat:
      return optimizeStrNCat(CI, Builder);
    case LibFunc::strchr:
      return optimizeStrChr(CI, Builder);
    case LibFunc::strrchr:
      return optimizeStrRChr(CI, Builder);
    case LibFunc::strcmp:
      return optimizeStrCmp(CI, Builder);
    case LibFunc::strncmp:
      return optimizeStrNCmp(CI, Builder);
    case LibFunc::strcpy:
      return optimizeStrCpy(CI, Builder);
    case LibFunc::stpcpy:
      return optimizeStpCpy(CI, Builder);
    case LibFunc::strncpy:
      return optimizeStrNCpy(CI, Builder);
    case LibFunc::strlen:
      return optimizeStrLen(CI, Builder);
    case LibFunc::strpbrk:
      return optimizeStrPBrk(CI, Builder);
    case LibFunc::strtol:
    case LibFunc::strtod:
    case LibFunc::strtof:
    case LibFunc::strtoul:
    case LibFunc::strtoll:
    case LibFunc::strtold:
    case LibFunc::strtoull:
      return optimizeStrTo(CI, Builder);
    case LibFunc::strspn:
      return optimizeStrSpn(CI, Builder);
    case LibFunc::strcspn:
      return optimizeStrCSpn(CI, Builder);
    case LibFunc::strstr:
      return optimizeStrStr(CI, Builder);
    case LibFunc::memchr:
      return optimizeMemChr(CI, Builder);
    case LibFunc::memcmp:
      return optimizeMemCmp(CI, Builder);
    case LibFunc::memcpy:
      return optimizeMemCpy(CI, Builder);
    case LibFunc::memmove:
      return optimizeMemMove(CI, Builder);
    case LibFunc::memset:
      return optimizeMemSet(CI, Builder);
    default:
      break;
    }
  }
  return nullptr;
}

Value *LibCallSimplifier::optimizeCall(CallInst *CI) {
  if (CI->isNoBuiltin())
    return nullptr;

  LibFunc::Func Func;
  Function *Callee = CI->getCalledFunction();
  StringRef FuncName = Callee->getName();
<<<<<<< HEAD
#if INTEL_CUSTOMIZATION
  // Cherry picking r256912
  SmallVector<OperandBundleDef, 2> OpBundles;
  CI->getOperandBundlesAsDefs(OpBundles);
  IRBuilder<> Builder(CI, /*FPMathTag=*/nullptr, OpBundles);
#else // !INTEL_CUSTOMIZATION
  IRBuilder<> Builder(CI);
#endif
=======

  SmallVector<OperandBundleDef, 2> OpBundles;
  CI->getOperandBundlesAsDefs(OpBundles);
  IRBuilder<> Builder(CI, /*FPMathTag=*/nullptr, OpBundles);
>>>>>>> 24557011
  bool isCallingConvC = CI->getCallingConv() == llvm::CallingConv::C;

  // Command-line parameter overrides instruction attribute.
  if (EnableUnsafeFPShrink.getNumOccurrences() > 0)
    UnsafeFPShrink = EnableUnsafeFPShrink;
  else if (isa<FPMathOperator>(CI) && CI->hasUnsafeAlgebra())
    UnsafeFPShrink = true;

  // First, check for intrinsics.
  if (IntrinsicInst *II = dyn_cast<IntrinsicInst>(CI)) {
    if (!isCallingConvC)
      return nullptr;
    switch (II->getIntrinsicID()) {
    case Intrinsic::pow:
      return optimizePow(CI, Builder);
    case Intrinsic::exp2:
      return optimizeExp2(CI, Builder);
    case Intrinsic::fabs:
      return optimizeFabs(CI, Builder);
    case Intrinsic::log:
      return optimizeLog(CI, Builder);
    case Intrinsic::sqrt:
      return optimizeSqrt(CI, Builder);
    default:
      return nullptr;
    }
  }

  // Also try to simplify calls to fortified library functions.
  if (Value *SimplifiedFortifiedCI = FortifiedSimplifier.optimizeCall(CI)) {
    // Try to further simplify the result.
    CallInst *SimplifiedCI = dyn_cast<CallInst>(SimplifiedFortifiedCI);
    if (SimplifiedCI && SimplifiedCI->getCalledFunction()) {
      // Use an IR Builder from SimplifiedCI if available instead of CI
      // to guarantee we reach all uses we might replace later on.
      IRBuilder<> TmpBuilder(SimplifiedCI);
      if (Value *V = optimizeStringMemoryLibCall(SimplifiedCI, TmpBuilder)) {
        // If we were able to further simplify, remove the now redundant call.
        SimplifiedCI->replaceAllUsesWith(V);
        SimplifiedCI->eraseFromParent();
        return V;
      }
    }
    return SimplifiedFortifiedCI;
  }

  // Then check for known library functions.
  if (TLI->getLibFunc(FuncName, Func) && TLI->has(Func)) {
    // We never change the calling convention.
    if (!ignoreCallingConv(Func) && !isCallingConvC)
      return nullptr;
    if (Value *V = optimizeStringMemoryLibCall(CI, Builder))
      return V;
    switch (Func) {
    case LibFunc::cosf:
    case LibFunc::cos:
    case LibFunc::cosl:
      return optimizeCos(CI, Builder);
    case LibFunc::sinpif:
    case LibFunc::sinpi:
    case LibFunc::cospif:
    case LibFunc::cospi:
      return optimizeSinCosPi(CI, Builder);
    case LibFunc::powf:
    case LibFunc::pow:
    case LibFunc::powl:
      return optimizePow(CI, Builder);
    case LibFunc::exp2l:
    case LibFunc::exp2:
    case LibFunc::exp2f:
      return optimizeExp2(CI, Builder);
    case LibFunc::fabsf:
    case LibFunc::fabs:
    case LibFunc::fabsl:
      return optimizeFabs(CI, Builder);
    case LibFunc::sqrtf:
    case LibFunc::sqrt:
    case LibFunc::sqrtl:
      return optimizeSqrt(CI, Builder);
    case LibFunc::ffs:
    case LibFunc::ffsl:
    case LibFunc::ffsll:
      return optimizeFFS(CI, Builder);
    case LibFunc::abs:
    case LibFunc::labs:
    case LibFunc::llabs:
      return optimizeAbs(CI, Builder);
    case LibFunc::isdigit:
      return optimizeIsDigit(CI, Builder);
    case LibFunc::isascii:
      return optimizeIsAscii(CI, Builder);
    case LibFunc::toascii:
      return optimizeToAscii(CI, Builder);
    case LibFunc::printf:
      return optimizePrintF(CI, Builder);
    case LibFunc::sprintf:
      return optimizeSPrintF(CI, Builder);
    case LibFunc::fprintf:
      return optimizeFPrintF(CI, Builder);
    case LibFunc::fwrite:
      return optimizeFWrite(CI, Builder);
    case LibFunc::fputs:
      return optimizeFPuts(CI, Builder);
    case LibFunc::log:
    case LibFunc::log10:
    case LibFunc::log1p:
    case LibFunc::log2:
    case LibFunc::logb:
      return optimizeLog(CI, Builder);
    case LibFunc::puts:
      return optimizePuts(CI, Builder);
    case LibFunc::tan:
    case LibFunc::tanf:
    case LibFunc::tanl:
      return optimizeTan(CI, Builder);
    case LibFunc::perror:
      return optimizeErrorReporting(CI, Builder);
    case LibFunc::vfprintf:
    case LibFunc::fiprintf:
      return optimizeErrorReporting(CI, Builder, 0);
    case LibFunc::fputc:
      return optimizeErrorReporting(CI, Builder, 1);
    case LibFunc::ceil:
    case LibFunc::floor:
    case LibFunc::rint:
    case LibFunc::round:
    case LibFunc::nearbyint:
    case LibFunc::trunc:
      if (hasFloatVersion(FuncName))
        return optimizeUnaryDoubleFP(CI, Builder, false);
      return nullptr;
    case LibFunc::acos:
    case LibFunc::acosh:
    case LibFunc::asin:
    case LibFunc::asinh:
    case LibFunc::atan:
    case LibFunc::atanh:
    case LibFunc::cbrt:
    case LibFunc::cosh:
    case LibFunc::exp:
    case LibFunc::exp10:
    case LibFunc::expm1:
    case LibFunc::sin:
    case LibFunc::sinh:
    case LibFunc::tanh:
      if (UnsafeFPShrink && hasFloatVersion(FuncName))
        return optimizeUnaryDoubleFP(CI, Builder, true);
      return nullptr;
    case LibFunc::copysign:
      if (hasFloatVersion(FuncName))
        return optimizeBinaryDoubleFP(CI, Builder);
      return nullptr;
    case LibFunc::fminf:
    case LibFunc::fmin:
    case LibFunc::fminl:
    case LibFunc::fmaxf:
    case LibFunc::fmax:
    case LibFunc::fmaxl:
      return optimizeFMinFMax(CI, Builder);
    default:
      return nullptr;
    }
  }
  return nullptr;
}

LibCallSimplifier::LibCallSimplifier(
    const DataLayout &DL, const TargetLibraryInfo *TLI,
    function_ref<void(Instruction *, Value *)> Replacer)
    : FortifiedSimplifier(TLI), DL(DL), TLI(TLI), UnsafeFPShrink(false),
      Replacer(Replacer) {}

void LibCallSimplifier::replaceAllUsesWith(Instruction *I, Value *With) {
  // Indirect through the replacer used in this instance.
  Replacer(I, With);
}

// TODO:
//   Additional cases that we need to add to this file:
//
// cbrt:
//   * cbrt(expN(X))  -> expN(x/3)
//   * cbrt(sqrt(x))  -> pow(x,1/6)
//   * cbrt(cbrt(x))  -> pow(x,1/9)
//
// exp, expf, expl:
//   * exp(log(x))  -> x
//
// log, logf, logl:
//   * log(exp(x))   -> x
//   * log(exp(y))   -> y*log(e)
//   * log(exp10(y)) -> y*log(10)
//   * log(sqrt(x))  -> 0.5*log(x)
//
// lround, lroundf, lroundl:
//   * lround(cnst) -> cnst'
//
// pow, powf, powl:
//   * pow(sqrt(x),y) -> pow(x,y*0.5)
//   * pow(pow(x,y),z)-> pow(x,y*z)
//
// round, roundf, roundl:
//   * round(cnst) -> cnst'
//
// signbit:
//   * signbit(cnst) -> cnst'
//   * signbit(nncst) -> 0 (if pstv is a non-negative constant)
//
// sqrt, sqrtf, sqrtl:
//   * sqrt(expN(x))  -> expN(x*0.5)
//   * sqrt(Nroot(x)) -> pow(x,1/(2*N))
//   * sqrt(pow(x,y)) -> pow(|x|,y*0.5)
//
// trunc, truncf, truncl:
//   * trunc(cnst) -> cnst'
//
//

//===----------------------------------------------------------------------===//
// Fortified Library Call Optimizations
//===----------------------------------------------------------------------===//

bool FortifiedLibCallSimplifier::isFortifiedCallFoldable(CallInst *CI,
                                                         unsigned ObjSizeOp,
                                                         unsigned SizeOp,
                                                         bool isString) {
  if (CI->getArgOperand(ObjSizeOp) == CI->getArgOperand(SizeOp))
    return true;
  if (ConstantInt *ObjSizeCI =
          dyn_cast<ConstantInt>(CI->getArgOperand(ObjSizeOp))) {
    if (ObjSizeCI->isAllOnesValue())
      return true;
    // If the object size wasn't -1 (unknown), bail out if we were asked to.
    if (OnlyLowerUnknownSize)
      return false;
    if (isString) {
      uint64_t Len = GetStringLength(CI->getArgOperand(SizeOp));
      // If the length is 0 we don't know how long it is and so we can't
      // remove the check.
      if (Len == 0)
        return false;
      return ObjSizeCI->getZExtValue() >= Len;
    }
    if (ConstantInt *SizeCI = dyn_cast<ConstantInt>(CI->getArgOperand(SizeOp)))
      return ObjSizeCI->getZExtValue() >= SizeCI->getZExtValue();
  }
  return false;
}

Value *FortifiedLibCallSimplifier::optimizeMemCpyChk(CallInst *CI,
                                                     IRBuilder<> &B) {
  Function *Callee = CI->getCalledFunction();

  if (!checkStringCopyLibFuncSignature(Callee, LibFunc::memcpy_chk))
    return nullptr;

  if (isFortifiedCallFoldable(CI, 3, 2, false)) {
    B.CreateMemCpy(CI->getArgOperand(0), CI->getArgOperand(1),
                   CI->getArgOperand(2), 1);
    return CI->getArgOperand(0);
  }
  return nullptr;
}

Value *FortifiedLibCallSimplifier::optimizeMemMoveChk(CallInst *CI,
                                                      IRBuilder<> &B) {
  Function *Callee = CI->getCalledFunction();

  if (!checkStringCopyLibFuncSignature(Callee, LibFunc::memmove_chk))
    return nullptr;

  if (isFortifiedCallFoldable(CI, 3, 2, false)) {
    B.CreateMemMove(CI->getArgOperand(0), CI->getArgOperand(1),
                    CI->getArgOperand(2), 1);
    return CI->getArgOperand(0);
  }
  return nullptr;
}

Value *FortifiedLibCallSimplifier::optimizeMemSetChk(CallInst *CI,
                                                     IRBuilder<> &B) {
  Function *Callee = CI->getCalledFunction();

  if (!checkStringCopyLibFuncSignature(Callee, LibFunc::memset_chk))
    return nullptr;

  if (isFortifiedCallFoldable(CI, 3, 2, false)) {
    Value *Val = B.CreateIntCast(CI->getArgOperand(1), B.getInt8Ty(), false);
    B.CreateMemSet(CI->getArgOperand(0), Val, CI->getArgOperand(2), 1);
    return CI->getArgOperand(0);
  }
  return nullptr;
}

Value *FortifiedLibCallSimplifier::optimizeStrpCpyChk(CallInst *CI,
                                                      IRBuilder<> &B,
                                                      LibFunc::Func Func) {
  Function *Callee = CI->getCalledFunction();
  StringRef Name = Callee->getName();
  const DataLayout &DL = CI->getModule()->getDataLayout();

  if (!checkStringCopyLibFuncSignature(Callee, Func))
    return nullptr;

  Value *Dst = CI->getArgOperand(0), *Src = CI->getArgOperand(1),
        *ObjSize = CI->getArgOperand(2);

  // __stpcpy_chk(x,x,...)  -> x+strlen(x)
  if (Func == LibFunc::stpcpy_chk && !OnlyLowerUnknownSize && Dst == Src) {
    Value *StrLen = emitStrLen(Src, B, DL, TLI);
    return StrLen ? B.CreateInBoundsGEP(B.getInt8Ty(), Dst, StrLen) : nullptr;
  }

  // If a) we don't have any length information, or b) we know this will
  // fit then just lower to a plain st[rp]cpy. Otherwise we'll keep our
  // st[rp]cpy_chk call which may fail at runtime if the size is too long.
  // TODO: It might be nice to get a maximum length out of the possible
  // string lengths for varying.
  if (isFortifiedCallFoldable(CI, 2, 1, true))
    return emitStrCpy(Dst, Src, B, TLI, Name.substr(2, 6));

  if (OnlyLowerUnknownSize)
    return nullptr;

  // Maybe we can stil fold __st[rp]cpy_chk to __memcpy_chk.
  uint64_t Len = GetStringLength(Src);
  if (Len == 0)
    return nullptr;

  Type *SizeTTy = DL.getIntPtrType(CI->getContext());
  Value *LenV = ConstantInt::get(SizeTTy, Len);
  Value *Ret = emitMemCpyChk(Dst, Src, LenV, ObjSize, B, DL, TLI);
  // If the function was an __stpcpy_chk, and we were able to fold it into
  // a __memcpy_chk, we still need to return the correct end pointer.
  if (Ret && Func == LibFunc::stpcpy_chk)
    return B.CreateGEP(B.getInt8Ty(), Dst, ConstantInt::get(SizeTTy, Len - 1));
  return Ret;
}

Value *FortifiedLibCallSimplifier::optimizeStrpNCpyChk(CallInst *CI,
                                                       IRBuilder<> &B,
                                                       LibFunc::Func Func) {
  Function *Callee = CI->getCalledFunction();
  StringRef Name = Callee->getName();

  if (!checkStringCopyLibFuncSignature(Callee, Func))
    return nullptr;
  if (isFortifiedCallFoldable(CI, 3, 2, false)) {
    Value *Ret = emitStrNCpy(CI->getArgOperand(0), CI->getArgOperand(1),
                             CI->getArgOperand(2), B, TLI, Name.substr(2, 7));
    return Ret;
  }
  return nullptr;
}

Value *FortifiedLibCallSimplifier::optimizeCall(CallInst *CI) {
  // FIXME: We shouldn't be changing "nobuiltin" or TLI unavailable calls here.
  // Some clang users checked for _chk libcall availability using:
  //   __has_builtin(__builtin___memcpy_chk)
  // When compiling with -fno-builtin, this is always true.
  // When passing -ffreestanding/-mkernel, which both imply -fno-builtin, we
  // end up with fortified libcalls, which isn't acceptable in a freestanding
  // environment which only provides their non-fortified counterparts.
  //
  // Until we change clang and/or teach external users to check for availability
  // differently, disregard the "nobuiltin" attribute and TLI::has.
  //
  // PR23093.

  LibFunc::Func Func;
  Function *Callee = CI->getCalledFunction();
  StringRef FuncName = Callee->getName();
<<<<<<< HEAD
#if INTEL_CUSTOMIZATION
  // Cherry picking r256912
  SmallVector<OperandBundleDef, 2> OpBundles;
  CI->getOperandBundlesAsDefs(OpBundles);
  IRBuilder<> Builder(CI, /*FPMathTag=*/nullptr, OpBundles);
#else // !INTEL_CUSTOMIZATION
  IRBuilder<> Builder(CI);
#endif
=======

  SmallVector<OperandBundleDef, 2> OpBundles;
  CI->getOperandBundlesAsDefs(OpBundles);
  IRBuilder<> Builder(CI, /*FPMathTag=*/nullptr, OpBundles);
>>>>>>> 24557011
  bool isCallingConvC = CI->getCallingConv() == llvm::CallingConv::C;

  // First, check that this is a known library functions.
  if (!TLI->getLibFunc(FuncName, Func))
    return nullptr;

  // We never change the calling convention.
  if (!ignoreCallingConv(Func) && !isCallingConvC)
    return nullptr;

  switch (Func) {
  case LibFunc::memcpy_chk:
    return optimizeMemCpyChk(CI, Builder);
  case LibFunc::memmove_chk:
    return optimizeMemMoveChk(CI, Builder);
  case LibFunc::memset_chk:
    return optimizeMemSetChk(CI, Builder);
  case LibFunc::stpcpy_chk:
  case LibFunc::strcpy_chk:
    return optimizeStrpCpyChk(CI, Builder, Func);
  case LibFunc::stpncpy_chk:
  case LibFunc::strncpy_chk:
    return optimizeStrpNCpyChk(CI, Builder, Func);
  default:
    break;
  }
  return nullptr;
}

FortifiedLibCallSimplifier::FortifiedLibCallSimplifier(
    const TargetLibraryInfo *TLI, bool OnlyLowerUnknownSize)
    : TLI(TLI), OnlyLowerUnknownSize(OnlyLowerUnknownSize) {}<|MERGE_RESOLUTION|>--- conflicted
+++ resolved
@@ -2170,21 +2170,10 @@
   LibFunc::Func Func;
   Function *Callee = CI->getCalledFunction();
   StringRef FuncName = Callee->getName();
-<<<<<<< HEAD
-#if INTEL_CUSTOMIZATION
-  // Cherry picking r256912
+
   SmallVector<OperandBundleDef, 2> OpBundles;
   CI->getOperandBundlesAsDefs(OpBundles);
   IRBuilder<> Builder(CI, /*FPMathTag=*/nullptr, OpBundles);
-#else // !INTEL_CUSTOMIZATION
-  IRBuilder<> Builder(CI);
-#endif
-=======
-
-  SmallVector<OperandBundleDef, 2> OpBundles;
-  CI->getOperandBundlesAsDefs(OpBundles);
-  IRBuilder<> Builder(CI, /*FPMathTag=*/nullptr, OpBundles);
->>>>>>> 24557011
   bool isCallingConvC = CI->getCallingConv() == llvm::CallingConv::C;
 
   // Command-line parameter overrides instruction attribute.
@@ -2557,21 +2546,10 @@
   LibFunc::Func Func;
   Function *Callee = CI->getCalledFunction();
   StringRef FuncName = Callee->getName();
-<<<<<<< HEAD
-#if INTEL_CUSTOMIZATION
-  // Cherry picking r256912
+
   SmallVector<OperandBundleDef, 2> OpBundles;
   CI->getOperandBundlesAsDefs(OpBundles);
   IRBuilder<> Builder(CI, /*FPMathTag=*/nullptr, OpBundles);
-#else // !INTEL_CUSTOMIZATION
-  IRBuilder<> Builder(CI);
-#endif
-=======
-
-  SmallVector<OperandBundleDef, 2> OpBundles;
-  CI->getOperandBundlesAsDefs(OpBundles);
-  IRBuilder<> Builder(CI, /*FPMathTag=*/nullptr, OpBundles);
->>>>>>> 24557011
   bool isCallingConvC = CI->getCallingConv() == llvm::CallingConv::C;
 
   // First, check that this is a known library functions.
