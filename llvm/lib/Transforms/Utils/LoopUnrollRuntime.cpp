--- conflicted
+++ resolved
@@ -564,19 +564,12 @@
 bool llvm::UnrollRuntimeLoopRemainder(Loop *L, unsigned Count,
                                       bool AllowExpensiveTripCount,
                                       bool UseEpilogRemainder,
-<<<<<<< HEAD
-                                      bool UnrollRemainder, LoopInfo *LI,
-                                      ScalarEvolution *SE, DominatorTree *DT,
-                                      AssumptionCache *AC,              // INTEL
+                                      bool UnrollRemainder, bool ForgetAllSCEV,
+                                      LoopInfo *LI, ScalarEvolution *SE, 
+                                      DominatorTree *DT, AssumptionCache *AC,
                                       const LoopOptReportBuilder &LORB, // INTEL
                                       bool PreserveLCSSA,               // INTEL
                                       Loop **ResultLoop) {
-=======
-                                      bool UnrollRemainder, bool ForgetAllSCEV,
-                                      LoopInfo *LI, ScalarEvolution *SE,
-                                      DominatorTree *DT, AssumptionCache *AC,
-                                      bool PreserveLCSSA, Loop **ResultLoop) {
->>>>>>> 5a301779
   LLVM_DEBUG(dbgs() << "Trying runtime unrolling on Loop: \n");
   LLVM_DEBUG(L->dump());
   LLVM_DEBUG(UseEpilogRemainder ? dbgs() << "Using epilog remainder.\n"
@@ -984,14 +977,10 @@
                    /*Force*/ false, /*AllowRuntime*/ false,
                    /*AllowExpensiveTripCount*/ false, /*PreserveCondBr*/ true,
                    /*PreserveOnlyFirst*/ false, /*TripMultiple*/ 1,
-<<<<<<< HEAD
-                   /*PeelCount*/ 0, /*UnrollRemainder*/ false, LI, SE, DT, AC,
+                   /*PeelCount*/ 0, /*UnrollRemainder*/ false, ForgetAllSCEV,
+                   LI, SE, DT, AC, // INTEL
                    LORB, // INTEL
-                   /*ORE*/ nullptr, PreserveLCSSA);
-=======
-                   /*PeelCount*/ 0, /*UnrollRemainder*/ false, ForgetAllSCEV,
-                   LI, SE, DT, AC, /*ORE*/ nullptr, PreserveLCSSA);
->>>>>>> 5a301779
+                   /*ORE*/ nullptr, PreserveLCSSA); // INTEL
   }
 
   if (ResultLoop && UnrollResult != LoopUnrollResult::FullyUnrolled)
