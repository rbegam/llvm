//===-- UnrollLoopRuntime.cpp - Runtime Loop unrolling utilities ----------===//
//
// Part of the LLVM Project, under the Apache License v2.0 with LLVM Exceptions.
// See https://llvm.org/LICENSE.txt for license information.
// SPDX-License-Identifier: Apache-2.0 WITH LLVM-exception
//
//===----------------------------------------------------------------------===//
//
// This file implements some loop unrolling utilities for loops with run-time
// trip counts.  See LoopUnroll.cpp for unrolling loops with compile-time
// trip counts.
//
// The functions in this file are used to generate extra code when the
// run-time trip count modulo the unroll factor is not 0.  When this is the
// case, we need to generate code to execute these 'left over' iterations.
//
// The current strategy generates an if-then-else sequence prior to the
// unrolled loop to execute the 'left over' iterations before or after the
// unrolled loop.
//
//===----------------------------------------------------------------------===//

#include "llvm/ADT/SmallPtrSet.h"
#include "llvm/ADT/Statistic.h"
#include "llvm/Analysis/AliasAnalysis.h"
#include "llvm/Analysis/LoopIterator.h"
#include "llvm/Analysis/ScalarEvolution.h"
#include "llvm/Analysis/ScalarEvolutionExpander.h"
#include "llvm/IR/BasicBlock.h"
#include "llvm/IR/Dominators.h"
#include "llvm/IR/Metadata.h"
#include "llvm/IR/Module.h"
#include "llvm/Support/Debug.h"
#include "llvm/Support/raw_ostream.h"
#include "llvm/Transforms/Utils.h"
#include "llvm/Transforms/Utils/BasicBlockUtils.h"
#include "llvm/Transforms/Utils/Cloning.h"
#include "llvm/Transforms/Utils/LoopUtils.h"
#include "llvm/Transforms/Utils/UnrollLoop.h"
#include <algorithm>

using namespace llvm;

#define DEBUG_TYPE "loop-unroll"

STATISTIC(NumRuntimeUnrolled,
          "Number of loops unrolled with run-time trip counts");
static cl::opt<bool> UnrollRuntimeMultiExit(
    "unroll-runtime-multi-exit", cl::init(false), cl::Hidden,
    cl::desc("Allow runtime unrolling for loops with multiple exits, when "
             "epilog is generated"));

/// Connect the unrolling prolog code to the original loop.
/// The unrolling prolog code contains code to execute the
/// 'extra' iterations if the run-time trip count modulo the
/// unroll count is non-zero.
///
/// This function performs the following:
/// - Create PHI nodes at prolog end block to combine values
///   that exit the prolog code and jump around the prolog.
/// - Add a PHI operand to a PHI node at the loop exit block
///   for values that exit the prolog and go around the loop.
/// - Branch around the original loop if the trip count is less
///   than the unroll factor.
///
static void ConnectProlog(Loop *L, Value *BECount, unsigned Count,
                          BasicBlock *PrologExit,
                          BasicBlock *OriginalLoopLatchExit,
                          BasicBlock *PreHeader, BasicBlock *NewPreHeader,
                          ValueToValueMapTy &VMap, DominatorTree *DT,
                          LoopInfo *LI, bool PreserveLCSSA) {
  // Loop structure should be the following:
  // Preheader
  //  PrologHeader
  //  ...
  //  PrologLatch
  //  PrologExit
  //   NewPreheader
  //    Header
  //    ...
  //    Latch
  //      LatchExit
  BasicBlock *Latch = L->getLoopLatch();
  assert(Latch && "Loop must have a latch");
  BasicBlock *PrologLatch = cast<BasicBlock>(VMap[Latch]);

  // Create a PHI node for each outgoing value from the original loop
  // (which means it is an outgoing value from the prolog code too).
  // The new PHI node is inserted in the prolog end basic block.
  // The new PHI node value is added as an operand of a PHI node in either
  // the loop header or the loop exit block.
  for (BasicBlock *Succ : successors(Latch)) {
    for (PHINode &PN : Succ->phis()) {
      // Add a new PHI node to the prolog end block and add the
      // appropriate incoming values.
      // TODO: This code assumes that the PrologExit (or the LatchExit block for
      // prolog loop) contains only one predecessor from the loop, i.e. the
      // PrologLatch. When supporting multiple-exiting block loops, we can have
      // two or more blocks that have the LatchExit as the target in the
      // original loop.
      PHINode *NewPN = PHINode::Create(PN.getType(), 2, PN.getName() + ".unr",
                                       PrologExit->getFirstNonPHI());
      // Adding a value to the new PHI node from the original loop preheader.
      // This is the value that skips all the prolog code.
      if (L->contains(&PN)) {
        // Succ is loop header.
        NewPN->addIncoming(PN.getIncomingValueForBlock(NewPreHeader),
                           PreHeader);
      } else {
        // Succ is LatchExit.
        NewPN->addIncoming(UndefValue::get(PN.getType()), PreHeader);
      }

      Value *V = PN.getIncomingValueForBlock(Latch);
      if (Instruction *I = dyn_cast<Instruction>(V)) {
        if (L->contains(I)) {
          V = VMap.lookup(I);
        }
      }
      // Adding a value to the new PHI node from the last prolog block
      // that was created.
      NewPN->addIncoming(V, PrologLatch);

      // Update the existing PHI node operand with the value from the
      // new PHI node.  How this is done depends on if the existing
      // PHI node is in the original loop block, or the exit block.
      if (L->contains(&PN)) {
        PN.setIncomingValue(PN.getBasicBlockIndex(NewPreHeader), NewPN);
      } else {
        PN.addIncoming(NewPN, PrologExit);
      }
    }
  }

  // Make sure that created prolog loop is in simplified form
  SmallVector<BasicBlock *, 4> PrologExitPreds;
  Loop *PrologLoop = LI->getLoopFor(PrologLatch);
  if (PrologLoop) {
    for (BasicBlock *PredBB : predecessors(PrologExit))
      if (PrologLoop->contains(PredBB))
        PrologExitPreds.push_back(PredBB);

    SplitBlockPredecessors(PrologExit, PrologExitPreds, ".unr-lcssa", DT, LI,
                           nullptr, PreserveLCSSA);
  }

  // Create a branch around the original loop, which is taken if there are no
  // iterations remaining to be executed after running the prologue.
  Instruction *InsertPt = PrologExit->getTerminator();
  IRBuilder<> B(InsertPt);

  assert(Count != 0 && "nonsensical Count!");

  // If BECount <u (Count - 1) then (BECount + 1) % Count == (BECount + 1)
  // This means %xtraiter is (BECount + 1) and all of the iterations of this
  // loop were executed by the prologue.  Note that if BECount <u (Count - 1)
  // then (BECount + 1) cannot unsigned-overflow.
  Value *BrLoopExit =
      B.CreateICmpULT(BECount, ConstantInt::get(BECount->getType(), Count - 1));
  // Split the exit to maintain loop canonicalization guarantees
  SmallVector<BasicBlock *, 4> Preds(predecessors(OriginalLoopLatchExit));
  SplitBlockPredecessors(OriginalLoopLatchExit, Preds, ".unr-lcssa", DT, LI,
                         nullptr, PreserveLCSSA);
  // Add the branch to the exit block (around the unrolled loop)
  B.CreateCondBr(BrLoopExit, OriginalLoopLatchExit, NewPreHeader);
  InsertPt->eraseFromParent();
  if (DT)
    DT->changeImmediateDominator(OriginalLoopLatchExit, PrologExit);
}

/// Connect the unrolling epilog code to the original loop.
/// The unrolling epilog code contains code to execute the
/// 'extra' iterations if the run-time trip count modulo the
/// unroll count is non-zero.
///
/// This function performs the following:
/// - Update PHI nodes at the unrolling loop exit and epilog loop exit
/// - Create PHI nodes at the unrolling loop exit to combine
///   values that exit the unrolling loop code and jump around it.
/// - Update PHI operands in the epilog loop by the new PHI nodes
/// - Branch around the epilog loop if extra iters (ModVal) is zero.
///
static void ConnectEpilog(Loop *L, Value *ModVal, BasicBlock *NewExit,
                          BasicBlock *Exit, BasicBlock *PreHeader,
                          BasicBlock *EpilogPreHeader, BasicBlock *NewPreHeader,
                          ValueToValueMapTy &VMap, DominatorTree *DT,
                          LoopInfo *LI, bool PreserveLCSSA)  {
  BasicBlock *Latch = L->getLoopLatch();
  assert(Latch && "Loop must have a latch");
  BasicBlock *EpilogLatch = cast<BasicBlock>(VMap[Latch]);

  // Loop structure should be the following:
  //
  // PreHeader
  // NewPreHeader
  //   Header
  //   ...
  //   Latch
  // NewExit (PN)
  // EpilogPreHeader
  //   EpilogHeader
  //   ...
  //   EpilogLatch
  // Exit (EpilogPN)

  // Update PHI nodes at NewExit and Exit.
  for (PHINode &PN : NewExit->phis()) {
    // PN should be used in another PHI located in Exit block as
    // Exit was split by SplitBlockPredecessors into Exit and NewExit
    // Basicaly it should look like:
    // NewExit:
    //   PN = PHI [I, Latch]
    // ...
    // Exit:
    //   EpilogPN = PHI [PN, EpilogPreHeader]
    //
    // There is EpilogPreHeader incoming block instead of NewExit as
    // NewExit was spilt 1 more time to get EpilogPreHeader.
    assert(PN.hasOneUse() && "The phi should have 1 use");
    PHINode *EpilogPN = cast<PHINode>(PN.use_begin()->getUser());
    assert(EpilogPN->getParent() == Exit && "EpilogPN should be in Exit block");

    // Add incoming PreHeader from branch around the Loop
    PN.addIncoming(UndefValue::get(PN.getType()), PreHeader);

    Value *V = PN.getIncomingValueForBlock(Latch);
    Instruction *I = dyn_cast<Instruction>(V);
    if (I && L->contains(I))
      // If value comes from an instruction in the loop add VMap value.
      V = VMap.lookup(I);
    // For the instruction out of the loop, constant or undefined value
    // insert value itself.
    EpilogPN->addIncoming(V, EpilogLatch);

    assert(EpilogPN->getBasicBlockIndex(EpilogPreHeader) >= 0 &&
          "EpilogPN should have EpilogPreHeader incoming block");
    // Change EpilogPreHeader incoming block to NewExit.
    EpilogPN->setIncomingBlock(EpilogPN->getBasicBlockIndex(EpilogPreHeader),
                               NewExit);
    // Now PHIs should look like:
    // NewExit:
    //   PN = PHI [I, Latch], [undef, PreHeader]
    // ...
    // Exit:
    //   EpilogPN = PHI [PN, NewExit], [VMap[I], EpilogLatch]
  }

  // Create PHI nodes at NewExit (from the unrolling loop Latch and PreHeader).
  // Update corresponding PHI nodes in epilog loop.
  for (BasicBlock *Succ : successors(Latch)) {
    // Skip this as we already updated phis in exit blocks.
    if (!L->contains(Succ))
      continue;
    for (PHINode &PN : Succ->phis()) {
      // Add new PHI nodes to the loop exit block and update epilog
      // PHIs with the new PHI values.
      PHINode *NewPN = PHINode::Create(PN.getType(), 2, PN.getName() + ".unr",
                                       NewExit->getFirstNonPHI());
      // Adding a value to the new PHI node from the unrolling loop preheader.
      NewPN->addIncoming(PN.getIncomingValueForBlock(NewPreHeader), PreHeader);
      // Adding a value to the new PHI node from the unrolling loop latch.
      NewPN->addIncoming(PN.getIncomingValueForBlock(Latch), Latch);

      // Update the existing PHI node operand with the value from the new PHI
      // node.  Corresponding instruction in epilog loop should be PHI.
      PHINode *VPN = cast<PHINode>(VMap[&PN]);
      VPN->setIncomingValue(VPN->getBasicBlockIndex(EpilogPreHeader), NewPN);
    }
  }

  Instruction *InsertPt = NewExit->getTerminator();
  IRBuilder<> B(InsertPt);
  Value *BrLoopExit = B.CreateIsNotNull(ModVal, "lcmp.mod");
  assert(Exit && "Loop must have a single exit block only");
  // Split the epilogue exit to maintain loop canonicalization guarantees
  SmallVector<BasicBlock*, 4> Preds(predecessors(Exit));
  SplitBlockPredecessors(Exit, Preds, ".epilog-lcssa", DT, LI, nullptr,
                         PreserveLCSSA);
  // Add the branch to the exit block (around the unrolling loop)
  B.CreateCondBr(BrLoopExit, EpilogPreHeader, Exit);
  InsertPt->eraseFromParent();
  if (DT)
    DT->changeImmediateDominator(Exit, NewExit);

  // Split the main loop exit to maintain canonicalization guarantees.
  SmallVector<BasicBlock*, 4> NewExitPreds{Latch};
  SplitBlockPredecessors(NewExit, NewExitPreds, ".loopexit", DT, LI, nullptr,
                         PreserveLCSSA);
}

/// Create a clone of the blocks in a loop and connect them together.
/// If CreateRemainderLoop is false, loop structure will not be cloned,
/// otherwise a new loop will be created including all cloned blocks, and the
/// iterator of it switches to count NewIter down to 0.
/// The cloned blocks should be inserted between InsertTop and InsertBot.
/// If loop structure is cloned InsertTop should be new preheader, InsertBot
/// new loop exit.
/// Return the new cloned loop that is created when CreateRemainderLoop is true.
static Loop *
CloneLoopBlocks(Loop *L, Value *NewIter, const bool CreateRemainderLoop,
                const bool UseEpilogRemainder, const bool UnrollRemainder,
                BasicBlock *InsertTop,
                BasicBlock *InsertBot, BasicBlock *Preheader,
                std::vector<BasicBlock *> &NewBlocks, LoopBlocksDFS &LoopBlocks,
                ValueToValueMapTy &VMap, DominatorTree *DT, LoopInfo *LI) {
  StringRef suffix = UseEpilogRemainder ? "epil" : "prol";
  BasicBlock *Header = L->getHeader();
  BasicBlock *Latch = L->getLoopLatch();
  Function *F = Header->getParent();
  LoopBlocksDFS::RPOIterator BlockBegin = LoopBlocks.beginRPO();
  LoopBlocksDFS::RPOIterator BlockEnd = LoopBlocks.endRPO();
  Loop *ParentLoop = L->getParentLoop();
  NewLoopsMap NewLoops;
  NewLoops[ParentLoop] = ParentLoop;
  if (!CreateRemainderLoop)
    NewLoops[L] = ParentLoop;

  // For each block in the original loop, create a new copy,
  // and update the value map with the newly created values.
  for (LoopBlocksDFS::RPOIterator BB = BlockBegin; BB != BlockEnd; ++BB) {
    BasicBlock *NewBB = CloneBasicBlock(*BB, VMap, "." + suffix, F);
    NewBlocks.push_back(NewBB);

    // If we're unrolling the outermost loop, there's no remainder loop,
    // and this block isn't in a nested loop, then the new block is not
    // in any loop. Otherwise, add it to loopinfo.
    if (CreateRemainderLoop || LI->getLoopFor(*BB) != L || ParentLoop)
      addClonedBlockToLoopInfo(*BB, NewBB, LI, NewLoops);

    VMap[*BB] = NewBB;
    if (Header == *BB) {
      // For the first block, add a CFG connection to this newly
      // created block.
      InsertTop->getTerminator()->setSuccessor(0, NewBB);
    }

    if (DT) {
      if (Header == *BB) {
        // The header is dominated by the preheader.
        DT->addNewBlock(NewBB, InsertTop);
      } else {
        // Copy information from original loop to unrolled loop.
        BasicBlock *IDomBB = DT->getNode(*BB)->getIDom()->getBlock();
        DT->addNewBlock(NewBB, cast<BasicBlock>(VMap[IDomBB]));
      }
    }

    if (Latch == *BB) {
      // For the last block, if CreateRemainderLoop is false, create a direct
      // jump to InsertBot. If not, create a loop back to cloned head.
      VMap.erase((*BB)->getTerminator());
      BasicBlock *FirstLoopBB = cast<BasicBlock>(VMap[Header]);
      BranchInst *LatchBR = cast<BranchInst>(NewBB->getTerminator());
      IRBuilder<> Builder(LatchBR);
      if (!CreateRemainderLoop) {
        Builder.CreateBr(InsertBot);
      } else {
        PHINode *NewIdx = PHINode::Create(NewIter->getType(), 2,
                                          suffix + ".iter",
                                          FirstLoopBB->getFirstNonPHI());
        Value *IdxSub =
            Builder.CreateSub(NewIdx, ConstantInt::get(NewIdx->getType(), 1),
                              NewIdx->getName() + ".sub");
        Value *IdxCmp =
            Builder.CreateIsNotNull(IdxSub, NewIdx->getName() + ".cmp");
        Builder.CreateCondBr(IdxCmp, FirstLoopBB, InsertBot);
        NewIdx->addIncoming(NewIter, InsertTop);
        NewIdx->addIncoming(IdxSub, NewBB);
      }
#if INTEL_CUSTOMIZATION
      // Remove Loop metadata from the loop branch instruction
      // to avoid failing the check of LoopOptReport metadata
      // being dropped accidentally.
      //
      // If the caller of this method is going to reinstantiate
      // the back branch for the cloned loop (e.g. in case of
      // CreateRemainderLoop), then it has to set the LoopOptReport
      // metadata properly.
      LatchBR->setMetadata(LLVMContext::MD_loop, nullptr);
#endif  // INTEL_CUSTOMIZATION
      LatchBR->eraseFromParent();
    }
  }

  // Change the incoming values to the ones defined in the preheader or
  // cloned loop.
  for (BasicBlock::iterator I = Header->begin(); isa<PHINode>(I); ++I) {
    PHINode *NewPHI = cast<PHINode>(VMap[&*I]);
    if (!CreateRemainderLoop) {
      if (UseEpilogRemainder) {
        unsigned idx = NewPHI->getBasicBlockIndex(Preheader);
        NewPHI->setIncomingBlock(idx, InsertTop);
        NewPHI->removeIncomingValue(Latch, false);
      } else {
        VMap[&*I] = NewPHI->getIncomingValueForBlock(Preheader);
        cast<BasicBlock>(VMap[Header])->getInstList().erase(NewPHI);
      }
    } else {
      unsigned idx = NewPHI->getBasicBlockIndex(Preheader);
      NewPHI->setIncomingBlock(idx, InsertTop);
      BasicBlock *NewLatch = cast<BasicBlock>(VMap[Latch]);
      idx = NewPHI->getBasicBlockIndex(Latch);
      Value *InVal = NewPHI->getIncomingValue(idx);
      NewPHI->setIncomingBlock(idx, NewLatch);
      if (Value *V = VMap.lookup(InVal))
        NewPHI->setIncomingValue(idx, V);
    }
  }
  if (CreateRemainderLoop) {
    Loop *NewLoop = NewLoops[L];
    MDNode *LoopID = NewLoop->getLoopID();
    assert(NewLoop && "L should have been cloned");

    // Only add loop metadata if the loop is not going to be completely
    // unrolled.
    if (UnrollRemainder)
      return NewLoop;

    Optional<MDNode *> NewLoopID = makeFollowupLoopID(
        LoopID, {LLVMLoopUnrollFollowupAll, LLVMLoopUnrollFollowupRemainder});
    if (NewLoopID.hasValue()) {
      NewLoop->setLoopID(NewLoopID.getValue());

      // Do not setLoopAlreadyUnrolled if loop attributes have been defined
      // explicitly.
      return NewLoop;
    }

    // Add unroll disable metadata to disable future unrolling for this loop.
    NewLoop->setLoopAlreadyUnrolled();
    return NewLoop;
  }
  else
    return nullptr;
}

/// Returns true if we can safely unroll a multi-exit/exiting loop. OtherExits
/// is populated with all the loop exit blocks other than the LatchExit block.
static bool
canSafelyUnrollMultiExitLoop(Loop *L, SmallVectorImpl<BasicBlock *> &OtherExits,
                             BasicBlock *LatchExit, bool PreserveLCSSA,
                             bool UseEpilogRemainder) {

  // We currently have some correctness constrains in unrolling a multi-exit
  // loop. Check for these below.

  // We rely on LCSSA form being preserved when the exit blocks are transformed.
  if (!PreserveLCSSA)
    return false;
  SmallVector<BasicBlock *, 4> Exits;
  L->getUniqueExitBlocks(Exits);
  for (auto *BB : Exits)
    if (BB != LatchExit)
      OtherExits.push_back(BB);

  // TODO: Support multiple exiting blocks jumping to the `LatchExit` when
  // UnrollRuntimeMultiExit is true. This will need updating the logic in
  // connectEpilog/connectProlog.
  if (!LatchExit->getSinglePredecessor()) {
    LLVM_DEBUG(
        dbgs() << "Bailout for multi-exit handling when latch exit has >1 "
                  "predecessor.\n");
    return false;
  }
  // FIXME: We bail out of multi-exit unrolling when epilog loop is generated
  // and L is an inner loop. This is because in presence of multiple exits, the
  // outer loop is incorrect: we do not add the EpilogPreheader and exit to the
  // outer loop. This is automatically handled in the prolog case, so we do not
  // have that bug in prolog generation.
  if (UseEpilogRemainder && L->getParentLoop())
    return false;

  // All constraints have been satisfied.
  return true;
}

/// Returns true if we can profitably unroll the multi-exit loop L. Currently,
/// we return true only if UnrollRuntimeMultiExit is set to true.
static bool canProfitablyUnrollMultiExitLoop(
    Loop *L, SmallVectorImpl<BasicBlock *> &OtherExits, BasicBlock *LatchExit,
    bool PreserveLCSSA, bool UseEpilogRemainder) {

#if !defined(NDEBUG)
  SmallVector<BasicBlock *, 8> OtherExitsDummyCheck;
  assert(canSafelyUnrollMultiExitLoop(L, OtherExitsDummyCheck, LatchExit,
                                      PreserveLCSSA, UseEpilogRemainder) &&
         "Should be safe to unroll before checking profitability!");
#endif

  // Priority goes to UnrollRuntimeMultiExit if it's supplied.
  if (UnrollRuntimeMultiExit.getNumOccurrences())
    return UnrollRuntimeMultiExit;

  // The main pain point with multi-exit loop unrolling is that once unrolled,
  // we will not be able to merge all blocks into a straight line code.
  // There are branches within the unrolled loop that go to the OtherExits.
  // The second point is the increase in code size, but this is true
  // irrespective of multiple exits.

  // Note: Both the heuristics below are coarse grained. We are essentially
  // enabling unrolling of loops that have a single side exit other than the
  // normal LatchExit (i.e. exiting into a deoptimize block).
  // The heuristics considered are:
  // 1. low number of branches in the unrolled version.
  // 2. high predictability of these extra branches.
  // We avoid unrolling loops that have more than two exiting blocks. This
  // limits the total number of branches in the unrolled loop to be atmost
  // the unroll factor (since one of the exiting blocks is the latch block).
  SmallVector<BasicBlock*, 4> ExitingBlocks;
  L->getExitingBlocks(ExitingBlocks);
  if (ExitingBlocks.size() > 2)
    return false;

  // The second heuristic is that L has one exit other than the latchexit and
  // that exit is a deoptimize block. We know that deoptimize blocks are rarely
  // taken, which also implies the branch leading to the deoptimize block is
  // highly predictable.
  return (OtherExits.size() == 1 &&
          OtherExits[0]->getTerminatingDeoptimizeCall());
  // TODO: These can be fine-tuned further to consider code size or deopt states
  // that are captured by the deoptimize exit block.
  // Also, we can extend this to support more cases, if we actually
  // know of kinds of multiexit loops that would benefit from unrolling.
}

/// Insert code in the prolog/epilog code when unrolling a loop with a
/// run-time trip-count.
///
/// This method assumes that the loop unroll factor is total number
/// of loop bodies in the loop after unrolling. (Some folks refer
/// to the unroll factor as the number of *extra* copies added).
/// We assume also that the loop unroll factor is a power-of-two. So, after
/// unrolling the loop, the number of loop bodies executed is 2,
/// 4, 8, etc.  Note - LLVM converts the if-then-sequence to a switch
/// instruction in SimplifyCFG.cpp.  Then, the backend decides how code for
/// the switch instruction is generated.
///
/// ***Prolog case***
///        extraiters = tripcount % loopfactor
///        if (extraiters == 0) jump Loop:
///        else jump Prol:
/// Prol:  LoopBody;
///        extraiters -= 1                 // Omitted if unroll factor is 2.
///        if (extraiters != 0) jump Prol: // Omitted if unroll factor is 2.
///        if (tripcount < loopfactor) jump End:
/// Loop:
/// ...
/// End:
///
/// ***Epilog case***
///        extraiters = tripcount % loopfactor
///        if (tripcount < loopfactor) jump LoopExit:
///        unroll_iters = tripcount - extraiters
/// Loop:  LoopBody; (executes unroll_iter times);
///        unroll_iter -= 1
///        if (unroll_iter != 0) jump Loop:
/// LoopExit:
///        if (extraiters == 0) jump EpilExit:
/// Epil:  LoopBody; (executes extraiters times)
///        extraiters -= 1                 // Omitted if unroll factor is 2.
///        if (extraiters != 0) jump Epil: // Omitted if unroll factor is 2.
/// EpilExit:

bool llvm::UnrollRuntimeLoopRemainder(Loop *L, unsigned Count,
                                      bool AllowExpensiveTripCount,
                                      bool UseEpilogRemainder,
                                      bool UnrollRemainder, bool ForgetAllSCEV,
                                      LoopInfo *LI, ScalarEvolution *SE, 
                                      DominatorTree *DT, AssumptionCache *AC,
                                      const LoopOptReportBuilder &LORB, // INTEL
                                      bool PreserveLCSSA,               // INTEL
                                      Loop **ResultLoop) {
  LLVM_DEBUG(dbgs() << "Trying runtime unrolling on Loop: \n");
  LLVM_DEBUG(L->dump());
  LLVM_DEBUG(UseEpilogRemainder ? dbgs() << "Using epilog remainder.\n"
                                : dbgs() << "Using prolog remainder.\n");

  // Make sure the loop is in canonical form.
  if (!L->isLoopSimplifyForm()) {
    LLVM_DEBUG(dbgs() << "Not in simplify form!\n");
    return false;
  }

  // Guaranteed by LoopSimplifyForm.
  BasicBlock *Latch = L->getLoopLatch();
  BasicBlock *Header = L->getHeader();

  BranchInst *LatchBR = cast<BranchInst>(Latch->getTerminator());

  if (!LatchBR || LatchBR->isUnconditional()) {
    // The loop-rotate pass can be helpful to avoid this in many cases.
    LLVM_DEBUG(
        dbgs()
        << "Loop latch not terminated by a conditional branch.\n");
    return false;
  }

  unsigned ExitIndex = LatchBR->getSuccessor(0) == Header ? 1 : 0;
  BasicBlock *LatchExit = LatchBR->getSuccessor(ExitIndex);

  if (L->contains(LatchExit)) {
    // Cloning the loop basic blocks (`CloneLoopBlocks`) requires that one of the
    // targets of the Latch be an exit block out of the loop.
    LLVM_DEBUG(
        dbgs()
        << "One of the loop latch successors must be the exit block.\n");
    return false;
  }

  // These are exit blocks other than the target of the latch exiting block.
  SmallVector<BasicBlock *, 4> OtherExits;
  bool isMultiExitUnrollingEnabled =
      canSafelyUnrollMultiExitLoop(L, OtherExits, LatchExit, PreserveLCSSA,
                                   UseEpilogRemainder) &&
      canProfitablyUnrollMultiExitLoop(L, OtherExits, LatchExit, PreserveLCSSA,
                                       UseEpilogRemainder);
  // Support only single exit and exiting block unless multi-exit loop unrolling is enabled.
  if (!isMultiExitUnrollingEnabled &&
      (!L->getExitingBlock() || OtherExits.size())) {
    LLVM_DEBUG(
        dbgs()
        << "Multiple exit/exiting blocks in loop and multi-exit unrolling not "
           "enabled!\n");
    return false;
  }
  // Use Scalar Evolution to compute the trip count. This allows more loops to
  // be unrolled than relying on induction var simplification.
  if (!SE)
    return false;

  // Only unroll loops with a computable trip count, and the trip count needs
  // to be an int value (allowing a pointer type is a TODO item).
  // We calculate the backedge count by using getExitCount on the Latch block,
  // which is proven to be the only exiting block in this loop. This is same as
  // calculating getBackedgeTakenCount on the loop (which computes SCEV for all
  // exiting blocks).
  const SCEV *BECountSC = SE->getExitCount(L, Latch);
  if (isa<SCEVCouldNotCompute>(BECountSC) ||
      !BECountSC->getType()->isIntegerTy()) {
    LLVM_DEBUG(dbgs() << "Could not compute exit block SCEV\n");
    return false;
  }

  unsigned BEWidth = cast<IntegerType>(BECountSC->getType())->getBitWidth();

  // Add 1 since the backedge count doesn't include the first loop iteration.
  const SCEV *TripCountSC =
      SE->getAddExpr(BECountSC, SE->getConstant(BECountSC->getType(), 1));
  if (isa<SCEVCouldNotCompute>(TripCountSC)) {
    LLVM_DEBUG(dbgs() << "Could not compute trip count SCEV.\n");
    return false;
  }

  BasicBlock *PreHeader = L->getLoopPreheader();
  BranchInst *PreHeaderBR = cast<BranchInst>(PreHeader->getTerminator());
  const DataLayout &DL = Header->getModule()->getDataLayout();
  SCEVExpander Expander(*SE, DL, "loop-unroll");
  if (!AllowExpensiveTripCount &&
      Expander.isHighCostExpansion(TripCountSC, L, PreHeaderBR)) {
    LLVM_DEBUG(dbgs() << "High cost for expanding trip count scev!\n");
    return false;
  }

  // This constraint lets us deal with an overflowing trip count easily; see the
  // comment on ModVal below.
  if (Log2_32(Count) > BEWidth) {
    LLVM_DEBUG(
        dbgs()
        << "Count failed constraint on overflow trip count calculation.\n");
    return false;
  }

  // Loop structure is the following:
  //
  // PreHeader
  //   Header
  //   ...
  //   Latch
  // LatchExit

  BasicBlock *NewPreHeader;
  BasicBlock *NewExit = nullptr;
  BasicBlock *PrologExit = nullptr;
  BasicBlock *EpilogPreHeader = nullptr;
  BasicBlock *PrologPreHeader = nullptr;

  if (UseEpilogRemainder) {
    // If epilog remainder
    // Split PreHeader to insert a branch around loop for unrolling.
    NewPreHeader = SplitBlock(PreHeader, PreHeader->getTerminator(), DT, LI);
    NewPreHeader->setName(PreHeader->getName() + ".new");
    // Split LatchExit to create phi nodes from branch above.
    SmallVector<BasicBlock*, 4> Preds(predecessors(LatchExit));
    NewExit = SplitBlockPredecessors(LatchExit, Preds, ".unr-lcssa", DT, LI,
                                     nullptr, PreserveLCSSA);
    // NewExit gets its DebugLoc from LatchExit, which is not part of the
    // original Loop.
    // Fix this by setting Loop's DebugLoc to NewExit.
    auto *NewExitTerminator = NewExit->getTerminator();
    NewExitTerminator->setDebugLoc(Header->getTerminator()->getDebugLoc());
    // Split NewExit to insert epilog remainder loop.
    EpilogPreHeader = SplitBlock(NewExit, NewExitTerminator, DT, LI);
    EpilogPreHeader->setName(Header->getName() + ".epil.preheader");
  } else {
    // If prolog remainder
    // Split the original preheader twice to insert prolog remainder loop
    PrologPreHeader = SplitEdge(PreHeader, Header, DT, LI);
    PrologPreHeader->setName(Header->getName() + ".prol.preheader");
    PrologExit = SplitBlock(PrologPreHeader, PrologPreHeader->getTerminator(),
                            DT, LI);
    PrologExit->setName(Header->getName() + ".prol.loopexit");
    // Split PrologExit to get NewPreHeader.
    NewPreHeader = SplitBlock(PrologExit, PrologExit->getTerminator(), DT, LI);
    NewPreHeader->setName(PreHeader->getName() + ".new");
  }
  // Loop structure should be the following:
  //  Epilog             Prolog
  //
  // PreHeader         PreHeader
  // *NewPreHeader     *PrologPreHeader
  //   Header          *PrologExit
  //   ...             *NewPreHeader
  //   Latch             Header
  // *NewExit            ...
  // *EpilogPreHeader    Latch
  // LatchExit              LatchExit

  // Calculate conditions for branch around loop for unrolling
  // in epilog case and around prolog remainder loop in prolog case.
  // Compute the number of extra iterations required, which is:
  //  extra iterations = run-time trip count % loop unroll factor
  PreHeaderBR = cast<BranchInst>(PreHeader->getTerminator());
  Value *TripCount = Expander.expandCodeFor(TripCountSC, TripCountSC->getType(),
                                            PreHeaderBR);
  Value *BECount = Expander.expandCodeFor(BECountSC, BECountSC->getType(),
                                          PreHeaderBR);
  IRBuilder<> B(PreHeaderBR);
  Value *ModVal;
  // Calculate ModVal = (BECount + 1) % Count.
  // Note that TripCount is BECount + 1.
  if (isPowerOf2_32(Count)) {
    // When Count is power of 2 we don't BECount for epilog case, however we'll
    // need it for a branch around unrolling loop for prolog case.
    ModVal = B.CreateAnd(TripCount, Count - 1, "xtraiter");
    //  1. There are no iterations to be run in the prolog/epilog loop.
    // OR
    //  2. The addition computing TripCount overflowed.
    //
    // If (2) is true, we know that TripCount really is (1 << BEWidth) and so
    // the number of iterations that remain to be run in the original loop is a
    // multiple Count == (1 << Log2(Count)) because Log2(Count) <= BEWidth (we
    // explicitly check this above).
  } else {
    // As (BECount + 1) can potentially unsigned overflow we count
    // (BECount % Count) + 1 which is overflow safe as BECount % Count < Count.
    Value *ModValTmp = B.CreateURem(BECount,
                                    ConstantInt::get(BECount->getType(),
                                                     Count));
    Value *ModValAdd = B.CreateAdd(ModValTmp,
                                   ConstantInt::get(ModValTmp->getType(), 1));
    // At that point (BECount % Count) + 1 could be equal to Count.
    // To handle this case we need to take mod by Count one more time.
    ModVal = B.CreateURem(ModValAdd,
                          ConstantInt::get(BECount->getType(), Count),
                          "xtraiter");
  }
  Value *BranchVal =
      UseEpilogRemainder ? B.CreateICmpULT(BECount,
                                           ConstantInt::get(BECount->getType(),
                                                            Count - 1)) :
                           B.CreateIsNotNull(ModVal, "lcmp.mod");
  BasicBlock *RemainderLoop = UseEpilogRemainder ? NewExit : PrologPreHeader;
  BasicBlock *UnrollingLoop = UseEpilogRemainder ? NewPreHeader : PrologExit;
  // Branch to either remainder (extra iterations) loop or unrolling loop.
  B.CreateCondBr(BranchVal, RemainderLoop, UnrollingLoop);
  PreHeaderBR->eraseFromParent();
  if (DT) {
    if (UseEpilogRemainder)
      DT->changeImmediateDominator(NewExit, PreHeader);
    else
      DT->changeImmediateDominator(PrologExit, PreHeader);
  }
  Function *F = Header->getParent();
  // Get an ordered list of blocks in the loop to help with the ordering of the
  // cloned blocks in the prolog/epilog code
  LoopBlocksDFS LoopBlocks(L);
  LoopBlocks.perform(LI);

  //
  // For each extra loop iteration, create a copy of the loop's basic blocks
  // and generate a condition that branches to the copy depending on the
  // number of 'left over' iterations.
  //
  std::vector<BasicBlock *> NewBlocks;
  ValueToValueMapTy VMap;

  // For unroll factor 2 remainder loop will have 1 iterations.
  // Do not create 1 iteration loop.
  bool CreateRemainderLoop = (Count != 2);

  // Clone all the basic blocks in the loop. If Count is 2, we don't clone
  // the loop, otherwise we create a cloned loop to execute the extra
  // iterations. This function adds the appropriate CFG connections.
  BasicBlock *InsertBot = UseEpilogRemainder ? LatchExit : PrologExit;
  BasicBlock *InsertTop = UseEpilogRemainder ? EpilogPreHeader : PrologPreHeader;
  Loop *remainderLoop = CloneLoopBlocks(
      L, ModVal, CreateRemainderLoop, UseEpilogRemainder, UnrollRemainder,
      InsertTop, InsertBot,
      NewPreHeader, NewBlocks, LoopBlocks, VMap, DT, LI);

  // Insert the cloned blocks into the function.
  F->getBasicBlockList().splice(InsertBot->getIterator(),
                                F->getBasicBlockList(),
                                NewBlocks[0]->getIterator(),
                                F->end());

  // Now the loop blocks are cloned and the other exiting blocks from the
  // remainder are connected to the original Loop's exit blocks. The remaining
  // work is to update the phi nodes in the original loop, and take in the
  // values from the cloned region.
  for (auto *BB : OtherExits) {
   for (auto &II : *BB) {

     // Given we preserve LCSSA form, we know that the values used outside the
     // loop will be used through these phi nodes at the exit blocks that are
     // transformed below.
     if (!isa<PHINode>(II))
       break;
     PHINode *Phi = cast<PHINode>(&II);
     unsigned oldNumOperands = Phi->getNumIncomingValues();
     // Add the incoming values from the remainder code to the end of the phi
     // node.
     for (unsigned i =0; i < oldNumOperands; i++){
       Value *newVal = VMap.lookup(Phi->getIncomingValue(i));
       // newVal can be a constant or derived from values outside the loop, and
       // hence need not have a VMap value. Also, since lookup already generated
       // a default "null" VMap entry for this value, we need to populate that
       // VMap entry correctly, with the mapped entry being itself.
       if (!newVal) {
         newVal = Phi->getIncomingValue(i);
         VMap[Phi->getIncomingValue(i)] = Phi->getIncomingValue(i);
       }
       Phi->addIncoming(newVal,
                           cast<BasicBlock>(VMap[Phi->getIncomingBlock(i)]));
     }
   }
#if defined(EXPENSIVE_CHECKS) && !defined(NDEBUG)
    for (BasicBlock *SuccBB : successors(BB)) {
      assert(!(any_of(OtherExits,
                      [SuccBB](BasicBlock *EB) { return EB == SuccBB; }) ||
               SuccBB == LatchExit) &&
             "Breaks the definition of dedicated exits!");
    }
#endif
  }

  // Update the immediate dominator of the exit blocks and blocks that are
  // reachable from the exit blocks. This is needed because we now have paths
  // from both the original loop and the remainder code reaching the exit
  // blocks. While the IDom of these exit blocks were from the original loop,
  // now the IDom is the preheader (which decides whether the original loop or
  // remainder code should run).
  if (DT && !L->getExitingBlock()) {
    SmallVector<BasicBlock *, 16> ChildrenToUpdate;
    // NB! We have to examine the dom children of all loop blocks, not just
    // those which are the IDom of the exit blocks. This is because blocks
    // reachable from the exit blocks can have their IDom as the nearest common
    // dominator of the exit blocks.
    for (auto *BB : L->blocks()) {
      auto *DomNodeBB = DT->getNode(BB);
      for (auto *DomChild : DomNodeBB->getChildren()) {
        auto *DomChildBB = DomChild->getBlock();
        if (!L->contains(LI->getLoopFor(DomChildBB)))
          ChildrenToUpdate.push_back(DomChildBB);
      }
    }
    for (auto *BB : ChildrenToUpdate)
      DT->changeImmediateDominator(BB, PreHeader);
  }

  // Loop structure should be the following:
  //  Epilog             Prolog
  //
  // PreHeader         PreHeader
  // NewPreHeader      PrologPreHeader
  //   Header            PrologHeader
  //   ...               ...
  //   Latch             PrologLatch
  // NewExit           PrologExit
  // EpilogPreHeader   NewPreHeader
  //   EpilogHeader      Header
  //   ...               ...
  //   EpilogLatch       Latch
  // LatchExit              LatchExit

  // Rewrite the cloned instruction operands to use the values created when the
  // clone is created.
  for (BasicBlock *BB : NewBlocks) {
    for (Instruction &I : *BB) {
      RemapInstruction(&I, VMap,
                       RF_NoModuleLevelChanges | RF_IgnoreMissingLocals);
    }
  }

  if (UseEpilogRemainder) {
    // Connect the epilog code to the original loop and update the
    // PHI functions.
    ConnectEpilog(L, ModVal, NewExit, LatchExit, PreHeader,
                  EpilogPreHeader, NewPreHeader, VMap, DT, LI,
                  PreserveLCSSA);

    // Update counter in loop for unrolling.
    // I should be multiply of Count.
    IRBuilder<> B2(NewPreHeader->getTerminator());
    Value *TestVal = B2.CreateSub(TripCount, ModVal, "unroll_iter");
    BranchInst *LatchBR = cast<BranchInst>(Latch->getTerminator());
    B2.SetInsertPoint(LatchBR);
    PHINode *NewIdx = PHINode::Create(TestVal->getType(), 2, "niter",
                                      Header->getFirstNonPHI());
    Value *IdxSub =
        B2.CreateSub(NewIdx, ConstantInt::get(NewIdx->getType(), 1),
                     NewIdx->getName() + ".nsub");
    Value *IdxCmp;
    if (LatchBR->getSuccessor(0) == Header)
      IdxCmp = B2.CreateIsNotNull(IdxSub, NewIdx->getName() + ".ncmp");
    else
      IdxCmp = B2.CreateIsNull(IdxSub, NewIdx->getName() + ".ncmp");
    NewIdx->addIncoming(TestVal, NewPreHeader);
    NewIdx->addIncoming(IdxSub, Latch);
    LatchBR->setCondition(IdxCmp);
  } else {
    // Connect the prolog code to the original loop and update the
    // PHI functions.
    ConnectProlog(L, BECount, Count, PrologExit, LatchExit, PreHeader,
                  NewPreHeader, VMap, DT, LI, PreserveLCSSA);
  }

  // If this loop is nested, then the loop unroller changes the code in the any
  // of its parent loops, so the Scalar Evolution pass needs to be run again.
  SE->forgetTopmostLoop(L);

  // Verify that the Dom Tree is correct.
#if defined(EXPENSIVE_CHECKS) && !defined(NDEBUG)
  if (DT)
    assert(DT->verify(DominatorTree::VerificationLevel::Full));
#endif

  // Canonicalize to LoopSimplifyForm both original and remainder loops. We
  // cannot rely on the LoopUnrollPass to do this because it only does
  // canonicalization for parent/subloops and not the sibling loops.
  if (OtherExits.size() > 0) {
    // Generate dedicated exit blocks for the original loop, to preserve
    // LoopSimplifyForm.
    formDedicatedExitBlocks(L, DT, LI, nullptr, PreserveLCSSA);
    // Generate dedicated exit blocks for the remainder loop if one exists, to
    // preserve LoopSimplifyForm.
    if (remainderLoop)
      formDedicatedExitBlocks(remainderLoop, DT, LI, nullptr, PreserveLCSSA);
  }

#if INTEL_CUSTOMIZATION
  if (remainderLoop) {
    // The remainder Loop becomes lexicographically next to the original
    // Loop, so we move all the next siblings (if there are any)
    // to the remainder Loop.
    LORB(*L, *LI).moveSiblingsTo(*remainderLoop, *LI);
    LORB(*remainderLoop, *LI).addOrigin("LLorg: Remainder loop for partial "
                                        "unrolling");
  }
#endif  // INTEL_CUSTOMIZATION

  auto UnrollResult = LoopUnrollResult::Unmodified;
  if (remainderLoop && UnrollRemainder) {
    LLVM_DEBUG(dbgs() << "Unrolling remainder loop\n");
    UnrollResult =
<<<<<<< HEAD
        UnrollLoop(remainderLoop, /*Count*/ Count - 1, /*TripCount*/ Count - 1,
                   /*Force*/ false, /*AllowRuntime*/ false,
                   /*AllowExpensiveTripCount*/ false, /*PreserveCondBr*/ true,
                   /*PreserveOnlyFirst*/ false, /*TripMultiple*/ 1,
                   /*PeelCount*/ 0, /*UnrollRemainder*/ false, ForgetAllSCEV,
                   LI, SE, DT, AC, // INTEL
                   LORB, // INTEL
                   /*ORE*/ nullptr, PreserveLCSSA); // INTEL
=======
        UnrollLoop(remainderLoop,
                   {/*Count*/ Count - 1, /*TripCount*/ Count - 1,
                    /*Force*/ false, /*AllowRuntime*/ false,
                    /*AllowExpensiveTripCount*/ false, /*PreserveCondBr*/ true,
                    /*PreserveOnlyFirst*/ false, /*TripMultiple*/ 1,
                    /*PeelCount*/ 0, /*UnrollRemainder*/ false, ForgetAllSCEV},
                   LI, SE, DT, AC, /*ORE*/ nullptr, PreserveLCSSA);
>>>>>>> 7e55672b
  }

  if (ResultLoop && UnrollResult != LoopUnrollResult::FullyUnrolled)
    *ResultLoop = remainderLoop;
  NumRuntimeUnrolled++;
  return true;
}<|MERGE_RESOLUTION|>--- conflicted
+++ resolved
@@ -973,24 +973,14 @@
   if (remainderLoop && UnrollRemainder) {
     LLVM_DEBUG(dbgs() << "Unrolling remainder loop\n");
     UnrollResult =
-<<<<<<< HEAD
-        UnrollLoop(remainderLoop, /*Count*/ Count - 1, /*TripCount*/ Count - 1,
-                   /*Force*/ false, /*AllowRuntime*/ false,
-                   /*AllowExpensiveTripCount*/ false, /*PreserveCondBr*/ true,
-                   /*PreserveOnlyFirst*/ false, /*TripMultiple*/ 1,
-                   /*PeelCount*/ 0, /*UnrollRemainder*/ false, ForgetAllSCEV,
-                   LI, SE, DT, AC, // INTEL
-                   LORB, // INTEL
-                   /*ORE*/ nullptr, PreserveLCSSA); // INTEL
-=======
         UnrollLoop(remainderLoop,
                    {/*Count*/ Count - 1, /*TripCount*/ Count - 1,
                     /*Force*/ false, /*AllowRuntime*/ false,
                     /*AllowExpensiveTripCount*/ false, /*PreserveCondBr*/ true,
                     /*PreserveOnlyFirst*/ false, /*TripMultiple*/ 1,
                     /*PeelCount*/ 0, /*UnrollRemainder*/ false, ForgetAllSCEV},
-                   LI, SE, DT, AC, /*ORE*/ nullptr, PreserveLCSSA);
->>>>>>> 7e55672b
+                   LI, SE, DT, AC, LORB,            // INTEL
+                   /*ORE*/ nullptr, PreserveLCSSA); // INTEL
   }
 
   if (ResultLoop && UnrollResult != LoopUnrollResult::FullyUnrolled)
