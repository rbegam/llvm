//===- BuildLibCalls.cpp - Utility builder for libcalls -------------------===//
//
// Part of the LLVM Project, under the Apache License v2.0 with LLVM Exceptions.
// See https://llvm.org/LICENSE.txt for license information.
// SPDX-License-Identifier: Apache-2.0 WITH LLVM-exception
//
//===----------------------------------------------------------------------===//
//
// This file implements some functions that will create standard C libcalls.
//
//===----------------------------------------------------------------------===//

#include "llvm/Transforms/Utils/BuildLibCalls.h"
#include "llvm/ADT/SmallString.h"
#include "llvm/ADT/Statistic.h"
#include "llvm/Analysis/TargetLibraryInfo.h"
#include "llvm/IR/Constants.h"
#include "llvm/IR/DataLayout.h"
#include "llvm/IR/Function.h"
#include "llvm/IR/IRBuilder.h"
#include "llvm/IR/Intrinsics.h"
#include "llvm/IR/LLVMContext.h"
#include "llvm/IR/Module.h"
#include "llvm/IR/Type.h"
#include "llvm/Analysis/MemoryBuiltins.h"

using namespace llvm;

#define DEBUG_TYPE "build-libcalls"

//- Infer Attributes ---------------------------------------------------------//

STATISTIC(NumReadNone, "Number of functions inferred as readnone");
STATISTIC(NumReadOnly, "Number of functions inferred as readonly");
STATISTIC(NumArgMemOnly, "Number of functions inferred as argmemonly");
STATISTIC(NumNoUnwind, "Number of functions inferred as nounwind");
STATISTIC(NumNoCapture, "Number of arguments inferred as nocapture");
STATISTIC(NumReadOnlyArg, "Number of arguments inferred as readonly");
STATISTIC(NumNoAlias, "Number of function returns inferred as noalias");
STATISTIC(NumNonNull, "Number of function returns inferred as nonnull returns");
STATISTIC(NumReturnedArg, "Number of arguments inferred as returned");
#if INTEL_CUSTOMIZATION
STATISTIC(NumNoReturn, "Number of function inferred as noreturn");
#endif // INTEL_CUSTOMIZATION

static bool setDoesNotAccessMemory(Function &F) {
  if (F.doesNotAccessMemory())
    return false;
  F.setDoesNotAccessMemory();
  ++NumReadNone;
  return true;
}

static bool setOnlyReadsMemory(Function &F) {
  if (F.onlyReadsMemory())
    return false;
  F.setOnlyReadsMemory();
  ++NumReadOnly;
  return true;
}

static bool setOnlyAccessesArgMemory(Function &F) {
  if (F.onlyAccessesArgMemory())
    return false;
  F.setOnlyAccessesArgMemory();
  ++NumArgMemOnly;
  return true;
}

static bool setDoesNotThrow(Function &F) {
  if (F.doesNotThrow())
    return false;
  F.setDoesNotThrow();
  ++NumNoUnwind;
  return true;
}

static bool setRetDoesNotAlias(Function &F) {
  if (F.hasAttribute(AttributeList::ReturnIndex, Attribute::NoAlias))
    return false;
  F.addAttribute(AttributeList::ReturnIndex, Attribute::NoAlias);
  ++NumNoAlias;
  return true;
}

static bool setDoesNotCapture(Function &F, unsigned ArgNo) {
  if (F.hasParamAttribute(ArgNo, Attribute::NoCapture))
    return false;
  F.addParamAttr(ArgNo, Attribute::NoCapture);
  ++NumNoCapture;
  return true;
}

static bool setOnlyReadsMemory(Function &F, unsigned ArgNo) {
  if (F.hasParamAttribute(ArgNo, Attribute::ReadOnly))
    return false;
  F.addParamAttr(ArgNo, Attribute::ReadOnly);
  ++NumReadOnlyArg;
  return true;
}

static bool setRetNonNull(Function &F) {
  assert(F.getReturnType()->isPointerTy() &&
         "nonnull applies only to pointers");
  if (F.hasAttribute(AttributeList::ReturnIndex, Attribute::NonNull))
    return false;
  F.addAttribute(AttributeList::ReturnIndex, Attribute::NonNull);
  ++NumNonNull;
  return true;
}

static bool setReturnedArg(Function &F, unsigned ArgNo) {
  if (F.hasParamAttribute(ArgNo, Attribute::Returned))
    return false;
  F.addParamAttr(ArgNo, Attribute::Returned);
  ++NumReturnedArg;
  return true;
}

static bool setNonLazyBind(Function &F) {
  if (F.hasFnAttribute(Attribute::NonLazyBind))
    return false;
  F.addFnAttr(Attribute::NonLazyBind);
  return true;
}

<<<<<<< HEAD
#if INTEL_CUSTOMIZATION
static bool setDoesNotReturn(Function &F) {
  if (F.doesNotReturn())
    return false;
  F.setDoesNotReturn();
  ++NumNoReturn;
  return true;
}
#endif // INTEL_CUSTOMIZATION
=======
static bool setDoesNotFreeMemory(Function &F) {
  if (F.hasFnAttribute(Attribute::NoFree))
    return false;
  F.addFnAttr(Attribute::NoFree);
  return true;
}
>>>>>>> 11512e74

bool llvm::inferLibFuncAttributes(Module *M, StringRef Name,
                                  const TargetLibraryInfo &TLI) {
  Function *F = M->getFunction(Name);
  if (!F)
    return false;
  return inferLibFuncAttributes(*F, TLI);
}

bool llvm::inferLibFuncAttributes(Function &F, const TargetLibraryInfo &TLI) {
  LibFunc TheLibFunc;
  if (!(TLI.getLibFunc(F, TheLibFunc) && TLI.has(TheLibFunc)))
    return false;

  bool Changed = false;

  if(!isLibFreeFunction(&F, TheLibFunc) && !isReallocLikeFn(&F,  &TLI))
    Changed |= setDoesNotFreeMemory(F);

  if (F.getParent() != nullptr && F.getParent()->getRtLibUseGOT())
    Changed |= setNonLazyBind(F);

  switch (TheLibFunc) {
  case LibFunc_strlen:
  case LibFunc_wcslen:
    Changed |= setOnlyReadsMemory(F);
    Changed |= setDoesNotThrow(F);
    Changed |= setOnlyAccessesArgMemory(F);
    Changed |= setDoesNotCapture(F, 0);
    return Changed;
  case LibFunc_strchr:
  case LibFunc_strrchr:
    Changed |= setOnlyReadsMemory(F);
    Changed |= setDoesNotThrow(F);
    return Changed;
  case LibFunc_strtol:
  case LibFunc_strtod:
  case LibFunc_strtof:
  case LibFunc_strtoul:
  case LibFunc_strtoll:
  case LibFunc_strtold:
  case LibFunc_strtoull:
    Changed |= setDoesNotThrow(F);
    Changed |= setDoesNotCapture(F, 1);
    Changed |= setOnlyReadsMemory(F, 0);
    return Changed;
  case LibFunc_strcpy:
  case LibFunc_strncpy:
  case LibFunc_strcat:
  case LibFunc_strncat:
    Changed |= setReturnedArg(F, 0);
    LLVM_FALLTHROUGH;
  case LibFunc_stpcpy:
  case LibFunc_stpncpy:
    Changed |= setDoesNotThrow(F);
    Changed |= setDoesNotCapture(F, 1);
    Changed |= setOnlyReadsMemory(F, 1);
    return Changed;
  case LibFunc_strxfrm:
    Changed |= setDoesNotThrow(F);
    Changed |= setDoesNotCapture(F, 0);
    Changed |= setDoesNotCapture(F, 1);
    Changed |= setOnlyReadsMemory(F, 1);
    return Changed;
  case LibFunc_strcmp:      // 0,1
  case LibFunc_strspn:      // 0,1
  case LibFunc_strncmp:     // 0,1
  case LibFunc_strcspn:     // 0,1
  case LibFunc_strcoll:     // 0,1
  case LibFunc_strcasecmp:  // 0,1
  case LibFunc_strncasecmp: //
    Changed |= setOnlyReadsMemory(F);
    Changed |= setDoesNotThrow(F);
    Changed |= setDoesNotCapture(F, 0);
    Changed |= setDoesNotCapture(F, 1);
    return Changed;
  case LibFunc_strstr:
  case LibFunc_strpbrk:
    Changed |= setOnlyReadsMemory(F);
    Changed |= setDoesNotThrow(F);
    Changed |= setDoesNotCapture(F, 1);
    return Changed;
  case LibFunc_strtok:
  case LibFunc_strtok_r:
    Changed |= setDoesNotThrow(F);
    Changed |= setDoesNotCapture(F, 1);
    Changed |= setOnlyReadsMemory(F, 1);
    return Changed;
  case LibFunc_scanf:
    Changed |= setDoesNotThrow(F);
    Changed |= setDoesNotCapture(F, 0);
    Changed |= setOnlyReadsMemory(F, 0);
    return Changed;
  case LibFunc_setbuf:
  case LibFunc_setvbuf:
    Changed |= setDoesNotThrow(F);
    Changed |= setDoesNotCapture(F, 0);
    return Changed;
  case LibFunc_strdup:
  case LibFunc_strndup:
    Changed |= setDoesNotThrow(F);
    Changed |= setRetDoesNotAlias(F);
    Changed |= setDoesNotCapture(F, 0);
    Changed |= setOnlyReadsMemory(F, 0);
    return Changed;
  case LibFunc_stat:
  case LibFunc_statvfs:
    Changed |= setDoesNotThrow(F);
    Changed |= setDoesNotCapture(F, 0);
    Changed |= setDoesNotCapture(F, 1);
    Changed |= setOnlyReadsMemory(F, 0);
    return Changed;
  case LibFunc_sscanf:
    Changed |= setDoesNotThrow(F);
    Changed |= setDoesNotCapture(F, 0);
    Changed |= setDoesNotCapture(F, 1);
    Changed |= setOnlyReadsMemory(F, 0);
    Changed |= setOnlyReadsMemory(F, 1);
    return Changed;
  case LibFunc_sprintf:
    Changed |= setDoesNotThrow(F);
    Changed |= setDoesNotCapture(F, 0);
    Changed |= setDoesNotCapture(F, 1);
    Changed |= setOnlyReadsMemory(F, 1);
    return Changed;
  case LibFunc_snprintf:
    Changed |= setDoesNotThrow(F);
    Changed |= setDoesNotCapture(F, 0);
    Changed |= setDoesNotCapture(F, 2);
    Changed |= setOnlyReadsMemory(F, 2);
    return Changed;
  case LibFunc_setitimer:
    Changed |= setDoesNotThrow(F);
    Changed |= setDoesNotCapture(F, 1);
    Changed |= setDoesNotCapture(F, 2);
    Changed |= setOnlyReadsMemory(F, 1);
    return Changed;
  case LibFunc_system:
    // May throw; "system" is a valid pthread cancellation point.
    Changed |= setDoesNotCapture(F, 0);
    Changed |= setOnlyReadsMemory(F, 0);
    return Changed;
  case LibFunc_malloc:
    Changed |= setDoesNotThrow(F);
    Changed |= setRetDoesNotAlias(F);
    return Changed;
  case LibFunc_memcmp:
    Changed |= setOnlyReadsMemory(F);
    Changed |= setDoesNotThrow(F);
    Changed |= setDoesNotCapture(F, 0);
    Changed |= setDoesNotCapture(F, 1);
    return Changed;
  case LibFunc_memchr:
  case LibFunc_memrchr:
    Changed |= setOnlyReadsMemory(F);
    Changed |= setDoesNotThrow(F);
    return Changed;
  case LibFunc_modf:
  case LibFunc_modff:
  case LibFunc_modfl:
    Changed |= setDoesNotThrow(F);
    Changed |= setDoesNotCapture(F, 1);
    return Changed;
  case LibFunc_memcpy:
  case LibFunc_memmove:
    Changed |= setReturnedArg(F, 0);
    LLVM_FALLTHROUGH;
  case LibFunc_mempcpy:
  case LibFunc_memccpy:
    Changed |= setDoesNotThrow(F);
    Changed |= setDoesNotCapture(F, 1);
    Changed |= setOnlyReadsMemory(F, 1);
    return Changed;
  case LibFunc_memcpy_chk:
    Changed |= setDoesNotThrow(F);
    return Changed;
  case LibFunc_memalign:
    Changed |= setRetDoesNotAlias(F);
    return Changed;
  case LibFunc_mkdir:
    Changed |= setDoesNotThrow(F);
    Changed |= setDoesNotCapture(F, 0);
    Changed |= setOnlyReadsMemory(F, 0);
    return Changed;
  case LibFunc_mktime:
    Changed |= setDoesNotThrow(F);
    Changed |= setDoesNotCapture(F, 0);
    return Changed;
  case LibFunc_realloc:
    Changed |= setDoesNotThrow(F);
    Changed |= setRetDoesNotAlias(F);
    Changed |= setDoesNotCapture(F, 0);
    return Changed;
  case LibFunc_read:
    // May throw; "read" is a valid pthread cancellation point.
    Changed |= setDoesNotCapture(F, 1);
    return Changed;
  case LibFunc_rewind:
    Changed |= setDoesNotThrow(F);
    Changed |= setDoesNotCapture(F, 0);
    return Changed;
  case LibFunc_rmdir:
  case LibFunc_remove:
  case LibFunc_realpath:
    Changed |= setDoesNotThrow(F);
    Changed |= setDoesNotCapture(F, 0);
    Changed |= setOnlyReadsMemory(F, 0);
    return Changed;
  case LibFunc_rename:
    Changed |= setDoesNotThrow(F);
    Changed |= setDoesNotCapture(F, 0);
    Changed |= setDoesNotCapture(F, 1);
    Changed |= setOnlyReadsMemory(F, 0);
    Changed |= setOnlyReadsMemory(F, 1);
    return Changed;
  case LibFunc_readlink:
    Changed |= setDoesNotThrow(F);
    Changed |= setDoesNotCapture(F, 0);
    Changed |= setDoesNotCapture(F, 1);
    Changed |= setOnlyReadsMemory(F, 0);
    return Changed;
  case LibFunc_write:
    // May throw; "write" is a valid pthread cancellation point.
    Changed |= setDoesNotCapture(F, 1);
    Changed |= setOnlyReadsMemory(F, 1);
    return Changed;
  case LibFunc_bcopy:
    Changed |= setDoesNotThrow(F);
    Changed |= setDoesNotCapture(F, 0);
    Changed |= setDoesNotCapture(F, 1);
    Changed |= setOnlyReadsMemory(F, 0);
    return Changed;
  case LibFunc_bcmp:
    Changed |= setDoesNotThrow(F);
    Changed |= setOnlyReadsMemory(F);
    Changed |= setDoesNotCapture(F, 0);
    Changed |= setDoesNotCapture(F, 1);
    return Changed;
  case LibFunc_bzero:
    Changed |= setDoesNotThrow(F);
    Changed |= setDoesNotCapture(F, 0);
    return Changed;
  case LibFunc_calloc:
    Changed |= setDoesNotThrow(F);
    Changed |= setRetDoesNotAlias(F);
    return Changed;
  case LibFunc_chmod:
  case LibFunc_chown:
    Changed |= setDoesNotThrow(F);
    Changed |= setDoesNotCapture(F, 0);
    Changed |= setOnlyReadsMemory(F, 0);
    return Changed;
  case LibFunc_ctermid:
  case LibFunc_clearerr:
  case LibFunc_closedir:
    Changed |= setDoesNotThrow(F);
    Changed |= setDoesNotCapture(F, 0);
    return Changed;
#if INTEL_CUSTOMIZATION
  case LibFunc_atexit:
    return Changed;
#endif // INTEL_CUSTOMIZATION
  case LibFunc_atoi:
  case LibFunc_atol:
  case LibFunc_atof:
  case LibFunc_atoll:
    Changed |= setDoesNotThrow(F);
    Changed |= setOnlyReadsMemory(F);
    Changed |= setDoesNotCapture(F, 0);
    return Changed;
  case LibFunc_access:
    Changed |= setDoesNotThrow(F);
    Changed |= setDoesNotCapture(F, 0);
    Changed |= setOnlyReadsMemory(F, 0);
    return Changed;
  case LibFunc_fopen:
    Changed |= setDoesNotThrow(F);
    Changed |= setRetDoesNotAlias(F);
    Changed |= setDoesNotCapture(F, 0);
    Changed |= setDoesNotCapture(F, 1);
    Changed |= setOnlyReadsMemory(F, 0);
    Changed |= setOnlyReadsMemory(F, 1);
    return Changed;
  case LibFunc_fdopen:
    Changed |= setDoesNotThrow(F);
    Changed |= setRetDoesNotAlias(F);
    Changed |= setDoesNotCapture(F, 1);
    Changed |= setOnlyReadsMemory(F, 1);
    return Changed;
  case LibFunc_feof:
  case LibFunc_free:
  case LibFunc_fseek:
  case LibFunc_ftell:
  case LibFunc_fgetc:
  case LibFunc_fgetc_unlocked:
  case LibFunc_fseeko:
  case LibFunc_ftello:
  case LibFunc_fileno:
  case LibFunc_fflush:
  case LibFunc_fclose:
  case LibFunc_fsetpos:
  case LibFunc_flockfile:
  case LibFunc_funlockfile:
  case LibFunc_ftrylockfile:
    Changed |= setDoesNotThrow(F);
    Changed |= setDoesNotCapture(F, 0);
    return Changed;
  case LibFunc_ferror:
    Changed |= setDoesNotThrow(F);
    Changed |= setDoesNotCapture(F, 0);
    Changed |= setOnlyReadsMemory(F);
    return Changed;
  case LibFunc_fputc:
  case LibFunc_fputc_unlocked:
  case LibFunc_fstat:
  case LibFunc_frexp:
  case LibFunc_frexpf:
  case LibFunc_frexpl:
  case LibFunc_fstatvfs:
    Changed |= setDoesNotThrow(F);
    Changed |= setDoesNotCapture(F, 1);
    return Changed;
  case LibFunc_fgets:
  case LibFunc_fgets_unlocked:
    Changed |= setDoesNotThrow(F);
    Changed |= setDoesNotCapture(F, 2);
    return Changed;
  case LibFunc_fread:
  case LibFunc_fread_unlocked:
    Changed |= setDoesNotThrow(F);
    Changed |= setDoesNotCapture(F, 0);
    Changed |= setDoesNotCapture(F, 3);
    return Changed;
  case LibFunc_fwrite:
  case LibFunc_fwrite_unlocked:
    Changed |= setDoesNotThrow(F);
    Changed |= setDoesNotCapture(F, 0);
    Changed |= setDoesNotCapture(F, 3);
    // FIXME: readonly #1?
    return Changed;
  case LibFunc_fputs:
  case LibFunc_fputs_unlocked:
    Changed |= setDoesNotThrow(F);
    Changed |= setDoesNotCapture(F, 0);
    Changed |= setDoesNotCapture(F, 1);
    Changed |= setOnlyReadsMemory(F, 0);
    return Changed;
  case LibFunc_fscanf:
  case LibFunc_fprintf:
    Changed |= setDoesNotThrow(F);
    Changed |= setDoesNotCapture(F, 0);
    Changed |= setDoesNotCapture(F, 1);
    Changed |= setOnlyReadsMemory(F, 1);
    return Changed;
  case LibFunc_fgetpos:
    Changed |= setDoesNotThrow(F);
    Changed |= setDoesNotCapture(F, 0);
    Changed |= setDoesNotCapture(F, 1);
    return Changed;
  case LibFunc_getc:
  case LibFunc_getlogin_r:
  case LibFunc_getc_unlocked:
    Changed |= setDoesNotThrow(F);
    Changed |= setDoesNotCapture(F, 0);
    return Changed;
  case LibFunc_getenv:
    Changed |= setDoesNotThrow(F);
    Changed |= setOnlyReadsMemory(F);
    Changed |= setDoesNotCapture(F, 0);
    return Changed;
  case LibFunc_gets:
  case LibFunc_getchar:
  case LibFunc_getchar_unlocked:
    Changed |= setDoesNotThrow(F);
    return Changed;
  case LibFunc_getitimer:
    Changed |= setDoesNotThrow(F);
    Changed |= setDoesNotCapture(F, 1);
    return Changed;
  case LibFunc_getpwnam:
    Changed |= setDoesNotThrow(F);
    Changed |= setDoesNotCapture(F, 0);
    Changed |= setOnlyReadsMemory(F, 0);
    return Changed;
  case LibFunc_ungetc:
    Changed |= setDoesNotThrow(F);
    Changed |= setDoesNotCapture(F, 1);
    return Changed;
  case LibFunc_uname:
    Changed |= setDoesNotThrow(F);
    Changed |= setDoesNotCapture(F, 0);
    return Changed;
  case LibFunc_unlink:
    Changed |= setDoesNotThrow(F);
    Changed |= setDoesNotCapture(F, 0);
    Changed |= setOnlyReadsMemory(F, 0);
    return Changed;
  case LibFunc_unsetenv:
    Changed |= setDoesNotThrow(F);
    Changed |= setDoesNotCapture(F, 0);
    Changed |= setOnlyReadsMemory(F, 0);
    return Changed;
  case LibFunc_utime:
  case LibFunc_utimes:
    Changed |= setDoesNotThrow(F);
    Changed |= setDoesNotCapture(F, 0);
    Changed |= setDoesNotCapture(F, 1);
    Changed |= setOnlyReadsMemory(F, 0);
    Changed |= setOnlyReadsMemory(F, 1);
    return Changed;
  case LibFunc_putc:
  case LibFunc_putc_unlocked:
    Changed |= setDoesNotThrow(F);
    Changed |= setDoesNotCapture(F, 1);
    return Changed;
  case LibFunc_puts:
  case LibFunc_printf:
  case LibFunc_perror:
    Changed |= setDoesNotThrow(F);
    Changed |= setDoesNotCapture(F, 0);
    Changed |= setOnlyReadsMemory(F, 0);
    return Changed;
  case LibFunc_pread:
    // May throw; "pread" is a valid pthread cancellation point.
    Changed |= setDoesNotCapture(F, 1);
    return Changed;
  case LibFunc_pwrite:
    // May throw; "pwrite" is a valid pthread cancellation point.
    Changed |= setDoesNotCapture(F, 1);
    Changed |= setOnlyReadsMemory(F, 1);
    return Changed;
  case LibFunc_putchar:
  case LibFunc_putchar_unlocked:
    Changed |= setDoesNotThrow(F);
    return Changed;
  case LibFunc_popen:
    Changed |= setDoesNotThrow(F);
    Changed |= setRetDoesNotAlias(F);
    Changed |= setDoesNotCapture(F, 0);
    Changed |= setDoesNotCapture(F, 1);
    Changed |= setOnlyReadsMemory(F, 0);
    Changed |= setOnlyReadsMemory(F, 1);
    return Changed;
  case LibFunc_pclose:
    Changed |= setDoesNotThrow(F);
    Changed |= setDoesNotCapture(F, 0);
    return Changed;
  case LibFunc_vscanf:
    Changed |= setDoesNotThrow(F);
    Changed |= setDoesNotCapture(F, 0);
    Changed |= setOnlyReadsMemory(F, 0);
    return Changed;
  case LibFunc_vsscanf:
    Changed |= setDoesNotThrow(F);
    Changed |= setDoesNotCapture(F, 0);
    Changed |= setDoesNotCapture(F, 1);
    Changed |= setOnlyReadsMemory(F, 0);
    Changed |= setOnlyReadsMemory(F, 1);
    return Changed;
  case LibFunc_vfscanf:
    Changed |= setDoesNotThrow(F);
    Changed |= setDoesNotCapture(F, 0);
    Changed |= setDoesNotCapture(F, 1);
    Changed |= setOnlyReadsMemory(F, 1);
    return Changed;
  case LibFunc_valloc:
    Changed |= setDoesNotThrow(F);
    Changed |= setRetDoesNotAlias(F);
    return Changed;
  case LibFunc_vprintf:
    Changed |= setDoesNotThrow(F);
    Changed |= setDoesNotCapture(F, 0);
    Changed |= setOnlyReadsMemory(F, 0);
    return Changed;
  case LibFunc_vfprintf:
  case LibFunc_vsprintf:
    Changed |= setDoesNotThrow(F);
    Changed |= setDoesNotCapture(F, 0);
    Changed |= setDoesNotCapture(F, 1);
    Changed |= setOnlyReadsMemory(F, 1);
    return Changed;
  case LibFunc_vsnprintf:
    Changed |= setDoesNotThrow(F);
    Changed |= setDoesNotCapture(F, 0);
    Changed |= setDoesNotCapture(F, 2);
    Changed |= setOnlyReadsMemory(F, 2);
    return Changed;
  case LibFunc_open:
    // May throw; "open" is a valid pthread cancellation point.
    Changed |= setDoesNotCapture(F, 0);
    Changed |= setOnlyReadsMemory(F, 0);
    return Changed;
  case LibFunc_opendir:
    Changed |= setDoesNotThrow(F);
    Changed |= setRetDoesNotAlias(F);
    Changed |= setDoesNotCapture(F, 0);
    Changed |= setOnlyReadsMemory(F, 0);
    return Changed;
  case LibFunc_tmpfile:
    Changed |= setDoesNotThrow(F);
    Changed |= setRetDoesNotAlias(F);
    return Changed;
  case LibFunc_times:
    Changed |= setDoesNotThrow(F);
    Changed |= setDoesNotCapture(F, 0);
    return Changed;
  case LibFunc_htonl:
  case LibFunc_htons:
  case LibFunc_ntohl:
  case LibFunc_ntohs:
    Changed |= setDoesNotThrow(F);
    Changed |= setDoesNotAccessMemory(F);
    return Changed;
  case LibFunc_lstat:
    Changed |= setDoesNotThrow(F);
    Changed |= setDoesNotCapture(F, 0);
    Changed |= setDoesNotCapture(F, 1);
    Changed |= setOnlyReadsMemory(F, 0);
    return Changed;
  case LibFunc_lchown:
    Changed |= setDoesNotThrow(F);
    Changed |= setDoesNotCapture(F, 0);
    Changed |= setOnlyReadsMemory(F, 0);
    return Changed;
  case LibFunc_qsort:
    // May throw; places call through function pointer.
    Changed |= setDoesNotCapture(F, 3);
    return Changed;
  case LibFunc_dunder_strdup:
  case LibFunc_dunder_strndup:
    Changed |= setDoesNotThrow(F);
    Changed |= setRetDoesNotAlias(F);
    Changed |= setDoesNotCapture(F, 0);
    Changed |= setOnlyReadsMemory(F, 0);
    return Changed;
  case LibFunc_dunder_strtok_r:
    Changed |= setDoesNotThrow(F);
    Changed |= setDoesNotCapture(F, 1);
    Changed |= setOnlyReadsMemory(F, 1);
    return Changed;
  case LibFunc_under_IO_getc:
    Changed |= setDoesNotThrow(F);
    Changed |= setDoesNotCapture(F, 0);
    return Changed;
  case LibFunc_under_IO_putc:
    Changed |= setDoesNotThrow(F);
    Changed |= setDoesNotCapture(F, 1);
    return Changed;
  case LibFunc_dunder_isoc99_scanf:
    Changed |= setDoesNotThrow(F);
    Changed |= setDoesNotCapture(F, 0);
    Changed |= setOnlyReadsMemory(F, 0);
    return Changed;
  case LibFunc_stat64:
  case LibFunc_lstat64:
  case LibFunc_statvfs64:
  case LibFunc_under_stat64i32:   // INTEL
    Changed |= setDoesNotThrow(F);
    Changed |= setDoesNotCapture(F, 0);
    Changed |= setDoesNotCapture(F, 1);
    Changed |= setOnlyReadsMemory(F, 0);
    return Changed;
  case LibFunc_dunder_isoc99_sscanf:
    Changed |= setDoesNotThrow(F);
    Changed |= setDoesNotCapture(F, 0);
    Changed |= setDoesNotCapture(F, 1);
    Changed |= setOnlyReadsMemory(F, 0);
    Changed |= setOnlyReadsMemory(F, 1);
    return Changed;
  case LibFunc_fopen64:
    Changed |= setDoesNotThrow(F);
    Changed |= setRetDoesNotAlias(F);
    Changed |= setDoesNotCapture(F, 0);
    Changed |= setDoesNotCapture(F, 1);
    Changed |= setOnlyReadsMemory(F, 0);
    Changed |= setOnlyReadsMemory(F, 1);
    return Changed;
  case LibFunc_fseeko64:
  case LibFunc_ftello64:
    Changed |= setDoesNotThrow(F);
    Changed |= setDoesNotCapture(F, 0);
    return Changed;
  case LibFunc_tmpfile64:
    Changed |= setDoesNotThrow(F);
    Changed |= setRetDoesNotAlias(F);
    return Changed;
  case LibFunc_fstat64:
  case LibFunc_fstatvfs64:
    Changed |= setDoesNotThrow(F);
    Changed |= setDoesNotCapture(F, 1);
    return Changed;
  case LibFunc_open64:
    // May throw; "open" is a valid pthread cancellation point.
    Changed |= setDoesNotCapture(F, 0);
    Changed |= setOnlyReadsMemory(F, 0);
    return Changed;
  case LibFunc_gettimeofday:
    // Currently some platforms have the restrict keyword on the arguments to
    // gettimeofday. To be conservative, do not add noalias to gettimeofday's
    // arguments.
    Changed |= setDoesNotThrow(F);
    Changed |= setDoesNotCapture(F, 0);
    Changed |= setDoesNotCapture(F, 1);
    return Changed;
  case LibFunc_Znwj: // new(unsigned int)
  case LibFunc_Znwm: // new(unsigned long)
  case LibFunc_Znaj: // new[](unsigned int)
  case LibFunc_Znam: // new[](unsigned long)
  case LibFunc_msvc_new_int: // new(unsigned int)
  case LibFunc_msvc_new_longlong: // new(unsigned long long)
  case LibFunc_msvc_new_array_int: // new[](unsigned int)
  case LibFunc_msvc_new_array_longlong: // new[](unsigned long long)
    // Operator new always returns a nonnull noalias pointer
    Changed |= setRetNonNull(F);
    Changed |= setRetDoesNotAlias(F);
    return Changed;
  // TODO: add LibFunc entries for:
  // case LibFunc_memset_pattern4:
  // case LibFunc_memset_pattern8:
#if INTEL_CUSTOMIZATION
  case LibFunc_msvc_std_CxxThrowException:
  case LibFunc_msvc_std_facet_register:
  case LibFunc_msvc_std_locimp_Getgloballocale:
  case LibFunc_msvc_std_locinfo_ctor:
  case LibFunc_msvc_std_locinfo_dtor:
  case LibFunc_msvc_std_lockit:
  case LibFunc_msvc_std_lockit_dtor:
  case LibFunc_msvc_std_Xbad_alloc:
  case LibFunc_msvc_std_yarn_dtor:
    return Changed;
  case LibFunc_msvc_std_Xlength_error:
  case LibFunc_msvc_std_Xout_of_range:
    Changed |= setDoesNotReturn(F);
    return Changed;
#endif // INTEL_CUSTOMIZATION
  case LibFunc_memset_pattern16:
    Changed |= setOnlyAccessesArgMemory(F);
    Changed |= setDoesNotCapture(F, 0);
    Changed |= setDoesNotCapture(F, 1);
    Changed |= setOnlyReadsMemory(F, 1);
    return Changed;
  // int __nvvm_reflect(const char *)
  case LibFunc_nvvm_reflect:
    Changed |= setDoesNotAccessMemory(F);
    Changed |= setDoesNotThrow(F);
    return Changed;

#if INTEL_CUSTOMIZATION
  case LibFunc_assert_fail:
    Changed |= setDoesNotReturn(F);
    Changed |= setDoesNotThrow(F);
    return Changed;
  case LibFunc_clang_call_terminate:
    return Changed;
  case LibFunc_ctype_b_loc:
    Changed |= setDoesNotAccessMemory(F);
    Changed |= setDoesNotThrow(F);
    Changed |= setRetNonNull(F);
    return Changed;
  case LibFunc_ctype_get_mb_cur_max:
    Changed |= setDoesNotAccessMemory(F);
    Changed |= setDoesNotThrow(F);
    return Changed;
  case LibFunc_ctype_tolower_loc:
    Changed |= setDoesNotAccessMemory(F);
    Changed |= setDoesNotThrow(F);
    Changed |= setRetNonNull(F);
    return Changed;
  case LibFunc_ctype_toupper_loc:
    Changed |= setDoesNotAccessMemory(F);
    Changed |= setDoesNotThrow(F);
    Changed |= setRetNonNull(F);
    return Changed;
  case LibFunc_cxa_allocate_exception:
    Changed |= setRetDoesNotAlias(F);
    Changed |= setRetNonNull(F);
    return Changed;
  case LibFunc_cxa_bad_typeid:
    Changed |= setDoesNotReturn(F);
    return Changed;
  case LibFunc_cxa_bad_cast:
    Changed |= setDoesNotReturn(F);
    return Changed;
  case LibFunc_cxa_begin_catch:
    return Changed;
  case LibFunc_cxa_call_unexpected:
    Changed |= setDoesNotReturn(F);
    return Changed;
  case LibFunc_cxa_end_catch:
    return Changed;
  case LibFunc_cxa_free_exception:
    return Changed;
  case LibFunc_cxa_get_exception_ptr:
    Changed |= setOnlyReadsMemory(F);
    Changed |= setDoesNotThrow(F);
    Changed |= setRetNonNull(F);
    return Changed;
  case LibFunc_cxa_rethrow:
    return Changed;
  case LibFunc_cxa_pure_virtual:
    Changed |= setDoesNotReturn(F);
    return Changed;
  case LibFunc_cxa_throw:
    Changed |= setDoesNotReturn(F);
    return Changed;
  case LibFunc_dynamic_cast:
    Changed |= setDoesNotThrow(F);
    Changed |= setOnlyReadsMemory(F);
    return Changed;
  case LibFunc_errno_location:
    Changed |= setOnlyReadsMemory(F);
    Changed |= setDoesNotThrow(F);
    Changed |= setRetNonNull(F);
    return Changed;
  case LibFunc_fxstat:
    Changed |= setDoesNotThrow(F);
    return Changed;
  case LibFunc_fxstat64:
    Changed |= setDoesNotThrow(F);
    return Changed;
  case LibFunc_gxx_personality_v0:
    return Changed;
  case LibFunc_isinf:
    Changed |= setDoesNotAccessMemory(F);
    Changed |= setDoesNotThrow(F);
    return Changed;
  case LibFunc_isnan:
    Changed |= setDoesNotAccessMemory(F);
    Changed |= setDoesNotThrow(F);
    return Changed;
  case LibFunc_isnanf:
    Changed |= setDoesNotAccessMemory(F);
    Changed |= setDoesNotThrow(F);
    return Changed;
  case LibFunc_kmpc_barrier:
    return Changed;
  case LibFunc_kmpc_critical:
    return Changed;
  case LibFunc_kmpc_dispatch_init_4:
    return Changed;
  case LibFunc_kmpc_dispatch_next_4:
    return Changed;
  case LibFunc_kmpc_end_critical:
    return Changed;
  case LibFunc_kmpc_end_reduce_nowait:
    return Changed;
  case LibFunc_kmpc_end_serialized_parallel:
    return Changed;
  case LibFunc_kmpc_for_static_fini:
    return Changed;
  case LibFunc_kmpc_for_static_init_4:
    return Changed;
  case LibFunc_kmpc_for_static_init_8:
    return Changed;
  case LibFunc_kmpc_fork_call:
    return Changed;
  case LibFunc_kmpc_global_thread_num:
    return Changed;
  case LibFunc_kmpc_push_num_threads:
    return Changed;
  case LibFunc_kmpc_reduce_nowait:
    return Changed;
  case LibFunc_kmpc_serialized_parallel:
    return Changed;
  case LibFunc_kmpc_single:
    Changed |= setDoesNotThrow(F);
    return Changed;
  case LibFunc_kmpc_end_single:
    Changed |= setDoesNotThrow(F);
    return Changed;
  case LibFunc_kmpc_master:
    Changed |= setDoesNotThrow(F);
    return Changed;
  case LibFunc_kmpc_end_master:
    Changed |= setDoesNotThrow(F);
    return Changed;
  case LibFunc_lxstat:
    Changed |= setDoesNotThrow(F);
    return Changed;
  case LibFunc_regcomp:
  case LibFunc_regerror:
  case LibFunc_regexec:
  case LibFunc_regfree:
    Changed |= setDoesNotThrow(F);
    return Changed;
  case LibFunc_sigsetjmp:
    return Changed;
  case LibFunc_std_exception_copy:
    return Changed;
  case LibFunc_std_exception_destroy:
    return Changed;
  case LibFunc_dunder_CxxFrameHandler3:
    return Changed;
  case LibFunc_dunder_std_terminate:
    Changed |= setDoesNotReturn(F);
    return Changed;
  case LibFunc_sysv_signal:
    Changed |= setDoesNotThrow(F);
    return Changed;
  case LibFunc_under_errno:
    return Changed;
  case LibFunc_under_exit:
    Changed |= setDoesNotReturn(F);
    return Changed;
  case LibFunc_under_invalid_parameter_noinfo_noreturn:
    Changed |= setDoesNotReturn(F);
    return Changed;
  case LibFunc_under_purecall:
    Changed |= setDoesNotReturn(F);
    return Changed;
  case LibFunc_obstack_begin:
    return Changed;
  case LibFunc_obstack_memory_used:
    Changed |= setOnlyReadsMemory(F);
    Changed |= setDoesNotThrow(F);
    return Changed;
  case LibFunc_obstack_newchunk:
    return Changed;
  case LibFunc_setjmp:
    return Changed;
  case LibFunc_ZNKSs17find_first_not_ofEPKcmm:
    return Changed;
  case LibFunc_ZNKSs4findEcm:
    return Changed;
  case LibFunc_ZNKSs4findEPKcmm:
    Changed |= setOnlyReadsMemory(F);
    Changed |= setOnlyAccessesArgMemory(F);
    return Changed;
  case LibFunc_ZNKSs5rfindEcm:
    Changed |= setOnlyReadsMemory(F);
    Changed |= setOnlyAccessesArgMemory(F);
    return Changed;
  case LibFunc_ZNKSs5rfindEPKcmm:
    Changed |= setOnlyReadsMemory(F);
    Changed |= setOnlyAccessesArgMemory(F);
    return Changed;
  case LibFunc_ZNKSs7compareEPKc:
    Changed |= setOnlyReadsMemory(F);
    Changed |= setOnlyAccessesArgMemory(F);
    Changed |= setDoesNotThrow(F);
    return Changed;
  case LibFunc_ZNKSt13runtime_error4whatEv:
    Changed |= setOnlyReadsMemory(F);
    Changed |= setDoesNotThrow(F);
    return Changed;
  case LibFunc_ZNKSt5ctypeIcE13_M_widen_initEv:
    return Changed;
  case LibFunc_ZNKSt7__cxx1112basic_stringIcSt11char_traitsIcESaIcEE4findEPKcmm:
    Changed |= setOnlyReadsMemory(F);
    Changed |= setOnlyAccessesArgMemory(F);
    return Changed;
  case LibFunc_ZNKSt7__cxx1112basic_stringIcSt11char_traitsIcESaIcEE5rfindEPKcmm:
    Changed |= setOnlyReadsMemory(F);
    Changed |= setOnlyAccessesArgMemory(F);
    return Changed;
  case LibFunc_ZNKSt7__cxx1112basic_stringIcSt11char_traitsIcESaIcEE5rfindEcm:
    Changed |= setOnlyReadsMemory(F);
    Changed |= setOnlyAccessesArgMemory(F);
    return Changed;
  case LibFunc_ZNKSt7__cxx1112basic_stringIcSt11char_traitsIcESaIcEE7compareEPKc:
    Changed |= setOnlyReadsMemory(F);
    Changed |= setOnlyAccessesArgMemory(F);
    Changed |= setDoesNotThrow(F);
    return Changed;
  case LibFunc_ZNKSt7__cxx1115basic_stringbufIcSt11char_traitsIcESaIcEE3strEv:
    Changed |= setOnlyReadsMemory(F);
    Changed |= setOnlyAccessesArgMemory(F);
    return Changed;
  case LibFunc_ZNKSt9bad_alloc4whatEv:
    Changed |= setOnlyReadsMemory(F);
    Changed |= setDoesNotThrow(F);
    Changed |= setRetNonNull(F);
    return Changed;
  case LibFunc_ZNKSt9basic_iosIcSt11char_traitsIcEE5widenEc:
    return Changed;
  case LibFunc_ZNKSt9exception4whatEv:
    Changed |= setOnlyReadsMemory(F);
    Changed |= setDoesNotThrow(F);
    Changed |= setRetNonNull(F);
    return Changed;
  case LibFunc_ZNSi10_M_extractIdEERSiRT_:
    return Changed;
  case LibFunc_ZNSi10_M_extractIfEERSiRT_:
    return Changed;
  case LibFunc_ZNSi10_M_extractIlEERSiRT_:
    return Changed;
  case LibFunc_ZNSi10_M_extractImEERSiRT_:
    return Changed;
  case LibFunc_ZNSi4readEPci:
    return Changed;
  case LibFunc_ZNSi4readEPcl:
    return Changed;
  case LibFunc_ZNSi5tellgEv:
    Changed |= setOnlyReadsMemory(F);
    return Changed;
  case LibFunc_ZNSi5ungetEv:
    return Changed;
  case LibFunc_ZNSirsERi:
    return Changed;
  case LibFunc_ZNSo3putEc:
    return Changed;
  case LibFunc_ZNSo5flushEv:
    return Changed;
  case LibFunc_ZNSo5writeEPKci:
    return Changed;
  case LibFunc_ZNSo5writeEPKcl:
    return Changed;
  case LibFunc_ZNSo9_M_insertIbEERSoT_:
    return Changed;
  case LibFunc_ZNSo9_M_insertIdEERSoT_:
    return Changed;
  case LibFunc_ZNSo9_M_insertIlEERSoT_:
    return Changed;
  case LibFunc_ZNSo9_M_insertImEERSoT_:
    return Changed;
  case LibFunc_ZNSo9_M_insertIPKvEERSoT_:
    return Changed;
  case LibFunc_ZNSolsEi:
    return Changed;
  case LibFunc_ZNSs12_M_leak_hardEv:
    return Changed;
  case LibFunc_ZNSs4_Rep10_M_destroyERKSaIcE:
    return Changed;
  case LibFunc_ZNSs4_Rep9_S_createEmmRKSaIcE:
    return Changed;
  case LibFunc_ZNSs6appendEmc:
    return Changed;
  case LibFunc_ZNSs6appendEPKcm:
    return Changed;
  case LibFunc_ZNSs6appendERKSs:
    return Changed;
  case LibFunc_ZNSs6assignEPKcm:
    return Changed;
  case LibFunc_ZNSs6assignERKSs:
    return Changed;
  case LibFunc_ZNSs6insertEmPKcm:
    return Changed;
  case LibFunc_ZNSs6resizeEmc:
    return Changed;
  case LibFunc_ZNSs7replaceEmmPKcm:
    return Changed;
  case LibFunc_ZNSs7reserveEm:
    return Changed;
  case LibFunc_ZNSs9_M_mutateEmmm:
    return Changed;
  case LibFunc_ZNSsC1EPKcmRKSaIcE:
    return Changed;
  case LibFunc_ZNSsC1EPKcRKSaIcE:
    return Changed;
  case LibFunc_ZNSsC1ERKSs:
    return Changed;
  case LibFunc_ZNSsC1ERKSsmm:
    return Changed;
  case LibFunc_ZNSt12__basic_fileIcED1Ev:
    return Changed;
  case LibFunc_ZNSt13basic_filebufIcSt11char_traitsIcEE4openEPKcSt13_Ios_Openmode:
    return Changed;
  case LibFunc_ZNSt13basic_filebufIcSt11char_traitsIcEE5closeEv:
    return Changed;
  case LibFunc_ZNSt13basic_filebufIcSt11char_traitsIcEEC1Ev:
    return Changed;
  case LibFunc_ZNSt13runtime_errorC1EPKc:
    return Changed;
  case LibFunc_ZNSt13runtime_errorC1ERKNSt7__cxx1112basic_stringIcSt11char_traitsIcESaIcEEE:
    return Changed;
  case LibFunc_ZNSt13runtime_errorC1ERKSs:
    return Changed;
  case LibFunc_ZNSt13runtime_errorC1ERKS_:
    return Changed;
  case LibFunc_ZNSt13runtime_errorC2ERKNSt7__cxx1112basic_stringIcSt11char_traitsIcESaIcEEE:
    return Changed;
  case LibFunc_ZNSt13runtime_errorC2ERKSs:
    return Changed;
  case LibFunc_ZNSt13runtime_errorC2EPKc:
  case LibFunc_ZNSt13runtime_errorD0Ev:
    return Changed;
  case LibFunc_ZNSt13runtime_errorD1Ev:
    return Changed;
  case LibFunc_ZNSt13runtime_errorD2Ev:
    return Changed;
  case LibFunc_ZNSt14basic_ofstreamIcSt11char_traitsIcEEC1EPKcSt13_Ios_Openmode:
    return Changed;
  case LibFunc_ZNSt15basic_streambufIcSt11char_traitsIcEE5imbueERKSt6locale:
    return Changed;
  case LibFunc_ZNSt15basic_streambufIcSt11char_traitsIcEE5uflowEv:
    return Changed;
  case LibFunc_ZNSt15basic_streambufIcSt11char_traitsIcEE6xsgetnEPcl:
    return Changed;
  case LibFunc_ZNSt15basic_streambufIcSt11char_traitsIcEE6xsputnEPKcl:
    return Changed;
  case LibFunc_ZNSt15basic_streambufIcSt11char_traitsIcEED2Ev:
    return Changed;
  case LibFunc_ZNSt15basic_stringbufIcSt11char_traitsIcESaIcEE7_M_syncEPcmm:
    return Changed;
  case LibFunc_ZNSt15basic_stringbufIcSt11char_traitsIcESaIcEE7seekoffElSt12_Ios_SeekdirSt13_Ios_Openmode:
    return Changed;
  case LibFunc_ZNSt15basic_stringbufIcSt11char_traitsIcESaIcEE7seekposESt4fposI11__mbstate_tESt13_Ios_Openmode:
    return Changed;
  case LibFunc_ZNSt15basic_stringbufIcSt11char_traitsIcESaIcEE8overflowEi:
    return Changed;
  case LibFunc_ZNSt15basic_stringbufIcSt11char_traitsIcESaIcEE9pbackfailEi:
    return Changed;
  case LibFunc_ZNSt15basic_stringbufIcSt11char_traitsIcESaIcEE9underflowEv:
    return Changed;
  case LibFunc_ZNSt15basic_stringbufIcSt11char_traitsIcESaIcEEC2ERKSsSt13_Ios_Openmode:
    return Changed;
  case LibFunc_ZNSt6localeC1Ev:
    return Changed;
  case LibFunc_ZNSt6localeD1Ev:
    return Changed;
  case LibFunc_ZNSt7__cxx1112basic_stringIcSt11char_traitsIcESaIcEE6resizeEmc:
    return Changed;
  case LibFunc_ZNSt7__cxx1112basic_stringIcSt11char_traitsIcESaIcEE7reserveEm:
    return Changed;
  case LibFunc_ZNSt7__cxx1112basic_stringIcSt11char_traitsIcESaIcEE8_M_eraseEmm:
    return Changed;
  case LibFunc_ZNSt7__cxx1112basic_stringIcSt11char_traitsIcESaIcEE9_M_appendEPKcm:
    return Changed;
  case LibFunc_ZNSt7__cxx1112basic_stringIcSt11char_traitsIcESaIcEE9_M_assignERKS4_:
    return Changed;
  case LibFunc_ZNSt7__cxx1112basic_stringIcSt11char_traitsIcESaIcEE9_M_createERmm:
    return Changed;
  case LibFunc_ZNSt7__cxx1112basic_stringIcSt11char_traitsIcESaIcEE9_M_mutateEmmPKcm:
    return Changed;
  case LibFunc_ZNSt7__cxx1112basic_stringIcSt11char_traitsIcESaIcEE10_M_replaceEmmPKcm:
    return Changed;
  case LibFunc_ZNSt7__cxx1112basic_stringIcSt11char_traitsIcESaIcEE14_M_replace_auxEmmmc:
    return Changed;
  case LibFunc_ZNSt7__cxx1112basic_stringIcSt11char_traitsIcESaIcEED2Ev:
    return Changed;
  case LibFunc_ZNSt7__cxx1115basic_stringbufIcSt11char_traitsIcESaIcEE6setbufEPcl:
    return Changed;
  case LibFunc_ZNSt7__cxx1115basic_stringbufIcSt11char_traitsIcESaIcEE7_M_syncEPcmm:
    return Changed;
  case LibFunc_ZNSt7__cxx1115basic_stringbufIcSt11char_traitsIcESaIcEE7seekoffElSt12_Ios_SeekdirSt13_Ios_Openmode:
    return Changed;
  case LibFunc_ZNSt7__cxx1115basic_stringbufIcSt11char_traitsIcESaIcEE7seekposESt4fposI11__mbstate_tESt13_Ios_Openmode:
    return Changed;
  case LibFunc_ZNSt7__cxx1115basic_stringbufIcSt11char_traitsIcESaIcEE8overflowEi:
    return Changed;
  case LibFunc_ZNSt7__cxx1115basic_stringbufIcSt11char_traitsIcESaIcEE9pbackfailEi:
    return Changed;
  case LibFunc_ZNSt7__cxx1115basic_stringbufIcSt11char_traitsIcESaIcEE9showmanycEv:
    return Changed;
  case LibFunc_ZNSt7__cxx1115basic_stringbufIcSt11char_traitsIcESaIcEE9underflowEv:
    return Changed;
  case LibFunc_ZNSt7__cxx1115basic_stringbufIcSt11char_traitsIcESaIcEEC2ERKNS_12basic_stringIcS2_S3_EESt13_Ios_Openmode:
    return Changed;
  case LibFunc_ZNSt7__cxx1118basic_stringstreamIcSt11char_traitsIcESaIcEEC1ERKNS_12basic_stringIcS2_S3_EESt13_Ios_Openmode:
    return Changed;
  case LibFunc_ZNSt7__cxx1118basic_stringstreamIcSt11char_traitsIcESaIcEEC1ESt13_Ios_Openmode:
    return Changed;
  case LibFunc_ZNSt8__detail15_List_node_base11_M_transferEPS0_S1_:
    return Changed;
  case LibFunc_ZNSt8__detail15_List_node_base7_M_hookEPS0_:
    return Changed;
  case LibFunc_ZNSt8__detail15_List_node_base9_M_unhookEv:
    return Changed;
  case LibFunc_ZNSt8ios_base4InitC1Ev:
    return Changed;
  case LibFunc_ZNSt8ios_base4InitD1Ev:
    Changed |= setDoesNotThrow(F);
    return Changed;
  case LibFunc_ZNSt8ios_baseC2Ev:
    return Changed;
  case LibFunc_ZNSt8ios_baseD2Ev:
    return Changed;
  case LibFunc_ZNSt9bad_allocD0Ev:
    return Changed;
  case LibFunc_ZNSt9bad_allocD1Ev:
    return Changed;
  case LibFunc_ZNSt9basic_iosIcSt11char_traitsIcEE4initEPSt15basic_streambufIcS1_E:
    return Changed;
  case LibFunc_ZNSt9basic_iosIcSt11char_traitsIcEE5clearESt12_Ios_Iostate:
    return Changed;
  case LibFunc_ZNSt9basic_iosIcSt11char_traitsIcEE5rdbufEPSt15basic_streambufIcS1_E:
    return Changed;
  case LibFunc_ZNSt9exceptionD0Ev:
    return Changed;
  case LibFunc_ZNSt9exceptionD1Ev:
    return Changed;
  case LibFunc_ZNSt9exceptionD2Ev:
    return Changed;
  case LibFunc_ZSt16__ostream_insertIcSt11char_traitsIcEERSt13basic_ostreamIT_T0_ES6_PKS3_i:
    return Changed;
  case LibFunc_ZSt16__ostream_insertIcSt11char_traitsIcEERSt13basic_ostreamIT_T0_ES6_PKS3_l:
    return Changed;
  case LibFunc_ZSt16__throw_bad_castv:
    Changed |= setDoesNotReturn(F);
    return Changed;
  case LibFunc_ZSt17__throw_bad_allocv:
    Changed |= setDoesNotReturn(F);
    return Changed;
  case LibFunc_ZSt18_Rb_tree_decrementPKSt18_Rb_tree_node_base:
    return Changed;
  case LibFunc_ZSt18_Rb_tree_decrementPSt18_Rb_tree_node_base:
    return Changed;
  case LibFunc_ZSt18_Rb_tree_incrementPKSt18_Rb_tree_node_base:
    return Changed;
  case LibFunc_ZSt18_Rb_tree_incrementPSt18_Rb_tree_node_base:
    return Changed;
  case LibFunc_ZSt19__throw_logic_errorPKc:
    Changed |= setDoesNotReturn(F);
    return Changed;
  case LibFunc_ZSt20__throw_length_errorPKc:
    Changed |= setDoesNotReturn(F);
    return Changed;
  case LibFunc_ZSt20__throw_out_of_rangePKc:
    Changed |= setDoesNotReturn(F);
    return Changed;
  case LibFunc_ZSt24__throw_out_of_range_fmtPKcz:
    Changed |= setDoesNotReturn(F);
    return Changed;
  case LibFunc_ZSt28_Rb_tree_rebalance_for_erasePSt18_Rb_tree_node_baseRS_:
    return Changed;
  case LibFunc_ZSt29_Rb_tree_insert_and_rebalancebPSt18_Rb_tree_node_baseS0_RS_:
    return Changed;
  case LibFunc_ZSt7getlineIcSt11char_traitsIcESaIcEERSt13basic_istreamIT_T0_ES7_RSbIS4_S5_T1_ES4_:
    return Changed;
  case LibFunc_ZSt9terminatev:
    Changed |= setDoesNotReturn(F);
    Changed |= setDoesNotThrow(F);
    return Changed;
  case LibFunc_ZStrsIcSt11char_traitsIcEERSt13basic_istreamIT_T0_ES6_RS3_:
    return Changed;
  case LibFunc_abort:
    Changed |= setDoesNotReturn(F);
    return Changed;
  case LibFunc_acrt_iob_func:
    Changed |= setDoesNotThrow(F);
    return Changed;
  case LibFunc_alphasort:
    Changed |= setOnlyReadsMemory(F);
    Changed |= setDoesNotThrow(F);
    return Changed;
  case LibFunc_asctime:
    Changed |= setDoesNotThrow(F);
    return Changed;
  case LibFunc_asprintf:
    Changed |= setDoesNotThrow(F);
    return Changed;
  case LibFunc_backtrace:
    Changed |= setDoesNotThrow(F);
    return Changed;
  case LibFunc_backtrace_symbols:
    Changed |= setDoesNotThrow(F);
    Changed |= setRetDoesNotAlias(F);
    return Changed;
  case LibFunc_bsearch:
    Changed |= setOnlyAccessesArgMemory(F);
    Changed |= setDoesNotThrow(F);
    return Changed;
  case LibFunc_chdir:
    Changed |= setDoesNotThrow(F);
    return Changed;
  case LibFunc_clock:
    Changed |= setDoesNotThrow(F);
    return Changed;
  case LibFunc_close:
    Changed |= setDoesNotThrow(F);
    return Changed;
  case LibFunc_ctime:
    Changed |= setDoesNotThrow(F);
    return Changed;
  case LibFunc_difftime:
  case LibFunc_under_difftime64:  // INTEL
    Changed |= setDoesNotAccessMemory(F);
    Changed |= setOnlyAccessesArgMemory(F);
    Changed |= setDoesNotThrow(F);
    return Changed;
  case LibFunc_div:
    Changed |= setDoesNotAccessMemory(F);
    Changed |= setDoesNotThrow(F);
    return Changed;
  case LibFunc_dup:
  case LibFunc_dup2:
    Changed |= setDoesNotThrow(F);
    return Changed;
  case LibFunc_erfc:
    Changed |= setDoesNotAccessMemory(F);
    Changed |= setDoesNotThrow(F);
    return Changed;
  case LibFunc_error:
    Changed |= setDoesNotReturn(F);
    return Changed;
  case LibFunc_execl:
    Changed |= setDoesNotThrow(F);
    return Changed;
  case LibFunc_execv:
    Changed |= setDoesNotThrow(F);
    return Changed;
  case LibFunc_execvp:
    Changed |= setDoesNotThrow(F);
    return Changed;
  case LibFunc_fcntl:
    Changed |= setDoesNotThrow(F);
    return Changed;
  case LibFunc_fcntl64:
    Changed |= setDoesNotThrow(F);
    return Changed;
  case LibFunc_fnmatch:
    Changed |= setOnlyReadsMemory(F);
    Changed |= setOnlyAccessesArgMemory(F);
    Changed |= setDoesNotThrow(F);
    return Changed;
  case LibFunc_fork:
    Changed |= setDoesNotThrow(F);
    return Changed;
  case LibFunc_freopen64:
    Changed |= setDoesNotThrow(F);
    return Changed;
  case LibFunc_fsync:
    Changed |= setDoesNotThrow(F);
    return Changed;
  case LibFunc_ftruncate64:
    Changed |= setDoesNotThrow(F);
    return Changed;
  case LibFunc_getcwd:
  case LibFunc_under_getcwd:
    Changed |= setDoesNotThrow(F);
    return Changed;
  case LibFunc_getegid:
    Changed |= setOnlyReadsMemory(F);
    Changed |= setDoesNotThrow(F);
    return Changed;
  case LibFunc_geteuid:
    Changed |= setOnlyReadsMemory(F);
    Changed |= setDoesNotThrow(F);
    return Changed;
  case LibFunc_getgid:
    Changed |= setOnlyReadsMemory(F);
    Changed |= setDoesNotThrow(F);
    return Changed;
  case LibFunc_getopt_long:
    Changed |= setOnlyAccessesArgMemory(F);
    Changed |= setDoesNotThrow(F);
    return Changed;
  case LibFunc_getpid:
    Changed |= setOnlyReadsMemory(F);
    Changed |= setDoesNotThrow(F);
    return Changed;
  case LibFunc_getpwuid:
    Changed |= setOnlyReadsMemory(F);
    Changed |= setDoesNotThrow(F);
    return Changed;
  case LibFunc_getrlimit:
    Changed |= setDoesNotThrow(F);
    return Changed;
  case LibFunc_getrusage:
    Changed |= setOnlyReadsMemory(F);
    Changed |= setDoesNotThrow(F);
    return Changed;
  case LibFunc_getuid:
    Changed |= setOnlyReadsMemory(F);
    Changed |= setDoesNotThrow(F);
    return Changed;
  case LibFunc_glob:
    Changed |= setDoesNotThrow(F);
    return Changed;
  case LibFunc_globfree:
    return Changed;
  case LibFunc_gmtime:
    Changed |= setDoesNotThrow(F);
    return Changed;
  case LibFunc_gmtime_r:
    Changed |= setDoesNotThrow(F);
    return Changed;
  case LibFunc_hypot:
    Changed |= setDoesNotAccessMemory(F);
    Changed |= setDoesNotThrow(F);
    return Changed;
  case LibFunc_hypotf:
    Changed |= setDoesNotAccessMemory(F);
    Changed |= setDoesNotThrow(F);
    return Changed;
  case LibFunc_ioctl:
    Changed |= setDoesNotThrow(F);
    return Changed;
  case LibFunc_isalnum:
    Changed |= setOnlyReadsMemory(F);
    Changed |= setDoesNotThrow(F);
    return Changed;
  case LibFunc_isalpha:
    Changed |= setOnlyReadsMemory(F);
    Changed |= setDoesNotThrow(F);
    return Changed;
  case LibFunc_isatty:
    Changed |= setDoesNotThrow(F);
    return Changed;
  case LibFunc_iscntrl:
    Changed |= setOnlyReadsMemory(F);
    Changed |= setDoesNotThrow(F);
    return Changed;
  case LibFunc_islower:
    Changed |= setOnlyReadsMemory(F);
    Changed |= setDoesNotThrow(F);
    return Changed;
  case LibFunc_isspace:
    Changed |= setOnlyReadsMemory(F);
    Changed |= setDoesNotThrow(F);
    return Changed;
  case LibFunc_isupper:
    Changed |= setOnlyReadsMemory(F);
    Changed |= setDoesNotThrow(F);
    return Changed;
  case LibFunc_iswspace:
    Changed |= setOnlyAccessesArgMemory(F);
    Changed |= setDoesNotThrow(F);
    return Changed;
  case LibFunc_j0:
    Changed |= setDoesNotThrow(F);
    return Changed;
  case LibFunc_j1:
    Changed |= setDoesNotThrow(F);
    return Changed;
  case LibFunc_kill:
    Changed |= setDoesNotThrow(F);
    return Changed;
  case LibFunc_link:
    Changed |= setDoesNotThrow(F);
    return Changed;
  case LibFunc_local_stdio_printf_options:
    Changed |= setDoesNotThrow(F);
    return Changed;
  case LibFunc_local_stdio_scanf_options:
    Changed |= setDoesNotThrow(F);
    return Changed;
  case LibFunc_localeconv:
    Changed |= setDoesNotThrow(F);
    Changed |= setRetNonNull(F);
    return Changed;
  case LibFunc_localtime:
    Changed |= setDoesNotThrow(F);
    return Changed;
  case LibFunc_localtime_r:
    Changed |= setDoesNotThrow(F);
    return Changed;
  case LibFunc_longjmp:
    Changed |= setDoesNotReturn(F);
    return Changed;
  case LibFunc_lseek:
    Changed |= setDoesNotThrow(F);
    return Changed;
  case LibFunc_lseek64:
    Changed |= setDoesNotThrow(F);
    return Changed;
  case LibFunc_mallopt:
    Changed |= setDoesNotThrow(F);
    return Changed;
  case LibFunc_mblen:
    Changed |= setDoesNotThrow(F);
    return Changed;
  case LibFunc_mbstowcs:
    Changed |= setDoesNotThrow(F);
    return Changed;
  case LibFunc_mkdtemp:
  case LibFunc_mkstemps:
    Changed |= setDoesNotThrow(F);
    return Changed;
  case LibFunc_mmap:
    Changed |= setDoesNotThrow(F);
    return Changed;
  case LibFunc_munmap:
    Changed |= setDoesNotThrow(F);
    return Changed;
  case LibFunc_obstack_free:
    return Changed;
  case LibFunc_omp_destroy_lock:
  case LibFunc_omp_destroy_nest_lock:
    return Changed;
  case LibFunc_omp_get_active_level:
    Changed |= setOnlyReadsMemory(F);
    Changed |= setDoesNotThrow(F);
    return Changed;
  case LibFunc_omp_get_ancestor_thread_num:
    Changed |= setOnlyReadsMemory(F);
    Changed |= setDoesNotThrow(F);
    return Changed;
  case LibFunc_omp_get_cancellation:
    Changed |= setOnlyReadsMemory(F);
    Changed |= setDoesNotThrow(F);
    return Changed;
  case LibFunc_omp_get_default_device:
    Changed |= setOnlyReadsMemory(F);
    Changed |= setDoesNotThrow(F);
    return Changed;
  case LibFunc_omp_get_dynamic:
    Changed |= setOnlyReadsMemory(F);
    Changed |= setDoesNotThrow(F);
    return Changed;
  case LibFunc_omp_get_initial_device:
    Changed |= setOnlyReadsMemory(F);
    Changed |= setDoesNotThrow(F);
    return Changed;
  case LibFunc_omp_get_level:
    Changed |= setOnlyReadsMemory(F);
    Changed |= setDoesNotThrow(F);
    return Changed;
  case LibFunc_omp_get_max_active_levels:
    Changed |= setOnlyReadsMemory(F);
    Changed |= setDoesNotThrow(F);
    return Changed;
  case LibFunc_omp_get_max_task_priority:
    Changed |= setOnlyReadsMemory(F);
    Changed |= setDoesNotThrow(F);
    return Changed;
  case LibFunc_omp_get_max_threads:
    Changed |= setOnlyReadsMemory(F);
    Changed |= setDoesNotThrow(F);
    return Changed;
  case LibFunc_omp_get_nested:
    Changed |= setOnlyReadsMemory(F);
    Changed |= setDoesNotThrow(F);
    return Changed;
  case LibFunc_omp_get_num_devices:
    Changed |= setOnlyReadsMemory(F);
    Changed |= setDoesNotThrow(F);
    return Changed;
  case LibFunc_omp_get_num_procs:
    Changed |= setOnlyReadsMemory(F);
    Changed |= setDoesNotThrow(F);
    return Changed;
  case LibFunc_omp_get_num_teams:
    Changed |= setOnlyReadsMemory(F);
    Changed |= setDoesNotThrow(F);
    return Changed;
  case LibFunc_omp_get_num_threads:
    Changed |= setOnlyReadsMemory(F);
    Changed |= setDoesNotThrow(F);
    return Changed;
  case LibFunc_omp_get_proc_bind:
    Changed |= setOnlyReadsMemory(F);
    Changed |= setDoesNotThrow(F);
    return Changed;
  case LibFunc_omp_get_schedule:
    Changed |= setDoesNotThrow(F);
    Changed |= setDoesNotCapture(F, 0);
    Changed |= setDoesNotCapture(F, 1);
    return Changed;
  case LibFunc_omp_get_team_num:
    Changed |= setOnlyReadsMemory(F);
    Changed |= setDoesNotThrow(F);
    return Changed;
  case LibFunc_omp_get_team_size:
    Changed |= setOnlyReadsMemory(F);
    Changed |= setDoesNotThrow(F);
    return Changed;
  case LibFunc_omp_get_thread_limit:
    Changed |= setOnlyReadsMemory(F);
    Changed |= setDoesNotThrow(F);
    return Changed;
  case LibFunc_omp_get_thread_num:
    Changed |= setOnlyReadsMemory(F);
    Changed |= setDoesNotThrow(F);
    return Changed;
  case LibFunc_omp_get_wtick:
    Changed |= setOnlyReadsMemory(F);
    Changed |= setDoesNotThrow(F);
    return Changed;
  case LibFunc_omp_get_wtime:
    Changed |= setDoesNotThrow(F);
    return Changed;
  case LibFunc_omp_in_final:
    Changed |= setOnlyReadsMemory(F);
    Changed |= setDoesNotThrow(F);
    return Changed;
  case LibFunc_omp_in_parallel:
    Changed |= setOnlyReadsMemory(F);
    Changed |= setDoesNotThrow(F);
    return Changed;
  case LibFunc_omp_is_initial_device:
    Changed |= setOnlyReadsMemory(F);
    Changed |= setDoesNotThrow(F);
    return Changed;
  case LibFunc_omp_init_lock:
  case LibFunc_omp_init_lock_with_hint:
  case LibFunc_omp_init_nest_lock:
  case LibFunc_omp_init_nest_lock_with_hint:
    Changed |= setDoesNotThrow(F);
    return Changed;
  case LibFunc_omp_set_lock:
  case LibFunc_omp_set_nest_lock:
    Changed |= setDoesNotThrow(F);
    return Changed;
  case LibFunc_omp_test_lock:
  case LibFunc_omp_test_nest_lock:
    Changed |= setDoesNotThrow(F);
    return Changed;
  case LibFunc_omp_unset_lock:
  case LibFunc_omp_unset_nest_lock:
    Changed |= setDoesNotThrow(F);
    return Changed;
  case LibFunc_omp_set_default_device:
    Changed |= setDoesNotThrow(F);
    return Changed;
  case LibFunc_omp_set_dynamic:
    Changed |= setDoesNotThrow(F);
    return Changed;
  case LibFunc_omp_set_max_active_levels:
    Changed |= setDoesNotThrow(F);
    return Changed;
  case LibFunc_omp_set_num_threads:
    Changed |= setDoesNotThrow(F);
    return Changed;
  case LibFunc_omp_set_nested:
    Changed |= setDoesNotThrow(F);
    return Changed;
  case LibFunc_omp_set_schedule:
    Changed |= setDoesNotThrow(F);
    return Changed;
  case LibFunc_pipe:
    Changed |= setDoesNotThrow(F);
    return Changed;
  case LibFunc_pthread_key_create:
    Changed |= setDoesNotThrow(F);
    return Changed;
  case LibFunc_pthread_self:
    Changed |= setOnlyReadsMemory(F);
    Changed |= setDoesNotThrow(F);
    return Changed;
  case LibFunc_putenv:
    Changed |= setDoesNotThrow(F);
    return Changed;
  case LibFunc_qsort_r:
    Changed |= setDoesNotThrow(F);
    return Changed;
  case LibFunc_raise:
    return Changed;
  case LibFunc_rand:
    Changed |= setDoesNotThrow(F);
    return Changed;
  case LibFunc_readdir:
    Changed |= setDoesNotThrow(F);
    return Changed;
  case LibFunc_readdir64:
    Changed |= setDoesNotThrow(F);
    return Changed;
  case LibFunc_scandir:
    Changed |= setDoesNotThrow(F);
    return Changed;
  case LibFunc_select:
    Changed |= setDoesNotThrow(F);
    return Changed;
  case LibFunc_setgid:
    Changed |= setDoesNotThrow(F);
    return Changed;
  case LibFunc_setlocale:
    Changed |= setDoesNotThrow(F);
    return Changed;
  case LibFunc_setrlimit:
    Changed |= setDoesNotThrow(F);
    return Changed;
  case LibFunc_setuid:
    Changed |= setDoesNotThrow(F);
    return Changed;
  case LibFunc_siglongjmp:
    Changed |= setDoesNotReturn(F);
    return Changed;
  case LibFunc_signal:
    Changed |= setDoesNotThrow(F);
    return Changed;
  case LibFunc_signbit:
    Changed |= setOnlyReadsMemory(F);
    Changed |= setDoesNotThrow(F);
    return Changed;
  case LibFunc_sleep:
    Changed |= setDoesNotThrow(F);
    return Changed;
  case LibFunc_srand:
    Changed |= setDoesNotThrow(F);
    return Changed;
  case LibFunc_stdio_common_vfprintf:
    Changed |= setDoesNotThrow(F);
    Changed |= setDoesNotCapture(F, 1);
    Changed |= setDoesNotCapture(F, 3);
    Changed |= setOnlyReadsMemory(F, 2);
    return Changed;
  case LibFunc_stdio_common_vfscanf:
    Changed |= setDoesNotThrow(F);
    Changed |= setDoesNotCapture(F, 1);
    Changed |= setDoesNotCapture(F, 3);
    Changed |= setOnlyReadsMemory(F, 2);
    return Changed;
  case LibFunc_stdio_common_vsprintf:
    Changed |= setDoesNotThrow(F);
    Changed |= setDoesNotCapture(F, 1);
    Changed |= setDoesNotCapture(F, 3);
    Changed |= setOnlyReadsMemory(F, 3);
    return Changed;
  case LibFunc_stdio_common_vsscanf:
    Changed |= setDoesNotThrow(F);
    Changed |= setDoesNotCapture(F, 1);
    Changed |= setDoesNotCapture(F, 3);
    Changed |= setOnlyReadsMemory(F, 3);
    return Changed;
  case LibFunc_strerror:
    Changed |= setDoesNotThrow(F);
    return Changed;
  case LibFunc_strftime:
    Changed |= setOnlyAccessesArgMemory(F);
    Changed |= setDoesNotThrow(F);
    return Changed;
  case LibFunc_strsignal:
    Changed |= setOnlyReadsMemory(F);
    Changed |= setDoesNotThrow(F);
    return Changed;
  case LibFunc_symlink:
    Changed |= setDoesNotThrow(F);
    return Changed;
  case LibFunc_sysconf:
    Changed |= setOnlyReadsMemory(F);
    Changed |= setDoesNotThrow(F);
    return Changed;
  case LibFunc_time:
    Changed |= setDoesNotThrow(F);
    return Changed;
  case LibFunc_under_time64:
    Changed |= setDoesNotThrow(F);
    return Changed;
  case LibFunc_tolower:
    Changed |= setOnlyAccessesArgMemory(F);
    Changed |= setDoesNotThrow(F);
    return Changed;
  case LibFunc_toupper:
    Changed |= setOnlyAccessesArgMemory(F);
    Changed |= setDoesNotThrow(F);
    return Changed;
  case LibFunc_towlower:
    Changed |= setOnlyAccessesArgMemory(F);
    Changed |= setDoesNotThrow(F);
    return Changed;
  case LibFunc_towupper:
    Changed |= setOnlyAccessesArgMemory(F);
    Changed |= setDoesNotThrow(F);
    return Changed;
  case LibFunc_truncate64:
    Changed |= setDoesNotThrow(F);
    return Changed;
  case LibFunc_usleep:
    Changed |= setDoesNotThrow(F);
    return Changed;
  case LibFunc_vasprintf:
    Changed |= setDoesNotThrow(F);
    return Changed;
  case LibFunc_waitpid:
    Changed |= setDoesNotThrow(F);
    return Changed;
  case LibFunc_wcstombs:
    Changed |= setDoesNotThrow(F);
    return Changed;
#endif //INTEL_CUSTOMIZATION

  default:
    // FIXME: It'd be really nice to cover all the library functions we're
    // aware of here.
    return false;
  }
}

bool llvm::hasUnaryFloatFn(const TargetLibraryInfo *TLI, Type *Ty,
                           LibFunc DoubleFn, LibFunc FloatFn,
                           LibFunc LongDoubleFn) {
  switch (Ty->getTypeID()) {
  case Type::HalfTyID:
    return false;
  case Type::FloatTyID:
    return TLI->has(FloatFn);
  case Type::DoubleTyID:
    return TLI->has(DoubleFn);
  default:
    return TLI->has(LongDoubleFn);
  }
}

StringRef llvm::getUnaryFloatFn(const TargetLibraryInfo *TLI, Type *Ty,
                                LibFunc DoubleFn, LibFunc FloatFn,
                                LibFunc LongDoubleFn) {
  assert(hasUnaryFloatFn(TLI, Ty, DoubleFn, FloatFn, LongDoubleFn) &&
         "Cannot get name for unavailable function!");

  switch (Ty->getTypeID()) {
  case Type::HalfTyID:
    llvm_unreachable("No name for HalfTy!");
  case Type::FloatTyID:
    return TLI->getName(FloatFn);
  case Type::DoubleTyID:
    return TLI->getName(DoubleFn);
  default:
    return TLI->getName(LongDoubleFn);
  }
}

//- Emit LibCalls ------------------------------------------------------------//

Value *llvm::castToCStr(Value *V, IRBuilder<> &B) {
  unsigned AS = V->getType()->getPointerAddressSpace();
  return B.CreateBitCast(V, B.getInt8PtrTy(AS), "cstr");
}

static Value *emitLibCall(LibFunc TheLibFunc, Type *ReturnType,
                          ArrayRef<Type *> ParamTypes,
                          ArrayRef<Value *> Operands, IRBuilder<> &B,
                          const TargetLibraryInfo *TLI,
                          bool IsVaArgs = false) {
  if (!TLI->has(TheLibFunc))
    return nullptr;

  Module *M = B.GetInsertBlock()->getModule();
  StringRef FuncName = TLI->getName(TheLibFunc);
  FunctionType *FuncType = FunctionType::get(ReturnType, ParamTypes, IsVaArgs);
  FunctionCallee Callee = M->getOrInsertFunction(FuncName, FuncType);
  inferLibFuncAttributes(M, FuncName, *TLI);
  CallInst *CI = B.CreateCall(Callee, Operands, FuncName);
  if (const Function *F =
          dyn_cast<Function>(Callee.getCallee()->stripPointerCasts()))
    CI->setCallingConv(F->getCallingConv());
  return CI;
}

Value *llvm::emitStrLen(Value *Ptr, IRBuilder<> &B, const DataLayout &DL,
                        const TargetLibraryInfo *TLI) {
  LLVMContext &Context = B.GetInsertBlock()->getContext();
  return emitLibCall(LibFunc_strlen, DL.getIntPtrType(Context),
                     B.getInt8PtrTy(), castToCStr(Ptr, B), B, TLI);
}

Value *llvm::emitStrChr(Value *Ptr, char C, IRBuilder<> &B,
                        const TargetLibraryInfo *TLI) {
  Type *I8Ptr = B.getInt8PtrTy();
  Type *I32Ty = B.getInt32Ty();
  return emitLibCall(LibFunc_strchr, I8Ptr, {I8Ptr, I32Ty},
                     {castToCStr(Ptr, B), ConstantInt::get(I32Ty, C)}, B, TLI);
}

Value *llvm::emitStrNCmp(Value *Ptr1, Value *Ptr2, Value *Len, IRBuilder<> &B,
                         const DataLayout &DL, const TargetLibraryInfo *TLI) {
  LLVMContext &Context = B.GetInsertBlock()->getContext();
  return emitLibCall(
      LibFunc_strncmp, B.getInt32Ty(),
      {B.getInt8PtrTy(), B.getInt8PtrTy(), DL.getIntPtrType(Context)},
      {castToCStr(Ptr1, B), castToCStr(Ptr2, B), Len}, B, TLI);
}

Value *llvm::emitStrCpy(Value *Dst, Value *Src, IRBuilder<> &B,
                        const TargetLibraryInfo *TLI) {
  Type *I8Ptr = B.getInt8PtrTy();
  return emitLibCall(LibFunc_strcpy, I8Ptr, {I8Ptr, I8Ptr},
                     {castToCStr(Dst, B), castToCStr(Src, B)}, B, TLI);
}

Value *llvm::emitStpCpy(Value *Dst, Value *Src, IRBuilder<> &B,
                        const TargetLibraryInfo *TLI) {
  Type *I8Ptr = B.getInt8PtrTy();
  return emitLibCall(LibFunc_stpcpy, I8Ptr, {I8Ptr, I8Ptr},
                     {castToCStr(Dst, B), castToCStr(Src, B)}, B, TLI);
}

Value *llvm::emitStrNCpy(Value *Dst, Value *Src, Value *Len, IRBuilder<> &B,
                         const TargetLibraryInfo *TLI) {
  Type *I8Ptr = B.getInt8PtrTy();
  return emitLibCall(LibFunc_strncpy, I8Ptr, {I8Ptr, I8Ptr, Len->getType()},
                     {castToCStr(Dst, B), castToCStr(Src, B), Len}, B, TLI);
}

Value *llvm::emitStpNCpy(Value *Dst, Value *Src, Value *Len, IRBuilder<> &B,
                         const TargetLibraryInfo *TLI) {
  Type *I8Ptr = B.getInt8PtrTy();
  return emitLibCall(LibFunc_stpncpy, I8Ptr, {I8Ptr, I8Ptr, Len->getType()},
                     {castToCStr(Dst, B), castToCStr(Src, B), Len}, B, TLI);
}

Value *llvm::emitMemCpyChk(Value *Dst, Value *Src, Value *Len, Value *ObjSize,
                           IRBuilder<> &B, const DataLayout &DL,
                           const TargetLibraryInfo *TLI) {
  if (!TLI->has(LibFunc_memcpy_chk))
    return nullptr;

  Module *M = B.GetInsertBlock()->getModule();
  AttributeList AS;
  AS = AttributeList::get(M->getContext(), AttributeList::FunctionIndex,
                          Attribute::NoUnwind);
  LLVMContext &Context = B.GetInsertBlock()->getContext();
  FunctionCallee MemCpy = M->getOrInsertFunction(
      "__memcpy_chk", AttributeList::get(M->getContext(), AS), B.getInt8PtrTy(),
      B.getInt8PtrTy(), B.getInt8PtrTy(), DL.getIntPtrType(Context),
      DL.getIntPtrType(Context));
  Dst = castToCStr(Dst, B);
  Src = castToCStr(Src, B);
  CallInst *CI = B.CreateCall(MemCpy, {Dst, Src, Len, ObjSize});
  if (const Function *F =
          dyn_cast<Function>(MemCpy.getCallee()->stripPointerCasts()))
    CI->setCallingConv(F->getCallingConv());
  return CI;
}

Value *llvm::emitMemChr(Value *Ptr, Value *Val, Value *Len, IRBuilder<> &B,
                        const DataLayout &DL, const TargetLibraryInfo *TLI) {
  LLVMContext &Context = B.GetInsertBlock()->getContext();
  return emitLibCall(
      LibFunc_memchr, B.getInt8PtrTy(),
      {B.getInt8PtrTy(), B.getInt32Ty(), DL.getIntPtrType(Context)},
      {castToCStr(Ptr, B), Val, Len}, B, TLI);
}

Value *llvm::emitMemCmp(Value *Ptr1, Value *Ptr2, Value *Len, IRBuilder<> &B,
                        const DataLayout &DL, const TargetLibraryInfo *TLI) {
  LLVMContext &Context = B.GetInsertBlock()->getContext();
  return emitLibCall(
      LibFunc_memcmp, B.getInt32Ty(),
      {B.getInt8PtrTy(), B.getInt8PtrTy(), DL.getIntPtrType(Context)},
      {castToCStr(Ptr1, B), castToCStr(Ptr2, B), Len}, B, TLI);
}

Value *llvm::emitBCmp(Value *Ptr1, Value *Ptr2, Value *Len, IRBuilder<> &B,
                      const DataLayout &DL, const TargetLibraryInfo *TLI) {
  LLVMContext &Context = B.GetInsertBlock()->getContext();
  return emitLibCall(
      LibFunc_bcmp, B.getInt32Ty(),
      {B.getInt8PtrTy(), B.getInt8PtrTy(), DL.getIntPtrType(Context)},
      {castToCStr(Ptr1, B), castToCStr(Ptr2, B), Len}, B, TLI);
}

Value *llvm::emitMemCCpy(Value *Ptr1, Value *Ptr2, Value *Val, Value *Len,
                         IRBuilder<> &B, const TargetLibraryInfo *TLI) {
  return emitLibCall(
      LibFunc_memccpy, B.getInt8PtrTy(),
      {B.getInt8PtrTy(), B.getInt8PtrTy(), B.getInt32Ty(), Len->getType()},
      {Ptr1, Ptr2, Val, Len}, B, TLI);
}

Value *llvm::emitSNPrintf(Value *Dest, Value *Size, Value *Fmt,
                          ArrayRef<Value *> VariadicArgs, IRBuilder<> &B,
                          const TargetLibraryInfo *TLI) {
  SmallVector<Value *, 8> Args{castToCStr(Dest, B), Size, castToCStr(Fmt, B)};
  Args.insert(Args.end(), VariadicArgs.begin(), VariadicArgs.end());
  return emitLibCall(LibFunc_snprintf, B.getInt32Ty(),
                     {B.getInt8PtrTy(), Size->getType(), B.getInt8PtrTy()},
                     Args, B, TLI, /*IsVaArgs=*/true);
}

Value *llvm::emitSPrintf(Value *Dest, Value *Fmt,
                         ArrayRef<Value *> VariadicArgs, IRBuilder<> &B,
                         const TargetLibraryInfo *TLI) {
  SmallVector<Value *, 8> Args{castToCStr(Dest, B), castToCStr(Fmt, B)};
  Args.insert(Args.end(), VariadicArgs.begin(), VariadicArgs.end());
  return emitLibCall(LibFunc_sprintf, B.getInt32Ty(),
                     {B.getInt8PtrTy(), B.getInt8PtrTy()}, Args, B, TLI,
                     /*IsVaArgs=*/true);
}

Value *llvm::emitStrCat(Value *Dest, Value *Src, IRBuilder<> &B,
                        const TargetLibraryInfo *TLI) {
  return emitLibCall(LibFunc_strcat, B.getInt8PtrTy(),
                     {B.getInt8PtrTy(), B.getInt8PtrTy()},
                     {castToCStr(Dest, B), castToCStr(Src, B)}, B, TLI);
}

Value *llvm::emitStrLCpy(Value *Dest, Value *Src, Value *Size, IRBuilder<> &B,
                         const TargetLibraryInfo *TLI) {
  return emitLibCall(LibFunc_strlcpy, Size->getType(),
                     {B.getInt8PtrTy(), B.getInt8PtrTy(), Size->getType()},
                     {castToCStr(Dest, B), castToCStr(Src, B), Size}, B, TLI);
}

Value *llvm::emitStrLCat(Value *Dest, Value *Src, Value *Size, IRBuilder<> &B,
                         const TargetLibraryInfo *TLI) {
  return emitLibCall(LibFunc_strlcat, Size->getType(),
                     {B.getInt8PtrTy(), B.getInt8PtrTy(), Size->getType()},
                     {castToCStr(Dest, B), castToCStr(Src, B), Size}, B, TLI);
}

Value *llvm::emitStrNCat(Value *Dest, Value *Src, Value *Size, IRBuilder<> &B,
                         const TargetLibraryInfo *TLI) {
  return emitLibCall(LibFunc_strncat, B.getInt8PtrTy(),
                     {B.getInt8PtrTy(), B.getInt8PtrTy(), Size->getType()},
                     {castToCStr(Dest, B), castToCStr(Src, B), Size}, B, TLI);
}

Value *llvm::emitVSNPrintf(Value *Dest, Value *Size, Value *Fmt, Value *VAList,
                           IRBuilder<> &B, const TargetLibraryInfo *TLI) {
  return emitLibCall(
      LibFunc_vsnprintf, B.getInt32Ty(),
      {B.getInt8PtrTy(), Size->getType(), B.getInt8PtrTy(), VAList->getType()},
      {castToCStr(Dest, B), Size, castToCStr(Fmt, B), VAList}, B, TLI);
}

Value *llvm::emitVSPrintf(Value *Dest, Value *Fmt, Value *VAList,
                          IRBuilder<> &B, const TargetLibraryInfo *TLI) {
  return emitLibCall(LibFunc_vsprintf, B.getInt32Ty(),
                     {B.getInt8PtrTy(), B.getInt8PtrTy(), VAList->getType()},
                     {castToCStr(Dest, B), castToCStr(Fmt, B), VAList}, B, TLI);
}

/// Append a suffix to the function name according to the type of 'Op'.
static void appendTypeSuffix(Value *Op, StringRef &Name,
                             SmallString<20> &NameBuffer) {
  if (!Op->getType()->isDoubleTy()) {
      NameBuffer += Name;

    if (Op->getType()->isFloatTy())
      NameBuffer += 'f';
    else
      NameBuffer += 'l';

    Name = NameBuffer;
  }
}

static Value *emitUnaryFloatFnCallHelper(Value *Op, StringRef Name,
                                         IRBuilder<> &B,
                                         const AttributeList &Attrs) {
  assert((Name != "") && "Must specify Name to emitUnaryFloatFnCall");

  Module *M = B.GetInsertBlock()->getModule();
  FunctionCallee Callee =
      M->getOrInsertFunction(Name, Op->getType(), Op->getType());
  CallInst *CI = B.CreateCall(Callee, Op, Name);

  // The incoming attribute set may have come from a speculatable intrinsic, but
  // is being replaced with a library call which is not allowed to be
  // speculatable.
  CI->setAttributes(Attrs.removeAttribute(B.getContext(),
                                          AttributeList::FunctionIndex,
                                          Attribute::Speculatable));
  if (const Function *F =
          dyn_cast<Function>(Callee.getCallee()->stripPointerCasts()))
    CI->setCallingConv(F->getCallingConv());

  return CI;
}

Value *llvm::emitUnaryFloatFnCall(Value *Op, StringRef Name, IRBuilder<> &B,
                                  const AttributeList &Attrs) {
  SmallString<20> NameBuffer;
  appendTypeSuffix(Op, Name, NameBuffer);

  return emitUnaryFloatFnCallHelper(Op, Name, B, Attrs);
}

Value *llvm::emitUnaryFloatFnCall(Value *Op, const TargetLibraryInfo *TLI,
                                  LibFunc DoubleFn, LibFunc FloatFn,
                                  LibFunc LongDoubleFn, IRBuilder<> &B,
                                  const AttributeList &Attrs) {
  // Get the name of the function according to TLI.
  StringRef Name = getUnaryFloatFn(TLI, Op->getType(),
                                   DoubleFn, FloatFn, LongDoubleFn);

  return emitUnaryFloatFnCallHelper(Op, Name, B, Attrs);
}

Value *llvm::emitBinaryFloatFnCall(Value *Op1, Value *Op2, StringRef Name,
                                   IRBuilder<> &B, const AttributeList &Attrs) {
  assert((Name != "") && "Must specify Name to emitBinaryFloatFnCall");

  SmallString<20> NameBuffer;
  appendTypeSuffix(Op1, Name, NameBuffer);

  Module *M = B.GetInsertBlock()->getModule();
  FunctionCallee Callee = M->getOrInsertFunction(
      Name, Op1->getType(), Op1->getType(), Op2->getType());
  CallInst *CI = B.CreateCall(Callee, {Op1, Op2}, Name);
  CI->setAttributes(Attrs);
  if (const Function *F =
          dyn_cast<Function>(Callee.getCallee()->stripPointerCasts()))
    CI->setCallingConv(F->getCallingConv());

  return CI;
}

Value *llvm::emitPutChar(Value *Char, IRBuilder<> &B,
                         const TargetLibraryInfo *TLI) {
  if (!TLI->has(LibFunc_putchar))
    return nullptr;

  Module *M = B.GetInsertBlock()->getModule();
  StringRef PutCharName = TLI->getName(LibFunc_putchar);
  FunctionCallee PutChar =
      M->getOrInsertFunction(PutCharName, B.getInt32Ty(), B.getInt32Ty());
  inferLibFuncAttributes(M, PutCharName, *TLI);
  CallInst *CI = B.CreateCall(PutChar,
                              B.CreateIntCast(Char,
                              B.getInt32Ty(),
                              /*isSigned*/true,
                              "chari"),
                              PutCharName);

  if (const Function *F =
          dyn_cast<Function>(PutChar.getCallee()->stripPointerCasts()))
    CI->setCallingConv(F->getCallingConv());
  return CI;
}

Value *llvm::emitPutS(Value *Str, IRBuilder<> &B,
                      const TargetLibraryInfo *TLI) {
  if (!TLI->has(LibFunc_puts))
    return nullptr;

  Module *M = B.GetInsertBlock()->getModule();
  StringRef PutsName = TLI->getName(LibFunc_puts);
  FunctionCallee PutS =
      M->getOrInsertFunction(PutsName, B.getInt32Ty(), B.getInt8PtrTy());
  inferLibFuncAttributes(M, PutsName, *TLI);
  CallInst *CI = B.CreateCall(PutS, castToCStr(Str, B), PutsName);
  if (const Function *F =
          dyn_cast<Function>(PutS.getCallee()->stripPointerCasts()))
    CI->setCallingConv(F->getCallingConv());
  return CI;
}

Value *llvm::emitFPutC(Value *Char, Value *File, IRBuilder<> &B,
                       const TargetLibraryInfo *TLI) {
  if (!TLI->has(LibFunc_fputc))
    return nullptr;

  Module *M = B.GetInsertBlock()->getModule();
  StringRef FPutcName = TLI->getName(LibFunc_fputc);
  FunctionCallee F = M->getOrInsertFunction(FPutcName, B.getInt32Ty(),
                                            B.getInt32Ty(), File->getType());
  if (File->getType()->isPointerTy())
    inferLibFuncAttributes(M, FPutcName, *TLI);
  Char = B.CreateIntCast(Char, B.getInt32Ty(), /*isSigned*/true,
                         "chari");
  CallInst *CI = B.CreateCall(F, {Char, File}, FPutcName);

  if (const Function *Fn =
          dyn_cast<Function>(F.getCallee()->stripPointerCasts()))
    CI->setCallingConv(Fn->getCallingConv());
  return CI;
}

Value *llvm::emitFPutCUnlocked(Value *Char, Value *File, IRBuilder<> &B,
                               const TargetLibraryInfo *TLI) {
  if (!TLI->has(LibFunc_fputc_unlocked))
    return nullptr;

  Module *M = B.GetInsertBlock()->getModule();
  StringRef FPutcUnlockedName = TLI->getName(LibFunc_fputc_unlocked);
  FunctionCallee F = M->getOrInsertFunction(FPutcUnlockedName, B.getInt32Ty(),
                                            B.getInt32Ty(), File->getType());
  if (File->getType()->isPointerTy())
    inferLibFuncAttributes(M, FPutcUnlockedName, *TLI);
  Char = B.CreateIntCast(Char, B.getInt32Ty(), /*isSigned*/ true, "chari");
  CallInst *CI = B.CreateCall(F, {Char, File}, FPutcUnlockedName);

  if (const Function *Fn =
          dyn_cast<Function>(F.getCallee()->stripPointerCasts()))
    CI->setCallingConv(Fn->getCallingConv());
  return CI;
}

Value *llvm::emitFPutS(Value *Str, Value *File, IRBuilder<> &B,
                       const TargetLibraryInfo *TLI) {
  if (!TLI->has(LibFunc_fputs))
    return nullptr;

  Module *M = B.GetInsertBlock()->getModule();
  StringRef FPutsName = TLI->getName(LibFunc_fputs);
  FunctionCallee F = M->getOrInsertFunction(FPutsName, B.getInt32Ty(),
                                            B.getInt8PtrTy(), File->getType());
  if (File->getType()->isPointerTy())
    inferLibFuncAttributes(M, FPutsName, *TLI);
  CallInst *CI = B.CreateCall(F, {castToCStr(Str, B), File}, FPutsName);

  if (const Function *Fn =
          dyn_cast<Function>(F.getCallee()->stripPointerCasts()))
    CI->setCallingConv(Fn->getCallingConv());
  return CI;
}

Value *llvm::emitFPutSUnlocked(Value *Str, Value *File, IRBuilder<> &B,
                               const TargetLibraryInfo *TLI) {
  if (!TLI->has(LibFunc_fputs_unlocked))
    return nullptr;

  Module *M = B.GetInsertBlock()->getModule();
  StringRef FPutsUnlockedName = TLI->getName(LibFunc_fputs_unlocked);
  FunctionCallee F = M->getOrInsertFunction(FPutsUnlockedName, B.getInt32Ty(),
                                            B.getInt8PtrTy(), File->getType());
  if (File->getType()->isPointerTy())
    inferLibFuncAttributes(M, FPutsUnlockedName, *TLI);
  CallInst *CI = B.CreateCall(F, {castToCStr(Str, B), File}, FPutsUnlockedName);

  if (const Function *Fn =
          dyn_cast<Function>(F.getCallee()->stripPointerCasts()))
    CI->setCallingConv(Fn->getCallingConv());
  return CI;
}

Value *llvm::emitFWrite(Value *Ptr, Value *Size, Value *File, IRBuilder<> &B,
                        const DataLayout &DL, const TargetLibraryInfo *TLI) {
  if (!TLI->has(LibFunc_fwrite))
    return nullptr;

  Module *M = B.GetInsertBlock()->getModule();
  LLVMContext &Context = B.GetInsertBlock()->getContext();
  StringRef FWriteName = TLI->getName(LibFunc_fwrite);
  FunctionCallee F = M->getOrInsertFunction(
      FWriteName, DL.getIntPtrType(Context), B.getInt8PtrTy(),
      DL.getIntPtrType(Context), DL.getIntPtrType(Context), File->getType());

  if (File->getType()->isPointerTy())
    inferLibFuncAttributes(M, FWriteName, *TLI);
  CallInst *CI =
      B.CreateCall(F, {castToCStr(Ptr, B), Size,
                       ConstantInt::get(DL.getIntPtrType(Context), 1), File});

  if (const Function *Fn =
          dyn_cast<Function>(F.getCallee()->stripPointerCasts()))
    CI->setCallingConv(Fn->getCallingConv());
  return CI;
}

Value *llvm::emitMalloc(Value *Num, IRBuilder<> &B, const DataLayout &DL,
                        const TargetLibraryInfo *TLI) {
  if (!TLI->has(LibFunc_malloc))
    return nullptr;

  Module *M = B.GetInsertBlock()->getModule();
  StringRef MallocName = TLI->getName(LibFunc_malloc);
  LLVMContext &Context = B.GetInsertBlock()->getContext();
  FunctionCallee Malloc = M->getOrInsertFunction(MallocName, B.getInt8PtrTy(),
                                                 DL.getIntPtrType(Context));
  inferLibFuncAttributes(M, MallocName, *TLI);
  CallInst *CI = B.CreateCall(Malloc, Num, MallocName);

  if (const Function *F =
          dyn_cast<Function>(Malloc.getCallee()->stripPointerCasts()))
    CI->setCallingConv(F->getCallingConv());

  return CI;
}

Value *llvm::emitCalloc(Value *Num, Value *Size, const AttributeList &Attrs,
                        IRBuilder<> &B, const TargetLibraryInfo &TLI) {
  if (!TLI.has(LibFunc_calloc))
    return nullptr;

  Module *M = B.GetInsertBlock()->getModule();
  StringRef CallocName = TLI.getName(LibFunc_calloc);
  const DataLayout &DL = M->getDataLayout();
  IntegerType *PtrType = DL.getIntPtrType((B.GetInsertBlock()->getContext()));
  FunctionCallee Calloc = M->getOrInsertFunction(
      CallocName, Attrs, B.getInt8PtrTy(), PtrType, PtrType);
  inferLibFuncAttributes(M, CallocName, TLI);
  CallInst *CI = B.CreateCall(Calloc, {Num, Size}, CallocName);

  if (const auto *F =
          dyn_cast<Function>(Calloc.getCallee()->stripPointerCasts()))
    CI->setCallingConv(F->getCallingConv());

  return CI;
}

Value *llvm::emitFWriteUnlocked(Value *Ptr, Value *Size, Value *N, Value *File,
                                IRBuilder<> &B, const DataLayout &DL,
                                const TargetLibraryInfo *TLI) {
  if (!TLI->has(LibFunc_fwrite_unlocked))
    return nullptr;

  Module *M = B.GetInsertBlock()->getModule();
  LLVMContext &Context = B.GetInsertBlock()->getContext();
  StringRef FWriteUnlockedName = TLI->getName(LibFunc_fwrite_unlocked);
  FunctionCallee F = M->getOrInsertFunction(
      FWriteUnlockedName, DL.getIntPtrType(Context), B.getInt8PtrTy(),
      DL.getIntPtrType(Context), DL.getIntPtrType(Context), File->getType());

  if (File->getType()->isPointerTy())
    inferLibFuncAttributes(M, FWriteUnlockedName, *TLI);
  CallInst *CI = B.CreateCall(F, {castToCStr(Ptr, B), Size, N, File});

  if (const Function *Fn =
          dyn_cast<Function>(F.getCallee()->stripPointerCasts()))
    CI->setCallingConv(Fn->getCallingConv());
  return CI;
}

Value *llvm::emitFGetCUnlocked(Value *File, IRBuilder<> &B,
                               const TargetLibraryInfo *TLI) {
  if (!TLI->has(LibFunc_fgetc_unlocked))
    return nullptr;

  Module *M = B.GetInsertBlock()->getModule();
  StringRef FGetCUnlockedName = TLI->getName(LibFunc_fgetc_unlocked);
  FunctionCallee F = M->getOrInsertFunction(FGetCUnlockedName, B.getInt32Ty(),
                                            File->getType());
  if (File->getType()->isPointerTy())
    inferLibFuncAttributes(M, FGetCUnlockedName, *TLI);
  CallInst *CI = B.CreateCall(F, File, FGetCUnlockedName);

  if (const Function *Fn =
          dyn_cast<Function>(F.getCallee()->stripPointerCasts()))
    CI->setCallingConv(Fn->getCallingConv());
  return CI;
}

Value *llvm::emitFGetSUnlocked(Value *Str, Value *Size, Value *File,
                               IRBuilder<> &B, const TargetLibraryInfo *TLI) {
  if (!TLI->has(LibFunc_fgets_unlocked))
    return nullptr;

  Module *M = B.GetInsertBlock()->getModule();
  StringRef FGetSUnlockedName = TLI->getName(LibFunc_fgets_unlocked);
  FunctionCallee F =
      M->getOrInsertFunction(FGetSUnlockedName, B.getInt8PtrTy(),
                             B.getInt8PtrTy(), B.getInt32Ty(), File->getType());
  inferLibFuncAttributes(M, FGetSUnlockedName, *TLI);
  CallInst *CI =
      B.CreateCall(F, {castToCStr(Str, B), Size, File}, FGetSUnlockedName);

  if (const Function *Fn =
          dyn_cast<Function>(F.getCallee()->stripPointerCasts()))
    CI->setCallingConv(Fn->getCallingConv());
  return CI;
}

Value *llvm::emitFReadUnlocked(Value *Ptr, Value *Size, Value *N, Value *File,
                               IRBuilder<> &B, const DataLayout &DL,
                               const TargetLibraryInfo *TLI) {
  if (!TLI->has(LibFunc_fread_unlocked))
    return nullptr;

  Module *M = B.GetInsertBlock()->getModule();
  LLVMContext &Context = B.GetInsertBlock()->getContext();
  StringRef FReadUnlockedName = TLI->getName(LibFunc_fread_unlocked);
  FunctionCallee F = M->getOrInsertFunction(
      FReadUnlockedName, DL.getIntPtrType(Context), B.getInt8PtrTy(),
      DL.getIntPtrType(Context), DL.getIntPtrType(Context), File->getType());

  if (File->getType()->isPointerTy())
    inferLibFuncAttributes(M, FReadUnlockedName, *TLI);
  CallInst *CI = B.CreateCall(F, {castToCStr(Ptr, B), Size, N, File});

  if (const Function *Fn =
          dyn_cast<Function>(F.getCallee()->stripPointerCasts()))
    CI->setCallingConv(Fn->getCallingConv());
  return CI;
}<|MERGE_RESOLUTION|>--- conflicted
+++ resolved
@@ -124,7 +124,13 @@
   return true;
 }
 
-<<<<<<< HEAD
+static bool setDoesNotFreeMemory(Function &F) {
+  if (F.hasFnAttribute(Attribute::NoFree))
+    return false;
+  F.addFnAttr(Attribute::NoFree);
+  return true;
+}
+
 #if INTEL_CUSTOMIZATION
 static bool setDoesNotReturn(Function &F) {
   if (F.doesNotReturn())
@@ -134,14 +140,6 @@
   return true;
 }
 #endif // INTEL_CUSTOMIZATION
-=======
-static bool setDoesNotFreeMemory(Function &F) {
-  if (F.hasFnAttribute(Attribute::NoFree))
-    return false;
-  F.addFnAttr(Attribute::NoFree);
-  return true;
-}
->>>>>>> 11512e74
 
 bool llvm::inferLibFuncAttributes(Module *M, StringRef Name,
                                   const TargetLibraryInfo &TLI) {
