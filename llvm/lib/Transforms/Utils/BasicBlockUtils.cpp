//===-- BasicBlockUtils.cpp - BasicBlock Utilities -------------------------==//
//
//                     The LLVM Compiler Infrastructure
//
// This file is distributed under the University of Illinois Open Source
// License. See LICENSE.TXT for details.
//
//===----------------------------------------------------------------------===//
//
// This family of functions perform manipulations on basic blocks, and
// instructions contained within basic blocks.
//
//===----------------------------------------------------------------------===//

#include "llvm/Transforms/Utils/BasicBlockUtils.h"
#include "llvm/Analysis/AliasAnalysis.h"
#include "llvm/Analysis/CFG.h"
#include "llvm/Analysis/LoopInfo.h"
#include "llvm/Analysis/MemoryDependenceAnalysis.h"
#include "llvm/IR/Constant.h"
#include "llvm/IR/DataLayout.h"
#include "llvm/IR/Dominators.h"
#include "llvm/IR/Function.h"
#include "llvm/IR/Instructions.h"
#include "llvm/IR/IntrinsicInst.h"
#include "llvm/IR/Type.h"
#include "llvm/IR/ValueHandle.h"
#include "llvm/Support/ErrorHandling.h"
#include "llvm/Transforms/Scalar.h"
#if INTEL_CUSTOMIZATION
#include "llvm/Transforms/Utils/Intel_IntrinsicUtils.h"
#endif // INTEL_CUSTOMIZATION
#include "llvm/Transforms/Utils/Local.h"
#include <algorithm>
using namespace llvm;

void llvm::DeleteDeadBlock(BasicBlock *BB) {
  assert((pred_begin(BB) == pred_end(BB) ||
         // Can delete self loop.
         BB->getSinglePredecessor() == BB) && "Block is not dead!");
  TerminatorInst *BBTerm = BB->getTerminator();

  // Loop through all of our successors and make sure they know that one
  // of their predecessors is going away.
  for (BasicBlock *Succ : BBTerm->successors())
    Succ->removePredecessor(BB);

  // Zap all the instructions in the block.
  while (!BB->empty()) {
    Instruction &I = BB->back();
    // If this instruction is used, replace uses with an arbitrary value.
    // Because control flow can't get here, we don't care what we replace the
    // value with.  Note that since this block is unreachable, and all values
    // contained within it must dominate their uses, that all uses will
    // eventually be removed (they are themselves dead).
    if (!I.use_empty())
      I.replaceAllUsesWith(UndefValue::get(I.getType()));
    BB->getInstList().pop_back();
  }

  // Zap the block!
  BB->eraseFromParent();
}

void llvm::FoldSingleEntryPHINodes(BasicBlock *BB,
                                   MemoryDependenceResults *MemDep) {
  if (!isa<PHINode>(BB->begin())) return;

  while (PHINode *PN = dyn_cast<PHINode>(BB->begin())) {
    if (PN->getIncomingValue(0) != PN)
      PN->replaceAllUsesWith(PN->getIncomingValue(0));
    else
      PN->replaceAllUsesWith(UndefValue::get(PN->getType()));

    if (MemDep)
      MemDep->removeInstruction(PN);  // Memdep updates AA itself.

    PN->eraseFromParent();
  }
}

bool llvm::DeleteDeadPHIs(BasicBlock *BB, const TargetLibraryInfo *TLI) {
  // Recursively deleting a PHI may cause multiple PHIs to be deleted
  // or RAUW'd undef, so use an array of WeakVH for the PHIs to delete.
  SmallVector<WeakVH, 8> PHIs;
  for (BasicBlock::iterator I = BB->begin();
       PHINode *PN = dyn_cast<PHINode>(I); ++I)
    PHIs.push_back(PN);

  bool Changed = false;
  for (unsigned i = 0, e = PHIs.size(); i != e; ++i)
    if (PHINode *PN = dyn_cast_or_null<PHINode>(PHIs[i].operator Value*()))
      Changed |= RecursivelyDeleteDeadPHINode(PN, TLI);

  return Changed;
}

bool llvm::MergeBlockIntoPredecessor(BasicBlock *BB, DominatorTree *DT,
                                     LoopInfo *LI,
                                     MemoryDependenceResults *MemDep) {
  // Don't merge away blocks who have their address taken.
  if (BB->hasAddressTaken()) return false;

#if INTEL_CUSTOMIZATION
  if (IntelIntrinsicUtils::isIntelDirective(&(BB->front())))
    return false;
#endif // INTEL_CUSTOMIZATION

  // Can't merge if there are multiple predecessors, or no predecessors.
  BasicBlock *PredBB = BB->getUniquePredecessor();
  if (!PredBB) return false;

  // Don't break self-loops.
  if (PredBB == BB) return false;
  // Don't break unwinding instructions.
  if (PredBB->getTerminator()->isExceptional())
    return false;

  succ_iterator SI(succ_begin(PredBB)), SE(succ_end(PredBB));
  BasicBlock *OnlySucc = BB;
  for (; SI != SE; ++SI)
    if (*SI != OnlySucc) {
      OnlySucc = nullptr;     // There are multiple distinct successors!
      break;
    }

  // Can't merge if there are multiple successors.
  if (!OnlySucc) return false;

  // Can't merge if there is PHI loop.
  for (BasicBlock::iterator BI = BB->begin(), BE = BB->end(); BI != BE; ++BI) {
    if (PHINode *PN = dyn_cast<PHINode>(BI)) {
      for (Value *IncValue : PN->incoming_values())
        if (IncValue == PN)
          return false;
    } else
      break;
  }

  // Begin by getting rid of unneeded PHIs.
  if (isa<PHINode>(BB->front()))
    FoldSingleEntryPHINodes(BB, MemDep);

  // Delete the unconditional branch from the predecessor...
  PredBB->getInstList().pop_back();

  // Make all PHI nodes that referred to BB now refer to Pred as their
  // source...
  BB->replaceAllUsesWith(PredBB);

  // Move all definitions in the successor to the predecessor...
  PredBB->getInstList().splice(PredBB->end(), BB->getInstList());

  // Inherit predecessors name if it exists.
  if (!PredBB->hasName())
    PredBB->takeName(BB);

  // Finally, erase the old block and update dominator info.
  if (DT)
    if (DomTreeNode *DTN = DT->getNode(BB)) {
      DomTreeNode *PredDTN = DT->getNode(PredBB);
      SmallVector<DomTreeNode *, 8> Children(DTN->begin(), DTN->end());
      for (DomTreeNode *DI : Children)
        DT->changeImmediateDominator(DI, PredDTN);

      DT->eraseNode(BB);
    }

  if (LI)
    LI->removeBlock(BB);

  if (MemDep)
    MemDep->invalidateCachedPredecessors();

  BB->eraseFromParent();
  return true;
}

void llvm::ReplaceInstWithValue(BasicBlock::InstListType &BIL,
                                BasicBlock::iterator &BI, Value *V) {
  Instruction &I = *BI;
  // Replaces all of the uses of the instruction with uses of the value
  I.replaceAllUsesWith(V);

  // Make sure to propagate a name if there is one already.
  if (I.hasName() && !V->hasName())
    V->takeName(&I);

  // Delete the unnecessary instruction now...
  BI = BIL.erase(BI);
}

void llvm::ReplaceInstWithInst(BasicBlock::InstListType &BIL,
                               BasicBlock::iterator &BI, Instruction *I) {
  assert(I->getParent() == nullptr &&
         "ReplaceInstWithInst: Instruction already inserted into basic block!");

  // Copy debug location to newly added instruction, if it wasn't already set
  // by the caller.
  if (!I->getDebugLoc())
    I->setDebugLoc(BI->getDebugLoc());

  // Insert the new instruction into the basic block...
  BasicBlock::iterator New = BIL.insert(BI, I);

  // Replace all uses of the old instruction, and delete it.
  ReplaceInstWithValue(BIL, BI, I);

  // Move BI back to point to the newly inserted instruction
  BI = New;
}

void llvm::ReplaceInstWithInst(Instruction *From, Instruction *To) {
  BasicBlock::iterator BI(From);
  ReplaceInstWithInst(From->getParent()->getInstList(), BI, To);
}

BasicBlock *llvm::SplitEdge(BasicBlock *BB, BasicBlock *Succ, DominatorTree *DT,
                            LoopInfo *LI) {
  unsigned SuccNum = GetSuccessorNumber(BB, Succ);

  // If this is a critical edge, let SplitCriticalEdge do it.
  TerminatorInst *LatchTerm = BB->getTerminator();
  if (SplitCriticalEdge(LatchTerm, SuccNum, CriticalEdgeSplittingOptions(DT, LI)
                                                .setPreserveLCSSA()))
    return LatchTerm->getSuccessor(SuccNum);

  // If the edge isn't critical, then BB has a single successor or Succ has a
  // single pred.  Split the block.
  if (BasicBlock *SP = Succ->getSinglePredecessor()) {
    // If the successor only has a single pred, split the top of the successor
    // block.
    assert(SP == BB && "CFG broken");
    SP = nullptr;
    return SplitBlock(Succ, &Succ->front(), DT, LI);
  }

  // Otherwise, if BB has a single successor, split it at the bottom of the
  // block.
  assert(BB->getTerminator()->getNumSuccessors() == 1 &&
         "Should have a single succ!");
  return SplitBlock(BB, BB->getTerminator(), DT, LI);
}

unsigned
llvm::SplitAllCriticalEdges(Function &F,
                            const CriticalEdgeSplittingOptions &Options) {
  unsigned NumBroken = 0;
  for (BasicBlock &BB : F) {
    TerminatorInst *TI = BB.getTerminator();
    if (TI->getNumSuccessors() > 1 && !isa<IndirectBrInst>(TI))
      for (unsigned i = 0, e = TI->getNumSuccessors(); i != e; ++i)
        if (SplitCriticalEdge(TI, i, Options))
          ++NumBroken;
  }
  return NumBroken;
}

BasicBlock *llvm::SplitBlock(BasicBlock *Old, Instruction *SplitPt,
                             DominatorTree *DT, LoopInfo *LI) {
  BasicBlock::iterator SplitIt = SplitPt->getIterator();
  while (isa<PHINode>(SplitIt) || SplitIt->isEHPad())
    ++SplitIt;
  BasicBlock *New = Old->splitBasicBlock(SplitIt, Old->getName()+".split");

  // The new block lives in whichever loop the old one did. This preserves
  // LCSSA as well, because we force the split point to be after any PHI nodes.
  if (LI)
    if (Loop *L = LI->getLoopFor(Old))
      L->addBasicBlockToLoop(New, *LI);

  if (DT)
    // Old dominates New. New node dominates all other nodes dominated by Old.
    if (DomTreeNode *OldNode = DT->getNode(Old)) {
      std::vector<DomTreeNode *> Children(OldNode->begin(), OldNode->end());

      DomTreeNode *NewNode = DT->addNewBlock(New, Old);
      for (DomTreeNode *I : Children)
        DT->changeImmediateDominator(I, NewNode);
    }

  return New;
}

/// Update DominatorTree, LoopInfo, and LCCSA analysis information.
static void UpdateAnalysisInformation(BasicBlock *OldBB, BasicBlock *NewBB,
                                      ArrayRef<BasicBlock *> Preds,
                                      DominatorTree *DT, LoopInfo *LI,
                                      bool PreserveLCSSA, bool &HasLoopExit) {
  // Update dominator tree if available.
  if (DT)
    DT->splitBlock(NewBB);

  // The rest of the logic is only relevant for updating the loop structures.
  if (!LI)
    return;

  Loop *L = LI->getLoopFor(OldBB);

  // If we need to preserve loop analyses, collect some information about how
  // this split will affect loops.
  bool IsLoopEntry = !!L;
  bool SplitMakesNewLoopHeader = false;
  for (BasicBlock *Pred : Preds) {
    // If we need to preserve LCSSA, determine if any of the preds is a loop
    // exit.
    if (PreserveLCSSA)
      if (Loop *PL = LI->getLoopFor(Pred))
        if (!PL->contains(OldBB))
          HasLoopExit = true;

    // If we need to preserve LoopInfo, note whether any of the preds crosses
    // an interesting loop boundary.
    if (!L)
      continue;
    if (L->contains(Pred))
      IsLoopEntry = false;
    else
      SplitMakesNewLoopHeader = true;
  }

  // Unless we have a loop for OldBB, nothing else to do here.
  if (!L)
    return;

  if (IsLoopEntry) {
    // Add the new block to the nearest enclosing loop (and not an adjacent
    // loop). To find this, examine each of the predecessors and determine which
    // loops enclose them, and select the most-nested loop which contains the
    // loop containing the block being split.
    Loop *InnermostPredLoop = nullptr;
    for (BasicBlock *Pred : Preds) {
      if (Loop *PredLoop = LI->getLoopFor(Pred)) {
        // Seek a loop which actually contains the block being split (to avoid
        // adjacent loops).
        while (PredLoop && !PredLoop->contains(OldBB))
          PredLoop = PredLoop->getParentLoop();

        // Select the most-nested of these loops which contains the block.
        if (PredLoop && PredLoop->contains(OldBB) &&
            (!InnermostPredLoop ||
             InnermostPredLoop->getLoopDepth() < PredLoop->getLoopDepth()))
          InnermostPredLoop = PredLoop;
      }
    }

    if (InnermostPredLoop)
      InnermostPredLoop->addBasicBlockToLoop(NewBB, *LI);
  } else {
    L->addBasicBlockToLoop(NewBB, *LI);
    if (SplitMakesNewLoopHeader)
      L->moveToHeader(NewBB);
  }
}

/// Update the PHI nodes in OrigBB to include the values coming from NewBB.
/// This also updates AliasAnalysis, if available.
static void UpdatePHINodes(BasicBlock *OrigBB, BasicBlock *NewBB,
                           ArrayRef<BasicBlock *> Preds, BranchInst *BI,
                           bool HasLoopExit) {
  // Otherwise, create a new PHI node in NewBB for each PHI node in OrigBB.
  SmallPtrSet<BasicBlock *, 16> PredSet(Preds.begin(), Preds.end());
  for (BasicBlock::iterator I = OrigBB->begin(); isa<PHINode>(I); ) {
    PHINode *PN = cast<PHINode>(I++);

    // Check to see if all of the values coming in are the same.  If so, we
    // don't need to create a new PHI node, unless it's needed for LCSSA.
    Value *InVal = nullptr;
    if (!HasLoopExit) {
      InVal = PN->getIncomingValueForBlock(Preds[0]);
      for (unsigned i = 0, e = PN->getNumIncomingValues(); i != e; ++i) {
        if (!PredSet.count(PN->getIncomingBlock(i)))
          continue;
        if (!InVal)
          InVal = PN->getIncomingValue(i);
        else if (InVal != PN->getIncomingValue(i)) {
          InVal = nullptr;
          break;
        }
      }
    }

    if (InVal) {
      // If all incoming values for the new PHI would be the same, just don't
      // make a new PHI.  Instead, just remove the incoming values from the old
      // PHI.

      // NOTE! This loop walks backwards for a reason! First off, this minimizes
      // the cost of removal if we end up removing a large number of values, and
      // second off, this ensures that the indices for the incoming values
      // aren't invalidated when we remove one.
      for (int64_t i = PN->getNumIncomingValues() - 1; i >= 0; --i)
        if (PredSet.count(PN->getIncomingBlock(i)))
          PN->removeIncomingValue(i, false);

      // Add an incoming value to the PHI node in the loop for the preheader
      // edge.
      PN->addIncoming(InVal, NewBB);
      continue;
    }

    // If the values coming into the block are not the same, we need a new
    // PHI.
    // Create the new PHI node, insert it into NewBB at the end of the block
    PHINode *NewPHI =
        PHINode::Create(PN->getType(), Preds.size(), PN->getName() + ".ph", BI);

    // NOTE! This loop walks backwards for a reason! First off, this minimizes
    // the cost of removal if we end up removing a large number of values, and
    // second off, this ensures that the indices for the incoming values aren't
    // invalidated when we remove one.
    for (int64_t i = PN->getNumIncomingValues() - 1; i >= 0; --i) {
      BasicBlock *IncomingBB = PN->getIncomingBlock(i);
      if (PredSet.count(IncomingBB)) {
        Value *V = PN->removeIncomingValue(i, false);
        NewPHI->addIncoming(V, IncomingBB);
      }
    }

    PN->addIncoming(NewPHI, NewBB);
  }
}

BasicBlock *llvm::SplitBlockPredecessors(BasicBlock *BB,
                                         ArrayRef<BasicBlock *> Preds,
                                         const char *Suffix, DominatorTree *DT,
                                         LoopInfo *LI, bool PreserveLCSSA) {
  // Do not attempt to split that which cannot be split.
  if (!BB->canSplitPredecessors())
    return nullptr;

  // For the landingpads we need to act a bit differently.
  // Delegate this work to the SplitLandingPadPredecessors.
  if (BB->isLandingPad()) {
    SmallVector<BasicBlock*, 2> NewBBs;
    std::string NewName = std::string(Suffix) + ".split-lp";

    SplitLandingPadPredecessors(BB, Preds, Suffix, NewName.c_str(), NewBBs, DT,
                                LI, PreserveLCSSA);
    return NewBBs[0];
  }

  // Create new basic block, insert right before the original block.
  BasicBlock *NewBB = BasicBlock::Create(
      BB->getContext(), BB->getName() + Suffix, BB->getParent(), BB);

  // The new block unconditionally branches to the old block.
  BranchInst *BI = BranchInst::Create(BB, NewBB);
  BI->setDebugLoc(BB->getFirstNonPHIOrDbg()->getDebugLoc());

  // Move the edges from Preds to point to NewBB instead of BB.
  for (unsigned i = 0, e = Preds.size(); i != e; ++i) {
    // This is slightly more strict than necessary; the minimum requirement
    // is that there be no more than one indirectbr branching to BB. And
    // all BlockAddress uses would need to be updated.
    assert(!isa<IndirectBrInst>(Preds[i]->getTerminator()) &&
           "Cannot split an edge from an IndirectBrInst");
    Preds[i]->getTerminator()->replaceUsesOfWith(BB, NewBB);
  }

  // Insert a new PHI node into NewBB for every PHI node in BB and that new PHI
  // node becomes an incoming value for BB's phi node.  However, if the Preds
  // list is empty, we need to insert dummy entries into the PHI nodes in BB to
  // account for the newly created predecessor.
  if (Preds.size() == 0) {
    // Insert dummy values as the incoming value.
    for (BasicBlock::iterator I = BB->begin(); isa<PHINode>(I); ++I)
      cast<PHINode>(I)->addIncoming(UndefValue::get(I->getType()), NewBB);
    return NewBB;
  }

  // Update DominatorTree, LoopInfo, and LCCSA analysis information.
  bool HasLoopExit = false;
  UpdateAnalysisInformation(BB, NewBB, Preds, DT, LI, PreserveLCSSA,
                            HasLoopExit);

  // Update the PHI nodes in BB with the values coming from NewBB.
  UpdatePHINodes(BB, NewBB, Preds, BI, HasLoopExit);
  return NewBB;
}

void llvm::SplitLandingPadPredecessors(BasicBlock *OrigBB,
                                       ArrayRef<BasicBlock *> Preds,
                                       const char *Suffix1, const char *Suffix2,
                                       SmallVectorImpl<BasicBlock *> &NewBBs,
                                       DominatorTree *DT, LoopInfo *LI,
                                       bool PreserveLCSSA) {
  assert(OrigBB->isLandingPad() && "Trying to split a non-landing pad!");

  // Create a new basic block for OrigBB's predecessors listed in Preds. Insert
  // it right before the original block.
  BasicBlock *NewBB1 = BasicBlock::Create(OrigBB->getContext(),
                                          OrigBB->getName() + Suffix1,
                                          OrigBB->getParent(), OrigBB);
  NewBBs.push_back(NewBB1);

  // The new block unconditionally branches to the old block.
  BranchInst *BI1 = BranchInst::Create(OrigBB, NewBB1);
  BI1->setDebugLoc(OrigBB->getFirstNonPHI()->getDebugLoc());

  // Move the edges from Preds to point to NewBB1 instead of OrigBB.
  for (unsigned i = 0, e = Preds.size(); i != e; ++i) {
    // This is slightly more strict than necessary; the minimum requirement
    // is that there be no more than one indirectbr branching to BB. And
    // all BlockAddress uses would need to be updated.
    assert(!isa<IndirectBrInst>(Preds[i]->getTerminator()) &&
           "Cannot split an edge from an IndirectBrInst");
    Preds[i]->getTerminator()->replaceUsesOfWith(OrigBB, NewBB1);
  }

  bool HasLoopExit = false;
  UpdateAnalysisInformation(OrigBB, NewBB1, Preds, DT, LI, PreserveLCSSA,
                            HasLoopExit);

  // Update the PHI nodes in OrigBB with the values coming from NewBB1.
  UpdatePHINodes(OrigBB, NewBB1, Preds, BI1, HasLoopExit);

  // Move the remaining edges from OrigBB to point to NewBB2.
  SmallVector<BasicBlock*, 8> NewBB2Preds;
  for (pred_iterator i = pred_begin(OrigBB), e = pred_end(OrigBB);
       i != e; ) {
    BasicBlock *Pred = *i++;
    if (Pred == NewBB1) continue;
    assert(!isa<IndirectBrInst>(Pred->getTerminator()) &&
           "Cannot split an edge from an IndirectBrInst");
    NewBB2Preds.push_back(Pred);
    e = pred_end(OrigBB);
  }

  BasicBlock *NewBB2 = nullptr;
  if (!NewBB2Preds.empty()) {
    // Create another basic block for the rest of OrigBB's predecessors.
    NewBB2 = BasicBlock::Create(OrigBB->getContext(),
                                OrigBB->getName() + Suffix2,
                                OrigBB->getParent(), OrigBB);
    NewBBs.push_back(NewBB2);

    // The new block unconditionally branches to the old block.
    BranchInst *BI2 = BranchInst::Create(OrigBB, NewBB2);
    BI2->setDebugLoc(OrigBB->getFirstNonPHI()->getDebugLoc());

    // Move the remaining edges from OrigBB to point to NewBB2.
    for (BasicBlock *NewBB2Pred : NewBB2Preds)
      NewBB2Pred->getTerminator()->replaceUsesOfWith(OrigBB, NewBB2);

    // Update DominatorTree, LoopInfo, and LCCSA analysis information.
    HasLoopExit = false;
    UpdateAnalysisInformation(OrigBB, NewBB2, NewBB2Preds, DT, LI,
                              PreserveLCSSA, HasLoopExit);

    // Update the PHI nodes in OrigBB with the values coming from NewBB2.
    UpdatePHINodes(OrigBB, NewBB2, NewBB2Preds, BI2, HasLoopExit);
  }

  LandingPadInst *LPad = OrigBB->getLandingPadInst();
  Instruction *Clone1 = LPad->clone();
  Clone1->setName(Twine("lpad") + Suffix1);
  NewBB1->getInstList().insert(NewBB1->getFirstInsertionPt(), Clone1);

  if (NewBB2) {
    Instruction *Clone2 = LPad->clone();
    Clone2->setName(Twine("lpad") + Suffix2);
    NewBB2->getInstList().insert(NewBB2->getFirstInsertionPt(), Clone2);

    // Create a PHI node for the two cloned landingpad instructions only
    // if the original landingpad instruction has some uses.
    if (!LPad->use_empty()) {
      assert(!LPad->getType()->isTokenTy() &&
             "Split cannot be applied if LPad is token type. Otherwise an "
             "invalid PHINode of token type would be created.");
      PHINode *PN = PHINode::Create(LPad->getType(), 2, "lpad.phi", LPad);
      PN->addIncoming(Clone1, NewBB1);
      PN->addIncoming(Clone2, NewBB2);
      LPad->replaceAllUsesWith(PN);
    }
    LPad->eraseFromParent();
  } else {
    // There is no second clone. Just replace the landing pad with the first
    // clone.
    LPad->replaceAllUsesWith(Clone1);
    LPad->eraseFromParent();
  }
}

ReturnInst *llvm::FoldReturnIntoUncondBranch(ReturnInst *RI, BasicBlock *BB,
                                             BasicBlock *Pred) {
  Instruction *UncondBranch = Pred->getTerminator();
  // Clone the return and add it to the end of the predecessor.
  Instruction *NewRet = RI->clone();
  Pred->getInstList().push_back(NewRet);

  // If the return instruction returns a value, and if the value was a
  // PHI node in "BB", propagate the right value into the return.
  for (User::op_iterator i = NewRet->op_begin(), e = NewRet->op_end();
       i != e; ++i) {
    Value *V = *i;
    Instruction *NewBC = nullptr;
    if (BitCastInst *BCI = dyn_cast<BitCastInst>(V)) {
      // Return value might be bitcasted. Clone and insert it before the
      // return instruction.
      V = BCI->getOperand(0);
      NewBC = BCI->clone();
      Pred->getInstList().insert(NewRet->getIterator(), NewBC);
      *i = NewBC;
    }
    if (PHINode *PN = dyn_cast<PHINode>(V)) {
      if (PN->getParent() == BB) {
        if (NewBC)
          NewBC->setOperand(0, PN->getIncomingValueForBlock(Pred));
        else
          *i = PN->getIncomingValueForBlock(Pred);
      }
    }
  }

  // Update any PHI nodes in the returning block to realize that we no
  // longer branch to them.
  BB->removePredecessor(Pred);
  UncondBranch->eraseFromParent();
  return cast<ReturnInst>(NewRet);
}

TerminatorInst *
llvm::SplitBlockAndInsertIfThen(Value *Cond, Instruction *SplitBefore,
                                bool Unreachable, MDNode *BranchWeights,
                                DominatorTree *DT, LoopInfo *LI) {
  BasicBlock *Head = SplitBefore->getParent();
  BasicBlock *Tail = Head->splitBasicBlock(SplitBefore->getIterator());
  TerminatorInst *HeadOldTerm = Head->getTerminator();
  LLVMContext &C = Head->getContext();
  BasicBlock *ThenBlock = BasicBlock::Create(C, "", Head->getParent(), Tail);
  TerminatorInst *CheckTerm;
  if (Unreachable)
    CheckTerm = new UnreachableInst(C, ThenBlock);
  else
    CheckTerm = BranchInst::Create(Tail, ThenBlock);
  CheckTerm->setDebugLoc(SplitBefore->getDebugLoc());
  BranchInst *HeadNewTerm =
    BranchInst::Create(/*ifTrue*/ThenBlock, /*ifFalse*/Tail, Cond);
  HeadNewTerm->setMetadata(LLVMContext::MD_prof, BranchWeights);
  ReplaceInstWithInst(HeadOldTerm, HeadNewTerm);

  if (DT) {
    if (DomTreeNode *OldNode = DT->getNode(Head)) {
      std::vector<DomTreeNode *> Children(OldNode->begin(), OldNode->end());

      DomTreeNode *NewNode = DT->addNewBlock(Tail, Head);
      for (DomTreeNode *Child : Children)
        DT->changeImmediateDominator(Child, NewNode);

      // Head dominates ThenBlock.
      DT->addNewBlock(ThenBlock, Head);
    }
  }

  if (LI) {
<<<<<<< HEAD
    Loop *L = LI->getLoopFor(Head);
#if INTEL_CUSTOMIZATION
    if (L)
#endif // INTEL_CUSTOMIZATION
    {
=======
    if (Loop *L = LI->getLoopFor(Head)) {
>>>>>>> d854d84c
      L->addBasicBlockToLoop(ThenBlock, *LI);
      L->addBasicBlockToLoop(Tail, *LI);
    }
  }

  return CheckTerm;
}

void llvm::SplitBlockAndInsertIfThenElse(Value *Cond, Instruction *SplitBefore,
                                         TerminatorInst **ThenTerm,
                                         TerminatorInst **ElseTerm,
                                         MDNode *BranchWeights) {
  BasicBlock *Head = SplitBefore->getParent();
  BasicBlock *Tail = Head->splitBasicBlock(SplitBefore->getIterator());
  TerminatorInst *HeadOldTerm = Head->getTerminator();
  LLVMContext &C = Head->getContext();
  BasicBlock *ThenBlock = BasicBlock::Create(C, "", Head->getParent(), Tail);
  BasicBlock *ElseBlock = BasicBlock::Create(C, "", Head->getParent(), Tail);
  *ThenTerm = BranchInst::Create(Tail, ThenBlock);
  (*ThenTerm)->setDebugLoc(SplitBefore->getDebugLoc());
  *ElseTerm = BranchInst::Create(Tail, ElseBlock);
  (*ElseTerm)->setDebugLoc(SplitBefore->getDebugLoc());
  BranchInst *HeadNewTerm =
    BranchInst::Create(/*ifTrue*/ThenBlock, /*ifFalse*/ElseBlock, Cond);
  HeadNewTerm->setMetadata(LLVMContext::MD_prof, BranchWeights);
  ReplaceInstWithInst(HeadOldTerm, HeadNewTerm);
}

Value *llvm::GetIfCondition(BasicBlock *BB, BasicBlock *&IfTrue,
                             BasicBlock *&IfFalse) {
  PHINode *SomePHI = dyn_cast<PHINode>(BB->begin());
  BasicBlock *Pred1 = nullptr;

  if (SomePHI) {
    if (SomePHI->getNumIncomingValues() != 2)
      return nullptr;
    Pred1 = SomePHI->getIncomingBlock(0);
  } else {
    pred_iterator PI = pred_begin(BB), PE = pred_end(BB);
    if (PI == PE) // No predecessor
      return nullptr;
    Pred1 = *PI++;
    if (PI == PE) // Only one predecessor
      return nullptr;
    if (PI != PE) // More than two predecessors
      return nullptr;
  }

#if INTEL_CUSTOMIZATION
  // Call the general version of GetIfCondition(..) here that
  // does not limit basicblock to have only two predecessors.
  return GetIfCondition(BB, Pred1, IfTrue, IfFalse);
#endif // INTEL_CUSTOMIZATION
}

#if INTEL_CUSTOMIZATION
/// GetIfCondition(BasicBlock *, BasicBlock *&, BasicBlock *&, BasicBlock *)
/// is an Intel customized routine that overloads the more limited
/// GetIfCondition(BasicBlock *, BasicBlock *&, BasicBlock *&) LLVM
/// open-source routine. This function has been more generalized so that the
/// BB can have more than two predecessors. In addition,
/// GetIfCondition(BasicBlock *, BasicBlock *&, BasicBlock *&) has been replaced
/// with an Intel customized version.  This version has the same prototype but
/// internally uses the more generalized
/// GetIfCondition(BasicBlock *, BasicBlock *&, BasicBlock *&, BasicBlock *)
/// Any changes made by the LLVM community to
/// GetIfCondition(BasicBlock *, BasicBlock *&, BasicBlock *&) will need to be
/// incorporated into these two routines. There might be conflicts
/// during code merge and if resolving conflicts becomes too cumbersome,
/// we can try something different.

/// GetIfCondition - Given a basic block (BB) and its predecessor (Pred),
/// (does not have to be an immediate predecessor) check to see if the merge at
/// BB is due to an "if condition" that is post-dominated by BB and Pred is
/// either the conditional block or the block that is taken if the condition is
/// true or false.  If so, return the boolean condition that determines which
/// entry into BB will be taken.  Also, return by references the block that
/// will be entered from if the condition is true, and the block that will be
/// entered from if the condition is false.
///
/// This does no checking to see if the true/false blocks have large or
/// unsavory instructions in them.
Value *llvm::GetIfCondition(BasicBlock *BB, BasicBlock *Pred,
                            BasicBlock *&IfTrue, BasicBlock *&IfFalse) {
  BranchInst *PredBr = dyn_cast<BranchInst>(Pred->getTerminator());
  BasicBlock *CommonPred = nullptr;
  BranchInst *CommonPredBr = nullptr;

  // We can only handle branches.  Other control flow will be lowered to
  // branches if possible anyway.
  if (!PredBr) {
    return nullptr;
  }

  if (PredBr->isUnconditional()) {
    // The branch from this predecessor is unconditional. Let's look for
    // its predecessor which could be our conditional block.
    CommonPred = Pred->getSinglePredecessor();
    if (!CommonPred) {
      return nullptr;
    }

    CommonPredBr = dyn_cast<BranchInst>(CommonPred->getTerminator());
    // If CommonPred does not have conditional branches, we don't have
    // an "if statement".
    if (!CommonPredBr || CommonPredBr->isUnconditional()) {
      return nullptr;
    }
  } else {
    CommonPred = Pred;
    CommonPredBr = PredBr;
  }

  BasicBlock *Succ1 = CommonPredBr->getSuccessor(0);
  BasicBlock *Succ2 = CommonPredBr->getSuccessor(1);
  BranchInst *Succ1Br = dyn_cast<BranchInst>(Succ1->getTerminator());
  BranchInst *Succ2Br = dyn_cast<BranchInst>(Succ2->getTerminator());

  if (Succ1 != BB && Succ2 != BB) {
    if (!Succ1Br || !Succ2Br) {
       return nullptr;
    }
    // Ok, if we got here, none of the branches from the conditional block
    // goes to BB.
    // Don't panic!  If both successors only have a single (identical)
    // predecessor, and only branch to BB, then we're all ok!
    if (!Succ1->getSinglePredecessor() || Succ1Br->isConditional() ||
        Succ1Br->getSuccessor(0) != BB) {
      return nullptr;
    }
    if (!Succ2->getSinglePredecessor() || Succ2Br->isConditional() ||
        Succ2Br->getSuccessor(0) != BB) {
      return nullptr;
    }
    IfTrue = Succ1;
    IfFalse = Succ2;
  } else {
    // Make sure one of the successors branches to BB. Otherwise, BB is not the
    // merge point of this if statement.
    // We could not prevent code duplication here since one of the Successors
    // might not have a branch terminator, rather a "ret" terminator. 
    if (Succ1 != BB) {
      if (!Succ1Br || !Succ1->getSinglePredecessor() || Succ1Br->isConditional() ||
          Succ1Br->getSuccessor(0) != BB) {
        return nullptr;
      }

      IfTrue = CommonPredBr->getSuccessor(0);
      IfFalse = CommonPred;
    } else {
      if (!Succ2Br || !Succ2->getSinglePredecessor() || Succ2Br->isConditional() ||
          Succ2Br->getSuccessor(0) != BB) {
        return nullptr;
      }

      IfTrue = CommonPred;
      IfFalse = CommonPredBr->getSuccessor(1);
    }
  }

  return CommonPredBr->getCondition();
}
#endif //INTEL_CUSTOMIZATION<|MERGE_RESOLUTION|>--- conflicted
+++ resolved
@@ -654,15 +654,11 @@
   }
 
   if (LI) {
-<<<<<<< HEAD
     Loop *L = LI->getLoopFor(Head);
 #if INTEL_CUSTOMIZATION
     if (L)
 #endif // INTEL_CUSTOMIZATION
     {
-=======
-    if (Loop *L = LI->getLoopFor(Head)) {
->>>>>>> d854d84c
       L->addBasicBlockToLoop(ThenBlock, *LI);
       L->addBasicBlockToLoop(Tail, *LI);
     }
