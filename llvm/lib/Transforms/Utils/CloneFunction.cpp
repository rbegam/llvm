//===- CloneFunction.cpp - Clone a function into another function ---------===//
//
//                     The LLVM Compiler Infrastructure
//
// This file is distributed under the University of Illinois Open Source
// License. See LICENSE.TXT for details.
//
//===----------------------------------------------------------------------===//
//
// This file implements the CloneFunctionInto interface, which is used as the
// low-level function cloner.  This is used by the CloneFunction and function
// inliner to do the dirty work of copying the body of a function around.
//
//===----------------------------------------------------------------------===//

#include "llvm/ADT/SetVector.h"
#include "llvm/ADT/SmallVector.h"
#include "llvm/Analysis/ConstantFolding.h"
#include "llvm/Analysis/InstructionSimplify.h"
#include "llvm/Analysis/LoopInfo.h"
#include "llvm/Analysis/Utils/Local.h"
#include "llvm/IR/CFG.h"
#include "llvm/IR/Constants.h"
#include "llvm/IR/DebugInfo.h"
#include "llvm/IR/DerivedTypes.h"
#include "llvm/IR/Function.h"
#include "llvm/IR/GlobalVariable.h"
#include "llvm/IR/Instructions.h"
#include "llvm/IR/IntrinsicInst.h"
#include "llvm/IR/LLVMContext.h"
#include "llvm/IR/Metadata.h"
#include "llvm/IR/Module.h"
#include "llvm/Transforms/Utils/BasicBlockUtils.h"
#include "llvm/Transforms/Utils/Cloning.h"
#include "llvm/Transforms/Utils/ValueMapper.h"
#include <map>
using namespace llvm;

/// See comments in Cloning.h.
BasicBlock *llvm::CloneBasicBlock(const BasicBlock *BB, ValueToValueMapTy &VMap,
                                  const Twine &NameSuffix, Function *F,
                                  ClonedCodeInfo *CodeInfo,
                                  DebugInfoFinder *DIFinder) {
  DenseMap<const MDNode *, MDNode *> Cache;
  BasicBlock *NewBB = BasicBlock::Create(BB->getContext(), "", F);
  if (BB->hasName())
    NewBB->setName(BB->getName() + NameSuffix);

  bool hasCalls = false, hasDynamicAllocas = false, hasStaticAllocas = false;
  Module *TheModule = F ? F->getParent() : nullptr;

  // Loop over all instructions, and copy them over.
  for (const Instruction &I : *BB) {
    if (DIFinder && TheModule)
      DIFinder->processInstruction(*TheModule, I);

    Instruction *NewInst = I.clone();
    if (I.hasName())
      NewInst->setName(I.getName() + NameSuffix);
    NewBB->getInstList().push_back(NewInst);
    VMap[&I] = NewInst; // Add instruction map to value.

    hasCalls |= (isa<CallInst>(I) && !isa<DbgInfoIntrinsic>(I));
    if (const AllocaInst *AI = dyn_cast<AllocaInst>(&I)) {
      if (isa<ConstantInt>(AI->getArraySize()))
        hasStaticAllocas = true;
      else
        hasDynamicAllocas = true;
    }
  }

  if (CodeInfo) {
    CodeInfo->ContainsCalls          |= hasCalls;
    CodeInfo->ContainsDynamicAllocas |= hasDynamicAllocas;
    CodeInfo->ContainsDynamicAllocas |= hasStaticAllocas &&
                                        BB != &BB->getParent()->getEntryBlock();
  }
  return NewBB;
}

// Clone OldFunc into NewFunc, transforming the old arguments into references to
// VMap values.
//
void llvm::CloneFunctionInto(Function *NewFunc, const Function *OldFunc,
                             ValueToValueMapTy &VMap,
                             bool ModuleLevelChanges,
                             SmallVectorImpl<ReturnInst*> &Returns,
                             const char *NameSuffix, ClonedCodeInfo *CodeInfo,
                             ValueMapTypeRemapper *TypeMapper,
                             ValueMaterializer *Materializer) {
  assert(NameSuffix && "NameSuffix cannot be null!");

#ifndef NDEBUG
  for (const Argument &I : OldFunc->args())
    assert(VMap.count(&I) && "No mapping from source argument specified!");
#endif

  // Copy all attributes other than those stored in the AttributeList.  We need
  // to remap the parameter indices of the AttributeList.
  AttributeList NewAttrs = NewFunc->getAttributes();
  NewFunc->copyAttributesFrom(OldFunc);
  NewFunc->setAttributes(NewAttrs);

  // Fix up the personality function that got copied over.
  if (OldFunc->hasPersonalityFn())
    NewFunc->setPersonalityFn(
        MapValue(OldFunc->getPersonalityFn(), VMap,
                 ModuleLevelChanges ? RF_None : RF_NoModuleLevelChanges,
                 TypeMapper, Materializer));

  SmallVector<AttributeSet, 4> NewArgAttrs(NewFunc->arg_size());
  AttributeList OldAttrs = OldFunc->getAttributes();

  // Clone any argument attributes that are present in the VMap.
  for (const Argument &OldArg : OldFunc->args()) {
    if (Argument *NewArg = dyn_cast<Argument>(VMap[&OldArg])) {
      NewArgAttrs[NewArg->getArgNo()] =
          OldAttrs.getParamAttributes(OldArg.getArgNo());
    }
  }

  NewFunc->setAttributes(
      AttributeList::get(NewFunc->getContext(), OldAttrs.getFnAttributes(),
                         OldAttrs.getRetAttributes(), NewArgAttrs));

  bool MustCloneSP =
      OldFunc->getParent() && OldFunc->getParent() == NewFunc->getParent();
  DISubprogram *SP = OldFunc->getSubprogram();
  if (SP) {
    assert(!MustCloneSP || ModuleLevelChanges);
    // Add mappings for some DebugInfo nodes that we don't want duplicated
    // even if they're distinct.
    auto &MD = VMap.MD();
    MD[SP->getUnit()].reset(SP->getUnit());
    MD[SP->getType()].reset(SP->getType());
    MD[SP->getFile()].reset(SP->getFile());
    // If we're not cloning into the same module, no need to clone the
    // subprogram
    if (!MustCloneSP)
      MD[SP].reset(SP);
  }

  SmallVector<std::pair<unsigned, MDNode *>, 1> MDs;
  OldFunc->getAllMetadata(MDs);
  for (auto MD : MDs) {
    NewFunc->addMetadata(
        MD.first,
        *MapMetadata(MD.second, VMap,
                     ModuleLevelChanges ? RF_None : RF_NoModuleLevelChanges,
                     TypeMapper, Materializer));
  }

  // When we remap instructions, we want to avoid duplicating inlined
  // DISubprograms, so record all subprograms we find as we duplicate
  // instructions and then freeze them in the MD map.
  // We also record information about dbg.value and dbg.declare to avoid
  // duplicating the types.
  DebugInfoFinder DIFinder;

  // Loop over all of the basic blocks in the function, cloning them as
  // appropriate.  Note that we save BE this way in order to handle cloning of
  // recursive functions into themselves.
  //
  for (Function::const_iterator BI = OldFunc->begin(), BE = OldFunc->end();
       BI != BE; ++BI) {
    const BasicBlock &BB = *BI;

    // Create a new basic block and copy instructions into it!
    BasicBlock *CBB = CloneBasicBlock(&BB, VMap, NameSuffix, NewFunc, CodeInfo,
                                      ModuleLevelChanges ? &DIFinder : nullptr);

    // Add basic block mapping.
    VMap[&BB] = CBB;

    // It is only legal to clone a function if a block address within that
    // function is never referenced outside of the function.  Given that, we
    // want to map block addresses from the old function to block addresses in
    // the clone. (This is different from the generic ValueMapper
    // implementation, which generates an invalid blockaddress when
    // cloning a function.)
    if (BB.hasAddressTaken()) {
      Constant *OldBBAddr = BlockAddress::get(const_cast<Function*>(OldFunc),
                                              const_cast<BasicBlock*>(&BB));
      VMap[OldBBAddr] = BlockAddress::get(NewFunc, CBB);
    }

    // Note return instructions for the caller.
    if (ReturnInst *RI = dyn_cast<ReturnInst>(CBB->getTerminator()))
      Returns.push_back(RI);
  }

  for (DISubprogram *ISP : DIFinder.subprograms())
    if (ISP != SP)
      VMap.MD()[ISP].reset(ISP);

  for (DICompileUnit *CU : DIFinder.compile_units())
    VMap.MD()[CU].reset(CU);

  for (DIType *Type : DIFinder.types())
    VMap.MD()[Type].reset(Type);

  // Loop over all of the instructions in the function, fixing up operand
  // references as we go.  This uses VMap to do all the hard work.
  for (Function::iterator BB =
           cast<BasicBlock>(VMap[&OldFunc->front()])->getIterator(),
                          BE = NewFunc->end();
       BB != BE; ++BB)
    // Loop over all instructions, fixing each one as we find it...
    for (Instruction &II : *BB)
      RemapInstruction(&II, VMap,
                       ModuleLevelChanges ? RF_None : RF_NoModuleLevelChanges,
                       TypeMapper, Materializer);
}

/// Return a copy of the specified function and add it to that function's
/// module.  Also, any references specified in the VMap are changed to refer to
/// their mapped value instead of the original one.  If any of the arguments to
/// the function are in the VMap, the arguments are deleted from the resultant
/// function.  The VMap is updated to include mappings from all of the
/// instructions and basicblocks in the function from their old to new values.
///
Function *llvm::CloneFunction(Function *F, ValueToValueMapTy &VMap,
                              ClonedCodeInfo *CodeInfo) {
  std::vector<Type*> ArgTypes;

  // The user might be deleting arguments to the function by specifying them in
  // the VMap.  If so, we need to not add the arguments to the arg ty vector
  //
  for (const Argument &I : F->args())
    if (VMap.count(&I) == 0) // Haven't mapped the argument to anything yet?
      ArgTypes.push_back(I.getType());

  // Create a new function type...
  FunctionType *FTy = FunctionType::get(F->getFunctionType()->getReturnType(),
                                    ArgTypes, F->getFunctionType()->isVarArg());

  // Create the new function...
  Function *NewF =
      Function::Create(FTy, F->getLinkage(), F->getName(), F->getParent());

  // Loop over the arguments, copying the names of the mapped arguments over...
  Function::arg_iterator DestI = NewF->arg_begin();
  for (const Argument & I : F->args())
    if (VMap.count(&I) == 0) {     // Is this argument preserved?
      DestI->setName(I.getName()); // Copy the name over...
      VMap[&I] = &*DestI++;        // Add mapping to VMap
    }

  SmallVector<ReturnInst*, 8> Returns;  // Ignore returns cloned.
  CloneFunctionInto(NewF, F, VMap, F->getSubprogram() != nullptr, Returns, "",
                    CodeInfo);

  return NewF;
}



namespace {
  /// This is a private class used to implement CloneAndPruneFunctionInto.
  struct PruningFunctionCloner {
    Function *NewFunc;
    const Function *OldFunc;
    ValueToValueMapTy &VMap;
    bool ModuleLevelChanges;
    const char *NameSuffix;
    ClonedCodeInfo *CodeInfo;

  public:
    PruningFunctionCloner(Function *newFunc, const Function *oldFunc,
                          ValueToValueMapTy &valueMap, bool moduleLevelChanges,
                          const char *nameSuffix, ClonedCodeInfo *codeInfo)
        : NewFunc(newFunc), OldFunc(oldFunc), VMap(valueMap),
          ModuleLevelChanges(moduleLevelChanges), NameSuffix(nameSuffix),
          CodeInfo(codeInfo) {}

    /// The specified block is found to be reachable, clone it and
    /// anything that it can reach.
    void CloneBlock(const BasicBlock *BB,
                    BasicBlock::const_iterator StartingInst,
                    std::vector<const BasicBlock*> &ToClone);
  };
}

/// The specified block is found to be reachable, clone it and
/// anything that it can reach.
void PruningFunctionCloner::CloneBlock(const BasicBlock *BB,
                                       BasicBlock::const_iterator StartingInst,
                                       std::vector<const BasicBlock*> &ToClone){
  WeakTrackingVH &BBEntry = VMap[BB];

  // Have we already cloned this block?
  if (BBEntry) return;
  
  // Nope, clone it now.
  BasicBlock *NewBB;
  BBEntry = NewBB = BasicBlock::Create(BB->getContext());
  if (BB->hasName()) NewBB->setName(BB->getName()+NameSuffix);

  // It is only legal to clone a function if a block address within that
  // function is never referenced outside of the function.  Given that, we
  // want to map block addresses from the old function to block addresses in
  // the clone. (This is different from the generic ValueMapper
  // implementation, which generates an invalid blockaddress when
  // cloning a function.)
  //
  // Note that we don't need to fix the mapping for unreachable blocks;
  // the default mapping there is safe.
  if (BB->hasAddressTaken()) {
    Constant *OldBBAddr = BlockAddress::get(const_cast<Function*>(OldFunc),
                                            const_cast<BasicBlock*>(BB));
    VMap[OldBBAddr] = BlockAddress::get(NewFunc, NewBB);
  }

  bool hasCalls = false, hasDynamicAllocas = false, hasStaticAllocas = false;

  // Loop over all instructions, and copy them over, DCE'ing as we go.  This
  // loop doesn't include the terminator.
  for (BasicBlock::const_iterator II = StartingInst, IE = --BB->end();
       II != IE; ++II) {

    Instruction *NewInst = II->clone();

    // Eagerly remap operands to the newly cloned instruction, except for PHI
    // nodes for which we defer processing until we update the CFG.
    if (!isa<PHINode>(NewInst)) {
      RemapInstruction(NewInst, VMap,
                       ModuleLevelChanges ? RF_None : RF_NoModuleLevelChanges);

      // If we can simplify this instruction to some other value, simply add
      // a mapping to that value rather than inserting a new instruction into
      // the basic block.
      if (Value *V =
              SimplifyInstruction(NewInst, BB->getModule()->getDataLayout())) {
        // On the off-chance that this simplifies to an instruction in the old
        // function, map it back into the new function.
        if (NewFunc != OldFunc)
          if (Value *MappedV = VMap.lookup(V))
            V = MappedV;

        if (!NewInst->mayHaveSideEffects()) {
          VMap[&*II] = V;
          NewInst->deleteValue();
          continue;
        }
      }
    }

    if (II->hasName())
      NewInst->setName(II->getName()+NameSuffix);
    VMap[&*II] = NewInst; // Add instruction map to value.
    NewBB->getInstList().push_back(NewInst);
    hasCalls |= (isa<CallInst>(II) && !isa<DbgInfoIntrinsic>(II));

    if (CodeInfo)
      if (auto CS = ImmutableCallSite(&*II))
        if (CS.hasOperandBundles())
          CodeInfo->OperandBundleCallSites.push_back(NewInst);

    if (const AllocaInst *AI = dyn_cast<AllocaInst>(II)) {
      if (isa<ConstantInt>(AI->getArraySize()))
        hasStaticAllocas = true;
      else
        hasDynamicAllocas = true;
    }
  }
  
  // Finally, clone over the terminator.
  const TerminatorInst *OldTI = BB->getTerminator();
  bool TerminatorDone = false;
  if (const BranchInst *BI = dyn_cast<BranchInst>(OldTI)) {
    if (BI->isConditional()) {
      // If the condition was a known constant in the callee...
      ConstantInt *Cond = dyn_cast<ConstantInt>(BI->getCondition());
      // Or is a known constant in the caller...
      if (!Cond) {
        Value *V = VMap.lookup(BI->getCondition());
        Cond = dyn_cast_or_null<ConstantInt>(V);
      }

      // Constant fold to uncond branch!
      if (Cond) {
        BasicBlock *Dest = BI->getSuccessor(!Cond->getZExtValue());
        VMap[OldTI] = BranchInst::Create(Dest, NewBB);
        ToClone.push_back(Dest);
        TerminatorDone = true;
      }
    }
  } else if (const SwitchInst *SI = dyn_cast<SwitchInst>(OldTI)) {
    // If switching on a value known constant in the caller.
    ConstantInt *Cond = dyn_cast<ConstantInt>(SI->getCondition());
    if (!Cond) { // Or known constant after constant prop in the callee...
      Value *V = VMap.lookup(SI->getCondition());
      Cond = dyn_cast_or_null<ConstantInt>(V);
    }
    if (Cond) {     // Constant fold to uncond branch!
      SwitchInst::ConstCaseHandle Case = *SI->findCaseValue(Cond);
      BasicBlock *Dest = const_cast<BasicBlock*>(Case.getCaseSuccessor());
      VMap[OldTI] = BranchInst::Create(Dest, NewBB);
      ToClone.push_back(Dest);
      TerminatorDone = true;
    }
  }
  
  if (!TerminatorDone) {
    Instruction *NewInst = OldTI->clone();
    if (OldTI->hasName())
      NewInst->setName(OldTI->getName()+NameSuffix);
    NewBB->getInstList().push_back(NewInst);
    VMap[OldTI] = NewInst;             // Add instruction map to value.

    if (CodeInfo)
      if (auto CS = ImmutableCallSite(OldTI))
        if (CS.hasOperandBundles())
          CodeInfo->OperandBundleCallSites.push_back(NewInst);

    // Recursively clone any reachable successor blocks.
    const TerminatorInst *TI = BB->getTerminator();
    for (const BasicBlock *Succ : TI->successors())
      ToClone.push_back(Succ);
  }
  
  if (CodeInfo) {
    CodeInfo->ContainsCalls          |= hasCalls;
    CodeInfo->ContainsDynamicAllocas |= hasDynamicAllocas;
    CodeInfo->ContainsDynamicAllocas |= hasStaticAllocas && 
      BB != &BB->getParent()->front();
  }
}

/// This works like CloneAndPruneFunctionInto, except that it does not clone the
/// entire function. Instead it starts at an instruction provided by the caller
/// and copies (and prunes) only the code reachable from that instruction.
void llvm::CloneAndPruneIntoFromInst(Function *NewFunc, const Function *OldFunc,
                                     const Instruction *StartingInst,
                                     ValueToValueMapTy &VMap,
                                     bool ModuleLevelChanges,
                                     SmallVectorImpl<ReturnInst *> &Returns,
                                     const char *NameSuffix,
                                     ClonedCodeInfo *CodeInfo) {
  assert(NameSuffix && "NameSuffix cannot be null!");

  ValueMapTypeRemapper *TypeMapper = nullptr;
  ValueMaterializer *Materializer = nullptr;

#ifndef NDEBUG
  // If the cloning starts at the beginning of the function, verify that
  // the function arguments are mapped.
  if (!StartingInst)
    for (const Argument &II : OldFunc->args())
      assert(VMap.count(&II) && "No mapping from source argument specified!");
#endif

  PruningFunctionCloner PFC(NewFunc, OldFunc, VMap, ModuleLevelChanges,
                            NameSuffix, CodeInfo);
  const BasicBlock *StartingBB;
  if (StartingInst)
    StartingBB = StartingInst->getParent();
  else {
    StartingBB = &OldFunc->getEntryBlock();
    StartingInst = &StartingBB->front();
  }

  // Clone the entry block, and anything recursively reachable from it.
  std::vector<const BasicBlock*> CloneWorklist;
  PFC.CloneBlock(StartingBB, StartingInst->getIterator(), CloneWorklist);
  while (!CloneWorklist.empty()) {
    const BasicBlock *BB = CloneWorklist.back();
    CloneWorklist.pop_back();
    PFC.CloneBlock(BB, BB->begin(), CloneWorklist);
  }
  
  // Loop over all of the basic blocks in the old function.  If the block was
  // reachable, we have cloned it and the old block is now in the value map:
  // insert it into the new function in the right order.  If not, ignore it.
  //
  // Defer PHI resolution until rest of function is resolved.
  SmallVector<const PHINode*, 16> PHIToResolve;
  for (const BasicBlock &BI : *OldFunc) {
    Value *V = VMap.lookup(&BI);
    BasicBlock *NewBB = cast_or_null<BasicBlock>(V);
    if (!NewBB) continue;  // Dead block.

    // Add the new block to the new function.
    NewFunc->getBasicBlockList().push_back(NewBB);

    // Handle PHI nodes specially, as we have to remove references to dead
    // blocks.
    for (const PHINode &PN : BI.phis()) {
      // PHI nodes may have been remapped to non-PHI nodes by the caller or
      // during the cloning process.
      if (isa<PHINode>(VMap[&PN]))
        PHIToResolve.push_back(&PN);
      else
        break;
    }

    // Finally, remap the terminator instructions, as those can't be remapped
    // until all BBs are mapped.
    RemapInstruction(NewBB->getTerminator(), VMap,
                     ModuleLevelChanges ? RF_None : RF_NoModuleLevelChanges,
                     TypeMapper, Materializer);
  }
  
  // Defer PHI resolution until rest of function is resolved, PHI resolution
  // requires the CFG to be up-to-date.
  for (unsigned phino = 0, e = PHIToResolve.size(); phino != e; ) {
    const PHINode *OPN = PHIToResolve[phino];
    unsigned NumPreds = OPN->getNumIncomingValues();
    const BasicBlock *OldBB = OPN->getParent();
    BasicBlock *NewBB = cast<BasicBlock>(VMap[OldBB]);

    // Map operands for blocks that are live and remove operands for blocks
    // that are dead.
    for (; phino != PHIToResolve.size() &&
         PHIToResolve[phino]->getParent() == OldBB; ++phino) {
      OPN = PHIToResolve[phino];
      PHINode *PN = cast<PHINode>(VMap[OPN]);
      for (unsigned pred = 0, e = NumPreds; pred != e; ++pred) {
        Value *V = VMap.lookup(PN->getIncomingBlock(pred));
        if (BasicBlock *MappedBlock = cast_or_null<BasicBlock>(V)) {
          Value *InVal = MapValue(PN->getIncomingValue(pred),
                                  VMap, 
                        ModuleLevelChanges ? RF_None : RF_NoModuleLevelChanges);
          assert(InVal && "Unknown input value?");
          PN->setIncomingValue(pred, InVal);
          PN->setIncomingBlock(pred, MappedBlock);
        } else {
          PN->removeIncomingValue(pred, false);
          --pred;  // Revisit the next entry.
          --e;
        }
      } 
    }
    
    // The loop above has removed PHI entries for those blocks that are dead
    // and has updated others.  However, if a block is live (i.e. copied over)
    // but its terminator has been changed to not go to this block, then our
    // phi nodes will have invalid entries.  Update the PHI nodes in this
    // case.
    PHINode *PN = cast<PHINode>(NewBB->begin());
    NumPreds = pred_size(NewBB);
    if (NumPreds != PN->getNumIncomingValues()) {
      assert(NumPreds < PN->getNumIncomingValues());
      // Count how many times each predecessor comes to this block.
      std::map<BasicBlock*, unsigned> PredCount;
      for (pred_iterator PI = pred_begin(NewBB), E = pred_end(NewBB);
           PI != E; ++PI)
        --PredCount[*PI];
      
      // Figure out how many entries to remove from each PHI.
      for (unsigned i = 0, e = PN->getNumIncomingValues(); i != e; ++i)
        ++PredCount[PN->getIncomingBlock(i)];
      
      // At this point, the excess predecessor entries are positive in the
      // map.  Loop over all of the PHIs and remove excess predecessor
      // entries.
      BasicBlock::iterator I = NewBB->begin();
      for (; (PN = dyn_cast<PHINode>(I)); ++I) {
        for (const auto &PCI : PredCount) {
          BasicBlock *Pred = PCI.first;
          for (unsigned NumToRemove = PCI.second; NumToRemove; --NumToRemove)
            PN->removeIncomingValue(Pred, false);
        }
      }
    }
    
    // If the loops above have made these phi nodes have 0 or 1 operand,
    // replace them with undef or the input value.  We must do this for
    // correctness, because 0-operand phis are not valid.
    PN = cast<PHINode>(NewBB->begin());
    if (PN->getNumIncomingValues() == 0) {
      BasicBlock::iterator I = NewBB->begin();
      BasicBlock::const_iterator OldI = OldBB->begin();
      while ((PN = dyn_cast<PHINode>(I++))) {
        Value *NV = UndefValue::get(PN->getType());
        PN->replaceAllUsesWith(NV);
        assert(VMap[&*OldI] == PN && "VMap mismatch");
        VMap[&*OldI] = NV;
        PN->eraseFromParent();
        ++OldI;
      }
    }
  }

  // Make a second pass over the PHINodes now that all of them have been
  // remapped into the new function, simplifying the PHINode and performing any
  // recursive simplifications exposed. This will transparently update the
  // WeakTrackingVH in the VMap. Notably, we rely on that so that if we coalesce
  // two PHINodes, the iteration over the old PHIs remains valid, and the
  // mapping will just map us to the new node (which may not even be a PHI
  // node).
  const DataLayout &DL = NewFunc->getParent()->getDataLayout();
  SmallSetVector<const Value *, 8> Worklist;
  for (unsigned Idx = 0, Size = PHIToResolve.size(); Idx != Size; ++Idx)
    if (isa<PHINode>(VMap[PHIToResolve[Idx]]))
      Worklist.insert(PHIToResolve[Idx]);

  // Note that we must test the size on each iteration, the worklist can grow.
  for (unsigned Idx = 0; Idx != Worklist.size(); ++Idx) {
    const Value *OrigV = Worklist[Idx];
    auto *I = dyn_cast_or_null<Instruction>(VMap.lookup(OrigV));
    if (!I)
      continue;

    // Skip over non-intrinsic callsites, we don't want to remove any nodes from
    // the CGSCC.
    CallSite CS = CallSite(I);
    if (CS && CS.getCalledFunction() && !CS.getCalledFunction()->isIntrinsic())
      continue;

    // See if this instruction simplifies.
    Value *SimpleV = SimplifyInstruction(I, DL);
    if (!SimpleV)
      continue;

    // Stash away all the uses of the old instruction so we can check them for
    // recursive simplifications after a RAUW. This is cheaper than checking all
    // uses of To on the recursive step in most cases.
    for (const User *U : OrigV->users())
      Worklist.insert(cast<Instruction>(U));

    // Replace the instruction with its simplified value.
    I->replaceAllUsesWith(SimpleV);

    // If the original instruction had no side effects, remove it.
    if (isInstructionTriviallyDead(I))
      I->eraseFromParent();
    else
      VMap[OrigV] = I;
  }

  // Now that the inlined function body has been fully constructed, go through
  // and zap unconditional fall-through branches. This happens all the time when
  // specializing code: code specialization turns conditional branches into
  // uncond branches, and this code folds them.
  Function::iterator Begin = cast<BasicBlock>(VMap[StartingBB])->getIterator();
  Function::iterator I = Begin;
  while (I != NewFunc->end()) {
    // Check if this block has become dead during inlining or other
    // simplifications. Note that the first block will appear dead, as it has
    // not yet been wired up properly.
    if (I != Begin && (pred_begin(&*I) == pred_end(&*I) ||
                       I->getSinglePredecessor() == &*I)) {
      BasicBlock *DeadBB = &*I++;
      DeleteDeadBlock(DeadBB);
      continue;
    }

    // We need to simplify conditional branches and switches with a constant
    // operand. We try to prune these out when cloning, but if the
    // simplification required looking through PHI nodes, those are only
    // available after forming the full basic block. That may leave some here,
    // and we still want to prune the dead code as early as possible.
    ConstantFoldTerminator(&*I);

    BranchInst *BI = dyn_cast<BranchInst>(I->getTerminator());
    if (!BI || BI->isConditional()) { ++I; continue; }
    
    BasicBlock *Dest = BI->getSuccessor(0);
    if (!Dest->getSinglePredecessor()) {
      ++I; continue;
    }

    // We shouldn't be able to get single-entry PHI nodes here, as instsimplify
    // above should have zapped all of them..
    assert(!isa<PHINode>(Dest->begin()));

    // We know all single-entry PHI nodes in the inlined function have been
    // removed, so we just need to splice the blocks.
    BI->eraseFromParent();
    
    // Make all PHI nodes that referred to Dest now refer to I as their source.
    Dest->replaceAllUsesWith(&*I);

    // Move all the instructions in the succ to the pred.
    I->getInstList().splice(I->end(), Dest->getInstList());
    
    // Remove the dest block.
    Dest->eraseFromParent();
    
    // Do not increment I, iteratively merge all things this block branches to.
  }

  // Make a final pass over the basic blocks from the old function to gather
  // any return instructions which survived folding. We have to do this here
  // because we can iteratively remove and merge returns above.
  for (Function::iterator I = cast<BasicBlock>(VMap[StartingBB])->getIterator(),
                          E = NewFunc->end();
       I != E; ++I)
    if (ReturnInst *RI = dyn_cast<ReturnInst>(I->getTerminator()))
      Returns.push_back(RI);
}


/// This works exactly like CloneFunctionInto,
/// except that it does some simple constant prop and DCE on the fly.  The
/// effect of this is to copy significantly less code in cases where (for
/// example) a function call with constant arguments is inlined, and those
/// constant arguments cause a significant amount of code in the callee to be
/// dead.  Since this doesn't produce an exact copy of the input, it can't be
/// used for things like CloneFunction or CloneModule.
void llvm::CloneAndPruneFunctionInto(Function *NewFunc, const Function *OldFunc,
                                     ValueToValueMapTy &VMap,
                                     bool ModuleLevelChanges,
                                     SmallVectorImpl<ReturnInst*> &Returns,
                                     const char *NameSuffix, 
                                     ClonedCodeInfo *CodeInfo,
                                     Instruction *TheCall) {
  CloneAndPruneIntoFromInst(NewFunc, OldFunc, &OldFunc->front().front(), VMap,
                            ModuleLevelChanges, Returns, NameSuffix, CodeInfo);
}

/// Remaps instructions in \p Blocks using the mapping in \p VMap.
void llvm::remapInstructionsInBlocks(
    const SmallVectorImpl<BasicBlock *> &Blocks, ValueToValueMapTy &VMap) {
  // Rewrite the code to refer to itself.
  for (auto *BB : Blocks)
    for (auto &Inst : *BB)
      RemapInstruction(&Inst, VMap,
                       RF_NoModuleLevelChanges | RF_IgnoreMissingLocals);
}

<<<<<<< HEAD
#if INTEL_CUSTOMIZATION
/// \brief Clones the original loop \p OrigLoop structure
/// and keeps it ready to add the basic blocks.
static void createNewLoops(Loop *OrigLoop, LoopInfo *LI, Loop *ParentLoop,
   std::map<Loop*, Loop*>  &ClonedLoopMap) {
  if (OrigLoop->empty()) return;

  for (auto CurrLoop :  OrigLoop->getSubLoops()) {
    Loop *NewLoop = LI->AllocateLoop();
    ParentLoop->addChildLoop(NewLoop);
    ClonedLoopMap[CurrLoop] = NewLoop;

    // Recursively add the new loops.
    createNewLoops(CurrLoop, LI, NewLoop, ClonedLoopMap);
  }
}
#endif //INTEL_CUSTOMIZATION

/// \brief Clones a loop \p OrigLoop.  Returns the loop and the blocks in \p
=======
/// Clones a loop \p OrigLoop.  Returns the loop and the blocks in \p
>>>>>>> 8c67f46f
/// Blocks.
///
/// Updates LoopInfo and DominatorTree assuming the loop is dominated by block
/// \p LoopDomBB.  Insert the new blocks before block specified in \p Before.
Loop *llvm::cloneLoopWithPreheader(BasicBlock *Before, BasicBlock *LoopDomBB,
                                   Loop *OrigLoop, ValueToValueMapTy &VMap,
                                   const Twine &NameSuffix, LoopInfo *LI,
                                   DominatorTree *DT,
                                   SmallVectorImpl<BasicBlock *> &Blocks) {
  Function *F = OrigLoop->getHeader()->getParent();
  Loop *ParentLoop = OrigLoop->getParentLoop();

  Loop *NewLoop = LI->AllocateLoop();
  if (ParentLoop)
    ParentLoop->addChildLoop(NewLoop);
  else
    LI->addTopLevelLoop(NewLoop);

#if INTEL_CUSTOMIZATION
  // Map each old Loop with new one.
  std::map<Loop*, Loop*> ClonedLoopMap;
  // Add the top level loop provided for cloning.
  ClonedLoopMap[OrigLoop] = NewLoop;

  // Recursively clone the loop structure.
  createNewLoops(OrigLoop, LI, NewLoop, ClonedLoopMap);
#endif // INTEL_CUSTOMIZATION

  BasicBlock *OrigPH = OrigLoop->getLoopPreheader();
  assert(OrigPH && "No preheader");
  BasicBlock *NewPH = CloneBasicBlock(OrigPH, VMap, NameSuffix, F);
  // To rename the loop PHIs.
  VMap[OrigPH] = NewPH;
  Blocks.push_back(NewPH);

  // Update LoopInfo.
  if (ParentLoop)
    ParentLoop->addBasicBlockToLoop(NewPH, *LI);

  // Update DominatorTree.
  DT->addNewBlock(NewPH, LoopDomBB);

  for (BasicBlock *BB : OrigLoop->getBlocks()) {
    BasicBlock *NewBB = CloneBasicBlock(BB, VMap, NameSuffix, F);
    VMap[BB] = NewBB;

#if INTEL_CUSTOMIZATION
    // Get the innermost loop for the BB.
    Loop* L = LI->getLoopFor(BB);
    // Get the corresponding cloned loop.
    Loop* NewClonedLoop = ClonedLoopMap[L];
    assert(NewClonedLoop && "Could not find the corresponding cloned loop");
    // Update LoopInfo.
    NewClonedLoop->addBasicBlockToLoop(NewBB, *LI);
#endif // INTEL_CUSTOMIZATION

    // Add DominatorTree node. After seeing all blocks, update to correct IDom.
    DT->addNewBlock(NewBB, NewPH);

    Blocks.push_back(NewBB);
  }

  for (BasicBlock *BB : OrigLoop->getBlocks()) {
    // Update DominatorTree.
    BasicBlock *IDomBB = DT->getNode(BB)->getIDom()->getBlock();
    DT->changeImmediateDominator(cast<BasicBlock>(VMap[BB]),
                                 cast<BasicBlock>(VMap[IDomBB]));
  }

  // Move them physically from the end of the block list.
  F->getBasicBlockList().splice(Before->getIterator(), F->getBasicBlockList(),
                                NewPH);
  F->getBasicBlockList().splice(Before->getIterator(), F->getBasicBlockList(),
                                NewLoop->getHeader()->getIterator(), F->end());

  return NewLoop;
}

/// Duplicate non-Phi instructions from the beginning of block up to
/// StopAt instruction into a split block between BB and its predecessor.
BasicBlock *
llvm::DuplicateInstructionsInSplitBetween(BasicBlock *BB, BasicBlock *PredBB,
                                          Instruction *StopAt,
                                          ValueToValueMapTy &ValueMapping,
                                          DominatorTree *DT) {
  // We are going to have to map operands from the original BB block to the new
  // copy of the block 'NewBB'.  If there are PHI nodes in BB, evaluate them to
  // account for entry from PredBB.
  BasicBlock::iterator BI = BB->begin();
  for (; PHINode *PN = dyn_cast<PHINode>(BI); ++BI)
    ValueMapping[PN] = PN->getIncomingValueForBlock(PredBB);

  BasicBlock *NewBB = SplitEdge(PredBB, BB, DT);
  NewBB->setName(PredBB->getName() + ".split");
  Instruction *NewTerm = NewBB->getTerminator();

  // Clone the non-phi instructions of BB into NewBB, keeping track of the
  // mapping and using it to remap operands in the cloned instructions.
  // Stop once we see the terminator too. This covers the case where BB's
  // terminator gets replaced and StopAt == BB's terminator.
  for (; StopAt != &*BI && BB->getTerminator() != &*BI; ++BI) {
    Instruction *New = BI->clone();
    New->setName(BI->getName());
    New->insertBefore(NewTerm);
    ValueMapping[&*BI] = New;

    // Remap operands to patch up intra-block references.
    for (unsigned i = 0, e = New->getNumOperands(); i != e; ++i)
      if (Instruction *Inst = dyn_cast<Instruction>(New->getOperand(i))) {
        auto I = ValueMapping.find(Inst);
        if (I != ValueMapping.end())
          New->setOperand(i, I->second);
      }
  }

  return NewBB;
}<|MERGE_RESOLUTION|>--- conflicted
+++ resolved
@@ -720,12 +720,11 @@
                        RF_NoModuleLevelChanges | RF_IgnoreMissingLocals);
 }
 
-<<<<<<< HEAD
 #if INTEL_CUSTOMIZATION
 /// \brief Clones the original loop \p OrigLoop structure
 /// and keeps it ready to add the basic blocks.
 static void createNewLoops(Loop *OrigLoop, LoopInfo *LI, Loop *ParentLoop,
-   std::map<Loop*, Loop*>  &ClonedLoopMap) {
+                           std::map<Loop*, Loop*>  &ClonedLoopMap) {
   if (OrigLoop->empty()) return;
 
   for (auto CurrLoop :  OrigLoop->getSubLoops()) {
@@ -739,10 +738,7 @@
 }
 #endif //INTEL_CUSTOMIZATION
 
-/// \brief Clones a loop \p OrigLoop.  Returns the loop and the blocks in \p
-=======
 /// Clones a loop \p OrigLoop.  Returns the loop and the blocks in \p
->>>>>>> 8c67f46f
 /// Blocks.
 ///
 /// Updates LoopInfo and DominatorTree assuming the loop is dominated by block
