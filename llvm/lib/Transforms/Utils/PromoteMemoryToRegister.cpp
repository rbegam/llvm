--- conflicted
+++ resolved
@@ -82,15 +82,10 @@
       if (SI->isVolatile())
         return false;
     } else if (const IntrinsicInst *II = dyn_cast<IntrinsicInst>(U)) {
-<<<<<<< HEAD
       if (const VarAnnotIntrinsic *VAI = dyn_cast<VarAnnotIntrinsic>(II)) {   //INTEL
         if (!VAI->hasRegisterAttributeSet())                                  //INTEL
           return false;                                                       //INTEL
-      } else if (II->getIntrinsicID() != Intrinsic::lifetime_start &&         //INTEL
-                 II->getIntrinsicID() != Intrinsic::lifetime_end)
-=======
-      if (!II->isLifetimeStartOrEnd())
->>>>>>> 6bc98ad7
+      } else if (!II->isLifetimeStartOrEnd())        //INTEL
         return false;
     } else if (const BitCastInst *BCI = dyn_cast<BitCastInst>(U)) {
       if (BCI->getType() != Type::getInt8PtrTy(U->getContext(), AS))
