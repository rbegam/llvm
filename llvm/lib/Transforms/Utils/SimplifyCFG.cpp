//===- SimplifyCFG.cpp - Code to perform CFG simplification ---------------===//
//
//                     The LLVM Compiler Infrastructure
//
// This file is distributed under the University of Illinois Open Source
// License. See LICENSE.TXT for details.
//
//===----------------------------------------------------------------------===//
//
// Peephole optimize the CFG.
//
//===----------------------------------------------------------------------===//

#include "llvm/Transforms/Utils/Local.h"
#include "llvm/ADT/DenseMap.h"
#include "llvm/ADT/STLExtras.h"
#include "llvm/ADT/SetVector.h"
#include "llvm/ADT/SmallPtrSet.h"
#include "llvm/ADT/SmallVector.h"
#include "llvm/ADT/Statistic.h"
#include "llvm/Analysis/ConstantFolding.h"
#include "llvm/Analysis/InstructionSimplify.h"
#include "llvm/Analysis/TargetTransformInfo.h"
#include "llvm/Analysis/ValueTracking.h"
#include "llvm/IR/CFG.h"
#include "llvm/IR/ConstantRange.h"
#include "llvm/IR/Constants.h"
#include "llvm/IR/DataLayout.h"
#include "llvm/IR/DerivedTypes.h"
#include "llvm/IR/GlobalVariable.h"
#include "llvm/IR/IRBuilder.h"
#include "llvm/IR/Instructions.h"
#include "llvm/IR/IntrinsicInst.h"
#include "llvm/IR/LLVMContext.h"
#include "llvm/IR/MDBuilder.h"
#include "llvm/IR/Metadata.h"
#include "llvm/IR/Module.h"
#include "llvm/IR/NoFolder.h"
#include "llvm/IR/Operator.h"
#include "llvm/IR/PatternMatch.h"
#include "llvm/IR/Type.h"
#include "llvm/Support/CommandLine.h"
#include "llvm/Support/Debug.h"
#include "llvm/Support/raw_ostream.h"
#include "llvm/Transforms/Utils/BasicBlockUtils.h"
#include "llvm/Transforms/Utils/Local.h"
#include "llvm/Transforms/Utils/ValueMapper.h"
#include <algorithm>
#include <map>
#include <set>
using namespace llvm;
using namespace PatternMatch;

#define DEBUG_TYPE "simplifycfg"

// Chosen as 2 so as to be cheap, but still to have enough power to fold
// a select, so the "clamp" idiom (of a min followed by a max) will be caught.
// To catch this, we need to fold a compare and a select, hence '2' being the
// minimum reasonable default.
static cl::opt<unsigned>
PHINodeFoldingThreshold("phi-node-folding-threshold", cl::Hidden, cl::init(2),
   cl::desc("Control the amount of phi node folding to perform (default = 2)"));

static cl::opt<bool>
DupRet("simplifycfg-dup-ret", cl::Hidden, cl::init(false),
       cl::desc("Duplicate return instructions into unconditional branches"));

static cl::opt<bool>
SinkCommon("simplifycfg-sink-common", cl::Hidden, cl::init(true),
       cl::desc("Sink common instructions down to the end block"));

static cl::opt<bool> HoistCondStores(
    "simplifycfg-hoist-cond-stores", cl::Hidden, cl::init(true),
    cl::desc("Hoist conditional stores if an unconditional store precedes"));

STATISTIC(NumBitMaps, "Number of switch instructions turned into bitmaps");
STATISTIC(NumLinearMaps, "Number of switch instructions turned into linear mapping");
STATISTIC(NumLookupTables, "Number of switch instructions turned into lookup tables");
STATISTIC(NumLookupTablesHoles, "Number of switch instructions turned into lookup tables (holes checked)");
STATISTIC(NumTableCmpReuses, "Number of reused switch table lookup compares");
STATISTIC(NumSinkCommons, "Number of common instructions sunk down to the end block");
STATISTIC(NumSpeculations, "Number of speculative executed instructions");

namespace {
  // The first field contains the value that the switch produces when a certain
  // case group is selected, and the second field is a vector containing the cases
  // composing the case group.
  typedef SmallVector<std::pair<Constant *, SmallVector<ConstantInt *, 4>>, 2>
    SwitchCaseResultVectorTy;
  // The first field contains the phi node that generates a result of the switch
  // and the second field contains the value generated for a certain case in the switch
  // for that PHI.
  typedef SmallVector<std::pair<PHINode *, Constant *>, 4> SwitchCaseResultsTy;

  /// ValueEqualityComparisonCase - Represents a case of a switch.
  struct ValueEqualityComparisonCase {
    ConstantInt *Value;
    BasicBlock *Dest;

    ValueEqualityComparisonCase(ConstantInt *Value, BasicBlock *Dest)
      : Value(Value), Dest(Dest) {}

    bool operator<(ValueEqualityComparisonCase RHS) const {
      // Comparing pointers is ok as we only rely on the order for uniquing.
      return Value < RHS.Value;
    }

    bool operator==(BasicBlock *RHSDest) const { return Dest == RHSDest; }
  };

class SimplifyCFGOpt {
  const TargetTransformInfo &TTI;
  const DataLayout &DL;
  unsigned BonusInstThreshold;
  AssumptionCache *AC;
  Value *isValueEqualityComparison(TerminatorInst *TI);
  BasicBlock *GetValueEqualityComparisonCases(TerminatorInst *TI,
                               std::vector<ValueEqualityComparisonCase> &Cases);
  bool SimplifyEqualityComparisonWithOnlyPredecessor(TerminatorInst *TI,
                                                     BasicBlock *Pred,
                                                     IRBuilder<> &Builder);
  bool FoldValueComparisonIntoPredecessors(TerminatorInst *TI,
                                           IRBuilder<> &Builder);

  bool SimplifyReturn(ReturnInst *RI, IRBuilder<> &Builder);
  bool SimplifyResume(ResumeInst *RI, IRBuilder<> &Builder);
  bool SimplifyUnreachable(UnreachableInst *UI);
  bool SimplifySwitch(SwitchInst *SI, IRBuilder<> &Builder);
  bool SimplifyIndirectBr(IndirectBrInst *IBI);
  bool SimplifyUncondBranch(BranchInst *BI, IRBuilder <> &Builder);
  bool SimplifyCondBranch(BranchInst *BI, IRBuilder <>&Builder);

public:
  SimplifyCFGOpt(const TargetTransformInfo &TTI, const DataLayout &DL,
                 unsigned BonusInstThreshold, AssumptionCache *AC)
      : TTI(TTI), DL(DL), BonusInstThreshold(BonusInstThreshold), AC(AC) {}
  bool run(BasicBlock *BB);
};
}

/// SafeToMergeTerminators - Return true if it is safe to merge these two
/// terminator instructions together.
///
static bool SafeToMergeTerminators(TerminatorInst *SI1, TerminatorInst *SI2) {
  if (SI1 == SI2) return false;  // Can't merge with self!

  // It is not safe to merge these two switch instructions if they have a common
  // successor, and if that successor has a PHI node, and if *that* PHI node has
  // conflicting incoming values from the two switch blocks.
  BasicBlock *SI1BB = SI1->getParent();
  BasicBlock *SI2BB = SI2->getParent();
  SmallPtrSet<BasicBlock*, 16> SI1Succs(succ_begin(SI1BB), succ_end(SI1BB));

  for (succ_iterator I = succ_begin(SI2BB), E = succ_end(SI2BB); I != E; ++I)
    if (SI1Succs.count(*I))
      for (BasicBlock::iterator BBI = (*I)->begin();
           isa<PHINode>(BBI); ++BBI) {
        PHINode *PN = cast<PHINode>(BBI);
        if (PN->getIncomingValueForBlock(SI1BB) !=
            PN->getIncomingValueForBlock(SI2BB))
          return false;
      }

  return true;
}

/// isProfitableToFoldUnconditional - Return true if it is safe and profitable
/// to merge these two terminator instructions together, where SI1 is an
/// unconditional branch. PhiNodes will store all PHI nodes in common
/// successors.
///
static bool isProfitableToFoldUnconditional(BranchInst *SI1,
                                          BranchInst *SI2,
                                          Instruction *Cond,
                                          SmallVectorImpl<PHINode*> &PhiNodes) {
  if (SI1 == SI2) return false;  // Can't merge with self!
  assert(SI1->isUnconditional() && SI2->isConditional());

  // We fold the unconditional branch if we can easily update all PHI nodes in
  // common successors:
  // 1> We have a constant incoming value for the conditional branch;
  // 2> We have "Cond" as the incoming value for the unconditional branch;
  // 3> SI2->getCondition() and Cond have same operands.
  CmpInst *Ci2 = dyn_cast<CmpInst>(SI2->getCondition());
  if (!Ci2) return false;
  if (!(Cond->getOperand(0) == Ci2->getOperand(0) &&
        Cond->getOperand(1) == Ci2->getOperand(1)) &&
      !(Cond->getOperand(0) == Ci2->getOperand(1) &&
        Cond->getOperand(1) == Ci2->getOperand(0)))
    return false;

  BasicBlock *SI1BB = SI1->getParent();
  BasicBlock *SI2BB = SI2->getParent();
  SmallPtrSet<BasicBlock*, 16> SI1Succs(succ_begin(SI1BB), succ_end(SI1BB));
  for (succ_iterator I = succ_begin(SI2BB), E = succ_end(SI2BB); I != E; ++I)
    if (SI1Succs.count(*I))
      for (BasicBlock::iterator BBI = (*I)->begin();
           isa<PHINode>(BBI); ++BBI) {
        PHINode *PN = cast<PHINode>(BBI);
        if (PN->getIncomingValueForBlock(SI1BB) != Cond ||
            !isa<ConstantInt>(PN->getIncomingValueForBlock(SI2BB)))
          return false;
        PhiNodes.push_back(PN);
      }
  return true;
}

/// AddPredecessorToBlock - Update PHI nodes in Succ to indicate that there will
/// now be entries in it from the 'NewPred' block.  The values that will be
/// flowing into the PHI nodes will be the same as those coming in from
/// ExistPred, an existing predecessor of Succ.
static void AddPredecessorToBlock(BasicBlock *Succ, BasicBlock *NewPred,
                                  BasicBlock *ExistPred) {
  if (!isa<PHINode>(Succ->begin())) return; // Quick exit if nothing to do

  PHINode *PN;
  for (BasicBlock::iterator I = Succ->begin();
       (PN = dyn_cast<PHINode>(I)); ++I)
    PN->addIncoming(PN->getIncomingValueForBlock(ExistPred), NewPred);
}

/// ComputeSpeculationCost - Compute an abstract "cost" of speculating the
/// given instruction, which is assumed to be safe to speculate. TCC_Free means
/// cheap, TCC_Basic means less cheap, and TCC_Expensive means prohibitively
/// expensive.
static unsigned ComputeSpeculationCost(const User *I,
                                       const TargetTransformInfo &TTI) {
  assert(isSafeToSpeculativelyExecute(I) &&
         "Instruction is not safe to speculatively execute!");
  return TTI.getUserCost(I);
}

#if INTEL_CUSTOMIZATION
/// CanDominateConditionalBranch is an Intel customized routine that
/// replaces the LLVM open source routine called DominatesMergePoint.
/// There are no functionality changes.  The only changes are the name
/// of the routine and small changes in the comments. We changed the
/// name because the original name (DominatesMergePoint) did not make
/// sense since here we are checking whether a value dominates a
/// conditional branch not a conditional merge point.
/// To keep xmain as clean as possible we got rid of the original
/// routine(DominatesMergePoint()). Any changes made by the LLVM community
/// to DominatesMergePoint needs to be incorporated into this routine
/// (CanDominateConditionalBranch). There might be conflicts during code
/// merge and if resolving these conflicts becomes too cumbersome, we can
/// try something different.

/// CanDominateConditionalBranch - If we have a merge point of an
/// "if condition" as accepted by GetIfConditon(), return true if the
/// specified value dominates or can dominate the conditional branch.
///
/// If AggressiveInsts is non-null, and if V does not dominate conditional
/// branch (which means they are defined in the conditional part),
/// we check to see if V (which must be an instruction) and its recursive
/// operands have a combined cost lower than CostRemaining and are
/// non-trapping.  If both are true, the instruction is inserted into the
/// set and true is returned.
///
/// The cost for most non-trapping instructions is defined as 1 except for
/// Select whose cost is 2.
///
/// After this function returns, CostRemaining is decreased by the cost of
/// V plus its unavailable operands.  If that cost is greater than
/// CostRemaining, false is returned and CostRemaining is undefined.
<<<<<<< HEAD
static bool
CanDominateConditionalBranch(Value *V, BasicBlock *BB,
                             SmallPtrSetImpl<Instruction *> *AggressiveInsts,
                             unsigned &CostRemaining, const DataLayout *DL,
                             const TargetTransformInfo &TTI) {
=======
static bool DominatesMergePoint(Value *V, BasicBlock *BB,
                                SmallPtrSetImpl<Instruction*> *AggressiveInsts,
                                unsigned &CostRemaining,
                                const TargetTransformInfo &TTI) {
>>>>>>> af9fdb9d
  Instruction *I = dyn_cast<Instruction>(V);
  if (!I) {
    // Non-instructions dominate all instructions , but not all constantexprs
    // can be executed unconditionally.
    if (ConstantExpr *C = dyn_cast<ConstantExpr>(V))
      if (C->canTrap())
        return false;
    return true;
  }

  BasicBlock *PBB = I->getParent();
  // We don't want to allow weird loops that might have the "if condition" in
  // the bottom of this block.
  if (PBB == BB)
    return false;

  // If this instruction is defined in a block that contains an unconditional
  // branch to BB, then it must be in the 'conditional' part of the "if
  // statement".  If not, it is definitely available in the conditional block.
  BranchInst *BI = dyn_cast<BranchInst>(PBB->getTerminator());
  if (!BI || BI->isConditional() || BI->getSuccessor(0) != BB)
    return true;

  // If we aren't allowing aggressive promotion anymore, then don't consider
  // instructions in the 'if region'.
  if (!AggressiveInsts)
    return false;

  // If we have seen this instruction before, don't count it again.
  if (AggressiveInsts->count(I))
    return true;

  // Okay, it looks like the instruction IS in the "condition".  Check to
<<<<<<< HEAD
  // see if it's a cheap and safe instruction to unconditionally compute, and
  // if it only uses stuff defined outside of the condition.  If so, hoist it
  // out.
  if (!isSafeToSpeculativelyExecute(I, DL))
=======
  // see if it's a cheap instruction to unconditionally compute, and if it
  // only uses stuff defined outside of the condition.  If so, hoist it out.
  if (!isSafeToSpeculativelyExecute(I))
>>>>>>> af9fdb9d
    return false;

  unsigned Cost = ComputeSpeculationCost(I, TTI);

  if (Cost > CostRemaining)
    return false;

  CostRemaining -= Cost;

  // Okay, we can only really hoist these out if their operands do
  // not take us over the cost threshold.
  for (User::op_iterator i = I->op_begin(), e = I->op_end(); i != e; ++i)
<<<<<<< HEAD
    if (!CanDominateConditionalBranch(*i, BB,
                                      AggressiveInsts, CostRemaining, DL, TTI)) {
=======
    if (!DominatesMergePoint(*i, BB, AggressiveInsts, CostRemaining, TTI))
>>>>>>> af9fdb9d
      return false;
    }
  // Okay, it's safe to do this!  Remember this instruction.
  AggressiveInsts->insert(I);
  return true;
}
#endif //INTEL_CUSTOMIZATION

/// GetConstantInt - Extract ConstantInt from value, looking through IntToPtr
/// and PointerNullValue. Return NULL if value is not a constant int.
static ConstantInt *GetConstantInt(Value *V, const DataLayout &DL) {
  // Normal constant int.
  ConstantInt *CI = dyn_cast<ConstantInt>(V);
  if (CI || !isa<Constant>(V) || !V->getType()->isPointerTy())
    return CI;

  // This is some kind of pointer constant. Turn it into a pointer-sized
  // ConstantInt if possible.
  IntegerType *PtrTy = cast<IntegerType>(DL.getIntPtrType(V->getType()));

  // Null pointer means 0, see SelectionDAGBuilder::getValue(const Value*).
  if (isa<ConstantPointerNull>(V))
    return ConstantInt::get(PtrTy, 0);

  // IntToPtr const int.
  if (ConstantExpr *CE = dyn_cast<ConstantExpr>(V))
    if (CE->getOpcode() == Instruction::IntToPtr)
      if (ConstantInt *CI = dyn_cast<ConstantInt>(CE->getOperand(0))) {
        // The constant is very likely to have the right type already.
        if (CI->getType() == PtrTy)
          return CI;
        else
          return cast<ConstantInt>
            (ConstantExpr::getIntegerCast(CI, PtrTy, /*isSigned=*/false));
      }
  return nullptr;
}

namespace {

/// Given a chain of or (||) or and (&&) comparison of a value against a
/// constant, this will try to recover the information required for a switch
/// structure.
/// It will depth-first traverse the chain of comparison, seeking for patterns
/// like %a == 12 or %a < 4 and combine them to produce a set of integer
/// representing the different cases for the switch.
/// Note that if the chain is composed of '||' it will build the set of elements
/// that matches the comparisons (i.e. any of this value validate the chain)
/// while for a chain of '&&' it will build the set elements that make the test
/// fail.
struct ConstantComparesGatherer {
  const DataLayout &DL;
  Value *CompValue; /// Value found for the switch comparison
  Value *Extra;     /// Extra clause to be checked before the switch
  SmallVector<ConstantInt *, 8> Vals; /// Set of integers to match in switch
  unsigned UsedICmps; /// Number of comparisons matched in the and/or chain

  /// Construct and compute the result for the comparison instruction Cond
  ConstantComparesGatherer(Instruction *Cond, const DataLayout &DL)
      : DL(DL), CompValue(nullptr), Extra(nullptr), UsedICmps(0) {
    gather(Cond);
  }

  /// Prevent copy
  ConstantComparesGatherer(const ConstantComparesGatherer &) = delete;
  ConstantComparesGatherer &
  operator=(const ConstantComparesGatherer &) = delete;

private:

  /// Try to set the current value used for the comparison, it succeeds only if
  /// it wasn't set before or if the new value is the same as the old one
  bool setValueOnce(Value *NewVal) {
    if(CompValue && CompValue != NewVal) return false;
    CompValue = NewVal;
    return (CompValue != nullptr);
  }

  /// Try to match Instruction "I" as a comparison against a constant and
  /// populates the array Vals with the set of values that match (or do not
  /// match depending on isEQ).
  /// Return false on failure. On success, the Value the comparison matched
  /// against is placed in CompValue.
  /// If CompValue is already set, the function is expected to fail if a match
  /// is found but the value compared to is different.
  bool matchInstruction(Instruction *I, bool isEQ) {
    // If this is an icmp against a constant, handle this as one of the cases.
    ICmpInst *ICI;
    ConstantInt *C;
    if (!((ICI = dyn_cast<ICmpInst>(I)) &&
             (C = GetConstantInt(I->getOperand(1), DL)))) {
      return false;
    }

    Value *RHSVal;
    ConstantInt *RHSC;

    // Pattern match a special case
    // (x & ~2^x) == y --> x == y || x == y|2^x
    // This undoes a transformation done by instcombine to fuse 2 compares.
    if (ICI->getPredicate() == (isEQ ? ICmpInst::ICMP_EQ:ICmpInst::ICMP_NE)) {
      if (match(ICI->getOperand(0),
                m_And(m_Value(RHSVal), m_ConstantInt(RHSC)))) {
        APInt Not = ~RHSC->getValue();
        if (Not.isPowerOf2()) {
          // If we already have a value for the switch, it has to match!
          if(!setValueOnce(RHSVal))
            return false;

          Vals.push_back(C);
          Vals.push_back(ConstantInt::get(C->getContext(),
                                          C->getValue() | Not));
          UsedICmps++;
          return true;
        }
      }

      // If we already have a value for the switch, it has to match!
      if(!setValueOnce(ICI->getOperand(0)))
        return false;

      UsedICmps++;
      Vals.push_back(C);
      return ICI->getOperand(0);
    }

    // If we have "x ult 3", for example, then we can add 0,1,2 to the set.
    ConstantRange Span = ConstantRange::makeAllowedICmpRegion(
        ICI->getPredicate(), C->getValue());

    // Shift the range if the compare is fed by an add. This is the range
    // compare idiom as emitted by instcombine.
    Value *CandidateVal = I->getOperand(0);
    if(match(I->getOperand(0), m_Add(m_Value(RHSVal), m_ConstantInt(RHSC)))) {
      Span = Span.subtract(RHSC->getValue());
      CandidateVal = RHSVal;
    }

    // If this is an and/!= check, then we are looking to build the set of
    // value that *don't* pass the and chain. I.e. to turn "x ugt 2" into
    // x != 0 && x != 1.
    if (!isEQ)
      Span = Span.inverse();

    // If there are a ton of values, we don't want to make a ginormous switch.
    if (Span.getSetSize().ugt(8) || Span.isEmptySet()) {
      return false;
    }

    // If we already have a value for the switch, it has to match!
    if(!setValueOnce(CandidateVal))
      return false;

    // Add all values from the range to the set
    for (APInt Tmp = Span.getLower(); Tmp != Span.getUpper(); ++Tmp)
      Vals.push_back(ConstantInt::get(I->getContext(), Tmp));

    UsedICmps++;
    return true;

  }

  /// gather - Given a potentially 'or'd or 'and'd together collection of icmp
  /// eq/ne/lt/gt instructions that compare a value against a constant, extract
  /// the value being compared, and stick the list constants into the Vals
  /// vector.
  /// One "Extra" case is allowed to differ from the other.
  void gather(Value *V) {
    Instruction *I = dyn_cast<Instruction>(V);
    bool isEQ = (I->getOpcode() == Instruction::Or);

    // Keep a stack (SmallVector for efficiency) for depth-first traversal
    SmallVector<Value *, 8> DFT;

    // Initialize
    DFT.push_back(V);

    while(!DFT.empty()) {
      V = DFT.pop_back_val();

      if (Instruction *I = dyn_cast<Instruction>(V)) {
        // If it is a || (or && depending on isEQ), process the operands.
        if (I->getOpcode() == (isEQ ? Instruction::Or : Instruction::And)) {
          DFT.push_back(I->getOperand(1));
          DFT.push_back(I->getOperand(0));
          continue;
        }

        // Try to match the current instruction
        if (matchInstruction(I, isEQ))
          // Match succeed, continue the loop
          continue;
      }

      // One element of the sequence of || (or &&) could not be match as a
      // comparison against the same value as the others.
      // We allow only one "Extra" case to be checked before the switch
      if (!Extra) {
        Extra = V;
        continue;
      }
      // Failed to parse a proper sequence, abort now
      CompValue = nullptr;
      break;
    }
  }
};

}

static void EraseTerminatorInstAndDCECond(TerminatorInst *TI) {
  Instruction *Cond = nullptr;
  if (SwitchInst *SI = dyn_cast<SwitchInst>(TI)) {
    Cond = dyn_cast<Instruction>(SI->getCondition());
  } else if (BranchInst *BI = dyn_cast<BranchInst>(TI)) {
    if (BI->isConditional())
      Cond = dyn_cast<Instruction>(BI->getCondition());
  } else if (IndirectBrInst *IBI = dyn_cast<IndirectBrInst>(TI)) {
    Cond = dyn_cast<Instruction>(IBI->getAddress());
  }

  TI->eraseFromParent();
  if (Cond) RecursivelyDeleteTriviallyDeadInstructions(Cond);
}

/// isValueEqualityComparison - Return true if the specified terminator checks
/// to see if a value is equal to constant integer value.
Value *SimplifyCFGOpt::isValueEqualityComparison(TerminatorInst *TI) {
  Value *CV = nullptr;
  if (SwitchInst *SI = dyn_cast<SwitchInst>(TI)) {
    // Do not permit merging of large switch instructions into their
    // predecessors unless there is only one predecessor.
    if (SI->getNumSuccessors()*std::distance(pred_begin(SI->getParent()),
                                             pred_end(SI->getParent())) <= 128)
      CV = SI->getCondition();
  } else if (BranchInst *BI = dyn_cast<BranchInst>(TI))
    if (BI->isConditional() && BI->getCondition()->hasOneUse())
      if (ICmpInst *ICI = dyn_cast<ICmpInst>(BI->getCondition())) {
        if (ICI->isEquality() && GetConstantInt(ICI->getOperand(1), DL))
          CV = ICI->getOperand(0);
      }

  // Unwrap any lossless ptrtoint cast.
  if (CV) {
    if (PtrToIntInst *PTII = dyn_cast<PtrToIntInst>(CV)) {
      Value *Ptr = PTII->getPointerOperand();
      if (PTII->getType() == DL.getIntPtrType(Ptr->getType()))
        CV = Ptr;
    }
  }
  return CV;
}

/// GetValueEqualityComparisonCases - Given a value comparison instruction,
/// decode all of the 'cases' that it represents and return the 'default' block.
BasicBlock *SimplifyCFGOpt::
GetValueEqualityComparisonCases(TerminatorInst *TI,
                                std::vector<ValueEqualityComparisonCase>
                                                                       &Cases) {
  if (SwitchInst *SI = dyn_cast<SwitchInst>(TI)) {
    Cases.reserve(SI->getNumCases());
    for (SwitchInst::CaseIt i = SI->case_begin(), e = SI->case_end(); i != e; ++i)
      Cases.push_back(ValueEqualityComparisonCase(i.getCaseValue(),
                                                  i.getCaseSuccessor()));
    return SI->getDefaultDest();
  }

  BranchInst *BI = cast<BranchInst>(TI);
  ICmpInst *ICI = cast<ICmpInst>(BI->getCondition());
  BasicBlock *Succ = BI->getSuccessor(ICI->getPredicate() == ICmpInst::ICMP_NE);
  Cases.push_back(ValueEqualityComparisonCase(GetConstantInt(ICI->getOperand(1),
                                                             DL),
                                              Succ));
  return BI->getSuccessor(ICI->getPredicate() == ICmpInst::ICMP_EQ);
}


/// EliminateBlockCases - Given a vector of bb/value pairs, remove any entries
/// in the list that match the specified block.
static void EliminateBlockCases(BasicBlock *BB,
                              std::vector<ValueEqualityComparisonCase> &Cases) {
  Cases.erase(std::remove(Cases.begin(), Cases.end(), BB), Cases.end());
}

/// ValuesOverlap - Return true if there are any keys in C1 that exist in C2 as
/// well.
static bool
ValuesOverlap(std::vector<ValueEqualityComparisonCase> &C1,
              std::vector<ValueEqualityComparisonCase > &C2) {
  std::vector<ValueEqualityComparisonCase> *V1 = &C1, *V2 = &C2;

  // Make V1 be smaller than V2.
  if (V1->size() > V2->size())
    std::swap(V1, V2);

  if (V1->size() == 0) return false;
  if (V1->size() == 1) {
    // Just scan V2.
    ConstantInt *TheVal = (*V1)[0].Value;
    for (unsigned i = 0, e = V2->size(); i != e; ++i)
      if (TheVal == (*V2)[i].Value)
        return true;
  }

  // Otherwise, just sort both lists and compare element by element.
  array_pod_sort(V1->begin(), V1->end());
  array_pod_sort(V2->begin(), V2->end());
  unsigned i1 = 0, i2 = 0, e1 = V1->size(), e2 = V2->size();
  while (i1 != e1 && i2 != e2) {
    if ((*V1)[i1].Value == (*V2)[i2].Value)
      return true;
    if ((*V1)[i1].Value < (*V2)[i2].Value)
      ++i1;
    else
      ++i2;
  }
  return false;
}

/// SimplifyEqualityComparisonWithOnlyPredecessor - If TI is known to be a
/// terminator instruction and its block is known to only have a single
/// predecessor block, check to see if that predecessor is also a value
/// comparison with the same value, and if that comparison determines the
/// outcome of this comparison.  If so, simplify TI.  This does a very limited
/// form of jump threading.
bool SimplifyCFGOpt::
SimplifyEqualityComparisonWithOnlyPredecessor(TerminatorInst *TI,
                                              BasicBlock *Pred,
                                              IRBuilder<> &Builder) {
  Value *PredVal = isValueEqualityComparison(Pred->getTerminator());
  if (!PredVal) return false;  // Not a value comparison in predecessor.

  Value *ThisVal = isValueEqualityComparison(TI);
  assert(ThisVal && "This isn't a value comparison!!");
  if (ThisVal != PredVal) return false;  // Different predicates.

  // TODO: Preserve branch weight metadata, similarly to how
  // FoldValueComparisonIntoPredecessors preserves it.

  // Find out information about when control will move from Pred to TI's block.
  std::vector<ValueEqualityComparisonCase> PredCases;
  BasicBlock *PredDef = GetValueEqualityComparisonCases(Pred->getTerminator(),
                                                        PredCases);
  EliminateBlockCases(PredDef, PredCases);  // Remove default from cases.

  // Find information about how control leaves this block.
  std::vector<ValueEqualityComparisonCase> ThisCases;
  BasicBlock *ThisDef = GetValueEqualityComparisonCases(TI, ThisCases);
  EliminateBlockCases(ThisDef, ThisCases);  // Remove default from cases.

  // If TI's block is the default block from Pred's comparison, potentially
  // simplify TI based on this knowledge.
  if (PredDef == TI->getParent()) {
    // If we are here, we know that the value is none of those cases listed in
    // PredCases.  If there are any cases in ThisCases that are in PredCases, we
    // can simplify TI.
    if (!ValuesOverlap(PredCases, ThisCases))
      return false;

    if (isa<BranchInst>(TI)) {
      // Okay, one of the successors of this condbr is dead.  Convert it to a
      // uncond br.
      assert(ThisCases.size() == 1 && "Branch can only have one case!");
      // Insert the new branch.
      Instruction *NI = Builder.CreateBr(ThisDef);
      (void) NI;

      // Remove PHI node entries for the dead edge.
      ThisCases[0].Dest->removePredecessor(TI->getParent());

      DEBUG(dbgs() << "Threading pred instr: " << *Pred->getTerminator()
           << "Through successor TI: " << *TI << "Leaving: " << *NI << "\n");

      EraseTerminatorInstAndDCECond(TI);
      return true;
    }

    SwitchInst *SI = cast<SwitchInst>(TI);
    // Okay, TI has cases that are statically dead, prune them away.
    SmallPtrSet<Constant*, 16> DeadCases;
    for (unsigned i = 0, e = PredCases.size(); i != e; ++i)
      DeadCases.insert(PredCases[i].Value);

    DEBUG(dbgs() << "Threading pred instr: " << *Pred->getTerminator()
                 << "Through successor TI: " << *TI);

    // Collect branch weights into a vector.
    SmallVector<uint32_t, 8> Weights;
    MDNode *MD = SI->getMetadata(LLVMContext::MD_prof);
    bool HasWeight = MD && (MD->getNumOperands() == 2 + SI->getNumCases());
    if (HasWeight)
      for (unsigned MD_i = 1, MD_e = MD->getNumOperands(); MD_i < MD_e;
           ++MD_i) {
        ConstantInt *CI = mdconst::extract<ConstantInt>(MD->getOperand(MD_i));
        Weights.push_back(CI->getValue().getZExtValue());
      }
    for (SwitchInst::CaseIt i = SI->case_end(), e = SI->case_begin(); i != e;) {
      --i;
      if (DeadCases.count(i.getCaseValue())) {
        if (HasWeight) {
          std::swap(Weights[i.getCaseIndex()+1], Weights.back());
          Weights.pop_back();
        }
        i.getCaseSuccessor()->removePredecessor(TI->getParent());
        SI->removeCase(i);
      }
    }
    if (HasWeight && Weights.size() >= 2)
      SI->setMetadata(LLVMContext::MD_prof,
                      MDBuilder(SI->getParent()->getContext()).
                      createBranchWeights(Weights));

    DEBUG(dbgs() << "Leaving: " << *TI << "\n");
    return true;
  }

  // Otherwise, TI's block must correspond to some matched value.  Find out
  // which value (or set of values) this is.
  ConstantInt *TIV = nullptr;
  BasicBlock *TIBB = TI->getParent();
  for (unsigned i = 0, e = PredCases.size(); i != e; ++i)
    if (PredCases[i].Dest == TIBB) {
      if (TIV)
        return false;  // Cannot handle multiple values coming to this block.
      TIV = PredCases[i].Value;
    }
  assert(TIV && "No edge from pred to succ?");

  // Okay, we found the one constant that our value can be if we get into TI's
  // BB.  Find out which successor will unconditionally be branched to.
  BasicBlock *TheRealDest = nullptr;
  for (unsigned i = 0, e = ThisCases.size(); i != e; ++i)
    if (ThisCases[i].Value == TIV) {
      TheRealDest = ThisCases[i].Dest;
      break;
    }

  // If not handled by any explicit cases, it is handled by the default case.
  if (!TheRealDest) TheRealDest = ThisDef;

  // Remove PHI node entries for dead edges.
  BasicBlock *CheckEdge = TheRealDest;
  for (succ_iterator SI = succ_begin(TIBB), e = succ_end(TIBB); SI != e; ++SI)
    if (*SI != CheckEdge)
      (*SI)->removePredecessor(TIBB);
    else
      CheckEdge = nullptr;

  // Insert the new branch.
  Instruction *NI = Builder.CreateBr(TheRealDest);
  (void) NI;

  DEBUG(dbgs() << "Threading pred instr: " << *Pred->getTerminator()
            << "Through successor TI: " << *TI << "Leaving: " << *NI << "\n");

  EraseTerminatorInstAndDCECond(TI);
  return true;
}

namespace {
  /// ConstantIntOrdering - This class implements a stable ordering of constant
  /// integers that does not depend on their address.  This is important for
  /// applications that sort ConstantInt's to ensure uniqueness.
  struct ConstantIntOrdering {
    bool operator()(const ConstantInt *LHS, const ConstantInt *RHS) const {
      return LHS->getValue().ult(RHS->getValue());
    }
  };
}

static int ConstantIntSortPredicate(ConstantInt *const *P1,
                                    ConstantInt *const *P2) {
  const ConstantInt *LHS = *P1;
  const ConstantInt *RHS = *P2;
  if (LHS->getValue().ult(RHS->getValue()))
    return 1;
  if (LHS->getValue() == RHS->getValue())
    return 0;
  return -1;
}

static inline bool HasBranchWeights(const Instruction* I) {
  MDNode *ProfMD = I->getMetadata(LLVMContext::MD_prof);
  if (ProfMD && ProfMD->getOperand(0))
    if (MDString* MDS = dyn_cast<MDString>(ProfMD->getOperand(0)))
      return MDS->getString().equals("branch_weights");

  return false;
}

/// Get Weights of a given TerminatorInst, the default weight is at the front
/// of the vector. If TI is a conditional eq, we need to swap the branch-weight
/// metadata.
static void GetBranchWeights(TerminatorInst *TI,
                             SmallVectorImpl<uint64_t> &Weights) {
  MDNode *MD = TI->getMetadata(LLVMContext::MD_prof);
  assert(MD);
  for (unsigned i = 1, e = MD->getNumOperands(); i < e; ++i) {
    ConstantInt *CI = mdconst::extract<ConstantInt>(MD->getOperand(i));
    Weights.push_back(CI->getValue().getZExtValue());
  }

  // If TI is a conditional eq, the default case is the false case,
  // and the corresponding branch-weight data is at index 2. We swap the
  // default weight to be the first entry.
  if (BranchInst* BI = dyn_cast<BranchInst>(TI)) {
    assert(Weights.size() == 2);
    ICmpInst *ICI = cast<ICmpInst>(BI->getCondition());
    if (ICI->getPredicate() == ICmpInst::ICMP_EQ)
      std::swap(Weights.front(), Weights.back());
  }
}

/// Keep halving the weights until all can fit in uint32_t.
static void FitWeights(MutableArrayRef<uint64_t> Weights) {
  uint64_t Max = *std::max_element(Weights.begin(), Weights.end());
  if (Max > UINT_MAX) {
    unsigned Offset = 32 - countLeadingZeros(Max);
    for (uint64_t &I : Weights)
      I >>= Offset;
  }
}

/// FoldValueComparisonIntoPredecessors - The specified terminator is a value
/// equality comparison instruction (either a switch or a branch on "X == c").
/// See if any of the predecessors of the terminator block are value comparisons
/// on the same value.  If so, and if safe to do so, fold them together.
bool SimplifyCFGOpt::FoldValueComparisonIntoPredecessors(TerminatorInst *TI,
                                                         IRBuilder<> &Builder) {
  BasicBlock *BB = TI->getParent();
  Value *CV = isValueEqualityComparison(TI);  // CondVal
  assert(CV && "Not a comparison?");
  bool Changed = false;

  SmallVector<BasicBlock*, 16> Preds(pred_begin(BB), pred_end(BB));
  while (!Preds.empty()) {
    BasicBlock *Pred = Preds.pop_back_val();

    // See if the predecessor is a comparison with the same value.
    TerminatorInst *PTI = Pred->getTerminator();
    Value *PCV = isValueEqualityComparison(PTI);  // PredCondVal

    if (PCV == CV && SafeToMergeTerminators(TI, PTI)) {
      // Figure out which 'cases' to copy from SI to PSI.
      std::vector<ValueEqualityComparisonCase> BBCases;
      BasicBlock *BBDefault = GetValueEqualityComparisonCases(TI, BBCases);

      std::vector<ValueEqualityComparisonCase> PredCases;
      BasicBlock *PredDefault = GetValueEqualityComparisonCases(PTI, PredCases);

      // Based on whether the default edge from PTI goes to BB or not, fill in
      // PredCases and PredDefault with the new switch cases we would like to
      // build.
      SmallVector<BasicBlock*, 8> NewSuccessors;

      // Update the branch weight metadata along the way
      SmallVector<uint64_t, 8> Weights;
      bool PredHasWeights = HasBranchWeights(PTI);
      bool SuccHasWeights = HasBranchWeights(TI);

      if (PredHasWeights) {
        GetBranchWeights(PTI, Weights);
        // branch-weight metadata is inconsistent here.
        if (Weights.size() != 1 + PredCases.size())
          PredHasWeights = SuccHasWeights = false;
      } else if (SuccHasWeights)
        // If there are no predecessor weights but there are successor weights,
        // populate Weights with 1, which will later be scaled to the sum of
        // successor's weights
        Weights.assign(1 + PredCases.size(), 1);

      SmallVector<uint64_t, 8> SuccWeights;
      if (SuccHasWeights) {
        GetBranchWeights(TI, SuccWeights);
        // branch-weight metadata is inconsistent here.
        if (SuccWeights.size() != 1 + BBCases.size())
          PredHasWeights = SuccHasWeights = false;
      } else if (PredHasWeights)
        SuccWeights.assign(1 + BBCases.size(), 1);

      if (PredDefault == BB) {
        // If this is the default destination from PTI, only the edges in TI
        // that don't occur in PTI, or that branch to BB will be activated.
        std::set<ConstantInt*, ConstantIntOrdering> PTIHandled;
        for (unsigned i = 0, e = PredCases.size(); i != e; ++i)
          if (PredCases[i].Dest != BB)
            PTIHandled.insert(PredCases[i].Value);
          else {
            // The default destination is BB, we don't need explicit targets.
            std::swap(PredCases[i], PredCases.back());

            if (PredHasWeights || SuccHasWeights) {
              // Increase weight for the default case.
              Weights[0] += Weights[i+1];
              std::swap(Weights[i+1], Weights.back());
              Weights.pop_back();
            }

            PredCases.pop_back();
            --i; --e;
          }

        // Reconstruct the new switch statement we will be building.
        if (PredDefault != BBDefault) {
          PredDefault->removePredecessor(Pred);
          PredDefault = BBDefault;
          NewSuccessors.push_back(BBDefault);
        }

        unsigned CasesFromPred = Weights.size();
        uint64_t ValidTotalSuccWeight = 0;
        for (unsigned i = 0, e = BBCases.size(); i != e; ++i)
          if (!PTIHandled.count(BBCases[i].Value) &&
              BBCases[i].Dest != BBDefault) {
            PredCases.push_back(BBCases[i]);
            NewSuccessors.push_back(BBCases[i].Dest);
            if (SuccHasWeights || PredHasWeights) {
              // The default weight is at index 0, so weight for the ith case
              // should be at index i+1. Scale the cases from successor by
              // PredDefaultWeight (Weights[0]).
              Weights.push_back(Weights[0] * SuccWeights[i+1]);
              ValidTotalSuccWeight += SuccWeights[i+1];
            }
          }

        if (SuccHasWeights || PredHasWeights) {
          ValidTotalSuccWeight += SuccWeights[0];
          // Scale the cases from predecessor by ValidTotalSuccWeight.
          for (unsigned i = 1; i < CasesFromPred; ++i)
            Weights[i] *= ValidTotalSuccWeight;
          // Scale the default weight by SuccDefaultWeight (SuccWeights[0]).
          Weights[0] *= SuccWeights[0];
        }
      } else {
        // If this is not the default destination from PSI, only the edges
        // in SI that occur in PSI with a destination of BB will be
        // activated.
        std::set<ConstantInt*, ConstantIntOrdering> PTIHandled;
        std::map<ConstantInt*, uint64_t> WeightsForHandled;
        for (unsigned i = 0, e = PredCases.size(); i != e; ++i)
          if (PredCases[i].Dest == BB) {
            PTIHandled.insert(PredCases[i].Value);

            if (PredHasWeights || SuccHasWeights) {
              WeightsForHandled[PredCases[i].Value] = Weights[i+1];
              std::swap(Weights[i+1], Weights.back());
              Weights.pop_back();
            }

            std::swap(PredCases[i], PredCases.back());
            PredCases.pop_back();
            --i; --e;
          }

        // Okay, now we know which constants were sent to BB from the
        // predecessor.  Figure out where they will all go now.
        for (unsigned i = 0, e = BBCases.size(); i != e; ++i)
          if (PTIHandled.count(BBCases[i].Value)) {
            // If this is one we are capable of getting...
            if (PredHasWeights || SuccHasWeights)
              Weights.push_back(WeightsForHandled[BBCases[i].Value]);
            PredCases.push_back(BBCases[i]);
            NewSuccessors.push_back(BBCases[i].Dest);
            PTIHandled.erase(BBCases[i].Value);// This constant is taken care of
          }

        // If there are any constants vectored to BB that TI doesn't handle,
        // they must go to the default destination of TI.
        for (std::set<ConstantInt*, ConstantIntOrdering>::iterator I =
                                    PTIHandled.begin(),
               E = PTIHandled.end(); I != E; ++I) {
          if (PredHasWeights || SuccHasWeights)
            Weights.push_back(WeightsForHandled[*I]);
          PredCases.push_back(ValueEqualityComparisonCase(*I, BBDefault));
          NewSuccessors.push_back(BBDefault);
        }
      }

      // Okay, at this point, we know which new successor Pred will get.  Make
      // sure we update the number of entries in the PHI nodes for these
      // successors.
      for (unsigned i = 0, e = NewSuccessors.size(); i != e; ++i)
        AddPredecessorToBlock(NewSuccessors[i], Pred, BB);

      Builder.SetInsertPoint(PTI);
      // Convert pointer to int before we switch.
      if (CV->getType()->isPointerTy()) {
        CV = Builder.CreatePtrToInt(CV, DL.getIntPtrType(CV->getType()),
                                    "magicptr");
      }

      // Now that the successors are updated, create the new Switch instruction.
      SwitchInst *NewSI = Builder.CreateSwitch(CV, PredDefault,
                                               PredCases.size());
      NewSI->setDebugLoc(PTI->getDebugLoc());
      for (unsigned i = 0, e = PredCases.size(); i != e; ++i)
        NewSI->addCase(PredCases[i].Value, PredCases[i].Dest);

      if (PredHasWeights || SuccHasWeights) {
        // Halve the weights if any of them cannot fit in an uint32_t
        FitWeights(Weights);

        SmallVector<uint32_t, 8> MDWeights(Weights.begin(), Weights.end());

        NewSI->setMetadata(LLVMContext::MD_prof,
                           MDBuilder(BB->getContext()).
                           createBranchWeights(MDWeights));
      }

      EraseTerminatorInstAndDCECond(PTI);

      // Okay, last check.  If BB is still a successor of PSI, then we must
      // have an infinite loop case.  If so, add an infinitely looping block
      // to handle the case to preserve the behavior of the code.
      BasicBlock *InfLoopBlock = nullptr;
      for (unsigned i = 0, e = NewSI->getNumSuccessors(); i != e; ++i)
        if (NewSI->getSuccessor(i) == BB) {
          if (!InfLoopBlock) {
            // Insert it at the end of the function, because it's either code,
            // or it won't matter if it's hot. :)
            InfLoopBlock = BasicBlock::Create(BB->getContext(),
                                              "infloop", BB->getParent());
            BranchInst::Create(InfLoopBlock, InfLoopBlock);
          }
          NewSI->setSuccessor(i, InfLoopBlock);
        }

      Changed = true;
    }
  }
  return Changed;
}

// isSafeToHoistInvoke - If we would need to insert a select that uses the
// value of this invoke (comments in HoistThenElseCodeToIf explain why we
// would need to do this), we can't hoist the invoke, as there is nowhere
// to put the select in this case.
static bool isSafeToHoistInvoke(BasicBlock *BB1, BasicBlock *BB2,
                                Instruction *I1, Instruction *I2) {
  for (succ_iterator SI = succ_begin(BB1), E = succ_end(BB1); SI != E; ++SI) {
    PHINode *PN;
    for (BasicBlock::iterator BBI = SI->begin();
         (PN = dyn_cast<PHINode>(BBI)); ++BBI) {
      Value *BB1V = PN->getIncomingValueForBlock(BB1);
      Value *BB2V = PN->getIncomingValueForBlock(BB2);
      if (BB1V != BB2V && (BB1V==I1 || BB2V==I2)) {
        return false;
      }
    }
  }
  return true;
}

static bool passingValueIsAlwaysUndefined(Value *V, Instruction *I);

/// HoistThenElseCodeToIf - Given a conditional branch that goes to BB1 and
/// BB2, hoist any common code in the two blocks up into the branch block.  The
/// caller of this function guarantees that BI's block dominates BB1 and BB2.
static bool HoistThenElseCodeToIf(BranchInst *BI,
                                  const TargetTransformInfo &TTI) {
  // This does very trivial matching, with limited scanning, to find identical
  // instructions in the two blocks.  In particular, we don't want to get into
  // O(M*N) situations here where M and N are the sizes of BB1 and BB2.  As
  // such, we currently just scan for obviously identical instructions in an
  // identical order.
  BasicBlock *BB1 = BI->getSuccessor(0);  // The true destination.
  BasicBlock *BB2 = BI->getSuccessor(1);  // The false destination

  BasicBlock::iterator BB1_Itr = BB1->begin();
  BasicBlock::iterator BB2_Itr = BB2->begin();

  Instruction *I1 = BB1_Itr++, *I2 = BB2_Itr++;
  // Skip debug info if it is not identical.
  DbgInfoIntrinsic *DBI1 = dyn_cast<DbgInfoIntrinsic>(I1);
  DbgInfoIntrinsic *DBI2 = dyn_cast<DbgInfoIntrinsic>(I2);
  if (!DBI1 || !DBI2 || !DBI1->isIdenticalToWhenDefined(DBI2)) {
    while (isa<DbgInfoIntrinsic>(I1))
      I1 = BB1_Itr++;
    while (isa<DbgInfoIntrinsic>(I2))
      I2 = BB2_Itr++;
  }
  if (isa<PHINode>(I1) || !I1->isIdenticalToWhenDefined(I2) ||
      (isa<InvokeInst>(I1) && !isSafeToHoistInvoke(BB1, BB2, I1, I2)))
    return false;

  BasicBlock *BIParent = BI->getParent();

  bool Changed = false;
  do {
    // If we are hoisting the terminator instruction, don't move one (making a
    // broken BB), instead clone it, and remove BI.
    if (isa<TerminatorInst>(I1))
      goto HoistTerminator;

    if (!TTI.isProfitableToHoist(I1) || !TTI.isProfitableToHoist(I2))
      return Changed;

    // For a normal instruction, we just move one to right before the branch,
    // then replace all uses of the other with the first.  Finally, we remove
    // the now redundant second instruction.
    BIParent->getInstList().splice(BI, BB1->getInstList(), I1);
    if (!I2->use_empty())
      I2->replaceAllUsesWith(I1);
    I1->intersectOptionalDataWith(I2);
    unsigned KnownIDs[] = {
      LLVMContext::MD_tbaa,
      LLVMContext::MD_range,
      LLVMContext::MD_fpmath,
      LLVMContext::MD_invariant_load,
      LLVMContext::MD_nonnull
    };
    combineMetadata(I1, I2, KnownIDs);
    I2->eraseFromParent();
    Changed = true;

    I1 = BB1_Itr++;
    I2 = BB2_Itr++;
    // Skip debug info if it is not identical.
    DbgInfoIntrinsic *DBI1 = dyn_cast<DbgInfoIntrinsic>(I1);
    DbgInfoIntrinsic *DBI2 = dyn_cast<DbgInfoIntrinsic>(I2);
    if (!DBI1 || !DBI2 || !DBI1->isIdenticalToWhenDefined(DBI2)) {
      while (isa<DbgInfoIntrinsic>(I1))
        I1 = BB1_Itr++;
      while (isa<DbgInfoIntrinsic>(I2))
        I2 = BB2_Itr++;
    }
  } while (I1->isIdenticalToWhenDefined(I2));

  return true;

HoistTerminator:
  // It may not be possible to hoist an invoke.
  if (isa<InvokeInst>(I1) && !isSafeToHoistInvoke(BB1, BB2, I1, I2))
    return Changed;

  for (succ_iterator SI = succ_begin(BB1), E = succ_end(BB1); SI != E; ++SI) {
    PHINode *PN;
    for (BasicBlock::iterator BBI = SI->begin();
         (PN = dyn_cast<PHINode>(BBI)); ++BBI) {
      Value *BB1V = PN->getIncomingValueForBlock(BB1);
      Value *BB2V = PN->getIncomingValueForBlock(BB2);
      if (BB1V == BB2V)
        continue;

      // Check for passingValueIsAlwaysUndefined here because we would rather
      // eliminate undefined control flow then converting it to a select.
      if (passingValueIsAlwaysUndefined(BB1V, PN) ||
          passingValueIsAlwaysUndefined(BB2V, PN))
       return Changed;

      if (isa<ConstantExpr>(BB1V) && !isSafeToSpeculativelyExecute(BB1V))
        return Changed;
      if (isa<ConstantExpr>(BB2V) && !isSafeToSpeculativelyExecute(BB2V))
        return Changed;
    }
  }

  // Okay, it is safe to hoist the terminator.
  Instruction *NT = I1->clone();
  BIParent->getInstList().insert(BI, NT);
  if (!NT->getType()->isVoidTy()) {
    I1->replaceAllUsesWith(NT);
    I2->replaceAllUsesWith(NT);
    NT->takeName(I1);
  }

  IRBuilder<true, NoFolder> Builder(NT);
  // Hoisting one of the terminators from our successor is a great thing.
  // Unfortunately, the successors of the if/else blocks may have PHI nodes in
  // them.  If they do, all PHI entries for BB1/BB2 must agree for all PHI
  // nodes, so we insert select instruction to compute the final result.
  std::map<std::pair<Value*,Value*>, SelectInst*> InsertedSelects;
  for (succ_iterator SI = succ_begin(BB1), E = succ_end(BB1); SI != E; ++SI) {
    PHINode *PN;
    for (BasicBlock::iterator BBI = SI->begin();
         (PN = dyn_cast<PHINode>(BBI)); ++BBI) {
      Value *BB1V = PN->getIncomingValueForBlock(BB1);
      Value *BB2V = PN->getIncomingValueForBlock(BB2);
      if (BB1V == BB2V) continue;

      // These values do not agree.  Insert a select instruction before NT
      // that determines the right value.
      SelectInst *&SI = InsertedSelects[std::make_pair(BB1V, BB2V)];
      if (!SI)
        SI = cast<SelectInst>
          (Builder.CreateSelect(BI->getCondition(), BB1V, BB2V,
                                BB1V->getName()+"."+BB2V->getName()));

      // Make the PHI node use the select for all incoming values for BB1/BB2
      for (unsigned i = 0, e = PN->getNumIncomingValues(); i != e; ++i)
        if (PN->getIncomingBlock(i) == BB1 || PN->getIncomingBlock(i) == BB2)
          PN->setIncomingValue(i, SI);
    }
  }

  // Update any PHI nodes in our new successors.
  for (succ_iterator SI = succ_begin(BB1), E = succ_end(BB1); SI != E; ++SI)
    AddPredecessorToBlock(*SI, BIParent, BB1);

  EraseTerminatorInstAndDCECond(BI);
  return true;
}

/// SinkThenElseCodeToEnd - Given an unconditional branch that goes to BBEnd,
/// check whether BBEnd has only two predecessors and the other predecessor
/// ends with an unconditional branch. If it is true, sink any common code
/// in the two predecessors to BBEnd.
static bool SinkThenElseCodeToEnd(BranchInst *BI1) {
  assert(BI1->isUnconditional());
  BasicBlock *BB1 = BI1->getParent();
  BasicBlock *BBEnd = BI1->getSuccessor(0);

  // Check that BBEnd has two predecessors and the other predecessor ends with
  // an unconditional branch.
  pred_iterator PI = pred_begin(BBEnd), PE = pred_end(BBEnd);
  BasicBlock *Pred0 = *PI++;
  if (PI == PE) // Only one predecessor.
    return false;
  BasicBlock *Pred1 = *PI++;
  if (PI != PE) // More than two predecessors.
    return false;
  BasicBlock *BB2 = (Pred0 == BB1) ? Pred1 : Pred0;
  BranchInst *BI2 = dyn_cast<BranchInst>(BB2->getTerminator());
  if (!BI2 || !BI2->isUnconditional())
    return false;

  // Gather the PHI nodes in BBEnd.
  SmallDenseMap<std::pair<Value *, Value *>, PHINode *> JointValueMap;
  Instruction *FirstNonPhiInBBEnd = nullptr;
  for (BasicBlock::iterator I = BBEnd->begin(), E = BBEnd->end(); I != E; ++I) {
    if (PHINode *PN = dyn_cast<PHINode>(I)) {
      Value *BB1V = PN->getIncomingValueForBlock(BB1);
      Value *BB2V = PN->getIncomingValueForBlock(BB2);
      JointValueMap[std::make_pair(BB1V, BB2V)] = PN;
    } else {
      FirstNonPhiInBBEnd = &*I;
      break;
    }
  }
  if (!FirstNonPhiInBBEnd)
    return false;

  // This does very trivial matching, with limited scanning, to find identical
  // instructions in the two blocks.  We scan backward for obviously identical
  // instructions in an identical order.
  BasicBlock::InstListType::reverse_iterator RI1 = BB1->getInstList().rbegin(),
                                             RE1 = BB1->getInstList().rend(),
                                             RI2 = BB2->getInstList().rbegin(),
                                             RE2 = BB2->getInstList().rend();
  // Skip debug info.
  while (RI1 != RE1 && isa<DbgInfoIntrinsic>(&*RI1)) ++RI1;
  if (RI1 == RE1)
    return false;
  while (RI2 != RE2 && isa<DbgInfoIntrinsic>(&*RI2)) ++RI2;
  if (RI2 == RE2)
    return false;
  // Skip the unconditional branches.
  ++RI1;
  ++RI2;

  bool Changed = false;
  while (RI1 != RE1 && RI2 != RE2) {
    // Skip debug info.
    while (RI1 != RE1 && isa<DbgInfoIntrinsic>(&*RI1)) ++RI1;
    if (RI1 == RE1)
      return Changed;
    while (RI2 != RE2 && isa<DbgInfoIntrinsic>(&*RI2)) ++RI2;
    if (RI2 == RE2)
      return Changed;

    Instruction *I1 = &*RI1, *I2 = &*RI2;
    auto InstPair = std::make_pair(I1, I2);
    // I1 and I2 should have a single use in the same PHI node, and they
    // perform the same operation.
    // Cannot move control-flow-involving, volatile loads, vaarg, etc.
    if (isa<PHINode>(I1) || isa<PHINode>(I2) ||
        isa<TerminatorInst>(I1) || isa<TerminatorInst>(I2) ||
        isa<LandingPadInst>(I1) || isa<LandingPadInst>(I2) ||
        isa<AllocaInst>(I1) || isa<AllocaInst>(I2) ||
        I1->mayHaveSideEffects() || I2->mayHaveSideEffects() ||
        I1->mayReadOrWriteMemory() || I2->mayReadOrWriteMemory() ||
        !I1->hasOneUse() || !I2->hasOneUse() ||
        !JointValueMap.count(InstPair))
      return Changed;

    // Check whether we should swap the operands of ICmpInst.
    // TODO: Add support of communativity.
    ICmpInst *ICmp1 = dyn_cast<ICmpInst>(I1), *ICmp2 = dyn_cast<ICmpInst>(I2);
    bool SwapOpnds = false;
    if (ICmp1 && ICmp2 &&
        ICmp1->getOperand(0) != ICmp2->getOperand(0) &&
        ICmp1->getOperand(1) != ICmp2->getOperand(1) &&
        (ICmp1->getOperand(0) == ICmp2->getOperand(1) ||
         ICmp1->getOperand(1) == ICmp2->getOperand(0))) {
      ICmp2->swapOperands();
      SwapOpnds = true;
    }
    if (!I1->isSameOperationAs(I2)) {
      if (SwapOpnds)
        ICmp2->swapOperands();
      return Changed;
    }

    // The operands should be either the same or they need to be generated
    // with a PHI node after sinking. We only handle the case where there is
    // a single pair of different operands.
    Value *DifferentOp1 = nullptr, *DifferentOp2 = nullptr;
    unsigned Op1Idx = ~0U;
    for (unsigned I = 0, E = I1->getNumOperands(); I != E; ++I) {
      if (I1->getOperand(I) == I2->getOperand(I))
        continue;
      // Early exit if we have more-than one pair of different operands or if
      // we need a PHI node to replace a constant.
      if (Op1Idx != ~0U ||
          isa<Constant>(I1->getOperand(I)) ||
          isa<Constant>(I2->getOperand(I))) {
        // If we can't sink the instructions, undo the swapping.
        if (SwapOpnds)
          ICmp2->swapOperands();
        return Changed;
      }
      DifferentOp1 = I1->getOperand(I);
      Op1Idx = I;
      DifferentOp2 = I2->getOperand(I);
    }

    DEBUG(dbgs() << "SINK common instructions " << *I1 << "\n");
    DEBUG(dbgs() << "                         " << *I2 << "\n");

    // We insert the pair of different operands to JointValueMap and
    // remove (I1, I2) from JointValueMap.
    if (Op1Idx != ~0U) {
      auto &NewPN = JointValueMap[std::make_pair(DifferentOp1, DifferentOp2)];
      if (!NewPN) {
        NewPN =
            PHINode::Create(DifferentOp1->getType(), 2,
                            DifferentOp1->getName() + ".sink", BBEnd->begin());
        NewPN->addIncoming(DifferentOp1, BB1);
        NewPN->addIncoming(DifferentOp2, BB2);
        DEBUG(dbgs() << "Create PHI node " << *NewPN << "\n";);
      }
      // I1 should use NewPN instead of DifferentOp1.
      I1->setOperand(Op1Idx, NewPN);
    }
    PHINode *OldPN = JointValueMap[InstPair];
    JointValueMap.erase(InstPair);

    // We need to update RE1 and RE2 if we are going to sink the first
    // instruction in the basic block down.
    bool UpdateRE1 = (I1 == BB1->begin()), UpdateRE2 = (I2 == BB2->begin());
    // Sink the instruction.
    BBEnd->getInstList().splice(FirstNonPhiInBBEnd, BB1->getInstList(), I1);
    if (!OldPN->use_empty())
      OldPN->replaceAllUsesWith(I1);
    OldPN->eraseFromParent();

    if (!I2->use_empty())
      I2->replaceAllUsesWith(I1);
    I1->intersectOptionalDataWith(I2);
    // TODO: Use combineMetadata here to preserve what metadata we can
    // (analogous to the hoisting case above).
    I2->eraseFromParent();

    if (UpdateRE1)
      RE1 = BB1->getInstList().rend();
    if (UpdateRE2)
      RE2 = BB2->getInstList().rend();
    FirstNonPhiInBBEnd = I1;
    NumSinkCommons++;
    Changed = true;
  }
  return Changed;
}

/// \brief Determine if we can hoist sink a sole store instruction out of a
/// conditional block.
///
/// We are looking for code like the following:
///   BrBB:
///     store i32 %add, i32* %arrayidx2
///     ... // No other stores or function calls (we could be calling a memory
///     ... // function).
///     %cmp = icmp ult %x, %y
///     br i1 %cmp, label %EndBB, label %ThenBB
///   ThenBB:
///     store i32 %add5, i32* %arrayidx2
///     br label EndBB
///   EndBB:
///     ...
///   We are going to transform this into:
///   BrBB:
///     store i32 %add, i32* %arrayidx2
///     ... //
///     %cmp = icmp ult %x, %y
///     %add.add5 = select i1 %cmp, i32 %add, %add5
///     store i32 %add.add5, i32* %arrayidx2
///     ...
///
/// \return The pointer to the value of the previous store if the store can be
///         hoisted into the predecessor block. 0 otherwise.
static Value *isSafeToSpeculateStore(Instruction *I, BasicBlock *BrBB,
                                     BasicBlock *StoreBB, BasicBlock *EndBB) {
  StoreInst *StoreToHoist = dyn_cast<StoreInst>(I);
  if (!StoreToHoist)
    return nullptr;

  // Volatile or atomic.
  if (!StoreToHoist->isSimple())
    return nullptr;

  Value *StorePtr = StoreToHoist->getPointerOperand();

  // Look for a store to the same pointer in BrBB.
  unsigned MaxNumInstToLookAt = 10;
  for (BasicBlock::reverse_iterator RI = BrBB->rbegin(),
       RE = BrBB->rend(); RI != RE && (--MaxNumInstToLookAt); ++RI) {
    Instruction *CurI = &*RI;

    // Could be calling an instruction that effects memory like free().
    if (CurI->mayHaveSideEffects() && !isa<StoreInst>(CurI))
      return nullptr;

    StoreInst *SI = dyn_cast<StoreInst>(CurI);
    // Found the previous store make sure it stores to the same location.
    if (SI && SI->getPointerOperand() == StorePtr)
      // Found the previous store, return its value operand.
      return SI->getValueOperand();
    else if (SI)
      return nullptr; // Unknown store.
  }

  return nullptr;
}

/// \brief Speculate a conditional basic block flattening the CFG.
///
/// Note that this is a very risky transform currently. Speculating
/// instructions like this is most often not desirable. Instead, there is an MI
/// pass which can do it with full awareness of the resource constraints.
/// However, some cases are "obvious" and we should do directly. An example of
/// this is speculating a single, reasonably cheap instruction.
///
/// There is only one distinct advantage to flattening the CFG at the IR level:
/// it makes very common but simplistic optimizations such as are common in
/// instcombine and the DAG combiner more powerful by removing CFG edges and
/// modeling their effects with easier to reason about SSA value graphs.
///
///
/// An illustration of this transform is turning this IR:
/// \code
///   BB:
///     %cmp = icmp ult %x, %y
///     br i1 %cmp, label %EndBB, label %ThenBB
///   ThenBB:
///     %sub = sub %x, %y
///     br label BB2
///   EndBB:
///     %phi = phi [ %sub, %ThenBB ], [ 0, %EndBB ]
///     ...
/// \endcode
///
/// Into this IR:
/// \code
///   BB:
///     %cmp = icmp ult %x, %y
///     %sub = sub %x, %y
///     %cond = select i1 %cmp, 0, %sub
///     ...
/// \endcode
///
/// \returns true if the conditional block is removed.
static bool SpeculativelyExecuteBB(BranchInst *BI, BasicBlock *ThenBB,
                                   const TargetTransformInfo &TTI) {
  // Be conservative for now. FP select instruction can often be expensive.
  Value *BrCond = BI->getCondition();
  if (isa<FCmpInst>(BrCond))
    return false;

  BasicBlock *BB = BI->getParent();
  BasicBlock *EndBB = ThenBB->getTerminator()->getSuccessor(0);

  // If ThenBB is actually on the false edge of the conditional branch, remember
  // to swap the select operands later.
  bool Invert = false;
  if (ThenBB != BI->getSuccessor(0)) {
    assert(ThenBB == BI->getSuccessor(1) && "No edge from 'if' block?");
    Invert = true;
  }
  assert(EndBB == BI->getSuccessor(!Invert) && "No edge from to end block");

  // Keep a count of how many times instructions are used within CondBB when
  // they are candidates for sinking into CondBB. Specifically:
  // - They are defined in BB, and
  // - They have no side effects, and
  // - All of their uses are in CondBB.
  SmallDenseMap<Instruction *, unsigned, 4> SinkCandidateUseCounts;

  unsigned SpeculationCost = 0;
  Value *SpeculatedStoreValue = nullptr;
  StoreInst *SpeculatedStore = nullptr;
  for (BasicBlock::iterator BBI = ThenBB->begin(),
                            BBE = std::prev(ThenBB->end());
       BBI != BBE; ++BBI) {
    Instruction *I = BBI;
    // Skip debug info.
    if (isa<DbgInfoIntrinsic>(I))
      continue;

    // Only speculatively execute a single instruction (not counting the
    // terminator) for now.
    ++SpeculationCost;
    if (SpeculationCost > 1)
      return false;

    // Don't hoist the instruction if it's unsafe or expensive.
    if (!isSafeToSpeculativelyExecute(I) &&
        !(HoistCondStores && (SpeculatedStoreValue = isSafeToSpeculateStore(
                                  I, BB, ThenBB, EndBB))))
      return false;
    if (!SpeculatedStoreValue &&
        ComputeSpeculationCost(I, TTI) >
            PHINodeFoldingThreshold * TargetTransformInfo::TCC_Basic)
      return false;

    // Store the store speculation candidate.
    if (SpeculatedStoreValue)
      SpeculatedStore = cast<StoreInst>(I);

    // Do not hoist the instruction if any of its operands are defined but not
    // used in BB. The transformation will prevent the operand from
    // being sunk into the use block.
    for (User::op_iterator i = I->op_begin(), e = I->op_end();
         i != e; ++i) {
      Instruction *OpI = dyn_cast<Instruction>(*i);
      if (!OpI || OpI->getParent() != BB ||
          OpI->mayHaveSideEffects())
        continue; // Not a candidate for sinking.

      ++SinkCandidateUseCounts[OpI];
    }
  }

  // Consider any sink candidates which are only used in CondBB as costs for
  // speculation. Note, while we iterate over a DenseMap here, we are summing
  // and so iteration order isn't significant.
  for (SmallDenseMap<Instruction *, unsigned, 4>::iterator I =
           SinkCandidateUseCounts.begin(), E = SinkCandidateUseCounts.end();
       I != E; ++I)
    if (I->first->getNumUses() == I->second) {
      ++SpeculationCost;
      if (SpeculationCost > 1)
        return false;
    }

  // Check that the PHI nodes can be converted to selects.
  bool HaveRewritablePHIs = false;
  for (BasicBlock::iterator I = EndBB->begin();
       PHINode *PN = dyn_cast<PHINode>(I); ++I) {
    Value *OrigV = PN->getIncomingValueForBlock(BB);
    Value *ThenV = PN->getIncomingValueForBlock(ThenBB);

    // FIXME: Try to remove some of the duplication with HoistThenElseCodeToIf.
    // Skip PHIs which are trivial.
    if (ThenV == OrigV)
      continue;

    // Don't convert to selects if we could remove undefined behavior instead.
    if (passingValueIsAlwaysUndefined(OrigV, PN) ||
        passingValueIsAlwaysUndefined(ThenV, PN))
      return false;

    HaveRewritablePHIs = true;
    ConstantExpr *OrigCE = dyn_cast<ConstantExpr>(OrigV);
    ConstantExpr *ThenCE = dyn_cast<ConstantExpr>(ThenV);
    if (!OrigCE && !ThenCE)
      continue; // Known safe and cheap.

    if ((ThenCE && !isSafeToSpeculativelyExecute(ThenCE)) ||
        (OrigCE && !isSafeToSpeculativelyExecute(OrigCE)))
      return false;
    unsigned OrigCost = OrigCE ? ComputeSpeculationCost(OrigCE, TTI) : 0;
    unsigned ThenCost = ThenCE ? ComputeSpeculationCost(ThenCE, TTI) : 0;
    unsigned MaxCost = 2 * PHINodeFoldingThreshold *
      TargetTransformInfo::TCC_Basic;
    if (OrigCost + ThenCost > MaxCost)
      return false;

    // Account for the cost of an unfolded ConstantExpr which could end up
    // getting expanded into Instructions.
    // FIXME: This doesn't account for how many operations are combined in the
    // constant expression.
    ++SpeculationCost;
    if (SpeculationCost > 1)
      return false;
  }

  // If there are no PHIs to process, bail early. This helps ensure idempotence
  // as well.
  if (!HaveRewritablePHIs && !(HoistCondStores && SpeculatedStoreValue))
    return false;

  // If we get here, we can hoist the instruction and if-convert.
  DEBUG(dbgs() << "SPECULATIVELY EXECUTING BB" << *ThenBB << "\n";);

  // Insert a select of the value of the speculated store.
  if (SpeculatedStoreValue) {
    IRBuilder<true, NoFolder> Builder(BI);
    Value *TrueV = SpeculatedStore->getValueOperand();
    Value *FalseV = SpeculatedStoreValue;
    if (Invert)
      std::swap(TrueV, FalseV);
    Value *S = Builder.CreateSelect(BrCond, TrueV, FalseV, TrueV->getName() +
                                    "." + FalseV->getName());
    SpeculatedStore->setOperand(0, S);
  }

  // Hoist the instructions.
  BB->getInstList().splice(BI, ThenBB->getInstList(), ThenBB->begin(),
                           std::prev(ThenBB->end()));

  // Insert selects and rewrite the PHI operands.
  IRBuilder<true, NoFolder> Builder(BI);
  for (BasicBlock::iterator I = EndBB->begin();
       PHINode *PN = dyn_cast<PHINode>(I); ++I) {
    unsigned OrigI = PN->getBasicBlockIndex(BB);
    unsigned ThenI = PN->getBasicBlockIndex(ThenBB);
    Value *OrigV = PN->getIncomingValue(OrigI);
    Value *ThenV = PN->getIncomingValue(ThenI);

    // Skip PHIs which are trivial.
    if (OrigV == ThenV)
      continue;

    // Create a select whose true value is the speculatively executed value and
    // false value is the preexisting value. Swap them if the branch
    // destinations were inverted.
    Value *TrueV = ThenV, *FalseV = OrigV;
    if (Invert)
      std::swap(TrueV, FalseV);
    Value *V = Builder.CreateSelect(BrCond, TrueV, FalseV,
                                    TrueV->getName() + "." + FalseV->getName());
    PN->setIncomingValue(OrigI, V);
    PN->setIncomingValue(ThenI, V);
  }

  ++NumSpeculations;
  return true;
}

/// \returns True if this block contains a CallInst with the NoDuplicate
/// attribute.
static bool HasNoDuplicateCall(const BasicBlock *BB) {
  for (BasicBlock::const_iterator I = BB->begin(), E = BB->end(); I != E; ++I) {
    const CallInst *CI = dyn_cast<CallInst>(I);
    if (!CI)
      continue;
    if (CI->cannotDuplicate())
      return true;
  }
  return false;
}

/// BlockIsSimpleEnoughToThreadThrough - Return true if we can thread a branch
/// across this block.
static bool BlockIsSimpleEnoughToThreadThrough(BasicBlock *BB) {
  BranchInst *BI = cast<BranchInst>(BB->getTerminator());
  unsigned Size = 0;

  for (BasicBlock::iterator BBI = BB->begin(); &*BBI != BI; ++BBI) {
    if (isa<DbgInfoIntrinsic>(BBI))
      continue;
    if (Size > 10) return false;  // Don't clone large BB's.
    ++Size;

    // We can only support instructions that do not define values that are
    // live outside of the current basic block.
    for (User *U : BBI->users()) {
      Instruction *UI = cast<Instruction>(U);
      if (UI->getParent() != BB || isa<PHINode>(UI)) return false;
    }

    // Looks ok, continue checking.
  }

  return true;
}

/// FoldCondBranchOnPHI - If we have a conditional branch on a PHI node value
/// that is defined in the same block as the branch and if any PHI entries are
/// constants, thread edges corresponding to that entry to be branches to their
/// ultimate destination.
static bool FoldCondBranchOnPHI(BranchInst *BI, const DataLayout &DL) {
  BasicBlock *BB = BI->getParent();
  PHINode *PN = dyn_cast<PHINode>(BI->getCondition());
  // NOTE: we currently cannot transform this case if the PHI node is used
  // outside of the block.
  if (!PN || PN->getParent() != BB || !PN->hasOneUse())
    return false;

  // Degenerate case of a single entry PHI.
  if (PN->getNumIncomingValues() == 1) {
    FoldSingleEntryPHINodes(PN->getParent());
    return true;
  }

  // Now we know that this block has multiple preds and two succs.
  if (!BlockIsSimpleEnoughToThreadThrough(BB)) return false;

  if (HasNoDuplicateCall(BB)) return false;

  // Okay, this is a simple enough basic block.  See if any phi values are
  // constants.
  for (unsigned i = 0, e = PN->getNumIncomingValues(); i != e; ++i) {
    ConstantInt *CB = dyn_cast<ConstantInt>(PN->getIncomingValue(i));
    if (!CB || !CB->getType()->isIntegerTy(1)) continue;

    // Okay, we now know that all edges from PredBB should be revectored to
    // branch to RealDest.
    BasicBlock *PredBB = PN->getIncomingBlock(i);
    BasicBlock *RealDest = BI->getSuccessor(!CB->getZExtValue());

    if (RealDest == BB) continue;  // Skip self loops.
    // Skip if the predecessor's terminator is an indirect branch.
    if (isa<IndirectBrInst>(PredBB->getTerminator())) continue;

    // The dest block might have PHI nodes, other predecessors and other
    // difficult cases.  Instead of being smart about this, just insert a new
    // block that jumps to the destination block, effectively splitting
    // the edge we are about to create.
    BasicBlock *EdgeBB = BasicBlock::Create(BB->getContext(),
                                            RealDest->getName()+".critedge",
                                            RealDest->getParent(), RealDest);
    BranchInst::Create(RealDest, EdgeBB);

    // Update PHI nodes.
    AddPredecessorToBlock(RealDest, EdgeBB, BB);

    // BB may have instructions that are being threaded over.  Clone these
    // instructions into EdgeBB.  We know that there will be no uses of the
    // cloned instructions outside of EdgeBB.
    BasicBlock::iterator InsertPt = EdgeBB->begin();
    DenseMap<Value*, Value*> TranslateMap;  // Track translated values.
    for (BasicBlock::iterator BBI = BB->begin(); &*BBI != BI; ++BBI) {
      if (PHINode *PN = dyn_cast<PHINode>(BBI)) {
        TranslateMap[PN] = PN->getIncomingValueForBlock(PredBB);
        continue;
      }
      // Clone the instruction.
      Instruction *N = BBI->clone();
      if (BBI->hasName()) N->setName(BBI->getName()+".c");

      // Update operands due to translation.
      for (User::op_iterator i = N->op_begin(), e = N->op_end();
           i != e; ++i) {
        DenseMap<Value*, Value*>::iterator PI = TranslateMap.find(*i);
        if (PI != TranslateMap.end())
          *i = PI->second;
      }

      // Check for trivial simplification.
      if (Value *V = SimplifyInstruction(N, DL)) {
        TranslateMap[BBI] = V;
        delete N;   // Instruction folded away, don't need actual inst
      } else {
        // Insert the new instruction into its new home.
        EdgeBB->getInstList().insert(InsertPt, N);
        if (!BBI->use_empty())
          TranslateMap[BBI] = N;
      }
    }

    // Loop over all of the edges from PredBB to BB, changing them to branch
    // to EdgeBB instead.
    TerminatorInst *PredBBTI = PredBB->getTerminator();
    for (unsigned i = 0, e = PredBBTI->getNumSuccessors(); i != e; ++i)
      if (PredBBTI->getSuccessor(i) == BB) {
        BB->removePredecessor(PredBB);
        PredBBTI->setSuccessor(i, EdgeBB);
      }

    // Recurse, simplifying any other constants.
    return FoldCondBranchOnPHI(BI, DL) | true;
  }

  return false;
}

<<<<<<< HEAD
#if INTEL_CUSTOMIZATION
/// FoldPHIEntries is a generalized replacement (by Intel) for the
/// LLVM open source routine called FoldTwoEntryPHINode(that folds
/// a two-entry phinode into "select") which is capable of handling
/// any number of phi entries. It iteratively transforms each
/// conditional into "select".
/// To keep xmain as clean as possible, we got rid of the
/// FoldTwoEntryPHINode. Any changes (one such change could be to the
/// cost model) made by the LLVM community to FoldTwoEntryPHINode will
/// need to be incorporated into this routine (FoldPHIEntries). There
/// might be conflicts during code merge, and if resolving conflicts
/// becomes too cumbersome, we can try something different.

/// FoldPHIEntries - Given a BB that starts with the specified PHI node,
/// see if we can fold the phi node or some of its entries.
static bool FoldPHIEntries(PHINode *PN, const DataLayout *DL,
                           const TargetTransformInfo &TTI) {
=======
/// FoldTwoEntryPHINode - Given a BB that starts with the specified two-entry
/// PHI node, see if we can eliminate it.
static bool FoldTwoEntryPHINode(PHINode *PN, const TargetTransformInfo &TTI,
                                const DataLayout &DL) {
  // Ok, this is a two entry PHI node.  Check to see if this is a simple "if
  // statement", which has a very simple dominance structure.  Basically, we
  // are trying to find the condition that is being branched on, which
  // subsequently causes this merge to happen.  We really want control
  // dependence information for this check, but simplifycfg can't keep it up
  // to date, and this catches most of the cases we care about anyway.
>>>>>>> af9fdb9d
  BasicBlock *BB = PN->getParent();
  bool Changed = false;

  // This could be a multiple entry PHI node. Try to fold each pair of entries
  // that leads to an "if condition".  Traverse through the predecessor list of
  // BB (where each predecessor corresponds to an entry in the PN) to look for
  // each if-condition.
  SmallVector<BasicBlock *, 16> BBPreds(pred_begin(BB), pred_end(BB));
  for (unsigned i = 0, e = BBPreds.size(); i != e; ++i) {
    BasicBlock *Pred = BBPreds[i];

    BasicBlock *IfTrue = nullptr, *IfFalse = nullptr;
    Value *IfCond = GetIfCondition(BB, Pred, IfTrue, IfFalse);

    if (!IfCond ||
        // Don't bother if the branch will be constant folded trivially.
        isa<ConstantInt>(IfCond)) {
      // continue to look for next "if condition".
      continue;
    }

    // Loop over the PHI's seeing if we can promote them all to select
    // instructions.  While we are at it, keep track of the instructions
    // that need to be moved to the conditional block.
    SmallPtrSet<Instruction *, 4> AggressiveInsts;
    unsigned MaxCostVal0 = PHINodeFoldingThreshold,
             MaxCostVal1 = PHINodeFoldingThreshold;
    MaxCostVal0 *= TargetTransformInfo::TCC_Basic;
    MaxCostVal1 *= TargetTransformInfo::TCC_Basic;

    bool CanBeSimplified = true;
    unsigned NumPhis = 0;

    for (BasicBlock::iterator II = BB->begin(); isa<PHINode>(II);) {
      PHINode *PN = cast<PHINode>(II++);
      if (Value *V = SimplifyInstruction(PN, DL)) {
        PN->replaceAllUsesWith(V);
        PN->eraseFromParent();
        continue;
      }

      Value *TrueVal = PN->getIncomingValueForBlock(IfTrue);
      Value *FalseVal = PN->getIncomingValueForBlock(IfFalse);

      if (TrueVal != FalseVal) {
        if (!CanDominateConditionalBranch(TrueVal, BB, &AggressiveInsts,
                                          MaxCostVal0, DL, TTI) ||
            !CanDominateConditionalBranch(FalseVal, BB, &AggressiveInsts,
                                          MaxCostVal1, DL, TTI)) {
          CanBeSimplified = false;
          break;
        }
        NumPhis++;
      }
    }

    if (!CanBeSimplified) {
      // Continue to look for next "if condition".
      continue;
    }

<<<<<<< HEAD
    // If we fold these two entries of the phi node into a select,
    // doing so would require us to fold *all* correspondent entries in other
    // phi nodes in this block.  At some point this becomes non-profitable
    // (particularly if the target doesn't support cmov's). Only do this
    // transformation if there are two or fewer PHI nodes in this block.
    if (NumPhis > 2) {
      continue;
    }
=======
    if (!DominatesMergePoint(PN->getIncomingValue(0), BB, &AggressiveInsts,
                             MaxCostVal0, TTI) ||
        !DominatesMergePoint(PN->getIncomingValue(1), BB, &AggressiveInsts,
                             MaxCostVal1, TTI))
      return false;
  }
>>>>>>> af9fdb9d

    // If we folded the first phi, PN dangles at this point.  Refresh it.  If
    // we ran out of PHIs then we simplified them all.
    PN = dyn_cast<PHINode>(BB->begin());
    if (!PN) {
      return true;
    }

    Value *TrueVal = PN->getIncomingValueForBlock(IfTrue);
    Value *FalseVal = PN->getIncomingValueForBlock(IfFalse);

    // Don't fold i1 branches on PHIs which contain binary operators. These
    // can often be turned into switches and other things.
    if (PN->getType()->isIntegerTy(1) &&
        (isa<BinaryOperator>(TrueVal) || isa<BinaryOperator>(FalseVal) ||
         isa<BinaryOperator>(IfCond))) {
      // Continue to look for next "if condition".
      continue;
    }

    // If all PHI nodes are promotable, check to make sure that all
    // instructions in the selected predecessor blocks can be promoted as well.
    // If not, we won't be able to get rid of the control flow, so it's not
    // worth promoting to select instructions.
    BasicBlock *CondBlock = nullptr;
    BasicBlock *IfBlock1 = IfTrue;
    BasicBlock *IfBlock2 = IfFalse;

    if (cast<BranchInst>(IfBlock1->getTerminator())->isConditional()) {
      IfBlock1 = nullptr;
    } else {
      CondBlock = *pred_begin(IfBlock1);
      for (BasicBlock::iterator I = IfBlock1->begin(); !isa<TerminatorInst>(I);
           ++I) {
        if (!AggressiveInsts.count(I) && !isa<DbgInfoIntrinsic>(I)) {
          // This is not an aggressive instruction that we can promote.
          // Because of this, we won't be able to get rid of the control
          // flow, so the xform is not worth it.
          CanBeSimplified = false;
          break;
        }
      }
    }
    if (!CanBeSimplified) {
      // Continue to look for next "if condition".
      continue;
    }

    if (cast<BranchInst>(IfBlock2->getTerminator())->isConditional()) {
      IfBlock2 = nullptr;
    } else {
      CondBlock = *pred_begin(IfBlock2);
      for (BasicBlock::iterator I = IfBlock2->begin(); !isa<TerminatorInst>(I);
           ++I) {
        if (!AggressiveInsts.count(I) && !isa<DbgInfoIntrinsic>(I)) {
          // This is not an aggressive instruction that we can promote.
          // Because of this, we won't be able to get rid of the control
          // flow, so the xform is not worth it.
          CanBeSimplified = false;
          break;
        }
      }
    }

    if (!CanBeSimplified) {
      // Continue to look for next "if condition".
      continue;
    }

    DEBUG(dbgs() << "FOUND IF CONDITION!  " << *IfCond << "  T: "
                 << IfTrue->getName() << "  F: " << IfFalse->getName() << "\n");

    // If we can still promote the PHI nodes after this gauntlet of tests,
    // do all of the PHI's now.
    Instruction *InsertPt = CondBlock->getTerminator();
    IRBuilder<true, NoFolder> Builder(InsertPt);

    // Move all 'aggressive' instructions, which are defined in the
    // conditional parts of the if's to the conditional block.
    if (IfBlock1) {
      CondBlock->getInstList().splice(InsertPt, IfBlock1->getInstList(),
                                      IfBlock1->begin(),
                                      IfBlock1->getTerminator());
    }
    if (IfBlock2) {
      CondBlock->getInstList().splice(InsertPt, IfBlock2->getInstList(),
                                      IfBlock2->begin(),
                                      IfBlock2->getTerminator());
    }

    for (BasicBlock::iterator II = BB->begin(); isa<PHINode>(II);) {
      PHINode *PN = cast<PHINode>(II++);

      Value *TrueVal = PN->getIncomingValueForBlock(IfTrue);
      Value *FalseVal = PN->getIncomingValueForBlock(IfFalse);

      if (TrueVal != FalseVal) {
        SelectInst *NV =
          cast<SelectInst>(Builder.CreateSelect(IfCond, TrueVal, FalseVal, ""));

        for (unsigned i = 0, e = PN->getNumIncomingValues(); i != e; ++i) {
          if (PN->getIncomingBlock(i) == IfTrue ||
            PN->getIncomingBlock(i) == IfFalse) {
            PN->setIncomingValue(i, NV);
          }
        }
      
        // If we added a branch from CondBlock to BB after inserting the "select"
        // into CondBlock add an entry for CondBlock.
        if (IfTrue != CondBlock && IfFalse != CondBlock) {
          PN->addIncoming(NV, CondBlock);
        }
      }
      else {
        if (IfTrue != CondBlock && IfFalse != CondBlock) {
          PN->addIncoming(TrueVal, CondBlock);
        }
      }
    }

    // At this point, IfBlock1 and IfBlock2 are both empty, so our if
    // statement has been flattened.  Change CondBlock to jump directly to BB
    // to avoid other simplifycfg's kicking in on the diamond.
    TerminatorInst *OldTI = CondBlock->getTerminator();
    Builder.SetInsertPoint(OldTI);
    Builder.CreateBr(BB);
    OldTI->eraseFromParent();

    Changed = true;
  }

  return Changed;
}
#endif //INTEL_CUSTOMIZATION

/// SimplifyCondBranchToTwoReturns - If we found a conditional branch that goes
/// to two returning blocks, try to merge them together into one return,
/// introducing a select if the return values disagree.
static bool SimplifyCondBranchToTwoReturns(BranchInst *BI,
                                           IRBuilder<> &Builder) {
  assert(BI->isConditional() && "Must be a conditional branch");
  BasicBlock *TrueSucc = BI->getSuccessor(0);
  BasicBlock *FalseSucc = BI->getSuccessor(1);
  ReturnInst *TrueRet = cast<ReturnInst>(TrueSucc->getTerminator());
  ReturnInst *FalseRet = cast<ReturnInst>(FalseSucc->getTerminator());

  // Check to ensure both blocks are empty (just a return) or optionally empty
  // with PHI nodes.  If there are other instructions, merging would cause extra
  // computation on one path or the other.
  if (!TrueSucc->getFirstNonPHIOrDbg()->isTerminator())
    return false;
  if (!FalseSucc->getFirstNonPHIOrDbg()->isTerminator())
    return false;

  Builder.SetInsertPoint(BI);
  // Okay, we found a branch that is going to two return nodes.  If
  // there is no return value for this function, just change the
  // branch into a return.
  if (FalseRet->getNumOperands() == 0) {
    TrueSucc->removePredecessor(BI->getParent());
    FalseSucc->removePredecessor(BI->getParent());
    Builder.CreateRetVoid();
    EraseTerminatorInstAndDCECond(BI);
    return true;
  }

  // Otherwise, figure out what the true and false return values are
  // so we can insert a new select instruction.
  Value *TrueValue = TrueRet->getReturnValue();
  Value *FalseValue = FalseRet->getReturnValue();

  // Unwrap any PHI nodes in the return blocks.
  if (PHINode *TVPN = dyn_cast_or_null<PHINode>(TrueValue))
    if (TVPN->getParent() == TrueSucc)
      TrueValue = TVPN->getIncomingValueForBlock(BI->getParent());
  if (PHINode *FVPN = dyn_cast_or_null<PHINode>(FalseValue))
    if (FVPN->getParent() == FalseSucc)
      FalseValue = FVPN->getIncomingValueForBlock(BI->getParent());

  // In order for this transformation to be safe, we must be able to
  // unconditionally execute both operands to the return.  This is
  // normally the case, but we could have a potentially-trapping
  // constant expression that prevents this transformation from being
  // safe.
  if (ConstantExpr *TCV = dyn_cast_or_null<ConstantExpr>(TrueValue))
    if (TCV->canTrap())
      return false;
  if (ConstantExpr *FCV = dyn_cast_or_null<ConstantExpr>(FalseValue))
    if (FCV->canTrap())
      return false;

  // Okay, we collected all the mapped values and checked them for sanity, and
  // defined to really do this transformation.  First, update the CFG.
  TrueSucc->removePredecessor(BI->getParent());
  FalseSucc->removePredecessor(BI->getParent());

  // Insert select instructions where needed.
  Value *BrCond = BI->getCondition();
  if (TrueValue) {
    // Insert a select if the results differ.
    if (TrueValue == FalseValue || isa<UndefValue>(FalseValue)) {
    } else if (isa<UndefValue>(TrueValue)) {
      TrueValue = FalseValue;
    } else {
      TrueValue = Builder.CreateSelect(BrCond, TrueValue,
                                       FalseValue, "retval");
    }
  }

  Value *RI = !TrueValue ?
    Builder.CreateRetVoid() : Builder.CreateRet(TrueValue);

  (void) RI;

  DEBUG(dbgs() << "\nCHANGING BRANCH TO TWO RETURNS INTO SELECT:"
               << "\n  " << *BI << "NewRet = " << *RI
               << "TRUEBLOCK: " << *TrueSucc << "FALSEBLOCK: "<< *FalseSucc);

  EraseTerminatorInstAndDCECond(BI);

  return true;
}

/// ExtractBranchMetadata - Given a conditional BranchInstruction, retrieve the
/// probabilities of the branch taking each edge. Fills in the two APInt
/// parameters and return true, or returns false if no or invalid metadata was
/// found.
static bool ExtractBranchMetadata(BranchInst *BI,
                                  uint64_t &ProbTrue, uint64_t &ProbFalse) {
  assert(BI->isConditional() &&
         "Looking for probabilities on unconditional branch?");
  MDNode *ProfileData = BI->getMetadata(LLVMContext::MD_prof);
  if (!ProfileData || ProfileData->getNumOperands() != 3) return false;
  ConstantInt *CITrue =
      mdconst::dyn_extract<ConstantInt>(ProfileData->getOperand(1));
  ConstantInt *CIFalse =
      mdconst::dyn_extract<ConstantInt>(ProfileData->getOperand(2));
  if (!CITrue || !CIFalse) return false;
  ProbTrue = CITrue->getValue().getZExtValue();
  ProbFalse = CIFalse->getValue().getZExtValue();
  return true;
}

/// checkCSEInPredecessor - Return true if the given instruction is available
/// in its predecessor block. If yes, the instruction will be removed.
///
static bool checkCSEInPredecessor(Instruction *Inst, BasicBlock *PB) {
  if (!isa<BinaryOperator>(Inst) && !isa<CmpInst>(Inst))
    return false;
  for (BasicBlock::iterator I = PB->begin(), E = PB->end(); I != E; I++) {
    Instruction *PBI = &*I;
    // Check whether Inst and PBI generate the same value.
    if (Inst->isIdenticalTo(PBI)) {
      Inst->replaceAllUsesWith(PBI);
      Inst->eraseFromParent();
      return true;
    }
  }
  return false;
}

/// FoldBranchToCommonDest - If this basic block is simple enough, and if a
/// predecessor branches to us and one of our successors, fold the block into
/// the predecessor and use logical operations to pick the right destination.
bool llvm::FoldBranchToCommonDest(BranchInst *BI, unsigned BonusInstThreshold) {
  BasicBlock *BB = BI->getParent();

  Instruction *Cond = nullptr;
  if (BI->isConditional())
    Cond = dyn_cast<Instruction>(BI->getCondition());
  else {
    // For unconditional branch, check for a simple CFG pattern, where
    // BB has a single predecessor and BB's successor is also its predecessor's
    // successor. If such pattern exisits, check for CSE between BB and its
    // predecessor.
    if (BasicBlock *PB = BB->getSinglePredecessor())
      if (BranchInst *PBI = dyn_cast<BranchInst>(PB->getTerminator()))
        if (PBI->isConditional() &&
            (BI->getSuccessor(0) == PBI->getSuccessor(0) ||
             BI->getSuccessor(0) == PBI->getSuccessor(1))) {
          for (BasicBlock::iterator I = BB->begin(), E = BB->end();
               I != E; ) {
            Instruction *Curr = I++;
            if (isa<CmpInst>(Curr)) {
              Cond = Curr;
              break;
            }
            // Quit if we can't remove this instruction.
            if (!checkCSEInPredecessor(Curr, PB))
              return false;
          }
        }

    if (!Cond)
      return false;
  }

  if (!Cond || (!isa<CmpInst>(Cond) && !isa<BinaryOperator>(Cond)) ||
      Cond->getParent() != BB || !Cond->hasOneUse())
  return false;

  // Make sure the instruction after the condition is the cond branch.
  BasicBlock::iterator CondIt = Cond; ++CondIt;

  // Ignore dbg intrinsics.
  while (isa<DbgInfoIntrinsic>(CondIt)) ++CondIt;

  if (&*CondIt != BI)
    return false;

  // Only allow this transformation if computing the condition doesn't involve
  // too many instructions and these involved instructions can be executed
  // unconditionally. We denote all involved instructions except the condition
  // as "bonus instructions", and only allow this transformation when the
  // number of the bonus instructions does not exceed a certain threshold.
  unsigned NumBonusInsts = 0;
  for (auto I = BB->begin(); Cond != I; ++I) {
    // Ignore dbg intrinsics.
    if (isa<DbgInfoIntrinsic>(I))
      continue;
    if (!I->hasOneUse() || !isSafeToSpeculativelyExecute(I))
      return false;
    // I has only one use and can be executed unconditionally.
    Instruction *User = dyn_cast<Instruction>(I->user_back());
    if (User == nullptr || User->getParent() != BB)
      return false;
    // I is used in the same BB. Since BI uses Cond and doesn't have more slots
    // to use any other instruction, User must be an instruction between next(I)
    // and Cond.
    ++NumBonusInsts;
    // Early exits once we reach the limit.
    if (NumBonusInsts > BonusInstThreshold)
      return false;
  }

  // Cond is known to be a compare or binary operator.  Check to make sure that
  // neither operand is a potentially-trapping constant expression.
  if (ConstantExpr *CE = dyn_cast<ConstantExpr>(Cond->getOperand(0)))
    if (CE->canTrap())
      return false;
  if (ConstantExpr *CE = dyn_cast<ConstantExpr>(Cond->getOperand(1)))
    if (CE->canTrap())
      return false;

  // Finally, don't infinitely unroll conditional loops.
  BasicBlock *TrueDest  = BI->getSuccessor(0);
  BasicBlock *FalseDest = (BI->isConditional()) ? BI->getSuccessor(1) : nullptr;
  if (TrueDest == BB || FalseDest == BB)
    return false;

  for (pred_iterator PI = pred_begin(BB), E = pred_end(BB); PI != E; ++PI) {
    BasicBlock *PredBlock = *PI;
    BranchInst *PBI = dyn_cast<BranchInst>(PredBlock->getTerminator());

    // Check that we have two conditional branches.  If there is a PHI node in
    // the common successor, verify that the same value flows in from both
    // blocks.
    SmallVector<PHINode*, 4> PHIs;
    if (!PBI || PBI->isUnconditional() ||
        (BI->isConditional() &&
         !SafeToMergeTerminators(BI, PBI)) ||
        (!BI->isConditional() &&
         !isProfitableToFoldUnconditional(BI, PBI, Cond, PHIs)))
      continue;

    // Determine if the two branches share a common destination.
    Instruction::BinaryOps Opc = Instruction::BinaryOpsEnd;
    bool InvertPredCond = false;

    if (BI->isConditional()) {
      if (PBI->getSuccessor(0) == TrueDest)
        Opc = Instruction::Or;
      else if (PBI->getSuccessor(1) == FalseDest)
        Opc = Instruction::And;
      else if (PBI->getSuccessor(0) == FalseDest)
        Opc = Instruction::And, InvertPredCond = true;
      else if (PBI->getSuccessor(1) == TrueDest)
        Opc = Instruction::Or, InvertPredCond = true;
      else
        continue;
    } else {
      if (PBI->getSuccessor(0) != TrueDest && PBI->getSuccessor(1) != TrueDest)
        continue;
    }

    DEBUG(dbgs() << "FOLDING BRANCH TO COMMON DEST:\n" << *PBI << *BB);
    IRBuilder<> Builder(PBI);

    // If we need to invert the condition in the pred block to match, do so now.
    if (InvertPredCond) {
      Value *NewCond = PBI->getCondition();

      if (NewCond->hasOneUse() && isa<CmpInst>(NewCond)) {
        CmpInst *CI = cast<CmpInst>(NewCond);
        CI->setPredicate(CI->getInversePredicate());
      } else {
        NewCond = Builder.CreateNot(NewCond,
                                    PBI->getCondition()->getName()+".not");
      }

      PBI->setCondition(NewCond);
      PBI->swapSuccessors();
    }

    // If we have bonus instructions, clone them into the predecessor block.
    // Note that there may be mutliple predecessor blocks, so we cannot move
    // bonus instructions to a predecessor block.
    ValueToValueMapTy VMap; // maps original values to cloned values
    // We already make sure Cond is the last instruction before BI. Therefore,
    // every instructions before Cond other than DbgInfoIntrinsic are bonus
    // instructions.
    for (auto BonusInst = BB->begin(); Cond != BonusInst; ++BonusInst) {
      if (isa<DbgInfoIntrinsic>(BonusInst))
        continue;
      Instruction *NewBonusInst = BonusInst->clone();
      RemapInstruction(NewBonusInst, VMap,
                       RF_NoModuleLevelChanges | RF_IgnoreMissingEntries);
      VMap[BonusInst] = NewBonusInst;

      // If we moved a load, we cannot any longer claim any knowledge about
      // its potential value. The previous information might have been valid
      // only given the branch precondition.
      // For an analogous reason, we must also drop all the metadata whose
      // semantics we don't understand.
      NewBonusInst->dropUnknownMetadata(LLVMContext::MD_dbg);

      PredBlock->getInstList().insert(PBI, NewBonusInst);
      NewBonusInst->takeName(BonusInst);
      BonusInst->setName(BonusInst->getName() + ".old");
    }

    // Clone Cond into the predecessor basic block, and or/and the
    // two conditions together.
    Instruction *New = Cond->clone();
    RemapInstruction(New, VMap,
                     RF_NoModuleLevelChanges | RF_IgnoreMissingEntries);
    PredBlock->getInstList().insert(PBI, New);
    New->takeName(Cond);
    Cond->setName(New->getName() + ".old");

    if (BI->isConditional()) {
      Instruction *NewCond =
        cast<Instruction>(Builder.CreateBinOp(Opc, PBI->getCondition(),
                                            New, "or.cond"));
      PBI->setCondition(NewCond);

      uint64_t PredTrueWeight, PredFalseWeight, SuccTrueWeight, SuccFalseWeight;
      bool PredHasWeights = ExtractBranchMetadata(PBI, PredTrueWeight,
                                                  PredFalseWeight);
      bool SuccHasWeights = ExtractBranchMetadata(BI, SuccTrueWeight,
                                                  SuccFalseWeight);
      SmallVector<uint64_t, 8> NewWeights;

      if (PBI->getSuccessor(0) == BB) {
        if (PredHasWeights && SuccHasWeights) {
          // PBI: br i1 %x, BB, FalseDest
          // BI:  br i1 %y, TrueDest, FalseDest
          //TrueWeight is TrueWeight for PBI * TrueWeight for BI.
          NewWeights.push_back(PredTrueWeight * SuccTrueWeight);
          //FalseWeight is FalseWeight for PBI * TotalWeight for BI +
          //               TrueWeight for PBI * FalseWeight for BI.
          // We assume that total weights of a BranchInst can fit into 32 bits.
          // Therefore, we will not have overflow using 64-bit arithmetic.
          NewWeights.push_back(PredFalseWeight * (SuccFalseWeight +
               SuccTrueWeight) + PredTrueWeight * SuccFalseWeight);
        }
        AddPredecessorToBlock(TrueDest, PredBlock, BB);
        PBI->setSuccessor(0, TrueDest);
      }
      if (PBI->getSuccessor(1) == BB) {
        if (PredHasWeights && SuccHasWeights) {
          // PBI: br i1 %x, TrueDest, BB
          // BI:  br i1 %y, TrueDest, FalseDest
          //TrueWeight is TrueWeight for PBI * TotalWeight for BI +
          //              FalseWeight for PBI * TrueWeight for BI.
          NewWeights.push_back(PredTrueWeight * (SuccFalseWeight +
              SuccTrueWeight) + PredFalseWeight * SuccTrueWeight);
          //FalseWeight is FalseWeight for PBI * FalseWeight for BI.
          NewWeights.push_back(PredFalseWeight * SuccFalseWeight);
        }
        AddPredecessorToBlock(FalseDest, PredBlock, BB);
        PBI->setSuccessor(1, FalseDest);
      }
      if (NewWeights.size() == 2) {
        // Halve the weights if any of them cannot fit in an uint32_t
        FitWeights(NewWeights);

        SmallVector<uint32_t, 8> MDWeights(NewWeights.begin(),NewWeights.end());
        PBI->setMetadata(LLVMContext::MD_prof,
                         MDBuilder(BI->getContext()).
                         createBranchWeights(MDWeights));
      } else
        PBI->setMetadata(LLVMContext::MD_prof, nullptr);
    } else {
      // Update PHI nodes in the common successors.
      for (unsigned i = 0, e = PHIs.size(); i != e; ++i) {
        ConstantInt *PBI_C = cast<ConstantInt>(
          PHIs[i]->getIncomingValueForBlock(PBI->getParent()));
        assert(PBI_C->getType()->isIntegerTy(1));
        Instruction *MergedCond = nullptr;
        if (PBI->getSuccessor(0) == TrueDest) {
          // Create (PBI_Cond and PBI_C) or (!PBI_Cond and BI_Value)
          // PBI_C is true: PBI_Cond or (!PBI_Cond and BI_Value)
          //       is false: !PBI_Cond and BI_Value
          Instruction *NotCond =
            cast<Instruction>(Builder.CreateNot(PBI->getCondition(),
                                "not.cond"));
          MergedCond =
            cast<Instruction>(Builder.CreateBinOp(Instruction::And,
                                NotCond, New,
                                "and.cond"));
          if (PBI_C->isOne())
            MergedCond =
              cast<Instruction>(Builder.CreateBinOp(Instruction::Or,
                                  PBI->getCondition(), MergedCond,
                                  "or.cond"));
        } else {
          // Create (PBI_Cond and BI_Value) or (!PBI_Cond and PBI_C)
          // PBI_C is true: (PBI_Cond and BI_Value) or (!PBI_Cond)
          //       is false: PBI_Cond and BI_Value
          MergedCond =
            cast<Instruction>(Builder.CreateBinOp(Instruction::And,
                                PBI->getCondition(), New,
                                "and.cond"));
          if (PBI_C->isOne()) {
            Instruction *NotCond =
              cast<Instruction>(Builder.CreateNot(PBI->getCondition(),
                                  "not.cond"));
            MergedCond =
              cast<Instruction>(Builder.CreateBinOp(Instruction::Or,
                                  NotCond, MergedCond,
                                  "or.cond"));
          }
        }
        // Update PHI Node.
        PHIs[i]->setIncomingValue(PHIs[i]->getBasicBlockIndex(PBI->getParent()),
                                  MergedCond);
      }
      // Change PBI from Conditional to Unconditional.
      BranchInst *New_PBI = BranchInst::Create(TrueDest, PBI);
      EraseTerminatorInstAndDCECond(PBI);
      PBI = New_PBI;
    }

    // TODO: If BB is reachable from all paths through PredBlock, then we
    // could replace PBI's branch probabilities with BI's.

    // Copy any debug value intrinsics into the end of PredBlock.
    for (BasicBlock::iterator I = BB->begin(), E = BB->end(); I != E; ++I)
      if (isa<DbgInfoIntrinsic>(*I))
        I->clone()->insertBefore(PBI);

    return true;
  }
  return false;
}

/// SimplifyCondBranchToCondBranch - If we have a conditional branch as a
/// predecessor of another block, this function tries to simplify it.  We know
/// that PBI and BI are both conditional branches, and BI is in one of the
/// successor blocks of PBI - PBI branches to BI.
static bool SimplifyCondBranchToCondBranch(BranchInst *PBI, BranchInst *BI) {
  assert(PBI->isConditional() && BI->isConditional());
  BasicBlock *BB = BI->getParent();

  // If this block ends with a branch instruction, and if there is a
  // predecessor that ends on a branch of the same condition, make
  // this conditional branch redundant.
  if (PBI->getCondition() == BI->getCondition() &&
      PBI->getSuccessor(0) != PBI->getSuccessor(1)) {
    // Okay, the outcome of this conditional branch is statically
    // knowable.  If this block had a single pred, handle specially.
    if (BB->getSinglePredecessor()) {
      // Turn this into a branch on constant.
      bool CondIsTrue = PBI->getSuccessor(0) == BB;
      BI->setCondition(ConstantInt::get(Type::getInt1Ty(BB->getContext()),
                                        CondIsTrue));
      return true;  // Nuke the branch on constant.
    }

    // Otherwise, if there are multiple predecessors, insert a PHI that merges
    // in the constant and simplify the block result.  Subsequent passes of
    // simplifycfg will thread the block.
    if (BlockIsSimpleEnoughToThreadThrough(BB)) {
      pred_iterator PB = pred_begin(BB), PE = pred_end(BB);
      PHINode *NewPN = PHINode::Create(Type::getInt1Ty(BB->getContext()),
                                       std::distance(PB, PE),
                                       BI->getCondition()->getName() + ".pr",
                                       BB->begin());
      // Okay, we're going to insert the PHI node.  Since PBI is not the only
      // predecessor, compute the PHI'd conditional value for all of the preds.
      // Any predecessor where the condition is not computable we keep symbolic.
      for (pred_iterator PI = PB; PI != PE; ++PI) {
        BasicBlock *P = *PI;
        if ((PBI = dyn_cast<BranchInst>(P->getTerminator())) &&
            PBI != BI && PBI->isConditional() &&
            PBI->getCondition() == BI->getCondition() &&
            PBI->getSuccessor(0) != PBI->getSuccessor(1)) {
          bool CondIsTrue = PBI->getSuccessor(0) == BB;
          NewPN->addIncoming(ConstantInt::get(Type::getInt1Ty(BB->getContext()),
                                              CondIsTrue), P);
        } else {
          NewPN->addIncoming(BI->getCondition(), P);
        }
      }

      BI->setCondition(NewPN);
      return true;
    }
  }

  // If this is a conditional branch in an empty block, and if any
  // predecessors are a conditional branch to one of our destinations,
  // fold the conditions into logical ops and one cond br.
  BasicBlock::iterator BBI = BB->begin();
  // Ignore dbg intrinsics.
  while (isa<DbgInfoIntrinsic>(BBI))
    ++BBI;
  if (&*BBI != BI)
    return false;


  if (ConstantExpr *CE = dyn_cast<ConstantExpr>(BI->getCondition()))
    if (CE->canTrap())
      return false;

  int PBIOp, BIOp;
  if (PBI->getSuccessor(0) == BI->getSuccessor(0))
    PBIOp = BIOp = 0;
  else if (PBI->getSuccessor(0) == BI->getSuccessor(1))
    PBIOp = 0, BIOp = 1;
  else if (PBI->getSuccessor(1) == BI->getSuccessor(0))
    PBIOp = 1, BIOp = 0;
  else if (PBI->getSuccessor(1) == BI->getSuccessor(1))
    PBIOp = BIOp = 1;
  else
    return false;

  // Check to make sure that the other destination of this branch
  // isn't BB itself.  If so, this is an infinite loop that will
  // keep getting unwound.
  if (PBI->getSuccessor(PBIOp) == BB)
    return false;

  // Do not perform this transformation if it would require
  // insertion of a large number of select instructions. For targets
  // without predication/cmovs, this is a big pessimization.

  // Also do not perform this transformation if any phi node in the common
  // destination block can trap when reached by BB or PBB (PR17073). In that
  // case, it would be unsafe to hoist the operation into a select instruction.

  BasicBlock *CommonDest = PBI->getSuccessor(PBIOp);
  unsigned NumPhis = 0;
  for (BasicBlock::iterator II = CommonDest->begin();
       isa<PHINode>(II); ++II, ++NumPhis) {
    if (NumPhis > 2) // Disable this xform.
      return false;

    PHINode *PN = cast<PHINode>(II);
    Value *BIV = PN->getIncomingValueForBlock(BB);
    if (ConstantExpr *CE = dyn_cast<ConstantExpr>(BIV))
      if (CE->canTrap())
        return false;

    unsigned PBBIdx = PN->getBasicBlockIndex(PBI->getParent());
    Value *PBIV = PN->getIncomingValue(PBBIdx);
    if (ConstantExpr *CE = dyn_cast<ConstantExpr>(PBIV))
      if (CE->canTrap())
        return false;
  }

  // Finally, if everything is ok, fold the branches to logical ops.
  BasicBlock *OtherDest = BI->getSuccessor(BIOp ^ 1);

  DEBUG(dbgs() << "FOLDING BRs:" << *PBI->getParent()
               << "AND: " << *BI->getParent());


  // If OtherDest *is* BB, then BB is a basic block with a single conditional
  // branch in it, where one edge (OtherDest) goes back to itself but the other
  // exits.  We don't *know* that the program avoids the infinite loop
  // (even though that seems likely).  If we do this xform naively, we'll end up
  // recursively unpeeling the loop.  Since we know that (after the xform is
  // done) that the block *is* infinite if reached, we just make it an obviously
  // infinite loop with no cond branch.
  if (OtherDest == BB) {
    // Insert it at the end of the function, because it's either code,
    // or it won't matter if it's hot. :)
    BasicBlock *InfLoopBlock = BasicBlock::Create(BB->getContext(),
                                                  "infloop", BB->getParent());
    BranchInst::Create(InfLoopBlock, InfLoopBlock);
    OtherDest = InfLoopBlock;
  }

  DEBUG(dbgs() << *PBI->getParent()->getParent());

  // BI may have other predecessors.  Because of this, we leave
  // it alone, but modify PBI.

  // Make sure we get to CommonDest on True&True directions.
  Value *PBICond = PBI->getCondition();
  IRBuilder<true, NoFolder> Builder(PBI);
  if (PBIOp)
    PBICond = Builder.CreateNot(PBICond, PBICond->getName()+".not");

  Value *BICond = BI->getCondition();
  if (BIOp)
    BICond = Builder.CreateNot(BICond, BICond->getName()+".not");

  // Merge the conditions.
  Value *Cond = Builder.CreateOr(PBICond, BICond, "brmerge");

  // Modify PBI to branch on the new condition to the new dests.
  PBI->setCondition(Cond);
  PBI->setSuccessor(0, CommonDest);
  PBI->setSuccessor(1, OtherDest);

  // Update branch weight for PBI.
  uint64_t PredTrueWeight, PredFalseWeight, SuccTrueWeight, SuccFalseWeight;
  bool PredHasWeights = ExtractBranchMetadata(PBI, PredTrueWeight,
                                              PredFalseWeight);
  bool SuccHasWeights = ExtractBranchMetadata(BI, SuccTrueWeight,
                                              SuccFalseWeight);
  if (PredHasWeights && SuccHasWeights) {
    uint64_t PredCommon = PBIOp ? PredFalseWeight : PredTrueWeight;
    uint64_t PredOther = PBIOp ?PredTrueWeight : PredFalseWeight;
    uint64_t SuccCommon = BIOp ? SuccFalseWeight : SuccTrueWeight;
    uint64_t SuccOther = BIOp ? SuccTrueWeight : SuccFalseWeight;
    // The weight to CommonDest should be PredCommon * SuccTotal +
    //                                    PredOther * SuccCommon.
    // The weight to OtherDest should be PredOther * SuccOther.
    uint64_t NewWeights[2] = {PredCommon * (SuccCommon + SuccOther) +
                                  PredOther * SuccCommon,
                              PredOther * SuccOther};
    // Halve the weights if any of them cannot fit in an uint32_t
    FitWeights(NewWeights);

    PBI->setMetadata(LLVMContext::MD_prof,
                     MDBuilder(BI->getContext())
                         .createBranchWeights(NewWeights[0], NewWeights[1]));
  }

  // OtherDest may have phi nodes.  If so, add an entry from PBI's
  // block that are identical to the entries for BI's block.
  AddPredecessorToBlock(OtherDest, PBI->getParent(), BB);

  // We know that the CommonDest already had an edge from PBI to
  // it.  If it has PHIs though, the PHIs may have different
  // entries for BB and PBI's BB.  If so, insert a select to make
  // them agree.
  PHINode *PN;
  for (BasicBlock::iterator II = CommonDest->begin();
       (PN = dyn_cast<PHINode>(II)); ++II) {
    Value *BIV = PN->getIncomingValueForBlock(BB);
    unsigned PBBIdx = PN->getBasicBlockIndex(PBI->getParent());
    Value *PBIV = PN->getIncomingValue(PBBIdx);
    if (BIV != PBIV) {
      // Insert a select in PBI to pick the right value.
      Value *NV = cast<SelectInst>
        (Builder.CreateSelect(PBICond, PBIV, BIV, PBIV->getName()+".mux"));
      PN->setIncomingValue(PBBIdx, NV);
    }
  }

  DEBUG(dbgs() << "INTO: " << *PBI->getParent());
  DEBUG(dbgs() << *PBI->getParent()->getParent());

  // This basic block is probably dead.  We know it has at least
  // one fewer predecessor.
  return true;
}

// SimplifyTerminatorOnSelect - Simplifies a terminator by replacing it with a
// branch to TrueBB if Cond is true or to FalseBB if Cond is false.
// Takes care of updating the successors and removing the old terminator.
// Also makes sure not to introduce new successors by assuming that edges to
// non-successor TrueBBs and FalseBBs aren't reachable.
static bool SimplifyTerminatorOnSelect(TerminatorInst *OldTerm, Value *Cond,
                                       BasicBlock *TrueBB, BasicBlock *FalseBB,
                                       uint32_t TrueWeight,
                                       uint32_t FalseWeight){
  // Remove any superfluous successor edges from the CFG.
  // First, figure out which successors to preserve.
  // If TrueBB and FalseBB are equal, only try to preserve one copy of that
  // successor.
  BasicBlock *KeepEdge1 = TrueBB;
  BasicBlock *KeepEdge2 = TrueBB != FalseBB ? FalseBB : nullptr;

  // Then remove the rest.
  for (unsigned I = 0, E = OldTerm->getNumSuccessors(); I != E; ++I) {
    BasicBlock *Succ = OldTerm->getSuccessor(I);
    // Make sure only to keep exactly one copy of each edge.
    if (Succ == KeepEdge1)
      KeepEdge1 = nullptr;
    else if (Succ == KeepEdge2)
      KeepEdge2 = nullptr;
    else
      Succ->removePredecessor(OldTerm->getParent());
  }

  IRBuilder<> Builder(OldTerm);
  Builder.SetCurrentDebugLocation(OldTerm->getDebugLoc());

  // Insert an appropriate new terminator.
  if (!KeepEdge1 && !KeepEdge2) {
    if (TrueBB == FalseBB)
      // We were only looking for one successor, and it was present.
      // Create an unconditional branch to it.
      Builder.CreateBr(TrueBB);
    else {
      // We found both of the successors we were looking for.
      // Create a conditional branch sharing the condition of the select.
      BranchInst *NewBI = Builder.CreateCondBr(Cond, TrueBB, FalseBB);
      if (TrueWeight != FalseWeight)
        NewBI->setMetadata(LLVMContext::MD_prof,
                           MDBuilder(OldTerm->getContext()).
                           createBranchWeights(TrueWeight, FalseWeight));
    }
  } else if (KeepEdge1 && (KeepEdge2 || TrueBB == FalseBB)) {
    // Neither of the selected blocks were successors, so this
    // terminator must be unreachable.
    new UnreachableInst(OldTerm->getContext(), OldTerm);
  } else {
    // One of the selected values was a successor, but the other wasn't.
    // Insert an unconditional branch to the one that was found;
    // the edge to the one that wasn't must be unreachable.
    if (!KeepEdge1)
      // Only TrueBB was found.
      Builder.CreateBr(TrueBB);
    else
      // Only FalseBB was found.
      Builder.CreateBr(FalseBB);
  }

  EraseTerminatorInstAndDCECond(OldTerm);
  return true;
}

// SimplifySwitchOnSelect - Replaces
//   (switch (select cond, X, Y)) on constant X, Y
// with a branch - conditional if X and Y lead to distinct BBs,
// unconditional otherwise.
static bool SimplifySwitchOnSelect(SwitchInst *SI, SelectInst *Select) {
  // Check for constant integer values in the select.
  ConstantInt *TrueVal = dyn_cast<ConstantInt>(Select->getTrueValue());
  ConstantInt *FalseVal = dyn_cast<ConstantInt>(Select->getFalseValue());
  if (!TrueVal || !FalseVal)
    return false;

  // Find the relevant condition and destinations.
  Value *Condition = Select->getCondition();
  BasicBlock *TrueBB = SI->findCaseValue(TrueVal).getCaseSuccessor();
  BasicBlock *FalseBB = SI->findCaseValue(FalseVal).getCaseSuccessor();

  // Get weight for TrueBB and FalseBB.
  uint32_t TrueWeight = 0, FalseWeight = 0;
  SmallVector<uint64_t, 8> Weights;
  bool HasWeights = HasBranchWeights(SI);
  if (HasWeights) {
    GetBranchWeights(SI, Weights);
    if (Weights.size() == 1 + SI->getNumCases()) {
      TrueWeight = (uint32_t)Weights[SI->findCaseValue(TrueVal).
                                     getSuccessorIndex()];
      FalseWeight = (uint32_t)Weights[SI->findCaseValue(FalseVal).
                                      getSuccessorIndex()];
    }
  }

  // Perform the actual simplification.
  return SimplifyTerminatorOnSelect(SI, Condition, TrueBB, FalseBB,
                                    TrueWeight, FalseWeight);
}

// SimplifyIndirectBrOnSelect - Replaces
//   (indirectbr (select cond, blockaddress(@fn, BlockA),
//                             blockaddress(@fn, BlockB)))
// with
//   (br cond, BlockA, BlockB).
static bool SimplifyIndirectBrOnSelect(IndirectBrInst *IBI, SelectInst *SI) {
  // Check that both operands of the select are block addresses.
  BlockAddress *TBA = dyn_cast<BlockAddress>(SI->getTrueValue());
  BlockAddress *FBA = dyn_cast<BlockAddress>(SI->getFalseValue());
  if (!TBA || !FBA)
    return false;

  // Extract the actual blocks.
  BasicBlock *TrueBB = TBA->getBasicBlock();
  BasicBlock *FalseBB = FBA->getBasicBlock();

  // Perform the actual simplification.
  return SimplifyTerminatorOnSelect(IBI, SI->getCondition(), TrueBB, FalseBB,
                                    0, 0);
}

/// TryToSimplifyUncondBranchWithICmpInIt - This is called when we find an icmp
/// instruction (a seteq/setne with a constant) as the only instruction in a
/// block that ends with an uncond branch.  We are looking for a very specific
/// pattern that occurs when "A == 1 || A == 2 || A == 3" gets simplified.  In
/// this case, we merge the first two "or's of icmp" into a switch, but then the
/// default value goes to an uncond block with a seteq in it, we get something
/// like:
///
///   switch i8 %A, label %DEFAULT [ i8 1, label %end    i8 2, label %end ]
/// DEFAULT:
///   %tmp = icmp eq i8 %A, 92
///   br label %end
/// end:
///   ... = phi i1 [ true, %entry ], [ %tmp, %DEFAULT ], [ true, %entry ]
///
/// We prefer to split the edge to 'end' so that there is a true/false entry to
/// the PHI, merging the third icmp into the switch.
static bool TryToSimplifyUncondBranchWithICmpInIt(
    ICmpInst *ICI, IRBuilder<> &Builder, const DataLayout &DL,
    const TargetTransformInfo &TTI, unsigned BonusInstThreshold,
    AssumptionCache *AC) {
  BasicBlock *BB = ICI->getParent();

  // If the block has any PHIs in it or the icmp has multiple uses, it is too
  // complex.
  if (isa<PHINode>(BB->begin()) || !ICI->hasOneUse()) return false;

  Value *V = ICI->getOperand(0);
  ConstantInt *Cst = cast<ConstantInt>(ICI->getOperand(1));

  // The pattern we're looking for is where our only predecessor is a switch on
  // 'V' and this block is the default case for the switch.  In this case we can
  // fold the compared value into the switch to simplify things.
  BasicBlock *Pred = BB->getSinglePredecessor();
  if (!Pred || !isa<SwitchInst>(Pred->getTerminator())) return false;

  SwitchInst *SI = cast<SwitchInst>(Pred->getTerminator());
  if (SI->getCondition() != V)
    return false;

  // If BB is reachable on a non-default case, then we simply know the value of
  // V in this block.  Substitute it and constant fold the icmp instruction
  // away.
  if (SI->getDefaultDest() != BB) {
    ConstantInt *VVal = SI->findCaseDest(BB);
    assert(VVal && "Should have a unique destination value");
    ICI->setOperand(0, VVal);

    if (Value *V = SimplifyInstruction(ICI, DL)) {
      ICI->replaceAllUsesWith(V);
      ICI->eraseFromParent();
    }
    // BB is now empty, so it is likely to simplify away.
    return SimplifyCFG(BB, TTI, BonusInstThreshold, AC) | true;
  }

  // Ok, the block is reachable from the default dest.  If the constant we're
  // comparing exists in one of the other edges, then we can constant fold ICI
  // and zap it.
  if (SI->findCaseValue(Cst) != SI->case_default()) {
    Value *V;
    if (ICI->getPredicate() == ICmpInst::ICMP_EQ)
      V = ConstantInt::getFalse(BB->getContext());
    else
      V = ConstantInt::getTrue(BB->getContext());

    ICI->replaceAllUsesWith(V);
    ICI->eraseFromParent();
    // BB is now empty, so it is likely to simplify away.
    return SimplifyCFG(BB, TTI, BonusInstThreshold, AC) | true;
  }

  // The use of the icmp has to be in the 'end' block, by the only PHI node in
  // the block.
  BasicBlock *SuccBlock = BB->getTerminator()->getSuccessor(0);
  PHINode *PHIUse = dyn_cast<PHINode>(ICI->user_back());
  if (PHIUse == nullptr || PHIUse != &SuccBlock->front() ||
      isa<PHINode>(++BasicBlock::iterator(PHIUse)))
    return false;

  // If the icmp is a SETEQ, then the default dest gets false, the new edge gets
  // true in the PHI.
  Constant *DefaultCst = ConstantInt::getTrue(BB->getContext());
  Constant *NewCst     = ConstantInt::getFalse(BB->getContext());

  if (ICI->getPredicate() == ICmpInst::ICMP_EQ)
    std::swap(DefaultCst, NewCst);

  // Replace ICI (which is used by the PHI for the default value) with true or
  // false depending on if it is EQ or NE.
  ICI->replaceAllUsesWith(DefaultCst);
  ICI->eraseFromParent();

  // Okay, the switch goes to this block on a default value.  Add an edge from
  // the switch to the merge point on the compared value.
  BasicBlock *NewBB = BasicBlock::Create(BB->getContext(), "switch.edge",
                                         BB->getParent(), BB);
  SmallVector<uint64_t, 8> Weights;
  bool HasWeights = HasBranchWeights(SI);
  if (HasWeights) {
    GetBranchWeights(SI, Weights);
    if (Weights.size() == 1 + SI->getNumCases()) {
      // Split weight for default case to case for "Cst".
      Weights[0] = (Weights[0]+1) >> 1;
      Weights.push_back(Weights[0]);

      SmallVector<uint32_t, 8> MDWeights(Weights.begin(), Weights.end());
      SI->setMetadata(LLVMContext::MD_prof,
                      MDBuilder(SI->getContext()).
                      createBranchWeights(MDWeights));
    }
  }
  SI->addCase(Cst, NewBB);

  // NewBB branches to the phi block, add the uncond branch and the phi entry.
  Builder.SetInsertPoint(NewBB);
  Builder.SetCurrentDebugLocation(SI->getDebugLoc());
  Builder.CreateBr(SuccBlock);
  PHIUse->addIncoming(NewCst, NewBB);
  return true;
}

/// SimplifyBranchOnICmpChain - The specified branch is a conditional branch.
/// Check to see if it is branching on an or/and chain of icmp instructions, and
/// fold it into a switch instruction if so.
static bool SimplifyBranchOnICmpChain(BranchInst *BI, IRBuilder<> &Builder,
                                      const DataLayout &DL) {
  Instruction *Cond = dyn_cast<Instruction>(BI->getCondition());
  if (!Cond) return false;

  // Change br (X == 0 | X == 1), T, F into a switch instruction.
  // If this is a bunch of seteq's or'd together, or if it's a bunch of
  // 'setne's and'ed together, collect them.

  // Try to gather values from a chain of and/or to be turned into a switch
  ConstantComparesGatherer ConstantCompare(Cond, DL);
  // Unpack the result
  SmallVectorImpl<ConstantInt*> &Values = ConstantCompare.Vals;
  Value *CompVal = ConstantCompare.CompValue;
  unsigned UsedICmps = ConstantCompare.UsedICmps;
  Value *ExtraCase = ConstantCompare.Extra;

  // If we didn't have a multiply compared value, fail.
  if (!CompVal) return false;

  // Avoid turning single icmps into a switch.
  if (UsedICmps <= 1)
    return false;

  bool TrueWhenEqual = (Cond->getOpcode() == Instruction::Or);

  // There might be duplicate constants in the list, which the switch
  // instruction can't handle, remove them now.
  array_pod_sort(Values.begin(), Values.end(), ConstantIntSortPredicate);
  Values.erase(std::unique(Values.begin(), Values.end()), Values.end());

  // If Extra was used, we require at least two switch values to do the
  // transformation.  A switch with one value is just an cond branch.
  if (ExtraCase && Values.size() < 2) return false;

  // TODO: Preserve branch weight metadata, similarly to how
  // FoldValueComparisonIntoPredecessors preserves it.

  // Figure out which block is which destination.
  BasicBlock *DefaultBB = BI->getSuccessor(1);
  BasicBlock *EdgeBB    = BI->getSuccessor(0);
  if (!TrueWhenEqual) std::swap(DefaultBB, EdgeBB);

  BasicBlock *BB = BI->getParent();

  DEBUG(dbgs() << "Converting 'icmp' chain with " << Values.size()
               << " cases into SWITCH.  BB is:\n" << *BB);

  // If there are any extra values that couldn't be folded into the switch
  // then we evaluate them with an explicit branch first.  Split the block
  // right before the condbr to handle it.
  if (ExtraCase) {
    BasicBlock *NewBB = BB->splitBasicBlock(BI, "switch.early.test");
    // Remove the uncond branch added to the old block.
    TerminatorInst *OldTI = BB->getTerminator();
    Builder.SetInsertPoint(OldTI);

    if (TrueWhenEqual)
      Builder.CreateCondBr(ExtraCase, EdgeBB, NewBB);
    else
      Builder.CreateCondBr(ExtraCase, NewBB, EdgeBB);

    OldTI->eraseFromParent();

    // If there are PHI nodes in EdgeBB, then we need to add a new entry to them
    // for the edge we just added.
    AddPredecessorToBlock(EdgeBB, BB, NewBB);

    DEBUG(dbgs() << "  ** 'icmp' chain unhandled condition: " << *ExtraCase
          << "\nEXTRABB = " << *BB);
    BB = NewBB;
  }

  Builder.SetInsertPoint(BI);
  // Convert pointer to int before we switch.
  if (CompVal->getType()->isPointerTy()) {
    CompVal = Builder.CreatePtrToInt(
        CompVal, DL.getIntPtrType(CompVal->getType()), "magicptr");
  }

  // Create the new switch instruction now.
  SwitchInst *New = Builder.CreateSwitch(CompVal, DefaultBB, Values.size());

  // Add all of the 'cases' to the switch instruction.
  for (unsigned i = 0, e = Values.size(); i != e; ++i)
    New->addCase(Values[i], EdgeBB);

  // We added edges from PI to the EdgeBB.  As such, if there were any
  // PHI nodes in EdgeBB, they need entries to be added corresponding to
  // the number of edges added.
  for (BasicBlock::iterator BBI = EdgeBB->begin();
       isa<PHINode>(BBI); ++BBI) {
    PHINode *PN = cast<PHINode>(BBI);
    Value *InVal = PN->getIncomingValueForBlock(BB);
    for (unsigned i = 0, e = Values.size()-1; i != e; ++i)
      PN->addIncoming(InVal, BB);
  }

  // Erase the old branch instruction.
  EraseTerminatorInstAndDCECond(BI);

  DEBUG(dbgs() << "  ** 'icmp' chain result is:\n" << *BB << '\n');
  return true;
}

bool SimplifyCFGOpt::SimplifyResume(ResumeInst *RI, IRBuilder<> &Builder) {
  // If this is a trivial landing pad that just continues unwinding the caught
  // exception then zap the landing pad, turning its invokes into calls.
  BasicBlock *BB = RI->getParent();
  LandingPadInst *LPInst = dyn_cast<LandingPadInst>(BB->getFirstNonPHI());
  if (RI->getValue() != LPInst)
    // Not a landing pad, or the resume is not unwinding the exception that
    // caused control to branch here.
    return false;

  // Check that there are no other instructions except for debug intrinsics.
  BasicBlock::iterator I = LPInst, E = RI;
  while (++I != E)
    if (!isa<DbgInfoIntrinsic>(I))
      return false;

  // Turn all invokes that unwind here into calls and delete the basic block.
  for (pred_iterator PI = pred_begin(BB), PE = pred_end(BB); PI != PE;) {
    InvokeInst *II = cast<InvokeInst>((*PI++)->getTerminator());
    SmallVector<Value*, 8> Args(II->op_begin(), II->op_end() - 3);
    // Insert a call instruction before the invoke.
    CallInst *Call = CallInst::Create(II->getCalledValue(), Args, "", II);
    Call->takeName(II);
    Call->setCallingConv(II->getCallingConv());
    Call->setAttributes(II->getAttributes());
    Call->setDebugLoc(II->getDebugLoc());

    // Anything that used the value produced by the invoke instruction now uses
    // the value produced by the call instruction.  Note that we do this even
    // for void functions and calls with no uses so that the callgraph edge is
    // updated.
    II->replaceAllUsesWith(Call);
    BB->removePredecessor(II->getParent());

    // Insert a branch to the normal destination right before the invoke.
    BranchInst::Create(II->getNormalDest(), II);

    // Finally, delete the invoke instruction!
    II->eraseFromParent();
  }

  // The landingpad is now unreachable.  Zap it.
  BB->eraseFromParent();
  return true;
}

bool SimplifyCFGOpt::SimplifyReturn(ReturnInst *RI, IRBuilder<> &Builder) {
  BasicBlock *BB = RI->getParent();
  if (!BB->getFirstNonPHIOrDbg()->isTerminator()) return false;

  // Find predecessors that end with branches.
  SmallVector<BasicBlock*, 8> UncondBranchPreds;
  SmallVector<BranchInst*, 8> CondBranchPreds;
  for (pred_iterator PI = pred_begin(BB), E = pred_end(BB); PI != E; ++PI) {
    BasicBlock *P = *PI;
    TerminatorInst *PTI = P->getTerminator();
    if (BranchInst *BI = dyn_cast<BranchInst>(PTI)) {
      if (BI->isUnconditional())
        UncondBranchPreds.push_back(P);
      else
        CondBranchPreds.push_back(BI);
    }
  }

  // If we found some, do the transformation!
  if (!UncondBranchPreds.empty() && DupRet) {
    while (!UncondBranchPreds.empty()) {
      BasicBlock *Pred = UncondBranchPreds.pop_back_val();
      DEBUG(dbgs() << "FOLDING: " << *BB
            << "INTO UNCOND BRANCH PRED: " << *Pred);
      (void)FoldReturnIntoUncondBranch(RI, BB, Pred);
    }

    // If we eliminated all predecessors of the block, delete the block now.
    if (pred_empty(BB))
      // We know there are no successors, so just nuke the block.
      BB->eraseFromParent();

    return true;
  }

  // Check out all of the conditional branches going to this return
  // instruction.  If any of them just select between returns, change the
  // branch itself into a select/return pair.
  while (!CondBranchPreds.empty()) {
    BranchInst *BI = CondBranchPreds.pop_back_val();

    // Check to see if the non-BB successor is also a return block.
    if (isa<ReturnInst>(BI->getSuccessor(0)->getTerminator()) &&
        isa<ReturnInst>(BI->getSuccessor(1)->getTerminator()) &&
        SimplifyCondBranchToTwoReturns(BI, Builder))
      return true;
  }
  return false;
}

bool SimplifyCFGOpt::SimplifyUnreachable(UnreachableInst *UI) {
  BasicBlock *BB = UI->getParent();

  bool Changed = false;

  // If there are any instructions immediately before the unreachable that can
  // be removed, do so.
  while (UI != BB->begin()) {
    BasicBlock::iterator BBI = UI;
    --BBI;
    // Do not delete instructions that can have side effects which might cause
    // the unreachable to not be reachable; specifically, calls and volatile
    // operations may have this effect.
    if (isa<CallInst>(BBI) && !isa<DbgInfoIntrinsic>(BBI)) break;

    if (BBI->mayHaveSideEffects()) {
      if (StoreInst *SI = dyn_cast<StoreInst>(BBI)) {
        if (SI->isVolatile())
          break;
      } else if (LoadInst *LI = dyn_cast<LoadInst>(BBI)) {
        if (LI->isVolatile())
          break;
      } else if (AtomicRMWInst *RMWI = dyn_cast<AtomicRMWInst>(BBI)) {
        if (RMWI->isVolatile())
          break;
      } else if (AtomicCmpXchgInst *CXI = dyn_cast<AtomicCmpXchgInst>(BBI)) {
        if (CXI->isVolatile())
          break;
      } else if (!isa<FenceInst>(BBI) && !isa<VAArgInst>(BBI) &&
                 !isa<LandingPadInst>(BBI)) {
        break;
      }
      // Note that deleting LandingPad's here is in fact okay, although it
      // involves a bit of subtle reasoning. If this inst is a LandingPad,
      // all the predecessors of this block will be the unwind edges of Invokes,
      // and we can therefore guarantee this block will be erased.
    }

    // Delete this instruction (any uses are guaranteed to be dead)
    if (!BBI->use_empty())
      BBI->replaceAllUsesWith(UndefValue::get(BBI->getType()));
    BBI->eraseFromParent();
    Changed = true;
  }

  // If the unreachable instruction is the first in the block, take a gander
  // at all of the predecessors of this instruction, and simplify them.
  if (&BB->front() != UI) return Changed;

  SmallVector<BasicBlock*, 8> Preds(pred_begin(BB), pred_end(BB));
  for (unsigned i = 0, e = Preds.size(); i != e; ++i) {
    TerminatorInst *TI = Preds[i]->getTerminator();
    IRBuilder<> Builder(TI);
    if (BranchInst *BI = dyn_cast<BranchInst>(TI)) {
      if (BI->isUnconditional()) {
        if (BI->getSuccessor(0) == BB) {
          new UnreachableInst(TI->getContext(), TI);
          TI->eraseFromParent();
          Changed = true;
        }
      } else {
        if (BI->getSuccessor(0) == BB) {
          Builder.CreateBr(BI->getSuccessor(1));
          EraseTerminatorInstAndDCECond(BI);
        } else if (BI->getSuccessor(1) == BB) {
          Builder.CreateBr(BI->getSuccessor(0));
          EraseTerminatorInstAndDCECond(BI);
          Changed = true;
        }
      }
    } else if (SwitchInst *SI = dyn_cast<SwitchInst>(TI)) {
      for (SwitchInst::CaseIt i = SI->case_begin(), e = SI->case_end();
           i != e; ++i)
        if (i.getCaseSuccessor() == BB) {
          BB->removePredecessor(SI->getParent());
          SI->removeCase(i);
          --i; --e;
          Changed = true;
        }
    } else if (InvokeInst *II = dyn_cast<InvokeInst>(TI)) {
      if (II->getUnwindDest() == BB) {
        // Convert the invoke to a call instruction.  This would be a good
        // place to note that the call does not throw though.
        BranchInst *BI = Builder.CreateBr(II->getNormalDest());
        II->removeFromParent();   // Take out of symbol table

        // Insert the call now...
        SmallVector<Value*, 8> Args(II->op_begin(), II->op_end()-3);
        Builder.SetInsertPoint(BI);
        CallInst *CI = Builder.CreateCall(II->getCalledValue(),
                                          Args, II->getName());
        CI->setCallingConv(II->getCallingConv());
        CI->setAttributes(II->getAttributes());
        // If the invoke produced a value, the call does now instead.
        II->replaceAllUsesWith(CI);
        delete II;
        Changed = true;
      }
    }
  }

  // If this block is now dead, remove it.
  if (pred_empty(BB) &&
      BB != &BB->getParent()->getEntryBlock()) {
    // We know there are no successors, so just nuke the block.
    BB->eraseFromParent();
    return true;
  }

  return Changed;
}

static bool CasesAreContiguous(SmallVectorImpl<ConstantInt *> &Cases) {
  assert(Cases.size() >= 1);

  array_pod_sort(Cases.begin(), Cases.end(), ConstantIntSortPredicate);
  for (size_t I = 1, E = Cases.size(); I != E; ++I) {
    if (Cases[I - 1]->getValue() != Cases[I]->getValue() + 1)
      return false;
  }
  return true;
}

/// Turn a switch with two reachable destinations into an integer range
/// comparison and branch.
static bool TurnSwitchRangeIntoICmp(SwitchInst *SI, IRBuilder<> &Builder) {
  assert(SI->getNumCases() > 1 && "Degenerate switch?");

  bool HasDefault =
      !isa<UnreachableInst>(SI->getDefaultDest()->getFirstNonPHIOrDbg());

  // Partition the cases into two sets with different destinations.
  BasicBlock *DestA = HasDefault ? SI->getDefaultDest() : nullptr;
  BasicBlock *DestB = nullptr;
  SmallVector <ConstantInt *, 16> CasesA;
  SmallVector <ConstantInt *, 16> CasesB;

  for (SwitchInst::CaseIt I : SI->cases()) {
    BasicBlock *Dest = I.getCaseSuccessor();
    if (!DestA) DestA = Dest;
    if (Dest == DestA) {
      CasesA.push_back(I.getCaseValue());
      continue;
    }
    if (!DestB) DestB = Dest;
    if (Dest == DestB) {
      CasesB.push_back(I.getCaseValue());
      continue;
    }
    return false;  // More than two destinations.
  }

  assert(DestA && DestB && "Single-destination switch should have been folded.");
  assert(DestA != DestB);
  assert(DestB != SI->getDefaultDest());
  assert(!CasesB.empty() && "There must be non-default cases.");
  assert(!CasesA.empty() || HasDefault);

  // Figure out if one of the sets of cases form a contiguous range.
  SmallVectorImpl<ConstantInt *> *ContiguousCases = nullptr;
  BasicBlock *ContiguousDest = nullptr;
  BasicBlock *OtherDest = nullptr;
  if (!CasesA.empty() && CasesAreContiguous(CasesA)) {
    ContiguousCases = &CasesA;
    ContiguousDest = DestA;
    OtherDest = DestB;
  } else if (CasesAreContiguous(CasesB)) {
    ContiguousCases = &CasesB;
    ContiguousDest = DestB;
    OtherDest = DestA;
  } else
    return false;

  // Start building the compare and branch.

  Constant *Offset = ConstantExpr::getNeg(ContiguousCases->back());
  Constant *NumCases = ConstantInt::get(Offset->getType(), ContiguousCases->size());

  Value *Sub = SI->getCondition();
  if (!Offset->isNullValue())
    Sub = Builder.CreateAdd(Sub, Offset, Sub->getName() + ".off");

  Value *Cmp;
  // If NumCases overflowed, then all possible values jump to the successor.
  if (NumCases->isNullValue() && !ContiguousCases->empty())
    Cmp = ConstantInt::getTrue(SI->getContext());
  else
    Cmp = Builder.CreateICmpULT(Sub, NumCases, "switch");
  BranchInst *NewBI = Builder.CreateCondBr(Cmp, ContiguousDest, OtherDest);

  // Update weight for the newly-created conditional branch.
  if (HasBranchWeights(SI)) {
    SmallVector<uint64_t, 8> Weights;
    GetBranchWeights(SI, Weights);
    if (Weights.size() == 1 + SI->getNumCases()) {
      uint64_t TrueWeight = 0;
      uint64_t FalseWeight = 0;
      for (size_t I = 0, E = Weights.size(); I != E; ++I) {
        if (SI->getSuccessor(I) == ContiguousDest)
          TrueWeight += Weights[I];
        else
          FalseWeight += Weights[I];
      }
      while (TrueWeight > UINT32_MAX || FalseWeight > UINT32_MAX) {
        TrueWeight /= 2;
        FalseWeight /= 2;
      }
      NewBI->setMetadata(LLVMContext::MD_prof,
                         MDBuilder(SI->getContext()).createBranchWeights(
                             (uint32_t)TrueWeight, (uint32_t)FalseWeight));
    }
  }

  // Prune obsolete incoming values off the successors' PHI nodes.
  for (auto BBI = ContiguousDest->begin(); isa<PHINode>(BBI); ++BBI) {
    unsigned PreviousEdges = ContiguousCases->size();
    if (ContiguousDest == SI->getDefaultDest()) ++PreviousEdges;
    for (unsigned I = 0, E = PreviousEdges - 1; I != E; ++I)
      cast<PHINode>(BBI)->removeIncomingValue(SI->getParent());
  }
  for (auto BBI = OtherDest->begin(); isa<PHINode>(BBI); ++BBI) {
    unsigned PreviousEdges = SI->getNumCases() - ContiguousCases->size();
    if (OtherDest == SI->getDefaultDest()) ++PreviousEdges;
    for (unsigned I = 0, E = PreviousEdges - 1; I != E; ++I)
      cast<PHINode>(BBI)->removeIncomingValue(SI->getParent());
  }

  // Drop the switch.
  SI->eraseFromParent();

  return true;
}

/// EliminateDeadSwitchCases - Compute masked bits for the condition of a switch
/// and use it to remove dead cases.
static bool EliminateDeadSwitchCases(SwitchInst *SI, AssumptionCache *AC,
                                     const DataLayout &DL) {
  Value *Cond = SI->getCondition();
  unsigned Bits = Cond->getType()->getIntegerBitWidth();
  APInt KnownZero(Bits, 0), KnownOne(Bits, 0);
  computeKnownBits(Cond, KnownZero, KnownOne, DL, 0, AC, SI);

  // Gather dead cases.
  SmallVector<ConstantInt*, 8> DeadCases;
  for (SwitchInst::CaseIt I = SI->case_begin(), E = SI->case_end(); I != E; ++I) {
    if ((I.getCaseValue()->getValue() & KnownZero) != 0 ||
        (I.getCaseValue()->getValue() & KnownOne) != KnownOne) {
      DeadCases.push_back(I.getCaseValue());
      DEBUG(dbgs() << "SimplifyCFG: switch case '"
                   << I.getCaseValue() << "' is dead.\n");
    }
  }

  SmallVector<uint64_t, 8> Weights;
  bool HasWeight = HasBranchWeights(SI);
  if (HasWeight) {
    GetBranchWeights(SI, Weights);
    HasWeight = (Weights.size() == 1 + SI->getNumCases());
  }

  // Remove dead cases from the switch.
  for (unsigned I = 0, E = DeadCases.size(); I != E; ++I) {
    SwitchInst::CaseIt Case = SI->findCaseValue(DeadCases[I]);
    assert(Case != SI->case_default() &&
           "Case was not found. Probably mistake in DeadCases forming.");
    if (HasWeight) {
      std::swap(Weights[Case.getCaseIndex()+1], Weights.back());
      Weights.pop_back();
    }

    // Prune unused values from PHI nodes.
    Case.getCaseSuccessor()->removePredecessor(SI->getParent());
    SI->removeCase(Case);
  }
  if (HasWeight && Weights.size() >= 2) {
    SmallVector<uint32_t, 8> MDWeights(Weights.begin(), Weights.end());
    SI->setMetadata(LLVMContext::MD_prof,
                    MDBuilder(SI->getParent()->getContext()).
                    createBranchWeights(MDWeights));
  }

  return !DeadCases.empty();
}

/// FindPHIForConditionForwarding - If BB would be eligible for simplification
/// by TryToSimplifyUncondBranchFromEmptyBlock (i.e. it is empty and terminated
/// by an unconditional branch), look at the phi node for BB in the successor
/// block and see if the incoming value is equal to CaseValue. If so, return
/// the phi node, and set PhiIndex to BB's index in the phi node.
static PHINode *FindPHIForConditionForwarding(ConstantInt *CaseValue,
                                              BasicBlock *BB,
                                              int *PhiIndex) {
  if (BB->getFirstNonPHIOrDbg() != BB->getTerminator())
    return nullptr; // BB must be empty to be a candidate for simplification.
  if (!BB->getSinglePredecessor())
    return nullptr; // BB must be dominated by the switch.

  BranchInst *Branch = dyn_cast<BranchInst>(BB->getTerminator());
  if (!Branch || !Branch->isUnconditional())
    return nullptr; // Terminator must be unconditional branch.

  BasicBlock *Succ = Branch->getSuccessor(0);

  BasicBlock::iterator I = Succ->begin();
  while (PHINode *PHI = dyn_cast<PHINode>(I++)) {
    int Idx = PHI->getBasicBlockIndex(BB);
    assert(Idx >= 0 && "PHI has no entry for predecessor?");

    Value *InValue = PHI->getIncomingValue(Idx);
    if (InValue != CaseValue) continue;

    *PhiIndex = Idx;
    return PHI;
  }

  return nullptr;
}

/// ForwardSwitchConditionToPHI - Try to forward the condition of a switch
/// instruction to a phi node dominated by the switch, if that would mean that
/// some of the destination blocks of the switch can be folded away.
/// Returns true if a change is made.
static bool ForwardSwitchConditionToPHI(SwitchInst *SI) {
  typedef DenseMap<PHINode*, SmallVector<int,4> > ForwardingNodesMap;
  ForwardingNodesMap ForwardingNodes;

  for (SwitchInst::CaseIt I = SI->case_begin(), E = SI->case_end(); I != E; ++I) {
    ConstantInt *CaseValue = I.getCaseValue();
    BasicBlock *CaseDest = I.getCaseSuccessor();

    int PhiIndex;
    PHINode *PHI = FindPHIForConditionForwarding(CaseValue, CaseDest,
                                                 &PhiIndex);
    if (!PHI) continue;

    ForwardingNodes[PHI].push_back(PhiIndex);
  }

  bool Changed = false;

  for (ForwardingNodesMap::iterator I = ForwardingNodes.begin(),
       E = ForwardingNodes.end(); I != E; ++I) {
    PHINode *Phi = I->first;
    SmallVectorImpl<int> &Indexes = I->second;

    if (Indexes.size() < 2) continue;

    for (size_t I = 0, E = Indexes.size(); I != E; ++I)
      Phi->setIncomingValue(Indexes[I], SI->getCondition());
    Changed = true;
  }

  return Changed;
}

/// ValidLookupTableConstant - Return true if the backend will be able to handle
/// initializing an array of constants like C.
static bool ValidLookupTableConstant(Constant *C) {
  if (C->isThreadDependent())
    return false;
  if (C->isDLLImportDependent())
    return false;

  if (ConstantExpr *CE = dyn_cast<ConstantExpr>(C))
    return CE->isGEPWithNoNotionalOverIndexing();

  return isa<ConstantFP>(C) ||
      isa<ConstantInt>(C) ||
      isa<ConstantPointerNull>(C) ||
      isa<GlobalValue>(C) ||
      isa<UndefValue>(C);
}

/// LookupConstant - If V is a Constant, return it. Otherwise, try to look up
/// its constant value in ConstantPool, returning 0 if it's not there.
static Constant *LookupConstant(Value *V,
                         const SmallDenseMap<Value*, Constant*>& ConstantPool) {
  if (Constant *C = dyn_cast<Constant>(V))
    return C;
  return ConstantPool.lookup(V);
}

/// ConstantFold - Try to fold instruction I into a constant. This works for
/// simple instructions such as binary operations where both operands are
/// constant or can be replaced by constants from the ConstantPool. Returns the
/// resulting constant on success, 0 otherwise.
static Constant *
ConstantFold(Instruction *I, const DataLayout &DL,
             const SmallDenseMap<Value *, Constant *> &ConstantPool) {
  if (SelectInst *Select = dyn_cast<SelectInst>(I)) {
    Constant *A = LookupConstant(Select->getCondition(), ConstantPool);
    if (!A)
      return nullptr;
    if (A->isAllOnesValue())
      return LookupConstant(Select->getTrueValue(), ConstantPool);
    if (A->isNullValue())
      return LookupConstant(Select->getFalseValue(), ConstantPool);
    return nullptr;
  }

  SmallVector<Constant *, 4> COps;
  for (unsigned N = 0, E = I->getNumOperands(); N != E; ++N) {
    if (Constant *A = LookupConstant(I->getOperand(N), ConstantPool))
      COps.push_back(A);
    else
      return nullptr;
  }

  if (CmpInst *Cmp = dyn_cast<CmpInst>(I)) {
    return ConstantFoldCompareInstOperands(Cmp->getPredicate(), COps[0],
                                           COps[1], DL);
  }

  return ConstantFoldInstOperands(I->getOpcode(), I->getType(), COps, DL);
}

/// GetCaseResults - Try to determine the resulting constant values in phi nodes
/// at the common destination basic block, *CommonDest, for one of the case
/// destionations CaseDest corresponding to value CaseVal (0 for the default
/// case), of a switch instruction SI.
static bool
GetCaseResults(SwitchInst *SI, ConstantInt *CaseVal, BasicBlock *CaseDest,
               BasicBlock **CommonDest,
               SmallVectorImpl<std::pair<PHINode *, Constant *>> &Res,
               const DataLayout &DL) {
  // The block from which we enter the common destination.
  BasicBlock *Pred = SI->getParent();

  // If CaseDest is empty except for some side-effect free instructions through
  // which we can constant-propagate the CaseVal, continue to its successor.
  SmallDenseMap<Value*, Constant*> ConstantPool;
  ConstantPool.insert(std::make_pair(SI->getCondition(), CaseVal));
  for (BasicBlock::iterator I = CaseDest->begin(), E = CaseDest->end(); I != E;
       ++I) {
    if (TerminatorInst *T = dyn_cast<TerminatorInst>(I)) {
      // If the terminator is a simple branch, continue to the next block.
      if (T->getNumSuccessors() != 1)
        return false;
      Pred = CaseDest;
      CaseDest = T->getSuccessor(0);
    } else if (isa<DbgInfoIntrinsic>(I)) {
      // Skip debug intrinsic.
      continue;
    } else if (Constant *C = ConstantFold(I, DL, ConstantPool)) {
      // Instruction is side-effect free and constant.

      // If the instruction has uses outside this block or a phi node slot for
      // the block, it is not safe to bypass the instruction since it would then
      // no longer dominate all its uses.
      for (auto &Use : I->uses()) {
        User *User = Use.getUser();
        if (Instruction *I = dyn_cast<Instruction>(User))
          if (I->getParent() == CaseDest)
            continue;
        if (PHINode *Phi = dyn_cast<PHINode>(User))
          if (Phi->getIncomingBlock(Use) == CaseDest)
            continue;
        return false;
      }

      ConstantPool.insert(std::make_pair(I, C));
    } else {
      break;
    }
  }

  // If we did not have a CommonDest before, use the current one.
  if (!*CommonDest)
    *CommonDest = CaseDest;
  // If the destination isn't the common one, abort.
  if (CaseDest != *CommonDest)
    return false;

  // Get the values for this case from phi nodes in the destination block.
  BasicBlock::iterator I = (*CommonDest)->begin();
  while (PHINode *PHI = dyn_cast<PHINode>(I++)) {
    int Idx = PHI->getBasicBlockIndex(Pred);
    if (Idx == -1)
      continue;

    Constant *ConstVal = LookupConstant(PHI->getIncomingValue(Idx),
                                        ConstantPool);
    if (!ConstVal)
      return false;

    // Be conservative about which kinds of constants we support.
    if (!ValidLookupTableConstant(ConstVal))
      return false;

    Res.push_back(std::make_pair(PHI, ConstVal));
  }

  return Res.size() > 0;
}

// MapCaseToResult - Helper function used to
// add CaseVal to the list of cases that generate Result.
static void MapCaseToResult(ConstantInt *CaseVal,
    SwitchCaseResultVectorTy &UniqueResults,
    Constant *Result) {
  for (auto &I : UniqueResults) {
    if (I.first == Result) {
      I.second.push_back(CaseVal);
      return;
    }
  }
  UniqueResults.push_back(std::make_pair(Result,
        SmallVector<ConstantInt*, 4>(1, CaseVal)));
}

// InitializeUniqueCases - Helper function that initializes a map containing
// results for the PHI node of the common destination block for a switch
// instruction. Returns false if multiple PHI nodes have been found or if
// there is not a common destination block for the switch.
static bool InitializeUniqueCases(SwitchInst *SI, PHINode *&PHI,
                                  BasicBlock *&CommonDest,
                                  SwitchCaseResultVectorTy &UniqueResults,
                                  Constant *&DefaultResult,
                                  const DataLayout &DL) {
  for (auto &I : SI->cases()) {
    ConstantInt *CaseVal = I.getCaseValue();

    // Resulting value at phi nodes for this case value.
    SwitchCaseResultsTy Results;
    if (!GetCaseResults(SI, CaseVal, I.getCaseSuccessor(), &CommonDest, Results,
                        DL))
      return false;

    // Only one value per case is permitted
    if (Results.size() > 1)
      return false;
    MapCaseToResult(CaseVal, UniqueResults, Results.begin()->second);

    // Check the PHI consistency.
    if (!PHI)
      PHI = Results[0].first;
    else if (PHI != Results[0].first)
      return false;
  }
  // Find the default result value.
  SmallVector<std::pair<PHINode *, Constant *>, 1> DefaultResults;
  BasicBlock *DefaultDest = SI->getDefaultDest();
  GetCaseResults(SI, nullptr, SI->getDefaultDest(), &CommonDest, DefaultResults,
                 DL);
  // If the default value is not found abort unless the default destination
  // is unreachable.
  DefaultResult =
      DefaultResults.size() == 1 ? DefaultResults.begin()->second : nullptr;
  if ((!DefaultResult &&
        !isa<UnreachableInst>(DefaultDest->getFirstNonPHIOrDbg())))
    return false;

  return true;
}

// ConvertTwoCaseSwitch - Helper function that checks if it is possible to
// transform a switch with only two cases (or two cases + default)
// that produces a result into a value select.
// Example:
// switch (a) {
//   case 10:                %0 = icmp eq i32 %a, 10
//     return 10;            %1 = select i1 %0, i32 10, i32 4
//   case 20:        ---->   %2 = icmp eq i32 %a, 20
//     return 2;             %3 = select i1 %2, i32 2, i32 %1
//   default:
//     return 4;
// }
static Value *
ConvertTwoCaseSwitch(const SwitchCaseResultVectorTy &ResultVector,
                     Constant *DefaultResult, Value *Condition,
                     IRBuilder<> &Builder) {
  assert(ResultVector.size() == 2 &&
      "We should have exactly two unique results at this point");
  // If we are selecting between only two cases transform into a simple
  // select or a two-way select if default is possible.
  if (ResultVector[0].second.size() == 1 &&
      ResultVector[1].second.size() == 1) {
    ConstantInt *const FirstCase = ResultVector[0].second[0];
    ConstantInt *const SecondCase = ResultVector[1].second[0];

    bool DefaultCanTrigger = DefaultResult;
    Value *SelectValue = ResultVector[1].first;
    if (DefaultCanTrigger) {
      Value *const ValueCompare =
          Builder.CreateICmpEQ(Condition, SecondCase, "switch.selectcmp");
      SelectValue = Builder.CreateSelect(ValueCompare, ResultVector[1].first,
                                         DefaultResult, "switch.select");
    }
    Value *const ValueCompare =
        Builder.CreateICmpEQ(Condition, FirstCase, "switch.selectcmp");
    return Builder.CreateSelect(ValueCompare, ResultVector[0].first, SelectValue,
                                "switch.select");
  }

  return nullptr;
}

// RemoveSwitchAfterSelectConversion - Helper function to cleanup a switch
// instruction that has been converted into a select, fixing up PHI nodes and
// basic blocks.
static void RemoveSwitchAfterSelectConversion(SwitchInst *SI, PHINode *PHI,
                                              Value *SelectValue,
                                              IRBuilder<> &Builder) {
  BasicBlock *SelectBB = SI->getParent();
  while (PHI->getBasicBlockIndex(SelectBB) >= 0)
    PHI->removeIncomingValue(SelectBB);
  PHI->addIncoming(SelectValue, SelectBB);

  Builder.CreateBr(PHI->getParent());

  // Remove the switch.
  for (unsigned i = 0, e = SI->getNumSuccessors(); i < e; ++i) {
    BasicBlock *Succ = SI->getSuccessor(i);

    if (Succ == PHI->getParent())
      continue;
    Succ->removePredecessor(SelectBB);
  }
  SI->eraseFromParent();
}

/// SwitchToSelect - If the switch is only used to initialize one or more
/// phi nodes in a common successor block with only two different
/// constant values, replace the switch with select.
static bool SwitchToSelect(SwitchInst *SI, IRBuilder<> &Builder,
                           AssumptionCache *AC, const DataLayout &DL) {
  Value *const Cond = SI->getCondition();
  PHINode *PHI = nullptr;
  BasicBlock *CommonDest = nullptr;
  Constant *DefaultResult;
  SwitchCaseResultVectorTy UniqueResults;
  // Collect all the cases that will deliver the same value from the switch.
  if (!InitializeUniqueCases(SI, PHI, CommonDest, UniqueResults, DefaultResult,
                             DL))
    return false;
  // Selects choose between maximum two values.
  if (UniqueResults.size() != 2)
    return false;
  assert(PHI != nullptr && "PHI for value select not found");

  Builder.SetInsertPoint(SI);
  Value *SelectValue = ConvertTwoCaseSwitch(
      UniqueResults,
      DefaultResult, Cond, Builder);
  if (SelectValue) {
    RemoveSwitchAfterSelectConversion(SI, PHI, SelectValue, Builder);
    return true;
  }
  // The switch couldn't be converted into a select.
  return false;
}

namespace {
  /// SwitchLookupTable - This class represents a lookup table that can be used
  /// to replace a switch.
  class SwitchLookupTable {
  public:
    /// SwitchLookupTable - Create a lookup table to use as a switch replacement
    /// with the contents of Values, using DefaultValue to fill any holes in the
    /// table.
    SwitchLookupTable(
        Module &M, uint64_t TableSize, ConstantInt *Offset,
        const SmallVectorImpl<std::pair<ConstantInt *, Constant *>> &Values,
        Constant *DefaultValue, const DataLayout &DL);

    /// BuildLookup - Build instructions with Builder to retrieve the value at
    /// the position given by Index in the lookup table.
    Value *BuildLookup(Value *Index, IRBuilder<> &Builder);

    /// WouldFitInRegister - Return true if a table with TableSize elements of
    /// type ElementType would fit in a target-legal register.
    static bool WouldFitInRegister(const DataLayout &DL, uint64_t TableSize,
                                   const Type *ElementType);

  private:
    // Depending on the contents of the table, it can be represented in
    // different ways.
    enum {
      // For tables where each element contains the same value, we just have to
      // store that single value and return it for each lookup.
      SingleValueKind,

      // For tables where there is a linear relationship between table index
      // and values. We calculate the result with a simple multiplication
      // and addition instead of a table lookup.
      LinearMapKind,

      // For small tables with integer elements, we can pack them into a bitmap
      // that fits into a target-legal register. Values are retrieved by
      // shift and mask operations.
      BitMapKind,

      // The table is stored as an array of values. Values are retrieved by load
      // instructions from the table.
      ArrayKind
    } Kind;

    // For SingleValueKind, this is the single value.
    Constant *SingleValue;

    // For BitMapKind, this is the bitmap.
    ConstantInt *BitMap;
    IntegerType *BitMapElementTy;

    // For LinearMapKind, these are the constants used to derive the value.
    ConstantInt *LinearOffset;
    ConstantInt *LinearMultiplier;

    // For ArrayKind, this is the array.
    GlobalVariable *Array;
  };
}

SwitchLookupTable::SwitchLookupTable(
    Module &M, uint64_t TableSize, ConstantInt *Offset,
    const SmallVectorImpl<std::pair<ConstantInt *, Constant *>> &Values,
    Constant *DefaultValue, const DataLayout &DL)
    : SingleValue(nullptr), BitMap(nullptr), BitMapElementTy(nullptr),
      LinearOffset(nullptr), LinearMultiplier(nullptr), Array(nullptr) {
  assert(Values.size() && "Can't build lookup table without values!");
  assert(TableSize >= Values.size() && "Can't fit values in table!");

  // If all values in the table are equal, this is that value.
  SingleValue = Values.begin()->second;

  Type *ValueType = Values.begin()->second->getType();

  // Build up the table contents.
  SmallVector<Constant*, 64> TableContents(TableSize);
  for (size_t I = 0, E = Values.size(); I != E; ++I) {
    ConstantInt *CaseVal = Values[I].first;
    Constant *CaseRes = Values[I].second;
    assert(CaseRes->getType() == ValueType);

    uint64_t Idx = (CaseVal->getValue() - Offset->getValue())
                   .getLimitedValue();
    TableContents[Idx] = CaseRes;

    if (CaseRes != SingleValue)
      SingleValue = nullptr;
  }

  // Fill in any holes in the table with the default result.
  if (Values.size() < TableSize) {
    assert(DefaultValue &&
           "Need a default value to fill the lookup table holes.");
    assert(DefaultValue->getType() == ValueType);
    for (uint64_t I = 0; I < TableSize; ++I) {
      if (!TableContents[I])
        TableContents[I] = DefaultValue;
    }

    if (DefaultValue != SingleValue)
      SingleValue = nullptr;
  }

  // If each element in the table contains the same value, we only need to store
  // that single value.
  if (SingleValue) {
    Kind = SingleValueKind;
    return;
  }

  // Check if we can derive the value with a linear transformation from the
  // table index.
  if (isa<IntegerType>(ValueType)) {
    bool LinearMappingPossible = true;
    APInt PrevVal;
    APInt DistToPrev;
    assert(TableSize >= 2 && "Should be a SingleValue table.");
    // Check if there is the same distance between two consecutive values.
    for (uint64_t I = 0; I < TableSize; ++I) {
      ConstantInt *ConstVal = dyn_cast<ConstantInt>(TableContents[I]);
      if (!ConstVal) {
        // This is an undef. We could deal with it, but undefs in lookup tables
        // are very seldom. It's probably not worth the additional complexity.
        LinearMappingPossible = false;
        break;
      }
      APInt Val = ConstVal->getValue();
      if (I != 0) {
        APInt Dist = Val - PrevVal;
        if (I == 1) {
          DistToPrev = Dist;
        } else if (Dist != DistToPrev) {
          LinearMappingPossible = false;
          break;
        }
      }
      PrevVal = Val;
    }
    if (LinearMappingPossible) {
      LinearOffset = cast<ConstantInt>(TableContents[0]);
      LinearMultiplier = ConstantInt::get(M.getContext(), DistToPrev);
      Kind = LinearMapKind;
      ++NumLinearMaps;
      return;
    }
  }

  // If the type is integer and the table fits in a register, build a bitmap.
  if (WouldFitInRegister(DL, TableSize, ValueType)) {
    IntegerType *IT = cast<IntegerType>(ValueType);
    APInt TableInt(TableSize * IT->getBitWidth(), 0);
    for (uint64_t I = TableSize; I > 0; --I) {
      TableInt <<= IT->getBitWidth();
      // Insert values into the bitmap. Undef values are set to zero.
      if (!isa<UndefValue>(TableContents[I - 1])) {
        ConstantInt *Val = cast<ConstantInt>(TableContents[I - 1]);
        TableInt |= Val->getValue().zext(TableInt.getBitWidth());
      }
    }
    BitMap = ConstantInt::get(M.getContext(), TableInt);
    BitMapElementTy = IT;
    Kind = BitMapKind;
    ++NumBitMaps;
    return;
  }

  // Store the table in an array.
  ArrayType *ArrayTy = ArrayType::get(ValueType, TableSize);
  Constant *Initializer = ConstantArray::get(ArrayTy, TableContents);

  Array = new GlobalVariable(M, ArrayTy, /*constant=*/ true,
                             GlobalVariable::PrivateLinkage,
                             Initializer,
                             "switch.table");
  Array->setUnnamedAddr(true);
  Kind = ArrayKind;
}

Value *SwitchLookupTable::BuildLookup(Value *Index, IRBuilder<> &Builder) {
  switch (Kind) {
    case SingleValueKind:
      return SingleValue;
    case LinearMapKind: {
      // Derive the result value from the input value.
      Value *Result = Builder.CreateIntCast(Index, LinearMultiplier->getType(),
                                            false, "switch.idx.cast");
      if (!LinearMultiplier->isOne())
        Result = Builder.CreateMul(Result, LinearMultiplier, "switch.idx.mult");
      if (!LinearOffset->isZero())
        Result = Builder.CreateAdd(Result, LinearOffset, "switch.offset");
      return Result;
    }
    case BitMapKind: {
      // Type of the bitmap (e.g. i59).
      IntegerType *MapTy = BitMap->getType();

      // Cast Index to the same type as the bitmap.
      // Note: The Index is <= the number of elements in the table, so
      // truncating it to the width of the bitmask is safe.
      Value *ShiftAmt = Builder.CreateZExtOrTrunc(Index, MapTy, "switch.cast");

      // Multiply the shift amount by the element width.
      ShiftAmt = Builder.CreateMul(ShiftAmt,
                      ConstantInt::get(MapTy, BitMapElementTy->getBitWidth()),
                                   "switch.shiftamt");

      // Shift down.
      Value *DownShifted = Builder.CreateLShr(BitMap, ShiftAmt,
                                              "switch.downshift");
      // Mask off.
      return Builder.CreateTrunc(DownShifted, BitMapElementTy,
                                 "switch.masked");
    }
    case ArrayKind: {
      // Make sure the table index will not overflow when treated as signed.
      IntegerType *IT = cast<IntegerType>(Index->getType());
      uint64_t TableSize = Array->getInitializer()->getType()
                                ->getArrayNumElements();
      if (TableSize > (1ULL << (IT->getBitWidth() - 1)))
        Index = Builder.CreateZExt(Index,
                                   IntegerType::get(IT->getContext(),
                                                    IT->getBitWidth() + 1),
                                   "switch.tableidx.zext");

      Value *GEPIndices[] = { Builder.getInt32(0), Index };
      Value *GEP = Builder.CreateInBoundsGEP(Array->getValueType(), Array,
                                             GEPIndices, "switch.gep");
      return Builder.CreateLoad(GEP, "switch.load");
    }
  }
  llvm_unreachable("Unknown lookup table kind!");
}

bool SwitchLookupTable::WouldFitInRegister(const DataLayout &DL,
                                           uint64_t TableSize,
                                           const Type *ElementType) {
  const IntegerType *IT = dyn_cast<IntegerType>(ElementType);
  if (!IT)
    return false;
  // FIXME: If the type is wider than it needs to be, e.g. i8 but all values
  // are <= 15, we could try to narrow the type.

  // Avoid overflow, fitsInLegalInteger uses unsigned int for the width.
  if (TableSize >= UINT_MAX/IT->getBitWidth())
    return false;
  return DL.fitsInLegalInteger(TableSize * IT->getBitWidth());
}

/// ShouldBuildLookupTable - Determine whether a lookup table should be built
/// for this switch, based on the number of cases, size of the table and the
/// types of the results.
static bool
ShouldBuildLookupTable(SwitchInst *SI, uint64_t TableSize,
                       const TargetTransformInfo &TTI, const DataLayout &DL,
                       const SmallDenseMap<PHINode *, Type *> &ResultTypes) {
  if (SI->getNumCases() > TableSize || TableSize >= UINT64_MAX / 10)
    return false; // TableSize overflowed, or mul below might overflow.

  bool AllTablesFitInRegister = true;
  bool HasIllegalType = false;
  for (const auto &I : ResultTypes) {
    Type *Ty = I.second;

    // Saturate this flag to true.
    HasIllegalType = HasIllegalType || !TTI.isTypeLegal(Ty);

    // Saturate this flag to false.
    AllTablesFitInRegister = AllTablesFitInRegister &&
      SwitchLookupTable::WouldFitInRegister(DL, TableSize, Ty);

    // If both flags saturate, we're done. NOTE: This *only* works with
    // saturating flags, and all flags have to saturate first due to the
    // non-deterministic behavior of iterating over a dense map.
    if (HasIllegalType && !AllTablesFitInRegister)
      break;
  }

  // If each table would fit in a register, we should build it anyway.
  if (AllTablesFitInRegister)
    return true;

  // Don't build a table that doesn't fit in-register if it has illegal types.
  if (HasIllegalType)
    return false;

  // The table density should be at least 40%. This is the same criterion as for
  // jump tables, see SelectionDAGBuilder::handleJTSwitchCase.
  // FIXME: Find the best cut-off.
  return SI->getNumCases() * 10 >= TableSize * 4;
}

/// Try to reuse the switch table index compare. Following pattern:
/// \code
///     if (idx < tablesize)
///        r = table[idx]; // table does not contain default_value
///     else
///        r = default_value;
///     if (r != default_value)
///        ...
/// \endcode
/// Is optimized to:
/// \code
///     cond = idx < tablesize;
///     if (cond)
///        r = table[idx];
///     else
///        r = default_value;
///     if (cond)
///        ...
/// \endcode
/// Jump threading will then eliminate the second if(cond).
static void reuseTableCompare(User *PhiUser, BasicBlock *PhiBlock,
          BranchInst *RangeCheckBranch, Constant *DefaultValue,
          const SmallVectorImpl<std::pair<ConstantInt*, Constant*> >& Values) {

  ICmpInst *CmpInst = dyn_cast<ICmpInst>(PhiUser);
  if (!CmpInst)
    return;

  // We require that the compare is in the same block as the phi so that jump
  // threading can do its work afterwards.
  if (CmpInst->getParent() != PhiBlock)
    return;

  Constant *CmpOp1 = dyn_cast<Constant>(CmpInst->getOperand(1));
  if (!CmpOp1)
    return;

  Value *RangeCmp = RangeCheckBranch->getCondition();
  Constant *TrueConst = ConstantInt::getTrue(RangeCmp->getType());
  Constant *FalseConst = ConstantInt::getFalse(RangeCmp->getType());

  // Check if the compare with the default value is constant true or false.
  Constant *DefaultConst = ConstantExpr::getICmp(CmpInst->getPredicate(),
                                                 DefaultValue, CmpOp1, true);
  if (DefaultConst != TrueConst && DefaultConst != FalseConst)
    return;

  // Check if the compare with the case values is distinct from the default
  // compare result.
  for (auto ValuePair : Values) {
    Constant *CaseConst = ConstantExpr::getICmp(CmpInst->getPredicate(),
                              ValuePair.second, CmpOp1, true);
    if (!CaseConst || CaseConst == DefaultConst)
      return;
    assert((CaseConst == TrueConst || CaseConst == FalseConst) &&
           "Expect true or false as compare result.");
  }
 
  // Check if the branch instruction dominates the phi node. It's a simple
  // dominance check, but sufficient for our needs.
  // Although this check is invariant in the calling loops, it's better to do it
  // at this late stage. Practically we do it at most once for a switch.
  BasicBlock *BranchBlock = RangeCheckBranch->getParent();
  for (auto PI = pred_begin(PhiBlock), E = pred_end(PhiBlock); PI != E; ++PI) {
    BasicBlock *Pred = *PI;
    if (Pred != BranchBlock && Pred->getUniquePredecessor() != BranchBlock)
      return;
  }

  if (DefaultConst == FalseConst) {
    // The compare yields the same result. We can replace it.
    CmpInst->replaceAllUsesWith(RangeCmp);
    ++NumTableCmpReuses;
  } else {
    // The compare yields the same result, just inverted. We can replace it.
    Value *InvertedTableCmp = BinaryOperator::CreateXor(RangeCmp,
                ConstantInt::get(RangeCmp->getType(), 1), "inverted.cmp",
                RangeCheckBranch);
    CmpInst->replaceAllUsesWith(InvertedTableCmp);
    ++NumTableCmpReuses;
  }
}

/// SwitchToLookupTable - If the switch is only used to initialize one or more
/// phi nodes in a common successor block with different constant values,
/// replace the switch with lookup tables.
static bool SwitchToLookupTable(SwitchInst *SI, IRBuilder<> &Builder,
                                const DataLayout &DL,
                                const TargetTransformInfo &TTI) {
  assert(SI->getNumCases() > 1 && "Degenerate switch?");

  // Only build lookup table when we have a target that supports it.
  if (!TTI.shouldBuildLookupTables())
    return false;

  // FIXME: If the switch is too sparse for a lookup table, perhaps we could
  // split off a dense part and build a lookup table for that.

  // FIXME: This creates arrays of GEPs to constant strings, which means each
  // GEP needs a runtime relocation in PIC code. We should just build one big
  // string and lookup indices into that.

  // Ignore switches with less than three cases. Lookup tables will not make them
  // faster, so we don't analyze them.
  if (SI->getNumCases() < 3)
    return false;

  // Figure out the corresponding result for each case value and phi node in the
  // common destination, as well as the the min and max case values.
  assert(SI->case_begin() != SI->case_end());
  SwitchInst::CaseIt CI = SI->case_begin();
  ConstantInt *MinCaseVal = CI.getCaseValue();
  ConstantInt *MaxCaseVal = CI.getCaseValue();

  BasicBlock *CommonDest = nullptr;
  typedef SmallVector<std::pair<ConstantInt*, Constant*>, 4> ResultListTy;
  SmallDenseMap<PHINode*, ResultListTy> ResultLists;
  SmallDenseMap<PHINode*, Constant*> DefaultResults;
  SmallDenseMap<PHINode*, Type*> ResultTypes;
  SmallVector<PHINode*, 4> PHIs;

  for (SwitchInst::CaseIt E = SI->case_end(); CI != E; ++CI) {
    ConstantInt *CaseVal = CI.getCaseValue();
    if (CaseVal->getValue().slt(MinCaseVal->getValue()))
      MinCaseVal = CaseVal;
    if (CaseVal->getValue().sgt(MaxCaseVal->getValue()))
      MaxCaseVal = CaseVal;

    // Resulting value at phi nodes for this case value.
    typedef SmallVector<std::pair<PHINode*, Constant*>, 4> ResultsTy;
    ResultsTy Results;
    if (!GetCaseResults(SI, CaseVal, CI.getCaseSuccessor(), &CommonDest,
                        Results, DL))
      return false;

    // Append the result from this case to the list for each phi.
    for (const auto &I : Results) {
      PHINode *PHI = I.first;
      Constant *Value = I.second;
      if (!ResultLists.count(PHI))
        PHIs.push_back(PHI);
      ResultLists[PHI].push_back(std::make_pair(CaseVal, Value));
    }
  }

  // Keep track of the result types.
  for (PHINode *PHI : PHIs) {
    ResultTypes[PHI] = ResultLists[PHI][0].second->getType();
  }

  uint64_t NumResults = ResultLists[PHIs[0]].size();
  APInt RangeSpread = MaxCaseVal->getValue() - MinCaseVal->getValue();
  uint64_t TableSize = RangeSpread.getLimitedValue() + 1;
  bool TableHasHoles = (NumResults < TableSize);

  // If the table has holes, we need a constant result for the default case
  // or a bitmask that fits in a register.
  SmallVector<std::pair<PHINode*, Constant*>, 4> DefaultResultsList;
  bool HasDefaultResults = GetCaseResults(SI, nullptr, SI->getDefaultDest(),
                                          &CommonDest, DefaultResultsList, DL);

  bool NeedMask = (TableHasHoles && !HasDefaultResults);
  if (NeedMask) {
    // As an extra penalty for the validity test we require more cases.
    if (SI->getNumCases() < 4)  // FIXME: Find best threshold value (benchmark).
      return false;
    if (!DL.fitsInLegalInteger(TableSize))
      return false;
  }

  for (const auto &I : DefaultResultsList) {
    PHINode *PHI = I.first;
    Constant *Result = I.second;
    DefaultResults[PHI] = Result;
  }

  if (!ShouldBuildLookupTable(SI, TableSize, TTI, DL, ResultTypes))
    return false;

  // Create the BB that does the lookups.
  Module &Mod = *CommonDest->getParent()->getParent();
  BasicBlock *LookupBB = BasicBlock::Create(Mod.getContext(),
                                            "switch.lookup",
                                            CommonDest->getParent(),
                                            CommonDest);

  // Compute the table index value.
  Builder.SetInsertPoint(SI);
  Value *TableIndex = Builder.CreateSub(SI->getCondition(), MinCaseVal,
                                        "switch.tableidx");

  // Compute the maximum table size representable by the integer type we are
  // switching upon.
  unsigned CaseSize = MinCaseVal->getType()->getPrimitiveSizeInBits();
  uint64_t MaxTableSize = CaseSize > 63 ? UINT64_MAX : 1ULL << CaseSize;
  assert(MaxTableSize >= TableSize &&
         "It is impossible for a switch to have more entries than the max "
         "representable value of its input integer type's size.");

  // If the default destination is unreachable, or if the lookup table covers
  // all values of the conditional variable, branch directly to the lookup table
  // BB. Otherwise, check that the condition is within the case range.
  const bool DefaultIsReachable =
      !isa<UnreachableInst>(SI->getDefaultDest()->getFirstNonPHIOrDbg());
  const bool GeneratingCoveredLookupTable = (MaxTableSize == TableSize);
  BranchInst *RangeCheckBranch = nullptr;

  if (!DefaultIsReachable || GeneratingCoveredLookupTable) {
    Builder.CreateBr(LookupBB);
    // We cached PHINodes in PHIs, to avoid accessing deleted PHINodes later,
    // do not delete PHINodes here.
    SI->getDefaultDest()->removePredecessor(SI->getParent(),
                                            /*DontDeleteUselessPHIs=*/true);
  } else {
    Value *Cmp = Builder.CreateICmpULT(TableIndex, ConstantInt::get(
                                       MinCaseVal->getType(), TableSize));
    RangeCheckBranch = Builder.CreateCondBr(Cmp, LookupBB, SI->getDefaultDest());
  }

  // Populate the BB that does the lookups.
  Builder.SetInsertPoint(LookupBB);

  if (NeedMask) {
    // Before doing the lookup we do the hole check.
    // The LookupBB is therefore re-purposed to do the hole check
    // and we create a new LookupBB.
    BasicBlock *MaskBB = LookupBB;
    MaskBB->setName("switch.hole_check");
    LookupBB = BasicBlock::Create(Mod.getContext(),
                                  "switch.lookup",
                                  CommonDest->getParent(),
                                  CommonDest);

    // Make the mask's bitwidth at least 8bit and a power-of-2 to avoid
    // unnecessary illegal types.
    uint64_t TableSizePowOf2 = NextPowerOf2(std::max(7ULL, TableSize - 1ULL));
    APInt MaskInt(TableSizePowOf2, 0);
    APInt One(TableSizePowOf2, 1);
    // Build bitmask; fill in a 1 bit for every case.
    const ResultListTy &ResultList = ResultLists[PHIs[0]];
    for (size_t I = 0, E = ResultList.size(); I != E; ++I) {
      uint64_t Idx = (ResultList[I].first->getValue() -
                      MinCaseVal->getValue()).getLimitedValue();
      MaskInt |= One << Idx;
    }
    ConstantInt *TableMask = ConstantInt::get(Mod.getContext(), MaskInt);

    // Get the TableIndex'th bit of the bitmask.
    // If this bit is 0 (meaning hole) jump to the default destination,
    // else continue with table lookup.
    IntegerType *MapTy = TableMask->getType();
    Value *MaskIndex = Builder.CreateZExtOrTrunc(TableIndex, MapTy,
                                                 "switch.maskindex");
    Value *Shifted = Builder.CreateLShr(TableMask, MaskIndex,
                                        "switch.shifted");
    Value *LoBit = Builder.CreateTrunc(Shifted,
                                       Type::getInt1Ty(Mod.getContext()),
                                       "switch.lobit");
    Builder.CreateCondBr(LoBit, LookupBB, SI->getDefaultDest());

    Builder.SetInsertPoint(LookupBB);
    AddPredecessorToBlock(SI->getDefaultDest(), MaskBB, SI->getParent());
  }

  bool ReturnedEarly = false;
  for (size_t I = 0, E = PHIs.size(); I != E; ++I) {
    PHINode *PHI = PHIs[I];
    const ResultListTy &ResultList = ResultLists[PHI];

    // If using a bitmask, use any value to fill the lookup table holes.
    Constant *DV = NeedMask ? ResultLists[PHI][0].second : DefaultResults[PHI];
    SwitchLookupTable Table(Mod, TableSize, MinCaseVal, ResultList, DV, DL);

    Value *Result = Table.BuildLookup(TableIndex, Builder);

    // If the result is used to return immediately from the function, we want to
    // do that right here.
    if (PHI->hasOneUse() && isa<ReturnInst>(*PHI->user_begin()) &&
        PHI->user_back() == CommonDest->getFirstNonPHIOrDbg()) {
      Builder.CreateRet(Result);
      ReturnedEarly = true;
      break;
    }

    // Do a small peephole optimization: re-use the switch table compare if
    // possible.
    if (!TableHasHoles && HasDefaultResults && RangeCheckBranch) {
      BasicBlock *PhiBlock = PHI->getParent();
      // Search for compare instructions which use the phi.
      for (auto *User : PHI->users()) {
        reuseTableCompare(User, PhiBlock, RangeCheckBranch, DV, ResultList);
      }
    }

    PHI->addIncoming(Result, LookupBB);
  }

  if (!ReturnedEarly)
    Builder.CreateBr(CommonDest);

  // Remove the switch.
  for (unsigned i = 0, e = SI->getNumSuccessors(); i < e; ++i) {
    BasicBlock *Succ = SI->getSuccessor(i);

    if (Succ == SI->getDefaultDest())
      continue;
    Succ->removePredecessor(SI->getParent());
  }
  SI->eraseFromParent();

  ++NumLookupTables;
  if (NeedMask)
    ++NumLookupTablesHoles;
  return true;
}

bool SimplifyCFGOpt::SimplifySwitch(SwitchInst *SI, IRBuilder<> &Builder) {
  BasicBlock *BB = SI->getParent();

  if (isValueEqualityComparison(SI)) {
    // If we only have one predecessor, and if it is a branch on this value,
    // see if that predecessor totally determines the outcome of this switch.
    if (BasicBlock *OnlyPred = BB->getSinglePredecessor())
      if (SimplifyEqualityComparisonWithOnlyPredecessor(SI, OnlyPred, Builder))
        return SimplifyCFG(BB, TTI, BonusInstThreshold, AC) | true;

    Value *Cond = SI->getCondition();
    if (SelectInst *Select = dyn_cast<SelectInst>(Cond))
      if (SimplifySwitchOnSelect(SI, Select))
        return SimplifyCFG(BB, TTI, BonusInstThreshold, AC) | true;

    // If the block only contains the switch, see if we can fold the block
    // away into any preds.
    BasicBlock::iterator BBI = BB->begin();
    // Ignore dbg intrinsics.
    while (isa<DbgInfoIntrinsic>(BBI))
      ++BBI;
    if (SI == &*BBI)
      if (FoldValueComparisonIntoPredecessors(SI, Builder))
        return SimplifyCFG(BB, TTI, BonusInstThreshold, AC) | true;
  }

  // Try to transform the switch into an icmp and a branch.
  if (TurnSwitchRangeIntoICmp(SI, Builder))
    return SimplifyCFG(BB, TTI, BonusInstThreshold, AC) | true;

  // Remove unreachable cases.
  if (EliminateDeadSwitchCases(SI, AC, DL))
    return SimplifyCFG(BB, TTI, BonusInstThreshold, AC) | true;

  if (SwitchToSelect(SI, Builder, AC, DL))
    return SimplifyCFG(BB, TTI, BonusInstThreshold, AC) | true;

  if (ForwardSwitchConditionToPHI(SI))
    return SimplifyCFG(BB, TTI, BonusInstThreshold, AC) | true;

  if (SwitchToLookupTable(SI, Builder, DL, TTI))
    return SimplifyCFG(BB, TTI, BonusInstThreshold, AC) | true;

  return false;
}

bool SimplifyCFGOpt::SimplifyIndirectBr(IndirectBrInst *IBI) {
  BasicBlock *BB = IBI->getParent();
  bool Changed = false;

  // Eliminate redundant destinations.
  SmallPtrSet<Value *, 8> Succs;
  for (unsigned i = 0, e = IBI->getNumDestinations(); i != e; ++i) {
    BasicBlock *Dest = IBI->getDestination(i);
    if (!Dest->hasAddressTaken() || !Succs.insert(Dest).second) {
      Dest->removePredecessor(BB);
      IBI->removeDestination(i);
      --i; --e;
      Changed = true;
    }
  }

  if (IBI->getNumDestinations() == 0) {
    // If the indirectbr has no successors, change it to unreachable.
    new UnreachableInst(IBI->getContext(), IBI);
    EraseTerminatorInstAndDCECond(IBI);
    return true;
  }

  if (IBI->getNumDestinations() == 1) {
    // If the indirectbr has one successor, change it to a direct branch.
    BranchInst::Create(IBI->getDestination(0), IBI);
    EraseTerminatorInstAndDCECond(IBI);
    return true;
  }

  if (SelectInst *SI = dyn_cast<SelectInst>(IBI->getAddress())) {
    if (SimplifyIndirectBrOnSelect(IBI, SI))
      return SimplifyCFG(BB, TTI, BonusInstThreshold, AC) | true;
  }
  return Changed;
}

/// Given an block with only a single landing pad and a unconditional branch
/// try to find another basic block which this one can be merged with.  This
/// handles cases where we have multiple invokes with unique landing pads, but
/// a shared handler.
///
/// We specifically choose to not worry about merging non-empty blocks
/// here.  That is a PRE/scheduling problem and is best solved elsewhere.  In
/// practice, the optimizer produces empty landing pad blocks quite frequently
/// when dealing with exception dense code.  (see: instcombine, gvn, if-else
/// sinking in this file)
///
/// This is primarily a code size optimization.  We need to avoid performing
/// any transform which might inhibit optimization (such as our ability to
/// specialize a particular handler via tail commoning).  We do this by not
/// merging any blocks which require us to introduce a phi.  Since the same
/// values are flowing through both blocks, we don't loose any ability to
/// specialize.  If anything, we make such specialization more likely.
///
/// TODO - This transformation could remove entries from a phi in the target
/// block when the inputs in the phi are the same for the two blocks being
/// merged.  In some cases, this could result in removal of the PHI entirely.
static bool TryToMergeLandingPad(LandingPadInst *LPad, BranchInst *BI,
                                 BasicBlock *BB) {
  auto Succ = BB->getUniqueSuccessor();
  assert(Succ);
  // If there's a phi in the successor block, we'd likely have to introduce
  // a phi into the merged landing pad block.
  if (isa<PHINode>(*Succ->begin()))
    return false;

  for (BasicBlock *OtherPred : predecessors(Succ)) {
    if (BB == OtherPred)
      continue;
    BasicBlock::iterator I = OtherPred->begin();
    LandingPadInst *LPad2 = dyn_cast<LandingPadInst>(I);
    if (!LPad2 || !LPad2->isIdenticalTo(LPad))
      continue;
    for (++I; isa<DbgInfoIntrinsic>(I); ++I) {}
    BranchInst *BI2 = dyn_cast<BranchInst>(I);
    if (!BI2 || !BI2->isIdenticalTo(BI))
      continue;

    // We've found an identical block.  Update our predeccessors to take that
    // path instead and make ourselves dead.
    SmallSet<BasicBlock *, 16> Preds;
    Preds.insert(pred_begin(BB), pred_end(BB));
    for (BasicBlock *Pred : Preds) {
      InvokeInst *II = cast<InvokeInst>(Pred->getTerminator());
      assert(II->getNormalDest() != BB &&
             II->getUnwindDest() == BB && "unexpected successor");
      II->setUnwindDest(OtherPred);
    }

    // The debug info in OtherPred doesn't cover the merged control flow that
    // used to go through BB.  We need to delete it or update it.
    for (auto I = OtherPred->begin(), E = OtherPred->end();
         I != E;) {
      Instruction &Inst = *I; I++;
      if (isa<DbgInfoIntrinsic>(Inst))
        Inst.eraseFromParent();
    }

    SmallSet<BasicBlock *, 16> Succs;
    Succs.insert(succ_begin(BB), succ_end(BB));
    for (BasicBlock *Succ : Succs) {
      Succ->removePredecessor(BB);
    }

    IRBuilder<> Builder(BI);
    Builder.CreateUnreachable();
    BI->eraseFromParent();
    return true;
  }
  return false;
}

bool SimplifyCFGOpt::SimplifyUncondBranch(BranchInst *BI, IRBuilder<> &Builder){
  BasicBlock *BB = BI->getParent();

  if (SinkCommon && SinkThenElseCodeToEnd(BI))
    return true;

  // If the Terminator is the only non-phi instruction, simplify the block.
  BasicBlock::iterator I = BB->getFirstNonPHIOrDbg();
  if (I->isTerminator() && BB != &BB->getParent()->getEntryBlock() &&
      TryToSimplifyUncondBranchFromEmptyBlock(BB))
    return true;

  // If the only instruction in the block is a seteq/setne comparison
  // against a constant, try to simplify the block.
  if (ICmpInst *ICI = dyn_cast<ICmpInst>(I))
    if (ICI->isEquality() && isa<ConstantInt>(ICI->getOperand(1))) {
      for (++I; isa<DbgInfoIntrinsic>(I); ++I)
        ;
      if (I->isTerminator() &&
          TryToSimplifyUncondBranchWithICmpInIt(ICI, Builder, DL, TTI,
                                                BonusInstThreshold, AC))
        return true;
    }

  // See if we can merge an empty landing pad block with another which is
  // equivalent.
  if (LandingPadInst *LPad = dyn_cast<LandingPadInst>(I)) {
    for (++I; isa<DbgInfoIntrinsic>(I); ++I) {}
    if (I->isTerminator() &&
        TryToMergeLandingPad(LPad, BI, BB))
      return true;
  }

  // If this basic block is ONLY a compare and a branch, and if a predecessor
  // branches to us and our successor, fold the comparison into the
  // predecessor and use logical operations to update the incoming value
  // for PHI nodes in common successor.
  if (FoldBranchToCommonDest(BI, BonusInstThreshold))
    return SimplifyCFG(BB, TTI, BonusInstThreshold, AC) | true;
  return false;
}


bool SimplifyCFGOpt::SimplifyCondBranch(BranchInst *BI, IRBuilder<> &Builder) {
  BasicBlock *BB = BI->getParent();

  // Conditional branch
  if (isValueEqualityComparison(BI)) {
    // If we only have one predecessor, and if it is a branch on this value,
    // see if that predecessor totally determines the outcome of this
    // switch.
    if (BasicBlock *OnlyPred = BB->getSinglePredecessor())
      if (SimplifyEqualityComparisonWithOnlyPredecessor(BI, OnlyPred, Builder))
        return SimplifyCFG(BB, TTI, BonusInstThreshold, AC) | true;

    // This block must be empty, except for the setcond inst, if it exists.
    // Ignore dbg intrinsics.
    BasicBlock::iterator I = BB->begin();
    // Ignore dbg intrinsics.
    while (isa<DbgInfoIntrinsic>(I))
      ++I;
    if (&*I == BI) {
      if (FoldValueComparisonIntoPredecessors(BI, Builder))
        return SimplifyCFG(BB, TTI, BonusInstThreshold, AC) | true;
    } else if (&*I == cast<Instruction>(BI->getCondition())){
      ++I;
      // Ignore dbg intrinsics.
      while (isa<DbgInfoIntrinsic>(I))
        ++I;
      if (&*I == BI && FoldValueComparisonIntoPredecessors(BI, Builder))
        return SimplifyCFG(BB, TTI, BonusInstThreshold, AC) | true;
    }
  }

  // Try to turn "br (X == 0 | X == 1), T, F" into a switch instruction.
  if (SimplifyBranchOnICmpChain(BI, Builder, DL))
    return true;

  // If this basic block is ONLY a compare and a branch, and if a predecessor
  // branches to us and one of our successors, fold the comparison into the
  // predecessor and use logical operations to pick the right destination.
  if (FoldBranchToCommonDest(BI, BonusInstThreshold))
    return SimplifyCFG(BB, TTI, BonusInstThreshold, AC) | true;

  // We have a conditional branch to two blocks that are only reachable
  // from BI.  We know that the condbr dominates the two blocks, so see if
  // there is any identical code in the "then" and "else" blocks.  If so, we
  // can hoist it up to the branching block.
  if (BI->getSuccessor(0)->getSinglePredecessor()) {
    if (BI->getSuccessor(1)->getSinglePredecessor()) {
      if (HoistThenElseCodeToIf(BI, TTI))
        return SimplifyCFG(BB, TTI, BonusInstThreshold, AC) | true;
    } else {
      // If Successor #1 has multiple preds, we may be able to conditionally
      // execute Successor #0 if it branches to Successor #1.
      TerminatorInst *Succ0TI = BI->getSuccessor(0)->getTerminator();
      if (Succ0TI->getNumSuccessors() == 1 &&
          Succ0TI->getSuccessor(0) == BI->getSuccessor(1))
        if (SpeculativelyExecuteBB(BI, BI->getSuccessor(0), TTI))
          return SimplifyCFG(BB, TTI, BonusInstThreshold, AC) | true;
    }
  } else if (BI->getSuccessor(1)->getSinglePredecessor()) {
    // If Successor #0 has multiple preds, we may be able to conditionally
    // execute Successor #1 if it branches to Successor #0.
    TerminatorInst *Succ1TI = BI->getSuccessor(1)->getTerminator();
    if (Succ1TI->getNumSuccessors() == 1 &&
        Succ1TI->getSuccessor(0) == BI->getSuccessor(0))
      if (SpeculativelyExecuteBB(BI, BI->getSuccessor(1), TTI))
        return SimplifyCFG(BB, TTI, BonusInstThreshold, AC) | true;
  }

  // If this is a branch on a phi node in the current block, thread control
  // through this block if any PHI node entries are constants.
  if (PHINode *PN = dyn_cast<PHINode>(BI->getCondition()))
    if (PN->getParent() == BI->getParent())
      if (FoldCondBranchOnPHI(BI, DL))
        return SimplifyCFG(BB, TTI, BonusInstThreshold, AC) | true;

  // Scan predecessor blocks for conditional branches.
  for (pred_iterator PI = pred_begin(BB), E = pred_end(BB); PI != E; ++PI)
    if (BranchInst *PBI = dyn_cast<BranchInst>((*PI)->getTerminator()))
      if (PBI != BI && PBI->isConditional())
        if (SimplifyCondBranchToCondBranch(PBI, BI))
          return SimplifyCFG(BB, TTI, BonusInstThreshold, AC) | true;

  return false;
}

/// Check if passing a value to an instruction will cause undefined behavior.
static bool passingValueIsAlwaysUndefined(Value *V, Instruction *I) {
  Constant *C = dyn_cast<Constant>(V);
  if (!C)
    return false;

  if (I->use_empty())
    return false;

  if (C->isNullValue()) {
    // Only look at the first use, avoid hurting compile time with long uselists
    User *Use = *I->user_begin();

    // Now make sure that there are no instructions in between that can alter
    // control flow (eg. calls)
    for (BasicBlock::iterator i = ++BasicBlock::iterator(I); &*i != Use; ++i)
      if (i == I->getParent()->end() || i->mayHaveSideEffects())
        return false;

    // Look through GEPs. A load from a GEP derived from NULL is still undefined
    if (GetElementPtrInst *GEP = dyn_cast<GetElementPtrInst>(Use))
      if (GEP->getPointerOperand() == I)
        return passingValueIsAlwaysUndefined(V, GEP);

    // Look through bitcasts.
    if (BitCastInst *BC = dyn_cast<BitCastInst>(Use))
      return passingValueIsAlwaysUndefined(V, BC);

    // Load from null is undefined.
    if (LoadInst *LI = dyn_cast<LoadInst>(Use))
      if (!LI->isVolatile())
        return LI->getPointerAddressSpace() == 0;

    // Store to null is undefined.
    if (StoreInst *SI = dyn_cast<StoreInst>(Use))
      if (!SI->isVolatile())
        return SI->getPointerAddressSpace() == 0 && SI->getPointerOperand() == I;
  }
  return false;
}

/// If BB has an incoming value that will always trigger undefined behavior
/// (eg. null pointer dereference), remove the branch leading here.
static bool removeUndefIntroducingPredecessor(BasicBlock *BB) {
  for (BasicBlock::iterator i = BB->begin();
       PHINode *PHI = dyn_cast<PHINode>(i); ++i)
    for (unsigned i = 0, e = PHI->getNumIncomingValues(); i != e; ++i)
      if (passingValueIsAlwaysUndefined(PHI->getIncomingValue(i), PHI)) {
        TerminatorInst *T = PHI->getIncomingBlock(i)->getTerminator();
        IRBuilder<> Builder(T);
        if (BranchInst *BI = dyn_cast<BranchInst>(T)) {
          BB->removePredecessor(PHI->getIncomingBlock(i));
          // Turn uncoditional branches into unreachables and remove the dead
          // destination from conditional branches.
          if (BI->isUnconditional())
            Builder.CreateUnreachable();
          else
            Builder.CreateBr(BI->getSuccessor(0) == BB ? BI->getSuccessor(1) :
                                                         BI->getSuccessor(0));
          BI->eraseFromParent();
          return true;
        }
        // TODO: SwitchInst.
      }

  return false;
}

bool SimplifyCFGOpt::run(BasicBlock *BB) {
  bool Changed = false;

  assert(BB && BB->getParent() && "Block not embedded in function!");
  assert(BB->getTerminator() && "Degenerate basic block encountered!");

  // Remove basic blocks that have no predecessors (except the entry block)...
  // or that just have themself as a predecessor.  These are unreachable.
  if ((pred_empty(BB) &&
       BB != &BB->getParent()->getEntryBlock()) ||
      BB->getSinglePredecessor() == BB) {
    DEBUG(dbgs() << "Removing BB: \n" << *BB);
    DeleteDeadBlock(BB);
    return true;
  }

  // Check to see if we can constant propagate this terminator instruction
  // away...
  Changed |= ConstantFoldTerminator(BB, true);

  // Check for and eliminate duplicate PHI nodes in this block.
  Changed |= EliminateDuplicatePHINodes(BB);

  // Check for and remove branches that will always cause undefined behavior.
  Changed |= removeUndefIntroducingPredecessor(BB);

  // Merge basic blocks into their predecessor if there is only one distinct
  // pred, and if there is only one distinct successor of the predecessor, and
  // if there are no PHI nodes.
  //
  if (MergeBlockIntoPredecessor(BB))
    return true;

  IRBuilder<> Builder(BB);

<<<<<<< HEAD
  // If there is a PHI node in this basic block, and we can
  // eliminate some of its entries, do so now.
  if (PHINode *PN = dyn_cast<PHINode>(BB->begin())) {
#if INTEL_CUSTOMIZATION
    // FoldPHIEntries is an Intel customized generalized version of the LLVM open source
    // routine called FoldTwoEntryPHINode(that folds a two-entry
    // phinode into "select") which is capable of handling any number
    // of phi entries. It iteratively transforms each conditional into
    // "select". Any changes (one such change could be regarding cost model)
    // made by the LLVM community to FoldTwoEntryPHINode will need to be
    // incorporated to this routine (FoldPHIEntries).
    // To keep xmain as clean as possible we got rid of the FoldTwoEntryPHINode,
    // therefore, there might be conflicts during code merge. If resolving
    // conflicts becomes too cumbersome, we can try something different.
    Changed |= FoldPHIEntries(PN, DL, TTI);
#endif
  }
=======
  // If there is a trivial two-entry PHI node in this basic block, and we can
  // eliminate it, do so now.
  if (PHINode *PN = dyn_cast<PHINode>(BB->begin()))
    if (PN->getNumIncomingValues() == 2)
      Changed |= FoldTwoEntryPHINode(PN, TTI, DL);
>>>>>>> af9fdb9d

  Builder.SetInsertPoint(BB->getTerminator());
  if (BranchInst *BI = dyn_cast<BranchInst>(BB->getTerminator())) {
    if (BI->isUnconditional()) {
      if (SimplifyUncondBranch(BI, Builder)) return true;
    } else {
      if (SimplifyCondBranch(BI, Builder)) return true;
    }
  } else if (ReturnInst *RI = dyn_cast<ReturnInst>(BB->getTerminator())) {
    if (SimplifyReturn(RI, Builder)) return true;
  } else if (ResumeInst *RI = dyn_cast<ResumeInst>(BB->getTerminator())) {
    if (SimplifyResume(RI, Builder)) return true;
  } else if (SwitchInst *SI = dyn_cast<SwitchInst>(BB->getTerminator())) {
    if (SimplifySwitch(SI, Builder)) return true;
  } else if (UnreachableInst *UI =
               dyn_cast<UnreachableInst>(BB->getTerminator())) {
    if (SimplifyUnreachable(UI)) return true;
  } else if (IndirectBrInst *IBI =
               dyn_cast<IndirectBrInst>(BB->getTerminator())) {
    if (SimplifyIndirectBr(IBI)) return true;
  }

  return Changed;
}

/// SimplifyCFG - This function is used to do simplification of a CFG.  For
/// example, it adjusts branches to branches to eliminate the extra hop, it
/// eliminates unreachable basic blocks, and does other "peephole" optimization
/// of the CFG.  It returns true if a modification was made.
///
bool llvm::SimplifyCFG(BasicBlock *BB, const TargetTransformInfo &TTI,
                       unsigned BonusInstThreshold, AssumptionCache *AC) {
  return SimplifyCFGOpt(TTI, BB->getModule()->getDataLayout(),
                        BonusInstThreshold, AC).run(BB);
}<|MERGE_RESOLUTION|>--- conflicted
+++ resolved
@@ -262,18 +262,11 @@
 /// After this function returns, CostRemaining is decreased by the cost of
 /// V plus its unavailable operands.  If that cost is greater than
 /// CostRemaining, false is returned and CostRemaining is undefined.
-<<<<<<< HEAD
 static bool
 CanDominateConditionalBranch(Value *V, BasicBlock *BB,
                              SmallPtrSetImpl<Instruction *> *AggressiveInsts,
-                             unsigned &CostRemaining, const DataLayout *DL,
+                             unsigned &CostRemaining, const DataLayout &DL,
                              const TargetTransformInfo &TTI) {
-=======
-static bool DominatesMergePoint(Value *V, BasicBlock *BB,
-                                SmallPtrSetImpl<Instruction*> *AggressiveInsts,
-                                unsigned &CostRemaining,
-                                const TargetTransformInfo &TTI) {
->>>>>>> af9fdb9d
   Instruction *I = dyn_cast<Instruction>(V);
   if (!I) {
     // Non-instructions dominate all instructions , but not all constantexprs
@@ -307,16 +300,10 @@
     return true;
 
   // Okay, it looks like the instruction IS in the "condition".  Check to
-<<<<<<< HEAD
   // see if it's a cheap and safe instruction to unconditionally compute, and
   // if it only uses stuff defined outside of the condition.  If so, hoist it
   // out.
-  if (!isSafeToSpeculativelyExecute(I, DL))
-=======
-  // see if it's a cheap instruction to unconditionally compute, and if it
-  // only uses stuff defined outside of the condition.  If so, hoist it out.
   if (!isSafeToSpeculativelyExecute(I))
->>>>>>> af9fdb9d
     return false;
 
   unsigned Cost = ComputeSpeculationCost(I, TTI);
@@ -329,12 +316,8 @@
   // Okay, we can only really hoist these out if their operands do
   // not take us over the cost threshold.
   for (User::op_iterator i = I->op_begin(), e = I->op_end(); i != e; ++i)
-<<<<<<< HEAD
     if (!CanDominateConditionalBranch(*i, BB,
                                       AggressiveInsts, CostRemaining, DL, TTI)) {
-=======
-    if (!DominatesMergePoint(*i, BB, AggressiveInsts, CostRemaining, TTI))
->>>>>>> af9fdb9d
       return false;
     }
   // Okay, it's safe to do this!  Remember this instruction.
@@ -1822,7 +1805,6 @@
   return false;
 }
 
-<<<<<<< HEAD
 #if INTEL_CUSTOMIZATION
 /// FoldPHIEntries is a generalized replacement (by Intel) for the
 /// LLVM open source routine called FoldTwoEntryPHINode(that folds
@@ -1838,20 +1820,8 @@
 
 /// FoldPHIEntries - Given a BB that starts with the specified PHI node,
 /// see if we can fold the phi node or some of its entries.
-static bool FoldPHIEntries(PHINode *PN, const DataLayout *DL,
+static bool FoldPHIEntries(PHINode *PN, const DataLayout &DL,
                            const TargetTransformInfo &TTI) {
-=======
-/// FoldTwoEntryPHINode - Given a BB that starts with the specified two-entry
-/// PHI node, see if we can eliminate it.
-static bool FoldTwoEntryPHINode(PHINode *PN, const TargetTransformInfo &TTI,
-                                const DataLayout &DL) {
-  // Ok, this is a two entry PHI node.  Check to see if this is a simple "if
-  // statement", which has a very simple dominance structure.  Basically, we
-  // are trying to find the condition that is being branched on, which
-  // subsequently causes this merge to happen.  We really want control
-  // dependence information for this check, but simplifycfg can't keep it up
-  // to date, and this catches most of the cases we care about anyway.
->>>>>>> af9fdb9d
   BasicBlock *BB = PN->getParent();
   bool Changed = false;
 
@@ -1913,7 +1883,6 @@
       continue;
     }
 
-<<<<<<< HEAD
     // If we fold these two entries of the phi node into a select,
     // doing so would require us to fold *all* correspondent entries in other
     // phi nodes in this block.  At some point this becomes non-profitable
@@ -1922,14 +1891,6 @@
     if (NumPhis > 2) {
       continue;
     }
-=======
-    if (!DominatesMergePoint(PN->getIncomingValue(0), BB, &AggressiveInsts,
-                             MaxCostVal0, TTI) ||
-        !DominatesMergePoint(PN->getIncomingValue(1), BB, &AggressiveInsts,
-                             MaxCostVal1, TTI))
-      return false;
-  }
->>>>>>> af9fdb9d
 
     // If we folded the first phi, PN dangles at this point.  Refresh it.  If
     // we ran out of PHIs then we simplified them all.
@@ -4801,7 +4762,6 @@
 
   IRBuilder<> Builder(BB);
 
-<<<<<<< HEAD
   // If there is a PHI node in this basic block, and we can
   // eliminate some of its entries, do so now.
   if (PHINode *PN = dyn_cast<PHINode>(BB->begin())) {
@@ -4819,13 +4779,6 @@
     Changed |= FoldPHIEntries(PN, DL, TTI);
 #endif
   }
-=======
-  // If there is a trivial two-entry PHI node in this basic block, and we can
-  // eliminate it, do so now.
-  if (PHINode *PN = dyn_cast<PHINode>(BB->begin()))
-    if (PN->getNumIncomingValues() == 2)
-      Changed |= FoldTwoEntryPHINode(PN, TTI, DL);
->>>>>>> af9fdb9d
 
   Builder.SetInsertPoint(BB->getTerminator());
   if (BranchInst *BI = dyn_cast<BranchInst>(BB->getTerminator())) {
