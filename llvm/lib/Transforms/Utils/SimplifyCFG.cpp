//===- SimplifyCFG.cpp - Code to perform CFG simplification ---------------===//
//
//                     The LLVM Compiler Infrastructure
//
// This file is distributed under the University of Illinois Open Source
// License. See LICENSE.TXT for details.
//
//===----------------------------------------------------------------------===//
//
// Peephole optimize the CFG.
//
//===----------------------------------------------------------------------===//

#include "llvm/Transforms/Utils/Local.h"
#include "llvm/ADT/DenseMap.h"
#include "llvm/ADT/STLExtras.h"
#include "llvm/ADT/SetVector.h"
#include "llvm/ADT/SmallPtrSet.h"
#include "llvm/ADT/SmallVector.h"
#include "llvm/ADT/Statistic.h"
#include "llvm/Analysis/ConstantFolding.h"
#include "llvm/Analysis/InstructionSimplify.h"
#include "llvm/Analysis/TargetTransformInfo.h"
#include "llvm/Analysis/ValueTracking.h"
#include "llvm/IR/CFG.h"
#include "llvm/IR/ConstantRange.h"
#include "llvm/IR/Constants.h"
#include "llvm/IR/DataLayout.h"
#include "llvm/IR/DerivedTypes.h"
#include "llvm/IR/GlobalVariable.h"
#include "llvm/IR/IRBuilder.h"
#include "llvm/IR/Instructions.h"
#include "llvm/IR/IntrinsicInst.h"
#include "llvm/IR/LLVMContext.h"
#include "llvm/IR/MDBuilder.h"
#include "llvm/IR/Metadata.h"
#include "llvm/IR/Module.h"
#include "llvm/IR/NoFolder.h"
#include "llvm/IR/Operator.h"
#include "llvm/IR/PatternMatch.h"
#include "llvm/IR/Type.h"
#include "llvm/Support/CommandLine.h"
#include "llvm/Support/Debug.h"
#include "llvm/Support/raw_ostream.h"
#include "llvm/Transforms/Utils/BasicBlockUtils.h"
#include "llvm/Transforms/Utils/Local.h"
#include "llvm/Transforms/Utils/ValueMapper.h"
#include <algorithm>
#include <map>
#include <set>
using namespace llvm;
using namespace PatternMatch;

#define DEBUG_TYPE "simplifycfg"

#ifndef INTEL_CUSTOMIZATION
// Chosen as 2 so as to be cheap, but still to have enough power to fold
// a select, so the "clamp" idiom (of a min followed by a max) will be caught.
// To catch this, we need to fold a compare and a select, hence '2' being the
// minimum reasonable default.
static cl::opt<unsigned>
PHINodeFoldingThreshold("phi-node-folding-threshold", cl::Hidden, cl::init(2),
   cl::desc("Control the amount of phi node folding to perform (default = 2)"));
#else
// For X86 the amount of folding phi nodes 1 shows better performance.
static cl::opt<unsigned>
PHINodeFoldingThreshold("phi-node-folding-threshold", cl::Hidden, cl::init(1),
   cl::desc("Control the amount of phi node folding to perform (default = 1)"));
#endif

static cl::opt<bool>
DupRet("simplifycfg-dup-ret", cl::Hidden, cl::init(false),
       cl::desc("Duplicate return instructions into unconditional branches"));

static cl::opt<bool>
SinkCommon("simplifycfg-sink-common", cl::Hidden, cl::init(true),
       cl::desc("Sink common instructions down to the end block"));

static cl::opt<bool> HoistCondStores(
    "simplifycfg-hoist-cond-stores", cl::Hidden, cl::init(true),
    cl::desc("Hoist conditional stores if an unconditional store precedes"));

STATISTIC(NumBitMaps, "Number of switch instructions turned into bitmaps");
STATISTIC(NumLinearMaps, "Number of switch instructions turned into linear mapping");
STATISTIC(NumLookupTables, "Number of switch instructions turned into lookup tables");
STATISTIC(NumLookupTablesHoles, "Number of switch instructions turned into lookup tables (holes checked)");
STATISTIC(NumTableCmpReuses, "Number of reused switch table lookup compares");
STATISTIC(NumSinkCommons, "Number of common instructions sunk down to the end block");
STATISTIC(NumSpeculations, "Number of speculative executed instructions");

namespace {
  // The first field contains the value that the switch produces when a certain
  // case group is selected, and the second field is a vector containing the
  // cases composing the case group.
  typedef SmallVector<std::pair<Constant *, SmallVector<ConstantInt *, 4>>, 2>
    SwitchCaseResultVectorTy;
  // The first field contains the phi node that generates a result of the switch
  // and the second field contains the value generated for a certain case in the
  // switch for that PHI.
  typedef SmallVector<std::pair<PHINode *, Constant *>, 4> SwitchCaseResultsTy;

  /// ValueEqualityComparisonCase - Represents a case of a switch.
  struct ValueEqualityComparisonCase {
    ConstantInt *Value;
    BasicBlock *Dest;

    ValueEqualityComparisonCase(ConstantInt *Value, BasicBlock *Dest)
      : Value(Value), Dest(Dest) {}

    bool operator<(ValueEqualityComparisonCase RHS) const {
      // Comparing pointers is ok as we only rely on the order for uniquing.
      return Value < RHS.Value;
    }

    bool operator==(BasicBlock *RHSDest) const { return Dest == RHSDest; }
  };

class SimplifyCFGOpt {
  const TargetTransformInfo &TTI;
  const DataLayout &DL;
  unsigned BonusInstThreshold;
  AssumptionCache *AC;
  Value *isValueEqualityComparison(TerminatorInst *TI);
  BasicBlock *GetValueEqualityComparisonCases(TerminatorInst *TI,
                               std::vector<ValueEqualityComparisonCase> &Cases);
  bool SimplifyEqualityComparisonWithOnlyPredecessor(TerminatorInst *TI,
                                                     BasicBlock *Pred,
                                                     IRBuilder<> &Builder);
  bool FoldValueComparisonIntoPredecessors(TerminatorInst *TI,
                                           IRBuilder<> &Builder);

  bool SimplifyReturn(ReturnInst *RI, IRBuilder<> &Builder);
  bool SimplifyResume(ResumeInst *RI, IRBuilder<> &Builder);
  bool SimplifyCleanupReturn(CleanupReturnInst *RI);
  bool SimplifyUnreachable(UnreachableInst *UI);
  bool SimplifySwitch(SwitchInst *SI, IRBuilder<> &Builder);
  bool SimplifyIndirectBr(IndirectBrInst *IBI);
  bool SimplifyUncondBranch(BranchInst *BI, IRBuilder <> &Builder);
  bool SimplifyCondBranch(BranchInst *BI, IRBuilder <>&Builder);

public:
  SimplifyCFGOpt(const TargetTransformInfo &TTI, const DataLayout &DL,
                 unsigned BonusInstThreshold, AssumptionCache *AC)
      : TTI(TTI), DL(DL), BonusInstThreshold(BonusInstThreshold), AC(AC) {}
  bool run(BasicBlock *BB);
};
}

/// Return true if it is safe to merge these two
/// terminator instructions together.
static bool SafeToMergeTerminators(TerminatorInst *SI1, TerminatorInst *SI2) {
  if (SI1 == SI2) return false;  // Can't merge with self!

  // It is not safe to merge these two switch instructions if they have a common
  // successor, and if that successor has a PHI node, and if *that* PHI node has
  // conflicting incoming values from the two switch blocks.
  BasicBlock *SI1BB = SI1->getParent();
  BasicBlock *SI2BB = SI2->getParent();
  SmallPtrSet<BasicBlock*, 16> SI1Succs(succ_begin(SI1BB), succ_end(SI1BB));

  for (succ_iterator I = succ_begin(SI2BB), E = succ_end(SI2BB); I != E; ++I)
    if (SI1Succs.count(*I))
      for (BasicBlock::iterator BBI = (*I)->begin();
           isa<PHINode>(BBI); ++BBI) {
        PHINode *PN = cast<PHINode>(BBI);
        if (PN->getIncomingValueForBlock(SI1BB) !=
            PN->getIncomingValueForBlock(SI2BB))
          return false;
      }

  return true;
}

/// Return true if it is safe and profitable to merge these two terminator
/// instructions together, where SI1 is an unconditional branch. PhiNodes will
/// store all PHI nodes in common successors.
static bool isProfitableToFoldUnconditional(BranchInst *SI1,
                                          BranchInst *SI2,
                                          Instruction *Cond,
                                          SmallVectorImpl<PHINode*> &PhiNodes) {
  if (SI1 == SI2) return false;  // Can't merge with self!
  assert(SI1->isUnconditional() && SI2->isConditional());

  // We fold the unconditional branch if we can easily update all PHI nodes in
  // common successors:
  // 1> We have a constant incoming value for the conditional branch;
  // 2> We have "Cond" as the incoming value for the unconditional branch;
  // 3> SI2->getCondition() and Cond have same operands.
  CmpInst *Ci2 = dyn_cast<CmpInst>(SI2->getCondition());
  if (!Ci2) return false;
  if (!(Cond->getOperand(0) == Ci2->getOperand(0) &&
        Cond->getOperand(1) == Ci2->getOperand(1)) &&
      !(Cond->getOperand(0) == Ci2->getOperand(1) &&
        Cond->getOperand(1) == Ci2->getOperand(0)))
    return false;

  BasicBlock *SI1BB = SI1->getParent();
  BasicBlock *SI2BB = SI2->getParent();
  SmallPtrSet<BasicBlock*, 16> SI1Succs(succ_begin(SI1BB), succ_end(SI1BB));
  for (succ_iterator I = succ_begin(SI2BB), E = succ_end(SI2BB); I != E; ++I)
    if (SI1Succs.count(*I))
      for (BasicBlock::iterator BBI = (*I)->begin();
           isa<PHINode>(BBI); ++BBI) {
        PHINode *PN = cast<PHINode>(BBI);
        if (PN->getIncomingValueForBlock(SI1BB) != Cond ||
            !isa<ConstantInt>(PN->getIncomingValueForBlock(SI2BB)))
          return false;
        PhiNodes.push_back(PN);
      }
  return true;
}

/// Update PHI nodes in Succ to indicate that there will now be entries in it
/// from the 'NewPred' block. The values that will be flowing into the PHI nodes
/// will be the same as those coming in from ExistPred, an existing predecessor
/// of Succ.
static void AddPredecessorToBlock(BasicBlock *Succ, BasicBlock *NewPred,
                                  BasicBlock *ExistPred) {
  if (!isa<PHINode>(Succ->begin())) return; // Quick exit if nothing to do

  PHINode *PN;
  for (BasicBlock::iterator I = Succ->begin();
       (PN = dyn_cast<PHINode>(I)); ++I)
    PN->addIncoming(PN->getIncomingValueForBlock(ExistPred), NewPred);
}

/// Compute an abstract "cost" of speculating the given instruction,
/// which is assumed to be safe to speculate. TCC_Free means cheap,
/// TCC_Basic means less cheap, and TCC_Expensive means prohibitively
/// expensive.
static unsigned ComputeSpeculationCost(const User *I,
                                       const TargetTransformInfo &TTI) {
  assert(isSafeToSpeculativelyExecute(I) &&
         "Instruction is not safe to speculatively execute!");
  return TTI.getUserCost(I);
}

<<<<<<< HEAD
#if INTEL_CUSTOMIZATION
/// CanDominateConditionalBranch is an Intel customized routine that
/// replaces the LLVM open source routine called DominatesMergePoint.
/// There are no functionality changes.  The only changes are the name
/// of the routine and small changes in the comments. We changed the
/// name because the original name (DominatesMergePoint) did not make
/// sense since here we are checking whether a value dominates a
/// conditional branch not a conditional merge point.
/// To keep xmain as clean as possible we got rid of the original
/// routine(DominatesMergePoint()). Any changes made by the LLVM community
/// to DominatesMergePoint needs to be incorporated into this routine
/// (CanDominateConditionalBranch). There might be conflicts during code
/// merge and if resolving these conflicts becomes too cumbersome, we can
/// try something different.

/// CanDominateConditionalBranch - If we have a merge point of an
/// "if condition" as accepted by GetIfConditon(), return true if the
/// specified value dominates or can dominate the conditional branch.
=======
/// If we have a merge point of an "if condition" as accepted above,
/// return true if the specified value dominates the block.  We
/// don't handle the true generality of domination here, just a special case
/// which works well enough for us.
>>>>>>> 8f509a70
///
/// If AggressiveInsts is non-null, and if V does not dominate conditional
/// branch (which means they are defined in the conditional part),
/// we check to see if V (which must be an instruction) and its recursive
/// operands have a combined cost lower than CostRemaining and are
/// non-trapping.  If both are true, the instruction is inserted into the
/// set and true is returned.
///
/// The cost for most non-trapping instructions is defined as 1 except for
/// Select whose cost is 2.
///
/// After this function returns, CostRemaining is decreased by the cost of
/// V plus its unavailable operands.  If that cost is greater than
/// CostRemaining, false is returned and CostRemaining is undefined.
static bool
CanDominateConditionalBranch(Value *V, BasicBlock *BB,
                             SmallPtrSetImpl<Instruction *> *AggressiveInsts,
                             unsigned &CostRemaining, const DataLayout &DL,
                             const TargetTransformInfo &TTI) {
  Instruction *I = dyn_cast<Instruction>(V);
  if (!I) {
    // Non-instructions dominate all instructions , but not all constantexprs
    // can be executed unconditionally.
    if (ConstantExpr *C = dyn_cast<ConstantExpr>(V))
      if (C->canTrap())
        return false;
    return true;
  }

  BasicBlock *PBB = I->getParent();
  // We don't want to allow weird loops that might have the "if condition" in
  // the bottom of this block.
  if (PBB == BB)
    return false;

  // If this instruction is defined in a block that contains an unconditional
  // branch to BB, then it must be in the 'conditional' part of the "if
  // statement".  If not, it is definitely available in the conditional block.
  BranchInst *BI = dyn_cast<BranchInst>(PBB->getTerminator());
  if (!BI || BI->isConditional() || BI->getSuccessor(0) != BB)
    return true;

  // If we aren't allowing aggressive promotion anymore, then don't consider
  // instructions in the 'if region'.
  if (!AggressiveInsts)
    return false;

  // If we have seen this instruction before, don't count it again.
  if (AggressiveInsts->count(I))
    return true;

  // Okay, it looks like the instruction IS in the "condition".  Check to
  // see if it's a cheap and safe instruction to unconditionally compute, and
  // if it only uses stuff defined outside of the condition.  If so, hoist it
  // out.
  if (!isSafeToSpeculativelyExecute(I))
    return false;

  unsigned Cost = ComputeSpeculationCost(I, TTI);

  if (Cost > CostRemaining)
    return false;

  CostRemaining -= Cost;

  // Okay, we can only really hoist these out if their operands do
  // not take us over the cost threshold.
  for (User::op_iterator i = I->op_begin(), e = I->op_end(); i != e; ++i)
    if (!CanDominateConditionalBranch(*i, BB,
                                      AggressiveInsts, CostRemaining, DL, TTI)) {
      return false;
    }
  // Okay, it's safe to do this!  Remember this instruction.
  AggressiveInsts->insert(I);
  return true;
}
#endif //INTEL_CUSTOMIZATION

/// Extract ConstantInt from value, looking through IntToPtr
/// and PointerNullValue. Return NULL if value is not a constant int.
static ConstantInt *GetConstantInt(Value *V, const DataLayout &DL) {
  // Normal constant int.
  ConstantInt *CI = dyn_cast<ConstantInt>(V);
  if (CI || !isa<Constant>(V) || !V->getType()->isPointerTy())
    return CI;

  // This is some kind of pointer constant. Turn it into a pointer-sized
  // ConstantInt if possible.
  IntegerType *PtrTy = cast<IntegerType>(DL.getIntPtrType(V->getType()));

  // Null pointer means 0, see SelectionDAGBuilder::getValue(const Value*).
  if (isa<ConstantPointerNull>(V))
    return ConstantInt::get(PtrTy, 0);

  // IntToPtr const int.
  if (ConstantExpr *CE = dyn_cast<ConstantExpr>(V))
    if (CE->getOpcode() == Instruction::IntToPtr)
      if (ConstantInt *CI = dyn_cast<ConstantInt>(CE->getOperand(0))) {
        // The constant is very likely to have the right type already.
        if (CI->getType() == PtrTy)
          return CI;
        else
          return cast<ConstantInt>
            (ConstantExpr::getIntegerCast(CI, PtrTy, /*isSigned=*/false));
      }
  return nullptr;
}

namespace {

/// Given a chain of or (||) or and (&&) comparison of a value against a
/// constant, this will try to recover the information required for a switch
/// structure.
/// It will depth-first traverse the chain of comparison, seeking for patterns
/// like %a == 12 or %a < 4 and combine them to produce a set of integer
/// representing the different cases for the switch.
/// Note that if the chain is composed of '||' it will build the set of elements
/// that matches the comparisons (i.e. any of this value validate the chain)
/// while for a chain of '&&' it will build the set elements that make the test
/// fail.
struct ConstantComparesGatherer {
  const DataLayout &DL;
  Value *CompValue; /// Value found for the switch comparison
  Value *Extra;     /// Extra clause to be checked before the switch
  SmallVector<ConstantInt *, 8> Vals; /// Set of integers to match in switch
  unsigned UsedICmps; /// Number of comparisons matched in the and/or chain

  /// Construct and compute the result for the comparison instruction Cond
  ConstantComparesGatherer(Instruction *Cond, const DataLayout &DL)
      : DL(DL), CompValue(nullptr), Extra(nullptr), UsedICmps(0) {
    gather(Cond);
  }

  /// Prevent copy
  ConstantComparesGatherer(const ConstantComparesGatherer &) = delete;
  ConstantComparesGatherer &
  operator=(const ConstantComparesGatherer &) = delete;

private:

  /// Try to set the current value used for the comparison, it succeeds only if
  /// it wasn't set before or if the new value is the same as the old one
  bool setValueOnce(Value *NewVal) {
    if(CompValue && CompValue != NewVal) return false;
    CompValue = NewVal;
    return (CompValue != nullptr);
  }

  /// Try to match Instruction "I" as a comparison against a constant and
  /// populates the array Vals with the set of values that match (or do not
  /// match depending on isEQ).
  /// Return false on failure. On success, the Value the comparison matched
  /// against is placed in CompValue.
  /// If CompValue is already set, the function is expected to fail if a match
  /// is found but the value compared to is different.
  bool matchInstruction(Instruction *I, bool isEQ) {
    // If this is an icmp against a constant, handle this as one of the cases.
    ICmpInst *ICI;
    ConstantInt *C;
    if (!((ICI = dyn_cast<ICmpInst>(I)) &&
             (C = GetConstantInt(I->getOperand(1), DL)))) {
      return false;
    }

    Value *RHSVal;
    ConstantInt *RHSC;

    // Pattern match a special case
    // (x & ~2^x) == y --> x == y || x == y|2^x
    // This undoes a transformation done by instcombine to fuse 2 compares.
    if (ICI->getPredicate() == (isEQ ? ICmpInst::ICMP_EQ:ICmpInst::ICMP_NE)) {
      if (match(ICI->getOperand(0),
                m_And(m_Value(RHSVal), m_ConstantInt(RHSC)))) {
        APInt Not = ~RHSC->getValue();
        if (Not.isPowerOf2()) {
          // If we already have a value for the switch, it has to match!
          if(!setValueOnce(RHSVal))
            return false;

          Vals.push_back(C);
          Vals.push_back(ConstantInt::get(C->getContext(),
                                          C->getValue() | Not));
          UsedICmps++;
          return true;
        }
      }

      // If we already have a value for the switch, it has to match!
      if(!setValueOnce(ICI->getOperand(0)))
        return false;

      UsedICmps++;
      Vals.push_back(C);
      return ICI->getOperand(0);
    }

    // If we have "x ult 3", for example, then we can add 0,1,2 to the set.
    ConstantRange Span = ConstantRange::makeAllowedICmpRegion(
        ICI->getPredicate(), C->getValue());

    // Shift the range if the compare is fed by an add. This is the range
    // compare idiom as emitted by instcombine.
    Value *CandidateVal = I->getOperand(0);
    if(match(I->getOperand(0), m_Add(m_Value(RHSVal), m_ConstantInt(RHSC)))) {
      Span = Span.subtract(RHSC->getValue());
      CandidateVal = RHSVal;
    }

    // If this is an and/!= check, then we are looking to build the set of
    // value that *don't* pass the and chain. I.e. to turn "x ugt 2" into
    // x != 0 && x != 1.
    if (!isEQ)
      Span = Span.inverse();

    // If there are a ton of values, we don't want to make a ginormous switch.
    if (Span.getSetSize().ugt(8) || Span.isEmptySet()) {
      return false;
    }

    // If we already have a value for the switch, it has to match!
    if(!setValueOnce(CandidateVal))
      return false;

    // Add all values from the range to the set
    for (APInt Tmp = Span.getLower(); Tmp != Span.getUpper(); ++Tmp)
      Vals.push_back(ConstantInt::get(I->getContext(), Tmp));

    UsedICmps++;
    return true;

  }

  /// Given a potentially 'or'd or 'and'd together collection of icmp
  /// eq/ne/lt/gt instructions that compare a value against a constant, extract
  /// the value being compared, and stick the list constants into the Vals
  /// vector.
  /// One "Extra" case is allowed to differ from the other.
  void gather(Value *V) {
    Instruction *I = dyn_cast<Instruction>(V);
    bool isEQ = (I->getOpcode() == Instruction::Or);

    // Keep a stack (SmallVector for efficiency) for depth-first traversal
    SmallVector<Value *, 8> DFT;

    // Initialize
    DFT.push_back(V);

    while(!DFT.empty()) {
      V = DFT.pop_back_val();

      if (Instruction *I = dyn_cast<Instruction>(V)) {
        // If it is a || (or && depending on isEQ), process the operands.
        if (I->getOpcode() == (isEQ ? Instruction::Or : Instruction::And)) {
          DFT.push_back(I->getOperand(1));
          DFT.push_back(I->getOperand(0));
          continue;
        }

        // Try to match the current instruction
        if (matchInstruction(I, isEQ))
          // Match succeed, continue the loop
          continue;
      }

      // One element of the sequence of || (or &&) could not be match as a
      // comparison against the same value as the others.
      // We allow only one "Extra" case to be checked before the switch
      if (!Extra) {
        Extra = V;
        continue;
      }
      // Failed to parse a proper sequence, abort now
      CompValue = nullptr;
      break;
    }
  }
};

}

static void EraseTerminatorInstAndDCECond(TerminatorInst *TI) {
  Instruction *Cond = nullptr;
  if (SwitchInst *SI = dyn_cast<SwitchInst>(TI)) {
    Cond = dyn_cast<Instruction>(SI->getCondition());
  } else if (BranchInst *BI = dyn_cast<BranchInst>(TI)) {
    if (BI->isConditional())
      Cond = dyn_cast<Instruction>(BI->getCondition());
  } else if (IndirectBrInst *IBI = dyn_cast<IndirectBrInst>(TI)) {
    Cond = dyn_cast<Instruction>(IBI->getAddress());
  }

  TI->eraseFromParent();
  if (Cond) RecursivelyDeleteTriviallyDeadInstructions(Cond);
}

/// Return true if the specified terminator checks
/// to see if a value is equal to constant integer value.
Value *SimplifyCFGOpt::isValueEqualityComparison(TerminatorInst *TI) {
  Value *CV = nullptr;
  if (SwitchInst *SI = dyn_cast<SwitchInst>(TI)) {
    // Do not permit merging of large switch instructions into their
    // predecessors unless there is only one predecessor.
    if (SI->getNumSuccessors()*std::distance(pred_begin(SI->getParent()),
                                             pred_end(SI->getParent())) <= 128)
      CV = SI->getCondition();
  } else if (BranchInst *BI = dyn_cast<BranchInst>(TI))
    if (BI->isConditional() && BI->getCondition()->hasOneUse())
      if (ICmpInst *ICI = dyn_cast<ICmpInst>(BI->getCondition())) {
        if (ICI->isEquality() && GetConstantInt(ICI->getOperand(1), DL))
          CV = ICI->getOperand(0);
      }

  // Unwrap any lossless ptrtoint cast.
  if (CV) {
    if (PtrToIntInst *PTII = dyn_cast<PtrToIntInst>(CV)) {
      Value *Ptr = PTII->getPointerOperand();
      if (PTII->getType() == DL.getIntPtrType(Ptr->getType()))
        CV = Ptr;
    }
  }
  return CV;
}

/// Given a value comparison instruction,
/// decode all of the 'cases' that it represents and return the 'default' block.
BasicBlock *SimplifyCFGOpt::
GetValueEqualityComparisonCases(TerminatorInst *TI,
                                std::vector<ValueEqualityComparisonCase>
                                                                       &Cases) {
  if (SwitchInst *SI = dyn_cast<SwitchInst>(TI)) {
    Cases.reserve(SI->getNumCases());
    for (SwitchInst::CaseIt i = SI->case_begin(), e = SI->case_end(); i != e; ++i)
      Cases.push_back(ValueEqualityComparisonCase(i.getCaseValue(),
                                                  i.getCaseSuccessor()));
    return SI->getDefaultDest();
  }

  BranchInst *BI = cast<BranchInst>(TI);
  ICmpInst *ICI = cast<ICmpInst>(BI->getCondition());
  BasicBlock *Succ = BI->getSuccessor(ICI->getPredicate() == ICmpInst::ICMP_NE);
  Cases.push_back(ValueEqualityComparisonCase(GetConstantInt(ICI->getOperand(1),
                                                             DL),
                                              Succ));
  return BI->getSuccessor(ICI->getPredicate() == ICmpInst::ICMP_EQ);
}


/// Given a vector of bb/value pairs, remove any entries
/// in the list that match the specified block.
static void EliminateBlockCases(BasicBlock *BB,
                              std::vector<ValueEqualityComparisonCase> &Cases) {
  Cases.erase(std::remove(Cases.begin(), Cases.end(), BB), Cases.end());
}

/// Return true if there are any keys in C1 that exist in C2 as well.
static bool
ValuesOverlap(std::vector<ValueEqualityComparisonCase> &C1,
              std::vector<ValueEqualityComparisonCase > &C2) {
  std::vector<ValueEqualityComparisonCase> *V1 = &C1, *V2 = &C2;

  // Make V1 be smaller than V2.
  if (V1->size() > V2->size())
    std::swap(V1, V2);

  if (V1->size() == 0) return false;
  if (V1->size() == 1) {
    // Just scan V2.
    ConstantInt *TheVal = (*V1)[0].Value;
    for (unsigned i = 0, e = V2->size(); i != e; ++i)
      if (TheVal == (*V2)[i].Value)
        return true;
  }

  // Otherwise, just sort both lists and compare element by element.
  array_pod_sort(V1->begin(), V1->end());
  array_pod_sort(V2->begin(), V2->end());
  unsigned i1 = 0, i2 = 0, e1 = V1->size(), e2 = V2->size();
  while (i1 != e1 && i2 != e2) {
    if ((*V1)[i1].Value == (*V2)[i2].Value)
      return true;
    if ((*V1)[i1].Value < (*V2)[i2].Value)
      ++i1;
    else
      ++i2;
  }
  return false;
}

/// If TI is known to be a terminator instruction and its block is known to
/// only have a single predecessor block, check to see if that predecessor is
/// also a value comparison with the same value, and if that comparison
/// determines the outcome of this comparison. If so, simplify TI. This does a
/// very limited form of jump threading.
bool SimplifyCFGOpt::
SimplifyEqualityComparisonWithOnlyPredecessor(TerminatorInst *TI,
                                              BasicBlock *Pred,
                                              IRBuilder<> &Builder) {
  Value *PredVal = isValueEqualityComparison(Pred->getTerminator());
  if (!PredVal) return false;  // Not a value comparison in predecessor.

  Value *ThisVal = isValueEqualityComparison(TI);
  assert(ThisVal && "This isn't a value comparison!!");
  if (ThisVal != PredVal) return false;  // Different predicates.

  // TODO: Preserve branch weight metadata, similarly to how
  // FoldValueComparisonIntoPredecessors preserves it.

  // Find out information about when control will move from Pred to TI's block.
  std::vector<ValueEqualityComparisonCase> PredCases;
  BasicBlock *PredDef = GetValueEqualityComparisonCases(Pred->getTerminator(),
                                                        PredCases);
  EliminateBlockCases(PredDef, PredCases);  // Remove default from cases.

  // Find information about how control leaves this block.
  std::vector<ValueEqualityComparisonCase> ThisCases;
  BasicBlock *ThisDef = GetValueEqualityComparisonCases(TI, ThisCases);
  EliminateBlockCases(ThisDef, ThisCases);  // Remove default from cases.

  // If TI's block is the default block from Pred's comparison, potentially
  // simplify TI based on this knowledge.
  if (PredDef == TI->getParent()) {
    // If we are here, we know that the value is none of those cases listed in
    // PredCases.  If there are any cases in ThisCases that are in PredCases, we
    // can simplify TI.
    if (!ValuesOverlap(PredCases, ThisCases))
      return false;

    if (isa<BranchInst>(TI)) {
      // Okay, one of the successors of this condbr is dead.  Convert it to a
      // uncond br.
      assert(ThisCases.size() == 1 && "Branch can only have one case!");
      // Insert the new branch.
      Instruction *NI = Builder.CreateBr(ThisDef);
      (void) NI;

      // Remove PHI node entries for the dead edge.
      ThisCases[0].Dest->removePredecessor(TI->getParent());

      DEBUG(dbgs() << "Threading pred instr: " << *Pred->getTerminator()
           << "Through successor TI: " << *TI << "Leaving: " << *NI << "\n");

      EraseTerminatorInstAndDCECond(TI);
      return true;
    }

    SwitchInst *SI = cast<SwitchInst>(TI);
    // Okay, TI has cases that are statically dead, prune them away.
    SmallPtrSet<Constant*, 16> DeadCases;
    for (unsigned i = 0, e = PredCases.size(); i != e; ++i)
      DeadCases.insert(PredCases[i].Value);

    DEBUG(dbgs() << "Threading pred instr: " << *Pred->getTerminator()
                 << "Through successor TI: " << *TI);

    // Collect branch weights into a vector.
    SmallVector<uint32_t, 8> Weights;
    MDNode *MD = SI->getMetadata(LLVMContext::MD_prof);
    bool HasWeight = MD && (MD->getNumOperands() == 2 + SI->getNumCases());
    if (HasWeight)
      for (unsigned MD_i = 1, MD_e = MD->getNumOperands(); MD_i < MD_e;
           ++MD_i) {
        ConstantInt *CI = mdconst::extract<ConstantInt>(MD->getOperand(MD_i));
        Weights.push_back(CI->getValue().getZExtValue());
      }
    for (SwitchInst::CaseIt i = SI->case_end(), e = SI->case_begin(); i != e;) {
      --i;
      if (DeadCases.count(i.getCaseValue())) {
        if (HasWeight) {
          std::swap(Weights[i.getCaseIndex()+1], Weights.back());
          Weights.pop_back();
        }
        i.getCaseSuccessor()->removePredecessor(TI->getParent());
        SI->removeCase(i);
      }
    }
    if (HasWeight && Weights.size() >= 2)
      SI->setMetadata(LLVMContext::MD_prof,
                      MDBuilder(SI->getParent()->getContext()).
                      createBranchWeights(Weights));

    DEBUG(dbgs() << "Leaving: " << *TI << "\n");
    return true;
  }

  // Otherwise, TI's block must correspond to some matched value.  Find out
  // which value (or set of values) this is.
  ConstantInt *TIV = nullptr;
  BasicBlock *TIBB = TI->getParent();
  for (unsigned i = 0, e = PredCases.size(); i != e; ++i)
    if (PredCases[i].Dest == TIBB) {
      if (TIV)
        return false;  // Cannot handle multiple values coming to this block.
      TIV = PredCases[i].Value;
    }
  assert(TIV && "No edge from pred to succ?");

  // Okay, we found the one constant that our value can be if we get into TI's
  // BB.  Find out which successor will unconditionally be branched to.
  BasicBlock *TheRealDest = nullptr;
  for (unsigned i = 0, e = ThisCases.size(); i != e; ++i)
    if (ThisCases[i].Value == TIV) {
      TheRealDest = ThisCases[i].Dest;
      break;
    }

  // If not handled by any explicit cases, it is handled by the default case.
  if (!TheRealDest) TheRealDest = ThisDef;

  // Remove PHI node entries for dead edges.
  BasicBlock *CheckEdge = TheRealDest;
  for (succ_iterator SI = succ_begin(TIBB), e = succ_end(TIBB); SI != e; ++SI)
    if (*SI != CheckEdge)
      (*SI)->removePredecessor(TIBB);
    else
      CheckEdge = nullptr;

  // Insert the new branch.
  Instruction *NI = Builder.CreateBr(TheRealDest);
  (void) NI;

  DEBUG(dbgs() << "Threading pred instr: " << *Pred->getTerminator()
            << "Through successor TI: " << *TI << "Leaving: " << *NI << "\n");

  EraseTerminatorInstAndDCECond(TI);
  return true;
}

namespace {
  /// This class implements a stable ordering of constant
  /// integers that does not depend on their address.  This is important for
  /// applications that sort ConstantInt's to ensure uniqueness.
  struct ConstantIntOrdering {
    bool operator()(const ConstantInt *LHS, const ConstantInt *RHS) const {
      return LHS->getValue().ult(RHS->getValue());
    }
  };
}

static int ConstantIntSortPredicate(ConstantInt *const *P1,
                                    ConstantInt *const *P2) {
  const ConstantInt *LHS = *P1;
  const ConstantInt *RHS = *P2;
  if (LHS->getValue().ult(RHS->getValue()))
    return 1;
  if (LHS->getValue() == RHS->getValue())
    return 0;
  return -1;
}

static inline bool HasBranchWeights(const Instruction* I) {
  MDNode *ProfMD = I->getMetadata(LLVMContext::MD_prof);
  if (ProfMD && ProfMD->getOperand(0))
    if (MDString* MDS = dyn_cast<MDString>(ProfMD->getOperand(0)))
      return MDS->getString().equals("branch_weights");

  return false;
}

/// Get Weights of a given TerminatorInst, the default weight is at the front
/// of the vector. If TI is a conditional eq, we need to swap the branch-weight
/// metadata.
static void GetBranchWeights(TerminatorInst *TI,
                             SmallVectorImpl<uint64_t> &Weights) {
  MDNode *MD = TI->getMetadata(LLVMContext::MD_prof);
  assert(MD);
  for (unsigned i = 1, e = MD->getNumOperands(); i < e; ++i) {
    ConstantInt *CI = mdconst::extract<ConstantInt>(MD->getOperand(i));
    Weights.push_back(CI->getValue().getZExtValue());
  }

  // If TI is a conditional eq, the default case is the false case,
  // and the corresponding branch-weight data is at index 2. We swap the
  // default weight to be the first entry.
  if (BranchInst* BI = dyn_cast<BranchInst>(TI)) {
    assert(Weights.size() == 2);
    ICmpInst *ICI = cast<ICmpInst>(BI->getCondition());
    if (ICI->getPredicate() == ICmpInst::ICMP_EQ)
      std::swap(Weights.front(), Weights.back());
  }
}

/// Keep halving the weights until all can fit in uint32_t.
static void FitWeights(MutableArrayRef<uint64_t> Weights) {
  uint64_t Max = *std::max_element(Weights.begin(), Weights.end());
  if (Max > UINT_MAX) {
    unsigned Offset = 32 - countLeadingZeros(Max);
    for (uint64_t &I : Weights)
      I >>= Offset;
  }
}

/// The specified terminator is a value equality comparison instruction
/// (either a switch or a branch on "X == c").
/// See if any of the predecessors of the terminator block are value comparisons
/// on the same value.  If so, and if safe to do so, fold them together.
bool SimplifyCFGOpt::FoldValueComparisonIntoPredecessors(TerminatorInst *TI,
                                                         IRBuilder<> &Builder) {
  BasicBlock *BB = TI->getParent();
  Value *CV = isValueEqualityComparison(TI);  // CondVal
  assert(CV && "Not a comparison?");
  bool Changed = false;

  SmallVector<BasicBlock*, 16> Preds(pred_begin(BB), pred_end(BB));
  while (!Preds.empty()) {
    BasicBlock *Pred = Preds.pop_back_val();

    // See if the predecessor is a comparison with the same value.
    TerminatorInst *PTI = Pred->getTerminator();
    Value *PCV = isValueEqualityComparison(PTI);  // PredCondVal

    if (PCV == CV && SafeToMergeTerminators(TI, PTI)) {
      // Figure out which 'cases' to copy from SI to PSI.
      std::vector<ValueEqualityComparisonCase> BBCases;
      BasicBlock *BBDefault = GetValueEqualityComparisonCases(TI, BBCases);

      std::vector<ValueEqualityComparisonCase> PredCases;
      BasicBlock *PredDefault = GetValueEqualityComparisonCases(PTI, PredCases);

      // Based on whether the default edge from PTI goes to BB or not, fill in
      // PredCases and PredDefault with the new switch cases we would like to
      // build.
      SmallVector<BasicBlock*, 8> NewSuccessors;

      // Update the branch weight metadata along the way
      SmallVector<uint64_t, 8> Weights;
      bool PredHasWeights = HasBranchWeights(PTI);
      bool SuccHasWeights = HasBranchWeights(TI);

      if (PredHasWeights) {
        GetBranchWeights(PTI, Weights);
        // branch-weight metadata is inconsistent here.
        if (Weights.size() != 1 + PredCases.size())
          PredHasWeights = SuccHasWeights = false;
      } else if (SuccHasWeights)
        // If there are no predecessor weights but there are successor weights,
        // populate Weights with 1, which will later be scaled to the sum of
        // successor's weights
        Weights.assign(1 + PredCases.size(), 1);

      SmallVector<uint64_t, 8> SuccWeights;
      if (SuccHasWeights) {
        GetBranchWeights(TI, SuccWeights);
        // branch-weight metadata is inconsistent here.
        if (SuccWeights.size() != 1 + BBCases.size())
          PredHasWeights = SuccHasWeights = false;
      } else if (PredHasWeights)
        SuccWeights.assign(1 + BBCases.size(), 1);

      if (PredDefault == BB) {
        // If this is the default destination from PTI, only the edges in TI
        // that don't occur in PTI, or that branch to BB will be activated.
        std::set<ConstantInt*, ConstantIntOrdering> PTIHandled;
        for (unsigned i = 0, e = PredCases.size(); i != e; ++i)
          if (PredCases[i].Dest != BB)
            PTIHandled.insert(PredCases[i].Value);
          else {
            // The default destination is BB, we don't need explicit targets.
            std::swap(PredCases[i], PredCases.back());

            if (PredHasWeights || SuccHasWeights) {
              // Increase weight for the default case.
              Weights[0] += Weights[i+1];
              std::swap(Weights[i+1], Weights.back());
              Weights.pop_back();
            }

            PredCases.pop_back();
            --i; --e;
          }

        // Reconstruct the new switch statement we will be building.
        if (PredDefault != BBDefault) {
          PredDefault->removePredecessor(Pred);
          PredDefault = BBDefault;
          NewSuccessors.push_back(BBDefault);
        }

        unsigned CasesFromPred = Weights.size();
        uint64_t ValidTotalSuccWeight = 0;
        for (unsigned i = 0, e = BBCases.size(); i != e; ++i)
          if (!PTIHandled.count(BBCases[i].Value) &&
              BBCases[i].Dest != BBDefault) {
            PredCases.push_back(BBCases[i]);
            NewSuccessors.push_back(BBCases[i].Dest);
            if (SuccHasWeights || PredHasWeights) {
              // The default weight is at index 0, so weight for the ith case
              // should be at index i+1. Scale the cases from successor by
              // PredDefaultWeight (Weights[0]).
              Weights.push_back(Weights[0] * SuccWeights[i+1]);
              ValidTotalSuccWeight += SuccWeights[i+1];
            }
          }

        if (SuccHasWeights || PredHasWeights) {
          ValidTotalSuccWeight += SuccWeights[0];
          // Scale the cases from predecessor by ValidTotalSuccWeight.
          for (unsigned i = 1; i < CasesFromPred; ++i)
            Weights[i] *= ValidTotalSuccWeight;
          // Scale the default weight by SuccDefaultWeight (SuccWeights[0]).
          Weights[0] *= SuccWeights[0];
        }
      } else {
        // If this is not the default destination from PSI, only the edges
        // in SI that occur in PSI with a destination of BB will be
        // activated.
        std::set<ConstantInt*, ConstantIntOrdering> PTIHandled;
        std::map<ConstantInt*, uint64_t> WeightsForHandled;
        for (unsigned i = 0, e = PredCases.size(); i != e; ++i)
          if (PredCases[i].Dest == BB) {
            PTIHandled.insert(PredCases[i].Value);

            if (PredHasWeights || SuccHasWeights) {
              WeightsForHandled[PredCases[i].Value] = Weights[i+1];
              std::swap(Weights[i+1], Weights.back());
              Weights.pop_back();
            }

            std::swap(PredCases[i], PredCases.back());
            PredCases.pop_back();
            --i; --e;
          }

        // Okay, now we know which constants were sent to BB from the
        // predecessor.  Figure out where they will all go now.
        for (unsigned i = 0, e = BBCases.size(); i != e; ++i)
          if (PTIHandled.count(BBCases[i].Value)) {
            // If this is one we are capable of getting...
            if (PredHasWeights || SuccHasWeights)
              Weights.push_back(WeightsForHandled[BBCases[i].Value]);
            PredCases.push_back(BBCases[i]);
            NewSuccessors.push_back(BBCases[i].Dest);
            PTIHandled.erase(BBCases[i].Value);// This constant is taken care of
          }

        // If there are any constants vectored to BB that TI doesn't handle,
        // they must go to the default destination of TI.
        for (std::set<ConstantInt*, ConstantIntOrdering>::iterator I =
                                    PTIHandled.begin(),
               E = PTIHandled.end(); I != E; ++I) {
          if (PredHasWeights || SuccHasWeights)
            Weights.push_back(WeightsForHandled[*I]);
          PredCases.push_back(ValueEqualityComparisonCase(*I, BBDefault));
          NewSuccessors.push_back(BBDefault);
        }
      }

      // Okay, at this point, we know which new successor Pred will get.  Make
      // sure we update the number of entries in the PHI nodes for these
      // successors.
      for (BasicBlock *NewSuccessor : NewSuccessors)
        AddPredecessorToBlock(NewSuccessor, Pred, BB);

      Builder.SetInsertPoint(PTI);
      // Convert pointer to int before we switch.
      if (CV->getType()->isPointerTy()) {
        CV = Builder.CreatePtrToInt(CV, DL.getIntPtrType(CV->getType()),
                                    "magicptr");
      }

      // Now that the successors are updated, create the new Switch instruction.
      SwitchInst *NewSI = Builder.CreateSwitch(CV, PredDefault,
                                               PredCases.size());
      NewSI->setDebugLoc(PTI->getDebugLoc());
      for (ValueEqualityComparisonCase &V : PredCases)
        NewSI->addCase(V.Value, V.Dest);

      if (PredHasWeights || SuccHasWeights) {
        // Halve the weights if any of them cannot fit in an uint32_t
        FitWeights(Weights);

        SmallVector<uint32_t, 8> MDWeights(Weights.begin(), Weights.end());

        NewSI->setMetadata(LLVMContext::MD_prof,
                           MDBuilder(BB->getContext()).
                           createBranchWeights(MDWeights));
      }

      EraseTerminatorInstAndDCECond(PTI);

      // Okay, last check.  If BB is still a successor of PSI, then we must
      // have an infinite loop case.  If so, add an infinitely looping block
      // to handle the case to preserve the behavior of the code.
      BasicBlock *InfLoopBlock = nullptr;
      for (unsigned i = 0, e = NewSI->getNumSuccessors(); i != e; ++i)
        if (NewSI->getSuccessor(i) == BB) {
          if (!InfLoopBlock) {
            // Insert it at the end of the function, because it's either code,
            // or it won't matter if it's hot. :)
            InfLoopBlock = BasicBlock::Create(BB->getContext(),
                                              "infloop", BB->getParent());
            BranchInst::Create(InfLoopBlock, InfLoopBlock);
          }
          NewSI->setSuccessor(i, InfLoopBlock);
        }

      Changed = true;
    }
  }
  return Changed;
}

// If we would need to insert a select that uses the value of this invoke
// (comments in HoistThenElseCodeToIf explain why we would need to do this), we
// can't hoist the invoke, as there is nowhere to put the select in this case.
static bool isSafeToHoistInvoke(BasicBlock *BB1, BasicBlock *BB2,
                                Instruction *I1, Instruction *I2) {
  for (succ_iterator SI = succ_begin(BB1), E = succ_end(BB1); SI != E; ++SI) {
    PHINode *PN;
    for (BasicBlock::iterator BBI = SI->begin();
         (PN = dyn_cast<PHINode>(BBI)); ++BBI) {
      Value *BB1V = PN->getIncomingValueForBlock(BB1);
      Value *BB2V = PN->getIncomingValueForBlock(BB2);
      if (BB1V != BB2V && (BB1V==I1 || BB2V==I2)) {
        return false;
      }
    }
  }
  return true;
}

#if INTEL_CUSTOMIZATION
// The llvm.eh.begincatch intrinsic is used to mark boundaries of
// individual exception handlers.  It should never be hoisted above
// its original location.
static bool isSafeToHoistIntrinsic(Instruction *I1) {
  // The outlining code in WinEHPrepare depends on llvm.eh.begincatch to
  // identify the structure of catch handler blocks.  Hoisting the
  // eh_begincatch intrinsics from multiple catch handlers into a single
  // predecessor block causes outlining to fail, so this check prevents it.
  if (match(I1, m_Intrinsic<Intrinsic::eh_begincatch>()))
    return false;
  return true;
}
#endif // INTEL_CUSTOMIZATION

static bool passingValueIsAlwaysUndefined(Value *V, Instruction *I);

/// Given a conditional branch that goes to BB1 and BB2, hoist any common code
/// in the two blocks up into the branch block. The caller of this function
/// guarantees that BI's block dominates BB1 and BB2.
static bool HoistThenElseCodeToIf(BranchInst *BI,
                                  const TargetTransformInfo &TTI) {
  // This does very trivial matching, with limited scanning, to find identical
  // instructions in the two blocks.  In particular, we don't want to get into
  // O(M*N) situations here where M and N are the sizes of BB1 and BB2.  As
  // such, we currently just scan for obviously identical instructions in an
  // identical order.
  BasicBlock *BB1 = BI->getSuccessor(0);  // The true destination.
  BasicBlock *BB2 = BI->getSuccessor(1);  // The false destination

  BasicBlock::iterator BB1_Itr = BB1->begin();
  BasicBlock::iterator BB2_Itr = BB2->begin();

  Instruction *I1 = &*BB1_Itr++, *I2 = &*BB2_Itr++;
  // Skip debug info if it is not identical.
  DbgInfoIntrinsic *DBI1 = dyn_cast<DbgInfoIntrinsic>(I1);
  DbgInfoIntrinsic *DBI2 = dyn_cast<DbgInfoIntrinsic>(I2);
  if (!DBI1 || !DBI2 || !DBI1->isIdenticalToWhenDefined(DBI2)) {
    while (isa<DbgInfoIntrinsic>(I1))
      I1 = &*BB1_Itr++;
    while (isa<DbgInfoIntrinsic>(I2))
      I2 = &*BB2_Itr++;
  }
  if (isa<PHINode>(I1) || !I1->isIdenticalToWhenDefined(I2) ||
#if INTEL_CUSTOMIZATION
      (isa<IntrinsicInst>(I1) && !isSafeToHoistIntrinsic(I1)) ||
#endif // INTEL_CUSTOMIZATION
      (isa<InvokeInst>(I1) && !isSafeToHoistInvoke(BB1, BB2, I1, I2)))
    return false;

  BasicBlock *BIParent = BI->getParent();

  bool Changed = false;
  do {
    // If we are hoisting the terminator instruction, don't move one (making a
    // broken BB), instead clone it, and remove BI.
    if (isa<TerminatorInst>(I1))
      goto HoistTerminator;

    if (!TTI.isProfitableToHoist(I1) || !TTI.isProfitableToHoist(I2))
      return Changed;

    // For a normal instruction, we just move one to right before the branch,
    // then replace all uses of the other with the first.  Finally, we remove
    // the now redundant second instruction.
    BIParent->getInstList().splice(BI->getIterator(), BB1->getInstList(), I1);
    if (!I2->use_empty())
      I2->replaceAllUsesWith(I1);
    I1->intersectOptionalDataWith(I2);
    unsigned KnownIDs[] = {
        LLVMContext::MD_tbaa,    LLVMContext::MD_range,
        LLVMContext::MD_fpmath,  LLVMContext::MD_invariant_load,
        LLVMContext::MD_nonnull, LLVMContext::MD_invariant_group};
    combineMetadata(I1, I2, KnownIDs);
    I2->eraseFromParent();
    Changed = true;

    I1 = &*BB1_Itr++;
    I2 = &*BB2_Itr++;
    // Skip debug info if it is not identical.
    DbgInfoIntrinsic *DBI1 = dyn_cast<DbgInfoIntrinsic>(I1);
    DbgInfoIntrinsic *DBI2 = dyn_cast<DbgInfoIntrinsic>(I2);
    if (!DBI1 || !DBI2 || !DBI1->isIdenticalToWhenDefined(DBI2)) {
      while (isa<DbgInfoIntrinsic>(I1))
        I1 = &*BB1_Itr++;
      while (isa<DbgInfoIntrinsic>(I2))
        I2 = &*BB2_Itr++;
    }
#if INTEL_CUSTOMIZATION
    if (isa<IntrinsicInst>(I1) && !isSafeToHoistIntrinsic(I1))
      break;
#endif // INTEL_CUSTOMIZATION
  } while (I1->isIdenticalToWhenDefined(I2));

  return true;

HoistTerminator:
  // It may not be possible to hoist an invoke.
  if (isa<InvokeInst>(I1) && !isSafeToHoistInvoke(BB1, BB2, I1, I2))
    return Changed;

  for (succ_iterator SI = succ_begin(BB1), E = succ_end(BB1); SI != E; ++SI) {
    PHINode *PN;
    for (BasicBlock::iterator BBI = SI->begin();
         (PN = dyn_cast<PHINode>(BBI)); ++BBI) {
      Value *BB1V = PN->getIncomingValueForBlock(BB1);
      Value *BB2V = PN->getIncomingValueForBlock(BB2);
      if (BB1V == BB2V)
        continue;

      // Check for passingValueIsAlwaysUndefined here because we would rather
      // eliminate undefined control flow then converting it to a select.
      if (passingValueIsAlwaysUndefined(BB1V, PN) ||
          passingValueIsAlwaysUndefined(BB2V, PN))
       return Changed;

      if (isa<ConstantExpr>(BB1V) && !isSafeToSpeculativelyExecute(BB1V))
        return Changed;
      if (isa<ConstantExpr>(BB2V) && !isSafeToSpeculativelyExecute(BB2V))
        return Changed;
    }
  }

  // Okay, it is safe to hoist the terminator.
  Instruction *NT = I1->clone();
  BIParent->getInstList().insert(BI->getIterator(), NT);
  if (!NT->getType()->isVoidTy()) {
    I1->replaceAllUsesWith(NT);
    I2->replaceAllUsesWith(NT);
    NT->takeName(I1);
  }

  IRBuilder<true, NoFolder> Builder(NT);
  // Hoisting one of the terminators from our successor is a great thing.
  // Unfortunately, the successors of the if/else blocks may have PHI nodes in
  // them.  If they do, all PHI entries for BB1/BB2 must agree for all PHI
  // nodes, so we insert select instruction to compute the final result.
  std::map<std::pair<Value*,Value*>, SelectInst*> InsertedSelects;
  for (succ_iterator SI = succ_begin(BB1), E = succ_end(BB1); SI != E; ++SI) {
    PHINode *PN;
    for (BasicBlock::iterator BBI = SI->begin();
         (PN = dyn_cast<PHINode>(BBI)); ++BBI) {
      Value *BB1V = PN->getIncomingValueForBlock(BB1);
      Value *BB2V = PN->getIncomingValueForBlock(BB2);
      if (BB1V == BB2V) continue;

      // These values do not agree.  Insert a select instruction before NT
      // that determines the right value.
      SelectInst *&SI = InsertedSelects[std::make_pair(BB1V, BB2V)];
      if (!SI)
        SI = cast<SelectInst>
          (Builder.CreateSelect(BI->getCondition(), BB1V, BB2V,
                                BB1V->getName()+"."+BB2V->getName()));

      // Make the PHI node use the select for all incoming values for BB1/BB2
      for (unsigned i = 0, e = PN->getNumIncomingValues(); i != e; ++i)
        if (PN->getIncomingBlock(i) == BB1 || PN->getIncomingBlock(i) == BB2)
          PN->setIncomingValue(i, SI);
    }
  }

  // Update any PHI nodes in our new successors.
  for (succ_iterator SI = succ_begin(BB1), E = succ_end(BB1); SI != E; ++SI)
    AddPredecessorToBlock(*SI, BIParent, BB1);

  EraseTerminatorInstAndDCECond(BI);
  return true;
}

/// Given an unconditional branch that goes to BBEnd,
/// check whether BBEnd has only two predecessors and the other predecessor
/// ends with an unconditional branch. If it is true, sink any common code
/// in the two predecessors to BBEnd.
static bool SinkThenElseCodeToEnd(BranchInst *BI1) {
  assert(BI1->isUnconditional());
  BasicBlock *BB1 = BI1->getParent();
  BasicBlock *BBEnd = BI1->getSuccessor(0);

  // Check that BBEnd has two predecessors and the other predecessor ends with
  // an unconditional branch.
  pred_iterator PI = pred_begin(BBEnd), PE = pred_end(BBEnd);
  BasicBlock *Pred0 = *PI++;
  if (PI == PE) // Only one predecessor.
    return false;
  BasicBlock *Pred1 = *PI++;
  if (PI != PE) // More than two predecessors.
    return false;
  BasicBlock *BB2 = (Pred0 == BB1) ? Pred1 : Pred0;
  BranchInst *BI2 = dyn_cast<BranchInst>(BB2->getTerminator());
  if (!BI2 || !BI2->isUnconditional())
    return false;

  // Gather the PHI nodes in BBEnd.
  SmallDenseMap<std::pair<Value *, Value *>, PHINode *> JointValueMap;
  Instruction *FirstNonPhiInBBEnd = nullptr;
  for (BasicBlock::iterator I = BBEnd->begin(), E = BBEnd->end(); I != E; ++I) {
    if (PHINode *PN = dyn_cast<PHINode>(I)) {
      Value *BB1V = PN->getIncomingValueForBlock(BB1);
      Value *BB2V = PN->getIncomingValueForBlock(BB2);
      JointValueMap[std::make_pair(BB1V, BB2V)] = PN;
    } else {
      FirstNonPhiInBBEnd = &*I;
      break;
    }
  }
  if (!FirstNonPhiInBBEnd)
    return false;

  // This does very trivial matching, with limited scanning, to find identical
  // instructions in the two blocks.  We scan backward for obviously identical
  // instructions in an identical order.
  BasicBlock::InstListType::reverse_iterator RI1 = BB1->getInstList().rbegin(),
                                             RE1 = BB1->getInstList().rend(),
                                             RI2 = BB2->getInstList().rbegin(),
                                             RE2 = BB2->getInstList().rend();
  // Skip debug info.
  while (RI1 != RE1 && isa<DbgInfoIntrinsic>(&*RI1)) ++RI1;
  if (RI1 == RE1)
    return false;
  while (RI2 != RE2 && isa<DbgInfoIntrinsic>(&*RI2)) ++RI2;
  if (RI2 == RE2)
    return false;
  // Skip the unconditional branches.
  ++RI1;
  ++RI2;

  bool Changed = false;
  while (RI1 != RE1 && RI2 != RE2) {
    // Skip debug info.
    while (RI1 != RE1 && isa<DbgInfoIntrinsic>(&*RI1)) ++RI1;
    if (RI1 == RE1)
      return Changed;
    while (RI2 != RE2 && isa<DbgInfoIntrinsic>(&*RI2)) ++RI2;
    if (RI2 == RE2)
      return Changed;

    Instruction *I1 = &*RI1, *I2 = &*RI2;
    auto InstPair = std::make_pair(I1, I2);
    // I1 and I2 should have a single use in the same PHI node, and they
    // perform the same operation.
    // Cannot move control-flow-involving, volatile loads, vaarg, etc.
    if (isa<PHINode>(I1) || isa<PHINode>(I2) ||
        isa<TerminatorInst>(I1) || isa<TerminatorInst>(I2) ||
        I1->isEHPad() || I2->isEHPad() ||
        isa<AllocaInst>(I1) || isa<AllocaInst>(I2) ||
        I1->mayHaveSideEffects() || I2->mayHaveSideEffects() ||
        I1->mayReadOrWriteMemory() || I2->mayReadOrWriteMemory() ||
        !I1->hasOneUse() || !I2->hasOneUse() ||
        !JointValueMap.count(InstPair))
      return Changed;

    // Check whether we should swap the operands of ICmpInst.
    // TODO: Add support of communativity.
    ICmpInst *ICmp1 = dyn_cast<ICmpInst>(I1), *ICmp2 = dyn_cast<ICmpInst>(I2);
    bool SwapOpnds = false;
    if (ICmp1 && ICmp2 &&
        ICmp1->getOperand(0) != ICmp2->getOperand(0) &&
        ICmp1->getOperand(1) != ICmp2->getOperand(1) &&
        (ICmp1->getOperand(0) == ICmp2->getOperand(1) ||
         ICmp1->getOperand(1) == ICmp2->getOperand(0))) {
      ICmp2->swapOperands();
      SwapOpnds = true;
    }
    if (!I1->isSameOperationAs(I2)) {
      if (SwapOpnds)
        ICmp2->swapOperands();
      return Changed;
    }

    // The operands should be either the same or they need to be generated
    // with a PHI node after sinking. We only handle the case where there is
    // a single pair of different operands.
    Value *DifferentOp1 = nullptr, *DifferentOp2 = nullptr;
    unsigned Op1Idx = ~0U;
    for (unsigned I = 0, E = I1->getNumOperands(); I != E; ++I) {
      if (I1->getOperand(I) == I2->getOperand(I))
        continue;
      // Early exit if we have more-than one pair of different operands or if
      // we need a PHI node to replace a constant.
      if (Op1Idx != ~0U ||
          isa<Constant>(I1->getOperand(I)) ||
          isa<Constant>(I2->getOperand(I))) {
        // If we can't sink the instructions, undo the swapping.
        if (SwapOpnds)
          ICmp2->swapOperands();
        return Changed;
      }
      DifferentOp1 = I1->getOperand(I);
      Op1Idx = I;
      DifferentOp2 = I2->getOperand(I);
    }

    DEBUG(dbgs() << "SINK common instructions " << *I1 << "\n");
    DEBUG(dbgs() << "                         " << *I2 << "\n");

    // We insert the pair of different operands to JointValueMap and
    // remove (I1, I2) from JointValueMap.
    if (Op1Idx != ~0U) {
      auto &NewPN = JointValueMap[std::make_pair(DifferentOp1, DifferentOp2)];
      if (!NewPN) {
        NewPN =
            PHINode::Create(DifferentOp1->getType(), 2,
                            DifferentOp1->getName() + ".sink", &BBEnd->front());
        NewPN->addIncoming(DifferentOp1, BB1);
        NewPN->addIncoming(DifferentOp2, BB2);
        DEBUG(dbgs() << "Create PHI node " << *NewPN << "\n";);
      }
      // I1 should use NewPN instead of DifferentOp1.
      I1->setOperand(Op1Idx, NewPN);
    }
    PHINode *OldPN = JointValueMap[InstPair];
    JointValueMap.erase(InstPair);

    // We need to update RE1 and RE2 if we are going to sink the first
    // instruction in the basic block down.
    bool UpdateRE1 = (I1 == BB1->begin()), UpdateRE2 = (I2 == BB2->begin());
    // Sink the instruction.
    BBEnd->getInstList().splice(FirstNonPhiInBBEnd->getIterator(),
                                BB1->getInstList(), I1);
    if (!OldPN->use_empty())
      OldPN->replaceAllUsesWith(I1);
    OldPN->eraseFromParent();

    if (!I2->use_empty())
      I2->replaceAllUsesWith(I1);
    I1->intersectOptionalDataWith(I2);
    // TODO: Use combineMetadata here to preserve what metadata we can
    // (analogous to the hoisting case above).
    I2->eraseFromParent();

    if (UpdateRE1)
      RE1 = BB1->getInstList().rend();
    if (UpdateRE2)
      RE2 = BB2->getInstList().rend();
    FirstNonPhiInBBEnd = &*I1;
    NumSinkCommons++;
    Changed = true;
  }
  return Changed;
}

/// \brief Determine if we can hoist sink a sole store instruction out of a
/// conditional block.
///
/// We are looking for code like the following:
///   BrBB:
///     store i32 %add, i32* %arrayidx2
///     ... // No other stores or function calls (we could be calling a memory
///     ... // function).
///     %cmp = icmp ult %x, %y
///     br i1 %cmp, label %EndBB, label %ThenBB
///   ThenBB:
///     store i32 %add5, i32* %arrayidx2
///     br label EndBB
///   EndBB:
///     ...
///   We are going to transform this into:
///   BrBB:
///     store i32 %add, i32* %arrayidx2
///     ... //
///     %cmp = icmp ult %x, %y
///     %add.add5 = select i1 %cmp, i32 %add, %add5
///     store i32 %add.add5, i32* %arrayidx2
///     ...
///
/// \return The pointer to the value of the previous store if the store can be
///         hoisted into the predecessor block. 0 otherwise.
static Value *isSafeToSpeculateStore(Instruction *I, BasicBlock *BrBB,
                                     BasicBlock *StoreBB, BasicBlock *EndBB) {
  StoreInst *StoreToHoist = dyn_cast<StoreInst>(I);
  if (!StoreToHoist)
    return nullptr;

  // Volatile or atomic.
  if (!StoreToHoist->isSimple())
    return nullptr;

  Value *StorePtr = StoreToHoist->getPointerOperand();

  // Look for a store to the same pointer in BrBB.
  unsigned MaxNumInstToLookAt = 10;
  for (BasicBlock::reverse_iterator RI = BrBB->rbegin(),
       RE = BrBB->rend(); RI != RE && (--MaxNumInstToLookAt); ++RI) {
    Instruction *CurI = &*RI;

    // Could be calling an instruction that effects memory like free().
    if (CurI->mayHaveSideEffects() && !isa<StoreInst>(CurI))
      return nullptr;

    StoreInst *SI = dyn_cast<StoreInst>(CurI);
    // Found the previous store make sure it stores to the same location.
    if (SI && SI->getPointerOperand() == StorePtr)
      // Found the previous store, return its value operand.
      return SI->getValueOperand();
    else if (SI)
      return nullptr; // Unknown store.
  }

  return nullptr;
}

/// \brief Speculate a conditional basic block flattening the CFG.
///
/// Note that this is a very risky transform currently. Speculating
/// instructions like this is most often not desirable. Instead, there is an MI
/// pass which can do it with full awareness of the resource constraints.
/// However, some cases are "obvious" and we should do directly. An example of
/// this is speculating a single, reasonably cheap instruction.
///
/// There is only one distinct advantage to flattening the CFG at the IR level:
/// it makes very common but simplistic optimizations such as are common in
/// instcombine and the DAG combiner more powerful by removing CFG edges and
/// modeling their effects with easier to reason about SSA value graphs.
///
///
/// An illustration of this transform is turning this IR:
/// \code
///   BB:
///     %cmp = icmp ult %x, %y
///     br i1 %cmp, label %EndBB, label %ThenBB
///   ThenBB:
///     %sub = sub %x, %y
///     br label BB2
///   EndBB:
///     %phi = phi [ %sub, %ThenBB ], [ 0, %EndBB ]
///     ...
/// \endcode
///
/// Into this IR:
/// \code
///   BB:
///     %cmp = icmp ult %x, %y
///     %sub = sub %x, %y
///     %cond = select i1 %cmp, 0, %sub
///     ...
/// \endcode
///
/// \returns true if the conditional block is removed.
static bool SpeculativelyExecuteBB(BranchInst *BI, BasicBlock *ThenBB,
                                   const TargetTransformInfo &TTI) {
  // Be conservative for now. FP select instruction can often be expensive.
  Value *BrCond = BI->getCondition();
  if (isa<FCmpInst>(BrCond))
    return false;

  BasicBlock *BB = BI->getParent();
  BasicBlock *EndBB = ThenBB->getTerminator()->getSuccessor(0);

  // If ThenBB is actually on the false edge of the conditional branch, remember
  // to swap the select operands later.
  bool Invert = false;
  if (ThenBB != BI->getSuccessor(0)) {
    assert(ThenBB == BI->getSuccessor(1) && "No edge from 'if' block?");
    Invert = true;
  }
  assert(EndBB == BI->getSuccessor(!Invert) && "No edge from to end block");

  // Keep a count of how many times instructions are used within CondBB when
  // they are candidates for sinking into CondBB. Specifically:
  // - They are defined in BB, and
  // - They have no side effects, and
  // - All of their uses are in CondBB.
  SmallDenseMap<Instruction *, unsigned, 4> SinkCandidateUseCounts;

  unsigned SpeculationCost = 0;
  Value *SpeculatedStoreValue = nullptr;
  StoreInst *SpeculatedStore = nullptr;
  for (BasicBlock::iterator BBI = ThenBB->begin(),
                            BBE = std::prev(ThenBB->end());
       BBI != BBE; ++BBI) {
    Instruction *I = &*BBI;
    // Skip debug info.
    if (isa<DbgInfoIntrinsic>(I))
      continue;

    // Only speculatively execute a single instruction (not counting the
    // terminator) for now.
    ++SpeculationCost;
    if (SpeculationCost > 1)
      return false;

    // Don't hoist the instruction if it's unsafe or expensive.
    if (!isSafeToSpeculativelyExecute(I) &&
        !(HoistCondStores && (SpeculatedStoreValue = isSafeToSpeculateStore(
                                  I, BB, ThenBB, EndBB))))
      return false;
    if (!SpeculatedStoreValue &&
        ComputeSpeculationCost(I, TTI) >
            PHINodeFoldingThreshold * TargetTransformInfo::TCC_Basic)
      return false;

    // Store the store speculation candidate.
    if (SpeculatedStoreValue)
      SpeculatedStore = cast<StoreInst>(I);

    // Do not hoist the instruction if any of its operands are defined but not
    // used in BB. The transformation will prevent the operand from
    // being sunk into the use block.
    for (User::op_iterator i = I->op_begin(), e = I->op_end();
         i != e; ++i) {
      Instruction *OpI = dyn_cast<Instruction>(*i);
      if (!OpI || OpI->getParent() != BB ||
          OpI->mayHaveSideEffects())
        continue; // Not a candidate for sinking.

      ++SinkCandidateUseCounts[OpI];
    }
  }

  // Consider any sink candidates which are only used in CondBB as costs for
  // speculation. Note, while we iterate over a DenseMap here, we are summing
  // and so iteration order isn't significant.
  for (SmallDenseMap<Instruction *, unsigned, 4>::iterator I =
           SinkCandidateUseCounts.begin(), E = SinkCandidateUseCounts.end();
       I != E; ++I)
    if (I->first->getNumUses() == I->second) {
      ++SpeculationCost;
      if (SpeculationCost > 1)
        return false;
    }

  // Check that the PHI nodes can be converted to selects.
  bool HaveRewritablePHIs = false;
  for (BasicBlock::iterator I = EndBB->begin();
       PHINode *PN = dyn_cast<PHINode>(I); ++I) {
    Value *OrigV = PN->getIncomingValueForBlock(BB);
    Value *ThenV = PN->getIncomingValueForBlock(ThenBB);

    // FIXME: Try to remove some of the duplication with HoistThenElseCodeToIf.
    // Skip PHIs which are trivial.
    if (ThenV == OrigV)
      continue;

    // Don't convert to selects if we could remove undefined behavior instead.
    if (passingValueIsAlwaysUndefined(OrigV, PN) ||
        passingValueIsAlwaysUndefined(ThenV, PN))
      return false;

    HaveRewritablePHIs = true;
    ConstantExpr *OrigCE = dyn_cast<ConstantExpr>(OrigV);
    ConstantExpr *ThenCE = dyn_cast<ConstantExpr>(ThenV);
    if (!OrigCE && !ThenCE)
      continue; // Known safe and cheap.

    if ((ThenCE && !isSafeToSpeculativelyExecute(ThenCE)) ||
        (OrigCE && !isSafeToSpeculativelyExecute(OrigCE)))
      return false;
    unsigned OrigCost = OrigCE ? ComputeSpeculationCost(OrigCE, TTI) : 0;
    unsigned ThenCost = ThenCE ? ComputeSpeculationCost(ThenCE, TTI) : 0;
    unsigned MaxCost = 2 * PHINodeFoldingThreshold *
      TargetTransformInfo::TCC_Basic;
    if (OrigCost + ThenCost > MaxCost)
      return false;

    // Account for the cost of an unfolded ConstantExpr which could end up
    // getting expanded into Instructions.
    // FIXME: This doesn't account for how many operations are combined in the
    // constant expression.
    ++SpeculationCost;
    if (SpeculationCost > 1)
      return false;
  }

  // If there are no PHIs to process, bail early. This helps ensure idempotence
  // as well.
  if (!HaveRewritablePHIs && !(HoistCondStores && SpeculatedStoreValue))
    return false;

  // If we get here, we can hoist the instruction and if-convert.
  DEBUG(dbgs() << "SPECULATIVELY EXECUTING BB" << *ThenBB << "\n";);

  // Insert a select of the value of the speculated store.
  if (SpeculatedStoreValue) {
    IRBuilder<true, NoFolder> Builder(BI);
    Value *TrueV = SpeculatedStore->getValueOperand();
    Value *FalseV = SpeculatedStoreValue;
    if (Invert)
      std::swap(TrueV, FalseV);
    Value *S = Builder.CreateSelect(BrCond, TrueV, FalseV, TrueV->getName() +
                                    "." + FalseV->getName());
    SpeculatedStore->setOperand(0, S);
  }

  // Hoist the instructions.
  BB->getInstList().splice(BI->getIterator(), ThenBB->getInstList(),
                           ThenBB->begin(), std::prev(ThenBB->end()));

  // Insert selects and rewrite the PHI operands.
  IRBuilder<true, NoFolder> Builder(BI);
  for (BasicBlock::iterator I = EndBB->begin();
       PHINode *PN = dyn_cast<PHINode>(I); ++I) {
    unsigned OrigI = PN->getBasicBlockIndex(BB);
    unsigned ThenI = PN->getBasicBlockIndex(ThenBB);
    Value *OrigV = PN->getIncomingValue(OrigI);
    Value *ThenV = PN->getIncomingValue(ThenI);

    // Skip PHIs which are trivial.
    if (OrigV == ThenV)
      continue;

    // Create a select whose true value is the speculatively executed value and
    // false value is the preexisting value. Swap them if the branch
    // destinations were inverted.
    Value *TrueV = ThenV, *FalseV = OrigV;
    if (Invert)
      std::swap(TrueV, FalseV);
    Value *V = Builder.CreateSelect(BrCond, TrueV, FalseV,
                                    TrueV->getName() + "." + FalseV->getName());
    PN->setIncomingValue(OrigI, V);
    PN->setIncomingValue(ThenI, V);
  }

  ++NumSpeculations;
  return true;
}

/// \returns True if this block contains a CallInst with the NoDuplicate
/// attribute.
static bool HasNoDuplicateCall(const BasicBlock *BB) {
  for (BasicBlock::const_iterator I = BB->begin(), E = BB->end(); I != E; ++I) {
    const CallInst *CI = dyn_cast<CallInst>(I);
    if (!CI)
      continue;
    if (CI->cannotDuplicate())
      return true;
  }
  return false;
}

/// Return true if we can thread a branch across this block.
static bool BlockIsSimpleEnoughToThreadThrough(BasicBlock *BB) {
  BranchInst *BI = cast<BranchInst>(BB->getTerminator());
  unsigned Size = 0;

  for (BasicBlock::iterator BBI = BB->begin(); &*BBI != BI; ++BBI) {
    if (isa<DbgInfoIntrinsic>(BBI))
      continue;
    if (Size > 10) return false;  // Don't clone large BB's.
    ++Size;

    // We can only support instructions that do not define values that are
    // live outside of the current basic block.
    for (User *U : BBI->users()) {
      Instruction *UI = cast<Instruction>(U);
      if (UI->getParent() != BB || isa<PHINode>(UI)) return false;
    }

    // Looks ok, continue checking.
  }

  return true;
}

/// If we have a conditional branch on a PHI node value that is defined in the
/// same block as the branch and if any PHI entries are constants, thread edges
/// corresponding to that entry to be branches to their ultimate destination.
static bool FoldCondBranchOnPHI(BranchInst *BI, const DataLayout &DL) {
  BasicBlock *BB = BI->getParent();
  PHINode *PN = dyn_cast<PHINode>(BI->getCondition());
  // NOTE: we currently cannot transform this case if the PHI node is used
  // outside of the block.
  if (!PN || PN->getParent() != BB || !PN->hasOneUse())
    return false;

  // Degenerate case of a single entry PHI.
  if (PN->getNumIncomingValues() == 1) {
    FoldSingleEntryPHINodes(PN->getParent());
    return true;
  }

  // Now we know that this block has multiple preds and two succs.
  if (!BlockIsSimpleEnoughToThreadThrough(BB)) return false;

  if (HasNoDuplicateCall(BB)) return false;

  // Okay, this is a simple enough basic block.  See if any phi values are
  // constants.
  for (unsigned i = 0, e = PN->getNumIncomingValues(); i != e; ++i) {
    ConstantInt *CB = dyn_cast<ConstantInt>(PN->getIncomingValue(i));
    if (!CB || !CB->getType()->isIntegerTy(1)) continue;

    // Okay, we now know that all edges from PredBB should be revectored to
    // branch to RealDest.
    BasicBlock *PredBB = PN->getIncomingBlock(i);
    BasicBlock *RealDest = BI->getSuccessor(!CB->getZExtValue());

    if (RealDest == BB) continue;  // Skip self loops.
    // Skip if the predecessor's terminator is an indirect branch.
    if (isa<IndirectBrInst>(PredBB->getTerminator())) continue;

    // The dest block might have PHI nodes, other predecessors and other
    // difficult cases.  Instead of being smart about this, just insert a new
    // block that jumps to the destination block, effectively splitting
    // the edge we are about to create.
    BasicBlock *EdgeBB = BasicBlock::Create(BB->getContext(),
                                            RealDest->getName()+".critedge",
                                            RealDest->getParent(), RealDest);
    BranchInst::Create(RealDest, EdgeBB);

    // Update PHI nodes.
    AddPredecessorToBlock(RealDest, EdgeBB, BB);

    // BB may have instructions that are being threaded over.  Clone these
    // instructions into EdgeBB.  We know that there will be no uses of the
    // cloned instructions outside of EdgeBB.
    BasicBlock::iterator InsertPt = EdgeBB->begin();
    DenseMap<Value*, Value*> TranslateMap;  // Track translated values.
    for (BasicBlock::iterator BBI = BB->begin(); &*BBI != BI; ++BBI) {
      if (PHINode *PN = dyn_cast<PHINode>(BBI)) {
        TranslateMap[PN] = PN->getIncomingValueForBlock(PredBB);
        continue;
      }
      // Clone the instruction.
      Instruction *N = BBI->clone();
      if (BBI->hasName()) N->setName(BBI->getName()+".c");

      // Update operands due to translation.
      for (User::op_iterator i = N->op_begin(), e = N->op_end();
           i != e; ++i) {
        DenseMap<Value*, Value*>::iterator PI = TranslateMap.find(*i);
        if (PI != TranslateMap.end())
          *i = PI->second;
      }

      // Check for trivial simplification.
      if (Value *V = SimplifyInstruction(N, DL)) {
        TranslateMap[&*BBI] = V;
        delete N;   // Instruction folded away, don't need actual inst
      } else {
        // Insert the new instruction into its new home.
        EdgeBB->getInstList().insert(InsertPt, N);
        if (!BBI->use_empty())
          TranslateMap[&*BBI] = N;
      }
    }

    // Loop over all of the edges from PredBB to BB, changing them to branch
    // to EdgeBB instead.
    TerminatorInst *PredBBTI = PredBB->getTerminator();
    for (unsigned i = 0, e = PredBBTI->getNumSuccessors(); i != e; ++i)
      if (PredBBTI->getSuccessor(i) == BB) {
        BB->removePredecessor(PredBB);
        PredBBTI->setSuccessor(i, EdgeBB);
      }

    // Recurse, simplifying any other constants.
    return FoldCondBranchOnPHI(BI, DL) | true;
  }

  return false;
}

#if INTEL_CUSTOMIZATION
/// FoldPHIEntries is a generalized replacement (by Intel) for the
/// LLVM open source routine called FoldTwoEntryPHINode(that folds
/// a two-entry phinode into "select") which is capable of handling
/// any number of phi entries. It iteratively transforms each
/// conditional into "select".
/// To keep xmain as clean as possible, we got rid of the
/// FoldTwoEntryPHINode. Any changes (one such change could be to the
/// cost model) made by the LLVM community to FoldTwoEntryPHINode will
/// need to be incorporated into this routine (FoldPHIEntries). There
/// might be conflicts during code merge, and if resolving conflicts
/// becomes too cumbersome, we can try something different.

/// FoldPHIEntries - Given a BB that starts with the specified PHI node,
/// see if we can fold the phi node or some of its entries.
static bool FoldPHIEntries(PHINode *PN, const TargetTransformInfo &TTI,
                           const DataLayout &DL) {
  BasicBlock *BB = PN->getParent();
  bool Changed = false;

  // This could be a multiple entry PHI node. Try to fold each pair of entries
  // that leads to an "if condition".  Traverse through the predecessor list of
  // BB (where each predecessor corresponds to an entry in the PN) to look for
  // each if-condition.
  SmallVector<BasicBlock *, 16> BBPreds(pred_begin(BB), pred_end(BB));
  for (unsigned i = 0, e = BBPreds.size(); i != e; ++i) {
    BasicBlock *Pred = BBPreds[i];

    BasicBlock *IfTrue = nullptr, *IfFalse = nullptr;
    Value *IfCond = GetIfCondition(BB, Pred, IfTrue, IfFalse);

    if (!IfCond ||
        // Don't bother if the branch will be constant folded trivially.
        isa<ConstantInt>(IfCond)) {
      // continue to look for next "if condition".
      continue;
    }

    // Loop over the PHI's seeing if we can promote them all to select
    // instructions.  While we are at it, keep track of the instructions
    // that need to be moved to the conditional block.
    SmallPtrSet<Instruction *, 4> AggressiveInsts;
    unsigned MaxCostVal0 = PHINodeFoldingThreshold,
             MaxCostVal1 = PHINodeFoldingThreshold;
    MaxCostVal0 *= TargetTransformInfo::TCC_Basic;
    MaxCostVal1 *= TargetTransformInfo::TCC_Basic;

    bool CanBeSimplified = true;
    unsigned NumPhis = 0;

    for (BasicBlock::iterator II = BB->begin(); isa<PHINode>(II);) {
      PHINode *PN = cast<PHINode>(II++);
      if (Value *V = SimplifyInstruction(PN, DL)) {
        PN->replaceAllUsesWith(V);
        PN->eraseFromParent();
        continue;
      }

      Value *TrueVal = PN->getIncomingValueForBlock(IfTrue);
      Value *FalseVal = PN->getIncomingValueForBlock(IfFalse);

      if (TrueVal != FalseVal) {
        if (!CanDominateConditionalBranch(TrueVal, BB, &AggressiveInsts,
                                          MaxCostVal0, DL, TTI) ||
            !CanDominateConditionalBranch(FalseVal, BB, &AggressiveInsts,
                                          MaxCostVal1, DL, TTI)) {
          CanBeSimplified = false;
          break;
        }
        NumPhis++;
      }
    }

    if (!CanBeSimplified) {
      // Continue to look for next "if condition".
      continue;
    }

    // If we fold these two entries of the phi node into a select,
    // doing so would require us to fold *all* correspondent entries in other
    // phi nodes in this block.  At some point this becomes non-profitable
    // (particularly if the target doesn't support cmov's). Only do this
    // transformation if there are two or fewer PHI nodes in this block.
    if (NumPhis > 2) {
      continue;
    }

    // If we folded the first phi, PN dangles at this point.  Refresh it.  If
    // we ran out of PHIs then we simplified them all.
    PN = dyn_cast<PHINode>(BB->begin());
    if (!PN) {
      return true;
    }

<<<<<<< HEAD
    Value *TrueVal = PN->getIncomingValueForBlock(IfTrue);
    Value *FalseVal = PN->getIncomingValueForBlock(IfFalse);

    // Don't fold i1 branches on PHIs which contain binary operators. These
    // can often be turned into switches and other things.
    if (PN->getType()->isIntegerTy(1) &&
        (isa<BinaryOperator>(TrueVal) || isa<BinaryOperator>(FalseVal) ||
         isa<BinaryOperator>(IfCond))) {
      // Continue to look for next "if condition".
      continue;
    }

    // If all PHI nodes are promotable, check to make sure that all
    // instructions in the selected predecessor blocks can be promoted as well.
    // If not, we won't be able to get rid of the control flow, so it's not
    // worth promoting to select instructions.
    BasicBlock *CondBlock = nullptr;
    BasicBlock *IfBlock1 = IfTrue;
    BasicBlock *IfBlock2 = IfFalse;

    if (cast<BranchInst>(IfBlock1->getTerminator())->isConditional()) {
      IfBlock1 = nullptr;
    } else {
      CondBlock = *pred_begin(IfBlock1);
      for (BasicBlock::iterator I = IfBlock1->begin(); !isa<TerminatorInst>(I);
           ++I) {
        if (!AggressiveInsts.count(I) && !isa<DbgInfoIntrinsic>(I)) {
          // This is not an aggressive instruction that we can promote.
          // Because of this, we won't be able to get rid of the control
          // flow, so the xform is not worth it.
          CanBeSimplified = false;
          break;
        }
=======
  // If we all PHI nodes are promotable, check to make sure that all
  // instructions in the predecessor blocks can be promoted as well.  If
  // not, we won't be able to get rid of the control flow, so it's not
  // worth promoting to select instructions.
  BasicBlock *DomBlock = nullptr;
  BasicBlock *IfBlock1 = PN->getIncomingBlock(0);
  BasicBlock *IfBlock2 = PN->getIncomingBlock(1);
  if (cast<BranchInst>(IfBlock1->getTerminator())->isConditional()) {
    IfBlock1 = nullptr;
  } else {
    DomBlock = *pred_begin(IfBlock1);
    for (BasicBlock::iterator I = IfBlock1->begin();!isa<TerminatorInst>(I);++I)
      if (!AggressiveInsts.count(&*I) && !isa<DbgInfoIntrinsic>(I)) {
        // This is not an aggressive instruction that we can promote.
        // Because of this, we won't be able to get rid of the control
        // flow, so the xform is not worth it.
        return false;
>>>>>>> 8f509a70
      }
    }
    if (!CanBeSimplified) {
      // Continue to look for next "if condition".
      continue;
    }

<<<<<<< HEAD
    if (cast<BranchInst>(IfBlock2->getTerminator())->isConditional()) {
      IfBlock2 = nullptr;
    } else {
      CondBlock = *pred_begin(IfBlock2);
      for (BasicBlock::iterator I = IfBlock2->begin(); !isa<TerminatorInst>(I);
           ++I) {
        if (!AggressiveInsts.count(I) && !isa<DbgInfoIntrinsic>(I)) {
          // This is not an aggressive instruction that we can promote.
          // Because of this, we won't be able to get rid of the control
          // flow, so the xform is not worth it.
          CanBeSimplified = false;
          break;
        }
=======
  if (cast<BranchInst>(IfBlock2->getTerminator())->isConditional()) {
    IfBlock2 = nullptr;
  } else {
    DomBlock = *pred_begin(IfBlock2);
    for (BasicBlock::iterator I = IfBlock2->begin();!isa<TerminatorInst>(I);++I)
      if (!AggressiveInsts.count(&*I) && !isa<DbgInfoIntrinsic>(I)) {
        // This is not an aggressive instruction that we can promote.
        // Because of this, we won't be able to get rid of the control
        // flow, so the xform is not worth it.
        return false;
>>>>>>> 8f509a70
      }
    }

    if (!CanBeSimplified) {
      // Continue to look for next "if condition".
      continue;
    }

    DEBUG(dbgs() << "FOUND IF CONDITION!  " << *IfCond << "  T: "
                 << IfTrue->getName() << "  F: " << IfFalse->getName() << "\n");

    // If we can still promote the PHI nodes after this gauntlet of tests,
    // do all of the PHI's now.
    Instruction *InsertPt = CondBlock->getTerminator();
    IRBuilder<true, NoFolder> Builder(InsertPt);

    // Move all 'aggressive' instructions, which are defined in the
    // conditional parts of the if's to the conditional block.
    if (IfBlock1) {
      CondBlock->getInstList().splice(InsertPt, IfBlock1->getInstList(),
                                      IfBlock1->begin(),
                                      IfBlock1->getTerminator());
    }
    if (IfBlock2) {
      CondBlock->getInstList().splice(InsertPt, IfBlock2->getInstList(),
                                      IfBlock2->begin(),
                                      IfBlock2->getTerminator());
    }

<<<<<<< HEAD
    for (BasicBlock::iterator II = BB->begin(); isa<PHINode>(II);) {
      PHINode *PN = cast<PHINode>(II++);

      Value *TrueVal = PN->getIncomingValueForBlock(IfTrue);
      Value *FalseVal = PN->getIncomingValueForBlock(IfFalse);

      if (TrueVal != FalseVal) {
        SelectInst *NV =
          cast<SelectInst>(Builder.CreateSelect(IfCond, TrueVal, FalseVal, ""));

        for (unsigned i = 0, e = PN->getNumIncomingValues(); i != e; ++i) {
          if (PN->getIncomingBlock(i) == IfTrue ||
            PN->getIncomingBlock(i) == IfFalse) {
            PN->setIncomingValue(i, NV);
          }
        }
      
        // If we added a branch from CondBlock to BB after inserting the "select"
        // into CondBlock add an entry for CondBlock.
        if (IfTrue != CondBlock && IfFalse != CondBlock) {
          PN->addIncoming(NV, CondBlock);
        }
      }
      else {
        if (IfTrue != CondBlock && IfFalse != CondBlock) {
          PN->addIncoming(TrueVal, CondBlock);
        }
      }
    }

    // At this point, IfBlock1 and IfBlock2 are both empty, so our if
    // statement has been flattened.  Change CondBlock to jump directly to BB
    // to avoid other simplifycfg's kicking in on the diamond.
    TerminatorInst *OldTI = CondBlock->getTerminator();
    Builder.SetInsertPoint(OldTI);
    Builder.CreateBr(BB);
    OldTI->eraseFromParent();

    Changed = true;
=======
  DEBUG(dbgs() << "FOUND IF CONDITION!  " << *IfCond << "  T: "
               << IfTrue->getName() << "  F: " << IfFalse->getName() << "\n");

  // If we can still promote the PHI nodes after this gauntlet of tests,
  // do all of the PHI's now.
  Instruction *InsertPt = DomBlock->getTerminator();
  IRBuilder<true, NoFolder> Builder(InsertPt);

  // Move all 'aggressive' instructions, which are defined in the
  // conditional parts of the if's up to the dominating block.
  if (IfBlock1)
    DomBlock->getInstList().splice(InsertPt->getIterator(),
                                   IfBlock1->getInstList(), IfBlock1->begin(),
                                   IfBlock1->getTerminator()->getIterator());
  if (IfBlock2)
    DomBlock->getInstList().splice(InsertPt->getIterator(),
                                   IfBlock2->getInstList(), IfBlock2->begin(),
                                   IfBlock2->getTerminator()->getIterator());

  while (PHINode *PN = dyn_cast<PHINode>(BB->begin())) {
    // Change the PHI node into a select instruction.
    Value *TrueVal  = PN->getIncomingValue(PN->getIncomingBlock(0) == IfFalse);
    Value *FalseVal = PN->getIncomingValue(PN->getIncomingBlock(0) == IfTrue);

    SelectInst *NV =
      cast<SelectInst>(Builder.CreateSelect(IfCond, TrueVal, FalseVal, ""));
    PN->replaceAllUsesWith(NV);
    NV->takeName(PN);
    PN->eraseFromParent();
>>>>>>> 8f509a70
  }

  return Changed;
}
#endif //INTEL_CUSTOMIZATION

/// If we found a conditional branch that goes to two returning blocks,
/// try to merge them together into one return,
/// introducing a select if the return values disagree.
static bool SimplifyCondBranchToTwoReturns(BranchInst *BI,
                                           IRBuilder<> &Builder) {
  assert(BI->isConditional() && "Must be a conditional branch");
  BasicBlock *TrueSucc = BI->getSuccessor(0);
  BasicBlock *FalseSucc = BI->getSuccessor(1);
  ReturnInst *TrueRet = cast<ReturnInst>(TrueSucc->getTerminator());
  ReturnInst *FalseRet = cast<ReturnInst>(FalseSucc->getTerminator());

  // Check to ensure both blocks are empty (just a return) or optionally empty
  // with PHI nodes.  If there are other instructions, merging would cause extra
  // computation on one path or the other.
  if (!TrueSucc->getFirstNonPHIOrDbg()->isTerminator())
    return false;
  if (!FalseSucc->getFirstNonPHIOrDbg()->isTerminator())
    return false;

  Builder.SetInsertPoint(BI);
  // Okay, we found a branch that is going to two return nodes.  If
  // there is no return value for this function, just change the
  // branch into a return.
  if (FalseRet->getNumOperands() == 0) {
    TrueSucc->removePredecessor(BI->getParent());
    FalseSucc->removePredecessor(BI->getParent());
    Builder.CreateRetVoid();
    EraseTerminatorInstAndDCECond(BI);
    return true;
  }

  // Otherwise, figure out what the true and false return values are
  // so we can insert a new select instruction.
  Value *TrueValue = TrueRet->getReturnValue();
  Value *FalseValue = FalseRet->getReturnValue();

  // Unwrap any PHI nodes in the return blocks.
  if (PHINode *TVPN = dyn_cast_or_null<PHINode>(TrueValue))
    if (TVPN->getParent() == TrueSucc)
      TrueValue = TVPN->getIncomingValueForBlock(BI->getParent());
  if (PHINode *FVPN = dyn_cast_or_null<PHINode>(FalseValue))
    if (FVPN->getParent() == FalseSucc)
      FalseValue = FVPN->getIncomingValueForBlock(BI->getParent());

  // In order for this transformation to be safe, we must be able to
  // unconditionally execute both operands to the return.  This is
  // normally the case, but we could have a potentially-trapping
  // constant expression that prevents this transformation from being
  // safe.
  if (ConstantExpr *TCV = dyn_cast_or_null<ConstantExpr>(TrueValue))
    if (TCV->canTrap())
      return false;
  if (ConstantExpr *FCV = dyn_cast_or_null<ConstantExpr>(FalseValue))
    if (FCV->canTrap())
      return false;

  // Okay, we collected all the mapped values and checked them for sanity, and
  // defined to really do this transformation.  First, update the CFG.
  TrueSucc->removePredecessor(BI->getParent());
  FalseSucc->removePredecessor(BI->getParent());

  // Insert select instructions where needed.
  Value *BrCond = BI->getCondition();
  if (TrueValue) {
    // Insert a select if the results differ.
    if (TrueValue == FalseValue || isa<UndefValue>(FalseValue)) {
    } else if (isa<UndefValue>(TrueValue)) {
      TrueValue = FalseValue;
    } else {
      TrueValue = Builder.CreateSelect(BrCond, TrueValue,
                                       FalseValue, "retval");
    }
  }

  Value *RI = !TrueValue ?
    Builder.CreateRetVoid() : Builder.CreateRet(TrueValue);

  (void) RI;

  DEBUG(dbgs() << "\nCHANGING BRANCH TO TWO RETURNS INTO SELECT:"
               << "\n  " << *BI << "NewRet = " << *RI
               << "TRUEBLOCK: " << *TrueSucc << "FALSEBLOCK: "<< *FalseSucc);

  EraseTerminatorInstAndDCECond(BI);

  return true;
}

/// Given a conditional BranchInstruction, retrieve the probabilities of the
/// branch taking each edge. Fills in the two APInt parameters and returns true,
/// or returns false if no or invalid metadata was found.
static bool ExtractBranchMetadata(BranchInst *BI,
                                  uint64_t &ProbTrue, uint64_t &ProbFalse) {
  assert(BI->isConditional() &&
         "Looking for probabilities on unconditional branch?");
  MDNode *ProfileData = BI->getMetadata(LLVMContext::MD_prof);
  if (!ProfileData || ProfileData->getNumOperands() != 3) return false;
  ConstantInt *CITrue =
      mdconst::dyn_extract<ConstantInt>(ProfileData->getOperand(1));
  ConstantInt *CIFalse =
      mdconst::dyn_extract<ConstantInt>(ProfileData->getOperand(2));
  if (!CITrue || !CIFalse) return false;
  ProbTrue = CITrue->getValue().getZExtValue();
  ProbFalse = CIFalse->getValue().getZExtValue();
  return true;
}

/// Return true if the given instruction is available
/// in its predecessor block. If yes, the instruction will be removed.
static bool checkCSEInPredecessor(Instruction *Inst, BasicBlock *PB) {
  if (!isa<BinaryOperator>(Inst) && !isa<CmpInst>(Inst))
    return false;
  for (BasicBlock::iterator I = PB->begin(), E = PB->end(); I != E; I++) {
    Instruction *PBI = &*I;
    // Check whether Inst and PBI generate the same value.
    if (Inst->isIdenticalTo(PBI)) {
      Inst->replaceAllUsesWith(PBI);
      Inst->eraseFromParent();
      return true;
    }
  }
  return false;
}

/// If this basic block is simple enough, and if a predecessor branches to us
/// and one of our successors, fold the block into the predecessor and use
/// logical operations to pick the right destination.
bool llvm::FoldBranchToCommonDest(BranchInst *BI, unsigned BonusInstThreshold) {
  BasicBlock *BB = BI->getParent();

  Instruction *Cond = nullptr;
  if (BI->isConditional())
    Cond = dyn_cast<Instruction>(BI->getCondition());
  else {
    // For unconditional branch, check for a simple CFG pattern, where
    // BB has a single predecessor and BB's successor is also its predecessor's
    // successor. If such pattern exisits, check for CSE between BB and its
    // predecessor.
    if (BasicBlock *PB = BB->getSinglePredecessor())
      if (BranchInst *PBI = dyn_cast<BranchInst>(PB->getTerminator()))
        if (PBI->isConditional() &&
            (BI->getSuccessor(0) == PBI->getSuccessor(0) ||
             BI->getSuccessor(0) == PBI->getSuccessor(1))) {
          for (BasicBlock::iterator I = BB->begin(), E = BB->end();
               I != E; ) {
            Instruction *Curr = &*I++;
            if (isa<CmpInst>(Curr)) {
              Cond = Curr;
              break;
            }
            // Quit if we can't remove this instruction.
            if (!checkCSEInPredecessor(Curr, PB))
              return false;
          }
        }

    if (!Cond)
      return false;
  }

  if (!Cond || (!isa<CmpInst>(Cond) && !isa<BinaryOperator>(Cond)) ||
      Cond->getParent() != BB || !Cond->hasOneUse())
  return false;

  // Make sure the instruction after the condition is the cond branch.
  BasicBlock::iterator CondIt = ++Cond->getIterator();

  // Ignore dbg intrinsics.
  while (isa<DbgInfoIntrinsic>(CondIt)) ++CondIt;

  if (&*CondIt != BI)
    return false;

  // Only allow this transformation if computing the condition doesn't involve
  // too many instructions and these involved instructions can be executed
  // unconditionally. We denote all involved instructions except the condition
  // as "bonus instructions", and only allow this transformation when the
  // number of the bonus instructions does not exceed a certain threshold.
  unsigned NumBonusInsts = 0;
  for (auto I = BB->begin(); Cond != I; ++I) {
    // Ignore dbg intrinsics.
    if (isa<DbgInfoIntrinsic>(I))
      continue;
    if (!I->hasOneUse() || !isSafeToSpeculativelyExecute(&*I))
      return false;
    // I has only one use and can be executed unconditionally.
    Instruction *User = dyn_cast<Instruction>(I->user_back());
    if (User == nullptr || User->getParent() != BB)
      return false;
    // I is used in the same BB. Since BI uses Cond and doesn't have more slots
    // to use any other instruction, User must be an instruction between next(I)
    // and Cond.
    ++NumBonusInsts;
    // Early exits once we reach the limit.
    if (NumBonusInsts > BonusInstThreshold)
      return false;
  }

  // Cond is known to be a compare or binary operator.  Check to make sure that
  // neither operand is a potentially-trapping constant expression.
  if (ConstantExpr *CE = dyn_cast<ConstantExpr>(Cond->getOperand(0)))
    if (CE->canTrap())
      return false;
  if (ConstantExpr *CE = dyn_cast<ConstantExpr>(Cond->getOperand(1)))
    if (CE->canTrap())
      return false;

  // Finally, don't infinitely unroll conditional loops.
  BasicBlock *TrueDest  = BI->getSuccessor(0);
  BasicBlock *FalseDest = (BI->isConditional()) ? BI->getSuccessor(1) : nullptr;
  if (TrueDest == BB || FalseDest == BB)
    return false;

  for (pred_iterator PI = pred_begin(BB), E = pred_end(BB); PI != E; ++PI) {
    BasicBlock *PredBlock = *PI;
    BranchInst *PBI = dyn_cast<BranchInst>(PredBlock->getTerminator());

    // Check that we have two conditional branches.  If there is a PHI node in
    // the common successor, verify that the same value flows in from both
    // blocks.
    SmallVector<PHINode*, 4> PHIs;
    if (!PBI || PBI->isUnconditional() ||
        (BI->isConditional() &&
         !SafeToMergeTerminators(BI, PBI)) ||
        (!BI->isConditional() &&
         !isProfitableToFoldUnconditional(BI, PBI, Cond, PHIs)))
      continue;

    // Determine if the two branches share a common destination.
    Instruction::BinaryOps Opc = Instruction::BinaryOpsEnd;
    bool InvertPredCond = false;

    if (BI->isConditional()) {
      if (PBI->getSuccessor(0) == TrueDest)
        Opc = Instruction::Or;
      else if (PBI->getSuccessor(1) == FalseDest)
        Opc = Instruction::And;
      else if (PBI->getSuccessor(0) == FalseDest)
        Opc = Instruction::And, InvertPredCond = true;
      else if (PBI->getSuccessor(1) == TrueDest)
        Opc = Instruction::Or, InvertPredCond = true;
      else
        continue;
    } else {
      if (PBI->getSuccessor(0) != TrueDest && PBI->getSuccessor(1) != TrueDest)
        continue;
    }

    DEBUG(dbgs() << "FOLDING BRANCH TO COMMON DEST:\n" << *PBI << *BB);
    IRBuilder<> Builder(PBI);

    // If we need to invert the condition in the pred block to match, do so now.
    if (InvertPredCond) {
      Value *NewCond = PBI->getCondition();

      if (NewCond->hasOneUse() && isa<CmpInst>(NewCond)) {
        CmpInst *CI = cast<CmpInst>(NewCond);
        CI->setPredicate(CI->getInversePredicate());
      } else {
        NewCond = Builder.CreateNot(NewCond,
                                    PBI->getCondition()->getName()+".not");
      }

      PBI->setCondition(NewCond);
      PBI->swapSuccessors();
    }

    // If we have bonus instructions, clone them into the predecessor block.
    // Note that there may be multiple predecessor blocks, so we cannot move
    // bonus instructions to a predecessor block.
    ValueToValueMapTy VMap; // maps original values to cloned values
    // We already make sure Cond is the last instruction before BI. Therefore,
    // all instructions before Cond other than DbgInfoIntrinsic are bonus
    // instructions.
    for (auto BonusInst = BB->begin(); Cond != BonusInst; ++BonusInst) {
      if (isa<DbgInfoIntrinsic>(BonusInst))
        continue;
      Instruction *NewBonusInst = BonusInst->clone();
      RemapInstruction(NewBonusInst, VMap,
                       RF_NoModuleLevelChanges | RF_IgnoreMissingEntries);
      VMap[&*BonusInst] = NewBonusInst;

      // If we moved a load, we cannot any longer claim any knowledge about
      // its potential value. The previous information might have been valid
      // only given the branch precondition.
      // For an analogous reason, we must also drop all the metadata whose
      // semantics we don't understand.
      NewBonusInst->dropUnknownNonDebugMetadata();

      PredBlock->getInstList().insert(PBI->getIterator(), NewBonusInst);
      NewBonusInst->takeName(&*BonusInst);
      BonusInst->setName(BonusInst->getName() + ".old");
    }

    // Clone Cond into the predecessor basic block, and or/and the
    // two conditions together.
    Instruction *New = Cond->clone();
    RemapInstruction(New, VMap,
                     RF_NoModuleLevelChanges | RF_IgnoreMissingEntries);
    PredBlock->getInstList().insert(PBI->getIterator(), New);
    New->takeName(Cond);
    Cond->setName(New->getName() + ".old");

    if (BI->isConditional()) {
      Instruction *NewCond =
        cast<Instruction>(Builder.CreateBinOp(Opc, PBI->getCondition(),
                                            New, "or.cond"));
      PBI->setCondition(NewCond);

      uint64_t PredTrueWeight, PredFalseWeight, SuccTrueWeight, SuccFalseWeight;
      bool PredHasWeights = ExtractBranchMetadata(PBI, PredTrueWeight,
                                                  PredFalseWeight);
      bool SuccHasWeights = ExtractBranchMetadata(BI, SuccTrueWeight,
                                                  SuccFalseWeight);
      SmallVector<uint64_t, 8> NewWeights;

      if (PBI->getSuccessor(0) == BB) {
        if (PredHasWeights && SuccHasWeights) {
          // PBI: br i1 %x, BB, FalseDest
          // BI:  br i1 %y, TrueDest, FalseDest
          //TrueWeight is TrueWeight for PBI * TrueWeight for BI.
          NewWeights.push_back(PredTrueWeight * SuccTrueWeight);
          //FalseWeight is FalseWeight for PBI * TotalWeight for BI +
          //               TrueWeight for PBI * FalseWeight for BI.
          // We assume that total weights of a BranchInst can fit into 32 bits.
          // Therefore, we will not have overflow using 64-bit arithmetic.
          NewWeights.push_back(PredFalseWeight * (SuccFalseWeight +
               SuccTrueWeight) + PredTrueWeight * SuccFalseWeight);
        }
        AddPredecessorToBlock(TrueDest, PredBlock, BB);
        PBI->setSuccessor(0, TrueDest);
      }
      if (PBI->getSuccessor(1) == BB) {
        if (PredHasWeights && SuccHasWeights) {
          // PBI: br i1 %x, TrueDest, BB
          // BI:  br i1 %y, TrueDest, FalseDest
          //TrueWeight is TrueWeight for PBI * TotalWeight for BI +
          //              FalseWeight for PBI * TrueWeight for BI.
          NewWeights.push_back(PredTrueWeight * (SuccFalseWeight +
              SuccTrueWeight) + PredFalseWeight * SuccTrueWeight);
          //FalseWeight is FalseWeight for PBI * FalseWeight for BI.
          NewWeights.push_back(PredFalseWeight * SuccFalseWeight);
        }
        AddPredecessorToBlock(FalseDest, PredBlock, BB);
        PBI->setSuccessor(1, FalseDest);
      }
      if (NewWeights.size() == 2) {
        // Halve the weights if any of them cannot fit in an uint32_t
        FitWeights(NewWeights);

        SmallVector<uint32_t, 8> MDWeights(NewWeights.begin(),NewWeights.end());
        PBI->setMetadata(LLVMContext::MD_prof,
                         MDBuilder(BI->getContext()).
                         createBranchWeights(MDWeights));
      } else
        PBI->setMetadata(LLVMContext::MD_prof, nullptr);
    } else {
      // Update PHI nodes in the common successors.
      for (unsigned i = 0, e = PHIs.size(); i != e; ++i) {
        ConstantInt *PBI_C = cast<ConstantInt>(
          PHIs[i]->getIncomingValueForBlock(PBI->getParent()));
        assert(PBI_C->getType()->isIntegerTy(1));
        Instruction *MergedCond = nullptr;
        if (PBI->getSuccessor(0) == TrueDest) {
          // Create (PBI_Cond and PBI_C) or (!PBI_Cond and BI_Value)
          // PBI_C is true: PBI_Cond or (!PBI_Cond and BI_Value)
          //       is false: !PBI_Cond and BI_Value
          Instruction *NotCond =
            cast<Instruction>(Builder.CreateNot(PBI->getCondition(),
                                "not.cond"));
          MergedCond =
            cast<Instruction>(Builder.CreateBinOp(Instruction::And,
                                NotCond, New,
                                "and.cond"));
          if (PBI_C->isOne())
            MergedCond =
              cast<Instruction>(Builder.CreateBinOp(Instruction::Or,
                                  PBI->getCondition(), MergedCond,
                                  "or.cond"));
        } else {
          // Create (PBI_Cond and BI_Value) or (!PBI_Cond and PBI_C)
          // PBI_C is true: (PBI_Cond and BI_Value) or (!PBI_Cond)
          //       is false: PBI_Cond and BI_Value
          MergedCond =
            cast<Instruction>(Builder.CreateBinOp(Instruction::And,
                                PBI->getCondition(), New,
                                "and.cond"));
          if (PBI_C->isOne()) {
            Instruction *NotCond =
              cast<Instruction>(Builder.CreateNot(PBI->getCondition(),
                                  "not.cond"));
            MergedCond =
              cast<Instruction>(Builder.CreateBinOp(Instruction::Or,
                                  NotCond, MergedCond,
                                  "or.cond"));
          }
        }
        // Update PHI Node.
        PHIs[i]->setIncomingValue(PHIs[i]->getBasicBlockIndex(PBI->getParent()),
                                  MergedCond);
      }
      // Change PBI from Conditional to Unconditional.
      BranchInst *New_PBI = BranchInst::Create(TrueDest, PBI);
      EraseTerminatorInstAndDCECond(PBI);
      PBI = New_PBI;
    }

    // TODO: If BB is reachable from all paths through PredBlock, then we
    // could replace PBI's branch probabilities with BI's.

    // Copy any debug value intrinsics into the end of PredBlock.
    for (BasicBlock::iterator I = BB->begin(), E = BB->end(); I != E; ++I)
      if (isa<DbgInfoIntrinsic>(*I))
        I->clone()->insertBefore(PBI);

    return true;
  }
  return false;
}

/// If we have a conditional branch as a predecessor of another block,
/// this function tries to simplify it.  We know
/// that PBI and BI are both conditional branches, and BI is in one of the
/// successor blocks of PBI - PBI branches to BI.
static bool SimplifyCondBranchToCondBranch(BranchInst *PBI, BranchInst *BI,
                                           const DataLayout &DL) {
  assert(PBI->isConditional() && BI->isConditional());
  BasicBlock *BB = BI->getParent();

  // If this block ends with a branch instruction, and if there is a
  // predecessor that ends on a branch of the same condition, make
  // this conditional branch redundant.
  if (PBI->getCondition() == BI->getCondition() &&
      PBI->getSuccessor(0) != PBI->getSuccessor(1)) {
    // Okay, the outcome of this conditional branch is statically
    // knowable.  If this block had a single pred, handle specially.
    if (BB->getSinglePredecessor()) {
      // Turn this into a branch on constant.
      bool CondIsTrue = PBI->getSuccessor(0) == BB;
      BI->setCondition(ConstantInt::get(Type::getInt1Ty(BB->getContext()),
                                        CondIsTrue));
      return true;  // Nuke the branch on constant.
    }

    // Otherwise, if there are multiple predecessors, insert a PHI that merges
    // in the constant and simplify the block result.  Subsequent passes of
    // simplifycfg will thread the block.
    if (BlockIsSimpleEnoughToThreadThrough(BB)) {
      pred_iterator PB = pred_begin(BB), PE = pred_end(BB);
      PHINode *NewPN = PHINode::Create(
          Type::getInt1Ty(BB->getContext()), std::distance(PB, PE),
          BI->getCondition()->getName() + ".pr", &BB->front());
      // Okay, we're going to insert the PHI node.  Since PBI is not the only
      // predecessor, compute the PHI'd conditional value for all of the preds.
      // Any predecessor where the condition is not computable we keep symbolic.
      for (pred_iterator PI = PB; PI != PE; ++PI) {
        BasicBlock *P = *PI;
        if ((PBI = dyn_cast<BranchInst>(P->getTerminator())) &&
            PBI != BI && PBI->isConditional() &&
            PBI->getCondition() == BI->getCondition() &&
            PBI->getSuccessor(0) != PBI->getSuccessor(1)) {
          bool CondIsTrue = PBI->getSuccessor(0) == BB;
          NewPN->addIncoming(ConstantInt::get(Type::getInt1Ty(BB->getContext()),
                                              CondIsTrue), P);
        } else {
          NewPN->addIncoming(BI->getCondition(), P);
        }
      }

      BI->setCondition(NewPN);
      return true;
    }
  }

  if (auto *CE = dyn_cast<ConstantExpr>(BI->getCondition()))
    if (CE->canTrap())
      return false;

  // If this is a conditional branch in an empty block, and if any
  // predecessors are a conditional branch to one of our destinations,
  // fold the conditions into logical ops and one cond br.
  BasicBlock::iterator BBI = BB->begin();
  // Ignore dbg intrinsics.
  while (isa<DbgInfoIntrinsic>(BBI))
    ++BBI;
  if (&*BBI != BI)
    return false;

  int PBIOp, BIOp;
  if (PBI->getSuccessor(0) == BI->getSuccessor(0))
    PBIOp = BIOp = 0;
  else if (PBI->getSuccessor(0) == BI->getSuccessor(1))
    PBIOp = 0, BIOp = 1;
  else if (PBI->getSuccessor(1) == BI->getSuccessor(0))
    PBIOp = 1, BIOp = 0;
  else if (PBI->getSuccessor(1) == BI->getSuccessor(1))
    PBIOp = BIOp = 1;
  else
    return false;

  // Check to make sure that the other destination of this branch
  // isn't BB itself.  If so, this is an infinite loop that will
  // keep getting unwound.
  if (PBI->getSuccessor(PBIOp) == BB)
    return false;

  // Do not perform this transformation if it would require
  // insertion of a large number of select instructions. For targets
  // without predication/cmovs, this is a big pessimization.

  // Also do not perform this transformation if any phi node in the common
  // destination block can trap when reached by BB or PBB (PR17073). In that
  // case, it would be unsafe to hoist the operation into a select instruction.

  BasicBlock *CommonDest = PBI->getSuccessor(PBIOp);
  unsigned NumPhis = 0;
  for (BasicBlock::iterator II = CommonDest->begin();
       isa<PHINode>(II); ++II, ++NumPhis) {
    if (NumPhis > 2) // Disable this xform.
      return false;

    PHINode *PN = cast<PHINode>(II);
    Value *BIV = PN->getIncomingValueForBlock(BB);
    if (ConstantExpr *CE = dyn_cast<ConstantExpr>(BIV))
      if (CE->canTrap())
        return false;

    unsigned PBBIdx = PN->getBasicBlockIndex(PBI->getParent());
    Value *PBIV = PN->getIncomingValue(PBBIdx);
    if (ConstantExpr *CE = dyn_cast<ConstantExpr>(PBIV))
      if (CE->canTrap())
        return false;
  }

  // Finally, if everything is ok, fold the branches to logical ops.
  BasicBlock *OtherDest = BI->getSuccessor(BIOp ^ 1);

  DEBUG(dbgs() << "FOLDING BRs:" << *PBI->getParent()
               << "AND: " << *BI->getParent());


  // If OtherDest *is* BB, then BB is a basic block with a single conditional
  // branch in it, where one edge (OtherDest) goes back to itself but the other
  // exits.  We don't *know* that the program avoids the infinite loop
  // (even though that seems likely).  If we do this xform naively, we'll end up
  // recursively unpeeling the loop.  Since we know that (after the xform is
  // done) that the block *is* infinite if reached, we just make it an obviously
  // infinite loop with no cond branch.
  if (OtherDest == BB) {
    // Insert it at the end of the function, because it's either code,
    // or it won't matter if it's hot. :)
    BasicBlock *InfLoopBlock = BasicBlock::Create(BB->getContext(),
                                                  "infloop", BB->getParent());
    BranchInst::Create(InfLoopBlock, InfLoopBlock);
    OtherDest = InfLoopBlock;
  }

  DEBUG(dbgs() << *PBI->getParent()->getParent());

  // BI may have other predecessors.  Because of this, we leave
  // it alone, but modify PBI.

  // Make sure we get to CommonDest on True&True directions.
  Value *PBICond = PBI->getCondition();
  IRBuilder<true, NoFolder> Builder(PBI);
  if (PBIOp)
    PBICond = Builder.CreateNot(PBICond, PBICond->getName()+".not");

  Value *BICond = BI->getCondition();
  if (BIOp)
    BICond = Builder.CreateNot(BICond, BICond->getName()+".not");

  // Merge the conditions.
  Value *Cond = Builder.CreateOr(PBICond, BICond, "brmerge");

  // Modify PBI to branch on the new condition to the new dests.
  PBI->setCondition(Cond);
  PBI->setSuccessor(0, CommonDest);
  PBI->setSuccessor(1, OtherDest);

  // Update branch weight for PBI.
  uint64_t PredTrueWeight, PredFalseWeight, SuccTrueWeight, SuccFalseWeight;
  bool PredHasWeights = ExtractBranchMetadata(PBI, PredTrueWeight,
                                              PredFalseWeight);
  bool SuccHasWeights = ExtractBranchMetadata(BI, SuccTrueWeight,
                                              SuccFalseWeight);
  if (PredHasWeights && SuccHasWeights) {
    uint64_t PredCommon = PBIOp ? PredFalseWeight : PredTrueWeight;
    uint64_t PredOther = PBIOp ?PredTrueWeight : PredFalseWeight;
    uint64_t SuccCommon = BIOp ? SuccFalseWeight : SuccTrueWeight;
    uint64_t SuccOther = BIOp ? SuccTrueWeight : SuccFalseWeight;
    // The weight to CommonDest should be PredCommon * SuccTotal +
    //                                    PredOther * SuccCommon.
    // The weight to OtherDest should be PredOther * SuccOther.
    uint64_t NewWeights[2] = {PredCommon * (SuccCommon + SuccOther) +
                                  PredOther * SuccCommon,
                              PredOther * SuccOther};
    // Halve the weights if any of them cannot fit in an uint32_t
    FitWeights(NewWeights);

    PBI->setMetadata(LLVMContext::MD_prof,
                     MDBuilder(BI->getContext())
                         .createBranchWeights(NewWeights[0], NewWeights[1]));
  }

  // OtherDest may have phi nodes.  If so, add an entry from PBI's
  // block that are identical to the entries for BI's block.
  AddPredecessorToBlock(OtherDest, PBI->getParent(), BB);

  // We know that the CommonDest already had an edge from PBI to
  // it.  If it has PHIs though, the PHIs may have different
  // entries for BB and PBI's BB.  If so, insert a select to make
  // them agree.
  PHINode *PN;
  for (BasicBlock::iterator II = CommonDest->begin();
       (PN = dyn_cast<PHINode>(II)); ++II) {
    Value *BIV = PN->getIncomingValueForBlock(BB);
    unsigned PBBIdx = PN->getBasicBlockIndex(PBI->getParent());
    Value *PBIV = PN->getIncomingValue(PBBIdx);
    if (BIV != PBIV) {
      // Insert a select in PBI to pick the right value.
      Value *NV = cast<SelectInst>
        (Builder.CreateSelect(PBICond, PBIV, BIV, PBIV->getName()+".mux"));
      PN->setIncomingValue(PBBIdx, NV);
    }
  }

  DEBUG(dbgs() << "INTO: " << *PBI->getParent());
  DEBUG(dbgs() << *PBI->getParent()->getParent());

  // This basic block is probably dead.  We know it has at least
  // one fewer predecessor.
  return true;
}

// Simplifies a terminator by replacing it with a branch to TrueBB if Cond is
// true or to FalseBB if Cond is false.
// Takes care of updating the successors and removing the old terminator.
// Also makes sure not to introduce new successors by assuming that edges to
// non-successor TrueBBs and FalseBBs aren't reachable.
static bool SimplifyTerminatorOnSelect(TerminatorInst *OldTerm, Value *Cond,
                                       BasicBlock *TrueBB, BasicBlock *FalseBB,
                                       uint32_t TrueWeight,
                                       uint32_t FalseWeight){
  // Remove any superfluous successor edges from the CFG.
  // First, figure out which successors to preserve.
  // If TrueBB and FalseBB are equal, only try to preserve one copy of that
  // successor.
  BasicBlock *KeepEdge1 = TrueBB;
  BasicBlock *KeepEdge2 = TrueBB != FalseBB ? FalseBB : nullptr;

  // Then remove the rest.
  for (BasicBlock *Succ : OldTerm->successors()) {
    // Make sure only to keep exactly one copy of each edge.
    if (Succ == KeepEdge1)
      KeepEdge1 = nullptr;
    else if (Succ == KeepEdge2)
      KeepEdge2 = nullptr;
    else
      Succ->removePredecessor(OldTerm->getParent(),
                              /*DontDeleteUselessPHIs=*/true);
  }

  IRBuilder<> Builder(OldTerm);
  Builder.SetCurrentDebugLocation(OldTerm->getDebugLoc());

  // Insert an appropriate new terminator.
  if (!KeepEdge1 && !KeepEdge2) {
    if (TrueBB == FalseBB)
      // We were only looking for one successor, and it was present.
      // Create an unconditional branch to it.
      Builder.CreateBr(TrueBB);
    else {
      // We found both of the successors we were looking for.
      // Create a conditional branch sharing the condition of the select.
      BranchInst *NewBI = Builder.CreateCondBr(Cond, TrueBB, FalseBB);
      if (TrueWeight != FalseWeight)
        NewBI->setMetadata(LLVMContext::MD_prof,
                           MDBuilder(OldTerm->getContext()).
                           createBranchWeights(TrueWeight, FalseWeight));
    }
  } else if (KeepEdge1 && (KeepEdge2 || TrueBB == FalseBB)) {
    // Neither of the selected blocks were successors, so this
    // terminator must be unreachable.
    new UnreachableInst(OldTerm->getContext(), OldTerm);
  } else {
    // One of the selected values was a successor, but the other wasn't.
    // Insert an unconditional branch to the one that was found;
    // the edge to the one that wasn't must be unreachable.
    if (!KeepEdge1)
      // Only TrueBB was found.
      Builder.CreateBr(TrueBB);
    else
      // Only FalseBB was found.
      Builder.CreateBr(FalseBB);
  }

  EraseTerminatorInstAndDCECond(OldTerm);
  return true;
}

// Replaces
//   (switch (select cond, X, Y)) on constant X, Y
// with a branch - conditional if X and Y lead to distinct BBs,
// unconditional otherwise.
static bool SimplifySwitchOnSelect(SwitchInst *SI, SelectInst *Select) {
  // Check for constant integer values in the select.
  ConstantInt *TrueVal = dyn_cast<ConstantInt>(Select->getTrueValue());
  ConstantInt *FalseVal = dyn_cast<ConstantInt>(Select->getFalseValue());
  if (!TrueVal || !FalseVal)
    return false;

  // Find the relevant condition and destinations.
  Value *Condition = Select->getCondition();
  BasicBlock *TrueBB = SI->findCaseValue(TrueVal).getCaseSuccessor();
  BasicBlock *FalseBB = SI->findCaseValue(FalseVal).getCaseSuccessor();

  // Get weight for TrueBB and FalseBB.
  uint32_t TrueWeight = 0, FalseWeight = 0;
  SmallVector<uint64_t, 8> Weights;
  bool HasWeights = HasBranchWeights(SI);
  if (HasWeights) {
    GetBranchWeights(SI, Weights);
    if (Weights.size() == 1 + SI->getNumCases()) {
      TrueWeight = (uint32_t)Weights[SI->findCaseValue(TrueVal).
                                     getSuccessorIndex()];
      FalseWeight = (uint32_t)Weights[SI->findCaseValue(FalseVal).
                                      getSuccessorIndex()];
    }
  }

  // Perform the actual simplification.
  return SimplifyTerminatorOnSelect(SI, Condition, TrueBB, FalseBB,
                                    TrueWeight, FalseWeight);
}

// Replaces
//   (indirectbr (select cond, blockaddress(@fn, BlockA),
//                             blockaddress(@fn, BlockB)))
// with
//   (br cond, BlockA, BlockB).
static bool SimplifyIndirectBrOnSelect(IndirectBrInst *IBI, SelectInst *SI) {
  // Check that both operands of the select are block addresses.
  BlockAddress *TBA = dyn_cast<BlockAddress>(SI->getTrueValue());
  BlockAddress *FBA = dyn_cast<BlockAddress>(SI->getFalseValue());
  if (!TBA || !FBA)
    return false;

  // Extract the actual blocks.
  BasicBlock *TrueBB = TBA->getBasicBlock();
  BasicBlock *FalseBB = FBA->getBasicBlock();

  // Perform the actual simplification.
  return SimplifyTerminatorOnSelect(IBI, SI->getCondition(), TrueBB, FalseBB,
                                    0, 0);
}

/// This is called when we find an icmp instruction
/// (a seteq/setne with a constant) as the only instruction in a
/// block that ends with an uncond branch.  We are looking for a very specific
/// pattern that occurs when "A == 1 || A == 2 || A == 3" gets simplified.  In
/// this case, we merge the first two "or's of icmp" into a switch, but then the
/// default value goes to an uncond block with a seteq in it, we get something
/// like:
///
///   switch i8 %A, label %DEFAULT [ i8 1, label %end    i8 2, label %end ]
/// DEFAULT:
///   %tmp = icmp eq i8 %A, 92
///   br label %end
/// end:
///   ... = phi i1 [ true, %entry ], [ %tmp, %DEFAULT ], [ true, %entry ]
///
/// We prefer to split the edge to 'end' so that there is a true/false entry to
/// the PHI, merging the third icmp into the switch.
static bool TryToSimplifyUncondBranchWithICmpInIt(
    ICmpInst *ICI, IRBuilder<> &Builder, const DataLayout &DL,
    const TargetTransformInfo &TTI, unsigned BonusInstThreshold,
    AssumptionCache *AC) {
  BasicBlock *BB = ICI->getParent();

  // If the block has any PHIs in it or the icmp has multiple uses, it is too
  // complex.
  if (isa<PHINode>(BB->begin()) || !ICI->hasOneUse()) return false;

  Value *V = ICI->getOperand(0);
  ConstantInt *Cst = cast<ConstantInt>(ICI->getOperand(1));

  // The pattern we're looking for is where our only predecessor is a switch on
  // 'V' and this block is the default case for the switch.  In this case we can
  // fold the compared value into the switch to simplify things.
  BasicBlock *Pred = BB->getSinglePredecessor();
  if (!Pred || !isa<SwitchInst>(Pred->getTerminator())) return false;

  SwitchInst *SI = cast<SwitchInst>(Pred->getTerminator());
  if (SI->getCondition() != V)
    return false;

  // If BB is reachable on a non-default case, then we simply know the value of
  // V in this block.  Substitute it and constant fold the icmp instruction
  // away.
  if (SI->getDefaultDest() != BB) {
    ConstantInt *VVal = SI->findCaseDest(BB);
    assert(VVal && "Should have a unique destination value");
    ICI->setOperand(0, VVal);

    if (Value *V = SimplifyInstruction(ICI, DL)) {
      ICI->replaceAllUsesWith(V);
      ICI->eraseFromParent();
    }
    // BB is now empty, so it is likely to simplify away.
    return SimplifyCFG(BB, TTI, BonusInstThreshold, AC) | true;
  }

  // Ok, the block is reachable from the default dest.  If the constant we're
  // comparing exists in one of the other edges, then we can constant fold ICI
  // and zap it.
  if (SI->findCaseValue(Cst) != SI->case_default()) {
    Value *V;
    if (ICI->getPredicate() == ICmpInst::ICMP_EQ)
      V = ConstantInt::getFalse(BB->getContext());
    else
      V = ConstantInt::getTrue(BB->getContext());

    ICI->replaceAllUsesWith(V);
    ICI->eraseFromParent();
    // BB is now empty, so it is likely to simplify away.
    return SimplifyCFG(BB, TTI, BonusInstThreshold, AC) | true;
  }

  // The use of the icmp has to be in the 'end' block, by the only PHI node in
  // the block.
  BasicBlock *SuccBlock = BB->getTerminator()->getSuccessor(0);
  PHINode *PHIUse = dyn_cast<PHINode>(ICI->user_back());
  if (PHIUse == nullptr || PHIUse != &SuccBlock->front() ||
      isa<PHINode>(++BasicBlock::iterator(PHIUse)))
    return false;

  // If the icmp is a SETEQ, then the default dest gets false, the new edge gets
  // true in the PHI.
  Constant *DefaultCst = ConstantInt::getTrue(BB->getContext());
  Constant *NewCst     = ConstantInt::getFalse(BB->getContext());

  if (ICI->getPredicate() == ICmpInst::ICMP_EQ)
    std::swap(DefaultCst, NewCst);

  // Replace ICI (which is used by the PHI for the default value) with true or
  // false depending on if it is EQ or NE.
  ICI->replaceAllUsesWith(DefaultCst);
  ICI->eraseFromParent();

  // Okay, the switch goes to this block on a default value.  Add an edge from
  // the switch to the merge point on the compared value.
  BasicBlock *NewBB = BasicBlock::Create(BB->getContext(), "switch.edge",
                                         BB->getParent(), BB);
  SmallVector<uint64_t, 8> Weights;
  bool HasWeights = HasBranchWeights(SI);
  if (HasWeights) {
    GetBranchWeights(SI, Weights);
    if (Weights.size() == 1 + SI->getNumCases()) {
      // Split weight for default case to case for "Cst".
      Weights[0] = (Weights[0]+1) >> 1;
      Weights.push_back(Weights[0]);

      SmallVector<uint32_t, 8> MDWeights(Weights.begin(), Weights.end());
      SI->setMetadata(LLVMContext::MD_prof,
                      MDBuilder(SI->getContext()).
                      createBranchWeights(MDWeights));
    }
  }
  SI->addCase(Cst, NewBB);

  // NewBB branches to the phi block, add the uncond branch and the phi entry.
  Builder.SetInsertPoint(NewBB);
  Builder.SetCurrentDebugLocation(SI->getDebugLoc());
  Builder.CreateBr(SuccBlock);
  PHIUse->addIncoming(NewCst, NewBB);
  return true;
}

/// The specified branch is a conditional branch.
/// Check to see if it is branching on an or/and chain of icmp instructions, and
/// fold it into a switch instruction if so.
static bool SimplifyBranchOnICmpChain(BranchInst *BI, IRBuilder<> &Builder,
                                      const DataLayout &DL) {
  Instruction *Cond = dyn_cast<Instruction>(BI->getCondition());
  if (!Cond) return false;

  // Change br (X == 0 | X == 1), T, F into a switch instruction.
  // If this is a bunch of seteq's or'd together, or if it's a bunch of
  // 'setne's and'ed together, collect them.

  // Try to gather values from a chain of and/or to be turned into a switch
  ConstantComparesGatherer ConstantCompare(Cond, DL);
  // Unpack the result
  SmallVectorImpl<ConstantInt*> &Values = ConstantCompare.Vals;
  Value *CompVal = ConstantCompare.CompValue;
  unsigned UsedICmps = ConstantCompare.UsedICmps;
  Value *ExtraCase = ConstantCompare.Extra;

  // If we didn't have a multiply compared value, fail.
  if (!CompVal) return false;

  // Avoid turning single icmps into a switch.
  if (UsedICmps <= 1)
    return false;

  bool TrueWhenEqual = (Cond->getOpcode() == Instruction::Or);

  // There might be duplicate constants in the list, which the switch
  // instruction can't handle, remove them now.
  array_pod_sort(Values.begin(), Values.end(), ConstantIntSortPredicate);
  Values.erase(std::unique(Values.begin(), Values.end()), Values.end());

  // If Extra was used, we require at least two switch values to do the
  // transformation.  A switch with one value is just a conditional branch.
  if (ExtraCase && Values.size() < 2) return false;

  // TODO: Preserve branch weight metadata, similarly to how
  // FoldValueComparisonIntoPredecessors preserves it.

  // Figure out which block is which destination.
  BasicBlock *DefaultBB = BI->getSuccessor(1);
  BasicBlock *EdgeBB    = BI->getSuccessor(0);
  if (!TrueWhenEqual) std::swap(DefaultBB, EdgeBB);

  BasicBlock *BB = BI->getParent();

  DEBUG(dbgs() << "Converting 'icmp' chain with " << Values.size()
               << " cases into SWITCH.  BB is:\n" << *BB);

  // If there are any extra values that couldn't be folded into the switch
  // then we evaluate them with an explicit branch first.  Split the block
  // right before the condbr to handle it.
  if (ExtraCase) {
    BasicBlock *NewBB =
        BB->splitBasicBlock(BI->getIterator(), "switch.early.test");
    // Remove the uncond branch added to the old block.
    TerminatorInst *OldTI = BB->getTerminator();
    Builder.SetInsertPoint(OldTI);

    if (TrueWhenEqual)
      Builder.CreateCondBr(ExtraCase, EdgeBB, NewBB);
    else
      Builder.CreateCondBr(ExtraCase, NewBB, EdgeBB);

    OldTI->eraseFromParent();

    // If there are PHI nodes in EdgeBB, then we need to add a new entry to them
    // for the edge we just added.
    AddPredecessorToBlock(EdgeBB, BB, NewBB);

    DEBUG(dbgs() << "  ** 'icmp' chain unhandled condition: " << *ExtraCase
          << "\nEXTRABB = " << *BB);
    BB = NewBB;
  }

  Builder.SetInsertPoint(BI);
  // Convert pointer to int before we switch.
  if (CompVal->getType()->isPointerTy()) {
    CompVal = Builder.CreatePtrToInt(
        CompVal, DL.getIntPtrType(CompVal->getType()), "magicptr");
  }

  // Create the new switch instruction now.
  SwitchInst *New = Builder.CreateSwitch(CompVal, DefaultBB, Values.size());

  // Add all of the 'cases' to the switch instruction.
  for (unsigned i = 0, e = Values.size(); i != e; ++i)
    New->addCase(Values[i], EdgeBB);

  // We added edges from PI to the EdgeBB.  As such, if there were any
  // PHI nodes in EdgeBB, they need entries to be added corresponding to
  // the number of edges added.
  for (BasicBlock::iterator BBI = EdgeBB->begin();
       isa<PHINode>(BBI); ++BBI) {
    PHINode *PN = cast<PHINode>(BBI);
    Value *InVal = PN->getIncomingValueForBlock(BB);
    for (unsigned i = 0, e = Values.size()-1; i != e; ++i)
      PN->addIncoming(InVal, BB);
  }

  // Erase the old branch instruction.
  EraseTerminatorInstAndDCECond(BI);

  DEBUG(dbgs() << "  ** 'icmp' chain result is:\n" << *BB << '\n');
  return true;
}

bool SimplifyCFGOpt::SimplifyResume(ResumeInst *RI, IRBuilder<> &Builder) {
  // If this is a trivial landing pad that just continues unwinding the caught
  // exception then zap the landing pad, turning its invokes into calls.
  BasicBlock *BB = RI->getParent();
  LandingPadInst *LPInst = dyn_cast<LandingPadInst>(BB->getFirstNonPHI());
  if (RI->getValue() != LPInst)
    // Not a landing pad, or the resume is not unwinding the exception that
    // caused control to branch here.
    return false;

  // Check that there are no other instructions except for debug intrinsics.
  BasicBlock::iterator I = LPInst->getIterator(), E = RI->getIterator();
  while (++I != E)
    if (!isa<DbgInfoIntrinsic>(I))
      return false;

  // Turn all invokes that unwind here into calls and delete the basic block.
  for (pred_iterator PI = pred_begin(BB), PE = pred_end(BB); PI != PE;) {
    BasicBlock *Pred = *PI++;
    removeUnwindEdge(Pred);
  }

  // The landingpad is now unreachable.  Zap it.
  BB->eraseFromParent();
  return true;
}

bool SimplifyCFGOpt::SimplifyCleanupReturn(CleanupReturnInst *RI) {
  // If this is a trivial cleanup pad that executes no instructions, it can be
  // eliminated.  If the cleanup pad continues to the caller, any predecessor
  // that is an EH pad will be updated to continue to the caller and any
  // predecessor that terminates with an invoke instruction will have its invoke
  // instruction converted to a call instruction.  If the cleanup pad being
  // simplified does not continue to the caller, each predecessor will be
  // updated to continue to the unwind destination of the cleanup pad being
  // simplified.
  BasicBlock *BB = RI->getParent();
  Instruction *CPInst = dyn_cast<CleanupPadInst>(BB->getFirstNonPHI());
  if (!CPInst)
    // This isn't an empty cleanup.
    return false;

  // Check that there are no other instructions except for debug intrinsics.
  BasicBlock::iterator I = CPInst->getIterator(), E = RI->getIterator();
  while (++I != E)
    if (!isa<DbgInfoIntrinsic>(I))
      return false;

  // If the cleanup return we are simplifying unwinds to the caller, this
  // will set UnwindDest to nullptr.
  BasicBlock *UnwindDest = RI->getUnwindDest();

  // We're about to remove BB from the control flow.  Before we do, sink any
  // PHINodes into the unwind destination.  Doing this before changing the
  // control flow avoids some potentially slow checks, since we can currently
  // be certain that UnwindDest and BB have no common predecessors (since they
  // are both EH pads).
  if (UnwindDest) {
    // First, go through the PHI nodes in UnwindDest and update any nodes that
    // reference the block we are removing
    for (BasicBlock::iterator I = UnwindDest->begin(),
                              IE = UnwindDest->getFirstNonPHI()->getIterator();
         I != IE; ++I) {
      PHINode *DestPN = cast<PHINode>(I);
 
      int Idx = DestPN->getBasicBlockIndex(BB);
      // Since BB unwinds to UnwindDest, it has to be in the PHI node.
      assert(Idx != -1);
      // This PHI node has an incoming value that corresponds to a control
      // path through the cleanup pad we are removing.  If the incoming
      // value is in the cleanup pad, it must be a PHINode (because we
      // verified above that the block is otherwise empty).  Otherwise, the
      // value is either a constant or a value that dominates the cleanup
      // pad being removed.
      //
      // Because BB and UnwindDest are both EH pads, all of their
      // predecessors must unwind to these blocks, and since no instruction
      // can have multiple unwind destinations, there will be no overlap in
      // incoming blocks between SrcPN and DestPN.
      Value *SrcVal = DestPN->getIncomingValue(Idx);
      PHINode *SrcPN = dyn_cast<PHINode>(SrcVal);

      // Remove the entry for the block we are deleting.
      DestPN->removeIncomingValue(Idx, false);

      if (SrcPN && SrcPN->getParent() == BB) {
        // If the incoming value was a PHI node in the cleanup pad we are
        // removing, we need to merge that PHI node's incoming values into
        // DestPN.
        for (unsigned SrcIdx = 0, SrcE = SrcPN->getNumIncomingValues(); 
              SrcIdx != SrcE; ++SrcIdx) {
          DestPN->addIncoming(SrcPN->getIncomingValue(SrcIdx),
                              SrcPN->getIncomingBlock(SrcIdx));
        }
      } else {
        // Otherwise, the incoming value came from above BB and
        // so we can just reuse it.  We must associate all of BB's
        // predecessors with this value.
        for (auto *pred : predecessors(BB)) {
          DestPN->addIncoming(SrcVal, pred);
        }
      }
    }

    // Sink any remaining PHI nodes directly into UnwindDest.
    Instruction *InsertPt = UnwindDest->getFirstNonPHI();
    for (BasicBlock::iterator I = BB->begin(),
                              IE = BB->getFirstNonPHI()->getIterator();
         I != IE;) {
      // The iterator must be incremented here because the instructions are
      // being moved to another block.
      PHINode *PN = cast<PHINode>(I++);
      if (PN->use_empty())
        // If the PHI node has no uses, just leave it.  It will be erased
        // when we erase BB below.
        continue;

      // Otherwise, sink this PHI node into UnwindDest.
      // Any predecessors to UnwindDest which are not already represented
      // must be back edges which inherit the value from the path through
      // BB.  In this case, the PHI value must reference itself.
      for (auto *pred : predecessors(UnwindDest))
        if (pred != BB)
          PN->addIncoming(PN, pred);
      PN->moveBefore(InsertPt);
    }
  }

  for (pred_iterator PI = pred_begin(BB), PE = pred_end(BB); PI != PE;) {
    // The iterator must be updated here because we are removing this pred.
    BasicBlock *PredBB = *PI++;
    if (UnwindDest == nullptr) {
      removeUnwindEdge(PredBB);
    } else {
      TerminatorInst *TI = PredBB->getTerminator();
      TI->replaceUsesOfWith(BB, UnwindDest);
    }
  }

  // The cleanup pad is now unreachable.  Zap it.
  BB->eraseFromParent();
  return true;
}

bool SimplifyCFGOpt::SimplifyReturn(ReturnInst *RI, IRBuilder<> &Builder) {
  BasicBlock *BB = RI->getParent();
  if (!BB->getFirstNonPHIOrDbg()->isTerminator()) return false;

  // Find predecessors that end with branches.
  SmallVector<BasicBlock*, 8> UncondBranchPreds;
  SmallVector<BranchInst*, 8> CondBranchPreds;
  for (pred_iterator PI = pred_begin(BB), E = pred_end(BB); PI != E; ++PI) {
    BasicBlock *P = *PI;
    TerminatorInst *PTI = P->getTerminator();
    if (BranchInst *BI = dyn_cast<BranchInst>(PTI)) {
      if (BI->isUnconditional())
        UncondBranchPreds.push_back(P);
      else
        CondBranchPreds.push_back(BI);
    }
  }

  // If we found some, do the transformation!
  if (!UncondBranchPreds.empty() && DupRet) {
    while (!UncondBranchPreds.empty()) {
      BasicBlock *Pred = UncondBranchPreds.pop_back_val();
      DEBUG(dbgs() << "FOLDING: " << *BB
            << "INTO UNCOND BRANCH PRED: " << *Pred);
      (void)FoldReturnIntoUncondBranch(RI, BB, Pred);
    }

    // If we eliminated all predecessors of the block, delete the block now.
    if (pred_empty(BB))
      // We know there are no successors, so just nuke the block.
      BB->eraseFromParent();

    return true;
  }

  // Check out all of the conditional branches going to this return
  // instruction.  If any of them just select between returns, change the
  // branch itself into a select/return pair.
  while (!CondBranchPreds.empty()) {
    BranchInst *BI = CondBranchPreds.pop_back_val();

    // Check to see if the non-BB successor is also a return block.
    if (isa<ReturnInst>(BI->getSuccessor(0)->getTerminator()) &&
        isa<ReturnInst>(BI->getSuccessor(1)->getTerminator()) &&
        SimplifyCondBranchToTwoReturns(BI, Builder))
      return true;
  }
  return false;
}

bool SimplifyCFGOpt::SimplifyUnreachable(UnreachableInst *UI) {
  BasicBlock *BB = UI->getParent();

  bool Changed = false;

  // If there are any instructions immediately before the unreachable that can
  // be removed, do so.
  while (UI->getIterator() != BB->begin()) {
    BasicBlock::iterator BBI = UI->getIterator();
    --BBI;
    // Do not delete instructions that can have side effects which might cause
    // the unreachable to not be reachable; specifically, calls and volatile
    // operations may have this effect.
    if (isa<CallInst>(BBI) && !isa<DbgInfoIntrinsic>(BBI)) break;

    if (BBI->mayHaveSideEffects()) {
      if (StoreInst *SI = dyn_cast<StoreInst>(BBI)) {
        if (SI->isVolatile())
          break;
      } else if (LoadInst *LI = dyn_cast<LoadInst>(BBI)) {
        if (LI->isVolatile())
          break;
      } else if (AtomicRMWInst *RMWI = dyn_cast<AtomicRMWInst>(BBI)) {
        if (RMWI->isVolatile())
          break;
      } else if (AtomicCmpXchgInst *CXI = dyn_cast<AtomicCmpXchgInst>(BBI)) {
        if (CXI->isVolatile())
          break;
      } else if (!isa<FenceInst>(BBI) && !isa<VAArgInst>(BBI) &&
                 !isa<LandingPadInst>(BBI)) {
        break;
      }
      // Note that deleting LandingPad's here is in fact okay, although it
      // involves a bit of subtle reasoning. If this inst is a LandingPad,
      // all the predecessors of this block will be the unwind edges of Invokes,
      // and we can therefore guarantee this block will be erased.
    }

    // Delete this instruction (any uses are guaranteed to be dead)
    if (!BBI->use_empty())
      BBI->replaceAllUsesWith(UndefValue::get(BBI->getType()));
    BBI->eraseFromParent();
    Changed = true;
  }

  // If the unreachable instruction is the first in the block, take a gander
  // at all of the predecessors of this instruction, and simplify them.
  if (&BB->front() != UI) return Changed;

  SmallVector<BasicBlock*, 8> Preds(pred_begin(BB), pred_end(BB));
  for (unsigned i = 0, e = Preds.size(); i != e; ++i) {
    TerminatorInst *TI = Preds[i]->getTerminator();
    IRBuilder<> Builder(TI);
    if (BranchInst *BI = dyn_cast<BranchInst>(TI)) {
      if (BI->isUnconditional()) {
        if (BI->getSuccessor(0) == BB) {
          new UnreachableInst(TI->getContext(), TI);
          TI->eraseFromParent();
          Changed = true;
        }
      } else {
        if (BI->getSuccessor(0) == BB) {
          Builder.CreateBr(BI->getSuccessor(1));
          EraseTerminatorInstAndDCECond(BI);
        } else if (BI->getSuccessor(1) == BB) {
          Builder.CreateBr(BI->getSuccessor(0));
          EraseTerminatorInstAndDCECond(BI);
          Changed = true;
        }
      }
    } else if (SwitchInst *SI = dyn_cast<SwitchInst>(TI)) {
      for (SwitchInst::CaseIt i = SI->case_begin(), e = SI->case_end();
           i != e; ++i)
        if (i.getCaseSuccessor() == BB) {
          BB->removePredecessor(SI->getParent());
          SI->removeCase(i);
          --i; --e;
          Changed = true;
        }
    } else if ((isa<InvokeInst>(TI) &&
                cast<InvokeInst>(TI)->getUnwindDest() == BB) ||
               isa<CatchEndPadInst>(TI) || isa<TerminatePadInst>(TI)) {
      removeUnwindEdge(TI->getParent());
      Changed = true;
    } else if (isa<CleanupReturnInst>(TI) || isa<CleanupEndPadInst>(TI) ||
               isa<CatchReturnInst>(TI)) {
      new UnreachableInst(TI->getContext(), TI);
      TI->eraseFromParent();
      Changed = true;
    }
    // TODO: If TI is a CatchPadInst, then (BB must be its normal dest and)
    // we can eliminate it, redirecting its preds to its unwind successor,
    // or to the next outer handler if the removed catch is the last for its
    // catchendpad.
  }

  // If this block is now dead, remove it.
  if (pred_empty(BB) &&
      BB != &BB->getParent()->getEntryBlock()) {
    // We know there are no successors, so just nuke the block.
    BB->eraseFromParent();
    return true;
  }

  return Changed;
}

static bool CasesAreContiguous(SmallVectorImpl<ConstantInt *> &Cases) {
  assert(Cases.size() >= 1);

  array_pod_sort(Cases.begin(), Cases.end(), ConstantIntSortPredicate);
  for (size_t I = 1, E = Cases.size(); I != E; ++I) {
    if (Cases[I - 1]->getValue() != Cases[I]->getValue() + 1)
      return false;
  }
  return true;
}

/// Turn a switch with two reachable destinations into an integer range
/// comparison and branch.
static bool TurnSwitchRangeIntoICmp(SwitchInst *SI, IRBuilder<> &Builder) {
  assert(SI->getNumCases() > 1 && "Degenerate switch?");

  bool HasDefault =
      !isa<UnreachableInst>(SI->getDefaultDest()->getFirstNonPHIOrDbg());

  // Partition the cases into two sets with different destinations.
  BasicBlock *DestA = HasDefault ? SI->getDefaultDest() : nullptr;
  BasicBlock *DestB = nullptr;
  SmallVector <ConstantInt *, 16> CasesA;
  SmallVector <ConstantInt *, 16> CasesB;

  for (SwitchInst::CaseIt I : SI->cases()) {
    BasicBlock *Dest = I.getCaseSuccessor();
    if (!DestA) DestA = Dest;
    if (Dest == DestA) {
      CasesA.push_back(I.getCaseValue());
      continue;
    }
    if (!DestB) DestB = Dest;
    if (Dest == DestB) {
      CasesB.push_back(I.getCaseValue());
      continue;
    }
    return false;  // More than two destinations.
  }

  assert(DestA && DestB && "Single-destination switch should have been folded.");
  assert(DestA != DestB);
  assert(DestB != SI->getDefaultDest());
  assert(!CasesB.empty() && "There must be non-default cases.");
  assert(!CasesA.empty() || HasDefault);

  // Figure out if one of the sets of cases form a contiguous range.
  SmallVectorImpl<ConstantInt *> *ContiguousCases = nullptr;
  BasicBlock *ContiguousDest = nullptr;
  BasicBlock *OtherDest = nullptr;
  if (!CasesA.empty() && CasesAreContiguous(CasesA)) {
    ContiguousCases = &CasesA;
    ContiguousDest = DestA;
    OtherDest = DestB;
  } else if (CasesAreContiguous(CasesB)) {
    ContiguousCases = &CasesB;
    ContiguousDest = DestB;
    OtherDest = DestA;
  } else
    return false;

  // Start building the compare and branch.

  Constant *Offset = ConstantExpr::getNeg(ContiguousCases->back());
  Constant *NumCases = ConstantInt::get(Offset->getType(), ContiguousCases->size());

  Value *Sub = SI->getCondition();
  if (!Offset->isNullValue())
    Sub = Builder.CreateAdd(Sub, Offset, Sub->getName() + ".off");

  Value *Cmp;
  // If NumCases overflowed, then all possible values jump to the successor.
  if (NumCases->isNullValue() && !ContiguousCases->empty())
    Cmp = ConstantInt::getTrue(SI->getContext());
  else
    Cmp = Builder.CreateICmpULT(Sub, NumCases, "switch");
  BranchInst *NewBI = Builder.CreateCondBr(Cmp, ContiguousDest, OtherDest);

  // Update weight for the newly-created conditional branch.
  if (HasBranchWeights(SI)) {
    SmallVector<uint64_t, 8> Weights;
    GetBranchWeights(SI, Weights);
    if (Weights.size() == 1 + SI->getNumCases()) {
      uint64_t TrueWeight = 0;
      uint64_t FalseWeight = 0;
      for (size_t I = 0, E = Weights.size(); I != E; ++I) {
        if (SI->getSuccessor(I) == ContiguousDest)
          TrueWeight += Weights[I];
        else
          FalseWeight += Weights[I];
      }
      while (TrueWeight > UINT32_MAX || FalseWeight > UINT32_MAX) {
        TrueWeight /= 2;
        FalseWeight /= 2;
      }
      NewBI->setMetadata(LLVMContext::MD_prof,
                         MDBuilder(SI->getContext()).createBranchWeights(
                             (uint32_t)TrueWeight, (uint32_t)FalseWeight));
    }
  }

  // Prune obsolete incoming values off the successors' PHI nodes.
  for (auto BBI = ContiguousDest->begin(); isa<PHINode>(BBI); ++BBI) {
    unsigned PreviousEdges = ContiguousCases->size();
    if (ContiguousDest == SI->getDefaultDest()) ++PreviousEdges;
    for (unsigned I = 0, E = PreviousEdges - 1; I != E; ++I)
      cast<PHINode>(BBI)->removeIncomingValue(SI->getParent());
  }
  for (auto BBI = OtherDest->begin(); isa<PHINode>(BBI); ++BBI) {
    unsigned PreviousEdges = SI->getNumCases() - ContiguousCases->size();
    if (OtherDest == SI->getDefaultDest()) ++PreviousEdges;
    for (unsigned I = 0, E = PreviousEdges - 1; I != E; ++I)
      cast<PHINode>(BBI)->removeIncomingValue(SI->getParent());
  }

  // Drop the switch.
  SI->eraseFromParent();

  return true;
}

/// Compute masked bits for the condition of a switch
/// and use it to remove dead cases.
static bool EliminateDeadSwitchCases(SwitchInst *SI, AssumptionCache *AC,
                                     const DataLayout &DL) {
  Value *Cond = SI->getCondition();
  unsigned Bits = Cond->getType()->getIntegerBitWidth();
  APInt KnownZero(Bits, 0), KnownOne(Bits, 0);
  computeKnownBits(Cond, KnownZero, KnownOne, DL, 0, AC, SI);

  // Gather dead cases.
  SmallVector<ConstantInt*, 8> DeadCases;
  for (SwitchInst::CaseIt I = SI->case_begin(), E = SI->case_end(); I != E; ++I) {
    if ((I.getCaseValue()->getValue() & KnownZero) != 0 ||
        (I.getCaseValue()->getValue() & KnownOne) != KnownOne) {
      DeadCases.push_back(I.getCaseValue());
      DEBUG(dbgs() << "SimplifyCFG: switch case '"
                   << I.getCaseValue() << "' is dead.\n");
    }
  }

  // If we can prove that the cases must cover all possible values, the 
  // default destination becomes dead and we can remove it.  If we know some 
  // of the bits in the value, we can use that to more precisely compute the
  // number of possible unique case values.
  bool HasDefault =
    !isa<UnreachableInst>(SI->getDefaultDest()->getFirstNonPHIOrDbg());
  const unsigned NumUnknownBits = Bits - 
    (KnownZero.Or(KnownOne)).countPopulation();
  assert(NumUnknownBits <= Bits);
  if (HasDefault && DeadCases.empty() &&
      NumUnknownBits < 64 /* avoid overflow */ &&  
      SI->getNumCases() == (1ULL << NumUnknownBits)) {
    DEBUG(dbgs() << "SimplifyCFG: switch default is dead.\n");
    BasicBlock *NewDefault = SplitBlockPredecessors(SI->getDefaultDest(),
                                                    SI->getParent(), "");
    SI->setDefaultDest(&*NewDefault);
    SplitBlock(&*NewDefault, &NewDefault->front());
    auto *OldTI = NewDefault->getTerminator();
    new UnreachableInst(SI->getContext(), OldTI);
    EraseTerminatorInstAndDCECond(OldTI);
    return true;
  }

  SmallVector<uint64_t, 8> Weights;
  bool HasWeight = HasBranchWeights(SI);
  if (HasWeight) {
    GetBranchWeights(SI, Weights);
    HasWeight = (Weights.size() == 1 + SI->getNumCases());
  }

  // Remove dead cases from the switch.
  for (unsigned I = 0, E = DeadCases.size(); I != E; ++I) {
    SwitchInst::CaseIt Case = SI->findCaseValue(DeadCases[I]);
    assert(Case != SI->case_default() &&
           "Case was not found. Probably mistake in DeadCases forming.");
    if (HasWeight) {
      std::swap(Weights[Case.getCaseIndex()+1], Weights.back());
      Weights.pop_back();
    }

    // Prune unused values from PHI nodes.
    Case.getCaseSuccessor()->removePredecessor(SI->getParent());
    SI->removeCase(Case);
  }
  if (HasWeight && Weights.size() >= 2) {
    SmallVector<uint32_t, 8> MDWeights(Weights.begin(), Weights.end());
    SI->setMetadata(LLVMContext::MD_prof,
                    MDBuilder(SI->getParent()->getContext()).
                    createBranchWeights(MDWeights));
  }

  return !DeadCases.empty();
}

/// If BB would be eligible for simplification by
/// TryToSimplifyUncondBranchFromEmptyBlock (i.e. it is empty and terminated
/// by an unconditional branch), look at the phi node for BB in the successor
/// block and see if the incoming value is equal to CaseValue. If so, return
/// the phi node, and set PhiIndex to BB's index in the phi node.
static PHINode *FindPHIForConditionForwarding(ConstantInt *CaseValue,
                                              BasicBlock *BB,
                                              int *PhiIndex) {
  if (BB->getFirstNonPHIOrDbg() != BB->getTerminator())
    return nullptr; // BB must be empty to be a candidate for simplification.
  if (!BB->getSinglePredecessor())
    return nullptr; // BB must be dominated by the switch.

  BranchInst *Branch = dyn_cast<BranchInst>(BB->getTerminator());
  if (!Branch || !Branch->isUnconditional())
    return nullptr; // Terminator must be unconditional branch.

  BasicBlock *Succ = Branch->getSuccessor(0);

  BasicBlock::iterator I = Succ->begin();
  while (PHINode *PHI = dyn_cast<PHINode>(I++)) {
    int Idx = PHI->getBasicBlockIndex(BB);
    assert(Idx >= 0 && "PHI has no entry for predecessor?");

    Value *InValue = PHI->getIncomingValue(Idx);
    if (InValue != CaseValue) continue;

    *PhiIndex = Idx;
    return PHI;
  }

  return nullptr;
}

/// Try to forward the condition of a switch instruction to a phi node
/// dominated by the switch, if that would mean that some of the destination
/// blocks of the switch can be folded away.
/// Returns true if a change is made.
static bool ForwardSwitchConditionToPHI(SwitchInst *SI) {
  typedef DenseMap<PHINode*, SmallVector<int,4> > ForwardingNodesMap;
  ForwardingNodesMap ForwardingNodes;

  for (SwitchInst::CaseIt I = SI->case_begin(), E = SI->case_end(); I != E; ++I) {
    ConstantInt *CaseValue = I.getCaseValue();
    BasicBlock *CaseDest = I.getCaseSuccessor();

    int PhiIndex;
    PHINode *PHI = FindPHIForConditionForwarding(CaseValue, CaseDest,
                                                 &PhiIndex);
    if (!PHI) continue;

    ForwardingNodes[PHI].push_back(PhiIndex);
  }

  bool Changed = false;

  for (ForwardingNodesMap::iterator I = ForwardingNodes.begin(),
       E = ForwardingNodes.end(); I != E; ++I) {
    PHINode *Phi = I->first;
    SmallVectorImpl<int> &Indexes = I->second;

    if (Indexes.size() < 2) continue;

    for (size_t I = 0, E = Indexes.size(); I != E; ++I)
      Phi->setIncomingValue(Indexes[I], SI->getCondition());
    Changed = true;
  }

  return Changed;
}

/// Return true if the backend will be able to handle
/// initializing an array of constants like C.
static bool ValidLookupTableConstant(Constant *C) {
  if (C->isThreadDependent())
    return false;
  if (C->isDLLImportDependent())
    return false;

  if (ConstantExpr *CE = dyn_cast<ConstantExpr>(C))
    return CE->isGEPWithNoNotionalOverIndexing();

  return isa<ConstantFP>(C) ||
      isa<ConstantInt>(C) ||
      isa<ConstantPointerNull>(C) ||
      isa<GlobalValue>(C) ||
      isa<UndefValue>(C);
}

/// If V is a Constant, return it. Otherwise, try to look up
/// its constant value in ConstantPool, returning 0 if it's not there.
static Constant *LookupConstant(Value *V,
                         const SmallDenseMap<Value*, Constant*>& ConstantPool) {
  if (Constant *C = dyn_cast<Constant>(V))
    return C;
  return ConstantPool.lookup(V);
}

/// Try to fold instruction I into a constant. This works for
/// simple instructions such as binary operations where both operands are
/// constant or can be replaced by constants from the ConstantPool. Returns the
/// resulting constant on success, 0 otherwise.
static Constant *
ConstantFold(Instruction *I, const DataLayout &DL,
             const SmallDenseMap<Value *, Constant *> &ConstantPool) {
  if (SelectInst *Select = dyn_cast<SelectInst>(I)) {
    Constant *A = LookupConstant(Select->getCondition(), ConstantPool);
    if (!A)
      return nullptr;
    if (A->isAllOnesValue())
      return LookupConstant(Select->getTrueValue(), ConstantPool);
    if (A->isNullValue())
      return LookupConstant(Select->getFalseValue(), ConstantPool);
    return nullptr;
  }

  SmallVector<Constant *, 4> COps;
  for (unsigned N = 0, E = I->getNumOperands(); N != E; ++N) {
    if (Constant *A = LookupConstant(I->getOperand(N), ConstantPool))
      COps.push_back(A);
    else
      return nullptr;
  }

  if (CmpInst *Cmp = dyn_cast<CmpInst>(I)) {
    return ConstantFoldCompareInstOperands(Cmp->getPredicate(), COps[0],
                                           COps[1], DL);
  }

  return ConstantFoldInstOperands(I->getOpcode(), I->getType(), COps, DL);
}

/// Try to determine the resulting constant values in phi nodes
/// at the common destination basic block, *CommonDest, for one of the case
/// destionations CaseDest corresponding to value CaseVal (0 for the default
/// case), of a switch instruction SI.
static bool
GetCaseResults(SwitchInst *SI, ConstantInt *CaseVal, BasicBlock *CaseDest,
               BasicBlock **CommonDest,
               SmallVectorImpl<std::pair<PHINode *, Constant *>> &Res,
               const DataLayout &DL) {
  // The block from which we enter the common destination.
  BasicBlock *Pred = SI->getParent();

  // If CaseDest is empty except for some side-effect free instructions through
  // which we can constant-propagate the CaseVal, continue to its successor.
  SmallDenseMap<Value*, Constant*> ConstantPool;
  ConstantPool.insert(std::make_pair(SI->getCondition(), CaseVal));
  for (BasicBlock::iterator I = CaseDest->begin(), E = CaseDest->end(); I != E;
       ++I) {
    if (TerminatorInst *T = dyn_cast<TerminatorInst>(I)) {
      // If the terminator is a simple branch, continue to the next block.
      if (T->getNumSuccessors() != 1)
        return false;
      Pred = CaseDest;
      CaseDest = T->getSuccessor(0);
    } else if (isa<DbgInfoIntrinsic>(I)) {
      // Skip debug intrinsic.
      continue;
    } else if (Constant *C = ConstantFold(&*I, DL, ConstantPool)) {
      // Instruction is side-effect free and constant.

      // If the instruction has uses outside this block or a phi node slot for
      // the block, it is not safe to bypass the instruction since it would then
      // no longer dominate all its uses.
      for (auto &Use : I->uses()) {
        User *User = Use.getUser();
        if (Instruction *I = dyn_cast<Instruction>(User))
          if (I->getParent() == CaseDest)
            continue;
        if (PHINode *Phi = dyn_cast<PHINode>(User))
          if (Phi->getIncomingBlock(Use) == CaseDest)
            continue;
        return false;
      }

      ConstantPool.insert(std::make_pair(&*I, C));
    } else {
      break;
    }
  }

  // If we did not have a CommonDest before, use the current one.
  if (!*CommonDest)
    *CommonDest = CaseDest;
  // If the destination isn't the common one, abort.
  if (CaseDest != *CommonDest)
    return false;

  // Get the values for this case from phi nodes in the destination block.
  BasicBlock::iterator I = (*CommonDest)->begin();
  while (PHINode *PHI = dyn_cast<PHINode>(I++)) {
    int Idx = PHI->getBasicBlockIndex(Pred);
    if (Idx == -1)
      continue;

    Constant *ConstVal = LookupConstant(PHI->getIncomingValue(Idx),
                                        ConstantPool);
    if (!ConstVal)
      return false;

    // Be conservative about which kinds of constants we support.
    if (!ValidLookupTableConstant(ConstVal))
      return false;

    Res.push_back(std::make_pair(PHI, ConstVal));
  }

  return Res.size() > 0;
}

#if INTEL_CUSTOMIZATION
/// Try to determine the resulting values in PHI nodes in the common destination
/// basic block, *CommonDest, for one of the case destinations CaseDest.
static bool
GetCaseResultPHIValues(SwitchInst *SI, BasicBlock *CaseDest,
                       BasicBlock **CommonDest,
                       SmallVectorImpl<std::pair<PHINode *, Value *>> &Res) {
  // The block from which we enter the common destination.
  BasicBlock *Pred = SI->getParent();
 
  // If CaseDest has PHI node, then it is the common destination block. 
  // Otherwise, if CaseDest has an unconditional branch and no other 
  // meaningful instructions, then its successor should be the common 
  // destination block.
  for (BasicBlock::iterator I = CaseDest->begin(), E = CaseDest->end();
                            I != E; ++I) {
    if (TerminatorInst *T = dyn_cast<TerminatorInst>(I)) {
      if (T->getNumSuccessors() != 1)
        return false;
      Pred = CaseDest;
      CaseDest = T->getSuccessor(0);
    } else if (isa<DbgInfoIntrinsic>(I)) {
      // Skip debug intrinsic.
      continue;
    } else if (isa<PHINode>(I)) {
      break;
    } else {
      return false;
    }
  }

  if (!*CommonDest)
    *CommonDest = CaseDest;
  
  // If this case's destination block doesn't match the given common
  // destination block, we don't need to get its results.
  if (*CommonDest != CaseDest)
    return false;

  // Collect case results from phi nodes in the common destination block.
  BasicBlock::iterator I = CaseDest->begin();
  while (PHINode *PHI = dyn_cast<PHINode>(I)) {
    int Idx = PHI->getBasicBlockIndex(Pred);
    assert(Idx != -1 && "Wrong predecessor");

    Res.push_back(std::make_pair(PHI, PHI->getIncomingValue(Idx)));
    ++I;
  }
  
  return true;
}
#endif // INTEL_CUSTOMIZATION

// Helper function used to add CaseVal to the list of cases that generate
// Result.
static void MapCaseToResult(ConstantInt *CaseVal,
    SwitchCaseResultVectorTy &UniqueResults,
    Constant *Result) {
  for (auto &I : UniqueResults) {
    if (I.first == Result) {
      I.second.push_back(CaseVal);
      return;
    }
  }
  UniqueResults.push_back(std::make_pair(Result,
        SmallVector<ConstantInt*, 4>(1, CaseVal)));
}

// Helper function that initializes a map containing
// results for the PHI node of the common destination block for a switch
// instruction. Returns false if multiple PHI nodes have been found or if
// there is not a common destination block for the switch.
static bool InitializeUniqueCases(SwitchInst *SI, PHINode *&PHI,
                                  BasicBlock *&CommonDest,
                                  SwitchCaseResultVectorTy &UniqueResults,
                                  Constant *&DefaultResult,
                                  const DataLayout &DL) {
  for (auto &I : SI->cases()) {
    ConstantInt *CaseVal = I.getCaseValue();

    // Resulting value at phi nodes for this case value.
    SwitchCaseResultsTy Results;
    if (!GetCaseResults(SI, CaseVal, I.getCaseSuccessor(), &CommonDest, Results,
                        DL))
      return false;

    // Only one value per case is permitted
    if (Results.size() > 1)
      return false;
    MapCaseToResult(CaseVal, UniqueResults, Results.begin()->second);

    // Check the PHI consistency.
    if (!PHI)
      PHI = Results[0].first;
    else if (PHI != Results[0].first)
      return false;
  }
  // Find the default result value.
  SmallVector<std::pair<PHINode *, Constant *>, 1> DefaultResults;
  BasicBlock *DefaultDest = SI->getDefaultDest();
  GetCaseResults(SI, nullptr, SI->getDefaultDest(), &CommonDest, DefaultResults,
                 DL);
  // If the default value is not found abort unless the default destination
  // is unreachable.
  DefaultResult =
      DefaultResults.size() == 1 ? DefaultResults.begin()->second : nullptr;
  if ((!DefaultResult &&
        !isa<UnreachableInst>(DefaultDest->getFirstNonPHIOrDbg())))
    return false;

  return true;
}

// Helper function that checks if it is possible to transform a switch with only
// two cases (or two cases + default) that produces a result into a select.
// Example:
// switch (a) {
//   case 10:                %0 = icmp eq i32 %a, 10
//     return 10;            %1 = select i1 %0, i32 10, i32 4
//   case 20:        ---->   %2 = icmp eq i32 %a, 20
//     return 2;             %3 = select i1 %2, i32 2, i32 %1
//   default:
//     return 4;
// }
static Value *
ConvertTwoCaseSwitch(const SwitchCaseResultVectorTy &ResultVector,
                     Constant *DefaultResult, Value *Condition,
                     IRBuilder<> &Builder) {
  assert(ResultVector.size() == 2 &&
      "We should have exactly two unique results at this point");
  // If we are selecting between only two cases transform into a simple
  // select or a two-way select if default is possible.
  if (ResultVector[0].second.size() == 1 &&
      ResultVector[1].second.size() == 1) {
    ConstantInt *const FirstCase = ResultVector[0].second[0];
    ConstantInt *const SecondCase = ResultVector[1].second[0];

    bool DefaultCanTrigger = DefaultResult;
    Value *SelectValue = ResultVector[1].first;
    if (DefaultCanTrigger) {
      Value *const ValueCompare =
          Builder.CreateICmpEQ(Condition, SecondCase, "switch.selectcmp");
      SelectValue = Builder.CreateSelect(ValueCompare, ResultVector[1].first,
                                         DefaultResult, "switch.select");
    }
    Value *const ValueCompare =
        Builder.CreateICmpEQ(Condition, FirstCase, "switch.selectcmp");
    return Builder.CreateSelect(ValueCompare, ResultVector[0].first, SelectValue,
                                "switch.select");
  }

  return nullptr;
}

// Helper function to cleanup a switch instruction that has been converted into
// a select, fixing up PHI nodes and basic blocks.
static void RemoveSwitchAfterSelectConversion(SwitchInst *SI, PHINode *PHI,
                                              Value *SelectValue,
                                              IRBuilder<> &Builder) {
  BasicBlock *SelectBB = SI->getParent();
  while (PHI->getBasicBlockIndex(SelectBB) >= 0)
    PHI->removeIncomingValue(SelectBB);
  PHI->addIncoming(SelectValue, SelectBB);

  Builder.CreateBr(PHI->getParent());

  // Remove the switch.
  for (unsigned i = 0, e = SI->getNumSuccessors(); i < e; ++i) {
    BasicBlock *Succ = SI->getSuccessor(i);

    if (Succ == PHI->getParent())
      continue;
    Succ->removePredecessor(SelectBB);
  }
  SI->eraseFromParent();
}

/// If the switch is only used to initialize one or more
/// phi nodes in a common successor block with only two different
/// constant values, replace the switch with select.
static bool SwitchToSelect(SwitchInst *SI, IRBuilder<> &Builder,
                           AssumptionCache *AC, const DataLayout &DL) {
  Value *const Cond = SI->getCondition();
  PHINode *PHI = nullptr;
  BasicBlock *CommonDest = nullptr;
  Constant *DefaultResult;
  SwitchCaseResultVectorTy UniqueResults;
  // Collect all the cases that will deliver the same value from the switch.
  if (!InitializeUniqueCases(SI, PHI, CommonDest, UniqueResults, DefaultResult,
                             DL))
    return false;
  // Selects choose between maximum two values.
  if (UniqueResults.size() != 2)
    return false;
  assert(PHI != nullptr && "PHI for value select not found");

  Builder.SetInsertPoint(SI);
  Value *SelectValue = ConvertTwoCaseSwitch(
      UniqueResults,
      DefaultResult, Cond, Builder);
  if (SelectValue) {
    RemoveSwitchAfterSelectConversion(SI, PHI, SelectValue, Builder);
    return true;
  }
  // The switch couldn't be converted into a select.
  return false;
}

#if INTEL_CUSTOMIZATION
/// Try to remove cases that have same results as the default case in the 
/// PHI nodes at the common destination basic block.
static bool EliminateRedundantCases(SwitchInst *SI) {
  bool Modified = false;

  // Remove cases that have the same successor as the default case.
  for (auto C = SI->case_end(), E = SI->case_begin(); C != E;) {
    --C;
    if (C.getCaseSuccessor() == SI->getDefaultDest()) {
      C.getCaseSuccessor()->removePredecessor(SI->getParent());
      SI->removeCase(C);
      Modified = true;
    }
  }

  SmallVector<std::pair<PHINode *, Value *>, 4> DefaultResults;
  BasicBlock *DefaultDest = nullptr;

  // Try to get PHI node results for the default case. If this fails, then stop 
  // this optimization.
  if (!GetCaseResultPHIValues(SI, SI->getDefaultDest(), &DefaultDest,
                              DefaultResults))
    return false;
  
  SmallVector<std::pair<PHINode *, Value *>, 4> CaseResults;
  SmallVector<SwitchInst::CaseIt, 2> CasesToBeRemoved;

  // Loop through all cases, trying to get PHI node results for each case. If
  // this case goes to the same destination block and generates same values
  // as the default case, then it's safe to remove this case.
  for (auto C = SI->case_begin(), E = SI->case_end(); C != E; ++C) {
    CaseResults.clear();
    if (!GetCaseResultPHIValues(SI, C.getCaseSuccessor(), &DefaultDest, 
                                CaseResults)) 
      continue;
   
    // Check if this case has the same number of results as the default case.
    if (CaseResults.size() != DefaultResults.size()) 
      continue;

    bool Match = true;
    auto CaseResIt = CaseResults.begin(), CaseResEnd = CaseResults.end();
    auto DefaultResIt = DefaultResults.begin();
    while (CaseResIt != CaseResEnd) {
      // Compare the result values.
      if (CaseResIt->first != DefaultResIt->first || 
          CaseResIt->second != DefaultResIt->second) {
        Match = false;
        break;
      }
      ++CaseResIt;
      ++DefaultResIt;
    }
  
    // This case is redundant.
    if (Match) 
      CasesToBeRemoved.push_back(C);
  }

  // Remove all redundant cases.
  for (auto C = CasesToBeRemoved.rbegin(), 
            E = CasesToBeRemoved.rend(); C != E; ++C) {
    C->getCaseSuccessor()->removePredecessor(SI->getParent());
    SI->removeCase(*C);
    Modified = true;
  }

  return Modified;
}
#endif // INTEL_CUSTOMIZATION

namespace {
  /// This class represents a lookup table that can be used to replace a switch.
  class SwitchLookupTable {
  public:
    /// Create a lookup table to use as a switch replacement with the contents
    /// of Values, using DefaultValue to fill any holes in the table.
    SwitchLookupTable(
        Module &M, uint64_t TableSize, ConstantInt *Offset,
        const SmallVectorImpl<std::pair<ConstantInt *, Constant *>> &Values,
        Constant *DefaultValue, const DataLayout &DL);

    /// Build instructions with Builder to retrieve the value at
    /// the position given by Index in the lookup table.
    Value *BuildLookup(Value *Index, IRBuilder<> &Builder);

    /// Return true if a table with TableSize elements of
    /// type ElementType would fit in a target-legal register.
    static bool WouldFitInRegister(const DataLayout &DL, uint64_t TableSize,
                                   Type *ElementType);

  private:
    // Depending on the contents of the table, it can be represented in
    // different ways.
    enum {
      // For tables where each element contains the same value, we just have to
      // store that single value and return it for each lookup.
      SingleValueKind,

      // For tables where there is a linear relationship between table index
      // and values. We calculate the result with a simple multiplication
      // and addition instead of a table lookup.
      LinearMapKind,

      // For small tables with integer elements, we can pack them into a bitmap
      // that fits into a target-legal register. Values are retrieved by
      // shift and mask operations.
      BitMapKind,

      // The table is stored as an array of values. Values are retrieved by load
      // instructions from the table.
      ArrayKind
    } Kind;

    // For SingleValueKind, this is the single value.
    Constant *SingleValue;

    // For BitMapKind, this is the bitmap.
    ConstantInt *BitMap;
    IntegerType *BitMapElementTy;

    // For LinearMapKind, these are the constants used to derive the value.
    ConstantInt *LinearOffset;
    ConstantInt *LinearMultiplier;

    // For ArrayKind, this is the array.
    GlobalVariable *Array;
  };
}

SwitchLookupTable::SwitchLookupTable(
    Module &M, uint64_t TableSize, ConstantInt *Offset,
    const SmallVectorImpl<std::pair<ConstantInt *, Constant *>> &Values,
    Constant *DefaultValue, const DataLayout &DL)
    : SingleValue(nullptr), BitMap(nullptr), BitMapElementTy(nullptr),
      LinearOffset(nullptr), LinearMultiplier(nullptr), Array(nullptr) {
  assert(Values.size() && "Can't build lookup table without values!");
  assert(TableSize >= Values.size() && "Can't fit values in table!");

  // If all values in the table are equal, this is that value.
  SingleValue = Values.begin()->second;

  Type *ValueType = Values.begin()->second->getType();

  // Build up the table contents.
  SmallVector<Constant*, 64> TableContents(TableSize);
  for (size_t I = 0, E = Values.size(); I != E; ++I) {
    ConstantInt *CaseVal = Values[I].first;
    Constant *CaseRes = Values[I].second;
    assert(CaseRes->getType() == ValueType);

    uint64_t Idx = (CaseVal->getValue() - Offset->getValue())
                   .getLimitedValue();
    TableContents[Idx] = CaseRes;

    if (CaseRes != SingleValue)
      SingleValue = nullptr;
  }

  // Fill in any holes in the table with the default result.
  if (Values.size() < TableSize) {
    assert(DefaultValue &&
           "Need a default value to fill the lookup table holes.");
    assert(DefaultValue->getType() == ValueType);
    for (uint64_t I = 0; I < TableSize; ++I) {
      if (!TableContents[I])
        TableContents[I] = DefaultValue;
    }

    if (DefaultValue != SingleValue)
      SingleValue = nullptr;
  }

  // If each element in the table contains the same value, we only need to store
  // that single value.
  if (SingleValue) {
    Kind = SingleValueKind;
    return;
  }

  // Check if we can derive the value with a linear transformation from the
  // table index.
  if (isa<IntegerType>(ValueType)) {
    bool LinearMappingPossible = true;
    APInt PrevVal;
    APInt DistToPrev;
    assert(TableSize >= 2 && "Should be a SingleValue table.");
    // Check if there is the same distance between two consecutive values.
    for (uint64_t I = 0; I < TableSize; ++I) {
      ConstantInt *ConstVal = dyn_cast<ConstantInt>(TableContents[I]);
      if (!ConstVal) {
        // This is an undef. We could deal with it, but undefs in lookup tables
        // are very seldom. It's probably not worth the additional complexity.
        LinearMappingPossible = false;
        break;
      }
      APInt Val = ConstVal->getValue();
      if (I != 0) {
        APInt Dist = Val - PrevVal;
        if (I == 1) {
          DistToPrev = Dist;
        } else if (Dist != DistToPrev) {
          LinearMappingPossible = false;
          break;
        }
      }
      PrevVal = Val;
    }
    if (LinearMappingPossible) {
      LinearOffset = cast<ConstantInt>(TableContents[0]);
      LinearMultiplier = ConstantInt::get(M.getContext(), DistToPrev);
      Kind = LinearMapKind;
      ++NumLinearMaps;
      return;
    }
  }

  // If the type is integer and the table fits in a register, build a bitmap.
  if (WouldFitInRegister(DL, TableSize, ValueType)) {
    IntegerType *IT = cast<IntegerType>(ValueType);
    APInt TableInt(TableSize * IT->getBitWidth(), 0);
    for (uint64_t I = TableSize; I > 0; --I) {
      TableInt <<= IT->getBitWidth();
      // Insert values into the bitmap. Undef values are set to zero.
      if (!isa<UndefValue>(TableContents[I - 1])) {
        ConstantInt *Val = cast<ConstantInt>(TableContents[I - 1]);
        TableInt |= Val->getValue().zext(TableInt.getBitWidth());
      }
    }
    BitMap = ConstantInt::get(M.getContext(), TableInt);
    BitMapElementTy = IT;
    Kind = BitMapKind;
    ++NumBitMaps;
    return;
  }

  // Store the table in an array.
  ArrayType *ArrayTy = ArrayType::get(ValueType, TableSize);
  Constant *Initializer = ConstantArray::get(ArrayTy, TableContents);

  Array = new GlobalVariable(M, ArrayTy, /*constant=*/ true,
                             GlobalVariable::PrivateLinkage,
                             Initializer,
                             "switch.table");
  Array->setUnnamedAddr(true);
  Kind = ArrayKind;
}

Value *SwitchLookupTable::BuildLookup(Value *Index, IRBuilder<> &Builder) {
  switch (Kind) {
    case SingleValueKind:
      return SingleValue;
    case LinearMapKind: {
      // Derive the result value from the input value.
      Value *Result = Builder.CreateIntCast(Index, LinearMultiplier->getType(),
                                            false, "switch.idx.cast");
      if (!LinearMultiplier->isOne())
        Result = Builder.CreateMul(Result, LinearMultiplier, "switch.idx.mult");
      if (!LinearOffset->isZero())
        Result = Builder.CreateAdd(Result, LinearOffset, "switch.offset");
      return Result;
    }
    case BitMapKind: {
      // Type of the bitmap (e.g. i59).
      IntegerType *MapTy = BitMap->getType();

      // Cast Index to the same type as the bitmap.
      // Note: The Index is <= the number of elements in the table, so
      // truncating it to the width of the bitmask is safe.
      Value *ShiftAmt = Builder.CreateZExtOrTrunc(Index, MapTy, "switch.cast");

      // Multiply the shift amount by the element width.
      ShiftAmt = Builder.CreateMul(ShiftAmt,
                      ConstantInt::get(MapTy, BitMapElementTy->getBitWidth()),
                                   "switch.shiftamt");

      // Shift down.
      Value *DownShifted = Builder.CreateLShr(BitMap, ShiftAmt,
                                              "switch.downshift");
      // Mask off.
      return Builder.CreateTrunc(DownShifted, BitMapElementTy,
                                 "switch.masked");
    }
    case ArrayKind: {
      // Make sure the table index will not overflow when treated as signed.
      IntegerType *IT = cast<IntegerType>(Index->getType());
      uint64_t TableSize = Array->getInitializer()->getType()
                                ->getArrayNumElements();
      if (TableSize > (1ULL << (IT->getBitWidth() - 1)))
        Index = Builder.CreateZExt(Index,
                                   IntegerType::get(IT->getContext(),
                                                    IT->getBitWidth() + 1),
                                   "switch.tableidx.zext");

      Value *GEPIndices[] = { Builder.getInt32(0), Index };
      Value *GEP = Builder.CreateInBoundsGEP(Array->getValueType(), Array,
                                             GEPIndices, "switch.gep");
      return Builder.CreateLoad(GEP, "switch.load");
    }
  }
  llvm_unreachable("Unknown lookup table kind!");
}

bool SwitchLookupTable::WouldFitInRegister(const DataLayout &DL,
                                           uint64_t TableSize,
                                           Type *ElementType) {
  auto *IT = dyn_cast<IntegerType>(ElementType);
  if (!IT)
    return false;
  // FIXME: If the type is wider than it needs to be, e.g. i8 but all values
  // are <= 15, we could try to narrow the type.

  // Avoid overflow, fitsInLegalInteger uses unsigned int for the width.
  if (TableSize >= UINT_MAX/IT->getBitWidth())
    return false;
  return DL.fitsInLegalInteger(TableSize * IT->getBitWidth());
}

/// Determine whether a lookup table should be built for this switch, based on
/// the number of cases, size of the table, and the types of the results.
static bool
ShouldBuildLookupTable(SwitchInst *SI, uint64_t TableSize,
                       const TargetTransformInfo &TTI, const DataLayout &DL,
                       const SmallDenseMap<PHINode *, Type *> &ResultTypes) {
  if (SI->getNumCases() > TableSize || TableSize >= UINT64_MAX / 10)
    return false; // TableSize overflowed, or mul below might overflow.

  bool AllTablesFitInRegister = true;
  bool HasIllegalType = false;
  for (const auto &I : ResultTypes) {
    Type *Ty = I.second;

    // Saturate this flag to true.
    HasIllegalType = HasIllegalType || !TTI.isTypeLegal(Ty);

    // Saturate this flag to false.
    AllTablesFitInRegister = AllTablesFitInRegister &&
      SwitchLookupTable::WouldFitInRegister(DL, TableSize, Ty);

    // If both flags saturate, we're done. NOTE: This *only* works with
    // saturating flags, and all flags have to saturate first due to the
    // non-deterministic behavior of iterating over a dense map.
    if (HasIllegalType && !AllTablesFitInRegister)
      break;
  }

  // If each table would fit in a register, we should build it anyway.
  if (AllTablesFitInRegister)
    return true;

  // Don't build a table that doesn't fit in-register if it has illegal types.
  if (HasIllegalType)
    return false;

  // The table density should be at least 40%. This is the same criterion as for
  // jump tables, see SelectionDAGBuilder::handleJTSwitchCase.
  // FIXME: Find the best cut-off.
  return SI->getNumCases() * 10 >= TableSize * 4;
}

/// Try to reuse the switch table index compare. Following pattern:
/// \code
///     if (idx < tablesize)
///        r = table[idx]; // table does not contain default_value
///     else
///        r = default_value;
///     if (r != default_value)
///        ...
/// \endcode
/// Is optimized to:
/// \code
///     cond = idx < tablesize;
///     if (cond)
///        r = table[idx];
///     else
///        r = default_value;
///     if (cond)
///        ...
/// \endcode
/// Jump threading will then eliminate the second if(cond).
static void reuseTableCompare(User *PhiUser, BasicBlock *PhiBlock,
          BranchInst *RangeCheckBranch, Constant *DefaultValue,
          const SmallVectorImpl<std::pair<ConstantInt*, Constant*> >& Values) {

  ICmpInst *CmpInst = dyn_cast<ICmpInst>(PhiUser);
  if (!CmpInst)
    return;

  // We require that the compare is in the same block as the phi so that jump
  // threading can do its work afterwards.
  if (CmpInst->getParent() != PhiBlock)
    return;

  Constant *CmpOp1 = dyn_cast<Constant>(CmpInst->getOperand(1));
  if (!CmpOp1)
    return;

  Value *RangeCmp = RangeCheckBranch->getCondition();
  Constant *TrueConst = ConstantInt::getTrue(RangeCmp->getType());
  Constant *FalseConst = ConstantInt::getFalse(RangeCmp->getType());

  // Check if the compare with the default value is constant true or false.
  Constant *DefaultConst = ConstantExpr::getICmp(CmpInst->getPredicate(),
                                                 DefaultValue, CmpOp1, true);
  if (DefaultConst != TrueConst && DefaultConst != FalseConst)
    return;

  // Check if the compare with the case values is distinct from the default
  // compare result.
  for (auto ValuePair : Values) {
    Constant *CaseConst = ConstantExpr::getICmp(CmpInst->getPredicate(),
                              ValuePair.second, CmpOp1, true);
    if (!CaseConst || CaseConst == DefaultConst)
      return;
    assert((CaseConst == TrueConst || CaseConst == FalseConst) &&
           "Expect true or false as compare result.");
  }
 
  // Check if the branch instruction dominates the phi node. It's a simple
  // dominance check, but sufficient for our needs.
  // Although this check is invariant in the calling loops, it's better to do it
  // at this late stage. Practically we do it at most once for a switch.
  BasicBlock *BranchBlock = RangeCheckBranch->getParent();
  for (auto PI = pred_begin(PhiBlock), E = pred_end(PhiBlock); PI != E; ++PI) {
    BasicBlock *Pred = *PI;
    if (Pred != BranchBlock && Pred->getUniquePredecessor() != BranchBlock)
      return;
  }

  if (DefaultConst == FalseConst) {
    // The compare yields the same result. We can replace it.
    CmpInst->replaceAllUsesWith(RangeCmp);
    ++NumTableCmpReuses;
  } else {
    // The compare yields the same result, just inverted. We can replace it.
    Value *InvertedTableCmp = BinaryOperator::CreateXor(RangeCmp,
                ConstantInt::get(RangeCmp->getType(), 1), "inverted.cmp",
                RangeCheckBranch);
    CmpInst->replaceAllUsesWith(InvertedTableCmp);
    ++NumTableCmpReuses;
  }
}

/// If the switch is only used to initialize one or more phi nodes in a common
/// successor block with different constant values, replace the switch with
/// lookup tables.
static bool SwitchToLookupTable(SwitchInst *SI, IRBuilder<> &Builder,
                                const DataLayout &DL,
                                const TargetTransformInfo &TTI) {
  assert(SI->getNumCases() > 1 && "Degenerate switch?");

  // Only build lookup table when we have a target that supports it.
  if (!TTI.shouldBuildLookupTables())
    return false;

  // FIXME: If the switch is too sparse for a lookup table, perhaps we could
  // split off a dense part and build a lookup table for that.

  // FIXME: This creates arrays of GEPs to constant strings, which means each
  // GEP needs a runtime relocation in PIC code. We should just build one big
  // string and lookup indices into that.

  // Ignore switches with less than three cases. Lookup tables will not make them
  // faster, so we don't analyze them.
  if (SI->getNumCases() < 3)
    return false;

  // Figure out the corresponding result for each case value and phi node in the
  // common destination, as well as the min and max case values.
  assert(SI->case_begin() != SI->case_end());
  SwitchInst::CaseIt CI = SI->case_begin();
  ConstantInt *MinCaseVal = CI.getCaseValue();
  ConstantInt *MaxCaseVal = CI.getCaseValue();

  BasicBlock *CommonDest = nullptr;
  typedef SmallVector<std::pair<ConstantInt*, Constant*>, 4> ResultListTy;
  SmallDenseMap<PHINode*, ResultListTy> ResultLists;
  SmallDenseMap<PHINode*, Constant*> DefaultResults;
  SmallDenseMap<PHINode*, Type*> ResultTypes;
  SmallVector<PHINode*, 4> PHIs;

  for (SwitchInst::CaseIt E = SI->case_end(); CI != E; ++CI) {
    ConstantInt *CaseVal = CI.getCaseValue();
    if (CaseVal->getValue().slt(MinCaseVal->getValue()))
      MinCaseVal = CaseVal;
    if (CaseVal->getValue().sgt(MaxCaseVal->getValue()))
      MaxCaseVal = CaseVal;

    // Resulting value at phi nodes for this case value.
    typedef SmallVector<std::pair<PHINode*, Constant*>, 4> ResultsTy;
    ResultsTy Results;
    if (!GetCaseResults(SI, CaseVal, CI.getCaseSuccessor(), &CommonDest,
                        Results, DL))
      return false;

    // Append the result from this case to the list for each phi.
    for (const auto &I : Results) {
      PHINode *PHI = I.first;
      Constant *Value = I.second;
      if (!ResultLists.count(PHI))
        PHIs.push_back(PHI);
      ResultLists[PHI].push_back(std::make_pair(CaseVal, Value));
    }
  }

  // Keep track of the result types.
  for (PHINode *PHI : PHIs) {
    ResultTypes[PHI] = ResultLists[PHI][0].second->getType();
  }

  uint64_t NumResults = ResultLists[PHIs[0]].size();
  APInt RangeSpread = MaxCaseVal->getValue() - MinCaseVal->getValue();
  uint64_t TableSize = RangeSpread.getLimitedValue() + 1;
  bool TableHasHoles = (NumResults < TableSize);

  // If the table has holes, we need a constant result for the default case
  // or a bitmask that fits in a register.
  SmallVector<std::pair<PHINode*, Constant*>, 4> DefaultResultsList;
  bool HasDefaultResults = GetCaseResults(SI, nullptr, SI->getDefaultDest(),
                                          &CommonDest, DefaultResultsList, DL);

  bool NeedMask = (TableHasHoles && !HasDefaultResults);
  if (NeedMask) {
    // As an extra penalty for the validity test we require more cases.
    if (SI->getNumCases() < 4)  // FIXME: Find best threshold value (benchmark).
      return false;
    if (!DL.fitsInLegalInteger(TableSize))
      return false;
  }

  for (const auto &I : DefaultResultsList) {
    PHINode *PHI = I.first;
    Constant *Result = I.second;
    DefaultResults[PHI] = Result;
  }

  if (!ShouldBuildLookupTable(SI, TableSize, TTI, DL, ResultTypes))
    return false;

  // Create the BB that does the lookups.
  Module &Mod = *CommonDest->getParent()->getParent();
  BasicBlock *LookupBB = BasicBlock::Create(Mod.getContext(),
                                            "switch.lookup",
                                            CommonDest->getParent(),
                                            CommonDest);

  // Compute the table index value.
  Builder.SetInsertPoint(SI);
  Value *TableIndex = Builder.CreateSub(SI->getCondition(), MinCaseVal,
                                        "switch.tableidx");

  // Compute the maximum table size representable by the integer type we are
  // switching upon.
  unsigned CaseSize = MinCaseVal->getType()->getPrimitiveSizeInBits();
  uint64_t MaxTableSize = CaseSize > 63 ? UINT64_MAX : 1ULL << CaseSize;
  assert(MaxTableSize >= TableSize &&
         "It is impossible for a switch to have more entries than the max "
         "representable value of its input integer type's size.");

  // If the default destination is unreachable, or if the lookup table covers
  // all values of the conditional variable, branch directly to the lookup table
  // BB. Otherwise, check that the condition is within the case range.
  const bool DefaultIsReachable =
      !isa<UnreachableInst>(SI->getDefaultDest()->getFirstNonPHIOrDbg());
  const bool GeneratingCoveredLookupTable = (MaxTableSize == TableSize);
  BranchInst *RangeCheckBranch = nullptr;

  if (!DefaultIsReachable || GeneratingCoveredLookupTable) {
    Builder.CreateBr(LookupBB);
    // Note: We call removeProdecessor later since we need to be able to get the
    // PHI value for the default case in case we're using a bit mask.
  } else {
    Value *Cmp = Builder.CreateICmpULT(TableIndex, ConstantInt::get(
                                       MinCaseVal->getType(), TableSize));
    RangeCheckBranch = Builder.CreateCondBr(Cmp, LookupBB, SI->getDefaultDest());
  }

  // Populate the BB that does the lookups.
  Builder.SetInsertPoint(LookupBB);

  if (NeedMask) {
    // Before doing the lookup we do the hole check.
    // The LookupBB is therefore re-purposed to do the hole check
    // and we create a new LookupBB.
    BasicBlock *MaskBB = LookupBB;
    MaskBB->setName("switch.hole_check");
    LookupBB = BasicBlock::Create(Mod.getContext(),
                                  "switch.lookup",
                                  CommonDest->getParent(),
                                  CommonDest);

    // Make the mask's bitwidth at least 8bit and a power-of-2 to avoid
    // unnecessary illegal types.
    uint64_t TableSizePowOf2 = NextPowerOf2(std::max(7ULL, TableSize - 1ULL));
    APInt MaskInt(TableSizePowOf2, 0);
    APInt One(TableSizePowOf2, 1);
    // Build bitmask; fill in a 1 bit for every case.
    const ResultListTy &ResultList = ResultLists[PHIs[0]];
    for (size_t I = 0, E = ResultList.size(); I != E; ++I) {
      uint64_t Idx = (ResultList[I].first->getValue() -
                      MinCaseVal->getValue()).getLimitedValue();
      MaskInt |= One << Idx;
    }
    ConstantInt *TableMask = ConstantInt::get(Mod.getContext(), MaskInt);

    // Get the TableIndex'th bit of the bitmask.
    // If this bit is 0 (meaning hole) jump to the default destination,
    // else continue with table lookup.
    IntegerType *MapTy = TableMask->getType();
    Value *MaskIndex = Builder.CreateZExtOrTrunc(TableIndex, MapTy,
                                                 "switch.maskindex");
    Value *Shifted = Builder.CreateLShr(TableMask, MaskIndex,
                                        "switch.shifted");
    Value *LoBit = Builder.CreateTrunc(Shifted,
                                       Type::getInt1Ty(Mod.getContext()),
                                       "switch.lobit");
    Builder.CreateCondBr(LoBit, LookupBB, SI->getDefaultDest());

    Builder.SetInsertPoint(LookupBB);
    AddPredecessorToBlock(SI->getDefaultDest(), MaskBB, SI->getParent());
  }

  if (!DefaultIsReachable || GeneratingCoveredLookupTable) {
    // We cached PHINodes in PHIs, to avoid accessing deleted PHINodes later,
    // do not delete PHINodes here.
    SI->getDefaultDest()->removePredecessor(SI->getParent(),
                                            /*DontDeleteUselessPHIs=*/true);
  }

  bool ReturnedEarly = false;
  for (size_t I = 0, E = PHIs.size(); I != E; ++I) {
    PHINode *PHI = PHIs[I];
    const ResultListTy &ResultList = ResultLists[PHI];

    // If using a bitmask, use any value to fill the lookup table holes.
    Constant *DV = NeedMask ? ResultLists[PHI][0].second : DefaultResults[PHI];
    SwitchLookupTable Table(Mod, TableSize, MinCaseVal, ResultList, DV, DL);

    Value *Result = Table.BuildLookup(TableIndex, Builder);

    // If the result is used to return immediately from the function, we want to
    // do that right here.
    if (PHI->hasOneUse() && isa<ReturnInst>(*PHI->user_begin()) &&
        PHI->user_back() == CommonDest->getFirstNonPHIOrDbg()) {
      Builder.CreateRet(Result);
      ReturnedEarly = true;
      break;
    }

    // Do a small peephole optimization: re-use the switch table compare if
    // possible.
    if (!TableHasHoles && HasDefaultResults && RangeCheckBranch) {
      BasicBlock *PhiBlock = PHI->getParent();
      // Search for compare instructions which use the phi.
      for (auto *User : PHI->users()) {
        reuseTableCompare(User, PhiBlock, RangeCheckBranch, DV, ResultList);
      }
    }

    PHI->addIncoming(Result, LookupBB);
  }

  if (!ReturnedEarly)
    Builder.CreateBr(CommonDest);

  // Remove the switch.
  for (unsigned i = 0, e = SI->getNumSuccessors(); i < e; ++i) {
    BasicBlock *Succ = SI->getSuccessor(i);

    if (Succ == SI->getDefaultDest())
      continue;
    Succ->removePredecessor(SI->getParent());
  }
  SI->eraseFromParent();

  ++NumLookupTables;
  if (NeedMask)
    ++NumLookupTablesHoles;
  return true;
}

bool SimplifyCFGOpt::SimplifySwitch(SwitchInst *SI, IRBuilder<> &Builder) {
  BasicBlock *BB = SI->getParent();

  if (isValueEqualityComparison(SI)) {
    // If we only have one predecessor, and if it is a branch on this value,
    // see if that predecessor totally determines the outcome of this switch.
    if (BasicBlock *OnlyPred = BB->getSinglePredecessor())
      if (SimplifyEqualityComparisonWithOnlyPredecessor(SI, OnlyPred, Builder))
        return SimplifyCFG(BB, TTI, BonusInstThreshold, AC) | true;

    Value *Cond = SI->getCondition();
    if (SelectInst *Select = dyn_cast<SelectInst>(Cond))
      if (SimplifySwitchOnSelect(SI, Select))
        return SimplifyCFG(BB, TTI, BonusInstThreshold, AC) | true;

    // If the block only contains the switch, see if we can fold the block
    // away into any preds.
    BasicBlock::iterator BBI = BB->begin();
    // Ignore dbg intrinsics.
    while (isa<DbgInfoIntrinsic>(BBI))
      ++BBI;
    if (SI == &*BBI)
      if (FoldValueComparisonIntoPredecessors(SI, Builder))
        return SimplifyCFG(BB, TTI, BonusInstThreshold, AC) | true;
  }

#if INTEL_CUSTOMIZATION
  // Try to eliminate cases that have the same results as the default case
  // and no side effects.
  if (EliminateRedundantCases(SI))
    return SimplifyCFG(BB, TTI, BonusInstThreshold, AC) | true;
#endif // INTEL_CUSTOMIZATION

  // Try to transform the switch into an icmp and a branch.
  if (TurnSwitchRangeIntoICmp(SI, Builder))
    return SimplifyCFG(BB, TTI, BonusInstThreshold, AC) | true;

  // Remove unreachable cases.
  if (EliminateDeadSwitchCases(SI, AC, DL))
    return SimplifyCFG(BB, TTI, BonusInstThreshold, AC) | true;

  if (SwitchToSelect(SI, Builder, AC, DL))
    return SimplifyCFG(BB, TTI, BonusInstThreshold, AC) | true;

  if (ForwardSwitchConditionToPHI(SI))
    return SimplifyCFG(BB, TTI, BonusInstThreshold, AC) | true;

  if (SwitchToLookupTable(SI, Builder, DL, TTI))
    return SimplifyCFG(BB, TTI, BonusInstThreshold, AC) | true;

  return false;
}

bool SimplifyCFGOpt::SimplifyIndirectBr(IndirectBrInst *IBI) {
  BasicBlock *BB = IBI->getParent();
  bool Changed = false;

  // Eliminate redundant destinations.
  SmallPtrSet<Value *, 8> Succs;
  for (unsigned i = 0, e = IBI->getNumDestinations(); i != e; ++i) {
    BasicBlock *Dest = IBI->getDestination(i);
    if (!Dest->hasAddressTaken() || !Succs.insert(Dest).second) {
      Dest->removePredecessor(BB);
      IBI->removeDestination(i);
      --i; --e;
      Changed = true;
    }
  }

  if (IBI->getNumDestinations() == 0) {
    // If the indirectbr has no successors, change it to unreachable.
    new UnreachableInst(IBI->getContext(), IBI);
    EraseTerminatorInstAndDCECond(IBI);
    return true;
  }

  if (IBI->getNumDestinations() == 1) {
    // If the indirectbr has one successor, change it to a direct branch.
    BranchInst::Create(IBI->getDestination(0), IBI);
    EraseTerminatorInstAndDCECond(IBI);
    return true;
  }

  if (SelectInst *SI = dyn_cast<SelectInst>(IBI->getAddress())) {
    if (SimplifyIndirectBrOnSelect(IBI, SI))
      return SimplifyCFG(BB, TTI, BonusInstThreshold, AC) | true;
  }
  return Changed;
}

/// Given an block with only a single landing pad and a unconditional branch
/// try to find another basic block which this one can be merged with.  This
/// handles cases where we have multiple invokes with unique landing pads, but
/// a shared handler.
///
/// We specifically choose to not worry about merging non-empty blocks
/// here.  That is a PRE/scheduling problem and is best solved elsewhere.  In
/// practice, the optimizer produces empty landing pad blocks quite frequently
/// when dealing with exception dense code.  (see: instcombine, gvn, if-else
/// sinking in this file)
///
/// This is primarily a code size optimization.  We need to avoid performing
/// any transform which might inhibit optimization (such as our ability to
/// specialize a particular handler via tail commoning).  We do this by not
/// merging any blocks which require us to introduce a phi.  Since the same
/// values are flowing through both blocks, we don't loose any ability to
/// specialize.  If anything, we make such specialization more likely.
///
/// TODO - This transformation could remove entries from a phi in the target
/// block when the inputs in the phi are the same for the two blocks being
/// merged.  In some cases, this could result in removal of the PHI entirely.
static bool TryToMergeLandingPad(LandingPadInst *LPad, BranchInst *BI,
                                 BasicBlock *BB) {
  auto Succ = BB->getUniqueSuccessor();
  assert(Succ);
  // If there's a phi in the successor block, we'd likely have to introduce
  // a phi into the merged landing pad block.
  if (isa<PHINode>(*Succ->begin()))
    return false;

  for (BasicBlock *OtherPred : predecessors(Succ)) {
    if (BB == OtherPred)
      continue;
    BasicBlock::iterator I = OtherPred->begin();
    LandingPadInst *LPad2 = dyn_cast<LandingPadInst>(I);
    if (!LPad2 || !LPad2->isIdenticalTo(LPad))
      continue;
    for (++I; isa<DbgInfoIntrinsic>(I); ++I) {}
    BranchInst *BI2 = dyn_cast<BranchInst>(I);
    if (!BI2 || !BI2->isIdenticalTo(BI))
      continue;

    // We've found an identical block.  Update our predeccessors to take that
    // path instead and make ourselves dead.
    SmallSet<BasicBlock *, 16> Preds;
    Preds.insert(pred_begin(BB), pred_end(BB));
    for (BasicBlock *Pred : Preds) {
      InvokeInst *II = cast<InvokeInst>(Pred->getTerminator());
      assert(II->getNormalDest() != BB &&
             II->getUnwindDest() == BB && "unexpected successor");
      II->setUnwindDest(OtherPred);
    }

    // The debug info in OtherPred doesn't cover the merged control flow that
    // used to go through BB.  We need to delete it or update it.
    for (auto I = OtherPred->begin(), E = OtherPred->end();
         I != E;) {
      Instruction &Inst = *I; I++;
      if (isa<DbgInfoIntrinsic>(Inst))
        Inst.eraseFromParent();
    }

    SmallSet<BasicBlock *, 16> Succs;
    Succs.insert(succ_begin(BB), succ_end(BB));
    for (BasicBlock *Succ : Succs) {
      Succ->removePredecessor(BB);
    }

    IRBuilder<> Builder(BI);
    Builder.CreateUnreachable();
    BI->eraseFromParent();
    return true;
  }
  return false;
}

bool SimplifyCFGOpt::SimplifyUncondBranch(BranchInst *BI, IRBuilder<> &Builder){
  BasicBlock *BB = BI->getParent();

  if (SinkCommon && SinkThenElseCodeToEnd(BI))
    return true;

  // If the Terminator is the only non-phi instruction, simplify the block.
  BasicBlock::iterator I = BB->getFirstNonPHIOrDbg()->getIterator();
  if (I->isTerminator() && BB != &BB->getParent()->getEntryBlock() &&
      TryToSimplifyUncondBranchFromEmptyBlock(BB))
    return true;

  // If the only instruction in the block is a seteq/setne comparison
  // against a constant, try to simplify the block.
  if (ICmpInst *ICI = dyn_cast<ICmpInst>(I))
    if (ICI->isEquality() && isa<ConstantInt>(ICI->getOperand(1))) {
      for (++I; isa<DbgInfoIntrinsic>(I); ++I)
        ;
      if (I->isTerminator() &&
          TryToSimplifyUncondBranchWithICmpInIt(ICI, Builder, DL, TTI,
                                                BonusInstThreshold, AC))
        return true;
    }

  // See if we can merge an empty landing pad block with another which is
  // equivalent.
  if (LandingPadInst *LPad = dyn_cast<LandingPadInst>(I)) {
    for (++I; isa<DbgInfoIntrinsic>(I); ++I) {}
    if (I->isTerminator() &&
        TryToMergeLandingPad(LPad, BI, BB))
      return true;
  }

  // If this basic block is ONLY a compare and a branch, and if a predecessor
  // branches to us and our successor, fold the comparison into the
  // predecessor and use logical operations to update the incoming value
  // for PHI nodes in common successor.
  if (FoldBranchToCommonDest(BI, BonusInstThreshold))
    return SimplifyCFG(BB, TTI, BonusInstThreshold, AC) | true;
  return false;
}


bool SimplifyCFGOpt::SimplifyCondBranch(BranchInst *BI, IRBuilder<> &Builder) {
  BasicBlock *BB = BI->getParent();

  // Conditional branch
  if (isValueEqualityComparison(BI)) {
    // If we only have one predecessor, and if it is a branch on this value,
    // see if that predecessor totally determines the outcome of this
    // switch.
    if (BasicBlock *OnlyPred = BB->getSinglePredecessor())
      if (SimplifyEqualityComparisonWithOnlyPredecessor(BI, OnlyPred, Builder))
        return SimplifyCFG(BB, TTI, BonusInstThreshold, AC) | true;

    // This block must be empty, except for the setcond inst, if it exists.
    // Ignore dbg intrinsics.
    BasicBlock::iterator I = BB->begin();
    // Ignore dbg intrinsics.
    while (isa<DbgInfoIntrinsic>(I))
      ++I;
    if (&*I == BI) {
      if (FoldValueComparisonIntoPredecessors(BI, Builder))
        return SimplifyCFG(BB, TTI, BonusInstThreshold, AC) | true;
    } else if (&*I == cast<Instruction>(BI->getCondition())){
      ++I;
      // Ignore dbg intrinsics.
      while (isa<DbgInfoIntrinsic>(I))
        ++I;
      if (&*I == BI && FoldValueComparisonIntoPredecessors(BI, Builder))
        return SimplifyCFG(BB, TTI, BonusInstThreshold, AC) | true;
    }
  }

  // Try to turn "br (X == 0 | X == 1), T, F" into a switch instruction.
  if (SimplifyBranchOnICmpChain(BI, Builder, DL))
    return true;

  // If this basic block is ONLY a compare and a branch, and if a predecessor
  // branches to us and one of our successors, fold the comparison into the
  // predecessor and use logical operations to pick the right destination.
  if (FoldBranchToCommonDest(BI, BonusInstThreshold))
    return SimplifyCFG(BB, TTI, BonusInstThreshold, AC) | true;

  // We have a conditional branch to two blocks that are only reachable
  // from BI.  We know that the condbr dominates the two blocks, so see if
  // there is any identical code in the "then" and "else" blocks.  If so, we
  // can hoist it up to the branching block.
  if (BI->getSuccessor(0)->getSinglePredecessor()) {
    if (BI->getSuccessor(1)->getSinglePredecessor()) {
      if (HoistThenElseCodeToIf(BI, TTI))
        return SimplifyCFG(BB, TTI, BonusInstThreshold, AC) | true;
    } else {
      // If Successor #1 has multiple preds, we may be able to conditionally
      // execute Successor #0 if it branches to Successor #1.
      TerminatorInst *Succ0TI = BI->getSuccessor(0)->getTerminator();
      if (Succ0TI->getNumSuccessors() == 1 &&
          Succ0TI->getSuccessor(0) == BI->getSuccessor(1))
        if (SpeculativelyExecuteBB(BI, BI->getSuccessor(0), TTI))
          return SimplifyCFG(BB, TTI, BonusInstThreshold, AC) | true;
    }
  } else if (BI->getSuccessor(1)->getSinglePredecessor()) {
    // If Successor #0 has multiple preds, we may be able to conditionally
    // execute Successor #1 if it branches to Successor #0.
    TerminatorInst *Succ1TI = BI->getSuccessor(1)->getTerminator();
    if (Succ1TI->getNumSuccessors() == 1 &&
        Succ1TI->getSuccessor(0) == BI->getSuccessor(0))
      if (SpeculativelyExecuteBB(BI, BI->getSuccessor(1), TTI))
        return SimplifyCFG(BB, TTI, BonusInstThreshold, AC) | true;
  }

  // If this is a branch on a phi node in the current block, thread control
  // through this block if any PHI node entries are constants.
  if (PHINode *PN = dyn_cast<PHINode>(BI->getCondition()))
    if (PN->getParent() == BI->getParent())
      if (FoldCondBranchOnPHI(BI, DL))
        return SimplifyCFG(BB, TTI, BonusInstThreshold, AC) | true;

  // Scan predecessor blocks for conditional branches.
  for (pred_iterator PI = pred_begin(BB), E = pred_end(BB); PI != E; ++PI)
    if (BranchInst *PBI = dyn_cast<BranchInst>((*PI)->getTerminator()))
      if (PBI != BI && PBI->isConditional())
        if (SimplifyCondBranchToCondBranch(PBI, BI, DL))
          return SimplifyCFG(BB, TTI, BonusInstThreshold, AC) | true;

  return false;
}

/// Check if passing a value to an instruction will cause undefined behavior.
static bool passingValueIsAlwaysUndefined(Value *V, Instruction *I) {
  Constant *C = dyn_cast<Constant>(V);
  if (!C)
    return false;

  if (I->use_empty())
    return false;

  if (C->isNullValue()) {
    // Only look at the first use, avoid hurting compile time with long uselists
    User *Use = *I->user_begin();

    // Now make sure that there are no instructions in between that can alter
    // control flow (eg. calls)
    for (BasicBlock::iterator i = ++BasicBlock::iterator(I); &*i != Use; ++i)
      if (i == I->getParent()->end() || i->mayHaveSideEffects())
        return false;

    // Look through GEPs. A load from a GEP derived from NULL is still undefined
    if (GetElementPtrInst *GEP = dyn_cast<GetElementPtrInst>(Use))
      if (GEP->getPointerOperand() == I)
        return passingValueIsAlwaysUndefined(V, GEP);

    // Look through bitcasts.
    if (BitCastInst *BC = dyn_cast<BitCastInst>(Use))
      return passingValueIsAlwaysUndefined(V, BC);

    // Load from null is undefined.
    if (LoadInst *LI = dyn_cast<LoadInst>(Use))
      if (!LI->isVolatile())
        return LI->getPointerAddressSpace() == 0;

    // Store to null is undefined.
    if (StoreInst *SI = dyn_cast<StoreInst>(Use))
      if (!SI->isVolatile())
        return SI->getPointerAddressSpace() == 0 && SI->getPointerOperand() == I;
  }
  return false;
}

/// If BB has an incoming value that will always trigger undefined behavior
/// (eg. null pointer dereference), remove the branch leading here.
static bool removeUndefIntroducingPredecessor(BasicBlock *BB) {
  for (BasicBlock::iterator i = BB->begin();
       PHINode *PHI = dyn_cast<PHINode>(i); ++i)
    for (unsigned i = 0, e = PHI->getNumIncomingValues(); i != e; ++i)
      if (passingValueIsAlwaysUndefined(PHI->getIncomingValue(i), PHI)) {
        TerminatorInst *T = PHI->getIncomingBlock(i)->getTerminator();
        IRBuilder<> Builder(T);
        if (BranchInst *BI = dyn_cast<BranchInst>(T)) {
          BB->removePredecessor(PHI->getIncomingBlock(i));
          // Turn uncoditional branches into unreachables and remove the dead
          // destination from conditional branches.
          if (BI->isUnconditional())
            Builder.CreateUnreachable();
          else
            Builder.CreateBr(BI->getSuccessor(0) == BB ? BI->getSuccessor(1) :
                                                         BI->getSuccessor(0));
          BI->eraseFromParent();
          return true;
        }
        // TODO: SwitchInst.
      }

  return false;
}

bool SimplifyCFGOpt::run(BasicBlock *BB) {
  bool Changed = false;

  assert(BB && BB->getParent() && "Block not embedded in function!");
  assert(BB->getTerminator() && "Degenerate basic block encountered!");

  // Remove basic blocks that have no predecessors (except the entry block)...
  // or that just have themself as a predecessor.  These are unreachable.
  if ((pred_empty(BB) &&
       BB != &BB->getParent()->getEntryBlock()) ||
      BB->getSinglePredecessor() == BB) {
    DEBUG(dbgs() << "Removing BB: \n" << *BB);
    DeleteDeadBlock(BB);
    return true;
  }

  // Check to see if we can constant propagate this terminator instruction
  // away...
  Changed |= ConstantFoldTerminator(BB, true);

  // Check for and eliminate duplicate PHI nodes in this block.
  Changed |= EliminateDuplicatePHINodes(BB);

  // Check for and remove branches that will always cause undefined behavior.
  Changed |= removeUndefIntroducingPredecessor(BB);

  // Merge basic blocks into their predecessor if there is only one distinct
  // pred, and if there is only one distinct successor of the predecessor, and
  // if there are no PHI nodes.
  //
  if (MergeBlockIntoPredecessor(BB))
    return true;

  IRBuilder<> Builder(BB);

  // If there is a PHI node in this basic block, and we can
  // eliminate some of its entries, do so now.
  if (PHINode *PN = dyn_cast<PHINode>(BB->begin())) {
#if INTEL_CUSTOMIZATION
    // FoldPHIEntries is an Intel customized generalized version of the LLVM open source
    // routine called FoldTwoEntryPHINode(that folds a two-entry
    // phinode into "select") which is capable of handling any number
    // of phi entries. It iteratively transforms each conditional into
    // "select". Any changes (one such change could be regarding cost model)
    // made by the LLVM community to FoldTwoEntryPHINode will need to be
    // incorporated to this routine (FoldPHIEntries).
    // To keep xmain as clean as possible we got rid of the FoldTwoEntryPHINode,
    // therefore, there might be conflicts during code merge. If resolving
    // conflicts becomes too cumbersome, we can try something different.
    Changed |= FoldPHIEntries(PN, TTI, DL);
#endif
  }

  Builder.SetInsertPoint(BB->getTerminator());
  if (BranchInst *BI = dyn_cast<BranchInst>(BB->getTerminator())) {
    if (BI->isUnconditional()) {
      if (SimplifyUncondBranch(BI, Builder)) return true;
    } else {
      if (SimplifyCondBranch(BI, Builder)) return true;
    }
  } else if (ReturnInst *RI = dyn_cast<ReturnInst>(BB->getTerminator())) {
    if (SimplifyReturn(RI, Builder)) return true;
  } else if (ResumeInst *RI = dyn_cast<ResumeInst>(BB->getTerminator())) {
    if (SimplifyResume(RI, Builder)) return true;
  } else if (CleanupReturnInst *RI =
               dyn_cast<CleanupReturnInst>(BB->getTerminator())) {
    if (SimplifyCleanupReturn(RI)) return true;
  } else if (SwitchInst *SI = dyn_cast<SwitchInst>(BB->getTerminator())) {
    if (SimplifySwitch(SI, Builder)) return true;
  } else if (UnreachableInst *UI =
               dyn_cast<UnreachableInst>(BB->getTerminator())) {
    if (SimplifyUnreachable(UI)) return true;
  } else if (IndirectBrInst *IBI =
               dyn_cast<IndirectBrInst>(BB->getTerminator())) {
    if (SimplifyIndirectBr(IBI)) return true;
  }

  return Changed;
}

/// This function is used to do simplification of a CFG.
/// For example, it adjusts branches to branches to eliminate the extra hop,
/// eliminates unreachable basic blocks, and does other "peephole" optimization
/// of the CFG.  It returns true if a modification was made.
///
bool llvm::SimplifyCFG(BasicBlock *BB, const TargetTransformInfo &TTI,
                       unsigned BonusInstThreshold, AssumptionCache *AC) {
  return SimplifyCFGOpt(TTI, BB->getModule()->getDataLayout(),
                        BonusInstThreshold, AC).run(BB);
}<|MERGE_RESOLUTION|>--- conflicted
+++ resolved
@@ -235,7 +235,6 @@
   return TTI.getUserCost(I);
 }
 
-<<<<<<< HEAD
 #if INTEL_CUSTOMIZATION
 /// CanDominateConditionalBranch is an Intel customized routine that
 /// replaces the LLVM open source routine called DominatesMergePoint.
@@ -254,12 +253,6 @@
 /// CanDominateConditionalBranch - If we have a merge point of an
 /// "if condition" as accepted by GetIfConditon(), return true if the
 /// specified value dominates or can dominate the conditional branch.
-=======
-/// If we have a merge point of an "if condition" as accepted above,
-/// return true if the specified value dominates the block.  We
-/// don't handle the true generality of domination here, just a special case
-/// which works well enough for us.
->>>>>>> 8f509a70
 ///
 /// If AggressiveInsts is non-null, and if V does not dominate conditional
 /// branch (which means they are defined in the conditional part),
@@ -277,7 +270,7 @@
 static bool
 CanDominateConditionalBranch(Value *V, BasicBlock *BB,
                              SmallPtrSetImpl<Instruction *> *AggressiveInsts,
-                             unsigned &CostRemaining, const DataLayout &DL,
+                             unsigned &CostRemaining,
                              const TargetTransformInfo &TTI) {
   Instruction *I = dyn_cast<Instruction>(V);
   if (!I) {
@@ -288,12 +281,11 @@
         return false;
     return true;
   }
-
   BasicBlock *PBB = I->getParent();
+
   // We don't want to allow weird loops that might have the "if condition" in
   // the bottom of this block.
-  if (PBB == BB)
-    return false;
+  if (PBB == BB) return false;
 
   // If this instruction is defined in a block that contains an unconditional
   // branch to BB, then it must be in the 'conditional' part of the "if
@@ -304,12 +296,10 @@
 
   // If we aren't allowing aggressive promotion anymore, then don't consider
   // instructions in the 'if region'.
-  if (!AggressiveInsts)
-    return false;
+  if (!AggressiveInsts) return false;
 
   // If we have seen this instruction before, don't count it again.
-  if (AggressiveInsts->count(I))
-    return true;
+  if (AggressiveInsts->count(I)) return true;
 
   // Okay, it looks like the instruction IS in the "condition".  Check to
   // see if it's a cheap and safe instruction to unconditionally compute, and
@@ -329,9 +319,8 @@
   // not take us over the cost threshold.
   for (User::op_iterator i = I->op_begin(), e = I->op_end(); i != e; ++i)
     if (!CanDominateConditionalBranch(*i, BB,
-                                      AggressiveInsts, CostRemaining, DL, TTI)) {
+                                      AggressiveInsts, CostRemaining, TTI))
       return false;
-    }
   // Okay, it's safe to do this!  Remember this instruction.
   AggressiveInsts->insert(I);
   return true;
@@ -1080,21 +1069,6 @@
   return true;
 }
 
-#if INTEL_CUSTOMIZATION
-// The llvm.eh.begincatch intrinsic is used to mark boundaries of
-// individual exception handlers.  It should never be hoisted above
-// its original location.
-static bool isSafeToHoistIntrinsic(Instruction *I1) {
-  // The outlining code in WinEHPrepare depends on llvm.eh.begincatch to
-  // identify the structure of catch handler blocks.  Hoisting the
-  // eh_begincatch intrinsics from multiple catch handlers into a single
-  // predecessor block causes outlining to fail, so this check prevents it.
-  if (match(I1, m_Intrinsic<Intrinsic::eh_begincatch>()))
-    return false;
-  return true;
-}
-#endif // INTEL_CUSTOMIZATION
-
 static bool passingValueIsAlwaysUndefined(Value *V, Instruction *I);
 
 /// Given a conditional branch that goes to BB1 and BB2, hoist any common code
@@ -1124,9 +1098,6 @@
       I2 = &*BB2_Itr++;
   }
   if (isa<PHINode>(I1) || !I1->isIdenticalToWhenDefined(I2) ||
-#if INTEL_CUSTOMIZATION
-      (isa<IntrinsicInst>(I1) && !isSafeToHoistIntrinsic(I1)) ||
-#endif // INTEL_CUSTOMIZATION
       (isa<InvokeInst>(I1) && !isSafeToHoistInvoke(BB1, BB2, I1, I2)))
     return false;
 
@@ -1168,10 +1139,6 @@
       while (isa<DbgInfoIntrinsic>(I2))
         I2 = &*BB2_Itr++;
     }
-#if INTEL_CUSTOMIZATION
-    if (isa<IntrinsicInst>(I1) && !isSafeToHoistIntrinsic(I1))
-      break;
-#endif // INTEL_CUSTOMIZATION
   } while (I1->isIdenticalToWhenDefined(I2));
 
   return true;
@@ -1895,9 +1862,9 @@
 
       if (TrueVal != FalseVal) {
         if (!CanDominateConditionalBranch(TrueVal, BB, &AggressiveInsts,
-                                          MaxCostVal0, DL, TTI) ||
+                                          MaxCostVal0, TTI) ||
             !CanDominateConditionalBranch(FalseVal, BB, &AggressiveInsts,
-                                          MaxCostVal1, DL, TTI)) {
+                                          MaxCostVal1, TTI)) {
           CanBeSimplified = false;
           break;
         }
@@ -1926,7 +1893,6 @@
       return true;
     }
 
-<<<<<<< HEAD
     Value *TrueVal = PN->getIncomingValueForBlock(IfTrue);
     Value *FalseVal = PN->getIncomingValueForBlock(IfFalse);
 
@@ -1960,25 +1926,6 @@
           CanBeSimplified = false;
           break;
         }
-=======
-  // If we all PHI nodes are promotable, check to make sure that all
-  // instructions in the predecessor blocks can be promoted as well.  If
-  // not, we won't be able to get rid of the control flow, so it's not
-  // worth promoting to select instructions.
-  BasicBlock *DomBlock = nullptr;
-  BasicBlock *IfBlock1 = PN->getIncomingBlock(0);
-  BasicBlock *IfBlock2 = PN->getIncomingBlock(1);
-  if (cast<BranchInst>(IfBlock1->getTerminator())->isConditional()) {
-    IfBlock1 = nullptr;
-  } else {
-    DomBlock = *pred_begin(IfBlock1);
-    for (BasicBlock::iterator I = IfBlock1->begin();!isa<TerminatorInst>(I);++I)
-      if (!AggressiveInsts.count(&*I) && !isa<DbgInfoIntrinsic>(I)) {
-        // This is not an aggressive instruction that we can promote.
-        // Because of this, we won't be able to get rid of the control
-        // flow, so the xform is not worth it.
-        return false;
->>>>>>> 8f509a70
       }
     }
     if (!CanBeSimplified) {
@@ -1986,7 +1933,6 @@
       continue;
     }
 
-<<<<<<< HEAD
     if (cast<BranchInst>(IfBlock2->getTerminator())->isConditional()) {
       IfBlock2 = nullptr;
     } else {
@@ -2000,18 +1946,6 @@
           CanBeSimplified = false;
           break;
         }
-=======
-  if (cast<BranchInst>(IfBlock2->getTerminator())->isConditional()) {
-    IfBlock2 = nullptr;
-  } else {
-    DomBlock = *pred_begin(IfBlock2);
-    for (BasicBlock::iterator I = IfBlock2->begin();!isa<TerminatorInst>(I);++I)
-      if (!AggressiveInsts.count(&*I) && !isa<DbgInfoIntrinsic>(I)) {
-        // This is not an aggressive instruction that we can promote.
-        // Because of this, we won't be able to get rid of the control
-        // flow, so the xform is not worth it.
-        return false;
->>>>>>> 8f509a70
       }
     }
 
@@ -2041,7 +1975,6 @@
                                       IfBlock2->getTerminator());
     }
 
-<<<<<<< HEAD
     for (BasicBlock::iterator II = BB->begin(); isa<PHINode>(II);) {
       PHINode *PN = cast<PHINode>(II++);
 
@@ -2059,8 +1992,8 @@
           }
         }
       
-        // If we added a branch from CondBlock to BB after inserting the "select"
-        // into CondBlock add an entry for CondBlock.
+        // If we added a branch from CondBlock to BB after inserting the
+        // "select" into CondBlock add an entry for CondBlock.
         if (IfTrue != CondBlock && IfFalse != CondBlock) {
           PN->addIncoming(NV, CondBlock);
         }
@@ -2081,37 +2014,6 @@
     OldTI->eraseFromParent();
 
     Changed = true;
-=======
-  DEBUG(dbgs() << "FOUND IF CONDITION!  " << *IfCond << "  T: "
-               << IfTrue->getName() << "  F: " << IfFalse->getName() << "\n");
-
-  // If we can still promote the PHI nodes after this gauntlet of tests,
-  // do all of the PHI's now.
-  Instruction *InsertPt = DomBlock->getTerminator();
-  IRBuilder<true, NoFolder> Builder(InsertPt);
-
-  // Move all 'aggressive' instructions, which are defined in the
-  // conditional parts of the if's up to the dominating block.
-  if (IfBlock1)
-    DomBlock->getInstList().splice(InsertPt->getIterator(),
-                                   IfBlock1->getInstList(), IfBlock1->begin(),
-                                   IfBlock1->getTerminator()->getIterator());
-  if (IfBlock2)
-    DomBlock->getInstList().splice(InsertPt->getIterator(),
-                                   IfBlock2->getInstList(), IfBlock2->begin(),
-                                   IfBlock2->getTerminator()->getIterator());
-
-  while (PHINode *PN = dyn_cast<PHINode>(BB->begin())) {
-    // Change the PHI node into a select instruction.
-    Value *TrueVal  = PN->getIncomingValue(PN->getIncomingBlock(0) == IfFalse);
-    Value *FalseVal = PN->getIncomingValue(PN->getIncomingBlock(0) == IfTrue);
-
-    SelectInst *NV =
-      cast<SelectInst>(Builder.CreateSelect(IfCond, TrueVal, FalseVal, ""));
-    PN->replaceAllUsesWith(NV);
-    NV->takeName(PN);
-    PN->eraseFromParent();
->>>>>>> 8f509a70
   }
 
   return Changed;
@@ -5104,8 +5006,8 @@
   // eliminate some of its entries, do so now.
   if (PHINode *PN = dyn_cast<PHINode>(BB->begin())) {
 #if INTEL_CUSTOMIZATION
-    // FoldPHIEntries is an Intel customized generalized version of the LLVM open source
-    // routine called FoldTwoEntryPHINode(that folds a two-entry
+    // FoldPHIEntries is an Intel customized generalized version of the LLVM
+    // open source routine called FoldTwoEntryPHINode(that folds a two-entry
     // phinode into "select") which is capable of handling any number
     // of phi entries. It iteratively transforms each conditional into
     // "select". Any changes (one such change could be regarding cost model)
