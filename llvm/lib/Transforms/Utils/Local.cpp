--- conflicted
+++ resolved
@@ -2377,16 +2377,12 @@
       LLVMContext::MD_invariant_load,  LLVMContext::MD_nonnull,
       LLVMContext::MD_invariant_group, LLVMContext::MD_align,
       LLVMContext::MD_dereferenceable,
-<<<<<<< HEAD
 #if INTEL_CUSTOMIZATION
       LLVMContext::MD_std_container_ptr,
       LLVMContext::MD_std_container_ptr_iter,
 #endif // INTEL_CUSTOMIZATION
-      LLVMContext::MD_dereferenceable_or_null};
-=======
       LLVMContext::MD_dereferenceable_or_null,
       LLVMContext::MD_access_group};
->>>>>>> 6bc98ad7
   combineMetadata(K, J, KnownIDs, KDominatesJ);
 }
 
@@ -2417,16 +2413,12 @@
       LLVMContext::MD_tbaa,            LLVMContext::MD_alias_scope,
       LLVMContext::MD_noalias,         LLVMContext::MD_range,
       LLVMContext::MD_fpmath,          LLVMContext::MD_invariant_load,
-<<<<<<< HEAD
 #if INTEL_CUSTOMIZATION
       LLVMContext::MD_std_container_ptr,
       LLVMContext::MD_std_container_ptr_iter,
 #endif // INTEL_CUSTOMIZATION
-      LLVMContext::MD_invariant_group, LLVMContext::MD_nonnull};
-=======
       LLVMContext::MD_invariant_group, LLVMContext::MD_nonnull,
       LLVMContext::MD_access_group};
->>>>>>> 6bc98ad7
   combineMetadata(ReplInst, I, KnownIDs, false);
 }
 
