//===-- Local.cpp - Functions to perform local transformations ------------===//
//
//                     The LLVM Compiler Infrastructure
//
// This file is distributed under the University of Illinois Open Source
// License. See LICENSE.TXT for details.
//
//===----------------------------------------------------------------------===//
//
// This family of functions perform various local transformations to the
// program.
//
//===----------------------------------------------------------------------===//

#include "llvm/Transforms/Utils/Local.h"
#include "llvm/ADT/DenseMap.h"
#include "llvm/ADT/STLExtras.h"
#include "llvm/ADT/SmallPtrSet.h"
#include "llvm/ADT/Statistic.h"
#include "llvm/Analysis/InstructionSimplify.h"
#include "llvm/Analysis/MemoryBuiltins.h"
#include "llvm/Analysis/ValueTracking.h"
#include "llvm/IR/CFG.h"
#include "llvm/IR/Constants.h"
#include "llvm/IR/DIBuilder.h"
#include "llvm/IR/DataLayout.h"
#include "llvm/IR/DebugInfo.h"
#include "llvm/IR/DerivedTypes.h"
#include "llvm/IR/Dominators.h"
#include "llvm/IR/GetElementPtrTypeIterator.h"
#include "llvm/IR/GlobalAlias.h"
#include "llvm/IR/GlobalVariable.h"
#include "llvm/IR/IRBuilder.h"
#include "llvm/IR/Instructions.h"
#include "llvm/IR/IntrinsicInst.h"
#include "llvm/IR/Intrinsics.h"
#include "llvm/IR/MDBuilder.h"
#include "llvm/IR/Metadata.h"
#include "llvm/IR/Operator.h"
#include "llvm/IR/ValueHandle.h"
#include "llvm/Support/Debug.h"
#include "llvm/Support/MathExtras.h"
#include "llvm/Support/raw_ostream.h"
using namespace llvm;

#define DEBUG_TYPE "local"

STATISTIC(NumRemoved, "Number of unreachable basic blocks removed");

//===----------------------------------------------------------------------===//
//  Local constant propagation.
//

/// ConstantFoldTerminator - If a terminator instruction is predicated on a
/// constant value, convert it into an unconditional branch to the constant
/// destination.  This is a nontrivial operation because the successors of this
/// basic block must have their PHI nodes updated.
/// Also calls RecursivelyDeleteTriviallyDeadInstructions() on any branch/switch
/// conditions and indirectbr addresses this might make dead if
/// DeleteDeadConditions is true.
bool llvm::ConstantFoldTerminator(BasicBlock *BB, bool DeleteDeadConditions,
                                  const TargetLibraryInfo *TLI) {
  TerminatorInst *T = BB->getTerminator();
  IRBuilder<> Builder(T);

  // Branch - See if we are conditional jumping on constant
  if (BranchInst *BI = dyn_cast<BranchInst>(T)) {
    if (BI->isUnconditional()) return false;  // Can't optimize uncond branch
    BasicBlock *Dest1 = BI->getSuccessor(0);
    BasicBlock *Dest2 = BI->getSuccessor(1);

    if (ConstantInt *Cond = dyn_cast<ConstantInt>(BI->getCondition())) {
      // Are we branching on constant?
      // YES.  Change to unconditional branch...
      BasicBlock *Destination = Cond->getZExtValue() ? Dest1 : Dest2;
      BasicBlock *OldDest     = Cond->getZExtValue() ? Dest2 : Dest1;

      //cerr << "Function: " << T->getParent()->getParent()
      //     << "\nRemoving branch from " << T->getParent()
      //     << "\n\nTo: " << OldDest << endl;

      // Let the basic block know that we are letting go of it.  Based on this,
      // it will adjust it's PHI nodes.
      OldDest->removePredecessor(BB);

      // Replace the conditional branch with an unconditional one.
      Builder.CreateBr(Destination);
      BI->eraseFromParent();
      return true;
    }

    if (Dest2 == Dest1) {       // Conditional branch to same location?
      // This branch matches something like this:
      //     br bool %cond, label %Dest, label %Dest
      // and changes it into:  br label %Dest

      // Let the basic block know that we are letting go of one copy of it.
      assert(BI->getParent() && "Terminator not inserted in block!");
      Dest1->removePredecessor(BI->getParent());

      // Replace the conditional branch with an unconditional one.
      Builder.CreateBr(Dest1);
      Value *Cond = BI->getCondition();
      BI->eraseFromParent();
      if (DeleteDeadConditions)
        RecursivelyDeleteTriviallyDeadInstructions(Cond, TLI);
      return true;
    }
    return false;
  }

  if (SwitchInst *SI = dyn_cast<SwitchInst>(T)) {
    // If we are switching on a constant, we can convert the switch into a
    // single branch instruction!
    ConstantInt *CI = dyn_cast<ConstantInt>(SI->getCondition());
    BasicBlock *TheOnlyDest = SI->getDefaultDest();
    BasicBlock *DefaultDest = TheOnlyDest;

    // Figure out which case it goes to.
    for (SwitchInst::CaseIt i = SI->case_begin(), e = SI->case_end();
         i != e; ++i) {
      // Found case matching a constant operand?
      if (i.getCaseValue() == CI) {
        TheOnlyDest = i.getCaseSuccessor();
        break;
      }

      // Check to see if this branch is going to the same place as the default
      // dest.  If so, eliminate it as an explicit compare.
      if (i.getCaseSuccessor() == DefaultDest) {
        MDNode* MD = SI->getMetadata(LLVMContext::MD_prof);
        unsigned NCases = SI->getNumCases();
        // Fold the case metadata into the default if there will be any branches
        // left, unless the metadata doesn't match the switch.
        if (NCases > 1 && MD && MD->getNumOperands() == 2 + NCases) {
          // Collect branch weights into a vector.
          SmallVector<uint32_t, 8> Weights;
          for (unsigned MD_i = 1, MD_e = MD->getNumOperands(); MD_i < MD_e;
               ++MD_i) {
            ConstantInt *CI =
                mdconst::dyn_extract<ConstantInt>(MD->getOperand(MD_i));
            assert(CI);
            Weights.push_back(CI->getValue().getZExtValue());
          }
          // Merge weight of this case to the default weight.
          unsigned idx = i.getCaseIndex();
          Weights[0] += Weights[idx+1];
          // Remove weight for this case.
          std::swap(Weights[idx+1], Weights.back());
          Weights.pop_back();
          SI->setMetadata(LLVMContext::MD_prof,
                          MDBuilder(BB->getContext()).
                          createBranchWeights(Weights));
        }
        // Remove this entry.
        DefaultDest->removePredecessor(SI->getParent());
        SI->removeCase(i);
        --i; --e;
        continue;
      }

      // Otherwise, check to see if the switch only branches to one destination.
      // We do this by reseting "TheOnlyDest" to null when we find two non-equal
      // destinations.
      if (i.getCaseSuccessor() != TheOnlyDest) TheOnlyDest = nullptr;
    }

    if (CI && !TheOnlyDest) {
      // Branching on a constant, but not any of the cases, go to the default
      // successor.
      TheOnlyDest = SI->getDefaultDest();
    }

    // If we found a single destination that we can fold the switch into, do so
    // now.
    if (TheOnlyDest) {
      // Insert the new branch.
      Builder.CreateBr(TheOnlyDest);
      BasicBlock *BB = SI->getParent();

      // Remove entries from PHI nodes which we no longer branch to...
      for (unsigned i = 0, e = SI->getNumSuccessors(); i != e; ++i) {
        // Found case matching a constant operand?
        BasicBlock *Succ = SI->getSuccessor(i);
        if (Succ == TheOnlyDest)
          TheOnlyDest = nullptr; // Don't modify the first branch to TheOnlyDest
        else
          Succ->removePredecessor(BB);
      }

      // Delete the old switch.
      Value *Cond = SI->getCondition();
      SI->eraseFromParent();
      if (DeleteDeadConditions)
        RecursivelyDeleteTriviallyDeadInstructions(Cond, TLI);
      return true;
    }

    if (SI->getNumCases() == 1) {
      // Otherwise, we can fold this switch into a conditional branch
      // instruction if it has only one non-default destination.
      SwitchInst::CaseIt FirstCase = SI->case_begin();
      Value *Cond = Builder.CreateICmpEQ(SI->getCondition(),
          FirstCase.getCaseValue(), "cond");

      // Insert the new branch.
      BranchInst *NewBr = Builder.CreateCondBr(Cond,
                                               FirstCase.getCaseSuccessor(),
                                               SI->getDefaultDest());
      MDNode* MD = SI->getMetadata(LLVMContext::MD_prof);
      if (MD && MD->getNumOperands() == 3) {
        ConstantInt *SICase =
            mdconst::dyn_extract<ConstantInt>(MD->getOperand(2));
        ConstantInt *SIDef =
            mdconst::dyn_extract<ConstantInt>(MD->getOperand(1));
        assert(SICase && SIDef);
        // The TrueWeight should be the weight for the single case of SI.
        NewBr->setMetadata(LLVMContext::MD_prof,
                        MDBuilder(BB->getContext()).
                        createBranchWeights(SICase->getValue().getZExtValue(),
                                            SIDef->getValue().getZExtValue()));
      }

      // Delete the old switch.
      SI->eraseFromParent();
      return true;
    }
    return false;
  }

  if (IndirectBrInst *IBI = dyn_cast<IndirectBrInst>(T)) {
    // indirectbr blockaddress(@F, @BB) -> br label @BB
    if (BlockAddress *BA =
          dyn_cast<BlockAddress>(IBI->getAddress()->stripPointerCasts())) {
      BasicBlock *TheOnlyDest = BA->getBasicBlock();
      // Insert the new branch.
      Builder.CreateBr(TheOnlyDest);

      for (unsigned i = 0, e = IBI->getNumDestinations(); i != e; ++i) {
        if (IBI->getDestination(i) == TheOnlyDest)
          TheOnlyDest = nullptr;
        else
          IBI->getDestination(i)->removePredecessor(IBI->getParent());
      }
      Value *Address = IBI->getAddress();
      IBI->eraseFromParent();
      if (DeleteDeadConditions)
        RecursivelyDeleteTriviallyDeadInstructions(Address, TLI);

      // If we didn't find our destination in the IBI successor list, then we
      // have undefined behavior.  Replace the unconditional branch with an
      // 'unreachable' instruction.
      if (TheOnlyDest) {
        BB->getTerminator()->eraseFromParent();
        new UnreachableInst(BB->getContext(), BB);
      }

      return true;
    }
  }

  return false;
}


//===----------------------------------------------------------------------===//
//  Local dead code elimination.
//

/// isInstructionTriviallyDead - Return true if the result produced by the
/// instruction is not used, and the instruction has no side effects.
///
bool llvm::isInstructionTriviallyDead(Instruction *I,
                                      const TargetLibraryInfo *TLI) {
  if (!I->use_empty() || isa<TerminatorInst>(I)) return false;

  // We don't want the landingpad instruction removed by anything this general.
  if (isa<LandingPadInst>(I))
    return false;

  // We don't want debug info removed by anything this general, unless
  // debug info is empty.
  if (DbgDeclareInst *DDI = dyn_cast<DbgDeclareInst>(I)) {
    if (DDI->getAddress())
      return false;
    return true;
  }
  if (DbgValueInst *DVI = dyn_cast<DbgValueInst>(I)) {
    if (DVI->getValue())
      return false;
    return true;
  }

  if (!I->mayHaveSideEffects()) return true;

  // Special case intrinsics that "may have side effects" but can be deleted
  // when dead.
  if (IntrinsicInst *II = dyn_cast<IntrinsicInst>(I)) {
    // Safe to delete llvm.stacksave if dead.
    if (II->getIntrinsicID() == Intrinsic::stacksave)
      return true;

    // Lifetime intrinsics are dead when their right-hand is undef.
    if (II->getIntrinsicID() == Intrinsic::lifetime_start ||
        II->getIntrinsicID() == Intrinsic::lifetime_end)
      return isa<UndefValue>(II->getArgOperand(1));

    // Assumptions are dead if their condition is trivially true.
    if (II->getIntrinsicID() == Intrinsic::assume) {
      if (ConstantInt *Cond = dyn_cast<ConstantInt>(II->getArgOperand(0)))
        return !Cond->isZero();

      return false;
    }
  }

  if (isAllocLikeFn(I, TLI)) return true;

  if (CallInst *CI = isFreeCall(I, TLI))
    if (Constant *C = dyn_cast<Constant>(CI->getArgOperand(0)))
      return C->isNullValue() || isa<UndefValue>(C);

  return false;
}

/// RecursivelyDeleteTriviallyDeadInstructions - If the specified value is a
/// trivially dead instruction, delete it.  If that makes any of its operands
/// trivially dead, delete them too, recursively.  Return true if any
/// instructions were deleted.
bool
llvm::RecursivelyDeleteTriviallyDeadInstructions(Value *V,
                                                 const TargetLibraryInfo *TLI) {
  Instruction *I = dyn_cast<Instruction>(V);
  if (!I || !I->use_empty() || !isInstructionTriviallyDead(I, TLI))
    return false;

  SmallVector<Instruction*, 16> DeadInsts;
  DeadInsts.push_back(I);

  do {
    I = DeadInsts.pop_back_val();

    // Null out all of the instruction's operands to see if any operand becomes
    // dead as we go.
    for (unsigned i = 0, e = I->getNumOperands(); i != e; ++i) {
      Value *OpV = I->getOperand(i);
      I->setOperand(i, nullptr);

      if (!OpV->use_empty()) continue;

      // If the operand is an instruction that became dead as we nulled out the
      // operand, and if it is 'trivially' dead, delete it in a future loop
      // iteration.
      if (Instruction *OpI = dyn_cast<Instruction>(OpV))
        if (isInstructionTriviallyDead(OpI, TLI))
          DeadInsts.push_back(OpI);
    }

    I->eraseFromParent();
  } while (!DeadInsts.empty());

  return true;
}

/// areAllUsesEqual - Check whether the uses of a value are all the same.
/// This is similar to Instruction::hasOneUse() except this will also return
/// true when there are no uses or multiple uses that all refer to the same
/// value.
static bool areAllUsesEqual(Instruction *I) {
  Value::user_iterator UI = I->user_begin();
  Value::user_iterator UE = I->user_end();
  if (UI == UE)
    return true;

  User *TheUse = *UI;
  for (++UI; UI != UE; ++UI) {
    if (*UI != TheUse)
      return false;
  }
  return true;
}

/// RecursivelyDeleteDeadPHINode - If the specified value is an effectively
/// dead PHI node, due to being a def-use chain of single-use nodes that
/// either forms a cycle or is terminated by a trivially dead instruction,
/// delete it.  If that makes any of its operands trivially dead, delete them
/// too, recursively.  Return true if a change was made.
bool llvm::RecursivelyDeleteDeadPHINode(PHINode *PN,
                                        const TargetLibraryInfo *TLI) {
  SmallPtrSet<Instruction*, 4> Visited;
  for (Instruction *I = PN; areAllUsesEqual(I) && !I->mayHaveSideEffects();
       I = cast<Instruction>(*I->user_begin())) {
    if (I->use_empty())
      return RecursivelyDeleteTriviallyDeadInstructions(I, TLI);

    // If we find an instruction more than once, we're on a cycle that
    // won't prove fruitful.
    if (!Visited.insert(I)) {
      // Break the cycle and delete the instruction and its operands.
      I->replaceAllUsesWith(UndefValue::get(I->getType()));
      (void)RecursivelyDeleteTriviallyDeadInstructions(I, TLI);
      return true;
    }
  }
  return false;
}

/// SimplifyInstructionsInBlock - Scan the specified basic block and try to
/// simplify any instructions in it and recursively delete dead instructions.
///
/// This returns true if it changed the code, note that it can delete
/// instructions in other blocks as well in this block.
bool llvm::SimplifyInstructionsInBlock(BasicBlock *BB, const DataLayout *TD,
                                       const TargetLibraryInfo *TLI) {
  bool MadeChange = false;

#ifndef NDEBUG
  // In debug builds, ensure that the terminator of the block is never replaced
  // or deleted by these simplifications. The idea of simplification is that it
  // cannot introduce new instructions, and there is no way to replace the
  // terminator of a block without introducing a new instruction.
  AssertingVH<Instruction> TerminatorVH(--BB->end());
#endif

  for (BasicBlock::iterator BI = BB->begin(), E = --BB->end(); BI != E; ) {
    assert(!BI->isTerminator());
    Instruction *Inst = BI++;

    WeakVH BIHandle(BI);
    if (recursivelySimplifyInstruction(Inst, TD, TLI)) {
      MadeChange = true;
      if (BIHandle != BI)
        BI = BB->begin();
      continue;
    }

    MadeChange |= RecursivelyDeleteTriviallyDeadInstructions(Inst, TLI);
    if (BIHandle != BI)
      BI = BB->begin();
  }
  return MadeChange;
}

//===----------------------------------------------------------------------===//
//  Control Flow Graph Restructuring.
//


/// RemovePredecessorAndSimplify - Like BasicBlock::removePredecessor, this
/// method is called when we're about to delete Pred as a predecessor of BB.  If
/// BB contains any PHI nodes, this drops the entries in the PHI nodes for Pred.
///
/// Unlike the removePredecessor method, this attempts to simplify uses of PHI
/// nodes that collapse into identity values.  For example, if we have:
///   x = phi(1, 0, 0, 0)
///   y = and x, z
///
/// .. and delete the predecessor corresponding to the '1', this will attempt to
/// recursively fold the and to 0.
void llvm::RemovePredecessorAndSimplify(BasicBlock *BB, BasicBlock *Pred,
                                        DataLayout *TD) {
  // This only adjusts blocks with PHI nodes.
  if (!isa<PHINode>(BB->begin()))
    return;

  // Remove the entries for Pred from the PHI nodes in BB, but do not simplify
  // them down.  This will leave us with single entry phi nodes and other phis
  // that can be removed.
  BB->removePredecessor(Pred, true);

  WeakVH PhiIt = &BB->front();
  while (PHINode *PN = dyn_cast<PHINode>(PhiIt)) {
    PhiIt = &*++BasicBlock::iterator(cast<Instruction>(PhiIt));
    Value *OldPhiIt = PhiIt;

    if (!recursivelySimplifyInstruction(PN, TD))
      continue;

    // If recursive simplification ended up deleting the next PHI node we would
    // iterate to, then our iterator is invalid, restart scanning from the top
    // of the block.
    if (PhiIt != OldPhiIt) PhiIt = &BB->front();
  }
}


/// MergeBasicBlockIntoOnlyPred - DestBB is a block with one predecessor and its
/// predecessor is known to have one successor (DestBB!).  Eliminate the edge
/// between them, moving the instructions in the predecessor into DestBB and
/// deleting the predecessor block.
///
void llvm::MergeBasicBlockIntoOnlyPred(BasicBlock *DestBB, Pass *P) {
  // If BB has single-entry PHI nodes, fold them.
  while (PHINode *PN = dyn_cast<PHINode>(DestBB->begin())) {
    Value *NewVal = PN->getIncomingValue(0);
    // Replace self referencing PHI with undef, it must be dead.
    if (NewVal == PN) NewVal = UndefValue::get(PN->getType());
    PN->replaceAllUsesWith(NewVal);
    PN->eraseFromParent();
  }

  BasicBlock *PredBB = DestBB->getSinglePredecessor();
  assert(PredBB && "Block doesn't have a single predecessor!");

  // Zap anything that took the address of DestBB.  Not doing this will give the
  // address an invalid value.
  if (DestBB->hasAddressTaken()) {
    BlockAddress *BA = BlockAddress::get(DestBB);
    Constant *Replacement =
      ConstantInt::get(llvm::Type::getInt32Ty(BA->getContext()), 1);
    BA->replaceAllUsesWith(ConstantExpr::getIntToPtr(Replacement,
                                                     BA->getType()));
    BA->destroyConstant();
  }

  // Anything that branched to PredBB now branches to DestBB.
  PredBB->replaceAllUsesWith(DestBB);

  // Splice all the instructions from PredBB to DestBB.
  PredBB->getTerminator()->eraseFromParent();
  DestBB->getInstList().splice(DestBB->begin(), PredBB->getInstList());

  // If the PredBB is the entry block of the function, move DestBB up to
  // become the entry block after we erase PredBB.
  if (PredBB == &DestBB->getParent()->getEntryBlock())
    DestBB->moveAfter(PredBB);

  if (P) {
    if (DominatorTreeWrapperPass *DTWP =
            P->getAnalysisIfAvailable<DominatorTreeWrapperPass>()) {
      DominatorTree &DT = DTWP->getDomTree();
      BasicBlock *PredBBIDom = DT.getNode(PredBB)->getIDom()->getBlock();
      DT.changeImmediateDominator(DestBB, PredBBIDom);
      DT.eraseNode(PredBB);
    }
  }
  // Nuke BB.
  PredBB->eraseFromParent();
}

/// CanMergeValues - Return true if we can choose one of these values to use
/// in place of the other. Note that we will always choose the non-undef
/// value to keep.
static bool CanMergeValues(Value *First, Value *Second) {
  return First == Second || isa<UndefValue>(First) || isa<UndefValue>(Second);
}

/// CanPropagatePredecessorsForPHIs - Return true if we can fold BB, an
/// almost-empty BB ending in an unconditional branch to Succ, into Succ.
///
/// Assumption: Succ is the single successor for BB.
///
static bool CanPropagatePredecessorsForPHIs(BasicBlock *BB, BasicBlock *Succ) {
  assert(*succ_begin(BB) == Succ && "Succ is not successor of BB!");

  DEBUG(dbgs() << "Looking to fold " << BB->getName() << " into "
        << Succ->getName() << "\n");
  // Shortcut, if there is only a single predecessor it must be BB and merging
  // is always safe
  if (Succ->getSinglePredecessor()) return true;

  // Make a list of the predecessors of BB
  SmallPtrSet<BasicBlock*, 16> BBPreds(pred_begin(BB), pred_end(BB));

  // Look at all the phi nodes in Succ, to see if they present a conflict when
  // merging these blocks
  for (BasicBlock::iterator I = Succ->begin(); isa<PHINode>(I); ++I) {
    PHINode *PN = cast<PHINode>(I);

    // If the incoming value from BB is again a PHINode in
    // BB which has the same incoming value for *PI as PN does, we can
    // merge the phi nodes and then the blocks can still be merged
    PHINode *BBPN = dyn_cast<PHINode>(PN->getIncomingValueForBlock(BB));
    if (BBPN && BBPN->getParent() == BB) {
      for (unsigned PI = 0, PE = PN->getNumIncomingValues(); PI != PE; ++PI) {
        BasicBlock *IBB = PN->getIncomingBlock(PI);
        if (BBPreds.count(IBB) &&
            !CanMergeValues(BBPN->getIncomingValueForBlock(IBB),
                            PN->getIncomingValue(PI))) {
          DEBUG(dbgs() << "Can't fold, phi node " << PN->getName() << " in "
                << Succ->getName() << " is conflicting with "
                << BBPN->getName() << " with regard to common predecessor "
                << IBB->getName() << "\n");
          return false;
        }
      }
    } else {
      Value* Val = PN->getIncomingValueForBlock(BB);
      for (unsigned PI = 0, PE = PN->getNumIncomingValues(); PI != PE; ++PI) {
        // See if the incoming value for the common predecessor is equal to the
        // one for BB, in which case this phi node will not prevent the merging
        // of the block.
        BasicBlock *IBB = PN->getIncomingBlock(PI);
        if (BBPreds.count(IBB) &&
            !CanMergeValues(Val, PN->getIncomingValue(PI))) {
          DEBUG(dbgs() << "Can't fold, phi node " << PN->getName() << " in "
                << Succ->getName() << " is conflicting with regard to common "
                << "predecessor " << IBB->getName() << "\n");
          return false;
        }
      }
    }
  }

  return true;
}

typedef SmallVector<BasicBlock *, 16> PredBlockVector;
typedef DenseMap<BasicBlock *, Value *> IncomingValueMap;

/// \brief Determines the value to use as the phi node input for a block.
///
/// Select between \p OldVal any value that we know flows from \p BB
/// to a particular phi on the basis of which one (if either) is not
/// undef. Update IncomingValues based on the selected value.
///
/// \param OldVal The value we are considering selecting.
/// \param BB The block that the value flows in from.
/// \param IncomingValues A map from block-to-value for other phi inputs
/// that we have examined.
///
/// \returns the selected value.
static Value *selectIncomingValueForBlock(Value *OldVal, BasicBlock *BB,
                                          IncomingValueMap &IncomingValues) {
  if (!isa<UndefValue>(OldVal)) {
    assert((!IncomingValues.count(BB) ||
            IncomingValues.find(BB)->second == OldVal) &&
           "Expected OldVal to match incoming value from BB!");

    IncomingValues.insert(std::make_pair(BB, OldVal));
    return OldVal;
  }

  IncomingValueMap::const_iterator It = IncomingValues.find(BB);
  if (It != IncomingValues.end()) return It->second;

  return OldVal;
}

/// \brief Create a map from block to value for the operands of a
/// given phi.
///
/// Create a map from block to value for each non-undef value flowing
/// into \p PN.
///
/// \param PN The phi we are collecting the map for.
/// \param IncomingValues [out] The map from block to value for this phi.
static void gatherIncomingValuesToPhi(PHINode *PN,
                                      IncomingValueMap &IncomingValues) {
  for (unsigned i = 0, e = PN->getNumIncomingValues(); i != e; ++i) {
    BasicBlock *BB = PN->getIncomingBlock(i);
    Value *V = PN->getIncomingValue(i);

    if (!isa<UndefValue>(V))
      IncomingValues.insert(std::make_pair(BB, V));
  }
}

/// \brief Replace the incoming undef values to a phi with the values
/// from a block-to-value map.
///
/// \param PN The phi we are replacing the undefs in.
/// \param IncomingValues A map from block to value.
static void replaceUndefValuesInPhi(PHINode *PN,
                                    const IncomingValueMap &IncomingValues) {
  for (unsigned i = 0, e = PN->getNumIncomingValues(); i != e; ++i) {
    Value *V = PN->getIncomingValue(i);

    if (!isa<UndefValue>(V)) continue;

    BasicBlock *BB = PN->getIncomingBlock(i);
    IncomingValueMap::const_iterator It = IncomingValues.find(BB);
    if (It == IncomingValues.end()) continue;

    PN->setIncomingValue(i, It->second);
  }
}

/// \brief Replace a value flowing from a block to a phi with
/// potentially multiple instances of that value flowing from the
/// block's predecessors to the phi.
///
/// \param BB The block with the value flowing into the phi.
/// \param BBPreds The predecessors of BB.
/// \param PN The phi that we are updating.
static void redirectValuesFromPredecessorsToPhi(BasicBlock *BB,
                                                const PredBlockVector &BBPreds,
                                                PHINode *PN) {
  Value *OldVal = PN->removeIncomingValue(BB, false);
  assert(OldVal && "No entry in PHI for Pred BB!");

  IncomingValueMap IncomingValues;

  // We are merging two blocks - BB, and the block containing PN - and
  // as a result we need to redirect edges from the predecessors of BB
  // to go to the block containing PN, and update PN
  // accordingly. Since we allow merging blocks in the case where the
  // predecessor and successor blocks both share some predecessors,
  // and where some of those common predecessors might have undef
  // values flowing into PN, we want to rewrite those values to be
  // consistent with the non-undef values.

  gatherIncomingValuesToPhi(PN, IncomingValues);

  // If this incoming value is one of the PHI nodes in BB, the new entries
  // in the PHI node are the entries from the old PHI.
  if (isa<PHINode>(OldVal) && cast<PHINode>(OldVal)->getParent() == BB) {
    PHINode *OldValPN = cast<PHINode>(OldVal);
    for (unsigned i = 0, e = OldValPN->getNumIncomingValues(); i != e; ++i) {
      // Note that, since we are merging phi nodes and BB and Succ might
      // have common predecessors, we could end up with a phi node with
      // identical incoming branches. This will be cleaned up later (and
      // will trigger asserts if we try to clean it up now, without also
      // simplifying the corresponding conditional branch).
      BasicBlock *PredBB = OldValPN->getIncomingBlock(i);
      Value *PredVal = OldValPN->getIncomingValue(i);
      Value *Selected = selectIncomingValueForBlock(PredVal, PredBB,
                                                    IncomingValues);

      // And add a new incoming value for this predecessor for the
      // newly retargeted branch.
      PN->addIncoming(Selected, PredBB);
    }
  } else {
    for (unsigned i = 0, e = BBPreds.size(); i != e; ++i) {
      // Update existing incoming values in PN for this
      // predecessor of BB.
      BasicBlock *PredBB = BBPreds[i];
      Value *Selected = selectIncomingValueForBlock(OldVal, PredBB,
                                                    IncomingValues);

      // And add a new incoming value for this predecessor for the
      // newly retargeted branch.
      PN->addIncoming(Selected, PredBB);
    }
  }

  replaceUndefValuesInPhi(PN, IncomingValues);
}

/// TryToSimplifyUncondBranchFromEmptyBlock - BB is known to contain an
/// unconditional branch, and contains no instructions other than PHI nodes,
/// potential side-effect free intrinsics and the branch.  If possible,
/// eliminate BB by rewriting all the predecessors to branch to the successor
/// block and return true.  If we can't transform, return false.
bool llvm::TryToSimplifyUncondBranchFromEmptyBlock(BasicBlock *BB) {
  assert(BB != &BB->getParent()->getEntryBlock() &&
         "TryToSimplifyUncondBranchFromEmptyBlock called on entry block!");

  // We can't eliminate infinite loops.
  BasicBlock *Succ = cast<BranchInst>(BB->getTerminator())->getSuccessor(0);
  if (BB == Succ) return false;

  // Check to see if merging these blocks would cause conflicts for any of the
  // phi nodes in BB or Succ. If not, we can safely merge.
  if (!CanPropagatePredecessorsForPHIs(BB, Succ)) return false;

  // Check for cases where Succ has multiple predecessors and a PHI node in BB
  // has uses which will not disappear when the PHI nodes are merged.  It is
  // possible to handle such cases, but difficult: it requires checking whether
  // BB dominates Succ, which is non-trivial to calculate in the case where
  // Succ has multiple predecessors.  Also, it requires checking whether
  // constructing the necessary self-referential PHI node doesn't introduce any
  // conflicts; this isn't too difficult, but the previous code for doing this
  // was incorrect.
  //
  // Note that if this check finds a live use, BB dominates Succ, so BB is
  // something like a loop pre-header (or rarely, a part of an irreducible CFG);
  // folding the branch isn't profitable in that case anyway.
  if (!Succ->getSinglePredecessor()) {
    BasicBlock::iterator BBI = BB->begin();
    while (isa<PHINode>(*BBI)) {
      for (Use &U : BBI->uses()) {
        if (PHINode* PN = dyn_cast<PHINode>(U.getUser())) {
          if (PN->getIncomingBlock(U) != BB)
            return false;
        } else {
          return false;
        }
      }
      ++BBI;
    }
  }

  DEBUG(dbgs() << "Killing Trivial BB: \n" << *BB);

  if (isa<PHINode>(Succ->begin())) {
    // If there is more than one pred of succ, and there are PHI nodes in
    // the successor, then we need to add incoming edges for the PHI nodes
    //
    const PredBlockVector BBPreds(pred_begin(BB), pred_end(BB));

    // Loop over all of the PHI nodes in the successor of BB.
    for (BasicBlock::iterator I = Succ->begin(); isa<PHINode>(I); ++I) {
      PHINode *PN = cast<PHINode>(I);

      redirectValuesFromPredecessorsToPhi(BB, BBPreds, PN);
    }
  }

  if (Succ->getSinglePredecessor()) {
    // BB is the only predecessor of Succ, so Succ will end up with exactly
    // the same predecessors BB had.

    // Copy over any phi, debug or lifetime instruction.
    BB->getTerminator()->eraseFromParent();
    Succ->getInstList().splice(Succ->getFirstNonPHI(), BB->getInstList());
  } else {
    while (PHINode *PN = dyn_cast<PHINode>(&BB->front())) {
      // We explicitly check for such uses in CanPropagatePredecessorsForPHIs.
      assert(PN->use_empty() && "There shouldn't be any uses here!");
      PN->eraseFromParent();
    }
  }

  // Everything that jumped to BB now goes to Succ.
  BB->replaceAllUsesWith(Succ);
  if (!Succ->hasName()) Succ->takeName(BB);
  BB->eraseFromParent();              // Delete the old basic block.
  return true;
}

/// EliminateDuplicatePHINodes - Check for and eliminate duplicate PHI
/// nodes in this block. This doesn't try to be clever about PHI nodes
/// which differ only in the order of the incoming values, but instcombine
/// orders them so it usually won't matter.
///
bool llvm::EliminateDuplicatePHINodes(BasicBlock *BB) {
  bool Changed = false;

  // This implementation doesn't currently consider undef operands
  // specially. Theoretically, two phis which are identical except for
  // one having an undef where the other doesn't could be collapsed.

  // Map from PHI hash values to PHI nodes. If multiple PHIs have
  // the same hash value, the element is the first PHI in the
  // linked list in CollisionMap.
  DenseMap<uintptr_t, PHINode *> HashMap;

  // Maintain linked lists of PHI nodes with common hash values.
  DenseMap<PHINode *, PHINode *> CollisionMap;

  // Examine each PHI.
  for (BasicBlock::iterator I = BB->begin();
       PHINode *PN = dyn_cast<PHINode>(I++); ) {
    // Compute a hash value on the operands. Instcombine will likely have sorted
    // them, which helps expose duplicates, but we have to check all the
    // operands to be safe in case instcombine hasn't run.
    uintptr_t Hash = 0;
    // This hash algorithm is quite weak as hash functions go, but it seems
    // to do a good enough job for this particular purpose, and is very quick.
    for (User::op_iterator I = PN->op_begin(), E = PN->op_end(); I != E; ++I) {
      Hash ^= reinterpret_cast<uintptr_t>(static_cast<Value *>(*I));
      Hash = (Hash << 7) | (Hash >> (sizeof(uintptr_t) * CHAR_BIT - 7));
    }
    for (PHINode::block_iterator I = PN->block_begin(), E = PN->block_end();
         I != E; ++I) {
      Hash ^= reinterpret_cast<uintptr_t>(static_cast<BasicBlock *>(*I));
      Hash = (Hash << 7) | (Hash >> (sizeof(uintptr_t) * CHAR_BIT - 7));
    }
    // Avoid colliding with the DenseMap sentinels ~0 and ~0-1.
    Hash >>= 1;
    // If we've never seen this hash value before, it's a unique PHI.
    std::pair<DenseMap<uintptr_t, PHINode *>::iterator, bool> Pair =
      HashMap.insert(std::make_pair(Hash, PN));
    if (Pair.second) continue;
    // Otherwise it's either a duplicate or a hash collision.
    for (PHINode *OtherPN = Pair.first->second; ; ) {
      if (OtherPN->isIdenticalTo(PN)) {
        // A duplicate. Replace this PHI with its duplicate.
        PN->replaceAllUsesWith(OtherPN);
        PN->eraseFromParent();
        Changed = true;
        break;
      }
      // A non-duplicate hash collision.
      DenseMap<PHINode *, PHINode *>::iterator I = CollisionMap.find(OtherPN);
      if (I == CollisionMap.end()) {
        // Set this PHI to be the head of the linked list of colliding PHIs.
        PHINode *Old = Pair.first->second;
        Pair.first->second = PN;
        CollisionMap[PN] = Old;
        break;
      }
      // Proceed to the next PHI in the list.
      OtherPN = I->second;
    }
  }

  return Changed;
}

/// enforceKnownAlignment - If the specified pointer points to an object that
/// we control, modify the object's alignment to PrefAlign. This isn't
/// often possible though. If alignment is important, a more reliable approach
/// is to simply align all global variables and allocation instructions to
/// their preferred alignment from the beginning.
///
static unsigned enforceKnownAlignment(Value *V, unsigned Align,
                                      unsigned PrefAlign, const DataLayout *TD) {
  V = V->stripPointerCasts();

  if (AllocaInst *AI = dyn_cast<AllocaInst>(V)) {
    // If the preferred alignment is greater than the natural stack alignment
    // then don't round up. This avoids dynamic stack realignment.
    if (TD && TD->exceedsNaturalStackAlignment(PrefAlign))
      return Align;
    // If there is a requested alignment and if this is an alloca, round up.
    if (AI->getAlignment() >= PrefAlign)
      return AI->getAlignment();
    AI->setAlignment(PrefAlign);
    return PrefAlign;
  }

  if (auto *GO = dyn_cast<GlobalObject>(V)) {
    // If there is a large requested alignment and we can, bump up the alignment
    // of the global.
    if (GO->isDeclaration())
      return Align;
    // If the memory we set aside for the global may not be the memory used by
    // the final program then it is impossible for us to reliably enforce the
    // preferred alignment.
    if (GO->isWeakForLinker())
      return Align;

    if (GO->getAlignment() >= PrefAlign)
      return GO->getAlignment();
    // We can only increase the alignment of the global if it has no alignment
    // specified or if it is not assigned a section.  If it is assigned a
    // section, the global could be densely packed with other objects in the
    // section, increasing the alignment could cause padding issues.
    if (!GO->hasSection() || GO->getAlignment() == 0)
      GO->setAlignment(PrefAlign);
    return GO->getAlignment();
  }

  return Align;
}

/// getOrEnforceKnownAlignment - If the specified pointer has an alignment that
/// we can determine, return it, otherwise return 0.  If PrefAlign is specified,
/// and it is more than the alignment of the ultimate object, see if we can
/// increase the alignment of the ultimate object, making this check succeed.
unsigned llvm::getOrEnforceKnownAlignment(Value *V, unsigned PrefAlign,
                                          const DataLayout *DL,
                                          AssumptionCache *AC,
                                          const Instruction *CxtI,
                                          const DominatorTree *DT) {
  assert(V->getType()->isPointerTy() &&
         "getOrEnforceKnownAlignment expects a pointer!");
  unsigned BitWidth = DL ? DL->getPointerTypeSizeInBits(V->getType()) : 64;

  APInt KnownZero(BitWidth, 0), KnownOne(BitWidth, 0);
  computeKnownBits(V, KnownZero, KnownOne, DL, 0, AC, CxtI, DT);
  unsigned TrailZ = KnownZero.countTrailingOnes();

  // Avoid trouble with ridiculously large TrailZ values, such as
  // those computed from a null pointer.
  TrailZ = std::min(TrailZ, unsigned(sizeof(unsigned) * CHAR_BIT - 1));

  unsigned Align = 1u << std::min(BitWidth - 1, TrailZ);

  // LLVM doesn't support alignments larger than this currently.
  Align = std::min(Align, +Value::MaximumAlignment);

  if (PrefAlign > Align)
    Align = enforceKnownAlignment(V, Align, PrefAlign, DL);

  // We don't need to make any adjustment.
  return Align;
}

///===---------------------------------------------------------------------===//
///  Dbg Intrinsic utilities
///

/// See if there is a dbg.value intrinsic for DIVar before I.
static bool LdStHasDebugValue(DIVariable &DIVar, Instruction *I) {
  // Since we can't guarantee that the original dbg.declare instrinsic
  // is removed by LowerDbgDeclare(), we need to make sure that we are
  // not inserting the same dbg.value intrinsic over and over.
  llvm::BasicBlock::InstListType::iterator PrevI(I);
  if (PrevI != I->getParent()->getInstList().begin()) {
    --PrevI;
    if (DbgValueInst *DVI = dyn_cast<DbgValueInst>(PrevI))
      if (DVI->getValue() == I->getOperand(0) &&
          DVI->getOffset() == 0 &&
          DVI->getVariable() == DIVar)
        return true;
  }
  return false;
}

/// Inserts a llvm.dbg.value intrinsic before a store to an alloca'd value
/// that has an associated llvm.dbg.decl intrinsic.
bool llvm::ConvertDebugDeclareToDebugValue(DbgDeclareInst *DDI,
                                           StoreInst *SI, DIBuilder &Builder) {
  DIVariable DIVar(DDI->getVariable());
  assert((!DIVar || DIVar.isVariable()) &&
         "Variable in DbgDeclareInst should be either null or a DIVariable.");
  if (!DIVar)
    return false;

  if (LdStHasDebugValue(DIVar, SI))
    return true;

  Instruction *DbgVal = nullptr;
  // If an argument is zero extended then use argument directly. The ZExt
  // may be zapped by an optimization pass in future.
  Argument *ExtendedArg = nullptr;
  if (ZExtInst *ZExt = dyn_cast<ZExtInst>(SI->getOperand(0)))
    ExtendedArg = dyn_cast<Argument>(ZExt->getOperand(0));
  if (SExtInst *SExt = dyn_cast<SExtInst>(SI->getOperand(0)))
    ExtendedArg = dyn_cast<Argument>(SExt->getOperand(0));
  if (ExtendedArg)
    DbgVal = Builder.insertDbgValueIntrinsic(ExtendedArg, 0, DIVar, SI);
  else
    DbgVal = Builder.insertDbgValueIntrinsic(SI->getOperand(0), 0, DIVar, SI);
  DbgVal->setDebugLoc(DDI->getDebugLoc());
  return true;
}

/// Inserts a llvm.dbg.value intrinsic before a load of an alloca'd value
/// that has an associated llvm.dbg.decl intrinsic.
bool llvm::ConvertDebugDeclareToDebugValue(DbgDeclareInst *DDI,
                                           LoadInst *LI, DIBuilder &Builder) {
  DIVariable DIVar(DDI->getVariable());
  assert((!DIVar || DIVar.isVariable()) &&
         "Variable in DbgDeclareInst should be either null or a DIVariable.");
  if (!DIVar)
    return false;

  if (LdStHasDebugValue(DIVar, LI))
    return true;

  Instruction *DbgVal =
    Builder.insertDbgValueIntrinsic(LI->getOperand(0), 0,
                                    DIVar, LI);
  DbgVal->setDebugLoc(DDI->getDebugLoc());
  return true;
}

/// Determine whether this alloca is either a VLA or an array.
static bool isArray(AllocaInst *AI) {
  return AI->isArrayAllocation() ||
    AI->getType()->getElementType()->isArrayTy();
}

/// LowerDbgDeclare - Lowers llvm.dbg.declare intrinsics into appropriate set
/// of llvm.dbg.value intrinsics.
bool llvm::LowerDbgDeclare(Function &F) {
  DIBuilder DIB(*F.getParent(), /*AllowUnresolved*/ false);
  SmallVector<DbgDeclareInst *, 4> Dbgs;
  for (auto &FI : F)
    for (BasicBlock::iterator BI : FI)
      if (auto DDI = dyn_cast<DbgDeclareInst>(BI))
        Dbgs.push_back(DDI);

  if (Dbgs.empty())
    return false;

  for (auto &I : Dbgs) {
    DbgDeclareInst *DDI = I;
    AllocaInst *AI = dyn_cast_or_null<AllocaInst>(DDI->getAddress());
    // If this is an alloca for a scalar variable, insert a dbg.value
    // at each load and store to the alloca and erase the dbg.declare.
    // The dbg.values allow tracking a variable even if it is not
    // stored on the stack, while the dbg.declare can only describe
    // the stack slot (and at a lexical-scope granularity). Later
    // passes will attempt to elide the stack slot.
    if (AI && !isArray(AI)) {
      for (User *U : AI->users())
        if (StoreInst *SI = dyn_cast<StoreInst>(U))
          ConvertDebugDeclareToDebugValue(DDI, SI, DIB);
        else if (LoadInst *LI = dyn_cast<LoadInst>(U))
          ConvertDebugDeclareToDebugValue(DDI, LI, DIB);
        else if (CallInst *CI = dyn_cast<CallInst>(U)) {
	  // This is a call by-value or some other instruction that
	  // takes a pointer to the variable. Insert a *value*
	  // intrinsic that describes the alloca.
	  auto DbgVal =
	    DIB.insertDbgValueIntrinsic(AI, 0,
					DIVariable(DDI->getVariable()), CI);
	  DbgVal->setDebugLoc(DDI->getDebugLoc());
	}
      DDI->eraseFromParent();
    }
  }
  return true;
}

/// FindAllocaDbgDeclare - Finds the llvm.dbg.declare intrinsic describing the
/// alloca 'V', if any.
DbgDeclareInst *llvm::FindAllocaDbgDeclare(Value *V) {
  if (auto *L = LocalAsMetadata::getIfExists(V))
    if (auto *MDV = MetadataAsValue::getIfExists(V->getContext(), L))
      for (User *U : MDV->users())
        if (DbgDeclareInst *DDI = dyn_cast<DbgDeclareInst>(U))
          return DDI;

  return nullptr;
}

bool llvm::replaceDbgDeclareForAlloca(AllocaInst *AI, Value *NewAllocaAddress,
                                      DIBuilder &Builder) {
  DbgDeclareInst *DDI = FindAllocaDbgDeclare(AI);
  if (!DDI)
    return false;
  DIVariable DIVar(DDI->getVariable());
  assert((!DIVar || DIVar.isVariable()) &&
         "Variable in DbgDeclareInst should be either null or a DIVariable.");
  if (!DIVar)
    return false;

  // Create a copy of the original DIDescriptor for user variable, prepending
  // "deref" operation to a list of address elements, as new llvm.dbg.declare
  // will take a value storing address of the memory for variable, not
  // alloca itself.
<<<<<<< HEAD
  Type *Int64Ty = Type::getInt64Ty(AI->getContext());
  SmallVector<Value*, 4> NewDIVarAddress;
  if (DIVar.hasComplexAddress()) {
    for (unsigned i = 0, n = DIVar.getNumAddrElements(); i < n; ++i) {
      NewDIVarAddress.push_back(
          ConstantInt::get(Int64Ty, DIVar.getAddrElement(i)));
    }
  }
  NewDIVarAddress.push_back(ConstantInt::get(Int64Ty, DIBuilder::OpDeref));
  DIVariable NewDIVar = Builder.createComplexVariable(
      DIVar.getTag(), DIVar.getContext(), DIVar.getName(),
      DIVar.getFile(), DIVar.getLineNumber(), DIVar.getType(),
      NewDIVarAddress, DIVar.getArgNumber());
=======
  SmallVector<int64_t, 4> NewDIExpr;
  NewDIExpr.push_back(dwarf::DW_OP_deref);
  if (DIExpr)
    for (unsigned i = 0, n = DIExpr.getNumElements(); i < n; ++i)
      NewDIExpr.push_back(DIExpr.getElement(i));
>>>>>>> 41cb3da2

  // Insert llvm.dbg.declare in the same basic block as the original alloca,
  // and remove old llvm.dbg.declare.
  BasicBlock *BB = AI->getParent();
  Builder.insertDeclare(NewAllocaAddress, NewDIVar, BB);
  DDI->eraseFromParent();
  return true;
}

/// changeToUnreachable - Insert an unreachable instruction before the specified
/// instruction, making it and the rest of the code in the block dead.
static void changeToUnreachable(Instruction *I, bool UseLLVMTrap) {
  BasicBlock *BB = I->getParent();
  // Loop over all of the successors, removing BB's entry from any PHI
  // nodes.
  for (succ_iterator SI = succ_begin(BB), SE = succ_end(BB); SI != SE; ++SI)
    (*SI)->removePredecessor(BB);

  // Insert a call to llvm.trap right before this.  This turns the undefined
  // behavior into a hard fail instead of falling through into random code.
  if (UseLLVMTrap) {
    Function *TrapFn =
      Intrinsic::getDeclaration(BB->getParent()->getParent(), Intrinsic::trap);
    CallInst *CallTrap = CallInst::Create(TrapFn, "", I);
    CallTrap->setDebugLoc(I->getDebugLoc());
  }
  new UnreachableInst(I->getContext(), I);

  // All instructions after this are dead.
  BasicBlock::iterator BBI = I, BBE = BB->end();
  while (BBI != BBE) {
    if (!BBI->use_empty())
      BBI->replaceAllUsesWith(UndefValue::get(BBI->getType()));
    BB->getInstList().erase(BBI++);
  }
}

/// changeToCall - Convert the specified invoke into a normal call.
static void changeToCall(InvokeInst *II) {
  SmallVector<Value*, 8> Args(II->op_begin(), II->op_end() - 3);
  CallInst *NewCall = CallInst::Create(II->getCalledValue(), Args, "", II);
  NewCall->takeName(II);
  NewCall->setCallingConv(II->getCallingConv());
  NewCall->setAttributes(II->getAttributes());
  NewCall->setDebugLoc(II->getDebugLoc());
  II->replaceAllUsesWith(NewCall);

  // Follow the call by a branch to the normal destination.
  BranchInst::Create(II->getNormalDest(), II);

  // Update PHI nodes in the unwind destination
  II->getUnwindDest()->removePredecessor(II->getParent());
  II->eraseFromParent();
}

static bool markAliveBlocks(BasicBlock *BB,
                            SmallPtrSetImpl<BasicBlock*> &Reachable) {

  SmallVector<BasicBlock*, 128> Worklist;
  Worklist.push_back(BB);
  Reachable.insert(BB);
  bool Changed = false;
  do {
    BB = Worklist.pop_back_val();

    // Do a quick scan of the basic block, turning any obviously unreachable
    // instructions into LLVM unreachable insts.  The instruction combining pass
    // canonicalizes unreachable insts into stores to null or undef.
    for (BasicBlock::iterator BBI = BB->begin(), E = BB->end(); BBI != E;++BBI){
      // Assumptions that are known to be false are equivalent to unreachable.
      // Also, if the condition is undefined, then we make the choice most
      // beneficial to the optimizer, and choose that to also be unreachable.
      if (IntrinsicInst *II = dyn_cast<IntrinsicInst>(BBI))
        if (II->getIntrinsicID() == Intrinsic::assume) {
          bool MakeUnreachable = false;
          if (isa<UndefValue>(II->getArgOperand(0)))
            MakeUnreachable = true;
          else if (ConstantInt *Cond =
                   dyn_cast<ConstantInt>(II->getArgOperand(0)))
            MakeUnreachable = Cond->isZero();

          if (MakeUnreachable) { 
            // Don't insert a call to llvm.trap right before the unreachable.
            changeToUnreachable(BBI, false);
            Changed = true;
            break;
          }
        }

      if (CallInst *CI = dyn_cast<CallInst>(BBI)) {
        if (CI->doesNotReturn()) {
          // If we found a call to a no-return function, insert an unreachable
          // instruction after it.  Make sure there isn't *already* one there
          // though.
          ++BBI;
          if (!isa<UnreachableInst>(BBI)) {
            // Don't insert a call to llvm.trap right before the unreachable.
            changeToUnreachable(BBI, false);
            Changed = true;
          }
          break;
        }
      }

      // Store to undef and store to null are undefined and used to signal that
      // they should be changed to unreachable by passes that can't modify the
      // CFG.
      if (StoreInst *SI = dyn_cast<StoreInst>(BBI)) {
        // Don't touch volatile stores.
        if (SI->isVolatile()) continue;

        Value *Ptr = SI->getOperand(1);

        if (isa<UndefValue>(Ptr) ||
            (isa<ConstantPointerNull>(Ptr) &&
             SI->getPointerAddressSpace() == 0)) {
          changeToUnreachable(SI, true);
          Changed = true;
          break;
        }
      }
    }

    // Turn invokes that call 'nounwind' functions into ordinary calls.
    if (InvokeInst *II = dyn_cast<InvokeInst>(BB->getTerminator())) {
      Value *Callee = II->getCalledValue();
      if (isa<ConstantPointerNull>(Callee) || isa<UndefValue>(Callee)) {
        changeToUnreachable(II, true);
        Changed = true;
      } else if (II->doesNotThrow()) {
        if (II->use_empty() && II->onlyReadsMemory()) {
          // jump to the normal destination branch.
          BranchInst::Create(II->getNormalDest(), II);
          II->getUnwindDest()->removePredecessor(II->getParent());
          II->eraseFromParent();
        } else
          changeToCall(II);
        Changed = true;
      }
    }

    Changed |= ConstantFoldTerminator(BB, true);
    for (succ_iterator SI = succ_begin(BB), SE = succ_end(BB); SI != SE; ++SI)
      if (Reachable.insert(*SI))
        Worklist.push_back(*SI);
  } while (!Worklist.empty());
  return Changed;
}

/// removeUnreachableBlocksFromFn - Remove blocks that are not reachable, even
/// if they are in a dead cycle.  Return true if a change was made, false
/// otherwise.
bool llvm::removeUnreachableBlocks(Function &F) {
  SmallPtrSet<BasicBlock*, 128> Reachable;
  bool Changed = markAliveBlocks(F.begin(), Reachable);

  // If there are unreachable blocks in the CFG...
  if (Reachable.size() == F.size())
    return Changed;

  assert(Reachable.size() < F.size());
  NumRemoved += F.size()-Reachable.size();

  // Loop over all of the basic blocks that are not reachable, dropping all of
  // their internal references...
  for (Function::iterator BB = ++F.begin(), E = F.end(); BB != E; ++BB) {
    if (Reachable.count(BB))
      continue;

    for (succ_iterator SI = succ_begin(BB), SE = succ_end(BB); SI != SE; ++SI)
      if (Reachable.count(*SI))
        (*SI)->removePredecessor(BB);
    BB->dropAllReferences();
  }

  for (Function::iterator I = ++F.begin(); I != F.end();)
    if (!Reachable.count(I))
      I = F.getBasicBlockList().erase(I);
    else
      ++I;

  return true;
}

void llvm::combineMetadata(Instruction *K, const Instruction *J, ArrayRef<unsigned> KnownIDs) {
  SmallVector<std::pair<unsigned, MDNode*>, 4> Metadata;
  K->dropUnknownMetadata(KnownIDs);
  K->getAllMetadataOtherThanDebugLoc(Metadata);
  for (unsigned i = 0, n = Metadata.size(); i < n; ++i) {
    unsigned Kind = Metadata[i].first;
    MDNode *JMD = J->getMetadata(Kind);
    MDNode *KMD = Metadata[i].second;

    switch (Kind) {
      default:
        K->setMetadata(Kind, nullptr); // Remove unknown metadata
        break;
      case LLVMContext::MD_dbg:
        llvm_unreachable("getAllMetadataOtherThanDebugLoc returned a MD_dbg");
      case LLVMContext::MD_tbaa:
        K->setMetadata(Kind, MDNode::getMostGenericTBAA(JMD, KMD));
        break;
      case LLVMContext::MD_alias_scope:
      case LLVMContext::MD_noalias:
        K->setMetadata(Kind, MDNode::intersect(JMD, KMD));
        break;
      case LLVMContext::MD_range:
        K->setMetadata(Kind, MDNode::getMostGenericRange(JMD, KMD));
        break;
      case LLVMContext::MD_fpmath:
        K->setMetadata(Kind, MDNode::getMostGenericFPMath(JMD, KMD));
        break;
      case LLVMContext::MD_invariant_load:
        // Only set the !invariant.load if it is present in both instructions.
        K->setMetadata(Kind, JMD);
        break;
    }
  }
}<|MERGE_RESOLUTION|>--- conflicted
+++ resolved
@@ -128,7 +128,7 @@
       // Check to see if this branch is going to the same place as the default
       // dest.  If so, eliminate it as an explicit compare.
       if (i.getCaseSuccessor() == DefaultDest) {
-        MDNode* MD = SI->getMetadata(LLVMContext::MD_prof);
+        MDNode *MD = SI->getMetadata(LLVMContext::MD_prof);
         unsigned NCases = SI->getNumCases();
         // Fold the case metadata into the default if there will be any branches
         // left, unless the metadata doesn't match the switch.
@@ -207,7 +207,7 @@
       BranchInst *NewBr = Builder.CreateCondBr(Cond,
                                                FirstCase.getCaseSuccessor(),
                                                SI->getDefaultDest());
-      MDNode* MD = SI->getMetadata(LLVMContext::MD_prof);
+      MDNode *MD = SI->getMetadata(LLVMContext::MD_prof);
       if (MD && MD->getNumOperands() == 3) {
         ConstantInt *SICase =
             mdconst::dyn_extract<ConstantInt>(MD->getOperand(2));
@@ -395,7 +395,7 @@
 
     // If we find an instruction more than once, we're on a cycle that
     // won't prove fruitful.
-    if (!Visited.insert(I)) {
+    if (!Visited.insert(I).second) {
       // Break the cycle and delete the instruction and its operands.
       I->replaceAllUsesWith(UndefValue::get(I->getType()));
       (void)RecursivelyDeleteTriviallyDeadInstructions(I, TLI);
@@ -996,6 +996,7 @@
 bool llvm::ConvertDebugDeclareToDebugValue(DbgDeclareInst *DDI,
                                            StoreInst *SI, DIBuilder &Builder) {
   DIVariable DIVar(DDI->getVariable());
+  DIExpression DIExpr(DDI->getExpression());
   assert((!DIVar || DIVar.isVariable()) &&
          "Variable in DbgDeclareInst should be either null or a DIVariable.");
   if (!DIVar)
@@ -1013,9 +1014,10 @@
   if (SExtInst *SExt = dyn_cast<SExtInst>(SI->getOperand(0)))
     ExtendedArg = dyn_cast<Argument>(SExt->getOperand(0));
   if (ExtendedArg)
-    DbgVal = Builder.insertDbgValueIntrinsic(ExtendedArg, 0, DIVar, SI);
+    DbgVal = Builder.insertDbgValueIntrinsic(ExtendedArg, 0, DIVar, DIExpr, SI);
   else
-    DbgVal = Builder.insertDbgValueIntrinsic(SI->getOperand(0), 0, DIVar, SI);
+    DbgVal = Builder.insertDbgValueIntrinsic(SI->getOperand(0), 0, DIVar,
+                                             DIExpr, SI);
   DbgVal->setDebugLoc(DDI->getDebugLoc());
   return true;
 }
@@ -1025,6 +1027,7 @@
 bool llvm::ConvertDebugDeclareToDebugValue(DbgDeclareInst *DDI,
                                            LoadInst *LI, DIBuilder &Builder) {
   DIVariable DIVar(DDI->getVariable());
+  DIExpression DIExpr(DDI->getExpression());
   assert((!DIVar || DIVar.isVariable()) &&
          "Variable in DbgDeclareInst should be either null or a DIVariable.");
   if (!DIVar)
@@ -1034,8 +1037,7 @@
     return true;
 
   Instruction *DbgVal =
-    Builder.insertDbgValueIntrinsic(LI->getOperand(0), 0,
-                                    DIVar, LI);
+      Builder.insertDbgValueIntrinsic(LI->getOperand(0), 0, DIVar, DIExpr, LI);
   DbgVal->setDebugLoc(DDI->getDebugLoc());
   return true;
 }
@@ -1075,14 +1077,14 @@
         else if (LoadInst *LI = dyn_cast<LoadInst>(U))
           ConvertDebugDeclareToDebugValue(DDI, LI, DIB);
         else if (CallInst *CI = dyn_cast<CallInst>(U)) {
-	  // This is a call by-value or some other instruction that
-	  // takes a pointer to the variable. Insert a *value*
-	  // intrinsic that describes the alloca.
-	  auto DbgVal =
-	    DIB.insertDbgValueIntrinsic(AI, 0,
-					DIVariable(DDI->getVariable()), CI);
-	  DbgVal->setDebugLoc(DDI->getDebugLoc());
-	}
+          // This is a call by-value or some other instruction that
+          // takes a pointer to the variable. Insert a *value*
+          // intrinsic that describes the alloca.
+          auto DbgVal = DIB.insertDbgValueIntrinsic(
+              AI, 0, DIVariable(DDI->getVariable()),
+              DIExpression(DDI->getExpression()), CI);
+          DbgVal->setDebugLoc(DDI->getDebugLoc());
+        }
       DDI->eraseFromParent();
     }
   }
@@ -1107,6 +1109,7 @@
   if (!DDI)
     return false;
   DIVariable DIVar(DDI->getVariable());
+  DIExpression DIExpr(DDI->getExpression());
   assert((!DIVar || DIVar.isVariable()) &&
          "Variable in DbgDeclareInst should be either null or a DIVariable.");
   if (!DIVar)
@@ -1116,32 +1119,17 @@
   // "deref" operation to a list of address elements, as new llvm.dbg.declare
   // will take a value storing address of the memory for variable, not
   // alloca itself.
-<<<<<<< HEAD
-  Type *Int64Ty = Type::getInt64Ty(AI->getContext());
-  SmallVector<Value*, 4> NewDIVarAddress;
-  if (DIVar.hasComplexAddress()) {
-    for (unsigned i = 0, n = DIVar.getNumAddrElements(); i < n; ++i) {
-      NewDIVarAddress.push_back(
-          ConstantInt::get(Int64Ty, DIVar.getAddrElement(i)));
-    }
-  }
-  NewDIVarAddress.push_back(ConstantInt::get(Int64Ty, DIBuilder::OpDeref));
-  DIVariable NewDIVar = Builder.createComplexVariable(
-      DIVar.getTag(), DIVar.getContext(), DIVar.getName(),
-      DIVar.getFile(), DIVar.getLineNumber(), DIVar.getType(),
-      NewDIVarAddress, DIVar.getArgNumber());
-=======
   SmallVector<int64_t, 4> NewDIExpr;
   NewDIExpr.push_back(dwarf::DW_OP_deref);
   if (DIExpr)
     for (unsigned i = 0, n = DIExpr.getNumElements(); i < n; ++i)
       NewDIExpr.push_back(DIExpr.getElement(i));
->>>>>>> 41cb3da2
 
   // Insert llvm.dbg.declare in the same basic block as the original alloca,
   // and remove old llvm.dbg.declare.
   BasicBlock *BB = AI->getParent();
-  Builder.insertDeclare(NewAllocaAddress, NewDIVar, BB);
+  Builder.insertDeclare(NewAllocaAddress, DIVar,
+                        Builder.createExpression(NewDIExpr), BB);
   DDI->eraseFromParent();
   return true;
 }
@@ -1218,7 +1206,7 @@
                    dyn_cast<ConstantInt>(II->getArgOperand(0)))
             MakeUnreachable = Cond->isZero();
 
-          if (MakeUnreachable) { 
+          if (MakeUnreachable) {
             // Don't insert a call to llvm.trap right before the unreachable.
             changeToUnreachable(BBI, false);
             Changed = true;
@@ -1280,7 +1268,7 @@
 
     Changed |= ConstantFoldTerminator(BB, true);
     for (succ_iterator SI = succ_begin(BB), SE = succ_end(BB); SI != SE; ++SI)
-      if (Reachable.insert(*SI))
+      if (Reachable.insert(*SI).second)
         Worklist.push_back(*SI);
   } while (!Worklist.empty());
   return Changed;
@@ -1322,7 +1310,7 @@
 }
 
 void llvm::combineMetadata(Instruction *K, const Instruction *J, ArrayRef<unsigned> KnownIDs) {
-  SmallVector<std::pair<unsigned, MDNode*>, 4> Metadata;
+  SmallVector<std::pair<unsigned, MDNode *>, 4> Metadata;
   K->dropUnknownMetadata(KnownIDs);
   K->getAllMetadataOtherThanDebugLoc(Metadata);
   for (unsigned i = 0, n = Metadata.size(); i < n; ++i) {
@@ -1353,6 +1341,10 @@
         // Only set the !invariant.load if it is present in both instructions.
         K->setMetadata(Kind, JMD);
         break;
+      case LLVMContext::MD_nonnull:
+        // Only set the !nonnull if it is present in both instructions.
+        K->setMetadata(Kind, JMD);
+        break;
     }
   }
 }