--- conflicted
+++ resolved
@@ -31,6 +31,7 @@
 #include "llvm/Analysis/LoopInfo.h"
 #include "llvm/Analysis/LoopPass.h"
 #include "llvm/Analysis/ScalarEvolutionExpander.h"
+#include "llvm/Analysis/TargetTransformInfo.h"
 #include "llvm/IR/BasicBlock.h"
 #include "llvm/IR/CFG.h"
 #include "llvm/IR/Constants.h"
@@ -69,11 +70,12 @@
 
 namespace {
   class IndVarSimplify : public LoopPass {
-    LoopInfo        *LI;
-    ScalarEvolution *SE;
-    DominatorTree   *DT;
-    const DataLayout *DL;
-    TargetLibraryInfo *TLI;
+    LoopInfo                  *LI;
+    ScalarEvolution           *SE;
+    DominatorTree             *DT;
+    const DataLayout          *DL;
+    TargetLibraryInfo         *TLI;
+    const TargetTransformInfo *TTI;
 
     SmallVector<WeakVH, 16> DeadInsts;
     bool Changed;
@@ -661,7 +663,7 @@
 /// extended by this sign or zero extend operation. This is used to determine
 /// the final width of the IV before actually widening it.
 static void visitIVCast(CastInst *Cast, WideIVInfo &WI, ScalarEvolution *SE,
-                        const DataLayout *DL) {
+                        const DataLayout *DL, const TargetTransformInfo *TTI) {
   bool IsSigned = Cast->getOpcode() == Instruction::SExt;
   if (!IsSigned && Cast->getOpcode() != Instruction::ZExt)
     return;
@@ -670,6 +672,19 @@
   uint64_t Width = SE->getTypeSizeInBits(Ty);
   if (DL && !DL->isLegalInteger(Width))
     return;
+
+  // Cast is either an sext or zext up to this point.
+  // We should not widen an indvar if arithmetics on the wider indvar are more
+  // expensive than those on the narrower indvar. We check only the cost of ADD
+  // because at least an ADD is required to increment the induction variable. We
+  // could compute more comprehensively the cost of all instructions on the
+  // induction variable when necessary.
+  if (TTI &&
+      TTI->getArithmeticInstrCost(Instruction::Add, Ty) >
+          TTI->getArithmeticInstrCost(Instruction::Add,
+                                      Cast->getOperand(0)->getType())) {
+    return;
+  }
 
   if (!WI.WidestNativeType) {
     WI.WidestNativeType = SE->getEffectiveSCEVType(Ty);
@@ -865,7 +880,8 @@
 
   // One operand (NarrowDef) has already been extended to WideDef. Now determine
   // if extending the other will lead to a recurrence.
-  unsigned ExtendOperIdx = DU.NarrowUse->getOperand(0) == DU.NarrowDef ? 1 : 0;
+  const unsigned ExtendOperIdx =
+      DU.NarrowUse->getOperand(0) == DU.NarrowDef ? 1 : 0;
   assert(DU.NarrowUse->getOperand(1-ExtendOperIdx) == DU.NarrowDef && "bad DU");
 
   const SCEV *ExtendOperExpr = nullptr;
@@ -885,8 +901,16 @@
   // behavior depends on. Non-control-equivalent instructions can be mapped to
   // the same SCEV expression, and it would be incorrect to transfer NSW/NUW
   // semantics to those operations.
-  const SCEVAddRecExpr *AddRec = dyn_cast<SCEVAddRecExpr>(
-      GetSCEVByOpCode(SE->getSCEV(DU.WideDef), ExtendOperExpr, OpCode));
+  const SCEV *lhs = SE->getSCEV(DU.WideDef);
+  const SCEV *rhs = ExtendOperExpr;
+
+  // Let's swap operands to the initial order for the case of non-commutative
+  // operations, like SUB. See PR21014.
+  if (ExtendOperIdx == 0)
+    std::swap(lhs, rhs);
+  const SCEVAddRecExpr *AddRec =
+      dyn_cast<SCEVAddRecExpr>(GetSCEVByOpCode(lhs, rhs, OpCode));
+
   if (!AddRec || AddRec->getLoop() != L)
     return nullptr;
   return AddRec;
@@ -1078,7 +1102,7 @@
     Instruction *NarrowUser = cast<Instruction>(U);
 
     // Handle data flow merges and bizarre phi cycles.
-    if (!Widened.insert(NarrowUser))
+    if (!Widened.insert(NarrowUser).second)
       continue;
 
     NarrowIVUsers.push_back(NarrowIVDefUse(NarrowDef, NarrowUser, WideDef));
@@ -1178,14 +1202,16 @@
   class IndVarSimplifyVisitor : public IVVisitor {
     ScalarEvolution *SE;
     const DataLayout *DL;
+    const TargetTransformInfo *TTI;
     PHINode *IVPhi;
 
   public:
     WideIVInfo WI;
 
     IndVarSimplifyVisitor(PHINode *IV, ScalarEvolution *SCEV,
-                          const DataLayout *DL, const DominatorTree *DTree):
-      SE(SCEV), DL(DL), IVPhi(IV) {
+                          const DataLayout *DL, const TargetTransformInfo *TTI,
+                          const DominatorTree *DTree)
+        : SE(SCEV), DL(DL), TTI(TTI), IVPhi(IV) {
       DT = DTree;
       WI.NarrowIV = IVPhi;
       if (ReduceLiveIVs)
@@ -1193,7 +1219,9 @@
     }
 
     // Implement the interface used by simplifyUsersOfIV.
-    void visitCast(CastInst *Cast) override { visitIVCast(Cast, WI, SE, DL); }
+    void visitCast(CastInst *Cast) override {
+      visitIVCast(Cast, WI, SE, DL, TTI);
+    }
   };
 }
 
@@ -1227,7 +1255,7 @@
       PHINode *CurrIV = LoopPhis.pop_back_val();
 
       // Information about sign/zero extensions of CurrIV.
-      IndVarSimplifyVisitor Visitor(CurrIV, SE, DL, DT);
+      IndVarSimplifyVisitor Visitor(CurrIV, SE, DL, TTI, DT);
 
       Changed |= simplifyUsersOfIV(CurrIV, SE, &LPM, DeadInsts, &Visitor);
 
@@ -1256,7 +1284,7 @@
 static bool isHighCostExpansion(const SCEV *S, BranchInst *BI,
                                 SmallPtrSetImpl<const SCEV*> &Processed,
                                 ScalarEvolution *SE) {
-  if (!Processed.insert(S))
+  if (!Processed.insert(S).second)
     return false;
 
   // If the backedge-taken count is a UDiv, it's very likely a UDiv that
@@ -1447,7 +1475,7 @@
 
   // Optimistically handle other instructions.
   for (User::op_iterator OI = I->op_begin(), E = I->op_end(); OI != E; ++OI) {
-    if (!Visited.insert(*OI))
+    if (!Visited.insert(*OI).second)
       continue;
     if (!hasConcreteDefImpl(*OI, Visited, Depth+1))
       return false;
@@ -1691,8 +1719,29 @@
     // FIXME: In theory, SCEV could drop flags even though they exist in IR.
     // A more robust solution would involve getting a new expression for
     // CmpIndVar by applying non-NSW/NUW AddExprs.
+    auto WrappingFlags =
+        ScalarEvolution::setFlags(SCEV::FlagNUW, SCEV::FlagNSW);
+    const SCEV *IVInit = IncrementedIndvarSCEV->getStart();
+    if (SE->getTypeSizeInBits(IVInit->getType()) >
+        SE->getTypeSizeInBits(IVCount->getType()))
+      IVInit = SE->getTruncateExpr(IVInit, IVCount->getType());
+    unsigned BitWidth = SE->getTypeSizeInBits(IVCount->getType());
+    Type *WideTy = IntegerType::get(SE->getContext(), BitWidth + 1);
+    // Check if InitIV + BECount+1 requires sign/zero extension.
+    // If not, clear the corresponding flag from WrappingFlags because it is not
+    // necessary for those flags in the IncrementedIndvarSCEV expression.
+    if (SE->getSignExtendExpr(SE->getAddExpr(IVInit, BackedgeTakenCount),
+                              WideTy) ==
+        SE->getAddExpr(SE->getSignExtendExpr(IVInit, WideTy),
+                       SE->getSignExtendExpr(BackedgeTakenCount, WideTy)))
+      WrappingFlags = ScalarEvolution::clearFlags(WrappingFlags, SCEV::FlagNSW);
+    if (SE->getZeroExtendExpr(SE->getAddExpr(IVInit, BackedgeTakenCount),
+                              WideTy) ==
+        SE->getAddExpr(SE->getZeroExtendExpr(IVInit, WideTy),
+                       SE->getZeroExtendExpr(BackedgeTakenCount, WideTy)))
+      WrappingFlags = ScalarEvolution::clearFlags(WrappingFlags, SCEV::FlagNUW);
     if (!ScalarEvolution::maskFlags(IncrementedIndvarSCEV->getNoWrapFlags(),
-                                    SCEV::FlagNUW | SCEV::FlagNSW)) {
+                                    WrappingFlags)) {
       // Add one to the "backedge-taken" count to get the trip count.
       // This addition may overflow, which is valid as long as the comparison is
       // truncated to BackedgeTakenCount->getType().
@@ -1885,13 +1934,9 @@
   DT = &getAnalysis<DominatorTreeWrapperPass>().getDomTree();
   DataLayoutPass *DLP = getAnalysisIfAvailable<DataLayoutPass>();
   DL = DLP ? &DLP->getDataLayout() : nullptr;
-<<<<<<< HEAD
-  TLI = getAnalysisIfAvailable<TargetLibraryInfo>();
-=======
   auto *TLIP = getAnalysisIfAvailable<TargetLibraryInfoWrapperPass>();
   TLI = TLIP ? &TLIP->getTLI() : nullptr;
   TTI = getAnalysisIfAvailable<TargetTransformInfo>();
->>>>>>> 41cb3da2
 
   DeadInsts.clear();
   Changed = false;
