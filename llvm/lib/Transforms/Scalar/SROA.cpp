//===- SROA.cpp - Scalar Replacement Of Aggregates ------------------------===//
//
//                     The LLVM Compiler Infrastructure
//
// This file is distributed under the University of Illinois Open Source
// License. See LICENSE.TXT for details.
//
//===----------------------------------------------------------------------===//
/// \file
/// This transformation implements the well known scalar replacement of
/// aggregates transformation. It tries to identify promotable elements of an
/// aggregate alloca, and promote them to registers. It will also try to
/// convert uses of an element (or set of elements) of an alloca into a vector
/// or bitfield-style integer scalar if appropriate.
///
/// It works to do this with minimal slicing of the alloca so that regions
/// which are merely transferred in and out of external memory remain unchanged
/// and are not decomposed to scalar code.
///
/// Because this also performs alloca promotion, it can be thought of as also
/// serving the purpose of SSA formation. The algorithm iterates on the
/// function until all opportunities for promotion have been realized.
///
//===----------------------------------------------------------------------===//

#include "llvm/Transforms/Scalar/SROA.h"
#include "llvm/ADT/APInt.h"
#include "llvm/ADT/ArrayRef.h"
#include "llvm/ADT/DenseMap.h"
#include "llvm/ADT/PointerIntPair.h"
#include "llvm/ADT/STLExtras.h"
#include "llvm/ADT/SetVector.h"
#include "llvm/ADT/SmallBitVector.h"
#include "llvm/ADT/SmallPtrSet.h"
#include "llvm/ADT/SmallVector.h"
#include "llvm/ADT/Statistic.h"
#include "llvm/ADT/StringRef.h"
#include "llvm/ADT/Twine.h"
#include "llvm/ADT/iterator.h"
#include "llvm/ADT/iterator_range.h"
#include "llvm/Analysis/AssumptionCache.h"
#include "llvm/Analysis/GlobalsModRef.h"
#include "llvm/Analysis/Intel_AggInline.h"                  // INTEL
#include "llvm/Analysis/Intel_Andersens.h"                  // INTEL
#include "llvm/Analysis/Loads.h"
#include "llvm/Analysis/PtrUseVisitor.h"
#include "llvm/Analysis/Utils/Local.h"
#include "llvm/Config/llvm-config.h"
#include "llvm/IR/BasicBlock.h"
#include "llvm/IR/Constant.h"
#include "llvm/IR/ConstantFolder.h"
#include "llvm/IR/Constants.h"
#include "llvm/IR/DIBuilder.h"
#include "llvm/IR/DataLayout.h"
#include "llvm/IR/DebugInfoMetadata.h"
#include "llvm/IR/DerivedTypes.h"
#include "llvm/IR/Dominators.h"
#include "llvm/IR/Function.h"
#include "llvm/IR/GetElementPtrTypeIterator.h"
#include "llvm/IR/GlobalAlias.h"
#include "llvm/IR/IRBuilder.h"
#include "llvm/IR/InstVisitor.h"
#include "llvm/IR/InstrTypes.h"
#include "llvm/IR/Instruction.h"
#include "llvm/IR/Instructions.h"
#include "llvm/IR/IntrinsicInst.h"
#include "llvm/IR/Intrinsics.h"
#include "llvm/IR/LLVMContext.h"
#include "llvm/IR/Metadata.h"
#include "llvm/IR/Module.h"
#include "llvm/IR/Operator.h"
#include "llvm/IR/PassManager.h"
#include "llvm/IR/Type.h"
#include "llvm/IR/Use.h"
#include "llvm/IR/User.h"
#include "llvm/IR/Value.h"
#include "llvm/Pass.h"
#include "llvm/Support/Casting.h"
#include "llvm/Support/CommandLine.h"
#include "llvm/Support/Compiler.h"
#include "llvm/Support/Debug.h"
#include "llvm/Support/ErrorHandling.h"
#include "llvm/Support/MathExtras.h"
#include "llvm/Support/raw_ostream.h"
#include "llvm/Transforms/Scalar.h"
#include "llvm/Transforms/Utils/PromoteMemToReg.h"
#include <algorithm>
#include <cassert>
#include <chrono>
#include <cstddef>
#include <cstdint>
#include <cstring>
#include <iterator>
#include <string>
#include <tuple>
#include <utility>
#include <vector>

#ifndef NDEBUG
// We only use this for a debug check.
#include <random>
#endif

using namespace llvm;
using namespace llvm::sroa;

#define DEBUG_TYPE "sroa"

STATISTIC(NumAllocasAnalyzed, "Number of allocas analyzed for replacement");
STATISTIC(NumAllocaPartitions, "Number of alloca partitions formed");
STATISTIC(MaxPartitionsPerAlloca, "Maximum number of partitions per alloca");
STATISTIC(NumAllocaPartitionUses, "Number of alloca partition uses rewritten");
STATISTIC(MaxUsesPerAllocaPartition, "Maximum number of uses of a partition");
STATISTIC(NumNewAllocas, "Number of new, smaller allocas introduced");
STATISTIC(NumPromoted, "Number of allocas promoted to SSA values");
STATISTIC(NumLoadsSpeculated, "Number of loads speculated to allow promotion");
STATISTIC(NumDeleted, "Number of instructions deleted");
STATISTIC(NumVectorized, "Number of vectorized aggregates");

/// Hidden option to enable randomly shuffling the slices to help uncover
/// instability in their order.
static cl::opt<bool> SROARandomShuffleSlices("sroa-random-shuffle-slices",
                                             cl::init(false), cl::Hidden);

/// Hidden option to experiment with completely strict handling of inbounds
/// GEPs.
static cl::opt<bool> SROAStrictInbounds("sroa-strict-inbounds", cl::init(false),
                                        cl::Hidden);

namespace {

/// A custom IRBuilder inserter which prefixes all names, but only in
/// Assert builds.
class IRBuilderPrefixedInserter : public IRBuilderDefaultInserter {
  std::string Prefix;

  const Twine getNameWithPrefix(const Twine &Name) const {
    return Name.isTriviallyEmpty() ? Name : Prefix + Name;
  }

public:
  void SetNamePrefix(const Twine &P) { Prefix = P.str(); }

protected:
  void InsertHelper(Instruction *I, const Twine &Name, BasicBlock *BB,
                    BasicBlock::iterator InsertPt) const {
    IRBuilderDefaultInserter::InsertHelper(I, getNameWithPrefix(Name), BB,
                                           InsertPt);
  }
};

/// Provide a type for IRBuilder that drops names in release builds.
using IRBuilderTy = IRBuilder<ConstantFolder, IRBuilderPrefixedInserter>;

/// A used slice of an alloca.
///
/// This structure represents a slice of an alloca used by some instruction. It
/// stores both the begin and end offsets of this use, a pointer to the use
/// itself, and a flag indicating whether we can classify the use as splittable
/// or not when forming partitions of the alloca.
class Slice {
  /// The beginning offset of the range.
  uint64_t BeginOffset = 0;

  /// The ending offset, not included in the range.
  uint64_t EndOffset = 0;

  /// Storage for both the use of this slice and whether it can be
  /// split.
  PointerIntPair<Use *, 1, bool> UseAndIsSplittable;

public:
  Slice() = default;

  Slice(uint64_t BeginOffset, uint64_t EndOffset, Use *U, bool IsSplittable)
      : BeginOffset(BeginOffset), EndOffset(EndOffset),
        UseAndIsSplittable(U, IsSplittable) {}

  uint64_t beginOffset() const { return BeginOffset; }
  uint64_t endOffset() const { return EndOffset; }

  bool isSplittable() const { return UseAndIsSplittable.getInt(); }
  void makeUnsplittable() { UseAndIsSplittable.setInt(false); }

  Use *getUse() const { return UseAndIsSplittable.getPointer(); }

  bool isDead() const { return getUse() == nullptr; }
  void kill() { UseAndIsSplittable.setPointer(nullptr); }

  /// Support for ordering ranges.
  ///
  /// This provides an ordering over ranges such that start offsets are
  /// always increasing, and within equal start offsets, the end offsets are
  /// decreasing. Thus the spanning range comes first in a cluster with the
  /// same start position.
  bool operator<(const Slice &RHS) const {
    if (beginOffset() < RHS.beginOffset())
      return true;
    if (beginOffset() > RHS.beginOffset())
      return false;
    if (isSplittable() != RHS.isSplittable())
      return !isSplittable();
    if (endOffset() > RHS.endOffset())
      return true;
    return false;
  }

  /// Support comparison with a single offset to allow binary searches.
  friend LLVM_ATTRIBUTE_UNUSED bool operator<(const Slice &LHS,
                                              uint64_t RHSOffset) {
    return LHS.beginOffset() < RHSOffset;
  }
  friend LLVM_ATTRIBUTE_UNUSED bool operator<(uint64_t LHSOffset,
                                              const Slice &RHS) {
    return LHSOffset < RHS.beginOffset();
  }

  bool operator==(const Slice &RHS) const {
    return isSplittable() == RHS.isSplittable() &&
           beginOffset() == RHS.beginOffset() && endOffset() == RHS.endOffset();
  }
  bool operator!=(const Slice &RHS) const { return !operator==(RHS); }
};

} // end anonymous namespace

namespace llvm {

template <typename T> struct isPodLike;
template <> struct isPodLike<Slice> { static const bool value = true; };

} // end namespace llvm

/// Representation of the alloca slices.
///
/// This class represents the slices of an alloca which are formed by its
/// various uses. If a pointer escapes, we can't fully build a representation
/// for the slices used and we reflect that in this structure. The uses are
/// stored, sorted by increasing beginning offset and with unsplittable slices
/// starting at a particular offset before splittable slices.
class llvm::sroa::AllocaSlices {
public:
  /// Construct the slices of a particular alloca.
  AllocaSlices(const DataLayout &DL, AllocaInst &AI);

  /// Test whether a pointer to the allocation escapes our analysis.
  ///
  /// If this is true, the slices are never fully built and should be
  /// ignored.
  bool isEscaped() const { return PointerEscapingInstr; }

  /// Support for iterating over the slices.
  /// @{
  using iterator = SmallVectorImpl<Slice>::iterator;
  using range = iterator_range<iterator>;

  iterator begin() { return Slices.begin(); }
  iterator end() { return Slices.end(); }

  using const_iterator = SmallVectorImpl<Slice>::const_iterator;
  using const_range = iterator_range<const_iterator>;

  const_iterator begin() const { return Slices.begin(); }
  const_iterator end() const { return Slices.end(); }
  /// @}

  /// Erase a range of slices.
  void erase(iterator Start, iterator Stop) { Slices.erase(Start, Stop); }

  /// Insert new slices for this alloca.
  ///
  /// This moves the slices into the alloca's slices collection, and re-sorts
  /// everything so that the usual ordering properties of the alloca's slices
  /// hold.
  void insert(ArrayRef<Slice> NewSlices) {
    int OldSize = Slices.size();
    Slices.append(NewSlices.begin(), NewSlices.end());
    auto SliceI = Slices.begin() + OldSize;
    llvm::sort(SliceI, Slices.end());
    std::inplace_merge(Slices.begin(), SliceI, Slices.end());
  }

  // Forward declare the iterator and range accessor for walking the
  // partitions.
  class partition_iterator;
  iterator_range<partition_iterator> partitions();

  /// Access the dead users for this alloca.
  ArrayRef<Instruction *> getDeadUsers() const { return DeadUsers; }

  /// Access the dead operands referring to this alloca.
  ///
  /// These are operands which have cannot actually be used to refer to the
  /// alloca as they are outside its range and the user doesn't correct for
  /// that. These mostly consist of PHI node inputs and the like which we just
  /// need to replace with undef.
  ArrayRef<Use *> getDeadOperands() const { return DeadOperands; }

#if !defined(NDEBUG) || defined(LLVM_ENABLE_DUMP)
  void print(raw_ostream &OS, const_iterator I, StringRef Indent = "  ") const;
  void printSlice(raw_ostream &OS, const_iterator I,
                  StringRef Indent = "  ") const;
  void printUse(raw_ostream &OS, const_iterator I,
                StringRef Indent = "  ") const;
  void print(raw_ostream &OS) const;
  void dump(const_iterator I) const;
  void dump() const;
#endif

private:
  template <typename DerivedT, typename RetT = void> class BuilderBase;
  class SliceBuilder;

  friend class AllocaSlices::SliceBuilder;

#if !defined(NDEBUG) || defined(LLVM_ENABLE_DUMP)
  /// Handle to alloca instruction to simplify method interfaces.
  AllocaInst &AI;
#endif

  /// The instruction responsible for this alloca not having a known set
  /// of slices.
  ///
  /// When an instruction (potentially) escapes the pointer to the alloca, we
  /// store a pointer to that here and abort trying to form slices of the
  /// alloca. This will be null if the alloca slices are analyzed successfully.
  Instruction *PointerEscapingInstr;

  /// The slices of the alloca.
  ///
  /// We store a vector of the slices formed by uses of the alloca here. This
  /// vector is sorted by increasing begin offset, and then the unsplittable
  /// slices before the splittable ones. See the Slice inner class for more
  /// details.
  SmallVector<Slice, 8> Slices;

  /// Instructions which will become dead if we rewrite the alloca.
  ///
  /// Note that these are not separated by slice. This is because we expect an
  /// alloca to be completely rewritten or not rewritten at all. If rewritten,
  /// all these instructions can simply be removed and replaced with undef as
  /// they come from outside of the allocated space.
  SmallVector<Instruction *, 8> DeadUsers;

  /// Operands which will become dead if we rewrite the alloca.
  ///
  /// These are operands that in their particular use can be replaced with
  /// undef when we rewrite the alloca. These show up in out-of-bounds inputs
  /// to PHI nodes and the like. They aren't entirely dead (there might be
  /// a GEP back into the bounds using it elsewhere) and nor is the PHI, but we
  /// want to swap this particular input for undef to simplify the use lists of
  /// the alloca.
  SmallVector<Use *, 8> DeadOperands;
};

/// A partition of the slices.
///
/// An ephemeral representation for a range of slices which can be viewed as
/// a partition of the alloca. This range represents a span of the alloca's
/// memory which cannot be split, and provides access to all of the slices
/// overlapping some part of the partition.
///
/// Objects of this type are produced by traversing the alloca's slices, but
/// are only ephemeral and not persistent.
class llvm::sroa::Partition {
private:
  friend class AllocaSlices;
  friend class AllocaSlices::partition_iterator;

  using iterator = AllocaSlices::iterator;

  /// The beginning and ending offsets of the alloca for this
  /// partition.
  uint64_t BeginOffset, EndOffset;

  /// The start and end iterators of this partition.
  iterator SI, SJ;

  /// A collection of split slice tails overlapping the partition.
  SmallVector<Slice *, 4> SplitTails;

  /// Raw constructor builds an empty partition starting and ending at
  /// the given iterator.
  Partition(iterator SI) : SI(SI), SJ(SI) {}

public:
  /// The start offset of this partition.
  ///
  /// All of the contained slices start at or after this offset.
  uint64_t beginOffset() const { return BeginOffset; }

  /// The end offset of this partition.
  ///
  /// All of the contained slices end at or before this offset.
  uint64_t endOffset() const { return EndOffset; }

  /// The size of the partition.
  ///
  /// Note that this can never be zero.
  uint64_t size() const {
    assert(BeginOffset < EndOffset && "Partitions must span some bytes!");
    return EndOffset - BeginOffset;
  }

  /// Test whether this partition contains no slices, and merely spans
  /// a region occupied by split slices.
  bool empty() const { return SI == SJ; }

  /// \name Iterate slices that start within the partition.
  /// These may be splittable or unsplittable. They have a begin offset >= the
  /// partition begin offset.
  /// @{
  // FIXME: We should probably define a "concat_iterator" helper and use that
  // to stitch together pointee_iterators over the split tails and the
  // contiguous iterators of the partition. That would give a much nicer
  // interface here. We could then additionally expose filtered iterators for
  // split, unsplit, and unsplittable splices based on the usage patterns.
  iterator begin() const { return SI; }
  iterator end() const { return SJ; }
  /// @}

  /// Get the sequence of split slice tails.
  ///
  /// These tails are of slices which start before this partition but are
  /// split and overlap into the partition. We accumulate these while forming
  /// partitions.
  ArrayRef<Slice *> splitSliceTails() const { return SplitTails; }
};

/// An iterator over partitions of the alloca's slices.
///
/// This iterator implements the core algorithm for partitioning the alloca's
/// slices. It is a forward iterator as we don't support backtracking for
/// efficiency reasons, and re-use a single storage area to maintain the
/// current set of split slices.
///
/// It is templated on the slice iterator type to use so that it can operate
/// with either const or non-const slice iterators.
class AllocaSlices::partition_iterator
    : public iterator_facade_base<partition_iterator, std::forward_iterator_tag,
                                  Partition> {
  friend class AllocaSlices;

  /// Most of the state for walking the partitions is held in a class
  /// with a nice interface for examining them.
  Partition P;

  /// We need to keep the end of the slices to know when to stop.
  AllocaSlices::iterator SE;

  /// We also need to keep track of the maximum split end offset seen.
  /// FIXME: Do we really?
  uint64_t MaxSplitSliceEndOffset = 0;

  /// Sets the partition to be empty at given iterator, and sets the
  /// end iterator.
  partition_iterator(AllocaSlices::iterator SI, AllocaSlices::iterator SE)
      : P(SI), SE(SE) {
    // If not already at the end, advance our state to form the initial
    // partition.
    if (SI != SE)
      advance();
  }

  /// Advance the iterator to the next partition.
  ///
  /// Requires that the iterator not be at the end of the slices.
  void advance() {
    assert((P.SI != SE || !P.SplitTails.empty()) &&
           "Cannot advance past the end of the slices!");

    // Clear out any split uses which have ended.
    if (!P.SplitTails.empty()) {
      if (P.EndOffset >= MaxSplitSliceEndOffset) {
        // If we've finished all splits, this is easy.
        P.SplitTails.clear();
        MaxSplitSliceEndOffset = 0;
      } else {
        // Remove the uses which have ended in the prior partition. This
        // cannot change the max split slice end because we just checked that
        // the prior partition ended prior to that max.
        P.SplitTails.erase(llvm::remove_if(P.SplitTails,
                                           [&](Slice *S) {
                                             return S->endOffset() <=
                                                    P.EndOffset;
                                           }),
                           P.SplitTails.end());
        assert(llvm::any_of(P.SplitTails,
                            [&](Slice *S) {
                              return S->endOffset() == MaxSplitSliceEndOffset;
                            }) &&
               "Could not find the current max split slice offset!");
        assert(llvm::all_of(P.SplitTails,
                            [&](Slice *S) {
                              return S->endOffset() <= MaxSplitSliceEndOffset;
                            }) &&
               "Max split slice end offset is not actually the max!");
      }
    }

    // If P.SI is already at the end, then we've cleared the split tail and
    // now have an end iterator.
    if (P.SI == SE) {
      assert(P.SplitTails.empty() && "Failed to clear the split slices!");
      return;
    }

    // If we had a non-empty partition previously, set up the state for
    // subsequent partitions.
    if (P.SI != P.SJ) {
      // Accumulate all the splittable slices which started in the old
      // partition into the split list.
      for (Slice &S : P)
        if (S.isSplittable() && S.endOffset() > P.EndOffset) {
          P.SplitTails.push_back(&S);
          MaxSplitSliceEndOffset =
              std::max(S.endOffset(), MaxSplitSliceEndOffset);
        }

      // Start from the end of the previous partition.
      P.SI = P.SJ;

      // If P.SI is now at the end, we at most have a tail of split slices.
      if (P.SI == SE) {
        P.BeginOffset = P.EndOffset;
        P.EndOffset = MaxSplitSliceEndOffset;
        return;
      }

      // If the we have split slices and the next slice is after a gap and is
      // not splittable immediately form an empty partition for the split
      // slices up until the next slice begins.
      if (!P.SplitTails.empty() && P.SI->beginOffset() != P.EndOffset &&
          !P.SI->isSplittable()) {
        P.BeginOffset = P.EndOffset;
        P.EndOffset = P.SI->beginOffset();
        return;
      }
    }

    // OK, we need to consume new slices. Set the end offset based on the
    // current slice, and step SJ past it. The beginning offset of the
    // partition is the beginning offset of the next slice unless we have
    // pre-existing split slices that are continuing, in which case we begin
    // at the prior end offset.
    P.BeginOffset = P.SplitTails.empty() ? P.SI->beginOffset() : P.EndOffset;
    P.EndOffset = P.SI->endOffset();
    ++P.SJ;

    // There are two strategies to form a partition based on whether the
    // partition starts with an unsplittable slice or a splittable slice.
    if (!P.SI->isSplittable()) {
      // When we're forming an unsplittable region, it must always start at
      // the first slice and will extend through its end.
      assert(P.BeginOffset == P.SI->beginOffset());

      // Form a partition including all of the overlapping slices with this
      // unsplittable slice.
      while (P.SJ != SE && P.SJ->beginOffset() < P.EndOffset) {
        if (!P.SJ->isSplittable())
          P.EndOffset = std::max(P.EndOffset, P.SJ->endOffset());
        ++P.SJ;
      }

      // We have a partition across a set of overlapping unsplittable
      // partitions.
      return;
    }

    // If we're starting with a splittable slice, then we need to form
    // a synthetic partition spanning it and any other overlapping splittable
    // splices.
    assert(P.SI->isSplittable() && "Forming a splittable partition!");

    // Collect all of the overlapping splittable slices.
    while (P.SJ != SE && P.SJ->beginOffset() < P.EndOffset &&
           P.SJ->isSplittable()) {
      P.EndOffset = std::max(P.EndOffset, P.SJ->endOffset());
      ++P.SJ;
    }

    // Back upiP.EndOffset if we ended the span early when encountering an
    // unsplittable slice. This synthesizes the early end offset of
    // a partition spanning only splittable slices.
    if (P.SJ != SE && P.SJ->beginOffset() < P.EndOffset) {
      assert(!P.SJ->isSplittable());
      P.EndOffset = P.SJ->beginOffset();
    }
  }

public:
  bool operator==(const partition_iterator &RHS) const {
    assert(SE == RHS.SE &&
           "End iterators don't match between compared partition iterators!");

    // The observed positions of partitions is marked by the P.SI iterator and
    // the emptiness of the split slices. The latter is only relevant when
    // P.SI == SE, as the end iterator will additionally have an empty split
    // slices list, but the prior may have the same P.SI and a tail of split
    // slices.
    if (P.SI == RHS.P.SI && P.SplitTails.empty() == RHS.P.SplitTails.empty()) {
      assert(P.SJ == RHS.P.SJ &&
             "Same set of slices formed two different sized partitions!");
      assert(P.SplitTails.size() == RHS.P.SplitTails.size() &&
             "Same slice position with differently sized non-empty split "
             "slice tails!");
      return true;
    }
    return false;
  }

  partition_iterator &operator++() {
    advance();
    return *this;
  }

  Partition &operator*() { return P; }
};

/// A forward range over the partitions of the alloca's slices.
///
/// This accesses an iterator range over the partitions of the alloca's
/// slices. It computes these partitions on the fly based on the overlapping
/// offsets of the slices and the ability to split them. It will visit "empty"
/// partitions to cover regions of the alloca only accessed via split
/// slices.
iterator_range<AllocaSlices::partition_iterator> AllocaSlices::partitions() {
  return make_range(partition_iterator(begin(), end()),
                    partition_iterator(end(), end()));
}

static Value *foldSelectInst(SelectInst &SI) {
  // If the condition being selected on is a constant or the same value is
  // being selected between, fold the select. Yes this does (rarely) happen
  // early on.
  if (ConstantInt *CI = dyn_cast<ConstantInt>(SI.getCondition()))
    return SI.getOperand(1 + CI->isZero());
  if (SI.getOperand(1) == SI.getOperand(2))
    return SI.getOperand(1);

  return nullptr;
}

/// A helper that folds a PHI node or a select.
static Value *foldPHINodeOrSelectInst(Instruction &I) {
  if (PHINode *PN = dyn_cast<PHINode>(&I)) {
    // If PN merges together the same value, return that value.
    return PN->hasConstantValue();
  }
  return foldSelectInst(cast<SelectInst>(I));
}

/// Builder for the alloca slices.
///
/// This class builds a set of alloca slices by recursively visiting the uses
/// of an alloca and making a slice for each load and store at each offset.
class AllocaSlices::SliceBuilder : public PtrUseVisitor<SliceBuilder> {
  friend class PtrUseVisitor<SliceBuilder>;
  friend class InstVisitor<SliceBuilder>;

  using Base = PtrUseVisitor<SliceBuilder>;

  const uint64_t AllocSize;
  AllocaSlices &AS;

  SmallDenseMap<Instruction *, unsigned> MemTransferSliceMap;
  SmallDenseMap<Instruction *, uint64_t> PHIOrSelectSizes;

  /// Set to de-duplicate dead instructions found in the use walk.
  SmallPtrSet<Instruction *, 4> VisitedDeadInsts;

public:
  SliceBuilder(const DataLayout &DL, AllocaInst &AI, AllocaSlices &AS)
      : PtrUseVisitor<SliceBuilder>(DL),
        AllocSize(DL.getTypeAllocSize(AI.getAllocatedType())), AS(AS) {}

private:
  void markAsDead(Instruction &I) {
    if (VisitedDeadInsts.insert(&I).second)
      AS.DeadUsers.push_back(&I);
  }

  void insertUse(Instruction &I, const APInt &Offset, uint64_t Size,
                 bool IsSplittable = false) {
    // Completely skip uses which have a zero size or start either before or
    // past the end of the allocation.
    if (Size == 0 || Offset.uge(AllocSize)) {
      LLVM_DEBUG(dbgs() << "WARNING: Ignoring " << Size << " byte use @"
                        << Offset
                        << " which has zero size or starts outside of the "
                        << AllocSize << " byte alloca:\n"
                        << "    alloca: " << AS.AI << "\n"
                        << "       use: " << I << "\n");
      return markAsDead(I);
    }

    uint64_t BeginOffset = Offset.getZExtValue();
    uint64_t EndOffset = BeginOffset + Size;

    // Clamp the end offset to the end of the allocation. Note that this is
    // formulated to handle even the case where "BeginOffset + Size" overflows.
    // This may appear superficially to be something we could ignore entirely,
    // but that is not so! There may be widened loads or PHI-node uses where
    // some instructions are dead but not others. We can't completely ignore
    // them, and so have to record at least the information here.
    assert(AllocSize >= BeginOffset); // Established above.
    if (Size > AllocSize - BeginOffset) {
      LLVM_DEBUG(dbgs() << "WARNING: Clamping a " << Size << " byte use @"
                        << Offset << " to remain within the " << AllocSize
                        << " byte alloca:\n"
                        << "    alloca: " << AS.AI << "\n"
                        << "       use: " << I << "\n");
      EndOffset = AllocSize;
    }

    AS.Slices.push_back(Slice(BeginOffset, EndOffset, U, IsSplittable));
  }

  void visitBitCastInst(BitCastInst &BC) {
    if (BC.use_empty())
      return markAsDead(BC);

    return Base::visitBitCastInst(BC);
  }

  void visitGetElementPtrInst(GetElementPtrInst &GEPI) {
    if (GEPI.use_empty())
      return markAsDead(GEPI);

    if (SROAStrictInbounds && GEPI.isInBounds()) {
      // FIXME: This is a manually un-factored variant of the basic code inside
      // of GEPs with checking of the inbounds invariant specified in the
      // langref in a very strict sense. If we ever want to enable
      // SROAStrictInbounds, this code should be factored cleanly into
      // PtrUseVisitor, but it is easier to experiment with SROAStrictInbounds
      // by writing out the code here where we have the underlying allocation
      // size readily available.
      APInt GEPOffset = Offset;
      const DataLayout &DL = GEPI.getModule()->getDataLayout();
      for (gep_type_iterator GTI = gep_type_begin(GEPI),
                             GTE = gep_type_end(GEPI);
           GTI != GTE; ++GTI) {
        ConstantInt *OpC = dyn_cast<ConstantInt>(GTI.getOperand());
        if (!OpC)
          break;

        // Handle a struct index, which adds its field offset to the pointer.
        if (StructType *STy = GTI.getStructTypeOrNull()) {
          unsigned ElementIdx = OpC->getZExtValue();
          const StructLayout *SL = DL.getStructLayout(STy);
          GEPOffset +=
              APInt(Offset.getBitWidth(), SL->getElementOffset(ElementIdx));
        } else {
          // For array or vector indices, scale the index by the size of the
          // type.
          APInt Index = OpC->getValue().sextOrTrunc(Offset.getBitWidth());
          GEPOffset += Index * APInt(Offset.getBitWidth(),
                                     DL.getTypeAllocSize(GTI.getIndexedType()));
        }

        // If this index has computed an intermediate pointer which is not
        // inbounds, then the result of the GEP is a poison value and we can
        // delete it and all uses.
        if (GEPOffset.ugt(AllocSize))
          return markAsDead(GEPI);
      }
    }

    return Base::visitGetElementPtrInst(GEPI);
  }

  void handleLoadOrStore(Type *Ty, Instruction &I, const APInt &Offset,
                         uint64_t Size, bool IsVolatile) {
    // We allow splitting of non-volatile loads and stores where the type is an
    // integer type. These may be used to implement 'memcpy' or other "transfer
    // of bits" patterns.
    bool IsSplittable = Ty->isIntegerTy() && !IsVolatile;

    insertUse(I, Offset, Size, IsSplittable);
  }

  void visitLoadInst(LoadInst &LI) {
    assert((!LI.isSimple() || LI.getType()->isSingleValueType()) &&
           "All simple FCA loads should have been pre-split");

    if (!IsOffsetKnown)
      return PI.setAborted(&LI);

    const DataLayout &DL = LI.getModule()->getDataLayout();
    uint64_t Size = DL.getTypeStoreSize(LI.getType());
    return handleLoadOrStore(LI.getType(), LI, Offset, Size, LI.isVolatile());
  }

  void visitStoreInst(StoreInst &SI) {
    Value *ValOp = SI.getValueOperand();
    if (ValOp == *U)
      return PI.setEscapedAndAborted(&SI);
    if (!IsOffsetKnown)
      return PI.setAborted(&SI);

    const DataLayout &DL = SI.getModule()->getDataLayout();
    uint64_t Size = DL.getTypeStoreSize(ValOp->getType());

    // If this memory access can be shown to *statically* extend outside the
    // bounds of the allocation, it's behavior is undefined, so simply
    // ignore it. Note that this is more strict than the generic clamping
    // behavior of insertUse. We also try to handle cases which might run the
    // risk of overflow.
    // FIXME: We should instead consider the pointer to have escaped if this
    // function is being instrumented for addressing bugs or race conditions.
    if (Size > AllocSize || Offset.ugt(AllocSize - Size)) {
      LLVM_DEBUG(dbgs() << "WARNING: Ignoring " << Size << " byte store @"
                        << Offset << " which extends past the end of the "
                        << AllocSize << " byte alloca:\n"
                        << "    alloca: " << AS.AI << "\n"
                        << "       use: " << SI << "\n");
      return markAsDead(SI);
    }

    assert((!SI.isSimple() || ValOp->getType()->isSingleValueType()) &&
           "All simple FCA stores should have been pre-split");
    handleLoadOrStore(ValOp->getType(), SI, Offset, Size, SI.isVolatile());
  }

  void visitMemSetInst(MemSetInst &II) {
    assert(II.getRawDest() == *U && "Pointer use is not the destination?");
    ConstantInt *Length = dyn_cast<ConstantInt>(II.getLength());
    if ((Length && Length->getValue() == 0) ||
        (IsOffsetKnown && Offset.uge(AllocSize)))
      // Zero-length mem transfer intrinsics can be ignored entirely.
      return markAsDead(II);

    if (!IsOffsetKnown)
      return PI.setAborted(&II);

    insertUse(II, Offset, Length ? Length->getLimitedValue()
                                 : AllocSize - Offset.getLimitedValue(),
              (bool)Length);
  }

  void visitMemTransferInst(MemTransferInst &II) {
    ConstantInt *Length = dyn_cast<ConstantInt>(II.getLength());
    if (Length && Length->getValue() == 0)
      // Zero-length mem transfer intrinsics can be ignored entirely.
      return markAsDead(II);

    // Because we can visit these intrinsics twice, also check to see if the
    // first time marked this instruction as dead. If so, skip it.
    if (VisitedDeadInsts.count(&II))
      return;

    if (!IsOffsetKnown)
      return PI.setAborted(&II);

    // This side of the transfer is completely out-of-bounds, and so we can
    // nuke the entire transfer. However, we also need to nuke the other side
    // if already added to our partitions.
    // FIXME: Yet another place we really should bypass this when
    // instrumenting for ASan.
    if (Offset.uge(AllocSize)) {
      SmallDenseMap<Instruction *, unsigned>::iterator MTPI =
          MemTransferSliceMap.find(&II);
      if (MTPI != MemTransferSliceMap.end())
        AS.Slices[MTPI->second].kill();
      return markAsDead(II);
    }

    uint64_t RawOffset = Offset.getLimitedValue();
    uint64_t Size = Length ? Length->getLimitedValue() : AllocSize - RawOffset;

    // Check for the special case where the same exact value is used for both
    // source and dest.
    if (*U == II.getRawDest() && *U == II.getRawSource()) {
      // For non-volatile transfers this is a no-op.
      if (!II.isVolatile())
        return markAsDead(II);

      return insertUse(II, Offset, Size, /*IsSplittable=*/false);
    }

    // If we have seen both source and destination for a mem transfer, then
    // they both point to the same alloca.
    bool Inserted;
    SmallDenseMap<Instruction *, unsigned>::iterator MTPI;
    std::tie(MTPI, Inserted) =
        MemTransferSliceMap.insert(std::make_pair(&II, AS.Slices.size()));
    unsigned PrevIdx = MTPI->second;
    if (!Inserted) {
      Slice &PrevP = AS.Slices[PrevIdx];

      // Check if the begin offsets match and this is a non-volatile transfer.
      // In that case, we can completely elide the transfer.
      if (!II.isVolatile() && PrevP.beginOffset() == RawOffset) {
        PrevP.kill();
        return markAsDead(II);
      }

      // Otherwise we have an offset transfer within the same alloca. We can't
      // split those.
      PrevP.makeUnsplittable();
    }

    // Insert the use now that we've fixed up the splittable nature.
    insertUse(II, Offset, Size, /*IsSplittable=*/Inserted && Length);

    // Check that we ended up with a valid index in the map.
    assert(AS.Slices[PrevIdx].getUse()->getUser() == &II &&
           "Map index doesn't point back to a slice with this user.");
  }

  // Disable SRoA for any intrinsics except for lifetime invariants and     //INTEL
  // var.annotation intrinsics with register attribute set.                 //INTEL
  // FIXME: What about debug intrinsics? This matches old behavior, but
  // doesn't make sense.
  void visitIntrinsicInst(IntrinsicInst &II) {
    if (!IsOffsetKnown)
      return PI.setAborted(&II);

    if (auto *VAI = dyn_cast<VarAnnotIntrinsic>(&II))   //INTEL
      if (VAI->hasRegisterAttributeSet())               //INTEL
        return;                                         //INTEL

    if (II.getIntrinsicID() == Intrinsic::lifetime_start ||
        II.getIntrinsicID() == Intrinsic::lifetime_end) {
      ConstantInt *Length = cast<ConstantInt>(II.getArgOperand(0));
      uint64_t Size = std::min(AllocSize - Offset.getLimitedValue(),
                               Length->getLimitedValue());
      insertUse(II, Offset, Size, true);
      return;
    }

    Base::visitIntrinsicInst(II);
  }

  Instruction *hasUnsafePHIOrSelectUse(Instruction *Root, uint64_t &Size) {
    // We consider any PHI or select that results in a direct load or store of
    // the same offset to be a viable use for slicing purposes. These uses
    // are considered unsplittable and the size is the maximum loaded or stored
    // size.
    SmallPtrSet<Instruction *, 4> Visited;
    SmallVector<std::pair<Instruction *, Instruction *>, 4> Uses;
    Visited.insert(Root);
    Uses.push_back(std::make_pair(cast<Instruction>(*U), Root));
    const DataLayout &DL = Root->getModule()->getDataLayout();
    // If there are no loads or stores, the access is dead. We mark that as
    // a size zero access.
    Size = 0;
    do {
      Instruction *I, *UsedI;
      std::tie(UsedI, I) = Uses.pop_back_val();

      if (LoadInst *LI = dyn_cast<LoadInst>(I)) {
        Size = std::max(Size, DL.getTypeStoreSize(LI->getType()));
        continue;
      }
      if (StoreInst *SI = dyn_cast<StoreInst>(I)) {
        Value *Op = SI->getOperand(0);
        if (Op == UsedI)
          return SI;
        Size = std::max(Size, DL.getTypeStoreSize(Op->getType()));
        continue;
      }

      if (GetElementPtrInst *GEP = dyn_cast<GetElementPtrInst>(I)) {
        if (!GEP->hasAllZeroIndices())
          return GEP;
      } else if (!isa<BitCastInst>(I) && !isa<PHINode>(I) &&
                 !isa<SelectInst>(I)) {
        return I;
      }

      for (User *U : I->users())
        if (Visited.insert(cast<Instruction>(U)).second)
          Uses.push_back(std::make_pair(I, cast<Instruction>(U)));
    } while (!Uses.empty());

    return nullptr;
  }

  void visitPHINodeOrSelectInst(Instruction &I) {
    assert(isa<PHINode>(I) || isa<SelectInst>(I));
    if (I.use_empty())
      return markAsDead(I);

    // TODO: We could use SimplifyInstruction here to fold PHINodes and
    // SelectInsts. However, doing so requires to change the current
    // dead-operand-tracking mechanism. For instance, suppose neither loading
    // from %U nor %other traps. Then "load (select undef, %U, %other)" does not
    // trap either.  However, if we simply replace %U with undef using the
    // current dead-operand-tracking mechanism, "load (select undef, undef,
    // %other)" may trap because the select may return the first operand
    // "undef".
    if (Value *Result = foldPHINodeOrSelectInst(I)) {
      if (Result == *U)
        // If the result of the constant fold will be the pointer, recurse
        // through the PHI/select as if we had RAUW'ed it.
        enqueueUsers(I);
      else
        // Otherwise the operand to the PHI/select is dead, and we can replace
        // it with undef.
        AS.DeadOperands.push_back(U);

      return;
    }

    if (!IsOffsetKnown)
      return PI.setAborted(&I);

    // See if we already have computed info on this node.
    uint64_t &Size = PHIOrSelectSizes[&I];
    if (!Size) {
      // This is a new PHI/Select, check for an unsafe use of it.
      if (Instruction *UnsafeI = hasUnsafePHIOrSelectUse(&I, Size))
        return PI.setAborted(UnsafeI);
    }

    // For PHI and select operands outside the alloca, we can't nuke the entire
    // phi or select -- the other side might still be relevant, so we special
    // case them here and use a separate structure to track the operands
    // themselves which should be replaced with undef.
    // FIXME: This should instead be escaped in the event we're instrumenting
    // for address sanitization.
    if (Offset.uge(AllocSize)) {
      AS.DeadOperands.push_back(U);
      return;
    }

    insertUse(I, Offset, Size);
  }

  void visitPHINode(PHINode &PN) { visitPHINodeOrSelectInst(PN); }

  void visitSelectInst(SelectInst &SI) { visitPHINodeOrSelectInst(SI); }

  /// Disable SROA entirely if there are unhandled users of the alloca.
  void visitInstruction(Instruction &I) { PI.setAborted(&I); }
};

AllocaSlices::AllocaSlices(const DataLayout &DL, AllocaInst &AI)
    :
#if !defined(NDEBUG) || defined(LLVM_ENABLE_DUMP)
      AI(AI),
#endif
      PointerEscapingInstr(nullptr) {
  SliceBuilder PB(DL, AI, *this);
  SliceBuilder::PtrInfo PtrI = PB.visitPtr(AI);
  if (PtrI.isEscaped() || PtrI.isAborted()) {
    // FIXME: We should sink the escape vs. abort info into the caller nicely,
    // possibly by just storing the PtrInfo in the AllocaSlices.
    PointerEscapingInstr = PtrI.getEscapingInst() ? PtrI.getEscapingInst()
                                                  : PtrI.getAbortingInst();
    assert(PointerEscapingInstr && "Did not track a bad instruction");
    return;
  }

  Slices.erase(
      llvm::remove_if(Slices, [](const Slice &S) { return S.isDead(); }),
      Slices.end());

#ifndef NDEBUG
  if (SROARandomShuffleSlices) {
    std::mt19937 MT(static_cast<unsigned>(
        std::chrono::system_clock::now().time_since_epoch().count()));
    std::shuffle(Slices.begin(), Slices.end(), MT);
  }
#endif

  // Sort the uses. This arranges for the offsets to be in ascending order,
  // and the sizes to be in descending order.
  llvm::sort(Slices.begin(), Slices.end());
}

#if !defined(NDEBUG) || defined(LLVM_ENABLE_DUMP)

void AllocaSlices::print(raw_ostream &OS, const_iterator I,
                         StringRef Indent) const {
  printSlice(OS, I, Indent);
  OS << "\n";
  printUse(OS, I, Indent);
}

void AllocaSlices::printSlice(raw_ostream &OS, const_iterator I,
                              StringRef Indent) const {
  OS << Indent << "[" << I->beginOffset() << "," << I->endOffset() << ")"
     << " slice #" << (I - begin())
     << (I->isSplittable() ? " (splittable)" : "");
}

void AllocaSlices::printUse(raw_ostream &OS, const_iterator I,
                            StringRef Indent) const {
  OS << Indent << "  used by: " << *I->getUse()->getUser() << "\n";
}

void AllocaSlices::print(raw_ostream &OS) const {
  if (PointerEscapingInstr) {
    OS << "Can't analyze slices for alloca: " << AI << "\n"
       << "  A pointer to this alloca escaped by:\n"
       << "  " << *PointerEscapingInstr << "\n";
    return;
  }

  OS << "Slices of alloca: " << AI << "\n";
  for (const_iterator I = begin(), E = end(); I != E; ++I)
    print(OS, I);
}

LLVM_DUMP_METHOD void AllocaSlices::dump(const_iterator I) const {
  print(dbgs(), I);
}
LLVM_DUMP_METHOD void AllocaSlices::dump() const { print(dbgs()); }

#endif // !defined(NDEBUG) || defined(LLVM_ENABLE_DUMP)

/// Walk the range of a partitioning looking for a common type to cover this
/// sequence of slices.
static Type *findCommonType(AllocaSlices::const_iterator B,
                            AllocaSlices::const_iterator E,
                            uint64_t EndOffset) {
  Type *Ty = nullptr;
  bool TyIsCommon = true;
  IntegerType *ITy = nullptr;

  // Note that we need to look at *every* alloca slice's Use to ensure we
  // always get consistent results regardless of the order of slices.
  for (AllocaSlices::const_iterator I = B; I != E; ++I) {
    Use *U = I->getUse();
    if (isa<IntrinsicInst>(*U->getUser()))
      continue;
    if (I->beginOffset() != B->beginOffset() || I->endOffset() != EndOffset)
      continue;

    Type *UserTy = nullptr;
    if (LoadInst *LI = dyn_cast<LoadInst>(U->getUser())) {
      UserTy = LI->getType();
    } else if (StoreInst *SI = dyn_cast<StoreInst>(U->getUser())) {
      UserTy = SI->getValueOperand()->getType();
    }

    if (IntegerType *UserITy = dyn_cast_or_null<IntegerType>(UserTy)) {
      // If the type is larger than the partition, skip it. We only encounter
      // this for split integer operations where we want to use the type of the
      // entity causing the split. Also skip if the type is not a byte width
      // multiple.
      if (UserITy->getBitWidth() % 8 != 0 ||
          UserITy->getBitWidth() / 8 > (EndOffset - B->beginOffset()))
        continue;

      // Track the largest bitwidth integer type used in this way in case there
      // is no common type.
      if (!ITy || ITy->getBitWidth() < UserITy->getBitWidth())
        ITy = UserITy;
    }

    // To avoid depending on the order of slices, Ty and TyIsCommon must not
    // depend on types skipped above.
    if (!UserTy || (Ty && Ty != UserTy))
      TyIsCommon = false; // Give up on anything but an iN type.
    else
      Ty = UserTy;
  }

  return TyIsCommon ? Ty : ITy;
}

#if INTEL_CUSTOMIZATION
/// \brief Returns true if \p Inst is live at \p PN. Here 'Inst' can either
/// be a load or a load following a GEP with all zero indices.
/// It finds Inst alive if:
///  - Inst and PN are in the same block
///  - And, there are no stores between PN and Inst.
static bool isLiveAtPHI(const Instruction * Inst,
                        const PHINode &PN,
                        unsigned &MaxAlign) {
  if (!Inst || Inst->getParent() != PN.getParent())
    return false;

  // For now, we only allow loads in the same block as the PHI.  This is
  // a common case that happens when instcombine merges two loads through
  // a PHI.
  // TODO: Allow stores.
  switch(Inst->getOpcode()) {
  case Instruction::Load: {
    const LoadInst * LI = cast<LoadInst>(Inst);
    if (!LI || !LI->isSimple())
      return false;

    // Ensure that there are no instructions between the PHI and the load that
    // could store.
    for (BasicBlock::const_iterator BBI(PN); &*BBI != LI; ++BBI)
      if (BBI->mayWriteToMemory())
        return false;

    MaxAlign = std::max(MaxAlign, LI->getAlignment());

    return true;
  }
  case Instruction::GetElementPtr: {
    bool HasUser = false;
    const GetElementPtrInst * GEP = cast<GetElementPtrInst>(Inst);

    // TODO: Support any indices
    if (!GEP->hasAllZeroIndices())
      return false;

    for (const auto *U : GEP->users()) {
      if (!isLiveAtPHI(dyn_cast<Instruction>(U), PN, MaxAlign))
        return false;

      HasUser = true;
    }

    return HasUser;
  }
  }

  return false;
}
#endif // INTEL_CUSTOMIZATION


/// PHI instructions that use an alloca and are subsequently loaded can be
/// rewritten to load both input pointers in the pred blocks and then PHI the
/// results, allowing the load of the alloca to be promoted.
/// From this:
///   %P2 = phi [i32* %Alloca, i32* %Other]
///   %V = load i32* %P2
/// to:
///   %V1 = load i32* %Alloca      -> will be mem2reg'd
///   ...
///   %V2 = load i32* %Other
///   ...
///   %V = phi [i32 %V1, i32 %V2]
///
/// We can do this to a select if its only uses are loads and if the operands
/// to the select can be loaded unconditionally.
///
/// FIXME: This should be hoisted into a generic utility, likely in
/// Transforms/Util/Local.h
static bool isSafePHIToSpeculate(PHINode &PN) {
#if INTEL_CUSTOMIZATION
  // For now, we can only do this promotion if the load is in the same block
  // as the PHI, and if there are no stores between the phi and load.
  unsigned MaxAlign = 0;
  bool HasLoad = false;

  for (const auto *U : PN.users()) {
    // It is very common to have loads following GEPs. This code supports those
    // cases (one such example can be found in intel-phi-gep.ll).
    // It also supports recursive traversal of phi users.

    if (!isLiveAtPHI(dyn_cast<Instruction>(U), PN, MaxAlign))
      return false;

    HasLoad = true;
  }

  if (!HasLoad)
    return false;
#endif // INTEL_CUSTOMIZATION

  const DataLayout &DL = PN.getModule()->getDataLayout();

  // We can only transform this if it is safe to push the loads into the
  // predecessor blocks. The only thing to watch out for is that we can't put
  // a possibly trapping load in the predecessor if it is a critical edge.
  for (unsigned Idx = 0, Num = PN.getNumIncomingValues(); Idx != Num; ++Idx) {
    TerminatorInst *TI = PN.getIncomingBlock(Idx)->getTerminator();
    Value *InVal = PN.getIncomingValue(Idx);

    // If the value is produced by the terminator of the predecessor (an
    // invoke) or it has side-effects, there is no valid place to put a load
    // in the predecessor.
    if (TI == InVal || TI->mayHaveSideEffects())
      return false;

    // If the predecessor has a single successor, then the edge isn't
    // critical.
    if (TI->getNumSuccessors() == 1)
      continue;

    // If this pointer is always safe to load, or if we can prove that there
    // is already a load in the block, then we can move the load to the pred
    // block.
    if (isSafeToLoadUnconditionally(InVal, MaxAlign, DL, TI))
      continue;

    return false;
  }

  return true;
}

#if INTEL_CUSTOMIZATION
/// \brief This updates the users of Inst with NewInst if Inst is a load.
/// It also looks for GEPs along the way and traverses its users to
/// get to the final load instruction.
static void updateLoadUsers(Instruction *Inst, Instruction *NewInst) {
  switch(Inst->getOpcode()) {
  case Instruction::Load: {
    Inst->replaceAllUsesWith(NewInst);
    Inst->eraseFromParent();
    break;
  }
  case Instruction::GetElementPtr: {
    while (!Inst->use_empty())
      updateLoadUsers(cast<Instruction>(Inst->user_back()), NewInst);

    Inst->eraseFromParent();
    break;
  }
  default:
    llvm_unreachable("Unexpected Instruction!!!");
  }
}

/// \brief Update \p Inst's load users with \p NewInst. If Inst happens to be
/// a GEP, iterate through its users untill loads are met; return the GEPs.
static void injectGEPsLoads(IRBuilderTy &IRB, Instruction *Inst, Value *Ptr,
                            SmallPtrSet<LoadInst *, 4> &NewLoads) {
  switch(Inst->getOpcode()) {
  case Instruction::Load: {
    LoadInst *NewLoad = IRB.CreateLoad(Ptr);
    NewLoads.insert(NewLoad);
    break;
  }
  case Instruction::GetElementPtr: {
    GetElementPtrInst *GEP = cast<GetElementPtrInst>(Inst);
    assert(GEP->hasAllZeroIndices() && "Expected all zero indices!!!");

    SmallVector<Value*, 8> IdxList(GEP->idx_begin(), GEP->idx_end());
    Value *NewGEP = GEP->isInBounds()
          ? IRB.CreateInBoundsGEP(Ptr, IdxList)
          : IRB.CreateGEP(Ptr, IdxList);

    for (auto *U : Inst->users())
      injectGEPsLoads(IRB, cast<Instruction>(U), NewGEP, NewLoads);

    break;
  }
  default:
    llvm_unreachable("Unexpected Instruction!!!");
  }
}

/// speculatePHINodeLoads was significantly modified to support GEP in-between loads and PHIs.
/// Not every line was changed, but the entire routine is under
/// INTEL_CUSTOMIZATION, because any community changes to this routine will need
/// to be manually merged.
static void speculatePHINodeLoads(PHINode &PN) {
  LLVM_DEBUG(dbgs() << "    original: " << PN << "\n");

  // Get the AA tags and alignment to use from one of the loads.  It doesn't
  // matter which one we get and if any differ.
  Instruction *I = &PN;
  // Since there could be GEPs in between load and PN, keep iterating through
  // the users until a load instruction is found.
  while (!isa<LoadInst>(I))
    I = cast<Instruction>(I->user_back());

  LoadInst *SomeLoad = cast<LoadInst>(I);
  Type *LoadTy = SomeLoad->getType();
  IRBuilderTy PHIBuilder(&PN);
  PHINode *NewPN = PHIBuilder.CreatePHI(LoadTy, PN.getNumIncomingValues(),
                                        PN.getName() + ".sroa.speculated");

  AAMDNodes AATags;
  SomeLoad->getAAMetadata(AATags);
  unsigned Align = SomeLoad->getAlignment();

<<<<<<< HEAD
  // Inject loads/GEP-loads into all of the pred blocks.
  for (unsigned Idx = 0, Num = PN.getNumIncomingValues(); Idx != Num; ++Idx) {
    BasicBlock *Pred = PN.getIncomingBlock(Idx);
    TerminatorInst *TI = Pred->getTerminator();

=======
  // Rewrite all loads of the PN to use the new PHI.
  while (!PN.use_empty()) {
    LoadInst *LI = cast<LoadInst>(PN.user_back());
    LI->replaceAllUsesWith(NewPN);
    LI->eraseFromParent();
  }

  // Inject loads into all of the pred blocks.
  DenseMap<BasicBlock*, Value*> InjectedLoads;
  for (unsigned Idx = 0, Num = PN.getNumIncomingValues(); Idx != Num; ++Idx) {
    BasicBlock *Pred = PN.getIncomingBlock(Idx);
>>>>>>> 3f663631
    Value *InVal = PN.getIncomingValue(Idx);

    // A PHI node is allowed to have multiple (duplicated) entries for the same
    // basic block, as long as the value is the same. So if we already injected
    // a load in the predecessor, then we should reuse the same load for all
    // duplicated entries.
    if (Value* V = InjectedLoads.lookup(Pred)) {
      NewPN->addIncoming(V, Pred);
      continue;
    }

    TerminatorInst *TI = Pred->getTerminator();
    IRBuilderTy PredBuilder(TI);

<<<<<<< HEAD
    SmallPtrSet<LoadInst *, 4> NewLoads;
    injectGEPsLoads(PredBuilder, cast<Instruction>(PN.user_back()), InVal, NewLoads);
    for (auto *NewLoad : NewLoads) {
      ++NumLoadsSpeculated;
      NewLoad->setAlignment(Align);
      if (AATags)
        NewLoad->setAAMetadata(AATags);
      NewPN->addIncoming(NewLoad, Pred);
    }

    NewLoads.clear();
  }

  // Rewrite all loads/loads-following-GEPs of the PN to use the new PHI.
  while (!PN.use_empty())
    updateLoadUsers(cast<Instruction>(PN.user_back()), NewPN);

  DEBUG(dbgs() << "          speculated to: " << *NewPN << "\n");
=======
    LoadInst *Load = PredBuilder.CreateLoad(
        InVal, (PN.getName() + ".sroa.speculate.load." + Pred->getName()));
    ++NumLoadsSpeculated;
    Load->setAlignment(Align);
    if (AATags)
      Load->setAAMetadata(AATags);
    NewPN->addIncoming(Load, Pred);
    InjectedLoads[Pred] = Load;
  }

  LLVM_DEBUG(dbgs() << "          speculated to: " << *NewPN << "\n");
>>>>>>> 3f663631
  PN.eraseFromParent();
}
#endif // INTEL_CUSTOMIZATION


/// Select instructions that use an alloca and are subsequently loaded can be
/// rewritten to load both input pointers and then select between the result,
/// allowing the load of the alloca to be promoted.
/// From this:
///   %P2 = select i1 %cond, i32* %Alloca, i32* %Other
///   %V = load i32* %P2
/// to:
///   %V1 = load i32* %Alloca      -> will be mem2reg'd
///   %V2 = load i32* %Other
///   %V = select i1 %cond, i32 %V1, i32 %V2
///
/// We can do this to a select if its only uses are loads and if the operand
/// to the select can be loaded unconditionally.
static bool isSafeSelectToSpeculate(SelectInst &SI) {
  Value *TValue = SI.getTrueValue();
  Value *FValue = SI.getFalseValue();
  const DataLayout &DL = SI.getModule()->getDataLayout();

  for (User *U : SI.users()) {
#if INTEL_CUSTOMIZATION
    /// Due to a normalization applied by InstructionCombining, loads
    /// of floating point elements may first be bitcast to i32 types,
    /// and then loaded. In that case, rewriting the SelectInst to choose
    /// between 2 BitCastInst values, instead of performing the BitCastInst
    /// on the result of the SelectInst can enable the 'load' to be
    /// recognized by the SROA conversions.
    ///
    /// This code is to recognize the pattern:
    ///   %A = alloca float, align 4
    ///   %1 = select i1 %cmp1, float* %A, float* %0
    ///   %2 = bitcast float* %1 to i32*
    ///   %3 = load i32, i32* %2
    ///
    /// When recognized, it can transform into:
    ///   %A = alloca float, align 4
    ///   %1.bc.true = bitcast float* %A to i32*
    ///   %1.bc.false = bitcast float* %0 to i32*
    ///   %1 = select i1 %cmp1, i32* %1.bc.true, i32* %%1.bc.false
    ///   %3 = load i32, i32* %1
    ///
    /// The rest of SROA can then trace the uses of %A, to determine whether
    /// to eliminate the alloca.
    ///
    if (BitCastInst *BCI = dyn_cast<BitCastInst>(U)) {
      for (User *BCI_U : BCI->users()) {
        /// We only need to check that the bitcast feeds a 'load'
        /// instruction. Since the 'load' is being done unconditionally
        /// already, there is no need to check for whether it a safe to
        /// load unconditionally.
        if (!isa<LoadInst>(BCI_U))
          return false;
      }
      continue;
    }
#endif // INTEL_CUSTOMIZATION

    LoadInst *LI = dyn_cast<LoadInst>(U);
    if (!LI || !LI->isSimple())
      return false;

    // Both operands to the select need to be dereferenceable, either
    // absolutely (e.g. allocas) or at this point because we can see other
    // accesses to it.
    if (!isSafeToLoadUnconditionally(TValue, LI->getAlignment(), DL, LI))
      return false;
    if (!isSafeToLoadUnconditionally(FValue, LI->getAlignment(), DL, LI))
      return false;
  }

  return true;
}

static void speculateSelectInstLoads(SelectInst &SI) {
  LLVM_DEBUG(dbgs() << "    original: " << SI << "\n");

  IRBuilderTy IRB(&SI);
  Value *TV = SI.getTrueValue();
  Value *FV = SI.getFalseValue();
  // Replace the loads of the select with a select of two loads.
  while (!SI.use_empty()) {
#if INTEL_CUSTOMIZATION
    if (BitCastInst *BCI = dyn_cast<BitCastInst>(SI.user_back())) {
      /// Replace the BitCastInst use of the SelectInst result
      /// with a SelectInst that chooses between two BitCastInst
      /// instructions.
      IRB.SetInsertPoint(BCI);
      Value *BT = IRB.CreateBitCast(TV, BCI->getDestTy(),
          BCI->getName() + ".sroa.speculate.bc.true");
      Value *BF = IRB.CreateBitCast(FV, BCI->getDestTy(),
          BCI->getName() + ".sroa.speculate.bc.false");
      Value *V = IRB.CreateSelect(SI.getCondition(), BT, BF,
          BCI->getName() + ".sroa.speculated");

      BCI->replaceAllUsesWith(V);
      BCI->eraseFromParent();
      continue;
    }
#endif // INTEL_CUSTOMIZATION
    LoadInst *LI = cast<LoadInst>(SI.user_back());
    assert(LI->isSimple() && "We only speculate simple loads");

    IRB.SetInsertPoint(LI);
    LoadInst *TL =
        IRB.CreateLoad(TV, LI->getName() + ".sroa.speculate.load.true");
    LoadInst *FL =
        IRB.CreateLoad(FV, LI->getName() + ".sroa.speculate.load.false");
    NumLoadsSpeculated += 2;

    // Transfer alignment and AA info if present.
    TL->setAlignment(LI->getAlignment());
    FL->setAlignment(LI->getAlignment());

    AAMDNodes Tags;
    LI->getAAMetadata(Tags);
    if (Tags) {
      TL->setAAMetadata(Tags);
      FL->setAAMetadata(Tags);
    }

    Value *V = IRB.CreateSelect(SI.getCondition(), TL, FL,
                                LI->getName() + ".sroa.speculated");

    LLVM_DEBUG(dbgs() << "          speculated to: " << *V << "\n");
    LI->replaceAllUsesWith(V);
    LI->eraseFromParent();
  }
  SI.eraseFromParent();
}

/// Build a GEP out of a base pointer and indices.
///
/// This will return the BasePtr if that is valid, or build a new GEP
/// instruction using the IRBuilder if GEP-ing is needed.
static Value *buildGEP(IRBuilderTy &IRB, Value *BasePtr,
                       SmallVectorImpl<Value *> &Indices, Twine NamePrefix) {
  if (Indices.empty())
    return BasePtr;

  // A single zero index is a no-op, so check for this and avoid building a GEP
  // in that case.
  if (Indices.size() == 1 && cast<ConstantInt>(Indices.back())->isZero())
    return BasePtr;

  return IRB.CreateInBoundsGEP(nullptr, BasePtr, Indices,
                               NamePrefix + "sroa_idx");
}

/// Get a natural GEP off of the BasePtr walking through Ty toward
/// TargetTy without changing the offset of the pointer.
///
/// This routine assumes we've already established a properly offset GEP with
/// Indices, and arrived at the Ty type. The goal is to continue to GEP with
/// zero-indices down through type layers until we find one the same as
/// TargetTy. If we can't find one with the same type, we at least try to use
/// one with the same size. If none of that works, we just produce the GEP as
/// indicated by Indices to have the correct offset.
static Value *getNaturalGEPWithType(IRBuilderTy &IRB, const DataLayout &DL,
                                    Value *BasePtr, Type *Ty, Type *TargetTy,
                                    SmallVectorImpl<Value *> &Indices,
                                    Twine NamePrefix) {
  if (Ty == TargetTy)
    return buildGEP(IRB, BasePtr, Indices, NamePrefix);

  // Pointer size to use for the indices.
  unsigned PtrSize = DL.getPointerTypeSizeInBits(BasePtr->getType());

  // See if we can descend into a struct and locate a field with the correct
  // type.
  unsigned NumLayers = 0;
  Type *ElementTy = Ty;
  do {
    if (ElementTy->isPointerTy())
      break;

    if (ArrayType *ArrayTy = dyn_cast<ArrayType>(ElementTy)) {
      ElementTy = ArrayTy->getElementType();
      Indices.push_back(IRB.getIntN(PtrSize, 0));
    } else if (VectorType *VectorTy = dyn_cast<VectorType>(ElementTy)) {
      ElementTy = VectorTy->getElementType();
      Indices.push_back(IRB.getInt32(0));
    } else if (StructType *STy = dyn_cast<StructType>(ElementTy)) {
      if (STy->element_begin() == STy->element_end())
        break; // Nothing left to descend into.
      ElementTy = *STy->element_begin();
      Indices.push_back(IRB.getInt32(0));
    } else {
      break;
    }
    ++NumLayers;
  } while (ElementTy != TargetTy);
  if (ElementTy != TargetTy)
    Indices.erase(Indices.end() - NumLayers, Indices.end());

  return buildGEP(IRB, BasePtr, Indices, NamePrefix);
}

/// Recursively compute indices for a natural GEP.
///
/// This is the recursive step for getNaturalGEPWithOffset that walks down the
/// element types adding appropriate indices for the GEP.
static Value *getNaturalGEPRecursively(IRBuilderTy &IRB, const DataLayout &DL,
                                       Value *Ptr, Type *Ty, APInt &Offset,
                                       Type *TargetTy,
                                       SmallVectorImpl<Value *> &Indices,
                                       Twine NamePrefix) {
  if (Offset == 0)
    return getNaturalGEPWithType(IRB, DL, Ptr, Ty, TargetTy, Indices,
                                 NamePrefix);

  // We can't recurse through pointer types.
  if (Ty->isPointerTy())
    return nullptr;

  // We try to analyze GEPs over vectors here, but note that these GEPs are
  // extremely poorly defined currently. The long-term goal is to remove GEPing
  // over a vector from the IR completely.
  if (VectorType *VecTy = dyn_cast<VectorType>(Ty)) {
    unsigned ElementSizeInBits = DL.getTypeSizeInBits(VecTy->getScalarType());
    if (ElementSizeInBits % 8 != 0) {
      // GEPs over non-multiple of 8 size vector elements are invalid.
      return nullptr;
    }
    APInt ElementSize(Offset.getBitWidth(), ElementSizeInBits / 8);
    APInt NumSkippedElements = Offset.sdiv(ElementSize);
    if (NumSkippedElements.ugt(VecTy->getNumElements()))
      return nullptr;
    Offset -= NumSkippedElements * ElementSize;
    Indices.push_back(IRB.getInt(NumSkippedElements));
    return getNaturalGEPRecursively(IRB, DL, Ptr, VecTy->getElementType(),
                                    Offset, TargetTy, Indices, NamePrefix);
  }

  if (ArrayType *ArrTy = dyn_cast<ArrayType>(Ty)) {
    Type *ElementTy = ArrTy->getElementType();
    APInt ElementSize(Offset.getBitWidth(), DL.getTypeAllocSize(ElementTy));
    APInt NumSkippedElements = Offset.sdiv(ElementSize);
    if (NumSkippedElements.ugt(ArrTy->getNumElements()))
      return nullptr;

    Offset -= NumSkippedElements * ElementSize;
    Indices.push_back(IRB.getInt(NumSkippedElements));
    return getNaturalGEPRecursively(IRB, DL, Ptr, ElementTy, Offset, TargetTy,
                                    Indices, NamePrefix);
  }

  StructType *STy = dyn_cast<StructType>(Ty);
  if (!STy)
    return nullptr;

  const StructLayout *SL = DL.getStructLayout(STy);
  uint64_t StructOffset = Offset.getZExtValue();
  if (StructOffset >= SL->getSizeInBytes())
    return nullptr;
  unsigned Index = SL->getElementContainingOffset(StructOffset);
  Offset -= APInt(Offset.getBitWidth(), SL->getElementOffset(Index));
  Type *ElementTy = STy->getElementType(Index);
  if (Offset.uge(DL.getTypeAllocSize(ElementTy)))
    return nullptr; // The offset points into alignment padding.

  Indices.push_back(IRB.getInt32(Index));
  return getNaturalGEPRecursively(IRB, DL, Ptr, ElementTy, Offset, TargetTy,
                                  Indices, NamePrefix);
}

/// Get a natural GEP from a base pointer to a particular offset and
/// resulting in a particular type.
///
/// The goal is to produce a "natural" looking GEP that works with the existing
/// composite types to arrive at the appropriate offset and element type for
/// a pointer. TargetTy is the element type the returned GEP should point-to if
/// possible. We recurse by decreasing Offset, adding the appropriate index to
/// Indices, and setting Ty to the result subtype.
///
/// If no natural GEP can be constructed, this function returns null.
static Value *getNaturalGEPWithOffset(IRBuilderTy &IRB, const DataLayout &DL,
                                      Value *Ptr, APInt Offset, Type *TargetTy,
                                      SmallVectorImpl<Value *> &Indices,
                                      Twine NamePrefix) {
  PointerType *Ty = cast<PointerType>(Ptr->getType());

  // Don't consider any GEPs through an i8* as natural unless the TargetTy is
  // an i8.
  if (Ty == IRB.getInt8PtrTy(Ty->getAddressSpace()) && TargetTy->isIntegerTy(8))
    return nullptr;

  Type *ElementTy = Ty->getElementType();
  if (!ElementTy->isSized())
    return nullptr; // We can't GEP through an unsized element.
  APInt ElementSize(Offset.getBitWidth(), DL.getTypeAllocSize(ElementTy));
  if (ElementSize == 0)
    return nullptr; // Zero-length arrays can't help us build a natural GEP.
  APInt NumSkippedElements = Offset.sdiv(ElementSize);

  Offset -= NumSkippedElements * ElementSize;
  Indices.push_back(IRB.getInt(NumSkippedElements));
  return getNaturalGEPRecursively(IRB, DL, Ptr, ElementTy, Offset, TargetTy,
                                  Indices, NamePrefix);
}

/// Compute an adjusted pointer from Ptr by Offset bytes where the
/// resulting pointer has PointerTy.
///
/// This tries very hard to compute a "natural" GEP which arrives at the offset
/// and produces the pointer type desired. Where it cannot, it will try to use
/// the natural GEP to arrive at the offset and bitcast to the type. Where that
/// fails, it will try to use an existing i8* and GEP to the byte offset and
/// bitcast to the type.
///
/// The strategy for finding the more natural GEPs is to peel off layers of the
/// pointer, walking back through bit casts and GEPs, searching for a base
/// pointer from which we can compute a natural GEP with the desired
/// properties. The algorithm tries to fold as many constant indices into
/// a single GEP as possible, thus making each GEP more independent of the
/// surrounding code.
static Value *getAdjustedPtr(IRBuilderTy &IRB, const DataLayout &DL, Value *Ptr,
                             APInt Offset, Type *PointerTy, Twine NamePrefix) {
  // Even though we don't look through PHI nodes, we could be called on an
  // instruction in an unreachable block, which may be on a cycle.
  SmallPtrSet<Value *, 4> Visited;
  Visited.insert(Ptr);
  SmallVector<Value *, 4> Indices;

  // We may end up computing an offset pointer that has the wrong type. If we
  // never are able to compute one directly that has the correct type, we'll
  // fall back to it, so keep it and the base it was computed from around here.
  Value *OffsetPtr = nullptr;
  Value *OffsetBasePtr;

  // Remember any i8 pointer we come across to re-use if we need to do a raw
  // byte offset.
  Value *Int8Ptr = nullptr;
  APInt Int8PtrOffset(Offset.getBitWidth(), 0);

  Type *TargetTy = PointerTy->getPointerElementType();

  do {
    // First fold any existing GEPs into the offset.
    while (GEPOperator *GEP = dyn_cast<GEPOperator>(Ptr)) {
      APInt GEPOffset(Offset.getBitWidth(), 0);
      if (!GEP->accumulateConstantOffset(DL, GEPOffset))
        break;
      Offset += GEPOffset;
      Ptr = GEP->getPointerOperand();
      if (!Visited.insert(Ptr).second)
        break;
    }

    // See if we can perform a natural GEP here.
    Indices.clear();
    if (Value *P = getNaturalGEPWithOffset(IRB, DL, Ptr, Offset, TargetTy,
                                           Indices, NamePrefix)) {
      // If we have a new natural pointer at the offset, clear out any old
      // offset pointer we computed. Unless it is the base pointer or
      // a non-instruction, we built a GEP we don't need. Zap it.
      if (OffsetPtr && OffsetPtr != OffsetBasePtr)
        if (Instruction *I = dyn_cast<Instruction>(OffsetPtr)) {
          assert(I->use_empty() && "Built a GEP with uses some how!");
          I->eraseFromParent();
        }
      OffsetPtr = P;
      OffsetBasePtr = Ptr;
      // If we also found a pointer of the right type, we're done.
      if (P->getType() == PointerTy)
        return P;
    }

    // Stash this pointer if we've found an i8*.
    if (Ptr->getType()->isIntegerTy(8)) {
      Int8Ptr = Ptr;
      Int8PtrOffset = Offset;
    }

    // Peel off a layer of the pointer and update the offset appropriately.
    if (Operator::getOpcode(Ptr) == Instruction::BitCast) {
      Ptr = cast<Operator>(Ptr)->getOperand(0);
    } else if (GlobalAlias *GA = dyn_cast<GlobalAlias>(Ptr)) {
      if (GA->isInterposable())
        break;
      Ptr = GA->getAliasee();
    } else {
      break;
    }
    assert(Ptr->getType()->isPointerTy() && "Unexpected operand type!");
  } while (Visited.insert(Ptr).second);

  if (!OffsetPtr) {
    if (!Int8Ptr) {
      Int8Ptr = IRB.CreateBitCast(
          Ptr, IRB.getInt8PtrTy(PointerTy->getPointerAddressSpace()),
          NamePrefix + "sroa_raw_cast");
      Int8PtrOffset = Offset;
    }

    OffsetPtr = Int8PtrOffset == 0
                    ? Int8Ptr
                    : IRB.CreateInBoundsGEP(IRB.getInt8Ty(), Int8Ptr,
                                            IRB.getInt(Int8PtrOffset),
                                            NamePrefix + "sroa_raw_idx");
  }
  Ptr = OffsetPtr;

  // On the off chance we were targeting i8*, guard the bitcast here.
  if (Ptr->getType() != PointerTy)
    Ptr = IRB.CreateBitCast(Ptr, PointerTy, NamePrefix + "sroa_cast");

  return Ptr;
}

/// Compute the adjusted alignment for a load or store from an offset.
static unsigned getAdjustedAlignment(Instruction *I, uint64_t Offset,
                                     const DataLayout &DL) {
  unsigned Alignment;
  Type *Ty;
  if (auto *LI = dyn_cast<LoadInst>(I)) {
    Alignment = LI->getAlignment();
    Ty = LI->getType();
  } else if (auto *SI = dyn_cast<StoreInst>(I)) {
    Alignment = SI->getAlignment();
    Ty = SI->getValueOperand()->getType();
  } else {
    llvm_unreachable("Only loads and stores are allowed!");
  }

  if (!Alignment)
    Alignment = DL.getABITypeAlignment(Ty);

  return MinAlign(Alignment, Offset);
}

/// Test whether we can convert a value from the old to the new type.
///
/// This predicate should be used to guard calls to convertValue in order to
/// ensure that we only try to convert viable values. The strategy is that we
/// will peel off single element struct and array wrappings to get to an
/// underlying value, and convert that value.
static bool canConvertValue(const DataLayout &DL, Type *OldTy, Type *NewTy) {
  if (OldTy == NewTy)
    return true;

  // For integer types, we can't handle any bit-width differences. This would
  // break both vector conversions with extension and introduce endianness
  // issues when in conjunction with loads and stores.
  if (isa<IntegerType>(OldTy) && isa<IntegerType>(NewTy)) {
    assert(cast<IntegerType>(OldTy)->getBitWidth() !=
               cast<IntegerType>(NewTy)->getBitWidth() &&
           "We can't have the same bitwidth for different int types");
    return false;
  }

  if (DL.getTypeSizeInBits(NewTy) != DL.getTypeSizeInBits(OldTy))
    return false;
  if (!NewTy->isSingleValueType() || !OldTy->isSingleValueType())
    return false;

  // We can convert pointers to integers and vice-versa. Same for vectors
  // of pointers and integers.
  OldTy = OldTy->getScalarType();
  NewTy = NewTy->getScalarType();
  if (NewTy->isPointerTy() || OldTy->isPointerTy()) {
    if (NewTy->isPointerTy() && OldTy->isPointerTy()) {
      return cast<PointerType>(NewTy)->getPointerAddressSpace() ==
        cast<PointerType>(OldTy)->getPointerAddressSpace();
    }

    // We can convert integers to integral pointers, but not to non-integral
    // pointers.
    if (OldTy->isIntegerTy())
      return !DL.isNonIntegralPointerType(NewTy);

    // We can convert integral pointers to integers, but non-integral pointers
    // need to remain pointers.
    if (!DL.isNonIntegralPointerType(OldTy))
      return NewTy->isIntegerTy();

    return false;
  }

  return true;
}

/// Generic routine to convert an SSA value to a value of a different
/// type.
///
/// This will try various different casting techniques, such as bitcasts,
/// inttoptr, and ptrtoint casts. Use the \c canConvertValue predicate to test
/// two types for viability with this routine.
static Value *convertValue(const DataLayout &DL, IRBuilderTy &IRB, Value *V,
                           Type *NewTy) {
  Type *OldTy = V->getType();
  assert(canConvertValue(DL, OldTy, NewTy) && "Value not convertable to type");

  if (OldTy == NewTy)
    return V;

  assert(!(isa<IntegerType>(OldTy) && isa<IntegerType>(NewTy)) &&
         "Integer types must be the exact same to convert.");

  // See if we need inttoptr for this type pair. A cast involving both scalars
  // and vectors requires and additional bitcast.
  if (OldTy->isIntOrIntVectorTy() && NewTy->isPtrOrPtrVectorTy()) {
    // Expand <2 x i32> to i8* --> <2 x i32> to i64 to i8*
    if (OldTy->isVectorTy() && !NewTy->isVectorTy())
      return IRB.CreateIntToPtr(IRB.CreateBitCast(V, DL.getIntPtrType(NewTy)),
                                NewTy);

    // Expand i128 to <2 x i8*> --> i128 to <2 x i64> to <2 x i8*>
    if (!OldTy->isVectorTy() && NewTy->isVectorTy())
      return IRB.CreateIntToPtr(IRB.CreateBitCast(V, DL.getIntPtrType(NewTy)),
                                NewTy);

    return IRB.CreateIntToPtr(V, NewTy);
  }

  // See if we need ptrtoint for this type pair. A cast involving both scalars
  // and vectors requires and additional bitcast.
  if (OldTy->isPtrOrPtrVectorTy() && NewTy->isIntOrIntVectorTy()) {
    // Expand <2 x i8*> to i128 --> <2 x i8*> to <2 x i64> to i128
    if (OldTy->isVectorTy() && !NewTy->isVectorTy())
      return IRB.CreateBitCast(IRB.CreatePtrToInt(V, DL.getIntPtrType(OldTy)),
                               NewTy);

    // Expand i8* to <2 x i32> --> i8* to i64 to <2 x i32>
    if (!OldTy->isVectorTy() && NewTy->isVectorTy())
      return IRB.CreateBitCast(IRB.CreatePtrToInt(V, DL.getIntPtrType(OldTy)),
                               NewTy);

    return IRB.CreatePtrToInt(V, NewTy);
  }

  return IRB.CreateBitCast(V, NewTy);
}

/// Test whether the given slice use can be promoted to a vector.
///
/// This function is called to test each entry in a partition which is slated
/// for a single slice.
static bool isVectorPromotionViableForSlice(Partition &P, const Slice &S,
                                            VectorType *Ty,
                                            uint64_t ElementSize,
                                            const DataLayout &DL) {
  // First validate the slice offsets.
  uint64_t BeginOffset =
      std::max(S.beginOffset(), P.beginOffset()) - P.beginOffset();
  uint64_t BeginIndex = BeginOffset / ElementSize;
  if (BeginIndex * ElementSize != BeginOffset ||
      BeginIndex >= Ty->getNumElements())
    return false;
  uint64_t EndOffset =
      std::min(S.endOffset(), P.endOffset()) - P.beginOffset();
  uint64_t EndIndex = EndOffset / ElementSize;
  if (EndIndex * ElementSize != EndOffset || EndIndex > Ty->getNumElements())
    return false;

  assert(EndIndex > BeginIndex && "Empty vector!");
  uint64_t NumElements = EndIndex - BeginIndex;
  Type *SliceTy = (NumElements == 1)
                      ? Ty->getElementType()
                      : VectorType::get(Ty->getElementType(), NumElements);

  Type *SplitIntTy =
      Type::getIntNTy(Ty->getContext(), NumElements * ElementSize * 8);

  Use *U = S.getUse();

  if (MemIntrinsic *MI = dyn_cast<MemIntrinsic>(U->getUser())) {
    if (MI->isVolatile())
      return false;
    if (!S.isSplittable())
      return false; // Skip any unsplittable intrinsics.
  } else if (IntrinsicInst *II = dyn_cast<IntrinsicInst>(U->getUser())) {
    if (II->getIntrinsicID() != Intrinsic::lifetime_start &&
        II->getIntrinsicID() != Intrinsic::lifetime_end)
      return false;
  } else if (U->get()->getType()->getPointerElementType()->isStructTy()) {
    // Disable vector promotion when there are loads or stores of an FCA.
    return false;
  } else if (LoadInst *LI = dyn_cast<LoadInst>(U->getUser())) {
    if (LI->isVolatile())
      return false;
    Type *LTy = LI->getType();
    if (P.beginOffset() > S.beginOffset() || P.endOffset() < S.endOffset()) {
      assert(LTy->isIntegerTy());
      LTy = SplitIntTy;
    }
    if (!canConvertValue(DL, SliceTy, LTy))
      return false;
  } else if (StoreInst *SI = dyn_cast<StoreInst>(U->getUser())) {
    if (SI->isVolatile())
      return false;
    Type *STy = SI->getValueOperand()->getType();
    if (P.beginOffset() > S.beginOffset() || P.endOffset() < S.endOffset()) {
      assert(STy->isIntegerTy());
      STy = SplitIntTy;
    }
    if (!canConvertValue(DL, STy, SliceTy))
      return false;
  } else {
    return false;
  }

  return true;
}

/// Test whether the given alloca partitioning and range of slices can be
/// promoted to a vector.
///
/// This is a quick test to check whether we can rewrite a particular alloca
/// partition (and its newly formed alloca) into a vector alloca with only
/// whole-vector loads and stores such that it could be promoted to a vector
/// SSA value. We only can ensure this for a limited set of operations, and we
/// don't want to do the rewrites unless we are confident that the result will
/// be promotable, so we have an early test here.
static VectorType *isVectorPromotionViable(Partition &P, const DataLayout &DL) {
  // Collect the candidate types for vector-based promotion. Also track whether
  // we have different element types.
  SmallVector<VectorType *, 4> CandidateTys;
  Type *CommonEltTy = nullptr;
  bool HaveCommonEltTy = true;
  auto CheckCandidateType = [&](Type *Ty) {
    if (auto *VTy = dyn_cast<VectorType>(Ty)) {
      CandidateTys.push_back(VTy);
      if (!CommonEltTy)
        CommonEltTy = VTy->getElementType();
      else if (CommonEltTy != VTy->getElementType())
        HaveCommonEltTy = false;
    }
  };
  // Consider any loads or stores that are the exact size of the slice.
  for (const Slice &S : P)
    if (S.beginOffset() == P.beginOffset() &&
        S.endOffset() == P.endOffset()) {
      if (auto *LI = dyn_cast<LoadInst>(S.getUse()->getUser()))
        CheckCandidateType(LI->getType());
      else if (auto *SI = dyn_cast<StoreInst>(S.getUse()->getUser()))
        CheckCandidateType(SI->getValueOperand()->getType());
    }

  // If we didn't find a vector type, nothing to do here.
  if (CandidateTys.empty())
    return nullptr;

  // Remove non-integer vector types if we had multiple common element types.
  // FIXME: It'd be nice to replace them with integer vector types, but we can't
  // do that until all the backends are known to produce good code for all
  // integer vector types.
  if (!HaveCommonEltTy) {
    CandidateTys.erase(
        llvm::remove_if(CandidateTys,
                        [](VectorType *VTy) {
                          return !VTy->getElementType()->isIntegerTy();
                        }),
        CandidateTys.end());

    // If there were no integer vector types, give up.
    if (CandidateTys.empty())
      return nullptr;

    // Rank the remaining candidate vector types. This is easy because we know
    // they're all integer vectors. We sort by ascending number of elements.
    auto RankVectorTypes = [&DL](VectorType *RHSTy, VectorType *LHSTy) {
      (void)DL;
      assert(DL.getTypeSizeInBits(RHSTy) == DL.getTypeSizeInBits(LHSTy) &&
             "Cannot have vector types of different sizes!");
      assert(RHSTy->getElementType()->isIntegerTy() &&
             "All non-integer types eliminated!");
      assert(LHSTy->getElementType()->isIntegerTy() &&
             "All non-integer types eliminated!");
      return RHSTy->getNumElements() < LHSTy->getNumElements();
    };
    llvm::sort(CandidateTys.begin(), CandidateTys.end(), RankVectorTypes);
    CandidateTys.erase(
        std::unique(CandidateTys.begin(), CandidateTys.end(), RankVectorTypes),
        CandidateTys.end());
  } else {
// The only way to have the same element type in every vector type is to
// have the same vector type. Check that and remove all but one.
#ifndef NDEBUG
    for (VectorType *VTy : CandidateTys) {
      assert(VTy->getElementType() == CommonEltTy &&
             "Unaccounted for element type!");
      assert(VTy == CandidateTys[0] &&
             "Different vector types with the same element type!");
    }
#endif
    CandidateTys.resize(1);
  }

  // Try each vector type, and return the one which works.
  auto CheckVectorTypeForPromotion = [&](VectorType *VTy) {
    uint64_t ElementSize = DL.getTypeSizeInBits(VTy->getElementType());

    // While the definition of LLVM vectors is bitpacked, we don't support sizes
    // that aren't byte sized.
    if (ElementSize % 8)
      return false;
    assert((DL.getTypeSizeInBits(VTy) % 8) == 0 &&
           "vector size not a multiple of element size?");
    ElementSize /= 8;

    for (const Slice &S : P)
      if (!isVectorPromotionViableForSlice(P, S, VTy, ElementSize, DL))
        return false;

    for (const Slice *S : P.splitSliceTails())
      if (!isVectorPromotionViableForSlice(P, *S, VTy, ElementSize, DL))
        return false;

    return true;
  };
  for (VectorType *VTy : CandidateTys)
    if (CheckVectorTypeForPromotion(VTy))
      return VTy;

  return nullptr;
}

/// Test whether a slice of an alloca is valid for integer widening.
///
/// This implements the necessary checking for the \c isIntegerWideningViable
/// test below on a single slice of the alloca.
static bool isIntegerWideningViableForSlice(const Slice &S,
                                            uint64_t AllocBeginOffset,
                                            Type *AllocaTy,
                                            const DataLayout &DL,
                                            bool &WholeAllocaOp) {
  uint64_t Size = DL.getTypeStoreSize(AllocaTy);

  uint64_t RelBegin = S.beginOffset() - AllocBeginOffset;
  uint64_t RelEnd = S.endOffset() - AllocBeginOffset;

  // We can't reasonably handle cases where the load or store extends past
  // the end of the alloca's type and into its padding.
  if (RelEnd > Size)
    return false;

  Use *U = S.getUse();

  if (LoadInst *LI = dyn_cast<LoadInst>(U->getUser())) {
    if (LI->isVolatile())
      return false;
    // We can't handle loads that extend past the allocated memory.
    if (DL.getTypeStoreSize(LI->getType()) > Size)
      return false;
    // So far, AllocaSliceRewriter does not support widening split slice tails
    // in rewriteIntegerLoad.
    if (S.beginOffset() < AllocBeginOffset)
      return false;
    // Note that we don't count vector loads or stores as whole-alloca
    // operations which enable integer widening because we would prefer to use
    // vector widening instead.
    if (!isa<VectorType>(LI->getType()) && RelBegin == 0 && RelEnd == Size)
      WholeAllocaOp = true;
    if (IntegerType *ITy = dyn_cast<IntegerType>(LI->getType())) {
      if (ITy->getBitWidth() < DL.getTypeStoreSizeInBits(ITy))
        return false;
    } else if (RelBegin != 0 || RelEnd != Size ||
               !canConvertValue(DL, AllocaTy, LI->getType())) {
      // Non-integer loads need to be convertible from the alloca type so that
      // they are promotable.
      return false;
    }
  } else if (StoreInst *SI = dyn_cast<StoreInst>(U->getUser())) {
    Type *ValueTy = SI->getValueOperand()->getType();
    if (SI->isVolatile())
      return false;
    // We can't handle stores that extend past the allocated memory.
    if (DL.getTypeStoreSize(ValueTy) > Size)
      return false;
    // So far, AllocaSliceRewriter does not support widening split slice tails
    // in rewriteIntegerStore.
    if (S.beginOffset() < AllocBeginOffset)
      return false;
    // Note that we don't count vector loads or stores as whole-alloca
    // operations which enable integer widening because we would prefer to use
    // vector widening instead.
    if (!isa<VectorType>(ValueTy) && RelBegin == 0 && RelEnd == Size)
      WholeAllocaOp = true;
    if (IntegerType *ITy = dyn_cast<IntegerType>(ValueTy)) {
      if (ITy->getBitWidth() < DL.getTypeStoreSizeInBits(ITy))
        return false;
    } else if (RelBegin != 0 || RelEnd != Size ||
               !canConvertValue(DL, ValueTy, AllocaTy)) {
      // Non-integer stores need to be convertible to the alloca type so that
      // they are promotable.
      return false;
    }
  } else if (MemIntrinsic *MI = dyn_cast<MemIntrinsic>(U->getUser())) {
    if (MI->isVolatile() || !isa<Constant>(MI->getLength()))
      return false;
    if (!S.isSplittable())
      return false; // Skip any unsplittable intrinsics.
  } else if (IntrinsicInst *II = dyn_cast<IntrinsicInst>(U->getUser())) {
    if (II->getIntrinsicID() != Intrinsic::lifetime_start &&
        II->getIntrinsicID() != Intrinsic::lifetime_end)
      return false;
  } else {
    return false;
  }

  return true;
}

/// Test whether the given alloca partition's integer operations can be
/// widened to promotable ones.
///
/// This is a quick test to check whether we can rewrite the integer loads and
/// stores to a particular alloca into wider loads and stores and be able to
/// promote the resulting alloca.
static bool isIntegerWideningViable(Partition &P, Type *AllocaTy,
                                    const DataLayout &DL) {
  uint64_t SizeInBits = DL.getTypeSizeInBits(AllocaTy);
  // Don't create integer types larger than the maximum bitwidth.
  if (SizeInBits > IntegerType::MAX_INT_BITS)
    return false;

  // Don't try to handle allocas with bit-padding.
  if (SizeInBits != DL.getTypeStoreSizeInBits(AllocaTy))
    return false;

  // We need to ensure that an integer type with the appropriate bitwidth can
  // be converted to the alloca type, whatever that is. We don't want to force
  // the alloca itself to have an integer type if there is a more suitable one.
  Type *IntTy = Type::getIntNTy(AllocaTy->getContext(), SizeInBits);
  if (!canConvertValue(DL, AllocaTy, IntTy) ||
      !canConvertValue(DL, IntTy, AllocaTy))
    return false;

  // While examining uses, we ensure that the alloca has a covering load or
  // store. We don't want to widen the integer operations only to fail to
  // promote due to some other unsplittable entry (which we may make splittable
  // later). However, if there are only splittable uses, go ahead and assume
  // that we cover the alloca.
  // FIXME: We shouldn't consider split slices that happen to start in the
  // partition here...
  bool WholeAllocaOp =
      P.begin() != P.end() ? false : DL.isLegalInteger(SizeInBits);

  for (const Slice &S : P)
    if (!isIntegerWideningViableForSlice(S, P.beginOffset(), AllocaTy, DL,
                                         WholeAllocaOp))
      return false;

  for (const Slice *S : P.splitSliceTails())
    if (!isIntegerWideningViableForSlice(*S, P.beginOffset(), AllocaTy, DL,
                                         WholeAllocaOp))
      return false;

  return WholeAllocaOp;
}

static Value *extractInteger(const DataLayout &DL, IRBuilderTy &IRB, Value *V,
                             IntegerType *Ty, uint64_t Offset,
                             const Twine &Name) {
  LLVM_DEBUG(dbgs() << "       start: " << *V << "\n");
  IntegerType *IntTy = cast<IntegerType>(V->getType());
  assert(DL.getTypeStoreSize(Ty) + Offset <= DL.getTypeStoreSize(IntTy) &&
         "Element extends past full value");
  uint64_t ShAmt = 8 * Offset;
  if (DL.isBigEndian())
    ShAmt = 8 * (DL.getTypeStoreSize(IntTy) - DL.getTypeStoreSize(Ty) - Offset);
  if (ShAmt) {
    V = IRB.CreateLShr(V, ShAmt, Name + ".shift");
    LLVM_DEBUG(dbgs() << "     shifted: " << *V << "\n");
  }
  assert(Ty->getBitWidth() <= IntTy->getBitWidth() &&
         "Cannot extract to a larger integer!");
  if (Ty != IntTy) {
    V = IRB.CreateTrunc(V, Ty, Name + ".trunc");
    LLVM_DEBUG(dbgs() << "     trunced: " << *V << "\n");
  }
  return V;
}

static Value *insertInteger(const DataLayout &DL, IRBuilderTy &IRB, Value *Old,
                            Value *V, uint64_t Offset, const Twine &Name) {
  IntegerType *IntTy = cast<IntegerType>(Old->getType());
  IntegerType *Ty = cast<IntegerType>(V->getType());
  assert(Ty->getBitWidth() <= IntTy->getBitWidth() &&
         "Cannot insert a larger integer!");
  LLVM_DEBUG(dbgs() << "       start: " << *V << "\n");
  if (Ty != IntTy) {
    V = IRB.CreateZExt(V, IntTy, Name + ".ext");
    LLVM_DEBUG(dbgs() << "    extended: " << *V << "\n");
  }
  assert(DL.getTypeStoreSize(Ty) + Offset <= DL.getTypeStoreSize(IntTy) &&
         "Element store outside of alloca store");
  uint64_t ShAmt = 8 * Offset;
  if (DL.isBigEndian())
    ShAmt = 8 * (DL.getTypeStoreSize(IntTy) - DL.getTypeStoreSize(Ty) - Offset);
  if (ShAmt) {
    V = IRB.CreateShl(V, ShAmt, Name + ".shift");
    LLVM_DEBUG(dbgs() << "     shifted: " << *V << "\n");
  }

  if (ShAmt || Ty->getBitWidth() < IntTy->getBitWidth()) {
    APInt Mask = ~Ty->getMask().zext(IntTy->getBitWidth()).shl(ShAmt);
    Old = IRB.CreateAnd(Old, Mask, Name + ".mask");
    LLVM_DEBUG(dbgs() << "      masked: " << *Old << "\n");
    V = IRB.CreateOr(Old, V, Name + ".insert");
    LLVM_DEBUG(dbgs() << "    inserted: " << *V << "\n");
  }
  return V;
}

static Value *extractVector(IRBuilderTy &IRB, Value *V, unsigned BeginIndex,
                            unsigned EndIndex, const Twine &Name) {
  VectorType *VecTy = cast<VectorType>(V->getType());
  unsigned NumElements = EndIndex - BeginIndex;
  assert(NumElements <= VecTy->getNumElements() && "Too many elements!");

  if (NumElements == VecTy->getNumElements())
    return V;

  if (NumElements == 1) {
    V = IRB.CreateExtractElement(V, IRB.getInt32(BeginIndex),
                                 Name + ".extract");
    LLVM_DEBUG(dbgs() << "     extract: " << *V << "\n");
    return V;
  }

  SmallVector<Constant *, 8> Mask;
  Mask.reserve(NumElements);
  for (unsigned i = BeginIndex; i != EndIndex; ++i)
    Mask.push_back(IRB.getInt32(i));
  V = IRB.CreateShuffleVector(V, UndefValue::get(V->getType()),
                              ConstantVector::get(Mask), Name + ".extract");
  LLVM_DEBUG(dbgs() << "     shuffle: " << *V << "\n");
  return V;
}

static Value *insertVector(IRBuilderTy &IRB, Value *Old, Value *V,
                           unsigned BeginIndex, const Twine &Name) {
  VectorType *VecTy = cast<VectorType>(Old->getType());
  assert(VecTy && "Can only insert a vector into a vector");

  VectorType *Ty = dyn_cast<VectorType>(V->getType());
  if (!Ty) {
    // Single element to insert.
    V = IRB.CreateInsertElement(Old, V, IRB.getInt32(BeginIndex),
                                Name + ".insert");
    LLVM_DEBUG(dbgs() << "     insert: " << *V << "\n");
    return V;
  }

  assert(Ty->getNumElements() <= VecTy->getNumElements() &&
         "Too many elements!");
  if (Ty->getNumElements() == VecTy->getNumElements()) {
    assert(V->getType() == VecTy && "Vector type mismatch");
    return V;
  }
  unsigned EndIndex = BeginIndex + Ty->getNumElements();

  // When inserting a smaller vector into the larger to store, we first
  // use a shuffle vector to widen it with undef elements, and then
  // a second shuffle vector to select between the loaded vector and the
  // incoming vector.
  SmallVector<Constant *, 8> Mask;
  Mask.reserve(VecTy->getNumElements());
  for (unsigned i = 0; i != VecTy->getNumElements(); ++i)
    if (i >= BeginIndex && i < EndIndex)
      Mask.push_back(IRB.getInt32(i - BeginIndex));
    else
      Mask.push_back(UndefValue::get(IRB.getInt32Ty()));
  V = IRB.CreateShuffleVector(V, UndefValue::get(V->getType()),
                              ConstantVector::get(Mask), Name + ".expand");
  LLVM_DEBUG(dbgs() << "    shuffle: " << *V << "\n");

  Mask.clear();
  for (unsigned i = 0; i != VecTy->getNumElements(); ++i)
    Mask.push_back(IRB.getInt1(i >= BeginIndex && i < EndIndex));

  V = IRB.CreateSelect(ConstantVector::get(Mask), V, Old, Name + "blend");

  LLVM_DEBUG(dbgs() << "    blend: " << *V << "\n");
  return V;
}

/// Visitor to rewrite instructions using p particular slice of an alloca
/// to use a new alloca.
///
/// Also implements the rewriting to vector-based accesses when the partition
/// passes the isVectorPromotionViable predicate. Most of the rewriting logic
/// lives here.
class llvm::sroa::AllocaSliceRewriter
    : public InstVisitor<AllocaSliceRewriter, bool> {
  // Befriend the base class so it can delegate to private visit methods.
  friend class InstVisitor<AllocaSliceRewriter, bool>;

  using Base = InstVisitor<AllocaSliceRewriter, bool>;

  const DataLayout &DL;
  AllocaSlices &AS;
  SROA &Pass;
  AllocaInst &OldAI, &NewAI;
  const uint64_t NewAllocaBeginOffset, NewAllocaEndOffset;
  Type *NewAllocaTy;

  // This is a convenience and flag variable that will be null unless the new
  // alloca's integer operations should be widened to this integer type due to
  // passing isIntegerWideningViable above. If it is non-null, the desired
  // integer type will be stored here for easy access during rewriting.
  IntegerType *IntTy;

  // If we are rewriting an alloca partition which can be written as pure
  // vector operations, we stash extra information here. When VecTy is
  // non-null, we have some strict guarantees about the rewritten alloca:
  //   - The new alloca is exactly the size of the vector type here.
  //   - The accesses all either map to the entire vector or to a single
  //     element.
  //   - The set of accessing instructions is only one of those handled above
  //     in isVectorPromotionViable. Generally these are the same access kinds
  //     which are promotable via mem2reg.
  VectorType *VecTy;
  Type *ElementTy;
  uint64_t ElementSize;

  // The original offset of the slice currently being rewritten relative to
  // the original alloca.
  uint64_t BeginOffset = 0;
  uint64_t EndOffset = 0;

  // The new offsets of the slice currently being rewritten relative to the
  // original alloca.
  uint64_t NewBeginOffset, NewEndOffset;

  uint64_t SliceSize;
  bool IsSplittable = false;
  bool IsSplit = false;
  Use *OldUse = nullptr;
  Instruction *OldPtr = nullptr;

  // Track post-rewrite users which are PHI nodes and Selects.
  SmallSetVector<PHINode *, 8> &PHIUsers;
  SmallSetVector<SelectInst *, 8> &SelectUsers;

  // Utility IR builder, whose name prefix is setup for each visited use, and
  // the insertion point is set to point to the user.
  IRBuilderTy IRB;

public:
  AllocaSliceRewriter(const DataLayout &DL, AllocaSlices &AS, SROA &Pass,
                      AllocaInst &OldAI, AllocaInst &NewAI,
                      uint64_t NewAllocaBeginOffset,
                      uint64_t NewAllocaEndOffset, bool IsIntegerPromotable,
                      VectorType *PromotableVecTy,
                      SmallSetVector<PHINode *, 8> &PHIUsers,
                      SmallSetVector<SelectInst *, 8> &SelectUsers)
      : DL(DL), AS(AS), Pass(Pass), OldAI(OldAI), NewAI(NewAI),
        NewAllocaBeginOffset(NewAllocaBeginOffset),
        NewAllocaEndOffset(NewAllocaEndOffset),
        NewAllocaTy(NewAI.getAllocatedType()),
        IntTy(IsIntegerPromotable
                  ? Type::getIntNTy(
                        NewAI.getContext(),
                        DL.getTypeSizeInBits(NewAI.getAllocatedType()))
                  : nullptr),
        VecTy(PromotableVecTy),
        ElementTy(VecTy ? VecTy->getElementType() : nullptr),
        ElementSize(VecTy ? DL.getTypeSizeInBits(ElementTy) / 8 : 0),
        PHIUsers(PHIUsers), SelectUsers(SelectUsers),
        IRB(NewAI.getContext(), ConstantFolder()) {
    if (VecTy) {
      assert((DL.getTypeSizeInBits(ElementTy) % 8) == 0 &&
             "Only multiple-of-8 sized vector elements are viable");
      ++NumVectorized;
    }
    assert((!IntTy && !VecTy) || (IntTy && !VecTy) || (!IntTy && VecTy));
  }

  bool visit(AllocaSlices::const_iterator I) {
    bool CanSROA = true;
    BeginOffset = I->beginOffset();
    EndOffset = I->endOffset();
    IsSplittable = I->isSplittable();
    IsSplit =
        BeginOffset < NewAllocaBeginOffset || EndOffset > NewAllocaEndOffset;
    LLVM_DEBUG(dbgs() << "  rewriting " << (IsSplit ? "split " : ""));
    LLVM_DEBUG(AS.printSlice(dbgs(), I, ""));
    LLVM_DEBUG(dbgs() << "\n");

    // Compute the intersecting offset range.
    assert(BeginOffset < NewAllocaEndOffset);
    assert(EndOffset > NewAllocaBeginOffset);
    NewBeginOffset = std::max(BeginOffset, NewAllocaBeginOffset);
    NewEndOffset = std::min(EndOffset, NewAllocaEndOffset);

    SliceSize = NewEndOffset - NewBeginOffset;

    OldUse = I->getUse();
    OldPtr = cast<Instruction>(OldUse->get());

    Instruction *OldUserI = cast<Instruction>(OldUse->getUser());
    IRB.SetInsertPoint(OldUserI);
    IRB.SetCurrentDebugLocation(OldUserI->getDebugLoc());
    IRB.SetNamePrefix(Twine(NewAI.getName()) + "." + Twine(BeginOffset) + ".");

    CanSROA &= visit(cast<Instruction>(OldUse->getUser()));
    if (VecTy || IntTy)
      assert(CanSROA);
    return CanSROA;
  }

private:
  // Make sure the other visit overloads are visible.
  using Base::visit;

  // Every instruction which can end up as a user must have a rewrite rule.
  bool visitInstruction(Instruction &I) {
    LLVM_DEBUG(dbgs() << "    !!!! Cannot rewrite: " << I << "\n");
    llvm_unreachable("No rewrite rule for this instruction!");
  }

  Value *getNewAllocaSlicePtr(IRBuilderTy &IRB, Type *PointerTy) {
    // Note that the offset computation can use BeginOffset or NewBeginOffset
    // interchangeably for unsplit slices.
    assert(IsSplit || BeginOffset == NewBeginOffset);
    uint64_t Offset = NewBeginOffset - NewAllocaBeginOffset;

#ifndef NDEBUG
    StringRef OldName = OldPtr->getName();
    // Skip through the last '.sroa.' component of the name.
    size_t LastSROAPrefix = OldName.rfind(".sroa.");
    if (LastSROAPrefix != StringRef::npos) {
      OldName = OldName.substr(LastSROAPrefix + strlen(".sroa."));
      // Look for an SROA slice index.
      size_t IndexEnd = OldName.find_first_not_of("0123456789");
      if (IndexEnd != StringRef::npos && OldName[IndexEnd] == '.') {
        // Strip the index and look for the offset.
        OldName = OldName.substr(IndexEnd + 1);
        size_t OffsetEnd = OldName.find_first_not_of("0123456789");
        if (OffsetEnd != StringRef::npos && OldName[OffsetEnd] == '.')
          // Strip the offset.
          OldName = OldName.substr(OffsetEnd + 1);
      }
    }
    // Strip any SROA suffixes as well.
    OldName = OldName.substr(0, OldName.find(".sroa_"));
#endif

    return getAdjustedPtr(IRB, DL, &NewAI,
                          APInt(DL.getPointerTypeSizeInBits(PointerTy), Offset),
                          PointerTy,
#ifndef NDEBUG
                          Twine(OldName) + "."
#else
                          Twine()
#endif
                          );
  }

  /// Compute suitable alignment to access this slice of the *new*
  /// alloca.
  ///
  /// You can optionally pass a type to this routine and if that type's ABI
  /// alignment is itself suitable, this will return zero.
  unsigned getSliceAlign(Type *Ty = nullptr) {
    unsigned NewAIAlign = NewAI.getAlignment();
    if (!NewAIAlign)
      NewAIAlign = DL.getABITypeAlignment(NewAI.getAllocatedType());
    unsigned Align =
        MinAlign(NewAIAlign, NewBeginOffset - NewAllocaBeginOffset);
    return (Ty && Align == DL.getABITypeAlignment(Ty)) ? 0 : Align;
  }

  unsigned getIndex(uint64_t Offset) {
    assert(VecTy && "Can only call getIndex when rewriting a vector");
    uint64_t RelOffset = Offset - NewAllocaBeginOffset;
    assert(RelOffset / ElementSize < UINT32_MAX && "Index out of bounds");
    uint32_t Index = RelOffset / ElementSize;
    assert(Index * ElementSize == RelOffset);
    return Index;
  }

  void deleteIfTriviallyDead(Value *V) {
    Instruction *I = cast<Instruction>(V);
    if (isInstructionTriviallyDead(I))
      Pass.DeadInsts.insert(I);
  }

  Value *rewriteVectorizedLoadInst() {
    unsigned BeginIndex = getIndex(NewBeginOffset);
    unsigned EndIndex = getIndex(NewEndOffset);
    assert(EndIndex > BeginIndex && "Empty vector!");

    Value *V = IRB.CreateAlignedLoad(&NewAI, NewAI.getAlignment(), "load");
    return extractVector(IRB, V, BeginIndex, EndIndex, "vec");
  }

  Value *rewriteIntegerLoad(LoadInst &LI) {
    assert(IntTy && "We cannot insert an integer to the alloca");
    assert(!LI.isVolatile());
    Value *V = IRB.CreateAlignedLoad(&NewAI, NewAI.getAlignment(), "load");
    V = convertValue(DL, IRB, V, IntTy);
    assert(NewBeginOffset >= NewAllocaBeginOffset && "Out of bounds offset");
    uint64_t Offset = NewBeginOffset - NewAllocaBeginOffset;
    if (Offset > 0 || NewEndOffset < NewAllocaEndOffset) {
      IntegerType *ExtractTy = Type::getIntNTy(LI.getContext(), SliceSize * 8);
      V = extractInteger(DL, IRB, V, ExtractTy, Offset, "extract");
    }
    // It is possible that the extracted type is not the load type. This
    // happens if there is a load past the end of the alloca, and as
    // a consequence the slice is narrower but still a candidate for integer
    // lowering. To handle this case, we just zero extend the extracted
    // integer.
    assert(cast<IntegerType>(LI.getType())->getBitWidth() >= SliceSize * 8 &&
           "Can only handle an extract for an overly wide load");
    if (cast<IntegerType>(LI.getType())->getBitWidth() > SliceSize * 8)
      V = IRB.CreateZExt(V, LI.getType());
    return V;
  }

  bool visitLoadInst(LoadInst &LI) {
    LLVM_DEBUG(dbgs() << "    original: " << LI << "\n");
    Value *OldOp = LI.getOperand(0);
    assert(OldOp == OldPtr);

    AAMDNodes AATags;
    LI.getAAMetadata(AATags);

    unsigned AS = LI.getPointerAddressSpace();

    Type *TargetTy = IsSplit ? Type::getIntNTy(LI.getContext(), SliceSize * 8)
                             : LI.getType();
    const bool IsLoadPastEnd = DL.getTypeStoreSize(TargetTy) > SliceSize;
    bool IsPtrAdjusted = false;
    Value *V;
    if (VecTy) {
      V = rewriteVectorizedLoadInst();
    } else if (IntTy && LI.getType()->isIntegerTy()) {
      V = rewriteIntegerLoad(LI);
    } else if (NewBeginOffset == NewAllocaBeginOffset &&
               NewEndOffset == NewAllocaEndOffset &&
               (canConvertValue(DL, NewAllocaTy, TargetTy) ||
                (IsLoadPastEnd && NewAllocaTy->isIntegerTy() &&
                 TargetTy->isIntegerTy()))) {
      LoadInst *NewLI = IRB.CreateAlignedLoad(&NewAI, NewAI.getAlignment(),
                                              LI.isVolatile(), LI.getName());
      if (AATags)
        NewLI->setAAMetadata(AATags);
      if (LI.isVolatile())
        NewLI->setAtomic(LI.getOrdering(), LI.getSyncScopeID());

      // Any !nonnull metadata or !range metadata on the old load is also valid
      // on the new load. This is even true in some cases even when the loads
      // are different types, for example by mapping !nonnull metadata to
      // !range metadata by modeling the null pointer constant converted to the
      // integer type.
      // FIXME: Add support for range metadata here. Currently the utilities
      // for this don't propagate range metadata in trivial cases from one
      // integer load to another, don't handle non-addrspace-0 null pointers
      // correctly, and don't have any support for mapping ranges as the
      // integer type becomes winder or narrower.
      if (MDNode *N = LI.getMetadata(LLVMContext::MD_nonnull))
        copyNonnullMetadata(LI, N, *NewLI);

      // Try to preserve nonnull metadata
      V = NewLI;

      // If this is an integer load past the end of the slice (which means the
      // bytes outside the slice are undef or this load is dead) just forcibly
      // fix the integer size with correct handling of endianness.
      if (auto *AITy = dyn_cast<IntegerType>(NewAllocaTy))
        if (auto *TITy = dyn_cast<IntegerType>(TargetTy))
          if (AITy->getBitWidth() < TITy->getBitWidth()) {
            V = IRB.CreateZExt(V, TITy, "load.ext");
            if (DL.isBigEndian())
              V = IRB.CreateShl(V, TITy->getBitWidth() - AITy->getBitWidth(),
                                "endian_shift");
          }
    } else {
      Type *LTy = TargetTy->getPointerTo(AS);
      LoadInst *NewLI = IRB.CreateAlignedLoad(getNewAllocaSlicePtr(IRB, LTy),
                                              getSliceAlign(TargetTy),
                                              LI.isVolatile(), LI.getName());
      if (AATags)
        NewLI->setAAMetadata(AATags);
      if (LI.isVolatile())
        NewLI->setAtomic(LI.getOrdering(), LI.getSyncScopeID());

      V = NewLI;
      IsPtrAdjusted = true;
    }
    V = convertValue(DL, IRB, V, TargetTy);

    if (IsSplit) {
      assert(!LI.isVolatile());
      assert(LI.getType()->isIntegerTy() &&
             "Only integer type loads and stores are split");
      assert(SliceSize < DL.getTypeStoreSize(LI.getType()) &&
             "Split load isn't smaller than original load");
      assert(LI.getType()->getIntegerBitWidth() ==
                 DL.getTypeStoreSizeInBits(LI.getType()) &&
             "Non-byte-multiple bit width");
      // Move the insertion point just past the load so that we can refer to it.
      IRB.SetInsertPoint(&*std::next(BasicBlock::iterator(&LI)));
      // Create a placeholder value with the same type as LI to use as the
      // basis for the new value. This allows us to replace the uses of LI with
      // the computed value, and then replace the placeholder with LI, leaving
      // LI only used for this computation.
      Value *Placeholder =
          new LoadInst(UndefValue::get(LI.getType()->getPointerTo(AS)));
      V = insertInteger(DL, IRB, Placeholder, V, NewBeginOffset - BeginOffset,
                        "insert");
      LI.replaceAllUsesWith(V);
      Placeholder->replaceAllUsesWith(&LI);
      Placeholder->deleteValue();
    } else {
      LI.replaceAllUsesWith(V);
    }

    Pass.DeadInsts.insert(&LI);
    deleteIfTriviallyDead(OldOp);
    LLVM_DEBUG(dbgs() << "          to: " << *V << "\n");
    return !LI.isVolatile() && !IsPtrAdjusted;
  }

  bool rewriteVectorizedStoreInst(Value *V, StoreInst &SI, Value *OldOp,
                                  AAMDNodes AATags) {
    if (V->getType() != VecTy) {
      unsigned BeginIndex = getIndex(NewBeginOffset);
      unsigned EndIndex = getIndex(NewEndOffset);
      assert(EndIndex > BeginIndex && "Empty vector!");
      unsigned NumElements = EndIndex - BeginIndex;
      assert(NumElements <= VecTy->getNumElements() && "Too many elements!");
      Type *SliceTy = (NumElements == 1)
                          ? ElementTy
                          : VectorType::get(ElementTy, NumElements);
      if (V->getType() != SliceTy)
        V = convertValue(DL, IRB, V, SliceTy);

      // Mix in the existing elements.
      Value *Old = IRB.CreateAlignedLoad(&NewAI, NewAI.getAlignment(), "load");
      V = insertVector(IRB, Old, V, BeginIndex, "vec");
    }
    StoreInst *Store = IRB.CreateAlignedStore(V, &NewAI, NewAI.getAlignment());
    if (AATags)
      Store->setAAMetadata(AATags);
    Pass.DeadInsts.insert(&SI);

    LLVM_DEBUG(dbgs() << "          to: " << *Store << "\n");
    return true;
  }

  bool rewriteIntegerStore(Value *V, StoreInst &SI, AAMDNodes AATags) {
    assert(IntTy && "We cannot extract an integer from the alloca");
    assert(!SI.isVolatile());
    if (DL.getTypeSizeInBits(V->getType()) != IntTy->getBitWidth()) {
      Value *Old =
          IRB.CreateAlignedLoad(&NewAI, NewAI.getAlignment(), "oldload");
      Old = convertValue(DL, IRB, Old, IntTy);
      assert(BeginOffset >= NewAllocaBeginOffset && "Out of bounds offset");
      uint64_t Offset = BeginOffset - NewAllocaBeginOffset;
      V = insertInteger(DL, IRB, Old, SI.getValueOperand(), Offset, "insert");
    }
    V = convertValue(DL, IRB, V, NewAllocaTy);
    StoreInst *Store = IRB.CreateAlignedStore(V, &NewAI, NewAI.getAlignment());
    Store->copyMetadata(SI, LLVMContext::MD_mem_parallel_loop_access);
    if (AATags)
      Store->setAAMetadata(AATags);
    Pass.DeadInsts.insert(&SI);
    LLVM_DEBUG(dbgs() << "          to: " << *Store << "\n");
    return true;
  }

  bool visitStoreInst(StoreInst &SI) {
    LLVM_DEBUG(dbgs() << "    original: " << SI << "\n");
    Value *OldOp = SI.getOperand(1);
    assert(OldOp == OldPtr);

    AAMDNodes AATags;
    SI.getAAMetadata(AATags);

    Value *V = SI.getValueOperand();

    // Strip all inbounds GEPs and pointer casts to try to dig out any root
    // alloca that should be re-examined after promoting this alloca.
    if (V->getType()->isPointerTy())
      if (AllocaInst *AI = dyn_cast<AllocaInst>(V->stripInBoundsOffsets()))
        Pass.PostPromotionWorklist.insert(AI);

    if (SliceSize < DL.getTypeStoreSize(V->getType())) {
      assert(!SI.isVolatile());
      assert(V->getType()->isIntegerTy() &&
             "Only integer type loads and stores are split");
      assert(V->getType()->getIntegerBitWidth() ==
                 DL.getTypeStoreSizeInBits(V->getType()) &&
             "Non-byte-multiple bit width");
      IntegerType *NarrowTy = Type::getIntNTy(SI.getContext(), SliceSize * 8);
      V = extractInteger(DL, IRB, V, NarrowTy, NewBeginOffset - BeginOffset,
                         "extract");
    }

    if (VecTy)
      return rewriteVectorizedStoreInst(V, SI, OldOp, AATags);
    if (IntTy && V->getType()->isIntegerTy())
      return rewriteIntegerStore(V, SI, AATags);

    const bool IsStorePastEnd = DL.getTypeStoreSize(V->getType()) > SliceSize;
    StoreInst *NewSI;
    if (NewBeginOffset == NewAllocaBeginOffset &&
        NewEndOffset == NewAllocaEndOffset &&
        (canConvertValue(DL, V->getType(), NewAllocaTy) ||
         (IsStorePastEnd && NewAllocaTy->isIntegerTy() &&
          V->getType()->isIntegerTy()))) {
      // If this is an integer store past the end of slice (and thus the bytes
      // past that point are irrelevant or this is unreachable), truncate the
      // value prior to storing.
      if (auto *VITy = dyn_cast<IntegerType>(V->getType()))
        if (auto *AITy = dyn_cast<IntegerType>(NewAllocaTy))
          if (VITy->getBitWidth() > AITy->getBitWidth()) {
            if (DL.isBigEndian())
              V = IRB.CreateLShr(V, VITy->getBitWidth() - AITy->getBitWidth(),
                                 "endian_shift");
            V = IRB.CreateTrunc(V, AITy, "load.trunc");
          }

      V = convertValue(DL, IRB, V, NewAllocaTy);
      NewSI = IRB.CreateAlignedStore(V, &NewAI, NewAI.getAlignment(),
                                     SI.isVolatile());
    } else {
      unsigned AS = SI.getPointerAddressSpace();
      Value *NewPtr = getNewAllocaSlicePtr(IRB, V->getType()->getPointerTo(AS));
      NewSI = IRB.CreateAlignedStore(V, NewPtr, getSliceAlign(V->getType()),
                                     SI.isVolatile());
    }
    NewSI->copyMetadata(SI, LLVMContext::MD_mem_parallel_loop_access);
    if (AATags)
      NewSI->setAAMetadata(AATags);
    if (SI.isVolatile())
      NewSI->setAtomic(SI.getOrdering(), SI.getSyncScopeID());
    Pass.DeadInsts.insert(&SI);
    deleteIfTriviallyDead(OldOp);

    LLVM_DEBUG(dbgs() << "          to: " << *NewSI << "\n");
    return NewSI->getPointerOperand() == &NewAI && !SI.isVolatile();
  }

  /// Compute an integer value from splatting an i8 across the given
  /// number of bytes.
  ///
  /// Note that this routine assumes an i8 is a byte. If that isn't true, don't
  /// call this routine.
  /// FIXME: Heed the advice above.
  ///
  /// \param V The i8 value to splat.
  /// \param Size The number of bytes in the output (assuming i8 is one byte)
  Value *getIntegerSplat(Value *V, unsigned Size) {
    assert(Size > 0 && "Expected a positive number of bytes.");
    IntegerType *VTy = cast<IntegerType>(V->getType());
    assert(VTy->getBitWidth() == 8 && "Expected an i8 value for the byte");
    if (Size == 1)
      return V;

    Type *SplatIntTy = Type::getIntNTy(VTy->getContext(), Size * 8);
    V = IRB.CreateMul(
        IRB.CreateZExt(V, SplatIntTy, "zext"),
        ConstantExpr::getUDiv(
            Constant::getAllOnesValue(SplatIntTy),
            ConstantExpr::getZExt(Constant::getAllOnesValue(V->getType()),
                                  SplatIntTy)),
        "isplat");
    return V;
  }

  /// Compute a vector splat for a given element value.
  Value *getVectorSplat(Value *V, unsigned NumElements) {
    V = IRB.CreateVectorSplat(NumElements, V, "vsplat");
    LLVM_DEBUG(dbgs() << "       splat: " << *V << "\n");
    return V;
  }

  bool visitMemSetInst(MemSetInst &II) {
    LLVM_DEBUG(dbgs() << "    original: " << II << "\n");
    assert(II.getRawDest() == OldPtr);

    AAMDNodes AATags;
    II.getAAMetadata(AATags);

    // If the memset has a variable size, it cannot be split, just adjust the
    // pointer to the new alloca.
    if (!isa<Constant>(II.getLength())) {
      assert(!IsSplit);
      assert(NewBeginOffset == BeginOffset);
      II.setDest(getNewAllocaSlicePtr(IRB, OldPtr->getType()));
      II.setDestAlignment(getSliceAlign());

      deleteIfTriviallyDead(OldPtr);
      return false;
    }

    // Record this instruction for deletion.
    Pass.DeadInsts.insert(&II);

    Type *AllocaTy = NewAI.getAllocatedType();
    Type *ScalarTy = AllocaTy->getScalarType();

    // If this doesn't map cleanly onto the alloca type, and that type isn't
    // a single value type, just emit a memset.
    if (!VecTy && !IntTy &&
        (BeginOffset > NewAllocaBeginOffset || EndOffset < NewAllocaEndOffset ||
         SliceSize != DL.getTypeStoreSize(AllocaTy) ||
         !AllocaTy->isSingleValueType() ||
         !DL.isLegalInteger(DL.getTypeSizeInBits(ScalarTy)) ||
         DL.getTypeSizeInBits(ScalarTy) % 8 != 0)) {
      Type *SizeTy = II.getLength()->getType();
      Constant *Size = ConstantInt::get(SizeTy, NewEndOffset - NewBeginOffset);
      CallInst *New = IRB.CreateMemSet(
          getNewAllocaSlicePtr(IRB, OldPtr->getType()), II.getValue(), Size,
          getSliceAlign(), II.isVolatile());
      if (AATags)
        New->setAAMetadata(AATags);
      LLVM_DEBUG(dbgs() << "          to: " << *New << "\n");
      return false;
    }

    // If we can represent this as a simple value, we have to build the actual
    // value to store, which requires expanding the byte present in memset to
    // a sensible representation for the alloca type. This is essentially
    // splatting the byte to a sufficiently wide integer, splatting it across
    // any desired vector width, and bitcasting to the final type.
    Value *V;

    if (VecTy) {
      // If this is a memset of a vectorized alloca, insert it.
      assert(ElementTy == ScalarTy);

      unsigned BeginIndex = getIndex(NewBeginOffset);
      unsigned EndIndex = getIndex(NewEndOffset);
      assert(EndIndex > BeginIndex && "Empty vector!");
      unsigned NumElements = EndIndex - BeginIndex;
      assert(NumElements <= VecTy->getNumElements() && "Too many elements!");

      Value *Splat =
          getIntegerSplat(II.getValue(), DL.getTypeSizeInBits(ElementTy) / 8);
      Splat = convertValue(DL, IRB, Splat, ElementTy);
      if (NumElements > 1)
        Splat = getVectorSplat(Splat, NumElements);

      Value *Old =
          IRB.CreateAlignedLoad(&NewAI, NewAI.getAlignment(), "oldload");
      V = insertVector(IRB, Old, Splat, BeginIndex, "vec");
    } else if (IntTy) {
      // If this is a memset on an alloca where we can widen stores, insert the
      // set integer.
      assert(!II.isVolatile());

      uint64_t Size = NewEndOffset - NewBeginOffset;
      V = getIntegerSplat(II.getValue(), Size);

      if (IntTy && (BeginOffset != NewAllocaBeginOffset ||
                    EndOffset != NewAllocaBeginOffset)) {
        Value *Old =
            IRB.CreateAlignedLoad(&NewAI, NewAI.getAlignment(), "oldload");
        Old = convertValue(DL, IRB, Old, IntTy);
        uint64_t Offset = NewBeginOffset - NewAllocaBeginOffset;
        V = insertInteger(DL, IRB, Old, V, Offset, "insert");
      } else {
        assert(V->getType() == IntTy &&
               "Wrong type for an alloca wide integer!");
      }
      V = convertValue(DL, IRB, V, AllocaTy);
    } else {
      // Established these invariants above.
      assert(NewBeginOffset == NewAllocaBeginOffset);
      assert(NewEndOffset == NewAllocaEndOffset);

      V = getIntegerSplat(II.getValue(), DL.getTypeSizeInBits(ScalarTy) / 8);
      if (VectorType *AllocaVecTy = dyn_cast<VectorType>(AllocaTy))
        V = getVectorSplat(V, AllocaVecTy->getNumElements());

      V = convertValue(DL, IRB, V, AllocaTy);
    }

    StoreInst *New = IRB.CreateAlignedStore(V, &NewAI, NewAI.getAlignment(),
                                            II.isVolatile());
    if (AATags)
      New->setAAMetadata(AATags);
    LLVM_DEBUG(dbgs() << "          to: " << *New << "\n");
    return !II.isVolatile();
  }

  bool visitMemTransferInst(MemTransferInst &II) {
    // Rewriting of memory transfer instructions can be a bit tricky. We break
    // them into two categories: split intrinsics and unsplit intrinsics.

    LLVM_DEBUG(dbgs() << "    original: " << II << "\n");

    AAMDNodes AATags;
    II.getAAMetadata(AATags);

    bool IsDest = &II.getRawDestUse() == OldUse;
    assert((IsDest && II.getRawDest() == OldPtr) ||
           (!IsDest && II.getRawSource() == OldPtr));

    unsigned SliceAlign = getSliceAlign();

    // For unsplit intrinsics, we simply modify the source and destination
    // pointers in place. This isn't just an optimization, it is a matter of
    // correctness. With unsplit intrinsics we may be dealing with transfers
    // within a single alloca before SROA ran, or with transfers that have
    // a variable length. We may also be dealing with memmove instead of
    // memcpy, and so simply updating the pointers is the necessary for us to
    // update both source and dest of a single call.
    if (!IsSplittable) {
      Value *AdjustedPtr = getNewAllocaSlicePtr(IRB, OldPtr->getType());
      if (IsDest) {
        II.setDest(AdjustedPtr);
        II.setDestAlignment(SliceAlign);
      }
      else {
        II.setSource(AdjustedPtr);
        II.setSourceAlignment(SliceAlign);
      }

      LLVM_DEBUG(dbgs() << "          to: " << II << "\n");
      deleteIfTriviallyDead(OldPtr);
      return false;
    }
    // For split transfer intrinsics we have an incredibly useful assurance:
    // the source and destination do not reside within the same alloca, and at
    // least one of them does not escape. This means that we can replace
    // memmove with memcpy, and we don't need to worry about all manner of
    // downsides to splitting and transforming the operations.

    // If this doesn't map cleanly onto the alloca type, and that type isn't
    // a single value type, just emit a memcpy.
    bool EmitMemCpy =
        !VecTy && !IntTy &&
        (BeginOffset > NewAllocaBeginOffset || EndOffset < NewAllocaEndOffset ||
         SliceSize != DL.getTypeStoreSize(NewAI.getAllocatedType()) ||
         !NewAI.getAllocatedType()->isSingleValueType());

    // If we're just going to emit a memcpy, the alloca hasn't changed, and the
    // size hasn't been shrunk based on analysis of the viable range, this is
    // a no-op.
    if (EmitMemCpy && &OldAI == &NewAI) {
      // Ensure the start lines up.
      assert(NewBeginOffset == BeginOffset);

      // Rewrite the size as needed.
      if (NewEndOffset != EndOffset)
        II.setLength(ConstantInt::get(II.getLength()->getType(),
                                      NewEndOffset - NewBeginOffset));
      return false;
    }
    // Record this instruction for deletion.
    Pass.DeadInsts.insert(&II);

    // Strip all inbounds GEPs and pointer casts to try to dig out any root
    // alloca that should be re-examined after rewriting this instruction.
    Value *OtherPtr = IsDest ? II.getRawSource() : II.getRawDest();
    if (AllocaInst *AI =
            dyn_cast<AllocaInst>(OtherPtr->stripInBoundsOffsets())) {
      assert(AI != &OldAI && AI != &NewAI &&
             "Splittable transfers cannot reach the same alloca on both ends.");
      Pass.Worklist.insert(AI);
    }

    Type *OtherPtrTy = OtherPtr->getType();
    unsigned OtherAS = OtherPtrTy->getPointerAddressSpace();

    // Compute the relative offset for the other pointer within the transfer.
    unsigned IntPtrWidth = DL.getPointerSizeInBits(OtherAS);
    APInt OtherOffset(IntPtrWidth, NewBeginOffset - BeginOffset);
    unsigned OtherAlign =
      IsDest ? II.getSourceAlignment() : II.getDestAlignment();
    OtherAlign =  MinAlign(OtherAlign ? OtherAlign : 1,
                           OtherOffset.zextOrTrunc(64).getZExtValue());

    if (EmitMemCpy) {
      // Compute the other pointer, folding as much as possible to produce
      // a single, simple GEP in most cases.
      OtherPtr = getAdjustedPtr(IRB, DL, OtherPtr, OtherOffset, OtherPtrTy,
                                OtherPtr->getName() + ".");

      Value *OurPtr = getNewAllocaSlicePtr(IRB, OldPtr->getType());
      Type *SizeTy = II.getLength()->getType();
      Constant *Size = ConstantInt::get(SizeTy, NewEndOffset - NewBeginOffset);

      Value *DestPtr, *SrcPtr;
      unsigned DestAlign, SrcAlign;
      // Note: IsDest is true iff we're copying into the new alloca slice
      if (IsDest) {
        DestPtr = OurPtr;
        DestAlign = SliceAlign;
        SrcPtr = OtherPtr;
        SrcAlign = OtherAlign;
      } else {
        DestPtr = OtherPtr;
        DestAlign = OtherAlign;
        SrcPtr = OurPtr;
        SrcAlign = SliceAlign;
      }
      CallInst *New = IRB.CreateMemCpy(DestPtr, DestAlign, SrcPtr, SrcAlign,
                                       Size, II.isVolatile());
      if (AATags)
        New->setAAMetadata(AATags);
      LLVM_DEBUG(dbgs() << "          to: " << *New << "\n");
      return false;
    }

    bool IsWholeAlloca = NewBeginOffset == NewAllocaBeginOffset &&
                         NewEndOffset == NewAllocaEndOffset;
    uint64_t Size = NewEndOffset - NewBeginOffset;
    unsigned BeginIndex = VecTy ? getIndex(NewBeginOffset) : 0;
    unsigned EndIndex = VecTy ? getIndex(NewEndOffset) : 0;
    unsigned NumElements = EndIndex - BeginIndex;
    IntegerType *SubIntTy =
        IntTy ? Type::getIntNTy(IntTy->getContext(), Size * 8) : nullptr;

    // Reset the other pointer type to match the register type we're going to
    // use, but using the address space of the original other pointer.
    if (VecTy && !IsWholeAlloca) {
      if (NumElements == 1)
        OtherPtrTy = VecTy->getElementType();
      else
        OtherPtrTy = VectorType::get(VecTy->getElementType(), NumElements);

      OtherPtrTy = OtherPtrTy->getPointerTo(OtherAS);
    } else if (IntTy && !IsWholeAlloca) {
      OtherPtrTy = SubIntTy->getPointerTo(OtherAS);
    } else {
      OtherPtrTy = NewAllocaTy->getPointerTo(OtherAS);
    }

    Value *SrcPtr = getAdjustedPtr(IRB, DL, OtherPtr, OtherOffset, OtherPtrTy,
                                   OtherPtr->getName() + ".");
    unsigned SrcAlign = OtherAlign;
    Value *DstPtr = &NewAI;
    unsigned DstAlign = SliceAlign;
    if (!IsDest) {
      std::swap(SrcPtr, DstPtr);
      std::swap(SrcAlign, DstAlign);
    }

    Value *Src;
    if (VecTy && !IsWholeAlloca && !IsDest) {
      Src = IRB.CreateAlignedLoad(&NewAI, NewAI.getAlignment(), "load");
      Src = extractVector(IRB, Src, BeginIndex, EndIndex, "vec");
    } else if (IntTy && !IsWholeAlloca && !IsDest) {
      Src = IRB.CreateAlignedLoad(&NewAI, NewAI.getAlignment(), "load");
      Src = convertValue(DL, IRB, Src, IntTy);
      uint64_t Offset = NewBeginOffset - NewAllocaBeginOffset;
      Src = extractInteger(DL, IRB, Src, SubIntTy, Offset, "extract");
    } else {
      LoadInst *Load = IRB.CreateAlignedLoad(SrcPtr, SrcAlign, II.isVolatile(),
                                             "copyload");
      if (AATags)
        Load->setAAMetadata(AATags);
      Src = Load;
    }

    if (VecTy && !IsWholeAlloca && IsDest) {
      Value *Old =
          IRB.CreateAlignedLoad(&NewAI, NewAI.getAlignment(), "oldload");
      Src = insertVector(IRB, Old, Src, BeginIndex, "vec");
    } else if (IntTy && !IsWholeAlloca && IsDest) {
      Value *Old =
          IRB.CreateAlignedLoad(&NewAI, NewAI.getAlignment(), "oldload");
      Old = convertValue(DL, IRB, Old, IntTy);
      uint64_t Offset = NewBeginOffset - NewAllocaBeginOffset;
      Src = insertInteger(DL, IRB, Old, Src, Offset, "insert");
      Src = convertValue(DL, IRB, Src, NewAllocaTy);
    }

    StoreInst *Store = cast<StoreInst>(
        IRB.CreateAlignedStore(Src, DstPtr, DstAlign, II.isVolatile()));
    if (AATags)
      Store->setAAMetadata(AATags);
    LLVM_DEBUG(dbgs() << "          to: " << *Store << "\n");
    return !II.isVolatile();
  }

  bool visitIntrinsicInst(IntrinsicInst &II) {
    assert(II.getIntrinsicID() == Intrinsic::lifetime_start ||
<<<<<<< HEAD
           II.getIntrinsicID() == Intrinsic::lifetime_end   ||  //INTEL
           II.getIntrinsicID() == Intrinsic::var_annotation);   //INTEL
    DEBUG(dbgs() << "    original: " << II << "\n");

#if INTEL_CUSTOMIZATION
    if (II.getIntrinsicID() == Intrinsic::var_annotation)
        assert(II.getArgOperand(0) == OldPtr);
    else
        assert(II.getArgOperand(1) == OldPtr);
#endif  //INTEL_CUSTOMIZATION
=======
           II.getIntrinsicID() == Intrinsic::lifetime_end);
    LLVM_DEBUG(dbgs() << "    original: " << II << "\n");
    assert(II.getArgOperand(1) == OldPtr);
>>>>>>> 3f663631

    // Record this instruction for deletion.
    Pass.DeadInsts.insert(&II);

    // Lifetime intrinsics are only promotable if they cover the whole alloca.
    // Therefore, we drop lifetime intrinsics which don't cover the whole
    // alloca.
    // (In theory, intrinsics which partially cover an alloca could be
    // promoted, but PromoteMemToReg doesn't handle that case.)
    // FIXME: Check whether the alloca is promotable before dropping the
    // lifetime intrinsics?
    if (NewBeginOffset != NewAllocaBeginOffset ||
        NewEndOffset != NewAllocaEndOffset)
      return true;

    ConstantInt *Size;                                          //INTEL
    if (II.getIntrinsicID() != Intrinsic::var_annotation)       //INTEL
        Size =                                                  //INTEL
            ConstantInt::get(cast<IntegerType>(II.getArgOperand(0)->getType()),
                         NewEndOffset - NewBeginOffset);
    Value *Ptr = getNewAllocaSlicePtr(IRB, OldPtr->getType());
    Value *New;
    if (II.getIntrinsicID() == Intrinsic::lifetime_start)
      New = IRB.CreateLifetimeStart(Ptr, Size);
    if (II.getIntrinsicID() == Intrinsic::lifetime_end)         //INTEL
      New = IRB.CreateLifetimeEnd(Ptr, Size);

    (void)New;
    LLVM_DEBUG(dbgs() << "          to: " << *New << "\n");

    return true;
  }

  bool visitPHINode(PHINode &PN) {
    LLVM_DEBUG(dbgs() << "    original: " << PN << "\n");
    assert(BeginOffset >= NewAllocaBeginOffset && "PHIs are unsplittable");
    assert(EndOffset <= NewAllocaEndOffset && "PHIs are unsplittable");

    // We would like to compute a new pointer in only one place, but have it be
    // as local as possible to the PHI. To do that, we re-use the location of
    // the old pointer, which necessarily must be in the right position to
    // dominate the PHI.
    IRBuilderTy PtrBuilder(IRB);
    if (isa<PHINode>(OldPtr))
      PtrBuilder.SetInsertPoint(&*OldPtr->getParent()->getFirstInsertionPt());
    else
      PtrBuilder.SetInsertPoint(OldPtr);
    PtrBuilder.SetCurrentDebugLocation(OldPtr->getDebugLoc());

    Value *NewPtr = getNewAllocaSlicePtr(PtrBuilder, OldPtr->getType());
    // Replace the operands which were using the old pointer.
    std::replace(PN.op_begin(), PN.op_end(), cast<Value>(OldPtr), NewPtr);

    LLVM_DEBUG(dbgs() << "          to: " << PN << "\n");
    deleteIfTriviallyDead(OldPtr);

    // PHIs can't be promoted on their own, but often can be speculated. We
    // check the speculation outside of the rewriter so that we see the
    // fully-rewritten alloca.
    PHIUsers.insert(&PN);
    return true;
  }

  bool visitSelectInst(SelectInst &SI) {
    LLVM_DEBUG(dbgs() << "    original: " << SI << "\n");
    assert((SI.getTrueValue() == OldPtr || SI.getFalseValue() == OldPtr) &&
           "Pointer isn't an operand!");
    assert(BeginOffset >= NewAllocaBeginOffset && "Selects are unsplittable");
    assert(EndOffset <= NewAllocaEndOffset && "Selects are unsplittable");

    Value *NewPtr = getNewAllocaSlicePtr(IRB, OldPtr->getType());
    // Replace the operands which were using the old pointer.
    if (SI.getOperand(1) == OldPtr)
      SI.setOperand(1, NewPtr);
    if (SI.getOperand(2) == OldPtr)
      SI.setOperand(2, NewPtr);

    LLVM_DEBUG(dbgs() << "          to: " << SI << "\n");
    deleteIfTriviallyDead(OldPtr);

    // Selects can't be promoted on their own, but often can be speculated. We
    // check the speculation outside of the rewriter so that we see the
    // fully-rewritten alloca.
    SelectUsers.insert(&SI);
    return true;
  }
};

namespace {

/// Visitor to rewrite aggregate loads and stores as scalar.
///
/// This pass aggressively rewrites all aggregate loads and stores on
/// a particular pointer (or any pointer derived from it which we can identify)
/// with scalar loads and stores.
class AggLoadStoreRewriter : public InstVisitor<AggLoadStoreRewriter, bool> {
  // Befriend the base class so it can delegate to private visit methods.
  friend class InstVisitor<AggLoadStoreRewriter, bool>;

  /// Queue of pointer uses to analyze and potentially rewrite.
  SmallVector<Use *, 8> Queue;

  /// Set to prevent us from cycling with phi nodes and loops.
  SmallPtrSet<User *, 8> Visited;

  /// The current pointer use being rewritten. This is used to dig up the used
  /// value (as opposed to the user).
  Use *U;

public:
  /// Rewrite loads and stores through a pointer and all pointers derived from
  /// it.
  bool rewrite(Instruction &I) {
    LLVM_DEBUG(dbgs() << "  Rewriting FCA loads and stores...\n");
    enqueueUsers(I);
    bool Changed = false;
    while (!Queue.empty()) {
      U = Queue.pop_back_val();
      Changed |= visit(cast<Instruction>(U->getUser()));
    }
    return Changed;
  }

private:
  /// Enqueue all the users of the given instruction for further processing.
  /// This uses a set to de-duplicate users.
  void enqueueUsers(Instruction &I) {
    for (Use &U : I.uses())
      if (Visited.insert(U.getUser()).second)
        Queue.push_back(&U);
  }

  // Conservative default is to not rewrite anything.
  bool visitInstruction(Instruction &I) { return false; }

  /// Generic recursive split emission class.
  template <typename Derived> class OpSplitter {
  protected:
    /// The builder used to form new instructions.
    IRBuilderTy IRB;

    /// The indices which to be used with insert- or extractvalue to select the
    /// appropriate value within the aggregate.
    SmallVector<unsigned, 4> Indices;

    /// The indices to a GEP instruction which will move Ptr to the correct slot
    /// within the aggregate.
    SmallVector<Value *, 4> GEPIndices;

    /// The base pointer of the original op, used as a base for GEPing the
    /// split operations.
    Value *Ptr;

    /// Initialize the splitter with an insertion point, Ptr and start with a
    /// single zero GEP index.
    OpSplitter(Instruction *InsertionPoint, Value *Ptr)
        : IRB(InsertionPoint), GEPIndices(1, IRB.getInt32(0)), Ptr(Ptr) {}

  public:
    /// Generic recursive split emission routine.
    ///
    /// This method recursively splits an aggregate op (load or store) into
    /// scalar or vector ops. It splits recursively until it hits a single value
    /// and emits that single value operation via the template argument.
    ///
    /// The logic of this routine relies on GEPs and insertvalue and
    /// extractvalue all operating with the same fundamental index list, merely
    /// formatted differently (GEPs need actual values).
    ///
    /// \param Ty  The type being split recursively into smaller ops.
    /// \param Agg The aggregate value being built up or stored, depending on
    /// whether this is splitting a load or a store respectively.
    void emitSplitOps(Type *Ty, Value *&Agg, const Twine &Name) {
      if (Ty->isSingleValueType())
        return static_cast<Derived *>(this)->emitFunc(Ty, Agg, Name);

      if (ArrayType *ATy = dyn_cast<ArrayType>(Ty)) {
        unsigned OldSize = Indices.size();
        (void)OldSize;
        for (unsigned Idx = 0, Size = ATy->getNumElements(); Idx != Size;
             ++Idx) {
          assert(Indices.size() == OldSize && "Did not return to the old size");
          Indices.push_back(Idx);
          GEPIndices.push_back(IRB.getInt32(Idx));
          emitSplitOps(ATy->getElementType(), Agg, Name + "." + Twine(Idx));
          GEPIndices.pop_back();
          Indices.pop_back();
        }
        return;
      }

      if (StructType *STy = dyn_cast<StructType>(Ty)) {
        unsigned OldSize = Indices.size();
        (void)OldSize;
        for (unsigned Idx = 0, Size = STy->getNumElements(); Idx != Size;
             ++Idx) {
          assert(Indices.size() == OldSize && "Did not return to the old size");
          Indices.push_back(Idx);
          GEPIndices.push_back(IRB.getInt32(Idx));
          emitSplitOps(STy->getElementType(Idx), Agg, Name + "." + Twine(Idx));
          GEPIndices.pop_back();
          Indices.pop_back();
        }
        return;
      }

      llvm_unreachable("Only arrays and structs are aggregate loadable types");
    }
  };

  struct LoadOpSplitter : public OpSplitter<LoadOpSplitter> {
    AAMDNodes AATags;

    LoadOpSplitter(Instruction *InsertionPoint, Value *Ptr, AAMDNodes AATags)
        : OpSplitter<LoadOpSplitter>(InsertionPoint, Ptr), AATags(AATags) {}

    /// Emit a leaf load of a single value. This is called at the leaves of the
    /// recursive emission to actually load values.
    void emitFunc(Type *Ty, Value *&Agg, const Twine &Name) {
      assert(Ty->isSingleValueType());
      // Load the single value and insert it using the indices.
      Value *GEP =
          IRB.CreateInBoundsGEP(nullptr, Ptr, GEPIndices, Name + ".gep");
      LoadInst *Load = IRB.CreateLoad(GEP, Name + ".load");
      if (AATags)
        Load->setAAMetadata(AATags);
      Agg = IRB.CreateInsertValue(Agg, Load, Indices, Name + ".insert");
      LLVM_DEBUG(dbgs() << "          to: " << *Load << "\n");
    }
  };

  bool visitLoadInst(LoadInst &LI) {
    assert(LI.getPointerOperand() == *U);
    if (!LI.isSimple() || LI.getType()->isSingleValueType())
      return false;

    // We have an aggregate being loaded, split it apart.
    LLVM_DEBUG(dbgs() << "    original: " << LI << "\n");
    AAMDNodes AATags;
    LI.getAAMetadata(AATags);
    LoadOpSplitter Splitter(&LI, *U, AATags);
    Value *V = UndefValue::get(LI.getType());
    Splitter.emitSplitOps(LI.getType(), V, LI.getName() + ".fca");
    LI.replaceAllUsesWith(V);
    LI.eraseFromParent();
    return true;
  }

  struct StoreOpSplitter : public OpSplitter<StoreOpSplitter> {
    StoreOpSplitter(Instruction *InsertionPoint, Value *Ptr, AAMDNodes AATags)
        : OpSplitter<StoreOpSplitter>(InsertionPoint, Ptr), AATags(AATags) {}
    AAMDNodes AATags;

    /// Emit a leaf store of a single value. This is called at the leaves of the
    /// recursive emission to actually produce stores.
    void emitFunc(Type *Ty, Value *&Agg, const Twine &Name) {
      assert(Ty->isSingleValueType());
      // Extract the single value and store it using the indices.
      //
      // The gep and extractvalue values are factored out of the CreateStore
      // call to make the output independent of the argument evaluation order.
      Value *ExtractValue =
          IRB.CreateExtractValue(Agg, Indices, Name + ".extract");
      Value *InBoundsGEP =
          IRB.CreateInBoundsGEP(nullptr, Ptr, GEPIndices, Name + ".gep");
      StoreInst *Store = IRB.CreateStore(ExtractValue, InBoundsGEP);
      if (AATags)
        Store->setAAMetadata(AATags);
      LLVM_DEBUG(dbgs() << "          to: " << *Store << "\n");
    }
  };

  bool visitStoreInst(StoreInst &SI) {
    if (!SI.isSimple() || SI.getPointerOperand() != *U)
      return false;
    Value *V = SI.getValueOperand();
    if (V->getType()->isSingleValueType())
      return false;

    // We have an aggregate being stored, split it apart.
    LLVM_DEBUG(dbgs() << "    original: " << SI << "\n");
    AAMDNodes AATags;
    SI.getAAMetadata(AATags);
    StoreOpSplitter Splitter(&SI, *U, AATags);
    Splitter.emitSplitOps(V->getType(), V, V->getName() + ".fca");
    SI.eraseFromParent();
    return true;
  }

  bool visitBitCastInst(BitCastInst &BC) {
    enqueueUsers(BC);
    return false;
  }

  bool visitGetElementPtrInst(GetElementPtrInst &GEPI) {
    enqueueUsers(GEPI);
    return false;
  }

  bool visitPHINode(PHINode &PN) {
    enqueueUsers(PN);
    return false;
  }

  bool visitSelectInst(SelectInst &SI) {
    enqueueUsers(SI);
    return false;
  }
};

} // end anonymous namespace

/// Strip aggregate type wrapping.
///
/// This removes no-op aggregate types wrapping an underlying type. It will
/// strip as many layers of types as it can without changing either the type
/// size or the allocated size.
static Type *stripAggregateTypeWrapping(const DataLayout &DL, Type *Ty) {
  if (Ty->isSingleValueType())
    return Ty;

  uint64_t AllocSize = DL.getTypeAllocSize(Ty);
  uint64_t TypeSize = DL.getTypeSizeInBits(Ty);

  Type *InnerTy;
  if (ArrayType *ArrTy = dyn_cast<ArrayType>(Ty)) {
    InnerTy = ArrTy->getElementType();
  } else if (StructType *STy = dyn_cast<StructType>(Ty)) {
    const StructLayout *SL = DL.getStructLayout(STy);
    unsigned Index = SL->getElementContainingOffset(0);
    InnerTy = STy->getElementType(Index);
  } else {
    return Ty;
  }

  if (AllocSize > DL.getTypeAllocSize(InnerTy) ||
      TypeSize > DL.getTypeSizeInBits(InnerTy))
    return Ty;

  return stripAggregateTypeWrapping(DL, InnerTy);
}

/// Try to find a partition of the aggregate type passed in for a given
/// offset and size.
///
/// This recurses through the aggregate type and tries to compute a subtype
/// based on the offset and size. When the offset and size span a sub-section
/// of an array, it will even compute a new array type for that sub-section,
/// and the same for structs.
///
/// Note that this routine is very strict and tries to find a partition of the
/// type which produces the *exact* right offset and size. It is not forgiving
/// when the size or offset cause either end of type-based partition to be off.
/// Also, this is a best-effort routine. It is reasonable to give up and not
/// return a type if necessary.
static Type *getTypePartition(const DataLayout &DL, Type *Ty, uint64_t Offset,
                              uint64_t Size) {
  if (Offset == 0 && DL.getTypeAllocSize(Ty) == Size)
    return stripAggregateTypeWrapping(DL, Ty);
  if (Offset > DL.getTypeAllocSize(Ty) ||
      (DL.getTypeAllocSize(Ty) - Offset) < Size)
    return nullptr;

  if (SequentialType *SeqTy = dyn_cast<SequentialType>(Ty)) {
    Type *ElementTy = SeqTy->getElementType();
    uint64_t ElementSize = DL.getTypeAllocSize(ElementTy);
    uint64_t NumSkippedElements = Offset / ElementSize;
    if (NumSkippedElements >= SeqTy->getNumElements())
      return nullptr;
    Offset -= NumSkippedElements * ElementSize;

    // First check if we need to recurse.
    if (Offset > 0 || Size < ElementSize) {
      // Bail if the partition ends in a different array element.
      if ((Offset + Size) > ElementSize)
        return nullptr;
      // Recurse through the element type trying to peel off offset bytes.
      return getTypePartition(DL, ElementTy, Offset, Size);
    }
    assert(Offset == 0);

    if (Size == ElementSize)
      return stripAggregateTypeWrapping(DL, ElementTy);
    assert(Size > ElementSize);
    uint64_t NumElements = Size / ElementSize;
    if (NumElements * ElementSize != Size)
      return nullptr;
    return ArrayType::get(ElementTy, NumElements);
  }

  StructType *STy = dyn_cast<StructType>(Ty);
  if (!STy)
    return nullptr;

  const StructLayout *SL = DL.getStructLayout(STy);
  if (Offset >= SL->getSizeInBytes())
    return nullptr;
  uint64_t EndOffset = Offset + Size;
  if (EndOffset > SL->getSizeInBytes())
    return nullptr;

  unsigned Index = SL->getElementContainingOffset(Offset);
  Offset -= SL->getElementOffset(Index);

  Type *ElementTy = STy->getElementType(Index);
  uint64_t ElementSize = DL.getTypeAllocSize(ElementTy);
  if (Offset >= ElementSize)
    return nullptr; // The offset points into alignment padding.

  // See if any partition must be contained by the element.
  if (Offset > 0 || Size < ElementSize) {
    if ((Offset + Size) > ElementSize)
      return nullptr;
    return getTypePartition(DL, ElementTy, Offset, Size);
  }
  assert(Offset == 0);

  if (Size == ElementSize)
    return stripAggregateTypeWrapping(DL, ElementTy);

  StructType::element_iterator EI = STy->element_begin() + Index,
                               EE = STy->element_end();
  if (EndOffset < SL->getSizeInBytes()) {
    unsigned EndIndex = SL->getElementContainingOffset(EndOffset);
    if (Index == EndIndex)
      return nullptr; // Within a single element and its padding.

    // Don't try to form "natural" types if the elements don't line up with the
    // expected size.
    // FIXME: We could potentially recurse down through the last element in the
    // sub-struct to find a natural end point.
    if (SL->getElementOffset(EndIndex) != EndOffset)
      return nullptr;

    assert(Index < EndIndex);
    EE = STy->element_begin() + EndIndex;
  }

  // Try to build up a sub-structure.
  StructType *SubTy =
      StructType::get(STy->getContext(), makeArrayRef(EI, EE), STy->isPacked());
  const StructLayout *SubSL = DL.getStructLayout(SubTy);
  if (Size != SubSL->getSizeInBytes())
    return nullptr; // The sub-struct doesn't have quite the size needed.

  return SubTy;
}

/// Pre-split loads and stores to simplify rewriting.
///
/// We want to break up the splittable load+store pairs as much as
/// possible. This is important to do as a preprocessing step, as once we
/// start rewriting the accesses to partitions of the alloca we lose the
/// necessary information to correctly split apart paired loads and stores
/// which both point into this alloca. The case to consider is something like
/// the following:
///
///   %a = alloca [12 x i8]
///   %gep1 = getelementptr [12 x i8]* %a, i32 0, i32 0
///   %gep2 = getelementptr [12 x i8]* %a, i32 0, i32 4
///   %gep3 = getelementptr [12 x i8]* %a, i32 0, i32 8
///   %iptr1 = bitcast i8* %gep1 to i64*
///   %iptr2 = bitcast i8* %gep2 to i64*
///   %fptr1 = bitcast i8* %gep1 to float*
///   %fptr2 = bitcast i8* %gep2 to float*
///   %fptr3 = bitcast i8* %gep3 to float*
///   store float 0.0, float* %fptr1
///   store float 1.0, float* %fptr2
///   %v = load i64* %iptr1
///   store i64 %v, i64* %iptr2
///   %f1 = load float* %fptr2
///   %f2 = load float* %fptr3
///
/// Here we want to form 3 partitions of the alloca, each 4 bytes large, and
/// promote everything so we recover the 2 SSA values that should have been
/// there all along.
///
/// \returns true if any changes are made.
bool SROA::presplitLoadsAndStores(AllocaInst &AI, AllocaSlices &AS) {
  LLVM_DEBUG(dbgs() << "Pre-splitting loads and stores\n");

  // Track the loads and stores which are candidates for pre-splitting here, in
  // the order they first appear during the partition scan. These give stable
  // iteration order and a basis for tracking which loads and stores we
  // actually split.
  SmallVector<LoadInst *, 4> Loads;
  SmallVector<StoreInst *, 4> Stores;

  // We need to accumulate the splits required of each load or store where we
  // can find them via a direct lookup. This is important to cross-check loads
  // and stores against each other. We also track the slice so that we can kill
  // all the slices that end up split.
  struct SplitOffsets {
    Slice *S;
    std::vector<uint64_t> Splits;
  };
  SmallDenseMap<Instruction *, SplitOffsets, 8> SplitOffsetsMap;

  // Track loads out of this alloca which cannot, for any reason, be pre-split.
  // This is important as we also cannot pre-split stores of those loads!
  // FIXME: This is all pretty gross. It means that we can be more aggressive
  // in pre-splitting when the load feeding the store happens to come from
  // a separate alloca. Put another way, the effectiveness of SROA would be
  // decreased by a frontend which just concatenated all of its local allocas
  // into one big flat alloca. But defeating such patterns is exactly the job
  // SROA is tasked with! Sadly, to not have this discrepancy we would have
  // change store pre-splitting to actually force pre-splitting of the load
  // that feeds it *and all stores*. That makes pre-splitting much harder, but
  // maybe it would make it more principled?
  SmallPtrSet<LoadInst *, 8> UnsplittableLoads;

  LLVM_DEBUG(dbgs() << "  Searching for candidate loads and stores\n");
  for (auto &P : AS.partitions()) {
    for (Slice &S : P) {
      Instruction *I = cast<Instruction>(S.getUse()->getUser());
      if (!S.isSplittable() || S.endOffset() <= P.endOffset()) {
        // If this is a load we have to track that it can't participate in any
        // pre-splitting. If this is a store of a load we have to track that
        // that load also can't participate in any pre-splitting.
        if (auto *LI = dyn_cast<LoadInst>(I))
          UnsplittableLoads.insert(LI);
        else if (auto *SI = dyn_cast<StoreInst>(I))
          if (auto *LI = dyn_cast<LoadInst>(SI->getValueOperand()))
            UnsplittableLoads.insert(LI);
        continue;
      }
      assert(P.endOffset() > S.beginOffset() &&
             "Empty or backwards partition!");

      // Determine if this is a pre-splittable slice.
      if (auto *LI = dyn_cast<LoadInst>(I)) {
        assert(!LI->isVolatile() && "Cannot split volatile loads!");

        // The load must be used exclusively to store into other pointers for
        // us to be able to arbitrarily pre-split it. The stores must also be
        // simple to avoid changing semantics.
        auto IsLoadSimplyStored = [](LoadInst *LI) {
          for (User *LU : LI->users()) {
            auto *SI = dyn_cast<StoreInst>(LU);
            if (!SI || !SI->isSimple())
              return false;
          }
          return true;
        };
        if (!IsLoadSimplyStored(LI)) {
          UnsplittableLoads.insert(LI);
          continue;
        }

        Loads.push_back(LI);
      } else if (auto *SI = dyn_cast<StoreInst>(I)) {
        if (S.getUse() != &SI->getOperandUse(SI->getPointerOperandIndex()))
          // Skip stores *of* pointers. FIXME: This shouldn't even be possible!
          continue;
        auto *StoredLoad = dyn_cast<LoadInst>(SI->getValueOperand());
        if (!StoredLoad || !StoredLoad->isSimple())
          continue;
        assert(!SI->isVolatile() && "Cannot split volatile stores!");

        Stores.push_back(SI);
      } else {
        // Other uses cannot be pre-split.
        continue;
      }

      // Record the initial split.
      LLVM_DEBUG(dbgs() << "    Candidate: " << *I << "\n");
      auto &Offsets = SplitOffsetsMap[I];
      assert(Offsets.Splits.empty() &&
             "Should not have splits the first time we see an instruction!");
      Offsets.S = &S;
      Offsets.Splits.push_back(P.endOffset() - S.beginOffset());
    }

    // Now scan the already split slices, and add a split for any of them which
    // we're going to pre-split.
    for (Slice *S : P.splitSliceTails()) {
      auto SplitOffsetsMapI =
          SplitOffsetsMap.find(cast<Instruction>(S->getUse()->getUser()));
      if (SplitOffsetsMapI == SplitOffsetsMap.end())
        continue;
      auto &Offsets = SplitOffsetsMapI->second;

      assert(Offsets.S == S && "Found a mismatched slice!");
      assert(!Offsets.Splits.empty() &&
             "Cannot have an empty set of splits on the second partition!");
      assert(Offsets.Splits.back() ==
                 P.beginOffset() - Offsets.S->beginOffset() &&
             "Previous split does not end where this one begins!");

      // Record each split. The last partition's end isn't needed as the size
      // of the slice dictates that.
      if (S->endOffset() > P.endOffset())
        Offsets.Splits.push_back(P.endOffset() - Offsets.S->beginOffset());
    }
  }

  // We may have split loads where some of their stores are split stores. For
  // such loads and stores, we can only pre-split them if their splits exactly
  // match relative to their starting offset. We have to verify this prior to
  // any rewriting.
  Stores.erase(
      llvm::remove_if(Stores,
                      [&UnsplittableLoads, &SplitOffsetsMap](StoreInst *SI) {
                        // Lookup the load we are storing in our map of split
                        // offsets.
                        auto *LI = cast<LoadInst>(SI->getValueOperand());
                        // If it was completely unsplittable, then we're done,
                        // and this store can't be pre-split.
                        if (UnsplittableLoads.count(LI))
                          return true;

                        auto LoadOffsetsI = SplitOffsetsMap.find(LI);
                        if (LoadOffsetsI == SplitOffsetsMap.end())
                          return false; // Unrelated loads are definitely safe.
                        auto &LoadOffsets = LoadOffsetsI->second;

                        // Now lookup the store's offsets.
                        auto &StoreOffsets = SplitOffsetsMap[SI];

                        // If the relative offsets of each split in the load and
                        // store match exactly, then we can split them and we
                        // don't need to remove them here.
                        if (LoadOffsets.Splits == StoreOffsets.Splits)
                          return false;

                        LLVM_DEBUG(
                            dbgs()
                            << "    Mismatched splits for load and store:\n"
                            << "      " << *LI << "\n"
                            << "      " << *SI << "\n");

                        // We've found a store and load that we need to split
                        // with mismatched relative splits. Just give up on them
                        // and remove both instructions from our list of
                        // candidates.
                        UnsplittableLoads.insert(LI);
                        return true;
                      }),
      Stores.end());
  // Now we have to go *back* through all the stores, because a later store may
  // have caused an earlier store's load to become unsplittable and if it is
  // unsplittable for the later store, then we can't rely on it being split in
  // the earlier store either.
  Stores.erase(llvm::remove_if(Stores,
                               [&UnsplittableLoads](StoreInst *SI) {
                                 auto *LI =
                                     cast<LoadInst>(SI->getValueOperand());
                                 return UnsplittableLoads.count(LI);
                               }),
               Stores.end());
  // Once we've established all the loads that can't be split for some reason,
  // filter any that made it into our list out.
  Loads.erase(llvm::remove_if(Loads,
                              [&UnsplittableLoads](LoadInst *LI) {
                                return UnsplittableLoads.count(LI);
                              }),
              Loads.end());

  // If no loads or stores are left, there is no pre-splitting to be done for
  // this alloca.
  if (Loads.empty() && Stores.empty())
    return false;

  // From here on, we can't fail and will be building new accesses, so rig up
  // an IR builder.
  IRBuilderTy IRB(&AI);

  // Collect the new slices which we will merge into the alloca slices.
  SmallVector<Slice, 4> NewSlices;

  // Track any allocas we end up splitting loads and stores for so we iterate
  // on them.
  SmallPtrSet<AllocaInst *, 4> ResplitPromotableAllocas;

  // At this point, we have collected all of the loads and stores we can
  // pre-split, and the specific splits needed for them. We actually do the
  // splitting in a specific order in order to handle when one of the loads in
  // the value operand to one of the stores.
  //
  // First, we rewrite all of the split loads, and just accumulate each split
  // load in a parallel structure. We also build the slices for them and append
  // them to the alloca slices.
  SmallDenseMap<LoadInst *, std::vector<LoadInst *>, 1> SplitLoadsMap;
  std::vector<LoadInst *> SplitLoads;
  const DataLayout &DL = AI.getModule()->getDataLayout();
  for (LoadInst *LI : Loads) {
    SplitLoads.clear();

    IntegerType *Ty = cast<IntegerType>(LI->getType());
    uint64_t LoadSize = Ty->getBitWidth() / 8;
    assert(LoadSize > 0 && "Cannot have a zero-sized integer load!");

    auto &Offsets = SplitOffsetsMap[LI];
    assert(LoadSize == Offsets.S->endOffset() - Offsets.S->beginOffset() &&
           "Slice size should always match load size exactly!");
    uint64_t BaseOffset = Offsets.S->beginOffset();
    assert(BaseOffset + LoadSize > BaseOffset &&
           "Cannot represent alloca access size using 64-bit integers!");

    Instruction *BasePtr = cast<Instruction>(LI->getPointerOperand());
    IRB.SetInsertPoint(LI);

    LLVM_DEBUG(dbgs() << "  Splitting load: " << *LI << "\n");

    uint64_t PartOffset = 0, PartSize = Offsets.Splits.front();
    int Idx = 0, Size = Offsets.Splits.size();
    for (;;) {
      auto *PartTy = Type::getIntNTy(Ty->getContext(), PartSize * 8);
      auto AS = LI->getPointerAddressSpace();
      auto *PartPtrTy = PartTy->getPointerTo(AS);
      LoadInst *PLoad = IRB.CreateAlignedLoad(
          getAdjustedPtr(IRB, DL, BasePtr,
                         APInt(DL.getIndexSizeInBits(AS), PartOffset),
                         PartPtrTy, BasePtr->getName() + "."),
          getAdjustedAlignment(LI, PartOffset, DL), /*IsVolatile*/ false,
          LI->getName());
      PLoad->copyMetadata(*LI, LLVMContext::MD_mem_parallel_loop_access);

      // Append this load onto the list of split loads so we can find it later
      // to rewrite the stores.
      SplitLoads.push_back(PLoad);

      // Now build a new slice for the alloca.
      NewSlices.push_back(
          Slice(BaseOffset + PartOffset, BaseOffset + PartOffset + PartSize,
                &PLoad->getOperandUse(PLoad->getPointerOperandIndex()),
                /*IsSplittable*/ false));
      LLVM_DEBUG(dbgs() << "    new slice [" << NewSlices.back().beginOffset()
                        << ", " << NewSlices.back().endOffset()
                        << "): " << *PLoad << "\n");

      // See if we've handled all the splits.
      if (Idx >= Size)
        break;

      // Setup the next partition.
      PartOffset = Offsets.Splits[Idx];
      ++Idx;
      PartSize = (Idx < Size ? Offsets.Splits[Idx] : LoadSize) - PartOffset;
    }

    // Now that we have the split loads, do the slow walk over all uses of the
    // load and rewrite them as split stores, or save the split loads to use
    // below if the store is going to be split there anyways.
    bool DeferredStores = false;
    for (User *LU : LI->users()) {
      StoreInst *SI = cast<StoreInst>(LU);
      if (!Stores.empty() && SplitOffsetsMap.count(SI)) {
        DeferredStores = true;
        LLVM_DEBUG(dbgs() << "    Deferred splitting of store: " << *SI
                          << "\n");
        continue;
      }

      Value *StoreBasePtr = SI->getPointerOperand();
      IRB.SetInsertPoint(SI);

      LLVM_DEBUG(dbgs() << "    Splitting store of load: " << *SI << "\n");

      for (int Idx = 0, Size = SplitLoads.size(); Idx < Size; ++Idx) {
        LoadInst *PLoad = SplitLoads[Idx];
        uint64_t PartOffset = Idx == 0 ? 0 : Offsets.Splits[Idx - 1];
        auto *PartPtrTy =
            PLoad->getType()->getPointerTo(SI->getPointerAddressSpace());

        auto AS = SI->getPointerAddressSpace();
        StoreInst *PStore = IRB.CreateAlignedStore(
            PLoad,
            getAdjustedPtr(IRB, DL, StoreBasePtr,
                           APInt(DL.getIndexSizeInBits(AS), PartOffset),
                           PartPtrTy, StoreBasePtr->getName() + "."),
            getAdjustedAlignment(SI, PartOffset, DL), /*IsVolatile*/ false);
        PStore->copyMetadata(*LI, LLVMContext::MD_mem_parallel_loop_access);
        LLVM_DEBUG(dbgs() << "      +" << PartOffset << ":" << *PStore << "\n");
      }

      // We want to immediately iterate on any allocas impacted by splitting
      // this store, and we have to track any promotable alloca (indicated by
      // a direct store) as needing to be resplit because it is no longer
      // promotable.
      if (AllocaInst *OtherAI = dyn_cast<AllocaInst>(StoreBasePtr)) {
        ResplitPromotableAllocas.insert(OtherAI);
        Worklist.insert(OtherAI);
      } else if (AllocaInst *OtherAI = dyn_cast<AllocaInst>(
                     StoreBasePtr->stripInBoundsOffsets())) {
        Worklist.insert(OtherAI);
      }

      // Mark the original store as dead.
      DeadInsts.insert(SI);
    }

    // Save the split loads if there are deferred stores among the users.
    if (DeferredStores)
      SplitLoadsMap.insert(std::make_pair(LI, std::move(SplitLoads)));

    // Mark the original load as dead and kill the original slice.
    DeadInsts.insert(LI);
    Offsets.S->kill();
  }

  // Second, we rewrite all of the split stores. At this point, we know that
  // all loads from this alloca have been split already. For stores of such
  // loads, we can simply look up the pre-existing split loads. For stores of
  // other loads, we split those loads first and then write split stores of
  // them.
  for (StoreInst *SI : Stores) {
    auto *LI = cast<LoadInst>(SI->getValueOperand());
    IntegerType *Ty = cast<IntegerType>(LI->getType());
    uint64_t StoreSize = Ty->getBitWidth() / 8;
    assert(StoreSize > 0 && "Cannot have a zero-sized integer store!");

    auto &Offsets = SplitOffsetsMap[SI];
    assert(StoreSize == Offsets.S->endOffset() - Offsets.S->beginOffset() &&
           "Slice size should always match load size exactly!");
    uint64_t BaseOffset = Offsets.S->beginOffset();
    assert(BaseOffset + StoreSize > BaseOffset &&
           "Cannot represent alloca access size using 64-bit integers!");

    Value *LoadBasePtr = LI->getPointerOperand();
    Instruction *StoreBasePtr = cast<Instruction>(SI->getPointerOperand());

    LLVM_DEBUG(dbgs() << "  Splitting store: " << *SI << "\n");

    // Check whether we have an already split load.
    auto SplitLoadsMapI = SplitLoadsMap.find(LI);
    std::vector<LoadInst *> *SplitLoads = nullptr;
    if (SplitLoadsMapI != SplitLoadsMap.end()) {
      SplitLoads = &SplitLoadsMapI->second;
      assert(SplitLoads->size() == Offsets.Splits.size() + 1 &&
             "Too few split loads for the number of splits in the store!");
    } else {
      LLVM_DEBUG(dbgs() << "          of load: " << *LI << "\n");
    }

    uint64_t PartOffset = 0, PartSize = Offsets.Splits.front();
    int Idx = 0, Size = Offsets.Splits.size();
    for (;;) {
      auto *PartTy = Type::getIntNTy(Ty->getContext(), PartSize * 8);
      auto *LoadPartPtrTy = PartTy->getPointerTo(LI->getPointerAddressSpace());
      auto *StorePartPtrTy = PartTy->getPointerTo(SI->getPointerAddressSpace());

      // Either lookup a split load or create one.
      LoadInst *PLoad;
      if (SplitLoads) {
        PLoad = (*SplitLoads)[Idx];
      } else {
        IRB.SetInsertPoint(LI);
        auto AS = LI->getPointerAddressSpace();
        PLoad = IRB.CreateAlignedLoad(
            getAdjustedPtr(IRB, DL, LoadBasePtr,
                           APInt(DL.getIndexSizeInBits(AS), PartOffset),
                           LoadPartPtrTy, LoadBasePtr->getName() + "."),
            getAdjustedAlignment(LI, PartOffset, DL), /*IsVolatile*/ false,
            LI->getName());
      }

      // And store this partition.
      IRB.SetInsertPoint(SI);
      auto AS = SI->getPointerAddressSpace();
      StoreInst *PStore = IRB.CreateAlignedStore(
          PLoad,
          getAdjustedPtr(IRB, DL, StoreBasePtr,
                         APInt(DL.getIndexSizeInBits(AS), PartOffset),
                         StorePartPtrTy, StoreBasePtr->getName() + "."),
          getAdjustedAlignment(SI, PartOffset, DL), /*IsVolatile*/ false);

      // Now build a new slice for the alloca.
      NewSlices.push_back(
          Slice(BaseOffset + PartOffset, BaseOffset + PartOffset + PartSize,
                &PStore->getOperandUse(PStore->getPointerOperandIndex()),
                /*IsSplittable*/ false));
      LLVM_DEBUG(dbgs() << "    new slice [" << NewSlices.back().beginOffset()
                        << ", " << NewSlices.back().endOffset()
                        << "): " << *PStore << "\n");
      if (!SplitLoads) {
        LLVM_DEBUG(dbgs() << "      of split load: " << *PLoad << "\n");
      }

      // See if we've finished all the splits.
      if (Idx >= Size)
        break;

      // Setup the next partition.
      PartOffset = Offsets.Splits[Idx];
      ++Idx;
      PartSize = (Idx < Size ? Offsets.Splits[Idx] : StoreSize) - PartOffset;
    }

    // We want to immediately iterate on any allocas impacted by splitting
    // this load, which is only relevant if it isn't a load of this alloca and
    // thus we didn't already split the loads above. We also have to keep track
    // of any promotable allocas we split loads on as they can no longer be
    // promoted.
    if (!SplitLoads) {
      if (AllocaInst *OtherAI = dyn_cast<AllocaInst>(LoadBasePtr)) {
        assert(OtherAI != &AI && "We can't re-split our own alloca!");
        ResplitPromotableAllocas.insert(OtherAI);
        Worklist.insert(OtherAI);
      } else if (AllocaInst *OtherAI = dyn_cast<AllocaInst>(
                     LoadBasePtr->stripInBoundsOffsets())) {
        assert(OtherAI != &AI && "We can't re-split our own alloca!");
        Worklist.insert(OtherAI);
      }
    }

    // Mark the original store as dead now that we've split it up and kill its
    // slice. Note that we leave the original load in place unless this store
    // was its only use. It may in turn be split up if it is an alloca load
    // for some other alloca, but it may be a normal load. This may introduce
    // redundant loads, but where those can be merged the rest of the optimizer
    // should handle the merging, and this uncovers SSA splits which is more
    // important. In practice, the original loads will almost always be fully
    // split and removed eventually, and the splits will be merged by any
    // trivial CSE, including instcombine.
    if (LI->hasOneUse()) {
      assert(*LI->user_begin() == SI && "Single use isn't this store!");
      DeadInsts.insert(LI);
    }
    DeadInsts.insert(SI);
    Offsets.S->kill();
  }

  // Remove the killed slices that have ben pre-split.
  AS.erase(llvm::remove_if(AS, [](const Slice &S) { return S.isDead(); }),
           AS.end());

  // Insert our new slices. This will sort and merge them into the sorted
  // sequence.
  AS.insert(NewSlices);

  LLVM_DEBUG(dbgs() << "  Pre-split slices:\n");
#ifndef NDEBUG
  for (auto I = AS.begin(), E = AS.end(); I != E; ++I)
    LLVM_DEBUG(AS.print(dbgs(), I, "    "));
#endif

  // Finally, don't try to promote any allocas that new require re-splitting.
  // They have already been added to the worklist above.
  PromotableAllocas.erase(
      llvm::remove_if(
          PromotableAllocas,
          [&](AllocaInst *AI) { return ResplitPromotableAllocas.count(AI); }),
      PromotableAllocas.end());

  return true;
}

/// Rewrite an alloca partition's users.
///
/// This routine drives both of the rewriting goals of the SROA pass. It tries
/// to rewrite uses of an alloca partition to be conducive for SSA value
/// promotion. If the partition needs a new, more refined alloca, this will
/// build that new alloca, preserving as much type information as possible, and
/// rewrite the uses of the old alloca to point at the new one and have the
/// appropriate new offsets. It also evaluates how successful the rewrite was
/// at enabling promotion and if it was successful queues the alloca to be
/// promoted.
AllocaInst *SROA::rewritePartition(AllocaInst &AI, AllocaSlices &AS,
                                   Partition &P) {
  // Try to compute a friendly type for this partition of the alloca. This
  // won't always succeed, in which case we fall back to a legal integer type
  // or an i8 array of an appropriate size.
  Type *SliceTy = nullptr;
  const DataLayout &DL = AI.getModule()->getDataLayout();
  if (Type *CommonUseTy = findCommonType(P.begin(), P.end(), P.endOffset()))
    if (DL.getTypeAllocSize(CommonUseTy) >= P.size())
      SliceTy = CommonUseTy;
  if (!SliceTy)
    if (Type *TypePartitionTy = getTypePartition(DL, AI.getAllocatedType(),
                                                 P.beginOffset(), P.size()))
      SliceTy = TypePartitionTy;
  if ((!SliceTy || (SliceTy->isArrayTy() &&
                    SliceTy->getArrayElementType()->isIntegerTy())) &&
      DL.isLegalInteger(P.size() * 8))
    SliceTy = Type::getIntNTy(*C, P.size() * 8);
  if (!SliceTy)
    SliceTy = ArrayType::get(Type::getInt8Ty(*C), P.size());
  assert(DL.getTypeAllocSize(SliceTy) >= P.size());

  bool IsIntegerPromotable = isIntegerWideningViable(P, SliceTy, DL);

  VectorType *VecTy =
      IsIntegerPromotable ? nullptr : isVectorPromotionViable(P, DL);
  if (VecTy)
    SliceTy = VecTy;

  // Check for the case where we're going to rewrite to a new alloca of the
  // exact same type as the original, and with the same access offsets. In that
  // case, re-use the existing alloca, but still run through the rewriter to
  // perform phi and select speculation.
  // P.beginOffset() can be non-zero even with the same type in a case with
  // out-of-bounds access (e.g. @PR35657 function in SROA/basictest.ll).
  AllocaInst *NewAI;
  if (SliceTy == AI.getAllocatedType() && P.beginOffset() == 0) {
    NewAI = &AI;
    // FIXME: We should be able to bail at this point with "nothing changed".
    // FIXME: We might want to defer PHI speculation until after here.
    // FIXME: return nullptr;
  } else {
    unsigned Alignment = AI.getAlignment();
    if (!Alignment) {
      // The minimum alignment which users can rely on when the explicit
      // alignment is omitted or zero is that required by the ABI for this
      // type.
      Alignment = DL.getABITypeAlignment(AI.getAllocatedType());
    }
    Alignment = MinAlign(Alignment, P.beginOffset());
    // If we will get at least this much alignment from the type alone, leave
    // the alloca's alignment unconstrained.
    if (Alignment <= DL.getABITypeAlignment(SliceTy))
      Alignment = 0;
    NewAI = new AllocaInst(
      SliceTy, AI.getType()->getAddressSpace(), nullptr, Alignment,
        AI.getName() + ".sroa." + Twine(P.begin() - AS.begin()), &AI);
    ++NumNewAllocas;
  }

  LLVM_DEBUG(dbgs() << "Rewriting alloca partition "
                    << "[" << P.beginOffset() << "," << P.endOffset()
                    << ") to: " << *NewAI << "\n");

  // Track the high watermark on the worklist as it is only relevant for
  // promoted allocas. We will reset it to this point if the alloca is not in
  // fact scheduled for promotion.
  unsigned PPWOldSize = PostPromotionWorklist.size();
  unsigned NumUses = 0;
  SmallSetVector<PHINode *, 8> PHIUsers;
  SmallSetVector<SelectInst *, 8> SelectUsers;

  AllocaSliceRewriter Rewriter(DL, AS, *this, AI, *NewAI, P.beginOffset(),
                               P.endOffset(), IsIntegerPromotable, VecTy,
                               PHIUsers, SelectUsers);
  bool Promotable = true;
  for (Slice *S : P.splitSliceTails()) {
    Promotable &= Rewriter.visit(S);
    ++NumUses;
  }
  for (Slice &S : P) {
    Promotable &= Rewriter.visit(&S);
    ++NumUses;
  }

  NumAllocaPartitionUses += NumUses;
  MaxUsesPerAllocaPartition.updateMax(NumUses);

  // Now that we've processed all the slices in the new partition, check if any
  // PHIs or Selects would block promotion.
  for (PHINode *PHI : PHIUsers)
    if (!isSafePHIToSpeculate(*PHI)) {
      Promotable = false;
      PHIUsers.clear();
      SelectUsers.clear();
      break;
    }

  for (SelectInst *Sel : SelectUsers)
    if (!isSafeSelectToSpeculate(*Sel)) {
      Promotable = false;
      PHIUsers.clear();
      SelectUsers.clear();
      break;
    }

  if (Promotable) {
    if (PHIUsers.empty() && SelectUsers.empty()) {
      // Promote the alloca.
      PromotableAllocas.push_back(NewAI);
    } else {
      // If we have either PHIs or Selects to speculate, add them to those
      // worklists and re-queue the new alloca so that we promote in on the
      // next iteration.
      for (PHINode *PHIUser : PHIUsers)
        SpeculatablePHIs.insert(PHIUser);
      for (SelectInst *SelectUser : SelectUsers)
        SpeculatableSelects.insert(SelectUser);
      Worklist.insert(NewAI);
    }
  } else {
    // Drop any post-promotion work items if promotion didn't happen.
    while (PostPromotionWorklist.size() > PPWOldSize)
      PostPromotionWorklist.pop_back();

    // We couldn't promote and we didn't create a new partition, nothing
    // happened.
    if (NewAI == &AI)
      return nullptr;

    // If we can't promote the alloca, iterate on it to check for new
    // refinements exposed by splitting the current alloca. Don't iterate on an
    // alloca which didn't actually change and didn't get promoted.
    Worklist.insert(NewAI);
  }

  return NewAI;
}

/// Walks the slices of an alloca and form partitions based on them,
/// rewriting each of their uses.
bool SROA::splitAlloca(AllocaInst &AI, AllocaSlices &AS) {
  if (AS.begin() == AS.end())
    return false;

  unsigned NumPartitions = 0;
  bool Changed = false;
  const DataLayout &DL = AI.getModule()->getDataLayout();

  // First try to pre-split loads and stores.
  Changed |= presplitLoadsAndStores(AI, AS);

  // Now that we have identified any pre-splitting opportunities,
  // mark loads and stores unsplittable except for the following case.
  // We leave a slice splittable if all other slices are disjoint or fully
  // included in the slice, such as whole-alloca loads and stores.
  // If we fail to split these during pre-splitting, we want to force them
  // to be rewritten into a partition.
  bool IsSorted = true;

  uint64_t AllocaSize = DL.getTypeAllocSize(AI.getAllocatedType());
  const uint64_t MaxBitVectorSize = 1024;
  if (AllocaSize <= MaxBitVectorSize) {
    // If a byte boundary is included in any load or store, a slice starting or
    // ending at the boundary is not splittable.
    SmallBitVector SplittableOffset(AllocaSize + 1, true);
    for (Slice &S : AS)
      for (unsigned O = S.beginOffset() + 1;
           O < S.endOffset() && O < AllocaSize; O++)
        SplittableOffset.reset(O);

    for (Slice &S : AS) {
      if (!S.isSplittable())
        continue;

      if ((S.beginOffset() > AllocaSize || SplittableOffset[S.beginOffset()]) &&
          (S.endOffset() > AllocaSize || SplittableOffset[S.endOffset()]))
        continue;

      if (isa<LoadInst>(S.getUse()->getUser()) ||
          isa<StoreInst>(S.getUse()->getUser())) {
        S.makeUnsplittable();
        IsSorted = false;
      }
    }
  }
  else {
    // We only allow whole-alloca splittable loads and stores
    // for a large alloca to avoid creating too large BitVector.
    for (Slice &S : AS) {
      if (!S.isSplittable())
        continue;

      if (S.beginOffset() == 0 && S.endOffset() >= AllocaSize)
        continue;

      if (isa<LoadInst>(S.getUse()->getUser()) ||
          isa<StoreInst>(S.getUse()->getUser())) {
        S.makeUnsplittable();
        IsSorted = false;
      }
    }
  }

  if (!IsSorted)
    llvm::sort(AS.begin(), AS.end());

  /// Describes the allocas introduced by rewritePartition in order to migrate
  /// the debug info.
  struct Fragment {
    AllocaInst *Alloca;
    uint64_t Offset;
    uint64_t Size;
    Fragment(AllocaInst *AI, uint64_t O, uint64_t S)
      : Alloca(AI), Offset(O), Size(S) {}
  };
  SmallVector<Fragment, 4> Fragments;

  // Rewrite each partition.
  for (auto &P : AS.partitions()) {
    if (AllocaInst *NewAI = rewritePartition(AI, AS, P)) {
      Changed = true;
      if (NewAI != &AI) {
        uint64_t SizeOfByte = 8;
        uint64_t AllocaSize = DL.getTypeSizeInBits(NewAI->getAllocatedType());
        // Don't include any padding.
        uint64_t Size = std::min(AllocaSize, P.size() * SizeOfByte);
        Fragments.push_back(Fragment(NewAI, P.beginOffset() * SizeOfByte, Size));
      }
    }
    ++NumPartitions;
  }

  NumAllocaPartitions += NumPartitions;
  MaxPartitionsPerAlloca.updateMax(NumPartitions);

  // Migrate debug information from the old alloca to the new alloca(s)
  // and the individual partitions.
  TinyPtrVector<DbgInfoIntrinsic *> DbgDeclares = FindDbgAddrUses(&AI);
  if (!DbgDeclares.empty()) {
    auto *Var = DbgDeclares.front()->getVariable();
    auto *Expr = DbgDeclares.front()->getExpression();
    auto VarSize = Var->getSizeInBits();
    DIBuilder DIB(*AI.getModule(), /*AllowUnresolved*/ false);
    uint64_t AllocaSize = DL.getTypeSizeInBits(AI.getAllocatedType());
    for (auto Fragment : Fragments) {
      // Create a fragment expression describing the new partition or reuse AI's
      // expression if there is only one partition.
      auto *FragmentExpr = Expr;
      if (Fragment.Size < AllocaSize || Expr->isFragment()) {
        // If this alloca is already a scalar replacement of a larger aggregate,
        // Fragment.Offset describes the offset inside the scalar.
        auto ExprFragment = Expr->getFragmentInfo();
        uint64_t Offset = ExprFragment ? ExprFragment->OffsetInBits : 0;
        uint64_t Start = Offset + Fragment.Offset;
        uint64_t Size = Fragment.Size;
        if (ExprFragment) {
          uint64_t AbsEnd =
              ExprFragment->OffsetInBits + ExprFragment->SizeInBits;
          if (Start >= AbsEnd)
            // No need to describe a SROAed padding.
            continue;
          Size = std::min(Size, AbsEnd - Start);
        }
        // The new, smaller fragment is stenciled out from the old fragment.
        if (auto OrigFragment = FragmentExpr->getFragmentInfo()) {
          assert(Start >= OrigFragment->OffsetInBits &&
                 "new fragment is outside of original fragment");
          Start -= OrigFragment->OffsetInBits;
        }

        // The alloca may be larger than the variable.
        if (VarSize) {
          if (Size > *VarSize)
            Size = *VarSize;
          if (Size == 0 || Start + Size > *VarSize)
            continue;
        }

        // Avoid creating a fragment expression that covers the entire variable.
        if (!VarSize || *VarSize != Size) {
          if (auto E =
                  DIExpression::createFragmentExpression(Expr, Start, Size))
            FragmentExpr = *E;
          else
            continue;
        }
      }

      // Remove any existing intrinsics describing the same alloca.
      for (DbgInfoIntrinsic *OldDII : FindDbgAddrUses(Fragment.Alloca))
        OldDII->eraseFromParent();

      DIB.insertDeclare(Fragment.Alloca, Var, FragmentExpr,
                        DbgDeclares.front()->getDebugLoc(), &AI);
    }
  }
  return Changed;
}

/// Clobber a use with undef, deleting the used value if it becomes dead.
void SROA::clobberUse(Use &U) {
  Value *OldV = U;
  // Replace the use with an undef value.
  U = UndefValue::get(OldV->getType());

  // Check for this making an instruction dead. We have to garbage collect
  // all the dead instructions to ensure the uses of any alloca end up being
  // minimal.
  if (Instruction *OldI = dyn_cast<Instruction>(OldV))
    if (isInstructionTriviallyDead(OldI)) {
      DeadInsts.insert(OldI);
    }
}

/// Analyze an alloca for SROA.
///
/// This analyzes the alloca to ensure we can reason about it, builds
/// the slices of the alloca, and then hands it off to be split and
/// rewritten as needed.
bool SROA::runOnAlloca(AllocaInst &AI) {
  LLVM_DEBUG(dbgs() << "SROA alloca: " << AI << "\n");
  ++NumAllocasAnalyzed;

  // Special case dead allocas, as they're trivial.
  if (AI.use_empty()) {
    AI.eraseFromParent();
    return true;
  }
  const DataLayout &DL = AI.getModule()->getDataLayout();

  // Skip alloca forms that this analysis can't handle.
  if (AI.isArrayAllocation() || !AI.getAllocatedType()->isSized() ||
      DL.getTypeAllocSize(AI.getAllocatedType()) == 0)
    return false;

  bool Changed = false;

  // First, split any FCA loads and stores touching this alloca to promote
  // better splitting and promotion opportunities.
  AggLoadStoreRewriter AggRewriter;
  Changed |= AggRewriter.rewrite(AI);

  // Build the slices using a recursive instruction-visiting builder.
  AllocaSlices AS(DL, AI);
  LLVM_DEBUG(AS.print(dbgs()));
  if (AS.isEscaped())
    return Changed;

  // Delete all the dead users of this alloca before splitting and rewriting it.
  for (Instruction *DeadUser : AS.getDeadUsers()) {
    // Free up everything used by this instruction.
    for (Use &DeadOp : DeadUser->operands())
      clobberUse(DeadOp);

    // Now replace the uses of this instruction.
    DeadUser->replaceAllUsesWith(UndefValue::get(DeadUser->getType()));

    // And mark it for deletion.
    DeadInsts.insert(DeadUser);
    Changed = true;
  }
  for (Use *DeadOp : AS.getDeadOperands()) {
    clobberUse(*DeadOp);
    Changed = true;
  }

  // No slices to split. Leave the dead alloca for a later pass to clean up.
  if (AS.begin() == AS.end())
    return Changed;

  Changed |= splitAlloca(AI, AS);

  LLVM_DEBUG(dbgs() << "  Speculating PHIs\n");
  while (!SpeculatablePHIs.empty())
    speculatePHINodeLoads(*SpeculatablePHIs.pop_back_val());

  LLVM_DEBUG(dbgs() << "  Speculating Selects\n");
  while (!SpeculatableSelects.empty())
    speculateSelectInstLoads(*SpeculatableSelects.pop_back_val());

  return Changed;
}

/// Delete the dead instructions accumulated in this run.
///
/// Recursively deletes the dead instructions we've accumulated. This is done
/// at the very end to maximize locality of the recursive delete and to
/// minimize the problems of invalidated instruction pointers as such pointers
/// are used heavily in the intermediate stages of the algorithm.
///
/// We also record the alloca instructions deleted here so that they aren't
/// subsequently handed to mem2reg to promote.
bool SROA::deleteDeadInstructions(
    SmallPtrSetImpl<AllocaInst *> &DeletedAllocas) {
  bool Changed = false;
  while (!DeadInsts.empty()) {
    Instruction *I = DeadInsts.pop_back_val();
    LLVM_DEBUG(dbgs() << "Deleting dead instruction: " << *I << "\n");

    // If the instruction is an alloca, find the possible dbg.declare connected
    // to it, and remove it too. We must do this before calling RAUW or we will
    // not be able to find it.
    if (AllocaInst *AI = dyn_cast<AllocaInst>(I)) {
      DeletedAllocas.insert(AI);
      for (DbgInfoIntrinsic *OldDII : FindDbgAddrUses(AI))
        OldDII->eraseFromParent();
    }

    I->replaceAllUsesWith(UndefValue::get(I->getType()));

    for (Use &Operand : I->operands())
      if (Instruction *U = dyn_cast<Instruction>(Operand)) {
        // Zero out the operand and see if it becomes trivially dead.
        Operand = nullptr;
        if (isInstructionTriviallyDead(U))
          DeadInsts.insert(U);
      }

    ++NumDeleted;
    I->eraseFromParent();
    Changed = true;
  }
  return Changed;
}

/// Promote the allocas, using the best available technique.
///
/// This attempts to promote whatever allocas have been identified as viable in
/// the PromotableAllocas list. If that list is empty, there is nothing to do.
/// This function returns whether any promotion occurred.
bool SROA::promoteAllocas(Function &F) {
  if (PromotableAllocas.empty())
    return false;

  NumPromoted += PromotableAllocas.size();

  LLVM_DEBUG(dbgs() << "Promoting allocas with mem2reg...\n");
  PromoteMemToReg(PromotableAllocas, *DT, AC);
  PromotableAllocas.clear();
  return true;
}

PreservedAnalyses SROA::runImpl(Function &F, DominatorTree &RunDT,
                                AssumptionCache &RunAC) {
  LLVM_DEBUG(dbgs() << "SROA function: " << F.getName() << "\n");
  C = &F.getContext();
  DT = &RunDT;
  AC = &RunAC;

  BasicBlock &EntryBB = F.getEntryBlock();
  for (BasicBlock::iterator I = EntryBB.begin(), E = std::prev(EntryBB.end());
       I != E; ++I) {
    if (AllocaInst *AI = dyn_cast<AllocaInst>(I))
      Worklist.insert(AI);
  }

  bool Changed = false;
  // A set of deleted alloca instruction pointers which should be removed from
  // the list of promotable allocas.
  SmallPtrSet<AllocaInst *, 4> DeletedAllocas;

  do {
    while (!Worklist.empty()) {
      Changed |= runOnAlloca(*Worklist.pop_back_val());
      Changed |= deleteDeadInstructions(DeletedAllocas);

      // Remove the deleted allocas from various lists so that we don't try to
      // continue processing them.
      if (!DeletedAllocas.empty()) {
        auto IsInSet = [&](AllocaInst *AI) { return DeletedAllocas.count(AI); };
        Worklist.remove_if(IsInSet);
        PostPromotionWorklist.remove_if(IsInSet);
        PromotableAllocas.erase(llvm::remove_if(PromotableAllocas, IsInSet),
                                PromotableAllocas.end());
        DeletedAllocas.clear();
      }
    }

    Changed |= promoteAllocas(F);

    Worklist = PostPromotionWorklist;
    PostPromotionWorklist.clear();
  } while (!Worklist.empty());

  if (!Changed)
    return PreservedAnalyses::all();

  PreservedAnalyses PA;
  PA.preserveSet<CFGAnalyses>();
  PA.preserve<GlobalsAA>();
  PA.preserve<InlineAggAnalysis>();    // INTEL
  PA.preserve<AndersensAA>();          // INTEL
  return PA;
}

PreservedAnalyses SROA::run(Function &F, FunctionAnalysisManager &AM) {
  return runImpl(F, AM.getResult<DominatorTreeAnalysis>(F),
                 AM.getResult<AssumptionAnalysis>(F));
}

/// A legacy pass for the legacy pass manager that wraps the \c SROA pass.
///
/// This is in the llvm namespace purely to allow it to be a friend of the \c
/// SROA pass.
class llvm::sroa::SROALegacyPass : public FunctionPass {
  /// The SROA implementation.
  SROA Impl;

public:
  static char ID;

  SROALegacyPass() : FunctionPass(ID) {
    initializeSROALegacyPassPass(*PassRegistry::getPassRegistry());
  }

  bool runOnFunction(Function &F) override {

    if (skipFunction(F))
      return false;

    auto PA = Impl.runImpl(
        F, getAnalysis<DominatorTreeWrapperPass>().getDomTree(),
        getAnalysis<AssumptionCacheTracker>().getAssumptionCache(F));
    return !PA.areAllPreserved();
  }

  void getAnalysisUsage(AnalysisUsage &AU) const override {
    AU.addRequired<AssumptionCacheTracker>();
    AU.addRequired<DominatorTreeWrapperPass>();
    AU.addPreserved<GlobalsAAWrapperPass>();
    AU.addPreserved<AndersensAAWrapperPass>();    // INTEL
    AU.addPreserved<InlineAggressiveWrapperPass>(); // INTEL
    AU.setPreservesCFG();
  }

  StringRef getPassName() const override { return "SROA"; }
};

char SROALegacyPass::ID = 0;

FunctionPass *llvm::createSROAPass() { return new SROALegacyPass(); }

INITIALIZE_PASS_BEGIN(SROALegacyPass, "sroa",
                      "Scalar Replacement Of Aggregates", false, false)
INITIALIZE_PASS_DEPENDENCY(AssumptionCacheTracker)
INITIALIZE_PASS_DEPENDENCY(DominatorTreeWrapperPass)
INITIALIZE_PASS_END(SROALegacyPass, "sroa", "Scalar Replacement Of Aggregates",
                    false, false)<|MERGE_RESOLUTION|>--- conflicted
+++ resolved
@@ -1367,25 +1367,10 @@
   SomeLoad->getAAMetadata(AATags);
   unsigned Align = SomeLoad->getAlignment();
 
-<<<<<<< HEAD
   // Inject loads/GEP-loads into all of the pred blocks.
-  for (unsigned Idx = 0, Num = PN.getNumIncomingValues(); Idx != Num; ++Idx) {
-    BasicBlock *Pred = PN.getIncomingBlock(Idx);
-    TerminatorInst *TI = Pred->getTerminator();
-
-=======
-  // Rewrite all loads of the PN to use the new PHI.
-  while (!PN.use_empty()) {
-    LoadInst *LI = cast<LoadInst>(PN.user_back());
-    LI->replaceAllUsesWith(NewPN);
-    LI->eraseFromParent();
-  }
-
-  // Inject loads into all of the pred blocks.
   DenseMap<BasicBlock*, Value*> InjectedLoads;
   for (unsigned Idx = 0, Num = PN.getNumIncomingValues(); Idx != Num; ++Idx) {
     BasicBlock *Pred = PN.getIncomingBlock(Idx);
->>>>>>> 3f663631
     Value *InVal = PN.getIncomingValue(Idx);
 
     // A PHI node is allowed to have multiple (duplicated) entries for the same
@@ -1400,7 +1385,6 @@
     TerminatorInst *TI = Pred->getTerminator();
     IRBuilderTy PredBuilder(TI);
 
-<<<<<<< HEAD
     SmallPtrSet<LoadInst *, 4> NewLoads;
     injectGEPsLoads(PredBuilder, cast<Instruction>(PN.user_back()), InVal, NewLoads);
     for (auto *NewLoad : NewLoads) {
@@ -1408,6 +1392,7 @@
       NewLoad->setAlignment(Align);
       if (AATags)
         NewLoad->setAAMetadata(AATags);
+      InjectedLoads[Pred] = NewLoad;
       NewPN->addIncoming(NewLoad, Pred);
     }
 
@@ -1418,20 +1403,7 @@
   while (!PN.use_empty())
     updateLoadUsers(cast<Instruction>(PN.user_back()), NewPN);
 
-  DEBUG(dbgs() << "          speculated to: " << *NewPN << "\n");
-=======
-    LoadInst *Load = PredBuilder.CreateLoad(
-        InVal, (PN.getName() + ".sroa.speculate.load." + Pred->getName()));
-    ++NumLoadsSpeculated;
-    Load->setAlignment(Align);
-    if (AATags)
-      Load->setAAMetadata(AATags);
-    NewPN->addIncoming(Load, Pred);
-    InjectedLoads[Pred] = Load;
-  }
-
   LLVM_DEBUG(dbgs() << "          speculated to: " << *NewPN << "\n");
->>>>>>> 3f663631
   PN.eraseFromParent();
 }
 #endif // INTEL_CUSTOMIZATION
@@ -3212,10 +3184,9 @@
 
   bool visitIntrinsicInst(IntrinsicInst &II) {
     assert(II.getIntrinsicID() == Intrinsic::lifetime_start ||
-<<<<<<< HEAD
            II.getIntrinsicID() == Intrinsic::lifetime_end   ||  //INTEL
            II.getIntrinsicID() == Intrinsic::var_annotation);   //INTEL
-    DEBUG(dbgs() << "    original: " << II << "\n");
+   LLVM_DEBUG(dbgs() << "    original: " << II << "\n");
 
 #if INTEL_CUSTOMIZATION
     if (II.getIntrinsicID() == Intrinsic::var_annotation)
@@ -3223,11 +3194,6 @@
     else
         assert(II.getArgOperand(1) == OldPtr);
 #endif  //INTEL_CUSTOMIZATION
-=======
-           II.getIntrinsicID() == Intrinsic::lifetime_end);
-    LLVM_DEBUG(dbgs() << "    original: " << II << "\n");
-    assert(II.getArgOperand(1) == OldPtr);
->>>>>>> 3f663631
 
     // Record this instruction for deletion.
     Pass.DeadInsts.insert(&II);
