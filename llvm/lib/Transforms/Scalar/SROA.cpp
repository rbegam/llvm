//===- SROA.cpp - Scalar Replacement Of Aggregates ------------------------===//
//
// Part of the LLVM Project, under the Apache License v2.0 with LLVM Exceptions.
// See https://llvm.org/LICENSE.txt for license information.
// SPDX-License-Identifier: Apache-2.0 WITH LLVM-exception
//
//===----------------------------------------------------------------------===//
/// \file
/// This transformation implements the well known scalar replacement of
/// aggregates transformation. It tries to identify promotable elements of an
/// aggregate alloca, and promote them to registers. It will also try to
/// convert uses of an element (or set of elements) of an alloca into a vector
/// or bitfield-style integer scalar if appropriate.
///
/// It works to do this with minimal slicing of the alloca so that regions
/// which are merely transferred in and out of external memory remain unchanged
/// and are not decomposed to scalar code.
///
/// Because this also performs alloca promotion, it can be thought of as also
/// serving the purpose of SSA formation. The algorithm iterates on the
/// function until all opportunities for promotion have been realized.
///
//===----------------------------------------------------------------------===//

#include "llvm/Transforms/Scalar/SROA.h"
#include "llvm/ADT/APInt.h"
#include "llvm/ADT/ArrayRef.h"
#include "llvm/ADT/DenseMap.h"
#include "llvm/ADT/PointerIntPair.h"
#include "llvm/ADT/STLExtras.h"
#include "llvm/ADT/SetVector.h"
#include "llvm/ADT/SmallBitVector.h"
#include "llvm/ADT/SmallPtrSet.h"
#include "llvm/ADT/SmallVector.h"
#include "llvm/ADT/Statistic.h"
#include "llvm/ADT/StringRef.h"
#include "llvm/ADT/Twine.h"
#include "llvm/ADT/iterator.h"
#include "llvm/ADT/iterator_range.h"
#include "llvm/Analysis/AssumptionCache.h"
#include "llvm/Analysis/GlobalsModRef.h"
#include "llvm/Analysis/Intel_AggInline.h"                  // INTEL
#include "llvm/Analysis/Intel_Andersens.h"                  // INTEL
#include "llvm/Analysis/Loads.h"
#include "llvm/Analysis/PtrUseVisitor.h"
#include "llvm/Transforms/Utils/Local.h"
#include "llvm/Config/llvm-config.h"
#include "llvm/IR/BasicBlock.h"
#include "llvm/IR/Constant.h"
#include "llvm/IR/ConstantFolder.h"
#include "llvm/IR/Constants.h"
#include "llvm/IR/DIBuilder.h"
#include "llvm/IR/DataLayout.h"
#include "llvm/IR/DebugInfoMetadata.h"
#include "llvm/IR/DerivedTypes.h"
#include "llvm/IR/Dominators.h"
#include "llvm/IR/Function.h"
#include "llvm/IR/GetElementPtrTypeIterator.h"
#include "llvm/IR/GlobalAlias.h"
#include "llvm/IR/IRBuilder.h"
#include "llvm/IR/InstVisitor.h"
#include "llvm/IR/InstrTypes.h"
#include "llvm/IR/Instruction.h"
#include "llvm/IR/Instructions.h"
#include "llvm/IR/IntrinsicInst.h"
#include "llvm/IR/Intrinsics.h"
#include "llvm/IR/LLVMContext.h"
#include "llvm/IR/Metadata.h"
#include "llvm/IR/Module.h"
#include "llvm/IR/Operator.h"
#include "llvm/IR/PassManager.h"
#include "llvm/IR/Type.h"
#include "llvm/IR/Use.h"
#include "llvm/IR/User.h"
#include "llvm/IR/Value.h"
#include "llvm/Pass.h"
#include "llvm/Support/Casting.h"
#include "llvm/Support/CommandLine.h"
#include "llvm/Support/Compiler.h"
#include "llvm/Support/Debug.h"
#include "llvm/Support/ErrorHandling.h"
#include "llvm/Support/MathExtras.h"
#include "llvm/Support/raw_ostream.h"
#include "llvm/Transforms/Scalar.h"
#include "llvm/Transforms/Utils/PromoteMemToReg.h"
#include <algorithm>
#include <cassert>
#include <chrono>
#include <cstddef>
#include <cstdint>
#include <cstring>
#include <iterator>
#include <string>
#include <tuple>
#include <utility>
#include <vector>

#ifndef NDEBUG
// We only use this for a debug check.
#include <random>
#endif

using namespace llvm;
using namespace llvm::sroa;

#define DEBUG_TYPE "sroa"

STATISTIC(NumAllocasAnalyzed, "Number of allocas analyzed for replacement");
STATISTIC(NumAllocaPartitions, "Number of alloca partitions formed");
STATISTIC(MaxPartitionsPerAlloca, "Maximum number of partitions per alloca");
STATISTIC(NumAllocaPartitionUses, "Number of alloca partition uses rewritten");
STATISTIC(MaxUsesPerAllocaPartition, "Maximum number of uses of a partition");
STATISTIC(NumNewAllocas, "Number of new, smaller allocas introduced");
STATISTIC(NumPromoted, "Number of allocas promoted to SSA values");
STATISTIC(NumLoadsSpeculated, "Number of loads speculated to allow promotion");
STATISTIC(NumDeleted, "Number of instructions deleted");
STATISTIC(NumVectorized, "Number of vectorized aggregates");

/// Hidden option to enable randomly shuffling the slices to help uncover
/// instability in their order.
static cl::opt<bool> SROARandomShuffleSlices("sroa-random-shuffle-slices",
                                             cl::init(false), cl::Hidden);

/// Hidden option to experiment with completely strict handling of inbounds
/// GEPs.
static cl::opt<bool> SROAStrictInbounds("sroa-strict-inbounds", cl::init(false),
                                        cl::Hidden);

namespace {

/// A custom IRBuilder inserter which prefixes all names, but only in
/// Assert builds.
class IRBuilderPrefixedInserter : public IRBuilderDefaultInserter {
  std::string Prefix;

  const Twine getNameWithPrefix(const Twine &Name) const {
    return Name.isTriviallyEmpty() ? Name : Prefix + Name;
  }

public:
  void SetNamePrefix(const Twine &P) { Prefix = P.str(); }

protected:
  void InsertHelper(Instruction *I, const Twine &Name, BasicBlock *BB,
                    BasicBlock::iterator InsertPt) const {
    IRBuilderDefaultInserter::InsertHelper(I, getNameWithPrefix(Name), BB,
                                           InsertPt);
  }
};

/// Provide a type for IRBuilder that drops names in release builds.
using IRBuilderTy = IRBuilder<ConstantFolder, IRBuilderPrefixedInserter>;

/// A used slice of an alloca.
///
/// This structure represents a slice of an alloca used by some instruction. It
/// stores both the begin and end offsets of this use, a pointer to the use
/// itself, and a flag indicating whether we can classify the use as splittable
/// or not when forming partitions of the alloca.
class Slice {
  /// The beginning offset of the range.
  uint64_t BeginOffset = 0;

  /// The ending offset, not included in the range.
  uint64_t EndOffset = 0;

  /// Storage for both the use of this slice and whether it can be
  /// split.
  PointerIntPair<Use *, 1, bool> UseAndIsSplittable;

public:
  Slice() = default;

  Slice(uint64_t BeginOffset, uint64_t EndOffset, Use *U, bool IsSplittable)
      : BeginOffset(BeginOffset), EndOffset(EndOffset),
        UseAndIsSplittable(U, IsSplittable) {}

  uint64_t beginOffset() const { return BeginOffset; }
  uint64_t endOffset() const { return EndOffset; }

  bool isSplittable() const { return UseAndIsSplittable.getInt(); }
  void makeUnsplittable() { UseAndIsSplittable.setInt(false); }

  Use *getUse() const { return UseAndIsSplittable.getPointer(); }

  bool isDead() const { return getUse() == nullptr; }
  void kill() { UseAndIsSplittable.setPointer(nullptr); }

  /// Support for ordering ranges.
  ///
  /// This provides an ordering over ranges such that start offsets are
  /// always increasing, and within equal start offsets, the end offsets are
  /// decreasing. Thus the spanning range comes first in a cluster with the
  /// same start position.
  bool operator<(const Slice &RHS) const {
    if (beginOffset() < RHS.beginOffset())
      return true;
    if (beginOffset() > RHS.beginOffset())
      return false;
    if (isSplittable() != RHS.isSplittable())
      return !isSplittable();
    if (endOffset() > RHS.endOffset())
      return true;
    return false;
  }

  /// Support comparison with a single offset to allow binary searches.
  friend LLVM_ATTRIBUTE_UNUSED bool operator<(const Slice &LHS,
                                              uint64_t RHSOffset) {
    return LHS.beginOffset() < RHSOffset;
  }
  friend LLVM_ATTRIBUTE_UNUSED bool operator<(uint64_t LHSOffset,
                                              const Slice &RHS) {
    return LHSOffset < RHS.beginOffset();
  }

  bool operator==(const Slice &RHS) const {
    return isSplittable() == RHS.isSplittable() &&
           beginOffset() == RHS.beginOffset() && endOffset() == RHS.endOffset();
  }
  bool operator!=(const Slice &RHS) const { return !operator==(RHS); }
};

} // end anonymous namespace

/// Representation of the alloca slices.
///
/// This class represents the slices of an alloca which are formed by its
/// various uses. If a pointer escapes, we can't fully build a representation
/// for the slices used and we reflect that in this structure. The uses are
/// stored, sorted by increasing beginning offset and with unsplittable slices
/// starting at a particular offset before splittable slices.
class llvm::sroa::AllocaSlices {
public:
  /// Construct the slices of a particular alloca.
  AllocaSlices(const DataLayout &DL, AllocaInst &AI);

  /// Test whether a pointer to the allocation escapes our analysis.
  ///
  /// If this is true, the slices are never fully built and should be
  /// ignored.
  bool isEscaped() const { return PointerEscapingInstr; }

  /// Support for iterating over the slices.
  /// @{
  using iterator = SmallVectorImpl<Slice>::iterator;
  using range = iterator_range<iterator>;

  iterator begin() { return Slices.begin(); }
  iterator end() { return Slices.end(); }

  using const_iterator = SmallVectorImpl<Slice>::const_iterator;
  using const_range = iterator_range<const_iterator>;

  const_iterator begin() const { return Slices.begin(); }
  const_iterator end() const { return Slices.end(); }
  /// @}

  /// Erase a range of slices.
  void erase(iterator Start, iterator Stop) { Slices.erase(Start, Stop); }

  /// Insert new slices for this alloca.
  ///
  /// This moves the slices into the alloca's slices collection, and re-sorts
  /// everything so that the usual ordering properties of the alloca's slices
  /// hold.
  void insert(ArrayRef<Slice> NewSlices) {
    int OldSize = Slices.size();
    Slices.append(NewSlices.begin(), NewSlices.end());
    auto SliceI = Slices.begin() + OldSize;
    llvm::sort(SliceI, Slices.end());
    std::inplace_merge(Slices.begin(), SliceI, Slices.end());
  }

  // Forward declare the iterator and range accessor for walking the
  // partitions.
  class partition_iterator;
  iterator_range<partition_iterator> partitions();

  /// Access the dead users for this alloca.
  ArrayRef<Instruction *> getDeadUsers() const { return DeadUsers; }

  /// Access the dead operands referring to this alloca.
  ///
  /// These are operands which have cannot actually be used to refer to the
  /// alloca as they are outside its range and the user doesn't correct for
  /// that. These mostly consist of PHI node inputs and the like which we just
  /// need to replace with undef.
  ArrayRef<Use *> getDeadOperands() const { return DeadOperands; }

#if !defined(NDEBUG) || defined(LLVM_ENABLE_DUMP)
  void print(raw_ostream &OS, const_iterator I, StringRef Indent = "  ") const;
  void printSlice(raw_ostream &OS, const_iterator I,
                  StringRef Indent = "  ") const;
  void printUse(raw_ostream &OS, const_iterator I,
                StringRef Indent = "  ") const;
  void print(raw_ostream &OS) const;
  void dump(const_iterator I) const;
  void dump() const;
#endif

private:
  template <typename DerivedT, typename RetT = void> class BuilderBase;
  class SliceBuilder;

  friend class AllocaSlices::SliceBuilder;

#if !defined(NDEBUG) || defined(LLVM_ENABLE_DUMP)
  /// Handle to alloca instruction to simplify method interfaces.
  AllocaInst &AI;
#endif

  /// The instruction responsible for this alloca not having a known set
  /// of slices.
  ///
  /// When an instruction (potentially) escapes the pointer to the alloca, we
  /// store a pointer to that here and abort trying to form slices of the
  /// alloca. This will be null if the alloca slices are analyzed successfully.
  Instruction *PointerEscapingInstr;

  /// The slices of the alloca.
  ///
  /// We store a vector of the slices formed by uses of the alloca here. This
  /// vector is sorted by increasing begin offset, and then the unsplittable
  /// slices before the splittable ones. See the Slice inner class for more
  /// details.
  SmallVector<Slice, 8> Slices;

  /// Instructions which will become dead if we rewrite the alloca.
  ///
  /// Note that these are not separated by slice. This is because we expect an
  /// alloca to be completely rewritten or not rewritten at all. If rewritten,
  /// all these instructions can simply be removed and replaced with undef as
  /// they come from outside of the allocated space.
  SmallVector<Instruction *, 8> DeadUsers;

  /// Operands which will become dead if we rewrite the alloca.
  ///
  /// These are operands that in their particular use can be replaced with
  /// undef when we rewrite the alloca. These show up in out-of-bounds inputs
  /// to PHI nodes and the like. They aren't entirely dead (there might be
  /// a GEP back into the bounds using it elsewhere) and nor is the PHI, but we
  /// want to swap this particular input for undef to simplify the use lists of
  /// the alloca.
  SmallVector<Use *, 8> DeadOperands;
};

/// A partition of the slices.
///
/// An ephemeral representation for a range of slices which can be viewed as
/// a partition of the alloca. This range represents a span of the alloca's
/// memory which cannot be split, and provides access to all of the slices
/// overlapping some part of the partition.
///
/// Objects of this type are produced by traversing the alloca's slices, but
/// are only ephemeral and not persistent.
class llvm::sroa::Partition {
private:
  friend class AllocaSlices;
  friend class AllocaSlices::partition_iterator;

  using iterator = AllocaSlices::iterator;

  /// The beginning and ending offsets of the alloca for this
  /// partition.
  uint64_t BeginOffset, EndOffset;

  /// The start and end iterators of this partition.
  iterator SI, SJ;

  /// A collection of split slice tails overlapping the partition.
  SmallVector<Slice *, 4> SplitTails;

  /// Raw constructor builds an empty partition starting and ending at
  /// the given iterator.
  Partition(iterator SI) : SI(SI), SJ(SI) {}

public:
  /// The start offset of this partition.
  ///
  /// All of the contained slices start at or after this offset.
  uint64_t beginOffset() const { return BeginOffset; }

  /// The end offset of this partition.
  ///
  /// All of the contained slices end at or before this offset.
  uint64_t endOffset() const { return EndOffset; }

  /// The size of the partition.
  ///
  /// Note that this can never be zero.
  uint64_t size() const {
    assert(BeginOffset < EndOffset && "Partitions must span some bytes!");
    return EndOffset - BeginOffset;
  }

  /// Test whether this partition contains no slices, and merely spans
  /// a region occupied by split slices.
  bool empty() const { return SI == SJ; }

  /// \name Iterate slices that start within the partition.
  /// These may be splittable or unsplittable. They have a begin offset >= the
  /// partition begin offset.
  /// @{
  // FIXME: We should probably define a "concat_iterator" helper and use that
  // to stitch together pointee_iterators over the split tails and the
  // contiguous iterators of the partition. That would give a much nicer
  // interface here. We could then additionally expose filtered iterators for
  // split, unsplit, and unsplittable splices based on the usage patterns.
  iterator begin() const { return SI; }
  iterator end() const { return SJ; }
  /// @}

  /// Get the sequence of split slice tails.
  ///
  /// These tails are of slices which start before this partition but are
  /// split and overlap into the partition. We accumulate these while forming
  /// partitions.
  ArrayRef<Slice *> splitSliceTails() const { return SplitTails; }
};

/// An iterator over partitions of the alloca's slices.
///
/// This iterator implements the core algorithm for partitioning the alloca's
/// slices. It is a forward iterator as we don't support backtracking for
/// efficiency reasons, and re-use a single storage area to maintain the
/// current set of split slices.
///
/// It is templated on the slice iterator type to use so that it can operate
/// with either const or non-const slice iterators.
class AllocaSlices::partition_iterator
    : public iterator_facade_base<partition_iterator, std::forward_iterator_tag,
                                  Partition> {
  friend class AllocaSlices;

  /// Most of the state for walking the partitions is held in a class
  /// with a nice interface for examining them.
  Partition P;

  /// We need to keep the end of the slices to know when to stop.
  AllocaSlices::iterator SE;

  /// We also need to keep track of the maximum split end offset seen.
  /// FIXME: Do we really?
  uint64_t MaxSplitSliceEndOffset = 0;

  /// Sets the partition to be empty at given iterator, and sets the
  /// end iterator.
  partition_iterator(AllocaSlices::iterator SI, AllocaSlices::iterator SE)
      : P(SI), SE(SE) {
    // If not already at the end, advance our state to form the initial
    // partition.
    if (SI != SE)
      advance();
  }

  /// Advance the iterator to the next partition.
  ///
  /// Requires that the iterator not be at the end of the slices.
  void advance() {
    assert((P.SI != SE || !P.SplitTails.empty()) &&
           "Cannot advance past the end of the slices!");

    // Clear out any split uses which have ended.
    if (!P.SplitTails.empty()) {
      if (P.EndOffset >= MaxSplitSliceEndOffset) {
        // If we've finished all splits, this is easy.
        P.SplitTails.clear();
        MaxSplitSliceEndOffset = 0;
      } else {
        // Remove the uses which have ended in the prior partition. This
        // cannot change the max split slice end because we just checked that
        // the prior partition ended prior to that max.
        P.SplitTails.erase(llvm::remove_if(P.SplitTails,
                                           [&](Slice *S) {
                                             return S->endOffset() <=
                                                    P.EndOffset;
                                           }),
                           P.SplitTails.end());
        assert(llvm::any_of(P.SplitTails,
                            [&](Slice *S) {
                              return S->endOffset() == MaxSplitSliceEndOffset;
                            }) &&
               "Could not find the current max split slice offset!");
        assert(llvm::all_of(P.SplitTails,
                            [&](Slice *S) {
                              return S->endOffset() <= MaxSplitSliceEndOffset;
                            }) &&
               "Max split slice end offset is not actually the max!");
      }
    }

    // If P.SI is already at the end, then we've cleared the split tail and
    // now have an end iterator.
    if (P.SI == SE) {
      assert(P.SplitTails.empty() && "Failed to clear the split slices!");
      return;
    }

    // If we had a non-empty partition previously, set up the state for
    // subsequent partitions.
    if (P.SI != P.SJ) {
      // Accumulate all the splittable slices which started in the old
      // partition into the split list.
      for (Slice &S : P)
        if (S.isSplittable() && S.endOffset() > P.EndOffset) {
          P.SplitTails.push_back(&S);
          MaxSplitSliceEndOffset =
              std::max(S.endOffset(), MaxSplitSliceEndOffset);
        }

      // Start from the end of the previous partition.
      P.SI = P.SJ;

      // If P.SI is now at the end, we at most have a tail of split slices.
      if (P.SI == SE) {
        P.BeginOffset = P.EndOffset;
        P.EndOffset = MaxSplitSliceEndOffset;
        return;
      }

      // If the we have split slices and the next slice is after a gap and is
      // not splittable immediately form an empty partition for the split
      // slices up until the next slice begins.
      if (!P.SplitTails.empty() && P.SI->beginOffset() != P.EndOffset &&
          !P.SI->isSplittable()) {
        P.BeginOffset = P.EndOffset;
        P.EndOffset = P.SI->beginOffset();
        return;
      }
    }

    // OK, we need to consume new slices. Set the end offset based on the
    // current slice, and step SJ past it. The beginning offset of the
    // partition is the beginning offset of the next slice unless we have
    // pre-existing split slices that are continuing, in which case we begin
    // at the prior end offset.
    P.BeginOffset = P.SplitTails.empty() ? P.SI->beginOffset() : P.EndOffset;
    P.EndOffset = P.SI->endOffset();
    ++P.SJ;

    // There are two strategies to form a partition based on whether the
    // partition starts with an unsplittable slice or a splittable slice.
    if (!P.SI->isSplittable()) {
      // When we're forming an unsplittable region, it must always start at
      // the first slice and will extend through its end.
      assert(P.BeginOffset == P.SI->beginOffset());

      // Form a partition including all of the overlapping slices with this
      // unsplittable slice.
      while (P.SJ != SE && P.SJ->beginOffset() < P.EndOffset) {
        if (!P.SJ->isSplittable())
          P.EndOffset = std::max(P.EndOffset, P.SJ->endOffset());
        ++P.SJ;
      }

      // We have a partition across a set of overlapping unsplittable
      // partitions.
      return;
    }

    // If we're starting with a splittable slice, then we need to form
    // a synthetic partition spanning it and any other overlapping splittable
    // splices.
    assert(P.SI->isSplittable() && "Forming a splittable partition!");

    // Collect all of the overlapping splittable slices.
    while (P.SJ != SE && P.SJ->beginOffset() < P.EndOffset &&
           P.SJ->isSplittable()) {
      P.EndOffset = std::max(P.EndOffset, P.SJ->endOffset());
      ++P.SJ;
    }

    // Back upiP.EndOffset if we ended the span early when encountering an
    // unsplittable slice. This synthesizes the early end offset of
    // a partition spanning only splittable slices.
    if (P.SJ != SE && P.SJ->beginOffset() < P.EndOffset) {
      assert(!P.SJ->isSplittable());
      P.EndOffset = P.SJ->beginOffset();
    }
  }

public:
  bool operator==(const partition_iterator &RHS) const {
    assert(SE == RHS.SE &&
           "End iterators don't match between compared partition iterators!");

    // The observed positions of partitions is marked by the P.SI iterator and
    // the emptiness of the split slices. The latter is only relevant when
    // P.SI == SE, as the end iterator will additionally have an empty split
    // slices list, but the prior may have the same P.SI and a tail of split
    // slices.
    if (P.SI == RHS.P.SI && P.SplitTails.empty() == RHS.P.SplitTails.empty()) {
      assert(P.SJ == RHS.P.SJ &&
             "Same set of slices formed two different sized partitions!");
      assert(P.SplitTails.size() == RHS.P.SplitTails.size() &&
             "Same slice position with differently sized non-empty split "
             "slice tails!");
      return true;
    }
    return false;
  }

  partition_iterator &operator++() {
    advance();
    return *this;
  }

  Partition &operator*() { return P; }
};

/// A forward range over the partitions of the alloca's slices.
///
/// This accesses an iterator range over the partitions of the alloca's
/// slices. It computes these partitions on the fly based on the overlapping
/// offsets of the slices and the ability to split them. It will visit "empty"
/// partitions to cover regions of the alloca only accessed via split
/// slices.
iterator_range<AllocaSlices::partition_iterator> AllocaSlices::partitions() {
  return make_range(partition_iterator(begin(), end()),
                    partition_iterator(end(), end()));
}

static Value *foldSelectInst(SelectInst &SI) {
  // If the condition being selected on is a constant or the same value is
  // being selected between, fold the select. Yes this does (rarely) happen
  // early on.
  if (ConstantInt *CI = dyn_cast<ConstantInt>(SI.getCondition()))
    return SI.getOperand(1 + CI->isZero());
  if (SI.getOperand(1) == SI.getOperand(2))
    return SI.getOperand(1);

  return nullptr;
}

/// A helper that folds a PHI node or a select.
static Value *foldPHINodeOrSelectInst(Instruction &I) {
  if (PHINode *PN = dyn_cast<PHINode>(&I)) {
    // If PN merges together the same value, return that value.
    return PN->hasConstantValue();
  }
  return foldSelectInst(cast<SelectInst>(I));
}

/// Builder for the alloca slices.
///
/// This class builds a set of alloca slices by recursively visiting the uses
/// of an alloca and making a slice for each load and store at each offset.
class AllocaSlices::SliceBuilder : public PtrUseVisitor<SliceBuilder> {
  friend class PtrUseVisitor<SliceBuilder>;
  friend class InstVisitor<SliceBuilder>;

  using Base = PtrUseVisitor<SliceBuilder>;

  const uint64_t AllocSize;
  AllocaSlices &AS;

  SmallDenseMap<Instruction *, unsigned> MemTransferSliceMap;
  SmallDenseMap<Instruction *, uint64_t> PHIOrSelectSizes;

  /// Set to de-duplicate dead instructions found in the use walk.
  SmallPtrSet<Instruction *, 4> VisitedDeadInsts;

public:
  SliceBuilder(const DataLayout &DL, AllocaInst &AI, AllocaSlices &AS)
      : PtrUseVisitor<SliceBuilder>(DL),
        AllocSize(DL.getTypeAllocSize(AI.getAllocatedType())), AS(AS) {}

private:
  void markAsDead(Instruction &I) {
    if (VisitedDeadInsts.insert(&I).second)
      AS.DeadUsers.push_back(&I);
  }

  void insertUse(Instruction &I, const APInt &Offset, uint64_t Size,
                 bool IsSplittable = false) {
    // Completely skip uses which have a zero size or start either before or
    // past the end of the allocation.
    if (Size == 0 || Offset.uge(AllocSize)) {
      LLVM_DEBUG(dbgs() << "WARNING: Ignoring " << Size << " byte use @"
                        << Offset
                        << " which has zero size or starts outside of the "
                        << AllocSize << " byte alloca:\n"
                        << "    alloca: " << AS.AI << "\n"
                        << "       use: " << I << "\n");
      return markAsDead(I);
    }

    uint64_t BeginOffset = Offset.getZExtValue();
    uint64_t EndOffset = BeginOffset + Size;

    // Clamp the end offset to the end of the allocation. Note that this is
    // formulated to handle even the case where "BeginOffset + Size" overflows.
    // This may appear superficially to be something we could ignore entirely,
    // but that is not so! There may be widened loads or PHI-node uses where
    // some instructions are dead but not others. We can't completely ignore
    // them, and so have to record at least the information here.
    assert(AllocSize >= BeginOffset); // Established above.
    if (Size > AllocSize - BeginOffset) {
      LLVM_DEBUG(dbgs() << "WARNING: Clamping a " << Size << " byte use @"
                        << Offset << " to remain within the " << AllocSize
                        << " byte alloca:\n"
                        << "    alloca: " << AS.AI << "\n"
                        << "       use: " << I << "\n");
      EndOffset = AllocSize;
    }

    AS.Slices.push_back(Slice(BeginOffset, EndOffset, U, IsSplittable));
  }

  void visitBitCastInst(BitCastInst &BC) {
    if (BC.use_empty())
      return markAsDead(BC);

    return Base::visitBitCastInst(BC);
  }

  void visitAddrSpaceCastInst(AddrSpaceCastInst &ASC) {
    if (ASC.use_empty())
      return markAsDead(ASC);

    return Base::visitAddrSpaceCastInst(ASC);
  }

  void visitGetElementPtrInst(GetElementPtrInst &GEPI) {
    if (GEPI.use_empty())
      return markAsDead(GEPI);

    if (SROAStrictInbounds && GEPI.isInBounds()) {
      // FIXME: This is a manually un-factored variant of the basic code inside
      // of GEPs with checking of the inbounds invariant specified in the
      // langref in a very strict sense. If we ever want to enable
      // SROAStrictInbounds, this code should be factored cleanly into
      // PtrUseVisitor, but it is easier to experiment with SROAStrictInbounds
      // by writing out the code here where we have the underlying allocation
      // size readily available.
      APInt GEPOffset = Offset;
      const DataLayout &DL = GEPI.getModule()->getDataLayout();
      for (gep_type_iterator GTI = gep_type_begin(GEPI),
                             GTE = gep_type_end(GEPI);
           GTI != GTE; ++GTI) {
        ConstantInt *OpC = dyn_cast<ConstantInt>(GTI.getOperand());
        if (!OpC)
          break;

        // Handle a struct index, which adds its field offset to the pointer.
        if (StructType *STy = GTI.getStructTypeOrNull()) {
          unsigned ElementIdx = OpC->getZExtValue();
          const StructLayout *SL = DL.getStructLayout(STy);
          GEPOffset +=
              APInt(Offset.getBitWidth(), SL->getElementOffset(ElementIdx));
        } else {
          // For array or vector indices, scale the index by the size of the
          // type.
          APInt Index = OpC->getValue().sextOrTrunc(Offset.getBitWidth());
          GEPOffset += Index * APInt(Offset.getBitWidth(),
                                     DL.getTypeAllocSize(GTI.getIndexedType()));
        }

        // If this index has computed an intermediate pointer which is not
        // inbounds, then the result of the GEP is a poison value and we can
        // delete it and all uses.
        if (GEPOffset.ugt(AllocSize))
          return markAsDead(GEPI);
      }
    }

    return Base::visitGetElementPtrInst(GEPI);
  }

  void handleLoadOrStore(Type *Ty, Instruction &I, const APInt &Offset,
                         uint64_t Size, bool IsVolatile) {
    // We allow splitting of non-volatile loads and stores where the type is an
    // integer type. These may be used to implement 'memcpy' or other "transfer
    // of bits" patterns.
    bool IsSplittable = Ty->isIntegerTy() && !IsVolatile;

    insertUse(I, Offset, Size, IsSplittable);
  }

  void visitLoadInst(LoadInst &LI) {
    assert((!LI.isSimple() || LI.getType()->isSingleValueType()) &&
           "All simple FCA loads should have been pre-split");

    if (!IsOffsetKnown)
      return PI.setAborted(&LI);

    if (LI.isVolatile() &&
        LI.getPointerAddressSpace() != DL.getAllocaAddrSpace())
      return PI.setAborted(&LI);

    uint64_t Size = DL.getTypeStoreSize(LI.getType());
    return handleLoadOrStore(LI.getType(), LI, Offset, Size, LI.isVolatile());
  }

  void visitStoreInst(StoreInst &SI) {
    Value *ValOp = SI.getValueOperand();
    if (ValOp == *U)
      return PI.setEscapedAndAborted(&SI);
    if (!IsOffsetKnown)
      return PI.setAborted(&SI);

    if (SI.isVolatile() &&
        SI.getPointerAddressSpace() != DL.getAllocaAddrSpace())
      return PI.setAborted(&SI);

    uint64_t Size = DL.getTypeStoreSize(ValOp->getType());

    // If this memory access can be shown to *statically* extend outside the
    // bounds of the allocation, it's behavior is undefined, so simply
    // ignore it. Note that this is more strict than the generic clamping
    // behavior of insertUse. We also try to handle cases which might run the
    // risk of overflow.
    // FIXME: We should instead consider the pointer to have escaped if this
    // function is being instrumented for addressing bugs or race conditions.
    if (Size > AllocSize || Offset.ugt(AllocSize - Size)) {
      LLVM_DEBUG(dbgs() << "WARNING: Ignoring " << Size << " byte store @"
                        << Offset << " which extends past the end of the "
                        << AllocSize << " byte alloca:\n"
                        << "    alloca: " << AS.AI << "\n"
                        << "       use: " << SI << "\n");
      return markAsDead(SI);
    }

    assert((!SI.isSimple() || ValOp->getType()->isSingleValueType()) &&
           "All simple FCA stores should have been pre-split");
    handleLoadOrStore(ValOp->getType(), SI, Offset, Size, SI.isVolatile());
  }

  void visitMemSetInst(MemSetInst &II) {
    assert(II.getRawDest() == *U && "Pointer use is not the destination?");
    ConstantInt *Length = dyn_cast<ConstantInt>(II.getLength());
    if ((Length && Length->getValue() == 0) ||
        (IsOffsetKnown && Offset.uge(AllocSize)))
      // Zero-length mem transfer intrinsics can be ignored entirely.
      return markAsDead(II);

    if (!IsOffsetKnown)
      return PI.setAborted(&II);

    // Don't replace this with a store with a different address space.  TODO:
    // Use a store with the casted new alloca?
    if (II.isVolatile() && II.getDestAddressSpace() != DL.getAllocaAddrSpace())
      return PI.setAborted(&II);

    insertUse(II, Offset, Length ? Length->getLimitedValue()
                                 : AllocSize - Offset.getLimitedValue(),
              (bool)Length);
  }

  void visitMemTransferInst(MemTransferInst &II) {
    ConstantInt *Length = dyn_cast<ConstantInt>(II.getLength());
    if (Length && Length->getValue() == 0)
      // Zero-length mem transfer intrinsics can be ignored entirely.
      return markAsDead(II);

    // Because we can visit these intrinsics twice, also check to see if the
    // first time marked this instruction as dead. If so, skip it.
    if (VisitedDeadInsts.count(&II))
      return;

    if (!IsOffsetKnown)
      return PI.setAborted(&II);

    // Don't replace this with a load/store with a different address space.
    // TODO: Use a store with the casted new alloca?
    if (II.isVolatile() &&
        (II.getDestAddressSpace() != DL.getAllocaAddrSpace() ||
         II.getSourceAddressSpace() != DL.getAllocaAddrSpace()))
      return PI.setAborted(&II);

    // This side of the transfer is completely out-of-bounds, and so we can
    // nuke the entire transfer. However, we also need to nuke the other side
    // if already added to our partitions.
    // FIXME: Yet another place we really should bypass this when
    // instrumenting for ASan.
    if (Offset.uge(AllocSize)) {
      SmallDenseMap<Instruction *, unsigned>::iterator MTPI =
          MemTransferSliceMap.find(&II);
      if (MTPI != MemTransferSliceMap.end())
        AS.Slices[MTPI->second].kill();
      return markAsDead(II);
    }

    uint64_t RawOffset = Offset.getLimitedValue();
    uint64_t Size = Length ? Length->getLimitedValue() : AllocSize - RawOffset;

    // Check for the special case where the same exact value is used for both
    // source and dest.
    if (*U == II.getRawDest() && *U == II.getRawSource()) {
      // For non-volatile transfers this is a no-op.
      if (!II.isVolatile())
        return markAsDead(II);

      return insertUse(II, Offset, Size, /*IsSplittable=*/false);
    }

    // If we have seen both source and destination for a mem transfer, then
    // they both point to the same alloca.
    bool Inserted;
    SmallDenseMap<Instruction *, unsigned>::iterator MTPI;
    std::tie(MTPI, Inserted) =
        MemTransferSliceMap.insert(std::make_pair(&II, AS.Slices.size()));
    unsigned PrevIdx = MTPI->second;
    if (!Inserted) {
      Slice &PrevP = AS.Slices[PrevIdx];

      // Check if the begin offsets match and this is a non-volatile transfer.
      // In that case, we can completely elide the transfer.
      if (!II.isVolatile() && PrevP.beginOffset() == RawOffset) {
        PrevP.kill();
        return markAsDead(II);
      }

      // Otherwise we have an offset transfer within the same alloca. We can't
      // split those.
      PrevP.makeUnsplittable();
    }

    // Insert the use now that we've fixed up the splittable nature.
    insertUse(II, Offset, Size, /*IsSplittable=*/Inserted && Length);

    // Check that we ended up with a valid index in the map.
    assert(AS.Slices[PrevIdx].getUse()->getUser() == &II &&
           "Map index doesn't point back to a slice with this user.");
  }

  // Disable SRoA for any intrinsics except for lifetime invariants and     //INTEL
  // var.annotation intrinsics with register attribute set.                 //INTEL
  // FIXME: What about debug intrinsics? This matches old behavior, but
  // doesn't make sense.
  void visitIntrinsicInst(IntrinsicInst &II) {
    if (!IsOffsetKnown)
      return PI.setAborted(&II);

    if (auto *VAI = dyn_cast<VarAnnotIntrinsic>(&II))   //INTEL
      if (VAI->hasRegisterAttributeSet())               //INTEL
        return;                                         //INTEL

    if (II.isLifetimeStartOrEnd()) {
      ConstantInt *Length = cast<ConstantInt>(II.getArgOperand(0));
      uint64_t Size = std::min(AllocSize - Offset.getLimitedValue(),
                               Length->getLimitedValue());
      insertUse(II, Offset, Size, true);
      return;
    }

    Base::visitIntrinsicInst(II);
  }

  Instruction *hasUnsafePHIOrSelectUse(Instruction *Root, uint64_t &Size) {
    // We consider any PHI or select that results in a direct load or store of
    // the same offset to be a viable use for slicing purposes. These uses
    // are considered unsplittable and the size is the maximum loaded or stored
    // size.
    SmallPtrSet<Instruction *, 4> Visited;
    SmallVector<std::pair<Instruction *, Instruction *>, 4> Uses;
    Visited.insert(Root);
    Uses.push_back(std::make_pair(cast<Instruction>(*U), Root));
    const DataLayout &DL = Root->getModule()->getDataLayout();
    // If there are no loads or stores, the access is dead. We mark that as
    // a size zero access.
    Size = 0;
    do {
      Instruction *I, *UsedI;
      std::tie(UsedI, I) = Uses.pop_back_val();

      if (LoadInst *LI = dyn_cast<LoadInst>(I)) {
        Size = std::max(Size, DL.getTypeStoreSize(LI->getType()));
        continue;
      }
      if (StoreInst *SI = dyn_cast<StoreInst>(I)) {
        Value *Op = SI->getOperand(0);
        if (Op == UsedI)
          return SI;
        Size = std::max(Size, DL.getTypeStoreSize(Op->getType()));
        continue;
      }

      if (GetElementPtrInst *GEP = dyn_cast<GetElementPtrInst>(I)) {
        if (!GEP->hasAllZeroIndices())
          return GEP;
      } else if (!isa<BitCastInst>(I) && !isa<PHINode>(I) &&
                 !isa<SelectInst>(I) && !isa<AddrSpaceCastInst>(I)) {
        return I;
      }

      for (User *U : I->users())
        if (Visited.insert(cast<Instruction>(U)).second)
          Uses.push_back(std::make_pair(I, cast<Instruction>(U)));
    } while (!Uses.empty());

    return nullptr;
  }

  void visitPHINodeOrSelectInst(Instruction &I) {
    assert(isa<PHINode>(I) || isa<SelectInst>(I));
    if (I.use_empty())
      return markAsDead(I);

    // TODO: We could use SimplifyInstruction here to fold PHINodes and
    // SelectInsts. However, doing so requires to change the current
    // dead-operand-tracking mechanism. For instance, suppose neither loading
    // from %U nor %other traps. Then "load (select undef, %U, %other)" does not
    // trap either.  However, if we simply replace %U with undef using the
    // current dead-operand-tracking mechanism, "load (select undef, undef,
    // %other)" may trap because the select may return the first operand
    // "undef".
    if (Value *Result = foldPHINodeOrSelectInst(I)) {
      if (Result == *U)
        // If the result of the constant fold will be the pointer, recurse
        // through the PHI/select as if we had RAUW'ed it.
        enqueueUsers(I);
      else
        // Otherwise the operand to the PHI/select is dead, and we can replace
        // it with undef.
        AS.DeadOperands.push_back(U);

      return;
    }

    if (!IsOffsetKnown)
      return PI.setAborted(&I);

    // See if we already have computed info on this node.
    uint64_t &Size = PHIOrSelectSizes[&I];
    if (!Size) {
      // This is a new PHI/Select, check for an unsafe use of it.
      if (Instruction *UnsafeI = hasUnsafePHIOrSelectUse(&I, Size))
        return PI.setAborted(UnsafeI);
    }

    // For PHI and select operands outside the alloca, we can't nuke the entire
    // phi or select -- the other side might still be relevant, so we special
    // case them here and use a separate structure to track the operands
    // themselves which should be replaced with undef.
    // FIXME: This should instead be escaped in the event we're instrumenting
    // for address sanitization.
    if (Offset.uge(AllocSize)) {
      AS.DeadOperands.push_back(U);
      return;
    }

    insertUse(I, Offset, Size);
  }

  void visitPHINode(PHINode &PN) { visitPHINodeOrSelectInst(PN); }

  void visitSelectInst(SelectInst &SI) { visitPHINodeOrSelectInst(SI); }

  /// Disable SROA entirely if there are unhandled users of the alloca.
  void visitInstruction(Instruction &I) { PI.setAborted(&I); }
};

AllocaSlices::AllocaSlices(const DataLayout &DL, AllocaInst &AI)
    :
#if !defined(NDEBUG) || defined(LLVM_ENABLE_DUMP)
      AI(AI),
#endif
      PointerEscapingInstr(nullptr) {
  SliceBuilder PB(DL, AI, *this);
  SliceBuilder::PtrInfo PtrI = PB.visitPtr(AI);
  if (PtrI.isEscaped() || PtrI.isAborted()) {
    // FIXME: We should sink the escape vs. abort info into the caller nicely,
    // possibly by just storing the PtrInfo in the AllocaSlices.
    PointerEscapingInstr = PtrI.getEscapingInst() ? PtrI.getEscapingInst()
                                                  : PtrI.getAbortingInst();
    assert(PointerEscapingInstr && "Did not track a bad instruction");
    return;
  }

  Slices.erase(
      llvm::remove_if(Slices, [](const Slice &S) { return S.isDead(); }),
      Slices.end());

#ifndef NDEBUG
  if (SROARandomShuffleSlices) {
    std::mt19937 MT(static_cast<unsigned>(
        std::chrono::system_clock::now().time_since_epoch().count()));
    std::shuffle(Slices.begin(), Slices.end(), MT);
  }
#endif

  // Sort the uses. This arranges for the offsets to be in ascending order,
  // and the sizes to be in descending order.
  llvm::sort(Slices);
}

#if !defined(NDEBUG) || defined(LLVM_ENABLE_DUMP)

void AllocaSlices::print(raw_ostream &OS, const_iterator I,
                         StringRef Indent) const {
  printSlice(OS, I, Indent);
  OS << "\n";
  printUse(OS, I, Indent);
}

void AllocaSlices::printSlice(raw_ostream &OS, const_iterator I,
                              StringRef Indent) const {
  OS << Indent << "[" << I->beginOffset() << "," << I->endOffset() << ")"
     << " slice #" << (I - begin())
     << (I->isSplittable() ? " (splittable)" : "");
}

void AllocaSlices::printUse(raw_ostream &OS, const_iterator I,
                            StringRef Indent) const {
  OS << Indent << "  used by: " << *I->getUse()->getUser() << "\n";
}

void AllocaSlices::print(raw_ostream &OS) const {
  if (PointerEscapingInstr) {
    OS << "Can't analyze slices for alloca: " << AI << "\n"
       << "  A pointer to this alloca escaped by:\n"
       << "  " << *PointerEscapingInstr << "\n";
    return;
  }

  OS << "Slices of alloca: " << AI << "\n";
  for (const_iterator I = begin(), E = end(); I != E; ++I)
    print(OS, I);
}

LLVM_DUMP_METHOD void AllocaSlices::dump(const_iterator I) const {
  print(dbgs(), I);
}
LLVM_DUMP_METHOD void AllocaSlices::dump() const { print(dbgs()); }

#endif // !defined(NDEBUG) || defined(LLVM_ENABLE_DUMP)

/// Walk the range of a partitioning looking for a common type to cover this
/// sequence of slices.
static Type *findCommonType(AllocaSlices::const_iterator B,
                            AllocaSlices::const_iterator E,
                            uint64_t EndOffset) {
  Type *Ty = nullptr;
  bool TyIsCommon = true;
  IntegerType *ITy = nullptr;

  // Note that we need to look at *every* alloca slice's Use to ensure we
  // always get consistent results regardless of the order of slices.
  for (AllocaSlices::const_iterator I = B; I != E; ++I) {
    Use *U = I->getUse();
    if (isa<IntrinsicInst>(*U->getUser()))
      continue;
    if (I->beginOffset() != B->beginOffset() || I->endOffset() != EndOffset)
      continue;

    Type *UserTy = nullptr;
    if (LoadInst *LI = dyn_cast<LoadInst>(U->getUser())) {
      UserTy = LI->getType();
    } else if (StoreInst *SI = dyn_cast<StoreInst>(U->getUser())) {
      UserTy = SI->getValueOperand()->getType();
    }

    if (IntegerType *UserITy = dyn_cast_or_null<IntegerType>(UserTy)) {
      // If the type is larger than the partition, skip it. We only encounter
      // this for split integer operations where we want to use the type of the
      // entity causing the split. Also skip if the type is not a byte width
      // multiple.
      if (UserITy->getBitWidth() % 8 != 0 ||
          UserITy->getBitWidth() / 8 > (EndOffset - B->beginOffset()))
        continue;

      // Track the largest bitwidth integer type used in this way in case there
      // is no common type.
      if (!ITy || ITy->getBitWidth() < UserITy->getBitWidth())
        ITy = UserITy;
    }

    // To avoid depending on the order of slices, Ty and TyIsCommon must not
    // depend on types skipped above.
    if (!UserTy || (Ty && Ty != UserTy))
      TyIsCommon = false; // Give up on anything but an iN type.
    else
      Ty = UserTy;
  }

  return TyIsCommon ? Ty : ITy;
}

#if INTEL_CUSTOMIZATION
/// \brief Returns true if \p Inst is live at \p PN. Here 'Inst' can either
/// be a load or a load following a GEP with all zero indices.
/// It finds Inst alive if:
///  - Inst and PN are in the same block
///  - And, there are no stores between PN and Inst.
static bool isLiveAtPHI(const Instruction * Inst,
                        const PHINode &PN,
                        unsigned &MaxAlign) {
  if (!Inst || Inst->getParent() != PN.getParent())
    return false;

  // For now, we only allow loads in the same block as the PHI.  This is
  // a common case that happens when instcombine merges two loads through
  // a PHI.
  // TODO: Allow stores.
  switch(Inst->getOpcode()) {
  case Instruction::Load: {
    const LoadInst * LI = cast<LoadInst>(Inst);
    if (!LI || !LI->isSimple())
      return false;

    // Ensure that there are no instructions between the PHI and the load that
    // could store.
    for (BasicBlock::const_iterator BBI(PN); &*BBI != LI; ++BBI)
      if (BBI->mayWriteToMemory())
        return false;

    MaxAlign = std::max(MaxAlign, LI->getAlignment());

    return true;
  }
  case Instruction::GetElementPtr: {
    bool HasUser = false;
    const GetElementPtrInst * GEP = cast<GetElementPtrInst>(Inst);

    // TODO: Support any indices
    if (!GEP->hasAllZeroIndices())
      return false;

    for (const auto *U : GEP->users()) {
      if (!isLiveAtPHI(dyn_cast<Instruction>(U), PN, MaxAlign))
        return false;

      HasUser = true;
    }

    return HasUser;
  }
  }

  return false;
}
#endif // INTEL_CUSTOMIZATION


/// PHI instructions that use an alloca and are subsequently loaded can be
/// rewritten to load both input pointers in the pred blocks and then PHI the
/// results, allowing the load of the alloca to be promoted.
/// From this:
///   %P2 = phi [i32* %Alloca, i32* %Other]
///   %V = load i32* %P2
/// to:
///   %V1 = load i32* %Alloca      -> will be mem2reg'd
///   ...
///   %V2 = load i32* %Other
///   ...
///   %V = phi [i32 %V1, i32 %V2]
///
/// We can do this to a select if its only uses are loads and if the operands
/// to the select can be loaded unconditionally.
///
/// FIXME: This should be hoisted into a generic utility, likely in
/// Transforms/Util/Local.h
static bool isSafePHIToSpeculate(PHINode &PN) {
<<<<<<< HEAD
#if INTEL_CUSTOMIZATION
=======
  const DataLayout &DL = PN.getModule()->getDataLayout();

>>>>>>> 11512e74
  // For now, we can only do this promotion if the load is in the same block
  // as the PHI, and if there are no stores between the phi and load.
  unsigned MaxAlign = 0;
<<<<<<< HEAD
  bool HasLoad = false;
=======
  uint64_t APWidth = DL.getIndexTypeSizeInBits(PN.getType());
  APInt MaxSize(APWidth, 0);
  bool HaveLoad = false;
  for (User *U : PN.users()) {
    LoadInst *LI = dyn_cast<LoadInst>(U);
    if (!LI || !LI->isSimple())
      return false;
>>>>>>> 11512e74

  for (const auto *U : PN.users()) {
    // It is very common to have loads following GEPs. This code supports those
    // cases (one such example can be found in intel-phi-gep.ll).
    // It also supports recursive traversal of phi users.

    if (!isLiveAtPHI(dyn_cast<Instruction>(U), PN, MaxAlign))
      return false;

<<<<<<< HEAD
    HasLoad = true;
=======
    uint64_t Size = DL.getTypeStoreSizeInBits(LI->getType());
    MaxAlign = std::max(MaxAlign, LI->getAlignment());
    MaxSize = MaxSize.ult(Size) ? APInt(APWidth, Size) : MaxSize;
    HaveLoad = true;
>>>>>>> 11512e74
  }

  if (!HasLoad)
    return false;
#endif // INTEL_CUSTOMIZATION

  // We can only transform this if it is safe to push the loads into the
  // predecessor blocks. The only thing to watch out for is that we can't put
  // a possibly trapping load in the predecessor if it is a critical edge.
  for (unsigned Idx = 0, Num = PN.getNumIncomingValues(); Idx != Num; ++Idx) {
    Instruction *TI = PN.getIncomingBlock(Idx)->getTerminator();
    Value *InVal = PN.getIncomingValue(Idx);

    // If the value is produced by the terminator of the predecessor (an
    // invoke) or it has side-effects, there is no valid place to put a load
    // in the predecessor.
    if (TI == InVal || TI->mayHaveSideEffects())
      return false;

    // If the predecessor has a single successor, then the edge isn't
    // critical.
    if (TI->getNumSuccessors() == 1)
      continue;

    // If this pointer is always safe to load, or if we can prove that there
    // is already a load in the block, then we can move the load to the pred
    // block.
    if (isSafeToLoadUnconditionally(InVal, MaxAlign, MaxSize, DL, TI))
      continue;

    return false;
  }

  return true;
}

#if INTEL_CUSTOMIZATION
/// \brief This updates the users of Inst with NewInst if Inst is a load.
/// It also looks for GEPs along the way and traverses its users to
/// get to the final load instruction.
static void updateLoadUsers(Instruction *Inst, Instruction *NewInst) {
  switch(Inst->getOpcode()) {
  case Instruction::Load: {
    Inst->replaceAllUsesWith(NewInst);
    Inst->eraseFromParent();
    break;
  }
  case Instruction::GetElementPtr: {
    while (!Inst->use_empty())
      updateLoadUsers(cast<Instruction>(Inst->user_back()), NewInst);

    Inst->eraseFromParent();
    break;
  }
  default:
    llvm_unreachable("Unexpected Instruction!!!");
  }
}

/// \brief Update \p Inst's load users with \p NewInst. If Inst happens to be
/// a GEP, iterate through its users untill loads are met; return the GEPs.
static void injectGEPsLoads(IRBuilderTy &IRB, Instruction *Inst, Value *Ptr,
                            SmallPtrSet<LoadInst *, 4> &NewLoads) {
  switch(Inst->getOpcode()) {
  case Instruction::Load: {
    LoadInst *NewLoad = IRB.CreateLoad(Ptr);
    NewLoads.insert(NewLoad);
    break;
  }
  case Instruction::GetElementPtr: {
    GetElementPtrInst *GEP = cast<GetElementPtrInst>(Inst);
    assert(GEP->hasAllZeroIndices() && "Expected all zero indices!!!");

    SmallVector<Value*, 8> IdxList(GEP->idx_begin(), GEP->idx_end());
    Value *NewGEP = GEP->isInBounds()
          ? IRB.CreateInBoundsGEP(Ptr, IdxList)
          : IRB.CreateGEP(Ptr, IdxList);

    for (auto *U : Inst->users())
      injectGEPsLoads(IRB, cast<Instruction>(U), NewGEP, NewLoads);

    break;
  }
  default:
    llvm_unreachable("Unexpected Instruction!!!");
  }
}

/// speculatePHINodeLoads was significantly modified to support GEP in-between loads and PHIs.
/// Not every line was changed, but the entire routine is under
/// INTEL_CUSTOMIZATION, because any community changes to this routine will need
/// to be manually merged.
static void speculatePHINodeLoads(PHINode &PN) {
  LLVM_DEBUG(dbgs() << "    original: " << PN << "\n");

  // Get the AA tags and alignment to use from one of the loads.  It doesn't
  // matter which one we get and if any differ.
  Instruction *I = &PN;
  // Since there could be GEPs in between load and PN, keep iterating through
  // the users until a load instruction is found.
  while (!isa<LoadInst>(I))
    I = cast<Instruction>(I->user_back());

  LoadInst *SomeLoad = cast<LoadInst>(I);
  Type *LoadTy = SomeLoad->getType();
  IRBuilderTy PHIBuilder(&PN);
  PHINode *NewPN = PHIBuilder.CreatePHI(LoadTy, PN.getNumIncomingValues(),
                                        PN.getName() + ".sroa.speculated");

  // Get the AA tags and alignment to use from one of the loads.  It doesn't
  // matter which one we get and if any differ.
  AAMDNodes AATags;
  SomeLoad->getAAMetadata(AATags);
  unsigned Align = SomeLoad->getAlignment();

  // Inject loads/GEP-loads into all of the pred blocks.
  DenseMap<BasicBlock*, Value*> InjectedLoads;
  for (unsigned Idx = 0, Num = PN.getNumIncomingValues(); Idx != Num; ++Idx) {
    BasicBlock *Pred = PN.getIncomingBlock(Idx);
    Value *InVal = PN.getIncomingValue(Idx);

    // A PHI node is allowed to have multiple (duplicated) entries for the same
    // basic block, as long as the value is the same. So if we already injected
    // a load in the predecessor, then we should reuse the same load for all
    // duplicated entries.
    if (Value* V = InjectedLoads.lookup(Pred)) {
      NewPN->addIncoming(V, Pred);
      continue;
    }

    Instruction *TI = Pred->getTerminator();
    IRBuilderTy PredBuilder(TI);

    SmallPtrSet<LoadInst *, 4> NewLoads;
    injectGEPsLoads(PredBuilder, cast<Instruction>(PN.user_back()), InVal, NewLoads);
    for (auto *NewLoad : NewLoads) {
      ++NumLoadsSpeculated;
      NewLoad->setAlignment(Align);
      if (AATags)
        NewLoad->setAAMetadata(AATags);
      InjectedLoads[Pred] = NewLoad;
      NewPN->addIncoming(NewLoad, Pred);
    }

    NewLoads.clear();
  }

  // Rewrite all loads/loads-following-GEPs of the PN to use the new PHI.
  while (!PN.use_empty())
    updateLoadUsers(cast<Instruction>(PN.user_back()), NewPN);

  LLVM_DEBUG(dbgs() << "          speculated to: " << *NewPN << "\n");
  PN.eraseFromParent();
}
#endif // INTEL_CUSTOMIZATION


/// Select instructions that use an alloca and are subsequently loaded can be
/// rewritten to load both input pointers and then select between the result,
/// allowing the load of the alloca to be promoted.
/// From this:
///   %P2 = select i1 %cond, i32* %Alloca, i32* %Other
///   %V = load i32* %P2
/// to:
///   %V1 = load i32* %Alloca      -> will be mem2reg'd
///   %V2 = load i32* %Other
///   %V = select i1 %cond, i32 %V1, i32 %V2
///
/// We can do this to a select if its only uses are loads and if the operand
/// to the select can be loaded unconditionally.
static bool isSafeSelectToSpeculate(SelectInst &SI) {
  Value *TValue = SI.getTrueValue();
  Value *FValue = SI.getFalseValue();
  const DataLayout &DL = SI.getModule()->getDataLayout();

  for (User *U : SI.users()) {
#if INTEL_CUSTOMIZATION
    /// Due to a normalization applied by InstructionCombining, loads
    /// of floating point elements may first be bitcast to i32 types,
    /// and then loaded. In that case, rewriting the SelectInst to choose
    /// between 2 BitCastInst values, instead of performing the BitCastInst
    /// on the result of the SelectInst can enable the 'load' to be
    /// recognized by the SROA conversions.
    ///
    /// This code is to recognize the pattern:
    ///   %A = alloca float, align 4
    ///   %1 = select i1 %cmp1, float* %A, float* %0
    ///   %2 = bitcast float* %1 to i32*
    ///   %3 = load i32, i32* %2
    ///
    /// When recognized, it can transform into:
    ///   %A = alloca float, align 4
    ///   %1.bc.true = bitcast float* %A to i32*
    ///   %1.bc.false = bitcast float* %0 to i32*
    ///   %1 = select i1 %cmp1, i32* %1.bc.true, i32* %%1.bc.false
    ///   %3 = load i32, i32* %1
    ///
    /// The rest of SROA can then trace the uses of %A, to determine whether
    /// to eliminate the alloca.
    ///
    if (BitCastInst *BCI = dyn_cast<BitCastInst>(U)) {
      for (User *BCI_U : BCI->users()) {
        /// We only need to check that the bitcast feeds a 'load'
        /// instruction. Since the 'load' is being done unconditionally
        /// already, there is no need to check for whether it a safe to
        /// load unconditionally.
        if (!isa<LoadInst>(BCI_U))
          return false;
      }
      continue;
    }
#endif // INTEL_CUSTOMIZATION

    LoadInst *LI = dyn_cast<LoadInst>(U);
    if (!LI || !LI->isSimple())
      return false;

    // Both operands to the select need to be dereferenceable, either
    // absolutely (e.g. allocas) or at this point because we can see other
    // accesses to it.
    if (!isSafeToLoadUnconditionally(TValue, LI->getType(), LI->getAlignment(),
                                     DL, LI))
      return false;
    if (!isSafeToLoadUnconditionally(FValue, LI->getType(), LI->getAlignment(),
                                     DL, LI))
      return false;
  }

  return true;
}

static void speculateSelectInstLoads(SelectInst &SI) {
  LLVM_DEBUG(dbgs() << "    original: " << SI << "\n");

  IRBuilderTy IRB(&SI);
  Value *TV = SI.getTrueValue();
  Value *FV = SI.getFalseValue();
  // Replace the loads of the select with a select of two loads.
  while (!SI.use_empty()) {
#if INTEL_CUSTOMIZATION
    if (BitCastInst *BCI = dyn_cast<BitCastInst>(SI.user_back())) {
      /// Replace the BitCastInst use of the SelectInst result
      /// with a SelectInst that chooses between two BitCastInst
      /// instructions.
      IRB.SetInsertPoint(BCI);
      Value *BT = IRB.CreateBitCast(TV, BCI->getDestTy(),
          BCI->getName() + ".sroa.speculate.bc.true");
      Value *BF = IRB.CreateBitCast(FV, BCI->getDestTy(),
          BCI->getName() + ".sroa.speculate.bc.false");
      Value *V = IRB.CreateSelect(SI.getCondition(), BT, BF,
          BCI->getName() + ".sroa.speculated");

      BCI->replaceAllUsesWith(V);
      BCI->eraseFromParent();
      continue;
    }
#endif // INTEL_CUSTOMIZATION
    LoadInst *LI = cast<LoadInst>(SI.user_back());
    assert(LI->isSimple() && "We only speculate simple loads");

    IRB.SetInsertPoint(LI);
    LoadInst *TL = IRB.CreateLoad(LI->getType(), TV,
                                  LI->getName() + ".sroa.speculate.load.true");
    LoadInst *FL = IRB.CreateLoad(LI->getType(), FV,
                                  LI->getName() + ".sroa.speculate.load.false");
    NumLoadsSpeculated += 2;

    // Transfer alignment and AA info if present.
    TL->setAlignment(LI->getAlignment());
    FL->setAlignment(LI->getAlignment());

    AAMDNodes Tags;
    LI->getAAMetadata(Tags);
    if (Tags) {
      TL->setAAMetadata(Tags);
      FL->setAAMetadata(Tags);
    }

    Value *V = IRB.CreateSelect(SI.getCondition(), TL, FL,
                                LI->getName() + ".sroa.speculated");

    LLVM_DEBUG(dbgs() << "          speculated to: " << *V << "\n");
    LI->replaceAllUsesWith(V);
    LI->eraseFromParent();
  }
  SI.eraseFromParent();
}

/// Build a GEP out of a base pointer and indices.
///
/// This will return the BasePtr if that is valid, or build a new GEP
/// instruction using the IRBuilder if GEP-ing is needed.
static Value *buildGEP(IRBuilderTy &IRB, Value *BasePtr,
                       SmallVectorImpl<Value *> &Indices, Twine NamePrefix) {
  if (Indices.empty())
    return BasePtr;

  // A single zero index is a no-op, so check for this and avoid building a GEP
  // in that case.
  if (Indices.size() == 1 && cast<ConstantInt>(Indices.back())->isZero())
    return BasePtr;

  return IRB.CreateInBoundsGEP(BasePtr->getType()->getPointerElementType(),
                               BasePtr, Indices, NamePrefix + "sroa_idx");
}

/// Get a natural GEP off of the BasePtr walking through Ty toward
/// TargetTy without changing the offset of the pointer.
///
/// This routine assumes we've already established a properly offset GEP with
/// Indices, and arrived at the Ty type. The goal is to continue to GEP with
/// zero-indices down through type layers until we find one the same as
/// TargetTy. If we can't find one with the same type, we at least try to use
/// one with the same size. If none of that works, we just produce the GEP as
/// indicated by Indices to have the correct offset.
static Value *getNaturalGEPWithType(IRBuilderTy &IRB, const DataLayout &DL,
                                    Value *BasePtr, Type *Ty, Type *TargetTy,
                                    SmallVectorImpl<Value *> &Indices,
                                    Twine NamePrefix) {
  if (Ty == TargetTy)
    return buildGEP(IRB, BasePtr, Indices, NamePrefix);

  // Offset size to use for the indices.
  unsigned OffsetSize = DL.getIndexTypeSizeInBits(BasePtr->getType());

  // See if we can descend into a struct and locate a field with the correct
  // type.
  unsigned NumLayers = 0;
  Type *ElementTy = Ty;
  do {
    if (ElementTy->isPointerTy())
      break;

    if (ArrayType *ArrayTy = dyn_cast<ArrayType>(ElementTy)) {
      ElementTy = ArrayTy->getElementType();
      Indices.push_back(IRB.getIntN(OffsetSize, 0));
    } else if (VectorType *VectorTy = dyn_cast<VectorType>(ElementTy)) {
      ElementTy = VectorTy->getElementType();
      Indices.push_back(IRB.getInt32(0));
    } else if (StructType *STy = dyn_cast<StructType>(ElementTy)) {
      if (STy->element_begin() == STy->element_end())
        break; // Nothing left to descend into.
      ElementTy = *STy->element_begin();
      Indices.push_back(IRB.getInt32(0));
    } else {
      break;
    }
    ++NumLayers;
  } while (ElementTy != TargetTy);
  if (ElementTy != TargetTy)
    Indices.erase(Indices.end() - NumLayers, Indices.end());

  return buildGEP(IRB, BasePtr, Indices, NamePrefix);
}

/// Recursively compute indices for a natural GEP.
///
/// This is the recursive step for getNaturalGEPWithOffset that walks down the
/// element types adding appropriate indices for the GEP.
static Value *getNaturalGEPRecursively(IRBuilderTy &IRB, const DataLayout &DL,
                                       Value *Ptr, Type *Ty, APInt &Offset,
                                       Type *TargetTy,
                                       SmallVectorImpl<Value *> &Indices,
                                       Twine NamePrefix) {
  if (Offset == 0)
    return getNaturalGEPWithType(IRB, DL, Ptr, Ty, TargetTy, Indices,
                                 NamePrefix);

  // We can't recurse through pointer types.
  if (Ty->isPointerTy())
    return nullptr;

  // We try to analyze GEPs over vectors here, but note that these GEPs are
  // extremely poorly defined currently. The long-term goal is to remove GEPing
  // over a vector from the IR completely.
  if (VectorType *VecTy = dyn_cast<VectorType>(Ty)) {
    unsigned ElementSizeInBits = DL.getTypeSizeInBits(VecTy->getScalarType());
    if (ElementSizeInBits % 8 != 0) {
      // GEPs over non-multiple of 8 size vector elements are invalid.
      return nullptr;
    }
    APInt ElementSize(Offset.getBitWidth(), ElementSizeInBits / 8);
    APInt NumSkippedElements = Offset.sdiv(ElementSize);
    if (NumSkippedElements.ugt(VecTy->getNumElements()))
      return nullptr;
    Offset -= NumSkippedElements * ElementSize;
    Indices.push_back(IRB.getInt(NumSkippedElements));
    return getNaturalGEPRecursively(IRB, DL, Ptr, VecTy->getElementType(),
                                    Offset, TargetTy, Indices, NamePrefix);
  }

  if (ArrayType *ArrTy = dyn_cast<ArrayType>(Ty)) {
    Type *ElementTy = ArrTy->getElementType();
    APInt ElementSize(Offset.getBitWidth(), DL.getTypeAllocSize(ElementTy));
    APInt NumSkippedElements = Offset.sdiv(ElementSize);
    if (NumSkippedElements.ugt(ArrTy->getNumElements()))
      return nullptr;

    Offset -= NumSkippedElements * ElementSize;
    Indices.push_back(IRB.getInt(NumSkippedElements));
    return getNaturalGEPRecursively(IRB, DL, Ptr, ElementTy, Offset, TargetTy,
                                    Indices, NamePrefix);
  }

  StructType *STy = dyn_cast<StructType>(Ty);
  if (!STy)
    return nullptr;

  const StructLayout *SL = DL.getStructLayout(STy);
  uint64_t StructOffset = Offset.getZExtValue();
  if (StructOffset >= SL->getSizeInBytes())
    return nullptr;
  unsigned Index = SL->getElementContainingOffset(StructOffset);
  Offset -= APInt(Offset.getBitWidth(), SL->getElementOffset(Index));
  Type *ElementTy = STy->getElementType(Index);
  if (Offset.uge(DL.getTypeAllocSize(ElementTy)))
    return nullptr; // The offset points into alignment padding.

  Indices.push_back(IRB.getInt32(Index));
  return getNaturalGEPRecursively(IRB, DL, Ptr, ElementTy, Offset, TargetTy,
                                  Indices, NamePrefix);
}

/// Get a natural GEP from a base pointer to a particular offset and
/// resulting in a particular type.
///
/// The goal is to produce a "natural" looking GEP that works with the existing
/// composite types to arrive at the appropriate offset and element type for
/// a pointer. TargetTy is the element type the returned GEP should point-to if
/// possible. We recurse by decreasing Offset, adding the appropriate index to
/// Indices, and setting Ty to the result subtype.
///
/// If no natural GEP can be constructed, this function returns null.
static Value *getNaturalGEPWithOffset(IRBuilderTy &IRB, const DataLayout &DL,
                                      Value *Ptr, APInt Offset, Type *TargetTy,
                                      SmallVectorImpl<Value *> &Indices,
                                      Twine NamePrefix) {
  PointerType *Ty = cast<PointerType>(Ptr->getType());

  // Don't consider any GEPs through an i8* as natural unless the TargetTy is
  // an i8.
  if (Ty == IRB.getInt8PtrTy(Ty->getAddressSpace()) && TargetTy->isIntegerTy(8))
    return nullptr;

  Type *ElementTy = Ty->getElementType();
  if (!ElementTy->isSized())
    return nullptr; // We can't GEP through an unsized element.
  APInt ElementSize(Offset.getBitWidth(), DL.getTypeAllocSize(ElementTy));
  if (ElementSize == 0)
    return nullptr; // Zero-length arrays can't help us build a natural GEP.
  APInt NumSkippedElements = Offset.sdiv(ElementSize);

  Offset -= NumSkippedElements * ElementSize;
  Indices.push_back(IRB.getInt(NumSkippedElements));
  return getNaturalGEPRecursively(IRB, DL, Ptr, ElementTy, Offset, TargetTy,
                                  Indices, NamePrefix);
}

/// Compute an adjusted pointer from Ptr by Offset bytes where the
/// resulting pointer has PointerTy.
///
/// This tries very hard to compute a "natural" GEP which arrives at the offset
/// and produces the pointer type desired. Where it cannot, it will try to use
/// the natural GEP to arrive at the offset and bitcast to the type. Where that
/// fails, it will try to use an existing i8* and GEP to the byte offset and
/// bitcast to the type.
///
/// The strategy for finding the more natural GEPs is to peel off layers of the
/// pointer, walking back through bit casts and GEPs, searching for a base
/// pointer from which we can compute a natural GEP with the desired
/// properties. The algorithm tries to fold as many constant indices into
/// a single GEP as possible, thus making each GEP more independent of the
/// surrounding code.
static Value *getAdjustedPtr(IRBuilderTy &IRB, const DataLayout &DL, Value *Ptr,
                             APInt Offset, Type *PointerTy, Twine NamePrefix) {
  // Even though we don't look through PHI nodes, we could be called on an
  // instruction in an unreachable block, which may be on a cycle.
  SmallPtrSet<Value *, 4> Visited;
  Visited.insert(Ptr);
  SmallVector<Value *, 4> Indices;

  // We may end up computing an offset pointer that has the wrong type. If we
  // never are able to compute one directly that has the correct type, we'll
  // fall back to it, so keep it and the base it was computed from around here.
  Value *OffsetPtr = nullptr;
  Value *OffsetBasePtr;

  // Remember any i8 pointer we come across to re-use if we need to do a raw
  // byte offset.
  Value *Int8Ptr = nullptr;
  APInt Int8PtrOffset(Offset.getBitWidth(), 0);

  PointerType *TargetPtrTy = cast<PointerType>(PointerTy);
  Type *TargetTy = TargetPtrTy->getElementType();

  // As `addrspacecast` is , `Ptr` (the storage pointer) may have different
  // address space from the expected `PointerTy` (the pointer to be used).
  // Adjust the pointer type based the original storage pointer.
  auto AS = cast<PointerType>(Ptr->getType())->getAddressSpace();
  PointerTy = TargetTy->getPointerTo(AS);

  do {
    // First fold any existing GEPs into the offset.
    while (GEPOperator *GEP = dyn_cast<GEPOperator>(Ptr)) {
      APInt GEPOffset(Offset.getBitWidth(), 0);
      if (!GEP->accumulateConstantOffset(DL, GEPOffset))
        break;
      Offset += GEPOffset;
      Ptr = GEP->getPointerOperand();
      if (!Visited.insert(Ptr).second)
        break;
    }

    // See if we can perform a natural GEP here.
    Indices.clear();
    if (Value *P = getNaturalGEPWithOffset(IRB, DL, Ptr, Offset, TargetTy,
                                           Indices, NamePrefix)) {
      // If we have a new natural pointer at the offset, clear out any old
      // offset pointer we computed. Unless it is the base pointer or
      // a non-instruction, we built a GEP we don't need. Zap it.
      if (OffsetPtr && OffsetPtr != OffsetBasePtr)
        if (Instruction *I = dyn_cast<Instruction>(OffsetPtr)) {
          assert(I->use_empty() && "Built a GEP with uses some how!");
          I->eraseFromParent();
        }
      OffsetPtr = P;
      OffsetBasePtr = Ptr;
      // If we also found a pointer of the right type, we're done.
      if (P->getType() == PointerTy)
        break;
    }

    // Stash this pointer if we've found an i8*.
    if (Ptr->getType()->isIntegerTy(8)) {
      Int8Ptr = Ptr;
      Int8PtrOffset = Offset;
    }

    // Peel off a layer of the pointer and update the offset appropriately.
    if (Operator::getOpcode(Ptr) == Instruction::BitCast) {
      Ptr = cast<Operator>(Ptr)->getOperand(0);
    } else if (GlobalAlias *GA = dyn_cast<GlobalAlias>(Ptr)) {
      if (GA->isInterposable())
        break;
      Ptr = GA->getAliasee();
    } else {
      break;
    }
    assert(Ptr->getType()->isPointerTy() && "Unexpected operand type!");
  } while (Visited.insert(Ptr).second);

  if (!OffsetPtr) {
    if (!Int8Ptr) {
      Int8Ptr = IRB.CreateBitCast(
          Ptr, IRB.getInt8PtrTy(PointerTy->getPointerAddressSpace()),
          NamePrefix + "sroa_raw_cast");
      Int8PtrOffset = Offset;
    }

    OffsetPtr = Int8PtrOffset == 0
                    ? Int8Ptr
                    : IRB.CreateInBoundsGEP(IRB.getInt8Ty(), Int8Ptr,
                                            IRB.getInt(Int8PtrOffset),
                                            NamePrefix + "sroa_raw_idx");
  }
  Ptr = OffsetPtr;

  // On the off chance we were targeting i8*, guard the bitcast here.
  if (cast<PointerType>(Ptr->getType()) != TargetPtrTy) {
    Ptr = IRB.CreatePointerBitCastOrAddrSpaceCast(Ptr,
                                                  TargetPtrTy,
                                                  NamePrefix + "sroa_cast");
  }

  return Ptr;
}

/// Compute the adjusted alignment for a load or store from an offset.
static unsigned getAdjustedAlignment(Instruction *I, uint64_t Offset,
                                     const DataLayout &DL) {
  unsigned Alignment;
  Type *Ty;
  if (auto *LI = dyn_cast<LoadInst>(I)) {
    Alignment = LI->getAlignment();
    Ty = LI->getType();
  } else if (auto *SI = dyn_cast<StoreInst>(I)) {
    Alignment = SI->getAlignment();
    Ty = SI->getValueOperand()->getType();
  } else {
    llvm_unreachable("Only loads and stores are allowed!");
  }

  if (!Alignment)
    Alignment = DL.getABITypeAlignment(Ty);

  return MinAlign(Alignment, Offset);
}

/// Test whether we can convert a value from the old to the new type.
///
/// This predicate should be used to guard calls to convertValue in order to
/// ensure that we only try to convert viable values. The strategy is that we
/// will peel off single element struct and array wrappings to get to an
/// underlying value, and convert that value.
static bool canConvertValue(const DataLayout &DL, Type *OldTy, Type *NewTy) {
  if (OldTy == NewTy)
    return true;

  // For integer types, we can't handle any bit-width differences. This would
  // break both vector conversions with extension and introduce endianness
  // issues when in conjunction with loads and stores.
  if (isa<IntegerType>(OldTy) && isa<IntegerType>(NewTy)) {
    assert(cast<IntegerType>(OldTy)->getBitWidth() !=
               cast<IntegerType>(NewTy)->getBitWidth() &&
           "We can't have the same bitwidth for different int types");
    return false;
  }

  if (DL.getTypeSizeInBits(NewTy) != DL.getTypeSizeInBits(OldTy))
    return false;
  if (!NewTy->isSingleValueType() || !OldTy->isSingleValueType())
    return false;

  // We can convert pointers to integers and vice-versa. Same for vectors
  // of pointers and integers.
  OldTy = OldTy->getScalarType();
  NewTy = NewTy->getScalarType();
  if (NewTy->isPointerTy() || OldTy->isPointerTy()) {
    if (NewTy->isPointerTy() && OldTy->isPointerTy()) {
      return cast<PointerType>(NewTy)->getPointerAddressSpace() ==
        cast<PointerType>(OldTy)->getPointerAddressSpace();
    }

    // We can convert integers to integral pointers, but not to non-integral
    // pointers.
    if (OldTy->isIntegerTy())
      return !DL.isNonIntegralPointerType(NewTy);

    // We can convert integral pointers to integers, but non-integral pointers
    // need to remain pointers.
    if (!DL.isNonIntegralPointerType(OldTy))
      return NewTy->isIntegerTy();

    return false;
  }

  return true;
}

/// Generic routine to convert an SSA value to a value of a different
/// type.
///
/// This will try various different casting techniques, such as bitcasts,
/// inttoptr, and ptrtoint casts. Use the \c canConvertValue predicate to test
/// two types for viability with this routine.
static Value *convertValue(const DataLayout &DL, IRBuilderTy &IRB, Value *V,
                           Type *NewTy) {
  Type *OldTy = V->getType();
  assert(canConvertValue(DL, OldTy, NewTy) && "Value not convertable to type");

  if (OldTy == NewTy)
    return V;

  assert(!(isa<IntegerType>(OldTy) && isa<IntegerType>(NewTy)) &&
         "Integer types must be the exact same to convert.");

  // See if we need inttoptr for this type pair. A cast involving both scalars
  // and vectors requires and additional bitcast.
  if (OldTy->isIntOrIntVectorTy() && NewTy->isPtrOrPtrVectorTy()) {
    // Expand <2 x i32> to i8* --> <2 x i32> to i64 to i8*
    if (OldTy->isVectorTy() && !NewTy->isVectorTy())
      return IRB.CreateIntToPtr(IRB.CreateBitCast(V, DL.getIntPtrType(NewTy)),
                                NewTy);

    // Expand i128 to <2 x i8*> --> i128 to <2 x i64> to <2 x i8*>
    if (!OldTy->isVectorTy() && NewTy->isVectorTy())
      return IRB.CreateIntToPtr(IRB.CreateBitCast(V, DL.getIntPtrType(NewTy)),
                                NewTy);

    return IRB.CreateIntToPtr(V, NewTy);
  }

  // See if we need ptrtoint for this type pair. A cast involving both scalars
  // and vectors requires and additional bitcast.
  if (OldTy->isPtrOrPtrVectorTy() && NewTy->isIntOrIntVectorTy()) {
    // Expand <2 x i8*> to i128 --> <2 x i8*> to <2 x i64> to i128
    if (OldTy->isVectorTy() && !NewTy->isVectorTy())
      return IRB.CreateBitCast(IRB.CreatePtrToInt(V, DL.getIntPtrType(OldTy)),
                               NewTy);

    // Expand i8* to <2 x i32> --> i8* to i64 to <2 x i32>
    if (!OldTy->isVectorTy() && NewTy->isVectorTy())
      return IRB.CreateBitCast(IRB.CreatePtrToInt(V, DL.getIntPtrType(OldTy)),
                               NewTy);

    return IRB.CreatePtrToInt(V, NewTy);
  }

  return IRB.CreateBitCast(V, NewTy);
}

/// Test whether the given slice use can be promoted to a vector.
///
/// This function is called to test each entry in a partition which is slated
/// for a single slice.
static bool isVectorPromotionViableForSlice(Partition &P, const Slice &S,
                                            VectorType *Ty,
                                            uint64_t ElementSize,
                                            const DataLayout &DL) {
  // First validate the slice offsets.
  uint64_t BeginOffset =
      std::max(S.beginOffset(), P.beginOffset()) - P.beginOffset();
  uint64_t BeginIndex = BeginOffset / ElementSize;
  if (BeginIndex * ElementSize != BeginOffset ||
      BeginIndex >= Ty->getNumElements())
    return false;
  uint64_t EndOffset =
      std::min(S.endOffset(), P.endOffset()) - P.beginOffset();
  uint64_t EndIndex = EndOffset / ElementSize;
  if (EndIndex * ElementSize != EndOffset || EndIndex > Ty->getNumElements())
    return false;

  assert(EndIndex > BeginIndex && "Empty vector!");
  uint64_t NumElements = EndIndex - BeginIndex;
  Type *SliceTy = (NumElements == 1)
                      ? Ty->getElementType()
                      : VectorType::get(Ty->getElementType(), NumElements);

  Type *SplitIntTy =
      Type::getIntNTy(Ty->getContext(), NumElements * ElementSize * 8);

  Use *U = S.getUse();

  if (MemIntrinsic *MI = dyn_cast<MemIntrinsic>(U->getUser())) {
    if (MI->isVolatile())
      return false;
    if (!S.isSplittable())
      return false; // Skip any unsplittable intrinsics.
  } else if (IntrinsicInst *II = dyn_cast<IntrinsicInst>(U->getUser())) {
    if (!II->isLifetimeStartOrEnd())
      return false;
  } else if (U->get()->getType()->getPointerElementType()->isStructTy()) {
    // Disable vector promotion when there are loads or stores of an FCA.
    return false;
  } else if (LoadInst *LI = dyn_cast<LoadInst>(U->getUser())) {
    if (LI->isVolatile())
      return false;
    Type *LTy = LI->getType();
    if (P.beginOffset() > S.beginOffset() || P.endOffset() < S.endOffset()) {
      assert(LTy->isIntegerTy());
      LTy = SplitIntTy;
    }
    if (!canConvertValue(DL, SliceTy, LTy))
      return false;
  } else if (StoreInst *SI = dyn_cast<StoreInst>(U->getUser())) {
    if (SI->isVolatile())
      return false;
    Type *STy = SI->getValueOperand()->getType();
    if (P.beginOffset() > S.beginOffset() || P.endOffset() < S.endOffset()) {
      assert(STy->isIntegerTy());
      STy = SplitIntTy;
    }
    if (!canConvertValue(DL, STy, SliceTy))
      return false;
  } else {
    return false;
  }

  return true;
}

/// Test whether the given alloca partitioning and range of slices can be
/// promoted to a vector.
///
/// This is a quick test to check whether we can rewrite a particular alloca
/// partition (and its newly formed alloca) into a vector alloca with only
/// whole-vector loads and stores such that it could be promoted to a vector
/// SSA value. We only can ensure this for a limited set of operations, and we
/// don't want to do the rewrites unless we are confident that the result will
/// be promotable, so we have an early test here.
static VectorType *isVectorPromotionViable(Partition &P, const DataLayout &DL) {
  // Collect the candidate types for vector-based promotion. Also track whether
  // we have different element types.
  SmallVector<VectorType *, 4> CandidateTys;
  Type *CommonEltTy = nullptr;
  bool HaveCommonEltTy = true;
  auto CheckCandidateType = [&](Type *Ty) {
    if (auto *VTy = dyn_cast<VectorType>(Ty)) {
      CandidateTys.push_back(VTy);
      if (!CommonEltTy)
        CommonEltTy = VTy->getElementType();
      else if (CommonEltTy != VTy->getElementType())
        HaveCommonEltTy = false;
    }
  };
  // Consider any loads or stores that are the exact size of the slice.
  for (const Slice &S : P)
    if (S.beginOffset() == P.beginOffset() &&
        S.endOffset() == P.endOffset()) {
      if (auto *LI = dyn_cast<LoadInst>(S.getUse()->getUser()))
        CheckCandidateType(LI->getType());
      else if (auto *SI = dyn_cast<StoreInst>(S.getUse()->getUser()))
        CheckCandidateType(SI->getValueOperand()->getType());
    }

  // If we didn't find a vector type, nothing to do here.
  if (CandidateTys.empty())
    return nullptr;

  // Remove non-integer vector types if we had multiple common element types.
  // FIXME: It'd be nice to replace them with integer vector types, but we can't
  // do that until all the backends are known to produce good code for all
  // integer vector types.
  if (!HaveCommonEltTy) {
    CandidateTys.erase(
        llvm::remove_if(CandidateTys,
                        [](VectorType *VTy) {
                          return !VTy->getElementType()->isIntegerTy();
                        }),
        CandidateTys.end());

    // If there were no integer vector types, give up.
    if (CandidateTys.empty())
      return nullptr;

    // Rank the remaining candidate vector types. This is easy because we know
    // they're all integer vectors. We sort by ascending number of elements.
    auto RankVectorTypes = [&DL](VectorType *RHSTy, VectorType *LHSTy) {
      (void)DL;
      assert(DL.getTypeSizeInBits(RHSTy) == DL.getTypeSizeInBits(LHSTy) &&
             "Cannot have vector types of different sizes!");
      assert(RHSTy->getElementType()->isIntegerTy() &&
             "All non-integer types eliminated!");
      assert(LHSTy->getElementType()->isIntegerTy() &&
             "All non-integer types eliminated!");
      return RHSTy->getNumElements() < LHSTy->getNumElements();
    };
    llvm::sort(CandidateTys, RankVectorTypes);
    CandidateTys.erase(
        std::unique(CandidateTys.begin(), CandidateTys.end(), RankVectorTypes),
        CandidateTys.end());
  } else {
// The only way to have the same element type in every vector type is to
// have the same vector type. Check that and remove all but one.
#ifndef NDEBUG
    for (VectorType *VTy : CandidateTys) {
      assert(VTy->getElementType() == CommonEltTy &&
             "Unaccounted for element type!");
      assert(VTy == CandidateTys[0] &&
             "Different vector types with the same element type!");
    }
#endif
    CandidateTys.resize(1);
  }

  // Try each vector type, and return the one which works.
  auto CheckVectorTypeForPromotion = [&](VectorType *VTy) {
    uint64_t ElementSize = DL.getTypeSizeInBits(VTy->getElementType());

    // While the definition of LLVM vectors is bitpacked, we don't support sizes
    // that aren't byte sized.
    if (ElementSize % 8)
      return false;
    assert((DL.getTypeSizeInBits(VTy) % 8) == 0 &&
           "vector size not a multiple of element size?");
    ElementSize /= 8;

    for (const Slice &S : P)
      if (!isVectorPromotionViableForSlice(P, S, VTy, ElementSize, DL))
        return false;

    for (const Slice *S : P.splitSliceTails())
      if (!isVectorPromotionViableForSlice(P, *S, VTy, ElementSize, DL))
        return false;

    return true;
  };
  for (VectorType *VTy : CandidateTys)
    if (CheckVectorTypeForPromotion(VTy))
      return VTy;

  return nullptr;
}

/// Test whether a slice of an alloca is valid for integer widening.
///
/// This implements the necessary checking for the \c isIntegerWideningViable
/// test below on a single slice of the alloca.
static bool isIntegerWideningViableForSlice(const Slice &S,
                                            uint64_t AllocBeginOffset,
                                            Type *AllocaTy,
                                            const DataLayout &DL,
                                            bool &WholeAllocaOp) {
  uint64_t Size = DL.getTypeStoreSize(AllocaTy);

  uint64_t RelBegin = S.beginOffset() - AllocBeginOffset;
  uint64_t RelEnd = S.endOffset() - AllocBeginOffset;

  // We can't reasonably handle cases where the load or store extends past
  // the end of the alloca's type and into its padding.
  if (RelEnd > Size)
    return false;

  Use *U = S.getUse();

  if (LoadInst *LI = dyn_cast<LoadInst>(U->getUser())) {
    if (LI->isVolatile())
      return false;
    // We can't handle loads that extend past the allocated memory.
    if (DL.getTypeStoreSize(LI->getType()) > Size)
      return false;
    // So far, AllocaSliceRewriter does not support widening split slice tails
    // in rewriteIntegerLoad.
    if (S.beginOffset() < AllocBeginOffset)
      return false;
    // Note that we don't count vector loads or stores as whole-alloca
    // operations which enable integer widening because we would prefer to use
    // vector widening instead.
    if (!isa<VectorType>(LI->getType()) && RelBegin == 0 && RelEnd == Size)
      WholeAllocaOp = true;
    if (IntegerType *ITy = dyn_cast<IntegerType>(LI->getType())) {
      if (ITy->getBitWidth() < DL.getTypeStoreSizeInBits(ITy))
        return false;
    } else if (RelBegin != 0 || RelEnd != Size ||
               !canConvertValue(DL, AllocaTy, LI->getType())) {
      // Non-integer loads need to be convertible from the alloca type so that
      // they are promotable.
      return false;
    }
  } else if (StoreInst *SI = dyn_cast<StoreInst>(U->getUser())) {
    Type *ValueTy = SI->getValueOperand()->getType();
    if (SI->isVolatile())
      return false;
    // We can't handle stores that extend past the allocated memory.
    if (DL.getTypeStoreSize(ValueTy) > Size)
      return false;
    // So far, AllocaSliceRewriter does not support widening split slice tails
    // in rewriteIntegerStore.
    if (S.beginOffset() < AllocBeginOffset)
      return false;
    // Note that we don't count vector loads or stores as whole-alloca
    // operations which enable integer widening because we would prefer to use
    // vector widening instead.
    if (!isa<VectorType>(ValueTy) && RelBegin == 0 && RelEnd == Size)
      WholeAllocaOp = true;
    if (IntegerType *ITy = dyn_cast<IntegerType>(ValueTy)) {
      if (ITy->getBitWidth() < DL.getTypeStoreSizeInBits(ITy))
        return false;
    } else if (RelBegin != 0 || RelEnd != Size ||
               !canConvertValue(DL, ValueTy, AllocaTy)) {
      // Non-integer stores need to be convertible to the alloca type so that
      // they are promotable.
      return false;
    }
  } else if (MemIntrinsic *MI = dyn_cast<MemIntrinsic>(U->getUser())) {
    if (MI->isVolatile() || !isa<Constant>(MI->getLength()))
      return false;
    if (!S.isSplittable())
      return false; // Skip any unsplittable intrinsics.
  } else if (IntrinsicInst *II = dyn_cast<IntrinsicInst>(U->getUser())) {
    if (!II->isLifetimeStartOrEnd())
      return false;
  } else {
    return false;
  }

  return true;
}

/// Test whether the given alloca partition's integer operations can be
/// widened to promotable ones.
///
/// This is a quick test to check whether we can rewrite the integer loads and
/// stores to a particular alloca into wider loads and stores and be able to
/// promote the resulting alloca.
static bool isIntegerWideningViable(Partition &P, Type *AllocaTy,
                                    const DataLayout &DL) {
  uint64_t SizeInBits = DL.getTypeSizeInBits(AllocaTy);
  // Don't create integer types larger than the maximum bitwidth.
  if (SizeInBits > IntegerType::MAX_INT_BITS)
    return false;

  // Don't try to handle allocas with bit-padding.
  if (SizeInBits != DL.getTypeStoreSizeInBits(AllocaTy))
    return false;

  // We need to ensure that an integer type with the appropriate bitwidth can
  // be converted to the alloca type, whatever that is. We don't want to force
  // the alloca itself to have an integer type if there is a more suitable one.
  Type *IntTy = Type::getIntNTy(AllocaTy->getContext(), SizeInBits);
  if (!canConvertValue(DL, AllocaTy, IntTy) ||
      !canConvertValue(DL, IntTy, AllocaTy))
    return false;

  // While examining uses, we ensure that the alloca has a covering load or
  // store. We don't want to widen the integer operations only to fail to
  // promote due to some other unsplittable entry (which we may make splittable
  // later). However, if there are only splittable uses, go ahead and assume
  // that we cover the alloca.
  // FIXME: We shouldn't consider split slices that happen to start in the
  // partition here...
  bool WholeAllocaOp =
      P.begin() != P.end() ? false : DL.isLegalInteger(SizeInBits);

  for (const Slice &S : P)
    if (!isIntegerWideningViableForSlice(S, P.beginOffset(), AllocaTy, DL,
                                         WholeAllocaOp))
      return false;

  for (const Slice *S : P.splitSliceTails())
    if (!isIntegerWideningViableForSlice(*S, P.beginOffset(), AllocaTy, DL,
                                         WholeAllocaOp))
      return false;

  return WholeAllocaOp;
}

static Value *extractInteger(const DataLayout &DL, IRBuilderTy &IRB, Value *V,
                             IntegerType *Ty, uint64_t Offset,
                             const Twine &Name) {
  LLVM_DEBUG(dbgs() << "       start: " << *V << "\n");
  IntegerType *IntTy = cast<IntegerType>(V->getType());
  assert(DL.getTypeStoreSize(Ty) + Offset <= DL.getTypeStoreSize(IntTy) &&
         "Element extends past full value");
  uint64_t ShAmt = 8 * Offset;
  if (DL.isBigEndian())
    ShAmt = 8 * (DL.getTypeStoreSize(IntTy) - DL.getTypeStoreSize(Ty) - Offset);
  if (ShAmt) {
    V = IRB.CreateLShr(V, ShAmt, Name + ".shift");
    LLVM_DEBUG(dbgs() << "     shifted: " << *V << "\n");
  }
  assert(Ty->getBitWidth() <= IntTy->getBitWidth() &&
         "Cannot extract to a larger integer!");
  if (Ty != IntTy) {
    V = IRB.CreateTrunc(V, Ty, Name + ".trunc");
    LLVM_DEBUG(dbgs() << "     trunced: " << *V << "\n");
  }
  return V;
}

static Value *insertInteger(const DataLayout &DL, IRBuilderTy &IRB, Value *Old,
                            Value *V, uint64_t Offset, const Twine &Name) {
  IntegerType *IntTy = cast<IntegerType>(Old->getType());
  IntegerType *Ty = cast<IntegerType>(V->getType());
  assert(Ty->getBitWidth() <= IntTy->getBitWidth() &&
         "Cannot insert a larger integer!");
  LLVM_DEBUG(dbgs() << "       start: " << *V << "\n");
  if (Ty != IntTy) {
    V = IRB.CreateZExt(V, IntTy, Name + ".ext");
    LLVM_DEBUG(dbgs() << "    extended: " << *V << "\n");
  }
  assert(DL.getTypeStoreSize(Ty) + Offset <= DL.getTypeStoreSize(IntTy) &&
         "Element store outside of alloca store");
  uint64_t ShAmt = 8 * Offset;
  if (DL.isBigEndian())
    ShAmt = 8 * (DL.getTypeStoreSize(IntTy) - DL.getTypeStoreSize(Ty) - Offset);
  if (ShAmt) {
    V = IRB.CreateShl(V, ShAmt, Name + ".shift");
    LLVM_DEBUG(dbgs() << "     shifted: " << *V << "\n");
  }

  if (ShAmt || Ty->getBitWidth() < IntTy->getBitWidth()) {
    APInt Mask = ~Ty->getMask().zext(IntTy->getBitWidth()).shl(ShAmt);
    Old = IRB.CreateAnd(Old, Mask, Name + ".mask");
    LLVM_DEBUG(dbgs() << "      masked: " << *Old << "\n");
    V = IRB.CreateOr(Old, V, Name + ".insert");
    LLVM_DEBUG(dbgs() << "    inserted: " << *V << "\n");
  }
  return V;
}

static Value *extractVector(IRBuilderTy &IRB, Value *V, unsigned BeginIndex,
                            unsigned EndIndex, const Twine &Name) {
  VectorType *VecTy = cast<VectorType>(V->getType());
  unsigned NumElements = EndIndex - BeginIndex;
  assert(NumElements <= VecTy->getNumElements() && "Too many elements!");

  if (NumElements == VecTy->getNumElements())
    return V;

  if (NumElements == 1) {
    V = IRB.CreateExtractElement(V, IRB.getInt32(BeginIndex),
                                 Name + ".extract");
    LLVM_DEBUG(dbgs() << "     extract: " << *V << "\n");
    return V;
  }

  SmallVector<Constant *, 8> Mask;
  Mask.reserve(NumElements);
  for (unsigned i = BeginIndex; i != EndIndex; ++i)
    Mask.push_back(IRB.getInt32(i));
  V = IRB.CreateShuffleVector(V, UndefValue::get(V->getType()),
                              ConstantVector::get(Mask), Name + ".extract");
  LLVM_DEBUG(dbgs() << "     shuffle: " << *V << "\n");
  return V;
}

static Value *insertVector(IRBuilderTy &IRB, Value *Old, Value *V,
                           unsigned BeginIndex, const Twine &Name) {
  VectorType *VecTy = cast<VectorType>(Old->getType());
  assert(VecTy && "Can only insert a vector into a vector");

  VectorType *Ty = dyn_cast<VectorType>(V->getType());
  if (!Ty) {
    // Single element to insert.
    V = IRB.CreateInsertElement(Old, V, IRB.getInt32(BeginIndex),
                                Name + ".insert");
    LLVM_DEBUG(dbgs() << "     insert: " << *V << "\n");
    return V;
  }

  assert(Ty->getNumElements() <= VecTy->getNumElements() &&
         "Too many elements!");
  if (Ty->getNumElements() == VecTy->getNumElements()) {
    assert(V->getType() == VecTy && "Vector type mismatch");
    return V;
  }
  unsigned EndIndex = BeginIndex + Ty->getNumElements();

  // When inserting a smaller vector into the larger to store, we first
  // use a shuffle vector to widen it with undef elements, and then
  // a second shuffle vector to select between the loaded vector and the
  // incoming vector.
  SmallVector<Constant *, 8> Mask;
  Mask.reserve(VecTy->getNumElements());
  for (unsigned i = 0; i != VecTy->getNumElements(); ++i)
    if (i >= BeginIndex && i < EndIndex)
      Mask.push_back(IRB.getInt32(i - BeginIndex));
    else
      Mask.push_back(UndefValue::get(IRB.getInt32Ty()));
  V = IRB.CreateShuffleVector(V, UndefValue::get(V->getType()),
                              ConstantVector::get(Mask), Name + ".expand");
  LLVM_DEBUG(dbgs() << "    shuffle: " << *V << "\n");

  Mask.clear();
  for (unsigned i = 0; i != VecTy->getNumElements(); ++i)
    Mask.push_back(IRB.getInt1(i >= BeginIndex && i < EndIndex));

  V = IRB.CreateSelect(ConstantVector::get(Mask), V, Old, Name + "blend");

  LLVM_DEBUG(dbgs() << "    blend: " << *V << "\n");
  return V;
}

/// Visitor to rewrite instructions using p particular slice of an alloca
/// to use a new alloca.
///
/// Also implements the rewriting to vector-based accesses when the partition
/// passes the isVectorPromotionViable predicate. Most of the rewriting logic
/// lives here.
class llvm::sroa::AllocaSliceRewriter
    : public InstVisitor<AllocaSliceRewriter, bool> {
  // Befriend the base class so it can delegate to private visit methods.
  friend class InstVisitor<AllocaSliceRewriter, bool>;

  using Base = InstVisitor<AllocaSliceRewriter, bool>;

  const DataLayout &DL;
  AllocaSlices &AS;
  SROA &Pass;
  AllocaInst &OldAI, &NewAI;
  const uint64_t NewAllocaBeginOffset, NewAllocaEndOffset;
  Type *NewAllocaTy;

  // This is a convenience and flag variable that will be null unless the new
  // alloca's integer operations should be widened to this integer type due to
  // passing isIntegerWideningViable above. If it is non-null, the desired
  // integer type will be stored here for easy access during rewriting.
  IntegerType *IntTy;

  // If we are rewriting an alloca partition which can be written as pure
  // vector operations, we stash extra information here. When VecTy is
  // non-null, we have some strict guarantees about the rewritten alloca:
  //   - The new alloca is exactly the size of the vector type here.
  //   - The accesses all either map to the entire vector or to a single
  //     element.
  //   - The set of accessing instructions is only one of those handled above
  //     in isVectorPromotionViable. Generally these are the same access kinds
  //     which are promotable via mem2reg.
  VectorType *VecTy;
  Type *ElementTy;
  uint64_t ElementSize;

  // The original offset of the slice currently being rewritten relative to
  // the original alloca.
  uint64_t BeginOffset = 0;
  uint64_t EndOffset = 0;

  // The new offsets of the slice currently being rewritten relative to the
  // original alloca.
  uint64_t NewBeginOffset, NewEndOffset;

  uint64_t SliceSize;
  bool IsSplittable = false;
  bool IsSplit = false;
  Use *OldUse = nullptr;
  Instruction *OldPtr = nullptr;

  // Track post-rewrite users which are PHI nodes and Selects.
  SmallSetVector<PHINode *, 8> &PHIUsers;
  SmallSetVector<SelectInst *, 8> &SelectUsers;

  // Utility IR builder, whose name prefix is setup for each visited use, and
  // the insertion point is set to point to the user.
  IRBuilderTy IRB;

public:
  AllocaSliceRewriter(const DataLayout &DL, AllocaSlices &AS, SROA &Pass,
                      AllocaInst &OldAI, AllocaInst &NewAI,
                      uint64_t NewAllocaBeginOffset,
                      uint64_t NewAllocaEndOffset, bool IsIntegerPromotable,
                      VectorType *PromotableVecTy,
                      SmallSetVector<PHINode *, 8> &PHIUsers,
                      SmallSetVector<SelectInst *, 8> &SelectUsers)
      : DL(DL), AS(AS), Pass(Pass), OldAI(OldAI), NewAI(NewAI),
        NewAllocaBeginOffset(NewAllocaBeginOffset),
        NewAllocaEndOffset(NewAllocaEndOffset),
        NewAllocaTy(NewAI.getAllocatedType()),
        IntTy(IsIntegerPromotable
                  ? Type::getIntNTy(
                        NewAI.getContext(),
                        DL.getTypeSizeInBits(NewAI.getAllocatedType()))
                  : nullptr),
        VecTy(PromotableVecTy),
        ElementTy(VecTy ? VecTy->getElementType() : nullptr),
        ElementSize(VecTy ? DL.getTypeSizeInBits(ElementTy) / 8 : 0),
        PHIUsers(PHIUsers), SelectUsers(SelectUsers),
        IRB(NewAI.getContext(), ConstantFolder()) {
    if (VecTy) {
      assert((DL.getTypeSizeInBits(ElementTy) % 8) == 0 &&
             "Only multiple-of-8 sized vector elements are viable");
      ++NumVectorized;
    }
    assert((!IntTy && !VecTy) || (IntTy && !VecTy) || (!IntTy && VecTy));
  }

  bool visit(AllocaSlices::const_iterator I) {
    bool CanSROA = true;
    BeginOffset = I->beginOffset();
    EndOffset = I->endOffset();
    IsSplittable = I->isSplittable();
    IsSplit =
        BeginOffset < NewAllocaBeginOffset || EndOffset > NewAllocaEndOffset;
    LLVM_DEBUG(dbgs() << "  rewriting " << (IsSplit ? "split " : ""));
    LLVM_DEBUG(AS.printSlice(dbgs(), I, ""));
    LLVM_DEBUG(dbgs() << "\n");

    // Compute the intersecting offset range.
    assert(BeginOffset < NewAllocaEndOffset);
    assert(EndOffset > NewAllocaBeginOffset);
    NewBeginOffset = std::max(BeginOffset, NewAllocaBeginOffset);
    NewEndOffset = std::min(EndOffset, NewAllocaEndOffset);

    SliceSize = NewEndOffset - NewBeginOffset;

    OldUse = I->getUse();
    OldPtr = cast<Instruction>(OldUse->get());

    Instruction *OldUserI = cast<Instruction>(OldUse->getUser());
    IRB.SetInsertPoint(OldUserI);
    IRB.SetCurrentDebugLocation(OldUserI->getDebugLoc());
    IRB.SetNamePrefix(Twine(NewAI.getName()) + "." + Twine(BeginOffset) + ".");

    CanSROA &= visit(cast<Instruction>(OldUse->getUser()));
    if (VecTy || IntTy)
      assert(CanSROA);
    return CanSROA;
  }

private:
  // Make sure the other visit overloads are visible.
  using Base::visit;

  // Every instruction which can end up as a user must have a rewrite rule.
  bool visitInstruction(Instruction &I) {
    LLVM_DEBUG(dbgs() << "    !!!! Cannot rewrite: " << I << "\n");
    llvm_unreachable("No rewrite rule for this instruction!");
  }

  Value *getNewAllocaSlicePtr(IRBuilderTy &IRB, Type *PointerTy) {
    // Note that the offset computation can use BeginOffset or NewBeginOffset
    // interchangeably for unsplit slices.
    assert(IsSplit || BeginOffset == NewBeginOffset);
    uint64_t Offset = NewBeginOffset - NewAllocaBeginOffset;

#ifndef NDEBUG
    StringRef OldName = OldPtr->getName();
    // Skip through the last '.sroa.' component of the name.
    size_t LastSROAPrefix = OldName.rfind(".sroa.");
    if (LastSROAPrefix != StringRef::npos) {
      OldName = OldName.substr(LastSROAPrefix + strlen(".sroa."));
      // Look for an SROA slice index.
      size_t IndexEnd = OldName.find_first_not_of("0123456789");
      if (IndexEnd != StringRef::npos && OldName[IndexEnd] == '.') {
        // Strip the index and look for the offset.
        OldName = OldName.substr(IndexEnd + 1);
        size_t OffsetEnd = OldName.find_first_not_of("0123456789");
        if (OffsetEnd != StringRef::npos && OldName[OffsetEnd] == '.')
          // Strip the offset.
          OldName = OldName.substr(OffsetEnd + 1);
      }
    }
    // Strip any SROA suffixes as well.
    OldName = OldName.substr(0, OldName.find(".sroa_"));
#endif

    return getAdjustedPtr(IRB, DL, &NewAI,
                          APInt(DL.getIndexTypeSizeInBits(PointerTy), Offset),
                          PointerTy,
#ifndef NDEBUG
                          Twine(OldName) + "."
#else
                          Twine()
#endif
                          );
  }

  /// Compute suitable alignment to access this slice of the *new*
  /// alloca.
  ///
  /// You can optionally pass a type to this routine and if that type's ABI
  /// alignment is itself suitable, this will return zero.
  unsigned getSliceAlign(Type *Ty = nullptr) {
    unsigned NewAIAlign = NewAI.getAlignment();
    if (!NewAIAlign)
      NewAIAlign = DL.getABITypeAlignment(NewAI.getAllocatedType());
    unsigned Align =
        MinAlign(NewAIAlign, NewBeginOffset - NewAllocaBeginOffset);
    return (Ty && Align == DL.getABITypeAlignment(Ty)) ? 0 : Align;
  }

  unsigned getIndex(uint64_t Offset) {
    assert(VecTy && "Can only call getIndex when rewriting a vector");
    uint64_t RelOffset = Offset - NewAllocaBeginOffset;
    assert(RelOffset / ElementSize < UINT32_MAX && "Index out of bounds");
    uint32_t Index = RelOffset / ElementSize;
    assert(Index * ElementSize == RelOffset);
    return Index;
  }

  void deleteIfTriviallyDead(Value *V) {
    Instruction *I = cast<Instruction>(V);
    if (isInstructionTriviallyDead(I))
      Pass.DeadInsts.insert(I);
  }

  Value *rewriteVectorizedLoadInst() {
    unsigned BeginIndex = getIndex(NewBeginOffset);
    unsigned EndIndex = getIndex(NewEndOffset);
    assert(EndIndex > BeginIndex && "Empty vector!");

    Value *V = IRB.CreateAlignedLoad(NewAI.getAllocatedType(), &NewAI,
                                     NewAI.getAlignment(), "load");
    return extractVector(IRB, V, BeginIndex, EndIndex, "vec");
  }

  Value *rewriteIntegerLoad(LoadInst &LI) {
    assert(IntTy && "We cannot insert an integer to the alloca");
    assert(!LI.isVolatile());
    Value *V = IRB.CreateAlignedLoad(NewAI.getAllocatedType(), &NewAI,
                                     NewAI.getAlignment(), "load");
    V = convertValue(DL, IRB, V, IntTy);
    assert(NewBeginOffset >= NewAllocaBeginOffset && "Out of bounds offset");
    uint64_t Offset = NewBeginOffset - NewAllocaBeginOffset;
    if (Offset > 0 || NewEndOffset < NewAllocaEndOffset) {
      IntegerType *ExtractTy = Type::getIntNTy(LI.getContext(), SliceSize * 8);
      V = extractInteger(DL, IRB, V, ExtractTy, Offset, "extract");
    }
    // It is possible that the extracted type is not the load type. This
    // happens if there is a load past the end of the alloca, and as
    // a consequence the slice is narrower but still a candidate for integer
    // lowering. To handle this case, we just zero extend the extracted
    // integer.
    assert(cast<IntegerType>(LI.getType())->getBitWidth() >= SliceSize * 8 &&
           "Can only handle an extract for an overly wide load");
    if (cast<IntegerType>(LI.getType())->getBitWidth() > SliceSize * 8)
      V = IRB.CreateZExt(V, LI.getType());
    return V;
  }

  bool visitLoadInst(LoadInst &LI) {
    LLVM_DEBUG(dbgs() << "    original: " << LI << "\n");
    Value *OldOp = LI.getOperand(0);
    assert(OldOp == OldPtr);

    AAMDNodes AATags;
    LI.getAAMetadata(AATags);

    unsigned AS = LI.getPointerAddressSpace();

    Type *TargetTy = IsSplit ? Type::getIntNTy(LI.getContext(), SliceSize * 8)
                             : LI.getType();
    const bool IsLoadPastEnd = DL.getTypeStoreSize(TargetTy) > SliceSize;
    bool IsPtrAdjusted = false;
    Value *V;
    if (VecTy) {
      V = rewriteVectorizedLoadInst();
    } else if (IntTy && LI.getType()->isIntegerTy()) {
      V = rewriteIntegerLoad(LI);
    } else if (NewBeginOffset == NewAllocaBeginOffset &&
               NewEndOffset == NewAllocaEndOffset &&
               (canConvertValue(DL, NewAllocaTy, TargetTy) ||
                (IsLoadPastEnd && NewAllocaTy->isIntegerTy() &&
                 TargetTy->isIntegerTy()))) {
      LoadInst *NewLI = IRB.CreateAlignedLoad(NewAI.getAllocatedType(), &NewAI,
                                              NewAI.getAlignment(),
                                              LI.isVolatile(), LI.getName());
      if (AATags)
        NewLI->setAAMetadata(AATags);
      if (LI.isVolatile())
        NewLI->setAtomic(LI.getOrdering(), LI.getSyncScopeID());

      // Any !nonnull metadata or !range metadata on the old load is also valid
      // on the new load. This is even true in some cases even when the loads
      // are different types, for example by mapping !nonnull metadata to
      // !range metadata by modeling the null pointer constant converted to the
      // integer type.
      // FIXME: Add support for range metadata here. Currently the utilities
      // for this don't propagate range metadata in trivial cases from one
      // integer load to another, don't handle non-addrspace-0 null pointers
      // correctly, and don't have any support for mapping ranges as the
      // integer type becomes winder or narrower.
      if (MDNode *N = LI.getMetadata(LLVMContext::MD_nonnull))
        copyNonnullMetadata(LI, N, *NewLI);

      // Try to preserve nonnull metadata
      V = NewLI;

      // If this is an integer load past the end of the slice (which means the
      // bytes outside the slice are undef or this load is dead) just forcibly
      // fix the integer size with correct handling of endianness.
      if (auto *AITy = dyn_cast<IntegerType>(NewAllocaTy))
        if (auto *TITy = dyn_cast<IntegerType>(TargetTy))
          if (AITy->getBitWidth() < TITy->getBitWidth()) {
            V = IRB.CreateZExt(V, TITy, "load.ext");
            if (DL.isBigEndian())
              V = IRB.CreateShl(V, TITy->getBitWidth() - AITy->getBitWidth(),
                                "endian_shift");
          }
    } else {
      Type *LTy = TargetTy->getPointerTo(AS);
      LoadInst *NewLI = IRB.CreateAlignedLoad(
          TargetTy, getNewAllocaSlicePtr(IRB, LTy), getSliceAlign(TargetTy),
          LI.isVolatile(), LI.getName());
      if (AATags)
        NewLI->setAAMetadata(AATags);
      if (LI.isVolatile())
        NewLI->setAtomic(LI.getOrdering(), LI.getSyncScopeID());

      V = NewLI;
      IsPtrAdjusted = true;
    }
    V = convertValue(DL, IRB, V, TargetTy);

    if (IsSplit) {
      assert(!LI.isVolatile());
      assert(LI.getType()->isIntegerTy() &&
             "Only integer type loads and stores are split");
      assert(SliceSize < DL.getTypeStoreSize(LI.getType()) &&
             "Split load isn't smaller than original load");
      assert(DL.typeSizeEqualsStoreSize(LI.getType()) &&
             "Non-byte-multiple bit width");
      // Move the insertion point just past the load so that we can refer to it.
      IRB.SetInsertPoint(&*std::next(BasicBlock::iterator(&LI)));
      // Create a placeholder value with the same type as LI to use as the
      // basis for the new value. This allows us to replace the uses of LI with
      // the computed value, and then replace the placeholder with LI, leaving
      // LI only used for this computation.
      Value *Placeholder = new LoadInst(
          LI.getType(), UndefValue::get(LI.getType()->getPointerTo(AS)));
      V = insertInteger(DL, IRB, Placeholder, V, NewBeginOffset - BeginOffset,
                        "insert");
      LI.replaceAllUsesWith(V);
      Placeholder->replaceAllUsesWith(&LI);
      Placeholder->deleteValue();
    } else {
      LI.replaceAllUsesWith(V);
    }

    Pass.DeadInsts.insert(&LI);
    deleteIfTriviallyDead(OldOp);
    LLVM_DEBUG(dbgs() << "          to: " << *V << "\n");
    return !LI.isVolatile() && !IsPtrAdjusted;
  }

  bool rewriteVectorizedStoreInst(Value *V, StoreInst &SI, Value *OldOp,
                                  AAMDNodes AATags) {
    if (V->getType() != VecTy) {
      unsigned BeginIndex = getIndex(NewBeginOffset);
      unsigned EndIndex = getIndex(NewEndOffset);
      assert(EndIndex > BeginIndex && "Empty vector!");
      unsigned NumElements = EndIndex - BeginIndex;
      assert(NumElements <= VecTy->getNumElements() && "Too many elements!");
      Type *SliceTy = (NumElements == 1)
                          ? ElementTy
                          : VectorType::get(ElementTy, NumElements);
      if (V->getType() != SliceTy)
        V = convertValue(DL, IRB, V, SliceTy);

      // Mix in the existing elements.
      Value *Old = IRB.CreateAlignedLoad(NewAI.getAllocatedType(), &NewAI,
                                         NewAI.getAlignment(), "load");
      V = insertVector(IRB, Old, V, BeginIndex, "vec");
    }
    StoreInst *Store = IRB.CreateAlignedStore(V, &NewAI, NewAI.getAlignment());
    if (AATags)
      Store->setAAMetadata(AATags);
    Pass.DeadInsts.insert(&SI);

    LLVM_DEBUG(dbgs() << "          to: " << *Store << "\n");
    return true;
  }

  bool rewriteIntegerStore(Value *V, StoreInst &SI, AAMDNodes AATags) {
    assert(IntTy && "We cannot extract an integer from the alloca");
    assert(!SI.isVolatile());
    if (DL.getTypeSizeInBits(V->getType()) != IntTy->getBitWidth()) {
      Value *Old = IRB.CreateAlignedLoad(NewAI.getAllocatedType(), &NewAI,
                                         NewAI.getAlignment(), "oldload");
      Old = convertValue(DL, IRB, Old, IntTy);
      assert(BeginOffset >= NewAllocaBeginOffset && "Out of bounds offset");
      uint64_t Offset = BeginOffset - NewAllocaBeginOffset;
      V = insertInteger(DL, IRB, Old, SI.getValueOperand(), Offset, "insert");
    }
    V = convertValue(DL, IRB, V, NewAllocaTy);
    StoreInst *Store = IRB.CreateAlignedStore(V, &NewAI, NewAI.getAlignment());
    Store->copyMetadata(SI, {LLVMContext::MD_mem_parallel_loop_access,
                             LLVMContext::MD_access_group});
    if (AATags)
      Store->setAAMetadata(AATags);
    Pass.DeadInsts.insert(&SI);
    LLVM_DEBUG(dbgs() << "          to: " << *Store << "\n");
    return true;
  }

  bool visitStoreInst(StoreInst &SI) {
    LLVM_DEBUG(dbgs() << "    original: " << SI << "\n");
    Value *OldOp = SI.getOperand(1);
    assert(OldOp == OldPtr);

    AAMDNodes AATags;
    SI.getAAMetadata(AATags);

    Value *V = SI.getValueOperand();

    // Strip all inbounds GEPs and pointer casts to try to dig out any root
    // alloca that should be re-examined after promoting this alloca.
    if (V->getType()->isPointerTy())
      if (AllocaInst *AI = dyn_cast<AllocaInst>(V->stripInBoundsOffsets()))
        Pass.PostPromotionWorklist.insert(AI);

    if (SliceSize < DL.getTypeStoreSize(V->getType())) {
      assert(!SI.isVolatile());
      assert(V->getType()->isIntegerTy() &&
             "Only integer type loads and stores are split");
      assert(DL.typeSizeEqualsStoreSize(V->getType()) &&
             "Non-byte-multiple bit width");
      IntegerType *NarrowTy = Type::getIntNTy(SI.getContext(), SliceSize * 8);
      V = extractInteger(DL, IRB, V, NarrowTy, NewBeginOffset - BeginOffset,
                         "extract");
    }

    if (VecTy)
      return rewriteVectorizedStoreInst(V, SI, OldOp, AATags);
    if (IntTy && V->getType()->isIntegerTy())
      return rewriteIntegerStore(V, SI, AATags);

    const bool IsStorePastEnd = DL.getTypeStoreSize(V->getType()) > SliceSize;
    StoreInst *NewSI;
    if (NewBeginOffset == NewAllocaBeginOffset &&
        NewEndOffset == NewAllocaEndOffset &&
        (canConvertValue(DL, V->getType(), NewAllocaTy) ||
         (IsStorePastEnd && NewAllocaTy->isIntegerTy() &&
          V->getType()->isIntegerTy()))) {
      // If this is an integer store past the end of slice (and thus the bytes
      // past that point are irrelevant or this is unreachable), truncate the
      // value prior to storing.
      if (auto *VITy = dyn_cast<IntegerType>(V->getType()))
        if (auto *AITy = dyn_cast<IntegerType>(NewAllocaTy))
          if (VITy->getBitWidth() > AITy->getBitWidth()) {
            if (DL.isBigEndian())
              V = IRB.CreateLShr(V, VITy->getBitWidth() - AITy->getBitWidth(),
                                 "endian_shift");
            V = IRB.CreateTrunc(V, AITy, "load.trunc");
          }

      V = convertValue(DL, IRB, V, NewAllocaTy);
      NewSI = IRB.CreateAlignedStore(V, &NewAI, NewAI.getAlignment(),
                                     SI.isVolatile());
    } else {
      unsigned AS = SI.getPointerAddressSpace();
      Value *NewPtr = getNewAllocaSlicePtr(IRB, V->getType()->getPointerTo(AS));
      NewSI = IRB.CreateAlignedStore(V, NewPtr, getSliceAlign(V->getType()),
                                     SI.isVolatile());
    }
    NewSI->copyMetadata(SI, {LLVMContext::MD_mem_parallel_loop_access,
                             LLVMContext::MD_access_group});
    if (AATags)
      NewSI->setAAMetadata(AATags);
    if (SI.isVolatile())
      NewSI->setAtomic(SI.getOrdering(), SI.getSyncScopeID());
    Pass.DeadInsts.insert(&SI);
    deleteIfTriviallyDead(OldOp);

    LLVM_DEBUG(dbgs() << "          to: " << *NewSI << "\n");
    return NewSI->getPointerOperand() == &NewAI && !SI.isVolatile();
  }

  /// Compute an integer value from splatting an i8 across the given
  /// number of bytes.
  ///
  /// Note that this routine assumes an i8 is a byte. If that isn't true, don't
  /// call this routine.
  /// FIXME: Heed the advice above.
  ///
  /// \param V The i8 value to splat.
  /// \param Size The number of bytes in the output (assuming i8 is one byte)
  Value *getIntegerSplat(Value *V, unsigned Size) {
    assert(Size > 0 && "Expected a positive number of bytes.");
    IntegerType *VTy = cast<IntegerType>(V->getType());
    assert(VTy->getBitWidth() == 8 && "Expected an i8 value for the byte");
    if (Size == 1)
      return V;

    Type *SplatIntTy = Type::getIntNTy(VTy->getContext(), Size * 8);
    V = IRB.CreateMul(
        IRB.CreateZExt(V, SplatIntTy, "zext"),
        ConstantExpr::getUDiv(
            Constant::getAllOnesValue(SplatIntTy),
            ConstantExpr::getZExt(Constant::getAllOnesValue(V->getType()),
                                  SplatIntTy)),
        "isplat");
    return V;
  }

  /// Compute a vector splat for a given element value.
  Value *getVectorSplat(Value *V, unsigned NumElements) {
    V = IRB.CreateVectorSplat(NumElements, V, "vsplat");
    LLVM_DEBUG(dbgs() << "       splat: " << *V << "\n");
    return V;
  }

  bool visitMemSetInst(MemSetInst &II) {
    LLVM_DEBUG(dbgs() << "    original: " << II << "\n");
    assert(II.getRawDest() == OldPtr);

    AAMDNodes AATags;
    II.getAAMetadata(AATags);

    // If the memset has a variable size, it cannot be split, just adjust the
    // pointer to the new alloca.
    if (!isa<Constant>(II.getLength())) {
      assert(!IsSplit);
      assert(NewBeginOffset == BeginOffset);
      II.setDest(getNewAllocaSlicePtr(IRB, OldPtr->getType()));
      II.setDestAlignment(getSliceAlign());

      deleteIfTriviallyDead(OldPtr);
      return false;
    }

    // Record this instruction for deletion.
    Pass.DeadInsts.insert(&II);

    Type *AllocaTy = NewAI.getAllocatedType();
    Type *ScalarTy = AllocaTy->getScalarType();
    
    const bool CanContinue = [&]() {
      if (VecTy || IntTy)
        return true;
      if (BeginOffset > NewAllocaBeginOffset ||
          EndOffset < NewAllocaEndOffset)
        return false;
      auto *C = cast<ConstantInt>(II.getLength());
      if (C->getBitWidth() > 64)
        return false;
      const auto Len = C->getZExtValue();
      auto *Int8Ty = IntegerType::getInt8Ty(NewAI.getContext());
      auto *SrcTy = VectorType::get(Int8Ty, Len);
      return canConvertValue(DL, SrcTy, AllocaTy) &&
        DL.isLegalInteger(DL.getTypeSizeInBits(ScalarTy));
    }();

    // If this doesn't map cleanly onto the alloca type, and that type isn't
    // a single value type, just emit a memset.
    if (!CanContinue) {
      Type *SizeTy = II.getLength()->getType();
      Constant *Size = ConstantInt::get(SizeTy, NewEndOffset - NewBeginOffset);
      CallInst *New = IRB.CreateMemSet(
          getNewAllocaSlicePtr(IRB, OldPtr->getType()), II.getValue(), Size,
          getSliceAlign(), II.isVolatile());
      if (AATags)
        New->setAAMetadata(AATags);
      LLVM_DEBUG(dbgs() << "          to: " << *New << "\n");
      return false;
    }

    // If we can represent this as a simple value, we have to build the actual
    // value to store, which requires expanding the byte present in memset to
    // a sensible representation for the alloca type. This is essentially
    // splatting the byte to a sufficiently wide integer, splatting it across
    // any desired vector width, and bitcasting to the final type.
    Value *V;

    if (VecTy) {
      // If this is a memset of a vectorized alloca, insert it.
      assert(ElementTy == ScalarTy);

      unsigned BeginIndex = getIndex(NewBeginOffset);
      unsigned EndIndex = getIndex(NewEndOffset);
      assert(EndIndex > BeginIndex && "Empty vector!");
      unsigned NumElements = EndIndex - BeginIndex;
      assert(NumElements <= VecTy->getNumElements() && "Too many elements!");

      Value *Splat =
          getIntegerSplat(II.getValue(), DL.getTypeSizeInBits(ElementTy) / 8);
      Splat = convertValue(DL, IRB, Splat, ElementTy);
      if (NumElements > 1)
        Splat = getVectorSplat(Splat, NumElements);

      Value *Old = IRB.CreateAlignedLoad(NewAI.getAllocatedType(), &NewAI,
                                         NewAI.getAlignment(), "oldload");
      V = insertVector(IRB, Old, Splat, BeginIndex, "vec");
    } else if (IntTy) {
      // If this is a memset on an alloca where we can widen stores, insert the
      // set integer.
      assert(!II.isVolatile());

      uint64_t Size = NewEndOffset - NewBeginOffset;
      V = getIntegerSplat(II.getValue(), Size);

      if (IntTy && (BeginOffset != NewAllocaBeginOffset ||
                    EndOffset != NewAllocaBeginOffset)) {
        Value *Old = IRB.CreateAlignedLoad(NewAI.getAllocatedType(), &NewAI,
                                           NewAI.getAlignment(), "oldload");
        Old = convertValue(DL, IRB, Old, IntTy);
        uint64_t Offset = NewBeginOffset - NewAllocaBeginOffset;
        V = insertInteger(DL, IRB, Old, V, Offset, "insert");
      } else {
        assert(V->getType() == IntTy &&
               "Wrong type for an alloca wide integer!");
      }
      V = convertValue(DL, IRB, V, AllocaTy);
    } else {
      // Established these invariants above.
      assert(NewBeginOffset == NewAllocaBeginOffset);
      assert(NewEndOffset == NewAllocaEndOffset);

      V = getIntegerSplat(II.getValue(), DL.getTypeSizeInBits(ScalarTy) / 8);
      if (VectorType *AllocaVecTy = dyn_cast<VectorType>(AllocaTy))
        V = getVectorSplat(V, AllocaVecTy->getNumElements());

      V = convertValue(DL, IRB, V, AllocaTy);
    }

    StoreInst *New = IRB.CreateAlignedStore(V, &NewAI, NewAI.getAlignment(),
                                            II.isVolatile());
    if (AATags)
      New->setAAMetadata(AATags);
    LLVM_DEBUG(dbgs() << "          to: " << *New << "\n");
    return !II.isVolatile();
  }

  bool visitMemTransferInst(MemTransferInst &II) {
    // Rewriting of memory transfer instructions can be a bit tricky. We break
    // them into two categories: split intrinsics and unsplit intrinsics.

    LLVM_DEBUG(dbgs() << "    original: " << II << "\n");

    AAMDNodes AATags;
    II.getAAMetadata(AATags);

    bool IsDest = &II.getRawDestUse() == OldUse;
    assert((IsDest && II.getRawDest() == OldPtr) ||
           (!IsDest && II.getRawSource() == OldPtr));

    unsigned SliceAlign = getSliceAlign();

    // For unsplit intrinsics, we simply modify the source and destination
    // pointers in place. This isn't just an optimization, it is a matter of
    // correctness. With unsplit intrinsics we may be dealing with transfers
    // within a single alloca before SROA ran, or with transfers that have
    // a variable length. We may also be dealing with memmove instead of
    // memcpy, and so simply updating the pointers is the necessary for us to
    // update both source and dest of a single call.
    if (!IsSplittable) {
      Value *AdjustedPtr = getNewAllocaSlicePtr(IRB, OldPtr->getType());
      if (IsDest) {
        II.setDest(AdjustedPtr);
        II.setDestAlignment(SliceAlign);
      }
      else {
        II.setSource(AdjustedPtr);
        II.setSourceAlignment(SliceAlign);
      }

      LLVM_DEBUG(dbgs() << "          to: " << II << "\n");
      deleteIfTriviallyDead(OldPtr);
      return false;
    }
    // For split transfer intrinsics we have an incredibly useful assurance:
    // the source and destination do not reside within the same alloca, and at
    // least one of them does not escape. This means that we can replace
    // memmove with memcpy, and we don't need to worry about all manner of
    // downsides to splitting and transforming the operations.

    // If this doesn't map cleanly onto the alloca type, and that type isn't
    // a single value type, just emit a memcpy.
    bool EmitMemCpy =
        !VecTy && !IntTy &&
        (BeginOffset > NewAllocaBeginOffset || EndOffset < NewAllocaEndOffset ||
         SliceSize != DL.getTypeStoreSize(NewAI.getAllocatedType()) ||
         !NewAI.getAllocatedType()->isSingleValueType());

    // If we're just going to emit a memcpy, the alloca hasn't changed, and the
    // size hasn't been shrunk based on analysis of the viable range, this is
    // a no-op.
    if (EmitMemCpy && &OldAI == &NewAI) {
      // Ensure the start lines up.
      assert(NewBeginOffset == BeginOffset);

      // Rewrite the size as needed.
      if (NewEndOffset != EndOffset)
        II.setLength(ConstantInt::get(II.getLength()->getType(),
                                      NewEndOffset - NewBeginOffset));
      return false;
    }
    // Record this instruction for deletion.
    Pass.DeadInsts.insert(&II);

    // Strip all inbounds GEPs and pointer casts to try to dig out any root
    // alloca that should be re-examined after rewriting this instruction.
    Value *OtherPtr = IsDest ? II.getRawSource() : II.getRawDest();
    if (AllocaInst *AI =
            dyn_cast<AllocaInst>(OtherPtr->stripInBoundsOffsets())) {
      assert(AI != &OldAI && AI != &NewAI &&
             "Splittable transfers cannot reach the same alloca on both ends.");
      Pass.Worklist.insert(AI);
    }

    Type *OtherPtrTy = OtherPtr->getType();
    unsigned OtherAS = OtherPtrTy->getPointerAddressSpace();

    // Compute the relative offset for the other pointer within the transfer.
    unsigned OffsetWidth = DL.getIndexSizeInBits(OtherAS);
    APInt OtherOffset(OffsetWidth, NewBeginOffset - BeginOffset);
    unsigned OtherAlign =
      IsDest ? II.getSourceAlignment() : II.getDestAlignment();
    OtherAlign =  MinAlign(OtherAlign ? OtherAlign : 1,
                           OtherOffset.zextOrTrunc(64).getZExtValue());

    if (EmitMemCpy) {
      // Compute the other pointer, folding as much as possible to produce
      // a single, simple GEP in most cases.
      OtherPtr = getAdjustedPtr(IRB, DL, OtherPtr, OtherOffset, OtherPtrTy,
                                OtherPtr->getName() + ".");

      Value *OurPtr = getNewAllocaSlicePtr(IRB, OldPtr->getType());
      Type *SizeTy = II.getLength()->getType();
      Constant *Size = ConstantInt::get(SizeTy, NewEndOffset - NewBeginOffset);

      Value *DestPtr, *SrcPtr;
      unsigned DestAlign, SrcAlign;
      // Note: IsDest is true iff we're copying into the new alloca slice
      if (IsDest) {
        DestPtr = OurPtr;
        DestAlign = SliceAlign;
        SrcPtr = OtherPtr;
        SrcAlign = OtherAlign;
      } else {
        DestPtr = OtherPtr;
        DestAlign = OtherAlign;
        SrcPtr = OurPtr;
        SrcAlign = SliceAlign;
      }
      CallInst *New = IRB.CreateMemCpy(DestPtr, DestAlign, SrcPtr, SrcAlign,
                                       Size, II.isVolatile());
      if (AATags)
        New->setAAMetadata(AATags);
      LLVM_DEBUG(dbgs() << "          to: " << *New << "\n");
      return false;
    }

    bool IsWholeAlloca = NewBeginOffset == NewAllocaBeginOffset &&
                         NewEndOffset == NewAllocaEndOffset;
    uint64_t Size = NewEndOffset - NewBeginOffset;
    unsigned BeginIndex = VecTy ? getIndex(NewBeginOffset) : 0;
    unsigned EndIndex = VecTy ? getIndex(NewEndOffset) : 0;
    unsigned NumElements = EndIndex - BeginIndex;
    IntegerType *SubIntTy =
        IntTy ? Type::getIntNTy(IntTy->getContext(), Size * 8) : nullptr;

    // Reset the other pointer type to match the register type we're going to
    // use, but using the address space of the original other pointer.
    Type *OtherTy;
    if (VecTy && !IsWholeAlloca) {
      if (NumElements == 1)
        OtherTy = VecTy->getElementType();
      else
        OtherTy = VectorType::get(VecTy->getElementType(), NumElements);
    } else if (IntTy && !IsWholeAlloca) {
      OtherTy = SubIntTy;
    } else {
      OtherTy = NewAllocaTy;
    }
    OtherPtrTy = OtherTy->getPointerTo(OtherAS);

    Value *SrcPtr = getAdjustedPtr(IRB, DL, OtherPtr, OtherOffset, OtherPtrTy,
                                   OtherPtr->getName() + ".");
    unsigned SrcAlign = OtherAlign;
    Value *DstPtr = &NewAI;
    unsigned DstAlign = SliceAlign;
    if (!IsDest) {
      std::swap(SrcPtr, DstPtr);
      std::swap(SrcAlign, DstAlign);
    }

    Value *Src;
    if (VecTy && !IsWholeAlloca && !IsDest) {
      Src = IRB.CreateAlignedLoad(NewAI.getAllocatedType(), &NewAI,
                                  NewAI.getAlignment(), "load");
      Src = extractVector(IRB, Src, BeginIndex, EndIndex, "vec");
    } else if (IntTy && !IsWholeAlloca && !IsDest) {
      Src = IRB.CreateAlignedLoad(NewAI.getAllocatedType(), &NewAI,
                                  NewAI.getAlignment(), "load");
      Src = convertValue(DL, IRB, Src, IntTy);
      uint64_t Offset = NewBeginOffset - NewAllocaBeginOffset;
      Src = extractInteger(DL, IRB, Src, SubIntTy, Offset, "extract");
    } else {
      LoadInst *Load = IRB.CreateAlignedLoad(OtherTy, SrcPtr, SrcAlign,
                                             II.isVolatile(), "copyload");
      if (AATags)
        Load->setAAMetadata(AATags);
      Src = Load;
    }

    if (VecTy && !IsWholeAlloca && IsDest) {
      Value *Old = IRB.CreateAlignedLoad(NewAI.getAllocatedType(), &NewAI,
                                         NewAI.getAlignment(), "oldload");
      Src = insertVector(IRB, Old, Src, BeginIndex, "vec");
    } else if (IntTy && !IsWholeAlloca && IsDest) {
      Value *Old = IRB.CreateAlignedLoad(NewAI.getAllocatedType(), &NewAI,
                                         NewAI.getAlignment(), "oldload");
      Old = convertValue(DL, IRB, Old, IntTy);
      uint64_t Offset = NewBeginOffset - NewAllocaBeginOffset;
      Src = insertInteger(DL, IRB, Old, Src, Offset, "insert");
      Src = convertValue(DL, IRB, Src, NewAllocaTy);
    }

    StoreInst *Store = cast<StoreInst>(
        IRB.CreateAlignedStore(Src, DstPtr, DstAlign, II.isVolatile()));
    if (AATags)
      Store->setAAMetadata(AATags);
    LLVM_DEBUG(dbgs() << "          to: " << *Store << "\n");
    return !II.isVolatile();
  }

  bool visitIntrinsicInst(IntrinsicInst &II) {
    assert(II.isLifetimeStartOrEnd() ||                         //INTEL
           II.getIntrinsicID() == Intrinsic::var_annotation);   //INTEL
    LLVM_DEBUG(dbgs() << "    original: " << II << "\n");

#if INTEL_CUSTOMIZATION
    if (II.getIntrinsicID() == Intrinsic::var_annotation)
        assert(II.getArgOperand(0) == OldPtr);
    else
        assert(II.getArgOperand(1) == OldPtr);
#endif  //INTEL_CUSTOMIZATION

    // Record this instruction for deletion.
    Pass.DeadInsts.insert(&II);

    // Lifetime intrinsics are only promotable if they cover the whole alloca.
    // Therefore, we drop lifetime intrinsics which don't cover the whole
    // alloca.
    // (In theory, intrinsics which partially cover an alloca could be
    // promoted, but PromoteMemToReg doesn't handle that case.)
    // FIXME: Check whether the alloca is promotable before dropping the
    // lifetime intrinsics?
    if (NewBeginOffset != NewAllocaBeginOffset ||
        NewEndOffset != NewAllocaEndOffset)
      return true;

    ConstantInt *Size;                                          //INTEL
    if (II.getIntrinsicID() != Intrinsic::var_annotation)       //INTEL
        Size =                                                  //INTEL
            ConstantInt::get(cast<IntegerType>(II.getArgOperand(0)->getType()),
                         NewEndOffset - NewBeginOffset);
    // Lifetime intrinsics always expect an i8* so directly get such a pointer
    // for the new alloca slice.
    Type *PointerTy = IRB.getInt8PtrTy(OldPtr->getType()->getPointerAddressSpace());
    Value *Ptr = getNewAllocaSlicePtr(IRB, PointerTy);
    Value *New;
    if (II.getIntrinsicID() == Intrinsic::lifetime_start)
      New = IRB.CreateLifetimeStart(Ptr, Size);
    if (II.getIntrinsicID() == Intrinsic::lifetime_end)         //INTEL
      New = IRB.CreateLifetimeEnd(Ptr, Size);

    (void)New;
    LLVM_DEBUG(dbgs() << "          to: " << *New << "\n");

    return true;
  }

  void fixLoadStoreAlign(Instruction &Root) {
    // This algorithm implements the same visitor loop as
    // hasUnsafePHIOrSelectUse, and fixes the alignment of each load
    // or store found.
    SmallPtrSet<Instruction *, 4> Visited;
    SmallVector<Instruction *, 4> Uses;
    Visited.insert(&Root);
    Uses.push_back(&Root);
    do {
      Instruction *I = Uses.pop_back_val();

      if (LoadInst *LI = dyn_cast<LoadInst>(I)) {
        unsigned LoadAlign = LI->getAlignment();
        if (!LoadAlign)
          LoadAlign = DL.getABITypeAlignment(LI->getType());
        LI->setAlignment(std::min(LoadAlign, getSliceAlign()));
        continue;
      }
      if (StoreInst *SI = dyn_cast<StoreInst>(I)) {
        unsigned StoreAlign = SI->getAlignment();
        if (!StoreAlign) {
          Value *Op = SI->getOperand(0);
          StoreAlign = DL.getABITypeAlignment(Op->getType());
        }
        SI->setAlignment(std::min(StoreAlign, getSliceAlign()));
        continue;
      }

      assert(isa<BitCastInst>(I) || isa<AddrSpaceCastInst>(I) ||
             isa<PHINode>(I) || isa<SelectInst>(I) ||
             isa<GetElementPtrInst>(I));
      for (User *U : I->users())
        if (Visited.insert(cast<Instruction>(U)).second)
          Uses.push_back(cast<Instruction>(U));
    } while (!Uses.empty());
  }

  bool visitPHINode(PHINode &PN) {
    LLVM_DEBUG(dbgs() << "    original: " << PN << "\n");
    assert(BeginOffset >= NewAllocaBeginOffset && "PHIs are unsplittable");
    assert(EndOffset <= NewAllocaEndOffset && "PHIs are unsplittable");

    // We would like to compute a new pointer in only one place, but have it be
    // as local as possible to the PHI. To do that, we re-use the location of
    // the old pointer, which necessarily must be in the right position to
    // dominate the PHI.
    IRBuilderTy PtrBuilder(IRB);
    if (isa<PHINode>(OldPtr))
      PtrBuilder.SetInsertPoint(&*OldPtr->getParent()->getFirstInsertionPt());
    else
      PtrBuilder.SetInsertPoint(OldPtr);
    PtrBuilder.SetCurrentDebugLocation(OldPtr->getDebugLoc());

    Value *NewPtr = getNewAllocaSlicePtr(PtrBuilder, OldPtr->getType());
    // Replace the operands which were using the old pointer.
    std::replace(PN.op_begin(), PN.op_end(), cast<Value>(OldPtr), NewPtr);

    LLVM_DEBUG(dbgs() << "          to: " << PN << "\n");
    deleteIfTriviallyDead(OldPtr);

    // Fix the alignment of any loads or stores using this PHI node.
    fixLoadStoreAlign(PN);

    // PHIs can't be promoted on their own, but often can be speculated. We
    // check the speculation outside of the rewriter so that we see the
    // fully-rewritten alloca.
    PHIUsers.insert(&PN);
    return true;
  }

  bool visitSelectInst(SelectInst &SI) {
    LLVM_DEBUG(dbgs() << "    original: " << SI << "\n");
    assert((SI.getTrueValue() == OldPtr || SI.getFalseValue() == OldPtr) &&
           "Pointer isn't an operand!");
    assert(BeginOffset >= NewAllocaBeginOffset && "Selects are unsplittable");
    assert(EndOffset <= NewAllocaEndOffset && "Selects are unsplittable");

    Value *NewPtr = getNewAllocaSlicePtr(IRB, OldPtr->getType());
    // Replace the operands which were using the old pointer.
    if (SI.getOperand(1) == OldPtr)
      SI.setOperand(1, NewPtr);
    if (SI.getOperand(2) == OldPtr)
      SI.setOperand(2, NewPtr);

    LLVM_DEBUG(dbgs() << "          to: " << SI << "\n");
    deleteIfTriviallyDead(OldPtr);

    // Fix the alignment of any loads or stores using this select.
    fixLoadStoreAlign(SI);

    // Selects can't be promoted on their own, but often can be speculated. We
    // check the speculation outside of the rewriter so that we see the
    // fully-rewritten alloca.
    SelectUsers.insert(&SI);
    return true;
  }
};

namespace {

/// Visitor to rewrite aggregate loads and stores as scalar.
///
/// This pass aggressively rewrites all aggregate loads and stores on
/// a particular pointer (or any pointer derived from it which we can identify)
/// with scalar loads and stores.
class AggLoadStoreRewriter : public InstVisitor<AggLoadStoreRewriter, bool> {
  // Befriend the base class so it can delegate to private visit methods.
  friend class InstVisitor<AggLoadStoreRewriter, bool>;

  /// Queue of pointer uses to analyze and potentially rewrite.
  SmallVector<Use *, 8> Queue;

  /// Set to prevent us from cycling with phi nodes and loops.
  SmallPtrSet<User *, 8> Visited;

  /// The current pointer use being rewritten. This is used to dig up the used
  /// value (as opposed to the user).
  Use *U;

  /// Used to calculate offsets, and hence alignment, of subobjects.
  const DataLayout &DL;

public:
  AggLoadStoreRewriter(const DataLayout &DL) : DL(DL) {}

  /// Rewrite loads and stores through a pointer and all pointers derived from
  /// it.
  bool rewrite(Instruction &I) {
    LLVM_DEBUG(dbgs() << "  Rewriting FCA loads and stores...\n");
    enqueueUsers(I);
    bool Changed = false;
    while (!Queue.empty()) {
      U = Queue.pop_back_val();
      Changed |= visit(cast<Instruction>(U->getUser()));
    }
    return Changed;
  }

private:
  /// Enqueue all the users of the given instruction for further processing.
  /// This uses a set to de-duplicate users.
  void enqueueUsers(Instruction &I) {
    for (Use &U : I.uses())
      if (Visited.insert(U.getUser()).second)
        Queue.push_back(&U);
  }

  // Conservative default is to not rewrite anything.
  bool visitInstruction(Instruction &I) { return false; }

  /// Generic recursive split emission class.
  template <typename Derived> class OpSplitter {
  protected:
    /// The builder used to form new instructions.
    IRBuilderTy IRB;

    /// The indices which to be used with insert- or extractvalue to select the
    /// appropriate value within the aggregate.
    SmallVector<unsigned, 4> Indices;

    /// The indices to a GEP instruction which will move Ptr to the correct slot
    /// within the aggregate.
    SmallVector<Value *, 4> GEPIndices;

    /// The base pointer of the original op, used as a base for GEPing the
    /// split operations.
    Value *Ptr;

    /// The base pointee type being GEPed into.
    Type *BaseTy;

    /// Known alignment of the base pointer.
    unsigned BaseAlign;

    /// To calculate offset of each component so we can correctly deduce
    /// alignments.
    const DataLayout &DL;

    /// Initialize the splitter with an insertion point, Ptr and start with a
    /// single zero GEP index.
    OpSplitter(Instruction *InsertionPoint, Value *Ptr, Type *BaseTy,
               unsigned BaseAlign, const DataLayout &DL)
        : IRB(InsertionPoint), GEPIndices(1, IRB.getInt32(0)), Ptr(Ptr),
          BaseTy(BaseTy), BaseAlign(BaseAlign), DL(DL) {}

  public:
    /// Generic recursive split emission routine.
    ///
    /// This method recursively splits an aggregate op (load or store) into
    /// scalar or vector ops. It splits recursively until it hits a single value
    /// and emits that single value operation via the template argument.
    ///
    /// The logic of this routine relies on GEPs and insertvalue and
    /// extractvalue all operating with the same fundamental index list, merely
    /// formatted differently (GEPs need actual values).
    ///
    /// \param Ty  The type being split recursively into smaller ops.
    /// \param Agg The aggregate value being built up or stored, depending on
    /// whether this is splitting a load or a store respectively.
    void emitSplitOps(Type *Ty, Value *&Agg, const Twine &Name) {
      if (Ty->isSingleValueType()) {
        unsigned Offset = DL.getIndexedOffsetInType(BaseTy, GEPIndices);
        return static_cast<Derived *>(this)->emitFunc(
            Ty, Agg, MinAlign(BaseAlign, Offset), Name);
      }

      if (ArrayType *ATy = dyn_cast<ArrayType>(Ty)) {
        unsigned OldSize = Indices.size();
        (void)OldSize;
        for (unsigned Idx = 0, Size = ATy->getNumElements(); Idx != Size;
             ++Idx) {
          assert(Indices.size() == OldSize && "Did not return to the old size");
          Indices.push_back(Idx);
          GEPIndices.push_back(IRB.getInt32(Idx));
          emitSplitOps(ATy->getElementType(), Agg, Name + "." + Twine(Idx));
          GEPIndices.pop_back();
          Indices.pop_back();
        }
        return;
      }

      if (StructType *STy = dyn_cast<StructType>(Ty)) {
        unsigned OldSize = Indices.size();
        (void)OldSize;
        for (unsigned Idx = 0, Size = STy->getNumElements(); Idx != Size;
             ++Idx) {
          assert(Indices.size() == OldSize && "Did not return to the old size");
          Indices.push_back(Idx);
          GEPIndices.push_back(IRB.getInt32(Idx));
          emitSplitOps(STy->getElementType(Idx), Agg, Name + "." + Twine(Idx));
          GEPIndices.pop_back();
          Indices.pop_back();
        }
        return;
      }

      llvm_unreachable("Only arrays and structs are aggregate loadable types");
    }
  };

  struct LoadOpSplitter : public OpSplitter<LoadOpSplitter> {
    AAMDNodes AATags;

    LoadOpSplitter(Instruction *InsertionPoint, Value *Ptr, Type *BaseTy,
                   AAMDNodes AATags, unsigned BaseAlign, const DataLayout &DL)
        : OpSplitter<LoadOpSplitter>(InsertionPoint, Ptr, BaseTy, BaseAlign,
                                     DL), AATags(AATags) {}

    /// Emit a leaf load of a single value. This is called at the leaves of the
    /// recursive emission to actually load values.
    void emitFunc(Type *Ty, Value *&Agg, unsigned Align, const Twine &Name) {
      assert(Ty->isSingleValueType());
      // Load the single value and insert it using the indices.
      Value *GEP =
          IRB.CreateInBoundsGEP(BaseTy, Ptr, GEPIndices, Name + ".gep");
      LoadInst *Load = IRB.CreateAlignedLoad(Ty, GEP, Align, Name + ".load");
      if (AATags)
        Load->setAAMetadata(AATags);
      Agg = IRB.CreateInsertValue(Agg, Load, Indices, Name + ".insert");
      LLVM_DEBUG(dbgs() << "          to: " << *Load << "\n");
    }
  };

  bool visitLoadInst(LoadInst &LI) {
    assert(LI.getPointerOperand() == *U);
    if (!LI.isSimple() || LI.getType()->isSingleValueType())
      return false;

    // We have an aggregate being loaded, split it apart.
    LLVM_DEBUG(dbgs() << "    original: " << LI << "\n");
    AAMDNodes AATags;
    LI.getAAMetadata(AATags);
    LoadOpSplitter Splitter(&LI, *U, LI.getType(), AATags,
                            getAdjustedAlignment(&LI, 0, DL), DL);
    Value *V = UndefValue::get(LI.getType());
    Splitter.emitSplitOps(LI.getType(), V, LI.getName() + ".fca");
    LI.replaceAllUsesWith(V);
    LI.eraseFromParent();
    return true;
  }

  struct StoreOpSplitter : public OpSplitter<StoreOpSplitter> {
    StoreOpSplitter(Instruction *InsertionPoint, Value *Ptr, Type *BaseTy,
                    AAMDNodes AATags, unsigned BaseAlign, const DataLayout &DL)
        : OpSplitter<StoreOpSplitter>(InsertionPoint, Ptr, BaseTy, BaseAlign,
                                      DL),
          AATags(AATags) {}
    AAMDNodes AATags;
    /// Emit a leaf store of a single value. This is called at the leaves of the
    /// recursive emission to actually produce stores.
    void emitFunc(Type *Ty, Value *&Agg, unsigned Align, const Twine &Name) {
      assert(Ty->isSingleValueType());
      // Extract the single value and store it using the indices.
      //
      // The gep and extractvalue values are factored out of the CreateStore
      // call to make the output independent of the argument evaluation order.
      Value *ExtractValue =
          IRB.CreateExtractValue(Agg, Indices, Name + ".extract");
      Value *InBoundsGEP =
          IRB.CreateInBoundsGEP(BaseTy, Ptr, GEPIndices, Name + ".gep");
      StoreInst *Store =
          IRB.CreateAlignedStore(ExtractValue, InBoundsGEP, Align);
      if (AATags)
        Store->setAAMetadata(AATags);
      LLVM_DEBUG(dbgs() << "          to: " << *Store << "\n");
    }
  };

  bool visitStoreInst(StoreInst &SI) {
    if (!SI.isSimple() || SI.getPointerOperand() != *U)
      return false;
    Value *V = SI.getValueOperand();
    if (V->getType()->isSingleValueType())
      return false;

    // We have an aggregate being stored, split it apart.
    LLVM_DEBUG(dbgs() << "    original: " << SI << "\n");
    AAMDNodes AATags;
    SI.getAAMetadata(AATags);
    StoreOpSplitter Splitter(&SI, *U, V->getType(), AATags,
                             getAdjustedAlignment(&SI, 0, DL), DL);
    Splitter.emitSplitOps(V->getType(), V, V->getName() + ".fca");
    SI.eraseFromParent();
    return true;
  }

  bool visitBitCastInst(BitCastInst &BC) {
    enqueueUsers(BC);
    return false;
  }

  bool visitAddrSpaceCastInst(AddrSpaceCastInst &ASC) {
    enqueueUsers(ASC);
    return false;
  }

  bool visitGetElementPtrInst(GetElementPtrInst &GEPI) {
    enqueueUsers(GEPI);
    return false;
  }

  bool visitPHINode(PHINode &PN) {
    enqueueUsers(PN);
    return false;
  }

  bool visitSelectInst(SelectInst &SI) {
    enqueueUsers(SI);
    return false;
  }
};

} // end anonymous namespace

/// Strip aggregate type wrapping.
///
/// This removes no-op aggregate types wrapping an underlying type. It will
/// strip as many layers of types as it can without changing either the type
/// size or the allocated size.
static Type *stripAggregateTypeWrapping(const DataLayout &DL, Type *Ty) {
  if (Ty->isSingleValueType())
    return Ty;

  uint64_t AllocSize = DL.getTypeAllocSize(Ty);
  uint64_t TypeSize = DL.getTypeSizeInBits(Ty);

  Type *InnerTy;
  if (ArrayType *ArrTy = dyn_cast<ArrayType>(Ty)) {
    InnerTy = ArrTy->getElementType();
  } else if (StructType *STy = dyn_cast<StructType>(Ty)) {
    const StructLayout *SL = DL.getStructLayout(STy);
    unsigned Index = SL->getElementContainingOffset(0);
    InnerTy = STy->getElementType(Index);
  } else {
    return Ty;
  }

  if (AllocSize > DL.getTypeAllocSize(InnerTy) ||
      TypeSize > DL.getTypeSizeInBits(InnerTy))
    return Ty;

  return stripAggregateTypeWrapping(DL, InnerTy);
}

/// Try to find a partition of the aggregate type passed in for a given
/// offset and size.
///
/// This recurses through the aggregate type and tries to compute a subtype
/// based on the offset and size. When the offset and size span a sub-section
/// of an array, it will even compute a new array type for that sub-section,
/// and the same for structs.
///
/// Note that this routine is very strict and tries to find a partition of the
/// type which produces the *exact* right offset and size. It is not forgiving
/// when the size or offset cause either end of type-based partition to be off.
/// Also, this is a best-effort routine. It is reasonable to give up and not
/// return a type if necessary.
static Type *getTypePartition(const DataLayout &DL, Type *Ty, uint64_t Offset,
                              uint64_t Size) {
  if (Offset == 0 && DL.getTypeAllocSize(Ty) == Size)
    return stripAggregateTypeWrapping(DL, Ty);
  if (Offset > DL.getTypeAllocSize(Ty) ||
      (DL.getTypeAllocSize(Ty) - Offset) < Size)
    return nullptr;

  if (SequentialType *SeqTy = dyn_cast<SequentialType>(Ty)) {
    Type *ElementTy = SeqTy->getElementType();
    uint64_t ElementSize = DL.getTypeAllocSize(ElementTy);
    uint64_t NumSkippedElements = Offset / ElementSize;
    if (NumSkippedElements >= SeqTy->getNumElements())
      return nullptr;
    Offset -= NumSkippedElements * ElementSize;

    // First check if we need to recurse.
    if (Offset > 0 || Size < ElementSize) {
      // Bail if the partition ends in a different array element.
      if ((Offset + Size) > ElementSize)
        return nullptr;
      // Recurse through the element type trying to peel off offset bytes.
      return getTypePartition(DL, ElementTy, Offset, Size);
    }
    assert(Offset == 0);

    if (Size == ElementSize)
      return stripAggregateTypeWrapping(DL, ElementTy);
    assert(Size > ElementSize);
    uint64_t NumElements = Size / ElementSize;
    if (NumElements * ElementSize != Size)
      return nullptr;
    return ArrayType::get(ElementTy, NumElements);
  }

  StructType *STy = dyn_cast<StructType>(Ty);
  if (!STy)
    return nullptr;

  const StructLayout *SL = DL.getStructLayout(STy);
  if (Offset >= SL->getSizeInBytes())
    return nullptr;
  uint64_t EndOffset = Offset + Size;
  if (EndOffset > SL->getSizeInBytes())
    return nullptr;

  unsigned Index = SL->getElementContainingOffset(Offset);
  Offset -= SL->getElementOffset(Index);

  Type *ElementTy = STy->getElementType(Index);
  uint64_t ElementSize = DL.getTypeAllocSize(ElementTy);
  if (Offset >= ElementSize)
    return nullptr; // The offset points into alignment padding.

  // See if any partition must be contained by the element.
  if (Offset > 0 || Size < ElementSize) {
    if ((Offset + Size) > ElementSize)
      return nullptr;
    return getTypePartition(DL, ElementTy, Offset, Size);
  }
  assert(Offset == 0);

  if (Size == ElementSize)
    return stripAggregateTypeWrapping(DL, ElementTy);

  StructType::element_iterator EI = STy->element_begin() + Index,
                               EE = STy->element_end();
  if (EndOffset < SL->getSizeInBytes()) {
    unsigned EndIndex = SL->getElementContainingOffset(EndOffset);
    if (Index == EndIndex)
      return nullptr; // Within a single element and its padding.

    // Don't try to form "natural" types if the elements don't line up with the
    // expected size.
    // FIXME: We could potentially recurse down through the last element in the
    // sub-struct to find a natural end point.
    if (SL->getElementOffset(EndIndex) != EndOffset)
      return nullptr;

    assert(Index < EndIndex);
    EE = STy->element_begin() + EndIndex;
  }

  // Try to build up a sub-structure.
  StructType *SubTy =
      StructType::get(STy->getContext(), makeArrayRef(EI, EE), STy->isPacked());
  const StructLayout *SubSL = DL.getStructLayout(SubTy);
  if (Size != SubSL->getSizeInBytes())
    return nullptr; // The sub-struct doesn't have quite the size needed.

  return SubTy;
}

/// Pre-split loads and stores to simplify rewriting.
///
/// We want to break up the splittable load+store pairs as much as
/// possible. This is important to do as a preprocessing step, as once we
/// start rewriting the accesses to partitions of the alloca we lose the
/// necessary information to correctly split apart paired loads and stores
/// which both point into this alloca. The case to consider is something like
/// the following:
///
///   %a = alloca [12 x i8]
///   %gep1 = getelementptr [12 x i8]* %a, i32 0, i32 0
///   %gep2 = getelementptr [12 x i8]* %a, i32 0, i32 4
///   %gep3 = getelementptr [12 x i8]* %a, i32 0, i32 8
///   %iptr1 = bitcast i8* %gep1 to i64*
///   %iptr2 = bitcast i8* %gep2 to i64*
///   %fptr1 = bitcast i8* %gep1 to float*
///   %fptr2 = bitcast i8* %gep2 to float*
///   %fptr3 = bitcast i8* %gep3 to float*
///   store float 0.0, float* %fptr1
///   store float 1.0, float* %fptr2
///   %v = load i64* %iptr1
///   store i64 %v, i64* %iptr2
///   %f1 = load float* %fptr2
///   %f2 = load float* %fptr3
///
/// Here we want to form 3 partitions of the alloca, each 4 bytes large, and
/// promote everything so we recover the 2 SSA values that should have been
/// there all along.
///
/// \returns true if any changes are made.
bool SROA::presplitLoadsAndStores(AllocaInst &AI, AllocaSlices &AS) {
  LLVM_DEBUG(dbgs() << "Pre-splitting loads and stores\n");

  // Track the loads and stores which are candidates for pre-splitting here, in
  // the order they first appear during the partition scan. These give stable
  // iteration order and a basis for tracking which loads and stores we
  // actually split.
  SmallVector<LoadInst *, 4> Loads;
  SmallVector<StoreInst *, 4> Stores;

  // We need to accumulate the splits required of each load or store where we
  // can find them via a direct lookup. This is important to cross-check loads
  // and stores against each other. We also track the slice so that we can kill
  // all the slices that end up split.
  struct SplitOffsets {
    Slice *S;
    std::vector<uint64_t> Splits;
  };
  SmallDenseMap<Instruction *, SplitOffsets, 8> SplitOffsetsMap;

  // Track loads out of this alloca which cannot, for any reason, be pre-split.
  // This is important as we also cannot pre-split stores of those loads!
  // FIXME: This is all pretty gross. It means that we can be more aggressive
  // in pre-splitting when the load feeding the store happens to come from
  // a separate alloca. Put another way, the effectiveness of SROA would be
  // decreased by a frontend which just concatenated all of its local allocas
  // into one big flat alloca. But defeating such patterns is exactly the job
  // SROA is tasked with! Sadly, to not have this discrepancy we would have
  // change store pre-splitting to actually force pre-splitting of the load
  // that feeds it *and all stores*. That makes pre-splitting much harder, but
  // maybe it would make it more principled?
  SmallPtrSet<LoadInst *, 8> UnsplittableLoads;

  LLVM_DEBUG(dbgs() << "  Searching for candidate loads and stores\n");
  for (auto &P : AS.partitions()) {
    for (Slice &S : P) {
      Instruction *I = cast<Instruction>(S.getUse()->getUser());
      if (!S.isSplittable() || S.endOffset() <= P.endOffset()) {
        // If this is a load we have to track that it can't participate in any
        // pre-splitting. If this is a store of a load we have to track that
        // that load also can't participate in any pre-splitting.
        if (auto *LI = dyn_cast<LoadInst>(I))
          UnsplittableLoads.insert(LI);
        else if (auto *SI = dyn_cast<StoreInst>(I))
          if (auto *LI = dyn_cast<LoadInst>(SI->getValueOperand()))
            UnsplittableLoads.insert(LI);
        continue;
      }
      assert(P.endOffset() > S.beginOffset() &&
             "Empty or backwards partition!");

      // Determine if this is a pre-splittable slice.
      if (auto *LI = dyn_cast<LoadInst>(I)) {
        assert(!LI->isVolatile() && "Cannot split volatile loads!");

        // The load must be used exclusively to store into other pointers for
        // us to be able to arbitrarily pre-split it. The stores must also be
        // simple to avoid changing semantics.
        auto IsLoadSimplyStored = [](LoadInst *LI) {
          for (User *LU : LI->users()) {
            auto *SI = dyn_cast<StoreInst>(LU);
            if (!SI || !SI->isSimple())
              return false;
          }
          return true;
        };
        if (!IsLoadSimplyStored(LI)) {
          UnsplittableLoads.insert(LI);
          continue;
        }

        Loads.push_back(LI);
      } else if (auto *SI = dyn_cast<StoreInst>(I)) {
        if (S.getUse() != &SI->getOperandUse(SI->getPointerOperandIndex()))
          // Skip stores *of* pointers. FIXME: This shouldn't even be possible!
          continue;
        auto *StoredLoad = dyn_cast<LoadInst>(SI->getValueOperand());
        if (!StoredLoad || !StoredLoad->isSimple())
          continue;
        assert(!SI->isVolatile() && "Cannot split volatile stores!");

        Stores.push_back(SI);
      } else {
        // Other uses cannot be pre-split.
        continue;
      }

      // Record the initial split.
      LLVM_DEBUG(dbgs() << "    Candidate: " << *I << "\n");
      auto &Offsets = SplitOffsetsMap[I];
      assert(Offsets.Splits.empty() &&
             "Should not have splits the first time we see an instruction!");
      Offsets.S = &S;
      Offsets.Splits.push_back(P.endOffset() - S.beginOffset());
    }

    // Now scan the already split slices, and add a split for any of them which
    // we're going to pre-split.
    for (Slice *S : P.splitSliceTails()) {
      auto SplitOffsetsMapI =
          SplitOffsetsMap.find(cast<Instruction>(S->getUse()->getUser()));
      if (SplitOffsetsMapI == SplitOffsetsMap.end())
        continue;
      auto &Offsets = SplitOffsetsMapI->second;

      assert(Offsets.S == S && "Found a mismatched slice!");
      assert(!Offsets.Splits.empty() &&
             "Cannot have an empty set of splits on the second partition!");
      assert(Offsets.Splits.back() ==
                 P.beginOffset() - Offsets.S->beginOffset() &&
             "Previous split does not end where this one begins!");

      // Record each split. The last partition's end isn't needed as the size
      // of the slice dictates that.
      if (S->endOffset() > P.endOffset())
        Offsets.Splits.push_back(P.endOffset() - Offsets.S->beginOffset());
    }
  }

  // We may have split loads where some of their stores are split stores. For
  // such loads and stores, we can only pre-split them if their splits exactly
  // match relative to their starting offset. We have to verify this prior to
  // any rewriting.
  Stores.erase(
      llvm::remove_if(Stores,
                      [&UnsplittableLoads, &SplitOffsetsMap](StoreInst *SI) {
                        // Lookup the load we are storing in our map of split
                        // offsets.
                        auto *LI = cast<LoadInst>(SI->getValueOperand());
                        // If it was completely unsplittable, then we're done,
                        // and this store can't be pre-split.
                        if (UnsplittableLoads.count(LI))
                          return true;

                        auto LoadOffsetsI = SplitOffsetsMap.find(LI);
                        if (LoadOffsetsI == SplitOffsetsMap.end())
                          return false; // Unrelated loads are definitely safe.
                        auto &LoadOffsets = LoadOffsetsI->second;

                        // Now lookup the store's offsets.
                        auto &StoreOffsets = SplitOffsetsMap[SI];

                        // If the relative offsets of each split in the load and
                        // store match exactly, then we can split them and we
                        // don't need to remove them here.
                        if (LoadOffsets.Splits == StoreOffsets.Splits)
                          return false;

                        LLVM_DEBUG(
                            dbgs()
                            << "    Mismatched splits for load and store:\n"
                            << "      " << *LI << "\n"
                            << "      " << *SI << "\n");

                        // We've found a store and load that we need to split
                        // with mismatched relative splits. Just give up on them
                        // and remove both instructions from our list of
                        // candidates.
                        UnsplittableLoads.insert(LI);
                        return true;
                      }),
      Stores.end());
  // Now we have to go *back* through all the stores, because a later store may
  // have caused an earlier store's load to become unsplittable and if it is
  // unsplittable for the later store, then we can't rely on it being split in
  // the earlier store either.
  Stores.erase(llvm::remove_if(Stores,
                               [&UnsplittableLoads](StoreInst *SI) {
                                 auto *LI =
                                     cast<LoadInst>(SI->getValueOperand());
                                 return UnsplittableLoads.count(LI);
                               }),
               Stores.end());
  // Once we've established all the loads that can't be split for some reason,
  // filter any that made it into our list out.
  Loads.erase(llvm::remove_if(Loads,
                              [&UnsplittableLoads](LoadInst *LI) {
                                return UnsplittableLoads.count(LI);
                              }),
              Loads.end());

  // If no loads or stores are left, there is no pre-splitting to be done for
  // this alloca.
  if (Loads.empty() && Stores.empty())
    return false;

  // From here on, we can't fail and will be building new accesses, so rig up
  // an IR builder.
  IRBuilderTy IRB(&AI);

  // Collect the new slices which we will merge into the alloca slices.
  SmallVector<Slice, 4> NewSlices;

  // Track any allocas we end up splitting loads and stores for so we iterate
  // on them.
  SmallPtrSet<AllocaInst *, 4> ResplitPromotableAllocas;

  // At this point, we have collected all of the loads and stores we can
  // pre-split, and the specific splits needed for them. We actually do the
  // splitting in a specific order in order to handle when one of the loads in
  // the value operand to one of the stores.
  //
  // First, we rewrite all of the split loads, and just accumulate each split
  // load in a parallel structure. We also build the slices for them and append
  // them to the alloca slices.
  SmallDenseMap<LoadInst *, std::vector<LoadInst *>, 1> SplitLoadsMap;
  std::vector<LoadInst *> SplitLoads;
  const DataLayout &DL = AI.getModule()->getDataLayout();
  for (LoadInst *LI : Loads) {
    SplitLoads.clear();

    IntegerType *Ty = cast<IntegerType>(LI->getType());
    uint64_t LoadSize = Ty->getBitWidth() / 8;
    assert(LoadSize > 0 && "Cannot have a zero-sized integer load!");

    auto &Offsets = SplitOffsetsMap[LI];
    assert(LoadSize == Offsets.S->endOffset() - Offsets.S->beginOffset() &&
           "Slice size should always match load size exactly!");
    uint64_t BaseOffset = Offsets.S->beginOffset();
    assert(BaseOffset + LoadSize > BaseOffset &&
           "Cannot represent alloca access size using 64-bit integers!");

    Instruction *BasePtr = cast<Instruction>(LI->getPointerOperand());
    IRB.SetInsertPoint(LI);

    LLVM_DEBUG(dbgs() << "  Splitting load: " << *LI << "\n");

    uint64_t PartOffset = 0, PartSize = Offsets.Splits.front();
    int Idx = 0, Size = Offsets.Splits.size();
    for (;;) {
      auto *PartTy = Type::getIntNTy(Ty->getContext(), PartSize * 8);
      auto AS = LI->getPointerAddressSpace();
      auto *PartPtrTy = PartTy->getPointerTo(AS);
      LoadInst *PLoad = IRB.CreateAlignedLoad(
          PartTy,
          getAdjustedPtr(IRB, DL, BasePtr,
                         APInt(DL.getIndexSizeInBits(AS), PartOffset),
                         PartPtrTy, BasePtr->getName() + "."),
          getAdjustedAlignment(LI, PartOffset, DL), /*IsVolatile*/ false,
          LI->getName());
      PLoad->copyMetadata(*LI, {LLVMContext::MD_mem_parallel_loop_access,
                                LLVMContext::MD_access_group});

      // Append this load onto the list of split loads so we can find it later
      // to rewrite the stores.
      SplitLoads.push_back(PLoad);

      // Now build a new slice for the alloca.
      NewSlices.push_back(
          Slice(BaseOffset + PartOffset, BaseOffset + PartOffset + PartSize,
                &PLoad->getOperandUse(PLoad->getPointerOperandIndex()),
                /*IsSplittable*/ false));
      LLVM_DEBUG(dbgs() << "    new slice [" << NewSlices.back().beginOffset()
                        << ", " << NewSlices.back().endOffset()
                        << "): " << *PLoad << "\n");

      // See if we've handled all the splits.
      if (Idx >= Size)
        break;

      // Setup the next partition.
      PartOffset = Offsets.Splits[Idx];
      ++Idx;
      PartSize = (Idx < Size ? Offsets.Splits[Idx] : LoadSize) - PartOffset;
    }

    // Now that we have the split loads, do the slow walk over all uses of the
    // load and rewrite them as split stores, or save the split loads to use
    // below if the store is going to be split there anyways.
    bool DeferredStores = false;
    for (User *LU : LI->users()) {
      StoreInst *SI = cast<StoreInst>(LU);
      if (!Stores.empty() && SplitOffsetsMap.count(SI)) {
        DeferredStores = true;
        LLVM_DEBUG(dbgs() << "    Deferred splitting of store: " << *SI
                          << "\n");
        continue;
      }

      Value *StoreBasePtr = SI->getPointerOperand();
      IRB.SetInsertPoint(SI);

      LLVM_DEBUG(dbgs() << "    Splitting store of load: " << *SI << "\n");

      for (int Idx = 0, Size = SplitLoads.size(); Idx < Size; ++Idx) {
        LoadInst *PLoad = SplitLoads[Idx];
        uint64_t PartOffset = Idx == 0 ? 0 : Offsets.Splits[Idx - 1];
        auto *PartPtrTy =
            PLoad->getType()->getPointerTo(SI->getPointerAddressSpace());

        auto AS = SI->getPointerAddressSpace();
        StoreInst *PStore = IRB.CreateAlignedStore(
            PLoad,
            getAdjustedPtr(IRB, DL, StoreBasePtr,
                           APInt(DL.getIndexSizeInBits(AS), PartOffset),
                           PartPtrTy, StoreBasePtr->getName() + "."),
            getAdjustedAlignment(SI, PartOffset, DL), /*IsVolatile*/ false);
        PStore->copyMetadata(*LI, {LLVMContext::MD_mem_parallel_loop_access,
                                   LLVMContext::MD_access_group});
        LLVM_DEBUG(dbgs() << "      +" << PartOffset << ":" << *PStore << "\n");
      }

      // We want to immediately iterate on any allocas impacted by splitting
      // this store, and we have to track any promotable alloca (indicated by
      // a direct store) as needing to be resplit because it is no longer
      // promotable.
      if (AllocaInst *OtherAI = dyn_cast<AllocaInst>(StoreBasePtr)) {
        ResplitPromotableAllocas.insert(OtherAI);
        Worklist.insert(OtherAI);
      } else if (AllocaInst *OtherAI = dyn_cast<AllocaInst>(
                     StoreBasePtr->stripInBoundsOffsets())) {
        Worklist.insert(OtherAI);
      }

      // Mark the original store as dead.
      DeadInsts.insert(SI);
    }

    // Save the split loads if there are deferred stores among the users.
    if (DeferredStores)
      SplitLoadsMap.insert(std::make_pair(LI, std::move(SplitLoads)));

    // Mark the original load as dead and kill the original slice.
    DeadInsts.insert(LI);
    Offsets.S->kill();
  }

  // Second, we rewrite all of the split stores. At this point, we know that
  // all loads from this alloca have been split already. For stores of such
  // loads, we can simply look up the pre-existing split loads. For stores of
  // other loads, we split those loads first and then write split stores of
  // them.
  for (StoreInst *SI : Stores) {
    auto *LI = cast<LoadInst>(SI->getValueOperand());
    IntegerType *Ty = cast<IntegerType>(LI->getType());
    uint64_t StoreSize = Ty->getBitWidth() / 8;
    assert(StoreSize > 0 && "Cannot have a zero-sized integer store!");

    auto &Offsets = SplitOffsetsMap[SI];
    assert(StoreSize == Offsets.S->endOffset() - Offsets.S->beginOffset() &&
           "Slice size should always match load size exactly!");
    uint64_t BaseOffset = Offsets.S->beginOffset();
    assert(BaseOffset + StoreSize > BaseOffset &&
           "Cannot represent alloca access size using 64-bit integers!");

    Value *LoadBasePtr = LI->getPointerOperand();
    Instruction *StoreBasePtr = cast<Instruction>(SI->getPointerOperand());

    LLVM_DEBUG(dbgs() << "  Splitting store: " << *SI << "\n");

    // Check whether we have an already split load.
    auto SplitLoadsMapI = SplitLoadsMap.find(LI);
    std::vector<LoadInst *> *SplitLoads = nullptr;
    if (SplitLoadsMapI != SplitLoadsMap.end()) {
      SplitLoads = &SplitLoadsMapI->second;
      assert(SplitLoads->size() == Offsets.Splits.size() + 1 &&
             "Too few split loads for the number of splits in the store!");
    } else {
      LLVM_DEBUG(dbgs() << "          of load: " << *LI << "\n");
    }

    uint64_t PartOffset = 0, PartSize = Offsets.Splits.front();
    int Idx = 0, Size = Offsets.Splits.size();
    for (;;) {
      auto *PartTy = Type::getIntNTy(Ty->getContext(), PartSize * 8);
      auto *LoadPartPtrTy = PartTy->getPointerTo(LI->getPointerAddressSpace());
      auto *StorePartPtrTy = PartTy->getPointerTo(SI->getPointerAddressSpace());

      // Either lookup a split load or create one.
      LoadInst *PLoad;
      if (SplitLoads) {
        PLoad = (*SplitLoads)[Idx];
      } else {
        IRB.SetInsertPoint(LI);
        auto AS = LI->getPointerAddressSpace();
        PLoad = IRB.CreateAlignedLoad(
            PartTy,
            getAdjustedPtr(IRB, DL, LoadBasePtr,
                           APInt(DL.getIndexSizeInBits(AS), PartOffset),
                           LoadPartPtrTy, LoadBasePtr->getName() + "."),
            getAdjustedAlignment(LI, PartOffset, DL), /*IsVolatile*/ false,
            LI->getName());
      }

      // And store this partition.
      IRB.SetInsertPoint(SI);
      auto AS = SI->getPointerAddressSpace();
      StoreInst *PStore = IRB.CreateAlignedStore(
          PLoad,
          getAdjustedPtr(IRB, DL, StoreBasePtr,
                         APInt(DL.getIndexSizeInBits(AS), PartOffset),
                         StorePartPtrTy, StoreBasePtr->getName() + "."),
          getAdjustedAlignment(SI, PartOffset, DL), /*IsVolatile*/ false);

      // Now build a new slice for the alloca.
      NewSlices.push_back(
          Slice(BaseOffset + PartOffset, BaseOffset + PartOffset + PartSize,
                &PStore->getOperandUse(PStore->getPointerOperandIndex()),
                /*IsSplittable*/ false));
      LLVM_DEBUG(dbgs() << "    new slice [" << NewSlices.back().beginOffset()
                        << ", " << NewSlices.back().endOffset()
                        << "): " << *PStore << "\n");
      if (!SplitLoads) {
        LLVM_DEBUG(dbgs() << "      of split load: " << *PLoad << "\n");
      }

      // See if we've finished all the splits.
      if (Idx >= Size)
        break;

      // Setup the next partition.
      PartOffset = Offsets.Splits[Idx];
      ++Idx;
      PartSize = (Idx < Size ? Offsets.Splits[Idx] : StoreSize) - PartOffset;
    }

    // We want to immediately iterate on any allocas impacted by splitting
    // this load, which is only relevant if it isn't a load of this alloca and
    // thus we didn't already split the loads above. We also have to keep track
    // of any promotable allocas we split loads on as they can no longer be
    // promoted.
    if (!SplitLoads) {
      if (AllocaInst *OtherAI = dyn_cast<AllocaInst>(LoadBasePtr)) {
        assert(OtherAI != &AI && "We can't re-split our own alloca!");
        ResplitPromotableAllocas.insert(OtherAI);
        Worklist.insert(OtherAI);
      } else if (AllocaInst *OtherAI = dyn_cast<AllocaInst>(
                     LoadBasePtr->stripInBoundsOffsets())) {
        assert(OtherAI != &AI && "We can't re-split our own alloca!");
        Worklist.insert(OtherAI);
      }
    }

    // Mark the original store as dead now that we've split it up and kill its
    // slice. Note that we leave the original load in place unless this store
    // was its only use. It may in turn be split up if it is an alloca load
    // for some other alloca, but it may be a normal load. This may introduce
    // redundant loads, but where those can be merged the rest of the optimizer
    // should handle the merging, and this uncovers SSA splits which is more
    // important. In practice, the original loads will almost always be fully
    // split and removed eventually, and the splits will be merged by any
    // trivial CSE, including instcombine.
    if (LI->hasOneUse()) {
      assert(*LI->user_begin() == SI && "Single use isn't this store!");
      DeadInsts.insert(LI);
    }
    DeadInsts.insert(SI);
    Offsets.S->kill();
  }

  // Remove the killed slices that have ben pre-split.
  AS.erase(llvm::remove_if(AS, [](const Slice &S) { return S.isDead(); }),
           AS.end());

  // Insert our new slices. This will sort and merge them into the sorted
  // sequence.
  AS.insert(NewSlices);

  LLVM_DEBUG(dbgs() << "  Pre-split slices:\n");
#ifndef NDEBUG
  for (auto I = AS.begin(), E = AS.end(); I != E; ++I)
    LLVM_DEBUG(AS.print(dbgs(), I, "    "));
#endif

  // Finally, don't try to promote any allocas that new require re-splitting.
  // They have already been added to the worklist above.
  PromotableAllocas.erase(
      llvm::remove_if(
          PromotableAllocas,
          [&](AllocaInst *AI) { return ResplitPromotableAllocas.count(AI); }),
      PromotableAllocas.end());

  return true;
}

/// Rewrite an alloca partition's users.
///
/// This routine drives both of the rewriting goals of the SROA pass. It tries
/// to rewrite uses of an alloca partition to be conducive for SSA value
/// promotion. If the partition needs a new, more refined alloca, this will
/// build that new alloca, preserving as much type information as possible, and
/// rewrite the uses of the old alloca to point at the new one and have the
/// appropriate new offsets. It also evaluates how successful the rewrite was
/// at enabling promotion and if it was successful queues the alloca to be
/// promoted.
AllocaInst *SROA::rewritePartition(AllocaInst &AI, AllocaSlices &AS,
                                   Partition &P) {
  // Try to compute a friendly type for this partition of the alloca. This
  // won't always succeed, in which case we fall back to a legal integer type
  // or an i8 array of an appropriate size.
  Type *SliceTy = nullptr;
  const DataLayout &DL = AI.getModule()->getDataLayout();
  if (Type *CommonUseTy = findCommonType(P.begin(), P.end(), P.endOffset()))
    if (DL.getTypeAllocSize(CommonUseTy) >= P.size())
      SliceTy = CommonUseTy;
  if (!SliceTy)
    if (Type *TypePartitionTy = getTypePartition(DL, AI.getAllocatedType(),
                                                 P.beginOffset(), P.size()))
      SliceTy = TypePartitionTy;
  if ((!SliceTy || (SliceTy->isArrayTy() &&
                    SliceTy->getArrayElementType()->isIntegerTy())) &&
      DL.isLegalInteger(P.size() * 8))
    SliceTy = Type::getIntNTy(*C, P.size() * 8);
  if (!SliceTy)
    SliceTy = ArrayType::get(Type::getInt8Ty(*C), P.size());
  assert(DL.getTypeAllocSize(SliceTy) >= P.size());

  bool IsIntegerPromotable = isIntegerWideningViable(P, SliceTy, DL);

  VectorType *VecTy =
      IsIntegerPromotable ? nullptr : isVectorPromotionViable(P, DL);
  if (VecTy)
    SliceTy = VecTy;

  // Check for the case where we're going to rewrite to a new alloca of the
  // exact same type as the original, and with the same access offsets. In that
  // case, re-use the existing alloca, but still run through the rewriter to
  // perform phi and select speculation.
  // P.beginOffset() can be non-zero even with the same type in a case with
  // out-of-bounds access (e.g. @PR35657 function in SROA/basictest.ll).
  AllocaInst *NewAI;
  if (SliceTy == AI.getAllocatedType() && P.beginOffset() == 0) {
    NewAI = &AI;
    // FIXME: We should be able to bail at this point with "nothing changed".
    // FIXME: We might want to defer PHI speculation until after here.
    // FIXME: return nullptr;
  } else {
    unsigned Alignment = AI.getAlignment();
    if (!Alignment) {
      // The minimum alignment which users can rely on when the explicit
      // alignment is omitted or zero is that required by the ABI for this
      // type.
      Alignment = DL.getABITypeAlignment(AI.getAllocatedType());
    }
    Alignment = MinAlign(Alignment, P.beginOffset());
    // If we will get at least this much alignment from the type alone, leave
    // the alloca's alignment unconstrained.
    if (Alignment <= DL.getABITypeAlignment(SliceTy))
      Alignment = 0;
    NewAI = new AllocaInst(
      SliceTy, AI.getType()->getAddressSpace(), nullptr, Alignment,
        AI.getName() + ".sroa." + Twine(P.begin() - AS.begin()), &AI);
    // Copy the old AI debug location over to the new one.
    NewAI->setDebugLoc(AI.getDebugLoc());
    ++NumNewAllocas;
  }

  LLVM_DEBUG(dbgs() << "Rewriting alloca partition "
                    << "[" << P.beginOffset() << "," << P.endOffset()
                    << ") to: " << *NewAI << "\n");

  // Track the high watermark on the worklist as it is only relevant for
  // promoted allocas. We will reset it to this point if the alloca is not in
  // fact scheduled for promotion.
  unsigned PPWOldSize = PostPromotionWorklist.size();
  unsigned NumUses = 0;
  SmallSetVector<PHINode *, 8> PHIUsers;
  SmallSetVector<SelectInst *, 8> SelectUsers;

  AllocaSliceRewriter Rewriter(DL, AS, *this, AI, *NewAI, P.beginOffset(),
                               P.endOffset(), IsIntegerPromotable, VecTy,
                               PHIUsers, SelectUsers);
  bool Promotable = true;
  for (Slice *S : P.splitSliceTails()) {
    Promotable &= Rewriter.visit(S);
    ++NumUses;
  }
  for (Slice &S : P) {
    Promotable &= Rewriter.visit(&S);
    ++NumUses;
  }

  NumAllocaPartitionUses += NumUses;
  MaxUsesPerAllocaPartition.updateMax(NumUses);

  // Now that we've processed all the slices in the new partition, check if any
  // PHIs or Selects would block promotion.
  for (PHINode *PHI : PHIUsers)
    if (!isSafePHIToSpeculate(*PHI)) {
      Promotable = false;
      PHIUsers.clear();
      SelectUsers.clear();
      break;
    }

  for (SelectInst *Sel : SelectUsers)
    if (!isSafeSelectToSpeculate(*Sel)) {
      Promotable = false;
      PHIUsers.clear();
      SelectUsers.clear();
      break;
    }

  if (Promotable) {
    if (PHIUsers.empty() && SelectUsers.empty()) {
      // Promote the alloca.
      PromotableAllocas.push_back(NewAI);
    } else {
      // If we have either PHIs or Selects to speculate, add them to those
      // worklists and re-queue the new alloca so that we promote in on the
      // next iteration.
      for (PHINode *PHIUser : PHIUsers)
        SpeculatablePHIs.insert(PHIUser);
      for (SelectInst *SelectUser : SelectUsers)
        SpeculatableSelects.insert(SelectUser);
      Worklist.insert(NewAI);
    }
  } else {
    // Drop any post-promotion work items if promotion didn't happen.
    while (PostPromotionWorklist.size() > PPWOldSize)
      PostPromotionWorklist.pop_back();

    // We couldn't promote and we didn't create a new partition, nothing
    // happened.
    if (NewAI == &AI)
      return nullptr;

    // If we can't promote the alloca, iterate on it to check for new
    // refinements exposed by splitting the current alloca. Don't iterate on an
    // alloca which didn't actually change and didn't get promoted.
    Worklist.insert(NewAI);
  }

  return NewAI;
}

/// Walks the slices of an alloca and form partitions based on them,
/// rewriting each of their uses.
bool SROA::splitAlloca(AllocaInst &AI, AllocaSlices &AS) {
  if (AS.begin() == AS.end())
    return false;

  unsigned NumPartitions = 0;
  bool Changed = false;
  const DataLayout &DL = AI.getModule()->getDataLayout();

  // First try to pre-split loads and stores.
  Changed |= presplitLoadsAndStores(AI, AS);

  // Now that we have identified any pre-splitting opportunities,
  // mark loads and stores unsplittable except for the following case.
  // We leave a slice splittable if all other slices are disjoint or fully
  // included in the slice, such as whole-alloca loads and stores.
  // If we fail to split these during pre-splitting, we want to force them
  // to be rewritten into a partition.
  bool IsSorted = true;

  uint64_t AllocaSize = DL.getTypeAllocSize(AI.getAllocatedType());
  const uint64_t MaxBitVectorSize = 1024;
  if (AllocaSize <= MaxBitVectorSize) {
    // If a byte boundary is included in any load or store, a slice starting or
    // ending at the boundary is not splittable.
    SmallBitVector SplittableOffset(AllocaSize + 1, true);
    for (Slice &S : AS)
      for (unsigned O = S.beginOffset() + 1;
           O < S.endOffset() && O < AllocaSize; O++)
        SplittableOffset.reset(O);

    for (Slice &S : AS) {
      if (!S.isSplittable())
        continue;

      if ((S.beginOffset() > AllocaSize || SplittableOffset[S.beginOffset()]) &&
          (S.endOffset() > AllocaSize || SplittableOffset[S.endOffset()]))
        continue;

      if (isa<LoadInst>(S.getUse()->getUser()) ||
          isa<StoreInst>(S.getUse()->getUser())) {
        S.makeUnsplittable();
        IsSorted = false;
      }
    }
  }
  else {
    // We only allow whole-alloca splittable loads and stores
    // for a large alloca to avoid creating too large BitVector.
    for (Slice &S : AS) {
      if (!S.isSplittable())
        continue;

      if (S.beginOffset() == 0 && S.endOffset() >= AllocaSize)
        continue;

      if (isa<LoadInst>(S.getUse()->getUser()) ||
          isa<StoreInst>(S.getUse()->getUser())) {
        S.makeUnsplittable();
        IsSorted = false;
      }
    }
  }

  if (!IsSorted)
    llvm::sort(AS);

  /// Describes the allocas introduced by rewritePartition in order to migrate
  /// the debug info.
  struct Fragment {
    AllocaInst *Alloca;
    uint64_t Offset;
    uint64_t Size;
    Fragment(AllocaInst *AI, uint64_t O, uint64_t S)
      : Alloca(AI), Offset(O), Size(S) {}
  };
  SmallVector<Fragment, 4> Fragments;

  // Rewrite each partition.
  for (auto &P : AS.partitions()) {
    if (AllocaInst *NewAI = rewritePartition(AI, AS, P)) {
      Changed = true;
      if (NewAI != &AI) {
        uint64_t SizeOfByte = 8;
        uint64_t AllocaSize = DL.getTypeSizeInBits(NewAI->getAllocatedType());
        // Don't include any padding.
        uint64_t Size = std::min(AllocaSize, P.size() * SizeOfByte);
        Fragments.push_back(Fragment(NewAI, P.beginOffset() * SizeOfByte, Size));
      }
    }
    ++NumPartitions;
  }

  NumAllocaPartitions += NumPartitions;
  MaxPartitionsPerAlloca.updateMax(NumPartitions);

  // Migrate debug information from the old alloca to the new alloca(s)
  // and the individual partitions.
  TinyPtrVector<DbgVariableIntrinsic *> DbgDeclares = FindDbgAddrUses(&AI);
  if (!DbgDeclares.empty()) {
    auto *Var = DbgDeclares.front()->getVariable();
    auto *Expr = DbgDeclares.front()->getExpression();
    auto VarSize = Var->getSizeInBits();
    DIBuilder DIB(*AI.getModule(), /*AllowUnresolved*/ false);
    uint64_t AllocaSize = DL.getTypeSizeInBits(AI.getAllocatedType());
    for (auto Fragment : Fragments) {
      // Create a fragment expression describing the new partition or reuse AI's
      // expression if there is only one partition.
      auto *FragmentExpr = Expr;
      if (Fragment.Size < AllocaSize || Expr->isFragment()) {
        // If this alloca is already a scalar replacement of a larger aggregate,
        // Fragment.Offset describes the offset inside the scalar.
        auto ExprFragment = Expr->getFragmentInfo();
        uint64_t Offset = ExprFragment ? ExprFragment->OffsetInBits : 0;
        uint64_t Start = Offset + Fragment.Offset;
        uint64_t Size = Fragment.Size;
        if (ExprFragment) {
          uint64_t AbsEnd =
              ExprFragment->OffsetInBits + ExprFragment->SizeInBits;
          if (Start >= AbsEnd)
            // No need to describe a SROAed padding.
            continue;
          Size = std::min(Size, AbsEnd - Start);
        }
        // The new, smaller fragment is stenciled out from the old fragment.
        if (auto OrigFragment = FragmentExpr->getFragmentInfo()) {
          assert(Start >= OrigFragment->OffsetInBits &&
                 "new fragment is outside of original fragment");
          Start -= OrigFragment->OffsetInBits;
        }

        // The alloca may be larger than the variable.
        if (VarSize) {
          if (Size > *VarSize)
            Size = *VarSize;
          if (Size == 0 || Start + Size > *VarSize)
            continue;
        }

        // Avoid creating a fragment expression that covers the entire variable.
        if (!VarSize || *VarSize != Size) {
          if (auto E =
                  DIExpression::createFragmentExpression(Expr, Start, Size))
            FragmentExpr = *E;
          else
            continue;
        }
      }

      // Remove any existing intrinsics describing the same alloca.
      for (DbgVariableIntrinsic *OldDII : FindDbgAddrUses(Fragment.Alloca))
        OldDII->eraseFromParent();

      DIB.insertDeclare(Fragment.Alloca, Var, FragmentExpr,
                        DbgDeclares.front()->getDebugLoc(), &AI);
    }
  }
  return Changed;
}

/// Clobber a use with undef, deleting the used value if it becomes dead.
void SROA::clobberUse(Use &U) {
  Value *OldV = U;
  // Replace the use with an undef value.
  U = UndefValue::get(OldV->getType());

  // Check for this making an instruction dead. We have to garbage collect
  // all the dead instructions to ensure the uses of any alloca end up being
  // minimal.
  if (Instruction *OldI = dyn_cast<Instruction>(OldV))
    if (isInstructionTriviallyDead(OldI)) {
      DeadInsts.insert(OldI);
    }
}

/// Analyze an alloca for SROA.
///
/// This analyzes the alloca to ensure we can reason about it, builds
/// the slices of the alloca, and then hands it off to be split and
/// rewritten as needed.
bool SROA::runOnAlloca(AllocaInst &AI) {
  LLVM_DEBUG(dbgs() << "SROA alloca: " << AI << "\n");
  ++NumAllocasAnalyzed;

  // Special case dead allocas, as they're trivial.
  if (AI.use_empty()) {
    AI.eraseFromParent();
    return true;
  }
  const DataLayout &DL = AI.getModule()->getDataLayout();

  // Skip alloca forms that this analysis can't handle.
  if (AI.isArrayAllocation() || !AI.getAllocatedType()->isSized() ||
      DL.getTypeAllocSize(AI.getAllocatedType()) == 0)
    return false;

  bool Changed = false;

  // First, split any FCA loads and stores touching this alloca to promote
  // better splitting and promotion opportunities.
  AggLoadStoreRewriter AggRewriter(DL);
  Changed |= AggRewriter.rewrite(AI);

  // Build the slices using a recursive instruction-visiting builder.
  AllocaSlices AS(DL, AI);
  LLVM_DEBUG(AS.print(dbgs()));
  if (AS.isEscaped())
    return Changed;

  // Delete all the dead users of this alloca before splitting and rewriting it.
  for (Instruction *DeadUser : AS.getDeadUsers()) {
    // Free up everything used by this instruction.
    for (Use &DeadOp : DeadUser->operands())
      clobberUse(DeadOp);

    // Now replace the uses of this instruction.
    DeadUser->replaceAllUsesWith(UndefValue::get(DeadUser->getType()));

    // And mark it for deletion.
    DeadInsts.insert(DeadUser);
    Changed = true;
  }
  for (Use *DeadOp : AS.getDeadOperands()) {
    clobberUse(*DeadOp);
    Changed = true;
  }

  // No slices to split. Leave the dead alloca for a later pass to clean up.
  if (AS.begin() == AS.end())
    return Changed;

  Changed |= splitAlloca(AI, AS);

  LLVM_DEBUG(dbgs() << "  Speculating PHIs\n");
  while (!SpeculatablePHIs.empty())
    speculatePHINodeLoads(*SpeculatablePHIs.pop_back_val());

  LLVM_DEBUG(dbgs() << "  Speculating Selects\n");
  while (!SpeculatableSelects.empty())
    speculateSelectInstLoads(*SpeculatableSelects.pop_back_val());

  return Changed;
}

/// Delete the dead instructions accumulated in this run.
///
/// Recursively deletes the dead instructions we've accumulated. This is done
/// at the very end to maximize locality of the recursive delete and to
/// minimize the problems of invalidated instruction pointers as such pointers
/// are used heavily in the intermediate stages of the algorithm.
///
/// We also record the alloca instructions deleted here so that they aren't
/// subsequently handed to mem2reg to promote.
bool SROA::deleteDeadInstructions(
    SmallPtrSetImpl<AllocaInst *> &DeletedAllocas) {
  bool Changed = false;
  while (!DeadInsts.empty()) {
    Instruction *I = DeadInsts.pop_back_val();
    LLVM_DEBUG(dbgs() << "Deleting dead instruction: " << *I << "\n");

    // If the instruction is an alloca, find the possible dbg.declare connected
    // to it, and remove it too. We must do this before calling RAUW or we will
    // not be able to find it.
    if (AllocaInst *AI = dyn_cast<AllocaInst>(I)) {
      DeletedAllocas.insert(AI);
      for (DbgVariableIntrinsic *OldDII : FindDbgAddrUses(AI))
        OldDII->eraseFromParent();
    }

    I->replaceAllUsesWith(UndefValue::get(I->getType()));

    for (Use &Operand : I->operands())
      if (Instruction *U = dyn_cast<Instruction>(Operand)) {
        // Zero out the operand and see if it becomes trivially dead.
        Operand = nullptr;
        if (isInstructionTriviallyDead(U))
          DeadInsts.insert(U);
      }

    ++NumDeleted;
    I->eraseFromParent();
    Changed = true;
  }
  return Changed;
}

/// Promote the allocas, using the best available technique.
///
/// This attempts to promote whatever allocas have been identified as viable in
/// the PromotableAllocas list. If that list is empty, there is nothing to do.
/// This function returns whether any promotion occurred.
bool SROA::promoteAllocas(Function &F) {
  if (PromotableAllocas.empty())
    return false;

  NumPromoted += PromotableAllocas.size();

  LLVM_DEBUG(dbgs() << "Promoting allocas with mem2reg...\n");
  PromoteMemToReg(PromotableAllocas, *DT, AC);
  PromotableAllocas.clear();
  return true;
}

PreservedAnalyses SROA::runImpl(Function &F, DominatorTree &RunDT,
                                AssumptionCache &RunAC) {
  LLVM_DEBUG(dbgs() << "SROA function: " << F.getName() << "\n");
  C = &F.getContext();
  DT = &RunDT;
  AC = &RunAC;

  BasicBlock &EntryBB = F.getEntryBlock();
  for (BasicBlock::iterator I = EntryBB.begin(), E = std::prev(EntryBB.end());
       I != E; ++I) {
    if (AllocaInst *AI = dyn_cast<AllocaInst>(I))
      Worklist.insert(AI);
  }

#if INTEL_CUSTOMIZATION
#if INTEL_FEATURE_CSA
  // Add alloca instructions from all other blocks besides entry.
  for (auto &BB : F) {
    if (&BB == &EntryBB)
      continue;
    for (auto &I : BB)
      if (AllocaInst *AI = dyn_cast<AllocaInst>(&I))
        Worklist.insert(AI);
  }
#endif // INTEL_FEATURE_CSA
#endif // INTEL_CUSTOMIZATION

  bool Changed = false;
  // A set of deleted alloca instruction pointers which should be removed from
  // the list of promotable allocas.
  SmallPtrSet<AllocaInst *, 4> DeletedAllocas;

  do {
    while (!Worklist.empty()) {
      Changed |= runOnAlloca(*Worklist.pop_back_val());
      Changed |= deleteDeadInstructions(DeletedAllocas);

      // Remove the deleted allocas from various lists so that we don't try to
      // continue processing them.
      if (!DeletedAllocas.empty()) {
        auto IsInSet = [&](AllocaInst *AI) { return DeletedAllocas.count(AI); };
        Worklist.remove_if(IsInSet);
        PostPromotionWorklist.remove_if(IsInSet);
        PromotableAllocas.erase(llvm::remove_if(PromotableAllocas, IsInSet),
                                PromotableAllocas.end());
        DeletedAllocas.clear();
      }
    }

    Changed |= promoteAllocas(F);

    Worklist = PostPromotionWorklist;
    PostPromotionWorklist.clear();
  } while (!Worklist.empty());

  if (!Changed)
    return PreservedAnalyses::all();

  PreservedAnalyses PA;
  PA.preserveSet<CFGAnalyses>();
  PA.preserve<GlobalsAA>();
  PA.preserve<InlineAggAnalysis>();    // INTEL
  PA.preserve<AndersensAA>();          // INTEL
  return PA;
}

PreservedAnalyses SROA::run(Function &F, FunctionAnalysisManager &AM) {
  return runImpl(F, AM.getResult<DominatorTreeAnalysis>(F),
                 AM.getResult<AssumptionAnalysis>(F));
}

/// A legacy pass for the legacy pass manager that wraps the \c SROA pass.
///
/// This is in the llvm namespace purely to allow it to be a friend of the \c
/// SROA pass.
class llvm::sroa::SROALegacyPass : public FunctionPass {
  /// The SROA implementation.
  SROA Impl;

public:
  static char ID;

  SROALegacyPass() : FunctionPass(ID) {
    initializeSROALegacyPassPass(*PassRegistry::getPassRegistry());
  }

  bool runOnFunction(Function &F) override {

    if (skipFunction(F))
      return false;

    auto PA = Impl.runImpl(
        F, getAnalysis<DominatorTreeWrapperPass>().getDomTree(),
        getAnalysis<AssumptionCacheTracker>().getAssumptionCache(F));
    return !PA.areAllPreserved();
  }

  void getAnalysisUsage(AnalysisUsage &AU) const override {
    AU.addRequired<AssumptionCacheTracker>();
    AU.addRequired<DominatorTreeWrapperPass>();
    AU.addPreserved<GlobalsAAWrapperPass>();
    AU.addPreserved<AndersensAAWrapperPass>();    // INTEL
    AU.addPreserved<InlineAggressiveWrapperPass>(); // INTEL
    AU.setPreservesCFG();
  }

  StringRef getPassName() const override { return "SROA"; }
};

char SROALegacyPass::ID = 0;

FunctionPass *llvm::createSROAPass() { return new SROALegacyPass(); }

INITIALIZE_PASS_BEGIN(SROALegacyPass, "sroa",
                      "Scalar Replacement Of Aggregates", false, false)
INITIALIZE_PASS_DEPENDENCY(AssumptionCacheTracker)
INITIALIZE_PASS_DEPENDENCY(DominatorTreeWrapperPass)
INITIALIZE_PASS_END(SROALegacyPass, "sroa", "Scalar Replacement Of Aggregates",
                    false, false)<|MERGE_RESOLUTION|>--- conflicted
+++ resolved
@@ -1186,7 +1186,7 @@
 ///  - And, there are no stores between PN and Inst.
 static bool isLiveAtPHI(const Instruction * Inst,
                         const PHINode &PN,
-                        unsigned &MaxAlign) {
+                        unsigned &MaxAlign, APInt &MaxSize) {
   if (!Inst || Inst->getParent() != PN.getParent())
     return false;
 
@@ -1206,7 +1206,12 @@
       if (BBI->mayWriteToMemory())
         return false;
 
+    const DataLayout &DL = PN.getModule()->getDataLayout();
+
+    uint64_t APWidth = DL.getIndexTypeSizeInBits(PN.getType());
+    uint64_t Size = DL.getTypeStoreSizeInBits(LI->getType());
     MaxAlign = std::max(MaxAlign, LI->getAlignment());
+    MaxSize = MaxSize.ult(Size) ? APInt(APWidth, Size) : MaxSize;
 
     return true;
   }
@@ -1219,7 +1224,7 @@
       return false;
 
     for (const auto *U : GEP->users()) {
-      if (!isLiveAtPHI(dyn_cast<Instruction>(U), PN, MaxAlign))
+      if (!isLiveAtPHI(dyn_cast<Instruction>(U), PN, MaxAlign, MaxSize))
         return false;
 
       HasUser = true;
@@ -1253,43 +1258,25 @@
 /// FIXME: This should be hoisted into a generic utility, likely in
 /// Transforms/Util/Local.h
 static bool isSafePHIToSpeculate(PHINode &PN) {
-<<<<<<< HEAD
+  const DataLayout &DL = PN.getModule()->getDataLayout();
+
 #if INTEL_CUSTOMIZATION
-=======
-  const DataLayout &DL = PN.getModule()->getDataLayout();
-
->>>>>>> 11512e74
   // For now, we can only do this promotion if the load is in the same block
   // as the PHI, and if there are no stores between the phi and load.
   unsigned MaxAlign = 0;
-<<<<<<< HEAD
-  bool HasLoad = false;
-=======
   uint64_t APWidth = DL.getIndexTypeSizeInBits(PN.getType());
   APInt MaxSize(APWidth, 0);
-  bool HaveLoad = false;
-  for (User *U : PN.users()) {
-    LoadInst *LI = dyn_cast<LoadInst>(U);
-    if (!LI || !LI->isSimple())
-      return false;
->>>>>>> 11512e74
+  bool HasLoad = false;
 
   for (const auto *U : PN.users()) {
     // It is very common to have loads following GEPs. This code supports those
     // cases (one such example can be found in intel-phi-gep.ll).
     // It also supports recursive traversal of phi users.
 
-    if (!isLiveAtPHI(dyn_cast<Instruction>(U), PN, MaxAlign))
+    if (!isLiveAtPHI(dyn_cast<Instruction>(U), PN, MaxAlign, MaxSize))
       return false;
 
-<<<<<<< HEAD
     HasLoad = true;
-=======
-    uint64_t Size = DL.getTypeStoreSizeInBits(LI->getType());
-    MaxAlign = std::max(MaxAlign, LI->getAlignment());
-    MaxSize = MaxSize.ult(Size) ? APInt(APWidth, Size) : MaxSize;
-    HaveLoad = true;
->>>>>>> 11512e74
   }
 
   if (!HasLoad)
