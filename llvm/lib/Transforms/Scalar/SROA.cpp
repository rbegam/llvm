//===- SROA.cpp - Scalar Replacement Of Aggregates ------------------------===//
//
//                     The LLVM Compiler Infrastructure
//
// This file is distributed under the University of Illinois Open Source
// License. See LICENSE.TXT for details.
//
//===----------------------------------------------------------------------===//
/// \file
/// This transformation implements the well known scalar replacement of
/// aggregates transformation. It tries to identify promotable elements of an
/// aggregate alloca, and promote them to registers. It will also try to
/// convert uses of an element (or set of elements) of an alloca into a vector
/// or bitfield-style integer scalar if appropriate.
///
/// It works to do this with minimal slicing of the alloca so that regions
/// which are merely transferred in and out of external memory remain unchanged
/// and are not decomposed to scalar code.
///
/// Because this also performs alloca promotion, it can be thought of as also
/// serving the purpose of SSA formation. The algorithm iterates on the
/// function until all opportunities for promotion have been realized.
///
//===----------------------------------------------------------------------===//

#include "llvm/Transforms/Scalar.h"
#include "llvm/ADT/STLExtras.h"
#include "llvm/ADT/SetVector.h"
#include "llvm/ADT/SmallVector.h"
#include "llvm/ADT/Statistic.h"
#include "llvm/Analysis/AssumptionCache.h"
#include "llvm/Analysis/Loads.h"
#include "llvm/Analysis/PtrUseVisitor.h"
#include "llvm/Analysis/ValueTracking.h"
#include "llvm/IR/Constants.h"
#include "llvm/IR/DIBuilder.h"
#include "llvm/IR/DataLayout.h"
#include "llvm/IR/DebugInfo.h"
#include "llvm/IR/DerivedTypes.h"
#include "llvm/IR/Dominators.h"
#include "llvm/IR/Function.h"
#include "llvm/IR/IRBuilder.h"
#include "llvm/IR/InstVisitor.h"
#include "llvm/IR/Instructions.h"
#include "llvm/IR/IntrinsicInst.h"
#include "llvm/IR/LLVMContext.h"
#include "llvm/IR/Operator.h"
#include "llvm/Pass.h"
#include "llvm/Support/CommandLine.h"
#include "llvm/Support/Compiler.h"
#include "llvm/Support/Debug.h"
#include "llvm/Support/ErrorHandling.h"
#include "llvm/Support/MathExtras.h"
#include "llvm/Support/TimeValue.h"
#include "llvm/Support/raw_ostream.h"
#include "llvm/Transforms/Utils/Local.h"
#include "llvm/Transforms/Utils/PromoteMemToReg.h"
#include "llvm/Transforms/Utils/SSAUpdater.h"

#if __cplusplus >= 201103L && !defined(NDEBUG)
// We only use this for a debug check in C++11
#include <random>
#endif

using namespace llvm;

#define DEBUG_TYPE "sroa"

STATISTIC(NumAllocasAnalyzed, "Number of allocas analyzed for replacement");
STATISTIC(NumAllocaPartitions, "Number of alloca partitions formed");
STATISTIC(MaxPartitionsPerAlloca, "Maximum number of partitions per alloca");
STATISTIC(NumAllocaPartitionUses, "Number of alloca partition uses rewritten");
STATISTIC(MaxUsesPerAllocaPartition, "Maximum number of uses of a partition");
STATISTIC(NumNewAllocas, "Number of new, smaller allocas introduced");
STATISTIC(NumPromoted, "Number of allocas promoted to SSA values");
STATISTIC(NumLoadsSpeculated, "Number of loads speculated to allow promotion");
STATISTIC(NumDeleted, "Number of instructions deleted");
STATISTIC(NumVectorized, "Number of vectorized aggregates");

/// Hidden option to force the pass to not use DomTree and mem2reg, instead
/// forming SSA values through the SSAUpdater infrastructure.
static cl::opt<bool> ForceSSAUpdater("force-ssa-updater", cl::init(false),
                                     cl::Hidden);

/// Hidden option to enable randomly shuffling the slices to help uncover
/// instability in their order.
static cl::opt<bool> SROARandomShuffleSlices("sroa-random-shuffle-slices",
                                             cl::init(false), cl::Hidden);

/// Hidden option to experiment with completely strict handling of inbounds
/// GEPs.
static cl::opt<bool> SROAStrictInbounds("sroa-strict-inbounds", cl::init(false),
                                        cl::Hidden);

namespace {
/// \brief A custom IRBuilder inserter which prefixes all names if they are
/// preserved.
template <bool preserveNames = true>
class IRBuilderPrefixedInserter
    : public IRBuilderDefaultInserter<preserveNames> {
  std::string Prefix;

public:
  void SetNamePrefix(const Twine &P) { Prefix = P.str(); }

protected:
  void InsertHelper(Instruction *I, const Twine &Name, BasicBlock *BB,
                    BasicBlock::iterator InsertPt) const {
    IRBuilderDefaultInserter<preserveNames>::InsertHelper(
        I, Name.isTriviallyEmpty() ? Name : Prefix + Name, BB, InsertPt);
  }
};

// Specialization for not preserving the name is trivial.
template <>
class IRBuilderPrefixedInserter<false>
    : public IRBuilderDefaultInserter<false> {
public:
  void SetNamePrefix(const Twine &P) {}
};

/// \brief Provide a typedef for IRBuilder that drops names in release builds.
#ifndef NDEBUG
typedef llvm::IRBuilder<true, ConstantFolder, IRBuilderPrefixedInserter<true>>
    IRBuilderTy;
#else
typedef llvm::IRBuilder<false, ConstantFolder, IRBuilderPrefixedInserter<false>>
    IRBuilderTy;
#endif
}

namespace {
/// \brief A used slice of an alloca.
///
/// This structure represents a slice of an alloca used by some instruction. It
/// stores both the begin and end offsets of this use, a pointer to the use
/// itself, and a flag indicating whether we can classify the use as splittable
/// or not when forming partitions of the alloca.
class Slice {
  /// \brief The beginning offset of the range.
  uint64_t BeginOffset;

  /// \brief The ending offset, not included in the range.
  uint64_t EndOffset;

  /// \brief Storage for both the use of this slice and whether it can be
  /// split.
  PointerIntPair<Use *, 1, bool> UseAndIsSplittable;

public:
  Slice() : BeginOffset(), EndOffset() {}
  Slice(uint64_t BeginOffset, uint64_t EndOffset, Use *U, bool IsSplittable)
      : BeginOffset(BeginOffset), EndOffset(EndOffset),
        UseAndIsSplittable(U, IsSplittable) {}

  uint64_t beginOffset() const { return BeginOffset; }
  uint64_t endOffset() const { return EndOffset; }

  bool isSplittable() const { return UseAndIsSplittable.getInt(); }
  void makeUnsplittable() { UseAndIsSplittable.setInt(false); }

  Use *getUse() const { return UseAndIsSplittable.getPointer(); }

  bool isDead() const { return getUse() == nullptr; }
  void kill() { UseAndIsSplittable.setPointer(nullptr); }

  /// \brief Support for ordering ranges.
  ///
  /// This provides an ordering over ranges such that start offsets are
  /// always increasing, and within equal start offsets, the end offsets are
  /// decreasing. Thus the spanning range comes first in a cluster with the
  /// same start position.
  bool operator<(const Slice &RHS) const {
    if (beginOffset() < RHS.beginOffset())
      return true;
    if (beginOffset() > RHS.beginOffset())
      return false;
    if (isSplittable() != RHS.isSplittable())
      return !isSplittable();
    if (endOffset() > RHS.endOffset())
      return true;
    return false;
  }

  /// \brief Support comparison with a single offset to allow binary searches.
  friend LLVM_ATTRIBUTE_UNUSED bool operator<(const Slice &LHS,
                                              uint64_t RHSOffset) {
    return LHS.beginOffset() < RHSOffset;
  }
  friend LLVM_ATTRIBUTE_UNUSED bool operator<(uint64_t LHSOffset,
                                              const Slice &RHS) {
    return LHSOffset < RHS.beginOffset();
  }

  bool operator==(const Slice &RHS) const {
    return isSplittable() == RHS.isSplittable() &&
           beginOffset() == RHS.beginOffset() && endOffset() == RHS.endOffset();
  }
  bool operator!=(const Slice &RHS) const { return !operator==(RHS); }
};
} // end anonymous namespace

namespace llvm {
template <typename T> struct isPodLike;
template <> struct isPodLike<Slice> { static const bool value = true; };
}

namespace {
/// \brief Representation of the alloca slices.
///
/// This class represents the slices of an alloca which are formed by its
/// various uses. If a pointer escapes, we can't fully build a representation
/// for the slices used and we reflect that in this structure. The uses are
/// stored, sorted by increasing beginning offset and with unsplittable slices
/// starting at a particular offset before splittable slices.
class AllocaSlices {
public:
  /// \brief Construct the slices of a particular alloca.
  AllocaSlices(const DataLayout &DL, AllocaInst &AI);

  /// \brief Test whether a pointer to the allocation escapes our analysis.
  ///
  /// If this is true, the slices are never fully built and should be
  /// ignored.
  bool isEscaped() const { return PointerEscapingInstr; }

  /// \brief Support for iterating over the slices.
  /// @{
  typedef SmallVectorImpl<Slice>::iterator iterator;
  iterator begin() { return Slices.begin(); }
  iterator end() { return Slices.end(); }

  typedef SmallVectorImpl<Slice>::const_iterator const_iterator;
  const_iterator begin() const { return Slices.begin(); }
  const_iterator end() const { return Slices.end(); }
  /// @}

<<<<<<< HEAD
  /// \brief Allow iterating the dead users for this alloca.
  ///
  /// These are instructions which will never actually use the alloca as they
  /// are outside the allocated range. They are safe to replace with undef and
  /// delete.
  /// @{
  typedef SmallVectorImpl<Instruction *>::const_iterator dead_user_iterator;
  dead_user_iterator dead_user_begin() const { return DeadUsers.begin(); }
  dead_user_iterator dead_user_end() const { return DeadUsers.end(); }
  /// @}
=======
  /// \brief Erase a range of slices.
  void erase(iterator Start, iterator Stop) { Slices.erase(Start, Stop); }

  /// \brief Insert new slices for this alloca.
  ///
  /// This moves the slices into the alloca's slices collection, and re-sorts
  /// everything so that the usual ordering properties of the alloca's slices
  /// hold.
  void insert(ArrayRef<Slice> NewSlices) {
    int OldSize = Slices.size();
    std::move(NewSlices.begin(), NewSlices.end(), std::back_inserter(Slices));
    auto SliceI = Slices.begin() + OldSize;
    std::sort(SliceI, Slices.end());
    std::inplace_merge(Slices.begin(), SliceI, Slices.end());
  }

  // Forward declare an iterator to befriend it.
  class partition_iterator;

  /// \brief A partition of the slices.
  ///
  /// An ephemeral representation for a range of slices which can be viewed as
  /// a partition of the alloca. This range represents a span of the alloca's
  /// memory which cannot be split, and provides access to all of the slices
  /// overlapping some part of the partition.
  ///
  /// Objects of this type are produced by traversing the alloca's slices, but
  /// are only ephemeral and not persistent.
  class Partition {
  private:
    friend class AllocaSlices;
    friend class AllocaSlices::partition_iterator;

    /// \brief The begining and ending offsets of the alloca for this partition.
    uint64_t BeginOffset, EndOffset;

    /// \brief The start end end iterators of this partition.
    iterator SI, SJ;

    /// \brief A collection of split slice tails overlapping the partition.
    SmallVector<Slice *, 4> SplitTails;

    /// \brief Raw constructor builds an empty partition starting and ending at
    /// the given iterator.
    Partition(iterator SI) : SI(SI), SJ(SI) {}

  public:
    /// \brief The start offset of this partition.
    ///
    /// All of the contained slices start at or after this offset.
    uint64_t beginOffset() const { return BeginOffset; }

    /// \brief The end offset of this partition.
    ///
    /// All of the contained slices end at or before this offset.
    uint64_t endOffset() const { return EndOffset; }

    /// \brief The size of the partition.
    ///
    /// Note that this can never be zero.
    uint64_t size() const {
      assert(BeginOffset < EndOffset && "Partitions must span some bytes!");
      return EndOffset - BeginOffset;
    }

    /// \brief Test whether this partition contains no slices, and merely spans
    /// a region occupied by split slices.
    bool empty() const { return SI == SJ; }

    /// \name Iterate slices that start within the partition.
    /// These may be splittable or unsplittable. They have a begin offset >= the
    /// partition begin offset.
    /// @{
    // FIXME: We should probably define a "concat_iterator" helper and use that
    // to stitch together pointee_iterators over the split tails and the
    // contiguous iterators of the partition. That would give a much nicer
    // interface here. We could then additionally expose filtered iterators for
    // split, unsplit, and unsplittable splices based on the usage patterns.
    iterator begin() const { return SI; }
    iterator end() const { return SJ; }
    /// @}

    /// \brief Get the sequence of split slice tails.
    ///
    /// These tails are of slices which start before this partition but are
    /// split and overlap into the partition. We accumulate these while forming
    /// partitions.
    ArrayRef<Slice *> splitSliceTails() const { return SplitTails; }
  };

  /// \brief An iterator over partitions of the alloca's slices.
  ///
  /// This iterator implements the core algorithm for partitioning the alloca's
  /// slices. It is a forward iterator as we don't support backtracking for
  /// efficiency reasons, and re-use a single storage area to maintain the
  /// current set of split slices.
  ///
  /// It is templated on the slice iterator type to use so that it can operate
  /// with either const or non-const slice iterators.
  class partition_iterator
      : public iterator_facade_base<partition_iterator,
                                    std::forward_iterator_tag, Partition> {
    friend class AllocaSlices;

    /// \brief Most of the state for walking the partitions is held in a class
    /// with a nice interface for examining them.
    Partition P;

    /// \brief We need to keep the end of the slices to know when to stop.
    AllocaSlices::iterator SE;

    /// \brief We also need to keep track of the maximum split end offset seen.
    /// FIXME: Do we really?
    uint64_t MaxSplitSliceEndOffset;

    /// \brief Sets the partition to be empty at given iterator, and sets the
    /// end iterator.
    partition_iterator(AllocaSlices::iterator SI, AllocaSlices::iterator SE)
        : P(SI), SE(SE), MaxSplitSliceEndOffset(0) {
      // If not already at the end, advance our state to form the initial
      // partition.
      if (SI != SE)
        advance();
    }

    /// \brief Advance the iterator to the next partition.
    ///
    /// Requires that the iterator not be at the end of the slices.
    void advance() {
      assert((P.SI != SE || !P.SplitTails.empty()) &&
             "Cannot advance past the end of the slices!");

      // Clear out any split uses which have ended.
      if (!P.SplitTails.empty()) {
        if (P.EndOffset >= MaxSplitSliceEndOffset) {
          // If we've finished all splits, this is easy.
          P.SplitTails.clear();
          MaxSplitSliceEndOffset = 0;
        } else {
          // Remove the uses which have ended in the prior partition. This
          // cannot change the max split slice end because we just checked that
          // the prior partition ended prior to that max.
          P.SplitTails.erase(
              std::remove_if(
                  P.SplitTails.begin(), P.SplitTails.end(),
                  [&](Slice *S) { return S->endOffset() <= P.EndOffset; }),
              P.SplitTails.end());
          assert(std::any_of(P.SplitTails.begin(), P.SplitTails.end(),
                             [&](Slice *S) {
                               return S->endOffset() == MaxSplitSliceEndOffset;
                             }) &&
                 "Could not find the current max split slice offset!");
          assert(std::all_of(P.SplitTails.begin(), P.SplitTails.end(),
                             [&](Slice *S) {
                               return S->endOffset() <= MaxSplitSliceEndOffset;
                             }) &&
                 "Max split slice end offset is not actually the max!");
        }
      }

      // If P.SI is already at the end, then we've cleared the split tail and
      // now have an end iterator.
      if (P.SI == SE) {
        assert(P.SplitTails.empty() && "Failed to clear the split slices!");
        return;
      }

      // If we had a non-empty partition previously, set up the state for
      // subsequent partitions.
      if (P.SI != P.SJ) {
        // Accumulate all the splittable slices which started in the old
        // partition into the split list.
        for (Slice &S : P)
          if (S.isSplittable() && S.endOffset() > P.EndOffset) {
            P.SplitTails.push_back(&S);
            MaxSplitSliceEndOffset =
                std::max(S.endOffset(), MaxSplitSliceEndOffset);
          }

        // Start from the end of the previous partition.
        P.SI = P.SJ;

        // If P.SI is now at the end, we at most have a tail of split slices.
        if (P.SI == SE) {
          P.BeginOffset = P.EndOffset;
          P.EndOffset = MaxSplitSliceEndOffset;
          return;
        }

        // If the we have split slices and the next slice is after a gap and is
        // not splittable immediately form an empty partition for the split
        // slices up until the next slice begins.
        if (!P.SplitTails.empty() && P.SI->beginOffset() != P.EndOffset &&
            !P.SI->isSplittable()) {
          P.BeginOffset = P.EndOffset;
          P.EndOffset = P.SI->beginOffset();
          return;
        }
      }

      // OK, we need to consume new slices. Set the end offset based on the
      // current slice, and step SJ past it. The beginning offset of the
      // parttion is the beginning offset of the next slice unless we have
      // pre-existing split slices that are continuing, in which case we begin
      // at the prior end offset.
      P.BeginOffset = P.SplitTails.empty() ? P.SI->beginOffset() : P.EndOffset;
      P.EndOffset = P.SI->endOffset();
      ++P.SJ;

      // There are two strategies to form a partition based on whether the
      // partition starts with an unsplittable slice or a splittable slice.
      if (!P.SI->isSplittable()) {
        // When we're forming an unsplittable region, it must always start at
        // the first slice and will extend through its end.
        assert(P.BeginOffset == P.SI->beginOffset());

        // Form a partition including all of the overlapping slices with this
        // unsplittable slice.
        while (P.SJ != SE && P.SJ->beginOffset() < P.EndOffset) {
          if (!P.SJ->isSplittable())
            P.EndOffset = std::max(P.EndOffset, P.SJ->endOffset());
          ++P.SJ;
        }

        // We have a partition across a set of overlapping unsplittable
        // partitions.
        return;
      }

      // If we're starting with a splittable slice, then we need to form
      // a synthetic partition spanning it and any other overlapping splittable
      // splices.
      assert(P.SI->isSplittable() && "Forming a splittable partition!");

      // Collect all of the overlapping splittable slices.
      while (P.SJ != SE && P.SJ->beginOffset() < P.EndOffset &&
             P.SJ->isSplittable()) {
        P.EndOffset = std::max(P.EndOffset, P.SJ->endOffset());
        ++P.SJ;
      }

      // Back upiP.EndOffset if we ended the span early when encountering an
      // unsplittable slice. This synthesizes the early end offset of
      // a partition spanning only splittable slices.
      if (P.SJ != SE && P.SJ->beginOffset() < P.EndOffset) {
        assert(!P.SJ->isSplittable());
        P.EndOffset = P.SJ->beginOffset();
      }
    }

  public:
    bool operator==(const partition_iterator &RHS) const {
      assert(SE == RHS.SE &&
             "End iterators don't match between compared partition iterators!");

      // The observed positions of partitions is marked by the P.SI iterator and
      // the emptyness of the split slices. The latter is only relevant when
      // P.SI == SE, as the end iterator will additionally have an empty split
      // slices list, but the prior may have the same P.SI and a tail of split
      // slices.
      if (P.SI == RHS.P.SI &&
          P.SplitTails.empty() == RHS.P.SplitTails.empty()) {
        assert(P.SJ == RHS.P.SJ &&
               "Same set of slices formed two different sized partitions!");
        assert(P.SplitTails.size() == RHS.P.SplitTails.size() &&
               "Same slice position with differently sized non-empty split "
               "slice tails!");
        return true;
      }
      return false;
    }

    partition_iterator &operator++() {
      advance();
      return *this;
    }

    Partition &operator*() { return P; }
  };

  /// \brief A forward range over the partitions of the alloca's slices.
  ///
  /// This accesses an iterator range over the partitions of the alloca's
  /// slices. It computes these partitions on the fly based on the overlapping
  /// offsets of the slices and the ability to split them. It will visit "empty"
  /// partitions to cover regions of the alloca only accessed via split
  /// slices.
  iterator_range<partition_iterator> partitions() {
    return make_range(partition_iterator(begin(), end()),
                      partition_iterator(end(), end()));
  }

  /// \brief Access the dead users for this alloca.
  ArrayRef<Instruction *> getDeadUsers() const { return DeadUsers; }
>>>>>>> 41cb3da2

  /// \brief Allow iterating the dead expressions referring to this alloca.
  ///
  /// These are operands which have cannot actually be used to refer to the
  /// alloca as they are outside its range and the user doesn't correct for
  /// that. These mostly consist of PHI node inputs and the like which we just
  /// need to replace with undef.
  /// @{
  typedef SmallVectorImpl<Use *>::const_iterator dead_op_iterator;
  dead_op_iterator dead_op_begin() const { return DeadOperands.begin(); }
  dead_op_iterator dead_op_end() const { return DeadOperands.end(); }
  /// @}

#if !defined(NDEBUG) || defined(LLVM_ENABLE_DUMP)
  void print(raw_ostream &OS, const_iterator I, StringRef Indent = "  ") const;
  void printSlice(raw_ostream &OS, const_iterator I,
                  StringRef Indent = "  ") const;
  void printUse(raw_ostream &OS, const_iterator I,
                StringRef Indent = "  ") const;
  void print(raw_ostream &OS) const;
  void dump(const_iterator I) const;
  void dump() const;
#endif

private:
  template <typename DerivedT, typename RetT = void> class BuilderBase;
  class SliceBuilder;
  friend class AllocaSlices::SliceBuilder;

#if !defined(NDEBUG) || defined(LLVM_ENABLE_DUMP)
  /// \brief Handle to alloca instruction to simplify method interfaces.
  AllocaInst &AI;
#endif

  /// \brief The instruction responsible for this alloca not having a known set
  /// of slices.
  ///
  /// When an instruction (potentially) escapes the pointer to the alloca, we
  /// store a pointer to that here and abort trying to form slices of the
  /// alloca. This will be null if the alloca slices are analyzed successfully.
  Instruction *PointerEscapingInstr;

  /// \brief The slices of the alloca.
  ///
  /// We store a vector of the slices formed by uses of the alloca here. This
  /// vector is sorted by increasing begin offset, and then the unsplittable
  /// slices before the splittable ones. See the Slice inner class for more
  /// details.
  SmallVector<Slice, 8> Slices;

  /// \brief Instructions which will become dead if we rewrite the alloca.
  ///
  /// Note that these are not separated by slice. This is because we expect an
  /// alloca to be completely rewritten or not rewritten at all. If rewritten,
  /// all these instructions can simply be removed and replaced with undef as
  /// they come from outside of the allocated space.
  SmallVector<Instruction *, 8> DeadUsers;

  /// \brief Operands which will become dead if we rewrite the alloca.
  ///
  /// These are operands that in their particular use can be replaced with
  /// undef when we rewrite the alloca. These show up in out-of-bounds inputs
  /// to PHI nodes and the like. They aren't entirely dead (there might be
  /// a GEP back into the bounds using it elsewhere) and nor is the PHI, but we
  /// want to swap this particular input for undef to simplify the use lists of
  /// the alloca.
  SmallVector<Use *, 8> DeadOperands;
};
}

static Value *foldSelectInst(SelectInst &SI) {
  // If the condition being selected on is a constant or the same value is
  // being selected between, fold the select. Yes this does (rarely) happen
  // early on.
  if (ConstantInt *CI = dyn_cast<ConstantInt>(SI.getCondition()))
    return SI.getOperand(1 + CI->isZero());
  if (SI.getOperand(1) == SI.getOperand(2))
    return SI.getOperand(1);

  return nullptr;
}

/// \brief A helper that folds a PHI node or a select.
static Value *foldPHINodeOrSelectInst(Instruction &I) {
  if (PHINode *PN = dyn_cast<PHINode>(&I)) {
    // If PN merges together the same value, return that value.
    return PN->hasConstantValue();
  }
  return foldSelectInst(cast<SelectInst>(I));
}

/// \brief Builder for the alloca slices.
///
/// This class builds a set of alloca slices by recursively visiting the uses
/// of an alloca and making a slice for each load and store at each offset.
class AllocaSlices::SliceBuilder : public PtrUseVisitor<SliceBuilder> {
  friend class PtrUseVisitor<SliceBuilder>;
  friend class InstVisitor<SliceBuilder>;
  typedef PtrUseVisitor<SliceBuilder> Base;

  const uint64_t AllocSize;
  AllocaSlices &S;

  SmallDenseMap<Instruction *, unsigned> MemTransferSliceMap;
  SmallDenseMap<Instruction *, uint64_t> PHIOrSelectSizes;

  /// \brief Set to de-duplicate dead instructions found in the use walk.
  SmallPtrSet<Instruction *, 4> VisitedDeadInsts;

public:
  SliceBuilder(const DataLayout &DL, AllocaInst &AI, AllocaSlices &S)
      : PtrUseVisitor<SliceBuilder>(DL),
        AllocSize(DL.getTypeAllocSize(AI.getAllocatedType())), S(S) {}

private:
  void markAsDead(Instruction &I) {
    if (VisitedDeadInsts.insert(&I))
      S.DeadUsers.push_back(&I);
  }

  void insertUse(Instruction &I, const APInt &Offset, uint64_t Size,
                 bool IsSplittable = false) {
    // Completely skip uses which have a zero size or start either before or
    // past the end of the allocation.
    if (Size == 0 || Offset.uge(AllocSize)) {
      DEBUG(dbgs() << "WARNING: Ignoring " << Size << " byte use @" << Offset
                   << " which has zero size or starts outside of the "
                   << AllocSize << " byte alloca:\n"
                   << "    alloca: " << S.AI << "\n"
                   << "       use: " << I << "\n");
      return markAsDead(I);
    }

    uint64_t BeginOffset = Offset.getZExtValue();
    uint64_t EndOffset = BeginOffset + Size;

    // Clamp the end offset to the end of the allocation. Note that this is
    // formulated to handle even the case where "BeginOffset + Size" overflows.
    // This may appear superficially to be something we could ignore entirely,
    // but that is not so! There may be widened loads or PHI-node uses where
    // some instructions are dead but not others. We can't completely ignore
    // them, and so have to record at least the information here.
    assert(AllocSize >= BeginOffset); // Established above.
    if (Size > AllocSize - BeginOffset) {
      DEBUG(dbgs() << "WARNING: Clamping a " << Size << " byte use @" << Offset
                   << " to remain within the " << AllocSize << " byte alloca:\n"
                   << "    alloca: " << S.AI << "\n"
                   << "       use: " << I << "\n");
      EndOffset = AllocSize;
    }

    S.Slices.push_back(Slice(BeginOffset, EndOffset, U, IsSplittable));
  }

  void visitBitCastInst(BitCastInst &BC) {
    if (BC.use_empty())
      return markAsDead(BC);

    return Base::visitBitCastInst(BC);
  }

  void visitGetElementPtrInst(GetElementPtrInst &GEPI) {
    if (GEPI.use_empty())
      return markAsDead(GEPI);

    if (SROAStrictInbounds && GEPI.isInBounds()) {
      // FIXME: This is a manually un-factored variant of the basic code inside
      // of GEPs with checking of the inbounds invariant specified in the
      // langref in a very strict sense. If we ever want to enable
      // SROAStrictInbounds, this code should be factored cleanly into
      // PtrUseVisitor, but it is easier to experiment with SROAStrictInbounds
      // by writing out the code here where we have tho underlying allocation
      // size readily available.
      APInt GEPOffset = Offset;
      for (gep_type_iterator GTI = gep_type_begin(GEPI),
                             GTE = gep_type_end(GEPI);
           GTI != GTE; ++GTI) {
        ConstantInt *OpC = dyn_cast<ConstantInt>(GTI.getOperand());
        if (!OpC)
          break;

        // Handle a struct index, which adds its field offset to the pointer.
        if (StructType *STy = dyn_cast<StructType>(*GTI)) {
          unsigned ElementIdx = OpC->getZExtValue();
          const StructLayout *SL = DL.getStructLayout(STy);
          GEPOffset +=
              APInt(Offset.getBitWidth(), SL->getElementOffset(ElementIdx));
        } else {
          // For array or vector indices, scale the index by the size of the
          // type.
          APInt Index = OpC->getValue().sextOrTrunc(Offset.getBitWidth());
          GEPOffset += Index * APInt(Offset.getBitWidth(),
                                     DL.getTypeAllocSize(GTI.getIndexedType()));
        }

        // If this index has computed an intermediate pointer which is not
        // inbounds, then the result of the GEP is a poison value and we can
        // delete it and all uses.
        if (GEPOffset.ugt(AllocSize))
          return markAsDead(GEPI);
      }
    }

    return Base::visitGetElementPtrInst(GEPI);
  }

  void handleLoadOrStore(Type *Ty, Instruction &I, const APInt &Offset,
                         uint64_t Size, bool IsVolatile) {
    // We allow splitting of non-volatile loads and stores where the type is an
    // integer type. These may be used to implement 'memcpy' or other "transfer
    // of bits" patterns.
    bool IsSplittable = Ty->isIntegerTy() && !IsVolatile;

    insertUse(I, Offset, Size, IsSplittable);
  }

  void visitLoadInst(LoadInst &LI) {
    assert((!LI.isSimple() || LI.getType()->isSingleValueType()) &&
           "All simple FCA loads should have been pre-split");

    if (!IsOffsetKnown)
      return PI.setAborted(&LI);

    uint64_t Size = DL.getTypeStoreSize(LI.getType());
    return handleLoadOrStore(LI.getType(), LI, Offset, Size, LI.isVolatile());
  }

  void visitStoreInst(StoreInst &SI) {
    Value *ValOp = SI.getValueOperand();
    if (ValOp == *U)
      return PI.setEscapedAndAborted(&SI);
    if (!IsOffsetKnown)
      return PI.setAborted(&SI);

    uint64_t Size = DL.getTypeStoreSize(ValOp->getType());

    // If this memory access can be shown to *statically* extend outside the
    // bounds of of the allocation, it's behavior is undefined, so simply
    // ignore it. Note that this is more strict than the generic clamping
    // behavior of insertUse. We also try to handle cases which might run the
    // risk of overflow.
    // FIXME: We should instead consider the pointer to have escaped if this
    // function is being instrumented for addressing bugs or race conditions.
    if (Size > AllocSize || Offset.ugt(AllocSize - Size)) {
      DEBUG(dbgs() << "WARNING: Ignoring " << Size << " byte store @" << Offset
                   << " which extends past the end of the " << AllocSize
                   << " byte alloca:\n"
                   << "    alloca: " << S.AI << "\n"
                   << "       use: " << SI << "\n");
      return markAsDead(SI);
    }

    assert((!SI.isSimple() || ValOp->getType()->isSingleValueType()) &&
           "All simple FCA stores should have been pre-split");
    handleLoadOrStore(ValOp->getType(), SI, Offset, Size, SI.isVolatile());
  }

  void visitMemSetInst(MemSetInst &II) {
    assert(II.getRawDest() == *U && "Pointer use is not the destination?");
    ConstantInt *Length = dyn_cast<ConstantInt>(II.getLength());
    if ((Length && Length->getValue() == 0) ||
        (IsOffsetKnown && Offset.uge(AllocSize)))
      // Zero-length mem transfer intrinsics can be ignored entirely.
      return markAsDead(II);

    if (!IsOffsetKnown)
      return PI.setAborted(&II);

    insertUse(II, Offset, Length ? Length->getLimitedValue()
                                 : AllocSize - Offset.getLimitedValue(),
              (bool)Length);
  }

  void visitMemTransferInst(MemTransferInst &II) {
    ConstantInt *Length = dyn_cast<ConstantInt>(II.getLength());
    if (Length && Length->getValue() == 0)
      // Zero-length mem transfer intrinsics can be ignored entirely.
      return markAsDead(II);

    // Because we can visit these intrinsics twice, also check to see if the
    // first time marked this instruction as dead. If so, skip it.
    if (VisitedDeadInsts.count(&II))
      return;

    if (!IsOffsetKnown)
      return PI.setAborted(&II);

    // This side of the transfer is completely out-of-bounds, and so we can
    // nuke the entire transfer. However, we also need to nuke the other side
    // if already added to our partitions.
    // FIXME: Yet another place we really should bypass this when
    // instrumenting for ASan.
    if (Offset.uge(AllocSize)) {
      SmallDenseMap<Instruction *, unsigned>::iterator MTPI =
          MemTransferSliceMap.find(&II);
      if (MTPI != MemTransferSliceMap.end())
        S.Slices[MTPI->second].kill();
      return markAsDead(II);
    }

    uint64_t RawOffset = Offset.getLimitedValue();
    uint64_t Size = Length ? Length->getLimitedValue() : AllocSize - RawOffset;

    // Check for the special case where the same exact value is used for both
    // source and dest.
    if (*U == II.getRawDest() && *U == II.getRawSource()) {
      // For non-volatile transfers this is a no-op.
      if (!II.isVolatile())
        return markAsDead(II);

      return insertUse(II, Offset, Size, /*IsSplittable=*/false);
    }

    // If we have seen both source and destination for a mem transfer, then
    // they both point to the same alloca.
    bool Inserted;
    SmallDenseMap<Instruction *, unsigned>::iterator MTPI;
    std::tie(MTPI, Inserted) =
        MemTransferSliceMap.insert(std::make_pair(&II, S.Slices.size()));
    unsigned PrevIdx = MTPI->second;
    if (!Inserted) {
      Slice &PrevP = S.Slices[PrevIdx];

      // Check if the begin offsets match and this is a non-volatile transfer.
      // In that case, we can completely elide the transfer.
      if (!II.isVolatile() && PrevP.beginOffset() == RawOffset) {
        PrevP.kill();
        return markAsDead(II);
      }

      // Otherwise we have an offset transfer within the same alloca. We can't
      // split those.
      PrevP.makeUnsplittable();
    }

    // Insert the use now that we've fixed up the splittable nature.
    insertUse(II, Offset, Size, /*IsSplittable=*/Inserted && Length);

    // Check that we ended up with a valid index in the map.
    assert(S.Slices[PrevIdx].getUse()->getUser() == &II &&
           "Map index doesn't point back to a slice with this user.");
  }

  // Disable SRoA for any intrinsics except for lifetime invariants.
  // FIXME: What about debug intrinsics? This matches old behavior, but
  // doesn't make sense.
  void visitIntrinsicInst(IntrinsicInst &II) {
    if (!IsOffsetKnown)
      return PI.setAborted(&II);

    if (II.getIntrinsicID() == Intrinsic::lifetime_start ||
        II.getIntrinsicID() == Intrinsic::lifetime_end) {
      ConstantInt *Length = cast<ConstantInt>(II.getArgOperand(0));
      uint64_t Size = std::min(AllocSize - Offset.getLimitedValue(),
                               Length->getLimitedValue());
      insertUse(II, Offset, Size, true);
      return;
    }

    Base::visitIntrinsicInst(II);
  }

  Instruction *hasUnsafePHIOrSelectUse(Instruction *Root, uint64_t &Size) {
    // We consider any PHI or select that results in a direct load or store of
    // the same offset to be a viable use for slicing purposes. These uses
    // are considered unsplittable and the size is the maximum loaded or stored
    // size.
    SmallPtrSet<Instruction *, 4> Visited;
    SmallVector<std::pair<Instruction *, Instruction *>, 4> Uses;
    Visited.insert(Root);
    Uses.push_back(std::make_pair(cast<Instruction>(*U), Root));
    // If there are no loads or stores, the access is dead. We mark that as
    // a size zero access.
    Size = 0;
    do {
      Instruction *I, *UsedI;
      std::tie(UsedI, I) = Uses.pop_back_val();

      if (LoadInst *LI = dyn_cast<LoadInst>(I)) {
        Size = std::max(Size, DL.getTypeStoreSize(LI->getType()));
        continue;
      }
      if (StoreInst *SI = dyn_cast<StoreInst>(I)) {
        Value *Op = SI->getOperand(0);
        if (Op == UsedI)
          return SI;
        Size = std::max(Size, DL.getTypeStoreSize(Op->getType()));
        continue;
      }

      if (GetElementPtrInst *GEP = dyn_cast<GetElementPtrInst>(I)) {
        if (!GEP->hasAllZeroIndices())
          return GEP;
      } else if (!isa<BitCastInst>(I) && !isa<PHINode>(I) &&
                 !isa<SelectInst>(I)) {
        return I;
      }

      for (User *U : I->users())
        if (Visited.insert(cast<Instruction>(U)))
          Uses.push_back(std::make_pair(I, cast<Instruction>(U)));
    } while (!Uses.empty());

    return nullptr;
  }

  void visitPHINodeOrSelectInst(Instruction &I) {
    assert(isa<PHINode>(I) || isa<SelectInst>(I));
    if (I.use_empty())
      return markAsDead(I);

    // TODO: We could use SimplifyInstruction here to fold PHINodes and
    // SelectInsts. However, doing so requires to change the current
    // dead-operand-tracking mechanism. For instance, suppose neither loading
    // from %U nor %other traps. Then "load (select undef, %U, %other)" does not
    // trap either.  However, if we simply replace %U with undef using the
    // current dead-operand-tracking mechanism, "load (select undef, undef,
    // %other)" may trap because the select may return the first operand
    // "undef".
    if (Value *Result = foldPHINodeOrSelectInst(I)) {
      if (Result == *U)
        // If the result of the constant fold will be the pointer, recurse
        // through the PHI/select as if we had RAUW'ed it.
        enqueueUsers(I);
      else
        // Otherwise the operand to the PHI/select is dead, and we can replace
        // it with undef.
        S.DeadOperands.push_back(U);

      return;
    }

    if (!IsOffsetKnown)
      return PI.setAborted(&I);

    // See if we already have computed info on this node.
    uint64_t &Size = PHIOrSelectSizes[&I];
    if (!Size) {
      // This is a new PHI/Select, check for an unsafe use of it.
      if (Instruction *UnsafeI = hasUnsafePHIOrSelectUse(&I, Size))
        return PI.setAborted(UnsafeI);
    }

    // For PHI and select operands outside the alloca, we can't nuke the entire
    // phi or select -- the other side might still be relevant, so we special
    // case them here and use a separate structure to track the operands
    // themselves which should be replaced with undef.
    // FIXME: This should instead be escaped in the event we're instrumenting
    // for address sanitization.
    if (Offset.uge(AllocSize)) {
      S.DeadOperands.push_back(U);
      return;
    }

    insertUse(I, Offset, Size);
  }

  void visitPHINode(PHINode &PN) { visitPHINodeOrSelectInst(PN); }

  void visitSelectInst(SelectInst &SI) { visitPHINodeOrSelectInst(SI); }

  /// \brief Disable SROA entirely if there are unhandled users of the alloca.
  void visitInstruction(Instruction &I) { PI.setAborted(&I); }
};

AllocaSlices::AllocaSlices(const DataLayout &DL, AllocaInst &AI)
    :
#if !defined(NDEBUG) || defined(LLVM_ENABLE_DUMP)
      AI(AI),
#endif
      PointerEscapingInstr(nullptr) {
  SliceBuilder PB(DL, AI, *this);
  SliceBuilder::PtrInfo PtrI = PB.visitPtr(AI);
  if (PtrI.isEscaped() || PtrI.isAborted()) {
    // FIXME: We should sink the escape vs. abort info into the caller nicely,
    // possibly by just storing the PtrInfo in the AllocaSlices.
    PointerEscapingInstr = PtrI.getEscapingInst() ? PtrI.getEscapingInst()
                                                  : PtrI.getAbortingInst();
    assert(PointerEscapingInstr && "Did not track a bad instruction");
    return;
  }

  Slices.erase(std::remove_if(Slices.begin(), Slices.end(),
                              [](const Slice &S) {
                                return S.isDead();
                              }),
               Slices.end());

#if __cplusplus >= 201103L && !defined(NDEBUG)
  if (SROARandomShuffleSlices) {
    std::mt19937 MT(static_cast<unsigned>(sys::TimeValue::now().msec()));
    std::shuffle(Slices.begin(), Slices.end(), MT);
  }
#endif

  // Sort the uses. This arranges for the offsets to be in ascending order,
  // and the sizes to be in descending order.
  std::sort(Slices.begin(), Slices.end());
}

#if !defined(NDEBUG) || defined(LLVM_ENABLE_DUMP)

void AllocaSlices::print(raw_ostream &OS, const_iterator I,
                         StringRef Indent) const {
  printSlice(OS, I, Indent);
  OS << "\n";
  printUse(OS, I, Indent);
}

void AllocaSlices::printSlice(raw_ostream &OS, const_iterator I,
                              StringRef Indent) const {
  OS << Indent << "[" << I->beginOffset() << "," << I->endOffset() << ")"
     << " slice #" << (I - begin())
     << (I->isSplittable() ? " (splittable)" : "");
}

void AllocaSlices::printUse(raw_ostream &OS, const_iterator I,
                            StringRef Indent) const {
  OS << Indent << "  used by: " << *I->getUse()->getUser() << "\n";
}

void AllocaSlices::print(raw_ostream &OS) const {
  if (PointerEscapingInstr) {
    OS << "Can't analyze slices for alloca: " << AI << "\n"
       << "  A pointer to this alloca escaped by:\n"
       << "  " << *PointerEscapingInstr << "\n";
    return;
  }

  OS << "Slices of alloca: " << AI << "\n";
  for (const_iterator I = begin(), E = end(); I != E; ++I)
    print(OS, I);
}

LLVM_DUMP_METHOD void AllocaSlices::dump(const_iterator I) const {
  print(dbgs(), I);
}
LLVM_DUMP_METHOD void AllocaSlices::dump() const { print(dbgs()); }

#endif // !defined(NDEBUG) || defined(LLVM_ENABLE_DUMP)

namespace {
/// \brief Implementation of LoadAndStorePromoter for promoting allocas.
///
/// This subclass of LoadAndStorePromoter adds overrides to handle promoting
/// the loads and stores of an alloca instruction, as well as updating its
/// debug information. This is used when a domtree is unavailable and thus
/// mem2reg in its full form can't be used to handle promotion of allocas to
/// scalar values.
class AllocaPromoter : public LoadAndStorePromoter {
  AllocaInst &AI;
  DIBuilder &DIB;

  SmallVector<DbgDeclareInst *, 4> DDIs;
  SmallVector<DbgValueInst *, 4> DVIs;

public:
  AllocaPromoter(const SmallVectorImpl<Instruction *> &Insts, SSAUpdater &S,
                 AllocaInst &AI, DIBuilder &DIB)
      : LoadAndStorePromoter(Insts, S), AI(AI), DIB(DIB) {}

  void run(const SmallVectorImpl<Instruction *> &Insts) {
    // Retain the debug information attached to the alloca for use when
    // rewriting loads and stores.
    if (auto *L = LocalAsMetadata::getIfExists(&AI)) {
      if (auto *DebugNode = MetadataAsValue::getIfExists(AI.getContext(), L)) {
        for (User *U : DebugNode->users())
          if (DbgDeclareInst *DDI = dyn_cast<DbgDeclareInst>(U))
            DDIs.push_back(DDI);
          else if (DbgValueInst *DVI = dyn_cast<DbgValueInst>(U))
            DVIs.push_back(DVI);
      }
    }

    LoadAndStorePromoter::run(Insts);

    // While we have the debug information, clear it off of the alloca. The
    // caller takes care of deleting the alloca.
    while (!DDIs.empty())
      DDIs.pop_back_val()->eraseFromParent();
    while (!DVIs.empty())
      DVIs.pop_back_val()->eraseFromParent();
  }

  bool
  isInstInList(Instruction *I,
               const SmallVectorImpl<Instruction *> &Insts) const override {
    Value *Ptr;
    if (LoadInst *LI = dyn_cast<LoadInst>(I))
      Ptr = LI->getOperand(0);
    else
      Ptr = cast<StoreInst>(I)->getPointerOperand();

    // Only used to detect cycles, which will be rare and quickly found as
    // we're walking up a chain of defs rather than down through uses.
    SmallPtrSet<Value *, 4> Visited;

    do {
      if (Ptr == &AI)
        return true;

      if (BitCastInst *BCI = dyn_cast<BitCastInst>(Ptr))
        Ptr = BCI->getOperand(0);
      else if (GetElementPtrInst *GEPI = dyn_cast<GetElementPtrInst>(Ptr))
        Ptr = GEPI->getPointerOperand();
      else
        return false;

    } while (Visited.insert(Ptr));

    return false;
  }

  void updateDebugInfo(Instruction *Inst) const override {
    for (SmallVectorImpl<DbgDeclareInst *>::const_iterator I = DDIs.begin(),
           E = DDIs.end(); I != E; ++I) {
      DbgDeclareInst *DDI = *I;
      if (StoreInst *SI = dyn_cast<StoreInst>(Inst))
        ConvertDebugDeclareToDebugValue(DDI, SI, DIB);
      else if (LoadInst *LI = dyn_cast<LoadInst>(Inst))
        ConvertDebugDeclareToDebugValue(DDI, LI, DIB);
    }
    for (SmallVectorImpl<DbgValueInst *>::const_iterator I = DVIs.begin(),
           E = DVIs.end(); I != E; ++I) {
      DbgValueInst *DVI = *I;
      Value *Arg = nullptr;
      if (StoreInst *SI = dyn_cast<StoreInst>(Inst)) {
        // If an argument is zero extended then use argument directly. The ZExt
        // may be zapped by an optimization pass in future.
        if (ZExtInst *ZExt = dyn_cast<ZExtInst>(SI->getOperand(0)))
          Arg = dyn_cast<Argument>(ZExt->getOperand(0));
        else if (SExtInst *SExt = dyn_cast<SExtInst>(SI->getOperand(0)))
          Arg = dyn_cast<Argument>(SExt->getOperand(0));
        if (!Arg)
          Arg = SI->getValueOperand();
      } else if (LoadInst *LI = dyn_cast<LoadInst>(Inst)) {
        Arg = LI->getPointerOperand();
      } else {
        continue;
      }
      Instruction *DbgVal =
        DIB.insertDbgValueIntrinsic(Arg, 0, DIVariable(DVI->getVariable()),
                                     Inst);
      DbgVal->setDebugLoc(DVI->getDebugLoc());
    }
  }
};
} // end anon namespace

namespace {
/// \brief An optimization pass providing Scalar Replacement of Aggregates.
///
/// This pass takes allocations which can be completely analyzed (that is, they
/// don't escape) and tries to turn them into scalar SSA values. There are
/// a few steps to this process.
///
/// 1) It takes allocations of aggregates and analyzes the ways in which they
///    are used to try to split them into smaller allocations, ideally of
///    a single scalar data type. It will split up memcpy and memset accesses
///    as necessary and try to isolate individual scalar accesses.
/// 2) It will transform accesses into forms which are suitable for SSA value
///    promotion. This can be replacing a memset with a scalar store of an
///    integer value, or it can involve speculating operations on a PHI or
///    select to be a PHI or select of the results.
/// 3) Finally, this will try to detect a pattern of accesses which map cleanly
///    onto insert and extract operations on a vector value, and convert them to
///    this form. By doing so, it will enable promotion of vector aggregates to
///    SSA vector values.
class SROA : public FunctionPass {
  const bool RequiresDomTree;

  LLVMContext *C;
  const DataLayout *DL;
  DominatorTree *DT;
  AssumptionCache *AC;

  /// \brief Worklist of alloca instructions to simplify.
  ///
  /// Each alloca in the function is added to this. Each new alloca formed gets
  /// added to it as well to recursively simplify unless that alloca can be
  /// directly promoted. Finally, each time we rewrite a use of an alloca other
  /// the one being actively rewritten, we add it back onto the list if not
  /// already present to ensure it is re-visited.
  SetVector<AllocaInst *, SmallVector<AllocaInst *, 16>> Worklist;

  /// \brief A collection of instructions to delete.
  /// We try to batch deletions to simplify code and make things a bit more
  /// efficient.
  SetVector<Instruction *, SmallVector<Instruction *, 8>> DeadInsts;

  /// \brief Post-promotion worklist.
  ///
  /// Sometimes we discover an alloca which has a high probability of becoming
  /// viable for SROA after a round of promotion takes place. In those cases,
  /// the alloca is enqueued here for re-processing.
  ///
  /// Note that we have to be very careful to clear allocas out of this list in
  /// the event they are deleted.
  SetVector<AllocaInst *, SmallVector<AllocaInst *, 16>> PostPromotionWorklist;

  /// \brief A collection of alloca instructions we can directly promote.
  std::vector<AllocaInst *> PromotableAllocas;

  /// \brief A worklist of PHIs to speculate prior to promoting allocas.
  ///
  /// All of these PHIs have been checked for the safety of speculation and by
  /// being speculated will allow promoting allocas currently in the promotable
  /// queue.
  SetVector<PHINode *, SmallVector<PHINode *, 2>> SpeculatablePHIs;

  /// \brief A worklist of select instructions to speculate prior to promoting
  /// allocas.
  ///
  /// All of these select instructions have been checked for the safety of
  /// speculation and by being speculated will allow promoting allocas
  /// currently in the promotable queue.
  SetVector<SelectInst *, SmallVector<SelectInst *, 2>> SpeculatableSelects;

public:
  SROA(bool RequiresDomTree = true)
      : FunctionPass(ID), RequiresDomTree(RequiresDomTree), C(nullptr),
        DL(nullptr), DT(nullptr) {
    initializeSROAPass(*PassRegistry::getPassRegistry());
  }
  bool runOnFunction(Function &F) override;
  void getAnalysisUsage(AnalysisUsage &AU) const override;

  const char *getPassName() const override { return "SROA"; }
  static char ID;

private:
  friend class PHIOrSelectSpeculator;
  friend class AllocaSliceRewriter;

<<<<<<< HEAD
  bool rewritePartition(AllocaInst &AI, AllocaSlices &S,
                        AllocaSlices::iterator B, AllocaSlices::iterator E,
                        int64_t BeginOffset, int64_t EndOffset,
                        ArrayRef<AllocaSlices::iterator> SplitUses);
  bool splitAlloca(AllocaInst &AI, AllocaSlices &S);
=======
  bool presplitLoadsAndStores(AllocaInst &AI, AllocaSlices &AS);
  bool rewritePartition(AllocaInst &AI, AllocaSlices &AS,
                        AllocaSlices::Partition &P);
  bool splitAlloca(AllocaInst &AI, AllocaSlices &AS);
>>>>>>> 41cb3da2
  bool runOnAlloca(AllocaInst &AI);
  void clobberUse(Use &U);
  void deleteDeadInstructions(SmallPtrSetImpl<AllocaInst *> &DeletedAllocas);
  bool promoteAllocas(Function &F);
};
}

char SROA::ID = 0;

FunctionPass *llvm::createSROAPass(bool RequiresDomTree) {
  return new SROA(RequiresDomTree);
}

INITIALIZE_PASS_BEGIN(SROA, "sroa", "Scalar Replacement Of Aggregates", false,
                      false)
INITIALIZE_PASS_DEPENDENCY(AssumptionCacheTracker)
INITIALIZE_PASS_DEPENDENCY(DominatorTreeWrapperPass)
INITIALIZE_PASS_END(SROA, "sroa", "Scalar Replacement Of Aggregates", false,
                    false)

/// Walk the range of a partitioning looking for a common type to cover this
/// sequence of slices.
static Type *findCommonType(AllocaSlices::const_iterator B,
                            AllocaSlices::const_iterator E,
                            uint64_t EndOffset) {
  Type *Ty = nullptr;
  bool TyIsCommon = true;
  IntegerType *ITy = nullptr;

  // Note that we need to look at *every* alloca slice's Use to ensure we
  // always get consistent results regardless of the order of slices.
  for (AllocaSlices::const_iterator I = B; I != E; ++I) {
    Use *U = I->getUse();
    if (isa<IntrinsicInst>(*U->getUser()))
      continue;
    if (I->beginOffset() != B->beginOffset() || I->endOffset() != EndOffset)
      continue;

    Type *UserTy = nullptr;
    if (LoadInst *LI = dyn_cast<LoadInst>(U->getUser())) {
      UserTy = LI->getType();
    } else if (StoreInst *SI = dyn_cast<StoreInst>(U->getUser())) {
      UserTy = SI->getValueOperand()->getType();
    }

    if (IntegerType *UserITy = dyn_cast_or_null<IntegerType>(UserTy)) {
      // If the type is larger than the partition, skip it. We only encounter
      // this for split integer operations where we want to use the type of the
      // entity causing the split. Also skip if the type is not a byte width
      // multiple.
      if (UserITy->getBitWidth() % 8 != 0 ||
          UserITy->getBitWidth() / 8 > (EndOffset - B->beginOffset()))
        continue;

      // Track the largest bitwidth integer type used in this way in case there
      // is no common type.
      if (!ITy || ITy->getBitWidth() < UserITy->getBitWidth())
        ITy = UserITy;
    }

    // To avoid depending on the order of slices, Ty and TyIsCommon must not
    // depend on types skipped above.
    if (!UserTy || (Ty && Ty != UserTy))
      TyIsCommon = false; // Give up on anything but an iN type.
    else
      Ty = UserTy;
  }

  return TyIsCommon ? Ty : ITy;
}

/// PHI instructions that use an alloca and are subsequently loaded can be
/// rewritten to load both input pointers in the pred blocks and then PHI the
/// results, allowing the load of the alloca to be promoted.
/// From this:
///   %P2 = phi [i32* %Alloca, i32* %Other]
///   %V = load i32* %P2
/// to:
///   %V1 = load i32* %Alloca      -> will be mem2reg'd
///   ...
///   %V2 = load i32* %Other
///   ...
///   %V = phi [i32 %V1, i32 %V2]
///
/// We can do this to a select if its only uses are loads and if the operands
/// to the select can be loaded unconditionally.
///
/// FIXME: This should be hoisted into a generic utility, likely in
/// Transforms/Util/Local.h
static bool isSafePHIToSpeculate(PHINode &PN, const DataLayout *DL = nullptr) {
  // For now, we can only do this promotion if the load is in the same block
  // as the PHI, and if there are no stores between the phi and load.
  // TODO: Allow recursive phi users.
  // TODO: Allow stores.
  BasicBlock *BB = PN.getParent();
  unsigned MaxAlign = 0;
  bool HaveLoad = false;
  for (User *U : PN.users()) {
    LoadInst *LI = dyn_cast<LoadInst>(U);
    if (!LI || !LI->isSimple())
      return false;

    // For now we only allow loads in the same block as the PHI.  This is
    // a common case that happens when instcombine merges two loads through
    // a PHI.
    if (LI->getParent() != BB)
      return false;

    // Ensure that there are no instructions between the PHI and the load that
    // could store.
    for (BasicBlock::iterator BBI = &PN; &*BBI != LI; ++BBI)
      if (BBI->mayWriteToMemory())
        return false;

    MaxAlign = std::max(MaxAlign, LI->getAlignment());
    HaveLoad = true;
  }

  if (!HaveLoad)
    return false;

  // We can only transform this if it is safe to push the loads into the
  // predecessor blocks. The only thing to watch out for is that we can't put
  // a possibly trapping load in the predecessor if it is a critical edge.
  for (unsigned Idx = 0, Num = PN.getNumIncomingValues(); Idx != Num; ++Idx) {
    TerminatorInst *TI = PN.getIncomingBlock(Idx)->getTerminator();
    Value *InVal = PN.getIncomingValue(Idx);

    // If the value is produced by the terminator of the predecessor (an
    // invoke) or it has side-effects, there is no valid place to put a load
    // in the predecessor.
    if (TI == InVal || TI->mayHaveSideEffects())
      return false;

    // If the predecessor has a single successor, then the edge isn't
    // critical.
    if (TI->getNumSuccessors() == 1)
      continue;

    // If this pointer is always safe to load, or if we can prove that there
    // is already a load in the block, then we can move the load to the pred
    // block.
    if (InVal->isDereferenceablePointer(DL) ||
        isSafeToLoadUnconditionally(InVal, TI, MaxAlign, DL))
      continue;

    return false;
  }

  return true;
}

static void speculatePHINodeLoads(PHINode &PN) {
  DEBUG(dbgs() << "    original: " << PN << "\n");

  Type *LoadTy = cast<PointerType>(PN.getType())->getElementType();
  IRBuilderTy PHIBuilder(&PN);
  PHINode *NewPN = PHIBuilder.CreatePHI(LoadTy, PN.getNumIncomingValues(),
                                        PN.getName() + ".sroa.speculated");

  // Get the AA tags and alignment to use from one of the loads.  It doesn't
  // matter which one we get and if any differ.
  LoadInst *SomeLoad = cast<LoadInst>(PN.user_back());

  AAMDNodes AATags;
  SomeLoad->getAAMetadata(AATags);
  unsigned Align = SomeLoad->getAlignment();

  // Rewrite all loads of the PN to use the new PHI.
  while (!PN.use_empty()) {
    LoadInst *LI = cast<LoadInst>(PN.user_back());
    LI->replaceAllUsesWith(NewPN);
    LI->eraseFromParent();
  }

  // Inject loads into all of the pred blocks.
  for (unsigned Idx = 0, Num = PN.getNumIncomingValues(); Idx != Num; ++Idx) {
    BasicBlock *Pred = PN.getIncomingBlock(Idx);
    TerminatorInst *TI = Pred->getTerminator();
    Value *InVal = PN.getIncomingValue(Idx);
    IRBuilderTy PredBuilder(TI);

    LoadInst *Load = PredBuilder.CreateLoad(
        InVal, (PN.getName() + ".sroa.speculate.load." + Pred->getName()));
    ++NumLoadsSpeculated;
    Load->setAlignment(Align);
    if (AATags)
      Load->setAAMetadata(AATags);
    NewPN->addIncoming(Load, Pred);
  }

  DEBUG(dbgs() << "          speculated to: " << *NewPN << "\n");
  PN.eraseFromParent();
}

/// Select instructions that use an alloca and are subsequently loaded can be
/// rewritten to load both input pointers and then select between the result,
/// allowing the load of the alloca to be promoted.
/// From this:
///   %P2 = select i1 %cond, i32* %Alloca, i32* %Other
///   %V = load i32* %P2
/// to:
///   %V1 = load i32* %Alloca      -> will be mem2reg'd
///   %V2 = load i32* %Other
///   %V = select i1 %cond, i32 %V1, i32 %V2
///
/// We can do this to a select if its only uses are loads and if the operand
/// to the select can be loaded unconditionally.
static bool isSafeSelectToSpeculate(SelectInst &SI,
                                    const DataLayout *DL = nullptr) {
  Value *TValue = SI.getTrueValue();
  Value *FValue = SI.getFalseValue();
  bool TDerefable = TValue->isDereferenceablePointer(DL);
  bool FDerefable = FValue->isDereferenceablePointer(DL);

  for (User *U : SI.users()) {
    LoadInst *LI = dyn_cast<LoadInst>(U);
    if (!LI || !LI->isSimple())
      return false;

    // Both operands to the select need to be dereferencable, either
    // absolutely (e.g. allocas) or at this point because we can see other
    // accesses to it.
    if (!TDerefable &&
        !isSafeToLoadUnconditionally(TValue, LI, LI->getAlignment(), DL))
      return false;
    if (!FDerefable &&
        !isSafeToLoadUnconditionally(FValue, LI, LI->getAlignment(), DL))
      return false;
  }

  return true;
}

static void speculateSelectInstLoads(SelectInst &SI) {
  DEBUG(dbgs() << "    original: " << SI << "\n");

  IRBuilderTy IRB(&SI);
  Value *TV = SI.getTrueValue();
  Value *FV = SI.getFalseValue();
  // Replace the loads of the select with a select of two loads.
  while (!SI.use_empty()) {
    LoadInst *LI = cast<LoadInst>(SI.user_back());
    assert(LI->isSimple() && "We only speculate simple loads");

    IRB.SetInsertPoint(LI);
    LoadInst *TL =
        IRB.CreateLoad(TV, LI->getName() + ".sroa.speculate.load.true");
    LoadInst *FL =
        IRB.CreateLoad(FV, LI->getName() + ".sroa.speculate.load.false");
    NumLoadsSpeculated += 2;

    // Transfer alignment and AA info if present.
    TL->setAlignment(LI->getAlignment());
    FL->setAlignment(LI->getAlignment());

    AAMDNodes Tags;
    LI->getAAMetadata(Tags);
    if (Tags) {
      TL->setAAMetadata(Tags);
      FL->setAAMetadata(Tags);
    }

    Value *V = IRB.CreateSelect(SI.getCondition(), TL, FL,
                                LI->getName() + ".sroa.speculated");

    DEBUG(dbgs() << "          speculated to: " << *V << "\n");
    LI->replaceAllUsesWith(V);
    LI->eraseFromParent();
  }
  SI.eraseFromParent();
}

/// \brief Build a GEP out of a base pointer and indices.
///
/// This will return the BasePtr if that is valid, or build a new GEP
/// instruction using the IRBuilder if GEP-ing is needed.
static Value *buildGEP(IRBuilderTy &IRB, Value *BasePtr,
                       SmallVectorImpl<Value *> &Indices, Twine NamePrefix) {
  if (Indices.empty())
    return BasePtr;

  // A single zero index is a no-op, so check for this and avoid building a GEP
  // in that case.
  if (Indices.size() == 1 && cast<ConstantInt>(Indices.back())->isZero())
    return BasePtr;

  return IRB.CreateInBoundsGEP(BasePtr, Indices, NamePrefix + "sroa_idx");
}

/// \brief Get a natural GEP off of the BasePtr walking through Ty toward
/// TargetTy without changing the offset of the pointer.
///
/// This routine assumes we've already established a properly offset GEP with
/// Indices, and arrived at the Ty type. The goal is to continue to GEP with
/// zero-indices down through type layers until we find one the same as
/// TargetTy. If we can't find one with the same type, we at least try to use
/// one with the same size. If none of that works, we just produce the GEP as
/// indicated by Indices to have the correct offset.
static Value *getNaturalGEPWithType(IRBuilderTy &IRB, const DataLayout &DL,
                                    Value *BasePtr, Type *Ty, Type *TargetTy,
                                    SmallVectorImpl<Value *> &Indices,
                                    Twine NamePrefix) {
  if (Ty == TargetTy)
    return buildGEP(IRB, BasePtr, Indices, NamePrefix);

  // Pointer size to use for the indices.
  unsigned PtrSize = DL.getPointerTypeSizeInBits(BasePtr->getType());

  // See if we can descend into a struct and locate a field with the correct
  // type.
  unsigned NumLayers = 0;
  Type *ElementTy = Ty;
  do {
    if (ElementTy->isPointerTy())
      break;

    if (ArrayType *ArrayTy = dyn_cast<ArrayType>(ElementTy)) {
      ElementTy = ArrayTy->getElementType();
      Indices.push_back(IRB.getIntN(PtrSize, 0));
    } else if (VectorType *VectorTy = dyn_cast<VectorType>(ElementTy)) {
      ElementTy = VectorTy->getElementType();
      Indices.push_back(IRB.getInt32(0));
    } else if (StructType *STy = dyn_cast<StructType>(ElementTy)) {
      if (STy->element_begin() == STy->element_end())
        break; // Nothing left to descend into.
      ElementTy = *STy->element_begin();
      Indices.push_back(IRB.getInt32(0));
    } else {
      break;
    }
    ++NumLayers;
  } while (ElementTy != TargetTy);
  if (ElementTy != TargetTy)
    Indices.erase(Indices.end() - NumLayers, Indices.end());

  return buildGEP(IRB, BasePtr, Indices, NamePrefix);
}

/// \brief Recursively compute indices for a natural GEP.
///
/// This is the recursive step for getNaturalGEPWithOffset that walks down the
/// element types adding appropriate indices for the GEP.
static Value *getNaturalGEPRecursively(IRBuilderTy &IRB, const DataLayout &DL,
                                       Value *Ptr, Type *Ty, APInt &Offset,
                                       Type *TargetTy,
                                       SmallVectorImpl<Value *> &Indices,
                                       Twine NamePrefix) {
  if (Offset == 0)
    return getNaturalGEPWithType(IRB, DL, Ptr, Ty, TargetTy, Indices,
                                 NamePrefix);

  // We can't recurse through pointer types.
  if (Ty->isPointerTy())
    return nullptr;

  // We try to analyze GEPs over vectors here, but note that these GEPs are
  // extremely poorly defined currently. The long-term goal is to remove GEPing
  // over a vector from the IR completely.
  if (VectorType *VecTy = dyn_cast<VectorType>(Ty)) {
    unsigned ElementSizeInBits = DL.getTypeSizeInBits(VecTy->getScalarType());
    if (ElementSizeInBits % 8 != 0) {
      // GEPs over non-multiple of 8 size vector elements are invalid.
      return nullptr;
    }
    APInt ElementSize(Offset.getBitWidth(), ElementSizeInBits / 8);
    APInt NumSkippedElements = Offset.sdiv(ElementSize);
    if (NumSkippedElements.ugt(VecTy->getNumElements()))
      return nullptr;
    Offset -= NumSkippedElements * ElementSize;
    Indices.push_back(IRB.getInt(NumSkippedElements));
    return getNaturalGEPRecursively(IRB, DL, Ptr, VecTy->getElementType(),
                                    Offset, TargetTy, Indices, NamePrefix);
  }

  if (ArrayType *ArrTy = dyn_cast<ArrayType>(Ty)) {
    Type *ElementTy = ArrTy->getElementType();
    APInt ElementSize(Offset.getBitWidth(), DL.getTypeAllocSize(ElementTy));
    APInt NumSkippedElements = Offset.sdiv(ElementSize);
    if (NumSkippedElements.ugt(ArrTy->getNumElements()))
      return nullptr;

    Offset -= NumSkippedElements * ElementSize;
    Indices.push_back(IRB.getInt(NumSkippedElements));
    return getNaturalGEPRecursively(IRB, DL, Ptr, ElementTy, Offset, TargetTy,
                                    Indices, NamePrefix);
  }

  StructType *STy = dyn_cast<StructType>(Ty);
  if (!STy)
    return nullptr;

  const StructLayout *SL = DL.getStructLayout(STy);
  uint64_t StructOffset = Offset.getZExtValue();
  if (StructOffset >= SL->getSizeInBytes())
    return nullptr;
  unsigned Index = SL->getElementContainingOffset(StructOffset);
  Offset -= APInt(Offset.getBitWidth(), SL->getElementOffset(Index));
  Type *ElementTy = STy->getElementType(Index);
  if (Offset.uge(DL.getTypeAllocSize(ElementTy)))
    return nullptr; // The offset points into alignment padding.

  Indices.push_back(IRB.getInt32(Index));
  return getNaturalGEPRecursively(IRB, DL, Ptr, ElementTy, Offset, TargetTy,
                                  Indices, NamePrefix);
}

/// \brief Get a natural GEP from a base pointer to a particular offset and
/// resulting in a particular type.
///
/// The goal is to produce a "natural" looking GEP that works with the existing
/// composite types to arrive at the appropriate offset and element type for
/// a pointer. TargetTy is the element type the returned GEP should point-to if
/// possible. We recurse by decreasing Offset, adding the appropriate index to
/// Indices, and setting Ty to the result subtype.
///
/// If no natural GEP can be constructed, this function returns null.
static Value *getNaturalGEPWithOffset(IRBuilderTy &IRB, const DataLayout &DL,
                                      Value *Ptr, APInt Offset, Type *TargetTy,
                                      SmallVectorImpl<Value *> &Indices,
                                      Twine NamePrefix) {
  PointerType *Ty = cast<PointerType>(Ptr->getType());

  // Don't consider any GEPs through an i8* as natural unless the TargetTy is
  // an i8.
  if (Ty == IRB.getInt8PtrTy(Ty->getAddressSpace()) && TargetTy->isIntegerTy(8))
    return nullptr;

  Type *ElementTy = Ty->getElementType();
  if (!ElementTy->isSized())
    return nullptr; // We can't GEP through an unsized element.
  APInt ElementSize(Offset.getBitWidth(), DL.getTypeAllocSize(ElementTy));
  if (ElementSize == 0)
    return nullptr; // Zero-length arrays can't help us build a natural GEP.
  APInt NumSkippedElements = Offset.sdiv(ElementSize);

  Offset -= NumSkippedElements * ElementSize;
  Indices.push_back(IRB.getInt(NumSkippedElements));
  return getNaturalGEPRecursively(IRB, DL, Ptr, ElementTy, Offset, TargetTy,
                                  Indices, NamePrefix);
}

/// \brief Compute an adjusted pointer from Ptr by Offset bytes where the
/// resulting pointer has PointerTy.
///
/// This tries very hard to compute a "natural" GEP which arrives at the offset
/// and produces the pointer type desired. Where it cannot, it will try to use
/// the natural GEP to arrive at the offset and bitcast to the type. Where that
/// fails, it will try to use an existing i8* and GEP to the byte offset and
/// bitcast to the type.
///
/// The strategy for finding the more natural GEPs is to peel off layers of the
/// pointer, walking back through bit casts and GEPs, searching for a base
/// pointer from which we can compute a natural GEP with the desired
/// properties. The algorithm tries to fold as many constant indices into
/// a single GEP as possible, thus making each GEP more independent of the
/// surrounding code.
static Value *getAdjustedPtr(IRBuilderTy &IRB, const DataLayout &DL, Value *Ptr,
                             APInt Offset, Type *PointerTy, Twine NamePrefix) {
  // Even though we don't look through PHI nodes, we could be called on an
  // instruction in an unreachable block, which may be on a cycle.
  SmallPtrSet<Value *, 4> Visited;
  Visited.insert(Ptr);
  SmallVector<Value *, 4> Indices;

  // We may end up computing an offset pointer that has the wrong type. If we
  // never are able to compute one directly that has the correct type, we'll
  // fall back to it, so keep it and the base it was computed from around here.
  Value *OffsetPtr = nullptr;
  Value *OffsetBasePtr;

  // Remember any i8 pointer we come across to re-use if we need to do a raw
  // byte offset.
  Value *Int8Ptr = nullptr;
  APInt Int8PtrOffset(Offset.getBitWidth(), 0);

  Type *TargetTy = PointerTy->getPointerElementType();

  do {
    // First fold any existing GEPs into the offset.
    while (GEPOperator *GEP = dyn_cast<GEPOperator>(Ptr)) {
      APInt GEPOffset(Offset.getBitWidth(), 0);
      if (!GEP->accumulateConstantOffset(DL, GEPOffset))
        break;
      Offset += GEPOffset;
      Ptr = GEP->getPointerOperand();
      if (!Visited.insert(Ptr))
        break;
    }

    // See if we can perform a natural GEP here.
    Indices.clear();
    if (Value *P = getNaturalGEPWithOffset(IRB, DL, Ptr, Offset, TargetTy,
                                           Indices, NamePrefix)) {
      // If we have a new natural pointer at the offset, clear out any old
      // offset pointer we computed. Unless it is the base pointer or
      // a non-instruction, we built a GEP we don't need. Zap it.
      if (OffsetPtr && OffsetPtr != OffsetBasePtr)
        if (Instruction *I = dyn_cast<Instruction>(OffsetPtr)) {
          assert(I->use_empty() && "Built a GEP with uses some how!");
          I->eraseFromParent();
        }
      OffsetPtr = P;
      OffsetBasePtr = Ptr;
      // If we also found a pointer of the right type, we're done.
      if (P->getType() == PointerTy)
        return P;
    }

    // Stash this pointer if we've found an i8*.
    if (Ptr->getType()->isIntegerTy(8)) {
      Int8Ptr = Ptr;
      Int8PtrOffset = Offset;
    }

    // Peel off a layer of the pointer and update the offset appropriately.
    if (Operator::getOpcode(Ptr) == Instruction::BitCast) {
      Ptr = cast<Operator>(Ptr)->getOperand(0);
    } else if (GlobalAlias *GA = dyn_cast<GlobalAlias>(Ptr)) {
      if (GA->mayBeOverridden())
        break;
      Ptr = GA->getAliasee();
    } else {
      break;
    }
    assert(Ptr->getType()->isPointerTy() && "Unexpected operand type!");
  } while (Visited.insert(Ptr));

  if (!OffsetPtr) {
    if (!Int8Ptr) {
      Int8Ptr = IRB.CreateBitCast(
          Ptr, IRB.getInt8PtrTy(PointerTy->getPointerAddressSpace()),
          NamePrefix + "sroa_raw_cast");
      Int8PtrOffset = Offset;
    }

    OffsetPtr = Int8PtrOffset == 0
                    ? Int8Ptr
                    : IRB.CreateInBoundsGEP(Int8Ptr, IRB.getInt(Int8PtrOffset),
                                            NamePrefix + "sroa_raw_idx");
  }
  Ptr = OffsetPtr;

  // On the off chance we were targeting i8*, guard the bitcast here.
  if (Ptr->getType() != PointerTy)
    Ptr = IRB.CreateBitCast(Ptr, PointerTy, NamePrefix + "sroa_cast");

  return Ptr;
}

/// \brief Compute the adjusted alignment for a load or store from an offset.
static unsigned getAdjustedAlignment(Instruction *I, uint64_t Offset,
                                     const DataLayout &DL) {
  unsigned Alignment;
  Type *Ty;
  if (auto *LI = dyn_cast<LoadInst>(I)) {
    Alignment = LI->getAlignment();
    Ty = LI->getType();
  } else if (auto *SI = dyn_cast<StoreInst>(I)) {
    Alignment = SI->getAlignment();
    Ty = SI->getValueOperand()->getType();
  } else {
    llvm_unreachable("Only loads and stores are allowed!");
  }

  if (!Alignment)
    Alignment = DL.getABITypeAlignment(Ty);

  return MinAlign(Alignment, Offset);
}

/// \brief Test whether we can convert a value from the old to the new type.
///
/// This predicate should be used to guard calls to convertValue in order to
/// ensure that we only try to convert viable values. The strategy is that we
/// will peel off single element struct and array wrappings to get to an
/// underlying value, and convert that value.
static bool canConvertValue(const DataLayout &DL, Type *OldTy, Type *NewTy) {
  if (OldTy == NewTy)
    return true;
  if (IntegerType *OldITy = dyn_cast<IntegerType>(OldTy))
    if (IntegerType *NewITy = dyn_cast<IntegerType>(NewTy))
      if (NewITy->getBitWidth() >= OldITy->getBitWidth())
        return true;
  if (DL.getTypeSizeInBits(NewTy) != DL.getTypeSizeInBits(OldTy))
    return false;
  if (!NewTy->isSingleValueType() || !OldTy->isSingleValueType())
    return false;

  // We can convert pointers to integers and vice-versa. Same for vectors
  // of pointers and integers.
  OldTy = OldTy->getScalarType();
  NewTy = NewTy->getScalarType();
  if (NewTy->isPointerTy() || OldTy->isPointerTy()) {
    if (NewTy->isPointerTy() && OldTy->isPointerTy())
      return true;
    if (NewTy->isIntegerTy() || OldTy->isIntegerTy())
      return true;
    return false;
  }

  return true;
}

/// \brief Generic routine to convert an SSA value to a value of a different
/// type.
///
/// This will try various different casting techniques, such as bitcasts,
/// inttoptr, and ptrtoint casts. Use the \c canConvertValue predicate to test
/// two types for viability with this routine.
static Value *convertValue(const DataLayout &DL, IRBuilderTy &IRB, Value *V,
                           Type *NewTy) {
  Type *OldTy = V->getType();
  assert(canConvertValue(DL, OldTy, NewTy) && "Value not convertable to type");

  if (OldTy == NewTy)
    return V;

  if (IntegerType *OldITy = dyn_cast<IntegerType>(OldTy))
    if (IntegerType *NewITy = dyn_cast<IntegerType>(NewTy))
      if (NewITy->getBitWidth() > OldITy->getBitWidth())
        return IRB.CreateZExt(V, NewITy);

  // See if we need inttoptr for this type pair. A cast involving both scalars
  // and vectors requires and additional bitcast.
  if (OldTy->getScalarType()->isIntegerTy() &&
      NewTy->getScalarType()->isPointerTy()) {
    // Expand <2 x i32> to i8* --> <2 x i32> to i64 to i8*
    if (OldTy->isVectorTy() && !NewTy->isVectorTy())
      return IRB.CreateIntToPtr(IRB.CreateBitCast(V, DL.getIntPtrType(NewTy)),
                                NewTy);

    // Expand i128 to <2 x i8*> --> i128 to <2 x i64> to <2 x i8*>
    if (!OldTy->isVectorTy() && NewTy->isVectorTy())
      return IRB.CreateIntToPtr(IRB.CreateBitCast(V, DL.getIntPtrType(NewTy)),
                                NewTy);

    return IRB.CreateIntToPtr(V, NewTy);
  }

  // See if we need ptrtoint for this type pair. A cast involving both scalars
  // and vectors requires and additional bitcast.
  if (OldTy->getScalarType()->isPointerTy() &&
      NewTy->getScalarType()->isIntegerTy()) {
    // Expand <2 x i8*> to i128 --> <2 x i8*> to <2 x i64> to i128
    if (OldTy->isVectorTy() && !NewTy->isVectorTy())
      return IRB.CreateBitCast(IRB.CreatePtrToInt(V, DL.getIntPtrType(OldTy)),
                               NewTy);

    // Expand i8* to <2 x i32> --> i8* to i64 to <2 x i32>
    if (!OldTy->isVectorTy() && NewTy->isVectorTy())
      return IRB.CreateBitCast(IRB.CreatePtrToInt(V, DL.getIntPtrType(OldTy)),
                               NewTy);

    return IRB.CreatePtrToInt(V, NewTy);
  }

  return IRB.CreateBitCast(V, NewTy);
}

/// \brief Test whether the given slice use can be promoted to a vector.
///
/// This function is called to test each entry in a partioning which is slated
/// for a single slice.
<<<<<<< HEAD
static bool isVectorPromotionViableForSlice(
    const DataLayout &DL, AllocaSlices &S, uint64_t SliceBeginOffset,
    uint64_t SliceEndOffset, VectorType *Ty, uint64_t ElementSize,
    AllocaSlices::const_iterator I) {
  // First validate the slice offsets.
  uint64_t BeginOffset =
      std::max(I->beginOffset(), SliceBeginOffset) - SliceBeginOffset;
=======
static bool isVectorPromotionViableForSlice(AllocaSlices::Partition &P,
                                            const Slice &S, VectorType *Ty,
                                            uint64_t ElementSize,
                                            const DataLayout &DL) {
  // First validate the slice offsets.
  uint64_t BeginOffset =
      std::max(S.beginOffset(), P.beginOffset()) - P.beginOffset();
>>>>>>> 41cb3da2
  uint64_t BeginIndex = BeginOffset / ElementSize;
  if (BeginIndex * ElementSize != BeginOffset ||
      BeginIndex >= Ty->getNumElements())
    return false;
  uint64_t EndOffset =
<<<<<<< HEAD
      std::min(I->endOffset(), SliceEndOffset) - SliceBeginOffset;
=======
      std::min(S.endOffset(), P.endOffset()) - P.beginOffset();
>>>>>>> 41cb3da2
  uint64_t EndIndex = EndOffset / ElementSize;
  if (EndIndex * ElementSize != EndOffset || EndIndex > Ty->getNumElements())
    return false;

  assert(EndIndex > BeginIndex && "Empty vector!");
  uint64_t NumElements = EndIndex - BeginIndex;
  Type *SliceTy =
      (NumElements == 1) ? Ty->getElementType()
                         : VectorType::get(Ty->getElementType(), NumElements);

  Type *SplitIntTy =
      Type::getIntNTy(Ty->getContext(), NumElements * ElementSize * 8);

  Use *U = I->getUse();

  if (MemIntrinsic *MI = dyn_cast<MemIntrinsic>(U->getUser())) {
    if (MI->isVolatile())
      return false;
    if (!I->isSplittable())
      return false; // Skip any unsplittable intrinsics.
  } else if (IntrinsicInst *II = dyn_cast<IntrinsicInst>(U->getUser())) {
    if (II->getIntrinsicID() != Intrinsic::lifetime_start &&
        II->getIntrinsicID() != Intrinsic::lifetime_end)
      return false;
  } else if (U->get()->getType()->getPointerElementType()->isStructTy()) {
    // Disable vector promotion when there are loads or stores of an FCA.
    return false;
  } else if (LoadInst *LI = dyn_cast<LoadInst>(U->getUser())) {
    if (LI->isVolatile())
      return false;
    Type *LTy = LI->getType();
<<<<<<< HEAD
    if (SliceBeginOffset > I->beginOffset() ||
        SliceEndOffset < I->endOffset()) {
=======
    if (P.beginOffset() > S.beginOffset() || P.endOffset() < S.endOffset()) {
>>>>>>> 41cb3da2
      assert(LTy->isIntegerTy());
      LTy = SplitIntTy;
    }
    if (!canConvertValue(DL, SliceTy, LTy))
      return false;
  } else if (StoreInst *SI = dyn_cast<StoreInst>(U->getUser())) {
    if (SI->isVolatile())
      return false;
    Type *STy = SI->getValueOperand()->getType();
<<<<<<< HEAD
    if (SliceBeginOffset > I->beginOffset() ||
        SliceEndOffset < I->endOffset()) {
=======
    if (P.beginOffset() > S.beginOffset() || P.endOffset() < S.endOffset()) {
>>>>>>> 41cb3da2
      assert(STy->isIntegerTy());
      STy = SplitIntTy;
    }
    if (!canConvertValue(DL, STy, SliceTy))
      return false;
  } else {
    return false;
  }

  return true;
}

/// \brief Test whether the given alloca partitioning and range of slices can be
/// promoted to a vector.
///
/// This is a quick test to check whether we can rewrite a particular alloca
/// partition (and its newly formed alloca) into a vector alloca with only
/// whole-vector loads and stores such that it could be promoted to a vector
/// SSA value. We only can ensure this for a limited set of operations, and we
/// don't want to do the rewrites unless we are confident that the result will
/// be promotable, so we have an early test here.
<<<<<<< HEAD
static bool
isVectorPromotionViable(const DataLayout &DL, Type *AllocaTy, AllocaSlices &S,
                        uint64_t SliceBeginOffset, uint64_t SliceEndOffset,
                        AllocaSlices::const_iterator I,
                        AllocaSlices::const_iterator E,
                        ArrayRef<AllocaSlices::iterator> SplitUses) {
  VectorType *Ty = dyn_cast<VectorType>(AllocaTy);
  if (!Ty)
    return false;
=======
static VectorType *isVectorPromotionViable(AllocaSlices::Partition &P,
                                           const DataLayout &DL) {
  // Collect the candidate types for vector-based promotion. Also track whether
  // we have different element types.
  SmallVector<VectorType *, 4> CandidateTys;
  Type *CommonEltTy = nullptr;
  bool HaveCommonEltTy = true;
  auto CheckCandidateType = [&](Type *Ty) {
    if (auto *VTy = dyn_cast<VectorType>(Ty)) {
      CandidateTys.push_back(VTy);
      if (!CommonEltTy)
        CommonEltTy = VTy->getElementType();
      else if (CommonEltTy != VTy->getElementType())
        HaveCommonEltTy = false;
    }
  };
  // Consider any loads or stores that are the exact size of the slice.
  for (const Slice &S : P)
    if (S.beginOffset() == P.beginOffset() &&
        S.endOffset() == P.endOffset()) {
      if (auto *LI = dyn_cast<LoadInst>(S.getUse()->getUser()))
        CheckCandidateType(LI->getType());
      else if (auto *SI = dyn_cast<StoreInst>(S.getUse()->getUser()))
        CheckCandidateType(SI->getValueOperand()->getType());
    }

  // If we didn't find a vector type, nothing to do here.
  if (CandidateTys.empty())
    return nullptr;

  // Remove non-integer vector types if we had multiple common element types.
  // FIXME: It'd be nice to replace them with integer vector types, but we can't
  // do that until all the backends are known to produce good code for all
  // integer vector types.
  if (!HaveCommonEltTy) {
    CandidateTys.erase(std::remove_if(CandidateTys.begin(), CandidateTys.end(),
                                      [](VectorType *VTy) {
                         return !VTy->getElementType()->isIntegerTy();
                       }),
                       CandidateTys.end());

    // If there were no integer vector types, give up.
    if (CandidateTys.empty())
      return nullptr;
>>>>>>> 41cb3da2

  uint64_t ElementSize = DL.getTypeSizeInBits(Ty->getScalarType());

  // While the definition of LLVM vectors is bitpacked, we don't support sizes
  // that aren't byte sized.
  if (ElementSize % 8)
    return false;
  assert((DL.getTypeSizeInBits(Ty) % 8) == 0 &&
         "vector size not a multiple of element size?");
  ElementSize /= 8;

  for (; I != E; ++I)
    if (!isVectorPromotionViableForSlice(DL, S, SliceBeginOffset,
                                         SliceEndOffset, Ty, ElementSize, I))
      return false;

<<<<<<< HEAD
  for (ArrayRef<AllocaSlices::iterator>::const_iterator SUI = SplitUses.begin(),
                                                        SUE = SplitUses.end();
       SUI != SUE; ++SUI)
    if (!isVectorPromotionViableForSlice(DL, S, SliceBeginOffset,
                                         SliceEndOffset, Ty, ElementSize, *SUI))
      return false;
=======
    for (const Slice &S : P)
      if (!isVectorPromotionViableForSlice(P, S, VTy, ElementSize, DL))
        return false;

    for (const Slice *S : P.splitSliceTails())
      if (!isVectorPromotionViableForSlice(P, *S, VTy, ElementSize, DL))
        return false;

    return true;
  };
  for (VectorType *VTy : CandidateTys)
    if (CheckVectorTypeForPromotion(VTy))
      return VTy;
>>>>>>> 41cb3da2

  return true;
}

/// \brief Test whether a slice of an alloca is valid for integer widening.
///
/// This implements the necessary checking for the \c isIntegerWideningViable
/// test below on a single slice of the alloca.
static bool isIntegerWideningViableForSlice(const Slice &S,
                                            uint64_t AllocBeginOffset,
<<<<<<< HEAD
                                            uint64_t Size, AllocaSlices &S,
                                            AllocaSlices::const_iterator I,
                                            bool &WholeAllocaOp) {
  uint64_t RelBegin = I->beginOffset() - AllocBeginOffset;
  uint64_t RelEnd = I->endOffset() - AllocBeginOffset;
=======
                                            Type *AllocaTy,
                                            const DataLayout &DL,
                                            bool &WholeAllocaOp) {
  uint64_t Size = DL.getTypeStoreSize(AllocaTy);

  uint64_t RelBegin = S.beginOffset() - AllocBeginOffset;
  uint64_t RelEnd = S.endOffset() - AllocBeginOffset;
>>>>>>> 41cb3da2

  // We can't reasonably handle cases where the load or store extends past
  // the end of the aloca's type and into its padding.
  if (RelEnd > Size)
    return false;

  Use *U = I->getUse();

  if (LoadInst *LI = dyn_cast<LoadInst>(U->getUser())) {
    if (LI->isVolatile())
      return false;
    if (RelBegin == 0 && RelEnd == Size)
      WholeAllocaOp = true;
    if (IntegerType *ITy = dyn_cast<IntegerType>(LI->getType())) {
      if (ITy->getBitWidth() < DL.getTypeStoreSizeInBits(ITy))
        return false;
    } else if (RelBegin != 0 || RelEnd != Size ||
               !canConvertValue(DL, AllocaTy, LI->getType())) {
      // Non-integer loads need to be convertible from the alloca type so that
      // they are promotable.
      return false;
    }
  } else if (StoreInst *SI = dyn_cast<StoreInst>(U->getUser())) {
    Type *ValueTy = SI->getValueOperand()->getType();
    if (SI->isVolatile())
      return false;
    if (RelBegin == 0 && RelEnd == Size)
      WholeAllocaOp = true;
    if (IntegerType *ITy = dyn_cast<IntegerType>(ValueTy)) {
      if (ITy->getBitWidth() < DL.getTypeStoreSizeInBits(ITy))
        return false;
    } else if (RelBegin != 0 || RelEnd != Size ||
               !canConvertValue(DL, ValueTy, AllocaTy)) {
      // Non-integer stores need to be convertible to the alloca type so that
      // they are promotable.
      return false;
    }
  } else if (MemIntrinsic *MI = dyn_cast<MemIntrinsic>(U->getUser())) {
    if (MI->isVolatile() || !isa<Constant>(MI->getLength()))
      return false;
    if (!I->isSplittable())
      return false; // Skip any unsplittable intrinsics.
  } else if (IntrinsicInst *II = dyn_cast<IntrinsicInst>(U->getUser())) {
    if (II->getIntrinsicID() != Intrinsic::lifetime_start &&
        II->getIntrinsicID() != Intrinsic::lifetime_end)
      return false;
  } else {
    return false;
  }

  return true;
}

/// \brief Test whether the given alloca partition's integer operations can be
/// widened to promotable ones.
///
/// This is a quick test to check whether we can rewrite the integer loads and
/// stores to a particular alloca into wider loads and stores and be able to
/// promote the resulting alloca.
<<<<<<< HEAD
static bool
isIntegerWideningViable(const DataLayout &DL, Type *AllocaTy,
                        uint64_t AllocBeginOffset, AllocaSlices &S,
                        AllocaSlices::const_iterator I,
                        AllocaSlices::const_iterator E,
                        ArrayRef<AllocaSlices::iterator> SplitUses) {
=======
static bool isIntegerWideningViable(AllocaSlices::Partition &P, Type *AllocaTy,
                                    const DataLayout &DL) {
>>>>>>> 41cb3da2
  uint64_t SizeInBits = DL.getTypeSizeInBits(AllocaTy);
  // Don't create integer types larger than the maximum bitwidth.
  if (SizeInBits > IntegerType::MAX_INT_BITS)
    return false;

  // Don't try to handle allocas with bit-padding.
  if (SizeInBits != DL.getTypeStoreSizeInBits(AllocaTy))
    return false;

  // We need to ensure that an integer type with the appropriate bitwidth can
  // be converted to the alloca type, whatever that is. We don't want to force
  // the alloca itself to have an integer type if there is a more suitable one.
  Type *IntTy = Type::getIntNTy(AllocaTy->getContext(), SizeInBits);
  if (!canConvertValue(DL, AllocaTy, IntTy) ||
      !canConvertValue(DL, IntTy, AllocaTy))
    return false;

  // While examining uses, we ensure that the alloca has a covering load or
  // store. We don't want to widen the integer operations only to fail to
  // promote due to some other unsplittable entry (which we may make splittable
  // later). However, if there are only splittable uses, go ahead and assume
  // that we cover the alloca.
<<<<<<< HEAD
  bool WholeAllocaOp = (I != E) ? false : DL.isLegalInteger(SizeInBits);

  for (; I != E; ++I)
    if (!isIntegerWideningViableForSlice(DL, AllocaTy, AllocBeginOffset, Size,
                                         S, I, WholeAllocaOp))
      return false;

  for (ArrayRef<AllocaSlices::iterator>::const_iterator SUI = SplitUses.begin(),
                                                        SUE = SplitUses.end();
       SUI != SUE; ++SUI)
    if (!isIntegerWideningViableForSlice(DL, AllocaTy, AllocBeginOffset, Size,
                                         S, *SUI, WholeAllocaOp))
=======
  // FIXME: We shouldn't consider split slices that happen to start in the
  // partition here...
  bool WholeAllocaOp =
      P.begin() != P.end() ? false : DL.isLegalInteger(SizeInBits);

  for (const Slice &S : P)
    if (!isIntegerWideningViableForSlice(S, P.beginOffset(), AllocaTy, DL,
                                         WholeAllocaOp))
      return false;

  for (const Slice *S : P.splitSliceTails())
    if (!isIntegerWideningViableForSlice(*S, P.beginOffset(), AllocaTy, DL,
                                         WholeAllocaOp))
>>>>>>> 41cb3da2
      return false;

  return WholeAllocaOp;
}

static Value *extractInteger(const DataLayout &DL, IRBuilderTy &IRB, Value *V,
                             IntegerType *Ty, uint64_t Offset,
                             const Twine &Name) {
  DEBUG(dbgs() << "       start: " << *V << "\n");
  IntegerType *IntTy = cast<IntegerType>(V->getType());
  assert(DL.getTypeStoreSize(Ty) + Offset <= DL.getTypeStoreSize(IntTy) &&
         "Element extends past full value");
  uint64_t ShAmt = 8 * Offset;
  if (DL.isBigEndian())
    ShAmt = 8 * (DL.getTypeStoreSize(IntTy) - DL.getTypeStoreSize(Ty) - Offset);
  if (ShAmt) {
    V = IRB.CreateLShr(V, ShAmt, Name + ".shift");
    DEBUG(dbgs() << "     shifted: " << *V << "\n");
  }
  assert(Ty->getBitWidth() <= IntTy->getBitWidth() &&
         "Cannot extract to a larger integer!");
  if (Ty != IntTy) {
    V = IRB.CreateTrunc(V, Ty, Name + ".trunc");
    DEBUG(dbgs() << "     trunced: " << *V << "\n");
  }
  return V;
}

static Value *insertInteger(const DataLayout &DL, IRBuilderTy &IRB, Value *Old,
                            Value *V, uint64_t Offset, const Twine &Name) {
  IntegerType *IntTy = cast<IntegerType>(Old->getType());
  IntegerType *Ty = cast<IntegerType>(V->getType());
  assert(Ty->getBitWidth() <= IntTy->getBitWidth() &&
         "Cannot insert a larger integer!");
  DEBUG(dbgs() << "       start: " << *V << "\n");
  if (Ty != IntTy) {
    V = IRB.CreateZExt(V, IntTy, Name + ".ext");
    DEBUG(dbgs() << "    extended: " << *V << "\n");
  }
  assert(DL.getTypeStoreSize(Ty) + Offset <= DL.getTypeStoreSize(IntTy) &&
         "Element store outside of alloca store");
  uint64_t ShAmt = 8 * Offset;
  if (DL.isBigEndian())
    ShAmt = 8 * (DL.getTypeStoreSize(IntTy) - DL.getTypeStoreSize(Ty) - Offset);
  if (ShAmt) {
    V = IRB.CreateShl(V, ShAmt, Name + ".shift");
    DEBUG(dbgs() << "     shifted: " << *V << "\n");
  }

  if (ShAmt || Ty->getBitWidth() < IntTy->getBitWidth()) {
    APInt Mask = ~Ty->getMask().zext(IntTy->getBitWidth()).shl(ShAmt);
    Old = IRB.CreateAnd(Old, Mask, Name + ".mask");
    DEBUG(dbgs() << "      masked: " << *Old << "\n");
    V = IRB.CreateOr(Old, V, Name + ".insert");
    DEBUG(dbgs() << "    inserted: " << *V << "\n");
  }
  return V;
}

static Value *extractVector(IRBuilderTy &IRB, Value *V, unsigned BeginIndex,
                            unsigned EndIndex, const Twine &Name) {
  VectorType *VecTy = cast<VectorType>(V->getType());
  unsigned NumElements = EndIndex - BeginIndex;
  assert(NumElements <= VecTy->getNumElements() && "Too many elements!");

  if (NumElements == VecTy->getNumElements())
    return V;

  if (NumElements == 1) {
    V = IRB.CreateExtractElement(V, IRB.getInt32(BeginIndex),
                                 Name + ".extract");
    DEBUG(dbgs() << "     extract: " << *V << "\n");
    return V;
  }

  SmallVector<Constant *, 8> Mask;
  Mask.reserve(NumElements);
  for (unsigned i = BeginIndex; i != EndIndex; ++i)
    Mask.push_back(IRB.getInt32(i));
  V = IRB.CreateShuffleVector(V, UndefValue::get(V->getType()),
                              ConstantVector::get(Mask), Name + ".extract");
  DEBUG(dbgs() << "     shuffle: " << *V << "\n");
  return V;
}

static Value *insertVector(IRBuilderTy &IRB, Value *Old, Value *V,
                           unsigned BeginIndex, const Twine &Name) {
  VectorType *VecTy = cast<VectorType>(Old->getType());
  assert(VecTy && "Can only insert a vector into a vector");

  VectorType *Ty = dyn_cast<VectorType>(V->getType());
  if (!Ty) {
    // Single element to insert.
    V = IRB.CreateInsertElement(Old, V, IRB.getInt32(BeginIndex),
                                Name + ".insert");
    DEBUG(dbgs() << "     insert: " << *V << "\n");
    return V;
  }

  assert(Ty->getNumElements() <= VecTy->getNumElements() &&
         "Too many elements!");
  if (Ty->getNumElements() == VecTy->getNumElements()) {
    assert(V->getType() == VecTy && "Vector type mismatch");
    return V;
  }
  unsigned EndIndex = BeginIndex + Ty->getNumElements();

  // When inserting a smaller vector into the larger to store, we first
  // use a shuffle vector to widen it with undef elements, and then
  // a second shuffle vector to select between the loaded vector and the
  // incoming vector.
  SmallVector<Constant *, 8> Mask;
  Mask.reserve(VecTy->getNumElements());
  for (unsigned i = 0; i != VecTy->getNumElements(); ++i)
    if (i >= BeginIndex && i < EndIndex)
      Mask.push_back(IRB.getInt32(i - BeginIndex));
    else
      Mask.push_back(UndefValue::get(IRB.getInt32Ty()));
  V = IRB.CreateShuffleVector(V, UndefValue::get(V->getType()),
                              ConstantVector::get(Mask), Name + ".expand");
  DEBUG(dbgs() << "    shuffle: " << *V << "\n");

  Mask.clear();
  for (unsigned i = 0; i != VecTy->getNumElements(); ++i)
    Mask.push_back(IRB.getInt1(i >= BeginIndex && i < EndIndex));

  V = IRB.CreateSelect(ConstantVector::get(Mask), V, Old, Name + "blend");

  DEBUG(dbgs() << "    blend: " << *V << "\n");
  return V;
}

namespace {
/// \brief Visitor to rewrite instructions using p particular slice of an alloca
/// to use a new alloca.
///
/// Also implements the rewriting to vector-based accesses when the partition
/// passes the isVectorPromotionViable predicate. Most of the rewriting logic
/// lives here.
class AllocaSliceRewriter : public InstVisitor<AllocaSliceRewriter, bool> {
  // Befriend the base class so it can delegate to private visit methods.
  friend class llvm::InstVisitor<AllocaSliceRewriter, bool>;
  typedef llvm::InstVisitor<AllocaSliceRewriter, bool> Base;

  const DataLayout &DL;
  AllocaSlices &S;
  SROA &Pass;
  AllocaInst &OldAI, &NewAI;
  const uint64_t NewAllocaBeginOffset, NewAllocaEndOffset;
  Type *NewAllocaTy;

  // If we are rewriting an alloca partition which can be written as pure
  // vector operations, we stash extra information here. When VecTy is
  // non-null, we have some strict guarantees about the rewritten alloca:
  //   - The new alloca is exactly the size of the vector type here.
  //   - The accesses all either map to the entire vector or to a single
  //     element.
  //   - The set of accessing instructions is only one of those handled above
  //     in isVectorPromotionViable. Generally these are the same access kinds
  //     which are promotable via mem2reg.
  VectorType *VecTy;
  Type *ElementTy;
  uint64_t ElementSize;

  // This is a convenience and flag variable that will be null unless the new
  // alloca's integer operations should be widened to this integer type due to
  // passing isIntegerWideningViable above. If it is non-null, the desired
  // integer type will be stored here for easy access during rewriting.
  IntegerType *IntTy;

  // The original offset of the slice currently being rewritten relative to
  // the original alloca.
  uint64_t BeginOffset, EndOffset;
  // The new offsets of the slice currently being rewritten relative to the
  // original alloca.
  uint64_t NewBeginOffset, NewEndOffset;

  uint64_t SliceSize;
  bool IsSplittable;
  bool IsSplit;
  Use *OldUse;
  Instruction *OldPtr;

  // Track post-rewrite users which are PHI nodes and Selects.
  SmallPtrSetImpl<PHINode *> &PHIUsers;
  SmallPtrSetImpl<SelectInst *> &SelectUsers;

  // Utility IR builder, whose name prefix is setup for each visited use, and
  // the insertion point is set to point to the user.
  IRBuilderTy IRB;

public:
  AllocaSliceRewriter(const DataLayout &DL, AllocaSlices &S, SROA &Pass,
                      AllocaInst &OldAI, AllocaInst &NewAI,
                      uint64_t NewAllocaBeginOffset,
                      uint64_t NewAllocaEndOffset, bool IsVectorPromotable,
                      bool IsIntegerPromotable,
                      SmallPtrSetImpl<PHINode *> &PHIUsers,
                      SmallPtrSetImpl<SelectInst *> &SelectUsers)
      : DL(DL), S(S), Pass(Pass), OldAI(OldAI), NewAI(NewAI),
        NewAllocaBeginOffset(NewAllocaBeginOffset),
        NewAllocaEndOffset(NewAllocaEndOffset),
        NewAllocaTy(NewAI.getAllocatedType()),
        VecTy(IsVectorPromotable ? cast<VectorType>(NewAllocaTy) : nullptr),
        ElementTy(VecTy ? VecTy->getElementType() : nullptr),
        ElementSize(VecTy ? DL.getTypeSizeInBits(ElementTy) / 8 : 0),
        IntTy(IsIntegerPromotable
                  ? Type::getIntNTy(
                        NewAI.getContext(),
                        DL.getTypeSizeInBits(NewAI.getAllocatedType()))
                  : nullptr),
        BeginOffset(), EndOffset(), IsSplittable(), IsSplit(), OldUse(),
        OldPtr(), PHIUsers(PHIUsers), SelectUsers(SelectUsers),
        IRB(NewAI.getContext(), ConstantFolder()) {
    if (VecTy) {
      assert((DL.getTypeSizeInBits(ElementTy) % 8) == 0 &&
             "Only multiple-of-8 sized vector elements are viable");
      ++NumVectorized;
    }
    assert((!IsVectorPromotable && !IsIntegerPromotable) ||
           IsVectorPromotable != IsIntegerPromotable);
  }

  bool visit(AllocaSlices::const_iterator I) {
    bool CanSROA = true;
    BeginOffset = I->beginOffset();
    EndOffset = I->endOffset();
    IsSplittable = I->isSplittable();
    IsSplit =
        BeginOffset < NewAllocaBeginOffset || EndOffset > NewAllocaEndOffset;
    DEBUG(dbgs() << "  rewriting " << (IsSplit ? "split " : ""));
    DEBUG(AS.printSlice(dbgs(), I, ""));
    DEBUG(dbgs() << "\n");

    // Compute the intersecting offset range.
    assert(BeginOffset < NewAllocaEndOffset);
    assert(EndOffset > NewAllocaBeginOffset);
    NewBeginOffset = std::max(BeginOffset, NewAllocaBeginOffset);
    NewEndOffset = std::min(EndOffset, NewAllocaEndOffset);

    SliceSize = NewEndOffset - NewBeginOffset;

    OldUse = I->getUse();
    OldPtr = cast<Instruction>(OldUse->get());

    Instruction *OldUserI = cast<Instruction>(OldUse->getUser());
    IRB.SetInsertPoint(OldUserI);
    IRB.SetCurrentDebugLocation(OldUserI->getDebugLoc());
    IRB.SetNamePrefix(Twine(NewAI.getName()) + "." + Twine(BeginOffset) + ".");

    CanSROA &= visit(cast<Instruction>(OldUse->getUser()));
    if (VecTy || IntTy)
      assert(CanSROA);
    return CanSROA;
  }

private:
  // Make sure the other visit overloads are visible.
  using Base::visit;

  // Every instruction which can end up as a user must have a rewrite rule.
  bool visitInstruction(Instruction &I) {
    DEBUG(dbgs() << "    !!!! Cannot rewrite: " << I << "\n");
    llvm_unreachable("No rewrite rule for this instruction!");
  }

  Value *getNewAllocaSlicePtr(IRBuilderTy &IRB, Type *PointerTy) {
    // Note that the offset computation can use BeginOffset or NewBeginOffset
    // interchangeably for unsplit slices.
    assert(IsSplit || BeginOffset == NewBeginOffset);
    uint64_t Offset = NewBeginOffset - NewAllocaBeginOffset;

#ifndef NDEBUG
    StringRef OldName = OldPtr->getName();
    // Skip through the last '.sroa.' component of the name.
    size_t LastSROAPrefix = OldName.rfind(".sroa.");
    if (LastSROAPrefix != StringRef::npos) {
      OldName = OldName.substr(LastSROAPrefix + strlen(".sroa."));
      // Look for an SROA slice index.
      size_t IndexEnd = OldName.find_first_not_of("0123456789");
      if (IndexEnd != StringRef::npos && OldName[IndexEnd] == '.') {
        // Strip the index and look for the offset.
        OldName = OldName.substr(IndexEnd + 1);
        size_t OffsetEnd = OldName.find_first_not_of("0123456789");
        if (OffsetEnd != StringRef::npos && OldName[OffsetEnd] == '.')
          // Strip the offset.
          OldName = OldName.substr(OffsetEnd + 1);
      }
    }
    // Strip any SROA suffixes as well.
    OldName = OldName.substr(0, OldName.find(".sroa_"));
#endif

    return getAdjustedPtr(IRB, DL, &NewAI,
                          APInt(DL.getPointerSizeInBits(), Offset), PointerTy,
#ifndef NDEBUG
                          Twine(OldName) + "."
#else
                          Twine()
#endif
                          );
  }

  /// \brief Compute suitable alignment to access this slice of the *new*
  /// alloca.
  ///
  /// You can optionally pass a type to this routine and if that type's ABI
  /// alignment is itself suitable, this will return zero.
  unsigned getSliceAlign(Type *Ty = nullptr) {
    unsigned NewAIAlign = NewAI.getAlignment();
    if (!NewAIAlign)
      NewAIAlign = DL.getABITypeAlignment(NewAI.getAllocatedType());
    unsigned Align =
        MinAlign(NewAIAlign, NewBeginOffset - NewAllocaBeginOffset);
    return (Ty && Align == DL.getABITypeAlignment(Ty)) ? 0 : Align;
  }

  unsigned getIndex(uint64_t Offset) {
    assert(VecTy && "Can only call getIndex when rewriting a vector");
    uint64_t RelOffset = Offset - NewAllocaBeginOffset;
    assert(RelOffset / ElementSize < UINT32_MAX && "Index out of bounds");
    uint32_t Index = RelOffset / ElementSize;
    assert(Index * ElementSize == RelOffset);
    return Index;
  }

  void deleteIfTriviallyDead(Value *V) {
    Instruction *I = cast<Instruction>(V);
    if (isInstructionTriviallyDead(I))
      Pass.DeadInsts.insert(I);
  }

  Value *rewriteVectorizedLoadInst() {
    unsigned BeginIndex = getIndex(NewBeginOffset);
    unsigned EndIndex = getIndex(NewEndOffset);
    assert(EndIndex > BeginIndex && "Empty vector!");

    Value *V = IRB.CreateAlignedLoad(&NewAI, NewAI.getAlignment(), "load");
    return extractVector(IRB, V, BeginIndex, EndIndex, "vec");
  }

  Value *rewriteIntegerLoad(LoadInst &LI) {
    assert(IntTy && "We cannot insert an integer to the alloca");
    assert(!LI.isVolatile());
    Value *V = IRB.CreateAlignedLoad(&NewAI, NewAI.getAlignment(), "load");
    V = convertValue(DL, IRB, V, IntTy);
    assert(NewBeginOffset >= NewAllocaBeginOffset && "Out of bounds offset");
    uint64_t Offset = NewBeginOffset - NewAllocaBeginOffset;
    if (Offset > 0 || NewEndOffset < NewAllocaEndOffset)
      V = extractInteger(DL, IRB, V, cast<IntegerType>(LI.getType()), Offset,
                         "extract");
    return V;
  }

  bool visitLoadInst(LoadInst &LI) {
    DEBUG(dbgs() << "    original: " << LI << "\n");
    Value *OldOp = LI.getOperand(0);
    assert(OldOp == OldPtr);

    Type *TargetTy = IsSplit ? Type::getIntNTy(LI.getContext(), SliceSize * 8)
                             : LI.getType();
    bool IsPtrAdjusted = false;
    Value *V;
    if (VecTy) {
      V = rewriteVectorizedLoadInst();
    } else if (IntTy && LI.getType()->isIntegerTy()) {
      V = rewriteIntegerLoad(LI);
    } else if (NewBeginOffset == NewAllocaBeginOffset &&
               canConvertValue(DL, NewAllocaTy, LI.getType())) {
      V = IRB.CreateAlignedLoad(&NewAI, NewAI.getAlignment(), LI.isVolatile(),
                                LI.getName());
    } else {
      Type *LTy = TargetTy->getPointerTo();
      V = IRB.CreateAlignedLoad(getNewAllocaSlicePtr(IRB, LTy),
                                getSliceAlign(TargetTy), LI.isVolatile(),
                                LI.getName());
      IsPtrAdjusted = true;
    }
    V = convertValue(DL, IRB, V, TargetTy);

    if (IsSplit) {
      assert(!LI.isVolatile());
      assert(LI.getType()->isIntegerTy() &&
             "Only integer type loads and stores are split");
      assert(SliceSize < DL.getTypeStoreSize(LI.getType()) &&
             "Split load isn't smaller than original load");
      assert(LI.getType()->getIntegerBitWidth() ==
                 DL.getTypeStoreSizeInBits(LI.getType()) &&
             "Non-byte-multiple bit width");
      // Move the insertion point just past the load so that we can refer to it.
      IRB.SetInsertPoint(std::next(BasicBlock::iterator(&LI)));
      // Create a placeholder value with the same type as LI to use as the
      // basis for the new value. This allows us to replace the uses of LI with
      // the computed value, and then replace the placeholder with LI, leaving
      // LI only used for this computation.
      Value *Placeholder =
          new LoadInst(UndefValue::get(LI.getType()->getPointerTo()));
      V = insertInteger(DL, IRB, Placeholder, V, NewBeginOffset - BeginOffset,
                        "insert");
      LI.replaceAllUsesWith(V);
      Placeholder->replaceAllUsesWith(&LI);
      delete Placeholder;
    } else {
      LI.replaceAllUsesWith(V);
    }

    Pass.DeadInsts.insert(&LI);
    deleteIfTriviallyDead(OldOp);
    DEBUG(dbgs() << "          to: " << *V << "\n");
    return !LI.isVolatile() && !IsPtrAdjusted;
  }

  bool rewriteVectorizedStoreInst(Value *V, StoreInst &SI, Value *OldOp) {
    if (V->getType() != VecTy) {
      unsigned BeginIndex = getIndex(NewBeginOffset);
      unsigned EndIndex = getIndex(NewEndOffset);
      assert(EndIndex > BeginIndex && "Empty vector!");
      unsigned NumElements = EndIndex - BeginIndex;
      assert(NumElements <= VecTy->getNumElements() && "Too many elements!");
      Type *SliceTy = (NumElements == 1)
                          ? ElementTy
                          : VectorType::get(ElementTy, NumElements);
      if (V->getType() != SliceTy)
        V = convertValue(DL, IRB, V, SliceTy);

      // Mix in the existing elements.
      Value *Old = IRB.CreateAlignedLoad(&NewAI, NewAI.getAlignment(), "load");
      V = insertVector(IRB, Old, V, BeginIndex, "vec");
    }
    StoreInst *Store = IRB.CreateAlignedStore(V, &NewAI, NewAI.getAlignment());
    Pass.DeadInsts.insert(&SI);

    (void)Store;
    DEBUG(dbgs() << "          to: " << *Store << "\n");
    return true;
  }

  bool rewriteIntegerStore(Value *V, StoreInst &SI) {
    assert(IntTy && "We cannot extract an integer from the alloca");
    assert(!SI.isVolatile());
    if (DL.getTypeSizeInBits(V->getType()) != IntTy->getBitWidth()) {
      Value *Old =
          IRB.CreateAlignedLoad(&NewAI, NewAI.getAlignment(), "oldload");
      Old = convertValue(DL, IRB, Old, IntTy);
      assert(BeginOffset >= NewAllocaBeginOffset && "Out of bounds offset");
      uint64_t Offset = BeginOffset - NewAllocaBeginOffset;
      V = insertInteger(DL, IRB, Old, SI.getValueOperand(), Offset, "insert");
    }
    V = convertValue(DL, IRB, V, NewAllocaTy);
    StoreInst *Store = IRB.CreateAlignedStore(V, &NewAI, NewAI.getAlignment());
    Pass.DeadInsts.insert(&SI);
    (void)Store;
    DEBUG(dbgs() << "          to: " << *Store << "\n");
    return true;
  }

  bool visitStoreInst(StoreInst &SI) {
    DEBUG(dbgs() << "    original: " << SI << "\n");
    Value *OldOp = SI.getOperand(1);
    assert(OldOp == OldPtr);

    Value *V = SI.getValueOperand();

    // Strip all inbounds GEPs and pointer casts to try to dig out any root
    // alloca that should be re-examined after promoting this alloca.
    if (V->getType()->isPointerTy())
      if (AllocaInst *AI = dyn_cast<AllocaInst>(V->stripInBoundsOffsets()))
        Pass.PostPromotionWorklist.insert(AI);

    if (SliceSize < DL.getTypeStoreSize(V->getType())) {
      assert(!SI.isVolatile());
      assert(V->getType()->isIntegerTy() &&
             "Only integer type loads and stores are split");
      assert(V->getType()->getIntegerBitWidth() ==
                 DL.getTypeStoreSizeInBits(V->getType()) &&
             "Non-byte-multiple bit width");
      IntegerType *NarrowTy = Type::getIntNTy(SI.getContext(), SliceSize * 8);
      V = extractInteger(DL, IRB, V, NarrowTy, NewBeginOffset - BeginOffset,
                         "extract");
    }

    if (VecTy)
      return rewriteVectorizedStoreInst(V, SI, OldOp);
    if (IntTy && V->getType()->isIntegerTy())
      return rewriteIntegerStore(V, SI);

    StoreInst *NewSI;
    if (NewBeginOffset == NewAllocaBeginOffset &&
        NewEndOffset == NewAllocaEndOffset &&
        canConvertValue(DL, V->getType(), NewAllocaTy)) {
      V = convertValue(DL, IRB, V, NewAllocaTy);
      NewSI = IRB.CreateAlignedStore(V, &NewAI, NewAI.getAlignment(),
                                     SI.isVolatile());
    } else {
      Value *NewPtr = getNewAllocaSlicePtr(IRB, V->getType()->getPointerTo());
      NewSI = IRB.CreateAlignedStore(V, NewPtr, getSliceAlign(V->getType()),
                                     SI.isVolatile());
    }
    (void)NewSI;
    Pass.DeadInsts.insert(&SI);
    deleteIfTriviallyDead(OldOp);

    DEBUG(dbgs() << "          to: " << *NewSI << "\n");
    return NewSI->getPointerOperand() == &NewAI && !SI.isVolatile();
  }

  /// \brief Compute an integer value from splatting an i8 across the given
  /// number of bytes.
  ///
  /// Note that this routine assumes an i8 is a byte. If that isn't true, don't
  /// call this routine.
  /// FIXME: Heed the advice above.
  ///
  /// \param V The i8 value to splat.
  /// \param Size The number of bytes in the output (assuming i8 is one byte)
  Value *getIntegerSplat(Value *V, unsigned Size) {
    assert(Size > 0 && "Expected a positive number of bytes.");
    IntegerType *VTy = cast<IntegerType>(V->getType());
    assert(VTy->getBitWidth() == 8 && "Expected an i8 value for the byte");
    if (Size == 1)
      return V;

    Type *SplatIntTy = Type::getIntNTy(VTy->getContext(), Size * 8);
    V = IRB.CreateMul(
        IRB.CreateZExt(V, SplatIntTy, "zext"),
        ConstantExpr::getUDiv(
            Constant::getAllOnesValue(SplatIntTy),
            ConstantExpr::getZExt(Constant::getAllOnesValue(V->getType()),
                                  SplatIntTy)),
        "isplat");
    return V;
  }

  /// \brief Compute a vector splat for a given element value.
  Value *getVectorSplat(Value *V, unsigned NumElements) {
    V = IRB.CreateVectorSplat(NumElements, V, "vsplat");
    DEBUG(dbgs() << "       splat: " << *V << "\n");
    return V;
  }

  bool visitMemSetInst(MemSetInst &II) {
    DEBUG(dbgs() << "    original: " << II << "\n");
    assert(II.getRawDest() == OldPtr);

    // If the memset has a variable size, it cannot be split, just adjust the
    // pointer to the new alloca.
    if (!isa<Constant>(II.getLength())) {
      assert(!IsSplit);
      assert(NewBeginOffset == BeginOffset);
      II.setDest(getNewAllocaSlicePtr(IRB, OldPtr->getType()));
      Type *CstTy = II.getAlignmentCst()->getType();
      II.setAlignment(ConstantInt::get(CstTy, getSliceAlign()));

      deleteIfTriviallyDead(OldPtr);
      return false;
    }

    // Record this instruction for deletion.
    Pass.DeadInsts.insert(&II);

    Type *AllocaTy = NewAI.getAllocatedType();
    Type *ScalarTy = AllocaTy->getScalarType();

    // If this doesn't map cleanly onto the alloca type, and that type isn't
    // a single value type, just emit a memset.
    if (!VecTy && !IntTy &&
        (BeginOffset > NewAllocaBeginOffset || EndOffset < NewAllocaEndOffset ||
         SliceSize != DL.getTypeStoreSize(AllocaTy) ||
         !AllocaTy->isSingleValueType() ||
         !DL.isLegalInteger(DL.getTypeSizeInBits(ScalarTy)) ||
         DL.getTypeSizeInBits(ScalarTy) % 8 != 0)) {
      Type *SizeTy = II.getLength()->getType();
      Constant *Size = ConstantInt::get(SizeTy, NewEndOffset - NewBeginOffset);
      CallInst *New = IRB.CreateMemSet(
          getNewAllocaSlicePtr(IRB, OldPtr->getType()), II.getValue(), Size,
          getSliceAlign(), II.isVolatile());
      (void)New;
      DEBUG(dbgs() << "          to: " << *New << "\n");
      return false;
    }

    // If we can represent this as a simple value, we have to build the actual
    // value to store, which requires expanding the byte present in memset to
    // a sensible representation for the alloca type. This is essentially
    // splatting the byte to a sufficiently wide integer, splatting it across
    // any desired vector width, and bitcasting to the final type.
    Value *V;

    if (VecTy) {
      // If this is a memset of a vectorized alloca, insert it.
      assert(ElementTy == ScalarTy);

      unsigned BeginIndex = getIndex(NewBeginOffset);
      unsigned EndIndex = getIndex(NewEndOffset);
      assert(EndIndex > BeginIndex && "Empty vector!");
      unsigned NumElements = EndIndex - BeginIndex;
      assert(NumElements <= VecTy->getNumElements() && "Too many elements!");

      Value *Splat =
          getIntegerSplat(II.getValue(), DL.getTypeSizeInBits(ElementTy) / 8);
      Splat = convertValue(DL, IRB, Splat, ElementTy);
      if (NumElements > 1)
        Splat = getVectorSplat(Splat, NumElements);

      Value *Old =
          IRB.CreateAlignedLoad(&NewAI, NewAI.getAlignment(), "oldload");
      V = insertVector(IRB, Old, Splat, BeginIndex, "vec");
    } else if (IntTy) {
      // If this is a memset on an alloca where we can widen stores, insert the
      // set integer.
      assert(!II.isVolatile());

      uint64_t Size = NewEndOffset - NewBeginOffset;
      V = getIntegerSplat(II.getValue(), Size);

      if (IntTy && (BeginOffset != NewAllocaBeginOffset ||
                    EndOffset != NewAllocaBeginOffset)) {
        Value *Old =
            IRB.CreateAlignedLoad(&NewAI, NewAI.getAlignment(), "oldload");
        Old = convertValue(DL, IRB, Old, IntTy);
        uint64_t Offset = NewBeginOffset - NewAllocaBeginOffset;
        V = insertInteger(DL, IRB, Old, V, Offset, "insert");
      } else {
        assert(V->getType() == IntTy &&
               "Wrong type for an alloca wide integer!");
      }
      V = convertValue(DL, IRB, V, AllocaTy);
    } else {
      // Established these invariants above.
      assert(NewBeginOffset == NewAllocaBeginOffset);
      assert(NewEndOffset == NewAllocaEndOffset);

      V = getIntegerSplat(II.getValue(), DL.getTypeSizeInBits(ScalarTy) / 8);
      if (VectorType *AllocaVecTy = dyn_cast<VectorType>(AllocaTy))
        V = getVectorSplat(V, AllocaVecTy->getNumElements());

      V = convertValue(DL, IRB, V, AllocaTy);
    }

    Value *New = IRB.CreateAlignedStore(V, &NewAI, NewAI.getAlignment(),
                                        II.isVolatile());
    (void)New;
    DEBUG(dbgs() << "          to: " << *New << "\n");
    return !II.isVolatile();
  }

  bool visitMemTransferInst(MemTransferInst &II) {
    // Rewriting of memory transfer instructions can be a bit tricky. We break
    // them into two categories: split intrinsics and unsplit intrinsics.

    DEBUG(dbgs() << "    original: " << II << "\n");

    bool IsDest = &II.getRawDestUse() == OldUse;
    assert((IsDest && II.getRawDest() == OldPtr) ||
           (!IsDest && II.getRawSource() == OldPtr));

    unsigned SliceAlign = getSliceAlign();

    // For unsplit intrinsics, we simply modify the source and destination
    // pointers in place. This isn't just an optimization, it is a matter of
    // correctness. With unsplit intrinsics we may be dealing with transfers
    // within a single alloca before SROA ran, or with transfers that have
    // a variable length. We may also be dealing with memmove instead of
    // memcpy, and so simply updating the pointers is the necessary for us to
    // update both source and dest of a single call.
    if (!IsSplittable) {
      Value *AdjustedPtr = getNewAllocaSlicePtr(IRB, OldPtr->getType());
      if (IsDest)
        II.setDest(AdjustedPtr);
      else
        II.setSource(AdjustedPtr);

      if (II.getAlignment() > SliceAlign) {
        Type *CstTy = II.getAlignmentCst()->getType();
        II.setAlignment(
            ConstantInt::get(CstTy, MinAlign(II.getAlignment(), SliceAlign)));
      }

      DEBUG(dbgs() << "          to: " << II << "\n");
      deleteIfTriviallyDead(OldPtr);
      return false;
    }
    // For split transfer intrinsics we have an incredibly useful assurance:
    // the source and destination do not reside within the same alloca, and at
    // least one of them does not escape. This means that we can replace
    // memmove with memcpy, and we don't need to worry about all manner of
    // downsides to splitting and transforming the operations.

    // If this doesn't map cleanly onto the alloca type, and that type isn't
    // a single value type, just emit a memcpy.
    bool EmitMemCpy =
        !VecTy && !IntTy &&
        (BeginOffset > NewAllocaBeginOffset || EndOffset < NewAllocaEndOffset ||
         SliceSize != DL.getTypeStoreSize(NewAI.getAllocatedType()) ||
         !NewAI.getAllocatedType()->isSingleValueType());

    // If we're just going to emit a memcpy, the alloca hasn't changed, and the
    // size hasn't been shrunk based on analysis of the viable range, this is
    // a no-op.
    if (EmitMemCpy && &OldAI == &NewAI) {
      // Ensure the start lines up.
      assert(NewBeginOffset == BeginOffset);

      // Rewrite the size as needed.
      if (NewEndOffset != EndOffset)
        II.setLength(ConstantInt::get(II.getLength()->getType(),
                                      NewEndOffset - NewBeginOffset));
      return false;
    }
    // Record this instruction for deletion.
    Pass.DeadInsts.insert(&II);

    // Strip all inbounds GEPs and pointer casts to try to dig out any root
    // alloca that should be re-examined after rewriting this instruction.
    Value *OtherPtr = IsDest ? II.getRawSource() : II.getRawDest();
    if (AllocaInst *AI =
            dyn_cast<AllocaInst>(OtherPtr->stripInBoundsOffsets())) {
      assert(AI != &OldAI && AI != &NewAI &&
             "Splittable transfers cannot reach the same alloca on both ends.");
      Pass.Worklist.insert(AI);
    }

    Type *OtherPtrTy = OtherPtr->getType();
    unsigned OtherAS = OtherPtrTy->getPointerAddressSpace();

    // Compute the relative offset for the other pointer within the transfer.
    unsigned IntPtrWidth = DL.getPointerSizeInBits(OtherAS);
    APInt OtherOffset(IntPtrWidth, NewBeginOffset - BeginOffset);
    unsigned OtherAlign = MinAlign(II.getAlignment() ? II.getAlignment() : 1,
                                   OtherOffset.zextOrTrunc(64).getZExtValue());

    if (EmitMemCpy) {
      // Compute the other pointer, folding as much as possible to produce
      // a single, simple GEP in most cases.
      OtherPtr = getAdjustedPtr(IRB, DL, OtherPtr, OtherOffset, OtherPtrTy,
                                OtherPtr->getName() + ".");

      Value *OurPtr = getNewAllocaSlicePtr(IRB, OldPtr->getType());
      Type *SizeTy = II.getLength()->getType();
      Constant *Size = ConstantInt::get(SizeTy, NewEndOffset - NewBeginOffset);

      CallInst *New = IRB.CreateMemCpy(
          IsDest ? OurPtr : OtherPtr, IsDest ? OtherPtr : OurPtr, Size,
          MinAlign(SliceAlign, OtherAlign), II.isVolatile());
      (void)New;
      DEBUG(dbgs() << "          to: " << *New << "\n");
      return false;
    }

    bool IsWholeAlloca = NewBeginOffset == NewAllocaBeginOffset &&
                         NewEndOffset == NewAllocaEndOffset;
    uint64_t Size = NewEndOffset - NewBeginOffset;
    unsigned BeginIndex = VecTy ? getIndex(NewBeginOffset) : 0;
    unsigned EndIndex = VecTy ? getIndex(NewEndOffset) : 0;
    unsigned NumElements = EndIndex - BeginIndex;
    IntegerType *SubIntTy =
        IntTy ? Type::getIntNTy(IntTy->getContext(), Size * 8) : nullptr;

    // Reset the other pointer type to match the register type we're going to
    // use, but using the address space of the original other pointer.
    if (VecTy && !IsWholeAlloca) {
      if (NumElements == 1)
        OtherPtrTy = VecTy->getElementType();
      else
        OtherPtrTy = VectorType::get(VecTy->getElementType(), NumElements);

      OtherPtrTy = OtherPtrTy->getPointerTo(OtherAS);
    } else if (IntTy && !IsWholeAlloca) {
      OtherPtrTy = SubIntTy->getPointerTo(OtherAS);
    } else {
      OtherPtrTy = NewAllocaTy->getPointerTo(OtherAS);
    }

    Value *SrcPtr = getAdjustedPtr(IRB, DL, OtherPtr, OtherOffset, OtherPtrTy,
                                   OtherPtr->getName() + ".");
    unsigned SrcAlign = OtherAlign;
    Value *DstPtr = &NewAI;
    unsigned DstAlign = SliceAlign;
    if (!IsDest) {
      std::swap(SrcPtr, DstPtr);
      std::swap(SrcAlign, DstAlign);
    }

    Value *Src;
    if (VecTy && !IsWholeAlloca && !IsDest) {
      Src = IRB.CreateAlignedLoad(&NewAI, NewAI.getAlignment(), "load");
      Src = extractVector(IRB, Src, BeginIndex, EndIndex, "vec");
    } else if (IntTy && !IsWholeAlloca && !IsDest) {
      Src = IRB.CreateAlignedLoad(&NewAI, NewAI.getAlignment(), "load");
      Src = convertValue(DL, IRB, Src, IntTy);
      uint64_t Offset = NewBeginOffset - NewAllocaBeginOffset;
      Src = extractInteger(DL, IRB, Src, SubIntTy, Offset, "extract");
    } else {
      Src =
          IRB.CreateAlignedLoad(SrcPtr, SrcAlign, II.isVolatile(), "copyload");
    }

    if (VecTy && !IsWholeAlloca && IsDest) {
      Value *Old =
          IRB.CreateAlignedLoad(&NewAI, NewAI.getAlignment(), "oldload");
      Src = insertVector(IRB, Old, Src, BeginIndex, "vec");
    } else if (IntTy && !IsWholeAlloca && IsDest) {
      Value *Old =
          IRB.CreateAlignedLoad(&NewAI, NewAI.getAlignment(), "oldload");
      Old = convertValue(DL, IRB, Old, IntTy);
      uint64_t Offset = NewBeginOffset - NewAllocaBeginOffset;
      Src = insertInteger(DL, IRB, Old, Src, Offset, "insert");
      Src = convertValue(DL, IRB, Src, NewAllocaTy);
    }

    StoreInst *Store = cast<StoreInst>(
        IRB.CreateAlignedStore(Src, DstPtr, DstAlign, II.isVolatile()));
    (void)Store;
    DEBUG(dbgs() << "          to: " << *Store << "\n");
    return !II.isVolatile();
  }

  bool visitIntrinsicInst(IntrinsicInst &II) {
    assert(II.getIntrinsicID() == Intrinsic::lifetime_start ||
           II.getIntrinsicID() == Intrinsic::lifetime_end);
    DEBUG(dbgs() << "    original: " << II << "\n");
    assert(II.getArgOperand(1) == OldPtr);

    // Record this instruction for deletion.
    Pass.DeadInsts.insert(&II);

    ConstantInt *Size =
        ConstantInt::get(cast<IntegerType>(II.getArgOperand(0)->getType()),
                         NewEndOffset - NewBeginOffset);
    Value *Ptr = getNewAllocaSlicePtr(IRB, OldPtr->getType());
    Value *New;
    if (II.getIntrinsicID() == Intrinsic::lifetime_start)
      New = IRB.CreateLifetimeStart(Ptr, Size);
    else
      New = IRB.CreateLifetimeEnd(Ptr, Size);

    (void)New;
    DEBUG(dbgs() << "          to: " << *New << "\n");
    return true;
  }

  bool visitPHINode(PHINode &PN) {
    DEBUG(dbgs() << "    original: " << PN << "\n");
    assert(BeginOffset >= NewAllocaBeginOffset && "PHIs are unsplittable");
    assert(EndOffset <= NewAllocaEndOffset && "PHIs are unsplittable");

    // We would like to compute a new pointer in only one place, but have it be
    // as local as possible to the PHI. To do that, we re-use the location of
    // the old pointer, which necessarily must be in the right position to
    // dominate the PHI.
    IRBuilderTy PtrBuilder(IRB);
    if (isa<PHINode>(OldPtr))
      PtrBuilder.SetInsertPoint(OldPtr->getParent()->getFirstInsertionPt());
    else
      PtrBuilder.SetInsertPoint(OldPtr);
    PtrBuilder.SetCurrentDebugLocation(OldPtr->getDebugLoc());

    Value *NewPtr = getNewAllocaSlicePtr(PtrBuilder, OldPtr->getType());
    // Replace the operands which were using the old pointer.
    std::replace(PN.op_begin(), PN.op_end(), cast<Value>(OldPtr), NewPtr);

    DEBUG(dbgs() << "          to: " << PN << "\n");
    deleteIfTriviallyDead(OldPtr);

    // PHIs can't be promoted on their own, but often can be speculated. We
    // check the speculation outside of the rewriter so that we see the
    // fully-rewritten alloca.
    PHIUsers.insert(&PN);
    return true;
  }

  bool visitSelectInst(SelectInst &SI) {
    DEBUG(dbgs() << "    original: " << SI << "\n");
    assert((SI.getTrueValue() == OldPtr || SI.getFalseValue() == OldPtr) &&
           "Pointer isn't an operand!");
    assert(BeginOffset >= NewAllocaBeginOffset && "Selects are unsplittable");
    assert(EndOffset <= NewAllocaEndOffset && "Selects are unsplittable");

    Value *NewPtr = getNewAllocaSlicePtr(IRB, OldPtr->getType());
    // Replace the operands which were using the old pointer.
    if (SI.getOperand(1) == OldPtr)
      SI.setOperand(1, NewPtr);
    if (SI.getOperand(2) == OldPtr)
      SI.setOperand(2, NewPtr);

    DEBUG(dbgs() << "          to: " << SI << "\n");
    deleteIfTriviallyDead(OldPtr);

    // Selects can't be promoted on their own, but often can be speculated. We
    // check the speculation outside of the rewriter so that we see the
    // fully-rewritten alloca.
    SelectUsers.insert(&SI);
    return true;
  }
};
}

namespace {
/// \brief Visitor to rewrite aggregate loads and stores as scalar.
///
/// This pass aggressively rewrites all aggregate loads and stores on
/// a particular pointer (or any pointer derived from it which we can identify)
/// with scalar loads and stores.
class AggLoadStoreRewriter : public InstVisitor<AggLoadStoreRewriter, bool> {
  // Befriend the base class so it can delegate to private visit methods.
  friend class llvm::InstVisitor<AggLoadStoreRewriter, bool>;

  const DataLayout &DL;

  /// Queue of pointer uses to analyze and potentially rewrite.
  SmallVector<Use *, 8> Queue;

  /// Set to prevent us from cycling with phi nodes and loops.
  SmallPtrSet<User *, 8> Visited;

  /// The current pointer use being rewritten. This is used to dig up the used
  /// value (as opposed to the user).
  Use *U;

public:
  AggLoadStoreRewriter(const DataLayout &DL) : DL(DL) {}

  /// Rewrite loads and stores through a pointer and all pointers derived from
  /// it.
  bool rewrite(Instruction &I) {
    DEBUG(dbgs() << "  Rewriting FCA loads and stores...\n");
    enqueueUsers(I);
    bool Changed = false;
    while (!Queue.empty()) {
      U = Queue.pop_back_val();
      Changed |= visit(cast<Instruction>(U->getUser()));
    }
    return Changed;
  }

private:
  /// Enqueue all the users of the given instruction for further processing.
  /// This uses a set to de-duplicate users.
  void enqueueUsers(Instruction &I) {
    for (Use &U : I.uses())
      if (Visited.insert(U.getUser()))
        Queue.push_back(&U);
  }

  // Conservative default is to not rewrite anything.
  bool visitInstruction(Instruction &I) { return false; }

  /// \brief Generic recursive split emission class.
  template <typename Derived> class OpSplitter {
  protected:
    /// The builder used to form new instructions.
    IRBuilderTy IRB;
    /// The indices which to be used with insert- or extractvalue to select the
    /// appropriate value within the aggregate.
    SmallVector<unsigned, 4> Indices;
    /// The indices to a GEP instruction which will move Ptr to the correct slot
    /// within the aggregate.
    SmallVector<Value *, 4> GEPIndices;
    /// The base pointer of the original op, used as a base for GEPing the
    /// split operations.
    Value *Ptr;

    /// Initialize the splitter with an insertion point, Ptr and start with a
    /// single zero GEP index.
    OpSplitter(Instruction *InsertionPoint, Value *Ptr)
        : IRB(InsertionPoint), GEPIndices(1, IRB.getInt32(0)), Ptr(Ptr) {}

  public:
    /// \brief Generic recursive split emission routine.
    ///
    /// This method recursively splits an aggregate op (load or store) into
    /// scalar or vector ops. It splits recursively until it hits a single value
    /// and emits that single value operation via the template argument.
    ///
    /// The logic of this routine relies on GEPs and insertvalue and
    /// extractvalue all operating with the same fundamental index list, merely
    /// formatted differently (GEPs need actual values).
    ///
    /// \param Ty  The type being split recursively into smaller ops.
    /// \param Agg The aggregate value being built up or stored, depending on
    /// whether this is splitting a load or a store respectively.
    void emitSplitOps(Type *Ty, Value *&Agg, const Twine &Name) {
      if (Ty->isSingleValueType())
        return static_cast<Derived *>(this)->emitFunc(Ty, Agg, Name);

      if (ArrayType *ATy = dyn_cast<ArrayType>(Ty)) {
        unsigned OldSize = Indices.size();
        (void)OldSize;
        for (unsigned Idx = 0, Size = ATy->getNumElements(); Idx != Size;
             ++Idx) {
          assert(Indices.size() == OldSize && "Did not return to the old size");
          Indices.push_back(Idx);
          GEPIndices.push_back(IRB.getInt32(Idx));
          emitSplitOps(ATy->getElementType(), Agg, Name + "." + Twine(Idx));
          GEPIndices.pop_back();
          Indices.pop_back();
        }
        return;
      }

      if (StructType *STy = dyn_cast<StructType>(Ty)) {
        unsigned OldSize = Indices.size();
        (void)OldSize;
        for (unsigned Idx = 0, Size = STy->getNumElements(); Idx != Size;
             ++Idx) {
          assert(Indices.size() == OldSize && "Did not return to the old size");
          Indices.push_back(Idx);
          GEPIndices.push_back(IRB.getInt32(Idx));
          emitSplitOps(STy->getElementType(Idx), Agg, Name + "." + Twine(Idx));
          GEPIndices.pop_back();
          Indices.pop_back();
        }
        return;
      }

      llvm_unreachable("Only arrays and structs are aggregate loadable types");
    }
  };

  struct LoadOpSplitter : public OpSplitter<LoadOpSplitter> {
    LoadOpSplitter(Instruction *InsertionPoint, Value *Ptr)
        : OpSplitter<LoadOpSplitter>(InsertionPoint, Ptr) {}

    /// Emit a leaf load of a single value. This is called at the leaves of the
    /// recursive emission to actually load values.
    void emitFunc(Type *Ty, Value *&Agg, const Twine &Name) {
      assert(Ty->isSingleValueType());
      // Load the single value and insert it using the indices.
      Value *GEP = IRB.CreateInBoundsGEP(Ptr, GEPIndices, Name + ".gep");
      Value *Load = IRB.CreateLoad(GEP, Name + ".load");
      Agg = IRB.CreateInsertValue(Agg, Load, Indices, Name + ".insert");
      DEBUG(dbgs() << "          to: " << *Load << "\n");
    }
  };

  bool visitLoadInst(LoadInst &LI) {
    assert(LI.getPointerOperand() == *U);
    if (!LI.isSimple() || LI.getType()->isSingleValueType())
      return false;

    // We have an aggregate being loaded, split it apart.
    DEBUG(dbgs() << "    original: " << LI << "\n");
    LoadOpSplitter Splitter(&LI, *U);
    Value *V = UndefValue::get(LI.getType());
    Splitter.emitSplitOps(LI.getType(), V, LI.getName() + ".fca");
    LI.replaceAllUsesWith(V);
    LI.eraseFromParent();
    return true;
  }

  struct StoreOpSplitter : public OpSplitter<StoreOpSplitter> {
    StoreOpSplitter(Instruction *InsertionPoint, Value *Ptr)
        : OpSplitter<StoreOpSplitter>(InsertionPoint, Ptr) {}

    /// Emit a leaf store of a single value. This is called at the leaves of the
    /// recursive emission to actually produce stores.
    void emitFunc(Type *Ty, Value *&Agg, const Twine &Name) {
      assert(Ty->isSingleValueType());
      // Extract the single value and store it using the indices.
      Value *Store = IRB.CreateStore(
          IRB.CreateExtractValue(Agg, Indices, Name + ".extract"),
          IRB.CreateInBoundsGEP(Ptr, GEPIndices, Name + ".gep"));
      (void)Store;
      DEBUG(dbgs() << "          to: " << *Store << "\n");
    }
  };

  bool visitStoreInst(StoreInst &SI) {
    if (!SI.isSimple() || SI.getPointerOperand() != *U)
      return false;
    Value *V = SI.getValueOperand();
    if (V->getType()->isSingleValueType())
      return false;

    // We have an aggregate being stored, split it apart.
    DEBUG(dbgs() << "    original: " << SI << "\n");
    StoreOpSplitter Splitter(&SI, *U);
    Splitter.emitSplitOps(V->getType(), V, V->getName() + ".fca");
    SI.eraseFromParent();
    return true;
  }

  bool visitBitCastInst(BitCastInst &BC) {
    enqueueUsers(BC);
    return false;
  }

  bool visitGetElementPtrInst(GetElementPtrInst &GEPI) {
    enqueueUsers(GEPI);
    return false;
  }

  bool visitPHINode(PHINode &PN) {
    enqueueUsers(PN);
    return false;
  }

  bool visitSelectInst(SelectInst &SI) {
    enqueueUsers(SI);
    return false;
  }
};
}

/// \brief Strip aggregate type wrapping.
///
/// This removes no-op aggregate types wrapping an underlying type. It will
/// strip as many layers of types as it can without changing either the type
/// size or the allocated size.
static Type *stripAggregateTypeWrapping(const DataLayout &DL, Type *Ty) {
  if (Ty->isSingleValueType())
    return Ty;

  uint64_t AllocSize = DL.getTypeAllocSize(Ty);
  uint64_t TypeSize = DL.getTypeSizeInBits(Ty);

  Type *InnerTy;
  if (ArrayType *ArrTy = dyn_cast<ArrayType>(Ty)) {
    InnerTy = ArrTy->getElementType();
  } else if (StructType *STy = dyn_cast<StructType>(Ty)) {
    const StructLayout *SL = DL.getStructLayout(STy);
    unsigned Index = SL->getElementContainingOffset(0);
    InnerTy = STy->getElementType(Index);
  } else {
    return Ty;
  }

  if (AllocSize > DL.getTypeAllocSize(InnerTy) ||
      TypeSize > DL.getTypeSizeInBits(InnerTy))
    return Ty;

  return stripAggregateTypeWrapping(DL, InnerTy);
}

/// \brief Try to find a partition of the aggregate type passed in for a given
/// offset and size.
///
/// This recurses through the aggregate type and tries to compute a subtype
/// based on the offset and size. When the offset and size span a sub-section
/// of an array, it will even compute a new array type for that sub-section,
/// and the same for structs.
///
/// Note that this routine is very strict and tries to find a partition of the
/// type which produces the *exact* right offset and size. It is not forgiving
/// when the size or offset cause either end of type-based partition to be off.
/// Also, this is a best-effort routine. It is reasonable to give up and not
/// return a type if necessary.
static Type *getTypePartition(const DataLayout &DL, Type *Ty, uint64_t Offset,
                              uint64_t Size) {
  if (Offset == 0 && DL.getTypeAllocSize(Ty) == Size)
    return stripAggregateTypeWrapping(DL, Ty);
  if (Offset > DL.getTypeAllocSize(Ty) ||
      (DL.getTypeAllocSize(Ty) - Offset) < Size)
    return nullptr;

  if (SequentialType *SeqTy = dyn_cast<SequentialType>(Ty)) {
    // We can't partition pointers...
    if (SeqTy->isPointerTy())
      return nullptr;

    Type *ElementTy = SeqTy->getElementType();
    uint64_t ElementSize = DL.getTypeAllocSize(ElementTy);
    uint64_t NumSkippedElements = Offset / ElementSize;
    if (ArrayType *ArrTy = dyn_cast<ArrayType>(SeqTy)) {
      if (NumSkippedElements >= ArrTy->getNumElements())
        return nullptr;
    } else if (VectorType *VecTy = dyn_cast<VectorType>(SeqTy)) {
      if (NumSkippedElements >= VecTy->getNumElements())
        return nullptr;
    }
    Offset -= NumSkippedElements * ElementSize;

    // First check if we need to recurse.
    if (Offset > 0 || Size < ElementSize) {
      // Bail if the partition ends in a different array element.
      if ((Offset + Size) > ElementSize)
        return nullptr;
      // Recurse through the element type trying to peel off offset bytes.
      return getTypePartition(DL, ElementTy, Offset, Size);
    }
    assert(Offset == 0);

    if (Size == ElementSize)
      return stripAggregateTypeWrapping(DL, ElementTy);
    assert(Size > ElementSize);
    uint64_t NumElements = Size / ElementSize;
    if (NumElements * ElementSize != Size)
      return nullptr;
    return ArrayType::get(ElementTy, NumElements);
  }

  StructType *STy = dyn_cast<StructType>(Ty);
  if (!STy)
    return nullptr;

  const StructLayout *SL = DL.getStructLayout(STy);
  if (Offset >= SL->getSizeInBytes())
    return nullptr;
  uint64_t EndOffset = Offset + Size;
  if (EndOffset > SL->getSizeInBytes())
    return nullptr;

  unsigned Index = SL->getElementContainingOffset(Offset);
  Offset -= SL->getElementOffset(Index);

  Type *ElementTy = STy->getElementType(Index);
  uint64_t ElementSize = DL.getTypeAllocSize(ElementTy);
  if (Offset >= ElementSize)
    return nullptr; // The offset points into alignment padding.

  // See if any partition must be contained by the element.
  if (Offset > 0 || Size < ElementSize) {
    if ((Offset + Size) > ElementSize)
      return nullptr;
    return getTypePartition(DL, ElementTy, Offset, Size);
  }
  assert(Offset == 0);

  if (Size == ElementSize)
    return stripAggregateTypeWrapping(DL, ElementTy);

  StructType::element_iterator EI = STy->element_begin() + Index,
                               EE = STy->element_end();
  if (EndOffset < SL->getSizeInBytes()) {
    unsigned EndIndex = SL->getElementContainingOffset(EndOffset);
    if (Index == EndIndex)
      return nullptr; // Within a single element and its padding.

    // Don't try to form "natural" types if the elements don't line up with the
    // expected size.
    // FIXME: We could potentially recurse down through the last element in the
    // sub-struct to find a natural end point.
    if (SL->getElementOffset(EndIndex) != EndOffset)
      return nullptr;

    assert(Index < EndIndex);
    EE = STy->element_begin() + EndIndex;
  }

  // Try to build up a sub-structure.
  StructType *SubTy =
      StructType::get(STy->getContext(), makeArrayRef(EI, EE), STy->isPacked());
  const StructLayout *SubSL = DL.getStructLayout(SubTy);
  if (Size != SubSL->getSizeInBytes())
    return nullptr; // The sub-struct doesn't have quite the size needed.

  return SubTy;
}

/// \brief Pre-split loads and stores to simplify rewriting.
///
/// We want to break up the splittable load+store pairs as much as
/// possible. This is important to do as a preprocessing step, as once we
/// start rewriting the accesses to partitions of the alloca we lose the
/// necessary information to correctly split apart paired loads and stores
/// which both point into this alloca. The case to consider is something like
/// the following:
///
///   %a = alloca [12 x i8]
///   %gep1 = getelementptr [12 x i8]* %a, i32 0, i32 0
///   %gep2 = getelementptr [12 x i8]* %a, i32 0, i32 4
///   %gep3 = getelementptr [12 x i8]* %a, i32 0, i32 8
///   %iptr1 = bitcast i8* %gep1 to i64*
///   %iptr2 = bitcast i8* %gep2 to i64*
///   %fptr1 = bitcast i8* %gep1 to float*
///   %fptr2 = bitcast i8* %gep2 to float*
///   %fptr3 = bitcast i8* %gep3 to float*
///   store float 0.0, float* %fptr1
///   store float 1.0, float* %fptr2
///   %v = load i64* %iptr1
///   store i64 %v, i64* %iptr2
///   %f1 = load float* %fptr2
///   %f2 = load float* %fptr3
///
/// Here we want to form 3 partitions of the alloca, each 4 bytes large, and
/// promote everything so we recover the 2 SSA values that should have been
/// there all along.
///
/// \returns true if any changes are made.
bool SROA::presplitLoadsAndStores(AllocaInst &AI, AllocaSlices &AS) {
  DEBUG(dbgs() << "Pre-splitting loads and stores\n");

  // Track the loads and stores which are candidates for pre-splitting here, in
  // the order they first appear during the partition scan. These give stable
  // iteration order and a basis for tracking which loads and stores we
  // actually split.
  SmallVector<LoadInst *, 4> Loads;
  SmallVector<StoreInst *, 4> Stores;

  // We need to accumulate the splits required of each load or store where we
  // can find them via a direct lookup. This is important to cross-check loads
  // and stores against each other. We also track the slice so that we can kill
  // all the slices that end up split.
  struct SplitOffsets {
    Slice *S;
    std::vector<uint64_t> Splits;
  };
  SmallDenseMap<Instruction *, SplitOffsets, 8> SplitOffsetsMap;

  // Track loads out of this alloca which cannot, for any reason, be pre-split.
  // This is important as we also cannot pre-split stores of those loads!
  // FIXME: This is all pretty gross. It means that we can be more aggressive
  // in pre-splitting when the load feeding the store happens to come from
  // a separate alloca. Put another way, the effectiveness of SROA would be
  // decreased by a frontend which just concatenated all of its local allocas
  // into one big flat alloca. But defeating such patterns is exactly the job
  // SROA is tasked with! Sadly, to not have this discrepancy we would have
  // change store pre-splitting to actually force pre-splitting of the load
  // that feeds it *and all stores*. That makes pre-splitting much harder, but
  // maybe it would make it more principled?
  SmallPtrSet<LoadInst *, 8> UnsplittableLoads;

  DEBUG(dbgs() << "  Searching for candidate loads and stores\n");
  for (auto &P : AS.partitions()) {
    for (Slice &S : P) {
      Instruction *I = cast<Instruction>(S.getUse()->getUser());
      if (!S.isSplittable() ||S.endOffset() <= P.endOffset()) {
        // If this was a load we have to track that it can't participate in any
        // pre-splitting!
        if (auto *LI = dyn_cast<LoadInst>(I))
          UnsplittableLoads.insert(LI);
        continue;
      }
      assert(P.endOffset() > S.beginOffset() &&
             "Empty or backwards partition!");

      // Determine if this is a pre-splittable slice.
      if (auto *LI = dyn_cast<LoadInst>(I)) {
        assert(!LI->isVolatile() && "Cannot split volatile loads!");

        // The load must be used exclusively to store into other pointers for
        // us to be able to arbitrarily pre-split it. The stores must also be
        // simple to avoid changing semantics.
        auto IsLoadSimplyStored = [](LoadInst *LI) {
          for (User *LU : LI->users()) {
            auto *SI = dyn_cast<StoreInst>(LU);
            if (!SI || !SI->isSimple())
              return false;
          }
          return true;
        };
        if (!IsLoadSimplyStored(LI)) {
          UnsplittableLoads.insert(LI);
          continue;
        }

        Loads.push_back(LI);
      } else if (auto *SI = dyn_cast<StoreInst>(S.getUse()->getUser())) {
        if (!SI ||
            S.getUse() != &SI->getOperandUse(SI->getPointerOperandIndex()))
          continue;
        auto *StoredLoad = dyn_cast<LoadInst>(SI->getValueOperand());
        if (!StoredLoad || !StoredLoad->isSimple())
          continue;
        assert(!SI->isVolatile() && "Cannot split volatile stores!");

        Stores.push_back(SI);
      } else {
        // Other uses cannot be pre-split.
        continue;
      }

      // Record the initial split.
      DEBUG(dbgs() << "    Candidate: " << *I << "\n");
      auto &Offsets = SplitOffsetsMap[I];
      assert(Offsets.Splits.empty() &&
             "Should not have splits the first time we see an instruction!");
      Offsets.S = &S;
      Offsets.Splits.push_back(P.endOffset() - S.beginOffset());
    }

    // Now scan the already split slices, and add a split for any of them which
    // we're going to pre-split.
    for (Slice *S : P.splitSliceTails()) {
      auto SplitOffsetsMapI =
          SplitOffsetsMap.find(cast<Instruction>(S->getUse()->getUser()));
      if (SplitOffsetsMapI == SplitOffsetsMap.end())
        continue;
      auto &Offsets = SplitOffsetsMapI->second;

      assert(Offsets.S == S && "Found a mismatched slice!");
      assert(!Offsets.Splits.empty() &&
             "Cannot have an empty set of splits on the second partition!");
      assert(Offsets.Splits.back() ==
                 P.beginOffset() - Offsets.S->beginOffset() &&
             "Previous split does not end where this one begins!");

      // Record each split. The last partition's end isn't needed as the size
      // of the slice dictates that.
      if (S->endOffset() > P.endOffset())
        Offsets.Splits.push_back(P.endOffset() - Offsets.S->beginOffset());
    }
  }

  // We may have split loads where some of their stores are split stores. For
  // such loads and stores, we can only pre-split them if their splits exactly
  // match relative to their starting offset. We have to verify this prior to
  // any rewriting.
  Stores.erase(
      std::remove_if(Stores.begin(), Stores.end(),
                     [&UnsplittableLoads, &SplitOffsetsMap](StoreInst *SI) {
                       // Lookup the load we are storing in our map of split
                       // offsets.
                       auto *LI = cast<LoadInst>(SI->getValueOperand());
                       // If it was completely unsplittable, then we're done,
                       // and this store can't be pre-split.
                       if (UnsplittableLoads.count(LI))
                         return true;

                       auto LoadOffsetsI = SplitOffsetsMap.find(LI);
                       if (LoadOffsetsI == SplitOffsetsMap.end())
                         return false; // Unrelated loads are definitely safe.
                       auto &LoadOffsets = LoadOffsetsI->second;

                       // Now lookup the store's offsets.
                       auto &StoreOffsets = SplitOffsetsMap[SI];

                       // If the relative offsets of each split in the load and
                       // store match exactly, then we can split them and we
                       // don't need to remove them here.
                       if (LoadOffsets.Splits == StoreOffsets.Splits)
                         return false;

                       DEBUG(dbgs()
                             << "    Mismatched splits for load and store:\n"
                             << "      " << *LI << "\n"
                             << "      " << *SI << "\n");

                       // We've found a store and load that we need to split
                       // with mismatched relative splits. Just give up on them
                       // and remove both instructions from our list of
                       // candidates.
                       UnsplittableLoads.insert(LI);
                       return true;
                     }),
      Stores.end());
  // Now we have to go *back* through all te stores, because a later store may
  // have caused an earlier store's load to become unsplittable and if it is
  // unsplittable for the later store, then we can't rely on it being split in
  // the earlier store either.
  Stores.erase(std::remove_if(Stores.begin(), Stores.end(),
                              [&UnsplittableLoads](StoreInst *SI) {
                                auto *LI =
                                    cast<LoadInst>(SI->getValueOperand());
                                return UnsplittableLoads.count(LI);
                              }),
               Stores.end());
  // Once we've established all the loads that can't be split for some reason,
  // filter any that made it into our list out.
  Loads.erase(std::remove_if(Loads.begin(), Loads.end(),
                             [&UnsplittableLoads](LoadInst *LI) {
                               return UnsplittableLoads.count(LI);
                             }),
              Loads.end());


  // If no loads or stores are left, there is no pre-splitting to be done for
  // this alloca.
  if (Loads.empty() && Stores.empty())
    return false;

  // From here on, we can't fail and will be building new accesses, so rig up
  // an IR builder.
  IRBuilderTy IRB(&AI);

  // Collect the new slices which we will merge into the alloca slices.
  SmallVector<Slice, 4> NewSlices;

  // Track any allocas we end up splitting loads and stores for so we iterate
  // on them.
  SmallPtrSet<AllocaInst *, 4> ResplitPromotableAllocas;

  // At this point, we have collected all of the loads and stores we can
  // pre-split, and the specific splits needed for them. We actually do the
  // splitting in a specific order in order to handle when one of the loads in
  // the value operand to one of the stores.
  //
  // First, we rewrite all of the split loads, and just accumulate each split
  // load in a parallel structure. We also build the slices for them and append
  // them to the alloca slices.
  SmallDenseMap<LoadInst *, std::vector<LoadInst *>, 1> SplitLoadsMap;
  std::vector<LoadInst *> SplitLoads;
  for (LoadInst *LI : Loads) {
    SplitLoads.clear();

    IntegerType *Ty = cast<IntegerType>(LI->getType());
    uint64_t LoadSize = Ty->getBitWidth() / 8;
    assert(LoadSize > 0 && "Cannot have a zero-sized integer load!");

    auto &Offsets = SplitOffsetsMap[LI];
    assert(LoadSize == Offsets.S->endOffset() - Offsets.S->beginOffset() &&
           "Slice size should always match load size exactly!");
    uint64_t BaseOffset = Offsets.S->beginOffset();
    assert(BaseOffset + LoadSize > BaseOffset &&
           "Cannot represent alloca access size using 64-bit integers!");

    Instruction *BasePtr = cast<Instruction>(LI->getPointerOperand());
    IRB.SetInsertPoint(BasicBlock::iterator(LI));

    DEBUG(dbgs() << "  Splitting load: " << *LI << "\n");

    uint64_t PartOffset = 0, PartSize = Offsets.Splits.front();
    int Idx = 0, Size = Offsets.Splits.size();
    for (;;) {
      auto *PartTy = Type::getIntNTy(Ty->getContext(), PartSize * 8);
      auto *PartPtrTy = PartTy->getPointerTo(LI->getPointerAddressSpace());
      LoadInst *PLoad = IRB.CreateAlignedLoad(
          getAdjustedPtr(IRB, *DL, BasePtr,
                         APInt(DL->getPointerSizeInBits(), PartOffset),
                         PartPtrTy, BasePtr->getName() + "."),
          getAdjustedAlignment(LI, PartOffset, *DL), /*IsVolatile*/ false,
          LI->getName());

      // Append this load onto the list of split loads so we can find it later
      // to rewrite the stores.
      SplitLoads.push_back(PLoad);

      // Now build a new slice for the alloca.
      NewSlices.push_back(
          Slice(BaseOffset + PartOffset, BaseOffset + PartOffset + PartSize,
                &PLoad->getOperandUse(PLoad->getPointerOperandIndex()),
                /*IsSplittable*/ false));
      DEBUG(dbgs() << "    new slice [" << NewSlices.back().beginOffset()
                   << ", " << NewSlices.back().endOffset() << "): " << *PLoad
                   << "\n");

      // See if we've handled all the splits.
      if (Idx >= Size)
        break;

      // Setup the next partition.
      PartOffset = Offsets.Splits[Idx];
      ++Idx;
      PartSize = (Idx < Size ? Offsets.Splits[Idx] : LoadSize) - PartOffset;
    }

    // Now that we have the split loads, do the slow walk over all uses of the
    // load and rewrite them as split stores, or save the split loads to use
    // below if the store is going to be split there anyways.
    bool DeferredStores = false;
    for (User *LU : LI->users()) {
      StoreInst *SI = cast<StoreInst>(LU);
      if (!Stores.empty() && SplitOffsetsMap.count(SI)) {
        DeferredStores = true;
        DEBUG(dbgs() << "    Deferred splitting of store: " << *SI << "\n");
        continue;
      }

      Value *StoreBasePtr = SI->getPointerOperand();
      IRB.SetInsertPoint(BasicBlock::iterator(SI));

      DEBUG(dbgs() << "    Splitting store of load: " << *SI << "\n");

      for (int Idx = 0, Size = SplitLoads.size(); Idx < Size; ++Idx) {
        LoadInst *PLoad = SplitLoads[Idx];
        uint64_t PartOffset = Idx == 0 ? 0 : Offsets.Splits[Idx - 1];
        auto *PartPtrTy =
            PLoad->getType()->getPointerTo(SI->getPointerAddressSpace());

        StoreInst *PStore = IRB.CreateAlignedStore(
            PLoad, getAdjustedPtr(IRB, *DL, StoreBasePtr,
                                  APInt(DL->getPointerSizeInBits(), PartOffset),
                                  PartPtrTy, StoreBasePtr->getName() + "."),
            getAdjustedAlignment(SI, PartOffset, *DL), /*IsVolatile*/ false);
        (void)PStore;
        DEBUG(dbgs() << "      +" << PartOffset << ":" << *PStore << "\n");
      }

      // We want to immediately iterate on any allocas impacted by splitting
      // this store, and we have to track any promotable alloca (indicated by
      // a direct store) as needing to be resplit because it is no longer
      // promotable.
      if (AllocaInst *OtherAI = dyn_cast<AllocaInst>(StoreBasePtr)) {
        ResplitPromotableAllocas.insert(OtherAI);
        Worklist.insert(OtherAI);
      } else if (AllocaInst *OtherAI = dyn_cast<AllocaInst>(
                     StoreBasePtr->stripInBoundsOffsets())) {
        Worklist.insert(OtherAI);
      }

      // Mark the original store as dead.
      DeadInsts.insert(SI);
    }

    // Save the split loads if there are deferred stores among the users.
    if (DeferredStores)
      SplitLoadsMap.insert(std::make_pair(LI, std::move(SplitLoads)));

    // Mark the original load as dead and kill the original slice.
    DeadInsts.insert(LI);
    Offsets.S->kill();
  }

  // Second, we rewrite all of the split stores. At this point, we know that
  // all loads from this alloca have been split already. For stores of such
  // loads, we can simply look up the pre-existing split loads. For stores of
  // other loads, we split those loads first and then write split stores of
  // them.
  for (StoreInst *SI : Stores) {
    auto *LI = cast<LoadInst>(SI->getValueOperand());
    IntegerType *Ty = cast<IntegerType>(LI->getType());
    uint64_t StoreSize = Ty->getBitWidth() / 8;
    assert(StoreSize > 0 && "Cannot have a zero-sized integer store!");

    auto &Offsets = SplitOffsetsMap[SI];
    assert(StoreSize == Offsets.S->endOffset() - Offsets.S->beginOffset() &&
           "Slice size should always match load size exactly!");
    uint64_t BaseOffset = Offsets.S->beginOffset();
    assert(BaseOffset + StoreSize > BaseOffset &&
           "Cannot represent alloca access size using 64-bit integers!");

    Value *LoadBasePtr = LI->getPointerOperand();
    Instruction *StoreBasePtr = cast<Instruction>(SI->getPointerOperand());

    DEBUG(dbgs() << "  Splitting store: " << *SI << "\n");

    // Check whether we have an already split load.
    auto SplitLoadsMapI = SplitLoadsMap.find(LI);
    std::vector<LoadInst *> *SplitLoads = nullptr;
    if (SplitLoadsMapI != SplitLoadsMap.end()) {
      SplitLoads = &SplitLoadsMapI->second;
      assert(SplitLoads->size() == Offsets.Splits.size() + 1 &&
             "Too few split loads for the number of splits in the store!");
    } else {
      DEBUG(dbgs() << "          of load: " << *LI << "\n");
    }

    uint64_t PartOffset = 0, PartSize = Offsets.Splits.front();
    int Idx = 0, Size = Offsets.Splits.size();
    for (;;) {
      auto *PartTy = Type::getIntNTy(Ty->getContext(), PartSize * 8);
      auto *PartPtrTy = PartTy->getPointerTo(SI->getPointerAddressSpace());

      // Either lookup a split load or create one.
      LoadInst *PLoad;
      if (SplitLoads) {
        PLoad = (*SplitLoads)[Idx];
      } else {
        IRB.SetInsertPoint(BasicBlock::iterator(LI));
        PLoad = IRB.CreateAlignedLoad(
            getAdjustedPtr(IRB, *DL, LoadBasePtr,
                           APInt(DL->getPointerSizeInBits(), PartOffset),
                           PartPtrTy, LoadBasePtr->getName() + "."),
            getAdjustedAlignment(LI, PartOffset, *DL), /*IsVolatile*/ false,
            LI->getName());
      }

      // And store this partition.
      IRB.SetInsertPoint(BasicBlock::iterator(SI));
      StoreInst *PStore = IRB.CreateAlignedStore(
          PLoad, getAdjustedPtr(IRB, *DL, StoreBasePtr,
                                APInt(DL->getPointerSizeInBits(), PartOffset),
                                PartPtrTy, StoreBasePtr->getName() + "."),
          getAdjustedAlignment(SI, PartOffset, *DL), /*IsVolatile*/ false);

      // Now build a new slice for the alloca.
      NewSlices.push_back(
          Slice(BaseOffset + PartOffset, BaseOffset + PartOffset + PartSize,
                &PStore->getOperandUse(PStore->getPointerOperandIndex()),
                /*IsSplittable*/ false));
      DEBUG(dbgs() << "    new slice [" << NewSlices.back().beginOffset()
                   << ", " << NewSlices.back().endOffset() << "): " << *PStore
                   << "\n");
      if (!SplitLoads) {
        DEBUG(dbgs() << "      of split load: " << *PLoad << "\n");
      }

      // See if we've finished all the splits.
      if (Idx >= Size)
        break;

      // Setup the next partition.
      PartOffset = Offsets.Splits[Idx];
      ++Idx;
      PartSize = (Idx < Size ? Offsets.Splits[Idx] : StoreSize) - PartOffset;
    }

    // We want to immediately iterate on any allocas impacted by splitting
    // this load, which is only relevant if it isn't a load of this alloca and
    // thus we didn't already split the loads above. We also have to keep track
    // of any promotable allocas we split loads on as they can no longer be
    // promoted.
    if (!SplitLoads) {
      if (AllocaInst *OtherAI = dyn_cast<AllocaInst>(LoadBasePtr)) {
        assert(OtherAI != &AI && "We can't re-split our own alloca!");
        ResplitPromotableAllocas.insert(OtherAI);
        Worklist.insert(OtherAI);
      } else if (AllocaInst *OtherAI = dyn_cast<AllocaInst>(
                     LoadBasePtr->stripInBoundsOffsets())) {
        assert(OtherAI != &AI && "We can't re-split our own alloca!");
        Worklist.insert(OtherAI);
      }
    }

    // Mark the original store as dead now that we've split it up and kill its
    // slice. Note that we leave the original load in place unless this store
    // was its ownly use. It may in turn be split up if it is an alloca load
    // for some other alloca, but it may be a normal load. This may introduce
    // redundant loads, but where those can be merged the rest of the optimizer
    // should handle the merging, and this uncovers SSA splits which is more
    // important. In practice, the original loads will almost always be fully
    // split and removed eventually, and the splits will be merged by any
    // trivial CSE, including instcombine.
    if (LI->hasOneUse()) {
      assert(*LI->user_begin() == SI && "Single use isn't this store!");
      DeadInsts.insert(LI);
    }
    DeadInsts.insert(SI);
    Offsets.S->kill();
  }

  // Remove the killed slices that have ben pre-split.
  AS.erase(std::remove_if(AS.begin(), AS.end(), [](const Slice &S) {
    return S.isDead();
  }), AS.end());

  // Insert our new slices. This will sort and merge them into the sorted
  // sequence.
  AS.insert(NewSlices);

  DEBUG(dbgs() << "  Pre-split slices:\n");
#ifndef NDEBUG
  for (auto I = AS.begin(), E = AS.end(); I != E; ++I)
    DEBUG(AS.print(dbgs(), I, "    "));
#endif

  // Finally, don't try to promote any allocas that new require re-splitting.
  // They have already been added to the worklist above.
  PromotableAllocas.erase(
      std::remove_if(
          PromotableAllocas.begin(), PromotableAllocas.end(),
          [&](AllocaInst *AI) { return ResplitPromotableAllocas.count(AI); }),
      PromotableAllocas.end());

  return true;
}

/// \brief Rewrite an alloca partition's users.
///
/// This routine drives both of the rewriting goals of the SROA pass. It tries
/// to rewrite uses of an alloca partition to be conducive for SSA value
/// promotion. If the partition needs a new, more refined alloca, this will
/// build that new alloca, preserving as much type information as possible, and
/// rewrite the uses of the old alloca to point at the new one and have the
/// appropriate new offsets. It also evaluates how successful the rewrite was
/// at enabling promotion and if it was successful queues the alloca to be
/// promoted.
<<<<<<< HEAD
bool SROA::rewritePartition(AllocaInst &AI, AllocaSlices &S,
                            AllocaSlices::iterator B, AllocaSlices::iterator E,
                            int64_t BeginOffset, int64_t EndOffset,
                            ArrayRef<AllocaSlices::iterator> SplitUses) {
  assert(BeginOffset < EndOffset);
  uint64_t SliceSize = EndOffset - BeginOffset;

=======
bool SROA::rewritePartition(AllocaInst &AI, AllocaSlices &AS,
                            AllocaSlices::Partition &P) {
>>>>>>> 41cb3da2
  // Try to compute a friendly type for this partition of the alloca. This
  // won't always succeed, in which case we fall back to a legal integer type
  // or an i8 array of an appropriate size.
  Type *SliceTy = nullptr;
  if (Type *CommonUseTy = findCommonType(P.begin(), P.end(), P.endOffset()))
    if (DL->getTypeAllocSize(CommonUseTy) >= P.size())
      SliceTy = CommonUseTy;
  if (!SliceTy)
    if (Type *TypePartitionTy = getTypePartition(*DL, AI.getAllocatedType(),
                                                 P.beginOffset(), P.size()))
      SliceTy = TypePartitionTy;
  if ((!SliceTy || (SliceTy->isArrayTy() &&
                    SliceTy->getArrayElementType()->isIntegerTy())) &&
      DL->isLegalInteger(P.size() * 8))
    SliceTy = Type::getIntNTy(*C, P.size() * 8);
  if (!SliceTy)
    SliceTy = ArrayType::get(Type::getInt8Ty(*C), P.size());
  assert(DL->getTypeAllocSize(SliceTy) >= P.size());

<<<<<<< HEAD
  bool IsVectorPromotable = isVectorPromotionViable(
      *DL, SliceTy, S, BeginOffset, EndOffset, B, E, SplitUses);

  bool IsIntegerPromotable =
      !IsVectorPromotable &&
      isIntegerWideningViable(*DL, SliceTy, BeginOffset, S, B, E, SplitUses);
=======
  bool IsIntegerPromotable = isIntegerWideningViable(P, SliceTy, *DL);

  VectorType *VecTy =
      IsIntegerPromotable ? nullptr : isVectorPromotionViable(P, *DL);
  if (VecTy)
    SliceTy = VecTy;
>>>>>>> 41cb3da2

  // Check for the case where we're going to rewrite to a new alloca of the
  // exact same type as the original, and with the same access offsets. In that
  // case, re-use the existing alloca, but still run through the rewriter to
  // perform phi and select speculation.
  AllocaInst *NewAI;
  if (SliceTy == AI.getAllocatedType()) {
    assert(P.beginOffset() == 0 &&
           "Non-zero begin offset but same alloca type");
    NewAI = &AI;
    // FIXME: We should be able to bail at this point with "nothing changed".
    // FIXME: We might want to defer PHI speculation until after here.
  } else {
    unsigned Alignment = AI.getAlignment();
    if (!Alignment) {
      // The minimum alignment which users can rely on when the explicit
      // alignment is omitted or zero is that required by the ABI for this
      // type.
      Alignment = DL->getABITypeAlignment(AI.getAllocatedType());
    }
    Alignment = MinAlign(Alignment, P.beginOffset());
    // If we will get at least this much alignment from the type alone, leave
    // the alloca's alignment unconstrained.
    if (Alignment <= DL->getABITypeAlignment(SliceTy))
      Alignment = 0;
<<<<<<< HEAD
    NewAI = new AllocaInst(SliceTy, nullptr, Alignment,
                           AI.getName() + ".sroa." + Twine(B - S.begin()), &AI);
=======
    NewAI = new AllocaInst(
        SliceTy, nullptr, Alignment,
        AI.getName() + ".sroa." + Twine(P.begin() - AS.begin()), &AI);
>>>>>>> 41cb3da2
    ++NumNewAllocas;
  }

  DEBUG(dbgs() << "Rewriting alloca partition "
               << "[" << P.beginOffset() << "," << P.endOffset()
               << ") to: " << *NewAI << "\n");

  // Track the high watermark on the worklist as it is only relevant for
  // promoted allocas. We will reset it to this point if the alloca is not in
  // fact scheduled for promotion.
  unsigned PPWOldSize = PostPromotionWorklist.size();
  unsigned NumUses = 0;
  SmallPtrSet<PHINode *, 8> PHIUsers;
  SmallPtrSet<SelectInst *, 8> SelectUsers;

<<<<<<< HEAD
  AllocaSliceRewriter Rewriter(*DL, S, *this, AI, *NewAI, BeginOffset,
                               EndOffset, IsVectorPromotable,
                               IsIntegerPromotable, PHIUsers, SelectUsers);
  bool Promotable = true;
  for (ArrayRef<AllocaSlices::iterator>::const_iterator SUI = SplitUses.begin(),
                                                        SUE = SplitUses.end();
       SUI != SUE; ++SUI) {
    DEBUG(dbgs() << "  rewriting split ");
    DEBUG(S.printSlice(dbgs(), *SUI, ""));
    Promotable &= Rewriter.visit(*SUI);
    ++NumUses;
  }
  for (AllocaSlices::iterator I = B; I != E; ++I) {
    DEBUG(dbgs() << "  rewriting ");
    DEBUG(S.printSlice(dbgs(), I, ""));
    Promotable &= Rewriter.visit(I);
=======
  AllocaSliceRewriter Rewriter(*DL, AS, *this, AI, *NewAI, P.beginOffset(),
                               P.endOffset(), IsIntegerPromotable, VecTy,
                               PHIUsers, SelectUsers);
  bool Promotable = true;
  for (Slice *S : P.splitSliceTails()) {
    Promotable &= Rewriter.visit(S);
    ++NumUses;
  }
  for (Slice &S : P) {
    Promotable &= Rewriter.visit(&S);
>>>>>>> 41cb3da2
    ++NumUses;
  }

  NumAllocaPartitionUses += NumUses;
  MaxUsesPerAllocaPartition =
      std::max<unsigned>(NumUses, MaxUsesPerAllocaPartition);

  // Now that we've processed all the slices in the new partition, check if any
  // PHIs or Selects would block promotion.
  for (SmallPtrSetImpl<PHINode *>::iterator I = PHIUsers.begin(),
                                            E = PHIUsers.end();
       I != E; ++I)
    if (!isSafePHIToSpeculate(**I, DL)) {
      Promotable = false;
      PHIUsers.clear();
      SelectUsers.clear();
      break;
    }
  for (SmallPtrSetImpl<SelectInst *>::iterator I = SelectUsers.begin(),
                                               E = SelectUsers.end();
       I != E; ++I)
    if (!isSafeSelectToSpeculate(**I, DL)) {
      Promotable = false;
      PHIUsers.clear();
      SelectUsers.clear();
      break;
    }

  if (Promotable) {
    if (PHIUsers.empty() && SelectUsers.empty()) {
      // Promote the alloca.
      PromotableAllocas.push_back(NewAI);
    } else {
      // If we have either PHIs or Selects to speculate, add them to those
      // worklists and re-queue the new alloca so that we promote in on the
      // next iteration.
      for (SmallPtrSetImpl<PHINode *>::iterator I = PHIUsers.begin(),
                                                E = PHIUsers.end();
           I != E; ++I)
        SpeculatablePHIs.insert(*I);
      for (SmallPtrSetImpl<SelectInst *>::iterator I = SelectUsers.begin(),
                                                   E = SelectUsers.end();
           I != E; ++I)
        SpeculatableSelects.insert(*I);
      Worklist.insert(NewAI);
    }
  } else {
    // If we can't promote the alloca, iterate on it to check for new
    // refinements exposed by splitting the current alloca. Don't iterate on an
    // alloca which didn't actually change and didn't get promoted.
    if (NewAI != &AI)
      Worklist.insert(NewAI);

    // Drop any post-promotion work items if promotion didn't happen.
    while (PostPromotionWorklist.size() > PPWOldSize)
      PostPromotionWorklist.pop_back();
  }

  return true;
}

<<<<<<< HEAD
static void
removeFinishedSplitUses(SmallVectorImpl<AllocaSlices::iterator> &SplitUses,
                        uint64_t &MaxSplitUseEndOffset, uint64_t Offset) {
  if (Offset >= MaxSplitUseEndOffset) {
    SplitUses.clear();
    MaxSplitUseEndOffset = 0;
    return;
  }

  size_t SplitUsesOldSize = SplitUses.size();
  SplitUses.erase(std::remove_if(SplitUses.begin(), SplitUses.end(),
                                 [Offset](const AllocaSlices::iterator &I) {
                    return I->endOffset() <= Offset;
                  }),
                  SplitUses.end());
  if (SplitUsesOldSize == SplitUses.size())
    return;

  // Recompute the max. While this is linear, so is remove_if.
  MaxSplitUseEndOffset = 0;
  for (SmallVectorImpl<AllocaSlices::iterator>::iterator
           SUI = SplitUses.begin(),
           SUE = SplitUses.end();
       SUI != SUE; ++SUI)
    MaxSplitUseEndOffset = std::max((*SUI)->endOffset(), MaxSplitUseEndOffset);
}

=======
>>>>>>> 41cb3da2
/// \brief Walks the slices of an alloca and form partitions based on them,
/// rewriting each of their uses.
bool SROA::splitAlloca(AllocaInst &AI, AllocaSlices &S) {
  if (S.begin() == S.end())
    return false;

  unsigned NumPartitions = 0;
  bool Changed = false;
<<<<<<< HEAD
  SmallVector<AllocaSlices::iterator, 4> SplitUses;
  uint64_t MaxSplitUseEndOffset = 0;

  uint64_t BeginOffset = S.begin()->beginOffset();

  for (AllocaSlices::iterator SI = S.begin(), SJ = std::next(SI), SE = S.end();
       SI != SE; SI = SJ) {
    uint64_t MaxEndOffset = SI->endOffset();

    if (!SI->isSplittable()) {
      // When we're forming an unsplittable region, it must always start at the
      // first slice and will extend through its end.
      assert(BeginOffset == SI->beginOffset());

      // Form a partition including all of the overlapping slices with this
      // unsplittable slice.
      while (SJ != SE && SJ->beginOffset() < MaxEndOffset) {
        if (!SJ->isSplittable())
          MaxEndOffset = std::max(MaxEndOffset, SJ->endOffset());
        ++SJ;
      }
    } else {
      assert(SI->isSplittable()); // Established above.

      // Collect all of the overlapping splittable slices.
      while (SJ != SE && SJ->beginOffset() < MaxEndOffset &&
             SJ->isSplittable()) {
        MaxEndOffset = std::max(MaxEndOffset, SJ->endOffset());
        ++SJ;
      }

      // Back up MaxEndOffset and SJ if we ended the span early when
      // encountering an unsplittable slice.
      if (SJ != SE && SJ->beginOffset() < MaxEndOffset) {
        assert(!SJ->isSplittable());
        MaxEndOffset = SJ->beginOffset();
      }
    }

    // Check if we have managed to move the end offset forward yet. If so,
    // we'll have to rewrite uses and erase old split uses.
    if (BeginOffset < MaxEndOffset) {
      // Rewrite a sequence of overlapping slices.
      Changed |=
          rewritePartition(AI, S, SI, SJ, BeginOffset, MaxEndOffset, SplitUses);
      ++NumPartitions;

      removeFinishedSplitUses(SplitUses, MaxSplitUseEndOffset, MaxEndOffset);
    }
=======
>>>>>>> 41cb3da2

  // First try to pre-split loads and stores.
  Changed |= presplitLoadsAndStores(AI, AS);

  // Now that we have identified any pre-splitting opportunities, mark any
  // splittable (non-whole-alloca) loads and stores as unsplittable. If we fail
  // to split these during pre-splitting, we want to force them to be
  // rewritten into a partition.
  bool IsSorted = true;
  for (Slice &S : AS) {
    if (!S.isSplittable())
      continue;
    // FIXME: We currently leave whole-alloca splittable loads and stores. This
    // used to be the only splittable loads and stores and we need to be
    // confident that the above handling of splittable loads and stores is
    // completely sufficient before we forcibly disable the remaining handling.
    if (S.beginOffset() == 0 &&
        S.endOffset() >= DL->getTypeAllocSize(AI.getAllocatedType()))
      continue;
    if (isa<LoadInst>(S.getUse()->getUser()) ||
        isa<StoreInst>(S.getUse()->getUser())) {
      S.makeUnsplittable();
      IsSorted = false;
    }
  }
  if (!IsSorted)
    std::sort(AS.begin(), AS.end());

<<<<<<< HEAD
    // Otherwise, we have a tail of split slices. Rewrite them with an empty
    // range of slices.
    uint64_t PostSplitEndOffset =
        SJ == SE ? MaxSplitUseEndOffset : SJ->beginOffset();

    Changed |= rewritePartition(AI, S, SJ, SJ, MaxEndOffset, PostSplitEndOffset,
                                SplitUses);
=======
  // Rewrite each partition.
  for (auto &P : AS.partitions()) {
    Changed |= rewritePartition(AI, AS, P);
>>>>>>> 41cb3da2
    ++NumPartitions;
  }

  NumAllocaPartitions += NumPartitions;
  MaxPartitionsPerAlloca =
      std::max<unsigned>(NumPartitions, MaxPartitionsPerAlloca);

  return Changed;
}

/// \brief Clobber a use with undef, deleting the used value if it becomes dead.
void SROA::clobberUse(Use &U) {
  Value *OldV = U;
  // Replace the use with an undef value.
  U = UndefValue::get(OldV->getType());

  // Check for this making an instruction dead. We have to garbage collect
  // all the dead instructions to ensure the uses of any alloca end up being
  // minimal.
  if (Instruction *OldI = dyn_cast<Instruction>(OldV))
    if (isInstructionTriviallyDead(OldI)) {
      DeadInsts.insert(OldI);
    }
}

/// \brief Analyze an alloca for SROA.
///
/// This analyzes the alloca to ensure we can reason about it, builds
/// the slices of the alloca, and then hands it off to be split and
/// rewritten as needed.
bool SROA::runOnAlloca(AllocaInst &AI) {
  DEBUG(dbgs() << "SROA alloca: " << AI << "\n");
  ++NumAllocasAnalyzed;

  // Special case dead allocas, as they're trivial.
  if (AI.use_empty()) {
    AI.eraseFromParent();
    return true;
  }

  // Skip alloca forms that this analysis can't handle.
  if (AI.isArrayAllocation() || !AI.getAllocatedType()->isSized() ||
      DL->getTypeAllocSize(AI.getAllocatedType()) == 0)
    return false;

  bool Changed = false;

  // First, split any FCA loads and stores touching this alloca to promote
  // better splitting and promotion opportunities.
  AggLoadStoreRewriter AggRewriter(*DL);
  Changed |= AggRewriter.rewrite(AI);

  // Build the slices using a recursive instruction-visiting builder.
  AllocaSlices S(*DL, AI);
  DEBUG(S.print(dbgs()));
  if (S.isEscaped())
    return Changed;

  // Delete all the dead users of this alloca before splitting and rewriting it.
  for (AllocaSlices::dead_user_iterator DI = S.dead_user_begin(),
                                        DE = S.dead_user_end();
       DI != DE; ++DI) {
    // Free up everything used by this instruction.
    for (Use &DeadOp : (*DI)->operands())
      clobberUse(DeadOp);

    // Now replace the uses of this instruction.
    (*DI)->replaceAllUsesWith(UndefValue::get((*DI)->getType()));

    // And mark it for deletion.
    DeadInsts.insert(*DI);
    Changed = true;
  }
  for (AllocaSlices::dead_op_iterator DO = S.dead_op_begin(),
                                      DE = S.dead_op_end();
       DO != DE; ++DO) {
    clobberUse(**DO);
    Changed = true;
  }

  // No slices to split. Leave the dead alloca for a later pass to clean up.
  if (S.begin() == S.end())
    return Changed;

  Changed |= splitAlloca(AI, S);

  DEBUG(dbgs() << "  Speculating PHIs\n");
  while (!SpeculatablePHIs.empty())
    speculatePHINodeLoads(*SpeculatablePHIs.pop_back_val());

  DEBUG(dbgs() << "  Speculating Selects\n");
  while (!SpeculatableSelects.empty())
    speculateSelectInstLoads(*SpeculatableSelects.pop_back_val());

  return Changed;
}

/// \brief Delete the dead instructions accumulated in this run.
///
/// Recursively deletes the dead instructions we've accumulated. This is done
/// at the very end to maximize locality of the recursive delete and to
/// minimize the problems of invalidated instruction pointers as such pointers
/// are used heavily in the intermediate stages of the algorithm.
///
/// We also record the alloca instructions deleted here so that they aren't
/// subsequently handed to mem2reg to promote.
void SROA::deleteDeadInstructions(
    SmallPtrSetImpl<AllocaInst *> &DeletedAllocas) {
  while (!DeadInsts.empty()) {
    Instruction *I = DeadInsts.pop_back_val();
    DEBUG(dbgs() << "Deleting dead instruction: " << *I << "\n");

    I->replaceAllUsesWith(UndefValue::get(I->getType()));

    for (Use &Operand : I->operands())
      if (Instruction *U = dyn_cast<Instruction>(Operand)) {
        // Zero out the operand and see if it becomes trivially dead.
        Operand = nullptr;
        if (isInstructionTriviallyDead(U))
          DeadInsts.insert(U);
      }

    if (AllocaInst *AI = dyn_cast<AllocaInst>(I))
      DeletedAllocas.insert(AI);

    ++NumDeleted;
    I->eraseFromParent();
  }
}

static void enqueueUsersInWorklist(Instruction &I,
                                   SmallVectorImpl<Instruction *> &Worklist,
                                   SmallPtrSetImpl<Instruction *> &Visited) {
  for (User *U : I.users())
    if (Visited.insert(cast<Instruction>(U)))
      Worklist.push_back(cast<Instruction>(U));
}

/// \brief Promote the allocas, using the best available technique.
///
/// This attempts to promote whatever allocas have been identified as viable in
/// the PromotableAllocas list. If that list is empty, there is nothing to do.
/// If there is a domtree available, we attempt to promote using the full power
/// of mem2reg. Otherwise, we build and use the AllocaPromoter above which is
/// based on the SSAUpdater utilities. This function returns whether any
/// promotion occurred.
bool SROA::promoteAllocas(Function &F) {
  if (PromotableAllocas.empty())
    return false;

  NumPromoted += PromotableAllocas.size();

  if (DT && !ForceSSAUpdater) {
    DEBUG(dbgs() << "Promoting allocas with mem2reg...\n");
    PromoteMemToReg(PromotableAllocas, *DT, nullptr, AC);
    PromotableAllocas.clear();
    return true;
  }

  DEBUG(dbgs() << "Promoting allocas with SSAUpdater...\n");
  SSAUpdater SSA;
  DIBuilder DIB(*F.getParent(), /*AllowUnresolved*/ false);
  SmallVector<Instruction *, 64> Insts;

  // We need a worklist to walk the uses of each alloca.
  SmallVector<Instruction *, 8> Worklist;
  SmallPtrSet<Instruction *, 8> Visited;
  SmallVector<Instruction *, 32> DeadInsts;

  for (unsigned Idx = 0, Size = PromotableAllocas.size(); Idx != Size; ++Idx) {
    AllocaInst *AI = PromotableAllocas[Idx];
    Insts.clear();
    Worklist.clear();
    Visited.clear();

    enqueueUsersInWorklist(*AI, Worklist, Visited);

    while (!Worklist.empty()) {
      Instruction *I = Worklist.pop_back_val();

      // FIXME: Currently the SSAUpdater infrastructure doesn't reason about
      // lifetime intrinsics and so we strip them (and the bitcasts+GEPs
      // leading to them) here. Eventually it should use them to optimize the
      // scalar values produced.
      if (IntrinsicInst *II = dyn_cast<IntrinsicInst>(I)) {
        assert(II->getIntrinsicID() == Intrinsic::lifetime_start ||
               II->getIntrinsicID() == Intrinsic::lifetime_end);
        II->eraseFromParent();
        continue;
      }

      // Push the loads and stores we find onto the list. SROA will already
      // have validated that all loads and stores are viable candidates for
      // promotion.
      if (LoadInst *LI = dyn_cast<LoadInst>(I)) {
        assert(LI->getType() == AI->getAllocatedType());
        Insts.push_back(LI);
        continue;
      }
      if (StoreInst *SI = dyn_cast<StoreInst>(I)) {
        assert(SI->getValueOperand()->getType() == AI->getAllocatedType());
        Insts.push_back(SI);
        continue;
      }

      // For everything else, we know that only no-op bitcasts and GEPs will
      // make it this far, just recurse through them and recall them for later
      // removal.
      DeadInsts.push_back(I);
      enqueueUsersInWorklist(*I, Worklist, Visited);
    }
    AllocaPromoter(Insts, SSA, *AI, DIB).run(Insts);
    while (!DeadInsts.empty())
      DeadInsts.pop_back_val()->eraseFromParent();
    AI->eraseFromParent();
  }

  PromotableAllocas.clear();
  return true;
}

bool SROA::runOnFunction(Function &F) {
  if (skipOptnoneFunction(F))
    return false;

  DEBUG(dbgs() << "SROA function: " << F.getName() << "\n");
  C = &F.getContext();
  DataLayoutPass *DLP = getAnalysisIfAvailable<DataLayoutPass>();
  if (!DLP) {
    DEBUG(dbgs() << "  Skipping SROA -- no target data!\n");
    return false;
  }
  DL = &DLP->getDataLayout();
  DominatorTreeWrapperPass *DTWP =
      getAnalysisIfAvailable<DominatorTreeWrapperPass>();
  DT = DTWP ? &DTWP->getDomTree() : nullptr;
  AC = &getAnalysis<AssumptionCacheTracker>().getAssumptionCache(F);

  BasicBlock &EntryBB = F.getEntryBlock();
  for (BasicBlock::iterator I = EntryBB.begin(), E = std::prev(EntryBB.end());
       I != E; ++I)
    if (AllocaInst *AI = dyn_cast<AllocaInst>(I))
      Worklist.insert(AI);

  bool Changed = false;
  // A set of deleted alloca instruction pointers which should be removed from
  // the list of promotable allocas.
  SmallPtrSet<AllocaInst *, 4> DeletedAllocas;

  do {
    while (!Worklist.empty()) {
      Changed |= runOnAlloca(*Worklist.pop_back_val());
      deleteDeadInstructions(DeletedAllocas);

      // Remove the deleted allocas from various lists so that we don't try to
      // continue processing them.
      if (!DeletedAllocas.empty()) {
        auto IsInSet = [&](AllocaInst *AI) { return DeletedAllocas.count(AI); };
        Worklist.remove_if(IsInSet);
        PostPromotionWorklist.remove_if(IsInSet);
        PromotableAllocas.erase(std::remove_if(PromotableAllocas.begin(),
                                               PromotableAllocas.end(),
                                               IsInSet),
                                PromotableAllocas.end());
        DeletedAllocas.clear();
      }
    }

    Changed |= promoteAllocas(F);

    Worklist = PostPromotionWorklist;
    PostPromotionWorklist.clear();
  } while (!Worklist.empty());

  return Changed;
}

void SROA::getAnalysisUsage(AnalysisUsage &AU) const {
  AU.addRequired<AssumptionCacheTracker>();
  if (RequiresDomTree)
    AU.addRequired<DominatorTreeWrapperPass>();
  AU.setPreservesCFG();
}<|MERGE_RESOLUTION|>--- conflicted
+++ resolved
@@ -227,26 +227,16 @@
   /// \brief Support for iterating over the slices.
   /// @{
   typedef SmallVectorImpl<Slice>::iterator iterator;
+  typedef iterator_range<iterator> range;
   iterator begin() { return Slices.begin(); }
   iterator end() { return Slices.end(); }
 
   typedef SmallVectorImpl<Slice>::const_iterator const_iterator;
+  typedef iterator_range<const_iterator> const_range;
   const_iterator begin() const { return Slices.begin(); }
   const_iterator end() const { return Slices.end(); }
   /// @}
 
-<<<<<<< HEAD
-  /// \brief Allow iterating the dead users for this alloca.
-  ///
-  /// These are instructions which will never actually use the alloca as they
-  /// are outside the allocated range. They are safe to replace with undef and
-  /// delete.
-  /// @{
-  typedef SmallVectorImpl<Instruction *>::const_iterator dead_user_iterator;
-  dead_user_iterator dead_user_begin() const { return DeadUsers.begin(); }
-  dead_user_iterator dead_user_end() const { return DeadUsers.end(); }
-  /// @}
-=======
   /// \brief Erase a range of slices.
   void erase(iterator Start, iterator Stop) { Slices.erase(Start, Stop); }
 
@@ -541,19 +531,14 @@
 
   /// \brief Access the dead users for this alloca.
   ArrayRef<Instruction *> getDeadUsers() const { return DeadUsers; }
->>>>>>> 41cb3da2
-
-  /// \brief Allow iterating the dead expressions referring to this alloca.
+
+  /// \brief Access the dead operands referring to this alloca.
   ///
   /// These are operands which have cannot actually be used to refer to the
   /// alloca as they are outside its range and the user doesn't correct for
   /// that. These mostly consist of PHI node inputs and the like which we just
   /// need to replace with undef.
-  /// @{
-  typedef SmallVectorImpl<Use *>::const_iterator dead_op_iterator;
-  dead_op_iterator dead_op_begin() const { return DeadOperands.begin(); }
-  dead_op_iterator dead_op_end() const { return DeadOperands.end(); }
-  /// @}
+  ArrayRef<Use *> getDeadOperands() const { return DeadOperands; }
 
 #if !defined(NDEBUG) || defined(LLVM_ENABLE_DUMP)
   void print(raw_ostream &OS, const_iterator I, StringRef Indent = "  ") const;
@@ -643,7 +628,7 @@
   typedef PtrUseVisitor<SliceBuilder> Base;
 
   const uint64_t AllocSize;
-  AllocaSlices &S;
+  AllocaSlices &AS;
 
   SmallDenseMap<Instruction *, unsigned> MemTransferSliceMap;
   SmallDenseMap<Instruction *, uint64_t> PHIOrSelectSizes;
@@ -652,14 +637,14 @@
   SmallPtrSet<Instruction *, 4> VisitedDeadInsts;
 
 public:
-  SliceBuilder(const DataLayout &DL, AllocaInst &AI, AllocaSlices &S)
+  SliceBuilder(const DataLayout &DL, AllocaInst &AI, AllocaSlices &AS)
       : PtrUseVisitor<SliceBuilder>(DL),
-        AllocSize(DL.getTypeAllocSize(AI.getAllocatedType())), S(S) {}
+        AllocSize(DL.getTypeAllocSize(AI.getAllocatedType())), AS(AS) {}
 
 private:
   void markAsDead(Instruction &I) {
-    if (VisitedDeadInsts.insert(&I))
-      S.DeadUsers.push_back(&I);
+    if (VisitedDeadInsts.insert(&I).second)
+      AS.DeadUsers.push_back(&I);
   }
 
   void insertUse(Instruction &I, const APInt &Offset, uint64_t Size,
@@ -670,7 +655,7 @@
       DEBUG(dbgs() << "WARNING: Ignoring " << Size << " byte use @" << Offset
                    << " which has zero size or starts outside of the "
                    << AllocSize << " byte alloca:\n"
-                   << "    alloca: " << S.AI << "\n"
+                   << "    alloca: " << AS.AI << "\n"
                    << "       use: " << I << "\n");
       return markAsDead(I);
     }
@@ -688,12 +673,12 @@
     if (Size > AllocSize - BeginOffset) {
       DEBUG(dbgs() << "WARNING: Clamping a " << Size << " byte use @" << Offset
                    << " to remain within the " << AllocSize << " byte alloca:\n"
-                   << "    alloca: " << S.AI << "\n"
+                   << "    alloca: " << AS.AI << "\n"
                    << "       use: " << I << "\n");
       EndOffset = AllocSize;
     }
 
-    S.Slices.push_back(Slice(BeginOffset, EndOffset, U, IsSplittable));
+    AS.Slices.push_back(Slice(BeginOffset, EndOffset, U, IsSplittable));
   }
 
   void visitBitCastInst(BitCastInst &BC) {
@@ -789,7 +774,7 @@
       DEBUG(dbgs() << "WARNING: Ignoring " << Size << " byte store @" << Offset
                    << " which extends past the end of the " << AllocSize
                    << " byte alloca:\n"
-                   << "    alloca: " << S.AI << "\n"
+                   << "    alloca: " << AS.AI << "\n"
                    << "       use: " << SI << "\n");
       return markAsDead(SI);
     }
@@ -838,7 +823,7 @@
       SmallDenseMap<Instruction *, unsigned>::iterator MTPI =
           MemTransferSliceMap.find(&II);
       if (MTPI != MemTransferSliceMap.end())
-        S.Slices[MTPI->second].kill();
+        AS.Slices[MTPI->second].kill();
       return markAsDead(II);
     }
 
@@ -860,10 +845,10 @@
     bool Inserted;
     SmallDenseMap<Instruction *, unsigned>::iterator MTPI;
     std::tie(MTPI, Inserted) =
-        MemTransferSliceMap.insert(std::make_pair(&II, S.Slices.size()));
+        MemTransferSliceMap.insert(std::make_pair(&II, AS.Slices.size()));
     unsigned PrevIdx = MTPI->second;
     if (!Inserted) {
-      Slice &PrevP = S.Slices[PrevIdx];
+      Slice &PrevP = AS.Slices[PrevIdx];
 
       // Check if the begin offsets match and this is a non-volatile transfer.
       // In that case, we can completely elide the transfer.
@@ -881,7 +866,7 @@
     insertUse(II, Offset, Size, /*IsSplittable=*/Inserted && Length);
 
     // Check that we ended up with a valid index in the map.
-    assert(S.Slices[PrevIdx].getUse()->getUser() == &II &&
+    assert(AS.Slices[PrevIdx].getUse()->getUser() == &II &&
            "Map index doesn't point back to a slice with this user.");
   }
 
@@ -941,7 +926,7 @@
       }
 
       for (User *U : I->users())
-        if (Visited.insert(cast<Instruction>(U)))
+        if (Visited.insert(cast<Instruction>(U)).second)
           Uses.push_back(std::make_pair(I, cast<Instruction>(U)));
     } while (!Uses.empty());
 
@@ -969,7 +954,7 @@
       else
         // Otherwise the operand to the PHI/select is dead, and we can replace
         // it with undef.
-        S.DeadOperands.push_back(U);
+        AS.DeadOperands.push_back(U);
 
       return;
     }
@@ -992,7 +977,7 @@
     // FIXME: This should instead be escaped in the event we're instrumenting
     // for address sanitization.
     if (Offset.uge(AllocSize)) {
-      S.DeadOperands.push_back(U);
+      AS.DeadOperands.push_back(U);
       return;
     }
 
@@ -1150,23 +1135,18 @@
       else
         return false;
 
-    } while (Visited.insert(Ptr));
+    } while (Visited.insert(Ptr).second);
 
     return false;
   }
 
   void updateDebugInfo(Instruction *Inst) const override {
-    for (SmallVectorImpl<DbgDeclareInst *>::const_iterator I = DDIs.begin(),
-           E = DDIs.end(); I != E; ++I) {
-      DbgDeclareInst *DDI = *I;
+    for (DbgDeclareInst *DDI : DDIs)
       if (StoreInst *SI = dyn_cast<StoreInst>(Inst))
         ConvertDebugDeclareToDebugValue(DDI, SI, DIB);
       else if (LoadInst *LI = dyn_cast<LoadInst>(Inst))
         ConvertDebugDeclareToDebugValue(DDI, LI, DIB);
-    }
-    for (SmallVectorImpl<DbgValueInst *>::const_iterator I = DVIs.begin(),
-           E = DVIs.end(); I != E; ++I) {
-      DbgValueInst *DVI = *I;
+    for (DbgValueInst *DVI : DVIs) {
       Value *Arg = nullptr;
       if (StoreInst *SI = dyn_cast<StoreInst>(Inst)) {
         // If an argument is zero extended then use argument directly. The ZExt
@@ -1183,8 +1163,8 @@
         continue;
       }
       Instruction *DbgVal =
-        DIB.insertDbgValueIntrinsic(Arg, 0, DIVariable(DVI->getVariable()),
-                                     Inst);
+          DIB.insertDbgValueIntrinsic(Arg, 0, DIVariable(DVI->getVariable()),
+                                      DIExpression(DVI->getExpression()), Inst);
       DbgVal->setDebugLoc(DVI->getDebugLoc());
     }
   }
@@ -1276,18 +1256,10 @@
   friend class PHIOrSelectSpeculator;
   friend class AllocaSliceRewriter;
 
-<<<<<<< HEAD
-  bool rewritePartition(AllocaInst &AI, AllocaSlices &S,
-                        AllocaSlices::iterator B, AllocaSlices::iterator E,
-                        int64_t BeginOffset, int64_t EndOffset,
-                        ArrayRef<AllocaSlices::iterator> SplitUses);
-  bool splitAlloca(AllocaInst &AI, AllocaSlices &S);
-=======
   bool presplitLoadsAndStores(AllocaInst &AI, AllocaSlices &AS);
   bool rewritePartition(AllocaInst &AI, AllocaSlices &AS,
                         AllocaSlices::Partition &P);
   bool splitAlloca(AllocaInst &AI, AllocaSlices &AS);
->>>>>>> 41cb3da2
   bool runOnAlloca(AllocaInst &AI);
   void clobberUse(Use &U);
   void deleteDeadInstructions(SmallPtrSetImpl<AllocaInst *> &DeletedAllocas);
@@ -1774,7 +1746,7 @@
         break;
       Offset += GEPOffset;
       Ptr = GEP->getPointerOperand();
-      if (!Visited.insert(Ptr))
+      if (!Visited.insert(Ptr).second)
         break;
     }
 
@@ -1814,7 +1786,7 @@
       break;
     }
     assert(Ptr->getType()->isPointerTy() && "Unexpected operand type!");
-  } while (Visited.insert(Ptr));
+  } while (Visited.insert(Ptr).second);
 
   if (!OffsetPtr) {
     if (!Int8Ptr) {
@@ -1952,15 +1924,6 @@
 ///
 /// This function is called to test each entry in a partioning which is slated
 /// for a single slice.
-<<<<<<< HEAD
-static bool isVectorPromotionViableForSlice(
-    const DataLayout &DL, AllocaSlices &S, uint64_t SliceBeginOffset,
-    uint64_t SliceEndOffset, VectorType *Ty, uint64_t ElementSize,
-    AllocaSlices::const_iterator I) {
-  // First validate the slice offsets.
-  uint64_t BeginOffset =
-      std::max(I->beginOffset(), SliceBeginOffset) - SliceBeginOffset;
-=======
 static bool isVectorPromotionViableForSlice(AllocaSlices::Partition &P,
                                             const Slice &S, VectorType *Ty,
                                             uint64_t ElementSize,
@@ -1968,36 +1931,31 @@
   // First validate the slice offsets.
   uint64_t BeginOffset =
       std::max(S.beginOffset(), P.beginOffset()) - P.beginOffset();
->>>>>>> 41cb3da2
   uint64_t BeginIndex = BeginOffset / ElementSize;
   if (BeginIndex * ElementSize != BeginOffset ||
       BeginIndex >= Ty->getNumElements())
     return false;
   uint64_t EndOffset =
-<<<<<<< HEAD
-      std::min(I->endOffset(), SliceEndOffset) - SliceBeginOffset;
-=======
       std::min(S.endOffset(), P.endOffset()) - P.beginOffset();
->>>>>>> 41cb3da2
   uint64_t EndIndex = EndOffset / ElementSize;
   if (EndIndex * ElementSize != EndOffset || EndIndex > Ty->getNumElements())
     return false;
 
   assert(EndIndex > BeginIndex && "Empty vector!");
   uint64_t NumElements = EndIndex - BeginIndex;
-  Type *SliceTy =
-      (NumElements == 1) ? Ty->getElementType()
-                         : VectorType::get(Ty->getElementType(), NumElements);
+  Type *SliceTy = (NumElements == 1)
+                      ? Ty->getElementType()
+                      : VectorType::get(Ty->getElementType(), NumElements);
 
   Type *SplitIntTy =
       Type::getIntNTy(Ty->getContext(), NumElements * ElementSize * 8);
 
-  Use *U = I->getUse();
+  Use *U = S.getUse();
 
   if (MemIntrinsic *MI = dyn_cast<MemIntrinsic>(U->getUser())) {
     if (MI->isVolatile())
       return false;
-    if (!I->isSplittable())
+    if (!S.isSplittable())
       return false; // Skip any unsplittable intrinsics.
   } else if (IntrinsicInst *II = dyn_cast<IntrinsicInst>(U->getUser())) {
     if (II->getIntrinsicID() != Intrinsic::lifetime_start &&
@@ -2010,12 +1968,7 @@
     if (LI->isVolatile())
       return false;
     Type *LTy = LI->getType();
-<<<<<<< HEAD
-    if (SliceBeginOffset > I->beginOffset() ||
-        SliceEndOffset < I->endOffset()) {
-=======
     if (P.beginOffset() > S.beginOffset() || P.endOffset() < S.endOffset()) {
->>>>>>> 41cb3da2
       assert(LTy->isIntegerTy());
       LTy = SplitIntTy;
     }
@@ -2025,12 +1978,7 @@
     if (SI->isVolatile())
       return false;
     Type *STy = SI->getValueOperand()->getType();
-<<<<<<< HEAD
-    if (SliceBeginOffset > I->beginOffset() ||
-        SliceEndOffset < I->endOffset()) {
-=======
     if (P.beginOffset() > S.beginOffset() || P.endOffset() < S.endOffset()) {
->>>>>>> 41cb3da2
       assert(STy->isIntegerTy());
       STy = SplitIntTy;
     }
@@ -2052,17 +2000,6 @@
 /// SSA value. We only can ensure this for a limited set of operations, and we
 /// don't want to do the rewrites unless we are confident that the result will
 /// be promotable, so we have an early test here.
-<<<<<<< HEAD
-static bool
-isVectorPromotionViable(const DataLayout &DL, Type *AllocaTy, AllocaSlices &S,
-                        uint64_t SliceBeginOffset, uint64_t SliceEndOffset,
-                        AllocaSlices::const_iterator I,
-                        AllocaSlices::const_iterator E,
-                        ArrayRef<AllocaSlices::iterator> SplitUses) {
-  VectorType *Ty = dyn_cast<VectorType>(AllocaTy);
-  if (!Ty)
-    return false;
-=======
 static VectorType *isVectorPromotionViable(AllocaSlices::Partition &P,
                                            const DataLayout &DL) {
   // Collect the candidate types for vector-based promotion. Also track whether
@@ -2107,31 +2044,48 @@
     // If there were no integer vector types, give up.
     if (CandidateTys.empty())
       return nullptr;
->>>>>>> 41cb3da2
-
-  uint64_t ElementSize = DL.getTypeSizeInBits(Ty->getScalarType());
-
-  // While the definition of LLVM vectors is bitpacked, we don't support sizes
-  // that aren't byte sized.
-  if (ElementSize % 8)
-    return false;
-  assert((DL.getTypeSizeInBits(Ty) % 8) == 0 &&
-         "vector size not a multiple of element size?");
-  ElementSize /= 8;
-
-  for (; I != E; ++I)
-    if (!isVectorPromotionViableForSlice(DL, S, SliceBeginOffset,
-                                         SliceEndOffset, Ty, ElementSize, I))
+
+    // Rank the remaining candidate vector types. This is easy because we know
+    // they're all integer vectors. We sort by ascending number of elements.
+    auto RankVectorTypes = [&DL](VectorType *RHSTy, VectorType *LHSTy) {
+      assert(DL.getTypeSizeInBits(RHSTy) == DL.getTypeSizeInBits(LHSTy) &&
+             "Cannot have vector types of different sizes!");
+      assert(RHSTy->getElementType()->isIntegerTy() &&
+             "All non-integer types eliminated!");
+      assert(LHSTy->getElementType()->isIntegerTy() &&
+             "All non-integer types eliminated!");
+      return RHSTy->getNumElements() < LHSTy->getNumElements();
+    };
+    std::sort(CandidateTys.begin(), CandidateTys.end(), RankVectorTypes);
+    CandidateTys.erase(
+        std::unique(CandidateTys.begin(), CandidateTys.end(), RankVectorTypes),
+        CandidateTys.end());
+  } else {
+// The only way to have the same element type in every vector type is to
+// have the same vector type. Check that and remove all but one.
+#ifndef NDEBUG
+    for (VectorType *VTy : CandidateTys) {
+      assert(VTy->getElementType() == CommonEltTy &&
+             "Unaccounted for element type!");
+      assert(VTy == CandidateTys[0] &&
+             "Different vector types with the same element type!");
+    }
+#endif
+    CandidateTys.resize(1);
+  }
+
+  // Try each vector type, and return the one which works.
+  auto CheckVectorTypeForPromotion = [&](VectorType *VTy) {
+    uint64_t ElementSize = DL.getTypeSizeInBits(VTy->getElementType());
+
+    // While the definition of LLVM vectors is bitpacked, we don't support sizes
+    // that aren't byte sized.
+    if (ElementSize % 8)
       return false;
-
-<<<<<<< HEAD
-  for (ArrayRef<AllocaSlices::iterator>::const_iterator SUI = SplitUses.begin(),
-                                                        SUE = SplitUses.end();
-       SUI != SUE; ++SUI)
-    if (!isVectorPromotionViableForSlice(DL, S, SliceBeginOffset,
-                                         SliceEndOffset, Ty, ElementSize, *SUI))
-      return false;
-=======
+    assert((DL.getTypeSizeInBits(VTy) % 8) == 0 &&
+           "vector size not a multiple of element size?");
+    ElementSize /= 8;
+
     for (const Slice &S : P)
       if (!isVectorPromotionViableForSlice(P, S, VTy, ElementSize, DL))
         return false;
@@ -2145,9 +2099,8 @@
   for (VectorType *VTy : CandidateTys)
     if (CheckVectorTypeForPromotion(VTy))
       return VTy;
->>>>>>> 41cb3da2
-
-  return true;
+
+  return nullptr;
 }
 
 /// \brief Test whether a slice of an alloca is valid for integer widening.
@@ -2156,13 +2109,6 @@
 /// test below on a single slice of the alloca.
 static bool isIntegerWideningViableForSlice(const Slice &S,
                                             uint64_t AllocBeginOffset,
-<<<<<<< HEAD
-                                            uint64_t Size, AllocaSlices &S,
-                                            AllocaSlices::const_iterator I,
-                                            bool &WholeAllocaOp) {
-  uint64_t RelBegin = I->beginOffset() - AllocBeginOffset;
-  uint64_t RelEnd = I->endOffset() - AllocBeginOffset;
-=======
                                             Type *AllocaTy,
                                             const DataLayout &DL,
                                             bool &WholeAllocaOp) {
@@ -2170,19 +2116,21 @@
 
   uint64_t RelBegin = S.beginOffset() - AllocBeginOffset;
   uint64_t RelEnd = S.endOffset() - AllocBeginOffset;
->>>>>>> 41cb3da2
 
   // We can't reasonably handle cases where the load or store extends past
   // the end of the aloca's type and into its padding.
   if (RelEnd > Size)
     return false;
 
-  Use *U = I->getUse();
+  Use *U = S.getUse();
 
   if (LoadInst *LI = dyn_cast<LoadInst>(U->getUser())) {
     if (LI->isVolatile())
       return false;
-    if (RelBegin == 0 && RelEnd == Size)
+    // Note that we don't count vector loads or stores as whole-alloca
+    // operations which enable integer widening because we would prefer to use
+    // vector widening instead.
+    if (!isa<VectorType>(LI->getType()) && RelBegin == 0 && RelEnd == Size)
       WholeAllocaOp = true;
     if (IntegerType *ITy = dyn_cast<IntegerType>(LI->getType())) {
       if (ITy->getBitWidth() < DL.getTypeStoreSizeInBits(ITy))
@@ -2197,7 +2145,10 @@
     Type *ValueTy = SI->getValueOperand()->getType();
     if (SI->isVolatile())
       return false;
-    if (RelBegin == 0 && RelEnd == Size)
+    // Note that we don't count vector loads or stores as whole-alloca
+    // operations which enable integer widening because we would prefer to use
+    // vector widening instead.
+    if (!isa<VectorType>(ValueTy) && RelBegin == 0 && RelEnd == Size)
       WholeAllocaOp = true;
     if (IntegerType *ITy = dyn_cast<IntegerType>(ValueTy)) {
       if (ITy->getBitWidth() < DL.getTypeStoreSizeInBits(ITy))
@@ -2211,7 +2162,7 @@
   } else if (MemIntrinsic *MI = dyn_cast<MemIntrinsic>(U->getUser())) {
     if (MI->isVolatile() || !isa<Constant>(MI->getLength()))
       return false;
-    if (!I->isSplittable())
+    if (!S.isSplittable())
       return false; // Skip any unsplittable intrinsics.
   } else if (IntrinsicInst *II = dyn_cast<IntrinsicInst>(U->getUser())) {
     if (II->getIntrinsicID() != Intrinsic::lifetime_start &&
@@ -2230,17 +2181,8 @@
 /// This is a quick test to check whether we can rewrite the integer loads and
 /// stores to a particular alloca into wider loads and stores and be able to
 /// promote the resulting alloca.
-<<<<<<< HEAD
-static bool
-isIntegerWideningViable(const DataLayout &DL, Type *AllocaTy,
-                        uint64_t AllocBeginOffset, AllocaSlices &S,
-                        AllocaSlices::const_iterator I,
-                        AllocaSlices::const_iterator E,
-                        ArrayRef<AllocaSlices::iterator> SplitUses) {
-=======
 static bool isIntegerWideningViable(AllocaSlices::Partition &P, Type *AllocaTy,
                                     const DataLayout &DL) {
->>>>>>> 41cb3da2
   uint64_t SizeInBits = DL.getTypeSizeInBits(AllocaTy);
   // Don't create integer types larger than the maximum bitwidth.
   if (SizeInBits > IntegerType::MAX_INT_BITS)
@@ -2263,20 +2205,6 @@
   // promote due to some other unsplittable entry (which we may make splittable
   // later). However, if there are only splittable uses, go ahead and assume
   // that we cover the alloca.
-<<<<<<< HEAD
-  bool WholeAllocaOp = (I != E) ? false : DL.isLegalInteger(SizeInBits);
-
-  for (; I != E; ++I)
-    if (!isIntegerWideningViableForSlice(DL, AllocaTy, AllocBeginOffset, Size,
-                                         S, I, WholeAllocaOp))
-      return false;
-
-  for (ArrayRef<AllocaSlices::iterator>::const_iterator SUI = SplitUses.begin(),
-                                                        SUE = SplitUses.end();
-       SUI != SUE; ++SUI)
-    if (!isIntegerWideningViableForSlice(DL, AllocaTy, AllocBeginOffset, Size,
-                                         S, *SUI, WholeAllocaOp))
-=======
   // FIXME: We shouldn't consider split slices that happen to start in the
   // partition here...
   bool WholeAllocaOp =
@@ -2290,7 +2218,6 @@
   for (const Slice *S : P.splitSliceTails())
     if (!isIntegerWideningViableForSlice(*S, P.beginOffset(), AllocaTy, DL,
                                          WholeAllocaOp))
->>>>>>> 41cb3da2
       return false;
 
   return WholeAllocaOp;
@@ -2436,11 +2363,17 @@
   typedef llvm::InstVisitor<AllocaSliceRewriter, bool> Base;
 
   const DataLayout &DL;
-  AllocaSlices &S;
+  AllocaSlices &AS;
   SROA &Pass;
   AllocaInst &OldAI, &NewAI;
   const uint64_t NewAllocaBeginOffset, NewAllocaEndOffset;
   Type *NewAllocaTy;
+
+  // This is a convenience and flag variable that will be null unless the new
+  // alloca's integer operations should be widened to this integer type due to
+  // passing isIntegerWideningViable above. If it is non-null, the desired
+  // integer type will be stored here for easy access during rewriting.
+  IntegerType *IntTy;
 
   // If we are rewriting an alloca partition which can be written as pure
   // vector operations, we stash extra information here. When VecTy is
@@ -2455,12 +2388,6 @@
   Type *ElementTy;
   uint64_t ElementSize;
 
-  // This is a convenience and flag variable that will be null unless the new
-  // alloca's integer operations should be widened to this integer type due to
-  // passing isIntegerWideningViable above. If it is non-null, the desired
-  // integer type will be stored here for easy access during rewriting.
-  IntegerType *IntTy;
-
   // The original offset of the slice currently being rewritten relative to
   // the original alloca.
   uint64_t BeginOffset, EndOffset;
@@ -2483,25 +2410,25 @@
   IRBuilderTy IRB;
 
 public:
-  AllocaSliceRewriter(const DataLayout &DL, AllocaSlices &S, SROA &Pass,
+  AllocaSliceRewriter(const DataLayout &DL, AllocaSlices &AS, SROA &Pass,
                       AllocaInst &OldAI, AllocaInst &NewAI,
                       uint64_t NewAllocaBeginOffset,
-                      uint64_t NewAllocaEndOffset, bool IsVectorPromotable,
-                      bool IsIntegerPromotable,
+                      uint64_t NewAllocaEndOffset, bool IsIntegerPromotable,
+                      VectorType *PromotableVecTy,
                       SmallPtrSetImpl<PHINode *> &PHIUsers,
                       SmallPtrSetImpl<SelectInst *> &SelectUsers)
-      : DL(DL), S(S), Pass(Pass), OldAI(OldAI), NewAI(NewAI),
+      : DL(DL), AS(AS), Pass(Pass), OldAI(OldAI), NewAI(NewAI),
         NewAllocaBeginOffset(NewAllocaBeginOffset),
         NewAllocaEndOffset(NewAllocaEndOffset),
         NewAllocaTy(NewAI.getAllocatedType()),
-        VecTy(IsVectorPromotable ? cast<VectorType>(NewAllocaTy) : nullptr),
-        ElementTy(VecTy ? VecTy->getElementType() : nullptr),
-        ElementSize(VecTy ? DL.getTypeSizeInBits(ElementTy) / 8 : 0),
         IntTy(IsIntegerPromotable
                   ? Type::getIntNTy(
                         NewAI.getContext(),
                         DL.getTypeSizeInBits(NewAI.getAllocatedType()))
                   : nullptr),
+        VecTy(PromotableVecTy),
+        ElementTy(VecTy ? VecTy->getElementType() : nullptr),
+        ElementSize(VecTy ? DL.getTypeSizeInBits(ElementTy) / 8 : 0),
         BeginOffset(), EndOffset(), IsSplittable(), IsSplit(), OldUse(),
         OldPtr(), PHIUsers(PHIUsers), SelectUsers(SelectUsers),
         IRB(NewAI.getContext(), ConstantFolder()) {
@@ -2510,8 +2437,7 @@
              "Only multiple-of-8 sized vector elements are viable");
       ++NumVectorized;
     }
-    assert((!IsVectorPromotable && !IsIntegerPromotable) ||
-           IsVectorPromotable != IsIntegerPromotable);
+    assert((!IntTy && !VecTy) || (IntTy && !VecTy) || (!IntTy && VecTy));
   }
 
   bool visit(AllocaSlices::const_iterator I) {
@@ -3231,7 +3157,7 @@
   /// This uses a set to de-duplicate users.
   void enqueueUsers(Instruction &I) {
     for (Use &U : I.uses())
-      if (Visited.insert(U.getUser()))
+      if (Visited.insert(U.getUser()).second)
         Queue.push_back(&U);
   }
 
@@ -4038,18 +3964,8 @@
 /// appropriate new offsets. It also evaluates how successful the rewrite was
 /// at enabling promotion and if it was successful queues the alloca to be
 /// promoted.
-<<<<<<< HEAD
-bool SROA::rewritePartition(AllocaInst &AI, AllocaSlices &S,
-                            AllocaSlices::iterator B, AllocaSlices::iterator E,
-                            int64_t BeginOffset, int64_t EndOffset,
-                            ArrayRef<AllocaSlices::iterator> SplitUses) {
-  assert(BeginOffset < EndOffset);
-  uint64_t SliceSize = EndOffset - BeginOffset;
-
-=======
 bool SROA::rewritePartition(AllocaInst &AI, AllocaSlices &AS,
                             AllocaSlices::Partition &P) {
->>>>>>> 41cb3da2
   // Try to compute a friendly type for this partition of the alloca. This
   // won't always succeed, in which case we fall back to a legal integer type
   // or an i8 array of an appropriate size.
@@ -4069,21 +3985,12 @@
     SliceTy = ArrayType::get(Type::getInt8Ty(*C), P.size());
   assert(DL->getTypeAllocSize(SliceTy) >= P.size());
 
-<<<<<<< HEAD
-  bool IsVectorPromotable = isVectorPromotionViable(
-      *DL, SliceTy, S, BeginOffset, EndOffset, B, E, SplitUses);
-
-  bool IsIntegerPromotable =
-      !IsVectorPromotable &&
-      isIntegerWideningViable(*DL, SliceTy, BeginOffset, S, B, E, SplitUses);
-=======
   bool IsIntegerPromotable = isIntegerWideningViable(P, SliceTy, *DL);
 
   VectorType *VecTy =
       IsIntegerPromotable ? nullptr : isVectorPromotionViable(P, *DL);
   if (VecTy)
     SliceTy = VecTy;
->>>>>>> 41cb3da2
 
   // Check for the case where we're going to rewrite to a new alloca of the
   // exact same type as the original, and with the same access offsets. In that
@@ -4109,14 +4016,9 @@
     // the alloca's alignment unconstrained.
     if (Alignment <= DL->getABITypeAlignment(SliceTy))
       Alignment = 0;
-<<<<<<< HEAD
-    NewAI = new AllocaInst(SliceTy, nullptr, Alignment,
-                           AI.getName() + ".sroa." + Twine(B - S.begin()), &AI);
-=======
     NewAI = new AllocaInst(
         SliceTy, nullptr, Alignment,
         AI.getName() + ".sroa." + Twine(P.begin() - AS.begin()), &AI);
->>>>>>> 41cb3da2
     ++NumNewAllocas;
   }
 
@@ -4132,24 +4034,6 @@
   SmallPtrSet<PHINode *, 8> PHIUsers;
   SmallPtrSet<SelectInst *, 8> SelectUsers;
 
-<<<<<<< HEAD
-  AllocaSliceRewriter Rewriter(*DL, S, *this, AI, *NewAI, BeginOffset,
-                               EndOffset, IsVectorPromotable,
-                               IsIntegerPromotable, PHIUsers, SelectUsers);
-  bool Promotable = true;
-  for (ArrayRef<AllocaSlices::iterator>::const_iterator SUI = SplitUses.begin(),
-                                                        SUE = SplitUses.end();
-       SUI != SUE; ++SUI) {
-    DEBUG(dbgs() << "  rewriting split ");
-    DEBUG(S.printSlice(dbgs(), *SUI, ""));
-    Promotable &= Rewriter.visit(*SUI);
-    ++NumUses;
-  }
-  for (AllocaSlices::iterator I = B; I != E; ++I) {
-    DEBUG(dbgs() << "  rewriting ");
-    DEBUG(S.printSlice(dbgs(), I, ""));
-    Promotable &= Rewriter.visit(I);
-=======
   AllocaSliceRewriter Rewriter(*DL, AS, *this, AI, *NewAI, P.beginOffset(),
                                P.endOffset(), IsIntegerPromotable, VecTy,
                                PHIUsers, SelectUsers);
@@ -4160,7 +4044,6 @@
   }
   for (Slice &S : P) {
     Promotable &= Rewriter.visit(&S);
->>>>>>> 41cb3da2
     ++NumUses;
   }
 
@@ -4197,14 +4080,10 @@
       // If we have either PHIs or Selects to speculate, add them to those
       // worklists and re-queue the new alloca so that we promote in on the
       // next iteration.
-      for (SmallPtrSetImpl<PHINode *>::iterator I = PHIUsers.begin(),
-                                                E = PHIUsers.end();
-           I != E; ++I)
-        SpeculatablePHIs.insert(*I);
-      for (SmallPtrSetImpl<SelectInst *>::iterator I = SelectUsers.begin(),
-                                                   E = SelectUsers.end();
-           I != E; ++I)
-        SpeculatableSelects.insert(*I);
+      for (PHINode *PHIUser : PHIUsers)
+        SpeculatablePHIs.insert(PHIUser);
+      for (SelectInst *SelectUser : SelectUsers)
+        SpeculatableSelects.insert(SelectUser);
       Worklist.insert(NewAI);
     }
   } else {
@@ -4222,96 +4101,14 @@
   return true;
 }
 
-<<<<<<< HEAD
-static void
-removeFinishedSplitUses(SmallVectorImpl<AllocaSlices::iterator> &SplitUses,
-                        uint64_t &MaxSplitUseEndOffset, uint64_t Offset) {
-  if (Offset >= MaxSplitUseEndOffset) {
-    SplitUses.clear();
-    MaxSplitUseEndOffset = 0;
-    return;
-  }
-
-  size_t SplitUsesOldSize = SplitUses.size();
-  SplitUses.erase(std::remove_if(SplitUses.begin(), SplitUses.end(),
-                                 [Offset](const AllocaSlices::iterator &I) {
-                    return I->endOffset() <= Offset;
-                  }),
-                  SplitUses.end());
-  if (SplitUsesOldSize == SplitUses.size())
-    return;
-
-  // Recompute the max. While this is linear, so is remove_if.
-  MaxSplitUseEndOffset = 0;
-  for (SmallVectorImpl<AllocaSlices::iterator>::iterator
-           SUI = SplitUses.begin(),
-           SUE = SplitUses.end();
-       SUI != SUE; ++SUI)
-    MaxSplitUseEndOffset = std::max((*SUI)->endOffset(), MaxSplitUseEndOffset);
-}
-
-=======
->>>>>>> 41cb3da2
 /// \brief Walks the slices of an alloca and form partitions based on them,
 /// rewriting each of their uses.
-bool SROA::splitAlloca(AllocaInst &AI, AllocaSlices &S) {
-  if (S.begin() == S.end())
+bool SROA::splitAlloca(AllocaInst &AI, AllocaSlices &AS) {
+  if (AS.begin() == AS.end())
     return false;
 
   unsigned NumPartitions = 0;
   bool Changed = false;
-<<<<<<< HEAD
-  SmallVector<AllocaSlices::iterator, 4> SplitUses;
-  uint64_t MaxSplitUseEndOffset = 0;
-
-  uint64_t BeginOffset = S.begin()->beginOffset();
-
-  for (AllocaSlices::iterator SI = S.begin(), SJ = std::next(SI), SE = S.end();
-       SI != SE; SI = SJ) {
-    uint64_t MaxEndOffset = SI->endOffset();
-
-    if (!SI->isSplittable()) {
-      // When we're forming an unsplittable region, it must always start at the
-      // first slice and will extend through its end.
-      assert(BeginOffset == SI->beginOffset());
-
-      // Form a partition including all of the overlapping slices with this
-      // unsplittable slice.
-      while (SJ != SE && SJ->beginOffset() < MaxEndOffset) {
-        if (!SJ->isSplittable())
-          MaxEndOffset = std::max(MaxEndOffset, SJ->endOffset());
-        ++SJ;
-      }
-    } else {
-      assert(SI->isSplittable()); // Established above.
-
-      // Collect all of the overlapping splittable slices.
-      while (SJ != SE && SJ->beginOffset() < MaxEndOffset &&
-             SJ->isSplittable()) {
-        MaxEndOffset = std::max(MaxEndOffset, SJ->endOffset());
-        ++SJ;
-      }
-
-      // Back up MaxEndOffset and SJ if we ended the span early when
-      // encountering an unsplittable slice.
-      if (SJ != SE && SJ->beginOffset() < MaxEndOffset) {
-        assert(!SJ->isSplittable());
-        MaxEndOffset = SJ->beginOffset();
-      }
-    }
-
-    // Check if we have managed to move the end offset forward yet. If so,
-    // we'll have to rewrite uses and erase old split uses.
-    if (BeginOffset < MaxEndOffset) {
-      // Rewrite a sequence of overlapping slices.
-      Changed |=
-          rewritePartition(AI, S, SI, SJ, BeginOffset, MaxEndOffset, SplitUses);
-      ++NumPartitions;
-
-      removeFinishedSplitUses(SplitUses, MaxSplitUseEndOffset, MaxEndOffset);
-    }
-=======
->>>>>>> 41cb3da2
 
   // First try to pre-split loads and stores.
   Changed |= presplitLoadsAndStores(AI, AS);
@@ -4340,19 +4137,9 @@
   if (!IsSorted)
     std::sort(AS.begin(), AS.end());
 
-<<<<<<< HEAD
-    // Otherwise, we have a tail of split slices. Rewrite them with an empty
-    // range of slices.
-    uint64_t PostSplitEndOffset =
-        SJ == SE ? MaxSplitUseEndOffset : SJ->beginOffset();
-
-    Changed |= rewritePartition(AI, S, SJ, SJ, MaxEndOffset, PostSplitEndOffset,
-                                SplitUses);
-=======
   // Rewrite each partition.
   for (auto &P : AS.partitions()) {
     Changed |= rewritePartition(AI, AS, P);
->>>>>>> 41cb3da2
     ++NumPartitions;
   }
 
@@ -4406,38 +4193,34 @@
   Changed |= AggRewriter.rewrite(AI);
 
   // Build the slices using a recursive instruction-visiting builder.
-  AllocaSlices S(*DL, AI);
-  DEBUG(S.print(dbgs()));
-  if (S.isEscaped())
+  AllocaSlices AS(*DL, AI);
+  DEBUG(AS.print(dbgs()));
+  if (AS.isEscaped())
     return Changed;
 
   // Delete all the dead users of this alloca before splitting and rewriting it.
-  for (AllocaSlices::dead_user_iterator DI = S.dead_user_begin(),
-                                        DE = S.dead_user_end();
-       DI != DE; ++DI) {
+  for (Instruction *DeadUser : AS.getDeadUsers()) {
     // Free up everything used by this instruction.
-    for (Use &DeadOp : (*DI)->operands())
+    for (Use &DeadOp : DeadUser->operands())
       clobberUse(DeadOp);
 
     // Now replace the uses of this instruction.
-    (*DI)->replaceAllUsesWith(UndefValue::get((*DI)->getType()));
+    DeadUser->replaceAllUsesWith(UndefValue::get(DeadUser->getType()));
 
     // And mark it for deletion.
-    DeadInsts.insert(*DI);
+    DeadInsts.insert(DeadUser);
     Changed = true;
   }
-  for (AllocaSlices::dead_op_iterator DO = S.dead_op_begin(),
-                                      DE = S.dead_op_end();
-       DO != DE; ++DO) {
-    clobberUse(**DO);
+  for (Use *DeadOp : AS.getDeadOperands()) {
+    clobberUse(*DeadOp);
     Changed = true;
   }
 
   // No slices to split. Leave the dead alloca for a later pass to clean up.
-  if (S.begin() == S.end())
+  if (AS.begin() == AS.end())
     return Changed;
 
-  Changed |= splitAlloca(AI, S);
+  Changed |= splitAlloca(AI, AS);
 
   DEBUG(dbgs() << "  Speculating PHIs\n");
   while (!SpeculatablePHIs.empty())
@@ -4487,7 +4270,7 @@
                                    SmallVectorImpl<Instruction *> &Worklist,
                                    SmallPtrSetImpl<Instruction *> &Visited) {
   for (User *U : I.users())
-    if (Visited.insert(cast<Instruction>(U)))
+    if (Visited.insert(cast<Instruction>(U)).second)
       Worklist.push_back(cast<Instruction>(U));
 }
 
