--- conflicted
+++ resolved
@@ -667,13 +667,9 @@
 
   void getAnalysisUsage(AnalysisUsage &AU) const override {
     AU.addRequired<PostDominatorTreeWrapperPass>();
-<<<<<<< HEAD
-    AU.setPreservesCFG(); // TODO -- will remove when we start removing branches
-    AU.addPreserved<AndersensAAWrapperPass>();     // INTEL
-=======
     if (!RemoveControlFlowFlag)
       AU.setPreservesCFG();
->>>>>>> d122abea
+    AU.addPreserved<AndersensAAWrapperPass>();     // INTEL
     AU.addPreserved<GlobalsAAWrapperPass>();
   }
 };
