//===- LoopUnswitch.cpp - Hoist loop-invariant conditionals in loop -------===//
//
//                     The LLVM Compiler Infrastructure
//
// This file is distributed under the University of Illinois Open Source
// License. See LICENSE.TXT for details.
//
//===----------------------------------------------------------------------===//
//
// This pass transforms loops that contain branches on loop-invariant conditions
// to multiple loops.  For example, it turns the left into the right code:
//
//  for (...)                  if (lic)
//    A                          for (...)
//    if (lic)                     A; B; C
//      B                      else
//    C                          for (...)
//                                 A; C
//
// This can increase the size of the code exponentially (doubling it every time
// a loop is unswitched) so we only unswitch if the resultant code will be
// smaller than a threshold.
//
// This pass expects LICM to be run before it to hoist invariant conditions out
// of the loop, to make the unswitching opportunity obvious.
//
//===----------------------------------------------------------------------===//

#include "llvm/ADT/DenseMap.h"
#include "llvm/ADT/SmallPtrSet.h"
#include "llvm/ADT/SmallSet.h"
#include "llvm/ADT/SmallVector.h"
#include "llvm/ADT/Statistic.h"
#include "llvm/Analysis/AssumptionCache.h"
#include "llvm/Analysis/CodeMetrics.h"
#include "llvm/Analysis/DivergenceAnalysis.h"
#include "llvm/Analysis/InstructionSimplify.h"
#include "llvm/Analysis/Intel_Andersens.h"                      // INTEL
#include "llvm/Analysis/Intel_OptReport/LoopOptReportBuilder.h" // INTEL
#include "llvm/Analysis/Intel_OptReport/OptReportOptionsPass.h" // INTEL
#include "llvm/Analysis/LoopInfo.h"
#include "llvm/Analysis/LoopPass.h"
#include "llvm/Analysis/ScalarEvolution.h"
#include "llvm/Analysis/TargetTransformInfo.h"
#include "llvm/Analysis/Utils/Local.h"
#include "llvm/IR/Attributes.h"
#include "llvm/IR/BasicBlock.h"
#include "llvm/IR/CallSite.h"
#include "llvm/IR/Constant.h"
#include "llvm/IR/Constants.h"
#include "llvm/IR/DerivedTypes.h"
#include "llvm/IR/Dominators.h"
#include "llvm/IR/Function.h"
#include "llvm/IR/IRBuilder.h"
#include "llvm/IR/InstrTypes.h"
#include "llvm/IR/Instruction.h"
#include "llvm/IR/Instructions.h"
#include "llvm/IR/IntrinsicInst.h"
#include "llvm/IR/Intrinsics.h"
#include "llvm/IR/Module.h"
#include "llvm/IR/Type.h"
#include "llvm/IR/User.h"
#include "llvm/IR/Value.h"
#include "llvm/IR/ValueHandle.h"
#include "llvm/Pass.h"
#include "llvm/Support/Casting.h"
#include "llvm/Support/CommandLine.h"
#include "llvm/Support/Debug.h"
#include "llvm/Support/raw_ostream.h"
#include "llvm/Transforms/Scalar.h"
#include "llvm/Transforms/Utils/BasicBlockUtils.h"
#include "llvm/Transforms/Utils/Cloning.h"
#include "llvm/Transforms/Utils/LoopUtils.h"
#include "llvm/Transforms/Utils/ValueMapper.h"
#include <algorithm>
#include <cassert>
#include <map>
#include <set>
#include <tuple>
#include <utility>
#include <vector>

using namespace llvm;

#define DEBUG_TYPE "loop-unswitch"

STATISTIC(NumBranches, "Number of branches unswitched");
STATISTIC(NumSwitches, "Number of switches unswitched");
STATISTIC(NumGuards,   "Number of guards unswitched");
STATISTIC(NumSelects , "Number of selects unswitched");
STATISTIC(NumTrivial , "Number of unswitches that are trivial");
STATISTIC(NumSimplify, "Number of simplifications of unswitched code");
STATISTIC(TotalInsts,  "Total number of instructions analyzed");

// The specific value of 100 here was chosen based only on intuition and a
// few specific examples.
static cl::opt<unsigned>
Threshold("loop-unswitch-threshold", cl::desc("Max loop size to unswitch"),
          cl::init(100), cl::Hidden);

namespace {

  class LUAnalysisCache {
    using UnswitchedValsMap =
        DenseMap<const SwitchInst *, SmallPtrSet<const Value *, 8>>;
    using UnswitchedValsIt = UnswitchedValsMap::iterator;

    struct LoopProperties {
      unsigned CanBeUnswitchedCount;
      unsigned WasUnswitchedCount;
      unsigned SizeEstimation;
      UnswitchedValsMap UnswitchedVals;
    };

    // Here we use std::map instead of DenseMap, since we need to keep valid
    // LoopProperties pointer for current loop for better performance.
    using LoopPropsMap = std::map<const Loop *, LoopProperties>;
    using LoopPropsMapIt = LoopPropsMap::iterator;

    LoopPropsMap LoopsProperties;
    UnswitchedValsMap *CurLoopInstructions = nullptr;
    LoopProperties *CurrentLoopProperties = nullptr;

    // A loop unswitching with an estimated cost above this threshold
    // is not performed. MaxSize is turned into unswitching quota for
    // the current loop, and reduced correspondingly, though note that
    // the quota is returned by releaseMemory() when the loop has been
    // processed, so that MaxSize will return to its previous
    // value. So in most cases MaxSize will equal the Threshold flag
    // when a new loop is processed. An exception to that is that
    // MaxSize will have a smaller value while processing nested loops
    // that were introduced due to loop unswitching of an outer loop.
    //
    // FIXME: The way that MaxSize works is subtle and depends on the
    // pass manager processing loops and calling releaseMemory() in a
    // specific order. It would be good to find a more straightforward
    // way of doing what MaxSize does.
    unsigned MaxSize;

  public:
    LUAnalysisCache() : MaxSize(Threshold) {}

    // Analyze loop. Check its size, calculate is it possible to unswitch
    // it. Returns true if we can unswitch this loop.
    bool countLoop(const Loop *L, const TargetTransformInfo &TTI,
                   AssumptionCache *AC);

    // Clean all data related to given loop.
    void forgetLoop(const Loop *L);

    // Mark case value as unswitched.
    // Since SI instruction can be partly unswitched, in order to avoid
    // extra unswitching in cloned loops keep track all unswitched values.
    void setUnswitched(const SwitchInst *SI, const Value *V);

    // Check was this case value unswitched before or not.
    bool isUnswitched(const SwitchInst *SI, const Value *V);

    // Returns true if another unswitching could be done within the cost
    // threshold.
    bool CostAllowsUnswitching();

    // Clone all loop-unswitch related loop properties.
    // Redistribute unswitching quotas.
    // Note, that new loop data is stored inside the VMap.
    void cloneData(const Loop *NewLoop, const Loop *OldLoop,
                   const ValueToValueMapTy &VMap);
  };

  class LoopUnswitch : public LoopPass {
    LoopInfo *LI;  // Loop information
    LPPassManager *LPM;
    AssumptionCache *AC;

    // Used to check if second loop needs processing after
    // RewriteLoopBodyWithConditionConstant rewrites first loop.
    std::vector<Loop*> LoopProcessWorklist;

    LUAnalysisCache BranchesInfo;

    bool OptimizeForSize;
    bool redoLoop = false;

    Loop *currentLoop = nullptr;
    DominatorTree *DT = nullptr;
    BasicBlock *loopHeader = nullptr;
    BasicBlock *loopPreheader = nullptr;

    bool SanitizeMemory;
    LoopSafetyInfo SafetyInfo;

    // LoopBlocks contains all of the basic blocks of the loop, including the
    // preheader of the loop, the body of the loop, and the exit blocks of the
    // loop, in that order.
    std::vector<BasicBlock*> LoopBlocks;
    // NewBlocks contained cloned copy of basic blocks from LoopBlocks.
    std::vector<BasicBlock*> NewBlocks;

    bool hasBranchDivergence;

#ifdef INTEL_CUSTOMIZATION
    // Helper for generating optimization reports.
    LoopOptReportBuilder LORBuilder;
#endif // INTEL CUSTOMIZATION

  public:
    static char ID; // Pass ID, replacement for typeid

    explicit LoopUnswitch(bool Os = false, bool hasBranchDivergence = false)
        : LoopPass(ID), OptimizeForSize(Os),
          hasBranchDivergence(hasBranchDivergence) {
        initializeLoopUnswitchPass(*PassRegistry::getPassRegistry());
    }

    bool runOnLoop(Loop *L, LPPassManager &LPM) override;
    bool processCurrentLoop();
    bool isUnreachableDueToPreviousUnswitching(BasicBlock *);

    /// This transformation requires natural loop information & requires that
    /// loop preheaders be inserted into the CFG.
    ///
    void getAnalysisUsage(AnalysisUsage &AU) const override {
      AU.addRequired<AssumptionCacheTracker>();
      AU.addRequired<TargetTransformInfoWrapperPass>();
      AU.addRequired<OptReportOptionsPass>(); // INTEL
      if (hasBranchDivergence)
        AU.addRequired<DivergenceAnalysis>();
      getLoopAnalysisUsage(AU);
      AU.addPreserved<AndersensAAWrapperPass>();  // INTEL
    }

  private:
    void releaseMemory() override {
      BranchesInfo.forgetLoop(currentLoop);
    }

    void initLoopData() {
      loopHeader = currentLoop->getHeader();
      loopPreheader = currentLoop->getLoopPreheader();
    }

    /// Split all of the edges from inside the loop to their exit blocks.
    /// Update the appropriate Phi nodes as we do so.
    void SplitExitEdges(Loop *L,
                        const SmallVectorImpl<BasicBlock *> &ExitBlocks);

    bool TryTrivialLoopUnswitch(bool &Changed);

    bool UnswitchIfProfitable(Value *LoopCond, Constant *Val,
                              TerminatorInst *TI = nullptr);
    void UnswitchTrivialCondition(Loop *L, Value *Cond, Constant *Val,
                                  BasicBlock *ExitBlock, TerminatorInst *TI);
    void UnswitchNontrivialCondition(Value *LIC, Constant *OnVal, Loop *L,
                                     TerminatorInst *TI);

    void RewriteLoopBodyWithConditionConstant(Loop *L, Value *LIC,
                                              Constant *Val, bool isEqual);

    void EmitPreheaderBranchOnCondition(Value *LIC, Constant *Val,
                                        BasicBlock *TrueDest,
                                        BasicBlock *FalseDest,
                                        BranchInst *OldBranch,
                                        TerminatorInst *TI);

    void SimplifyCode(std::vector<Instruction*> &Worklist, Loop *L);

    /// Given that the Invariant is not equal to Val. Simplify instructions
    /// in the loop.
    Value *SimplifyInstructionWithNotEqual(Instruction *Inst, Value *Invariant,
                                           Constant *Val);
  };

} // end anonymous namespace

// Analyze loop. Check its size, calculate is it possible to unswitch
// it. Returns true if we can unswitch this loop.
bool LUAnalysisCache::countLoop(const Loop *L, const TargetTransformInfo &TTI,
                                AssumptionCache *AC) {
  LoopPropsMapIt PropsIt;
  bool Inserted;
  std::tie(PropsIt, Inserted) =
      LoopsProperties.insert(std::make_pair(L, LoopProperties()));

  LoopProperties &Props = PropsIt->second;

  if (Inserted) {
    // New loop.

    // Limit the number of instructions to avoid causing significant code
    // expansion, and the number of basic blocks, to avoid loops with
    // large numbers of branches which cause loop unswitching to go crazy.
    // This is a very ad-hoc heuristic.

    SmallPtrSet<const Value *, 32> EphValues;
    CodeMetrics::collectEphemeralValues(L, AC, EphValues);

    // FIXME: This is overly conservative because it does not take into
    // consideration code simplification opportunities and code that can
    // be shared by the resultant unswitched loops.
    CodeMetrics Metrics;
    for (Loop::block_iterator I = L->block_begin(), E = L->block_end(); I != E;
         ++I)
      Metrics.analyzeBasicBlock(*I, TTI, EphValues);

    Props.SizeEstimation = Metrics.NumInsts;
    Props.CanBeUnswitchedCount = MaxSize / (Props.SizeEstimation);
    Props.WasUnswitchedCount = 0;
    MaxSize -= Props.SizeEstimation * Props.CanBeUnswitchedCount;

    if (Metrics.notDuplicatable) {
      LLVM_DEBUG(dbgs() << "NOT unswitching loop %" << L->getHeader()->getName()
                        << ", contents cannot be "
                        << "duplicated!\n");
      return false;
    }
  }

  // Be careful. This links are good only before new loop addition.
  CurrentLoopProperties = &Props;
  CurLoopInstructions = &Props.UnswitchedVals;

  return true;
}

// Clean all data related to given loop.
void LUAnalysisCache::forgetLoop(const Loop *L) {
  LoopPropsMapIt LIt = LoopsProperties.find(L);

  if (LIt != LoopsProperties.end()) {
    LoopProperties &Props = LIt->second;
    MaxSize += (Props.CanBeUnswitchedCount + Props.WasUnswitchedCount) *
               Props.SizeEstimation;
    LoopsProperties.erase(LIt);
  }

  CurrentLoopProperties = nullptr;
  CurLoopInstructions = nullptr;
}

// Mark case value as unswitched.
// Since SI instruction can be partly unswitched, in order to avoid
// extra unswitching in cloned loops keep track all unswitched values.
void LUAnalysisCache::setUnswitched(const SwitchInst *SI, const Value *V) {
  (*CurLoopInstructions)[SI].insert(V);
}

// Check was this case value unswitched before or not.
bool LUAnalysisCache::isUnswitched(const SwitchInst *SI, const Value *V) {
  return (*CurLoopInstructions)[SI].count(V);
}

bool LUAnalysisCache::CostAllowsUnswitching() {
  return CurrentLoopProperties->CanBeUnswitchedCount > 0;
}

// Clone all loop-unswitch related loop properties.
// Redistribute unswitching quotas.
// Note, that new loop data is stored inside the VMap.
void LUAnalysisCache::cloneData(const Loop *NewLoop, const Loop *OldLoop,
                                const ValueToValueMapTy &VMap) {
  LoopProperties &NewLoopProps = LoopsProperties[NewLoop];
  LoopProperties &OldLoopProps = *CurrentLoopProperties;
  UnswitchedValsMap &Insts = OldLoopProps.UnswitchedVals;

  // Reallocate "can-be-unswitched quota"

  --OldLoopProps.CanBeUnswitchedCount;
  ++OldLoopProps.WasUnswitchedCount;
  NewLoopProps.WasUnswitchedCount = 0;
  unsigned Quota = OldLoopProps.CanBeUnswitchedCount;
  NewLoopProps.CanBeUnswitchedCount = Quota / 2;
  OldLoopProps.CanBeUnswitchedCount = Quota - Quota / 2;

  NewLoopProps.SizeEstimation = OldLoopProps.SizeEstimation;

  // Clone unswitched values info:
  // for new loop switches we clone info about values that was
  // already unswitched and has redundant successors.
  for (UnswitchedValsIt I = Insts.begin(); I != Insts.end(); ++I) {
    const SwitchInst *OldInst = I->first;
    Value *NewI = VMap.lookup(OldInst);
    const SwitchInst *NewInst = cast_or_null<SwitchInst>(NewI);
    assert(NewInst && "All instructions that are in SrcBB must be in VMap.");

    NewLoopProps.UnswitchedVals[NewInst] = OldLoopProps.UnswitchedVals[OldInst];
  }
}

char LoopUnswitch::ID = 0;

INITIALIZE_PASS_BEGIN(LoopUnswitch, "loop-unswitch", "Unswitch loops",
                      false, false)
INITIALIZE_PASS_DEPENDENCY(AssumptionCacheTracker)
INITIALIZE_PASS_DEPENDENCY(LoopPass)
INITIALIZE_PASS_DEPENDENCY(OptReportOptionsPass) // INTEL
INITIALIZE_PASS_DEPENDENCY(TargetTransformInfoWrapperPass)
INITIALIZE_PASS_DEPENDENCY(DivergenceAnalysis)
INITIALIZE_PASS_END(LoopUnswitch, "loop-unswitch", "Unswitch loops",
                      false, false)

Pass *llvm::createLoopUnswitchPass(bool Os, bool hasBranchDivergence) {
  return new LoopUnswitch(Os, hasBranchDivergence);
}

/// Operator chain lattice.
enum OperatorChain {
  OC_OpChainNone,    ///< There is no operator.
  OC_OpChainOr,      ///< There are only ORs.
  OC_OpChainAnd,     ///< There are only ANDs.
  OC_OpChainMixed    ///< There are ANDs and ORs.
};

/// Cond is a condition that occurs in L. If it is invariant in the loop, or has
/// an invariant piece, return the invariant. Otherwise, return null.
//
/// NOTE: FindLIVLoopCondition will not return a partial LIV by walking up a
/// mixed operator chain, as we can not reliably find a value which will simplify
/// the operator chain. If the chain is AND-only or OR-only, we can use 0 or ~0
/// to simplify the chain.
///
/// NOTE: In case a partial LIV and a mixed operator chain, we may be able to
/// simplify the condition itself to a loop variant condition, but at the
/// cost of creating an entirely new loop.
static Value *FindLIVLoopCondition(Value *Cond, Loop *L, bool &Changed,
                                   OperatorChain &ParentChain,
                                   DenseMap<Value *, Value *> &Cache) {
  auto CacheIt = Cache.find(Cond);
  if (CacheIt != Cache.end())
    return CacheIt->second;

  // We started analyze new instruction, increment scanned instructions counter.
  ++TotalInsts;

  // We can never unswitch on vector conditions.
  if (Cond->getType()->isVectorTy())
    return nullptr;

  // Constants should be folded, not unswitched on!
  if (isa<Constant>(Cond)) return nullptr;

  // TODO: Handle: br (VARIANT|INVARIANT).

  // Hoist simple values out.
  if (L->makeLoopInvariant(Cond, Changed)) {
    Cache[Cond] = Cond;
    return Cond;
  }

  // Walk up the operator chain to find partial invariant conditions.
  if (BinaryOperator *BO = dyn_cast<BinaryOperator>(Cond))
    if (BO->getOpcode() == Instruction::And ||
        BO->getOpcode() == Instruction::Or) {
      // Given the previous operator, compute the current operator chain status.
      OperatorChain NewChain;
      switch (ParentChain) {
      case OC_OpChainNone:
        NewChain = BO->getOpcode() == Instruction::And ? OC_OpChainAnd :
                                      OC_OpChainOr;
        break;
      case OC_OpChainOr:
        NewChain = BO->getOpcode() == Instruction::Or ? OC_OpChainOr :
                                      OC_OpChainMixed;
        break;
      case OC_OpChainAnd:
        NewChain = BO->getOpcode() == Instruction::And ? OC_OpChainAnd :
                                      OC_OpChainMixed;
        break;
      case OC_OpChainMixed:
        NewChain = OC_OpChainMixed;
        break;
      }

      // If we reach a Mixed state, we do not want to keep walking up as we can not
      // reliably find a value that will simplify the chain. With this check, we
      // will return null on the first sight of mixed chain and the caller will
      // either backtrack to find partial LIV in other operand or return null.
      if (NewChain != OC_OpChainMixed) {
        // Update the current operator chain type before we search up the chain.
        ParentChain = NewChain;
        // If either the left or right side is invariant, we can unswitch on this,
        // which will cause the branch to go away in one loop and the condition to
        // simplify in the other one.
        if (Value *LHS = FindLIVLoopCondition(BO->getOperand(0), L, Changed,
                                              ParentChain, Cache)) {
          Cache[Cond] = LHS;
          return LHS;
        }
        // We did not manage to find a partial LIV in operand(0). Backtrack and try
        // operand(1).
        ParentChain = NewChain;
        if (Value *RHS = FindLIVLoopCondition(BO->getOperand(1), L, Changed,
                                              ParentChain, Cache)) {
          Cache[Cond] = RHS;
          return RHS;
        }
      }
    }

  Cache[Cond] = nullptr;
  return nullptr;
}

/// Cond is a condition that occurs in L. If it is invariant in the loop, or has
/// an invariant piece, return the invariant along with the operator chain type.
/// Otherwise, return null.
static std::pair<Value *, OperatorChain> FindLIVLoopCondition(Value *Cond,
                                                              Loop *L,
                                                              bool &Changed) {
  DenseMap<Value *, Value *> Cache;
  OperatorChain OpChain = OC_OpChainNone;
  Value *FCond = FindLIVLoopCondition(Cond, L, Changed, OpChain, Cache);

  // In case we do find a LIV, it can not be obtained by walking up a mixed
  // operator chain.
  assert((!FCond || OpChain != OC_OpChainMixed) &&
        "Do not expect a partial LIV with mixed operator chain");
  return {FCond, OpChain};
}

bool LoopUnswitch::runOnLoop(Loop *L, LPPassManager &LPM_Ref) {
  if (skipLoop(L))
    return false;

  AC = &getAnalysis<AssumptionCacheTracker>().getAssumptionCache(
      *L->getHeader()->getParent());
  LI = &getAnalysis<LoopInfoWrapperPass>().getLoopInfo();
  LPM = &LPM_Ref;
  DT = &getAnalysis<DominatorTreeWrapperPass>().getDomTree();
  currentLoop = L;
  Function *F = currentLoop->getHeader()->getParent();

#ifdef INTEL_CUSTOMIZATION
  auto &OROP = getAnalysis<OptReportOptionsPass>();
  LORBuilder.setup(F->getContext(), OROP.getLoopOptReportVerbosity());
#endif

  SanitizeMemory = F->hasFnAttribute(Attribute::SanitizeMemory);
  if (SanitizeMemory)
    computeLoopSafetyInfo(&SafetyInfo, L);

  bool Changed = false;
  do {
    assert(currentLoop->isLCSSAForm(*DT));
    redoLoop = false;
    Changed |= processCurrentLoop();
  } while(redoLoop);

  return Changed;
}

// Return true if the BasicBlock BB is unreachable from the loop header.
// Return false, otherwise.
bool LoopUnswitch::isUnreachableDueToPreviousUnswitching(BasicBlock *BB) {
  auto *Node = DT->getNode(BB)->getIDom();
  BasicBlock *DomBB = Node->getBlock();
  while (currentLoop->contains(DomBB)) {
    BranchInst *BInst = dyn_cast<BranchInst>(DomBB->getTerminator());

    Node = DT->getNode(DomBB)->getIDom();
    DomBB = Node->getBlock();

    if (!BInst || !BInst->isConditional())
      continue;

    Value *Cond = BInst->getCondition();
    if (!isa<ConstantInt>(Cond))
      continue;

    BasicBlock *UnreachableSucc =
        Cond == ConstantInt::getTrue(Cond->getContext())
            ? BInst->getSuccessor(1)
            : BInst->getSuccessor(0);

    if (DT->dominates(UnreachableSucc, BB))
      return true;
  }
  return false;
}

/// FIXME: Remove this workaround when freeze related patches are done.
/// LoopUnswitch and Equality propagation in GVN have discrepancy about
/// whether branch on undef/poison has undefine behavior. Here it is to
/// rule out some common cases that we found such discrepancy already
/// causing problems. Detail could be found in PR31652. Note if the
/// func returns true, it is unsafe. But if it is false, it doesn't mean
/// it is necessarily safe.
static bool EqualityPropUnSafe(Value &LoopCond) {
  ICmpInst *CI = dyn_cast<ICmpInst>(&LoopCond);
  if (!CI || !CI->isEquality())
    return false;

  Value *LHS = CI->getOperand(0);
  Value *RHS = CI->getOperand(1);
  if (isa<UndefValue>(LHS) || isa<UndefValue>(RHS))
    return true;

  auto hasUndefInPHI = [](PHINode &PN) {
    for (Value *Opd : PN.incoming_values()) {
      if (isa<UndefValue>(Opd))
        return true;
    }
    return false;
  };
  PHINode *LPHI = dyn_cast<PHINode>(LHS);
  PHINode *RPHI = dyn_cast<PHINode>(RHS);
  if ((LPHI && hasUndefInPHI(*LPHI)) || (RPHI && hasUndefInPHI(*RPHI)))
    return true;

  auto hasUndefInSelect = [](SelectInst &SI) {
    if (isa<UndefValue>(SI.getTrueValue()) ||
        isa<UndefValue>(SI.getFalseValue()))
      return true;
    return false;
  };
  SelectInst *LSI = dyn_cast<SelectInst>(LHS);
  SelectInst *RSI = dyn_cast<SelectInst>(RHS);
  if ((LSI && hasUndefInSelect(*LSI)) || (RSI && hasUndefInSelect(*RSI)))
    return true;
  return false;
}

/// Do actual work and unswitch loop if possible and profitable.
bool LoopUnswitch::processCurrentLoop() {
  bool Changed = false;

  initLoopData();

  // If LoopSimplify was unable to form a preheader, don't do any unswitching.
  if (!loopPreheader)
    return false;

  // Loops with indirectbr cannot be cloned.
  if (!currentLoop->isSafeToClone())
    return false;

  // Without dedicated exits, splitting the exit edge may fail.
  if (!currentLoop->hasDedicatedExits())
    return false;

  LLVMContext &Context = loopHeader->getContext();

  // Analyze loop cost, and stop unswitching if loop content can not be duplicated.
  if (!BranchesInfo.countLoop(
          currentLoop, getAnalysis<TargetTransformInfoWrapperPass>().getTTI(
                           *currentLoop->getHeader()->getParent()),
          AC))
    return false;

  // Try trivial unswitch first before loop over other basic blocks in the loop.
  if (TryTrivialLoopUnswitch(Changed)) {
    return true;
  }

  // Do not do non-trivial unswitch while optimizing for size.
  // FIXME: Use Function::optForSize().
  if (OptimizeForSize ||
      loopHeader->getParent()->hasFnAttribute(Attribute::OptimizeForSize))
    return false;

  // Run through the instructions in the loop, keeping track of three things:
  //
  //  - That we do not unswitch loops containing convergent operations, as we
  //    might be making them control dependent on the unswitch value when they
  //    were not before.
  //    FIXME: This could be refined to only bail if the convergent operation is
  //    not already control-dependent on the unswitch value.
  //
  //  - That basic blocks in the loop contain invokes whose predecessor edges we
  //    cannot split.
  //
  //  - The set of guard intrinsics encountered (these are non terminator
  //    instructions that are also profitable to be unswitched).

  SmallVector<IntrinsicInst *, 4> Guards;

  for (const auto BB : currentLoop->blocks()) {
    for (auto &I : *BB) {
      auto CS = CallSite(&I);
      if (!CS) continue;
      if (CS.hasFnAttr(Attribute::Convergent))
        return false;
      if (auto *II = dyn_cast<InvokeInst>(&I))
        if (!II->getUnwindDest()->canSplitPredecessors())
          return false;
      if (auto *II = dyn_cast<IntrinsicInst>(&I))
        if (II->getIntrinsicID() == Intrinsic::experimental_guard)
          Guards.push_back(II);
    }
  }

  for (IntrinsicInst *Guard : Guards) {
    Value *LoopCond =
        FindLIVLoopCondition(Guard->getOperand(0), currentLoop, Changed).first;
    if (LoopCond &&
        UnswitchIfProfitable(LoopCond, ConstantInt::getTrue(Context))) {
      // NB! Unswitching (if successful) could have erased some of the
      // instructions in Guards leaving dangling pointers there.  This is fine
      // because we're returning now, and won't look at Guards again.
      ++NumGuards;
      return true;
    }
  }

  // Loop over all of the basic blocks in the loop.  If we find an interior
  // block that is branching on a loop-invariant condition, we can unswitch this
  // loop.
  for (Loop::block_iterator I = currentLoop->block_begin(),
         E = currentLoop->block_end(); I != E; ++I) {
    TerminatorInst *TI = (*I)->getTerminator();

    // Unswitching on a potentially uninitialized predicate is not
    // MSan-friendly. Limit this to the cases when the original predicate is
    // guaranteed to execute, to avoid creating a use-of-uninitialized-value
    // in the code that did not have one.
    // This is a workaround for the discrepancy between LLVM IR and MSan
    // semantics. See PR28054 for more details.
    if (SanitizeMemory &&
        !isGuaranteedToExecute(*TI, DT, currentLoop, &SafetyInfo))
      continue;

    if (BranchInst *BI = dyn_cast<BranchInst>(TI)) {
      // Some branches may be rendered unreachable because of previous
      // unswitching.
      // Unswitch only those branches that are reachable.
      if (isUnreachableDueToPreviousUnswitching(*I))
        continue;
 
      // If this isn't branching on an invariant condition, we can't unswitch
      // it.
      if (BI->isConditional()) {
        // See if this, or some part of it, is loop invariant.  If so, we can
        // unswitch on it if we desire.
        Value *LoopCond = FindLIVLoopCondition(BI->getCondition(),
                                               currentLoop, Changed).first;
        if (LoopCond && !EqualityPropUnSafe(*LoopCond) &&
            UnswitchIfProfitable(LoopCond, ConstantInt::getTrue(Context), TI)) {
          ++NumBranches;
          return true;
        }
      }
    } else if (SwitchInst *SI = dyn_cast<SwitchInst>(TI)) {
      Value *SC = SI->getCondition();
      Value *LoopCond;
      OperatorChain OpChain;
      std::tie(LoopCond, OpChain) =
        FindLIVLoopCondition(SC, currentLoop, Changed);

      unsigned NumCases = SI->getNumCases();
      if (LoopCond && NumCases) {
        // Find a value to unswitch on:
        // FIXME: this should chose the most expensive case!
        // FIXME: scan for a case with a non-critical edge?
        Constant *UnswitchVal = nullptr;
        // Find a case value such that at least one case value is unswitched
        // out.
        if (OpChain == OC_OpChainAnd) {
          // If the chain only has ANDs and the switch has a case value of 0.
          // Dropping in a 0 to the chain will unswitch out the 0-casevalue.
          auto *AllZero = cast<ConstantInt>(Constant::getNullValue(SC->getType()));
          if (BranchesInfo.isUnswitched(SI, AllZero))
            continue;
          // We are unswitching 0 out.
          UnswitchVal = AllZero;
        } else if (OpChain == OC_OpChainOr) {
          // If the chain only has ORs and the switch has a case value of ~0.
          // Dropping in a ~0 to the chain will unswitch out the ~0-casevalue.
          auto *AllOne = cast<ConstantInt>(Constant::getAllOnesValue(SC->getType()));
          if (BranchesInfo.isUnswitched(SI, AllOne))
            continue;
          // We are unswitching ~0 out.
          UnswitchVal = AllOne;
        } else {
          assert(OpChain == OC_OpChainNone && 
                 "Expect to unswitch on trivial chain");
          // Do not process same value again and again.
          // At this point we have some cases already unswitched and
          // some not yet unswitched. Let's find the first not yet unswitched one.
          for (auto Case : SI->cases()) {
            Constant *UnswitchValCandidate = Case.getCaseValue();
            if (!BranchesInfo.isUnswitched(SI, UnswitchValCandidate)) {
              UnswitchVal = UnswitchValCandidate;
              break;
            }
          }
        }

        if (!UnswitchVal)
          continue;

        if (UnswitchIfProfitable(LoopCond, UnswitchVal)) {
          ++NumSwitches;
          // In case of a full LIV, UnswitchVal is the value we unswitched out.
          // In case of a partial LIV, we only unswitch when its an AND-chain
          // or OR-chain. In both cases switch input value simplifies to
          // UnswitchVal.
          BranchesInfo.setUnswitched(SI, UnswitchVal);
          return true;
        }
      }
    }

    // Scan the instructions to check for unswitchable values.
    for (BasicBlock::iterator BBI = (*I)->begin(), E = (*I)->end();
         BBI != E; ++BBI)
      if (SelectInst *SI = dyn_cast<SelectInst>(BBI)) {
        Value *LoopCond = FindLIVLoopCondition(SI->getCondition(),
                                               currentLoop, Changed).first;
        if (LoopCond && UnswitchIfProfitable(LoopCond,
                                             ConstantInt::getTrue(Context))) {
          ++NumSelects;
          return true;
        }
      }
  }
  return Changed;
}

/// Check to see if all paths from BB exit the loop with no side effects
/// (including infinite loops).
///
/// If true, we return true and set ExitBB to the block we
/// exit through.
///
static bool isTrivialLoopExitBlockHelper(Loop *L, BasicBlock *BB,
                                         BasicBlock *&ExitBB,
                                         std::set<BasicBlock*> &Visited) {
  if (!Visited.insert(BB).second) {
    // Already visited. Without more analysis, this could indicate an infinite
    // loop.
    return false;
  }
  if (!L->contains(BB)) {
    // Otherwise, this is a loop exit, this is fine so long as this is the
    // first exit.
    if (ExitBB) return false;
    ExitBB = BB;
    return true;
  }

  // Otherwise, this is an unvisited intra-loop node.  Check all successors.
  for (succ_iterator SI = succ_begin(BB), E = succ_end(BB); SI != E; ++SI) {
    // Check to see if the successor is a trivial loop exit.
    if (!isTrivialLoopExitBlockHelper(L, *SI, ExitBB, Visited))
      return false;
  }

  // Okay, everything after this looks good, check to make sure that this block
  // doesn't include any side effects.
  for (Instruction &I : *BB)
    if (I.mayHaveSideEffects())
      return false;

  return true;
}

/// Return true if the specified block unconditionally leads to an exit from
/// the specified loop, and has no side-effects in the process. If so, return
/// the block that is exited to, otherwise return null.
static BasicBlock *isTrivialLoopExitBlock(Loop *L, BasicBlock *BB) {
  std::set<BasicBlock*> Visited;
  Visited.insert(L->getHeader());  // Branches to header make infinite loops.
  BasicBlock *ExitBB = nullptr;
  if (isTrivialLoopExitBlockHelper(L, BB, ExitBB, Visited))
    return ExitBB;
  return nullptr;
}

/// We have found that we can unswitch currentLoop when LoopCond == Val to
/// simplify the loop.  If we decide that this is profitable,
/// unswitch the loop, reprocess the pieces, then return true.
bool LoopUnswitch::UnswitchIfProfitable(Value *LoopCond, Constant *Val,
                                        TerminatorInst *TI) {
  // Check to see if it would be profitable to unswitch current loop.
  if (!BranchesInfo.CostAllowsUnswitching()) {
    LLVM_DEBUG(dbgs() << "NOT unswitching loop %"
                      << currentLoop->getHeader()->getName()
                      << " at non-trivial condition '" << *Val
                      << "' == " << *LoopCond << "\n"
                      << ". Cost too high.\n");
    return false;
  }
  if (hasBranchDivergence &&
      getAnalysis<DivergenceAnalysis>().isDivergent(LoopCond)) {
    LLVM_DEBUG(dbgs() << "NOT unswitching loop %"
                      << currentLoop->getHeader()->getName()
                      << " at non-trivial condition '" << *Val
                      << "' == " << *LoopCond << "\n"
                      << ". Condition is divergent.\n");
    return false;
  }

  UnswitchNontrivialCondition(LoopCond, Val, currentLoop, TI);
  return true;
}

/// Recursively clone the specified loop and all of its children,
/// mapping the blocks with the specified map.
static Loop *CloneLoop(Loop *L, Loop *PL, ValueToValueMapTy &VM,
                       LoopInfo *LI, LPPassManager *LPM) {
  Loop &New = *LI->AllocateLoop();
  if (PL)
    PL->addChildLoop(&New);
  else
    LI->addTopLevelLoop(&New);
  LPM->addLoop(New);

  // Add all of the blocks in L to the new loop.
  for (Loop::block_iterator I = L->block_begin(), E = L->block_end();
       I != E; ++I)
    if (LI->getLoopFor(*I) == L)
      New.addBasicBlockToLoop(cast<BasicBlock>(VM[*I]), *LI);

  // Add all of the subloops to the new loop.
  for (Loop *I : *L)
    CloneLoop(I, &New, VM, LI, LPM);

  return &New;
}

/// Emit a conditional branch on two values if LIC == Val, branch to TrueDst,
/// otherwise branch to FalseDest. Insert the code immediately before OldBranch
/// and remove (but not erase!) it from the function.
void LoopUnswitch::EmitPreheaderBranchOnCondition(Value *LIC, Constant *Val,
                                                  BasicBlock *TrueDest,
                                                  BasicBlock *FalseDest,
                                                  BranchInst *OldBranch,
                                                  TerminatorInst *TI) {
  assert(OldBranch->isUnconditional() && "Preheader is not split correctly");
  // Insert a conditional branch on LIC to the two preheaders.  The original
  // code is the true version and the new code is the false version.
  Value *BranchVal = LIC;
  bool Swapped = false;
  if (!isa<ConstantInt>(Val) ||
      Val->getType() != Type::getInt1Ty(LIC->getContext()))
    BranchVal = new ICmpInst(OldBranch, ICmpInst::ICMP_EQ, LIC, Val);
  else if (Val != ConstantInt::getTrue(Val->getContext())) {
    // We want to enter the new loop when the condition is true.
    std::swap(TrueDest, FalseDest);
    Swapped = true;
  }

  // Old branch will be removed, so save its parent and successor to update the
  // DomTree.
  auto *OldBranchSucc = OldBranch->getSuccessor(0);
  auto *OldBranchParent = OldBranch->getParent();

  // Insert the new branch.
  BranchInst *BI =
      IRBuilder<>(OldBranch).CreateCondBr(BranchVal, TrueDest, FalseDest, TI);
  if (Swapped)
    BI->swapProfMetadata();

  // Remove the old branch so there is only one branch at the end. This is
  // needed to perform DomTree's internal DFS walk on the function's CFG.
  OldBranch->removeFromParent();

  // Inform the DT about the new branch.
  if (DT) {
    // First, add both successors.
    SmallVector<DominatorTree::UpdateType, 3> Updates;
    if (TrueDest != OldBranchParent)
      Updates.push_back({DominatorTree::Insert, OldBranchParent, TrueDest});
    if (FalseDest != OldBranchParent)
      Updates.push_back({DominatorTree::Insert, OldBranchParent, FalseDest});
    // If both of the new successors are different from the old one, inform the
    // DT that the edge was deleted.
    if (OldBranchSucc != TrueDest && OldBranchSucc != FalseDest) {
      Updates.push_back({DominatorTree::Delete, OldBranchParent, OldBranchSucc});
    }

    DT->applyUpdates(Updates);
  }

  // If either edge is critical, split it. This helps preserve LoopSimplify
  // form for enclosing loops.
  auto Options = CriticalEdgeSplittingOptions(DT, LI).setPreserveLCSSA();
  SplitCriticalEdge(BI, 0, Options);
  SplitCriticalEdge(BI, 1, Options);
}

/// Given a loop that has a trivial unswitchable condition in it (a cond branch
/// from its header block to its latch block, where the path through the loop
/// that doesn't execute its body has no side-effects), unswitch it. This
/// doesn't involve any code duplication, just moving the conditional branch
/// outside of the loop and updating loop info.
void LoopUnswitch::UnswitchTrivialCondition(Loop *L, Value *Cond, Constant *Val,
                                            BasicBlock *ExitBlock,
                                            TerminatorInst *TI) {
<<<<<<< HEAD
  DEBUG(dbgs() << "loop-unswitch: Trivial-Unswitch loop %"
               << loopHeader->getName() << " [" << L->getBlocks().size()
               << " blocks] in Function "
               << L->getHeader()->getParent()->getName() << " on cond: " << *Val
               << " == " << *Cond << "\n");
  LORBuilder(*L).addRemark(OptReportVerbosity::Low,           // INTEL
                           "Loop has been unswitched via %s", // INTEL
                           Cond->getName());                  // INTEL
=======
  LLVM_DEBUG(dbgs() << "loop-unswitch: Trivial-Unswitch loop %"
                    << loopHeader->getName() << " [" << L->getBlocks().size()
                    << " blocks] in Function "
                    << L->getHeader()->getParent()->getName()
                    << " on cond: " << *Val << " == " << *Cond << "\n");
  // We are going to make essential changes to CFG. This may invalidate cached
  // information for L or one of its parent loops in SCEV.
  if (auto *SEWP = getAnalysisIfAvailable<ScalarEvolutionWrapperPass>())
    SEWP->getSE().forgetTopmostLoop(L);
>>>>>>> 3f663631

  // First step, split the preheader, so that we know that there is a safe place
  // to insert the conditional branch.  We will change loopPreheader to have a
  // conditional branch on Cond.
  BasicBlock *NewPH = SplitEdge(loopPreheader, loopHeader, DT, LI);

  // Now that we have a place to insert the conditional branch, create a place
  // to branch to: this is the exit block out of the loop that we should
  // short-circuit to.

  // Split this block now, so that the loop maintains its exit block, and so
  // that the jump from the preheader can execute the contents of the exit block
  // without actually branching to it (the exit block should be dominated by the
  // loop header, not the preheader).
  assert(!L->contains(ExitBlock) && "Exit block is in the loop?");
  BasicBlock *NewExit = SplitBlock(ExitBlock, &ExitBlock->front(), DT, LI);

  // Okay, now we have a position to branch from and a position to branch to,
  // insert the new conditional branch.
  auto *OldBranch = dyn_cast<BranchInst>(loopPreheader->getTerminator());
  assert(OldBranch && "Failed to split the preheader");
  EmitPreheaderBranchOnCondition(Cond, Val, NewExit, NewPH, OldBranch, TI);
  LPM->deleteSimpleAnalysisValue(OldBranch, L);

  // EmitPreheaderBranchOnCondition removed the OldBranch from the function.
  // Delete it, as it is no longer needed.
  delete OldBranch;

  // We need to reprocess this loop, it could be unswitched again.
  redoLoop = true;

  // Now that we know that the loop is never entered when this condition is a
  // particular value, rewrite the loop with this info.  We know that this will
  // at least eliminate the old branch.
  RewriteLoopBodyWithConditionConstant(L, Cond, Val, false);
  ++NumTrivial;
}

/// Check if the first non-constant condition starting from the loop header is
/// a trivial unswitch condition: that is, a condition controls whether or not
/// the loop does anything at all. If it is a trivial condition, unswitching
/// produces no code duplications (equivalently, it produces a simpler loop and
/// a new empty loop, which gets deleted). Therefore always unswitch trivial
/// condition.
bool LoopUnswitch::TryTrivialLoopUnswitch(bool &Changed) {
  BasicBlock *CurrentBB = currentLoop->getHeader();
  TerminatorInst *CurrentTerm = CurrentBB->getTerminator();
  LLVMContext &Context = CurrentBB->getContext();

  // If loop header has only one reachable successor (currently via an
  // unconditional branch or constant foldable conditional branch, but
  // should also consider adding constant foldable switch instruction in
  // future), we should keep looking for trivial condition candidates in
  // the successor as well. An alternative is to constant fold conditions
  // and merge successors into loop header (then we only need to check header's
  // terminator). The reason for not doing this in LoopUnswitch pass is that
  // it could potentially break LoopPassManager's invariants. Folding dead
  // branches could either eliminate the current loop or make other loops
  // unreachable. LCSSA form might also not be preserved after deleting
  // branches. The following code keeps traversing loop header's successors
  // until it finds the trivial condition candidate (condition that is not a
  // constant). Since unswitching generates branches with constant conditions,
  // this scenario could be very common in practice.
  SmallSet<BasicBlock*, 8> Visited;

  while (true) {
    // If we exit loop or reach a previous visited block, then
    // we can not reach any trivial condition candidates (unfoldable
    // branch instructions or switch instructions) and no unswitch
    // can happen. Exit and return false.
    if (!currentLoop->contains(CurrentBB) || !Visited.insert(CurrentBB).second)
      return false;

    // Check if this loop will execute any side-effecting instructions (e.g.
    // stores, calls, volatile loads) in the part of the loop that the code
    // *would* execute. Check the header first.
    for (Instruction &I : *CurrentBB)
      if (I.mayHaveSideEffects())
        return false;

    if (BranchInst *BI = dyn_cast<BranchInst>(CurrentTerm)) {
      if (BI->isUnconditional()) {
        CurrentBB = BI->getSuccessor(0);
      } else if (BI->getCondition() == ConstantInt::getTrue(Context)) {
        CurrentBB = BI->getSuccessor(0);
      } else if (BI->getCondition() == ConstantInt::getFalse(Context)) {
        CurrentBB = BI->getSuccessor(1);
      } else {
        // Found a trivial condition candidate: non-foldable conditional branch.
        break;
      }
    } else if (SwitchInst *SI = dyn_cast<SwitchInst>(CurrentTerm)) {
      // At this point, any constant-foldable instructions should have probably
      // been folded.
      ConstantInt *Cond = dyn_cast<ConstantInt>(SI->getCondition());
      if (!Cond)
        break;
      // Find the target block we are definitely going to.
      CurrentBB = SI->findCaseValue(Cond)->getCaseSuccessor();
    } else {
      // We do not understand these terminator instructions.
      break;
    }

    CurrentTerm = CurrentBB->getTerminator();
  }

  // CondVal is the condition that controls the trivial condition.
  // LoopExitBB is the BasicBlock that loop exits when meets trivial condition.
  Constant *CondVal = nullptr;
  BasicBlock *LoopExitBB = nullptr;

  if (BranchInst *BI = dyn_cast<BranchInst>(CurrentTerm)) {
    // If this isn't branching on an invariant condition, we can't unswitch it.
    if (!BI->isConditional())
      return false;

    Value *LoopCond = FindLIVLoopCondition(BI->getCondition(),
                                           currentLoop, Changed).first;

    // Unswitch only if the trivial condition itself is an LIV (not
    // partial LIV which could occur in and/or)
    if (!LoopCond || LoopCond != BI->getCondition())
      return false;

    // Check to see if a successor of the branch is guaranteed to
    // exit through a unique exit block without having any
    // side-effects.  If so, determine the value of Cond that causes
    // it to do this.
    if ((LoopExitBB = isTrivialLoopExitBlock(currentLoop,
                                             BI->getSuccessor(0)))) {
      CondVal = ConstantInt::getTrue(Context);
    } else if ((LoopExitBB = isTrivialLoopExitBlock(currentLoop,
                                                    BI->getSuccessor(1)))) {
      CondVal = ConstantInt::getFalse(Context);
    }

    // If we didn't find a single unique LoopExit block, or if the loop exit
    // block contains phi nodes, this isn't trivial.
    if (!LoopExitBB || isa<PHINode>(LoopExitBB->begin()))
      return false;   // Can't handle this.

    if (EqualityPropUnSafe(*LoopCond))
      return false;

    UnswitchTrivialCondition(currentLoop, LoopCond, CondVal, LoopExitBB,
                             CurrentTerm);
    ++NumBranches;
    return true;
  } else if (SwitchInst *SI = dyn_cast<SwitchInst>(CurrentTerm)) {
    // If this isn't switching on an invariant condition, we can't unswitch it.
    Value *LoopCond = FindLIVLoopCondition(SI->getCondition(),
                                           currentLoop, Changed).first;

    // Unswitch only if the trivial condition itself is an LIV (not
    // partial LIV which could occur in and/or)
    if (!LoopCond || LoopCond != SI->getCondition())
      return false;

    // Check to see if a successor of the switch is guaranteed to go to the
    // latch block or exit through a one exit block without having any
    // side-effects.  If so, determine the value of Cond that causes it to do
    // this.
    // Note that we can't trivially unswitch on the default case or
    // on already unswitched cases.
    for (auto Case : SI->cases()) {
      BasicBlock *LoopExitCandidate;
      if ((LoopExitCandidate =
               isTrivialLoopExitBlock(currentLoop, Case.getCaseSuccessor()))) {
        // Okay, we found a trivial case, remember the value that is trivial.
        ConstantInt *CaseVal = Case.getCaseValue();

        // Check that it was not unswitched before, since already unswitched
        // trivial vals are looks trivial too.
        if (BranchesInfo.isUnswitched(SI, CaseVal))
          continue;
        LoopExitBB = LoopExitCandidate;
        CondVal = CaseVal;
        break;
      }
    }

    // If we didn't find a single unique LoopExit block, or if the loop exit
    // block contains phi nodes, this isn't trivial.
    if (!LoopExitBB || isa<PHINode>(LoopExitBB->begin()))
      return false;   // Can't handle this.

    UnswitchTrivialCondition(currentLoop, LoopCond, CondVal, LoopExitBB,
                             nullptr);

    // We are only unswitching full LIV.
    BranchesInfo.setUnswitched(SI, CondVal);
    ++NumSwitches;
    return true;
  }
  return false;
}

/// Split all of the edges from inside the loop to their exit blocks.
/// Update the appropriate Phi nodes as we do so.
void LoopUnswitch::SplitExitEdges(Loop *L,
                               const SmallVectorImpl<BasicBlock *> &ExitBlocks){

  for (unsigned i = 0, e = ExitBlocks.size(); i != e; ++i) {
    BasicBlock *ExitBlock = ExitBlocks[i];
    SmallVector<BasicBlock *, 4> Preds(pred_begin(ExitBlock),
                                       pred_end(ExitBlock));

    // Although SplitBlockPredecessors doesn't preserve loop-simplify in
    // general, if we call it on all predecessors of all exits then it does.
    SplitBlockPredecessors(ExitBlock, Preds, ".us-lcssa", DT, LI,
                           /*PreserveLCSSA*/ true);
  }
}

/// We determined that the loop is profitable to unswitch when LIC equal Val.
/// Split it into loop versions and test the condition outside of either loop.
/// Return the loops created as Out1/Out2.
void LoopUnswitch::UnswitchNontrivialCondition(Value *LIC, Constant *Val,
                                               Loop *L, TerminatorInst *TI) {
  Function *F = loopHeader->getParent();
<<<<<<< HEAD
  DEBUG(dbgs() << "loop-unswitch: Unswitching loop %"
        << loopHeader->getName() << " [" << L->getBlocks().size()
        << " blocks] in Function " << F->getName()
        << " when '" << *Val << "' == " << *LIC << "\n");
  LORBuilder(*L).addRemark(OptReportVerbosity::Low,           // INTEL
                           "Loop has been unswitched via %s", // INTEL
                           LIC->getName());                   // INTEL
=======
  LLVM_DEBUG(dbgs() << "loop-unswitch: Unswitching loop %"
                    << loopHeader->getName() << " [" << L->getBlocks().size()
                    << " blocks] in Function " << F->getName() << " when '"
                    << *Val << "' == " << *LIC << "\n");
>>>>>>> 3f663631

  // We are going to make essential changes to CFG. This may invalidate cached
  // information for L or one of its parent loops in SCEV.
  if (auto *SEWP = getAnalysisIfAvailable<ScalarEvolutionWrapperPass>())
    SEWP->getSE().forgetTopmostLoop(L);

  LoopBlocks.clear();
  NewBlocks.clear();

  // First step, split the preheader and exit blocks, and add these blocks to
  // the LoopBlocks list.
  BasicBlock *NewPreheader = SplitEdge(loopPreheader, loopHeader, DT, LI);
  LoopBlocks.push_back(NewPreheader);

  // We want the loop to come after the preheader, but before the exit blocks.
  LoopBlocks.insert(LoopBlocks.end(), L->block_begin(), L->block_end());

  SmallVector<BasicBlock*, 8> ExitBlocks;
  L->getUniqueExitBlocks(ExitBlocks);

  // Split all of the edges from inside the loop to their exit blocks.  Update
  // the appropriate Phi nodes as we do so.
  SplitExitEdges(L, ExitBlocks);

  // The exit blocks may have been changed due to edge splitting, recompute.
  ExitBlocks.clear();
  L->getUniqueExitBlocks(ExitBlocks);

  // Add exit blocks to the loop blocks.
  LoopBlocks.insert(LoopBlocks.end(), ExitBlocks.begin(), ExitBlocks.end());

  // Next step, clone all of the basic blocks that make up the loop (including
  // the loop preheader and exit blocks), keeping track of the mapping between
  // the instructions and blocks.
  NewBlocks.reserve(LoopBlocks.size());
  ValueToValueMapTy VMap;
  for (unsigned i = 0, e = LoopBlocks.size(); i != e; ++i) {
    BasicBlock *NewBB = CloneBasicBlock(LoopBlocks[i], VMap, ".us", F);

    NewBlocks.push_back(NewBB);
    VMap[LoopBlocks[i]] = NewBB;  // Keep the BB mapping.
    LPM->cloneBasicBlockSimpleAnalysis(LoopBlocks[i], NewBB, L);
  }

  // Splice the newly inserted blocks into the function right before the
  // original preheader.
  F->getBasicBlockList().splice(NewPreheader->getIterator(),
                                F->getBasicBlockList(),
                                NewBlocks[0]->getIterator(), F->end());

  // Now we create the new Loop object for the versioned loop.
  Loop *NewLoop = CloneLoop(L, L->getParentLoop(), VMap, LI, LPM);

  // Recalculate unswitching quota, inherit simplified switches info for NewBB,
  // Probably clone more loop-unswitch related loop properties.
  BranchesInfo.cloneData(NewLoop, L, VMap);

  Loop *ParentLoop = L->getParentLoop();
  if (ParentLoop) {
    // Make sure to add the cloned preheader and exit blocks to the parent loop
    // as well.
    ParentLoop->addBasicBlockToLoop(NewBlocks[0], *LI);
  }

  for (unsigned i = 0, e = ExitBlocks.size(); i != e; ++i) {
    BasicBlock *NewExit = cast<BasicBlock>(VMap[ExitBlocks[i]]);
    // The new exit block should be in the same loop as the old one.
    if (Loop *ExitBBLoop = LI->getLoopFor(ExitBlocks[i]))
      ExitBBLoop->addBasicBlockToLoop(NewExit, *LI);

    assert(NewExit->getTerminator()->getNumSuccessors() == 1 &&
           "Exit block should have been split to have one successor!");
    BasicBlock *ExitSucc = NewExit->getTerminator()->getSuccessor(0);

    // If the successor of the exit block had PHI nodes, add an entry for
    // NewExit.
    for (PHINode &PN : ExitSucc->phis()) {
      Value *V = PN.getIncomingValueForBlock(ExitBlocks[i]);
      ValueToValueMapTy::iterator It = VMap.find(V);
      if (It != VMap.end()) V = It->second;
      PN.addIncoming(V, NewExit);
    }

    if (LandingPadInst *LPad = NewExit->getLandingPadInst()) {
      PHINode *PN = PHINode::Create(LPad->getType(), 0, "",
                                    &*ExitSucc->getFirstInsertionPt());

      for (pred_iterator I = pred_begin(ExitSucc), E = pred_end(ExitSucc);
           I != E; ++I) {
        BasicBlock *BB = *I;
        LandingPadInst *LPI = BB->getLandingPadInst();
        LPI->replaceAllUsesWith(PN);
        PN->addIncoming(LPI, BB);
      }
    }
  }

  // Rewrite the code to refer to itself.
  for (unsigned i = 0, e = NewBlocks.size(); i != e; ++i) {
    for (Instruction &I : *NewBlocks[i]) {
      RemapInstruction(&I, VMap,
                       RF_NoModuleLevelChanges | RF_IgnoreMissingLocals);
      if (auto *II = dyn_cast<IntrinsicInst>(&I))
        if (II->getIntrinsicID() == Intrinsic::assume)
          AC->registerAssumption(II);
    }
  }

  // Rewrite the original preheader to select between versions of the loop.
  BranchInst *OldBR = cast<BranchInst>(loopPreheader->getTerminator());
  assert(OldBR->isUnconditional() && OldBR->getSuccessor(0) == LoopBlocks[0] &&
         "Preheader splitting did not work correctly!");

  // Emit the new branch that selects between the two versions of this loop.
  EmitPreheaderBranchOnCondition(LIC, Val, NewBlocks[0], LoopBlocks[0], OldBR,
                                 TI);
  LPM->deleteSimpleAnalysisValue(OldBR, L);

  // The OldBr was replaced by a new one and removed (but not erased) by
  // EmitPreheaderBranchOnCondition. It is no longer needed, so delete it.
  delete OldBR;

  LoopProcessWorklist.push_back(NewLoop);
  redoLoop = true;

  // Keep a WeakTrackingVH holding onto LIC.  If the first call to
  // RewriteLoopBody
  // deletes the instruction (for example by simplifying a PHI that feeds into
  // the condition that we're unswitching on), we don't rewrite the second
  // iteration.
  WeakTrackingVH LICHandle(LIC);

  // Now we rewrite the original code to know that the condition is true and the
  // new code to know that the condition is false.
  RewriteLoopBodyWithConditionConstant(L, LIC, Val, false);

  // It's possible that simplifying one loop could cause the other to be
  // changed to another value or a constant.  If its a constant, don't simplify
  // it.
  if (!LoopProcessWorklist.empty() && LoopProcessWorklist.back() == NewLoop &&
      LICHandle && !isa<Constant>(LICHandle))
    RewriteLoopBodyWithConditionConstant(NewLoop, LICHandle, Val, true);
}

/// Remove all instances of I from the worklist vector specified.
static void RemoveFromWorklist(Instruction *I,
                               std::vector<Instruction*> &Worklist) {

  Worklist.erase(std::remove(Worklist.begin(), Worklist.end(), I),
                 Worklist.end());
}

/// When we find that I really equals V, remove I from the
/// program, replacing all uses with V and update the worklist.
static void ReplaceUsesOfWith(Instruction *I, Value *V,
                              std::vector<Instruction*> &Worklist,
                              Loop *L, LPPassManager *LPM) {
  LLVM_DEBUG(dbgs() << "Replace with '" << *V << "': " << *I << "\n");

  // Add uses to the worklist, which may be dead now.
  for (unsigned i = 0, e = I->getNumOperands(); i != e; ++i)
    if (Instruction *Use = dyn_cast<Instruction>(I->getOperand(i)))
      Worklist.push_back(Use);

  // Add users to the worklist which may be simplified now.
  for (User *U : I->users())
    Worklist.push_back(cast<Instruction>(U));
  LPM->deleteSimpleAnalysisValue(I, L);
  RemoveFromWorklist(I, Worklist);
  I->replaceAllUsesWith(V);
  if (!I->mayHaveSideEffects())
    I->eraseFromParent();
  ++NumSimplify;
}

/// We know either that the value LIC has the value specified by Val in the
/// specified loop, or we know it does NOT have that value.
/// Rewrite any uses of LIC or of properties correlated to it.
void LoopUnswitch::RewriteLoopBodyWithConditionConstant(Loop *L, Value *LIC,
                                                        Constant *Val,
                                                        bool IsEqual) {
  assert(!isa<Constant>(LIC) && "Why are we unswitching on a constant?");

  // FIXME: Support correlated properties, like:
  //  for (...)
  //    if (li1 < li2)
  //      ...
  //    if (li1 > li2)
  //      ...

  // FOLD boolean conditions (X|LIC), (X&LIC).  Fold conditional branches,
  // selects, switches.
  std::vector<Instruction*> Worklist;
  LLVMContext &Context = Val->getContext();

  // If we know that LIC == Val, or that LIC == NotVal, just replace uses of LIC
  // in the loop with the appropriate one directly.
  if (IsEqual || (isa<ConstantInt>(Val) &&
      Val->getType()->isIntegerTy(1))) {
    Value *Replacement;
    if (IsEqual)
      Replacement = Val;
    else
      Replacement = ConstantInt::get(Type::getInt1Ty(Val->getContext()),
                                     !cast<ConstantInt>(Val)->getZExtValue());

    for (User *U : LIC->users()) {
      Instruction *UI = dyn_cast<Instruction>(U);
      if (!UI || !L->contains(UI))
        continue;
      Worklist.push_back(UI);
    }

    for (Instruction *UI : Worklist)
      UI->replaceUsesOfWith(LIC, Replacement);

    SimplifyCode(Worklist, L);
    return;
  }

  // Otherwise, we don't know the precise value of LIC, but we do know that it
  // is certainly NOT "Val".  As such, simplify any uses in the loop that we
  // can.  This case occurs when we unswitch switch statements.
  for (User *U : LIC->users()) {
    Instruction *UI = dyn_cast<Instruction>(U);
    if (!UI || !L->contains(UI))
      continue;

    // At this point, we know LIC is definitely not Val. Try to use some simple
    // logic to simplify the user w.r.t. to the context.
    if (Value *Replacement = SimplifyInstructionWithNotEqual(UI, LIC, Val)) {
      if (LI->replacementPreservesLCSSAForm(UI, Replacement)) {
        // This in-loop instruction has been simplified w.r.t. its context,
        // i.e. LIC != Val, make sure we propagate its replacement value to
        // all its users.
        //  
        // We can not yet delete UI, the LIC user, yet, because that would invalidate
        // the LIC->users() iterator !. However, we can make this instruction
        // dead by replacing all its users and push it onto the worklist so that
        // it can be properly deleted and its operands simplified. 
        UI->replaceAllUsesWith(Replacement);
      }
    }

    // This is a LIC user, push it into the worklist so that SimplifyCode can
    // attempt to simplify it.
    Worklist.push_back(UI);

    // If we know that LIC is not Val, use this info to simplify code.
    SwitchInst *SI = dyn_cast<SwitchInst>(UI);
    if (!SI || !isa<ConstantInt>(Val)) continue;

    // NOTE: if a case value for the switch is unswitched out, we record it
    // after the unswitch finishes. We can not record it here as the switch
    // is not a direct user of the partial LIV.
    SwitchInst::CaseHandle DeadCase =
        *SI->findCaseValue(cast<ConstantInt>(Val));
    // Default case is live for multiple values.
    if (DeadCase == *SI->case_default())
      continue;

    // Found a dead case value.  Don't remove PHI nodes in the
    // successor if they become single-entry, those PHI nodes may
    // be in the Users list.

    BasicBlock *Switch = SI->getParent();
    BasicBlock *SISucc = DeadCase.getCaseSuccessor();
    BasicBlock *Latch = L->getLoopLatch();

    if (!SI->findCaseDest(SISucc)) continue;  // Edge is critical.
    // If the DeadCase successor dominates the loop latch, then the
    // transformation isn't safe since it will delete the sole predecessor edge
    // to the latch.
    if (Latch && DT->dominates(SISucc, Latch))
      continue;

    // FIXME: This is a hack.  We need to keep the successor around
    // and hooked up so as to preserve the loop structure, because
    // trying to update it is complicated.  So instead we preserve the
    // loop structure and put the block on a dead code path.
    SplitEdge(Switch, SISucc, DT, LI);
    // Compute the successors instead of relying on the return value
    // of SplitEdge, since it may have split the switch successor
    // after PHI nodes.
    BasicBlock *NewSISucc = DeadCase.getCaseSuccessor();
    BasicBlock *OldSISucc = *succ_begin(NewSISucc);
    // Create an "unreachable" destination.
    BasicBlock *Abort = BasicBlock::Create(Context, "us-unreachable",
                                           Switch->getParent(),
                                           OldSISucc);
    new UnreachableInst(Context, Abort);
    // Force the new case destination to branch to the "unreachable"
    // block while maintaining a (dead) CFG edge to the old block.
    NewSISucc->getTerminator()->eraseFromParent();
    BranchInst::Create(Abort, OldSISucc,
                       ConstantInt::getTrue(Context), NewSISucc);
    // Release the PHI operands for this edge.
    for (PHINode &PN : NewSISucc->phis())
      PN.setIncomingValue(PN.getBasicBlockIndex(Switch),
                          UndefValue::get(PN.getType()));
    // Tell the domtree about the new block. We don't fully update the
    // domtree here -- instead we force it to do a full recomputation
    // after the pass is complete -- but we do need to inform it of
    // new blocks.
    DT->addNewBlock(Abort, NewSISucc);
  }

  SimplifyCode(Worklist, L);
}

/// Now that we have simplified some instructions in the loop, walk over it and
/// constant prop, dce, and fold control flow where possible. Note that this is
/// effectively a very simple loop-structure-aware optimizer. During processing
/// of this loop, L could very well be deleted, so it must not be used.
///
/// FIXME: When the loop optimizer is more mature, separate this out to a new
/// pass.
///
void LoopUnswitch::SimplifyCode(std::vector<Instruction*> &Worklist, Loop *L) {
  const DataLayout &DL = L->getHeader()->getModule()->getDataLayout();
  while (!Worklist.empty()) {
    Instruction *I = Worklist.back();
    Worklist.pop_back();

    // Simple DCE.
    if (isInstructionTriviallyDead(I)) {
      LLVM_DEBUG(dbgs() << "Remove dead instruction '" << *I << "\n");

      // Add uses to the worklist, which may be dead now.
      for (unsigned i = 0, e = I->getNumOperands(); i != e; ++i)
        if (Instruction *Use = dyn_cast<Instruction>(I->getOperand(i)))
          Worklist.push_back(Use);
      LPM->deleteSimpleAnalysisValue(I, L);
      RemoveFromWorklist(I, Worklist);
      I->eraseFromParent();
      ++NumSimplify;
      continue;
    }

    // See if instruction simplification can hack this up.  This is common for
    // things like "select false, X, Y" after unswitching made the condition be
    // 'false'.  TODO: update the domtree properly so we can pass it here.
    if (Value *V = SimplifyInstruction(I, DL))
      if (LI->replacementPreservesLCSSAForm(I, V)) {
        ReplaceUsesOfWith(I, V, Worklist, L, LPM);
        continue;
      }

    // Special case hacks that appear commonly in unswitched code.
    if (BranchInst *BI = dyn_cast<BranchInst>(I)) {
      if (BI->isUnconditional()) {
        // If BI's parent is the only pred of the successor, fold the two blocks
        // together.
        BasicBlock *Pred = BI->getParent();
        BasicBlock *Succ = BI->getSuccessor(0);
        BasicBlock *SinglePred = Succ->getSinglePredecessor();
        if (!SinglePred) continue;  // Nothing to do.
        assert(SinglePred == Pred && "CFG broken");

        LLVM_DEBUG(dbgs() << "Merging blocks: " << Pred->getName() << " <- "
                          << Succ->getName() << "\n");

        // Resolve any single entry PHI nodes in Succ.
        while (PHINode *PN = dyn_cast<PHINode>(Succ->begin()))
          ReplaceUsesOfWith(PN, PN->getIncomingValue(0), Worklist, L, LPM);

        // If Succ has any successors with PHI nodes, update them to have
        // entries coming from Pred instead of Succ.
        Succ->replaceAllUsesWith(Pred);

        // Move all of the successor contents from Succ to Pred.
        Pred->getInstList().splice(BI->getIterator(), Succ->getInstList(),
                                   Succ->begin(), Succ->end());
        LPM->deleteSimpleAnalysisValue(BI, L);
        RemoveFromWorklist(BI, Worklist);
        BI->eraseFromParent();

        // Remove Succ from the loop tree.
        LI->removeBlock(Succ);
        LPM->deleteSimpleAnalysisValue(Succ, L);
        Succ->eraseFromParent();
        ++NumSimplify;
        continue;
      }

      continue;
    }
  }
}

/// Simple simplifications we can do given the information that Cond is
/// definitely not equal to Val.
Value *LoopUnswitch::SimplifyInstructionWithNotEqual(Instruction *Inst,
                                                     Value *Invariant,
                                                     Constant *Val) {
  // icmp eq cond, val -> false
  ICmpInst *CI = dyn_cast<ICmpInst>(Inst);
  if (CI && CI->isEquality()) {
    Value *Op0 = CI->getOperand(0);
    Value *Op1 = CI->getOperand(1);
    if ((Op0 == Invariant && Op1 == Val) || (Op0 == Val && Op1 == Invariant)) {
      LLVMContext &Ctx = Inst->getContext();
      if (CI->getPredicate() == CmpInst::ICMP_EQ)
        return ConstantInt::getFalse(Ctx);
      else 
        return ConstantInt::getTrue(Ctx);
     }
  }

  // FIXME: there may be other opportunities, e.g. comparison with floating
  // point, or Invariant - Val != 0, etc.
  return nullptr;
}<|MERGE_RESOLUTION|>--- conflicted
+++ resolved
@@ -986,26 +986,19 @@
 void LoopUnswitch::UnswitchTrivialCondition(Loop *L, Value *Cond, Constant *Val,
                                             BasicBlock *ExitBlock,
                                             TerminatorInst *TI) {
-<<<<<<< HEAD
-  DEBUG(dbgs() << "loop-unswitch: Trivial-Unswitch loop %"
-               << loopHeader->getName() << " [" << L->getBlocks().size()
-               << " blocks] in Function "
-               << L->getHeader()->getParent()->getName() << " on cond: " << *Val
-               << " == " << *Cond << "\n");
-  LORBuilder(*L).addRemark(OptReportVerbosity::Low,           // INTEL
-                           "Loop has been unswitched via %s", // INTEL
-                           Cond->getName());                  // INTEL
-=======
   LLVM_DEBUG(dbgs() << "loop-unswitch: Trivial-Unswitch loop %"
                     << loopHeader->getName() << " [" << L->getBlocks().size()
                     << " blocks] in Function "
                     << L->getHeader()->getParent()->getName()
                     << " on cond: " << *Val << " == " << *Cond << "\n");
+  LORBuilder(*L).addRemark(OptReportVerbosity::Low,           // INTEL
+                           "Loop has been unswitched via %s", // INTEL
+                           Cond->getName());                  // INTEL
+
   // We are going to make essential changes to CFG. This may invalidate cached
   // information for L or one of its parent loops in SCEV.
   if (auto *SEWP = getAnalysisIfAvailable<ScalarEvolutionWrapperPass>())
     SEWP->getSE().forgetTopmostLoop(L);
->>>>>>> 3f663631
 
   // First step, split the preheader, so that we know that there is a safe place
   // to insert the conditional branch.  We will change loopPreheader to have a
@@ -1227,20 +1220,13 @@
 void LoopUnswitch::UnswitchNontrivialCondition(Value *LIC, Constant *Val,
                                                Loop *L, TerminatorInst *TI) {
   Function *F = loopHeader->getParent();
-<<<<<<< HEAD
-  DEBUG(dbgs() << "loop-unswitch: Unswitching loop %"
-        << loopHeader->getName() << " [" << L->getBlocks().size()
-        << " blocks] in Function " << F->getName()
-        << " when '" << *Val << "' == " << *LIC << "\n");
-  LORBuilder(*L).addRemark(OptReportVerbosity::Low,           // INTEL
-                           "Loop has been unswitched via %s", // INTEL
-                           LIC->getName());                   // INTEL
-=======
   LLVM_DEBUG(dbgs() << "loop-unswitch: Unswitching loop %"
                     << loopHeader->getName() << " [" << L->getBlocks().size()
                     << " blocks] in Function " << F->getName() << " when '"
                     << *Val << "' == " << *LIC << "\n");
->>>>>>> 3f663631
+  LORBuilder(*L).addRemark(OptReportVerbosity::Low,           // INTEL
+                           "Loop has been unswitched via %s", // INTEL
+                           LIC->getName());                   // INTEL
 
   // We are going to make essential changes to CFG. This may invalidate cached
   // information for L or one of its parent loops in SCEV.
