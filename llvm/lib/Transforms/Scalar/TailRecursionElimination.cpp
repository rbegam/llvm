//===- TailRecursionElimination.cpp - Eliminate Tail Calls ----------------===//
//
//                     The LLVM Compiler Infrastructure
//
// This file is distributed under the University of Illinois Open Source
// License. See LICENSE.TXT for details.
//
//===----------------------------------------------------------------------===//
//
// This file transforms calls of the current function (self recursion) followed
// by a return instruction with a branch to the entry of the function, creating
// a loop.  This pass also implements the following extensions to the basic
// algorithm:
//
//  1. Trivial instructions between the call and return do not prevent the
//     transformation from taking place, though currently the analysis cannot
//     support moving any really useful instructions (only dead ones).
//  2. This pass transforms functions that are prevented from being tail
//     recursive by an associative and commutative expression to use an
//     accumulator variable, thus compiling the typical naive factorial or
//     'fib' implementation into efficient code.
//  3. TRE is performed if the function returns void, if the return
//     returns the result returned by the call, or if the function returns a
//     run-time constant on all exits from the function.  It is possible, though
//     unlikely, that the return returns something else (like constant 0), and
//     can still be TRE'd.  It can be TRE'd if ALL OTHER return instructions in
//     the function return the exact same value.
//  4. If it can prove that callees do not access their caller stack frame,
//     they are marked as eligible for tail call elimination (by the code
//     generator).
//
// There are several improvements that could be made:
//
//  1. If the function has any alloca instructions, these instructions will be
//     moved out of the entry block of the function, causing them to be
//     evaluated each time through the tail recursion.  Safely keeping allocas
//     in the entry block requires analysis to proves that the tail-called
//     function does not read or write the stack object.
//  2. Tail recursion is only performed if the call immediately precedes the
//     return instruction.  It's possible that there could be a jump between
//     the call and the return.
//  3. There can be intervening operations between the call and the return that
//     prevent the TRE from occurring.  For example, there could be GEP's and
//     stores to memory that will not be read or written by the call.  This
//     requires some substantial analysis (such as with DSA) to prove safe to
//     move ahead of the call, but doing so could allow many more TREs to be
//     performed, for example in TreeAdd/TreeAlloc from the treeadd benchmark.
//  4. The algorithm we use to detect if callees access their caller stack
//     frames is very primitive.
//
//===----------------------------------------------------------------------===//

#include "llvm/Transforms/Scalar/TailRecursionElimination.h"
#include "llvm/ADT/STLExtras.h"
#include "llvm/ADT/SmallPtrSet.h"
#include "llvm/ADT/Statistic.h"
#include "llvm/Analysis/CFG.h"
#include "llvm/Analysis/CaptureTracking.h"
#include "llvm/Analysis/GlobalsModRef.h"
#include "llvm/Analysis/InlineCost.h"
#include "llvm/Analysis/InstructionSimplify.h"
#include "llvm/Analysis/Loads.h"
<<<<<<< HEAD
#include "llvm/Analysis/OptimizationDiagnosticInfo.h"
=======
#include "llvm/Analysis/OptimizationRemarkEmitter.h"
>>>>>>> 0e95ba0d
#include "llvm/Analysis/TargetTransformInfo.h"
#include "llvm/IR/CFG.h"
#include "llvm/IR/CallSite.h"
#include "llvm/IR/Constants.h"
#include "llvm/IR/DataLayout.h"
#include "llvm/IR/DerivedTypes.h"
#include "llvm/IR/DiagnosticInfo.h"
#include "llvm/IR/Function.h"
#include "llvm/IR/InstIterator.h"
#include "llvm/IR/Instructions.h"
#include "llvm/IR/IntrinsicInst.h"
#include "llvm/IR/Module.h"
#include "llvm/IR/ValueHandle.h"
#include "llvm/Pass.h"
#include "llvm/Support/Debug.h"
#include "llvm/Support/raw_ostream.h"
#include "llvm/Transforms/Scalar.h"
#include "llvm/Transforms/Utils/BasicBlockUtils.h"
#include "llvm/Transforms/Utils/Local.h"
using namespace llvm;

#define DEBUG_TYPE "tailcallelim"

STATISTIC(NumEliminated, "Number of tail calls removed");
STATISTIC(NumRetDuped,   "Number of return duplicated");
STATISTIC(NumAccumAdded, "Number of accumulators introduced");

/// \brief Scan the specified function for alloca instructions.
/// If it contains any dynamic allocas, returns false.
static bool canTRE(Function &F) {
  // Because of PR962, we don't TRE dynamic allocas.
  return llvm::all_of(instructions(F), [](Instruction &I) {
    auto *AI = dyn_cast<AllocaInst>(&I);
    return !AI || AI->isStaticAlloca();
  });
}

namespace {
struct AllocaDerivedValueTracker {
  // Start at a root value and walk its use-def chain to mark calls that use the
  // value or a derived value in AllocaUsers, and places where it may escape in
  // EscapePoints.
  void walk(Value *Root) {
    SmallVector<Use *, 32> Worklist;
    SmallPtrSet<Use *, 32> Visited;

    auto AddUsesToWorklist = [&](Value *V) {
      for (auto &U : V->uses()) {
        if (!Visited.insert(&U).second)
          continue;
        Worklist.push_back(&U);
      }
    };

    AddUsesToWorklist(Root);

    while (!Worklist.empty()) {
      Use *U = Worklist.pop_back_val();
      Instruction *I = cast<Instruction>(U->getUser());

      switch (I->getOpcode()) {
      case Instruction::Call:
      case Instruction::Invoke: {
        CallSite CS(I);
        bool IsNocapture =
            CS.isDataOperand(U) && CS.doesNotCapture(CS.getDataOperandNo(U));
        callUsesLocalStack(CS, IsNocapture);
        if (IsNocapture) {
          // If the alloca-derived argument is passed in as nocapture, then it
          // can't propagate to the call's return. That would be capturing.
          continue;
        }
        break;
      }
      case Instruction::Load: {
        // The result of a load is not alloca-derived (unless an alloca has
        // otherwise escaped, but this is a local analysis).
        continue;
      }
      case Instruction::Store: {
        if (U->getOperandNo() == 0)
          EscapePoints.insert(I);
        continue;  // Stores have no users to analyze.
      }
      case Instruction::BitCast:
      case Instruction::GetElementPtr:
      case Instruction::PHI:
      case Instruction::Select:
      case Instruction::AddrSpaceCast:
        break;
      default:
        EscapePoints.insert(I);
        break;
      }

      AddUsesToWorklist(I);
    }
  }

  void callUsesLocalStack(CallSite CS, bool IsNocapture) {
    // Add it to the list of alloca users.
    AllocaUsers.insert(CS.getInstruction());

    // If it's nocapture then it can't capture this alloca.
    if (IsNocapture)
      return;

    // If it can write to memory, it can leak the alloca value.
    if (!CS.onlyReadsMemory())
      EscapePoints.insert(CS.getInstruction());
  }

  SmallPtrSet<Instruction *, 32> AllocaUsers;
  SmallPtrSet<Instruction *, 32> EscapePoints;
};
}

static bool markTails(Function &F, bool &AllCallsAreTailCalls,
                      OptimizationRemarkEmitter *ORE) {
  if (F.callsFunctionThatReturnsTwice())
    return false;
  AllCallsAreTailCalls = true;

  // The local stack holds all alloca instructions and all byval arguments.
  AllocaDerivedValueTracker Tracker;
  for (Argument &Arg : F.args()) {
    if (Arg.hasByValAttr())
      Tracker.walk(&Arg);
  }
  for (auto &BB : F) {
    for (auto &I : BB)
      if (AllocaInst *AI = dyn_cast<AllocaInst>(&I))
        Tracker.walk(AI);
  }

  bool Modified = false;

  // Track whether a block is reachable after an alloca has escaped. Blocks that
  // contain the escaping instruction will be marked as being visited without an
  // escaped alloca, since that is how the block began.
  enum VisitType {
    UNVISITED,
    UNESCAPED,
    ESCAPED
  };
  DenseMap<BasicBlock *, VisitType> Visited;

  // We propagate the fact that an alloca has escaped from block to successor.
  // Visit the blocks that are propagating the escapedness first. To do this, we
  // maintain two worklists.
  SmallVector<BasicBlock *, 32> WorklistUnescaped, WorklistEscaped;

  // We may enter a block and visit it thinking that no alloca has escaped yet,
  // then see an escape point and go back around a loop edge and come back to
  // the same block twice. Because of this, we defer setting tail on calls when
  // we first encounter them in a block. Every entry in this list does not
  // statically use an alloca via use-def chain analysis, but may find an alloca
  // through other means if the block turns out to be reachable after an escape
  // point.
  SmallVector<CallInst *, 32> DeferredTails;

  BasicBlock *BB = &F.getEntryBlock();
  VisitType Escaped = UNESCAPED;
  do {
    for (auto &I : *BB) {
      if (Tracker.EscapePoints.count(&I))
        Escaped = ESCAPED;

      CallInst *CI = dyn_cast<CallInst>(&I);
      if (!CI || CI->isTailCall() || isa<DbgInfoIntrinsic>(&I))
        continue;

      bool IsNoTail = CI->isNoTailCall() || CI->hasOperandBundles();

      if (!IsNoTail && CI->doesNotAccessMemory()) {
        // A call to a readnone function whose arguments are all things computed
        // outside this function can be marked tail. Even if you stored the
        // alloca address into a global, a readnone function can't load the
        // global anyhow.
        //
        // Note that this runs whether we know an alloca has escaped or not. If
        // it has, then we can't trust Tracker.AllocaUsers to be accurate.
        bool SafeToTail = true;
        for (auto &Arg : CI->arg_operands()) {
          if (isa<Constant>(Arg.getUser()))
            continue;
          if (Argument *A = dyn_cast<Argument>(Arg.getUser()))
            if (!A->hasByValAttr())
              continue;
          SafeToTail = false;
          break;
        }
        if (SafeToTail) {
          using namespace ore;
<<<<<<< HEAD
          ORE->emit(OptimizationRemark(DEBUG_TYPE, "tailcall-readnone", CI)
                    << "marked as tail call candidate (readnone)");
=======
          ORE->emit([&]() {
            return OptimizationRemark(DEBUG_TYPE, "tailcall-readnone", CI)
                   << "marked as tail call candidate (readnone)";
          });
>>>>>>> 0e95ba0d
          CI->setTailCall();
          Modified = true;
          continue;
        }
      }

      if (!IsNoTail && Escaped == UNESCAPED && !Tracker.AllocaUsers.count(CI)) {
        DeferredTails.push_back(CI);
      } else {
        AllCallsAreTailCalls = false;
      }
    }

    for (auto *SuccBB : make_range(succ_begin(BB), succ_end(BB))) {
      auto &State = Visited[SuccBB];
      if (State < Escaped) {
        State = Escaped;
        if (State == ESCAPED)
          WorklistEscaped.push_back(SuccBB);
        else
          WorklistUnescaped.push_back(SuccBB);
      }
    }

    if (!WorklistEscaped.empty()) {
      BB = WorklistEscaped.pop_back_val();
      Escaped = ESCAPED;
    } else {
      BB = nullptr;
      while (!WorklistUnescaped.empty()) {
        auto *NextBB = WorklistUnescaped.pop_back_val();
        if (Visited[NextBB] == UNESCAPED) {
          BB = NextBB;
          Escaped = UNESCAPED;
          break;
        }
      }
    }
  } while (BB);

  for (CallInst *CI : DeferredTails) {
    if (Visited[CI->getParent()] != ESCAPED) {
      // If the escape point was part way through the block, calls after the
      // escape point wouldn't have been put into DeferredTails.
<<<<<<< HEAD
      ORE->emit(OptimizationRemark(DEBUG_TYPE, "tailcall", CI)
                << "marked as tail call candidate");
=======
      DEBUG(dbgs() << "Marked as tail call candidate: " << *CI << "\n");
>>>>>>> 0e95ba0d
      CI->setTailCall();
      Modified = true;
    } else {
      AllCallsAreTailCalls = false;
    }
  }

  return Modified;
}

/// Return true if it is safe to move the specified
/// instruction from after the call to before the call, assuming that all
/// instructions between the call and this instruction are movable.
///
static bool canMoveAboveCall(Instruction *I, CallInst *CI, AliasAnalysis *AA) {
  // FIXME: We can move load/store/call/free instructions above the call if the
  // call does not mod/ref the memory location being processed.
  if (I->mayHaveSideEffects())  // This also handles volatile loads.
    return false;

  if (LoadInst *L = dyn_cast<LoadInst>(I)) {
    // Loads may always be moved above calls without side effects.
    if (CI->mayHaveSideEffects()) {
      // Non-volatile loads may be moved above a call with side effects if it
      // does not write to memory and the load provably won't trap.
      // Writes to memory only matter if they may alias the pointer
      // being loaded from.
      const DataLayout &DL = L->getModule()->getDataLayout();
      if ((AA->getModRefInfo(CI, MemoryLocation::get(L)) & MRI_Mod) ||
          !isSafeToLoadUnconditionally(L->getPointerOperand(),
                                       L->getAlignment(), DL, L))
        return false;
    }
  }

  // Otherwise, if this is a side-effect free instruction, check to make sure
  // that it does not use the return value of the call.  If it doesn't use the
  // return value of the call, it must only use things that are defined before
  // the call, or movable instructions between the call and the instruction
  // itself.
  return !is_contained(I->operands(), CI);
}

/// Return true if the specified value is the same when the return would exit
/// as it was when the initial iteration of the recursive function was executed.
///
/// We currently handle static constants and arguments that are not modified as
/// part of the recursion.
static bool isDynamicConstant(Value *V, CallInst *CI, ReturnInst *RI) {
  if (isa<Constant>(V)) return true; // Static constants are always dyn consts

  // Check to see if this is an immutable argument, if so, the value
  // will be available to initialize the accumulator.
  if (Argument *Arg = dyn_cast<Argument>(V)) {
    // Figure out which argument number this is...
    unsigned ArgNo = 0;
    Function *F = CI->getParent()->getParent();
    for (Function::arg_iterator AI = F->arg_begin(); &*AI != Arg; ++AI)
      ++ArgNo;

    // If we are passing this argument into call as the corresponding
    // argument operand, then the argument is dynamically constant.
    // Otherwise, we cannot transform this function safely.
    if (CI->getArgOperand(ArgNo) == Arg)
      return true;
  }

  // Switch cases are always constant integers. If the value is being switched
  // on and the return is only reachable from one of its cases, it's
  // effectively constant.
  if (BasicBlock *UniquePred = RI->getParent()->getUniquePredecessor())
    if (SwitchInst *SI = dyn_cast<SwitchInst>(UniquePred->getTerminator()))
      if (SI->getCondition() == V)
        return SI->getDefaultDest() != RI->getParent();

  // Not a constant or immutable argument, we can't safely transform.
  return false;
}

/// Check to see if the function containing the specified tail call consistently
/// returns the same runtime-constant value at all exit points except for
/// IgnoreRI. If so, return the returned value.
static Value *getCommonReturnValue(ReturnInst *IgnoreRI, CallInst *CI) {
  Function *F = CI->getParent()->getParent();
  Value *ReturnedValue = nullptr;

  for (BasicBlock &BBI : *F) {
    ReturnInst *RI = dyn_cast<ReturnInst>(BBI.getTerminator());
    if (RI == nullptr || RI == IgnoreRI) continue;

    // We can only perform this transformation if the value returned is
    // evaluatable at the start of the initial invocation of the function,
    // instead of at the end of the evaluation.
    //
    Value *RetOp = RI->getOperand(0);
    if (!isDynamicConstant(RetOp, CI, RI))
      return nullptr;

    if (ReturnedValue && RetOp != ReturnedValue)
      return nullptr;     // Cannot transform if differing values are returned.
    ReturnedValue = RetOp;
  }
  return ReturnedValue;
}

/// If the specified instruction can be transformed using accumulator recursion
/// elimination, return the constant which is the start of the accumulator
/// value.  Otherwise return null.
static Value *canTransformAccumulatorRecursion(Instruction *I, CallInst *CI) {
  if (!I->isAssociative() || !I->isCommutative()) return nullptr;
  assert(I->getNumOperands() == 2 &&
         "Associative/commutative operations should have 2 args!");

  // Exactly one operand should be the result of the call instruction.
  if ((I->getOperand(0) == CI && I->getOperand(1) == CI) ||
      (I->getOperand(0) != CI && I->getOperand(1) != CI))
    return nullptr;

  // The only user of this instruction we allow is a single return instruction.
  if (!I->hasOneUse() || !isa<ReturnInst>(I->user_back()))
    return nullptr;

  // Ok, now we have to check all of the other return instructions in this
  // function.  If they return non-constants or differing values, then we cannot
  // transform the function safely.
  return getCommonReturnValue(cast<ReturnInst>(I->user_back()), CI);
}

static Instruction *firstNonDbg(BasicBlock::iterator I) {
  while (isa<DbgInfoIntrinsic>(I))
    ++I;
  return &*I;
}

static CallInst *findTRECandidate(Instruction *TI,
                                  bool CannotTailCallElimCallsMarkedTail,
                                  const TargetTransformInfo *TTI) {
  BasicBlock *BB = TI->getParent();
  Function *F = BB->getParent();

  if (&BB->front() == TI) // Make sure there is something before the terminator.
    return nullptr;

  // Scan backwards from the return, checking to see if there is a tail call in
  // this block.  If so, set CI to it.
  CallInst *CI = nullptr;
  BasicBlock::iterator BBI(TI);
  while (true) {
    CI = dyn_cast<CallInst>(BBI);
    if (CI && CI->getCalledFunction() == F)
      break;

    if (BBI == BB->begin())
      return nullptr;          // Didn't find a potential tail call.
    --BBI;
  }

  // If this call is marked as a tail call, and if there are dynamic allocas in
  // the function, we cannot perform this optimization.
  if (CI->isTailCall() && CannotTailCallElimCallsMarkedTail)
    return nullptr;

  // As a special case, detect code like this:
  //   double fabs(double f) { return __builtin_fabs(f); } // a 'fabs' call
  // and disable this xform in this case, because the code generator will
  // lower the call to fabs into inline code.
  if (BB == &F->getEntryBlock() &&
      firstNonDbg(BB->front().getIterator()) == CI &&
      firstNonDbg(std::next(BB->begin())) == TI && CI->getCalledFunction() &&
      !TTI->isLoweredToCall(CI->getCalledFunction())) {
    // A single-block function with just a call and a return. Check that
    // the arguments match.
    CallSite::arg_iterator I = CallSite(CI).arg_begin(),
                           E = CallSite(CI).arg_end();
    Function::arg_iterator FI = F->arg_begin(),
                           FE = F->arg_end();
    for (; I != E && FI != FE; ++I, ++FI)
      if (*I != &*FI) break;
    if (I == E && FI == FE)
      return nullptr;
  }

  return CI;
}

static bool eliminateRecursiveTailCall(CallInst *CI, ReturnInst *Ret,
                                       BasicBlock *&OldEntry,
                                       bool &TailCallsAreMarkedTail,
                                       SmallVectorImpl<PHINode *> &ArgumentPHIs,
                                       AliasAnalysis *AA,
                                       OptimizationRemarkEmitter *ORE) {
  // If we are introducing accumulator recursion to eliminate operations after
  // the call instruction that are both associative and commutative, the initial
  // value for the accumulator is placed in this variable.  If this value is set
  // then we actually perform accumulator recursion elimination instead of
  // simple tail recursion elimination.  If the operation is an LLVM instruction
  // (eg: "add") then it is recorded in AccumulatorRecursionInstr.  If not, then
  // we are handling the case when the return instruction returns a constant C
  // which is different to the constant returned by other return instructions
  // (which is recorded in AccumulatorRecursionEliminationInitVal).  This is a
  // special case of accumulator recursion, the operation being "return C".
  Value *AccumulatorRecursionEliminationInitVal = nullptr;
  Instruction *AccumulatorRecursionInstr = nullptr;

  // Ok, we found a potential tail call.  We can currently only transform the
  // tail call if all of the instructions between the call and the return are
  // movable to above the call itself, leaving the call next to the return.
  // Check that this is the case now.
  BasicBlock::iterator BBI(CI);
  for (++BBI; &*BBI != Ret; ++BBI) {
    if (canMoveAboveCall(&*BBI, CI, AA))
      continue;

    // If we can't move the instruction above the call, it might be because it
    // is an associative and commutative operation that could be transformed
    // using accumulator recursion elimination.  Check to see if this is the
    // case, and if so, remember the initial accumulator value for later.
    if ((AccumulatorRecursionEliminationInitVal =
             canTransformAccumulatorRecursion(&*BBI, CI))) {
      // Yes, this is accumulator recursion.  Remember which instruction
      // accumulates.
      AccumulatorRecursionInstr = &*BBI;
    } else {
      return false;   // Otherwise, we cannot eliminate the tail recursion!
    }
  }

  // We can only transform call/return pairs that either ignore the return value
  // of the call and return void, ignore the value of the call and return a
  // constant, return the value returned by the tail call, or that are being
  // accumulator recursion variable eliminated.
  if (Ret->getNumOperands() == 1 && Ret->getReturnValue() != CI &&
      !isa<UndefValue>(Ret->getReturnValue()) &&
      AccumulatorRecursionEliminationInitVal == nullptr &&
      !getCommonReturnValue(nullptr, CI)) {
    // One case remains that we are able to handle: the current return
    // instruction returns a constant, and all other return instructions
    // return a different constant.
    if (!isDynamicConstant(Ret->getReturnValue(), CI, Ret))
      return false; // Current return instruction does not return a constant.
    // Check that all other return instructions return a common constant.  If
    // so, record it in AccumulatorRecursionEliminationInitVal.
    AccumulatorRecursionEliminationInitVal = getCommonReturnValue(Ret, CI);
    if (!AccumulatorRecursionEliminationInitVal)
      return false;
  }

  BasicBlock *BB = Ret->getParent();
  Function *F = BB->getParent();

  using namespace ore;
<<<<<<< HEAD
  ORE->emit(OptimizationRemark(DEBUG_TYPE, "tailcall-recursion", CI)
            << "transforming tail recursion into loop");
=======
  ORE->emit([&]() {
    return OptimizationRemark(DEBUG_TYPE, "tailcall-recursion", CI)
           << "transforming tail recursion into loop";
  });
>>>>>>> 0e95ba0d

  // OK! We can transform this tail call.  If this is the first one found,
  // create the new entry block, allowing us to branch back to the old entry.
  if (!OldEntry) {
    OldEntry = &F->getEntryBlock();
    BasicBlock *NewEntry = BasicBlock::Create(F->getContext(), "", F, OldEntry);
    NewEntry->takeName(OldEntry);
    OldEntry->setName("tailrecurse");
    BranchInst::Create(OldEntry, NewEntry);

    // If this tail call is marked 'tail' and if there are any allocas in the
    // entry block, move them up to the new entry block.
    TailCallsAreMarkedTail = CI->isTailCall();
    if (TailCallsAreMarkedTail)
      // Move all fixed sized allocas from OldEntry to NewEntry.
      for (BasicBlock::iterator OEBI = OldEntry->begin(), E = OldEntry->end(),
             NEBI = NewEntry->begin(); OEBI != E; )
        if (AllocaInst *AI = dyn_cast<AllocaInst>(OEBI++))
          if (isa<ConstantInt>(AI->getArraySize()))
            AI->moveBefore(&*NEBI);

    // Now that we have created a new block, which jumps to the entry
    // block, insert a PHI node for each argument of the function.
    // For now, we initialize each PHI to only have the real arguments
    // which are passed in.
    Instruction *InsertPos = &OldEntry->front();
    for (Function::arg_iterator I = F->arg_begin(), E = F->arg_end();
         I != E; ++I) {
      PHINode *PN = PHINode::Create(I->getType(), 2,
                                    I->getName() + ".tr", InsertPos);
      I->replaceAllUsesWith(PN); // Everyone use the PHI node now!
      PN->addIncoming(&*I, NewEntry);
      ArgumentPHIs.push_back(PN);
    }
  }

  // If this function has self recursive calls in the tail position where some
  // are marked tail and some are not, only transform one flavor or another.  We
  // have to choose whether we move allocas in the entry block to the new entry
  // block or not, so we can't make a good choice for both.  NOTE: We could do
  // slightly better here in the case that the function has no entry block
  // allocas.
  if (TailCallsAreMarkedTail && !CI->isTailCall())
    return false;

  // Ok, now that we know we have a pseudo-entry block WITH all of the
  // required PHI nodes, add entries into the PHI node for the actual
  // parameters passed into the tail-recursive call.
  for (unsigned i = 0, e = CI->getNumArgOperands(); i != e; ++i)
    ArgumentPHIs[i]->addIncoming(CI->getArgOperand(i), BB);

  // If we are introducing an accumulator variable to eliminate the recursion,
  // do so now.  Note that we _know_ that no subsequent tail recursion
  // eliminations will happen on this function because of the way the
  // accumulator recursion predicate is set up.
  //
  if (AccumulatorRecursionEliminationInitVal) {
    Instruction *AccRecInstr = AccumulatorRecursionInstr;
    // Start by inserting a new PHI node for the accumulator.
    pred_iterator PB = pred_begin(OldEntry), PE = pred_end(OldEntry);
    PHINode *AccPN = PHINode::Create(
        AccumulatorRecursionEliminationInitVal->getType(),
        std::distance(PB, PE) + 1, "accumulator.tr", &OldEntry->front());

    // Loop over all of the predecessors of the tail recursion block.  For the
    // real entry into the function we seed the PHI with the initial value,
    // computed earlier.  For any other existing branches to this block (due to
    // other tail recursions eliminated) the accumulator is not modified.
    // Because we haven't added the branch in the current block to OldEntry yet,
    // it will not show up as a predecessor.
    for (pred_iterator PI = PB; PI != PE; ++PI) {
      BasicBlock *P = *PI;
      if (P == &F->getEntryBlock())
        AccPN->addIncoming(AccumulatorRecursionEliminationInitVal, P);
      else
        AccPN->addIncoming(AccPN, P);
    }

    if (AccRecInstr) {
      // Add an incoming argument for the current block, which is computed by
      // our associative and commutative accumulator instruction.
      AccPN->addIncoming(AccRecInstr, BB);

      // Next, rewrite the accumulator recursion instruction so that it does not
      // use the result of the call anymore, instead, use the PHI node we just
      // inserted.
      AccRecInstr->setOperand(AccRecInstr->getOperand(0) != CI, AccPN);
    } else {
      // Add an incoming argument for the current block, which is just the
      // constant returned by the current return instruction.
      AccPN->addIncoming(Ret->getReturnValue(), BB);
    }

    // Finally, rewrite any return instructions in the program to return the PHI
    // node instead of the "initval" that they do currently.  This loop will
    // actually rewrite the return value we are destroying, but that's ok.
    for (BasicBlock &BBI : *F)
      if (ReturnInst *RI = dyn_cast<ReturnInst>(BBI.getTerminator()))
        RI->setOperand(0, AccPN);
    ++NumAccumAdded;
  }

  // Now that all of the PHI nodes are in place, remove the call and
  // ret instructions, replacing them with an unconditional branch.
  BranchInst *NewBI = BranchInst::Create(OldEntry, Ret);
  NewBI->setDebugLoc(CI->getDebugLoc());

  BB->getInstList().erase(Ret);  // Remove return.
  BB->getInstList().erase(CI);   // Remove call.
  ++NumEliminated;
  return true;
}

static bool foldReturnAndProcessPred(
    BasicBlock *BB, ReturnInst *Ret, BasicBlock *&OldEntry,
    bool &TailCallsAreMarkedTail, SmallVectorImpl<PHINode *> &ArgumentPHIs,
    bool CannotTailCallElimCallsMarkedTail, const TargetTransformInfo *TTI,
    AliasAnalysis *AA, OptimizationRemarkEmitter *ORE) {
  bool Change = false;

  // Make sure this block is a trivial return block.
  assert(BB->getFirstNonPHIOrDbg() == Ret &&
         "Trying to fold non-trivial return block");

  // If the return block contains nothing but the return and PHI's,
  // there might be an opportunity to duplicate the return in its
  // predecessors and perform TRE there. Look for predecessors that end
  // in unconditional branch and recursive call(s).
  SmallVector<BranchInst*, 8> UncondBranchPreds;
  for (pred_iterator PI = pred_begin(BB), E = pred_end(BB); PI != E; ++PI) {
    BasicBlock *Pred = *PI;
    TerminatorInst *PTI = Pred->getTerminator();
    if (BranchInst *BI = dyn_cast<BranchInst>(PTI))
      if (BI->isUnconditional())
        UncondBranchPreds.push_back(BI);
  }

  while (!UncondBranchPreds.empty()) {
    BranchInst *BI = UncondBranchPreds.pop_back_val();
    BasicBlock *Pred = BI->getParent();
    if (CallInst *CI = findTRECandidate(BI, CannotTailCallElimCallsMarkedTail, TTI)){
      DEBUG(dbgs() << "FOLDING: " << *BB
            << "INTO UNCOND BRANCH PRED: " << *Pred);
      ReturnInst *RI = FoldReturnIntoUncondBranch(Ret, BB, Pred);

      // Cleanup: if all predecessors of BB have been eliminated by
      // FoldReturnIntoUncondBranch, delete it.  It is important to empty it,
      // because the ret instruction in there is still using a value which
      // eliminateRecursiveTailCall will attempt to remove.
      if (!BB->hasAddressTaken() && pred_begin(BB) == pred_end(BB))
        BB->eraseFromParent();

      eliminateRecursiveTailCall(CI, RI, OldEntry, TailCallsAreMarkedTail,
                                 ArgumentPHIs, AA, ORE);
      ++NumRetDuped;
      Change = true;
    }
  }

  return Change;
}

static bool processReturningBlock(ReturnInst *Ret, BasicBlock *&OldEntry,
                                  bool &TailCallsAreMarkedTail,
                                  SmallVectorImpl<PHINode *> &ArgumentPHIs,
                                  bool CannotTailCallElimCallsMarkedTail,
                                  const TargetTransformInfo *TTI,
                                  AliasAnalysis *AA,
                                  OptimizationRemarkEmitter *ORE) {
  CallInst *CI = findTRECandidate(Ret, CannotTailCallElimCallsMarkedTail, TTI);
  if (!CI)
    return false;

  return eliminateRecursiveTailCall(CI, Ret, OldEntry, TailCallsAreMarkedTail,
                                    ArgumentPHIs, AA, ORE);
}

static bool eliminateTailRecursion(Function &F, const TargetTransformInfo *TTI,
                                   AliasAnalysis *AA,
                                   OptimizationRemarkEmitter *ORE) {
  if (F.getFnAttribute("disable-tail-calls").getValueAsString() == "true")
    return false;

  bool MadeChange = false;
  bool AllCallsAreTailCalls = false;
  MadeChange |= markTails(F, AllCallsAreTailCalls, ORE);
  if (!AllCallsAreTailCalls)
    return MadeChange;

  // If this function is a varargs function, we won't be able to PHI the args
  // right, so don't even try to convert it...
  if (F.getFunctionType()->isVarArg())
    return false;

  BasicBlock *OldEntry = nullptr;
  bool TailCallsAreMarkedTail = false;
  SmallVector<PHINode*, 8> ArgumentPHIs;

  // If false, we cannot perform TRE on tail calls marked with the 'tail'
  // attribute, because doing so would cause the stack size to increase (real
  // TRE would deallocate variable sized allocas, TRE doesn't).
  bool CanTRETailMarkedCall = canTRE(F);

  // Change any tail recursive calls to loops.
  //
  // FIXME: The code generator produces really bad code when an 'escaping
  // alloca' is changed from being a static alloca to being a dynamic alloca.
  // Until this is resolved, disable this transformation if that would ever
  // happen.  This bug is PR962.
  for (Function::iterator BBI = F.begin(), E = F.end(); BBI != E; /*in loop*/) {
    BasicBlock *BB = &*BBI++; // foldReturnAndProcessPred may delete BB.
    if (ReturnInst *Ret = dyn_cast<ReturnInst>(BB->getTerminator())) {
      bool Change = processReturningBlock(Ret, OldEntry, TailCallsAreMarkedTail,
                                          ArgumentPHIs, !CanTRETailMarkedCall,
                                          TTI, AA, ORE);
      if (!Change && BB->getFirstNonPHIOrDbg() == Ret)
        Change = foldReturnAndProcessPred(BB, Ret, OldEntry,
                                          TailCallsAreMarkedTail, ArgumentPHIs,
                                          !CanTRETailMarkedCall, TTI, AA, ORE);
      MadeChange |= Change;
    }
  }

  // If we eliminated any tail recursions, it's possible that we inserted some
  // silly PHI nodes which just merge an initial value (the incoming operand)
  // with themselves.  Check to see if we did and clean up our mess if so.  This
  // occurs when a function passes an argument straight through to its tail
  // call.
  for (PHINode *PN : ArgumentPHIs) {
    // If the PHI Node is a dynamic constant, replace it with the value it is.
    if (Value *PNV = SimplifyInstruction(PN, F.getParent()->getDataLayout())) {
      PN->replaceAllUsesWith(PNV);
      PN->eraseFromParent();
    }
  }

  return MadeChange;
}

namespace {
struct TailCallElim : public FunctionPass {
  static char ID; // Pass identification, replacement for typeid
  TailCallElim() : FunctionPass(ID) {
    initializeTailCallElimPass(*PassRegistry::getPassRegistry());
  }

  void getAnalysisUsage(AnalysisUsage &AU) const override {
    AU.addRequired<TargetTransformInfoWrapperPass>();
    AU.addRequired<AAResultsWrapperPass>();
    AU.addRequired<OptimizationRemarkEmitterWrapperPass>();
    AU.addPreserved<GlobalsAAWrapperPass>();
  }

  bool runOnFunction(Function &F) override {
    if (skipFunction(F))
      return false;

    return eliminateTailRecursion(
        F, &getAnalysis<TargetTransformInfoWrapperPass>().getTTI(F),
        &getAnalysis<AAResultsWrapperPass>().getAAResults(),
        &getAnalysis<OptimizationRemarkEmitterWrapperPass>().getORE());
  }
};
}

char TailCallElim::ID = 0;
INITIALIZE_PASS_BEGIN(TailCallElim, "tailcallelim", "Tail Call Elimination",
                      false, false)
INITIALIZE_PASS_DEPENDENCY(TargetTransformInfoWrapperPass)
INITIALIZE_PASS_DEPENDENCY(OptimizationRemarkEmitterWrapperPass)
INITIALIZE_PASS_END(TailCallElim, "tailcallelim", "Tail Call Elimination",
                    false, false)

// Public interface to the TailCallElimination pass
FunctionPass *llvm::createTailCallEliminationPass() {
  return new TailCallElim();
}

PreservedAnalyses TailCallElimPass::run(Function &F,
                                        FunctionAnalysisManager &AM) {

  TargetTransformInfo &TTI = AM.getResult<TargetIRAnalysis>(F);
  AliasAnalysis &AA = AM.getResult<AAManager>(F);
  auto &ORE = AM.getResult<OptimizationRemarkEmitterAnalysis>(F);

  bool Changed = eliminateTailRecursion(F, &TTI, &AA, &ORE);

  if (!Changed)
    return PreservedAnalyses::all();
  PreservedAnalyses PA;
  PA.preserve<GlobalsAA>();
  return PA;
}<|MERGE_RESOLUTION|>--- conflicted
+++ resolved
@@ -60,11 +60,7 @@
 #include "llvm/Analysis/InlineCost.h"
 #include "llvm/Analysis/InstructionSimplify.h"
 #include "llvm/Analysis/Loads.h"
-<<<<<<< HEAD
-#include "llvm/Analysis/OptimizationDiagnosticInfo.h"
-=======
 #include "llvm/Analysis/OptimizationRemarkEmitter.h"
->>>>>>> 0e95ba0d
 #include "llvm/Analysis/TargetTransformInfo.h"
 #include "llvm/IR/CFG.h"
 #include "llvm/IR/CallSite.h"
@@ -259,15 +255,10 @@
         }
         if (SafeToTail) {
           using namespace ore;
-<<<<<<< HEAD
-          ORE->emit(OptimizationRemark(DEBUG_TYPE, "tailcall-readnone", CI)
-                    << "marked as tail call candidate (readnone)");
-=======
           ORE->emit([&]() {
             return OptimizationRemark(DEBUG_TYPE, "tailcall-readnone", CI)
                    << "marked as tail call candidate (readnone)";
           });
->>>>>>> 0e95ba0d
           CI->setTailCall();
           Modified = true;
           continue;
@@ -312,12 +303,7 @@
     if (Visited[CI->getParent()] != ESCAPED) {
       // If the escape point was part way through the block, calls after the
       // escape point wouldn't have been put into DeferredTails.
-<<<<<<< HEAD
-      ORE->emit(OptimizationRemark(DEBUG_TYPE, "tailcall", CI)
-                << "marked as tail call candidate");
-=======
       DEBUG(dbgs() << "Marked as tail call candidate: " << *CI << "\n");
->>>>>>> 0e95ba0d
       CI->setTailCall();
       Modified = true;
     } else {
@@ -569,15 +555,10 @@
   Function *F = BB->getParent();
 
   using namespace ore;
-<<<<<<< HEAD
-  ORE->emit(OptimizationRemark(DEBUG_TYPE, "tailcall-recursion", CI)
-            << "transforming tail recursion into loop");
-=======
   ORE->emit([&]() {
     return OptimizationRemark(DEBUG_TYPE, "tailcall-recursion", CI)
            << "transforming tail recursion into loop";
   });
->>>>>>> 0e95ba0d
 
   // OK! We can transform this tail call.  If this is the first one found,
   // create the new entry block, allowing us to branch back to the old entry.
