//===- SCCP.cpp - Sparse Conditional Constant Propagation -----------------===//
//
//                     The LLVM Compiler Infrastructure
//
// This file is distributed under the University of Illinois Open Source
// License. See LICENSE.TXT for details.
//
//===----------------------------------------------------------------------===//
//
// This file implements sparse conditional constant propagation and merging:
//
// Specifically, this:
//   * Assumes values are constant unless proven otherwise
//   * Assumes BasicBlocks are dead unless proven otherwise
//   * Proves values to be constant, and replaces them with constants
//   * Proves conditional branches to be unconditional
//
//===----------------------------------------------------------------------===//

#include "llvm/Transforms/Scalar/SCCP.h"
#include "llvm/ADT/ArrayRef.h"
#include "llvm/ADT/DenseMap.h"
#include "llvm/ADT/DenseSet.h"
#include "llvm/ADT/PointerIntPair.h"
#include "llvm/ADT/STLExtras.h"
#include "llvm/ADT/SmallPtrSet.h"
#include "llvm/ADT/SmallVector.h"
#include "llvm/ADT/Statistic.h"
#include "llvm/Analysis/ConstantFolding.h"
#include "llvm/Analysis/GlobalsModRef.h"
#include "llvm/Analysis/Intel_AggInline.h"  // INTEL
#include "llvm/Analysis/Intel_Andersens.h"  // INTEL
#include "llvm/Analysis/Intel_WP.h"         // INTEL
#include "llvm/Analysis/ConstantFolding.h"
#include "llvm/Analysis/TargetLibraryInfo.h"
#include "llvm/Analysis/Utils/Local.h"
#include "llvm/Analysis/ValueLattice.h"
#include "llvm/Analysis/ValueLatticeUtils.h"
#include "llvm/IR/BasicBlock.h"
#include "llvm/IR/CallSite.h"
#include "llvm/IR/Constant.h"
#include "llvm/IR/Constants.h"
#include "llvm/IR/DataLayout.h"
#include "llvm/IR/DerivedTypes.h"
#include "llvm/IR/Function.h"
#include "llvm/IR/GlobalVariable.h"
#include "llvm/IR/InstVisitor.h"
#include "llvm/IR/InstrTypes.h"
#include "llvm/IR/Instruction.h"
#include "llvm/IR/Instructions.h"
#include "llvm/IR/Module.h"
#include "llvm/IR/PassManager.h"
#include "llvm/IR/Type.h"
#include "llvm/IR/User.h"
#include "llvm/IR/Value.h"
#include "llvm/Pass.h"
#include "llvm/Support/Casting.h"
#include "llvm/Support/Debug.h"
#include "llvm/Support/ErrorHandling.h"
#include "llvm/Support/raw_ostream.h"
#include "llvm/Transforms/Scalar.h"
#include <cassert>
#include <utility>
#include <vector>

using namespace llvm;

#define DEBUG_TYPE "sccp"

STATISTIC(NumInstRemoved, "Number of instructions removed");
STATISTIC(NumDeadBlocks , "Number of basic blocks unreachable");

STATISTIC(IPNumInstRemoved, "Number of instructions removed by IPSCCP");
STATISTIC(IPNumArgsElimed ,"Number of arguments constant propagated by IPSCCP");
STATISTIC(IPNumGlobalConst, "Number of globals found to be constant by IPSCCP");
STATISTIC(IPNumRangeInfoUsed, "Number of times constant range info was used by"
                              "IPSCCP");

namespace {

/// LatticeVal class - This class represents the different lattice values that
/// an LLVM value may occupy.  It is a simple class with value semantics.
///
class LatticeVal {
  enum LatticeValueTy {
    /// unknown - This LLVM Value has no known value yet.
    unknown,

    /// constant - This LLVM Value has a specific constant value.
    constant,

    /// forcedconstant - This LLVM Value was thought to be undef until
    /// ResolvedUndefsIn.  This is treated just like 'constant', but if merged
    /// with another (different) constant, it goes to overdefined, instead of
    /// asserting.
    forcedconstant,

    /// overdefined - This instruction is not known to be constant, and we know
    /// it has a value.
    overdefined
  };

  /// Val: This stores the current lattice value along with the Constant* for
  /// the constant if this is a 'constant' or 'forcedconstant' value.
  PointerIntPair<Constant *, 2, LatticeValueTy> Val;

  LatticeValueTy getLatticeValue() const {
    return Val.getInt();
  }

public:
  LatticeVal() : Val(nullptr, unknown) {}

  bool isUnknown() const { return getLatticeValue() == unknown; }

  bool isConstant() const {
    return getLatticeValue() == constant || getLatticeValue() == forcedconstant;
  }

  bool isOverdefined() const { return getLatticeValue() == overdefined; }

  Constant *getConstant() const {
    assert(isConstant() && "Cannot get the constant of a non-constant!");
    return Val.getPointer();
  }

  /// markOverdefined - Return true if this is a change in status.
  bool markOverdefined() {
    if (isOverdefined())
      return false;

    Val.setInt(overdefined);
    return true;
  }

  /// markConstant - Return true if this is a change in status.
  bool markConstant(Constant *V) {
    if (getLatticeValue() == constant) { // Constant but not forcedconstant.
      assert(getConstant() == V && "Marking constant with different value");
      return false;
    }

    if (isUnknown()) {
      Val.setInt(constant);
      assert(V && "Marking constant with NULL");
      Val.setPointer(V);
    } else {
      assert(getLatticeValue() == forcedconstant &&
             "Cannot move from overdefined to constant!");
      // Stay at forcedconstant if the constant is the same.
      if (V == getConstant()) return false;

      // Otherwise, we go to overdefined.  Assumptions made based on the
      // forced value are possibly wrong.  Assuming this is another constant
      // could expose a contradiction.
      Val.setInt(overdefined);
    }
    return true;
  }

  /// getConstantInt - If this is a constant with a ConstantInt value, return it
  /// otherwise return null.
  ConstantInt *getConstantInt() const {
    if (isConstant())
      return dyn_cast<ConstantInt>(getConstant());
    return nullptr;
  }

  /// getBlockAddress - If this is a constant with a BlockAddress value, return
  /// it, otherwise return null.
  BlockAddress *getBlockAddress() const {
    if (isConstant())
      return dyn_cast<BlockAddress>(getConstant());
    return nullptr;
  }

  void markForcedConstant(Constant *V) {
    assert(isUnknown() && "Can't force a defined value!");
    Val.setInt(forcedconstant);
    Val.setPointer(V);
  }

  ValueLatticeElement toValueLattice() const {
    if (isOverdefined())
      return ValueLatticeElement::getOverdefined();
    if (isConstant())
      return ValueLatticeElement::get(getConstant());
    return ValueLatticeElement();
  }
};

//===----------------------------------------------------------------------===//
//
/// SCCPSolver - This class is a general purpose solver for Sparse Conditional
/// Constant Propagation.
///
class SCCPSolver : public InstVisitor<SCCPSolver> {
  const DataLayout &DL;
  const TargetLibraryInfo *TLI;
  SmallPtrSet<BasicBlock *, 8> BBExecutable; // The BBs that are executable.
  DenseMap<Value *, LatticeVal> ValueState;  // The state each value is in.
  // The state each parameter is in.
  DenseMap<Value *, ValueLatticeElement> ParamState;

  /// StructValueState - This maintains ValueState for values that have
  /// StructType, for example for formal arguments, calls, insertelement, etc.
  DenseMap<std::pair<Value *, unsigned>, LatticeVal> StructValueState;

  /// GlobalValue - If we are tracking any values for the contents of a global
  /// variable, we keep a mapping from the constant accessor to the element of
  /// the global, to the currently known value.  If the value becomes
  /// overdefined, it's entry is simply removed from this map.
  DenseMap<GlobalVariable *, LatticeVal> TrackedGlobals;

  /// TrackedRetVals - If we are tracking arguments into and the return
  /// value out of a function, it will have an entry in this map, indicating
  /// what the known return value for the function is.
  DenseMap<Function *, LatticeVal> TrackedRetVals;

  /// TrackedMultipleRetVals - Same as TrackedRetVals, but used for functions
  /// that return multiple values.
  DenseMap<std::pair<Function *, unsigned>, LatticeVal> TrackedMultipleRetVals;

  /// MRVFunctionsTracked - Each function in TrackedMultipleRetVals is
  /// represented here for efficient lookup.
  SmallPtrSet<Function *, 16> MRVFunctionsTracked;

  /// MustTailFunctions - Each function here is a callee of non-removable
  /// musttail call site.
  SmallPtrSet<Function *, 16> MustTailCallees;

  /// TrackingIncomingArguments - This is the set of functions for whose
  /// arguments we make optimistic assumptions about and try to prove as
  /// constants.
  SmallPtrSet<Function *, 16> TrackingIncomingArguments;

  /// The reason for two worklists is that overdefined is the lowest state
  /// on the lattice, and moving things to overdefined as fast as possible
  /// makes SCCP converge much faster.
  ///
  /// By having a separate worklist, we accomplish this because everything
  /// possibly overdefined will become overdefined at the soonest possible
  /// point.
  SmallVector<Value *, 64> OverdefinedInstWorkList;
  SmallVector<Value *, 64> InstWorkList;

  // The BasicBlock work list
  SmallVector<BasicBlock *, 64>  BBWorkList;

  /// KnownFeasibleEdges - Entries in this set are edges which have already had
  /// PHI nodes retriggered.
  using Edge = std::pair<BasicBlock *, BasicBlock *>;
  DenseSet<Edge> KnownFeasibleEdges;

public:
  SCCPSolver(const DataLayout &DL, const TargetLibraryInfo *tli)
      : DL(DL), TLI(tli) {}

  /// MarkBlockExecutable - This method can be used by clients to mark all of
  /// the blocks that are known to be intrinsically live in the processed unit.
  ///
  /// This returns true if the block was not considered live before.
  bool MarkBlockExecutable(BasicBlock *BB) {
    if (!BBExecutable.insert(BB).second)
      return false;
    DEBUG(dbgs() << "Marking Block Executable: " << BB->getName() << '\n');
    BBWorkList.push_back(BB);  // Add the block to the work list!
    return true;
  }

  /// TrackValueOfGlobalVariable - Clients can use this method to
  /// inform the SCCPSolver that it should track loads and stores to the
  /// specified global variable if it can.  This is only legal to call if
  /// performing Interprocedural SCCP.
  void TrackValueOfGlobalVariable(GlobalVariable *GV) {
    // We only track the contents of scalar globals.
    if (GV->getValueType()->isSingleValueType()) {
      LatticeVal &IV = TrackedGlobals[GV];
      if (!isa<UndefValue>(GV->getInitializer()))
        IV.markConstant(GV->getInitializer());
    }
  }

  /// AddTrackedFunction - If the SCCP solver is supposed to track calls into
  /// and out of the specified function (which cannot have its address taken),
  /// this method must be called.
  void AddTrackedFunction(Function *F) {
    // Add an entry, F -> undef.
    if (auto *STy = dyn_cast<StructType>(F->getReturnType())) {
      MRVFunctionsTracked.insert(F);
      for (unsigned i = 0, e = STy->getNumElements(); i != e; ++i)
        TrackedMultipleRetVals.insert(std::make_pair(std::make_pair(F, i),
                                                     LatticeVal()));
    } else
      TrackedRetVals.insert(std::make_pair(F, LatticeVal()));
  }

  /// AddMustTailCallee - If the SCCP solver finds that this function is called
  /// from non-removable musttail call site.
  void AddMustTailCallee(Function *F) {
    MustTailCallees.insert(F);
  }

  /// Returns true if the given function is called from non-removable musttail
  /// call site.
  bool isMustTailCallee(Function *F) {
    return MustTailCallees.count(F);
  }

  void AddArgumentTrackedFunction(Function *F) {
    TrackingIncomingArguments.insert(F);
  }

  /// Returns true if the given function is in the solver's set of
  /// argument-tracked functions.
  bool isArgumentTrackedFunction(Function *F) {
    return TrackingIncomingArguments.count(F);
  }

  /// Solve - Solve for constants and executable blocks.
  void Solve();

  /// ResolvedUndefsIn - While solving the dataflow for a function, we assume
  /// that branches on undef values cannot reach any of their successors.
  /// However, this is not a safe assumption.  After we solve dataflow, this
  /// method should be use to handle this.  If this returns true, the solver
  /// should be rerun.
  bool ResolvedUndefsIn(Function &F);

  bool isBlockExecutable(BasicBlock *BB) const {
    return BBExecutable.count(BB);
  }

  std::vector<LatticeVal> getStructLatticeValueFor(Value *V) const {
    std::vector<LatticeVal> StructValues;
    auto *STy = dyn_cast<StructType>(V->getType());
    assert(STy && "getStructLatticeValueFor() can be called only on structs");
    for (unsigned i = 0, e = STy->getNumElements(); i != e; ++i) {
      auto I = StructValueState.find(std::make_pair(V, i));
      assert(I != StructValueState.end() && "Value not in valuemap!");
      StructValues.push_back(I->second);
    }
    return StructValues;
  }

  ValueLatticeElement getLatticeValueFor(Value *V) {
    assert(!V->getType()->isStructTy() &&
           "Should use getStructLatticeValueFor");
    std::pair<DenseMap<Value*, ValueLatticeElement>::iterator, bool>
        PI = ParamState.insert(std::make_pair(V, ValueLatticeElement()));
    ValueLatticeElement &LV = PI.first->second;
    if (PI.second) {
      DenseMap<Value*, LatticeVal>::const_iterator I = ValueState.find(V);
      assert(I != ValueState.end() &&
             "V not found in ValueState nor Paramstate map!");
      LV = I->second.toValueLattice();
    }

    return LV;
  }

  /// getTrackedRetVals - Get the inferred return value map.
  const DenseMap<Function*, LatticeVal> &getTrackedRetVals() {
    return TrackedRetVals;
  }

  /// getTrackedGlobals - Get and return the set of inferred initializers for
  /// global variables.
  const DenseMap<GlobalVariable*, LatticeVal> &getTrackedGlobals() {
    return TrackedGlobals;
  }

  /// getMRVFunctionsTracked - Get the set of functions which return multiple
  /// values tracked by the pass.
  const SmallPtrSet<Function *, 16> getMRVFunctionsTracked() {
    return MRVFunctionsTracked;
  }

  /// getMustTailCallees - Get the set of functions which are called
  /// from non-removable musttail call sites.
  const SmallPtrSet<Function *, 16> getMustTailCallees() {
    return MustTailCallees;
  }

  /// markOverdefined - Mark the specified value overdefined.  This
  /// works with both scalars and structs.
  void markOverdefined(Value *V) {
    if (auto *STy = dyn_cast<StructType>(V->getType()))
      for (unsigned i = 0, e = STy->getNumElements(); i != e; ++i)
        markOverdefined(getStructValueState(V, i), V);
    else
      markOverdefined(ValueState[V], V);
  }

  // isStructLatticeConstant - Return true if all the lattice values
  // corresponding to elements of the structure are not overdefined,
  // false otherwise.
  bool isStructLatticeConstant(Function *F, StructType *STy) {
    for (unsigned i = 0, e = STy->getNumElements(); i != e; ++i) {
      const auto &It = TrackedMultipleRetVals.find(std::make_pair(F, i));
      assert(It != TrackedMultipleRetVals.end());
      LatticeVal LV = It->second;
      if (LV.isOverdefined())
        return false;
    }
    return true;
  }

private:
  // pushToWorkList - Helper for markConstant/markForcedConstant/markOverdefined
  void pushToWorkList(LatticeVal &IV, Value *V) {
    if (IV.isOverdefined())
      return OverdefinedInstWorkList.push_back(V);
    InstWorkList.push_back(V);
  }

  // markConstant - Make a value be marked as "constant".  If the value
  // is not already a constant, add it to the instruction work list so that
  // the users of the instruction are updated later.
  void markConstant(LatticeVal &IV, Value *V, Constant *C) {
    if (!IV.markConstant(C)) return;
    DEBUG(dbgs() << "markConstant: " << *C << ": " << *V << '\n');
    pushToWorkList(IV, V);
  }

  void markConstant(Value *V, Constant *C) {
    assert(!V->getType()->isStructTy() && "structs should use mergeInValue");
    markConstant(ValueState[V], V, C);
  }

  void markForcedConstant(Value *V, Constant *C) {
    assert(!V->getType()->isStructTy() && "structs should use mergeInValue");
    LatticeVal &IV = ValueState[V];
    IV.markForcedConstant(C);
    DEBUG(dbgs() << "markForcedConstant: " << *C << ": " << *V << '\n');
    pushToWorkList(IV, V);
  }

  // markOverdefined - Make a value be marked as "overdefined". If the
  // value is not already overdefined, add it to the overdefined instruction
  // work list so that the users of the instruction are updated later.
  void markOverdefined(LatticeVal &IV, Value *V) {
    if (!IV.markOverdefined()) return;

    DEBUG(dbgs() << "markOverdefined: ";
          if (auto *F = dyn_cast<Function>(V))
            dbgs() << "Function '" << F->getName() << "'\n";
          else
            dbgs() << *V << '\n');
    // Only instructions go on the work list
    pushToWorkList(IV, V);
  }

  void mergeInValue(LatticeVal &IV, Value *V, LatticeVal MergeWithV) {
    if (IV.isOverdefined() || MergeWithV.isUnknown())
      return;  // Noop.
    if (MergeWithV.isOverdefined())
      return markOverdefined(IV, V);
    if (IV.isUnknown())
      return markConstant(IV, V, MergeWithV.getConstant());
    if (IV.getConstant() != MergeWithV.getConstant())
      return markOverdefined(IV, V);
  }

  void mergeInValue(Value *V, LatticeVal MergeWithV) {
    assert(!V->getType()->isStructTy() &&
           "non-structs should use markConstant");
    mergeInValue(ValueState[V], V, MergeWithV);
  }

  /// getValueState - Return the LatticeVal object that corresponds to the
  /// value.  This function handles the case when the value hasn't been seen yet
  /// by properly seeding constants etc.
  LatticeVal &getValueState(Value *V) {
    assert(!V->getType()->isStructTy() && "Should use getStructValueState");

    std::pair<DenseMap<Value*, LatticeVal>::iterator, bool> I =
      ValueState.insert(std::make_pair(V, LatticeVal()));
    LatticeVal &LV = I.first->second;

    if (!I.second)
      return LV;  // Common case, already in the map.

    if (auto *C = dyn_cast<Constant>(V)) {
      // Undef values remain unknown.
      if (!isa<UndefValue>(V))
        LV.markConstant(C);          // Constants are constant
    }

    // All others are underdefined by default.
    return LV;
  }

  ValueLatticeElement &getParamState(Value *V) {
    assert(!V->getType()->isStructTy() && "Should use getStructValueState");

    std::pair<DenseMap<Value*, ValueLatticeElement>::iterator, bool>
        PI = ParamState.insert(std::make_pair(V, ValueLatticeElement()));
    ValueLatticeElement &LV = PI.first->second;
    if (PI.second)
      LV = getValueState(V).toValueLattice();

    return LV;
  }

  /// getStructValueState - Return the LatticeVal object that corresponds to the
  /// value/field pair.  This function handles the case when the value hasn't
  /// been seen yet by properly seeding constants etc.
  LatticeVal &getStructValueState(Value *V, unsigned i) {
    assert(V->getType()->isStructTy() && "Should use getValueState");
    assert(i < cast<StructType>(V->getType())->getNumElements() &&
           "Invalid element #");

    std::pair<DenseMap<std::pair<Value*, unsigned>, LatticeVal>::iterator,
              bool> I = StructValueState.insert(
                        std::make_pair(std::make_pair(V, i), LatticeVal()));
    LatticeVal &LV = I.first->second;

    if (!I.second)
      return LV;  // Common case, already in the map.

    if (auto *C = dyn_cast<Constant>(V)) {
      Constant *Elt = C->getAggregateElement(i);

      if (!Elt)
        LV.markOverdefined();      // Unknown sort of constant.
      else if (isa<UndefValue>(Elt))
        ; // Undef values remain unknown.
      else
        LV.markConstant(Elt);      // Constants are constant.
    }

    // All others are underdefined by default.
    return LV;
  }

  /// markEdgeExecutable - Mark a basic block as executable, adding it to the BB
  /// work list if it is not already executable.
  void markEdgeExecutable(BasicBlock *Source, BasicBlock *Dest) {
    if (!KnownFeasibleEdges.insert(Edge(Source, Dest)).second)
      return;  // This edge is already known to be executable!

    if (!MarkBlockExecutable(Dest)) {
      // If the destination is already executable, we just made an *edge*
      // feasible that wasn't before.  Revisit the PHI nodes in the block
      // because they have potentially new operands.
      DEBUG(dbgs() << "Marking Edge Executable: " << Source->getName()
            << " -> " << Dest->getName() << '\n');

      for (PHINode &PN : Dest->phis())
        visitPHINode(PN);
    }
  }

  // getFeasibleSuccessors - Return a vector of booleans to indicate which
  // successors are reachable from a given terminator instruction.
  void getFeasibleSuccessors(TerminatorInst &TI, SmallVectorImpl<bool> &Succs);

  // isEdgeFeasible - Return true if the control flow edge from the 'From' basic
  // block to the 'To' basic block is currently feasible.
  bool isEdgeFeasible(BasicBlock *From, BasicBlock *To);

  // OperandChangedState - This method is invoked on all of the users of an
  // instruction that was just changed state somehow.  Based on this
  // information, we need to update the specified user of this instruction.
  void OperandChangedState(Instruction *I) {
    if (BBExecutable.count(I->getParent()))   // Inst is executable?
      visit(*I);
  }

private:
  friend class InstVisitor<SCCPSolver>;

  // visit implementations - Something changed in this instruction.  Either an
  // operand made a transition, or the instruction is newly executable.  Change
  // the value type of I to reflect these changes if appropriate.
  void visitPHINode(PHINode &I);

  // Terminators

  void visitReturnInst(ReturnInst &I);
  void visitTerminatorInst(TerminatorInst &TI);

  void visitCastInst(CastInst &I);
  void visitSelectInst(SelectInst &I);
  void visitBinaryOperator(Instruction &I);
  void visitCmpInst(CmpInst &I);
  void visitExtractValueInst(ExtractValueInst &EVI);
  void visitInsertValueInst(InsertValueInst &IVI);

  void visitCatchSwitchInst(CatchSwitchInst &CPI) {
    markOverdefined(&CPI);
    visitTerminatorInst(CPI);
  }

  // Instructions that cannot be folded away.

  void visitStoreInst     (StoreInst &I);
  void visitLoadInst      (LoadInst &I);
  void visitGetElementPtrInst(GetElementPtrInst &I);

  void visitCallInst      (CallInst &I) {
    visitCallSite(&I);
  }

  void visitInvokeInst    (InvokeInst &II) {
    visitCallSite(&II);
    visitTerminatorInst(II);
  }

  void visitCallSite      (CallSite CS);
  void visitResumeInst    (TerminatorInst &I) { /*returns void*/ }
  void visitUnreachableInst(TerminatorInst &I) { /*returns void*/ }
  void visitFenceInst     (FenceInst &I) { /*returns void*/ }

  void visitInstruction(Instruction &I) {
    // All the instructions we don't do any special handling for just
    // go to overdefined.
    DEBUG(dbgs() << "SCCP: Don't know how to handle: " << I << '\n');
    markOverdefined(&I);
  }
};

} // end anonymous namespace

// getFeasibleSuccessors - Return a vector of booleans to indicate which
// successors are reachable from a given terminator instruction.
void SCCPSolver::getFeasibleSuccessors(TerminatorInst &TI,
                                       SmallVectorImpl<bool> &Succs) {
  Succs.resize(TI.getNumSuccessors());
  if (auto *BI = dyn_cast<BranchInst>(&TI)) {
    if (BI->isUnconditional()) {
      Succs[0] = true;
      return;
    }

    LatticeVal BCValue = getValueState(BI->getCondition());
    ConstantInt *CI = BCValue.getConstantInt();
    if (!CI) {
      // Overdefined condition variables, and branches on unfoldable constant
      // conditions, mean the branch could go either way.
      if (!BCValue.isUnknown())
        Succs[0] = Succs[1] = true;
      return;
    }

    // Constant condition variables mean the branch can only go a single way.
    Succs[CI->isZero()] = true;
    return;
  }

  // Unwinding instructions successors are always executable.
  if (TI.isExceptional()) {
    Succs.assign(TI.getNumSuccessors(), true);
    return;
  }

  if (auto *SI = dyn_cast<SwitchInst>(&TI)) {
    if (!SI->getNumCases()) {
      Succs[0] = true;
      return;
    }
    LatticeVal SCValue = getValueState(SI->getCondition());
    ConstantInt *CI = SCValue.getConstantInt();

    if (!CI) {   // Overdefined or unknown condition?
      // All destinations are executable!
      if (!SCValue.isUnknown())
        Succs.assign(TI.getNumSuccessors(), true);
      return;
    }

    Succs[SI->findCaseValue(CI)->getSuccessorIndex()] = true;
    return;
  }

  // In case of indirect branch and its address is a blockaddress, we mark
  // the target as executable.
  if (auto *IBR = dyn_cast<IndirectBrInst>(&TI)) {
    // Casts are folded by visitCastInst.
    LatticeVal IBRValue = getValueState(IBR->getAddress());
    BlockAddress *Addr = IBRValue.getBlockAddress();
    if (!Addr) {   // Overdefined or unknown condition?
      // All destinations are executable!
      if (!IBRValue.isUnknown())
        Succs.assign(TI.getNumSuccessors(), true);
      return;
    }

    BasicBlock* T = Addr->getBasicBlock();
    assert(Addr->getFunction() == T->getParent() &&
           "Block address of a different function ?");
    for (unsigned i = 0; i < IBR->getNumSuccessors(); ++i) {
      // This is the target.
      if (IBR->getDestination(i) == T) {
        Succs[i] = true;
        return;
      }
    }

    // If we didn't find our destination in the IBR successor list, then we
    // have undefined behavior. Its ok to assume no successor is executable.
    return;
  }

  DEBUG(dbgs() << "Unknown terminator instruction: " << TI << '\n');
  llvm_unreachable("SCCP: Don't know how to handle this terminator!");
}

// isEdgeFeasible - Return true if the control flow edge from the 'From' basic
// block to the 'To' basic block is currently feasible.
bool SCCPSolver::isEdgeFeasible(BasicBlock *From, BasicBlock *To) {
  assert(BBExecutable.count(To) && "Dest should always be alive!");

  // Make sure the source basic block is executable!!
  if (!BBExecutable.count(From)) return false;

  // Check to make sure this edge itself is actually feasible now.
  TerminatorInst *TI = From->getTerminator();
  if (auto *BI = dyn_cast<BranchInst>(TI)) {
    if (BI->isUnconditional())
      return true;

    LatticeVal BCValue = getValueState(BI->getCondition());

    // Overdefined condition variables mean the branch could go either way,
    // undef conditions mean that neither edge is feasible yet.
    ConstantInt *CI = BCValue.getConstantInt();
    if (!CI)
      return !BCValue.isUnknown();

    // Constant condition variables mean the branch can only go a single way.
    return BI->getSuccessor(CI->isZero()) == To;
  }

  // Unwinding instructions successors are always executable.
  if (TI->isExceptional())
    return true;

  if (auto *SI = dyn_cast<SwitchInst>(TI)) {
    if (SI->getNumCases() < 1)
      return true;

    LatticeVal SCValue = getValueState(SI->getCondition());
    ConstantInt *CI = SCValue.getConstantInt();

    if (!CI)
      return !SCValue.isUnknown();

    return SI->findCaseValue(CI)->getCaseSuccessor() == To;
  }

  // In case of indirect branch and its address is a blockaddress, we mark
  // the target as executable.
  if (auto *IBR = dyn_cast<IndirectBrInst>(TI)) {
    LatticeVal IBRValue = getValueState(IBR->getAddress());
    BlockAddress *Addr = IBRValue.getBlockAddress();

    if (!Addr)
      return !IBRValue.isUnknown();

    // At this point, the indirectbr is branching on a blockaddress.
    return Addr->getBasicBlock() == To;
  }

  DEBUG(dbgs() << "Unknown terminator instruction: " << *TI << '\n');
  llvm_unreachable("SCCP: Don't know how to handle this terminator!");
}

// visit Implementations - Something changed in this instruction, either an
// operand made a transition, or the instruction is newly executable.  Change
// the value type of I to reflect these changes if appropriate.  This method
// makes sure to do the following actions:
//
// 1. If a phi node merges two constants in, and has conflicting value coming
//    from different branches, or if the PHI node merges in an overdefined
//    value, then the PHI node becomes overdefined.
// 2. If a phi node merges only constants in, and they all agree on value, the
//    PHI node becomes a constant value equal to that.
// 3. If V <- x (op) y && isConstant(x) && isConstant(y) V = Constant
// 4. If V <- x (op) y && (isOverdefined(x) || isOverdefined(y)) V = Overdefined
// 5. If V <- MEM or V <- CALL or V <- (unknown) then V = Overdefined
// 6. If a conditional branch has a value that is constant, make the selected
//    destination executable
// 7. If a conditional branch has a value that is overdefined, make all
//    successors executable.
void SCCPSolver::visitPHINode(PHINode &PN) {
  // If this PN returns a struct, just mark the result overdefined.
  // TODO: We could do a lot better than this if code actually uses this.
  if (PN.getType()->isStructTy())
    return markOverdefined(&PN);

  if (getValueState(&PN).isOverdefined())
    return;  // Quick exit

  // Super-extra-high-degree PHI nodes are unlikely to ever be marked constant,
  // and slow us down a lot.  Just mark them overdefined.
  if (PN.getNumIncomingValues() > 64)
    return markOverdefined(&PN);

  // Look at all of the executable operands of the PHI node.  If any of them
  // are overdefined, the PHI becomes overdefined as well.  If they are all
  // constant, and they agree with each other, the PHI becomes the identical
  // constant.  If they are constant and don't agree, the PHI is overdefined.
  // If there are no executable operands, the PHI remains unknown.
  Constant *OperandVal = nullptr;
  for (unsigned i = 0, e = PN.getNumIncomingValues(); i != e; ++i) {
    LatticeVal IV = getValueState(PN.getIncomingValue(i));
    if (IV.isUnknown()) continue;  // Doesn't influence PHI node.

    if (!isEdgeFeasible(PN.getIncomingBlock(i), PN.getParent()))
      continue;

    if (IV.isOverdefined())    // PHI node becomes overdefined!
      return markOverdefined(&PN);

    if (!OperandVal) {   // Grab the first value.
      OperandVal = IV.getConstant();
      continue;
    }

    // There is already a reachable operand.  If we conflict with it,
    // then the PHI node becomes overdefined.  If we agree with it, we
    // can continue on.

    // Check to see if there are two different constants merging, if so, the PHI
    // node is overdefined.
    if (IV.getConstant() != OperandVal)
      return markOverdefined(&PN);
  }

  // If we exited the loop, this means that the PHI node only has constant
  // arguments that agree with each other(and OperandVal is the constant) or
  // OperandVal is null because there are no defined incoming arguments.  If
  // this is the case, the PHI remains unknown.
  if (OperandVal)
    markConstant(&PN, OperandVal);      // Acquire operand value
}

void SCCPSolver::visitReturnInst(ReturnInst &I) {
  if (I.getNumOperands() == 0) return;  // ret void

  Function *F = I.getParent()->getParent();
  Value *ResultOp = I.getOperand(0);

  // If we are tracking the return value of this function, merge it in.
  if (!TrackedRetVals.empty() && !ResultOp->getType()->isStructTy()) {
    DenseMap<Function*, LatticeVal>::iterator TFRVI =
      TrackedRetVals.find(F);
    if (TFRVI != TrackedRetVals.end()) {
      mergeInValue(TFRVI->second, F, getValueState(ResultOp));
      return;
    }
  }

  // Handle functions that return multiple values.
  if (!TrackedMultipleRetVals.empty()) {
    if (auto *STy = dyn_cast<StructType>(ResultOp->getType()))
      if (MRVFunctionsTracked.count(F))
        for (unsigned i = 0, e = STy->getNumElements(); i != e; ++i)
          mergeInValue(TrackedMultipleRetVals[std::make_pair(F, i)], F,
                       getStructValueState(ResultOp, i));
  }
}

void SCCPSolver::visitTerminatorInst(TerminatorInst &TI) {
  SmallVector<bool, 16> SuccFeasible;
  getFeasibleSuccessors(TI, SuccFeasible);

  BasicBlock *BB = TI.getParent();

  // Mark all feasible successors executable.
  for (unsigned i = 0, e = SuccFeasible.size(); i != e; ++i)
    if (SuccFeasible[i])
      markEdgeExecutable(BB, TI.getSuccessor(i));
}

void SCCPSolver::visitCastInst(CastInst &I) {
  LatticeVal OpSt = getValueState(I.getOperand(0));
  if (OpSt.isOverdefined())          // Inherit overdefinedness of operand
    markOverdefined(&I);
  else if (OpSt.isConstant()) {
    // Fold the constant as we build.
    Constant *C = ConstantFoldCastOperand(I.getOpcode(), OpSt.getConstant(),
                                          I.getType(), DL);
    if (isa<UndefValue>(C))
      return;
    // Propagate constant value
    markConstant(&I, C);
  }
}

void SCCPSolver::visitExtractValueInst(ExtractValueInst &EVI) {
  // If this returns a struct, mark all elements over defined, we don't track
  // structs in structs.
  if (EVI.getType()->isStructTy())
    return markOverdefined(&EVI);

  // If this is extracting from more than one level of struct, we don't know.
  if (EVI.getNumIndices() != 1)
    return markOverdefined(&EVI);

  Value *AggVal = EVI.getAggregateOperand();
  if (AggVal->getType()->isStructTy()) {
    unsigned i = *EVI.idx_begin();
    LatticeVal EltVal = getStructValueState(AggVal, i);
    mergeInValue(getValueState(&EVI), &EVI, EltVal);
  } else {
    // Otherwise, must be extracting from an array.
    return markOverdefined(&EVI);
  }
}

void SCCPSolver::visitInsertValueInst(InsertValueInst &IVI) {
  auto *STy = dyn_cast<StructType>(IVI.getType());
  if (!STy)
    return markOverdefined(&IVI);

  // If this has more than one index, we can't handle it, drive all results to
  // undef.
  if (IVI.getNumIndices() != 1)
    return markOverdefined(&IVI);

  Value *Aggr = IVI.getAggregateOperand();
  unsigned Idx = *IVI.idx_begin();

  // Compute the result based on what we're inserting.
  for (unsigned i = 0, e = STy->getNumElements(); i != e; ++i) {
    // This passes through all values that aren't the inserted element.
    if (i != Idx) {
      LatticeVal EltVal = getStructValueState(Aggr, i);
      mergeInValue(getStructValueState(&IVI, i), &IVI, EltVal);
      continue;
    }

    Value *Val = IVI.getInsertedValueOperand();
    if (Val->getType()->isStructTy())
      // We don't track structs in structs.
      markOverdefined(getStructValueState(&IVI, i), &IVI);
    else {
      LatticeVal InVal = getValueState(Val);
      mergeInValue(getStructValueState(&IVI, i), &IVI, InVal);
    }
  }
}

void SCCPSolver::visitSelectInst(SelectInst &I) {
  // If this select returns a struct, just mark the result overdefined.
  // TODO: We could do a lot better than this if code actually uses this.
  if (I.getType()->isStructTy())
    return markOverdefined(&I);

  LatticeVal CondValue = getValueState(I.getCondition());
  if (CondValue.isUnknown())
    return;

  if (ConstantInt *CondCB = CondValue.getConstantInt()) {
    Value *OpVal = CondCB->isZero() ? I.getFalseValue() : I.getTrueValue();
    mergeInValue(&I, getValueState(OpVal));
    return;
  }

  // Otherwise, the condition is overdefined or a constant we can't evaluate.
  // See if we can produce something better than overdefined based on the T/F
  // value.
  LatticeVal TVal = getValueState(I.getTrueValue());
  LatticeVal FVal = getValueState(I.getFalseValue());

  // select ?, C, C -> C.
  if (TVal.isConstant() && FVal.isConstant() &&
      TVal.getConstant() == FVal.getConstant())
    return markConstant(&I, FVal.getConstant());

  if (TVal.isUnknown())   // select ?, undef, X -> X.
    return mergeInValue(&I, FVal);
  if (FVal.isUnknown())   // select ?, X, undef -> X.
    return mergeInValue(&I, TVal);
  markOverdefined(&I);
}

// Handle Binary Operators.
void SCCPSolver::visitBinaryOperator(Instruction &I) {
  LatticeVal V1State = getValueState(I.getOperand(0));
  LatticeVal V2State = getValueState(I.getOperand(1));

  LatticeVal &IV = ValueState[&I];
  if (IV.isOverdefined()) return;

  if (V1State.isConstant() && V2State.isConstant()) {
    Constant *C = ConstantExpr::get(I.getOpcode(), V1State.getConstant(),
                                    V2State.getConstant());
    // X op Y -> undef.
    if (isa<UndefValue>(C))
      return;
    return markConstant(IV, &I, C);
  }

  // If something is undef, wait for it to resolve.
  if (!V1State.isOverdefined() && !V2State.isOverdefined())
    return;

  // Otherwise, one of our operands is overdefined.  Try to produce something
  // better than overdefined with some tricks.
  // If this is 0 / Y, it doesn't matter that the second operand is
  // overdefined, and we can replace it with zero.
  if (I.getOpcode() == Instruction::UDiv || I.getOpcode() == Instruction::SDiv)
    if (V1State.isConstant() && V1State.getConstant()->isNullValue())
      return markConstant(IV, &I, V1State.getConstant());

  // If this is:
  // -> AND/MUL with 0
  // -> OR with -1
  // it doesn't matter that the other operand is overdefined.
  if (I.getOpcode() == Instruction::And || I.getOpcode() == Instruction::Mul ||
      I.getOpcode() == Instruction::Or) {
    LatticeVal *NonOverdefVal = nullptr;
    if (!V1State.isOverdefined())
      NonOverdefVal = &V1State;
    else if (!V2State.isOverdefined())
      NonOverdefVal = &V2State;

    if (NonOverdefVal) {
      if (NonOverdefVal->isUnknown())
        return;

      if (I.getOpcode() == Instruction::And ||
          I.getOpcode() == Instruction::Mul) {
        // X and 0 = 0
        // X * 0 = 0
        if (NonOverdefVal->getConstant()->isNullValue())
          return markConstant(IV, &I, NonOverdefVal->getConstant());
      } else {
        // X or -1 = -1
        if (ConstantInt *CI = NonOverdefVal->getConstantInt())
          if (CI->isMinusOne())
            return markConstant(IV, &I, NonOverdefVal->getConstant());
      }
    }
  }

  markOverdefined(&I);
}

// Handle ICmpInst instruction.
void SCCPSolver::visitCmpInst(CmpInst &I) {
  LatticeVal V1State = getValueState(I.getOperand(0));
  LatticeVal V2State = getValueState(I.getOperand(1));

  LatticeVal &IV = ValueState[&I];
  if (IV.isOverdefined()) return;

  if (V1State.isConstant() && V2State.isConstant()) {
    Constant *C = ConstantExpr::getCompare(
        I.getPredicate(), V1State.getConstant(), V2State.getConstant());
    if (isa<UndefValue>(C))
      return;
    return markConstant(IV, &I, C);
  }

  // If operands are still unknown, wait for it to resolve.
  if (!V1State.isOverdefined() && !V2State.isOverdefined())
    return;

  markOverdefined(&I);
}

// Handle getelementptr instructions.  If all operands are constants then we
// can turn this into a getelementptr ConstantExpr.
void SCCPSolver::visitGetElementPtrInst(GetElementPtrInst &I) {
  if (ValueState[&I].isOverdefined()) return;

  SmallVector<Constant*, 8> Operands;
  Operands.reserve(I.getNumOperands());

  for (unsigned i = 0, e = I.getNumOperands(); i != e; ++i) {
    LatticeVal State = getValueState(I.getOperand(i));
    if (State.isUnknown())
      return;  // Operands are not resolved yet.

    if (State.isOverdefined())
      return markOverdefined(&I);

    assert(State.isConstant() && "Unknown state!");
    Operands.push_back(State.getConstant());
  }

  Constant *Ptr = Operands[0];
  auto Indices = makeArrayRef(Operands.begin() + 1, Operands.end());
  Constant *C =
      ConstantExpr::getGetElementPtr(I.getSourceElementType(), Ptr, Indices);
  if (isa<UndefValue>(C))
      return;
  markConstant(&I, C);
}

void SCCPSolver::visitStoreInst(StoreInst &SI) {
  // If this store is of a struct, ignore it.
  if (SI.getOperand(0)->getType()->isStructTy())
    return;

  if (TrackedGlobals.empty() || !isa<GlobalVariable>(SI.getOperand(1)))
    return;

  GlobalVariable *GV = cast<GlobalVariable>(SI.getOperand(1));
  DenseMap<GlobalVariable*, LatticeVal>::iterator I = TrackedGlobals.find(GV);
  if (I == TrackedGlobals.end() || I->second.isOverdefined()) return;

  // Get the value we are storing into the global, then merge it.
  mergeInValue(I->second, GV, getValueState(SI.getOperand(0)));
  if (I->second.isOverdefined())
    TrackedGlobals.erase(I);      // No need to keep tracking this!
}

// Handle load instructions.  If the operand is a constant pointer to a constant
// global, we can replace the load with the loaded constant value!
void SCCPSolver::visitLoadInst(LoadInst &I) {
  // If this load is of a struct, just mark the result overdefined.
  if (I.getType()->isStructTy())
    return markOverdefined(&I);

  LatticeVal PtrVal = getValueState(I.getOperand(0));
  if (PtrVal.isUnknown()) return;   // The pointer is not resolved yet!

  LatticeVal &IV = ValueState[&I];
  if (IV.isOverdefined()) return;

  if (!PtrVal.isConstant() || I.isVolatile())
    return markOverdefined(IV, &I);

  Constant *Ptr = PtrVal.getConstant();

  // load null is undefined.
  if (isa<ConstantPointerNull>(Ptr) && I.getPointerAddressSpace() == 0)
    return;

  // Transform load (constant global) into the value loaded.
  if (auto *GV = dyn_cast<GlobalVariable>(Ptr)) {
    if (!TrackedGlobals.empty()) {
      // If we are tracking this global, merge in the known value for it.
      DenseMap<GlobalVariable*, LatticeVal>::iterator It =
        TrackedGlobals.find(GV);
      if (It != TrackedGlobals.end()) {
        mergeInValue(IV, &I, It->second);
        return;
      }
    }
  }

  // Transform load from a constant into a constant if possible.
  if (Constant *C = ConstantFoldLoadFromConstPtr(Ptr, I.getType(), DL)) {
    if (isa<UndefValue>(C))
      return;
    return markConstant(IV, &I, C);
  }

  // Otherwise we cannot say for certain what value this load will produce.
  // Bail out.
  markOverdefined(IV, &I);
}

void SCCPSolver::visitCallSite(CallSite CS) {
  Function *F = CS.getCalledFunction();
  Instruction *I = CS.getInstruction();

  // The common case is that we aren't tracking the callee, either because we
  // are not doing interprocedural analysis or the callee is indirect, or is
  // external.  Handle these cases first.
  if (!F || F->isDeclaration()) {
CallOverdefined:
    // Void return and not tracking callee, just bail.
    if (I->getType()->isVoidTy()) return;

    // Otherwise, if we have a single return value case, and if the function is
    // a declaration, maybe we can constant fold it.
    if (F && F->isDeclaration() && !I->getType()->isStructTy() &&
        canConstantFoldCallTo(CS, F)) {
      SmallVector<Constant*, 8> Operands;
      for (CallSite::arg_iterator AI = CS.arg_begin(), E = CS.arg_end();
           AI != E; ++AI) {
        LatticeVal State = getValueState(*AI);

        if (State.isUnknown())
          return;  // Operands are not resolved yet.
        if (State.isOverdefined())
          return markOverdefined(I);
        assert(State.isConstant() && "Unknown state!");
        Operands.push_back(State.getConstant());
      }

      if (getValueState(I).isOverdefined())
        return;

      // If we can constant fold this, mark the result of the call as a
      // constant.
      if (Constant *C = ConstantFoldCall(CS, F, Operands, TLI)) {
        // call -> undef.
        if (isa<UndefValue>(C))
          return;
        return markConstant(I, C);
      }
    }

    // Otherwise, we don't know anything about this call, mark it overdefined.
    return markOverdefined(I);
  }

  // If this is a local function that doesn't have its address taken, mark its
  // entry block executable and merge in the actual arguments to the call into
  // the formal arguments of the function.
  if (!TrackingIncomingArguments.empty() && TrackingIncomingArguments.count(F)){
    MarkBlockExecutable(&F->front());

    // Propagate information from this call site into the callee.
    CallSite::arg_iterator CAI = CS.arg_begin();
    for (Function::arg_iterator AI = F->arg_begin(), E = F->arg_end();
         AI != E; ++AI, ++CAI) {
      // If this argument is byval, and if the function is not readonly, there
      // will be an implicit copy formed of the input aggregate.
      if (AI->hasByValAttr() && !F->onlyReadsMemory()) {
        markOverdefined(&*AI);
        continue;
      }

      if (auto *STy = dyn_cast<StructType>(AI->getType())) {
        for (unsigned i = 0, e = STy->getNumElements(); i != e; ++i) {
          LatticeVal CallArg = getStructValueState(*CAI, i);
          mergeInValue(getStructValueState(&*AI, i), &*AI, CallArg);
        }
      } else {
        // Most other parts of the Solver still only use the simpler value
        // lattice, so we propagate changes for parameters to both lattices.
        getParamState(&*AI).mergeIn(getValueState(*CAI).toValueLattice(), DL);
        mergeInValue(&*AI, getValueState(*CAI));
      }
    }
  }

  // If this is a single/zero retval case, see if we're tracking the function.
  if (auto *STy = dyn_cast<StructType>(F->getReturnType())) {
    if (!MRVFunctionsTracked.count(F))
      goto CallOverdefined;  // Not tracking this callee.

    // If we are tracking this callee, propagate the result of the function
    // into this call site.
    for (unsigned i = 0, e = STy->getNumElements(); i != e; ++i)
      mergeInValue(getStructValueState(I, i), I,
                   TrackedMultipleRetVals[std::make_pair(F, i)]);
  } else {
    DenseMap<Function*, LatticeVal>::iterator TFRVI = TrackedRetVals.find(F);
    if (TFRVI == TrackedRetVals.end())
      goto CallOverdefined;  // Not tracking this callee.

    // If so, propagate the return value of the callee into this call result.
    mergeInValue(I, TFRVI->second);
  }
}

void SCCPSolver::Solve() {
  // Process the work lists until they are empty!
  while (!BBWorkList.empty() || !InstWorkList.empty() ||
         !OverdefinedInstWorkList.empty()) {
    // Process the overdefined instruction's work list first, which drives other
    // things to overdefined more quickly.
    while (!OverdefinedInstWorkList.empty()) {
      Value *I = OverdefinedInstWorkList.pop_back_val();

      DEBUG(dbgs() << "\nPopped off OI-WL: " << *I << '\n');

      // "I" got into the work list because it either made the transition from
      // bottom to constant, or to overdefined.
      //
      // Anything on this worklist that is overdefined need not be visited
      // since all of its users will have already been marked as overdefined
      // Update all of the users of this instruction's value.
      //
      for (User *U : I->users())
        if (auto *UI = dyn_cast<Instruction>(U))
          OperandChangedState(UI);
    }

    // Process the instruction work list.
    while (!InstWorkList.empty()) {
      Value *I = InstWorkList.pop_back_val();

      DEBUG(dbgs() << "\nPopped off I-WL: " << *I << '\n');

      // "I" got into the work list because it made the transition from undef to
      // constant.
      //
      // Anything on this worklist that is overdefined need not be visited
      // since all of its users will have already been marked as overdefined.
      // Update all of the users of this instruction's value.
      //
      if (I->getType()->isStructTy() || !getValueState(I).isOverdefined())
        for (User *U : I->users())
          if (auto *UI = dyn_cast<Instruction>(U))
            OperandChangedState(UI);
    }

    // Process the basic block work list.
    while (!BBWorkList.empty()) {
      BasicBlock *BB = BBWorkList.back();
      BBWorkList.pop_back();

      DEBUG(dbgs() << "\nPopped off BBWL: " << *BB << '\n');

      // Notify all instructions in this basic block that they are newly
      // executable.
      visit(BB);
    }
  }
}

/// ResolvedUndefsIn - While solving the dataflow for a function, we assume
/// that branches on undef values cannot reach any of their successors.
/// However, this is not a safe assumption.  After we solve dataflow, this
/// method should be use to handle this.  If this returns true, the solver
/// should be rerun.
///
/// This method handles this by finding an unresolved branch and marking it one
/// of the edges from the block as being feasible, even though the condition
/// doesn't say it would otherwise be.  This allows SCCP to find the rest of the
/// CFG and only slightly pessimizes the analysis results (by marking one,
/// potentially infeasible, edge feasible).  This cannot usefully modify the
/// constraints on the condition of the branch, as that would impact other users
/// of the value.
///
/// This scan also checks for values that use undefs, whose results are actually
/// defined.  For example, 'zext i8 undef to i32' should produce all zeros
/// conservatively, as "(zext i8 X -> i32) & 0xFF00" must always return zero,
/// even if X isn't defined.
bool SCCPSolver::ResolvedUndefsIn(Function &F) {
  for (BasicBlock &BB : F) {
    if (!BBExecutable.count(&BB))
      continue;

    for (Instruction &I : BB) {
      // Look for instructions which produce undef values.
      if (I.getType()->isVoidTy()) continue;

      if (auto *STy = dyn_cast<StructType>(I.getType())) {
        // Only a few things that can be structs matter for undef.

        // Tracked calls must never be marked overdefined in ResolvedUndefsIn.
        if (CallSite CS = CallSite(&I))
          if (Function *F = CS.getCalledFunction())
            if (MRVFunctionsTracked.count(F))
              continue;

        // extractvalue and insertvalue don't need to be marked; they are
        // tracked as precisely as their operands.
        if (isa<ExtractValueInst>(I) || isa<InsertValueInst>(I))
          continue;

        // Send the results of everything else to overdefined.  We could be
        // more precise than this but it isn't worth bothering.
        for (unsigned i = 0, e = STy->getNumElements(); i != e; ++i) {
          LatticeVal &LV = getStructValueState(&I, i);
          if (LV.isUnknown())
            markOverdefined(LV, &I);
        }
        continue;
      }

      LatticeVal &LV = getValueState(&I);
      if (!LV.isUnknown()) continue;

      // extractvalue is safe; check here because the argument is a struct.
      if (isa<ExtractValueInst>(I))
        continue;

      // Compute the operand LatticeVals, for convenience below.
      // Anything taking a struct is conservatively assumed to require
      // overdefined markings.
      if (I.getOperand(0)->getType()->isStructTy()) {
        markOverdefined(&I);
        return true;
      }
      LatticeVal Op0LV = getValueState(I.getOperand(0));
      LatticeVal Op1LV;
      if (I.getNumOperands() == 2) {
        if (I.getOperand(1)->getType()->isStructTy()) {
          markOverdefined(&I);
          return true;
        }

        Op1LV = getValueState(I.getOperand(1));
      }
      // If this is an instructions whose result is defined even if the input is
      // not fully defined, propagate the information.
      Type *ITy = I.getType();
      switch (I.getOpcode()) {
      case Instruction::Add:
      case Instruction::Sub:
      case Instruction::Trunc:
      case Instruction::FPTrunc:
      case Instruction::BitCast:
        break; // Any undef -> undef
      case Instruction::FSub:
      case Instruction::FAdd:
      case Instruction::FMul:
      case Instruction::FDiv:
      case Instruction::FRem:
        // Floating-point binary operation: be conservative.
        if (Op0LV.isUnknown() && Op1LV.isUnknown())
          markForcedConstant(&I, Constant::getNullValue(ITy));
        else
          markOverdefined(&I);
        return true;
      case Instruction::ZExt:
      case Instruction::SExt:
      case Instruction::FPToUI:
      case Instruction::FPToSI:
      case Instruction::FPExt:
      case Instruction::PtrToInt:
      case Instruction::IntToPtr:
      case Instruction::SIToFP:
      case Instruction::UIToFP:
        // undef -> 0; some outputs are impossible
        markForcedConstant(&I, Constant::getNullValue(ITy));
        return true;
      case Instruction::Mul:
      case Instruction::And:
        // Both operands undef -> undef
        if (Op0LV.isUnknown() && Op1LV.isUnknown())
          break;
        // undef * X -> 0.   X could be zero.
        // undef & X -> 0.   X could be zero.
        markForcedConstant(&I, Constant::getNullValue(ITy));
        return true;
      case Instruction::Or:
        // Both operands undef -> undef
        if (Op0LV.isUnknown() && Op1LV.isUnknown())
          break;
        // undef | X -> -1.   X could be -1.
        markForcedConstant(&I, Constant::getAllOnesValue(ITy));
        return true;
      case Instruction::Xor:
        // undef ^ undef -> 0; strictly speaking, this is not strictly
        // necessary, but we try to be nice to people who expect this
        // behavior in simple cases
        if (Op0LV.isUnknown() && Op1LV.isUnknown()) {
          markForcedConstant(&I, Constant::getNullValue(ITy));
          return true;
        }
        // undef ^ X -> undef
        break;
      case Instruction::SDiv:
      case Instruction::UDiv:
      case Instruction::SRem:
      case Instruction::URem:
        // X / undef -> undef.  No change.
        // X % undef -> undef.  No change.
        if (Op1LV.isUnknown()) break;

        // X / 0 -> undef.  No change.
        // X % 0 -> undef.  No change.
        if (Op1LV.isConstant() && Op1LV.getConstant()->isZeroValue())
          break;

        // undef / X -> 0.   X could be maxint.
        // undef % X -> 0.   X could be 1.
        markForcedConstant(&I, Constant::getNullValue(ITy));
        return true;
      case Instruction::AShr:
        // X >>a undef -> undef.
        if (Op1LV.isUnknown()) break;

        // Shifting by the bitwidth or more is undefined.
        if (Op1LV.isConstant()) {
          if (auto *ShiftAmt = Op1LV.getConstantInt())
            if (ShiftAmt->getLimitedValue() >=
                ShiftAmt->getType()->getScalarSizeInBits())
              break;
        }

        // undef >>a X -> 0
        markForcedConstant(&I, Constant::getNullValue(ITy));
        return true;
      case Instruction::LShr:
      case Instruction::Shl:
        // X << undef -> undef.
        // X >> undef -> undef.
        if (Op1LV.isUnknown()) break;

        // Shifting by the bitwidth or more is undefined.
        if (Op1LV.isConstant()) {
          if (auto *ShiftAmt = Op1LV.getConstantInt())
            if (ShiftAmt->getLimitedValue() >=
                ShiftAmt->getType()->getScalarSizeInBits())
              break;
        }

        // undef << X -> 0
        // undef >> X -> 0
        markForcedConstant(&I, Constant::getNullValue(ITy));
        return true;
      case Instruction::Select:
        Op1LV = getValueState(I.getOperand(1));
        // undef ? X : Y  -> X or Y.  There could be commonality between X/Y.
        if (Op0LV.isUnknown()) {
          if (!Op1LV.isConstant())  // Pick the constant one if there is any.
            Op1LV = getValueState(I.getOperand(2));
        } else if (Op1LV.isUnknown()) {
          // c ? undef : undef -> undef.  No change.
          Op1LV = getValueState(I.getOperand(2));
          if (Op1LV.isUnknown())
            break;
          // Otherwise, c ? undef : x -> x.
        } else {
          // Leave Op1LV as Operand(1)'s LatticeValue.
        }

        if (Op1LV.isConstant())
          markForcedConstant(&I, Op1LV.getConstant());
        else
          markOverdefined(&I);
        return true;
      case Instruction::Load:
        // A load here means one of two things: a load of undef from a global,
        // a load from an unknown pointer.  Either way, having it return undef
        // is okay.
        break;
      case Instruction::ICmp:
        // X == undef -> undef.  Other comparisons get more complicated.
        if (cast<ICmpInst>(&I)->isEquality())
          break;
        markOverdefined(&I);
        return true;
      case Instruction::Call:
      case Instruction::Invoke:
        // There are two reasons a call can have an undef result
        // 1. It could be tracked.
        // 2. It could be constant-foldable.
        // Because of the way we solve return values, tracked calls must
        // never be marked overdefined in ResolvedUndefsIn.
        if (Function *F = CallSite(&I).getCalledFunction())
          if (TrackedRetVals.count(F))
            break;

        // If the call is constant-foldable, we mark it overdefined because
        // we do not know what return values are valid.
        markOverdefined(&I);
        return true;
      default:
        // If we don't know what should happen here, conservatively mark it
        // overdefined.
        markOverdefined(&I);
        return true;
      }
    }

    // Check to see if we have a branch or switch on an undefined value.  If so
    // we force the branch to go one way or the other to make the successor
    // values live.  It doesn't really matter which way we force it.
    TerminatorInst *TI = BB.getTerminator();
    if (auto *BI = dyn_cast<BranchInst>(TI)) {
      if (!BI->isConditional()) continue;
      if (!getValueState(BI->getCondition()).isUnknown())
        continue;

      // If the input to SCCP is actually branch on undef, fix the undef to
      // false.
      if (isa<UndefValue>(BI->getCondition())) {
        BI->setCondition(ConstantInt::getFalse(BI->getContext()));
        markEdgeExecutable(&BB, TI->getSuccessor(1));
        return true;
      }

      // Otherwise, it is a branch on a symbolic value which is currently
      // considered to be undef.  Handle this by forcing the input value to the
      // branch to false.
      markForcedConstant(BI->getCondition(),
                         ConstantInt::getFalse(TI->getContext()));
      return true;
    }

   if (auto *IBR = dyn_cast<IndirectBrInst>(TI)) {
      // Indirect branch with no successor ?. Its ok to assume it branches
      // to no target.
      if (IBR->getNumSuccessors() < 1)
        continue;

      if (!getValueState(IBR->getAddress()).isUnknown())
        continue;

      // If the input to SCCP is actually branch on undef, fix the undef to
      // the first successor of the indirect branch.
      if (isa<UndefValue>(IBR->getAddress())) {
        IBR->setAddress(BlockAddress::get(IBR->getSuccessor(0)));
        markEdgeExecutable(&BB, IBR->getSuccessor(0));
        return true;
      }

      // Otherwise, it is a branch on a symbolic value which is currently
      // considered to be undef.  Handle this by forcing the input value to the
      // branch to the first successor.
      markForcedConstant(IBR->getAddress(),
                         BlockAddress::get(IBR->getSuccessor(0)));
      return true;
    }

    if (auto *SI = dyn_cast<SwitchInst>(TI)) {
      if (!SI->getNumCases() || !getValueState(SI->getCondition()).isUnknown())
        continue;

      // If the input to SCCP is actually switch on undef, fix the undef to
      // the first constant.
      if (isa<UndefValue>(SI->getCondition())) {
        SI->setCondition(SI->case_begin()->getCaseValue());
        markEdgeExecutable(&BB, SI->case_begin()->getCaseSuccessor());
        return true;
      }

      markForcedConstant(SI->getCondition(), SI->case_begin()->getCaseValue());
      return true;
    }
  }

  return false;
}

static bool tryToReplaceWithConstantRange(SCCPSolver &Solver, Value *V) {
  bool Changed = false;

  // Currently we only use range information for integer values.
  if (!V->getType()->isIntegerTy())
    return false;

  const ValueLatticeElement &IV = Solver.getLatticeValueFor(V);
  if (!IV.isConstantRange())
    return false;

  for (auto UI = V->uses().begin(), E = V->uses().end(); UI != E;) {
    const Use &U = *UI++;
    auto *Icmp = dyn_cast<ICmpInst>(U.getUser());
    if (!Icmp || !Solver.isBlockExecutable(Icmp->getParent()))
      continue;

    auto getIcmpLatticeValue = [&](Value *Op) {
      if (auto *C = dyn_cast<Constant>(Op))
        return ValueLatticeElement::get(C);
      return Solver.getLatticeValueFor(Op);
    };

    ValueLatticeElement A = getIcmpLatticeValue(Icmp->getOperand(0));
    ValueLatticeElement B = getIcmpLatticeValue(Icmp->getOperand(1));

    Constant *C = A.getCompare(Icmp->getPredicate(), Icmp->getType(), B);
    if (C) {
      Icmp->replaceAllUsesWith(C);
      DEBUG(dbgs() << "Replacing " << *Icmp << " with " << *C
                   << ", because of range information " << A << " " << B
                   << "\n");
      Icmp->eraseFromParent();
      Changed = true;
    }
  }
  return Changed;
}

static bool tryToReplaceWithConstant(SCCPSolver &Solver, Value *V) {
  Constant *Const = nullptr;
  if (V->getType()->isStructTy()) {
    std::vector<LatticeVal> IVs = Solver.getStructLatticeValueFor(V);
    if (llvm::any_of(IVs,
                     [](const LatticeVal &LV) { return LV.isOverdefined(); }))
      return false;
    std::vector<Constant *> ConstVals;
    auto *ST = dyn_cast<StructType>(V->getType());
    for (unsigned i = 0, e = ST->getNumElements(); i != e; ++i) {
      LatticeVal V = IVs[i];
      ConstVals.push_back(V.isConstant()
                              ? V.getConstant()
                              : UndefValue::get(ST->getElementType(i)));
    }
    Const = ConstantStruct::get(ST, ConstVals);
  } else {
    const ValueLatticeElement &IV = Solver.getLatticeValueFor(V);
    if (IV.isOverdefined())
      return false;

    if (IV.isConstantRange()) {
      if (IV.getConstantRange().isSingleElement())
        Const =
            ConstantInt::get(V->getType(), IV.asConstantInteger().getValue());
      else
        return false;
    } else
      Const =
          IV.isConstant() ? IV.getConstant() : UndefValue::get(V->getType());
  }
  assert(Const && "Constant is nullptr here!");

  // Replacing `musttail` instructions with constant breaks `musttail` invariant
  // unless the call itself can be removed
  CallInst *CI = dyn_cast<CallInst>(V);
  if (CI && CI->isMustTailCall() && !CI->isSafeToRemove()) {
    CallSite CS(CI);
    Function *F = CS.getCalledFunction();

    // Don't zap returns of the callee
    if (F)
      Solver.AddMustTailCallee(F);

    DEBUG(dbgs() << "  Can\'t treat the result of musttail call : " << *CI
                 << " as a constant\n");
    return false;
  }

  DEBUG(dbgs() << "  Constant: " << *Const << " = " << *V << '\n');

  // Replaces all of the uses of a variable with uses of the constant.
  V->replaceAllUsesWith(Const);
  return true;
}

// runSCCP() - Run the Sparse Conditional Constant Propagation algorithm,
// and return true if the function was modified.
static bool runSCCP(Function &F, const DataLayout &DL,
                    const TargetLibraryInfo *TLI) {
  DEBUG(dbgs() << "SCCP on function '" << F.getName() << "'\n");
  SCCPSolver Solver(DL, TLI);

  // Mark the first block of the function as being executable.
  Solver.MarkBlockExecutable(&F.front());

  // Mark all arguments to the function as being overdefined.
  for (Argument &AI : F.args())
    Solver.markOverdefined(&AI);

  // Solve for constants.
  bool ResolvedUndefs = true;
  while (ResolvedUndefs) {
    Solver.Solve();
    DEBUG(dbgs() << "RESOLVING UNDEFs\n");
    ResolvedUndefs = Solver.ResolvedUndefsIn(F);
  }

  bool MadeChanges = false;

  // If we decided that there are basic blocks that are dead in this function,
  // delete their contents now.  Note that we cannot actually delete the blocks,
  // as we cannot modify the CFG of the function.

  for (BasicBlock &BB : F) {
    if (!Solver.isBlockExecutable(&BB)) {
      DEBUG(dbgs() << "  BasicBlock Dead:" << BB);

      ++NumDeadBlocks;
      NumInstRemoved += removeAllNonTerminatorAndEHPadInstructions(&BB);

      MadeChanges = true;
      continue;
    }

    // Iterate over all of the instructions in a function, replacing them with
    // constants if we have found them to be of constant values.
    for (BasicBlock::iterator BI = BB.begin(), E = BB.end(); BI != E;) {
      Instruction *Inst = &*BI++;
      if (Inst->getType()->isVoidTy() || isa<TerminatorInst>(Inst))
        continue;

      if (tryToReplaceWithConstant(Solver, Inst)) {
        if (isInstructionTriviallyDead(Inst))
          Inst->eraseFromParent();
        // Hey, we just changed something!
        MadeChanges = true;
        ++NumInstRemoved;
      }
    }
  }

  return MadeChanges;
}

PreservedAnalyses SCCPPass::run(Function &F, FunctionAnalysisManager &AM) {
  const DataLayout &DL = F.getParent()->getDataLayout();
  auto &TLI = AM.getResult<TargetLibraryAnalysis>(F);
  if (!runSCCP(F, DL, &TLI))
    return PreservedAnalyses::all();

  auto PA = PreservedAnalyses();
  PA.preserve<GlobalsAA>();
  return PA;
}

namespace {

//===--------------------------------------------------------------------===//
//
/// SCCP Class - This class uses the SCCPSolver to implement a per-function
/// Sparse Conditional Constant Propagator.
///
class SCCPLegacyPass : public FunctionPass {
public:
  // Pass identification, replacement for typeid
  static char ID;

  SCCPLegacyPass() : FunctionPass(ID) {
    initializeSCCPLegacyPassPass(*PassRegistry::getPassRegistry());
  }

  void getAnalysisUsage(AnalysisUsage &AU) const override {
    AU.addRequired<TargetLibraryInfoWrapperPass>();
    AU.addPreserved<GlobalsAAWrapperPass>();
    AU.addPreserved<AndersensAAWrapperPass>();  // INTEL
  }

  // runOnFunction - Run the Sparse Conditional Constant Propagation
  // algorithm, and return true if the function was modified.
  bool runOnFunction(Function &F) override {
    if (skipFunction(F))
      return false;
    const DataLayout &DL = F.getParent()->getDataLayout();
    const TargetLibraryInfo *TLI =
        &getAnalysis<TargetLibraryInfoWrapperPass>().getTLI();
    return runSCCP(F, DL, TLI);
  }
};

} // end anonymous namespace

char SCCPLegacyPass::ID = 0;

INITIALIZE_PASS_BEGIN(SCCPLegacyPass, "sccp",
                      "Sparse Conditional Constant Propagation", false, false)
INITIALIZE_PASS_DEPENDENCY(TargetLibraryInfoWrapperPass)
INITIALIZE_PASS_END(SCCPLegacyPass, "sccp",
                    "Sparse Conditional Constant Propagation", false, false)

// createSCCPPass - This is the public interface to this file.
FunctionPass *llvm::createSCCPPass() { return new SCCPLegacyPass(); }

static void findReturnsToZap(Function &F,
                             SmallVector<ReturnInst *, 8> &ReturnsToZap,
                             SCCPSolver &Solver) {
  // We can only do this if we know that nothing else can call the function.
  if (!Solver.isArgumentTrackedFunction(&F))
    return;

  // There is a non-removable musttail call site of this function. Zapping
  // returns is not allowed.
  if (Solver.isMustTailCallee(&F)) {
    DEBUG(dbgs() << "Can't zap returns of the function : " << F.getName()
                 << " due to present musttail call of it\n");
    return;
  }

  for (BasicBlock &BB : F) {
    if (CallInst *CI = BB.getTerminatingMustTailCall()) {
      DEBUG(dbgs() << "Can't zap return of the block due to present "
                   << "musttail call : " << *CI << "\n");
      (void)CI;
      return;
    }

    if (auto *RI = dyn_cast<ReturnInst>(BB.getTerminator()))
      if (!isa<UndefValue>(RI->getOperand(0)))
        ReturnsToZap.push_back(RI);
  }
}

bool llvm::runIPSCCP(Module &M, const DataLayout &DL,
                     const TargetLibraryInfo *TLI) {
  SCCPSolver Solver(DL, TLI);

  // Loop over all functions, marking arguments to those with their addresses
  // taken or that are external as overdefined.
  for (Function &F : M) {
    if (F.isDeclaration())
      continue;

    // Determine if we can track the function's return values. If so, add the
    // function to the solver's set of return-tracked functions.
    if (canTrackReturnsInterprocedurally(&F))
      Solver.AddTrackedFunction(&F);

    // Determine if we can track the function's arguments. If so, add the
    // function to the solver's set of argument-tracked functions.
    if (canTrackArgumentsInterprocedurally(&F)) {
      Solver.AddArgumentTrackedFunction(&F);
      continue;
    }

    // Assume the function is called.
    Solver.MarkBlockExecutable(&F.front());

    // Assume nothing about the incoming arguments.
    for (Argument &AI : F.args())
      Solver.markOverdefined(&AI);
  }

  // Determine if we can track any of the module's global variables. If so, add
  // the global variables we can track to the solver's set of tracked global
  // variables.
  for (GlobalVariable &G : M.globals()) {
    G.removeDeadConstantUsers();
    if (canTrackGlobalVariableInterprocedurally(&G))
      Solver.TrackValueOfGlobalVariable(&G);
  }

  // Solve for constants.
  bool ResolvedUndefs = true;
  while (ResolvedUndefs) {
    Solver.Solve();

    DEBUG(dbgs() << "RESOLVING UNDEFS\n");
    ResolvedUndefs = false;
    for (Function &F : M)
      ResolvedUndefs |= Solver.ResolvedUndefsIn(F);
  }

  bool MadeChanges = false;

  // Iterate over all of the instructions in the module, replacing them with
  // constants if we have found them to be of constant values.
  SmallVector<BasicBlock*, 512> BlocksToErase;

  for (Function &F : M) {
    if (F.isDeclaration())
      continue;

    if (Solver.isBlockExecutable(&F.front()))
      for (Function::arg_iterator AI = F.arg_begin(), E = F.arg_end(); AI != E;
           ++AI) {
        if (!AI->use_empty() && tryToReplaceWithConstant(Solver, &*AI)) {
          ++IPNumArgsElimed;
          continue;
        }

        if (!AI->use_empty() && tryToReplaceWithConstantRange(Solver, &*AI))
          ++IPNumRangeInfoUsed;
      }

    for (Function::iterator BB = F.begin(), E = F.end(); BB != E; ++BB) {
      if (!Solver.isBlockExecutable(&*BB)) {
        DEBUG(dbgs() << "  BasicBlock Dead:" << *BB);

        ++NumDeadBlocks;
        NumInstRemoved +=
            changeToUnreachable(BB->getFirstNonPHI(), /*UseLLVMTrap=*/false);

        MadeChanges = true;

        if (&*BB != &F.front())
          BlocksToErase.push_back(&*BB);
        continue;
      }

      for (BasicBlock::iterator BI = BB->begin(), E = BB->end(); BI != E; ) {
        Instruction *Inst = &*BI++;
        if (Inst->getType()->isVoidTy())
          continue;
        if (tryToReplaceWithConstant(Solver, Inst)) {
          if (Inst->isSafeToRemove())
            Inst->eraseFromParent();
          // Hey, we just changed something!
          MadeChanges = true;
          ++IPNumInstRemoved;
        }
      }
    }

    // Now that all instructions in the function are constant folded, erase dead
    // blocks, because we can now use ConstantFoldTerminator to get rid of
    // in-edges.
    for (unsigned i = 0, e = BlocksToErase.size(); i != e; ++i) {
      // If there are any PHI nodes in this successor, drop entries for BB now.
      BasicBlock *DeadBB = BlocksToErase[i];
      for (Value::user_iterator UI = DeadBB->user_begin(),
                                UE = DeadBB->user_end();
           UI != UE;) {
        // Grab the user and then increment the iterator early, as the user
        // will be deleted. Step past all adjacent uses from the same user.
        auto *I = dyn_cast<Instruction>(*UI);
        do { ++UI; } while (UI != UE && *UI == I);

        // Ignore blockaddress users; BasicBlock's dtor will handle them.
        if (!I) continue;

        bool Folded = ConstantFoldTerminator(I->getParent());
        assert(Folded &&
              "Expect TermInst on constantint or blockaddress to be folded");
        (void) Folded;
      }

      // Finally, delete the basic block.
      F.getBasicBlockList().erase(DeadBB);
    }
    BlocksToErase.clear();
  }

  // If we inferred constant or undef return values for a function, we replaced
  // all call uses with the inferred value.  This means we don't need to bother
  // actually returning anything from the function.  Replace all return
  // instructions with return undef.
  //
  // Do this in two stages: first identify the functions we should process, then
  // actually zap their returns.  This is important because we can only do this
  // if the address of the function isn't taken.  In cases where a return is the
  // last use of a function, the order of processing functions would affect
  // whether other functions are optimizable.
  SmallVector<ReturnInst*, 8> ReturnsToZap;

  const DenseMap<Function*, LatticeVal> &RV = Solver.getTrackedRetVals();
  for (const auto &I : RV) {
    Function *F = I.first;
    if (I.second.isOverdefined() || F->getReturnType()->isVoidTy())
      continue;
    findReturnsToZap(*F, ReturnsToZap, Solver);
  }

  for (const auto &F : Solver.getMRVFunctionsTracked()) {
    assert(F->getReturnType()->isStructTy() &&
           "The return type should be a struct");
    StructType *STy = cast<StructType>(F->getReturnType());
    if (Solver.isStructLatticeConstant(F, STy))
      findReturnsToZap(*F, ReturnsToZap, Solver);
  }

  // Zap all returns which we've identified as zap to change.
  for (unsigned i = 0, e = ReturnsToZap.size(); i != e; ++i) {
    Function *F = ReturnsToZap[i]->getParent()->getParent();
    ReturnsToZap[i]->setOperand(0, UndefValue::get(F->getReturnType()));
  }

  // If we inferred constant or undef values for globals variables, we can
  // delete the global and any stores that remain to it.
  const DenseMap<GlobalVariable*, LatticeVal> &TG = Solver.getTrackedGlobals();
  for (DenseMap<GlobalVariable*, LatticeVal>::const_iterator I = TG.begin(),
         E = TG.end(); I != E; ++I) {
    GlobalVariable *GV = I->first;
    assert(!I->second.isOverdefined() &&
           "Overdefined values should have been taken out of the map!");
    DEBUG(dbgs() << "Found that GV '" << GV->getName() << "' is constant!\n");
    while (!GV->use_empty()) {
      StoreInst *SI = cast<StoreInst>(GV->user_back());
      SI->eraseFromParent();
    }
    M.getGlobalList().erase(GV);
    ++IPNumGlobalConst;
  }

  return MadeChanges;
<<<<<<< HEAD
}

PreservedAnalyses IPSCCPPass::run(Module &M, ModuleAnalysisManager &AM) {
  const DataLayout &DL = M.getDataLayout();
  auto &TLI = AM.getResult<TargetLibraryAnalysis>(M);
  if (!runIPSCCP(M, DL, &TLI))
    return PreservedAnalyses::all();
  auto PA = PreservedAnalyses();        // INTEL
  PA.preserve<WholeProgramAnalysis>();  // INTEL
  PA.preserve<GlobalsAA>();             // INTEL
  PA.preserve<AndersensAA>();           // INTEL
  PA.preserve<InlineAggAnalysis>();     // INTEL
  return PA;                            // INTEL
}

namespace {

//===--------------------------------------------------------------------===//
//
/// IPSCCP Class - This class implements interprocedural Sparse Conditional
/// Constant Propagation.
///
class IPSCCPLegacyPass : public ModulePass {
public:
  static char ID;

  IPSCCPLegacyPass() : ModulePass(ID) {
    initializeIPSCCPLegacyPassPass(*PassRegistry::getPassRegistry());
  }

  bool runOnModule(Module &M) override {
    if (skipModule(M))
      return false;
    const DataLayout &DL = M.getDataLayout();
    const TargetLibraryInfo *TLI =
        &getAnalysis<TargetLibraryInfoWrapperPass>().getTLI();
    return runIPSCCP(M, DL, TLI);
  }

  void getAnalysisUsage(AnalysisUsage &AU) const override {
    AU.addRequired<TargetLibraryInfoWrapperPass>();
    AU.addPreserved<WholeProgramWrapperPass>();  // INTEL
    AU.addPreserved<GlobalsAAWrapperPass>();     // INTEL
    AU.addPreserved<AndersensAAWrapperPass>();  // INTEL
    AU.addPreserved<InlineAggressiveWrapperPass>(); // INTEL
  }
};

} // end anonymous namespace

char IPSCCPLegacyPass::ID = 0;

INITIALIZE_PASS_BEGIN(IPSCCPLegacyPass, "ipsccp",
                      "Interprocedural Sparse Conditional Constant Propagation",
                      false, false)
INITIALIZE_PASS_DEPENDENCY(TargetLibraryInfoWrapperPass)
INITIALIZE_PASS_END(IPSCCPLegacyPass, "ipsccp",
                    "Interprocedural Sparse Conditional Constant Propagation",
                    false, false)

// createIPSCCPPass - This is the public interface to this file.
ModulePass *llvm::createIPSCCPPass() { return new IPSCCPLegacyPass(); }
=======
}
>>>>>>> d928201a
<|MERGE_RESOLUTION|>--- conflicted
+++ resolved
@@ -28,9 +28,7 @@
 #include "llvm/ADT/Statistic.h"
 #include "llvm/Analysis/ConstantFolding.h"
 #include "llvm/Analysis/GlobalsModRef.h"
-#include "llvm/Analysis/Intel_AggInline.h"  // INTEL
 #include "llvm/Analysis/Intel_Andersens.h"  // INTEL
-#include "llvm/Analysis/Intel_WP.h"         // INTEL
 #include "llvm/Analysis/ConstantFolding.h"
 #include "llvm/Analysis/TargetLibraryInfo.h"
 #include "llvm/Analysis/Utils/Local.h"
@@ -2043,69 +2041,4 @@
   }
 
   return MadeChanges;
-<<<<<<< HEAD
-}
-
-PreservedAnalyses IPSCCPPass::run(Module &M, ModuleAnalysisManager &AM) {
-  const DataLayout &DL = M.getDataLayout();
-  auto &TLI = AM.getResult<TargetLibraryAnalysis>(M);
-  if (!runIPSCCP(M, DL, &TLI))
-    return PreservedAnalyses::all();
-  auto PA = PreservedAnalyses();        // INTEL
-  PA.preserve<WholeProgramAnalysis>();  // INTEL
-  PA.preserve<GlobalsAA>();             // INTEL
-  PA.preserve<AndersensAA>();           // INTEL
-  PA.preserve<InlineAggAnalysis>();     // INTEL
-  return PA;                            // INTEL
-}
-
-namespace {
-
-//===--------------------------------------------------------------------===//
-//
-/// IPSCCP Class - This class implements interprocedural Sparse Conditional
-/// Constant Propagation.
-///
-class IPSCCPLegacyPass : public ModulePass {
-public:
-  static char ID;
-
-  IPSCCPLegacyPass() : ModulePass(ID) {
-    initializeIPSCCPLegacyPassPass(*PassRegistry::getPassRegistry());
-  }
-
-  bool runOnModule(Module &M) override {
-    if (skipModule(M))
-      return false;
-    const DataLayout &DL = M.getDataLayout();
-    const TargetLibraryInfo *TLI =
-        &getAnalysis<TargetLibraryInfoWrapperPass>().getTLI();
-    return runIPSCCP(M, DL, TLI);
-  }
-
-  void getAnalysisUsage(AnalysisUsage &AU) const override {
-    AU.addRequired<TargetLibraryInfoWrapperPass>();
-    AU.addPreserved<WholeProgramWrapperPass>();  // INTEL
-    AU.addPreserved<GlobalsAAWrapperPass>();     // INTEL
-    AU.addPreserved<AndersensAAWrapperPass>();  // INTEL
-    AU.addPreserved<InlineAggressiveWrapperPass>(); // INTEL
-  }
-};
-
-} // end anonymous namespace
-
-char IPSCCPLegacyPass::ID = 0;
-
-INITIALIZE_PASS_BEGIN(IPSCCPLegacyPass, "ipsccp",
-                      "Interprocedural Sparse Conditional Constant Propagation",
-                      false, false)
-INITIALIZE_PASS_DEPENDENCY(TargetLibraryInfoWrapperPass)
-INITIALIZE_PASS_END(IPSCCPLegacyPass, "ipsccp",
-                    "Interprocedural Sparse Conditional Constant Propagation",
-                    false, false)
-
-// createIPSCCPPass - This is the public interface to this file.
-ModulePass *llvm::createIPSCCPPass() { return new IPSCCPLegacyPass(); }
-=======
-}
->>>>>>> d928201a
+}