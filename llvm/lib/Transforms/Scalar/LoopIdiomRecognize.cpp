//===-- LoopIdiomRecognize.cpp - Loop idiom recognition -------------------===//
//
//                     The LLVM Compiler Infrastructure
//
// This file is distributed under the University of Illinois Open Source
// License. See LICENSE.TXT for details.
//
//===----------------------------------------------------------------------===//
//
// This pass implements an idiom recognizer that transforms simple loops into a
// non-loop form.  In cases that this kicks in, it can be a significant
// performance win.
//
//===----------------------------------------------------------------------===//
//
// TODO List:
//
// Future loop memory idioms to recognize:
//   memcmp, memmove, strlen, etc.
// Future floating point idioms to recognize in -ffast-math mode:
//   fpowi
// Future integer operation idioms to recognize:
//   ctpop, ctlz, cttz
//
// Beware that isel's default lowering for ctpop is highly inefficient for
// i64 and larger types when i64 is legal and the value has few bits set.  It
// would be good to enhance isel to emit a loop for ctpop in this case.
//
// This could recognize common matrix multiplies and dot product idioms and
// replace them with calls to BLAS (if linked in??).
//
//===----------------------------------------------------------------------===//

#include "llvm/Transforms/Scalar.h"
#include "llvm/ADT/MapVector.h"
#include "llvm/ADT/SetVector.h"
#include "llvm/ADT/Statistic.h"
#include "llvm/Analysis/AliasAnalysis.h"
#include "llvm/Analysis/BasicAliasAnalysis.h"
#include "llvm/Analysis/GlobalsModRef.h"
#include "llvm/Analysis/Intel_Andersens.h"   // INTEL
#include "llvm/Analysis/LoopPass.h"
#include "llvm/Analysis/LoopAccessAnalysis.h"
#include "llvm/Analysis/ScalarEvolutionAliasAnalysis.h"
#include "llvm/Analysis/ScalarEvolutionExpander.h"
#include "llvm/Analysis/ScalarEvolutionExpressions.h"
#include "llvm/Analysis/TargetLibraryInfo.h"
#include "llvm/Analysis/TargetTransformInfo.h"
#include "llvm/Analysis/ValueTracking.h"
#include "llvm/IR/DataLayout.h"
#include "llvm/IR/Dominators.h"
#include "llvm/IR/IRBuilder.h"
#include "llvm/IR/IntrinsicInst.h"
#include "llvm/IR/Module.h"
#include "llvm/Support/Debug.h"
#include "llvm/Support/raw_ostream.h"
#include "llvm/Transforms/Utils/Local.h"
#include "llvm/Transforms/Utils/LoopUtils.h"
using namespace llvm;

#define DEBUG_TYPE "loop-idiom"

STATISTIC(NumMemSet, "Number of memset's formed from loop stores");
STATISTIC(NumMemCpy, "Number of memcpy's formed from loop load+stores");

namespace {

class LoopIdiomRecognize : public LoopPass {
  Loop *CurLoop;
  AliasAnalysis *AA;
  DominatorTree *DT;
  LoopInfo *LI;
  ScalarEvolution *SE;
  TargetLibraryInfo *TLI;
  const TargetTransformInfo *TTI;
  const DataLayout *DL;

public:
  static char ID;
  explicit LoopIdiomRecognize() : LoopPass(ID) {
    initializeLoopIdiomRecognizePass(*PassRegistry::getPassRegistry());
  }

  bool runOnLoop(Loop *L, LPPassManager &LPM) override;

  /// This transformation requires natural loop information & requires that
  /// loop preheaders be inserted into the CFG.
  ///
  void getAnalysisUsage(AnalysisUsage &AU) const override {
    AU.addRequired<TargetLibraryInfoWrapperPass>();
    AU.addRequired<TargetTransformInfoWrapperPass>();
<<<<<<< HEAD
    AU.addPreserved<BasicAAWrapperPass>();
    AU.addPreserved<GlobalsAAWrapperPass>();
    AU.addPreserved<AndersensAAWrapperPass>(); // INTEL
=======
    getLoopAnalysisUsage(AU);
>>>>>>> abcee45b
  }

private:
  typedef SmallVector<StoreInst *, 8> StoreList;
  typedef MapVector<Value *, StoreList> StoreListMap;
  StoreListMap StoreRefsForMemset;
  StoreListMap StoreRefsForMemsetPattern;
  StoreList StoreRefsForMemcpy;
  bool HasMemset;
  bool HasMemsetPattern;
  bool HasMemcpy;

  /// \name Countable Loop Idiom Handling
  /// @{

  bool runOnCountableLoop();
  bool runOnLoopBlock(BasicBlock *BB, const SCEV *BECount,
                      SmallVectorImpl<BasicBlock *> &ExitBlocks);

  void collectStores(BasicBlock *BB);
  bool isLegalStore(StoreInst *SI, bool &ForMemset, bool &ForMemsetPattern,
                    bool &ForMemcpy);
  bool processLoopStores(SmallVectorImpl<StoreInst *> &SL, const SCEV *BECount,
                         bool ForMemset);
  bool processLoopMemSet(MemSetInst *MSI, const SCEV *BECount);

  bool processLoopStridedStore(Value *DestPtr, unsigned StoreSize,
                               unsigned StoreAlignment, Value *StoredVal,
                               Instruction *TheStore,
                               SmallPtrSetImpl<Instruction *> &Stores,
                               const SCEVAddRecExpr *Ev, const SCEV *BECount,
                               bool NegStride);
  bool processLoopStoreOfLoopLoad(StoreInst *SI, const SCEV *BECount);

  /// @}
  /// \name Noncountable Loop Idiom Handling
  /// @{

  bool runOnNoncountableLoop();

  bool recognizePopcount();
  void transformLoopToPopcount(BasicBlock *PreCondBB, Instruction *CntInst,
                               PHINode *CntPhi, Value *Var);

  /// @}
};

} // End anonymous namespace.

char LoopIdiomRecognize::ID = 0;
INITIALIZE_PASS_BEGIN(LoopIdiomRecognize, "loop-idiom", "Recognize loop idioms",
                      false, false)
INITIALIZE_PASS_DEPENDENCY(LoopPass)
INITIALIZE_PASS_DEPENDENCY(TargetLibraryInfoWrapperPass)
<<<<<<< HEAD
INITIALIZE_PASS_DEPENDENCY(BasicAAWrapperPass)
INITIALIZE_PASS_DEPENDENCY(AAResultsWrapperPass)
INITIALIZE_PASS_DEPENDENCY(GlobalsAAWrapperPass)
INITIALIZE_PASS_DEPENDENCY(AndersensAAWrapperPass)   // INTEL
INITIALIZE_PASS_DEPENDENCY(SCEVAAWrapperPass)
=======
>>>>>>> abcee45b
INITIALIZE_PASS_DEPENDENCY(TargetTransformInfoWrapperPass)
INITIALIZE_PASS_END(LoopIdiomRecognize, "loop-idiom", "Recognize loop idioms",
                    false, false)

Pass *llvm::createLoopIdiomPass() { return new LoopIdiomRecognize(); }

/// deleteDeadInstruction - Delete this instruction.  Before we do, go through
/// and zero out all the operands of this instruction.  If any of them become
/// dead, delete them and the computation tree that feeds them.
///
static void deleteDeadInstruction(Instruction *I,
                                  const TargetLibraryInfo *TLI) {
  SmallVector<Value *, 16> Operands(I->value_op_begin(), I->value_op_end());
  I->replaceAllUsesWith(UndefValue::get(I->getType()));
  I->eraseFromParent();
  for (Value *Op : Operands)
    RecursivelyDeleteTriviallyDeadInstructions(Op, TLI);
}

//===----------------------------------------------------------------------===//
//
//          Implementation of LoopIdiomRecognize
//
//===----------------------------------------------------------------------===//

bool LoopIdiomRecognize::runOnLoop(Loop *L, LPPassManager &LPM) {
  if (skipOptnoneFunction(L))
    return false;

  CurLoop = L;
  // If the loop could not be converted to canonical form, it must have an
  // indirectbr in it, just give up.
  if (!L->getLoopPreheader())
    return false;

  // Disable loop idiom recognition if the function's name is a common idiom.
  StringRef Name = L->getHeader()->getParent()->getName();
  if (Name == "memset" || Name == "memcpy")
    return false;

  AA = &getAnalysis<AAResultsWrapperPass>().getAAResults();
  DT = &getAnalysis<DominatorTreeWrapperPass>().getDomTree();
  LI = &getAnalysis<LoopInfoWrapperPass>().getLoopInfo();
  SE = &getAnalysis<ScalarEvolutionWrapperPass>().getSE();
  TLI = &getAnalysis<TargetLibraryInfoWrapperPass>().getTLI();
  TTI = &getAnalysis<TargetTransformInfoWrapperPass>().getTTI(
      *CurLoop->getHeader()->getParent());
  DL = &CurLoop->getHeader()->getModule()->getDataLayout();

  HasMemset = TLI->has(LibFunc::memset);
  HasMemsetPattern = TLI->has(LibFunc::memset_pattern16);
  HasMemcpy = TLI->has(LibFunc::memcpy);

  if (HasMemset || HasMemsetPattern || HasMemcpy)
    if (SE->hasLoopInvariantBackedgeTakenCount(L))
      return runOnCountableLoop();

  return runOnNoncountableLoop();
}

bool LoopIdiomRecognize::runOnCountableLoop() {
  const SCEV *BECount = SE->getBackedgeTakenCount(CurLoop);
  assert(!isa<SCEVCouldNotCompute>(BECount) &&
         "runOnCountableLoop() called on a loop without a predictable"
         "backedge-taken count");

  // If this loop executes exactly one time, then it should be peeled, not
  // optimized by this pass.
  if (const SCEVConstant *BECst = dyn_cast<SCEVConstant>(BECount))
    if (BECst->getAPInt() == 0)
      return false;

  SmallVector<BasicBlock *, 8> ExitBlocks;
  CurLoop->getUniqueExitBlocks(ExitBlocks);

  DEBUG(dbgs() << "loop-idiom Scanning: F["
               << CurLoop->getHeader()->getParent()->getName() << "] Loop %"
               << CurLoop->getHeader()->getName() << "\n");

  bool MadeChange = false;
  // Scan all the blocks in the loop that are not in subloops.
  for (auto *BB : CurLoop->getBlocks()) {
    // Ignore blocks in subloops.
    if (LI->getLoopFor(BB) != CurLoop)
      continue;

    MadeChange |= runOnLoopBlock(BB, BECount, ExitBlocks);
  }
  return MadeChange;
}

static unsigned getStoreSizeInBytes(StoreInst *SI, const DataLayout *DL) {
  uint64_t SizeInBits = DL->getTypeSizeInBits(SI->getValueOperand()->getType());
  assert(((SizeInBits & 7) || (SizeInBits >> 32) == 0) &&
         "Don't overflow unsigned.");
  return (unsigned)SizeInBits >> 3;
}

static APInt getStoreStride(const SCEVAddRecExpr *StoreEv) {
  const SCEVConstant *ConstStride = cast<SCEVConstant>(StoreEv->getOperand(1));
  return ConstStride->getAPInt();
}

/// getMemSetPatternValue - If a strided store of the specified value is safe to
/// turn into a memset_pattern16, return a ConstantArray of 16 bytes that should
/// be passed in.  Otherwise, return null.
///
/// Note that we don't ever attempt to use memset_pattern8 or 4, because these
/// just replicate their input array and then pass on to memset_pattern16.
static Constant *getMemSetPatternValue(Value *V, const DataLayout *DL) {
  // If the value isn't a constant, we can't promote it to being in a constant
  // array.  We could theoretically do a store to an alloca or something, but
  // that doesn't seem worthwhile.
  Constant *C = dyn_cast<Constant>(V);
  if (!C)
    return nullptr;

  // Only handle simple values that are a power of two bytes in size.
  uint64_t Size = DL->getTypeSizeInBits(V->getType());
  if (Size == 0 || (Size & 7) || (Size & (Size - 1)))
    return nullptr;

  // Don't care enough about darwin/ppc to implement this.
  if (DL->isBigEndian())
    return nullptr;

  // Convert to size in bytes.
  Size /= 8;

  // TODO: If CI is larger than 16-bytes, we can try slicing it in half to see
  // if the top and bottom are the same (e.g. for vectors and large integers).
  if (Size > 16)
    return nullptr;

  // If the constant is exactly 16 bytes, just use it.
  if (Size == 16)
    return C;

  // Otherwise, we'll use an array of the constants.
  unsigned ArraySize = 16 / Size;
  ArrayType *AT = ArrayType::get(V->getType(), ArraySize);
  return ConstantArray::get(AT, std::vector<Constant *>(ArraySize, C));
}

bool LoopIdiomRecognize::isLegalStore(StoreInst *SI, bool &ForMemset,
                                      bool &ForMemsetPattern, bool &ForMemcpy) {
  // Don't touch volatile stores.
  if (!SI->isSimple())
    return false;

  // Avoid merging nontemporal stores.
  if (SI->getMetadata(LLVMContext::MD_nontemporal))
    return false;

  Value *StoredVal = SI->getValueOperand();
  Value *StorePtr = SI->getPointerOperand();

  // Reject stores that are so large that they overflow an unsigned.
  uint64_t SizeInBits = DL->getTypeSizeInBits(StoredVal->getType());
  if ((SizeInBits & 7) || (SizeInBits >> 32) != 0)
    return false;

  // See if the pointer expression is an AddRec like {base,+,1} on the current
  // loop, which indicates a strided store.  If we have something else, it's a
  // random store we can't handle.
  const SCEVAddRecExpr *StoreEv =
      dyn_cast<SCEVAddRecExpr>(SE->getSCEV(StorePtr));
  if (!StoreEv || StoreEv->getLoop() != CurLoop || !StoreEv->isAffine())
    return false;

  // Check to see if we have a constant stride.
  if (!isa<SCEVConstant>(StoreEv->getOperand(1)))
    return false;

  // See if the store can be turned into a memset.

  // If the stored value is a byte-wise value (like i32 -1), then it may be
  // turned into a memset of i8 -1, assuming that all the consecutive bytes
  // are stored.  A store of i32 0x01020304 can never be turned into a memset,
  // but it can be turned into memset_pattern if the target supports it.
  Value *SplatValue = isBytewiseValue(StoredVal);
  Constant *PatternValue = nullptr;

  // If we're allowed to form a memset, and the stored value would be
  // acceptable for memset, use it.
  if (HasMemset && SplatValue &&
      // Verify that the stored value is loop invariant.  If not, we can't
      // promote the memset.
      CurLoop->isLoopInvariant(SplatValue)) {
    // It looks like we can use SplatValue.
    ForMemset = true;
    return true;
  } else if (HasMemsetPattern &&
             // Don't create memset_pattern16s with address spaces.
             StorePtr->getType()->getPointerAddressSpace() == 0 &&
             (PatternValue = getMemSetPatternValue(StoredVal, DL))) {
    // It looks like we can use PatternValue!
    ForMemsetPattern = true;
    return true;
  }

  // Otherwise, see if the store can be turned into a memcpy.
  if (HasMemcpy) {
    // Check to see if the stride matches the size of the store.  If so, then we
    // know that every byte is touched in the loop.
    APInt Stride = getStoreStride(StoreEv);
    unsigned StoreSize = getStoreSizeInBytes(SI, DL);
    if (StoreSize != Stride && StoreSize != -Stride)
      return false;

    // The store must be feeding a non-volatile load.
    LoadInst *LI = dyn_cast<LoadInst>(SI->getValueOperand());
    if (!LI || !LI->isSimple())
      return false;

    // See if the pointer expression is an AddRec like {base,+,1} on the current
    // loop, which indicates a strided load.  If we have something else, it's a
    // random load we can't handle.
    const SCEVAddRecExpr *LoadEv =
        dyn_cast<SCEVAddRecExpr>(SE->getSCEV(LI->getPointerOperand()));
    if (!LoadEv || LoadEv->getLoop() != CurLoop || !LoadEv->isAffine())
      return false;

    // The store and load must share the same stride.
    if (StoreEv->getOperand(1) != LoadEv->getOperand(1))
      return false;

    // Success.  This store can be converted into a memcpy.
    ForMemcpy = true;
    return true;
  }
  // This store can't be transformed into a memset/memcpy.
  return false;
}

void LoopIdiomRecognize::collectStores(BasicBlock *BB) {
  StoreRefsForMemset.clear();
  StoreRefsForMemsetPattern.clear();
  StoreRefsForMemcpy.clear();
  for (Instruction &I : *BB) {
    StoreInst *SI = dyn_cast<StoreInst>(&I);
    if (!SI)
      continue;

    bool ForMemset = false;
    bool ForMemsetPattern = false;
    bool ForMemcpy = false;
    // Make sure this is a strided store with a constant stride.
    if (!isLegalStore(SI, ForMemset, ForMemsetPattern, ForMemcpy))
      continue;

    // Save the store locations.
    if (ForMemset) {
      // Find the base pointer.
      Value *Ptr = GetUnderlyingObject(SI->getPointerOperand(), *DL);
      StoreRefsForMemset[Ptr].push_back(SI);
    } else if (ForMemsetPattern) {
      // Find the base pointer.
      Value *Ptr = GetUnderlyingObject(SI->getPointerOperand(), *DL);
      StoreRefsForMemsetPattern[Ptr].push_back(SI);
    } else if (ForMemcpy)
      StoreRefsForMemcpy.push_back(SI);
  }
}

/// runOnLoopBlock - Process the specified block, which lives in a counted loop
/// with the specified backedge count.  This block is known to be in the current
/// loop and not in any subloops.
bool LoopIdiomRecognize::runOnLoopBlock(
    BasicBlock *BB, const SCEV *BECount,
    SmallVectorImpl<BasicBlock *> &ExitBlocks) {
  // We can only promote stores in this block if they are unconditionally
  // executed in the loop.  For a block to be unconditionally executed, it has
  // to dominate all the exit blocks of the loop.  Verify this now.
  for (unsigned i = 0, e = ExitBlocks.size(); i != e; ++i)
    if (!DT->dominates(BB, ExitBlocks[i]))
      return false;

  bool MadeChange = false;
  // Look for store instructions, which may be optimized to memset/memcpy.
  collectStores(BB);

  // Look for a single store or sets of stores with a common base, which can be
  // optimized into a memset (memset_pattern).  The latter most commonly happens
  // with structs and handunrolled loops.
  for (auto &SL : StoreRefsForMemset)
    MadeChange |= processLoopStores(SL.second, BECount, true);

  for (auto &SL : StoreRefsForMemsetPattern)
    MadeChange |= processLoopStores(SL.second, BECount, false);

  // Optimize the store into a memcpy, if it feeds an similarly strided load.
  for (auto &SI : StoreRefsForMemcpy)
    MadeChange |= processLoopStoreOfLoopLoad(SI, BECount);

  for (BasicBlock::iterator I = BB->begin(), E = BB->end(); I != E;) {
    Instruction *Inst = &*I++;
    // Look for memset instructions, which may be optimized to a larger memset.
    if (MemSetInst *MSI = dyn_cast<MemSetInst>(Inst)) {
      WeakVH InstPtr(&*I);
      if (!processLoopMemSet(MSI, BECount))
        continue;
      MadeChange = true;

      // If processing the memset invalidated our iterator, start over from the
      // top of the block.
      if (!InstPtr)
        I = BB->begin();
      continue;
    }
  }

  return MadeChange;
}

/// processLoopStores - See if this store(s) can be promoted to a memset.
bool LoopIdiomRecognize::processLoopStores(SmallVectorImpl<StoreInst *> &SL,
                                           const SCEV *BECount,
                                           bool ForMemset) {
  // Try to find consecutive stores that can be transformed into memsets.
  SetVector<StoreInst *> Heads, Tails;
  SmallDenseMap<StoreInst *, StoreInst *> ConsecutiveChain;

  // Do a quadratic search on all of the given stores and find
  // all of the pairs of stores that follow each other.
  SmallVector<unsigned, 16> IndexQueue;
  for (unsigned i = 0, e = SL.size(); i < e; ++i) {
    assert(SL[i]->isSimple() && "Expected only non-volatile stores.");

    Value *FirstStoredVal = SL[i]->getValueOperand();
    Value *FirstStorePtr = SL[i]->getPointerOperand();
    const SCEVAddRecExpr *FirstStoreEv =
        cast<SCEVAddRecExpr>(SE->getSCEV(FirstStorePtr));
    APInt FirstStride = getStoreStride(FirstStoreEv);
    unsigned FirstStoreSize = getStoreSizeInBytes(SL[i], DL);

    // See if we can optimize just this store in isolation.
    if (FirstStride == FirstStoreSize || -FirstStride == FirstStoreSize) {
      Heads.insert(SL[i]);
      continue;
    }

    Value *FirstSplatValue = nullptr;
    Constant *FirstPatternValue = nullptr;

    if (ForMemset)
      FirstSplatValue = isBytewiseValue(FirstStoredVal);
    else
      FirstPatternValue = getMemSetPatternValue(FirstStoredVal, DL);

    assert((FirstSplatValue || FirstPatternValue) &&
           "Expected either splat value or pattern value.");

    IndexQueue.clear();
    // If a store has multiple consecutive store candidates, search Stores
    // array according to the sequence: from i+1 to e, then from i-1 to 0.
    // This is because usually pairing with immediate succeeding or preceding
    // candidate create the best chance to find memset opportunity.
    unsigned j = 0;
    for (j = i + 1; j < e; ++j)
      IndexQueue.push_back(j);
    for (j = i; j > 0; --j)
      IndexQueue.push_back(j - 1);

    for (auto &k : IndexQueue) {
      assert(SL[k]->isSimple() && "Expected only non-volatile stores.");
      Value *SecondStorePtr = SL[k]->getPointerOperand();
      const SCEVAddRecExpr *SecondStoreEv =
          cast<SCEVAddRecExpr>(SE->getSCEV(SecondStorePtr));
      APInt SecondStride = getStoreStride(SecondStoreEv);

      if (FirstStride != SecondStride)
        continue;

      Value *SecondStoredVal = SL[k]->getValueOperand();
      Value *SecondSplatValue = nullptr;
      Constant *SecondPatternValue = nullptr;

      if (ForMemset)
        SecondSplatValue = isBytewiseValue(SecondStoredVal);
      else
        SecondPatternValue = getMemSetPatternValue(SecondStoredVal, DL);

      assert((SecondSplatValue || SecondPatternValue) &&
             "Expected either splat value or pattern value.");

      if (isConsecutiveAccess(SL[i], SL[k], *DL, *SE, false)) {
        if (ForMemset) {
          if (FirstSplatValue != SecondSplatValue)
            continue;
        } else {
          if (FirstPatternValue != SecondPatternValue)
            continue;
        }
        Tails.insert(SL[k]);
        Heads.insert(SL[i]);
        ConsecutiveChain[SL[i]] = SL[k];
        break;
      }
    }
  }

  // We may run into multiple chains that merge into a single chain. We mark the
  // stores that we transformed so that we don't visit the same store twice.
  SmallPtrSet<Value *, 16> TransformedStores;
  bool Changed = false;

  // For stores that start but don't end a link in the chain:
  for (SetVector<StoreInst *>::iterator it = Heads.begin(), e = Heads.end();
       it != e; ++it) {
    if (Tails.count(*it))
      continue;

    // We found a store instr that starts a chain. Now follow the chain and try
    // to transform it.
    SmallPtrSet<Instruction *, 8> AdjacentStores;
    StoreInst *I = *it;

    StoreInst *HeadStore = I;
    unsigned StoreSize = 0;

    // Collect the chain into a list.
    while (Tails.count(I) || Heads.count(I)) {
      if (TransformedStores.count(I))
        break;
      AdjacentStores.insert(I);

      StoreSize += getStoreSizeInBytes(I, DL);
      // Move to the next value in the chain.
      I = ConsecutiveChain[I];
    }

    Value *StoredVal = HeadStore->getValueOperand();
    Value *StorePtr = HeadStore->getPointerOperand();
    const SCEVAddRecExpr *StoreEv = cast<SCEVAddRecExpr>(SE->getSCEV(StorePtr));
    APInt Stride = getStoreStride(StoreEv);

    // Check to see if the stride matches the size of the stores.  If so, then
    // we know that every byte is touched in the loop.
    if (StoreSize != Stride && StoreSize != -Stride)
      continue;

    bool NegStride = StoreSize == -Stride;

    if (processLoopStridedStore(StorePtr, StoreSize, HeadStore->getAlignment(),
                                StoredVal, HeadStore, AdjacentStores, StoreEv,
                                BECount, NegStride)) {
      TransformedStores.insert(AdjacentStores.begin(), AdjacentStores.end());
      Changed = true;
    }
  }

  return Changed;
}

/// processLoopMemSet - See if this memset can be promoted to a large memset.
bool LoopIdiomRecognize::processLoopMemSet(MemSetInst *MSI,
                                           const SCEV *BECount) {
  // We can only handle non-volatile memsets with a constant size.
  if (MSI->isVolatile() || !isa<ConstantInt>(MSI->getLength()))
    return false;

  // If we're not allowed to hack on memset, we fail.
  if (!TLI->has(LibFunc::memset))
    return false;

  Value *Pointer = MSI->getDest();

  // See if the pointer expression is an AddRec like {base,+,1} on the current
  // loop, which indicates a strided store.  If we have something else, it's a
  // random store we can't handle.
  const SCEVAddRecExpr *Ev = dyn_cast<SCEVAddRecExpr>(SE->getSCEV(Pointer));
  if (!Ev || Ev->getLoop() != CurLoop || !Ev->isAffine())
    return false;

  // Reject memsets that are so large that they overflow an unsigned.
  uint64_t SizeInBytes = cast<ConstantInt>(MSI->getLength())->getZExtValue();
  if ((SizeInBytes >> 32) != 0)
    return false;

  // Check to see if the stride matches the size of the memset.  If so, then we
  // know that every byte is touched in the loop.
  const SCEVConstant *ConstStride = dyn_cast<SCEVConstant>(Ev->getOperand(1));
  if (!ConstStride)
    return false;

  APInt Stride = ConstStride->getAPInt();
  if (SizeInBytes != Stride && SizeInBytes != -Stride)
    return false;

  // Verify that the memset value is loop invariant.  If not, we can't promote
  // the memset.
  Value *SplatValue = MSI->getValue();
  if (!SplatValue || !CurLoop->isLoopInvariant(SplatValue))
    return false;

  SmallPtrSet<Instruction *, 1> MSIs;
  MSIs.insert(MSI);
  bool NegStride = SizeInBytes == -Stride;
  return processLoopStridedStore(Pointer, (unsigned)SizeInBytes,
                                 MSI->getAlignment(), SplatValue, MSI, MSIs, Ev,
                                 BECount, NegStride);
}

/// mayLoopAccessLocation - Return true if the specified loop might access the
/// specified pointer location, which is a loop-strided access.  The 'Access'
/// argument specifies what the verboten forms of access are (read or write).
static bool
mayLoopAccessLocation(Value *Ptr, ModRefInfo Access, Loop *L,
                      const SCEV *BECount, unsigned StoreSize,
                      AliasAnalysis &AA,
                      SmallPtrSetImpl<Instruction *> &IgnoredStores, // INTEL
                      const AAMDNodes *AATags) {                     // INTEL
  // Get the location that may be stored across the loop.  Since the access is
  // strided positively through memory, we say that the modified location starts
  // at the pointer and has infinite size.
  uint64_t AccessSize = MemoryLocation::UnknownSize;

  // If the loop iterates a fixed number of times, we can refine the access size
  // to be exactly the size of the memset, which is (BECount+1)*StoreSize
  if (const SCEVConstant *BECst = dyn_cast<SCEVConstant>(BECount))
    AccessSize = (BECst->getValue()->getZExtValue() + 1) * StoreSize;

  // TODO: For this to be really effective, we have to dive into the pointer
  // operand in the store.  Store to &A[i] of 100 will always return may alias
  // with store of &A[100], we need to StoreLoc to be "A" with size of 100,
  // which will then no-alias a store to &A[100].
  MemoryLocation StoreLoc(Ptr, AccessSize);

#if INTEL_CUSTOMIZATION
  if (AATags != nullptr)
    StoreLoc = MemoryLocation(Ptr, AccessSize, *AATags);
#endif // INTEL_CUSTOMIZATION

  for (Loop::block_iterator BI = L->block_begin(), E = L->block_end(); BI != E;
       ++BI)
    for (BasicBlock::iterator I = (*BI)->begin(), E = (*BI)->end(); I != E; ++I)
      if (IgnoredStores.count(&*I) == 0 &&
          (AA.getModRefInfo(&*I, StoreLoc) & Access))
        return true;

  return false;
}

// If we have a negative stride, Start refers to the end of the memory location
// we're trying to memset.  Therefore, we need to recompute the base pointer,
// which is just Start - BECount*Size.
static const SCEV *getStartForNegStride(const SCEV *Start, const SCEV *BECount,
                                        Type *IntPtr, unsigned StoreSize,
                                        ScalarEvolution *SE) {
  const SCEV *Index = SE->getTruncateOrZeroExtend(BECount, IntPtr);
  if (StoreSize != 1)
    Index = SE->getMulExpr(Index, SE->getConstant(IntPtr, StoreSize),
                           SCEV::FlagNUW);
  return SE->getMinusSCEV(Start, Index);
}

/// processLoopStridedStore - We see a strided store of some value.  If we can
/// transform this into a memset or memset_pattern in the loop preheader, do so.
bool LoopIdiomRecognize::processLoopStridedStore(
    Value *DestPtr, unsigned StoreSize, unsigned StoreAlignment,
    Value *StoredVal, Instruction *TheStore,
    SmallPtrSetImpl<Instruction *> &Stores, const SCEVAddRecExpr *Ev,
    const SCEV *BECount, bool NegStride) {
  Value *SplatValue = isBytewiseValue(StoredVal);
  Constant *PatternValue = nullptr;

  if (!SplatValue)
    PatternValue = getMemSetPatternValue(StoredVal, DL);

  assert((SplatValue || PatternValue) &&
         "Expected either splat value or pattern value.");

  // The trip count of the loop and the base pointer of the addrec SCEV is
  // guaranteed to be loop invariant, which means that it should dominate the
  // header.  This allows us to insert code for it in the preheader.
  unsigned DestAS = DestPtr->getType()->getPointerAddressSpace();
  BasicBlock *Preheader = CurLoop->getLoopPreheader();
  IRBuilder<> Builder(Preheader->getTerminator());
  SCEVExpander Expander(*SE, *DL, "loop-idiom");

  Type *DestInt8PtrTy = Builder.getInt8PtrTy(DestAS);
  Type *IntPtr = Builder.getIntPtrTy(*DL, DestAS);

  const SCEV *Start = Ev->getStart();
  // Handle negative strided loops.
  if (NegStride)
    Start = getStartForNegStride(Start, BECount, IntPtr, StoreSize, SE);

  // Okay, we have a strided store "p[i]" of a splattable value.  We can turn
  // this into a memset in the loop preheader now if we want.  However, this
  // would be unsafe to do if there is anything else in the loop that may read
  // or write to the aliased location.  Check for any overlap by generating the
  // base pointer and checking the region.
  Value *BasePtr =
      Expander.expandCodeFor(Start, DestInt8PtrTy, Preheader->getTerminator());
  if (mayLoopAccessLocation(BasePtr, MRI_ModRef, CurLoop, BECount, StoreSize,
                            *AA, Stores, nullptr)) {  // INTEL
    Expander.clear();
    // If we generated new code for the base pointer, clean up.
    RecursivelyDeleteTriviallyDeadInstructions(BasePtr, TLI);
    return false;
  }

  // Okay, everything looks good, insert the memset.

  // The # stored bytes is (BECount+1)*Size.  Expand the trip count out to
  // pointer size if it isn't already.
  BECount = SE->getTruncateOrZeroExtend(BECount, IntPtr);

  const SCEV *NumBytesS =
      SE->getAddExpr(BECount, SE->getOne(IntPtr), SCEV::FlagNUW);
  if (StoreSize != 1) {
    NumBytesS = SE->getMulExpr(NumBytesS, SE->getConstant(IntPtr, StoreSize),
                               SCEV::FlagNUW);
  }

  Value *NumBytes =
      Expander.expandCodeFor(NumBytesS, IntPtr, Preheader->getTerminator());

  CallInst *NewCall;
  if (SplatValue) {
    NewCall =
        Builder.CreateMemSet(BasePtr, SplatValue, NumBytes, StoreAlignment);
  } else {
    // Everything is emitted in default address space
    Type *Int8PtrTy = DestInt8PtrTy;

    Module *M = TheStore->getModule();
    Value *MSP =
        M->getOrInsertFunction("memset_pattern16", Builder.getVoidTy(),
                               Int8PtrTy, Int8PtrTy, IntPtr, (void *)nullptr);

    // Otherwise we should form a memset_pattern16.  PatternValue is known to be
    // an constant array of 16-bytes.  Plop the value into a mergable global.
    GlobalVariable *GV = new GlobalVariable(*M, PatternValue->getType(), true,
                                            GlobalValue::PrivateLinkage,
                                            PatternValue, ".memset_pattern");
    GV->setUnnamedAddr(true); // Ok to merge these.
    GV->setAlignment(16);
    Value *PatternPtr = ConstantExpr::getBitCast(GV, Int8PtrTy);
    NewCall = Builder.CreateCall(MSP, {BasePtr, PatternPtr, NumBytes});
  }

  DEBUG(dbgs() << "  Formed memset: " << *NewCall << "\n"
               << "    from store to: " << *Ev << " at: " << *TheStore << "\n");
  NewCall->setDebugLoc(TheStore->getDebugLoc());

  // Okay, the memset has been formed.  Zap the original store and anything that
  // feeds into it.
  for (auto *I : Stores)
    deleteDeadInstruction(I, TLI);
  ++NumMemSet;
  return true;
}

/// If the stored value is a strided load in the same loop with the same stride
/// this may be transformable into a memcpy.  This kicks in for stuff like
///   for (i) A[i] = B[i];
bool LoopIdiomRecognize::processLoopStoreOfLoopLoad(StoreInst *SI,
                                                    const SCEV *BECount) {
  assert(SI->isSimple() && "Expected only non-volatile stores.");

  Value *StorePtr = SI->getPointerOperand();
  const SCEVAddRecExpr *StoreEv = cast<SCEVAddRecExpr>(SE->getSCEV(StorePtr));
  APInt Stride = getStoreStride(StoreEv);
  unsigned StoreSize = getStoreSizeInBytes(SI, DL);
  bool NegStride = StoreSize == -Stride;

  // The store must be feeding a non-volatile load.
  LoadInst *LI = cast<LoadInst>(SI->getValueOperand());
  assert(LI->isSimple() && "Expected only non-volatile stores.");

  // See if the pointer expression is an AddRec like {base,+,1} on the current
  // loop, which indicates a strided load.  If we have something else, it's a
  // random load we can't handle.
  const SCEVAddRecExpr *LoadEv =
      cast<SCEVAddRecExpr>(SE->getSCEV(LI->getPointerOperand()));

  // The trip count of the loop and the base pointer of the addrec SCEV is
  // guaranteed to be loop invariant, which means that it should dominate the
  // header.  This allows us to insert code for it in the preheader.
  BasicBlock *Preheader = CurLoop->getLoopPreheader();
  IRBuilder<> Builder(Preheader->getTerminator());
  SCEVExpander Expander(*SE, *DL, "loop-idiom");

  const SCEV *StrStart = StoreEv->getStart();
  unsigned StrAS = SI->getPointerAddressSpace();
  Type *IntPtrTy = Builder.getIntPtrTy(*DL, StrAS);

  // Handle negative strided loops.
  if (NegStride)
    StrStart = getStartForNegStride(StrStart, BECount, IntPtrTy, StoreSize, SE);

  // Okay, we have a strided store "p[i]" of a loaded value.  We can turn
  // this into a memcpy in the loop preheader now if we want.  However, this
  // would be unsafe to do if there is anything else in the loop that may read
  // or write the memory region we're storing to.  This includes the load that
  // feeds the stores.  Check for an alias by generating the base address and
  // checking everything.
  Value *StoreBasePtr = Expander.expandCodeFor(
      StrStart, Builder.getInt8PtrTy(StrAS), Preheader->getTerminator());

#if INTEL_CUSTOMIZATION
  AAMDNodes AAInfo;
  // Pass the tbaa metadata for the store location to the alias queries.
  SI->getAAMetadata(AAInfo);
#endif // INTEL_CUSTOMIZATION
  SmallPtrSet<Instruction *, 1> Stores;
  Stores.insert(SI);
  if (mayLoopAccessLocation(StoreBasePtr, MRI_ModRef, CurLoop, BECount,
                            StoreSize, *AA, Stores, &AAInfo)) {  // INTEL
    Expander.clear();
    // If we generated new code for the base pointer, clean up.
    RecursivelyDeleteTriviallyDeadInstructions(StoreBasePtr, TLI);
    return false;
  }

  const SCEV *LdStart = LoadEv->getStart();
  unsigned LdAS = LI->getPointerAddressSpace();

  // Handle negative strided loops.
  if (NegStride)
    LdStart = getStartForNegStride(LdStart, BECount, IntPtrTy, StoreSize, SE);

  // For a memcpy, we have to make sure that the input array is not being
  // mutated by the loop.
  Value *LoadBasePtr = Expander.expandCodeFor(
      LdStart, Builder.getInt8PtrTy(LdAS), Preheader->getTerminator());

  if (mayLoopAccessLocation(LoadBasePtr, MRI_Mod, CurLoop, BECount, StoreSize,
                            *AA, Stores, nullptr)) { // INTEL
    Expander.clear();
    // If we generated new code for the base pointer, clean up.
    RecursivelyDeleteTriviallyDeadInstructions(LoadBasePtr, TLI);
    RecursivelyDeleteTriviallyDeadInstructions(StoreBasePtr, TLI);
    return false;
  }

  // Okay, everything is safe, we can transform this!

  // The # stored bytes is (BECount+1)*Size.  Expand the trip count out to
  // pointer size if it isn't already.
  BECount = SE->getTruncateOrZeroExtend(BECount, IntPtrTy);

  const SCEV *NumBytesS =
      SE->getAddExpr(BECount, SE->getOne(IntPtrTy), SCEV::FlagNUW);
  if (StoreSize != 1)
    NumBytesS = SE->getMulExpr(NumBytesS, SE->getConstant(IntPtrTy, StoreSize),
                               SCEV::FlagNUW);

  Value *NumBytes =
      Expander.expandCodeFor(NumBytesS, IntPtrTy, Preheader->getTerminator());

  CallInst *NewCall =
      Builder.CreateMemCpy(StoreBasePtr, LoadBasePtr, NumBytes,
                           std::min(SI->getAlignment(), LI->getAlignment()));
  NewCall->setDebugLoc(SI->getDebugLoc());

  DEBUG(dbgs() << "  Formed memcpy: " << *NewCall << "\n"
               << "    from load ptr=" << *LoadEv << " at: " << *LI << "\n"
               << "    from store ptr=" << *StoreEv << " at: " << *SI << "\n");

  // Okay, the memcpy has been formed.  Zap the original store and anything that
  // feeds into it.
  deleteDeadInstruction(SI, TLI);
  ++NumMemCpy;
  return true;
}

bool LoopIdiomRecognize::runOnNoncountableLoop() {
  return recognizePopcount();
}

/// Check if the given conditional branch is based on the comparison between
/// a variable and zero, and if the variable is non-zero, the control yields to
/// the loop entry. If the branch matches the behavior, the variable involved
/// in the comparion is returned. This function will be called to see if the
/// precondition and postcondition of the loop are in desirable form.
static Value *matchCondition(BranchInst *BI, BasicBlock *LoopEntry) {
  if (!BI || !BI->isConditional())
    return nullptr;

  ICmpInst *Cond = dyn_cast<ICmpInst>(BI->getCondition());
  if (!Cond)
    return nullptr;

  ConstantInt *CmpZero = dyn_cast<ConstantInt>(Cond->getOperand(1));
  if (!CmpZero || !CmpZero->isZero())
    return nullptr;

  ICmpInst::Predicate Pred = Cond->getPredicate();
  if ((Pred == ICmpInst::ICMP_NE && BI->getSuccessor(0) == LoopEntry) ||
      (Pred == ICmpInst::ICMP_EQ && BI->getSuccessor(1) == LoopEntry))
    return Cond->getOperand(0);

  return nullptr;
}

/// Return true iff the idiom is detected in the loop.
///
/// Additionally:
/// 1) \p CntInst is set to the instruction counting the population bit.
/// 2) \p CntPhi is set to the corresponding phi node.
/// 3) \p Var is set to the value whose population bits are being counted.
///
/// The core idiom we are trying to detect is:
/// \code
///    if (x0 != 0)
///      goto loop-exit // the precondition of the loop
///    cnt0 = init-val;
///    do {
///       x1 = phi (x0, x2);
///       cnt1 = phi(cnt0, cnt2);
///
///       cnt2 = cnt1 + 1;
///        ...
///       x2 = x1 & (x1 - 1);
///        ...
///    } while(x != 0);
///
/// loop-exit:
/// \endcode
static bool detectPopcountIdiom(Loop *CurLoop, BasicBlock *PreCondBB,
                                Instruction *&CntInst, PHINode *&CntPhi,
                                Value *&Var) {
  // step 1: Check to see if the look-back branch match this pattern:
  //    "if (a!=0) goto loop-entry".
  BasicBlock *LoopEntry;
  Instruction *DefX2, *CountInst;
  Value *VarX1, *VarX0;
  PHINode *PhiX, *CountPhi;

  DefX2 = CountInst = nullptr;
  VarX1 = VarX0 = nullptr;
  PhiX = CountPhi = nullptr;
  LoopEntry = *(CurLoop->block_begin());

  // step 1: Check if the loop-back branch is in desirable form.
  {
    if (Value *T = matchCondition(
            dyn_cast<BranchInst>(LoopEntry->getTerminator()), LoopEntry))
      DefX2 = dyn_cast<Instruction>(T);
    else
      return false;
  }

  // step 2: detect instructions corresponding to "x2 = x1 & (x1 - 1)"
  {
    if (!DefX2 || DefX2->getOpcode() != Instruction::And)
      return false;

    BinaryOperator *SubOneOp;

    if ((SubOneOp = dyn_cast<BinaryOperator>(DefX2->getOperand(0))))
      VarX1 = DefX2->getOperand(1);
    else {
      VarX1 = DefX2->getOperand(0);
      SubOneOp = dyn_cast<BinaryOperator>(DefX2->getOperand(1));
    }
    if (!SubOneOp)
      return false;

    Instruction *SubInst = cast<Instruction>(SubOneOp);
    ConstantInt *Dec = dyn_cast<ConstantInt>(SubInst->getOperand(1));
    if (!Dec ||
        !((SubInst->getOpcode() == Instruction::Sub && Dec->isOne()) ||
          (SubInst->getOpcode() == Instruction::Add &&
           Dec->isAllOnesValue()))) {
      return false;
    }
  }

  // step 3: Check the recurrence of variable X
  {
    PhiX = dyn_cast<PHINode>(VarX1);
    if (!PhiX ||
        (PhiX->getOperand(0) != DefX2 && PhiX->getOperand(1) != DefX2)) {
      return false;
    }
  }

  // step 4: Find the instruction which count the population: cnt2 = cnt1 + 1
  {
    CountInst = nullptr;
    for (BasicBlock::iterator Iter = LoopEntry->getFirstNonPHI()->getIterator(),
                              IterE = LoopEntry->end();
         Iter != IterE; Iter++) {
      Instruction *Inst = &*Iter;
      if (Inst->getOpcode() != Instruction::Add)
        continue;

      ConstantInt *Inc = dyn_cast<ConstantInt>(Inst->getOperand(1));
      if (!Inc || !Inc->isOne())
        continue;

      PHINode *Phi = dyn_cast<PHINode>(Inst->getOperand(0));
      if (!Phi || Phi->getParent() != LoopEntry)
        continue;

      // Check if the result of the instruction is live of the loop.
      bool LiveOutLoop = false;
      for (User *U : Inst->users()) {
        if ((cast<Instruction>(U))->getParent() != LoopEntry) {
          LiveOutLoop = true;
          break;
        }
      }

      if (LiveOutLoop) {
        CountInst = Inst;
        CountPhi = Phi;
        break;
      }
    }

    if (!CountInst)
      return false;
  }

  // step 5: check if the precondition is in this form:
  //   "if (x != 0) goto loop-head ; else goto somewhere-we-don't-care;"
  {
    auto *PreCondBr = dyn_cast<BranchInst>(PreCondBB->getTerminator());
    Value *T = matchCondition(PreCondBr, CurLoop->getLoopPreheader());
    if (T != PhiX->getOperand(0) && T != PhiX->getOperand(1))
      return false;

    CntInst = CountInst;
    CntPhi = CountPhi;
    Var = T;
  }

  return true;
}

/// Recognizes a population count idiom in a non-countable loop.
///
/// If detected, transforms the relevant code to issue the popcount intrinsic
/// function call, and returns true; otherwise, returns false.
bool LoopIdiomRecognize::recognizePopcount() {
  if (TTI->getPopcntSupport(32) != TargetTransformInfo::PSK_FastHardware)
    return false;

  // Counting population are usually conducted by few arithmetic instructions.
  // Such instructions can be easily "absorbed" by vacant slots in a
  // non-compact loop. Therefore, recognizing popcount idiom only makes sense
  // in a compact loop.

  // Give up if the loop has multiple blocks or multiple backedges.
  if (CurLoop->getNumBackEdges() != 1 || CurLoop->getNumBlocks() != 1)
    return false;

  BasicBlock *LoopBody = *(CurLoop->block_begin());
  if (LoopBody->size() >= 20) {
    // The loop is too big, bail out.
    return false;
  }

  // It should have a preheader containing nothing but an unconditional branch.
  BasicBlock *PH = CurLoop->getLoopPreheader();
  if (!PH)
    return false;
  if (&PH->front() != PH->getTerminator())
    return false;
  auto *EntryBI = dyn_cast<BranchInst>(PH->getTerminator());
  if (!EntryBI || EntryBI->isConditional())
    return false;

  // It should have a precondition block where the generated popcount instrinsic
  // function can be inserted.
  auto *PreCondBB = PH->getSinglePredecessor();
  if (!PreCondBB)
    return false;
  auto *PreCondBI = dyn_cast<BranchInst>(PreCondBB->getTerminator());
  if (!PreCondBI || PreCondBI->isUnconditional())
    return false;

  Instruction *CntInst;
  PHINode *CntPhi;
  Value *Val;
  if (!detectPopcountIdiom(CurLoop, PreCondBB, CntInst, CntPhi, Val))
    return false;

  transformLoopToPopcount(PreCondBB, CntInst, CntPhi, Val);
  return true;
}

static CallInst *createPopcntIntrinsic(IRBuilder<> &IRBuilder, Value *Val,
                                       DebugLoc DL) {
  Value *Ops[] = {Val};
  Type *Tys[] = {Val->getType()};

  Module *M = IRBuilder.GetInsertBlock()->getParent()->getParent();
  Value *Func = Intrinsic::getDeclaration(M, Intrinsic::ctpop, Tys);
  CallInst *CI = IRBuilder.CreateCall(Func, Ops);
  CI->setDebugLoc(DL);

  return CI;
}

void LoopIdiomRecognize::transformLoopToPopcount(BasicBlock *PreCondBB,
                                                 Instruction *CntInst,
                                                 PHINode *CntPhi, Value *Var) {
  BasicBlock *PreHead = CurLoop->getLoopPreheader();
  auto *PreCondBr = dyn_cast<BranchInst>(PreCondBB->getTerminator());
  const DebugLoc DL = CntInst->getDebugLoc();

  // Assuming before transformation, the loop is following:
  //  if (x) // the precondition
  //     do { cnt++; x &= x - 1; } while(x);

  // Step 1: Insert the ctpop instruction at the end of the precondition block
  IRBuilder<> Builder(PreCondBr);
  Value *PopCnt, *PopCntZext, *NewCount, *TripCnt;
  {
    PopCnt = createPopcntIntrinsic(Builder, Var, DL);
    NewCount = PopCntZext =
        Builder.CreateZExtOrTrunc(PopCnt, cast<IntegerType>(CntPhi->getType()));

    if (NewCount != PopCnt)
      (cast<Instruction>(NewCount))->setDebugLoc(DL);

    // TripCnt is exactly the number of iterations the loop has
    TripCnt = NewCount;

    // If the population counter's initial value is not zero, insert Add Inst.
    Value *CntInitVal = CntPhi->getIncomingValueForBlock(PreHead);
    ConstantInt *InitConst = dyn_cast<ConstantInt>(CntInitVal);
    if (!InitConst || !InitConst->isZero()) {
      NewCount = Builder.CreateAdd(NewCount, CntInitVal);
      (cast<Instruction>(NewCount))->setDebugLoc(DL);
    }
  }

  // Step 2: Replace the precondition from "if (x == 0) goto loop-exit" to
  //   "if (NewCount == 0) loop-exit". Without this change, the intrinsic
  //   function would be partial dead code, and downstream passes will drag
  //   it back from the precondition block to the preheader.
  {
    ICmpInst *PreCond = cast<ICmpInst>(PreCondBr->getCondition());

    Value *Opnd0 = PopCntZext;
    Value *Opnd1 = ConstantInt::get(PopCntZext->getType(), 0);
    if (PreCond->getOperand(0) != Var)
      std::swap(Opnd0, Opnd1);

    ICmpInst *NewPreCond = cast<ICmpInst>(
        Builder.CreateICmp(PreCond->getPredicate(), Opnd0, Opnd1));
    PreCondBr->setCondition(NewPreCond);

    RecursivelyDeleteTriviallyDeadInstructions(PreCond, TLI);
  }

  // Step 3: Note that the population count is exactly the trip count of the
  // loop in question, which enable us to to convert the loop from noncountable
  // loop into a countable one. The benefit is twofold:
  //
  //  - If the loop only counts population, the entire loop becomes dead after
  //    the transformation. It is a lot easier to prove a countable loop dead
  //    than to prove a noncountable one. (In some C dialects, an infinite loop
  //    isn't dead even if it computes nothing useful. In general, DCE needs
  //    to prove a noncountable loop finite before safely delete it.)
  //
  //  - If the loop also performs something else, it remains alive.
  //    Since it is transformed to countable form, it can be aggressively
  //    optimized by some optimizations which are in general not applicable
  //    to a noncountable loop.
  //
  // After this step, this loop (conceptually) would look like following:
  //   newcnt = __builtin_ctpop(x);
  //   t = newcnt;
  //   if (x)
  //     do { cnt++; x &= x-1; t--) } while (t > 0);
  BasicBlock *Body = *(CurLoop->block_begin());
  {
    auto *LbBr = dyn_cast<BranchInst>(Body->getTerminator());
    ICmpInst *LbCond = cast<ICmpInst>(LbBr->getCondition());
    Type *Ty = TripCnt->getType();

    PHINode *TcPhi = PHINode::Create(Ty, 2, "tcphi", &Body->front());

    Builder.SetInsertPoint(LbCond);
    Instruction *TcDec = cast<Instruction>(
        Builder.CreateSub(TcPhi, ConstantInt::get(Ty, 1),
                          "tcdec", false, true));

    TcPhi->addIncoming(TripCnt, PreHead);
    TcPhi->addIncoming(TcDec, Body);

    CmpInst::Predicate Pred =
        (LbBr->getSuccessor(0) == Body) ? CmpInst::ICMP_UGT : CmpInst::ICMP_SLE;
    LbCond->setPredicate(Pred);
    LbCond->setOperand(0, TcDec);
    LbCond->setOperand(1, ConstantInt::get(Ty, 0));
  }

  // Step 4: All the references to the original population counter outside
  //  the loop are replaced with the NewCount -- the value returned from
  //  __builtin_ctpop().
  CntInst->replaceUsesOutsideBlock(NewCount, Body);

  // step 5: Forget the "non-computable" trip-count SCEV associated with the
  //   loop. The loop would otherwise not be deleted even if it becomes empty.
  SE->forgetLoop(CurLoop);
}<|MERGE_RESOLUTION|>--- conflicted
+++ resolved
@@ -89,13 +89,8 @@
   void getAnalysisUsage(AnalysisUsage &AU) const override {
     AU.addRequired<TargetLibraryInfoWrapperPass>();
     AU.addRequired<TargetTransformInfoWrapperPass>();
-<<<<<<< HEAD
-    AU.addPreserved<BasicAAWrapperPass>();
-    AU.addPreserved<GlobalsAAWrapperPass>();
+    getLoopAnalysisUsage(AU);
     AU.addPreserved<AndersensAAWrapperPass>(); // INTEL
-=======
-    getLoopAnalysisUsage(AU);
->>>>>>> abcee45b
   }
 
 private:
@@ -150,14 +145,6 @@
                       false, false)
 INITIALIZE_PASS_DEPENDENCY(LoopPass)
 INITIALIZE_PASS_DEPENDENCY(TargetLibraryInfoWrapperPass)
-<<<<<<< HEAD
-INITIALIZE_PASS_DEPENDENCY(BasicAAWrapperPass)
-INITIALIZE_PASS_DEPENDENCY(AAResultsWrapperPass)
-INITIALIZE_PASS_DEPENDENCY(GlobalsAAWrapperPass)
-INITIALIZE_PASS_DEPENDENCY(AndersensAAWrapperPass)   // INTEL
-INITIALIZE_PASS_DEPENDENCY(SCEVAAWrapperPass)
-=======
->>>>>>> abcee45b
 INITIALIZE_PASS_DEPENDENCY(TargetTransformInfoWrapperPass)
 INITIALIZE_PASS_END(LoopIdiomRecognize, "loop-idiom", "Recognize loop idioms",
                     false, false)
