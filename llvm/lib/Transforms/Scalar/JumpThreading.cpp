--- conflicted
+++ resolved
@@ -153,24 +153,11 @@
     bool runOnFunction(Function &F) override;
 
     void getAnalysisUsage(AnalysisUsage &AU) const override {
-<<<<<<< HEAD
-      AU.addRequired<AAResultsWrapperPass>();
-      AU.addRequired<LazyValueInfoWrapperPass>();
-#ifndef INTEL_CUSTOMIZATION
-      // NOTE: While JumpThreading may preserve LazyValueInfo, it invalidates
-      // the dominator tree analysis that LazyValueInfo captures when it runs,
-      // meaning that the results from LazyValueInfo still come out incorrect.
-      // Therefore, LazyValueInfo should not be marked as preserved for our
-      // purposes.
-      AU.addPreserved<LazyValueInfoWrapperPass>();
-#endif
-=======
       AU.addRequired<DominatorTreeWrapperPass>();
       AU.addPreserved<DominatorTreeWrapperPass>();
       AU.addRequired<AAResultsWrapperPass>();
       AU.addRequired<LazyValueInfoWrapperPass>();
       AU.addPreserved<LazyValueInfoWrapperPass>();
->>>>>>> b37c443e
       AU.addPreserved<GlobalsAAWrapperPass>();
       AU.addRequired<TargetLibraryInfoWrapperPass>();
     }
