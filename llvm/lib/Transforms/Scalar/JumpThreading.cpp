--- conflicted
+++ resolved
@@ -524,12 +524,8 @@
     for (BasicBlock *Pred : predecessors(BB))
       Result.push_back(std::make_pair(KC, Pred));
 
-<<<<<<< HEAD
     RegionInfo.push_back(std::make_pair(BB, BB));                       // INTEL
-    return true;
-=======
     return !Result.empty();
->>>>>>> d12f3153
   }
 
   // If V is a non-instruction value, or an instruction in a different block,
