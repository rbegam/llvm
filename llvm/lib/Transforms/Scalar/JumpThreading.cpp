--- conflicted
+++ resolved
@@ -281,7 +281,6 @@
   return EverChanged;
 }
 
-<<<<<<< HEAD
 #if INTEL_CUSTOMIZATION
 /// getJumpThreadDuplicationCost - Return the cost of duplicating this region to
 /// thread across it. Stop scanning the region when passing the threshold.
@@ -300,33 +299,7 @@
   // The same holds for indirect branches, but slightly more so.
   if (isa<IndirectBrInst>(BBTerm))
     Bonus = 8;
-=======
-/// Return the cost of duplicating a piece of this block from first non-phi
-/// and before StopAt instruction to thread across it. Stop scanning the block
-/// when exceeding the threshold. If duplication is impossible, returns ~0U.
-static unsigned getJumpThreadDuplicationCost(BasicBlock *BB,
-                                             Instruction *StopAt,
-                                             unsigned Threshold) {
-  assert(StopAt->getParent() == BB && "Not an instruction from proper BB?");
-  /// Ignore PHI nodes, these will be flattened when duplication happens.
-  BasicBlock::const_iterator I(BB->getFirstNonPHI());
-
-  // FIXME: THREADING will delete values that are just used to compute the
-  // branch, so they shouldn't count against the duplication cost.
-
-  unsigned Bonus = 0;
-  if (BB->getTerminator() == StopAt) {
-    // Threading through a switch statement is particularly profitable.  If this
-    // block ends in a switch, decrease its cost to make it more likely to
-    // happen.
-    if (isa<SwitchInst>(StopAt))
-      Bonus = 6;
-
-    // The same holds for indirect branches, but slightly more so.
-    if (isa<IndirectBrInst>(StopAt))
-      Bonus = 8;
-  }
->>>>>>> 7d65b669
+
 
   // Bump the threshold up so the early exit from the loop doesn't skip the
   // terminator-based Size adjustment at the end.
@@ -335,7 +308,6 @@
   // Sum up the cost of each instruction until we get to the terminator.  Don't
   // include the terminator because the copy won't include it.
   unsigned Size = 0;
-<<<<<<< HEAD
   for (auto BB : RegionBlocks) {
     /// Ignore PHI nodes, these will be flattened when duplication happens.
     BasicBlock::const_iterator I(BB->getFirstNonPHI());
@@ -349,9 +321,6 @@
       // won't include it.
       if (isa<TerminatorInst>(I) && BB == RegionBottom)
         continue;
-=======
-  for (; &*I != StopAt; ++I) {
->>>>>>> 7d65b669
 
       // Stop scanning the block if we've reached the threshold.
       if (Size > Threshold)
@@ -1515,7 +1484,9 @@
   // If all the predecessors go to a single known successor, we want to fold,
   // not thread. By doing so, we do not need to duplicate the current block and
   // also miss potential opportunities in case we dont/cant duplicate.
-  if (OnlyDest && OnlyDest != MultipleDestSentinel) {
+  if (OnlyDest && OnlyDest != MultipleDestSentinel &&                  // INTEL
+      RegionInfo.size() == 1 &&                                        // INTEL
+      RegionInfo.back().first == RegionInfo.back().second) {           // INTEL
     if (PredToDestList.size() ==
         (size_t)std::distance(pred_begin(BB), pred_end(BB))) {
       bool SeenFirstBranchToOnlyDest = false;
@@ -1916,14 +1887,9 @@
     }
   }
 
-<<<<<<< HEAD
   unsigned JumpThreadCost = getJumpThreadDuplicationCost(RegionBlocks,
                                                          RegionBottom,
                                                          BBDupThreshold);
-=======
-  unsigned JumpThreadCost =
-      getJumpThreadDuplicationCost(BB, BB->getTerminator(), BBDupThreshold);
->>>>>>> 7d65b669
   if (JumpThreadCost > BBDupThreshold) {
     DEBUG(dbgs() << "  Not threading BB '" << RegionBottom->getName()
           << "' - Cost is too high: " << JumpThreadCost << "\n");
@@ -2418,7 +2384,6 @@
     return false;
   }
 
-<<<<<<< HEAD
 #if INTEL_CUSTOMIZATION
   // Initially, I enabled this transformation for loop headers under
   // JumpThreadLoopHeader, but that caused out-of-control jump threading,
@@ -2456,10 +2421,6 @@
   RegionBlocks.push_back(BB);                                           // INTEL
   unsigned DuplicationCost =                                            // INTEL
     getJumpThreadDuplicationCost(RegionBlocks, BB, BBDupThreshold);     // INTEL
-=======
-  unsigned DuplicationCost =
-      getJumpThreadDuplicationCost(BB, BB->getTerminator(), BBDupThreshold);
->>>>>>> 7d65b669
   if (DuplicationCost > BBDupThreshold) {
     DEBUG(dbgs() << "  Not duplicating BB '" << BB->getName()
           << "' - Cost is too high: " << DuplicationCost << "\n");
@@ -2811,7 +2772,10 @@
 
   ValueToValueMapTy UnguardedMapping, GuardedMapping;
   Instruction *AfterGuard = Guard->getNextNode();
-  unsigned Cost = getJumpThreadDuplicationCost(BB, AfterGuard, BBDupThreshold);
+  SmallVector<BasicBlock*, 1> RegionBlocks;                             // INTEL
+  RegionBlocks.push_back(BB);                                           // INTEL
+  unsigned Cost =                                                       // INTEL
+      getJumpThreadDuplicationCost(RegionBlocks, BB, BBDupThreshold);   // INTEL
   if (Cost > BBDupThreshold)
     return false;
   // Duplicate all instructions before the guard and the guard itself to the
