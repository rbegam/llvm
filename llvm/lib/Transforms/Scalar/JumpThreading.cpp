--- conflicted
+++ resolved
@@ -1881,12 +1881,8 @@
   BasicBlock *MultipleDestSentinel = (BasicBlock*)(intptr_t)~0ULL;
   Constant *OnlyVal = nullptr;
   Constant *MultipleVal = (Constant *)(intptr_t)~0ULL;
-<<<<<<< HEAD
   bool ThreadingBackedge = false;    // INTEL
-  unsigned PredWithKnownDest = 0;
-=======
-
->>>>>>> 5a301779
+
   for (const auto &PredValue : PredValues) {
     BasicBlock *Pred = PredValue.second;
     if (!SeenPreds.insert(Pred).second)
@@ -1954,15 +1950,10 @@
   // If all the predecessors go to a single known successor, we want to fold,
   // not thread. By doing so, we do not need to duplicate the current block and
   // also miss potential opportunities in case we dont/cant duplicate.
-<<<<<<< HEAD
   if (OnlyDest && OnlyDest != MultipleDestSentinel &&                  // INTEL
       RegionInfo.size() == 1 &&                                        // INTEL
       RegionInfo.back().first == RegionInfo.back().second) {           // INTEL
-    if (PredWithKnownDest == (size_t)pred_size(BB)) {
-=======
-  if (OnlyDest && OnlyDest != MultipleDestSentinel) {
     if (BB->hasNPredecessors(PredToDestList.size())) {
->>>>>>> 5a301779
       bool SeenFirstBranchToOnlyDest = false;
       std::vector <DominatorTree::UpdateType> Updates;
       Updates.reserve(BB->getTerminator()->getNumSuccessors() - 1);
