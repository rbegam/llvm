//===- JumpThreading.cpp - Thread control through conditional blocks ------===//
//
// Part of the LLVM Project, under the Apache License v2.0 with LLVM Exceptions.
// See https://llvm.org/LICENSE.txt for license information.
// SPDX-License-Identifier: Apache-2.0 WITH LLVM-exception
//
//===----------------------------------------------------------------------===//
//
// This file implements the Jump Threading pass.
//
//===----------------------------------------------------------------------===//

#include "llvm/Transforms/Scalar/JumpThreading.h"
#include "llvm/ADT/DenseMap.h"
#include "llvm/ADT/DenseSet.h"
#include "llvm/ADT/Optional.h"
#include "llvm/ADT/STLExtras.h"
#include "llvm/ADT/SmallPtrSet.h"
#include "llvm/ADT/SmallVector.h"
#include "llvm/ADT/Statistic.h"
#include "llvm/Analysis/AliasAnalysis.h"
#include "llvm/Analysis/BlockFrequencyInfo.h"
#include "llvm/Analysis/BranchProbabilityInfo.h"
#include "llvm/Analysis/CFG.h"
#include "llvm/Analysis/ConstantFolding.h"
#include "llvm/Analysis/DomTreeUpdater.h"
#include "llvm/Analysis/GlobalsModRef.h"
#include "llvm/Analysis/GuardUtils.h"
#include "llvm/Analysis/InstructionSimplify.h"
#include "llvm/Analysis/Intel_AggInline.h"          // INTEL
#include "llvm/Analysis/Intel_Andersens.h"          // INTEL
#include "llvm/Analysis/LazyValueInfo.h"
#include "llvm/Transforms/Utils/IntrinsicUtils.h"   // INTEL
#include "llvm/Analysis/Loads.h"
#include "llvm/Analysis/LoopInfo.h"
#include "llvm/Analysis/TargetLibraryInfo.h"
#include "llvm/Analysis/TargetTransformInfo.h"      // INTEL
#include "llvm/Analysis/ValueTracking.h"
#include "llvm/IR/BasicBlock.h"
#include "llvm/IR/CFG.h"
#include "llvm/IR/Constant.h"
#include "llvm/IR/ConstantRange.h"
#include "llvm/IR/Constants.h"
#include "llvm/IR/DataLayout.h"
#include "llvm/IR/Dominators.h"
#include "llvm/IR/Function.h"
#include "llvm/IR/InstrTypes.h"
#include "llvm/IR/Instruction.h"
#include "llvm/IR/Instructions.h"
#include "llvm/IR/IntrinsicInst.h"
#include "llvm/IR/Intrinsics.h"
#include "llvm/IR/LLVMContext.h"
#include "llvm/IR/MDBuilder.h"
#include "llvm/IR/Metadata.h"
#include "llvm/IR/Module.h"
#include "llvm/IR/PassManager.h"
#include "llvm/IR/PatternMatch.h"
#include "llvm/IR/Type.h"
#include "llvm/IR/Use.h"
#include "llvm/IR/User.h"
#include "llvm/IR/Value.h"
#include "llvm/Pass.h"
#include "llvm/Support/BlockFrequency.h"
#include "llvm/Support/BranchProbability.h"
#include "llvm/Support/Casting.h"
#include "llvm/Support/CommandLine.h"
#include "llvm/Support/Debug.h"
#include "llvm/Support/raw_ostream.h"
#include "llvm/Transforms/Scalar.h"
#include "llvm/Transforms/Utils/BasicBlockUtils.h"
#include "llvm/Transforms/Utils/Cloning.h"
#include "llvm/Transforms/Utils/Local.h"
#include "llvm/Transforms/Utils/SSAUpdater.h"
#include "llvm/Transforms/Utils/ValueMapper.h"
#include <algorithm>
#include <cassert>
#include <cstddef>
#include <cstdint>
#include <iterator>
#include <memory>
#include <utility>

using namespace llvm;
using namespace jumpthreading;

#define DEBUG_TYPE "jump-threading"

STATISTIC(NumThreads, "Number of jumps threaded");
STATISTIC(NumFolds,   "Number of terminators folded");
STATISTIC(NumDupes,   "Number of branch blocks duplicated to eliminate phi");

static cl::opt<unsigned>
BBDuplicateThreshold("jump-threading-threshold",
          cl::desc("Max block size to duplicate for jump threading"),
          cl::init(6), cl::Hidden);

static cl::opt<unsigned>
ImplicationSearchThreshold(
  "jump-threading-implication-search-threshold",
  cl::desc("The number of predecessors to search for a stronger "
           "condition to use to thread over a weaker condition"),
  cl::init(3), cl::Hidden);

static cl::opt<bool> PrintLVIAfterJumpThreading(
    "print-lvi-after-jump-threading",
    cl::desc("Print the LazyValueInfo cache after JumpThreading"), cl::init(false),
    cl::Hidden);

<<<<<<< HEAD
#if INTEL_CUSTOMIZATION
static cl::opt<bool>
JumpThreadLoopHeader("jump-thread-loop-header",
                     cl::desc("Jump thread through loop header blocks"),
                     cl::init(true), cl::Hidden);

static cl::opt<bool>
DistantJumpThreading("distant-jump-threading",
          cl::desc("Perform jump threading across larger-than-BB regions"),
          cl::init(true), cl::Hidden);

static cl::opt<bool>
ConservativeJumpThreading("conservative-jump-threading",
          cl::desc("Use conservative heuristics for loop headers and multi-BB "
                   "thread regions"),
          cl::init(true), cl::Hidden);
#endif // INTEL_CUSTOMIZATION
=======
static cl::opt<bool> ThreadAcrossLoopHeaders(
    "jump-threading-across-loop-headers",
    cl::desc("Allow JumpThreading to thread across loop headers, for testing"),
    cl::init(false), cl::Hidden);

>>>>>>> 11512e74

namespace {

  /// This pass performs 'jump threading', which looks at blocks that have
  /// multiple predecessors and multiple successors.  If one or more of the
  /// predecessors of the block can be proven to always jump to one of the
  /// successors, we forward the edge from the predecessor to the successor by
  /// duplicating the contents of this block.
  ///
  /// An example of when this can occur is code like this:
  ///
  ///   if () { ...
  ///     X = 4;
  ///   }
  ///   if (X < 3) {
  ///
  /// In this case, the unconditional branch at the end of the first if can be
  /// revectored to the false side of the second if.
  class JumpThreading : public FunctionPass {
    JumpThreadingPass Impl;

  public:
    static char ID; // Pass identification

    JumpThreading(int T = -1, bool AllowCFGSimps = true) :              // INTEL
      FunctionPass(ID), Impl(T, AllowCFGSimps) {                        // INTEL
      initializeJumpThreadingPass(*PassRegistry::getPassRegistry());
    }

    bool runOnFunction(Function &F) override;

    void getAnalysisUsage(AnalysisUsage &AU) const override {
      AU.addRequired<DominatorTreeWrapperPass>();
      AU.addPreserved<DominatorTreeWrapperPass>();
      AU.addRequired<AAResultsWrapperPass>();
      AU.addRequired<LazyValueInfoWrapperPass>();
      AU.addPreserved<LazyValueInfoWrapperPass>();
      AU.addPreserved<GlobalsAAWrapperPass>();
      AU.addPreserved<AndersensAAWrapperPass>();                        // INTEL
      AU.addPreserved<InlineAggressiveWrapperPass>();                   // INTEL
      AU.addRequired<TargetLibraryInfoWrapperPass>();
      AU.addRequired<TargetTransformInfoWrapperPass>();                 // INTEL
    }

    void releaseMemory() override { Impl.releaseMemory(); }
  };

} // end anonymous namespace

char JumpThreading::ID = 0;

INITIALIZE_PASS_BEGIN(JumpThreading, "jump-threading",
                "Jump Threading", false, false)
INITIALIZE_PASS_DEPENDENCY(DominatorTreeWrapperPass)
INITIALIZE_PASS_DEPENDENCY(LazyValueInfoWrapperPass)
INITIALIZE_PASS_DEPENDENCY(TargetLibraryInfoWrapperPass)
INITIALIZE_PASS_DEPENDENCY(AAResultsWrapperPass)
INITIALIZE_PASS_END(JumpThreading, "jump-threading",
                "Jump Threading", false, false)

// Public interface to the Jump Threading pass
FunctionPass *llvm::createJumpThreadingPass(int Threshold,              // INTEL
                                            bool AllowCFGSimps) {       // INTEL
  return new JumpThreading(Threshold, AllowCFGSimps);                   // INTEL
}                                                                       // INTEL

JumpThreadingPass::JumpThreadingPass(int T, bool AllowCFGSimps) {       // INTEL
  DoCFGSimplifications = AllowCFGSimps;                                 // INTEL
  BBDupThreshold = (T == -1) ? BBDuplicateThreshold : unsigned(T);
}

// Update branch probability information according to conditional
// branch probability. This is usually made possible for cloned branches
// in inline instances by the context specific profile in the caller.
// For instance,
//
//  [Block PredBB]
//  [Branch PredBr]
//  if (t) {
//     Block A;
//  } else {
//     Block B;
//  }
//
//  [Block BB]
//  cond = PN([true, %A], [..., %B]); // PHI node
//  [Branch CondBr]
//  if (cond) {
//    ...  // P(cond == true) = 1%
//  }
//
//  Here we know that when block A is taken, cond must be true, which means
//      P(cond == true | A) = 1
//
//  Given that P(cond == true) = P(cond == true | A) * P(A) +
//                               P(cond == true | B) * P(B)
//  we get:
//     P(cond == true ) = P(A) + P(cond == true | B) * P(B)
//
//  which gives us:
//     P(A) is less than P(cond == true), i.e.
//     P(t == true) <= P(cond == true)
//
//  In other words, if we know P(cond == true) is unlikely, we know
//  that P(t == true) is also unlikely.
//
static void updatePredecessorProfileMetadata(PHINode *PN, BasicBlock *BB) {
  BranchInst *CondBr = dyn_cast<BranchInst>(BB->getTerminator());
  if (!CondBr)
    return;

  BranchProbability BP;
  uint64_t TrueWeight, FalseWeight;
  if (!CondBr->extractProfMetadata(TrueWeight, FalseWeight))
    return;

  // Returns the outgoing edge of the dominating predecessor block
  // that leads to the PhiNode's incoming block:
  auto GetPredOutEdge =
      [](BasicBlock *IncomingBB,
         BasicBlock *PhiBB) -> std::pair<BasicBlock *, BasicBlock *> {
    auto *PredBB = IncomingBB;
    auto *SuccBB = PhiBB;
    while (true) {
      BranchInst *PredBr = dyn_cast<BranchInst>(PredBB->getTerminator());
      if (PredBr && PredBr->isConditional())
        return {PredBB, SuccBB};
      auto *SinglePredBB = PredBB->getSinglePredecessor();
      if (!SinglePredBB)
        return {nullptr, nullptr};
      SuccBB = PredBB;
      PredBB = SinglePredBB;
    }
  };

  for (unsigned i = 0, e = PN->getNumIncomingValues(); i != e; ++i) {
    Value *PhiOpnd = PN->getIncomingValue(i);
    ConstantInt *CI = dyn_cast<ConstantInt>(PhiOpnd);

    if (!CI || !CI->getType()->isIntegerTy(1))
      continue;

    BP = (CI->isOne() ? BranchProbability::getBranchProbability(
                            TrueWeight, TrueWeight + FalseWeight)
                      : BranchProbability::getBranchProbability(
                            FalseWeight, TrueWeight + FalseWeight));

    auto PredOutEdge = GetPredOutEdge(PN->getIncomingBlock(i), BB);
    if (!PredOutEdge.first)
      return;

    BasicBlock *PredBB = PredOutEdge.first;
    BranchInst *PredBr = cast<BranchInst>(PredBB->getTerminator());

    uint64_t PredTrueWeight, PredFalseWeight;
    // FIXME: We currently only set the profile data when it is missing.
    // With PGO, this can be used to refine even existing profile data with
    // context information. This needs to be done after more performance
    // testing.
    if (PredBr->extractProfMetadata(PredTrueWeight, PredFalseWeight))
      continue;

    // We can not infer anything useful when BP >= 50%, because BP is the
    // upper bound probability value.
    if (BP >= BranchProbability(50, 100))
      continue;

    SmallVector<uint32_t, 2> Weights;
    if (PredBr->getSuccessor(0) == PredOutEdge.second) {
      Weights.push_back(BP.getNumerator());
      Weights.push_back(BP.getCompl().getNumerator());
    } else {
      Weights.push_back(BP.getCompl().getNumerator());
      Weights.push_back(BP.getNumerator());
    }
    PredBr->setMetadata(LLVMContext::MD_prof,
                        MDBuilder(PredBr->getParent()->getContext())
                            .createBranchWeights(Weights));
  }
}

/// runOnFunction - Toplevel algorithm.
bool JumpThreading::runOnFunction(Function &F) {
  if (skipFunction(F))
    return false;
  auto TLI = &getAnalysis<TargetLibraryInfoWrapperPass>().getTLI();
#if INTEL_CUSTOMIZATION
  // If we need structured CFGs, disable jump threading, since it generally
  // tends to destructure them.
  auto TTI = &getAnalysis<TargetTransformInfoWrapperPass>().getTTI(F);
  if (TTI->needsStructuredCFG())
    return false;
#endif
  // Get DT analysis before LVI. When LVI is initialized it conditionally adds
  // DT if it's available.
  auto DT = &getAnalysis<DominatorTreeWrapperPass>().getDomTree();
  auto LVI = &getAnalysis<LazyValueInfoWrapperPass>().getLVI();
  auto AA = &getAnalysis<AAResultsWrapperPass>().getAAResults();
  DomTreeUpdater DTU(*DT, DomTreeUpdater::UpdateStrategy::Lazy);
  std::unique_ptr<BlockFrequencyInfo> BFI;
  std::unique_ptr<BranchProbabilityInfo> BPI;
  bool HasProfileData = F.hasProfileData();
  if (HasProfileData) {
    LoopInfo LI{DominatorTree(F)};
    BPI.reset(new BranchProbabilityInfo(F, LI, TLI));
    BFI.reset(new BlockFrequencyInfo(F, *BPI, LI));
  }

  bool Changed = Impl.runImpl(F, TLI, LVI, AA, &DTU, HasProfileData,
                              std::move(BFI), std::move(BPI));
  if (PrintLVIAfterJumpThreading) {
    dbgs() << "LVI for function '" << F.getName() << "':\n";
    LVI->printLVI(F, *DT, dbgs());
  }
  return Changed;
}

PreservedAnalyses JumpThreadingPass::run(Function &F,
                                         FunctionAnalysisManager &AM) {
  auto &TLI = AM.getResult<TargetLibraryAnalysis>(F);
  // Get DT analysis before LVI. When LVI is initialized it conditionally adds
  // DT if it's available.
  auto &DT = AM.getResult<DominatorTreeAnalysis>(F);
  auto &LVI = AM.getResult<LazyValueAnalysis>(F);
  auto &AA = AM.getResult<AAManager>(F);
  DomTreeUpdater DTU(DT, DomTreeUpdater::UpdateStrategy::Lazy);

  std::unique_ptr<BlockFrequencyInfo> BFI;
  std::unique_ptr<BranchProbabilityInfo> BPI;
  if (F.hasProfileData()) {
    LoopInfo LI{DominatorTree(F)};
    BPI.reset(new BranchProbabilityInfo(F, LI, &TLI));
    BFI.reset(new BlockFrequencyInfo(F, *BPI, LI));
  }

  bool Changed = runImpl(F, &TLI, &LVI, &AA, &DTU, HasProfileData,
                         std::move(BFI), std::move(BPI));

  if (!Changed)
    return PreservedAnalyses::all();
  PreservedAnalyses PA;
  PA.preserve<GlobalsAA>();
  PA.preserve<DominatorTreeAnalysis>();
  PA.preserve<LazyValueAnalysis>();
  PA.preserve<InlineAggAnalysis>();   // INTEL
  PA.preserve<AndersensAA>();         // INTEL
  return PA;
}

bool JumpThreadingPass::runImpl(Function &F, TargetLibraryInfo *TLI_,
                                LazyValueInfo *LVI_, AliasAnalysis *AA_,
                                DomTreeUpdater *DTU_, bool HasProfileData_,
                                std::unique_ptr<BlockFrequencyInfo> BFI_,
                                std::unique_ptr<BranchProbabilityInfo> BPI_) {
  LLVM_DEBUG(dbgs() << "Jump threading on function '" << F.getName() << "'\n");
  TLI = TLI_;
  LVI = LVI_;
  AA = AA_;
  DTU = DTU_;
  BFI.reset();
  BPI.reset();
  // When profile data is available, we need to update edge weights after
  // successful jump threading, which requires both BPI and BFI being available.
  HasProfileData = HasProfileData_;
  auto *GuardDecl = F.getParent()->getFunction(
      Intrinsic::getName(Intrinsic::experimental_guard));
  HasGuards = GuardDecl && !GuardDecl->use_empty();
  if (HasProfileData) {
    BPI = std::move(BPI_);
    BFI = std::move(BFI_);
  }

  // JumpThreading must not processes blocks unreachable from entry. It's a
  // waste of compute time and can potentially lead to hangs.
  SmallPtrSet<BasicBlock *, 16> Unreachable;
  assert(DTU && "DTU isn't passed into JumpThreading before using it.");
  assert(DTU->hasDomTree() && "JumpThreading relies on DomTree to proceed.");
  DominatorTree &DT = DTU->getDomTree();
  for (auto &BB : F)
    if (!DT.isReachableFromEntry(&BB))
      Unreachable.insert(&BB);

  if (!ThreadAcrossLoopHeaders)
    FindLoopHeaders(F);

  bool EverChanged = false;
  bool Changed;
  do {
    Changed = false;
    for (auto &BB : F) {
      if (Unreachable.count(&BB))
        continue;
      while (ProcessBlock(&BB)) // Thread all of the branches we can over BB.
        Changed = true;
      // Stop processing BB if it's the entry or is now deleted. The following
      // routines attempt to eliminate BB and locating a suitable replacement
      // for the entry is non-trivial.
      if (&BB == &F.getEntryBlock() || DTU->isBBPendingDeletion(&BB))
        continue;

      if (pred_empty(&BB)) {
        // When ProcessBlock makes BB unreachable it doesn't bother to fix up
        // the instructions in it. We must remove BB to prevent invalid IR.
        LLVM_DEBUG(dbgs() << "  JT: Deleting dead block '" << BB.getName()
                          << "' with terminator: " << *BB.getTerminator()
                          << '\n');
        LoopHeaders.erase(&BB);
        CountableLoopLatches.erase(&BB);   // INTEL
        CountableLoopHeaders.erase(&BB);   // INTEL
        LVI->eraseBlock(&BB);
        DeleteDeadBlock(&BB, DTU);
        Changed = true;
        continue;
      }

      // ProcessBlock doesn't thread BBs with unconditional TIs. However, if BB
      // is "almost empty", we attempt to merge BB with its sole successor.
      auto *BI = dyn_cast<BranchInst>(BB.getTerminator());
      if (BI && BI->isUnconditional() &&
          DoCFGSimplifications &&                                       // INTEL
          // The terminator must be the only non-phi instruction in BB.
          BB.getFirstNonPHIOrDbg()->isTerminator() &&
          // Don't alter Loop headers and latches to ensure another pass can
          // detect and transform nested loops later.
          !LoopHeaders.count(&BB) && !LoopHeaders.count(BI->getSuccessor(0)) &&
          TryToSimplifyUncondBranchFromEmptyBlock(&BB, DTU)) {
        // BB is valid for cleanup here because we passed in DTU. F remains
        // BB's parent until a DTU->getDomTree() event.
        LVI->eraseBlock(&BB);
        CountableLoopLatches.erase(&BB); // INTEL
        CountableLoopHeaders.erase(&BB); // INTEL
        Changed = true;
      }
    }
    EverChanged |= Changed;
  } while (Changed);

  LoopHeaders.clear();
  CountableLoopLatches.clear(); // INTEL
  CountableLoopHeaders.clear(); // INTEL
  // Flush only the Dominator Tree.
  DTU->getDomTree();
  LVI->enableDT();
  return EverChanged;
}

// Replace uses of Cond with ToVal when safe to do so. If all uses are
// replaced, we can remove Cond. We cannot blindly replace all uses of Cond
// because we may incorrectly replace uses when guards/assumes are uses of
// of `Cond` and we used the guards/assume to reason about the `Cond` value
// at the end of block. RAUW unconditionally replaces all uses
// including the guards/assumes themselves and the uses before the
// guard/assume.
static void ReplaceFoldableUses(Instruction *Cond, Value *ToVal) {
  assert(Cond->getType() == ToVal->getType());
  auto *BB = Cond->getParent();
  // We can unconditionally replace all uses in non-local blocks (i.e. uses
  // strictly dominated by BB), since LVI information is true from the
  // terminator of BB.
  replaceNonLocalUsesWith(Cond, ToVal);
  for (Instruction &I : reverse(*BB)) {
    // Reached the Cond whose uses we are trying to replace, so there are no
    // more uses.
    if (&I == Cond)
      break;
    // We only replace uses in instructions that are guaranteed to reach the end
    // of BB, where we know Cond is ToVal.
    if (!isGuaranteedToTransferExecutionToSuccessor(&I))
      break;
    I.replaceUsesOfWith(Cond, ToVal);
  }
  if (Cond->use_empty() && !Cond->mayHaveSideEffects())
    Cond->eraseFromParent();
}

#if INTEL_CUSTOMIZATION
/// getJumpThreadDuplicationCost - Return the cost of duplicating this region to
/// thread across it. Stop scanning the region when passing the threshold.
static unsigned getJumpThreadDuplicationCost(
  const SmallVectorImpl<BasicBlock*> &RegionBlocks,
  const BasicBlock *RegionBottom,
  unsigned Threshold) {
  const Instruction *BBTerm = RegionBottom->getTerminator();

  unsigned Bonus = 0;
  // Threading through a switch statement is particularly profitable.  If this
  // block ends in a switch, decrease its cost to make it more likely to happen.
  if (isa<SwitchInst>(BBTerm))
    Bonus = 6;

  // The same holds for indirect branches, but slightly more so.
  if (isa<IndirectBrInst>(BBTerm))
    Bonus = 8;


  // Bump the threshold up so the early exit from the loop doesn't skip the
  // terminator-based Size adjustment at the end.
  Threshold += Bonus;

  // Sum up the cost of each instruction until we get to the terminator.  Don't
  // include the terminator because the copy won't include it.
  unsigned Size = 0;
  for (auto BB : RegionBlocks) {
    /// Ignore PHI nodes, these will be flattened when duplication happens.
    BasicBlock::const_iterator I(BB->getFirstNonPHI());

    // FIXME: THREADING will delete values that are just used to compute the
    // branch, so they shouldn't count against the duplication cost.

    // Sum up the cost of each instruction.
    for (; I != BB->end(); ++I) {
      // Don't include the terminator in the region bottom, because the copy
      // won't include it.
      if (I->isTerminator() && BB == RegionBottom)
        continue;

      if (IntrinsicUtils::isDirective(const_cast<Instruction *>(&*I)))
        return Threshold + 1;

      // Stop scanning the block if we've reached the threshold.
      if (Size > Threshold)
        return Size;

      // Debugger intrinsics don't incur code size.
      if (isa<DbgInfoIntrinsic>(I)) continue;

      // If this is a pointer->pointer bitcast, it is free.
      if (isa<BitCastInst>(I) && I->getType()->isPointerTy())
        continue;

      // Bail out if this instruction gives back a token type, it is not
      // possible to duplicate it if it is used outside this BB.
      if (I->getType()->isTokenTy() && I->isUsedOutsideOfBlock(BB))
        return ~0U;

      // All other instructions count for at least one unit.
      ++Size;

      // Calls are more expensive.  If they are non-intrinsic calls, we model
      // them as having cost of 4.  If they are a non-vector intrinsic, we model
      // them as having cost of 2 total, and if they are a vector intrinsic, we
      //  model them as having cost 1.
      if (const CallInst *CI = dyn_cast<CallInst>(I)) {
        if (CI->cannotDuplicate() || CI->isConvergent())
          // Blocks with NoDuplicate are modelled as having infinite cost, so
          // they are never duplicated.
          return ~0U;
        else if (!isa<IntrinsicInst>(CI))
          Size += 3;
        else if (!CI->getType()->isVectorTy())
          Size += 1;
      }
    }
  }

  return Size > Bonus ? Size - Bonus : 0;
}

// Approximates checks for common countable loop structure-
// 1) Header has two predecessors.
// 2) Latch ends in a conditional branch.
// 3) Latch condition is a ICmp instruction.
// 4) One of the compare operands looks like an IV.
//
// Example IR-
// latch:
// %inc = add %iv, 1
// %cmp = icmp lt %inc, 5
// br %cmp, %header, %exit
static bool isCountableLoop(const BasicBlock *HeaderBB,
                            const BasicBlock *LatchBB) {

  if (std::distance(pred_begin(HeaderBB), pred_end(HeaderBB)) != 2)
    return false;

  auto *BrTerm = dyn_cast<BranchInst>(LatchBB->getTerminator());

  if (!BrTerm || BrTerm->isUnconditional())
    return false;

  auto *CmpInst = dyn_cast<ICmpInst>(BrTerm->getCondition());

  if (!CmpInst)
    return false;

  for (const Value *Op : CmpInst->operands()) {
    auto *OpInst = dyn_cast<Instruction>(Op);

    if (!OpInst)
      continue;

    auto ParentBB = OpInst->getParent();
    bool DefinedInHeader = (ParentBB == HeaderBB);
    bool DefinedInHeaderOrLatch = (DefinedInHeader || (ParentBB == LatchBB));

    // If instruction is defined in the header or latch and is among the most
    // common instruction types for an IV (add, sub, GEP and phi), assume it
    // is an IV.
    if (DefinedInHeaderOrLatch &&
        ((OpInst->getOpcode() == Instruction::Add) ||
        (OpInst->getOpcode() == Instruction::Sub) ||
        (OpInst->getOpcode() == Instruction::GetElementPtr) ||
        (DefinedInHeader && isa<PHINode>(OpInst))))
      return true;
  }

  return false;
}

#endif // INTEL_CUSTOMIZATION

/// FindLoopHeaders - We do not want jump threading to turn proper loop
/// structures into irreducible loops.  Doing this breaks up the loop nesting
/// hierarchy and pessimizes later transformations.  To prevent this from
/// happening, we first have to find the loop headers.  Here we approximate this
/// by finding targets of backedges in the CFG.
///
/// Note that there definitely are cases when we want to allow threading of
/// edges across a loop header.  For example, threading a jump from outside the
/// loop (the preheader) to an exit block of the loop is definitely profitable.
/// It is also almost always profitable to thread backedges from within the loop
/// to exit blocks, and is often profitable to thread backedges to other blocks
/// within the loop (forming a nested loop).  This simple analysis is not rich
/// enough to track all of these properties and keep it up-to-date as the CFG
/// mutates, so we don't allow any of these transformations.
void JumpThreadingPass::FindLoopHeaders(Function &F) {
  SmallVector<std::pair<const BasicBlock*,const BasicBlock*>, 32> Edges;
  FindFunctionBackedges(F, Edges);

  for (const auto &Edge : Edges)
    LoopHeaders.insert(Edge.second);
#if INTEL_CUSTOMIZATION
  if (F.isPreLoopOpt())
    for (const auto &Edge : Edges)
      if (isCountableLoop(Edge.second, Edge.first)) {
        CountableLoopLatches.insert(Edge.first);
        CountableLoopHeaders.insert(Edge.second);
      }
#endif // INTEL_CUSTOMIZATION
}

/// getKnownConstant - Helper method to determine if we can thread over a
/// terminator with the given value as its condition, and if so what value to
/// use for that. What kind of value this is depends on whether we want an
/// integer or a block address, but an undef is always accepted.
/// Returns null if Val is null or not an appropriate constant.
static Constant *getKnownConstant(Value *Val, ConstantPreference Preference) {
  if (!Val)
    return nullptr;

  // Undef is "known" enough.
  if (UndefValue *U = dyn_cast<UndefValue>(Val))
    return U;

  if (Preference == WantBlockAddress)
    return dyn_cast<BlockAddress>(Val->stripPointerCasts());

  return dyn_cast<ConstantInt>(Val);
}

#if INTEL_CUSTOMIZATION
/// Test whether two ThreadRegions are identical.
static bool matchingRegionInfo(const ThreadRegionInfo &RegionInfo1,
                               const ThreadRegionInfo &RegionInfo2) {
  ThreadRegionInfoIterator I1 = RegionInfo1.begin(), I1E = RegionInfo1.end();
  ThreadRegionInfoIterator I2 = RegionInfo2.begin(), I2E = RegionInfo2.end();

  while (I1 != I1E && I2 != I2E) {
    if (I1->first != I2->first || I1->second != I2->second)
      return false;
    ++I1, ++I2;
  }

  return I1 == I1E && I2 == I2E;
}
#endif // INTEL_CUSTOMIZATION

/// ComputeValueKnownInPredecessors - Given a basic block BB and a value V, see
/// if we can infer that the value is a known ConstantInt/BlockAddress or undef
/// in any of our predecessors.  If so, return the known list of value and pred
/// BB in the result vector.
///
/// This returns true if there were any known values.
bool JumpThreadingPass::ComputeValueKnownInPredecessorsImpl(
    Value *V, BasicBlock *BB, PredValueInfo &Result,
    ThreadRegionInfo &RegionInfo,       // INTEL
    ConstantPreference Preference,
    DenseSet<std::pair<Value *, BasicBlock *>> &RecursionSet,
    Instruction *CxtI) {
  // This method walks up use-def chains recursively.  Because of this, we could
  // get into an infinite loop going around loops in the use-def chain.  To
  // prevent this, keep track of what (value, block) pairs we've already visited
  // and terminate the search if we loop back to them
  if (!RecursionSet.insert(std::make_pair(V, BB)).second)
    return false;

  // If V is a constant, then it is known in all predecessors.
  if (Constant *KC = getKnownConstant(V, Preference)) {
    for (BasicBlock *Pred : predecessors(BB))
      Result.push_back(std::make_pair(KC, Pred));

    RegionInfo.push_back(std::make_pair(BB, BB));                       // INTEL
    return !Result.empty();
  }

  // If V is a non-instruction value, or an instruction in a different block,
  // then it can't be derived from a PHI.
  Instruction *I = dyn_cast<Instruction>(V);
  if (!I || I->getParent() != BB) {

    // Okay, if this is a live-in value, see if it has a known value at the end
    // of any of our predecessors.
    //
    // FIXME: This should be an edge property, not a block end property.
    /// TODO: Per PR2563, we could infer value range information about a
    /// predecessor based on its terminator.
    //
    // FIXME: change this to use the more-rich 'getPredicateOnEdge' method if
    // "I" is a non-local compare-with-a-constant instruction.  This would be
    // able to handle value inequalities better, for example if the compare is
    // "X < 4" and "X < 3" is known true but "X < 4" itself is not available.
    // Perhaps getConstantOnEdge should be smart enough to do this?

    if (DTU->hasPendingDomTreeUpdates())
      LVI->disableDT();
    else
      LVI->enableDT();
    for (BasicBlock *P : predecessors(BB)) {
      // If the value is known by LazyValueInfo to be a constant in a
      // predecessor, use that information to try to thread this block.
      Constant *PredCst = LVI->getConstantOnEdge(V, P, BB, CxtI);
      if (Constant *KC = getKnownConstant(PredCst, Preference))
        Result.push_back(std::make_pair(KC, P));
    }

#if INTEL_CUSTOMIZATION
    if (!Result.empty()) {
      RegionInfo.push_back(std::make_pair(BB, BB));
      return true;
    }

    // If I is a PHI node defined outside BB, we might have a candidate for
    // distant jump threading.
    if (!DistantJumpThreading || !I || !isa<PHINode>(I))
      return false;
#endif // INTEL_CUSTOMIZATION
  }

  /// If I is a PHI node, then we know the incoming values for any constants.
  if (PHINode *PN = dyn_cast<PHINode>(I)) {
    if (DTU->hasPendingDomTreeUpdates())
      LVI->disableDT();
    else
      LVI->enableDT();
    for (unsigned i = 0, e = PN->getNumIncomingValues(); i != e; ++i) {
      Value *InVal = PN->getIncomingValue(i);
      if (Constant *KC = getKnownConstant(InVal, Preference)) {
        Result.push_back(std::make_pair(KC, PN->getIncomingBlock(i)));
      } else {
        Constant *CI = LVI->getConstantOnEdge(InVal,
                                              PN->getIncomingBlock(i),
                                              PN->getParent(), CxtI);   // INTEL
        if (Constant *KC = getKnownConstant(CI, Preference))
          Result.push_back(std::make_pair(KC, PN->getIncomingBlock(i)));
      }
    }

#if INTEL_CUSTOMIZATION
    if (!Result.empty()) {
      RegionInfo.push_back(std::make_pair(PN->getParent(), BB));
      return true;
    }

    if (!DistantJumpThreading)
      return false;

    // We failed to find any constant incoming values to PN. Now look back
    // even further. One of the operands to PN might itself be a PHI node
    // with constant incoming values. This has the potential of really exploding
    // compile time, so only search back through one PHI.
    if (RegionInfo.size() > 0)
      return false;
    
    RegionInfo.push_back(std::make_pair(PN->getParent(), BB));
    for (unsigned i = 0, e = PN->getNumIncomingValues(); i != e; ++i) {
      Value *InVal = PN->getIncomingValue(i);
      if (PHINode *PN2 = dyn_cast<PHINode>(InVal)) {
        ComputeValueKnownInPredecessors(PN2, PN2->getParent(), Result,
                                        RegionInfo, Preference, CxtI);
        if (!Result.empty()) {
          // ComputeValueKnownInPredecessors will have made PN2's block the
          // bottom of the thread sub-region. We need to change this to be
          // the relevant predecessor of PN's block.
          assert(RegionInfo.size() == 2 && "Unexpected thread region");
          RegionInfo.back().second = PN->getIncomingBlock(i);
          return true;
        }
      }
    }
    RegionInfo.pop_back();

    return false;
#endif // INTEL_CUSTOMIZATION
  }

  // Handle Cast instructions.  Only see through Cast when the source operand is
  // PHI or Cmp to save the compilation time.
  if (CastInst *CI = dyn_cast<CastInst>(I)) {
    Value *Source = CI->getOperand(0);
    if (!isa<PHINode>(Source) && !isa<CmpInst>(Source))
      return false;
    ComputeValueKnownInPredecessorsImpl(Source, BB, Result, RegionInfo, // INTEL
                                        Preference, RecursionSet, CxtI);// INTEL
    if (Result.empty())
      return false;

    // Convert the known values.
    for (auto &R : Result)
      R.first = ConstantExpr::getCast(CI->getOpcode(), R.first, CI->getType());

    return true;
  }

  // Handle some boolean conditions.
  if (I->getType()->getPrimitiveSizeInBits() == 1) {
    assert(Preference == WantInteger && "One-bit non-integer type?");
    // X | true -> true
    // X & false -> false
    if (I->getOpcode() == Instruction::Or ||
        I->getOpcode() == Instruction::And) {
      PredValueInfoTy LHSVals, RHSVals;
      ThreadRegionInfoTy RegionInfoOp0, RegionInfoOp1;                  // INTEL

      ComputeValueKnownInPredecessorsImpl(I->getOperand(0), BB, LHSVals,
                                          RegionInfoOp0,                    // INTEL
                                      WantInteger, RecursionSet, CxtI);
      ComputeValueKnownInPredecessorsImpl(I->getOperand(1), BB, RHSVals,
                                          RegionInfoOp1,                    // INTEL
                                          WantInteger, RecursionSet, CxtI);

      if (LHSVals.empty() && RHSVals.empty())
        return false;

      ConstantInt *InterestingVal;
      if (I->getOpcode() == Instruction::Or)
        InterestingVal = ConstantInt::getTrue(I->getContext());
      else
        InterestingVal = ConstantInt::getFalse(I->getContext());

      SmallPtrSet<BasicBlock*, 4> LHSKnownBBs;

      // Scan for the sentinel.  If we find an undef, force it to the
      // interesting value: x|undef -> true and x&undef -> false.
      for (const auto &LHSVal : LHSVals)
        if (LHSVal.first == InterestingVal || isa<UndefValue>(LHSVal.first)) {
          Result.emplace_back(InterestingVal, LHSVal.second);
          LHSKnownBBs.insert(LHSVal.second);
        }

#if INTEL_CUSTOMIZATION
      // It is possible that there are known values for both operand 0 and
      // operand 1 but where the top of the thread region is different. Don't
      // attempt to handle this case. Instead, arbitrarily use operand 0's
      // known values when the thread region is different.
      if (!Result.empty() &&
          !matchingRegionInfo(RegionInfoOp0, RegionInfoOp1)) {
        RegionInfo.insert(RegionInfo.end(), RegionInfoOp0.begin(),
                          RegionInfoOp0.end());
        return true;
      }
#endif // INTEL_CUSTOMIZATION

      for (const auto &RHSVal : RHSVals)
        if (RHSVal.first == InterestingVal || isa<UndefValue>(RHSVal.first)) {
          // If we already inferred a value for this block on the LHS, don't
          // re-add it.
          if (!LHSKnownBBs.count(RHSVal.second))
            Result.emplace_back(InterestingVal, RHSVal.second);
        }

      if (!Result.empty())                                              // INTEL
        RegionInfo.insert(RegionInfo.end(), RegionInfoOp1.begin(),      // INTEL
                          RegionInfoOp1.end());                         // INTEL

      return !Result.empty();
    }

    // Handle the NOT form of XOR.
    if (I->getOpcode() == Instruction::Xor &&
        isa<ConstantInt>(I->getOperand(1)) &&
        cast<ConstantInt>(I->getOperand(1))->isOne()) {
      ComputeValueKnownInPredecessorsImpl(I->getOperand(0), BB, Result,
                                          RegionInfo,                       // INTEL
                                          WantInteger, RecursionSet, CxtI);
      if (Result.empty())
        return false;

      // Invert the known values.
      for (auto &R : Result)
        R.first = ConstantExpr::getNot(R.first);

      return true;
    }

  // Try to simplify some other binary operator values.
  } else if (BinaryOperator *BO = dyn_cast<BinaryOperator>(I)) {
    assert(Preference != WantBlockAddress
            && "A binary operator creating a block address?");

    ThreadRegionInfoTy RegionInfoOp0;                                   // INTEL
    if (ConstantInt *CI = dyn_cast<ConstantInt>(BO->getOperand(1))) {
      PredValueInfoTy LHSVals;
      ComputeValueKnownInPredecessorsImpl(BO->getOperand(0), BB, LHSVals,
                                          RegionInfoOp0,                    // INTEL
                                          WantInteger, RecursionSet, CxtI);

      // Try to use constant folding to simplify the binary operator.
      for (const auto &LHSVal : LHSVals) {
        Constant *V = LHSVal.first;
        Constant *Folded = ConstantExpr::get(BO->getOpcode(), V, CI);

        if (Constant *KC = getKnownConstant(Folded, WantInteger))
          Result.push_back(std::make_pair(KC, LHSVal.second));
      }
    }

    if (!Result.empty())                                                // INTEL
      RegionInfo.insert(RegionInfo.end(), RegionInfoOp0.begin(),        // INTEL
                        RegionInfoOp0.end());                           // INTEL

    return !Result.empty();
  }

  // Handle compare with phi operand, where the PHI is defined in this block.
  if (CmpInst *Cmp = dyn_cast<CmpInst>(I)) {
    assert(Preference == WantInteger && "Compares only produce integers");
    Type *CmpType = Cmp->getType();
    Value *CmpLHS = Cmp->getOperand(0);
    Value *CmpRHS = Cmp->getOperand(1);
    CmpInst::Predicate Pred = Cmp->getPredicate();

    PHINode *PN = dyn_cast<PHINode>(CmpLHS);
    if (!PN)
      PN = dyn_cast<PHINode>(CmpRHS);
    if (PN && PN->getParent() == BB) {
      const DataLayout &DL = PN->getModule()->getDataLayout();
      // We can do this simplification if any comparisons fold to true or false.
      // See if any do.
      if (DTU->hasPendingDomTreeUpdates())
        LVI->disableDT();
      else
        LVI->enableDT();
      for (unsigned i = 0, e = PN->getNumIncomingValues(); i != e; ++i) {
        BasicBlock *PredBB = PN->getIncomingBlock(i);
        Value *LHS, *RHS;
        if (PN == CmpLHS) {
          LHS = PN->getIncomingValue(i);
          RHS = CmpRHS->DoPHITranslation(BB, PredBB);
        } else {
          LHS = CmpLHS->DoPHITranslation(BB, PredBB);
          RHS = PN->getIncomingValue(i);
        }

#if INTEL_CUSTOMIZATION
        // When BB is a loop header, LHS can be derived from a Value, %V,
        // computed in BB during a prior iteration of the loop. We have to be
        // careful to avoid trying to simplify a comparison based on a RHS also
        // derived from %V but from the current loop iteration. It is
        // computationally expensive to detect this situation, because %V can be
        // arbitrarily far back in the expression tree for LHS. So
        // conservatively suppress this optimization when BB is a loop header.
        //
        // Note that the problem is provably confined to loop headers. In order
        // for LHS to be derived from %V defined in BB, BB must dominate PredBB,
        // which makes PredBB-->BB a backedge and BB a member of LoopHeaders.
        //
        // Caution! This requires LoopHeaders to be kept up-to-date for
        // correctness. Practically speaking, this isn't a new requirement
        // given the number of failures that occured when first allowing jump
        // threading across loop headers. But this check makes the requirement
        // explicit and intentional.
        if (isa<Instruction>(LHS) && isa<Instruction>(RHS) &&
            LoopHeaders.count(BB))
          continue;
#endif // INTEL_CUSTOMIZATION

        Value *Res = SimplifyCmpInst(Pred, LHS, RHS, {DL});
        if (!Res) {
          if (!isa<Constant>(RHS))
            continue;

          // getPredicateOnEdge call will make no sense if LHS is defined in BB.
          auto LHSInst = dyn_cast<Instruction>(LHS);
          if (LHSInst && LHSInst->getParent() == BB)
            continue;

          LazyValueInfo::Tristate
            ResT = LVI->getPredicateOnEdge(Pred, LHS,
                                           cast<Constant>(RHS), PredBB, BB,
                                           CxtI ? CxtI : Cmp);
          if (ResT == LazyValueInfo::Unknown)
            continue;
          Res = ConstantInt::get(Type::getInt1Ty(LHS->getContext()), ResT);
        }

        if (Constant *KC = getKnownConstant(Res, WantInteger))
          Result.push_back(std::make_pair(KC, PredBB));
      }

      if (!Result.empty())                                              // INTEL
        RegionInfo.push_back(std::make_pair(BB, BB));                   // INTEL

      return !Result.empty();
    }

    // If comparing a live-in value against a constant, see if we know the
    // live-in value on any predecessors.
    if (isa<Constant>(CmpRHS) && !CmpType->isVectorTy()) {
      Constant *CmpConst = cast<Constant>(CmpRHS);

      if (!isa<Instruction>(CmpLHS) ||
          cast<Instruction>(CmpLHS)->getParent() != BB) {
        if (DTU->hasPendingDomTreeUpdates())
          LVI->disableDT();
        else
          LVI->enableDT();
        for (BasicBlock *P : predecessors(BB)) {
          // If the value is known by LazyValueInfo to be a constant in a
          // predecessor, use that information to try to thread this block.
          LazyValueInfo::Tristate Res =
            LVI->getPredicateOnEdge(Pred, CmpLHS,
                                    CmpConst, P, BB, CxtI ? CxtI : Cmp);
          if (Res == LazyValueInfo::Unknown)
            continue;

          Constant *ResC = ConstantInt::get(CmpType, Res);
          Result.push_back(std::make_pair(ResC, P));
        }

        if (!Result.empty())                                            // INTEL
          RegionInfo.push_back(std::make_pair(BB, BB));                 // INTEL

        return !Result.empty();
      }

      // InstCombine can fold some forms of constant range checks into
      // (icmp (add (x, C1)), C2). See if we have we have such a thing with
      // x as a live-in.
      {
        using namespace PatternMatch;

        Value *AddLHS;
        ConstantInt *AddConst;
        if (isa<ConstantInt>(CmpConst) &&
            match(CmpLHS, m_Add(m_Value(AddLHS), m_ConstantInt(AddConst)))) {
          if (!isa<Instruction>(AddLHS) ||
              cast<Instruction>(AddLHS)->getParent() != BB) {
            if (DTU->hasPendingDomTreeUpdates())
              LVI->disableDT();
            else
              LVI->enableDT();
            for (BasicBlock *P : predecessors(BB)) {
              // If the value is known by LazyValueInfo to be a ConstantRange in
              // a predecessor, use that information to try to thread this
              // block.
              ConstantRange CR = LVI->getConstantRangeOnEdge(
                  AddLHS, P, BB, CxtI ? CxtI : cast<Instruction>(CmpLHS));
              // Propagate the range through the addition.
              CR = CR.add(AddConst->getValue());

              // Get the range where the compare returns true.
              ConstantRange CmpRange = ConstantRange::makeExactICmpRegion(
                  Pred, cast<ConstantInt>(CmpConst)->getValue());

              Constant *ResC;
              if (CmpRange.contains(CR))
                ResC = ConstantInt::getTrue(CmpType);
              else if (CmpRange.inverse().contains(CR))
                ResC = ConstantInt::getFalse(CmpType);
              else
                continue;

              Result.push_back(std::make_pair(ResC, P));
            }

            if (!Result.empty())                                        // INTEL
              RegionInfo.push_back(std::make_pair(BB, BB));             // INTEL

            return !Result.empty();
          }
        }
      }

      // Try to find a constant value for the LHS of a comparison,
      // and evaluate it statically if we can.
      PredValueInfoTy LHSVals;
      ThreadRegionInfoTy RegionInfoOp0;                                     // INTEL
      ComputeValueKnownInPredecessorsImpl(I->getOperand(0), BB, LHSVals,
                                          RegionInfoOp0,                    // INTEL
                                          WantInteger, RecursionSet, CxtI);

      for (const auto &LHSVal : LHSVals) {
        Constant *V = LHSVal.first;
        Constant *Folded = ConstantExpr::getCompare(Pred, V, CmpConst);
        if (Constant *KC = getKnownConstant(Folded, WantInteger))
          Result.push_back(std::make_pair(KC, LHSVal.second));
      }

      if (!Result.empty())                                              // INTEL
        RegionInfo.insert(RegionInfo.end(), RegionInfoOp0.begin(),      // INTEL
                          RegionInfoOp0.end());                         // INTEL

      return !Result.empty();
    }
  }

  if (SelectInst *SI = dyn_cast<SelectInst>(I)) {
    // Handle select instructions where at least one operand is a known constant
    // and we can figure out the condition value for any predecessor block.
    Constant *TrueVal = getKnownConstant(SI->getTrueValue(), Preference);
    Constant *FalseVal = getKnownConstant(SI->getFalseValue(), Preference);
    PredValueInfoTy Conds;
    ThreadRegionInfoTy RegionInfoOp0;                                   // INTEL
    if ((TrueVal || FalseVal) &&
        ComputeValueKnownInPredecessorsImpl(SI->getCondition(), BB, Conds,
                                            RegionInfoOp0,                  // INTEL
                                            WantInteger, RecursionSet, CxtI)) {
      for (auto &C : Conds) {
        Constant *Cond = C.first;

        // Figure out what value to use for the condition.
        bool KnownCond;
        if (ConstantInt *CI = dyn_cast<ConstantInt>(Cond)) {
          // A known boolean.
          KnownCond = CI->isOne();
        } else {
          assert(isa<UndefValue>(Cond) && "Unexpected condition value");
          // Either operand will do, so be sure to pick the one that's a known
          // constant.
          // FIXME: Do this more cleverly if both values are known constants?
          KnownCond = (TrueVal != nullptr);
        }

        // See if the select has a known constant value for this predecessor.
        if (Constant *Val = KnownCond ? TrueVal : FalseVal)
          Result.push_back(std::make_pair(Val, C.second));
      }

      if (!Result.empty())                                              // INTEL
        RegionInfo.insert(RegionInfo.end(), RegionInfoOp0.begin(),      // INTEL
                          RegionInfoOp0.end());                         // INTEL

      return !Result.empty();
    }
  }

  // If all else fails, see if LVI can figure out a constant value for us.
  if (DTU->hasPendingDomTreeUpdates())
    LVI->disableDT();
  else
    LVI->enableDT();
  Constant *CI = LVI->getConstant(V, BB, CxtI);
  if (Constant *KC = getKnownConstant(CI, Preference)) {
    for (BasicBlock *Pred : predecessors(BB))
      Result.push_back(std::make_pair(KC, Pred));
  }

  if (!Result.empty())                                                  // INTEL
    RegionInfo.push_back(std::make_pair(BB, BB));                       // INTEL

  return !Result.empty();
}

/// GetBestDestForBranchOnUndef - If we determine that the specified block ends
/// in an undefined jump, decide which block is best to revector to.
///
/// Since we can pick an arbitrary destination, we pick the successor with the
/// fewest predecessors.  This should reduce the in-degree of the others.
static unsigned GetBestDestForJumpOnUndef(BasicBlock *BB) {
  Instruction *BBTerm = BB->getTerminator();
  unsigned MinSucc = 0;
  BasicBlock *TestBB = BBTerm->getSuccessor(MinSucc);
  // Compute the successor with the minimum number of predecessors.
  unsigned MinNumPreds = pred_size(TestBB);
  for (unsigned i = 1, e = BBTerm->getNumSuccessors(); i != e; ++i) {
    TestBB = BBTerm->getSuccessor(i);
    unsigned NumPreds = pred_size(TestBB);
    if (NumPreds < MinNumPreds) {
      MinSucc = i;
      MinNumPreds = NumPreds;
    }
  }

  return MinSucc;
}

static bool hasAddressTakenAndUsed(BasicBlock *BB) {
  if (!BB->hasAddressTaken()) return false;

  // If the block has its address taken, it may be a tree of dead constants
  // hanging off of it.  These shouldn't keep the block alive.
  BlockAddress *BA = BlockAddress::get(BB);
  BA->removeDeadConstantUsers();
  return !BA->use_empty();
}

/// ProcessBlock - If there are any predecessors whose control can be threaded
/// through to a successor, transform them now.
bool JumpThreadingPass::ProcessBlock(BasicBlock *BB) {
  // If the block is trivially dead, just return and let the caller nuke it.
  // This simplifies other transformations.
  if (DTU->isBBPendingDeletion(BB) ||
      (pred_empty(BB) && BB != &BB->getParent()->getEntryBlock()))
    return false;

  // If this block has a single predecessor, and if that pred has a single
  // successor, merge the blocks.  This encourages recursive jump threading
  // because now the condition in this block can be threaded through
  // predecessors of our predecessor block.
  if (BasicBlock *SinglePred = BB->getSinglePredecessor()) {
    const Instruction *TI = SinglePred->getTerminator();
    if (!TI->isExceptionalTerminator() && TI->getNumSuccessors() == 1 &&
        DoCFGSimplifications &&                                         // INTEL
        SinglePred != BB && !hasAddressTakenAndUsed(BB)) {
      // If SinglePred was a loop header, BB becomes one.
      if (LoopHeaders.erase(SinglePred))
        LoopHeaders.insert(BB);

      CountableLoopLatches.erase(SinglePred);   // INTEL
      CountableLoopHeaders.erase(SinglePred);   // INTEL
      LVI->eraseBlock(SinglePred);
      MergeBasicBlockIntoOnlyPred(BB, DTU);

      // Now that BB is merged into SinglePred (i.e. SinglePred Code followed by
      // BB code within one basic block `BB`), we need to invalidate the LVI
      // information associated with BB, because the LVI information need not be
      // true for all of BB after the merge. For example,
      // Before the merge, LVI info and code is as follows:
      // SinglePred: <LVI info1 for %p val>
      // %y = use of %p
      // call @exit() // need not transfer execution to successor.
      // assume(%p) // from this point on %p is true
      // br label %BB
      // BB: <LVI info2 for %p val, i.e. %p is true>
      // %x = use of %p
      // br label exit
      //
      // Note that this LVI info for blocks BB and SinglPred is correct for %p
      // (info2 and info1 respectively). After the merge and the deletion of the
      // LVI info1 for SinglePred. We have the following code:
      // BB: <LVI info2 for %p val>
      // %y = use of %p
      // call @exit()
      // assume(%p)
      // %x = use of %p <-- LVI info2 is correct from here onwards.
      // br label exit
      // LVI info2 for BB is incorrect at the beginning of BB.

      // Invalidate LVI information for BB if the LVI is not provably true for
      // all of BB.
      if (!isGuaranteedToTransferExecutionToSuccessor(BB))
        LVI->eraseBlock(BB);
      return true;
    }
  }

  if (TryToUnfoldSelectInCurrBB(BB))
    return true;

  // Look if we can propagate guards to predecessors.
  if (HasGuards && ProcessGuards(BB))
    return true;

  // What kind of constant we're looking for.
  ConstantPreference Preference = WantInteger;

  // Look to see if the terminator is a conditional branch, switch or indirect
  // branch, if not we can't thread it.
  Value *Condition;
  Instruction *Terminator = BB->getTerminator();
  if (BranchInst *BI = dyn_cast<BranchInst>(Terminator)) {
    // Can't thread an unconditional jump.
    if (BI->isUnconditional()) return false;
    Condition = BI->getCondition();
  } else if (SwitchInst *SI = dyn_cast<SwitchInst>(Terminator)) {
    Condition = SI->getCondition();
  } else if (IndirectBrInst *IB = dyn_cast<IndirectBrInst>(Terminator)) {
    // Can't thread indirect branch with no successors.
    if (IB->getNumSuccessors() == 0) return false;
    Condition = IB->getAddress()->stripPointerCasts();
    Preference = WantBlockAddress;
  } else {
    return false; // Must be an invoke or callbr.
  }

  // Run constant folding to see if we can reduce the condition to a simple
  // constant.
  if (Instruction *I = dyn_cast<Instruction>(Condition)) {
    Value *SimpleVal =
        ConstantFoldInstruction(I, BB->getModule()->getDataLayout(), TLI);
    if (SimpleVal) {
      I->replaceAllUsesWith(SimpleVal);
      if (isInstructionTriviallyDead(I, TLI))
        I->eraseFromParent();
      Condition = SimpleVal;
    }
  }

  // If the terminator is branching on an undef, we can pick any of the
  // successors to branch to.  Let GetBestDestForJumpOnUndef decide.
  if (isa<UndefValue>(Condition)) {
    unsigned BestSucc = GetBestDestForJumpOnUndef(BB);
    std::vector<DominatorTree::UpdateType> Updates;

    // Fold the branch/switch.
    Instruction *BBTerm = BB->getTerminator();
    Updates.reserve(BBTerm->getNumSuccessors());
    for (unsigned i = 0, e = BBTerm->getNumSuccessors(); i != e; ++i) {
      if (i == BestSucc) continue;
      BasicBlock *Succ = BBTerm->getSuccessor(i);
      Succ->removePredecessor(BB, true);
      Updates.push_back({DominatorTree::Delete, BB, Succ});
    }

    LLVM_DEBUG(dbgs() << "  In block '" << BB->getName()
                      << "' folding undef terminator: " << *BBTerm << '\n');
    BranchInst::Create(BBTerm->getSuccessor(BestSucc), BBTerm);
    BBTerm->eraseFromParent();
    DTU->applyUpdatesPermissive(Updates);
    return true;
  }

  // If the terminator of this block is branching on a constant, simplify the
  // terminator to an unconditional branch.  This can occur due to threading in
  // other blocks.
  if (getKnownConstant(Condition, Preference)) {
    LLVM_DEBUG(dbgs() << "  In block '" << BB->getName()
                      << "' folding terminator: " << *BB->getTerminator()
                      << '\n');
    ++NumFolds;
    ConstantFoldTerminator(BB, true, nullptr, DTU);
    return true;
  }

  Instruction *CondInst = dyn_cast<Instruction>(Condition);

  // All the rest of our checks depend on the condition being an instruction.
  if (!CondInst) {
    // FIXME: Unify this with code below.
    if (ProcessThreadableEdges(Condition, BB, Preference, Terminator))
      return true;
    return false;
  }

  if (CmpInst *CondCmp = dyn_cast<CmpInst>(CondInst)) {
    // If we're branching on a conditional, LVI might be able to determine
    // it's value at the branch instruction.  We only handle comparisons
    // against a constant at this time.
    // TODO: This should be extended to handle switches as well.
    BranchInst *CondBr = dyn_cast<BranchInst>(BB->getTerminator());
    Constant *CondConst = dyn_cast<Constant>(CondCmp->getOperand(1));
    if (CondBr && CondConst) {
      // We should have returned as soon as we turn a conditional branch to
      // unconditional. Because its no longer interesting as far as jump
      // threading is concerned.
      assert(CondBr->isConditional() && "Threading on unconditional terminator");

      if (DTU->hasPendingDomTreeUpdates())
        LVI->disableDT();
      else
        LVI->enableDT();
      LazyValueInfo::Tristate Ret =
        LVI->getPredicateAt(CondCmp->getPredicate(), CondCmp->getOperand(0),
                            CondConst, CondBr);
      if (Ret != LazyValueInfo::Unknown) {
        unsigned ToRemove = Ret == LazyValueInfo::True ? 1 : 0;
        unsigned ToKeep = Ret == LazyValueInfo::True ? 0 : 1;
        BasicBlock *ToRemoveSucc = CondBr->getSuccessor(ToRemove);
        ToRemoveSucc->removePredecessor(BB, true);
        BranchInst *UncondBr =
          BranchInst::Create(CondBr->getSuccessor(ToKeep), CondBr);
        UncondBr->setDebugLoc(CondBr->getDebugLoc());
        CondBr->eraseFromParent();
        if (CondCmp->use_empty())
          CondCmp->eraseFromParent();
        // We can safely replace *some* uses of the CondInst if it has
        // exactly one value as returned by LVI. RAUW is incorrect in the
        // presence of guards and assumes, that have the `Cond` as the use. This
        // is because we use the guards/assume to reason about the `Cond` value
        // at the end of block, but RAUW unconditionally replaces all uses
        // including the guards/assumes themselves and the uses before the
        // guard/assume.
        else if (CondCmp->getParent() == BB) {
          auto *CI = Ret == LazyValueInfo::True ?
            ConstantInt::getTrue(CondCmp->getType()) :
            ConstantInt::getFalse(CondCmp->getType());
          ReplaceFoldableUses(CondCmp, CI);
        }
        DTU->applyUpdatesPermissive(
            {{DominatorTree::Delete, BB, ToRemoveSucc}});
        return true;
      }

      // We did not manage to simplify this branch, try to see whether
      // CondCmp depends on a known phi-select pattern.
      if (TryToUnfoldSelect(CondCmp, BB))
        return true;
    }
  }

  if (SwitchInst *SI = dyn_cast<SwitchInst>(BB->getTerminator()))
    if (TryToUnfoldSelect(SI, BB))
      return true;

  // Check for some cases that are worth simplifying.  Right now we want to look
  // for loads that are used by a switch or by the condition for the branch.  If
  // we see one, check to see if it's partially redundant.  If so, insert a PHI
  // which can then be used to thread the values.
  Value *SimplifyValue = CondInst;
  if (CmpInst *CondCmp = dyn_cast<CmpInst>(SimplifyValue))
    if (isa<Constant>(CondCmp->getOperand(1)))
      SimplifyValue = CondCmp->getOperand(0);

  // TODO: There are other places where load PRE would be profitable, such as
  // more complex comparisons.
  if (LoadInst *LoadI = dyn_cast<LoadInst>(SimplifyValue))
    if (SimplifyPartiallyRedundantLoad(LoadI))
      return true;

  // Before threading, try to propagate profile data backwards:
  if (PHINode *PN = dyn_cast<PHINode>(CondInst))
    if (PN->getParent() == BB && isa<BranchInst>(BB->getTerminator()))
      updatePredecessorProfileMetadata(PN, BB);

  // Handle a variety of cases where we are branching on something derived from
  // a PHI node in the current block.  If we can prove that any predecessors
  // compute a predictable value based on a PHI node, thread those predecessors.
  if (ProcessThreadableEdges(CondInst, BB, Preference, Terminator))
    return true;

  // If this is an otherwise-unfoldable branch on a phi node in the current
  // block, see if we can simplify.
  if (PHINode *PN = dyn_cast<PHINode>(CondInst))
    if (PN->getParent() == BB && isa<BranchInst>(BB->getTerminator()))
      return ProcessBranchOnPHI(PN);

  // If this is an otherwise-unfoldable branch on a XOR, see if we can simplify.
  if (CondInst->getOpcode() == Instruction::Xor &&
      CondInst->getParent() == BB && isa<BranchInst>(BB->getTerminator()))
    return ProcessBranchOnXOR(cast<BinaryOperator>(CondInst));

  // Search for a stronger dominating condition that can be used to simplify a
  // conditional branch leaving BB.
  if (ProcessImpliedCondition(BB))
    return true;

  return false;
}

bool JumpThreadingPass::ProcessImpliedCondition(BasicBlock *BB) {
  auto *BI = dyn_cast<BranchInst>(BB->getTerminator());
  if (!BI || !BI->isConditional())
    return false;

  Value *Cond = BI->getCondition();
  BasicBlock *CurrentBB = BB;
  BasicBlock *CurrentPred = BB->getSinglePredecessor();
  unsigned Iter = 0;

  auto &DL = BB->getModule()->getDataLayout();

  while (CurrentPred && Iter++ < ImplicationSearchThreshold) {
    auto *PBI = dyn_cast<BranchInst>(CurrentPred->getTerminator());
    if (!PBI || !PBI->isConditional())
      return false;
    if (PBI->getSuccessor(0) != CurrentBB && PBI->getSuccessor(1) != CurrentBB)
      return false;

    bool CondIsTrue = PBI->getSuccessor(0) == CurrentBB;
    Optional<bool> Implication =
        isImpliedCondition(PBI->getCondition(), Cond, DL, CondIsTrue);
    if (Implication) {
      BasicBlock *KeepSucc = BI->getSuccessor(*Implication ? 0 : 1);
      BasicBlock *RemoveSucc = BI->getSuccessor(*Implication ? 1 : 0);
      RemoveSucc->removePredecessor(BB);
      BranchInst *UncondBI = BranchInst::Create(KeepSucc, BI);
      UncondBI->setDebugLoc(BI->getDebugLoc());
      BI->eraseFromParent();
      DTU->applyUpdatesPermissive({{DominatorTree::Delete, BB, RemoveSucc}});
      return true;
    }
    CurrentBB = CurrentPred;
    CurrentPred = CurrentBB->getSinglePredecessor();
  }

  return false;
}

/// Return true if Op is an instruction defined in the given block.
static bool isOpDefinedInBlock(Value *Op, BasicBlock *BB) {
  if (Instruction *OpInst = dyn_cast<Instruction>(Op))
    if (OpInst->getParent() == BB)
      return true;
  return false;
}

/// SimplifyPartiallyRedundantLoad - If LoadI is an obviously partially
/// redundant load instruction, eliminate it by replacing it with a PHI node.
/// This is an important optimization that encourages jump threading, and needs
/// to be run interlaced with other jump threading tasks.
bool JumpThreadingPass::SimplifyPartiallyRedundantLoad(LoadInst *LoadI) {
  // Don't hack volatile and ordered loads.
  if (!LoadI->isUnordered()) return false;

  // If the load is defined in a block with exactly one predecessor, it can't be
  // partially redundant.
  BasicBlock *LoadBB = LoadI->getParent();
  if (LoadBB->getSinglePredecessor())
    return false;

  // If the load is defined in an EH pad, it can't be partially redundant,
  // because the edges between the invoke and the EH pad cannot have other
  // instructions between them.
  if (LoadBB->isEHPad())
    return false;

  Value *LoadedPtr = LoadI->getOperand(0);

  // If the loaded operand is defined in the LoadBB and its not a phi,
  // it can't be available in predecessors.
  if (isOpDefinedInBlock(LoadedPtr, LoadBB) && !isa<PHINode>(LoadedPtr))
    return false;

  // Scan a few instructions up from the load, to see if it is obviously live at
  // the entry to its block.
  BasicBlock::iterator BBIt(LoadI);
  bool IsLoadCSE;
  if (Value *AvailableVal = FindAvailableLoadedValue(
          LoadI, LoadBB, BBIt, DefMaxInstsToScan, AA, &IsLoadCSE)) {
    // If the value of the load is locally available within the block, just use
    // it.  This frequently occurs for reg2mem'd allocas.

    if (IsLoadCSE) {
      LoadInst *NLoadI = cast<LoadInst>(AvailableVal);
      combineMetadataForCSE(NLoadI, LoadI, false);
    };

    // If the returned value is the load itself, replace with an undef. This can
    // only happen in dead loops.
    if (AvailableVal == LoadI)
      AvailableVal = UndefValue::get(LoadI->getType());
    if (AvailableVal->getType() != LoadI->getType())
      AvailableVal = CastInst::CreateBitOrPointerCast(
          AvailableVal, LoadI->getType(), "", LoadI);
    LoadI->replaceAllUsesWith(AvailableVal);
    LoadI->eraseFromParent();
    return true;
  }

  // Otherwise, if we scanned the whole block and got to the top of the block,
  // we know the block is locally transparent to the load.  If not, something
  // might clobber its value.
  if (BBIt != LoadBB->begin())
    return false;

  // If all of the loads and stores that feed the value have the same AA tags,
  // then we can propagate them onto any newly inserted loads.
  AAMDNodes AATags;
  LoadI->getAAMetadata(AATags);

  SmallPtrSet<BasicBlock*, 8> PredsScanned;

  using AvailablePredsTy = SmallVector<std::pair<BasicBlock *, Value *>, 8>;

  AvailablePredsTy AvailablePreds;
  BasicBlock *OneUnavailablePred = nullptr;
  SmallVector<LoadInst*, 8> CSELoads;

  // If we got here, the loaded value is transparent through to the start of the
  // block.  Check to see if it is available in any of the predecessor blocks.
  for (BasicBlock *PredBB : predecessors(LoadBB)) {
    // If we already scanned this predecessor, skip it.
    if (!PredsScanned.insert(PredBB).second)
      continue;

    BBIt = PredBB->end();
    unsigned NumScanedInst = 0;
    Value *PredAvailable = nullptr;
    // NOTE: We don't CSE load that is volatile or anything stronger than
    // unordered, that should have been checked when we entered the function.
    assert(LoadI->isUnordered() &&
           "Attempting to CSE volatile or atomic loads");
    // If this is a load on a phi pointer, phi-translate it and search
    // for available load/store to the pointer in predecessors.
    Value *Ptr = LoadedPtr->DoPHITranslation(LoadBB, PredBB);
    PredAvailable = FindAvailablePtrLoadStore(
        Ptr, LoadI->getType(), LoadI->isAtomic(), PredBB, BBIt,
        DefMaxInstsToScan, AA, &IsLoadCSE, &NumScanedInst);

    // If PredBB has a single predecessor, continue scanning through the
    // single predecessor.
    BasicBlock *SinglePredBB = PredBB;
    while (!PredAvailable && SinglePredBB && BBIt == SinglePredBB->begin() &&
           NumScanedInst < DefMaxInstsToScan) {
      SinglePredBB = SinglePredBB->getSinglePredecessor();
      if (SinglePredBB) {
        BBIt = SinglePredBB->end();
        PredAvailable = FindAvailablePtrLoadStore(
            Ptr, LoadI->getType(), LoadI->isAtomic(), SinglePredBB, BBIt,
            (DefMaxInstsToScan - NumScanedInst), AA, &IsLoadCSE,
            &NumScanedInst);
      }
    }

    if (!PredAvailable) {
      OneUnavailablePred = PredBB;
      continue;
    }

    if (IsLoadCSE)
      CSELoads.push_back(cast<LoadInst>(PredAvailable));

    // If so, this load is partially redundant.  Remember this info so that we
    // can create a PHI node.
    AvailablePreds.push_back(std::make_pair(PredBB, PredAvailable));
  }

  // If the loaded value isn't available in any predecessor, it isn't partially
  // redundant.
  if (AvailablePreds.empty()) return false;

  // Okay, the loaded value is available in at least one (and maybe all!)
  // predecessors.  If the value is unavailable in more than one unique
  // predecessor, we want to insert a merge block for those common predecessors.
  // This ensures that we only have to insert one reload, thus not increasing
  // code size.
  BasicBlock *UnavailablePred = nullptr;

  // If the value is unavailable in one of predecessors, we will end up
  // inserting a new instruction into them. It is only valid if all the
  // instructions before LoadI are guaranteed to pass execution to its
  // successor, or if LoadI is safe to speculate.
  // TODO: If this logic becomes more complex, and we will perform PRE insertion
  // farther than to a predecessor, we need to reuse the code from GVN's PRE.
  // It requires domination tree analysis, so for this simple case it is an
  // overkill.
  if (PredsScanned.size() != AvailablePreds.size() &&
      !isSafeToSpeculativelyExecute(LoadI))
    for (auto I = LoadBB->begin(); &*I != LoadI; ++I)
      if (!isGuaranteedToTransferExecutionToSuccessor(&*I))
        return false;

  // If there is exactly one predecessor where the value is unavailable, the
  // already computed 'OneUnavailablePred' block is it.  If it ends in an
  // unconditional branch, we know that it isn't a critical edge.
  if (PredsScanned.size() == AvailablePreds.size()+1 &&
      OneUnavailablePred->getTerminator()->getNumSuccessors() == 1) {
    UnavailablePred = OneUnavailablePred;
  } else if (PredsScanned.size() != AvailablePreds.size()) {
    // Otherwise, we had multiple unavailable predecessors or we had a critical
    // edge from the one.
    SmallVector<BasicBlock*, 8> PredsToSplit;
    SmallPtrSet<BasicBlock*, 8> AvailablePredSet;

    for (const auto &AvailablePred : AvailablePreds)
      AvailablePredSet.insert(AvailablePred.first);

    // Add all the unavailable predecessors to the PredsToSplit list.
    for (BasicBlock *P : predecessors(LoadBB)) {
      // If the predecessor is an indirect goto, we can't split the edge.
      // Same for CallBr.
      if (isa<IndirectBrInst>(P->getTerminator()) ||
          isa<CallBrInst>(P->getTerminator()))
        return false;

      if (!AvailablePredSet.count(P))
        PredsToSplit.push_back(P);
    }

    // Split them out to their own block.
    UnavailablePred = SplitBlockPreds(LoadBB, PredsToSplit, "thread-pre-split");
  }

  // If the value isn't available in all predecessors, then there will be
  // exactly one where it isn't available.  Insert a load on that edge and add
  // it to the AvailablePreds list.
  if (UnavailablePred) {
    assert(UnavailablePred->getTerminator()->getNumSuccessors() == 1 &&
           "Can't handle critical edge here!");
    LoadInst *NewVal = new LoadInst(
        LoadI->getType(), LoadedPtr->DoPHITranslation(LoadBB, UnavailablePred),
        LoadI->getName() + ".pr", false, LoadI->getAlignment(),
        LoadI->getOrdering(), LoadI->getSyncScopeID(),
        UnavailablePred->getTerminator());
    NewVal->setDebugLoc(LoadI->getDebugLoc());
    if (AATags)
      NewVal->setAAMetadata(AATags);

    AvailablePreds.push_back(std::make_pair(UnavailablePred, NewVal));
  }

  // Now we know that each predecessor of this block has a value in
  // AvailablePreds, sort them for efficient access as we're walking the preds.
  array_pod_sort(AvailablePreds.begin(), AvailablePreds.end());

  // Create a PHI node at the start of the block for the PRE'd load value.
  pred_iterator PB = pred_begin(LoadBB), PE = pred_end(LoadBB);
  PHINode *PN = PHINode::Create(LoadI->getType(), std::distance(PB, PE), "",
                                &LoadBB->front());
  PN->takeName(LoadI);
  PN->setDebugLoc(LoadI->getDebugLoc());

  // Insert new entries into the PHI for each predecessor.  A single block may
  // have multiple entries here.
  for (pred_iterator PI = PB; PI != PE; ++PI) {
    BasicBlock *P = *PI;
    AvailablePredsTy::iterator I =
        llvm::lower_bound(AvailablePreds, std::make_pair(P, (Value *)nullptr));

    assert(I != AvailablePreds.end() && I->first == P &&
           "Didn't find entry for predecessor!");

    // If we have an available predecessor but it requires casting, insert the
    // cast in the predecessor and use the cast. Note that we have to update the
    // AvailablePreds vector as we go so that all of the PHI entries for this
    // predecessor use the same bitcast.
    Value *&PredV = I->second;
    if (PredV->getType() != LoadI->getType())
      PredV = CastInst::CreateBitOrPointerCast(PredV, LoadI->getType(), "",
                                               P->getTerminator());

    PN->addIncoming(PredV, I->first);
  }

  for (LoadInst *PredLoadI : CSELoads) {
    combineMetadataForCSE(PredLoadI, LoadI, true);
  }

  LoadI->replaceAllUsesWith(PN);
  LoadI->eraseFromParent();

  return true;
}

/// FindMostPopularDest - The specified list contains multiple possible
/// threadable destinations.  Pick the one that occurs the most frequently in
/// the list.
static BasicBlock *
FindMostPopularDest(BasicBlock *BB,
                    const ThreadRegionInfo &RegionInfo,                 // INTEL
                    const SmallVectorImpl<std::pair<BasicBlock *,
                                          BasicBlock *>> &PredToDestList) {
  assert(!PredToDestList.empty());

  // Determine popularity.  If there are multiple possible destinations, we
  // explicitly choose to ignore 'undef' destinations.  We prefer to thread
  // blocks with known and real destinations to threading undef.  We'll handle
  // them later if interesting.
  DenseMap<BasicBlock*, unsigned> DestPopularity;
  for (const auto &PredToDest : PredToDestList)
    if (PredToDest.second)
      DestPopularity[PredToDest.second]++;

  if (DestPopularity.empty())
    return nullptr;

#if INTEL_CUSTOMIZATION
  // Avoid picking a block in the thread region if there are any other
  // available choices, since thread-to-self is disallowed. At this point, we
  // don't know all the blocks in the region, but check the ones we do know,
  // i.e. the blocks that begin & end each sub-region.
  for (auto SubRegion : RegionInfo) {
    DestPopularity[SubRegion.first] = 0;
    DestPopularity[SubRegion.second] = 0;
  }
#endif // INTEL_CUSTOMIZATION

  // Find the most popular dest.
  DenseMap<BasicBlock*, unsigned>::iterator DPI = DestPopularity.begin();
  BasicBlock *MostPopularDest = DPI->first;
  unsigned Popularity = DPI->second;
  SmallVector<BasicBlock*, 4> SamePopularity;

  for (++DPI; DPI != DestPopularity.end(); ++DPI) {
    // If the popularity of this entry isn't higher than the popularity we've
    // seen so far, ignore it.
    if (DPI->second < Popularity)
      ; // ignore.
    else if (DPI->second == Popularity) {
      // If it is the same as what we've seen so far, keep track of it.
      SamePopularity.push_back(DPI->first);
    } else {
      // If it is more popular, remember it.
      SamePopularity.clear();
      MostPopularDest = DPI->first;
      Popularity = DPI->second;
    }
  }

  // Okay, now we know the most popular destination.  If there is more than one
  // destination, we need to determine one.  This is arbitrary, but we need
  // to make a deterministic decision.  Pick the first one that appears in the
  // successor list.
  if (!SamePopularity.empty()) {
    SamePopularity.push_back(MostPopularDest);
    Instruction *TI = BB->getTerminator();
    for (unsigned i = 0; ; ++i) {
      assert(i != TI->getNumSuccessors() && "Didn't find any successor!");

      if (!is_contained(SamePopularity, TI->getSuccessor(i)))
        continue;

      MostPopularDest = TI->getSuccessor(i);
      break;
    }
  }

  // Okay, we have finally picked the most popular destination.
  return MostPopularDest;
}

bool JumpThreadingPass::ProcessThreadableEdges(Value *Cond, BasicBlock *BB,
                                               ConstantPreference Preference,
                                               Instruction *CxtI) {
  // If threading this would thread across a loop header, don't even try to
  // thread the edge.
  if (LoopHeaders.count(BB) && !JumpThreadLoopHeader)                   // INTEL
    return false;

  PredValueInfoTy PredValues;
  // bool Changed = false;                                              // INTEL
  ThreadRegionInfoTy RegionInfo;                                        // INTEL
  if (!ComputeValueKnownInPredecessors(Cond, BB, PredValues,            // INTEL
                                       RegionInfo,                      // INTEL
                                       Preference, CxtI))               // INTEL
    return false;

  assert(!PredValues.empty() && !RegionInfo.empty() &&                  // INTEL
         "ComputeValueKnownInPredecessors returned true with no "       // INTEL
         "values or regions");                                          // INTEL

  LLVM_DEBUG(dbgs() << "IN BB: " << *BB;
             for (const auto &PredValue : PredValues) {
               dbgs() << "  BB '" << BB->getName()
                      << "': FOUND condition = " << *PredValue.first
                      << " for pred '" << PredValue.second->getName() << "'.\n";
  });

  // Decide what we want to thread through.  Convert our list of known values to
  // a list of known destinations for each pred.  This also discards duplicate
  // predecessors and keeps track of the undefined inputs (which are represented
  // as a null dest in the PredToDestList).
  SmallPtrSet<BasicBlock*, 16> SeenPreds;
  SmallVector<std::pair<BasicBlock*, BasicBlock*>, 16> PredToDestList;

  BasicBlock *OnlyDest = nullptr;
  BasicBlock *MultipleDestSentinel = (BasicBlock*)(intptr_t)~0ULL;
  Constant *OnlyVal = nullptr;
  Constant *MultipleVal = (Constant *)(intptr_t)~0ULL;
  bool ThreadingBackedge = false;    // INTEL

  for (const auto &PredValue : PredValues) {
    BasicBlock *Pred = PredValue.second;
    if (!SeenPreds.insert(Pred).second)
      continue;  // Duplicate predecessor entry.

    Constant *Val = PredValue.first;

    BasicBlock *DestBB;
    if (isa<UndefValue>(Val))
      DestBB = nullptr;
    else if (BranchInst *BI = dyn_cast<BranchInst>(BB->getTerminator())) {
      assert(isa<ConstantInt>(Val) && "Expecting a constant integer");
      DestBB = BI->getSuccessor(cast<ConstantInt>(Val)->isZero());
    } else if (SwitchInst *SI = dyn_cast<SwitchInst>(BB->getTerminator())) {
      assert(isa<ConstantInt>(Val) && "Expecting a constant integer");
      DestBB = SI->findCaseValue(cast<ConstantInt>(Val))->getCaseSuccessor();
    } else {
      assert(isa<IndirectBrInst>(BB->getTerminator())
              && "Unexpected terminator");
      assert(isa<BlockAddress>(Val) && "Expecting a constant blockaddress");
      DestBB = cast<BlockAddress>(Val)->getBasicBlock();
    }

    // If we have exactly one destination, remember it for efficiency below.
    if (PredToDestList.empty()) {
      OnlyDest = DestBB;
      OnlyVal = Val;
    } else {
      if (OnlyDest != DestBB)
        OnlyDest = MultipleDestSentinel;
      // It possible we have same destination, but different value, e.g. default
      // case in switchinst.
      if (Val != OnlyVal)
        OnlyVal = MultipleVal;
    }

    // If the predecessor ends with an indirect goto, we can't change its
    // destination. Same for CallBr.
    if (isa<IndirectBrInst>(Pred->getTerminator()) ||
        isa<CallBrInst>(Pred->getTerminator()))
      continue;

#if INTEL_CUSTOMIZATION
    if (CountableLoopLatches.count(BB) && CountableLoopHeaders.count(DestBB))
      ThreadingBackedge = true;
#endif // INTEL_CUSTOMIZATION
    PredToDestList.push_back(std::make_pair(Pred, DestBB));
  }

  // If all edges were unthreadable, we fail.
  if (PredToDestList.empty())
    return false;

#if INTEL_CUSTOMIZATION
  // Allow threading of backedge only if we can thread all predecessors of latch
  // otherwise we may turn countable loop into non-countable loop by adding
  // additional backedges to it.
  if (ThreadingBackedge) {
    if (PredToDestList.size() != (unsigned)std::distance(pred_begin(BB),
                                                         pred_end(BB)))
      return false;
  }
#endif // INTEL_CUSTOMIZATION

  // If all the predecessors go to a single known successor, we want to fold,
  // not thread. By doing so, we do not need to duplicate the current block and
  // also miss potential opportunities in case we dont/cant duplicate.
  if (OnlyDest && OnlyDest != MultipleDestSentinel &&                  // INTEL
      RegionInfo.size() == 1 &&                                        // INTEL
      RegionInfo.back().first == RegionInfo.back().second) {           // INTEL
    if (BB->hasNPredecessors(PredToDestList.size())) {
      bool SeenFirstBranchToOnlyDest = false;
      std::vector <DominatorTree::UpdateType> Updates;
      Updates.reserve(BB->getTerminator()->getNumSuccessors() - 1);
      for (BasicBlock *SuccBB : successors(BB)) {
        if (SuccBB == OnlyDest && !SeenFirstBranchToOnlyDest) {
          SeenFirstBranchToOnlyDest = true; // Don't modify the first branch.
        } else {
          SuccBB->removePredecessor(BB, true); // This is unreachable successor.
          Updates.push_back({DominatorTree::Delete, BB, SuccBB});
        }
      }

      // Finally update the terminator.
      Instruction *Term = BB->getTerminator();
      BranchInst::Create(OnlyDest, Term);
      Term->eraseFromParent();
      DTU->applyUpdatesPermissive(Updates);

      // If the condition is now dead due to the removal of the old terminator,
      // erase it.
      if (auto *CondInst = dyn_cast<Instruction>(Cond)) {
        if (CondInst->use_empty() && !CondInst->mayHaveSideEffects())
          CondInst->eraseFromParent();
        // We can safely replace *some* uses of the CondInst if it has
        // exactly one value as returned by LVI. RAUW is incorrect in the
        // presence of guards and assumes, that have the `Cond` as the use. This
        // is because we use the guards/assume to reason about the `Cond` value
        // at the end of block, but RAUW unconditionally replaces all uses
        // including the guards/assumes themselves and the uses before the
        // guard/assume.
        else if (OnlyVal && OnlyVal != MultipleVal &&
                 CondInst->getParent() == BB)
          ReplaceFoldableUses(CondInst, OnlyVal);
      }
      return true;
    }
  }

  // Determine which is the most common successor.  If we have many inputs and
  // this block is a switch, we want to start by threading the batch that goes
  // to the most popular destination first.  If we only know about one
  // threadable destination (the common case) we can avoid this.
  BasicBlock *MostPopularDest = OnlyDest;

  if (MostPopularDest == MultipleDestSentinel) {
    // Remove any loop headers from the Dest list, ThreadEdge conservatively
    // won't process them, but we might have other destination that are eligible
    // and we still want to process.
    erase_if(PredToDestList,
             [&](const std::pair<BasicBlock *, BasicBlock *> &PredToDest) {
               return LoopHeaders.count(PredToDest.second) != 0;
             });

    if (PredToDestList.empty())
      return false;

    MostPopularDest = FindMostPopularDest(BB, RegionInfo,               // INTEL
                                          PredToDestList);              // INTEL
  }

  // Now that we know what the most popular destination is, factor all
  // predecessors that will jump to it into a single predecessor.
  SmallVector<BasicBlock*, 16> PredsToFactor;
  for (const auto &PredToDest : PredToDestList)
    if (PredToDest.second == MostPopularDest) {
      BasicBlock *Pred = PredToDest.first;

      // This predecessor may be a switch or something else that has multiple
      // edges to the block.  Factor each of these edges by listing them
      // according to # occurrences in PredsToFactor.
      for (BasicBlock *Succ : successors(Pred))
        if (Succ == RegionInfo.back().first)         // INTEL
          PredsToFactor.push_back(Pred);
    }

  // If the threadable edges are branching on an undefined value, we get to pick
  // the destination that these predecessors should get to.
  if (!MostPopularDest)
    MostPopularDest = BB->getTerminator()->
                            getSuccessor(GetBestDestForJumpOnUndef(BB));

  // Ok, try to thread it!
  return ThreadEdge(RegionInfo, PredsToFactor, MostPopularDest);    // INTEL
}

/// ProcessBranchOnPHI - We have an otherwise unthreadable conditional branch on
/// a PHI node in the current block.  See if there are any simplifications we
/// can do based on inputs to the phi node.
bool JumpThreadingPass::ProcessBranchOnPHI(PHINode *PN) {
  BasicBlock *BB = PN->getParent();

  // TODO: We could make use of this to do it once for blocks with common PHI
  // values.
  SmallVector<BasicBlock*, 1> PredBBs;
  PredBBs.resize(1);

  // If any of the predecessor blocks end in an unconditional branch, we can
  // *duplicate* the conditional branch into that block in order to further
  // encourage jump threading and to eliminate cases where we have branch on a
  // phi of an icmp (branch on icmp is much better).
  for (unsigned i = 0, e = PN->getNumIncomingValues(); i != e; ++i) {
    BasicBlock *PredBB = PN->getIncomingBlock(i);
    if (BranchInst *PredBr = dyn_cast<BranchInst>(PredBB->getTerminator()))
      if (PredBr->isUnconditional()) {
        PredBBs[0] = PredBB;
        // Try to duplicate BB into PredBB.
        if (DuplicateCondBranchOnPHIIntoPred(BB, PredBBs))
          return true;
      }
  }

  return false;
}

/// ProcessBranchOnXOR - We have an otherwise unthreadable conditional branch on
/// a xor instruction in the current block.  See if there are any
/// simplifications we can do based on inputs to the xor.
bool JumpThreadingPass::ProcessBranchOnXOR(BinaryOperator *BO) {
  BasicBlock *BB = BO->getParent();

  // If either the LHS or RHS of the xor is a constant, don't do this
  // optimization.
  if (isa<ConstantInt>(BO->getOperand(0)) ||
      isa<ConstantInt>(BO->getOperand(1)))
    return false;

  // If the first instruction in BB isn't a phi, we won't be able to infer
  // anything special about any particular predecessor.
  if (!isa<PHINode>(BB->front()))
    return false;

  // If this BB is a landing pad, we won't be able to split the edge into it.
  if (BB->isEHPad())
    return false;

  // If we have a xor as the branch input to this block, and we know that the
  // LHS or RHS of the xor in any predecessor is true/false, then we can clone
  // the condition into the predecessor and fix that value to true, saving some
  // logical ops on that path and encouraging other paths to simplify.
  //
  // This copies something like this:
  //
  //  BB:
  //    %X = phi i1 [1],  [%X']
  //    %Y = icmp eq i32 %A, %B
  //    %Z = xor i1 %X, %Y
  //    br i1 %Z, ...
  //
  // Into:
  //  BB':
  //    %Y = icmp ne i32 %A, %B
  //    br i1 %Y, ...

  PredValueInfoTy XorOpValues;
  ThreadRegionInfoTy RegionInfo;                                        // INTEL
  bool isLHS = true;
  if (!ComputeValueKnownInPredecessors(BO->getOperand(0), BB, XorOpValues,
                                       RegionInfo,                      // INTEL
                                       WantInteger, BO)) {
    assert(XorOpValues.empty());
    if (!ComputeValueKnownInPredecessors(BO->getOperand(1), BB, XorOpValues,
                                         RegionInfo,                    // INTEL
                                         WantInteger, BO))
      return false;
    isLHS = false;
  }

#if INTEL_CUSTOMIZATION
  // Distant jump threading doesn't currently support this transformation.
  if (RegionInfo.size() != 1 ||
      RegionInfo.back().first != RegionInfo.back().second)
    return false;
#endif // INTEL_CUSTOMIZATION

  assert(!XorOpValues.empty() &&
         "ComputeValueKnownInPredecessors returned true with no values");

  // Scan the information to see which is most popular: true or false.  The
  // predecessors can be of the set true, false, or undef.
  unsigned NumTrue = 0, NumFalse = 0;
  for (const auto &XorOpValue : XorOpValues) {
    if (isa<UndefValue>(XorOpValue.first))
      // Ignore undefs for the count.
      continue;
    if (cast<ConstantInt>(XorOpValue.first)->isZero())
      ++NumFalse;
    else
      ++NumTrue;
  }

  // Determine which value to split on, true, false, or undef if neither.
  ConstantInt *SplitVal = nullptr;
  if (NumTrue > NumFalse)
    SplitVal = ConstantInt::getTrue(BB->getContext());
  else if (NumTrue != 0 || NumFalse != 0)
    SplitVal = ConstantInt::getFalse(BB->getContext());

  // Collect all of the blocks that this can be folded into so that we can
  // factor this once and clone it once.
  SmallVector<BasicBlock*, 8> BlocksToFoldInto;
  for (const auto &XorOpValue : XorOpValues) {
    if (XorOpValue.first != SplitVal && !isa<UndefValue>(XorOpValue.first))
      continue;

    BlocksToFoldInto.push_back(XorOpValue.second);
  }

  // If we inferred a value for all of the predecessors, then duplication won't
  // help us.  However, we can just replace the LHS or RHS with the constant.
  if (BlocksToFoldInto.size() ==
      cast<PHINode>(BB->front()).getNumIncomingValues()) {
    if (!SplitVal) {
      // If all preds provide undef, just nuke the xor, because it is undef too.
      BO->replaceAllUsesWith(UndefValue::get(BO->getType()));
      BO->eraseFromParent();
    } else if (SplitVal->isZero()) {
      // If all preds provide 0, replace the xor with the other input.
      BO->replaceAllUsesWith(BO->getOperand(isLHS));
      BO->eraseFromParent();
    } else {
      // If all preds provide 1, set the computed value to 1.
      BO->setOperand(!isLHS, SplitVal);
    }

    return true;
  }

  // Try to duplicate BB into PredBB.
  return DuplicateCondBranchOnPHIIntoPred(BB, BlocksToFoldInto);
}

/// AddPHINodeEntriesForMappedBlock - We're adding 'NewPred' as a new
/// predecessor to the PHIBB block.  If it has PHI nodes, add entries for
/// NewPred using the entries from OldPred (suitably mapped).
static void AddPHINodeEntriesForMappedBlock(BasicBlock *PHIBB,
                                            BasicBlock *OldPred,
                                            BasicBlock *NewPred,
                                     DenseMap<Instruction*, Value*> &ValueMap) {
  for (PHINode &PN : PHIBB->phis()) {
    // Ok, we have a PHI node.  Figure out what the incoming value was for the
    // DestBlock.
    Value *IV = PN.getIncomingValueForBlock(OldPred);
#if !INTEL_CUSTOMIZATION
    // This code isn't needed with the Intel customizations, because we always
    // run the SSAUpdater to resolve cross-BB references.
    // Remap the value if necessary.
    if (Instruction *Inst = dyn_cast<Instruction>(IV)) {
      DenseMap<Instruction*, Value*>::iterator I = ValueMap.find(Inst);
      if (I != ValueMap.end())
        IV = I->second;
    }
#endif // !INTEL_CUSTOMIZATION

    PN.addIncoming(IV, NewPred);
  }
}

#if INTEL_CUSTOMIZATION
/// We intend to thread an edge into the region across a group of blocks to an
/// outgoing edge of the region. In order to do this, we have to duplicate all
/// the code along every path from the top to the bottom of every sub-region.
/// This function returns the set of blocks along those paths in RegionBlocks.
/// The sub-regions are structured such that the top is guaranteed to dominate
/// the bottom.
///
/// NOTE: It's possible that distant jump threading has started from a block
/// that is no longer reachable from the function entry due to earlier
/// threading. It may have traversed phis that have taken it back into the
/// reachable part of the CFG. When this occurs this function will not be able
/// to reach sub-region top from the sub-region bottom. If this occurs this
/// function returns false to indicate that we should abort threading the
/// current edge.
static bool collectThreadRegionBlocks(const ThreadRegionInfo &RegionInfo,
                                   SmallVectorImpl<BasicBlock*> &RegionBlocks) {
  SmallVector<BasicBlock*, 16> WorkStack;
  SmallPtrSet<BasicBlock*, 16> Visited;

  // Collect the blocks within each sub-region. This is just a DFS walk backward
  // from BBBottom to BBTop.
  for (auto SubRegion : RegionInfo) {
    BasicBlock *BBTop = SubRegion.first;
    BasicBlock *BBBottom = SubRegion.second;

    // If we already visited BBBottom in a previous subregion, we need to stop
    // because the remapping logic can't handle the same block being in two
    // subregions. It may be possible to thread such a case, but it would
    // probably require duplicating the shared block.
    if (!Visited.insert(BBBottom).second)
      return false;

    WorkStack.push_back(BBBottom);

    while (!WorkStack.empty()) {
      BasicBlock *BB = WorkStack.back();
      WorkStack.pop_back();
      RegionBlocks.push_back(BB);

      if (BB == BBTop)
        continue;

      for (BasicBlock *Pred : predecessors(BB))
        if (Visited.insert(Pred).second)
          WorkStack.push_back(Pred);
    }

    // If we didn't visit the top of the sub-region then part of the subregion
    // is unreachable and we shouldn't try to thread.
    if (!Visited.count(BBTop))
      return false;
  }

  return true;
}

/// \p OldBB is a block in the thread region, and \p OldSucc is one of its
/// original successors. This routine determines whether the
/// <tt>OldBB->OldSucc</tt> CFG edge in the new thread region needs to target
/// OldSucc or its corresponding new BB.
static bool shouldRemapTarget(BasicBlock *OldBB,
                  BasicBlock *OldSucc,
                  const ThreadRegionInfo &RegionInfo,
                  const DenseMap<BasicBlock*, BasicBlock*> &BlockMapping) {
  DenseMap<BasicBlock*, BasicBlock*>::const_iterator I =
    BlockMapping.find(OldSucc);

  // If OldSucc is not part of the region, then of course we don't remap it.
  if (I == BlockMapping.end())
    return false;

  // If OldSucc is the top of a sub-region, the only edge that can target
  // its corresponding new BB is the one from the previous sub-region.
  bool FoundOldSucc = false;
  for (auto SubRegion : RegionInfo) {
    if (FoundOldSucc)
      return SubRegion.second == OldBB;
    if (OldSucc == SubRegion.first)
      FoundOldSucc = true;
  }

  // If FoundOldSucc is true at this point, it means OldBB-->OldSucc is an edge
  // from inside the region back up to the top of the region. We don't want to
  // remap those. If FoundOldSucc is false, it means that OldSucc isn't the top
  // of a thread region, so we should remap all its predecessors.
  return !FoundOldSucc;
}

/// Determine whether \p OldBB is the top of a thread sub-region. If so, return
/// its predecessor BB through which we are threading. If not, return nullptr.
/// \p PredBB is the predecessor block for the entire thread region.
static BasicBlock* getSubRegionPred(BasicBlock *OldBB,
                                    BasicBlock *PredBB,
                                    const ThreadRegionInfo &RegionInfo) {
  bool FoundOldBB = false;
  for (auto SubRegion : RegionInfo) {
    if (FoundOldBB)
      return SubRegion.second;
    if (OldBB == SubRegion.first)
      FoundOldBB = true;
  }

  // If FoundOldBB is true here, it means that OldBB is the top of the entire
  // thread region.
  if (FoundOldBB)
    return PredBB;

  return nullptr;
}

/// ThreadEdge was significantly modified to support distant jump threading.
/// Not every line was changed, but the entire routine is under
/// INTEL_CUSTOMIZATION, because any community changes to this routine will need
/// to be manually merged.
///
/// ThreadEdge - We have decided that it is safe and profitable to factor the
/// blocks in PredBBs to one predecessor, then thread an edge from it to SuccBB
/// across a region of blocks.  Transform the IR to reflect this change.
bool JumpThreadingPass::ThreadEdge(const ThreadRegionInfo &RegionInfo,
                                   const SmallVectorImpl<BasicBlock*> &PredBBs,
                                   BasicBlock *SuccBB) {
  BasicBlock *RegionTop = RegionInfo.back().first;
  BasicBlock *RegionBottom = RegionInfo.front().second;
  SmallVector<BasicBlock*, 16> RegionBlocks;
  bool ThreadingLoopHeader = false;

  // If threading this would thread into a loop header don't thread the edge.
  // See the comments above FindLoopHeaders for justifications and caveats.
  if (LoopHeaders.count(SuccBB) && !JumpThreadLoopHeader) {
    LLVM_DEBUG(dbgs() << "  Not threading to dest loop header BB '"
                      << SuccBB->getName()
                      << "' - it might create an irreducible loop!\n");
    return false;
  }

  if (!collectThreadRegionBlocks(RegionInfo, RegionBlocks))
    return false;

  for (auto BB : RegionBlocks) {
    // Avoid threading back to a block in the region. This is a hacky way to
    // prevent the situation where we repeatedly thread across a loop header
    // effectively performing loop unrolling. This is not a general solution.
    // You can easily get into the massive unrolling situation in spite of this
    // check. In order to enable threading across loop headers by default, we
    // need a more robust fix for this problem.
    if (BB == SuccBB) {
      LLVM_DEBUG(dbgs() << "  Not threading across BB '"
                        << RegionBottom->getName()
                        << "' - would thread to self!\n");
      return false;
    }

    // Also avoid thread regions that have internal edges back to the top of
    // the region since threading to SuccBB is only valid when entering
    // RegionTop via PredBB.
    if (BB != RegionBottom)
      for (succ_iterator SI = succ_begin(BB), SE = succ_end(BB); SI != SE; ++SI)
        if (*SI == RegionTop) {
          LLVM_DEBUG(dbgs()
                     << "  Not threading across BB '" << RegionBottom->getName()
                     << "' - internal edge back to RegionTop!\n");
          return false;
        }

    // If threading this would thread across a loop header, don't thread the
    // edge. See the comments above FindLoopHeaders for justifications and
    // caveats.
    if (LoopHeaders.count(BB)) {
      if (!JumpThreadLoopHeader) {
        LLVM_DEBUG(dbgs() << "  Not threading across loop header BB '"
                          << BB->getName() << "' to dest BB '"
                          << SuccBB->getName()
                          << "' - it might create an irreducible loop!\n");
        return false;
      }
      ThreadingLoopHeader = true;

      if (BlockThreadCount[RegionBottom] >= MaxThreadsPerBlock) {
        LLVM_DEBUG(dbgs() << "  Not threading across loop header BB '"
                          << BB->getName()
                          << "' - max thread count reached!\n");
        return false;
      }
    }

    // We are using CountableLoopHeaders here instead because-
    // 1) They are only populated when function has pre_loopopt attribute.
    // 2) This function seems to be conservatively adding some bblocks which
    //    are not true loop headers in LoopHeaders.
    if (CountableLoopHeaders.count(BB)
        && isa<SwitchInst>(BB->getTerminator())) {
      LLVM_DEBUG(
          dbgs()
          << "  Not threading across loop header BB '" << BB->getName()
          << "' - header has switch terminator and threading may convert it "
          << "into a latch. Such loops aren't supported by loopopt!\n");
      return false;
    }
  }

  unsigned JumpThreadCost = getJumpThreadDuplicationCost(RegionBlocks,
                                                         RegionBottom,
                                                         BBDupThreshold);
  if (JumpThreadCost > BBDupThreshold) {
    LLVM_DEBUG(dbgs() << "  Not threading BB '" << RegionBottom->getName()
                      << "' - Cost is too high: " << JumpThreadCost << "\n");
    return false;
  }

  if (ConservativeJumpThreading) {
    // Only allow multi-BB thread regions when threading across switches.
    if (RegionBlocks.size() != 1 &&
        !isa<SwitchInst>(RegionBottom->getTerminator())) {
      LLVM_DEBUG(
          dbgs()
          << "  Not threading BB '" << RegionBottom->getName()
          << "' - Using conservative heuristics for distant threading.\n");
      return false;
    }

    // Only thread across loop headers when threading across switches or
    // threading to return blocks, which are known to exit the loop.
    if (ThreadingLoopHeader) {
      if (!isa<ReturnInst>(SuccBB->getTerminator()) &&
          !isa<SwitchInst>(RegionBottom->getTerminator())) {
        LLVM_DEBUG(
            dbgs() << "  Not threading BB '" << RegionBottom->getName()
                   << "' - Using conservative heuristics loop headers.\n");
        return false;
      }
    }
  }

  // And finally, do it!  Start by factoring the predecessors if needed.
  BasicBlock *PredBB;
  if (PredBBs.size() == 1)
    PredBB = PredBBs[0];
  else {
    LLVM_DEBUG(dbgs() << "  Factoring out " << PredBBs.size()
                      << " common predecessors.\n");
    PredBB = SplitBlockPreds(RegionTop, PredBBs, ".thr_comm");
  }

  // And finally, do it!
  LLVM_DEBUG(dbgs() << "  Threading edge from '" << PredBB->getName()
                    << "' to '" << SuccBB->getName() << "' with cost: "
                    << JumpThreadCost << ", across blocks:\n    ";
             for (auto BB : RegionBlocks)
               dbgs() << " " << BB->getName();
             dbgs() << "\n  Ending with" << *RegionBottom << "\n";);

  if (DTU->hasPendingDomTreeUpdates())
    LVI->disableDT();
  else
    LVI->enableDT();
  // FIXME: This LVI update is not optimal. Removing the PredBB-->RegionTop
  //   edge can make overdefined values computable in any block in the region,
  //   not just RegionBottom. We can generalize the LVI->threadEdge algorithm
  //   to support larger-than-BB thread regions.
  LVI->threadEdge(PredBB, RegionBottom, SuccBB);

  DenseMap<Instruction*, Value*> ValueMapping;
  DenseMap<BasicBlock*, BasicBlock*> BlockMapping;
  SmallVector<DominatorTree::UpdateType, 20> DTUpdates;

  for (auto OldBB : RegionBlocks) {
    BasicBlock *NewBB = BasicBlock::Create(OldBB->getContext(),
                                           OldBB->getName()+".thread",
                                           OldBB->getParent(), RegionTop);
    NewBB->moveAfter(PredBB);
    BlockMapping[OldBB] = NewBB;

    // Disallow threading across loop headers for newly created blocks. This is
    // an added safety measure to prevent out of control jump threading.
    BlockThreadCount[NewBB] = MaxThreadsPerBlock;

    // We are going to have to map operands from their original block 'OldBB' to
    // the new copy of the block 'NewBB'.
    BasicBlock::iterator BI = OldBB->begin();
    BasicBlock::iterator BE = OldBB->end();

    // Clone the instructions of OldBB into NewBB, keeping track of
    // the mapping. Delay remapping until all blocks in the region have been
    // cloned. That ensures all required cross-block mappings are available.
    // In RegionBottom, stop cloning at the terminator instruction.
    for (; BI != BE && (!BI->isTerminator() || OldBB != RegionBottom);
         ++BI) {
      Instruction *New = BI->clone();
      New->setName(BI->getName());
      NewBB->getInstList().push_back(New);
      ValueMapping[&*BI] = New;
    }
  }

<<<<<<< HEAD
  // Remap operands to patch up intra-thread-region references.
  for (auto OldBB : RegionBlocks) {
    BasicBlock *NewBB = BlockMapping[OldBB];
    BasicBlock *SubRegionPred = getSubRegionPred(OldBB, PredBB, RegionInfo);

    for (auto &New : *NewBB) {
      if (PHINode *PN = dyn_cast<PHINode>(&New)) {
        if (SubRegionPred) {
          // For region tops, reduce the PHIs to a single incoming value from
          // SubRegionPred. It is necessary to preserve the PHI, even though it
          // looks degenerate, so that we can run the SSAResolver separately
          // for the PHI and its operand.
          for (int i = PN->getNumIncomingValues() - 1; i >= 0; --i)
            if (PN->getIncomingBlock(i) != SubRegionPred)
              PN->removeIncomingValue(i);
            else if (OldBB != RegionTop)
              PN->setIncomingBlock(i, BlockMapping[PN->getIncomingBlock(i)]);
        }
        else {
          // Update intra-region PHI nodes. Any incoming value from a block
          // outside the region can be ignored, because those edges weren't
          // copied to the new threaded code. That includes edges from
          // RegionBottom, since the only edge from RegionBottom that gets
          // copied to the threaded region is RegionBottom-->SuccBB.
          for (int i = PN->getNumIncomingValues() - 1; i >= 0; --i) {
            DenseMap<BasicBlock*, BasicBlock*>::iterator I;
            I = BlockMapping.find(PN->getIncomingBlock(i));
            if (I != BlockMapping.end() &&
                PN->getIncomingBlock(i) != RegionBottom)
              PN->setIncomingBlock(i, BlockMapping[PN->getIncomingBlock(i)]);
            else
              PN->removeIncomingValue(i, /*DeletePHIIfEmpty*/false);
          }
        }
=======
  BasicBlock::iterator BI = BB->begin();
  // Clone the phi nodes of BB into NewBB. The resulting phi nodes are trivial,
  // since NewBB only has one predecessor, but SSAUpdater might need to rewrite
  // the operand of the cloned phi.
  for (; PHINode *PN = dyn_cast<PHINode>(BI); ++BI) {
    PHINode *NewPN = PHINode::Create(PN->getType(), 1, PN->getName(), NewBB);
    NewPN->addIncoming(PN->getIncomingValueForBlock(PredBB), PredBB);
    ValueMapping[PN] = NewPN;
  }

  // Clone the non-phi instructions of BB into NewBB, keeping track of the
  // mapping and using it to remap operands in the cloned instructions.
  for (; !BI->isTerminator(); ++BI) {
    Instruction *New = BI->clone();
    New->setName(BI->getName());
    NewBB->getInstList().push_back(New);
    ValueMapping[&*BI] = New;
>>>>>>> 11512e74

        // Since all PHI operands are cross-block references, there is no
        // sense trying to remap its operands. We'll always use SSAResolver to
        // rewrite its operands.
        continue;
      }

      for (unsigned i = 0, e = New.getNumOperands(); i != e; ++i)
        if (Instruction *Inst = dyn_cast<Instruction>(New.getOperand(i))) {
          // Only remap operands from the same basic block. We know these
          // operands should reference the new version of Inst. For any cross-BB
          // references, we use SSAUpdater to figure out what instruction(s)
          // can reach the use.
          if (Inst->getParent() == OldBB) {
            DenseMap<Instruction*, Value*>::iterator I;
            I = ValueMapping.find(Inst);
            assert (I != ValueMapping.end() &&
                    "Expected to find a mapping for Inst");
            New.setOperand(i, I->second);
          }
        }
        else if (BasicBlock *DestBB = dyn_cast<BasicBlock>(New.getOperand(i))) {
          BasicBlock *NewDestBB = DestBB;
          if (shouldRemapTarget(OldBB, DestBB, RegionInfo, BlockMapping)) {
            NewDestBB = BlockMapping[DestBB];
            New.setOperand(i, NewDestBB);
          }

          if (New.isTerminator())
            // We used to apply DT updates here, which was not correct,
            // because the updates may be submitted only after IR changes.
            DTUpdates.push_back({DominatorTree::Insert, NewBB, NewDestBB});

          // If we are threading across a loop header, we have to update the
          // LoopHeaders set. To do this precisely, we would need to re-run
          // FindLoopHeaders. Instead, we conservatively add any block that
          // *might* be a loop header in the new CFG, which means any block that
          // is a target of a new CFG edge. We catch most of them here.
          if (ThreadingLoopHeader)
            LoopHeaders.insert(DestBB);
        }
    }
  }

  // We didn't copy the terminator from RegionBottom over to its NewBB,
  // because there is now an unconditional jump to SuccBB. Insert the
  // unconditional jump.
  BranchInst *NewBI = BranchInst::Create(SuccBB, BlockMapping[RegionBottom]);
  NewBI->setDebugLoc(RegionBottom->getTerminator()->getDebugLoc());

  // Add the remaining loop header candidates here.
  if (ThreadingLoopHeader) {
    LoopHeaders.insert(SuccBB);
    LoopHeaders.insert(BlockMapping[RegionTop]);
  }

  // Check to see if any blocks that exit the thread region have PHI nodes.
  // If so, we need to add entries to the PHI nodes for the corresponding NewBB
  // now.
  for (auto OldBB : RegionBlocks) {
    // Ignore RegionBottom in this loop and handle it specially afterward. We
    // only need to update its SuccBB successor.
    if (OldBB == RegionBottom)
      continue;
    succ_iterator SI = succ_begin(OldBB), SE = succ_end(OldBB);
    for (; SI != SE; ++SI)
      if (!shouldRemapTarget(OldBB, *SI, RegionInfo, BlockMapping))
        AddPHINodeEntriesForMappedBlock(*SI, OldBB, BlockMapping[OldBB],
                                        ValueMapping);
  }
  AddPHINodeEntriesForMappedBlock(SuccBB, RegionBottom,
                                  BlockMapping[RegionBottom], ValueMapping);

  // This piece of code used to come after the SSA rewrite that happens next.
  // We need to replace the Pred-->BB CFG arc with Pred-->NewBB before we do
  // the SSA rewrite in order to correctly handle threading across loop
  // headers. For example,
  //
  // BB:
  //     %x = phi i32 [ %y, PredBB ] ...
  //     %a = ... %x ...
  //     %y = ...
  //     %b = ... %y ...
  //
  // NewBB will look like this after cloning, phi translation, & remapping
  // operands and prior to the SSA rewrite:
  //
  // NewBB:
  //     %a.1 = ... %y ...
  //     %y.1 = ...
  //     %b.1 = ... %y.1 ...
  //
  // Based on the CFG, the SSAUpdater code needs to rewrite the use of %y to
  // use the original value (%y), the cloned value (%y.1), or some phi derived
  // value. Without the PredBB-->NewBB edge, the SSAUpdater thinks NewBB has
  // no predecessors and replaces %y with undef.
  //
  // This situation is only possible when BB is a loop header.
  // Proof: As we remap operands in NewBB, uses of instructions from BB get
  //        remapped to use the corresponding instructions from NewBB. The
  //        exception is when the use comes from phi translation, i.e. when
  //        the incoming phi value from PredBB is an instruction from BB. In
  //        order for that to happen, BB must dominate PredBB. That makes
  //        PredBB-->BB a backedge, which puts BB in the LoopHeaders set.
  //
  // Update the terminator of PredBB to jump to the new thread head instead of
  // RegionTop.  This eliminates predecessors from RegionTop, which requires us
  // to simplify any PHI nodes in RegionTop.
  Instruction *PredTerm = PredBB->getTerminator();
  for (unsigned i = 0, e = PredTerm->getNumSuccessors(); i != e; ++i)
    if (PredTerm->getSuccessor(i) == RegionTop) {
      RegionTop->removePredecessor(PredBB, true);
      PredTerm->setSuccessor(i, BlockMapping[RegionTop]);
    }

  // Enqueue required DT updates.
  DTUpdates.append(
      {{DominatorTree::Insert, BlockMapping[RegionBottom], SuccBB},
       {DominatorTree::Insert, PredBB, BlockMapping[RegionTop]},
       {DominatorTree::Delete, PredBB, RegionTop}});
  DTU->applyUpdatesPermissive(DTUpdates);

  // Apply all updates we queued with DTU and get the updated Dominator Tree.
  DominatorTree *DT = &DTU->getDomTree();
  (void)DT;


  // If there were values defined in the region that are used outside the
  // region, then we now have to update all uses of the value to use either the
  // original value, the cloned value, or some PHI derived value. This can
  // require arbitrary PHI insertion, which we are prepared to do. Clean these
  // up now.
  SSAUpdater SSAUpdate;
  SmallVector<Use*, 16> UsesToRename;

  for (auto OldBB : RegionBlocks) {
    for (auto &I : *OldBB) {
      UsesToRename.clear();
      // Scan all uses of this instruction to see if it is used outside of its
      // block, and if so, record them in UsesToRename.
      for (Use &U : I.uses()) {
        Instruction *User = cast<Instruction>(U.getUser());
        // LLORG version uses "DT->dominates(&I, U)" as the right part of the
        // condition below becase it LLORG uses SSAUpdaterBulk. In xmain we
        // update values one by one (no bulk update) so the check is different.
        //
        // TODO: Verify that there are no hidden bugs due to that check here.
        // The test (PR37745.ll) passes in xmain but the issue might be just
        // hidden due to some reason.
        if (!isa<PHINode>(User) && User->getParent() == OldBB)
          continue;

        UsesToRename.push_back(&U);
      }

      // If there are no uses outside the block, we're done with this
      // instruction.
      if (UsesToRename.empty())
        continue;

      LLVM_DEBUG(dbgs() << "JT: Renaming non-local uses of: " << I << "\n");

      // We found a use of I outside the region.  Rename all uses of I that are
      // outside the region to be uses of the appropriate PHI node etc.  Seed
      // ValuesInBlocks with the two values we know.
      SSAUpdate.Initialize(I.getType(), I.getName());
      SSAUpdate.AddAvailableValue(OldBB, &I);

      // It is possible to have Phis in the exisiting block that are created
      // by the SSAUpdate due to the new live-ins from the threaded region
      // and these Phis might not be required in the threaded-block. Therefore,
      // we might not have mapped values for these Phis in ValueMapping.
      // For reference: CMPLRS-4877; test_4877 in intel_loop_headers.ll;
      if (ValueMapping.find(&I) != ValueMapping.end())
        SSAUpdate.AddAvailableValue(BlockMapping[OldBB], ValueMapping[&I]);

      for (auto U : UsesToRename)
        SSAUpdate.RewriteUse(*U);
      LLVM_DEBUG(dbgs() << "\n");
    }
  }

  // At this point, the IR is fully up to date and consistent.  Do a quick scan
  // over the new instructions and zap any that are constants or dead.  This
  // frequently happens because of phi translation.
  for (auto OldBB : RegionBlocks)
    SimplifyInstructionsInBlock(BlockMapping[OldBB], TLI);

  // Update the edge weights and block frequencies.
  UpdateRegionBlockFreqAndEdgeWeight(PredBB, SuccBB, RegionInfo, RegionBlocks,
                                     BlockMapping);

  // Threaded an edge!
  ++BlockThreadCount[RegionBottom];
  ++NumThreads;
  return true;
}
#endif // INTEL_CUSTOMIZATION

/// Create a new basic block that will be the predecessor of BB and successor of
/// all blocks in Preds. When profile data is available, update the frequency of
/// this new block.
BasicBlock *JumpThreadingPass::SplitBlockPreds(BasicBlock *BB,
                                               ArrayRef<BasicBlock *> Preds,
                                               const char *Suffix) {
  SmallVector<BasicBlock *, 2> NewBBs;

  // Collect the frequencies of all predecessors of BB, which will be used to
  // update the edge weight of the result of splitting predecessors.
  DenseMap<BasicBlock *, BlockFrequency> FreqMap;
  if (HasProfileData)
    for (auto Pred : Preds)
      FreqMap.insert(std::make_pair(
          Pred, BFI->getBlockFreq(Pred) * BPI->getEdgeProbability(Pred, BB)));

  // In the case when BB is a LandingPad block we create 2 new predecessors
  // instead of just one.
  if (BB->isLandingPad()) {
    std::string NewName = std::string(Suffix) + ".split-lp";
    SplitLandingPadPredecessors(BB, Preds, Suffix, NewName.c_str(), NewBBs);
  } else {
    NewBBs.push_back(SplitBlockPredecessors(BB, Preds, Suffix));
  }

  std::vector<DominatorTree::UpdateType> Updates;
  Updates.reserve((2 * Preds.size()) + NewBBs.size());
  for (auto NewBB : NewBBs) {
    BlockFrequency NewBBFreq(0);
    Updates.push_back({DominatorTree::Insert, NewBB, BB});
    for (auto Pred : predecessors(NewBB)) {
      Updates.push_back({DominatorTree::Delete, Pred, BB});
      Updates.push_back({DominatorTree::Insert, Pred, NewBB});
      if (HasProfileData) // Update frequencies between Pred -> NewBB.
        NewBBFreq += FreqMap.lookup(Pred);
    }
    if (HasProfileData) // Apply the summed frequency to NewBB.
      BFI->setBlockFreq(NewBB, NewBBFreq.getFrequency());
  }

  DTU->applyUpdatesPermissive(Updates);
  return NewBBs[0];
}

bool JumpThreadingPass::doesBlockHaveProfileData(BasicBlock *BB) {
  const Instruction *TI = BB->getTerminator();
  assert(TI->getNumSuccessors() > 1 && "not a split");

  MDNode *WeightsNode = TI->getMetadata(LLVMContext::MD_prof);
  if (!WeightsNode)
    return false;

  MDString *MDName = cast<MDString>(WeightsNode->getOperand(0));
  if (MDName->getString() != "branch_weights")
    return false;

  // Ensure there are weights for all of the successors. Note that the first
  // operand to the metadata node is a name, not a weight.
  return WeightsNode->getNumOperands() == TI->getNumSuccessors() + 1;
}

#if INTEL_CUSTOMIZATION
/// This routine was significantly refactored to support multi-BB thread
/// regions. Update the block frequencies and edge weights for all new blocks
/// in the region. Also, update (reduce) the block frequencies of the original
/// blocks, and update the edge frequencies out of RegionBottom, since the
/// RegionBottom->SuccBB edge weight needs to be reduced.
void JumpThreadingPass::UpdateRegionBlockFreqAndEdgeWeight(BasicBlock *PredBB,
                                                           BasicBlock *SuccBB,
                       const ThreadRegionInfo &RegionInfo,
                       const SmallVectorImpl<BasicBlock*> &RegionBlocks,
                       DenseMap<BasicBlock*, BasicBlock*> &BlockMapping) {
  if (!HasProfileData)
    return;

  assert(BFI && BPI && "BFI & BPI should have been created here");

  BasicBlock *RegionTop = RegionInfo.back().first;
  BasicBlock *RegionBottom = RegionInfo.front().second;
  DenseMap<BasicBlock*, int> BlockPredCount;

  // Initialize BlockPredCount for each new block.
  for (auto BB : RegionBlocks) {
    BasicBlock *NewBB = BlockMapping[BB];
    BlockPredCount[NewBB] = std::distance(pred_begin(NewBB), pred_end(NewBB));
  }

  // Seed the algorithm by computing the block Freq of RegionTop and adding
  // it to the ready block list. The ready block list holds the *original*
  // blocks whose corresponding new block frequencies have been finalized.
  BasicBlock *NewRegionTop = BlockMapping[RegionTop];
  SmallVector<BasicBlock*, 16> ReadyBlocks;
  auto NewRegionTopFreq =
    BFI->getBlockFreq(PredBB) * BPI->getEdgeProbability(PredBB, NewRegionTop);
  BFI->setBlockFreq(NewRegionTop, NewRegionTopFreq.getFrequency());
  ReadyBlocks.push_back(RegionTop);

  while (!ReadyBlocks.empty()) {
    BasicBlock *BB = ReadyBlocks.back();
    BasicBlock *NewBB = BlockMapping[BB];
    ReadyBlocks.pop_back();

    // Since NewBB is partially replacing BB, we have to update the block
    // frequency of BB.
    auto BBOrigFreq = BFI->getBlockFreq(BB);
    auto NewBBFreq = BFI->getBlockFreq(NewBB);
    auto BBNewFreq = BBOrigFreq - NewBBFreq;
    BFI->setBlockFreq(BB, BBNewFreq.getFrequency());

    // The bottom block in the region needs special treatment. We don't have to
    // worry about the outgoing edge weights for NewBB since it now ends in an
    // unconditional branch, but we do need to adjust the edge weights on exit
    // from BB, since the BB->SuccBB edge frequency dropped by the NewBB->SuccBB
    // edge frequency.
    if (BB == RegionBottom) {
      // Collect updated outgoing edges' frequencies from BB and use them to
      // update edge probabilities.
      SmallVector<uint64_t, 4> BBSuccFreq;
      for (BasicBlock *Succ : successors(BB)) {
        auto SuccFreq = BBOrigFreq * BPI->getEdgeProbability(BB, Succ);
        if (Succ == SuccBB)
          SuccFreq -= NewBBFreq;
        BBSuccFreq.push_back(SuccFreq.getFrequency());
      }

      uint64_t MaxBBSuccFreq =
        *std::max_element(BBSuccFreq.begin(), BBSuccFreq.end());

      SmallVector<BranchProbability, 4> BBSuccProbs;
      if (MaxBBSuccFreq == 0)
        BBSuccProbs.assign(BBSuccFreq.size(),
                           {1, static_cast<unsigned>(BBSuccFreq.size())});
      else {
        for (uint64_t Freq : BBSuccFreq)
          BBSuccProbs.push_back(
            BranchProbability::getBranchProbability(Freq, MaxBBSuccFreq));
        // Normalize edge probabilities so that they sum up to one.
        BranchProbability::normalizeProbabilities(BBSuccProbs.begin(),
                                                  BBSuccProbs.end());
      }

      // Update edge probabilities in BPI.
      for (int I = 0, E = BBSuccProbs.size(); I < E; I++)
        BPI->setEdgeProbability(BB, I, BBSuccProbs[I]);

      // Update the profile metadata as well.
      //
      // Don't do this if the profile of the transformed blocks was statically
      // estimated.  (This could occur despite the function having an entry
      // frequency in completely cold parts of the CFG.)
      //
      // In this case we don't want to suggest to subsequent passes that the
      // calculated weights are fully consistent.  Consider this graph:
      //
      //                 check_1
      //             50% /  |
      //             eq_1   | 50%
      //                 \  |
      //                 check_2
      //             50% /  |
      //             eq_2   | 50%
      //                 \  |
      //                 check_3
      //             50% /  |
      //             eq_3   | 50%
      //                 \  |
      //
      // Assuming the blocks check_* all compare the same value against 1, 2
      // and 3, the overall probabilities are inconsistent; the total
      // probability that the value is either 1, 2 or 3 is 150%.
      //
      // As a consequence if we thread eq_1 -> check_2 to check_3,
      // check_2->check_3 becomes 0%.  This is even worse if the edge whose
      // probability becomes 0% is the loop exit edge.  Then based solely on
      // static estimation we would assume the loop was extremely hot.
      //
      // FIXME this locally as well so that BPI and BFI are consistent as well.
      // We shouldn't make edges extremely likely or unlikely based solely on
      // static estimation.
      if (BBSuccProbs.size() >= 2 && doesBlockHaveProfileData(BB)) {
        SmallVector<uint32_t, 4> Weights;
        for (auto Prob : BBSuccProbs)
          Weights.push_back(Prob.getNumerator());

        auto TI = BB->getTerminator();
        TI->setMetadata(
          LLVMContext::MD_prof,
          MDBuilder(BB->getContext()).createBranchWeights(Weights));
      }

      continue;
    }

    unsigned SuccIndex = 0;
    for (succ_iterator SI = succ_begin(BB), SE = succ_end(BB); SI != SE;
         ++SI, ++SuccIndex) {
      // The outgoing edge weights for NewBB are copied from BB.
      BPI->setEdgeProbability(NewBB, SuccIndex,
                              BPI->getEdgeProbability(BB, SuccIndex));

      // Adjust the block frequency of the successor if it's part of the region.
      if (BlockMapping.find(*SI) == BlockMapping.end())
        continue;

      BasicBlock *NewSucc = BlockMapping[*SI];
      auto EdgeFreq =
        BFI->getBlockFreq(NewBB) * BPI->getEdgeProbability(BB, SuccIndex);
      auto NewSuccFreq = BFI->getBlockFreq(NewSucc) + EdgeFreq;
      BFI->setBlockFreq(NewSucc, NewSuccFreq.getFrequency());

      if (--BlockPredCount[NewSucc] == 0)
        ReadyBlocks.push_back(*SI);
    }
  }
}
#endif // INTEL_CUSTOMIZATION

/// DuplicateCondBranchOnPHIIntoPred - PredBB contains an unconditional branch
/// to BB which contains an i1 PHI node and a conditional branch on that PHI.
/// If we can duplicate the contents of BB up into PredBB do so now, this
/// improves the odds that the branch will be on an analyzable instruction like
/// a compare.
bool JumpThreadingPass::DuplicateCondBranchOnPHIIntoPred(
    BasicBlock *BB, const SmallVectorImpl<BasicBlock *> &PredBBs) {
  assert(!PredBBs.empty() && "Can't handle an empty set");

  // If BB is a loop header, then duplicating this block outside the loop would
  // cause us to transform this into an irreducible loop, don't do this.
  // See the comments above FindLoopHeaders for justifications and caveats.
  if (LoopHeaders.count(BB)) {
    LLVM_DEBUG(dbgs() << "  Not duplicating loop header '" << BB->getName()
                      << "' into predecessor block '" << PredBBs[0]->getName()
                      << "' - it might create an irreducible loop!\n");
    return false;
  }

#if INTEL_CUSTOMIZATION
  // Initially, I enabled this transformation for loop headers under
  // JumpThreadLoopHeader, but that caused out-of-control jump threading,
  // because we were failing to properly update the LoopHeaders set after making
  // this transformation (see cq379894). We may choose to enable this later as
  // it should be fairly simple to add the necessary BB(s) to LoopHeaders, but
  // since it isn't needed for CoreMark, I am simply disabling this for
  // LoopHeaders for now.
  //
  // Another problem with performing this optimization on a loop header is
  // that the transformed code can end up identical to the original code,
  // which would prevent the optimization pass from ever converging! This
  // happens in cases like this:
  //
  //    bb1:
  //      br label %bb2
  //    bb2:
  //      %x = phi i1 [ %x, %bb2 ], [ true, %bb1 ]
  //      br i1 %x, label %bb2, label %bb3
  //
  // After duplicating bb2 into bb1 and doing PHI translation & instruction
  // simplification, bb1 ends up looking exactly the same. So suppress this
  // optimization on single basic block loops for safety.
  pred_iterator PB = pred_begin(BB), PE = pred_end(BB);
  for (pred_iterator PI = PB; PI != PE; ++PI)
    if (*PI == BB) {
      LLVM_DEBUG(
          dbgs() << "  Not duplicating BB '" << BB->getName()
                 << "' into predecessor block '" << PredBBs[0]->getName()
                 << "' - it might prevent jump threading from converging!\n");
      return false;
    }
#endif // INTEL_CUSTOMIZATION

  SmallVector<BasicBlock*, 1> RegionBlocks;                             // INTEL
  RegionBlocks.push_back(BB);                                           // INTEL
  unsigned DuplicationCost =                                            // INTEL
    getJumpThreadDuplicationCost(RegionBlocks, BB, BBDupThreshold);     // INTEL
  if (DuplicationCost > BBDupThreshold) {
    LLVM_DEBUG(dbgs() << "  Not duplicating BB '" << BB->getName()
                      << "' - Cost is too high: " << DuplicationCost << "\n");
    return false;
  }

  // And finally, do it!  Start by factoring the predecessors if needed.
  std::vector<DominatorTree::UpdateType> Updates;
  BasicBlock *PredBB;
  if (PredBBs.size() == 1)
    PredBB = PredBBs[0];
  else {
    LLVM_DEBUG(dbgs() << "  Factoring out " << PredBBs.size()
                      << " common predecessors.\n");
    PredBB = SplitBlockPreds(BB, PredBBs, ".thr_comm");
  }
  Updates.push_back({DominatorTree::Delete, PredBB, BB});

  // Okay, we decided to do this!  Clone all the instructions in BB onto the end
  // of PredBB.
  LLVM_DEBUG(dbgs() << "  Duplicating block '" << BB->getName()
                    << "' into end of '" << PredBB->getName()
                    << "' to eliminate branch on phi.  Cost: "
                    << DuplicationCost << " block is:" << *BB << "\n");

  // Unless PredBB ends with an unconditional branch, split the edge so that we
  // can just clone the bits from BB into the end of the new PredBB.
  BranchInst *OldPredBranch = dyn_cast<BranchInst>(PredBB->getTerminator());

  if (!OldPredBranch || !OldPredBranch->isUnconditional()) {
    BasicBlock *OldPredBB = PredBB;
    PredBB = SplitEdge(OldPredBB, BB);
    Updates.push_back({DominatorTree::Insert, OldPredBB, PredBB});
    Updates.push_back({DominatorTree::Insert, PredBB, BB});
    Updates.push_back({DominatorTree::Delete, OldPredBB, BB});
    OldPredBranch = cast<BranchInst>(PredBB->getTerminator());
  }

  // We are going to have to map operands from the original BB block into the
  // PredBB block.  Evaluate PHI nodes in BB.
  DenseMap<Instruction*, Value*> ValueMapping;

  BasicBlock::iterator BI = BB->begin();
  for (; PHINode *PN = dyn_cast<PHINode>(BI); ++BI)
    ValueMapping[PN] = PN->getIncomingValueForBlock(PredBB);
  // Clone the non-phi instructions of BB into PredBB, keeping track of the
  // mapping and using it to remap operands in the cloned instructions.
  for (; BI != BB->end(); ++BI) {
    Instruction *New = BI->clone();

    // Remap operands to patch up intra-block references.
    for (unsigned i = 0, e = New->getNumOperands(); i != e; ++i)
      if (Instruction *Inst = dyn_cast<Instruction>(New->getOperand(i))) {
        DenseMap<Instruction*, Value*>::iterator I = ValueMapping.find(Inst);
        if (I != ValueMapping.end())
          New->setOperand(i, I->second);
      }

    // If this instruction can be simplified after the operands are updated,
    // just use the simplified value instead.  This frequently happens due to
    // phi translation.
    if (Value *IV = SimplifyInstruction(
            New,
            {BB->getModule()->getDataLayout(), TLI, nullptr, nullptr, New})) {
      ValueMapping[&*BI] = IV;
      if (!New->mayHaveSideEffects()) {
        New->deleteValue();
        New = nullptr;
      }
    } else {
      ValueMapping[&*BI] = New;
    }
    if (New) {
      // Otherwise, insert the new instruction into the block.
      New->setName(BI->getName());
      PredBB->getInstList().insert(OldPredBranch->getIterator(), New);
      // Update Dominance from simplified New instruction operands.
      for (unsigned i = 0, e = New->getNumOperands(); i != e; ++i)
        if (BasicBlock *SuccBB = dyn_cast<BasicBlock>(New->getOperand(i)))
          Updates.push_back({DominatorTree::Insert, PredBB, SuccBB});
    }
  }

  // Check to see if the targets of the branch had PHI nodes. If so, we need to
  // add entries to the PHI nodes for branch from PredBB now.
  BranchInst *BBBranch = cast<BranchInst>(BB->getTerminator());
  AddPHINodeEntriesForMappedBlock(BBBranch->getSuccessor(0), BB, PredBB,
                                  ValueMapping);
  AddPHINodeEntriesForMappedBlock(BBBranch->getSuccessor(1), BB, PredBB,
                                  ValueMapping);

  // If there were values defined in BB that are used outside the block, then we
  // now have to update all uses of the value to use either the original value,
  // the cloned value, or some PHI derived value.  This can require arbitrary
  // PHI insertion, of which we are prepared to do, clean these up now.
  SSAUpdater SSAUpdate;
  SmallVector<Use*, 16> UsesToRename;
  for (Instruction &I : *BB) {
    // Scan all uses of this instruction to see if it is used outside of its
    // block, and if so, record them in UsesToRename.
    for (Use &U : I.uses()) {
      Instruction *User = cast<Instruction>(U.getUser());
      if (PHINode *UserPN = dyn_cast<PHINode>(User)) {
        if (UserPN->getIncomingBlock(U) == BB)
          continue;
      } else if (User->getParent() == BB)
        continue;

      UsesToRename.push_back(&U);
    }

    // If there are no uses outside the block, we're done with this instruction.
    if (UsesToRename.empty())
      continue;

    LLVM_DEBUG(dbgs() << "JT: Renaming non-local uses of: " << I << "\n");

    // We found a use of I outside of BB.  Rename all uses of I that are outside
    // its block to be uses of the appropriate PHI node etc.  See ValuesInBlocks
    // with the two values we know.
    SSAUpdate.Initialize(I.getType(), I.getName());
    SSAUpdate.AddAvailableValue(BB, &I);
    SSAUpdate.AddAvailableValue(PredBB, ValueMapping[&I]);

    while (!UsesToRename.empty())
      SSAUpdate.RewriteUse(*UsesToRename.pop_back_val());
    LLVM_DEBUG(dbgs() << "\n");
  }

  // PredBB no longer jumps to BB, remove entries in the PHI node for the edge
  // that we nuked.
  BB->removePredecessor(PredBB, true);

  // Remove the unconditional branch at the end of the PredBB block.
  OldPredBranch->eraseFromParent();
  DTU->applyUpdatesPermissive(Updates);

  ++NumDupes;
  return true;
}

// Pred is a predecessor of BB with an unconditional branch to BB. SI is
// a Select instruction in Pred. BB has other predecessors and SI is used in
// a PHI node in BB. SI has no other use.
// A new basic block, NewBB, is created and SI is converted to compare and 
// conditional branch. SI is erased from parent.
void JumpThreadingPass::UnfoldSelectInstr(BasicBlock *Pred, BasicBlock *BB,
                                          SelectInst *SI, PHINode *SIUse,
                                          unsigned Idx) {
  // Expand the select.
  //
  // Pred --
  //  |    v
  //  |  NewBB
  //  |    |
  //  |-----
  //  v
  // BB
  BranchInst *PredTerm = dyn_cast<BranchInst>(Pred->getTerminator());
  BasicBlock *NewBB = BasicBlock::Create(BB->getContext(), "select.unfold",
                                         BB->getParent(), BB);
  // Move the unconditional branch to NewBB.
  PredTerm->removeFromParent();
  NewBB->getInstList().insert(NewBB->end(), PredTerm);
  // Create a conditional branch and update PHI nodes.
  BranchInst::Create(NewBB, BB, SI->getCondition(), Pred);
  SIUse->setIncomingValue(Idx, SI->getFalseValue());
  SIUse->addIncoming(SI->getTrueValue(), NewBB);

  // The select is now dead.
  SI->eraseFromParent();
  DTU->applyUpdatesPermissive({{DominatorTree::Insert, NewBB, BB},
                               {DominatorTree::Insert, Pred, NewBB}});

  // Update any other PHI nodes in BB.
  for (BasicBlock::iterator BI = BB->begin();
       PHINode *Phi = dyn_cast<PHINode>(BI); ++BI)
    if (Phi != SIUse)
      Phi->addIncoming(Phi->getIncomingValueForBlock(Pred), NewBB);
}

bool JumpThreadingPass::TryToUnfoldSelect(SwitchInst *SI, BasicBlock *BB) {
  PHINode *CondPHI = dyn_cast<PHINode>(SI->getCondition());

  if (!CondPHI || CondPHI->getParent() != BB)
    return false;

  for (unsigned I = 0, E = CondPHI->getNumIncomingValues(); I != E; ++I) {
    BasicBlock *Pred = CondPHI->getIncomingBlock(I);
    SelectInst *PredSI = dyn_cast<SelectInst>(CondPHI->getIncomingValue(I));

    // The second and third condition can be potentially relaxed. Currently
    // the conditions help to simplify the code and allow us to reuse existing
    // code, developed for TryToUnfoldSelect(CmpInst *, BasicBlock *)
    if (!PredSI || PredSI->getParent() != Pred || !PredSI->hasOneUse())
      continue;

    BranchInst *PredTerm = dyn_cast<BranchInst>(Pred->getTerminator());
    if (!PredTerm || !PredTerm->isUnconditional())
      continue;

    UnfoldSelectInstr(Pred, BB, PredSI, CondPHI, I);
    return true;
  }
  return false;
}

/// TryToUnfoldSelect - Look for blocks of the form
/// bb1:
///   %a = select
///   br bb2
///
/// bb2:
///   %p = phi [%a, %bb1] ...
///   %c = icmp %p
///   br i1 %c
///
/// And expand the select into a branch structure if one of its arms allows %c
/// to be folded. This later enables threading from bb1 over bb2.
bool JumpThreadingPass::TryToUnfoldSelect(CmpInst *CondCmp, BasicBlock *BB) {
  BranchInst *CondBr = dyn_cast<BranchInst>(BB->getTerminator());
  PHINode *CondLHS = dyn_cast<PHINode>(CondCmp->getOperand(0));
  Constant *CondRHS = cast<Constant>(CondCmp->getOperand(1));

  if (!CondBr || !CondBr->isConditional() || !CondLHS ||
      CondLHS->getParent() != BB)
    return false;

  for (unsigned I = 0, E = CondLHS->getNumIncomingValues(); I != E; ++I) {
    BasicBlock *Pred = CondLHS->getIncomingBlock(I);
    SelectInst *SI = dyn_cast<SelectInst>(CondLHS->getIncomingValue(I));

    // Look if one of the incoming values is a select in the corresponding
    // predecessor.
    if (!SI || SI->getParent() != Pred || !SI->hasOneUse())
      continue;

    BranchInst *PredTerm = dyn_cast<BranchInst>(Pred->getTerminator());
    if (!PredTerm || !PredTerm->isUnconditional())
      continue;

    // Now check if one of the select values would allow us to constant fold the
    // terminator in BB. We don't do the transform if both sides fold, those
    // cases will be threaded in any case.
    if (DTU->hasPendingDomTreeUpdates())
      LVI->disableDT();
    else
      LVI->enableDT();
    LazyValueInfo::Tristate LHSFolds =
        LVI->getPredicateOnEdge(CondCmp->getPredicate(), SI->getOperand(1),
                                CondRHS, Pred, BB, CondCmp);
    LazyValueInfo::Tristate RHSFolds =
        LVI->getPredicateOnEdge(CondCmp->getPredicate(), SI->getOperand(2),
                                CondRHS, Pred, BB, CondCmp);
    if ((LHSFolds != LazyValueInfo::Unknown ||
         RHSFolds != LazyValueInfo::Unknown) &&
        LHSFolds != RHSFolds) {
      UnfoldSelectInstr(Pred, BB, SI, CondLHS, I);
      return true;
    }
  }
  return false;
}

/// TryToUnfoldSelectInCurrBB - Look for PHI/Select or PHI/CMP/Select in the
/// same BB in the form
/// bb:
///   %p = phi [false, %bb1], [true, %bb2], [false, %bb3], [true, %bb4], ...
///   %s = select %p, trueval, falseval
///
/// or
///
/// bb:
///   %p = phi [0, %bb1], [1, %bb2], [0, %bb3], [1, %bb4], ...
///   %c = cmp %p, 0
///   %s = select %c, trueval, falseval
///
/// And expand the select into a branch structure. This later enables
/// jump-threading over bb in this pass.
///
/// Using the similar approach of SimplifyCFG::FoldCondBranchOnPHI(), unfold
/// select if the associated PHI has at least one constant.  If the unfolded
/// select is not jump-threaded, it will be folded again in the later
/// optimizations.
bool JumpThreadingPass::TryToUnfoldSelectInCurrBB(BasicBlock *BB) {
  // If threading this would thread across a loop header, don't thread the edge.
  // See the comments above FindLoopHeaders for justifications and caveats.
  if (LoopHeaders.count(BB))
    return false;

  for (BasicBlock::iterator BI = BB->begin();
       PHINode *PN = dyn_cast<PHINode>(BI); ++BI) {
    // Look for a Phi having at least one constant incoming value.
    if (llvm::all_of(PN->incoming_values(),
                     [](Value *V) { return !isa<ConstantInt>(V); }))
      continue;

    auto isUnfoldCandidate = [BB](SelectInst *SI, Value *V) {
      // Check if SI is in BB and use V as condition.
      if (SI->getParent() != BB)
        return false;
      Value *Cond = SI->getCondition();
      return (Cond && Cond == V && Cond->getType()->isIntegerTy(1));
    };

    SelectInst *SI = nullptr;
    for (Use &U : PN->uses()) {
      if (ICmpInst *Cmp = dyn_cast<ICmpInst>(U.getUser())) {
        // Look for a ICmp in BB that compares PN with a constant and is the
        // condition of a Select.
        if (Cmp->getParent() == BB && Cmp->hasOneUse() &&
            isa<ConstantInt>(Cmp->getOperand(1 - U.getOperandNo())))
          if (SelectInst *SelectI = dyn_cast<SelectInst>(Cmp->user_back()))
            if (isUnfoldCandidate(SelectI, Cmp->use_begin()->get())) {
              SI = SelectI;
              break;
            }
      } else if (SelectInst *SelectI = dyn_cast<SelectInst>(U.getUser())) {
        // Look for a Select in BB that uses PN as condition.
        if (isUnfoldCandidate(SelectI, U.get())) {
          SI = SelectI;
          break;
        }
      }
    }

    if (!SI)
      continue;
    // Expand the select.
    Instruction *Term =
        SplitBlockAndInsertIfThen(SI->getCondition(), SI, false);
    BasicBlock *SplitBB = SI->getParent();
    BasicBlock *NewBB = Term->getParent();
    PHINode *NewPN = PHINode::Create(SI->getType(), 2, "", SI);
    NewPN->addIncoming(SI->getTrueValue(), Term->getParent());
    NewPN->addIncoming(SI->getFalseValue(), BB);
    SI->replaceAllUsesWith(NewPN);
    SI->eraseFromParent();
    // NewBB and SplitBB are newly created blocks which require insertion.
    std::vector<DominatorTree::UpdateType> Updates;
    Updates.reserve((2 * SplitBB->getTerminator()->getNumSuccessors()) + 3);
    Updates.push_back({DominatorTree::Insert, BB, SplitBB});
    Updates.push_back({DominatorTree::Insert, BB, NewBB});
    Updates.push_back({DominatorTree::Insert, NewBB, SplitBB});
    // BB's successors were moved to SplitBB, update DTU accordingly.
    for (auto *Succ : successors(SplitBB)) {
      Updates.push_back({DominatorTree::Delete, BB, Succ});
      Updates.push_back({DominatorTree::Insert, SplitBB, Succ});
    }
    DTU->applyUpdatesPermissive(Updates);
    return true;
  }
  return false;
}

/// Try to propagate a guard from the current BB into one of its predecessors
/// in case if another branch of execution implies that the condition of this
/// guard is always true. Currently we only process the simplest case that
/// looks like:
///
/// Start:
///   %cond = ...
///   br i1 %cond, label %T1, label %F1
/// T1:
///   br label %Merge
/// F1:
///   br label %Merge
/// Merge:
///   %condGuard = ...
///   call void(i1, ...) @llvm.experimental.guard( i1 %condGuard )[ "deopt"() ]
///
/// And cond either implies condGuard or !condGuard. In this case all the
/// instructions before the guard can be duplicated in both branches, and the
/// guard is then threaded to one of them.
bool JumpThreadingPass::ProcessGuards(BasicBlock *BB) {
  using namespace PatternMatch;

  // We only want to deal with two predecessors.
  BasicBlock *Pred1, *Pred2;
  auto PI = pred_begin(BB), PE = pred_end(BB);
  if (PI == PE)
    return false;
  Pred1 = *PI++;
  if (PI == PE)
    return false;
  Pred2 = *PI++;
  if (PI != PE)
    return false;
  if (Pred1 == Pred2)
    return false;

  // Try to thread one of the guards of the block.
  // TODO: Look up deeper than to immediate predecessor?
  auto *Parent = Pred1->getSinglePredecessor();
  if (!Parent || Parent != Pred2->getSinglePredecessor())
    return false;

  if (auto *BI = dyn_cast<BranchInst>(Parent->getTerminator()))
    for (auto &I : *BB)
      if (isGuard(&I) && ThreadGuard(BB, cast<IntrinsicInst>(&I), BI))
        return true;

  return false;
}

/// Try to propagate the guard from BB which is the lower block of a diamond
/// to one of its branches, in case if diamond's condition implies guard's
/// condition.
bool JumpThreadingPass::ThreadGuard(BasicBlock *BB, IntrinsicInst *Guard,
                                    BranchInst *BI) {
  assert(BI->getNumSuccessors() == 2 && "Wrong number of successors?");
  assert(BI->isConditional() && "Unconditional branch has 2 successors?");
  Value *GuardCond = Guard->getArgOperand(0);
  Value *BranchCond = BI->getCondition();
  BasicBlock *TrueDest = BI->getSuccessor(0);
  BasicBlock *FalseDest = BI->getSuccessor(1);

  auto &DL = BB->getModule()->getDataLayout();
  bool TrueDestIsSafe = false;
  bool FalseDestIsSafe = false;

  // True dest is safe if BranchCond => GuardCond.
  auto Impl = isImpliedCondition(BranchCond, GuardCond, DL);
  if (Impl && *Impl)
    TrueDestIsSafe = true;
  else {
    // False dest is safe if !BranchCond => GuardCond.
    Impl = isImpliedCondition(BranchCond, GuardCond, DL, /* LHSIsTrue */ false);
    if (Impl && *Impl)
      FalseDestIsSafe = true;
  }

  if (!TrueDestIsSafe && !FalseDestIsSafe)
    return false;

  BasicBlock *PredUnguardedBlock = TrueDestIsSafe ? TrueDest : FalseDest;
  BasicBlock *PredGuardedBlock = FalseDestIsSafe ? TrueDest : FalseDest;

  ValueToValueMapTy UnguardedMapping, GuardedMapping;
  Instruction *AfterGuard = Guard->getNextNode();
  SmallVector<BasicBlock*, 1> RegionBlocks;                             // INTEL
  RegionBlocks.push_back(BB);                                           // INTEL
  unsigned Cost =                                                       // INTEL
      getJumpThreadDuplicationCost(RegionBlocks, BB, BBDupThreshold);   // INTEL
  if (Cost > BBDupThreshold)
    return false;
  // Duplicate all instructions before the guard and the guard itself to the
  // branch where implication is not proved.
  BasicBlock *GuardedBlock = DuplicateInstructionsInSplitBetween(
      BB, PredGuardedBlock, AfterGuard, GuardedMapping, *DTU);
  assert(GuardedBlock && "Could not create the guarded block?");
  // Duplicate all instructions before the guard in the unguarded branch.
  // Since we have successfully duplicated the guarded block and this block
  // has fewer instructions, we expect it to succeed.
  BasicBlock *UnguardedBlock = DuplicateInstructionsInSplitBetween(
      BB, PredUnguardedBlock, Guard, UnguardedMapping, *DTU);
  assert(UnguardedBlock && "Could not create the unguarded block?");
  LLVM_DEBUG(dbgs() << "Moved guard " << *Guard << " to block "
                    << GuardedBlock->getName() << "\n");
  // Some instructions before the guard may still have uses. For them, we need
  // to create Phi nodes merging their copies in both guarded and unguarded
  // branches. Those instructions that have no uses can be just removed.
  SmallVector<Instruction *, 4> ToRemove;
  for (auto BI = BB->begin(); &*BI != AfterGuard; ++BI)
    if (!isa<PHINode>(&*BI))
      ToRemove.push_back(&*BI);

  Instruction *InsertionPoint = &*BB->getFirstInsertionPt();
  assert(InsertionPoint && "Empty block?");
  // Substitute with Phis & remove.
  for (auto *Inst : reverse(ToRemove)) {
    if (!Inst->use_empty()) {
      PHINode *NewPN = PHINode::Create(Inst->getType(), 2);
      NewPN->addIncoming(UnguardedMapping[Inst], UnguardedBlock);
      NewPN->addIncoming(GuardedMapping[Inst], GuardedBlock);
      NewPN->insertBefore(InsertionPoint);
      Inst->replaceAllUsesWith(NewPN);
    }
    Inst->eraseFromParent();
  }
  return true;
}<|MERGE_RESOLUTION|>--- conflicted
+++ resolved
@@ -106,7 +106,11 @@
     cl::desc("Print the LazyValueInfo cache after JumpThreading"), cl::init(false),
     cl::Hidden);
 
-<<<<<<< HEAD
+static cl::opt<bool> ThreadAcrossLoopHeaders(
+    "jump-threading-across-loop-headers",
+    cl::desc("Allow JumpThreading to thread across loop headers, for testing"),
+    cl::init(false), cl::Hidden);
+
 #if INTEL_CUSTOMIZATION
 static cl::opt<bool>
 JumpThreadLoopHeader("jump-thread-loop-header",
@@ -124,13 +128,6 @@
                    "thread regions"),
           cl::init(true), cl::Hidden);
 #endif // INTEL_CUSTOMIZATION
-=======
-static cl::opt<bool> ThreadAcrossLoopHeaders(
-    "jump-threading-across-loop-headers",
-    cl::desc("Allow JumpThreading to thread across loop headers, for testing"),
-    cl::init(false), cl::Hidden);
-
->>>>>>> 11512e74
 
 namespace {
 
@@ -2515,7 +2512,6 @@
     }
   }
 
-<<<<<<< HEAD
   // Remap operands to patch up intra-thread-region references.
   for (auto OldBB : RegionBlocks) {
     BasicBlock *NewBB = BlockMapping[OldBB];
@@ -2550,25 +2546,6 @@
               PN->removeIncomingValue(i, /*DeletePHIIfEmpty*/false);
           }
         }
-=======
-  BasicBlock::iterator BI = BB->begin();
-  // Clone the phi nodes of BB into NewBB. The resulting phi nodes are trivial,
-  // since NewBB only has one predecessor, but SSAUpdater might need to rewrite
-  // the operand of the cloned phi.
-  for (; PHINode *PN = dyn_cast<PHINode>(BI); ++BI) {
-    PHINode *NewPN = PHINode::Create(PN->getType(), 1, PN->getName(), NewBB);
-    NewPN->addIncoming(PN->getIncomingValueForBlock(PredBB), PredBB);
-    ValueMapping[PN] = NewPN;
-  }
-
-  // Clone the non-phi instructions of BB into NewBB, keeping track of the
-  // mapping and using it to remap operands in the cloned instructions.
-  for (; !BI->isTerminator(); ++BI) {
-    Instruction *New = BI->clone();
-    New->setName(BI->getName());
-    NewBB->getInstList().push_back(New);
-    ValueMapping[&*BI] = New;
->>>>>>> 11512e74
 
         // Since all PHI operands are cross-block references, there is no
         // sense trying to remap its operands. We'll always use SSAResolver to
