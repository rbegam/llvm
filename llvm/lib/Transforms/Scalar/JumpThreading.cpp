//===- JumpThreading.cpp - Thread control through conditional blocks ------===//
//
//                     The LLVM Compiler Infrastructure
//
// This file is distributed under the University of Illinois Open Source
// License. See LICENSE.TXT for details.
//
//===----------------------------------------------------------------------===//
//
// This file implements the Jump Threading pass.
//
//===----------------------------------------------------------------------===//

#include "llvm/Transforms/Scalar/JumpThreading.h"
#include "llvm/ADT/DenseMap.h"
#include "llvm/ADT/DenseSet.h"
#include "llvm/ADT/Optional.h"
#include "llvm/ADT/STLExtras.h"
#include "llvm/ADT/SmallPtrSet.h"
#include "llvm/ADT/SmallVector.h"
#include "llvm/ADT/Statistic.h"
#include "llvm/Analysis/AliasAnalysis.h"
#include "llvm/Analysis/BlockFrequencyInfo.h"
#include "llvm/Analysis/BranchProbabilityInfo.h"
#include "llvm/Analysis/CFG.h"
#include "llvm/Analysis/ConstantFolding.h"
#include "llvm/Analysis/GlobalsModRef.h"
#include "llvm/Analysis/InstructionSimplify.h"
#include "llvm/Analysis/Intel_AggInline.h"          // INTEL
#include "llvm/Analysis/Intel_Andersens.h"          // INTEL
#include "llvm/Analysis/LazyValueInfo.h"
#include "llvm/Transforms/Utils/Intel_IntrinsicUtils.h" // INTEL
#include "llvm/Analysis/Loads.h"
#include "llvm/Analysis/LoopInfo.h"
#include "llvm/Analysis/TargetLibraryInfo.h"
#include "llvm/Analysis/Utils/Local.h"
#include "llvm/Analysis/ValueTracking.h"
#include "llvm/IR/BasicBlock.h"
#include "llvm/IR/CFG.h"
#include "llvm/IR/Constant.h"
#include "llvm/IR/ConstantRange.h"
#include "llvm/IR/Constants.h"
#include "llvm/IR/DataLayout.h"
#include "llvm/IR/Dominators.h"
#include "llvm/IR/Function.h"
#include "llvm/IR/InstrTypes.h"
#include "llvm/IR/Instruction.h"
#include "llvm/IR/Instructions.h"
#include "llvm/IR/IntrinsicInst.h"
#include "llvm/IR/Intrinsics.h"
#include "llvm/IR/LLVMContext.h"
#include "llvm/IR/MDBuilder.h"
#include "llvm/IR/Metadata.h"
#include "llvm/IR/Module.h"
#include "llvm/IR/PassManager.h"
#include "llvm/IR/PatternMatch.h"
#include "llvm/IR/Type.h"
#include "llvm/IR/Use.h"
#include "llvm/IR/User.h"
#include "llvm/IR/Value.h"
#include "llvm/Pass.h"
#include "llvm/Support/BlockFrequency.h"
#include "llvm/Support/BranchProbability.h"
#include "llvm/Support/Casting.h"
#include "llvm/Support/CommandLine.h"
#include "llvm/Support/Debug.h"
#include "llvm/Support/raw_ostream.h"
#include "llvm/Transforms/Scalar.h"
#include "llvm/Transforms/Utils/BasicBlockUtils.h"
#include "llvm/Transforms/Utils/Cloning.h"
#include "llvm/Transforms/Utils/SSAUpdater.h"
#include "llvm/Transforms/Utils/ValueMapper.h"
#include <algorithm>
#include <cassert>
#include <cstddef>
#include <cstdint>
#include <iterator>
#include <memory>
#include <utility>

using namespace llvm;
using namespace jumpthreading;

#define DEBUG_TYPE "jump-threading"

STATISTIC(NumThreads, "Number of jumps threaded");
STATISTIC(NumFolds,   "Number of terminators folded");
STATISTIC(NumDupes,   "Number of branch blocks duplicated to eliminate phi");

static cl::opt<unsigned>
BBDuplicateThreshold("jump-threading-threshold",
          cl::desc("Max block size to duplicate for jump threading"),
          cl::init(6), cl::Hidden);

static cl::opt<unsigned>
ImplicationSearchThreshold(
  "jump-threading-implication-search-threshold",
  cl::desc("The number of predecessors to search for a stronger "
           "condition to use to thread over a weaker condition"),
  cl::init(3), cl::Hidden);

static cl::opt<bool> PrintLVIAfterJumpThreading(
    "print-lvi-after-jump-threading",
    cl::desc("Print the LazyValueInfo cache after JumpThreading"), cl::init(false),
    cl::Hidden);

#if INTEL_CUSTOMIZATION
static cl::opt<bool>
JumpThreadLoopHeader("jump-thread-loop-header",
                     cl::desc("Jump thread through loop header blocks"),
                     cl::init(true), cl::Hidden);

static cl::opt<bool>
DistantJumpThreading("distant-jump-threading",
          cl::desc("Perform jump threading across larger-than-BB regions"),
          cl::init(true), cl::Hidden);

static cl::opt<bool>
ConservativeJumpThreading("conservative-jump-threading",
          cl::desc("Use conservative heuristics for loop headers and multi-BB "
                   "thread regions"),
          cl::init(true), cl::Hidden);
#endif // INTEL_CUSTOMIZATION

namespace {

  /// This pass performs 'jump threading', which looks at blocks that have
  /// multiple predecessors and multiple successors.  If one or more of the
  /// predecessors of the block can be proven to always jump to one of the
  /// successors, we forward the edge from the predecessor to the successor by
  /// duplicating the contents of this block.
  ///
  /// An example of when this can occur is code like this:
  ///
  ///   if () { ...
  ///     X = 4;
  ///   }
  ///   if (X < 3) {
  ///
  /// In this case, the unconditional branch at the end of the first if can be
  /// revectored to the false side of the second if.
  class JumpThreading : public FunctionPass {
    JumpThreadingPass Impl;

  public:
    static char ID; // Pass identification

    JumpThreading(int T = -1, bool AllowCFGSimps = true) :              // INTEL
      FunctionPass(ID), Impl(T, AllowCFGSimps) {                        // INTEL
      initializeJumpThreadingPass(*PassRegistry::getPassRegistry());
    }

    bool runOnFunction(Function &F) override;

    void getAnalysisUsage(AnalysisUsage &AU) const override {
      AU.addRequired<DominatorTreeWrapperPass>();
      AU.addPreserved<DominatorTreeWrapperPass>();
      AU.addRequired<AAResultsWrapperPass>();
      AU.addRequired<LazyValueInfoWrapperPass>();
      AU.addPreserved<LazyValueInfoWrapperPass>();
      AU.addPreserved<GlobalsAAWrapperPass>();
      AU.addPreserved<AndersensAAWrapperPass>();                        // INTEL
      AU.addPreserved<InlineAggressiveWrapperPass>();                   // INTEL
      AU.addRequired<TargetLibraryInfoWrapperPass>();
    }

    void releaseMemory() override { Impl.releaseMemory(); }
  };

} // end anonymous namespace

char JumpThreading::ID = 0;

INITIALIZE_PASS_BEGIN(JumpThreading, "jump-threading",
                "Jump Threading", false, false)
INITIALIZE_PASS_DEPENDENCY(DominatorTreeWrapperPass)
INITIALIZE_PASS_DEPENDENCY(LazyValueInfoWrapperPass)
INITIALIZE_PASS_DEPENDENCY(TargetLibraryInfoWrapperPass)
INITIALIZE_PASS_DEPENDENCY(AAResultsWrapperPass)
INITIALIZE_PASS_END(JumpThreading, "jump-threading",
                "Jump Threading", false, false)

// Public interface to the Jump Threading pass
FunctionPass *llvm::createJumpThreadingPass(int Threshold,              // INTEL
                                            bool AllowCFGSimps) {       // INTEL
  return new JumpThreading(Threshold, AllowCFGSimps);                   // INTEL
}                                                                       // INTEL

JumpThreadingPass::JumpThreadingPass(int T, bool AllowCFGSimps) {       // INTEL
  DoCFGSimplifications = AllowCFGSimps;                                 // INTEL
  BBDupThreshold = (T == -1) ? BBDuplicateThreshold : unsigned(T);
}

// Update branch probability information according to conditional
// branch probablity. This is usually made possible for cloned branches
// in inline instances by the context specific profile in the caller.
// For instance,
//
//  [Block PredBB]
//  [Branch PredBr]
//  if (t) {
//     Block A;
//  } else {
//     Block B;
//  }
//
//  [Block BB]
//  cond = PN([true, %A], [..., %B]); // PHI node
//  [Branch CondBr]
//  if (cond) {
//    ...  // P(cond == true) = 1%
//  }
//
//  Here we know that when block A is taken, cond must be true, which means
//      P(cond == true | A) = 1
//
//  Given that P(cond == true) = P(cond == true | A) * P(A) +
//                               P(cond == true | B) * P(B)
//  we get:
//     P(cond == true ) = P(A) + P(cond == true | B) * P(B)
//
//  which gives us:
//     P(A) is less than P(cond == true), i.e.
//     P(t == true) <= P(cond == true)
//
//  In other words, if we know P(cond == true) is unlikely, we know
//  that P(t == true) is also unlikely.
//
static void updatePredecessorProfileMetadata(PHINode *PN, BasicBlock *BB) {
  BranchInst *CondBr = dyn_cast<BranchInst>(BB->getTerminator());
  if (!CondBr)
    return;

  BranchProbability BP;
  uint64_t TrueWeight, FalseWeight;
  if (!CondBr->extractProfMetadata(TrueWeight, FalseWeight))
    return;

  // Returns the outgoing edge of the dominating predecessor block
  // that leads to the PhiNode's incoming block:
  auto GetPredOutEdge =
      [](BasicBlock *IncomingBB,
         BasicBlock *PhiBB) -> std::pair<BasicBlock *, BasicBlock *> {
    auto *PredBB = IncomingBB;
    auto *SuccBB = PhiBB;
    while (true) {
      BranchInst *PredBr = dyn_cast<BranchInst>(PredBB->getTerminator());
      if (PredBr && PredBr->isConditional())
        return {PredBB, SuccBB};
      auto *SinglePredBB = PredBB->getSinglePredecessor();
      if (!SinglePredBB)
        return {nullptr, nullptr};
      SuccBB = PredBB;
      PredBB = SinglePredBB;
    }
  };

  for (unsigned i = 0, e = PN->getNumIncomingValues(); i != e; ++i) {
    Value *PhiOpnd = PN->getIncomingValue(i);
    ConstantInt *CI = dyn_cast<ConstantInt>(PhiOpnd);

    if (!CI || !CI->getType()->isIntegerTy(1))
      continue;

    BP = (CI->isOne() ? BranchProbability::getBranchProbability(
                            TrueWeight, TrueWeight + FalseWeight)
                      : BranchProbability::getBranchProbability(
                            FalseWeight, TrueWeight + FalseWeight));

    auto PredOutEdge = GetPredOutEdge(PN->getIncomingBlock(i), BB);
    if (!PredOutEdge.first)
      return;

    BasicBlock *PredBB = PredOutEdge.first;
    BranchInst *PredBr = cast<BranchInst>(PredBB->getTerminator());

    uint64_t PredTrueWeight, PredFalseWeight;
    // FIXME: We currently only set the profile data when it is missing.
    // With PGO, this can be used to refine even existing profile data with
    // context information. This needs to be done after more performance
    // testing.
    if (PredBr->extractProfMetadata(PredTrueWeight, PredFalseWeight))
      continue;

    // We can not infer anything useful when BP >= 50%, because BP is the
    // upper bound probability value.
    if (BP >= BranchProbability(50, 100))
      continue;

    SmallVector<uint32_t, 2> Weights;
    if (PredBr->getSuccessor(0) == PredOutEdge.second) {
      Weights.push_back(BP.getNumerator());
      Weights.push_back(BP.getCompl().getNumerator());
    } else {
      Weights.push_back(BP.getCompl().getNumerator());
      Weights.push_back(BP.getNumerator());
    }
    PredBr->setMetadata(LLVMContext::MD_prof,
                        MDBuilder(PredBr->getParent()->getContext())
                            .createBranchWeights(Weights));
  }
}

/// runOnFunction - Toplevel algorithm.
bool JumpThreading::runOnFunction(Function &F) {
  if (skipFunction(F))
    return false;
  auto TLI = &getAnalysis<TargetLibraryInfoWrapperPass>().getTLI();
  // Get DT analysis before LVI. When LVI is initialized it conditionally adds
  // DT if it's available.
  auto DT = &getAnalysis<DominatorTreeWrapperPass>().getDomTree();
  auto LVI = &getAnalysis<LazyValueInfoWrapperPass>().getLVI();
  auto AA = &getAnalysis<AAResultsWrapperPass>().getAAResults();
  DeferredDominance DDT(*DT);
  std::unique_ptr<BlockFrequencyInfo> BFI;
  std::unique_ptr<BranchProbabilityInfo> BPI;
  bool HasProfileData = F.hasProfileData();
  if (HasProfileData) {
    LoopInfo LI{DominatorTree(F)};
    BPI.reset(new BranchProbabilityInfo(F, LI, TLI));
    BFI.reset(new BlockFrequencyInfo(F, *BPI, LI));
  }

  bool Changed = Impl.runImpl(F, TLI, LVI, AA, &DDT, HasProfileData,
                              std::move(BFI), std::move(BPI));
  if (PrintLVIAfterJumpThreading) {
    dbgs() << "LVI for function '" << F.getName() << "':\n";
    LVI->printLVI(F, *DT, dbgs());
  }
  return Changed;
}

PreservedAnalyses JumpThreadingPass::run(Function &F,
                                         FunctionAnalysisManager &AM) {
  auto &TLI = AM.getResult<TargetLibraryAnalysis>(F);
  // Get DT analysis before LVI. When LVI is initialized it conditionally adds
  // DT if it's available.
  auto &DT = AM.getResult<DominatorTreeAnalysis>(F);
  auto &LVI = AM.getResult<LazyValueAnalysis>(F);
  auto &AA = AM.getResult<AAManager>(F);
  DeferredDominance DDT(DT);

  std::unique_ptr<BlockFrequencyInfo> BFI;
  std::unique_ptr<BranchProbabilityInfo> BPI;
  if (F.hasProfileData()) {
    LoopInfo LI{DominatorTree(F)};
    BPI.reset(new BranchProbabilityInfo(F, LI, &TLI));
    BFI.reset(new BlockFrequencyInfo(F, *BPI, LI));
  }

  bool Changed = runImpl(F, &TLI, &LVI, &AA, &DDT, HasProfileData,
                         std::move(BFI), std::move(BPI));

  if (!Changed)
    return PreservedAnalyses::all();
  PreservedAnalyses PA;
  PA.preserve<GlobalsAA>();
  PA.preserve<DominatorTreeAnalysis>();
  PA.preserve<LazyValueAnalysis>();
  PA.preserve<InlineAggAnalysis>();   // INTEL
  return PA;
}

bool JumpThreadingPass::runImpl(Function &F, TargetLibraryInfo *TLI_,
                                LazyValueInfo *LVI_, AliasAnalysis *AA_,
                                DeferredDominance *DDT_, bool HasProfileData_,
                                std::unique_ptr<BlockFrequencyInfo> BFI_,
                                std::unique_ptr<BranchProbabilityInfo> BPI_) {
  DEBUG(dbgs() << "Jump threading on function '" << F.getName() << "'\n");
  TLI = TLI_;
  LVI = LVI_;
  AA = AA_;
  DDT = DDT_;
  BFI.reset();
  BPI.reset();
  // When profile data is available, we need to update edge weights after
  // successful jump threading, which requires both BPI and BFI being available.
  HasProfileData = HasProfileData_;
  auto *GuardDecl = F.getParent()->getFunction(
      Intrinsic::getName(Intrinsic::experimental_guard));
  HasGuards = GuardDecl && !GuardDecl->use_empty();
  if (HasProfileData) {
    BPI = std::move(BPI_);
    BFI = std::move(BFI_);
  }

  // JumpThreading must not processes blocks unreachable from entry. It's a
  // waste of compute time and can potentially lead to hangs.
  SmallPtrSet<BasicBlock *, 16> Unreachable;
  DominatorTree &DT = DDT->flush();
  for (auto &BB : F)
    if (!DT.isReachableFromEntry(&BB))
      Unreachable.insert(&BB);

  FindLoopHeaders(F);

  bool EverChanged = false;
  bool Changed;
  do {
    Changed = false;
    for (auto &BB : F) {
      if (Unreachable.count(&BB))
        continue;
      while (ProcessBlock(&BB)) // Thread all of the branches we can over BB.
        Changed = true;
      // Stop processing BB if it's the entry or is now deleted. The following
      // routines attempt to eliminate BB and locating a suitable replacement
      // for the entry is non-trivial.
      if (&BB == &F.getEntryBlock() || DDT->pendingDeletedBB(&BB))
        continue;

      if (pred_empty(&BB)) {
        // When ProcessBlock makes BB unreachable it doesn't bother to fix up
        // the instructions in it. We must remove BB to prevent invalid IR.
        DEBUG(dbgs() << "  JT: Deleting dead block '" << BB.getName()
                     << "' with terminator: " << *BB.getTerminator() << '\n');
        LoopHeaders.erase(&BB);
        CountableLoopLatches.erase(&BB);   // INTEL
        LVI->eraseBlock(&BB);
        DeleteDeadBlock(&BB, DDT);
        Changed = true;
        continue;
      }

      // ProcessBlock doesn't thread BBs with unconditional TIs. However, if BB
      // is "almost empty", we attempt to merge BB with its sole successor.
      auto *BI = dyn_cast<BranchInst>(BB.getTerminator());
      if (BI && BI->isUnconditional() &&
          DoCFGSimplifications &&                                       // INTEL
          // The terminator must be the only non-phi instruction in BB.
          BB.getFirstNonPHIOrDbg()->isTerminator() &&
          // Don't alter Loop headers and latches to ensure another pass can
          // detect and transform nested loops later.
          !LoopHeaders.count(&BB) && !LoopHeaders.count(BI->getSuccessor(0)) &&
          TryToSimplifyUncondBranchFromEmptyBlock(&BB, DDT)) {
        // BB is valid for cleanup here because we passed in DDT. F remains
        // BB's parent until a DDT->flush() event.
        LVI->eraseBlock(&BB);
        CountableLoopLatches.erase(&BB); // INTEL
        Changed = true;
      }
    }
    EverChanged |= Changed;
  } while (Changed);

  LoopHeaders.clear();
  CountableLoopLatches.clear(); // INTEL
  DDT->flush();
  LVI->enableDT();
  return EverChanged;
}

// Replace uses of Cond with ToVal when safe to do so. If all uses are
// replaced, we can remove Cond. We cannot blindly replace all uses of Cond
// because we may incorrectly replace uses when guards/assumes are uses of
// of `Cond` and we used the guards/assume to reason about the `Cond` value
// at the end of block. RAUW unconditionally replaces all uses
// including the guards/assumes themselves and the uses before the
// guard/assume.
static void ReplaceFoldableUses(Instruction *Cond, Value *ToVal) {
  assert(Cond->getType() == ToVal->getType());
  auto *BB = Cond->getParent();
  // We can unconditionally replace all uses in non-local blocks (i.e. uses
  // strictly dominated by BB), since LVI information is true from the
  // terminator of BB.
  replaceNonLocalUsesWith(Cond, ToVal);
  for (Instruction &I : reverse(*BB)) {
    // Reached the Cond whose uses we are trying to replace, so there are no
    // more uses.
    if (&I == Cond)
      break;
    // We only replace uses in instructions that are guaranteed to reach the end
    // of BB, where we know Cond is ToVal.
    if (!isGuaranteedToTransferExecutionToSuccessor(&I))
      break;
    I.replaceUsesOfWith(Cond, ToVal);
  }
  if (Cond->use_empty() && !Cond->mayHaveSideEffects())
    Cond->eraseFromParent();
}

#if INTEL_CUSTOMIZATION
/// getJumpThreadDuplicationCost - Return the cost of duplicating this region to
/// thread across it. Stop scanning the region when passing the threshold.
static unsigned getJumpThreadDuplicationCost(
  const SmallVectorImpl<BasicBlock*> &RegionBlocks,
  const BasicBlock *RegionBottom,
  unsigned Threshold) {
  const TerminatorInst *BBTerm = RegionBottom->getTerminator();

  unsigned Bonus = 0;
  // Threading through a switch statement is particularly profitable.  If this
  // block ends in a switch, decrease its cost to make it more likely to happen.
  if (isa<SwitchInst>(BBTerm))
    Bonus = 6;

  // The same holds for indirect branches, but slightly more so.
  if (isa<IndirectBrInst>(BBTerm))
    Bonus = 8;


  // Bump the threshold up so the early exit from the loop doesn't skip the
  // terminator-based Size adjustment at the end.
  Threshold += Bonus;

  // Sum up the cost of each instruction until we get to the terminator.  Don't
  // include the terminator because the copy won't include it.
  unsigned Size = 0;
  for (auto BB : RegionBlocks) {
    /// Ignore PHI nodes, these will be flattened when duplication happens.
    BasicBlock::const_iterator I(BB->getFirstNonPHI());

    // FIXME: THREADING will delete values that are just used to compute the
    // branch, so they shouldn't count against the duplication cost.

    // Sum up the cost of each instruction.
    for (; I != BB->end(); ++I) {
      // Don't include the terminator in the region bottom, because the copy
      // won't include it.
      if (isa<TerminatorInst>(I) && BB == RegionBottom)
        continue;

      if (IntelIntrinsicUtils::isIntelDirective(const_cast<Instruction *>(&*I)))
        return Threshold + 1;

      // Stop scanning the block if we've reached the threshold.
      if (Size > Threshold)
        return Size;

      // Debugger intrinsics don't incur code size.
      if (isa<DbgInfoIntrinsic>(I)) continue;

      // If this is a pointer->pointer bitcast, it is free.
      if (isa<BitCastInst>(I) && I->getType()->isPointerTy())
        continue;

      // Bail out if this instruction gives back a token type, it is not
      // possible to duplicate it if it is used outside this BB.
      if (I->getType()->isTokenTy() && I->isUsedOutsideOfBlock(BB))
        return ~0U;

      // All other instructions count for at least one unit.
      ++Size;

      // Calls are more expensive.  If they are non-intrinsic calls, we model
      // them as having cost of 4.  If they are a non-vector intrinsic, we model
      // them as having cost of 2 total, and if they are a vector intrinsic, we
      //  model them as having cost 1.
      if (const CallInst *CI = dyn_cast<CallInst>(I)) {
        if (CI->cannotDuplicate() || CI->isConvergent())
          // Blocks with NoDuplicate are modelled as having infinite cost, so
          // they are never duplicated.
          return ~0U;
        else if (!isa<IntrinsicInst>(CI))
          Size += 3;
        else if (!CI->getType()->isVectorTy())
          Size += 1;
      }
    }
  }

  return Size > Bonus ? Size - Bonus : 0;
}

// Approximates checks for common countable loop structure-
// 1) Header has two predecessors.
// 2) Latch ends in a conditional branch.
// 3) Latch condition is a ICmp instruction.
// 4) One of the compare operands looks like an IV.
//
// Example IR-
// latch:
// %inc = add %iv, 1
// %cmp = icmp lt %inc, 5
// br %cmp, %header, %exit
static bool isCountableLoop(const BasicBlock *HeaderBB,
                            const BasicBlock *LatchBB) {

  if (std::distance(pred_begin(HeaderBB), pred_end(HeaderBB)) != 2)
    return false;

  auto *BrTerm = dyn_cast<BranchInst>(LatchBB->getTerminator());

  if (!BrTerm || BrTerm->isUnconditional())
    return false;

  auto *CmpInst = dyn_cast<ICmpInst>(BrTerm->getCondition());

  if (!CmpInst)
    return false;

  for (const Value *Op : CmpInst->operands()) {
    auto *OpInst = dyn_cast<Instruction>(Op);

    if (!OpInst)
      continue;

    auto ParentBB = OpInst->getParent();
    bool DefinedInHeader = (ParentBB == HeaderBB);
    bool DefinedInHeaderOrLatch = (DefinedInHeader || (ParentBB == LatchBB));

    // If instruction is defined in the header or latch and is among the most
    // common instruction types for an IV (add, sub, GEP and phi), assume it
    // is an IV.
    if (DefinedInHeaderOrLatch &&
        ((OpInst->getOpcode() == Instruction::Add) ||
        (OpInst->getOpcode() == Instruction::Sub) ||
        (OpInst->getOpcode() == Instruction::GetElementPtr) ||
        (DefinedInHeader && isa<PHINode>(OpInst))))
      return true;
  }

  return false;
}

#endif // INTEL_CUSTOMIZATION

/// FindLoopHeaders - We do not want jump threading to turn proper loop
/// structures into irreducible loops.  Doing this breaks up the loop nesting
/// hierarchy and pessimizes later transformations.  To prevent this from
/// happening, we first have to find the loop headers.  Here we approximate this
/// by finding targets of backedges in the CFG.
///
/// Note that there definitely are cases when we want to allow threading of
/// edges across a loop header.  For example, threading a jump from outside the
/// loop (the preheader) to an exit block of the loop is definitely profitable.
/// It is also almost always profitable to thread backedges from within the loop
/// to exit blocks, and is often profitable to thread backedges to other blocks
/// within the loop (forming a nested loop).  This simple analysis is not rich
/// enough to track all of these properties and keep it up-to-date as the CFG
/// mutates, so we don't allow any of these transformations.
void JumpThreadingPass::FindLoopHeaders(Function &F) {
  SmallVector<std::pair<const BasicBlock*,const BasicBlock*>, 32> Edges;
  FindFunctionBackedges(F, Edges);

  for (const auto &Edge : Edges)
    LoopHeaders.insert(Edge.second);
#if INTEL_CUSTOMIZATION
  if (F.isPreLoopOpt())
    for (const auto &Edge : Edges)
      if (isCountableLoop(Edge.second, Edge.first))
        CountableLoopLatches.insert(Edge.first);
#endif // INTEL_CUSTOMIZATION
}

/// getKnownConstant - Helper method to determine if we can thread over a
/// terminator with the given value as its condition, and if so what value to
/// use for that. What kind of value this is depends on whether we want an
/// integer or a block address, but an undef is always accepted.
/// Returns null if Val is null or not an appropriate constant.
static Constant *getKnownConstant(Value *Val, ConstantPreference Preference) {
  if (!Val)
    return nullptr;

  // Undef is "known" enough.
  if (UndefValue *U = dyn_cast<UndefValue>(Val))
    return U;

  if (Preference == WantBlockAddress)
    return dyn_cast<BlockAddress>(Val->stripPointerCasts());

  return dyn_cast<ConstantInt>(Val);
}

#if INTEL_CUSTOMIZATION
/// Test whether two ThreadRegions are identical.
static bool matchingRegionInfo(const ThreadRegionInfo &RegionInfo1,
                               const ThreadRegionInfo &RegionInfo2) {
  ThreadRegionInfoIterator I1 = RegionInfo1.begin(), I1E = RegionInfo1.end();
  ThreadRegionInfoIterator I2 = RegionInfo2.begin(), I2E = RegionInfo2.end();

  while (I1 != I1E && I2 != I2E) {
    if (I1->first != I2->first || I1->second != I2->second)
      return false;
    ++I1, ++I2;
  }

  return I1 == I1E && I2 == I2E;
}
#endif // INTEL_CUSTOMIZATION

/// ComputeValueKnownInPredecessors - Given a basic block BB and a value V, see
/// if we can infer that the value is a known ConstantInt/BlockAddress or undef
/// in any of our predecessors.  If so, return the known list of value and pred
/// BB in the result vector.
///
/// This returns true if there were any known values.
bool JumpThreadingPass::ComputeValueKnownInPredecessors(
    Value *V, BasicBlock *BB, PredValueInfo &Result,
    ThreadRegionInfo &RegionInfo,       // INTEL
    ConstantPreference Preference, Instruction *CxtI) {
  // This method walks up use-def chains recursively.  Because of this, we could
  // get into an infinite loop going around loops in the use-def chain.  To
  // prevent this, keep track of what (value, block) pairs we've already visited
  // and terminate the search if we loop back to them
  if (!RecursionSet.insert(std::make_pair(V, BB)).second)
    return false;

  // An RAII help to remove this pair from the recursion set once the recursion
  // stack pops back out again.
  RecursionSetRemover remover(RecursionSet, std::make_pair(V, BB));

  // If V is a constant, then it is known in all predecessors.
  if (Constant *KC = getKnownConstant(V, Preference)) {
    for (BasicBlock *Pred : predecessors(BB))
      Result.push_back(std::make_pair(KC, Pred));

    RegionInfo.push_back(std::make_pair(BB, BB));                       // INTEL
    return !Result.empty();
  }

  // If V is a non-instruction value, or an instruction in a different block,
  // then it can't be derived from a PHI.
  Instruction *I = dyn_cast<Instruction>(V);
  if (!I || I->getParent() != BB) {

    // Okay, if this is a live-in value, see if it has a known value at the end
    // of any of our predecessors.
    //
    // FIXME: This should be an edge property, not a block end property.
    /// TODO: Per PR2563, we could infer value range information about a
    /// predecessor based on its terminator.
    //
    // FIXME: change this to use the more-rich 'getPredicateOnEdge' method if
    // "I" is a non-local compare-with-a-constant instruction.  This would be
    // able to handle value inequalities better, for example if the compare is
    // "X < 4" and "X < 3" is known true but "X < 4" itself is not available.
    // Perhaps getConstantOnEdge should be smart enough to do this?

    if (DDT->pending())
      LVI->disableDT();
    else
      LVI->enableDT();
    for (BasicBlock *P : predecessors(BB)) {
      // If the value is known by LazyValueInfo to be a constant in a
      // predecessor, use that information to try to thread this block.
      Constant *PredCst = LVI->getConstantOnEdge(V, P, BB, CxtI);
      if (Constant *KC = getKnownConstant(PredCst, Preference))
        Result.push_back(std::make_pair(KC, P));
    }

#if INTEL_CUSTOMIZATION
    if (!Result.empty()) {
      RegionInfo.push_back(std::make_pair(BB, BB));
      return true;
    }

    // If I is a PHI node defined outside BB, we might have a candidate for
    // distant jump threading.
    if (!DistantJumpThreading || !I || !isa<PHINode>(I))
      return false;
#endif // INTEL_CUSTOMIZATION
  }

  /// If I is a PHI node, then we know the incoming values for any constants.
  if (PHINode *PN = dyn_cast<PHINode>(I)) {
    if (DDT->pending())
      LVI->disableDT();
    else
      LVI->enableDT();
    for (unsigned i = 0, e = PN->getNumIncomingValues(); i != e; ++i) {
      Value *InVal = PN->getIncomingValue(i);
      if (Constant *KC = getKnownConstant(InVal, Preference)) {
        Result.push_back(std::make_pair(KC, PN->getIncomingBlock(i)));
      } else {
        Constant *CI = LVI->getConstantOnEdge(InVal,
                                              PN->getIncomingBlock(i),
                                              PN->getParent(), CxtI);   // INTEL
        if (Constant *KC = getKnownConstant(CI, Preference))
          Result.push_back(std::make_pair(KC, PN->getIncomingBlock(i)));
      }
    }

#if INTEL_CUSTOMIZATION
    if (!Result.empty()) {
      RegionInfo.push_back(std::make_pair(PN->getParent(), BB));
      return true;
    }

    if (!DistantJumpThreading)
      return false;

    // We failed to find any constant incoming values to PN. Now look back
    // even further. One of the operands to PN might itself be a PHI node
    // with constant incoming values. This has the potential of really exploding
    // compile time, so only search back through one PHI.
    if (RegionInfo.size() > 0)
      return false;
    
    RegionInfo.push_back(std::make_pair(PN->getParent(), BB));
    for (unsigned i = 0, e = PN->getNumIncomingValues(); i != e; ++i) {
      Value *InVal = PN->getIncomingValue(i);
      if (PHINode *PN2 = dyn_cast<PHINode>(InVal)) {
        ComputeValueKnownInPredecessors(PN2, PN2->getParent(), Result,
                                        RegionInfo, Preference, CxtI);
        if (!Result.empty()) {
          // ComputeValueKnownInPredecessors will have made PN2's block the
          // bottom of the thread sub-region. We need to change this to be
          // the relevant predecessor of PN's block.
          assert(RegionInfo.size() == 2 && "Unexpected thread region");
          RegionInfo.back().second = PN->getIncomingBlock(i);
          return true;
        }
      }
    }
    RegionInfo.pop_back();

    return false;
#endif // INTEL_CUSTOMIZATION
  }

  // Handle Cast instructions.  Only see through Cast when the source operand is
  // PHI or Cmp to save the compilation time.
  if (CastInst *CI = dyn_cast<CastInst>(I)) {
    Value *Source = CI->getOperand(0);
    if (!isa<PHINode>(Source) && !isa<CmpInst>(Source))
      return false;
    ComputeValueKnownInPredecessors(Source, BB, Result, RegionInfo,     // INTEL
                                    Preference, CxtI);                  // INTEL
    if (Result.empty())
      return false;

    // Convert the known values.
    for (auto &R : Result)
      R.first = ConstantExpr::getCast(CI->getOpcode(), R.first, CI->getType());

    return true;
  }

  // Handle some boolean conditions.
  if (I->getType()->getPrimitiveSizeInBits() == 1) {
    assert(Preference == WantInteger && "One-bit non-integer type?");
    // X | true -> true
    // X & false -> false
    if (I->getOpcode() == Instruction::Or ||
        I->getOpcode() == Instruction::And) {
      PredValueInfoTy LHSVals, RHSVals;
      ThreadRegionInfoTy RegionInfoOp0, RegionInfoOp1;                  // INTEL

      ComputeValueKnownInPredecessors(I->getOperand(0), BB, LHSVals,
                                      RegionInfoOp0,                    // INTEL
                                      WantInteger, CxtI);
      ComputeValueKnownInPredecessors(I->getOperand(1), BB, RHSVals,
                                      RegionInfoOp1,                    // INTEL
                                      WantInteger, CxtI);

      if (LHSVals.empty() && RHSVals.empty())
        return false;

      ConstantInt *InterestingVal;
      if (I->getOpcode() == Instruction::Or)
        InterestingVal = ConstantInt::getTrue(I->getContext());
      else
        InterestingVal = ConstantInt::getFalse(I->getContext());

      SmallPtrSet<BasicBlock*, 4> LHSKnownBBs;

      // Scan for the sentinel.  If we find an undef, force it to the
      // interesting value: x|undef -> true and x&undef -> false.
      for (const auto &LHSVal : LHSVals)
        if (LHSVal.first == InterestingVal || isa<UndefValue>(LHSVal.first)) {
          Result.emplace_back(InterestingVal, LHSVal.second);
          LHSKnownBBs.insert(LHSVal.second);
        }

#if INTEL_CUSTOMIZATION
      // It is possible that there are known values for both operand 0 and
      // operand 1 but where the top of the thread region is different. Don't
      // attempt to handle this case. Instead, arbitrarily use operand 0's
      // known values when the thread region is different.
      if (!Result.empty() &&
          !matchingRegionInfo(RegionInfoOp0, RegionInfoOp1)) {
        RegionInfo.insert(RegionInfo.end(), RegionInfoOp0.begin(),
                          RegionInfoOp0.end());
        return true;
      }
#endif // INTEL_CUSTOMIZATION

      for (const auto &RHSVal : RHSVals)
        if (RHSVal.first == InterestingVal || isa<UndefValue>(RHSVal.first)) {
          // If we already inferred a value for this block on the LHS, don't
          // re-add it.
          if (!LHSKnownBBs.count(RHSVal.second))
            Result.emplace_back(InterestingVal, RHSVal.second);
        }

      if (!Result.empty())                                              // INTEL
        RegionInfo.insert(RegionInfo.end(), RegionInfoOp1.begin(),      // INTEL
                          RegionInfoOp1.end());                         // INTEL

      return !Result.empty();
    }

    // Handle the NOT form of XOR.
    if (I->getOpcode() == Instruction::Xor &&
        isa<ConstantInt>(I->getOperand(1)) &&
        cast<ConstantInt>(I->getOperand(1))->isOne()) {
      ComputeValueKnownInPredecessors(I->getOperand(0), BB, Result,
                                      RegionInfo,                       // INTEL
                                      WantInteger, CxtI);
      if (Result.empty())
        return false;

      // Invert the known values.
      for (auto &R : Result)
        R.first = ConstantExpr::getNot(R.first);

      return true;
    }

  // Try to simplify some other binary operator values.
  } else if (BinaryOperator *BO = dyn_cast<BinaryOperator>(I)) {
    assert(Preference != WantBlockAddress
            && "A binary operator creating a block address?");

    ThreadRegionInfoTy RegionInfoOp0;                                   // INTEL
    if (ConstantInt *CI = dyn_cast<ConstantInt>(BO->getOperand(1))) {
      PredValueInfoTy LHSVals;
      ComputeValueKnownInPredecessors(BO->getOperand(0), BB, LHSVals,
                                      RegionInfoOp0,                    // INTEL
                                      WantInteger, CxtI);

      // Try to use constant folding to simplify the binary operator.
      for (const auto &LHSVal : LHSVals) {
        Constant *V = LHSVal.first;
        Constant *Folded = ConstantExpr::get(BO->getOpcode(), V, CI);

        if (Constant *KC = getKnownConstant(Folded, WantInteger))
          Result.push_back(std::make_pair(KC, LHSVal.second));
      }
    }

    if (!Result.empty())                                                // INTEL
      RegionInfo.insert(RegionInfo.end(), RegionInfoOp0.begin(),        // INTEL
                        RegionInfoOp0.end());                           // INTEL

    return !Result.empty();
  }

  // Handle compare with phi operand, where the PHI is defined in this block.
  if (CmpInst *Cmp = dyn_cast<CmpInst>(I)) {
    assert(Preference == WantInteger && "Compares only produce integers");
    Type *CmpType = Cmp->getType();
    Value *CmpLHS = Cmp->getOperand(0);
    Value *CmpRHS = Cmp->getOperand(1);
    CmpInst::Predicate Pred = Cmp->getPredicate();

    PHINode *PN = dyn_cast<PHINode>(CmpLHS);
    if (PN && PN->getParent() == BB) {
      const DataLayout &DL = PN->getModule()->getDataLayout();
      // We can do this simplification if any comparisons fold to true or false.
      // See if any do.
      if (DDT->pending())
        LVI->disableDT();
      else
        LVI->enableDT();
      for (unsigned i = 0, e = PN->getNumIncomingValues(); i != e; ++i) {
        BasicBlock *PredBB = PN->getIncomingBlock(i);
        Value *LHS = PN->getIncomingValue(i);
        Value *RHS = CmpRHS->DoPHITranslation(BB, PredBB);

#if INTEL_CUSTOMIZATION
        // When BB is a loop header, LHS can be derived from a Value, %V,
        // computed in BB during a prior iteration of the loop. We have to be
        // careful to avoid trying to simplify a comparison based on a RHS also
        // derived from %V but from the current loop iteration. It is
        // computationally expensive to detect this situation, because %V can be
        // arbitrarily far back in the expression tree for LHS. So
        // conservatively suppress this optimization when BB is a loop header.
        //
        // Note that the problem is provably confined to loop headers. In order
        // for LHS to be derived from %V defined in BB, BB must dominate PredBB,
        // which makes PredBB-->BB a backedge and BB a member of LoopHeaders.
        //
        // Caution! This requires LoopHeaders to be kept up-to-date for
        // correctness. Practically speaking, this isn't a new requirement
        // given the number of failures that occured when first allowing jump
        // threading across loop headers. But this check makes the requirement
        // explicit and intentional.
        if (isa<Instruction>(LHS) && isa<Instruction>(RHS) &&
            LoopHeaders.count(BB))
          continue;
#endif // INTEL_CUSTOMIZATION

        Value *Res = SimplifyCmpInst(Pred, LHS, RHS, {DL});
        if (!Res) {
          if (!isa<Constant>(RHS))
            continue;

          LazyValueInfo::Tristate
            ResT = LVI->getPredicateOnEdge(Pred, LHS,
                                           cast<Constant>(RHS), PredBB, BB,
                                           CxtI ? CxtI : Cmp);
          if (ResT == LazyValueInfo::Unknown)
            continue;
          Res = ConstantInt::get(Type::getInt1Ty(LHS->getContext()), ResT);
        }

        if (Constant *KC = getKnownConstant(Res, WantInteger))
          Result.push_back(std::make_pair(KC, PredBB));
      }

      if (!Result.empty())                                              // INTEL
        RegionInfo.push_back(std::make_pair(BB, BB));                   // INTEL

      return !Result.empty();
    }

    // If comparing a live-in value against a constant, see if we know the
    // live-in value on any predecessors.
    if (isa<Constant>(CmpRHS) && !CmpType->isVectorTy()) {
      Constant *CmpConst = cast<Constant>(CmpRHS);

      if (!isa<Instruction>(CmpLHS) ||
          cast<Instruction>(CmpLHS)->getParent() != BB) {
        if (DDT->pending())
          LVI->disableDT();
        else
          LVI->enableDT();
        for (BasicBlock *P : predecessors(BB)) {
          // If the value is known by LazyValueInfo to be a constant in a
          // predecessor, use that information to try to thread this block.
          LazyValueInfo::Tristate Res =
            LVI->getPredicateOnEdge(Pred, CmpLHS,
                                    CmpConst, P, BB, CxtI ? CxtI : Cmp);
          if (Res == LazyValueInfo::Unknown)
            continue;

          Constant *ResC = ConstantInt::get(CmpType, Res);
          Result.push_back(std::make_pair(ResC, P));
        }

        if (!Result.empty())                                            // INTEL
          RegionInfo.push_back(std::make_pair(BB, BB));                 // INTEL

        return !Result.empty();
      }

      // InstCombine can fold some forms of constant range checks into
      // (icmp (add (x, C1)), C2). See if we have we have such a thing with
      // x as a live-in.
      {
        using namespace PatternMatch;

        Value *AddLHS;
        ConstantInt *AddConst;
        if (isa<ConstantInt>(CmpConst) &&
            match(CmpLHS, m_Add(m_Value(AddLHS), m_ConstantInt(AddConst)))) {
          if (!isa<Instruction>(AddLHS) ||
              cast<Instruction>(AddLHS)->getParent() != BB) {
            if (DDT->pending())
              LVI->disableDT();
            else
              LVI->enableDT();
            for (BasicBlock *P : predecessors(BB)) {
              // If the value is known by LazyValueInfo to be a ConstantRange in
              // a predecessor, use that information to try to thread this
              // block.
              ConstantRange CR = LVI->getConstantRangeOnEdge(
                  AddLHS, P, BB, CxtI ? CxtI : cast<Instruction>(CmpLHS));
              // Propagate the range through the addition.
              CR = CR.add(AddConst->getValue());

              // Get the range where the compare returns true.
              ConstantRange CmpRange = ConstantRange::makeExactICmpRegion(
                  Pred, cast<ConstantInt>(CmpConst)->getValue());

              Constant *ResC;
              if (CmpRange.contains(CR))
                ResC = ConstantInt::getTrue(CmpType);
              else if (CmpRange.inverse().contains(CR))
                ResC = ConstantInt::getFalse(CmpType);
              else
                continue;

              Result.push_back(std::make_pair(ResC, P));
            }

            if (!Result.empty())                                        // INTEL
              RegionInfo.push_back(std::make_pair(BB, BB));             // INTEL

            return !Result.empty();
          }
        }
      }

      // Try to find a constant value for the LHS of a comparison,
      // and evaluate it statically if we can.
      PredValueInfoTy LHSVals;
      ThreadRegionInfoTy RegionInfoOp0;                                 // INTEL
      ComputeValueKnownInPredecessors(I->getOperand(0), BB, LHSVals,
                                      RegionInfoOp0,                    // INTEL
                                      WantInteger, CxtI);

      for (const auto &LHSVal : LHSVals) {
        Constant *V = LHSVal.first;
        Constant *Folded = ConstantExpr::getCompare(Pred, V, CmpConst);
        if (Constant *KC = getKnownConstant(Folded, WantInteger))
          Result.push_back(std::make_pair(KC, LHSVal.second));
      }

      if (!Result.empty())                                              // INTEL
        RegionInfo.insert(RegionInfo.end(), RegionInfoOp0.begin(),      // INTEL
                          RegionInfoOp0.end());                         // INTEL

      return !Result.empty();
    }
  }

  if (SelectInst *SI = dyn_cast<SelectInst>(I)) {
    // Handle select instructions where at least one operand is a known constant
    // and we can figure out the condition value for any predecessor block.
    Constant *TrueVal = getKnownConstant(SI->getTrueValue(), Preference);
    Constant *FalseVal = getKnownConstant(SI->getFalseValue(), Preference);
    PredValueInfoTy Conds;
    ThreadRegionInfoTy RegionInfoOp0;                                   // INTEL
    if ((TrueVal || FalseVal) &&
        ComputeValueKnownInPredecessors(SI->getCondition(), BB, Conds,
                                        RegionInfoOp0,                  // INTEL
                                        WantInteger, CxtI)) {
      for (auto &C : Conds) {
        Constant *Cond = C.first;

        // Figure out what value to use for the condition.
        bool KnownCond;
        if (ConstantInt *CI = dyn_cast<ConstantInt>(Cond)) {
          // A known boolean.
          KnownCond = CI->isOne();
        } else {
          assert(isa<UndefValue>(Cond) && "Unexpected condition value");
          // Either operand will do, so be sure to pick the one that's a known
          // constant.
          // FIXME: Do this more cleverly if both values are known constants?
          KnownCond = (TrueVal != nullptr);
        }

        // See if the select has a known constant value for this predecessor.
        if (Constant *Val = KnownCond ? TrueVal : FalseVal)
          Result.push_back(std::make_pair(Val, C.second));
      }

      if (!Result.empty())                                              // INTEL
        RegionInfo.insert(RegionInfo.end(), RegionInfoOp0.begin(),      // INTEL
                          RegionInfoOp0.end());                         // INTEL

      return !Result.empty();
    }
  }

  // If all else fails, see if LVI can figure out a constant value for us.
  if (DDT->pending())
    LVI->disableDT();
  else
    LVI->enableDT();
  Constant *CI = LVI->getConstant(V, BB, CxtI);
  if (Constant *KC = getKnownConstant(CI, Preference)) {
    for (BasicBlock *Pred : predecessors(BB))
      Result.push_back(std::make_pair(KC, Pred));
  }

  if (!Result.empty())                                                  // INTEL
    RegionInfo.push_back(std::make_pair(BB, BB));                       // INTEL

  return !Result.empty();
}

/// GetBestDestForBranchOnUndef - If we determine that the specified block ends
/// in an undefined jump, decide which block is best to revector to.
///
/// Since we can pick an arbitrary destination, we pick the successor with the
/// fewest predecessors.  This should reduce the in-degree of the others.
static unsigned GetBestDestForJumpOnUndef(BasicBlock *BB) {
  TerminatorInst *BBTerm = BB->getTerminator();
  unsigned MinSucc = 0;
  BasicBlock *TestBB = BBTerm->getSuccessor(MinSucc);
  // Compute the successor with the minimum number of predecessors.
  unsigned MinNumPreds = std::distance(pred_begin(TestBB), pred_end(TestBB));
  for (unsigned i = 1, e = BBTerm->getNumSuccessors(); i != e; ++i) {
    TestBB = BBTerm->getSuccessor(i);
    unsigned NumPreds = std::distance(pred_begin(TestBB), pred_end(TestBB));
    if (NumPreds < MinNumPreds) {
      MinSucc = i;
      MinNumPreds = NumPreds;
    }
  }

  return MinSucc;
}

static bool hasAddressTakenAndUsed(BasicBlock *BB) {
  if (!BB->hasAddressTaken()) return false;

  // If the block has its address taken, it may be a tree of dead constants
  // hanging off of it.  These shouldn't keep the block alive.
  BlockAddress *BA = BlockAddress::get(BB);
  BA->removeDeadConstantUsers();
  return !BA->use_empty();
}

/// ProcessBlock - If there are any predecessors whose control can be threaded
/// through to a successor, transform them now.
bool JumpThreadingPass::ProcessBlock(BasicBlock *BB) {
  // If the block is trivially dead, just return and let the caller nuke it.
  // This simplifies other transformations.
  if (DDT->pendingDeletedBB(BB) ||
      (pred_empty(BB) && BB != &BB->getParent()->getEntryBlock()))
    return false;

  // If this block has a single predecessor, and if that pred has a single
  // successor, merge the blocks.  This encourages recursive jump threading
  // because now the condition in this block can be threaded through
  // predecessors of our predecessor block.
  if (BasicBlock *SinglePred = BB->getSinglePredecessor()) {
    const TerminatorInst *TI = SinglePred->getTerminator();
    if (!TI->isExceptional() && TI->getNumSuccessors() == 1 &&
        DoCFGSimplifications &&                                         // INTEL
        SinglePred != BB && !hasAddressTakenAndUsed(BB)) {
      // If SinglePred was a loop header, BB becomes one.
      if (LoopHeaders.erase(SinglePred))
        LoopHeaders.insert(BB);

      CountableLoopLatches.erase(SinglePred);   // INTEL
      LVI->eraseBlock(SinglePred);
      MergeBasicBlockIntoOnlyPred(BB, nullptr, DDT);

      // Now that BB is merged into SinglePred (i.e. SinglePred Code followed by
      // BB code within one basic block `BB`), we need to invalidate the LVI
      // information associated with BB, because the LVI information need not be
      // true for all of BB after the merge. For example,
      // Before the merge, LVI info and code is as follows:
      // SinglePred: <LVI info1 for %p val>
      // %y = use of %p
      // call @exit() // need not transfer execution to successor.
      // assume(%p) // from this point on %p is true
      // br label %BB
      // BB: <LVI info2 for %p val, i.e. %p is true>
      // %x = use of %p
      // br label exit
      //
      // Note that this LVI info for blocks BB and SinglPred is correct for %p
      // (info2 and info1 respectively). After the merge and the deletion of the
      // LVI info1 for SinglePred. We have the following code:
      // BB: <LVI info2 for %p val>
      // %y = use of %p
      // call @exit()
      // assume(%p)
      // %x = use of %p <-- LVI info2 is correct from here onwards.
      // br label exit
      // LVI info2 for BB is incorrect at the beginning of BB.

      // Invalidate LVI information for BB if the LVI is not provably true for
      // all of BB.
      if (!isGuaranteedToTransferExecutionToSuccessor(BB))
        LVI->eraseBlock(BB);
      return true;
    }
  }

  if (TryToUnfoldSelectInCurrBB(BB))
    return true;

  // Look if we can propagate guards to predecessors.
  if (HasGuards && ProcessGuards(BB))
    return true;

  // What kind of constant we're looking for.
  ConstantPreference Preference = WantInteger;

  // Look to see if the terminator is a conditional branch, switch or indirect
  // branch, if not we can't thread it.
  Value *Condition;
  Instruction *Terminator = BB->getTerminator();
  if (BranchInst *BI = dyn_cast<BranchInst>(Terminator)) {
    // Can't thread an unconditional jump.
    if (BI->isUnconditional()) return false;
    Condition = BI->getCondition();
  } else if (SwitchInst *SI = dyn_cast<SwitchInst>(Terminator)) {
    Condition = SI->getCondition();
  } else if (IndirectBrInst *IB = dyn_cast<IndirectBrInst>(Terminator)) {
    // Can't thread indirect branch with no successors.
    if (IB->getNumSuccessors() == 0) return false;
    Condition = IB->getAddress()->stripPointerCasts();
    Preference = WantBlockAddress;
  } else {
    return false; // Must be an invoke.
  }

  // Run constant folding to see if we can reduce the condition to a simple
  // constant.
  if (Instruction *I = dyn_cast<Instruction>(Condition)) {
    Value *SimpleVal =
        ConstantFoldInstruction(I, BB->getModule()->getDataLayout(), TLI);
    if (SimpleVal) {
      I->replaceAllUsesWith(SimpleVal);
      if (isInstructionTriviallyDead(I, TLI))
        I->eraseFromParent();
      Condition = SimpleVal;
    }
  }

  // If the terminator is branching on an undef, we can pick any of the
  // successors to branch to.  Let GetBestDestForJumpOnUndef decide.
  if (isa<UndefValue>(Condition)) {
    unsigned BestSucc = GetBestDestForJumpOnUndef(BB);
    std::vector<DominatorTree::UpdateType> Updates;

    // Fold the branch/switch.
    TerminatorInst *BBTerm = BB->getTerminator();
    Updates.reserve(BBTerm->getNumSuccessors());
    for (unsigned i = 0, e = BBTerm->getNumSuccessors(); i != e; ++i) {
      if (i == BestSucc) continue;
      BasicBlock *Succ = BBTerm->getSuccessor(i);
      Succ->removePredecessor(BB, true);
      Updates.push_back({DominatorTree::Delete, BB, Succ});
    }

    DEBUG(dbgs() << "  In block '" << BB->getName()
          << "' folding undef terminator: " << *BBTerm << '\n');
    BranchInst::Create(BBTerm->getSuccessor(BestSucc), BBTerm);
    BBTerm->eraseFromParent();
    DDT->applyUpdates(Updates);
    return true;
  }

  // If the terminator of this block is branching on a constant, simplify the
  // terminator to an unconditional branch.  This can occur due to threading in
  // other blocks.
  if (getKnownConstant(Condition, Preference)) {
    DEBUG(dbgs() << "  In block '" << BB->getName()
          << "' folding terminator: " << *BB->getTerminator() << '\n');
    ++NumFolds;
    ConstantFoldTerminator(BB, true, nullptr, DDT);
    return true;
  }

  Instruction *CondInst = dyn_cast<Instruction>(Condition);

  // All the rest of our checks depend on the condition being an instruction.
  if (!CondInst) {
    // FIXME: Unify this with code below.
    if (ProcessThreadableEdges(Condition, BB, Preference, Terminator))
      return true;
    return false;
  }

  if (CmpInst *CondCmp = dyn_cast<CmpInst>(CondInst)) {
    // If we're branching on a conditional, LVI might be able to determine
    // it's value at the branch instruction.  We only handle comparisons
    // against a constant at this time.
    // TODO: This should be extended to handle switches as well.
    BranchInst *CondBr = dyn_cast<BranchInst>(BB->getTerminator());
    Constant *CondConst = dyn_cast<Constant>(CondCmp->getOperand(1));
    if (CondBr && CondConst) {
      // We should have returned as soon as we turn a conditional branch to
      // unconditional. Because its no longer interesting as far as jump
      // threading is concerned.
      assert(CondBr->isConditional() && "Threading on unconditional terminator");

      if (DDT->pending())
        LVI->disableDT();
      else
        LVI->enableDT();
      LazyValueInfo::Tristate Ret =
        LVI->getPredicateAt(CondCmp->getPredicate(), CondCmp->getOperand(0),
                            CondConst, CondBr);
      if (Ret != LazyValueInfo::Unknown) {
        unsigned ToRemove = Ret == LazyValueInfo::True ? 1 : 0;
        unsigned ToKeep = Ret == LazyValueInfo::True ? 0 : 1;
        BasicBlock *ToRemoveSucc = CondBr->getSuccessor(ToRemove);
        ToRemoveSucc->removePredecessor(BB, true);
        BranchInst::Create(CondBr->getSuccessor(ToKeep), CondBr);
        CondBr->eraseFromParent();
        if (CondCmp->use_empty())
          CondCmp->eraseFromParent();
        // We can safely replace *some* uses of the CondInst if it has
        // exactly one value as returned by LVI. RAUW is incorrect in the
        // presence of guards and assumes, that have the `Cond` as the use. This
        // is because we use the guards/assume to reason about the `Cond` value
        // at the end of block, but RAUW unconditionally replaces all uses
        // including the guards/assumes themselves and the uses before the
        // guard/assume.
        else if (CondCmp->getParent() == BB) {
          auto *CI = Ret == LazyValueInfo::True ?
            ConstantInt::getTrue(CondCmp->getType()) :
            ConstantInt::getFalse(CondCmp->getType());
          ReplaceFoldableUses(CondCmp, CI);
        }
        DDT->deleteEdge(BB, ToRemoveSucc);
        return true;
      }

      // We did not manage to simplify this branch, try to see whether
      // CondCmp depends on a known phi-select pattern.
      if (TryToUnfoldSelect(CondCmp, BB))
        return true;
    }
  }

  // Check for some cases that are worth simplifying.  Right now we want to look
  // for loads that are used by a switch or by the condition for the branch.  If
  // we see one, check to see if it's partially redundant.  If so, insert a PHI
  // which can then be used to thread the values.
  Value *SimplifyValue = CondInst;
  if (CmpInst *CondCmp = dyn_cast<CmpInst>(SimplifyValue))
    if (isa<Constant>(CondCmp->getOperand(1)))
      SimplifyValue = CondCmp->getOperand(0);

  // TODO: There are other places where load PRE would be profitable, such as
  // more complex comparisons.
  if (LoadInst *LoadI = dyn_cast<LoadInst>(SimplifyValue))
    if (SimplifyPartiallyRedundantLoad(LoadI))
      return true;

  // Before threading, try to propagate profile data backwards:
  if (PHINode *PN = dyn_cast<PHINode>(CondInst))
    if (PN->getParent() == BB && isa<BranchInst>(BB->getTerminator()))
      updatePredecessorProfileMetadata(PN, BB);

  // Handle a variety of cases where we are branching on something derived from
  // a PHI node in the current block.  If we can prove that any predecessors
  // compute a predictable value based on a PHI node, thread those predecessors.
  if (ProcessThreadableEdges(CondInst, BB, Preference, Terminator))
    return true;

  // If this is an otherwise-unfoldable branch on a phi node in the current
  // block, see if we can simplify.
  if (PHINode *PN = dyn_cast<PHINode>(CondInst))
    if (PN->getParent() == BB && isa<BranchInst>(BB->getTerminator()))
      return ProcessBranchOnPHI(PN);

  // If this is an otherwise-unfoldable branch on a XOR, see if we can simplify.
  if (CondInst->getOpcode() == Instruction::Xor &&
      CondInst->getParent() == BB && isa<BranchInst>(BB->getTerminator()))
    return ProcessBranchOnXOR(cast<BinaryOperator>(CondInst));

  // Search for a stronger dominating condition that can be used to simplify a
  // conditional branch leaving BB.
  if (ProcessImpliedCondition(BB))
    return true;

  return false;
}

bool JumpThreadingPass::ProcessImpliedCondition(BasicBlock *BB) {
  auto *BI = dyn_cast<BranchInst>(BB->getTerminator());
  if (!BI || !BI->isConditional())
    return false;

  Value *Cond = BI->getCondition();
  BasicBlock *CurrentBB = BB;
  BasicBlock *CurrentPred = BB->getSinglePredecessor();
  unsigned Iter = 0;

  auto &DL = BB->getModule()->getDataLayout();

  while (CurrentPred && Iter++ < ImplicationSearchThreshold) {
    auto *PBI = dyn_cast<BranchInst>(CurrentPred->getTerminator());
    if (!PBI || !PBI->isConditional())
      return false;
    if (PBI->getSuccessor(0) != CurrentBB && PBI->getSuccessor(1) != CurrentBB)
      return false;

    bool CondIsTrue = PBI->getSuccessor(0) == CurrentBB;
    Optional<bool> Implication =
        isImpliedCondition(PBI->getCondition(), Cond, DL, CondIsTrue);
    if (Implication) {
      BasicBlock *KeepSucc = BI->getSuccessor(*Implication ? 0 : 1);
      BasicBlock *RemoveSucc = BI->getSuccessor(*Implication ? 1 : 0);
      RemoveSucc->removePredecessor(BB);
      BranchInst::Create(KeepSucc, BI);
      BI->eraseFromParent();
      DDT->deleteEdge(BB, RemoveSucc);
      return true;
    }
    CurrentBB = CurrentPred;
    CurrentPred = CurrentBB->getSinglePredecessor();
  }

  return false;
}

/// Return true if Op is an instruction defined in the given block.
static bool isOpDefinedInBlock(Value *Op, BasicBlock *BB) {
  if (Instruction *OpInst = dyn_cast<Instruction>(Op))
    if (OpInst->getParent() == BB)
      return true;
  return false;
}

/// SimplifyPartiallyRedundantLoad - If LoadI is an obviously partially
/// redundant load instruction, eliminate it by replacing it with a PHI node.
/// This is an important optimization that encourages jump threading, and needs
/// to be run interlaced with other jump threading tasks.
bool JumpThreadingPass::SimplifyPartiallyRedundantLoad(LoadInst *LoadI) {
  // Don't hack volatile and ordered loads.
  if (!LoadI->isUnordered()) return false;

  // If the load is defined in a block with exactly one predecessor, it can't be
  // partially redundant.
  BasicBlock *LoadBB = LoadI->getParent();
  if (LoadBB->getSinglePredecessor())
    return false;

  // If the load is defined in an EH pad, it can't be partially redundant,
  // because the edges between the invoke and the EH pad cannot have other
  // instructions between them.
  if (LoadBB->isEHPad())
    return false;

  Value *LoadedPtr = LoadI->getOperand(0);

  // If the loaded operand is defined in the LoadBB and its not a phi,
  // it can't be available in predecessors.
  if (isOpDefinedInBlock(LoadedPtr, LoadBB) && !isa<PHINode>(LoadedPtr))
    return false;

  // Scan a few instructions up from the load, to see if it is obviously live at
  // the entry to its block.
  BasicBlock::iterator BBIt(LoadI);
  bool IsLoadCSE;
  if (Value *AvailableVal = FindAvailableLoadedValue(
          LoadI, LoadBB, BBIt, DefMaxInstsToScan, AA, &IsLoadCSE)) {
    // If the value of the load is locally available within the block, just use
    // it.  This frequently occurs for reg2mem'd allocas.

    if (IsLoadCSE) {
      LoadInst *NLoadI = cast<LoadInst>(AvailableVal);
      combineMetadataForCSE(NLoadI, LoadI);
    };

    // If the returned value is the load itself, replace with an undef. This can
    // only happen in dead loops.
    if (AvailableVal == LoadI)
      AvailableVal = UndefValue::get(LoadI->getType());
    if (AvailableVal->getType() != LoadI->getType())
      AvailableVal = CastInst::CreateBitOrPointerCast(
          AvailableVal, LoadI->getType(), "", LoadI);
    LoadI->replaceAllUsesWith(AvailableVal);
    LoadI->eraseFromParent();
    return true;
  }

  // Otherwise, if we scanned the whole block and got to the top of the block,
  // we know the block is locally transparent to the load.  If not, something
  // might clobber its value.
  if (BBIt != LoadBB->begin())
    return false;

  // If all of the loads and stores that feed the value have the same AA tags,
  // then we can propagate them onto any newly inserted loads.
  AAMDNodes AATags;
  LoadI->getAAMetadata(AATags);

  SmallPtrSet<BasicBlock*, 8> PredsScanned;

  using AvailablePredsTy = SmallVector<std::pair<BasicBlock *, Value *>, 8>;

  AvailablePredsTy AvailablePreds;
  BasicBlock *OneUnavailablePred = nullptr;
  SmallVector<LoadInst*, 8> CSELoads;

  // If we got here, the loaded value is transparent through to the start of the
  // block.  Check to see if it is available in any of the predecessor blocks.
  for (BasicBlock *PredBB : predecessors(LoadBB)) {
    // If we already scanned this predecessor, skip it.
    if (!PredsScanned.insert(PredBB).second)
      continue;

    BBIt = PredBB->end();
    unsigned NumScanedInst = 0;
    Value *PredAvailable = nullptr;
    // NOTE: We don't CSE load that is volatile or anything stronger than
    // unordered, that should have been checked when we entered the function.
    assert(LoadI->isUnordered() &&
           "Attempting to CSE volatile or atomic loads");
    // If this is a load on a phi pointer, phi-translate it and search
    // for available load/store to the pointer in predecessors.
    Value *Ptr = LoadedPtr->DoPHITranslation(LoadBB, PredBB);
    PredAvailable = FindAvailablePtrLoadStore(
        Ptr, LoadI->getType(), LoadI->isAtomic(), PredBB, BBIt,
        DefMaxInstsToScan, AA, &IsLoadCSE, &NumScanedInst);

    // If PredBB has a single predecessor, continue scanning through the
    // single precessor.
    BasicBlock *SinglePredBB = PredBB;
    while (!PredAvailable && SinglePredBB && BBIt == SinglePredBB->begin() &&
           NumScanedInst < DefMaxInstsToScan) {
      SinglePredBB = SinglePredBB->getSinglePredecessor();
      if (SinglePredBB) {
        BBIt = SinglePredBB->end();
        PredAvailable = FindAvailablePtrLoadStore(
            Ptr, LoadI->getType(), LoadI->isAtomic(), SinglePredBB, BBIt,
            (DefMaxInstsToScan - NumScanedInst), AA, &IsLoadCSE,
            &NumScanedInst);
      }
    }

    if (!PredAvailable) {
      OneUnavailablePred = PredBB;
      continue;
    }

    if (IsLoadCSE)
      CSELoads.push_back(cast<LoadInst>(PredAvailable));

    // If so, this load is partially redundant.  Remember this info so that we
    // can create a PHI node.
    AvailablePreds.push_back(std::make_pair(PredBB, PredAvailable));
  }

  // If the loaded value isn't available in any predecessor, it isn't partially
  // redundant.
  if (AvailablePreds.empty()) return false;

  // Okay, the loaded value is available in at least one (and maybe all!)
  // predecessors.  If the value is unavailable in more than one unique
  // predecessor, we want to insert a merge block for those common predecessors.
  // This ensures that we only have to insert one reload, thus not increasing
  // code size.
  BasicBlock *UnavailablePred = nullptr;

  // If the value is unavailable in one of predecessors, we will end up
  // inserting a new instruction into them. It is only valid if all the
  // instructions before LoadI are guaranteed to pass execution to its
  // successor, or if LoadI is safe to speculate.
  // TODO: If this logic becomes more complex, and we will perform PRE insertion
  // farther than to a predecessor, we need to reuse the code from GVN's PRE.
  // It requires domination tree analysis, so for this simple case it is an
  // overkill.
  if (PredsScanned.size() != AvailablePreds.size() &&
      !isSafeToSpeculativelyExecute(LoadI))
    for (auto I = LoadBB->begin(); &*I != LoadI; ++I)
      if (!isGuaranteedToTransferExecutionToSuccessor(&*I))
        return false;

  // If there is exactly one predecessor where the value is unavailable, the
  // already computed 'OneUnavailablePred' block is it.  If it ends in an
  // unconditional branch, we know that it isn't a critical edge.
  if (PredsScanned.size() == AvailablePreds.size()+1 &&
      OneUnavailablePred->getTerminator()->getNumSuccessors() == 1) {
    UnavailablePred = OneUnavailablePred;
  } else if (PredsScanned.size() != AvailablePreds.size()) {
    // Otherwise, we had multiple unavailable predecessors or we had a critical
    // edge from the one.
    SmallVector<BasicBlock*, 8> PredsToSplit;
    SmallPtrSet<BasicBlock*, 8> AvailablePredSet;

    for (const auto &AvailablePred : AvailablePreds)
      AvailablePredSet.insert(AvailablePred.first);

    // Add all the unavailable predecessors to the PredsToSplit list.
    for (BasicBlock *P : predecessors(LoadBB)) {
      // If the predecessor is an indirect goto, we can't split the edge.
      if (isa<IndirectBrInst>(P->getTerminator()))
        return false;

      if (!AvailablePredSet.count(P))
        PredsToSplit.push_back(P);
    }

    // Split them out to their own block.
    UnavailablePred = SplitBlockPreds(LoadBB, PredsToSplit, "thread-pre-split");
  }

  // If the value isn't available in all predecessors, then there will be
  // exactly one where it isn't available.  Insert a load on that edge and add
  // it to the AvailablePreds list.
  if (UnavailablePred) {
    assert(UnavailablePred->getTerminator()->getNumSuccessors() == 1 &&
           "Can't handle critical edge here!");
    LoadInst *NewVal =
        new LoadInst(LoadedPtr->DoPHITranslation(LoadBB, UnavailablePred),
                     LoadI->getName() + ".pr", false, LoadI->getAlignment(),
                     LoadI->getOrdering(), LoadI->getSyncScopeID(),
                     UnavailablePred->getTerminator());
    NewVal->setDebugLoc(LoadI->getDebugLoc());
    if (AATags)
      NewVal->setAAMetadata(AATags);

    AvailablePreds.push_back(std::make_pair(UnavailablePred, NewVal));
  }

  // Now we know that each predecessor of this block has a value in
  // AvailablePreds, sort them for efficient access as we're walking the preds.
  array_pod_sort(AvailablePreds.begin(), AvailablePreds.end());

  // Create a PHI node at the start of the block for the PRE'd load value.
  pred_iterator PB = pred_begin(LoadBB), PE = pred_end(LoadBB);
  PHINode *PN = PHINode::Create(LoadI->getType(), std::distance(PB, PE), "",
                                &LoadBB->front());
  PN->takeName(LoadI);
  PN->setDebugLoc(LoadI->getDebugLoc());

  // Insert new entries into the PHI for each predecessor.  A single block may
  // have multiple entries here.
  for (pred_iterator PI = PB; PI != PE; ++PI) {
    BasicBlock *P = *PI;
    AvailablePredsTy::iterator I =
      std::lower_bound(AvailablePreds.begin(), AvailablePreds.end(),
                       std::make_pair(P, (Value*)nullptr));

    assert(I != AvailablePreds.end() && I->first == P &&
           "Didn't find entry for predecessor!");

    // If we have an available predecessor but it requires casting, insert the
    // cast in the predecessor and use the cast. Note that we have to update the
    // AvailablePreds vector as we go so that all of the PHI entries for this
    // predecessor use the same bitcast.
    Value *&PredV = I->second;
    if (PredV->getType() != LoadI->getType())
      PredV = CastInst::CreateBitOrPointerCast(PredV, LoadI->getType(), "",
                                               P->getTerminator());

    PN->addIncoming(PredV, I->first);
  }

  for (LoadInst *PredLoadI : CSELoads) {
    combineMetadataForCSE(PredLoadI, LoadI);
  }

  LoadI->replaceAllUsesWith(PN);
  LoadI->eraseFromParent();

  return true;
}

/// FindMostPopularDest - The specified list contains multiple possible
/// threadable destinations.  Pick the one that occurs the most frequently in
/// the list.
static BasicBlock *
FindMostPopularDest(BasicBlock *BB,
                    const ThreadRegionInfo &RegionInfo,                 // INTEL
                    const SmallVectorImpl<std::pair<BasicBlock *,
                                          BasicBlock *>> &PredToDestList) {
  assert(!PredToDestList.empty());

  // Determine popularity.  If there are multiple possible destinations, we
  // explicitly choose to ignore 'undef' destinations.  We prefer to thread
  // blocks with known and real destinations to threading undef.  We'll handle
  // them later if interesting.
  DenseMap<BasicBlock*, unsigned> DestPopularity;
  for (const auto &PredToDest : PredToDestList)
    if (PredToDest.second)
      DestPopularity[PredToDest.second]++;

<<<<<<< HEAD
#if INTEL_CUSTOMIZATION
  // Avoid picking a block in the thread region if there are any other
  // available choices, since thread-to-self is disallowed. At this point, we
  // don't know all the blocks in the region, but check the ones we do know,
  // i.e. the blocks that begin & end each sub-region.
  for (auto SubRegion : RegionInfo) {
    DestPopularity[SubRegion.first] = 0;
    DestPopularity[SubRegion.second] = 0;
  }
#endif // INTEL_CUSTOMIZATION
=======
  if (DestPopularity.empty())
    return nullptr;
>>>>>>> d928201a

  // Find the most popular dest.
  DenseMap<BasicBlock*, unsigned>::iterator DPI = DestPopularity.begin();
  BasicBlock *MostPopularDest = DPI->first;
  unsigned Popularity = DPI->second;
  SmallVector<BasicBlock*, 4> SamePopularity;

  for (++DPI; DPI != DestPopularity.end(); ++DPI) {
    // If the popularity of this entry isn't higher than the popularity we've
    // seen so far, ignore it.
    if (DPI->second < Popularity)
      ; // ignore.
    else if (DPI->second == Popularity) {
      // If it is the same as what we've seen so far, keep track of it.
      SamePopularity.push_back(DPI->first);
    } else {
      // If it is more popular, remember it.
      SamePopularity.clear();
      MostPopularDest = DPI->first;
      Popularity = DPI->second;
    }
  }

  // Okay, now we know the most popular destination.  If there is more than one
  // destination, we need to determine one.  This is arbitrary, but we need
  // to make a deterministic decision.  Pick the first one that appears in the
  // successor list.
  if (!SamePopularity.empty()) {
    SamePopularity.push_back(MostPopularDest);
    TerminatorInst *TI = BB->getTerminator();
    for (unsigned i = 0; ; ++i) {
      assert(i != TI->getNumSuccessors() && "Didn't find any successor!");

      if (!is_contained(SamePopularity, TI->getSuccessor(i)))
        continue;

      MostPopularDest = TI->getSuccessor(i);
      break;
    }
  }

  // Okay, we have finally picked the most popular destination.
  return MostPopularDest;
}

bool JumpThreadingPass::ProcessThreadableEdges(Value *Cond, BasicBlock *BB,
                                               ConstantPreference Preference,
                                               Instruction *CxtI) {
  // If threading this would thread across a loop header, don't even try to
  // thread the edge.
  if (LoopHeaders.count(BB) && !JumpThreadLoopHeader)                   // INTEL
    return false;

  PredValueInfoTy PredValues;
  // bool Changed = false;                                              // INTEL
  ThreadRegionInfoTy RegionInfo;                                        // INTEL
  if (!ComputeValueKnownInPredecessors(Cond, BB, PredValues,            // INTEL
                                       RegionInfo,                      // INTEL
                                       Preference, CxtI))               // INTEL
    return false;

  assert(!PredValues.empty() && !RegionInfo.empty() &&                  // INTEL
         "ComputeValueKnownInPredecessors returned true with no "       // INTEL
         "values or regions");                                          // INTEL

  DEBUG(dbgs() << "IN BB: " << *BB;
        for (const auto &PredValue : PredValues) {
          dbgs() << "  BB '" << BB->getName() << "': FOUND condition = "
            << *PredValue.first
            << " for pred '" << PredValue.second->getName() << "'.\n";
        });

  // Decide what we want to thread through.  Convert our list of known values to
  // a list of known destinations for each pred.  This also discards duplicate
  // predecessors and keeps track of the undefined inputs (which are represented
  // as a null dest in the PredToDestList).
  SmallPtrSet<BasicBlock*, 16> SeenPreds;
  SmallVector<std::pair<BasicBlock*, BasicBlock*>, 16> PredToDestList;

  BasicBlock *OnlyDest = nullptr;
  BasicBlock *MultipleDestSentinel = (BasicBlock*)(intptr_t)~0ULL;
  Constant *OnlyVal = nullptr;
  Constant *MultipleVal = (Constant *)(intptr_t)~0ULL;
  bool ThreadingBackedge = false;    // INTEL
  unsigned PredWithKnownDest = 0;
  for (const auto &PredValue : PredValues) {
    BasicBlock *Pred = PredValue.second;
    if (!SeenPreds.insert(Pred).second)
      continue;  // Duplicate predecessor entry.

    Constant *Val = PredValue.first;

    BasicBlock *DestBB;
    if (isa<UndefValue>(Val))
      DestBB = nullptr;
    else if (BranchInst *BI = dyn_cast<BranchInst>(BB->getTerminator())) {
      assert(isa<ConstantInt>(Val) && "Expecting a constant integer");
      DestBB = BI->getSuccessor(cast<ConstantInt>(Val)->isZero());
    } else if (SwitchInst *SI = dyn_cast<SwitchInst>(BB->getTerminator())) {
      assert(isa<ConstantInt>(Val) && "Expecting a constant integer");
      DestBB = SI->findCaseValue(cast<ConstantInt>(Val))->getCaseSuccessor();
    } else {
      assert(isa<IndirectBrInst>(BB->getTerminator())
              && "Unexpected terminator");
      assert(isa<BlockAddress>(Val) && "Expecting a constant blockaddress");
      DestBB = cast<BlockAddress>(Val)->getBasicBlock();
    }

    // If we have exactly one destination, remember it for efficiency below.
    if (PredToDestList.empty()) {
      OnlyDest = DestBB;
      OnlyVal = Val;
    } else {
      if (OnlyDest != DestBB)
        OnlyDest = MultipleDestSentinel;
      // It possible we have same destination, but different value, e.g. default
      // case in switchinst.
      if (Val != OnlyVal)
        OnlyVal = MultipleVal;
    }

    // We know where this predecessor is going.
    ++PredWithKnownDest;

    // If the predecessor ends with an indirect goto, we can't change its
    // destination.
    if (isa<IndirectBrInst>(Pred->getTerminator()))
      continue;

    if (CountableLoopLatches.count(BB) && LoopHeaders.count(DestBB)) // INTEL
      ThreadingBackedge = true;                             // INTEL
    PredToDestList.push_back(std::make_pair(Pred, DestBB));
  }

  // If all edges were unthreadable, we fail.
  if (PredToDestList.empty())
    return false;

#if INTEL_CUSTOMIZATION
  // Allow threading of backedge only if we can thread all predecessors of latch
  // otherwise we may turn countable loop into non-countable loop by adding
  // additional backedges to it.
  if (ThreadingBackedge) {
    if (PredToDestList.size() == (unsigned)std::distance(pred_begin(BB),
                                                         pred_end(BB)))
      CountableLoopLatches.erase(BB);
    else
      return false;
  }
#endif // INTEL_CUSTOMIZATION

  // If all the predecessors go to a single known successor, we want to fold,
  // not thread. By doing so, we do not need to duplicate the current block and
  // also miss potential opportunities in case we dont/cant duplicate.
  if (OnlyDest && OnlyDest != MultipleDestSentinel &&                  // INTEL
      RegionInfo.size() == 1 &&                                        // INTEL
      RegionInfo.back().first == RegionInfo.back().second) {           // INTEL
    if (PredWithKnownDest ==
        (size_t)std::distance(pred_begin(BB), pred_end(BB))) {
      bool SeenFirstBranchToOnlyDest = false;
      std::vector <DominatorTree::UpdateType> Updates;
      Updates.reserve(BB->getTerminator()->getNumSuccessors() - 1);
      for (BasicBlock *SuccBB : successors(BB)) {
        if (SuccBB == OnlyDest && !SeenFirstBranchToOnlyDest) {
          SeenFirstBranchToOnlyDest = true; // Don't modify the first branch.
        } else {
          SuccBB->removePredecessor(BB, true); // This is unreachable successor.
          Updates.push_back({DominatorTree::Delete, BB, SuccBB});
        }
      }

      // Finally update the terminator.
      TerminatorInst *Term = BB->getTerminator();
      BranchInst::Create(OnlyDest, Term);
      Term->eraseFromParent();
      DDT->applyUpdates(Updates);

      // If the condition is now dead due to the removal of the old terminator,
      // erase it.
      if (auto *CondInst = dyn_cast<Instruction>(Cond)) {
        if (CondInst->use_empty() && !CondInst->mayHaveSideEffects())
          CondInst->eraseFromParent();
        // We can safely replace *some* uses of the CondInst if it has
        // exactly one value as returned by LVI. RAUW is incorrect in the
        // presence of guards and assumes, that have the `Cond` as the use. This
        // is because we use the guards/assume to reason about the `Cond` value
        // at the end of block, but RAUW unconditionally replaces all uses
        // including the guards/assumes themselves and the uses before the
        // guard/assume.
        else if (OnlyVal && OnlyVal != MultipleVal &&
                 CondInst->getParent() == BB)
          ReplaceFoldableUses(CondInst, OnlyVal);
      }
      return true;
    }
  }

  // Determine which is the most common successor.  If we have many inputs and
  // this block is a switch, we want to start by threading the batch that goes
  // to the most popular destination first.  If we only know about one
  // threadable destination (the common case) we can avoid this.
  BasicBlock *MostPopularDest = OnlyDest;

<<<<<<< HEAD
  if (MostPopularDest == MultipleDestSentinel)
    MostPopularDest = FindMostPopularDest(BB, RegionInfo,               // INTEL
                                          PredToDestList);              // INTEL
=======
  if (MostPopularDest == MultipleDestSentinel) {
    // Remove any loop headers from the Dest list, ThreadEdge conservatively
    // won't process them, but we might have other destination that are eligible
    // and we still want to process.
    erase_if(PredToDestList,
             [&](const std::pair<BasicBlock *, BasicBlock *> &PredToDest) {
               return LoopHeaders.count(PredToDest.second) != 0;
             });

    if (PredToDestList.empty())
      return false;

    MostPopularDest = FindMostPopularDest(BB, PredToDestList);
  }
>>>>>>> d928201a

  // Now that we know what the most popular destination is, factor all
  // predecessors that will jump to it into a single predecessor.
  SmallVector<BasicBlock*, 16> PredsToFactor;
  for (const auto &PredToDest : PredToDestList)
    if (PredToDest.second == MostPopularDest) {
      BasicBlock *Pred = PredToDest.first;

      // This predecessor may be a switch or something else that has multiple
      // edges to the block.  Factor each of these edges by listing them
      // according to # occurrences in PredsToFactor.
      for (BasicBlock *Succ : successors(Pred))
        if (Succ == RegionInfo.back().first)         // INTEL
          PredsToFactor.push_back(Pred);
    }

  // If the threadable edges are branching on an undefined value, we get to pick
  // the destination that these predecessors should get to.
  if (!MostPopularDest)
    MostPopularDest = BB->getTerminator()->
                            getSuccessor(GetBestDestForJumpOnUndef(BB));

  // Ok, try to thread it!
  return ThreadEdge(RegionInfo, PredsToFactor, MostPopularDest);    // INTEL
}

/// ProcessBranchOnPHI - We have an otherwise unthreadable conditional branch on
/// a PHI node in the current block.  See if there are any simplifications we
/// can do based on inputs to the phi node.
bool JumpThreadingPass::ProcessBranchOnPHI(PHINode *PN) {
  BasicBlock *BB = PN->getParent();

  // TODO: We could make use of this to do it once for blocks with common PHI
  // values.
  SmallVector<BasicBlock*, 1> PredBBs;
  PredBBs.resize(1);

  // If any of the predecessor blocks end in an unconditional branch, we can
  // *duplicate* the conditional branch into that block in order to further
  // encourage jump threading and to eliminate cases where we have branch on a
  // phi of an icmp (branch on icmp is much better).
  for (unsigned i = 0, e = PN->getNumIncomingValues(); i != e; ++i) {
    BasicBlock *PredBB = PN->getIncomingBlock(i);
    if (BranchInst *PredBr = dyn_cast<BranchInst>(PredBB->getTerminator()))
      if (PredBr->isUnconditional()) {
        PredBBs[0] = PredBB;
        // Try to duplicate BB into PredBB.
        if (DuplicateCondBranchOnPHIIntoPred(BB, PredBBs))
          return true;
      }
  }

  return false;
}

/// ProcessBranchOnXOR - We have an otherwise unthreadable conditional branch on
/// a xor instruction in the current block.  See if there are any
/// simplifications we can do based on inputs to the xor.
bool JumpThreadingPass::ProcessBranchOnXOR(BinaryOperator *BO) {
  BasicBlock *BB = BO->getParent();

  // If either the LHS or RHS of the xor is a constant, don't do this
  // optimization.
  if (isa<ConstantInt>(BO->getOperand(0)) ||
      isa<ConstantInt>(BO->getOperand(1)))
    return false;

  // If the first instruction in BB isn't a phi, we won't be able to infer
  // anything special about any particular predecessor.
  if (!isa<PHINode>(BB->front()))
    return false;

  // If this BB is a landing pad, we won't be able to split the edge into it.
  if (BB->isEHPad())
    return false;

  // If we have a xor as the branch input to this block, and we know that the
  // LHS or RHS of the xor in any predecessor is true/false, then we can clone
  // the condition into the predecessor and fix that value to true, saving some
  // logical ops on that path and encouraging other paths to simplify.
  //
  // This copies something like this:
  //
  //  BB:
  //    %X = phi i1 [1],  [%X']
  //    %Y = icmp eq i32 %A, %B
  //    %Z = xor i1 %X, %Y
  //    br i1 %Z, ...
  //
  // Into:
  //  BB':
  //    %Y = icmp ne i32 %A, %B
  //    br i1 %Y, ...

  PredValueInfoTy XorOpValues;
  ThreadRegionInfoTy RegionInfo;                                        // INTEL
  bool isLHS = true;
  if (!ComputeValueKnownInPredecessors(BO->getOperand(0), BB, XorOpValues,
                                       RegionInfo,                      // INTEL
                                       WantInteger, BO)) {
    assert(XorOpValues.empty());
    if (!ComputeValueKnownInPredecessors(BO->getOperand(1), BB, XorOpValues,
                                         RegionInfo,                    // INTEL
                                         WantInteger, BO))
      return false;
    isLHS = false;
  }

#if INTEL_CUSTOMIZATION
  // Distant jump threading doesn't currently support this transformation.
  if (RegionInfo.size() != 1 ||
      RegionInfo.back().first != RegionInfo.back().second)
    return false;
#endif // INTEL_CUSTOMIZATION

  assert(!XorOpValues.empty() &&
         "ComputeValueKnownInPredecessors returned true with no values");

  // Scan the information to see which is most popular: true or false.  The
  // predecessors can be of the set true, false, or undef.
  unsigned NumTrue = 0, NumFalse = 0;
  for (const auto &XorOpValue : XorOpValues) {
    if (isa<UndefValue>(XorOpValue.first))
      // Ignore undefs for the count.
      continue;
    if (cast<ConstantInt>(XorOpValue.first)->isZero())
      ++NumFalse;
    else
      ++NumTrue;
  }

  // Determine which value to split on, true, false, or undef if neither.
  ConstantInt *SplitVal = nullptr;
  if (NumTrue > NumFalse)
    SplitVal = ConstantInt::getTrue(BB->getContext());
  else if (NumTrue != 0 || NumFalse != 0)
    SplitVal = ConstantInt::getFalse(BB->getContext());

  // Collect all of the blocks that this can be folded into so that we can
  // factor this once and clone it once.
  SmallVector<BasicBlock*, 8> BlocksToFoldInto;
  for (const auto &XorOpValue : XorOpValues) {
    if (XorOpValue.first != SplitVal && !isa<UndefValue>(XorOpValue.first))
      continue;

    BlocksToFoldInto.push_back(XorOpValue.second);
  }

  // If we inferred a value for all of the predecessors, then duplication won't
  // help us.  However, we can just replace the LHS or RHS with the constant.
  if (BlocksToFoldInto.size() ==
      cast<PHINode>(BB->front()).getNumIncomingValues()) {
    if (!SplitVal) {
      // If all preds provide undef, just nuke the xor, because it is undef too.
      BO->replaceAllUsesWith(UndefValue::get(BO->getType()));
      BO->eraseFromParent();
    } else if (SplitVal->isZero()) {
      // If all preds provide 0, replace the xor with the other input.
      BO->replaceAllUsesWith(BO->getOperand(isLHS));
      BO->eraseFromParent();
    } else {
      // If all preds provide 1, set the computed value to 1.
      BO->setOperand(!isLHS, SplitVal);
    }

    return true;
  }

  // Try to duplicate BB into PredBB.
  return DuplicateCondBranchOnPHIIntoPred(BB, BlocksToFoldInto);
}

/// AddPHINodeEntriesForMappedBlock - We're adding 'NewPred' as a new
/// predecessor to the PHIBB block.  If it has PHI nodes, add entries for
/// NewPred using the entries from OldPred (suitably mapped).
static void AddPHINodeEntriesForMappedBlock(BasicBlock *PHIBB,
                                            BasicBlock *OldPred,
                                            BasicBlock *NewPred,
                                     DenseMap<Instruction*, Value*> &ValueMap) {
  for (PHINode &PN : PHIBB->phis()) {
    // Ok, we have a PHI node.  Figure out what the incoming value was for the
    // DestBlock.
    Value *IV = PN.getIncomingValueForBlock(OldPred);
#if !INTEL_CUSTOMIZATION
    // This code isn't needed with the Intel customizations, because we always
    // run the SSAUpdater to resolve cross-BB references.
    // Remap the value if necessary.
    if (Instruction *Inst = dyn_cast<Instruction>(IV)) {
      DenseMap<Instruction*, Value*>::iterator I = ValueMap.find(Inst);
      if (I != ValueMap.end())
        IV = I->second;
    }
#endif // !INTEL_CUSTOMIZATION

    PN.addIncoming(IV, NewPred);
  }
}

#if INTEL_CUSTOMIZATION
/// We intend to thread an edge into the region across a group of blocks to an
/// outgoing edge of the region. In order to do this, we have to duplicate all
/// the code along every path from the top to the bottom of every sub-region.
/// This function returns the set of blocks along those paths in RegionBlocks.
/// The sub-regions are structured such that the top is guaranteed to dominate
/// the bottom.
///
/// NOTE: It's possible that distant jump threading has started from a block
/// that is no longer reachable from the function entry due to earlier
/// threading. It may have traversed phis that have taken it back into the
/// reachable part of the CFG. When this occurs this function will not be able
/// to reach sub-region top from the sub-region bottom. If this occurs this
/// function returns false to indicate that we should abort threading the
/// current edge.
static bool collectThreadRegionBlocks(const ThreadRegionInfo &RegionInfo,
                                   SmallVectorImpl<BasicBlock*> &RegionBlocks) {
  SmallVector<BasicBlock*, 16> WorkStack;
  SmallPtrSet<BasicBlock*, 16> Visited;

  // Collect the blocks within each sub-region. This is just a DFS walk backward
  // from BBBottom to BBTop.
  for (auto SubRegion : RegionInfo) {
    BasicBlock *BBTop = SubRegion.first;
    BasicBlock *BBBottom = SubRegion.second;

    // If we already visited BBBottom in a previous subregion, we need to stop
    // because the remapping logic can't handle the same block being in two
    // subregions. It may be possible to thread such a case, but it would
    // probably require duplicating the shared block.
    if (!Visited.insert(BBBottom).second)
      return false;

    WorkStack.push_back(BBBottom);

    while (!WorkStack.empty()) {
      BasicBlock *BB = WorkStack.back();
      WorkStack.pop_back();
      RegionBlocks.push_back(BB);

      if (BB == BBTop)
        continue;

      for (BasicBlock *Pred : predecessors(BB))
        if (Visited.insert(Pred).second)
          WorkStack.push_back(Pred);
    }

    // If we didn't visit the top of the sub-region then part of the subregion
    // is unreachable and we shouldn't try to thread.
    if (!Visited.count(BBTop))
      return false;
  }

  return true;
}

/// \p OldBB is a block in the thread region, and \p OldSucc is one of its
/// original successors. This routine determines whether the
/// <tt>OldBB->OldSucc</tt> CFG edge in the new thread region needs to target
/// OldSucc or its corresponding new BB.
static bool shouldRemapTarget(BasicBlock *OldBB,
                  BasicBlock *OldSucc,
                  const ThreadRegionInfo &RegionInfo,
                  const DenseMap<BasicBlock*, BasicBlock*> &BlockMapping) {
  DenseMap<BasicBlock*, BasicBlock*>::const_iterator I =
    BlockMapping.find(OldSucc);

  // If OldSucc is not part of the region, then of course we don't remap it.
  if (I == BlockMapping.end())
    return false;

  // If OldSucc is the top of a sub-region, the only edge that can target
  // its corresponding new BB is the one from the previous sub-region.
  bool FoundOldSucc = false;
  for (auto SubRegion : RegionInfo) {
    if (FoundOldSucc)
      return SubRegion.second == OldBB;
    if (OldSucc == SubRegion.first)
      FoundOldSucc = true;
  }

  // If FoundOldSucc is true at this point, it means OldBB-->OldSucc is an edge
  // from inside the region back up to the top of the region. We don't want to
  // remap those. If FoundOldSucc is false, it means that OldSucc isn't the top
  // of a thread region, so we should remap all its predecessors.
  return !FoundOldSucc;
}

/// Determine whether \p OldBB is the top of a thread sub-region. If so, return
/// its predecessor BB through which we are threading. If not, return nullptr.
/// \p PredBB is the predecessor block for the entire thread region.
static BasicBlock* getSubRegionPred(BasicBlock *OldBB,
                                    BasicBlock *PredBB,
                                    const ThreadRegionInfo &RegionInfo) {
  bool FoundOldBB = false;
  for (auto SubRegion : RegionInfo) {
    if (FoundOldBB)
      return SubRegion.second;
    if (OldBB == SubRegion.first)
      FoundOldBB = true;
  }

  // If FoundOldBB is true here, it means that OldBB is the top of the entire
  // thread region.
  if (FoundOldBB)
    return PredBB;

  return nullptr;
}

/// ThreadEdge was significantly modified to support distant jump threading.
/// Not every line was changed, but the entire routine is under
/// INTEL_CUSTOMIZATION, because any community changes to this routine will need
/// to be manually merged.
///
/// ThreadEdge - We have decided that it is safe and profitable to factor the
/// blocks in PredBBs to one predecessor, then thread an edge from it to SuccBB
/// across a region of blocks.  Transform the IR to reflect this change.
bool JumpThreadingPass::ThreadEdge(const ThreadRegionInfo &RegionInfo,
                                   const SmallVectorImpl<BasicBlock*> &PredBBs,
                                   BasicBlock *SuccBB) {
  BasicBlock *RegionTop = RegionInfo.back().first;
  BasicBlock *RegionBottom = RegionInfo.front().second;
  SmallVector<BasicBlock*, 16> RegionBlocks;
  bool ThreadingLoopHeader = false;

  // If threading this would thread into a loop header don't thread the edge.
  // See the comments above FindLoopHeaders for justifications and caveats.
  if (LoopHeaders.count(SuccBB) && !JumpThreadLoopHeader) {
    DEBUG(dbgs() << "  Not threading to dest loop header BB '"
                 << SuccBB->getName()
                 << "' - it might create an irreducible loop!\n");
    return false;
  }

  if (!collectThreadRegionBlocks(RegionInfo, RegionBlocks))
    return false;

  for (auto BB : RegionBlocks) {
    // Avoid threading back to a block in the region. This is a hacky way to
    // prevent the situation where we repeatedly thread across a loop header
    // effectively performing loop unrolling. This is not a general solution.
    // You can easily get into the massive unrolling situation in spite of this
    // check. In order to enable threading across loop headers by default, we
    // need a more robust fix for this problem.
    if (BB == SuccBB) {
      DEBUG(dbgs() << "  Not threading across BB '" << RegionBottom->getName()
            << "' - would thread to self!\n");
      return false;
    }

    // Also avoid thread regions that have internal edges back to the top of
    // the region since threading to SuccBB is only valid when entering
    // RegionTop via PredBB.
    if (BB != RegionBottom)
      for (succ_iterator SI = succ_begin(BB), SE = succ_end(BB); SI != SE; ++SI)
        if (*SI == RegionTop) {
          DEBUG(dbgs() << "  Not threading across BB '"
                       << RegionBottom->getName()
                       << "' - internal edge back to RegionTop!\n");
          return false;
        }

    // If threading this would thread across a loop header, don't thread the
    // edge. See the comments above FindLoopHeaders for justifications and
    // caveats.
    if (LoopHeaders.count(BB)) {
      if (!JumpThreadLoopHeader) {
        DEBUG(dbgs() << "  Not threading across loop header BB '"
            << BB->getName()
            << "' to dest BB '" << SuccBB->getName()
            << "' - it might create an irreducible loop!\n");
        return false;
      }
      ThreadingLoopHeader = true;

      if (BlockThreadCount[RegionBottom] >= MaxThreadsPerBlock) {
        DEBUG(dbgs() << "  Not threading across loop header BB '"
              << BB->getName() << "' - max thread count reached!\n");
        return false;
      }
    }
  }

  unsigned JumpThreadCost = getJumpThreadDuplicationCost(RegionBlocks,
                                                         RegionBottom,
                                                         BBDupThreshold);
  if (JumpThreadCost > BBDupThreshold) {
    DEBUG(dbgs() << "  Not threading BB '" << RegionBottom->getName()
          << "' - Cost is too high: " << JumpThreadCost << "\n");
    return false;
  }

  if (ConservativeJumpThreading) {
    // Only allow multi-BB thread regions when threading across switches.
    if (RegionBlocks.size() != 1 &&
        !isa<SwitchInst>(RegionBottom->getTerminator())) {
      DEBUG(dbgs() << "  Not threading BB '" << RegionBottom->getName()
            << "' - Using conservative heuristics for distant threading.\n");
      return false;
    }

    // Only thread across loop headers when threading across switches or
    // threading to return blocks, which are known to exit the loop.
    if (ThreadingLoopHeader) {
      if (!isa<ReturnInst>(SuccBB->getTerminator()) &&
          !isa<SwitchInst>(RegionBottom->getTerminator())) {
        DEBUG(dbgs() << "  Not threading BB '" << RegionBottom->getName()
              << "' - Using conservative heuristics loop headers.\n");
        return false;
      }
    }
  }

  // And finally, do it!  Start by factoring the predecessors if needed.
  BasicBlock *PredBB;
  if (PredBBs.size() == 1)
    PredBB = PredBBs[0];
  else {
    DEBUG(dbgs() << "  Factoring out " << PredBBs.size()
          << " common predecessors.\n");
    PredBB = SplitBlockPreds(RegionTop, PredBBs, ".thr_comm");
  }

  // And finally, do it!
#if INTEL_CUSTOMIZATION
  DEBUG(dbgs() << "  Threading edge from '" << PredBB->getName() << "' to '"
        << SuccBB->getName() << "' with cost: " << JumpThreadCost
        << ", across blocks:\n    ";
        for (auto BB : RegionBlocks)
          dbgs() << " " << BB->getName();
        dbgs() << "\n  Ending with" << *RegionBottom << "\n";);
#endif // INTEL_CUSTOMIZATION

  if (DDT->pending())
    LVI->disableDT();
  else
    LVI->enableDT();
#if INTEL_CUSTOMIZATION
  // FIXME: This LVI update is not optimal. Removing the PredBB-->RegionTop
  //   edge can make overdefined values computable in any block in the region,
  //   not just RegionBottom. We can generalize the LVI->threadEdge algorithm
  //   to support larger-than-BB thread regions.
  LVI->threadEdge(PredBB, RegionBottom, SuccBB);
#endif // INTEL_CUSTOMIZATION
  DenseMap<Instruction*, Value*> ValueMapping;
  DenseMap<BasicBlock*, BasicBlock*> BlockMapping;

  for (auto OldBB : RegionBlocks) {
    BasicBlock *NewBB = BasicBlock::Create(OldBB->getContext(),
                                           OldBB->getName()+".thread",
                                           OldBB->getParent(), RegionTop);
    NewBB->moveAfter(PredBB);
    BlockMapping[OldBB] = NewBB;

    // Disallow threading across loop headers for newly created blocks. This is
    // an added safety measure to prevent out of control jump threading.
    BlockThreadCount[NewBB] = MaxThreadsPerBlock;

    // We are going to have to map operands from their original block 'OldBB' to
    // the new copy of the block 'NewBB'.
    BasicBlock::iterator BI = OldBB->begin();
    BasicBlock::iterator BE = OldBB->end();

    // Clone the instructions of OldBB into NewBB, keeping track of
    // the mapping. Delay remapping until all blocks in the region have been
    // cloned. That ensures all required cross-block mappings are available.
    // In RegionBottom, stop cloning at the terminator instruction.
    for (; BI != BE && (!isa<TerminatorInst>(BI) || OldBB != RegionBottom);
         ++BI) {
      Instruction *New = BI->clone();
      New->setName(BI->getName());
      NewBB->getInstList().push_back(New);
      ValueMapping[&*BI] = New;
    }
  }

  // Remap operands to patch up intra-thread-region references.
  for (auto OldBB : RegionBlocks) {
    BasicBlock *NewBB = BlockMapping[OldBB];
    BasicBlock *SubRegionPred = getSubRegionPred(OldBB, PredBB, RegionInfo);

    for (auto &New : *NewBB) {
      if (PHINode *PN = dyn_cast<PHINode>(&New)) {
        if (SubRegionPred) {
          // For region tops, reduce the PHIs to a single incoming value from
          // SubRegionPred. It is necessary to preserve the PHI, even though it
          // looks degenerate, so that we can run the SSAResolver separately
          // for the PHI and its operand.
          for (int i = PN->getNumIncomingValues() - 1; i >= 0; --i)
            if (PN->getIncomingBlock(i) != SubRegionPred)
              PN->removeIncomingValue(i);
            else if (OldBB != RegionTop)
              PN->setIncomingBlock(i, BlockMapping[PN->getIncomingBlock(i)]);
        }
        else {
          // Update intra-region PHI nodes. Any incoming value from a block
          // outside the region can be ignored, because those edges weren't
          // copied to the new threaded code. That includes edges from
          // RegionBottom, since the only edge from RegionBottom that gets
          // copied to the threaded region is RegionBottom-->SuccBB.
          for (int i = PN->getNumIncomingValues() - 1; i >= 0; --i) {
            DenseMap<BasicBlock*, BasicBlock*>::iterator I;
            I = BlockMapping.find(PN->getIncomingBlock(i));
            if (I != BlockMapping.end() &&
                PN->getIncomingBlock(i) != RegionBottom)
              PN->setIncomingBlock(i, BlockMapping[PN->getIncomingBlock(i)]);
            else
              PN->removeIncomingValue(i, /*DeletePHIIfEmpty*/false);
          }
        }

        // Since all PHI operands are cross-block references, there is no
        // sense trying to remap its operands. We'll always use SSAResolver to
        // rewrite its operands.
        continue;
      }

      for (unsigned i = 0, e = New.getNumOperands(); i != e; ++i)
        if (Instruction *Inst = dyn_cast<Instruction>(New.getOperand(i))) {
          // Only remap operands from the same basic block. We know these
          // operands should reference the new version of Inst. For any cross-BB
          // references, we use SSAUpdater to figure out what instruction(s)
          // can reach the use.
          if (Inst->getParent() == OldBB) {
            DenseMap<Instruction*, Value*>::iterator I;
            I = ValueMapping.find(Inst);
            assert (I != ValueMapping.end() &&
                    "Expected to find a mapping for Inst");
            New.setOperand(i, I->second);
          }
        }
        else if (BasicBlock *DestBB = dyn_cast<BasicBlock>(New.getOperand(i))) {
          BasicBlock *NewDestBB = DestBB;
          if (shouldRemapTarget(OldBB, DestBB, RegionInfo, BlockMapping)) {
            NewDestBB = BlockMapping[DestBB];
            New.setOperand(i, NewDestBB);
          }

          if (isa<TerminatorInst>(New))
            DDT->applyUpdates({{DominatorTree::Insert, NewBB, NewDestBB}});

          // If we are threading across a loop header, we have to update the
          // LoopHeaders set. To do this precisely, we would need to re-run
          // FindLoopHeaders. Instead, we conservatively add any block that
          // *might* be a loop header in the new CFG, which means any block that
          // is a target of a new CFG edge. We catch most of them here.
          if (ThreadingLoopHeader)
            LoopHeaders.insert(DestBB);
        }
    }
  }

  // We didn't copy the terminator from RegionBottom over to its NewBB,
  // because there is now an unconditional jump to SuccBB. Insert the
  // unconditional jump.
  BranchInst *NewBI = BranchInst::Create(SuccBB, BlockMapping[RegionBottom]);
  NewBI->setDebugLoc(RegionBottom->getTerminator()->getDebugLoc());

  // Add the remaining loop header candidates here.
  if (ThreadingLoopHeader) {
    LoopHeaders.insert(SuccBB);
    LoopHeaders.insert(BlockMapping[RegionTop]);
  }

  // Check to see if any blocks that exit the thread region have PHI nodes.
  // If so, we need to add entries to the PHI nodes for the corresponding NewBB
  // now.
  for (auto OldBB : RegionBlocks) {
    // Ignore RegionBottom in this loop and handle it specially afterward. We
    // only need to update its SuccBB successor.
    if (OldBB == RegionBottom)
      continue;
    succ_iterator SI = succ_begin(OldBB), SE = succ_end(OldBB);
    for (; SI != SE; ++SI)
      if (!shouldRemapTarget(OldBB, *SI, RegionInfo, BlockMapping))
        AddPHINodeEntriesForMappedBlock(*SI, OldBB, BlockMapping[OldBB],
                                        ValueMapping);
  }
  AddPHINodeEntriesForMappedBlock(SuccBB, RegionBottom,
                                  BlockMapping[RegionBottom], ValueMapping);

  // This piece of code used to come after the SSA rewrite that happens next.
  // We need to replace the Pred-->BB CFG arc with Pred-->NewBB before we do
  // the SSA rewrite in order to correctly handle threading across loop
  // headers. For example,
  //
  // BB:
  //     %x = phi i32 [ %y, PredBB ] ...
  //     %a = ... %x ...
  //     %y = ...
  //     %b = ... %y ...
  //
  // NewBB will look like this after cloning, phi translation, & remapping
  // operands and prior to the SSA rewrite:
  //
  // NewBB:
  //     %a.1 = ... %y ...
  //     %y.1 = ...
  //     %b.1 = ... %y.1 ...
  //
  // Based on the CFG, the SSAUpdater code needs to rewrite the use of %y to
  // use the original value (%y), the cloned value (%y.1), or some phi derived
  // value. Without the PredBB-->NewBB edge, the SSAUpdater thinks NewBB has
  // no predecessors and replaces %y with undef.
  //
  // This situation is only possible when BB is a loop header.
  // Proof: As we remap operands in NewBB, uses of instructions from BB get
  //        remapped to use the corresponding instructions from NewBB. The
  //        exception is when the use comes from phi translation, i.e. when
  //        the incoming phi value from PredBB is an instruction from BB. In
  //        order for that to happen, BB must dominate PredBB. That makes
  //        PredBB-->BB a backedge, which puts BB in the LoopHeaders set.
  //
  // Update the terminator of PredBB to jump to the new thread head instead of
  // RegionTop.  This eliminates predecessors from RegionTop, which requires us
  // to simplify any PHI nodes in RegionTop.
  TerminatorInst *PredTerm = PredBB->getTerminator();
  for (unsigned i = 0, e = PredTerm->getNumSuccessors(); i != e; ++i)
    if (PredTerm->getSuccessor(i) == RegionTop) {
      RegionTop->removePredecessor(PredBB, true);
      PredTerm->setSuccessor(i, BlockMapping[RegionTop]);
    }

  // If there were values defined in the region that are used outside the
  // region, then we now have to update all uses of the value to use either the
  // original value, the cloned value, or some PHI derived value. This can
  // require arbitrary PHI insertion, which we are prepared to do. Clean these
  // up now.
  SSAUpdater SSAUpdate;
  SmallVector<Use*, 16> UsesToRename;
  for (auto OldBB : RegionBlocks) {
    for (auto &I : *OldBB) {
      // Scan all uses of this instruction to see if it is used outside of its
      // block, and if so, record them in UsesToRename.
      for (Use &U : I.uses()) {
        Instruction *User = cast<Instruction>(U.getUser());
        if (!isa<PHINode>(User) && User->getParent() == OldBB)
          continue;

        UsesToRename.push_back(&U);
      }

      // If there are no uses outside the block, we're done with this
      // instruction.
      if (UsesToRename.empty())
        continue;

      DEBUG(dbgs() << "JT: Renaming non-local uses of: " << I << "\n");

      // We found a use of I outside the region.  Rename all uses of I that are
      // outside the region to be uses of the appropriate PHI node etc.  Seed
      // ValuesInBlocks with the two values we know.
      SSAUpdate.Initialize(I.getType(), I.getName());
      SSAUpdate.AddAvailableValue(OldBB, &I);

      // It is possible to have Phis in the exisiting block that are created
      // by the SSAUpdate due to the new live-ins from the threaded region
      // and these Phis might not be required in the threaded-block. Therefore,
      // we might not have mapped values for these Phis in ValueMapping.
      // For reference: CMPLRS-4877; test_4877 in intel_loop_headers.ll;
      if (ValueMapping.find(&I) != ValueMapping.end())
        SSAUpdate.AddAvailableValue(BlockMapping[OldBB], ValueMapping[&I]);

      while (!UsesToRename.empty())
        SSAUpdate.RewriteUse(*UsesToRename.pop_back_val());
      DEBUG(dbgs() << "\n");
    }
  }

  DDT->applyUpdates({{DominatorTree::Insert, BlockMapping[RegionBottom],
                      SuccBB},
                     {DominatorTree::Insert, PredBB, BlockMapping[RegionTop]},
                     {DominatorTree::Delete, PredBB, RegionTop}});

  // At this point, the IR is fully up to date and consistent.  Do a quick scan
  // over the new instructions and zap any that are constants or dead.  This
  // frequently happens because of phi translation.
  for (auto OldBB : RegionBlocks)
    SimplifyInstructionsInBlock(BlockMapping[OldBB], TLI);

  // Update the edge weights and block frequencies.
  UpdateRegionBlockFreqAndEdgeWeight(PredBB, SuccBB, RegionInfo, RegionBlocks,
                                     BlockMapping);

  // Threaded an edge!
  ++BlockThreadCount[RegionBottom];
  ++NumThreads;
  return true;
}
#endif // INTEL_CUSTOMIZATION

/// Create a new basic block that will be the predecessor of BB and successor of
/// all blocks in Preds. When profile data is available, update the frequency of
/// this new block.
BasicBlock *JumpThreadingPass::SplitBlockPreds(BasicBlock *BB,
                                               ArrayRef<BasicBlock *> Preds,
                                               const char *Suffix) {
  SmallVector<BasicBlock *, 2> NewBBs;

  // Collect the frequencies of all predecessors of BB, which will be used to
  // update the edge weight of the result of splitting predecessors.
  DenseMap<BasicBlock *, BlockFrequency> FreqMap;
  if (HasProfileData)
    for (auto Pred : Preds)
      FreqMap.insert(std::make_pair(
          Pred, BFI->getBlockFreq(Pred) * BPI->getEdgeProbability(Pred, BB)));

  // In the case when BB is a LandingPad block we create 2 new predecessors
  // instead of just one.
  if (BB->isLandingPad()) {
    std::string NewName = std::string(Suffix) + ".split-lp";
    SplitLandingPadPredecessors(BB, Preds, Suffix, NewName.c_str(), NewBBs);
  } else {
    NewBBs.push_back(SplitBlockPredecessors(BB, Preds, Suffix));
  }

  std::vector<DominatorTree::UpdateType> Updates;
  Updates.reserve((2 * Preds.size()) + NewBBs.size());
  for (auto NewBB : NewBBs) {
    BlockFrequency NewBBFreq(0);
    Updates.push_back({DominatorTree::Insert, NewBB, BB});
    for (auto Pred : predecessors(NewBB)) {
      Updates.push_back({DominatorTree::Delete, Pred, BB});
      Updates.push_back({DominatorTree::Insert, Pred, NewBB});
      if (HasProfileData) // Update frequencies between Pred -> NewBB.
        NewBBFreq += FreqMap.lookup(Pred);
    }
    if (HasProfileData) // Apply the summed frequency to NewBB.
      BFI->setBlockFreq(NewBB, NewBBFreq.getFrequency());
  }

  DDT->applyUpdates(Updates);
  return NewBBs[0];
}

bool JumpThreadingPass::doesBlockHaveProfileData(BasicBlock *BB) {
  const TerminatorInst *TI = BB->getTerminator();
  assert(TI->getNumSuccessors() > 1 && "not a split");

  MDNode *WeightsNode = TI->getMetadata(LLVMContext::MD_prof);
  if (!WeightsNode)
    return false;

  MDString *MDName = cast<MDString>(WeightsNode->getOperand(0));
  if (MDName->getString() != "branch_weights")
    return false;

  // Ensure there are weights for all of the successors. Note that the first
  // operand to the metadata node is a name, not a weight.
  return WeightsNode->getNumOperands() == TI->getNumSuccessors() + 1;
}

#if INTEL_CUSTOMIZATION
/// This routine was significantly refactored to support multi-BB thread
/// regions. Update the block frequencies and edge weights for all new blocks
/// in the region. Also, update (reduce) the block frequencies of the original
/// blocks, and update the edge frequencies out of RegionBottom, since the
/// RegionBottom->SuccBB edge weight needs to be reduced.
void JumpThreadingPass::UpdateRegionBlockFreqAndEdgeWeight(BasicBlock *PredBB,
                                                           BasicBlock *SuccBB,
                       const ThreadRegionInfo &RegionInfo,
                       const SmallVectorImpl<BasicBlock*> &RegionBlocks,
                       DenseMap<BasicBlock*, BasicBlock*> &BlockMapping) {
  if (!HasProfileData)
    return;

  assert(BFI && BPI && "BFI & BPI should have been created here");

  BasicBlock *RegionTop = RegionInfo.back().first;
  BasicBlock *RegionBottom = RegionInfo.front().second;
  DenseMap<BasicBlock*, int> BlockPredCount;

  // Initialize BlockPredCount for each new block.
  for (auto BB : RegionBlocks) {
    BasicBlock *NewBB = BlockMapping[BB];
    BlockPredCount[NewBB] = std::distance(pred_begin(NewBB), pred_end(NewBB));
  }

  // Seed the algorithm by computing the block Freq of RegionTop and adding
  // it to the ready block list. The ready block list holds the *original*
  // blocks whose corresponding new block frequencies have been finalized.
  BasicBlock *NewRegionTop = BlockMapping[RegionTop];
  SmallVector<BasicBlock*, 16> ReadyBlocks;
  auto NewRegionTopFreq =
    BFI->getBlockFreq(PredBB) * BPI->getEdgeProbability(PredBB, NewRegionTop);
  BFI->setBlockFreq(NewRegionTop, NewRegionTopFreq.getFrequency());
  ReadyBlocks.push_back(RegionTop);

  while (!ReadyBlocks.empty()) {
    BasicBlock *BB = ReadyBlocks.back();
    BasicBlock *NewBB = BlockMapping[BB];
    ReadyBlocks.pop_back();

    // Since NewBB is partially replacing BB, we have to update the block
    // frequency of BB.
    auto BBOrigFreq = BFI->getBlockFreq(BB);
    auto NewBBFreq = BFI->getBlockFreq(NewBB);
    auto BBNewFreq = BBOrigFreq - NewBBFreq;
    BFI->setBlockFreq(BB, BBNewFreq.getFrequency());

    // The bottom block in the region needs special treatment. We don't have to
    // worry about the outgoing edge weights for NewBB since it now ends in an
    // unconditional branch, but we do need to adjust the edge weights on exit
    // from BB, since the BB->SuccBB edge frequency dropped by the NewBB->SuccBB
    // edge frequency.
    if (BB == RegionBottom) {
      // Collect updated outgoing edges' frequencies from BB and use them to
      // update edge probabilities.
      SmallVector<uint64_t, 4> BBSuccFreq;
      for (BasicBlock *Succ : successors(BB)) {
        auto SuccFreq = BBOrigFreq * BPI->getEdgeProbability(BB, Succ);
        if (Succ == SuccBB)
          SuccFreq -= NewBBFreq;
        BBSuccFreq.push_back(SuccFreq.getFrequency());
      }

      uint64_t MaxBBSuccFreq =
        *std::max_element(BBSuccFreq.begin(), BBSuccFreq.end());

      SmallVector<BranchProbability, 4> BBSuccProbs;
      if (MaxBBSuccFreq == 0)
        BBSuccProbs.assign(BBSuccFreq.size(),
                           {1, static_cast<unsigned>(BBSuccFreq.size())});
      else {
        for (uint64_t Freq : BBSuccFreq)
          BBSuccProbs.push_back(
            BranchProbability::getBranchProbability(Freq, MaxBBSuccFreq));
        // Normalize edge probabilities so that they sum up to one.
        BranchProbability::normalizeProbabilities(BBSuccProbs.begin(),
                                                  BBSuccProbs.end());
      }

      // Update edge probabilities in BPI.
      for (int I = 0, E = BBSuccProbs.size(); I < E; I++)
        BPI->setEdgeProbability(BB, I, BBSuccProbs[I]);

      // Update the profile metadata as well.
      //
      // Don't do this if the profile of the transformed blocks was statically
      // estimated.  (This could occur despite the function having an entry
      // frequency in completely cold parts of the CFG.)
      //
      // In this case we don't want to suggest to subsequent passes that the
      // calculated weights are fully consistent.  Consider this graph:
      //
      //                 check_1
      //             50% /  |
      //             eq_1   | 50%
      //                 \  |
      //                 check_2
      //             50% /  |
      //             eq_2   | 50%
      //                 \  |
      //                 check_3
      //             50% /  |
      //             eq_3   | 50%
      //                 \  |
      //
      // Assuming the blocks check_* all compare the same value against 1, 2
      // and 3, the overall probabilities are inconsistent; the total
      // probability that the value is either 1, 2 or 3 is 150%.
      //
      // As a consequence if we thread eq_1 -> check_2 to check_3,
      // check_2->check_3 becomes 0%.  This is even worse if the edge whose
      // probability becomes 0% is the loop exit edge.  Then based solely on
      // static estimation we would assume the loop was extremely hot.
      //
      // FIXME this locally as well so that BPI and BFI are consistent as well.
      // We shouldn't make edges extremely likely or unlikely based solely on
      // static estimation.
      if (BBSuccProbs.size() >= 2 && doesBlockHaveProfileData(BB)) {
        SmallVector<uint32_t, 4> Weights;
        for (auto Prob : BBSuccProbs)
          Weights.push_back(Prob.getNumerator());

        auto TI = BB->getTerminator();
        TI->setMetadata(
          LLVMContext::MD_prof,
          MDBuilder(BB->getContext()).createBranchWeights(Weights));
      }

      continue;
    }

    unsigned SuccIndex = 0;
    for (succ_iterator SI = succ_begin(BB), SE = succ_end(BB); SI != SE;
         ++SI, ++SuccIndex) {
      // The outgoing edge weights for NewBB are copied from BB.
      BPI->setEdgeProbability(NewBB, SuccIndex,
                              BPI->getEdgeProbability(BB, SuccIndex));

      // Adjust the block frequency of the successor if it's part of the region.
      if (BlockMapping.find(*SI) == BlockMapping.end())
        continue;

      BasicBlock *NewSucc = BlockMapping[*SI];
      auto EdgeFreq =
        BFI->getBlockFreq(NewBB) * BPI->getEdgeProbability(BB, SuccIndex);
      auto NewSuccFreq = BFI->getBlockFreq(NewSucc) + EdgeFreq;
      BFI->setBlockFreq(NewSucc, NewSuccFreq.getFrequency());

      if (--BlockPredCount[NewSucc] == 0)
        ReadyBlocks.push_back(*SI);
    }
  }
}
#endif // INTEL_CUSTOMIZATION

/// DuplicateCondBranchOnPHIIntoPred - PredBB contains an unconditional branch
/// to BB which contains an i1 PHI node and a conditional branch on that PHI.
/// If we can duplicate the contents of BB up into PredBB do so now, this
/// improves the odds that the branch will be on an analyzable instruction like
/// a compare.
bool JumpThreadingPass::DuplicateCondBranchOnPHIIntoPred(
    BasicBlock *BB, const SmallVectorImpl<BasicBlock *> &PredBBs) {
  assert(!PredBBs.empty() && "Can't handle an empty set");

  // If BB is a loop header, then duplicating this block outside the loop would
  // cause us to transform this into an irreducible loop, don't do this.
  // See the comments above FindLoopHeaders for justifications and caveats.
  if (LoopHeaders.count(BB)) {
    DEBUG(dbgs() << "  Not duplicating loop header '" << BB->getName()
          << "' into predecessor block '" << PredBBs[0]->getName()
          << "' - it might create an irreducible loop!\n");
    return false;
  }

#if INTEL_CUSTOMIZATION
  // Initially, I enabled this transformation for loop headers under
  // JumpThreadLoopHeader, but that caused out-of-control jump threading,
  // because we were failing to properly update the LoopHeaders set after making
  // this transformation (see cq379894). We may choose to enable this later as
  // it should be fairly simple to add the necessary BB(s) to LoopHeaders, but
  // since it isn't needed for CoreMark, I am simply disabling this for
  // LoopHeaders for now.
  //
  // Another problem with performing this optimization on a loop header is
  // that the transformed code can end up identical to the original code,
  // which would prevent the optimization pass from ever converging! This
  // happens in cases like this:
  //
  //    bb1:
  //      br label %bb2
  //    bb2:
  //      %x = phi i1 [ %x, %bb2 ], [ true, %bb1 ]
  //      br i1 %x, label %bb2, label %bb3
  //
  // After duplicating bb2 into bb1 and doing PHI translation & instruction
  // simplification, bb1 ends up looking exactly the same. So suppress this
  // optimization on single basic block loops for safety.
  pred_iterator PB = pred_begin(BB), PE = pred_end(BB);
  for (pred_iterator PI = PB; PI != PE; ++PI)
    if (*PI == BB) {
      DEBUG(dbgs() << "  Not duplicating BB '" << BB->getName()
            << "' into predecessor block '" << PredBBs[0]->getName()
            << "' - it might prevent jump threading from converging!\n");
      return false;
    }
#endif // INTEL_CUSTOMIZATION

  SmallVector<BasicBlock*, 1> RegionBlocks;                             // INTEL
  RegionBlocks.push_back(BB);                                           // INTEL
  unsigned DuplicationCost =                                            // INTEL
    getJumpThreadDuplicationCost(RegionBlocks, BB, BBDupThreshold);     // INTEL
  if (DuplicationCost > BBDupThreshold) {
    DEBUG(dbgs() << "  Not duplicating BB '" << BB->getName()
          << "' - Cost is too high: " << DuplicationCost << "\n");
    return false;
  }

  // And finally, do it!  Start by factoring the predecessors if needed.
  std::vector<DominatorTree::UpdateType> Updates;
  BasicBlock *PredBB;
  if (PredBBs.size() == 1)
    PredBB = PredBBs[0];
  else {
    DEBUG(dbgs() << "  Factoring out " << PredBBs.size()
          << " common predecessors.\n");
    PredBB = SplitBlockPreds(BB, PredBBs, ".thr_comm");
  }
  Updates.push_back({DominatorTree::Delete, PredBB, BB});

  // Okay, we decided to do this!  Clone all the instructions in BB onto the end
  // of PredBB.
  DEBUG(dbgs() << "  Duplicating block '" << BB->getName() << "' into end of '"
        << PredBB->getName() << "' to eliminate branch on phi.  Cost: "
        << DuplicationCost << " block is:" << *BB << "\n");

  // Unless PredBB ends with an unconditional branch, split the edge so that we
  // can just clone the bits from BB into the end of the new PredBB.
  BranchInst *OldPredBranch = dyn_cast<BranchInst>(PredBB->getTerminator());

  if (!OldPredBranch || !OldPredBranch->isUnconditional()) {
    BasicBlock *OldPredBB = PredBB;
    PredBB = SplitEdge(OldPredBB, BB);
    Updates.push_back({DominatorTree::Insert, OldPredBB, PredBB});
    Updates.push_back({DominatorTree::Insert, PredBB, BB});
    Updates.push_back({DominatorTree::Delete, OldPredBB, BB});
    OldPredBranch = cast<BranchInst>(PredBB->getTerminator());
  }

  // We are going to have to map operands from the original BB block into the
  // PredBB block.  Evaluate PHI nodes in BB.
  DenseMap<Instruction*, Value*> ValueMapping;

  BasicBlock::iterator BI = BB->begin();
  for (; PHINode *PN = dyn_cast<PHINode>(BI); ++BI)
    ValueMapping[PN] = PN->getIncomingValueForBlock(PredBB);
  // Clone the non-phi instructions of BB into PredBB, keeping track of the
  // mapping and using it to remap operands in the cloned instructions.
  for (; BI != BB->end(); ++BI) {
    Instruction *New = BI->clone();

    // Remap operands to patch up intra-block references.
    for (unsigned i = 0, e = New->getNumOperands(); i != e; ++i)
      if (Instruction *Inst = dyn_cast<Instruction>(New->getOperand(i))) {
        DenseMap<Instruction*, Value*>::iterator I = ValueMapping.find(Inst);
        if (I != ValueMapping.end())
          New->setOperand(i, I->second);
      }

    // If this instruction can be simplified after the operands are updated,
    // just use the simplified value instead.  This frequently happens due to
    // phi translation.
    if (Value *IV = SimplifyInstruction(
            New,
            {BB->getModule()->getDataLayout(), TLI, nullptr, nullptr, New})) {
      ValueMapping[&*BI] = IV;
      if (!New->mayHaveSideEffects()) {
        New->deleteValue();
        New = nullptr;
      }
    } else {
      ValueMapping[&*BI] = New;
    }
    if (New) {
      // Otherwise, insert the new instruction into the block.
      New->setName(BI->getName());
      PredBB->getInstList().insert(OldPredBranch->getIterator(), New);
      // Update Dominance from simplified New instruction operands.
      for (unsigned i = 0, e = New->getNumOperands(); i != e; ++i)
        if (BasicBlock *SuccBB = dyn_cast<BasicBlock>(New->getOperand(i)))
          Updates.push_back({DominatorTree::Insert, PredBB, SuccBB});
    }
  }

  // Check to see if the targets of the branch had PHI nodes. If so, we need to
  // add entries to the PHI nodes for branch from PredBB now.
  BranchInst *BBBranch = cast<BranchInst>(BB->getTerminator());
  AddPHINodeEntriesForMappedBlock(BBBranch->getSuccessor(0), BB, PredBB,
                                  ValueMapping);
  AddPHINodeEntriesForMappedBlock(BBBranch->getSuccessor(1), BB, PredBB,
                                  ValueMapping);

  // If there were values defined in BB that are used outside the block, then we
  // now have to update all uses of the value to use either the original value,
  // the cloned value, or some PHI derived value.  This can require arbitrary
  // PHI insertion, of which we are prepared to do, clean these up now.
  SSAUpdater SSAUpdate;
  SmallVector<Use*, 16> UsesToRename;
  for (Instruction &I : *BB) {
    // Scan all uses of this instruction to see if it is used outside of its
    // block, and if so, record them in UsesToRename.
    for (Use &U : I.uses()) {
      Instruction *User = cast<Instruction>(U.getUser());
      if (PHINode *UserPN = dyn_cast<PHINode>(User)) {
        if (UserPN->getIncomingBlock(U) == BB)
          continue;
      } else if (User->getParent() == BB)
        continue;

      UsesToRename.push_back(&U);
    }

    // If there are no uses outside the block, we're done with this instruction.
    if (UsesToRename.empty())
      continue;

    DEBUG(dbgs() << "JT: Renaming non-local uses of: " << I << "\n");

    // We found a use of I outside of BB.  Rename all uses of I that are outside
    // its block to be uses of the appropriate PHI node etc.  See ValuesInBlocks
    // with the two values we know.
    SSAUpdate.Initialize(I.getType(), I.getName());
    SSAUpdate.AddAvailableValue(BB, &I);
    SSAUpdate.AddAvailableValue(PredBB, ValueMapping[&I]);

    while (!UsesToRename.empty())
      SSAUpdate.RewriteUse(*UsesToRename.pop_back_val());
    DEBUG(dbgs() << "\n");
  }

  // PredBB no longer jumps to BB, remove entries in the PHI node for the edge
  // that we nuked.
  BB->removePredecessor(PredBB, true);

  // Remove the unconditional branch at the end of the PredBB block.
  OldPredBranch->eraseFromParent();
  DDT->applyUpdates(Updates);

  ++NumDupes;
  return true;
}

/// TryToUnfoldSelect - Look for blocks of the form
/// bb1:
///   %a = select
///   br bb2
///
/// bb2:
///   %p = phi [%a, %bb1] ...
///   %c = icmp %p
///   br i1 %c
///
/// And expand the select into a branch structure if one of its arms allows %c
/// to be folded. This later enables threading from bb1 over bb2.
bool JumpThreadingPass::TryToUnfoldSelect(CmpInst *CondCmp, BasicBlock *BB) {
  BranchInst *CondBr = dyn_cast<BranchInst>(BB->getTerminator());
  PHINode *CondLHS = dyn_cast<PHINode>(CondCmp->getOperand(0));
  Constant *CondRHS = cast<Constant>(CondCmp->getOperand(1));

  if (!CondBr || !CondBr->isConditional() || !CondLHS ||
      CondLHS->getParent() != BB)
    return false;

  for (unsigned I = 0, E = CondLHS->getNumIncomingValues(); I != E; ++I) {
    BasicBlock *Pred = CondLHS->getIncomingBlock(I);
    SelectInst *SI = dyn_cast<SelectInst>(CondLHS->getIncomingValue(I));

    // Look if one of the incoming values is a select in the corresponding
    // predecessor.
    if (!SI || SI->getParent() != Pred || !SI->hasOneUse())
      continue;

    BranchInst *PredTerm = dyn_cast<BranchInst>(Pred->getTerminator());
    if (!PredTerm || !PredTerm->isUnconditional())
      continue;

    // Now check if one of the select values would allow us to constant fold the
    // terminator in BB. We don't do the transform if both sides fold, those
    // cases will be threaded in any case.
    if (DDT->pending())
      LVI->disableDT();
    else
      LVI->enableDT();
    LazyValueInfo::Tristate LHSFolds =
        LVI->getPredicateOnEdge(CondCmp->getPredicate(), SI->getOperand(1),
                                CondRHS, Pred, BB, CondCmp);
    LazyValueInfo::Tristate RHSFolds =
        LVI->getPredicateOnEdge(CondCmp->getPredicate(), SI->getOperand(2),
                                CondRHS, Pred, BB, CondCmp);
    if ((LHSFolds != LazyValueInfo::Unknown ||
         RHSFolds != LazyValueInfo::Unknown) &&
        LHSFolds != RHSFolds) {
      // Expand the select.
      //
      // Pred --
      //  |    v
      //  |  NewBB
      //  |    |
      //  |-----
      //  v
      // BB
      BasicBlock *NewBB = BasicBlock::Create(BB->getContext(), "select.unfold",
                                             BB->getParent(), BB);
      // Move the unconditional branch to NewBB.
      PredTerm->removeFromParent();
      NewBB->getInstList().insert(NewBB->end(), PredTerm);
      // Create a conditional branch and update PHI nodes.
      BranchInst::Create(NewBB, BB, SI->getCondition(), Pred);
      CondLHS->setIncomingValue(I, SI->getFalseValue());
      CondLHS->addIncoming(SI->getTrueValue(), NewBB);
      // The select is now dead.
      SI->eraseFromParent();

      DDT->applyUpdates({{DominatorTree::Insert, NewBB, BB},
                         {DominatorTree::Insert, Pred, NewBB}});
      // Update any other PHI nodes in BB.
      for (BasicBlock::iterator BI = BB->begin();
           PHINode *Phi = dyn_cast<PHINode>(BI); ++BI)
        if (Phi != CondLHS)
          Phi->addIncoming(Phi->getIncomingValueForBlock(Pred), NewBB);
      return true;
    }
  }
  return false;
}

/// TryToUnfoldSelectInCurrBB - Look for PHI/Select or PHI/CMP/Select in the
/// same BB in the form
/// bb:
///   %p = phi [false, %bb1], [true, %bb2], [false, %bb3], [true, %bb4], ...
///   %s = select %p, trueval, falseval
///
/// or
///
/// bb:
///   %p = phi [0, %bb1], [1, %bb2], [0, %bb3], [1, %bb4], ...
///   %c = cmp %p, 0
///   %s = select %c, trueval, falseval
///
/// And expand the select into a branch structure. This later enables
/// jump-threading over bb in this pass.
///
/// Using the similar approach of SimplifyCFG::FoldCondBranchOnPHI(), unfold
/// select if the associated PHI has at least one constant.  If the unfolded
/// select is not jump-threaded, it will be folded again in the later
/// optimizations.
bool JumpThreadingPass::TryToUnfoldSelectInCurrBB(BasicBlock *BB) {
  // If threading this would thread across a loop header, don't thread the edge.
  // See the comments above FindLoopHeaders for justifications and caveats.
  if (LoopHeaders.count(BB))
    return false;

  for (BasicBlock::iterator BI = BB->begin();
       PHINode *PN = dyn_cast<PHINode>(BI); ++BI) {
    // Look for a Phi having at least one constant incoming value.
    if (llvm::all_of(PN->incoming_values(),
                     [](Value *V) { return !isa<ConstantInt>(V); }))
      continue;

    auto isUnfoldCandidate = [BB](SelectInst *SI, Value *V) {
      // Check if SI is in BB and use V as condition.
      if (SI->getParent() != BB)
        return false;
      Value *Cond = SI->getCondition();
      return (Cond && Cond == V && Cond->getType()->isIntegerTy(1));
    };

    SelectInst *SI = nullptr;
    for (Use &U : PN->uses()) {
      if (ICmpInst *Cmp = dyn_cast<ICmpInst>(U.getUser())) {
        // Look for a ICmp in BB that compares PN with a constant and is the
        // condition of a Select.
        if (Cmp->getParent() == BB && Cmp->hasOneUse() &&
            isa<ConstantInt>(Cmp->getOperand(1 - U.getOperandNo())))
          if (SelectInst *SelectI = dyn_cast<SelectInst>(Cmp->user_back()))
            if (isUnfoldCandidate(SelectI, Cmp->use_begin()->get())) {
              SI = SelectI;
              break;
            }
      } else if (SelectInst *SelectI = dyn_cast<SelectInst>(U.getUser())) {
        // Look for a Select in BB that uses PN as condtion.
        if (isUnfoldCandidate(SelectI, U.get())) {
          SI = SelectI;
          break;
        }
      }
    }

    if (!SI)
      continue;
    // Expand the select.
    TerminatorInst *Term =
        SplitBlockAndInsertIfThen(SI->getCondition(), SI, false);
    BasicBlock *SplitBB = SI->getParent();
    BasicBlock *NewBB = Term->getParent();
    PHINode *NewPN = PHINode::Create(SI->getType(), 2, "", SI);
    NewPN->addIncoming(SI->getTrueValue(), Term->getParent());
    NewPN->addIncoming(SI->getFalseValue(), BB);
    SI->replaceAllUsesWith(NewPN);
    SI->eraseFromParent();
    // NewBB and SplitBB are newly created blocks which require insertion.
    std::vector<DominatorTree::UpdateType> Updates;
    Updates.reserve((2 * SplitBB->getTerminator()->getNumSuccessors()) + 3);
    Updates.push_back({DominatorTree::Insert, BB, SplitBB});
    Updates.push_back({DominatorTree::Insert, BB, NewBB});
    Updates.push_back({DominatorTree::Insert, NewBB, SplitBB});
    // BB's successors were moved to SplitBB, update DDT accordingly.
    for (auto *Succ : successors(SplitBB)) {
      Updates.push_back({DominatorTree::Delete, BB, Succ});
      Updates.push_back({DominatorTree::Insert, SplitBB, Succ});
    }
    DDT->applyUpdates(Updates);
    return true;
  }
  return false;
}

/// Try to propagate a guard from the current BB into one of its predecessors
/// in case if another branch of execution implies that the condition of this
/// guard is always true. Currently we only process the simplest case that
/// looks like:
///
/// Start:
///   %cond = ...
///   br i1 %cond, label %T1, label %F1
/// T1:
///   br label %Merge
/// F1:
///   br label %Merge
/// Merge:
///   %condGuard = ...
///   call void(i1, ...) @llvm.experimental.guard( i1 %condGuard )[ "deopt"() ]
///
/// And cond either implies condGuard or !condGuard. In this case all the
/// instructions before the guard can be duplicated in both branches, and the
/// guard is then threaded to one of them.
bool JumpThreadingPass::ProcessGuards(BasicBlock *BB) {
  using namespace PatternMatch;

  // We only want to deal with two predecessors.
  BasicBlock *Pred1, *Pred2;
  auto PI = pred_begin(BB), PE = pred_end(BB);
  if (PI == PE)
    return false;
  Pred1 = *PI++;
  if (PI == PE)
    return false;
  Pred2 = *PI++;
  if (PI != PE)
    return false;
  if (Pred1 == Pred2)
    return false;

  // Try to thread one of the guards of the block.
  // TODO: Look up deeper than to immediate predecessor?
  auto *Parent = Pred1->getSinglePredecessor();
  if (!Parent || Parent != Pred2->getSinglePredecessor())
    return false;

  if (auto *BI = dyn_cast<BranchInst>(Parent->getTerminator()))
    for (auto &I : *BB)
      if (match(&I, m_Intrinsic<Intrinsic::experimental_guard>()))
        if (ThreadGuard(BB, cast<IntrinsicInst>(&I), BI))
          return true;

  return false;
}

/// Try to propagate the guard from BB which is the lower block of a diamond
/// to one of its branches, in case if diamond's condition implies guard's
/// condition.
bool JumpThreadingPass::ThreadGuard(BasicBlock *BB, IntrinsicInst *Guard,
                                    BranchInst *BI) {
  assert(BI->getNumSuccessors() == 2 && "Wrong number of successors?");
  assert(BI->isConditional() && "Unconditional branch has 2 successors?");
  Value *GuardCond = Guard->getArgOperand(0);
  Value *BranchCond = BI->getCondition();
  BasicBlock *TrueDest = BI->getSuccessor(0);
  BasicBlock *FalseDest = BI->getSuccessor(1);

  auto &DL = BB->getModule()->getDataLayout();
  bool TrueDestIsSafe = false;
  bool FalseDestIsSafe = false;

  // True dest is safe if BranchCond => GuardCond.
  auto Impl = isImpliedCondition(BranchCond, GuardCond, DL);
  if (Impl && *Impl)
    TrueDestIsSafe = true;
  else {
    // False dest is safe if !BranchCond => GuardCond.
    Impl = isImpliedCondition(BranchCond, GuardCond, DL, /* LHSIsTrue */ false);
    if (Impl && *Impl)
      FalseDestIsSafe = true;
  }

  if (!TrueDestIsSafe && !FalseDestIsSafe)
    return false;

  BasicBlock *PredUnguardedBlock = TrueDestIsSafe ? TrueDest : FalseDest;
  BasicBlock *PredGuardedBlock = FalseDestIsSafe ? TrueDest : FalseDest;

  ValueToValueMapTy UnguardedMapping, GuardedMapping;
  Instruction *AfterGuard = Guard->getNextNode();
  SmallVector<BasicBlock*, 1> RegionBlocks;                             // INTEL
  RegionBlocks.push_back(BB);                                           // INTEL
  unsigned Cost =                                                       // INTEL
      getJumpThreadDuplicationCost(RegionBlocks, BB, BBDupThreshold);   // INTEL
  if (Cost > BBDupThreshold)
    return false;
  // Duplicate all instructions before the guard and the guard itself to the
  // branch where implication is not proved.
  BasicBlock *GuardedBlock = DuplicateInstructionsInSplitBetween(
      BB, PredGuardedBlock, AfterGuard, GuardedMapping);
  assert(GuardedBlock && "Could not create the guarded block?");
  // Duplicate all instructions before the guard in the unguarded branch.
  // Since we have successfully duplicated the guarded block and this block
  // has fewer instructions, we expect it to succeed.
  BasicBlock *UnguardedBlock = DuplicateInstructionsInSplitBetween(
      BB, PredUnguardedBlock, Guard, UnguardedMapping);
  assert(UnguardedBlock && "Could not create the unguarded block?");
  DEBUG(dbgs() << "Moved guard " << *Guard << " to block "
               << GuardedBlock->getName() << "\n");
  // DuplicateInstructionsInSplitBetween inserts a new block "BB.split" between
  // PredBB and BB. We need to perform two inserts and one delete for each of
  // the above calls to update Dominators.
  DDT->applyUpdates(
      {// Guarded block split.
       {DominatorTree::Delete, PredGuardedBlock, BB},
       {DominatorTree::Insert, PredGuardedBlock, GuardedBlock},
       {DominatorTree::Insert, GuardedBlock, BB},
       // Unguarded block split.
       {DominatorTree::Delete, PredUnguardedBlock, BB},
       {DominatorTree::Insert, PredUnguardedBlock, UnguardedBlock},
       {DominatorTree::Insert, UnguardedBlock, BB}});
  // Some instructions before the guard may still have uses. For them, we need
  // to create Phi nodes merging their copies in both guarded and unguarded
  // branches. Those instructions that have no uses can be just removed.
  SmallVector<Instruction *, 4> ToRemove;
  for (auto BI = BB->begin(); &*BI != AfterGuard; ++BI)
    if (!isa<PHINode>(&*BI))
      ToRemove.push_back(&*BI);

  Instruction *InsertionPoint = &*BB->getFirstInsertionPt();
  assert(InsertionPoint && "Empty block?");
  // Substitute with Phis & remove.
  for (auto *Inst : reverse(ToRemove)) {
    if (!Inst->use_empty()) {
      PHINode *NewPN = PHINode::Create(Inst->getType(), 2);
      NewPN->addIncoming(UnguardedMapping[Inst], UnguardedBlock);
      NewPN->addIncoming(GuardedMapping[Inst], GuardedBlock);
      NewPN->insertBefore(InsertionPoint);
      Inst->replaceAllUsesWith(NewPN);
    }
    Inst->eraseFromParent();
  }
  return true;
}<|MERGE_RESOLUTION|>--- conflicted
+++ resolved
@@ -1743,7 +1743,9 @@
     if (PredToDest.second)
       DestPopularity[PredToDest.second]++;
 
-<<<<<<< HEAD
+  if (DestPopularity.empty())
+    return nullptr;
+
 #if INTEL_CUSTOMIZATION
   // Avoid picking a block in the thread region if there are any other
   // available choices, since thread-to-self is disallowed. At this point, we
@@ -1754,10 +1756,6 @@
     DestPopularity[SubRegion.second] = 0;
   }
 #endif // INTEL_CUSTOMIZATION
-=======
-  if (DestPopularity.empty())
-    return nullptr;
->>>>>>> d928201a
 
   // Find the most popular dest.
   DenseMap<BasicBlock*, unsigned>::iterator DPI = DestPopularity.begin();
@@ -1961,11 +1959,6 @@
   // threadable destination (the common case) we can avoid this.
   BasicBlock *MostPopularDest = OnlyDest;
 
-<<<<<<< HEAD
-  if (MostPopularDest == MultipleDestSentinel)
-    MostPopularDest = FindMostPopularDest(BB, RegionInfo,               // INTEL
-                                          PredToDestList);              // INTEL
-=======
   if (MostPopularDest == MultipleDestSentinel) {
     // Remove any loop headers from the Dest list, ThreadEdge conservatively
     // won't process them, but we might have other destination that are eligible
@@ -1978,9 +1971,9 @@
     if (PredToDestList.empty())
       return false;
 
-    MostPopularDest = FindMostPopularDest(BB, PredToDestList);
-  }
->>>>>>> d928201a
+    MostPopularDest = FindMostPopularDest(BB, RegionInfo,               // INTEL
+                                          PredToDestList);              // INTEL
+  }
 
   // Now that we know what the most popular destination is, factor all
   // predecessors that will jump to it into a single predecessor.
@@ -2611,6 +2604,7 @@
   // up now.
   SSAUpdater SSAUpdate;
   SmallVector<Use*, 16> UsesToRename;
+
   for (auto OldBB : RegionBlocks) {
     for (auto &I : *OldBB) {
       // Scan all uses of this instruction to see if it is used outside of its
