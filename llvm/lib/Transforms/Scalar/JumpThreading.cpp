--- conflicted
+++ resolved
@@ -451,14 +451,10 @@
   } while (Changed);
 
   LoopHeaders.clear();
-<<<<<<< HEAD
   CountableLoopLatches.clear(); // INTEL
   CountableLoopHeaders.clear(); // INTEL
-  DDT->flush();
-=======
   // Flush only the Dominator Tree.
   DTU->getDomTree();
->>>>>>> 4d519fc3
   LVI->enableDT();
   return EverChanged;
 }
@@ -2561,7 +2557,7 @@
           }
 
           if (isa<TerminatorInst>(New))
-            DDT->applyUpdates({{DominatorTree::Insert, NewBB, NewDestBB}});
+            DTU->applyUpdates({{DominatorTree::Insert, NewBB, NewDestBB}});
 
           // If we are threading across a loop header, we have to update the
           // LoopHeaders set. To do this precisely, we would need to re-run
@@ -2645,20 +2641,13 @@
       PredTerm->setSuccessor(i, BlockMapping[RegionTop]);
     }
 
-<<<<<<< HEAD
-  DDT->applyUpdates({{DominatorTree::Insert, BlockMapping[RegionBottom],
+  DTU->applyUpdates({{DominatorTree::Insert, BlockMapping[RegionBottom],
                       SuccBB},
                      {DominatorTree::Insert, PredBB, BlockMapping[RegionTop]},
                      {DominatorTree::Delete, PredBB, RegionTop}});
-=======
-  // Enqueue required DT updates.
-  DTU->applyUpdates({{DominatorTree::Insert, NewBB, SuccBB},
-                     {DominatorTree::Insert, PredBB, NewBB},
-                     {DominatorTree::Delete, PredBB, BB}});
->>>>>>> 4d519fc3
-
-  // Apply all updates we queued with DDT and get the updated Dominator Tree.
-  DominatorTree *DT = &DDT->flush();
+
+  // Apply all updates we queued with DTU and get the updated Dominator Tree.
+  DominatorTree *DT = &DTU->getDomTree();
   (void)DT;
 
 
