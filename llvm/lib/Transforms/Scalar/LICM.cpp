//===-- LICM.cpp - Loop Invariant Code Motion Pass ------------------------===//
//
//                     The LLVM Compiler Infrastructure
//
// This file is distributed under the University of Illinois Open Source
// License. See LICENSE.TXT for details.
//
//===----------------------------------------------------------------------===//
//
// This pass performs loop invariant code motion, attempting to remove as much
// code from the body of a loop as possible.  It does this by either hoisting
// code into the preheader block, or by sinking code to the exit blocks if it is
// safe.  This pass also promotes must-aliased memory locations in the loop to
// live in registers, thus hoisting and sinking "invariant" loads and stores.
//
// This pass uses alias analysis for two purposes:
//
//  1. Moving loop invariant loads and calls out of loops.  If we can determine
//     that a load or call inside of a loop never aliases anything stored to,
//     we can hoist it or sink it like any other instruction.
//  2. Scalar Promotion of Memory - If there is a store instruction inside of
//     the loop, we try to move the store to happen AFTER the loop instead of
//     inside of the loop.  This can only happen if a few conditions are true:
//       A. The pointer stored through is loop invariant
//       B. There are no stores or loads in the loop which _may_ alias the
//          pointer.  There are no calls in the loop which mod/ref the pointer.
//     If these conditions are true, we can promote the loads and stores in the
//     loop of the pointer to use a temporary alloca'd variable.  We then use
//     the SSAUpdater to construct the appropriate SSA form for the value.
//
//===----------------------------------------------------------------------===//

#include "llvm/Transforms/Scalar/LICM.h"
#include "llvm/ADT/Statistic.h"
#include "llvm/Analysis/AliasAnalysis.h"
#include "llvm/Analysis/AliasSetTracker.h"
#include "llvm/Analysis/BasicAliasAnalysis.h"
#include "llvm/Analysis/CaptureTracking.h"
#include "llvm/Analysis/ConstantFolding.h"
#include "llvm/Analysis/GlobalsModRef.h"
#include "llvm/Analysis/Loads.h"
#include "llvm/Analysis/LoopInfo.h"
#include "llvm/Analysis/LoopPass.h"
#include "llvm/Analysis/MemoryBuiltins.h"
#include "llvm/Analysis/MemorySSA.h"
#include "llvm/Analysis/OptimizationRemarkEmitter.h"
#include "llvm/Analysis/ScalarEvolution.h"
#include "llvm/Analysis/ScalarEvolutionAliasAnalysis.h"
#include "llvm/Analysis/TargetLibraryInfo.h"
#include "llvm/Analysis/Utils/Local.h"
#include "llvm/Analysis/ValueTracking.h"
#include "llvm/IR/CFG.h"
#include "llvm/IR/Constants.h"
#include "llvm/IR/DataLayout.h"
#include "llvm/IR/DerivedTypes.h"
#include "llvm/IR/Dominators.h"
#include "llvm/IR/Instructions.h"
#include "llvm/IR/IntrinsicInst.h"
#include "llvm/IR/LLVMContext.h"
#include "llvm/IR/Metadata.h"
#include "llvm/IR/PredIteratorCache.h"
#include "llvm/Support/CommandLine.h"
#include "llvm/Support/Debug.h"
#include "llvm/Support/raw_ostream.h"
#include "llvm/Transforms/Scalar.h"
#include "llvm/Transforms/Scalar/LoopPassManager.h"
#include "llvm/Transforms/Utils/BasicBlockUtils.h"
#include "llvm/Transforms/Utils/LoopUtils.h"
#include "llvm/Transforms/Utils/SSAUpdater.h"
#include <algorithm>
#include <utility>
using namespace llvm;

#define DEBUG_TYPE "licm"

STATISTIC(NumSunk, "Number of instructions sunk out of loop");
STATISTIC(NumHoisted, "Number of instructions hoisted out of loop");
STATISTIC(NumMovedLoads, "Number of load insts hoisted or sunk");
STATISTIC(NumMovedCalls, "Number of call insts hoisted or sunk");
STATISTIC(NumPromoted, "Number of memory locations promoted to registers");

/// Memory promotion is enabled by default.
static cl::opt<bool>
    DisablePromotion("disable-licm-promotion", cl::Hidden, cl::init(false),
                     cl::desc("Disable memory promotion in LICM pass"));

static cl::opt<uint32_t> MaxNumUsesTraversed(
    "licm-max-num-uses-traversed", cl::Hidden, cl::init(8),
    cl::desc("Max num uses visited for identifying load "
             "invariance in loop using invariant start (default = 8)"));

static bool inSubLoop(BasicBlock *BB, Loop *CurLoop, LoopInfo *LI);
static bool isNotUsedOrFreeInLoop(const Instruction &I, const Loop *CurLoop,
                                  const LoopSafetyInfo *SafetyInfo,
                                  TargetTransformInfo *TTI, bool &FreeInLoop);
static bool hoist(Instruction &I, const DominatorTree *DT, const Loop *CurLoop,
                  const LoopSafetyInfo *SafetyInfo,
                  OptimizationRemarkEmitter *ORE);
static bool sink(Instruction &I, LoopInfo *LI, DominatorTree *DT,
                 const Loop *CurLoop, LoopSafetyInfo *SafetyInfo,
                 OptimizationRemarkEmitter *ORE, bool FreeInLoop);
static bool isSafeToExecuteUnconditionally(Instruction &Inst,
                                           const DominatorTree *DT,
                                           const Loop *CurLoop,
                                           const LoopSafetyInfo *SafetyInfo,
                                           OptimizationRemarkEmitter *ORE,
                                           const Instruction *CtxI = nullptr);
static bool pointerInvalidatedByLoop(Value *V, uint64_t Size,
                                     const AAMDNodes &AAInfo,
                                     AliasSetTracker *CurAST);
static Instruction *
CloneInstructionInExitBlock(Instruction &I, BasicBlock &ExitBlock, PHINode &PN,
                            const LoopInfo *LI,
                            const LoopSafetyInfo *SafetyInfo);

namespace {
struct LoopInvariantCodeMotion {
  bool runOnLoop(Loop *L, AliasAnalysis *AA, LoopInfo *LI, DominatorTree *DT,
                 TargetLibraryInfo *TLI, TargetTransformInfo *TTI,
                 ScalarEvolution *SE, MemorySSA *MSSA,
                 OptimizationRemarkEmitter *ORE, bool DeleteAST);

  DenseMap<Loop *, AliasSetTracker *> &getLoopToAliasSetMap() {
    return LoopToAliasSetMap;
  }

private:
  DenseMap<Loop *, AliasSetTracker *> LoopToAliasSetMap;

  AliasSetTracker *collectAliasInfoForLoop(Loop *L, LoopInfo *LI,
                                           AliasAnalysis *AA);
};

struct LegacyLICMPass : public LoopPass {
  static char ID; // Pass identification, replacement for typeid
  LegacyLICMPass() : LoopPass(ID) {
    initializeLegacyLICMPassPass(*PassRegistry::getPassRegistry());
  }

  bool runOnLoop(Loop *L, LPPassManager &LPM) override {
    if (skipLoop(L)) {
      // If we have run LICM on a previous loop but now we are skipping
      // (because we've hit the opt-bisect limit), we need to clear the
      // loop alias information.
      for (auto &LTAS : LICM.getLoopToAliasSetMap())
        delete LTAS.second;
      LICM.getLoopToAliasSetMap().clear();
      return false;
    }

    auto *SE = getAnalysisIfAvailable<ScalarEvolutionWrapperPass>();
    MemorySSA *MSSA = EnableMSSALoopDependency
                          ? (&getAnalysis<MemorySSAWrapperPass>().getMSSA())
                          : nullptr;
    // For the old PM, we can't use OptimizationRemarkEmitter as an analysis
    // pass.  Function analyses need to be preserved across loop transformations
    // but ORE cannot be preserved (see comment before the pass definition).
    OptimizationRemarkEmitter ORE(L->getHeader()->getParent());
    return LICM.runOnLoop(L,
                          &getAnalysis<AAResultsWrapperPass>().getAAResults(),
                          &getAnalysis<LoopInfoWrapperPass>().getLoopInfo(),
                          &getAnalysis<DominatorTreeWrapperPass>().getDomTree(),
                          &getAnalysis<TargetLibraryInfoWrapperPass>().getTLI(),
                          &getAnalysis<TargetTransformInfoWrapperPass>().getTTI(
                              *L->getHeader()->getParent()),
                          SE ? &SE->getSE() : nullptr, MSSA, &ORE, false);
  }

  /// This transformation requires natural loop information & requires that
  /// loop preheaders be inserted into the CFG...
  ///
  void getAnalysisUsage(AnalysisUsage &AU) const override {
    AU.setPreservesCFG();
    AU.addRequired<TargetLibraryInfoWrapperPass>();
    if (EnableMSSALoopDependency)
      AU.addRequired<MemorySSAWrapperPass>();
    AU.addRequired<TargetTransformInfoWrapperPass>();
    getLoopAnalysisUsage(AU);
  }

  using llvm::Pass::doFinalization;

  bool doFinalization() override {
    assert(LICM.getLoopToAliasSetMap().empty() &&
           "Didn't free loop alias sets");
    return false;
  }

private:
  LoopInvariantCodeMotion LICM;

  /// cloneBasicBlockAnalysis - Simple Analysis hook. Clone alias set info.
  void cloneBasicBlockAnalysis(BasicBlock *From, BasicBlock *To,
                               Loop *L) override;

  /// deleteAnalysisValue - Simple Analysis hook. Delete value V from alias
  /// set.
  void deleteAnalysisValue(Value *V, Loop *L) override;

  /// Simple Analysis hook. Delete loop L from alias set map.
  void deleteAnalysisLoop(Loop *L) override;
};
} // namespace

PreservedAnalyses LICMPass::run(Loop &L, LoopAnalysisManager &AM,
                                LoopStandardAnalysisResults &AR, LPMUpdater &) {
  const auto &FAM =
      AM.getResult<FunctionAnalysisManagerLoopProxy>(L, AR).getManager();
  Function *F = L.getHeader()->getParent();

  auto *ORE = FAM.getCachedResult<OptimizationRemarkEmitterAnalysis>(*F);
  // FIXME: This should probably be optional rather than required.
  if (!ORE)
    report_fatal_error("LICM: OptimizationRemarkEmitterAnalysis not "
                       "cached at a higher level");

  LoopInvariantCodeMotion LICM;
  if (!LICM.runOnLoop(&L, &AR.AA, &AR.LI, &AR.DT, &AR.TLI, &AR.TTI, &AR.SE,
                      AR.MSSA, ORE, true))
    return PreservedAnalyses::all();

  auto PA = getLoopPassPreservedAnalyses();
  PA.preserveSet<CFGAnalyses>();
  return PA;
}

char LegacyLICMPass::ID = 0;
INITIALIZE_PASS_BEGIN(LegacyLICMPass, "licm", "Loop Invariant Code Motion",
                      false, false)
INITIALIZE_PASS_DEPENDENCY(LoopPass)
INITIALIZE_PASS_DEPENDENCY(TargetLibraryInfoWrapperPass)
INITIALIZE_PASS_DEPENDENCY(TargetTransformInfoWrapperPass)
INITIALIZE_PASS_DEPENDENCY(MemorySSAWrapperPass)
INITIALIZE_PASS_END(LegacyLICMPass, "licm", "Loop Invariant Code Motion", false,
                    false)

Pass *llvm::createLICMPass() { return new LegacyLICMPass(); }

/// Hoist expressions out of the specified loop. Note, alias info for inner
/// loop is not preserved so it is not a good idea to run LICM multiple
/// times on one loop.
/// We should delete AST for inner loops in the new pass manager to avoid
/// memory leak.
///
bool LoopInvariantCodeMotion::runOnLoop(
    Loop *L, AliasAnalysis *AA, LoopInfo *LI, DominatorTree *DT,
    TargetLibraryInfo *TLI, TargetTransformInfo *TTI, ScalarEvolution *SE,
    MemorySSA *MSSA, OptimizationRemarkEmitter *ORE, bool DeleteAST) {
  bool Changed = false;

  assert(L->isLCSSAForm(*DT) && "Loop is not in LCSSA form.");

  AliasSetTracker *CurAST = collectAliasInfoForLoop(L, LI, AA);

  // Get the preheader block to move instructions into...
  BasicBlock *Preheader = L->getLoopPreheader();

  // Compute loop safety information.
  LoopSafetyInfo SafetyInfo;
  computeLoopSafetyInfo(&SafetyInfo, L);

  // We want to visit all of the instructions in this loop... that are not parts
  // of our subloops (they have already had their invariants hoisted out of
  // their loop, into this loop, so there is no need to process the BODIES of
  // the subloops).
  //
  // Traverse the body of the loop in depth first order on the dominator tree so
  // that we are guaranteed to see definitions before we see uses.  This allows
  // us to sink instructions in one pass, without iteration.  After sinking
  // instructions, we perform another pass to hoist them out of the loop.
  //
  if (L->hasDedicatedExits())
    Changed |= sinkRegion(DT->getNode(L->getHeader()), AA, LI, DT, TLI, TTI, L,
                          CurAST, &SafetyInfo, ORE);
  if (Preheader)
    Changed |= hoistRegion(DT->getNode(L->getHeader()), AA, LI, DT, TLI, L,
                           CurAST, &SafetyInfo, ORE);

  // Now that all loop invariants have been removed from the loop, promote any
  // memory references to scalars that we can.
  // Don't sink stores from loops without dedicated block exits. Exits
  // containing indirect branches are not transformed by loop simplify,
  // make sure we catch that. An additional load may be generated in the
  // preheader for SSA updater, so also avoid sinking when no preheader
  // is available.
  if (!DisablePromotion && Preheader && L->hasDedicatedExits()) {
    // Figure out the loop exits and their insertion points
    SmallVector<BasicBlock *, 8> ExitBlocks;
    L->getUniqueExitBlocks(ExitBlocks);

    // We can't insert into a catchswitch.
    bool HasCatchSwitch = llvm::any_of(ExitBlocks, [](BasicBlock *Exit) {
      return isa<CatchSwitchInst>(Exit->getTerminator());
    });

    if (!HasCatchSwitch) {
      SmallVector<Instruction *, 8> InsertPts;
      InsertPts.reserve(ExitBlocks.size());
      for (BasicBlock *ExitBlock : ExitBlocks)
        InsertPts.push_back(&*ExitBlock->getFirstInsertionPt());

      PredIteratorCache PIC;

      bool Promoted = false;

      // Loop over all of the alias sets in the tracker object.
      for (AliasSet &AS : *CurAST) {
        // We can promote this alias set if it has a store, if it is a "Must"
        // alias set, if the pointer is loop invariant, and if we are not
        // eliminating any volatile loads or stores.
        if (AS.isForwardingAliasSet() || !AS.isMod() || !AS.isMustAlias() ||
            AS.isVolatile() || !L->isLoopInvariant(AS.begin()->getValue()))
          continue;

        assert(
            !AS.empty() &&
            "Must alias set should have at least one pointer element in it!");

        SmallSetVector<Value *, 8> PointerMustAliases;
        for (const auto &ASI : AS)
          PointerMustAliases.insert(ASI.getValue());

        Promoted |= promoteLoopAccessesToScalars(PointerMustAliases, ExitBlocks,
                                                 InsertPts, PIC, LI, DT, TLI, L,
                                                 CurAST, &SafetyInfo, ORE);
      }

      // Once we have promoted values across the loop body we have to
      // recursively reform LCSSA as any nested loop may now have values defined
      // within the loop used in the outer loop.
      // FIXME: This is really heavy handed. It would be a bit better to use an
      // SSAUpdater strategy during promotion that was LCSSA aware and reformed
      // it as it went.
      if (Promoted)
        formLCSSARecursively(*L, *DT, LI, SE);

      Changed |= Promoted;
    }
  }

  // Check that neither this loop nor its parent have had LCSSA broken. LICM is
  // specifically moving instructions across the loop boundary and so it is
  // especially in need of sanity checking here.
  assert(L->isLCSSAForm(*DT) && "Loop not left in LCSSA form after LICM!");
  assert((!L->getParentLoop() || L->getParentLoop()->isLCSSAForm(*DT)) &&
         "Parent loop not left in LCSSA form after LICM!");

  // If this loop is nested inside of another one, save the alias information
  // for when we process the outer loop.
  if (L->getParentLoop() && !DeleteAST)
    LoopToAliasSetMap[L] = CurAST;
  else
    delete CurAST;

  if (Changed && SE)
    SE->forgetLoopDispositions(L);
  return Changed;
}

/// Walk the specified region of the CFG (defined by all blocks dominated by
/// the specified block, and that are in the current loop) in reverse depth
/// first order w.r.t the DominatorTree.  This allows us to visit uses before
/// definitions, allowing us to sink a loop body in one pass without iteration.
///
bool llvm::sinkRegion(DomTreeNode *N, AliasAnalysis *AA, LoopInfo *LI,
                      DominatorTree *DT, TargetLibraryInfo *TLI,
                      TargetTransformInfo *TTI, Loop *CurLoop,
                      AliasSetTracker *CurAST, LoopSafetyInfo *SafetyInfo,
                      OptimizationRemarkEmitter *ORE) {

  // Verify inputs.
  assert(N != nullptr && AA != nullptr && LI != nullptr && DT != nullptr &&
         CurLoop != nullptr && CurAST != nullptr && SafetyInfo != nullptr &&
         "Unexpected input to sinkRegion");

  // We want to visit children before parents. We will enque all the parents
  // before their children in the worklist and process the worklist in reverse
  // order.
  SmallVector<DomTreeNode *, 16> Worklist = collectChildrenInLoop(N, CurLoop);

  bool Changed = false;
  for (DomTreeNode *DTN : reverse(Worklist)) {
    BasicBlock *BB = DTN->getBlock();
    // Only need to process the contents of this block if it is not part of a
    // subloop (which would already have been processed).
    if (inSubLoop(BB, CurLoop, LI))
      continue;

    for (BasicBlock::iterator II = BB->end(); II != BB->begin();) {
      Instruction &I = *--II;

      // If the instruction is dead, we would try to sink it because it isn't
      // used in the loop, instead, just delete it.
      if (isInstructionTriviallyDead(&I, TLI)) {
        DEBUG(dbgs() << "LICM deleting dead inst: " << I << '\n');
        salvageDebugInfo(I);
        ++II;
        CurAST->deleteValue(&I);
        I.eraseFromParent();
        Changed = true;
        continue;
      }

      // Check to see if we can sink this instruction to the exit blocks
      // of the loop.  We can do this if the all users of the instruction are
      // outside of the loop.  In this case, it doesn't even matter if the
      // operands of the instruction are loop invariant.
      //
      bool FreeInLoop = false;
      if (isNotUsedOrFreeInLoop(I, CurLoop, SafetyInfo, TTI, FreeInLoop) &&
          canSinkOrHoistInst(I, AA, DT, CurLoop, CurAST, SafetyInfo, ORE)) {
        if (sink(I, LI, DT, CurLoop, SafetyInfo, ORE, FreeInLoop)) {
          if (!FreeInLoop) {
            ++II;
            CurAST->deleteValue(&I);
            I.eraseFromParent();
          }
          Changed = true;
        }
      }
    }
  }
  return Changed;
}

/// Walk the specified region of the CFG (defined by all blocks dominated by
/// the specified block, and that are in the current loop) in depth first
/// order w.r.t the DominatorTree.  This allows us to visit definitions before
/// uses, allowing us to hoist a loop body in one pass without iteration.
///
bool llvm::hoistRegion(DomTreeNode *N, AliasAnalysis *AA, LoopInfo *LI,
                       DominatorTree *DT, TargetLibraryInfo *TLI, Loop *CurLoop,
                       AliasSetTracker *CurAST, LoopSafetyInfo *SafetyInfo,
                       OptimizationRemarkEmitter *ORE) {
  // Verify inputs.
  assert(N != nullptr && AA != nullptr && LI != nullptr && DT != nullptr &&
         CurLoop != nullptr && CurAST != nullptr && SafetyInfo != nullptr &&
         "Unexpected input to hoistRegion");

  // We want to visit parents before children. We will enque all the parents
  // before their children in the worklist and process the worklist in order.
  SmallVector<DomTreeNode *, 16> Worklist = collectChildrenInLoop(N, CurLoop);

  bool Changed = false;
  for (DomTreeNode *DTN : Worklist) {
    BasicBlock *BB = DTN->getBlock();
    // Only need to process the contents of this block if it is not part of a
    // subloop (which would already have been processed).
    if (!inSubLoop(BB, CurLoop, LI))
      for (BasicBlock::iterator II = BB->begin(), E = BB->end(); II != E;) {
        Instruction &I = *II++;
        // Try constant folding this instruction.  If all the operands are
        // constants, it is technically hoistable, but it would be better to
        // just fold it.
        if (Constant *C = ConstantFoldInstruction(
                &I, I.getModule()->getDataLayout(), TLI)) {
          DEBUG(dbgs() << "LICM folding inst: " << I << "  --> " << *C << '\n');
          CurAST->copyValue(&I, C);
          I.replaceAllUsesWith(C);
          if (isInstructionTriviallyDead(&I, TLI)) {
            CurAST->deleteValue(&I);
            I.eraseFromParent();
          }
          Changed = true;
          continue;
        }

        // Attempt to remove floating point division out of the loop by
        // converting it to a reciprocal multiplication.
        if (I.getOpcode() == Instruction::FDiv &&
            CurLoop->isLoopInvariant(I.getOperand(1)) &&
            I.hasAllowReciprocal()) {
          auto Divisor = I.getOperand(1);
          auto One = llvm::ConstantFP::get(Divisor->getType(), 1.0);
          auto ReciprocalDivisor = BinaryOperator::CreateFDiv(One, Divisor);
          ReciprocalDivisor->setFastMathFlags(I.getFastMathFlags());
          ReciprocalDivisor->insertBefore(&I);

          auto Product =
              BinaryOperator::CreateFMul(I.getOperand(0), ReciprocalDivisor);
          Product->setFastMathFlags(I.getFastMathFlags());
          Product->insertAfter(&I);
          I.replaceAllUsesWith(Product);
          I.eraseFromParent();

          hoist(*ReciprocalDivisor, DT, CurLoop, SafetyInfo, ORE);
          Changed = true;
          continue;
        }

        // Try hoisting the instruction out to the preheader.  We can only do
        // this if all of the operands of the instruction are loop invariant and
        // if it is safe to hoist the instruction.
        //
        if (CurLoop->hasLoopInvariantOperands(&I) &&
            canSinkOrHoistInst(I, AA, DT, CurLoop, CurAST, SafetyInfo, ORE) &&
            isSafeToExecuteUnconditionally(
                I, DT, CurLoop, SafetyInfo, ORE,
                CurLoop->getLoopPreheader()->getTerminator()))
          Changed |= hoist(I, DT, CurLoop, SafetyInfo, ORE);
      }
  }

  return Changed;
}

// Return true if LI is invariant within scope of the loop. LI is invariant if
// CurLoop is dominated by an invariant.start representing the same memory
// location and size as the memory location LI loads from, and also the
// invariant.start has no uses.
static bool isLoadInvariantInLoop(LoadInst *LI, DominatorTree *DT,
                                  Loop *CurLoop) {
  Value *Addr = LI->getOperand(0);
  const DataLayout &DL = LI->getModule()->getDataLayout();
  const uint32_t LocSizeInBits = DL.getTypeSizeInBits(
      cast<PointerType>(Addr->getType())->getElementType());

  // if the type is i8 addrspace(x)*, we know this is the type of
  // llvm.invariant.start operand
  auto *PtrInt8Ty = PointerType::get(Type::getInt8Ty(LI->getContext()),
                                     LI->getPointerAddressSpace());
  unsigned BitcastsVisited = 0;
  // Look through bitcasts until we reach the i8* type (this is invariant.start
  // operand type).
  while (Addr->getType() != PtrInt8Ty) {
    auto *BC = dyn_cast<BitCastInst>(Addr);
    // Avoid traversing high number of bitcast uses.
    if (++BitcastsVisited > MaxNumUsesTraversed || !BC)
      return false;
    Addr = BC->getOperand(0);
  }

  unsigned UsesVisited = 0;
  // Traverse all uses of the load operand value, to see if invariant.start is
  // one of the uses, and whether it dominates the load instruction.
  for (auto *U : Addr->users()) {
    // Avoid traversing for Load operand with high number of users.
    if (++UsesVisited > MaxNumUsesTraversed)
      return false;
    IntrinsicInst *II = dyn_cast<IntrinsicInst>(U);
    // If there are escaping uses of invariant.start instruction, the load maybe
    // non-invariant.
    if (!II || II->getIntrinsicID() != Intrinsic::invariant_start ||
        !II->use_empty())
      continue;
    unsigned InvariantSizeInBits =
        cast<ConstantInt>(II->getArgOperand(0))->getSExtValue() * 8;
    // Confirm the invariant.start location size contains the load operand size
    // in bits. Also, the invariant.start should dominate the load, and we
    // should not hoist the load out of a loop that contains this dominating
    // invariant.start.
    if (LocSizeInBits <= InvariantSizeInBits &&
        DT->properlyDominates(II->getParent(), CurLoop->getHeader()))
      return true;
  }

  return false;
}

bool llvm::canSinkOrHoistInst(Instruction &I, AAResults *AA, DominatorTree *DT,
                              Loop *CurLoop, AliasSetTracker *CurAST,
                              LoopSafetyInfo *SafetyInfo,
                              OptimizationRemarkEmitter *ORE) {
  // SafetyInfo is nullptr if we are checking for sinking from preheader to
  // loop body.
  const bool SinkingToLoopBody = !SafetyInfo;
  // Loads have extra constraints we have to verify before we can hoist them.
  if (LoadInst *LI = dyn_cast<LoadInst>(&I)) {
    if (!LI->isUnordered())
      return false; // Don't sink/hoist volatile or ordered atomic loads!

    // Loads from constant memory are always safe to move, even if they end up
    // in the same alias set as something that ends up being modified.
    if (AA->pointsToConstantMemory(LI->getOperand(0)))
      return true;
    if (LI->getMetadata(LLVMContext::MD_invariant_load))
      return true;

    if (LI->isAtomic() && SinkingToLoopBody)
      return false; // Don't sink unordered atomic loads to loop body.

    // This checks for an invariant.start dominating the load.
    if (isLoadInvariantInLoop(LI, DT, CurLoop))
      return true;

    // Don't hoist loads which have may-aliased stores in loop.
    uint64_t Size = 0;
    if (LI->getType()->isSized())
      Size = I.getModule()->getDataLayout().getTypeStoreSize(LI->getType());

    AAMDNodes AAInfo;
    LI->getAAMetadata(AAInfo);

    bool Invalidated =
        pointerInvalidatedByLoop(LI->getOperand(0), Size, AAInfo, CurAST);
    // Check loop-invariant address because this may also be a sinkable load
    // whose address is not necessarily loop-invariant.
    if (ORE && Invalidated && CurLoop->isLoopInvariant(LI->getPointerOperand()))
      ORE->emit([&]() {
        return OptimizationRemarkMissed(
                   DEBUG_TYPE, "LoadWithLoopInvariantAddressInvalidated", LI)
               << "failed to move load with loop-invariant address "
                  "because the loop may invalidate its value";
      });

    return !Invalidated;
  } else if (CallInst *CI = dyn_cast<CallInst>(&I)) {
    // Don't sink or hoist dbg info; it's legal, but not useful.
    if (isa<DbgInfoIntrinsic>(I))
      return false;

    // Don't sink calls which can throw.
    if (CI->mayThrow())
      return false;

    // Handle simple cases by querying alias analysis.
    FunctionModRefBehavior Behavior = AA->getModRefBehavior(CI);
    if (Behavior == FMRB_DoesNotAccessMemory)
      return true;
    if (AliasAnalysis::onlyReadsMemory(Behavior)) {
      // A readonly argmemonly function only reads from memory pointed to by
      // it's arguments with arbitrary offsets.  If we can prove there are no
      // writes to this memory in the loop, we can hoist or sink.
      if (AliasAnalysis::onlyAccessesArgPointees(Behavior)) {
        for (Value *Op : CI->arg_operands())
          if (Op->getType()->isPointerTy() &&
              pointerInvalidatedByLoop(Op, MemoryLocation::UnknownSize,
                                       AAMDNodes(), CurAST))
            return false;
        return true;
      }
      // If this call only reads from memory and there are no writes to memory
      // in the loop, we can hoist or sink the call as appropriate.
      bool FoundMod = false;
      for (AliasSet &AS : *CurAST) {
        if (!AS.isForwardingAliasSet() && AS.isMod()) {
          FoundMod = true;
          break;
        }
      }
      if (!FoundMod)
        return true;
    }

    // FIXME: This should use mod/ref information to see if we can hoist or
    // sink the call.

    return false;
  }

  // Only these instructions are hoistable/sinkable.
  if (!isa<BinaryOperator>(I) && !isa<CastInst>(I) && !isa<SelectInst>(I) &&
      !isa<GetElementPtrInst>(I) && !isa<CmpInst>(I) &&
      !isa<InsertElementInst>(I) && !isa<ExtractElementInst>(I) &&
      !isa<ShuffleVectorInst>(I) && !isa<ExtractValueInst>(I) &&
      !isa<InsertValueInst>(I))
    return false;

  // If we are checking for sinking from preheader to loop body it will be
  // always safe as there is no speculative execution.
  if (SinkingToLoopBody)
    return true;

  // TODO: Plumb the context instruction through to make hoisting and sinking
  // more powerful. Hoisting of loads already works due to the special casing
  // above.
  return isSafeToExecuteUnconditionally(I, DT, CurLoop, SafetyInfo, nullptr);
}

/// Returns true if a PHINode is a trivially replaceable with an
/// Instruction.
/// This is true when all incoming values are that instruction.
/// This pattern occurs most often with LCSSA PHI nodes.
///
static bool isTriviallyReplacablePHI(const PHINode &PN, const Instruction &I) {
  for (const Value *IncValue : PN.incoming_values())
    if (IncValue != &I)
      return false;

  return true;
}

/// Return true if the instruction is free in the loop.
static bool isFreeInLoop(const Instruction &I, const Loop *CurLoop,
                         const TargetTransformInfo *TTI) {

  if (const GetElementPtrInst *GEP = dyn_cast<GetElementPtrInst>(&I)) {
    if (TTI->getUserCost(GEP) != TargetTransformInfo::TCC_Free)
      return false;
    // For a GEP, we cannot simply use getUserCost because currently it
    // optimistically assume that a GEP will fold into addressing mode
    // regardless of its users.
    const BasicBlock *BB = GEP->getParent();
    for (const User *U : GEP->users()) {
      const Instruction *UI = cast<Instruction>(U);
      if (CurLoop->contains(UI) &&
          (BB != UI->getParent() ||
           (!isa<StoreInst>(UI) && !isa<LoadInst>(UI))))
        return false;
    }
    return true;
  } else
    return TTI->getUserCost(&I) == TargetTransformInfo::TCC_Free;
}

/// Return true if the only users of this instruction are outside of
/// the loop. If this is true, we can sink the instruction to the exit
/// blocks of the loop.
///
/// We also return true if the instruction could be folded away in lowering.
/// (e.g.,  a GEP can be folded into a load as an addressing mode in the loop).
static bool isNotUsedOrFreeInLoop(const Instruction &I, const Loop *CurLoop,
                                  const LoopSafetyInfo *SafetyInfo,
                                  TargetTransformInfo *TTI, bool &FreeInLoop) {
  const auto &BlockColors = SafetyInfo->BlockColors;
  bool IsFree = isFreeInLoop(I, CurLoop, TTI);
  for (const User *U : I.users()) {
    const Instruction *UI = cast<Instruction>(U);
    if (const PHINode *PN = dyn_cast<PHINode>(UI)) {
      const BasicBlock *BB = PN->getParent();
      // We cannot sink uses in catchswitches.
      if (isa<CatchSwitchInst>(BB->getTerminator()))
        return false;

      // We need to sink a callsite to a unique funclet.  Avoid sinking if the
      // phi use is too muddled.
      if (isa<CallInst>(I))
        if (!BlockColors.empty() &&
            BlockColors.find(const_cast<BasicBlock *>(BB))->second.size() != 1)
          return false;
    }

    if (CurLoop->contains(UI)) {
      if (IsFree) {
        FreeInLoop = true;
        continue;
      }
      return false;
    }
  }
  return true;
}

static Instruction *
CloneInstructionInExitBlock(Instruction &I, BasicBlock &ExitBlock, PHINode &PN,
                            const LoopInfo *LI,
                            const LoopSafetyInfo *SafetyInfo) {
  Instruction *New;
  if (auto *CI = dyn_cast<CallInst>(&I)) {
    const auto &BlockColors = SafetyInfo->BlockColors;

    // Sinking call-sites need to be handled differently from other
    // instructions.  The cloned call-site needs a funclet bundle operand
    // appropriate for it's location in the CFG.
    SmallVector<OperandBundleDef, 1> OpBundles;
    for (unsigned BundleIdx = 0, BundleEnd = CI->getNumOperandBundles();
         BundleIdx != BundleEnd; ++BundleIdx) {
      OperandBundleUse Bundle = CI->getOperandBundleAt(BundleIdx);
      if (Bundle.getTagID() == LLVMContext::OB_funclet)
        continue;

      OpBundles.emplace_back(Bundle);
    }

    if (!BlockColors.empty()) {
      const ColorVector &CV = BlockColors.find(&ExitBlock)->second;
      assert(CV.size() == 1 && "non-unique color for exit block!");
      BasicBlock *BBColor = CV.front();
      Instruction *EHPad = BBColor->getFirstNonPHI();
      if (EHPad->isEHPad())
        OpBundles.emplace_back("funclet", EHPad);
    }

    New = CallInst::Create(CI, OpBundles);
  } else {
    New = I.clone();
  }

  ExitBlock.getInstList().insert(ExitBlock.getFirstInsertionPt(), New);
  if (!I.getName().empty())
    New->setName(I.getName() + ".le");

  // Build LCSSA PHI nodes for any in-loop operands. Note that this is
  // particularly cheap because we can rip off the PHI node that we're
  // replacing for the number and blocks of the predecessors.
  // OPT: If this shows up in a profile, we can instead finish sinking all
  // invariant instructions, and then walk their operands to re-establish
  // LCSSA. That will eliminate creating PHI nodes just to nuke them when
  // sinking bottom-up.
  for (User::op_iterator OI = New->op_begin(), OE = New->op_end(); OI != OE;
       ++OI)
    if (Instruction *OInst = dyn_cast<Instruction>(*OI))
      if (Loop *OLoop = LI->getLoopFor(OInst->getParent()))
        if (!OLoop->contains(&PN)) {
          PHINode *OpPN =
              PHINode::Create(OInst->getType(), PN.getNumIncomingValues(),
                              OInst->getName() + ".lcssa", &ExitBlock.front());
          for (unsigned i = 0, e = PN.getNumIncomingValues(); i != e; ++i)
            OpPN->addIncoming(OInst, PN.getIncomingBlock(i));
          *OI = OpPN;
        }
  return New;
}

static Instruction *sinkThroughTriviallyReplacablePHI(
    PHINode *TPN, Instruction *I, LoopInfo *LI,
    SmallDenseMap<BasicBlock *, Instruction *, 32> &SunkCopies,
    const LoopSafetyInfo *SafetyInfo, const Loop *CurLoop) {
  assert(isTriviallyReplacablePHI(*TPN, *I) &&
         "Expect only trivially replacalbe PHI");
  BasicBlock *ExitBlock = TPN->getParent();
  Instruction *New;
  auto It = SunkCopies.find(ExitBlock);
  if (It != SunkCopies.end())
    New = It->second;
  else
    New = SunkCopies[ExitBlock] =
        CloneInstructionInExitBlock(*I, *ExitBlock, *TPN, LI, SafetyInfo);
  return New;
}

static bool canSplitPredecessors(PHINode *PN, LoopSafetyInfo *SafetyInfo) {
  BasicBlock *BB = PN->getParent();
  if (!BB->canSplitPredecessors())
    return false;
  // It's not impossible to split EHPad blocks, but if BlockColors already exist
  // it require updating BlockColors for all offspring blocks accordingly. By
  // skipping such corner case, we can make updating BlockColors after splitting
  // predecessor fairly simple.
  if (!SafetyInfo->BlockColors.empty() && BB->getFirstNonPHI()->isEHPad())
    return false;
  for (pred_iterator PI = pred_begin(BB), E = pred_end(BB); PI != E; ++PI) {
    BasicBlock *BBPred = *PI;
    if (isa<IndirectBrInst>(BBPred->getTerminator()))
      return false;
  }
  return true;
}

static void splitPredecessorsOfLoopExit(PHINode *PN, DominatorTree *DT,
                                        LoopInfo *LI, const Loop *CurLoop,
                                        LoopSafetyInfo *SafetyInfo) {
#ifndef NDEBUG
  SmallVector<BasicBlock *, 32> ExitBlocks;
  CurLoop->getUniqueExitBlocks(ExitBlocks);
  SmallPtrSet<BasicBlock *, 32> ExitBlockSet(ExitBlocks.begin(),
                                             ExitBlocks.end());
#endif
  BasicBlock *ExitBB = PN->getParent();
  assert(ExitBlockSet.count(ExitBB) && "Expect the PHI is in an exit block.");

  // Split predecessors of the loop exit to make instructions in the loop are
  // exposed to exit blocks through trivially replacable PHIs while keeping the
  // loop in the canonical form where each predecessor of each exit block should
  // be contained within the loop. For example, this will convert the loop below
  // from
  //
  // LB1:
  //   %v1 =
  //   br %LE, %LB2
  // LB2:
  //   %v2 =
  //   br %LE, %LB1
  // LE:
  //   %p = phi [%v1, %LB1], [%v2, %LB2] <-- non-trivially replacable
  //
  // to
  //
  // LB1:
  //   %v1 =
  //   br %LE.split, %LB2
  // LB2:
  //   %v2 =
  //   br %LE.split2, %LB1
  // LE.split:
  //   %p1 = phi [%v1, %LB1]  <-- trivially replacable
  //   br %LE
  // LE.split2:
  //   %p2 = phi [%v2, %LB2]  <-- trivially replacable
  //   br %LE
  // LE:
  //   %p = phi [%p1, %LE.split], [%p2, %LE.split2]
  //
  auto &BlockColors = SafetyInfo->BlockColors;
  SmallSetVector<BasicBlock *, 8> PredBBs(pred_begin(ExitBB), pred_end(ExitBB));
  while (!PredBBs.empty()) {
    BasicBlock *PredBB = *PredBBs.begin();
    assert(CurLoop->contains(PredBB) &&
           "Expect all predecessors are in the loop");
    if (PN->getBasicBlockIndex(PredBB) >= 0) {
      BasicBlock *NewPred = SplitBlockPredecessors(
          ExitBB, PredBB, ".split.loop.exit", DT, LI, true);
      // Since we do not allow splitting EH-block with BlockColors in
      // canSplitPredecessors(), we can simply assign predecessor's color to
      // the new block.
      if (!BlockColors.empty()) {
<<<<<<< HEAD
#if INTEL_CUSTOMIZATION
        // This fix will be upstreamed, but it was put into xmain first.
        // If the merge conflict is unclear, ask Andy Kaylor.

=======
>>>>>>> d928201a
        // Grab a reference to the ColorVector to be inserted before getting the
        // reference to the vector we are copying because inserting the new
        // element in BlockColors might cause the map to be reallocated.
        ColorVector &ColorsForNewBlock = BlockColors[NewPred];
        ColorVector &ColorsForOldBlock = BlockColors[PredBB];
        ColorsForNewBlock = ColorsForOldBlock;
<<<<<<< HEAD
#endif // INTEL_CUSTOMIZATION
=======
>>>>>>> d928201a
      }
    }
    PredBBs.remove(PredBB);
  }
}

/// When an instruction is found to only be used outside of the loop, this
/// function moves it to the exit blocks and patches up SSA form as needed.
/// This method is guaranteed to remove the original instruction from its
/// position, and may either delete it or move it to outside of the loop.
///
static bool sink(Instruction &I, LoopInfo *LI, DominatorTree *DT,
                 const Loop *CurLoop, LoopSafetyInfo *SafetyInfo,
                 OptimizationRemarkEmitter *ORE, bool FreeInLoop) {
  DEBUG(dbgs() << "LICM sinking instruction: " << I << "\n");
  ORE->emit([&]() {
    return OptimizationRemark(DEBUG_TYPE, "InstSunk", &I)
           << "sinking " << ore::NV("Inst", &I);
  });
  bool Changed = false;
  if (isa<LoadInst>(I))
    ++NumMovedLoads;
  else if (isa<CallInst>(I))
    ++NumMovedCalls;
  ++NumSunk;

  // Iterate over users to be ready for actual sinking. Replace users via
  // unrechable blocks with undef and make all user PHIs trivially replcable.
  SmallPtrSet<Instruction *, 8> VisitedUsers;
  for (Value::user_iterator UI = I.user_begin(), UE = I.user_end(); UI != UE;) {
    auto *User = cast<Instruction>(*UI);
    Use &U = UI.getUse();
    ++UI;

    if (VisitedUsers.count(User) || CurLoop->contains(User))
      continue;

    if (!DT->isReachableFromEntry(User->getParent())) {
      U = UndefValue::get(I.getType());
      Changed = true;
      continue;
    }

    // The user must be a PHI node.
    PHINode *PN = cast<PHINode>(User);

    // Surprisingly, instructions can be used outside of loops without any
    // exits.  This can only happen in PHI nodes if the incoming block is
    // unreachable.
    BasicBlock *BB = PN->getIncomingBlock(U);
    if (!DT->isReachableFromEntry(BB)) {
      U = UndefValue::get(I.getType());
      Changed = true;
      continue;
    }

    VisitedUsers.insert(PN);
    if (isTriviallyReplacablePHI(*PN, I))
      continue;

    if (!canSplitPredecessors(PN, SafetyInfo))
      return Changed;

    // Split predecessors of the PHI so that we can make users trivially
    // replacable.
    splitPredecessorsOfLoopExit(PN, DT, LI, CurLoop, SafetyInfo);

    // Should rebuild the iterators, as they may be invalidated by
    // splitPredecessorsOfLoopExit().
    UI = I.user_begin();
    UE = I.user_end();
  }

  if (VisitedUsers.empty())
    return Changed;

#ifndef NDEBUG
  SmallVector<BasicBlock *, 32> ExitBlocks;
  CurLoop->getUniqueExitBlocks(ExitBlocks);
  SmallPtrSet<BasicBlock *, 32> ExitBlockSet(ExitBlocks.begin(),
                                             ExitBlocks.end());
#endif

  // Clones of this instruction. Don't create more than one per exit block!
  SmallDenseMap<BasicBlock *, Instruction *, 32> SunkCopies;

  // If this instruction is only used outside of the loop, then all users are
  // PHI nodes in exit blocks due to LCSSA form. Just RAUW them with clones of
  // the instruction.
  SmallSetVector<User*, 8> Users(I.user_begin(), I.user_end());
  for (auto *UI : Users) {
    auto *User = cast<Instruction>(UI);

    if (CurLoop->contains(User))
      continue;

    PHINode *PN = cast<PHINode>(User);
    assert(ExitBlockSet.count(PN->getParent()) &&
           "The LCSSA PHI is not in an exit block!");
    // The PHI must be trivially replacable.
    Instruction *New = sinkThroughTriviallyReplacablePHI(PN, &I, LI, SunkCopies,
                                                         SafetyInfo, CurLoop);
    PN->replaceAllUsesWith(New);
    PN->eraseFromParent();
    Changed = true;
  }
  return Changed;
}

/// When an instruction is found to only use loop invariant operands that
/// is safe to hoist, this instruction is called to do the dirty work.
///
static bool hoist(Instruction &I, const DominatorTree *DT, const Loop *CurLoop,
                  const LoopSafetyInfo *SafetyInfo,
                  OptimizationRemarkEmitter *ORE) {
  auto *Preheader = CurLoop->getLoopPreheader();
  DEBUG(dbgs() << "LICM hoisting to " << Preheader->getName() << ": " << I
               << "\n");
  ORE->emit([&]() {
    return OptimizationRemark(DEBUG_TYPE, "Hoisted", &I) << "hoisting "
                                                         << ore::NV("Inst", &I);
  });

  // Metadata can be dependent on conditions we are hoisting above.
  // Conservatively strip all metadata on the instruction unless we were
  // guaranteed to execute I if we entered the loop, in which case the metadata
  // is valid in the loop preheader.
#if INTEL_CUSTOMIZATION
  const unsigned KnownIDs[] = {LLVMContext::MD_std_container_ptr,
                               LLVMContext::MD_std_container_ptr_iter};
#endif // INTEL_CUSTOMIZATION
  if (I.hasMetadataOtherThanDebugLoc() &&
      // The check on hasMetadataOtherThanDebugLoc is to prevent us from burning
      // time in isGuaranteedToExecute if we don't actually have anything to
      // drop.  It is a compile time optimization, not required for correctness.
      !isGuaranteedToExecute(I, DT, CurLoop, SafetyInfo))
    I.dropUnknownNonDebugMetadata(KnownIDs); // INTEL

  // Move the new node to the Preheader, before its terminator.
  I.moveBefore(Preheader->getTerminator());

  // Do not retain debug locations when we are moving instructions to different
  // basic blocks, because we want to avoid jumpy line tables. Calls, however,
  // need to retain their debug locs because they may be inlined.
  // FIXME: How do we retain source locations without causing poor debugging
  // behavior?
  if (!isa<CallInst>(I))
    I.setDebugLoc(DebugLoc());

  if (isa<LoadInst>(I))
    ++NumMovedLoads;
  else if (isa<CallInst>(I))
    ++NumMovedCalls;
  ++NumHoisted;
  return true;
}

/// Only sink or hoist an instruction if it is not a trapping instruction,
/// or if the instruction is known not to trap when moved to the preheader.
/// or if it is a trapping instruction and is guaranteed to execute.
static bool isSafeToExecuteUnconditionally(Instruction &Inst,
                                           const DominatorTree *DT,
                                           const Loop *CurLoop,
                                           const LoopSafetyInfo *SafetyInfo,
                                           OptimizationRemarkEmitter *ORE,
                                           const Instruction *CtxI) {
  if (isSafeToSpeculativelyExecute(&Inst, CtxI, DT))
    return true;

  bool GuaranteedToExecute =
      isGuaranteedToExecute(Inst, DT, CurLoop, SafetyInfo);

  if (!GuaranteedToExecute) {
    auto *LI = dyn_cast<LoadInst>(&Inst);
    if (LI && CurLoop->isLoopInvariant(LI->getPointerOperand()))
      ORE->emit([&]() {
        return OptimizationRemarkMissed(
                   DEBUG_TYPE, "LoadWithLoopInvariantAddressCondExecuted", LI)
               << "failed to hoist load with loop-invariant address "
                  "because load is conditionally executed";
      });
  }

  return GuaranteedToExecute;
}

namespace {
class LoopPromoter : public LoadAndStorePromoter {
  Value *SomePtr; // Designated pointer to store to.
  const SmallSetVector<Value *, 8> &PointerMustAliases;
  SmallVectorImpl<BasicBlock *> &LoopExitBlocks;
  SmallVectorImpl<Instruction *> &LoopInsertPts;
  PredIteratorCache &PredCache;
  AliasSetTracker &AST;
  LoopInfo &LI;
  DebugLoc DL;
  int Alignment;
  bool UnorderedAtomic;
  AAMDNodes AATags;

  Value *maybeInsertLCSSAPHI(Value *V, BasicBlock *BB) const {
    if (Instruction *I = dyn_cast<Instruction>(V))
      if (Loop *L = LI.getLoopFor(I->getParent()))
        if (!L->contains(BB)) {
          // We need to create an LCSSA PHI node for the incoming value and
          // store that.
          PHINode *PN = PHINode::Create(I->getType(), PredCache.size(BB),
                                        I->getName() + ".lcssa", &BB->front());
          for (BasicBlock *Pred : PredCache.get(BB))
            PN->addIncoming(I, Pred);
          return PN;
        }
    return V;
  }

public:
  LoopPromoter(Value *SP, ArrayRef<const Instruction *> Insts, SSAUpdater &S,
               const SmallSetVector<Value *, 8> &PMA,
               SmallVectorImpl<BasicBlock *> &LEB,
               SmallVectorImpl<Instruction *> &LIP, PredIteratorCache &PIC,
               AliasSetTracker &ast, LoopInfo &li, DebugLoc dl, int alignment,
               bool UnorderedAtomic, const AAMDNodes &AATags)
      : LoadAndStorePromoter(Insts, S), SomePtr(SP), PointerMustAliases(PMA),
        LoopExitBlocks(LEB), LoopInsertPts(LIP), PredCache(PIC), AST(ast),
        LI(li), DL(std::move(dl)), Alignment(alignment),
        UnorderedAtomic(UnorderedAtomic), AATags(AATags) {}

  bool isInstInList(Instruction *I,
                    const SmallVectorImpl<Instruction *> &) const override {
    Value *Ptr;
    if (LoadInst *LI = dyn_cast<LoadInst>(I))
      Ptr = LI->getOperand(0);
    else
      Ptr = cast<StoreInst>(I)->getPointerOperand();
    return PointerMustAliases.count(Ptr);
  }

  void doExtraRewritesBeforeFinalDeletion() const override {
    // Insert stores after in the loop exit blocks.  Each exit block gets a
    // store of the live-out values that feed them.  Since we've already told
    // the SSA updater about the defs in the loop and the preheader
    // definition, it is all set and we can start using it.
    for (unsigned i = 0, e = LoopExitBlocks.size(); i != e; ++i) {
      BasicBlock *ExitBlock = LoopExitBlocks[i];
      Value *LiveInValue = SSA.GetValueInMiddleOfBlock(ExitBlock);
      LiveInValue = maybeInsertLCSSAPHI(LiveInValue, ExitBlock);
      Value *Ptr = maybeInsertLCSSAPHI(SomePtr, ExitBlock);
      Instruction *InsertPos = LoopInsertPts[i];
      StoreInst *NewSI = new StoreInst(LiveInValue, Ptr, InsertPos);
      if (UnorderedAtomic)
        NewSI->setOrdering(AtomicOrdering::Unordered);
      NewSI->setAlignment(Alignment);
      NewSI->setDebugLoc(DL);
      if (AATags)
        NewSI->setAAMetadata(AATags);
    }
  }

  void replaceLoadWithValue(LoadInst *LI, Value *V) const override {
    // Update alias analysis.
    AST.copyValue(LI, V);
  }
  void instructionDeleted(Instruction *I) const override { AST.deleteValue(I); }
};


/// Return true iff we can prove that a caller of this function can not inspect
/// the contents of the provided object in a well defined program.
bool isKnownNonEscaping(Value *Object, const TargetLibraryInfo *TLI) {
  if (isa<AllocaInst>(Object))
    // Since the alloca goes out of scope, we know the caller can't retain a
    // reference to it and be well defined.  Thus, we don't need to check for
    // capture. 
    return true;
  
  // For all other objects we need to know that the caller can't possibly
  // have gotten a reference to the object.  There are two components of
  // that:
  //   1) Object can't be escaped by this function.  This is what
  //      PointerMayBeCaptured checks.
  //   2) Object can't have been captured at definition site.  For this, we
  //      need to know the return value is noalias.  At the moment, we use a
  //      weaker condition and handle only AllocLikeFunctions (which are
  //      known to be noalias).  TODO
  return isAllocLikeFn(Object, TLI) &&
    !PointerMayBeCaptured(Object, true, true);
}

} // namespace

/// Try to promote memory values to scalars by sinking stores out of the
/// loop and moving loads to before the loop.  We do this by looping over
/// the stores in the loop, looking for stores to Must pointers which are
/// loop invariant.
///
bool llvm::promoteLoopAccessesToScalars(
    const SmallSetVector<Value *, 8> &PointerMustAliases,
    SmallVectorImpl<BasicBlock *> &ExitBlocks,
    SmallVectorImpl<Instruction *> &InsertPts, PredIteratorCache &PIC,
    LoopInfo *LI, DominatorTree *DT, const TargetLibraryInfo *TLI,
    Loop *CurLoop, AliasSetTracker *CurAST, LoopSafetyInfo *SafetyInfo,
    OptimizationRemarkEmitter *ORE) {
  // Verify inputs.
  assert(LI != nullptr && DT != nullptr && CurLoop != nullptr &&
         CurAST != nullptr && SafetyInfo != nullptr &&
         "Unexpected Input to promoteLoopAccessesToScalars");

  Value *SomePtr = *PointerMustAliases.begin();
  BasicBlock *Preheader = CurLoop->getLoopPreheader();

  // It is not safe to promote a load/store from the loop if the load/store is
  // conditional.  For example, turning:
  //
  //    for () { if (c) *P += 1; }
  //
  // into:
  //
  //    tmp = *P;  for () { if (c) tmp +=1; } *P = tmp;
  //
  // is not safe, because *P may only be valid to access if 'c' is true.
  //
  // The safety property divides into two parts:
  // p1) The memory may not be dereferenceable on entry to the loop.  In this
  //    case, we can't insert the required load in the preheader.
  // p2) The memory model does not allow us to insert a store along any dynamic
  //    path which did not originally have one.
  //
  // If at least one store is guaranteed to execute, both properties are
  // satisfied, and promotion is legal.
  //
  // This, however, is not a necessary condition. Even if no store/load is
  // guaranteed to execute, we can still establish these properties.
  // We can establish (p1) by proving that hoisting the load into the preheader
  // is safe (i.e. proving dereferenceability on all paths through the loop). We
  // can use any access within the alias set to prove dereferenceability,
  // since they're all must alias.
  //
  // There are two ways establish (p2):
  // a) Prove the location is thread-local. In this case the memory model
  // requirement does not apply, and stores are safe to insert.
  // b) Prove a store dominates every exit block. In this case, if an exit
  // blocks is reached, the original dynamic path would have taken us through
  // the store, so inserting a store into the exit block is safe. Note that this
  // is different from the store being guaranteed to execute. For instance,
  // if an exception is thrown on the first iteration of the loop, the original
  // store is never executed, but the exit blocks are not executed either.

  bool DereferenceableInPH = false;
  bool SafeToInsertStore = false;

  SmallVector<Instruction *, 64> LoopUses;

  // We start with an alignment of one and try to find instructions that allow
  // us to prove better alignment.
  unsigned Alignment = 1;
  // Keep track of which types of access we see
  bool SawUnorderedAtomic = false;
  bool SawNotAtomic = false;
  AAMDNodes AATags;

  const DataLayout &MDL = Preheader->getModule()->getDataLayout();

  bool IsKnownThreadLocalObject = false;
  if (SafetyInfo->MayThrow) {
    // If a loop can throw, we have to insert a store along each unwind edge.
    // That said, we can't actually make the unwind edge explicit. Therefore,
    // we have to prove that the store is dead along the unwind edge.  We do
    // this by proving that the caller can't have a reference to the object
    // after return and thus can't possibly load from the object.  
    Value *Object = GetUnderlyingObject(SomePtr, MDL);
    if (!isKnownNonEscaping(Object, TLI))
      return false;
    // Subtlety: Alloca's aren't visible to callers, but *are* potentially
    // visible to other threads if captured and used during their lifetimes.
    IsKnownThreadLocalObject = !isa<AllocaInst>(Object);
  }

  // Check that all of the pointers in the alias set have the same type.  We
  // cannot (yet) promote a memory location that is loaded and stored in
  // different sizes.  While we are at it, collect alignment and AA info.
  for (Value *ASIV : PointerMustAliases) {
    // Check that all of the pointers in the alias set have the same type.  We
    // cannot (yet) promote a memory location that is loaded and stored in
    // different sizes.
    if (SomePtr->getType() != ASIV->getType())
      return false;

    for (User *U : ASIV->users()) {
      // Ignore instructions that are outside the loop.
      Instruction *UI = dyn_cast<Instruction>(U);
      if (!UI || !CurLoop->contains(UI))
        continue;

      // If there is an non-load/store instruction in the loop, we can't promote
      // it.
      if (LoadInst *Load = dyn_cast<LoadInst>(UI)) {
        assert(!Load->isVolatile() && "AST broken");
        if (!Load->isUnordered())
          return false;

        SawUnorderedAtomic |= Load->isAtomic();
        SawNotAtomic |= !Load->isAtomic();

        if (!DereferenceableInPH)
          DereferenceableInPH = isSafeToExecuteUnconditionally(
              *Load, DT, CurLoop, SafetyInfo, ORE, Preheader->getTerminator());
      } else if (const StoreInst *Store = dyn_cast<StoreInst>(UI)) {
        // Stores *of* the pointer are not interesting, only stores *to* the
        // pointer.
        if (UI->getOperand(1) != ASIV)
          continue;
        assert(!Store->isVolatile() && "AST broken");
        if (!Store->isUnordered())
          return false;

        SawUnorderedAtomic |= Store->isAtomic();
        SawNotAtomic |= !Store->isAtomic();

        // If the store is guaranteed to execute, both properties are satisfied.
        // We may want to check if a store is guaranteed to execute even if we
        // already know that promotion is safe, since it may have higher
        // alignment than any other guaranteed stores, in which case we can
        // raise the alignment on the promoted store.
        unsigned InstAlignment = Store->getAlignment();
        if (!InstAlignment)
          InstAlignment =
              MDL.getABITypeAlignment(Store->getValueOperand()->getType());

        if (!DereferenceableInPH || !SafeToInsertStore ||
            (InstAlignment > Alignment)) {
          if (isGuaranteedToExecute(*UI, DT, CurLoop, SafetyInfo)) {
            DereferenceableInPH = true;
            SafeToInsertStore = true;
            Alignment = std::max(Alignment, InstAlignment);
          }
        }

        // If a store dominates all exit blocks, it is safe to sink.
        // As explained above, if an exit block was executed, a dominating
        // store must have been executed at least once, so we are not
        // introducing stores on paths that did not have them.
        // Note that this only looks at explicit exit blocks. If we ever
        // start sinking stores into unwind edges (see above), this will break.
        if (!SafeToInsertStore)
          SafeToInsertStore = llvm::all_of(ExitBlocks, [&](BasicBlock *Exit) {
            return DT->dominates(Store->getParent(), Exit);
          });

        // If the store is not guaranteed to execute, we may still get
        // deref info through it.
        if (!DereferenceableInPH) {
          DereferenceableInPH = isDereferenceableAndAlignedPointer(
              Store->getPointerOperand(), Store->getAlignment(), MDL,
              Preheader->getTerminator(), DT);
        }
      } else
        return false; // Not a load or store.

      // Merge the AA tags.
      if (LoopUses.empty()) {
        // On the first load/store, just take its AA tags.
        UI->getAAMetadata(AATags);
      } else if (AATags) {
        UI->getAAMetadata(AATags, /* Merge = */ true);
      }

      LoopUses.push_back(UI);
    }
  }

  // If we found both an unordered atomic instruction and a non-atomic memory
  // access, bail.  We can't blindly promote non-atomic to atomic since we
  // might not be able to lower the result.  We can't downgrade since that
  // would violate memory model.  Also, align 0 is an error for atomics.
  if (SawUnorderedAtomic && SawNotAtomic)
    return false;

  // If we couldn't prove we can hoist the load, bail.
  if (!DereferenceableInPH)
    return false;

  // We know we can hoist the load, but don't have a guaranteed store.
  // Check whether the location is thread-local. If it is, then we can insert
  // stores along paths which originally didn't have them without violating the
  // memory model.
  if (!SafeToInsertStore) {
    if (IsKnownThreadLocalObject)
      SafeToInsertStore = true;
    else {
      Value *Object = GetUnderlyingObject(SomePtr, MDL);
      SafeToInsertStore =
          (isAllocLikeFn(Object, TLI) || isa<AllocaInst>(Object)) &&
          !PointerMayBeCaptured(Object, true, true);
    }
  }

  // If we've still failed to prove we can sink the store, give up.
  if (!SafeToInsertStore)
    return false;

  // Otherwise, this is safe to promote, lets do it!
  DEBUG(dbgs() << "LICM: Promoting value stored to in loop: " << *SomePtr
               << '\n');
  ORE->emit([&]() {
    return OptimizationRemark(DEBUG_TYPE, "PromoteLoopAccessesToScalar",
                              LoopUses[0])
           << "Moving accesses to memory location out of the loop";
  });
  ++NumPromoted;

  // Grab a debug location for the inserted loads/stores; given that the
  // inserted loads/stores have little relation to the original loads/stores,
  // this code just arbitrarily picks a location from one, since any debug
  // location is better than none.
  DebugLoc DL = LoopUses[0]->getDebugLoc();

  // We use the SSAUpdater interface to insert phi nodes as required.
  SmallVector<PHINode *, 16> NewPHIs;
  SSAUpdater SSA(&NewPHIs);
  LoopPromoter Promoter(SomePtr, LoopUses, SSA, PointerMustAliases, ExitBlocks,
                        InsertPts, PIC, *CurAST, *LI, DL, Alignment,
                        SawUnorderedAtomic, AATags);

  // Set up the preheader to have a definition of the value.  It is the live-out
  // value from the preheader that uses in the loop will use.
  LoadInst *PreheaderLoad = new LoadInst(
      SomePtr, SomePtr->getName() + ".promoted", Preheader->getTerminator());
  if (SawUnorderedAtomic)
    PreheaderLoad->setOrdering(AtomicOrdering::Unordered);
  PreheaderLoad->setAlignment(Alignment);
  PreheaderLoad->setDebugLoc(DL);
  if (AATags)
    PreheaderLoad->setAAMetadata(AATags);
  SSA.AddAvailableValue(Preheader, PreheaderLoad);

  // Rewrite all the loads in the loop and remember all the definitions from
  // stores in the loop.
  Promoter.run(LoopUses);

  // If the SSAUpdater didn't use the load in the preheader, just zap it now.
  if (PreheaderLoad->use_empty())
    PreheaderLoad->eraseFromParent();

  return true;
}

/// Returns an owning pointer to an alias set which incorporates aliasing info
/// from L and all subloops of L.
/// FIXME: In new pass manager, there is no helper function to handle loop
/// analysis such as cloneBasicBlockAnalysis, so the AST needs to be recomputed
/// from scratch for every loop. Hook up with the helper functions when
/// available in the new pass manager to avoid redundant computation.
AliasSetTracker *
LoopInvariantCodeMotion::collectAliasInfoForLoop(Loop *L, LoopInfo *LI,
                                                 AliasAnalysis *AA) {
  AliasSetTracker *CurAST = nullptr;
  SmallVector<Loop *, 4> RecomputeLoops;
  for (Loop *InnerL : L->getSubLoops()) {
    auto MapI = LoopToAliasSetMap.find(InnerL);
    // If the AST for this inner loop is missing it may have been merged into
    // some other loop's AST and then that loop unrolled, and so we need to
    // recompute it.
    if (MapI == LoopToAliasSetMap.end()) {
      RecomputeLoops.push_back(InnerL);
      continue;
    }
    AliasSetTracker *InnerAST = MapI->second;

    if (CurAST != nullptr) {
      // What if InnerLoop was modified by other passes ?
      CurAST->add(*InnerAST);

      // Once we've incorporated the inner loop's AST into ours, we don't need
      // the subloop's anymore.
      delete InnerAST;
    } else {
      CurAST = InnerAST;
    }
    LoopToAliasSetMap.erase(MapI);
  }
  if (CurAST == nullptr)
    CurAST = new AliasSetTracker(*AA);

  auto mergeLoop = [&](Loop *L) {
    // Loop over the body of this loop, looking for calls, invokes, and stores.
    for (BasicBlock *BB : L->blocks())
      CurAST->add(*BB); // Incorporate the specified basic block
  };

  // Add everything from the sub loops that are no longer directly available.
  for (Loop *InnerL : RecomputeLoops)
    mergeLoop(InnerL);

  // And merge in this loop.
  mergeLoop(L);

  return CurAST;
}

/// Simple analysis hook. Clone alias set info.
///
void LegacyLICMPass::cloneBasicBlockAnalysis(BasicBlock *From, BasicBlock *To,
                                             Loop *L) {
  AliasSetTracker *AST = LICM.getLoopToAliasSetMap().lookup(L);
  if (!AST)
    return;

  AST->copyValue(From, To);
}

/// Simple Analysis hook. Delete value V from alias set
///
void LegacyLICMPass::deleteAnalysisValue(Value *V, Loop *L) {
  AliasSetTracker *AST = LICM.getLoopToAliasSetMap().lookup(L);
  if (!AST)
    return;

  AST->deleteValue(V);
}

/// Simple Analysis hook. Delete value L from alias set map.
///
void LegacyLICMPass::deleteAnalysisLoop(Loop *L) {
  AliasSetTracker *AST = LICM.getLoopToAliasSetMap().lookup(L);
  if (!AST)
    return;

  delete AST;
  LICM.getLoopToAliasSetMap().erase(L);
}

/// Return true if the body of this loop may store into the memory
/// location pointed to by V.
///
static bool pointerInvalidatedByLoop(Value *V, uint64_t Size,
                                     const AAMDNodes &AAInfo,
                                     AliasSetTracker *CurAST) {
  // Check to see if any of the basic blocks in CurLoop invalidate *V.
  return CurAST->getAliasSetForPointer(V, Size, AAInfo).isMod();
}

/// Little predicate that returns true if the specified basic block is in
/// a subloop of the current one, not the current one itself.
///
static bool inSubLoop(BasicBlock *BB, Loop *CurLoop, LoopInfo *LI) {
  assert(CurLoop->contains(BB) && "Only valid if BB is IN the loop");
  return LI->getLoopFor(BB) != CurLoop;
}<|MERGE_RESOLUTION|>--- conflicted
+++ resolved
@@ -894,23 +894,12 @@
       // canSplitPredecessors(), we can simply assign predecessor's color to
       // the new block.
       if (!BlockColors.empty()) {
-<<<<<<< HEAD
-#if INTEL_CUSTOMIZATION
-        // This fix will be upstreamed, but it was put into xmain first.
-        // If the merge conflict is unclear, ask Andy Kaylor.
-
-=======
->>>>>>> d928201a
         // Grab a reference to the ColorVector to be inserted before getting the
         // reference to the vector we are copying because inserting the new
         // element in BlockColors might cause the map to be reallocated.
         ColorVector &ColorsForNewBlock = BlockColors[NewPred];
         ColorVector &ColorsForOldBlock = BlockColors[PredBB];
         ColorsForNewBlock = ColorsForOldBlock;
-<<<<<<< HEAD
-#endif // INTEL_CUSTOMIZATION
-=======
->>>>>>> d928201a
       }
     }
     PredBBs.remove(PredBB);
