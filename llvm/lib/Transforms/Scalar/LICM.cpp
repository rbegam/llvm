//===-- LICM.cpp - Loop Invariant Code Motion Pass ------------------------===//
//
//                     The LLVM Compiler Infrastructure
//
// This file is distributed under the University of Illinois Open Source
// License. See LICENSE.TXT for details.
//
//===----------------------------------------------------------------------===//
//
// This pass performs loop invariant code motion, attempting to remove as much
// code from the body of a loop as possible.  It does this by either hoisting
// code into the preheader block, or by sinking code to the exit blocks if it is
// safe.  This pass also promotes must-aliased memory locations in the loop to
// live in registers, thus hoisting and sinking "invariant" loads and stores.
//
// This pass uses alias analysis for two purposes:
//
//  1. Moving loop invariant loads and calls out of loops.  If we can determine
//     that a load or call inside of a loop never aliases anything stored to,
//     we can hoist it or sink it like any other instruction.
//  2. Scalar Promotion of Memory - If there is a store instruction inside of
//     the loop, we try to move the store to happen AFTER the loop instead of
//     inside of the loop.  This can only happen if a few conditions are true:
//       A. The pointer stored through is loop invariant
//       B. There are no stores or loads in the loop which _may_ alias the
//          pointer.  There are no calls in the loop which mod/ref the pointer.
//     If these conditions are true, we can promote the loads and stores in the
//     loop of the pointer to use a temporary alloca'd variable.  We then use
//     the SSAUpdater to construct the appropriate SSA form for the value.
//
//===----------------------------------------------------------------------===//

#include "llvm/Transforms/Scalar/LICM.h"
#include "llvm/ADT/Statistic.h"
#include "llvm/Analysis/AliasAnalysis.h"
#include "llvm/Analysis/AliasSetTracker.h"
#include "llvm/Analysis/BasicAliasAnalysis.h"
#include "llvm/Analysis/CaptureTracking.h"
#include "llvm/Analysis/ConstantFolding.h"
#include "llvm/Analysis/GlobalsModRef.h"
#include "llvm/Analysis/GuardUtils.h"
#include "llvm/Analysis/Loads.h"
#include "llvm/Analysis/LoopInfo.h"
#include "llvm/Analysis/LoopPass.h"
#include "llvm/Analysis/MemoryBuiltins.h"
#include "llvm/Analysis/MemorySSA.h"
#include "llvm/Analysis/OptimizationRemarkEmitter.h"
#include "llvm/Analysis/ScalarEvolution.h"
#include "llvm/Analysis/ScalarEvolutionAliasAnalysis.h"
#include "llvm/Analysis/TargetLibraryInfo.h"
#include "llvm/Transforms/Utils/Local.h"
#include "llvm/Analysis/ValueTracking.h"
#include "llvm/IR/CFG.h"
#include "llvm/IR/Constants.h"
#include "llvm/IR/DataLayout.h"
#include "llvm/IR/DerivedTypes.h"
#include "llvm/IR/Dominators.h"
#include "llvm/IR/Instructions.h"
#include "llvm/IR/IntrinsicInst.h"
#include "llvm/IR/LLVMContext.h"
#include "llvm/IR/Metadata.h"
#include "llvm/IR/PatternMatch.h"
#include "llvm/IR/PredIteratorCache.h"
#include "llvm/Support/CommandLine.h"
#include "llvm/Support/Debug.h"
#include "llvm/Support/raw_ostream.h"
#include "llvm/Transforms/Scalar.h"
#include "llvm/Transforms/Scalar/LoopPassManager.h"
#include "llvm/Transforms/Utils/BasicBlockUtils.h"
#include "llvm/Transforms/Utils/LoopUtils.h"
#include "llvm/Transforms/Utils/SSAUpdater.h"
#include <algorithm>
#include <utility>
using namespace llvm;

#define DEBUG_TYPE "licm"

STATISTIC(NumSunk, "Number of instructions sunk out of loop");
STATISTIC(NumHoisted, "Number of instructions hoisted out of loop");
STATISTIC(NumMovedLoads, "Number of load insts hoisted or sunk");
STATISTIC(NumMovedCalls, "Number of call insts hoisted or sunk");
STATISTIC(NumPromoted, "Number of memory locations promoted to registers");

/// Memory promotion is enabled by default.
static cl::opt<bool>
    DisablePromotion("disable-licm-promotion", cl::Hidden, cl::init(false),
                     cl::desc("Disable memory promotion in LICM pass"));

static cl::opt<uint32_t> MaxNumUsesTraversed(
    "licm-max-num-uses-traversed", cl::Hidden, cl::init(8),
    cl::desc("Max num uses visited for identifying load "
             "invariance in loop using invariant start (default = 8)"));

// Default value of zero implies we use the regular alias set tracker mechanism
// instead of the cross product using AA to identify aliasing of the memory
// location we are interested in.
static cl::opt<int>
LICMN2Theshold("licm-n2-threshold", cl::Hidden, cl::init(0),
               cl::desc("How many instruction to cross product using AA"));

static bool inSubLoop(BasicBlock *BB, Loop *CurLoop, LoopInfo *LI);
static bool isNotUsedOrFreeInLoop(const Instruction &I, const Loop *CurLoop,
                                  const LoopSafetyInfo *SafetyInfo,
                                  TargetTransformInfo *TTI, bool &FreeInLoop);
static void hoist(Instruction &I, const DominatorTree *DT, const Loop *CurLoop,
                  LoopSafetyInfo *SafetyInfo,
                  OptimizationRemarkEmitter *ORE);
static bool sink(Instruction &I, LoopInfo *LI, DominatorTree *DT,
                 const Loop *CurLoop, LoopSafetyInfo *SafetyInfo,
                 OptimizationRemarkEmitter *ORE, bool FreeInLoop);
static bool isSafeToExecuteUnconditionally(Instruction &Inst,
                                           const DominatorTree *DT,
                                           const Loop *CurLoop,
                                           const LoopSafetyInfo *SafetyInfo,
                                           OptimizationRemarkEmitter *ORE,
                                           const Instruction *CtxI = nullptr);
static bool pointerInvalidatedByLoop(MemoryLocation MemLoc,
                                     AliasSetTracker *CurAST, Loop *CurLoop,
                                     AliasAnalysis *AA);

static Instruction *
CloneInstructionInExitBlock(Instruction &I, BasicBlock &ExitBlock, PHINode &PN,
                            const LoopInfo *LI,
                            const LoopSafetyInfo *SafetyInfo);

namespace {
struct LoopInvariantCodeMotion {
  using ASTrackerMapTy = DenseMap<Loop *, std::unique_ptr<AliasSetTracker>>;
  bool runOnLoop(Loop *L, AliasAnalysis *AA, LoopInfo *LI, DominatorTree *DT,
                 TargetLibraryInfo *TLI, TargetTransformInfo *TTI,
                 ScalarEvolution *SE, MemorySSA *MSSA,
                 OptimizationRemarkEmitter *ORE, bool DeleteAST);

  ASTrackerMapTy &getLoopToAliasSetMap() { return LoopToAliasSetMap; }

private:
  ASTrackerMapTy LoopToAliasSetMap;

  std::unique_ptr<AliasSetTracker>
  collectAliasInfoForLoop(Loop *L, LoopInfo *LI, AliasAnalysis *AA);
};

struct LegacyLICMPass : public LoopPass {
  static char ID; // Pass identification, replacement for typeid
  LegacyLICMPass() : LoopPass(ID) {
    initializeLegacyLICMPassPass(*PassRegistry::getPassRegistry());
  }

  bool runOnLoop(Loop *L, LPPassManager &LPM) override {
    if (skipLoop(L)) {
      // If we have run LICM on a previous loop but now we are skipping
      // (because we've hit the opt-bisect limit), we need to clear the
      // loop alias information.
      LICM.getLoopToAliasSetMap().clear();
      return false;
    }

    auto *SE = getAnalysisIfAvailable<ScalarEvolutionWrapperPass>();
    MemorySSA *MSSA = EnableMSSALoopDependency
                          ? (&getAnalysis<MemorySSAWrapperPass>().getMSSA())
                          : nullptr;
    // For the old PM, we can't use OptimizationRemarkEmitter as an analysis
    // pass.  Function analyses need to be preserved across loop transformations
    // but ORE cannot be preserved (see comment before the pass definition).
    OptimizationRemarkEmitter ORE(L->getHeader()->getParent());
    return LICM.runOnLoop(L,
                          &getAnalysis<AAResultsWrapperPass>().getAAResults(),
                          &getAnalysis<LoopInfoWrapperPass>().getLoopInfo(),
                          &getAnalysis<DominatorTreeWrapperPass>().getDomTree(),
                          &getAnalysis<TargetLibraryInfoWrapperPass>().getTLI(),
                          &getAnalysis<TargetTransformInfoWrapperPass>().getTTI(
                              *L->getHeader()->getParent()),
                          SE ? &SE->getSE() : nullptr, MSSA, &ORE, false);
  }

  /// This transformation requires natural loop information & requires that
  /// loop preheaders be inserted into the CFG...
  ///
  void getAnalysisUsage(AnalysisUsage &AU) const override {
    AU.addPreserved<DominatorTreeWrapperPass>();
    AU.addPreserved<LoopInfoWrapperPass>();
    AU.addRequired<TargetLibraryInfoWrapperPass>();
    if (EnableMSSALoopDependency)
      AU.addRequired<MemorySSAWrapperPass>();
    AU.addRequired<TargetTransformInfoWrapperPass>();
    getLoopAnalysisUsage(AU);
  }

  using llvm::Pass::doFinalization;

  bool doFinalization() override {
    assert(LICM.getLoopToAliasSetMap().empty() &&
           "Didn't free loop alias sets");
    return false;
  }

private:
  LoopInvariantCodeMotion LICM;

  /// cloneBasicBlockAnalysis - Simple Analysis hook. Clone alias set info.
  void cloneBasicBlockAnalysis(BasicBlock *From, BasicBlock *To,
                               Loop *L) override;

  /// deleteAnalysisValue - Simple Analysis hook. Delete value V from alias
  /// set.
  void deleteAnalysisValue(Value *V, Loop *L) override;

  /// Simple Analysis hook. Delete loop L from alias set map.
  void deleteAnalysisLoop(Loop *L) override;
};
} // namespace

PreservedAnalyses LICMPass::run(Loop &L, LoopAnalysisManager &AM,
                                LoopStandardAnalysisResults &AR, LPMUpdater &) {
  const auto &FAM =
      AM.getResult<FunctionAnalysisManagerLoopProxy>(L, AR).getManager();
  Function *F = L.getHeader()->getParent();

  auto *ORE = FAM.getCachedResult<OptimizationRemarkEmitterAnalysis>(*F);
  // FIXME: This should probably be optional rather than required.
  if (!ORE)
    report_fatal_error("LICM: OptimizationRemarkEmitterAnalysis not "
                       "cached at a higher level");

  LoopInvariantCodeMotion LICM;
  if (!LICM.runOnLoop(&L, &AR.AA, &AR.LI, &AR.DT, &AR.TLI, &AR.TTI, &AR.SE,
                      AR.MSSA, ORE, true))
    return PreservedAnalyses::all();

  auto PA = getLoopPassPreservedAnalyses();

  PA.preserve<DominatorTreeAnalysis>();
  PA.preserve<LoopAnalysis>();

  return PA;
}

char LegacyLICMPass::ID = 0;
INITIALIZE_PASS_BEGIN(LegacyLICMPass, "licm", "Loop Invariant Code Motion",
                      false, false)
INITIALIZE_PASS_DEPENDENCY(LoopPass)
INITIALIZE_PASS_DEPENDENCY(TargetLibraryInfoWrapperPass)
INITIALIZE_PASS_DEPENDENCY(TargetTransformInfoWrapperPass)
INITIALIZE_PASS_DEPENDENCY(MemorySSAWrapperPass)
INITIALIZE_PASS_END(LegacyLICMPass, "licm", "Loop Invariant Code Motion", false,
                    false)

Pass *llvm::createLICMPass() { return new LegacyLICMPass(); }

/// Hoist expressions out of the specified loop. Note, alias info for inner
/// loop is not preserved so it is not a good idea to run LICM multiple
/// times on one loop.
/// We should delete AST for inner loops in the new pass manager to avoid
/// memory leak.
///
bool LoopInvariantCodeMotion::runOnLoop(
    Loop *L, AliasAnalysis *AA, LoopInfo *LI, DominatorTree *DT,
    TargetLibraryInfo *TLI, TargetTransformInfo *TTI, ScalarEvolution *SE,
    MemorySSA *MSSA, OptimizationRemarkEmitter *ORE, bool DeleteAST) {
  bool Changed = false;

  assert(L->isLCSSAForm(*DT) && "Loop is not in LCSSA form.");

  std::unique_ptr<AliasSetTracker> CurAST = collectAliasInfoForLoop(L, LI, AA);

  // Get the preheader block to move instructions into...
  BasicBlock *Preheader = L->getLoopPreheader();

  // Compute loop safety information.
  SimpleLoopSafetyInfo SafetyInfo;
  SafetyInfo.computeLoopSafetyInfo(L);

  // We want to visit all of the instructions in this loop... that are not parts
  // of our subloops (they have already had their invariants hoisted out of
  // their loop, into this loop, so there is no need to process the BODIES of
  // the subloops).
  //
  // Traverse the body of the loop in depth first order on the dominator tree so
  // that we are guaranteed to see definitions before we see uses.  This allows
  // us to sink instructions in one pass, without iteration.  After sinking
  // instructions, we perform another pass to hoist them out of the loop.
  //
  if (L->hasDedicatedExits())
    Changed |= sinkRegion(DT->getNode(L->getHeader()), AA, LI, DT, TLI, TTI, L,
                          CurAST.get(), &SafetyInfo, ORE);
  if (Preheader)
    Changed |= hoistRegion(DT->getNode(L->getHeader()), AA, LI, DT, TLI, L,
                           CurAST.get(), &SafetyInfo, ORE);

  // Now that all loop invariants have been removed from the loop, promote any
  // memory references to scalars that we can.
  // Don't sink stores from loops without dedicated block exits. Exits
  // containing indirect branches are not transformed by loop simplify,
  // make sure we catch that. An additional load may be generated in the
  // preheader for SSA updater, so also avoid sinking when no preheader
  // is available.
  if (!DisablePromotion && Preheader && L->hasDedicatedExits()) {
    // Figure out the loop exits and their insertion points
    SmallVector<BasicBlock *, 8> ExitBlocks;
    L->getUniqueExitBlocks(ExitBlocks);

    // We can't insert into a catchswitch.
    bool HasCatchSwitch = llvm::any_of(ExitBlocks, [](BasicBlock *Exit) {
      return isa<CatchSwitchInst>(Exit->getTerminator());
    });

    if (!HasCatchSwitch) {
      SmallVector<Instruction *, 8> InsertPts;
      InsertPts.reserve(ExitBlocks.size());
      for (BasicBlock *ExitBlock : ExitBlocks)
        InsertPts.push_back(&*ExitBlock->getFirstInsertionPt());

      PredIteratorCache PIC;

      bool Promoted = false;

      // Loop over all of the alias sets in the tracker object.
      for (AliasSet &AS : *CurAST) {
        // We can promote this alias set if it has a store, if it is a "Must"
        // alias set, if the pointer is loop invariant, and if we are not
        // eliminating any volatile loads or stores.
        if (AS.isForwardingAliasSet() || !AS.isMod() || !AS.isMustAlias() ||
            !L->isLoopInvariant(AS.begin()->getValue()))
          continue;

        assert(
            !AS.empty() &&
            "Must alias set should have at least one pointer element in it!");

        SmallSetVector<Value *, 8> PointerMustAliases;
        for (const auto &ASI : AS)
          PointerMustAliases.insert(ASI.getValue());

        Promoted |= promoteLoopAccessesToScalars(
            PointerMustAliases, ExitBlocks, InsertPts, PIC, LI, DT, TLI, L,
            CurAST.get(), &SafetyInfo, ORE);
      }

      // Once we have promoted values across the loop body we have to
      // recursively reform LCSSA as any nested loop may now have values defined
      // within the loop used in the outer loop.
      // FIXME: This is really heavy handed. It would be a bit better to use an
      // SSAUpdater strategy during promotion that was LCSSA aware and reformed
      // it as it went.
      if (Promoted)
        formLCSSARecursively(*L, *DT, LI, SE);

      Changed |= Promoted;
    }
  }

  // Check that neither this loop nor its parent have had LCSSA broken. LICM is
  // specifically moving instructions across the loop boundary and so it is
  // especially in need of sanity checking here.
  assert(L->isLCSSAForm(*DT) && "Loop not left in LCSSA form after LICM!");
  assert((!L->getParentLoop() || L->getParentLoop()->isLCSSAForm(*DT)) &&
         "Parent loop not left in LCSSA form after LICM!");

  // If this loop is nested inside of another one, save the alias information
  // for when we process the outer loop.
  if (L->getParentLoop() && !DeleteAST)
    LoopToAliasSetMap[L] = std::move(CurAST);

  if (Changed && SE)
    SE->forgetLoopDispositions(L);
  return Changed;
}

/// Walk the specified region of the CFG (defined by all blocks dominated by
/// the specified block, and that are in the current loop) in reverse depth
/// first order w.r.t the DominatorTree.  This allows us to visit uses before
/// definitions, allowing us to sink a loop body in one pass without iteration.
///
bool llvm::sinkRegion(DomTreeNode *N, AliasAnalysis *AA, LoopInfo *LI,
                      DominatorTree *DT, TargetLibraryInfo *TLI,
                      TargetTransformInfo *TTI, Loop *CurLoop,
                      AliasSetTracker *CurAST, LoopSafetyInfo *SafetyInfo,
                      OptimizationRemarkEmitter *ORE) {

  // Verify inputs.
  assert(N != nullptr && AA != nullptr && LI != nullptr && DT != nullptr &&
         CurLoop != nullptr && CurAST && SafetyInfo != nullptr &&
         "Unexpected input to sinkRegion");

  // We want to visit children before parents. We will enque all the parents
  // before their children in the worklist and process the worklist in reverse
  // order.
  SmallVector<DomTreeNode *, 16> Worklist = collectChildrenInLoop(N, CurLoop);

  bool Changed = false;
  for (DomTreeNode *DTN : reverse(Worklist)) {
    BasicBlock *BB = DTN->getBlock();
    // Only need to process the contents of this block if it is not part of a
    // subloop (which would already have been processed).
    if (inSubLoop(BB, CurLoop, LI))
      continue;

    for (BasicBlock::iterator II = BB->end(); II != BB->begin();) {
      Instruction &I = *--II;

      // If the instruction is dead, we would try to sink it because it isn't
      // used in the loop, instead, just delete it.
      if (isInstructionTriviallyDead(&I, TLI)) {
        LLVM_DEBUG(dbgs() << "LICM deleting dead inst: " << I << '\n');
        salvageDebugInfo(I);
        ++II;
        CurAST->deleteValue(&I);
        I.eraseFromParent();
        Changed = true;
        continue;
      }

      // Check to see if we can sink this instruction to the exit blocks
      // of the loop.  We can do this if the all users of the instruction are
      // outside of the loop.  In this case, it doesn't even matter if the
      // operands of the instruction are loop invariant.
      //
      bool FreeInLoop = false;
      if (isNotUsedOrFreeInLoop(I, CurLoop, SafetyInfo, TTI, FreeInLoop) &&
          canSinkOrHoistInst(I, AA, DT, CurLoop, CurAST, true, ORE) &&
          !I.mayHaveSideEffects()) {
        if (sink(I, LI, DT, CurLoop, SafetyInfo, ORE, FreeInLoop)) {
          if (!FreeInLoop) {
            ++II;
            CurAST->deleteValue(&I);
            I.eraseFromParent();
          }
          Changed = true;
        }
      }
    }
  }
  return Changed;
}

/// Walk the specified region of the CFG (defined by all blocks dominated by
/// the specified block, and that are in the current loop) in depth first
/// order w.r.t the DominatorTree.  This allows us to visit definitions before
/// uses, allowing us to hoist a loop body in one pass without iteration.
///
bool llvm::hoistRegion(DomTreeNode *N, AliasAnalysis *AA, LoopInfo *LI,
                       DominatorTree *DT, TargetLibraryInfo *TLI, Loop *CurLoop,
                       AliasSetTracker *CurAST, LoopSafetyInfo *SafetyInfo,
                       OptimizationRemarkEmitter *ORE) {
  // Verify inputs.
  assert(N != nullptr && AA != nullptr && LI != nullptr && DT != nullptr &&
         CurLoop != nullptr && CurAST != nullptr && SafetyInfo != nullptr &&
         "Unexpected input to hoistRegion");

  // We want to visit parents before children. We will enque all the parents
  // before their children in the worklist and process the worklist in order.
  SmallVector<DomTreeNode *, 16> Worklist = collectChildrenInLoop(N, CurLoop);

  bool Changed = false;
  for (DomTreeNode *DTN : Worklist) {
    BasicBlock *BB = DTN->getBlock();
    // Only need to process the contents of this block if it is not part of a
    // subloop (which would already have been processed).
    if (inSubLoop(BB, CurLoop, LI))
      continue;

    // Keep track of whether the prefix of instructions visited so far are such
    // that the next instruction visited is guaranteed to execute if the loop
    // is entered.
    bool IsMustExecute = CurLoop->getHeader() == BB;
    // Keep track of whether the prefix instructions could have written memory.
    // TODO: This and IsMustExecute may be done smarter if we keep track of all
    // throwing and mem-writing operations in every block, e.g. using something
    // similar to isGuaranteedToExecute.
    bool IsMemoryNotModified = CurLoop->getHeader() == BB;

    for (BasicBlock::iterator II = BB->begin(), E = BB->end(); II != E;) {
      Instruction &I = *II++;
      // Try constant folding this instruction.  If all the operands are
      // constants, it is technically hoistable, but it would be better to
      // just fold it.
      if (Constant *C = ConstantFoldInstruction(
              &I, I.getModule()->getDataLayout(), TLI)) {
        LLVM_DEBUG(dbgs() << "LICM folding inst: " << I << "  --> " << *C
                          << '\n');
        CurAST->copyValue(&I, C);
        I.replaceAllUsesWith(C);
        if (isInstructionTriviallyDead(&I, TLI)) {
          CurAST->deleteValue(&I);
          I.eraseFromParent();
        }
        Changed = true;
        continue;
      }

      // Try hoisting the instruction out to the preheader.  We can only do
      // this if all of the operands of the instruction are loop invariant and
      // if it is safe to hoist the instruction.
      //
      if (CurLoop->hasLoopInvariantOperands(&I) &&
          canSinkOrHoistInst(I, AA, DT, CurLoop, CurAST, true, ORE) &&
          (IsMustExecute ||
           isSafeToExecuteUnconditionally(
               I, DT, CurLoop, SafetyInfo, ORE,
               CurLoop->getLoopPreheader()->getTerminator()))) {
        hoist(I, DT, CurLoop, SafetyInfo, ORE);
        Changed = true;
        continue;
      }

      // Attempt to remove floating point division out of the loop by
      // converting it to a reciprocal multiplication.
      if (I.getOpcode() == Instruction::FDiv &&
          CurLoop->isLoopInvariant(I.getOperand(1)) &&
          I.hasAllowReciprocal()) {
        auto Divisor = I.getOperand(1);
        auto One = llvm::ConstantFP::get(Divisor->getType(), 1.0);
        auto ReciprocalDivisor = BinaryOperator::CreateFDiv(One, Divisor);
        ReciprocalDivisor->setFastMathFlags(I.getFastMathFlags());
        ReciprocalDivisor->insertBefore(&I);

        auto Product =
            BinaryOperator::CreateFMul(I.getOperand(0), ReciprocalDivisor);
        Product->setFastMathFlags(I.getFastMathFlags());
        Product->insertAfter(&I);
        I.replaceAllUsesWith(Product);
        I.eraseFromParent();

        hoist(*ReciprocalDivisor, DT, CurLoop, SafetyInfo, ORE);
        Changed = true;
        continue;
      }

      using namespace PatternMatch;
      if (((I.use_empty() &&
            match(&I, m_Intrinsic<Intrinsic::invariant_start>())) ||
           isGuard(&I)) &&
          IsMustExecute && IsMemoryNotModified &&
          CurLoop->hasLoopInvariantOperands(&I)) {
        hoist(I, DT, CurLoop, SafetyInfo, ORE);
        Changed = true;
        continue;
      }

      if (IsMustExecute)
        IsMustExecute = isGuaranteedToTransferExecutionToSuccessor(&I);
      if (IsMemoryNotModified)
        IsMemoryNotModified = !I.mayWriteToMemory();
    }
  }

  return Changed;
}

// Return true if LI is invariant within scope of the loop. LI is invariant if
// CurLoop is dominated by an invariant.start representing the same memory
// location and size as the memory location LI loads from, and also the
// invariant.start has no uses.
static bool isLoadInvariantInLoop(LoadInst *LI, DominatorTree *DT,
                                  Loop *CurLoop) {
  Value *Addr = LI->getOperand(0);
  const DataLayout &DL = LI->getModule()->getDataLayout();
  const uint32_t LocSizeInBits = DL.getTypeSizeInBits(
      cast<PointerType>(Addr->getType())->getElementType());

  // if the type is i8 addrspace(x)*, we know this is the type of
  // llvm.invariant.start operand
  auto *PtrInt8Ty = PointerType::get(Type::getInt8Ty(LI->getContext()),
                                     LI->getPointerAddressSpace());
  unsigned BitcastsVisited = 0;
  // Look through bitcasts until we reach the i8* type (this is invariant.start
  // operand type).
  while (Addr->getType() != PtrInt8Ty) {
    auto *BC = dyn_cast<BitCastInst>(Addr);
    // Avoid traversing high number of bitcast uses.
    if (++BitcastsVisited > MaxNumUsesTraversed || !BC)
      return false;
    Addr = BC->getOperand(0);
  }

  unsigned UsesVisited = 0;
  // Traverse all uses of the load operand value, to see if invariant.start is
  // one of the uses, and whether it dominates the load instruction.
  for (auto *U : Addr->users()) {
    // Avoid traversing for Load operand with high number of users.
    if (++UsesVisited > MaxNumUsesTraversed)
      return false;
    IntrinsicInst *II = dyn_cast<IntrinsicInst>(U);
    // If there are escaping uses of invariant.start instruction, the load maybe
    // non-invariant.
    if (!II || II->getIntrinsicID() != Intrinsic::invariant_start ||
        !II->use_empty())
      continue;
    unsigned InvariantSizeInBits =
        cast<ConstantInt>(II->getArgOperand(0))->getSExtValue() * 8;
    // Confirm the invariant.start location size contains the load operand size
    // in bits. Also, the invariant.start should dominate the load, and we
    // should not hoist the load out of a loop that contains this dominating
    // invariant.start.
    if (LocSizeInBits <= InvariantSizeInBits &&
        DT->properlyDominates(II->getParent(), CurLoop->getHeader()))
      return true;
  }

  return false;
}

namespace {
/// Return true if-and-only-if we know how to (mechanically) both hoist and
/// sink a given instruction out of a loop.  Does not address legality
/// concerns such as aliasing or speculation safety.  
bool isHoistableAndSinkableInst(Instruction &I) {
  // Only these instructions are hoistable/sinkable.
  return (isa<LoadInst>(I) || isa<StoreInst>(I) ||
          isa<CallInst>(I) || isa<FenceInst>(I) || 
          isa<BinaryOperator>(I) || isa<CastInst>(I) ||
          isa<SelectInst>(I) || isa<GetElementPtrInst>(I) ||
          isa<CmpInst>(I) || isa<InsertElementInst>(I) ||
          isa<ExtractElementInst>(I) || isa<ShuffleVectorInst>(I) ||
          isa<ExtractValueInst>(I) || isa<InsertValueInst>(I));
}
/// Return true if all of the alias sets within this AST are known not to
/// contain a Mod.
bool isReadOnly(AliasSetTracker *CurAST) {
  for (AliasSet &AS : *CurAST) {
    if (!AS.isForwardingAliasSet() && AS.isMod()) {
      return false;
    }
  }
  return true;
}
}

bool llvm::canSinkOrHoistInst(Instruction &I, AAResults *AA, DominatorTree *DT,
                              Loop *CurLoop, AliasSetTracker *CurAST,
                              bool TargetExecutesOncePerLoop,
                              OptimizationRemarkEmitter *ORE) {
  // If we don't understand the instruction, bail early.
  if (!isHoistableAndSinkableInst(I))
    return false;
  
  // Loads have extra constraints we have to verify before we can hoist them.
  if (LoadInst *LI = dyn_cast<LoadInst>(&I)) {
    if (!LI->isUnordered())
      return false; // Don't sink/hoist volatile or ordered atomic loads!

    // Loads from constant memory are always safe to move, even if they end up
    // in the same alias set as something that ends up being modified.
    if (AA->pointsToConstantMemory(LI->getOperand(0)))
      return true;
    if (LI->getMetadata(LLVMContext::MD_invariant_load))
      return true;

    if (LI->isAtomic() && !TargetExecutesOncePerLoop)
      return false; // Don't risk duplicating unordered loads

    // This checks for an invariant.start dominating the load.
    if (isLoadInvariantInLoop(LI, DT, CurLoop))
      return true;

    bool Invalidated = pointerInvalidatedByLoop(MemoryLocation::get(LI),
                                                CurAST, CurLoop, AA);
    // Check loop-invariant address because this may also be a sinkable load
    // whose address is not necessarily loop-invariant.
    if (ORE && Invalidated && CurLoop->isLoopInvariant(LI->getPointerOperand()))
      ORE->emit([&]() {
        return OptimizationRemarkMissed(
                   DEBUG_TYPE, "LoadWithLoopInvariantAddressInvalidated", LI)
               << "failed to move load with loop-invariant address "
                  "because the loop may invalidate its value";
      });

    return !Invalidated;
  } else if (CallInst *CI = dyn_cast<CallInst>(&I)) {
    // Don't sink or hoist dbg info; it's legal, but not useful.
    if (isa<DbgInfoIntrinsic>(I))
      return false;

    // Don't sink calls which can throw.
    if (CI->mayThrow())
      return false;

    using namespace PatternMatch;
    if (match(CI, m_Intrinsic<Intrinsic::assume>()))
      // Assumes don't actually alias anything or throw
      return true;
    
    // Handle simple cases by querying alias analysis.
    FunctionModRefBehavior Behavior = AA->getModRefBehavior(CI);
    if (Behavior == FMRB_DoesNotAccessMemory)
      return true;
    if (AliasAnalysis::onlyReadsMemory(Behavior)) {
      // A readonly argmemonly function only reads from memory pointed to by
      // it's arguments with arbitrary offsets.  If we can prove there are no
      // writes to this memory in the loop, we can hoist or sink.
      if (AliasAnalysis::onlyAccessesArgPointees(Behavior)) {
        // TODO: expand to writeable arguments
        for (Value *Op : CI->arg_operands())
          if (Op->getType()->isPointerTy() &&
              pointerInvalidatedByLoop(
                  MemoryLocation(Op, LocationSize::unknown(), AAMDNodes()),
                  CurAST, CurLoop, AA))
            return false;
        return true;
      }

      // If this call only reads from memory and there are no writes to memory
      // in the loop, we can hoist or sink the call as appropriate.
      if (isReadOnly(CurAST))
        return true;
    }

    // FIXME: This should use mod/ref information to see if we can hoist or
    // sink the call.

    return false;
  } else if (auto *FI = dyn_cast<FenceInst>(&I)) {
    // Fences alias (most) everything to provide ordering.  For the moment,
    // just give up if there are any other memory operations in the loop.
    auto Begin = CurAST->begin();
    assert(Begin != CurAST->end() && "must contain FI");
    if (std::next(Begin) != CurAST->end())
      // constant memory for instance, TODO: handle better
      return false;
    auto *UniqueI = Begin->getUniqueInstruction();
    if (!UniqueI)
      // other memory op, give up
      return false;
    (void)FI; //suppress unused variable warning
    assert(UniqueI == FI && "AS must contain FI");
    return true;
  } else if (auto *SI = dyn_cast<StoreInst>(&I)) {
    if (!SI->isUnordered())
      return false; // Don't sink/hoist volatile or ordered atomic store!

    // We can only hoist a store that we can prove writes a value which is not
    // read or overwritten within the loop.  For those cases, we fallback to
    // load store promotion instead.  TODO: We can extend this to cases where
    // there is exactly one write to the location and that write dominates an
    // arbitrary number of reads in the loop.
    auto &AS = CurAST->getAliasSetFor(MemoryLocation::get(SI));

    if (AS.isRef() || !AS.isMustAlias())
      // Quick exit test, handled by the full path below as well.
      return false;
    auto *UniqueI = AS.getUniqueInstruction();
    if (!UniqueI)
      // other memory op, give up
      return false;
    assert(UniqueI == SI && "AS must contain SI");
    return true;
  }

  assert(!I.mayReadOrWriteMemory() && "unhandled aliasing");

  // We've established mechanical ability and aliasing, it's up to the caller
  // to check fault safety
  return true;
}

/// Returns true if a PHINode is a trivially replaceable with an
/// Instruction.
/// This is true when all incoming values are that instruction.
/// This pattern occurs most often with LCSSA PHI nodes.
///
static bool isTriviallyReplaceablePHI(const PHINode &PN, const Instruction &I) {
  for (const Value *IncValue : PN.incoming_values())
    if (IncValue != &I)
      return false;

  return true;
}

/// Return true if the instruction is free in the loop.
static bool isFreeInLoop(const Instruction &I, const Loop *CurLoop,
                         const TargetTransformInfo *TTI) {

  if (const GetElementPtrInst *GEP = dyn_cast<GetElementPtrInst>(&I)) {
    if (TTI->getUserCost(GEP) != TargetTransformInfo::TCC_Free)
      return false;
    // For a GEP, we cannot simply use getUserCost because currently it
    // optimistically assume that a GEP will fold into addressing mode
    // regardless of its users.
    const BasicBlock *BB = GEP->getParent();
    for (const User *U : GEP->users()) {
      const Instruction *UI = cast<Instruction>(U);
      if (CurLoop->contains(UI) &&
          (BB != UI->getParent() ||
           (!isa<StoreInst>(UI) && !isa<LoadInst>(UI))))
        return false;
    }
    return true;
  } else
    return TTI->getUserCost(&I) == TargetTransformInfo::TCC_Free;
}

/// Return true if the only users of this instruction are outside of
/// the loop. If this is true, we can sink the instruction to the exit
/// blocks of the loop.
///
/// We also return true if the instruction could be folded away in lowering.
/// (e.g.,  a GEP can be folded into a load as an addressing mode in the loop).
static bool isNotUsedOrFreeInLoop(const Instruction &I, const Loop *CurLoop,
                                  const LoopSafetyInfo *SafetyInfo,
                                  TargetTransformInfo *TTI, bool &FreeInLoop) {
  const auto &BlockColors = SafetyInfo->getBlockColors();
  bool IsFree = isFreeInLoop(I, CurLoop, TTI);
  for (const User *U : I.users()) {
    const Instruction *UI = cast<Instruction>(U);
    if (const PHINode *PN = dyn_cast<PHINode>(UI)) {
      const BasicBlock *BB = PN->getParent();
      // We cannot sink uses in catchswitches.
      if (isa<CatchSwitchInst>(BB->getTerminator()))
        return false;

      // We need to sink a callsite to a unique funclet.  Avoid sinking if the
      // phi use is too muddled.
      if (isa<CallInst>(I))
        if (!BlockColors.empty() &&
            BlockColors.find(const_cast<BasicBlock *>(BB))->second.size() != 1)
          return false;
    }

    if (CurLoop->contains(UI)) {
      if (IsFree) {
        FreeInLoop = true;
        continue;
      }
      return false;
    }
  }
  return true;
}

static Instruction *
CloneInstructionInExitBlock(Instruction &I, BasicBlock &ExitBlock, PHINode &PN,
                            const LoopInfo *LI,
                            const LoopSafetyInfo *SafetyInfo) {
  Instruction *New;
  if (auto *CI = dyn_cast<CallInst>(&I)) {
    const auto &BlockColors = SafetyInfo->getBlockColors();

    // Sinking call-sites need to be handled differently from other
    // instructions.  The cloned call-site needs a funclet bundle operand
    // appropriate for it's location in the CFG.
    SmallVector<OperandBundleDef, 1> OpBundles;
    for (unsigned BundleIdx = 0, BundleEnd = CI->getNumOperandBundles();
         BundleIdx != BundleEnd; ++BundleIdx) {
      OperandBundleUse Bundle = CI->getOperandBundleAt(BundleIdx);
      if (Bundle.getTagID() == LLVMContext::OB_funclet)
        continue;

      OpBundles.emplace_back(Bundle);
    }

    if (!BlockColors.empty()) {
      const ColorVector &CV = BlockColors.find(&ExitBlock)->second;
      assert(CV.size() == 1 && "non-unique color for exit block!");
      BasicBlock *BBColor = CV.front();
      Instruction *EHPad = BBColor->getFirstNonPHI();
      if (EHPad->isEHPad())
        OpBundles.emplace_back("funclet", EHPad);
    }

    New = CallInst::Create(CI, OpBundles);
  } else {
    New = I.clone();
  }

  ExitBlock.getInstList().insert(ExitBlock.getFirstInsertionPt(), New);
  if (!I.getName().empty())
    New->setName(I.getName() + ".le");

  // Build LCSSA PHI nodes for any in-loop operands. Note that this is
  // particularly cheap because we can rip off the PHI node that we're
  // replacing for the number and blocks of the predecessors.
  // OPT: If this shows up in a profile, we can instead finish sinking all
  // invariant instructions, and then walk their operands to re-establish
  // LCSSA. That will eliminate creating PHI nodes just to nuke them when
  // sinking bottom-up.
  for (User::op_iterator OI = New->op_begin(), OE = New->op_end(); OI != OE;
       ++OI)
    if (Instruction *OInst = dyn_cast<Instruction>(*OI))
      if (Loop *OLoop = LI->getLoopFor(OInst->getParent()))
        if (!OLoop->contains(&PN)) {
          PHINode *OpPN =
              PHINode::Create(OInst->getType(), PN.getNumIncomingValues(),
                              OInst->getName() + ".lcssa", &ExitBlock.front());
          for (unsigned i = 0, e = PN.getNumIncomingValues(); i != e; ++i)
            OpPN->addIncoming(OInst, PN.getIncomingBlock(i));
          *OI = OpPN;
        }
  return New;
}

static Instruction *sinkThroughTriviallyReplaceablePHI(
    PHINode *TPN, Instruction *I, LoopInfo *LI,
    SmallDenseMap<BasicBlock *, Instruction *, 32> &SunkCopies,
    const LoopSafetyInfo *SafetyInfo, const Loop *CurLoop) {
  assert(isTriviallyReplaceablePHI(*TPN, *I) &&
         "Expect only trivially replaceable PHI");
  BasicBlock *ExitBlock = TPN->getParent();
  Instruction *New;
  auto It = SunkCopies.find(ExitBlock);
  if (It != SunkCopies.end())
    New = It->second;
  else
    New = SunkCopies[ExitBlock] =
        CloneInstructionInExitBlock(*I, *ExitBlock, *TPN, LI, SafetyInfo);
  return New;
}

static bool canSplitPredecessors(PHINode *PN, LoopSafetyInfo *SafetyInfo) {
  BasicBlock *BB = PN->getParent();
  if (!BB->canSplitPredecessors())
    return false;
  // It's not impossible to split EHPad blocks, but if BlockColors already exist
  // it require updating BlockColors for all offspring blocks accordingly. By
  // skipping such corner case, we can make updating BlockColors after splitting
  // predecessor fairly simple.
  if (!SafetyInfo->getBlockColors().empty() && BB->getFirstNonPHI()->isEHPad())
    return false;
  for (pred_iterator PI = pred_begin(BB), E = pred_end(BB); PI != E; ++PI) {
    BasicBlock *BBPred = *PI;
    if (isa<IndirectBrInst>(BBPred->getTerminator()))
      return false;
  }
  return true;
}

static void splitPredecessorsOfLoopExit(PHINode *PN, DominatorTree *DT,
                                        LoopInfo *LI, const Loop *CurLoop,
                                        LoopSafetyInfo *SafetyInfo) {
#ifndef NDEBUG
  SmallVector<BasicBlock *, 32> ExitBlocks;
  CurLoop->getUniqueExitBlocks(ExitBlocks);
  SmallPtrSet<BasicBlock *, 32> ExitBlockSet(ExitBlocks.begin(),
                                             ExitBlocks.end());
#endif
  BasicBlock *ExitBB = PN->getParent();
  assert(ExitBlockSet.count(ExitBB) && "Expect the PHI is in an exit block.");

  // Split predecessors of the loop exit to make instructions in the loop are
  // exposed to exit blocks through trivially replaceable PHIs while keeping the
  // loop in the canonical form where each predecessor of each exit block should
  // be contained within the loop. For example, this will convert the loop below
  // from
  //
  // LB1:
  //   %v1 =
  //   br %LE, %LB2
  // LB2:
  //   %v2 =
  //   br %LE, %LB1
  // LE:
  //   %p = phi [%v1, %LB1], [%v2, %LB2] <-- non-trivially replaceable
  //
  // to
  //
  // LB1:
  //   %v1 =
  //   br %LE.split, %LB2
  // LB2:
  //   %v2 =
  //   br %LE.split2, %LB1
  // LE.split:
  //   %p1 = phi [%v1, %LB1]  <-- trivially replaceable
  //   br %LE
  // LE.split2:
  //   %p2 = phi [%v2, %LB2]  <-- trivially replaceable
  //   br %LE
  // LE:
  //   %p = phi [%p1, %LE.split], [%p2, %LE.split2]
  //
  const auto &BlockColors = SafetyInfo->getBlockColors();
  SmallSetVector<BasicBlock *, 8> PredBBs(pred_begin(ExitBB), pred_end(ExitBB));
  while (!PredBBs.empty()) {
    BasicBlock *PredBB = *PredBBs.begin();
    assert(CurLoop->contains(PredBB) &&
           "Expect all predecessors are in the loop");
    if (PN->getBasicBlockIndex(PredBB) >= 0) {
      BasicBlock *NewPred = SplitBlockPredecessors(
          ExitBB, PredBB, ".split.loop.exit", DT, LI, nullptr, true);
      // Since we do not allow splitting EH-block with BlockColors in
      // canSplitPredecessors(), we can simply assign predecessor's color to
      // the new block.
      if (!BlockColors.empty())
        // Grab a reference to the ColorVector to be inserted before getting the
        // reference to the vector we are copying because inserting the new
        // element in BlockColors might cause the map to be reallocated.
        SafetyInfo->copyColors(NewPred, PredBB);
    }
    PredBBs.remove(PredBB);
  }
}

/// When an instruction is found to only be used outside of the loop, this
/// function moves it to the exit blocks and patches up SSA form as needed.
/// This method is guaranteed to remove the original instruction from its
/// position, and may either delete it or move it to outside of the loop.
///
static bool sink(Instruction &I, LoopInfo *LI, DominatorTree *DT,
                 const Loop *CurLoop, LoopSafetyInfo *SafetyInfo,
                 OptimizationRemarkEmitter *ORE, bool FreeInLoop) {
  LLVM_DEBUG(dbgs() << "LICM sinking instruction: " << I << "\n");
  ORE->emit([&]() {
    return OptimizationRemark(DEBUG_TYPE, "InstSunk", &I)
           << "sinking " << ore::NV("Inst", &I);
  });
  bool Changed = false;
  if (isa<LoadInst>(I))
    ++NumMovedLoads;
  else if (isa<CallInst>(I))
    ++NumMovedCalls;
  ++NumSunk;

  // Iterate over users to be ready for actual sinking. Replace users via
  // unrechable blocks with undef and make all user PHIs trivially replcable.
  SmallPtrSet<Instruction *, 8> VisitedUsers;
  for (Value::user_iterator UI = I.user_begin(), UE = I.user_end(); UI != UE;) {
    auto *User = cast<Instruction>(*UI);
    Use &U = UI.getUse();
    ++UI;

    if (VisitedUsers.count(User) || CurLoop->contains(User))
      continue;

    if (!DT->isReachableFromEntry(User->getParent())) {
      U = UndefValue::get(I.getType());
      Changed = true;
      continue;
    }

    // The user must be a PHI node.
    PHINode *PN = cast<PHINode>(User);

    // Surprisingly, instructions can be used outside of loops without any
    // exits.  This can only happen in PHI nodes if the incoming block is
    // unreachable.
    BasicBlock *BB = PN->getIncomingBlock(U);
    if (!DT->isReachableFromEntry(BB)) {
      U = UndefValue::get(I.getType());
      Changed = true;
      continue;
    }

    VisitedUsers.insert(PN);
    if (isTriviallyReplaceablePHI(*PN, I))
      continue;

    if (!canSplitPredecessors(PN, SafetyInfo))
      return Changed;

    // Split predecessors of the PHI so that we can make users trivially
    // replaceable.
    splitPredecessorsOfLoopExit(PN, DT, LI, CurLoop, SafetyInfo);

    // Should rebuild the iterators, as they may be invalidated by
    // splitPredecessorsOfLoopExit().
    UI = I.user_begin();
    UE = I.user_end();
  }

  if (VisitedUsers.empty())
    return Changed;

#ifndef NDEBUG
  SmallVector<BasicBlock *, 32> ExitBlocks;
  CurLoop->getUniqueExitBlocks(ExitBlocks);
  SmallPtrSet<BasicBlock *, 32> ExitBlockSet(ExitBlocks.begin(),
                                             ExitBlocks.end());
#endif

  // Clones of this instruction. Don't create more than one per exit block!
  SmallDenseMap<BasicBlock *, Instruction *, 32> SunkCopies;

  // If this instruction is only used outside of the loop, then all users are
  // PHI nodes in exit blocks due to LCSSA form. Just RAUW them with clones of
  // the instruction.
  SmallSetVector<User*, 8> Users(I.user_begin(), I.user_end());
  for (auto *UI : Users) {
    auto *User = cast<Instruction>(UI);

    if (CurLoop->contains(User))
      continue;

    PHINode *PN = cast<PHINode>(User);
    assert(ExitBlockSet.count(PN->getParent()) &&
           "The LCSSA PHI is not in an exit block!");
    // The PHI must be trivially replaceable.
    Instruction *New = sinkThroughTriviallyReplaceablePHI(PN, &I, LI, SunkCopies,
                                                          SafetyInfo, CurLoop);
    PN->replaceAllUsesWith(New);
    PN->eraseFromParent();
    Changed = true;
  }
  return Changed;
}

/// When an instruction is found to only use loop invariant operands that
/// is safe to hoist, this instruction is called to do the dirty work.
///
static void hoist(Instruction &I, const DominatorTree *DT, const Loop *CurLoop,
                  LoopSafetyInfo *SafetyInfo, OptimizationRemarkEmitter *ORE) {
  auto *Preheader = CurLoop->getLoopPreheader();
  LLVM_DEBUG(dbgs() << "LICM hoisting to " << Preheader->getName() << ": " << I
                    << "\n");
  ORE->emit([&]() {
    return OptimizationRemark(DEBUG_TYPE, "Hoisted", &I) << "hoisting "
                                                         << ore::NV("Inst", &I);
  });

  // Metadata can be dependent on conditions we are hoisting above.
  // Conservatively strip all metadata on the instruction unless we were
  // guaranteed to execute I if we entered the loop, in which case the metadata
  // is valid in the loop preheader.
#if INTEL_CUSTOMIZATION
  const unsigned KnownIDs[] = {LLVMContext::MD_std_container_ptr,
                               LLVMContext::MD_std_container_ptr_iter};
#endif // INTEL_CUSTOMIZATION
  if (I.hasMetadataOtherThanDebugLoc() &&
      // The check on hasMetadataOtherThanDebugLoc is to prevent us from burning
      // time in isGuaranteedToExecute if we don't actually have anything to
      // drop.  It is a compile time optimization, not required for correctness.
<<<<<<< HEAD
      !isGuaranteedToExecute(I, DT, CurLoop, SafetyInfo))
    I.dropUnknownNonDebugMetadata(KnownIDs); // INTEL
=======
      !SafetyInfo->isGuaranteedToExecute(I, DT, CurLoop))
    I.dropUnknownNonDebugMetadata();
>>>>>>> 62ac69d4

  // Move the new node to the Preheader, before its terminator.
  I.moveBefore(Preheader->getTerminator());

  // Do not retain debug locations when we are moving instructions to different
  // basic blocks, because we want to avoid jumpy line tables. Calls, however,
  // need to retain their debug locs because they may be inlined.
  // FIXME: How do we retain source locations without causing poor debugging
  // behavior?
  if (!isa<CallInst>(I))
    I.setDebugLoc(DebugLoc());

  if (isa<LoadInst>(I))
    ++NumMovedLoads;
  else if (isa<CallInst>(I))
    ++NumMovedCalls;
  ++NumHoisted;
}

/// Only sink or hoist an instruction if it is not a trapping instruction,
/// or if the instruction is known not to trap when moved to the preheader.
/// or if it is a trapping instruction and is guaranteed to execute.
static bool isSafeToExecuteUnconditionally(Instruction &Inst,
                                           const DominatorTree *DT,
                                           const Loop *CurLoop,
                                           const LoopSafetyInfo *SafetyInfo,
                                           OptimizationRemarkEmitter *ORE,
                                           const Instruction *CtxI) {
  if (isSafeToSpeculativelyExecute(&Inst, CtxI, DT))
    return true;

  bool GuaranteedToExecute =
      SafetyInfo->isGuaranteedToExecute(Inst, DT, CurLoop);

  if (!GuaranteedToExecute) {
    auto *LI = dyn_cast<LoadInst>(&Inst);
    if (LI && CurLoop->isLoopInvariant(LI->getPointerOperand()))
      ORE->emit([&]() {
        return OptimizationRemarkMissed(
                   DEBUG_TYPE, "LoadWithLoopInvariantAddressCondExecuted", LI)
               << "failed to hoist load with loop-invariant address "
                  "because load is conditionally executed";
      });
  }

  return GuaranteedToExecute;
}

namespace {
class LoopPromoter : public LoadAndStorePromoter {
  Value *SomePtr; // Designated pointer to store to.
  const SmallSetVector<Value *, 8> &PointerMustAliases;
  SmallVectorImpl<BasicBlock *> &LoopExitBlocks;
  SmallVectorImpl<Instruction *> &LoopInsertPts;
  PredIteratorCache &PredCache;
  AliasSetTracker &AST;
  LoopInfo &LI;
  DebugLoc DL;
  int Alignment;
  bool UnorderedAtomic;
  AAMDNodes AATags;

  Value *maybeInsertLCSSAPHI(Value *V, BasicBlock *BB) const {
    if (Instruction *I = dyn_cast<Instruction>(V))
      if (Loop *L = LI.getLoopFor(I->getParent()))
        if (!L->contains(BB)) {
          // We need to create an LCSSA PHI node for the incoming value and
          // store that.
          PHINode *PN = PHINode::Create(I->getType(), PredCache.size(BB),
                                        I->getName() + ".lcssa", &BB->front());
          for (BasicBlock *Pred : PredCache.get(BB))
            PN->addIncoming(I, Pred);
          return PN;
        }
    return V;
  }

public:
  LoopPromoter(Value *SP, ArrayRef<const Instruction *> Insts, SSAUpdater &S,
               const SmallSetVector<Value *, 8> &PMA,
               SmallVectorImpl<BasicBlock *> &LEB,
               SmallVectorImpl<Instruction *> &LIP, PredIteratorCache &PIC,
               AliasSetTracker &ast, LoopInfo &li, DebugLoc dl, int alignment,
               bool UnorderedAtomic, const AAMDNodes &AATags)
      : LoadAndStorePromoter(Insts, S), SomePtr(SP), PointerMustAliases(PMA),
        LoopExitBlocks(LEB), LoopInsertPts(LIP), PredCache(PIC), AST(ast),
        LI(li), DL(std::move(dl)), Alignment(alignment),
        UnorderedAtomic(UnorderedAtomic), AATags(AATags) {}

  bool isInstInList(Instruction *I,
                    const SmallVectorImpl<Instruction *> &) const override {
    Value *Ptr;
    if (LoadInst *LI = dyn_cast<LoadInst>(I))
      Ptr = LI->getOperand(0);
    else
      Ptr = cast<StoreInst>(I)->getPointerOperand();
    return PointerMustAliases.count(Ptr);
  }

  void doExtraRewritesBeforeFinalDeletion() const override {
    // Insert stores after in the loop exit blocks.  Each exit block gets a
    // store of the live-out values that feed them.  Since we've already told
    // the SSA updater about the defs in the loop and the preheader
    // definition, it is all set and we can start using it.
    for (unsigned i = 0, e = LoopExitBlocks.size(); i != e; ++i) {
      BasicBlock *ExitBlock = LoopExitBlocks[i];
      Value *LiveInValue = SSA.GetValueInMiddleOfBlock(ExitBlock);
      LiveInValue = maybeInsertLCSSAPHI(LiveInValue, ExitBlock);
      Value *Ptr = maybeInsertLCSSAPHI(SomePtr, ExitBlock);
      Instruction *InsertPos = LoopInsertPts[i];
      StoreInst *NewSI = new StoreInst(LiveInValue, Ptr, InsertPos);
      if (UnorderedAtomic)
        NewSI->setOrdering(AtomicOrdering::Unordered);
      NewSI->setAlignment(Alignment);
      NewSI->setDebugLoc(DL);
      if (AATags)
        NewSI->setAAMetadata(AATags);
    }
  }

  void replaceLoadWithValue(LoadInst *LI, Value *V) const override {
    // Update alias analysis.
    AST.copyValue(LI, V);
  }
  void instructionDeleted(Instruction *I) const override { AST.deleteValue(I); }
};


/// Return true iff we can prove that a caller of this function can not inspect
/// the contents of the provided object in a well defined program.
bool isKnownNonEscaping(Value *Object, const TargetLibraryInfo *TLI) {
  if (isa<AllocaInst>(Object))
    // Since the alloca goes out of scope, we know the caller can't retain a
    // reference to it and be well defined.  Thus, we don't need to check for
    // capture.
    return true;

  // For all other objects we need to know that the caller can't possibly
  // have gotten a reference to the object.  There are two components of
  // that:
  //   1) Object can't be escaped by this function.  This is what
  //      PointerMayBeCaptured checks.
  //   2) Object can't have been captured at definition site.  For this, we
  //      need to know the return value is noalias.  At the moment, we use a
  //      weaker condition and handle only AllocLikeFunctions (which are
  //      known to be noalias).  TODO
  return isAllocLikeFn(Object, TLI) &&
    !PointerMayBeCaptured(Object, true, true);
}

} // namespace

/// Try to promote memory values to scalars by sinking stores out of the
/// loop and moving loads to before the loop.  We do this by looping over
/// the stores in the loop, looking for stores to Must pointers which are
/// loop invariant.
///
bool llvm::promoteLoopAccessesToScalars(
    const SmallSetVector<Value *, 8> &PointerMustAliases,
    SmallVectorImpl<BasicBlock *> &ExitBlocks,
    SmallVectorImpl<Instruction *> &InsertPts, PredIteratorCache &PIC,
    LoopInfo *LI, DominatorTree *DT, const TargetLibraryInfo *TLI,
    Loop *CurLoop, AliasSetTracker *CurAST, LoopSafetyInfo *SafetyInfo,
    OptimizationRemarkEmitter *ORE) {
  // Verify inputs.
  assert(LI != nullptr && DT != nullptr && CurLoop != nullptr &&
         CurAST != nullptr && SafetyInfo != nullptr &&
         "Unexpected Input to promoteLoopAccessesToScalars");

  Value *SomePtr = *PointerMustAliases.begin();
  BasicBlock *Preheader = CurLoop->getLoopPreheader();

  // It is not safe to promote a load/store from the loop if the load/store is
  // conditional.  For example, turning:
  //
  //    for () { if (c) *P += 1; }
  //
  // into:
  //
  //    tmp = *P;  for () { if (c) tmp +=1; } *P = tmp;
  //
  // is not safe, because *P may only be valid to access if 'c' is true.
  //
  // The safety property divides into two parts:
  // p1) The memory may not be dereferenceable on entry to the loop.  In this
  //    case, we can't insert the required load in the preheader.
  // p2) The memory model does not allow us to insert a store along any dynamic
  //    path which did not originally have one.
  //
  // If at least one store is guaranteed to execute, both properties are
  // satisfied, and promotion is legal.
  //
  // This, however, is not a necessary condition. Even if no store/load is
  // guaranteed to execute, we can still establish these properties.
  // We can establish (p1) by proving that hoisting the load into the preheader
  // is safe (i.e. proving dereferenceability on all paths through the loop). We
  // can use any access within the alias set to prove dereferenceability,
  // since they're all must alias.
  //
  // There are two ways establish (p2):
  // a) Prove the location is thread-local. In this case the memory model
  // requirement does not apply, and stores are safe to insert.
  // b) Prove a store dominates every exit block. In this case, if an exit
  // blocks is reached, the original dynamic path would have taken us through
  // the store, so inserting a store into the exit block is safe. Note that this
  // is different from the store being guaranteed to execute. For instance,
  // if an exception is thrown on the first iteration of the loop, the original
  // store is never executed, but the exit blocks are not executed either.

  bool DereferenceableInPH = false;
  bool SafeToInsertStore = false;

  SmallVector<Instruction *, 64> LoopUses;

  // We start with an alignment of one and try to find instructions that allow
  // us to prove better alignment.
  unsigned Alignment = 1;
  // Keep track of which types of access we see
  bool SawUnorderedAtomic = false;
  bool SawNotAtomic = false;
  AAMDNodes AATags;

  const DataLayout &MDL = Preheader->getModule()->getDataLayout();

  bool IsKnownThreadLocalObject = false;
  if (SafetyInfo->anyBlockMayThrow()) {
    // If a loop can throw, we have to insert a store along each unwind edge.
    // That said, we can't actually make the unwind edge explicit. Therefore,
    // we have to prove that the store is dead along the unwind edge.  We do
    // this by proving that the caller can't have a reference to the object
    // after return and thus can't possibly load from the object.
    Value *Object = GetUnderlyingObject(SomePtr, MDL);
    if (!isKnownNonEscaping(Object, TLI))
      return false;
    // Subtlety: Alloca's aren't visible to callers, but *are* potentially
    // visible to other threads if captured and used during their lifetimes.
    IsKnownThreadLocalObject = !isa<AllocaInst>(Object);
  }

  // Check that all of the pointers in the alias set have the same type.  We
  // cannot (yet) promote a memory location that is loaded and stored in
  // different sizes.  While we are at it, collect alignment and AA info.
  for (Value *ASIV : PointerMustAliases) {
    // Check that all of the pointers in the alias set have the same type.  We
    // cannot (yet) promote a memory location that is loaded and stored in
    // different sizes.
    if (SomePtr->getType() != ASIV->getType())
      return false;

    for (User *U : ASIV->users()) {
      // Ignore instructions that are outside the loop.
      Instruction *UI = dyn_cast<Instruction>(U);
      if (!UI || !CurLoop->contains(UI))
        continue;

      // If there is an non-load/store instruction in the loop, we can't promote
      // it.
      if (LoadInst *Load = dyn_cast<LoadInst>(UI)) {
        if (!Load->isUnordered())
          return false;

        SawUnorderedAtomic |= Load->isAtomic();
        SawNotAtomic |= !Load->isAtomic();

        if (!DereferenceableInPH)
          DereferenceableInPH = isSafeToExecuteUnconditionally(
              *Load, DT, CurLoop, SafetyInfo, ORE, Preheader->getTerminator());
      } else if (const StoreInst *Store = dyn_cast<StoreInst>(UI)) {
        // Stores *of* the pointer are not interesting, only stores *to* the
        // pointer.
        if (UI->getOperand(1) != ASIV)
          continue;
        if (!Store->isUnordered())
          return false;

        SawUnorderedAtomic |= Store->isAtomic();
        SawNotAtomic |= !Store->isAtomic();

        // If the store is guaranteed to execute, both properties are satisfied.
        // We may want to check if a store is guaranteed to execute even if we
        // already know that promotion is safe, since it may have higher
        // alignment than any other guaranteed stores, in which case we can
        // raise the alignment on the promoted store.
        unsigned InstAlignment = Store->getAlignment();
        if (!InstAlignment)
          InstAlignment =
              MDL.getABITypeAlignment(Store->getValueOperand()->getType());

        if (!DereferenceableInPH || !SafeToInsertStore ||
            (InstAlignment > Alignment)) {
          if (SafetyInfo->isGuaranteedToExecute(*UI, DT, CurLoop)) {
            DereferenceableInPH = true;
            SafeToInsertStore = true;
            Alignment = std::max(Alignment, InstAlignment);
          }
        }

        // If a store dominates all exit blocks, it is safe to sink.
        // As explained above, if an exit block was executed, a dominating
        // store must have been executed at least once, so we are not
        // introducing stores on paths that did not have them.
        // Note that this only looks at explicit exit blocks. If we ever
        // start sinking stores into unwind edges (see above), this will break.
        if (!SafeToInsertStore)
          SafeToInsertStore = llvm::all_of(ExitBlocks, [&](BasicBlock *Exit) {
            return DT->dominates(Store->getParent(), Exit);
          });

        // If the store is not guaranteed to execute, we may still get
        // deref info through it.
        if (!DereferenceableInPH) {
          DereferenceableInPH = isDereferenceableAndAlignedPointer(
              Store->getPointerOperand(), Store->getAlignment(), MDL,
              Preheader->getTerminator(), DT);
        }
      } else
        return false; // Not a load or store.

      // Merge the AA tags.
      if (LoopUses.empty()) {
        // On the first load/store, just take its AA tags.
        UI->getAAMetadata(AATags);
      } else if (AATags) {
        UI->getAAMetadata(AATags, /* Merge = */ true);
      }

      LoopUses.push_back(UI);
    }
  }

  // If we found both an unordered atomic instruction and a non-atomic memory
  // access, bail.  We can't blindly promote non-atomic to atomic since we
  // might not be able to lower the result.  We can't downgrade since that
  // would violate memory model.  Also, align 0 is an error for atomics.
  if (SawUnorderedAtomic && SawNotAtomic)
    return false;

  // If we couldn't prove we can hoist the load, bail.
  if (!DereferenceableInPH)
    return false;

  // We know we can hoist the load, but don't have a guaranteed store.
  // Check whether the location is thread-local. If it is, then we can insert
  // stores along paths which originally didn't have them without violating the
  // memory model.
  if (!SafeToInsertStore) {
    if (IsKnownThreadLocalObject)
      SafeToInsertStore = true;
    else {
      Value *Object = GetUnderlyingObject(SomePtr, MDL);
      SafeToInsertStore =
          (isAllocLikeFn(Object, TLI) || isa<AllocaInst>(Object)) &&
          !PointerMayBeCaptured(Object, true, true);
    }
  }

  // If we've still failed to prove we can sink the store, give up.
  if (!SafeToInsertStore)
    return false;

  // Otherwise, this is safe to promote, lets do it!
  LLVM_DEBUG(dbgs() << "LICM: Promoting value stored to in loop: " << *SomePtr
                    << '\n');
  ORE->emit([&]() {
    return OptimizationRemark(DEBUG_TYPE, "PromoteLoopAccessesToScalar",
                              LoopUses[0])
           << "Moving accesses to memory location out of the loop";
  });
  ++NumPromoted;

  // Grab a debug location for the inserted loads/stores; given that the
  // inserted loads/stores have little relation to the original loads/stores,
  // this code just arbitrarily picks a location from one, since any debug
  // location is better than none.
  DebugLoc DL = LoopUses[0]->getDebugLoc();

  // We use the SSAUpdater interface to insert phi nodes as required.
  SmallVector<PHINode *, 16> NewPHIs;
  SSAUpdater SSA(&NewPHIs);
  LoopPromoter Promoter(SomePtr, LoopUses, SSA, PointerMustAliases, ExitBlocks,
                        InsertPts, PIC, *CurAST, *LI, DL, Alignment,
                        SawUnorderedAtomic, AATags);

  // Set up the preheader to have a definition of the value.  It is the live-out
  // value from the preheader that uses in the loop will use.
  LoadInst *PreheaderLoad = new LoadInst(
      SomePtr, SomePtr->getName() + ".promoted", Preheader->getTerminator());
  if (SawUnorderedAtomic)
    PreheaderLoad->setOrdering(AtomicOrdering::Unordered);
  PreheaderLoad->setAlignment(Alignment);
  PreheaderLoad->setDebugLoc(DL);
  if (AATags)
    PreheaderLoad->setAAMetadata(AATags);
  SSA.AddAvailableValue(Preheader, PreheaderLoad);

  // Rewrite all the loads in the loop and remember all the definitions from
  // stores in the loop.
  Promoter.run(LoopUses);

  // If the SSAUpdater didn't use the load in the preheader, just zap it now.
  if (PreheaderLoad->use_empty())
    PreheaderLoad->eraseFromParent();

  return true;
}

/// Returns an owning pointer to an alias set which incorporates aliasing info
/// from L and all subloops of L.
/// FIXME: In new pass manager, there is no helper function to handle loop
/// analysis such as cloneBasicBlockAnalysis, so the AST needs to be recomputed
/// from scratch for every loop. Hook up with the helper functions when
/// available in the new pass manager to avoid redundant computation.
std::unique_ptr<AliasSetTracker>
LoopInvariantCodeMotion::collectAliasInfoForLoop(Loop *L, LoopInfo *LI,
                                                 AliasAnalysis *AA) {
  std::unique_ptr<AliasSetTracker> CurAST;
  SmallVector<Loop *, 4> RecomputeLoops;
  for (Loop *InnerL : L->getSubLoops()) {
    auto MapI = LoopToAliasSetMap.find(InnerL);
    // If the AST for this inner loop is missing it may have been merged into
    // some other loop's AST and then that loop unrolled, and so we need to
    // recompute it.
    if (MapI == LoopToAliasSetMap.end()) {
      RecomputeLoops.push_back(InnerL);
      continue;
    }
    std::unique_ptr<AliasSetTracker> InnerAST = std::move(MapI->second);

    if (CurAST) {
      // What if InnerLoop was modified by other passes ?
      // Once we've incorporated the inner loop's AST into ours, we don't need
      // the subloop's anymore.
      CurAST->add(*InnerAST);
    } else {
      CurAST = std::move(InnerAST);
    }
    LoopToAliasSetMap.erase(MapI);
  }
  if (!CurAST)
    CurAST = make_unique<AliasSetTracker>(*AA);

  // Add everything from the sub loops that are no longer directly available.
  for (Loop *InnerL : RecomputeLoops)
    for (BasicBlock *BB : InnerL->blocks())
      CurAST->add(*BB);

  // And merge in this loop (without anything from inner loops).
  for (BasicBlock *BB : L->blocks())
    if (LI->getLoopFor(BB) == L)
      CurAST->add(*BB);

  return CurAST;
}

/// Simple analysis hook. Clone alias set info.
///
void LegacyLICMPass::cloneBasicBlockAnalysis(BasicBlock *From, BasicBlock *To,
                                             Loop *L) {
  auto ASTIt = LICM.getLoopToAliasSetMap().find(L);
  if (ASTIt == LICM.getLoopToAliasSetMap().end())
    return;

  ASTIt->second->copyValue(From, To);
}

/// Simple Analysis hook. Delete value V from alias set
///
void LegacyLICMPass::deleteAnalysisValue(Value *V, Loop *L) {
  auto ASTIt = LICM.getLoopToAliasSetMap().find(L);
  if (ASTIt == LICM.getLoopToAliasSetMap().end())
    return;

  ASTIt->second->deleteValue(V);
}

/// Simple Analysis hook. Delete value L from alias set map.
///
void LegacyLICMPass::deleteAnalysisLoop(Loop *L) {
  if (!LICM.getLoopToAliasSetMap().count(L))
    return;

  LICM.getLoopToAliasSetMap().erase(L);
}

static bool pointerInvalidatedByLoop(MemoryLocation MemLoc,
                                     AliasSetTracker *CurAST, Loop *CurLoop,
                                     AliasAnalysis *AA) {
  // First check to see if any of the basic blocks in CurLoop invalidate *V.
  bool isInvalidatedAccordingToAST = CurAST->getAliasSetFor(MemLoc).isMod();

  if (!isInvalidatedAccordingToAST || !LICMN2Theshold)
    return isInvalidatedAccordingToAST;

  // Check with a diagnostic analysis if we can refine the information above.
  // This is to identify the limitations of using the AST.
  // The alias set mechanism used by LICM has a major weakness in that it
  // combines all things which may alias into a single set *before* asking
  // modref questions. As a result, a single readonly call within a loop will
  // collapse all loads and stores into a single alias set and report
  // invalidation if the loop contains any store. For example, readonly calls
  // with deopt states have this form and create a general alias set with all
  // loads and stores.  In order to get any LICM in loops containing possible
  // deopt states we need a more precise invalidation of checking the mod ref
  // info of each instruction within the loop and LI. This has a complexity of
  // O(N^2), so currently, it is used only as a diagnostic tool since the
  // default value of LICMN2Threshold is zero.

  // Don't look at nested loops.
  if (CurLoop->begin() != CurLoop->end())
    return true;

  int N = 0;
  for (BasicBlock *BB : CurLoop->getBlocks())
    for (Instruction &I : *BB) {
      if (N >= LICMN2Theshold) {
        LLVM_DEBUG(dbgs() << "Alasing N2 threshold exhausted for "
                          << *(MemLoc.Ptr) << "\n");
        return true;
      }
      N++;
      auto Res = AA->getModRefInfo(&I, MemLoc);
      if (isModSet(Res)) {
        LLVM_DEBUG(dbgs() << "Aliasing failed on " << I << " for "
                          << *(MemLoc.Ptr) << "\n");
        return true;
      }
    }
  LLVM_DEBUG(dbgs() << "Aliasing okay for " << *(MemLoc.Ptr) << "\n");
  return false;
}

/// Little predicate that returns true if the specified basic block is in
/// a subloop of the current one, not the current one itself.
///
static bool inSubLoop(BasicBlock *BB, Loop *CurLoop, LoopInfo *LI) {
  assert(CurLoop->contains(BB) && "Only valid if BB is IN the loop");
  return LI->getLoopFor(BB) != CurLoop;
}<|MERGE_RESOLUTION|>--- conflicted
+++ resolved
@@ -1117,13 +1117,8 @@
       // The check on hasMetadataOtherThanDebugLoc is to prevent us from burning
       // time in isGuaranteedToExecute if we don't actually have anything to
       // drop.  It is a compile time optimization, not required for correctness.
-<<<<<<< HEAD
-      !isGuaranteedToExecute(I, DT, CurLoop, SafetyInfo))
+      !SafetyInfo->isGuaranteedToExecute(I, DT, CurLoop))
     I.dropUnknownNonDebugMetadata(KnownIDs); // INTEL
-=======
-      !SafetyInfo->isGuaranteedToExecute(I, DT, CurLoop))
-    I.dropUnknownNonDebugMetadata();
->>>>>>> 62ac69d4
 
   // Move the new node to the Preheader, before its terminator.
   I.moveBefore(Preheader->getTerminator());
