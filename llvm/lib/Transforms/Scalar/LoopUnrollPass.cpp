--- conflicted
+++ resolved
@@ -1078,13 +1078,9 @@
   LoopUnrollResult UnrollResult = UnrollLoop(
       L, UP.Count, TripCount, UP.Force, UP.Runtime, UP.AllowExpensiveTripCount,
       UseUpperBound, MaxOrZero, TripMultiple, UP.PeelCount, UP.UnrollRemainder,
-<<<<<<< HEAD
-      LI, &SE, &DT, &AC,        // INTEL
-      LORBuilder,               // INTEL
-      &ORE, PreserveLCSSA);     // INTEL
-=======
-      LI, &SE, &DT, &AC, &ORE, PreserveLCSSA, &RemainderLoop);
->>>>>>> e9effe97
+      LI, &SE, &DT, &AC,                    // INTEL
+      LORBuilder,                           // INTEL
+      &ORE, PreserveLCSSA, &RemainderLoop); // INTEL
   if (UnrollResult == LoopUnrollResult::Unmodified)
     return LoopUnrollResult::Unmodified;
 
