--- conflicted
+++ resolved
@@ -575,14 +575,9 @@
   formatted_raw_ostream FOS(dbgs());
 #endif
 
-<<<<<<< HEAD
-  DEBUG(FOS << "BEFORE generateTempRotation(.): \n"; Lp->dump(); FOS << "\n");
-  HLNodeUtils &HNU = HSRA->HNU;
-=======
   LLVM_DEBUG(FOS << "BEFORE generateTempRotation(.): \n"; Lp->dump();
              FOS << "\n");
-  HLNodeUtils *HNU = HSRA->HNU;
->>>>>>> 8c67f46f
+  HLNodeUtils &HNU = HSRA->HNU;
 
   for (unsigned Idx = 0, IdxE = TmpV.size() - 1; Idx < IdxE; ++Idx) {
     // Generate a CopyInst: Tn = Tn1
@@ -922,63 +917,40 @@
   }
 }
 
-<<<<<<< HEAD
 bool HIRScalarReplArray::handleCmdlineArgs() {
-=======
-bool HIRScalarReplArray::handleCmdlineArgs(Function &F) {
-  // Skip the Pass if DisableHIRScalarReplArray flag is on
-  // or
-  // support opt-bisect via skipFunction() call
-  if (DisableHIRScalarReplArray || skipFunction(F)) {
+  // Check: ScalarReplArrayMaxDepDist is within bound
+  if (ScalarReplArrayMaxDepDist > ScalarReplMaxNumReg) {
+    LLVM_DEBUG(dbgs() << "ScalarReplArrayMaxDepDist is out of bound\n ");
+    return false;
+  }
+
+  return true;
+}
+
+bool HIRScalarReplArray::run() {
+  if (DisableHIRScalarReplArray) {
     LLVM_DEBUG(
         dbgs() << "HIR Scalar Replacement of Array Transformation Disabled "
                   "or Skipped\n");
     return false;
   }
 
->>>>>>> 8c67f46f
-  // Check: ScalarReplArrayMaxDepDist is within bound
-  if (ScalarReplArrayMaxDepDist > ScalarReplMaxNumReg) {
-    LLVM_DEBUG(dbgs() << "ScalarReplArrayMaxDepDist is out of bound\n ");
-    return false;
-  }
-
-  return true;
-}
-
-bool HIRScalarReplArray::run() {
-  if (DisableHIRScalarReplArray) {
-    DEBUG(dbgs() << "HIR Scalar Replacement of Array Transformation Disabled "
-                    "or Skipped\n");
-    return false;
-  }
-
   bool CmdLineOptions = handleCmdlineArgs();
   if (!CmdLineOptions) {
     return false;
   }
 
-<<<<<<< HEAD
-  DEBUG(dbgs() << "HIRScalarReplArray on Function : "
-               << HIRF.getFunction().getName() << "\n";);
-=======
-  LLVM_DEBUG(dbgs() << "HIRScalarReplArray on Function : " << F.getName()
-                    << "\n";);
->>>>>>> 8c67f46f
+  LLVM_DEBUG(dbgs() << "HIRScalarReplArray on Function : "
+                    << HIRF.getFunction().getName() << "\n";);
 
   // Gather ALL Innermost Loops as Candidates, use 64 increment
   SmallVector<HLLoop *, 64> CandidateLoops;
   HNU.gatherInnermostLoops(CandidateLoops);
 
   if (CandidateLoops.empty()) {
-<<<<<<< HEAD
-    DEBUG(dbgs() << HIRF.getFunction().getName()
-                 << "() has no inner-most loop for HIR scalar replacement\n ");
-=======
     LLVM_DEBUG(
-        dbgs() << F.getName()
+        dbgs() << HIRF.getFunction().getName()
                << "() has no inner-most loop for HIR scalar replacement\n ");
->>>>>>> 8c67f46f
     return false;
   }
 
@@ -1042,13 +1014,8 @@
   // Note:
   // - allow IF, as long as no relevant MemRef is inside the HLIf.
   // - allow Label: label is harmless if there is no GOTO(s).
-<<<<<<< HEAD
   const LoopStatistics &LS = HLS.getSelfLoopStatistics(Lp);
-  // DEBUG(LS.dump(););
-=======
-  const LoopStatistics &LS = HLS->getSelfLoopStatistics(Lp);
   // LLVM_DEBUG(LS.dump(););
->>>>>>> 8c67f46f
   if (LS.hasCallsWithUnsafeSideEffects() || LS.hasForwardGotos()) {
     return false;
   }
@@ -1117,14 +1084,9 @@
 bool HIRScalarReplArray::doCollection(HLLoop *Lp) {
   // Collect and group RegDDRefs:Don't sort the groups
   RefGroupVecTy Groups;
-<<<<<<< HEAD
   HIRLoopLocality::populateTemporalLocalityGroups(Lp, ScalarReplArrayMaxDepDist,
                                                   Groups);
-  DEBUG(DDRefGrouping::dump(Groups));
-=======
-  HLA->populateTemporalLocalityGroups(Lp, ScalarReplArrayMaxDepDist, Groups);
   LLVM_DEBUG(DDRefGrouping::dump(Groups));
->>>>>>> 8c67f46f
 
   // Examine each individual group, validate it, and save only the good ones.
   bool Result = false;
@@ -1139,11 +1101,7 @@
     // Reverse the group if its has any negative IVCoeff
     if (HasNegIVCoeff) {
       std::reverse(Group.begin(), Group.end());
-<<<<<<< HEAD
-      DEBUG(printRefGroupTy(Group));
-=======
-      LLVM_DEBUG(printRefGroupTy(Group););
->>>>>>> 8c67f46f
+      LLVM_DEBUG(printRefGroupTy(Group));
     }
 
     // Build a MemRefGroup and insert it into MemRefVec
