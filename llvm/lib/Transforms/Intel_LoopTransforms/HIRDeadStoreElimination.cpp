//===- HIRDeadStoreElimination.cpp - Implements DeadStoreElimination class
//------------===//
//
// Copyright (C) 2015-2018 Intel Corporation. All rights reserved.
//
// The information and source code contained herein is the exclusive
// property of Intel Corporation and may not be disclosed, examined
// or reproduced in whole or in part without explicit written authorization
// from the company.
//
//===----------------------------------------------------------------------===//
//
// This file implements HIRDeadStoreElimination class which eliminate the dead
// store instruction.
//
// For example:
//
// DO i1
// A[i1] = 0 << dead store
// T = 0
//
// DO i2 = 0, 5
// T = T + i2
// END DO
//
// A[i1] = T
// END DO
//
//===----------------------------------------------------------------------===//
#include "llvm/Transforms/Intel_LoopTransforms/HIRDeadStoreElimination.h"

#include "llvm/Analysis/Intel_LoopAnalysis/Analysis/HIRDDAnalysis.h"
#include "llvm/Analysis/Intel_LoopAnalysis/Analysis/HIRLocalityAnalysis.h"
#include "llvm/Analysis/Intel_LoopAnalysis/Analysis/HIRLoopStatistics.h"

#include "llvm/Analysis/Intel_LoopAnalysis/Framework/HIRFramework.h"

#include "llvm/ADT/SmallSet.h"

#include "llvm/Analysis/Intel_LoopAnalysis/Utils/HIRInvalidationUtils.h"
#include "llvm/Transforms/Intel_LoopTransforms/HIRTransformPass.h"

#define OPT_SWITCH "hir-dead-store-elimination"
#define OPT_DESC "HIR Dead Store Elimination"
#define DEBUG_TYPE OPT_SWITCH

using namespace llvm;
using namespace llvm::loopopt;

static cl::opt<bool> DisablePass("disable-" OPT_SWITCH, cl::init(false),
                                 cl::Hidden,
                                 cl::desc("Disable " OPT_DESC " pass"));

namespace {

class HIRDeadStoreElimination : public HIRTransformPass {

public:
  static char ID;
  HIRDeadStoreElimination() : HIRTransformPass(ID) {
    initializeHIRDeadStoreEliminationPass(*PassRegistry::getPassRegistry());
  }

  bool runOnFunction(Function &F) override;
  void releaseMemory() override;

  void getAnalysisUsage(AnalysisUsage &AU) const {
    AU.addRequiredTransitive<HIRFrameworkWrapperPass>();
    AU.addRequiredTransitive<HIRLoopStatisticsWrapperPass>();
    AU.setPreservesAll();
  }
};
} // namespace

char HIRDeadStoreElimination::ID = 0;
INITIALIZE_PASS_BEGIN(HIRDeadStoreElimination, OPT_SWITCH, OPT_DESC, false,
                      false)
INITIALIZE_PASS_DEPENDENCY(HIRFrameworkWrapperPass)
INITIALIZE_PASS_DEPENDENCY(HIRLoopStatisticsWrapperPass)
INITIALIZE_PASS_END(HIRDeadStoreElimination, OPT_SWITCH, OPT_DESC, false, false)

FunctionPass *llvm::createHIRDeadStoreEliminationPass() {
  return new HIRDeadStoreElimination();
}

<<<<<<< HEAD
// Check whether the DDRefs in other groups have the same symbase as the
// current DDRef group and then check the distance between each other. If
// the distance is less than the size of current DDRef, return true and
// skip this case. If false, then send this DDRef group to process in dead
// store elimination. The following is an example
// A[i] =
// A[i+1] =
// A[i] =
static bool
overlapsWithAnotherGroup(HIRLoopLocality::RefGroupTy &RefGroup,
                         HIRLoopLocality::RefGroupVecTy &TemporalGroups,
                         const RegDDRef *FirstRef) {
  uint64_t SizeofRef =
      FirstRef->getCanonExprUtils().getTypeSizeInBytes(FirstRef->getDestType());

  for (auto &TmpRefGroup : TemporalGroups) {
    auto *CurRef = TmpRefGroup.front();

    if (FirstRef == CurRef) {
      continue;
    }
=======
bool HIRDeadStoreElimination::runOnFunction(Function &F) {
  if (DisablePass || skipFunction(F)) {
    return false;
  }

  LLVM_DEBUG(dbgs() << OPT_DESC " for Function : " << F.getName() << "\n");
>>>>>>> 8c67f46f

    if (CurRef->getSymbase() != FirstRef->getSymbase()) {
      continue;
    }

    int64_t Distance;

<<<<<<< HEAD
    if (!DDRefUtils::getConstByteDistance(FirstRef, CurRef, &Distance)) {
      return true;
    }
=======
  if (CandidateLoops.empty()) {
    LLVM_DEBUG(dbgs() << F.getName() << "() has no outer-most loop\n ");
    return false;
  }
>>>>>>> 8c67f46f

    uint64_t Dist = std::abs(Distance);

    if (Dist < SizeofRef) {
     return true;
    }
  }
  return false;
}

static bool doTransform(HLLoop *OutermostLp) {
  bool Result = false;

  HIRLoopLocality::RefGroupVecTy TemporalGroups;
  SmallSet<unsigned, 8> UniqueGroupSymbases;

  // Populates TemporalGroups by populating it with memref groups which have
  // unique temporal locality.
  HIRLoopLocality::populateTemporalLocalityGroups(
      OutermostLp, 0, TemporalGroups, &UniqueGroupSymbases);

  auto HigherTopSortNum = [](const RegDDRef *Ref1, const RegDDRef *Ref2) {
    return Ref1->getHLDDNode()->getTopSortNum() >
           Ref2->getHLDDNode()->getTopSortNum();
  };

  for (auto &RefGroup : TemporalGroups) {
    auto *Ref = RefGroup.front();

    if (Ref->isNonLinear()) {
      continue;
    }

    if (!UniqueGroupSymbases.count(Ref->getSymbase())) {
      if (overlapsWithAnotherGroup(RefGroup, TemporalGroups, Ref)) {
        continue;
      }
    }

    std::sort(RefGroup.begin(), RefGroup.end(), HigherTopSortNum);

    // For each store, check whether it post-dominates other stores and there is
    // no load in between two stores.
    for (unsigned Index = 0; Index != RefGroup.size(); ++Index) {

      auto *PostDominatingRef = RefGroup[Index];

      if (!PostDominatingRef->isLval() || PostDominatingRef->isFake()) {
        continue;
      }

      const HLDDNode *DDNode = PostDominatingRef->getHLDDNode();

      for (unsigned I = Index + 1; I != RefGroup.size();) {

        auto *PrevRef = RefGroup[I];

        // Skip if we encounter a load or fake ref in between two stores.
        if (PrevRef->isRval() || PrevRef->isFake()) {
          break;
        }

        // Check whether the DDRef with high top sort number post-dominates the
        // DDRef with lower top sort number. If Yes, remove the instruction with
        // lower top sort number.
        const HLDDNode *PrevDDNode = PrevRef->getHLDDNode();
        if (!HLNodeUtils::postDominates(DDNode, PrevDDNode)) {
          I++;
          continue;
        }

        auto ParentNode = PrevDDNode->getParent();
        HLNodeUtils::remove(const_cast<HLDDNode *>(PrevDDNode));
        HLNodeUtils::removeEmptyNodes(ParentNode, true);

        Result = true;
        RefGroup.erase(RefGroup.begin() + I);
      }
    }
  }

  // Mark the loop and its parent loop/region have been changed
  if (Result) {
    OutermostLp->getParentRegion()->setGenCode();
    HIRInvalidationUtils::invalidateBody(OutermostLp);
  }

  return Result;
}

static bool runDeadStoreElimination(HIRFramework &HIRF,
                                    HIRLoopStatistics &HLS) {
  if (DisablePass) {
    DEBUG(dbgs() << "HIR Dead Store Elimination Disabled \n");
    return false;
  }

  SmallVector<HLLoop *, 64> CandidateLoops;

  HIRF.getHLNodeUtils().gatherOutermostLoops(CandidateLoops);

  if (CandidateLoops.empty()) {
    DEBUG(dbgs() << HIRF.getFunction().getName()
                 << "() has no outer-most loop\n ");
    return false;
  }

  bool Result = false;

  for (auto &Lp : CandidateLoops) {
    if (HLS.getTotalLoopStatistics(Lp).hasCallsWithUnknownMemoryAccess()) {
      continue;
    }
    Result = doTransform(Lp) || Result;
  }

  return Result;
}

bool HIRDeadStoreElimination::runOnFunction(Function &F) {
  if (skipFunction(F)) {
    DEBUG(dbgs() << "HIR Dead Store Elimination Disabled \n");
    return false;
  }

  bool Result = runDeadStoreElimination(
      getAnalysis<HIRFrameworkWrapperPass>().getHIR(),
      getAnalysis<HIRLoopStatisticsWrapperPass>().getHLS());
  return Result;
}

PreservedAnalyses
HIRDeadStoreEliminationPass::run(llvm::Function &F,
                                 llvm::FunctionAnalysisManager &AM) {
  runDeadStoreElimination(AM.getResult<HIRFrameworkAnalysis>(F),
                          AM.getResult<HIRLoopStatisticsAnalysis>(F));
  return PreservedAnalyses::all();
}

void HIRDeadStoreElimination::releaseMemory() {}<|MERGE_RESOLUTION|>--- conflicted
+++ resolved
@@ -83,7 +83,6 @@
   return new HIRDeadStoreElimination();
 }
 
-<<<<<<< HEAD
 // Check whether the DDRefs in other groups have the same symbase as the
 // current DDRef group and then check the distance between each other. If
 // the distance is less than the size of current DDRef, return true and
@@ -105,14 +104,6 @@
     if (FirstRef == CurRef) {
       continue;
     }
-=======
-bool HIRDeadStoreElimination::runOnFunction(Function &F) {
-  if (DisablePass || skipFunction(F)) {
-    return false;
-  }
-
-  LLVM_DEBUG(dbgs() << OPT_DESC " for Function : " << F.getName() << "\n");
->>>>>>> 8c67f46f
 
     if (CurRef->getSymbase() != FirstRef->getSymbase()) {
       continue;
@@ -120,21 +111,14 @@
 
     int64_t Distance;
 
-<<<<<<< HEAD
     if (!DDRefUtils::getConstByteDistance(FirstRef, CurRef, &Distance)) {
       return true;
     }
-=======
-  if (CandidateLoops.empty()) {
-    LLVM_DEBUG(dbgs() << F.getName() << "() has no outer-most loop\n ");
-    return false;
-  }
->>>>>>> 8c67f46f
 
     uint64_t Dist = std::abs(Distance);
 
     if (Dist < SizeofRef) {
-     return true;
+      return true;
     }
   }
   return false;
@@ -223,7 +207,7 @@
 static bool runDeadStoreElimination(HIRFramework &HIRF,
                                     HIRLoopStatistics &HLS) {
   if (DisablePass) {
-    DEBUG(dbgs() << "HIR Dead Store Elimination Disabled \n");
+    LLVM_DEBUG(dbgs() << "HIR Dead Store Elimination Disabled \n");
     return false;
   }
 
@@ -232,8 +216,8 @@
   HIRF.getHLNodeUtils().gatherOutermostLoops(CandidateLoops);
 
   if (CandidateLoops.empty()) {
-    DEBUG(dbgs() << HIRF.getFunction().getName()
-                 << "() has no outer-most loop\n ");
+    LLVM_DEBUG(dbgs() << HIRF.getFunction().getName()
+                      << "() has no outer-most loop\n ");
     return false;
   }
 
@@ -251,7 +235,7 @@
 
 bool HIRDeadStoreElimination::runOnFunction(Function &F) {
   if (skipFunction(F)) {
-    DEBUG(dbgs() << "HIR Dead Store Elimination Disabled \n");
+    LLVM_DEBUG(dbgs() << "HIR Dead Store Elimination Disabled \n");
     return false;
   }
 
