//===----- HIRLoopDistribution.cpp - Distribution of HIR loops  -----------===//
//
// Copyright (C) 2015-2018 Intel Corporation. All rights reserved.
//
// The information and source code contained herein is the exclusive
// property of Intel Corporation and may not be disclosed, examined
// or reproduced in whole or in part without explicit written authorization
// from the company.
//
// Implements HIR Loop Distribution. Works on Loops from innermost to outermost,
// distributing according to specified heuristics. Two important models are
// distribution with intent to form perfect loop nests(enables more
// optimizations such as mem set recognition, interchange) and
// distribution to break recurrences(enables vectorization)
//===----------------------------------------------------------------------===//
//

#include "llvm/ADT/SCCIterator.h"
#include "llvm/Support/Debug.h"

#include "llvm/Analysis/Intel_LoopAnalysis/Utils/CanonExprUtils.h"
#include "llvm/Analysis/Intel_LoopAnalysis/Utils/DDRefGatherer.h"
#include "llvm/Analysis/Intel_LoopAnalysis/Utils/DDRefUtils.h"
#include "llvm/Analysis/Intel_LoopAnalysis/Utils/ForEach.h"
#include "llvm/Analysis/Intel_LoopAnalysis/Utils/HIRInvalidationUtils.h"
#include "llvm/Analysis/Intel_LoopAnalysis/Utils/HLNodeUtils.h"
#include "llvm/Transforms/Intel_LoopTransforms/Passes.h"
#include "llvm/Transforms/Intel_LoopTransforms/Utils/HIRTransformUtils.h"

#include "HIRLoopDistributionImpl.h"

#define DEBUG_TYPE "hir-loop-distribute"

using namespace llvm;
using namespace llvm::loopopt;
using namespace llvm::loopopt::distribute;

cl::opt<bool> DisableDist("disable-hir-loop-distribute",
                          cl::desc("Disable HIR Loop Distribution"), cl::Hidden,
                          cl::init(false));

bool HIRLoopDistribution::run() {
  if (DisableDist) {
    DEBUG(dbgs() << "LOOP DISTRIBUTION: Transform disabled\n");
    return false;
  }

  SmallVector<HLLoop *, 64> Loops;

  if (DistCostModel == DistHeuristics::BreakMemRec) {
    HIRF.getHLNodeUtils().gatherInnermostLoops(Loops);
  } else {
    HIRF.getHLNodeUtils().gatherAllLoops(Loops);
    // Work from innermost to outermost
    std::sort(Loops.begin(), Loops.end(), [](HLLoop *A, HLLoop *B) -> bool {
      return A->getNestingLevel() > B->getNestingLevel();
    });
  }

  bool Modified = false;
  for (auto I = Loops.begin(), E = Loops.end(); I != E; ++I) {
    HLLoop *Lp = *I;
    if (!loopIsCandidate(Lp)) {
      if (OptReportLevel >= 3) {
        dbgs() << "LOOP DISTRIBUTION: Loop is not candidate with current "
                  "heuristics \n";
      }
      continue;
    }
    unsigned TotalMemOps = 0;
    bool ForceCycleForLoopIndepDep = true;

    if (DistCostModel == DistHeuristics::BreakMemRec) {
      TotalMemOps = HLR.getSelfLoopResource(Lp).getNumIntMemOps() +
                    HLR.getSelfLoopResource(Lp).getNumFPMemOps();
      if (TotalMemOps >= MaxMemResourceToDistribute) {
        ForceCycleForLoopIndepDep = false;
      }
    }

    std::unique_ptr<PiGraph> PG(
        new PiGraph(Lp, DDA, ForceCycleForLoopIndepDep));

    if (!PG->isGraphValid()) {
      if (OptReportLevel >= 3) {
        dbgs() << "LOOP DISTRIBUTION: Distribution for loop failed due to "
               << PG->getFailureReason() << "\n";
      }
      continue;
    }

    // Single piblock graph isn't worth considering
    if (PG->size() < 2) {
      if (OptReportLevel >= 3) {
        // TODO might still be able to scalar expand though...
        dbgs() << "LOOP DISTRIBUTION:  too many dependences\n";
      }

      if (DistCostModel != DistHeuristics::BreakMemRec) {
        continue;
      }
    }

    SmallVector<PiBlockList, 8> NewOrdering;
    findDistPoints(Lp, PG, NewOrdering);

    if (NewOrdering.size() > 1) {
      Modified = distributeLoop(Lp, NewOrdering, HIRF.getLORBuilder());
    } else {
      if (OptReportLevel >= 3) {
        dbgs() << "LOOP DISTRIBUTION: "
               << "Found no valid distribution points"
               << "\n";
      }
    }
  }

  return Modified;
}

bool HIRLoopDistribution::piEdgeIsRecurrence(const HLLoop *Lp,
                                             const PiGraphEdge &Edge) const {

  for (auto DDEdgeIt = Edge.getDDEdges().begin(), End = Edge.getDDEdges().end();
       DDEdgeIt != End; ++DDEdgeIt) {
    if ((*DDEdgeIt)->getDVAtLevel(Lp->getNestingLevel()) & DVKind::LT) {
      return true;
    }
  }
  return false;
}

static void updateLiveInAllocaTemp(HLLoop *Loop, unsigned SB) {

  HLLoop *Lp = Loop;
  while (Lp) {
    Lp->addLiveInTemp(SB);
    Lp = Lp->getParentLoop();
  }
}

RegDDRef *HIRLoopDistribution::createTempArrayStore(RegDDRef *TempRef) {

  // TEMP[i] = tx
  HLDDNode *HLNode = TempRef->getHLDDNode();
  HLLoop *Lp = HLNode->getParentLoop();

  auto ArrTy = ArrayType::get(TempRef->getDestType(), StripmineSize);

  AllocaBlobIdx = HNU.createAlloca(ArrTy, RegionNode, ".TempArray");

  RegDDRef *TmpArrayRef = HNU.getDDRefUtils().createMemRef(AllocaBlobIdx);

  auto IVType = Lp->getIVType();
  CanonExpr *FirstCE = TempRef->getCanonExprUtils().createCanonExpr(IVType);
  FirstCE->addIV(LoopLevel, 0, 1);
  //  Create constant of 0
  CanonExpr *SecondCE = TempRef->getCanonExprUtils().createCanonExpr(IVType);
  TmpArrayRef->addDimension(FirstCE);
  TmpArrayRef->addDimension(SecondCE);
  HLInst *StoreInst = HNU.createStore(TempRef->clone(), ".TempSt", TmpArrayRef);

  HLNodeUtils::insertAfter(HLNode, StoreInst);

  updateLiveInAllocaTemp(Lp, TmpArrayRef->getBasePtrSymbase());
  TempArraySB.push_back(TmpArrayRef->getSymbase());

  return TmpArrayRef;
}

void HIRLoopDistribution::createTempArrayLoad(RegDDRef *TempRef,
                                              RegDDRef *TmpArrayRef) {

  //  tx = TEMP[i]
  HLDDNode *Node = TempRef->getHLDDNode();
  HLLoop *Lp = Node->getParentLoop();

  const std::string TempName = "scextmp";
  HLInst *LoadInst =
      HNU.createLoad(TmpArrayRef->clone(), TempName, TempRef->clone());

  // if stmt is inside an if, insertion should be done before If
  // because we do insert once per loop

  auto TmpNode = Node;
  HLNode *IfParent;

  do {
    IfParent = TmpNode;
    TmpNode = dyn_cast<HLIf>(TmpNode->getParent());
  } while (TmpNode);

  HLNodeUtils::insertBefore(IfParent, LoadInst);
  updateLiveInAllocaTemp(Lp, TmpArrayRef->getBasePtrSymbase());
  TempArraySB.push_back(TmpArrayRef->getSymbase());
}

void HIRLoopDistribution::replaceWithArrayTemp(
    TerminalRefGatherer::VectorTy *Refs) {

  RegDDRef *TmpArrayRef = nullptr;

  for (unsigned I = 0; I < LastLoopNum - 1; ++I) {
    for (const auto TempRef : Refs[I]) {
      if (TempRef->isRval()) {
        continue;
      }
      bool StoreInserted = false;
      const HLInst *Inst = dyn_cast<HLInst>(TempRef->getHLDDNode());

      if (Inst &&
          (Inst->isInPreheaderOrPostexit() || SRA.isSafeReduction(Inst))) {
        continue;
      }
      for (unsigned J = I + 1; J < LastLoopNum; ++J) {
        bool LoadInserted = false;
        for (auto It = Refs[J].begin(); It != Refs[J].end();) {
          RegDDRef *SinkRef = *It;
          if (SinkRef->isLval() ||
              TempRef->getSymbase() != SinkRef->getSymbase()) {
            ++It;
            continue;
          }
          // Create TEMP[i] = tx and insert
          if (!StoreInserted) {
            TmpArrayRef = createTempArrayStore(TempRef);
            StoreInserted = true;
          }
          //  Create tx = TEMP[i] and insert.  Cannot do direct replacement
          //  because Copy Inst does not allow Memref
          if (!LoadInserted) {
            createTempArrayLoad(SinkRef, TmpArrayRef);
            LoadInserted = true;
          }

          It = Refs[J].erase(It);
        }
      }
    }
  }
}

bool HIRLoopDistribution::arrayTempExceeded(
    unsigned LastLoopNum, unsigned &NumArrayTemps,
    TerminalRefGatherer::VectorTy *Refs) {

  NumArrayTemps = 0;
  if (DistCostModel != DistHeuristics::BreakMemRec) {
    return false;
  }

  for (unsigned I = 0; I < LastLoopNum - 1; ++I) {
    for (const auto TempRef : Refs[I]) {
      if (TempRef->isRval()) {
        continue;
      }
      const HLInst *Inst = dyn_cast<HLInst>(TempRef->getHLDDNode());
      if (Inst &&
          (Inst->isInPreheaderOrPostexit() || SRA.isSafeReduction(Inst))) {
        continue;
      }
      // Check any usage in another loop
      bool Done = false;
      for (unsigned J = I + 1; J < LastLoopNum && !Done; ++J) {
        for (const auto SinkRef : Refs[J]) {
          if (SinkRef->isRval() &&
              TempRef->getSymbase() == SinkRef->getSymbase()) {
            if (++NumArrayTemps >= MaxArrayTempsAllowed) {
              LLVM_DEBUG(dbgs()
                         << "Loop Dist  bail out because #of Array temps "
                            "exceeded");
              return true;
            }
            // Add to NumArrayTemp once per temp
            Done = true;
            break;
          }
        }
      }
    }
  }

  return false;
}

/// distributeLoop handles distribution to enable perfect loop nests and
/// breaking of
///   memref recurrences. In addition, loops with a lot of memory references
///   will be distributed

/// Distribution with Scalar Expansion:
/// t1 =  ..  ;  = t1;  enables more expressions to be distributed into
/// different loop nests. Temps need to be changed to small arrays by
/// stripmining.
///  - main focus is to split up loops that have too many memrefs because
///    HW prefetcher will give up and Strength reduction code cannot not handle
///    well.
///  - Ideally, maximal distribution should be done and let fusion fuses it
///  back.
///    But product compiler cannot afford the long compile time.
///  - We can replace the temp by temp array before distribution.
///    Temp array is then cleaned up later if Dead store can be done.
///    It's fine for compiler that has expressions trees.
///    But LLVM has a lot of temps. We need to use a different approach.
/// -  The trick is to avoid the backedge in Dist graph for scalar temps that
/// have DV (=)
/// -  Replaces them later with Array temp when it is needed after distribution.
/// -  There is an advantage of LLVM with many temps. We don't need to do node
/// splitting.
/// -  But if we relax too much for not creating the backedge for temps,
///     some of the live range of the temp can become larger.
/// -  We can add extra dist edge for lexical links. That may also create cases
/// that hinder distribution
///     because there could be other back edges, which is not unknown until we
///     build the pi-graph.
/// -  In summary, without using maximal distribution, the solution cannot be
/// perfect.

bool HIRLoopDistribution::distributeLoop(
    HLLoop *Loop, SmallVectorImpl<PiBlockList> &DistPoints,
    LoopOptReportBuilder &LORBuilder) {

  assert(DistPoints.size() > 1 && "Invalid loop distribution");

  if (OptReportLevel >= 3) {
    dbgs() << "LOOP DISTRIBUTION : " << DistPoints.size()
           << " way distributed\n";
  }

  TempArraySB.clear();
  bool CopyPreHeader = true;
  HLLoop *LoopNode;
  LastLoopNum = DistPoints.size();
  if (LastLoopNum >= MaxDistributedLoop) {
    return false;
  }

  RegionNode = Loop->getParentRegion();
  LoopLevel = Loop->getNestingLevel();

  // Gather DDRefs into an array per loop
  TerminalRefGatherer::VectorTy Refs[MaxDistributedLoop];

  unsigned I = 0;
  for (PiBlockList &PList : DistPoints) {
    // Each PiBlockList forms a new loop
    // Each piblock is comprised of multiple HLNodes
    for (PiBlock *PiBlk : PList) {
      for (auto NodeI = PiBlk->nodes_begin(), E = PiBlk->nodes_end();
           NodeI != E; ++NodeI) {
        TerminalRefGatherer::gather(*NodeI, Refs[I]);
      }
    }
    I++;
  }
  // Find number of Scalar Temps.
  // Large number of extra memory refs will affect performance
  // Do not proceed if threshold exceeded

  if (arrayTempExceeded(LastLoopNum, NumArrayTemps, Refs)) {
    return false;
  }

  bool NotRequired = true;
  if (NumArrayTemps && !(Loop->canStripmine(StripmineSize, NotRequired))) {
    return false;
  }

  unsigned Num = 0;
  I = 0;
  for (PiBlockList &PList : DistPoints) {
    // Each PiBlockList forms a new loop
    // Clone Empty Loop. Copy preheader for 1st loop and
    // postexit for last loop
    // TODO: Determine which loop needs preheader/postexit

    LoopNode = Loop->cloneEmptyLoop();
    NewLoops[I++] = LoopNode;

    if (CopyPreHeader) {
      HLNodeUtils::moveAsFirstPreheaderNodes(LoopNode, Loop->pre_begin(),
                                             Loop->pre_end());
      CopyPreHeader = false;
      LORBuilder(*LoopNode).addRemark(OptReportVerbosity::Low,
                                      "Loop distributed (%d way)", LastLoopNum);
    }
    if (++Num == LastLoopNum) {
      HLNodeUtils::moveAsFirstPostexitNodes(LoopNode, Loop->post_begin(),
                                            Loop->post_end());
    }
    // Each piblock is comprised of multiple HLNodes
    for (PiBlock *PiBlk : PList) {
      for (auto NodeI = PiBlk->nodes_begin(), E = PiBlk->nodes_end();
           NodeI != E; ++NodeI) {
        HLNodeUtils::moveAsLastChild(LoopNode, *NodeI);
      }
    }
    LORBuilder(*LoopNode).addOrigin("Distributed chunk %d", Num);
  }

  // The loop is now empty, all its children moved into new loops
  assert(!Loop->hasChildren() &&
         "Loop Distribution failed to account for all Loop Children");

  for (unsigned I = 0; I < LastLoopNum; ++I) {
    // Distributed flag is used by Loop Fusion to skip loops that are
    // distributed Need to set for Memory related distribution only. Distributed
    // loops for enabling perfect loop nest, can still be fused after
    // interchange is done
    if (DistCostModel == DistHeuristics::BreakMemRec) {
      NewLoops[I]->setDistributedForMemRec();
    }
    HLNodeUtils::insertBefore(Loop, NewLoops[I]);
  }

  if (NumArrayTemps) {
    replaceWithArrayTemp(Refs);
    // For constant trip count <= StripmineSize, no stripmine is done
    if (!NotRequired) {
      HIRTransformUtils::stripmine(NewLoops[0], NewLoops[LastLoopNum - 1],
                                   StripmineSize);
      // Fix TempArray index if stripmine is peformed: 64 * i1 + i2 => i2
      fixTempArrayCoeff(NewLoops[0]->getParentLoop());
    }
  }

  HIRInvalidationUtils::invalidateParentLoopBodyOrRegion<HIRLoopStatistics>(
      Loop);
  HIRInvalidationUtils::invalidateBody(Loop);

  RegionNode->setGenCode();
  HLNodeUtils::remove(Loop);
  return true;
}

void HIRLoopDistribution::fixTempArrayCoeff(HLLoop *Loop) {

  // After stripemine, change coeff from  of TempArray
  //  from  i1 * 64 + i2  to   i2
  unsigned Level = Loop->getNestingLevel();

  ForEach<HLDDNode>::visitRange(
      Loop->child_begin(), Loop->child_end(), [this, Level](HLDDNode *Node) {
        for (RegDDRef *Ref :
             llvm::make_range(Node->ddref_begin(), Node->ddref_end())) {
          if (std::find(TempArraySB.begin(), TempArraySB.end(),
                        Ref->getSymbase()) == TempArraySB.end()) {
            continue;
          }

          for (CanonExpr *CE :
               llvm::make_range(Ref->canon_begin(), Ref->canon_end())) {
            CE->removeIV(Level);
          }
        }
      });
}

// Form perfect loop candidates by grouping stmt only piblocks
void HIRLoopDistribution::formPerfectLoopNests(
    std::unique_ptr<PiGraph> const &PGraph,
    SmallVectorImpl<PiBlockList> &DistPoints) const {

  // All piblocks that are only stmts and are roots in DAG can form their
  // own distributed loop
  PiBlockList StmtRootBlocks;

  PiBlockList CurLoopPiBlkList;
  const HLLoop *InnermostLoop;

  for (auto N = PGraph->node_begin(), E = PGraph->node_end(); N != E; ++N) {
    PiBlock *Blk = *N;
    PiBlock::PiBlockType BlockType = Blk->getBlockType();
    if (PGraph->incoming_edges_begin(Blk) == PGraph->incoming_edges_end(Blk)) {
      // If blk has no incoming edges it must be the root of a component of
      // top sorted graph
      if (BlockType == PiBlock::PiBlockType::SingleStmt ||
          BlockType == PiBlock::PiBlockType::MultipleStmt) {
        // stmt only root blocks form their own perfect loop
        StmtRootBlocks.push_back(Blk);
      } else if (BlockType == PiBlock::PiBlockType::SingleLoop) {
        HLLoop *SingleLoop =
            dyn_cast<HLLoop>((*(Blk->dist_node_begin()))->HNode);
        assert(SingleLoop && "SingleLoop piblock did not contain a loop");
        // perfect subloops are distributed into their own loop
        if (SingleLoop->isInnermost() ||
            HLNodeUtils::isPerfectLoopNest(SingleLoop, &InnermostLoop)) {
          DistPoints.push_back(PiBlockList(1, Blk));
        } else {
          CurLoopPiBlkList.push_back(Blk);
        }
      } else {
        // piblocks of mixed loop/stmts cannot form their own perfect loop
        // add them to the current loop
        CurLoopPiBlkList.push_back(Blk);
      }
    } else {
      if (BlockType == PiBlock::PiBlockType::SingleLoop) {
        HLLoop *SingleLoop =
            dyn_cast<HLLoop>((*(Blk->dist_node_begin()))->HNode);
        assert(SingleLoop && "SingleLoop piblock did not contain a loop");
        if (SingleLoop->isInnermost() ||
            HLNodeUtils::isPerfectLoopNest(SingleLoop, &InnermostLoop)) {
          // terminate our current loop and append it to loop list
          if (!CurLoopPiBlkList.empty()) {
            DistPoints.push_back(CurLoopPiBlkList);
            CurLoopPiBlkList.clear();
          }
          // and make the perfect loop its own loop nest, appended to loop
          // list in order to maintain program order
          PiBlockList PerfectLoop;
          PerfectLoop.push_back(Blk);
          DistPoints.push_back(PerfectLoop);
        } else {
          CurLoopPiBlkList.push_back(Blk);
        }
      } else {
        CurLoopPiBlkList.push_back(Blk);
      }
    }
  }

  // Terminate current loop if we haven't already
  if (!CurLoopPiBlkList.empty()) {
    DistPoints.push_back(CurLoopPiBlkList);
    CurLoopPiBlkList.clear();
  }

  // The loop represented by this list must come before all others,
  if (!StmtRootBlocks.empty()) {
    DistPoints.insert(DistPoints.begin(), StmtRootBlocks);
  }
}

bool HIRLoopDistribution::loopIsCandidate(const HLLoop *Lp) const {
  // TODO This will miss some opportunities
  // Ex. L has 6 PiBlocks with the first 5 having an edge to 6, which is
  // comprised only of a loop, making L not the innermost. If the first 5
  // piblocks are themselves comprised only of a single stmt
  // then we would want to distribute them into their own single vectorizable
  // loop.
  // However, considering other loops may create more loops unnecessarily
  // do i
  //  do j
  //    PiBlock 1
  //    PiBlock 2
  // Single edge 1->2 indicating recurrence
  // Distributing j forms two vectorizable loops. There will still be an
  // edge between the two new loops when considering I. Distributing
  // again won't enable vectorization, but create more loop overhead.

  if (Lp->hasUnrollEnablingPragma() || Lp->hasVectorizeEnablingPragma()) {
    return false;
  }

  if (DistCostModel == DistHeuristics::NestFormation && Lp->isInnermost()) {
    return false;
  }

  uint64_t TripCount;
  // Skip  some constant trip counts loops:  small, looks like copy stmt
  if (Lp->isInnermost() && Lp->isConstTripLoop(&TripCount)) {
    if (TripCount < 5 || HLR.getSelfLoopResource(Lp).getNumFPOps() == 0) {
      return false;
    }
  }

  if (DistCostModel == DistHeuristics::NestFormation) {
    // Skipping innermost may create fewer perfect nests, but its
    // not necessarily bad.
    // Example:
    // do i
    //  do j
    //    S1 (PiBlock 1)
    //    do k
    //      S2-S4 (PiBlock 2)
    //      S5-S8 (PiBlock 3)
    // Single Edge 1->3
    // Distributing j loop will consider k loop a single node. We might split
    // that entire node into its own loop nest. Second distribution on i loop
    // will result in two perfect nests.
    // If we consider innermost a candidate we might end up with 3 perfect
    // nests if blocks 2 and 3 are distributed once for K loop and again at
    // j loop

    const HLLoop *InnermostLoop;

    // Why ruin perfection
    // Should we run distribution in perfect loopnest mode on innermost loops?

    if (!Lp->isInnermost() &&
        HLNodeUtils::isPerfectLoopNest(Lp, &InnermostLoop)) {
      return false;
    }

    // For compile time consideration, throttle for
    // more than 3 innermost loops or nesting level > 3
    // Forming Perfect Loop Nest is primarily to enable interchange

    SmallVector<HLLoop *, 12> InnermostLPVector;

    HNU.gatherInnermostLoops(InnermostLPVector, const_cast<HLLoop *>(Lp));
    if (InnermostLPVector.size() > 2) {
      return false;
    }
    bool NonUnitStride = false;
    for (auto &Loop : InnermostLPVector) {
      if ((Loop->getNestingLevel() - Lp->getNestingLevel()) > 2) {
        return false;
      }
      if (!NonUnitStride && HLNodeUtils::hasNonUnitStrideRefs(Loop)) {
        NonUnitStride = true;
      }
    }
    if (!NonUnitStride) {
      return false;
    }
  }

  return true;
}

void HIRLoopDistribution::breakPiBlockRecurrences(
    const HLLoop *Lp, std::unique_ptr<PiGraph> const &PGraph,
    SmallVectorImpl<PiBlockList> &DistPoints) const {

  PiBlockList CurLoopPiBlkList;
  // Walk through topsorted nodes of Pigraph, keeping in mind the fact that each
  // of those nodes can legally form its own loop if the loops(distributed
  // chunks) are ordered in same topsort order of nodes.
  // Add the node to current loop. Look for outgoing edges that indicate
  // recurrences. If none, continue on. Otherwise terminate the current loop,
  // start a new one. Src and sink of recurrence will be in different loops,
  // breaking the recurrence.

  unsigned NumRefCounter = 0;
  SmallVector<unsigned, 12> MemRefSBVector;

  SRA.computeSafeReductionChains(Lp);

  // Get number of loads/stores, needed to decide if threashold is exceeded.
  // Arrays with same SB, in general, have locality, and do not need to be
  // added twice.  Will need some fine tuning later

  for (auto N = PGraph->node_begin(), E = PGraph->node_end(); N != E; ++N) {
    PiBlock *SrcBlk = *N;
    for (auto NodeI = SrcBlk->nodes_begin(), E = SrcBlk->nodes_end();
         NodeI != E; ++NodeI) {
      HLDDNode *Node = cast<HLDDNode>(*NodeI);
      for (auto RefIt = Node->ddref_begin(), E = Node->ddref_end(); RefIt != E;
           ++RefIt) {
        RegDDRef *Ref = *RefIt;
        if (Ref->isMemRef()) {
          unsigned SB = Ref->getSymbase();
          if (std::find(MemRefSBVector.begin(), MemRefSBVector.end(), SB) !=
              MemRefSBVector.end()) {
            continue;
          }
          MemRefSBVector.push_back(SB);
          if (Ref->isRval()) {
            NumRefCounter++;
          } else {
            NumRefCounter += 2;
          }
        }
      }
    }

    CurLoopPiBlkList.push_back(SrcBlk);
    if (NumRefCounter >= MaxMemResourceToDistribute) {
      DistPoints.push_back(CurLoopPiBlkList);
      CurLoopPiBlkList.clear();
      NumRefCounter = 0;
      continue;
    }

    for (auto EdgeIt = PGraph->outgoing_edges_begin(SrcBlk),
              EndEdgeIt = PGraph->outgoing_edges_end(SrcBlk);
         EdgeIt != EndEdgeIt; ++EdgeIt) {

      // TODO this is overly aggressive for at least two reasons.
      // Case1: 3 block graph with 2 edges,
      // 1->3, 2->3. This would create 3 loops, but 1 and 2 could have been
      // combined. OTOH, if piblock 1 would form a non vectorizable loop and
      // 2 doesnt, we would want them separate.
      // Case2: 2 block graph, with single recurrence edge between the two
      // Once split, the two loops are non vectorizable. If legality was
      // the only concern, we can iterate over all dd edges indirectly by
      // looking at distppedges whos src/sink are in piblock
      if (piEdgeIsRecurrence(Lp, *(*EdgeIt))) {
        DistPoints.push_back(CurLoopPiBlkList);
        CurLoopPiBlkList.clear();
        break;
      }
      // TODO if sink blk is known to be non vectorizable and src blk(s) is
      // vectorizble, we would want to split as well even if edge is not a
      // recurrence
    }
  }
  if (!CurLoopPiBlkList.empty()) {
    DistPoints.push_back(CurLoopPiBlkList);
  }
}

void HIRLoopDistribution::findDistPoints(
    const HLLoop *Lp, std::unique_ptr<PiGraph> const &PGraph,
    SmallVectorImpl<PiBlockList> &DistPoints) const {

  if (DistCostModel == DistHeuristics::BreakMemRec) {
    breakPiBlockRecurrences(Lp, PGraph, DistPoints);
  } else if (DistCostModel == DistHeuristics::NestFormation) {
    formPerfectLoopNests(PGraph, DistPoints);
  }

<<<<<<< HEAD
  DEBUG(dbgs() << "Loop Dist proposes " << DistPoints.size() << " Loops\n");
}

void HIRLoopDistributionLegacyPass::getAnalysisUsage(
    llvm::AnalysisUsage &AU) const {
  AU.setPreservesAll();
  AU.addRequiredTransitive<HIRFrameworkWrapperPass>();
  // Loop Statistics is not used by this pass directly but it used by
  // HLNodeUtils::dominates() utility. This is a workaround to keep the pass
  // manager from freeing it.
  AU.addRequiredTransitive<HIRLoopStatisticsWrapperPass>();
  AU.addRequiredTransitive<HIRLoopResourceWrapperPass>();
  AU.addRequiredTransitive<HIRDDAnalysisWrapperPass>();
  AU.addRequiredTransitive<HIRSafeReductionAnalysisWrapperPass>();
}

bool HIRLoopDistributionLegacyPass::runOnFunction(Function &F) {
  if (skipFunction(F)) {
    return false;
  }

  return HIRLoopDistribution(
             getAnalysis<HIRFrameworkWrapperPass>().getHIR(),
             getAnalysis<HIRDDAnalysisWrapperPass>().getDDA(),
             getAnalysis<HIRSafeReductionAnalysisWrapperPass>().getHSR(),
             getAnalysis<HIRLoopResourceWrapperPass>().getHLR(), DistCostModel)
      .run();
=======
  LLVM_DEBUG(dbgs() << "Loop Dist proposes " << DistPoints.size()
                    << " Loops\n");
>>>>>>> 8c67f46f
}<|MERGE_RESOLUTION|>--- conflicted
+++ resolved
@@ -41,7 +41,7 @@
 
 bool HIRLoopDistribution::run() {
   if (DisableDist) {
-    DEBUG(dbgs() << "LOOP DISTRIBUTION: Transform disabled\n");
+    LLVM_DEBUG(dbgs() << "LOOP DISTRIBUTION: Transform disabled\n");
     return false;
   }
 
@@ -712,8 +712,8 @@
     formPerfectLoopNests(PGraph, DistPoints);
   }
 
-<<<<<<< HEAD
-  DEBUG(dbgs() << "Loop Dist proposes " << DistPoints.size() << " Loops\n");
+  LLVM_DEBUG(dbgs() << "Loop Dist proposes " << DistPoints.size()
+                    << " Loops\n");
 }
 
 void HIRLoopDistributionLegacyPass::getAnalysisUsage(
@@ -740,8 +740,4 @@
              getAnalysis<HIRSafeReductionAnalysisWrapperPass>().getHSR(),
              getAnalysis<HIRLoopResourceWrapperPass>().getHLR(), DistCostModel)
       .run();
-=======
-  LLVM_DEBUG(dbgs() << "Loop Dist proposes " << DistPoints.size()
-                    << " Loops\n");
->>>>>>> 8c67f46f
 }