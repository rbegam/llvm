//===--- CanonExprUtils.cpp - Implements CanonExprUtils class -------------===//
//
// Copyright (C) 2015-2016 Intel Corporation. All rights reserved.
//
// The information and source code contained herein is the exclusive
// property of Intel Corporation and may not be disclosed, examined
// or reproduced in whole or in part without explicit written authorization
// from the company.
//
//===----------------------------------------------------------------------===//
//
// This file implements CanonExprUtils class.
//
//===----------------------------------------------------------------------===//

#include "llvm/IR/Constants.h"
#include "llvm/IR/LLVMContext.h"

#include "llvm/Support/Debug.h"
#include "llvm/Support/ErrorHandling.h"

#include "llvm/Analysis/ScalarEvolutionExpressions.h"

#include "llvm/IR/Intel_LoopIR/CanonExpr.h"

#include "llvm/Transforms/Intel_LoopTransforms/Utils/BlobUtils.h"
#include "llvm/Transforms/Intel_LoopTransforms/Utils/CanonExprUtils.h"

#define DEBUG_TYPE "hir-canon-utils"

using namespace llvm;
using namespace loopopt;

HIRFramework *HIRUtils::HIRF(nullptr);

CanonExpr *CanonExprUtils::createCanonExpr(Type *Ty, unsigned Level,
                                           int64_t Const, int64_t Denom,
                                           bool IsSignedDiv) {
  return new CanonExpr(Ty, Ty, false, Level, Const, Denom, IsSignedDiv);
}

CanonExpr *CanonExprUtils::createExtCanonExpr(Type *SrcType, Type *DestType,
                                              bool IsSExt, unsigned Level,
                                              int64_t Const, int64_t Denom,
                                              bool IsSignedDiv) {
  return new CanonExpr(SrcType, DestType, IsSExt, Level, Const, Denom,
                       IsSignedDiv);
}

CanonExpr *CanonExprUtils::createCanonExpr(Type *Ty, const APInt &APVal) {
  // make apint into a CanonExpr
  int64_t Val = APVal.getSExtValue();
  return createCanonExpr(Ty, 0, Val);
}

void CanonExprUtils::destroy(CanonExpr *CE) { CE->destroy(); }

void CanonExprUtils::destroyAll() { CanonExpr::destroyAll(); }

// Internal Method that calculates the gcd of two positive integers
int64_t CanonExprUtils::gcd(int64_t A, int64_t B) {
  assert((A > 0) && (B > 0) && "Integers must be positive!");

  // Both inputs are same.
  if (A == B) {
    return A;
  }

  // If either input is 1, return 1.
  if ((A == 1) || (B == 1)) {
    return 1;
  }

  // Calculate the GCD.
  // Works only for positive inputs.
  int64_t GCD = A;

  while (GCD != B) {
    if (GCD > B) {
      GCD = GCD - B;
    } else {
      B = B - GCD;
    }
  }

  return GCD;
}

// Internal Method that calculates the lcm of two positive integers
int64_t CanonExprUtils::lcm(int64_t A, int64_t B) {
  return ((A * B) / gcd(A, B));
}

CanonExpr *CanonExprUtils::createSelfBlobCanonExpr(Value *Val,
                                                   unsigned Symbase) {
  unsigned Index = 0;

<<<<<<< HEAD
  BlobUtils::createBlob(Temp, Symbase, true, &Index);
  auto CE = createSelfBlobCanonExpr(Index, NonLinearLevel);
=======
  BlobUtils::createBlob(Val, Symbase, true, &Index);
  auto CE = createSelfBlobCanonExpr(Index, -1);
>>>>>>> a93b891b

  return CE;
}

<<<<<<< HEAD
CanonExpr *CanonExprUtils::createSelfBlobCanonExpr(unsigned Index,
                                                   unsigned Level) {
  auto Blob = BlobUtils::getBlob(Index);

  assert(BlobUtils::isTempBlob(Blob) && "Unexpected temp blob!");
  assert(isValidDefLevel(Level) && "Invalid level!");
=======
CanonExpr *CanonExprUtils::createMetadataCanonExpr(MetadataAsValue *Val) {
  unsigned Index;

  BlobUtils::createBlob(Val, CONSTANT_SYMBASE, true, &Index);
  auto CE = createStandAloneBlobCanonExpr(Index, 0);

  return CE;
}

CanonExpr *CanonExprUtils::createStandAloneBlobCanonExpr(unsigned Index,
                                                         int Level) {
  auto Blob = BlobUtils::getBlob(Index);

  assert((BlobUtils::isTempBlob(Blob) || BlobUtils::isMetadataBlob(Blob) ||
          BlobUtils::isConstantVectorBlob(Blob)) &&
         "Unexpected temp blob!");
>>>>>>> a93b891b

  auto CE = createCanonExpr(Blob->getType());
  CE->addBlob(Index, 1);

  if (Level == NonLinearLevel) {
    CE->setNonLinear();
  } else {
    CE->setDefinedAtLevel(Level);
  }

  if (BlobUtils::isUndefBlob(Blob)) {
    CE->setContainsUndef();
  }

  return CE;
}

uint64_t CanonExprUtils::getTypeSizeInBits(Type *Ty) {
  return getHIRFramework()->getDataLayout().getTypeSizeInBits(Ty);
}

bool CanonExprUtils::isTypeEqual(const CanonExpr *CE1, const CanonExpr *CE2,
                                 bool RelaxedMode) {
  return (CE1->getSrcType() == CE2->getSrcType()) &&
         (RelaxedMode || (CE1->getDestType() == CE2->getDestType() &&
                          (CE1->isSExt() == CE2->isSExt())));
}

bool CanonExprUtils::mergeable(const CanonExpr *CE1, const CanonExpr *CE2,
                               bool RelaxedMode) {

  // TODO: allow merging if only one of the CEs has a distinct destination type?
  if (!isTypeEqual(CE1, CE2, RelaxedMode)) {
    return canMergeConstants(CE1, CE2, RelaxedMode);
  }

  // TODO: Look into the safety of merging signed/unsigned divisions.
  // We allow merging if one of the denominators is 1 even if the signed
  // division flag is different. The merged canon expr takes the flag from the
  // canon expr with non-unit denominator.
  if ((CE1->getDenominator() != 1) && (CE2->getDenominator() != 1)) {
    return (CE1->isSignedDiv() == CE2->isSignedDiv());
  }

  return true;
}

bool CanonExprUtils::areEqual(const CanonExpr *CE1, const CanonExpr *CE2,
                              bool RelaxedMode) {

  assert((CE1 && CE2) && " Canon Expr parameters are null");

  // Match the types.
  if (!mergeable(CE1, CE2, RelaxedMode)) {
    return false;
  }

  // Match defined at level.
  if ((CE1->isNonLinear() != CE2->isNonLinear()) ||
      (!CE1->isNonLinear() &&
       CE1->getDefinedAtLevel() != CE2->getDefinedAtLevel())) {
    return false;
  }

  if ((CE1->Const != CE2->Const) ||
      (CE1->getDenominator() != CE2->getDenominator())) {
    return false;
  }

  // Check the number of blobs.
  if (CE1->numBlobs() != CE2->numBlobs()) {
    return false;
  }

  auto IVIt1 = CE1->iv_begin();
  auto IVIt2 = CE2->iv_begin();
  auto End1 = CE1->iv_end();
  auto End2 = CE2->iv_end();

  // Check the IV's.
  for (; IVIt1 != End1 && IVIt2 != End2; ++IVIt1, ++IVIt2) {
    if ((IVIt1->Index != IVIt2->Index) || (IVIt1->Coeff != IVIt2->Coeff)) {
      return false;
    }
  }

  // If CE1 has some IV iterators left check whether they are all zeroes.
  for (; IVIt1 != End1; ++IVIt1) {
    if (IVIt1->Coeff) {
      return false;
    }
  }

  // If CE2 has some IV iterators left check whether they are all zeroes.
  for (; IVIt2 != End2; ++IVIt2) {
    if (IVIt2->Coeff) {
      return false;
    }
  }

  // Iterate through the blobs as both have same size.
  for (auto I1 = CE1->blob_begin(), End = CE1->blob_end(),
            I2 = CE2->blob_begin();
       I1 != End; ++I1, ++I2) {

    if ((I1->Index != I2->Index) || (I1->Coeff != I2->Coeff))
      return false;
  }

  return true;
}

bool CanonExprUtils::canMergeConstants(const CanonExpr *CE1,
                                       const CanonExpr *CE2, bool RelaxedMode) {

  if (!RelaxedMode) {
    return false;
  }

  // Check if either is constant.
  int64_t Val1 = 0, Val2 = 0;
  bool IsCE1Const = CE1->isIntConstant(&Val1);
  bool IsCE2Const = CE2->isIntConstant(&Val2);
  if (!IsCE1Const && !IsCE2Const) {
    return false;
  }

  // Check for zero condition.
  // These can be merged.
  if ((Val1 == 0) || (Val2 == 0)) {
    return true;
  }

  // Check for overflow condition.
  // TODO: add it

  // Check if we can update the type of canon expr without
  // loss of information.
  if (IsCE1Const) {
    return (ConstantInt::isValueValidForType(CE2->getSrcType(), Val1) &&
            ConstantInt::isValueValidForType(CE1->getDestType(), Val1));
  } else {
    assert(IsCE2Const && " CE2 should be a int constant.");
    return (ConstantInt::isValueValidForType(CE1->getSrcType(), Val2) &&
            ConstantInt::isValueValidForType(CE2->getDestType(), Val2));
  }
}

void CanonExprUtils::updateConstantTypes(CanonExpr *CE1, CanonExpr **CE2,
                                         bool RelaxedMode, bool *CreatedAuxCE) {

  if (!RelaxedMode) {
    return;
  }

  int64_t Val1 = 0, Val2 = 0;
  bool IsCE1Const = CE1->isIntConstant(&Val1);
  bool IsCE2Const = (*CE2)->isIntConstant(&Val2);

  // Check if either is constant
  if (!IsCE1Const && !IsCE2Const) {
    return;
  }

  if (IsCE1Const) {
    assert(ConstantInt::isValueValidForType((*CE2)->getSrcType(), Val1) &&
           ConstantInt::isValueValidForType(CE1->getDestType(), Val1) &&
           " Constant value cannot be updated.");
    CE1->setSrcType((*CE2)->getSrcType());
  } else {
    assert(ConstantInt::isValueValidForType(CE1->getSrcType(), Val2) &&
           ConstantInt::isValueValidForType((*CE2)->getDestType(), Val2) &&
           " Constant value cannot be updated.");
    // Cannot avoid cloning here.
    *CE2 = (*CE2)->clone();
    (*CE2)->setSrcType(CE1->getSrcType());
    *CreatedAuxCE = true;
  }
}

CanonExpr *CanonExprUtils::addImpl(CanonExpr *CE1, const CanonExpr *CE2,
                                   bool CreateNewCE, bool RelaxedMode) {

  assert((CE1 && CE2) && " Canon Expr parameters are null!");

  bool CreatedAuxCE = false;

  CanonExpr *Result = CreateNewCE ? CE1->clone() : CE1;
  CanonExpr *NewCE2 = const_cast<CanonExpr *>(CE2);

  if (CE2->isZero()) {
    Result->simplify();
    return Result;
  }

  bool IsMergeable = mergeable(Result, NewCE2, RelaxedMode);
  // assert(IsMergeable && " Canon Expr are not mergeable!");
  // Bail out if we cannot merge the canon expr.
  if (!IsMergeable) {
    if (CreateNewCE) {
      Result->destroy();
    }
    return nullptr;
  }

  updateConstantTypes(Result, &NewCE2, RelaxedMode, &CreatedAuxCE);

  // Process the denoms.
  int64_t Denom1 = Result->getDenominator();
  int64_t Denom2 = NewCE2->getDenominator();
  int NewDenom = lcm(Denom1, Denom2);

  if (NewDenom != Denom1) {
    // Do not simplify while multiplying as this is an intermediate result of
    // add.
    Result->multiplyByConstantImpl(NewDenom / Denom1, false);

    // Since the denominator has changed, we should set the flag based on CE2.
    // This is safe to do because the division type difference is only allowed
    // if one of the denominators is 1 which in this case is Denom1.
    Result->setDivisionType(CE2->isSignedDiv());
  }
  if (NewDenom != Denom2) {
    // Cannot avoid cloning CE2 here
    if (!CreatedAuxCE) {
      NewCE2 = NewCE2->clone();
      CreatedAuxCE = true;
    }
    // Do not simplify while multiplying as this is an intermediate result of
    // add.
    NewCE2->multiplyByConstantImpl(NewDenom / Denom2, false);
  }

  Result->setDenominator(NewDenom);

  // Add NewCE2's IVs to Result.
  for (auto I = NewCE2->iv_begin(), End = NewCE2->iv_end(); I != End; ++I) {
    if (I->Coeff == 0) {
      continue;
    }

    Result->addIV(NewCE2->getLevel(I), I->Index, I->Coeff);
  }

  // Add NewCE2's Blobs to Result.
  for (auto I = NewCE2->blob_begin(), End = NewCE2->blob_end(); I != End; ++I) {
    if (I->Coeff == 0) {
      continue;
    }

    Result->addBlob(I->Index, I->Coeff);
  }

  // Add the constant.
  int64_t CVal = Result->getConstant() + NewCE2->getConstant();
  Result->setConstant(CVal);

  // Update DefinedAtLevel.
  if (NewCE2->isNonLinear()) {
    Result->setNonLinear();

  } else if (!Result->isNonLinear() &&
             NewCE2->getDefinedAtLevel() > Result->getDefinedAtLevel()) {
    Result->setDefinedAtLevel(NewCE2->getDefinedAtLevel());
  }

  // Simplify resulting canon expr before returning.
  Result->simplify();

  // Destroy auxiliary canon expr.
  if (CreatedAuxCE) {
    NewCE2->destroy();
  }

  return Result;
}

CanonExpr *CanonExprUtils::add(CanonExpr *CE1, const CanonExpr *CE2,
                               bool RelaxedMode) {
  return addImpl(CE1, CE2, false, RelaxedMode);
}

CanonExpr *CanonExprUtils::cloneAndAdd(const CanonExpr *CE1,
                                       const CanonExpr *CE2, bool RelaxedMode) {
  return addImpl(const_cast<CanonExpr *>(CE1), CE2, true, RelaxedMode);
}

CanonExpr *CanonExprUtils::subtract(CanonExpr *CE1, const CanonExpr *CE2,
                                    bool RelaxedMode) {
  assert((CE1 && CE2) && " Canon Expr parameters are null!");

  // Here, we avoid cloning by doing negation twice.
  // -(-CE1+CE2) => CE1-CE2
  CE1->negate();
  if (!add(CE1, CE2, RelaxedMode)) {
    return nullptr;
  }
  CE1->negate();
  return CE1;
}

CanonExpr *CanonExprUtils::cloneAndSubtract(const CanonExpr *CE1,
                                            const CanonExpr *CE2,
                                            bool RelaxedMode) {
  assert((CE1 && CE2) && " Canon Expr parameters are null!");

  // Result = -CE2 + CE1
  CanonExpr *Result = cloneAndNegate(CE2);
  if (!add(Result, CE1, RelaxedMode)) {
    return nullptr;
  }
  Result->setDestType(CE1->getDestType());

  return Result;
}

CanonExpr *CanonExprUtils::cloneAndNegate(const CanonExpr *CE) {
  assert(CE && " Canon Expr is null!");

  CanonExpr *Result = CE->clone();
  Result->negate();

  return Result;
}

bool CanonExprUtils::hasNonLinearSemantics(unsigned DefLevel,
                                           unsigned NestingLevel) {
  assert(isValidDefLevel(DefLevel) && "DefLevel is invalid!");
  assert(isValidLinearDefLevel(NestingLevel) && "NestingLevel is invalid!");

  return ((DefLevel == NonLinearLevel) ||
          (DefLevel && (DefLevel >= NestingLevel)));
}

CanonExpr *CanonExprUtils::replaceIVByCanonExpr(CanonExpr *CE1, unsigned Level,
                                                const CanonExpr *CE2,
                                                bool RelaxedMode) {
  // CE1 = C1*B1*i1 + C3*i2 + ..., Level 1
  // CE2 = C2*B2

  auto ConstCoeff = CE1->getIVConstCoeff(Level);
  if (ConstCoeff == 0) {
    return CE1;
  }

  // If CE2 is zero - just remove the IV
  if (CE2->isZero()) {
    CE1->removeIV(Level);
    return CE1;
  }

  int64_t Denom = CE2->getDenominator();
  if (Denom != 1) {
    return nullptr;
  }

  auto Term = CE2->clone();

  // CE2 <- CE2 * C1
  Term->multiplyByConstant(ConstCoeff);

  auto BlobCoeff = CE1->getIVBlobCoeff(Level);
  if (BlobUtils::isBlobIndexValid(BlobCoeff)) {
    // CE2 <- CE2 * B1
    Term->multiplyByBlob(BlobCoeff);
  }

  CE1->removeIV(Level);
  // At this point:
  // CE1 = C3*i2 + ...
  // CE2 = C1*C2 * B1*B2

  // Set denominator from CE1 to CE2
  Term->divide(CE1->getDenominator(), false);

  // CE1 = C1*C2 * B1*B2 + C3*i2 + ...
  CanonExpr *AddResult = CanonExprUtils::add(CE1, Term, RelaxedMode);
  CanonExprUtils::destroy(Term);
  return AddResult;
}<|MERGE_RESOLUTION|>--- conflicted
+++ resolved
@@ -95,42 +95,29 @@
                                                    unsigned Symbase) {
   unsigned Index = 0;
 
-<<<<<<< HEAD
-  BlobUtils::createBlob(Temp, Symbase, true, &Index);
+  BlobUtils::createBlob(Val, Symbase, true, &Index);
   auto CE = createSelfBlobCanonExpr(Index, NonLinearLevel);
-=======
-  BlobUtils::createBlob(Val, Symbase, true, &Index);
-  auto CE = createSelfBlobCanonExpr(Index, -1);
->>>>>>> a93b891b
 
   return CE;
 }
 
-<<<<<<< HEAD
-CanonExpr *CanonExprUtils::createSelfBlobCanonExpr(unsigned Index,
-                                                   unsigned Level) {
-  auto Blob = BlobUtils::getBlob(Index);
-
-  assert(BlobUtils::isTempBlob(Blob) && "Unexpected temp blob!");
-  assert(isValidDefLevel(Level) && "Invalid level!");
-=======
 CanonExpr *CanonExprUtils::createMetadataCanonExpr(MetadataAsValue *Val) {
   unsigned Index;
 
-  BlobUtils::createBlob(Val, CONSTANT_SYMBASE, true, &Index);
+  BlobUtils::createBlob(Val, ConstantSymbase, true, &Index);
   auto CE = createStandAloneBlobCanonExpr(Index, 0);
 
   return CE;
 }
 
 CanonExpr *CanonExprUtils::createStandAloneBlobCanonExpr(unsigned Index,
-                                                         int Level) {
+                                                         unsigned Level) {
   auto Blob = BlobUtils::getBlob(Index);
 
   assert((BlobUtils::isTempBlob(Blob) || BlobUtils::isMetadataBlob(Blob) ||
           BlobUtils::isConstantVectorBlob(Blob)) &&
          "Unexpected temp blob!");
->>>>>>> a93b891b
+  assert(isValidDefLevel(Level) && "Invalid level!");
 
   auto CE = createCanonExpr(Blob->getType());
   CE->addBlob(Index, 1);
