--- conflicted
+++ resolved
@@ -92,35 +92,6 @@
   delete DummyIRBuilder;
 }
 
-<<<<<<< HEAD
-=======
-Value *HLNodeUtils::createZeroVal(Type *Ty) {
-  return Constant::getNullValue(Ty);
-}
-
-Value *HLNodeUtils::createOneVal(Type *Ty) {
-  if (Ty->isIntegerTy()) {
-    return ConstantInt::get(Ty, 1);
-  } else if (Ty->isFloatingPointTy()) {
-    return ConstantFP::get(Ty, 1);
-  } else if (Ty->isVectorTy()) {
-    // For vector type broadcast appropriate constant Value
-    auto VecLen = Ty->getVectorNumElements();
-    auto ElemTy = Ty->getVectorElementType();
-    if (ElemTy->isFloatingPointTy()) {
-      return ConstantVector::getSplat(VecLen, ConstantFP::get(ElemTy, 1));
-    }
-    else {
-      return ConstantVector::getSplat(VecLen, ConstantInt::get(ElemTy, 1));
-    }
-  }
-
-  llvm_unreachable("Unhandled type!");
-
-  return nullptr;
-}
-
->>>>>>> a93b891b
 void HLNodeUtils::checkUnaryInstOperands(RegDDRef *LvalRef, RegDDRef *RvalRef,
                                          Type *DestTy) {
   assert(RvalRef && "Rval is null!");
@@ -181,20 +152,8 @@
 
   switch (OpCode) {
   case Instruction::Load: {
-<<<<<<< HEAD
     assert(RvalRef->isMemRef() &&
            "Rval of load instruction should be a mem ref!");
-=======
-    assert(!RvalRef->isTerminalRef() &&
-           "Rval of load instruction cannot be scalar!");
-
-    if (LvalRef) {
-      assert(LvalRef->isTerminalRef() &&
-             "Lval of load instruction is not a scalar!");
-    }
-
-    auto NullPtr = createZeroVal(RvalRef->getBaseDestType());
->>>>>>> a93b891b
 
     auto DummyPtrType =
         PointerType::get(RvalRef->getDestType(),
@@ -209,21 +168,10 @@
     assert(LvalRef && LvalRef->isMemRef() &&
            "Lval of store instruction should be a non-null mem ref");
 
-<<<<<<< HEAD
     auto DummyPtrType =
         PointerType::get(LvalRef->getDestType(),
                          LvalRef->getBaseDestType()->getPointerAddressSpace());
     auto DummyPtrVal = UndefValue::get(DummyPtrType);
-=======
-    auto NullPtr = createZeroVal(LvalRef->getBaseDestType());
-
-    if (Align) {
-      InstVal = DummyIRBuilder->CreateAlignedStore(ZeroVal, NullPtr, Align,
-                                                   IsVolatile);
-    } else {
-      InstVal = DummyIRBuilder->CreateStore(ZeroVal, NullPtr, IsVolatile);
-    }
->>>>>>> a93b891b
 
     InstVal = DummyIRBuilder->CreateStore(DummyVal, DummyPtrVal);
     break;
@@ -560,7 +508,7 @@
          OpRef1->getDestType() == OpRef2->getDestType() &&
          "Illegal operand types for shufflevector");
 
-  auto OneVal = createOneVal(OpRef1->getDestType());
+  auto OneVal = UndefValue::get(OpRef1->getDestType());
 
   Value *InstVal = DummyIRBuilder->CreateShuffleVector(OneVal, OneVal, Mask,
                                                        Name);
@@ -595,7 +543,7 @@
   assert(OpRef->getDestType()->isVectorTy() &&
          "Illegal operand types for extractelement");
 
-  auto OneVal = createOneVal(OpRef->getDestType());
+  auto OneVal = UndefValue::get(OpRef->getDestType());
   Value *InstVal = DummyIRBuilder->CreateExtractElement(OneVal, Idx, Name);
   Instruction  *Inst = cast<Instruction>(InstVal);
   assert((!LvalRef || LvalRef->getDestType() == Inst->getType()) &&
@@ -827,8 +775,8 @@
   for (unsigned I=0; I<NumArgs; I++) {
     MetadataAsValue *Val = nullptr;
     Args.push_back(CallArgs[I]->isMetadata(&Val)
-                     ? Val
-                     : createZeroVal(CallArgs[I]->getDestType()));
+                     ? cast<Value>(Val)
+                     : UndefValue::get(CallArgs[I]->getDestType()));
   }
   auto InstVal = DummyIRBuilder->CreateCall(Func, Args, NewName);
   if (HasReturn) {
