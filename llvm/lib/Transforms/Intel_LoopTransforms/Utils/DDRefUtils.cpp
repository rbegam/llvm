--- conflicted
+++ resolved
@@ -43,11 +43,8 @@
   return NewRegDD;
 }
 
-<<<<<<< HEAD
-BlobDDRef *DDRefUtils::createBlobDDRef(unsigned Index, unsigned Level) {
-=======
 RegDDRef *DDRefUtils::createMetadataDDRef(MetadataAsValue *Val) {
-  RegDDRef *NewRegDD = createRegDDRef(CONSTANT_SYMBASE);
+  RegDDRef *NewRegDD = createRegDDRef(ConstantSymbase);
   // Create a linear self-blob constant canon expr.
   auto CE = CanonExprUtils::createMetadataCanonExpr(Val);
   NewRegDD->setSingleCanonExpr(CE);
@@ -56,9 +53,9 @@
 }
 
 RegDDRef *DDRefUtils::createConstDDRef(ConstantAggregateZero *Val) {
-  RegDDRef *NewRegDD = createRegDDRef(CONSTANT_SYMBASE);
+  RegDDRef *NewRegDD = createRegDDRef(ConstantSymbase);
   // Create a linear self-blob constant canon expr.
-  auto CE = CanonExprUtils::createSelfBlobCanonExpr(Val, CONSTANT_SYMBASE);
+  auto CE = CanonExprUtils::createSelfBlobCanonExpr(Val, ConstantSymbase);
   NewRegDD->setSingleCanonExpr(CE);
   CE->setDefinedAtLevel(0);
 
@@ -66,9 +63,9 @@
 }
 
 RegDDRef *DDRefUtils::createConstDDRef(ConstantDataVector *Val) {
-  RegDDRef *NewRegDD = createRegDDRef(CONSTANT_SYMBASE);
+  RegDDRef *NewRegDD = createRegDDRef(ConstantSymbase);
   // Create a linear self-blob constant canon expr.
-  auto CE = CanonExprUtils::createSelfBlobCanonExpr(Val, CONSTANT_SYMBASE);
+  auto CE = CanonExprUtils::createSelfBlobCanonExpr(Val, ConstantSymbase);
   NewRegDD->setSingleCanonExpr(CE);
   CE->setDefinedAtLevel(0);
 
@@ -79,7 +76,7 @@
   auto Blob = BlobUtils::createBlob(UndefValue::get(Ty), false);
   unsigned BlobIndex = BlobUtils::findBlob(Blob);
 
-  if (BlobIndex != INVALID_BLOB_INDEX) {
+  if (BlobIndex != InvalidBlobIndex) {
     return createSelfBlobRef(BlobIndex, 0);
   }
   RegDDRef *Ref = createSelfBlobRef(UndefValue::get(Ty));
@@ -87,8 +84,7 @@
   return Ref;
 }
 
-BlobDDRef *DDRefUtils::createBlobDDRef(unsigned Index, int Level) {
->>>>>>> a93b891b
+BlobDDRef *DDRefUtils::createBlobDDRef(unsigned Index, unsigned Level) {
   return new BlobDDRef(Index, Level);
 }
 
@@ -203,9 +199,6 @@
   return false;
 }
 
-<<<<<<< HEAD
-RegDDRef *DDRefUtils::createSelfBlobRef(unsigned Index, unsigned Level) {
-=======
 bool DDRefUtils::getConstDistance(const RegDDRef *Ref1, const RegDDRef *Ref2,
                                   int64_t *Distance) {
   // Dealing with memrefs only
@@ -259,8 +252,7 @@
   return true;
 }
 
-RegDDRef *DDRefUtils::createSelfBlobRef(unsigned Index, int Level) {
->>>>>>> a93b891b
+RegDDRef *DDRefUtils::createSelfBlobRef(unsigned Index, unsigned Level) {
   auto CE = CanonExprUtils::createSelfBlobCanonExpr(Index, Level);
   unsigned Symbase = BlobUtils::getBlobSymbase(Index);
 
