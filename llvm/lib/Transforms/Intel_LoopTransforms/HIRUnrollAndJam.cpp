//===----- HIRUnrollAndJam.cpp - Implements UnrollAndJam class ------------===//
//
// Copyright (C) 2015-2018 Intel Corporation. All rights reserved.
//
// The information and source code contained herein is the exclusive
// property of Intel Corporation and may not be disclosed, examined
// or reproduced in whole or in part without explicit written authorization
// from the company.
//
//===----------------------------------------------------------------------===//
// Unroll & Jam unrolls the outer loop by some factor and then fuses (jams) the
// unrolled body. For example-
//
// Original loop-
// for(i=0; i<n; i++) {
//   for(j=0; j<m; j++) {
//     A[i] = A[i] + B[j];
//   }
// }
//
// Modified loop-
// t = n/2;
// for(i=0; i<t; i++) {
//   for(j=0; j<m; j++) {
//     A[2*i] = A[2*i] + B[j];
//     A[2*i+1] = A[2*i+1] + B[j];
//   }
// }
//
// for(i=2*t; i<n; i++) {
//   for(j=0; j<m; j++) {
//     A[i] = A[i] + B[j];
//   }
// }
//
// The algorithm is as follows-
//
// 1) Gather outermost loops and then traverse them one at a time. Store the
// loop hierarchy along with the unroll factors in a data structure.
//
// 2) Initialize unroll factors to the max unroll factor for each loop as we
// visit them.
//
// 3) Throttle loops by doing some quick legality checks. Throttling can happen
// recursively by following the parent loop chain.
//
// 4) During postVisit(), analyze the legality and profitability of loops which
// were not throttled in visit() and refine the unroll factor accordingly. The
// main analysis therefore happens in inner-to-outer order. More loops can be
// throttled in this stage.
//
// 5) Unroll non-throttled loops in outer-to-inner order.
//
// TODO: Add opt-report messages.
//===----------------------------------------------------------------------===//
#include "llvm/Transforms/Intel_LoopTransforms/HIRUnrollAndJam.h"
#include "HIRUnroll.h"

#include "llvm/ADT/Statistic.h"
#include "llvm/IR/Function.h"
#include "llvm/Support/CommandLine.h"
#include "llvm/Support/Debug.h"
#include "llvm/Support/MathExtras.h"
#include "llvm/Support/raw_ostream.h"

#include "llvm/Analysis/Intel_LoopAnalysis/Analysis/DDTests.h"
#include "llvm/Analysis/Intel_LoopAnalysis/Analysis/HIRDDAnalysis.h"
#include "llvm/Analysis/Intel_LoopAnalysis/Analysis/HIRLocalityAnalysis.h"
#include "llvm/Analysis/Intel_LoopAnalysis/Analysis/HIRLoopResource.h"
#include "llvm/Analysis/Intel_LoopAnalysis/Analysis/HIRLoopStatistics.h"
#include "llvm/Analysis/Intel_LoopAnalysis/Framework/HIRFramework.h"
#include "llvm/Analysis/Intel_LoopAnalysis/Utils/HIRInvalidationUtils.h"
#include "llvm/Analysis/Intel_LoopAnalysis/Utils/HLNodeUtils.h"

#include "llvm/Transforms/Intel_LoopTransforms/HIRTransformPass.h"
#include "llvm/Transforms/Intel_LoopTransforms/Utils/HIRTransformUtils.h"

#define DEBUG_TYPE "hir-unroll-and-jam"

using namespace llvm;
using namespace llvm::loopopt;

const unsigned DefaultMaxUnrollFactor = 8;
const unsigned AbsoluteMaxUnrollFactor = 8;

STATISTIC(LoopsUnrolledAndJammed, "Number of HIR loops unrolled and jammed");

static cl::opt<bool>
    DisableHIRUnrollAndJam("disable-hir-unroll-and-jam", cl::init(false),
                           cl::Hidden, cl::desc("Disable HIR Unroll And Jam"));

// This is the maximum unroll factor that we use for any loop.
static cl::opt<unsigned> MaxUnrollFactor(
    "hir-unroll-and-jam-max-factor", cl::init(DefaultMaxUnrollFactor),
    cl::Hidden, cl::desc("Max unroll factor for loops (should be power of 2)"));

// This is the minimum trip count threshold.
static cl::opt<unsigned> MinTripCountThreshold(
    "hir-unroll-and-jam-min-trip-count-threshold", cl::init(16), cl::Hidden,
    cl::desc("Min trip count of loops which can be unrolled (absolute minimum "
             "depends on max unroll factor)"));

// This determines the unroll factor of loops inside the loopnest.
static cl::opt<unsigned> MaxUnrolledLoopNestCost(
    "hir-unroll-and-jam-max-unrolled-loopnest-cost", cl::init(700), cl::Hidden,
    cl::desc(
        "Max allowed cost of the loopnest with the unroll factor factored in"));

// This ensures that most of the code is in the innermost loop.
static cl::opt<unsigned> MaxOuterLoopCost(
    "hir-unroll-and-jam-max-outer-loop-cost", cl::init(30), cl::Hidden,
    cl::desc("Max allowed cost of an outer loop in the loopnest"));

typedef SmallVector<std::pair<HLLoop *, HLLoop *>, 16> LoopMapTy;

// Implements unroll/unroll & jam for \p Loop.
void unrollLoopImpl(HLLoop *Loop, unsigned UnrollFactor, LoopMapTy *LoopMap);

// External interface
namespace llvm {
namespace loopopt {
namespace unroll {
void unrollLoop(HLLoop *Loop, unsigned UnrollFactor) {
  unrollLoopImpl(Loop, UnrollFactor, nullptr);
}
} // namespace unroll
} // namespace loopopt
} // namespace llvm

namespace {

// Main unroll and jam class.
class HIRUnrollAndJam {
public:
  HIRUnrollAndJam(HIRFramework &HIRF, HIRLoopStatistics &HLS,
                  HIRLoopResource &HLR, HIRLoopLocality &HLA,
                  HIRDDAnalysis &DDA)
      : HIRF(HIRF), HLS(HLS), HLR(HLR), HLA(HLA), DDA(DDA),
        HaveUnrollCandidates(false) {}

  bool run();

private:
  typedef std::pair<HLLoop *, unsigned> LoopUFPairTy;
  typedef SmallVector<LoopUFPairTy, 6> LoopUFInfoPerLevelTy;
  // Stores the info for each loop in the loopnest by loop level.
  typedef std::array<LoopUFInfoPerLevelTy, MaxLoopNestLevel> LoopNestUFInfoTy;

  HIRFramework &HIRF;
  HIRLoopStatistics &HLS;
  HIRLoopResource &HLR;
  HIRLoopLocality &HLA;
  HIRDDAnalysis &DDA;

  LoopNestUFInfoTy LoopNestUFInfo;
  bool HaveUnrollCandidates;

  class Analyzer;

  /// Processes and santitizes command line options.
  void sanitizeOptions();

  /// Returns true if \p Lp's unroll factor is uninitialized.
  bool isUninitialized(HLLoop *Lp) const;

  /// Either retrieve or updates unroll factor of \p Lp according to \p Update
  /// argument.
  unsigned getOrUpdateUnrollFactor(HLLoop *Lp, unsigned UnrollFactor,
                                   bool Update);

  /// Replaces existing loops in LoopNestUFInfo with new loops based on \p
  /// LoopMap.
  void replaceLoops(LoopMapTy &LoopMap);

  /// Perform unroll & jam on all the loops with valid unroll factors in the
  /// loopnest represented by \p Lp.
  void unrollCandidates(HLLoop *Lp);

  /// Clears existing unroll candidates.
  void clearCandidates();

public:
  /// Initializes unroll factor for \p Lp.
  void initializeUnrollFactor(HLLoop *Lp);

  /// Returns unroll factor of \p Lp.
  unsigned getUnrollFactor(HLLoop *Lp);

  /// Updates unroll factor of \p Lp to \p UnrollFactor and returns the old
  /// unroll factor.
  unsigned updateUnrollFactor(HLLoop *Lp, unsigned UnrollFactor);

  /// Marks loop as unrollable.
  void throttle(HLLoop *Lp);

  /// Marks loop and all its parent loop as unrollable.
  void throttleRecursively(HLLoop *Lp);

  /// Returns true if the loop is marked unrollable.
  bool isThrottled(HLLoop *Lp);

  /// Computes the cost of the loopnest represented by \p Lp by taking into
  /// account unroll factors associated with
  unsigned computeLoopNestCost(HLLoop *Lp) const;
};

// Assigns unroll factor to outer loops using legality and profitability
// analysis.
class HIRUnrollAndJam::Analyzer final : public HLNodeVisitorBase {
  HIRUnrollAndJam &HUAJ;

public:
  Analyzer(HIRUnrollAndJam &HUAJ) : HUAJ(HUAJ) {}

  /// Performs preliminary checks to throttle loops for unroll & jam.
  void visit(HLLoop *Lp);

  /// Peforms profitability and legality checks on outer loops.
  void postVisit(HLLoop *Lp);

  /// Do nothing for instructions.
  void visit(HLInst *Inst) {}

  /// Throttle if we encounter an HLNode other than HLLoop or HLInst.
  void visit(HLNode *Node) {
    if (auto ParentLoop = Node->getLexicalParentLoop()) {
      HUAJ.throttleRecursively(ParentLoop);
    }
  }

  void postVisit(HLNode *) {}

  /// Computes and returns unroll factor for the loop using cost model. Returns
  /// 0 to indicate that unroll & jam should be throttled recursively and 1 to
  /// indicate throttling of \p HLoop only.
  unsigned computeUnrollFactorUsingCost(HLLoop *HLoop,
                                        bool HasEnablingPragma) const;

  /// Returns true if \p Lp can legally be unrolled & jammed.
  bool canLegallyUnrollAndJam(HLLoop *Lp) const;

  /// Driver function performing legality/profitability analysis on a loopnest
  /// represented by \p Lp.
  void analyze(HLLoop *Lp);
};

// Checks the legality of unroll & jam for a loop.
class LegalityChecker final : public HLNodeVisitorBase {
  DDGraph DDG;
  const HLLoop *CandidateLoop;
  unsigned LoopLevel;
  bool IsLegal;

  /// Returns true if it is legal to permute LoopLevel DV element with innermost
  /// level DV element. This is same as checking whether the two loops can be
  /// interchanged.
  bool isLegalToPermute(const DirectionVector &DV,
                        bool IsInnermostLoopDV) const;

public:
  LegalityChecker(HIRDDAnalysis &DDA, const HLLoop *Loop)
      : DDG(DDA.getGraph(Loop)), CandidateLoop(Loop),
        LoopLevel(Loop->getNestingLevel()), IsLegal(true) {}

  /// Iterates though DDRefs and checks legality of edge DVs.
  void visit(const HLDDNode *Node);

  void visit(const HLNode *Node) {}
  void postVisit(const HLNode *Node) {}

  bool isDone() const { return !IsLegal; }

  /// Driver function which checks legality of the loop.
  bool isLegal();
};
} // namespace

bool LegalityChecker::isLegal() {
  HLNodeUtils::visitRange(*this, CandidateLoop->child_begin(),
                          CandidateLoop->child_end());
  return IsLegal;
}

bool LegalityChecker::isLegalToPermute(const DirectionVector &DV,
                                       bool IsInnermostLoopDV) const {
  // Legality check is the same as interchanging CandidateLoop with the
  // innermost loop so we check whether swapping the corresponding DV elements
  // yields a legal DV.

  unsigned LastLevel = DV.getLastLevel();
  assert((LastLevel >= LoopLevel) && "DV has invalid last level!");

  DVKind LoopLevelDV = DV[LoopLevel - 1];
  DVKind InnermostDV = DV[LastLevel - 1];

  // Consider edges in outer loops as permuting LoopLevel with (*) after the
  // last level DV.
  if (!IsInnermostLoopDV) {
    LastLevel++;
    InnermostDV = DVKind::ALL;
  }

  // 1. We can always permute these combinations-
  // (<, <)
  // (=, =)
  // (>, >)
  if (LoopLevelDV == InnermostDV) {
    if ((LoopLevelDV == DVKind::LT) || (LoopLevelDV == DVKind::EQ) ||
        (LoopLevelDV == DVKind::GT)) {
      return true;
    }
  }

  // 2. Check if dependence is carried by an outer loop which makes interchange
  // legal.
  if (DV.isIndepFromLevel(LoopLevel)) {
    return true;
  }

  // 3. We cannot permute outer and inner DV elements if the direction is
  // reversed in any combination after the permutation. For example (*, <)
  // yields (<, <), (=, <) and (<, >) after decomposing. The direction of (<, >)
  // gets reversed after permutation.
  if (((LoopLevelDV & DVKind::LT) && (InnermostDV & DVKind::GT)) ||
      ((LoopLevelDV & DVKind::GT) && (InnermostDV & DVKind::LT))) {
    return false;
  }

  DVKind ValidDV, InvalidDV;

  // 4. Now we check if any of the DV elements between LoopLevel to innermost
  // level preserve the direction of the DV after permutation.
  if ((LoopLevelDV == DVKind::ALL) || (InnermostDV == DVKind::ALL)) {
    // (*, =) and (=, *) can only be permuted if all intervening levels are (=).
    assert(((LoopLevelDV == DVKind::ALL && InnermostDV == DVKind::EQ) ||
            (LoopLevelDV == DVKind::EQ && InnermostDV == DVKind::ALL)) &&
           "Unexpected Direction vector!");
    ValidDV = DVKind::NONE;
    InvalidDV = DVKind::NE;
  } else {
    // At this point either one of LoopLevelDV/InnermostDV is EQ (Ex - (<, =),
    // (=, >)) or it is a composite case which decays to the former case. For
    // example, (<, <=) decays to (<, =).
    // Direction would be preserved if we find an element with the same
    // direction as LoopLevelDV/InnermostDV before finding an element with the
    // reverse direction.
    if ((LoopLevelDV & DVKind::LT) || (InnermostDV & DVKind::LT)) {
      ValidDV = DVKind::LT;
      InvalidDV = DVKind::GT;
    } else {
      ValidDV = DVKind::GT;
      InvalidDV = DVKind::LT;
    }
  }

  for (unsigned I = LoopLevel + 1; I < LastLevel; ++I) {
    if (DV[I - 1] & InvalidDV) {
      return false;
    } else if (DV[I - 1] == ValidDV) {
      return true;
    }
  }

  // All intervening elements are (or decay to) EQ so it is ok to permute.
  return true;
}

void LegalityChecker::visit(const HLDDNode *Node) {

  bool IsInnermostLoop = Node->getLexicalParentLoop()->isInnermost();

  for (auto RefIt = Node->ddref_begin(), E = Node->ddref_end(); RefIt != E;
       ++RefIt) {

    if ((*RefIt)->isTerminalRef()) {
      // Ignore edges for temps which are not livein to candidate loop.
      if (!CandidateLoop->isLiveIn((*RefIt)->getSymbase())) {
        continue;
      }
    }

    for (auto EdgeIt = DDG.outgoing_edges_begin(*RefIt),
              EE = DDG.outgoing_edges_end(*RefIt);
         EdgeIt != EE; ++EdgeIt) {
      const DDEdge *Edge = *EdgeIt;

      auto SinkNode = Edge->getSink()->getHLDDNode();

      if (!isLegalToPermute(
              Edge->getDV(),
              (IsInnermostLoop || SinkNode->getParentLoop()->isInnermost()))) {
        IsLegal = false;
        return;
      }
    }
  }
}

bool HIRUnrollAndJam::isUninitialized(HLLoop *Lp) const {
  for (auto &LoopInfo : LoopNestUFInfo[Lp->getNestingLevel() - 1]) {
    if (LoopInfo.first == Lp) {
      return false;
    }
  }

  return true;
}

void HIRUnrollAndJam::initializeUnrollFactor(HLLoop *Lp) {
  assert(isUninitialized(Lp) && "Attempt to reinitialize loop!");
  LoopNestUFInfo[Lp->getNestingLevel() - 1].emplace_back(
      Lp, Lp->isInnermost() ? 1 : MaxUnrollFactor);
}

unsigned HIRUnrollAndJam::getOrUpdateUnrollFactor(HLLoop *Lp,
                                                  unsigned UnrollFactor,
                                                  bool Update) {
  assert((!Update || (UnrollFactor <= MaxUnrollFactor)) &&
         "Invalid unroll factor!");

  auto Level = Lp->getNestingLevel();

  for (auto &LoopInfo : LoopNestUFInfo[Level - 1]) {
    if (LoopInfo.first == Lp) {
      if (!Update) {
        return LoopInfo.second;

      } else {
        assert(((UnrollFactor < 2) || (UnrollFactor <= LoopInfo.second)) &&
               "Unroll factor can only be refined downwards!");
        unsigned OldFactor = (LoopInfo.second == 0);

        if (!OldFactor) {
          LoopInfo.second = UnrollFactor;
        }
        return OldFactor;
      }
    }
  }

  llvm_unreachable("Loop not found in loop tree!");
}

unsigned HIRUnrollAndJam::getUnrollFactor(HLLoop *Lp) {
  return getOrUpdateUnrollFactor(Lp, 0, false);
}

unsigned HIRUnrollAndJam::updateUnrollFactor(HLLoop *Lp,
                                             unsigned UnrollFactor) {
  if (UnrollFactor > 1) {
    HaveUnrollCandidates = true;
  }

  return getOrUpdateUnrollFactor(Lp, UnrollFactor, true);
}

bool HIRUnrollAndJam::isThrottled(HLLoop *Lp) {
  unsigned UF = getUnrollFactor(Lp);
  return (UF <= 1);
}

void HIRUnrollAndJam::throttle(HLLoop *Lp) { updateUnrollFactor(Lp, 1); }

void HIRUnrollAndJam::throttleRecursively(HLLoop *Lp) {
  while (!updateUnrollFactor(Lp, 0) && (Lp = Lp->getParentLoop())) {
  }
}

void HIRUnrollAndJam::Analyzer::visit(HLLoop *Lp) {

  HUAJ.initializeUnrollFactor(Lp);

  if (!Lp->isDo()) {
    LLVM_DEBUG(dbgs() << "Skipping unroll & jam of non-DO loop!\n");
    HUAJ.throttleRecursively(Lp);
    return;
  }

  // TODO: What is the right behavior for vectorizable loops?
  if (Lp->isVecLoop()) {
    LLVM_DEBUG(dbgs() << "Skipping unroll & jam of vectorizable loop!\n");
    HUAJ.throttleRecursively(Lp);
    return;
  }

  auto &LS = HUAJ.HLS.getSelfLoopStatistics(Lp);

  // Cannot unroll loop if it has calls with noduplicate attribute.
  if (LS.hasCallsWithNoDuplicate()) {
    LLVM_DEBUG(
        dbgs() << "Skipping unroll & jam of loopnest containing call(s) with "
                  "NoDuplicate attribute !\n");
    HUAJ.throttleRecursively(Lp);
    return;
  }

  if (!Lp->isInnermost()) {
    if (!Lp->isNormalized()) {
      LLVM_DEBUG(dbgs() << "Skipping unroll & jam of non-normalized loop!\n");
      HUAJ.throttle(Lp);
      return;

    } else if (Lp->hasUnrollAndJamDisablingPragma()) {
      LLVM_DEBUG(dbgs() << "Skipping unroll & jam of pragma disabled loop!\n");
      HUAJ.throttle(Lp);
      return;
    } else if (Lp->hasVectorizeEnablingPragma()) {
      DEBUG(dbgs() << "Skipping unroll & jam of vector pragma loop!\n");
      HUAJ.throttle(Lp);
      return;
    }
  } else if (Lp->hasUnrollEnablingPragma()) {
    // TODO: Check this for all loops when we have unroll & jam metadata.
    LLVM_DEBUG(
        dbgs()
        << "Skipping unroll & jam as innermost loop has unroll pragma!\n");
    HUAJ.throttleRecursively(Lp);
    return;
  }

  // Throttle unroll of outer loop whose inner loop's bounds varies within the
  // outer loop, as they cannot be fused.
  if (Lp->getParentLoop()) {
    for (auto RefIt = Lp->ddref_begin(), E = Lp->ddref_end(); RefIt != E;
         ++RefIt) {

      auto CE = (*RefIt)->getSingleCanonExpr();

      if (unsigned DefLevel = CE->getDefinedAtLevel()) {
        LLVM_DEBUG(
            dbgs() << "Skipping unroll & jam for loopnest as it is illegal!\n");
        HUAJ.throttleRecursively(Lp->getParentLoopAtLevel(DefLevel));
      }

      for (auto IV = CE->iv_begin(), IVE = CE->iv_end(); IV != IVE; ++IV) {
        if (CE->getIVConstCoeff(IV) != 0) {
          LLVM_DEBUG(dbgs()
                     << "Skipping unroll & jam for loop as it is illegal!\n");
          HUAJ.throttle(Lp->getParentLoopAtLevel(CE->getLevel(IV)));
        }
      }
    }
  }
}

unsigned HIRUnrollAndJam::computeLoopNestCost(HLLoop *Lp) const {
  unsigned Cost = HLR.getSelfLoopResource(Lp).getTotalCost();

  if (Lp->isInnermost()) {
    return Cost;
  }

  bool ChildrenFound = false;

  // Immediate children appear in a contiguous chunk in the next level of
  // LoopNestUFInfo.
  for (auto &ChildLoopInfo : LoopNestUFInfo[Lp->getNestingLevel()]) {
    auto ChildLp = ChildLoopInfo.first;

    if (ChildLp->getParentLoop() != Lp) {
      if (!ChildrenFound) {
        // Haven't encountered any children yet, keep looking.
        continue;
      } else {
        break;
      }
    }
    ChildrenFound = true;

    unsigned UnrollFactor = ChildLoopInfo.second ? ChildLoopInfo.second : 1;

    Cost += (UnrollFactor * computeLoopNestCost(ChildLp));
  }

  assert(ChildrenFound && "No children found for non-innermost loop!");

  return Cost;
}

unsigned HIRUnrollAndJam::Analyzer::computeUnrollFactorUsingCost(
    HLLoop *Lp, bool HasEnablingPragma) const {
  unsigned LoopCost = HUAJ.HLR.getSelfLoopResource(Lp).getTotalCost();

  if (LoopCost > MaxOuterLoopCost) {
    LLVM_DEBUG(dbgs() << "Skipping unroll & jam of loop as the loop body cost "
                         "exceeds threshold!\n");
    return 0;
  }

  unsigned LoopNestCost = HUAJ.computeLoopNestCost(Lp);

  if ((2 * LoopNestCost) > MaxUnrolledLoopNestCost) {
    LLVM_DEBUG(
        dbgs() << "Skipping unroll & jam of loop as the unrolled loop body "
                  "cost exceeds threshold!\n");
    return 0;
  }

  uint64_t TC;
  bool IsConstTC = Lp->isConstTripLoop(&TC);
  unsigned UnrollFactor;

  if (HasEnablingPragma) {
    // TODO: fix this when frontend implements unroll & jam pragma.
    UnrollFactor = Lp->getUnrollPragmaCount();

    if (!UnrollFactor) {
      UnrollFactor = MaxUnrollFactor;
    } else if (UnrollFactor == 1) {
      LLVM_DEBUG(
          dbgs() << "Skipping unroll & jam as pragma count is set to 1!\n");
      return 0;
    }

    if (IsConstTC) {
      if (TC < 3) {
        LLVM_DEBUG(
            dbgs() << "Skipping unroll & jam of pragma enabled loop as trip "
                      "count is too small!\n");
        return 1;
      }

      if (TC <= UnrollFactor) {
        UnrollFactor = TC / 2;
      }
    }

    if ((UnrollFactor * LoopNestCost) > MaxUnrolledLoopNestCost) {
      // This it to avoid encountering unroll factor of 1 in the while loop
      // below when using pragma count. For example if the pragma unroll factor
      // is 3, we get 1 on dividing by 2.
      UnrollFactor = PowerOf2Floor(UnrollFactor);
    }

  } else {
    if ((IsConstTC || (TC = Lp->getMaxTripCountEstimate())) &&
        (TC < MinTripCountThreshold)) {
      LLVM_DEBUG(dbgs() << "Skipping unroll & jam of small trip count loop!\n");
      return 1;
    }
    UnrollFactor = MaxUnrollFactor;
  }

  while ((UnrollFactor * LoopNestCost) > MaxUnrolledLoopNestCost) {
    UnrollFactor /= 2;
  }

  assert(UnrollFactor >= 2 && "Unexpected unroll factor!");

  return UnrollFactor;
}

bool HIRUnrollAndJam::Analyzer::canLegallyUnrollAndJam(HLLoop *Lp) const {
  // TODO: use a smaller unroll factor if allowed by the distance vector.
  LegalityChecker LC(HUAJ.DDA, Lp);

  return LC.isLegal();
}

void HIRUnrollAndJam::Analyzer::postVisit(HLLoop *Lp) {

  if (Lp->isInnermost() || HUAJ.isThrottled(Lp)) {
    return;
  }

  bool HasEnablingPragma = Lp->hasUnrollAndJamEnablingPragma();

  unsigned UnrollFactor = computeUnrollFactorUsingCost(Lp, HasEnablingPragma);

  if (!UnrollFactor) {
    HUAJ.throttleRecursively(Lp);
    return;
  } else if (UnrollFactor == 1) {
    HUAJ.throttle(Lp);
    return;
  }

  if (!HasEnablingPragma &&
      // TODO: refine unroll factor using extra cache lines accessed by
      // unrolling?
<<<<<<< HEAD
      !HUAJ.HLA.hasTemporalLocality(Lp, UnrollFactor - 1)) {
    DEBUG(
=======
      !HUAJ.HLA->hasTemporalLocality(Lp, UnrollFactor - 1)) {
    LLVM_DEBUG(
>>>>>>> 8c67f46f
        dbgs()
        << "Skipping unroll & jam as loop does not have temporal locality!\n");
    HUAJ.throttle(Lp);
    return;
  }

  if (!canLegallyUnrollAndJam(Lp)) {
    LLVM_DEBUG(dbgs() << "Skipping unroll & jam for loop as it is illegal!\n");
    HUAJ.throttle(Lp);
    return;
  }

  HUAJ.updateUnrollFactor(Lp, UnrollFactor);
}

void HIRUnrollAndJam::Analyzer::analyze(HLLoop *Lp) {
  HLNodeUtils::visit(*this, Lp);
}

void HIRUnrollAndJam::sanitizeOptions() {

  // Set a sane unroll factor.
  if (MaxUnrollFactor < 2) {
    MaxUnrollFactor = 2;

  } else if (MaxUnrollFactor > AbsoluteMaxUnrollFactor) {
    MaxUnrollFactor = AbsoluteMaxUnrollFactor;

  } else if (!isPowerOf2_32(MaxUnrollFactor)) {
    MaxUnrollFactor = DefaultMaxUnrollFactor;
  }

  // Set a sane minimum trip threshold.
  unsigned MinExpectedThreshold = (2 * MaxUnrollFactor);

  if (MinTripCountThreshold < MinExpectedThreshold) {
    MinTripCountThreshold = MinExpectedThreshold;
  }
}

void HIRUnrollAndJam::clearCandidates() {
  for (auto &UFInfo : LoopNestUFInfo) {
    UFInfo.clear();
  }

  HaveUnrollCandidates = false;
}

void HIRUnrollAndJam::replaceLoops(LoopMapTy &LoopMap) {

  for (auto &LoopPair : LoopMap) {
    unsigned LoopLevel = LoopPair.second->getNestingLevel();
    bool Found = false;

    for (auto &UFInfo : LoopNestUFInfo[LoopLevel - 1]) {
      if (UFInfo.first == LoopPair.first) {
        UFInfo.first = LoopPair.second;
        Found = true;
        break;
      }
    }
    (void)Found;
    assert(Found && "Inner loop not found!");
  }
}

void HIRUnrollAndJam::unrollCandidates(HLLoop *Lp) {
  if (!HaveUnrollCandidates) {
    return;
  }

  // Set gen code as we will be performing unroll & jam on at least one loop in
  // this loopnest.
  Lp->getParentRegion()->setGenCode();

  for (auto &LoopsPerLevel : LoopNestUFInfo) {
    for (auto &LoopUFPair : LoopsPerLevel) {
      if (LoopUFPair.second > 1) {
        LoopMapTy LoopMap;

        unrollLoopImpl(LoopUFPair.first, LoopUFPair.second, &LoopMap);
        replaceLoops(LoopMap);
        LoopsUnrolledAndJammed++;
      }
    }
  }
}

bool HIRUnrollAndJam::run() {
  if (DisableHIRUnrollAndJam) {
    return false;
  }

  sanitizeOptions();

  SmallVector<HLLoop *, 16> OutermostLoops;

  HIRF.getHLNodeUtils().gatherOutermostLoops(OutermostLoops);

  Analyzer AY(*this);

  for (auto Loop : OutermostLoops) {
    AY.analyze(Loop);
    unrollCandidates(Loop);
    clearCandidates();
  }

  return false;
}

namespace {

typedef SmallVector<unsigned, 8> TempBlobIndexVecTy;
typedef std::pair<unsigned, TempBlobIndexVecTy> TempBlobIndexMap;

// Stores the mapping of temps in outer loops to renamed temps in each unrolled
// iteration.
typedef SmallVector<TempBlobIndexMap, 6> TempRenamingMapTy;

class UnrollHelper {
  class CanonExprUpdater;

  unsigned UnrollLevel;
  unsigned UnrollFactor;
  unsigned UnrollIteration;

  LoopMapTy *LoopMap;
  HLLabel *UnknownLoopExitLabel;
  HLLoop *CurOrigLoop;

  bool NeedRemainderLoop;

  TempRenamingMapTy TempRenamingMap;

  bool isLastUnrollIteration() const {
    return UnrollIteration == (UnrollFactor - 1);
  }

  bool shouldCreateNewLvalTemp(unsigned Symbase) const;

  void createLvalTempMapping(RegDDRef *Ref);

  void renameTemps(RegDDRef *Ref);

public:
  UnrollHelper(unsigned UnrollLevel, unsigned UnrollFactor, LoopMapTy *LoopMap,
               HLLabel *UnknownLoopExitLabel, bool NeedRemainderLoop)
      : UnrollLevel(UnrollLevel), UnrollFactor(UnrollFactor),
        UnrollIteration(-1), LoopMap(LoopMap),
        UnknownLoopExitLabel(UnknownLoopExitLabel), CurOrigLoop(nullptr),
        NeedRemainderLoop(NeedRemainderLoop) {}

  void setUnrollIteration(unsigned Count) { UnrollIteration = Count; }
  unsigned getUnrollFactor() const { return UnrollFactor; }

  void updateLoopMap(HLLoop *OrigLoop, HLLoop *NewLoop) {
    assert(LoopMap && "Non-null loop map expected!");
    LoopMap->emplace_back(OrigLoop, NewLoop);
  }

  bool isUnrollJamMode() const { return LoopMap != nullptr; }

  void patchIntermediateBottomTestForUnknownLoop(HLNode *BottomTest) const;

  void setCurOrigLoop(HLLoop *Loop) { CurOrigLoop = Loop; }

  bool needRemainderLoop() const { return NeedRemainderLoop; }

  void addRenamedTempsAsLiveinLiveout(HLLoop *NewLoop) const;

  static HLNode *getLastNodeInUnrollRange(HLNode *FirstNode);

  void updateNodeRange(HLNode *FirstNode, HLNode *LastNode);
};

// Updates CanonExprs for unroll/unroll & jam.
class UnrollHelper::CanonExprUpdater final : public HLNodeVisitorBase {
private:
  UnrollHelper &UHelper;

  void processRegDDRef(RegDDRef *RegDD);
  void processCanonExpr(CanonExpr *CExpr);

public:
  CanonExprUpdater(UnrollHelper &UHelper) : UHelper(UHelper) {}

  /// No processing needed for Goto
  void visit(HLGoto *Goto){};
  /// No processing needed for Label
  void visit(HLLabel *Label){};
  void visit(HLDDNode *Node);
  void visit(HLNode *Node) {
    llvm_unreachable(" Node not supported for unrolling.");
  };
  void postVisit(HLNode *Node) {}

  void createLvalTempMapping(RegDDRef *LvalRef);
};

} // namespace

void UnrollHelper::patchIntermediateBottomTestForUnknownLoop(
    HLNode *BottomTest) const {

  if (!UnknownLoopExitLabel) {
    return;
  }

  auto *BottomTestIf = cast<HLIf>(BottomTest);

  auto PredIter = BottomTestIf->pred_begin();
  auto *FirstChild = BottomTestIf->getFirstThenChild();

  auto Goto = cast<HLGoto>(FirstChild);

  // Invert predicate and make it jump to ExitLabel.
  BottomTestIf->invertPredicate(PredIter);
  Goto->setTargetLabel(UnknownLoopExitLabel);
}

bool UnrollHelper::shouldCreateNewLvalTemp(unsigned LvalSymbase) const {
  if (!isUnrollJamMode()) {
    return false;
  }

  if (isLastUnrollIteration()) {
    return false;
  }

  // Create new mapping for temps defined in outer loops.
  if (!CurOrigLoop->isInnermost()) {
    return true;
  }

  // If the temp is liveout of innermost loop we should create a mapping as
  // different values of the temp may be getting consumed in each outer loop
  // iteration. Usually, there will already be a mapping for it if we found its
  // definition in an outer loop but in some cases (when the innermost loop has
  // constant trip count) this may be the first encountered definition.
  //
  // Example-
  //
  // DO i1
  //   DO i2 = 0, 4
  //    t = A[i1 + i2]   << this should be renamed in innermost loop
  //   END DO
  //   B[i1] = t
  // END DO
  return CurOrigLoop->isLiveOut(LvalSymbase);
}

void UnrollHelper::addRenamedTempsAsLiveinLiveout(HLLoop *NewLoop) const {
  auto &BU = NewLoop->getBlobUtils();

  for (auto &TempEntry : TempRenamingMap) {
    unsigned OldSymbase = BU.getTempBlobSymbase(TempEntry.first);

    if (NewLoop->isLiveIn(OldSymbase)) {
      for (unsigned RenamedTempBlob : TempEntry.second) {
        NewLoop->addLiveInTemp(BU.getTempBlobSymbase(RenamedTempBlob));
      }
    }

    if (NewLoop->isLiveOut(OldSymbase)) {
      for (unsigned RenamedTempBlob : TempEntry.second) {
        NewLoop->addLiveOutTemp(BU.getTempBlobSymbase(RenamedTempBlob));
      }
    }
  }
}

void UnrollHelper::createLvalTempMapping(RegDDRef *Ref) {
  if (!Ref->isTerminalRef() || !Ref->isLval() || Ref->isFakeLval()) {
    return;
  }

  if (!shouldCreateNewLvalTemp(Ref->getSymbase())) {
    return;
  }

  unsigned OldTempIndex =
      Ref->isSelfBlob()
          ? Ref->getSelfBlobIndex()
          : Ref->getBlobUtils().findTempBlobIndex(Ref->getSymbase());

  auto TempIt = TempRenamingMap.end();

  for (auto It = TempRenamingMap.begin(), E = TempRenamingMap.end(); It != E;
       ++It) {
    if (It->first == OldTempIndex) {
      if (It->second.size() > UnrollIteration) {
        // Temp has been renamed already for the current unrolled iteration. We
        // have found another temp definition. We should keep using the existing
        // mapping.
        return;
      }
      TempIt = It;
      break;
    }
  }

  unsigned NewTempIndex =
      Ref->getHLDDNode()->getHLNodeUtils().createAndReplaceTemp(Ref);

  if (TempIt != TempRenamingMap.end()) {
    TempIt->second.push_back(NewTempIndex);
  } else {
    TempRenamingMap.emplace_back(OldTempIndex,
                                 TempBlobIndexVecTy(1, NewTempIndex));
  }
}

void UnrollHelper::renameTemps(RegDDRef *Ref) {

  createLvalTempMapping(Ref);

  // No need to rename in the last unrolled iteration.
  // This preserves liveouts of the top level loop.
  if (!isLastUnrollIteration()) {

    for (auto &TempEntry : TempRenamingMap) {
      unsigned OldTempIndex = TempEntry.first;

      if (TempEntry.second.size() > UnrollIteration) {
        unsigned NewTempIndex = TempEntry.second[UnrollIteration];

        Ref->replaceTempBlob(OldTempIndex, NewTempIndex);
      }
    }
  }
}

HLNode *UnrollHelper::getLastNodeInUnrollRange(HLNode *FirstNode) {
  HLNode *LastNode = FirstNode;

  for (HLNode *NextNode = FirstNode; (NextNode && !isa<HLLoop>(NextNode));
       NextNode = NextNode->getNextNode()) {
    LastNode = NextNode;
  }

  return LastNode;
}

void UnrollHelper::updateNodeRange(HLNode *FirstNode, HLNode *LastNode) {
  CanonExprUpdater CEUpdater(*this);

  HLNodeUtils::visitRange(CEUpdater, FirstNode, LastNode);
}

void UnrollHelper::CanonExprUpdater::visit(HLDDNode *Node) {
  assert((UHelper.UnrollIteration < UHelper.getUnrollFactor()) &&
         "Invalid unroll count!");

  for (auto Iter = Node->ddref_begin(), End = Node->ddref_end(); Iter != End;
       ++Iter) {
    processRegDDRef(*Iter);
  }
}

void UnrollHelper::CanonExprUpdater::processRegDDRef(RegDDRef *Ref) {

  UHelper.renameTemps(Ref);

  for (auto Iter = Ref->canon_begin(), End = Ref->canon_end(); Iter != End;
       ++Iter) {
    processCanonExpr(*Iter);
  }
}

/// Processes CanonExpr to modify IV to:
/// IV*UF + (Original IVCoeff)*UnrollIteration.
void UnrollHelper::CanonExprUpdater::processCanonExpr(CanonExpr *CExpr) {
  CExpr->shift(UHelper.UnrollLevel, UHelper.UnrollIteration);

  CExpr->multiplyIVByConstant(UHelper.UnrollLevel, UHelper.UnrollFactor);
  CExpr->simplify(true);
}

static void createUnrolledNodeRange(HLNode *FirstNode, HLNode *LastNode,
                                    HLContainerTy &NodeRange,
                                    UnrollHelper &UHelper) {
  assert(NodeRange.empty() && "Empty node range expected!");

  HLNode *CurFirstChild = nullptr;
  HLNode *CurLastChild = nullptr;

  unsigned UnrollFactor = UHelper.getUnrollFactor();
  unsigned UnrollTrip =
      UHelper.needRemainderLoop() ? UnrollFactor : UnrollFactor - 1;

  for (unsigned UnrollIter = 0; UnrollIter < UnrollTrip; ++UnrollIter) {
    HLNodeUtils::cloneSequence(&NodeRange, FirstNode, LastNode);

    CurFirstChild = (UnrollIter == 0)
                        ? &(NodeRange.front())
                        : &*(std::next(CurLastChild->getIterator()));
    CurLastChild = &(NodeRange.back());

    UHelper.setUnrollIteration(UnrollIter);
    UHelper.updateNodeRange(CurFirstChild, CurLastChild);

    UHelper.patchIntermediateBottomTestForUnknownLoop(CurLastChild);
  }

  // Reuse original nodes for the last unrolled iteration.
  if (!UHelper.needRemainderLoop()) {
    UHelper.setUnrollIteration(UnrollTrip);
    UHelper.updateNodeRange(FirstNode, LastNode);

    HLNodeUtils::remove(&NodeRange, FirstNode, LastNode);
  }
}

static void unrollLoopRecursive(HLLoop *OrigLoop, HLLoop *NewLoop,
                                UnrollHelper &UHelper, bool IsTopLoop) {
  HLContainerTy NodeRange;

  if (!IsTopLoop) {
    UHelper.setCurOrigLoop(OrigLoop->getParentLoop());

    // Unroll preheader/postexit for non top level loops.
    if (OrigLoop->hasPreheader()) {
      createUnrolledNodeRange(OrigLoop->getFirstPreheaderNode(),
                              OrigLoop->getLastPreheaderNode(), NodeRange,
                              UHelper);
      HLNodeUtils::insertAsFirstPreheaderNodes(NewLoop, &NodeRange);
    }

    if (OrigLoop->hasPostexit()) {
      createUnrolledNodeRange(OrigLoop->getFirstPostexitNode(),
                              OrigLoop->getLastPostexitNode(), NodeRange,
                              UHelper);
      HLNodeUtils::insertAsFirstPostexitNodes(NewLoop, &NodeRange);
    }
  }

  HLNode *CurFirstNode = OrigLoop->getFirstChild();
  bool IsInnermost = false;

  if (OrigLoop == NewLoop) {
    // Skip loop label cloning for unknown loops.
    CurFirstNode = CurFirstNode->getNextNode();
    IsInnermost = true;
  } else {
    IsInnermost = OrigLoop->isInnermost();
  }

  UHelper.setCurOrigLoop(OrigLoop);

  while (CurFirstNode) {
    // Avoid unnecessary node traversal for innermost loops as their body will
    // be handled as a single node range.
    HLNode *CurLastNode =
        IsInnermost ? OrigLoop->getLastChild()
                    : UnrollHelper::getLastNodeInUnrollRange(CurFirstNode);

    // Keep pointer to next node in case this one is moved (for last unrolled
    // iteration).
    HLNode *NextFirstNode = CurLastNode->getNextNode();

    // Unroll & Jam mode
    if (auto ChildLoop = dyn_cast<HLLoop>(CurFirstNode)) {
      assert((CurFirstNode == CurLastNode) &&
             "Single node range expected for loops!");

      HLLoop *NewInnerLoop = ChildLoop->cloneEmptyLoop();
      UHelper.updateLoopMap(ChildLoop, NewInnerLoop);

      HLNodeUtils::insertAsLastChild(NewLoop, NewInnerLoop);
      unrollLoopRecursive(ChildLoop, NewInnerLoop, UHelper, false);

    } else {
      createUnrolledNodeRange(CurFirstNode, CurLastNode, NodeRange, UHelper);
      HLNodeUtils::insertAsLastChildren(NewLoop, &NodeRange);
    }

    CurFirstNode = NextFirstNode;
  }

  // Top level loop's liveins/liveouts do not change.
  if (!IsTopLoop) {
    UHelper.addRenamedTempsAsLiveinLiveout(NewLoop);
  }
}

static void unrollMainLoop(HLLoop *OrigLoop, HLLoop *MainLoop,
                           unsigned UnrollFactor, bool NeedRemainderLoop,
                           LoopMapTy *LoopMap) {

  auto &HNU = OrigLoop->getHLNodeUtils();
  HLLabel *UnknownLoopExitLabel = nullptr;

  // Unknown loop unrollng.
  if (OrigLoop == MainLoop) {
    assert(OrigLoop->isUnknown() && "Unknown loop expected!");
    assert(OrigLoop->isInnermost() && "Only innermost unknown loops expected!");

    // Extract postexit before adding an exit label.
    MainLoop->extractPostexit();

    // Insert exit label.
    UnknownLoopExitLabel = HNU.createHLLabel("loopexit");
    HLNodeUtils::insertAfter(MainLoop, UnknownLoopExitLabel);
  }

  UnrollHelper UHelper(OrigLoop->getNestingLevel(), UnrollFactor, LoopMap,
                       UnknownLoopExitLabel, NeedRemainderLoop);

  HLNode *MarkerNode = HNU.getOrCreateMarkerNode();

  // Replace loop by marker node, until we are done populating it so we can
  // insert all the nodes in one go.
  // This saves multiple topsort num recalculations.
  HLNodeUtils::replace(MainLoop, MarkerNode);

  unrollLoopRecursive(OrigLoop, MainLoop, UHelper, true);

  // Insert loop back in HIR.
  HLNodeUtils::replace(MarkerNode, MainLoop);
}

void unrollLoopImpl(HLLoop *Loop, unsigned UnrollFactor, LoopMapTy *LoopMap) {
  assert(Loop && "Loop is null!");
  assert((UnrollFactor > 1) && "Invalid unroll factor!");

  bool NeedRemainderLoop = false;
  bool IsUnknownLoop = Loop->isUnknown();
  HLLoop *MainLoop = nullptr;

  LoopOptReportBuilder &LORBuilder =
      Loop->getHLNodeUtils().getHIRFramework().getLORBuilder();

  if (IsUnknownLoop) {
    MainLoop = Loop;
    MainLoop->getParentRegion()->setGenCode();
    MainLoop->setNumExits(MainLoop->getNumExits() * UnrollFactor);

    LORBuilder(*MainLoop).addRemark(
        OptReportVerbosity::Low,
        "Unknown loop has been partially unrolled with %d factor",
        UnrollFactor);
  } else {
    // Create the unrolled main loop and setup remainder loop.
    MainLoop = HIRTransformUtils::setupMainAndRemainderLoops(
        Loop, UnrollFactor, NeedRemainderLoop, LORBuilder);
  }

  unrollMainLoop(Loop, MainLoop, UnrollFactor, NeedRemainderLoop, LoopMap);

  // If a remainder loop is not needed get rid of the OrigLoop at this point.
  if (!NeedRemainderLoop && !IsUnknownLoop) {
    // Invalidate analysis for original loopnest if remainder loop is not needed
    // since we reuse the instructions inside them.
    HIRInvalidationUtils::invalidateLoopNestBody(Loop);

    HLNodeUtils::remove(Loop);
  }
}

PreservedAnalyses HIRUnrollAndJamPass::run(llvm::Function &F,
                                           llvm::FunctionAnalysisManager &AM) {
  HIRUnrollAndJam(AM.getResult<HIRFrameworkAnalysis>(F),
                  AM.getResult<HIRLoopStatisticsAnalysis>(F),
                  AM.getResult<HIRLoopResourceAnalysis>(F),
                  AM.getResult<HIRLoopLocalityAnalysis>(F),
                  AM.getResult<HIRDDAnalysisPass>(F))
      .run();

  return PreservedAnalyses::all();
}

class HIRUnrollAndJamLegacyPass : public HIRTransformPass {
public:
  static char ID;

  HIRUnrollAndJamLegacyPass() : HIRTransformPass(ID) {
    initializeHIRUnrollAndJamLegacyPassPass(*PassRegistry::getPassRegistry());
  }

  void getAnalysisUsage(AnalysisUsage &AU) const override {
    AU.setPreservesAll();
    AU.addRequiredTransitive<HIRFrameworkWrapperPass>();
    AU.addRequiredTransitive<HIRLoopStatisticsWrapperPass>();
    AU.addRequiredTransitive<HIRLoopResourceWrapperPass>();
    AU.addRequiredTransitive<HIRLoopLocalityWrapperPass>();
    AU.addRequiredTransitive<HIRDDAnalysisWrapperPass>();
  }

  bool runOnFunction(Function &F) {
    if (skipFunction(F)) {
      return false;
    }

    return HIRUnrollAndJam(getAnalysis<HIRFrameworkWrapperPass>().getHIR(),
                           getAnalysis<HIRLoopStatisticsWrapperPass>().getHLS(),
                           getAnalysis<HIRLoopResourceWrapperPass>().getHLR(),
                           getAnalysis<HIRLoopLocalityWrapperPass>().getHLL(),
                           getAnalysis<HIRDDAnalysisWrapperPass>().getDDA())
        .run();
  }
};

char HIRUnrollAndJamLegacyPass::ID = 0;
INITIALIZE_PASS_BEGIN(HIRUnrollAndJamLegacyPass, "hir-unroll-and-jam",
                      "HIR Unroll & Jam", false, false)
INITIALIZE_PASS_DEPENDENCY(HIRFrameworkWrapperPass)
INITIALIZE_PASS_DEPENDENCY(HIRLoopStatisticsWrapperPass)
INITIALIZE_PASS_DEPENDENCY(HIRLoopResourceWrapperPass)
INITIALIZE_PASS_DEPENDENCY(HIRLoopLocalityWrapperPass)
INITIALIZE_PASS_DEPENDENCY(HIRDDAnalysisWrapperPass)
INITIALIZE_PASS_END(HIRUnrollAndJamLegacyPass, "hir-unroll-and-jam",
                    "HIR Unroll & Jam", false, false)

FunctionPass *llvm::createHIRUnrollAndJamPass() {
  return new HIRUnrollAndJamLegacyPass();
}<|MERGE_RESOLUTION|>--- conflicted
+++ resolved
@@ -53,8 +53,8 @@
 //
 // TODO: Add opt-report messages.
 //===----------------------------------------------------------------------===//
+#include "HIRUnroll.h"
 #include "llvm/Transforms/Intel_LoopTransforms/HIRUnrollAndJam.h"
-#include "HIRUnroll.h"
 
 #include "llvm/ADT/Statistic.h"
 #include "llvm/IR/Function.h"
@@ -505,7 +505,7 @@
       HUAJ.throttle(Lp);
       return;
     } else if (Lp->hasVectorizeEnablingPragma()) {
-      DEBUG(dbgs() << "Skipping unroll & jam of vector pragma loop!\n");
+      LLVM_DEBUG(dbgs() << "Skipping unroll & jam of vector pragma loop!\n");
       HUAJ.throttle(Lp);
       return;
     }
@@ -678,13 +678,8 @@
   if (!HasEnablingPragma &&
       // TODO: refine unroll factor using extra cache lines accessed by
       // unrolling?
-<<<<<<< HEAD
       !HUAJ.HLA.hasTemporalLocality(Lp, UnrollFactor - 1)) {
-    DEBUG(
-=======
-      !HUAJ.HLA->hasTemporalLocality(Lp, UnrollFactor - 1)) {
     LLVM_DEBUG(
->>>>>>> 8c67f46f
         dbgs()
         << "Skipping unroll & jam as loop does not have temporal locality!\n");
     HUAJ.throttle(Lp);
