//=== ValueProfilePlugins.inc - set of plugins used by ValueProfileCollector =//
//
// Part of the LLVM Project, under the Apache License v2.0 with LLVM Exceptions.
// See https://llvm.org/LICENSE.txt for license information.
// SPDX-License-Identifier: Apache-2.0 WITH LLVM-exception
//
//===----------------------------------------------------------------------===//
//
// This file contains a set of plugin classes used in ValueProfileCollectorImpl.
// Each plugin is responsible for collecting Value Profiling candidates for a
// particular optimization.
// Each plugin must satisfy the interface described in ValueProfileCollector.cpp
//
//===----------------------------------------------------------------------===//

#include "ValueProfileCollector.h"
#include "llvm/Analysis/IndirectCallVisitor.h"
#include "llvm/IR/InstVisitor.h"

using namespace llvm;
using CandidateInfo = ValueProfileCollector::CandidateInfo;

///--------------------------- MemIntrinsicPlugin ------------------------------
class MemIntrinsicPlugin : public InstVisitor<MemIntrinsicPlugin> {
  Function &F;
  std::vector<CandidateInfo> *Candidates;

public:
  static constexpr InstrProfValueKind Kind = IPVK_MemOPSize;

  MemIntrinsicPlugin(Function &Fn) : F(Fn), Candidates(nullptr) {}

  void run(std::vector<CandidateInfo> &Cs) {
    Candidates = &Cs;
    visit(F);
    Candidates = nullptr;
  }
  void visitMemIntrinsic(MemIntrinsic &MI) {
    Value *Length = MI.getLength();
    // Not instrument constant length calls.
    if (dyn_cast<ConstantInt>(Length))
      return;

    Instruction *InsertPt = &MI;
    Instruction *AnnotatedInst = &MI;
    Candidates->emplace_back(CandidateInfo{Length, InsertPt, AnnotatedInst});
  }
};

///------------------------ IndirectCallPromotionPlugin ------------------------
class IndirectCallPromotionPlugin {
  Function &F;

public:
  static constexpr InstrProfValueKind Kind = IPVK_IndirectCallTarget;

  IndirectCallPromotionPlugin(Function &Fn) : F(Fn) {}

  void run(std::vector<CandidateInfo> &Candidates) {
    std::vector<CallBase *> Result = findIndirectCalls(F);
    for (Instruction *I : Result) {
<<<<<<< HEAD
      Value *Callee = cast<CallBase>(I)->getCalledValue();
=======
      Value *Callee = cast<CallBase>(I)->getCalledOperand();
>>>>>>> 918d599f
      Instruction *InsertPt = I;
      Instruction *AnnotatedInst = I;
      Candidates.emplace_back(CandidateInfo{Callee, InsertPt, AnnotatedInst});
    }
  }
};

///----------------------- Registration of the plugins -------------------------
/// For now, registering a plugin with the ValueProfileCollector is done by
/// adding the plugin type to the VP_PLUGIN_LIST macro.
#define VP_PLUGIN_LIST           \
    MemIntrinsicPlugin,          \
    IndirectCallPromotionPlugin<|MERGE_RESOLUTION|>--- conflicted
+++ resolved
@@ -59,11 +59,7 @@
   void run(std::vector<CandidateInfo> &Candidates) {
     std::vector<CallBase *> Result = findIndirectCalls(F);
     for (Instruction *I : Result) {
-<<<<<<< HEAD
-      Value *Callee = cast<CallBase>(I)->getCalledValue();
-=======
       Value *Callee = cast<CallBase>(I)->getCalledOperand();
->>>>>>> 918d599f
       Instruction *InsertPt = I;
       Instruction *AnnotatedInst = I;
       Candidates.emplace_back(CandidateInfo{Callee, InsertPt, AnnotatedInst});
