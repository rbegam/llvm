;===- ./lib/Transforms/Instrumentation/LLVMBuild.txt -----------*- Conf -*--===;
;
;                     The LLVM Compiler Infrastructure
;
; This file is distributed under the University of Illinois Open Source
; License. See LICENSE.TXT for details.
;
;===------------------------------------------------------------------------===;
;
; This is an LLVMBuild description file for the components in this subdirectory.
;
; For more information on the LLVMBuild system, please see:
;
;   http://llvm.org/docs/LLVMBuild.html
;
;===------------------------------------------------------------------------===;

[component_0]
type = Library
name = Instrumentation
parent = Transforms
<<<<<<< HEAD
required_libraries = Analysis Core Support Target TransformUtils
=======
required_libraries = Analysis Core MC Support TransformUtils
>>>>>>> 7618b2b2
<|MERGE_RESOLUTION|>--- conflicted
+++ resolved
@@ -19,8 +19,4 @@
 type = Library
 name = Instrumentation
 parent = Transforms
-<<<<<<< HEAD
-required_libraries = Analysis Core Support Target TransformUtils
-=======
-required_libraries = Analysis Core MC Support TransformUtils
->>>>>>> 7618b2b2
+required_libraries = Analysis Core MC Support TransformUtils