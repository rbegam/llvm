--- conflicted
+++ resolved
@@ -2996,19 +2996,13 @@
 
 static bool
 combineInstructionsOverFunction(Function &F, InstCombineWorklist &Worklist,
-<<<<<<< HEAD
-                                AssumptionCache &AC, TargetLibraryInfo &TLI,
+                                AliasAnalysis *AA, AssumptionCache &AC,
+                                TargetLibraryInfo &TLI,
 #if INTEL_CUSTOMIZATION
                                 TargetTransformInfo &TTI,
 #endif // INTEL_CUSTOMIZATION
-                                DominatorTree &DT, LoopInfo *LI = nullptr) {
-  // Minimizing size?
-  bool MinimizeSize = F.hasFnAttribute(Attribute::MinSize);
-=======
-                                AliasAnalysis *AA, AssumptionCache &AC,
-                                TargetLibraryInfo &TLI, DominatorTree &DT,
+                                DominatorTree &DT,
                                 LoopInfo *LI = nullptr) {
->>>>>>> c5f000fa
   auto &DL = F.getParent()->getDataLayout();
 
   /// Builder - This is an IRBuilder that automatically inserts new
@@ -3031,16 +3025,12 @@
     if (prepareICWorklistFromFunction(F, DL, &TLI, Worklist))
       Changed = true;
 
-<<<<<<< HEAD
-    InstCombiner IC(Worklist, &Builder, MinimizeSize, &AC, &TLI,
+    InstCombiner IC(Worklist, &Builder, F.optForMinSize(),
+                    AA, &AC, &TLI, 
 #if INTEL_CUSTOMIZATION
                     &TTI,
 #endif // INTEL_CUSTOMIZATION
                     &DT, DL, LI);
-=======
-    InstCombiner IC(Worklist, &Builder, F.optForMinSize(),
-                    AA, &AC, &TLI, &DT, DL, LI);
->>>>>>> c5f000fa
     if (IC.run())
       Changed = true;
 
@@ -3062,16 +3052,12 @@
 
   auto *LI = AM->getCachedResult<LoopAnalysis>(F);
 
-<<<<<<< HEAD
-  if (!combineInstructionsOverFunction(F, Worklist, AC, TLI,
+  // FIXME: The AliasAnalysis is not yet supported in the new pass manager
+  if (!combineInstructionsOverFunction(F, Worklist, nullptr, AC, TLI, 
 #if INTEL_CUSTOMIZATION
                                        TTI,
 #endif // INTEL_CUSTOMIZATION
                                        DT, LI))
-=======
-  // FIXME: The AliasAnalysis is not yet supported in the new pass manager
-  if (!combineInstructionsOverFunction(F, Worklist, nullptr, AC, TLI, DT, LI))
->>>>>>> c5f000fa
     // No changes, all analyses are preserved.
     return PreservedAnalyses::all();
 
@@ -3132,15 +3118,11 @@
   auto *LIWP = getAnalysisIfAvailable<LoopInfoWrapperPass>();
   auto *LI = LIWP ? &LIWP->getLoopInfo() : nullptr;
 
-<<<<<<< HEAD
-  return combineInstructionsOverFunction(F, Worklist, AC, TLI,
+  return combineInstructionsOverFunction(F, Worklist, AA, AC, TLI,
 #if INTEL_CUSTOMIZATION
                                          TTI,
 #endif // INTEL_CUSTOMIZATION
                                          DT, LI);
-=======
-  return combineInstructionsOverFunction(F, Worklist, AA, AC, TLI, DT, LI);
->>>>>>> c5f000fa
 }
 
 char InstructionCombiningPass::ID = 0;
