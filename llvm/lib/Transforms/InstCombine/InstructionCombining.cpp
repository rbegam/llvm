--- conflicted
+++ resolved
@@ -1689,17 +1689,6 @@
     }
   }
 
-<<<<<<< HEAD
-  // We do not handle pointer-vector geps here.
-  if (GEP.getType()->isVectorTy())
-    return nullptr;
-
-  // Handle gep(bitcast x) and gep(gep x, 0, 0, 0).
-  Value *StrippedPtr = PtrOp->stripPointerCasts();
-  PointerType *StrippedPtrTy = dyn_cast<PointerType>(StrippedPtr->getType());
-
-=======
->>>>>>> d854d84c
   // We do not handle pointer-vector geps here.
   if (GEP.getType()->isVectorTy())
     return nullptr;
@@ -3193,16 +3182,12 @@
     bool Changed = prepareICWorklistFromFunction(F, DL, &TLI, Worklist);
 
     InstCombiner IC(Worklist, &Builder, F.optForMinSize(), ExpensiveCombines,
-<<<<<<< HEAD
                     AA,
 #if INTEL_CUSTOMIZATION
                     TTI,
 #endif // INTEL_CUSTOMIZATION
                     AC, TLI, DT, DL, LI);
-=======
-                    AA, AC, TLI, DT, DL, LI);
     IC.MaxArraySizeForCombine = MaxArraySize;
->>>>>>> d854d84c
     Changed |= IC.run();
 
     if (!Changed)
