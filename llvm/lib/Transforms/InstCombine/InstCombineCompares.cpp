//===- InstCombineCompares.cpp --------------------------------------------===//
//
//                     The LLVM Compiler Infrastructure
//
// This file is distributed under the University of Illinois Open Source
// License. See LICENSE.TXT for details.
//
//===----------------------------------------------------------------------===//
//
// This file implements the visitICmp and visitFCmp functions.
//
//===----------------------------------------------------------------------===//

#include "InstCombineInternal.h"
#include "llvm/ADT/APSInt.h"
#include "llvm/ADT/SetVector.h"
#include "llvm/ADT/Statistic.h"
#include "llvm/Analysis/ConstantFolding.h"
#include "llvm/Analysis/InstructionSimplify.h"
#include "llvm/Analysis/MemoryBuiltins.h"
#include "llvm/Analysis/TargetLibraryInfo.h"
#include "llvm/Analysis/VectorUtils.h"
#include "llvm/IR/ConstantRange.h"
#include "llvm/IR/DataLayout.h"
#include "llvm/IR/GetElementPtrTypeIterator.h"
#include "llvm/IR/IntrinsicInst.h"
#include "llvm/IR/PatternMatch.h"
#include "llvm/Support/Debug.h"

using namespace llvm;
using namespace PatternMatch;

#define DEBUG_TYPE "instcombine"

// How many times is a select replaced by one of its operands?
STATISTIC(NumSel, "Number of select opts");

// Initialization Routines

static ConstantInt *getOne(Constant *C) {
  return ConstantInt::get(cast<IntegerType>(C->getType()), 1);
}

static ConstantInt *ExtractElement(Constant *V, Constant *Idx) {
  return cast<ConstantInt>(ConstantExpr::getExtractElement(V, Idx));
}

static bool HasAddOverflow(ConstantInt *Result,
                           ConstantInt *In1, ConstantInt *In2,
                           bool IsSigned) {
  if (!IsSigned)
    return Result->getValue().ult(In1->getValue());

  if (In2->isNegative())
    return Result->getValue().sgt(In1->getValue());
  return Result->getValue().slt(In1->getValue());
}

/// Compute Result = In1+In2, returning true if the result overflowed for this
/// type.
static bool AddWithOverflow(Constant *&Result, Constant *In1,
                            Constant *In2, bool IsSigned = false) {
  Result = ConstantExpr::getAdd(In1, In2);

  if (VectorType *VTy = dyn_cast<VectorType>(In1->getType())) {
    for (unsigned i = 0, e = VTy->getNumElements(); i != e; ++i) {
      Constant *Idx = ConstantInt::get(Type::getInt32Ty(In1->getContext()), i);
      if (HasAddOverflow(ExtractElement(Result, Idx),
                         ExtractElement(In1, Idx),
                         ExtractElement(In2, Idx),
                         IsSigned))
        return true;
    }
    return false;
  }

  return HasAddOverflow(cast<ConstantInt>(Result),
                        cast<ConstantInt>(In1), cast<ConstantInt>(In2),
                        IsSigned);
}

static bool HasSubOverflow(ConstantInt *Result,
                           ConstantInt *In1, ConstantInt *In2,
                           bool IsSigned) {
  if (!IsSigned)
    return Result->getValue().ugt(In1->getValue());

  if (In2->isNegative())
    return Result->getValue().slt(In1->getValue());

  return Result->getValue().sgt(In1->getValue());
}

/// Compute Result = In1-In2, returning true if the result overflowed for this
/// type.
static bool SubWithOverflow(Constant *&Result, Constant *In1,
                            Constant *In2, bool IsSigned = false) {
  Result = ConstantExpr::getSub(In1, In2);

  if (VectorType *VTy = dyn_cast<VectorType>(In1->getType())) {
    for (unsigned i = 0, e = VTy->getNumElements(); i != e; ++i) {
      Constant *Idx = ConstantInt::get(Type::getInt32Ty(In1->getContext()), i);
      if (HasSubOverflow(ExtractElement(Result, Idx),
                         ExtractElement(In1, Idx),
                         ExtractElement(In2, Idx),
                         IsSigned))
        return true;
    }
    return false;
  }

  return HasSubOverflow(cast<ConstantInt>(Result),
                        cast<ConstantInt>(In1), cast<ConstantInt>(In2),
                        IsSigned);
}

/// Given an icmp instruction, return true if any use of this comparison is a
/// branch on sign bit comparison.
static bool isBranchOnSignBitCheck(ICmpInst &I, bool isSignBit) {
  for (auto *U : I.users())
    if (isa<BranchInst>(U))
      return isSignBit;
  return false;
}

/// Given an exploded icmp instruction, return true if the comparison only
/// checks the sign bit. If it only checks the sign bit, set TrueIfSigned if the
/// result of the comparison is true when the input value is signed.
static bool isSignBitCheck(ICmpInst::Predicate Pred, const APInt &RHS,
                           bool &TrueIfSigned) {
  switch (Pred) {
  case ICmpInst::ICMP_SLT:   // True if LHS s< 0
    TrueIfSigned = true;
    return RHS == 0;
  case ICmpInst::ICMP_SLE:   // True if LHS s<= RHS and RHS == -1
    TrueIfSigned = true;
    return RHS.isAllOnesValue();
  case ICmpInst::ICMP_SGT:   // True if LHS s> -1
    TrueIfSigned = false;
    return RHS.isAllOnesValue();
  case ICmpInst::ICMP_UGT:
    // True if LHS u> RHS and RHS == high-bit-mask - 1
    TrueIfSigned = true;
    return RHS.isMaxSignedValue();
  case ICmpInst::ICMP_UGE:
    // True if LHS u>= RHS and RHS == high-bit-mask (2^7, 2^15, 2^31, etc)
    TrueIfSigned = true;
    return RHS.isSignBit();
  default:
    return false;
  }
}

/// Returns true if the exploded icmp can be expressed as a signed comparison
/// to zero and updates the predicate accordingly.
/// The signedness of the comparison is preserved.
/// TODO: Refactor with decomposeBitTestICmp()?
static bool isSignTest(ICmpInst::Predicate &Pred, const APInt &C) {
  if (!ICmpInst::isSigned(Pred))
    return false;

  if (C == 0)
    return ICmpInst::isRelational(Pred);

  if (C == 1) {
    if (Pred == ICmpInst::ICMP_SLT) {
      Pred = ICmpInst::ICMP_SLE;
      return true;
    }
  } else if (C.isAllOnesValue()) {
    if (Pred == ICmpInst::ICMP_SGT) {
      Pred = ICmpInst::ICMP_SGE;
      return true;
    }
  }

  return false;
}

/// Given a signed integer type and a set of known zero and one bits, compute
/// the maximum and minimum values that could have the specified known zero and
/// known one bits, returning them in Min/Max.
static void ComputeSignedMinMaxValuesFromKnownBits(const APInt &KnownZero,
                                                   const APInt &KnownOne,
                                                   APInt &Min, APInt &Max) {
  assert(KnownZero.getBitWidth() == KnownOne.getBitWidth() &&
         KnownZero.getBitWidth() == Min.getBitWidth() &&
         KnownZero.getBitWidth() == Max.getBitWidth() &&
         "KnownZero, KnownOne and Min, Max must have equal bitwidth.");
  APInt UnknownBits = ~(KnownZero|KnownOne);

  // The minimum value is when all unknown bits are zeros, EXCEPT for the sign
  // bit if it is unknown.
  Min = KnownOne;
  Max = KnownOne|UnknownBits;

  if (UnknownBits.isNegative()) { // Sign bit is unknown
    Min.setBit(Min.getBitWidth()-1);
    Max.clearBit(Max.getBitWidth()-1);
  }
}

/// Given an unsigned integer type and a set of known zero and one bits, compute
/// the maximum and minimum values that could have the specified known zero and
/// known one bits, returning them in Min/Max.
static void ComputeUnsignedMinMaxValuesFromKnownBits(const APInt &KnownZero,
                                                     const APInt &KnownOne,
                                                     APInt &Min, APInt &Max) {
  assert(KnownZero.getBitWidth() == KnownOne.getBitWidth() &&
         KnownZero.getBitWidth() == Min.getBitWidth() &&
         KnownZero.getBitWidth() == Max.getBitWidth() &&
         "Ty, KnownZero, KnownOne and Min, Max must have equal bitwidth.");
  APInt UnknownBits = ~(KnownZero|KnownOne);

  // The minimum value is when the unknown bits are all zeros.
  Min = KnownOne;
  // The maximum value is when the unknown bits are all ones.
  Max = KnownOne|UnknownBits;
}

/// This is called when we see this pattern:
///   cmp pred (load (gep GV, ...)), cmpcst
/// where GV is a global variable with a constant initializer. Try to simplify
/// this into some simple computation that does not need the load. For example
/// we can optimize "icmp eq (load (gep "foo", 0, i)), 0" into "icmp eq i, 3".
///
/// If AndCst is non-null, then the loaded value is masked with that constant
/// before doing the comparison. This handles cases like "A[i]&4 == 0".
Instruction *InstCombiner::foldCmpLoadFromIndexedGlobal(GetElementPtrInst *GEP,
                                                        GlobalVariable *GV,
                                                        CmpInst &ICI,
                                                        ConstantInt *AndCst) {
  Constant *Init = GV->getInitializer();
  if (!isa<ConstantArray>(Init) && !isa<ConstantDataArray>(Init))
    return nullptr;

  uint64_t ArrayElementCount = Init->getType()->getArrayNumElements();
  if (ArrayElementCount > 1024) return nullptr; // Don't blow up on huge arrays.

  // There are many forms of this optimization we can handle, for now, just do
  // the simple index into a single-dimensional array.
  //
  // Require: GEP GV, 0, i {{, constant indices}}
  if (GEP->getNumOperands() < 3 ||
      !isa<ConstantInt>(GEP->getOperand(1)) ||
      !cast<ConstantInt>(GEP->getOperand(1))->isZero() ||
      isa<Constant>(GEP->getOperand(2)))
    return nullptr;

  // Check that indices after the variable are constants and in-range for the
  // type they index.  Collect the indices.  This is typically for arrays of
  // structs.
  SmallVector<unsigned, 4> LaterIndices;

  Type *EltTy = Init->getType()->getArrayElementType();
  for (unsigned i = 3, e = GEP->getNumOperands(); i != e; ++i) {
    ConstantInt *Idx = dyn_cast<ConstantInt>(GEP->getOperand(i));
    if (!Idx) return nullptr;  // Variable index.

    uint64_t IdxVal = Idx->getZExtValue();
    if ((unsigned)IdxVal != IdxVal) return nullptr; // Too large array index.

    if (StructType *STy = dyn_cast<StructType>(EltTy))
      EltTy = STy->getElementType(IdxVal);
    else if (ArrayType *ATy = dyn_cast<ArrayType>(EltTy)) {
      if (IdxVal >= ATy->getNumElements()) return nullptr;
      EltTy = ATy->getElementType();
    } else {
      return nullptr; // Unknown type.
    }

    LaterIndices.push_back(IdxVal);
  }

  enum { Overdefined = -3, Undefined = -2 };

  // Variables for our state machines.

  // FirstTrueElement/SecondTrueElement - Used to emit a comparison of the form
  // "i == 47 | i == 87", where 47 is the first index the condition is true for,
  // and 87 is the second (and last) index.  FirstTrueElement is -2 when
  // undefined, otherwise set to the first true element.  SecondTrueElement is
  // -2 when undefined, -3 when overdefined and >= 0 when that index is true.
  int FirstTrueElement = Undefined, SecondTrueElement = Undefined;

  // FirstFalseElement/SecondFalseElement - Used to emit a comparison of the
  // form "i != 47 & i != 87".  Same state transitions as for true elements.
  int FirstFalseElement = Undefined, SecondFalseElement = Undefined;

  /// TrueRangeEnd/FalseRangeEnd - In conjunction with First*Element, these
  /// define a state machine that triggers for ranges of values that the index
  /// is true or false for.  This triggers on things like "abbbbc"[i] == 'b'.
  /// This is -2 when undefined, -3 when overdefined, and otherwise the last
  /// index in the range (inclusive).  We use -2 for undefined here because we
  /// use relative comparisons and don't want 0-1 to match -1.
  int TrueRangeEnd = Undefined, FalseRangeEnd = Undefined;

  // MagicBitvector - This is a magic bitvector where we set a bit if the
  // comparison is true for element 'i'.  If there are 64 elements or less in
  // the array, this will fully represent all the comparison results.
  uint64_t MagicBitvector = 0;

  // Scan the array and see if one of our patterns matches.
  Constant *CompareRHS = cast<Constant>(ICI.getOperand(1));
  for (unsigned i = 0, e = ArrayElementCount; i != e; ++i) {
    Constant *Elt = Init->getAggregateElement(i);
    if (!Elt) return nullptr;

    // If this is indexing an array of structures, get the structure element.
    if (!LaterIndices.empty())
      Elt = ConstantExpr::getExtractValue(Elt, LaterIndices);

    // If the element is masked, handle it.
    if (AndCst) Elt = ConstantExpr::getAnd(Elt, AndCst);

    // Find out if the comparison would be true or false for the i'th element.
    Constant *C = ConstantFoldCompareInstOperands(ICI.getPredicate(), Elt,
                                                  CompareRHS, DL, &TLI);
    // If the result is undef for this element, ignore it.
    if (isa<UndefValue>(C)) {
      // Extend range state machines to cover this element in case there is an
      // undef in the middle of the range.
      if (TrueRangeEnd == (int)i-1)
        TrueRangeEnd = i;
      if (FalseRangeEnd == (int)i-1)
        FalseRangeEnd = i;
      continue;
    }

    // If we can't compute the result for any of the elements, we have to give
    // up evaluating the entire conditional.
    if (!isa<ConstantInt>(C)) return nullptr;

    // Otherwise, we know if the comparison is true or false for this element,
    // update our state machines.
    bool IsTrueForElt = !cast<ConstantInt>(C)->isZero();

    // State machine for single/double/range index comparison.
    if (IsTrueForElt) {
      // Update the TrueElement state machine.
      if (FirstTrueElement == Undefined)
        FirstTrueElement = TrueRangeEnd = i;  // First true element.
      else {
        // Update double-compare state machine.
        if (SecondTrueElement == Undefined)
          SecondTrueElement = i;
        else
          SecondTrueElement = Overdefined;

        // Update range state machine.
        if (TrueRangeEnd == (int)i-1)
          TrueRangeEnd = i;
        else
          TrueRangeEnd = Overdefined;
      }
    } else {
      // Update the FalseElement state machine.
      if (FirstFalseElement == Undefined)
        FirstFalseElement = FalseRangeEnd = i; // First false element.
      else {
        // Update double-compare state machine.
        if (SecondFalseElement == Undefined)
          SecondFalseElement = i;
        else
          SecondFalseElement = Overdefined;

        // Update range state machine.
        if (FalseRangeEnd == (int)i-1)
          FalseRangeEnd = i;
        else
          FalseRangeEnd = Overdefined;
      }
    }

    // If this element is in range, update our magic bitvector.
    if (i < 64 && IsTrueForElt)
      MagicBitvector |= 1ULL << i;

    // If all of our states become overdefined, bail out early.  Since the
    // predicate is expensive, only check it every 8 elements.  This is only
    // really useful for really huge arrays.
    if ((i & 8) == 0 && i >= 64 && SecondTrueElement == Overdefined &&
        SecondFalseElement == Overdefined && TrueRangeEnd == Overdefined &&
        FalseRangeEnd == Overdefined)
      return nullptr;
  }

  // Now that we've scanned the entire array, emit our new comparison(s).  We
  // order the state machines in complexity of the generated code.
  Value *Idx = GEP->getOperand(2);

  // If the index is larger than the pointer size of the target, truncate the
  // index down like the GEP would do implicitly.  We don't have to do this for
  // an inbounds GEP because the index can't be out of range.
  if (!GEP->isInBounds()) {
    Type *IntPtrTy = DL.getIntPtrType(GEP->getType());
    unsigned PtrSize = IntPtrTy->getIntegerBitWidth();
    if (Idx->getType()->getPrimitiveSizeInBits() > PtrSize)
      Idx = Builder->CreateTrunc(Idx, IntPtrTy);
  }

  // If the comparison is only true for one or two elements, emit direct
  // comparisons.
  if (SecondTrueElement != Overdefined) {
    // None true -> false.
    if (FirstTrueElement == Undefined)
      return replaceInstUsesWith(ICI, Builder->getFalse());

    Value *FirstTrueIdx = ConstantInt::get(Idx->getType(), FirstTrueElement);

    // True for one element -> 'i == 47'.
    if (SecondTrueElement == Undefined)
      return new ICmpInst(ICmpInst::ICMP_EQ, Idx, FirstTrueIdx);

    // True for two elements -> 'i == 47 | i == 72'.
    Value *C1 = Builder->CreateICmpEQ(Idx, FirstTrueIdx);
    Value *SecondTrueIdx = ConstantInt::get(Idx->getType(), SecondTrueElement);
    Value *C2 = Builder->CreateICmpEQ(Idx, SecondTrueIdx);
    return BinaryOperator::CreateOr(C1, C2);
  }

  // If the comparison is only false for one or two elements, emit direct
  // comparisons.
  if (SecondFalseElement != Overdefined) {
    // None false -> true.
    if (FirstFalseElement == Undefined)
      return replaceInstUsesWith(ICI, Builder->getTrue());

    Value *FirstFalseIdx = ConstantInt::get(Idx->getType(), FirstFalseElement);

    // False for one element -> 'i != 47'.
    if (SecondFalseElement == Undefined)
      return new ICmpInst(ICmpInst::ICMP_NE, Idx, FirstFalseIdx);

    // False for two elements -> 'i != 47 & i != 72'.
    Value *C1 = Builder->CreateICmpNE(Idx, FirstFalseIdx);
    Value *SecondFalseIdx = ConstantInt::get(Idx->getType(),SecondFalseElement);
    Value *C2 = Builder->CreateICmpNE(Idx, SecondFalseIdx);
    return BinaryOperator::CreateAnd(C1, C2);
  }

  // If the comparison can be replaced with a range comparison for the elements
  // where it is true, emit the range check.
  if (TrueRangeEnd != Overdefined) {
    assert(TrueRangeEnd != FirstTrueElement && "Should emit single compare");

    // Generate (i-FirstTrue) <u (TrueRangeEnd-FirstTrue+1).
    if (FirstTrueElement) {
      Value *Offs = ConstantInt::get(Idx->getType(), -FirstTrueElement);
      Idx = Builder->CreateAdd(Idx, Offs);
    }

    Value *End = ConstantInt::get(Idx->getType(),
                                  TrueRangeEnd-FirstTrueElement+1);
    return new ICmpInst(ICmpInst::ICMP_ULT, Idx, End);
  }

  // False range check.
  if (FalseRangeEnd != Overdefined) {
    assert(FalseRangeEnd != FirstFalseElement && "Should emit single compare");
    // Generate (i-FirstFalse) >u (FalseRangeEnd-FirstFalse).
    if (FirstFalseElement) {
      Value *Offs = ConstantInt::get(Idx->getType(), -FirstFalseElement);
      Idx = Builder->CreateAdd(Idx, Offs);
    }

    Value *End = ConstantInt::get(Idx->getType(),
                                  FalseRangeEnd-FirstFalseElement);
    return new ICmpInst(ICmpInst::ICMP_UGT, Idx, End);
  }

  // If a magic bitvector captures the entire comparison state
  // of this load, replace it with computation that does:
  //   ((magic_cst >> i) & 1) != 0
  {
    Type *Ty = nullptr;

    // Look for an appropriate type:
    // - The type of Idx if the magic fits
    // - The smallest fitting legal type if we have a DataLayout
    // - Default to i32
    if (ArrayElementCount <= Idx->getType()->getIntegerBitWidth())
      Ty = Idx->getType();
    else
      Ty = DL.getSmallestLegalIntType(Init->getContext(), ArrayElementCount);

    if (Ty) {
      Value *V = Builder->CreateIntCast(Idx, Ty, false);
      V = Builder->CreateLShr(ConstantInt::get(Ty, MagicBitvector), V);
      V = Builder->CreateAnd(ConstantInt::get(Ty, 1), V);
      return new ICmpInst(ICmpInst::ICMP_NE, V, ConstantInt::get(Ty, 0));
    }
  }

  return nullptr;
}

/// Return a value that can be used to compare the *offset* implied by a GEP to
/// zero. For example, if we have &A[i], we want to return 'i' for
/// "icmp ne i, 0". Note that, in general, indices can be complex, and scales
/// are involved. The above expression would also be legal to codegen as
/// "icmp ne (i*4), 0" (assuming A is a pointer to i32).
/// This latter form is less amenable to optimization though, and we are allowed
/// to generate the first by knowing that pointer arithmetic doesn't overflow.
///
/// If we can't emit an optimized form for this expression, this returns null.
///
static Value *EvaluateGEPOffsetExpression(User *GEP, InstCombiner &IC,
                                          const DataLayout &DL) {
  gep_type_iterator GTI = gep_type_begin(GEP);

  // Check to see if this gep only has a single variable index.  If so, and if
  // any constant indices are a multiple of its scale, then we can compute this
  // in terms of the scale of the variable index.  For example, if the GEP
  // implies an offset of "12 + i*4", then we can codegen this as "3 + i",
  // because the expression will cross zero at the same point.
  unsigned i, e = GEP->getNumOperands();
  int64_t Offset = 0;
  for (i = 1; i != e; ++i, ++GTI) {
    if (ConstantInt *CI = dyn_cast<ConstantInt>(GEP->getOperand(i))) {
      // Compute the aggregate offset of constant indices.
      if (CI->isZero()) continue;

      // Handle a struct index, which adds its field offset to the pointer.
      if (StructType *STy = dyn_cast<StructType>(*GTI)) {
        Offset += DL.getStructLayout(STy)->getElementOffset(CI->getZExtValue());
      } else {
        uint64_t Size = DL.getTypeAllocSize(GTI.getIndexedType());
        Offset += Size*CI->getSExtValue();
      }
    } else {
      // Found our variable index.
      break;
    }
  }

  // If there are no variable indices, we must have a constant offset, just
  // evaluate it the general way.
  if (i == e) return nullptr;

  Value *VariableIdx = GEP->getOperand(i);
  // Determine the scale factor of the variable element.  For example, this is
  // 4 if the variable index is into an array of i32.
  uint64_t VariableScale = DL.getTypeAllocSize(GTI.getIndexedType());

  // Verify that there are no other variable indices.  If so, emit the hard way.
  for (++i, ++GTI; i != e; ++i, ++GTI) {
    ConstantInt *CI = dyn_cast<ConstantInt>(GEP->getOperand(i));
    if (!CI) return nullptr;

    // Compute the aggregate offset of constant indices.
    if (CI->isZero()) continue;

    // Handle a struct index, which adds its field offset to the pointer.
    if (StructType *STy = dyn_cast<StructType>(*GTI)) {
      Offset += DL.getStructLayout(STy)->getElementOffset(CI->getZExtValue());
    } else {
      uint64_t Size = DL.getTypeAllocSize(GTI.getIndexedType());
      Offset += Size*CI->getSExtValue();
    }
  }

  // Okay, we know we have a single variable index, which must be a
  // pointer/array/vector index.  If there is no offset, life is simple, return
  // the index.
  Type *IntPtrTy = DL.getIntPtrType(GEP->getOperand(0)->getType());
  unsigned IntPtrWidth = IntPtrTy->getIntegerBitWidth();
  if (Offset == 0) {
    // Cast to intptrty in case a truncation occurs.  If an extension is needed,
    // we don't need to bother extending: the extension won't affect where the
    // computation crosses zero.
    if (VariableIdx->getType()->getPrimitiveSizeInBits() > IntPtrWidth) {
      VariableIdx = IC.Builder->CreateTrunc(VariableIdx, IntPtrTy);
    }
    return VariableIdx;
  }

  // Otherwise, there is an index.  The computation we will do will be modulo
  // the pointer size, so get it.
  uint64_t PtrSizeMask = ~0ULL >> (64-IntPtrWidth);

  Offset &= PtrSizeMask;
  VariableScale &= PtrSizeMask;

  // To do this transformation, any constant index must be a multiple of the
  // variable scale factor.  For example, we can evaluate "12 + 4*i" as "3 + i",
  // but we can't evaluate "10 + 3*i" in terms of i.  Check that the offset is a
  // multiple of the variable scale.
  int64_t NewOffs = Offset / (int64_t)VariableScale;
  if (Offset != NewOffs*(int64_t)VariableScale)
    return nullptr;

  // Okay, we can do this evaluation.  Start by converting the index to intptr.
  if (VariableIdx->getType() != IntPtrTy)
    VariableIdx = IC.Builder->CreateIntCast(VariableIdx, IntPtrTy,
                                            true /*Signed*/);
  Constant *OffsetVal = ConstantInt::get(IntPtrTy, NewOffs);
  return IC.Builder->CreateAdd(VariableIdx, OffsetVal, "offset");
}

/// Returns true if we can rewrite Start as a GEP with pointer Base
/// and some integer offset. The nodes that need to be re-written
/// for this transformation will be added to Explored.
static bool canRewriteGEPAsOffset(Value *Start, Value *Base,
                                  const DataLayout &DL,
                                  SetVector<Value *> &Explored) {
  SmallVector<Value *, 16> WorkList(1, Start);
  Explored.insert(Base);

  // The following traversal gives us an order which can be used
  // when doing the final transformation. Since in the final
  // transformation we create the PHI replacement instructions first,
  // we don't have to get them in any particular order.
  //
  // However, for other instructions we will have to traverse the
  // operands of an instruction first, which means that we have to
  // do a post-order traversal.
  while (!WorkList.empty()) {
    SetVector<PHINode *> PHIs;

    while (!WorkList.empty()) {
      if (Explored.size() >= 100)
        return false;

      Value *V = WorkList.back();

      if (Explored.count(V) != 0) {
        WorkList.pop_back();
        continue;
      }

      if (!isa<IntToPtrInst>(V) && !isa<PtrToIntInst>(V) &&
          !isa<GEPOperator>(V) && !isa<PHINode>(V))
        // We've found some value that we can't explore which is different from
        // the base. Therefore we can't do this transformation.
        return false;

      if (isa<IntToPtrInst>(V) || isa<PtrToIntInst>(V)) {
        auto *CI = dyn_cast<CastInst>(V);
        if (!CI->isNoopCast(DL))
          return false;

        if (Explored.count(CI->getOperand(0)) == 0)
          WorkList.push_back(CI->getOperand(0));
      }

      if (auto *GEP = dyn_cast<GEPOperator>(V)) {
        // We're limiting the GEP to having one index. This will preserve
        // the original pointer type. We could handle more cases in the
        // future.
        if (GEP->getNumIndices() != 1 || !GEP->isInBounds() ||
            GEP->getType() != Start->getType())
          return false;

        if (Explored.count(GEP->getOperand(0)) == 0)
          WorkList.push_back(GEP->getOperand(0));
      }

      if (WorkList.back() == V) {
        WorkList.pop_back();
        // We've finished visiting this node, mark it as such.
        Explored.insert(V);
      }

      if (auto *PN = dyn_cast<PHINode>(V)) {
        // We cannot transform PHIs on unsplittable basic blocks.
        if (isa<CatchSwitchInst>(PN->getParent()->getTerminator()))
          return false;
        Explored.insert(PN);
        PHIs.insert(PN);
      }
    }

    // Explore the PHI nodes further.
    for (auto *PN : PHIs)
      for (Value *Op : PN->incoming_values())
        if (Explored.count(Op) == 0)
          WorkList.push_back(Op);
  }

  // Make sure that we can do this. Since we can't insert GEPs in a basic
  // block before a PHI node, we can't easily do this transformation if
  // we have PHI node users of transformed instructions.
  for (Value *Val : Explored) {
    for (Value *Use : Val->uses()) {

      auto *PHI = dyn_cast<PHINode>(Use);
      auto *Inst = dyn_cast<Instruction>(Val);

      if (Inst == Base || Inst == PHI || !Inst || !PHI ||
          Explored.count(PHI) == 0)
        continue;

      if (PHI->getParent() == Inst->getParent())
        return false;
    }
  }
  return true;
}

// Sets the appropriate insert point on Builder where we can add
// a replacement Instruction for V (if that is possible).
static void setInsertionPoint(IRBuilder<> &Builder, Value *V,
                              bool Before = true) {
  if (auto *PHI = dyn_cast<PHINode>(V)) {
    Builder.SetInsertPoint(&*PHI->getParent()->getFirstInsertionPt());
    return;
  }
  if (auto *I = dyn_cast<Instruction>(V)) {
    if (!Before)
      I = &*std::next(I->getIterator());
    Builder.SetInsertPoint(I);
    return;
  }
  if (auto *A = dyn_cast<Argument>(V)) {
    // Set the insertion point in the entry block.
    BasicBlock &Entry = A->getParent()->getEntryBlock();
    Builder.SetInsertPoint(&*Entry.getFirstInsertionPt());
    return;
  }
  // Otherwise, this is a constant and we don't need to set a new
  // insertion point.
  assert(isa<Constant>(V) && "Setting insertion point for unknown value!");
}

/// Returns a re-written value of Start as an indexed GEP using Base as a
/// pointer.
static Value *rewriteGEPAsOffset(Value *Start, Value *Base,
                                 const DataLayout &DL,
                                 SetVector<Value *> &Explored) {
  // Perform all the substitutions. This is a bit tricky because we can
  // have cycles in our use-def chains.
  // 1. Create the PHI nodes without any incoming values.
  // 2. Create all the other values.
  // 3. Add the edges for the PHI nodes.
  // 4. Emit GEPs to get the original pointers.
  // 5. Remove the original instructions.
  Type *IndexType = IntegerType::get(
      Base->getContext(), DL.getPointerTypeSizeInBits(Start->getType()));

  DenseMap<Value *, Value *> NewInsts;
  NewInsts[Base] = ConstantInt::getNullValue(IndexType);

  // Create the new PHI nodes, without adding any incoming values.
  for (Value *Val : Explored) {
    if (Val == Base)
      continue;
    // Create empty phi nodes. This avoids cyclic dependencies when creating
    // the remaining instructions.
    if (auto *PHI = dyn_cast<PHINode>(Val))
      NewInsts[PHI] = PHINode::Create(IndexType, PHI->getNumIncomingValues(),
                                      PHI->getName() + ".idx", PHI);
  }
  IRBuilder<> Builder(Base->getContext());

  // Create all the other instructions.
  for (Value *Val : Explored) {

    if (NewInsts.find(Val) != NewInsts.end())
      continue;

    if (auto *CI = dyn_cast<CastInst>(Val)) {
      NewInsts[CI] = NewInsts[CI->getOperand(0)];
      continue;
    }
    if (auto *GEP = dyn_cast<GEPOperator>(Val)) {
      Value *Index = NewInsts[GEP->getOperand(1)] ? NewInsts[GEP->getOperand(1)]
                                                  : GEP->getOperand(1);
      setInsertionPoint(Builder, GEP);
      // Indices might need to be sign extended. GEPs will magically do
      // this, but we need to do it ourselves here.
      if (Index->getType()->getScalarSizeInBits() !=
          NewInsts[GEP->getOperand(0)]->getType()->getScalarSizeInBits()) {
        Index = Builder.CreateSExtOrTrunc(
            Index, NewInsts[GEP->getOperand(0)]->getType(),
            GEP->getOperand(0)->getName() + ".sext");
      }

      auto *Op = NewInsts[GEP->getOperand(0)];
      if (isa<ConstantInt>(Op) && dyn_cast<ConstantInt>(Op)->isZero())
        NewInsts[GEP] = Index;
      else
        NewInsts[GEP] = Builder.CreateNSWAdd(
            Op, Index, GEP->getOperand(0)->getName() + ".add");
      continue;
    }
    if (isa<PHINode>(Val))
      continue;

    llvm_unreachable("Unexpected instruction type");
  }

  // Add the incoming values to the PHI nodes.
  for (Value *Val : Explored) {
    if (Val == Base)
      continue;
    // All the instructions have been created, we can now add edges to the
    // phi nodes.
    if (auto *PHI = dyn_cast<PHINode>(Val)) {
      PHINode *NewPhi = static_cast<PHINode *>(NewInsts[PHI]);
      for (unsigned I = 0, E = PHI->getNumIncomingValues(); I < E; ++I) {
        Value *NewIncoming = PHI->getIncomingValue(I);

        if (NewInsts.find(NewIncoming) != NewInsts.end())
          NewIncoming = NewInsts[NewIncoming];

        NewPhi->addIncoming(NewIncoming, PHI->getIncomingBlock(I));
      }
    }
  }

  for (Value *Val : Explored) {
    if (Val == Base)
      continue;

    // Depending on the type, for external users we have to emit
    // a GEP or a GEP + ptrtoint.
    setInsertionPoint(Builder, Val, false);

    // If required, create an inttoptr instruction for Base.
    Value *NewBase = Base;
    if (!Base->getType()->isPointerTy())
      NewBase = Builder.CreateBitOrPointerCast(Base, Start->getType(),
                                               Start->getName() + "to.ptr");

    Value *GEP = Builder.CreateInBoundsGEP(
        Start->getType()->getPointerElementType(), NewBase,
        makeArrayRef(NewInsts[Val]), Val->getName() + ".ptr");

    if (!Val->getType()->isPointerTy()) {
      Value *Cast = Builder.CreatePointerCast(GEP, Val->getType(),
                                              Val->getName() + ".conv");
      GEP = Cast;
    }
    Val->replaceAllUsesWith(GEP);
  }

  return NewInsts[Start];
}

/// Looks through GEPs, IntToPtrInsts and PtrToIntInsts in order to express
/// the input Value as a constant indexed GEP. Returns a pair containing
/// the GEPs Pointer and Index.
static std::pair<Value *, Value *>
getAsConstantIndexedAddress(Value *V, const DataLayout &DL) {
  Type *IndexType = IntegerType::get(V->getContext(),
                                     DL.getPointerTypeSizeInBits(V->getType()));

  Constant *Index = ConstantInt::getNullValue(IndexType);
  while (true) {
    if (GEPOperator *GEP = dyn_cast<GEPOperator>(V)) {
      // We accept only inbouds GEPs here to exclude the possibility of
      // overflow.
      if (!GEP->isInBounds())
        break;
      if (GEP->hasAllConstantIndices() && GEP->getNumIndices() == 1 &&
          GEP->getType() == V->getType()) {
        V = GEP->getOperand(0);
        Constant *GEPIndex = static_cast<Constant *>(GEP->getOperand(1));
        Index = ConstantExpr::getAdd(
            Index, ConstantExpr::getSExtOrBitCast(GEPIndex, IndexType));
        continue;
      }
      break;
    }
    if (auto *CI = dyn_cast<IntToPtrInst>(V)) {
      if (!CI->isNoopCast(DL))
        break;
      V = CI->getOperand(0);
      continue;
    }
    if (auto *CI = dyn_cast<PtrToIntInst>(V)) {
      if (!CI->isNoopCast(DL))
        break;
      V = CI->getOperand(0);
      continue;
    }
    break;
  }
  return {V, Index};
}

/// Converts (CMP GEPLHS, RHS) if this change would make RHS a constant.
/// We can look through PHIs, GEPs and casts in order to determine a common base
/// between GEPLHS and RHS.
static Instruction *transformToIndexedCompare(GEPOperator *GEPLHS, Value *RHS,
                                              ICmpInst::Predicate Cond,
                                              const DataLayout &DL) {
  if (!GEPLHS->hasAllConstantIndices())
    return nullptr;

  Value *PtrBase, *Index;
  std::tie(PtrBase, Index) = getAsConstantIndexedAddress(GEPLHS, DL);

  // The set of nodes that will take part in this transformation.
  SetVector<Value *> Nodes;

  if (!canRewriteGEPAsOffset(RHS, PtrBase, DL, Nodes))
    return nullptr;

  // We know we can re-write this as
  //  ((gep Ptr, OFFSET1) cmp (gep Ptr, OFFSET2)
  // Since we've only looked through inbouds GEPs we know that we
  // can't have overflow on either side. We can therefore re-write
  // this as:
  //   OFFSET1 cmp OFFSET2
  Value *NewRHS = rewriteGEPAsOffset(RHS, PtrBase, DL, Nodes);

  // RewriteGEPAsOffset has replaced RHS and all of its uses with a re-written
  // GEP having PtrBase as the pointer base, and has returned in NewRHS the
  // offset. Since Index is the offset of LHS to the base pointer, we will now
  // compare the offsets instead of comparing the pointers.
  return new ICmpInst(ICmpInst::getSignedPredicate(Cond), Index, NewRHS);
}

/// Fold comparisons between a GEP instruction and something else. At this point
/// we know that the GEP is on the LHS of the comparison.
Instruction *InstCombiner::foldGEPICmp(GEPOperator *GEPLHS, Value *RHS,
                                       ICmpInst::Predicate Cond,
                                       Instruction &I) {
  // Don't transform signed compares of GEPs into index compares. Even if the
  // GEP is inbounds, the final add of the base pointer can have signed overflow
  // and would change the result of the icmp.
  // e.g. "&foo[0] <s &foo[1]" can't be folded to "true" because "foo" could be
  // the maximum signed value for the pointer type.
  if (ICmpInst::isSigned(Cond))
    return nullptr;

  // Look through bitcasts and addrspacecasts. We do not however want to remove
  // 0 GEPs.
  if (!isa<GetElementPtrInst>(RHS))
    RHS = RHS->stripPointerCasts();

  Value *PtrBase = GEPLHS->getOperand(0);
  if (PtrBase == RHS && GEPLHS->isInBounds()) {
    // ((gep Ptr, OFFSET) cmp Ptr)   ---> (OFFSET cmp 0).
    // This transformation (ignoring the base and scales) is valid because we
    // know pointers can't overflow since the gep is inbounds.  See if we can
    // output an optimized form.
    Value *Offset = EvaluateGEPOffsetExpression(GEPLHS, *this, DL);

    // If not, synthesize the offset the hard way.
    if (!Offset)
      Offset = EmitGEPOffset(GEPLHS);
    return new ICmpInst(ICmpInst::getSignedPredicate(Cond), Offset,
                        Constant::getNullValue(Offset->getType()));
  } else if (GEPOperator *GEPRHS = dyn_cast<GEPOperator>(RHS)) {
    // If the base pointers are different, but the indices are the same, just
    // compare the base pointer.
    if (PtrBase != GEPRHS->getOperand(0)) {
      bool IndicesTheSame = GEPLHS->getNumOperands()==GEPRHS->getNumOperands();
      IndicesTheSame &= GEPLHS->getOperand(0)->getType() ==
                        GEPRHS->getOperand(0)->getType();
      if (IndicesTheSame)
        for (unsigned i = 1, e = GEPLHS->getNumOperands(); i != e; ++i)
          if (GEPLHS->getOperand(i) != GEPRHS->getOperand(i)) {
            IndicesTheSame = false;
            break;
          }

      // If all indices are the same, just compare the base pointers.
      if (IndicesTheSame)
        return new ICmpInst(Cond, GEPLHS->getOperand(0), GEPRHS->getOperand(0));

      // If we're comparing GEPs with two base pointers that only differ in type
      // and both GEPs have only constant indices or just one use, then fold
      // the compare with the adjusted indices.
      if (GEPLHS->isInBounds() && GEPRHS->isInBounds() &&
          (GEPLHS->hasAllConstantIndices() || GEPLHS->hasOneUse()) &&
          (GEPRHS->hasAllConstantIndices() || GEPRHS->hasOneUse()) &&
          PtrBase->stripPointerCasts() ==
              GEPRHS->getOperand(0)->stripPointerCasts()) {
        Value *LOffset = EmitGEPOffset(GEPLHS);
        Value *ROffset = EmitGEPOffset(GEPRHS);

        // If we looked through an addrspacecast between different sized address
        // spaces, the LHS and RHS pointers are different sized
        // integers. Truncate to the smaller one.
        Type *LHSIndexTy = LOffset->getType();
        Type *RHSIndexTy = ROffset->getType();
        if (LHSIndexTy != RHSIndexTy) {
          if (LHSIndexTy->getPrimitiveSizeInBits() <
              RHSIndexTy->getPrimitiveSizeInBits()) {
            ROffset = Builder->CreateTrunc(ROffset, LHSIndexTy);
          } else
            LOffset = Builder->CreateTrunc(LOffset, RHSIndexTy);
        }

        Value *Cmp = Builder->CreateICmp(ICmpInst::getSignedPredicate(Cond),
                                         LOffset, ROffset);
        return replaceInstUsesWith(I, Cmp);
      }

      // Otherwise, the base pointers are different and the indices are
      // different. Try convert this to an indexed compare by looking through
      // PHIs/casts.
      return transformToIndexedCompare(GEPLHS, RHS, Cond, DL);
    }

    // If one of the GEPs has all zero indices, recurse.
    if (GEPLHS->hasAllZeroIndices())
      return foldGEPICmp(GEPRHS, GEPLHS->getOperand(0),
                         ICmpInst::getSwappedPredicate(Cond), I);

    // If the other GEP has all zero indices, recurse.
    if (GEPRHS->hasAllZeroIndices())
      return foldGEPICmp(GEPLHS, GEPRHS->getOperand(0), Cond, I);

    bool GEPsInBounds = GEPLHS->isInBounds() && GEPRHS->isInBounds();
    if (GEPLHS->getNumOperands() == GEPRHS->getNumOperands()) {
      // If the GEPs only differ by one index, compare it.
      unsigned NumDifferences = 0;  // Keep track of # differences.
      unsigned DiffOperand = 0;     // The operand that differs.
      for (unsigned i = 1, e = GEPRHS->getNumOperands(); i != e; ++i)
        if (GEPLHS->getOperand(i) != GEPRHS->getOperand(i)) {
          if (GEPLHS->getOperand(i)->getType()->getPrimitiveSizeInBits() !=
                   GEPRHS->getOperand(i)->getType()->getPrimitiveSizeInBits()) {
            // Irreconcilable differences.
            NumDifferences = 2;
            break;
          } else {
            if (NumDifferences++) break;
            DiffOperand = i;
          }
        }

      if (NumDifferences == 0)   // SAME GEP?
        return replaceInstUsesWith(I, // No comparison is needed here.
                             Builder->getInt1(ICmpInst::isTrueWhenEqual(Cond)));

      else if (NumDifferences == 1 && GEPsInBounds) {
        Value *LHSV = GEPLHS->getOperand(DiffOperand);
        Value *RHSV = GEPRHS->getOperand(DiffOperand);
        // Make sure we do a signed comparison here.
        return new ICmpInst(ICmpInst::getSignedPredicate(Cond), LHSV, RHSV);
      }
    }

    // Only lower this if the icmp is the only user of the GEP or if we expect
    // the result to fold to a constant!
    if (GEPsInBounds && (isa<ConstantExpr>(GEPLHS) || GEPLHS->hasOneUse()) &&
        (isa<ConstantExpr>(GEPRHS) || GEPRHS->hasOneUse())) {
      // ((gep Ptr, OFFSET1) cmp (gep Ptr, OFFSET2)  --->  (OFFSET1 cmp OFFSET2)
      Value *L = EmitGEPOffset(GEPLHS);
      Value *R = EmitGEPOffset(GEPRHS);
      return new ICmpInst(ICmpInst::getSignedPredicate(Cond), L, R);
    }
  }

  // Try convert this to an indexed compare by looking through PHIs/casts as a
  // last resort.
  return transformToIndexedCompare(GEPLHS, RHS, Cond, DL);
}

Instruction *InstCombiner::foldAllocaCmp(ICmpInst &ICI,
                                         const AllocaInst *Alloca,
                                         const Value *Other) {
  assert(ICI.isEquality() && "Cannot fold non-equality comparison.");

  // It would be tempting to fold away comparisons between allocas and any
  // pointer not based on that alloca (e.g. an argument). However, even
  // though such pointers cannot alias, they can still compare equal.
  //
  // But LLVM doesn't specify where allocas get their memory, so if the alloca
  // doesn't escape we can argue that it's impossible to guess its value, and we
  // can therefore act as if any such guesses are wrong.
  //
  // The code below checks that the alloca doesn't escape, and that it's only
  // used in a comparison once (the current instruction). The
  // single-comparison-use condition ensures that we're trivially folding all
  // comparisons against the alloca consistently, and avoids the risk of
  // erroneously folding a comparison of the pointer with itself.

  unsigned MaxIter = 32; // Break cycles and bound to constant-time.

  SmallVector<const Use *, 32> Worklist;
  for (const Use &U : Alloca->uses()) {
    if (Worklist.size() >= MaxIter)
      return nullptr;
    Worklist.push_back(&U);
  }

  unsigned NumCmps = 0;
  while (!Worklist.empty()) {
    assert(Worklist.size() <= MaxIter);
    const Use *U = Worklist.pop_back_val();
    const Value *V = U->getUser();
    --MaxIter;

    if (isa<BitCastInst>(V) || isa<GetElementPtrInst>(V) || isa<PHINode>(V) ||
        isa<SelectInst>(V)) {
      // Track the uses.
    } else if (isa<LoadInst>(V)) {
      // Loading from the pointer doesn't escape it.
      continue;
    } else if (const auto *SI = dyn_cast<StoreInst>(V)) {
      // Storing *to* the pointer is fine, but storing the pointer escapes it.
      if (SI->getValueOperand() == U->get())
        return nullptr;
      continue;
    } else if (isa<ICmpInst>(V)) {
      if (NumCmps++)
        return nullptr; // Found more than one cmp.
      continue;
    } else if (const auto *Intrin = dyn_cast<IntrinsicInst>(V)) {
      switch (Intrin->getIntrinsicID()) {
        // These intrinsics don't escape or compare the pointer. Memset is safe
        // because we don't allow ptrtoint. Memcpy and memmove are safe because
        // we don't allow stores, so src cannot point to V.
        case Intrinsic::lifetime_start: case Intrinsic::lifetime_end:
        case Intrinsic::dbg_declare: case Intrinsic::dbg_value:
        case Intrinsic::memcpy: case Intrinsic::memmove: case Intrinsic::memset:
          continue;
        default:
          return nullptr;
      }
    } else {
      return nullptr;
    }
    for (const Use &U : V->uses()) {
      if (Worklist.size() >= MaxIter)
        return nullptr;
      Worklist.push_back(&U);
    }
  }

  Type *CmpTy = CmpInst::makeCmpResultType(Other->getType());
  return replaceInstUsesWith(
      ICI,
      ConstantInt::get(CmpTy, !CmpInst::isTrueWhenEqual(ICI.getPredicate())));
}

/// Fold "icmp pred (X+CI), X".
Instruction *InstCombiner::foldICmpAddOpConst(Instruction &ICI,
                                              Value *X, ConstantInt *CI,
                                              ICmpInst::Predicate Pred) {
  // From this point on, we know that (X+C <= X) --> (X+C < X) because C != 0,
  // so the values can never be equal.  Similarly for all other "or equals"
  // operators.

  // (X+1) <u X        --> X >u (MAXUINT-1)        --> X == 255
  // (X+2) <u X        --> X >u (MAXUINT-2)        --> X > 253
  // (X+MAXUINT) <u X  --> X >u (MAXUINT-MAXUINT)  --> X != 0
  if (Pred == ICmpInst::ICMP_ULT || Pred == ICmpInst::ICMP_ULE) {
    Value *R =
      ConstantExpr::getSub(ConstantInt::getAllOnesValue(CI->getType()), CI);
    return new ICmpInst(ICmpInst::ICMP_UGT, X, R);
  }

  // (X+1) >u X        --> X <u (0-1)        --> X != 255
  // (X+2) >u X        --> X <u (0-2)        --> X <u 254
  // (X+MAXUINT) >u X  --> X <u (0-MAXUINT)  --> X <u 1  --> X == 0
  if (Pred == ICmpInst::ICMP_UGT || Pred == ICmpInst::ICMP_UGE)
    return new ICmpInst(ICmpInst::ICMP_ULT, X, ConstantExpr::getNeg(CI));

  unsigned BitWidth = CI->getType()->getPrimitiveSizeInBits();
  ConstantInt *SMax = ConstantInt::get(X->getContext(),
                                       APInt::getSignedMaxValue(BitWidth));

  // (X+ 1) <s X       --> X >s (MAXSINT-1)          --> X == 127
  // (X+ 2) <s X       --> X >s (MAXSINT-2)          --> X >s 125
  // (X+MAXSINT) <s X  --> X >s (MAXSINT-MAXSINT)    --> X >s 0
  // (X+MINSINT) <s X  --> X >s (MAXSINT-MINSINT)    --> X >s -1
  // (X+ -2) <s X      --> X >s (MAXSINT- -2)        --> X >s 126
  // (X+ -1) <s X      --> X >s (MAXSINT- -1)        --> X != 127
  if (Pred == ICmpInst::ICMP_SLT || Pred == ICmpInst::ICMP_SLE)
    return new ICmpInst(ICmpInst::ICMP_SGT, X, ConstantExpr::getSub(SMax, CI));

  // (X+ 1) >s X       --> X <s (MAXSINT-(1-1))       --> X != 127
  // (X+ 2) >s X       --> X <s (MAXSINT-(2-1))       --> X <s 126
  // (X+MAXSINT) >s X  --> X <s (MAXSINT-(MAXSINT-1)) --> X <s 1
  // (X+MINSINT) >s X  --> X <s (MAXSINT-(MINSINT-1)) --> X <s -2
  // (X+ -2) >s X      --> X <s (MAXSINT-(-2-1))      --> X <s -126
  // (X+ -1) >s X      --> X <s (MAXSINT-(-1-1))      --> X == -128

  assert(Pred == ICmpInst::ICMP_SGT || Pred == ICmpInst::ICMP_SGE);
  Constant *C = Builder->getInt(CI->getValue()-1);
  return new ICmpInst(ICmpInst::ICMP_SLT, X, ConstantExpr::getSub(SMax, C));
}

<<<<<<< HEAD
/// Fold "icmp pred, ([su]div X, DivRHS), CmpRHS" where DivRHS and CmpRHS are
/// both known to be integer constants.
Instruction *InstCombiner::foldICmpDivConst(ICmpInst &ICI, BinaryOperator *DivI,
                                            ConstantInt *DivRHS) {

#if INTEL_CUSTOMIZATION
  // Disabling this particular optimization before loopopt as it interferes with
  // ztt recognition. 
  if (ICI.getParent()->getParent()->isPreLoopOpt())
    return nullptr;
#endif // INTEL_CUSTOMIZATION

  ConstantInt *CmpRHS = cast<ConstantInt>(ICI.getOperand(1));
  const APInt &CmpRHSV = CmpRHS->getValue();

  // FIXME: If the operand types don't match the type of the divide
  // then don't attempt this transform. The code below doesn't have the
  // logic to deal with a signed divide and an unsigned compare (and
  // vice versa). This is because (x /s C1) <s C2  produces different
  // results than (x /s C1) <u C2 or (x /u C1) <s C2 or even
  // (x /u C1) <u C2.  Simply casting the operands and result won't
  // work. :(  The if statement below tests that condition and bails
  // if it finds it.
  bool DivIsSigned = DivI->getOpcode() == Instruction::SDiv;
  if (!ICI.isEquality() && DivIsSigned != ICI.isSigned())
    return nullptr;
  if (DivRHS->isZero())
    return nullptr; // The ProdOV computation fails on divide by zero.
  if (DivIsSigned && DivRHS->isAllOnesValue())
    return nullptr; // The overflow computation also screws up here
  if (DivRHS->isOne()) {
    // This eliminates some funny cases with INT_MIN.
    ICI.setOperand(0, DivI->getOperand(0));   // X/1 == X.
    return &ICI;
  }

  // Compute Prod = CI * DivRHS. We are essentially solving an equation
  // of form X/C1=C2. We solve for X by multiplying C1 (DivRHS) and
  // C2 (CI). By solving for X we can turn this into a range check
  // instead of computing a divide.
  Constant *Prod = ConstantExpr::getMul(CmpRHS, DivRHS);

  // Determine if the product overflows by seeing if the product is
  // not equal to the divide. Make sure we do the same kind of divide
  // as in the LHS instruction that we're folding.
  bool ProdOV = (DivIsSigned ? ConstantExpr::getSDiv(Prod, DivRHS) :
                 ConstantExpr::getUDiv(Prod, DivRHS)) != CmpRHS;

  // Get the ICmp opcode
  ICmpInst::Predicate Pred = ICI.getPredicate();

  // If the division is known to be exact, then there is no remainder from the
  // divide, so the covered range size is unit, otherwise it is the divisor.
  ConstantInt *RangeSize = DivI->isExact() ? getOne(Prod) : DivRHS;

  // Figure out the interval that is being checked.  For example, a comparison
  // like "X /u 5 == 0" is really checking that X is in the interval [0, 5).
  // Compute this interval based on the constants involved and the signedness of
  // the compare/divide.  This computes a half-open interval, keeping track of
  // whether either value in the interval overflows.  After analysis each
  // overflow variable is set to 0 if it's corresponding bound variable is valid
  // -1 if overflowed off the bottom end, or +1 if overflowed off the top end.
  int LoOverflow = 0, HiOverflow = 0;
  Constant *LoBound = nullptr, *HiBound = nullptr;

  if (!DivIsSigned) {  // udiv
    // e.g. X/5 op 3  --> [15, 20)
    LoBound = Prod;
    HiOverflow = LoOverflow = ProdOV;
    if (!HiOverflow) {
      // If this is not an exact divide, then many values in the range collapse
      // to the same result value.
      HiOverflow = AddWithOverflow(HiBound, LoBound, RangeSize, false);
    }
  } else if (DivRHS->getValue().isStrictlyPositive()) { // Divisor is > 0.
    if (CmpRHSV == 0) {       // (X / pos) op 0
      // Can't overflow.  e.g.  X/2 op 0 --> [-1, 2)
      LoBound = ConstantExpr::getNeg(SubOne(RangeSize));
      HiBound = RangeSize;
    } else if (CmpRHSV.isStrictlyPositive()) {   // (X / pos) op pos
      LoBound = Prod;     // e.g.   X/5 op 3 --> [15, 20)
      HiOverflow = LoOverflow = ProdOV;
      if (!HiOverflow)
        HiOverflow = AddWithOverflow(HiBound, Prod, RangeSize, true);
    } else {                       // (X / pos) op neg
      // e.g. X/5 op -3  --> [-15-4, -15+1) --> [-19, -14)
      HiBound = AddOne(Prod);
      LoOverflow = HiOverflow = ProdOV ? -1 : 0;
      if (!LoOverflow) {
        ConstantInt *DivNeg =cast<ConstantInt>(ConstantExpr::getNeg(RangeSize));
        LoOverflow = AddWithOverflow(LoBound, HiBound, DivNeg, true) ? -1 : 0;
      }
    }
  } else if (DivRHS->isNegative()) { // Divisor is < 0.
    if (DivI->isExact())
      RangeSize = cast<ConstantInt>(ConstantExpr::getNeg(RangeSize));
    if (CmpRHSV == 0) {       // (X / neg) op 0
      // e.g. X/-5 op 0  --> [-4, 5)
      LoBound = AddOne(RangeSize);
      HiBound = cast<ConstantInt>(ConstantExpr::getNeg(RangeSize));
      if (HiBound == DivRHS) {     // -INTMIN = INTMIN
        HiOverflow = 1;            // [INTMIN+1, overflow)
        HiBound = nullptr;         // e.g. X/INTMIN = 0 --> X > INTMIN
      }
    } else if (CmpRHSV.isStrictlyPositive()) {   // (X / neg) op pos
      // e.g. X/-5 op 3  --> [-19, -14)
      HiBound = AddOne(Prod);
      HiOverflow = LoOverflow = ProdOV ? -1 : 0;
      if (!LoOverflow)
        LoOverflow = AddWithOverflow(LoBound, HiBound, RangeSize, true) ? -1:0;
    } else {                       // (X / neg) op neg
      LoBound = Prod;       // e.g. X/-5 op -3  --> [15, 20)
      LoOverflow = HiOverflow = ProdOV;
      if (!HiOverflow)
        HiOverflow = SubWithOverflow(HiBound, Prod, RangeSize, true);
    }

    // Dividing by a negative swaps the condition.  LT <-> GT
    Pred = ICmpInst::getSwappedPredicate(Pred);
  }

  Value *X = DivI->getOperand(0);
  switch (Pred) {
  default: llvm_unreachable("Unhandled icmp opcode!");
  case ICmpInst::ICMP_EQ:
    if (LoOverflow && HiOverflow)
      return replaceInstUsesWith(ICI, Builder->getFalse());
    if (HiOverflow)
      return new ICmpInst(DivIsSigned ? ICmpInst::ICMP_SGE :
                          ICmpInst::ICMP_UGE, X, LoBound);
    if (LoOverflow)
      return new ICmpInst(DivIsSigned ? ICmpInst::ICMP_SLT :
                          ICmpInst::ICMP_ULT, X, HiBound);
    return replaceInstUsesWith(ICI, InsertRangeTest(X, LoBound, HiBound,
                                                    DivIsSigned, true));
  case ICmpInst::ICMP_NE:
    if (LoOverflow && HiOverflow)
      return replaceInstUsesWith(ICI, Builder->getTrue());
    if (HiOverflow)
      return new ICmpInst(DivIsSigned ? ICmpInst::ICMP_SLT :
                          ICmpInst::ICMP_ULT, X, LoBound);
    if (LoOverflow)
      return new ICmpInst(DivIsSigned ? ICmpInst::ICMP_SGE :
                          ICmpInst::ICMP_UGE, X, HiBound);
    return replaceInstUsesWith(ICI, InsertRangeTest(X, LoBound, HiBound,
                                                    DivIsSigned, false));
  case ICmpInst::ICMP_ULT:
  case ICmpInst::ICMP_SLT:
    if (LoOverflow == +1)   // Low bound is greater than input range.
      return replaceInstUsesWith(ICI, Builder->getTrue());
    if (LoOverflow == -1)   // Low bound is less than input range.
      return replaceInstUsesWith(ICI, Builder->getFalse());
    return new ICmpInst(Pred, X, LoBound);
  case ICmpInst::ICMP_UGT:
  case ICmpInst::ICMP_SGT:
    if (HiOverflow == +1)       // High bound greater than input range.
      return replaceInstUsesWith(ICI, Builder->getFalse());
    if (HiOverflow == -1)       // High bound less than input range.
      return replaceInstUsesWith(ICI, Builder->getTrue());
    if (Pred == ICmpInst::ICMP_UGT)
      return new ICmpInst(ICmpInst::ICMP_UGE, X, HiBound);
    return new ICmpInst(ICmpInst::ICMP_SGE, X, HiBound);
  }
}

/// Handle "icmp(([al]shr X, cst1), cst2)".
Instruction *InstCombiner::foldICmpShrConst(ICmpInst &ICI, BinaryOperator *Shr,
                                            ConstantInt *ShAmt) {
  const APInt &CmpRHSV = cast<ConstantInt>(ICI.getOperand(1))->getValue();

  // Check that the shift amount is in range.  If not, don't perform
  // undefined shifts.  When the shift is visited it will be
  // simplified.
  uint32_t TypeBits = CmpRHSV.getBitWidth();
  uint32_t ShAmtVal = (uint32_t)ShAmt->getLimitedValue(TypeBits);
  if (ShAmtVal >= TypeBits || ShAmtVal == 0)
    return nullptr;

  if (!ICI.isEquality()) {
#if INTEL_CUSTOMIZATION
    // Disabling this particular optimization before loopopt as it interferes
    // with ztt recognition. 
    if (ICI.getParent()->getParent()->isPreLoopOpt())
      return nullptr;
#endif // INTEL_CUSTOMIZATION

    // If we have an unsigned comparison and an ashr, we can't simplify this.
    // Similarly for signed comparisons with lshr.
    if (ICI.isSigned() != (Shr->getOpcode() == Instruction::AShr))
      return nullptr;

    // Otherwise, all lshr and most exact ashr's are equivalent to a udiv/sdiv
    // by a power of 2.  Since we already have logic to simplify these,
    // transform to div and then simplify the resultant comparison.
    if (Shr->getOpcode() == Instruction::AShr &&
        (!Shr->isExact() || ShAmtVal == TypeBits - 1))
      return nullptr;

    // Revisit the shift (to delete it).
    Worklist.Add(Shr);

    Constant *DivCst =
      ConstantInt::get(Shr->getType(), APInt::getOneBitSet(TypeBits, ShAmtVal));

    Value *Tmp =
      Shr->getOpcode() == Instruction::AShr ?
      Builder->CreateSDiv(Shr->getOperand(0), DivCst, "", Shr->isExact()) :
      Builder->CreateUDiv(Shr->getOperand(0), DivCst, "", Shr->isExact());

    ICI.setOperand(0, Tmp);

    // If the builder folded the binop, just return it.
    BinaryOperator *TheDiv = dyn_cast<BinaryOperator>(Tmp);
    if (!TheDiv)
      return &ICI;

    // Otherwise, fold this div/compare.
    assert(TheDiv->getOpcode() == Instruction::SDiv ||
           TheDiv->getOpcode() == Instruction::UDiv);

    Instruction *Res = foldICmpDivConst(ICI, TheDiv, cast<ConstantInt>(DivCst));
    assert(Res && "This div/cst should have folded!");
    return Res;
  }

  // If we are comparing against bits always shifted out, the
  // comparison cannot succeed.
  APInt Comp = CmpRHSV << ShAmtVal;
  ConstantInt *ShiftedCmpRHS = Builder->getInt(Comp);
  if (Shr->getOpcode() == Instruction::LShr)
    Comp = Comp.lshr(ShAmtVal);
  else
    Comp = Comp.ashr(ShAmtVal);

  if (Comp != CmpRHSV) { // Comparing against a bit that we know is zero.
    bool IsICMP_NE = ICI.getPredicate() == ICmpInst::ICMP_NE;
    Constant *Cst = Builder->getInt1(IsICMP_NE);
    return replaceInstUsesWith(ICI, Cst);
  }

  // Otherwise, check to see if the bits shifted out are known to be zero.
  // If so, we can compare against the unshifted value:
  //  (X & 4) >> 1 == 2  --> (X & 4) == 4.
  if (Shr->hasOneUse() && Shr->isExact())
    return new ICmpInst(ICI.getPredicate(), Shr->getOperand(0), ShiftedCmpRHS);

  if (Shr->hasOneUse()) {
    // Otherwise strength reduce the shift into an and.
    APInt Val(APInt::getHighBitsSet(TypeBits, TypeBits - ShAmtVal));
    Constant *Mask = Builder->getInt(Val);

    Value *And = Builder->CreateAnd(Shr->getOperand(0),
                                    Mask, Shr->getName()+".mask");
    return new ICmpInst(ICI.getPredicate(), And, ShiftedCmpRHS);
  }
  return nullptr;
}

=======
>>>>>>> bbe45439
/// Handle "(icmp eq/ne (ashr/lshr const2, A), const1)" ->
/// (icmp eq/ne A, Log2(const2/const1)) ->
/// (icmp eq/ne A, Log2(const2) - Log2(const1)).
Instruction *InstCombiner::foldICmpCstShrConst(ICmpInst &I, Value *Op, Value *A,
                                             ConstantInt *CI1,
                                             ConstantInt *CI2) {
  assert(I.isEquality() && "Cannot fold icmp gt/lt");

  auto getConstant = [&I, this](bool IsTrue) {
    if (I.getPredicate() == I.ICMP_NE)
      IsTrue = !IsTrue;
    return replaceInstUsesWith(I, ConstantInt::get(I.getType(), IsTrue));
  };

  auto getICmp = [&I](CmpInst::Predicate Pred, Value *LHS, Value *RHS) {
    if (I.getPredicate() == I.ICMP_NE)
      Pred = CmpInst::getInversePredicate(Pred);
    return new ICmpInst(Pred, LHS, RHS);
  };

  const APInt &AP1 = CI1->getValue();
  const APInt &AP2 = CI2->getValue();

  // Don't bother doing any work for cases which InstSimplify handles.
  if (AP2 == 0)
    return nullptr;
  bool IsAShr = isa<AShrOperator>(Op);
  if (IsAShr) {
    if (AP2.isAllOnesValue())
      return nullptr;
    if (AP2.isNegative() != AP1.isNegative())
      return nullptr;
    if (AP2.sgt(AP1))
      return nullptr;
  }

  if (!AP1)
    // 'A' must be large enough to shift out the highest set bit.
    return getICmp(I.ICMP_UGT, A,
                   ConstantInt::get(A->getType(), AP2.logBase2()));

  if (AP1 == AP2)
    return getICmp(I.ICMP_EQ, A, ConstantInt::getNullValue(A->getType()));

  int Shift;
  if (IsAShr && AP1.isNegative())
    Shift = AP1.countLeadingOnes() - AP2.countLeadingOnes();
  else
    Shift = AP1.countLeadingZeros() - AP2.countLeadingZeros();

  if (Shift > 0) {
    if (IsAShr && AP1 == AP2.ashr(Shift)) {
      // There are multiple solutions if we are comparing against -1 and the LHS
      // of the ashr is not a power of two.
      if (AP1.isAllOnesValue() && !AP2.isPowerOf2())
        return getICmp(I.ICMP_UGE, A, ConstantInt::get(A->getType(), Shift));
      return getICmp(I.ICMP_EQ, A, ConstantInt::get(A->getType(), Shift));
    } else if (AP1 == AP2.lshr(Shift)) {
      return getICmp(I.ICMP_EQ, A, ConstantInt::get(A->getType(), Shift));
    }
  }
  // Shifting const2 will never be equal to const1.
  return getConstant(false);
}

/// Handle "(icmp eq/ne (shl const2, A), const1)" ->
/// (icmp eq/ne A, TrailingZeros(const1) - TrailingZeros(const2)).
Instruction *InstCombiner::foldICmpCstShlConst(ICmpInst &I, Value *Op, Value *A,
                                               ConstantInt *CI1,
                                               ConstantInt *CI2) {
  assert(I.isEquality() && "Cannot fold icmp gt/lt");

  auto getConstant = [&I, this](bool IsTrue) {
    if (I.getPredicate() == I.ICMP_NE)
      IsTrue = !IsTrue;
    return replaceInstUsesWith(I, ConstantInt::get(I.getType(), IsTrue));
  };

  auto getICmp = [&I](CmpInst::Predicate Pred, Value *LHS, Value *RHS) {
    if (I.getPredicate() == I.ICMP_NE)
      Pred = CmpInst::getInversePredicate(Pred);
    return new ICmpInst(Pred, LHS, RHS);
  };

  const APInt &AP1 = CI1->getValue();
  const APInt &AP2 = CI2->getValue();

  // Don't bother doing any work for cases which InstSimplify handles.
  if (AP2 == 0)
    return nullptr;

  unsigned AP2TrailingZeros = AP2.countTrailingZeros();

  if (!AP1 && AP2TrailingZeros != 0)
    return getICmp(I.ICMP_UGE, A,
                   ConstantInt::get(A->getType(), AP2.getBitWidth() - AP2TrailingZeros));

  if (AP1 == AP2)
    return getICmp(I.ICMP_EQ, A, ConstantInt::getNullValue(A->getType()));

  // Get the distance between the lowest bits that are set.
  int Shift = AP1.countTrailingZeros() - AP2TrailingZeros;

  if (Shift > 0 && AP2.shl(Shift) == AP1)
    return getICmp(I.ICMP_EQ, A, ConstantInt::get(A->getType(), Shift));

  // Shifting const2 will never be equal to const1.
  return getConstant(false);
}

/// Fold icmp (trunc X, Y), C.
Instruction *InstCombiner::foldICmpTruncConstant(ICmpInst &Cmp,
                                                 Instruction *Trunc,
                                                 const APInt *C) {
  ICmpInst::Predicate Pred = Cmp.getPredicate();
  Value *X = Trunc->getOperand(0);
  if (*C == 1 && C->getBitWidth() > 1) {
    // icmp slt trunc(signum(V)) 1 --> icmp slt V, 1
    Value *V = nullptr;
    if (Pred == ICmpInst::ICMP_SLT && match(X, m_Signum(m_Value(V))))
      return new ICmpInst(ICmpInst::ICMP_SLT, V,
                          ConstantInt::get(V->getType(), 1));
  }

  if (Cmp.isEquality() && Trunc->hasOneUse()) {
    // Simplify icmp eq (trunc x to i8), 42 -> icmp eq x, 42|highbits if all
    // of the high bits truncated out of x are known.
    unsigned DstBits = Trunc->getType()->getScalarSizeInBits(),
             SrcBits = X->getType()->getScalarSizeInBits();
    APInt KnownZero(SrcBits, 0), KnownOne(SrcBits, 0);
    computeKnownBits(X, KnownZero, KnownOne, 0, &Cmp);

    // If all the high bits are known, we can do this xform.
    if ((KnownZero | KnownOne).countLeadingOnes() >= SrcBits - DstBits) {
      // Pull in the high bits from known-ones set.
      APInt NewRHS = C->zext(SrcBits);
      NewRHS |= KnownOne & APInt::getHighBitsSet(SrcBits, SrcBits - DstBits);
      return new ICmpInst(Pred, X, ConstantInt::get(X->getType(), NewRHS));
    }
  }

  return nullptr;
}

/// Fold icmp (xor X, Y), C.
Instruction *InstCombiner::foldICmpXorConstant(ICmpInst &Cmp,
                                               BinaryOperator *Xor,
                                               const APInt *C) {
  Value *X = Xor->getOperand(0);
  Value *Y = Xor->getOperand(1);
  const APInt *XorC;
  if (!match(Y, m_APInt(XorC)))
    return nullptr;

  // If this is a comparison that tests the signbit (X < 0) or (x > -1),
  // fold the xor.
  ICmpInst::Predicate Pred = Cmp.getPredicate();
  if ((Pred == ICmpInst::ICMP_SLT && *C == 0) ||
      (Pred == ICmpInst::ICMP_SGT && C->isAllOnesValue())) {

    // If the sign bit of the XorCst is not set, there is no change to
    // the operation, just stop using the Xor.
    if (!XorC->isNegative()) {
      Cmp.setOperand(0, X);
      Worklist.Add(Xor);
      return &Cmp;
    }

    // Was the old condition true if the operand is positive?
    bool isTrueIfPositive = Pred == ICmpInst::ICMP_SGT;

    // If so, the new one isn't.
    isTrueIfPositive ^= true;

    Constant *CmpConstant = cast<Constant>(Cmp.getOperand(1));
    if (isTrueIfPositive)
      return new ICmpInst(ICmpInst::ICMP_SGT, X, SubOne(CmpConstant));
    else
      return new ICmpInst(ICmpInst::ICMP_SLT, X, AddOne(CmpConstant));
  }

  if (Xor->hasOneUse()) {
    // (icmp u/s (xor X SignBit), C) -> (icmp s/u X, (xor C SignBit))
    if (!Cmp.isEquality() && XorC->isSignBit()) {
      Pred = Cmp.isSigned() ? Cmp.getUnsignedPredicate()
                            : Cmp.getSignedPredicate();
      return new ICmpInst(Pred, X, ConstantInt::get(X->getType(), *C ^ *XorC));
    }

    // (icmp u/s (xor X ~SignBit), C) -> (icmp s/u X, (xor C ~SignBit))
    if (!Cmp.isEquality() && XorC->isMaxSignedValue()) {
      Pred = Cmp.isSigned() ? Cmp.getUnsignedPredicate()
                            : Cmp.getSignedPredicate();
      Pred = Cmp.getSwappedPredicate(Pred);
      return new ICmpInst(Pred, X, ConstantInt::get(X->getType(), *C ^ *XorC));
    }
  }

  // (icmp ugt (xor X, C), ~C) -> (icmp ult X, C)
  //   iff -C is a power of 2
  if (Pred == ICmpInst::ICMP_UGT && *XorC == ~(*C) && (*C + 1).isPowerOf2())
    return new ICmpInst(ICmpInst::ICMP_ULT, X, Y);

  // (icmp ult (xor X, C), -C) -> (icmp uge X, C)
  //   iff -C is a power of 2
  if (Pred == ICmpInst::ICMP_ULT && *XorC == -(*C) && C->isPowerOf2())
    return new ICmpInst(ICmpInst::ICMP_UGE, X, Y);

  return nullptr;
}

/// Fold icmp (and (sh X, Y), C2), C1.
Instruction *InstCombiner::foldICmpAndShift(ICmpInst &Cmp, BinaryOperator *And,
                                            const APInt *C1) {
  // FIXME: This check restricts all folds under here to scalar types.
  ConstantInt *RHS = dyn_cast<ConstantInt>(Cmp.getOperand(1));
  if (!RHS)
    return nullptr;

  // FIXME: This could be passed in as APInt.
  auto *C2 = dyn_cast<ConstantInt>(And->getOperand(1));
  if (!C2)
    return nullptr;

  // If this is: (X >> C3) & C2 != C1 (where any shift and any compare could
  // exist), turn it into (X & (C2 << C3)) != (C1 << C3). This happens a LOT in
  // code produced by the clang front-end, for bitfield access.
  BinaryOperator *Shift = dyn_cast<BinaryOperator>(And->getOperand(0));
  if (!Shift || !Shift->isShift())
    return nullptr;

  // This seemingly simple opportunity to fold away a shift turns out to be
  // rather complicated. See PR17827 for details.
  if (auto *ShAmt = dyn_cast<ConstantInt>(Shift->getOperand(1))) {
    bool CanFold = false;
    unsigned ShiftOpcode = Shift->getOpcode();
    if (ShiftOpcode == Instruction::AShr) {
      // There may be some constraints that make this possible, but nothing
      // simple has been discovered yet.
      CanFold = false;
    } else if (ShiftOpcode == Instruction::Shl) {
      // For a left shift, we can fold if the comparison is not signed. We can
      // also fold a signed comparison if the mask value and comparison value
      // are not negative. These constraints may not be obvious, but we can
      // prove that they are correct using an SMT solver.
      if (!Cmp.isSigned() || (!C2->isNegative() && !RHS->isNegative()))
        CanFold = true;
    } else if (ShiftOpcode == Instruction::LShr) {
      // For a logical right shift, we can fold if the comparison is not signed.
      // We can also fold a signed comparison if the shifted mask value and the
      // shifted comparison value are not negative. These constraints may not be
      // obvious, but we can prove that they are correct using an SMT solver.
      if (!Cmp.isSigned())
        CanFold = true;
      else {
        ConstantInt *ShiftedAndCst =
            cast<ConstantInt>(ConstantExpr::getShl(C2, ShAmt));
        ConstantInt *ShiftedRHSCst =
            cast<ConstantInt>(ConstantExpr::getShl(RHS, ShAmt));

        if (!ShiftedAndCst->isNegative() && !ShiftedRHSCst->isNegative())
          CanFold = true;
      }
    }

    if (CanFold) {
      Constant *NewCst;
      if (ShiftOpcode == Instruction::Shl)
        NewCst = ConstantExpr::getLShr(RHS, ShAmt);
      else
        NewCst = ConstantExpr::getShl(RHS, ShAmt);

      // Check to see if we are shifting out any of the bits being compared.
      if (ConstantExpr::get(ShiftOpcode, NewCst, ShAmt) != RHS) {
        // If we shifted bits out, the fold is not going to work out. As a
        // special case, check to see if this means that the result is always
        // true or false now.
        if (Cmp.getPredicate() == ICmpInst::ICMP_EQ)
          return replaceInstUsesWith(Cmp, Builder->getFalse());
        if (Cmp.getPredicate() == ICmpInst::ICMP_NE)
          return replaceInstUsesWith(Cmp, Builder->getTrue());
      } else {
        Cmp.setOperand(1, NewCst);
        Constant *NewAndCst;
        if (ShiftOpcode == Instruction::Shl)
          NewAndCst = ConstantExpr::getLShr(C2, ShAmt);
        else
          NewAndCst = ConstantExpr::getShl(C2, ShAmt);
        And->setOperand(1, NewAndCst);
        And->setOperand(0, Shift->getOperand(0));
        Worklist.Add(Shift); // Shift is dead.
        return &Cmp;
      }
    }
  }

  // Turn ((X >> Y) & C2) == 0  into  (X & (C2 << Y)) == 0.  The latter is
  // preferable because it allows the C2 << Y expression to be hoisted out of a
  // loop if Y is invariant and X is not.
  if (Shift->hasOneUse() && *C1 == 0 && Cmp.isEquality() &&
      !Shift->isArithmeticShift() && !isa<Constant>(Shift->getOperand(0))) {
    // Compute C2 << Y.
    Value *NS;
    if (Shift->getOpcode() == Instruction::LShr) {
      NS = Builder->CreateShl(C2, Shift->getOperand(1));
    } else {
      // Insert a logical shift.
      NS = Builder->CreateLShr(C2, Shift->getOperand(1));
    }

    // Compute X & (C2 << Y).
    Value *NewAnd =
        Builder->CreateAnd(Shift->getOperand(0), NS, And->getName());

    Cmp.setOperand(0, NewAnd);
    return &Cmp;
  }

  return nullptr;
}

/// Fold icmp (and X, C2), C1.
Instruction *InstCombiner::foldICmpAndConstConst(ICmpInst &Cmp,
                                                 BinaryOperator *And,
                                                 const APInt *C1) {
  // FIXME: This check restricts all folds under here to scalar types.
  ConstantInt *RHS = dyn_cast<ConstantInt>(Cmp.getOperand(1));
  if (!RHS)
    return nullptr;

  // FIXME: Use m_APInt.
  auto *C2 = dyn_cast<ConstantInt>(And->getOperand(1));
  if (!C2)
    return nullptr;

  if (!And->hasOneUse() || !And->getOperand(0)->hasOneUse())
    return nullptr;

  // If the LHS is an AND of a truncating cast, we can widen the and/compare to
  // be the input width without changing the value produced, eliminating a cast.
  if (TruncInst *Cast = dyn_cast<TruncInst>(And->getOperand(0))) {
    // We can do this transformation if either the AND constant does not have
    // its sign bit set or if it is an equality comparison. Extending a
    // relational comparison when we're checking the sign bit would not work.
    if (Cmp.isEquality() || (!C2->isNegative() && C1->isNonNegative())) {
      Value *NewAnd = Builder->CreateAnd(
          Cast->getOperand(0), ConstantExpr::getZExt(C2, Cast->getSrcTy()));
      NewAnd->takeName(And);
      return new ICmpInst(Cmp.getPredicate(), NewAnd,
                          ConstantExpr::getZExt(RHS, Cast->getSrcTy()));
    }
  }

  // If the LHS is an AND of a zext, and we have an equality compare, we can
  // shrink the and/compare to the smaller type, eliminating the cast.
  if (ZExtInst *Cast = dyn_cast<ZExtInst>(And->getOperand(0))) {
    IntegerType *Ty = cast<IntegerType>(Cast->getSrcTy());
    // Make sure we don't compare the upper bits, SimplifyDemandedBits
    // should fold the icmp to true/false in that case.
    if (Cmp.isEquality() && C1->getActiveBits() <= Ty->getBitWidth()) {
      Value *NewAnd = Builder->CreateAnd(Cast->getOperand(0),
                                         ConstantExpr::getTrunc(C2, Ty));
      NewAnd->takeName(And);
      return new ICmpInst(Cmp.getPredicate(), NewAnd,
                          ConstantExpr::getTrunc(RHS, Ty));
    }
  }

  if (Instruction *I = foldICmpAndShift(Cmp, And, C1))
    return I;

  // (icmp pred (and (or (lshr A, B), A), 1), 0) -->
  //    (icmp pred (and A, (or (shl 1, B), 1), 0))
  //
  // iff pred isn't signed
  {
    Value *A, *B, *LShr;
    if (!Cmp.isSigned() && *C1 == 0) {
      if (match(And->getOperand(1), m_One())) {
        Constant *One = cast<Constant>(And->getOperand(1));
        Value *Or = And->getOperand(0);
        if (match(Or, m_Or(m_Value(LShr), m_Value(A))) &&
            match(LShr, m_LShr(m_Specific(A), m_Value(B)))) {
          unsigned UsesRemoved = 0;
          if (And->hasOneUse())
            ++UsesRemoved;
          if (Or->hasOneUse())
            ++UsesRemoved;
          if (LShr->hasOneUse())
            ++UsesRemoved;
          Value *NewOr = nullptr;
          // Compute A & ((1 << B) | 1)
          if (auto *C = dyn_cast<Constant>(B)) {
            if (UsesRemoved >= 1)
              NewOr = ConstantExpr::getOr(ConstantExpr::getNUWShl(One, C), One);
          } else {
            if (UsesRemoved >= 3)
              NewOr =
                  Builder->CreateOr(Builder->CreateShl(One, B, LShr->getName(),
                                                       /*HasNUW=*/true),
                                    One, Or->getName());
          }
          if (NewOr) {
            Value *NewAnd = Builder->CreateAnd(A, NewOr, And->getName());
            Cmp.setOperand(0, NewAnd);
            return &Cmp;
          }
        }
      }
    }
  }

  // Replace ((X & C2) > C1) with ((X & C2) != 0), if any bit set in (X & C2)
  // will produce a result greater than C1.
  if (Cmp.getPredicate() == ICmpInst::ICMP_UGT) {
    unsigned NTZ = C2->getValue().countTrailingZeros();
    if ((NTZ < C2->getBitWidth()) &&
        APInt::getOneBitSet(C2->getBitWidth(), NTZ).ugt(*C1))
      return new ICmpInst(ICmpInst::ICMP_NE, And,
                          Constant::getNullValue(RHS->getType()));
  }

  return nullptr;
}

/// Fold icmp (and X, Y), C.
Instruction *InstCombiner::foldICmpAndConstant(ICmpInst &Cmp,
                                               BinaryOperator *And,
                                               const APInt *C) {
  if (Instruction *I = foldICmpAndConstConst(Cmp, And, C))
    return I;

  // TODO: These all require that Y is constant too, so refactor with the above.

  // Try to optimize things like "A[i] & 42 == 0" to index computations.
  Value *X = And->getOperand(0);
  Value *Y = And->getOperand(1);
  if (auto *LI = dyn_cast<LoadInst>(X))
    if (auto *GEP = dyn_cast<GetElementPtrInst>(LI->getOperand(0)))
      if (auto *GV = dyn_cast<GlobalVariable>(GEP->getOperand(0)))
        if (GV->isConstant() && GV->hasDefinitiveInitializer() &&
            !LI->isVolatile() && isa<ConstantInt>(Y)) {
          ConstantInt *C2 = cast<ConstantInt>(Y);
          if (Instruction *Res = foldCmpLoadFromIndexedGlobal(GEP, GV, Cmp, C2))
            return Res;
        }

  if (!Cmp.isEquality())
    return nullptr;

  // X & -C == -C -> X >  u ~C
  // X & -C != -C -> X <= u ~C
  //   iff C is a power of 2
  if (Cmp.getOperand(1) == Y && (-(*C)).isPowerOf2()) {
    auto NewPred = Cmp.getPredicate() == CmpInst::ICMP_EQ ? CmpInst::ICMP_UGT
                                                          : CmpInst::ICMP_ULE;
    return new ICmpInst(NewPred, X, SubOne(cast<Constant>(Cmp.getOperand(1))));
  }

  // (X & C2) == 0 -> (trunc X) >= 0
  // (X & C2) != 0 -> (trunc X) <  0
  //   iff C2 is a power of 2 and it masks the sign bit of a legal integer type.
  const APInt *C2;
  if (And->hasOneUse() && *C == 0 && match(Y, m_APInt(C2))) {
    int32_t ExactLogBase2 = C2->exactLogBase2();
    if (ExactLogBase2 != -1 && DL.isLegalInteger(ExactLogBase2 + 1)) {
      Type *NTy = IntegerType::get(Cmp.getContext(), ExactLogBase2 + 1);
      if (And->getType()->isVectorTy())
        NTy = VectorType::get(NTy, And->getType()->getVectorNumElements());
      Value *Trunc = Builder->CreateTrunc(X, NTy);
      auto NewPred = Cmp.getPredicate() == CmpInst::ICMP_EQ ? CmpInst::ICMP_SGE
                                                            : CmpInst::ICMP_SLT;
      return new ICmpInst(NewPred, Trunc, Constant::getNullValue(NTy));
    }
  }

  return nullptr;
}

/// Fold icmp (or X, Y), C.
Instruction *InstCombiner::foldICmpOrConstant(ICmpInst &Cmp, BinaryOperator *Or,
                                              const APInt *C) {
  ICmpInst::Predicate Pred = Cmp.getPredicate();
  if (*C == 1) {
    // icmp slt signum(V) 1 --> icmp slt V, 1
    Value *V = nullptr;
    if (Pred == ICmpInst::ICMP_SLT && match(Or, m_Signum(m_Value(V))))
      return new ICmpInst(ICmpInst::ICMP_SLT, V,
                          ConstantInt::get(V->getType(), 1));
  }

  if (!Cmp.isEquality() || *C != 0 || !Or->hasOneUse())
    return nullptr;

  Value *P, *Q;
  if (match(Or, m_Or(m_PtrToInt(m_Value(P)), m_PtrToInt(m_Value(Q))))) {
    // Simplify icmp eq (or (ptrtoint P), (ptrtoint Q)), 0
    // -> and (icmp eq P, null), (icmp eq Q, null).
    Value *CmpP =
        Builder->CreateICmp(Pred, P, ConstantInt::getNullValue(P->getType()));
    Value *CmpQ =
        Builder->CreateICmp(Pred, Q, ConstantInt::getNullValue(Q->getType()));
    auto LogicOpc = Pred == ICmpInst::Predicate::ICMP_EQ ? Instruction::And
                                                         : Instruction::Or;
    return BinaryOperator::Create(LogicOpc, CmpP, CmpQ);
  }

  return nullptr;
}

/// Fold icmp (mul X, Y), C.
Instruction *InstCombiner::foldICmpMulConstant(ICmpInst &Cmp,
                                               BinaryOperator *Mul,
                                               const APInt *C) {
  const APInt *MulC;
  if (!match(Mul->getOperand(1), m_APInt(MulC)))
    return nullptr;

  // If this is a test of the sign bit and the multiply is sign-preserving with
  // a constant operand, use the multiply LHS operand instead.
  ICmpInst::Predicate Pred = Cmp.getPredicate();
  if (isSignTest(Pred, *C) && Mul->hasNoSignedWrap()) {
    if (MulC->isNegative())
      Pred = ICmpInst::getSwappedPredicate(Pred);
    return new ICmpInst(Pred, Mul->getOperand(0),
                        Constant::getNullValue(Mul->getType()));
  }

  return nullptr;
}

/// Fold icmp (shl 1, Y), C.
static Instruction *foldICmpShlOne(ICmpInst &Cmp, Instruction *Shl,
                                   const APInt *C) {
  Value *Y;
  if (!match(Shl, m_Shl(m_One(), m_Value(Y))))
    return nullptr;

  Type *ShiftType = Shl->getType();
  uint32_t TypeBits = C->getBitWidth();
  bool CIsPowerOf2 = C->isPowerOf2();
  ICmpInst::Predicate Pred = Cmp.getPredicate();
  if (Cmp.isUnsigned()) {
    // (1 << Y) pred C -> Y pred Log2(C)
    if (!CIsPowerOf2) {
      // (1 << Y) <  30 -> Y <= 4
      // (1 << Y) <= 30 -> Y <= 4
      // (1 << Y) >= 30 -> Y >  4
      // (1 << Y) >  30 -> Y >  4
      if (Pred == ICmpInst::ICMP_ULT)
        Pred = ICmpInst::ICMP_ULE;
      else if (Pred == ICmpInst::ICMP_UGE)
        Pred = ICmpInst::ICMP_UGT;
    }

    // (1 << Y) >= 2147483648 -> Y >= 31 -> Y == 31
    // (1 << Y) <  2147483648 -> Y <  31 -> Y != 31
    unsigned CLog2 = C->logBase2();
    if (CLog2 == TypeBits - 1) {
      if (Pred == ICmpInst::ICMP_UGE)
        Pred = ICmpInst::ICMP_EQ;
      else if (Pred == ICmpInst::ICMP_ULT)
        Pred = ICmpInst::ICMP_NE;
    }
    return new ICmpInst(Pred, Y, ConstantInt::get(ShiftType, CLog2));
  } else if (Cmp.isSigned()) {
    Constant *BitWidthMinusOne = ConstantInt::get(ShiftType, TypeBits - 1);
    if (C->isAllOnesValue()) {
      // (1 << Y) <= -1 -> Y == 31
      if (Pred == ICmpInst::ICMP_SLE)
        return new ICmpInst(ICmpInst::ICMP_EQ, Y, BitWidthMinusOne);

      // (1 << Y) >  -1 -> Y != 31
      if (Pred == ICmpInst::ICMP_SGT)
        return new ICmpInst(ICmpInst::ICMP_NE, Y, BitWidthMinusOne);
    } else if (!(*C)) {
      // (1 << Y) <  0 -> Y == 31
      // (1 << Y) <= 0 -> Y == 31
      if (Pred == ICmpInst::ICMP_SLT || Pred == ICmpInst::ICMP_SLE)
        return new ICmpInst(ICmpInst::ICMP_EQ, Y, BitWidthMinusOne);

      // (1 << Y) >= 0 -> Y != 31
      // (1 << Y) >  0 -> Y != 31
      if (Pred == ICmpInst::ICMP_SGT || Pred == ICmpInst::ICMP_SGE)
        return new ICmpInst(ICmpInst::ICMP_NE, Y, BitWidthMinusOne);
    }
  } else if (Cmp.isEquality() && CIsPowerOf2) {
    return new ICmpInst(Pred, Y, ConstantInt::get(ShiftType, C->logBase2()));
  }

  return nullptr;
}

/// Fold icmp (shl X, Y), C.
Instruction *InstCombiner::foldICmpShlConstant(ICmpInst &Cmp,
                                               BinaryOperator *Shl,
                                               const APInt *C) {
  const APInt *ShiftAmt;
  if (!match(Shl->getOperand(1), m_APInt(ShiftAmt)))
    return foldICmpShlOne(Cmp, Shl, C);

  // Check that the shift amount is in range. If not, don't perform undefined
  // shifts. When the shift is visited it will be simplified.
  unsigned TypeBits = C->getBitWidth();
  if (ShiftAmt->uge(TypeBits))
    return nullptr;

  ICmpInst::Predicate Pred = Cmp.getPredicate();
  Value *X = Shl->getOperand(0);
  if (Cmp.isEquality()) {
    // If the shift is NUW, then it is just shifting out zeros, no need for an
    // AND.
    Constant *LShrC = ConstantInt::get(Shl->getType(), C->lshr(*ShiftAmt));
    if (Shl->hasNoUnsignedWrap())
      return new ICmpInst(Pred, X, LShrC);

    // If the shift is NSW and we compare to 0, then it is just shifting out
    // sign bits, no need for an AND either.
    if (Shl->hasNoSignedWrap() && *C == 0)
      return new ICmpInst(Pred, X, LShrC);

    if (Shl->hasOneUse()) {
      // Otherwise strength reduce the shift into an and.
      Constant *Mask = ConstantInt::get(Shl->getType(),
          APInt::getLowBitsSet(TypeBits, TypeBits - ShiftAmt->getZExtValue()));

      Value *And = Builder->CreateAnd(X, Mask, Shl->getName() + ".mask");
      return new ICmpInst(Pred, And, LShrC);
    }
  }

  // If this is a signed comparison to 0 and the shift is sign preserving,
  // use the shift LHS operand instead; isSignTest may change 'Pred', so only
  // do that if we're sure to not continue on in this function.
  if (Shl->hasNoSignedWrap() && isSignTest(Pred, *C))
    return new ICmpInst(Pred, X, Constant::getNullValue(X->getType()));

  // Otherwise, if this is a comparison of the sign bit, simplify to and/test.
  bool TrueIfSigned = false;
  if (Shl->hasOneUse() && isSignBitCheck(Pred, *C, TrueIfSigned)) {
    // (X << 31) <s 0  --> (X & 1) != 0
    Constant *Mask = ConstantInt::get(
        X->getType(),
        APInt::getOneBitSet(TypeBits, TypeBits - ShiftAmt->getZExtValue() - 1));
    Value *And = Builder->CreateAnd(X, Mask, Shl->getName() + ".mask");
    return new ICmpInst(TrueIfSigned ? ICmpInst::ICMP_NE : ICmpInst::ICMP_EQ,
                        And, Constant::getNullValue(And->getType()));
  }

  // Transform (icmp pred iM (shl iM %v, N), C)
  // -> (icmp pred i(M-N) (trunc %v iM to i(M-N)), (trunc (C>>N))
  // Transform the shl to a trunc if (trunc (C>>N)) has no loss and M-N.
  // This enables us to get rid of the shift in favor of a trunc which can be
  // free on the target. It has the additional benefit of comparing to a
  // smaller constant, which will be target friendly.
  unsigned Amt = ShiftAmt->getLimitedValue(TypeBits - 1);
  if (Shl->hasOneUse() && Amt != 0 && C->countTrailingZeros() >= Amt) {
    Type *TruncTy = IntegerType::get(Cmp.getContext(), TypeBits - Amt);
    if (X->getType()->isVectorTy())
      TruncTy = VectorType::get(TruncTy, X->getType()->getVectorNumElements());
    Constant *NewC =
        ConstantInt::get(TruncTy, C->ashr(*ShiftAmt).trunc(TypeBits - Amt));
    return new ICmpInst(Pred, Builder->CreateTrunc(X, TruncTy), NewC);
  }

  return nullptr;
}

/// Fold icmp ({al}shr X, Y), C.
Instruction *InstCombiner::foldICmpShrConstant(ICmpInst &Cmp,
                                               BinaryOperator *Shr,
                                               const APInt *C) {
  // An exact shr only shifts out zero bits, so:
  // icmp eq/ne (shr X, Y), 0 --> icmp eq/ne X, 0
  Value *X = Shr->getOperand(0);
  CmpInst::Predicate Pred = Cmp.getPredicate();
  if (Cmp.isEquality() && Shr->isExact() && Shr->hasOneUse() && *C == 0)
    return new ICmpInst(Pred, X, Cmp.getOperand(1));

  const APInt *ShiftAmt;
  if (!match(Shr->getOperand(1), m_APInt(ShiftAmt)))
    return nullptr;

  // Check that the shift amount is in range. If not, don't perform undefined
  // shifts. When the shift is visited it will be simplified.
  unsigned TypeBits = C->getBitWidth();
  unsigned ShAmtVal = ShiftAmt->getLimitedValue(TypeBits);
  if (ShAmtVal >= TypeBits || ShAmtVal == 0)
    return nullptr;

  bool IsAShr = Shr->getOpcode() == Instruction::AShr;
  if (!Cmp.isEquality()) {
    // If we have an unsigned comparison and an ashr, we can't simplify this.
    // Similarly for signed comparisons with lshr.
    if (Cmp.isSigned() != IsAShr)
      return nullptr;

    // Otherwise, all lshr and most exact ashr's are equivalent to a udiv/sdiv
    // by a power of 2.  Since we already have logic to simplify these,
    // transform to div and then simplify the resultant comparison.
    if (IsAShr && (!Shr->isExact() || ShAmtVal == TypeBits - 1))
      return nullptr;

    // FIXME: This check restricts this fold to scalar types.
    ConstantInt *ShAmt = dyn_cast<ConstantInt>(Shr->getOperand(1));
    if (!ShAmt)
      return nullptr;

    // Revisit the shift (to delete it).
    Worklist.Add(Shr);

    Constant *DivCst = ConstantInt::get(
        Shr->getType(), APInt::getOneBitSet(TypeBits, ShAmtVal));

    Value *Tmp = IsAShr ? Builder->CreateSDiv(X, DivCst, "", Shr->isExact())
                        : Builder->CreateUDiv(X, DivCst, "", Shr->isExact());

    Cmp.setOperand(0, Tmp);

    // If the builder folded the binop, just return it.
    BinaryOperator *TheDiv = dyn_cast<BinaryOperator>(Tmp);
    if (!TheDiv)
      return &Cmp;

    // Otherwise, fold this div/compare.
    assert(TheDiv->getOpcode() == Instruction::SDiv ||
           TheDiv->getOpcode() == Instruction::UDiv);

    Instruction *Res = foldICmpDivConstant(Cmp, TheDiv, C);
    assert(Res && "This div/cst should have folded!");
    return Res;
  }

  // Handle equality comparisons of shift-by-constant.

  // If the comparison constant changes with the shift, the comparison cannot
  // succeed (bits of the comparison constant cannot match the shifted value).
  // This should be known by InstSimplify and already be folded to true/false.
  assert(((IsAShr && C->shl(ShAmtVal).ashr(ShAmtVal) == *C) ||
          (!IsAShr && C->shl(ShAmtVal).lshr(ShAmtVal) == *C)) &&
         "Expected icmp+shr simplify did not occur.");

  // Check if the bits shifted out are known to be zero. If so, we can compare
  // against the unshifted value:
  //  (X & 4) >> 1 == 2  --> (X & 4) == 4.
  Constant *ShiftedCmpRHS = ConstantInt::get(Shr->getType(), *C << ShAmtVal);
  if (Shr->hasOneUse()) {
    if (Shr->isExact())
      return new ICmpInst(Pred, X, ShiftedCmpRHS);

    // Otherwise strength reduce the shift into an 'and'.
    APInt Val(APInt::getHighBitsSet(TypeBits, TypeBits - ShAmtVal));
    Constant *Mask = ConstantInt::get(Shr->getType(), Val);
    Value *And = Builder->CreateAnd(X, Mask, Shr->getName() + ".mask");
    return new ICmpInst(Pred, And, ShiftedCmpRHS);
  }

  return nullptr;
}

/// Fold icmp (udiv X, Y), C.
Instruction *InstCombiner::foldICmpUDivConstant(ICmpInst &Cmp,
                                                BinaryOperator *UDiv,
                                                const APInt *C) {
  const APInt *C2;
  if (!match(UDiv->getOperand(0), m_APInt(C2)))
    return nullptr;

  assert(C2 != 0 && "udiv 0, X should have been simplified already.");

  // (icmp ugt (udiv C2, Y), C) -> (icmp ule Y, C2/(C+1))
  Value *Y = UDiv->getOperand(1);
  if (Cmp.getPredicate() == ICmpInst::ICMP_UGT) {
    assert(!C->isMaxValue() &&
           "icmp ugt X, UINT_MAX should have been simplified already.");
    return new ICmpInst(ICmpInst::ICMP_ULE, Y,
                        ConstantInt::get(Y->getType(), C2->udiv(*C + 1)));
  }

  // (icmp ult (udiv C2, Y), C) -> (icmp ugt Y, C2/C)
  if (Cmp.getPredicate() == ICmpInst::ICMP_ULT) {
    assert(C != 0 && "icmp ult X, 0 should have been simplified already.");
    return new ICmpInst(ICmpInst::ICMP_UGT, Y,
                        ConstantInt::get(Y->getType(), C2->udiv(*C)));
  }

  return nullptr;
}

/// Fold icmp ({su}div X, Y), C.
Instruction *InstCombiner::foldICmpDivConstant(ICmpInst &Cmp,
                                               BinaryOperator *Div,
                                               const APInt *C) {
  // FIXME: This check restricts all folds under here to scalar types.
  ConstantInt *RHS = dyn_cast<ConstantInt>(Cmp.getOperand(1));
  if (!RHS)
    return nullptr;

  // Fold: icmp pred ([us]div X, C1), C2 -> range test
  // Fold this div into the comparison, producing a range check.
  // Determine, based on the divide type, what the range is being
  // checked.  If there is an overflow on the low or high side, remember
  // it, otherwise compute the range [low, hi) bounding the new value.
  // See: InsertRangeTest above for the kinds of replacements possible.
  ConstantInt *DivRHS = dyn_cast<ConstantInt>(Div->getOperand(1));
  if (!DivRHS)
    return nullptr;

  ConstantInt *CmpRHS = cast<ConstantInt>(Cmp.getOperand(1));

  // FIXME: If the operand types don't match the type of the divide
  // then don't attempt this transform. The code below doesn't have the
  // logic to deal with a signed divide and an unsigned compare (and
  // vice versa). This is because (x /s C1) <s C2  produces different
  // results than (x /s C1) <u C2 or (x /u C1) <s C2 or even
  // (x /u C1) <u C2.  Simply casting the operands and result won't
  // work. :(  The if statement below tests that condition and bails
  // if it finds it.
  bool DivIsSigned = Div->getOpcode() == Instruction::SDiv;
  if (!Cmp.isEquality() && DivIsSigned != Cmp.isSigned())
    return nullptr;
  if (DivRHS->isZero())
    return nullptr; // The ProdOV computation fails on divide by zero.
  if (DivIsSigned && DivRHS->isAllOnesValue())
    return nullptr; // The overflow computation also screws up here
  if (DivRHS->isOne()) {
    // This eliminates some funny cases with INT_MIN.
    Cmp.setOperand(0, Div->getOperand(0));   // X/1 == X.
    return &Cmp;
  }

  // Compute Prod = CI * DivRHS. We are essentially solving an equation
  // of form X/C1=C2. We solve for X by multiplying C1 (DivRHS) and
  // C2 (CI). By solving for X we can turn this into a range check
  // instead of computing a divide.
  Constant *Prod = ConstantExpr::getMul(CmpRHS, DivRHS);

  // Determine if the product overflows by seeing if the product is
  // not equal to the divide. Make sure we do the same kind of divide
  // as in the LHS instruction that we're folding.
  bool ProdOV = (DivIsSigned ? ConstantExpr::getSDiv(Prod, DivRHS) :
                 ConstantExpr::getUDiv(Prod, DivRHS)) != CmpRHS;

  // Get the ICmp opcode
  ICmpInst::Predicate Pred = Cmp.getPredicate();

  // If the division is known to be exact, then there is no remainder from the
  // divide, so the covered range size is unit, otherwise it is the divisor.
  ConstantInt *RangeSize = Div->isExact() ? getOne(Prod) : DivRHS;

  // Figure out the interval that is being checked.  For example, a comparison
  // like "X /u 5 == 0" is really checking that X is in the interval [0, 5).
  // Compute this interval based on the constants involved and the signedness of
  // the compare/divide.  This computes a half-open interval, keeping track of
  // whether either value in the interval overflows.  After analysis each
  // overflow variable is set to 0 if it's corresponding bound variable is valid
  // -1 if overflowed off the bottom end, or +1 if overflowed off the top end.
  int LoOverflow = 0, HiOverflow = 0;
  Constant *LoBound = nullptr, *HiBound = nullptr;

  if (!DivIsSigned) {  // udiv
    // e.g. X/5 op 3  --> [15, 20)
    LoBound = Prod;
    HiOverflow = LoOverflow = ProdOV;
    if (!HiOverflow) {
      // If this is not an exact divide, then many values in the range collapse
      // to the same result value.
      HiOverflow = AddWithOverflow(HiBound, LoBound, RangeSize, false);
    }
  } else if (DivRHS->getValue().isStrictlyPositive()) { // Divisor is > 0.
    if (*C == 0) {       // (X / pos) op 0
      // Can't overflow.  e.g.  X/2 op 0 --> [-1, 2)
      LoBound = ConstantExpr::getNeg(SubOne(RangeSize));
      HiBound = RangeSize;
    } else if (C->isStrictlyPositive()) {   // (X / pos) op pos
      LoBound = Prod;     // e.g.   X/5 op 3 --> [15, 20)
      HiOverflow = LoOverflow = ProdOV;
      if (!HiOverflow)
        HiOverflow = AddWithOverflow(HiBound, Prod, RangeSize, true);
    } else {                       // (X / pos) op neg
      // e.g. X/5 op -3  --> [-15-4, -15+1) --> [-19, -14)
      HiBound = AddOne(Prod);
      LoOverflow = HiOverflow = ProdOV ? -1 : 0;
      if (!LoOverflow) {
        ConstantInt *DivNeg =cast<ConstantInt>(ConstantExpr::getNeg(RangeSize));
        LoOverflow = AddWithOverflow(LoBound, HiBound, DivNeg, true) ? -1 : 0;
      }
    }
  } else if (DivRHS->isNegative()) { // Divisor is < 0.
    if (Div->isExact())
      RangeSize = cast<ConstantInt>(ConstantExpr::getNeg(RangeSize));
    if (*C == 0) {       // (X / neg) op 0
      // e.g. X/-5 op 0  --> [-4, 5)
      LoBound = AddOne(RangeSize);
      HiBound = cast<ConstantInt>(ConstantExpr::getNeg(RangeSize));
      if (HiBound == DivRHS) {     // -INTMIN = INTMIN
        HiOverflow = 1;            // [INTMIN+1, overflow)
        HiBound = nullptr;         // e.g. X/INTMIN = 0 --> X > INTMIN
      }
    } else if (C->isStrictlyPositive()) {   // (X / neg) op pos
      // e.g. X/-5 op 3  --> [-19, -14)
      HiBound = AddOne(Prod);
      HiOverflow = LoOverflow = ProdOV ? -1 : 0;
      if (!LoOverflow)
        LoOverflow = AddWithOverflow(LoBound, HiBound, RangeSize, true) ? -1:0;
    } else {                       // (X / neg) op neg
      LoBound = Prod;       // e.g. X/-5 op -3  --> [15, 20)
      LoOverflow = HiOverflow = ProdOV;
      if (!HiOverflow)
        HiOverflow = SubWithOverflow(HiBound, Prod, RangeSize, true);
    }

    // Dividing by a negative swaps the condition.  LT <-> GT
    Pred = ICmpInst::getSwappedPredicate(Pred);
  }

  Value *X = Div->getOperand(0);
  switch (Pred) {
    default: llvm_unreachable("Unhandled icmp opcode!");
    case ICmpInst::ICMP_EQ:
      if (LoOverflow && HiOverflow)
        return replaceInstUsesWith(Cmp, Builder->getFalse());
      if (HiOverflow)
        return new ICmpInst(DivIsSigned ? ICmpInst::ICMP_SGE :
                            ICmpInst::ICMP_UGE, X, LoBound);
      if (LoOverflow)
        return new ICmpInst(DivIsSigned ? ICmpInst::ICMP_SLT :
                            ICmpInst::ICMP_ULT, X, HiBound);
      return replaceInstUsesWith(Cmp, InsertRangeTest(X, LoBound, HiBound,
                                                      DivIsSigned, true));
    case ICmpInst::ICMP_NE:
      if (LoOverflow && HiOverflow)
        return replaceInstUsesWith(Cmp, Builder->getTrue());
      if (HiOverflow)
        return new ICmpInst(DivIsSigned ? ICmpInst::ICMP_SLT :
                            ICmpInst::ICMP_ULT, X, LoBound);
      if (LoOverflow)
        return new ICmpInst(DivIsSigned ? ICmpInst::ICMP_SGE :
                            ICmpInst::ICMP_UGE, X, HiBound);
      return replaceInstUsesWith(Cmp, InsertRangeTest(X, LoBound, HiBound,
                                                      DivIsSigned, false));
    case ICmpInst::ICMP_ULT:
    case ICmpInst::ICMP_SLT:
      if (LoOverflow == +1)   // Low bound is greater than input range.
        return replaceInstUsesWith(Cmp, Builder->getTrue());
      if (LoOverflow == -1)   // Low bound is less than input range.
        return replaceInstUsesWith(Cmp, Builder->getFalse());
      return new ICmpInst(Pred, X, LoBound);
    case ICmpInst::ICMP_UGT:
    case ICmpInst::ICMP_SGT:
      if (HiOverflow == +1)       // High bound greater than input range.
        return replaceInstUsesWith(Cmp, Builder->getFalse());
      if (HiOverflow == -1)       // High bound less than input range.
        return replaceInstUsesWith(Cmp, Builder->getTrue());
      if (Pred == ICmpInst::ICMP_UGT)
        return new ICmpInst(ICmpInst::ICMP_UGE, X, HiBound);
      return new ICmpInst(ICmpInst::ICMP_SGE, X, HiBound);
  }

  return nullptr;
}

/// Fold icmp (sub X, Y), C.
Instruction *InstCombiner::foldICmpSubConstant(ICmpInst &Cmp,
                                               BinaryOperator *Sub,
                                               const APInt *C) {
  const APInt *C2;
  if (!match(Sub->getOperand(0), m_APInt(C2)) || !Sub->hasOneUse())
    return nullptr;

  // C-X <u C2 -> (X|(C2-1)) == C
  //   iff C & (C2-1) == C2-1
  //       C2 is a power of 2
  if (Cmp.getPredicate() == ICmpInst::ICMP_ULT && C->isPowerOf2() &&
      (*C2 & (*C - 1)) == (*C - 1))
    return new ICmpInst(ICmpInst::ICMP_EQ,
                        Builder->CreateOr(Sub->getOperand(1), *C - 1),
                        Sub->getOperand(0));

  // C-X >u C2 -> (X|C2) != C
  //   iff C & C2 == C2
  //       C2+1 is a power of 2
  if (Cmp.getPredicate() == ICmpInst::ICMP_UGT && (*C + 1).isPowerOf2() &&
      (*C2 & *C) == *C)
    return new ICmpInst(ICmpInst::ICMP_NE,
                        Builder->CreateOr(Sub->getOperand(1), *C),
                        Sub->getOperand(0));

  return nullptr;
}

/// Fold icmp (add X, Y), C.
Instruction *InstCombiner::foldICmpAddConstant(ICmpInst &Cmp,
                                               BinaryOperator *Add,
                                               const APInt *C) {
  Value *Y = Add->getOperand(1);
  const APInt *C2;
  if (Cmp.isEquality() || !match(Y, m_APInt(C2)))
    return nullptr;

  // Fold icmp pred (add X, C2), C.
  Value *X = Add->getOperand(0);
  Type *Ty = Add->getType();
  auto CR = Cmp.makeConstantRange(Cmp.getPredicate(), *C).subtract(*C2);
  const APInt &Upper = CR.getUpper();
  const APInt &Lower = CR.getLower();
  if (Cmp.isSigned()) {
    if (Lower.isSignBit())
      return new ICmpInst(ICmpInst::ICMP_SLT, X, ConstantInt::get(Ty, Upper));
    if (Upper.isSignBit())
      return new ICmpInst(ICmpInst::ICMP_SGE, X, ConstantInt::get(Ty, Lower));
  } else {
    if (Lower.isMinValue())
      return new ICmpInst(ICmpInst::ICMP_ULT, X, ConstantInt::get(Ty, Upper));
    if (Upper.isMinValue())
      return new ICmpInst(ICmpInst::ICMP_UGE, X, ConstantInt::get(Ty, Lower));
  }

  if (!Add->hasOneUse())
    return nullptr;

  // X+C <u C2 -> (X & -C2) == C
  //   iff C & (C2-1) == 0
  //       C2 is a power of 2
  if (Cmp.getPredicate() == ICmpInst::ICMP_ULT && C->isPowerOf2() &&
      (*C2 & (*C - 1)) == 0)
    return new ICmpInst(ICmpInst::ICMP_EQ, Builder->CreateAnd(X, -(*C)),
                        ConstantExpr::getNeg(cast<Constant>(Y)));

  // X+C >u C2 -> (X & ~C2) != C
  //   iff C & C2 == 0
  //       C2+1 is a power of 2
  if (Cmp.getPredicate() == ICmpInst::ICMP_UGT && (*C + 1).isPowerOf2() &&
      (*C2 & *C) == 0)
    return new ICmpInst(ICmpInst::ICMP_NE, Builder->CreateAnd(X, ~(*C)),
                        ConstantExpr::getNeg(cast<Constant>(Y)));

  return nullptr;
}

/// Try to fold integer comparisons with a constant operand: icmp Pred X, C.
Instruction *InstCombiner::foldICmpWithConstant(ICmpInst &Cmp) {
  const APInt *C;
  if (!match(Cmp.getOperand(1), m_APInt(C)))
    return nullptr;

  BinaryOperator *BO;
  if (match(Cmp.getOperand(0), m_BinOp(BO))) {
    switch (BO->getOpcode()) {
    case Instruction::Xor:
      if (Instruction *I = foldICmpXorConstant(Cmp, BO, C))
        return I;
      break;
    case Instruction::And:
      if (Instruction *I = foldICmpAndConstant(Cmp, BO, C))
        return I;
      break;
    case Instruction::Or:
      if (Instruction *I = foldICmpOrConstant(Cmp, BO, C))
        return I;
      break;
    case Instruction::Mul:
      if (Instruction *I = foldICmpMulConstant(Cmp, BO, C))
        return I;
      break;
    case Instruction::Shl:
      if (Instruction *I = foldICmpShlConstant(Cmp, BO, C))
        return I;
      break;
    case Instruction::LShr:
    case Instruction::AShr:
      if (Instruction *I = foldICmpShrConstant(Cmp, BO, C))
        return I;
      break;
    case Instruction::UDiv:
      if (Instruction *I = foldICmpUDivConstant(Cmp, BO, C))
        return I;
      LLVM_FALLTHROUGH;
    case Instruction::SDiv:
      if (Instruction *I = foldICmpDivConstant(Cmp, BO, C))
        return I;
      break;
    case Instruction::Sub:
      if (Instruction *I = foldICmpSubConstant(Cmp, BO, C))
        return I;
      break;
    case Instruction::Add:
      if (Instruction *I = foldICmpAddConstant(Cmp, BO, C))
        return I;
      break;
    default:
      break;
    }
  }

  Instruction *LHSI;
  if (match(Cmp.getOperand(0), m_Instruction(LHSI)) &&
      LHSI->getOpcode() == Instruction::Trunc)
    if (Instruction *I = foldICmpTruncConstant(Cmp, LHSI, C))
      return I;

  return nullptr;
}

/// Simplify icmp_eq and icmp_ne instructions with binary operator LHS and
/// integer constant RHS.
Instruction *InstCombiner::foldICmpEqualityWithConstant(ICmpInst &ICI) {
  BinaryOperator *BO;
  const APInt *RHSV;
  // FIXME: Some of these folds could work with arbitrary constants, but this
  // match is limited to scalars and vector splat constants.
  if (!ICI.isEquality() || !match(ICI.getOperand(0), m_BinOp(BO)) ||
      !match(ICI.getOperand(1), m_APInt(RHSV)))
    return nullptr;

  Constant *RHS = cast<Constant>(ICI.getOperand(1));
  bool isICMP_NE = ICI.getPredicate() == ICmpInst::ICMP_NE;
  Value *BOp0 = BO->getOperand(0), *BOp1 = BO->getOperand(1);

  switch (BO->getOpcode()) {
  case Instruction::SRem:
    // If we have a signed (X % (2^c)) == 0, turn it into an unsigned one.
    if (*RHSV == 0 && BO->hasOneUse()) {
      const APInt *BOC;
      if (match(BOp1, m_APInt(BOC)) && BOC->sgt(1) && BOC->isPowerOf2()) {
        Value *NewRem = Builder->CreateURem(BOp0, BOp1, BO->getName());
        return new ICmpInst(ICI.getPredicate(), NewRem,
                            Constant::getNullValue(BO->getType()));
      }
    }
    break;
  case Instruction::Add: {
    // Replace ((add A, B) != C) with (A != C-B) if B & C are constants.
    const APInt *BOC;
    if (match(BOp1, m_APInt(BOC))) {
      if (BO->hasOneUse()) {
        Constant *SubC = ConstantExpr::getSub(RHS, cast<Constant>(BOp1));
        return new ICmpInst(ICI.getPredicate(), BOp0, SubC);
      }
    } else if (*RHSV == 0) {
      // Replace ((add A, B) != 0) with (A != -B) if A or B is
      // efficiently invertible, or if the add has just this one use.
      if (Value *NegVal = dyn_castNegVal(BOp1))
        return new ICmpInst(ICI.getPredicate(), BOp0, NegVal);
      if (Value *NegVal = dyn_castNegVal(BOp0))
        return new ICmpInst(ICI.getPredicate(), NegVal, BOp1);
      if (BO->hasOneUse()) {
        Value *Neg = Builder->CreateNeg(BOp1);
        Neg->takeName(BO);
        return new ICmpInst(ICI.getPredicate(), BOp0, Neg);
      }
    }
    break;
  }
  case Instruction::Xor:
    if (BO->hasOneUse()) {
      if (Constant *BOC = dyn_cast<Constant>(BOp1)) {
        // For the xor case, we can xor two constants together, eliminating
        // the explicit xor.
        return new ICmpInst(ICI.getPredicate(), BOp0,
                            ConstantExpr::getXor(RHS, BOC));
      } else if (*RHSV == 0) {
        // Replace ((xor A, B) != 0) with (A != B)
        return new ICmpInst(ICI.getPredicate(), BOp0, BOp1);
      }
    }
    break;
  case Instruction::Sub:
    if (BO->hasOneUse()) {
      const APInt *BOC;
      if (match(BOp0, m_APInt(BOC))) {
        // Replace ((sub A, B) != C) with (B != A-C) if A & C are constants.
        Constant *SubC = ConstantExpr::getSub(cast<Constant>(BOp0), RHS);
        return new ICmpInst(ICI.getPredicate(), BOp1, SubC);
      } else if (*RHSV == 0) {
        // Replace ((sub A, B) != 0) with (A != B)
        return new ICmpInst(ICI.getPredicate(), BOp0, BOp1);
      }
    }
    break;
  case Instruction::Or: {
    const APInt *BOC;
    if (match(BOp1, m_APInt(BOC)) && BO->hasOneUse() && RHS->isAllOnesValue()) {
      // Comparing if all bits outside of a constant mask are set?
      // Replace (X | C) == -1 with (X & ~C) == ~C.
      // This removes the -1 constant.
      Constant *NotBOC = ConstantExpr::getNot(cast<Constant>(BOp1));
      Value *And = Builder->CreateAnd(BOp0, NotBOC);
      return new ICmpInst(ICI.getPredicate(), And, NotBOC);
    }
    break;
  }
  case Instruction::And: {
    const APInt *BOC;
    if (match(BOp1, m_APInt(BOC))) {
      // If we have ((X & C) == C), turn it into ((X & C) != 0).
      if (RHSV == BOC && RHSV->isPowerOf2())
        return new ICmpInst(isICMP_NE ? ICmpInst::ICMP_EQ : ICmpInst::ICMP_NE,
                            BO, Constant::getNullValue(RHS->getType()));

      // Don't perform the following transforms if the AND has multiple uses
      if (!BO->hasOneUse())
        break;

      // Replace (and X, (1 << size(X)-1) != 0) with x s< 0
      if (BOC->isSignBit()) {
        Constant *Zero = Constant::getNullValue(BOp0->getType());
        ICmpInst::Predicate Pred =
            isICMP_NE ? ICmpInst::ICMP_SLT : ICmpInst::ICMP_SGE;
        return new ICmpInst(Pred, BOp0, Zero);
      }

      // ((X & ~7) == 0) --> X < 8
      if (*RHSV == 0 && (~(*BOC) + 1).isPowerOf2()) {
        Constant *NegBOC = ConstantExpr::getNeg(cast<Constant>(BOp1));
        ICmpInst::Predicate Pred =
            isICMP_NE ? ICmpInst::ICMP_UGE : ICmpInst::ICMP_ULT;
        return new ICmpInst(Pred, BOp0, NegBOC);
      }
    }
    break;
  }
  case Instruction::Mul:
    if (*RHSV == 0 && BO->hasNoSignedWrap()) {
      const APInt *BOC;
      if (match(BOp1, m_APInt(BOC)) && *BOC != 0) {
        // The trivial case (mul X, 0) is handled by InstSimplify.
        // General case : (mul X, C) != 0 iff X != 0
        //                (mul X, C) == 0 iff X == 0
        return new ICmpInst(ICI.getPredicate(), BOp0,
                            Constant::getNullValue(RHS->getType()));
      }
    }
    break;
  case Instruction::UDiv:
    if (*RHSV == 0) {
      // (icmp eq/ne (udiv A, B), 0) -> (icmp ugt/ule i32 B, A)
      ICmpInst::Predicate Pred =
          isICMP_NE ? ICmpInst::ICMP_ULE : ICmpInst::ICMP_UGT;
      return new ICmpInst(Pred, BOp1, BOp0);
    }
    break;
  default:
    break;
  }
  return nullptr;
}

Instruction *InstCombiner::foldICmpIntrinsicWithConstant(ICmpInst &ICI) {
  IntrinsicInst *II = dyn_cast<IntrinsicInst>(ICI.getOperand(0));
  const APInt *Op1C;
  if (!II || !ICI.isEquality() || !match(ICI.getOperand(1), m_APInt(Op1C)))
    return nullptr;

  // Handle icmp {eq|ne} <intrinsic>, intcst.
  switch (II->getIntrinsicID()) {
  case Intrinsic::bswap:
    Worklist.Add(II);
    ICI.setOperand(0, II->getArgOperand(0));
    ICI.setOperand(1, Builder->getInt(Op1C->byteSwap()));
    return &ICI;
  case Intrinsic::ctlz:
  case Intrinsic::cttz:
    // ctz(A) == bitwidth(A)  ->  A == 0 and likewise for !=
    if (*Op1C == Op1C->getBitWidth()) {
      Worklist.Add(II);
      ICI.setOperand(0, II->getArgOperand(0));
      ICI.setOperand(1, ConstantInt::getNullValue(II->getType()));
      return &ICI;
    }
    break;
  case Intrinsic::ctpop: {
    // popcount(A) == 0  ->  A == 0 and likewise for !=
    // popcount(A) == bitwidth(A)  ->  A == -1 and likewise for !=
    bool IsZero = *Op1C == 0;
    if (IsZero || *Op1C == Op1C->getBitWidth()) {
      Worklist.Add(II);
      ICI.setOperand(0, II->getArgOperand(0));
      auto *NewOp = IsZero
        ? ConstantInt::getNullValue(II->getType())
        : ConstantInt::getAllOnesValue(II->getType());
      ICI.setOperand(1, NewOp);
      return &ICI;
    }
    }
    break;
  default:
    break;
  }
  return nullptr;
}

/// Handle icmp (cast x to y), (cast/cst). We only handle extending casts so
/// far.
Instruction *InstCombiner::foldICmpWithCastAndCast(ICmpInst &ICmp) {
  const CastInst *LHSCI = cast<CastInst>(ICmp.getOperand(0));
  Value *LHSCIOp        = LHSCI->getOperand(0);
  Type *SrcTy     = LHSCIOp->getType();
  Type *DestTy    = LHSCI->getType();
  Value *RHSCIOp;

  // Turn icmp (ptrtoint x), (ptrtoint/c) into a compare of the input if the
  // integer type is the same size as the pointer type.
  if (LHSCI->getOpcode() == Instruction::PtrToInt &&
      DL.getPointerTypeSizeInBits(SrcTy) == DestTy->getIntegerBitWidth()) {
    Value *RHSOp = nullptr;
    if (auto *RHSC = dyn_cast<PtrToIntOperator>(ICmp.getOperand(1))) {
      Value *RHSCIOp = RHSC->getOperand(0);
      if (RHSCIOp->getType()->getPointerAddressSpace() ==
          LHSCIOp->getType()->getPointerAddressSpace()) {
        RHSOp = RHSC->getOperand(0);
        // If the pointer types don't match, insert a bitcast.
        if (LHSCIOp->getType() != RHSOp->getType())
          RHSOp = Builder->CreateBitCast(RHSOp, LHSCIOp->getType());
      }
    } else if (auto *RHSC = dyn_cast<Constant>(ICmp.getOperand(1))) {
      RHSOp = ConstantExpr::getIntToPtr(RHSC, SrcTy);
    }

    if (RHSOp)
      return new ICmpInst(ICmp.getPredicate(), LHSCIOp, RHSOp);
  }

  // The code below only handles extension cast instructions, so far.
  // Enforce this.
  if (LHSCI->getOpcode() != Instruction::ZExt &&
      LHSCI->getOpcode() != Instruction::SExt)
    return nullptr;

  bool isSignedExt = LHSCI->getOpcode() == Instruction::SExt;
  bool isSignedCmp = ICmp.isSigned();

  if (auto *CI = dyn_cast<CastInst>(ICmp.getOperand(1))) {
    // Not an extension from the same type?
    RHSCIOp = CI->getOperand(0);
    if (RHSCIOp->getType() != LHSCIOp->getType())
      return nullptr;

    // If the signedness of the two casts doesn't agree (i.e. one is a sext
    // and the other is a zext), then we can't handle this.
    if (CI->getOpcode() != LHSCI->getOpcode())
      return nullptr;

    // Deal with equality cases early.
    if (ICmp.isEquality())
      return new ICmpInst(ICmp.getPredicate(), LHSCIOp, RHSCIOp);

    // A signed comparison of sign extended values simplifies into a
    // signed comparison.
    if (isSignedCmp && isSignedExt)
      return new ICmpInst(ICmp.getPredicate(), LHSCIOp, RHSCIOp);

    // The other three cases all fold into an unsigned comparison.
    return new ICmpInst(ICmp.getUnsignedPredicate(), LHSCIOp, RHSCIOp);
  }

  // If we aren't dealing with a constant on the RHS, exit early.
  auto *C = dyn_cast<Constant>(ICmp.getOperand(1));
  if (!C)
    return nullptr;

  // Compute the constant that would happen if we truncated to SrcTy then
  // re-extended to DestTy.
  Constant *Res1 = ConstantExpr::getTrunc(C, SrcTy);
  Constant *Res2 = ConstantExpr::getCast(LHSCI->getOpcode(), Res1, DestTy);

  // If the re-extended constant didn't change...
  if (Res2 == C) {
    // Deal with equality cases early.
    if (ICmp.isEquality())
      return new ICmpInst(ICmp.getPredicate(), LHSCIOp, Res1);

    // A signed comparison of sign extended values simplifies into a
    // signed comparison.
    if (isSignedExt && isSignedCmp)
      return new ICmpInst(ICmp.getPredicate(), LHSCIOp, Res1);

    // The other three cases all fold into an unsigned comparison.
    return new ICmpInst(ICmp.getUnsignedPredicate(), LHSCIOp, Res1);
  }

  // The re-extended constant changed, partly changed (in the case of a vector),
  // or could not be determined to be equal (in the case of a constant
  // expression), so the constant cannot be represented in the shorter type.
  // Consequently, we cannot emit a simple comparison.
  // All the cases that fold to true or false will have already been handled
  // by SimplifyICmpInst, so only deal with the tricky case.

  if (isSignedCmp || !isSignedExt || !isa<ConstantInt>(C))
    return nullptr;

  // Evaluate the comparison for LT (we invert for GT below). LE and GE cases
  // should have been folded away previously and not enter in here.

  // We're performing an unsigned comp with a sign extended value.
  // This is true if the input is >= 0. [aka >s -1]
  Constant *NegOne = Constant::getAllOnesValue(SrcTy);
  Value *Result = Builder->CreateICmpSGT(LHSCIOp, NegOne, ICmp.getName());

  // Finally, return the value computed.
  if (ICmp.getPredicate() == ICmpInst::ICMP_ULT)
    return replaceInstUsesWith(ICmp, Result);

  assert(ICmp.getPredicate() == ICmpInst::ICMP_UGT && "ICmp should be folded!");
  return BinaryOperator::CreateNot(Result);
}

#if INTEL_CUSTOMIZATION
/// OptimizeICmpInstSize - Try to do the comparison at a smaller integer size if
/// profitable. This could eliminate unnecessary instructions. For example:
///   %a1 = sext i8 %a to i32               %b1 = and i32 %b, 127
///   %b1 = and i32 %b, 127         --->    %b2 = trunc i32 %b1 to i8
///   %cmp = icmp slt i32 %a1, %b1          %cmp = icmp slt i8 %a, %b2
/// in this case, sext is eliminated, and the trunc instruction will be ignored
/// by code generator. 
Instruction *InstCombiner::OptimizeICmpInstSize(ICmpInst &ICI, 
                                                Value *Op0, Value *Op1) {
  // Currently we only optimize integer comparisons, but we could extend this 
  // optimization to pointer comparisons in the future.
  if (!Op0->getType()->isIntegerTy())
    return nullptr;

  unsigned OrigSize = Op0->getType()->getIntegerBitWidth();
  if (OrigSize > 8 && ReduceICmpSizeIfProfitable(ICI, Op0, Op1, 8))
    return &ICI;

  if (OrigSize > 16 && ReduceICmpSizeIfProfitable(ICI, Op0, Op1, 16))
    return &ICI;

  if (OrigSize > 32 && ReduceICmpSizeIfProfitable(ICI, Op0, Op1, 32))
    return &ICI;

  return nullptr;
}

/// getReduceValueSizeProfit - Evaluate the profit of reducing the size of this
/// value as a result of shrinking ICmp size. 
static int getReduceValueSizeProfit(Value *Op, unsigned TargetSize) {
  assert(Op->getType()->isIntegerTy() && "Expected integer type!");
  unsigned OrigSize = Op->getType()->getIntegerBitWidth();

  // Only profitable to reduce size to 8, 16 or 32 bits.
  if (TargetSize != 8 && TargetSize != 16 && TargetSize != 32)
    return 0;
  
  // This value should only have one use, otherwise it will not be removed after
  // shrinking ICmp size.
  if (!Op->hasOneUse())
    return 0;

  // If this value is a sext or zext from the target size, then it will be 
  // removed after shrinking ICmp size to the target size.
  if (CastInst *CI = dyn_cast<CastInst>(Op)) {
    if ((isa<SExtInst>(CI) || isa<ZExtInst>(CI)) && 
        CI->getSrcTy()->isIntegerTy(TargetSize))
      return 1;
  }
  
  // When this value comes from a binary operation.  
  if (BinaryOperator *BO = dyn_cast<BinaryOperator>(Op)) {
    Value *Op0 = BO->getOperand(0);
    Value *Op1 = BO->getOperand(1);
    Value *V1, *V2;
    ConstantInt *C = dyn_cast<ConstantInt>(Op1);
    if (C && (BO->getOpcode() == Instruction::LShr || 
        BO->getOpcode() == Instruction::AShr)) {
      // (X << C) >> C - This value comes from a left shift from the target size
      // followed by a right shift to the target size. These 2 shifts will be
      // removed after shirinking ICmp size to the target size.
      if (Op0->hasOneUse() && C->getValue() == OrigSize - TargetSize && 
          match(Op0, m_Shl(m_Value(V1), m_Specific(C))))
        return 2;
      // ((X << C) + Y) >> C - This value comes from a left shift followed by a
      // binary operation followed by a right shift to the target size. These 2
      // shifts will be removed and the value Y will be shifted back after 
      // shrinking ICmp size. If Y is an integer constant, it can be shifted 
      // back at no cost.
      auto MShl = m_Shl(m_Value(V1), m_Specific(C));
      if (Op0->hasOneUse() && C->getValue() == OrigSize - TargetSize && 
         (match(Op0, m_Add(MShl, m_Value(V2))) || 
          match(Op0, m_Sub(MShl, m_Value(V2))) ||
          match(Op0, m_And(MShl, m_Value(V2))) ||
          match(Op0, m_Or(MShl, m_Value(V2))) ||
          match(Op0, m_Xor(MShl, m_Value(V2)))))
        return isa<ConstantInt>(V2) ? 2 : 1;
    }
    // This value comes from an "And" instruction with a mask of TargetSize.
    if (C && BO->getOpcode() == Instruction::And && 
        C->getValue() == APInt::getLowBitsSet(OrigSize, TargetSize))
      return 1;
  }
  return 0;
}

/// Reduce the size of this ICmp instruction if possible and profitable. If two 
/// operands are known to be within a smaller range (either signed or unsigned),
/// and it's profitable to reduce the size of both operands, then we can do this
/// comparison in the smaller range. Operands of equality comparisons are 
/// treated as unsigned. To reduce the size of comparison, we truncate the 
/// operands to the smaller type.
bool InstCombiner::ReduceICmpSizeIfProfitable(ICmpInst &ICI, Value *Op0, 
					      Value *Op1, unsigned Size) { 
  int profit = getReduceValueSizeProfit(Op0, Size) + 
                     getReduceValueSizeProfit(Op1, Size); 
  if (profit > 0 &&
      isKnownWithinIntRange(Op0, Size, ICI.isSigned(), DL, 0, &AC, &ICI, &DT) &&
      isKnownWithinIntRange(Op1, Size, ICI.isSigned(), DL, 0, &AC, &ICI, &DT)) {
    Value *Trunc0 = Builder->CreateTrunc(Op0, 
                            IntegerType::get(ICI.getContext(), Size));
    Value *Trunc1 = Builder->CreateTrunc(Op1, 
                            IntegerType::get(ICI.getContext(), Size));
    ICI.replaceUsesOfWith(Op0, Trunc0);
    ICI.replaceUsesOfWith(Op1, Trunc1);
    return true;
  }
  return false;
}
#endif // INTEL_CUSTOMIZATION    

/// The caller has matched a pattern of the form:
///   I = icmp ugt (add (add A, B), CI2), CI1
/// If this is of the form:
///   sum = a + b
///   if (sum+128 >u 255)
/// Then replace it with llvm.sadd.with.overflow.i8.
///
static Instruction *ProcessUGT_ADDCST_ADD(ICmpInst &I, Value *A, Value *B,
                                          ConstantInt *CI2, ConstantInt *CI1,
                                          InstCombiner &IC) {
  // The transformation we're trying to do here is to transform this into an
  // llvm.sadd.with.overflow.  To do this, we have to replace the original add
  // with a narrower add, and discard the add-with-constant that is part of the
  // range check (if we can't eliminate it, this isn't profitable).

  // In order to eliminate the add-with-constant, the compare can be its only
  // use.
  Instruction *AddWithCst = cast<Instruction>(I.getOperand(0));
  if (!AddWithCst->hasOneUse()) return nullptr;

  // If CI2 is 2^7, 2^15, 2^31, then it might be an sadd.with.overflow.
  if (!CI2->getValue().isPowerOf2()) return nullptr;
  unsigned NewWidth = CI2->getValue().countTrailingZeros();
  if (NewWidth != 7 && NewWidth != 15 && NewWidth != 31) return nullptr;

  // The width of the new add formed is 1 more than the bias.
  ++NewWidth;

  // Check to see that CI1 is an all-ones value with NewWidth bits.
  if (CI1->getBitWidth() == NewWidth ||
      CI1->getValue() != APInt::getLowBitsSet(CI1->getBitWidth(), NewWidth))
    return nullptr;

  // This is only really a signed overflow check if the inputs have been
  // sign-extended; check for that condition. For example, if CI2 is 2^31 and
  // the operands of the add are 64 bits wide, we need at least 33 sign bits.
  unsigned NeededSignBits = CI1->getBitWidth() - NewWidth + 1;
  if (IC.ComputeNumSignBits(A, 0, &I) < NeededSignBits ||
      IC.ComputeNumSignBits(B, 0, &I) < NeededSignBits)
    return nullptr;

  // In order to replace the original add with a narrower
  // llvm.sadd.with.overflow, the only uses allowed are the add-with-constant
  // and truncates that discard the high bits of the add.  Verify that this is
  // the case.
  Instruction *OrigAdd = cast<Instruction>(AddWithCst->getOperand(0));
  for (User *U : OrigAdd->users()) {
    if (U == AddWithCst) continue;

    // Only accept truncates for now.  We would really like a nice recursive
    // predicate like SimplifyDemandedBits, but which goes downwards the use-def
    // chain to see which bits of a value are actually demanded.  If the
    // original add had another add which was then immediately truncated, we
    // could still do the transformation.
    TruncInst *TI = dyn_cast<TruncInst>(U);
    if (!TI || TI->getType()->getPrimitiveSizeInBits() > NewWidth)
      return nullptr;
  }

  // If the pattern matches, truncate the inputs to the narrower type and
  // use the sadd_with_overflow intrinsic to efficiently compute both the
  // result and the overflow bit.
  Type *NewType = IntegerType::get(OrigAdd->getContext(), NewWidth);
  Value *F = Intrinsic::getDeclaration(I.getModule(),
                                       Intrinsic::sadd_with_overflow, NewType);

  InstCombiner::BuilderTy *Builder = IC.Builder;

  // Put the new code above the original add, in case there are any uses of the
  // add between the add and the compare.
  Builder->SetInsertPoint(OrigAdd);

  Value *TruncA = Builder->CreateTrunc(A, NewType, A->getName()+".trunc");
  Value *TruncB = Builder->CreateTrunc(B, NewType, B->getName()+".trunc");
  CallInst *Call = Builder->CreateCall(F, {TruncA, TruncB}, "sadd");
  Value *Add = Builder->CreateExtractValue(Call, 0, "sadd.result");
  Value *ZExt = Builder->CreateZExt(Add, OrigAdd->getType());

  // The inner add was the result of the narrow add, zero extended to the
  // wider type.  Replace it with the result computed by the intrinsic.
  IC.replaceInstUsesWith(*OrigAdd, ZExt);

  // The original icmp gets replaced with the overflow value.
  return ExtractValueInst::Create(Call, 1, "sadd.overflow");
}

bool InstCombiner::OptimizeOverflowCheck(OverflowCheckFlavor OCF, Value *LHS,
                                         Value *RHS, Instruction &OrigI,
                                         Value *&Result, Constant *&Overflow) {
  if (OrigI.isCommutative() && isa<Constant>(LHS) && !isa<Constant>(RHS))
    std::swap(LHS, RHS);

  auto SetResult = [&](Value *OpResult, Constant *OverflowVal, bool ReuseName) {
    Result = OpResult;
    Overflow = OverflowVal;
    if (ReuseName)
      Result->takeName(&OrigI);
    return true;
  };

  // If the overflow check was an add followed by a compare, the insertion point
  // may be pointing to the compare.  We want to insert the new instructions
  // before the add in case there are uses of the add between the add and the
  // compare.
  Builder->SetInsertPoint(&OrigI);

  switch (OCF) {
  case OCF_INVALID:
    llvm_unreachable("bad overflow check kind!");

  case OCF_UNSIGNED_ADD: {
    OverflowResult OR = computeOverflowForUnsignedAdd(LHS, RHS, &OrigI);
    if (OR == OverflowResult::NeverOverflows)
      return SetResult(Builder->CreateNUWAdd(LHS, RHS), Builder->getFalse(),
                       true);

    if (OR == OverflowResult::AlwaysOverflows)
      return SetResult(Builder->CreateAdd(LHS, RHS), Builder->getTrue(), true);

    // Fall through uadd into sadd
    LLVM_FALLTHROUGH;
  }
  case OCF_SIGNED_ADD: {
    // X + 0 -> {X, false}
    if (match(RHS, m_Zero()))
      return SetResult(LHS, Builder->getFalse(), false);

    // We can strength reduce this signed add into a regular add if we can prove
    // that it will never overflow.
    if (OCF == OCF_SIGNED_ADD)
      if (WillNotOverflowSignedAdd(LHS, RHS, OrigI))
        return SetResult(Builder->CreateNSWAdd(LHS, RHS), Builder->getFalse(),
                         true);
    break;
  }

  case OCF_UNSIGNED_SUB:
  case OCF_SIGNED_SUB: {
    // X - 0 -> {X, false}
    if (match(RHS, m_Zero()))
      return SetResult(LHS, Builder->getFalse(), false);

    if (OCF == OCF_SIGNED_SUB) {
      if (WillNotOverflowSignedSub(LHS, RHS, OrigI))
        return SetResult(Builder->CreateNSWSub(LHS, RHS), Builder->getFalse(),
                         true);
    } else {
      if (WillNotOverflowUnsignedSub(LHS, RHS, OrigI))
        return SetResult(Builder->CreateNUWSub(LHS, RHS), Builder->getFalse(),
                         true);
    }
    break;
  }

  case OCF_UNSIGNED_MUL: {
    OverflowResult OR = computeOverflowForUnsignedMul(LHS, RHS, &OrigI);
    if (OR == OverflowResult::NeverOverflows)
      return SetResult(Builder->CreateNUWMul(LHS, RHS), Builder->getFalse(),
                       true);
    if (OR == OverflowResult::AlwaysOverflows)
      return SetResult(Builder->CreateMul(LHS, RHS), Builder->getTrue(), true);
    LLVM_FALLTHROUGH;
  }
  case OCF_SIGNED_MUL:
    // X * undef -> undef
    if (isa<UndefValue>(RHS))
      return SetResult(RHS, UndefValue::get(Builder->getInt1Ty()), false);

    // X * 0 -> {0, false}
    if (match(RHS, m_Zero()))
      return SetResult(RHS, Builder->getFalse(), false);

    // X * 1 -> {X, false}
    if (match(RHS, m_One()))
      return SetResult(LHS, Builder->getFalse(), false);

    if (OCF == OCF_SIGNED_MUL)
      if (WillNotOverflowSignedMul(LHS, RHS, OrigI))
        return SetResult(Builder->CreateNSWMul(LHS, RHS), Builder->getFalse(),
                         true);
    break;
  }

  return false;
}

/// \brief Recognize and process idiom involving test for multiplication
/// overflow.
///
/// The caller has matched a pattern of the form:
///   I = cmp u (mul(zext A, zext B), V
/// The function checks if this is a test for overflow and if so replaces
/// multiplication with call to 'mul.with.overflow' intrinsic.
///
/// \param I Compare instruction.
/// \param MulVal Result of 'mult' instruction.  It is one of the arguments of
///               the compare instruction.  Must be of integer type.
/// \param OtherVal The other argument of compare instruction.
/// \returns Instruction which must replace the compare instruction, NULL if no
///          replacement required.
static Instruction *ProcessUMulZExtIdiom(ICmpInst &I, Value *MulVal,
                                         Value *OtherVal, InstCombiner &IC) {
  // Don't bother doing this transformation for pointers, don't do it for
  // vectors.
  if (!isa<IntegerType>(MulVal->getType()))
    return nullptr;

  assert(I.getOperand(0) == MulVal || I.getOperand(1) == MulVal);
  assert(I.getOperand(0) == OtherVal || I.getOperand(1) == OtherVal);
  auto *MulInstr = dyn_cast<Instruction>(MulVal);
  if (!MulInstr)
    return nullptr;
  assert(MulInstr->getOpcode() == Instruction::Mul);

  auto *LHS = cast<ZExtOperator>(MulInstr->getOperand(0)),
       *RHS = cast<ZExtOperator>(MulInstr->getOperand(1));
  assert(LHS->getOpcode() == Instruction::ZExt);
  assert(RHS->getOpcode() == Instruction::ZExt);
  Value *A = LHS->getOperand(0), *B = RHS->getOperand(0);

  // Calculate type and width of the result produced by mul.with.overflow.
  Type *TyA = A->getType(), *TyB = B->getType();
  unsigned WidthA = TyA->getPrimitiveSizeInBits(),
           WidthB = TyB->getPrimitiveSizeInBits();
  unsigned MulWidth;
  Type *MulType;
  if (WidthB > WidthA) {
    MulWidth = WidthB;
    MulType = TyB;
  } else {
    MulWidth = WidthA;
    MulType = TyA;
  }

  // In order to replace the original mul with a narrower mul.with.overflow,
  // all uses must ignore upper bits of the product.  The number of used low
  // bits must be not greater than the width of mul.with.overflow.
  if (MulVal->hasNUsesOrMore(2))
    for (User *U : MulVal->users()) {
      if (U == &I)
        continue;
      if (TruncInst *TI = dyn_cast<TruncInst>(U)) {
        // Check if truncation ignores bits above MulWidth.
        unsigned TruncWidth = TI->getType()->getPrimitiveSizeInBits();
        if (TruncWidth > MulWidth)
          return nullptr;
      } else if (BinaryOperator *BO = dyn_cast<BinaryOperator>(U)) {
        // Check if AND ignores bits above MulWidth.
        if (BO->getOpcode() != Instruction::And)
          return nullptr;
        if (ConstantInt *CI = dyn_cast<ConstantInt>(BO->getOperand(1))) {
          const APInt &CVal = CI->getValue();
          if (CVal.getBitWidth() - CVal.countLeadingZeros() > MulWidth)
            return nullptr;
        }
      } else {
        // Other uses prohibit this transformation.
        return nullptr;
      }
    }

  // Recognize patterns
  switch (I.getPredicate()) {
  case ICmpInst::ICMP_EQ:
  case ICmpInst::ICMP_NE:
    // Recognize pattern:
    //   mulval = mul(zext A, zext B)
    //   cmp eq/neq mulval, zext trunc mulval
    if (ZExtInst *Zext = dyn_cast<ZExtInst>(OtherVal))
      if (Zext->hasOneUse()) {
        Value *ZextArg = Zext->getOperand(0);
        if (TruncInst *Trunc = dyn_cast<TruncInst>(ZextArg))
          if (Trunc->getType()->getPrimitiveSizeInBits() == MulWidth)
            break; //Recognized
      }

    // Recognize pattern:
    //   mulval = mul(zext A, zext B)
    //   cmp eq/neq mulval, and(mulval, mask), mask selects low MulWidth bits.
    ConstantInt *CI;
    Value *ValToMask;
    if (match(OtherVal, m_And(m_Value(ValToMask), m_ConstantInt(CI)))) {
      if (ValToMask != MulVal)
        return nullptr;
      const APInt &CVal = CI->getValue() + 1;
      if (CVal.isPowerOf2()) {
        unsigned MaskWidth = CVal.logBase2();
        if (MaskWidth == MulWidth)
          break; // Recognized
      }
    }
    return nullptr;

  case ICmpInst::ICMP_UGT:
    // Recognize pattern:
    //   mulval = mul(zext A, zext B)
    //   cmp ugt mulval, max
    if (ConstantInt *CI = dyn_cast<ConstantInt>(OtherVal)) {
      APInt MaxVal = APInt::getMaxValue(MulWidth);
      MaxVal = MaxVal.zext(CI->getBitWidth());
      if (MaxVal.eq(CI->getValue()))
        break; // Recognized
    }
    return nullptr;

  case ICmpInst::ICMP_UGE:
    // Recognize pattern:
    //   mulval = mul(zext A, zext B)
    //   cmp uge mulval, max+1
    if (ConstantInt *CI = dyn_cast<ConstantInt>(OtherVal)) {
      APInt MaxVal = APInt::getOneBitSet(CI->getBitWidth(), MulWidth);
      if (MaxVal.eq(CI->getValue()))
        break; // Recognized
    }
    return nullptr;

  case ICmpInst::ICMP_ULE:
    // Recognize pattern:
    //   mulval = mul(zext A, zext B)
    //   cmp ule mulval, max
    if (ConstantInt *CI = dyn_cast<ConstantInt>(OtherVal)) {
      APInt MaxVal = APInt::getMaxValue(MulWidth);
      MaxVal = MaxVal.zext(CI->getBitWidth());
      if (MaxVal.eq(CI->getValue()))
        break; // Recognized
    }
    return nullptr;

  case ICmpInst::ICMP_ULT:
    // Recognize pattern:
    //   mulval = mul(zext A, zext B)
    //   cmp ule mulval, max + 1
    if (ConstantInt *CI = dyn_cast<ConstantInt>(OtherVal)) {
      APInt MaxVal = APInt::getOneBitSet(CI->getBitWidth(), MulWidth);
      if (MaxVal.eq(CI->getValue()))
        break; // Recognized
    }
    return nullptr;

  default:
    return nullptr;
  }

  InstCombiner::BuilderTy *Builder = IC.Builder;
  Builder->SetInsertPoint(MulInstr);

  // Replace: mul(zext A, zext B) --> mul.with.overflow(A, B)
  Value *MulA = A, *MulB = B;
  if (WidthA < MulWidth)
    MulA = Builder->CreateZExt(A, MulType);
  if (WidthB < MulWidth)
    MulB = Builder->CreateZExt(B, MulType);
  Value *F = Intrinsic::getDeclaration(I.getModule(),
                                       Intrinsic::umul_with_overflow, MulType);
  CallInst *Call = Builder->CreateCall(F, {MulA, MulB}, "umul");
  IC.Worklist.Add(MulInstr);

  // If there are uses of mul result other than the comparison, we know that
  // they are truncation or binary AND. Change them to use result of
  // mul.with.overflow and adjust properly mask/size.
  if (MulVal->hasNUsesOrMore(2)) {
    Value *Mul = Builder->CreateExtractValue(Call, 0, "umul.value");
    for (User *U : MulVal->users()) {
      if (U == &I || U == OtherVal)
        continue;
      if (TruncInst *TI = dyn_cast<TruncInst>(U)) {
        if (TI->getType()->getPrimitiveSizeInBits() == MulWidth)
          IC.replaceInstUsesWith(*TI, Mul);
        else
          TI->setOperand(0, Mul);
      } else if (BinaryOperator *BO = dyn_cast<BinaryOperator>(U)) {
        assert(BO->getOpcode() == Instruction::And);
        // Replace (mul & mask) --> zext (mul.with.overflow & short_mask)
        ConstantInt *CI = cast<ConstantInt>(BO->getOperand(1));
        APInt ShortMask = CI->getValue().trunc(MulWidth);
        Value *ShortAnd = Builder->CreateAnd(Mul, ShortMask);
        Instruction *Zext =
            cast<Instruction>(Builder->CreateZExt(ShortAnd, BO->getType()));
        IC.Worklist.Add(Zext);
        IC.replaceInstUsesWith(*BO, Zext);
      } else {
        llvm_unreachable("Unexpected Binary operation");
      }
      IC.Worklist.Add(cast<Instruction>(U));
    }
  }
  if (isa<Instruction>(OtherVal))
    IC.Worklist.Add(cast<Instruction>(OtherVal));

  // The original icmp gets replaced with the overflow value, maybe inverted
  // depending on predicate.
  bool Inverse = false;
  switch (I.getPredicate()) {
  case ICmpInst::ICMP_NE:
    break;
  case ICmpInst::ICMP_EQ:
    Inverse = true;
    break;
  case ICmpInst::ICMP_UGT:
  case ICmpInst::ICMP_UGE:
    if (I.getOperand(0) == MulVal)
      break;
    Inverse = true;
    break;
  case ICmpInst::ICMP_ULT:
  case ICmpInst::ICMP_ULE:
    if (I.getOperand(1) == MulVal)
      break;
    Inverse = true;
    break;
  default:
    llvm_unreachable("Unexpected predicate");
  }
  if (Inverse) {
    Value *Res = Builder->CreateExtractValue(Call, 1);
    return BinaryOperator::CreateNot(Res);
  }

  return ExtractValueInst::Create(Call, 1);
}

/// When performing a comparison against a constant, it is possible that not all
/// the bits in the LHS are demanded. This helper method computes the mask that
/// IS demanded.
static APInt DemandedBitsLHSMask(ICmpInst &I,
                                 unsigned BitWidth, bool isSignCheck) {
  if (isSignCheck)
    return APInt::getSignBit(BitWidth);

  ConstantInt *CI = dyn_cast<ConstantInt>(I.getOperand(1));
  if (!CI) return APInt::getAllOnesValue(BitWidth);
  const APInt &RHS = CI->getValue();

  switch (I.getPredicate()) {
  // For a UGT comparison, we don't care about any bits that
  // correspond to the trailing ones of the comparand.  The value of these
  // bits doesn't impact the outcome of the comparison, because any value
  // greater than the RHS must differ in a bit higher than these due to carry.
  case ICmpInst::ICMP_UGT: {
    unsigned trailingOnes = RHS.countTrailingOnes();
    APInt lowBitsSet = APInt::getLowBitsSet(BitWidth, trailingOnes);
    return ~lowBitsSet;
  }

  // Similarly, for a ULT comparison, we don't care about the trailing zeros.
  // Any value less than the RHS must differ in a higher bit because of carries.
  case ICmpInst::ICMP_ULT: {
    unsigned trailingZeros = RHS.countTrailingZeros();
    APInt lowBitsSet = APInt::getLowBitsSet(BitWidth, trailingZeros);
    return ~lowBitsSet;
  }

  default:
    return APInt::getAllOnesValue(BitWidth);
  }
}

/// \brief Check if the order of \p Op0 and \p Op1 as operand in an ICmpInst
/// should be swapped.
/// The decision is based on how many times these two operands are reused
/// as subtract operands and their positions in those instructions.
/// The rational is that several architectures use the same instruction for
/// both subtract and cmp, thus it is better if the order of those operands
/// match.
/// \return true if Op0 and Op1 should be swapped.
static bool swapMayExposeCSEOpportunities(const Value * Op0,
                                          const Value * Op1) {
  // Filter out pointer value as those cannot appears directly in subtract.
  // FIXME: we may want to go through inttoptrs or bitcasts.
  if (Op0->getType()->isPointerTy())
    return false;
  // Count every uses of both Op0 and Op1 in a subtract.
  // Each time Op0 is the first operand, count -1: swapping is bad, the
  // subtract has already the same layout as the compare.
  // Each time Op0 is the second operand, count +1: swapping is good, the
  // subtract has a different layout as the compare.
  // At the end, if the benefit is greater than 0, Op0 should come second to
  // expose more CSE opportunities.
  int GlobalSwapBenefits = 0;
  for (const User *U : Op0->users()) {
    const BinaryOperator *BinOp = dyn_cast<BinaryOperator>(U);
    if (!BinOp || BinOp->getOpcode() != Instruction::Sub)
      continue;
    // If Op0 is the first argument, this is not beneficial to swap the
    // arguments.
    int LocalSwapBenefits = -1;
    unsigned Op1Idx = 1;
    if (BinOp->getOperand(Op1Idx) == Op0) {
      Op1Idx = 0;
      LocalSwapBenefits = 1;
    }
    if (BinOp->getOperand(Op1Idx) != Op1)
      continue;
    GlobalSwapBenefits += LocalSwapBenefits;
  }
  return GlobalSwapBenefits > 0;
}

/// \brief Check that one use is in the same block as the definition and all
/// other uses are in blocks dominated by a given block
///
/// \param DI Definition
/// \param UI Use
/// \param DB Block that must dominate all uses of \p DI outside
///           the parent block
/// \return true when \p UI is the only use of \p DI in the parent block
/// and all other uses of \p DI are in blocks dominated by \p DB.
///
bool InstCombiner::dominatesAllUses(const Instruction *DI,
                                    const Instruction *UI,
                                    const BasicBlock *DB) const {
  assert(DI && UI && "Instruction not defined\n");
  // ignore incomplete definitions
  if (!DI->getParent())
    return false;
  // DI and UI must be in the same block
  if (DI->getParent() != UI->getParent())
    return false;
  // Protect from self-referencing blocks
  if (DI->getParent() == DB)
    return false;
  for (const User *U : DI->users()) {
    auto *Usr = cast<Instruction>(U);
    if (Usr != UI && !DT.dominates(DB, Usr->getParent()))
      return false;
  }
  return true;
}

/// Return true when the instruction sequence within a block is select-cmp-br.
static bool isChainSelectCmpBranch(const SelectInst *SI) {
  const BasicBlock *BB = SI->getParent();
  if (!BB)
    return false;
  auto *BI = dyn_cast_or_null<BranchInst>(BB->getTerminator());
  if (!BI || BI->getNumSuccessors() != 2)
    return false;
  auto *IC = dyn_cast<ICmpInst>(BI->getCondition());
  if (!IC || (IC->getOperand(0) != SI && IC->getOperand(1) != SI))
    return false;
  return true;
}

/// \brief True when a select result is replaced by one of its operands
/// in select-icmp sequence. This will eventually result in the elimination
/// of the select.
///
/// \param SI    Select instruction
/// \param Icmp  Compare instruction
/// \param SIOpd Operand that replaces the select
///
/// Notes:
/// - The replacement is global and requires dominator information
/// - The caller is responsible for the actual replacement
///
/// Example:
///
/// entry:
///  %4 = select i1 %3, %C* %0, %C* null
///  %5 = icmp eq %C* %4, null
///  br i1 %5, label %9, label %7
///  ...
///  ; <label>:7                                       ; preds = %entry
///  %8 = getelementptr inbounds %C* %4, i64 0, i32 0
///  ...
///
/// can be transformed to
///
///  %5 = icmp eq %C* %0, null
///  %6 = select i1 %3, i1 %5, i1 true
///  br i1 %6, label %9, label %7
///  ...
///  ; <label>:7                                       ; preds = %entry
///  %8 = getelementptr inbounds %C* %0, i64 0, i32 0  // replace by %0!
///
/// Similar when the first operand of the select is a constant or/and
/// the compare is for not equal rather than equal.
///
/// NOTE: The function is only called when the select and compare constants
/// are equal, the optimization can work only for EQ predicates. This is not a
/// major restriction since a NE compare should be 'normalized' to an equal
/// compare, which usually happens in the combiner and test case
/// select-cmp-br.ll
/// checks for it.
bool InstCombiner::replacedSelectWithOperand(SelectInst *SI,
                                             const ICmpInst *Icmp,
                                             const unsigned SIOpd) {
  assert((SIOpd == 1 || SIOpd == 2) && "Invalid select operand!");
  if (isChainSelectCmpBranch(SI) && Icmp->getPredicate() == ICmpInst::ICMP_EQ) {
    BasicBlock *Succ = SI->getParent()->getTerminator()->getSuccessor(1);
    // The check for the unique predecessor is not the best that can be
    // done. But it protects efficiently against cases like  when SI's
    // home block has two successors, Succ and Succ1, and Succ1 predecessor
    // of Succ. Then SI can't be replaced by SIOpd because the use that gets
    // replaced can be reached on either path. So the uniqueness check
    // guarantees that the path all uses of SI (outside SI's parent) are on
    // is disjoint from all other paths out of SI. But that information
    // is more expensive to compute, and the trade-off here is in favor
    // of compile-time.
    if (Succ->getUniquePredecessor() && dominatesAllUses(SI, Icmp, Succ)) {
      NumSel++;
      SI->replaceUsesOutsideBlock(SI->getOperand(SIOpd), SI->getParent());
      return true;
    }
  }
  return false;
}

/// If we have an icmp le or icmp ge instruction with a constant operand, turn
/// it into the appropriate icmp lt or icmp gt instruction. This transform
/// allows them to be folded in visitICmpInst.
static ICmpInst *canonicalizeCmpWithConstant(ICmpInst &I) {
  ICmpInst::Predicate Pred = I.getPredicate();
  if (Pred != ICmpInst::ICMP_SLE && Pred != ICmpInst::ICMP_SGE &&
      Pred != ICmpInst::ICMP_ULE && Pred != ICmpInst::ICMP_UGE)
    return nullptr;

  Value *Op0 = I.getOperand(0);
  Value *Op1 = I.getOperand(1);
  auto *Op1C = dyn_cast<Constant>(Op1);
  if (!Op1C)
    return nullptr;

  // Check if the constant operand can be safely incremented/decremented without
  // overflowing/underflowing. For scalars, SimplifyICmpInst has already handled
  // the edge cases for us, so we just assert on them. For vectors, we must
  // handle the edge cases.
  Type *Op1Type = Op1->getType();
  bool IsSigned = I.isSigned();
  bool IsLE = (Pred == ICmpInst::ICMP_SLE || Pred == ICmpInst::ICMP_ULE);
  auto *CI = dyn_cast<ConstantInt>(Op1C);
  if (CI) {
    // A <= MAX -> TRUE ; A >= MIN -> TRUE
    assert(IsLE ? !CI->isMaxValue(IsSigned) : !CI->isMinValue(IsSigned));
  } else if (Op1Type->isVectorTy()) {
    // TODO? If the edge cases for vectors were guaranteed to be handled as they
    // are for scalar, we could remove the min/max checks. However, to do that,
    // we would have to use insertelement/shufflevector to replace edge values.
    unsigned NumElts = Op1Type->getVectorNumElements();
    for (unsigned i = 0; i != NumElts; ++i) {
      Constant *Elt = Op1C->getAggregateElement(i);
      if (!Elt)
        return nullptr;

      if (isa<UndefValue>(Elt))
        continue;
      // Bail out if we can't determine if this constant is min/max or if we
      // know that this constant is min/max.
      auto *CI = dyn_cast<ConstantInt>(Elt);
      if (!CI || (IsLE ? CI->isMaxValue(IsSigned) : CI->isMinValue(IsSigned)))
        return nullptr;
    }
  } else {
    // ConstantExpr?
    return nullptr;
  }

  // Increment or decrement the constant and set the new comparison predicate:
  // ULE -> ULT ; UGE -> UGT ; SLE -> SLT ; SGE -> SGT
  Constant *OneOrNegOne = ConstantInt::get(Op1Type, IsLE ? 1 : -1, true);
  CmpInst::Predicate NewPred = IsLE ? ICmpInst::ICMP_ULT: ICmpInst::ICMP_UGT;
  NewPred = IsSigned ? ICmpInst::getSignedPredicate(NewPred) : NewPred;
  return new ICmpInst(NewPred, Op0, ConstantExpr::getAdd(Op1C, OneOrNegOne));
}

Instruction *InstCombiner::visitICmpInst(ICmpInst &I) {
  bool Changed = false;
  Value *Op0 = I.getOperand(0), *Op1 = I.getOperand(1);
  unsigned Op0Cplxity = getComplexity(Op0);
  unsigned Op1Cplxity = getComplexity(Op1);

  /// Orders the operands of the compare so that they are listed from most
  /// complex to least complex.  This puts constants before unary operators,
  /// before binary operators.
  if (Op0Cplxity < Op1Cplxity ||
      (Op0Cplxity == Op1Cplxity && swapMayExposeCSEOpportunities(Op0, Op1))) {
    I.swapOperands();
    std::swap(Op0, Op1);
    Changed = true;
  }

  if (Value *V =
          SimplifyICmpInst(I.getPredicate(), Op0, Op1, DL, &TLI, &DT, &AC, &I))
    return replaceInstUsesWith(I, V);

  // comparing -val or val with non-zero is the same as just comparing val
  // ie, abs(val) != 0 -> val != 0
  if (I.getPredicate() == ICmpInst::ICMP_NE && match(Op1, m_Zero())) {
    Value *Cond, *SelectTrue, *SelectFalse;
    if (match(Op0, m_Select(m_Value(Cond), m_Value(SelectTrue),
                            m_Value(SelectFalse)))) {
      if (Value *V = dyn_castNegVal(SelectTrue)) {
        if (V == SelectFalse)
          return CmpInst::Create(Instruction::ICmp, I.getPredicate(), V, Op1);
      }
      else if (Value *V = dyn_castNegVal(SelectFalse)) {
        if (V == SelectTrue)
          return CmpInst::Create(Instruction::ICmp, I.getPredicate(), V, Op1);
      }
    }
  }

  Type *Ty = Op0->getType();

  // icmp's with boolean values can always be turned into bitwise operations
  if (Ty->getScalarType()->isIntegerTy(1)) {
    switch (I.getPredicate()) {
    default: llvm_unreachable("Invalid icmp instruction!");
    case ICmpInst::ICMP_EQ: {                // icmp eq i1 A, B -> ~(A^B)
      Value *Xor = Builder->CreateXor(Op0, Op1, I.getName() + "tmp");
      return BinaryOperator::CreateNot(Xor);
    }
    case ICmpInst::ICMP_NE:                  // icmp ne i1 A, B -> A^B
      return BinaryOperator::CreateXor(Op0, Op1);

    case ICmpInst::ICMP_UGT:
      std::swap(Op0, Op1);                   // Change icmp ugt -> icmp ult
      LLVM_FALLTHROUGH;
    case ICmpInst::ICMP_ULT:{                // icmp ult i1 A, B -> ~A & B
      Value *Not = Builder->CreateNot(Op0, I.getName() + "tmp");
      return BinaryOperator::CreateAnd(Not, Op1);
    }
    case ICmpInst::ICMP_SGT:
      std::swap(Op0, Op1);                   // Change icmp sgt -> icmp slt
      LLVM_FALLTHROUGH;
    case ICmpInst::ICMP_SLT: {               // icmp slt i1 A, B -> A & ~B
      Value *Not = Builder->CreateNot(Op1, I.getName() + "tmp");
      return BinaryOperator::CreateAnd(Not, Op0);
    }
    case ICmpInst::ICMP_UGE:
      std::swap(Op0, Op1);                   // Change icmp uge -> icmp ule
      LLVM_FALLTHROUGH;
    case ICmpInst::ICMP_ULE: {               // icmp ule i1 A, B -> ~A | B
      Value *Not = Builder->CreateNot(Op0, I.getName() + "tmp");
      return BinaryOperator::CreateOr(Not, Op1);
    }
    case ICmpInst::ICMP_SGE:
      std::swap(Op0, Op1);                   // Change icmp sge -> icmp sle
      LLVM_FALLTHROUGH;
    case ICmpInst::ICMP_SLE: {               // icmp sle i1 A, B -> A | ~B
      Value *Not = Builder->CreateNot(Op1, I.getName() + "tmp");
      return BinaryOperator::CreateOr(Not, Op0);
    }
    }
  }

  if (ICmpInst *NewICmp = canonicalizeCmpWithConstant(I))
    return NewICmp;

  unsigned BitWidth = 0;
  if (Ty->isIntOrIntVectorTy())
    BitWidth = Ty->getScalarSizeInBits();
  else // Get pointer size.
    BitWidth = DL.getTypeSizeInBits(Ty->getScalarType());

  bool isSignBit = false;

  // See if we are doing a comparison with a constant.
  if (ConstantInt *CI = dyn_cast<ConstantInt>(Op1)) {
    Value *A = nullptr, *B = nullptr;

    // Match the following pattern, which is a common idiom when writing
    // overflow-safe integer arithmetic function.  The source performs an
    // addition in wider type, and explicitly checks for overflow using
    // comparisons against INT_MIN and INT_MAX.  Simplify this by using the
    // sadd_with_overflow intrinsic.
    //
    // TODO: This could probably be generalized to handle other overflow-safe
    // operations if we worked out the formulas to compute the appropriate
    // magic constants.
    //
    // sum = a + b
    // if (sum+128 >u 255)  ...  -> llvm.sadd.with.overflow.i8
    {
    ConstantInt *CI2;    // I = icmp ugt (add (add A, B), CI2), CI
    if (I.getPredicate() == ICmpInst::ICMP_UGT &&
        match(Op0, m_Add(m_Add(m_Value(A), m_Value(B)), m_ConstantInt(CI2))))
      if (Instruction *Res = ProcessUGT_ADDCST_ADD(I, A, B, CI2, CI, *this))
        return Res;
    }

    // (icmp sgt smin(PosA, B) 0) -> (icmp sgt B 0)
    if (CI->isZero() && I.getPredicate() == ICmpInst::ICMP_SGT)
      if (auto *SI = dyn_cast<SelectInst>(Op0)) {
        SelectPatternResult SPR = matchSelectPattern(SI, A, B);
        if (SPR.Flavor == SPF_SMIN) {
          if (isKnownPositive(A, DL))
            return new ICmpInst(I.getPredicate(), B, CI);
          if (isKnownPositive(B, DL))
            return new ICmpInst(I.getPredicate(), A, CI);
        }
      }


    // The following transforms are only 'worth it' if the only user of the
    // subtraction is the icmp.
    if (Op0->hasOneUse()) {
      // (icmp ne/eq (sub A B) 0) -> (icmp ne/eq A, B)
      if (I.isEquality() && CI->isZero() &&
          match(Op0, m_Sub(m_Value(A), m_Value(B))))
        return new ICmpInst(I.getPredicate(), A, B);

      // (icmp sgt (sub nsw A B), -1) -> (icmp sge A, B)
      if (I.getPredicate() == ICmpInst::ICMP_SGT && CI->isAllOnesValue() &&
          match(Op0, m_NSWSub(m_Value(A), m_Value(B))))
        return new ICmpInst(ICmpInst::ICMP_SGE, A, B);

      // (icmp sgt (sub nsw A B), 0) -> (icmp sgt A, B)
      if (I.getPredicate() == ICmpInst::ICMP_SGT && CI->isZero() &&
          match(Op0, m_NSWSub(m_Value(A), m_Value(B))))
        return new ICmpInst(ICmpInst::ICMP_SGT, A, B);

      // (icmp slt (sub nsw A B), 0) -> (icmp slt A, B)
      if (I.getPredicate() == ICmpInst::ICMP_SLT && CI->isZero() &&
          match(Op0, m_NSWSub(m_Value(A), m_Value(B))))
        return new ICmpInst(ICmpInst::ICMP_SLT, A, B);

      // (icmp slt (sub nsw A B), 1) -> (icmp sle A, B)
      if (I.getPredicate() == ICmpInst::ICMP_SLT && CI->isOne() &&
          match(Op0, m_NSWSub(m_Value(A), m_Value(B))))
        return new ICmpInst(ICmpInst::ICMP_SLE, A, B);
    }

    if (I.isEquality()) {
      ConstantInt *CI2;
      if (match(Op0, m_AShr(m_ConstantInt(CI2), m_Value(A))) ||
          match(Op0, m_LShr(m_ConstantInt(CI2), m_Value(A)))) {
        // (icmp eq/ne (ashr/lshr const2, A), const1)
        if (Instruction *Inst = foldICmpCstShrConst(I, Op0, A, CI, CI2))
          return Inst;
      }
      if (match(Op0, m_Shl(m_ConstantInt(CI2), m_Value(A)))) {
        // (icmp eq/ne (shl const2, A), const1)
        if (Instruction *Inst = foldICmpCstShlConst(I, Op0, A, CI, CI2))
          return Inst;
      }
    }

    // If this comparison is a normal comparison, it demands all
    // bits, if it is a sign bit comparison, it only demands the sign bit.
    bool UnusedBit;
    isSignBit = isSignBitCheck(I.getPredicate(), CI->getValue(), UnusedBit);

    // Canonicalize icmp instructions based on dominating conditions.
    BasicBlock *Parent = I.getParent();
    BasicBlock *Dom = Parent->getSinglePredecessor();
    auto *BI = Dom ? dyn_cast<BranchInst>(Dom->getTerminator()) : nullptr;
    ICmpInst::Predicate Pred;
    BasicBlock *TrueBB, *FalseBB;
    ConstantInt *CI2;
    if (BI && match(BI, m_Br(m_ICmp(Pred, m_Specific(Op0), m_ConstantInt(CI2)),
                             TrueBB, FalseBB)) &&
        TrueBB != FalseBB) {
      ConstantRange CR = ConstantRange::makeAllowedICmpRegion(I.getPredicate(),
                                                              CI->getValue());
      ConstantRange DominatingCR =
          (Parent == TrueBB)
              ? ConstantRange::makeExactICmpRegion(Pred, CI2->getValue())
              : ConstantRange::makeExactICmpRegion(
                    CmpInst::getInversePredicate(Pred), CI2->getValue());
      ConstantRange Intersection = DominatingCR.intersectWith(CR);
      ConstantRange Difference = DominatingCR.difference(CR);
      if (Intersection.isEmptySet())
        return replaceInstUsesWith(I, Builder->getFalse());
      if (Difference.isEmptySet())
        return replaceInstUsesWith(I, Builder->getTrue());
      // Canonicalizing a sign bit comparison that gets used in a branch,
      // pessimizes codegen by generating branch on zero instruction instead
      // of a test and branch. So we avoid canonicalizing in such situations
      // because test and branch instruction has better branch displacement
      // than compare and branch instruction.
      if (!isBranchOnSignBitCheck(I, isSignBit) && !I.isEquality()) {
        if (auto *AI = Intersection.getSingleElement())
          return new ICmpInst(ICmpInst::ICMP_EQ, Op0, Builder->getInt(*AI));
        if (auto *AD = Difference.getSingleElement())
          return new ICmpInst(ICmpInst::ICMP_NE, Op0, Builder->getInt(*AD));
      }
    }
  }

  // See if we can fold the comparison based on range information we can get
  // by checking whether bits are known to be zero or one in the input.
  if (BitWidth != 0) {
    APInt Op0KnownZero(BitWidth, 0), Op0KnownOne(BitWidth, 0);
    APInt Op1KnownZero(BitWidth, 0), Op1KnownOne(BitWidth, 0);

    if (SimplifyDemandedBits(I.getOperandUse(0),
                             DemandedBitsLHSMask(I, BitWidth, isSignBit),
                             Op0KnownZero, Op0KnownOne, 0))
      return &I;
    if (SimplifyDemandedBits(I.getOperandUse(1),
                             APInt::getAllOnesValue(BitWidth), Op1KnownZero,
                             Op1KnownOne, 0))
      return &I;

    // Given the known and unknown bits, compute a range that the LHS could be
    // in.  Compute the Min, Max and RHS values based on the known bits. For the
    // EQ and NE we use unsigned values.
    APInt Op0Min(BitWidth, 0), Op0Max(BitWidth, 0);
    APInt Op1Min(BitWidth, 0), Op1Max(BitWidth, 0);
    if (I.isSigned()) {
      ComputeSignedMinMaxValuesFromKnownBits(Op0KnownZero, Op0KnownOne,
                                             Op0Min, Op0Max);
      ComputeSignedMinMaxValuesFromKnownBits(Op1KnownZero, Op1KnownOne,
                                             Op1Min, Op1Max);
    } else {
      ComputeUnsignedMinMaxValuesFromKnownBits(Op0KnownZero, Op0KnownOne,
                                               Op0Min, Op0Max);
      ComputeUnsignedMinMaxValuesFromKnownBits(Op1KnownZero, Op1KnownOne,
                                               Op1Min, Op1Max);
    }

    // If Min and Max are known to be the same, then SimplifyDemandedBits
    // figured out that the LHS is a constant.  Just constant fold this now so
    // that code below can assume that Min != Max.
    if (!isa<Constant>(Op0) && Op0Min == Op0Max)
      return new ICmpInst(I.getPredicate(),
                          ConstantInt::get(Op0->getType(), Op0Min), Op1);
    if (!isa<Constant>(Op1) && Op1Min == Op1Max)
      return new ICmpInst(I.getPredicate(), Op0,
                          ConstantInt::get(Op1->getType(), Op1Min));

    // Based on the range information we know about the LHS, see if we can
    // simplify this comparison.  For example, (x&4) < 8 is always true.
    switch (I.getPredicate()) {
    default: llvm_unreachable("Unknown icmp opcode!");
    case ICmpInst::ICMP_EQ: {
      if (Op0Max.ult(Op1Min) || Op0Min.ugt(Op1Max))
        return replaceInstUsesWith(I, ConstantInt::getFalse(I.getType()));

      // If all bits are known zero except for one, then we know at most one
      // bit is set.   If the comparison is against zero, then this is a check
      // to see if *that* bit is set.
      APInt Op0KnownZeroInverted = ~Op0KnownZero;
      if (~Op1KnownZero == 0) {
        // If the LHS is an AND with the same constant, look through it.
        Value *LHS = nullptr;
        ConstantInt *LHSC = nullptr;
        if (!match(Op0, m_And(m_Value(LHS), m_ConstantInt(LHSC))) ||
            LHSC->getValue() != Op0KnownZeroInverted)
          LHS = Op0;

        // If the LHS is 1 << x, and we know the result is a power of 2 like 8,
        // then turn "((1 << x)&8) == 0" into "x != 3".
        // or turn "((1 << x)&7) == 0" into "x > 2".
        Value *X = nullptr;
        if (match(LHS, m_Shl(m_One(), m_Value(X)))) {
          APInt ValToCheck = Op0KnownZeroInverted;
          if (ValToCheck.isPowerOf2()) {
            unsigned CmpVal = ValToCheck.countTrailingZeros();
            return new ICmpInst(ICmpInst::ICMP_NE, X,
                                ConstantInt::get(X->getType(), CmpVal));
          } else if ((++ValToCheck).isPowerOf2()) {
            unsigned CmpVal = ValToCheck.countTrailingZeros() - 1;
            return new ICmpInst(ICmpInst::ICMP_UGT, X,
                                ConstantInt::get(X->getType(), CmpVal));
          }
        }

        // If the LHS is 8 >>u x, and we know the result is a power of 2 like 1,
        // then turn "((8 >>u x)&1) == 0" into "x != 3".
        const APInt *CI;
        if (Op0KnownZeroInverted == 1 &&
            match(LHS, m_LShr(m_Power2(CI), m_Value(X))))
          return new ICmpInst(ICmpInst::ICMP_NE, X,
                              ConstantInt::get(X->getType(),
                                               CI->countTrailingZeros()));
      }
      break;
    }
    case ICmpInst::ICMP_NE: {
      if (Op0Max.ult(Op1Min) || Op0Min.ugt(Op1Max))
        return replaceInstUsesWith(I, ConstantInt::getTrue(I.getType()));

      // If all bits are known zero except for one, then we know at most one
      // bit is set.   If the comparison is against zero, then this is a check
      // to see if *that* bit is set.
      APInt Op0KnownZeroInverted = ~Op0KnownZero;
      if (~Op1KnownZero == 0) {
        // If the LHS is an AND with the same constant, look through it.
        Value *LHS = nullptr;
        ConstantInt *LHSC = nullptr;
        if (!match(Op0, m_And(m_Value(LHS), m_ConstantInt(LHSC))) ||
            LHSC->getValue() != Op0KnownZeroInverted)
          LHS = Op0;

        // If the LHS is 1 << x, and we know the result is a power of 2 like 8,
        // then turn "((1 << x)&8) != 0" into "x == 3".
        // or turn "((1 << x)&7) != 0" into "x < 3".
        Value *X = nullptr;
        if (match(LHS, m_Shl(m_One(), m_Value(X)))) {
          APInt ValToCheck = Op0KnownZeroInverted;
          if (ValToCheck.isPowerOf2()) {
            unsigned CmpVal = ValToCheck.countTrailingZeros();
            return new ICmpInst(ICmpInst::ICMP_EQ, X,
                                ConstantInt::get(X->getType(), CmpVal));
          } else if ((++ValToCheck).isPowerOf2()) {
            unsigned CmpVal = ValToCheck.countTrailingZeros();
            return new ICmpInst(ICmpInst::ICMP_ULT, X,
                                ConstantInt::get(X->getType(), CmpVal));
          }
        }

        // If the LHS is 8 >>u x, and we know the result is a power of 2 like 1,
        // then turn "((8 >>u x)&1) != 0" into "x == 3".
        const APInt *CI;
        if (Op0KnownZeroInverted == 1 &&
            match(LHS, m_LShr(m_Power2(CI), m_Value(X))))
          return new ICmpInst(ICmpInst::ICMP_EQ, X,
                              ConstantInt::get(X->getType(),
                                               CI->countTrailingZeros()));
      }
      break;
    }
    case ICmpInst::ICMP_ULT:
      if (Op0Max.ult(Op1Min))          // A <u B -> true if max(A) < min(B)
        return replaceInstUsesWith(I, ConstantInt::getTrue(I.getType()));
      if (Op0Min.uge(Op1Max))          // A <u B -> false if min(A) >= max(B)
        return replaceInstUsesWith(I, ConstantInt::getFalse(I.getType()));
      if (Op1Min == Op0Max)            // A <u B -> A != B if max(A) == min(B)
        return new ICmpInst(ICmpInst::ICMP_NE, Op0, Op1);
      if (ConstantInt *CI = dyn_cast<ConstantInt>(Op1)) {
        if (Op1Max == Op0Min+1)        // A <u C -> A == C-1 if min(A)+1 == C
          return new ICmpInst(ICmpInst::ICMP_EQ, Op0,
                              Builder->getInt(CI->getValue()-1));

        // (x <u 2147483648) -> (x >s -1)  -> true if sign bit clear
        if (CI->isMinValue(true))
          return new ICmpInst(ICmpInst::ICMP_SGT, Op0,
                           Constant::getAllOnesValue(Op0->getType()));
      }
      break;
    case ICmpInst::ICMP_UGT: {
      if (Op0Min.ugt(Op1Max))          // A >u B -> true if min(A) > max(B)
        return replaceInstUsesWith(I, ConstantInt::getTrue(I.getType()));

      if (Op0Max.ule(Op1Min))          // A >u B -> false if max(A) <= max(B)
        return replaceInstUsesWith(I, ConstantInt::getFalse(I.getType()));

      if (Op1Max == Op0Min)            // A >u B -> A != B if min(A) == max(B)
        return new ICmpInst(ICmpInst::ICMP_NE, Op0, Op1);

      const APInt *CmpC;
      if (match(Op1, m_APInt(CmpC))) {
        // A >u C -> A == C+1 if max(a)-1 == C
        if (*CmpC == Op0Max - 1)
          return new ICmpInst(ICmpInst::ICMP_EQ, Op0,
                              ConstantInt::get(Op1->getType(), *CmpC + 1));

        // (x >u 2147483647) -> (x <s 0)  -> true if sign bit set
        if (CmpC->isMaxSignedValue())
          return new ICmpInst(ICmpInst::ICMP_SLT, Op0,
                              Constant::getNullValue(Op0->getType()));
      }
      break;
    }
    case ICmpInst::ICMP_SLT:
      if (Op0Max.slt(Op1Min))          // A <s B -> true if max(A) < min(C)
        return replaceInstUsesWith(I, ConstantInt::getTrue(I.getType()));
      if (Op0Min.sge(Op1Max))          // A <s B -> false if min(A) >= max(C)
        return replaceInstUsesWith(I, ConstantInt::getFalse(I.getType()));
      if (Op1Min == Op0Max)            // A <s B -> A != B if max(A) == min(B)
        return new ICmpInst(ICmpInst::ICMP_NE, Op0, Op1);
      if (ConstantInt *CI = dyn_cast<ConstantInt>(Op1)) {
        if (Op1Max == Op0Min+1)        // A <s C -> A == C-1 if min(A)+1 == C
          return new ICmpInst(ICmpInst::ICMP_EQ, Op0,
                              Builder->getInt(CI->getValue()-1));
      }
      break;
    case ICmpInst::ICMP_SGT:
      if (Op0Min.sgt(Op1Max))          // A >s B -> true if min(A) > max(B)
        return replaceInstUsesWith(I, ConstantInt::getTrue(I.getType()));
      if (Op0Max.sle(Op1Min))          // A >s B -> false if max(A) <= min(B)
        return replaceInstUsesWith(I, ConstantInt::getFalse(I.getType()));

      if (Op1Max == Op0Min)            // A >s B -> A != B if min(A) == max(B)
        return new ICmpInst(ICmpInst::ICMP_NE, Op0, Op1);
      if (ConstantInt *CI = dyn_cast<ConstantInt>(Op1)) {
        if (Op1Min == Op0Max-1)        // A >s C -> A == C+1 if max(A)-1 == C
          return new ICmpInst(ICmpInst::ICMP_EQ, Op0,
                              Builder->getInt(CI->getValue()+1));
      }
      break;
    case ICmpInst::ICMP_SGE:
      assert(!isa<ConstantInt>(Op1) && "ICMP_SGE with ConstantInt not folded!");
      if (Op0Min.sge(Op1Max))          // A >=s B -> true if min(A) >= max(B)
        return replaceInstUsesWith(I, ConstantInt::getTrue(I.getType()));
      if (Op0Max.slt(Op1Min))          // A >=s B -> false if max(A) < min(B)
        return replaceInstUsesWith(I, ConstantInt::getFalse(I.getType()));
      break;
    case ICmpInst::ICMP_SLE:
      assert(!isa<ConstantInt>(Op1) && "ICMP_SLE with ConstantInt not folded!");
      if (Op0Max.sle(Op1Min))          // A <=s B -> true if max(A) <= min(B)
        return replaceInstUsesWith(I, ConstantInt::getTrue(I.getType()));
      if (Op0Min.sgt(Op1Max))          // A <=s B -> false if min(A) > max(B)
        return replaceInstUsesWith(I, ConstantInt::getFalse(I.getType()));
      break;
    case ICmpInst::ICMP_UGE:
      assert(!isa<ConstantInt>(Op1) && "ICMP_UGE with ConstantInt not folded!");
      if (Op0Min.uge(Op1Max))          // A >=u B -> true if min(A) >= max(B)
        return replaceInstUsesWith(I, ConstantInt::getTrue(I.getType()));
      if (Op0Max.ult(Op1Min))          // A >=u B -> false if max(A) < min(B)
        return replaceInstUsesWith(I, ConstantInt::getFalse(I.getType()));
      break;
    case ICmpInst::ICMP_ULE:
      assert(!isa<ConstantInt>(Op1) && "ICMP_ULE with ConstantInt not folded!");
      if (Op0Max.ule(Op1Min))          // A <=u B -> true if max(A) <= min(B)
        return replaceInstUsesWith(I, ConstantInt::getTrue(I.getType()));
      if (Op0Min.ugt(Op1Max))          // A <=u B -> false if min(A) > max(B)
        return replaceInstUsesWith(I, ConstantInt::getFalse(I.getType()));
      break;
    }

    // Turn a signed comparison into an unsigned one if both operands
    // are known to have the same sign.
    if (I.isSigned() &&
        ((Op0KnownZero.isNegative() && Op1KnownZero.isNegative()) ||
         (Op0KnownOne.isNegative() && Op1KnownOne.isNegative())))
      return new ICmpInst(I.getUnsignedPredicate(), Op0, Op1);
  }

  // Test if the ICmpInst instruction is used exclusively by a select as
  // part of a minimum or maximum operation. If so, refrain from doing
  // any other folding. This helps out other analyses which understand
  // non-obfuscated minimum and maximum idioms, such as ScalarEvolution
  // and CodeGen. And in this case, at least one of the comparison
  // operands has at least one user besides the compare (the select),
  // which would often largely negate the benefit of folding anyway.
  if (I.hasOneUse())
    if (SelectInst *SI = dyn_cast<SelectInst>(*I.user_begin()))
      if ((SI->getOperand(1) == Op0 && SI->getOperand(2) == Op1) ||
          (SI->getOperand(2) == Op0 && SI->getOperand(1) == Op1))
        return nullptr;

  // See if we are doing a comparison between a constant and an instruction that
  // can be folded into the comparison.

  if (Instruction *Res = foldICmpWithConstant(I))
    return Res;

  if (Instruction *Res = foldICmpEqualityWithConstant(I))
    return Res;

  if (Instruction *Res = foldICmpIntrinsicWithConstant(I))
    return Res;

  // Handle icmp with constant (but not simple integer constant) RHS
  if (Constant *RHSC = dyn_cast<Constant>(Op1)) {
    if (Instruction *LHSI = dyn_cast<Instruction>(Op0))
      switch (LHSI->getOpcode()) {
      case Instruction::GetElementPtr:
          // icmp pred GEP (P, int 0, int 0, int 0), null -> icmp pred P, null
        if (RHSC->isNullValue() &&
            cast<GetElementPtrInst>(LHSI)->hasAllZeroIndices())
          return new ICmpInst(I.getPredicate(), LHSI->getOperand(0),
                  Constant::getNullValue(LHSI->getOperand(0)->getType()));
        break;
      case Instruction::PHI:
        // Only fold icmp into the PHI if the phi and icmp are in the same
        // block.  If in the same block, we're encouraging jump threading.  If
        // not, we are just pessimizing the code by making an i1 phi.
        if (LHSI->getParent() == I.getParent())
          if (Instruction *NV = FoldOpIntoPhi(I))
            return NV;
        break;
      case Instruction::Select: {
        // If either operand of the select is a constant, we can fold the
        // comparison into the select arms, which will cause one to be
        // constant folded and the select turned into a bitwise or.
        Value *Op1 = nullptr, *Op2 = nullptr;
        ConstantInt *CI = nullptr;
        if (Constant *C = dyn_cast<Constant>(LHSI->getOperand(1))) {
          Op1 = ConstantExpr::getICmp(I.getPredicate(), C, RHSC);
          CI = dyn_cast<ConstantInt>(Op1);
        }
        if (Constant *C = dyn_cast<Constant>(LHSI->getOperand(2))) {
          Op2 = ConstantExpr::getICmp(I.getPredicate(), C, RHSC);
          CI = dyn_cast<ConstantInt>(Op2);
        }

        // We only want to perform this transformation if it will not lead to
        // additional code. This is true if either both sides of the select
        // fold to a constant (in which case the icmp is replaced with a select
        // which will usually simplify) or this is the only user of the
        // select (in which case we are trading a select+icmp for a simpler
        // select+icmp) or all uses of the select can be replaced based on
        // dominance information ("Global cases").
        bool Transform = false;
        if (Op1 && Op2)
          Transform = true;
        else if (Op1 || Op2) {
          // Local case
          if (LHSI->hasOneUse())
            Transform = true;
          // Global cases
          else if (CI && !CI->isZero())
            // When Op1 is constant try replacing select with second operand.
            // Otherwise Op2 is constant and try replacing select with first
            // operand.
            Transform = replacedSelectWithOperand(cast<SelectInst>(LHSI), &I,
                                                  Op1 ? 2 : 1);
        }
        if (Transform) {
          if (!Op1)
            Op1 = Builder->CreateICmp(I.getPredicate(), LHSI->getOperand(1),
                                      RHSC, I.getName());
          if (!Op2)
            Op2 = Builder->CreateICmp(I.getPredicate(), LHSI->getOperand(2),
                                      RHSC, I.getName());
          return SelectInst::Create(LHSI->getOperand(0), Op1, Op2);
        }
        break;
      }
      case Instruction::IntToPtr:
        // icmp pred inttoptr(X), null -> icmp pred X, 0
        if (RHSC->isNullValue() &&
            DL.getIntPtrType(RHSC->getType()) == LHSI->getOperand(0)->getType())
          return new ICmpInst(I.getPredicate(), LHSI->getOperand(0),
                        Constant::getNullValue(LHSI->getOperand(0)->getType()));
        break;

      case Instruction::Load:
        // Try to optimize things like "A[i] > 4" to index computations.
        if (GetElementPtrInst *GEP =
              dyn_cast<GetElementPtrInst>(LHSI->getOperand(0))) {
          if (GlobalVariable *GV = dyn_cast<GlobalVariable>(GEP->getOperand(0)))
            if (GV->isConstant() && GV->hasDefinitiveInitializer() &&
                !cast<LoadInst>(LHSI)->isVolatile())
              if (Instruction *Res = foldCmpLoadFromIndexedGlobal(GEP, GV, I))
                return Res;
        }
        break;
      }
  }

  // If we can optimize a 'icmp GEP, P' or 'icmp P, GEP', do so now.
  if (GEPOperator *GEP = dyn_cast<GEPOperator>(Op0))
    if (Instruction *NI = foldGEPICmp(GEP, Op1, I.getPredicate(), I))
      return NI;
  if (GEPOperator *GEP = dyn_cast<GEPOperator>(Op1))
    if (Instruction *NI = foldGEPICmp(GEP, Op0,
                           ICmpInst::getSwappedPredicate(I.getPredicate()), I))
      return NI;

  // Try to optimize equality comparisons against alloca-based pointers.
  if (Op0->getType()->isPointerTy() && I.isEquality()) {
    assert(Op1->getType()->isPointerTy() && "Comparing pointer with non-pointer?");
    if (auto *Alloca = dyn_cast<AllocaInst>(GetUnderlyingObject(Op0, DL)))
      if (Instruction *New = foldAllocaCmp(I, Alloca, Op1))
        return New;
    if (auto *Alloca = dyn_cast<AllocaInst>(GetUnderlyingObject(Op1, DL)))
      if (Instruction *New = foldAllocaCmp(I, Alloca, Op0))
        return New;
  }

  // Test to see if the operands of the icmp are casted versions of other
  // values.  If the ptr->ptr cast can be stripped off both arguments, we do so
  // now.
  if (BitCastInst *CI = dyn_cast<BitCastInst>(Op0)) {
    if (Op0->getType()->isPointerTy() &&
        (isa<Constant>(Op1) || isa<BitCastInst>(Op1))) {
      // We keep moving the cast from the left operand over to the right
      // operand, where it can often be eliminated completely.
      Op0 = CI->getOperand(0);

      // If operand #1 is a bitcast instruction, it must also be a ptr->ptr cast
      // so eliminate it as well.
      if (BitCastInst *CI2 = dyn_cast<BitCastInst>(Op1))
        Op1 = CI2->getOperand(0);

      // If Op1 is a constant, we can fold the cast into the constant.
      if (Op0->getType() != Op1->getType()) {
        if (Constant *Op1C = dyn_cast<Constant>(Op1)) {
          Op1 = ConstantExpr::getBitCast(Op1C, Op0->getType());
        } else {
          // Otherwise, cast the RHS right before the icmp
          Op1 = Builder->CreateBitCast(Op1, Op0->getType());
        }
      }
      return new ICmpInst(I.getPredicate(), Op0, Op1);
    }
  }

  if (isa<CastInst>(Op0)) {
    // Handle the special case of: icmp (cast bool to X), <cst>
    // This comes up when you have code like
    //   int X = A < B;
    //   if (X) ...
    // For generality, we handle any zero-extension of any operand comparison
    // with a constant or another cast from the same type.
    if (isa<Constant>(Op1) || isa<CastInst>(Op1))
      if (Instruction *R = foldICmpWithCastAndCast(I))
        return R;
  }

#if INTEL_CUSTOMIZATION
  // Optimize the size of ICmp and eliminate unnecessary instructions.
  if (Instruction *R = OptimizeICmpInstSize(I, Op0, Op1))
    return R;
 #endif // INTEL_CUSTOMIZATION

  // Special logic for binary operators.
  BinaryOperator *BO0 = dyn_cast<BinaryOperator>(Op0);
  BinaryOperator *BO1 = dyn_cast<BinaryOperator>(Op1);
  if (BO0 || BO1) {
    CmpInst::Predicate Pred = I.getPredicate();
    bool NoOp0WrapProblem = false, NoOp1WrapProblem = false;
    if (BO0 && isa<OverflowingBinaryOperator>(BO0))
      NoOp0WrapProblem = ICmpInst::isEquality(Pred) ||
        (CmpInst::isUnsigned(Pred) && BO0->hasNoUnsignedWrap()) ||
        (CmpInst::isSigned(Pred) && BO0->hasNoSignedWrap());
    if (BO1 && isa<OverflowingBinaryOperator>(BO1))
      NoOp1WrapProblem = ICmpInst::isEquality(Pred) ||
        (CmpInst::isUnsigned(Pred) && BO1->hasNoUnsignedWrap()) ||
        (CmpInst::isSigned(Pred) && BO1->hasNoSignedWrap());

    // Analyze the case when either Op0 or Op1 is an add instruction.
    // Op0 = A + B (or A and B are null); Op1 = C + D (or C and D are null).
    Value *A = nullptr, *B = nullptr, *C = nullptr, *D = nullptr;
    if (BO0 && BO0->getOpcode() == Instruction::Add) {
      A = BO0->getOperand(0);
      B = BO0->getOperand(1);
    }
    if (BO1 && BO1->getOpcode() == Instruction::Add) {
      C = BO1->getOperand(0);
      D = BO1->getOperand(1);
    }

    // icmp (X+cst) < 0 --> X < -cst
    if (NoOp0WrapProblem && ICmpInst::isSigned(Pred) && match(Op1, m_Zero()))
      if (ConstantInt *RHSC = dyn_cast_or_null<ConstantInt>(B))
        if (!RHSC->isMinValue(/*isSigned=*/true))
          return new ICmpInst(Pred, A, ConstantExpr::getNeg(RHSC));

    // icmp (X+Y), X -> icmp Y, 0 for equalities or if there is no overflow.
    if ((A == Op1 || B == Op1) && NoOp0WrapProblem)
      return new ICmpInst(Pred, A == Op1 ? B : A,
                          Constant::getNullValue(Op1->getType()));

    // icmp X, (X+Y) -> icmp 0, Y for equalities or if there is no overflow.
    if ((C == Op0 || D == Op0) && NoOp1WrapProblem)
      return new ICmpInst(Pred, Constant::getNullValue(Op0->getType()),
                          C == Op0 ? D : C);

    // icmp (X+Y), (X+Z) -> icmp Y, Z for equalities or if there is no overflow.
    if (A && C && (A == C || A == D || B == C || B == D) &&
        NoOp0WrapProblem && NoOp1WrapProblem &&
        // Try not to increase register pressure.
        BO0->hasOneUse() && BO1->hasOneUse()) {
      // Determine Y and Z in the form icmp (X+Y), (X+Z).
      Value *Y, *Z;
      if (A == C) {
        // C + B == C + D  ->  B == D
        Y = B;
        Z = D;
      } else if (A == D) {
        // D + B == C + D  ->  B == C
        Y = B;
        Z = C;
      } else if (B == C) {
        // A + C == C + D  ->  A == D
        Y = A;
        Z = D;
      } else {
        assert(B == D);
        // A + D == C + D  ->  A == C
        Y = A;
        Z = C;
      }
      return new ICmpInst(Pred, Y, Z);
    }

    // icmp slt (X + -1), Y -> icmp sle X, Y
    if (A && NoOp0WrapProblem && Pred == CmpInst::ICMP_SLT &&
        match(B, m_AllOnes()))
      return new ICmpInst(CmpInst::ICMP_SLE, A, Op1);

    // icmp sge (X + -1), Y -> icmp sgt X, Y
    if (A && NoOp0WrapProblem && Pred == CmpInst::ICMP_SGE &&
        match(B, m_AllOnes()))
      return new ICmpInst(CmpInst::ICMP_SGT, A, Op1);

    // icmp sle (X + 1), Y -> icmp slt X, Y
    if (A && NoOp0WrapProblem && Pred == CmpInst::ICMP_SLE &&
        match(B, m_One()))
      return new ICmpInst(CmpInst::ICMP_SLT, A, Op1);

    // icmp sgt (X + 1), Y -> icmp sge X, Y
    if (A && NoOp0WrapProblem && Pred == CmpInst::ICMP_SGT &&
        match(B, m_One()))
      return new ICmpInst(CmpInst::ICMP_SGE, A, Op1);

    // icmp sgt X, (Y + -1) -> icmp sge X, Y
    if (C && NoOp1WrapProblem && Pred == CmpInst::ICMP_SGT &&
        match(D, m_AllOnes()))
      return new ICmpInst(CmpInst::ICMP_SGE, Op0, C);

    // icmp sle X, (Y + -1) -> icmp slt X, Y
    if (C && NoOp1WrapProblem && Pred == CmpInst::ICMP_SLE &&
        match(D, m_AllOnes()))
      return new ICmpInst(CmpInst::ICMP_SLT, Op0, C);

    // icmp sge X, (Y + 1) -> icmp sgt X, Y
    if (C && NoOp1WrapProblem && Pred == CmpInst::ICMP_SGE &&
        match(D, m_One()))
      return new ICmpInst(CmpInst::ICMP_SGT, Op0, C);

    // icmp slt X, (Y + 1) -> icmp sle X, Y
    if (C && NoOp1WrapProblem && Pred == CmpInst::ICMP_SLT &&
        match(D, m_One()))
      return new ICmpInst(CmpInst::ICMP_SLE, Op0, C);

    // if C1 has greater magnitude than C2:
    //  icmp (X + C1), (Y + C2) -> icmp (X + C3), Y
    //  s.t. C3 = C1 - C2
    //
    // if C2 has greater magnitude than C1:
    //  icmp (X + C1), (Y + C2) -> icmp X, (Y + C3)
    //  s.t. C3 = C2 - C1
    if (A && C && NoOp0WrapProblem && NoOp1WrapProblem &&
        (BO0->hasOneUse() || BO1->hasOneUse()) && !I.isUnsigned())
      if (ConstantInt *C1 = dyn_cast<ConstantInt>(B))
        if (ConstantInt *C2 = dyn_cast<ConstantInt>(D)) {
          const APInt &AP1 = C1->getValue();
          const APInt &AP2 = C2->getValue();
          if (AP1.isNegative() == AP2.isNegative()) {
            APInt AP1Abs = C1->getValue().abs();
            APInt AP2Abs = C2->getValue().abs();
            if (AP1Abs.uge(AP2Abs)) {
              ConstantInt *C3 = Builder->getInt(AP1 - AP2);
              Value *NewAdd = Builder->CreateNSWAdd(A, C3);
              return new ICmpInst(Pred, NewAdd, C);
            } else {
              ConstantInt *C3 = Builder->getInt(AP2 - AP1);
              Value *NewAdd = Builder->CreateNSWAdd(C, C3);
              return new ICmpInst(Pred, A, NewAdd);
            }
          }
        }


    // Analyze the case when either Op0 or Op1 is a sub instruction.
    // Op0 = A - B (or A and B are null); Op1 = C - D (or C and D are null).
    A = nullptr;
    B = nullptr;
    C = nullptr;
    D = nullptr;
    if (BO0 && BO0->getOpcode() == Instruction::Sub) {
      A = BO0->getOperand(0);
      B = BO0->getOperand(1);
    }
    if (BO1 && BO1->getOpcode() == Instruction::Sub) {
      C = BO1->getOperand(0);
      D = BO1->getOperand(1);
    }

    // icmp (X-Y), X -> icmp 0, Y for equalities or if there is no overflow.
    if (A == Op1 && NoOp0WrapProblem)
      return new ICmpInst(Pred, Constant::getNullValue(Op1->getType()), B);

    // icmp X, (X-Y) -> icmp Y, 0 for equalities or if there is no overflow.
    if (C == Op0 && NoOp1WrapProblem)
      return new ICmpInst(Pred, D, Constant::getNullValue(Op0->getType()));

    // icmp (Y-X), (Z-X) -> icmp Y, Z for equalities or if there is no overflow.
    if (B && D && B == D && NoOp0WrapProblem && NoOp1WrapProblem &&
        // Try not to increase register pressure.
        BO0->hasOneUse() && BO1->hasOneUse())
      return new ICmpInst(Pred, A, C);

    // icmp (X-Y), (X-Z) -> icmp Z, Y for equalities or if there is no overflow.
    if (A && C && A == C && NoOp0WrapProblem && NoOp1WrapProblem &&
        // Try not to increase register pressure.
        BO0->hasOneUse() && BO1->hasOneUse())
      return new ICmpInst(Pred, D, B);

    // icmp (0-X) < cst --> x > -cst
    if (NoOp0WrapProblem && ICmpInst::isSigned(Pred)) {
      Value *X;
      if (match(BO0, m_Neg(m_Value(X))))
        if (ConstantInt *RHSC = dyn_cast<ConstantInt>(Op1))
          if (!RHSC->isMinValue(/*isSigned=*/true))
            return new ICmpInst(I.getSwappedPredicate(), X,
                                ConstantExpr::getNeg(RHSC));
    }

    BinaryOperator *SRem = nullptr;
    // icmp (srem X, Y), Y
    if (BO0 && BO0->getOpcode() == Instruction::SRem &&
        Op1 == BO0->getOperand(1))
      SRem = BO0;
    // icmp Y, (srem X, Y)
    else if (BO1 && BO1->getOpcode() == Instruction::SRem &&
             Op0 == BO1->getOperand(1))
      SRem = BO1;
    if (SRem) {
      // We don't check hasOneUse to avoid increasing register pressure because
      // the value we use is the same value this instruction was already using.
      switch (SRem == BO0 ? ICmpInst::getSwappedPredicate(Pred) : Pred) {
        default: break;
        case ICmpInst::ICMP_EQ:
          return replaceInstUsesWith(I, ConstantInt::getFalse(I.getType()));
        case ICmpInst::ICMP_NE:
          return replaceInstUsesWith(I, ConstantInt::getTrue(I.getType()));
        case ICmpInst::ICMP_SGT:
        case ICmpInst::ICMP_SGE:
          return new ICmpInst(ICmpInst::ICMP_SGT, SRem->getOperand(1),
                              Constant::getAllOnesValue(SRem->getType()));
        case ICmpInst::ICMP_SLT:
        case ICmpInst::ICMP_SLE:
          return new ICmpInst(ICmpInst::ICMP_SLT, SRem->getOperand(1),
                              Constant::getNullValue(SRem->getType()));
      }
    }

    if (BO0 && BO1 && BO0->getOpcode() == BO1->getOpcode() &&
        BO0->hasOneUse() && BO1->hasOneUse() &&
        BO0->getOperand(1) == BO1->getOperand(1)) {
      switch (BO0->getOpcode()) {
      default: break;
      case Instruction::Add:
      case Instruction::Sub:
      case Instruction::Xor:
        if (I.isEquality())    // a+x icmp eq/ne b+x --> a icmp b
          return new ICmpInst(I.getPredicate(), BO0->getOperand(0),
                              BO1->getOperand(0));
        // icmp u/s (a ^ signbit), (b ^ signbit) --> icmp s/u a, b
        if (ConstantInt *CI = dyn_cast<ConstantInt>(BO0->getOperand(1))) {
          if (CI->getValue().isSignBit()) {
            ICmpInst::Predicate Pred = I.isSigned()
                                           ? I.getUnsignedPredicate()
                                           : I.getSignedPredicate();
            return new ICmpInst(Pred, BO0->getOperand(0),
                                BO1->getOperand(0));
          }

          if (BO0->getOpcode() == Instruction::Xor && CI->isMaxValue(true)) {
            ICmpInst::Predicate Pred = I.isSigned()
                                           ? I.getUnsignedPredicate()
                                           : I.getSignedPredicate();
            Pred = I.getSwappedPredicate(Pred);
            return new ICmpInst(Pred, BO0->getOperand(0),
                                BO1->getOperand(0));
          }
        }
        break;
      case Instruction::Mul:
        if (!I.isEquality())
          break;

        if (ConstantInt *CI = dyn_cast<ConstantInt>(BO0->getOperand(1))) {
          // a * Cst icmp eq/ne b * Cst --> a & Mask icmp b & Mask
          // Mask = -1 >> count-trailing-zeros(Cst).
          if (!CI->isZero() && !CI->isOne()) {
            const APInt &AP = CI->getValue();
            ConstantInt *Mask = ConstantInt::get(I.getContext(),
                                    APInt::getLowBitsSet(AP.getBitWidth(),
                                                         AP.getBitWidth() -
                                                    AP.countTrailingZeros()));
            Value *And1 = Builder->CreateAnd(BO0->getOperand(0), Mask);
            Value *And2 = Builder->CreateAnd(BO1->getOperand(0), Mask);
            return new ICmpInst(I.getPredicate(), And1, And2);
          }
        }
        break;
      case Instruction::UDiv:
      case Instruction::LShr:
        if (I.isSigned())
          break;
        LLVM_FALLTHROUGH;
      case Instruction::SDiv:
      case Instruction::AShr:
        if (!BO0->isExact() || !BO1->isExact())
          break;
        return new ICmpInst(I.getPredicate(), BO0->getOperand(0),
                            BO1->getOperand(0));
      case Instruction::Shl: {
        bool NUW = BO0->hasNoUnsignedWrap() && BO1->hasNoUnsignedWrap();
        bool NSW = BO0->hasNoSignedWrap() && BO1->hasNoSignedWrap();
        if (!NUW && !NSW)
          break;
        if (!NSW && I.isSigned())
          break;
        return new ICmpInst(I.getPredicate(), BO0->getOperand(0),
                            BO1->getOperand(0));
      }
      }
    }

    if (BO0) {
      // Transform  A & (L - 1) `ult` L --> L != 0
      auto LSubOne = m_Add(m_Specific(Op1), m_AllOnes());
      auto BitwiseAnd =
          m_CombineOr(m_And(m_Value(), LSubOne), m_And(LSubOne, m_Value()));

      if (match(BO0, BitwiseAnd) && I.getPredicate() == ICmpInst::ICMP_ULT) {
        auto *Zero = Constant::getNullValue(BO0->getType());
        return new ICmpInst(ICmpInst::ICMP_NE, Op1, Zero);
      }
    }
  }

  { Value *A, *B;
    // Transform (A & ~B) == 0 --> (A & B) != 0
    // and       (A & ~B) != 0 --> (A & B) == 0
    // if A is a power of 2.
    if (match(Op0, m_And(m_Value(A), m_Not(m_Value(B)))) &&
        match(Op1, m_Zero()) &&
        isKnownToBeAPowerOfTwo(A, DL, false, 0, &AC, &I, &DT) && I.isEquality())
      return new ICmpInst(I.getInversePredicate(),
                          Builder->CreateAnd(A, B),
                          Op1);

    // ~x < ~y --> y < x
    // ~x < cst --> ~cst < x
    if (match(Op0, m_Not(m_Value(A)))) {
      if (match(Op1, m_Not(m_Value(B))))
        return new ICmpInst(I.getPredicate(), B, A);
      if (ConstantInt *RHSC = dyn_cast<ConstantInt>(Op1))
        return new ICmpInst(I.getPredicate(), ConstantExpr::getNot(RHSC), A);
    }

    Instruction *AddI = nullptr;
    if (match(&I, m_UAddWithOverflow(m_Value(A), m_Value(B),
                                     m_Instruction(AddI))) &&
        isa<IntegerType>(A->getType())) {
      Value *Result;
      Constant *Overflow;
      if (OptimizeOverflowCheck(OCF_UNSIGNED_ADD, A, B, *AddI, Result,
                                Overflow)) {
        replaceInstUsesWith(*AddI, Result);
        return replaceInstUsesWith(I, Overflow);
      }
    }

    // (zext a) * (zext b)  --> llvm.umul.with.overflow.
    if (match(Op0, m_Mul(m_ZExt(m_Value(A)), m_ZExt(m_Value(B))))) {
      if (Instruction *R = ProcessUMulZExtIdiom(I, Op0, Op1, *this))
        return R;
    }
    if (match(Op1, m_Mul(m_ZExt(m_Value(A)), m_ZExt(m_Value(B))))) {
      if (Instruction *R = ProcessUMulZExtIdiom(I, Op1, Op0, *this))
        return R;
    }
  }

  if (I.isEquality()) {
    Value *A, *B, *C, *D;

    if (match(Op0, m_Xor(m_Value(A), m_Value(B)))) {
      if (A == Op1 || B == Op1) {    // (A^B) == A  ->  B == 0
        Value *OtherVal = A == Op1 ? B : A;
        return new ICmpInst(I.getPredicate(), OtherVal,
                            Constant::getNullValue(A->getType()));
      }

      if (match(Op1, m_Xor(m_Value(C), m_Value(D)))) {
        // A^c1 == C^c2 --> A == C^(c1^c2)
        ConstantInt *C1, *C2;
        if (match(B, m_ConstantInt(C1)) &&
            match(D, m_ConstantInt(C2)) && Op1->hasOneUse()) {
          Constant *NC = Builder->getInt(C1->getValue() ^ C2->getValue());
          Value *Xor = Builder->CreateXor(C, NC);
          return new ICmpInst(I.getPredicate(), A, Xor);
        }

        // A^B == A^D -> B == D
        if (A == C) return new ICmpInst(I.getPredicate(), B, D);
        if (A == D) return new ICmpInst(I.getPredicate(), B, C);
        if (B == C) return new ICmpInst(I.getPredicate(), A, D);
        if (B == D) return new ICmpInst(I.getPredicate(), A, C);
      }
    }

    if (match(Op1, m_Xor(m_Value(A), m_Value(B))) &&
        (A == Op0 || B == Op0)) {
      // A == (A^B)  ->  B == 0
      Value *OtherVal = A == Op0 ? B : A;
      return new ICmpInst(I.getPredicate(), OtherVal,
                          Constant::getNullValue(A->getType()));
    }

    // (X&Z) == (Y&Z) -> (X^Y) & Z == 0
    if (match(Op0, m_OneUse(m_And(m_Value(A), m_Value(B)))) &&
        match(Op1, m_OneUse(m_And(m_Value(C), m_Value(D))))) {
      Value *X = nullptr, *Y = nullptr, *Z = nullptr;

      if (A == C) {
        X = B; Y = D; Z = A;
      } else if (A == D) {
        X = B; Y = C; Z = A;
      } else if (B == C) {
        X = A; Y = D; Z = B;
      } else if (B == D) {
        X = A; Y = C; Z = B;
      }

      if (X) {   // Build (X^Y) & Z
        Op1 = Builder->CreateXor(X, Y);
        Op1 = Builder->CreateAnd(Op1, Z);
        I.setOperand(0, Op1);
        I.setOperand(1, Constant::getNullValue(Op1->getType()));
        return &I;
      }
    }

    // Transform (zext A) == (B & (1<<X)-1) --> A == (trunc B)
    // and       (B & (1<<X)-1) == (zext A) --> A == (trunc B)
    ConstantInt *Cst1;
    if ((Op0->hasOneUse() &&
         match(Op0, m_ZExt(m_Value(A))) &&
         match(Op1, m_And(m_Value(B), m_ConstantInt(Cst1)))) ||
        (Op1->hasOneUse() &&
         match(Op0, m_And(m_Value(B), m_ConstantInt(Cst1))) &&
         match(Op1, m_ZExt(m_Value(A))))) {
      APInt Pow2 = Cst1->getValue() + 1;
      if (Pow2.isPowerOf2() && isa<IntegerType>(A->getType()) &&
          Pow2.logBase2() == cast<IntegerType>(A->getType())->getBitWidth())
        return new ICmpInst(I.getPredicate(), A,
                            Builder->CreateTrunc(B, A->getType()));
    }

    // (A >> C) == (B >> C) --> (A^B) u< (1 << C)
    // For lshr and ashr pairs.
    if ((match(Op0, m_OneUse(m_LShr(m_Value(A), m_ConstantInt(Cst1)))) &&
         match(Op1, m_OneUse(m_LShr(m_Value(B), m_Specific(Cst1))))) ||
        (match(Op0, m_OneUse(m_AShr(m_Value(A), m_ConstantInt(Cst1)))) &&
         match(Op1, m_OneUse(m_AShr(m_Value(B), m_Specific(Cst1)))))) {
      unsigned TypeBits = Cst1->getBitWidth();
      unsigned ShAmt = (unsigned)Cst1->getLimitedValue(TypeBits);
      if (ShAmt < TypeBits && ShAmt != 0) {
        ICmpInst::Predicate Pred = I.getPredicate() == ICmpInst::ICMP_NE
                                       ? ICmpInst::ICMP_UGE
                                       : ICmpInst::ICMP_ULT;
        Value *Xor = Builder->CreateXor(A, B, I.getName() + ".unshifted");
        APInt CmpVal = APInt::getOneBitSet(TypeBits, ShAmt);
        return new ICmpInst(Pred, Xor, Builder->getInt(CmpVal));
      }
    }

    // (A << C) == (B << C) --> ((A^B) & (~0U >> C)) == 0
    if (match(Op0, m_OneUse(m_Shl(m_Value(A), m_ConstantInt(Cst1)))) &&
        match(Op1, m_OneUse(m_Shl(m_Value(B), m_Specific(Cst1))))) {
      unsigned TypeBits = Cst1->getBitWidth();
      unsigned ShAmt = (unsigned)Cst1->getLimitedValue(TypeBits);
      if (ShAmt < TypeBits && ShAmt != 0) {
        Value *Xor = Builder->CreateXor(A, B, I.getName() + ".unshifted");
        APInt AndVal = APInt::getLowBitsSet(TypeBits, TypeBits - ShAmt);
        Value *And = Builder->CreateAnd(Xor, Builder->getInt(AndVal),
                                        I.getName() + ".mask");
        return new ICmpInst(I.getPredicate(), And,
                            Constant::getNullValue(Cst1->getType()));
      }
    }

    // Transform "icmp eq (trunc (lshr(X, cst1)), cst" to
    // "icmp (and X, mask), cst"
    uint64_t ShAmt = 0;
    if (Op0->hasOneUse() &&
        match(Op0, m_Trunc(m_OneUse(m_LShr(m_Value(A),
                                           m_ConstantInt(ShAmt))))) &&
        match(Op1, m_ConstantInt(Cst1)) &&
        // Only do this when A has multiple uses.  This is most important to do
        // when it exposes other optimizations.
        !A->hasOneUse()) {
      unsigned ASize =cast<IntegerType>(A->getType())->getPrimitiveSizeInBits();

      if (ShAmt < ASize) {
        APInt MaskV =
          APInt::getLowBitsSet(ASize, Op0->getType()->getPrimitiveSizeInBits());
        MaskV <<= ShAmt;

        APInt CmpV = Cst1->getValue().zext(ASize);
        CmpV <<= ShAmt;

        Value *Mask = Builder->CreateAnd(A, Builder->getInt(MaskV));
        return new ICmpInst(I.getPredicate(), Mask, Builder->getInt(CmpV));
      }
    }
  }

  // The 'cmpxchg' instruction returns an aggregate containing the old value and
  // an i1 which indicates whether or not we successfully did the swap.
  //
  // Replace comparisons between the old value and the expected value with the
  // indicator that 'cmpxchg' returns.
  //
  // N.B.  This transform is only valid when the 'cmpxchg' is not permitted to
  // spuriously fail.  In those cases, the old value may equal the expected
  // value but it is possible for the swap to not occur.
  if (I.getPredicate() == ICmpInst::ICMP_EQ)
    if (auto *EVI = dyn_cast<ExtractValueInst>(Op0))
      if (auto *ACXI = dyn_cast<AtomicCmpXchgInst>(EVI->getAggregateOperand()))
        if (EVI->getIndices()[0] == 0 && ACXI->getCompareOperand() == Op1 &&
            !ACXI->isWeak())
          return ExtractValueInst::Create(ACXI, 1);

  {
    Value *X; ConstantInt *Cst;
    // icmp X+Cst, X
    if (match(Op0, m_Add(m_Value(X), m_ConstantInt(Cst))) && Op1 == X)
      return foldICmpAddOpConst(I, X, Cst, I.getPredicate());

    // icmp X, X+Cst
    if (match(Op1, m_Add(m_Value(X), m_ConstantInt(Cst))) && Op0 == X)
      return foldICmpAddOpConst(I, X, Cst, I.getSwappedPredicate());
  }
  return Changed ? &I : nullptr;
}

/// Fold fcmp ([us]itofp x, cst) if possible.
Instruction *InstCombiner::foldFCmpIntToFPConst(FCmpInst &I, Instruction *LHSI,
                                                Constant *RHSC) {
  if (!isa<ConstantFP>(RHSC)) return nullptr;
  const APFloat &RHS = cast<ConstantFP>(RHSC)->getValueAPF();

  // Get the width of the mantissa.  We don't want to hack on conversions that
  // might lose information from the integer, e.g. "i64 -> float"
  int MantissaWidth = LHSI->getType()->getFPMantissaWidth();
  if (MantissaWidth == -1) return nullptr;  // Unknown.

  IntegerType *IntTy = cast<IntegerType>(LHSI->getOperand(0)->getType());

  bool LHSUnsigned = isa<UIToFPInst>(LHSI);

  if (I.isEquality()) {
    FCmpInst::Predicate P = I.getPredicate();
    bool IsExact = false;
    APSInt RHSCvt(IntTy->getBitWidth(), LHSUnsigned);
    RHS.convertToInteger(RHSCvt, APFloat::rmNearestTiesToEven, &IsExact);

    // If the floating point constant isn't an integer value, we know if we will
    // ever compare equal / not equal to it.
    if (!IsExact) {
      // TODO: Can never be -0.0 and other non-representable values
      APFloat RHSRoundInt(RHS);
      RHSRoundInt.roundToIntegral(APFloat::rmNearestTiesToEven);
      if (RHS.compare(RHSRoundInt) != APFloat::cmpEqual) {
        if (P == FCmpInst::FCMP_OEQ || P == FCmpInst::FCMP_UEQ)
          return replaceInstUsesWith(I, Builder->getFalse());

        assert(P == FCmpInst::FCMP_ONE || P == FCmpInst::FCMP_UNE);
        return replaceInstUsesWith(I, Builder->getTrue());
      }
    }

    // TODO: If the constant is exactly representable, is it always OK to do
    // equality compares as integer?
  }

  // Check to see that the input is converted from an integer type that is small
  // enough that preserves all bits.  TODO: check here for "known" sign bits.
  // This would allow us to handle (fptosi (x >>s 62) to float) if x is i64 f.e.
  unsigned InputSize = IntTy->getScalarSizeInBits();

  // Following test does NOT adjust InputSize downwards for signed inputs,
  // because the most negative value still requires all the mantissa bits
  // to distinguish it from one less than that value.
  if ((int)InputSize > MantissaWidth) {
    // Conversion would lose accuracy. Check if loss can impact comparison.
    int Exp = ilogb(RHS);
    if (Exp == APFloat::IEK_Inf) {
      int MaxExponent = ilogb(APFloat::getLargest(RHS.getSemantics()));
      if (MaxExponent < (int)InputSize - !LHSUnsigned)
        // Conversion could create infinity.
        return nullptr;
    } else {
      // Note that if RHS is zero or NaN, then Exp is negative
      // and first condition is trivially false.
      if (MantissaWidth <= Exp && Exp <= (int)InputSize - !LHSUnsigned)
        // Conversion could affect comparison.
        return nullptr;
    }
  }

  // Otherwise, we can potentially simplify the comparison.  We know that it
  // will always come through as an integer value and we know the constant is
  // not a NAN (it would have been previously simplified).
  assert(!RHS.isNaN() && "NaN comparison not already folded!");

  ICmpInst::Predicate Pred;
  switch (I.getPredicate()) {
  default: llvm_unreachable("Unexpected predicate!");
  case FCmpInst::FCMP_UEQ:
  case FCmpInst::FCMP_OEQ:
    Pred = ICmpInst::ICMP_EQ;
    break;
  case FCmpInst::FCMP_UGT:
  case FCmpInst::FCMP_OGT:
    Pred = LHSUnsigned ? ICmpInst::ICMP_UGT : ICmpInst::ICMP_SGT;
    break;
  case FCmpInst::FCMP_UGE:
  case FCmpInst::FCMP_OGE:
    Pred = LHSUnsigned ? ICmpInst::ICMP_UGE : ICmpInst::ICMP_SGE;
    break;
  case FCmpInst::FCMP_ULT:
  case FCmpInst::FCMP_OLT:
    Pred = LHSUnsigned ? ICmpInst::ICMP_ULT : ICmpInst::ICMP_SLT;
    break;
  case FCmpInst::FCMP_ULE:
  case FCmpInst::FCMP_OLE:
    Pred = LHSUnsigned ? ICmpInst::ICMP_ULE : ICmpInst::ICMP_SLE;
    break;
  case FCmpInst::FCMP_UNE:
  case FCmpInst::FCMP_ONE:
    Pred = ICmpInst::ICMP_NE;
    break;
  case FCmpInst::FCMP_ORD:
    return replaceInstUsesWith(I, Builder->getTrue());
  case FCmpInst::FCMP_UNO:
    return replaceInstUsesWith(I, Builder->getFalse());
  }

  // Now we know that the APFloat is a normal number, zero or inf.

  // See if the FP constant is too large for the integer.  For example,
  // comparing an i8 to 300.0.
  unsigned IntWidth = IntTy->getScalarSizeInBits();

  if (!LHSUnsigned) {
    // If the RHS value is > SignedMax, fold the comparison.  This handles +INF
    // and large values.
    APFloat SMax(RHS.getSemantics());
    SMax.convertFromAPInt(APInt::getSignedMaxValue(IntWidth), true,
                          APFloat::rmNearestTiesToEven);
    if (SMax.compare(RHS) == APFloat::cmpLessThan) {  // smax < 13123.0
      if (Pred == ICmpInst::ICMP_NE  || Pred == ICmpInst::ICMP_SLT ||
          Pred == ICmpInst::ICMP_SLE)
        return replaceInstUsesWith(I, Builder->getTrue());
      return replaceInstUsesWith(I, Builder->getFalse());
    }
  } else {
    // If the RHS value is > UnsignedMax, fold the comparison. This handles
    // +INF and large values.
    APFloat UMax(RHS.getSemantics());
    UMax.convertFromAPInt(APInt::getMaxValue(IntWidth), false,
                          APFloat::rmNearestTiesToEven);
    if (UMax.compare(RHS) == APFloat::cmpLessThan) {  // umax < 13123.0
      if (Pred == ICmpInst::ICMP_NE  || Pred == ICmpInst::ICMP_ULT ||
          Pred == ICmpInst::ICMP_ULE)
        return replaceInstUsesWith(I, Builder->getTrue());
      return replaceInstUsesWith(I, Builder->getFalse());
    }
  }

  if (!LHSUnsigned) {
    // See if the RHS value is < SignedMin.
    APFloat SMin(RHS.getSemantics());
    SMin.convertFromAPInt(APInt::getSignedMinValue(IntWidth), true,
                          APFloat::rmNearestTiesToEven);
    if (SMin.compare(RHS) == APFloat::cmpGreaterThan) { // smin > 12312.0
      if (Pred == ICmpInst::ICMP_NE || Pred == ICmpInst::ICMP_SGT ||
          Pred == ICmpInst::ICMP_SGE)
        return replaceInstUsesWith(I, Builder->getTrue());
      return replaceInstUsesWith(I, Builder->getFalse());
    }
  } else {
    // See if the RHS value is < UnsignedMin.
    APFloat SMin(RHS.getSemantics());
    SMin.convertFromAPInt(APInt::getMinValue(IntWidth), true,
                          APFloat::rmNearestTiesToEven);
    if (SMin.compare(RHS) == APFloat::cmpGreaterThan) { // umin > 12312.0
      if (Pred == ICmpInst::ICMP_NE || Pred == ICmpInst::ICMP_UGT ||
          Pred == ICmpInst::ICMP_UGE)
        return replaceInstUsesWith(I, Builder->getTrue());
      return replaceInstUsesWith(I, Builder->getFalse());
    }
  }

  // Okay, now we know that the FP constant fits in the range [SMIN, SMAX] or
  // [0, UMAX], but it may still be fractional.  See if it is fractional by
  // casting the FP value to the integer value and back, checking for equality.
  // Don't do this for zero, because -0.0 is not fractional.
  Constant *RHSInt = LHSUnsigned
    ? ConstantExpr::getFPToUI(RHSC, IntTy)
    : ConstantExpr::getFPToSI(RHSC, IntTy);
  if (!RHS.isZero()) {
    bool Equal = LHSUnsigned
      ? ConstantExpr::getUIToFP(RHSInt, RHSC->getType()) == RHSC
      : ConstantExpr::getSIToFP(RHSInt, RHSC->getType()) == RHSC;
    if (!Equal) {
      // If we had a comparison against a fractional value, we have to adjust
      // the compare predicate and sometimes the value.  RHSC is rounded towards
      // zero at this point.
      switch (Pred) {
      default: llvm_unreachable("Unexpected integer comparison!");
      case ICmpInst::ICMP_NE:  // (float)int != 4.4   --> true
        return replaceInstUsesWith(I, Builder->getTrue());
      case ICmpInst::ICMP_EQ:  // (float)int == 4.4   --> false
        return replaceInstUsesWith(I, Builder->getFalse());
      case ICmpInst::ICMP_ULE:
        // (float)int <= 4.4   --> int <= 4
        // (float)int <= -4.4  --> false
        if (RHS.isNegative())
          return replaceInstUsesWith(I, Builder->getFalse());
        break;
      case ICmpInst::ICMP_SLE:
        // (float)int <= 4.4   --> int <= 4
        // (float)int <= -4.4  --> int < -4
        if (RHS.isNegative())
          Pred = ICmpInst::ICMP_SLT;
        break;
      case ICmpInst::ICMP_ULT:
        // (float)int < -4.4   --> false
        // (float)int < 4.4    --> int <= 4
        if (RHS.isNegative())
          return replaceInstUsesWith(I, Builder->getFalse());
        Pred = ICmpInst::ICMP_ULE;
        break;
      case ICmpInst::ICMP_SLT:
        // (float)int < -4.4   --> int < -4
        // (float)int < 4.4    --> int <= 4
        if (!RHS.isNegative())
          Pred = ICmpInst::ICMP_SLE;
        break;
      case ICmpInst::ICMP_UGT:
        // (float)int > 4.4    --> int > 4
        // (float)int > -4.4   --> true
        if (RHS.isNegative())
          return replaceInstUsesWith(I, Builder->getTrue());
        break;
      case ICmpInst::ICMP_SGT:
        // (float)int > 4.4    --> int > 4
        // (float)int > -4.4   --> int >= -4
        if (RHS.isNegative())
          Pred = ICmpInst::ICMP_SGE;
        break;
      case ICmpInst::ICMP_UGE:
        // (float)int >= -4.4   --> true
        // (float)int >= 4.4    --> int > 4
        if (RHS.isNegative())
          return replaceInstUsesWith(I, Builder->getTrue());
        Pred = ICmpInst::ICMP_UGT;
        break;
      case ICmpInst::ICMP_SGE:
        // (float)int >= -4.4   --> int >= -4
        // (float)int >= 4.4    --> int > 4
        if (!RHS.isNegative())
          Pred = ICmpInst::ICMP_SGT;
        break;
      }
    }
  }

  // Lower this FP comparison into an appropriate integer version of the
  // comparison.
  return new ICmpInst(Pred, LHSI->getOperand(0), RHSInt);
}

Instruction *InstCombiner::visitFCmpInst(FCmpInst &I) {
  bool Changed = false;

  /// Orders the operands of the compare so that they are listed from most
  /// complex to least complex.  This puts constants before unary operators,
  /// before binary operators.
  if (getComplexity(I.getOperand(0)) < getComplexity(I.getOperand(1))) {
    I.swapOperands();
    Changed = true;
  }

  Value *Op0 = I.getOperand(0), *Op1 = I.getOperand(1);

  if (Value *V = SimplifyFCmpInst(I.getPredicate(), Op0, Op1,
                                  I.getFastMathFlags(), DL, &TLI, &DT, &AC, &I))
    return replaceInstUsesWith(I, V);

  // Simplify 'fcmp pred X, X'
  if (Op0 == Op1) {
    switch (I.getPredicate()) {
    default: llvm_unreachable("Unknown predicate!");
    case FCmpInst::FCMP_UNO:    // True if unordered: isnan(X) | isnan(Y)
    case FCmpInst::FCMP_ULT:    // True if unordered or less than
    case FCmpInst::FCMP_UGT:    // True if unordered or greater than
    case FCmpInst::FCMP_UNE:    // True if unordered or not equal
      // Canonicalize these to be 'fcmp uno %X, 0.0'.
      I.setPredicate(FCmpInst::FCMP_UNO);
      I.setOperand(1, Constant::getNullValue(Op0->getType()));
      return &I;

    case FCmpInst::FCMP_ORD:    // True if ordered (no nans)
    case FCmpInst::FCMP_OEQ:    // True if ordered and equal
    case FCmpInst::FCMP_OGE:    // True if ordered and greater than or equal
    case FCmpInst::FCMP_OLE:    // True if ordered and less than or equal
      // Canonicalize these to be 'fcmp ord %X, 0.0'.
      I.setPredicate(FCmpInst::FCMP_ORD);
      I.setOperand(1, Constant::getNullValue(Op0->getType()));
      return &I;
    }
  }

  // Test if the FCmpInst instruction is used exclusively by a select as
  // part of a minimum or maximum operation. If so, refrain from doing
  // any other folding. This helps out other analyses which understand
  // non-obfuscated minimum and maximum idioms, such as ScalarEvolution
  // and CodeGen. And in this case, at least one of the comparison
  // operands has at least one user besides the compare (the select),
  // which would often largely negate the benefit of folding anyway.
  if (I.hasOneUse())
    if (SelectInst *SI = dyn_cast<SelectInst>(*I.user_begin()))
      if ((SI->getOperand(1) == Op0 && SI->getOperand(2) == Op1) ||
          (SI->getOperand(2) == Op0 && SI->getOperand(1) == Op1))
        return nullptr;

  // Handle fcmp with constant RHS
  if (Constant *RHSC = dyn_cast<Constant>(Op1)) {
    if (Instruction *LHSI = dyn_cast<Instruction>(Op0))
      switch (LHSI->getOpcode()) {
      case Instruction::FPExt: {
        // fcmp (fpext x), C -> fcmp x, (fptrunc C) if fptrunc is lossless
        FPExtInst *LHSExt = cast<FPExtInst>(LHSI);
        ConstantFP *RHSF = dyn_cast<ConstantFP>(RHSC);
        if (!RHSF)
          break;

        const fltSemantics *Sem;
        // FIXME: This shouldn't be here.
        if (LHSExt->getSrcTy()->isHalfTy())
          Sem = &APFloat::IEEEhalf;
        else if (LHSExt->getSrcTy()->isFloatTy())
          Sem = &APFloat::IEEEsingle;
        else if (LHSExt->getSrcTy()->isDoubleTy())
          Sem = &APFloat::IEEEdouble;
        else if (LHSExt->getSrcTy()->isFP128Ty())
          Sem = &APFloat::IEEEquad;
        else if (LHSExt->getSrcTy()->isX86_FP80Ty())
          Sem = &APFloat::x87DoubleExtended;
        else if (LHSExt->getSrcTy()->isPPC_FP128Ty())
          Sem = &APFloat::PPCDoubleDouble;
        else
          break;

        bool Lossy;
        APFloat F = RHSF->getValueAPF();
        F.convert(*Sem, APFloat::rmNearestTiesToEven, &Lossy);

        // Avoid lossy conversions and denormals. Zero is a special case
        // that's OK to convert.
        APFloat Fabs = F;
        Fabs.clearSign();
        if (!Lossy &&
            ((Fabs.compare(APFloat::getSmallestNormalized(*Sem)) !=
                 APFloat::cmpLessThan) || Fabs.isZero()))

          return new FCmpInst(I.getPredicate(), LHSExt->getOperand(0),
                              ConstantFP::get(RHSC->getContext(), F));
        break;
      }
      case Instruction::PHI:
        // Only fold fcmp into the PHI if the phi and fcmp are in the same
        // block.  If in the same block, we're encouraging jump threading.  If
        // not, we are just pessimizing the code by making an i1 phi.
        if (LHSI->getParent() == I.getParent())
          if (Instruction *NV = FoldOpIntoPhi(I))
            return NV;
        break;
      case Instruction::SIToFP:
      case Instruction::UIToFP:
        if (Instruction *NV = foldFCmpIntToFPConst(I, LHSI, RHSC))
          return NV;
        break;
      case Instruction::FSub: {
        // fcmp pred (fneg x), C -> fcmp swap(pred) x, -C
        Value *Op;
        if (match(LHSI, m_FNeg(m_Value(Op))))
          return new FCmpInst(I.getSwappedPredicate(), Op,
                              ConstantExpr::getFNeg(RHSC));
        break;
      }
      case Instruction::Load:
        if (GetElementPtrInst *GEP =
            dyn_cast<GetElementPtrInst>(LHSI->getOperand(0))) {
          if (GlobalVariable *GV = dyn_cast<GlobalVariable>(GEP->getOperand(0)))
            if (GV->isConstant() && GV->hasDefinitiveInitializer() &&
                !cast<LoadInst>(LHSI)->isVolatile())
              if (Instruction *Res = foldCmpLoadFromIndexedGlobal(GEP, GV, I))
                return Res;
        }
        break;
      case Instruction::Call: {
        if (!RHSC->isNullValue())
          break;

        CallInst *CI = cast<CallInst>(LHSI);
        Intrinsic::ID IID = getIntrinsicForCallSite(CI, &TLI);
        if (IID != Intrinsic::fabs)
          break;

        // Various optimization for fabs compared with zero.
        switch (I.getPredicate()) {
        default:
          break;
        // fabs(x) < 0 --> false
        case FCmpInst::FCMP_OLT:
          llvm_unreachable("handled by SimplifyFCmpInst");
        // fabs(x) > 0 --> x != 0
        case FCmpInst::FCMP_OGT:
          return new FCmpInst(FCmpInst::FCMP_ONE, CI->getArgOperand(0), RHSC);
        // fabs(x) <= 0 --> x == 0
        case FCmpInst::FCMP_OLE:
          return new FCmpInst(FCmpInst::FCMP_OEQ, CI->getArgOperand(0), RHSC);
        // fabs(x) >= 0 --> !isnan(x)
        case FCmpInst::FCMP_OGE:
          return new FCmpInst(FCmpInst::FCMP_ORD, CI->getArgOperand(0), RHSC);
        // fabs(x) == 0 --> x == 0
        // fabs(x) != 0 --> x != 0
        case FCmpInst::FCMP_OEQ:
        case FCmpInst::FCMP_UEQ:
        case FCmpInst::FCMP_ONE:
        case FCmpInst::FCMP_UNE:
          return new FCmpInst(I.getPredicate(), CI->getArgOperand(0), RHSC);
        }
      }
      }
  }

  // fcmp pred (fneg x), (fneg y) -> fcmp swap(pred) x, y
  Value *X, *Y;
  if (match(Op0, m_FNeg(m_Value(X))) && match(Op1, m_FNeg(m_Value(Y))))
    return new FCmpInst(I.getSwappedPredicate(), X, Y);

  // fcmp (fpext x), (fpext y) -> fcmp x, y
  if (FPExtInst *LHSExt = dyn_cast<FPExtInst>(Op0))
    if (FPExtInst *RHSExt = dyn_cast<FPExtInst>(Op1))
      if (LHSExt->getSrcTy() == RHSExt->getSrcTy())
        return new FCmpInst(I.getPredicate(), LHSExt->getOperand(0),
                            RHSExt->getOperand(0));

  return Changed ? &I : nullptr;
}<|MERGE_RESOLUTION|>--- conflicted
+++ resolved
@@ -1178,267 +1178,6 @@
   return new ICmpInst(ICmpInst::ICMP_SLT, X, ConstantExpr::getSub(SMax, C));
 }
 
-<<<<<<< HEAD
-/// Fold "icmp pred, ([su]div X, DivRHS), CmpRHS" where DivRHS and CmpRHS are
-/// both known to be integer constants.
-Instruction *InstCombiner::foldICmpDivConst(ICmpInst &ICI, BinaryOperator *DivI,
-                                            ConstantInt *DivRHS) {
-
-#if INTEL_CUSTOMIZATION
-  // Disabling this particular optimization before loopopt as it interferes with
-  // ztt recognition. 
-  if (ICI.getParent()->getParent()->isPreLoopOpt())
-    return nullptr;
-#endif // INTEL_CUSTOMIZATION
-
-  ConstantInt *CmpRHS = cast<ConstantInt>(ICI.getOperand(1));
-  const APInt &CmpRHSV = CmpRHS->getValue();
-
-  // FIXME: If the operand types don't match the type of the divide
-  // then don't attempt this transform. The code below doesn't have the
-  // logic to deal with a signed divide and an unsigned compare (and
-  // vice versa). This is because (x /s C1) <s C2  produces different
-  // results than (x /s C1) <u C2 or (x /u C1) <s C2 or even
-  // (x /u C1) <u C2.  Simply casting the operands and result won't
-  // work. :(  The if statement below tests that condition and bails
-  // if it finds it.
-  bool DivIsSigned = DivI->getOpcode() == Instruction::SDiv;
-  if (!ICI.isEquality() && DivIsSigned != ICI.isSigned())
-    return nullptr;
-  if (DivRHS->isZero())
-    return nullptr; // The ProdOV computation fails on divide by zero.
-  if (DivIsSigned && DivRHS->isAllOnesValue())
-    return nullptr; // The overflow computation also screws up here
-  if (DivRHS->isOne()) {
-    // This eliminates some funny cases with INT_MIN.
-    ICI.setOperand(0, DivI->getOperand(0));   // X/1 == X.
-    return &ICI;
-  }
-
-  // Compute Prod = CI * DivRHS. We are essentially solving an equation
-  // of form X/C1=C2. We solve for X by multiplying C1 (DivRHS) and
-  // C2 (CI). By solving for X we can turn this into a range check
-  // instead of computing a divide.
-  Constant *Prod = ConstantExpr::getMul(CmpRHS, DivRHS);
-
-  // Determine if the product overflows by seeing if the product is
-  // not equal to the divide. Make sure we do the same kind of divide
-  // as in the LHS instruction that we're folding.
-  bool ProdOV = (DivIsSigned ? ConstantExpr::getSDiv(Prod, DivRHS) :
-                 ConstantExpr::getUDiv(Prod, DivRHS)) != CmpRHS;
-
-  // Get the ICmp opcode
-  ICmpInst::Predicate Pred = ICI.getPredicate();
-
-  // If the division is known to be exact, then there is no remainder from the
-  // divide, so the covered range size is unit, otherwise it is the divisor.
-  ConstantInt *RangeSize = DivI->isExact() ? getOne(Prod) : DivRHS;
-
-  // Figure out the interval that is being checked.  For example, a comparison
-  // like "X /u 5 == 0" is really checking that X is in the interval [0, 5).
-  // Compute this interval based on the constants involved and the signedness of
-  // the compare/divide.  This computes a half-open interval, keeping track of
-  // whether either value in the interval overflows.  After analysis each
-  // overflow variable is set to 0 if it's corresponding bound variable is valid
-  // -1 if overflowed off the bottom end, or +1 if overflowed off the top end.
-  int LoOverflow = 0, HiOverflow = 0;
-  Constant *LoBound = nullptr, *HiBound = nullptr;
-
-  if (!DivIsSigned) {  // udiv
-    // e.g. X/5 op 3  --> [15, 20)
-    LoBound = Prod;
-    HiOverflow = LoOverflow = ProdOV;
-    if (!HiOverflow) {
-      // If this is not an exact divide, then many values in the range collapse
-      // to the same result value.
-      HiOverflow = AddWithOverflow(HiBound, LoBound, RangeSize, false);
-    }
-  } else if (DivRHS->getValue().isStrictlyPositive()) { // Divisor is > 0.
-    if (CmpRHSV == 0) {       // (X / pos) op 0
-      // Can't overflow.  e.g.  X/2 op 0 --> [-1, 2)
-      LoBound = ConstantExpr::getNeg(SubOne(RangeSize));
-      HiBound = RangeSize;
-    } else if (CmpRHSV.isStrictlyPositive()) {   // (X / pos) op pos
-      LoBound = Prod;     // e.g.   X/5 op 3 --> [15, 20)
-      HiOverflow = LoOverflow = ProdOV;
-      if (!HiOverflow)
-        HiOverflow = AddWithOverflow(HiBound, Prod, RangeSize, true);
-    } else {                       // (X / pos) op neg
-      // e.g. X/5 op -3  --> [-15-4, -15+1) --> [-19, -14)
-      HiBound = AddOne(Prod);
-      LoOverflow = HiOverflow = ProdOV ? -1 : 0;
-      if (!LoOverflow) {
-        ConstantInt *DivNeg =cast<ConstantInt>(ConstantExpr::getNeg(RangeSize));
-        LoOverflow = AddWithOverflow(LoBound, HiBound, DivNeg, true) ? -1 : 0;
-      }
-    }
-  } else if (DivRHS->isNegative()) { // Divisor is < 0.
-    if (DivI->isExact())
-      RangeSize = cast<ConstantInt>(ConstantExpr::getNeg(RangeSize));
-    if (CmpRHSV == 0) {       // (X / neg) op 0
-      // e.g. X/-5 op 0  --> [-4, 5)
-      LoBound = AddOne(RangeSize);
-      HiBound = cast<ConstantInt>(ConstantExpr::getNeg(RangeSize));
-      if (HiBound == DivRHS) {     // -INTMIN = INTMIN
-        HiOverflow = 1;            // [INTMIN+1, overflow)
-        HiBound = nullptr;         // e.g. X/INTMIN = 0 --> X > INTMIN
-      }
-    } else if (CmpRHSV.isStrictlyPositive()) {   // (X / neg) op pos
-      // e.g. X/-5 op 3  --> [-19, -14)
-      HiBound = AddOne(Prod);
-      HiOverflow = LoOverflow = ProdOV ? -1 : 0;
-      if (!LoOverflow)
-        LoOverflow = AddWithOverflow(LoBound, HiBound, RangeSize, true) ? -1:0;
-    } else {                       // (X / neg) op neg
-      LoBound = Prod;       // e.g. X/-5 op -3  --> [15, 20)
-      LoOverflow = HiOverflow = ProdOV;
-      if (!HiOverflow)
-        HiOverflow = SubWithOverflow(HiBound, Prod, RangeSize, true);
-    }
-
-    // Dividing by a negative swaps the condition.  LT <-> GT
-    Pred = ICmpInst::getSwappedPredicate(Pred);
-  }
-
-  Value *X = DivI->getOperand(0);
-  switch (Pred) {
-  default: llvm_unreachable("Unhandled icmp opcode!");
-  case ICmpInst::ICMP_EQ:
-    if (LoOverflow && HiOverflow)
-      return replaceInstUsesWith(ICI, Builder->getFalse());
-    if (HiOverflow)
-      return new ICmpInst(DivIsSigned ? ICmpInst::ICMP_SGE :
-                          ICmpInst::ICMP_UGE, X, LoBound);
-    if (LoOverflow)
-      return new ICmpInst(DivIsSigned ? ICmpInst::ICMP_SLT :
-                          ICmpInst::ICMP_ULT, X, HiBound);
-    return replaceInstUsesWith(ICI, InsertRangeTest(X, LoBound, HiBound,
-                                                    DivIsSigned, true));
-  case ICmpInst::ICMP_NE:
-    if (LoOverflow && HiOverflow)
-      return replaceInstUsesWith(ICI, Builder->getTrue());
-    if (HiOverflow)
-      return new ICmpInst(DivIsSigned ? ICmpInst::ICMP_SLT :
-                          ICmpInst::ICMP_ULT, X, LoBound);
-    if (LoOverflow)
-      return new ICmpInst(DivIsSigned ? ICmpInst::ICMP_SGE :
-                          ICmpInst::ICMP_UGE, X, HiBound);
-    return replaceInstUsesWith(ICI, InsertRangeTest(X, LoBound, HiBound,
-                                                    DivIsSigned, false));
-  case ICmpInst::ICMP_ULT:
-  case ICmpInst::ICMP_SLT:
-    if (LoOverflow == +1)   // Low bound is greater than input range.
-      return replaceInstUsesWith(ICI, Builder->getTrue());
-    if (LoOverflow == -1)   // Low bound is less than input range.
-      return replaceInstUsesWith(ICI, Builder->getFalse());
-    return new ICmpInst(Pred, X, LoBound);
-  case ICmpInst::ICMP_UGT:
-  case ICmpInst::ICMP_SGT:
-    if (HiOverflow == +1)       // High bound greater than input range.
-      return replaceInstUsesWith(ICI, Builder->getFalse());
-    if (HiOverflow == -1)       // High bound less than input range.
-      return replaceInstUsesWith(ICI, Builder->getTrue());
-    if (Pred == ICmpInst::ICMP_UGT)
-      return new ICmpInst(ICmpInst::ICMP_UGE, X, HiBound);
-    return new ICmpInst(ICmpInst::ICMP_SGE, X, HiBound);
-  }
-}
-
-/// Handle "icmp(([al]shr X, cst1), cst2)".
-Instruction *InstCombiner::foldICmpShrConst(ICmpInst &ICI, BinaryOperator *Shr,
-                                            ConstantInt *ShAmt) {
-  const APInt &CmpRHSV = cast<ConstantInt>(ICI.getOperand(1))->getValue();
-
-  // Check that the shift amount is in range.  If not, don't perform
-  // undefined shifts.  When the shift is visited it will be
-  // simplified.
-  uint32_t TypeBits = CmpRHSV.getBitWidth();
-  uint32_t ShAmtVal = (uint32_t)ShAmt->getLimitedValue(TypeBits);
-  if (ShAmtVal >= TypeBits || ShAmtVal == 0)
-    return nullptr;
-
-  if (!ICI.isEquality()) {
-#if INTEL_CUSTOMIZATION
-    // Disabling this particular optimization before loopopt as it interferes
-    // with ztt recognition. 
-    if (ICI.getParent()->getParent()->isPreLoopOpt())
-      return nullptr;
-#endif // INTEL_CUSTOMIZATION
-
-    // If we have an unsigned comparison and an ashr, we can't simplify this.
-    // Similarly for signed comparisons with lshr.
-    if (ICI.isSigned() != (Shr->getOpcode() == Instruction::AShr))
-      return nullptr;
-
-    // Otherwise, all lshr and most exact ashr's are equivalent to a udiv/sdiv
-    // by a power of 2.  Since we already have logic to simplify these,
-    // transform to div and then simplify the resultant comparison.
-    if (Shr->getOpcode() == Instruction::AShr &&
-        (!Shr->isExact() || ShAmtVal == TypeBits - 1))
-      return nullptr;
-
-    // Revisit the shift (to delete it).
-    Worklist.Add(Shr);
-
-    Constant *DivCst =
-      ConstantInt::get(Shr->getType(), APInt::getOneBitSet(TypeBits, ShAmtVal));
-
-    Value *Tmp =
-      Shr->getOpcode() == Instruction::AShr ?
-      Builder->CreateSDiv(Shr->getOperand(0), DivCst, "", Shr->isExact()) :
-      Builder->CreateUDiv(Shr->getOperand(0), DivCst, "", Shr->isExact());
-
-    ICI.setOperand(0, Tmp);
-
-    // If the builder folded the binop, just return it.
-    BinaryOperator *TheDiv = dyn_cast<BinaryOperator>(Tmp);
-    if (!TheDiv)
-      return &ICI;
-
-    // Otherwise, fold this div/compare.
-    assert(TheDiv->getOpcode() == Instruction::SDiv ||
-           TheDiv->getOpcode() == Instruction::UDiv);
-
-    Instruction *Res = foldICmpDivConst(ICI, TheDiv, cast<ConstantInt>(DivCst));
-    assert(Res && "This div/cst should have folded!");
-    return Res;
-  }
-
-  // If we are comparing against bits always shifted out, the
-  // comparison cannot succeed.
-  APInt Comp = CmpRHSV << ShAmtVal;
-  ConstantInt *ShiftedCmpRHS = Builder->getInt(Comp);
-  if (Shr->getOpcode() == Instruction::LShr)
-    Comp = Comp.lshr(ShAmtVal);
-  else
-    Comp = Comp.ashr(ShAmtVal);
-
-  if (Comp != CmpRHSV) { // Comparing against a bit that we know is zero.
-    bool IsICMP_NE = ICI.getPredicate() == ICmpInst::ICMP_NE;
-    Constant *Cst = Builder->getInt1(IsICMP_NE);
-    return replaceInstUsesWith(ICI, Cst);
-  }
-
-  // Otherwise, check to see if the bits shifted out are known to be zero.
-  // If so, we can compare against the unshifted value:
-  //  (X & 4) >> 1 == 2  --> (X & 4) == 4.
-  if (Shr->hasOneUse() && Shr->isExact())
-    return new ICmpInst(ICI.getPredicate(), Shr->getOperand(0), ShiftedCmpRHS);
-
-  if (Shr->hasOneUse()) {
-    // Otherwise strength reduce the shift into an and.
-    APInt Val(APInt::getHighBitsSet(TypeBits, TypeBits - ShAmtVal));
-    Constant *Mask = Builder->getInt(Val);
-
-    Value *And = Builder->CreateAnd(Shr->getOperand(0),
-                                    Mask, Shr->getName()+".mask");
-    return new ICmpInst(ICI.getPredicate(), And, ShiftedCmpRHS);
-  }
-  return nullptr;
-}
-
-=======
->>>>>>> bbe45439
 /// Handle "(icmp eq/ne (ashr/lshr const2, A), const1)" ->
 /// (icmp eq/ne A, Log2(const2/const1)) ->
 /// (icmp eq/ne A, Log2(const2) - Log2(const1)).
@@ -2131,6 +1870,12 @@
 
   bool IsAShr = Shr->getOpcode() == Instruction::AShr;
   if (!Cmp.isEquality()) {
+#if INTEL_CUSTOMIZATION
+    // Disabling this particular optimization before loopopt as it interferes
+    // with ztt recognition. 
+    if (Cmp.getParent()->getParent()->isPreLoopOpt())
+      return nullptr;
+#endif // INTEL_CUSTOMIZATION
     // If we have an unsigned comparison and an ashr, we can't simplify this.
     // Similarly for signed comparisons with lshr.
     if (Cmp.isSigned() != IsAShr)
@@ -2232,6 +1977,12 @@
 Instruction *InstCombiner::foldICmpDivConstant(ICmpInst &Cmp,
                                                BinaryOperator *Div,
                                                const APInt *C) {
+#if INTEL_CUSTOMIZATION
+  // Disabling this particular optimization before loopopt as it interferes with
+  // ztt recognition. 
+  if (Cmp.getParent()->getParent()->isPreLoopOpt())
+    return nullptr;
+#endif // INTEL_CUSTOMIZATION
   // FIXME: This check restricts all folds under here to scalar types.
   ConstantInt *RHS = dyn_cast<ConstantInt>(Cmp.getOperand(1));
   if (!RHS)
