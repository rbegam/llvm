--- conflicted
+++ resolved
@@ -12,6 +12,7 @@
 //===----------------------------------------------------------------------===//
 
 #include "InstCombine.h"
+#include "llvm/ADT/APSInt.h"
 #include "llvm/ADT/Statistic.h"
 #include "llvm/Analysis/ConstantFolding.h"
 #include "llvm/Analysis/InstructionSimplify.h"
@@ -2588,7 +2589,7 @@
     Changed = true;
   }
 
-  if (Value *V = SimplifyICmpInst(I.getPredicate(), Op0, Op1, DL, TLI, DT, AT))
+  if (Value *V = SimplifyICmpInst(I.getPredicate(), Op0, Op1, DL, TLI, DT, AC))
     return ReplaceInstUsesWith(I, V);
 
   // comparing -val or val with non-zero is the same as just comparing val
@@ -2693,8 +2694,6 @@
           match(Op0, m_Sub(m_Value(A), m_Value(B))))
         return new ICmpInst(I.getPredicate(), A, B);
 
-<<<<<<< HEAD
-=======
       // (icmp sgt (sub nsw A B), -1) -> (icmp sge A, B)
       if (I.getPredicate() == ICmpInst::ICMP_SGT && CI->isAllOnesValue() &&
           match(Op0, m_NSWSub(m_Value(A), m_Value(B))))
@@ -2716,7 +2715,6 @@
         return new ICmpInst(ICmpInst::ICMP_SLE, A, B);
     }
 
->>>>>>> 7618b2b2
     // If we have an icmp le or icmp ge instruction, turn it into the
     // appropriate icmp lt or icmp gt instruction.  This allows us to rely on
     // them being folded in the code below.  The SimplifyICmpInst code has
@@ -3426,9 +3424,8 @@
     // and       (A & ~B) != 0 --> (A & B) == 0
     // if A is a power of 2.
     if (match(Op0, m_And(m_Value(A), m_Not(m_Value(B)))) &&
-        match(Op1, m_Zero()) && isKnownToBeAPowerOfTwo(A, false,
-                                                       0, AT, &I, DT) &&
-                                I.isEquality())
+        match(Op1, m_Zero()) &&
+        isKnownToBeAPowerOfTwo(A, false, 0, AC, &I, DT) && I.isEquality())
       return new ICmpInst(I.getInversePredicate(),
                           Builder->CreateAnd(A, B),
                           Op1);
@@ -3630,18 +3627,49 @@
   int MantissaWidth = LHSI->getType()->getFPMantissaWidth();
   if (MantissaWidth == -1) return nullptr;  // Unknown.
 
+  IntegerType *IntTy = cast<IntegerType>(LHSI->getOperand(0)->getType());
+
   // Check to see that the input is converted from an integer type that is small
   // enough that preserves all bits.  TODO: check here for "known" sign bits.
   // This would allow us to handle (fptosi (x >>s 62) to float) if x is i64 f.e.
-  unsigned InputSize = LHSI->getOperand(0)->getType()->getScalarSizeInBits();
+  unsigned InputSize = IntTy->getScalarSizeInBits();
 
   // If this is a uitofp instruction, we need an extra bit to hold the sign.
   bool LHSUnsigned = isa<UIToFPInst>(LHSI);
   if (LHSUnsigned)
     ++InputSize;
 
+  if (I.isEquality()) {
+    FCmpInst::Predicate P = I.getPredicate();
+    bool IsExact = false;
+    APSInt RHSCvt(IntTy->getBitWidth(), LHSUnsigned);
+    RHS.convertToInteger(RHSCvt, APFloat::rmNearestTiesToEven, &IsExact);
+
+    // If the floating point constant isn't an integer value, we know if we will
+    // ever compare equal / not equal to it.
+    if (!IsExact) {
+      // TODO: Can never be -0.0 and other non-representable values
+      APFloat RHSRoundInt(RHS);
+      RHSRoundInt.roundToIntegral(APFloat::rmNearestTiesToEven);
+      if (RHS.compare(RHSRoundInt) != APFloat::cmpEqual) {
+        if (P == FCmpInst::FCMP_OEQ || P == FCmpInst::FCMP_UEQ)
+          return ReplaceInstUsesWith(I, Builder->getFalse());
+
+        assert(P == FCmpInst::FCMP_ONE || P == FCmpInst::FCMP_UNE);
+        return ReplaceInstUsesWith(I, Builder->getTrue());
+      }
+    }
+
+    // TODO: If the constant is exactly representable, is it always OK to do
+    // equality compares as integer?
+  }
+
+  // Comparisons with zero are a special case where we know we won't lose
+  // information.
+  bool IsCmpZero = RHS.isPosZero();
+
   // If the conversion would lose info, don't hack on this.
-  if ((int)InputSize > MantissaWidth)
+  if ((int)InputSize > MantissaWidth && !IsCmpZero)
     return nullptr;
 
   // Otherwise, we can potentially simplify the comparison.  We know that it
@@ -3681,8 +3709,6 @@
   case FCmpInst::FCMP_UNO:
     return ReplaceInstUsesWith(I, Builder->getFalse());
   }
-
-  IntegerType *IntTy = cast<IntegerType>(LHSI->getOperand(0)->getType());
 
   // Now we know that the APFloat is a normal number, zero or inf.
 
@@ -3833,7 +3859,7 @@
 
   Value *Op0 = I.getOperand(0), *Op1 = I.getOperand(1);
 
-  if (Value *V = SimplifyFCmpInst(I.getPredicate(), Op0, Op1, DL, TLI, DT, AT))
+  if (Value *V = SimplifyFCmpInst(I.getPredicate(), Op0, Op1, DL, TLI, DT, AC))
     return ReplaceInstUsesWith(I, V);
 
   // Simplify 'fcmp pred X, X'
@@ -3936,40 +3962,42 @@
         }
         break;
       case Instruction::Call: {
+        if (!RHSC->isNullValue())
+          break;
+
         CallInst *CI = cast<CallInst>(LHSI);
+        const Function *F = CI->getCalledFunction();
+        if (!F)
+          break;
+
+        // Various optimization for fabs compared with zero.
         LibFunc::Func Func;
-        // Various optimization for fabs compared with zero.
-        if (RHSC->isNullValue() && CI->getCalledFunction() &&
-            TLI->getLibFunc(CI->getCalledFunction()->getName(), Func) &&
-            TLI->has(Func)) {
-          if (Func == LibFunc::fabs || Func == LibFunc::fabsf ||
-              Func == LibFunc::fabsl) {
-            switch (I.getPredicate()) {
-            default: break;
+        if (F->getIntrinsicID() == Intrinsic::fabs ||
+            (TLI->getLibFunc(F->getName(), Func) && TLI->has(Func) &&
+             (Func == LibFunc::fabs || Func == LibFunc::fabsf ||
+              Func == LibFunc::fabsl))) {
+          switch (I.getPredicate()) {
+          default:
+            break;
             // fabs(x) < 0 --> false
-            case FCmpInst::FCMP_OLT:
-              return ReplaceInstUsesWith(I, Builder->getFalse());
+          case FCmpInst::FCMP_OLT:
+            return ReplaceInstUsesWith(I, Builder->getFalse());
             // fabs(x) > 0 --> x != 0
-            case FCmpInst::FCMP_OGT:
-              return new FCmpInst(FCmpInst::FCMP_ONE, CI->getArgOperand(0),
-                                  RHSC);
+          case FCmpInst::FCMP_OGT:
+            return new FCmpInst(FCmpInst::FCMP_ONE, CI->getArgOperand(0), RHSC);
             // fabs(x) <= 0 --> x == 0
-            case FCmpInst::FCMP_OLE:
-              return new FCmpInst(FCmpInst::FCMP_OEQ, CI->getArgOperand(0),
-                                  RHSC);
+          case FCmpInst::FCMP_OLE:
+            return new FCmpInst(FCmpInst::FCMP_OEQ, CI->getArgOperand(0), RHSC);
             // fabs(x) >= 0 --> !isnan(x)
-            case FCmpInst::FCMP_OGE:
-              return new FCmpInst(FCmpInst::FCMP_ORD, CI->getArgOperand(0),
-                                  RHSC);
+          case FCmpInst::FCMP_OGE:
+            return new FCmpInst(FCmpInst::FCMP_ORD, CI->getArgOperand(0), RHSC);
             // fabs(x) == 0 --> x == 0
             // fabs(x) != 0 --> x != 0
-            case FCmpInst::FCMP_OEQ:
-            case FCmpInst::FCMP_UEQ:
-            case FCmpInst::FCMP_ONE:
-            case FCmpInst::FCMP_UNE:
-              return new FCmpInst(I.getPredicate(), CI->getArgOperand(0),
-                                  RHSC);
-            }
+          case FCmpInst::FCMP_OEQ:
+          case FCmpInst::FCMP_UEQ:
+          case FCmpInst::FCMP_ONE:
+          case FCmpInst::FCMP_UNE:
+            return new FCmpInst(I.getPredicate(), CI->getArgOperand(0), RHSC);
           }
         }
       }
