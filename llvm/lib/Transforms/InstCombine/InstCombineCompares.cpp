//===- InstCombineCompares.cpp --------------------------------------------===//
//
//                     The LLVM Compiler Infrastructure
//
// This file is distributed under the University of Illinois Open Source
// License. See LICENSE.TXT for details.
//
//===----------------------------------------------------------------------===//
//
// This file implements the visitICmp and visitFCmp functions.
//
//===----------------------------------------------------------------------===//

#include "InstCombineInternal.h"
#include "llvm/ADT/APSInt.h"
#include "llvm/ADT/SetVector.h"
#include "llvm/ADT/Statistic.h"
#include "llvm/Analysis/ConstantFolding.h"
#include "llvm/Analysis/InstructionSimplify.h"
#include "llvm/Analysis/MemoryBuiltins.h"
#include "llvm/Analysis/TargetLibraryInfo.h"
#include "llvm/Analysis/VectorUtils.h"
#include "llvm/IR/ConstantRange.h"
#include "llvm/IR/DataLayout.h"
#include "llvm/IR/GetElementPtrTypeIterator.h"
#include "llvm/IR/IntrinsicInst.h"
#include "llvm/IR/PatternMatch.h"
#include "llvm/Support/Debug.h"

using namespace llvm;
using namespace PatternMatch;

#define DEBUG_TYPE "instcombine"

// How many times is a select replaced by one of its operands?
STATISTIC(NumSel, "Number of select opts");


static ConstantInt *extractElement(Constant *V, Constant *Idx) {
  return cast<ConstantInt>(ConstantExpr::getExtractElement(V, Idx));
}

static bool hasAddOverflow(ConstantInt *Result,
                           ConstantInt *In1, ConstantInt *In2,
                           bool IsSigned) {
  if (!IsSigned)
    return Result->getValue().ult(In1->getValue());

  if (In2->isNegative())
    return Result->getValue().sgt(In1->getValue());
  return Result->getValue().slt(In1->getValue());
}

/// Compute Result = In1+In2, returning true if the result overflowed for this
/// type.
static bool addWithOverflow(Constant *&Result, Constant *In1,
                            Constant *In2, bool IsSigned = false) {
  Result = ConstantExpr::getAdd(In1, In2);

  if (VectorType *VTy = dyn_cast<VectorType>(In1->getType())) {
    for (unsigned i = 0, e = VTy->getNumElements(); i != e; ++i) {
      Constant *Idx = ConstantInt::get(Type::getInt32Ty(In1->getContext()), i);
      if (hasAddOverflow(extractElement(Result, Idx),
                         extractElement(In1, Idx),
                         extractElement(In2, Idx),
                         IsSigned))
        return true;
    }
    return false;
  }

  return hasAddOverflow(cast<ConstantInt>(Result),
                        cast<ConstantInt>(In1), cast<ConstantInt>(In2),
                        IsSigned);
}

static bool hasSubOverflow(ConstantInt *Result,
                           ConstantInt *In1, ConstantInt *In2,
                           bool IsSigned) {
  if (!IsSigned)
    return Result->getValue().ugt(In1->getValue());

  if (In2->isNegative())
    return Result->getValue().slt(In1->getValue());

  return Result->getValue().sgt(In1->getValue());
}

/// Compute Result = In1-In2, returning true if the result overflowed for this
/// type.
static bool subWithOverflow(Constant *&Result, Constant *In1,
                            Constant *In2, bool IsSigned = false) {
  Result = ConstantExpr::getSub(In1, In2);

  if (VectorType *VTy = dyn_cast<VectorType>(In1->getType())) {
    for (unsigned i = 0, e = VTy->getNumElements(); i != e; ++i) {
      Constant *Idx = ConstantInt::get(Type::getInt32Ty(In1->getContext()), i);
      if (hasSubOverflow(extractElement(Result, Idx),
                         extractElement(In1, Idx),
                         extractElement(In2, Idx),
                         IsSigned))
        return true;
    }
    return false;
  }

  return hasSubOverflow(cast<ConstantInt>(Result),
                        cast<ConstantInt>(In1), cast<ConstantInt>(In2),
                        IsSigned);
}

/// Given an icmp instruction, return true if any use of this comparison is a
/// branch on sign bit comparison.
static bool isBranchOnSignBitCheck(ICmpInst &I, bool isSignBit) {
  for (auto *U : I.users())
    if (isa<BranchInst>(U))
      return isSignBit;
  return false;
}

/// Given an exploded icmp instruction, return true if the comparison only
/// checks the sign bit. If it only checks the sign bit, set TrueIfSigned if the
/// result of the comparison is true when the input value is signed.
static bool isSignBitCheck(ICmpInst::Predicate Pred, const APInt &RHS,
                           bool &TrueIfSigned) {
  switch (Pred) {
  case ICmpInst::ICMP_SLT:   // True if LHS s< 0
    TrueIfSigned = true;
    return RHS == 0;
  case ICmpInst::ICMP_SLE:   // True if LHS s<= RHS and RHS == -1
    TrueIfSigned = true;
    return RHS.isAllOnesValue();
  case ICmpInst::ICMP_SGT:   // True if LHS s> -1
    TrueIfSigned = false;
    return RHS.isAllOnesValue();
  case ICmpInst::ICMP_UGT:
    // True if LHS u> RHS and RHS == high-bit-mask - 1
    TrueIfSigned = true;
    return RHS.isMaxSignedValue();
  case ICmpInst::ICMP_UGE:
    // True if LHS u>= RHS and RHS == high-bit-mask (2^7, 2^15, 2^31, etc)
    TrueIfSigned = true;
    return RHS.isSignBit();
  default:
    return false;
  }
}

/// Returns true if the exploded icmp can be expressed as a signed comparison
/// to zero and updates the predicate accordingly.
/// The signedness of the comparison is preserved.
/// TODO: Refactor with decomposeBitTestICmp()?
static bool isSignTest(ICmpInst::Predicate &Pred, const APInt &C) {
  if (!ICmpInst::isSigned(Pred))
    return false;

  if (C == 0)
    return ICmpInst::isRelational(Pred);

  if (C == 1) {
    if (Pred == ICmpInst::ICMP_SLT) {
      Pred = ICmpInst::ICMP_SLE;
      return true;
    }
  } else if (C.isAllOnesValue()) {
    if (Pred == ICmpInst::ICMP_SGT) {
      Pred = ICmpInst::ICMP_SGE;
      return true;
    }
  }

  return false;
}

/// Given a signed integer type and a set of known zero and one bits, compute
/// the maximum and minimum values that could have the specified known zero and
/// known one bits, returning them in Min/Max.
static void computeSignedMinMaxValuesFromKnownBits(const APInt &KnownZero,
                                                   const APInt &KnownOne,
                                                   APInt &Min, APInt &Max) {
  assert(KnownZero.getBitWidth() == KnownOne.getBitWidth() &&
         KnownZero.getBitWidth() == Min.getBitWidth() &&
         KnownZero.getBitWidth() == Max.getBitWidth() &&
         "KnownZero, KnownOne and Min, Max must have equal bitwidth.");
  APInt UnknownBits = ~(KnownZero|KnownOne);

  // The minimum value is when all unknown bits are zeros, EXCEPT for the sign
  // bit if it is unknown.
  Min = KnownOne;
  Max = KnownOne|UnknownBits;

  if (UnknownBits.isNegative()) { // Sign bit is unknown
    Min.setBit(Min.getBitWidth()-1);
    Max.clearBit(Max.getBitWidth()-1);
  }
}

/// Given an unsigned integer type and a set of known zero and one bits, compute
/// the maximum and minimum values that could have the specified known zero and
/// known one bits, returning them in Min/Max.
static void computeUnsignedMinMaxValuesFromKnownBits(const APInt &KnownZero,
                                                     const APInt &KnownOne,
                                                     APInt &Min, APInt &Max) {
  assert(KnownZero.getBitWidth() == KnownOne.getBitWidth() &&
         KnownZero.getBitWidth() == Min.getBitWidth() &&
         KnownZero.getBitWidth() == Max.getBitWidth() &&
         "Ty, KnownZero, KnownOne and Min, Max must have equal bitwidth.");
  APInt UnknownBits = ~(KnownZero|KnownOne);

  // The minimum value is when the unknown bits are all zeros.
  Min = KnownOne;
  // The maximum value is when the unknown bits are all ones.
  Max = KnownOne|UnknownBits;
}

/// This is called when we see this pattern:
///   cmp pred (load (gep GV, ...)), cmpcst
/// where GV is a global variable with a constant initializer. Try to simplify
/// this into some simple computation that does not need the load. For example
/// we can optimize "icmp eq (load (gep "foo", 0, i)), 0" into "icmp eq i, 3".
///
/// If AndCst is non-null, then the loaded value is masked with that constant
/// before doing the comparison. This handles cases like "A[i]&4 == 0".
Instruction *InstCombiner::foldCmpLoadFromIndexedGlobal(GetElementPtrInst *GEP,
                                                        GlobalVariable *GV,
                                                        CmpInst &ICI,
                                                        ConstantInt *AndCst) {
  Constant *Init = GV->getInitializer();
  if (!isa<ConstantArray>(Init) && !isa<ConstantDataArray>(Init))
    return nullptr;

  uint64_t ArrayElementCount = Init->getType()->getArrayNumElements();
  if (ArrayElementCount > 1024) return nullptr; // Don't blow up on huge arrays.

  // There are many forms of this optimization we can handle, for now, just do
  // the simple index into a single-dimensional array.
  //
  // Require: GEP GV, 0, i {{, constant indices}}
  if (GEP->getNumOperands() < 3 ||
      !isa<ConstantInt>(GEP->getOperand(1)) ||
      !cast<ConstantInt>(GEP->getOperand(1))->isZero() ||
      isa<Constant>(GEP->getOperand(2)))
    return nullptr;

  // Check that indices after the variable are constants and in-range for the
  // type they index.  Collect the indices.  This is typically for arrays of
  // structs.
  SmallVector<unsigned, 4> LaterIndices;

  Type *EltTy = Init->getType()->getArrayElementType();
  for (unsigned i = 3, e = GEP->getNumOperands(); i != e; ++i) {
    ConstantInt *Idx = dyn_cast<ConstantInt>(GEP->getOperand(i));
    if (!Idx) return nullptr;  // Variable index.

    uint64_t IdxVal = Idx->getZExtValue();
    if ((unsigned)IdxVal != IdxVal) return nullptr; // Too large array index.

    if (StructType *STy = dyn_cast<StructType>(EltTy))
      EltTy = STy->getElementType(IdxVal);
    else if (ArrayType *ATy = dyn_cast<ArrayType>(EltTy)) {
      if (IdxVal >= ATy->getNumElements()) return nullptr;
      EltTy = ATy->getElementType();
    } else {
      return nullptr; // Unknown type.
    }

    LaterIndices.push_back(IdxVal);
  }

  enum { Overdefined = -3, Undefined = -2 };

  // Variables for our state machines.

  // FirstTrueElement/SecondTrueElement - Used to emit a comparison of the form
  // "i == 47 | i == 87", where 47 is the first index the condition is true for,
  // and 87 is the second (and last) index.  FirstTrueElement is -2 when
  // undefined, otherwise set to the first true element.  SecondTrueElement is
  // -2 when undefined, -3 when overdefined and >= 0 when that index is true.
  int FirstTrueElement = Undefined, SecondTrueElement = Undefined;

  // FirstFalseElement/SecondFalseElement - Used to emit a comparison of the
  // form "i != 47 & i != 87".  Same state transitions as for true elements.
  int FirstFalseElement = Undefined, SecondFalseElement = Undefined;

  /// TrueRangeEnd/FalseRangeEnd - In conjunction with First*Element, these
  /// define a state machine that triggers for ranges of values that the index
  /// is true or false for.  This triggers on things like "abbbbc"[i] == 'b'.
  /// This is -2 when undefined, -3 when overdefined, and otherwise the last
  /// index in the range (inclusive).  We use -2 for undefined here because we
  /// use relative comparisons and don't want 0-1 to match -1.
  int TrueRangeEnd = Undefined, FalseRangeEnd = Undefined;

  // MagicBitvector - This is a magic bitvector where we set a bit if the
  // comparison is true for element 'i'.  If there are 64 elements or less in
  // the array, this will fully represent all the comparison results.
  uint64_t MagicBitvector = 0;

  // Scan the array and see if one of our patterns matches.
  Constant *CompareRHS = cast<Constant>(ICI.getOperand(1));
  for (unsigned i = 0, e = ArrayElementCount; i != e; ++i) {
    Constant *Elt = Init->getAggregateElement(i);
    if (!Elt) return nullptr;

    // If this is indexing an array of structures, get the structure element.
    if (!LaterIndices.empty())
      Elt = ConstantExpr::getExtractValue(Elt, LaterIndices);

    // If the element is masked, handle it.
    if (AndCst) Elt = ConstantExpr::getAnd(Elt, AndCst);

    // Find out if the comparison would be true or false for the i'th element.
    Constant *C = ConstantFoldCompareInstOperands(ICI.getPredicate(), Elt,
                                                  CompareRHS, DL, &TLI);
    // If the result is undef for this element, ignore it.
    if (isa<UndefValue>(C)) {
      // Extend range state machines to cover this element in case there is an
      // undef in the middle of the range.
      if (TrueRangeEnd == (int)i-1)
        TrueRangeEnd = i;
      if (FalseRangeEnd == (int)i-1)
        FalseRangeEnd = i;
      continue;
    }

    // If we can't compute the result for any of the elements, we have to give
    // up evaluating the entire conditional.
    if (!isa<ConstantInt>(C)) return nullptr;

    // Otherwise, we know if the comparison is true or false for this element,
    // update our state machines.
    bool IsTrueForElt = !cast<ConstantInt>(C)->isZero();

    // State machine for single/double/range index comparison.
    if (IsTrueForElt) {
      // Update the TrueElement state machine.
      if (FirstTrueElement == Undefined)
        FirstTrueElement = TrueRangeEnd = i;  // First true element.
      else {
        // Update double-compare state machine.
        if (SecondTrueElement == Undefined)
          SecondTrueElement = i;
        else
          SecondTrueElement = Overdefined;

        // Update range state machine.
        if (TrueRangeEnd == (int)i-1)
          TrueRangeEnd = i;
        else
          TrueRangeEnd = Overdefined;
      }
    } else {
      // Update the FalseElement state machine.
      if (FirstFalseElement == Undefined)
        FirstFalseElement = FalseRangeEnd = i; // First false element.
      else {
        // Update double-compare state machine.
        if (SecondFalseElement == Undefined)
          SecondFalseElement = i;
        else
          SecondFalseElement = Overdefined;

        // Update range state machine.
        if (FalseRangeEnd == (int)i-1)
          FalseRangeEnd = i;
        else
          FalseRangeEnd = Overdefined;
      }
    }

    // If this element is in range, update our magic bitvector.
    if (i < 64 && IsTrueForElt)
      MagicBitvector |= 1ULL << i;

    // If all of our states become overdefined, bail out early.  Since the
    // predicate is expensive, only check it every 8 elements.  This is only
    // really useful for really huge arrays.
    if ((i & 8) == 0 && i >= 64 && SecondTrueElement == Overdefined &&
        SecondFalseElement == Overdefined && TrueRangeEnd == Overdefined &&
        FalseRangeEnd == Overdefined)
      return nullptr;
  }

  // Now that we've scanned the entire array, emit our new comparison(s).  We
  // order the state machines in complexity of the generated code.
  Value *Idx = GEP->getOperand(2);

  // If the index is larger than the pointer size of the target, truncate the
  // index down like the GEP would do implicitly.  We don't have to do this for
  // an inbounds GEP because the index can't be out of range.
  if (!GEP->isInBounds()) {
    Type *IntPtrTy = DL.getIntPtrType(GEP->getType());
    unsigned PtrSize = IntPtrTy->getIntegerBitWidth();
    if (Idx->getType()->getPrimitiveSizeInBits() > PtrSize)
      Idx = Builder->CreateTrunc(Idx, IntPtrTy);
  }

  // If the comparison is only true for one or two elements, emit direct
  // comparisons.
  if (SecondTrueElement != Overdefined) {
    // None true -> false.
    if (FirstTrueElement == Undefined)
      return replaceInstUsesWith(ICI, Builder->getFalse());

    Value *FirstTrueIdx = ConstantInt::get(Idx->getType(), FirstTrueElement);

    // True for one element -> 'i == 47'.
    if (SecondTrueElement == Undefined)
      return new ICmpInst(ICmpInst::ICMP_EQ, Idx, FirstTrueIdx);

    // True for two elements -> 'i == 47 | i == 72'.
    Value *C1 = Builder->CreateICmpEQ(Idx, FirstTrueIdx);
    Value *SecondTrueIdx = ConstantInt::get(Idx->getType(), SecondTrueElement);
    Value *C2 = Builder->CreateICmpEQ(Idx, SecondTrueIdx);
    return BinaryOperator::CreateOr(C1, C2);
  }

  // If the comparison is only false for one or two elements, emit direct
  // comparisons.
  if (SecondFalseElement != Overdefined) {
    // None false -> true.
    if (FirstFalseElement == Undefined)
      return replaceInstUsesWith(ICI, Builder->getTrue());

    Value *FirstFalseIdx = ConstantInt::get(Idx->getType(), FirstFalseElement);

    // False for one element -> 'i != 47'.
    if (SecondFalseElement == Undefined)
      return new ICmpInst(ICmpInst::ICMP_NE, Idx, FirstFalseIdx);

    // False for two elements -> 'i != 47 & i != 72'.
    Value *C1 = Builder->CreateICmpNE(Idx, FirstFalseIdx);
    Value *SecondFalseIdx = ConstantInt::get(Idx->getType(),SecondFalseElement);
    Value *C2 = Builder->CreateICmpNE(Idx, SecondFalseIdx);
    return BinaryOperator::CreateAnd(C1, C2);
  }

  // If the comparison can be replaced with a range comparison for the elements
  // where it is true, emit the range check.
  if (TrueRangeEnd != Overdefined) {
    assert(TrueRangeEnd != FirstTrueElement && "Should emit single compare");

    // Generate (i-FirstTrue) <u (TrueRangeEnd-FirstTrue+1).
    if (FirstTrueElement) {
      Value *Offs = ConstantInt::get(Idx->getType(), -FirstTrueElement);
      Idx = Builder->CreateAdd(Idx, Offs);
    }

    Value *End = ConstantInt::get(Idx->getType(),
                                  TrueRangeEnd-FirstTrueElement+1);
    return new ICmpInst(ICmpInst::ICMP_ULT, Idx, End);
  }

  // False range check.
  if (FalseRangeEnd != Overdefined) {
    assert(FalseRangeEnd != FirstFalseElement && "Should emit single compare");
    // Generate (i-FirstFalse) >u (FalseRangeEnd-FirstFalse).
    if (FirstFalseElement) {
      Value *Offs = ConstantInt::get(Idx->getType(), -FirstFalseElement);
      Idx = Builder->CreateAdd(Idx, Offs);
    }

    Value *End = ConstantInt::get(Idx->getType(),
                                  FalseRangeEnd-FirstFalseElement);
    return new ICmpInst(ICmpInst::ICMP_UGT, Idx, End);
  }

  // If a magic bitvector captures the entire comparison state
  // of this load, replace it with computation that does:
  //   ((magic_cst >> i) & 1) != 0
  {
    Type *Ty = nullptr;

    // Look for an appropriate type:
    // - The type of Idx if the magic fits
    // - The smallest fitting legal type if we have a DataLayout
    // - Default to i32
    if (ArrayElementCount <= Idx->getType()->getIntegerBitWidth())
      Ty = Idx->getType();
    else
      Ty = DL.getSmallestLegalIntType(Init->getContext(), ArrayElementCount);

    if (Ty) {
      Value *V = Builder->CreateIntCast(Idx, Ty, false);
      V = Builder->CreateLShr(ConstantInt::get(Ty, MagicBitvector), V);
      V = Builder->CreateAnd(ConstantInt::get(Ty, 1), V);
      return new ICmpInst(ICmpInst::ICMP_NE, V, ConstantInt::get(Ty, 0));
    }
  }

  return nullptr;
}

/// Return a value that can be used to compare the *offset* implied by a GEP to
/// zero. For example, if we have &A[i], we want to return 'i' for
/// "icmp ne i, 0". Note that, in general, indices can be complex, and scales
/// are involved. The above expression would also be legal to codegen as
/// "icmp ne (i*4), 0" (assuming A is a pointer to i32).
/// This latter form is less amenable to optimization though, and we are allowed
/// to generate the first by knowing that pointer arithmetic doesn't overflow.
///
/// If we can't emit an optimized form for this expression, this returns null.
///
static Value *evaluateGEPOffsetExpression(User *GEP, InstCombiner &IC,
                                          const DataLayout &DL) {
  gep_type_iterator GTI = gep_type_begin(GEP);

  // Check to see if this gep only has a single variable index.  If so, and if
  // any constant indices are a multiple of its scale, then we can compute this
  // in terms of the scale of the variable index.  For example, if the GEP
  // implies an offset of "12 + i*4", then we can codegen this as "3 + i",
  // because the expression will cross zero at the same point.
  unsigned i, e = GEP->getNumOperands();
  int64_t Offset = 0;
  for (i = 1; i != e; ++i, ++GTI) {
    if (ConstantInt *CI = dyn_cast<ConstantInt>(GEP->getOperand(i))) {
      // Compute the aggregate offset of constant indices.
      if (CI->isZero()) continue;

      // Handle a struct index, which adds its field offset to the pointer.
      if (StructType *STy = dyn_cast<StructType>(*GTI)) {
        Offset += DL.getStructLayout(STy)->getElementOffset(CI->getZExtValue());
      } else {
        uint64_t Size = DL.getTypeAllocSize(GTI.getIndexedType());
        Offset += Size*CI->getSExtValue();
      }
    } else {
      // Found our variable index.
      break;
    }
  }

  // If there are no variable indices, we must have a constant offset, just
  // evaluate it the general way.
  if (i == e) return nullptr;

  Value *VariableIdx = GEP->getOperand(i);
  // Determine the scale factor of the variable element.  For example, this is
  // 4 if the variable index is into an array of i32.
  uint64_t VariableScale = DL.getTypeAllocSize(GTI.getIndexedType());

  // Verify that there are no other variable indices.  If so, emit the hard way.
  for (++i, ++GTI; i != e; ++i, ++GTI) {
    ConstantInt *CI = dyn_cast<ConstantInt>(GEP->getOperand(i));
    if (!CI) return nullptr;

    // Compute the aggregate offset of constant indices.
    if (CI->isZero()) continue;

    // Handle a struct index, which adds its field offset to the pointer.
    if (StructType *STy = dyn_cast<StructType>(*GTI)) {
      Offset += DL.getStructLayout(STy)->getElementOffset(CI->getZExtValue());
    } else {
      uint64_t Size = DL.getTypeAllocSize(GTI.getIndexedType());
      Offset += Size*CI->getSExtValue();
    }
  }

  // Okay, we know we have a single variable index, which must be a
  // pointer/array/vector index.  If there is no offset, life is simple, return
  // the index.
  Type *IntPtrTy = DL.getIntPtrType(GEP->getOperand(0)->getType());
  unsigned IntPtrWidth = IntPtrTy->getIntegerBitWidth();
  if (Offset == 0) {
    // Cast to intptrty in case a truncation occurs.  If an extension is needed,
    // we don't need to bother extending: the extension won't affect where the
    // computation crosses zero.
    if (VariableIdx->getType()->getPrimitiveSizeInBits() > IntPtrWidth) {
      VariableIdx = IC.Builder->CreateTrunc(VariableIdx, IntPtrTy);
    }
    return VariableIdx;
  }

  // Otherwise, there is an index.  The computation we will do will be modulo
  // the pointer size, so get it.
  uint64_t PtrSizeMask = ~0ULL >> (64-IntPtrWidth);

  Offset &= PtrSizeMask;
  VariableScale &= PtrSizeMask;

  // To do this transformation, any constant index must be a multiple of the
  // variable scale factor.  For example, we can evaluate "12 + 4*i" as "3 + i",
  // but we can't evaluate "10 + 3*i" in terms of i.  Check that the offset is a
  // multiple of the variable scale.
  int64_t NewOffs = Offset / (int64_t)VariableScale;
  if (Offset != NewOffs*(int64_t)VariableScale)
    return nullptr;

  // Okay, we can do this evaluation.  Start by converting the index to intptr.
  if (VariableIdx->getType() != IntPtrTy)
    VariableIdx = IC.Builder->CreateIntCast(VariableIdx, IntPtrTy,
                                            true /*Signed*/);
  Constant *OffsetVal = ConstantInt::get(IntPtrTy, NewOffs);
  return IC.Builder->CreateAdd(VariableIdx, OffsetVal, "offset");
}

/// Returns true if we can rewrite Start as a GEP with pointer Base
/// and some integer offset. The nodes that need to be re-written
/// for this transformation will be added to Explored.
static bool canRewriteGEPAsOffset(Value *Start, Value *Base,
                                  const DataLayout &DL,
                                  SetVector<Value *> &Explored) {
  SmallVector<Value *, 16> WorkList(1, Start);
  Explored.insert(Base);

  // The following traversal gives us an order which can be used
  // when doing the final transformation. Since in the final
  // transformation we create the PHI replacement instructions first,
  // we don't have to get them in any particular order.
  //
  // However, for other instructions we will have to traverse the
  // operands of an instruction first, which means that we have to
  // do a post-order traversal.
  while (!WorkList.empty()) {
    SetVector<PHINode *> PHIs;

    while (!WorkList.empty()) {
      if (Explored.size() >= 100)
        return false;

      Value *V = WorkList.back();

      if (Explored.count(V) != 0) {
        WorkList.pop_back();
        continue;
      }

      if (!isa<IntToPtrInst>(V) && !isa<PtrToIntInst>(V) &&
          !isa<GetElementPtrInst>(V) && !isa<PHINode>(V))
        // We've found some value that we can't explore which is different from
        // the base. Therefore we can't do this transformation.
        return false;

      if (isa<IntToPtrInst>(V) || isa<PtrToIntInst>(V)) {
        auto *CI = dyn_cast<CastInst>(V);
        if (!CI->isNoopCast(DL))
          return false;

        if (Explored.count(CI->getOperand(0)) == 0)
          WorkList.push_back(CI->getOperand(0));
      }

      if (auto *GEP = dyn_cast<GEPOperator>(V)) {
        // We're limiting the GEP to having one index. This will preserve
        // the original pointer type. We could handle more cases in the
        // future.
        if (GEP->getNumIndices() != 1 || !GEP->isInBounds() ||
            GEP->getType() != Start->getType())
          return false;

        if (Explored.count(GEP->getOperand(0)) == 0)
          WorkList.push_back(GEP->getOperand(0));
      }

      if (WorkList.back() == V) {
        WorkList.pop_back();
        // We've finished visiting this node, mark it as such.
        Explored.insert(V);
      }

      if (auto *PN = dyn_cast<PHINode>(V)) {
        // We cannot transform PHIs on unsplittable basic blocks.
        if (isa<CatchSwitchInst>(PN->getParent()->getTerminator()))
          return false;
        Explored.insert(PN);
        PHIs.insert(PN);
      }
    }

    // Explore the PHI nodes further.
    for (auto *PN : PHIs)
      for (Value *Op : PN->incoming_values())
        if (Explored.count(Op) == 0)
          WorkList.push_back(Op);
  }

  // Make sure that we can do this. Since we can't insert GEPs in a basic
  // block before a PHI node, we can't easily do this transformation if
  // we have PHI node users of transformed instructions.
  for (Value *Val : Explored) {
    for (Value *Use : Val->uses()) {

      auto *PHI = dyn_cast<PHINode>(Use);
      auto *Inst = dyn_cast<Instruction>(Val);

      if (Inst == Base || Inst == PHI || !Inst || !PHI ||
          Explored.count(PHI) == 0)
        continue;

      if (PHI->getParent() == Inst->getParent())
        return false;
    }
  }
  return true;
}

// Sets the appropriate insert point on Builder where we can add
// a replacement Instruction for V (if that is possible).
static void setInsertionPoint(IRBuilder<> &Builder, Value *V,
                              bool Before = true) {
  if (auto *PHI = dyn_cast<PHINode>(V)) {
    Builder.SetInsertPoint(&*PHI->getParent()->getFirstInsertionPt());
    return;
  }
  if (auto *I = dyn_cast<Instruction>(V)) {
    if (!Before)
      I = &*std::next(I->getIterator());
    Builder.SetInsertPoint(I);
    return;
  }
  if (auto *A = dyn_cast<Argument>(V)) {
    // Set the insertion point in the entry block.
    BasicBlock &Entry = A->getParent()->getEntryBlock();
    Builder.SetInsertPoint(&*Entry.getFirstInsertionPt());
    return;
  }
  // Otherwise, this is a constant and we don't need to set a new
  // insertion point.
  assert(isa<Constant>(V) && "Setting insertion point for unknown value!");
}

/// Returns a re-written value of Start as an indexed GEP using Base as a
/// pointer.
static Value *rewriteGEPAsOffset(Value *Start, Value *Base,
                                 const DataLayout &DL,
                                 SetVector<Value *> &Explored) {
  // Perform all the substitutions. This is a bit tricky because we can
  // have cycles in our use-def chains.
  // 1. Create the PHI nodes without any incoming values.
  // 2. Create all the other values.
  // 3. Add the edges for the PHI nodes.
  // 4. Emit GEPs to get the original pointers.
  // 5. Remove the original instructions.
  Type *IndexType = IntegerType::get(
      Base->getContext(), DL.getPointerTypeSizeInBits(Start->getType()));

  DenseMap<Value *, Value *> NewInsts;
  NewInsts[Base] = ConstantInt::getNullValue(IndexType);

  // Create the new PHI nodes, without adding any incoming values.
  for (Value *Val : Explored) {
    if (Val == Base)
      continue;
    // Create empty phi nodes. This avoids cyclic dependencies when creating
    // the remaining instructions.
    if (auto *PHI = dyn_cast<PHINode>(Val))
      NewInsts[PHI] = PHINode::Create(IndexType, PHI->getNumIncomingValues(),
                                      PHI->getName() + ".idx", PHI);
  }
  IRBuilder<> Builder(Base->getContext());

  // Create all the other instructions.
  for (Value *Val : Explored) {

    if (NewInsts.find(Val) != NewInsts.end())
      continue;

    if (auto *CI = dyn_cast<CastInst>(Val)) {
      NewInsts[CI] = NewInsts[CI->getOperand(0)];
      continue;
    }
    if (auto *GEP = dyn_cast<GEPOperator>(Val)) {
      Value *Index = NewInsts[GEP->getOperand(1)] ? NewInsts[GEP->getOperand(1)]
                                                  : GEP->getOperand(1);
      setInsertionPoint(Builder, GEP);
      // Indices might need to be sign extended. GEPs will magically do
      // this, but we need to do it ourselves here.
      if (Index->getType()->getScalarSizeInBits() !=
          NewInsts[GEP->getOperand(0)]->getType()->getScalarSizeInBits()) {
        Index = Builder.CreateSExtOrTrunc(
            Index, NewInsts[GEP->getOperand(0)]->getType(),
            GEP->getOperand(0)->getName() + ".sext");
      }

      auto *Op = NewInsts[GEP->getOperand(0)];
      if (isa<ConstantInt>(Op) && dyn_cast<ConstantInt>(Op)->isZero())
        NewInsts[GEP] = Index;
      else
        NewInsts[GEP] = Builder.CreateNSWAdd(
            Op, Index, GEP->getOperand(0)->getName() + ".add");
      continue;
    }
    if (isa<PHINode>(Val))
      continue;

    llvm_unreachable("Unexpected instruction type");
  }

  // Add the incoming values to the PHI nodes.
  for (Value *Val : Explored) {
    if (Val == Base)
      continue;
    // All the instructions have been created, we can now add edges to the
    // phi nodes.
    if (auto *PHI = dyn_cast<PHINode>(Val)) {
      PHINode *NewPhi = static_cast<PHINode *>(NewInsts[PHI]);
      for (unsigned I = 0, E = PHI->getNumIncomingValues(); I < E; ++I) {
        Value *NewIncoming = PHI->getIncomingValue(I);

        if (NewInsts.find(NewIncoming) != NewInsts.end())
          NewIncoming = NewInsts[NewIncoming];

        NewPhi->addIncoming(NewIncoming, PHI->getIncomingBlock(I));
      }
    }
  }

  for (Value *Val : Explored) {
    if (Val == Base)
      continue;

    // Depending on the type, for external users we have to emit
    // a GEP or a GEP + ptrtoint.
    setInsertionPoint(Builder, Val, false);

    // If required, create an inttoptr instruction for Base.
    Value *NewBase = Base;
    if (!Base->getType()->isPointerTy())
      NewBase = Builder.CreateBitOrPointerCast(Base, Start->getType(),
                                               Start->getName() + "to.ptr");

    Value *GEP = Builder.CreateInBoundsGEP(
        Start->getType()->getPointerElementType(), NewBase,
        makeArrayRef(NewInsts[Val]), Val->getName() + ".ptr");

    if (!Val->getType()->isPointerTy()) {
      Value *Cast = Builder.CreatePointerCast(GEP, Val->getType(),
                                              Val->getName() + ".conv");
      GEP = Cast;
    }
    Val->replaceAllUsesWith(GEP);
  }

  return NewInsts[Start];
}

/// Looks through GEPs, IntToPtrInsts and PtrToIntInsts in order to express
/// the input Value as a constant indexed GEP. Returns a pair containing
/// the GEPs Pointer and Index.
static std::pair<Value *, Value *>
getAsConstantIndexedAddress(Value *V, const DataLayout &DL) {
  Type *IndexType = IntegerType::get(V->getContext(),
                                     DL.getPointerTypeSizeInBits(V->getType()));

  Constant *Index = ConstantInt::getNullValue(IndexType);
  while (true) {
    if (GEPOperator *GEP = dyn_cast<GEPOperator>(V)) {
      // We accept only inbouds GEPs here to exclude the possibility of
      // overflow.
      if (!GEP->isInBounds())
        break;
      if (GEP->hasAllConstantIndices() && GEP->getNumIndices() == 1 &&
          GEP->getType() == V->getType()) {
        V = GEP->getOperand(0);
        Constant *GEPIndex = static_cast<Constant *>(GEP->getOperand(1));
        Index = ConstantExpr::getAdd(
            Index, ConstantExpr::getSExtOrBitCast(GEPIndex, IndexType));
        continue;
      }
      break;
    }
    if (auto *CI = dyn_cast<IntToPtrInst>(V)) {
      if (!CI->isNoopCast(DL))
        break;
      V = CI->getOperand(0);
      continue;
    }
    if (auto *CI = dyn_cast<PtrToIntInst>(V)) {
      if (!CI->isNoopCast(DL))
        break;
      V = CI->getOperand(0);
      continue;
    }
    break;
  }
  return {V, Index};
}

/// Converts (CMP GEPLHS, RHS) if this change would make RHS a constant.
/// We can look through PHIs, GEPs and casts in order to determine a common base
/// between GEPLHS and RHS.
static Instruction *transformToIndexedCompare(GEPOperator *GEPLHS, Value *RHS,
                                              ICmpInst::Predicate Cond,
                                              const DataLayout &DL) {
  if (!GEPLHS->hasAllConstantIndices())
    return nullptr;

  Value *PtrBase, *Index;
  std::tie(PtrBase, Index) = getAsConstantIndexedAddress(GEPLHS, DL);

  // The set of nodes that will take part in this transformation.
  SetVector<Value *> Nodes;

  if (!canRewriteGEPAsOffset(RHS, PtrBase, DL, Nodes))
    return nullptr;

  // We know we can re-write this as
  //  ((gep Ptr, OFFSET1) cmp (gep Ptr, OFFSET2)
  // Since we've only looked through inbouds GEPs we know that we
  // can't have overflow on either side. We can therefore re-write
  // this as:
  //   OFFSET1 cmp OFFSET2
  Value *NewRHS = rewriteGEPAsOffset(RHS, PtrBase, DL, Nodes);

  // RewriteGEPAsOffset has replaced RHS and all of its uses with a re-written
  // GEP having PtrBase as the pointer base, and has returned in NewRHS the
  // offset. Since Index is the offset of LHS to the base pointer, we will now
  // compare the offsets instead of comparing the pointers.
  return new ICmpInst(ICmpInst::getSignedPredicate(Cond), Index, NewRHS);
}

/// Fold comparisons between a GEP instruction and something else. At this point
/// we know that the GEP is on the LHS of the comparison.
Instruction *InstCombiner::foldGEPICmp(GEPOperator *GEPLHS, Value *RHS,
                                       ICmpInst::Predicate Cond,
                                       Instruction &I) {
  // Don't transform signed compares of GEPs into index compares. Even if the
  // GEP is inbounds, the final add of the base pointer can have signed overflow
  // and would change the result of the icmp.
  // e.g. "&foo[0] <s &foo[1]" can't be folded to "true" because "foo" could be
  // the maximum signed value for the pointer type.
  if (ICmpInst::isSigned(Cond))
    return nullptr;

  // Look through bitcasts and addrspacecasts. We do not however want to remove
  // 0 GEPs.
  if (!isa<GetElementPtrInst>(RHS))
    RHS = RHS->stripPointerCasts();

  Value *PtrBase = GEPLHS->getOperand(0);
  if (PtrBase == RHS && GEPLHS->isInBounds()) {
    // ((gep Ptr, OFFSET) cmp Ptr)   ---> (OFFSET cmp 0).
    // This transformation (ignoring the base and scales) is valid because we
    // know pointers can't overflow since the gep is inbounds.  See if we can
    // output an optimized form.
    Value *Offset = evaluateGEPOffsetExpression(GEPLHS, *this, DL);

    // If not, synthesize the offset the hard way.
    if (!Offset)
      Offset = EmitGEPOffset(GEPLHS);
    return new ICmpInst(ICmpInst::getSignedPredicate(Cond), Offset,
                        Constant::getNullValue(Offset->getType()));
  } else if (GEPOperator *GEPRHS = dyn_cast<GEPOperator>(RHS)) {
    // If the base pointers are different, but the indices are the same, just
    // compare the base pointer.
    if (PtrBase != GEPRHS->getOperand(0)) {
      bool IndicesTheSame = GEPLHS->getNumOperands()==GEPRHS->getNumOperands();
      IndicesTheSame &= GEPLHS->getOperand(0)->getType() ==
                        GEPRHS->getOperand(0)->getType();
      if (IndicesTheSame)
        for (unsigned i = 1, e = GEPLHS->getNumOperands(); i != e; ++i)
          if (GEPLHS->getOperand(i) != GEPRHS->getOperand(i)) {
            IndicesTheSame = false;
            break;
          }

      // If all indices are the same, just compare the base pointers.
      if (IndicesTheSame)
        return new ICmpInst(Cond, GEPLHS->getOperand(0), GEPRHS->getOperand(0));

      // If we're comparing GEPs with two base pointers that only differ in type
      // and both GEPs have only constant indices or just one use, then fold
      // the compare with the adjusted indices.
      if (GEPLHS->isInBounds() && GEPRHS->isInBounds() &&
          (GEPLHS->hasAllConstantIndices() || GEPLHS->hasOneUse()) &&
          (GEPRHS->hasAllConstantIndices() || GEPRHS->hasOneUse()) &&
          PtrBase->stripPointerCasts() ==
              GEPRHS->getOperand(0)->stripPointerCasts()) {
        Value *LOffset = EmitGEPOffset(GEPLHS);
        Value *ROffset = EmitGEPOffset(GEPRHS);

        // If we looked through an addrspacecast between different sized address
        // spaces, the LHS and RHS pointers are different sized
        // integers. Truncate to the smaller one.
        Type *LHSIndexTy = LOffset->getType();
        Type *RHSIndexTy = ROffset->getType();
        if (LHSIndexTy != RHSIndexTy) {
          if (LHSIndexTy->getPrimitiveSizeInBits() <
              RHSIndexTy->getPrimitiveSizeInBits()) {
            ROffset = Builder->CreateTrunc(ROffset, LHSIndexTy);
          } else
            LOffset = Builder->CreateTrunc(LOffset, RHSIndexTy);
        }

        Value *Cmp = Builder->CreateICmp(ICmpInst::getSignedPredicate(Cond),
                                         LOffset, ROffset);
        return replaceInstUsesWith(I, Cmp);
      }

      // Otherwise, the base pointers are different and the indices are
      // different. Try convert this to an indexed compare by looking through
      // PHIs/casts.
      return transformToIndexedCompare(GEPLHS, RHS, Cond, DL);
    }

    // If one of the GEPs has all zero indices, recurse.
    if (GEPLHS->hasAllZeroIndices())
      return foldGEPICmp(GEPRHS, GEPLHS->getOperand(0),
                         ICmpInst::getSwappedPredicate(Cond), I);

    // If the other GEP has all zero indices, recurse.
    if (GEPRHS->hasAllZeroIndices())
      return foldGEPICmp(GEPLHS, GEPRHS->getOperand(0), Cond, I);

    bool GEPsInBounds = GEPLHS->isInBounds() && GEPRHS->isInBounds();
    if (GEPLHS->getNumOperands() == GEPRHS->getNumOperands()) {
      // If the GEPs only differ by one index, compare it.
      unsigned NumDifferences = 0;  // Keep track of # differences.
      unsigned DiffOperand = 0;     // The operand that differs.
      for (unsigned i = 1, e = GEPRHS->getNumOperands(); i != e; ++i)
        if (GEPLHS->getOperand(i) != GEPRHS->getOperand(i)) {
          if (GEPLHS->getOperand(i)->getType()->getPrimitiveSizeInBits() !=
                   GEPRHS->getOperand(i)->getType()->getPrimitiveSizeInBits()) {
            // Irreconcilable differences.
            NumDifferences = 2;
            break;
          } else {
            if (NumDifferences++) break;
            DiffOperand = i;
          }
        }

      if (NumDifferences == 0)   // SAME GEP?
        return replaceInstUsesWith(I, // No comparison is needed here.
                             Builder->getInt1(ICmpInst::isTrueWhenEqual(Cond)));

      else if (NumDifferences == 1 && GEPsInBounds) {
        Value *LHSV = GEPLHS->getOperand(DiffOperand);
        Value *RHSV = GEPRHS->getOperand(DiffOperand);
        // Make sure we do a signed comparison here.
        return new ICmpInst(ICmpInst::getSignedPredicate(Cond), LHSV, RHSV);
      }
    }

    // Only lower this if the icmp is the only user of the GEP or if we expect
    // the result to fold to a constant!
    if (GEPsInBounds && (isa<ConstantExpr>(GEPLHS) || GEPLHS->hasOneUse()) &&
        (isa<ConstantExpr>(GEPRHS) || GEPRHS->hasOneUse())) {
      // ((gep Ptr, OFFSET1) cmp (gep Ptr, OFFSET2)  --->  (OFFSET1 cmp OFFSET2)
      Value *L = EmitGEPOffset(GEPLHS);
      Value *R = EmitGEPOffset(GEPRHS);
      return new ICmpInst(ICmpInst::getSignedPredicate(Cond), L, R);
    }
  }

  // Try convert this to an indexed compare by looking through PHIs/casts as a
  // last resort.
  return transformToIndexedCompare(GEPLHS, RHS, Cond, DL);
}

Instruction *InstCombiner::foldAllocaCmp(ICmpInst &ICI,
                                         const AllocaInst *Alloca,
                                         const Value *Other) {
  assert(ICI.isEquality() && "Cannot fold non-equality comparison.");

  // It would be tempting to fold away comparisons between allocas and any
  // pointer not based on that alloca (e.g. an argument). However, even
  // though such pointers cannot alias, they can still compare equal.
  //
  // But LLVM doesn't specify where allocas get their memory, so if the alloca
  // doesn't escape we can argue that it's impossible to guess its value, and we
  // can therefore act as if any such guesses are wrong.
  //
  // The code below checks that the alloca doesn't escape, and that it's only
  // used in a comparison once (the current instruction). The
  // single-comparison-use condition ensures that we're trivially folding all
  // comparisons against the alloca consistently, and avoids the risk of
  // erroneously folding a comparison of the pointer with itself.

  unsigned MaxIter = 32; // Break cycles and bound to constant-time.

  SmallVector<const Use *, 32> Worklist;
  for (const Use &U : Alloca->uses()) {
    if (Worklist.size() >= MaxIter)
      return nullptr;
    Worklist.push_back(&U);
  }

  unsigned NumCmps = 0;
  while (!Worklist.empty()) {
    assert(Worklist.size() <= MaxIter);
    const Use *U = Worklist.pop_back_val();
    const Value *V = U->getUser();
    --MaxIter;

    if (isa<BitCastInst>(V) || isa<GetElementPtrInst>(V) || isa<PHINode>(V) ||
        isa<SelectInst>(V)) {
      // Track the uses.
    } else if (isa<LoadInst>(V)) {
      // Loading from the pointer doesn't escape it.
      continue;
    } else if (const auto *SI = dyn_cast<StoreInst>(V)) {
      // Storing *to* the pointer is fine, but storing the pointer escapes it.
      if (SI->getValueOperand() == U->get())
        return nullptr;
      continue;
    } else if (isa<ICmpInst>(V)) {
      if (NumCmps++)
        return nullptr; // Found more than one cmp.
      continue;
    } else if (const auto *Intrin = dyn_cast<IntrinsicInst>(V)) {
      switch (Intrin->getIntrinsicID()) {
        // These intrinsics don't escape or compare the pointer. Memset is safe
        // because we don't allow ptrtoint. Memcpy and memmove are safe because
        // we don't allow stores, so src cannot point to V.
        case Intrinsic::lifetime_start: case Intrinsic::lifetime_end:
        case Intrinsic::dbg_declare: case Intrinsic::dbg_value:
        case Intrinsic::memcpy: case Intrinsic::memmove: case Intrinsic::memset:
          continue;
        default:
          return nullptr;
      }
    } else {
      return nullptr;
    }
    for (const Use &U : V->uses()) {
      if (Worklist.size() >= MaxIter)
        return nullptr;
      Worklist.push_back(&U);
    }
  }

  Type *CmpTy = CmpInst::makeCmpResultType(Other->getType());
  return replaceInstUsesWith(
      ICI,
      ConstantInt::get(CmpTy, !CmpInst::isTrueWhenEqual(ICI.getPredicate())));
}

/// Fold "icmp pred (X+CI), X".
Instruction *InstCombiner::foldICmpAddOpConst(Instruction &ICI,
                                              Value *X, ConstantInt *CI,
                                              ICmpInst::Predicate Pred) {
  // From this point on, we know that (X+C <= X) --> (X+C < X) because C != 0,
  // so the values can never be equal.  Similarly for all other "or equals"
  // operators.

  // (X+1) <u X        --> X >u (MAXUINT-1)        --> X == 255
  // (X+2) <u X        --> X >u (MAXUINT-2)        --> X > 253
  // (X+MAXUINT) <u X  --> X >u (MAXUINT-MAXUINT)  --> X != 0
  if (Pred == ICmpInst::ICMP_ULT || Pred == ICmpInst::ICMP_ULE) {
    Value *R =
      ConstantExpr::getSub(ConstantInt::getAllOnesValue(CI->getType()), CI);
    return new ICmpInst(ICmpInst::ICMP_UGT, X, R);
  }

  // (X+1) >u X        --> X <u (0-1)        --> X != 255
  // (X+2) >u X        --> X <u (0-2)        --> X <u 254
  // (X+MAXUINT) >u X  --> X <u (0-MAXUINT)  --> X <u 1  --> X == 0
  if (Pred == ICmpInst::ICMP_UGT || Pred == ICmpInst::ICMP_UGE)
    return new ICmpInst(ICmpInst::ICMP_ULT, X, ConstantExpr::getNeg(CI));

  unsigned BitWidth = CI->getType()->getPrimitiveSizeInBits();
  ConstantInt *SMax = ConstantInt::get(X->getContext(),
                                       APInt::getSignedMaxValue(BitWidth));

  // (X+ 1) <s X       --> X >s (MAXSINT-1)          --> X == 127
  // (X+ 2) <s X       --> X >s (MAXSINT-2)          --> X >s 125
  // (X+MAXSINT) <s X  --> X >s (MAXSINT-MAXSINT)    --> X >s 0
  // (X+MINSINT) <s X  --> X >s (MAXSINT-MINSINT)    --> X >s -1
  // (X+ -2) <s X      --> X >s (MAXSINT- -2)        --> X >s 126
  // (X+ -1) <s X      --> X >s (MAXSINT- -1)        --> X != 127
  if (Pred == ICmpInst::ICMP_SLT || Pred == ICmpInst::ICMP_SLE)
    return new ICmpInst(ICmpInst::ICMP_SGT, X, ConstantExpr::getSub(SMax, CI));

  // (X+ 1) >s X       --> X <s (MAXSINT-(1-1))       --> X != 127
  // (X+ 2) >s X       --> X <s (MAXSINT-(2-1))       --> X <s 126
  // (X+MAXSINT) >s X  --> X <s (MAXSINT-(MAXSINT-1)) --> X <s 1
  // (X+MINSINT) >s X  --> X <s (MAXSINT-(MINSINT-1)) --> X <s -2
  // (X+ -2) >s X      --> X <s (MAXSINT-(-2-1))      --> X <s -126
  // (X+ -1) >s X      --> X <s (MAXSINT-(-1-1))      --> X == -128

  assert(Pred == ICmpInst::ICMP_SGT || Pred == ICmpInst::ICMP_SGE);
  Constant *C = Builder->getInt(CI->getValue()-1);
  return new ICmpInst(ICmpInst::ICMP_SLT, X, ConstantExpr::getSub(SMax, C));
}

/// Handle "(icmp eq/ne (ashr/lshr AP2, A), AP1)" ->
/// (icmp eq/ne A, Log2(AP2/AP1)) ->
/// (icmp eq/ne A, Log2(AP2) - Log2(AP1)).
Instruction *InstCombiner::foldICmpShrConstConst(ICmpInst &I, Value *A,
                                                 const APInt &AP1,
                                                 const APInt &AP2) {
  assert(I.isEquality() && "Cannot fold icmp gt/lt");

  auto getICmp = [&I](CmpInst::Predicate Pred, Value *LHS, Value *RHS) {
    if (I.getPredicate() == I.ICMP_NE)
      Pred = CmpInst::getInversePredicate(Pred);
    return new ICmpInst(Pred, LHS, RHS);
  };

  // Don't bother doing any work for cases which InstSimplify handles.
  if (AP2 == 0)
    return nullptr;

  bool IsAShr = isa<AShrOperator>(I.getOperand(0));
  if (IsAShr) {
    if (AP2.isAllOnesValue())
      return nullptr;
    if (AP2.isNegative() != AP1.isNegative())
      return nullptr;
    if (AP2.sgt(AP1))
      return nullptr;
  }

  if (!AP1)
    // 'A' must be large enough to shift out the highest set bit.
    return getICmp(I.ICMP_UGT, A,
                   ConstantInt::get(A->getType(), AP2.logBase2()));

  if (AP1 == AP2)
    return getICmp(I.ICMP_EQ, A, ConstantInt::getNullValue(A->getType()));

  int Shift;
  if (IsAShr && AP1.isNegative())
    Shift = AP1.countLeadingOnes() - AP2.countLeadingOnes();
  else
    Shift = AP1.countLeadingZeros() - AP2.countLeadingZeros();

  if (Shift > 0) {
    if (IsAShr && AP1 == AP2.ashr(Shift)) {
      // There are multiple solutions if we are comparing against -1 and the LHS
      // of the ashr is not a power of two.
      if (AP1.isAllOnesValue() && !AP2.isPowerOf2())
        return getICmp(I.ICMP_UGE, A, ConstantInt::get(A->getType(), Shift));
      return getICmp(I.ICMP_EQ, A, ConstantInt::get(A->getType(), Shift));
    } else if (AP1 == AP2.lshr(Shift)) {
      return getICmp(I.ICMP_EQ, A, ConstantInt::get(A->getType(), Shift));
    }
  }

  // Shifting const2 will never be equal to const1.
  // FIXME: This should always be handled by InstSimplify?
  auto *TorF = ConstantInt::get(I.getType(), I.getPredicate() == I.ICMP_NE);
  return replaceInstUsesWith(I, TorF);
}

/// Handle "(icmp eq/ne (shl AP2, A), AP1)" ->
/// (icmp eq/ne A, TrailingZeros(AP1) - TrailingZeros(AP2)).
Instruction *InstCombiner::foldICmpShlConstConst(ICmpInst &I, Value *A,
                                                 const APInt &AP1,
                                                 const APInt &AP2) {
  assert(I.isEquality() && "Cannot fold icmp gt/lt");

  auto getICmp = [&I](CmpInst::Predicate Pred, Value *LHS, Value *RHS) {
    if (I.getPredicate() == I.ICMP_NE)
      Pred = CmpInst::getInversePredicate(Pred);
    return new ICmpInst(Pred, LHS, RHS);
  };

  // Don't bother doing any work for cases which InstSimplify handles.
  if (AP2 == 0)
    return nullptr;

  unsigned AP2TrailingZeros = AP2.countTrailingZeros();

  if (!AP1 && AP2TrailingZeros != 0)
    return getICmp(
        I.ICMP_UGE, A,
        ConstantInt::get(A->getType(), AP2.getBitWidth() - AP2TrailingZeros));

  if (AP1 == AP2)
    return getICmp(I.ICMP_EQ, A, ConstantInt::getNullValue(A->getType()));

  // Get the distance between the lowest bits that are set.
  int Shift = AP1.countTrailingZeros() - AP2TrailingZeros;

  if (Shift > 0 && AP2.shl(Shift) == AP1)
    return getICmp(I.ICMP_EQ, A, ConstantInt::get(A->getType(), Shift));

  // Shifting const2 will never be equal to const1.
  // FIXME: This should always be handled by InstSimplify?
  auto *TorF = ConstantInt::get(I.getType(), I.getPredicate() == I.ICMP_NE);
  return replaceInstUsesWith(I, TorF);
}

/// The caller has matched a pattern of the form:
///   I = icmp ugt (add (add A, B), CI2), CI1
/// If this is of the form:
///   sum = a + b
///   if (sum+128 >u 255)
/// Then replace it with llvm.sadd.with.overflow.i8.
///
static Instruction *processUGT_ADDCST_ADD(ICmpInst &I, Value *A, Value *B,
                                          ConstantInt *CI2, ConstantInt *CI1,
                                          InstCombiner &IC) {
  // The transformation we're trying to do here is to transform this into an
  // llvm.sadd.with.overflow.  To do this, we have to replace the original add
  // with a narrower add, and discard the add-with-constant that is part of the
  // range check (if we can't eliminate it, this isn't profitable).

  // In order to eliminate the add-with-constant, the compare can be its only
  // use.
  Instruction *AddWithCst = cast<Instruction>(I.getOperand(0));
  if (!AddWithCst->hasOneUse())
    return nullptr;

  // If CI2 is 2^7, 2^15, 2^31, then it might be an sadd.with.overflow.
  if (!CI2->getValue().isPowerOf2())
    return nullptr;
  unsigned NewWidth = CI2->getValue().countTrailingZeros();
  if (NewWidth != 7 && NewWidth != 15 && NewWidth != 31)
    return nullptr;

  // The width of the new add formed is 1 more than the bias.
  ++NewWidth;

  // Check to see that CI1 is an all-ones value with NewWidth bits.
  if (CI1->getBitWidth() == NewWidth ||
      CI1->getValue() != APInt::getLowBitsSet(CI1->getBitWidth(), NewWidth))
    return nullptr;

  // This is only really a signed overflow check if the inputs have been
  // sign-extended; check for that condition. For example, if CI2 is 2^31 and
  // the operands of the add are 64 bits wide, we need at least 33 sign bits.
  unsigned NeededSignBits = CI1->getBitWidth() - NewWidth + 1;
  if (IC.ComputeNumSignBits(A, 0, &I) < NeededSignBits ||
      IC.ComputeNumSignBits(B, 0, &I) < NeededSignBits)
    return nullptr;

  // In order to replace the original add with a narrower
  // llvm.sadd.with.overflow, the only uses allowed are the add-with-constant
  // and truncates that discard the high bits of the add.  Verify that this is
  // the case.
  Instruction *OrigAdd = cast<Instruction>(AddWithCst->getOperand(0));
  for (User *U : OrigAdd->users()) {
    if (U == AddWithCst)
      continue;

    // Only accept truncates for now.  We would really like a nice recursive
    // predicate like SimplifyDemandedBits, but which goes downwards the use-def
    // chain to see which bits of a value are actually demanded.  If the
    // original add had another add which was then immediately truncated, we
    // could still do the transformation.
    TruncInst *TI = dyn_cast<TruncInst>(U);
    if (!TI || TI->getType()->getPrimitiveSizeInBits() > NewWidth)
      return nullptr;
  }

  // If the pattern matches, truncate the inputs to the narrower type and
  // use the sadd_with_overflow intrinsic to efficiently compute both the
  // result and the overflow bit.
  Type *NewType = IntegerType::get(OrigAdd->getContext(), NewWidth);
  Value *F = Intrinsic::getDeclaration(I.getModule(),
                                       Intrinsic::sadd_with_overflow, NewType);

  InstCombiner::BuilderTy *Builder = IC.Builder;

  // Put the new code above the original add, in case there are any uses of the
  // add between the add and the compare.
  Builder->SetInsertPoint(OrigAdd);

  Value *TruncA = Builder->CreateTrunc(A, NewType, A->getName() + ".trunc");
  Value *TruncB = Builder->CreateTrunc(B, NewType, B->getName() + ".trunc");
  CallInst *Call = Builder->CreateCall(F, {TruncA, TruncB}, "sadd");
  Value *Add = Builder->CreateExtractValue(Call, 0, "sadd.result");
  Value *ZExt = Builder->CreateZExt(Add, OrigAdd->getType());

  // The inner add was the result of the narrow add, zero extended to the
  // wider type.  Replace it with the result computed by the intrinsic.
  IC.replaceInstUsesWith(*OrigAdd, ZExt);

  // The original icmp gets replaced with the overflow value.
  return ExtractValueInst::Create(Call, 1, "sadd.overflow");
}

// Fold icmp Pred X, C.
Instruction *InstCombiner::foldICmpWithConstant(ICmpInst &Cmp) {
  CmpInst::Predicate Pred = Cmp.getPredicate();
  Value *X = Cmp.getOperand(0);

  const APInt *C;
  if (!match(Cmp.getOperand(1), m_APInt(C)))
    return nullptr;

  Value *A = nullptr, *B = nullptr;

  // Match the following pattern, which is a common idiom when writing
  // overflow-safe integer arithmetic functions. The source performs an addition
  // in wider type and explicitly checks for overflow using comparisons against
  // INT_MIN and INT_MAX. Simplify by using the sadd_with_overflow intrinsic.
  //
  // TODO: This could probably be generalized to handle other overflow-safe
  // operations if we worked out the formulas to compute the appropriate magic
  // constants.
  //
  // sum = a + b
  // if (sum+128 >u 255)  ...  -> llvm.sadd.with.overflow.i8
  {
    ConstantInt *CI2; // I = icmp ugt (add (add A, B), CI2), CI
    if (Pred == ICmpInst::ICMP_UGT &&
        match(X, m_Add(m_Add(m_Value(A), m_Value(B)), m_ConstantInt(CI2))))
      if (Instruction *Res = processUGT_ADDCST_ADD(
              Cmp, A, B, CI2, cast<ConstantInt>(Cmp.getOperand(1)), *this))
        return Res;
  }

  // (icmp sgt smin(PosA, B) 0) -> (icmp sgt B 0)
  if (*C == 0 && Pred == ICmpInst::ICMP_SGT) {
    SelectPatternResult SPR = matchSelectPattern(X, A, B);
    if (SPR.Flavor == SPF_SMIN) {
      if (isKnownPositive(A, DL))
        return new ICmpInst(Pred, B, Cmp.getOperand(1));
      if (isKnownPositive(B, DL))
        return new ICmpInst(Pred, A, Cmp.getOperand(1));
    }
  }

  // FIXME: Use m_APInt to allow folds for splat constants.
  ConstantInt *CI = dyn_cast<ConstantInt>(Cmp.getOperand(1));
  if (!CI)
    return nullptr;

  // Canonicalize icmp instructions based on dominating conditions.
  BasicBlock *Parent = Cmp.getParent();
  BasicBlock *Dom = Parent->getSinglePredecessor();
  auto *BI = Dom ? dyn_cast<BranchInst>(Dom->getTerminator()) : nullptr;
  ICmpInst::Predicate Pred2;
  BasicBlock *TrueBB, *FalseBB;
  ConstantInt *CI2;
  if (BI && match(BI, m_Br(m_ICmp(Pred2, m_Specific(X), m_ConstantInt(CI2)),
                           TrueBB, FalseBB)) &&
      TrueBB != FalseBB) {
    ConstantRange CR =
        ConstantRange::makeAllowedICmpRegion(Pred, CI->getValue());
    ConstantRange DominatingCR =
        (Parent == TrueBB)
            ? ConstantRange::makeExactICmpRegion(Pred2, CI2->getValue())
            : ConstantRange::makeExactICmpRegion(
                  CmpInst::getInversePredicate(Pred2), CI2->getValue());
    ConstantRange Intersection = DominatingCR.intersectWith(CR);
    ConstantRange Difference = DominatingCR.difference(CR);
    if (Intersection.isEmptySet())
      return replaceInstUsesWith(Cmp, Builder->getFalse());
    if (Difference.isEmptySet())
      return replaceInstUsesWith(Cmp, Builder->getTrue());

    // If this is a normal comparison, it demands all bits. If it is a sign
    // bit comparison, it only demands the sign bit.
    bool UnusedBit;
    bool IsSignBit = isSignBitCheck(Pred, CI->getValue(), UnusedBit);

    // Canonicalizing a sign bit comparison that gets used in a branch,
    // pessimizes codegen by generating branch on zero instruction instead
    // of a test and branch. So we avoid canonicalizing in such situations
    // because test and branch instruction has better branch displacement
    // than compare and branch instruction.
    if (!isBranchOnSignBitCheck(Cmp, IsSignBit) && !Cmp.isEquality()) {
      if (auto *AI = Intersection.getSingleElement())
        return new ICmpInst(ICmpInst::ICMP_EQ, X, Builder->getInt(*AI));
      if (auto *AD = Difference.getSingleElement())
        return new ICmpInst(ICmpInst::ICMP_NE, X, Builder->getInt(*AD));
    }
  }

  return nullptr;
}

/// Fold icmp (trunc X, Y), C.
Instruction *InstCombiner::foldICmpTruncConstant(ICmpInst &Cmp,
                                                 Instruction *Trunc,
                                                 const APInt *C) {
  ICmpInst::Predicate Pred = Cmp.getPredicate();
  Value *X = Trunc->getOperand(0);
  if (*C == 1 && C->getBitWidth() > 1) {
    // icmp slt trunc(signum(V)) 1 --> icmp slt V, 1
    Value *V = nullptr;
    if (Pred == ICmpInst::ICMP_SLT && match(X, m_Signum(m_Value(V))))
      return new ICmpInst(ICmpInst::ICMP_SLT, V,
                          ConstantInt::get(V->getType(), 1));
  }

  if (Cmp.isEquality() && Trunc->hasOneUse()) {
    // Simplify icmp eq (trunc x to i8), 42 -> icmp eq x, 42|highbits if all
    // of the high bits truncated out of x are known.
    unsigned DstBits = Trunc->getType()->getScalarSizeInBits(),
             SrcBits = X->getType()->getScalarSizeInBits();
    APInt KnownZero(SrcBits, 0), KnownOne(SrcBits, 0);
    computeKnownBits(X, KnownZero, KnownOne, 0, &Cmp);

    // If all the high bits are known, we can do this xform.
    if ((KnownZero | KnownOne).countLeadingOnes() >= SrcBits - DstBits) {
      // Pull in the high bits from known-ones set.
      APInt NewRHS = C->zext(SrcBits);
      NewRHS |= KnownOne & APInt::getHighBitsSet(SrcBits, SrcBits - DstBits);
      return new ICmpInst(Pred, X, ConstantInt::get(X->getType(), NewRHS));
    }
  }

  return nullptr;
}

/// Fold icmp (xor X, Y), C.
Instruction *InstCombiner::foldICmpXorConstant(ICmpInst &Cmp,
                                               BinaryOperator *Xor,
                                               const APInt *C) {
  Value *X = Xor->getOperand(0);
  Value *Y = Xor->getOperand(1);
  const APInt *XorC;
  if (!match(Y, m_APInt(XorC)))
    return nullptr;

  // If this is a comparison that tests the signbit (X < 0) or (x > -1),
  // fold the xor.
  ICmpInst::Predicate Pred = Cmp.getPredicate();
  if ((Pred == ICmpInst::ICMP_SLT && *C == 0) ||
      (Pred == ICmpInst::ICMP_SGT && C->isAllOnesValue())) {

    // If the sign bit of the XorCst is not set, there is no change to
    // the operation, just stop using the Xor.
    if (!XorC->isNegative()) {
      Cmp.setOperand(0, X);
      Worklist.Add(Xor);
      return &Cmp;
    }

    // Was the old condition true if the operand is positive?
    bool isTrueIfPositive = Pred == ICmpInst::ICMP_SGT;

    // If so, the new one isn't.
    isTrueIfPositive ^= true;

    Constant *CmpConstant = cast<Constant>(Cmp.getOperand(1));
    if (isTrueIfPositive)
      return new ICmpInst(ICmpInst::ICMP_SGT, X, SubOne(CmpConstant));
    else
      return new ICmpInst(ICmpInst::ICMP_SLT, X, AddOne(CmpConstant));
  }

  if (Xor->hasOneUse()) {
    // (icmp u/s (xor X SignBit), C) -> (icmp s/u X, (xor C SignBit))
    if (!Cmp.isEquality() && XorC->isSignBit()) {
      Pred = Cmp.isSigned() ? Cmp.getUnsignedPredicate()
                            : Cmp.getSignedPredicate();
      return new ICmpInst(Pred, X, ConstantInt::get(X->getType(), *C ^ *XorC));
    }

    // (icmp u/s (xor X ~SignBit), C) -> (icmp s/u X, (xor C ~SignBit))
    if (!Cmp.isEquality() && XorC->isMaxSignedValue()) {
      Pred = Cmp.isSigned() ? Cmp.getUnsignedPredicate()
                            : Cmp.getSignedPredicate();
      Pred = Cmp.getSwappedPredicate(Pred);
      return new ICmpInst(Pred, X, ConstantInt::get(X->getType(), *C ^ *XorC));
    }
  }

  // (icmp ugt (xor X, C), ~C) -> (icmp ult X, C)
  //   iff -C is a power of 2
  if (Pred == ICmpInst::ICMP_UGT && *XorC == ~(*C) && (*C + 1).isPowerOf2())
    return new ICmpInst(ICmpInst::ICMP_ULT, X, Y);

  // (icmp ult (xor X, C), -C) -> (icmp uge X, C)
  //   iff -C is a power of 2
  if (Pred == ICmpInst::ICMP_ULT && *XorC == -(*C) && C->isPowerOf2())
    return new ICmpInst(ICmpInst::ICMP_UGE, X, Y);

  return nullptr;
}

/// Fold icmp (and (sh X, Y), C2), C1.
Instruction *InstCombiner::foldICmpAndShift(ICmpInst &Cmp, BinaryOperator *And,
                                            const APInt *C1, const APInt *C2) {
  BinaryOperator *Shift = dyn_cast<BinaryOperator>(And->getOperand(0));
  if (!Shift || !Shift->isShift())
    return nullptr;

  // If this is: (X >> C3) & C2 != C1 (where any shift and any compare could
  // exist), turn it into (X & (C2 << C3)) != (C1 << C3). This happens a LOT in
  // code produced by the clang front-end, for bitfield access.
  // This seemingly simple opportunity to fold away a shift turns out to be
  // rather complicated. See PR17827 for details.
  unsigned ShiftOpcode = Shift->getOpcode();
  bool IsShl = ShiftOpcode == Instruction::Shl;
  const APInt *C3;
  if (match(Shift->getOperand(1), m_APInt(C3))) {
    bool CanFold = false;
    if (ShiftOpcode == Instruction::AShr) {
      // There may be some constraints that make this possible, but nothing
      // simple has been discovered yet.
      CanFold = false;
    } else if (ShiftOpcode == Instruction::Shl) {
      // For a left shift, we can fold if the comparison is not signed. We can
      // also fold a signed comparison if the mask value and comparison value
      // are not negative. These constraints may not be obvious, but we can
      // prove that they are correct using an SMT solver.
      if (!Cmp.isSigned() || (!C2->isNegative() && !C1->isNegative()))
        CanFold = true;
    } else if (ShiftOpcode == Instruction::LShr) {
      // For a logical right shift, we can fold if the comparison is not signed.
      // We can also fold a signed comparison if the shifted mask value and the
      // shifted comparison value are not negative. These constraints may not be
      // obvious, but we can prove that they are correct using an SMT solver.
      if (!Cmp.isSigned() ||
          (!C2->shl(*C3).isNegative() && !C1->shl(*C3).isNegative()))
        CanFold = true;
    }

    if (CanFold) {
      APInt NewCst = IsShl ? C1->lshr(*C3) : C1->shl(*C3);
      APInt SameAsC1 = IsShl ? NewCst.shl(*C3) : NewCst.lshr(*C3);
      // Check to see if we are shifting out any of the bits being compared.
      if (SameAsC1 != *C1) {
        // If we shifted bits out, the fold is not going to work out. As a
        // special case, check to see if this means that the result is always
        // true or false now.
        if (Cmp.getPredicate() == ICmpInst::ICMP_EQ)
          return replaceInstUsesWith(Cmp, ConstantInt::getFalse(Cmp.getType()));
        if (Cmp.getPredicate() == ICmpInst::ICMP_NE)
          return replaceInstUsesWith(Cmp, ConstantInt::getTrue(Cmp.getType()));
      } else {
        Cmp.setOperand(1, ConstantInt::get(And->getType(), NewCst));
        APInt NewAndCst = IsShl ? C2->lshr(*C3) : C2->shl(*C3);
        And->setOperand(1, ConstantInt::get(And->getType(), NewAndCst));
        And->setOperand(0, Shift->getOperand(0));
        Worklist.Add(Shift); // Shift is dead.
        return &Cmp;
      }
    }
  }

  // Turn ((X >> Y) & C2) == 0  into  (X & (C2 << Y)) == 0.  The latter is
  // preferable because it allows the C2 << Y expression to be hoisted out of a
  // loop if Y is invariant and X is not.
  if (Shift->hasOneUse() && *C1 == 0 && Cmp.isEquality() &&
      !Shift->isArithmeticShift() && !isa<Constant>(Shift->getOperand(0))) {
    // Compute C2 << Y.
    Value *NewShift =
        IsShl ? Builder->CreateLShr(And->getOperand(1), Shift->getOperand(1))
              : Builder->CreateShl(And->getOperand(1), Shift->getOperand(1));

    // Compute X & (C2 << Y).
    Value *NewAnd = Builder->CreateAnd(Shift->getOperand(0), NewShift);
    Cmp.setOperand(0, NewAnd);
    return &Cmp;
  }

  return nullptr;
}

/// Fold icmp (and X, C2), C1.
Instruction *InstCombiner::foldICmpAndConstConst(ICmpInst &Cmp,
                                                 BinaryOperator *And,
                                                 const APInt *C1) {
  const APInt *C2;
  if (!match(And->getOperand(1), m_APInt(C2)))
    return nullptr;

  if (!And->hasOneUse() || !And->getOperand(0)->hasOneUse())
    return nullptr;

  // If the LHS is an 'and' of a truncate and we can widen the and/compare to
  // the input width without changing the value produced, eliminate the cast:
  //
  // icmp (and (trunc W), C2), C1 -> icmp (and W, C2'), C1'
  //
  // We can do this transformation if the constants do not have their sign bits
  // set or if it is an equality comparison. Extending a relational comparison
  // when we're checking the sign bit would not work.
  Value *W;
  if (match(And->getOperand(0), m_Trunc(m_Value(W))) &&
      (Cmp.isEquality() || (!C1->isNegative() && !C2->isNegative()))) {
    // TODO: Is this a good transform for vectors? Wider types may reduce
    // throughput. Should this transform be limited (even for scalars) by using
    // ShouldChangeType()?
    if (!Cmp.getType()->isVectorTy()) {
      Type *WideType = W->getType();
      unsigned WideScalarBits = WideType->getScalarSizeInBits();
      Constant *ZextC1 = ConstantInt::get(WideType, C1->zext(WideScalarBits));
      Constant *ZextC2 = ConstantInt::get(WideType, C2->zext(WideScalarBits));
      Value *NewAnd = Builder->CreateAnd(W, ZextC2, And->getName());
      return new ICmpInst(Cmp.getPredicate(), NewAnd, ZextC1);
    }
  }

  if (Instruction *I = foldICmpAndShift(Cmp, And, C1, C2))
    return I;

  // (icmp pred (and (or (lshr A, B), A), 1), 0) -->
  // (icmp pred (and A, (or (shl 1, B), 1), 0))
  //
  // iff pred isn't signed
  if (!Cmp.isSigned() && *C1 == 0 && match(And->getOperand(1), m_One())) {
    Constant *One = cast<Constant>(And->getOperand(1));
    Value *Or = And->getOperand(0);
    Value *A, *B, *LShr;
    if (match(Or, m_Or(m_Value(LShr), m_Value(A))) &&
        match(LShr, m_LShr(m_Specific(A), m_Value(B)))) {
      unsigned UsesRemoved = 0;
      if (And->hasOneUse())
        ++UsesRemoved;
      if (Or->hasOneUse())
        ++UsesRemoved;
      if (LShr->hasOneUse())
        ++UsesRemoved;

      // Compute A & ((1 << B) | 1)
      Value *NewOr = nullptr;
      if (auto *C = dyn_cast<Constant>(B)) {
        if (UsesRemoved >= 1)
          NewOr = ConstantExpr::getOr(ConstantExpr::getNUWShl(One, C), One);
      } else {
        if (UsesRemoved >= 3)
          NewOr = Builder->CreateOr(Builder->CreateShl(One, B, LShr->getName(),
                                                       /*HasNUW=*/true),
                                    One, Or->getName());
      }
      if (NewOr) {
        Value *NewAnd = Builder->CreateAnd(A, NewOr, And->getName());
        Cmp.setOperand(0, NewAnd);
        return &Cmp;
      }
    }
  }

  // (X & C2) > C1 --> (X & C2) != 0, if any bit set in (X & C2) will produce a
  // result greater than C1.
  unsigned NumTZ = C2->countTrailingZeros();
  if (Cmp.getPredicate() == ICmpInst::ICMP_UGT && NumTZ < C2->getBitWidth() &&
      APInt::getOneBitSet(C2->getBitWidth(), NumTZ).ugt(*C1)) {
    Constant *Zero = Constant::getNullValue(And->getType());
    return new ICmpInst(ICmpInst::ICMP_NE, And, Zero);
  }

  return nullptr;
}

/// Fold icmp (and X, Y), C.
Instruction *InstCombiner::foldICmpAndConstant(ICmpInst &Cmp,
                                               BinaryOperator *And,
                                               const APInt *C) {
  if (Instruction *I = foldICmpAndConstConst(Cmp, And, C))
    return I;

  // TODO: These all require that Y is constant too, so refactor with the above.

  // Try to optimize things like "A[i] & 42 == 0" to index computations.
  Value *X = And->getOperand(0);
  Value *Y = And->getOperand(1);
  if (auto *LI = dyn_cast<LoadInst>(X))
    if (auto *GEP = dyn_cast<GetElementPtrInst>(LI->getOperand(0)))
      if (auto *GV = dyn_cast<GlobalVariable>(GEP->getOperand(0)))
        if (GV->isConstant() && GV->hasDefinitiveInitializer() &&
            !LI->isVolatile() && isa<ConstantInt>(Y)) {
          ConstantInt *C2 = cast<ConstantInt>(Y);
          if (Instruction *Res = foldCmpLoadFromIndexedGlobal(GEP, GV, Cmp, C2))
            return Res;
        }

  if (!Cmp.isEquality())
    return nullptr;

  // X & -C == -C -> X >  u ~C
  // X & -C != -C -> X <= u ~C
  //   iff C is a power of 2
  if (Cmp.getOperand(1) == Y && (-(*C)).isPowerOf2()) {
    auto NewPred = Cmp.getPredicate() == CmpInst::ICMP_EQ ? CmpInst::ICMP_UGT
                                                          : CmpInst::ICMP_ULE;
    return new ICmpInst(NewPred, X, SubOne(cast<Constant>(Cmp.getOperand(1))));
  }

  // (X & C2) == 0 -> (trunc X) >= 0
  // (X & C2) != 0 -> (trunc X) <  0
  //   iff C2 is a power of 2 and it masks the sign bit of a legal integer type.
  const APInt *C2;
  if (And->hasOneUse() && *C == 0 && match(Y, m_APInt(C2))) {
    int32_t ExactLogBase2 = C2->exactLogBase2();
    if (ExactLogBase2 != -1 && DL.isLegalInteger(ExactLogBase2 + 1)) {
      Type *NTy = IntegerType::get(Cmp.getContext(), ExactLogBase2 + 1);
      if (And->getType()->isVectorTy())
        NTy = VectorType::get(NTy, And->getType()->getVectorNumElements());
      Value *Trunc = Builder->CreateTrunc(X, NTy);
      auto NewPred = Cmp.getPredicate() == CmpInst::ICMP_EQ ? CmpInst::ICMP_SGE
                                                            : CmpInst::ICMP_SLT;
      return new ICmpInst(NewPred, Trunc, Constant::getNullValue(NTy));
    }
  }

  return nullptr;
}

/// Fold icmp (or X, Y), C.
Instruction *InstCombiner::foldICmpOrConstant(ICmpInst &Cmp, BinaryOperator *Or,
                                              const APInt *C) {
  ICmpInst::Predicate Pred = Cmp.getPredicate();
  if (*C == 1) {
    // icmp slt signum(V) 1 --> icmp slt V, 1
    Value *V = nullptr;
    if (Pred == ICmpInst::ICMP_SLT && match(Or, m_Signum(m_Value(V))))
      return new ICmpInst(ICmpInst::ICMP_SLT, V,
                          ConstantInt::get(V->getType(), 1));
  }

  if (!Cmp.isEquality() || *C != 0 || !Or->hasOneUse())
    return nullptr;

  Value *P, *Q;
  if (match(Or, m_Or(m_PtrToInt(m_Value(P)), m_PtrToInt(m_Value(Q))))) {
    // Simplify icmp eq (or (ptrtoint P), (ptrtoint Q)), 0
    // -> and (icmp eq P, null), (icmp eq Q, null).
    Value *CmpP =
        Builder->CreateICmp(Pred, P, ConstantInt::getNullValue(P->getType()));
    Value *CmpQ =
        Builder->CreateICmp(Pred, Q, ConstantInt::getNullValue(Q->getType()));
    auto LogicOpc = Pred == ICmpInst::Predicate::ICMP_EQ ? Instruction::And
                                                         : Instruction::Or;
    return BinaryOperator::Create(LogicOpc, CmpP, CmpQ);
  }

  return nullptr;
}

/// Fold icmp (mul X, Y), C.
Instruction *InstCombiner::foldICmpMulConstant(ICmpInst &Cmp,
                                               BinaryOperator *Mul,
                                               const APInt *C) {
  const APInt *MulC;
  if (!match(Mul->getOperand(1), m_APInt(MulC)))
    return nullptr;

  // If this is a test of the sign bit and the multiply is sign-preserving with
  // a constant operand, use the multiply LHS operand instead.
  ICmpInst::Predicate Pred = Cmp.getPredicate();
  if (isSignTest(Pred, *C) && Mul->hasNoSignedWrap()) {
    if (MulC->isNegative())
      Pred = ICmpInst::getSwappedPredicate(Pred);
    return new ICmpInst(Pred, Mul->getOperand(0),
                        Constant::getNullValue(Mul->getType()));
  }

  return nullptr;
}

/// Fold icmp (shl 1, Y), C.
static Instruction *foldICmpShlOne(ICmpInst &Cmp, Instruction *Shl,
                                   const APInt *C) {
  Value *Y;
  if (!match(Shl, m_Shl(m_One(), m_Value(Y))))
    return nullptr;

  Type *ShiftType = Shl->getType();
  uint32_t TypeBits = C->getBitWidth();
  bool CIsPowerOf2 = C->isPowerOf2();
  ICmpInst::Predicate Pred = Cmp.getPredicate();
  if (Cmp.isUnsigned()) {
    // (1 << Y) pred C -> Y pred Log2(C)
    if (!CIsPowerOf2) {
      // (1 << Y) <  30 -> Y <= 4
      // (1 << Y) <= 30 -> Y <= 4
      // (1 << Y) >= 30 -> Y >  4
      // (1 << Y) >  30 -> Y >  4
      if (Pred == ICmpInst::ICMP_ULT)
        Pred = ICmpInst::ICMP_ULE;
      else if (Pred == ICmpInst::ICMP_UGE)
        Pred = ICmpInst::ICMP_UGT;
    }

    // (1 << Y) >= 2147483648 -> Y >= 31 -> Y == 31
    // (1 << Y) <  2147483648 -> Y <  31 -> Y != 31
    unsigned CLog2 = C->logBase2();
    if (CLog2 == TypeBits - 1) {
      if (Pred == ICmpInst::ICMP_UGE)
        Pred = ICmpInst::ICMP_EQ;
      else if (Pred == ICmpInst::ICMP_ULT)
        Pred = ICmpInst::ICMP_NE;
    }
    return new ICmpInst(Pred, Y, ConstantInt::get(ShiftType, CLog2));
  } else if (Cmp.isSigned()) {
    Constant *BitWidthMinusOne = ConstantInt::get(ShiftType, TypeBits - 1);
    if (C->isAllOnesValue()) {
      // (1 << Y) <= -1 -> Y == 31
      if (Pred == ICmpInst::ICMP_SLE)
        return new ICmpInst(ICmpInst::ICMP_EQ, Y, BitWidthMinusOne);

      // (1 << Y) >  -1 -> Y != 31
      if (Pred == ICmpInst::ICMP_SGT)
        return new ICmpInst(ICmpInst::ICMP_NE, Y, BitWidthMinusOne);
    } else if (!(*C)) {
      // (1 << Y) <  0 -> Y == 31
      // (1 << Y) <= 0 -> Y == 31
      if (Pred == ICmpInst::ICMP_SLT || Pred == ICmpInst::ICMP_SLE)
        return new ICmpInst(ICmpInst::ICMP_EQ, Y, BitWidthMinusOne);

      // (1 << Y) >= 0 -> Y != 31
      // (1 << Y) >  0 -> Y != 31
      if (Pred == ICmpInst::ICMP_SGT || Pred == ICmpInst::ICMP_SGE)
        return new ICmpInst(ICmpInst::ICMP_NE, Y, BitWidthMinusOne);
    }
  } else if (Cmp.isEquality() && CIsPowerOf2) {
    return new ICmpInst(Pred, Y, ConstantInt::get(ShiftType, C->logBase2()));
  }

  return nullptr;
}

/// Fold icmp (shl X, Y), C.
Instruction *InstCombiner::foldICmpShlConstant(ICmpInst &Cmp,
                                               BinaryOperator *Shl,
                                               const APInt *C) {
  const APInt *ShiftVal;
  if (Cmp.isEquality() && match(Shl->getOperand(0), m_APInt(ShiftVal)))
    return foldICmpShlConstConst(Cmp, Shl->getOperand(1), *C, *ShiftVal);

  const APInt *ShiftAmt;
  if (!match(Shl->getOperand(1), m_APInt(ShiftAmt)))
    return foldICmpShlOne(Cmp, Shl, C);

  // Check that the shift amount is in range. If not, don't perform undefined
  // shifts. When the shift is visited it will be simplified.
  unsigned TypeBits = C->getBitWidth();
  if (ShiftAmt->uge(TypeBits))
    return nullptr;

  ICmpInst::Predicate Pred = Cmp.getPredicate();
  Value *X = Shl->getOperand(0);
  if (Cmp.isEquality()) {
    // If the shift is NUW, then it is just shifting out zeros, no need for an
    // AND.
    Constant *LShrC = ConstantInt::get(Shl->getType(), C->lshr(*ShiftAmt));
    if (Shl->hasNoUnsignedWrap())
      return new ICmpInst(Pred, X, LShrC);

    // If the shift is NSW and we compare to 0, then it is just shifting out
    // sign bits, no need for an AND either.
    if (Shl->hasNoSignedWrap() && *C == 0)
      return new ICmpInst(Pred, X, LShrC);

    if (Shl->hasOneUse()) {
      // Otherwise strength reduce the shift into an and.
      Constant *Mask = ConstantInt::get(Shl->getType(),
          APInt::getLowBitsSet(TypeBits, TypeBits - ShiftAmt->getZExtValue()));

      Value *And = Builder->CreateAnd(X, Mask, Shl->getName() + ".mask");
      return new ICmpInst(Pred, And, LShrC);
    }
  }

  // If this is a signed comparison to 0 and the shift is sign preserving,
  // use the shift LHS operand instead; isSignTest may change 'Pred', so only
  // do that if we're sure to not continue on in this function.
  if (Shl->hasNoSignedWrap() && isSignTest(Pred, *C))
    return new ICmpInst(Pred, X, Constant::getNullValue(X->getType()));

  // Otherwise, if this is a comparison of the sign bit, simplify to and/test.
  bool TrueIfSigned = false;
  if (Shl->hasOneUse() && isSignBitCheck(Pred, *C, TrueIfSigned)) {
    // (X << 31) <s 0  --> (X & 1) != 0
    Constant *Mask = ConstantInt::get(
        X->getType(),
        APInt::getOneBitSet(TypeBits, TypeBits - ShiftAmt->getZExtValue() - 1));
    Value *And = Builder->CreateAnd(X, Mask, Shl->getName() + ".mask");
    return new ICmpInst(TrueIfSigned ? ICmpInst::ICMP_NE : ICmpInst::ICMP_EQ,
                        And, Constant::getNullValue(And->getType()));
  }

  // When the shift is nuw and pred is >u or <=u, comparison only really happens
  // in the pre-shifted bits. Since InstSimplify canoncalizes <=u into <u, the
  // <=u case can be further converted to match <u (see below).
  if (Shl->hasNoUnsignedWrap() &&
      (Pred == ICmpInst::ICMP_UGT || Pred == ICmpInst::ICMP_ULT)) {
    // Derivation for the ult case:
    // (X << S) <=u C is equiv to X <=u (C >> S) for all C
    // (X << S) <u (C + 1) is equiv to X <u (C >> S) + 1 if C <u ~0u
    // (X << S) <u C is equiv to X <u ((C - 1) >> S) + 1 if C >u 0
    assert((Pred != ICmpInst::ICMP_ULT || C->ugt(0)) &&
           "Encountered `ult 0` that should have been eliminated by "
           "InstSimplify.");
    APInt ShiftedC = Pred == ICmpInst::ICMP_ULT ? (*C - 1).lshr(*ShiftAmt) + 1
                                                : C->lshr(*ShiftAmt);
    return new ICmpInst(Pred, X, ConstantInt::get(X->getType(), ShiftedC));
  }

  // Transform (icmp pred iM (shl iM %v, N), C)
  // -> (icmp pred i(M-N) (trunc %v iM to i(M-N)), (trunc (C>>N))
  // Transform the shl to a trunc if (trunc (C>>N)) has no loss and M-N.
  // This enables us to get rid of the shift in favor of a trunc which can be
  // free on the target. It has the additional benefit of comparing to a
  // smaller constant, which will be target friendly.
  unsigned Amt = ShiftAmt->getLimitedValue(TypeBits - 1);
  if (Shl->hasOneUse() && Amt != 0 && C->countTrailingZeros() >= Amt &&
      DL.isLegalInteger(TypeBits - Amt)) {
    Type *TruncTy = IntegerType::get(Cmp.getContext(), TypeBits - Amt);
    if (X->getType()->isVectorTy())
      TruncTy = VectorType::get(TruncTy, X->getType()->getVectorNumElements());
    Constant *NewC =
        ConstantInt::get(TruncTy, C->ashr(*ShiftAmt).trunc(TypeBits - Amt));
    return new ICmpInst(Pred, Builder->CreateTrunc(X, TruncTy), NewC);
  }

  return nullptr;
}

/// Fold icmp ({al}shr X, Y), C.
Instruction *InstCombiner::foldICmpShrConstant(ICmpInst &Cmp,
                                               BinaryOperator *Shr,
                                               const APInt *C) {
  // An exact shr only shifts out zero bits, so:
  // icmp eq/ne (shr X, Y), 0 --> icmp eq/ne X, 0
  Value *X = Shr->getOperand(0);
  CmpInst::Predicate Pred = Cmp.getPredicate();
  if (Cmp.isEquality() && Shr->isExact() && Shr->hasOneUse() && *C == 0)
    return new ICmpInst(Pred, X, Cmp.getOperand(1));

  const APInt *ShiftVal;
  if (Cmp.isEquality() && match(Shr->getOperand(0), m_APInt(ShiftVal)))
    return foldICmpShrConstConst(Cmp, Shr->getOperand(1), *C, *ShiftVal);

  const APInt *ShiftAmt;
  if (!match(Shr->getOperand(1), m_APInt(ShiftAmt)))
    return nullptr;

  // Check that the shift amount is in range. If not, don't perform undefined
  // shifts. When the shift is visited it will be simplified.
  unsigned TypeBits = C->getBitWidth();
  unsigned ShAmtVal = ShiftAmt->getLimitedValue(TypeBits);
  if (ShAmtVal >= TypeBits || ShAmtVal == 0)
    return nullptr;

  bool IsAShr = Shr->getOpcode() == Instruction::AShr;
  if (!Cmp.isEquality()) {
#if INTEL_CUSTOMIZATION
    // Disabling this particular optimization before loopopt as it interferes
    // with ztt recognition. 
    if (Cmp.getParent()->getParent()->isPreLoopOpt())
      return nullptr;
#endif // INTEL_CUSTOMIZATION
    // If we have an unsigned comparison and an ashr, we can't simplify this.
    // Similarly for signed comparisons with lshr.
    if (Cmp.isSigned() != IsAShr)
      return nullptr;

    // Otherwise, all lshr and most exact ashr's are equivalent to a udiv/sdiv
    // by a power of 2.  Since we already have logic to simplify these,
    // transform to div and then simplify the resultant comparison.
    if (IsAShr && (!Shr->isExact() || ShAmtVal == TypeBits - 1))
      return nullptr;

    // Revisit the shift (to delete it).
    Worklist.Add(Shr);

    Constant *DivCst = ConstantInt::get(
        Shr->getType(), APInt::getOneBitSet(TypeBits, ShAmtVal));

    Value *Tmp = IsAShr ? Builder->CreateSDiv(X, DivCst, "", Shr->isExact())
                        : Builder->CreateUDiv(X, DivCst, "", Shr->isExact());

    Cmp.setOperand(0, Tmp);

    // If the builder folded the binop, just return it.
    BinaryOperator *TheDiv = dyn_cast<BinaryOperator>(Tmp);
    if (!TheDiv)
      return &Cmp;

    // Otherwise, fold this div/compare.
    assert(TheDiv->getOpcode() == Instruction::SDiv ||
           TheDiv->getOpcode() == Instruction::UDiv);

    Instruction *Res = foldICmpDivConstant(Cmp, TheDiv, C);
    assert(Res && "This div/cst should have folded!");
    return Res;
  }

  // Handle equality comparisons of shift-by-constant.

  // If the comparison constant changes with the shift, the comparison cannot
  // succeed (bits of the comparison constant cannot match the shifted value).
  // This should be known by InstSimplify and already be folded to true/false.
  assert(((IsAShr && C->shl(ShAmtVal).ashr(ShAmtVal) == *C) ||
          (!IsAShr && C->shl(ShAmtVal).lshr(ShAmtVal) == *C)) &&
         "Expected icmp+shr simplify did not occur.");

  // Check if the bits shifted out are known to be zero. If so, we can compare
  // against the unshifted value:
  //  (X & 4) >> 1 == 2  --> (X & 4) == 4.
  Constant *ShiftedCmpRHS = ConstantInt::get(Shr->getType(), *C << ShAmtVal);
  if (Shr->hasOneUse()) {
    if (Shr->isExact())
      return new ICmpInst(Pred, X, ShiftedCmpRHS);

    // Otherwise strength reduce the shift into an 'and'.
    APInt Val(APInt::getHighBitsSet(TypeBits, TypeBits - ShAmtVal));
    Constant *Mask = ConstantInt::get(Shr->getType(), Val);
    Value *And = Builder->CreateAnd(X, Mask, Shr->getName() + ".mask");
    return new ICmpInst(Pred, And, ShiftedCmpRHS);
  }

  return nullptr;
}

/// Fold icmp (udiv X, Y), C.
Instruction *InstCombiner::foldICmpUDivConstant(ICmpInst &Cmp,
                                                BinaryOperator *UDiv,
                                                const APInt *C) {
  const APInt *C2;
  if (!match(UDiv->getOperand(0), m_APInt(C2)))
    return nullptr;

  assert(C2 != 0 && "udiv 0, X should have been simplified already.");

  // (icmp ugt (udiv C2, Y), C) -> (icmp ule Y, C2/(C+1))
  Value *Y = UDiv->getOperand(1);
  if (Cmp.getPredicate() == ICmpInst::ICMP_UGT) {
    assert(!C->isMaxValue() &&
           "icmp ugt X, UINT_MAX should have been simplified already.");
    return new ICmpInst(ICmpInst::ICMP_ULE, Y,
                        ConstantInt::get(Y->getType(), C2->udiv(*C + 1)));
  }

  // (icmp ult (udiv C2, Y), C) -> (icmp ugt Y, C2/C)
  if (Cmp.getPredicate() == ICmpInst::ICMP_ULT) {
    assert(C != 0 && "icmp ult X, 0 should have been simplified already.");
    return new ICmpInst(ICmpInst::ICMP_UGT, Y,
                        ConstantInt::get(Y->getType(), C2->udiv(*C)));
  }

  return nullptr;
}

/// Fold icmp ({su}div X, Y), C.
Instruction *InstCombiner::foldICmpDivConstant(ICmpInst &Cmp,
                                               BinaryOperator *Div,
                                               const APInt *C) {
#if INTEL_CUSTOMIZATION
  // Disabling this particular optimization before loopopt as it interferes with
  // ztt recognition. 
  if (Cmp.getParent()->getParent()->isPreLoopOpt())
    return nullptr;
#endif // INTEL_CUSTOMIZATION

  // Fold this div into the comparison, producing a range check.
  // Determine, based on the divide type, what the range is being
  // checked.  If there is an overflow on the low or high side, remember
  // it, otherwise compute the range [low, hi) bounding the new value.
  // See: InsertRangeTest above for the kinds of replacements possible.
  const APInt *C2;
  if (!match(Div->getOperand(1), m_APInt(C2)))
    return nullptr;

  // FIXME: If the operand types don't match the type of the divide
  // then don't attempt this transform. The code below doesn't have the
  // logic to deal with a signed divide and an unsigned compare (and
  // vice versa). This is because (x /s C2) <s C  produces different
  // results than (x /s C2) <u C or (x /u C2) <s C or even
  // (x /u C2) <u C.  Simply casting the operands and result won't
  // work. :(  The if statement below tests that condition and bails
  // if it finds it.
  bool DivIsSigned = Div->getOpcode() == Instruction::SDiv;
  if (!Cmp.isEquality() && DivIsSigned != Cmp.isSigned())
    return nullptr;

  // The ProdOV computation fails on divide by 0 and divide by -1. Cases with
  // INT_MIN will also fail if the divisor is 1. Although folds of all these
  // division-by-constant cases should be present, we can not assert that they
  // have happened before we reach this icmp instruction.
  if (*C2 == 0 || *C2 == 1 || (DivIsSigned && C2->isAllOnesValue()))
    return nullptr;

  // TODO: We could do all of the computations below using APInt.
  Constant *CmpRHS = cast<Constant>(Cmp.getOperand(1));
  Constant *DivRHS = cast<Constant>(Div->getOperand(1));

  // Compute Prod = CmpRHS * DivRHS. We are essentially solving an equation of
  // form X / C2 = C. We solve for X by multiplying C2 (DivRHS) and C (CmpRHS).
  // By solving for X, we can turn this into a range check instead of computing
  // a divide.
  Constant *Prod = ConstantExpr::getMul(CmpRHS, DivRHS);

  // Determine if the product overflows by seeing if the product is not equal to
  // the divide. Make sure we do the same kind of divide as in the LHS
  // instruction that we're folding.
  bool ProdOV = (DivIsSigned ? ConstantExpr::getSDiv(Prod, DivRHS)
                             : ConstantExpr::getUDiv(Prod, DivRHS)) != CmpRHS;

  ICmpInst::Predicate Pred = Cmp.getPredicate();

  // If the division is known to be exact, then there is no remainder from the
  // divide, so the covered range size is unit, otherwise it is the divisor.
  Constant *RangeSize =
      Div->isExact() ? ConstantInt::get(Div->getType(), 1) : DivRHS;

  // Figure out the interval that is being checked.  For example, a comparison
  // like "X /u 5 == 0" is really checking that X is in the interval [0, 5).
  // Compute this interval based on the constants involved and the signedness of
  // the compare/divide.  This computes a half-open interval, keeping track of
  // whether either value in the interval overflows.  After analysis each
  // overflow variable is set to 0 if it's corresponding bound variable is valid
  // -1 if overflowed off the bottom end, or +1 if overflowed off the top end.
  int LoOverflow = 0, HiOverflow = 0;
  Constant *LoBound = nullptr, *HiBound = nullptr;

  if (!DivIsSigned) {  // udiv
    // e.g. X/5 op 3  --> [15, 20)
    LoBound = Prod;
    HiOverflow = LoOverflow = ProdOV;
    if (!HiOverflow) {
      // If this is not an exact divide, then many values in the range collapse
      // to the same result value.
      HiOverflow = addWithOverflow(HiBound, LoBound, RangeSize, false);
    }
  } else if (C2->isStrictlyPositive()) { // Divisor is > 0.
    if (*C == 0) {       // (X / pos) op 0
      // Can't overflow.  e.g.  X/2 op 0 --> [-1, 2)
      LoBound = ConstantExpr::getNeg(SubOne(RangeSize));
      HiBound = RangeSize;
    } else if (C->isStrictlyPositive()) {   // (X / pos) op pos
      LoBound = Prod;     // e.g.   X/5 op 3 --> [15, 20)
      HiOverflow = LoOverflow = ProdOV;
      if (!HiOverflow)
        HiOverflow = addWithOverflow(HiBound, Prod, RangeSize, true);
    } else {                       // (X / pos) op neg
      // e.g. X/5 op -3  --> [-15-4, -15+1) --> [-19, -14)
      HiBound = AddOne(Prod);
      LoOverflow = HiOverflow = ProdOV ? -1 : 0;
      if (!LoOverflow) {
        Constant *DivNeg = ConstantExpr::getNeg(RangeSize);
        LoOverflow = addWithOverflow(LoBound, HiBound, DivNeg, true) ? -1 : 0;
      }
    }
  } else if (C2->isNegative()) { // Divisor is < 0.
    if (Div->isExact())
      RangeSize = ConstantExpr::getNeg(RangeSize);
    if (*C == 0) {       // (X / neg) op 0
      // e.g. X/-5 op 0  --> [-4, 5)
      LoBound = AddOne(RangeSize);
      HiBound = ConstantExpr::getNeg(RangeSize);
      if (HiBound == DivRHS) {     // -INTMIN = INTMIN
        HiOverflow = 1;            // [INTMIN+1, overflow)
        HiBound = nullptr;         // e.g. X/INTMIN = 0 --> X > INTMIN
      }
    } else if (C->isStrictlyPositive()) {   // (X / neg) op pos
      // e.g. X/-5 op 3  --> [-19, -14)
      HiBound = AddOne(Prod);
      HiOverflow = LoOverflow = ProdOV ? -1 : 0;
      if (!LoOverflow)
        LoOverflow = addWithOverflow(LoBound, HiBound, RangeSize, true) ? -1:0;
    } else {                       // (X / neg) op neg
      LoBound = Prod;       // e.g. X/-5 op -3  --> [15, 20)
      LoOverflow = HiOverflow = ProdOV;
      if (!HiOverflow)
        HiOverflow = subWithOverflow(HiBound, Prod, RangeSize, true);
    }

    // Dividing by a negative swaps the condition.  LT <-> GT
    Pred = ICmpInst::getSwappedPredicate(Pred);
  }

  Value *X = Div->getOperand(0);
  switch (Pred) {
    default: llvm_unreachable("Unhandled icmp opcode!");
    case ICmpInst::ICMP_EQ:
      if (LoOverflow && HiOverflow)
        return replaceInstUsesWith(Cmp, Builder->getFalse());
      if (HiOverflow)
        return new ICmpInst(DivIsSigned ? ICmpInst::ICMP_SGE :
                            ICmpInst::ICMP_UGE, X, LoBound);
      if (LoOverflow)
        return new ICmpInst(DivIsSigned ? ICmpInst::ICMP_SLT :
                            ICmpInst::ICMP_ULT, X, HiBound);
      return replaceInstUsesWith(
          Cmp, insertRangeTest(X, LoBound->getUniqueInteger(),
                               HiBound->getUniqueInteger(), DivIsSigned, true));
    case ICmpInst::ICMP_NE:
      if (LoOverflow && HiOverflow)
        return replaceInstUsesWith(Cmp, Builder->getTrue());
      if (HiOverflow)
        return new ICmpInst(DivIsSigned ? ICmpInst::ICMP_SLT :
                            ICmpInst::ICMP_ULT, X, LoBound);
      if (LoOverflow)
        return new ICmpInst(DivIsSigned ? ICmpInst::ICMP_SGE :
                            ICmpInst::ICMP_UGE, X, HiBound);
      return replaceInstUsesWith(Cmp,
                                 insertRangeTest(X, LoBound->getUniqueInteger(),
                                                 HiBound->getUniqueInteger(),
                                                 DivIsSigned, false));
    case ICmpInst::ICMP_ULT:
    case ICmpInst::ICMP_SLT:
      if (LoOverflow == +1)   // Low bound is greater than input range.
        return replaceInstUsesWith(Cmp, Builder->getTrue());
      if (LoOverflow == -1)   // Low bound is less than input range.
        return replaceInstUsesWith(Cmp, Builder->getFalse());
      return new ICmpInst(Pred, X, LoBound);
    case ICmpInst::ICMP_UGT:
    case ICmpInst::ICMP_SGT:
      if (HiOverflow == +1)       // High bound greater than input range.
        return replaceInstUsesWith(Cmp, Builder->getFalse());
      if (HiOverflow == -1)       // High bound less than input range.
        return replaceInstUsesWith(Cmp, Builder->getTrue());
      if (Pred == ICmpInst::ICMP_UGT)
        return new ICmpInst(ICmpInst::ICMP_UGE, X, HiBound);
      return new ICmpInst(ICmpInst::ICMP_SGE, X, HiBound);
  }

  return nullptr;
}

/// Fold icmp (sub X, Y), C.
Instruction *InstCombiner::foldICmpSubConstant(ICmpInst &Cmp,
                                               BinaryOperator *Sub,
                                               const APInt *C) {
  Value *X = Sub->getOperand(0), *Y = Sub->getOperand(1);
  ICmpInst::Predicate Pred = Cmp.getPredicate();

  // The following transforms are only worth it if the only user of the subtract
  // is the icmp.
  if (!Sub->hasOneUse())
    return nullptr;

  if (Sub->hasNoSignedWrap()) {
    // (icmp sgt (sub nsw X, Y), -1) -> (icmp sge X, Y)
    if (Pred == ICmpInst::ICMP_SGT && C->isAllOnesValue())
      return new ICmpInst(ICmpInst::ICMP_SGE, X, Y);

    // (icmp sgt (sub nsw X, Y), 0) -> (icmp sgt X, Y)
    if (Pred == ICmpInst::ICMP_SGT && *C == 0)
      return new ICmpInst(ICmpInst::ICMP_SGT, X, Y);

    // (icmp slt (sub nsw X, Y), 0) -> (icmp slt X, Y)
    if (Pred == ICmpInst::ICMP_SLT && *C == 0)
      return new ICmpInst(ICmpInst::ICMP_SLT, X, Y);

    // (icmp slt (sub nsw X, Y), 1) -> (icmp sle X, Y)
    if (Pred == ICmpInst::ICMP_SLT && *C == 1)
      return new ICmpInst(ICmpInst::ICMP_SLE, X, Y);
  }

  const APInt *C2;
  if (!match(X, m_APInt(C2)))
    return nullptr;

  // C2 - Y <u C -> (Y | (C - 1)) == C2
  //   iff (C2 & (C - 1)) == C - 1 and C is a power of 2
  if (Pred == ICmpInst::ICMP_ULT && C->isPowerOf2() &&
      (*C2 & (*C - 1)) == (*C - 1))
    return new ICmpInst(ICmpInst::ICMP_EQ, Builder->CreateOr(Y, *C - 1), X);

  // C2 - Y >u C -> (Y | C) != C2
  //   iff C2 & C == C and C + 1 is a power of 2
  if (Pred == ICmpInst::ICMP_UGT && (*C + 1).isPowerOf2() && (*C2 & *C) == *C)
    return new ICmpInst(ICmpInst::ICMP_NE, Builder->CreateOr(Y, *C), X);

  return nullptr;
}

/// Fold icmp (add X, Y), C.
Instruction *InstCombiner::foldICmpAddConstant(ICmpInst &Cmp,
                                               BinaryOperator *Add,
                                               const APInt *C) {
  Value *Y = Add->getOperand(1);
  const APInt *C2;
  if (Cmp.isEquality() || !match(Y, m_APInt(C2)))
    return nullptr;

  // Fold icmp pred (add X, C2), C.
  Value *X = Add->getOperand(0);
  Type *Ty = Add->getType();
  auto CR =
      ConstantRange::makeExactICmpRegion(Cmp.getPredicate(), *C).subtract(*C2);
  const APInt &Upper = CR.getUpper();
  const APInt &Lower = CR.getLower();
  if (Cmp.isSigned()) {
    if (Lower.isSignBit())
      return new ICmpInst(ICmpInst::ICMP_SLT, X, ConstantInt::get(Ty, Upper));
    if (Upper.isSignBit())
      return new ICmpInst(ICmpInst::ICMP_SGE, X, ConstantInt::get(Ty, Lower));
  } else {
    if (Lower.isMinValue())
      return new ICmpInst(ICmpInst::ICMP_ULT, X, ConstantInt::get(Ty, Upper));
    if (Upper.isMinValue())
      return new ICmpInst(ICmpInst::ICMP_UGE, X, ConstantInt::get(Ty, Lower));
  }

  if (!Add->hasOneUse())
    return nullptr;

  // X+C <u C2 -> (X & -C2) == C
  //   iff C & (C2-1) == 0
  //       C2 is a power of 2
  if (Cmp.getPredicate() == ICmpInst::ICMP_ULT && C->isPowerOf2() &&
      (*C2 & (*C - 1)) == 0)
    return new ICmpInst(ICmpInst::ICMP_EQ, Builder->CreateAnd(X, -(*C)),
                        ConstantExpr::getNeg(cast<Constant>(Y)));

  // X+C >u C2 -> (X & ~C2) != C
  //   iff C & C2 == 0
  //       C2+1 is a power of 2
  if (Cmp.getPredicate() == ICmpInst::ICMP_UGT && (*C + 1).isPowerOf2() &&
      (*C2 & *C) == 0)
    return new ICmpInst(ICmpInst::ICMP_NE, Builder->CreateAnd(X, ~(*C)),
                        ConstantExpr::getNeg(cast<Constant>(Y)));

  return nullptr;
}

/// Try to fold integer comparisons with a constant operand: icmp Pred X, C
/// where X is some kind of instruction.
Instruction *InstCombiner::foldICmpInstWithConstant(ICmpInst &Cmp) {
  const APInt *C;
  if (!match(Cmp.getOperand(1), m_APInt(C)))
    return nullptr;

  BinaryOperator *BO;
  if (match(Cmp.getOperand(0), m_BinOp(BO))) {
    switch (BO->getOpcode()) {
    case Instruction::Xor:
      if (Instruction *I = foldICmpXorConstant(Cmp, BO, C))
        return I;
      break;
    case Instruction::And:
      if (Instruction *I = foldICmpAndConstant(Cmp, BO, C))
        return I;
      break;
    case Instruction::Or:
      if (Instruction *I = foldICmpOrConstant(Cmp, BO, C))
        return I;
      break;
    case Instruction::Mul:
      if (Instruction *I = foldICmpMulConstant(Cmp, BO, C))
        return I;
      break;
    case Instruction::Shl:
      if (Instruction *I = foldICmpShlConstant(Cmp, BO, C))
        return I;
      break;
    case Instruction::LShr:
    case Instruction::AShr:
      if (Instruction *I = foldICmpShrConstant(Cmp, BO, C))
        return I;
      break;
    case Instruction::UDiv:
      if (Instruction *I = foldICmpUDivConstant(Cmp, BO, C))
        return I;
      LLVM_FALLTHROUGH;
    case Instruction::SDiv:
      if (Instruction *I = foldICmpDivConstant(Cmp, BO, C))
        return I;
      break;
    case Instruction::Sub:
      if (Instruction *I = foldICmpSubConstant(Cmp, BO, C))
        return I;
      break;
    case Instruction::Add:
      if (Instruction *I = foldICmpAddConstant(Cmp, BO, C))
        return I;
      break;
    default:
      break;
    }
    // TODO: These folds could be refactored to be part of the above calls.
    if (Instruction *I = foldICmpBinOpEqualityWithConstant(Cmp, BO, C))
      return I;
  }

  Instruction *LHSI;
  if (match(Cmp.getOperand(0), m_Instruction(LHSI)) &&
      LHSI->getOpcode() == Instruction::Trunc)
    if (Instruction *I = foldICmpTruncConstant(Cmp, LHSI, C))
      return I;

  if (Instruction *I = foldICmpIntrinsicWithConstant(Cmp, C))
    return I;

  return nullptr;
}

/// Fold an icmp equality instruction with binary operator LHS and constant RHS:
/// icmp eq/ne BO, C.
Instruction *InstCombiner::foldICmpBinOpEqualityWithConstant(ICmpInst &Cmp,
                                                             BinaryOperator *BO,
                                                             const APInt *C) {
  // TODO: Some of these folds could work with arbitrary constants, but this
  // function is limited to scalar and vector splat constants.
  if (!Cmp.isEquality())
    return nullptr;

  ICmpInst::Predicate Pred = Cmp.getPredicate();
  bool isICMP_NE = Pred == ICmpInst::ICMP_NE;
  Constant *RHS = cast<Constant>(Cmp.getOperand(1));
  Value *BOp0 = BO->getOperand(0), *BOp1 = BO->getOperand(1);

  switch (BO->getOpcode()) {
  case Instruction::SRem:
    // If we have a signed (X % (2^c)) == 0, turn it into an unsigned one.
    if (*C == 0 && BO->hasOneUse()) {
      const APInt *BOC;
      if (match(BOp1, m_APInt(BOC)) && BOC->sgt(1) && BOC->isPowerOf2()) {
        Value *NewRem = Builder->CreateURem(BOp0, BOp1, BO->getName());
        return new ICmpInst(Pred, NewRem,
                            Constant::getNullValue(BO->getType()));
      }
    }
    break;
  case Instruction::Add: {
    // Replace ((add A, B) != C) with (A != C-B) if B & C are constants.
    const APInt *BOC;
    if (match(BOp1, m_APInt(BOC))) {
      if (BO->hasOneUse()) {
        Constant *SubC = ConstantExpr::getSub(RHS, cast<Constant>(BOp1));
        return new ICmpInst(Pred, BOp0, SubC);
      }
    } else if (*C == 0) {
      // Replace ((add A, B) != 0) with (A != -B) if A or B is
      // efficiently invertible, or if the add has just this one use.
      if (Value *NegVal = dyn_castNegVal(BOp1))
        return new ICmpInst(Pred, BOp0, NegVal);
      if (Value *NegVal = dyn_castNegVal(BOp0))
        return new ICmpInst(Pred, NegVal, BOp1);
      if (BO->hasOneUse()) {
        Value *Neg = Builder->CreateNeg(BOp1);
        Neg->takeName(BO);
        return new ICmpInst(Pred, BOp0, Neg);
      }
    }
    break;
  }
  case Instruction::Xor:
    if (BO->hasOneUse()) {
      if (Constant *BOC = dyn_cast<Constant>(BOp1)) {
        // For the xor case, we can xor two constants together, eliminating
        // the explicit xor.
        return new ICmpInst(Pred, BOp0, ConstantExpr::getXor(RHS, BOC));
      } else if (*C == 0) {
        // Replace ((xor A, B) != 0) with (A != B)
        return new ICmpInst(Pred, BOp0, BOp1);
      }
    }
    break;
  case Instruction::Sub:
    if (BO->hasOneUse()) {
      const APInt *BOC;
      if (match(BOp0, m_APInt(BOC))) {
        // Replace ((sub BOC, B) != C) with (B != BOC-C).
        Constant *SubC = ConstantExpr::getSub(cast<Constant>(BOp0), RHS);
        return new ICmpInst(Pred, BOp1, SubC);
      } else if (*C == 0) {
        // Replace ((sub A, B) != 0) with (A != B).
        return new ICmpInst(Pred, BOp0, BOp1);
      }
    }
    break;
  case Instruction::Or: {
    const APInt *BOC;
    if (match(BOp1, m_APInt(BOC)) && BO->hasOneUse() && RHS->isAllOnesValue()) {
      // Comparing if all bits outside of a constant mask are set?
      // Replace (X | C) == -1 with (X & ~C) == ~C.
      // This removes the -1 constant.
      Constant *NotBOC = ConstantExpr::getNot(cast<Constant>(BOp1));
      Value *And = Builder->CreateAnd(BOp0, NotBOC);
      return new ICmpInst(Pred, And, NotBOC);
    }
    break;
  }
  case Instruction::And: {
    const APInt *BOC;
    if (match(BOp1, m_APInt(BOC))) {
      // If we have ((X & C) == C), turn it into ((X & C) != 0).
      if (C == BOC && C->isPowerOf2())
        return new ICmpInst(isICMP_NE ? ICmpInst::ICMP_EQ : ICmpInst::ICMP_NE,
                            BO, Constant::getNullValue(RHS->getType()));

      // Don't perform the following transforms if the AND has multiple uses
      if (!BO->hasOneUse())
        break;

      // Replace (and X, (1 << size(X)-1) != 0) with x s< 0
      if (BOC->isSignBit()) {
        Constant *Zero = Constant::getNullValue(BOp0->getType());
        auto NewPred = isICMP_NE ? ICmpInst::ICMP_SLT : ICmpInst::ICMP_SGE;
        return new ICmpInst(NewPred, BOp0, Zero);
      }

      // ((X & ~7) == 0) --> X < 8
      if (*C == 0 && (~(*BOC) + 1).isPowerOf2()) {
        Constant *NegBOC = ConstantExpr::getNeg(cast<Constant>(BOp1));
        auto NewPred = isICMP_NE ? ICmpInst::ICMP_UGE : ICmpInst::ICMP_ULT;
        return new ICmpInst(NewPred, BOp0, NegBOC);
      }
    }
    break;
  }
  case Instruction::Mul:
    if (*C == 0 && BO->hasNoSignedWrap()) {
      const APInt *BOC;
      if (match(BOp1, m_APInt(BOC)) && *BOC != 0) {
        // The trivial case (mul X, 0) is handled by InstSimplify.
        // General case : (mul X, C) != 0 iff X != 0
        //                (mul X, C) == 0 iff X == 0
        return new ICmpInst(Pred, BOp0, Constant::getNullValue(RHS->getType()));
      }
    }
    break;
  case Instruction::UDiv:
    if (*C == 0) {
      // (icmp eq/ne (udiv A, B), 0) -> (icmp ugt/ule i32 B, A)
      auto NewPred = isICMP_NE ? ICmpInst::ICMP_ULE : ICmpInst::ICMP_UGT;
      return new ICmpInst(NewPred, BOp1, BOp0);
    }
    break;
  default:
    break;
  }
  return nullptr;
}

/// Fold an icmp with LLVM intrinsic and constant operand: icmp Pred II, C.
Instruction *InstCombiner::foldICmpIntrinsicWithConstant(ICmpInst &Cmp,
                                                         const APInt *C) {
  IntrinsicInst *II = dyn_cast<IntrinsicInst>(Cmp.getOperand(0));
  if (!II || !Cmp.isEquality())
    return nullptr;

  // Handle icmp {eq|ne} <intrinsic>, intcst.
  switch (II->getIntrinsicID()) {
  case Intrinsic::bswap:
    Worklist.Add(II);
    Cmp.setOperand(0, II->getArgOperand(0));
    Cmp.setOperand(1, Builder->getInt(C->byteSwap()));
    return &Cmp;
  case Intrinsic::ctlz:
  case Intrinsic::cttz:
    // ctz(A) == bitwidth(A)  ->  A == 0 and likewise for !=
    if (*C == C->getBitWidth()) {
      Worklist.Add(II);
      Cmp.setOperand(0, II->getArgOperand(0));
      Cmp.setOperand(1, ConstantInt::getNullValue(II->getType()));
      return &Cmp;
    }
    break;
  case Intrinsic::ctpop: {
    // popcount(A) == 0  ->  A == 0 and likewise for !=
    // popcount(A) == bitwidth(A)  ->  A == -1 and likewise for !=
    bool IsZero = *C == 0;
    if (IsZero || *C == C->getBitWidth()) {
      Worklist.Add(II);
      Cmp.setOperand(0, II->getArgOperand(0));
      auto *NewOp = IsZero ? Constant::getNullValue(II->getType())
                           : Constant::getAllOnesValue(II->getType());
      Cmp.setOperand(1, NewOp);
      return &Cmp;
    }
    break;
  }
  default:
    break;
  }
  return nullptr;
}

/// Handle icmp with constant (but not simple integer constant) RHS.
Instruction *InstCombiner::foldICmpInstWithConstantNotInt(ICmpInst &I) {
  Value *Op0 = I.getOperand(0), *Op1 = I.getOperand(1);
  Constant *RHSC = dyn_cast<Constant>(Op1);
  Instruction *LHSI = dyn_cast<Instruction>(Op0);
  if (!RHSC || !LHSI)
    return nullptr;

  switch (LHSI->getOpcode()) {
  case Instruction::GetElementPtr:
    // icmp pred GEP (P, int 0, int 0, int 0), null -> icmp pred P, null
    if (RHSC->isNullValue() &&
        cast<GetElementPtrInst>(LHSI)->hasAllZeroIndices())
      return new ICmpInst(
          I.getPredicate(), LHSI->getOperand(0),
          Constant::getNullValue(LHSI->getOperand(0)->getType()));
    break;
  case Instruction::PHI:
    // Only fold icmp into the PHI if the phi and icmp are in the same
    // block.  If in the same block, we're encouraging jump threading.  If
    // not, we are just pessimizing the code by making an i1 phi.
    if (LHSI->getParent() == I.getParent())
      if (Instruction *NV = FoldOpIntoPhi(I))
        return NV;
    break;
  case Instruction::Select: {
    // If either operand of the select is a constant, we can fold the
    // comparison into the select arms, which will cause one to be
    // constant folded and the select turned into a bitwise or.
    Value *Op1 = nullptr, *Op2 = nullptr;
    ConstantInt *CI = nullptr;
    if (Constant *C = dyn_cast<Constant>(LHSI->getOperand(1))) {
      Op1 = ConstantExpr::getICmp(I.getPredicate(), C, RHSC);
      CI = dyn_cast<ConstantInt>(Op1);
    }
    if (Constant *C = dyn_cast<Constant>(LHSI->getOperand(2))) {
      Op2 = ConstantExpr::getICmp(I.getPredicate(), C, RHSC);
      CI = dyn_cast<ConstantInt>(Op2);
    }

    // We only want to perform this transformation if it will not lead to
    // additional code. This is true if either both sides of the select
    // fold to a constant (in which case the icmp is replaced with a select
    // which will usually simplify) or this is the only user of the
    // select (in which case we are trading a select+icmp for a simpler
    // select+icmp) or all uses of the select can be replaced based on
    // dominance information ("Global cases").
    bool Transform = false;
    if (Op1 && Op2)
      Transform = true;
    else if (Op1 || Op2) {
      // Local case
      if (LHSI->hasOneUse())
        Transform = true;
      // Global cases
      else if (CI && !CI->isZero())
        // When Op1 is constant try replacing select with second operand.
        // Otherwise Op2 is constant and try replacing select with first
        // operand.
        Transform =
            replacedSelectWithOperand(cast<SelectInst>(LHSI), &I, Op1 ? 2 : 1);
    }
    if (Transform) {
      if (!Op1)
        Op1 = Builder->CreateICmp(I.getPredicate(), LHSI->getOperand(1), RHSC,
                                  I.getName());
      if (!Op2)
        Op2 = Builder->CreateICmp(I.getPredicate(), LHSI->getOperand(2), RHSC,
                                  I.getName());
      return SelectInst::Create(LHSI->getOperand(0), Op1, Op2);
    }
    break;
  }
  case Instruction::IntToPtr:
    // icmp pred inttoptr(X), null -> icmp pred X, 0
    if (RHSC->isNullValue() &&
        DL.getIntPtrType(RHSC->getType()) == LHSI->getOperand(0)->getType())
      return new ICmpInst(
          I.getPredicate(), LHSI->getOperand(0),
          Constant::getNullValue(LHSI->getOperand(0)->getType()));
    break;

  case Instruction::Load:
    // Try to optimize things like "A[i] > 4" to index computations.
    if (GetElementPtrInst *GEP =
            dyn_cast<GetElementPtrInst>(LHSI->getOperand(0))) {
      if (GlobalVariable *GV = dyn_cast<GlobalVariable>(GEP->getOperand(0)))
        if (GV->isConstant() && GV->hasDefinitiveInitializer() &&
            !cast<LoadInst>(LHSI)->isVolatile())
          if (Instruction *Res = foldCmpLoadFromIndexedGlobal(GEP, GV, I))
            return Res;
    }
    break;
  }

  return nullptr;
}

/// Try to fold icmp (binop), X or icmp X, (binop).
Instruction *InstCombiner::foldICmpBinOp(ICmpInst &I) {
  Value *Op0 = I.getOperand(0), *Op1 = I.getOperand(1);

  // Special logic for binary operators.
  BinaryOperator *BO0 = dyn_cast<BinaryOperator>(Op0);
  BinaryOperator *BO1 = dyn_cast<BinaryOperator>(Op1);
  if (!BO0 && !BO1)
    return nullptr;

  CmpInst::Predicate Pred = I.getPredicate();
  bool NoOp0WrapProblem = false, NoOp1WrapProblem = false;
  if (BO0 && isa<OverflowingBinaryOperator>(BO0))
    NoOp0WrapProblem =
        ICmpInst::isEquality(Pred) ||
        (CmpInst::isUnsigned(Pred) && BO0->hasNoUnsignedWrap()) ||
        (CmpInst::isSigned(Pred) && BO0->hasNoSignedWrap());
  if (BO1 && isa<OverflowingBinaryOperator>(BO1))
    NoOp1WrapProblem =
        ICmpInst::isEquality(Pred) ||
        (CmpInst::isUnsigned(Pred) && BO1->hasNoUnsignedWrap()) ||
        (CmpInst::isSigned(Pred) && BO1->hasNoSignedWrap());

  // Analyze the case when either Op0 or Op1 is an add instruction.
  // Op0 = A + B (or A and B are null); Op1 = C + D (or C and D are null).
  Value *A = nullptr, *B = nullptr, *C = nullptr, *D = nullptr;
  if (BO0 && BO0->getOpcode() == Instruction::Add) {
    A = BO0->getOperand(0);
    B = BO0->getOperand(1);
  }
  if (BO1 && BO1->getOpcode() == Instruction::Add) {
    C = BO1->getOperand(0);
    D = BO1->getOperand(1);
  }

  // icmp (X+cst) < 0 --> X < -cst
  if (NoOp0WrapProblem && ICmpInst::isSigned(Pred) && match(Op1, m_Zero()))
    if (ConstantInt *RHSC = dyn_cast_or_null<ConstantInt>(B))
      if (!RHSC->isMinValue(/*isSigned=*/true))
        return new ICmpInst(Pred, A, ConstantExpr::getNeg(RHSC));

  // icmp (X+Y), X -> icmp Y, 0 for equalities or if there is no overflow.
  if ((A == Op1 || B == Op1) && NoOp0WrapProblem)
    return new ICmpInst(Pred, A == Op1 ? B : A,
                        Constant::getNullValue(Op1->getType()));

  // icmp X, (X+Y) -> icmp 0, Y for equalities or if there is no overflow.
  if ((C == Op0 || D == Op0) && NoOp1WrapProblem)
    return new ICmpInst(Pred, Constant::getNullValue(Op0->getType()),
                        C == Op0 ? D : C);

  // icmp (X+Y), (X+Z) -> icmp Y, Z for equalities or if there is no overflow.
  if (A && C && (A == C || A == D || B == C || B == D) && NoOp0WrapProblem &&
      NoOp1WrapProblem &&
      // Try not to increase register pressure.
      BO0->hasOneUse() && BO1->hasOneUse()) {
    // Determine Y and Z in the form icmp (X+Y), (X+Z).
    Value *Y, *Z;
    if (A == C) {
      // C + B == C + D  ->  B == D
      Y = B;
      Z = D;
    } else if (A == D) {
      // D + B == C + D  ->  B == C
      Y = B;
      Z = C;
    } else if (B == C) {
      // A + C == C + D  ->  A == D
      Y = A;
      Z = D;
    } else {
      assert(B == D);
      // A + D == C + D  ->  A == C
      Y = A;
      Z = C;
    }
    return new ICmpInst(Pred, Y, Z);
  }

  // icmp slt (X + -1), Y -> icmp sle X, Y
  if (A && NoOp0WrapProblem && Pred == CmpInst::ICMP_SLT &&
      match(B, m_AllOnes()))
    return new ICmpInst(CmpInst::ICMP_SLE, A, Op1);

  // icmp sge (X + -1), Y -> icmp sgt X, Y
  if (A && NoOp0WrapProblem && Pred == CmpInst::ICMP_SGE &&
      match(B, m_AllOnes()))
    return new ICmpInst(CmpInst::ICMP_SGT, A, Op1);

  // icmp sle (X + 1), Y -> icmp slt X, Y
  if (A && NoOp0WrapProblem && Pred == CmpInst::ICMP_SLE && match(B, m_One()))
    return new ICmpInst(CmpInst::ICMP_SLT, A, Op1);

  // icmp sgt (X + 1), Y -> icmp sge X, Y
  if (A && NoOp0WrapProblem && Pred == CmpInst::ICMP_SGT && match(B, m_One()))
    return new ICmpInst(CmpInst::ICMP_SGE, A, Op1);

  // icmp sgt X, (Y + -1) -> icmp sge X, Y
  if (C && NoOp1WrapProblem && Pred == CmpInst::ICMP_SGT &&
      match(D, m_AllOnes()))
    return new ICmpInst(CmpInst::ICMP_SGE, Op0, C);

  // icmp sle X, (Y + -1) -> icmp slt X, Y
  if (C && NoOp1WrapProblem && Pred == CmpInst::ICMP_SLE &&
      match(D, m_AllOnes()))
    return new ICmpInst(CmpInst::ICMP_SLT, Op0, C);

  // icmp sge X, (Y + 1) -> icmp sgt X, Y
  if (C && NoOp1WrapProblem && Pred == CmpInst::ICMP_SGE && match(D, m_One()))
    return new ICmpInst(CmpInst::ICMP_SGT, Op0, C);

  // icmp slt X, (Y + 1) -> icmp sle X, Y
  if (C && NoOp1WrapProblem && Pred == CmpInst::ICMP_SLT && match(D, m_One()))
    return new ICmpInst(CmpInst::ICMP_SLE, Op0, C);

  // if C1 has greater magnitude than C2:
  //  icmp (X + C1), (Y + C2) -> icmp (X + C3), Y
  //  s.t. C3 = C1 - C2
  //
  // if C2 has greater magnitude than C1:
  //  icmp (X + C1), (Y + C2) -> icmp X, (Y + C3)
  //  s.t. C3 = C2 - C1
  if (A && C && NoOp0WrapProblem && NoOp1WrapProblem &&
      (BO0->hasOneUse() || BO1->hasOneUse()) && !I.isUnsigned())
    if (ConstantInt *C1 = dyn_cast<ConstantInt>(B))
      if (ConstantInt *C2 = dyn_cast<ConstantInt>(D)) {
        const APInt &AP1 = C1->getValue();
        const APInt &AP2 = C2->getValue();
        if (AP1.isNegative() == AP2.isNegative()) {
          APInt AP1Abs = C1->getValue().abs();
          APInt AP2Abs = C2->getValue().abs();
          if (AP1Abs.uge(AP2Abs)) {
            ConstantInt *C3 = Builder->getInt(AP1 - AP2);
            Value *NewAdd = Builder->CreateNSWAdd(A, C3);
            return new ICmpInst(Pred, NewAdd, C);
          } else {
            ConstantInt *C3 = Builder->getInt(AP2 - AP1);
            Value *NewAdd = Builder->CreateNSWAdd(C, C3);
            return new ICmpInst(Pred, A, NewAdd);
          }
        }
      }

  // Analyze the case when either Op0 or Op1 is a sub instruction.
  // Op0 = A - B (or A and B are null); Op1 = C - D (or C and D are null).
  A = nullptr;
  B = nullptr;
  C = nullptr;
  D = nullptr;
  if (BO0 && BO0->getOpcode() == Instruction::Sub) {
    A = BO0->getOperand(0);
    B = BO0->getOperand(1);
  }
  if (BO1 && BO1->getOpcode() == Instruction::Sub) {
    C = BO1->getOperand(0);
    D = BO1->getOperand(1);
  }

  // icmp (X-Y), X -> icmp 0, Y for equalities or if there is no overflow.
  if (A == Op1 && NoOp0WrapProblem)
    return new ICmpInst(Pred, Constant::getNullValue(Op1->getType()), B);

  // icmp X, (X-Y) -> icmp Y, 0 for equalities or if there is no overflow.
  if (C == Op0 && NoOp1WrapProblem)
    return new ICmpInst(Pred, D, Constant::getNullValue(Op0->getType()));

  // icmp (Y-X), (Z-X) -> icmp Y, Z for equalities or if there is no overflow.
  if (B && D && B == D && NoOp0WrapProblem && NoOp1WrapProblem &&
      // Try not to increase register pressure.
      BO0->hasOneUse() && BO1->hasOneUse())
    return new ICmpInst(Pred, A, C);

  // icmp (X-Y), (X-Z) -> icmp Z, Y for equalities or if there is no overflow.
  if (A && C && A == C && NoOp0WrapProblem && NoOp1WrapProblem &&
      // Try not to increase register pressure.
      BO0->hasOneUse() && BO1->hasOneUse())
    return new ICmpInst(Pred, D, B);

  // icmp (0-X) < cst --> x > -cst
  if (NoOp0WrapProblem && ICmpInst::isSigned(Pred)) {
    Value *X;
    if (match(BO0, m_Neg(m_Value(X))))
      if (ConstantInt *RHSC = dyn_cast<ConstantInt>(Op1))
        if (!RHSC->isMinValue(/*isSigned=*/true))
          return new ICmpInst(I.getSwappedPredicate(), X,
                              ConstantExpr::getNeg(RHSC));
  }

  BinaryOperator *SRem = nullptr;
  // icmp (srem X, Y), Y
  if (BO0 && BO0->getOpcode() == Instruction::SRem && Op1 == BO0->getOperand(1))
    SRem = BO0;
  // icmp Y, (srem X, Y)
  else if (BO1 && BO1->getOpcode() == Instruction::SRem &&
           Op0 == BO1->getOperand(1))
    SRem = BO1;
  if (SRem) {
    // We don't check hasOneUse to avoid increasing register pressure because
    // the value we use is the same value this instruction was already using.
    switch (SRem == BO0 ? ICmpInst::getSwappedPredicate(Pred) : Pred) {
    default:
      break;
    case ICmpInst::ICMP_EQ:
      return replaceInstUsesWith(I, ConstantInt::getFalse(I.getType()));
    case ICmpInst::ICMP_NE:
      return replaceInstUsesWith(I, ConstantInt::getTrue(I.getType()));
    case ICmpInst::ICMP_SGT:
    case ICmpInst::ICMP_SGE:
      return new ICmpInst(ICmpInst::ICMP_SGT, SRem->getOperand(1),
                          Constant::getAllOnesValue(SRem->getType()));
    case ICmpInst::ICMP_SLT:
    case ICmpInst::ICMP_SLE:
      return new ICmpInst(ICmpInst::ICMP_SLT, SRem->getOperand(1),
                          Constant::getNullValue(SRem->getType()));
    }
  }

  if (BO0 && BO1 && BO0->getOpcode() == BO1->getOpcode() && BO0->hasOneUse() &&
      BO1->hasOneUse() && BO0->getOperand(1) == BO1->getOperand(1)) {
    switch (BO0->getOpcode()) {
    default:
      break;
    case Instruction::Add:
    case Instruction::Sub:
    case Instruction::Xor:
      if (I.isEquality()) // a+x icmp eq/ne b+x --> a icmp b
        return new ICmpInst(I.getPredicate(), BO0->getOperand(0),
                            BO1->getOperand(0));
      // icmp u/s (a ^ signbit), (b ^ signbit) --> icmp s/u a, b
      if (ConstantInt *CI = dyn_cast<ConstantInt>(BO0->getOperand(1))) {
        if (CI->getValue().isSignBit()) {
          ICmpInst::Predicate Pred =
              I.isSigned() ? I.getUnsignedPredicate() : I.getSignedPredicate();
          return new ICmpInst(Pred, BO0->getOperand(0), BO1->getOperand(0));
        }

        if (BO0->getOpcode() == Instruction::Xor && CI->isMaxValue(true)) {
          ICmpInst::Predicate Pred =
              I.isSigned() ? I.getUnsignedPredicate() : I.getSignedPredicate();
          Pred = I.getSwappedPredicate(Pred);
          return new ICmpInst(Pred, BO0->getOperand(0), BO1->getOperand(0));
        }
      }
      break;
    case Instruction::Mul:
      if (!I.isEquality())
        break;

      if (ConstantInt *CI = dyn_cast<ConstantInt>(BO0->getOperand(1))) {
        // a * Cst icmp eq/ne b * Cst --> a & Mask icmp b & Mask
        // Mask = -1 >> count-trailing-zeros(Cst).
        if (!CI->isZero() && !CI->isOne()) {
          const APInt &AP = CI->getValue();
          ConstantInt *Mask = ConstantInt::get(
              I.getContext(),
              APInt::getLowBitsSet(AP.getBitWidth(),
                                   AP.getBitWidth() - AP.countTrailingZeros()));
          Value *And1 = Builder->CreateAnd(BO0->getOperand(0), Mask);
          Value *And2 = Builder->CreateAnd(BO1->getOperand(0), Mask);
          return new ICmpInst(I.getPredicate(), And1, And2);
        }
      }
      break;
    case Instruction::UDiv:
    case Instruction::LShr:
      if (I.isSigned())
        break;
      LLVM_FALLTHROUGH;
    case Instruction::SDiv:
    case Instruction::AShr:
      if (!BO0->isExact() || !BO1->isExact())
        break;
      return new ICmpInst(I.getPredicate(), BO0->getOperand(0),
                          BO1->getOperand(0));
    case Instruction::Shl: {
      bool NUW = BO0->hasNoUnsignedWrap() && BO1->hasNoUnsignedWrap();
      bool NSW = BO0->hasNoSignedWrap() && BO1->hasNoSignedWrap();
      if (!NUW && !NSW)
        break;
      if (!NSW && I.isSigned())
        break;
      return new ICmpInst(I.getPredicate(), BO0->getOperand(0),
                          BO1->getOperand(0));
    }
    }
  }

  if (BO0) {
    // Transform  A & (L - 1) `ult` L --> L != 0
    auto LSubOne = m_Add(m_Specific(Op1), m_AllOnes());
    auto BitwiseAnd =
        m_CombineOr(m_And(m_Value(), LSubOne), m_And(LSubOne, m_Value()));

    if (match(BO0, BitwiseAnd) && I.getPredicate() == ICmpInst::ICMP_ULT) {
      auto *Zero = Constant::getNullValue(BO0->getType());
      return new ICmpInst(ICmpInst::ICMP_NE, Op1, Zero);
    }
  }

  return nullptr;
}

Instruction *InstCombiner::foldICmpEquality(ICmpInst &I) {
  if (!I.isEquality())
    return nullptr;

  Value *Op0 = I.getOperand(0), *Op1 = I.getOperand(1);
  Value *A, *B, *C, *D;
  if (match(Op0, m_Xor(m_Value(A), m_Value(B)))) {
    if (A == Op1 || B == Op1) { // (A^B) == A  ->  B == 0
      Value *OtherVal = A == Op1 ? B : A;
      return new ICmpInst(I.getPredicate(), OtherVal,
                          Constant::getNullValue(A->getType()));
    }

    if (match(Op1, m_Xor(m_Value(C), m_Value(D)))) {
      // A^c1 == C^c2 --> A == C^(c1^c2)
      ConstantInt *C1, *C2;
      if (match(B, m_ConstantInt(C1)) && match(D, m_ConstantInt(C2)) &&
          Op1->hasOneUse()) {
        Constant *NC = Builder->getInt(C1->getValue() ^ C2->getValue());
        Value *Xor = Builder->CreateXor(C, NC);
        return new ICmpInst(I.getPredicate(), A, Xor);
      }

      // A^B == A^D -> B == D
      if (A == C)
        return new ICmpInst(I.getPredicate(), B, D);
      if (A == D)
        return new ICmpInst(I.getPredicate(), B, C);
      if (B == C)
        return new ICmpInst(I.getPredicate(), A, D);
      if (B == D)
        return new ICmpInst(I.getPredicate(), A, C);
    }
  }

  if (match(Op1, m_Xor(m_Value(A), m_Value(B))) && (A == Op0 || B == Op0)) {
    // A == (A^B)  ->  B == 0
    Value *OtherVal = A == Op0 ? B : A;
    return new ICmpInst(I.getPredicate(), OtherVal,
                        Constant::getNullValue(A->getType()));
  }

  // (X&Z) == (Y&Z) -> (X^Y) & Z == 0
  if (match(Op0, m_OneUse(m_And(m_Value(A), m_Value(B)))) &&
      match(Op1, m_OneUse(m_And(m_Value(C), m_Value(D))))) {
    Value *X = nullptr, *Y = nullptr, *Z = nullptr;

    if (A == C) {
      X = B;
      Y = D;
      Z = A;
    } else if (A == D) {
      X = B;
      Y = C;
      Z = A;
    } else if (B == C) {
      X = A;
      Y = D;
      Z = B;
    } else if (B == D) {
      X = A;
      Y = C;
      Z = B;
    }

    if (X) { // Build (X^Y) & Z
      Op1 = Builder->CreateXor(X, Y);
      Op1 = Builder->CreateAnd(Op1, Z);
      I.setOperand(0, Op1);
      I.setOperand(1, Constant::getNullValue(Op1->getType()));
      return &I;
    }
  }

  // Transform (zext A) == (B & (1<<X)-1) --> A == (trunc B)
  // and       (B & (1<<X)-1) == (zext A) --> A == (trunc B)
  ConstantInt *Cst1;
  if ((Op0->hasOneUse() && match(Op0, m_ZExt(m_Value(A))) &&
       match(Op1, m_And(m_Value(B), m_ConstantInt(Cst1)))) ||
      (Op1->hasOneUse() && match(Op0, m_And(m_Value(B), m_ConstantInt(Cst1))) &&
       match(Op1, m_ZExt(m_Value(A))))) {
    APInt Pow2 = Cst1->getValue() + 1;
    if (Pow2.isPowerOf2() && isa<IntegerType>(A->getType()) &&
        Pow2.logBase2() == cast<IntegerType>(A->getType())->getBitWidth())
      return new ICmpInst(I.getPredicate(), A,
                          Builder->CreateTrunc(B, A->getType()));
  }

  // (A >> C) == (B >> C) --> (A^B) u< (1 << C)
  // For lshr and ashr pairs.
  if ((match(Op0, m_OneUse(m_LShr(m_Value(A), m_ConstantInt(Cst1)))) &&
       match(Op1, m_OneUse(m_LShr(m_Value(B), m_Specific(Cst1))))) ||
      (match(Op0, m_OneUse(m_AShr(m_Value(A), m_ConstantInt(Cst1)))) &&
       match(Op1, m_OneUse(m_AShr(m_Value(B), m_Specific(Cst1)))))) {
    unsigned TypeBits = Cst1->getBitWidth();
    unsigned ShAmt = (unsigned)Cst1->getLimitedValue(TypeBits);
    if (ShAmt < TypeBits && ShAmt != 0) {
      ICmpInst::Predicate Pred = I.getPredicate() == ICmpInst::ICMP_NE
                                     ? ICmpInst::ICMP_UGE
                                     : ICmpInst::ICMP_ULT;
      Value *Xor = Builder->CreateXor(A, B, I.getName() + ".unshifted");
      APInt CmpVal = APInt::getOneBitSet(TypeBits, ShAmt);
      return new ICmpInst(Pred, Xor, Builder->getInt(CmpVal));
    }
  }

  // (A << C) == (B << C) --> ((A^B) & (~0U >> C)) == 0
  if (match(Op0, m_OneUse(m_Shl(m_Value(A), m_ConstantInt(Cst1)))) &&
      match(Op1, m_OneUse(m_Shl(m_Value(B), m_Specific(Cst1))))) {
    unsigned TypeBits = Cst1->getBitWidth();
    unsigned ShAmt = (unsigned)Cst1->getLimitedValue(TypeBits);
    if (ShAmt < TypeBits && ShAmt != 0) {
      Value *Xor = Builder->CreateXor(A, B, I.getName() + ".unshifted");
      APInt AndVal = APInt::getLowBitsSet(TypeBits, TypeBits - ShAmt);
      Value *And = Builder->CreateAnd(Xor, Builder->getInt(AndVal),
                                      I.getName() + ".mask");
      return new ICmpInst(I.getPredicate(), And,
                          Constant::getNullValue(Cst1->getType()));
    }
  }

  // Transform "icmp eq (trunc (lshr(X, cst1)), cst" to
  // "icmp (and X, mask), cst"
  uint64_t ShAmt = 0;
  if (Op0->hasOneUse() &&
      match(Op0, m_Trunc(m_OneUse(m_LShr(m_Value(A), m_ConstantInt(ShAmt))))) &&
      match(Op1, m_ConstantInt(Cst1)) &&
      // Only do this when A has multiple uses.  This is most important to do
      // when it exposes other optimizations.
      !A->hasOneUse()) {
    unsigned ASize = cast<IntegerType>(A->getType())->getPrimitiveSizeInBits();

    if (ShAmt < ASize) {
      APInt MaskV =
          APInt::getLowBitsSet(ASize, Op0->getType()->getPrimitiveSizeInBits());
      MaskV <<= ShAmt;

      APInt CmpV = Cst1->getValue().zext(ASize);
      CmpV <<= ShAmt;

      Value *Mask = Builder->CreateAnd(A, Builder->getInt(MaskV));
      return new ICmpInst(I.getPredicate(), Mask, Builder->getInt(CmpV));
    }
  }

  return nullptr;
}

/// Handle icmp (cast x to y), (cast/cst). We only handle extending casts so
/// far.
Instruction *InstCombiner::foldICmpWithCastAndCast(ICmpInst &ICmp) {
  const CastInst *LHSCI = cast<CastInst>(ICmp.getOperand(0));
  Value *LHSCIOp        = LHSCI->getOperand(0);
  Type *SrcTy     = LHSCIOp->getType();
  Type *DestTy    = LHSCI->getType();
  Value *RHSCIOp;

  // Turn icmp (ptrtoint x), (ptrtoint/c) into a compare of the input if the
  // integer type is the same size as the pointer type.
  if (LHSCI->getOpcode() == Instruction::PtrToInt &&
      DL.getPointerTypeSizeInBits(SrcTy) == DestTy->getIntegerBitWidth()) {
    Value *RHSOp = nullptr;
    if (auto *RHSC = dyn_cast<PtrToIntOperator>(ICmp.getOperand(1))) {
      Value *RHSCIOp = RHSC->getOperand(0);
      if (RHSCIOp->getType()->getPointerAddressSpace() ==
          LHSCIOp->getType()->getPointerAddressSpace()) {
        RHSOp = RHSC->getOperand(0);
        // If the pointer types don't match, insert a bitcast.
        if (LHSCIOp->getType() != RHSOp->getType())
          RHSOp = Builder->CreateBitCast(RHSOp, LHSCIOp->getType());
      }
    } else if (auto *RHSC = dyn_cast<Constant>(ICmp.getOperand(1))) {
      RHSOp = ConstantExpr::getIntToPtr(RHSC, SrcTy);
    }

    if (RHSOp)
      return new ICmpInst(ICmp.getPredicate(), LHSCIOp, RHSOp);
  }

  // The code below only handles extension cast instructions, so far.
  // Enforce this.
  if (LHSCI->getOpcode() != Instruction::ZExt &&
      LHSCI->getOpcode() != Instruction::SExt)
    return nullptr;

  bool isSignedExt = LHSCI->getOpcode() == Instruction::SExt;
  bool isSignedCmp = ICmp.isSigned();

  if (auto *CI = dyn_cast<CastInst>(ICmp.getOperand(1))) {
    // Not an extension from the same type?
    RHSCIOp = CI->getOperand(0);
    if (RHSCIOp->getType() != LHSCIOp->getType())
      return nullptr;

    // If the signedness of the two casts doesn't agree (i.e. one is a sext
    // and the other is a zext), then we can't handle this.
    if (CI->getOpcode() != LHSCI->getOpcode())
      return nullptr;

    // Deal with equality cases early.
    if (ICmp.isEquality())
      return new ICmpInst(ICmp.getPredicate(), LHSCIOp, RHSCIOp);

    // A signed comparison of sign extended values simplifies into a
    // signed comparison.
    if (isSignedCmp && isSignedExt)
      return new ICmpInst(ICmp.getPredicate(), LHSCIOp, RHSCIOp);

    // The other three cases all fold into an unsigned comparison.
    return new ICmpInst(ICmp.getUnsignedPredicate(), LHSCIOp, RHSCIOp);
  }

  // If we aren't dealing with a constant on the RHS, exit early.
  auto *C = dyn_cast<Constant>(ICmp.getOperand(1));
  if (!C)
    return nullptr;

  // Compute the constant that would happen if we truncated to SrcTy then
  // re-extended to DestTy.
  Constant *Res1 = ConstantExpr::getTrunc(C, SrcTy);
  Constant *Res2 = ConstantExpr::getCast(LHSCI->getOpcode(), Res1, DestTy);

  // If the re-extended constant didn't change...
  if (Res2 == C) {
    // Deal with equality cases early.
    if (ICmp.isEquality())
      return new ICmpInst(ICmp.getPredicate(), LHSCIOp, Res1);

    // A signed comparison of sign extended values simplifies into a
    // signed comparison.
    if (isSignedExt && isSignedCmp)
      return new ICmpInst(ICmp.getPredicate(), LHSCIOp, Res1);

    // The other three cases all fold into an unsigned comparison.
    return new ICmpInst(ICmp.getUnsignedPredicate(), LHSCIOp, Res1);
  }

  // The re-extended constant changed, partly changed (in the case of a vector),
  // or could not be determined to be equal (in the case of a constant
  // expression), so the constant cannot be represented in the shorter type.
  // Consequently, we cannot emit a simple comparison.
  // All the cases that fold to true or false will have already been handled
  // by SimplifyICmpInst, so only deal with the tricky case.

  if (isSignedCmp || !isSignedExt || !isa<ConstantInt>(C))
    return nullptr;

  // Evaluate the comparison for LT (we invert for GT below). LE and GE cases
  // should have been folded away previously and not enter in here.

  // We're performing an unsigned comp with a sign extended value.
  // This is true if the input is >= 0. [aka >s -1]
  Constant *NegOne = Constant::getAllOnesValue(SrcTy);
  Value *Result = Builder->CreateICmpSGT(LHSCIOp, NegOne, ICmp.getName());

  // Finally, return the value computed.
  if (ICmp.getPredicate() == ICmpInst::ICMP_ULT)
    return replaceInstUsesWith(ICmp, Result);

  assert(ICmp.getPredicate() == ICmpInst::ICMP_UGT && "ICmp should be folded!");
  return BinaryOperator::CreateNot(Result);
}

#if INTEL_CUSTOMIZATION
/// OptimizeICmpInstSize - Try to do the comparison at a smaller integer size if
/// profitable. This could eliminate unnecessary instructions. For example:
///   %a1 = sext i8 %a to i32               %b1 = and i32 %b, 127
///   %b1 = and i32 %b, 127         --->    %b2 = trunc i32 %b1 to i8
///   %cmp = icmp slt i32 %a1, %b1          %cmp = icmp slt i8 %a, %b2
/// in this case, sext is eliminated, and the trunc instruction will be ignored
/// by code generator. 
Instruction *InstCombiner::OptimizeICmpInstSize(ICmpInst &ICI, 
                                                Value *Op0, Value *Op1) {
  // Currently we only optimize integer comparisons, but we could extend this 
  // optimization to pointer comparisons in the future.
  if (!Op0->getType()->isIntegerTy())
    return nullptr;

  unsigned OrigSize = Op0->getType()->getIntegerBitWidth();
  if (OrigSize > 8 && ReduceICmpSizeIfProfitable(ICI, Op0, Op1, 8))
    return &ICI;

  if (OrigSize > 16 && ReduceICmpSizeIfProfitable(ICI, Op0, Op1, 16))
    return &ICI;

  if (OrigSize > 32 && ReduceICmpSizeIfProfitable(ICI, Op0, Op1, 32))
    return &ICI;

  return nullptr;
}

/// getReduceValueSizeProfit - Evaluate the profit of reducing the size of this
/// value as a result of shrinking ICmp size. 
static int getReduceValueSizeProfit(Value *Op, unsigned TargetSize) {
  assert(Op->getType()->isIntegerTy() && "Expected integer type!");
  unsigned OrigSize = Op->getType()->getIntegerBitWidth();

  // Only profitable to reduce size to 8, 16 or 32 bits.
  if (TargetSize != 8 && TargetSize != 16 && TargetSize != 32)
    return 0;
  
  // This value should only have one use, otherwise it will not be removed after
  // shrinking ICmp size.
  if (!Op->hasOneUse())
    return 0;

  // If this value is a sext or zext from the target size, then it will be 
  // removed after shrinking ICmp size to the target size.
  if (CastInst *CI = dyn_cast<CastInst>(Op)) {
    if ((isa<SExtInst>(CI) || isa<ZExtInst>(CI)) && 
        CI->getSrcTy()->isIntegerTy(TargetSize))
      return 1;
  }
  
  // When this value comes from a binary operation.  
  if (BinaryOperator *BO = dyn_cast<BinaryOperator>(Op)) {
    Value *Op0 = BO->getOperand(0);
    Value *Op1 = BO->getOperand(1);
    Value *V1, *V2;
    ConstantInt *C = dyn_cast<ConstantInt>(Op1);
    if (C && (BO->getOpcode() == Instruction::LShr || 
        BO->getOpcode() == Instruction::AShr)) {
      // (X << C) >> C - This value comes from a left shift from the target size
      // followed by a right shift to the target size. These 2 shifts will be
      // removed after shirinking ICmp size to the target size.
      if (Op0->hasOneUse() && C->getValue() == OrigSize - TargetSize && 
          match(Op0, m_Shl(m_Value(V1), m_Specific(C))))
        return 2;
      // ((X << C) + Y) >> C - This value comes from a left shift followed by a
      // binary operation followed by a right shift to the target size. These 2
      // shifts will be removed and the value Y will be shifted back after 
      // shrinking ICmp size. If Y is an integer constant, it can be shifted 
      // back at no cost.
      auto MShl = m_Shl(m_Value(V1), m_Specific(C));
      if (Op0->hasOneUse() && C->getValue() == OrigSize - TargetSize && 
         (match(Op0, m_Add(MShl, m_Value(V2))) || 
          match(Op0, m_Sub(MShl, m_Value(V2))) ||
          match(Op0, m_And(MShl, m_Value(V2))) ||
          match(Op0, m_Or(MShl, m_Value(V2))) ||
          match(Op0, m_Xor(MShl, m_Value(V2)))))
        return isa<ConstantInt>(V2) ? 2 : 1;
    }
    // This value comes from an "And" instruction with a mask of TargetSize.
    if (C && BO->getOpcode() == Instruction::And && 
        C->getValue() == APInt::getLowBitsSet(OrigSize, TargetSize))
      return 1;
  }
  return 0;
}

/// Reduce the size of this ICmp instruction if possible and profitable. If two 
/// operands are known to be within a smaller range (either signed or unsigned),
/// and it's profitable to reduce the size of both operands, then we can do this
/// comparison in the smaller range. Operands of equality comparisons are 
/// treated as unsigned. To reduce the size of comparison, we truncate the 
/// operands to the smaller type.
bool InstCombiner::ReduceICmpSizeIfProfitable(ICmpInst &ICI, Value *Op0, 
					      Value *Op1, unsigned Size) { 
  int profit = getReduceValueSizeProfit(Op0, Size) + 
                     getReduceValueSizeProfit(Op1, Size); 
  if (profit > 0 &&
      isKnownWithinIntRange(Op0, Size, ICI.isSigned(), DL, 0, &AC, &ICI, &DT) &&
      isKnownWithinIntRange(Op1, Size, ICI.isSigned(), DL, 0, &AC, &ICI, &DT)) {
    Value *Trunc0 = Builder->CreateTrunc(Op0, 
                            IntegerType::get(ICI.getContext(), Size));
    Value *Trunc1 = Builder->CreateTrunc(Op1, 
                            IntegerType::get(ICI.getContext(), Size));
    ICI.replaceUsesOfWith(Op0, Trunc0);
    ICI.replaceUsesOfWith(Op1, Trunc1);
    return true;
  }
  return false;
}
#endif // INTEL_CUSTOMIZATION    

bool InstCombiner::OptimizeOverflowCheck(OverflowCheckFlavor OCF, Value *LHS,
                                         Value *RHS, Instruction &OrigI,
                                         Value *&Result, Constant *&Overflow) {
  if (OrigI.isCommutative() && isa<Constant>(LHS) && !isa<Constant>(RHS))
    std::swap(LHS, RHS);

  auto SetResult = [&](Value *OpResult, Constant *OverflowVal, bool ReuseName) {
    Result = OpResult;
    Overflow = OverflowVal;
    if (ReuseName)
      Result->takeName(&OrigI);
    return true;
  };

  // If the overflow check was an add followed by a compare, the insertion point
  // may be pointing to the compare.  We want to insert the new instructions
  // before the add in case there are uses of the add between the add and the
  // compare.
  Builder->SetInsertPoint(&OrigI);

  switch (OCF) {
  case OCF_INVALID:
    llvm_unreachable("bad overflow check kind!");

  case OCF_UNSIGNED_ADD: {
    OverflowResult OR = computeOverflowForUnsignedAdd(LHS, RHS, &OrigI);
    if (OR == OverflowResult::NeverOverflows)
      return SetResult(Builder->CreateNUWAdd(LHS, RHS), Builder->getFalse(),
                       true);

    if (OR == OverflowResult::AlwaysOverflows)
      return SetResult(Builder->CreateAdd(LHS, RHS), Builder->getTrue(), true);

    // Fall through uadd into sadd
    LLVM_FALLTHROUGH;
  }
  case OCF_SIGNED_ADD: {
    // X + 0 -> {X, false}
    if (match(RHS, m_Zero()))
      return SetResult(LHS, Builder->getFalse(), false);

    // We can strength reduce this signed add into a regular add if we can prove
    // that it will never overflow.
    if (OCF == OCF_SIGNED_ADD)
      if (WillNotOverflowSignedAdd(LHS, RHS, OrigI))
        return SetResult(Builder->CreateNSWAdd(LHS, RHS), Builder->getFalse(),
                         true);
    break;
  }

  case OCF_UNSIGNED_SUB:
  case OCF_SIGNED_SUB: {
    // X - 0 -> {X, false}
    if (match(RHS, m_Zero()))
      return SetResult(LHS, Builder->getFalse(), false);

    if (OCF == OCF_SIGNED_SUB) {
      if (WillNotOverflowSignedSub(LHS, RHS, OrigI))
        return SetResult(Builder->CreateNSWSub(LHS, RHS), Builder->getFalse(),
                         true);
    } else {
      if (WillNotOverflowUnsignedSub(LHS, RHS, OrigI))
        return SetResult(Builder->CreateNUWSub(LHS, RHS), Builder->getFalse(),
                         true);
    }
    break;
  }

  case OCF_UNSIGNED_MUL: {
    OverflowResult OR = computeOverflowForUnsignedMul(LHS, RHS, &OrigI);
    if (OR == OverflowResult::NeverOverflows)
      return SetResult(Builder->CreateNUWMul(LHS, RHS), Builder->getFalse(),
                       true);
    if (OR == OverflowResult::AlwaysOverflows)
      return SetResult(Builder->CreateMul(LHS, RHS), Builder->getTrue(), true);
    LLVM_FALLTHROUGH;
  }
  case OCF_SIGNED_MUL:
    // X * undef -> undef
    if (isa<UndefValue>(RHS))
      return SetResult(RHS, UndefValue::get(Builder->getInt1Ty()), false);

    // X * 0 -> {0, false}
    if (match(RHS, m_Zero()))
      return SetResult(RHS, Builder->getFalse(), false);

    // X * 1 -> {X, false}
    if (match(RHS, m_One()))
      return SetResult(LHS, Builder->getFalse(), false);

    if (OCF == OCF_SIGNED_MUL)
      if (WillNotOverflowSignedMul(LHS, RHS, OrigI))
        return SetResult(Builder->CreateNSWMul(LHS, RHS), Builder->getFalse(),
                         true);
    break;
  }

  return false;
}

/// \brief Recognize and process idiom involving test for multiplication
/// overflow.
///
/// The caller has matched a pattern of the form:
///   I = cmp u (mul(zext A, zext B), V
/// The function checks if this is a test for overflow and if so replaces
/// multiplication with call to 'mul.with.overflow' intrinsic.
///
/// \param I Compare instruction.
/// \param MulVal Result of 'mult' instruction.  It is one of the arguments of
///               the compare instruction.  Must be of integer type.
/// \param OtherVal The other argument of compare instruction.
/// \returns Instruction which must replace the compare instruction, NULL if no
///          replacement required.
static Instruction *processUMulZExtIdiom(ICmpInst &I, Value *MulVal,
                                         Value *OtherVal, InstCombiner &IC) {
  // Don't bother doing this transformation for pointers, don't do it for
  // vectors.
  if (!isa<IntegerType>(MulVal->getType()))
    return nullptr;

  assert(I.getOperand(0) == MulVal || I.getOperand(1) == MulVal);
  assert(I.getOperand(0) == OtherVal || I.getOperand(1) == OtherVal);
  auto *MulInstr = dyn_cast<Instruction>(MulVal);
  if (!MulInstr)
    return nullptr;
  assert(MulInstr->getOpcode() == Instruction::Mul);

  auto *LHS = cast<ZExtOperator>(MulInstr->getOperand(0)),
       *RHS = cast<ZExtOperator>(MulInstr->getOperand(1));
  assert(LHS->getOpcode() == Instruction::ZExt);
  assert(RHS->getOpcode() == Instruction::ZExt);
  Value *A = LHS->getOperand(0), *B = RHS->getOperand(0);

  // Calculate type and width of the result produced by mul.with.overflow.
  Type *TyA = A->getType(), *TyB = B->getType();
  unsigned WidthA = TyA->getPrimitiveSizeInBits(),
           WidthB = TyB->getPrimitiveSizeInBits();
  unsigned MulWidth;
  Type *MulType;
  if (WidthB > WidthA) {
    MulWidth = WidthB;
    MulType = TyB;
  } else {
    MulWidth = WidthA;
    MulType = TyA;
  }

  // In order to replace the original mul with a narrower mul.with.overflow,
  // all uses must ignore upper bits of the product.  The number of used low
  // bits must be not greater than the width of mul.with.overflow.
  if (MulVal->hasNUsesOrMore(2))
    for (User *U : MulVal->users()) {
      if (U == &I)
        continue;
      if (TruncInst *TI = dyn_cast<TruncInst>(U)) {
        // Check if truncation ignores bits above MulWidth.
        unsigned TruncWidth = TI->getType()->getPrimitiveSizeInBits();
        if (TruncWidth > MulWidth)
          return nullptr;
      } else if (BinaryOperator *BO = dyn_cast<BinaryOperator>(U)) {
        // Check if AND ignores bits above MulWidth.
        if (BO->getOpcode() != Instruction::And)
          return nullptr;
        if (ConstantInt *CI = dyn_cast<ConstantInt>(BO->getOperand(1))) {
          const APInt &CVal = CI->getValue();
          if (CVal.getBitWidth() - CVal.countLeadingZeros() > MulWidth)
            return nullptr;
        }
      } else {
        // Other uses prohibit this transformation.
        return nullptr;
      }
    }

  // Recognize patterns
  switch (I.getPredicate()) {
  case ICmpInst::ICMP_EQ:
  case ICmpInst::ICMP_NE:
    // Recognize pattern:
    //   mulval = mul(zext A, zext B)
    //   cmp eq/neq mulval, zext trunc mulval
    if (ZExtInst *Zext = dyn_cast<ZExtInst>(OtherVal))
      if (Zext->hasOneUse()) {
        Value *ZextArg = Zext->getOperand(0);
        if (TruncInst *Trunc = dyn_cast<TruncInst>(ZextArg))
          if (Trunc->getType()->getPrimitiveSizeInBits() == MulWidth)
            break; //Recognized
      }

    // Recognize pattern:
    //   mulval = mul(zext A, zext B)
    //   cmp eq/neq mulval, and(mulval, mask), mask selects low MulWidth bits.
    ConstantInt *CI;
    Value *ValToMask;
    if (match(OtherVal, m_And(m_Value(ValToMask), m_ConstantInt(CI)))) {
      if (ValToMask != MulVal)
        return nullptr;
      const APInt &CVal = CI->getValue() + 1;
      if (CVal.isPowerOf2()) {
        unsigned MaskWidth = CVal.logBase2();
        if (MaskWidth == MulWidth)
          break; // Recognized
      }
    }
    return nullptr;

  case ICmpInst::ICMP_UGT:
    // Recognize pattern:
    //   mulval = mul(zext A, zext B)
    //   cmp ugt mulval, max
    if (ConstantInt *CI = dyn_cast<ConstantInt>(OtherVal)) {
      APInt MaxVal = APInt::getMaxValue(MulWidth);
      MaxVal = MaxVal.zext(CI->getBitWidth());
      if (MaxVal.eq(CI->getValue()))
        break; // Recognized
    }
    return nullptr;

  case ICmpInst::ICMP_UGE:
    // Recognize pattern:
    //   mulval = mul(zext A, zext B)
    //   cmp uge mulval, max+1
    if (ConstantInt *CI = dyn_cast<ConstantInt>(OtherVal)) {
      APInt MaxVal = APInt::getOneBitSet(CI->getBitWidth(), MulWidth);
      if (MaxVal.eq(CI->getValue()))
        break; // Recognized
    }
    return nullptr;

  case ICmpInst::ICMP_ULE:
    // Recognize pattern:
    //   mulval = mul(zext A, zext B)
    //   cmp ule mulval, max
    if (ConstantInt *CI = dyn_cast<ConstantInt>(OtherVal)) {
      APInt MaxVal = APInt::getMaxValue(MulWidth);
      MaxVal = MaxVal.zext(CI->getBitWidth());
      if (MaxVal.eq(CI->getValue()))
        break; // Recognized
    }
    return nullptr;

  case ICmpInst::ICMP_ULT:
    // Recognize pattern:
    //   mulval = mul(zext A, zext B)
    //   cmp ule mulval, max + 1
    if (ConstantInt *CI = dyn_cast<ConstantInt>(OtherVal)) {
      APInt MaxVal = APInt::getOneBitSet(CI->getBitWidth(), MulWidth);
      if (MaxVal.eq(CI->getValue()))
        break; // Recognized
    }
    return nullptr;

  default:
    return nullptr;
  }

  InstCombiner::BuilderTy *Builder = IC.Builder;
  Builder->SetInsertPoint(MulInstr);

  // Replace: mul(zext A, zext B) --> mul.with.overflow(A, B)
  Value *MulA = A, *MulB = B;
  if (WidthA < MulWidth)
    MulA = Builder->CreateZExt(A, MulType);
  if (WidthB < MulWidth)
    MulB = Builder->CreateZExt(B, MulType);
  Value *F = Intrinsic::getDeclaration(I.getModule(),
                                       Intrinsic::umul_with_overflow, MulType);
  CallInst *Call = Builder->CreateCall(F, {MulA, MulB}, "umul");
  IC.Worklist.Add(MulInstr);

  // If there are uses of mul result other than the comparison, we know that
  // they are truncation or binary AND. Change them to use result of
  // mul.with.overflow and adjust properly mask/size.
  if (MulVal->hasNUsesOrMore(2)) {
    Value *Mul = Builder->CreateExtractValue(Call, 0, "umul.value");
    for (User *U : MulVal->users()) {
      if (U == &I || U == OtherVal)
        continue;
      if (TruncInst *TI = dyn_cast<TruncInst>(U)) {
        if (TI->getType()->getPrimitiveSizeInBits() == MulWidth)
          IC.replaceInstUsesWith(*TI, Mul);
        else
          TI->setOperand(0, Mul);
      } else if (BinaryOperator *BO = dyn_cast<BinaryOperator>(U)) {
        assert(BO->getOpcode() == Instruction::And);
        // Replace (mul & mask) --> zext (mul.with.overflow & short_mask)
        ConstantInt *CI = cast<ConstantInt>(BO->getOperand(1));
        APInt ShortMask = CI->getValue().trunc(MulWidth);
        Value *ShortAnd = Builder->CreateAnd(Mul, ShortMask);
        Instruction *Zext =
            cast<Instruction>(Builder->CreateZExt(ShortAnd, BO->getType()));
        IC.Worklist.Add(Zext);
        IC.replaceInstUsesWith(*BO, Zext);
      } else {
        llvm_unreachable("Unexpected Binary operation");
      }
      IC.Worklist.Add(cast<Instruction>(U));
    }
  }
  if (isa<Instruction>(OtherVal))
    IC.Worklist.Add(cast<Instruction>(OtherVal));

  // The original icmp gets replaced with the overflow value, maybe inverted
  // depending on predicate.
  bool Inverse = false;
  switch (I.getPredicate()) {
  case ICmpInst::ICMP_NE:
    break;
  case ICmpInst::ICMP_EQ:
    Inverse = true;
    break;
  case ICmpInst::ICMP_UGT:
  case ICmpInst::ICMP_UGE:
    if (I.getOperand(0) == MulVal)
      break;
    Inverse = true;
    break;
  case ICmpInst::ICMP_ULT:
  case ICmpInst::ICMP_ULE:
    if (I.getOperand(1) == MulVal)
      break;
    Inverse = true;
    break;
  default:
    llvm_unreachable("Unexpected predicate");
  }
  if (Inverse) {
    Value *Res = Builder->CreateExtractValue(Call, 1);
    return BinaryOperator::CreateNot(Res);
  }

  return ExtractValueInst::Create(Call, 1);
}

/// When performing a comparison against a constant, it is possible that not all
/// the bits in the LHS are demanded. This helper method computes the mask that
/// IS demanded.
static APInt getDemandedBitsLHSMask(ICmpInst &I, unsigned BitWidth,
                                    bool isSignCheck) {
  if (isSignCheck)
    return APInt::getSignBit(BitWidth);

  ConstantInt *CI = dyn_cast<ConstantInt>(I.getOperand(1));
  if (!CI) return APInt::getAllOnesValue(BitWidth);
  const APInt &RHS = CI->getValue();

  switch (I.getPredicate()) {
  // For a UGT comparison, we don't care about any bits that
  // correspond to the trailing ones of the comparand.  The value of these
  // bits doesn't impact the outcome of the comparison, because any value
  // greater than the RHS must differ in a bit higher than these due to carry.
  case ICmpInst::ICMP_UGT: {
    unsigned trailingOnes = RHS.countTrailingOnes();
    APInt lowBitsSet = APInt::getLowBitsSet(BitWidth, trailingOnes);
    return ~lowBitsSet;
  }

  // Similarly, for a ULT comparison, we don't care about the trailing zeros.
  // Any value less than the RHS must differ in a higher bit because of carries.
  case ICmpInst::ICMP_ULT: {
    unsigned trailingZeros = RHS.countTrailingZeros();
    APInt lowBitsSet = APInt::getLowBitsSet(BitWidth, trailingZeros);
    return ~lowBitsSet;
  }

  default:
    return APInt::getAllOnesValue(BitWidth);
  }
}

/// \brief Check if the order of \p Op0 and \p Op1 as operand in an ICmpInst
/// should be swapped.
/// The decision is based on how many times these two operands are reused
/// as subtract operands and their positions in those instructions.
/// The rational is that several architectures use the same instruction for
/// both subtract and cmp, thus it is better if the order of those operands
/// match.
/// \return true if Op0 and Op1 should be swapped.
static bool swapMayExposeCSEOpportunities(const Value * Op0,
                                          const Value * Op1) {
  // Filter out pointer value as those cannot appears directly in subtract.
  // FIXME: we may want to go through inttoptrs or bitcasts.
  if (Op0->getType()->isPointerTy())
    return false;
  // Count every uses of both Op0 and Op1 in a subtract.
  // Each time Op0 is the first operand, count -1: swapping is bad, the
  // subtract has already the same layout as the compare.
  // Each time Op0 is the second operand, count +1: swapping is good, the
  // subtract has a different layout as the compare.
  // At the end, if the benefit is greater than 0, Op0 should come second to
  // expose more CSE opportunities.
  int GlobalSwapBenefits = 0;
  for (const User *U : Op0->users()) {
    const BinaryOperator *BinOp = dyn_cast<BinaryOperator>(U);
    if (!BinOp || BinOp->getOpcode() != Instruction::Sub)
      continue;
    // If Op0 is the first argument, this is not beneficial to swap the
    // arguments.
    int LocalSwapBenefits = -1;
    unsigned Op1Idx = 1;
    if (BinOp->getOperand(Op1Idx) == Op0) {
      Op1Idx = 0;
      LocalSwapBenefits = 1;
    }
    if (BinOp->getOperand(Op1Idx) != Op1)
      continue;
    GlobalSwapBenefits += LocalSwapBenefits;
  }
  return GlobalSwapBenefits > 0;
}

/// \brief Check that one use is in the same block as the definition and all
/// other uses are in blocks dominated by a given block.
///
/// \param DI Definition
/// \param UI Use
/// \param DB Block that must dominate all uses of \p DI outside
///           the parent block
/// \return true when \p UI is the only use of \p DI in the parent block
/// and all other uses of \p DI are in blocks dominated by \p DB.
///
bool InstCombiner::dominatesAllUses(const Instruction *DI,
                                    const Instruction *UI,
                                    const BasicBlock *DB) const {
  assert(DI && UI && "Instruction not defined\n");
  // Ignore incomplete definitions.
  if (!DI->getParent())
    return false;
  // DI and UI must be in the same block.
  if (DI->getParent() != UI->getParent())
    return false;
  // Protect from self-referencing blocks.
  if (DI->getParent() == DB)
    return false;
  for (const User *U : DI->users()) {
    auto *Usr = cast<Instruction>(U);
    if (Usr != UI && !DT.dominates(DB, Usr->getParent()))
      return false;
  }
  return true;
}

/// Return true when the instruction sequence within a block is select-cmp-br.
static bool isChainSelectCmpBranch(const SelectInst *SI) {
  const BasicBlock *BB = SI->getParent();
  if (!BB)
    return false;
  auto *BI = dyn_cast_or_null<BranchInst>(BB->getTerminator());
  if (!BI || BI->getNumSuccessors() != 2)
    return false;
  auto *IC = dyn_cast<ICmpInst>(BI->getCondition());
  if (!IC || (IC->getOperand(0) != SI && IC->getOperand(1) != SI))
    return false;
  return true;
}

/// \brief True when a select result is replaced by one of its operands
/// in select-icmp sequence. This will eventually result in the elimination
/// of the select.
///
/// \param SI    Select instruction
/// \param Icmp  Compare instruction
/// \param SIOpd Operand that replaces the select
///
/// Notes:
/// - The replacement is global and requires dominator information
/// - The caller is responsible for the actual replacement
///
/// Example:
///
/// entry:
///  %4 = select i1 %3, %C* %0, %C* null
///  %5 = icmp eq %C* %4, null
///  br i1 %5, label %9, label %7
///  ...
///  ; <label>:7                                       ; preds = %entry
///  %8 = getelementptr inbounds %C* %4, i64 0, i32 0
///  ...
///
/// can be transformed to
///
///  %5 = icmp eq %C* %0, null
///  %6 = select i1 %3, i1 %5, i1 true
///  br i1 %6, label %9, label %7
///  ...
///  ; <label>:7                                       ; preds = %entry
///  %8 = getelementptr inbounds %C* %0, i64 0, i32 0  // replace by %0!
///
/// Similar when the first operand of the select is a constant or/and
/// the compare is for not equal rather than equal.
///
/// NOTE: The function is only called when the select and compare constants
/// are equal, the optimization can work only for EQ predicates. This is not a
/// major restriction since a NE compare should be 'normalized' to an equal
/// compare, which usually happens in the combiner and test case
/// select-cmp-br.ll checks for it.
bool InstCombiner::replacedSelectWithOperand(SelectInst *SI,
                                             const ICmpInst *Icmp,
                                             const unsigned SIOpd) {
  assert((SIOpd == 1 || SIOpd == 2) && "Invalid select operand!");
  if (isChainSelectCmpBranch(SI) && Icmp->getPredicate() == ICmpInst::ICMP_EQ) {
    BasicBlock *Succ = SI->getParent()->getTerminator()->getSuccessor(1);
    // The check for the unique predecessor is not the best that can be
    // done. But it protects efficiently against cases like when SI's
    // home block has two successors, Succ and Succ1, and Succ1 predecessor
    // of Succ. Then SI can't be replaced by SIOpd because the use that gets
    // replaced can be reached on either path. So the uniqueness check
    // guarantees that the path all uses of SI (outside SI's parent) are on
    // is disjoint from all other paths out of SI. But that information
    // is more expensive to compute, and the trade-off here is in favor
    // of compile-time.
    if (Succ->getUniquePredecessor() && dominatesAllUses(SI, Icmp, Succ)) {
      NumSel++;
      SI->replaceUsesOutsideBlock(SI->getOperand(SIOpd), SI->getParent());
      return true;
    }
  }
  return false;
}

/// Try to fold the comparison based on range information we can get by checking
/// whether bits are known to be zero or one in the inputs.
Instruction *InstCombiner::foldICmpUsingKnownBits(ICmpInst &I) {
  Value *Op0 = I.getOperand(0), *Op1 = I.getOperand(1);
  Type *Ty = Op0->getType();
  ICmpInst::Predicate Pred = I.getPredicate();

  // Get scalar or pointer size.
  unsigned BitWidth = Ty->isIntOrIntVectorTy()
                          ? Ty->getScalarSizeInBits()
                          : DL.getTypeSizeInBits(Ty->getScalarType());

  if (!BitWidth)
    return nullptr;

  // If this is a normal comparison, it demands all bits. If it is a sign bit
  // comparison, it only demands the sign bit.
  bool IsSignBit = false;
  const APInt *CmpC;
  if (match(Op1, m_APInt(CmpC))) {
    bool UnusedBit;
    IsSignBit = isSignBitCheck(Pred, *CmpC, UnusedBit);
  }

  APInt Op0KnownZero(BitWidth, 0), Op0KnownOne(BitWidth, 0);
  APInt Op1KnownZero(BitWidth, 0), Op1KnownOne(BitWidth, 0);

  if (SimplifyDemandedBits(I.getOperandUse(0),
                           getDemandedBitsLHSMask(I, BitWidth, IsSignBit),
                           Op0KnownZero, Op0KnownOne, 0))
    return &I;

  if (SimplifyDemandedBits(I.getOperandUse(1), APInt::getAllOnesValue(BitWidth),
                           Op1KnownZero, Op1KnownOne, 0))
    return &I;

  // Given the known and unknown bits, compute a range that the LHS could be
  // in.  Compute the Min, Max and RHS values based on the known bits. For the
  // EQ and NE we use unsigned values.
  APInt Op0Min(BitWidth, 0), Op0Max(BitWidth, 0);
  APInt Op1Min(BitWidth, 0), Op1Max(BitWidth, 0);
  if (I.isSigned()) {
    computeSignedMinMaxValuesFromKnownBits(Op0KnownZero, Op0KnownOne, Op0Min,
                                           Op0Max);
    computeSignedMinMaxValuesFromKnownBits(Op1KnownZero, Op1KnownOne, Op1Min,
                                           Op1Max);
  } else {
    computeUnsignedMinMaxValuesFromKnownBits(Op0KnownZero, Op0KnownOne, Op0Min,
                                             Op0Max);
    computeUnsignedMinMaxValuesFromKnownBits(Op1KnownZero, Op1KnownOne, Op1Min,
                                             Op1Max);
  }

  // If Min and Max are known to be the same, then SimplifyDemandedBits
  // figured out that the LHS is a constant. Constant fold this now, so that
  // code below can assume that Min != Max.
  if (!isa<Constant>(Op0) && Op0Min == Op0Max)
    return new ICmpInst(Pred, ConstantInt::get(Op0->getType(), Op0Min), Op1);
  if (!isa<Constant>(Op1) && Op1Min == Op1Max)
    return new ICmpInst(Pred, Op0, ConstantInt::get(Op1->getType(), Op1Min));

  // Based on the range information we know about the LHS, see if we can
  // simplify this comparison.  For example, (x&4) < 8 is always true.
  switch (Pred) {
  default:
    llvm_unreachable("Unknown icmp opcode!");
  case ICmpInst::ICMP_EQ:
  case ICmpInst::ICMP_NE: {
    if (Op0Max.ult(Op1Min) || Op0Min.ugt(Op1Max)) {
      return Pred == CmpInst::ICMP_EQ
                 ? replaceInstUsesWith(I, ConstantInt::getFalse(I.getType()))
                 : replaceInstUsesWith(I, ConstantInt::getTrue(I.getType()));
    }

    // If all bits are known zero except for one, then we know at most one bit
    // is set. If the comparison is against zero, then this is a check to see if
    // *that* bit is set.
    APInt Op0KnownZeroInverted = ~Op0KnownZero;
    if (~Op1KnownZero == 0) {
      // If the LHS is an AND with the same constant, look through it.
      Value *LHS = nullptr;
      const APInt *LHSC;
      if (!match(Op0, m_And(m_Value(LHS), m_APInt(LHSC))) ||
          *LHSC != Op0KnownZeroInverted)
        LHS = Op0;

      Value *X;
      if (match(LHS, m_Shl(m_One(), m_Value(X)))) {
        APInt ValToCheck = Op0KnownZeroInverted;
        Type *XTy = X->getType();
        if (ValToCheck.isPowerOf2()) {
          // ((1 << X) & 8) == 0 -> X != 3
          // ((1 << X) & 8) != 0 -> X == 3
          auto *CmpC = ConstantInt::get(XTy, ValToCheck.countTrailingZeros());
          auto NewPred = ICmpInst::getInversePredicate(Pred);
          return new ICmpInst(NewPred, X, CmpC);
        } else if ((++ValToCheck).isPowerOf2()) {
          // ((1 << X) & 7) == 0 -> X >= 3
          // ((1 << X) & 7) != 0 -> X  < 3
          auto *CmpC = ConstantInt::get(XTy, ValToCheck.countTrailingZeros());
          auto NewPred =
              Pred == CmpInst::ICMP_EQ ? CmpInst::ICMP_UGE : CmpInst::ICMP_ULT;
          return new ICmpInst(NewPred, X, CmpC);
        }
      }

      // Check if the LHS is 8 >>u x and the result is a power of 2 like 1.
      const APInt *CI;
      if (Op0KnownZeroInverted == 1 &&
          match(LHS, m_LShr(m_Power2(CI), m_Value(X)))) {
        // ((8 >>u X) & 1) == 0 -> X != 3
        // ((8 >>u X) & 1) != 0 -> X == 3
        unsigned CmpVal = CI->countTrailingZeros();
        auto NewPred = ICmpInst::getInversePredicate(Pred);
        return new ICmpInst(NewPred, X, ConstantInt::get(X->getType(), CmpVal));
      }
    }
    break;
  }
  case ICmpInst::ICMP_ULT: {
    if (Op0Max.ult(Op1Min)) // A <u B -> true if max(A) < min(B)
      return replaceInstUsesWith(I, ConstantInt::getTrue(I.getType()));
    if (Op0Min.uge(Op1Max)) // A <u B -> false if min(A) >= max(B)
      return replaceInstUsesWith(I, ConstantInt::getFalse(I.getType()));
    if (Op1Min == Op0Max) // A <u B -> A != B if max(A) == min(B)
      return new ICmpInst(ICmpInst::ICMP_NE, Op0, Op1);

    const APInt *CmpC;
    if (match(Op1, m_APInt(CmpC))) {
      // A <u C -> A == C-1 if min(A)+1 == C
      if (Op1Max == Op0Min + 1) {
        Constant *CMinus1 = ConstantInt::get(Op0->getType(), *CmpC - 1);
        return new ICmpInst(ICmpInst::ICMP_EQ, Op0, CMinus1);
      }
      // (x <u 2147483648) -> (x >s -1)  -> true if sign bit clear
      if (CmpC->isMinSignedValue()) {
        Constant *AllOnes = Constant::getAllOnesValue(Op0->getType());
        return new ICmpInst(ICmpInst::ICMP_SGT, Op0, AllOnes);
      }
    }
    break;
  }
  case ICmpInst::ICMP_UGT: {
    if (Op0Min.ugt(Op1Max)) // A >u B -> true if min(A) > max(B)
      return replaceInstUsesWith(I, ConstantInt::getTrue(I.getType()));

    if (Op0Max.ule(Op1Min)) // A >u B -> false if max(A) <= max(B)
      return replaceInstUsesWith(I, ConstantInt::getFalse(I.getType()));

    if (Op1Max == Op0Min) // A >u B -> A != B if min(A) == max(B)
      return new ICmpInst(ICmpInst::ICMP_NE, Op0, Op1);

    const APInt *CmpC;
    if (match(Op1, m_APInt(CmpC))) {
      // A >u C -> A == C+1 if max(a)-1 == C
      if (*CmpC == Op0Max - 1)
        return new ICmpInst(ICmpInst::ICMP_EQ, Op0,
                            ConstantInt::get(Op1->getType(), *CmpC + 1));

      // (x >u 2147483647) -> (x <s 0)  -> true if sign bit set
      if (CmpC->isMaxSignedValue())
        return new ICmpInst(ICmpInst::ICMP_SLT, Op0,
                            Constant::getNullValue(Op0->getType()));
    }
    break;
  }
  case ICmpInst::ICMP_SLT:
    if (Op0Max.slt(Op1Min)) // A <s B -> true if max(A) < min(C)
      return replaceInstUsesWith(I, ConstantInt::getTrue(I.getType()));
    if (Op0Min.sge(Op1Max)) // A <s B -> false if min(A) >= max(C)
      return replaceInstUsesWith(I, ConstantInt::getFalse(I.getType()));
    if (Op1Min == Op0Max) // A <s B -> A != B if max(A) == min(B)
      return new ICmpInst(ICmpInst::ICMP_NE, Op0, Op1);
    if (ConstantInt *CI = dyn_cast<ConstantInt>(Op1)) {
      if (Op1Max == Op0Min + 1) // A <s C -> A == C-1 if min(A)+1 == C
        return new ICmpInst(ICmpInst::ICMP_EQ, Op0,
                            Builder->getInt(CI->getValue() - 1));
    }
    break;
  case ICmpInst::ICMP_SGT:
    if (Op0Min.sgt(Op1Max)) // A >s B -> true if min(A) > max(B)
      return replaceInstUsesWith(I, ConstantInt::getTrue(I.getType()));
    if (Op0Max.sle(Op1Min)) // A >s B -> false if max(A) <= min(B)
      return replaceInstUsesWith(I, ConstantInt::getFalse(I.getType()));

    if (Op1Max == Op0Min) // A >s B -> A != B if min(A) == max(B)
      return new ICmpInst(ICmpInst::ICMP_NE, Op0, Op1);
    if (ConstantInt *CI = dyn_cast<ConstantInt>(Op1)) {
      if (Op1Min == Op0Max - 1) // A >s C -> A == C+1 if max(A)-1 == C
        return new ICmpInst(ICmpInst::ICMP_EQ, Op0,
                            Builder->getInt(CI->getValue() + 1));
    }
    break;
  case ICmpInst::ICMP_SGE:
    assert(!isa<ConstantInt>(Op1) && "ICMP_SGE with ConstantInt not folded!");
    if (Op0Min.sge(Op1Max)) // A >=s B -> true if min(A) >= max(B)
      return replaceInstUsesWith(I, ConstantInt::getTrue(I.getType()));
    if (Op0Max.slt(Op1Min)) // A >=s B -> false if max(A) < min(B)
      return replaceInstUsesWith(I, ConstantInt::getFalse(I.getType()));
    break;
  case ICmpInst::ICMP_SLE:
    assert(!isa<ConstantInt>(Op1) && "ICMP_SLE with ConstantInt not folded!");
    if (Op0Max.sle(Op1Min)) // A <=s B -> true if max(A) <= min(B)
      return replaceInstUsesWith(I, ConstantInt::getTrue(I.getType()));
    if (Op0Min.sgt(Op1Max)) // A <=s B -> false if min(A) > max(B)
      return replaceInstUsesWith(I, ConstantInt::getFalse(I.getType()));
    break;
  case ICmpInst::ICMP_UGE:
    assert(!isa<ConstantInt>(Op1) && "ICMP_UGE with ConstantInt not folded!");
    if (Op0Min.uge(Op1Max)) // A >=u B -> true if min(A) >= max(B)
      return replaceInstUsesWith(I, ConstantInt::getTrue(I.getType()));
    if (Op0Max.ult(Op1Min)) // A >=u B -> false if max(A) < min(B)
      return replaceInstUsesWith(I, ConstantInt::getFalse(I.getType()));
    break;
  case ICmpInst::ICMP_ULE:
    assert(!isa<ConstantInt>(Op1) && "ICMP_ULE with ConstantInt not folded!");
    if (Op0Max.ule(Op1Min)) // A <=u B -> true if max(A) <= min(B)
      return replaceInstUsesWith(I, ConstantInt::getTrue(I.getType()));
    if (Op0Min.ugt(Op1Max)) // A <=u B -> false if min(A) > max(B)
      return replaceInstUsesWith(I, ConstantInt::getFalse(I.getType()));
    break;
  }

  // Turn a signed comparison into an unsigned one if both operands are known to
  // have the same sign.
  if (I.isSigned() &&
      ((Op0KnownZero.isNegative() && Op1KnownZero.isNegative()) ||
       (Op0KnownOne.isNegative() && Op1KnownOne.isNegative())))
    return new ICmpInst(I.getUnsignedPredicate(), Op0, Op1);

  return nullptr;
}

/// If we have an icmp le or icmp ge instruction with a constant operand, turn
/// it into the appropriate icmp lt or icmp gt instruction. This transform
/// allows them to be folded in visitICmpInst.
static ICmpInst *canonicalizeCmpWithConstant(ICmpInst &I) {
  ICmpInst::Predicate Pred = I.getPredicate();
  if (Pred != ICmpInst::ICMP_SLE && Pred != ICmpInst::ICMP_SGE &&
      Pred != ICmpInst::ICMP_ULE && Pred != ICmpInst::ICMP_UGE)
    return nullptr;

  Value *Op0 = I.getOperand(0);
  Value *Op1 = I.getOperand(1);
  auto *Op1C = dyn_cast<Constant>(Op1);
  if (!Op1C)
    return nullptr;

  // Check if the constant operand can be safely incremented/decremented without
  // overflowing/underflowing. For scalars, SimplifyICmpInst has already handled
  // the edge cases for us, so we just assert on them. For vectors, we must
  // handle the edge cases.
  Type *Op1Type = Op1->getType();
  bool IsSigned = I.isSigned();
  bool IsLE = (Pred == ICmpInst::ICMP_SLE || Pred == ICmpInst::ICMP_ULE);
  auto *CI = dyn_cast<ConstantInt>(Op1C);
  if (CI) {
    // A <= MAX -> TRUE ; A >= MIN -> TRUE
    assert(IsLE ? !CI->isMaxValue(IsSigned) : !CI->isMinValue(IsSigned));
  } else if (Op1Type->isVectorTy()) {
    // TODO? If the edge cases for vectors were guaranteed to be handled as they
    // are for scalar, we could remove the min/max checks. However, to do that,
    // we would have to use insertelement/shufflevector to replace edge values.
    unsigned NumElts = Op1Type->getVectorNumElements();
    for (unsigned i = 0; i != NumElts; ++i) {
      Constant *Elt = Op1C->getAggregateElement(i);
      if (!Elt)
        return nullptr;

      if (isa<UndefValue>(Elt))
        continue;

      // Bail out if we can't determine if this constant is min/max or if we
      // know that this constant is min/max.
      auto *CI = dyn_cast<ConstantInt>(Elt);
      if (!CI || (IsLE ? CI->isMaxValue(IsSigned) : CI->isMinValue(IsSigned)))
        return nullptr;
    }
  } else {
    // ConstantExpr?
    return nullptr;
  }

  // Increment or decrement the constant and set the new comparison predicate:
  // ULE -> ULT ; UGE -> UGT ; SLE -> SLT ; SGE -> SGT
  Constant *OneOrNegOne = ConstantInt::get(Op1Type, IsLE ? 1 : -1, true);
  CmpInst::Predicate NewPred = IsLE ? ICmpInst::ICMP_ULT: ICmpInst::ICMP_UGT;
  NewPred = IsSigned ? ICmpInst::getSignedPredicate(NewPred) : NewPred;
  return new ICmpInst(NewPred, Op0, ConstantExpr::getAdd(Op1C, OneOrNegOne));
}

Instruction *InstCombiner::visitICmpInst(ICmpInst &I) {
  bool Changed = false;
  Value *Op0 = I.getOperand(0), *Op1 = I.getOperand(1);
  unsigned Op0Cplxity = getComplexity(Op0);
  unsigned Op1Cplxity = getComplexity(Op1);

  /// Orders the operands of the compare so that they are listed from most
  /// complex to least complex.  This puts constants before unary operators,
  /// before binary operators.
  if (Op0Cplxity < Op1Cplxity ||
      (Op0Cplxity == Op1Cplxity && swapMayExposeCSEOpportunities(Op0, Op1))) {
    I.swapOperands();
    std::swap(Op0, Op1);
    Changed = true;
  }

  if (Value *V =
          SimplifyICmpInst(I.getPredicate(), Op0, Op1, DL, &TLI, &DT, &AC, &I))
    return replaceInstUsesWith(I, V);

  // comparing -val or val with non-zero is the same as just comparing val
  // ie, abs(val) != 0 -> val != 0
  if (I.getPredicate() == ICmpInst::ICMP_NE && match(Op1, m_Zero())) {
    Value *Cond, *SelectTrue, *SelectFalse;
    if (match(Op0, m_Select(m_Value(Cond), m_Value(SelectTrue),
                            m_Value(SelectFalse)))) {
      if (Value *V = dyn_castNegVal(SelectTrue)) {
        if (V == SelectFalse)
          return CmpInst::Create(Instruction::ICmp, I.getPredicate(), V, Op1);
      }
      else if (Value *V = dyn_castNegVal(SelectFalse)) {
        if (V == SelectTrue)
          return CmpInst::Create(Instruction::ICmp, I.getPredicate(), V, Op1);
      }
    }
  }

  Type *Ty = Op0->getType();

  // icmp's with boolean values can always be turned into bitwise operations
  if (Ty->getScalarType()->isIntegerTy(1)) {
    switch (I.getPredicate()) {
    default: llvm_unreachable("Invalid icmp instruction!");
    case ICmpInst::ICMP_EQ: {                // icmp eq i1 A, B -> ~(A^B)
      Value *Xor = Builder->CreateXor(Op0, Op1, I.getName() + "tmp");
      return BinaryOperator::CreateNot(Xor);
    }
    case ICmpInst::ICMP_NE:                  // icmp ne i1 A, B -> A^B
      return BinaryOperator::CreateXor(Op0, Op1);

    case ICmpInst::ICMP_UGT:
      std::swap(Op0, Op1);                   // Change icmp ugt -> icmp ult
      LLVM_FALLTHROUGH;
    case ICmpInst::ICMP_ULT:{                // icmp ult i1 A, B -> ~A & B
      Value *Not = Builder->CreateNot(Op0, I.getName() + "tmp");
      return BinaryOperator::CreateAnd(Not, Op1);
    }
    case ICmpInst::ICMP_SGT:
      std::swap(Op0, Op1);                   // Change icmp sgt -> icmp slt
      LLVM_FALLTHROUGH;
    case ICmpInst::ICMP_SLT: {               // icmp slt i1 A, B -> A & ~B
      Value *Not = Builder->CreateNot(Op1, I.getName() + "tmp");
      return BinaryOperator::CreateAnd(Not, Op0);
    }
    case ICmpInst::ICMP_UGE:
      std::swap(Op0, Op1);                   // Change icmp uge -> icmp ule
      LLVM_FALLTHROUGH;
    case ICmpInst::ICMP_ULE: {               // icmp ule i1 A, B -> ~A | B
      Value *Not = Builder->CreateNot(Op0, I.getName() + "tmp");
      return BinaryOperator::CreateOr(Not, Op1);
    }
    case ICmpInst::ICMP_SGE:
      std::swap(Op0, Op1);                   // Change icmp sge -> icmp sle
      LLVM_FALLTHROUGH;
    case ICmpInst::ICMP_SLE: {               // icmp sle i1 A, B -> A | ~B
      Value *Not = Builder->CreateNot(Op1, I.getName() + "tmp");
      return BinaryOperator::CreateOr(Not, Op0);
    }
    }
  }

  if (ICmpInst *NewICmp = canonicalizeCmpWithConstant(I))
    return NewICmp;

<<<<<<< HEAD
  unsigned BitWidth = 0;
  if (Ty->isIntOrIntVectorTy())
    BitWidth = Ty->getScalarSizeInBits();
  else // Get pointer size.
    BitWidth = DL.getTypeSizeInBits(Ty->getScalarType());

  bool isSignBit = false;

  // See if we are doing a comparison with a constant.
  if (ConstantInt *CI = dyn_cast<ConstantInt>(Op1)) {
    Value *A = nullptr, *B = nullptr;

    // Match the following pattern, which is a common idiom when writing
    // overflow-safe integer arithmetic function.  The source performs an
    // addition in wider type, and explicitly checks for overflow using
    // comparisons against INT_MIN and INT_MAX.  Simplify this by using the
    // sadd_with_overflow intrinsic.
    //
    // TODO: This could probably be generalized to handle other overflow-safe
    // operations if we worked out the formulas to compute the appropriate
    // magic constants.
    //
    // sum = a + b
    // if (sum+128 >u 255)  ...  -> llvm.sadd.with.overflow.i8
    {
    ConstantInt *CI2;    // I = icmp ugt (add (add A, B), CI2), CI
    if (I.getPredicate() == ICmpInst::ICMP_UGT &&
        match(Op0, m_Add(m_Add(m_Value(A), m_Value(B)), m_ConstantInt(CI2))))
      if (Instruction *Res = ProcessUGT_ADDCST_ADD(I, A, B, CI2, CI, *this))
        return Res;
    }

    // (icmp sgt smin(PosA, B) 0) -> (icmp sgt B 0)
    if (CI->isZero() && I.getPredicate() == ICmpInst::ICMP_SGT)
      if (auto *SI = dyn_cast<SelectInst>(Op0)) {
        SelectPatternResult SPR = matchSelectPattern(SI, A, B);
        if (SPR.Flavor == SPF_SMIN) {
          if (isKnownPositive(A, DL))
            return new ICmpInst(I.getPredicate(), B, CI);
          if (isKnownPositive(B, DL))
            return new ICmpInst(I.getPredicate(), A, CI);
        }
      }


    // The following transforms are only 'worth it' if the only user of the
    // subtraction is the icmp.
#if INTEL_CUSTOMIZATION
    // Disabling this particular optimization before loopopt as it interferes
    // with ztt recognition.
    if (Op0->hasOneUse() && !I.getParent()->getParent()->isPreLoopOpt()) {
#endif // INTEL_CUSTOMIZATION
      // (icmp ne/eq (sub A B) 0) -> (icmp ne/eq A, B)
      if (I.isEquality() && CI->isZero() &&
          match(Op0, m_Sub(m_Value(A), m_Value(B))))
        return new ICmpInst(I.getPredicate(), A, B);

      // (icmp sgt (sub nsw A B), -1) -> (icmp sge A, B)
      if (I.getPredicate() == ICmpInst::ICMP_SGT && CI->isAllOnesValue() &&
          match(Op0, m_NSWSub(m_Value(A), m_Value(B))))
        return new ICmpInst(ICmpInst::ICMP_SGE, A, B);

      // (icmp sgt (sub nsw A B), 0) -> (icmp sgt A, B)
      if (I.getPredicate() == ICmpInst::ICMP_SGT && CI->isZero() &&
          match(Op0, m_NSWSub(m_Value(A), m_Value(B))))
        return new ICmpInst(ICmpInst::ICMP_SGT, A, B);

      // (icmp slt (sub nsw A B), 0) -> (icmp slt A, B)
      if (I.getPredicate() == ICmpInst::ICMP_SLT && CI->isZero() &&
          match(Op0, m_NSWSub(m_Value(A), m_Value(B))))
        return new ICmpInst(ICmpInst::ICMP_SLT, A, B);

      // (icmp slt (sub nsw A B), 1) -> (icmp sle A, B)
      if (I.getPredicate() == ICmpInst::ICMP_SLT && CI->isOne() &&
          match(Op0, m_NSWSub(m_Value(A), m_Value(B))))
        return new ICmpInst(ICmpInst::ICMP_SLE, A, B);
    }

    if (I.isEquality()) {
      ConstantInt *CI2;
      if (match(Op0, m_AShr(m_ConstantInt(CI2), m_Value(A))) ||
          match(Op0, m_LShr(m_ConstantInt(CI2), m_Value(A)))) {
        // (icmp eq/ne (ashr/lshr const2, A), const1)
        if (Instruction *Inst = foldICmpCstShrConst(I, Op0, A, CI, CI2))
          return Inst;
      }
      if (match(Op0, m_Shl(m_ConstantInt(CI2), m_Value(A)))) {
        // (icmp eq/ne (shl const2, A), const1)
        if (Instruction *Inst = foldICmpCstShlConst(I, Op0, A, CI, CI2))
          return Inst;
      }
    }

    // If this comparison is a normal comparison, it demands all
    // bits, if it is a sign bit comparison, it only demands the sign bit.
    bool UnusedBit;
    isSignBit = isSignBitCheck(I.getPredicate(), CI->getValue(), UnusedBit);

    // Canonicalize icmp instructions based on dominating conditions.
    BasicBlock *Parent = I.getParent();
    BasicBlock *Dom = Parent->getSinglePredecessor();
    auto *BI = Dom ? dyn_cast<BranchInst>(Dom->getTerminator()) : nullptr;
    ICmpInst::Predicate Pred;
    BasicBlock *TrueBB, *FalseBB;
    ConstantInt *CI2;
    if (BI && match(BI, m_Br(m_ICmp(Pred, m_Specific(Op0), m_ConstantInt(CI2)),
                             TrueBB, FalseBB)) &&
        TrueBB != FalseBB) {
      ConstantRange CR = ConstantRange::makeAllowedICmpRegion(I.getPredicate(),
                                                              CI->getValue());
      ConstantRange DominatingCR =
          (Parent == TrueBB)
              ? ConstantRange::makeExactICmpRegion(Pred, CI2->getValue())
              : ConstantRange::makeExactICmpRegion(
                    CmpInst::getInversePredicate(Pred), CI2->getValue());
      ConstantRange Intersection = DominatingCR.intersectWith(CR);
      ConstantRange Difference = DominatingCR.difference(CR);
      if (Intersection.isEmptySet())
        return replaceInstUsesWith(I, Builder->getFalse());
      if (Difference.isEmptySet())
        return replaceInstUsesWith(I, Builder->getTrue());
      // Canonicalizing a sign bit comparison that gets used in a branch,
      // pessimizes codegen by generating branch on zero instruction instead
      // of a test and branch. So we avoid canonicalizing in such situations
      // because test and branch instruction has better branch displacement
      // than compare and branch instruction.
      if (!isBranchOnSignBitCheck(I, isSignBit) && !I.isEquality()) {
        if (auto *AI = Intersection.getSingleElement())
          return new ICmpInst(ICmpInst::ICMP_EQ, Op0, Builder->getInt(*AI));
        if (auto *AD = Difference.getSingleElement())
          return new ICmpInst(ICmpInst::ICMP_NE, Op0, Builder->getInt(*AD));
      }
    }
  }

  // See if we can fold the comparison based on range information we can get
  // by checking whether bits are known to be zero or one in the input.
  if (BitWidth != 0) {
    APInt Op0KnownZero(BitWidth, 0), Op0KnownOne(BitWidth, 0);
    APInt Op1KnownZero(BitWidth, 0), Op1KnownOne(BitWidth, 0);

    if (SimplifyDemandedBits(I.getOperandUse(0),
                             DemandedBitsLHSMask(I, BitWidth, isSignBit),
                             Op0KnownZero, Op0KnownOne, 0))
      return &I;
    if (SimplifyDemandedBits(I.getOperandUse(1),
                             APInt::getAllOnesValue(BitWidth), Op1KnownZero,
                             Op1KnownOne, 0))
      return &I;

    // Given the known and unknown bits, compute a range that the LHS could be
    // in.  Compute the Min, Max and RHS values based on the known bits. For the
    // EQ and NE we use unsigned values.
    APInt Op0Min(BitWidth, 0), Op0Max(BitWidth, 0);
    APInt Op1Min(BitWidth, 0), Op1Max(BitWidth, 0);
    if (I.isSigned()) {
      ComputeSignedMinMaxValuesFromKnownBits(Op0KnownZero, Op0KnownOne,
                                             Op0Min, Op0Max);
      ComputeSignedMinMaxValuesFromKnownBits(Op1KnownZero, Op1KnownOne,
                                             Op1Min, Op1Max);
    } else {
      ComputeUnsignedMinMaxValuesFromKnownBits(Op0KnownZero, Op0KnownOne,
                                               Op0Min, Op0Max);
      ComputeUnsignedMinMaxValuesFromKnownBits(Op1KnownZero, Op1KnownOne,
                                               Op1Min, Op1Max);
    }

    // If Min and Max are known to be the same, then SimplifyDemandedBits
    // figured out that the LHS is a constant.  Just constant fold this now so
    // that code below can assume that Min != Max.
    if (!isa<Constant>(Op0) && Op0Min == Op0Max)
      return new ICmpInst(I.getPredicate(),
                          ConstantInt::get(Op0->getType(), Op0Min), Op1);
    if (!isa<Constant>(Op1) && Op1Min == Op1Max)
      return new ICmpInst(I.getPredicate(), Op0,
                          ConstantInt::get(Op1->getType(), Op1Min));

    // Based on the range information we know about the LHS, see if we can
    // simplify this comparison.  For example, (x&4) < 8 is always true.
    switch (I.getPredicate()) {
    default: llvm_unreachable("Unknown icmp opcode!");
    case ICmpInst::ICMP_EQ: {
      if (Op0Max.ult(Op1Min) || Op0Min.ugt(Op1Max))
        return replaceInstUsesWith(I, ConstantInt::getFalse(I.getType()));

      // If all bits are known zero except for one, then we know at most one
      // bit is set.   If the comparison is against zero, then this is a check
      // to see if *that* bit is set.
      APInt Op0KnownZeroInverted = ~Op0KnownZero;
      if (~Op1KnownZero == 0) {
        // If the LHS is an AND with the same constant, look through it.
        Value *LHS = nullptr;
        ConstantInt *LHSC = nullptr;
        if (!match(Op0, m_And(m_Value(LHS), m_ConstantInt(LHSC))) ||
            LHSC->getValue() != Op0KnownZeroInverted)
          LHS = Op0;

        // If the LHS is 1 << x, and we know the result is a power of 2 like 8,
        // then turn "((1 << x)&8) == 0" into "x != 3".
        // or turn "((1 << x)&7) == 0" into "x > 2".
        Value *X = nullptr;
        if (match(LHS, m_Shl(m_One(), m_Value(X)))) {
          APInt ValToCheck = Op0KnownZeroInverted;
          if (ValToCheck.isPowerOf2()) {
            unsigned CmpVal = ValToCheck.countTrailingZeros();
            return new ICmpInst(ICmpInst::ICMP_NE, X,
                                ConstantInt::get(X->getType(), CmpVal));
          } else if ((++ValToCheck).isPowerOf2()) {
            unsigned CmpVal = ValToCheck.countTrailingZeros() - 1;
            return new ICmpInst(ICmpInst::ICMP_UGT, X,
                                ConstantInt::get(X->getType(), CmpVal));
          }
        }

        // If the LHS is 8 >>u x, and we know the result is a power of 2 like 1,
        // then turn "((8 >>u x)&1) == 0" into "x != 3".
        const APInt *CI;
        if (Op0KnownZeroInverted == 1 &&
            match(LHS, m_LShr(m_Power2(CI), m_Value(X))))
          return new ICmpInst(ICmpInst::ICMP_NE, X,
                              ConstantInt::get(X->getType(),
                                               CI->countTrailingZeros()));
      }
      break;
    }
    case ICmpInst::ICMP_NE: {
      if (Op0Max.ult(Op1Min) || Op0Min.ugt(Op1Max))
        return replaceInstUsesWith(I, ConstantInt::getTrue(I.getType()));

      // If all bits are known zero except for one, then we know at most one
      // bit is set.   If the comparison is against zero, then this is a check
      // to see if *that* bit is set.
      APInt Op0KnownZeroInverted = ~Op0KnownZero;
      if (~Op1KnownZero == 0) {
        // If the LHS is an AND with the same constant, look through it.
        Value *LHS = nullptr;
        ConstantInt *LHSC = nullptr;
        if (!match(Op0, m_And(m_Value(LHS), m_ConstantInt(LHSC))) ||
            LHSC->getValue() != Op0KnownZeroInverted)
          LHS = Op0;

        // If the LHS is 1 << x, and we know the result is a power of 2 like 8,
        // then turn "((1 << x)&8) != 0" into "x == 3".
        // or turn "((1 << x)&7) != 0" into "x < 3".
        Value *X = nullptr;
        if (match(LHS, m_Shl(m_One(), m_Value(X)))) {
          APInt ValToCheck = Op0KnownZeroInverted;
          if (ValToCheck.isPowerOf2()) {
            unsigned CmpVal = ValToCheck.countTrailingZeros();
            return new ICmpInst(ICmpInst::ICMP_EQ, X,
                                ConstantInt::get(X->getType(), CmpVal));
          } else if ((++ValToCheck).isPowerOf2()) {
            unsigned CmpVal = ValToCheck.countTrailingZeros();
            return new ICmpInst(ICmpInst::ICMP_ULT, X,
                                ConstantInt::get(X->getType(), CmpVal));
          }
        }

        // If the LHS is 8 >>u x, and we know the result is a power of 2 like 1,
        // then turn "((8 >>u x)&1) != 0" into "x == 3".
        const APInt *CI;
        if (Op0KnownZeroInverted == 1 &&
            match(LHS, m_LShr(m_Power2(CI), m_Value(X))))
          return new ICmpInst(ICmpInst::ICMP_EQ, X,
                              ConstantInt::get(X->getType(),
                                               CI->countTrailingZeros()));
      }
      break;
    }
    case ICmpInst::ICMP_ULT:
      if (Op0Max.ult(Op1Min))          // A <u B -> true if max(A) < min(B)
        return replaceInstUsesWith(I, ConstantInt::getTrue(I.getType()));
      if (Op0Min.uge(Op1Max))          // A <u B -> false if min(A) >= max(B)
        return replaceInstUsesWith(I, ConstantInt::getFalse(I.getType()));
      if (Op1Min == Op0Max)            // A <u B -> A != B if max(A) == min(B)
        return new ICmpInst(ICmpInst::ICMP_NE, Op0, Op1);
      if (ConstantInt *CI = dyn_cast<ConstantInt>(Op1)) {
        if (Op1Max == Op0Min+1)        // A <u C -> A == C-1 if min(A)+1 == C
          return new ICmpInst(ICmpInst::ICMP_EQ, Op0,
                              Builder->getInt(CI->getValue()-1));

        // (x <u 2147483648) -> (x >s -1)  -> true if sign bit clear
        if (CI->isMinValue(true))
          return new ICmpInst(ICmpInst::ICMP_SGT, Op0,
                           Constant::getAllOnesValue(Op0->getType()));
      }
      break;
    case ICmpInst::ICMP_UGT: {
      if (Op0Min.ugt(Op1Max))          // A >u B -> true if min(A) > max(B)
        return replaceInstUsesWith(I, ConstantInt::getTrue(I.getType()));

      if (Op0Max.ule(Op1Min))          // A >u B -> false if max(A) <= max(B)
        return replaceInstUsesWith(I, ConstantInt::getFalse(I.getType()));

      if (Op1Max == Op0Min)            // A >u B -> A != B if min(A) == max(B)
        return new ICmpInst(ICmpInst::ICMP_NE, Op0, Op1);

      const APInt *CmpC;
      if (match(Op1, m_APInt(CmpC))) {
        // A >u C -> A == C+1 if max(a)-1 == C
        if (*CmpC == Op0Max - 1)
          return new ICmpInst(ICmpInst::ICMP_EQ, Op0,
                              ConstantInt::get(Op1->getType(), *CmpC + 1));

        // (x >u 2147483647) -> (x <s 0)  -> true if sign bit set
        if (CmpC->isMaxSignedValue())
          return new ICmpInst(ICmpInst::ICMP_SLT, Op0,
                              Constant::getNullValue(Op0->getType()));
      }
      break;
    }
    case ICmpInst::ICMP_SLT:
      if (Op0Max.slt(Op1Min))          // A <s B -> true if max(A) < min(C)
        return replaceInstUsesWith(I, ConstantInt::getTrue(I.getType()));
      if (Op0Min.sge(Op1Max))          // A <s B -> false if min(A) >= max(C)
        return replaceInstUsesWith(I, ConstantInt::getFalse(I.getType()));
      if (Op1Min == Op0Max)            // A <s B -> A != B if max(A) == min(B)
        return new ICmpInst(ICmpInst::ICMP_NE, Op0, Op1);
      if (ConstantInt *CI = dyn_cast<ConstantInt>(Op1)) {
        if (Op1Max == Op0Min+1)        // A <s C -> A == C-1 if min(A)+1 == C
          return new ICmpInst(ICmpInst::ICMP_EQ, Op0,
                              Builder->getInt(CI->getValue()-1));
      }
      break;
    case ICmpInst::ICMP_SGT:
      if (Op0Min.sgt(Op1Max))          // A >s B -> true if min(A) > max(B)
        return replaceInstUsesWith(I, ConstantInt::getTrue(I.getType()));
      if (Op0Max.sle(Op1Min))          // A >s B -> false if max(A) <= min(B)
        return replaceInstUsesWith(I, ConstantInt::getFalse(I.getType()));

      if (Op1Max == Op0Min)            // A >s B -> A != B if min(A) == max(B)
        return new ICmpInst(ICmpInst::ICMP_NE, Op0, Op1);
      if (ConstantInt *CI = dyn_cast<ConstantInt>(Op1)) {
        if (Op1Min == Op0Max-1)        // A >s C -> A == C+1 if max(A)-1 == C
          return new ICmpInst(ICmpInst::ICMP_EQ, Op0,
                              Builder->getInt(CI->getValue()+1));
      }
      break;
    case ICmpInst::ICMP_SGE:
      assert(!isa<ConstantInt>(Op1) && "ICMP_SGE with ConstantInt not folded!");
      if (Op0Min.sge(Op1Max))          // A >=s B -> true if min(A) >= max(B)
        return replaceInstUsesWith(I, ConstantInt::getTrue(I.getType()));
      if (Op0Max.slt(Op1Min))          // A >=s B -> false if max(A) < min(B)
        return replaceInstUsesWith(I, ConstantInt::getFalse(I.getType()));
      break;
    case ICmpInst::ICMP_SLE:
      assert(!isa<ConstantInt>(Op1) && "ICMP_SLE with ConstantInt not folded!");
      if (Op0Max.sle(Op1Min))          // A <=s B -> true if max(A) <= min(B)
        return replaceInstUsesWith(I, ConstantInt::getTrue(I.getType()));
      if (Op0Min.sgt(Op1Max))          // A <=s B -> false if min(A) > max(B)
        return replaceInstUsesWith(I, ConstantInt::getFalse(I.getType()));
      break;
    case ICmpInst::ICMP_UGE:
      assert(!isa<ConstantInt>(Op1) && "ICMP_UGE with ConstantInt not folded!");
      if (Op0Min.uge(Op1Max))          // A >=u B -> true if min(A) >= max(B)
        return replaceInstUsesWith(I, ConstantInt::getTrue(I.getType()));
      if (Op0Max.ult(Op1Min))          // A >=u B -> false if max(A) < min(B)
        return replaceInstUsesWith(I, ConstantInt::getFalse(I.getType()));
      break;
    case ICmpInst::ICMP_ULE:
      assert(!isa<ConstantInt>(Op1) && "ICMP_ULE with ConstantInt not folded!");
      if (Op0Max.ule(Op1Min))          // A <=u B -> true if max(A) <= min(B)
        return replaceInstUsesWith(I, ConstantInt::getTrue(I.getType()));
      if (Op0Min.ugt(Op1Max))          // A <=u B -> false if min(A) > max(B)
        return replaceInstUsesWith(I, ConstantInt::getFalse(I.getType()));
      break;
    }
=======
  if (Instruction *Res = foldICmpWithConstant(I))
    return Res;
>>>>>>> 630d65f9

  if (Instruction *Res = foldICmpUsingKnownBits(I))
    return Res;

  // Test if the ICmpInst instruction is used exclusively by a select as
  // part of a minimum or maximum operation. If so, refrain from doing
  // any other folding. This helps out other analyses which understand
  // non-obfuscated minimum and maximum idioms, such as ScalarEvolution
  // and CodeGen. And in this case, at least one of the comparison
  // operands has at least one user besides the compare (the select),
  // which would often largely negate the benefit of folding anyway.
  if (I.hasOneUse())
    if (SelectInst *SI = dyn_cast<SelectInst>(*I.user_begin()))
      if ((SI->getOperand(1) == Op0 && SI->getOperand(2) == Op1) ||
          (SI->getOperand(2) == Op0 && SI->getOperand(1) == Op1))
        return nullptr;

  if (Instruction *Res = foldICmpInstWithConstant(I))
    return Res;

  if (Instruction *Res = foldICmpInstWithConstantNotInt(I))
    return Res;

  // If we can optimize a 'icmp GEP, P' or 'icmp P, GEP', do so now.
  if (GEPOperator *GEP = dyn_cast<GEPOperator>(Op0))
    if (Instruction *NI = foldGEPICmp(GEP, Op1, I.getPredicate(), I))
      return NI;
  if (GEPOperator *GEP = dyn_cast<GEPOperator>(Op1))
    if (Instruction *NI = foldGEPICmp(GEP, Op0,
                           ICmpInst::getSwappedPredicate(I.getPredicate()), I))
      return NI;

  // Try to optimize equality comparisons against alloca-based pointers.
  if (Op0->getType()->isPointerTy() && I.isEquality()) {
    assert(Op1->getType()->isPointerTy() && "Comparing pointer with non-pointer?");
    if (auto *Alloca = dyn_cast<AllocaInst>(GetUnderlyingObject(Op0, DL)))
      if (Instruction *New = foldAllocaCmp(I, Alloca, Op1))
        return New;
    if (auto *Alloca = dyn_cast<AllocaInst>(GetUnderlyingObject(Op1, DL)))
      if (Instruction *New = foldAllocaCmp(I, Alloca, Op0))
        return New;
  }

  // Test to see if the operands of the icmp are casted versions of other
  // values.  If the ptr->ptr cast can be stripped off both arguments, we do so
  // now.
  if (BitCastInst *CI = dyn_cast<BitCastInst>(Op0)) {
    if (Op0->getType()->isPointerTy() &&
        (isa<Constant>(Op1) || isa<BitCastInst>(Op1))) {
      // We keep moving the cast from the left operand over to the right
      // operand, where it can often be eliminated completely.
      Op0 = CI->getOperand(0);

      // If operand #1 is a bitcast instruction, it must also be a ptr->ptr cast
      // so eliminate it as well.
      if (BitCastInst *CI2 = dyn_cast<BitCastInst>(Op1))
        Op1 = CI2->getOperand(0);

      // If Op1 is a constant, we can fold the cast into the constant.
      if (Op0->getType() != Op1->getType()) {
        if (Constant *Op1C = dyn_cast<Constant>(Op1)) {
          Op1 = ConstantExpr::getBitCast(Op1C, Op0->getType());
        } else {
          // Otherwise, cast the RHS right before the icmp
          Op1 = Builder->CreateBitCast(Op1, Op0->getType());
        }
      }
      return new ICmpInst(I.getPredicate(), Op0, Op1);
    }
  }

  if (isa<CastInst>(Op0)) {
    // Handle the special case of: icmp (cast bool to X), <cst>
    // This comes up when you have code like
    //   int X = A < B;
    //   if (X) ...
    // For generality, we handle any zero-extension of any operand comparison
    // with a constant or another cast from the same type.
    if (isa<Constant>(Op1) || isa<CastInst>(Op1))
      if (Instruction *R = foldICmpWithCastAndCast(I))
        return R;
  }

#if INTEL_CUSTOMIZATION
  // Optimize the size of ICmp and eliminate unnecessary instructions.
  if (Instruction *R = OptimizeICmpInstSize(I, Op0, Op1))
    return R;
#endif // INTEL_CUSTOMIZATION

  if (Instruction *Res = foldICmpBinOp(I))
    return Res;

  {
    Value *A, *B;
    // Transform (A & ~B) == 0 --> (A & B) != 0
    // and       (A & ~B) != 0 --> (A & B) == 0
    // if A is a power of 2.
    if (match(Op0, m_And(m_Value(A), m_Not(m_Value(B)))) &&
        match(Op1, m_Zero()) &&
        isKnownToBeAPowerOfTwo(A, DL, false, 0, &AC, &I, &DT) && I.isEquality())
      return new ICmpInst(I.getInversePredicate(),
                          Builder->CreateAnd(A, B),
                          Op1);

    // ~x < ~y --> y < x
    // ~x < cst --> ~cst < x
    if (match(Op0, m_Not(m_Value(A)))) {
      if (match(Op1, m_Not(m_Value(B))))
        return new ICmpInst(I.getPredicate(), B, A);
      if (ConstantInt *RHSC = dyn_cast<ConstantInt>(Op1))
        return new ICmpInst(I.getPredicate(), ConstantExpr::getNot(RHSC), A);
    }

    Instruction *AddI = nullptr;
    if (match(&I, m_UAddWithOverflow(m_Value(A), m_Value(B),
                                     m_Instruction(AddI))) &&
        isa<IntegerType>(A->getType())) {
      Value *Result;
      Constant *Overflow;
      if (OptimizeOverflowCheck(OCF_UNSIGNED_ADD, A, B, *AddI, Result,
                                Overflow)) {
        replaceInstUsesWith(*AddI, Result);
        return replaceInstUsesWith(I, Overflow);
      }
    }

    // (zext a) * (zext b)  --> llvm.umul.with.overflow.
    if (match(Op0, m_Mul(m_ZExt(m_Value(A)), m_ZExt(m_Value(B))))) {
      if (Instruction *R = processUMulZExtIdiom(I, Op0, Op1, *this))
        return R;
    }
    if (match(Op1, m_Mul(m_ZExt(m_Value(A)), m_ZExt(m_Value(B))))) {
      if (Instruction *R = processUMulZExtIdiom(I, Op1, Op0, *this))
        return R;
    }
  }

  if (Instruction *Res = foldICmpEquality(I))
    return Res;

  // The 'cmpxchg' instruction returns an aggregate containing the old value and
  // an i1 which indicates whether or not we successfully did the swap.
  //
  // Replace comparisons between the old value and the expected value with the
  // indicator that 'cmpxchg' returns.
  //
  // N.B.  This transform is only valid when the 'cmpxchg' is not permitted to
  // spuriously fail.  In those cases, the old value may equal the expected
  // value but it is possible for the swap to not occur.
  if (I.getPredicate() == ICmpInst::ICMP_EQ)
    if (auto *EVI = dyn_cast<ExtractValueInst>(Op0))
      if (auto *ACXI = dyn_cast<AtomicCmpXchgInst>(EVI->getAggregateOperand()))
        if (EVI->getIndices()[0] == 0 && ACXI->getCompareOperand() == Op1 &&
            !ACXI->isWeak())
          return ExtractValueInst::Create(ACXI, 1);

  {
    Value *X; ConstantInt *Cst;
    // icmp X+Cst, X
    if (match(Op0, m_Add(m_Value(X), m_ConstantInt(Cst))) && Op1 == X)
      return foldICmpAddOpConst(I, X, Cst, I.getPredicate());

    // icmp X, X+Cst
    if (match(Op1, m_Add(m_Value(X), m_ConstantInt(Cst))) && Op0 == X)
      return foldICmpAddOpConst(I, X, Cst, I.getSwappedPredicate());
  }
  return Changed ? &I : nullptr;
}

/// Fold fcmp ([us]itofp x, cst) if possible.
Instruction *InstCombiner::foldFCmpIntToFPConst(FCmpInst &I, Instruction *LHSI,
                                                Constant *RHSC) {
  if (!isa<ConstantFP>(RHSC)) return nullptr;
  const APFloat &RHS = cast<ConstantFP>(RHSC)->getValueAPF();

  // Get the width of the mantissa.  We don't want to hack on conversions that
  // might lose information from the integer, e.g. "i64 -> float"
  int MantissaWidth = LHSI->getType()->getFPMantissaWidth();
  if (MantissaWidth == -1) return nullptr;  // Unknown.

  IntegerType *IntTy = cast<IntegerType>(LHSI->getOperand(0)->getType());

  bool LHSUnsigned = isa<UIToFPInst>(LHSI);

  if (I.isEquality()) {
    FCmpInst::Predicate P = I.getPredicate();
    bool IsExact = false;
    APSInt RHSCvt(IntTy->getBitWidth(), LHSUnsigned);
    RHS.convertToInteger(RHSCvt, APFloat::rmNearestTiesToEven, &IsExact);

    // If the floating point constant isn't an integer value, we know if we will
    // ever compare equal / not equal to it.
    if (!IsExact) {
      // TODO: Can never be -0.0 and other non-representable values
      APFloat RHSRoundInt(RHS);
      RHSRoundInt.roundToIntegral(APFloat::rmNearestTiesToEven);
      if (RHS.compare(RHSRoundInt) != APFloat::cmpEqual) {
        if (P == FCmpInst::FCMP_OEQ || P == FCmpInst::FCMP_UEQ)
          return replaceInstUsesWith(I, Builder->getFalse());

        assert(P == FCmpInst::FCMP_ONE || P == FCmpInst::FCMP_UNE);
        return replaceInstUsesWith(I, Builder->getTrue());
      }
    }

    // TODO: If the constant is exactly representable, is it always OK to do
    // equality compares as integer?
  }

  // Check to see that the input is converted from an integer type that is small
  // enough that preserves all bits.  TODO: check here for "known" sign bits.
  // This would allow us to handle (fptosi (x >>s 62) to float) if x is i64 f.e.
  unsigned InputSize = IntTy->getScalarSizeInBits();

  // Following test does NOT adjust InputSize downwards for signed inputs,
  // because the most negative value still requires all the mantissa bits
  // to distinguish it from one less than that value.
  if ((int)InputSize > MantissaWidth) {
    // Conversion would lose accuracy. Check if loss can impact comparison.
    int Exp = ilogb(RHS);
    if (Exp == APFloat::IEK_Inf) {
      int MaxExponent = ilogb(APFloat::getLargest(RHS.getSemantics()));
      if (MaxExponent < (int)InputSize - !LHSUnsigned)
        // Conversion could create infinity.
        return nullptr;
    } else {
      // Note that if RHS is zero or NaN, then Exp is negative
      // and first condition is trivially false.
      if (MantissaWidth <= Exp && Exp <= (int)InputSize - !LHSUnsigned)
        // Conversion could affect comparison.
        return nullptr;
    }
  }

  // Otherwise, we can potentially simplify the comparison.  We know that it
  // will always come through as an integer value and we know the constant is
  // not a NAN (it would have been previously simplified).
  assert(!RHS.isNaN() && "NaN comparison not already folded!");

  ICmpInst::Predicate Pred;
  switch (I.getPredicate()) {
  default: llvm_unreachable("Unexpected predicate!");
  case FCmpInst::FCMP_UEQ:
  case FCmpInst::FCMP_OEQ:
    Pred = ICmpInst::ICMP_EQ;
    break;
  case FCmpInst::FCMP_UGT:
  case FCmpInst::FCMP_OGT:
    Pred = LHSUnsigned ? ICmpInst::ICMP_UGT : ICmpInst::ICMP_SGT;
    break;
  case FCmpInst::FCMP_UGE:
  case FCmpInst::FCMP_OGE:
    Pred = LHSUnsigned ? ICmpInst::ICMP_UGE : ICmpInst::ICMP_SGE;
    break;
  case FCmpInst::FCMP_ULT:
  case FCmpInst::FCMP_OLT:
    Pred = LHSUnsigned ? ICmpInst::ICMP_ULT : ICmpInst::ICMP_SLT;
    break;
  case FCmpInst::FCMP_ULE:
  case FCmpInst::FCMP_OLE:
    Pred = LHSUnsigned ? ICmpInst::ICMP_ULE : ICmpInst::ICMP_SLE;
    break;
  case FCmpInst::FCMP_UNE:
  case FCmpInst::FCMP_ONE:
    Pred = ICmpInst::ICMP_NE;
    break;
  case FCmpInst::FCMP_ORD:
    return replaceInstUsesWith(I, Builder->getTrue());
  case FCmpInst::FCMP_UNO:
    return replaceInstUsesWith(I, Builder->getFalse());
  }

  // Now we know that the APFloat is a normal number, zero or inf.

  // See if the FP constant is too large for the integer.  For example,
  // comparing an i8 to 300.0.
  unsigned IntWidth = IntTy->getScalarSizeInBits();

  if (!LHSUnsigned) {
    // If the RHS value is > SignedMax, fold the comparison.  This handles +INF
    // and large values.
    APFloat SMax(RHS.getSemantics());
    SMax.convertFromAPInt(APInt::getSignedMaxValue(IntWidth), true,
                          APFloat::rmNearestTiesToEven);
    if (SMax.compare(RHS) == APFloat::cmpLessThan) {  // smax < 13123.0
      if (Pred == ICmpInst::ICMP_NE  || Pred == ICmpInst::ICMP_SLT ||
          Pred == ICmpInst::ICMP_SLE)
        return replaceInstUsesWith(I, Builder->getTrue());
      return replaceInstUsesWith(I, Builder->getFalse());
    }
  } else {
    // If the RHS value is > UnsignedMax, fold the comparison. This handles
    // +INF and large values.
    APFloat UMax(RHS.getSemantics());
    UMax.convertFromAPInt(APInt::getMaxValue(IntWidth), false,
                          APFloat::rmNearestTiesToEven);
    if (UMax.compare(RHS) == APFloat::cmpLessThan) {  // umax < 13123.0
      if (Pred == ICmpInst::ICMP_NE  || Pred == ICmpInst::ICMP_ULT ||
          Pred == ICmpInst::ICMP_ULE)
        return replaceInstUsesWith(I, Builder->getTrue());
      return replaceInstUsesWith(I, Builder->getFalse());
    }
  }

  if (!LHSUnsigned) {
    // See if the RHS value is < SignedMin.
    APFloat SMin(RHS.getSemantics());
    SMin.convertFromAPInt(APInt::getSignedMinValue(IntWidth), true,
                          APFloat::rmNearestTiesToEven);
    if (SMin.compare(RHS) == APFloat::cmpGreaterThan) { // smin > 12312.0
      if (Pred == ICmpInst::ICMP_NE || Pred == ICmpInst::ICMP_SGT ||
          Pred == ICmpInst::ICMP_SGE)
        return replaceInstUsesWith(I, Builder->getTrue());
      return replaceInstUsesWith(I, Builder->getFalse());
    }
  } else {
    // See if the RHS value is < UnsignedMin.
    APFloat SMin(RHS.getSemantics());
    SMin.convertFromAPInt(APInt::getMinValue(IntWidth), true,
                          APFloat::rmNearestTiesToEven);
    if (SMin.compare(RHS) == APFloat::cmpGreaterThan) { // umin > 12312.0
      if (Pred == ICmpInst::ICMP_NE || Pred == ICmpInst::ICMP_UGT ||
          Pred == ICmpInst::ICMP_UGE)
        return replaceInstUsesWith(I, Builder->getTrue());
      return replaceInstUsesWith(I, Builder->getFalse());
    }
  }

  // Okay, now we know that the FP constant fits in the range [SMIN, SMAX] or
  // [0, UMAX], but it may still be fractional.  See if it is fractional by
  // casting the FP value to the integer value and back, checking for equality.
  // Don't do this for zero, because -0.0 is not fractional.
  Constant *RHSInt = LHSUnsigned
    ? ConstantExpr::getFPToUI(RHSC, IntTy)
    : ConstantExpr::getFPToSI(RHSC, IntTy);
  if (!RHS.isZero()) {
    bool Equal = LHSUnsigned
      ? ConstantExpr::getUIToFP(RHSInt, RHSC->getType()) == RHSC
      : ConstantExpr::getSIToFP(RHSInt, RHSC->getType()) == RHSC;
    if (!Equal) {
      // If we had a comparison against a fractional value, we have to adjust
      // the compare predicate and sometimes the value.  RHSC is rounded towards
      // zero at this point.
      switch (Pred) {
      default: llvm_unreachable("Unexpected integer comparison!");
      case ICmpInst::ICMP_NE:  // (float)int != 4.4   --> true
        return replaceInstUsesWith(I, Builder->getTrue());
      case ICmpInst::ICMP_EQ:  // (float)int == 4.4   --> false
        return replaceInstUsesWith(I, Builder->getFalse());
      case ICmpInst::ICMP_ULE:
        // (float)int <= 4.4   --> int <= 4
        // (float)int <= -4.4  --> false
        if (RHS.isNegative())
          return replaceInstUsesWith(I, Builder->getFalse());
        break;
      case ICmpInst::ICMP_SLE:
        // (float)int <= 4.4   --> int <= 4
        // (float)int <= -4.4  --> int < -4
        if (RHS.isNegative())
          Pred = ICmpInst::ICMP_SLT;
        break;
      case ICmpInst::ICMP_ULT:
        // (float)int < -4.4   --> false
        // (float)int < 4.4    --> int <= 4
        if (RHS.isNegative())
          return replaceInstUsesWith(I, Builder->getFalse());
        Pred = ICmpInst::ICMP_ULE;
        break;
      case ICmpInst::ICMP_SLT:
        // (float)int < -4.4   --> int < -4
        // (float)int < 4.4    --> int <= 4
        if (!RHS.isNegative())
          Pred = ICmpInst::ICMP_SLE;
        break;
      case ICmpInst::ICMP_UGT:
        // (float)int > 4.4    --> int > 4
        // (float)int > -4.4   --> true
        if (RHS.isNegative())
          return replaceInstUsesWith(I, Builder->getTrue());
        break;
      case ICmpInst::ICMP_SGT:
        // (float)int > 4.4    --> int > 4
        // (float)int > -4.4   --> int >= -4
        if (RHS.isNegative())
          Pred = ICmpInst::ICMP_SGE;
        break;
      case ICmpInst::ICMP_UGE:
        // (float)int >= -4.4   --> true
        // (float)int >= 4.4    --> int > 4
        if (RHS.isNegative())
          return replaceInstUsesWith(I, Builder->getTrue());
        Pred = ICmpInst::ICMP_UGT;
        break;
      case ICmpInst::ICMP_SGE:
        // (float)int >= -4.4   --> int >= -4
        // (float)int >= 4.4    --> int > 4
        if (!RHS.isNegative())
          Pred = ICmpInst::ICMP_SGT;
        break;
      }
    }
  }

  // Lower this FP comparison into an appropriate integer version of the
  // comparison.
  return new ICmpInst(Pred, LHSI->getOperand(0), RHSInt);
}

Instruction *InstCombiner::visitFCmpInst(FCmpInst &I) {
  bool Changed = false;

  /// Orders the operands of the compare so that they are listed from most
  /// complex to least complex.  This puts constants before unary operators,
  /// before binary operators.
  if (getComplexity(I.getOperand(0)) < getComplexity(I.getOperand(1))) {
    I.swapOperands();
    Changed = true;
  }

  Value *Op0 = I.getOperand(0), *Op1 = I.getOperand(1);

  if (Value *V = SimplifyFCmpInst(I.getPredicate(), Op0, Op1,
                                  I.getFastMathFlags(), DL, &TLI, &DT, &AC, &I))
    return replaceInstUsesWith(I, V);

  // Simplify 'fcmp pred X, X'
  if (Op0 == Op1) {
    switch (I.getPredicate()) {
    default: llvm_unreachable("Unknown predicate!");
    case FCmpInst::FCMP_UNO:    // True if unordered: isnan(X) | isnan(Y)
    case FCmpInst::FCMP_ULT:    // True if unordered or less than
    case FCmpInst::FCMP_UGT:    // True if unordered or greater than
    case FCmpInst::FCMP_UNE:    // True if unordered or not equal
      // Canonicalize these to be 'fcmp uno %X, 0.0'.
      I.setPredicate(FCmpInst::FCMP_UNO);
      I.setOperand(1, Constant::getNullValue(Op0->getType()));
      return &I;

    case FCmpInst::FCMP_ORD:    // True if ordered (no nans)
    case FCmpInst::FCMP_OEQ:    // True if ordered and equal
    case FCmpInst::FCMP_OGE:    // True if ordered and greater than or equal
    case FCmpInst::FCMP_OLE:    // True if ordered and less than or equal
      // Canonicalize these to be 'fcmp ord %X, 0.0'.
      I.setPredicate(FCmpInst::FCMP_ORD);
      I.setOperand(1, Constant::getNullValue(Op0->getType()));
      return &I;
    }
  }

  // Test if the FCmpInst instruction is used exclusively by a select as
  // part of a minimum or maximum operation. If so, refrain from doing
  // any other folding. This helps out other analyses which understand
  // non-obfuscated minimum and maximum idioms, such as ScalarEvolution
  // and CodeGen. And in this case, at least one of the comparison
  // operands has at least one user besides the compare (the select),
  // which would often largely negate the benefit of folding anyway.
  if (I.hasOneUse())
    if (SelectInst *SI = dyn_cast<SelectInst>(*I.user_begin()))
      if ((SI->getOperand(1) == Op0 && SI->getOperand(2) == Op1) ||
          (SI->getOperand(2) == Op0 && SI->getOperand(1) == Op1))
        return nullptr;

  // Handle fcmp with constant RHS
  if (Constant *RHSC = dyn_cast<Constant>(Op1)) {
    if (Instruction *LHSI = dyn_cast<Instruction>(Op0))
      switch (LHSI->getOpcode()) {
      case Instruction::FPExt: {
        // fcmp (fpext x), C -> fcmp x, (fptrunc C) if fptrunc is lossless
        FPExtInst *LHSExt = cast<FPExtInst>(LHSI);
        ConstantFP *RHSF = dyn_cast<ConstantFP>(RHSC);
        if (!RHSF)
          break;

        const fltSemantics *Sem;
        // FIXME: This shouldn't be here.
        if (LHSExt->getSrcTy()->isHalfTy())
          Sem = &APFloat::IEEEhalf;
        else if (LHSExt->getSrcTy()->isFloatTy())
          Sem = &APFloat::IEEEsingle;
        else if (LHSExt->getSrcTy()->isDoubleTy())
          Sem = &APFloat::IEEEdouble;
        else if (LHSExt->getSrcTy()->isFP128Ty())
          Sem = &APFloat::IEEEquad;
        else if (LHSExt->getSrcTy()->isX86_FP80Ty())
          Sem = &APFloat::x87DoubleExtended;
        else if (LHSExt->getSrcTy()->isPPC_FP128Ty())
          Sem = &APFloat::PPCDoubleDouble;
        else
          break;

        bool Lossy;
        APFloat F = RHSF->getValueAPF();
        F.convert(*Sem, APFloat::rmNearestTiesToEven, &Lossy);

        // Avoid lossy conversions and denormals. Zero is a special case
        // that's OK to convert.
        APFloat Fabs = F;
        Fabs.clearSign();
        if (!Lossy &&
            ((Fabs.compare(APFloat::getSmallestNormalized(*Sem)) !=
                 APFloat::cmpLessThan) || Fabs.isZero()))

          return new FCmpInst(I.getPredicate(), LHSExt->getOperand(0),
                              ConstantFP::get(RHSC->getContext(), F));
        break;
      }
      case Instruction::PHI:
        // Only fold fcmp into the PHI if the phi and fcmp are in the same
        // block.  If in the same block, we're encouraging jump threading.  If
        // not, we are just pessimizing the code by making an i1 phi.
        if (LHSI->getParent() == I.getParent())
          if (Instruction *NV = FoldOpIntoPhi(I))
            return NV;
        break;
      case Instruction::SIToFP:
      case Instruction::UIToFP:
        if (Instruction *NV = foldFCmpIntToFPConst(I, LHSI, RHSC))
          return NV;
        break;
      case Instruction::FSub: {
        // fcmp pred (fneg x), C -> fcmp swap(pred) x, -C
        Value *Op;
        if (match(LHSI, m_FNeg(m_Value(Op))))
          return new FCmpInst(I.getSwappedPredicate(), Op,
                              ConstantExpr::getFNeg(RHSC));
        break;
      }
      case Instruction::Load:
        if (GetElementPtrInst *GEP =
            dyn_cast<GetElementPtrInst>(LHSI->getOperand(0))) {
          if (GlobalVariable *GV = dyn_cast<GlobalVariable>(GEP->getOperand(0)))
            if (GV->isConstant() && GV->hasDefinitiveInitializer() &&
                !cast<LoadInst>(LHSI)->isVolatile())
              if (Instruction *Res = foldCmpLoadFromIndexedGlobal(GEP, GV, I))
                return Res;
        }
        break;
      case Instruction::Call: {
        if (!RHSC->isNullValue())
          break;

        CallInst *CI = cast<CallInst>(LHSI);
        Intrinsic::ID IID = getIntrinsicForCallSite(CI, &TLI);
        if (IID != Intrinsic::fabs)
          break;

        // Various optimization for fabs compared with zero.
        switch (I.getPredicate()) {
        default:
          break;
        // fabs(x) < 0 --> false
        case FCmpInst::FCMP_OLT:
          llvm_unreachable("handled by SimplifyFCmpInst");
        // fabs(x) > 0 --> x != 0
        case FCmpInst::FCMP_OGT:
          return new FCmpInst(FCmpInst::FCMP_ONE, CI->getArgOperand(0), RHSC);
        // fabs(x) <= 0 --> x == 0
        case FCmpInst::FCMP_OLE:
          return new FCmpInst(FCmpInst::FCMP_OEQ, CI->getArgOperand(0), RHSC);
        // fabs(x) >= 0 --> !isnan(x)
        case FCmpInst::FCMP_OGE:
          return new FCmpInst(FCmpInst::FCMP_ORD, CI->getArgOperand(0), RHSC);
        // fabs(x) == 0 --> x == 0
        // fabs(x) != 0 --> x != 0
        case FCmpInst::FCMP_OEQ:
        case FCmpInst::FCMP_UEQ:
        case FCmpInst::FCMP_ONE:
        case FCmpInst::FCMP_UNE:
          return new FCmpInst(I.getPredicate(), CI->getArgOperand(0), RHSC);
        }
      }
      }
  }

  // fcmp pred (fneg x), (fneg y) -> fcmp swap(pred) x, y
  Value *X, *Y;
  if (match(Op0, m_FNeg(m_Value(X))) && match(Op1, m_FNeg(m_Value(Y))))
    return new FCmpInst(I.getSwappedPredicate(), X, Y);

  // fcmp (fpext x), (fpext y) -> fcmp x, y
  if (FPExtInst *LHSExt = dyn_cast<FPExtInst>(Op0))
    if (FPExtInst *RHSExt = dyn_cast<FPExtInst>(Op1))
      if (LHSExt->getSrcTy() == RHSExt->getSrcTy())
        return new FCmpInst(I.getPredicate(), LHSExt->getOperand(0),
                            RHSExt->getOperand(0));

  return Changed ? &I : nullptr;
}<|MERGE_RESOLUTION|>--- conflicted
+++ resolved
@@ -4313,378 +4313,8 @@
   if (ICmpInst *NewICmp = canonicalizeCmpWithConstant(I))
     return NewICmp;
 
-<<<<<<< HEAD
-  unsigned BitWidth = 0;
-  if (Ty->isIntOrIntVectorTy())
-    BitWidth = Ty->getScalarSizeInBits();
-  else // Get pointer size.
-    BitWidth = DL.getTypeSizeInBits(Ty->getScalarType());
-
-  bool isSignBit = false;
-
-  // See if we are doing a comparison with a constant.
-  if (ConstantInt *CI = dyn_cast<ConstantInt>(Op1)) {
-    Value *A = nullptr, *B = nullptr;
-
-    // Match the following pattern, which is a common idiom when writing
-    // overflow-safe integer arithmetic function.  The source performs an
-    // addition in wider type, and explicitly checks for overflow using
-    // comparisons against INT_MIN and INT_MAX.  Simplify this by using the
-    // sadd_with_overflow intrinsic.
-    //
-    // TODO: This could probably be generalized to handle other overflow-safe
-    // operations if we worked out the formulas to compute the appropriate
-    // magic constants.
-    //
-    // sum = a + b
-    // if (sum+128 >u 255)  ...  -> llvm.sadd.with.overflow.i8
-    {
-    ConstantInt *CI2;    // I = icmp ugt (add (add A, B), CI2), CI
-    if (I.getPredicate() == ICmpInst::ICMP_UGT &&
-        match(Op0, m_Add(m_Add(m_Value(A), m_Value(B)), m_ConstantInt(CI2))))
-      if (Instruction *Res = ProcessUGT_ADDCST_ADD(I, A, B, CI2, CI, *this))
-        return Res;
-    }
-
-    // (icmp sgt smin(PosA, B) 0) -> (icmp sgt B 0)
-    if (CI->isZero() && I.getPredicate() == ICmpInst::ICMP_SGT)
-      if (auto *SI = dyn_cast<SelectInst>(Op0)) {
-        SelectPatternResult SPR = matchSelectPattern(SI, A, B);
-        if (SPR.Flavor == SPF_SMIN) {
-          if (isKnownPositive(A, DL))
-            return new ICmpInst(I.getPredicate(), B, CI);
-          if (isKnownPositive(B, DL))
-            return new ICmpInst(I.getPredicate(), A, CI);
-        }
-      }
-
-
-    // The following transforms are only 'worth it' if the only user of the
-    // subtraction is the icmp.
-#if INTEL_CUSTOMIZATION
-    // Disabling this particular optimization before loopopt as it interferes
-    // with ztt recognition.
-    if (Op0->hasOneUse() && !I.getParent()->getParent()->isPreLoopOpt()) {
-#endif // INTEL_CUSTOMIZATION
-      // (icmp ne/eq (sub A B) 0) -> (icmp ne/eq A, B)
-      if (I.isEquality() && CI->isZero() &&
-          match(Op0, m_Sub(m_Value(A), m_Value(B))))
-        return new ICmpInst(I.getPredicate(), A, B);
-
-      // (icmp sgt (sub nsw A B), -1) -> (icmp sge A, B)
-      if (I.getPredicate() == ICmpInst::ICMP_SGT && CI->isAllOnesValue() &&
-          match(Op0, m_NSWSub(m_Value(A), m_Value(B))))
-        return new ICmpInst(ICmpInst::ICMP_SGE, A, B);
-
-      // (icmp sgt (sub nsw A B), 0) -> (icmp sgt A, B)
-      if (I.getPredicate() == ICmpInst::ICMP_SGT && CI->isZero() &&
-          match(Op0, m_NSWSub(m_Value(A), m_Value(B))))
-        return new ICmpInst(ICmpInst::ICMP_SGT, A, B);
-
-      // (icmp slt (sub nsw A B), 0) -> (icmp slt A, B)
-      if (I.getPredicate() == ICmpInst::ICMP_SLT && CI->isZero() &&
-          match(Op0, m_NSWSub(m_Value(A), m_Value(B))))
-        return new ICmpInst(ICmpInst::ICMP_SLT, A, B);
-
-      // (icmp slt (sub nsw A B), 1) -> (icmp sle A, B)
-      if (I.getPredicate() == ICmpInst::ICMP_SLT && CI->isOne() &&
-          match(Op0, m_NSWSub(m_Value(A), m_Value(B))))
-        return new ICmpInst(ICmpInst::ICMP_SLE, A, B);
-    }
-
-    if (I.isEquality()) {
-      ConstantInt *CI2;
-      if (match(Op0, m_AShr(m_ConstantInt(CI2), m_Value(A))) ||
-          match(Op0, m_LShr(m_ConstantInt(CI2), m_Value(A)))) {
-        // (icmp eq/ne (ashr/lshr const2, A), const1)
-        if (Instruction *Inst = foldICmpCstShrConst(I, Op0, A, CI, CI2))
-          return Inst;
-      }
-      if (match(Op0, m_Shl(m_ConstantInt(CI2), m_Value(A)))) {
-        // (icmp eq/ne (shl const2, A), const1)
-        if (Instruction *Inst = foldICmpCstShlConst(I, Op0, A, CI, CI2))
-          return Inst;
-      }
-    }
-
-    // If this comparison is a normal comparison, it demands all
-    // bits, if it is a sign bit comparison, it only demands the sign bit.
-    bool UnusedBit;
-    isSignBit = isSignBitCheck(I.getPredicate(), CI->getValue(), UnusedBit);
-
-    // Canonicalize icmp instructions based on dominating conditions.
-    BasicBlock *Parent = I.getParent();
-    BasicBlock *Dom = Parent->getSinglePredecessor();
-    auto *BI = Dom ? dyn_cast<BranchInst>(Dom->getTerminator()) : nullptr;
-    ICmpInst::Predicate Pred;
-    BasicBlock *TrueBB, *FalseBB;
-    ConstantInt *CI2;
-    if (BI && match(BI, m_Br(m_ICmp(Pred, m_Specific(Op0), m_ConstantInt(CI2)),
-                             TrueBB, FalseBB)) &&
-        TrueBB != FalseBB) {
-      ConstantRange CR = ConstantRange::makeAllowedICmpRegion(I.getPredicate(),
-                                                              CI->getValue());
-      ConstantRange DominatingCR =
-          (Parent == TrueBB)
-              ? ConstantRange::makeExactICmpRegion(Pred, CI2->getValue())
-              : ConstantRange::makeExactICmpRegion(
-                    CmpInst::getInversePredicate(Pred), CI2->getValue());
-      ConstantRange Intersection = DominatingCR.intersectWith(CR);
-      ConstantRange Difference = DominatingCR.difference(CR);
-      if (Intersection.isEmptySet())
-        return replaceInstUsesWith(I, Builder->getFalse());
-      if (Difference.isEmptySet())
-        return replaceInstUsesWith(I, Builder->getTrue());
-      // Canonicalizing a sign bit comparison that gets used in a branch,
-      // pessimizes codegen by generating branch on zero instruction instead
-      // of a test and branch. So we avoid canonicalizing in such situations
-      // because test and branch instruction has better branch displacement
-      // than compare and branch instruction.
-      if (!isBranchOnSignBitCheck(I, isSignBit) && !I.isEquality()) {
-        if (auto *AI = Intersection.getSingleElement())
-          return new ICmpInst(ICmpInst::ICMP_EQ, Op0, Builder->getInt(*AI));
-        if (auto *AD = Difference.getSingleElement())
-          return new ICmpInst(ICmpInst::ICMP_NE, Op0, Builder->getInt(*AD));
-      }
-    }
-  }
-
-  // See if we can fold the comparison based on range information we can get
-  // by checking whether bits are known to be zero or one in the input.
-  if (BitWidth != 0) {
-    APInt Op0KnownZero(BitWidth, 0), Op0KnownOne(BitWidth, 0);
-    APInt Op1KnownZero(BitWidth, 0), Op1KnownOne(BitWidth, 0);
-
-    if (SimplifyDemandedBits(I.getOperandUse(0),
-                             DemandedBitsLHSMask(I, BitWidth, isSignBit),
-                             Op0KnownZero, Op0KnownOne, 0))
-      return &I;
-    if (SimplifyDemandedBits(I.getOperandUse(1),
-                             APInt::getAllOnesValue(BitWidth), Op1KnownZero,
-                             Op1KnownOne, 0))
-      return &I;
-
-    // Given the known and unknown bits, compute a range that the LHS could be
-    // in.  Compute the Min, Max and RHS values based on the known bits. For the
-    // EQ and NE we use unsigned values.
-    APInt Op0Min(BitWidth, 0), Op0Max(BitWidth, 0);
-    APInt Op1Min(BitWidth, 0), Op1Max(BitWidth, 0);
-    if (I.isSigned()) {
-      ComputeSignedMinMaxValuesFromKnownBits(Op0KnownZero, Op0KnownOne,
-                                             Op0Min, Op0Max);
-      ComputeSignedMinMaxValuesFromKnownBits(Op1KnownZero, Op1KnownOne,
-                                             Op1Min, Op1Max);
-    } else {
-      ComputeUnsignedMinMaxValuesFromKnownBits(Op0KnownZero, Op0KnownOne,
-                                               Op0Min, Op0Max);
-      ComputeUnsignedMinMaxValuesFromKnownBits(Op1KnownZero, Op1KnownOne,
-                                               Op1Min, Op1Max);
-    }
-
-    // If Min and Max are known to be the same, then SimplifyDemandedBits
-    // figured out that the LHS is a constant.  Just constant fold this now so
-    // that code below can assume that Min != Max.
-    if (!isa<Constant>(Op0) && Op0Min == Op0Max)
-      return new ICmpInst(I.getPredicate(),
-                          ConstantInt::get(Op0->getType(), Op0Min), Op1);
-    if (!isa<Constant>(Op1) && Op1Min == Op1Max)
-      return new ICmpInst(I.getPredicate(), Op0,
-                          ConstantInt::get(Op1->getType(), Op1Min));
-
-    // Based on the range information we know about the LHS, see if we can
-    // simplify this comparison.  For example, (x&4) < 8 is always true.
-    switch (I.getPredicate()) {
-    default: llvm_unreachable("Unknown icmp opcode!");
-    case ICmpInst::ICMP_EQ: {
-      if (Op0Max.ult(Op1Min) || Op0Min.ugt(Op1Max))
-        return replaceInstUsesWith(I, ConstantInt::getFalse(I.getType()));
-
-      // If all bits are known zero except for one, then we know at most one
-      // bit is set.   If the comparison is against zero, then this is a check
-      // to see if *that* bit is set.
-      APInt Op0KnownZeroInverted = ~Op0KnownZero;
-      if (~Op1KnownZero == 0) {
-        // If the LHS is an AND with the same constant, look through it.
-        Value *LHS = nullptr;
-        ConstantInt *LHSC = nullptr;
-        if (!match(Op0, m_And(m_Value(LHS), m_ConstantInt(LHSC))) ||
-            LHSC->getValue() != Op0KnownZeroInverted)
-          LHS = Op0;
-
-        // If the LHS is 1 << x, and we know the result is a power of 2 like 8,
-        // then turn "((1 << x)&8) == 0" into "x != 3".
-        // or turn "((1 << x)&7) == 0" into "x > 2".
-        Value *X = nullptr;
-        if (match(LHS, m_Shl(m_One(), m_Value(X)))) {
-          APInt ValToCheck = Op0KnownZeroInverted;
-          if (ValToCheck.isPowerOf2()) {
-            unsigned CmpVal = ValToCheck.countTrailingZeros();
-            return new ICmpInst(ICmpInst::ICMP_NE, X,
-                                ConstantInt::get(X->getType(), CmpVal));
-          } else if ((++ValToCheck).isPowerOf2()) {
-            unsigned CmpVal = ValToCheck.countTrailingZeros() - 1;
-            return new ICmpInst(ICmpInst::ICMP_UGT, X,
-                                ConstantInt::get(X->getType(), CmpVal));
-          }
-        }
-
-        // If the LHS is 8 >>u x, and we know the result is a power of 2 like 1,
-        // then turn "((8 >>u x)&1) == 0" into "x != 3".
-        const APInt *CI;
-        if (Op0KnownZeroInverted == 1 &&
-            match(LHS, m_LShr(m_Power2(CI), m_Value(X))))
-          return new ICmpInst(ICmpInst::ICMP_NE, X,
-                              ConstantInt::get(X->getType(),
-                                               CI->countTrailingZeros()));
-      }
-      break;
-    }
-    case ICmpInst::ICMP_NE: {
-      if (Op0Max.ult(Op1Min) || Op0Min.ugt(Op1Max))
-        return replaceInstUsesWith(I, ConstantInt::getTrue(I.getType()));
-
-      // If all bits are known zero except for one, then we know at most one
-      // bit is set.   If the comparison is against zero, then this is a check
-      // to see if *that* bit is set.
-      APInt Op0KnownZeroInverted = ~Op0KnownZero;
-      if (~Op1KnownZero == 0) {
-        // If the LHS is an AND with the same constant, look through it.
-        Value *LHS = nullptr;
-        ConstantInt *LHSC = nullptr;
-        if (!match(Op0, m_And(m_Value(LHS), m_ConstantInt(LHSC))) ||
-            LHSC->getValue() != Op0KnownZeroInverted)
-          LHS = Op0;
-
-        // If the LHS is 1 << x, and we know the result is a power of 2 like 8,
-        // then turn "((1 << x)&8) != 0" into "x == 3".
-        // or turn "((1 << x)&7) != 0" into "x < 3".
-        Value *X = nullptr;
-        if (match(LHS, m_Shl(m_One(), m_Value(X)))) {
-          APInt ValToCheck = Op0KnownZeroInverted;
-          if (ValToCheck.isPowerOf2()) {
-            unsigned CmpVal = ValToCheck.countTrailingZeros();
-            return new ICmpInst(ICmpInst::ICMP_EQ, X,
-                                ConstantInt::get(X->getType(), CmpVal));
-          } else if ((++ValToCheck).isPowerOf2()) {
-            unsigned CmpVal = ValToCheck.countTrailingZeros();
-            return new ICmpInst(ICmpInst::ICMP_ULT, X,
-                                ConstantInt::get(X->getType(), CmpVal));
-          }
-        }
-
-        // If the LHS is 8 >>u x, and we know the result is a power of 2 like 1,
-        // then turn "((8 >>u x)&1) != 0" into "x == 3".
-        const APInt *CI;
-        if (Op0KnownZeroInverted == 1 &&
-            match(LHS, m_LShr(m_Power2(CI), m_Value(X))))
-          return new ICmpInst(ICmpInst::ICMP_EQ, X,
-                              ConstantInt::get(X->getType(),
-                                               CI->countTrailingZeros()));
-      }
-      break;
-    }
-    case ICmpInst::ICMP_ULT:
-      if (Op0Max.ult(Op1Min))          // A <u B -> true if max(A) < min(B)
-        return replaceInstUsesWith(I, ConstantInt::getTrue(I.getType()));
-      if (Op0Min.uge(Op1Max))          // A <u B -> false if min(A) >= max(B)
-        return replaceInstUsesWith(I, ConstantInt::getFalse(I.getType()));
-      if (Op1Min == Op0Max)            // A <u B -> A != B if max(A) == min(B)
-        return new ICmpInst(ICmpInst::ICMP_NE, Op0, Op1);
-      if (ConstantInt *CI = dyn_cast<ConstantInt>(Op1)) {
-        if (Op1Max == Op0Min+1)        // A <u C -> A == C-1 if min(A)+1 == C
-          return new ICmpInst(ICmpInst::ICMP_EQ, Op0,
-                              Builder->getInt(CI->getValue()-1));
-
-        // (x <u 2147483648) -> (x >s -1)  -> true if sign bit clear
-        if (CI->isMinValue(true))
-          return new ICmpInst(ICmpInst::ICMP_SGT, Op0,
-                           Constant::getAllOnesValue(Op0->getType()));
-      }
-      break;
-    case ICmpInst::ICMP_UGT: {
-      if (Op0Min.ugt(Op1Max))          // A >u B -> true if min(A) > max(B)
-        return replaceInstUsesWith(I, ConstantInt::getTrue(I.getType()));
-
-      if (Op0Max.ule(Op1Min))          // A >u B -> false if max(A) <= max(B)
-        return replaceInstUsesWith(I, ConstantInt::getFalse(I.getType()));
-
-      if (Op1Max == Op0Min)            // A >u B -> A != B if min(A) == max(B)
-        return new ICmpInst(ICmpInst::ICMP_NE, Op0, Op1);
-
-      const APInt *CmpC;
-      if (match(Op1, m_APInt(CmpC))) {
-        // A >u C -> A == C+1 if max(a)-1 == C
-        if (*CmpC == Op0Max - 1)
-          return new ICmpInst(ICmpInst::ICMP_EQ, Op0,
-                              ConstantInt::get(Op1->getType(), *CmpC + 1));
-
-        // (x >u 2147483647) -> (x <s 0)  -> true if sign bit set
-        if (CmpC->isMaxSignedValue())
-          return new ICmpInst(ICmpInst::ICMP_SLT, Op0,
-                              Constant::getNullValue(Op0->getType()));
-      }
-      break;
-    }
-    case ICmpInst::ICMP_SLT:
-      if (Op0Max.slt(Op1Min))          // A <s B -> true if max(A) < min(C)
-        return replaceInstUsesWith(I, ConstantInt::getTrue(I.getType()));
-      if (Op0Min.sge(Op1Max))          // A <s B -> false if min(A) >= max(C)
-        return replaceInstUsesWith(I, ConstantInt::getFalse(I.getType()));
-      if (Op1Min == Op0Max)            // A <s B -> A != B if max(A) == min(B)
-        return new ICmpInst(ICmpInst::ICMP_NE, Op0, Op1);
-      if (ConstantInt *CI = dyn_cast<ConstantInt>(Op1)) {
-        if (Op1Max == Op0Min+1)        // A <s C -> A == C-1 if min(A)+1 == C
-          return new ICmpInst(ICmpInst::ICMP_EQ, Op0,
-                              Builder->getInt(CI->getValue()-1));
-      }
-      break;
-    case ICmpInst::ICMP_SGT:
-      if (Op0Min.sgt(Op1Max))          // A >s B -> true if min(A) > max(B)
-        return replaceInstUsesWith(I, ConstantInt::getTrue(I.getType()));
-      if (Op0Max.sle(Op1Min))          // A >s B -> false if max(A) <= min(B)
-        return replaceInstUsesWith(I, ConstantInt::getFalse(I.getType()));
-
-      if (Op1Max == Op0Min)            // A >s B -> A != B if min(A) == max(B)
-        return new ICmpInst(ICmpInst::ICMP_NE, Op0, Op1);
-      if (ConstantInt *CI = dyn_cast<ConstantInt>(Op1)) {
-        if (Op1Min == Op0Max-1)        // A >s C -> A == C+1 if max(A)-1 == C
-          return new ICmpInst(ICmpInst::ICMP_EQ, Op0,
-                              Builder->getInt(CI->getValue()+1));
-      }
-      break;
-    case ICmpInst::ICMP_SGE:
-      assert(!isa<ConstantInt>(Op1) && "ICMP_SGE with ConstantInt not folded!");
-      if (Op0Min.sge(Op1Max))          // A >=s B -> true if min(A) >= max(B)
-        return replaceInstUsesWith(I, ConstantInt::getTrue(I.getType()));
-      if (Op0Max.slt(Op1Min))          // A >=s B -> false if max(A) < min(B)
-        return replaceInstUsesWith(I, ConstantInt::getFalse(I.getType()));
-      break;
-    case ICmpInst::ICMP_SLE:
-      assert(!isa<ConstantInt>(Op1) && "ICMP_SLE with ConstantInt not folded!");
-      if (Op0Max.sle(Op1Min))          // A <=s B -> true if max(A) <= min(B)
-        return replaceInstUsesWith(I, ConstantInt::getTrue(I.getType()));
-      if (Op0Min.sgt(Op1Max))          // A <=s B -> false if min(A) > max(B)
-        return replaceInstUsesWith(I, ConstantInt::getFalse(I.getType()));
-      break;
-    case ICmpInst::ICMP_UGE:
-      assert(!isa<ConstantInt>(Op1) && "ICMP_UGE with ConstantInt not folded!");
-      if (Op0Min.uge(Op1Max))          // A >=u B -> true if min(A) >= max(B)
-        return replaceInstUsesWith(I, ConstantInt::getTrue(I.getType()));
-      if (Op0Max.ult(Op1Min))          // A >=u B -> false if max(A) < min(B)
-        return replaceInstUsesWith(I, ConstantInt::getFalse(I.getType()));
-      break;
-    case ICmpInst::ICMP_ULE:
-      assert(!isa<ConstantInt>(Op1) && "ICMP_ULE with ConstantInt not folded!");
-      if (Op0Max.ule(Op1Min))          // A <=u B -> true if max(A) <= min(B)
-        return replaceInstUsesWith(I, ConstantInt::getTrue(I.getType()));
-      if (Op0Min.ugt(Op1Max))          // A <=u B -> false if min(A) > max(B)
-        return replaceInstUsesWith(I, ConstantInt::getFalse(I.getType()));
-      break;
-    }
-=======
   if (Instruction *Res = foldICmpWithConstant(I))
     return Res;
->>>>>>> 630d65f9
 
   if (Instruction *Res = foldICmpUsingKnownBits(I))
     return Res;
