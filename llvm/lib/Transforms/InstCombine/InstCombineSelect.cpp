//===- InstCombineSelect.cpp ----------------------------------------------===//
//
// Part of the LLVM Project, under the Apache License v2.0 with LLVM Exceptions.
// See https://llvm.org/LICENSE.txt for license information.
// SPDX-License-Identifier: Apache-2.0 WITH LLVM-exception
//
//===----------------------------------------------------------------------===//
//
// This file implements the visitSelect function.
//
//===----------------------------------------------------------------------===//

#include "InstCombineInternal.h"
#include "llvm/ADT/APInt.h"
#include "llvm/ADT/Optional.h"
#include "llvm/ADT/STLExtras.h"
#include "llvm/ADT/SmallVector.h"
#include "llvm/Analysis/AssumptionCache.h"
#include "llvm/Analysis/CmpInstAnalysis.h"
#include "llvm/Analysis/InstructionSimplify.h"
#include "llvm/Analysis/ValueTracking.h"
#include "llvm/IR/BasicBlock.h"
#include "llvm/IR/Constant.h"
#include "llvm/IR/Constants.h"
#include "llvm/IR/DerivedTypes.h"
#include "llvm/IR/IRBuilder.h"
#include "llvm/IR/InstrTypes.h"
#include "llvm/IR/Instruction.h"
#include "llvm/IR/Instructions.h"
#include "llvm/IR/IntrinsicInst.h"
#include "llvm/IR/Intrinsics.h"
#include "llvm/IR/Operator.h"
#include "llvm/IR/PatternMatch.h"
#include "llvm/IR/Type.h"
#include "llvm/IR/User.h"
#include "llvm/IR/Value.h"
#include "llvm/Support/Casting.h"
#include "llvm/Support/ErrorHandling.h"
#include "llvm/Support/KnownBits.h"
#include "llvm/Transforms/InstCombine/InstCombineWorklist.h"
#include <cassert>
#include <utility>

using namespace llvm;
using namespace PatternMatch;

#define DEBUG_TYPE "instcombine"

static Value *createMinMax(InstCombiner::BuilderTy &Builder,
                           SelectPatternFlavor SPF, Value *A, Value *B) {
  CmpInst::Predicate Pred = getMinMaxPred(SPF);
  assert(CmpInst::isIntPredicate(Pred) && "Expected integer predicate");
  return Builder.CreateSelect(Builder.CreateICmp(Pred, A, B), A, B);
}

/// Replace a select operand based on an equality comparison with the identity
/// constant of a binop.
static Instruction *foldSelectBinOpIdentity(SelectInst &Sel,
                                            const TargetLibraryInfo &TLI) {
  // The select condition must be an equality compare with a constant operand.
  Value *X;
  Constant *C;
  CmpInst::Predicate Pred;
  if (!match(Sel.getCondition(), m_Cmp(Pred, m_Value(X), m_Constant(C))))
    return nullptr;

  bool IsEq;
  if (ICmpInst::isEquality(Pred))
    IsEq = Pred == ICmpInst::ICMP_EQ;
  else if (Pred == FCmpInst::FCMP_OEQ)
    IsEq = true;
  else if (Pred == FCmpInst::FCMP_UNE)
    IsEq = false;
  else
    return nullptr;

  // A select operand must be a binop.
  BinaryOperator *BO;
  if (!match(Sel.getOperand(IsEq ? 1 : 2), m_BinOp(BO)))
    return nullptr;

  // The compare constant must be the identity constant for that binop.
  // If this a floating-point compare with 0.0, any zero constant will do.
  Type *Ty = BO->getType();
  Constant *IdC = ConstantExpr::getBinOpIdentity(BO->getOpcode(), Ty, true);
  if (IdC != C) {
    if (!IdC || !CmpInst::isFPPredicate(Pred))
      return nullptr;
    if (!match(IdC, m_AnyZeroFP()) || !match(C, m_AnyZeroFP()))
      return nullptr;
  }

  // Last, match the compare variable operand with a binop operand.
  Value *Y;
  if (!BO->isCommutative() && !match(BO, m_BinOp(m_Value(Y), m_Specific(X))))
    return nullptr;
  if (!match(BO, m_c_BinOp(m_Value(Y), m_Specific(X))))
    return nullptr;

  // +0.0 compares equal to -0.0, and so it does not behave as required for this
  // transform. Bail out if we can not exclude that possibility.
  if (isa<FPMathOperator>(BO))
    if (!BO->hasNoSignedZeros() && !CannotBeNegativeZero(Y, &TLI))
      return nullptr;

  // BO = binop Y, X
  // S = { select (cmp eq X, C), BO, ? } or { select (cmp ne X, C), ?, BO }
  // =>
  // S = { select (cmp eq X, C),  Y, ? } or { select (cmp ne X, C), ?,  Y }
  Sel.setOperand(IsEq ? 1 : 2, Y);
  return &Sel;
}

/// This folds:
///  select (icmp eq (and X, C1)), TC, FC
///    iff C1 is a power 2 and the difference between TC and FC is a power-of-2.
/// To something like:
///  (shr (and (X, C1)), (log2(C1) - log2(TC-FC))) + FC
/// Or:
///  (shl (and (X, C1)), (log2(TC-FC) - log2(C1))) + FC
/// With some variations depending if FC is larger than TC, or the shift
/// isn't needed, or the bit widths don't match.
static Value *foldSelectICmpAnd(SelectInst &Sel, ICmpInst *Cmp,
                                InstCombiner::BuilderTy &Builder) {
  const APInt *SelTC, *SelFC;
  if (!match(Sel.getTrueValue(), m_APInt(SelTC)) ||
      !match(Sel.getFalseValue(), m_APInt(SelFC)))
    return nullptr;

  // If this is a vector select, we need a vector compare.
  Type *SelType = Sel.getType();
  if (SelType->isVectorTy() != Cmp->getType()->isVectorTy())
    return nullptr;

  Value *V;
  APInt AndMask;
  bool CreateAnd = false;
  ICmpInst::Predicate Pred = Cmp->getPredicate();
  if (ICmpInst::isEquality(Pred)) {
    if (!match(Cmp->getOperand(1), m_Zero()))
      return nullptr;

    V = Cmp->getOperand(0);
    const APInt *AndRHS;
    if (!match(V, m_And(m_Value(), m_Power2(AndRHS))))
      return nullptr;

    AndMask = *AndRHS;
  } else if (decomposeBitTestICmp(Cmp->getOperand(0), Cmp->getOperand(1),
                                  Pred, V, AndMask)) {
    assert(ICmpInst::isEquality(Pred) && "Not equality test?");
    if (!AndMask.isPowerOf2())
      return nullptr;

    CreateAnd = true;
  } else {
    return nullptr;
  }

  // In general, when both constants are non-zero, we would need an offset to
  // replace the select. This would require more instructions than we started
  // with. But there's one special-case that we handle here because it can
  // simplify/reduce the instructions.
  APInt TC = *SelTC;
  APInt FC = *SelFC;
  if (!TC.isNullValue() && !FC.isNullValue()) {
    // If the select constants differ by exactly one bit and that's the same
    // bit that is masked and checked by the select condition, the select can
    // be replaced by bitwise logic to set/clear one bit of the constant result.
    if (TC.getBitWidth() != AndMask.getBitWidth() || (TC ^ FC) != AndMask)
      return nullptr;
    if (CreateAnd) {
      // If we have to create an 'and', then we must kill the cmp to not
      // increase the instruction count.
      if (!Cmp->hasOneUse())
        return nullptr;
      V = Builder.CreateAnd(V, ConstantInt::get(SelType, AndMask));
    }
    bool ExtraBitInTC = TC.ugt(FC);
    if (Pred == ICmpInst::ICMP_EQ) {
      // If the masked bit in V is clear, clear or set the bit in the result:
      // (V & AndMaskC) == 0 ? TC : FC --> (V & AndMaskC) ^ TC
      // (V & AndMaskC) == 0 ? TC : FC --> (V & AndMaskC) | TC
      Constant *C = ConstantInt::get(SelType, TC);
      return ExtraBitInTC ? Builder.CreateXor(V, C) : Builder.CreateOr(V, C);
    }
    if (Pred == ICmpInst::ICMP_NE) {
      // If the masked bit in V is set, set or clear the bit in the result:
      // (V & AndMaskC) != 0 ? TC : FC --> (V & AndMaskC) | FC
      // (V & AndMaskC) != 0 ? TC : FC --> (V & AndMaskC) ^ FC
      Constant *C = ConstantInt::get(SelType, FC);
      return ExtraBitInTC ? Builder.CreateOr(V, C) : Builder.CreateXor(V, C);
    }
    llvm_unreachable("Only expecting equality predicates");
  }

  // Make sure one of the select arms is a power-of-2.
  if (!TC.isPowerOf2() && !FC.isPowerOf2())
    return nullptr;

  // Determine which shift is needed to transform result of the 'and' into the
  // desired result.
  const APInt &ValC = !TC.isNullValue() ? TC : FC;
  unsigned ValZeros = ValC.logBase2();
  unsigned AndZeros = AndMask.logBase2();

  // Insert the 'and' instruction on the input to the truncate.
  if (CreateAnd)
    V = Builder.CreateAnd(V, ConstantInt::get(V->getType(), AndMask));

  // If types don't match, we can still convert the select by introducing a zext
  // or a trunc of the 'and'.
  if (ValZeros > AndZeros) {
    V = Builder.CreateZExtOrTrunc(V, SelType);
    V = Builder.CreateShl(V, ValZeros - AndZeros);
  } else if (ValZeros < AndZeros) {
    V = Builder.CreateLShr(V, AndZeros - ValZeros);
    V = Builder.CreateZExtOrTrunc(V, SelType);
  } else {
    V = Builder.CreateZExtOrTrunc(V, SelType);
  }

  // Okay, now we know that everything is set up, we just don't know whether we
  // have a icmp_ne or icmp_eq and whether the true or false val is the zero.
  bool ShouldNotVal = !TC.isNullValue();
  ShouldNotVal ^= Pred == ICmpInst::ICMP_NE;
  if (ShouldNotVal)
    V = Builder.CreateXor(V, ValC);

  return V;
}

/// We want to turn code that looks like this:
///   %C = or %A, %B
///   %D = select %cond, %C, %A
/// into:
///   %C = select %cond, %B, 0
///   %D = or %A, %C
///
/// Assuming that the specified instruction is an operand to the select, return
/// a bitmask indicating which operands of this instruction are foldable if they
/// equal the other incoming value of the select.
static unsigned getSelectFoldableOperands(BinaryOperator *I) {
  switch (I->getOpcode()) {
  case Instruction::Add:
  case Instruction::Mul:
  case Instruction::And:
  case Instruction::Or:
  case Instruction::Xor:
    return 3;              // Can fold through either operand.
  case Instruction::Sub:   // Can only fold on the amount subtracted.
  case Instruction::Shl:   // Can only fold on the shift amount.
  case Instruction::LShr:
  case Instruction::AShr:
    return 1;
  default:
    return 0;              // Cannot fold
  }
}

/// For the same transformation as the previous function, return the identity
/// constant that goes into the select.
static APInt getSelectFoldableConstant(BinaryOperator *I) {
  switch (I->getOpcode()) {
  default: llvm_unreachable("This cannot happen!");
  case Instruction::Add:
  case Instruction::Sub:
  case Instruction::Or:
  case Instruction::Xor:
  case Instruction::Shl:
  case Instruction::LShr:
  case Instruction::AShr:
    return APInt::getNullValue(I->getType()->getScalarSizeInBits());
  case Instruction::And:
    return APInt::getAllOnesValue(I->getType()->getScalarSizeInBits());
  case Instruction::Mul:
    return APInt(I->getType()->getScalarSizeInBits(), 1);
  }
}

/// We have (select c, TI, FI), and we know that TI and FI have the same opcode.
Instruction *InstCombiner::foldSelectOpOp(SelectInst &SI, Instruction *TI,
                                          Instruction *FI) {
  // Don't break up min/max patterns. The hasOneUse checks below prevent that
  // for most cases, but vector min/max with bitcasts can be transformed. If the
  // one-use restrictions are eased for other patterns, we still don't want to
  // obfuscate min/max.
  if ((match(&SI, m_SMin(m_Value(), m_Value())) ||
       match(&SI, m_SMax(m_Value(), m_Value())) ||
       match(&SI, m_UMin(m_Value(), m_Value())) ||
       match(&SI, m_UMax(m_Value(), m_Value()))))
    return nullptr;

  // If this is a cast from the same type, merge.
  Value *Cond = SI.getCondition();
  Type *CondTy = Cond->getType();
  if (TI->getNumOperands() == 1 && TI->isCast()) {
    Type *FIOpndTy = FI->getOperand(0)->getType();
    if (TI->getOperand(0)->getType() != FIOpndTy)
      return nullptr;

    // The select condition may be a vector. We may only change the operand
    // type if the vector width remains the same (and matches the condition).
    if (CondTy->isVectorTy()) {
      if (!FIOpndTy->isVectorTy())
        return nullptr;
      if (CondTy->getVectorNumElements() != FIOpndTy->getVectorNumElements())
        return nullptr;

      // TODO: If the backend knew how to deal with casts better, we could
      // remove this limitation. For now, there's too much potential to create
      // worse codegen by promoting the select ahead of size-altering casts
      // (PR28160).
      //
      // Note that ValueTracking's matchSelectPattern() looks through casts
      // without checking 'hasOneUse' when it matches min/max patterns, so this
      // transform may end up happening anyway.
      if (TI->getOpcode() != Instruction::BitCast &&
          (!TI->hasOneUse() || !FI->hasOneUse()))
        return nullptr;
    } else if (!TI->hasOneUse() || !FI->hasOneUse()) {
      // TODO: The one-use restrictions for a scalar select could be eased if
      // the fold of a select in visitLoadInst() was enhanced to match a pattern
      // that includes a cast.
      return nullptr;
    }

    // Fold this by inserting a select from the input values.
    Value *NewSI =
        Builder.CreateSelect(Cond, TI->getOperand(0), FI->getOperand(0),
                             SI.getName() + ".v", &SI);
    return CastInst::Create(Instruction::CastOps(TI->getOpcode()), NewSI,
                            TI->getType());
  }

  // Cond ? -X : -Y --> -(Cond ? X : Y)
  Value *X, *Y;
  if (match(TI, m_FNeg(m_Value(X))) && match(FI, m_FNeg(m_Value(Y))) &&
      (TI->hasOneUse() || FI->hasOneUse())) {
    Value *NewSel = Builder.CreateSelect(Cond, X, Y, SI.getName() + ".v", &SI);
    // TODO: Remove the hack for the binop form when the unary op is optimized
    //       properly with all IR passes.
    if (TI->getOpcode() != Instruction::FNeg)
      return BinaryOperator::CreateFNegFMF(NewSel, cast<BinaryOperator>(TI));
    return UnaryOperator::CreateFNeg(NewSel);
  }

  // Only handle binary operators (including two-operand getelementptr) with
  // one-use here. As with the cast case above, it may be possible to relax the
  // one-use constraint, but that needs be examined carefully since it may not
  // reduce the total number of instructions.
  if (TI->getNumOperands() != 2 || FI->getNumOperands() != 2 ||
      (!isa<BinaryOperator>(TI) && !isa<GetElementPtrInst>(TI)) ||
      !TI->hasOneUse() || !FI->hasOneUse())
    return nullptr;

  // Figure out if the operations have any operands in common.
  Value *MatchOp, *OtherOpT, *OtherOpF;
  bool MatchIsOpZero;
  if (TI->getOperand(0) == FI->getOperand(0)) {
    MatchOp  = TI->getOperand(0);
    OtherOpT = TI->getOperand(1);
    OtherOpF = FI->getOperand(1);
    MatchIsOpZero = true;
  } else if (TI->getOperand(1) == FI->getOperand(1)) {
    MatchOp  = TI->getOperand(1);
    OtherOpT = TI->getOperand(0);
    OtherOpF = FI->getOperand(0);
    MatchIsOpZero = false;
  } else if (!TI->isCommutative()) {
    return nullptr;
  } else if (TI->getOperand(0) == FI->getOperand(1)) {
    MatchOp  = TI->getOperand(0);
    OtherOpT = TI->getOperand(1);
    OtherOpF = FI->getOperand(0);
    MatchIsOpZero = true;
  } else if (TI->getOperand(1) == FI->getOperand(0)) {
    MatchOp  = TI->getOperand(1);
    OtherOpT = TI->getOperand(0);
    OtherOpF = FI->getOperand(1);
    MatchIsOpZero = true;
  } else {
    return nullptr;
  }

  // If the select condition is a vector, the operands of the original select's
  // operands also must be vectors. This may not be the case for getelementptr
  // for example.
  if (CondTy->isVectorTy() && (!OtherOpT->getType()->isVectorTy() ||
                               !OtherOpF->getType()->isVectorTy()))
    return nullptr;

  // If we reach here, they do have operations in common.
  Value *NewSI = Builder.CreateSelect(Cond, OtherOpT, OtherOpF,
                                      SI.getName() + ".v", &SI);
  Value *Op0 = MatchIsOpZero ? MatchOp : NewSI;
  Value *Op1 = MatchIsOpZero ? NewSI : MatchOp;
  if (auto *BO = dyn_cast<BinaryOperator>(TI)) {
    BinaryOperator *NewBO = BinaryOperator::Create(BO->getOpcode(), Op0, Op1);
    NewBO->copyIRFlags(TI);
    NewBO->andIRFlags(FI);
    return NewBO;
  }
  if (auto *TGEP = dyn_cast<GetElementPtrInst>(TI)) {
    auto *FGEP = cast<GetElementPtrInst>(FI);
    Type *ElementType = TGEP->getResultElementType();
    return TGEP->isInBounds() && FGEP->isInBounds()
               ? GetElementPtrInst::CreateInBounds(ElementType, Op0, {Op1})
               : GetElementPtrInst::Create(ElementType, Op0, {Op1});
  }
  llvm_unreachable("Expected BinaryOperator or GEP");
  return nullptr;
}

static bool isSelect01(const APInt &C1I, const APInt &C2I) {
  if (!C1I.isNullValue() && !C2I.isNullValue()) // One side must be zero.
    return false;
  return C1I.isOneValue() || C1I.isAllOnesValue() ||
         C2I.isOneValue() || C2I.isAllOnesValue();
}

/// Try to fold the select into one of the operands to allow further
/// optimization.
Instruction *InstCombiner::foldSelectIntoOp(SelectInst &SI, Value *TrueVal,
                                            Value *FalseVal) {
  // See the comment above GetSelectFoldableOperands for a description of the
  // transformation we are doing here.
  if (auto *TVI = dyn_cast<BinaryOperator>(TrueVal)) {
    if (TVI->hasOneUse() && !isa<Constant>(FalseVal)) {
      if (unsigned SFO = getSelectFoldableOperands(TVI)) {
        unsigned OpToFold = 0;
        if ((SFO & 1) && FalseVal == TVI->getOperand(0)) {
          OpToFold = 1;
        } else if ((SFO & 2) && FalseVal == TVI->getOperand(1)) {
          OpToFold = 2;
        }

        if (OpToFold) {
          APInt CI = getSelectFoldableConstant(TVI);
          Value *OOp = TVI->getOperand(2-OpToFold);
          // Avoid creating select between 2 constants unless it's selecting
          // between 0, 1 and -1.
          const APInt *OOpC;
          bool OOpIsAPInt = match(OOp, m_APInt(OOpC));
          if (!isa<Constant>(OOp) || (OOpIsAPInt && isSelect01(CI, *OOpC))) {
            Value *C = ConstantInt::get(OOp->getType(), CI);
            Value *NewSel = Builder.CreateSelect(SI.getCondition(), OOp, C);
            NewSel->takeName(TVI);
            BinaryOperator *BO = BinaryOperator::Create(TVI->getOpcode(),
                                                        FalseVal, NewSel);
            BO->copyIRFlags(TVI);
            return BO;
          }
        }
      }
    }
  }

  if (auto *FVI = dyn_cast<BinaryOperator>(FalseVal)) {
    if (FVI->hasOneUse() && !isa<Constant>(TrueVal)) {
      if (unsigned SFO = getSelectFoldableOperands(FVI)) {
        unsigned OpToFold = 0;
        if ((SFO & 1) && TrueVal == FVI->getOperand(0)) {
          OpToFold = 1;
        } else if ((SFO & 2) && TrueVal == FVI->getOperand(1)) {
          OpToFold = 2;
        }

        if (OpToFold) {
          APInt CI = getSelectFoldableConstant(FVI);
          Value *OOp = FVI->getOperand(2-OpToFold);
          // Avoid creating select between 2 constants unless it's selecting
          // between 0, 1 and -1.
          const APInt *OOpC;
          bool OOpIsAPInt = match(OOp, m_APInt(OOpC));
          if (!isa<Constant>(OOp) || (OOpIsAPInt && isSelect01(CI, *OOpC))) {
            Value *C = ConstantInt::get(OOp->getType(), CI);
            Value *NewSel = Builder.CreateSelect(SI.getCondition(), C, OOp);
            NewSel->takeName(FVI);
            BinaryOperator *BO = BinaryOperator::Create(FVI->getOpcode(),
                                                        TrueVal, NewSel);
            BO->copyIRFlags(FVI);
            return BO;
          }
        }
      }
    }
  }

  return nullptr;
}

/// We want to turn:
///   (select (icmp eq (and X, Y), 0), (and (lshr X, Z), 1), 1)
/// into:
///   zext (icmp ne i32 (and X, (or Y, (shl 1, Z))), 0)
/// Note:
///   Z may be 0 if lshr is missing.
/// Worst-case scenario is that we will replace 5 instructions with 5 different
/// instructions, but we got rid of select.
static Instruction *foldSelectICmpAndAnd(Type *SelType, const ICmpInst *Cmp,
                                         Value *TVal, Value *FVal,
                                         InstCombiner::BuilderTy &Builder) {
  if (!(Cmp->hasOneUse() && Cmp->getOperand(0)->hasOneUse() &&
        Cmp->getPredicate() == ICmpInst::ICMP_EQ &&
        match(Cmp->getOperand(1), m_Zero()) && match(FVal, m_One())))
    return nullptr;

  // The TrueVal has general form of:  and %B, 1
  Value *B;
  if (!match(TVal, m_OneUse(m_And(m_Value(B), m_One()))))
    return nullptr;

  // Where %B may be optionally shifted:  lshr %X, %Z.
  Value *X, *Z;
  const bool HasShift = match(B, m_OneUse(m_LShr(m_Value(X), m_Value(Z))));
  if (!HasShift)
    X = B;

  Value *Y;
  if (!match(Cmp->getOperand(0), m_c_And(m_Specific(X), m_Value(Y))))
    return nullptr;

  // ((X & Y) == 0) ? ((X >> Z) & 1) : 1 --> (X & (Y | (1 << Z))) != 0
  // ((X & Y) == 0) ? (X & 1) : 1 --> (X & (Y | 1)) != 0
  Constant *One = ConstantInt::get(SelType, 1);
  Value *MaskB = HasShift ? Builder.CreateShl(One, Z) : One;
  Value *FullMask = Builder.CreateOr(Y, MaskB);
  Value *MaskedX = Builder.CreateAnd(X, FullMask);
  Value *ICmpNeZero = Builder.CreateIsNotNull(MaskedX);
  return new ZExtInst(ICmpNeZero, SelType);
}

/// We want to turn:
///   (select (icmp eq (and X, C1), 0), Y, (or Y, C2))
/// into:
///   (or (shl (and X, C1), C3), Y)
/// iff:
///   C1 and C2 are both powers of 2
/// where:
///   C3 = Log(C2) - Log(C1)
///
/// This transform handles cases where:
/// 1. The icmp predicate is inverted
/// 2. The select operands are reversed
/// 3. The magnitude of C2 and C1 are flipped
static Value *foldSelectICmpAndOr(const ICmpInst *IC, Value *TrueVal,
                                  Value *FalseVal,
                                  InstCombiner::BuilderTy &Builder) {
  // Only handle integer compares. Also, if this is a vector select, we need a
  // vector compare.
  if (!TrueVal->getType()->isIntOrIntVectorTy() ||
      TrueVal->getType()->isVectorTy() != IC->getType()->isVectorTy())
    return nullptr;

  Value *CmpLHS = IC->getOperand(0);
  Value *CmpRHS = IC->getOperand(1);

  Value *V;
  unsigned C1Log;
  bool IsEqualZero;
  bool NeedAnd = false;
  if (IC->isEquality()) {
    if (!match(CmpRHS, m_Zero()))
      return nullptr;

    const APInt *C1;
    if (!match(CmpLHS, m_And(m_Value(), m_Power2(C1))))
      return nullptr;

    V = CmpLHS;
    C1Log = C1->logBase2();
    IsEqualZero = IC->getPredicate() == ICmpInst::ICMP_EQ;
  } else if (IC->getPredicate() == ICmpInst::ICMP_SLT ||
             IC->getPredicate() == ICmpInst::ICMP_SGT) {
    // We also need to recognize (icmp slt (trunc (X)), 0) and
    // (icmp sgt (trunc (X)), -1).
    IsEqualZero = IC->getPredicate() == ICmpInst::ICMP_SGT;
    if ((IsEqualZero && !match(CmpRHS, m_AllOnes())) ||
        (!IsEqualZero && !match(CmpRHS, m_Zero())))
      return nullptr;

    if (!match(CmpLHS, m_OneUse(m_Trunc(m_Value(V)))))
      return nullptr;

    C1Log = CmpLHS->getType()->getScalarSizeInBits() - 1;
    NeedAnd = true;
  } else {
    return nullptr;
  }

  const APInt *C2;
  bool OrOnTrueVal = false;
  bool OrOnFalseVal = match(FalseVal, m_Or(m_Specific(TrueVal), m_Power2(C2)));
  if (!OrOnFalseVal)
    OrOnTrueVal = match(TrueVal, m_Or(m_Specific(FalseVal), m_Power2(C2)));

  if (!OrOnFalseVal && !OrOnTrueVal)
    return nullptr;

  Value *Y = OrOnFalseVal ? TrueVal : FalseVal;

  unsigned C2Log = C2->logBase2();

  bool NeedXor = (!IsEqualZero && OrOnFalseVal) || (IsEqualZero && OrOnTrueVal);
  bool NeedShift = C1Log != C2Log;
  bool NeedZExtTrunc = Y->getType()->getScalarSizeInBits() !=
                       V->getType()->getScalarSizeInBits();

  // Make sure we don't create more instructions than we save.
  Value *Or = OrOnFalseVal ? FalseVal : TrueVal;
  if ((NeedShift + NeedXor + NeedZExtTrunc) >
      (IC->hasOneUse() + Or->hasOneUse()))
    return nullptr;

  if (NeedAnd) {
    // Insert the AND instruction on the input to the truncate.
    APInt C1 = APInt::getOneBitSet(V->getType()->getScalarSizeInBits(), C1Log);
    V = Builder.CreateAnd(V, ConstantInt::get(V->getType(), C1));
  }

  if (C2Log > C1Log) {
    V = Builder.CreateZExtOrTrunc(V, Y->getType());
    V = Builder.CreateShl(V, C2Log - C1Log);
  } else if (C1Log > C2Log) {
    V = Builder.CreateLShr(V, C1Log - C2Log);
    V = Builder.CreateZExtOrTrunc(V, Y->getType());
  } else
    V = Builder.CreateZExtOrTrunc(V, Y->getType());

  if (NeedXor)
    V = Builder.CreateXor(V, *C2);

  return Builder.CreateOr(V, Y);
}

/// Transform patterns such as (a > b) ? a - b : 0 into usub.sat(a, b).
/// There are 8 commuted/swapped variants of this pattern.
/// TODO: Also support a - UMIN(a,b) patterns.
static Value *canonicalizeSaturatedSubtract(const ICmpInst *ICI,
                                            const Value *TrueVal,
                                            const Value *FalseVal,
                                            InstCombiner::BuilderTy &Builder) {
  ICmpInst::Predicate Pred = ICI->getPredicate();
  if (!ICmpInst::isUnsigned(Pred))
    return nullptr;

  // (b > a) ? 0 : a - b -> (b <= a) ? a - b : 0
  if (match(TrueVal, m_Zero())) {
    Pred = ICmpInst::getInversePredicate(Pred);
    std::swap(TrueVal, FalseVal);
  }
  if (!match(FalseVal, m_Zero()))
    return nullptr;

  Value *A = ICI->getOperand(0);
  Value *B = ICI->getOperand(1);
  if (Pred == ICmpInst::ICMP_ULE || Pred == ICmpInst::ICMP_ULT) {
    // (b < a) ? a - b : 0 -> (a > b) ? a - b : 0
    std::swap(A, B);
    Pred = ICmpInst::getSwappedPredicate(Pred);
  }

  assert((Pred == ICmpInst::ICMP_UGE || Pred == ICmpInst::ICMP_UGT) &&
         "Unexpected isUnsigned predicate!");

  // Account for swapped form of subtraction: ((a > b) ? b - a : 0).
  bool IsNegative = false;
  if (match(TrueVal, m_Sub(m_Specific(B), m_Specific(A))))
    IsNegative = true;
  else if (!match(TrueVal, m_Sub(m_Specific(A), m_Specific(B))))
    return nullptr;

  // If sub is used anywhere else, we wouldn't be able to eliminate it
  // afterwards.
  if (!TrueVal->hasOneUse())
    return nullptr;

  // (a > b) ? a - b : 0 -> usub.sat(a, b)
  // (a > b) ? b - a : 0 -> -usub.sat(a, b)
  Value *Result = Builder.CreateBinaryIntrinsic(Intrinsic::usub_sat, A, B);
  if (IsNegative)
    Result = Builder.CreateNeg(Result);
  return Result;
}

static Value *canonicalizeSaturatedAdd(ICmpInst *Cmp, Value *TVal, Value *FVal,
                                       InstCombiner::BuilderTy &Builder) {
  if (!Cmp->hasOneUse())
    return nullptr;

  // Match unsigned saturated add with constant.
  Value *Cmp0 = Cmp->getOperand(0);
  Value *Cmp1 = Cmp->getOperand(1);
  ICmpInst::Predicate Pred = Cmp->getPredicate();
  Value *X;
  const APInt *C, *CmpC;
  if (Pred == ICmpInst::ICMP_ULT &&
      match(TVal, m_Add(m_Value(X), m_APInt(C))) && X == Cmp0 &&
      match(FVal, m_AllOnes()) && match(Cmp1, m_APInt(CmpC)) && *CmpC == ~*C) {
    // (X u< ~C) ? (X + C) : -1 --> uadd.sat(X, C)
    return Builder.CreateBinaryIntrinsic(
        Intrinsic::uadd_sat, X, ConstantInt::get(X->getType(), *C));
  }

  // Match unsigned saturated add of 2 variables with an unnecessary 'not'.
  // There are 8 commuted variants.
  // Canonicalize -1 (saturated result) to true value of the select. Just
  // swapping the compare operands is legal, because the selected value is the
  // same in case of equality, so we can interchange u< and u<=.
  if (match(FVal, m_AllOnes())) {
    std::swap(TVal, FVal);
    std::swap(Cmp0, Cmp1);
  }
  if (!match(TVal, m_AllOnes()))
    return nullptr;

  // Canonicalize predicate to 'ULT'.
  if (Pred == ICmpInst::ICMP_UGT) {
    Pred = ICmpInst::ICMP_ULT;
    std::swap(Cmp0, Cmp1);
  }
  if (Pred != ICmpInst::ICMP_ULT)
    return nullptr;

  // Match unsigned saturated add of 2 variables with an unnecessary 'not'.
  Value *Y;
  if (match(Cmp0, m_Not(m_Value(X))) &&
      match(FVal, m_c_Add(m_Specific(X), m_Value(Y))) && Y == Cmp1) {
    // (~X u< Y) ? -1 : (X + Y) --> uadd.sat(X, Y)
    // (~X u< Y) ? -1 : (Y + X) --> uadd.sat(X, Y)
    return Builder.CreateBinaryIntrinsic(Intrinsic::uadd_sat, X, Y);
  }
  // The 'not' op may be included in the sum but not the compare.
  X = Cmp0;
  Y = Cmp1;
  if (match(FVal, m_c_Add(m_Not(m_Specific(X)), m_Specific(Y)))) {
    // (X u< Y) ? -1 : (~X + Y) --> uadd.sat(~X, Y)
    // (X u< Y) ? -1 : (Y + ~X) --> uadd.sat(Y, ~X)
    BinaryOperator *BO = cast<BinaryOperator>(FVal);
    return Builder.CreateBinaryIntrinsic(
        Intrinsic::uadd_sat, BO->getOperand(0), BO->getOperand(1));
  }

  return nullptr;
}

/// Attempt to fold a cttz/ctlz followed by a icmp plus select into a single
/// call to cttz/ctlz with flag 'is_zero_undef' cleared.
///
/// For example, we can fold the following code sequence:
/// \code
///   %0 = tail call i32 @llvm.cttz.i32(i32 %x, i1 true)
///   %1 = icmp ne i32 %x, 0
///   %2 = select i1 %1, i32 %0, i32 32
/// \code
///
/// into:
///   %0 = tail call i32 @llvm.cttz.i32(i32 %x, i1 false)
static Value *foldSelectCttzCtlz(ICmpInst *ICI, Value *TrueVal, Value *FalseVal,
                                 InstCombiner::BuilderTy &Builder) {
  ICmpInst::Predicate Pred = ICI->getPredicate();
  Value *CmpLHS = ICI->getOperand(0);
  Value *CmpRHS = ICI->getOperand(1);

  // Check if the condition value compares a value for equality against zero.
  if (!ICI->isEquality() || !match(CmpRHS, m_Zero()))
    return nullptr;

  Value *Count = FalseVal;
  Value *ValueOnZero = TrueVal;
  if (Pred == ICmpInst::ICMP_NE)
    std::swap(Count, ValueOnZero);

  // Skip zero extend/truncate.
  Value *V = nullptr;
  if (match(Count, m_ZExt(m_Value(V))) ||
      match(Count, m_Trunc(m_Value(V))))
    Count = V;

  // Check that 'Count' is a call to intrinsic cttz/ctlz. Also check that the
  // input to the cttz/ctlz is used as LHS for the compare instruction.
  if (!match(Count, m_Intrinsic<Intrinsic::cttz>(m_Specific(CmpLHS))) &&
      !match(Count, m_Intrinsic<Intrinsic::ctlz>(m_Specific(CmpLHS))))
    return nullptr;

  IntrinsicInst *II = cast<IntrinsicInst>(Count);

  // Check if the value propagated on zero is a constant number equal to the
  // sizeof in bits of 'Count'.
  unsigned SizeOfInBits = Count->getType()->getScalarSizeInBits();
  if (match(ValueOnZero, m_SpecificInt(SizeOfInBits))) {
    // Explicitly clear the 'undef_on_zero' flag.
    IntrinsicInst *NewI = cast<IntrinsicInst>(II->clone());
    NewI->setArgOperand(1, ConstantInt::getFalse(NewI->getContext()));
    Builder.Insert(NewI);
    return Builder.CreateZExtOrTrunc(NewI, ValueOnZero->getType());
  }

  // If the ValueOnZero is not the bitwidth, we can at least make use of the
  // fact that the cttz/ctlz result will not be used if the input is zero, so
  // it's okay to relax it to undef for that case.
  if (II->hasOneUse() && !match(II->getArgOperand(1), m_One()))
    II->setArgOperand(1, ConstantInt::getTrue(II->getContext()));

  return nullptr;
}

/// Return true if we find and adjust an icmp+select pattern where the compare
/// is with a constant that can be incremented or decremented to match the
/// minimum or maximum idiom.
static bool adjustMinMax(SelectInst &Sel, ICmpInst &Cmp) {
  ICmpInst::Predicate Pred = Cmp.getPredicate();
  Value *CmpLHS = Cmp.getOperand(0);
  Value *CmpRHS = Cmp.getOperand(1);
  Value *TrueVal = Sel.getTrueValue();
  Value *FalseVal = Sel.getFalseValue();

  // We may move or edit the compare, so make sure the select is the only user.
  const APInt *CmpC;
  if (!Cmp.hasOneUse() || !match(CmpRHS, m_APInt(CmpC)))
    return false;

  // These transforms only work for selects of integers or vector selects of
  // integer vectors.
  Type *SelTy = Sel.getType();
  auto *SelEltTy = dyn_cast<IntegerType>(SelTy->getScalarType());
  if (!SelEltTy || SelTy->isVectorTy() != Cmp.getType()->isVectorTy())
    return false;

  Constant *AdjustedRHS;
  if (Pred == ICmpInst::ICMP_UGT || Pred == ICmpInst::ICMP_SGT)
    AdjustedRHS = ConstantInt::get(CmpRHS->getType(), *CmpC + 1);
  else if (Pred == ICmpInst::ICMP_ULT || Pred == ICmpInst::ICMP_SLT)
    AdjustedRHS = ConstantInt::get(CmpRHS->getType(), *CmpC - 1);
  else
    return false;

  // X > C ? X : C+1  -->  X < C+1 ? C+1 : X
  // X < C ? X : C-1  -->  X > C-1 ? C-1 : X
  if ((CmpLHS == TrueVal && AdjustedRHS == FalseVal) ||
      (CmpLHS == FalseVal && AdjustedRHS == TrueVal)) {
    ; // Nothing to do here. Values match without any sign/zero extension.
  }
  // Types do not match. Instead of calculating this with mixed types, promote
  // all to the larger type. This enables scalar evolution to analyze this
  // expression.
  else if (CmpRHS->getType()->getScalarSizeInBits() < SelEltTy->getBitWidth()) {
    Constant *SextRHS = ConstantExpr::getSExt(AdjustedRHS, SelTy);

    // X = sext x; x >s c ? X : C+1 --> X = sext x; X <s C+1 ? C+1 : X
    // X = sext x; x <s c ? X : C-1 --> X = sext x; X >s C-1 ? C-1 : X
    // X = sext x; x >u c ? X : C+1 --> X = sext x; X <u C+1 ? C+1 : X
    // X = sext x; x <u c ? X : C-1 --> X = sext x; X >u C-1 ? C-1 : X
    if (match(TrueVal, m_SExt(m_Specific(CmpLHS))) && SextRHS == FalseVal) {
      CmpLHS = TrueVal;
      AdjustedRHS = SextRHS;
    } else if (match(FalseVal, m_SExt(m_Specific(CmpLHS))) &&
               SextRHS == TrueVal) {
      CmpLHS = FalseVal;
      AdjustedRHS = SextRHS;
    } else if (Cmp.isUnsigned()) {
      Constant *ZextRHS = ConstantExpr::getZExt(AdjustedRHS, SelTy);
      // X = zext x; x >u c ? X : C+1 --> X = zext x; X <u C+1 ? C+1 : X
      // X = zext x; x <u c ? X : C-1 --> X = zext x; X >u C-1 ? C-1 : X
      // zext + signed compare cannot be changed:
      //    0xff <s 0x00, but 0x00ff >s 0x0000
      if (match(TrueVal, m_ZExt(m_Specific(CmpLHS))) && ZextRHS == FalseVal) {
        CmpLHS = TrueVal;
        AdjustedRHS = ZextRHS;
      } else if (match(FalseVal, m_ZExt(m_Specific(CmpLHS))) &&
                 ZextRHS == TrueVal) {
        CmpLHS = FalseVal;
        AdjustedRHS = ZextRHS;
      } else {
        return false;
      }
    } else {
      return false;
    }
  } else {
    return false;
  }

  Pred = ICmpInst::getSwappedPredicate(Pred);
  CmpRHS = AdjustedRHS;
  std::swap(FalseVal, TrueVal);
  Cmp.setPredicate(Pred);
  Cmp.setOperand(0, CmpLHS);
  Cmp.setOperand(1, CmpRHS);
  Sel.setOperand(1, TrueVal);
  Sel.setOperand(2, FalseVal);
  Sel.swapProfMetadata();

  // Move the compare instruction right before the select instruction. Otherwise
  // the sext/zext value may be defined after the compare instruction uses it.
  Cmp.moveBefore(&Sel);

  return true;
}

#if INTEL_CUSTOMIZATION
static Value *transformToMinMax(Value *TrueVal, Value *FalseVal, ICmpInst *Cmp,
                                InstCombiner::BuilderTy &Builder) {
  // Transform:
  // X >u C (Note: or C - 1) ? (X >s 0 ? C : 0) : X
  // X >u C (Note: or C - 1)? (X <s 1 ? 0 : C) : X
  // X <u C + 1 (Note: or C) ? X : (X >s 0 ? C : 0)
  // X <u C + 1 (Note: or C)? X : (X <s 1 ? 0 : C)
  // to smin(smax(X, 0), C)
  ICmpInst::Predicate OuterPred;
  Value *X;
  const APInt *C1, *C2;
  APInt AdjustedC1;
  if (!(match(Cmp, m_ICmp(OuterPred, m_Value(X), m_APInt(C1))) &&
        C1->isStrictlyPositive()))
    return nullptr;
  switch (OuterPred) {
  case CmpInst::ICMP_UGT:
    // Outer select condition could be X >u C or X >u C - 1. We need to adjust
    // constant in case of C - 1, adjusted value will be used further to match
    // inner select instruction.
    AdjustedC1 = *C1 + 1;
    break;
  case CmpInst::ICMP_ULT:
    std::swap(TrueVal, FalseVal);
    OuterPred = CmpInst::getInversePredicate(OuterPred);
    // Outer select condition could be X <u C + 1 or X <u C. We need to adjust
    // constant in case of C + 1, adjusted value will be used further to match
    // inner select instruction.
    AdjustedC1 = *C1 - 1;
    break;
  default:
    return nullptr;
    break;
  }
  Value *InnerCondVal, *InnerTrueVal, *InnerFalseVal;
  if (!(FalseVal == X &&
        match(TrueVal, m_Select(m_Value(InnerCondVal), m_Value(InnerTrueVal), m_Value(InnerFalseVal)))))
    return nullptr;
  ICmpInst::Predicate InnerPred;
  if (match(InnerCondVal, m_ICmp(InnerPred, m_Specific(X), m_One())) &&
      InnerPred == CmpInst::ICMP_SLT) {
    if (!(match(InnerTrueVal, m_Zero()) && match(InnerFalseVal, m_APInt(C2))&&
          (AdjustedC1 == *C2 || *C1 == *C2)))
      return nullptr;
  } else if (match(InnerCondVal, m_ICmp(InnerPred, m_Specific(X), m_Zero()))&&
             InnerPred == CmpInst::ICMP_SGT) {
    if (!(match(InnerFalseVal, m_Zero()) && match(InnerTrueVal, m_APInt(C2))&&
          (AdjustedC1 == *C2 || *C1 == *C2)))
      return nullptr;
  } else {
    return nullptr;
  }
  Constant *Zero = ConstantInt::getNullValue(X->getType());
  Value *NewInner =
      createMinMax(Builder, SPF_SMAX, X, Zero); // smax(X, 0)
  Value *NewOuter = createMinMax(
      Builder, SPF_SMIN, NewInner,
      ConstantInt::get(X->getContext(), *C2)); // smin(smax(X, 0), C)
  return NewOuter;
}
#endif // INTEL_CUSTOMIZATION

/// If this is an integer min/max (icmp + select) with a constant operand,
/// create the canonical icmp for the min/max operation and canonicalize the
/// constant to the 'false' operand of the select:
/// select (icmp Pred X, C1), C2, X --> select (icmp Pred' X, C2), X, C2
/// Note: if C1 != C2, this will change the icmp constant to the existing
/// constant operand of the select.
static Instruction *
canonicalizeMinMaxWithConstant(SelectInst &Sel, ICmpInst &Cmp,
                               InstCombiner::BuilderTy &Builder) {
  if (!Cmp.hasOneUse() || !isa<Constant>(Cmp.getOperand(1)))
    return nullptr;

  // Canonicalize the compare predicate based on whether we have min or max.
  Value *LHS, *RHS;
  SelectPatternResult SPR = matchSelectPattern(&Sel, LHS, RHS);
  if (!SelectPatternResult::isMinOrMax(SPR.Flavor))
    return nullptr;

  // Is this already canonical?
  ICmpInst::Predicate CanonicalPred = getMinMaxPred(SPR.Flavor);
  if (Cmp.getOperand(0) == LHS && Cmp.getOperand(1) == RHS &&
      Cmp.getPredicate() == CanonicalPred)
    return nullptr;

  // Create the canonical compare and plug it into the select.
  Sel.setCondition(Builder.CreateICmp(CanonicalPred, LHS, RHS));

  // If the select operands did not change, we're done.
  if (Sel.getTrueValue() == LHS && Sel.getFalseValue() == RHS)
    return &Sel;

  // If we are swapping the select operands, swap the metadata too.
  assert(Sel.getTrueValue() == RHS && Sel.getFalseValue() == LHS &&
         "Unexpected results from matchSelectPattern");
  Sel.setTrueValue(LHS);
  Sel.setFalseValue(RHS);
  Sel.swapProfMetadata();
  return &Sel;
}

/// There are many select variants for each of ABS/NABS.
/// In matchSelectPattern(), there are different compare constants, compare
/// predicates/operands and select operands.
/// In isKnownNegation(), there are different formats of negated operands.
/// Canonicalize all these variants to 1 pattern.
/// This makes CSE more likely.
static Instruction *canonicalizeAbsNabs(SelectInst &Sel, ICmpInst &Cmp,
                                        InstCombiner::BuilderTy &Builder) {
  if (!Cmp.hasOneUse() || !isa<Constant>(Cmp.getOperand(1)))
    return nullptr;

  // Choose a sign-bit check for the compare (likely simpler for codegen).
  // ABS:  (X <s 0) ? -X : X
  // NABS: (X <s 0) ? X : -X
  Value *LHS, *RHS;
  SelectPatternFlavor SPF = matchSelectPattern(&Sel, LHS, RHS).Flavor;
  if (SPF != SelectPatternFlavor::SPF_ABS &&
      SPF != SelectPatternFlavor::SPF_NABS)
    return nullptr;

  Value *TVal = Sel.getTrueValue();
  Value *FVal = Sel.getFalseValue();
  assert(isKnownNegation(TVal, FVal) &&
         "Unexpected result from matchSelectPattern");

  // The compare may use the negated abs()/nabs() operand, or it may use
  // negation in non-canonical form such as: sub A, B.
  bool CmpUsesNegatedOp = match(Cmp.getOperand(0), m_Neg(m_Specific(TVal))) ||
                          match(Cmp.getOperand(0), m_Neg(m_Specific(FVal)));

  bool CmpCanonicalized = !CmpUsesNegatedOp &&
                          match(Cmp.getOperand(1), m_ZeroInt()) &&
                          Cmp.getPredicate() == ICmpInst::ICMP_SLT;
  bool RHSCanonicalized = match(RHS, m_Neg(m_Specific(LHS)));

  // Is this already canonical?
  if (CmpCanonicalized && RHSCanonicalized)
    return nullptr;

  // If RHS is used by other instructions except compare and select, don't
  // canonicalize it to not increase the instruction count.
  if (!(RHS->hasOneUse() || (RHS->hasNUses(2) && CmpUsesNegatedOp)))
    return nullptr;

  // Create the canonical compare: icmp slt LHS 0.
  if (!CmpCanonicalized) {
    Cmp.setPredicate(ICmpInst::ICMP_SLT);
    Cmp.setOperand(1, ConstantInt::getNullValue(Cmp.getOperand(0)->getType()));
    if (CmpUsesNegatedOp)
      Cmp.setOperand(0, LHS);
  }

  // Create the canonical RHS: RHS = sub (0, LHS).
  if (!RHSCanonicalized) {
    assert(RHS->hasOneUse() && "RHS use number is not right");
    RHS = Builder.CreateNeg(LHS);
    if (TVal == LHS) {
      Sel.setFalseValue(RHS);
      FVal = RHS;
    } else {
      Sel.setTrueValue(RHS);
      TVal = RHS;
    }
  }

  // If the select operands do not change, we're done.
  if (SPF == SelectPatternFlavor::SPF_NABS) {
    if (TVal == LHS)
      return &Sel;
    assert(FVal == LHS && "Unexpected results from matchSelectPattern");
  } else {
    if (FVal == LHS)
      return &Sel;
    assert(TVal == LHS && "Unexpected results from matchSelectPattern");
  }

  // We are swapping the select operands, so swap the metadata too.
  Sel.setTrueValue(FVal);
  Sel.setFalseValue(TVal);
  Sel.swapProfMetadata();
  return &Sel;
}

/// Visit a SelectInst that has an ICmpInst as its first operand.
Instruction *InstCombiner::foldSelectInstWithICmp(SelectInst &SI,
                                                  ICmpInst *ICI) {
  Value *TrueVal = SI.getTrueValue();
  Value *FalseVal = SI.getFalseValue();

  if (Instruction *NewSel = canonicalizeMinMaxWithConstant(SI, *ICI, Builder))
    return NewSel;

#if INTEL_CUSTOMIZATION
  // if canonicalization is not possible then try to transform to min/max
  if (Value *NewSel = transformToMinMax(SI.getTrueValue(), SI.getFalseValue(), ICI, Builder)) {
    return replaceInstUsesWith(SI, NewSel);
  }
#endif // INTEL_CUSTOMIZATION

  if (Instruction *NewAbs = canonicalizeAbsNabs(SI, *ICI, Builder))
    return NewAbs;

  bool Changed = adjustMinMax(SI, *ICI);

  if (Value *V = foldSelectICmpAnd(SI, ICI, Builder))
    return replaceInstUsesWith(SI, V);

  // NOTE: if we wanted to, this is where to detect integer MIN/MAX
  ICmpInst::Predicate Pred = ICI->getPredicate();
  Value *CmpLHS = ICI->getOperand(0);
  Value *CmpRHS = ICI->getOperand(1);
  if (CmpRHS != CmpLHS && isa<Constant>(CmpRHS)) {
    if (CmpLHS == TrueVal && Pred == ICmpInst::ICMP_EQ) {
      // Transform (X == C) ? X : Y -> (X == C) ? C : Y
      SI.setOperand(1, CmpRHS);
      Changed = true;
    } else if (CmpLHS == FalseVal && Pred == ICmpInst::ICMP_NE) {
      // Transform (X != C) ? Y : X -> (X != C) ? Y : C
      SI.setOperand(2, CmpRHS);
      Changed = true;
    }
  }

  // FIXME: This code is nearly duplicated in InstSimplify. Using/refactoring
  // decomposeBitTestICmp() might help.
  {
    unsigned BitWidth =
        DL.getTypeSizeInBits(TrueVal->getType()->getScalarType());
    APInt MinSignedValue = APInt::getSignedMinValue(BitWidth);
    Value *X;
    const APInt *Y, *C;
    bool TrueWhenUnset;
    bool IsBitTest = false;
    if (ICmpInst::isEquality(Pred) &&
        match(CmpLHS, m_And(m_Value(X), m_Power2(Y))) &&
        match(CmpRHS, m_Zero())) {
      IsBitTest = true;
      TrueWhenUnset = Pred == ICmpInst::ICMP_EQ;
    } else if (Pred == ICmpInst::ICMP_SLT && match(CmpRHS, m_Zero())) {
      X = CmpLHS;
      Y = &MinSignedValue;
      IsBitTest = true;
      TrueWhenUnset = false;
    } else if (Pred == ICmpInst::ICMP_SGT && match(CmpRHS, m_AllOnes())) {
      X = CmpLHS;
      Y = &MinSignedValue;
      IsBitTest = true;
      TrueWhenUnset = true;
    }
    if (IsBitTest) {
      Value *V = nullptr;
      // (X & Y) == 0 ? X : X ^ Y  --> X & ~Y
      if (TrueWhenUnset && TrueVal == X &&
          match(FalseVal, m_Xor(m_Specific(X), m_APInt(C))) && *Y == *C)
        V = Builder.CreateAnd(X, ~(*Y));
      // (X & Y) != 0 ? X ^ Y : X  --> X & ~Y
      else if (!TrueWhenUnset && FalseVal == X &&
               match(TrueVal, m_Xor(m_Specific(X), m_APInt(C))) && *Y == *C)
        V = Builder.CreateAnd(X, ~(*Y));
      // (X & Y) == 0 ? X ^ Y : X  --> X | Y
      else if (TrueWhenUnset && FalseVal == X &&
               match(TrueVal, m_Xor(m_Specific(X), m_APInt(C))) && *Y == *C)
        V = Builder.CreateOr(X, *Y);
      // (X & Y) != 0 ? X : X ^ Y  --> X | Y
      else if (!TrueWhenUnset && TrueVal == X &&
               match(FalseVal, m_Xor(m_Specific(X), m_APInt(C))) && *Y == *C)
        V = Builder.CreateOr(X, *Y);

      if (V)
        return replaceInstUsesWith(SI, V);
    }
  }

  if (Instruction *V =
          foldSelectICmpAndAnd(SI.getType(), ICI, TrueVal, FalseVal, Builder))
    return V;

  if (Value *V = foldSelectICmpAndOr(ICI, TrueVal, FalseVal, Builder))
    return replaceInstUsesWith(SI, V);

  if (Value *V = foldSelectCttzCtlz(ICI, TrueVal, FalseVal, Builder))
    return replaceInstUsesWith(SI, V);

  if (Value *V = canonicalizeSaturatedSubtract(ICI, TrueVal, FalseVal, Builder))
    return replaceInstUsesWith(SI, V);

  if (Value *V = canonicalizeSaturatedAdd(ICI, TrueVal, FalseVal, Builder))
    return replaceInstUsesWith(SI, V);

  return Changed ? &SI : nullptr;
}

/// SI is a select whose condition is a PHI node (but the two may be in
/// different blocks). See if the true/false values (V) are live in all of the
/// predecessor blocks of the PHI. For example, cases like this can't be mapped:
///
///   X = phi [ C1, BB1], [C2, BB2]
///   Y = add
///   Z = select X, Y, 0
///
/// because Y is not live in BB1/BB2.
static bool canSelectOperandBeMappingIntoPredBlock(const Value *V,
                                                   const SelectInst &SI) {
  // If the value is a non-instruction value like a constant or argument, it
  // can always be mapped.
  const Instruction *I = dyn_cast<Instruction>(V);
  if (!I) return true;

  // If V is a PHI node defined in the same block as the condition PHI, we can
  // map the arguments.
  const PHINode *CondPHI = cast<PHINode>(SI.getCondition());

  if (const PHINode *VP = dyn_cast<PHINode>(I))
    if (VP->getParent() == CondPHI->getParent())
      return true;

  // Otherwise, if the PHI and select are defined in the same block and if V is
  // defined in a different block, then we can transform it.
  if (SI.getParent() == CondPHI->getParent() &&
      I->getParent() != CondPHI->getParent())
    return true;

  // Otherwise we have a 'hard' case and we can't tell without doing more
  // detailed dominator based analysis, punt.
  return false;
}

/// We have an SPF (e.g. a min or max) of an SPF of the form:
///   SPF2(SPF1(A, B), C)
Instruction *InstCombiner::foldSPFofSPF(Instruction *Inner,
                                        SelectPatternFlavor SPF1,
                                        Value *A, Value *B,
                                        Instruction &Outer,
                                        SelectPatternFlavor SPF2, Value *C) {
  if (Outer.getType() != Inner->getType())
    return nullptr;

  if (C == A || C == B) {
    // MAX(MAX(A, B), B) -> MAX(A, B)
    // MIN(MIN(a, b), a) -> MIN(a, b)
    // TODO: This could be done in instsimplify.
    if (SPF1 == SPF2 && SelectPatternResult::isMinOrMax(SPF1))
      return replaceInstUsesWith(Outer, Inner);

    // MAX(MIN(a, b), a) -> a
    // MIN(MAX(a, b), a) -> a
    // TODO: This could be done in instsimplify.
    if ((SPF1 == SPF_SMIN && SPF2 == SPF_SMAX) ||
        (SPF1 == SPF_SMAX && SPF2 == SPF_SMIN) ||
        (SPF1 == SPF_UMIN && SPF2 == SPF_UMAX) ||
        (SPF1 == SPF_UMAX && SPF2 == SPF_UMIN))
      return replaceInstUsesWith(Outer, C);
  }

  if (SPF1 == SPF2) {
    const APInt *CB, *CC;
    if (match(B, m_APInt(CB)) && match(C, m_APInt(CC))) {
      // MIN(MIN(A, 23), 97) -> MIN(A, 23)
      // MAX(MAX(A, 97), 23) -> MAX(A, 97)
      // TODO: This could be done in instsimplify.
      if ((SPF1 == SPF_UMIN && CB->ule(*CC)) ||
          (SPF1 == SPF_SMIN && CB->sle(*CC)) ||
          (SPF1 == SPF_UMAX && CB->uge(*CC)) ||
          (SPF1 == SPF_SMAX && CB->sge(*CC)))
        return replaceInstUsesWith(Outer, Inner);

      // MIN(MIN(A, 97), 23) -> MIN(A, 23)
      // MAX(MAX(A, 23), 97) -> MAX(A, 97)
      if ((SPF1 == SPF_UMIN && CB->ugt(*CC)) ||
          (SPF1 == SPF_SMIN && CB->sgt(*CC)) ||
          (SPF1 == SPF_UMAX && CB->ult(*CC)) ||
          (SPF1 == SPF_SMAX && CB->slt(*CC))) {
        Outer.replaceUsesOfWith(Inner, A);
        return &Outer;
      }
    }
  }

  // ABS(ABS(X)) -> ABS(X)
  // NABS(NABS(X)) -> NABS(X)
  // TODO: This could be done in instsimplify.
  if (SPF1 == SPF2 && (SPF1 == SPF_ABS || SPF1 == SPF_NABS)) {
    return replaceInstUsesWith(Outer, Inner);
  }

  // ABS(NABS(X)) -> ABS(X)
  // NABS(ABS(X)) -> NABS(X)
  if ((SPF1 == SPF_ABS && SPF2 == SPF_NABS) ||
      (SPF1 == SPF_NABS && SPF2 == SPF_ABS)) {
    SelectInst *SI = cast<SelectInst>(Inner);
    Value *NewSI =
        Builder.CreateSelect(SI->getCondition(), SI->getFalseValue(),
                             SI->getTrueValue(), SI->getName(), SI);
    return replaceInstUsesWith(Outer, NewSI);
  }

  auto IsFreeOrProfitableToInvert =
      [&](Value *V, Value *&NotV, bool &ElidesXor) {
    if (match(V, m_Not(m_Value(NotV)))) {
      // If V has at most 2 uses then we can get rid of the xor operation
      // entirely.
      ElidesXor |= !V->hasNUsesOrMore(3);
      return true;
    }

    if (IsFreeToInvert(V, !V->hasNUsesOrMore(3))) {
      NotV = nullptr;
      return true;
    }

    return false;
  };

  Value *NotA, *NotB, *NotC;
  bool ElidesXor = false;

  // MIN(MIN(~A, ~B), ~C) == ~MAX(MAX(A, B), C)
  // MIN(MAX(~A, ~B), ~C) == ~MAX(MIN(A, B), C)
  // MAX(MIN(~A, ~B), ~C) == ~MIN(MAX(A, B), C)
  // MAX(MAX(~A, ~B), ~C) == ~MIN(MIN(A, B), C)
  //
  // This transform is performance neutral if we can elide at least one xor from
  // the set of three operands, since we'll be tacking on an xor at the very
  // end.
  if (SelectPatternResult::isMinOrMax(SPF1) &&
      SelectPatternResult::isMinOrMax(SPF2) &&
      IsFreeOrProfitableToInvert(A, NotA, ElidesXor) &&
      IsFreeOrProfitableToInvert(B, NotB, ElidesXor) &&
      IsFreeOrProfitableToInvert(C, NotC, ElidesXor) && ElidesXor) {
    if (!NotA)
      NotA = Builder.CreateNot(A);
    if (!NotB)
      NotB = Builder.CreateNot(B);
    if (!NotC)
      NotC = Builder.CreateNot(C);

    Value *NewInner = createMinMax(Builder, getInverseMinMaxFlavor(SPF1), NotA,
                                   NotB);
    Value *NewOuter = Builder.CreateNot(
        createMinMax(Builder, getInverseMinMaxFlavor(SPF2), NewInner, NotC));
    return replaceInstUsesWith(Outer, NewOuter);
  }

  return nullptr;
}

/// Turn select C, (X + Y), (X - Y) --> (X + (select C, Y, (-Y))).
/// This is even legal for FP.
static Instruction *foldAddSubSelect(SelectInst &SI,
                                     InstCombiner::BuilderTy &Builder) {
  Value *CondVal = SI.getCondition();
  Value *TrueVal = SI.getTrueValue();
  Value *FalseVal = SI.getFalseValue();
  auto *TI = dyn_cast<Instruction>(TrueVal);
  auto *FI = dyn_cast<Instruction>(FalseVal);
  if (!TI || !FI || !TI->hasOneUse() || !FI->hasOneUse())
    return nullptr;

  Instruction *AddOp = nullptr, *SubOp = nullptr;
  if ((TI->getOpcode() == Instruction::Sub &&
       FI->getOpcode() == Instruction::Add) ||
      (TI->getOpcode() == Instruction::FSub &&
       FI->getOpcode() == Instruction::FAdd)) {
    AddOp = FI;
    SubOp = TI;
  } else if ((FI->getOpcode() == Instruction::Sub &&
              TI->getOpcode() == Instruction::Add) ||
             (FI->getOpcode() == Instruction::FSub &&
              TI->getOpcode() == Instruction::FAdd)) {
    AddOp = TI;
    SubOp = FI;
  }

  if (AddOp) {
    Value *OtherAddOp = nullptr;
    if (SubOp->getOperand(0) == AddOp->getOperand(0)) {
      OtherAddOp = AddOp->getOperand(1);
    } else if (SubOp->getOperand(0) == AddOp->getOperand(1)) {
      OtherAddOp = AddOp->getOperand(0);
    }

    if (OtherAddOp) {
      // So at this point we know we have (Y -> OtherAddOp):
      //        select C, (add X, Y), (sub X, Z)
      Value *NegVal; // Compute -Z
      if (SI.getType()->isFPOrFPVectorTy()) {
        NegVal = Builder.CreateFNeg(SubOp->getOperand(1));
        if (Instruction *NegInst = dyn_cast<Instruction>(NegVal)) {
          FastMathFlags Flags = AddOp->getFastMathFlags();
          Flags &= SubOp->getFastMathFlags();
          NegInst->setFastMathFlags(Flags);
        }
      } else {
        NegVal = Builder.CreateNeg(SubOp->getOperand(1));
      }

      Value *NewTrueOp = OtherAddOp;
      Value *NewFalseOp = NegVal;
      if (AddOp != TI)
        std::swap(NewTrueOp, NewFalseOp);
      Value *NewSel = Builder.CreateSelect(CondVal, NewTrueOp, NewFalseOp,
                                           SI.getName() + ".p", &SI);

      if (SI.getType()->isFPOrFPVectorTy()) {
        Instruction *RI =
            BinaryOperator::CreateFAdd(SubOp->getOperand(0), NewSel);

        FastMathFlags Flags = AddOp->getFastMathFlags();
        Flags &= SubOp->getFastMathFlags();
        RI->setFastMathFlags(Flags);
        return RI;
      } else
        return BinaryOperator::CreateAdd(SubOp->getOperand(0), NewSel);
    }
  }
  return nullptr;
}

Instruction *InstCombiner::foldSelectExtConst(SelectInst &Sel) {
  Constant *C;
  if (!match(Sel.getTrueValue(), m_Constant(C)) &&
      !match(Sel.getFalseValue(), m_Constant(C)))
    return nullptr;

  Instruction *ExtInst;
  if (!match(Sel.getTrueValue(), m_Instruction(ExtInst)) &&
      !match(Sel.getFalseValue(), m_Instruction(ExtInst)))
    return nullptr;

  auto ExtOpcode = ExtInst->getOpcode();
  if (ExtOpcode != Instruction::ZExt && ExtOpcode != Instruction::SExt)
    return nullptr;

  // If we are extending from a boolean type or if we can create a select that
  // has the same size operands as its condition, try to narrow the select.
  Value *X = ExtInst->getOperand(0);
  Type *SmallType = X->getType();
  Value *Cond = Sel.getCondition();
  auto *Cmp = dyn_cast<CmpInst>(Cond);
  if (!SmallType->isIntOrIntVectorTy(1) &&
      (!Cmp || Cmp->getOperand(0)->getType() != SmallType))
    return nullptr;

  // If the constant is the same after truncation to the smaller type and
  // extension to the original type, we can narrow the select.
  Type *SelType = Sel.getType();
  Constant *TruncC = ConstantExpr::getTrunc(C, SmallType);
  Constant *ExtC = ConstantExpr::getCast(ExtOpcode, TruncC, SelType);
  if (ExtC == C) {
    Value *TruncCVal = cast<Value>(TruncC);
    if (ExtInst == Sel.getFalseValue())
      std::swap(X, TruncCVal);

    // select Cond, (ext X), C --> ext(select Cond, X, C')
    // select Cond, C, (ext X) --> ext(select Cond, C', X)
    Value *NewSel = Builder.CreateSelect(Cond, X, TruncCVal, "narrow", &Sel);
    return CastInst::Create(Instruction::CastOps(ExtOpcode), NewSel, SelType);
  }

  // If one arm of the select is the extend of the condition, replace that arm
  // with the extension of the appropriate known bool value.
  if (Cond == X) {
    if (ExtInst == Sel.getTrueValue()) {
      // select X, (sext X), C --> select X, -1, C
      // select X, (zext X), C --> select X,  1, C
      Constant *One = ConstantInt::getTrue(SmallType);
      Constant *AllOnesOrOne = ConstantExpr::getCast(ExtOpcode, One, SelType);
      return SelectInst::Create(Cond, AllOnesOrOne, C, "", nullptr, &Sel);
    } else {
      // select X, C, (sext X) --> select X, C, 0
      // select X, C, (zext X) --> select X, C, 0
      Constant *Zero = ConstantInt::getNullValue(SelType);
      return SelectInst::Create(Cond, C, Zero, "", nullptr, &Sel);
    }
  }

  return nullptr;
}

/// Try to transform a vector select with a constant condition vector into a
/// shuffle for easier combining with other shuffles and insert/extract.
static Instruction *canonicalizeSelectToShuffle(SelectInst &SI) {
  Value *CondVal = SI.getCondition();
  Constant *CondC;
  if (!CondVal->getType()->isVectorTy() || !match(CondVal, m_Constant(CondC)))
    return nullptr;

  unsigned NumElts = CondVal->getType()->getVectorNumElements();
  SmallVector<Constant *, 16> Mask;
  Mask.reserve(NumElts);
  Type *Int32Ty = Type::getInt32Ty(CondVal->getContext());
  for (unsigned i = 0; i != NumElts; ++i) {
    Constant *Elt = CondC->getAggregateElement(i);
    if (!Elt)
      return nullptr;

    if (Elt->isOneValue()) {
      // If the select condition element is true, choose from the 1st vector.
      Mask.push_back(ConstantInt::get(Int32Ty, i));
    } else if (Elt->isNullValue()) {
      // If the select condition element is false, choose from the 2nd vector.
      Mask.push_back(ConstantInt::get(Int32Ty, i + NumElts));
    } else if (isa<UndefValue>(Elt)) {
      // Undef in a select condition (choose one of the operands) does not mean
      // the same thing as undef in a shuffle mask (any value is acceptable), so
      // give up.
      return nullptr;
    } else {
      // Bail out on a constant expression.
      return nullptr;
    }
  }

  return new ShuffleVectorInst(SI.getTrueValue(), SI.getFalseValue(),
                               ConstantVector::get(Mask));
}

/// Reuse bitcasted operands between a compare and select:
/// select (cmp (bitcast C), (bitcast D)), (bitcast' C), (bitcast' D) -->
/// bitcast (select (cmp (bitcast C), (bitcast D)), (bitcast C), (bitcast D))
static Instruction *foldSelectCmpBitcasts(SelectInst &Sel,
                                          InstCombiner::BuilderTy &Builder) {
  Value *Cond = Sel.getCondition();
  Value *TVal = Sel.getTrueValue();
  Value *FVal = Sel.getFalseValue();

  CmpInst::Predicate Pred;
  Value *A, *B;
  if (!match(Cond, m_Cmp(Pred, m_Value(A), m_Value(B))))
    return nullptr;

  // The select condition is a compare instruction. If the select's true/false
  // values are already the same as the compare operands, there's nothing to do.
  if (TVal == A || TVal == B || FVal == A || FVal == B)
    return nullptr;

  Value *C, *D;
  if (!match(A, m_BitCast(m_Value(C))) || !match(B, m_BitCast(m_Value(D))))
    return nullptr;

  // select (cmp (bitcast C), (bitcast D)), (bitcast TSrc), (bitcast FSrc)
  Value *TSrc, *FSrc;
  if (!match(TVal, m_BitCast(m_Value(TSrc))) ||
      !match(FVal, m_BitCast(m_Value(FSrc))))
    return nullptr;

  // If the select true/false values are *different bitcasts* of the same source
  // operands, make the select operands the same as the compare operands and
  // cast the result. This is the canonical select form for min/max.
  Value *NewSel;
  if (TSrc == C && FSrc == D) {
    // select (cmp (bitcast C), (bitcast D)), (bitcast' C), (bitcast' D) -->
    // bitcast (select (cmp A, B), A, B)
    NewSel = Builder.CreateSelect(Cond, A, B, "", &Sel);
  } else if (TSrc == D && FSrc == C) {
    // select (cmp (bitcast C), (bitcast D)), (bitcast' D), (bitcast' C) -->
    // bitcast (select (cmp A, B), B, A)
    NewSel = Builder.CreateSelect(Cond, B, A, "", &Sel);
  } else {
    return nullptr;
  }
  return CastInst::CreateBitOrPointerCast(NewSel, Sel.getType());
}

/// Try to eliminate select instructions that test the returned flag of cmpxchg
/// instructions.
///
/// If a select instruction tests the returned flag of a cmpxchg instruction and
/// selects between the returned value of the cmpxchg instruction its compare
/// operand, the result of the select will always be equal to its false value.
/// For example:
///
///   %0 = cmpxchg i64* %ptr, i64 %compare, i64 %new_value seq_cst seq_cst
///   %1 = extractvalue { i64, i1 } %0, 1
///   %2 = extractvalue { i64, i1 } %0, 0
///   %3 = select i1 %1, i64 %compare, i64 %2
///   ret i64 %3
///
/// The returned value of the cmpxchg instruction (%2) is the original value
/// located at %ptr prior to any update. If the cmpxchg operation succeeds, %2
/// must have been equal to %compare. Thus, the result of the select is always
/// equal to %2, and the code can be simplified to:
///
///   %0 = cmpxchg i64* %ptr, i64 %compare, i64 %new_value seq_cst seq_cst
///   %1 = extractvalue { i64, i1 } %0, 0
///   ret i64 %1
///
static Instruction *foldSelectCmpXchg(SelectInst &SI) {
  // A helper that determines if V is an extractvalue instruction whose
  // aggregate operand is a cmpxchg instruction and whose single index is equal
  // to I. If such conditions are true, the helper returns the cmpxchg
  // instruction; otherwise, a nullptr is returned.
  auto isExtractFromCmpXchg = [](Value *V, unsigned I) -> AtomicCmpXchgInst * {
    auto *Extract = dyn_cast<ExtractValueInst>(V);
    if (!Extract)
      return nullptr;
    if (Extract->getIndices()[0] != I)
      return nullptr;
    return dyn_cast<AtomicCmpXchgInst>(Extract->getAggregateOperand());
  };

  // If the select has a single user, and this user is a select instruction that
  // we can simplify, skip the cmpxchg simplification for now.
  if (SI.hasOneUse())
    if (auto *Select = dyn_cast<SelectInst>(SI.user_back()))
      if (Select->getCondition() == SI.getCondition())
        if (Select->getFalseValue() == SI.getTrueValue() ||
            Select->getTrueValue() == SI.getFalseValue())
          return nullptr;

  // Ensure the select condition is the returned flag of a cmpxchg instruction.
  auto *CmpXchg = isExtractFromCmpXchg(SI.getCondition(), 1);
  if (!CmpXchg)
    return nullptr;

  // Check the true value case: The true value of the select is the returned
  // value of the same cmpxchg used by the condition, and the false value is the
  // cmpxchg instruction's compare operand.
  if (auto *X = isExtractFromCmpXchg(SI.getTrueValue(), 0))
    if (X == CmpXchg && X->getCompareOperand() == SI.getFalseValue()) {
      SI.setTrueValue(SI.getFalseValue());
      return &SI;
    }

  // Check the false value case: The false value of the select is the returned
  // value of the same cmpxchg used by the condition, and the true value is the
  // cmpxchg instruction's compare operand.
  if (auto *X = isExtractFromCmpXchg(SI.getFalseValue(), 0))
    if (X == CmpXchg && X->getCompareOperand() == SI.getTrueValue()) {
      SI.setTrueValue(SI.getFalseValue());
      return &SI;
    }

  return nullptr;
}

static Instruction *moveAddAfterMinMax(SelectPatternFlavor SPF, Value *X,
                                       Value *Y,
                                       InstCombiner::BuilderTy &Builder) {
  assert(SelectPatternResult::isMinOrMax(SPF) && "Expected min/max pattern");
  bool IsUnsigned = SPF == SelectPatternFlavor::SPF_UMIN ||
                    SPF == SelectPatternFlavor::SPF_UMAX;
  // TODO: If InstSimplify could fold all cases where C2 <= C1, we could change
  // the constant value check to an assert.
  Value *A;
  const APInt *C1, *C2;
  if (IsUnsigned && match(X, m_NUWAdd(m_Value(A), m_APInt(C1))) &&
      match(Y, m_APInt(C2)) && C2->uge(*C1) && X->hasNUses(2)) {
    // umin (add nuw A, C1), C2 --> add nuw (umin A, C2 - C1), C1
    // umax (add nuw A, C1), C2 --> add nuw (umax A, C2 - C1), C1
    Value *NewMinMax = createMinMax(Builder, SPF, A,
                                    ConstantInt::get(X->getType(), *C2 - *C1));
    return BinaryOperator::CreateNUW(BinaryOperator::Add, NewMinMax,
                                     ConstantInt::get(X->getType(), *C1));
  }

  if (!IsUnsigned && match(X, m_NSWAdd(m_Value(A), m_APInt(C1))) &&
      match(Y, m_APInt(C2)) && X->hasNUses(2)) {
    bool Overflow;
    APInt Diff = C2->ssub_ov(*C1, Overflow);
    if (!Overflow) {
      // smin (add nsw A, C1), C2 --> add nsw (smin A, C2 - C1), C1
      // smax (add nsw A, C1), C2 --> add nsw (smax A, C2 - C1), C1
      Value *NewMinMax = createMinMax(Builder, SPF, A,
                                      ConstantInt::get(X->getType(), Diff));
      return BinaryOperator::CreateNSW(BinaryOperator::Add, NewMinMax,
                                       ConstantInt::get(X->getType(), *C1));
    }
  }

  return nullptr;
}

/// Reduce a sequence of min/max with a common operand.
static Instruction *factorizeMinMaxTree(SelectPatternFlavor SPF, Value *LHS,
                                        Value *RHS,
                                        InstCombiner::BuilderTy &Builder) {
  assert(SelectPatternResult::isMinOrMax(SPF) && "Expected a min/max");
  // TODO: Allow FP min/max with nnan/nsz.
  if (!LHS->getType()->isIntOrIntVectorTy())
    return nullptr;

  // Match 3 of the same min/max ops. Example: umin(umin(), umin()).
  Value *A, *B, *C, *D;
  SelectPatternResult L = matchSelectPattern(LHS, A, B);
  SelectPatternResult R = matchSelectPattern(RHS, C, D);
  if (SPF != L.Flavor || L.Flavor != R.Flavor)
    return nullptr;

  // Look for a common operand. The use checks are different than usual because
  // a min/max pattern typically has 2 uses of each op: 1 by the cmp and 1 by
  // the select.
  Value *MinMaxOp = nullptr;
  Value *ThirdOp = nullptr;
  if (!LHS->hasNUsesOrMore(3) && RHS->hasNUsesOrMore(3)) {
    // If the LHS is only used in this chain and the RHS is used outside of it,
    // reuse the RHS min/max because that will eliminate the LHS.
    if (D == A || C == A) {
      // min(min(a, b), min(c, a)) --> min(min(c, a), b)
      // min(min(a, b), min(a, d)) --> min(min(a, d), b)
      MinMaxOp = RHS;
      ThirdOp = B;
    } else if (D == B || C == B) {
      // min(min(a, b), min(c, b)) --> min(min(c, b), a)
      // min(min(a, b), min(b, d)) --> min(min(b, d), a)
      MinMaxOp = RHS;
      ThirdOp = A;
    }
  } else if (!RHS->hasNUsesOrMore(3)) {
    // Reuse the LHS. This will eliminate the RHS.
    if (D == A || D == B) {
      // min(min(a, b), min(c, a)) --> min(min(a, b), c)
      // min(min(a, b), min(c, b)) --> min(min(a, b), c)
      MinMaxOp = LHS;
      ThirdOp = C;
    } else if (C == A || C == B) {
      // min(min(a, b), min(b, d)) --> min(min(a, b), d)
      // min(min(a, b), min(c, b)) --> min(min(a, b), d)
      MinMaxOp = LHS;
      ThirdOp = D;
    }
  }
  if (!MinMaxOp || !ThirdOp)
    return nullptr;

  CmpInst::Predicate P = getMinMaxPred(SPF);
  Value *CmpABC = Builder.CreateICmp(P, MinMaxOp, ThirdOp);
  return SelectInst::Create(CmpABC, MinMaxOp, ThirdOp);
}

/// Try to reduce a rotate pattern that includes a compare and select into a
/// funnel shift intrinsic. Example:
/// rotl32(a, b) --> (b == 0 ? a : ((a >> (32 - b)) | (a << b)))
///              --> call llvm.fshl.i32(a, a, b)
static Instruction *foldSelectRotate(SelectInst &Sel) {
  // The false value of the select must be a rotate of the true value.
  Value *Or0, *Or1;
  if (!match(Sel.getFalseValue(), m_OneUse(m_Or(m_Value(Or0), m_Value(Or1)))))
    return nullptr;

  Value *TVal = Sel.getTrueValue();
  Value *SA0, *SA1;
  if (!match(Or0, m_OneUse(m_LogicalShift(m_Specific(TVal), m_Value(SA0)))) ||
      !match(Or1, m_OneUse(m_LogicalShift(m_Specific(TVal), m_Value(SA1)))))
    return nullptr;

  auto ShiftOpcode0 = cast<BinaryOperator>(Or0)->getOpcode();
  auto ShiftOpcode1 = cast<BinaryOperator>(Or1)->getOpcode();
  if (ShiftOpcode0 == ShiftOpcode1)
    return nullptr;

  // We have one of these patterns so far:
  // select ?, TVal, (or (lshr TVal, SA0), (shl TVal, SA1))
  // select ?, TVal, (or (shl TVal, SA0), (lshr TVal, SA1))
  // This must be a power-of-2 rotate for a bitmasking transform to be valid.
  unsigned Width = Sel.getType()->getScalarSizeInBits();
  if (!isPowerOf2_32(Width))
    return nullptr;

  // Check the shift amounts to see if they are an opposite pair.
  Value *ShAmt;
  if (match(SA1, m_OneUse(m_Sub(m_SpecificInt(Width), m_Specific(SA0)))))
    ShAmt = SA0;
  else if (match(SA0, m_OneUse(m_Sub(m_SpecificInt(Width), m_Specific(SA1)))))
    ShAmt = SA1;
  else
    return nullptr;

  // Finally, see if the select is filtering out a shift-by-zero.
  Value *Cond = Sel.getCondition();
  ICmpInst::Predicate Pred;
  if (!match(Cond, m_OneUse(m_ICmp(Pred, m_Specific(ShAmt), m_ZeroInt()))) ||
      Pred != ICmpInst::ICMP_EQ)
    return nullptr;

  // This is a rotate that avoids shift-by-bitwidth UB in a suboptimal way.
  // Convert to funnel shift intrinsic.
  bool IsFshl = (ShAmt == SA0 && ShiftOpcode0 == BinaryOperator::Shl) ||
                (ShAmt == SA1 && ShiftOpcode1 == BinaryOperator::Shl);
  Intrinsic::ID IID = IsFshl ? Intrinsic::fshl : Intrinsic::fshr;
  Function *F = Intrinsic::getDeclaration(Sel.getModule(), IID, Sel.getType());
  return IntrinsicInst::Create(F, { TVal, TVal, ShAmt });
}

Instruction *InstCombiner::visitSelectInst(SelectInst &SI) {
  Value *CondVal = SI.getCondition();
  Value *TrueVal = SI.getTrueValue();
  Value *FalseVal = SI.getFalseValue();
  Type *SelType = SI.getType();

  // FIXME: Remove this workaround when freeze related patches are done.
  // For select with undef operand which feeds into an equality comparison,
  // don't simplify it so loop unswitch can know the equality comparison
  // may have an undef operand. This is a workaround for PR31652 caused by
  // descrepancy about branch on undef between LoopUnswitch and GVN.
  if (isa<UndefValue>(TrueVal) || isa<UndefValue>(FalseVal)) {
    if (llvm::any_of(SI.users(), [&](User *U) {
          ICmpInst *CI = dyn_cast<ICmpInst>(U);
          if (CI && CI->isEquality())
            return true;
          return false;
        })) {
      return nullptr;
    }
  }

  if (Value *V = SimplifySelectInst(CondVal, TrueVal, FalseVal,
                                    SQ.getWithInstruction(&SI)))
    return replaceInstUsesWith(SI, V);

  if (Instruction *I = canonicalizeSelectToShuffle(SI))
    return I;

  // Canonicalize a one-use integer compare with a non-canonical predicate by
  // inverting the predicate and swapping the select operands. This matches a
  // compare canonicalization for conditional branches.
  // TODO: Should we do the same for FP compares?
  CmpInst::Predicate Pred;
  if (match(CondVal, m_OneUse(m_ICmp(Pred, m_Value(), m_Value()))) &&
      !isCanonicalPredicate(Pred)) {
    // Swap true/false values and condition.
    CmpInst *Cond = cast<CmpInst>(CondVal);
    Cond->setPredicate(CmpInst::getInversePredicate(Pred));
    SI.setOperand(1, FalseVal);
    SI.setOperand(2, TrueVal);
    SI.swapProfMetadata();
    Worklist.Add(Cond);
    return &SI;
  }

  if (SelType->isIntOrIntVectorTy(1) &&
      TrueVal->getType() == CondVal->getType()) {
    if (match(TrueVal, m_One())) {
      // Change: A = select B, true, C --> A = or B, C
      return BinaryOperator::CreateOr(CondVal, FalseVal);
    }
    if (match(TrueVal, m_Zero())) {
      // Change: A = select B, false, C --> A = and !B, C
      Value *NotCond = Builder.CreateNot(CondVal, "not." + CondVal->getName());
      return BinaryOperator::CreateAnd(NotCond, FalseVal);
    }
    if (match(FalseVal, m_Zero())) {
      // Change: A = select B, C, false --> A = and B, C
      return BinaryOperator::CreateAnd(CondVal, TrueVal);
    }
    if (match(FalseVal, m_One())) {
      // Change: A = select B, C, true --> A = or !B, C
      Value *NotCond = Builder.CreateNot(CondVal, "not." + CondVal->getName());
      return BinaryOperator::CreateOr(NotCond, TrueVal);
    }

    // select a, a, b  -> a | b
    // select a, b, a  -> a & b
    if (CondVal == TrueVal)
      return BinaryOperator::CreateOr(CondVal, FalseVal);
    if (CondVal == FalseVal)
      return BinaryOperator::CreateAnd(CondVal, TrueVal);

    // select a, ~a, b -> (~a) & b
    // select a, b, ~a -> (~a) | b
    if (match(TrueVal, m_Not(m_Specific(CondVal))))
      return BinaryOperator::CreateAnd(TrueVal, FalseVal);
    if (match(FalseVal, m_Not(m_Specific(CondVal))))
      return BinaryOperator::CreateOr(TrueVal, FalseVal);
  }

  // Selecting between two integer or vector splat integer constants?
  //
  // Note that we don't handle a scalar select of vectors:
  // select i1 %c, <2 x i8> <1, 1>, <2 x i8> <0, 0>
  // because that may need 3 instructions to splat the condition value:
  // extend, insertelement, shufflevector.
  if (SelType->isIntOrIntVectorTy() &&
      CondVal->getType()->isVectorTy() == SelType->isVectorTy()) {
    // select C, 1, 0 -> zext C to int
    if (match(TrueVal, m_One()) && match(FalseVal, m_Zero()))
      return new ZExtInst(CondVal, SelType);

    // select C, -1, 0 -> sext C to int
    if (match(TrueVal, m_AllOnes()) && match(FalseVal, m_Zero()))
      return new SExtInst(CondVal, SelType);

    // select C, 0, 1 -> zext !C to int
    if (match(TrueVal, m_Zero()) && match(FalseVal, m_One())) {
      Value *NotCond = Builder.CreateNot(CondVal, "not." + CondVal->getName());
      return new ZExtInst(NotCond, SelType);
    }

    // select C, 0, -1 -> sext !C to int
    if (match(TrueVal, m_Zero()) && match(FalseVal, m_AllOnes())) {
      Value *NotCond = Builder.CreateNot(CondVal, "not." + CondVal->getName());
      return new SExtInst(NotCond, SelType);
    }
  }

  // See if we are selecting two values based on a comparison of the two values.
  if (FCmpInst *FCI = dyn_cast<FCmpInst>(CondVal)) {
    if (FCI->getOperand(0) == TrueVal && FCI->getOperand(1) == FalseVal) {
      // Canonicalize to use ordered comparisons by swapping the select
      // operands.
      //
      // e.g.
      // (X ugt Y) ? X : Y -> (X ole Y) ? Y : X
      if (FCI->hasOneUse() && FCmpInst::isUnordered(FCI->getPredicate())) {
        FCmpInst::Predicate InvPred = FCI->getInversePredicate();
        IRBuilder<>::FastMathFlagGuard FMFG(Builder);
        Builder.setFastMathFlags(FCI->getFastMathFlags());
        Value *NewCond = Builder.CreateFCmp(InvPred, TrueVal, FalseVal,
                                            FCI->getName() + ".inv");

        return SelectInst::Create(NewCond, FalseVal, TrueVal,
                                  SI.getName() + ".p");
      }

      // NOTE: if we wanted to, this is where to detect MIN/MAX
    } else if (FCI->getOperand(0) == FalseVal && FCI->getOperand(1) == TrueVal){
      // Canonicalize to use ordered comparisons by swapping the select
      // operands.
      //
      // e.g.
      // (X ugt Y) ? X : Y -> (X ole Y) ? X : Y
      if (FCI->hasOneUse() && FCmpInst::isUnordered(FCI->getPredicate())) {
        FCmpInst::Predicate InvPred = FCI->getInversePredicate();
        IRBuilder<>::FastMathFlagGuard FMFG(Builder);
        Builder.setFastMathFlags(FCI->getFastMathFlags());
        Value *NewCond = Builder.CreateFCmp(InvPred, FalseVal, TrueVal,
                                            FCI->getName() + ".inv");

        return SelectInst::Create(NewCond, FalseVal, TrueVal,
                                  SI.getName() + ".p");
      }

      // NOTE: if we wanted to, this is where to detect MIN/MAX
    }
  }

<<<<<<< HEAD
    // Canonicalize select with fcmp to fabs(). -0.0 makes this tricky. We need
    // fast-math-flags (nsz) or fsub with +0.0 (not fneg) for this to work. We
    // also require nnan because we do not want to unintentionally change the
    // sign of a NaN value.
    Value *X = FCI->getOperand(0);
    FCmpInst::Predicate Pred = FCI->getPredicate();
    if (match(FCI->getOperand(1), m_AnyZeroFP()) && FCI->hasNoNaNs()) {
      // (X <= +/-0.0) ? (0.0 - X) : X --> fabs(X)
      // (X >  +/-0.0) ? X : (0.0 - X) --> fabs(X)
      if ((X == FalseVal && Pred == FCmpInst::FCMP_OLE &&
           match(TrueVal, m_FSub(m_PosZeroFP(), m_Specific(X)))) ||
          (X == TrueVal && Pred == FCmpInst::FCMP_OGT &&
           match(FalseVal, m_FSub(m_PosZeroFP(), m_Specific(X))))) {
        Value *Fabs = Builder.CreateUnaryIntrinsic(Intrinsic::fabs, X, FCI);
        return replaceInstUsesWith(SI, Fabs);
      }
      // With nsz:
      // (X <  +/-0.0) ? -X : X --> fabs(X)
      // (X <= +/-0.0) ? -X : X --> fabs(X)
      // (X >  +/-0.0) ? X : -X --> fabs(X)
      // (X >= +/-0.0) ? X : -X --> fabs(X)
      if (FCI->hasNoSignedZeros() &&
          ((X == FalseVal && match(TrueVal, m_FNeg(m_Specific(X))) &&
            (Pred == FCmpInst::FCMP_OLT || Pred == FCmpInst::FCMP_OLE)) ||
           (X == TrueVal && match(FalseVal, m_FNeg(m_Specific(X))) &&
            (Pred == FCmpInst::FCMP_OGT || Pred == FCmpInst::FCMP_OGE)))) {
        Value *Fabs = Builder.CreateUnaryIntrinsic(Intrinsic::fabs, X, FCI);
        return replaceInstUsesWith(SI, Fabs);
      }
    }

#if INTEL_CUSTOMIZATION
//  [CMPLRLLVM-1509] Optimize Round2nearestinteger(fp +int) for invariants.
//  If the parent function has "unsafe-fp-math" set, then we can
//  transform ==>
//
//   %TrueVal = call fast double @llvm.floor.f64(double %TValOp1)
//   %FCmpOp1 = fsub fast double %TValOp1, %TrueVal
//   %FalseVal = call fast double @llvm.ceil.f64(double %TValOp1)
//   %FCmpOp2 = fsub fast double %FalseVal, %TValOp1
//   %FCI = fcmp fast olt double %FCmpOp1, %FCmpOp2
//   %SI = select i1 %cmp, double %TrueVal, double %FalseVal
//   ret double %SI
//
//  into ==>
//
//   %0 = call fast double @llvm.rint.f64(double %TValOp1)
//   ret double %0

    if (hasUnsafeFPMathAttrSet(*FCI)) {
      Value *TValOp0, *FValOp0;
      if (match(TrueVal, m_Intrinsic<Intrinsic::floor>(m_Value(TValOp0))) &&
          match(FalseVal, m_Intrinsic<Intrinsic::ceil>(m_Value(FValOp0))) &&
          TValOp0 == FValOp0) {
        Value *FCmpOp0 = FCI->getOperand(0);
        Value *FCmpOp1 = FCI->getOperand(1);
        if (Pred == FCmpInst::FCMP_OLT &&
            match(FCmpOp0, m_FSub(m_Specific(TValOp0), m_Specific(TrueVal))) &&
            match(FCmpOp1, m_FSub(m_Specific(FalseVal), m_Specific(TValOp0)))) {
          Value *RInt =
              Builder.CreateUnaryIntrinsic(Intrinsic::rint, TValOp0, FCI);
          return replaceInstUsesWith(SI, RInt);
        }
      }
    }
#endif  // INTEL_CUSTOMIZATION
=======
  // Canonicalize select with fcmp to fabs(). -0.0 makes this tricky. We need
  // fast-math-flags (nsz) or fsub with +0.0 (not fneg) for this to work. We
  // also require nnan because we do not want to unintentionally change the
  // sign of a NaN value.
  // FIXME: These folds should test/propagate FMF from the select, not the
  //        fsub or fneg.
  // (X <= +/-0.0) ? (0.0 - X) : X --> fabs(X)
  Instruction *FSub;
  if (match(CondVal, m_FCmp(Pred, m_Specific(FalseVal), m_AnyZeroFP())) &&
      match(TrueVal, m_FSub(m_PosZeroFP(), m_Specific(FalseVal))) &&
      match(TrueVal, m_Instruction(FSub)) && FSub->hasNoNaNs() &&
      (Pred == FCmpInst::FCMP_OLE || Pred == FCmpInst::FCMP_ULE)) {
    Value *Fabs = Builder.CreateUnaryIntrinsic(Intrinsic::fabs, FalseVal, FSub);
    return replaceInstUsesWith(SI, Fabs);
  }
  // (X >  +/-0.0) ? X : (0.0 - X) --> fabs(X)
  if (match(CondVal, m_FCmp(Pred, m_Specific(TrueVal), m_AnyZeroFP())) &&
      match(FalseVal, m_FSub(m_PosZeroFP(), m_Specific(TrueVal))) &&
      match(FalseVal, m_Instruction(FSub)) && FSub->hasNoNaNs() &&
      (Pred == FCmpInst::FCMP_OGT || Pred == FCmpInst::FCMP_UGT)) {
    Value *Fabs = Builder.CreateUnaryIntrinsic(Intrinsic::fabs, TrueVal, FSub);
    return replaceInstUsesWith(SI, Fabs);
  }
  // With nnan and nsz:
  // (X <  +/-0.0) ? -X : X --> fabs(X)
  // (X <= +/-0.0) ? -X : X --> fabs(X)
  Instruction *FNeg;
  if (match(CondVal, m_FCmp(Pred, m_Specific(FalseVal), m_AnyZeroFP())) &&
      match(TrueVal, m_FNeg(m_Specific(FalseVal))) &&
      match(TrueVal, m_Instruction(FNeg)) &&
      FNeg->hasNoNaNs() && FNeg->hasNoSignedZeros() &&
      (Pred == FCmpInst::FCMP_OLT || Pred == FCmpInst::FCMP_OLE ||
       Pred == FCmpInst::FCMP_ULT || Pred == FCmpInst::FCMP_ULE)) {
    Value *Fabs = Builder.CreateUnaryIntrinsic(Intrinsic::fabs, FalseVal, FNeg);
    return replaceInstUsesWith(SI, Fabs);
  }
  // With nnan and nsz:
  // (X >  +/-0.0) ? X : -X --> fabs(X)
  // (X >= +/-0.0) ? X : -X --> fabs(X)
  if (match(CondVal, m_FCmp(Pred, m_Specific(TrueVal), m_AnyZeroFP())) &&
      match(FalseVal, m_FNeg(m_Specific(TrueVal))) &&
      match(FalseVal, m_Instruction(FNeg)) &&
      FNeg->hasNoNaNs() && FNeg->hasNoSignedZeros() &&
      (Pred == FCmpInst::FCMP_OGT || Pred == FCmpInst::FCMP_OGE ||
       Pred == FCmpInst::FCMP_UGT || Pred == FCmpInst::FCMP_UGE)) {
    Value *Fabs = Builder.CreateUnaryIntrinsic(Intrinsic::fabs, TrueVal, FNeg);
    return replaceInstUsesWith(SI, Fabs);
>>>>>>> b617b080
  }

  // See if we are selecting two values based on a comparison of the two values.
  if (ICmpInst *ICI = dyn_cast<ICmpInst>(CondVal))
    if (Instruction *Result = foldSelectInstWithICmp(SI, ICI))
      return Result;

  if (Instruction *Add = foldAddSubSelect(SI, Builder))
    return Add;

  // Turn (select C, (op X, Y), (op X, Z)) -> (op X, (select C, Y, Z))
  auto *TI = dyn_cast<Instruction>(TrueVal);
  auto *FI = dyn_cast<Instruction>(FalseVal);
  if (TI && FI && TI->getOpcode() == FI->getOpcode())
    if (Instruction *IV = foldSelectOpOp(SI, TI, FI))
      return IV;

  if (Instruction *I = foldSelectExtConst(SI))
    return I;

  // See if we can fold the select into one of our operands.
  if (SelType->isIntOrIntVectorTy() || SelType->isFPOrFPVectorTy()) {
    if (Instruction *FoldI = foldSelectIntoOp(SI, TrueVal, FalseVal))
      return FoldI;

    Value *LHS, *RHS;
    Instruction::CastOps CastOp;
    SelectPatternResult SPR = matchSelectPattern(&SI, LHS, RHS, &CastOp);
    auto SPF = SPR.Flavor;
    if (SPF) {
      Value *LHS2, *RHS2;
      if (SelectPatternFlavor SPF2 = matchSelectPattern(LHS, LHS2, RHS2).Flavor)
        if (Instruction *R = foldSPFofSPF(cast<Instruction>(LHS), SPF2, LHS2,
                                          RHS2, SI, SPF, RHS))
          return R;
      if (SelectPatternFlavor SPF2 = matchSelectPattern(RHS, LHS2, RHS2).Flavor)
        if (Instruction *R = foldSPFofSPF(cast<Instruction>(RHS), SPF2, LHS2,
                                          RHS2, SI, SPF, LHS))
          return R;
      // TODO.
      // ABS(-X) -> ABS(X)
    }

    if (SelectPatternResult::isMinOrMax(SPF)) {
      // Canonicalize so that
      // - type casts are outside select patterns.
      // - float clamp is transformed to min/max pattern

      bool IsCastNeeded = LHS->getType() != SelType;
      Value *CmpLHS = cast<CmpInst>(CondVal)->getOperand(0);
      Value *CmpRHS = cast<CmpInst>(CondVal)->getOperand(1);
      if (IsCastNeeded ||
          (LHS->getType()->isFPOrFPVectorTy() &&
           ((CmpLHS != LHS && CmpLHS != RHS) ||
            (CmpRHS != LHS && CmpRHS != RHS)))) {
        CmpInst::Predicate Pred = getMinMaxPred(SPF, SPR.Ordered);

        Value *Cmp;
        if (CmpInst::isIntPredicate(Pred)) {
          Cmp = Builder.CreateICmp(Pred, LHS, RHS);
        } else {
          IRBuilder<>::FastMathFlagGuard FMFG(Builder);
          auto FMF = cast<FPMathOperator>(SI.getCondition())->getFastMathFlags();
          Builder.setFastMathFlags(FMF);
          Cmp = Builder.CreateFCmp(Pred, LHS, RHS);
        }

        Value *NewSI = Builder.CreateSelect(Cmp, LHS, RHS, SI.getName(), &SI);
        if (!IsCastNeeded)
          return replaceInstUsesWith(SI, NewSI);

        Value *NewCast = Builder.CreateCast(CastOp, NewSI, SelType);
        return replaceInstUsesWith(SI, NewCast);
      }

      // MAX(~a, ~b) -> ~MIN(a, b)
      // MAX(~a, C)  -> ~MIN(a, ~C)
      // MIN(~a, ~b) -> ~MAX(a, b)
      // MIN(~a, C)  -> ~MAX(a, ~C)
      auto moveNotAfterMinMax = [&](Value *X, Value *Y) -> Instruction * {
        Value *A;
        if (match(X, m_Not(m_Value(A))) && !X->hasNUsesOrMore(3) &&
            !IsFreeToInvert(A, A->hasOneUse()) &&
            // Passing false to only consider m_Not and constants.
            IsFreeToInvert(Y, false)) {
          Value *B = Builder.CreateNot(Y);
          Value *NewMinMax = createMinMax(Builder, getInverseMinMaxFlavor(SPF),
                                          A, B);
          // Copy the profile metadata.
          if (MDNode *MD = SI.getMetadata(LLVMContext::MD_prof)) {
            cast<SelectInst>(NewMinMax)->setMetadata(LLVMContext::MD_prof, MD);
            // Swap the metadata if the operands are swapped.
            if (X == SI.getFalseValue() && Y == SI.getTrueValue())
              cast<SelectInst>(NewMinMax)->swapProfMetadata();
          }

          return BinaryOperator::CreateNot(NewMinMax);
        }

        return nullptr;
      };

      if (Instruction *I = moveNotAfterMinMax(LHS, RHS))
        return I;
      if (Instruction *I = moveNotAfterMinMax(RHS, LHS))
        return I;

      if (Instruction *I = moveAddAfterMinMax(SPF, LHS, RHS, Builder))
        return I;

      if (Instruction *I = factorizeMinMaxTree(SPF, LHS, RHS, Builder))
        return I;
    }
  }

  // See if we can fold the select into a phi node if the condition is a select.
  if (auto *PN = dyn_cast<PHINode>(SI.getCondition()))
    // The true/false values have to be live in the PHI predecessor's blocks.
    if (canSelectOperandBeMappingIntoPredBlock(TrueVal, SI) &&
        canSelectOperandBeMappingIntoPredBlock(FalseVal, SI))
      if (Instruction *NV = foldOpIntoPhi(SI, PN))
        return NV;

  if (SelectInst *TrueSI = dyn_cast<SelectInst>(TrueVal)) {
    if (TrueSI->getCondition()->getType() == CondVal->getType()) {
      // select(C, select(C, a, b), c) -> select(C, a, c)
      if (TrueSI->getCondition() == CondVal) {
        if (SI.getTrueValue() == TrueSI->getTrueValue())
          return nullptr;
        SI.setOperand(1, TrueSI->getTrueValue());
        return &SI;
      }
      // select(C0, select(C1, a, b), b) -> select(C0&C1, a, b)
      // We choose this as normal form to enable folding on the And and shortening
      // paths for the values (this helps GetUnderlyingObjects() for example).
      if (TrueSI->getFalseValue() == FalseVal && TrueSI->hasOneUse()) {
        Value *And = Builder.CreateAnd(CondVal, TrueSI->getCondition());
        SI.setOperand(0, And);
        SI.setOperand(1, TrueSI->getTrueValue());
        return &SI;
      }
    }
  }
  if (SelectInst *FalseSI = dyn_cast<SelectInst>(FalseVal)) {
    if (FalseSI->getCondition()->getType() == CondVal->getType()) {
      // select(C, a, select(C, b, c)) -> select(C, a, c)
      if (FalseSI->getCondition() == CondVal) {
        if (SI.getFalseValue() == FalseSI->getFalseValue())
          return nullptr;
        SI.setOperand(2, FalseSI->getFalseValue());
        return &SI;
      }
      // select(C0, a, select(C1, a, b)) -> select(C0|C1, a, b)
      if (FalseSI->getTrueValue() == TrueVal && FalseSI->hasOneUse()) {
        Value *Or = Builder.CreateOr(CondVal, FalseSI->getCondition());
        SI.setOperand(0, Or);
        SI.setOperand(2, FalseSI->getFalseValue());
        return &SI;
      }
    }
  }

  auto canMergeSelectThroughBinop = [](BinaryOperator *BO) {
    // The select might be preventing a division by 0.
    switch (BO->getOpcode()) {
    default:
      return true;
    case Instruction::SRem:
    case Instruction::URem:
    case Instruction::SDiv:
    case Instruction::UDiv:
      return false;
    }
  };

  // Try to simplify a binop sandwiched between 2 selects with the same
  // condition.
  // select(C, binop(select(C, X, Y), W), Z) -> select(C, binop(X, W), Z)
  BinaryOperator *TrueBO;
  if (match(TrueVal, m_OneUse(m_BinOp(TrueBO))) &&
      canMergeSelectThroughBinop(TrueBO)) {
    if (auto *TrueBOSI = dyn_cast<SelectInst>(TrueBO->getOperand(0))) {
      if (TrueBOSI->getCondition() == CondVal) {
        TrueBO->setOperand(0, TrueBOSI->getTrueValue());
        Worklist.Add(TrueBO);
        return &SI;
      }
    }
    if (auto *TrueBOSI = dyn_cast<SelectInst>(TrueBO->getOperand(1))) {
      if (TrueBOSI->getCondition() == CondVal) {
        TrueBO->setOperand(1, TrueBOSI->getTrueValue());
        Worklist.Add(TrueBO);
        return &SI;
      }
    }
  }

  // select(C, Z, binop(select(C, X, Y), W)) -> select(C, Z, binop(Y, W))
  BinaryOperator *FalseBO;
  if (match(FalseVal, m_OneUse(m_BinOp(FalseBO))) &&
      canMergeSelectThroughBinop(FalseBO)) {
    if (auto *FalseBOSI = dyn_cast<SelectInst>(FalseBO->getOperand(0))) {
      if (FalseBOSI->getCondition() == CondVal) {
        FalseBO->setOperand(0, FalseBOSI->getFalseValue());
        Worklist.Add(FalseBO);
        return &SI;
      }
    }
    if (auto *FalseBOSI = dyn_cast<SelectInst>(FalseBO->getOperand(1))) {
      if (FalseBOSI->getCondition() == CondVal) {
        FalseBO->setOperand(1, FalseBOSI->getFalseValue());
        Worklist.Add(FalseBO);
        return &SI;
      }
    }
  }

  Value *NotCond;
  if (match(CondVal, m_Not(m_Value(NotCond)))) {
    SI.setOperand(0, NotCond);
    SI.setOperand(1, FalseVal);
    SI.setOperand(2, TrueVal);
    SI.swapProfMetadata();
    return &SI;
  }

  if (VectorType *VecTy = dyn_cast<VectorType>(SelType)) {
    unsigned VWidth = VecTy->getNumElements();
    APInt UndefElts(VWidth, 0);
    APInt AllOnesEltMask(APInt::getAllOnesValue(VWidth));
    if (Value *V = SimplifyDemandedVectorElts(&SI, AllOnesEltMask, UndefElts)) {
      if (V != &SI)
        return replaceInstUsesWith(SI, V);
      return &SI;
    }
  }

  // If we can compute the condition, there's no need for a select.
  // Like the above fold, we are attempting to reduce compile-time cost by
  // putting this fold here with limitations rather than in InstSimplify.
  // The motivation for this call into value tracking is to take advantage of
  // the assumption cache, so make sure that is populated.
  if (!CondVal->getType()->isVectorTy() && !AC.assumptions().empty()) {
    KnownBits Known(1);
    computeKnownBits(CondVal, Known, 0, &SI);
    if (Known.One.isOneValue())
      return replaceInstUsesWith(SI, TrueVal);
    if (Known.Zero.isOneValue())
      return replaceInstUsesWith(SI, FalseVal);
  }

  if (Instruction *BitCastSel = foldSelectCmpBitcasts(SI, Builder))
    return BitCastSel;

  // Simplify selects that test the returned flag of cmpxchg instructions.
  if (Instruction *Select = foldSelectCmpXchg(SI))
    return Select;

  if (Instruction *Select = foldSelectBinOpIdentity(SI, TLI))
    return Select;

  if (Instruction *Rot = foldSelectRotate(SI))
    return Rot;

  return nullptr;
}<|MERGE_RESOLUTION|>--- conflicted
+++ resolved
@@ -1936,57 +1936,25 @@
 
       // NOTE: if we wanted to, this is where to detect MIN/MAX
     }
-  }
-
-<<<<<<< HEAD
-    // Canonicalize select with fcmp to fabs(). -0.0 makes this tricky. We need
-    // fast-math-flags (nsz) or fsub with +0.0 (not fneg) for this to work. We
-    // also require nnan because we do not want to unintentionally change the
-    // sign of a NaN value.
-    Value *X = FCI->getOperand(0);
-    FCmpInst::Predicate Pred = FCI->getPredicate();
-    if (match(FCI->getOperand(1), m_AnyZeroFP()) && FCI->hasNoNaNs()) {
-      // (X <= +/-0.0) ? (0.0 - X) : X --> fabs(X)
-      // (X >  +/-0.0) ? X : (0.0 - X) --> fabs(X)
-      if ((X == FalseVal && Pred == FCmpInst::FCMP_OLE &&
-           match(TrueVal, m_FSub(m_PosZeroFP(), m_Specific(X)))) ||
-          (X == TrueVal && Pred == FCmpInst::FCMP_OGT &&
-           match(FalseVal, m_FSub(m_PosZeroFP(), m_Specific(X))))) {
-        Value *Fabs = Builder.CreateUnaryIntrinsic(Intrinsic::fabs, X, FCI);
-        return replaceInstUsesWith(SI, Fabs);
-      }
-      // With nsz:
-      // (X <  +/-0.0) ? -X : X --> fabs(X)
-      // (X <= +/-0.0) ? -X : X --> fabs(X)
-      // (X >  +/-0.0) ? X : -X --> fabs(X)
-      // (X >= +/-0.0) ? X : -X --> fabs(X)
-      if (FCI->hasNoSignedZeros() &&
-          ((X == FalseVal && match(TrueVal, m_FNeg(m_Specific(X))) &&
-            (Pred == FCmpInst::FCMP_OLT || Pred == FCmpInst::FCMP_OLE)) ||
-           (X == TrueVal && match(FalseVal, m_FNeg(m_Specific(X))) &&
-            (Pred == FCmpInst::FCMP_OGT || Pred == FCmpInst::FCMP_OGE)))) {
-        Value *Fabs = Builder.CreateUnaryIntrinsic(Intrinsic::fabs, X, FCI);
-        return replaceInstUsesWith(SI, Fabs);
-      }
-    }
 
 #if INTEL_CUSTOMIZATION
-//  [CMPLRLLVM-1509] Optimize Round2nearestinteger(fp +int) for invariants.
+//  [CMPLRLLVM-1509] Optimize Round2nearestinteger(fp + int) for invariants.
 //  If the parent function has "unsafe-fp-math" set, then we can
 //  transform ==>
 //
-//   %TrueVal = call fast double @llvm.floor.f64(double %TValOp1)
-//   %FCmpOp1 = fsub fast double %TValOp1, %TrueVal
-//   %FalseVal = call fast double @llvm.ceil.f64(double %TValOp1)
-//   %FCmpOp2 = fsub fast double %FalseVal, %TValOp1
-//   %FCI = fcmp fast olt double %FCmpOp1, %FCmpOp2
+//   %TrueVal = call fast double @llvm.floor.f64(double %TValOp0)
+//   %FCmpOp0 = fsub fast double %TValOp0, %TrueVal
+//   %FalseVal = call fast double @llvm.ceil.f64(double %TValOp0)
+//   %FCmpOp1 = fsub fast double %FalseVal, %TValOp0
+//   %FCI = fcmp fast olt double %FCmpOp0, %FCmpOp1
 //   %SI = select i1 %cmp, double %TrueVal, double %FalseVal
 //   ret double %SI
 //
 //  into ==>
 //
-//   %0 = call fast double @llvm.rint.f64(double %TValOp1)
+//   %0 = call fast double @llvm.rint.f64(double %TValOp0)
 //   ret double %0
+    FCmpInst::Predicate FPred = FCI->getPredicate();
 
     if (hasUnsafeFPMathAttrSet(*FCI)) {
       Value *TValOp0, *FValOp0;
@@ -1995,7 +1963,7 @@
           TValOp0 == FValOp0) {
         Value *FCmpOp0 = FCI->getOperand(0);
         Value *FCmpOp1 = FCI->getOperand(1);
-        if (Pred == FCmpInst::FCMP_OLT &&
+        if (FPred == FCmpInst::FCMP_OLT &&
             match(FCmpOp0, m_FSub(m_Specific(TValOp0), m_Specific(TrueVal))) &&
             match(FCmpOp1, m_FSub(m_Specific(FalseVal), m_Specific(TValOp0)))) {
           Value *RInt =
@@ -2005,7 +1973,8 @@
       }
     }
 #endif  // INTEL_CUSTOMIZATION
-=======
+  }
+
   // Canonicalize select with fcmp to fabs(). -0.0 makes this tricky. We need
   // fast-math-flags (nsz) or fsub with +0.0 (not fneg) for this to work. We
   // also require nnan because we do not want to unintentionally change the
@@ -2053,7 +2022,6 @@
        Pred == FCmpInst::FCMP_UGT || Pred == FCmpInst::FCMP_UGE)) {
     Value *Fabs = Builder.CreateUnaryIntrinsic(Intrinsic::fabs, TrueVal, FNeg);
     return replaceInstUsesWith(SI, Fabs);
->>>>>>> b617b080
   }
 
   // See if we are selecting two values based on a comparison of the two values.
