//===- InstCombineSelect.cpp ----------------------------------------------===//
//
//                     The LLVM Compiler Infrastructure
//
// This file is distributed under the University of Illinois Open Source
// License. See LICENSE.TXT for details.
//
//===----------------------------------------------------------------------===//
//
// This file implements the visitSelect function.
//
//===----------------------------------------------------------------------===//

#include "InstCombineInternal.h"
#include "llvm/ADT/APInt.h"
#include "llvm/ADT/Optional.h"
#include "llvm/ADT/STLExtras.h"
#include "llvm/ADT/SmallVector.h"
#include "llvm/Analysis/AssumptionCache.h"
#include "llvm/Analysis/CmpInstAnalysis.h"
#include "llvm/Analysis/InstructionSimplify.h"
#include "llvm/Analysis/ValueTracking.h"
#include "llvm/IR/BasicBlock.h"
#include "llvm/IR/Constant.h"
#include "llvm/IR/Constants.h"
#include "llvm/IR/DerivedTypes.h"
#include "llvm/IR/IRBuilder.h"
#include "llvm/IR/InstrTypes.h"
#include "llvm/IR/Instruction.h"
#include "llvm/IR/Instructions.h"
#include "llvm/IR/IntrinsicInst.h"
#include "llvm/IR/Intrinsics.h"
#include "llvm/IR/Operator.h"
#include "llvm/IR/PatternMatch.h"
#include "llvm/IR/Type.h"
#include "llvm/IR/User.h"
#include "llvm/IR/Value.h"
#include "llvm/Support/Casting.h"
#include "llvm/Support/ErrorHandling.h"
#include "llvm/Support/KnownBits.h"
#include "llvm/Transforms/InstCombine/InstCombineWorklist.h"
#include <cassert>
#include <utility>

using namespace llvm;
using namespace PatternMatch;

#define DEBUG_TYPE "instcombine"

static Value *createMinMax(InstCombiner::BuilderTy &Builder,
                           SelectPatternFlavor SPF, Value *A, Value *B) {
  CmpInst::Predicate Pred = getMinMaxPred(SPF);
  assert(CmpInst::isIntPredicate(Pred) && "Expected integer predicate");
  return Builder.CreateSelect(Builder.CreateICmp(Pred, A, B), A, B);
}

/// This folds:
///  select (icmp eq (and X, C1)), TC, FC
///    iff C1 is a power 2 and the difference between TC and FC is a power-of-2.
/// To something like:
///  (shr (and (X, C1)), (log2(C1) - log2(TC-FC))) + FC
/// Or:
///  (shl (and (X, C1)), (log2(TC-FC) - log2(C1))) + FC
/// With some variations depending if FC is larger than TC, or the shift
/// isn't needed, or the bit widths don't match.
static Value *foldSelectICmpAnd(SelectInst &Sel, ICmpInst *Cmp,
                                InstCombiner::BuilderTy &Builder) {
  const APInt *SelTC, *SelFC;
  if (!match(Sel.getTrueValue(), m_APInt(SelTC)) ||
      !match(Sel.getFalseValue(), m_APInt(SelFC)))
    return nullptr;

  // If this is a vector select, we need a vector compare.
  Type *SelType = Sel.getType();
  if (SelType->isVectorTy() != Cmp->getType()->isVectorTy())
    return nullptr;

  Value *V;
  APInt AndMask;
  bool CreateAnd = false;
  ICmpInst::Predicate Pred = Cmp->getPredicate();
  if (ICmpInst::isEquality(Pred)) {
    if (!match(Cmp->getOperand(1), m_Zero()))
      return nullptr;

    V = Cmp->getOperand(0);
    const APInt *AndRHS;
    if (!match(V, m_And(m_Value(), m_Power2(AndRHS))))
      return nullptr;

    AndMask = *AndRHS;
  } else if (decomposeBitTestICmp(Cmp->getOperand(0), Cmp->getOperand(1),
                                  Pred, V, AndMask)) {
    assert(ICmpInst::isEquality(Pred) && "Not equality test?");
    if (!AndMask.isPowerOf2())
      return nullptr;

    CreateAnd = true;
  } else {
    return nullptr;
  }

  // In general, when both constants are non-zero, we would need an offset to
  // replace the select. This would require more instructions than we started
  // with. But there's one special-case that we handle here because it can
  // simplify/reduce the instructions.
  APInt TC = *SelTC;
  APInt FC = *SelFC;
  if (!TC.isNullValue() && !FC.isNullValue()) {
    // If the select constants differ by exactly one bit and that's the same
    // bit that is masked and checked by the select condition, the select can
    // be replaced by bitwise logic to set/clear one bit of the constant result.
    if (TC.getBitWidth() != AndMask.getBitWidth() || (TC ^ FC) != AndMask)
      return nullptr;
    if (CreateAnd) {
      // If we have to create an 'and', then we must kill the cmp to not
      // increase the instruction count.
      if (!Cmp->hasOneUse())
        return nullptr;
      V = Builder.CreateAnd(V, ConstantInt::get(SelType, AndMask));
    }
    bool ExtraBitInTC = TC.ugt(FC);
    if (Pred == ICmpInst::ICMP_EQ) {
      // If the masked bit in V is clear, clear or set the bit in the result:
      // (V & AndMaskC) == 0 ? TC : FC --> (V & AndMaskC) ^ TC
      // (V & AndMaskC) == 0 ? TC : FC --> (V & AndMaskC) | TC
      Constant *C = ConstantInt::get(SelType, TC);
      return ExtraBitInTC ? Builder.CreateXor(V, C) : Builder.CreateOr(V, C);
    }
    if (Pred == ICmpInst::ICMP_NE) {
      // If the masked bit in V is set, set or clear the bit in the result:
      // (V & AndMaskC) != 0 ? TC : FC --> (V & AndMaskC) | FC
      // (V & AndMaskC) != 0 ? TC : FC --> (V & AndMaskC) ^ FC
      Constant *C = ConstantInt::get(SelType, FC);
      return ExtraBitInTC ? Builder.CreateOr(V, C) : Builder.CreateXor(V, C);
    }
    llvm_unreachable("Only expecting equality predicates");
  }

  // Make sure one of the select arms is a power-of-2.
  if (!TC.isPowerOf2() && !FC.isPowerOf2())
    return nullptr;

  // Determine which shift is needed to transform result of the 'and' into the
  // desired result.
  const APInt &ValC = !TC.isNullValue() ? TC : FC;
  unsigned ValZeros = ValC.logBase2();
  unsigned AndZeros = AndMask.logBase2();

  // Insert the 'and' instruction on the input to the truncate.
  if (CreateAnd)
    V = Builder.CreateAnd(V, ConstantInt::get(V->getType(), AndMask));

  // If types don't match, we can still convert the select by introducing a zext
  // or a trunc of the 'and'.
  if (ValZeros > AndZeros) {
    V = Builder.CreateZExtOrTrunc(V, SelType);
    V = Builder.CreateShl(V, ValZeros - AndZeros);
  } else if (ValZeros < AndZeros) {
    V = Builder.CreateLShr(V, AndZeros - ValZeros);
    V = Builder.CreateZExtOrTrunc(V, SelType);
  } else {
    V = Builder.CreateZExtOrTrunc(V, SelType);
  }

  // Okay, now we know that everything is set up, we just don't know whether we
  // have a icmp_ne or icmp_eq and whether the true or false val is the zero.
  bool ShouldNotVal = !TC.isNullValue();
  ShouldNotVal ^= Pred == ICmpInst::ICMP_NE;
  if (ShouldNotVal)
    V = Builder.CreateXor(V, ValC);

  return V;
}

/// We want to turn code that looks like this:
///   %C = or %A, %B
///   %D = select %cond, %C, %A
/// into:
///   %C = select %cond, %B, 0
///   %D = or %A, %C
///
/// Assuming that the specified instruction is an operand to the select, return
/// a bitmask indicating which operands of this instruction are foldable if they
/// equal the other incoming value of the select.
static unsigned getSelectFoldableOperands(BinaryOperator *I) {
  switch (I->getOpcode()) {
  case Instruction::Add:
  case Instruction::Mul:
  case Instruction::And:
  case Instruction::Or:
  case Instruction::Xor:
    return 3;              // Can fold through either operand.
  case Instruction::Sub:   // Can only fold on the amount subtracted.
  case Instruction::Shl:   // Can only fold on the shift amount.
  case Instruction::LShr:
  case Instruction::AShr:
    return 1;
  default:
    return 0;              // Cannot fold
  }
}

/// For the same transformation as the previous function, return the identity
/// constant that goes into the select.
static APInt getSelectFoldableConstant(BinaryOperator *I) {
  switch (I->getOpcode()) {
  default: llvm_unreachable("This cannot happen!");
  case Instruction::Add:
  case Instruction::Sub:
  case Instruction::Or:
  case Instruction::Xor:
  case Instruction::Shl:
  case Instruction::LShr:
  case Instruction::AShr:
    return APInt::getNullValue(I->getType()->getScalarSizeInBits());
  case Instruction::And:
    return APInt::getAllOnesValue(I->getType()->getScalarSizeInBits());
  case Instruction::Mul:
    return APInt(I->getType()->getScalarSizeInBits(), 1);
  }
}

/// We have (select c, TI, FI), and we know that TI and FI have the same opcode.
Instruction *InstCombiner::foldSelectOpOp(SelectInst &SI, Instruction *TI,
                                          Instruction *FI) {
  // Don't break up min/max patterns. The hasOneUse checks below prevent that
  // for most cases, but vector min/max with bitcasts can be transformed. If the
  // one-use restrictions are eased for other patterns, we still don't want to
  // obfuscate min/max.
  if ((match(&SI, m_SMin(m_Value(), m_Value())) ||
       match(&SI, m_SMax(m_Value(), m_Value())) ||
       match(&SI, m_UMin(m_Value(), m_Value())) ||
       match(&SI, m_UMax(m_Value(), m_Value()))))
    return nullptr;

  // If this is a cast from the same type, merge.
  if (TI->getNumOperands() == 1 && TI->isCast()) {
    Type *FIOpndTy = FI->getOperand(0)->getType();
    if (TI->getOperand(0)->getType() != FIOpndTy)
      return nullptr;

    // The select condition may be a vector. We may only change the operand
    // type if the vector width remains the same (and matches the condition).
    Type *CondTy = SI.getCondition()->getType();
    if (CondTy->isVectorTy()) {
      if (!FIOpndTy->isVectorTy())
        return nullptr;
      if (CondTy->getVectorNumElements() != FIOpndTy->getVectorNumElements())
        return nullptr;

      // TODO: If the backend knew how to deal with casts better, we could
      // remove this limitation. For now, there's too much potential to create
      // worse codegen by promoting the select ahead of size-altering casts
      // (PR28160).
      //
      // Note that ValueTracking's matchSelectPattern() looks through casts
      // without checking 'hasOneUse' when it matches min/max patterns, so this
      // transform may end up happening anyway.
      if (TI->getOpcode() != Instruction::BitCast &&
          (!TI->hasOneUse() || !FI->hasOneUse()))
        return nullptr;
    } else if (!TI->hasOneUse() || !FI->hasOneUse()) {
      // TODO: The one-use restrictions for a scalar select could be eased if
      // the fold of a select in visitLoadInst() was enhanced to match a pattern
      // that includes a cast.
      return nullptr;
    }

    // Fold this by inserting a select from the input values.
    Value *NewSI =
        Builder.CreateSelect(SI.getCondition(), TI->getOperand(0),
                             FI->getOperand(0), SI.getName() + ".v", &SI);
    return CastInst::Create(Instruction::CastOps(TI->getOpcode()), NewSI,
                            TI->getType());
  }

  // Only handle binary operators (including two-operand getelementptr) with
  // one-use here. As with the cast case above, it may be possible to relax the
  // one-use constraint, but that needs be examined carefully since it may not
  // reduce the total number of instructions.
  if (TI->getNumOperands() != 2 || FI->getNumOperands() != 2 ||
      (!isa<BinaryOperator>(TI) && !isa<GetElementPtrInst>(TI)) ||
      !TI->hasOneUse() || !FI->hasOneUse())
    return nullptr;

  // Figure out if the operations have any operands in common.
  Value *MatchOp, *OtherOpT, *OtherOpF;
  bool MatchIsOpZero;
  if (TI->getOperand(0) == FI->getOperand(0)) {
    MatchOp  = TI->getOperand(0);
    OtherOpT = TI->getOperand(1);
    OtherOpF = FI->getOperand(1);
    MatchIsOpZero = true;
  } else if (TI->getOperand(1) == FI->getOperand(1)) {
    MatchOp  = TI->getOperand(1);
    OtherOpT = TI->getOperand(0);
    OtherOpF = FI->getOperand(0);
    MatchIsOpZero = false;
  } else if (!TI->isCommutative()) {
    return nullptr;
  } else if (TI->getOperand(0) == FI->getOperand(1)) {
    MatchOp  = TI->getOperand(0);
    OtherOpT = TI->getOperand(1);
    OtherOpF = FI->getOperand(0);
    MatchIsOpZero = true;
  } else if (TI->getOperand(1) == FI->getOperand(0)) {
    MatchOp  = TI->getOperand(1);
    OtherOpT = TI->getOperand(0);
    OtherOpF = FI->getOperand(1);
    MatchIsOpZero = true;
  } else {
    return nullptr;
  }

  // If we reach here, they do have operations in common.
  Value *NewSI = Builder.CreateSelect(SI.getCondition(), OtherOpT, OtherOpF,
                                      SI.getName() + ".v", &SI);
  Value *Op0 = MatchIsOpZero ? MatchOp : NewSI;
  Value *Op1 = MatchIsOpZero ? NewSI : MatchOp;
  if (auto *BO = dyn_cast<BinaryOperator>(TI)) {
    return BinaryOperator::Create(BO->getOpcode(), Op0, Op1);
  }
  if (auto *TGEP = dyn_cast<GetElementPtrInst>(TI)) {
    auto *FGEP = cast<GetElementPtrInst>(FI);
    Type *ElementType = TGEP->getResultElementType();
    return TGEP->isInBounds() && FGEP->isInBounds()
               ? GetElementPtrInst::CreateInBounds(ElementType, Op0, {Op1})
               : GetElementPtrInst::Create(ElementType, Op0, {Op1});
  }
  llvm_unreachable("Expected BinaryOperator or GEP");
  return nullptr;
}

static bool isSelect01(const APInt &C1I, const APInt &C2I) {
  if (!C1I.isNullValue() && !C2I.isNullValue()) // One side must be zero.
    return false;
  return C1I.isOneValue() || C1I.isAllOnesValue() ||
         C2I.isOneValue() || C2I.isAllOnesValue();
}

/// Try to fold the select into one of the operands to allow further
/// optimization.
Instruction *InstCombiner::foldSelectIntoOp(SelectInst &SI, Value *TrueVal,
                                            Value *FalseVal) {
  // See the comment above GetSelectFoldableOperands for a description of the
  // transformation we are doing here.
  if (auto *TVI = dyn_cast<BinaryOperator>(TrueVal)) {
    if (TVI->hasOneUse() && !isa<Constant>(FalseVal)) {
      if (unsigned SFO = getSelectFoldableOperands(TVI)) {
        unsigned OpToFold = 0;
        if ((SFO & 1) && FalseVal == TVI->getOperand(0)) {
          OpToFold = 1;
        } else if ((SFO & 2) && FalseVal == TVI->getOperand(1)) {
          OpToFold = 2;
        }

        if (OpToFold) {
          APInt CI = getSelectFoldableConstant(TVI);
          Value *OOp = TVI->getOperand(2-OpToFold);
          // Avoid creating select between 2 constants unless it's selecting
          // between 0, 1 and -1.
          const APInt *OOpC;
          bool OOpIsAPInt = match(OOp, m_APInt(OOpC));
          if (!isa<Constant>(OOp) || (OOpIsAPInt && isSelect01(CI, *OOpC))) {
            Value *C = ConstantInt::get(OOp->getType(), CI);
            Value *NewSel = Builder.CreateSelect(SI.getCondition(), OOp, C);
            NewSel->takeName(TVI);
            BinaryOperator *BO = BinaryOperator::Create(TVI->getOpcode(),
                                                        FalseVal, NewSel);
            BO->copyIRFlags(TVI);
            return BO;
          }
        }
      }
    }
  }

  if (auto *FVI = dyn_cast<BinaryOperator>(FalseVal)) {
    if (FVI->hasOneUse() && !isa<Constant>(TrueVal)) {
      if (unsigned SFO = getSelectFoldableOperands(FVI)) {
        unsigned OpToFold = 0;
        if ((SFO & 1) && TrueVal == FVI->getOperand(0)) {
          OpToFold = 1;
        } else if ((SFO & 2) && TrueVal == FVI->getOperand(1)) {
          OpToFold = 2;
        }

        if (OpToFold) {
          APInt CI = getSelectFoldableConstant(FVI);
          Value *OOp = FVI->getOperand(2-OpToFold);
          // Avoid creating select between 2 constants unless it's selecting
          // between 0, 1 and -1.
          const APInt *OOpC;
          bool OOpIsAPInt = match(OOp, m_APInt(OOpC));
          if (!isa<Constant>(OOp) || (OOpIsAPInt && isSelect01(CI, *OOpC))) {
            Value *C = ConstantInt::get(OOp->getType(), CI);
            Value *NewSel = Builder.CreateSelect(SI.getCondition(), C, OOp);
            NewSel->takeName(FVI);
            BinaryOperator *BO = BinaryOperator::Create(FVI->getOpcode(),
                                                        TrueVal, NewSel);
            BO->copyIRFlags(FVI);
            return BO;
          }
        }
      }
    }
  }

  return nullptr;
}

/// We want to turn:
///   (select (icmp eq (and X, Y), 0), (and (lshr X, Z), 1), 1)
/// into:
///   zext (icmp ne i32 (and X, (or Y, (shl 1, Z))), 0)
/// Note:
///   Z may be 0 if lshr is missing.
/// Worst-case scenario is that we will replace 5 instructions with 5 different
/// instructions, but we got rid of select.
static Instruction *foldSelectICmpAndAnd(Type *SelType, const ICmpInst *Cmp,
                                         Value *TVal, Value *FVal,
                                         InstCombiner::BuilderTy &Builder) {
  if (!(Cmp->hasOneUse() && Cmp->getOperand(0)->hasOneUse() &&
        Cmp->getPredicate() == ICmpInst::ICMP_EQ &&
        match(Cmp->getOperand(1), m_Zero()) && match(FVal, m_One())))
    return nullptr;

  // The TrueVal has general form of:  and %B, 1
  Value *B;
  if (!match(TVal, m_OneUse(m_And(m_Value(B), m_One()))))
    return nullptr;

  // Where %B may be optionally shifted:  lshr %X, %Z.
  Value *X, *Z;
  const bool HasShift = match(B, m_OneUse(m_LShr(m_Value(X), m_Value(Z))));
  if (!HasShift)
    X = B;

  Value *Y;
  if (!match(Cmp->getOperand(0), m_c_And(m_Specific(X), m_Value(Y))))
    return nullptr;

  // ((X & Y) == 0) ? ((X >> Z) & 1) : 1 --> (X & (Y | (1 << Z))) != 0
  // ((X & Y) == 0) ? (X & 1) : 1 --> (X & (Y | 1)) != 0
  Constant *One = ConstantInt::get(SelType, 1);
  Value *MaskB = HasShift ? Builder.CreateShl(One, Z) : One;
  Value *FullMask = Builder.CreateOr(Y, MaskB);
  Value *MaskedX = Builder.CreateAnd(X, FullMask);
  Value *ICmpNeZero = Builder.CreateIsNotNull(MaskedX);
  return new ZExtInst(ICmpNeZero, SelType);
}

/// We want to turn:
///   (select (icmp eq (and X, C1), 0), Y, (or Y, C2))
/// into:
///   (or (shl (and X, C1), C3), Y)
/// iff:
///   C1 and C2 are both powers of 2
/// where:
///   C3 = Log(C2) - Log(C1)
///
/// This transform handles cases where:
/// 1. The icmp predicate is inverted
/// 2. The select operands are reversed
/// 3. The magnitude of C2 and C1 are flipped
static Value *foldSelectICmpAndOr(const ICmpInst *IC, Value *TrueVal,
                                  Value *FalseVal,
                                  InstCombiner::BuilderTy &Builder) {
  // Only handle integer compares. Also, if this is a vector select, we need a
  // vector compare.
  if (!TrueVal->getType()->isIntOrIntVectorTy() ||
      TrueVal->getType()->isVectorTy() != IC->getType()->isVectorTy())
    return nullptr;

  Value *CmpLHS = IC->getOperand(0);
  Value *CmpRHS = IC->getOperand(1);

  Value *V;
  unsigned C1Log;
  bool IsEqualZero;
  bool NeedAnd = false;
  if (IC->isEquality()) {
    if (!match(CmpRHS, m_Zero()))
      return nullptr;

    const APInt *C1;
    if (!match(CmpLHS, m_And(m_Value(), m_Power2(C1))))
      return nullptr;

    V = CmpLHS;
    C1Log = C1->logBase2();
    IsEqualZero = IC->getPredicate() == ICmpInst::ICMP_EQ;
  } else if (IC->getPredicate() == ICmpInst::ICMP_SLT ||
             IC->getPredicate() == ICmpInst::ICMP_SGT) {
    // We also need to recognize (icmp slt (trunc (X)), 0) and
    // (icmp sgt (trunc (X)), -1).
    IsEqualZero = IC->getPredicate() == ICmpInst::ICMP_SGT;
    if ((IsEqualZero && !match(CmpRHS, m_AllOnes())) ||
        (!IsEqualZero && !match(CmpRHS, m_Zero())))
      return nullptr;

    if (!match(CmpLHS, m_OneUse(m_Trunc(m_Value(V)))))
      return nullptr;

    C1Log = CmpLHS->getType()->getScalarSizeInBits() - 1;
    NeedAnd = true;
  } else {
    return nullptr;
  }

  const APInt *C2;
  bool OrOnTrueVal = false;
  bool OrOnFalseVal = match(FalseVal, m_Or(m_Specific(TrueVal), m_Power2(C2)));
  if (!OrOnFalseVal)
    OrOnTrueVal = match(TrueVal, m_Or(m_Specific(FalseVal), m_Power2(C2)));

  if (!OrOnFalseVal && !OrOnTrueVal)
    return nullptr;

  Value *Y = OrOnFalseVal ? TrueVal : FalseVal;

  unsigned C2Log = C2->logBase2();

  bool NeedXor = (!IsEqualZero && OrOnFalseVal) || (IsEqualZero && OrOnTrueVal);
  bool NeedShift = C1Log != C2Log;
  bool NeedZExtTrunc = Y->getType()->getScalarSizeInBits() !=
                       V->getType()->getScalarSizeInBits();

  // Make sure we don't create more instructions than we save.
  Value *Or = OrOnFalseVal ? FalseVal : TrueVal;
  if ((NeedShift + NeedXor + NeedZExtTrunc) >
      (IC->hasOneUse() + Or->hasOneUse()))
    return nullptr;

  if (NeedAnd) {
    // Insert the AND instruction on the input to the truncate.
    APInt C1 = APInt::getOneBitSet(V->getType()->getScalarSizeInBits(), C1Log);
    V = Builder.CreateAnd(V, ConstantInt::get(V->getType(), C1));
  }

  if (C2Log > C1Log) {
    V = Builder.CreateZExtOrTrunc(V, Y->getType());
    V = Builder.CreateShl(V, C2Log - C1Log);
  } else if (C1Log > C2Log) {
    V = Builder.CreateLShr(V, C1Log - C2Log);
    V = Builder.CreateZExtOrTrunc(V, Y->getType());
  } else
    V = Builder.CreateZExtOrTrunc(V, Y->getType());

  if (NeedXor)
    V = Builder.CreateXor(V, *C2);

  return Builder.CreateOr(V, Y);
}

/// Transform patterns such as: (a > b) ? a - b : 0
/// into: ((a > b) ? a : b) - b)
/// This produces a canonical max pattern that is more easily recognized by the
/// backend and converted into saturated subtraction instructions if those
/// exist.
/// There are 8 commuted/swapped variants of this pattern.
/// TODO: Also support a - UMIN(a,b) patterns.
static Value *canonicalizeSaturatedSubtract(const ICmpInst *ICI,
                                            const Value *TrueVal,
                                            const Value *FalseVal,
                                            InstCombiner::BuilderTy &Builder) {
  ICmpInst::Predicate Pred = ICI->getPredicate();
  if (!ICmpInst::isUnsigned(Pred))
    return nullptr;

  // (b > a) ? 0 : a - b -> (b <= a) ? a - b : 0
  if (match(TrueVal, m_Zero())) {
    Pred = ICmpInst::getInversePredicate(Pred);
    std::swap(TrueVal, FalseVal);
  }
  if (!match(FalseVal, m_Zero()))
    return nullptr;

  Value *A = ICI->getOperand(0);
  Value *B = ICI->getOperand(1);
  if (Pred == ICmpInst::ICMP_ULE || Pred == ICmpInst::ICMP_ULT) {
    // (b < a) ? a - b : 0 -> (a > b) ? a - b : 0
    std::swap(A, B);
    Pred = ICmpInst::getSwappedPredicate(Pred);
  }

  assert((Pred == ICmpInst::ICMP_UGE || Pred == ICmpInst::ICMP_UGT) &&
         "Unexpected isUnsigned predicate!");

  // Account for swapped form of subtraction: ((a > b) ? b - a : 0).
  bool IsNegative = false;
  if (match(TrueVal, m_Sub(m_Specific(B), m_Specific(A))))
    IsNegative = true;
  else if (!match(TrueVal, m_Sub(m_Specific(A), m_Specific(B))))
    return nullptr;

  // If sub is used anywhere else, we wouldn't be able to eliminate it
  // afterwards.
  if (!TrueVal->hasOneUse())
    return nullptr;

  // All checks passed, convert to canonical unsigned saturated subtraction
  // form: sub(max()).
  // (a > b) ? a - b : 0 -> ((a > b) ? a : b) - b)
  Value *Max = Builder.CreateSelect(Builder.CreateICmp(Pred, A, B), A, B);
  return IsNegative ? Builder.CreateSub(B, Max) : Builder.CreateSub(Max, B);
}

/// Attempt to fold a cttz/ctlz followed by a icmp plus select into a single
/// call to cttz/ctlz with flag 'is_zero_undef' cleared.
///
/// For example, we can fold the following code sequence:
/// \code
///   %0 = tail call i32 @llvm.cttz.i32(i32 %x, i1 true)
///   %1 = icmp ne i32 %x, 0
///   %2 = select i1 %1, i32 %0, i32 32
/// \code
///
/// into:
///   %0 = tail call i32 @llvm.cttz.i32(i32 %x, i1 false)
static Value *foldSelectCttzCtlz(ICmpInst *ICI, Value *TrueVal, Value *FalseVal,
                                 InstCombiner::BuilderTy &Builder) {
  ICmpInst::Predicate Pred = ICI->getPredicate();
  Value *CmpLHS = ICI->getOperand(0);
  Value *CmpRHS = ICI->getOperand(1);

  // Check if the condition value compares a value for equality against zero.
  if (!ICI->isEquality() || !match(CmpRHS, m_Zero()))
    return nullptr;

  Value *Count = FalseVal;
  Value *ValueOnZero = TrueVal;
  if (Pred == ICmpInst::ICMP_NE)
    std::swap(Count, ValueOnZero);

  // Skip zero extend/truncate.
  Value *V = nullptr;
  if (match(Count, m_ZExt(m_Value(V))) ||
      match(Count, m_Trunc(m_Value(V))))
    Count = V;

  // Check if the value propagated on zero is a constant number equal to the
  // sizeof in bits of 'Count'.
  unsigned SizeOfInBits = Count->getType()->getScalarSizeInBits();
  if (!match(ValueOnZero, m_SpecificInt(SizeOfInBits)))
    return nullptr;

  // Check that 'Count' is a call to intrinsic cttz/ctlz. Also check that the
  // input to the cttz/ctlz is used as LHS for the compare instruction.
  if (match(Count, m_Intrinsic<Intrinsic::cttz>(m_Specific(CmpLHS))) ||
      match(Count, m_Intrinsic<Intrinsic::ctlz>(m_Specific(CmpLHS)))) {
    IntrinsicInst *II = cast<IntrinsicInst>(Count);
    // Explicitly clear the 'undef_on_zero' flag.
    IntrinsicInst *NewI = cast<IntrinsicInst>(II->clone());
    NewI->setArgOperand(1, ConstantInt::getFalse(NewI->getContext()));
    Builder.Insert(NewI);
    return Builder.CreateZExtOrTrunc(NewI, ValueOnZero->getType());
  }

  return nullptr;
}

/// Return true if we find and adjust an icmp+select pattern where the compare
/// is with a constant that can be incremented or decremented to match the
/// minimum or maximum idiom.
static bool adjustMinMax(SelectInst &Sel, ICmpInst &Cmp) {
  ICmpInst::Predicate Pred = Cmp.getPredicate();
  Value *CmpLHS = Cmp.getOperand(0);
  Value *CmpRHS = Cmp.getOperand(1);
  Value *TrueVal = Sel.getTrueValue();
  Value *FalseVal = Sel.getFalseValue();

  // We may move or edit the compare, so make sure the select is the only user.
  const APInt *CmpC;
  if (!Cmp.hasOneUse() || !match(CmpRHS, m_APInt(CmpC)))
    return false;

  // These transforms only work for selects of integers or vector selects of
  // integer vectors.
  Type *SelTy = Sel.getType();
  auto *SelEltTy = dyn_cast<IntegerType>(SelTy->getScalarType());
  if (!SelEltTy || SelTy->isVectorTy() != Cmp.getType()->isVectorTy())
    return false;

  Constant *AdjustedRHS;
  if (Pred == ICmpInst::ICMP_UGT || Pred == ICmpInst::ICMP_SGT)
    AdjustedRHS = ConstantInt::get(CmpRHS->getType(), *CmpC + 1);
  else if (Pred == ICmpInst::ICMP_ULT || Pred == ICmpInst::ICMP_SLT)
    AdjustedRHS = ConstantInt::get(CmpRHS->getType(), *CmpC - 1);
  else
    return false;

  // X > C ? X : C+1  -->  X < C+1 ? C+1 : X
  // X < C ? X : C-1  -->  X > C-1 ? C-1 : X
  if ((CmpLHS == TrueVal && AdjustedRHS == FalseVal) ||
      (CmpLHS == FalseVal && AdjustedRHS == TrueVal)) {
    ; // Nothing to do here. Values match without any sign/zero extension.
  }
  // Types do not match. Instead of calculating this with mixed types, promote
  // all to the larger type. This enables scalar evolution to analyze this
  // expression.
  else if (CmpRHS->getType()->getScalarSizeInBits() < SelEltTy->getBitWidth()) {
    Constant *SextRHS = ConstantExpr::getSExt(AdjustedRHS, SelTy);

    // X = sext x; x >s c ? X : C+1 --> X = sext x; X <s C+1 ? C+1 : X
    // X = sext x; x <s c ? X : C-1 --> X = sext x; X >s C-1 ? C-1 : X
    // X = sext x; x >u c ? X : C+1 --> X = sext x; X <u C+1 ? C+1 : X
    // X = sext x; x <u c ? X : C-1 --> X = sext x; X >u C-1 ? C-1 : X
    if (match(TrueVal, m_SExt(m_Specific(CmpLHS))) && SextRHS == FalseVal) {
      CmpLHS = TrueVal;
      AdjustedRHS = SextRHS;
    } else if (match(FalseVal, m_SExt(m_Specific(CmpLHS))) &&
               SextRHS == TrueVal) {
      CmpLHS = FalseVal;
      AdjustedRHS = SextRHS;
    } else if (Cmp.isUnsigned()) {
      Constant *ZextRHS = ConstantExpr::getZExt(AdjustedRHS, SelTy);
      // X = zext x; x >u c ? X : C+1 --> X = zext x; X <u C+1 ? C+1 : X
      // X = zext x; x <u c ? X : C-1 --> X = zext x; X >u C-1 ? C-1 : X
      // zext + signed compare cannot be changed:
      //    0xff <s 0x00, but 0x00ff >s 0x0000
      if (match(TrueVal, m_ZExt(m_Specific(CmpLHS))) && ZextRHS == FalseVal) {
        CmpLHS = TrueVal;
        AdjustedRHS = ZextRHS;
      } else if (match(FalseVal, m_ZExt(m_Specific(CmpLHS))) &&
                 ZextRHS == TrueVal) {
        CmpLHS = FalseVal;
        AdjustedRHS = ZextRHS;
      } else {
        return false;
      }
    } else {
      return false;
    }
  } else {
    return false;
  }

  Pred = ICmpInst::getSwappedPredicate(Pred);
  CmpRHS = AdjustedRHS;
  std::swap(FalseVal, TrueVal);
  Cmp.setPredicate(Pred);
  Cmp.setOperand(0, CmpLHS);
  Cmp.setOperand(1, CmpRHS);
  Sel.setOperand(1, TrueVal);
  Sel.setOperand(2, FalseVal);
  Sel.swapProfMetadata();

  // Move the compare instruction right before the select instruction. Otherwise
  // the sext/zext value may be defined after the compare instruction uses it.
  Cmp.moveBefore(&Sel);

  return true;
}

#if INTEL_CUSTOMIZATION
static Value *transformToMinMax(Value *TrueVal, Value *FalseVal, ICmpInst *Cmp,
                                InstCombiner::BuilderTy &Builder) {
  // Transform:
  // X >u C (Note: or C - 1) ? (X >s 0 ? C : 0) : X
  // X >u C (Note: or C - 1)? (X <s 1 ? 0 : C) : X
  // X <u C + 1 (Note: or C) ? X : (X >s 0 ? C : 0)
  // X <u C + 1 (Note: or C)? X : (X <s 1 ? 0 : C)
  // to smin(smax(X, 0), C)
  ICmpInst::Predicate OuterPred;
  Value *X;
  const APInt *C1, *C2;
  APInt AdjustedC1;
  if (!(match(Cmp, m_ICmp(OuterPred, m_Value(X), m_APInt(C1))) &&
        C1->isStrictlyPositive()))
    return nullptr;
  switch (OuterPred) {
  case CmpInst::ICMP_UGT:
    // Outer select condition could be X >u C or X >u C - 1. We need to adjust
    // constant in case of C - 1, adjusted value will be used further to match
    // inner select instruction.
    AdjustedC1 = *C1 + 1;
    break;
  case CmpInst::ICMP_ULT:
    std::swap(TrueVal, FalseVal);
    OuterPred = CmpInst::getInversePredicate(OuterPred);
    // Outer select condition could be X <u C + 1 or X <u C. We need to adjust
    // constant in case of C + 1, adjusted value will be used further to match
    // inner select instruction.
    AdjustedC1 = *C1 - 1;
    break;
  default:
    return nullptr;
    break;
  }
  Value *InnerCondVal, *InnerTrueVal, *InnerFalseVal;
  if (!(FalseVal == X &&
        match(TrueVal, m_Select(m_Value(InnerCondVal), m_Value(InnerTrueVal), m_Value(InnerFalseVal)))))
    return nullptr;
  ICmpInst::Predicate InnerPred;
  if (match(InnerCondVal, m_ICmp(InnerPred, m_Specific(X), m_One())) &&
      InnerPred == CmpInst::ICMP_SLT) {
    if (!(match(InnerTrueVal, m_Zero()) && match(InnerFalseVal, m_APInt(C2))&&
          (AdjustedC1 == *C2 || *C1 == *C2)))
      return nullptr;
  } else if (match(InnerCondVal, m_ICmp(InnerPred, m_Specific(X), m_Zero()))&&
             InnerPred == CmpInst::ICMP_SGT) {
    if (!(match(InnerFalseVal, m_Zero()) && match(InnerTrueVal, m_APInt(C2))&&
          (AdjustedC1 == *C2 || *C1 == *C2)))
      return nullptr;
  } else {
    return nullptr;
  }
  Constant *Zero = ConstantInt::getNullValue(X->getType());
  Value *NewInner =
      createMinMax(Builder, SPF_SMAX, X, Zero); // smax(X, 0)
  Value *NewOuter = createMinMax(
      Builder, SPF_SMIN, NewInner,
      ConstantInt::get(X->getContext(), *C2)); // smin(smax(X, 0), C)
  return NewOuter;
}
#endif // INTEL_CUSTOMIZATION

/// If this is an integer min/max (icmp + select) with a constant operand,
/// create the canonical icmp for the min/max operation and canonicalize the
/// constant to the 'false' operand of the select:
/// select (icmp Pred X, C1), C2, X --> select (icmp Pred' X, C2), X, C2
/// Note: if C1 != C2, this will change the icmp constant to the existing
/// constant operand of the select.
static Instruction *
canonicalizeMinMaxWithConstant(SelectInst &Sel, ICmpInst &Cmp,
                               InstCombiner::BuilderTy &Builder) {
  if (!Cmp.hasOneUse() || !isa<Constant>(Cmp.getOperand(1)))
    return nullptr;

  // Canonicalize the compare predicate based on whether we have min or max.
  Value *LHS, *RHS;
  SelectPatternResult SPR = matchSelectPattern(&Sel, LHS, RHS);
  if (!SelectPatternResult::isMinOrMax(SPR.Flavor))
    return nullptr;

  // Is this already canonical?
  ICmpInst::Predicate CanonicalPred = getMinMaxPred(SPR.Flavor);
  if (Cmp.getOperand(0) == LHS && Cmp.getOperand(1) == RHS &&
      Cmp.getPredicate() == CanonicalPred)
    return nullptr;

  // Create the canonical compare and plug it into the select.
  Sel.setCondition(Builder.CreateICmp(CanonicalPred, LHS, RHS));

  // If the select operands did not change, we're done.
  if (Sel.getTrueValue() == LHS && Sel.getFalseValue() == RHS)
    return &Sel;

  // If we are swapping the select operands, swap the metadata too.
  assert(Sel.getTrueValue() == RHS && Sel.getFalseValue() == LHS &&
         "Unexpected results from matchSelectPattern");
  Sel.setTrueValue(LHS);
  Sel.setFalseValue(RHS);
  Sel.swapProfMetadata();
  return &Sel;
}

/// There are 4 select variants for each of ABS/NABS (different compare
/// constants, compare predicates, select operands). Canonicalize to 1 pattern.
/// This makes CSE more likely.
static Instruction *canonicalizeAbsNabs(SelectInst &Sel, ICmpInst &Cmp,
                                        InstCombiner::BuilderTy &Builder) {
  if (!Cmp.hasOneUse() || !isa<Constant>(Cmp.getOperand(1)))
    return nullptr;

  // Choose a sign-bit check for the compare (likely simpler for codegen).
  // ABS:  (X <s 0) ? -X : X
  // NABS: (X <s 0) ? X : -X
  Value *LHS, *RHS;
  SelectPatternFlavor SPF = matchSelectPattern(&Sel, LHS, RHS).Flavor;
  if (SPF != SelectPatternFlavor::SPF_ABS &&
      SPF != SelectPatternFlavor::SPF_NABS)
    return nullptr;

  // Is this already canonical?
  if (match(Cmp.getOperand(1), m_ZeroInt()) &&
      Cmp.getPredicate() == ICmpInst::ICMP_SLT)
    return nullptr;

  // Create the canonical compare.
  Cmp.setPredicate(ICmpInst::ICMP_SLT);
  Cmp.setOperand(1, ConstantInt::getNullValue(LHS->getType()));

  // If the select operands do not change, we're done.
  Value *TVal = Sel.getTrueValue();
  Value *FVal = Sel.getFalseValue();
  if (SPF == SelectPatternFlavor::SPF_NABS) {
    if (TVal == LHS && match(FVal, m_Neg(m_Specific(TVal))))
      return &Sel;
    assert(FVal == LHS && match(TVal, m_Neg(m_Specific(FVal))) &&
           "Unexpected results from matchSelectPattern");
  } else {
    if (FVal == LHS && match(TVal, m_Neg(m_Specific(FVal))))
      return &Sel;
    assert(TVal == LHS && match(FVal, m_Neg(m_Specific(TVal))) &&
           "Unexpected results from matchSelectPattern");
  }

  // We are swapping the select operands, so swap the metadata too.
  Sel.setTrueValue(FVal);
  Sel.setFalseValue(TVal);
  Sel.swapProfMetadata();
  return &Sel;
}

/// Visit a SelectInst that has an ICmpInst as its first operand.
Instruction *InstCombiner::foldSelectInstWithICmp(SelectInst &SI,
                                                  ICmpInst *ICI) {
  Value *TrueVal = SI.getTrueValue();
  Value *FalseVal = SI.getFalseValue();

  if (Instruction *NewSel = canonicalizeMinMaxWithConstant(SI, *ICI, Builder))
    return NewSel;

<<<<<<< HEAD
#if INTEL_CUSTOMIZATION
  // if canonicalization is not possible then try to transform to min/max
  if (Value *NewSel = transformToMinMax(SI.getTrueValue(), SI.getFalseValue(), ICI, Builder)) {
    return replaceInstUsesWith(SI, NewSel);
  }
#endif // INTEL_CUSTOMIZATION
=======
  if (Instruction *NewAbs = canonicalizeAbsNabs(SI, *ICI, Builder))
    return NewAbs;
>>>>>>> 3f663631

  bool Changed = adjustMinMax(SI, *ICI);

  if (Value *V = foldSelectICmpAnd(SI, ICI, Builder))
    return replaceInstUsesWith(SI, V);

  // NOTE: if we wanted to, this is where to detect integer MIN/MAX
  ICmpInst::Predicate Pred = ICI->getPredicate();
  Value *CmpLHS = ICI->getOperand(0);
  Value *CmpRHS = ICI->getOperand(1);
  if (CmpRHS != CmpLHS && isa<Constant>(CmpRHS)) {
    if (CmpLHS == TrueVal && Pred == ICmpInst::ICMP_EQ) {
      // Transform (X == C) ? X : Y -> (X == C) ? C : Y
      SI.setOperand(1, CmpRHS);
      Changed = true;
    } else if (CmpLHS == FalseVal && Pred == ICmpInst::ICMP_NE) {
      // Transform (X != C) ? Y : X -> (X != C) ? Y : C
      SI.setOperand(2, CmpRHS);
      Changed = true;
    }
  }

  // FIXME: This code is nearly duplicated in InstSimplify. Using/refactoring
  // decomposeBitTestICmp() might help.
  {
    unsigned BitWidth =
        DL.getTypeSizeInBits(TrueVal->getType()->getScalarType());
    APInt MinSignedValue = APInt::getSignedMinValue(BitWidth);
    Value *X;
    const APInt *Y, *C;
    bool TrueWhenUnset;
    bool IsBitTest = false;
    if (ICmpInst::isEquality(Pred) &&
        match(CmpLHS, m_And(m_Value(X), m_Power2(Y))) &&
        match(CmpRHS, m_Zero())) {
      IsBitTest = true;
      TrueWhenUnset = Pred == ICmpInst::ICMP_EQ;
    } else if (Pred == ICmpInst::ICMP_SLT && match(CmpRHS, m_Zero())) {
      X = CmpLHS;
      Y = &MinSignedValue;
      IsBitTest = true;
      TrueWhenUnset = false;
    } else if (Pred == ICmpInst::ICMP_SGT && match(CmpRHS, m_AllOnes())) {
      X = CmpLHS;
      Y = &MinSignedValue;
      IsBitTest = true;
      TrueWhenUnset = true;
    }
    if (IsBitTest) {
      Value *V = nullptr;
      // (X & Y) == 0 ? X : X ^ Y  --> X & ~Y
      if (TrueWhenUnset && TrueVal == X &&
          match(FalseVal, m_Xor(m_Specific(X), m_APInt(C))) && *Y == *C)
        V = Builder.CreateAnd(X, ~(*Y));
      // (X & Y) != 0 ? X ^ Y : X  --> X & ~Y
      else if (!TrueWhenUnset && FalseVal == X &&
               match(TrueVal, m_Xor(m_Specific(X), m_APInt(C))) && *Y == *C)
        V = Builder.CreateAnd(X, ~(*Y));
      // (X & Y) == 0 ? X ^ Y : X  --> X | Y
      else if (TrueWhenUnset && FalseVal == X &&
               match(TrueVal, m_Xor(m_Specific(X), m_APInt(C))) && *Y == *C)
        V = Builder.CreateOr(X, *Y);
      // (X & Y) != 0 ? X : X ^ Y  --> X | Y
      else if (!TrueWhenUnset && TrueVal == X &&
               match(FalseVal, m_Xor(m_Specific(X), m_APInt(C))) && *Y == *C)
        V = Builder.CreateOr(X, *Y);

      if (V)
        return replaceInstUsesWith(SI, V);
    }
  }

  if (Instruction *V =
          foldSelectICmpAndAnd(SI.getType(), ICI, TrueVal, FalseVal, Builder))
    return V;

  if (Value *V = foldSelectICmpAndOr(ICI, TrueVal, FalseVal, Builder))
    return replaceInstUsesWith(SI, V);

  if (Value *V = foldSelectCttzCtlz(ICI, TrueVal, FalseVal, Builder))
    return replaceInstUsesWith(SI, V);

  if (Value *V = canonicalizeSaturatedSubtract(ICI, TrueVal, FalseVal, Builder))
    return replaceInstUsesWith(SI, V);

  return Changed ? &SI : nullptr;
}

/// SI is a select whose condition is a PHI node (but the two may be in
/// different blocks). See if the true/false values (V) are live in all of the
/// predecessor blocks of the PHI. For example, cases like this can't be mapped:
///
///   X = phi [ C1, BB1], [C2, BB2]
///   Y = add
///   Z = select X, Y, 0
///
/// because Y is not live in BB1/BB2.
static bool canSelectOperandBeMappingIntoPredBlock(const Value *V,
                                                   const SelectInst &SI) {
  // If the value is a non-instruction value like a constant or argument, it
  // can always be mapped.
  const Instruction *I = dyn_cast<Instruction>(V);
  if (!I) return true;

  // If V is a PHI node defined in the same block as the condition PHI, we can
  // map the arguments.
  const PHINode *CondPHI = cast<PHINode>(SI.getCondition());

  if (const PHINode *VP = dyn_cast<PHINode>(I))
    if (VP->getParent() == CondPHI->getParent())
      return true;

  // Otherwise, if the PHI and select are defined in the same block and if V is
  // defined in a different block, then we can transform it.
  if (SI.getParent() == CondPHI->getParent() &&
      I->getParent() != CondPHI->getParent())
    return true;

  // Otherwise we have a 'hard' case and we can't tell without doing more
  // detailed dominator based analysis, punt.
  return false;
}

/// We have an SPF (e.g. a min or max) of an SPF of the form:
///   SPF2(SPF1(A, B), C)
Instruction *InstCombiner::foldSPFofSPF(Instruction *Inner,
                                        SelectPatternFlavor SPF1,
                                        Value *A, Value *B,
                                        Instruction &Outer,
                                        SelectPatternFlavor SPF2, Value *C) {
  if (Outer.getType() != Inner->getType())
    return nullptr;

  if (C == A || C == B) {
    // MAX(MAX(A, B), B) -> MAX(A, B)
    // MIN(MIN(a, b), a) -> MIN(a, b)
    if (SPF1 == SPF2 && SelectPatternResult::isMinOrMax(SPF1))
      return replaceInstUsesWith(Outer, Inner);

    // MAX(MIN(a, b), a) -> a
    // MIN(MAX(a, b), a) -> a
    if ((SPF1 == SPF_SMIN && SPF2 == SPF_SMAX) ||
        (SPF1 == SPF_SMAX && SPF2 == SPF_SMIN) ||
        (SPF1 == SPF_UMIN && SPF2 == SPF_UMAX) ||
        (SPF1 == SPF_UMAX && SPF2 == SPF_UMIN))
      return replaceInstUsesWith(Outer, C);
  }

  if (SPF1 == SPF2) {
    const APInt *CB, *CC;
    if (match(B, m_APInt(CB)) && match(C, m_APInt(CC))) {
      // MIN(MIN(A, 23), 97) -> MIN(A, 23)
      // MAX(MAX(A, 97), 23) -> MAX(A, 97)
      if ((SPF1 == SPF_UMIN && CB->ule(*CC)) ||
          (SPF1 == SPF_SMIN && CB->sle(*CC)) ||
          (SPF1 == SPF_UMAX && CB->uge(*CC)) ||
          (SPF1 == SPF_SMAX && CB->sge(*CC)))
        return replaceInstUsesWith(Outer, Inner);

      // MIN(MIN(A, 97), 23) -> MIN(A, 23)
      // MAX(MAX(A, 23), 97) -> MAX(A, 97)
      if ((SPF1 == SPF_UMIN && CB->ugt(*CC)) ||
          (SPF1 == SPF_SMIN && CB->sgt(*CC)) ||
          (SPF1 == SPF_UMAX && CB->ult(*CC)) ||
          (SPF1 == SPF_SMAX && CB->slt(*CC))) {
        Outer.replaceUsesOfWith(Inner, A);
        return &Outer;
      }
    }
  }

  // ABS(ABS(X)) -> ABS(X)
  // NABS(NABS(X)) -> NABS(X)
  if (SPF1 == SPF2 && (SPF1 == SPF_ABS || SPF1 == SPF_NABS)) {
    return replaceInstUsesWith(Outer, Inner);
  }

  // ABS(NABS(X)) -> ABS(X)
  // NABS(ABS(X)) -> NABS(X)
  if ((SPF1 == SPF_ABS && SPF2 == SPF_NABS) ||
      (SPF1 == SPF_NABS && SPF2 == SPF_ABS)) {
    SelectInst *SI = cast<SelectInst>(Inner);
    Value *NewSI =
        Builder.CreateSelect(SI->getCondition(), SI->getFalseValue(),
                             SI->getTrueValue(), SI->getName(), SI);
    return replaceInstUsesWith(Outer, NewSI);
  }

  auto IsFreeOrProfitableToInvert =
      [&](Value *V, Value *&NotV, bool &ElidesXor) {
    if (match(V, m_Not(m_Value(NotV)))) {
      // If V has at most 2 uses then we can get rid of the xor operation
      // entirely.
      ElidesXor |= !V->hasNUsesOrMore(3);
      return true;
    }

    if (IsFreeToInvert(V, !V->hasNUsesOrMore(3))) {
      NotV = nullptr;
      return true;
    }

    return false;
  };

  Value *NotA, *NotB, *NotC;
  bool ElidesXor = false;

  // MIN(MIN(~A, ~B), ~C) == ~MAX(MAX(A, B), C)
  // MIN(MAX(~A, ~B), ~C) == ~MAX(MIN(A, B), C)
  // MAX(MIN(~A, ~B), ~C) == ~MIN(MAX(A, B), C)
  // MAX(MAX(~A, ~B), ~C) == ~MIN(MIN(A, B), C)
  //
  // This transform is performance neutral if we can elide at least one xor from
  // the set of three operands, since we'll be tacking on an xor at the very
  // end.
  if (SelectPatternResult::isMinOrMax(SPF1) &&
      SelectPatternResult::isMinOrMax(SPF2) &&
      IsFreeOrProfitableToInvert(A, NotA, ElidesXor) &&
      IsFreeOrProfitableToInvert(B, NotB, ElidesXor) &&
      IsFreeOrProfitableToInvert(C, NotC, ElidesXor) && ElidesXor) {
    if (!NotA)
      NotA = Builder.CreateNot(A);
    if (!NotB)
      NotB = Builder.CreateNot(B);
    if (!NotC)
      NotC = Builder.CreateNot(C);

    Value *NewInner = createMinMax(Builder, getInverseMinMaxFlavor(SPF1), NotA,
                                   NotB);
    Value *NewOuter = Builder.CreateNot(
        createMinMax(Builder, getInverseMinMaxFlavor(SPF2), NewInner, NotC));
    return replaceInstUsesWith(Outer, NewOuter);
  }

  return nullptr;
}

/// Turn select C, (X + Y), (X - Y) --> (X + (select C, Y, (-Y))).
/// This is even legal for FP.
static Instruction *foldAddSubSelect(SelectInst &SI,
                                     InstCombiner::BuilderTy &Builder) {
  Value *CondVal = SI.getCondition();
  Value *TrueVal = SI.getTrueValue();
  Value *FalseVal = SI.getFalseValue();
  auto *TI = dyn_cast<Instruction>(TrueVal);
  auto *FI = dyn_cast<Instruction>(FalseVal);
  if (!TI || !FI || !TI->hasOneUse() || !FI->hasOneUse())
    return nullptr;

  Instruction *AddOp = nullptr, *SubOp = nullptr;
  if ((TI->getOpcode() == Instruction::Sub &&
       FI->getOpcode() == Instruction::Add) ||
      (TI->getOpcode() == Instruction::FSub &&
       FI->getOpcode() == Instruction::FAdd)) {
    AddOp = FI;
    SubOp = TI;
  } else if ((FI->getOpcode() == Instruction::Sub &&
              TI->getOpcode() == Instruction::Add) ||
             (FI->getOpcode() == Instruction::FSub &&
              TI->getOpcode() == Instruction::FAdd)) {
    AddOp = TI;
    SubOp = FI;
  }

  if (AddOp) {
    Value *OtherAddOp = nullptr;
    if (SubOp->getOperand(0) == AddOp->getOperand(0)) {
      OtherAddOp = AddOp->getOperand(1);
    } else if (SubOp->getOperand(0) == AddOp->getOperand(1)) {
      OtherAddOp = AddOp->getOperand(0);
    }

    if (OtherAddOp) {
      // So at this point we know we have (Y -> OtherAddOp):
      //        select C, (add X, Y), (sub X, Z)
      Value *NegVal; // Compute -Z
      if (SI.getType()->isFPOrFPVectorTy()) {
        NegVal = Builder.CreateFNeg(SubOp->getOperand(1));
        if (Instruction *NegInst = dyn_cast<Instruction>(NegVal)) {
          FastMathFlags Flags = AddOp->getFastMathFlags();
          Flags &= SubOp->getFastMathFlags();
          NegInst->setFastMathFlags(Flags);
        }
      } else {
        NegVal = Builder.CreateNeg(SubOp->getOperand(1));
      }

      Value *NewTrueOp = OtherAddOp;
      Value *NewFalseOp = NegVal;
      if (AddOp != TI)
        std::swap(NewTrueOp, NewFalseOp);
      Value *NewSel = Builder.CreateSelect(CondVal, NewTrueOp, NewFalseOp,
                                           SI.getName() + ".p", &SI);

      if (SI.getType()->isFPOrFPVectorTy()) {
        Instruction *RI =
            BinaryOperator::CreateFAdd(SubOp->getOperand(0), NewSel);

        FastMathFlags Flags = AddOp->getFastMathFlags();
        Flags &= SubOp->getFastMathFlags();
        RI->setFastMathFlags(Flags);
        return RI;
      } else
        return BinaryOperator::CreateAdd(SubOp->getOperand(0), NewSel);
    }
  }
  return nullptr;
}

Instruction *InstCombiner::foldSelectExtConst(SelectInst &Sel) {
  Instruction *ExtInst;
  if (!match(Sel.getTrueValue(), m_Instruction(ExtInst)) &&
      !match(Sel.getFalseValue(), m_Instruction(ExtInst)))
    return nullptr;

  auto ExtOpcode = ExtInst->getOpcode();
  if (ExtOpcode != Instruction::ZExt && ExtOpcode != Instruction::SExt)
    return nullptr;

  // TODO: Handle larger types? That requires adjusting FoldOpIntoSelect too.
  Value *X = ExtInst->getOperand(0);
  Type *SmallType = X->getType();
  if (!SmallType->isIntOrIntVectorTy(1))
    return nullptr;

  Constant *C;
  if (!match(Sel.getTrueValue(), m_Constant(C)) &&
      !match(Sel.getFalseValue(), m_Constant(C)))
    return nullptr;

  // If the constant is the same after truncation to the smaller type and
  // extension to the original type, we can narrow the select.
  Value *Cond = Sel.getCondition();
  Type *SelType = Sel.getType();
  Constant *TruncC = ConstantExpr::getTrunc(C, SmallType);
  Constant *ExtC = ConstantExpr::getCast(ExtOpcode, TruncC, SelType);
  if (ExtC == C) {
    Value *TruncCVal = cast<Value>(TruncC);
    if (ExtInst == Sel.getFalseValue())
      std::swap(X, TruncCVal);

    // select Cond, (ext X), C --> ext(select Cond, X, C')
    // select Cond, C, (ext X) --> ext(select Cond, C', X)
    Value *NewSel = Builder.CreateSelect(Cond, X, TruncCVal, "narrow", &Sel);
    return CastInst::Create(Instruction::CastOps(ExtOpcode), NewSel, SelType);
  }

  // If one arm of the select is the extend of the condition, replace that arm
  // with the extension of the appropriate known bool value.
  if (Cond == X) {
    if (ExtInst == Sel.getTrueValue()) {
      // select X, (sext X), C --> select X, -1, C
      // select X, (zext X), C --> select X,  1, C
      Constant *One = ConstantInt::getTrue(SmallType);
      Constant *AllOnesOrOne = ConstantExpr::getCast(ExtOpcode, One, SelType);
      return SelectInst::Create(Cond, AllOnesOrOne, C, "", nullptr, &Sel);
    } else {
      // select X, C, (sext X) --> select X, C, 0
      // select X, C, (zext X) --> select X, C, 0
      Constant *Zero = ConstantInt::getNullValue(SelType);
      return SelectInst::Create(Cond, C, Zero, "", nullptr, &Sel);
    }
  }

  return nullptr;
}

/// Try to transform a vector select with a constant condition vector into a
/// shuffle for easier combining with other shuffles and insert/extract.
static Instruction *canonicalizeSelectToShuffle(SelectInst &SI) {
  Value *CondVal = SI.getCondition();
  Constant *CondC;
  if (!CondVal->getType()->isVectorTy() || !match(CondVal, m_Constant(CondC)))
    return nullptr;

  unsigned NumElts = CondVal->getType()->getVectorNumElements();
  SmallVector<Constant *, 16> Mask;
  Mask.reserve(NumElts);
  Type *Int32Ty = Type::getInt32Ty(CondVal->getContext());
  for (unsigned i = 0; i != NumElts; ++i) {
    Constant *Elt = CondC->getAggregateElement(i);
    if (!Elt)
      return nullptr;

    if (Elt->isOneValue()) {
      // If the select condition element is true, choose from the 1st vector.
      Mask.push_back(ConstantInt::get(Int32Ty, i));
    } else if (Elt->isNullValue()) {
      // If the select condition element is false, choose from the 2nd vector.
      Mask.push_back(ConstantInt::get(Int32Ty, i + NumElts));
    } else if (isa<UndefValue>(Elt)) {
      // Undef in a select condition (choose one of the operands) does not mean
      // the same thing as undef in a shuffle mask (any value is acceptable), so
      // give up.
      return nullptr;
    } else {
      // Bail out on a constant expression.
      return nullptr;
    }
  }

  return new ShuffleVectorInst(SI.getTrueValue(), SI.getFalseValue(),
                               ConstantVector::get(Mask));
}

/// Reuse bitcasted operands between a compare and select:
/// select (cmp (bitcast C), (bitcast D)), (bitcast' C), (bitcast' D) -->
/// bitcast (select (cmp (bitcast C), (bitcast D)), (bitcast C), (bitcast D))
static Instruction *foldSelectCmpBitcasts(SelectInst &Sel,
                                          InstCombiner::BuilderTy &Builder) {
  Value *Cond = Sel.getCondition();
  Value *TVal = Sel.getTrueValue();
  Value *FVal = Sel.getFalseValue();

  CmpInst::Predicate Pred;
  Value *A, *B;
  if (!match(Cond, m_Cmp(Pred, m_Value(A), m_Value(B))))
    return nullptr;

  // The select condition is a compare instruction. If the select's true/false
  // values are already the same as the compare operands, there's nothing to do.
  if (TVal == A || TVal == B || FVal == A || FVal == B)
    return nullptr;

  Value *C, *D;
  if (!match(A, m_BitCast(m_Value(C))) || !match(B, m_BitCast(m_Value(D))))
    return nullptr;

  // select (cmp (bitcast C), (bitcast D)), (bitcast TSrc), (bitcast FSrc)
  Value *TSrc, *FSrc;
  if (!match(TVal, m_BitCast(m_Value(TSrc))) ||
      !match(FVal, m_BitCast(m_Value(FSrc))))
    return nullptr;

  // If the select true/false values are *different bitcasts* of the same source
  // operands, make the select operands the same as the compare operands and
  // cast the result. This is the canonical select form for min/max.
  Value *NewSel;
  if (TSrc == C && FSrc == D) {
    // select (cmp (bitcast C), (bitcast D)), (bitcast' C), (bitcast' D) -->
    // bitcast (select (cmp A, B), A, B)
    NewSel = Builder.CreateSelect(Cond, A, B, "", &Sel);
  } else if (TSrc == D && FSrc == C) {
    // select (cmp (bitcast C), (bitcast D)), (bitcast' D), (bitcast' C) -->
    // bitcast (select (cmp A, B), B, A)
    NewSel = Builder.CreateSelect(Cond, B, A, "", &Sel);
  } else {
    return nullptr;
  }
  return CastInst::CreateBitOrPointerCast(NewSel, Sel.getType());
}

/// Try to eliminate select instructions that test the returned flag of cmpxchg
/// instructions.
///
/// If a select instruction tests the returned flag of a cmpxchg instruction and
/// selects between the returned value of the cmpxchg instruction its compare
/// operand, the result of the select will always be equal to its false value.
/// For example:
///
///   %0 = cmpxchg i64* %ptr, i64 %compare, i64 %new_value seq_cst seq_cst
///   %1 = extractvalue { i64, i1 } %0, 1
///   %2 = extractvalue { i64, i1 } %0, 0
///   %3 = select i1 %1, i64 %compare, i64 %2
///   ret i64 %3
///
/// The returned value of the cmpxchg instruction (%2) is the original value
/// located at %ptr prior to any update. If the cmpxchg operation succeeds, %2
/// must have been equal to %compare. Thus, the result of the select is always
/// equal to %2, and the code can be simplified to:
///
///   %0 = cmpxchg i64* %ptr, i64 %compare, i64 %new_value seq_cst seq_cst
///   %1 = extractvalue { i64, i1 } %0, 0
///   ret i64 %1
///
static Instruction *foldSelectCmpXchg(SelectInst &SI) {
  // A helper that determines if V is an extractvalue instruction whose
  // aggregate operand is a cmpxchg instruction and whose single index is equal
  // to I. If such conditions are true, the helper returns the cmpxchg
  // instruction; otherwise, a nullptr is returned.
  auto isExtractFromCmpXchg = [](Value *V, unsigned I) -> AtomicCmpXchgInst * {
    auto *Extract = dyn_cast<ExtractValueInst>(V);
    if (!Extract)
      return nullptr;
    if (Extract->getIndices()[0] != I)
      return nullptr;
    return dyn_cast<AtomicCmpXchgInst>(Extract->getAggregateOperand());
  };

  // If the select has a single user, and this user is a select instruction that
  // we can simplify, skip the cmpxchg simplification for now.
  if (SI.hasOneUse())
    if (auto *Select = dyn_cast<SelectInst>(SI.user_back()))
      if (Select->getCondition() == SI.getCondition())
        if (Select->getFalseValue() == SI.getTrueValue() ||
            Select->getTrueValue() == SI.getFalseValue())
          return nullptr;

  // Ensure the select condition is the returned flag of a cmpxchg instruction.
  auto *CmpXchg = isExtractFromCmpXchg(SI.getCondition(), 1);
  if (!CmpXchg)
    return nullptr;

  // Check the true value case: The true value of the select is the returned
  // value of the same cmpxchg used by the condition, and the false value is the
  // cmpxchg instruction's compare operand.
  if (auto *X = isExtractFromCmpXchg(SI.getTrueValue(), 0))
    if (X == CmpXchg && X->getCompareOperand() == SI.getFalseValue()) {
      SI.setTrueValue(SI.getFalseValue());
      return &SI;
    }

  // Check the false value case: The false value of the select is the returned
  // value of the same cmpxchg used by the condition, and the true value is the
  // cmpxchg instruction's compare operand.
  if (auto *X = isExtractFromCmpXchg(SI.getFalseValue(), 0))
    if (X == CmpXchg && X->getCompareOperand() == SI.getTrueValue()) {
      SI.setTrueValue(SI.getFalseValue());
      return &SI;
    }

  return nullptr;
}

/// Reduce a sequence of min/max with a common operand.
static Instruction *factorizeMinMaxTree(SelectPatternFlavor SPF, Value *LHS,
                                        Value *RHS,
                                        InstCombiner::BuilderTy &Builder) {
  assert(SelectPatternResult::isMinOrMax(SPF) && "Expected a min/max");
  // TODO: Allow FP min/max with nnan/nsz.
  if (!LHS->getType()->isIntOrIntVectorTy())
    return nullptr;

  // Match 3 of the same min/max ops. Example: umin(umin(), umin()).
  Value *A, *B, *C, *D;
  SelectPatternResult L = matchSelectPattern(LHS, A, B);
  SelectPatternResult R = matchSelectPattern(RHS, C, D);
  if (SPF != L.Flavor || L.Flavor != R.Flavor)
    return nullptr;

  // Look for a common operand. The use checks are different than usual because
  // a min/max pattern typically has 2 uses of each op: 1 by the cmp and 1 by
  // the select.
  Value *MinMaxOp = nullptr;
  Value *ThirdOp = nullptr;
  if (!LHS->hasNUsesOrMore(3) && RHS->hasNUsesOrMore(3)) {
    // If the LHS is only used in this chain and the RHS is used outside of it,
    // reuse the RHS min/max because that will eliminate the LHS.
    if (D == A || C == A) {
      // min(min(a, b), min(c, a)) --> min(min(c, a), b)
      // min(min(a, b), min(a, d)) --> min(min(a, d), b)
      MinMaxOp = RHS;
      ThirdOp = B;
    } else if (D == B || C == B) {
      // min(min(a, b), min(c, b)) --> min(min(c, b), a)
      // min(min(a, b), min(b, d)) --> min(min(b, d), a)
      MinMaxOp = RHS;
      ThirdOp = A;
    }
  } else if (!RHS->hasNUsesOrMore(3)) {
    // Reuse the LHS. This will eliminate the RHS.
    if (D == A || D == B) {
      // min(min(a, b), min(c, a)) --> min(min(a, b), c)
      // min(min(a, b), min(c, b)) --> min(min(a, b), c)
      MinMaxOp = LHS;
      ThirdOp = C;
    } else if (C == A || C == B) {
      // min(min(a, b), min(b, d)) --> min(min(a, b), d)
      // min(min(a, b), min(c, b)) --> min(min(a, b), d)
      MinMaxOp = LHS;
      ThirdOp = D;
    }
  }
  if (!MinMaxOp || !ThirdOp)
    return nullptr;

  CmpInst::Predicate P = getMinMaxPred(SPF);
  Value *CmpABC = Builder.CreateICmp(P, MinMaxOp, ThirdOp);
  return SelectInst::Create(CmpABC, MinMaxOp, ThirdOp);
}

Instruction *InstCombiner::visitSelectInst(SelectInst &SI) {
  Value *CondVal = SI.getCondition();
  Value *TrueVal = SI.getTrueValue();
  Value *FalseVal = SI.getFalseValue();
  Type *SelType = SI.getType();

  // FIXME: Remove this workaround when freeze related patches are done.
  // For select with undef operand which feeds into an equality comparison,
  // don't simplify it so loop unswitch can know the equality comparison
  // may have an undef operand. This is a workaround for PR31652 caused by
  // descrepancy about branch on undef between LoopUnswitch and GVN.
  if (isa<UndefValue>(TrueVal) || isa<UndefValue>(FalseVal)) {
    if (llvm::any_of(SI.users(), [&](User *U) {
          ICmpInst *CI = dyn_cast<ICmpInst>(U);
          if (CI && CI->isEquality())
            return true;
          return false;
        })) {
      return nullptr;
    }
  }

  if (Value *V = SimplifySelectInst(CondVal, TrueVal, FalseVal,
                                    SQ.getWithInstruction(&SI)))
    return replaceInstUsesWith(SI, V);

  if (Instruction *I = canonicalizeSelectToShuffle(SI))
    return I;

  // Canonicalize a one-use integer compare with a non-canonical predicate by
  // inverting the predicate and swapping the select operands. This matches a
  // compare canonicalization for conditional branches.
  // TODO: Should we do the same for FP compares?
  CmpInst::Predicate Pred;
  if (match(CondVal, m_OneUse(m_ICmp(Pred, m_Value(), m_Value()))) &&
      !isCanonicalPredicate(Pred)) {
    // Swap true/false values and condition.
    CmpInst *Cond = cast<CmpInst>(CondVal);
    Cond->setPredicate(CmpInst::getInversePredicate(Pred));
    SI.setOperand(1, FalseVal);
    SI.setOperand(2, TrueVal);
    SI.swapProfMetadata();
    Worklist.Add(Cond);
    return &SI;
  }

  if (SelType->isIntOrIntVectorTy(1) &&
      TrueVal->getType() == CondVal->getType()) {
    if (match(TrueVal, m_One())) {
      // Change: A = select B, true, C --> A = or B, C
      return BinaryOperator::CreateOr(CondVal, FalseVal);
    }
    if (match(TrueVal, m_Zero())) {
      // Change: A = select B, false, C --> A = and !B, C
      Value *NotCond = Builder.CreateNot(CondVal, "not." + CondVal->getName());
      return BinaryOperator::CreateAnd(NotCond, FalseVal);
    }
    if (match(FalseVal, m_Zero())) {
      // Change: A = select B, C, false --> A = and B, C
      return BinaryOperator::CreateAnd(CondVal, TrueVal);
    }
    if (match(FalseVal, m_One())) {
      // Change: A = select B, C, true --> A = or !B, C
      Value *NotCond = Builder.CreateNot(CondVal, "not." + CondVal->getName());
      return BinaryOperator::CreateOr(NotCond, TrueVal);
    }

    // select a, a, b  -> a | b
    // select a, b, a  -> a & b
    if (CondVal == TrueVal)
      return BinaryOperator::CreateOr(CondVal, FalseVal);
    if (CondVal == FalseVal)
      return BinaryOperator::CreateAnd(CondVal, TrueVal);

    // select a, ~a, b -> (~a) & b
    // select a, b, ~a -> (~a) | b
    if (match(TrueVal, m_Not(m_Specific(CondVal))))
      return BinaryOperator::CreateAnd(TrueVal, FalseVal);
    if (match(FalseVal, m_Not(m_Specific(CondVal))))
      return BinaryOperator::CreateOr(TrueVal, FalseVal);
  }

  // Selecting between two integer or vector splat integer constants?
  //
  // Note that we don't handle a scalar select of vectors:
  // select i1 %c, <2 x i8> <1, 1>, <2 x i8> <0, 0>
  // because that may need 3 instructions to splat the condition value:
  // extend, insertelement, shufflevector.
  if (SelType->isIntOrIntVectorTy() &&
      CondVal->getType()->isVectorTy() == SelType->isVectorTy()) {
    // select C, 1, 0 -> zext C to int
    if (match(TrueVal, m_One()) && match(FalseVal, m_Zero()))
      return new ZExtInst(CondVal, SelType);

    // select C, -1, 0 -> sext C to int
    if (match(TrueVal, m_AllOnes()) && match(FalseVal, m_Zero()))
      return new SExtInst(CondVal, SelType);

    // select C, 0, 1 -> zext !C to int
    if (match(TrueVal, m_Zero()) && match(FalseVal, m_One())) {
      Value *NotCond = Builder.CreateNot(CondVal, "not." + CondVal->getName());
      return new ZExtInst(NotCond, SelType);
    }

    // select C, 0, -1 -> sext !C to int
    if (match(TrueVal, m_Zero()) && match(FalseVal, m_AllOnes())) {
      Value *NotCond = Builder.CreateNot(CondVal, "not." + CondVal->getName());
      return new SExtInst(NotCond, SelType);
    }
  }

  // See if we are selecting two values based on a comparison of the two values.
  if (FCmpInst *FCI = dyn_cast<FCmpInst>(CondVal)) {
    if (FCI->getOperand(0) == TrueVal && FCI->getOperand(1) == FalseVal) {
      // Transform (X == Y) ? X : Y  -> Y
      if (FCI->getPredicate() == FCmpInst::FCMP_OEQ) {
        // This is not safe in general for floating point:
        // consider X== -0, Y== +0.
        // It becomes safe if either operand is a nonzero constant.
        ConstantFP *CFPt, *CFPf;
        if (((CFPt = dyn_cast<ConstantFP>(TrueVal)) &&
              !CFPt->getValueAPF().isZero()) ||
            ((CFPf = dyn_cast<ConstantFP>(FalseVal)) &&
             !CFPf->getValueAPF().isZero()))
        return replaceInstUsesWith(SI, FalseVal);
      }
      // Transform (X une Y) ? X : Y  -> X
      if (FCI->getPredicate() == FCmpInst::FCMP_UNE) {
        // This is not safe in general for floating point:
        // consider X== -0, Y== +0.
        // It becomes safe if either operand is a nonzero constant.
        ConstantFP *CFPt, *CFPf;
        if (((CFPt = dyn_cast<ConstantFP>(TrueVal)) &&
              !CFPt->getValueAPF().isZero()) ||
            ((CFPf = dyn_cast<ConstantFP>(FalseVal)) &&
             !CFPf->getValueAPF().isZero()))
        return replaceInstUsesWith(SI, TrueVal);
      }

      // Canonicalize to use ordered comparisons by swapping the select
      // operands.
      //
      // e.g.
      // (X ugt Y) ? X : Y -> (X ole Y) ? Y : X
      if (FCI->hasOneUse() && FCmpInst::isUnordered(FCI->getPredicate())) {
        FCmpInst::Predicate InvPred = FCI->getInversePredicate();
        IRBuilder<>::FastMathFlagGuard FMFG(Builder);
        Builder.setFastMathFlags(FCI->getFastMathFlags());
        Value *NewCond = Builder.CreateFCmp(InvPred, TrueVal, FalseVal,
                                            FCI->getName() + ".inv");

        return SelectInst::Create(NewCond, FalseVal, TrueVal,
                                  SI.getName() + ".p");
      }

      // NOTE: if we wanted to, this is where to detect MIN/MAX
    } else if (FCI->getOperand(0) == FalseVal && FCI->getOperand(1) == TrueVal){
      // Transform (X == Y) ? Y : X  -> X
      if (FCI->getPredicate() == FCmpInst::FCMP_OEQ) {
        // This is not safe in general for floating point:
        // consider X== -0, Y== +0.
        // It becomes safe if either operand is a nonzero constant.
        ConstantFP *CFPt, *CFPf;
        if (((CFPt = dyn_cast<ConstantFP>(TrueVal)) &&
              !CFPt->getValueAPF().isZero()) ||
            ((CFPf = dyn_cast<ConstantFP>(FalseVal)) &&
             !CFPf->getValueAPF().isZero()))
          return replaceInstUsesWith(SI, FalseVal);
      }
      // Transform (X une Y) ? Y : X  -> Y
      if (FCI->getPredicate() == FCmpInst::FCMP_UNE) {
        // This is not safe in general for floating point:
        // consider X== -0, Y== +0.
        // It becomes safe if either operand is a nonzero constant.
        ConstantFP *CFPt, *CFPf;
        if (((CFPt = dyn_cast<ConstantFP>(TrueVal)) &&
              !CFPt->getValueAPF().isZero()) ||
            ((CFPf = dyn_cast<ConstantFP>(FalseVal)) &&
             !CFPf->getValueAPF().isZero()))
          return replaceInstUsesWith(SI, TrueVal);
      }

      // Canonicalize to use ordered comparisons by swapping the select
      // operands.
      //
      // e.g.
      // (X ugt Y) ? X : Y -> (X ole Y) ? X : Y
      if (FCI->hasOneUse() && FCmpInst::isUnordered(FCI->getPredicate())) {
        FCmpInst::Predicate InvPred = FCI->getInversePredicate();
        IRBuilder<>::FastMathFlagGuard FMFG(Builder);
        Builder.setFastMathFlags(FCI->getFastMathFlags());
        Value *NewCond = Builder.CreateFCmp(InvPred, FalseVal, TrueVal,
                                            FCI->getName() + ".inv");

        return SelectInst::Create(NewCond, FalseVal, TrueVal,
                                  SI.getName() + ".p");
      }

      // NOTE: if we wanted to, this is where to detect MIN/MAX
    }

    // Canonicalize select with fcmp to fabs(). -0.0 makes this tricky. We need
    // fast-math-flags (nsz) or fsub with +0.0 (not fneg) for this to work. We
    // also require nnan because we do not want to unintentionally change the
    // sign of a NaN value.
    Value *X = FCI->getOperand(0);
    FCmpInst::Predicate Pred = FCI->getPredicate();
    if (match(FCI->getOperand(1), m_AnyZeroFP()) && FCI->hasNoNaNs()) {
      // (X <= +/-0.0) ? (0.0 - X) : X --> fabs(X)
      // (X >  +/-0.0) ? X : (0.0 - X) --> fabs(X)
      if ((X == FalseVal && Pred == FCmpInst::FCMP_OLE &&
           match(TrueVal, m_FSub(m_PosZeroFP(), m_Specific(X)))) ||
          (X == TrueVal && Pred == FCmpInst::FCMP_OGT &&
           match(FalseVal, m_FSub(m_PosZeroFP(), m_Specific(X))))) {
        Value *Fabs = Builder.CreateIntrinsic(Intrinsic::fabs, { X }, FCI);
        return replaceInstUsesWith(SI, Fabs);
      }
      // With nsz:
      // (X <  +/-0.0) ? -X : X --> fabs(X)
      // (X <= +/-0.0) ? -X : X --> fabs(X)
      // (X >  +/-0.0) ? X : -X --> fabs(X)
      // (X >= +/-0.0) ? X : -X --> fabs(X)
      if (FCI->hasNoSignedZeros() &&
          ((X == FalseVal && match(TrueVal, m_FNeg(m_Specific(X))) &&
            (Pred == FCmpInst::FCMP_OLT || Pred == FCmpInst::FCMP_OLE)) ||
           (X == TrueVal && match(FalseVal, m_FNeg(m_Specific(X))) &&
            (Pred == FCmpInst::FCMP_OGT || Pred == FCmpInst::FCMP_OGE)))) {
        Value *Fabs = Builder.CreateIntrinsic(Intrinsic::fabs, { X }, FCI);
        return replaceInstUsesWith(SI, Fabs);
      }
    }
  }

  // See if we are selecting two values based on a comparison of the two values.
  if (ICmpInst *ICI = dyn_cast<ICmpInst>(CondVal))
    if (Instruction *Result = foldSelectInstWithICmp(SI, ICI))
      return Result;

  if (Instruction *Add = foldAddSubSelect(SI, Builder))
    return Add;

  // Turn (select C, (op X, Y), (op X, Z)) -> (op X, (select C, Y, Z))
  auto *TI = dyn_cast<Instruction>(TrueVal);
  auto *FI = dyn_cast<Instruction>(FalseVal);
  if (TI && FI && TI->getOpcode() == FI->getOpcode())
    if (Instruction *IV = foldSelectOpOp(SI, TI, FI))
      return IV;

  if (Instruction *I = foldSelectExtConst(SI))
    return I;

  // See if we can fold the select into one of our operands.
  if (SelType->isIntOrIntVectorTy() || SelType->isFPOrFPVectorTy()) {
    if (Instruction *FoldI = foldSelectIntoOp(SI, TrueVal, FalseVal))
      return FoldI;

    Value *LHS, *RHS, *LHS2, *RHS2;
    Instruction::CastOps CastOp;
    SelectPatternResult SPR = matchSelectPattern(&SI, LHS, RHS, &CastOp);
    auto SPF = SPR.Flavor;

    if (SelectPatternResult::isMinOrMax(SPF)) {
      // Canonicalize so that
      // - type casts are outside select patterns.
      // - float clamp is transformed to min/max pattern

      bool IsCastNeeded = LHS->getType() != SelType;
      Value *CmpLHS = cast<CmpInst>(CondVal)->getOperand(0);
      Value *CmpRHS = cast<CmpInst>(CondVal)->getOperand(1);
      if (IsCastNeeded ||
          (LHS->getType()->isFPOrFPVectorTy() &&
           ((CmpLHS != LHS && CmpLHS != RHS) ||
            (CmpRHS != LHS && CmpRHS != RHS)))) {
        CmpInst::Predicate Pred = getMinMaxPred(SPF, SPR.Ordered);

        Value *Cmp;
        if (CmpInst::isIntPredicate(Pred)) {
          Cmp = Builder.CreateICmp(Pred, LHS, RHS);
        } else {
          IRBuilder<>::FastMathFlagGuard FMFG(Builder);
          auto FMF = cast<FPMathOperator>(SI.getCondition())->getFastMathFlags();
          Builder.setFastMathFlags(FMF);
          Cmp = Builder.CreateFCmp(Pred, LHS, RHS);
        }

        Value *NewSI = Builder.CreateSelect(Cmp, LHS, RHS, SI.getName(), &SI);
        if (!IsCastNeeded)
          return replaceInstUsesWith(SI, NewSI);

        Value *NewCast = Builder.CreateCast(CastOp, NewSI, SelType);
        return replaceInstUsesWith(SI, NewCast);
      }

      // MAX(~a, ~b) -> ~MIN(a, b)
      // MIN(~a, ~b) -> ~MAX(a, b)
      Value *A, *B;
      if (match(LHS, m_Not(m_Value(A))) && match(RHS, m_Not(m_Value(B))) &&
          (LHS->getNumUses() <= 2 || RHS->getNumUses() <= 2)) {
        CmpInst::Predicate InvertedPred = getInverseMinMaxPred(SPF);
        Value *InvertedCmp = Builder.CreateICmp(InvertedPred, A, B);
        Value *NewSel = Builder.CreateSelect(InvertedCmp, A, B);
        return BinaryOperator::CreateNot(NewSel);
      }

      if (Instruction *I = factorizeMinMaxTree(SPF, LHS, RHS, Builder))
        return I;
    }

    if (SPF) {
      // MAX(MAX(a, b), a) -> MAX(a, b)
      // MIN(MIN(a, b), a) -> MIN(a, b)
      // MAX(MIN(a, b), a) -> a
      // MIN(MAX(a, b), a) -> a
      // ABS(ABS(a)) -> ABS(a)
      // NABS(NABS(a)) -> NABS(a)
      if (SelectPatternFlavor SPF2 = matchSelectPattern(LHS, LHS2, RHS2).Flavor)
        if (Instruction *R = foldSPFofSPF(cast<Instruction>(LHS),SPF2,LHS2,RHS2,
                                          SI, SPF, RHS))
          return R;
      if (SelectPatternFlavor SPF2 = matchSelectPattern(RHS, LHS2, RHS2).Flavor)
        if (Instruction *R = foldSPFofSPF(cast<Instruction>(RHS),SPF2,LHS2,RHS2,
                                          SI, SPF, LHS))
          return R;
    }

    // TODO.
    // ABS(-X) -> ABS(X)
  }

  // See if we can fold the select into a phi node if the condition is a select.
  if (auto *PN = dyn_cast<PHINode>(SI.getCondition()))
    // The true/false values have to be live in the PHI predecessor's blocks.
    if (canSelectOperandBeMappingIntoPredBlock(TrueVal, SI) &&
        canSelectOperandBeMappingIntoPredBlock(FalseVal, SI))
      if (Instruction *NV = foldOpIntoPhi(SI, PN))
        return NV;

  if (SelectInst *TrueSI = dyn_cast<SelectInst>(TrueVal)) {
    if (TrueSI->getCondition()->getType() == CondVal->getType()) {
      // select(C, select(C, a, b), c) -> select(C, a, c)
      if (TrueSI->getCondition() == CondVal) {
        if (SI.getTrueValue() == TrueSI->getTrueValue())
          return nullptr;
        SI.setOperand(1, TrueSI->getTrueValue());
        return &SI;
      }
      // select(C0, select(C1, a, b), b) -> select(C0&C1, a, b)
      // We choose this as normal form to enable folding on the And and shortening
      // paths for the values (this helps GetUnderlyingObjects() for example).
      if (TrueSI->getFalseValue() == FalseVal && TrueSI->hasOneUse()) {
        Value *And = Builder.CreateAnd(CondVal, TrueSI->getCondition());
        SI.setOperand(0, And);
        SI.setOperand(1, TrueSI->getTrueValue());
        return &SI;
      }
    }
  }
  if (SelectInst *FalseSI = dyn_cast<SelectInst>(FalseVal)) {
    if (FalseSI->getCondition()->getType() == CondVal->getType()) {
      // select(C, a, select(C, b, c)) -> select(C, a, c)
      if (FalseSI->getCondition() == CondVal) {
        if (SI.getFalseValue() == FalseSI->getFalseValue())
          return nullptr;
        SI.setOperand(2, FalseSI->getFalseValue());
        return &SI;
      }
      // select(C0, a, select(C1, a, b)) -> select(C0|C1, a, b)
      if (FalseSI->getTrueValue() == TrueVal && FalseSI->hasOneUse()) {
        Value *Or = Builder.CreateOr(CondVal, FalseSI->getCondition());
        SI.setOperand(0, Or);
        SI.setOperand(2, FalseSI->getFalseValue());
        return &SI;
      }
    }
  }

  auto canMergeSelectThroughBinop = [](BinaryOperator *BO) {
    // The select might be preventing a division by 0.
    switch (BO->getOpcode()) {
    default:
      return true;
    case Instruction::SRem:
    case Instruction::URem:
    case Instruction::SDiv:
    case Instruction::UDiv:
      return false;
    }
  };

  // Try to simplify a binop sandwiched between 2 selects with the same
  // condition.
  // select(C, binop(select(C, X, Y), W), Z) -> select(C, binop(X, W), Z)
  BinaryOperator *TrueBO;
  if (match(TrueVal, m_OneUse(m_BinOp(TrueBO))) &&
      canMergeSelectThroughBinop(TrueBO)) {
    if (auto *TrueBOSI = dyn_cast<SelectInst>(TrueBO->getOperand(0))) {
      if (TrueBOSI->getCondition() == CondVal) {
        TrueBO->setOperand(0, TrueBOSI->getTrueValue());
        Worklist.Add(TrueBO);
        return &SI;
      }
    }
    if (auto *TrueBOSI = dyn_cast<SelectInst>(TrueBO->getOperand(1))) {
      if (TrueBOSI->getCondition() == CondVal) {
        TrueBO->setOperand(1, TrueBOSI->getTrueValue());
        Worklist.Add(TrueBO);
        return &SI;
      }
    }
  }

  // select(C, Z, binop(select(C, X, Y), W)) -> select(C, Z, binop(Y, W))
  BinaryOperator *FalseBO;
  if (match(FalseVal, m_OneUse(m_BinOp(FalseBO))) &&
      canMergeSelectThroughBinop(FalseBO)) {
    if (auto *FalseBOSI = dyn_cast<SelectInst>(FalseBO->getOperand(0))) {
      if (FalseBOSI->getCondition() == CondVal) {
        FalseBO->setOperand(0, FalseBOSI->getFalseValue());
        Worklist.Add(FalseBO);
        return &SI;
      }
    }
    if (auto *FalseBOSI = dyn_cast<SelectInst>(FalseBO->getOperand(1))) {
      if (FalseBOSI->getCondition() == CondVal) {
        FalseBO->setOperand(1, FalseBOSI->getFalseValue());
        Worklist.Add(FalseBO);
        return &SI;
      }
    }
  }

  if (BinaryOperator::isNot(CondVal)) {
    SI.setOperand(0, BinaryOperator::getNotArgument(CondVal));
    SI.setOperand(1, FalseVal);
    SI.setOperand(2, TrueVal);
    return &SI;
  }

  if (VectorType *VecTy = dyn_cast<VectorType>(SelType)) {
    unsigned VWidth = VecTy->getNumElements();
    APInt UndefElts(VWidth, 0);
    APInt AllOnesEltMask(APInt::getAllOnesValue(VWidth));
    if (Value *V = SimplifyDemandedVectorElts(&SI, AllOnesEltMask, UndefElts)) {
      if (V != &SI)
        return replaceInstUsesWith(SI, V);
      return &SI;
    }
  }

  // See if we can determine the result of this select based on a dominating
  // condition.
  BasicBlock *Parent = SI.getParent();
  if (BasicBlock *Dom = Parent->getSinglePredecessor()) {
    auto *PBI = dyn_cast_or_null<BranchInst>(Dom->getTerminator());
    if (PBI && PBI->isConditional() &&
        PBI->getSuccessor(0) != PBI->getSuccessor(1) &&
        (PBI->getSuccessor(0) == Parent || PBI->getSuccessor(1) == Parent)) {
      bool CondIsTrue = PBI->getSuccessor(0) == Parent;
      Optional<bool> Implication = isImpliedCondition(
          PBI->getCondition(), SI.getCondition(), DL, CondIsTrue);
      if (Implication) {
        Value *V = *Implication ? TrueVal : FalseVal;
        return replaceInstUsesWith(SI, V);
      }
    }
  }

  // If we can compute the condition, there's no need for a select.
  // Like the above fold, we are attempting to reduce compile-time cost by
  // putting this fold here with limitations rather than in InstSimplify.
  // The motivation for this call into value tracking is to take advantage of
  // the assumption cache, so make sure that is populated.
  if (!CondVal->getType()->isVectorTy() && !AC.assumptions().empty()) {
    KnownBits Known(1);
    computeKnownBits(CondVal, Known, 0, &SI);
    if (Known.One.isOneValue())
      return replaceInstUsesWith(SI, TrueVal);
    if (Known.Zero.isOneValue())
      return replaceInstUsesWith(SI, FalseVal);
  }

  if (Instruction *BitCastSel = foldSelectCmpBitcasts(SI, Builder))
    return BitCastSel;

  // Simplify selects that test the returned flag of cmpxchg instructions.
  if (Instruction *Select = foldSelectCmpXchg(SI))
    return Select;

  return nullptr;
}<|MERGE_RESOLUTION|>--- conflicted
+++ resolved
@@ -914,17 +914,15 @@
   if (Instruction *NewSel = canonicalizeMinMaxWithConstant(SI, *ICI, Builder))
     return NewSel;
 
-<<<<<<< HEAD
 #if INTEL_CUSTOMIZATION
   // if canonicalization is not possible then try to transform to min/max
   if (Value *NewSel = transformToMinMax(SI.getTrueValue(), SI.getFalseValue(), ICI, Builder)) {
     return replaceInstUsesWith(SI, NewSel);
   }
 #endif // INTEL_CUSTOMIZATION
-=======
+
   if (Instruction *NewAbs = canonicalizeAbsNabs(SI, *ICI, Builder))
     return NewAbs;
->>>>>>> 3f663631
 
   bool Changed = adjustMinMax(SI, *ICI);
 
