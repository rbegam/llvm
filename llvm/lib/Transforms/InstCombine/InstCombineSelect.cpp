//===- InstCombineSelect.cpp ----------------------------------------------===//
//
//                     The LLVM Compiler Infrastructure
//
// This file is distributed under the University of Illinois Open Source
// License. See LICENSE.TXT for details.
//
//===----------------------------------------------------------------------===//
//
// This file implements the visitSelect function.
//
//===----------------------------------------------------------------------===//

#include "InstCombineInternal.h"
#include "llvm/Analysis/CmpInstAnalysis.h"
#include "llvm/Analysis/ConstantFolding.h"
#include "llvm/Analysis/InstructionSimplify.h"
#include "llvm/Analysis/ValueTracking.h"
#include "llvm/IR/MDBuilder.h"
#include "llvm/IR/PatternMatch.h"
#include "llvm/Support/KnownBits.h"
using namespace llvm;
using namespace PatternMatch;

#define DEBUG_TYPE "instcombine"

static SelectPatternFlavor
getInverseMinMaxSelectPattern(SelectPatternFlavor SPF) {
  switch (SPF) {
  default:
    llvm_unreachable("unhandled!");

  case SPF_SMIN:
    return SPF_SMAX;
  case SPF_UMIN:
    return SPF_UMAX;
  case SPF_SMAX:
    return SPF_SMIN;
  case SPF_UMAX:
    return SPF_UMIN;
  }
}

static CmpInst::Predicate getCmpPredicateForMinMax(SelectPatternFlavor SPF,
                                                   bool Ordered=false) {
  switch (SPF) {
  default:
    llvm_unreachable("unhandled!");

  case SPF_SMIN:
    return ICmpInst::ICMP_SLT;
  case SPF_UMIN:
    return ICmpInst::ICMP_ULT;
  case SPF_SMAX:
    return ICmpInst::ICMP_SGT;
  case SPF_UMAX:
    return ICmpInst::ICMP_UGT;
  case SPF_FMINNUM:
    return Ordered ? FCmpInst::FCMP_OLT : FCmpInst::FCMP_ULT;
  case SPF_FMAXNUM:
    return Ordered ? FCmpInst::FCMP_OGT : FCmpInst::FCMP_UGT;
  }
}

static Value *generateMinMaxSelectPattern(InstCombiner::BuilderTy &Builder,
                                          SelectPatternFlavor SPF, Value *A,
                                          Value *B) {
  CmpInst::Predicate Pred = getCmpPredicateForMinMax(SPF);
  assert(CmpInst::isIntPredicate(Pred));
  return Builder.CreateSelect(Builder.CreateICmp(Pred, A, B), A, B);
}

<<<<<<< HEAD
=======
/// If one of the constants is zero (we know they can't both be) and we have an
/// icmp instruction with zero, and we have an 'and' with the non-constant value
/// and a power of two we can turn the select into a shift on the result of the
/// 'and'.
/// This folds:
///  select (icmp eq (and X, C1)), C2, C3
///    iff C1 is a power 2 and the difference between C2 and C3 is a power of 2.
/// To something like:
///  (shr (and (X, C1)), (log2(C1) - log2(C2-C3))) + C3
/// Or:
///  (shl (and (X, C1)), (log2(C2-C3) - log2(C1))) + C3
/// With some variations depending if C3 is larger than C2, or the shift
/// isn't needed, or the bit widths don't match.
static Value *foldSelectICmpAnd(Type *SelType, const ICmpInst *IC,
                                APInt TrueVal, APInt FalseVal,
                                InstCombiner::BuilderTy &Builder) {
  assert(SelType->isIntOrIntVectorTy() && "Not an integer select?");

  // If this is a vector select, we need a vector compare.
  if (SelType->isVectorTy() != IC->getType()->isVectorTy())
    return nullptr;

  Value *V;
  APInt AndMask;
  bool CreateAnd = false;
  ICmpInst::Predicate Pred = IC->getPredicate();
  if (ICmpInst::isEquality(Pred)) {
    if (!match(IC->getOperand(1), m_Zero()))
      return nullptr;

    V = IC->getOperand(0);

    const APInt *AndRHS;
    if (!match(V, m_And(m_Value(), m_Power2(AndRHS))))
      return nullptr;

    AndMask = *AndRHS;
  } else if (decomposeBitTestICmp(IC->getOperand(0), IC->getOperand(1),
                                  Pred, V, AndMask)) {
    assert(ICmpInst::isEquality(Pred) && "Not equality test?");

    if (!AndMask.isPowerOf2())
      return nullptr;

    CreateAnd = true;
  } else {
    return nullptr;
  }

  // If both select arms are non-zero see if we have a select of the form
  // 'x ? 2^n + C : C'. Then we can offset both arms by C, use the logic
  // for 'x ? 2^n : 0' and fix the thing up at the end.
  APInt Offset(TrueVal.getBitWidth(), 0);
  if (!TrueVal.isNullValue() && !FalseVal.isNullValue()) {
    if ((TrueVal - FalseVal).isPowerOf2())
      Offset = FalseVal;
    else if ((FalseVal - TrueVal).isPowerOf2())
      Offset = TrueVal;
    else
      return nullptr;

    // Adjust TrueVal and FalseVal to the offset.
    TrueVal -= Offset;
    FalseVal -= Offset;
  }

  // Make sure one of the select arms is a power of 2.
  if (!TrueVal.isPowerOf2() && !FalseVal.isPowerOf2())
    return nullptr;

  // Determine which shift is needed to transform result of the 'and' into the
  // desired result.
  const APInt &ValC = !TrueVal.isNullValue() ? TrueVal : FalseVal;
  unsigned ValZeros = ValC.logBase2();
  unsigned AndZeros = AndMask.logBase2();

  if (CreateAnd) {
    // Insert the AND instruction on the input to the truncate.
    V = Builder.CreateAnd(V, ConstantInt::get(V->getType(), AndMask));
  }

  // If types don't match we can still convert the select by introducing a zext
  // or a trunc of the 'and'.
  if (ValZeros > AndZeros) {
    V = Builder.CreateZExtOrTrunc(V, SelType);
    V = Builder.CreateShl(V, ValZeros - AndZeros);
  } else if (ValZeros < AndZeros) {
    V = Builder.CreateLShr(V, AndZeros - ValZeros);
    V = Builder.CreateZExtOrTrunc(V, SelType);
  } else
    V = Builder.CreateZExtOrTrunc(V, SelType);

  // Okay, now we know that everything is set up, we just don't know whether we
  // have a icmp_ne or icmp_eq and whether the true or false val is the zero.
  bool ShouldNotVal = !TrueVal.isNullValue();
  ShouldNotVal ^= Pred == ICmpInst::ICMP_NE;
  if (ShouldNotVal)
    V = Builder.CreateXor(V, ValC);

  // Apply an offset if needed.
  if (!Offset.isNullValue())
    V = Builder.CreateAdd(V, ConstantInt::get(V->getType(), Offset));
  return V;
}

>>>>>>> 20047e23
/// We want to turn code that looks like this:
///   %C = or %A, %B
///   %D = select %cond, %C, %A
/// into:
///   %C = select %cond, %B, 0
///   %D = or %A, %C
///
/// Assuming that the specified instruction is an operand to the select, return
/// a bitmask indicating which operands of this instruction are foldable if they
/// equal the other incoming value of the select.
///
static unsigned getSelectFoldableOperands(BinaryOperator *I) {
  switch (I->getOpcode()) {
  case Instruction::Add:
  case Instruction::Mul:
  case Instruction::And:
  case Instruction::Or:
  case Instruction::Xor:
    return 3;              // Can fold through either operand.
  case Instruction::Sub:   // Can only fold on the amount subtracted.
  case Instruction::Shl:   // Can only fold on the shift amount.
  case Instruction::LShr:
  case Instruction::AShr:
    return 1;
  default:
    return 0;              // Cannot fold
  }
}

/// For the same transformation as the previous function, return the identity
/// constant that goes into the select.
static APInt getSelectFoldableConstant(BinaryOperator *I) {
  switch (I->getOpcode()) {
  default: llvm_unreachable("This cannot happen!");
  case Instruction::Add:
  case Instruction::Sub:
  case Instruction::Or:
  case Instruction::Xor:
  case Instruction::Shl:
  case Instruction::LShr:
  case Instruction::AShr:
    return APInt::getNullValue(I->getType()->getScalarSizeInBits());
  case Instruction::And:
    return APInt::getAllOnesValue(I->getType()->getScalarSizeInBits());
  case Instruction::Mul:
    return APInt(I->getType()->getScalarSizeInBits(), 1);
  }
}

/// We have (select c, TI, FI), and we know that TI and FI have the same opcode.
Instruction *InstCombiner::foldSelectOpOp(SelectInst &SI, Instruction *TI,
                                          Instruction *FI) {
  // Don't break up min/max patterns. The hasOneUse checks below prevent that
  // for most cases, but vector min/max with bitcasts can be transformed. If the
  // one-use restrictions are eased for other patterns, we still don't want to
  // obfuscate min/max.
  if ((match(&SI, m_SMin(m_Value(), m_Value())) ||
       match(&SI, m_SMax(m_Value(), m_Value())) ||
       match(&SI, m_UMin(m_Value(), m_Value())) ||
       match(&SI, m_UMax(m_Value(), m_Value()))))
    return nullptr;

  // If this is a cast from the same type, merge.
  if (TI->getNumOperands() == 1 && TI->isCast()) {
    Type *FIOpndTy = FI->getOperand(0)->getType();
    if (TI->getOperand(0)->getType() != FIOpndTy)
      return nullptr;

    // The select condition may be a vector. We may only change the operand
    // type if the vector width remains the same (and matches the condition).
    Type *CondTy = SI.getCondition()->getType();
    if (CondTy->isVectorTy()) {
      if (!FIOpndTy->isVectorTy())
        return nullptr;
      if (CondTy->getVectorNumElements() != FIOpndTy->getVectorNumElements())
        return nullptr;

      // TODO: If the backend knew how to deal with casts better, we could
      // remove this limitation. For now, there's too much potential to create
      // worse codegen by promoting the select ahead of size-altering casts
      // (PR28160).
      //
      // Note that ValueTracking's matchSelectPattern() looks through casts
      // without checking 'hasOneUse' when it matches min/max patterns, so this
      // transform may end up happening anyway.
      if (TI->getOpcode() != Instruction::BitCast &&
          (!TI->hasOneUse() || !FI->hasOneUse()))
        return nullptr;

    } else if (!TI->hasOneUse() || !FI->hasOneUse()) {
      // TODO: The one-use restrictions for a scalar select could be eased if
      // the fold of a select in visitLoadInst() was enhanced to match a pattern
      // that includes a cast.
      return nullptr;
    }

    // Fold this by inserting a select from the input values.
    Value *NewSI =
        Builder.CreateSelect(SI.getCondition(), TI->getOperand(0),
                             FI->getOperand(0), SI.getName() + ".v", &SI);
    return CastInst::Create(Instruction::CastOps(TI->getOpcode()), NewSI,
                            TI->getType());
  }

  // Only handle binary operators with one-use here. As with the cast case
  // above, it may be possible to relax the one-use constraint, but that needs
  // be examined carefully since it may not reduce the total number of
  // instructions.
  BinaryOperator *BO = dyn_cast<BinaryOperator>(TI);
  if (!BO || !TI->hasOneUse() || !FI->hasOneUse())
    return nullptr;

  // Figure out if the operations have any operands in common.
  Value *MatchOp, *OtherOpT, *OtherOpF;
  bool MatchIsOpZero;
  if (TI->getOperand(0) == FI->getOperand(0)) {
    MatchOp  = TI->getOperand(0);
    OtherOpT = TI->getOperand(1);
    OtherOpF = FI->getOperand(1);
    MatchIsOpZero = true;
  } else if (TI->getOperand(1) == FI->getOperand(1)) {
    MatchOp  = TI->getOperand(1);
    OtherOpT = TI->getOperand(0);
    OtherOpF = FI->getOperand(0);
    MatchIsOpZero = false;
  } else if (!TI->isCommutative()) {
    return nullptr;
  } else if (TI->getOperand(0) == FI->getOperand(1)) {
    MatchOp  = TI->getOperand(0);
    OtherOpT = TI->getOperand(1);
    OtherOpF = FI->getOperand(0);
    MatchIsOpZero = true;
  } else if (TI->getOperand(1) == FI->getOperand(0)) {
    MatchOp  = TI->getOperand(1);
    OtherOpT = TI->getOperand(0);
    OtherOpF = FI->getOperand(1);
    MatchIsOpZero = true;
  } else {
    return nullptr;
  }

  // If we reach here, they do have operations in common.
  Value *NewSI = Builder.CreateSelect(SI.getCondition(), OtherOpT, OtherOpF,
                                      SI.getName() + ".v", &SI);
  Value *Op0 = MatchIsOpZero ? MatchOp : NewSI;
  Value *Op1 = MatchIsOpZero ? NewSI : MatchOp;
  return BinaryOperator::Create(BO->getOpcode(), Op0, Op1);
}

static bool isSelect01(const APInt &C1I, const APInt &C2I) {
  if (!C1I.isNullValue() && !C2I.isNullValue()) // One side must be zero.
    return false;
  return C1I.isOneValue() || C1I.isAllOnesValue() ||
         C2I.isOneValue() || C2I.isAllOnesValue();
}

/// Try to fold the select into one of the operands to allow further
/// optimization.
Instruction *InstCombiner::foldSelectIntoOp(SelectInst &SI, Value *TrueVal,
                                            Value *FalseVal) {
  // See the comment above GetSelectFoldableOperands for a description of the
  // transformation we are doing here.
  if (auto *TVI = dyn_cast<BinaryOperator>(TrueVal)) {
    if (TVI->hasOneUse() && !isa<Constant>(FalseVal)) {
      if (unsigned SFO = getSelectFoldableOperands(TVI)) {
        unsigned OpToFold = 0;
        if ((SFO & 1) && FalseVal == TVI->getOperand(0)) {
          OpToFold = 1;
        } else if ((SFO & 2) && FalseVal == TVI->getOperand(1)) {
          OpToFold = 2;
        }

        if (OpToFold) {
          APInt CI = getSelectFoldableConstant(TVI);
          Value *OOp = TVI->getOperand(2-OpToFold);
          // Avoid creating select between 2 constants unless it's selecting
          // between 0, 1 and -1.
          const APInt *OOpC;
          bool OOpIsAPInt = match(OOp, m_APInt(OOpC));
          if (!isa<Constant>(OOp) || (OOpIsAPInt && isSelect01(CI, *OOpC))) {
            Value *C = ConstantInt::get(OOp->getType(), CI);
            Value *NewSel = Builder.CreateSelect(SI.getCondition(), OOp, C);
            NewSel->takeName(TVI);
            BinaryOperator *BO = BinaryOperator::Create(TVI->getOpcode(),
                                                        FalseVal, NewSel);
            BO->copyIRFlags(TVI);
            return BO;
          }
        }
      }
    }
  }

  if (auto *FVI = dyn_cast<BinaryOperator>(FalseVal)) {
    if (FVI->hasOneUse() && !isa<Constant>(TrueVal)) {
      if (unsigned SFO = getSelectFoldableOperands(FVI)) {
        unsigned OpToFold = 0;
        if ((SFO & 1) && TrueVal == FVI->getOperand(0)) {
          OpToFold = 1;
        } else if ((SFO & 2) && TrueVal == FVI->getOperand(1)) {
          OpToFold = 2;
        }

        if (OpToFold) {
          APInt CI = getSelectFoldableConstant(FVI);
          Value *OOp = FVI->getOperand(2-OpToFold);
          // Avoid creating select between 2 constants unless it's selecting
          // between 0, 1 and -1.
          const APInt *OOpC;
          bool OOpIsAPInt = match(OOp, m_APInt(OOpC));
          if (!isa<Constant>(OOp) || (OOpIsAPInt && isSelect01(CI, *OOpC))) {
            Value *C = ConstantInt::get(OOp->getType(), CI);
            Value *NewSel = Builder.CreateSelect(SI.getCondition(), C, OOp);
            NewSel->takeName(FVI);
            BinaryOperator *BO = BinaryOperator::Create(FVI->getOpcode(),
                                                        TrueVal, NewSel);
            BO->copyIRFlags(FVI);
            return BO;
          }
        }
      }
    }
  }

  return nullptr;
}

/// We want to turn:
///   (select (icmp eq (and X, C1), 0), Y, (or Y, C2))
/// into:
///   (or (shl (and X, C1), C3), Y)
/// iff:
///   C1 and C2 are both powers of 2
/// where:
///   C3 = Log(C2) - Log(C1)
///
/// This transform handles cases where:
/// 1. The icmp predicate is inverted
/// 2. The select operands are reversed
/// 3. The magnitude of C2 and C1 are flipped
static Value *foldSelectICmpAndOr(const ICmpInst *IC, Value *TrueVal,
                                  Value *FalseVal,
                                  InstCombiner::BuilderTy &Builder) {
  // Only handle integer compares. Also, if this is a vector select, we need a
  // vector compare.
  if (!TrueVal->getType()->isIntOrIntVectorTy() ||
      TrueVal->getType()->isVectorTy() != IC->getType()->isVectorTy())
    return nullptr;

  Value *CmpLHS = IC->getOperand(0);
  Value *CmpRHS = IC->getOperand(1);

  Value *V;
  unsigned C1Log;
  bool IsEqualZero;
  bool NeedAnd = false;
  if (IC->isEquality()) {
    if (!match(CmpRHS, m_Zero()))
      return nullptr;

    const APInt *C1;
    if (!match(CmpLHS, m_And(m_Value(), m_Power2(C1))))
      return nullptr;

    V = CmpLHS;
    C1Log = C1->logBase2();
    IsEqualZero = IC->getPredicate() == ICmpInst::ICMP_EQ;
  } else if (IC->getPredicate() == ICmpInst::ICMP_SLT ||
             IC->getPredicate() == ICmpInst::ICMP_SGT) {
    // We also need to recognize (icmp slt (trunc (X)), 0) and
    // (icmp sgt (trunc (X)), -1).
    IsEqualZero = IC->getPredicate() == ICmpInst::ICMP_SGT;
    if ((IsEqualZero && !match(CmpRHS, m_AllOnes())) ||
        (!IsEqualZero && !match(CmpRHS, m_Zero())))
      return nullptr;

    if (!match(CmpLHS, m_OneUse(m_Trunc(m_Value(V)))))
      return nullptr;

    C1Log = CmpLHS->getType()->getScalarSizeInBits() - 1;
    NeedAnd = true;
  } else {
    return nullptr;
  }

  const APInt *C2;
  bool OrOnTrueVal = false;
  bool OrOnFalseVal = match(FalseVal, m_Or(m_Specific(TrueVal), m_Power2(C2)));
  if (!OrOnFalseVal)
    OrOnTrueVal = match(TrueVal, m_Or(m_Specific(FalseVal), m_Power2(C2)));

  if (!OrOnFalseVal && !OrOnTrueVal)
    return nullptr;

  Value *Y = OrOnFalseVal ? TrueVal : FalseVal;

  unsigned C2Log = C2->logBase2();

  bool NeedXor = (!IsEqualZero && OrOnFalseVal) || (IsEqualZero && OrOnTrueVal);
  bool NeedShift = C1Log != C2Log;
  bool NeedZExtTrunc = Y->getType()->getScalarSizeInBits() !=
                       V->getType()->getScalarSizeInBits();

  // Make sure we don't create more instructions than we save.
  Value *Or = OrOnFalseVal ? FalseVal : TrueVal;
  if ((NeedShift + NeedXor + NeedZExtTrunc) >
      (IC->hasOneUse() + Or->hasOneUse()))
    return nullptr;

  if (NeedAnd) {
    // Insert the AND instruction on the input to the truncate.
    APInt C1 = APInt::getOneBitSet(V->getType()->getScalarSizeInBits(), C1Log);
    V = Builder.CreateAnd(V, ConstantInt::get(V->getType(), C1));
  }

  if (C2Log > C1Log) {
    V = Builder.CreateZExtOrTrunc(V, Y->getType());
    V = Builder.CreateShl(V, C2Log - C1Log);
  } else if (C1Log > C2Log) {
    V = Builder.CreateLShr(V, C1Log - C2Log);
    V = Builder.CreateZExtOrTrunc(V, Y->getType());
  } else
    V = Builder.CreateZExtOrTrunc(V, Y->getType());

  if (NeedXor)
    V = Builder.CreateXor(V, *C2);

  return Builder.CreateOr(V, Y);
}

/// Attempt to fold a cttz/ctlz followed by a icmp plus select into a single
/// call to cttz/ctlz with flag 'is_zero_undef' cleared.
///
/// For example, we can fold the following code sequence:
/// \code
///   %0 = tail call i32 @llvm.cttz.i32(i32 %x, i1 true)
///   %1 = icmp ne i32 %x, 0
///   %2 = select i1 %1, i32 %0, i32 32
/// \code
///
/// into:
///   %0 = tail call i32 @llvm.cttz.i32(i32 %x, i1 false)
static Value *foldSelectCttzCtlz(ICmpInst *ICI, Value *TrueVal, Value *FalseVal,
                                 InstCombiner::BuilderTy &Builder) {
  ICmpInst::Predicate Pred = ICI->getPredicate();
  Value *CmpLHS = ICI->getOperand(0);
  Value *CmpRHS = ICI->getOperand(1);

  // Check if the condition value compares a value for equality against zero.
  if (!ICI->isEquality() || !match(CmpRHS, m_Zero()))
    return nullptr;

  Value *Count = FalseVal;
  Value *ValueOnZero = TrueVal;
  if (Pred == ICmpInst::ICMP_NE)
    std::swap(Count, ValueOnZero);

  // Skip zero extend/truncate.
  Value *V = nullptr;
  if (match(Count, m_ZExt(m_Value(V))) ||
      match(Count, m_Trunc(m_Value(V))))
    Count = V;

  // Check if the value propagated on zero is a constant number equal to the
  // sizeof in bits of 'Count'.
  unsigned SizeOfInBits = Count->getType()->getScalarSizeInBits();
  if (!match(ValueOnZero, m_SpecificInt(SizeOfInBits)))
    return nullptr;

  // Check that 'Count' is a call to intrinsic cttz/ctlz. Also check that the
  // input to the cttz/ctlz is used as LHS for the compare instruction.
  if (match(Count, m_Intrinsic<Intrinsic::cttz>(m_Specific(CmpLHS))) ||
      match(Count, m_Intrinsic<Intrinsic::ctlz>(m_Specific(CmpLHS)))) {
    IntrinsicInst *II = cast<IntrinsicInst>(Count);
    // Explicitly clear the 'undef_on_zero' flag.
    IntrinsicInst *NewI = cast<IntrinsicInst>(II->clone());
    NewI->setArgOperand(1, ConstantInt::getFalse(NewI->getContext()));
    Builder.Insert(NewI);
    return Builder.CreateZExtOrTrunc(NewI, ValueOnZero->getType());
  }

  return nullptr;
}

/// Return true if we find and adjust an icmp+select pattern where the compare
/// is with a constant that can be incremented or decremented to match the
/// minimum or maximum idiom.
static bool adjustMinMax(SelectInst &Sel, ICmpInst &Cmp) {
  ICmpInst::Predicate Pred = Cmp.getPredicate();
  Value *CmpLHS = Cmp.getOperand(0);
  Value *CmpRHS = Cmp.getOperand(1);
  Value *TrueVal = Sel.getTrueValue();
  Value *FalseVal = Sel.getFalseValue();

  // We may move or edit the compare, so make sure the select is the only user.
  const APInt *CmpC;
  if (!Cmp.hasOneUse() || !match(CmpRHS, m_APInt(CmpC)))
    return false;

  // These transforms only work for selects of integers or vector selects of
  // integer vectors.
  Type *SelTy = Sel.getType();
  auto *SelEltTy = dyn_cast<IntegerType>(SelTy->getScalarType());
  if (!SelEltTy || SelTy->isVectorTy() != Cmp.getType()->isVectorTy())
    return false;

  Constant *AdjustedRHS;
  if (Pred == ICmpInst::ICMP_UGT || Pred == ICmpInst::ICMP_SGT)
    AdjustedRHS = ConstantInt::get(CmpRHS->getType(), *CmpC + 1);
  else if (Pred == ICmpInst::ICMP_ULT || Pred == ICmpInst::ICMP_SLT)
    AdjustedRHS = ConstantInt::get(CmpRHS->getType(), *CmpC - 1);
  else
    return false;

  // X > C ? X : C+1  -->  X < C+1 ? C+1 : X
  // X < C ? X : C-1  -->  X > C-1 ? C-1 : X
  if ((CmpLHS == TrueVal && AdjustedRHS == FalseVal) ||
      (CmpLHS == FalseVal && AdjustedRHS == TrueVal)) {
    ; // Nothing to do here. Values match without any sign/zero extension.
  }
  // Types do not match. Instead of calculating this with mixed types, promote
  // all to the larger type. This enables scalar evolution to analyze this
  // expression.
  else if (CmpRHS->getType()->getScalarSizeInBits() < SelEltTy->getBitWidth()) {
    Constant *SextRHS = ConstantExpr::getSExt(AdjustedRHS, SelTy);

    // X = sext x; x >s c ? X : C+1 --> X = sext x; X <s C+1 ? C+1 : X
    // X = sext x; x <s c ? X : C-1 --> X = sext x; X >s C-1 ? C-1 : X
    // X = sext x; x >u c ? X : C+1 --> X = sext x; X <u C+1 ? C+1 : X
    // X = sext x; x <u c ? X : C-1 --> X = sext x; X >u C-1 ? C-1 : X
    if (match(TrueVal, m_SExt(m_Specific(CmpLHS))) && SextRHS == FalseVal) {
      CmpLHS = TrueVal;
      AdjustedRHS = SextRHS;
    } else if (match(FalseVal, m_SExt(m_Specific(CmpLHS))) &&
               SextRHS == TrueVal) {
      CmpLHS = FalseVal;
      AdjustedRHS = SextRHS;
    } else if (Cmp.isUnsigned()) {
      Constant *ZextRHS = ConstantExpr::getZExt(AdjustedRHS, SelTy);
      // X = zext x; x >u c ? X : C+1 --> X = zext x; X <u C+1 ? C+1 : X
      // X = zext x; x <u c ? X : C-1 --> X = zext x; X >u C-1 ? C-1 : X
      // zext + signed compare cannot be changed:
      //    0xff <s 0x00, but 0x00ff >s 0x0000
      if (match(TrueVal, m_ZExt(m_Specific(CmpLHS))) && ZextRHS == FalseVal) {
        CmpLHS = TrueVal;
        AdjustedRHS = ZextRHS;
      } else if (match(FalseVal, m_ZExt(m_Specific(CmpLHS))) &&
                 ZextRHS == TrueVal) {
        CmpLHS = FalseVal;
        AdjustedRHS = ZextRHS;
      } else {
        return false;
      }
    } else {
      return false;
    }
  } else {
    return false;
  }

  Pred = ICmpInst::getSwappedPredicate(Pred);
  CmpRHS = AdjustedRHS;
  std::swap(FalseVal, TrueVal);
  Cmp.setPredicate(Pred);
  Cmp.setOperand(0, CmpLHS);
  Cmp.setOperand(1, CmpRHS);
  Sel.setOperand(1, TrueVal);
  Sel.setOperand(2, FalseVal);
  Sel.swapProfMetadata();

  // Move the compare instruction right before the select instruction. Otherwise
  // the sext/zext value may be defined after the compare instruction uses it.
  Cmp.moveBefore(&Sel);

  return true;
}

#if INTEL_CUSTOMIZATION
static Value *transformToMinMax(Value *TrueVal, Value *FalseVal, ICmpInst *Cmp,
                                InstCombiner::BuilderTy &Builder) {
  // Transform:
  // X >u C (Note: or C - 1) ? (X >s 0 ? C : 0) : X
  // X >u C (Note: or C - 1)? (X <s 1 ? 0 : C) : X
  // X <u C + 1 (Note: or C) ? X : (X >s 0 ? C : 0)
  // X <u C + 1 (Note: or C)? X : (X <s 1 ? 0 : C)
  // to smin(smax(X, 0), C)
  ICmpInst::Predicate OuterPred;
  Value *X;
  const APInt *C1, *C2;
  APInt AdjustedC1;
  if (!(match(Cmp, m_ICmp(OuterPred, m_Value(X), m_APInt(C1))) &&
        C1->isStrictlyPositive()))
    return nullptr;
  switch (OuterPred) {
  case CmpInst::ICMP_UGT:
    // Outer select condition could be X >u C or X >u C - 1. We need to adjust
    // constant in case of C - 1, adjusted value will be used further to match
    // inner select instruction.
    AdjustedC1 = *C1 + 1;
    break;
  case CmpInst::ICMP_ULT:
    std::swap(TrueVal, FalseVal);
    OuterPred = CmpInst::getInversePredicate(OuterPred);
    // Outer select condition could be X <u C + 1 or X <u C. We need to adjust
    // constant in case of C + 1, adjusted value will be used further to match
    // inner select instruction.
    AdjustedC1 = *C1 - 1;
    break;
  default:
    return nullptr;
    break;
  }
  Value *InnerCondVal, *InnerTrueVal, *InnerFalseVal;
  if (!(FalseVal == X &&
        match(TrueVal, m_Select(m_Value(InnerCondVal), m_Value(InnerTrueVal), m_Value(InnerFalseVal)))))
    return nullptr;
  ICmpInst::Predicate InnerPred;
  if (match(InnerCondVal, m_ICmp(InnerPred, m_Specific(X), m_One())) &&
      InnerPred == CmpInst::ICMP_SLT) {
    if (!(match(InnerTrueVal, m_Zero()) && match(InnerFalseVal, m_APInt(C2))&&
          (AdjustedC1 == *C2 || *C1 == *C2)))
      return nullptr;
  } else if (match(InnerCondVal, m_ICmp(InnerPred, m_Specific(X), m_Zero()))&&
             InnerPred == CmpInst::ICMP_SGT) {
    if (!(match(InnerFalseVal, m_Zero()) && match(InnerTrueVal, m_APInt(C2))&&
          (AdjustedC1 == *C2 || *C1 == *C2)))
      return nullptr;
  } else {
    return nullptr;
  }
  Constant *Zero = ConstantInt::getNullValue(X->getType());
  Value *NewInner =
      generateMinMaxSelectPattern(Builder, SPF_SMAX, X, Zero); // smax(X, 0)
  Value *NewOuter = generateMinMaxSelectPattern(
      Builder, SPF_SMIN, NewInner,
      ConstantInt::get(X->getContext(), *C2)); // smin(smax(X, 0), C)
  return NewOuter;
}
#endif // INTEL_CUSTOMIZATION

/// If this is an integer min/max (icmp + select) with a constant operand,
/// create the canonical icmp for the min/max operation and canonicalize the
/// constant to the 'false' operand of the select:
/// select (icmp Pred X, C1), C2, X --> select (icmp Pred' X, C2), X, C2
/// Note: if C1 != C2, this will change the icmp constant to the existing
/// constant operand of the select.
static Instruction *
canonicalizeMinMaxWithConstant(SelectInst &Sel, ICmpInst &Cmp,
                               InstCombiner::BuilderTy &Builder) {
  if (!Cmp.hasOneUse() || !isa<Constant>(Cmp.getOperand(1)))
    return nullptr;

  // Canonicalize the compare predicate based on whether we have min or max.
  Value *LHS, *RHS;
  ICmpInst::Predicate NewPred;
  SelectPatternResult SPR = matchSelectPattern(&Sel, LHS, RHS);
  switch (SPR.Flavor) {
  case SPF_SMIN: NewPred = ICmpInst::ICMP_SLT; break;
  case SPF_UMIN: NewPred = ICmpInst::ICMP_ULT; break;
  case SPF_SMAX: NewPred = ICmpInst::ICMP_SGT; break;
  case SPF_UMAX: NewPred = ICmpInst::ICMP_UGT; break;
  default: return nullptr;
  }

  // Is this already canonical?
  if (Cmp.getOperand(0) == LHS && Cmp.getOperand(1) == RHS &&
      Cmp.getPredicate() == NewPred)
    return nullptr;

  // Create the canonical compare and plug it into the select.
  Sel.setCondition(Builder.CreateICmp(NewPred, LHS, RHS));

  // If the select operands did not change, we're done.
  if (Sel.getTrueValue() == LHS && Sel.getFalseValue() == RHS)
    return &Sel;

  // If we are swapping the select operands, swap the metadata too.
  assert(Sel.getTrueValue() == RHS && Sel.getFalseValue() == LHS &&
         "Unexpected results from matchSelectPattern");
  Sel.setTrueValue(LHS);
  Sel.setFalseValue(RHS);
  Sel.swapProfMetadata();
  return &Sel;
}

/// Visit a SelectInst that has an ICmpInst as its first operand.
Instruction *InstCombiner::foldSelectInstWithICmp(SelectInst &SI,
                                                  ICmpInst *ICI) {
  Value *TrueVal = SI.getTrueValue();
  Value *FalseVal = SI.getFalseValue();

  if (Instruction *NewSel = canonicalizeMinMaxWithConstant(SI, *ICI, Builder))
    return NewSel;

#if INTEL_CUSTOMIZATION
  // if canonicalization is not possible then try to transform to min/max
  if (Value *NewSel = transformToMinMax(SI.getTrueValue(), SI.getFalseValue(), ICI, Builder)) {
    return replaceInstUsesWith(SI, NewSel);
  }
#endif // INTEL_CUSTOMIZATION

  bool Changed = adjustMinMax(SI, *ICI);

  ICmpInst::Predicate Pred = ICI->getPredicate();
  Value *CmpLHS = ICI->getOperand(0);
  Value *CmpRHS = ICI->getOperand(1);

  // Transform (X >s -1) ? C1 : C2 --> ((X >>s 31) & (C2 - C1)) + C1
  // and       (X <s  0) ? C2 : C1 --> ((X >>s 31) & (C2 - C1)) + C1
  // FIXME: Type and constness constraints could be lifted, but we have to
  //        watch code size carefully. We should consider xor instead of
  //        sub/add when we decide to do that.
  // TODO: Merge this with foldSelectICmpAnd somehow.
  if (CmpLHS->getType()->isIntOrIntVectorTy() &&
      CmpLHS->getType() == TrueVal->getType()) {
    const APInt *C1, *C2;
    if (match(TrueVal, m_APInt(C1)) && match(FalseVal, m_APInt(C2))) {
      ICmpInst::Predicate Pred = ICI->getPredicate();
      Value *X;
      APInt Mask;
      if (decomposeBitTestICmp(CmpLHS, CmpRHS, Pred, X, Mask, false)) {
        if (Mask.isSignMask()) {
          assert(X == CmpLHS && "Expected to use the compare input directly");
          assert(ICmpInst::isEquality(Pred) && "Expected equality predicate");

          if (Pred == ICmpInst::ICMP_NE)
            std::swap(C1, C2);

          // This shift results in either -1 or 0.
          Value *AShr = Builder.CreateAShr(X, Mask.getBitWidth() - 1);

          // Check if we can express the operation with a single or.
          if (C2->isAllOnesValue())
            return replaceInstUsesWith(SI, Builder.CreateOr(AShr, *C1));

          Value *And = Builder.CreateAnd(AShr, *C2 - *C1);
          return replaceInstUsesWith(SI, Builder.CreateAdd(And,
                                        ConstantInt::get(And->getType(), *C1)));
        }
      }
    }
  }

  {
    const APInt *TrueValC, *FalseValC;
    if (match(TrueVal, m_APInt(TrueValC)) &&
        match(FalseVal, m_APInt(FalseValC)))
      if (Value *V = foldSelectICmpAnd(SI.getType(), ICI, *TrueValC,
                                       *FalseValC, Builder))
        return replaceInstUsesWith(SI, V);
  }

  // NOTE: if we wanted to, this is where to detect integer MIN/MAX

  if (CmpRHS != CmpLHS && isa<Constant>(CmpRHS)) {
    if (CmpLHS == TrueVal && Pred == ICmpInst::ICMP_EQ) {
      // Transform (X == C) ? X : Y -> (X == C) ? C : Y
      SI.setOperand(1, CmpRHS);
      Changed = true;
    } else if (CmpLHS == FalseVal && Pred == ICmpInst::ICMP_NE) {
      // Transform (X != C) ? Y : X -> (X != C) ? Y : C
      SI.setOperand(2, CmpRHS);
      Changed = true;
    }
  }

  // FIXME: This code is nearly duplicated in InstSimplify. Using/refactoring
  // decomposeBitTestICmp() might help.
  {
    unsigned BitWidth =
        DL.getTypeSizeInBits(TrueVal->getType()->getScalarType());
    APInt MinSignedValue = APInt::getSignedMinValue(BitWidth);
    Value *X;
    const APInt *Y, *C;
    bool TrueWhenUnset;
    bool IsBitTest = false;
    if (ICmpInst::isEquality(Pred) &&
        match(CmpLHS, m_And(m_Value(X), m_Power2(Y))) &&
        match(CmpRHS, m_Zero())) {
      IsBitTest = true;
      TrueWhenUnset = Pred == ICmpInst::ICMP_EQ;
    } else if (Pred == ICmpInst::ICMP_SLT && match(CmpRHS, m_Zero())) {
      X = CmpLHS;
      Y = &MinSignedValue;
      IsBitTest = true;
      TrueWhenUnset = false;
    } else if (Pred == ICmpInst::ICMP_SGT && match(CmpRHS, m_AllOnes())) {
      X = CmpLHS;
      Y = &MinSignedValue;
      IsBitTest = true;
      TrueWhenUnset = true;
    }
    if (IsBitTest) {
      Value *V = nullptr;
      // (X & Y) == 0 ? X : X ^ Y  --> X & ~Y
      if (TrueWhenUnset && TrueVal == X &&
          match(FalseVal, m_Xor(m_Specific(X), m_APInt(C))) && *Y == *C)
        V = Builder.CreateAnd(X, ~(*Y));
      // (X & Y) != 0 ? X ^ Y : X  --> X & ~Y
      else if (!TrueWhenUnset && FalseVal == X &&
               match(TrueVal, m_Xor(m_Specific(X), m_APInt(C))) && *Y == *C)
        V = Builder.CreateAnd(X, ~(*Y));
      // (X & Y) == 0 ? X ^ Y : X  --> X | Y
      else if (TrueWhenUnset && FalseVal == X &&
               match(TrueVal, m_Xor(m_Specific(X), m_APInt(C))) && *Y == *C)
        V = Builder.CreateOr(X, *Y);
      // (X & Y) != 0 ? X : X ^ Y  --> X | Y
      else if (!TrueWhenUnset && TrueVal == X &&
               match(FalseVal, m_Xor(m_Specific(X), m_APInt(C))) && *Y == *C)
        V = Builder.CreateOr(X, *Y);

      if (V)
        return replaceInstUsesWith(SI, V);
    }
  }

  if (Value *V = foldSelectICmpAndOr(ICI, TrueVal, FalseVal, Builder))
    return replaceInstUsesWith(SI, V);

  if (Value *V = foldSelectCttzCtlz(ICI, TrueVal, FalseVal, Builder))
    return replaceInstUsesWith(SI, V);

  return Changed ? &SI : nullptr;
}


/// SI is a select whose condition is a PHI node (but the two may be in
/// different blocks). See if the true/false values (V) are live in all of the
/// predecessor blocks of the PHI. For example, cases like this can't be mapped:
///
///   X = phi [ C1, BB1], [C2, BB2]
///   Y = add
///   Z = select X, Y, 0
///
/// because Y is not live in BB1/BB2.
///
static bool canSelectOperandBeMappingIntoPredBlock(const Value *V,
                                                   const SelectInst &SI) {
  // If the value is a non-instruction value like a constant or argument, it
  // can always be mapped.
  const Instruction *I = dyn_cast<Instruction>(V);
  if (!I) return true;

  // If V is a PHI node defined in the same block as the condition PHI, we can
  // map the arguments.
  const PHINode *CondPHI = cast<PHINode>(SI.getCondition());

  if (const PHINode *VP = dyn_cast<PHINode>(I))
    if (VP->getParent() == CondPHI->getParent())
      return true;

  // Otherwise, if the PHI and select are defined in the same block and if V is
  // defined in a different block, then we can transform it.
  if (SI.getParent() == CondPHI->getParent() &&
      I->getParent() != CondPHI->getParent())
    return true;

  // Otherwise we have a 'hard' case and we can't tell without doing more
  // detailed dominator based analysis, punt.
  return false;
}

/// We have an SPF (e.g. a min or max) of an SPF of the form:
///   SPF2(SPF1(A, B), C)
Instruction *InstCombiner::foldSPFofSPF(Instruction *Inner,
                                        SelectPatternFlavor SPF1,
                                        Value *A, Value *B,
                                        Instruction &Outer,
                                        SelectPatternFlavor SPF2, Value *C) {
  if (Outer.getType() != Inner->getType())
    return nullptr;

  if (C == A || C == B) {
    // MAX(MAX(A, B), B) -> MAX(A, B)
    // MIN(MIN(a, b), a) -> MIN(a, b)
    if (SPF1 == SPF2)
      return replaceInstUsesWith(Outer, Inner);

    // MAX(MIN(a, b), a) -> a
    // MIN(MAX(a, b), a) -> a
    if ((SPF1 == SPF_SMIN && SPF2 == SPF_SMAX) ||
        (SPF1 == SPF_SMAX && SPF2 == SPF_SMIN) ||
        (SPF1 == SPF_UMIN && SPF2 == SPF_UMAX) ||
        (SPF1 == SPF_UMAX && SPF2 == SPF_UMIN))
      return replaceInstUsesWith(Outer, C);
  }

  if (SPF1 == SPF2) {
    const APInt *CB, *CC;
    if (match(B, m_APInt(CB)) && match(C, m_APInt(CC))) {
      // MIN(MIN(A, 23), 97) -> MIN(A, 23)
      // MAX(MAX(A, 97), 23) -> MAX(A, 97)
      if ((SPF1 == SPF_UMIN && CB->ule(*CC)) ||
          (SPF1 == SPF_SMIN && CB->sle(*CC)) ||
          (SPF1 == SPF_UMAX && CB->uge(*CC)) ||
          (SPF1 == SPF_SMAX && CB->sge(*CC)))
        return replaceInstUsesWith(Outer, Inner);

      // MIN(MIN(A, 97), 23) -> MIN(A, 23)
      // MAX(MAX(A, 23), 97) -> MAX(A, 97)
      if ((SPF1 == SPF_UMIN && CB->ugt(*CC)) ||
          (SPF1 == SPF_SMIN && CB->sgt(*CC)) ||
          (SPF1 == SPF_UMAX && CB->ult(*CC)) ||
          (SPF1 == SPF_SMAX && CB->slt(*CC))) {
        Outer.replaceUsesOfWith(Inner, A);
        return &Outer;
      }
    }
  }

  // ABS(ABS(X)) -> ABS(X)
  // NABS(NABS(X)) -> NABS(X)
  if (SPF1 == SPF2 && (SPF1 == SPF_ABS || SPF1 == SPF_NABS)) {
    return replaceInstUsesWith(Outer, Inner);
  }

  // ABS(NABS(X)) -> ABS(X)
  // NABS(ABS(X)) -> NABS(X)
  if ((SPF1 == SPF_ABS && SPF2 == SPF_NABS) ||
      (SPF1 == SPF_NABS && SPF2 == SPF_ABS)) {
    SelectInst *SI = cast<SelectInst>(Inner);
    Value *NewSI =
        Builder.CreateSelect(SI->getCondition(), SI->getFalseValue(),
                             SI->getTrueValue(), SI->getName(), SI);
    return replaceInstUsesWith(Outer, NewSI);
  }

  auto IsFreeOrProfitableToInvert =
      [&](Value *V, Value *&NotV, bool &ElidesXor) {
    if (match(V, m_Not(m_Value(NotV)))) {
      // If V has at most 2 uses then we can get rid of the xor operation
      // entirely.
      ElidesXor |= !V->hasNUsesOrMore(3);
      return true;
    }

    if (IsFreeToInvert(V, !V->hasNUsesOrMore(3))) {
      NotV = nullptr;
      return true;
    }

    return false;
  };

  Value *NotA, *NotB, *NotC;
  bool ElidesXor = false;

  // MIN(MIN(~A, ~B), ~C) == ~MAX(MAX(A, B), C)
  // MIN(MAX(~A, ~B), ~C) == ~MAX(MIN(A, B), C)
  // MAX(MIN(~A, ~B), ~C) == ~MIN(MAX(A, B), C)
  // MAX(MAX(~A, ~B), ~C) == ~MIN(MIN(A, B), C)
  //
  // This transform is performance neutral if we can elide at least one xor from
  // the set of three operands, since we'll be tacking on an xor at the very
  // end.
  if (SelectPatternResult::isMinOrMax(SPF1) &&
      SelectPatternResult::isMinOrMax(SPF2) &&
      IsFreeOrProfitableToInvert(A, NotA, ElidesXor) &&
      IsFreeOrProfitableToInvert(B, NotB, ElidesXor) &&
      IsFreeOrProfitableToInvert(C, NotC, ElidesXor) && ElidesXor) {
    if (!NotA)
      NotA = Builder.CreateNot(A);
    if (!NotB)
      NotB = Builder.CreateNot(B);
    if (!NotC)
      NotC = Builder.CreateNot(C);

    Value *NewInner = generateMinMaxSelectPattern(
        Builder, getInverseMinMaxSelectPattern(SPF1), NotA, NotB);
    Value *NewOuter = Builder.CreateNot(generateMinMaxSelectPattern(
        Builder, getInverseMinMaxSelectPattern(SPF2), NewInner, NotC));
    return replaceInstUsesWith(Outer, NewOuter);
  }

  return nullptr;
}

<<<<<<< HEAD
/// If one of the constants is zero (we know they can't both be) and we have an
/// icmp instruction with zero, and we have an 'and' with the non-constant value
/// and a power of two we can turn the select into a shift on the result of the
/// 'and'.
static Value *foldSelectICmpAnd(const SelectInst &SI, APInt TrueVal,
                                APInt FalseVal,
                                InstCombiner::BuilderTy &Builder) {
  const ICmpInst *IC = dyn_cast<ICmpInst>(SI.getCondition());
  if (!IC || !IC->isEquality() || !SI.getType()->isIntegerTy())
    return nullptr;

  if (!match(IC->getOperand(1), m_Zero()))
    return nullptr;

  ConstantInt *AndRHS;
  Value *LHS = IC->getOperand(0);
  if (!match(LHS, m_And(m_Value(), m_ConstantInt(AndRHS))))
    return nullptr;

  // If both select arms are non-zero see if we have a select of the form
  // 'x ? 2^n + C : C'. Then we can offset both arms by C, use the logic
  // for 'x ? 2^n : 0' and fix the thing up at the end.
  APInt Offset(TrueVal.getBitWidth(), 0);
  if (!TrueVal.isNullValue() && !FalseVal.isNullValue()) {
    if ((TrueVal - FalseVal).isPowerOf2())
      Offset = FalseVal;
    else if ((FalseVal - TrueVal).isPowerOf2())
      Offset = TrueVal;
    else
      return nullptr;

    // Adjust TrueVal and FalseVal to the offset.
    TrueVal -= Offset;
    FalseVal -= Offset;
  }

  // Make sure the mask in the 'and' and one of the select arms is a power of 2.
  if (!AndRHS->getValue().isPowerOf2() ||
      (!TrueVal.isPowerOf2() && !FalseVal.isPowerOf2()))
    return nullptr;

  // Determine which shift is needed to transform result of the 'and' into the
  // desired result.
  const APInt &ValC = !TrueVal.isNullValue() ? TrueVal : FalseVal;
  unsigned ValZeros = ValC.logBase2();
  unsigned AndZeros = AndRHS->getValue().logBase2();

  // If types don't match we can still convert the select by introducing a zext
  // or a trunc of the 'and'. The trunc case requires that all of the truncated
  // bits are zero, we can figure that out by looking at the 'and' mask.
  if (AndZeros >= ValC.getBitWidth())
    return nullptr;

  Value *V = Builder.CreateZExtOrTrunc(LHS, SI.getType());
  if (ValZeros > AndZeros)
    V = Builder.CreateShl(V, ValZeros - AndZeros);
  else if (ValZeros < AndZeros)
    V = Builder.CreateLShr(V, AndZeros - ValZeros);

  // Okay, now we know that everything is set up, we just don't know whether we
  // have a icmp_ne or icmp_eq and whether the true or false val is the zero.
  bool ShouldNotVal = !TrueVal.isNullValue();
  ShouldNotVal ^= IC->getPredicate() == ICmpInst::ICMP_NE;
  if (ShouldNotVal)
    V = Builder.CreateXor(V, ValC);

  // Apply an offset if needed.
  if (!Offset.isNullValue())
    V = Builder.CreateAdd(V, ConstantInt::get(V->getType(), Offset));
  return V;
}

=======
>>>>>>> 20047e23
/// Turn select C, (X + Y), (X - Y) --> (X + (select C, Y, (-Y))).
/// This is even legal for FP.
static Instruction *foldAddSubSelect(SelectInst &SI,
                                     InstCombiner::BuilderTy &Builder) {
  Value *CondVal = SI.getCondition();
  Value *TrueVal = SI.getTrueValue();
  Value *FalseVal = SI.getFalseValue();
  auto *TI = dyn_cast<Instruction>(TrueVal);
  auto *FI = dyn_cast<Instruction>(FalseVal);
  if (!TI || !FI || !TI->hasOneUse() || !FI->hasOneUse())
    return nullptr;

  Instruction *AddOp = nullptr, *SubOp = nullptr;
  if ((TI->getOpcode() == Instruction::Sub &&
       FI->getOpcode() == Instruction::Add) ||
      (TI->getOpcode() == Instruction::FSub &&
       FI->getOpcode() == Instruction::FAdd)) {
    AddOp = FI;
    SubOp = TI;
  } else if ((FI->getOpcode() == Instruction::Sub &&
              TI->getOpcode() == Instruction::Add) ||
             (FI->getOpcode() == Instruction::FSub &&
              TI->getOpcode() == Instruction::FAdd)) {
    AddOp = TI;
    SubOp = FI;
  }

  if (AddOp) {
    Value *OtherAddOp = nullptr;
    if (SubOp->getOperand(0) == AddOp->getOperand(0)) {
      OtherAddOp = AddOp->getOperand(1);
    } else if (SubOp->getOperand(0) == AddOp->getOperand(1)) {
      OtherAddOp = AddOp->getOperand(0);
    }

    if (OtherAddOp) {
      // So at this point we know we have (Y -> OtherAddOp):
      //        select C, (add X, Y), (sub X, Z)
      Value *NegVal; // Compute -Z
      if (SI.getType()->isFPOrFPVectorTy()) {
        NegVal = Builder.CreateFNeg(SubOp->getOperand(1));
        if (Instruction *NegInst = dyn_cast<Instruction>(NegVal)) {
          FastMathFlags Flags = AddOp->getFastMathFlags();
          Flags &= SubOp->getFastMathFlags();
          NegInst->setFastMathFlags(Flags);
        }
      } else {
        NegVal = Builder.CreateNeg(SubOp->getOperand(1));
      }

      Value *NewTrueOp = OtherAddOp;
      Value *NewFalseOp = NegVal;
      if (AddOp != TI)
        std::swap(NewTrueOp, NewFalseOp);
      Value *NewSel = Builder.CreateSelect(CondVal, NewTrueOp, NewFalseOp,
                                           SI.getName() + ".p", &SI);

      if (SI.getType()->isFPOrFPVectorTy()) {
        Instruction *RI =
            BinaryOperator::CreateFAdd(SubOp->getOperand(0), NewSel);

        FastMathFlags Flags = AddOp->getFastMathFlags();
        Flags &= SubOp->getFastMathFlags();
        RI->setFastMathFlags(Flags);
        return RI;
      } else
        return BinaryOperator::CreateAdd(SubOp->getOperand(0), NewSel);
    }
  }
  return nullptr;
}

Instruction *InstCombiner::foldSelectExtConst(SelectInst &Sel) {
  Instruction *ExtInst;
  if (!match(Sel.getTrueValue(), m_Instruction(ExtInst)) &&
      !match(Sel.getFalseValue(), m_Instruction(ExtInst)))
    return nullptr;

  auto ExtOpcode = ExtInst->getOpcode();
  if (ExtOpcode != Instruction::ZExt && ExtOpcode != Instruction::SExt)
    return nullptr;

  // TODO: Handle larger types? That requires adjusting FoldOpIntoSelect too.
  Value *X = ExtInst->getOperand(0);
  Type *SmallType = X->getType();
  if (!SmallType->isIntOrIntVectorTy(1))
    return nullptr;

  Constant *C;
  if (!match(Sel.getTrueValue(), m_Constant(C)) &&
      !match(Sel.getFalseValue(), m_Constant(C)))
    return nullptr;

  // If the constant is the same after truncation to the smaller type and
  // extension to the original type, we can narrow the select.
  Value *Cond = Sel.getCondition();
  Type *SelType = Sel.getType();
  Constant *TruncC = ConstantExpr::getTrunc(C, SmallType);
  Constant *ExtC = ConstantExpr::getCast(ExtOpcode, TruncC, SelType);
  if (ExtC == C) {
    Value *TruncCVal = cast<Value>(TruncC);
    if (ExtInst == Sel.getFalseValue())
      std::swap(X, TruncCVal);

    // select Cond, (ext X), C --> ext(select Cond, X, C')
    // select Cond, C, (ext X) --> ext(select Cond, C', X)
    Value *NewSel = Builder.CreateSelect(Cond, X, TruncCVal, "narrow", &Sel);
    return CastInst::Create(Instruction::CastOps(ExtOpcode), NewSel, SelType);
  }

  // If one arm of the select is the extend of the condition, replace that arm
  // with the extension of the appropriate known bool value.
  if (Cond == X) {
    if (ExtInst == Sel.getTrueValue()) {
      // select X, (sext X), C --> select X, -1, C
      // select X, (zext X), C --> select X,  1, C
      Constant *One = ConstantInt::getTrue(SmallType);
      Constant *AllOnesOrOne = ConstantExpr::getCast(ExtOpcode, One, SelType);
      return SelectInst::Create(Cond, AllOnesOrOne, C, "", nullptr, &Sel);
    } else {
      // select X, C, (sext X) --> select X, C, 0
      // select X, C, (zext X) --> select X, C, 0
      Constant *Zero = ConstantInt::getNullValue(SelType);
      return SelectInst::Create(Cond, C, Zero, "", nullptr, &Sel);
    }
  }

  return nullptr;
}

/// Try to transform a vector select with a constant condition vector into a
/// shuffle for easier combining with other shuffles and insert/extract.
static Instruction *canonicalizeSelectToShuffle(SelectInst &SI) {
  Value *CondVal = SI.getCondition();
  Constant *CondC;
  if (!CondVal->getType()->isVectorTy() || !match(CondVal, m_Constant(CondC)))
    return nullptr;

  unsigned NumElts = CondVal->getType()->getVectorNumElements();
  SmallVector<Constant *, 16> Mask;
  Mask.reserve(NumElts);
  Type *Int32Ty = Type::getInt32Ty(CondVal->getContext());
  for (unsigned i = 0; i != NumElts; ++i) {
    Constant *Elt = CondC->getAggregateElement(i);
    if (!Elt)
      return nullptr;

    if (Elt->isOneValue()) {
      // If the select condition element is true, choose from the 1st vector.
      Mask.push_back(ConstantInt::get(Int32Ty, i));
    } else if (Elt->isNullValue()) {
      // If the select condition element is false, choose from the 2nd vector.
      Mask.push_back(ConstantInt::get(Int32Ty, i + NumElts));
    } else if (isa<UndefValue>(Elt)) {
      // Undef in a select condition (choose one of the operands) does not mean
      // the same thing as undef in a shuffle mask (any value is acceptable), so
      // give up.
      return nullptr;
    } else {
      // Bail out on a constant expression.
      return nullptr;
    }
  }

  return new ShuffleVectorInst(SI.getTrueValue(), SI.getFalseValue(),
                               ConstantVector::get(Mask));
}

/// Reuse bitcasted operands between a compare and select:
/// select (cmp (bitcast C), (bitcast D)), (bitcast' C), (bitcast' D) -->
/// bitcast (select (cmp (bitcast C), (bitcast D)), (bitcast C), (bitcast D))
static Instruction *foldSelectCmpBitcasts(SelectInst &Sel,
                                          InstCombiner::BuilderTy &Builder) {
  Value *Cond = Sel.getCondition();
  Value *TVal = Sel.getTrueValue();
  Value *FVal = Sel.getFalseValue();

  CmpInst::Predicate Pred;
  Value *A, *B;
  if (!match(Cond, m_Cmp(Pred, m_Value(A), m_Value(B))))
    return nullptr;

  // The select condition is a compare instruction. If the select's true/false
  // values are already the same as the compare operands, there's nothing to do.
  if (TVal == A || TVal == B || FVal == A || FVal == B)
    return nullptr;

  Value *C, *D;
  if (!match(A, m_BitCast(m_Value(C))) || !match(B, m_BitCast(m_Value(D))))
    return nullptr;

  // select (cmp (bitcast C), (bitcast D)), (bitcast TSrc), (bitcast FSrc)
  Value *TSrc, *FSrc;
  if (!match(TVal, m_BitCast(m_Value(TSrc))) ||
      !match(FVal, m_BitCast(m_Value(FSrc))))
    return nullptr;

  // If the select true/false values are *different bitcasts* of the same source
  // operands, make the select operands the same as the compare operands and
  // cast the result. This is the canonical select form for min/max.
  Value *NewSel;
  if (TSrc == C && FSrc == D) {
    // select (cmp (bitcast C), (bitcast D)), (bitcast' C), (bitcast' D) -->
    // bitcast (select (cmp A, B), A, B)
    NewSel = Builder.CreateSelect(Cond, A, B, "", &Sel);
  } else if (TSrc == D && FSrc == C) {
    // select (cmp (bitcast C), (bitcast D)), (bitcast' D), (bitcast' C) -->
    // bitcast (select (cmp A, B), B, A)
    NewSel = Builder.CreateSelect(Cond, B, A, "", &Sel);
  } else {
    return nullptr;
  }
  return CastInst::CreateBitOrPointerCast(NewSel, Sel.getType());
}

Instruction *InstCombiner::visitSelectInst(SelectInst &SI) {
  Value *CondVal = SI.getCondition();
  Value *TrueVal = SI.getTrueValue();
  Value *FalseVal = SI.getFalseValue();
  Type *SelType = SI.getType();

  // FIXME: Remove this workaround when freeze related patches are done.
  // For select with undef operand which feeds into an equality comparison,
  // don't simplify it so loop unswitch can know the equality comparison
  // may have an undef operand. This is a workaround for PR31652 caused by
  // descrepancy about branch on undef between LoopUnswitch and GVN.
  if (isa<UndefValue>(TrueVal) || isa<UndefValue>(FalseVal)) {
    if (any_of(SI.users(), [&](User *U) {
          ICmpInst *CI = dyn_cast<ICmpInst>(U);
          if (CI && CI->isEquality())
            return true;
          return false;
        })) {
      return nullptr;
    }
  }

  if (Value *V = SimplifySelectInst(CondVal, TrueVal, FalseVal,
                                    SQ.getWithInstruction(&SI)))
    return replaceInstUsesWith(SI, V);

  if (Instruction *I = canonicalizeSelectToShuffle(SI))
    return I;

  // Canonicalize a one-use integer compare with a non-canonical predicate by
  // inverting the predicate and swapping the select operands. This matches a
  // compare canonicalization for conditional branches.
  // TODO: Should we do the same for FP compares?
  CmpInst::Predicate Pred;
  if (match(CondVal, m_OneUse(m_ICmp(Pred, m_Value(), m_Value()))) &&
      !isCanonicalPredicate(Pred)) {
    // Swap true/false values and condition.
    CmpInst *Cond = cast<CmpInst>(CondVal);
    Cond->setPredicate(CmpInst::getInversePredicate(Pred));
    SI.setOperand(1, FalseVal);
    SI.setOperand(2, TrueVal);
    SI.swapProfMetadata();
    Worklist.Add(Cond);
    return &SI;
  }

  if (SelType->isIntOrIntVectorTy(1) &&
      TrueVal->getType() == CondVal->getType()) {
    if (match(TrueVal, m_One())) {
      // Change: A = select B, true, C --> A = or B, C
      return BinaryOperator::CreateOr(CondVal, FalseVal);
    }
    if (match(TrueVal, m_Zero())) {
      // Change: A = select B, false, C --> A = and !B, C
      Value *NotCond = Builder.CreateNot(CondVal, "not." + CondVal->getName());
      return BinaryOperator::CreateAnd(NotCond, FalseVal);
    }
    if (match(FalseVal, m_Zero())) {
      // Change: A = select B, C, false --> A = and B, C
      return BinaryOperator::CreateAnd(CondVal, TrueVal);
    }
    if (match(FalseVal, m_One())) {
      // Change: A = select B, C, true --> A = or !B, C
      Value *NotCond = Builder.CreateNot(CondVal, "not." + CondVal->getName());
      return BinaryOperator::CreateOr(NotCond, TrueVal);
    }

    // select a, a, b  -> a | b
    // select a, b, a  -> a & b
    if (CondVal == TrueVal)
      return BinaryOperator::CreateOr(CondVal, FalseVal);
    if (CondVal == FalseVal)
      return BinaryOperator::CreateAnd(CondVal, TrueVal);

    // select a, ~a, b -> (~a) & b
    // select a, b, ~a -> (~a) | b
    if (match(TrueVal, m_Not(m_Specific(CondVal))))
      return BinaryOperator::CreateAnd(TrueVal, FalseVal);
    if (match(FalseVal, m_Not(m_Specific(CondVal))))
      return BinaryOperator::CreateOr(TrueVal, FalseVal);
  }

  // Selecting between two integer or vector splat integer constants?
  //
  // Note that we don't handle a scalar select of vectors:
  // select i1 %c, <2 x i8> <1, 1>, <2 x i8> <0, 0>
  // because that may need 3 instructions to splat the condition value:
  // extend, insertelement, shufflevector.
  if (SelType->isIntOrIntVectorTy() &&
      CondVal->getType()->isVectorTy() == SelType->isVectorTy()) {
    // select C, 1, 0 -> zext C to int
    if (match(TrueVal, m_One()) && match(FalseVal, m_Zero()))
      return new ZExtInst(CondVal, SelType);

    // select C, -1, 0 -> sext C to int
    if (match(TrueVal, m_AllOnes()) && match(FalseVal, m_Zero()))
      return new SExtInst(CondVal, SelType);

    // select C, 0, 1 -> zext !C to int
    if (match(TrueVal, m_Zero()) && match(FalseVal, m_One())) {
      Value *NotCond = Builder.CreateNot(CondVal, "not." + CondVal->getName());
      return new ZExtInst(NotCond, SelType);
    }

    // select C, 0, -1 -> sext !C to int
    if (match(TrueVal, m_Zero()) && match(FalseVal, m_AllOnes())) {
      Value *NotCond = Builder.CreateNot(CondVal, "not." + CondVal->getName());
      return new SExtInst(NotCond, SelType);
    }
  }

  // See if we are selecting two values based on a comparison of the two values.
  if (FCmpInst *FCI = dyn_cast<FCmpInst>(CondVal)) {
    if (FCI->getOperand(0) == TrueVal && FCI->getOperand(1) == FalseVal) {
      // Transform (X == Y) ? X : Y  -> Y
      if (FCI->getPredicate() == FCmpInst::FCMP_OEQ) {
        // This is not safe in general for floating point:
        // consider X== -0, Y== +0.
        // It becomes safe if either operand is a nonzero constant.
        ConstantFP *CFPt, *CFPf;
        if (((CFPt = dyn_cast<ConstantFP>(TrueVal)) &&
              !CFPt->getValueAPF().isZero()) ||
            ((CFPf = dyn_cast<ConstantFP>(FalseVal)) &&
             !CFPf->getValueAPF().isZero()))
        return replaceInstUsesWith(SI, FalseVal);
      }
      // Transform (X une Y) ? X : Y  -> X
      if (FCI->getPredicate() == FCmpInst::FCMP_UNE) {
        // This is not safe in general for floating point:
        // consider X== -0, Y== +0.
        // It becomes safe if either operand is a nonzero constant.
        ConstantFP *CFPt, *CFPf;
        if (((CFPt = dyn_cast<ConstantFP>(TrueVal)) &&
              !CFPt->getValueAPF().isZero()) ||
            ((CFPf = dyn_cast<ConstantFP>(FalseVal)) &&
             !CFPf->getValueAPF().isZero()))
        return replaceInstUsesWith(SI, TrueVal);
      }

      // Canonicalize to use ordered comparisons by swapping the select
      // operands.
      //
      // e.g.
      // (X ugt Y) ? X : Y -> (X ole Y) ? Y : X
      if (FCI->hasOneUse() && FCmpInst::isUnordered(FCI->getPredicate())) {
        FCmpInst::Predicate InvPred = FCI->getInversePredicate();
        IRBuilder<>::FastMathFlagGuard FMFG(Builder);
        Builder.setFastMathFlags(FCI->getFastMathFlags());
        Value *NewCond = Builder.CreateFCmp(InvPred, TrueVal, FalseVal,
                                            FCI->getName() + ".inv");

        return SelectInst::Create(NewCond, FalseVal, TrueVal,
                                  SI.getName() + ".p");
      }

      // NOTE: if we wanted to, this is where to detect MIN/MAX
    } else if (FCI->getOperand(0) == FalseVal && FCI->getOperand(1) == TrueVal){
      // Transform (X == Y) ? Y : X  -> X
      if (FCI->getPredicate() == FCmpInst::FCMP_OEQ) {
        // This is not safe in general for floating point:
        // consider X== -0, Y== +0.
        // It becomes safe if either operand is a nonzero constant.
        ConstantFP *CFPt, *CFPf;
        if (((CFPt = dyn_cast<ConstantFP>(TrueVal)) &&
              !CFPt->getValueAPF().isZero()) ||
            ((CFPf = dyn_cast<ConstantFP>(FalseVal)) &&
             !CFPf->getValueAPF().isZero()))
          return replaceInstUsesWith(SI, FalseVal);
      }
      // Transform (X une Y) ? Y : X  -> Y
      if (FCI->getPredicate() == FCmpInst::FCMP_UNE) {
        // This is not safe in general for floating point:
        // consider X== -0, Y== +0.
        // It becomes safe if either operand is a nonzero constant.
        ConstantFP *CFPt, *CFPf;
        if (((CFPt = dyn_cast<ConstantFP>(TrueVal)) &&
              !CFPt->getValueAPF().isZero()) ||
            ((CFPf = dyn_cast<ConstantFP>(FalseVal)) &&
             !CFPf->getValueAPF().isZero()))
          return replaceInstUsesWith(SI, TrueVal);
      }

      // Canonicalize to use ordered comparisons by swapping the select
      // operands.
      //
      // e.g.
      // (X ugt Y) ? X : Y -> (X ole Y) ? X : Y
      if (FCI->hasOneUse() && FCmpInst::isUnordered(FCI->getPredicate())) {
        FCmpInst::Predicate InvPred = FCI->getInversePredicate();
        IRBuilder<>::FastMathFlagGuard FMFG(Builder);
        Builder.setFastMathFlags(FCI->getFastMathFlags());
        Value *NewCond = Builder.CreateFCmp(InvPred, FalseVal, TrueVal,
                                            FCI->getName() + ".inv");

        return SelectInst::Create(NewCond, FalseVal, TrueVal,
                                  SI.getName() + ".p");
      }

      // NOTE: if we wanted to, this is where to detect MIN/MAX
    }
    // NOTE: if we wanted to, this is where to detect ABS
  }

  // See if we are selecting two values based on a comparison of the two values.
  if (ICmpInst *ICI = dyn_cast<ICmpInst>(CondVal))
    if (Instruction *Result = foldSelectInstWithICmp(SI, ICI))
      return Result;

  if (Instruction *Add = foldAddSubSelect(SI, Builder))
    return Add;

  // Turn (select C, (op X, Y), (op X, Z)) -> (op X, (select C, Y, Z))
  auto *TI = dyn_cast<Instruction>(TrueVal);
  auto *FI = dyn_cast<Instruction>(FalseVal);
  if (TI && FI && TI->getOpcode() == FI->getOpcode())
    if (Instruction *IV = foldSelectOpOp(SI, TI, FI))
      return IV;

  if (Instruction *I = foldSelectExtConst(SI))
    return I;

  // See if we can fold the select into one of our operands.
  if (SelType->isIntOrIntVectorTy() || SelType->isFPOrFPVectorTy()) {
    if (Instruction *FoldI = foldSelectIntoOp(SI, TrueVal, FalseVal))
      return FoldI;

    Value *LHS, *RHS, *LHS2, *RHS2;
    Instruction::CastOps CastOp;
    SelectPatternResult SPR = matchSelectPattern(&SI, LHS, RHS, &CastOp);
    auto SPF = SPR.Flavor;

    if (SelectPatternResult::isMinOrMax(SPF)) {
      // Canonicalize so that
      // - type casts are outside select patterns.
      // - float clamp is transformed to min/max pattern

      bool IsCastNeeded = LHS->getType() != SelType;
      Value *CmpLHS = cast<CmpInst>(CondVal)->getOperand(0);
      Value *CmpRHS = cast<CmpInst>(CondVal)->getOperand(1);
      if (IsCastNeeded ||
          (LHS->getType()->isFPOrFPVectorTy() &&
           ((CmpLHS != LHS && CmpLHS != RHS) ||
            (CmpRHS != LHS && CmpRHS != RHS)))) {
        CmpInst::Predicate Pred = getCmpPredicateForMinMax(SPF, SPR.Ordered);

        Value *Cmp;
        if (CmpInst::isIntPredicate(Pred)) {
          Cmp = Builder.CreateICmp(Pred, LHS, RHS);
        } else {
          IRBuilder<>::FastMathFlagGuard FMFG(Builder);
          auto FMF = cast<FPMathOperator>(SI.getCondition())->getFastMathFlags();
          Builder.setFastMathFlags(FMF);
          Cmp = Builder.CreateFCmp(Pred, LHS, RHS);
        }

        Value *NewSI = Builder.CreateSelect(Cmp, LHS, RHS, SI.getName(), &SI);
        if (!IsCastNeeded)
          return replaceInstUsesWith(SI, NewSI);

        Value *NewCast = Builder.CreateCast(CastOp, NewSI, SelType);
        return replaceInstUsesWith(SI, NewCast);
      }
    }

    if (SPF) {
      // MAX(MAX(a, b), a) -> MAX(a, b)
      // MIN(MIN(a, b), a) -> MIN(a, b)
      // MAX(MIN(a, b), a) -> a
      // MIN(MAX(a, b), a) -> a
      // ABS(ABS(a)) -> ABS(a)
      // NABS(NABS(a)) -> NABS(a)
      if (SelectPatternFlavor SPF2 = matchSelectPattern(LHS, LHS2, RHS2).Flavor)
        if (Instruction *R = foldSPFofSPF(cast<Instruction>(LHS),SPF2,LHS2,RHS2,
                                          SI, SPF, RHS))
          return R;
      if (SelectPatternFlavor SPF2 = matchSelectPattern(RHS, LHS2, RHS2).Flavor)
        if (Instruction *R = foldSPFofSPF(cast<Instruction>(RHS),SPF2,LHS2,RHS2,
                                          SI, SPF, LHS))
          return R;
    }

    // MAX(~a, ~b) -> ~MIN(a, b)
    if ((SPF == SPF_SMAX || SPF == SPF_UMAX) &&
        IsFreeToInvert(LHS, LHS->hasNUses(2)) &&
        IsFreeToInvert(RHS, RHS->hasNUses(2))) {
      // For this transform to be profitable, we need to eliminate at least two
      // 'not' instructions if we're going to add one 'not' instruction.
      int NumberOfNots =
          (LHS->hasNUses(2) && match(LHS, m_Not(m_Value()))) +
          (RHS->hasNUses(2) && match(RHS, m_Not(m_Value()))) +
          (SI.hasOneUse() && match(*SI.user_begin(), m_Not(m_Value())));

      if (NumberOfNots >= 2) {
        Value *NewLHS = Builder.CreateNot(LHS);
        Value *NewRHS = Builder.CreateNot(RHS);
        Value *NewCmp = SPF == SPF_SMAX ? Builder.CreateICmpSLT(NewLHS, NewRHS)
                                        : Builder.CreateICmpULT(NewLHS, NewRHS);
        Value *NewSI =
            Builder.CreateNot(Builder.CreateSelect(NewCmp, NewLHS, NewRHS));
        return replaceInstUsesWith(SI, NewSI);
      }
    }

    // TODO.
    // ABS(-X) -> ABS(X)
  }

  // See if we can fold the select into a phi node if the condition is a select.
  if (auto *PN = dyn_cast<PHINode>(SI.getCondition()))
    // The true/false values have to be live in the PHI predecessor's blocks.
    if (canSelectOperandBeMappingIntoPredBlock(TrueVal, SI) &&
        canSelectOperandBeMappingIntoPredBlock(FalseVal, SI))
      if (Instruction *NV = foldOpIntoPhi(SI, PN))
        return NV;

  if (SelectInst *TrueSI = dyn_cast<SelectInst>(TrueVal)) {
    if (TrueSI->getCondition()->getType() == CondVal->getType()) {
      // select(C, select(C, a, b), c) -> select(C, a, c)
      if (TrueSI->getCondition() == CondVal) {
        if (SI.getTrueValue() == TrueSI->getTrueValue())
          return nullptr;
        SI.setOperand(1, TrueSI->getTrueValue());
        return &SI;
      }
      // select(C0, select(C1, a, b), b) -> select(C0&C1, a, b)
      // We choose this as normal form to enable folding on the And and shortening
      // paths for the values (this helps GetUnderlyingObjects() for example).
      if (TrueSI->getFalseValue() == FalseVal && TrueSI->hasOneUse()) {
        Value *And = Builder.CreateAnd(CondVal, TrueSI->getCondition());
        SI.setOperand(0, And);
        SI.setOperand(1, TrueSI->getTrueValue());
        return &SI;
      }
    }
  }
  if (SelectInst *FalseSI = dyn_cast<SelectInst>(FalseVal)) {
    if (FalseSI->getCondition()->getType() == CondVal->getType()) {
      // select(C, a, select(C, b, c)) -> select(C, a, c)
      if (FalseSI->getCondition() == CondVal) {
        if (SI.getFalseValue() == FalseSI->getFalseValue())
          return nullptr;
        SI.setOperand(2, FalseSI->getFalseValue());
        return &SI;
      }
      // select(C0, a, select(C1, a, b)) -> select(C0|C1, a, b)
      if (FalseSI->getTrueValue() == TrueVal && FalseSI->hasOneUse()) {
        Value *Or = Builder.CreateOr(CondVal, FalseSI->getCondition());
        SI.setOperand(0, Or);
        SI.setOperand(2, FalseSI->getFalseValue());
        return &SI;
      }
    }
  }

  if (BinaryOperator::isNot(CondVal)) {
    SI.setOperand(0, BinaryOperator::getNotArgument(CondVal));
    SI.setOperand(1, FalseVal);
    SI.setOperand(2, TrueVal);
    return &SI;
  }

  if (VectorType *VecTy = dyn_cast<VectorType>(SelType)) {
    unsigned VWidth = VecTy->getNumElements();
    APInt UndefElts(VWidth, 0);
    APInt AllOnesEltMask(APInt::getAllOnesValue(VWidth));
    if (Value *V = SimplifyDemandedVectorElts(&SI, AllOnesEltMask, UndefElts)) {
      if (V != &SI)
        return replaceInstUsesWith(SI, V);
      return &SI;
    }
  }

  // See if we can determine the result of this select based on a dominating
  // condition.
  BasicBlock *Parent = SI.getParent();
  if (BasicBlock *Dom = Parent->getSinglePredecessor()) {
    auto *PBI = dyn_cast_or_null<BranchInst>(Dom->getTerminator());
    if (PBI && PBI->isConditional() &&
        PBI->getSuccessor(0) != PBI->getSuccessor(1) &&
        (PBI->getSuccessor(0) == Parent || PBI->getSuccessor(1) == Parent)) {
      bool CondIsTrue = PBI->getSuccessor(0) == Parent;
      Optional<bool> Implication = isImpliedCondition(
          PBI->getCondition(), SI.getCondition(), DL, CondIsTrue);
      if (Implication) {
        Value *V = *Implication ? TrueVal : FalseVal;
        return replaceInstUsesWith(SI, V);
      }
    }
  }

  // If we can compute the condition, there's no need for a select.
  // Like the above fold, we are attempting to reduce compile-time cost by
  // putting this fold here with limitations rather than in InstSimplify.
  // The motivation for this call into value tracking is to take advantage of
  // the assumption cache, so make sure that is populated.
  if (!CondVal->getType()->isVectorTy() && !AC.assumptions().empty()) {
    KnownBits Known(1);
    computeKnownBits(CondVal, Known, 0, &SI);
    if (Known.One.isOneValue())
      return replaceInstUsesWith(SI, TrueVal);
    if (Known.Zero.isOneValue())
      return replaceInstUsesWith(SI, FalseVal);
  }

  if (Instruction *BitCastSel = foldSelectCmpBitcasts(SI, Builder))
    return BitCastSel;

  return nullptr;
}<|MERGE_RESOLUTION|>--- conflicted
+++ resolved
@@ -70,8 +70,6 @@
   return Builder.CreateSelect(Builder.CreateICmp(Pred, A, B), A, B);
 }
 
-<<<<<<< HEAD
-=======
 /// If one of the constants is zero (we know they can't both be) and we have an
 /// icmp instruction with zero, and we have an 'and' with the non-constant value
 /// and a power of two we can turn the select into a shift on the result of the
@@ -177,7 +175,6 @@
   return V;
 }
 
->>>>>>> 20047e23
 /// We want to turn code that looks like this:
 ///   %C = or %A, %B
 ///   %D = select %cond, %C, %A
@@ -1055,81 +1052,6 @@
   return nullptr;
 }
 
-<<<<<<< HEAD
-/// If one of the constants is zero (we know they can't both be) and we have an
-/// icmp instruction with zero, and we have an 'and' with the non-constant value
-/// and a power of two we can turn the select into a shift on the result of the
-/// 'and'.
-static Value *foldSelectICmpAnd(const SelectInst &SI, APInt TrueVal,
-                                APInt FalseVal,
-                                InstCombiner::BuilderTy &Builder) {
-  const ICmpInst *IC = dyn_cast<ICmpInst>(SI.getCondition());
-  if (!IC || !IC->isEquality() || !SI.getType()->isIntegerTy())
-    return nullptr;
-
-  if (!match(IC->getOperand(1), m_Zero()))
-    return nullptr;
-
-  ConstantInt *AndRHS;
-  Value *LHS = IC->getOperand(0);
-  if (!match(LHS, m_And(m_Value(), m_ConstantInt(AndRHS))))
-    return nullptr;
-
-  // If both select arms are non-zero see if we have a select of the form
-  // 'x ? 2^n + C : C'. Then we can offset both arms by C, use the logic
-  // for 'x ? 2^n : 0' and fix the thing up at the end.
-  APInt Offset(TrueVal.getBitWidth(), 0);
-  if (!TrueVal.isNullValue() && !FalseVal.isNullValue()) {
-    if ((TrueVal - FalseVal).isPowerOf2())
-      Offset = FalseVal;
-    else if ((FalseVal - TrueVal).isPowerOf2())
-      Offset = TrueVal;
-    else
-      return nullptr;
-
-    // Adjust TrueVal and FalseVal to the offset.
-    TrueVal -= Offset;
-    FalseVal -= Offset;
-  }
-
-  // Make sure the mask in the 'and' and one of the select arms is a power of 2.
-  if (!AndRHS->getValue().isPowerOf2() ||
-      (!TrueVal.isPowerOf2() && !FalseVal.isPowerOf2()))
-    return nullptr;
-
-  // Determine which shift is needed to transform result of the 'and' into the
-  // desired result.
-  const APInt &ValC = !TrueVal.isNullValue() ? TrueVal : FalseVal;
-  unsigned ValZeros = ValC.logBase2();
-  unsigned AndZeros = AndRHS->getValue().logBase2();
-
-  // If types don't match we can still convert the select by introducing a zext
-  // or a trunc of the 'and'. The trunc case requires that all of the truncated
-  // bits are zero, we can figure that out by looking at the 'and' mask.
-  if (AndZeros >= ValC.getBitWidth())
-    return nullptr;
-
-  Value *V = Builder.CreateZExtOrTrunc(LHS, SI.getType());
-  if (ValZeros > AndZeros)
-    V = Builder.CreateShl(V, ValZeros - AndZeros);
-  else if (ValZeros < AndZeros)
-    V = Builder.CreateLShr(V, AndZeros - ValZeros);
-
-  // Okay, now we know that everything is set up, we just don't know whether we
-  // have a icmp_ne or icmp_eq and whether the true or false val is the zero.
-  bool ShouldNotVal = !TrueVal.isNullValue();
-  ShouldNotVal ^= IC->getPredicate() == ICmpInst::ICMP_NE;
-  if (ShouldNotVal)
-    V = Builder.CreateXor(V, ValC);
-
-  // Apply an offset if needed.
-  if (!Offset.isNullValue())
-    V = Builder.CreateAdd(V, ConstantInt::get(V->getType(), Offset));
-  return V;
-}
-
-=======
->>>>>>> 20047e23
 /// Turn select C, (X + Y), (X - Y) --> (X + (select C, Y, (-Y))).
 /// This is even legal for FP.
 static Instruction *foldAddSubSelect(SelectInst &SI,
