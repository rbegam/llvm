--- conflicted
+++ resolved
@@ -14,20 +14,16 @@
 #include "InstCombineInternal.h"
 #include "llvm/Analysis/ConstantFolding.h"
 #include "llvm/Analysis/InstructionSimplify.h"
-<<<<<<< HEAD
 #if INTEL_CUSTOMIZATION
 #include "llvm/Analysis/TargetTransformInfo.h"
 #endif // INTEL_CUSTOMIZATION
-=======
 #include "llvm/Analysis/ValueTracking.h"
->>>>>>> 851d2f11
 #include "llvm/IR/PatternMatch.h"
 using namespace llvm;
 using namespace PatternMatch;
 
 #define DEBUG_TYPE "instcombine"
 
-<<<<<<< HEAD
 /// GetMinMaxSPF - classifies [SU]MIN/[SU]MAX/UNKNOWN for
 ///     (icmp X, Y) ? X : Y  (Flip == false case)
 ///     (icmp X, Y) ? Y : X  (Flip == true  case)
@@ -46,35 +42,6 @@
     }
 }
 
-/// MatchSelectPattern - Pattern match integer [SU]MIN, [SU]MAX, and ABS idioms,
-/// returning the kind and providing the out parameter results if we
-/// successfully match.
-static SelectPatternFlavor
-MatchSelectPattern(Value *V, Value *&LHS, Value *&RHS) {
-  SelectInst *SI = dyn_cast<SelectInst>(V);
-  if (!SI) return SPF_UNKNOWN;
-
-  ICmpInst *ICI = dyn_cast<ICmpInst>(SI->getCondition());
-  if (!ICI) return SPF_UNKNOWN;
-
-  ICmpInst::Predicate Pred = ICI->getPredicate();
-  Value *CmpLHS = ICI->getOperand(0);
-  Value *CmpRHS = ICI->getOperand(1);
-  Value *TrueVal = SI->getTrueValue();
-  Value *FalseVal = SI->getFalseValue();
-
-  LHS = CmpLHS;
-  RHS = CmpRHS;
-
-  // (icmp X, Y) ? X : Y
-  if (TrueVal == CmpLHS && FalseVal == CmpRHS) {
-    return getMinMaxSPF(Pred, false);
-  }
-
-  // (icmp X, Y) ? Y : X
-  if (TrueVal == CmpRHS && FalseVal == CmpLHS) {
-    return getMinMaxSPF(Pred, true);
-=======
 static SelectPatternFlavor
 getInverseMinMaxSelectPattern(SelectPatternFlavor SPF) {
   switch (SPF) {
@@ -89,7 +56,6 @@
     return SPF_SMIN;
   case SPF_UMAX:
     return SPF_UMIN;
->>>>>>> 851d2f11
   }
 }
 
@@ -109,7 +75,13 @@
   }
 }
 
-<<<<<<< HEAD
+static Value *generateMinMaxSelectPattern(InstCombiner::BuilderTy *Builder,
+                                          SelectPatternFlavor SPF, Value *A,
+                                          Value *B) {
+  CmpInst::Predicate Pred = getICmpPredicateForMinMax(SPF);
+  return Builder->CreateSelect(Builder->CreateICmp(Pred, A, B), A, B);
+}
+
 #if INTEL_CUSTOMIZATION
 /// MatchSelectDcnvPattern - Pattern match integer downconverting [SU]MIN
 /// and [SU]MAX idioms, returning the kind and providing the out parameter
@@ -177,14 +149,6 @@
   return SPF_UNKNOWN;
 }
 #endif // INTEL_CUSTOMIZATION
-=======
-static Value *generateMinMaxSelectPattern(InstCombiner::BuilderTy *Builder,
-                                          SelectPatternFlavor SPF, Value *A,
-                                          Value *B) {
-  CmpInst::Predicate Pred = getICmpPredicateForMinMax(SPF);
-  return Builder->CreateSelect(Builder->CreateICmp(Pred, A, B), A, B);
-}
->>>>>>> 851d2f11
 
 /// GetSelectFoldableOperands - We want to turn code that looks like this:
 ///   %C = or %A, %B
@@ -1225,11 +1189,11 @@
   }
   SelectPatternFlavor SPF2 = SPF_UNKNOWN;
   if ((Clip1 = dyn_cast<Constant>(LHS1))) {
-    SPF2 = MatchSelectPattern(RHS1, LHS2, RHS2);
+    SPF2 = matchSelectPattern(RHS1, LHS2, RHS2);
     if (SPF2 != SPF_SMAX && SPF2 != SPF_SMIN) return false;
   }
   else if ((Clip1 = dyn_cast<Constant>(RHS1))) {
-    SPF2 = MatchSelectPattern(LHS1, LHS2, RHS2);
+    SPF2 = matchSelectPattern(LHS1, LHS2, RHS2);
     if (SPF2 != SPF_SMAX && SPF2 != SPF_SMIN) return false;
   }
   assert(Clip1 && "MatchSelectDcnvPattern returned non-Constant");
