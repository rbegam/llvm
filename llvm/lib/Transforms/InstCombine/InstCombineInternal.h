//===- InstCombineInternal.h - InstCombine pass internals -------*- C++ -*-===//
//
//                     The LLVM Compiler Infrastructure
//
// This file is distributed under the University of Illinois Open Source
// License. See LICENSE.TXT for details.
//
//===----------------------------------------------------------------------===//
/// \file
///
/// This file provides internal interfaces used to implement the InstCombine.
///
//===----------------------------------------------------------------------===//

#ifndef LLVM_LIB_TRANSFORMS_INSTCOMBINE_INSTCOMBINEINTERNAL_H
#define LLVM_LIB_TRANSFORMS_INSTCOMBINE_INSTCOMBINEINTERNAL_H

#include "llvm/Analysis/AliasAnalysis.h"
#include "llvm/Analysis/AssumptionCache.h"
#include "llvm/Analysis/LoopInfo.h"
#include "llvm/Analysis/TargetFolder.h"
#include "llvm/Analysis/ValueTracking.h"
#include "llvm/IR/Dominators.h"
#include "llvm/IR/IRBuilder.h"
#include "llvm/IR/InstVisitor.h"
#include "llvm/IR/IntrinsicInst.h"
#include "llvm/IR/Operator.h"
#include "llvm/IR/PatternMatch.h"
#include "llvm/Pass.h"
#include "llvm/Transforms/InstCombine/InstCombineWorklist.h"

#define DEBUG_TYPE "instcombine"

namespace llvm {
class CallSite;
class DataLayout;
class DominatorTree;
class TargetLibraryInfo;
class DbgDeclareInst;
class MemIntrinsic;
class MemSetInst;

/// \brief Assign a complexity or rank value to LLVM Values.
///
/// This routine maps IR values to various complexity ranks:
///   0 -> undef
///   1 -> Constants
///   2 -> Other non-instructions
///   3 -> Arguments
///   3 -> Unary operations
///   4 -> Other instructions
static inline unsigned getComplexity(Value *V) {
  if (isa<Instruction>(V)) {
    if (BinaryOperator::isNeg(V) || BinaryOperator::isFNeg(V) ||
        BinaryOperator::isNot(V))
      return 3;
    return 4;
  }
  if (isa<Argument>(V))
    return 3;
  return isa<Constant>(V) ? (isa<UndefValue>(V) ? 0 : 1) : 2;
}

/// \brief Add one to a Constant
static inline Constant *AddOne(Constant *C) {
  return ConstantExpr::getAdd(C, ConstantInt::get(C->getType(), 1));
}
/// \brief Subtract one from a Constant
static inline Constant *SubOne(Constant *C) {
  return ConstantExpr::getSub(C, ConstantInt::get(C->getType(), 1));
}

/// \brief Return true if the specified value is free to invert (apply ~ to).
/// This happens in cases where the ~ can be eliminated.  If WillInvertAllUses
/// is true, work under the assumption that the caller intends to remove all
/// uses of V and only keep uses of ~V.
///
static inline bool IsFreeToInvert(Value *V, bool WillInvertAllUses) {
  // ~(~(X)) -> X.
  if (BinaryOperator::isNot(V))
    return true;

  // Constants can be considered to be not'ed values.
  if (isa<ConstantInt>(V))
    return true;

  // Compares can be inverted if all of their uses are being modified to use the
  // ~V.
  if (isa<CmpInst>(V))
    return WillInvertAllUses;

  // If `V` is of the form `A + Constant` then `-1 - V` can be folded into `(-1
  // - Constant) - A` if we are willing to invert all of the uses.
  if (BinaryOperator *BO = dyn_cast<BinaryOperator>(V))
    if (BO->getOpcode() == Instruction::Add ||
        BO->getOpcode() == Instruction::Sub)
      if (isa<Constant>(BO->getOperand(0)) || isa<Constant>(BO->getOperand(1)))
        return WillInvertAllUses;

  return false;
}


/// \brief Specific patterns of overflow check idioms that we match.
enum OverflowCheckFlavor {
  OCF_UNSIGNED_ADD,
  OCF_SIGNED_ADD,
  OCF_UNSIGNED_SUB,
  OCF_SIGNED_SUB,
  OCF_UNSIGNED_MUL,
  OCF_SIGNED_MUL,

  OCF_INVALID
};

/// \brief Returns the OverflowCheckFlavor corresponding to a overflow_with_op
/// intrinsic.
static inline OverflowCheckFlavor
IntrinsicIDToOverflowCheckFlavor(unsigned ID) {
  switch (ID) {
  default:
    return OCF_INVALID;
  case Intrinsic::uadd_with_overflow:
    return OCF_UNSIGNED_ADD;
  case Intrinsic::sadd_with_overflow:
    return OCF_SIGNED_ADD;
  case Intrinsic::usub_with_overflow:
    return OCF_UNSIGNED_SUB;
  case Intrinsic::ssub_with_overflow:
    return OCF_SIGNED_SUB;
  case Intrinsic::umul_with_overflow:
    return OCF_UNSIGNED_MUL;
  case Intrinsic::smul_with_overflow:
    return OCF_SIGNED_MUL;
  }
}

/// \brief An IRBuilder inserter that adds new instructions to the instcombine
/// worklist.
class LLVM_LIBRARY_VISIBILITY InstCombineIRInserter
    : public IRBuilderDefaultInserter {
  InstCombineWorklist &Worklist;
  AssumptionCache *AC;

public:
  InstCombineIRInserter(InstCombineWorklist &WL, AssumptionCache *AC)
      : Worklist(WL), AC(AC) {}

  void InsertHelper(Instruction *I, const Twine &Name, BasicBlock *BB,
                    BasicBlock::iterator InsertPt) const {
    IRBuilderDefaultInserter::InsertHelper(I, Name, BB, InsertPt);
    Worklist.Add(I);

    using namespace llvm::PatternMatch;
    if (match(I, m_Intrinsic<Intrinsic::assume>()))
      AC->registerAssumption(cast<CallInst>(I));
  }
};

/// \brief The core instruction combiner logic.
///
/// This class provides both the logic to recursively visit instructions and
/// combine them, as well as the pass infrastructure for running this as part
/// of the LLVM pass pipeline.
class LLVM_LIBRARY_VISIBILITY InstCombiner
    : public InstVisitor<InstCombiner, Instruction *> {
  // FIXME: These members shouldn't be public.
public:
  /// \brief A worklist of the instructions that need to be simplified.
  InstCombineWorklist &Worklist;

  /// \brief An IRBuilder that automatically inserts new instructions into the
  /// worklist.
  typedef IRBuilder<TargetFolder, InstCombineIRInserter> BuilderTy;
  BuilderTy *Builder;

private:
  // Mode in which we are running the combiner.
  const bool MinimizeSize;
  /// Enable combines that trigger rarely but are costly in compiletime.
  const bool ExpensiveCombines;

  AliasAnalysis *AA;

  // Required analyses.
  // FIXME: These can never be null and should be references.
  AssumptionCache *AC;
  TargetLibraryInfo *TLI;
  DominatorTree *DT;
  const DataLayout &DL;

  // Optional analyses. When non-null, these can both be used to do better
  // combining and will be updated to reflect any changes.
  LoopInfo *LI;

  bool MadeIRChange;

public:
  InstCombiner(InstCombineWorklist &Worklist, BuilderTy *Builder,
               bool MinimizeSize, bool ExpensiveCombines, AliasAnalysis *AA,
               AssumptionCache *AC, TargetLibraryInfo *TLI,
               DominatorTree *DT, const DataLayout &DL, LoopInfo *LI)
      : Worklist(Worklist), Builder(Builder), MinimizeSize(MinimizeSize),
        ExpensiveCombines(ExpensiveCombines), AA(AA), AC(AC), TLI(TLI), DT(DT),
        DL(DL), LI(LI), MadeIRChange(false) {}

  /// \brief Run the combiner over the entire worklist until it is empty.
  ///
  /// \returns true if the IR is changed.
  bool run();

  AssumptionCache *getAssumptionCache() const { return AC; }

  const DataLayout &getDataLayout() const { return DL; }

  DominatorTree *getDominatorTree() const { return DT; }

  LoopInfo *getLoopInfo() const { return LI; }

  TargetLibraryInfo *getTargetLibraryInfo() const { return TLI; }

  // Visitation implementation - Implement instruction combining for different
  // instruction types.  The semantics are as follows:
  // Return Value:
  //    null        - No change was made
  //     I          - Change was made, I is still valid, I may be dead though
  //   otherwise    - Change was made, replace I with returned instruction
  //
  Instruction *visitAdd(BinaryOperator &I);
  Instruction *visitFAdd(BinaryOperator &I);
  Value *OptimizePointerDifference(Value *LHS, Value *RHS, Type *Ty);
  Instruction *visitSub(BinaryOperator &I);
  Instruction *visitFSub(BinaryOperator &I);
  Instruction *visitMul(BinaryOperator &I);
  Value *foldFMulConst(Instruction *FMulOrDiv, Constant *C,
                       Instruction *InsertBefore);
  Instruction *visitFMul(BinaryOperator &I);
  Instruction *visitURem(BinaryOperator &I);
  Instruction *visitSRem(BinaryOperator &I);
  Instruction *visitFRem(BinaryOperator &I);
  bool SimplifyDivRemOfSelect(BinaryOperator &I);
  Instruction *commonRemTransforms(BinaryOperator &I);
  Instruction *commonIRemTransforms(BinaryOperator &I);
  Instruction *commonDivTransforms(BinaryOperator &I);
  Instruction *commonIDivTransforms(BinaryOperator &I);
  Instruction *visitUDiv(BinaryOperator &I);
  Instruction *visitSDiv(BinaryOperator &I);
  Instruction *visitFDiv(BinaryOperator &I);
  Value *simplifyRangeCheck(ICmpInst *Cmp0, ICmpInst *Cmp1, bool Inverted);
  Value *FoldAndOfICmps(ICmpInst *LHS, ICmpInst *RHS);
  Value *FoldAndOfFCmps(FCmpInst *LHS, FCmpInst *RHS);
  Instruction *visitAnd(BinaryOperator &I);
  Value *FoldOrOfICmps(ICmpInst *LHS, ICmpInst *RHS, Instruction *CxtI);
  Value *FoldOrOfFCmps(FCmpInst *LHS, FCmpInst *RHS);
  Instruction *FoldOrWithConstants(BinaryOperator &I, Value *Op, Value *A,
                                   Value *B, Value *C);
  Instruction *FoldXorWithConstants(BinaryOperator &I, Value *Op, Value *A,
                                    Value *B, Value *C);
  Instruction *visitOr(BinaryOperator &I);
  Instruction *visitXor(BinaryOperator &I);
  Instruction *visitShl(BinaryOperator &I);
  Instruction *visitAShr(BinaryOperator &I);
  Instruction *visitLShr(BinaryOperator &I);
  Instruction *commonShiftTransforms(BinaryOperator &I);
  Instruction *visitFCmpInst(FCmpInst &I);
  Instruction *visitICmpInst(ICmpInst &I);
<<<<<<< HEAD
  Instruction *visitICmpInstWithCastAndCast(ICmpInst &ICI);
  Instruction *visitICmpInstWithInstAndIntCst(ICmpInst &ICI, Instruction *LHS,
                                              ConstantInt *RHS);
#if INTEL_CUSTOMIZATION
  Instruction *OptimizeICmpInstSize(ICmpInst &ICI, Value *Op0, Value *Op1);
#endif // INTEL_CUSTOMIZATION
  Instruction *FoldICmpDivCst(ICmpInst &ICI, BinaryOperator *DivI,
                              ConstantInt *DivRHS);
  Instruction *FoldICmpShrCst(ICmpInst &ICI, BinaryOperator *DivI,
                              ConstantInt *DivRHS);
  Instruction *FoldICmpCstShrCst(ICmpInst &I, Value *Op, Value *A,
                                 ConstantInt *CI1, ConstantInt *CI2);
  Instruction *FoldICmpCstShlCst(ICmpInst &I, Value *Op, Value *A,
                                 ConstantInt *CI1, ConstantInt *CI2);
  Instruction *FoldICmpAddOpCst(Instruction &ICI, Value *X, ConstantInt *CI,
                                ICmpInst::Predicate Pred);
  Instruction *FoldGEPICmp(GEPOperator *GEPLHS, Value *RHS,
                           ICmpInst::Predicate Cond, Instruction &I);
  Instruction *FoldAllocaCmp(ICmpInst &ICI, AllocaInst *Alloca, Value *Other);
=======
>>>>>>> 79011a66
  Instruction *FoldShiftByConstant(Value *Op0, Constant *Op1,
                                   BinaryOperator &I);
  Instruction *commonCastTransforms(CastInst &CI);
  Instruction *commonPointerCastTransforms(CastInst &CI);
  Instruction *visitTrunc(TruncInst &CI);
  Instruction *visitZExt(ZExtInst &CI);
  Instruction *visitSExt(SExtInst &CI);
  Instruction *visitFPTrunc(FPTruncInst &CI);
  Instruction *visitFPExt(CastInst &CI);
  Instruction *visitFPToUI(FPToUIInst &FI);
  Instruction *visitFPToSI(FPToSIInst &FI);
  Instruction *visitUIToFP(CastInst &CI);
  Instruction *visitSIToFP(CastInst &CI);
  Instruction *visitPtrToInt(PtrToIntInst &CI);
  Instruction *visitIntToPtr(IntToPtrInst &CI);
  Instruction *visitBitCast(BitCastInst &CI);
  Instruction *visitAddrSpaceCast(AddrSpaceCastInst &CI);
  Instruction *FoldSelectOpOp(SelectInst &SI, Instruction *TI, Instruction *FI);
  Instruction *FoldSelectIntoOp(SelectInst &SI, Value *, Value *);
  Instruction *FoldSPFofSPF(Instruction *Inner, SelectPatternFlavor SPF1,
                            Value *A, Value *B, Instruction &Outer,
                            SelectPatternFlavor SPF2, Value *C);
  Instruction *FoldItoFPtoI(Instruction &FI);
  Instruction *visitSelectInst(SelectInst &SI);
  Instruction *visitSelectInstWithICmp(SelectInst &SI, ICmpInst *ICI);
  Instruction *visitCallInst(CallInst &CI);
  Instruction *visitInvokeInst(InvokeInst &II);

  Instruction *SliceUpIllegalIntegerPHI(PHINode &PN);
  Instruction *visitPHINode(PHINode &PN);
  Instruction *visitGetElementPtrInst(GetElementPtrInst &GEP);
  Instruction *visitAllocaInst(AllocaInst &AI);
  Instruction *visitAllocSite(Instruction &FI);
  Instruction *visitFree(CallInst &FI);
  Instruction *visitLoadInst(LoadInst &LI);
  Instruction *visitStoreInst(StoreInst &SI);
  Instruction *visitBranchInst(BranchInst &BI);
  Instruction *visitSwitchInst(SwitchInst &SI);
  Instruction *visitReturnInst(ReturnInst &RI);
  Instruction *visitInsertValueInst(InsertValueInst &IV);
  Instruction *visitInsertElementInst(InsertElementInst &IE);
  Instruction *visitExtractElementInst(ExtractElementInst &EI);
  Instruction *visitShuffleVectorInst(ShuffleVectorInst &SVI);
  Instruction *visitExtractValueInst(ExtractValueInst &EV);
  Instruction *visitLandingPadInst(LandingPadInst &LI);
  Instruction *visitVAStartInst(VAStartInst &I);
  Instruction *visitVACopyInst(VACopyInst &I);

  // visitInstruction - Specify what to return for unhandled instructions...
  Instruction *visitInstruction(Instruction &I) { return nullptr; }

  // True when DB dominates all uses of DI execpt UI.
  // UI must be in the same block as DI.
  // The routine checks that the DI parent and DB are different.
  bool dominatesAllUses(const Instruction *DI, const Instruction *UI,
                        const BasicBlock *DB) const;

  // Replace select with select operand SIOpd in SI-ICmp sequence when possible
  bool replacedSelectWithOperand(SelectInst *SI, const ICmpInst *Icmp,
                                 const unsigned SIOpd);

private:
  bool ShouldChangeType(unsigned FromBitWidth, unsigned ToBitWidth) const;
  bool ShouldChangeType(Type *From, Type *To) const;
  Value *dyn_castNegVal(Value *V) const;
  Value *dyn_castFNegVal(Value *V, bool NoSignedZero = false) const;
  Type *FindElementAtOffset(PointerType *PtrTy, int64_t Offset,
                            SmallVectorImpl<Value *> &NewIndices);
  Instruction *FoldOpIntoSelect(Instruction &Op, SelectInst *SI);

  /// Classify whether a cast is worth optimizing.
  ///
  /// This is a helper to decide whether the simplification of
  /// logic(cast(A), cast(B)) to cast(logic(A, B)) should be performed.
  ///
  /// \param CI The cast we are interested in.
  ///
  /// \return true if this cast actually results in any code being generated and
  /// if it cannot already be eliminated by some other transformation.
  bool shouldOptimizeCast(CastInst *CI);

  /// \brief Try to optimize a sequence of instructions checking if an operation
  /// on LHS and RHS overflows.
  ///
  /// If this overflow check is done via one of the overflow check intrinsics,
  /// then CtxI has to be the call instruction calling that intrinsic.  If this
  /// overflow check is done by arithmetic followed by a compare, then CtxI has
  /// to be the arithmetic instruction.
  ///
  /// If a simplification is possible, stores the simplified result of the
  /// operation in OperationResult and result of the overflow check in
  /// OverflowResult, and return true.  If no simplification is possible,
  /// returns false.
  bool OptimizeOverflowCheck(OverflowCheckFlavor OCF, Value *LHS, Value *RHS,
                             Instruction &CtxI, Value *&OperationResult,
                             Constant *&OverflowResult);

  Instruction *visitCallSite(CallSite CS);
  Instruction *tryOptimizeCall(CallInst *CI);
  bool transformConstExprCastCall(CallSite CS);
  Instruction *transformCallThroughTrampoline(CallSite CS,
                                              IntrinsicInst *Tramp);

  /// Transform (zext icmp) to bitwise / integer operations in order to
  /// eliminate it.
  ///
  /// \param ICI The icmp of the (zext icmp) pair we are interested in.
  /// \parem CI The zext of the (zext icmp) pair we are interested in.
  /// \param DoTransform Pass false to just test whether the given (zext icmp)
  /// would be transformed. Pass true to actually perform the transformation.
  ///
  /// \return null if the transformation cannot be performed. If the
  /// transformation can be performed the new instruction that replaces the
  /// (zext icmp) pair will be returned (if \p DoTransform is false the
  /// unmodified \p ICI will be returned in this case).
  Instruction *transformZExtICmp(ICmpInst *ICI, ZExtInst &CI,
                                 bool DoTransform = true);

  Instruction *transformSExtICmp(ICmpInst *ICI, Instruction &CI);
  bool WillNotOverflowSignedAdd(Value *LHS, Value *RHS, Instruction &CxtI);
  bool WillNotOverflowSignedSub(Value *LHS, Value *RHS, Instruction &CxtI);
  bool WillNotOverflowUnsignedSub(Value *LHS, Value *RHS, Instruction &CxtI);
  bool WillNotOverflowSignedMul(Value *LHS, Value *RHS, Instruction &CxtI);
  Value *EmitGEPOffset(User *GEP);
  Instruction *scalarizePHI(ExtractElementInst &EI, PHINode *PN);
  Value *EvaluateInDifferentElementOrder(Value *V, ArrayRef<int> Mask);
  Instruction *foldCastedBitwiseLogic(BinaryOperator &I);

  /// Determine if a pair of casts can be replaced by a single cast.
  ///
  /// \param CI1 The first of a pair of casts.
  /// \param CI2 The second of a pair of casts.
  ///
  /// \return 0 if the cast pair cannot be eliminated, otherwise returns an
  /// Instruction::CastOps value for a cast that can replace the pair, casting
  /// CI1->getSrcTy() to CI2->getDstTy().
  ///
  /// \see CastInst::isEliminableCastPair
  Instruction::CastOps isEliminableCastPair(const CastInst *CI1,
                                            const CastInst *CI2);

public:
  /// \brief Inserts an instruction \p New before instruction \p Old
  ///
  /// Also adds the new instruction to the worklist and returns \p New so that
  /// it is suitable for use as the return from the visitation patterns.
  Instruction *InsertNewInstBefore(Instruction *New, Instruction &Old) {
    assert(New && !New->getParent() &&
           "New instruction already inserted into a basic block!");
    BasicBlock *BB = Old.getParent();
    BB->getInstList().insert(Old.getIterator(), New); // Insert inst
    Worklist.Add(New);
    return New;
  }

  /// \brief Same as InsertNewInstBefore, but also sets the debug loc.
  Instruction *InsertNewInstWith(Instruction *New, Instruction &Old) {
    New->setDebugLoc(Old.getDebugLoc());
    return InsertNewInstBefore(New, Old);
  }

  /// \brief A combiner-aware RAUW-like routine.
  ///
  /// This method is to be used when an instruction is found to be dead,
  /// replaceable with another preexisting expression. Here we add all uses of
  /// I to the worklist, replace all uses of I with the new value, then return
  /// I, so that the inst combiner will know that I was modified.
  Instruction *replaceInstUsesWith(Instruction &I, Value *V) {
    // If there are no uses to replace, then we return nullptr to indicate that
    // no changes were made to the program.
    if (I.use_empty()) return nullptr;

    Worklist.AddUsersToWorkList(I); // Add all modified instrs to worklist.

    // If we are replacing the instruction with itself, this must be in a
    // segment of unreachable code, so just clobber the instruction.
    if (&I == V)
      V = UndefValue::get(I.getType());

    DEBUG(dbgs() << "IC: Replacing " << I << "\n"
                 << "    with " << *V << '\n');

    I.replaceAllUsesWith(V);
    return &I;
  }

  /// Creates a result tuple for an overflow intrinsic \p II with a given
  /// \p Result and a constant \p Overflow value.
  Instruction *CreateOverflowTuple(IntrinsicInst *II, Value *Result,
                                   Constant *Overflow) {
    Constant *V[] = {UndefValue::get(Result->getType()), Overflow};
    StructType *ST = cast<StructType>(II->getType());
    Constant *Struct = ConstantStruct::get(ST, V);
    return InsertValueInst::Create(Struct, Result, 0);
  }

  /// \brief Combiner aware instruction erasure.
  ///
  /// When dealing with an instruction that has side effects or produces a void
  /// value, we can't rely on DCE to delete the instruction. Instead, visit
  /// methods should return the value returned by this function.
  Instruction *eraseInstFromFunction(Instruction &I) {
    DEBUG(dbgs() << "IC: ERASE " << I << '\n');

    assert(I.use_empty() && "Cannot erase instruction that is used!");
    // Make sure that we reprocess all operands now that we reduced their
    // use counts.
    if (I.getNumOperands() < 8) {
      for (Use &Operand : I.operands())
        if (auto *Inst = dyn_cast<Instruction>(Operand))
          Worklist.Add(Inst);
    }
    Worklist.Remove(&I);
    I.eraseFromParent();
    MadeIRChange = true;
    return nullptr; // Don't do anything with FI
  }

  void computeKnownBits(Value *V, APInt &KnownZero, APInt &KnownOne,
                        unsigned Depth, Instruction *CxtI) const {
    return llvm::computeKnownBits(V, KnownZero, KnownOne, DL, Depth, AC, CxtI,
                                  DT);
  }

  bool MaskedValueIsZero(Value *V, const APInt &Mask, unsigned Depth = 0,
                         Instruction *CxtI = nullptr) const {
    return llvm::MaskedValueIsZero(V, Mask, DL, Depth, AC, CxtI, DT);
  }
  unsigned ComputeNumSignBits(Value *Op, unsigned Depth = 0,
                              Instruction *CxtI = nullptr) const {
    return llvm::ComputeNumSignBits(Op, DL, Depth, AC, CxtI, DT);
  }
  void ComputeSignBit(Value *V, bool &KnownZero, bool &KnownOne,
                      unsigned Depth = 0, Instruction *CxtI = nullptr) const {
    return llvm::ComputeSignBit(V, KnownZero, KnownOne, DL, Depth, AC, CxtI,
                                DT);
  }
  OverflowResult computeOverflowForUnsignedMul(Value *LHS, Value *RHS,
                                               const Instruction *CxtI) {
    return llvm::computeOverflowForUnsignedMul(LHS, RHS, DL, AC, CxtI, DT);
  }
  OverflowResult computeOverflowForUnsignedAdd(Value *LHS, Value *RHS,
                                               const Instruction *CxtI) {
    return llvm::computeOverflowForUnsignedAdd(LHS, RHS, DL, AC, CxtI, DT);
  }

private:
  /// \brief Performs a few simplifications for operators which are associative
  /// or commutative.
  bool SimplifyAssociativeOrCommutative(BinaryOperator &I);

  /// \brief Tries to simplify binary operations which some other binary
  /// operation distributes over.
  ///
  /// It does this by either by factorizing out common terms (eg "(A*B)+(A*C)"
  /// -> "A*(B+C)") or expanding out if this results in simplifications (eg: "A
  /// & (B | C) -> (A&B) | (A&C)" if this is a win).  Returns the simplified
  /// value, or null if it didn't simplify.
  Value *SimplifyUsingDistributiveLaws(BinaryOperator &I);

  /// \brief Attempts to replace V with a simpler value based on the demanded
  /// bits.
  Value *SimplifyDemandedUseBits(Value *V, APInt DemandedMask, APInt &KnownZero,
                                 APInt &KnownOne, unsigned Depth,
                                 Instruction *CxtI);
  bool SimplifyDemandedBits(Use &U, const APInt &DemandedMask, APInt &KnownZero,
                            APInt &KnownOne, unsigned Depth = 0);
  /// Helper routine of SimplifyDemandedUseBits. It tries to simplify demanded
  /// bit for "r1 = shr x, c1; r2 = shl r1, c2" instruction sequence.
  Value *SimplifyShrShlDemandedBits(Instruction *Lsr, Instruction *Sftl,
                                    const APInt &DemandedMask, APInt &KnownZero,
                                    APInt &KnownOne);

  /// \brief Tries to simplify operands to an integer instruction based on its
  /// demanded bits.
  bool SimplifyDemandedInstructionBits(Instruction &Inst);

  Value *SimplifyDemandedVectorElts(Value *V, APInt DemandedElts,
                                    APInt &UndefElts, unsigned Depth = 0);

  Value *SimplifyVectorOp(BinaryOperator &Inst);
  Value *SimplifyBSwap(BinaryOperator &Inst);

  // FoldOpIntoPhi - Given a binary operator, cast instruction, or select
  // which has a PHI node as operand #0, see if we can fold the instruction
  // into the PHI (which is only possible if all operands to the PHI are
  // constants).
  //
  Instruction *FoldOpIntoPhi(Instruction &I);

  /// \brief Try to rotate an operation below a PHI node, using PHI nodes for
  /// its operands.
  Instruction *FoldPHIArgOpIntoPHI(PHINode &PN);
  Instruction *FoldPHIArgBinOpIntoPHI(PHINode &PN);
  Instruction *FoldPHIArgGEPIntoPHI(PHINode &PN);
  Instruction *FoldPHIArgLoadIntoPHI(PHINode &PN);
  Instruction *FoldPHIArgZextsIntoPHI(PHINode &PN);

  Instruction *foldGEPICmp(GEPOperator *GEPLHS, Value *RHS,
                           ICmpInst::Predicate Cond, Instruction &I);
  Instruction *foldAllocaCmp(ICmpInst &ICI, AllocaInst *Alloca, Value *Other);
  Instruction *foldCmpLoadFromIndexedGlobal(GetElementPtrInst *GEP,
                                            GlobalVariable *GV, CmpInst &ICI,
                                            ConstantInt *AndCst = nullptr);
  Instruction *foldFCmpIntToFPConst(FCmpInst &I, Instruction *LHSI,
                                    Constant *RHSC);
  Instruction *foldICmpDivConst(ICmpInst &ICI, BinaryOperator *DivI,
                                ConstantInt *DivRHS);
  Instruction *foldICmpShrConst(ICmpInst &ICI, BinaryOperator *DivI,
                                ConstantInt *DivRHS);
  Instruction *foldICmpCstShrConst(ICmpInst &I, Value *Op, Value *A,
                                   ConstantInt *CI1, ConstantInt *CI2);
  Instruction *foldICmpCstShlConst(ICmpInst &I, Value *Op, Value *A,
                                   ConstantInt *CI1, ConstantInt *CI2);
  Instruction *foldICmpAddOpConst(Instruction &ICI, Value *X, ConstantInt *CI,
                                  ICmpInst::Predicate Pred);
  Instruction *foldICmpWithCastAndCast(ICmpInst &ICI);
  Instruction *foldICmpWithConstant(ICmpInst &ICI, Instruction *LHS,
                                    ConstantInt *RHS);
  Instruction *foldICmpEqualityWithConstant(ICmpInst &ICI, Instruction *LHS,
                                            ConstantInt *RHS);
  Instruction *foldICmpIntrinsicWithConstant(ICmpInst &ICI);

  Instruction *OptAndOp(Instruction *Op, ConstantInt *OpRHS,
                        ConstantInt *AndRHS, BinaryOperator &TheAnd);

  Value *FoldLogicalPlusAnd(Value *LHS, Value *RHS, ConstantInt *Mask,
                            bool isSub, Instruction &I);
  Value *InsertRangeTest(Value *V, Constant *Lo, Constant *Hi, bool isSigned,
                         bool Inside);
  Instruction *PromoteCastOfAllocation(BitCastInst &CI, AllocaInst &AI);
  Instruction *MatchBSwap(BinaryOperator &I);
  bool SimplifyStoreAtEndOfBlock(StoreInst &SI);
  Instruction *SimplifyMemTransfer(MemIntrinsic *MI);
#if INTEL_CUSTOMIZATION
  void GenStructFieldsCopyFromMemcpy(MemIntrinsic *MI);
  bool ReduceICmpSizeIfProfitable(ICmpInst &ICI, Value *Op0, Value *Op1,
                                  unsigned Size);
#endif
  Instruction *SimplifyMemSet(MemSetInst *MI);

  Value *EvaluateInDifferentType(Value *V, Type *Ty, bool isSigned);

  /// \brief Returns a value X such that Val = X * Scale, or null if none.
  ///
  /// If the multiplication is known not to overflow then NoSignedWrap is set.
  Value *Descale(Value *Val, APInt Scale, bool &NoSignedWrap);
};

} // end namespace llvm.

#undef DEBUG_TYPE

#endif<|MERGE_RESOLUTION|>--- conflicted
+++ resolved
@@ -264,28 +264,9 @@
   Instruction *commonShiftTransforms(BinaryOperator &I);
   Instruction *visitFCmpInst(FCmpInst &I);
   Instruction *visitICmpInst(ICmpInst &I);
-<<<<<<< HEAD
-  Instruction *visitICmpInstWithCastAndCast(ICmpInst &ICI);
-  Instruction *visitICmpInstWithInstAndIntCst(ICmpInst &ICI, Instruction *LHS,
-                                              ConstantInt *RHS);
 #if INTEL_CUSTOMIZATION
   Instruction *OptimizeICmpInstSize(ICmpInst &ICI, Value *Op0, Value *Op1);
 #endif // INTEL_CUSTOMIZATION
-  Instruction *FoldICmpDivCst(ICmpInst &ICI, BinaryOperator *DivI,
-                              ConstantInt *DivRHS);
-  Instruction *FoldICmpShrCst(ICmpInst &ICI, BinaryOperator *DivI,
-                              ConstantInt *DivRHS);
-  Instruction *FoldICmpCstShrCst(ICmpInst &I, Value *Op, Value *A,
-                                 ConstantInt *CI1, ConstantInt *CI2);
-  Instruction *FoldICmpCstShlCst(ICmpInst &I, Value *Op, Value *A,
-                                 ConstantInt *CI1, ConstantInt *CI2);
-  Instruction *FoldICmpAddOpCst(Instruction &ICI, Value *X, ConstantInt *CI,
-                                ICmpInst::Predicate Pred);
-  Instruction *FoldGEPICmp(GEPOperator *GEPLHS, Value *RHS,
-                           ICmpInst::Predicate Cond, Instruction &I);
-  Instruction *FoldAllocaCmp(ICmpInst &ICI, AllocaInst *Alloca, Value *Other);
-=======
->>>>>>> 79011a66
   Instruction *FoldShiftByConstant(Value *Op0, Constant *Op1,
                                    BinaryOperator &I);
   Instruction *commonCastTransforms(CastInst &CI);
