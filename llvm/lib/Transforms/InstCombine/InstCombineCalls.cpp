//===- InstCombineCalls.cpp -----------------------------------------------===//
//
//                     The LLVM Compiler Infrastructure
//
// This file is distributed under the University of Illinois Open Source
// License. See LICENSE.TXT for details.
//
//===----------------------------------------------------------------------===//
//
// This file implements the visitCall and visitInvoke functions.
//
//===----------------------------------------------------------------------===//

#include "InstCombine.h"
#include "llvm/ADT/Statistic.h"
#include "llvm/Analysis/MemoryBuiltins.h"
#include "llvm/IR/CallSite.h"
#include "llvm/IR/DataLayout.h"
#include "llvm/IR/PatternMatch.h"
#include "llvm/Transforms/Utils/BuildLibCalls.h"
#include "llvm/Transforms/Utils/Local.h"
using namespace llvm;
using namespace PatternMatch;

#define DEBUG_TYPE "instcombine"

STATISTIC(NumSimplified, "Number of library calls simplified");

/// getPromotedType - Return the specified type promoted as it would be to pass
/// though a va_arg area.
static Type *getPromotedType(Type *Ty) {
  if (IntegerType* ITy = dyn_cast<IntegerType>(Ty)) {
    if (ITy->getBitWidth() < 32)
      return Type::getInt32Ty(Ty->getContext());
  }
  return Ty;
}

/// reduceToSingleValueType - Given an aggregate type which ultimately holds a
/// single scalar element, like {{{type}}} or [1 x type], return type.
static Type *reduceToSingleValueType(Type *T) {
  while (!T->isSingleValueType()) {
    if (StructType *STy = dyn_cast<StructType>(T)) {
      if (STy->getNumElements() == 1)
        T = STy->getElementType(0);
      else
        break;
    } else if (ArrayType *ATy = dyn_cast<ArrayType>(T)) {
      if (ATy->getNumElements() == 1)
        T = ATy->getElementType();
      else
        break;
    } else
      break;
  }

  return T;
}

Instruction *InstCombiner::SimplifyMemTransfer(MemIntrinsic *MI) {
  unsigned DstAlign = getKnownAlignment(MI->getArgOperand(0), DL, AC, MI, DT);
  unsigned SrcAlign = getKnownAlignment(MI->getArgOperand(1), DL, AC, MI, DT);
  unsigned MinAlign = std::min(DstAlign, SrcAlign);
  unsigned CopyAlign = MI->getAlignment();

  if (CopyAlign < MinAlign) {
    MI->setAlignment(ConstantInt::get(MI->getAlignmentType(),
                                             MinAlign, false));
    return MI;
  }

  // If MemCpyInst length is 1/2/4/8 bytes then replace memcpy with
  // load/store.
  ConstantInt *MemOpLength = dyn_cast<ConstantInt>(MI->getArgOperand(2));
  if (!MemOpLength) return nullptr;

  // Source and destination pointer types are always "i8*" for intrinsic.  See
  // if the size is something we can handle with a single primitive load/store.
  // A single load+store correctly handles overlapping memory in the memmove
  // case.
  uint64_t Size = MemOpLength->getLimitedValue();
  assert(Size && "0-sized memory transferring should be removed already.");

  if (Size > 8 || (Size&(Size-1)))
    return nullptr;  // If not 1/2/4/8 bytes, exit.

  // Use an integer load+store unless we can find something better.
  unsigned SrcAddrSp =
    cast<PointerType>(MI->getArgOperand(1)->getType())->getAddressSpace();
  unsigned DstAddrSp =
    cast<PointerType>(MI->getArgOperand(0)->getType())->getAddressSpace();

  IntegerType* IntType = IntegerType::get(MI->getContext(), Size<<3);
  Type *NewSrcPtrTy = PointerType::get(IntType, SrcAddrSp);
  Type *NewDstPtrTy = PointerType::get(IntType, DstAddrSp);

  // Memcpy forces the use of i8* for the source and destination.  That means
  // that if you're using memcpy to move one double around, you'll get a cast
  // from double* to i8*.  We'd much rather use a double load+store rather than
  // an i64 load+store, here because this improves the odds that the source or
  // dest address will be promotable.  See if we can find a better type than the
  // integer datatype.
  Value *StrippedDest = MI->getArgOperand(0)->stripPointerCasts();
  MDNode *CopyMD = nullptr;
  if (StrippedDest != MI->getArgOperand(0)) {
    Type *SrcETy = cast<PointerType>(StrippedDest->getType())
                                    ->getElementType();
    if (DL && SrcETy->isSized() && DL->getTypeStoreSize(SrcETy) == Size) {
      // The SrcETy might be something like {{{double}}} or [1 x double].  Rip
      // down through these levels if so.
      SrcETy = reduceToSingleValueType(SrcETy);

      if (SrcETy->isSingleValueType()) {
        NewSrcPtrTy = PointerType::get(SrcETy, SrcAddrSp);
        NewDstPtrTy = PointerType::get(SrcETy, DstAddrSp);

        // If the memcpy has metadata describing the members, see if we can
        // get the TBAA tag describing our copy.
        if (MDNode *M = MI->getMetadata(LLVMContext::MD_tbaa_struct)) {
          if (M->getNumOperands() == 3 && M->getOperand(0) &&
              mdconst::hasa<ConstantInt>(M->getOperand(0)) &&
              mdconst::extract<ConstantInt>(M->getOperand(0))->isNullValue() &&
              M->getOperand(1) &&
              mdconst::hasa<ConstantInt>(M->getOperand(1)) &&
              mdconst::extract<ConstantInt>(M->getOperand(1))->getValue() ==
                  Size &&
              M->getOperand(2) && isa<MDNode>(M->getOperand(2)))
            CopyMD = cast<MDNode>(M->getOperand(2));
        }
      }
    }
  }

  // If the memcpy/memmove provides better alignment info than we can
  // infer, use it.
  SrcAlign = std::max(SrcAlign, CopyAlign);
  DstAlign = std::max(DstAlign, CopyAlign);

  Value *Src = Builder->CreateBitCast(MI->getArgOperand(1), NewSrcPtrTy);
  Value *Dest = Builder->CreateBitCast(MI->getArgOperand(0), NewDstPtrTy);
  LoadInst *L = Builder->CreateLoad(Src, MI->isVolatile());
  L->setAlignment(SrcAlign);
  if (CopyMD)
    L->setMetadata(LLVMContext::MD_tbaa, CopyMD);
  StoreInst *S = Builder->CreateStore(L, Dest, MI->isVolatile());
  S->setAlignment(DstAlign);
  if (CopyMD)
    S->setMetadata(LLVMContext::MD_tbaa, CopyMD);

  // Set the size of the copy to 0, it will be deleted on the next iteration.
  MI->setArgOperand(2, Constant::getNullValue(MemOpLength->getType()));
  return MI;
}

Instruction *InstCombiner::SimplifyMemSet(MemSetInst *MI) {
  unsigned Alignment = getKnownAlignment(MI->getDest(), DL, AC, MI, DT);
  if (MI->getAlignment() < Alignment) {
    MI->setAlignment(ConstantInt::get(MI->getAlignmentType(),
                                             Alignment, false));
    return MI;
  }

  // Extract the length and alignment and fill if they are constant.
  ConstantInt *LenC = dyn_cast<ConstantInt>(MI->getLength());
  ConstantInt *FillC = dyn_cast<ConstantInt>(MI->getValue());
  if (!LenC || !FillC || !FillC->getType()->isIntegerTy(8))
    return nullptr;
  uint64_t Len = LenC->getLimitedValue();
  Alignment = MI->getAlignment();
  assert(Len && "0-sized memory setting should be removed already.");

  // memset(s,c,n) -> store s, c (for n=1,2,4,8)
  if (Len <= 8 && isPowerOf2_32((uint32_t)Len)) {
    Type *ITy = IntegerType::get(MI->getContext(), Len*8);  // n=1 -> i8.

    Value *Dest = MI->getDest();
    unsigned DstAddrSp = cast<PointerType>(Dest->getType())->getAddressSpace();
    Type *NewDstPtrTy = PointerType::get(ITy, DstAddrSp);
    Dest = Builder->CreateBitCast(Dest, NewDstPtrTy);

    // Alignment 0 is identity for alignment 1 for memset, but not store.
    if (Alignment == 0) Alignment = 1;

    // Extract the fill value and store.
    uint64_t Fill = FillC->getZExtValue()*0x0101010101010101ULL;
    StoreInst *S = Builder->CreateStore(ConstantInt::get(ITy, Fill), Dest,
                                        MI->isVolatile());
    S->setAlignment(Alignment);

    // Set the size of the copy to 0, it will be deleted on the next iteration.
    MI->setLength(Constant::getNullValue(LenC->getType()));
    return MI;
  }

  return nullptr;
}

/// visitCallInst - CallInst simplification.  This mostly only handles folding
/// of intrinsic instructions.  For normal calls, it allows visitCallSite to do
/// the heavy lifting.
///
Instruction *InstCombiner::visitCallInst(CallInst &CI) {
  if (isFreeCall(&CI, TLI))
    return visitFree(CI);

  // If the caller function is nounwind, mark the call as nounwind, even if the
  // callee isn't.
  if (CI.getParent()->getParent()->doesNotThrow() &&
      !CI.doesNotThrow()) {
    CI.setDoesNotThrow();
    return &CI;
  }

  IntrinsicInst *II = dyn_cast<IntrinsicInst>(&CI);
  if (!II) return visitCallSite(&CI);

  // Intrinsics cannot occur in an invoke, so handle them here instead of in
  // visitCallSite.
  if (MemIntrinsic *MI = dyn_cast<MemIntrinsic>(II)) {
    bool Changed = false;

    // memmove/cpy/set of zero bytes is a noop.
    if (Constant *NumBytes = dyn_cast<Constant>(MI->getLength())) {
      if (NumBytes->isNullValue())
        return EraseInstFromFunction(CI);

      if (ConstantInt *CI = dyn_cast<ConstantInt>(NumBytes))
        if (CI->getZExtValue() == 1) {
          // Replace the instruction with just byte operations.  We would
          // transform other cases to loads/stores, but we don't know if
          // alignment is sufficient.
        }
    }

    // No other transformations apply to volatile transfers.
    if (MI->isVolatile())
      return nullptr;

    // If we have a memmove and the source operation is a constant global,
    // then the source and dest pointers can't alias, so we can change this
    // into a call to memcpy.
    if (MemMoveInst *MMI = dyn_cast<MemMoveInst>(MI)) {
      if (GlobalVariable *GVSrc = dyn_cast<GlobalVariable>(MMI->getSource()))
        if (GVSrc->isConstant()) {
          Module *M = CI.getParent()->getParent()->getParent();
          Intrinsic::ID MemCpyID = Intrinsic::memcpy;
          Type *Tys[3] = { CI.getArgOperand(0)->getType(),
                           CI.getArgOperand(1)->getType(),
                           CI.getArgOperand(2)->getType() };
          CI.setCalledFunction(Intrinsic::getDeclaration(M, MemCpyID, Tys));
          Changed = true;
        }
    }

    if (MemTransferInst *MTI = dyn_cast<MemTransferInst>(MI)) {
      // memmove(x,x,size) -> noop.
      if (MTI->getSource() == MTI->getDest())
        return EraseInstFromFunction(CI);
    }

    // If we can determine a pointer alignment that is bigger than currently
    // set, update the alignment.
    if (isa<MemTransferInst>(MI)) {
      if (Instruction *I = SimplifyMemTransfer(MI))
        return I;
    } else if (MemSetInst *MSI = dyn_cast<MemSetInst>(MI)) {
      if (Instruction *I = SimplifyMemSet(MSI))
        return I;
    }

    if (Changed) return II;
  }

  switch (II->getIntrinsicID()) {
  default: break;
  case Intrinsic::objectsize: {
    uint64_t Size;
    if (getObjectSize(II->getArgOperand(0), Size, DL, TLI))
      return ReplaceInstUsesWith(CI, ConstantInt::get(CI.getType(), Size));
    return nullptr;
  }
  case Intrinsic::bswap: {
    Value *IIOperand = II->getArgOperand(0);
    Value *X = nullptr;

    // bswap(bswap(x)) -> x
    if (match(IIOperand, m_BSwap(m_Value(X))))
        return ReplaceInstUsesWith(CI, X);

    // bswap(trunc(bswap(x))) -> trunc(lshr(x, c))
    if (match(IIOperand, m_Trunc(m_BSwap(m_Value(X))))) {
      unsigned C = X->getType()->getPrimitiveSizeInBits() -
        IIOperand->getType()->getPrimitiveSizeInBits();
      Value *CV = ConstantInt::get(X->getType(), C);
      Value *V = Builder->CreateLShr(X, CV);
      return new TruncInst(V, IIOperand->getType());
    }
    break;
  }

  case Intrinsic::powi:
    if (ConstantInt *Power = dyn_cast<ConstantInt>(II->getArgOperand(1))) {
      // powi(x, 0) -> 1.0
      if (Power->isZero())
        return ReplaceInstUsesWith(CI, ConstantFP::get(CI.getType(), 1.0));
      // powi(x, 1) -> x
      if (Power->isOne())
        return ReplaceInstUsesWith(CI, II->getArgOperand(0));
      // powi(x, -1) -> 1/x
      if (Power->isAllOnesValue())
        return BinaryOperator::CreateFDiv(ConstantFP::get(CI.getType(), 1.0),
                                          II->getArgOperand(0));
    }
    break;
  case Intrinsic::cttz: {
    // If all bits below the first known one are known zero,
    // this value is constant.
    IntegerType *IT = dyn_cast<IntegerType>(II->getArgOperand(0)->getType());
    // FIXME: Try to simplify vectors of integers.
    if (!IT) break;
    uint32_t BitWidth = IT->getBitWidth();
    APInt KnownZero(BitWidth, 0);
    APInt KnownOne(BitWidth, 0);
    computeKnownBits(II->getArgOperand(0), KnownZero, KnownOne, 0, II);
    unsigned TrailingZeros = KnownOne.countTrailingZeros();
    APInt Mask(APInt::getLowBitsSet(BitWidth, TrailingZeros));
    if ((Mask & KnownZero) == Mask)
      return ReplaceInstUsesWith(CI, ConstantInt::get(IT,
                                 APInt(BitWidth, TrailingZeros)));

    }
    break;
  case Intrinsic::ctlz: {
    // If all bits above the first known one are known zero,
    // this value is constant.
    IntegerType *IT = dyn_cast<IntegerType>(II->getArgOperand(0)->getType());
    // FIXME: Try to simplify vectors of integers.
    if (!IT) break;
    uint32_t BitWidth = IT->getBitWidth();
    APInt KnownZero(BitWidth, 0);
    APInt KnownOne(BitWidth, 0);
    computeKnownBits(II->getArgOperand(0), KnownZero, KnownOne, 0, II);
    unsigned LeadingZeros = KnownOne.countLeadingZeros();
    APInt Mask(APInt::getHighBitsSet(BitWidth, LeadingZeros));
    if ((Mask & KnownZero) == Mask)
      return ReplaceInstUsesWith(CI, ConstantInt::get(IT,
                                 APInt(BitWidth, LeadingZeros)));

    }
    break;
  case Intrinsic::uadd_with_overflow: {
    Value *LHS = II->getArgOperand(0), *RHS = II->getArgOperand(1);
    OverflowResult OR = computeOverflowForUnsignedAdd(LHS, RHS, II);
    if (OR == OverflowResult::NeverOverflows)
      return CreateOverflowTuple(II, Builder->CreateNUWAdd(LHS, RHS), false);
    if (OR == OverflowResult::AlwaysOverflows)
      return CreateOverflowTuple(II, Builder->CreateAdd(LHS, RHS), true);
  }
  // FALL THROUGH uadd into sadd
  case Intrinsic::sadd_with_overflow:
    // Canonicalize constants into the RHS.
    if (isa<Constant>(II->getArgOperand(0)) &&
        !isa<Constant>(II->getArgOperand(1))) {
      Value *LHS = II->getArgOperand(0);
      II->setArgOperand(0, II->getArgOperand(1));
      II->setArgOperand(1, LHS);
      return II;
    }

    // X + undef -> undef
    if (isa<UndefValue>(II->getArgOperand(1)))
      return ReplaceInstUsesWith(CI, UndefValue::get(II->getType()));

    if (ConstantInt *RHS = dyn_cast<ConstantInt>(II->getArgOperand(1))) {
      // X + 0 -> {X, false}
      if (RHS->isZero()) {
        return CreateOverflowTuple(II, II->getArgOperand(0), false,
                                    /*ReUseName*/false);
      }
    }

    // We can strength reduce reduce this signed add into a regular add if we
    // can prove that it will never overflow.
    if (II->getIntrinsicID() == Intrinsic::sadd_with_overflow) {
      Value *LHS = II->getArgOperand(0), *RHS = II->getArgOperand(1);
      if (WillNotOverflowSignedAdd(LHS, RHS, II)) {
        return CreateOverflowTuple(II, Builder->CreateNSWAdd(LHS, RHS), false);
      }
    }

    break;
  case Intrinsic::usub_with_overflow:
  case Intrinsic::ssub_with_overflow: {
    Value *LHS = II->getArgOperand(0), *RHS = II->getArgOperand(1);
    // undef - X -> undef
    // X - undef -> undef
    if (isa<UndefValue>(LHS) || isa<UndefValue>(RHS))
      return ReplaceInstUsesWith(CI, UndefValue::get(II->getType()));

    if (ConstantInt *ConstRHS = dyn_cast<ConstantInt>(RHS)) {
      // X - 0 -> {X, false}
      if (ConstRHS->isZero()) {
        return CreateOverflowTuple(II, LHS, false, /*ReUseName*/false);
      }
    }
    if (II->getIntrinsicID() == Intrinsic::ssub_with_overflow) {
      if (WillNotOverflowSignedSub(LHS, RHS, II)) {
        return CreateOverflowTuple(II, Builder->CreateNSWSub(LHS, RHS), false);
      }
    } else {
      if (WillNotOverflowUnsignedSub(LHS, RHS, II)) {
        return CreateOverflowTuple(II, Builder->CreateNUWSub(LHS, RHS), false);
      }
    }
    break;
  }
  case Intrinsic::umul_with_overflow: {
    Value *LHS = II->getArgOperand(0), *RHS = II->getArgOperand(1);
    OverflowResult OR = computeOverflowForUnsignedMul(LHS, RHS, II);
    if (OR == OverflowResult::NeverOverflows)
      return CreateOverflowTuple(II, Builder->CreateNUWMul(LHS, RHS), false);
    if (OR == OverflowResult::AlwaysOverflows)
      return CreateOverflowTuple(II, Builder->CreateMul(LHS, RHS), true);
  } // FALL THROUGH
  case Intrinsic::smul_with_overflow:
    // Canonicalize constants into the RHS.
    if (isa<Constant>(II->getArgOperand(0)) &&
        !isa<Constant>(II->getArgOperand(1))) {
      Value *LHS = II->getArgOperand(0);
      II->setArgOperand(0, II->getArgOperand(1));
      II->setArgOperand(1, LHS);
      return II;
    }

    // X * undef -> undef
    if (isa<UndefValue>(II->getArgOperand(1)))
      return ReplaceInstUsesWith(CI, UndefValue::get(II->getType()));

    if (ConstantInt *RHSI = dyn_cast<ConstantInt>(II->getArgOperand(1))) {
      // X*0 -> {0, false}
      if (RHSI->isZero())
        return ReplaceInstUsesWith(CI, Constant::getNullValue(II->getType()));

      // X * 1 -> {X, false}
      if (RHSI->equalsInt(1)) {
        return CreateOverflowTuple(II, II->getArgOperand(0), false,
                                    /*ReUseName*/false);
      }
    }
    if (II->getIntrinsicID() == Intrinsic::smul_with_overflow) {
      Value *LHS = II->getArgOperand(0), *RHS = II->getArgOperand(1);
      if (WillNotOverflowSignedMul(LHS, RHS, II)) {
        return CreateOverflowTuple(II, Builder->CreateNSWMul(LHS, RHS), false);
      }
    }
    break;
  case Intrinsic::ppc_altivec_lvx:
  case Intrinsic::ppc_altivec_lvxl:
    // Turn PPC lvx -> load if the pointer is known aligned.
    if (getOrEnforceKnownAlignment(II->getArgOperand(0), 16, DL, AC, II, DT) >=
        16) {
      Value *Ptr = Builder->CreateBitCast(II->getArgOperand(0),
                                         PointerType::getUnqual(II->getType()));
      return new LoadInst(Ptr);
    }
    break;
  case Intrinsic::ppc_altivec_stvx:
  case Intrinsic::ppc_altivec_stvxl:
    // Turn stvx -> store if the pointer is known aligned.
    if (getOrEnforceKnownAlignment(II->getArgOperand(1), 16, DL, AC, II, DT) >=
        16) {
      Type *OpPtrTy =
        PointerType::getUnqual(II->getArgOperand(0)->getType());
      Value *Ptr = Builder->CreateBitCast(II->getArgOperand(1), OpPtrTy);
      return new StoreInst(II->getArgOperand(0), Ptr);
    }
    break;
  case Intrinsic::x86_sse_storeu_ps:
  case Intrinsic::x86_sse2_storeu_pd:
  case Intrinsic::x86_sse2_storeu_dq:
    // Turn X86 storeu -> store if the pointer is known aligned.
    if (getOrEnforceKnownAlignment(II->getArgOperand(0), 16, DL, AC, II, DT) >=
        16) {
      Type *OpPtrTy =
        PointerType::getUnqual(II->getArgOperand(1)->getType());
      Value *Ptr = Builder->CreateBitCast(II->getArgOperand(0), OpPtrTy);
      return new StoreInst(II->getArgOperand(1), Ptr);
    }
    break;

  case Intrinsic::x86_sse_cvtss2si:
  case Intrinsic::x86_sse_cvtss2si64:
  case Intrinsic::x86_sse_cvttss2si:
  case Intrinsic::x86_sse_cvttss2si64:
  case Intrinsic::x86_sse2_cvtsd2si:
  case Intrinsic::x86_sse2_cvtsd2si64:
  case Intrinsic::x86_sse2_cvttsd2si:
  case Intrinsic::x86_sse2_cvttsd2si64: {
    // These intrinsics only demand the 0th element of their input vectors. If
    // we can simplify the input based on that, do so now.
    unsigned VWidth =
      cast<VectorType>(II->getArgOperand(0)->getType())->getNumElements();
    APInt DemandedElts(VWidth, 1);
    APInt UndefElts(VWidth, 0);
    if (Value *V = SimplifyDemandedVectorElts(II->getArgOperand(0),
                                              DemandedElts, UndefElts)) {
      II->setArgOperand(0, V);
      return II;
    }
    break;
  }

  // Constant fold <A x Bi> << Ci.
  // FIXME: We don't handle _dq because it's a shift of an i128, but is
  // represented in the IR as <2 x i64>. A per element shift is wrong.
  case Intrinsic::x86_sse2_psll_d:
  case Intrinsic::x86_sse2_psll_q:
  case Intrinsic::x86_sse2_psll_w:
  case Intrinsic::x86_sse2_pslli_d:
  case Intrinsic::x86_sse2_pslli_q:
  case Intrinsic::x86_sse2_pslli_w:
  case Intrinsic::x86_avx2_psll_d:
  case Intrinsic::x86_avx2_psll_q:
  case Intrinsic::x86_avx2_psll_w:
  case Intrinsic::x86_avx2_pslli_d:
  case Intrinsic::x86_avx2_pslli_q:
  case Intrinsic::x86_avx2_pslli_w:
  case Intrinsic::x86_sse2_psrl_d:
  case Intrinsic::x86_sse2_psrl_q:
  case Intrinsic::x86_sse2_psrl_w:
  case Intrinsic::x86_sse2_psrli_d:
  case Intrinsic::x86_sse2_psrli_q:
  case Intrinsic::x86_sse2_psrli_w:
  case Intrinsic::x86_avx2_psrl_d:
  case Intrinsic::x86_avx2_psrl_q:
  case Intrinsic::x86_avx2_psrl_w:
  case Intrinsic::x86_avx2_psrli_d:
  case Intrinsic::x86_avx2_psrli_q:
  case Intrinsic::x86_avx2_psrli_w: {
    // Simplify if count is constant. To 0 if >= BitWidth,
    // otherwise to shl/lshr.
    auto CDV = dyn_cast<ConstantDataVector>(II->getArgOperand(1));
    auto CInt = dyn_cast<ConstantInt>(II->getArgOperand(1));
    if (!CDV && !CInt)
      break;
    ConstantInt *Count;
    if (CDV)
      Count = cast<ConstantInt>(CDV->getElementAsConstant(0));
    else
      Count = CInt;

    auto Vec = II->getArgOperand(0);
    auto VT = cast<VectorType>(Vec->getType());
    if (Count->getZExtValue() >
        VT->getElementType()->getPrimitiveSizeInBits() - 1)
      return ReplaceInstUsesWith(
          CI, ConstantAggregateZero::get(Vec->getType()));

    bool isPackedShiftLeft = true;
    switch (II->getIntrinsicID()) {
    default : break;
    case Intrinsic::x86_sse2_psrl_d:
    case Intrinsic::x86_sse2_psrl_q:
    case Intrinsic::x86_sse2_psrl_w:
    case Intrinsic::x86_sse2_psrli_d:
    case Intrinsic::x86_sse2_psrli_q:
    case Intrinsic::x86_sse2_psrli_w:
    case Intrinsic::x86_avx2_psrl_d:
    case Intrinsic::x86_avx2_psrl_q:
    case Intrinsic::x86_avx2_psrl_w:
    case Intrinsic::x86_avx2_psrli_d:
    case Intrinsic::x86_avx2_psrli_q:
    case Intrinsic::x86_avx2_psrli_w: isPackedShiftLeft = false; break;
    }

    unsigned VWidth = VT->getNumElements();
    // Get a constant vector of the same type as the first operand.
    auto VTCI = ConstantInt::get(VT->getElementType(), Count->getZExtValue());
    if (isPackedShiftLeft)
      return BinaryOperator::CreateShl(Vec,
          Builder->CreateVectorSplat(VWidth, VTCI));

    return BinaryOperator::CreateLShr(Vec,
        Builder->CreateVectorSplat(VWidth, VTCI));
  }

  case Intrinsic::x86_sse41_pmovsxbw:
  case Intrinsic::x86_sse41_pmovsxwd:
  case Intrinsic::x86_sse41_pmovsxdq:
  case Intrinsic::x86_sse41_pmovzxbw:
  case Intrinsic::x86_sse41_pmovzxwd:
  case Intrinsic::x86_sse41_pmovzxdq: {
    // pmov{s|z}x ignores the upper half of their input vectors.
    unsigned VWidth =
      cast<VectorType>(II->getArgOperand(0)->getType())->getNumElements();
    unsigned LowHalfElts = VWidth / 2;
    APInt InputDemandedElts(APInt::getBitsSet(VWidth, 0, LowHalfElts));
    APInt UndefElts(VWidth, 0);
    if (Value *TmpV = SimplifyDemandedVectorElts(II->getArgOperand(0),
                                                 InputDemandedElts,
                                                 UndefElts)) {
      II->setArgOperand(0, TmpV);
      return II;
    }
    break;
  }

  case Intrinsic::x86_sse4a_insertqi: {
    // insertqi x, y, 64, 0 can just copy y's lower bits and leave the top
    // ones undef
    // TODO: eventually we should lower this intrinsic to IR
    if (auto CIWidth = dyn_cast<ConstantInt>(II->getArgOperand(2))) {
      if (auto CIStart = dyn_cast<ConstantInt>(II->getArgOperand(3))) {
        unsigned Index = CIStart->getZExtValue();
        // From AMD documentation: "a value of zero in the field length is
        // defined as length of 64".
        unsigned Length = CIWidth->equalsInt(0) ? 64 : CIWidth->getZExtValue();

        // From AMD documentation: "If the sum of the bit index + length field
        // is greater than 64, the results are undefined".

        // Note that both field index and field length are 8-bit quantities.
        // Since variables 'Index' and 'Length' are unsigned values
        // obtained from zero-extending field index and field length
        // respectively, their sum should never wrap around.
        if ((Index + Length) > 64)
          return ReplaceInstUsesWith(CI, UndefValue::get(II->getType()));

        if (Length == 64 && Index == 0) {
          Value *Vec = II->getArgOperand(1);
          Value *Undef = UndefValue::get(Vec->getType());
          const uint32_t Mask[] = { 0, 2 };
          return ReplaceInstUsesWith(
              CI,
              Builder->CreateShuffleVector(
                  Vec, Undef, ConstantDataVector::get(
                                  II->getContext(), makeArrayRef(Mask))));

        } else if (auto Source =
                       dyn_cast<IntrinsicInst>(II->getArgOperand(0))) {
          if (Source->hasOneUse() &&
              Source->getArgOperand(1) == II->getArgOperand(1)) {
            // If the source of the insert has only one use and it's another
            // insert (and they're both inserting from the same vector), try to
            // bundle both together.
            auto CISourceWidth =
                dyn_cast<ConstantInt>(Source->getArgOperand(2));
            auto CISourceStart =
                dyn_cast<ConstantInt>(Source->getArgOperand(3));
            if (CISourceStart && CISourceWidth) {
              unsigned Start = CIStart->getZExtValue();
              unsigned Width = CIWidth->getZExtValue();
              unsigned End = Start + Width;
              unsigned SourceStart = CISourceStart->getZExtValue();
              unsigned SourceWidth = CISourceWidth->getZExtValue();
              unsigned SourceEnd = SourceStart + SourceWidth;
              unsigned NewStart, NewWidth;
              bool ShouldReplace = false;
              if (Start <= SourceStart && SourceStart <= End) {
                NewStart = Start;
                NewWidth = std::max(End, SourceEnd) - NewStart;
                ShouldReplace = true;
              } else if (SourceStart <= Start && Start <= SourceEnd) {
                NewStart = SourceStart;
                NewWidth = std::max(SourceEnd, End) - NewStart;
                ShouldReplace = true;
              }

              if (ShouldReplace) {
                Constant *ConstantWidth = ConstantInt::get(
                    II->getArgOperand(2)->getType(), NewWidth, false);
                Constant *ConstantStart = ConstantInt::get(
                    II->getArgOperand(3)->getType(), NewStart, false);
                Value *Args[4] = { Source->getArgOperand(0),
                                   II->getArgOperand(1), ConstantWidth,
                                   ConstantStart };
                Module *M = CI.getParent()->getParent()->getParent();
                Value *F =
                    Intrinsic::getDeclaration(M, Intrinsic::x86_sse4a_insertqi);
                return ReplaceInstUsesWith(CI, Builder->CreateCall(F, Args));
              }
            }
          }
        }
      }
    }
    break;
  }

  case Intrinsic::x86_sse41_pblendvb:
  case Intrinsic::x86_sse41_blendvps:
  case Intrinsic::x86_sse41_blendvpd:
  case Intrinsic::x86_avx_blendv_ps_256:
  case Intrinsic::x86_avx_blendv_pd_256:
  case Intrinsic::x86_avx2_pblendvb: {
    // Convert blendv* to vector selects if the mask is constant.
    // This optimization is convoluted because the intrinsic is defined as
    // getting a vector of floats or doubles for the ps and pd versions.
    // FIXME: That should be changed.
    Value *Mask = II->getArgOperand(2);
    if (auto C = dyn_cast<ConstantDataVector>(Mask)) {
      auto Tyi1 = Builder->getInt1Ty();
      auto SelectorType = cast<VectorType>(Mask->getType());
      auto EltTy = SelectorType->getElementType();
      unsigned Size = SelectorType->getNumElements();
      unsigned BitWidth =
          EltTy->isFloatTy()
              ? 32
              : (EltTy->isDoubleTy() ? 64 : EltTy->getIntegerBitWidth());
      assert((BitWidth == 64 || BitWidth == 32 || BitWidth == 8) &&
             "Wrong arguments for variable blend intrinsic");
      SmallVector<Constant *, 32> Selectors;
      for (unsigned I = 0; I < Size; ++I) {
        // The intrinsics only read the top bit
        uint64_t Selector;
        if (BitWidth == 8)
          Selector = C->getElementAsInteger(I);
        else
          Selector = C->getElementAsAPFloat(I).bitcastToAPInt().getZExtValue();
        Selectors.push_back(ConstantInt::get(Tyi1, Selector >> (BitWidth - 1)));
      }
      auto NewSelector = ConstantVector::get(Selectors);
      return SelectInst::Create(NewSelector, II->getArgOperand(1),
                                II->getArgOperand(0), "blendv");
    } else {
      break;
    }
  }

  case Intrinsic::x86_avx_vpermilvar_ps:
  case Intrinsic::x86_avx_vpermilvar_ps_256:
  case Intrinsic::x86_avx_vpermilvar_pd:
  case Intrinsic::x86_avx_vpermilvar_pd_256: {
    // Convert vpermil* to shufflevector if the mask is constant.
    Value *V = II->getArgOperand(1);
    unsigned Size = cast<VectorType>(V->getType())->getNumElements();
    assert(Size == 8 || Size == 4 || Size == 2);
    uint32_t Indexes[8];
    if (auto C = dyn_cast<ConstantDataVector>(V)) {
      // The intrinsics only read one or two bits, clear the rest.
      for (unsigned I = 0; I < Size; ++I) {
        uint32_t Index = C->getElementAsInteger(I) & 0x3;
        if (II->getIntrinsicID() == Intrinsic::x86_avx_vpermilvar_pd ||
            II->getIntrinsicID() == Intrinsic::x86_avx_vpermilvar_pd_256)
          Index >>= 1;
        Indexes[I] = Index;
      }
    } else if (isa<ConstantAggregateZero>(V)) {
      for (unsigned I = 0; I < Size; ++I)
        Indexes[I] = 0;
    } else {
      break;
    }
    // The _256 variants are a bit trickier since the mask bits always index
    // into the corresponding 128 half. In order to convert to a generic
    // shuffle, we have to make that explicit.
    if (II->getIntrinsicID() == Intrinsic::x86_avx_vpermilvar_ps_256 ||
        II->getIntrinsicID() == Intrinsic::x86_avx_vpermilvar_pd_256) {
      for (unsigned I = Size / 2; I < Size; ++I)
        Indexes[I] += Size / 2;
    }
    auto NewC =
        ConstantDataVector::get(V->getContext(), makeArrayRef(Indexes, Size));
    auto V1 = II->getArgOperand(0);
    auto V2 = UndefValue::get(V1->getType());
    auto Shuffle = Builder->CreateShuffleVector(V1, V2, NewC);
    return ReplaceInstUsesWith(CI, Shuffle);
  }

  case Intrinsic::ppc_altivec_vperm:
    // Turn vperm(V1,V2,mask) -> shuffle(V1,V2,mask) if mask is a constant.
    // Note that ppc_altivec_vperm has a big-endian bias, so when creating
    // a vectorshuffle for little endian, we must undo the transformation
    // performed on vec_perm in altivec.h.  That is, we must complement
    // the permutation mask with respect to 31 and reverse the order of
    // V1 and V2.
    if (Constant *Mask = dyn_cast<Constant>(II->getArgOperand(2))) {
      assert(Mask->getType()->getVectorNumElements() == 16 &&
             "Bad type for intrinsic!");

      // Check that all of the elements are integer constants or undefs.
      bool AllEltsOk = true;
      for (unsigned i = 0; i != 16; ++i) {
        Constant *Elt = Mask->getAggregateElement(i);
        if (!Elt || !(isa<ConstantInt>(Elt) || isa<UndefValue>(Elt))) {
          AllEltsOk = false;
          break;
        }
      }

      if (AllEltsOk) {
        // Cast the input vectors to byte vectors.
        Value *Op0 = Builder->CreateBitCast(II->getArgOperand(0),
                                            Mask->getType());
        Value *Op1 = Builder->CreateBitCast(II->getArgOperand(1),
                                            Mask->getType());
        Value *Result = UndefValue::get(Op0->getType());

        // Only extract each element once.
        Value *ExtractedElts[32];
        memset(ExtractedElts, 0, sizeof(ExtractedElts));

        for (unsigned i = 0; i != 16; ++i) {
          if (isa<UndefValue>(Mask->getAggregateElement(i)))
            continue;
          unsigned Idx =
            cast<ConstantInt>(Mask->getAggregateElement(i))->getZExtValue();
          Idx &= 31;  // Match the hardware behavior.
          if (DL && DL->isLittleEndian())
            Idx = 31 - Idx;

          if (!ExtractedElts[Idx]) {
            Value *Op0ToUse = (DL && DL->isLittleEndian()) ? Op1 : Op0;
            Value *Op1ToUse = (DL && DL->isLittleEndian()) ? Op0 : Op1;
            ExtractedElts[Idx] =
              Builder->CreateExtractElement(Idx < 16 ? Op0ToUse : Op1ToUse,
                                            Builder->getInt32(Idx&15));
          }

          // Insert this value into the result vector.
          Result = Builder->CreateInsertElement(Result, ExtractedElts[Idx],
                                                Builder->getInt32(i));
        }
        return CastInst::Create(Instruction::BitCast, Result, CI.getType());
      }
    }
    break;

  case Intrinsic::arm_neon_vld1:
  case Intrinsic::arm_neon_vld2:
  case Intrinsic::arm_neon_vld3:
  case Intrinsic::arm_neon_vld4:
  case Intrinsic::arm_neon_vld2lane:
  case Intrinsic::arm_neon_vld3lane:
  case Intrinsic::arm_neon_vld4lane:
  case Intrinsic::arm_neon_vst1:
  case Intrinsic::arm_neon_vst2:
  case Intrinsic::arm_neon_vst3:
  case Intrinsic::arm_neon_vst4:
  case Intrinsic::arm_neon_vst2lane:
  case Intrinsic::arm_neon_vst3lane:
  case Intrinsic::arm_neon_vst4lane: {
    unsigned MemAlign = getKnownAlignment(II->getArgOperand(0), DL, AC, II, DT);
    unsigned AlignArg = II->getNumArgOperands() - 1;
    ConstantInt *IntrAlign = dyn_cast<ConstantInt>(II->getArgOperand(AlignArg));
    if (IntrAlign && IntrAlign->getZExtValue() < MemAlign) {
      II->setArgOperand(AlignArg,
                        ConstantInt::get(Type::getInt32Ty(II->getContext()),
                                         MemAlign, false));
      return II;
    }
    break;
  }

  case Intrinsic::arm_neon_vmulls:
  case Intrinsic::arm_neon_vmullu:
  case Intrinsic::aarch64_neon_smull:
  case Intrinsic::aarch64_neon_umull: {
    Value *Arg0 = II->getArgOperand(0);
    Value *Arg1 = II->getArgOperand(1);

    // Handle mul by zero first:
    if (isa<ConstantAggregateZero>(Arg0) || isa<ConstantAggregateZero>(Arg1)) {
      return ReplaceInstUsesWith(CI, ConstantAggregateZero::get(II->getType()));
    }

    // Check for constant LHS & RHS - in this case we just simplify.
    bool Zext = (II->getIntrinsicID() == Intrinsic::arm_neon_vmullu ||
                 II->getIntrinsicID() == Intrinsic::aarch64_neon_umull);
    VectorType *NewVT = cast<VectorType>(II->getType());
    if (Constant *CV0 = dyn_cast<Constant>(Arg0)) {
      if (Constant *CV1 = dyn_cast<Constant>(Arg1)) {
        CV0 = ConstantExpr::getIntegerCast(CV0, NewVT, /*isSigned=*/!Zext);
        CV1 = ConstantExpr::getIntegerCast(CV1, NewVT, /*isSigned=*/!Zext);

        return ReplaceInstUsesWith(CI, ConstantExpr::getMul(CV0, CV1));
      }

      // Couldn't simplify - canonicalize constant to the RHS.
      std::swap(Arg0, Arg1);
    }

    // Handle mul by one:
    if (Constant *CV1 = dyn_cast<Constant>(Arg1))
      if (ConstantInt *Splat =
              dyn_cast_or_null<ConstantInt>(CV1->getSplatValue()))
        if (Splat->isOne())
          return CastInst::CreateIntegerCast(Arg0, II->getType(),
                                             /*isSigned=*/!Zext);

    break;
  }

  case Intrinsic::AMDGPU_rcp: {
    if (const ConstantFP *C = dyn_cast<ConstantFP>(II->getArgOperand(0))) {
      const APFloat &ArgVal = C->getValueAPF();
      APFloat Val(ArgVal.getSemantics(), 1.0);
      APFloat::opStatus Status = Val.divide(ArgVal,
                                            APFloat::rmNearestTiesToEven);
      // Only do this if it was exact and therefore not dependent on the
      // rounding mode.
      if (Status == APFloat::opOK)
        return ReplaceInstUsesWith(CI, ConstantFP::get(II->getContext(), Val));
    }

    break;
  }
  case Intrinsic::stackrestore: {
    // If the save is right next to the restore, remove the restore.  This can
    // happen when variable allocas are DCE'd.
    if (IntrinsicInst *SS = dyn_cast<IntrinsicInst>(II->getArgOperand(0))) {
      if (SS->getIntrinsicID() == Intrinsic::stacksave) {
        BasicBlock::iterator BI = SS;
        if (&*++BI == II)
          return EraseInstFromFunction(CI);
      }
    }

    // Scan down this block to see if there is another stack restore in the
    // same block without an intervening call/alloca.
    BasicBlock::iterator BI = II;
    TerminatorInst *TI = II->getParent()->getTerminator();
    bool CannotRemove = false;
    for (++BI; &*BI != TI; ++BI) {
      if (isa<AllocaInst>(BI)) {
        CannotRemove = true;
        break;
      }
      if (CallInst *BCI = dyn_cast<CallInst>(BI)) {
        if (IntrinsicInst *II = dyn_cast<IntrinsicInst>(BCI)) {
          // If there is a stackrestore below this one, remove this one.
          if (II->getIntrinsicID() == Intrinsic::stackrestore)
            return EraseInstFromFunction(CI);
          // Otherwise, ignore the intrinsic.
        } else {
          // If we found a non-intrinsic call, we can't remove the stack
          // restore.
          CannotRemove = true;
          break;
        }
      }
    }

    // If the stack restore is in a return, resume, or unwind block and if there
    // are no allocas or calls between the restore and the return, nuke the
    // restore.
    if (!CannotRemove && (isa<ReturnInst>(TI) || isa<ResumeInst>(TI)))
      return EraseInstFromFunction(CI);
    break;
  }
  case Intrinsic::assume: {
    // Canonicalize assume(a && b) -> assume(a); assume(b);
    // Note: New assumption intrinsics created here are registered by
    // the InstCombineIRInserter object.
    Value *IIOperand = II->getArgOperand(0), *A, *B,
          *AssumeIntrinsic = II->getCalledValue();
    if (match(IIOperand, m_And(m_Value(A), m_Value(B)))) {
      Builder->CreateCall(AssumeIntrinsic, A, II->getName());
      Builder->CreateCall(AssumeIntrinsic, B, II->getName());
      return EraseInstFromFunction(*II);
    }
    // assume(!(a || b)) -> assume(!a); assume(!b);
    if (match(IIOperand, m_Not(m_Or(m_Value(A), m_Value(B))))) {
      Builder->CreateCall(AssumeIntrinsic, Builder->CreateNot(A),
                          II->getName());
      Builder->CreateCall(AssumeIntrinsic, Builder->CreateNot(B),
                          II->getName());
      return EraseInstFromFunction(*II);
    }
<<<<<<< HEAD
=======

    // assume( (load addr) != null ) -> add 'nonnull' metadata to load
    // (if assume is valid at the load)
    if (ICmpInst* ICmp = dyn_cast<ICmpInst>(IIOperand)) {
      Value *LHS = ICmp->getOperand(0);
      Value *RHS = ICmp->getOperand(1);
      if (ICmpInst::ICMP_NE == ICmp->getPredicate() &&
          isa<LoadInst>(LHS) &&
          isa<Constant>(RHS) &&
          RHS->getType()->isPointerTy() &&
          cast<Constant>(RHS)->isNullValue()) {
        LoadInst* LI = cast<LoadInst>(LHS);
        if (isValidAssumeForContext(II, LI, DL, DT)) {
          MDNode *MD = MDNode::get(II->getContext(), None);
          LI->setMetadata(LLVMContext::MD_nonnull, MD);
          return EraseInstFromFunction(*II);
        }
      }
      // TODO: apply nonnull return attributes to calls and invokes
      // TODO: apply range metadata for range check patterns?
    }
    // If there is a dominating assume with the same condition as this one,
    // then this one is redundant, and should be removed.
    APInt KnownZero(1, 0), KnownOne(1, 0);
    computeKnownBits(IIOperand, KnownZero, KnownOne, 0, II);
    if (KnownOne.isAllOnesValue())
      return EraseInstFromFunction(*II);

>>>>>>> 41cb3da2
    break;
  }
  case Intrinsic::experimental_gc_relocate: {
    // Translate facts known about a pointer before relocating into
    // facts about the relocate value, while being careful to
    // preserve relocation semantics.
    GCRelocateOperands Operands(II);
    Value *DerivedPtr = Operands.derivedPtr();

    // Remove the relocation if unused, note that this check is required
    // to prevent the cases below from looping forever.
    if (II->use_empty())
      return EraseInstFromFunction(*II);

    // Undef is undef, even after relocation.
    // TODO: provide a hook for this in GCStrategy.  This is clearly legal for
    // most practical collectors, but there was discussion in the review thread
    // about whether it was legal for all possible collectors.
    if (isa<UndefValue>(DerivedPtr))
      return ReplaceInstUsesWith(*II, DerivedPtr);

    // The relocation of null will be null for most any collector.
    // TODO: provide a hook for this in GCStrategy.  There might be some weird
    // collector this property does not hold for.
    if (isa<ConstantPointerNull>(DerivedPtr))
      return ReplaceInstUsesWith(*II, DerivedPtr);

    // isKnownNonNull -> nonnull attribute
    if (isKnownNonNull(DerivedPtr))
      II->addAttribute(AttributeSet::ReturnIndex, Attribute::NonNull);

    // TODO: dereferenceable -> deref attribute

    // TODO: bitcast(relocate(p)) -> relocate(bitcast(p))
    // Canonicalize on the type from the uses to the defs
    
    // TODO: relocate((gep p, C, C2, ...)) -> gep(relocate(p), C, C2, ...)
  }
  }

  return visitCallSite(II);
}

// InvokeInst simplification
//
Instruction *InstCombiner::visitInvokeInst(InvokeInst &II) {
  return visitCallSite(&II);
}

/// isSafeToEliminateVarargsCast - If this cast does not affect the value
/// passed through the varargs area, we can eliminate the use of the cast.
static bool isSafeToEliminateVarargsCast(const CallSite CS,
                                         const CastInst * const CI,
                                         const DataLayout * const DL,
                                         const int ix) {
  if (!CI->isLosslessCast())
    return false;

  // The size of ByVal or InAlloca arguments is derived from the type, so we
  // can't change to a type with a different size.  If the size were
  // passed explicitly we could avoid this check.
  if (!CS.isByValOrInAllocaArgument(ix))
    return true;

  Type* SrcTy =
            cast<PointerType>(CI->getOperand(0)->getType())->getElementType();
  Type* DstTy = cast<PointerType>(CI->getType())->getElementType();
  if (!SrcTy->isSized() || !DstTy->isSized())
    return false;
  if (!DL || DL->getTypeAllocSize(SrcTy) != DL->getTypeAllocSize(DstTy))
    return false;
  return true;
}

// Try to fold some different type of calls here.
// Currently we're only working with the checking functions, memcpy_chk,
// mempcpy_chk, memmove_chk, memset_chk, strcpy_chk, stpcpy_chk, strncpy_chk,
// strcat_chk and strncat_chk.
Instruction *InstCombiner::tryOptimizeCall(CallInst *CI, const DataLayout *DL) {
  if (!CI->getCalledFunction()) return nullptr;

  if (Value *With = Simplifier->optimizeCall(CI)) {
    ++NumSimplified;
    return CI->use_empty() ? CI : ReplaceInstUsesWith(*CI, With);
  }

  return nullptr;
}

static IntrinsicInst *FindInitTrampolineFromAlloca(Value *TrampMem) {
  // Strip off at most one level of pointer casts, looking for an alloca.  This
  // is good enough in practice and simpler than handling any number of casts.
  Value *Underlying = TrampMem->stripPointerCasts();
  if (Underlying != TrampMem &&
      (!Underlying->hasOneUse() || Underlying->user_back() != TrampMem))
    return nullptr;
  if (!isa<AllocaInst>(Underlying))
    return nullptr;

  IntrinsicInst *InitTrampoline = nullptr;
  for (User *U : TrampMem->users()) {
    IntrinsicInst *II = dyn_cast<IntrinsicInst>(U);
    if (!II)
      return nullptr;
    if (II->getIntrinsicID() == Intrinsic::init_trampoline) {
      if (InitTrampoline)
        // More than one init_trampoline writes to this value.  Give up.
        return nullptr;
      InitTrampoline = II;
      continue;
    }
    if (II->getIntrinsicID() == Intrinsic::adjust_trampoline)
      // Allow any number of calls to adjust.trampoline.
      continue;
    return nullptr;
  }

  // No call to init.trampoline found.
  if (!InitTrampoline)
    return nullptr;

  // Check that the alloca is being used in the expected way.
  if (InitTrampoline->getOperand(0) != TrampMem)
    return nullptr;

  return InitTrampoline;
}

static IntrinsicInst *FindInitTrampolineFromBB(IntrinsicInst *AdjustTramp,
                                               Value *TrampMem) {
  // Visit all the previous instructions in the basic block, and try to find a
  // init.trampoline which has a direct path to the adjust.trampoline.
  for (BasicBlock::iterator I = AdjustTramp,
       E = AdjustTramp->getParent()->begin(); I != E; ) {
    Instruction *Inst = --I;
    if (IntrinsicInst *II = dyn_cast<IntrinsicInst>(I))
      if (II->getIntrinsicID() == Intrinsic::init_trampoline &&
          II->getOperand(0) == TrampMem)
        return II;
    if (Inst->mayWriteToMemory())
      return nullptr;
  }
  return nullptr;
}

// Given a call to llvm.adjust.trampoline, find and return the corresponding
// call to llvm.init.trampoline if the call to the trampoline can be optimized
// to a direct call to a function.  Otherwise return NULL.
//
static IntrinsicInst *FindInitTrampoline(Value *Callee) {
  Callee = Callee->stripPointerCasts();
  IntrinsicInst *AdjustTramp = dyn_cast<IntrinsicInst>(Callee);
  if (!AdjustTramp ||
      AdjustTramp->getIntrinsicID() != Intrinsic::adjust_trampoline)
    return nullptr;

  Value *TrampMem = AdjustTramp->getOperand(0);

  if (IntrinsicInst *IT = FindInitTrampolineFromAlloca(TrampMem))
    return IT;
  if (IntrinsicInst *IT = FindInitTrampolineFromBB(AdjustTramp, TrampMem))
    return IT;
  return nullptr;
}

// visitCallSite - Improvements for call and invoke instructions.
//
Instruction *InstCombiner::visitCallSite(CallSite CS) {
  if (isAllocLikeFn(CS.getInstruction(), TLI))
    return visitAllocSite(*CS.getInstruction());

  bool Changed = false;

  // If the callee is a pointer to a function, attempt to move any casts to the
  // arguments of the call/invoke.
  Value *Callee = CS.getCalledValue();
  if (!isa<Function>(Callee) && transformConstExprCastCall(CS))
    return nullptr;

  if (Function *CalleeF = dyn_cast<Function>(Callee))
    // If the call and callee calling conventions don't match, this call must
    // be unreachable, as the call is undefined.
    if (CalleeF->getCallingConv() != CS.getCallingConv() &&
        // Only do this for calls to a function with a body.  A prototype may
        // not actually end up matching the implementation's calling conv for a
        // variety of reasons (e.g. it may be written in assembly).
        !CalleeF->isDeclaration()) {
      Instruction *OldCall = CS.getInstruction();
      new StoreInst(ConstantInt::getTrue(Callee->getContext()),
                UndefValue::get(Type::getInt1PtrTy(Callee->getContext())),
                                  OldCall);
      // If OldCall does not return void then replaceAllUsesWith undef.
      // This allows ValueHandlers and custom metadata to adjust itself.
      if (!OldCall->getType()->isVoidTy())
        ReplaceInstUsesWith(*OldCall, UndefValue::get(OldCall->getType()));
      if (isa<CallInst>(OldCall))
        return EraseInstFromFunction(*OldCall);

      // We cannot remove an invoke, because it would change the CFG, just
      // change the callee to a null pointer.
      cast<InvokeInst>(OldCall)->setCalledFunction(
                                    Constant::getNullValue(CalleeF->getType()));
      return nullptr;
    }

  if (isa<ConstantPointerNull>(Callee) || isa<UndefValue>(Callee)) {
    // If CS does not return void then replaceAllUsesWith undef.
    // This allows ValueHandlers and custom metadata to adjust itself.
    if (!CS.getInstruction()->getType()->isVoidTy())
      ReplaceInstUsesWith(*CS.getInstruction(),
                          UndefValue::get(CS.getInstruction()->getType()));

    if (isa<InvokeInst>(CS.getInstruction())) {
      // Can't remove an invoke because we cannot change the CFG.
      return nullptr;
    }

    // This instruction is not reachable, just remove it.  We insert a store to
    // undef so that we know that this code is not reachable, despite the fact
    // that we can't modify the CFG here.
    new StoreInst(ConstantInt::getTrue(Callee->getContext()),
                  UndefValue::get(Type::getInt1PtrTy(Callee->getContext())),
                  CS.getInstruction());

    return EraseInstFromFunction(*CS.getInstruction());
  }

  if (IntrinsicInst *II = FindInitTrampoline(Callee))
    return transformCallThroughTrampoline(CS, II);

  PointerType *PTy = cast<PointerType>(Callee->getType());
  FunctionType *FTy = cast<FunctionType>(PTy->getElementType());
  if (FTy->isVarArg()) {
    int ix = FTy->getNumParams();
    // See if we can optimize any arguments passed through the varargs area of
    // the call.
    for (CallSite::arg_iterator I = CS.arg_begin() + FTy->getNumParams(),
           E = CS.arg_end(); I != E; ++I, ++ix) {
      CastInst *CI = dyn_cast<CastInst>(*I);
      if (CI && isSafeToEliminateVarargsCast(CS, CI, DL, ix)) {
        *I = CI->getOperand(0);
        Changed = true;
      }
    }
  }

  if (isa<InlineAsm>(Callee) && !CS.doesNotThrow()) {
    // Inline asm calls cannot throw - mark them 'nounwind'.
    CS.setDoesNotThrow();
    Changed = true;
  }

  // Try to optimize the call if possible, we require DataLayout for most of
  // this.  None of these calls are seen as possibly dead so go ahead and
  // delete the instruction now.
  if (CallInst *CI = dyn_cast<CallInst>(CS.getInstruction())) {
    Instruction *I = tryOptimizeCall(CI, DL);
    // If we changed something return the result, etc. Otherwise let
    // the fallthrough check.
    if (I) return EraseInstFromFunction(*I);
  }

  return Changed ? CS.getInstruction() : nullptr;
}

// transformConstExprCastCall - If the callee is a constexpr cast of a function,
// attempt to move the cast to the arguments of the call/invoke.
//
bool InstCombiner::transformConstExprCastCall(CallSite CS) {
  Function *Callee =
    dyn_cast<Function>(CS.getCalledValue()->stripPointerCasts());
  if (!Callee)
    return false;
  Instruction *Caller = CS.getInstruction();
  const AttributeSet &CallerPAL = CS.getAttributes();

  // Okay, this is a cast from a function to a different type.  Unless doing so
  // would cause a type conversion of one of our arguments, change this call to
  // be a direct call with arguments casted to the appropriate types.
  //
  FunctionType *FT = Callee->getFunctionType();
  Type *OldRetTy = Caller->getType();
  Type *NewRetTy = FT->getReturnType();

  // Check to see if we are changing the return type...
  if (OldRetTy != NewRetTy) {

    if (NewRetTy->isStructTy())
      return false; // TODO: Handle multiple return values.

    if (!CastInst::isBitOrNoopPointerCastable(NewRetTy, OldRetTy, DL)) {
      if (Callee->isDeclaration())
        return false;   // Cannot transform this return value.

      if (!Caller->use_empty() &&
          // void -> non-void is handled specially
          !NewRetTy->isVoidTy())
      return false;   // Cannot transform this return value.
    }

    if (!CallerPAL.isEmpty() && !Caller->use_empty()) {
      AttrBuilder RAttrs(CallerPAL, AttributeSet::ReturnIndex);
      if (RAttrs.
          hasAttributes(AttributeFuncs::
                        typeIncompatible(NewRetTy, AttributeSet::ReturnIndex),
                        AttributeSet::ReturnIndex))
        return false;   // Attribute not compatible with transformed value.
    }

    // If the callsite is an invoke instruction, and the return value is used by
    // a PHI node in a successor, we cannot change the return type of the call
    // because there is no place to put the cast instruction (without breaking
    // the critical edge).  Bail out in this case.
    if (!Caller->use_empty())
      if (InvokeInst *II = dyn_cast<InvokeInst>(Caller))
        for (User *U : II->users())
          if (PHINode *PN = dyn_cast<PHINode>(U))
            if (PN->getParent() == II->getNormalDest() ||
                PN->getParent() == II->getUnwindDest())
              return false;
  }

  unsigned NumActualArgs = CS.arg_size();
  unsigned NumCommonArgs = std::min(FT->getNumParams(), NumActualArgs);

  // Prevent us turning:
  // declare void @takes_i32_inalloca(i32* inalloca)
  //  call void bitcast (void (i32*)* @takes_i32_inalloca to void (i32)*)(i32 0)
  //
  // into:
  //  call void @takes_i32_inalloca(i32* null)
  if (Callee->getAttributes().hasAttrSomewhere(Attribute::InAlloca))
    return false;

  CallSite::arg_iterator AI = CS.arg_begin();
  for (unsigned i = 0, e = NumCommonArgs; i != e; ++i, ++AI) {
    Type *ParamTy = FT->getParamType(i);
    Type *ActTy = (*AI)->getType();

    if (!CastInst::isBitOrNoopPointerCastable(ActTy, ParamTy, DL))
      return false;   // Cannot transform this parameter value.

    if (AttrBuilder(CallerPAL.getParamAttributes(i + 1), i + 1).
          hasAttributes(AttributeFuncs::
                        typeIncompatible(ParamTy, i + 1), i + 1))
      return false;   // Attribute not compatible with transformed value.

    if (CS.isInAllocaArgument(i))
      return false;   // Cannot transform to and from inalloca.

    // If the parameter is passed as a byval argument, then we have to have a
    // sized type and the sized type has to have the same size as the old type.
    if (ParamTy != ActTy &&
        CallerPAL.getParamAttributes(i + 1).hasAttribute(i + 1,
                                                         Attribute::ByVal)) {
      PointerType *ParamPTy = dyn_cast<PointerType>(ParamTy);
      if (!ParamPTy || !ParamPTy->getElementType()->isSized() || !DL)
        return false;

      Type *CurElTy = ActTy->getPointerElementType();
      if (DL->getTypeAllocSize(CurElTy) !=
          DL->getTypeAllocSize(ParamPTy->getElementType()))
        return false;
    }
  }

  if (Callee->isDeclaration()) {
    // Do not delete arguments unless we have a function body.
    if (FT->getNumParams() < NumActualArgs && !FT->isVarArg())
      return false;

    // If the callee is just a declaration, don't change the varargsness of the
    // call.  We don't want to introduce a varargs call where one doesn't
    // already exist.
    PointerType *APTy = cast<PointerType>(CS.getCalledValue()->getType());
    if (FT->isVarArg()!=cast<FunctionType>(APTy->getElementType())->isVarArg())
      return false;

    // If both the callee and the cast type are varargs, we still have to make
    // sure the number of fixed parameters are the same or we have the same
    // ABI issues as if we introduce a varargs call.
    if (FT->isVarArg() &&
        cast<FunctionType>(APTy->getElementType())->isVarArg() &&
        FT->getNumParams() !=
        cast<FunctionType>(APTy->getElementType())->getNumParams())
      return false;
  }

  if (FT->getNumParams() < NumActualArgs && FT->isVarArg() &&
      !CallerPAL.isEmpty())
    // In this case we have more arguments than the new function type, but we
    // won't be dropping them.  Check that these extra arguments have attributes
    // that are compatible with being a vararg call argument.
    for (unsigned i = CallerPAL.getNumSlots(); i; --i) {
      unsigned Index = CallerPAL.getSlotIndex(i - 1);
      if (Index <= FT->getNumParams())
        break;

      // Check if it has an attribute that's incompatible with varargs.
      AttributeSet PAttrs = CallerPAL.getSlotAttributes(i - 1);
      if (PAttrs.hasAttribute(Index, Attribute::StructRet))
        return false;
    }


  // Okay, we decided that this is a safe thing to do: go ahead and start
  // inserting cast instructions as necessary.
  std::vector<Value*> Args;
  Args.reserve(NumActualArgs);
  SmallVector<AttributeSet, 8> attrVec;
  attrVec.reserve(NumCommonArgs);

  // Get any return attributes.
  AttrBuilder RAttrs(CallerPAL, AttributeSet::ReturnIndex);

  // If the return value is not being used, the type may not be compatible
  // with the existing attributes.  Wipe out any problematic attributes.
  RAttrs.
    removeAttributes(AttributeFuncs::
                     typeIncompatible(NewRetTy, AttributeSet::ReturnIndex),
                     AttributeSet::ReturnIndex);

  // Add the new return attributes.
  if (RAttrs.hasAttributes())
    attrVec.push_back(AttributeSet::get(Caller->getContext(),
                                        AttributeSet::ReturnIndex, RAttrs));

  AI = CS.arg_begin();
  for (unsigned i = 0; i != NumCommonArgs; ++i, ++AI) {
    Type *ParamTy = FT->getParamType(i);

    if ((*AI)->getType() == ParamTy) {
      Args.push_back(*AI);
    } else {
      Args.push_back(Builder->CreateBitOrPointerCast(*AI, ParamTy));
    }

    // Add any parameter attributes.
    AttrBuilder PAttrs(CallerPAL.getParamAttributes(i + 1), i + 1);
    if (PAttrs.hasAttributes())
      attrVec.push_back(AttributeSet::get(Caller->getContext(), i + 1,
                                          PAttrs));
  }

  // If the function takes more arguments than the call was taking, add them
  // now.
  for (unsigned i = NumCommonArgs; i != FT->getNumParams(); ++i)
    Args.push_back(Constant::getNullValue(FT->getParamType(i)));

  // If we are removing arguments to the function, emit an obnoxious warning.
  if (FT->getNumParams() < NumActualArgs) {
    // TODO: if (!FT->isVarArg()) this call may be unreachable. PR14722
    if (FT->isVarArg()) {
      // Add all of the arguments in their promoted form to the arg list.
      for (unsigned i = FT->getNumParams(); i != NumActualArgs; ++i, ++AI) {
        Type *PTy = getPromotedType((*AI)->getType());
        if (PTy != (*AI)->getType()) {
          // Must promote to pass through va_arg area!
          Instruction::CastOps opcode =
            CastInst::getCastOpcode(*AI, false, PTy, false);
          Args.push_back(Builder->CreateCast(opcode, *AI, PTy));
        } else {
          Args.push_back(*AI);
        }

        // Add any parameter attributes.
        AttrBuilder PAttrs(CallerPAL.getParamAttributes(i + 1), i + 1);
        if (PAttrs.hasAttributes())
          attrVec.push_back(AttributeSet::get(FT->getContext(), i + 1,
                                              PAttrs));
      }
    }
  }

  AttributeSet FnAttrs = CallerPAL.getFnAttributes();
  if (CallerPAL.hasAttributes(AttributeSet::FunctionIndex))
    attrVec.push_back(AttributeSet::get(Callee->getContext(), FnAttrs));

  if (NewRetTy->isVoidTy())
    Caller->setName("");   // Void type should not have a name.

  const AttributeSet &NewCallerPAL = AttributeSet::get(Callee->getContext(),
                                                       attrVec);

  Instruction *NC;
  if (InvokeInst *II = dyn_cast<InvokeInst>(Caller)) {
    NC = Builder->CreateInvoke(Callee, II->getNormalDest(),
                               II->getUnwindDest(), Args);
    NC->takeName(II);
    cast<InvokeInst>(NC)->setCallingConv(II->getCallingConv());
    cast<InvokeInst>(NC)->setAttributes(NewCallerPAL);
  } else {
    CallInst *CI = cast<CallInst>(Caller);
    NC = Builder->CreateCall(Callee, Args);
    NC->takeName(CI);
    if (CI->isTailCall())
      cast<CallInst>(NC)->setTailCall();
    cast<CallInst>(NC)->setCallingConv(CI->getCallingConv());
    cast<CallInst>(NC)->setAttributes(NewCallerPAL);
  }

  // Insert a cast of the return type as necessary.
  Value *NV = NC;
  if (OldRetTy != NV->getType() && !Caller->use_empty()) {
    if (!NV->getType()->isVoidTy()) {
      NV = NC = CastInst::CreateBitOrPointerCast(NC, OldRetTy);
      NC->setDebugLoc(Caller->getDebugLoc());

      // If this is an invoke instruction, we should insert it after the first
      // non-phi, instruction in the normal successor block.
      if (InvokeInst *II = dyn_cast<InvokeInst>(Caller)) {
        BasicBlock::iterator I = II->getNormalDest()->getFirstInsertionPt();
        InsertNewInstBefore(NC, *I);
      } else {
        // Otherwise, it's a call, just insert cast right after the call.
        InsertNewInstBefore(NC, *Caller);
      }
      Worklist.AddUsersToWorkList(*Caller);
    } else {
      NV = UndefValue::get(Caller->getType());
    }
  }

  if (!Caller->use_empty())
    ReplaceInstUsesWith(*Caller, NV);
  else if (Caller->hasValueHandle())
    ValueHandleBase::ValueIsRAUWd(Caller, NV);

  EraseInstFromFunction(*Caller);
  return true;
}

// transformCallThroughTrampoline - Turn a call to a function created by
// init_trampoline / adjust_trampoline intrinsic pair into a direct call to the
// underlying function.
//
Instruction *
InstCombiner::transformCallThroughTrampoline(CallSite CS,
                                             IntrinsicInst *Tramp) {
  Value *Callee = CS.getCalledValue();
  PointerType *PTy = cast<PointerType>(Callee->getType());
  FunctionType *FTy = cast<FunctionType>(PTy->getElementType());
  const AttributeSet &Attrs = CS.getAttributes();

  // If the call already has the 'nest' attribute somewhere then give up -
  // otherwise 'nest' would occur twice after splicing in the chain.
  if (Attrs.hasAttrSomewhere(Attribute::Nest))
    return nullptr;

  assert(Tramp &&
         "transformCallThroughTrampoline called with incorrect CallSite.");

  Function *NestF =cast<Function>(Tramp->getArgOperand(1)->stripPointerCasts());
  PointerType *NestFPTy = cast<PointerType>(NestF->getType());
  FunctionType *NestFTy = cast<FunctionType>(NestFPTy->getElementType());

  const AttributeSet &NestAttrs = NestF->getAttributes();
  if (!NestAttrs.isEmpty()) {
    unsigned NestIdx = 1;
    Type *NestTy = nullptr;
    AttributeSet NestAttr;

    // Look for a parameter marked with the 'nest' attribute.
    for (FunctionType::param_iterator I = NestFTy->param_begin(),
         E = NestFTy->param_end(); I != E; ++NestIdx, ++I)
      if (NestAttrs.hasAttribute(NestIdx, Attribute::Nest)) {
        // Record the parameter type and any other attributes.
        NestTy = *I;
        NestAttr = NestAttrs.getParamAttributes(NestIdx);
        break;
      }

    if (NestTy) {
      Instruction *Caller = CS.getInstruction();
      std::vector<Value*> NewArgs;
      NewArgs.reserve(CS.arg_size() + 1);

      SmallVector<AttributeSet, 8> NewAttrs;
      NewAttrs.reserve(Attrs.getNumSlots() + 1);

      // Insert the nest argument into the call argument list, which may
      // mean appending it.  Likewise for attributes.

      // Add any result attributes.
      if (Attrs.hasAttributes(AttributeSet::ReturnIndex))
        NewAttrs.push_back(AttributeSet::get(Caller->getContext(),
                                             Attrs.getRetAttributes()));

      {
        unsigned Idx = 1;
        CallSite::arg_iterator I = CS.arg_begin(), E = CS.arg_end();
        do {
          if (Idx == NestIdx) {
            // Add the chain argument and attributes.
            Value *NestVal = Tramp->getArgOperand(2);
            if (NestVal->getType() != NestTy)
              NestVal = Builder->CreateBitCast(NestVal, NestTy, "nest");
            NewArgs.push_back(NestVal);
            NewAttrs.push_back(AttributeSet::get(Caller->getContext(),
                                                 NestAttr));
          }

          if (I == E)
            break;

          // Add the original argument and attributes.
          NewArgs.push_back(*I);
          AttributeSet Attr = Attrs.getParamAttributes(Idx);
          if (Attr.hasAttributes(Idx)) {
            AttrBuilder B(Attr, Idx);
            NewAttrs.push_back(AttributeSet::get(Caller->getContext(),
                                                 Idx + (Idx >= NestIdx), B));
          }

          ++Idx, ++I;
        } while (1);
      }

      // Add any function attributes.
      if (Attrs.hasAttributes(AttributeSet::FunctionIndex))
        NewAttrs.push_back(AttributeSet::get(FTy->getContext(),
                                             Attrs.getFnAttributes()));

      // The trampoline may have been bitcast to a bogus type (FTy).
      // Handle this by synthesizing a new function type, equal to FTy
      // with the chain parameter inserted.

      std::vector<Type*> NewTypes;
      NewTypes.reserve(FTy->getNumParams()+1);

      // Insert the chain's type into the list of parameter types, which may
      // mean appending it.
      {
        unsigned Idx = 1;
        FunctionType::param_iterator I = FTy->param_begin(),
          E = FTy->param_end();

        do {
          if (Idx == NestIdx)
            // Add the chain's type.
            NewTypes.push_back(NestTy);

          if (I == E)
            break;

          // Add the original type.
          NewTypes.push_back(*I);

          ++Idx, ++I;
        } while (1);
      }

      // Replace the trampoline call with a direct call.  Let the generic
      // code sort out any function type mismatches.
      FunctionType *NewFTy = FunctionType::get(FTy->getReturnType(), NewTypes,
                                                FTy->isVarArg());
      Constant *NewCallee =
        NestF->getType() == PointerType::getUnqual(NewFTy) ?
        NestF : ConstantExpr::getBitCast(NestF,
                                         PointerType::getUnqual(NewFTy));
      const AttributeSet &NewPAL =
          AttributeSet::get(FTy->getContext(), NewAttrs);

      Instruction *NewCaller;
      if (InvokeInst *II = dyn_cast<InvokeInst>(Caller)) {
        NewCaller = InvokeInst::Create(NewCallee,
                                       II->getNormalDest(), II->getUnwindDest(),
                                       NewArgs);
        cast<InvokeInst>(NewCaller)->setCallingConv(II->getCallingConv());
        cast<InvokeInst>(NewCaller)->setAttributes(NewPAL);
      } else {
        NewCaller = CallInst::Create(NewCallee, NewArgs);
        if (cast<CallInst>(Caller)->isTailCall())
          cast<CallInst>(NewCaller)->setTailCall();
        cast<CallInst>(NewCaller)->
          setCallingConv(cast<CallInst>(Caller)->getCallingConv());
        cast<CallInst>(NewCaller)->setAttributes(NewPAL);
      }

      return NewCaller;
    }
  }

  // Replace the trampoline call with a direct call.  Since there is no 'nest'
  // parameter, there is no need to adjust the argument list.  Let the generic
  // code sort out any function type mismatches.
  Constant *NewCallee =
    NestF->getType() == PTy ? NestF :
                              ConstantExpr::getBitCast(NestF, PTy);
  CS.setCalledFunction(NewCallee);
  return CS.getInstruction();
}<|MERGE_RESOLUTION|>--- conflicted
+++ resolved
@@ -16,7 +16,9 @@
 #include "llvm/Analysis/MemoryBuiltins.h"
 #include "llvm/IR/CallSite.h"
 #include "llvm/IR/DataLayout.h"
+#include "llvm/IR/Dominators.h"
 #include "llvm/IR/PatternMatch.h"
+#include "llvm/IR/Statepoint.h"
 #include "llvm/Transforms/Utils/BuildLibCalls.h"
 #include "llvm/Transforms/Utils/Local.h"
 using namespace llvm;
@@ -454,6 +456,90 @@
       }
     }
     break;
+  case Intrinsic::minnum:
+  case Intrinsic::maxnum: {
+    Value *Arg0 = II->getArgOperand(0);
+    Value *Arg1 = II->getArgOperand(1);
+
+    // fmin(x, x) -> x
+    if (Arg0 == Arg1)
+      return ReplaceInstUsesWith(CI, Arg0);
+
+    const ConstantFP *C0 = dyn_cast<ConstantFP>(Arg0);
+    const ConstantFP *C1 = dyn_cast<ConstantFP>(Arg1);
+
+    // Canonicalize constants into the RHS.
+    if (C0 && !C1) {
+      II->setArgOperand(0, Arg1);
+      II->setArgOperand(1, Arg0);
+      return II;
+    }
+
+    // fmin(x, nan) -> x
+    if (C1 && C1->isNaN())
+      return ReplaceInstUsesWith(CI, Arg0);
+
+    // This is the value because if undef were NaN, we would return the other
+    // value and cannot return a NaN unless both operands are.
+    //
+    // fmin(undef, x) -> x
+    if (isa<UndefValue>(Arg0))
+      return ReplaceInstUsesWith(CI, Arg1);
+
+    // fmin(x, undef) -> x
+    if (isa<UndefValue>(Arg1))
+      return ReplaceInstUsesWith(CI, Arg0);
+
+    Value *X = nullptr;
+    Value *Y = nullptr;
+    if (II->getIntrinsicID() == Intrinsic::minnum) {
+      // fmin(x, fmin(x, y)) -> fmin(x, y)
+      // fmin(y, fmin(x, y)) -> fmin(x, y)
+      if (match(Arg1, m_FMin(m_Value(X), m_Value(Y)))) {
+        if (Arg0 == X || Arg0 == Y)
+          return ReplaceInstUsesWith(CI, Arg1);
+      }
+
+      // fmin(fmin(x, y), x) -> fmin(x, y)
+      // fmin(fmin(x, y), y) -> fmin(x, y)
+      if (match(Arg0, m_FMin(m_Value(X), m_Value(Y)))) {
+        if (Arg1 == X || Arg1 == Y)
+          return ReplaceInstUsesWith(CI, Arg0);
+      }
+
+      // TODO: fmin(nnan x, inf) -> x
+      // TODO: fmin(nnan ninf x, flt_max) -> x
+      if (C1 && C1->isInfinity()) {
+        // fmin(x, -inf) -> -inf
+        if (C1->isNegative())
+          return ReplaceInstUsesWith(CI, Arg1);
+      }
+    } else {
+      assert(II->getIntrinsicID() == Intrinsic::maxnum);
+      // fmax(x, fmax(x, y)) -> fmax(x, y)
+      // fmax(y, fmax(x, y)) -> fmax(x, y)
+      if (match(Arg1, m_FMax(m_Value(X), m_Value(Y)))) {
+        if (Arg0 == X || Arg0 == Y)
+          return ReplaceInstUsesWith(CI, Arg1);
+      }
+
+      // fmax(fmax(x, y), x) -> fmax(x, y)
+      // fmax(fmax(x, y), y) -> fmax(x, y)
+      if (match(Arg0, m_FMax(m_Value(X), m_Value(Y)))) {
+        if (Arg1 == X || Arg1 == Y)
+          return ReplaceInstUsesWith(CI, Arg0);
+      }
+
+      // TODO: fmax(nnan x, -inf) -> x
+      // TODO: fmax(nnan ninf x, -flt_max) -> x
+      if (C1 && C1->isInfinity()) {
+        // fmax(x, inf) -> inf
+        if (!C1->isNegative())
+          return ReplaceInstUsesWith(CI, Arg1);
+      }
+    }
+    break;
+  }
   case Intrinsic::ppc_altivec_lvx:
   case Intrinsic::ppc_altivec_lvxl:
     // Turn PPC lvx -> load if the pointer is known aligned.
@@ -464,6 +550,13 @@
       return new LoadInst(Ptr);
     }
     break;
+  case Intrinsic::ppc_vsx_lxvw4x:
+  case Intrinsic::ppc_vsx_lxvd2x: {
+    // Turn PPC VSX loads into normal loads.
+    Value *Ptr = Builder->CreateBitCast(II->getArgOperand(0),
+                                        PointerType::getUnqual(II->getType()));
+    return new LoadInst(Ptr, Twine(""), false, 1);
+  }
   case Intrinsic::ppc_altivec_stvx:
   case Intrinsic::ppc_altivec_stvxl:
     // Turn stvx -> store if the pointer is known aligned.
@@ -475,6 +568,13 @@
       return new StoreInst(II->getArgOperand(0), Ptr);
     }
     break;
+  case Intrinsic::ppc_vsx_stxvw4x:
+  case Intrinsic::ppc_vsx_stxvd2x: {
+    // Turn PPC VSX stores into normal stores.
+    Type *OpPtrTy = PointerType::getUnqual(II->getArgOperand(0)->getType());
+    Value *Ptr = Builder->CreateBitCast(II->getArgOperand(1), OpPtrTy);
+    return new StoreInst(II->getArgOperand(0), Ptr, false, 1);
+  }
   case Intrinsic::x86_sse_storeu_ps:
   case Intrinsic::x86_sse2_storeu_pd:
   case Intrinsic::x86_sse2_storeu_dq:
@@ -967,8 +1067,6 @@
                           II->getName());
       return EraseInstFromFunction(*II);
     }
-<<<<<<< HEAD
-=======
 
     // assume( (load addr) != null ) -> add 'nonnull' metadata to load
     // (if assume is valid at the load)
@@ -997,7 +1095,6 @@
     if (KnownOne.isAllOnesValue())
       return EraseInstFromFunction(*II);
 
->>>>>>> 41cb3da2
     break;
   }
   case Intrinsic::experimental_gc_relocate: {
@@ -1054,6 +1151,14 @@
                                          const DataLayout * const DL,
                                          const int ix) {
   if (!CI->isLosslessCast())
+    return false;
+
+  // If this is a GC intrinsic, avoid munging types.  We need types for
+  // statepoint reconstruction in SelectionDAG.
+  // TODO: This is probably something which should be expanded to all
+  // intrinsics since the entire point of intrinsics is that
+  // they are understandable by the optimizer.
+  if (isStatepoint(CS) || isGCRelocate(CS) || isGCResult(CS))
     return false;
 
   // The size of ByVal or InAlloca arguments is derived from the type, so we
@@ -1295,7 +1400,7 @@
       if (!Caller->use_empty() &&
           // void -> non-void is handled specially
           !NewRetTy->isVoidTy())
-      return false;   // Cannot transform this return value.
+        return false;   // Cannot transform this return value.
     }
 
     if (!CallerPAL.isEmpty() && !Caller->use_empty()) {
@@ -1523,8 +1628,14 @@
 
   if (!Caller->use_empty())
     ReplaceInstUsesWith(*Caller, NV);
-  else if (Caller->hasValueHandle())
-    ValueHandleBase::ValueIsRAUWd(Caller, NV);
+  else if (Caller->hasValueHandle()) {
+    if (OldRetTy == NV->getType())
+      ValueHandleBase::ValueIsRAUWd(Caller, NV);
+    else
+      // We cannot call ValueIsRAUWd with a different type, and the
+      // actual tracked value will disappear.
+      ValueHandleBase::ValueIsDeleted(Caller);
+  }
 
   EraseInstFromFunction(*Caller);
   return true;
