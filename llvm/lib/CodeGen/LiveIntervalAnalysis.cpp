--- conflicted
+++ resolved
@@ -35,7 +35,6 @@
 #include "llvm/Support/Format.h"
 #include "llvm/Support/raw_ostream.h"
 #include "llvm/Target/TargetInstrInfo.h"
-#include "llvm/Target/TargetMachine.h"
 #include "llvm/Target/TargetRegisterInfo.h"
 #include "llvm/Target/TargetSubtargetInfo.h"
 #include <algorithm>
@@ -116,9 +115,8 @@
 bool LiveIntervals::runOnMachineFunction(MachineFunction &fn) {
   MF = &fn;
   MRI = &MF->getRegInfo();
-  TM = &fn.getTarget();
-  TRI = TM->getSubtargetImpl()->getRegisterInfo();
-  TII = TM->getSubtargetImpl()->getInstrInfo();
+  TRI = MF->getSubtarget().getRegisterInfo();
+  TII = MF->getSubtarget().getInstrInfo();
   AA = &getAnalysis<AliasAnalysis>();
   Indexes = &getAnalysis<SlotIndexes>();
   DomTree = &getAnalysis<MachineDominatorTree>();
@@ -432,69 +430,8 @@
 
   // Create new live ranges with only minimal live segments per def.
   LiveRange NewLR;
-<<<<<<< HEAD
-  for (LiveInterval::vni_iterator I = li->vni_begin(), E = li->vni_end();
-       I != E; ++I) {
-    VNInfo *VNI = *I;
-    if (VNI->isUnused())
-      continue;
-    NewLR.addSegment(LiveRange::Segment(VNI->def, VNI->def.getDeadSlot(), VNI));
-  }
-
-  // Keep track of the PHIs that are in use.
-  SmallPtrSet<VNInfo*, 8> UsedPHIs;
-
-  // Extend intervals to reach all uses in WorkList.
-  while (!WorkList.empty()) {
-    SlotIndex Idx = WorkList.back().first;
-    VNInfo *VNI = WorkList.back().second;
-    WorkList.pop_back();
-    const MachineBasicBlock *MBB = getMBBFromIndex(Idx.getPrevSlot());
-    SlotIndex BlockStart = getMBBStartIdx(MBB);
-
-    // Extend the live range for VNI to be live at Idx.
-    if (VNInfo *ExtVNI = NewLR.extendInBlock(BlockStart, Idx)) {
-      (void)ExtVNI;
-      assert(ExtVNI == VNI && "Unexpected existing value number");
-      // Is this a PHIDef we haven't seen before?
-      if (!VNI->isPHIDef() || VNI->def != BlockStart || !UsedPHIs.insert(VNI))
-        continue;
-      // The PHI is live, make sure the predecessors are live-out.
-      for (MachineBasicBlock::const_pred_iterator PI = MBB->pred_begin(),
-           PE = MBB->pred_end(); PI != PE; ++PI) {
-        if (!LiveOut.insert(*PI))
-          continue;
-        SlotIndex Stop = getMBBEndIdx(*PI);
-        // A predecessor is not required to have a live-out value for a PHI.
-        if (VNInfo *PVNI = li->getVNInfoBefore(Stop))
-          WorkList.push_back(std::make_pair(Stop, PVNI));
-      }
-      continue;
-    }
-
-    // VNI is live-in to MBB.
-    DEBUG(dbgs() << " live-in at " << BlockStart << '\n');
-    NewLR.addSegment(LiveRange::Segment(BlockStart, Idx, VNI));
-
-    // Make sure VNI is live-out from the predecessors.
-    for (MachineBasicBlock::const_pred_iterator PI = MBB->pred_begin(),
-         PE = MBB->pred_end(); PI != PE; ++PI) {
-      if (!LiveOut.insert(*PI))
-        continue;
-      SlotIndex Stop = getMBBEndIdx(*PI);
-      assert(li->getVNInfoBefore(Stop) == VNI &&
-             "Wrong value out of predecessor");
-      WorkList.push_back(std::make_pair(Stop, VNI));
-    }
-  }
-
-  // Handle dead values.
-  bool CanSeparate = false;
-  computeDeadValues(li, NewLR, &CanSeparate, dead);
-=======
   createSegmentsForValues(NewLR, make_range(li->vni_begin(), li->vni_end()));
   extendSegmentsToUses(NewLR, *Indexes, WorkList, *li);
->>>>>>> 41cb3da2
 
   // Move the trimmed segments back.
   li->segments.swap(NewLR.segments);
@@ -1017,13 +954,8 @@
 private:
   /// Update a single live range, assuming an instruction has been moved from
   /// OldIdx to NewIdx.
-<<<<<<< HEAD
-  void updateRange(LiveRange &LR, unsigned Reg) {
-    if (!Updated.insert(&LR))
-=======
   void updateRange(LiveRange &LR, unsigned Reg, unsigned LaneMask) {
     if (!Updated.insert(&LR).second)
->>>>>>> 41cb3da2
       return;
     DEBUG({
       dbgs() << "     ";
