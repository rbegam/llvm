//===- RegAllocFast.cpp - A fast register allocator for debug code --------===//
//
// Part of the LLVM Project, under the Apache License v2.0 with LLVM Exceptions.
// See https://llvm.org/LICENSE.txt for license information.
// SPDX-License-Identifier: Apache-2.0 WITH LLVM-exception
//
//===----------------------------------------------------------------------===//
//
/// \file This register allocator allocates registers to a basic block at a
/// time, attempting to keep values in registers and reusing registers as
/// appropriate.
//
//===----------------------------------------------------------------------===//

#include "llvm/ADT/ArrayRef.h"
#include "llvm/ADT/DenseMap.h"
#include "llvm/ADT/IndexedMap.h"
#include "llvm/ADT/SmallSet.h"
#include "llvm/ADT/SmallVector.h"
#include "llvm/ADT/SparseSet.h"
#include "llvm/ADT/Statistic.h"
#include "llvm/CodeGen/MachineBasicBlock.h"
#include "llvm/CodeGen/MachineFrameInfo.h"
#include "llvm/CodeGen/MachineFunction.h"
#include "llvm/CodeGen/MachineFunctionPass.h"
#include "llvm/CodeGen/MachineInstr.h"
#include "llvm/CodeGen/MachineInstrBuilder.h"
#include "llvm/CodeGen/MachineOperand.h"
#include "llvm/CodeGen/MachineRegisterInfo.h"
#include "llvm/CodeGen/RegAllocRegistry.h"
#include "llvm/CodeGen/RegisterClassInfo.h"
#include "llvm/CodeGen/TargetInstrInfo.h"
#include "llvm/CodeGen/TargetOpcodes.h"
#include "llvm/CodeGen/TargetRegisterInfo.h"
#include "llvm/CodeGen/TargetSubtargetInfo.h"
#include "llvm/IR/DebugLoc.h"
#include "llvm/IR/Metadata.h"
#include "llvm/MC/MCInstrDesc.h"
#include "llvm/MC/MCRegisterInfo.h"
#include "llvm/Pass.h"
#include "llvm/Support/Casting.h"
#include "llvm/Support/Compiler.h"
#include "llvm/Support/Debug.h"
#include "llvm/Support/ErrorHandling.h"
#include "llvm/Support/raw_ostream.h"
#include <cassert>
#include <tuple>
#include <vector>

using namespace llvm;

#define DEBUG_TYPE "regalloc"

STATISTIC(NumStores, "Number of stores added");
STATISTIC(NumLoads , "Number of loads added");
STATISTIC(NumCoalesced, "Number of copies coalesced");

static RegisterRegAlloc
  fastRegAlloc("fast", "fast register allocator", createFastRegisterAllocator);

namespace {

  class RegAllocFast : public MachineFunctionPass {
  public:
    static char ID;

    RegAllocFast() : MachineFunctionPass(ID), StackSlotForVirtReg(-1) {}

  private:
    MachineFrameInfo *MFI;
    MachineRegisterInfo *MRI;
    const TargetRegisterInfo *TRI;
    const TargetInstrInfo *TII;
    RegisterClassInfo RegClassInfo;

    /// Basic block currently being allocated.
    MachineBasicBlock *MBB;

    /// Maps virtual regs to the frame index where these values are spilled.
    IndexedMap<int, VirtReg2IndexFunctor> StackSlotForVirtReg;

    /// Everything we know about a live virtual register.
    struct LiveReg {
      MachineInstr *LastUse = nullptr; ///< Last instr to use reg.
      unsigned VirtReg;                ///< Virtual register number.
      MCPhysReg PhysReg = 0;           ///< Currently held here.
      unsigned short LastOpNum = 0;    ///< OpNum on LastUse.
      bool Dirty = false;              ///< Register needs spill.

      explicit LiveReg(unsigned VirtReg) : VirtReg(VirtReg) {}

      unsigned getSparseSetIndex() const {
        return TargetRegisterInfo::virtReg2Index(VirtReg);
      }
    };

    using LiveRegMap = SparseSet<LiveReg>;
    /// This map contains entries for each virtual register that is currently
    /// available in a physical register.
    LiveRegMap LiveVirtRegs;

    DenseMap<unsigned, SmallVector<MachineInstr *, 2>> LiveDbgValueMap;

    /// Has a bit set for every virtual register for which it was determined
    /// that it is alive across blocks.
    BitVector MayLiveAcrossBlocks;

    /// State of a physical register.
    enum RegState {
      /// A disabled register is not available for allocation, but an alias may
      /// be in use. A register can only be moved out of the disabled state if
      /// all aliases are disabled.
      regDisabled,

      /// A free register is not currently in use and can be allocated
      /// immediately without checking aliases.
      regFree,

      /// A reserved register has been assigned explicitly (e.g., setting up a
      /// call parameter), and it remains reserved until it is used.
      regReserved

      /// A register state may also be a virtual register number, indication
      /// that the physical register is currently allocated to a virtual
      /// register. In that case, LiveVirtRegs contains the inverse mapping.
    };

    /// Maps each physical register to a RegState enum or a virtual register.
    std::vector<unsigned> PhysRegState;

    SmallVector<unsigned, 16> VirtDead;
    SmallVector<MachineInstr *, 32> Coalesced;

    using RegUnitSet = SparseSet<uint16_t, identity<uint16_t>>;
    /// Set of register units that are used in the current instruction, and so
    /// cannot be allocated.
    RegUnitSet UsedInInstr;

    void setPhysRegState(MCPhysReg PhysReg, unsigned NewState);

    /// Mark a physreg as used in this instruction.
    void markRegUsedInInstr(MCPhysReg PhysReg) {
      for (MCRegUnitIterator Units(PhysReg, TRI); Units.isValid(); ++Units)
        UsedInInstr.insert(*Units);
    }

    /// Check if a physreg or any of its aliases are used in this instruction.
    bool isRegUsedInInstr(MCPhysReg PhysReg) const {
      for (MCRegUnitIterator Units(PhysReg, TRI); Units.isValid(); ++Units)
        if (UsedInInstr.count(*Units))
          return true;
      return false;
    }

    enum : unsigned {
      spillClean = 50,
      spillDirty = 100,
      spillPrefBonus = 20,
      spillImpossible = ~0u
    };

#if INTEL_CUSTOMIZATION
    bool isVirtualRegister(unsigned Reg) const {
      return TargetRegisterInfo::isVirtualRegister(Reg) &&
#if INTEL_FEATURE_CSA
          !MRI->getRegClass(Reg)->isVirtual() &&
#endif  // INTEL_FEATURE_CSA
          true;
    }
#endif  // INTEL_CUSTOMIZATION
  public:
    StringRef getPassName() const override { return "Fast Register Allocator"; }

    void getAnalysisUsage(AnalysisUsage &AU) const override {
      AU.setPreservesCFG();
      MachineFunctionPass::getAnalysisUsage(AU);
    }

    MachineFunctionProperties getRequiredProperties() const override {
      return MachineFunctionProperties().set(
          MachineFunctionProperties::Property::NoPHIs);
    }

    MachineFunctionProperties getSetProperties() const override {
      return MachineFunctionProperties().set(
          MachineFunctionProperties::Property::NoVRegs);
    }

  private:
    bool runOnMachineFunction(MachineFunction &MF) override;

    bool allocateBasicBlock(MachineBasicBlock &MBB); // INTEL
    bool allocateInstruction(MachineInstr &MI);      // INTEL
    void handleDebugValue(MachineInstr &MI);
    void handleThroughOperands(MachineInstr &MI,
                               SmallVectorImpl<unsigned> &VirtDead);
    bool isLastUseOfLocalReg(const MachineOperand &MO) const;

    void addKillFlag(const LiveReg &LRI);
    void killVirtReg(LiveReg &LR);
    void killVirtReg(unsigned VirtReg);
    void spillVirtReg(MachineBasicBlock::iterator MI, LiveReg &LR);
    void spillVirtReg(MachineBasicBlock::iterator MI, unsigned VirtReg);

    void usePhysReg(MachineOperand &MO);
    void definePhysReg(MachineBasicBlock::iterator MI, MCPhysReg PhysReg,
                       RegState NewState);
    unsigned calcSpillCost(MCPhysReg PhysReg) const;
    void assignVirtToPhysReg(LiveReg &, MCPhysReg PhysReg);

    LiveRegMap::iterator findLiveVirtReg(unsigned VirtReg) {
      return LiveVirtRegs.find(TargetRegisterInfo::virtReg2Index(VirtReg));
    }

    LiveRegMap::const_iterator findLiveVirtReg(unsigned VirtReg) const {
      return LiveVirtRegs.find(TargetRegisterInfo::virtReg2Index(VirtReg));
    }

    void allocVirtReg(MachineInstr &MI, LiveReg &LR, unsigned Hint);
    void allocVirtRegUndef(MachineOperand &MO);
    MCPhysReg defineVirtReg(MachineInstr &MI, unsigned OpNum, unsigned VirtReg,
                            unsigned Hint);
    LiveReg &reloadVirtReg(MachineInstr &MI, unsigned OpNum, unsigned VirtReg,
                           unsigned Hint);
    void spillAll(MachineBasicBlock::iterator MI, bool OnlyLiveOut);
    bool setPhysReg(MachineInstr &MI, MachineOperand &MO, MCPhysReg PhysReg);

    unsigned traceCopies(unsigned VirtReg) const;
    unsigned traceCopyChain(unsigned Reg) const;

    int getStackSpaceFor(unsigned VirtReg);
    void spill(MachineBasicBlock::iterator Before, unsigned VirtReg,
               MCPhysReg AssignedReg, bool Kill);
    void reload(MachineBasicBlock::iterator Before, unsigned VirtReg,
                MCPhysReg PhysReg);

    bool mayLiveOut(unsigned VirtReg);

    void dumpState();
  };

} // end anonymous namespace

char RegAllocFast::ID = 0;

INITIALIZE_PASS(RegAllocFast, "regallocfast", "Fast Register Allocator", false,
                false)

void RegAllocFast::setPhysRegState(MCPhysReg PhysReg, unsigned NewState) {
  PhysRegState[PhysReg] = NewState;
}

/// This allocates space for the specified virtual register to be held on the
/// stack.
int RegAllocFast::getStackSpaceFor(unsigned VirtReg) {
  // Find the location Reg would belong...
  int SS = StackSlotForVirtReg[VirtReg];
  // Already has space allocated?
  if (SS != -1)
    return SS;

  // Allocate a new stack object for this spill location...
  const TargetRegisterClass &RC = *MRI->getRegClass(VirtReg);
  unsigned Size = TRI->getSpillSize(RC);
  unsigned Align = TRI->getSpillAlignment(RC);
  int FrameIdx = MFI->CreateSpillStackObject(Size, Align);

  // Assign the slot.
  StackSlotForVirtReg[VirtReg] = FrameIdx;
  return FrameIdx;
}

/// Returns false if \p VirtReg is known to not live out of the current block.
bool RegAllocFast::mayLiveOut(unsigned VirtReg) {
  if (MayLiveAcrossBlocks.test(TargetRegisterInfo::virtReg2Index(VirtReg))) {
    // Cannot be live-out if there are no successors.
    return !MBB->succ_empty();
  }

  // If this block loops back to itself, it would be necessary to check whether
  // the use comes after the def.
  if (MBB->isSuccessor(MBB))
    return true;

  // See if the first \p Limit uses of the register are all in the current
  // block.
  static const unsigned Limit = 8;
  unsigned C = 0;
  for (const MachineInstr &UseInst : MRI->reg_nodbg_instructions(VirtReg)) {
    if (UseInst.getParent() != MBB || ++C >= Limit) {
      MayLiveAcrossBlocks.set(TargetRegisterInfo::virtReg2Index(VirtReg));
      // Cannot be live-out if there are no successors.
      return !MBB->succ_empty();
    }
  }

  return false;
}

/// Insert spill instruction for \p AssignedReg before \p Before. Update
/// DBG_VALUEs with \p VirtReg operands with the stack slot.
void RegAllocFast::spill(MachineBasicBlock::iterator Before, unsigned VirtReg,
                         MCPhysReg AssignedReg, bool Kill) {
  LLVM_DEBUG(dbgs() << "Spilling " << printReg(VirtReg, TRI)
                    << " in " << printReg(AssignedReg, TRI));
  int FI = getStackSpaceFor(VirtReg);
  LLVM_DEBUG(dbgs() << " to stack slot #" << FI << '\n');

  const TargetRegisterClass &RC = *MRI->getRegClass(VirtReg);
  TII->storeRegToStackSlot(*MBB, Before, AssignedReg, Kill, FI, &RC, TRI);
  ++NumStores;

  // If this register is used by DBG_VALUE then insert new DBG_VALUE to
  // identify spilled location as the place to find corresponding variable's
  // value.
  SmallVectorImpl<MachineInstr *> &LRIDbgValues = LiveDbgValueMap[VirtReg];
  for (MachineInstr *DBG : LRIDbgValues) {
    MachineInstr *NewDV = buildDbgValueForSpill(*MBB, Before, *DBG, FI);
    assert(NewDV->getParent() == MBB && "dangling parent pointer");
    (void)NewDV;
    LLVM_DEBUG(dbgs() << "Inserting debug info due to spill:\n" << *NewDV);
  }
  // Now this register is spilled there is should not be any DBG_VALUE
  // pointing to this register because they are all pointing to spilled value
  // now.
  LRIDbgValues.clear();
}

/// Insert reload instruction for \p PhysReg before \p Before.
void RegAllocFast::reload(MachineBasicBlock::iterator Before, unsigned VirtReg,
                          MCPhysReg PhysReg) {
  LLVM_DEBUG(dbgs() << "Reloading " << printReg(VirtReg, TRI) << " into "
                    << printReg(PhysReg, TRI) << '\n');
  int FI = getStackSpaceFor(VirtReg);
  const TargetRegisterClass &RC = *MRI->getRegClass(VirtReg);
  TII->loadRegFromStackSlot(*MBB, Before, PhysReg, FI, &RC, TRI);
  ++NumLoads;
}

/// Return true if MO is the only remaining reference to its virtual register,
/// and it is guaranteed to be a block-local register.
bool RegAllocFast::isLastUseOfLocalReg(const MachineOperand &MO) const {
  // If the register has ever been spilled or reloaded, we conservatively assume
  // it is a global register used in multiple blocks.
  if (StackSlotForVirtReg[MO.getReg()] != -1)
    return false;

  // Check that the use/def chain has exactly one operand - MO.
  MachineRegisterInfo::reg_nodbg_iterator I = MRI->reg_nodbg_begin(MO.getReg());
  if (&*I != &MO)
    return false;
  return ++I == MRI->reg_nodbg_end();
}

/// Set kill flags on last use of a virtual register.
void RegAllocFast::addKillFlag(const LiveReg &LR) {
  if (!LR.LastUse) return;
  MachineOperand &MO = LR.LastUse->getOperand(LR.LastOpNum);
  if (MO.isUse() && !LR.LastUse->isRegTiedToDefOperand(LR.LastOpNum)) {
    if (MO.getReg() == LR.PhysReg)
      MO.setIsKill();
    // else, don't do anything we are problably redefining a
    // subreg of this register and given we don't track which
    // lanes are actually dead, we cannot insert a kill flag here.
    // Otherwise we may end up in a situation like this:
    // ... = (MO) physreg:sub1, implicit killed physreg
    // ... <== Here we would allow later pass to reuse physreg:sub1
    //         which is potentially wrong.
    // LR:sub0 = ...
    // ... = LR.sub1 <== This is going to use physreg:sub1
  }
}

/// Mark virtreg as no longer available.
void RegAllocFast::killVirtReg(LiveReg &LR) {
  addKillFlag(LR);
  assert(PhysRegState[LR.PhysReg] == LR.VirtReg &&
         "Broken RegState mapping");
  setPhysRegState(LR.PhysReg, regFree);
  LR.PhysReg = 0;
}

/// Mark virtreg as no longer available.
void RegAllocFast::killVirtReg(unsigned VirtReg) {
  assert(TargetRegisterInfo::isVirtualRegister(VirtReg) &&
         "killVirtReg needs a virtual register");
  LiveRegMap::iterator LRI = findLiveVirtReg(VirtReg);
  if (LRI != LiveVirtRegs.end() && LRI->PhysReg)
    killVirtReg(*LRI);
}

/// This method spills the value specified by VirtReg into the corresponding
/// stack slot if needed.
void RegAllocFast::spillVirtReg(MachineBasicBlock::iterator MI,
                                unsigned VirtReg) {
  assert(TargetRegisterInfo::isVirtualRegister(VirtReg) &&
         "Spilling a physical register is illegal!");
  LiveRegMap::iterator LRI = findLiveVirtReg(VirtReg);
  assert(LRI != LiveVirtRegs.end() && LRI->PhysReg &&
         "Spilling unmapped virtual register");
  spillVirtReg(MI, *LRI);
}

/// Do the actual work of spilling.
void RegAllocFast::spillVirtReg(MachineBasicBlock::iterator MI, LiveReg &LR) {
  assert(PhysRegState[LR.PhysReg] == LR.VirtReg && "Broken RegState mapping");

  if (LR.Dirty) {
    // If this physreg is used by the instruction, we want to kill it on the
    // instruction, not on the spill.
    bool SpillKill = MachineBasicBlock::iterator(LR.LastUse) != MI;
    LR.Dirty = false;

    spill(MI, LR.VirtReg, LR.PhysReg, SpillKill);

    if (SpillKill)
      LR.LastUse = nullptr; // Don't kill register again
  }
  killVirtReg(LR);
}

/// Spill all dirty virtregs without killing them.
void RegAllocFast::spillAll(MachineBasicBlock::iterator MI, bool OnlyLiveOut) {
  if (LiveVirtRegs.empty())
    return;
  // The LiveRegMap is keyed by an unsigned (the virtreg number), so the order
  // of spilling here is deterministic, if arbitrary.
  for (LiveReg &LR : LiveVirtRegs) {
    if (!LR.PhysReg)
      continue;
    if (OnlyLiveOut && !mayLiveOut(LR.VirtReg))
      continue;
    spillVirtReg(MI, LR);
  }
  LiveVirtRegs.clear();
}

/// Handle the direct use of a physical register.  Check that the register is
/// not used by a virtreg. Kill the physreg, marking it free. This may add
/// implicit kills to MO->getParent() and invalidate MO.
void RegAllocFast::usePhysReg(MachineOperand &MO) {
  // Ignore undef uses.
  if (MO.isUndef())
    return;

  unsigned PhysReg = MO.getReg();
  assert(TargetRegisterInfo::isPhysicalRegister(PhysReg) &&
         "Bad usePhysReg operand");

  markRegUsedInInstr(PhysReg);
  switch (PhysRegState[PhysReg]) {
  case regDisabled:
    break;
  case regReserved:
    PhysRegState[PhysReg] = regFree;
    LLVM_FALLTHROUGH;
  case regFree:
    MO.setIsKill();
    return;
  default:
    // The physreg was allocated to a virtual register. That means the value we
    // wanted has been clobbered.
    llvm_unreachable("Instruction uses an allocated register");
  }

  // Maybe a superregister is reserved?
  for (MCRegAliasIterator AI(PhysReg, TRI, false); AI.isValid(); ++AI) {
    MCPhysReg Alias = *AI;
    switch (PhysRegState[Alias]) {
    case regDisabled:
      break;
    case regReserved:
      // Either PhysReg is a subregister of Alias and we mark the
      // whole register as free, or PhysReg is the superregister of
      // Alias and we mark all the aliases as disabled before freeing
      // PhysReg.
      // In the latter case, since PhysReg was disabled, this means that
      // its value is defined only by physical sub-registers. This check
      // is performed by the assert of the default case in this loop.
      // Note: The value of the superregister may only be partial
      // defined, that is why regDisabled is a valid state for aliases.
      assert((TRI->isSuperRegister(PhysReg, Alias) ||
              TRI->isSuperRegister(Alias, PhysReg)) &&
             "Instruction is not using a subregister of a reserved register");
      LLVM_FALLTHROUGH;
    case regFree:
      if (TRI->isSuperRegister(PhysReg, Alias)) {
        // Leave the superregister in the working set.
        setPhysRegState(Alias, regFree);
        MO.getParent()->addRegisterKilled(Alias, TRI, true);
        return;
      }
      // Some other alias was in the working set - clear it.
      setPhysRegState(Alias, regDisabled);
      break;
    default:
      llvm_unreachable("Instruction uses an alias of an allocated register");
    }
  }

  // All aliases are disabled, bring register into working set.
  setPhysRegState(PhysReg, regFree);
  MO.setIsKill();
}

/// Mark PhysReg as reserved or free after spilling any virtregs. This is very
/// similar to defineVirtReg except the physreg is reserved instead of
/// allocated.
void RegAllocFast::definePhysReg(MachineBasicBlock::iterator MI,
                                 MCPhysReg PhysReg, RegState NewState) {
  markRegUsedInInstr(PhysReg);
  switch (unsigned VirtReg = PhysRegState[PhysReg]) {
  case regDisabled:
    break;
  default:
    spillVirtReg(MI, VirtReg);
    LLVM_FALLTHROUGH;
  case regFree:
  case regReserved:
    setPhysRegState(PhysReg, NewState);
    return;
  }

  // This is a disabled register, disable all aliases.
  setPhysRegState(PhysReg, NewState);
  for (MCRegAliasIterator AI(PhysReg, TRI, false); AI.isValid(); ++AI) {
    MCPhysReg Alias = *AI;
    switch (unsigned VirtReg = PhysRegState[Alias]) {
    case regDisabled:
      break;
    default:
      spillVirtReg(MI, VirtReg);
      LLVM_FALLTHROUGH;
    case regFree:
    case regReserved:
      setPhysRegState(Alias, regDisabled);
      if (TRI->isSuperRegister(PhysReg, Alias))
        return;
      break;
    }
  }
}

/// Return the cost of spilling clearing out PhysReg and aliases so it is free
/// for allocation. Returns 0 when PhysReg is free or disabled with all aliases
/// disabled - it can be allocated directly.
/// \returns spillImpossible when PhysReg or an alias can't be spilled.
unsigned RegAllocFast::calcSpillCost(MCPhysReg PhysReg) const {
  if (isRegUsedInInstr(PhysReg)) {
    LLVM_DEBUG(dbgs() << printReg(PhysReg, TRI)
                      << " is already used in instr.\n");
    return spillImpossible;
  }
  switch (unsigned VirtReg = PhysRegState[PhysReg]) {
  case regDisabled:
    break;
  case regFree:
    return 0;
  case regReserved:
    LLVM_DEBUG(dbgs() << printReg(VirtReg, TRI) << " corresponding "
                      << printReg(PhysReg, TRI) << " is reserved already.\n");
    return spillImpossible;
  default: {
    LiveRegMap::const_iterator LRI = findLiveVirtReg(VirtReg);
    assert(LRI != LiveVirtRegs.end() && LRI->PhysReg &&
           "Missing VirtReg entry");
    return LRI->Dirty ? spillDirty : spillClean;
  }
  }

  // This is a disabled register, add up cost of aliases.
  LLVM_DEBUG(dbgs() << printReg(PhysReg, TRI) << " is disabled.\n");
  unsigned Cost = 0;
  for (MCRegAliasIterator AI(PhysReg, TRI, false); AI.isValid(); ++AI) {
    MCPhysReg Alias = *AI;
    switch (unsigned VirtReg = PhysRegState[Alias]) {
    case regDisabled:
      break;
    case regFree:
      ++Cost;
      break;
    case regReserved:
      return spillImpossible;
    default: {
      LiveRegMap::const_iterator LRI = findLiveVirtReg(VirtReg);
      assert(LRI != LiveVirtRegs.end() && LRI->PhysReg &&
             "Missing VirtReg entry");
      Cost += LRI->Dirty ? spillDirty : spillClean;
      break;
    }
    }
  }
  return Cost;
}

/// This method updates local state so that we know that PhysReg is the
/// proper container for VirtReg now.  The physical register must not be used
/// for anything else when this is called.
void RegAllocFast::assignVirtToPhysReg(LiveReg &LR, MCPhysReg PhysReg) {
  unsigned VirtReg = LR.VirtReg;
  LLVM_DEBUG(dbgs() << "Assigning " << printReg(VirtReg, TRI) << " to "
                    << printReg(PhysReg, TRI) << '\n');
  assert(LR.PhysReg == 0 && "Already assigned a physreg");
  assert(PhysReg != 0 && "Trying to assign no register");
  LR.PhysReg = PhysReg;
  setPhysRegState(PhysReg, VirtReg);
}

static bool isCoalescable(const MachineInstr &MI) {
  return MI.isFullCopy();
}

unsigned RegAllocFast::traceCopyChain(unsigned Reg) const {
  static const unsigned ChainLengthLimit = 3;
  unsigned C = 0;
  do {
    if (TargetRegisterInfo::isPhysicalRegister(Reg))
      return Reg;
    assert(TargetRegisterInfo::isVirtualRegister(Reg));

    MachineInstr *VRegDef = MRI->getUniqueVRegDef(Reg);
    if (!VRegDef || !isCoalescable(*VRegDef))
      return 0;
    Reg = VRegDef->getOperand(1).getReg();
  } while (++C <= ChainLengthLimit);
  return 0;
}

/// Check if any of \p VirtReg's definitions is a copy. If it is follow the
/// chain of copies to check whether we reach a physical register we can
/// coalesce with.
unsigned RegAllocFast::traceCopies(unsigned VirtReg) const {
  static const unsigned DefLimit = 3;
  unsigned C = 0;
  for (const MachineInstr &MI : MRI->def_instructions(VirtReg)) {
    if (isCoalescable(MI)) {
      unsigned Reg = MI.getOperand(1).getReg();
      Reg = traceCopyChain(Reg);
      if (Reg != 0)
        return Reg;
    }

    if (++C >= DefLimit)
      break;
  }
  return 0;
}

/// Allocates a physical register for VirtReg.
void RegAllocFast::allocVirtReg(MachineInstr &MI, LiveReg &LR, unsigned Hint0) {
  const unsigned VirtReg = LR.VirtReg;

  assert(TargetRegisterInfo::isVirtualRegister(VirtReg) &&
         "Can only allocate virtual registers");

  const TargetRegisterClass &RC = *MRI->getRegClass(VirtReg);
  LLVM_DEBUG(dbgs() << "Search register for " << printReg(VirtReg)
                    << " in class " << TRI->getRegClassName(&RC)
                    << " with hint " << printReg(Hint0, TRI) << '\n');

  // Take hint when possible.
  if (TargetRegisterInfo::isPhysicalRegister(Hint0) &&
      MRI->isAllocatable(Hint0) && RC.contains(Hint0)) {
    // Ignore the hint if we would have to spill a dirty register.
    unsigned Cost = calcSpillCost(Hint0);
    if (Cost < spillDirty) {
      LLVM_DEBUG(dbgs() << "\tPreferred Register 1: " << printReg(Hint0, TRI)
                        << '\n');
      if (Cost)
        definePhysReg(MI, Hint0, regFree);
      assignVirtToPhysReg(LR, Hint0);
      return;
    } else {
      LLVM_DEBUG(dbgs() << "\tPreferred Register 1: " << printReg(Hint0, TRI)
                        << "occupied\n");
    }
  } else {
    Hint0 = 0;
  }

  // Try other hint.
  unsigned Hint1 = traceCopies(VirtReg);
  if (TargetRegisterInfo::isPhysicalRegister(Hint1) &&
      MRI->isAllocatable(Hint1) && RC.contains(Hint1) &&
      !isRegUsedInInstr(Hint1)) {
    // Ignore the hint if we would have to spill a dirty register.
    unsigned Cost = calcSpillCost(Hint1);
    if (Cost < spillDirty) {
      LLVM_DEBUG(dbgs() << "\tPreferred Register 0: " << printReg(Hint1, TRI)
                        << '\n');
      if (Cost)
        definePhysReg(MI, Hint1, regFree);
      assignVirtToPhysReg(LR, Hint1);
      return;
    } else {
      LLVM_DEBUG(dbgs() << "\tPreferred Register 0: " << printReg(Hint1, TRI)
                        << "occupied\n");
    }
  } else {
    Hint1 = 0;
  }

  MCPhysReg BestReg = 0;
  unsigned BestCost = spillImpossible;
  ArrayRef<MCPhysReg> AllocationOrder = RegClassInfo.getOrder(&RC);
  for (MCPhysReg PhysReg : AllocationOrder) {
    LLVM_DEBUG(dbgs() << "\tRegister: " << printReg(PhysReg, TRI) << ' ');
    unsigned Cost = calcSpillCost(PhysReg);
    LLVM_DEBUG(dbgs() << "Cost: " << Cost << " BestCost: " << BestCost << '\n');
    // Immediate take a register with cost 0.
    if (Cost == 0) {
      assignVirtToPhysReg(LR, PhysReg);
      return;
    }

    if (PhysReg == Hint1 || PhysReg == Hint0)
      Cost -= spillPrefBonus;

    if (Cost < BestCost) {
      BestReg = PhysReg;
      BestCost = Cost;
    }
  }

  if (!BestReg) {
    // Nothing we can do: Report an error and keep going with an invalid
    // allocation.
    if (MI.isInlineAsm())
      MI.emitError("inline assembly requires more registers than available");
    else
      MI.emitError("ran out of registers during register allocation");
    definePhysReg(MI, *AllocationOrder.begin(), regFree);
    assignVirtToPhysReg(LR, *AllocationOrder.begin());
    return;
  }

  definePhysReg(MI, BestReg, regFree);
  assignVirtToPhysReg(LR, BestReg);
}

void RegAllocFast::allocVirtRegUndef(MachineOperand &MO) {
  assert(MO.isUndef() && "expected undef use");
  unsigned VirtReg = MO.getReg();
  assert(TargetRegisterInfo::isVirtualRegister(VirtReg) && "Expected virtreg");

  LiveRegMap::const_iterator LRI = findLiveVirtReg(VirtReg);
  MCPhysReg PhysReg;
  if (LRI != LiveVirtRegs.end() && LRI->PhysReg) {
    PhysReg = LRI->PhysReg;
  } else {
    const TargetRegisterClass &RC = *MRI->getRegClass(VirtReg);
    ArrayRef<MCPhysReg> AllocationOrder = RegClassInfo.getOrder(&RC);
    assert(!AllocationOrder.empty() && "Allocation order must not be empty");
    PhysReg = AllocationOrder[0];
  }

  unsigned SubRegIdx = MO.getSubReg();
  if (SubRegIdx != 0) {
    PhysReg = TRI->getSubReg(PhysReg, SubRegIdx);
    MO.setSubReg(0);
  }
  MO.setReg(PhysReg);
  MO.setIsRenamable(true);
}

/// Allocates a register for VirtReg and mark it as dirty.
MCPhysReg RegAllocFast::defineVirtReg(MachineInstr &MI, unsigned OpNum,
                                      unsigned VirtReg, unsigned Hint) {
  assert(TargetRegisterInfo::isVirtualRegister(VirtReg) &&
         "Not a virtual register");
  LiveRegMap::iterator LRI;
  bool New;
  std::tie(LRI, New) = LiveVirtRegs.insert(LiveReg(VirtReg));
  if (!LRI->PhysReg) {
    // If there is no hint, peek at the only use of this register.
    if ((!Hint || !TargetRegisterInfo::isPhysicalRegister(Hint)) &&
        MRI->hasOneNonDBGUse(VirtReg)) {
      const MachineInstr &UseMI = *MRI->use_instr_nodbg_begin(VirtReg);
      // It's a copy, use the destination register as a hint.
      if (UseMI.isCopyLike())
        Hint = UseMI.getOperand(0).getReg();
    }
    allocVirtReg(MI, *LRI, Hint);
  } else if (LRI->LastUse) {
    // Redefining a live register - kill at the last use, unless it is this
    // instruction defining VirtReg multiple times.
    if (LRI->LastUse != &MI || LRI->LastUse->getOperand(LRI->LastOpNum).isUse())
      addKillFlag(*LRI);
  }
  assert(LRI->PhysReg && "Register not assigned");
  LRI->LastUse = &MI;
  LRI->LastOpNum = OpNum;
  LRI->Dirty = true;
  markRegUsedInInstr(LRI->PhysReg);
  return LRI->PhysReg;
}

/// Make sure VirtReg is available in a physreg and return it.
RegAllocFast::LiveReg &RegAllocFast::reloadVirtReg(MachineInstr &MI,
                                                   unsigned OpNum,
                                                   unsigned VirtReg,
                                                   unsigned Hint) {
  assert(TargetRegisterInfo::isVirtualRegister(VirtReg) &&
         "Not a virtual register");
  LiveRegMap::iterator LRI;
  bool New;
  std::tie(LRI, New) = LiveVirtRegs.insert(LiveReg(VirtReg));
  MachineOperand &MO = MI.getOperand(OpNum);
  if (!LRI->PhysReg) {
    allocVirtReg(MI, *LRI, Hint);
    reload(MI, VirtReg, LRI->PhysReg);
  } else if (LRI->Dirty) {
    if (isLastUseOfLocalReg(MO)) {
      LLVM_DEBUG(dbgs() << "Killing last use: " << MO << '\n');
      if (MO.isUse())
        MO.setIsKill();
      else
        MO.setIsDead();
    } else if (MO.isKill()) {
      LLVM_DEBUG(dbgs() << "Clearing dubious kill: " << MO << '\n');
      MO.setIsKill(false);
    } else if (MO.isDead()) {
      LLVM_DEBUG(dbgs() << "Clearing dubious dead: " << MO << '\n');
      MO.setIsDead(false);
    }
  } else if (MO.isKill()) {
    // We must remove kill flags from uses of reloaded registers because the
    // register would be killed immediately, and there might be a second use:
    //   %foo = OR killed %x, %x
    // This would cause a second reload of %x into a different register.
    LLVM_DEBUG(dbgs() << "Clearing clean kill: " << MO << '\n');
    MO.setIsKill(false);
  } else if (MO.isDead()) {
    LLVM_DEBUG(dbgs() << "Clearing clean dead: " << MO << '\n');
    MO.setIsDead(false);
  }
  assert(LRI->PhysReg && "Register not assigned");
  LRI->LastUse = &MI;
  LRI->LastOpNum = OpNum;
  markRegUsedInInstr(LRI->PhysReg);
  return *LRI;
}

/// Changes operand OpNum in MI the refer the PhysReg, considering subregs. This
/// may invalidate any operand pointers.  Return true if the operand kills its
/// register.
bool RegAllocFast::setPhysReg(MachineInstr &MI, MachineOperand &MO,
                              MCPhysReg PhysReg) {
  bool Dead = MO.isDead();
  if (!MO.getSubReg()) {
    MO.setReg(PhysReg);
    MO.setIsRenamable(true);
    return MO.isKill() || Dead;
  }

  // Handle subregister index.
  MO.setReg(PhysReg ? TRI->getSubReg(PhysReg, MO.getSubReg()) : 0);
  MO.setIsRenamable(true);
  MO.setSubReg(0);

  // A kill flag implies killing the full register. Add corresponding super
  // register kill.
  if (MO.isKill()) {
    MI.addRegisterKilled(PhysReg, TRI, true);
    return true;
  }

  // A <def,read-undef> of a sub-register requires an implicit def of the full
  // register.
  if (MO.isDef() && MO.isUndef())
    MI.addRegisterDefined(PhysReg, TRI);

  return Dead;
}

// Handles special instruction operand like early clobbers and tied ops when
// there are additional physreg defines.
void RegAllocFast::handleThroughOperands(MachineInstr &MI,
                                         SmallVectorImpl<unsigned> &VirtDead) {
  LLVM_DEBUG(dbgs() << "Scanning for through registers:");
  SmallSet<unsigned, 8> ThroughRegs;
  for (const MachineOperand &MO : MI.operands()) {
    if (!MO.isReg()) continue;
    unsigned Reg = MO.getReg();
    if (!isVirtualRegister(Reg)) // INTEL
      continue;
    if (MO.isEarlyClobber() || (MO.isUse() && MO.isTied()) ||
        (MO.getSubReg() && MI.readsVirtualRegister(Reg))) {
      if (ThroughRegs.insert(Reg).second)
        LLVM_DEBUG(dbgs() << ' ' << printReg(Reg));
    }
  }

  // If any physreg defines collide with preallocated through registers,
  // we must spill and reallocate.
  LLVM_DEBUG(dbgs() << "\nChecking for physdef collisions.\n");
  for (const MachineOperand &MO : MI.operands()) {
    if (!MO.isReg() || !MO.isDef()) continue;
    unsigned Reg = MO.getReg();
    if (!Reg || !TargetRegisterInfo::isPhysicalRegister(Reg)) continue;
    markRegUsedInInstr(Reg);
    for (MCRegAliasIterator AI(Reg, TRI, true); AI.isValid(); ++AI) {
      if (ThroughRegs.count(PhysRegState[*AI]))
        definePhysReg(MI, *AI, regFree);
    }
  }

  SmallVector<unsigned, 8> PartialDefs;
  LLVM_DEBUG(dbgs() << "Allocating tied uses.\n");
  for (unsigned I = 0, E = MI.getNumOperands(); I != E; ++I) {
    MachineOperand &MO = MI.getOperand(I);
    if (!MO.isReg()) continue;
    unsigned Reg = MO.getReg();
    if (!isVirtualRegister(Reg)) continue; // INTEL
    if (MO.isUse()) {
      if (!MO.isTied()) continue;
      LLVM_DEBUG(dbgs() << "Operand " << I << "(" << MO
                        << ") is tied to operand " << MI.findTiedOperandIdx(I)
                        << ".\n");
      LiveReg &LR = reloadVirtReg(MI, I, Reg, 0);
      MCPhysReg PhysReg = LR.PhysReg;
      setPhysReg(MI, MO, PhysReg);
      // Note: we don't update the def operand yet. That would cause the normal
      // def-scan to attempt spilling.
    } else if (MO.getSubReg() && MI.readsVirtualRegister(Reg)) {
      LLVM_DEBUG(dbgs() << "Partial redefine: " << MO << '\n');
      // Reload the register, but don't assign to the operand just yet.
      // That would confuse the later phys-def processing pass.
      LiveReg &LR = reloadVirtReg(MI, I, Reg, 0);
      PartialDefs.push_back(LR.PhysReg);
    }
  }

  LLVM_DEBUG(dbgs() << "Allocating early clobbers.\n");
  for (unsigned I = 0, E = MI.getNumOperands(); I != E; ++I) {
    const MachineOperand &MO = MI.getOperand(I);
    if (!MO.isReg()) continue;
    unsigned Reg = MO.getReg();
    if (!isVirtualRegister(Reg)) continue; // INTEL
    if (!MO.isEarlyClobber())
      continue;
    // Note: defineVirtReg may invalidate MO.
    MCPhysReg PhysReg = defineVirtReg(MI, I, Reg, 0);
    if (setPhysReg(MI, MI.getOperand(I), PhysReg))
      VirtDead.push_back(Reg);
  }

  // Restore UsedInInstr to a state usable for allocating normal virtual uses.
  UsedInInstr.clear();
  for (const MachineOperand &MO : MI.operands()) {
    if (!MO.isReg() || (MO.isDef() && !MO.isEarlyClobber())) continue;
    unsigned Reg = MO.getReg();
    if (!Reg || !TargetRegisterInfo::isPhysicalRegister(Reg)) continue;
    LLVM_DEBUG(dbgs() << "\tSetting " << printReg(Reg, TRI)
                      << " as used in instr\n");
    markRegUsedInInstr(Reg);
  }

  // Also mark PartialDefs as used to avoid reallocation.
  for (unsigned PartialDef : PartialDefs)
    markRegUsedInInstr(PartialDef);
}

#ifndef NDEBUG
void RegAllocFast::dumpState() {
  for (unsigned Reg = 1, E = TRI->getNumRegs(); Reg != E; ++Reg) {
    if (PhysRegState[Reg] == regDisabled) continue;
    dbgs() << " " << printReg(Reg, TRI);
    switch(PhysRegState[Reg]) {
    case regFree:
      break;
    case regReserved:
      dbgs() << "*";
      break;
    default: {
      dbgs() << '=' << printReg(PhysRegState[Reg]);
      LiveRegMap::iterator LRI = findLiveVirtReg(PhysRegState[Reg]);
      assert(LRI != LiveVirtRegs.end() && LRI->PhysReg &&
             "Missing VirtReg entry");
      if (LRI->Dirty)
        dbgs() << "*";
      assert(LRI->PhysReg == Reg && "Bad inverse map");
      break;
    }
    }
  }
  dbgs() << '\n';
  // Check that LiveVirtRegs is the inverse.
  for (LiveRegMap::iterator i = LiveVirtRegs.begin(),
       e = LiveVirtRegs.end(); i != e; ++i) {
    if (!i->PhysReg)
      continue;
    assert(TargetRegisterInfo::isVirtualRegister(i->VirtReg) &&
           "Bad map key");
    assert(TargetRegisterInfo::isPhysicalRegister(i->PhysReg) &&
           "Bad map value");
    assert(PhysRegState[i->PhysReg] == i->VirtReg && "Bad inverse map");
  }
}
#endif

bool RegAllocFast::allocateInstruction(MachineInstr &MI) { // INTEL
  bool HasVirtualRegs = false;  // INTEL
  const MCInstrDesc &MCID = MI.getDesc();

  // If this is a copy, we may be able to coalesce.
  unsigned CopySrcReg = 0;
  unsigned CopyDstReg = 0;
  unsigned CopySrcSub = 0;
  unsigned CopyDstSub = 0;
  if (MI.isCopy()) {
    CopyDstReg = MI.getOperand(0).getReg();
    CopySrcReg = MI.getOperand(1).getReg();
    CopyDstSub = MI.getOperand(0).getSubReg();
    CopySrcSub = MI.getOperand(1).getSubReg();
  }

  // Track registers used by instruction.
  UsedInInstr.clear();

  // First scan.
  // Mark physreg uses and early clobbers as used.
  // Find the end of the virtreg operands
  unsigned VirtOpEnd = 0;
  bool hasTiedOps = false;
  bool hasEarlyClobbers = false;
  bool hasPartialRedefs = false;
  bool hasPhysDefs = false;
  for (unsigned i = 0, e = MI.getNumOperands(); i != e; ++i) {
    MachineOperand &MO = MI.getOperand(i);
    // Make sure MRI knows about registers clobbered by regmasks.
    if (MO.isRegMask()) {
      MRI->addPhysRegsUsedFromRegMask(MO.getRegMask());
      continue;
    }
    if (!MO.isReg()) continue;
    unsigned Reg = MO.getReg();
    if (!Reg) continue;
    if (TargetRegisterInfo::isVirtualRegister(Reg)) {
#if INTEL_CUSTOMIZATION
#if INTEL_FEATURE_CSA
      if (MRI->getRegClass(Reg)->isVirtual()) {
        HasVirtualRegs = true;
        continue;
      }
#endif  // INTEL_FEATURE_CSA
#endif  // INTEL_CUSTOMIZATION
      VirtOpEnd = i+1;
      if (MO.isUse()) {
        hasTiedOps = hasTiedOps ||
                            MCID.getOperandConstraint(i, MCOI::TIED_TO) != -1;
      } else {
        if (MO.isEarlyClobber())
          hasEarlyClobbers = true;
        if (MO.getSubReg() && MI.readsVirtualRegister(Reg))
          hasPartialRedefs = true;
      }
      continue;
    }
    if (!MRI->isAllocatable(Reg)) continue;
    if (MO.isUse()) {
      usePhysReg(MO);
    } else if (MO.isEarlyClobber()) {
      definePhysReg(MI, Reg,
                    (MO.isImplicit() || MO.isDead()) ? regFree : regReserved);
      hasEarlyClobbers = true;
    } else
      hasPhysDefs = true;
  }

  // The instruction may have virtual register operands that must be allocated
  // the same register at use-time and def-time: early clobbers and tied
  // operands. If there are also physical defs, these registers must avoid
  // both physical defs and uses, making them more constrained than normal
  // operands.
  // Similarly, if there are multiple defs and tied operands, we must make
  // sure the same register is allocated to uses and defs.
  // We didn't detect inline asm tied operands above, so just make this extra
  // pass for all inline asm.
  if (MI.isInlineAsm() || hasEarlyClobbers || hasPartialRedefs ||
      (hasTiedOps && (hasPhysDefs || MCID.getNumDefs() > 1))) {
    handleThroughOperands(MI, VirtDead);
    // Don't attempt coalescing when we have funny stuff going on.
    CopyDstReg = 0;
    // Pretend we have early clobbers so the use operands get marked below.
    // This is not necessary for the common case of a single tied use.
    hasEarlyClobbers = true;
  }

  // Second scan.
  // Allocate virtreg uses.
  bool HasUndefUse = false;
  for (unsigned I = 0; I != VirtOpEnd; ++I) {
    MachineOperand &MO = MI.getOperand(I);
    if (!MO.isReg()) continue;
    unsigned Reg = MO.getReg();
    if (!TargetRegisterInfo::isVirtualRegister(Reg)) continue;
    if (MO.isUse()) {
      if (MO.isUndef()) {
        HasUndefUse = true;
        // There is no need to allocate a register for an undef use.
        continue;
      }
      LiveReg &LR = reloadVirtReg(MI, I, Reg, CopyDstReg);
      MCPhysReg PhysReg = LR.PhysReg;
      CopySrcReg = (CopySrcReg == Reg || CopySrcReg == PhysReg) ? PhysReg : 0;
      if (setPhysReg(MI, MO, PhysReg))
        killVirtReg(LR);
    }
  }

  // Allocate undef operands. This is a separate step because in a situation
  // like  ` = OP undef %X, %X`    both operands need the same register assign
  // so we should perform the normal assignment first.
  if (HasUndefUse) {
    for (MachineOperand &MO : MI.uses()) {
      if (!MO.isReg() || !MO.isUse())
        continue;
      unsigned Reg = MO.getReg();
      if (!TargetRegisterInfo::isVirtualRegister(Reg))
        continue;

      assert(MO.isUndef() && "Should only have undef virtreg uses left");
      allocVirtRegUndef(MO);
    }
  }

  // Track registers defined by instruction - early clobbers and tied uses at
  // this point.
  UsedInInstr.clear();
  if (hasEarlyClobbers) {
    for (const MachineOperand &MO : MI.operands()) {
      if (!MO.isReg()) continue;
      unsigned Reg = MO.getReg();
      if (!Reg || !TargetRegisterInfo::isPhysicalRegister(Reg)) continue;
      // Look for physreg defs and tied uses.
      if (!MO.isDef() && !MO.isTied()) continue;
      markRegUsedInInstr(Reg);
    }
  }

  unsigned DefOpEnd = MI.getNumOperands();
  if (MI.isCall()) {
    // Spill all virtregs before a call. This serves one purpose: If an
    // exception is thrown, the landing pad is going to expect to find
    // registers in their spill slots.
    // Note: although this is appealing to just consider all definitions
    // as call-clobbered, this is not correct because some of those
    // definitions may be used later on and we do not want to reuse
    // those for virtual registers in between.
    LLVM_DEBUG(dbgs() << "  Spilling remaining registers before call.\n");
    spillAll(MI, /*OnlyLiveOut*/ false);
  }

  // Third scan.
  // Mark all physreg defs as used before allocating virtreg defs.
  for (unsigned I = 0; I != DefOpEnd; ++I) {
    const MachineOperand &MO = MI.getOperand(I);
    if (!MO.isReg() || !MO.isDef() || !MO.getReg() || MO.isEarlyClobber())
      continue;
    unsigned Reg = MO.getReg();

    if (!Reg || !TargetRegisterInfo::isPhysicalRegister(Reg) ||
        !MRI->isAllocatable(Reg))
      continue;
    definePhysReg(MI, Reg, MO.isDead() ? regFree : regReserved);
  }

  // Fourth scan.
  // Allocate defs and collect dead defs.
  for (unsigned I = 0; I != DefOpEnd; ++I) {
    const MachineOperand &MO = MI.getOperand(I);
    if (!MO.isReg() || !MO.isDef() || !MO.getReg() || MO.isEarlyClobber())
      continue;
    unsigned Reg = MO.getReg();

    // We have already dealt with phys regs in the previous scan.
    if (TargetRegisterInfo::isPhysicalRegister(Reg))
      continue;
<<<<<<< HEAD
    }
#if INTEL_CUSTOMIZATION
#if INTEL_FEATURE_CSA
    else if (MRI->getRegClass(Reg)->isVirtual())
      continue;
#endif  // INTEL_FEATURE_CSA
#endif  // INTEL_CUSTOMIZATION
=======
>>>>>>> bede937b
    MCPhysReg PhysReg = defineVirtReg(MI, I, Reg, CopySrcReg);
    if (setPhysReg(MI, MI.getOperand(I), PhysReg)) {
      VirtDead.push_back(Reg);
      CopyDstReg = 0; // cancel coalescing;
    } else
      CopyDstReg = (CopyDstReg == Reg || CopyDstReg == PhysReg) ? PhysReg : 0;
  }

  // Kill dead defs after the scan to ensure that multiple defs of the same
  // register are allocated identically. We didn't need to do this for uses
  // because we are crerating our own kill flags, and they are always at the
  // last use.
  for (unsigned VirtReg : VirtDead)
    killVirtReg(VirtReg);
  VirtDead.clear();

  LLVM_DEBUG(dbgs() << "<< " << MI);
  if (CopyDstReg && CopyDstReg == CopySrcReg && CopyDstSub == CopySrcSub) {
    LLVM_DEBUG(dbgs() << "Mark identity copy for removal\n");
    Coalesced.push_back(&MI);
  }
  return HasVirtualRegs; // INTEL
}

void RegAllocFast::handleDebugValue(MachineInstr &MI) {
  MachineOperand &MO = MI.getOperand(0);

  // Ignore DBG_VALUEs that aren't based on virtual registers. These are
  // mostly constants and frame indices.
  if (!MO.isReg())
    return;
  unsigned Reg = MO.getReg();
  if (!TargetRegisterInfo::isVirtualRegister(Reg))
    return;

  // See if this virtual register has already been allocated to a physical
  // register or spilled to a stack slot.
  LiveRegMap::iterator LRI = findLiveVirtReg(Reg);
  if (LRI != LiveVirtRegs.end() && LRI->PhysReg) {
    setPhysReg(MI, MO, LRI->PhysReg);
  } else {
    int SS = StackSlotForVirtReg[Reg];
    if (SS != -1) {
      // Modify DBG_VALUE now that the value is in a spill slot.
      updateDbgValueForSpill(MI, SS);
      LLVM_DEBUG(dbgs() << "Modifying debug info due to spill:" << "\t" << MI);
      return;
    }

    // We can't allocate a physreg for a DebugValue, sorry!
    LLVM_DEBUG(dbgs() << "Unable to allocate vreg used by DBG_VALUE");
    MO.setReg(0);
  }

  // If Reg hasn't been spilled, put this DBG_VALUE in LiveDbgValueMap so
  // that future spills of Reg will have DBG_VALUEs.
  LiveDbgValueMap[Reg].push_back(&MI);
}

bool RegAllocFast::allocateBasicBlock(MachineBasicBlock &MBB) { // INTEL
  bool HasVirtualRegs = false;  // INTEL
  this->MBB = &MBB;
  LLVM_DEBUG(dbgs() << "\nAllocating " << MBB);

  PhysRegState.assign(TRI->getNumRegs(), regDisabled);
  assert(LiveVirtRegs.empty() && "Mapping not cleared from last block?");

  MachineBasicBlock::iterator MII = MBB.begin();

  // Add live-in registers as live.
  for (const MachineBasicBlock::RegisterMaskPair LI : MBB.liveins())
    if (MRI->isAllocatable(LI.PhysReg))
      definePhysReg(MII, LI.PhysReg, regReserved);

  VirtDead.clear();
  Coalesced.clear();

  // Otherwise, sequentially allocate each instruction in the MBB.
  for (MachineInstr &MI : MBB) {
    LLVM_DEBUG(
      dbgs() << "\n>> " << MI << "Regs:";
      dumpState()
    );

    // Special handling for debug values. Note that they are not allowed to
    // affect codegen of the other instructions in any way.
    if (MI.isDebugValue()) {
      handleDebugValue(MI);
      continue;
    }

    HasVirtualRegs |= allocateInstruction(MI);  // INTEL
  }

  // Spill all physical registers holding virtual registers now.
  LLVM_DEBUG(dbgs() << "Spilling live registers at end of block.\n");
  spillAll(MBB.getFirstTerminator(), /*OnlyLiveOut*/ true);

  // Erase all the coalesced copies. We are delaying it until now because
  // LiveVirtRegs might refer to the instrs.
  for (MachineInstr *MI : Coalesced)
    MBB.erase(MI);
  NumCoalesced += Coalesced.size();

  LLVM_DEBUG(MBB.dump());
  return HasVirtualRegs; // INTEL
}

bool RegAllocFast::runOnMachineFunction(MachineFunction &MF) {
  LLVM_DEBUG(dbgs() << "********** FAST REGISTER ALLOCATION **********\n"
                    << "********** Function: " << MF.getName() << '\n');
  MRI = &MF.getRegInfo();
  const TargetSubtargetInfo &STI = MF.getSubtarget();
  TRI = STI.getRegisterInfo();
  TII = STI.getInstrInfo();
  MFI = &MF.getFrameInfo();
  MRI->freezeReservedRegs(MF);
  RegClassInfo.runOnMachineFunction(MF);
  UsedInInstr.clear();
  UsedInInstr.setUniverse(TRI->getNumRegUnits());

  // initialize the virtual->physical register map to have a 'null'
  // mapping for all virtual registers
  unsigned NumVirtRegs = MRI->getNumVirtRegs();
  StackSlotForVirtReg.resize(NumVirtRegs);
  LiveVirtRegs.setUniverse(NumVirtRegs);
  MayLiveAcrossBlocks.clear();
  MayLiveAcrossBlocks.resize(NumVirtRegs);

  // Loop over all of the basic blocks, eliminating virtual register references
  bool HasVirtualRegs = false;                 // INTEL
  for (MachineBasicBlock &MBB : MF)
    HasVirtualRegs |= allocateBasicBlock(MBB); // INTEL

  // All machine operands and other references to virtual registers have been
  // replaced. Remove the virtual registers.
#if INTEL_CUSTOMIZATION
#if INTEL_FEATURE_CSA
#else  // INTEL_FEATURE_CSA
  (void)HasVirtualRegs;
  assert(!HasVirtualRegs && "Unallocated instruction.");
#endif // INTEL_FEATURE_CSA
#if INTEL_FEATURE_CSA
  if (!HasVirtualRegs)
#endif // INTEL_FEATURE_CSA
    MRI->clearVirtRegs();
#endif // INTEL_CUSTOMIZATION

  StackSlotForVirtReg.clear();
  LiveDbgValueMap.clear();
  return true;
}

FunctionPass *llvm::createFastRegisterAllocator() {
  return new RegAllocFast();
}<|MERGE_RESOLUTION|>--- conflicted
+++ resolved
@@ -1177,16 +1177,14 @@
     // We have already dealt with phys regs in the previous scan.
     if (TargetRegisterInfo::isPhysicalRegister(Reg))
       continue;
-<<<<<<< HEAD
-    }
+
 #if INTEL_CUSTOMIZATION
 #if INTEL_FEATURE_CSA
     else if (MRI->getRegClass(Reg)->isVirtual())
       continue;
-#endif  // INTEL_FEATURE_CSA
-#endif  // INTEL_CUSTOMIZATION
-=======
->>>>>>> bede937b
+#endif // INTEL_FEATURE_CSA
+#endif // INTEL_CUSTOMIZATION
+
     MCPhysReg PhysReg = defineVirtReg(MI, I, Reg, CopySrcReg);
     if (setPhysReg(MI, MI.getOperand(I), PhysReg)) {
       VirtDead.push_back(Reg);
