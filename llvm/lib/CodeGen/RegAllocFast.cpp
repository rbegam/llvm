//===- RegAllocFast.cpp - A fast register allocator for debug code --------===//
//
//                     The LLVM Compiler Infrastructure
//
// This file is distributed under the University of Illinois Open Source
// License. See LICENSE.TXT for details.
//
//===----------------------------------------------------------------------===//
//
/// \file This register allocator allocates registers to a basic block at a
/// time, attempting to keep values in registers and reusing registers as
/// appropriate.
//
//===----------------------------------------------------------------------===//

#include "llvm/ADT/ArrayRef.h"
#include "llvm/ADT/DenseMap.h"
#include "llvm/ADT/IndexedMap.h"
#include "llvm/ADT/SmallSet.h"
#include "llvm/ADT/SmallVector.h"
#include "llvm/ADT/SparseSet.h"
#include "llvm/ADT/Statistic.h"
#include "llvm/CodeGen/MachineBasicBlock.h"
#include "llvm/CodeGen/MachineFrameInfo.h"
#include "llvm/CodeGen/MachineFunction.h"
#include "llvm/CodeGen/MachineFunctionPass.h"
#include "llvm/CodeGen/MachineInstr.h"
#include "llvm/CodeGen/MachineInstrBuilder.h"
#include "llvm/CodeGen/MachineOperand.h"
#include "llvm/CodeGen/MachineRegisterInfo.h"
#include "llvm/CodeGen/RegAllocRegistry.h"
#include "llvm/CodeGen/RegisterClassInfo.h"
#include "llvm/CodeGen/TargetInstrInfo.h"
#include "llvm/CodeGen/TargetOpcodes.h"
#include "llvm/CodeGen/TargetRegisterInfo.h"
#include "llvm/CodeGen/TargetSubtargetInfo.h"
#include "llvm/IR/DebugLoc.h"
#include "llvm/IR/Metadata.h"
#include "llvm/MC/MCInstrDesc.h"
#include "llvm/MC/MCRegisterInfo.h"
#include "llvm/Pass.h"
#include "llvm/Support/Casting.h"
#include "llvm/Support/Compiler.h"
#include "llvm/Support/Debug.h"
#include "llvm/Support/ErrorHandling.h"
#include "llvm/Support/raw_ostream.h"
#include <cassert>
#include <tuple>
#include <vector>

using namespace llvm;

#define DEBUG_TYPE "regalloc"

STATISTIC(NumStores, "Number of stores added");
STATISTIC(NumLoads , "Number of loads added");
STATISTIC(NumCopies, "Number of copies coalesced");

static RegisterRegAlloc
  fastRegAlloc("fast", "fast register allocator", createFastRegisterAllocator);

namespace {

  class RegAllocFast : public MachineFunctionPass {
  public:
    static char ID;

    RegAllocFast() : MachineFunctionPass(ID), StackSlotForVirtReg(-1) {}

  private:
    MachineFrameInfo *MFI;
    MachineRegisterInfo *MRI;
    const TargetRegisterInfo *TRI;
    const TargetInstrInfo *TII;
    RegisterClassInfo RegClassInfo;

    /// Basic block currently being allocated.
    MachineBasicBlock *MBB;

    /// Maps virtual regs to the frame index where these values are spilled.
    IndexedMap<int, VirtReg2IndexFunctor> StackSlotForVirtReg;

    /// Everything we know about a live virtual register.
    struct LiveReg {
      MachineInstr *LastUse = nullptr; ///< Last instr to use reg.
      unsigned VirtReg;                ///< Virtual register number.
      MCPhysReg PhysReg = 0;           ///< Currently held here.
      unsigned short LastOpNum = 0;    ///< OpNum on LastUse.
      bool Dirty = false;              ///< Register needs spill.

      explicit LiveReg(unsigned v) : VirtReg(v) {}

      unsigned getSparseSetIndex() const {
        return TargetRegisterInfo::virtReg2Index(VirtReg);
      }
    };

    using LiveRegMap = SparseSet<LiveReg>;

    /// This map contains entries for each virtual register that is currently
    /// available in a physical register.
    LiveRegMap LiveVirtRegs;

    DenseMap<unsigned, SmallVector<MachineInstr *, 4>> LiveDbgValueMap;

    /// Track the state of a physical register.
    enum RegState {
      /// A disabled register is not available for allocation, but an alias may
      /// be in use. A register can only be moved out of the disabled state if
      /// all aliases are disabled.
      regDisabled,

      /// A free register is not currently in use and can be allocated
      /// immediately without checking aliases.
      regFree,

      /// A reserved register has been assigned explicitly (e.g., setting up a
      /// call parameter), and it remains reserved until it is used.
      regReserved

      /// A register state may also be a virtual register number, indication
      /// that the physical register is currently allocated to a virtual
      /// register. In that case, LiveVirtRegs contains the inverse mapping.
    };

    /// One of the RegState enums, or a virtreg.
    std::vector<unsigned> PhysRegState;

    SmallVector<unsigned, 16> VirtDead;
    SmallVector<MachineInstr *, 32> Coalesced;

    /// Set of register units.
    using UsedInInstrSet = SparseSet<unsigned>;

    /// Set of register units that are used in the current instruction, and so
    /// cannot be allocated.
    UsedInInstrSet UsedInInstr;

    /// Mark a physreg as used in this instruction.
    void markRegUsedInInstr(MCPhysReg PhysReg) {
      for (MCRegUnitIterator Units(PhysReg, TRI); Units.isValid(); ++Units)
        UsedInInstr.insert(*Units);
    }

    /// Check if a physreg or any of its aliases are used in this instruction.
    bool isRegUsedInInstr(MCPhysReg PhysReg) const {
      for (MCRegUnitIterator Units(PhysReg, TRI); Units.isValid(); ++Units)
        if (UsedInInstr.count(*Units))
          return true;
      return false;
    }

    /// This flag is set when LiveRegMap will be cleared completely after
    /// spilling all live registers. LiveRegMap entries should not be erased.
    bool isBulkSpilling = false;

    enum : unsigned {
      spillClean = 1,
      spillDirty = 100,
      spillImpossible = ~0u
    };

#if INTEL_CUSTOMIZATION
    bool isVirtualRegister(unsigned Reg) const {
      return TargetRegisterInfo::isVirtualRegister(Reg) &&
        !MRI->getRegClass(Reg)->isVirtual();
    }
#endif
  public:
    StringRef getPassName() const override { return "Fast Register Allocator"; }

    void getAnalysisUsage(AnalysisUsage &AU) const override {
      AU.setPreservesCFG();
      MachineFunctionPass::getAnalysisUsage(AU);
    }

    MachineFunctionProperties getRequiredProperties() const override {
      return MachineFunctionProperties().set(
          MachineFunctionProperties::Property::NoPHIs);
    }

    MachineFunctionProperties getSetProperties() const override {
      return MachineFunctionProperties().set(
          MachineFunctionProperties::Property::NoVRegs);
    }

  private:
<<<<<<< HEAD
    bool runOnMachineFunction(MachineFunction &Fn) override;
    bool allocateBasicBlock(MachineBasicBlock &MBB); // INTEL
=======
    bool runOnMachineFunction(MachineFunction &MF) override;
    void allocateBasicBlock(MachineBasicBlock &MBB);
>>>>>>> 374ab75d
    void handleThroughOperands(MachineInstr &MI,
                               SmallVectorImpl<unsigned> &VirtDead);
    int getStackSpaceFor(unsigned VirtReg, const TargetRegisterClass &RC);
    bool isLastUseOfLocalReg(const MachineOperand &MO) const;

    void addKillFlag(const LiveReg &LRI);
    void killVirtReg(LiveRegMap::iterator LRI);
    void killVirtReg(unsigned VirtReg);
    void spillVirtReg(MachineBasicBlock::iterator MI, LiveRegMap::iterator);
    void spillVirtReg(MachineBasicBlock::iterator MI, unsigned VirtReg);

    void usePhysReg(MachineOperand &MO);
    void definePhysReg(MachineBasicBlock::iterator MI, MCPhysReg PhysReg,
                       RegState NewState);
    unsigned calcSpillCost(MCPhysReg PhysReg) const;
    void assignVirtToPhysReg(LiveReg &, MCPhysReg PhysReg);

    LiveRegMap::iterator findLiveVirtReg(unsigned VirtReg) {
      return LiveVirtRegs.find(TargetRegisterInfo::virtReg2Index(VirtReg));
    }

    LiveRegMap::const_iterator findLiveVirtReg(unsigned VirtReg) const {
      return LiveVirtRegs.find(TargetRegisterInfo::virtReg2Index(VirtReg));
    }

    LiveRegMap::iterator assignVirtToPhysReg(unsigned VirtReg, MCPhysReg PhysReg);
    LiveRegMap::iterator allocVirtReg(MachineInstr &MI, LiveRegMap::iterator,
                                      unsigned Hint);
    LiveRegMap::iterator defineVirtReg(MachineInstr &MI, unsigned OpNum,
                                       unsigned VirtReg, unsigned Hint);
    LiveRegMap::iterator reloadVirtReg(MachineInstr &MI, unsigned OpNum,
                                       unsigned VirtReg, unsigned Hint);
    void spillAll(MachineBasicBlock::iterator MI);
    bool setPhysReg(MachineInstr &MI, unsigned OpNum, MCPhysReg PhysReg);

    void dumpState();
  };

} // end anonymous namespace

char RegAllocFast::ID = 0;

INITIALIZE_PASS(RegAllocFast, "regallocfast", "Fast Register Allocator", false,
                false)

/// This allocates space for the specified virtual register to be held on the
/// stack.
int RegAllocFast::getStackSpaceFor(unsigned VirtReg,
                                   const TargetRegisterClass &RC) {
  // Find the location Reg would belong...
  int SS = StackSlotForVirtReg[VirtReg];
  // Already has space allocated?
  if (SS != -1)
    return SS;

  // Allocate a new stack object for this spill location...
  unsigned Size = TRI->getSpillSize(RC);
  unsigned Align = TRI->getSpillAlignment(RC);
  int FrameIdx = MFI->CreateSpillStackObject(Size, Align);

  // Assign the slot.
  StackSlotForVirtReg[VirtReg] = FrameIdx;
  return FrameIdx;
}

/// Return true if MO is the only remaining reference to its virtual register,
/// and it is guaranteed to be a block-local register.
bool RegAllocFast::isLastUseOfLocalReg(const MachineOperand &MO) const {
  // If the register has ever been spilled or reloaded, we conservatively assume
  // it is a global register used in multiple blocks.
  if (StackSlotForVirtReg[MO.getReg()] != -1)
    return false;

  // Check that the use/def chain has exactly one operand - MO.
  MachineRegisterInfo::reg_nodbg_iterator I = MRI->reg_nodbg_begin(MO.getReg());
  if (&*I != &MO)
    return false;
  return ++I == MRI->reg_nodbg_end();
}

/// Set kill flags on last use of a virtual register.
void RegAllocFast::addKillFlag(const LiveReg &LR) {
  if (!LR.LastUse) return;
  MachineOperand &MO = LR.LastUse->getOperand(LR.LastOpNum);
  if (MO.isUse() && !LR.LastUse->isRegTiedToDefOperand(LR.LastOpNum)) {
    if (MO.getReg() == LR.PhysReg)
      MO.setIsKill();
    // else, don't do anything we are problably redefining a
    // subreg of this register and given we don't track which
    // lanes are actually dead, we cannot insert a kill flag here.
    // Otherwise we may end up in a situation like this:
    // ... = (MO) physreg:sub1, implicit killed physreg
    // ... <== Here we would allow later pass to reuse physreg:sub1
    //         which is potentially wrong.
    // LR:sub0 = ...
    // ... = LR.sub1 <== This is going to use physreg:sub1
  }
}

/// Mark virtreg as no longer available.
void RegAllocFast::killVirtReg(LiveRegMap::iterator LRI) {
  addKillFlag(*LRI);
  assert(PhysRegState[LRI->PhysReg] == LRI->VirtReg &&
         "Broken RegState mapping");
  PhysRegState[LRI->PhysReg] = regFree;
  // Erase from LiveVirtRegs unless we're spilling in bulk.
  if (!isBulkSpilling)
    LiveVirtRegs.erase(LRI);
}

/// Mark virtreg as no longer available.
void RegAllocFast::killVirtReg(unsigned VirtReg) {
  assert(TargetRegisterInfo::isVirtualRegister(VirtReg) &&
         "killVirtReg needs a virtual register");
  LiveRegMap::iterator LRI = findLiveVirtReg(VirtReg);
  if (LRI != LiveVirtRegs.end())
    killVirtReg(LRI);
}

/// This method spills the value specified by VirtReg into the corresponding
/// stack slot if needed.
void RegAllocFast::spillVirtReg(MachineBasicBlock::iterator MI,
                                unsigned VirtReg) {
  assert(TargetRegisterInfo::isVirtualRegister(VirtReg) &&
         "Spilling a physical register is illegal!");
  LiveRegMap::iterator LRI = findLiveVirtReg(VirtReg);
  assert(LRI != LiveVirtRegs.end() && "Spilling unmapped virtual register");
  spillVirtReg(MI, LRI);
}

/// Do the actual work of spilling.
void RegAllocFast::spillVirtReg(MachineBasicBlock::iterator MI,
                                LiveRegMap::iterator LRI) {
  LiveReg &LR = *LRI;
  assert(PhysRegState[LR.PhysReg] == LRI->VirtReg && "Broken RegState mapping");

  if (LR.Dirty) {
    // If this physreg is used by the instruction, we want to kill it on the
    // instruction, not on the spill.
    bool SpillKill = MachineBasicBlock::iterator(LR.LastUse) != MI;
    LR.Dirty = false;
    LLVM_DEBUG(dbgs() << "Spilling " << printReg(LRI->VirtReg, TRI) << " in "
                      << printReg(LR.PhysReg, TRI));
    const TargetRegisterClass &RC = *MRI->getRegClass(LRI->VirtReg);
    int FI = getStackSpaceFor(LRI->VirtReg, RC);
    LLVM_DEBUG(dbgs() << " to stack slot #" << FI << "\n");
    TII->storeRegToStackSlot(*MBB, MI, LR.PhysReg, SpillKill, FI, &RC, TRI);
    ++NumStores;   // Update statistics

    // If this register is used by DBG_VALUE then insert new DBG_VALUE to
    // identify spilled location as the place to find corresponding variable's
    // value.
    SmallVectorImpl<MachineInstr *> &LRIDbgValues =
      LiveDbgValueMap[LRI->VirtReg];
    for (MachineInstr *DBG : LRIDbgValues) {
      MachineInstr *NewDV = buildDbgValueForSpill(*MBB, MI, *DBG, FI);
      assert(NewDV->getParent() == MBB && "dangling parent pointer");
      (void)NewDV;
      LLVM_DEBUG(dbgs() << "Inserting debug info due to spill:"
                        << "\n"
                        << *NewDV);
    }
    // Now this register is spilled there is should not be any DBG_VALUE
    // pointing to this register because they are all pointing to spilled value
    // now.
    LRIDbgValues.clear();
    if (SpillKill)
      LR.LastUse = nullptr; // Don't kill register again
  }
  killVirtReg(LRI);
}

/// Spill all dirty virtregs without killing them.
void RegAllocFast::spillAll(MachineBasicBlock::iterator MI) {
  if (LiveVirtRegs.empty()) return;
  isBulkSpilling = true;
  // The LiveRegMap is keyed by an unsigned (the virtreg number), so the order
  // of spilling here is deterministic, if arbitrary.
  for (LiveRegMap::iterator I = LiveVirtRegs.begin(), E = LiveVirtRegs.end();
       I != E; ++I)
    spillVirtReg(MI, I);
  LiveVirtRegs.clear();
  isBulkSpilling = false;
}

/// Handle the direct use of a physical register.  Check that the register is
/// not used by a virtreg. Kill the physreg, marking it free. This may add
/// implicit kills to MO->getParent() and invalidate MO.
void RegAllocFast::usePhysReg(MachineOperand &MO) {
  // Ignore undef uses.
  if (MO.isUndef())
    return;

  unsigned PhysReg = MO.getReg();
  assert(TargetRegisterInfo::isPhysicalRegister(PhysReg) &&
         "Bad usePhysReg operand");

  markRegUsedInInstr(PhysReg);
  switch (PhysRegState[PhysReg]) {
  case regDisabled:
    break;
  case regReserved:
    PhysRegState[PhysReg] = regFree;
    LLVM_FALLTHROUGH;
  case regFree:
    MO.setIsKill();
    return;
  default:
    // The physreg was allocated to a virtual register. That means the value we
    // wanted has been clobbered.
    llvm_unreachable("Instruction uses an allocated register");
  }

  // Maybe a superregister is reserved?
  for (MCRegAliasIterator AI(PhysReg, TRI, false); AI.isValid(); ++AI) {
    MCPhysReg Alias = *AI;
    switch (PhysRegState[Alias]) {
    case regDisabled:
      break;
    case regReserved:
      // Either PhysReg is a subregister of Alias and we mark the
      // whole register as free, or PhysReg is the superregister of
      // Alias and we mark all the aliases as disabled before freeing
      // PhysReg.
      // In the latter case, since PhysReg was disabled, this means that
      // its value is defined only by physical sub-registers. This check
      // is performed by the assert of the default case in this loop.
      // Note: The value of the superregister may only be partial
      // defined, that is why regDisabled is a valid state for aliases.
      assert((TRI->isSuperRegister(PhysReg, Alias) ||
              TRI->isSuperRegister(Alias, PhysReg)) &&
             "Instruction is not using a subregister of a reserved register");
      LLVM_FALLTHROUGH;
    case regFree:
      if (TRI->isSuperRegister(PhysReg, Alias)) {
        // Leave the superregister in the working set.
        PhysRegState[Alias] = regFree;
        MO.getParent()->addRegisterKilled(Alias, TRI, true);
        return;
      }
      // Some other alias was in the working set - clear it.
      PhysRegState[Alias] = regDisabled;
      break;
    default:
      llvm_unreachable("Instruction uses an alias of an allocated register");
    }
  }

  // All aliases are disabled, bring register into working set.
  PhysRegState[PhysReg] = regFree;
  MO.setIsKill();
}

/// Mark PhysReg as reserved or free after spilling any virtregs. This is very
/// similar to defineVirtReg except the physreg is reserved instead of
/// allocated.
void RegAllocFast::definePhysReg(MachineBasicBlock::iterator MI,
                                 MCPhysReg PhysReg, RegState NewState) {
  markRegUsedInInstr(PhysReg);
  switch (unsigned VirtReg = PhysRegState[PhysReg]) {
  case regDisabled:
    break;
  default:
    spillVirtReg(MI, VirtReg);
    LLVM_FALLTHROUGH;
  case regFree:
  case regReserved:
    PhysRegState[PhysReg] = NewState;
    return;
  }

  // This is a disabled register, disable all aliases.
  PhysRegState[PhysReg] = NewState;
  for (MCRegAliasIterator AI(PhysReg, TRI, false); AI.isValid(); ++AI) {
    MCPhysReg Alias = *AI;
    switch (unsigned VirtReg = PhysRegState[Alias]) {
    case regDisabled:
      break;
    default:
      spillVirtReg(MI, VirtReg);
      LLVM_FALLTHROUGH;
    case regFree:
    case regReserved:
      PhysRegState[Alias] = regDisabled;
      if (TRI->isSuperRegister(PhysReg, Alias))
        return;
      break;
    }
  }
}

/// Return the cost of spilling clearing out PhysReg and aliases so it is
/// free for allocation. Returns 0 when PhysReg is free or disabled with all
/// aliases disabled - it can be allocated directly.
/// \returns spillImpossible when PhysReg or an alias can't be spilled.
unsigned RegAllocFast::calcSpillCost(MCPhysReg PhysReg) const {
  if (isRegUsedInInstr(PhysReg)) {
    LLVM_DEBUG(dbgs() << printReg(PhysReg, TRI)
                      << " is already used in instr.\n");
    return spillImpossible;
  }
  switch (unsigned VirtReg = PhysRegState[PhysReg]) {
  case regDisabled:
    break;
  case regFree:
    return 0;
  case regReserved:
    LLVM_DEBUG(dbgs() << printReg(VirtReg, TRI) << " corresponding "
                      << printReg(PhysReg, TRI) << " is reserved already.\n");
    return spillImpossible;
  default: {
    LiveRegMap::const_iterator I = findLiveVirtReg(VirtReg);
    assert(I != LiveVirtRegs.end() && "Missing VirtReg entry");
    return I->Dirty ? spillDirty : spillClean;
  }
  }

  // This is a disabled register, add up cost of aliases.
  LLVM_DEBUG(dbgs() << printReg(PhysReg, TRI) << " is disabled.\n");
  unsigned Cost = 0;
  for (MCRegAliasIterator AI(PhysReg, TRI, false); AI.isValid(); ++AI) {
    MCPhysReg Alias = *AI;
    switch (unsigned VirtReg = PhysRegState[Alias]) {
    case regDisabled:
      break;
    case regFree:
      ++Cost;
      break;
    case regReserved:
      return spillImpossible;
    default: {
      LiveRegMap::const_iterator I = findLiveVirtReg(VirtReg);
      assert(I != LiveVirtRegs.end() && "Missing VirtReg entry");
      Cost += I->Dirty ? spillDirty : spillClean;
      break;
    }
    }
  }
  return Cost;
}

/// This method updates local state so that we know that PhysReg is the
/// proper container for VirtReg now.  The physical register must not be used
/// for anything else when this is called.
void RegAllocFast::assignVirtToPhysReg(LiveReg &LR, MCPhysReg PhysReg) {
  LLVM_DEBUG(dbgs() << "Assigning " << printReg(LR.VirtReg, TRI) << " to "
                    << printReg(PhysReg, TRI) << "\n");
  PhysRegState[PhysReg] = LR.VirtReg;
  assert(!LR.PhysReg && "Already assigned a physreg");
  LR.PhysReg = PhysReg;
}

RegAllocFast::LiveRegMap::iterator
RegAllocFast::assignVirtToPhysReg(unsigned VirtReg, MCPhysReg PhysReg) {
  LiveRegMap::iterator LRI = findLiveVirtReg(VirtReg);
  assert(LRI != LiveVirtRegs.end() && "VirtReg disappeared");
  assignVirtToPhysReg(*LRI, PhysReg);
  return LRI;
}

/// Allocates a physical register for VirtReg.
RegAllocFast::LiveRegMap::iterator RegAllocFast::allocVirtReg(MachineInstr &MI,
    LiveRegMap::iterator LRI, unsigned Hint) {
  const unsigned VirtReg = LRI->VirtReg;

  assert(TargetRegisterInfo::isVirtualRegister(VirtReg) &&
         "Can only allocate virtual registers");

  // Take hint when possible.
  const TargetRegisterClass &RC = *MRI->getRegClass(VirtReg);
  if (TargetRegisterInfo::isPhysicalRegister(Hint) &&
      MRI->isAllocatable(Hint) && RC.contains(Hint)) {
    // Ignore the hint if we would have to spill a dirty register.
    unsigned Cost = calcSpillCost(Hint);
    if (Cost < spillDirty) {
      if (Cost)
        definePhysReg(MI, Hint, regFree);
      // definePhysReg may kill virtual registers and modify LiveVirtRegs.
      // That invalidates LRI, so run a new lookup for VirtReg.
      return assignVirtToPhysReg(VirtReg, Hint);
    }
  }

  // First try to find a completely free register.
  ArrayRef<MCPhysReg> AO = RegClassInfo.getOrder(&RC);
  for (MCPhysReg PhysReg : AO) {
    if (PhysRegState[PhysReg] == regFree && !isRegUsedInInstr(PhysReg)) {
      assignVirtToPhysReg(*LRI, PhysReg);
      return LRI;
    }
  }

  LLVM_DEBUG(dbgs() << "Allocating " << printReg(VirtReg) << " from "
                    << TRI->getRegClassName(&RC) << "\n");

  unsigned BestReg = 0;
  unsigned BestCost = spillImpossible;
  for (MCPhysReg PhysReg : AO) {
    unsigned Cost = calcSpillCost(PhysReg);
    LLVM_DEBUG(dbgs() << "\tRegister: " << printReg(PhysReg, TRI) << "\n");
    LLVM_DEBUG(dbgs() << "\tCost: " << Cost << "\n");
    LLVM_DEBUG(dbgs() << "\tBestCost: " << BestCost << "\n");
    // Cost is 0 when all aliases are already disabled.
    if (Cost == 0) {
      assignVirtToPhysReg(*LRI, PhysReg);
      return LRI;
    }
    if (Cost < BestCost)
      BestReg = PhysReg, BestCost = Cost;
  }

  if (BestReg) {
    definePhysReg(MI, BestReg, regFree);
    // definePhysReg may kill virtual registers and modify LiveVirtRegs.
    // That invalidates LRI, so run a new lookup for VirtReg.
    return assignVirtToPhysReg(VirtReg, BestReg);
  }

  // Nothing we can do. Report an error and keep going with a bad allocation.
  if (MI.isInlineAsm())
    MI.emitError("inline assembly requires more registers than available");
  else
    MI.emitError("ran out of registers during register allocation");
  definePhysReg(MI, *AO.begin(), regFree);
  return assignVirtToPhysReg(VirtReg, *AO.begin());
}

/// Allocates a register for VirtReg and mark it as dirty.
RegAllocFast::LiveRegMap::iterator RegAllocFast::defineVirtReg(MachineInstr &MI,
                                                               unsigned OpNum,
                                                               unsigned VirtReg,
                                                               unsigned Hint) {
  assert(TargetRegisterInfo::isVirtualRegister(VirtReg) &&
         "Not a virtual register");
  LiveRegMap::iterator LRI;
  bool New;
  std::tie(LRI, New) = LiveVirtRegs.insert(LiveReg(VirtReg));
  if (New) {
    // If there is no hint, peek at the only use of this register.
    if ((!Hint || !TargetRegisterInfo::isPhysicalRegister(Hint)) &&
        MRI->hasOneNonDBGUse(VirtReg)) {
      const MachineInstr &UseMI = *MRI->use_instr_nodbg_begin(VirtReg);
      // It's a copy, use the destination register as a hint.
      if (UseMI.isCopyLike())
        Hint = UseMI.getOperand(0).getReg();
    }
    LRI = allocVirtReg(MI, LRI, Hint);
  } else if (LRI->LastUse) {
    // Redefining a live register - kill at the last use, unless it is this
    // instruction defining VirtReg multiple times.
    if (LRI->LastUse != &MI || LRI->LastUse->getOperand(LRI->LastOpNum).isUse())
      addKillFlag(*LRI);
  }
  assert(LRI->PhysReg && "Register not assigned");
  LRI->LastUse = &MI;
  LRI->LastOpNum = OpNum;
  LRI->Dirty = true;
  markRegUsedInInstr(LRI->PhysReg);
  return LRI;
}

/// Make sure VirtReg is available in a physreg and return it.
RegAllocFast::LiveRegMap::iterator RegAllocFast::reloadVirtReg(MachineInstr &MI,
                                                               unsigned OpNum,
                                                               unsigned VirtReg,
                                                               unsigned Hint) {
  assert(TargetRegisterInfo::isVirtualRegister(VirtReg) &&
         "Not a virtual register");
  LiveRegMap::iterator LRI;
  bool New;
  std::tie(LRI, New) = LiveVirtRegs.insert(LiveReg(VirtReg));
  MachineOperand &MO = MI.getOperand(OpNum);
  if (New) {
    LRI = allocVirtReg(MI, LRI, Hint);
    const TargetRegisterClass &RC = *MRI->getRegClass(VirtReg);
    int FrameIndex = getStackSpaceFor(VirtReg, RC);
    LLVM_DEBUG(dbgs() << "Reloading " << printReg(VirtReg, TRI) << " into "
                      << printReg(LRI->PhysReg, TRI) << "\n");
    TII->loadRegFromStackSlot(*MBB, MI, LRI->PhysReg, FrameIndex, &RC, TRI);
    ++NumLoads;
  } else if (LRI->Dirty) {
    if (isLastUseOfLocalReg(MO)) {
      LLVM_DEBUG(dbgs() << "Killing last use: " << MO << "\n");
      if (MO.isUse())
        MO.setIsKill();
      else
        MO.setIsDead();
    } else if (MO.isKill()) {
      LLVM_DEBUG(dbgs() << "Clearing dubious kill: " << MO << "\n");
      MO.setIsKill(false);
    } else if (MO.isDead()) {
      LLVM_DEBUG(dbgs() << "Clearing dubious dead: " << MO << "\n");
      MO.setIsDead(false);
    }
  } else if (MO.isKill()) {
    // We must remove kill flags from uses of reloaded registers because the
    // register would be killed immediately, and there might be a second use:
    //   %foo = OR killed %x, %x
    // This would cause a second reload of %x into a different register.
    LLVM_DEBUG(dbgs() << "Clearing clean kill: " << MO << "\n");
    MO.setIsKill(false);
  } else if (MO.isDead()) {
    LLVM_DEBUG(dbgs() << "Clearing clean dead: " << MO << "\n");
    MO.setIsDead(false);
  }
  assert(LRI->PhysReg && "Register not assigned");
  LRI->LastUse = &MI;
  LRI->LastOpNum = OpNum;
  markRegUsedInInstr(LRI->PhysReg);
  return LRI;
}

/// Changes operand OpNum in MI the refer the PhysReg, considering subregs. This
/// may invalidate any operand pointers.  Return true if the operand kills its
/// register.
bool RegAllocFast::setPhysReg(MachineInstr &MI, unsigned OpNum,
                              MCPhysReg PhysReg) {
  MachineOperand &MO = MI.getOperand(OpNum);
  bool Dead = MO.isDead();
  if (!MO.getSubReg()) {
    MO.setReg(PhysReg);
    MO.setIsRenamable(true);
    return MO.isKill() || Dead;
  }

  // Handle subregister index.
  MO.setReg(PhysReg ? TRI->getSubReg(PhysReg, MO.getSubReg()) : 0);
  MO.setIsRenamable(true);
  MO.setSubReg(0);

  // A kill flag implies killing the full register. Add corresponding super
  // register kill.
  if (MO.isKill()) {
    MI.addRegisterKilled(PhysReg, TRI, true);
    return true;
  }

  // A <def,read-undef> of a sub-register requires an implicit def of the full
  // register.
  if (MO.isDef() && MO.isUndef())
    MI.addRegisterDefined(PhysReg, TRI);

  return Dead;
}

// Handles special instruction operand like early clobbers and tied ops when
// there are additional physreg defines.
void RegAllocFast::handleThroughOperands(MachineInstr &MI,
                                         SmallVectorImpl<unsigned> &VirtDead) {
  LLVM_DEBUG(dbgs() << "Scanning for through registers:");
  SmallSet<unsigned, 8> ThroughRegs;
  for (const MachineOperand &MO : MI.operands()) {
    if (!MO.isReg()) continue;
    unsigned Reg = MO.getReg();
    if (!isVirtualRegister(Reg)) // INTEL
      continue;
    if (MO.isEarlyClobber() || (MO.isUse() && MO.isTied()) ||
        (MO.getSubReg() && MI.readsVirtualRegister(Reg))) {
      if (ThroughRegs.insert(Reg).second)
        LLVM_DEBUG(dbgs() << ' ' << printReg(Reg));
    }
  }

  // If any physreg defines collide with preallocated through registers,
  // we must spill and reallocate.
  LLVM_DEBUG(dbgs() << "\nChecking for physdef collisions.\n");
  for (const MachineOperand &MO : MI.operands()) {
    if (!MO.isReg() || !MO.isDef()) continue;
    unsigned Reg = MO.getReg();
    if (!Reg || !TargetRegisterInfo::isPhysicalRegister(Reg)) continue;
    markRegUsedInInstr(Reg);
    for (MCRegAliasIterator AI(Reg, TRI, true); AI.isValid(); ++AI) {
      if (ThroughRegs.count(PhysRegState[*AI]))
        definePhysReg(MI, *AI, regFree);
    }
  }

  SmallVector<unsigned, 8> PartialDefs;
  LLVM_DEBUG(dbgs() << "Allocating tied uses.\n");
  for (unsigned I = 0, E = MI.getNumOperands(); I != E; ++I) {
    const MachineOperand &MO = MI.getOperand(I);
    if (!MO.isReg()) continue;
    unsigned Reg = MO.getReg();
    if (!isVirtualRegister(Reg)) continue; // INTEL
    if (MO.isUse()) {
      if (!MO.isTied()) continue;
      LLVM_DEBUG(dbgs() << "Operand " << I << "(" << MO
                        << ") is tied to operand " << MI.findTiedOperandIdx(I)
                        << ".\n");
      LiveRegMap::iterator LRI = reloadVirtReg(MI, I, Reg, 0);
      MCPhysReg PhysReg = LRI->PhysReg;
      setPhysReg(MI, I, PhysReg);
      // Note: we don't update the def operand yet. That would cause the normal
      // def-scan to attempt spilling.
    } else if (MO.getSubReg() && MI.readsVirtualRegister(Reg)) {
      LLVM_DEBUG(dbgs() << "Partial redefine: " << MO << "\n");
      // Reload the register, but don't assign to the operand just yet.
      // That would confuse the later phys-def processing pass.
      LiveRegMap::iterator LRI = reloadVirtReg(MI, I, Reg, 0);
      PartialDefs.push_back(LRI->PhysReg);
    }
  }

  LLVM_DEBUG(dbgs() << "Allocating early clobbers.\n");
  for (unsigned I = 0, E = MI.getNumOperands(); I != E; ++I) {
    const MachineOperand &MO = MI.getOperand(I);
    if (!MO.isReg()) continue;
    unsigned Reg = MO.getReg();
    if (!isVirtualRegister(Reg)) continue; // INTEL
    if (!MO.isEarlyClobber())
      continue;
    // Note: defineVirtReg may invalidate MO.
    LiveRegMap::iterator LRI = defineVirtReg(MI, I, Reg, 0);
    MCPhysReg PhysReg = LRI->PhysReg;
    if (setPhysReg(MI, I, PhysReg))
      VirtDead.push_back(Reg);
  }

  // Restore UsedInInstr to a state usable for allocating normal virtual uses.
  UsedInInstr.clear();
  for (const MachineOperand &MO : MI.operands()) {
    if (!MO.isReg() || (MO.isDef() && !MO.isEarlyClobber())) continue;
    unsigned Reg = MO.getReg();
    if (!Reg || !TargetRegisterInfo::isPhysicalRegister(Reg)) continue;
    LLVM_DEBUG(dbgs() << "\tSetting " << printReg(Reg, TRI)
                      << " as used in instr\n");
    markRegUsedInInstr(Reg);
  }

  // Also mark PartialDefs as used to avoid reallocation.
  for (unsigned PartialDef : PartialDefs)
    markRegUsedInInstr(PartialDef);
}

#ifndef NDEBUG
void RegAllocFast::dumpState() {
  for (unsigned Reg = 1, E = TRI->getNumRegs(); Reg != E; ++Reg) {
    if (PhysRegState[Reg] == regDisabled) continue;
    dbgs() << " " << printReg(Reg, TRI);
    switch(PhysRegState[Reg]) {
    case regFree:
      break;
    case regReserved:
      dbgs() << "*";
      break;
    default: {
      dbgs() << '=' << printReg(PhysRegState[Reg]);
      LiveRegMap::iterator I = findLiveVirtReg(PhysRegState[Reg]);
      assert(I != LiveVirtRegs.end() && "Missing VirtReg entry");
      if (I->Dirty)
        dbgs() << "*";
      assert(I->PhysReg == Reg && "Bad inverse map");
      break;
    }
    }
  }
  dbgs() << '\n';
  // Check that LiveVirtRegs is the inverse.
  for (LiveRegMap::iterator i = LiveVirtRegs.begin(),
       e = LiveVirtRegs.end(); i != e; ++i) {
    assert(TargetRegisterInfo::isVirtualRegister(i->VirtReg) &&
           "Bad map key");
    assert(TargetRegisterInfo::isPhysicalRegister(i->PhysReg) &&
           "Bad map value");
    assert(PhysRegState[i->PhysReg] == i->VirtReg && "Bad inverse map");
  }
}
#endif

bool RegAllocFast::allocateBasicBlock(MachineBasicBlock &MBB) { // INTEL
#if INTEL_CUSTOMIZATION
  bool hasVirtualRegs = false;
#endif
  this->MBB = &MBB;
  LLVM_DEBUG(dbgs() << "\nAllocating " << MBB);

  PhysRegState.assign(TRI->getNumRegs(), regDisabled);
  assert(LiveVirtRegs.empty() && "Mapping not cleared from last block?");

  MachineBasicBlock::iterator MII = MBB.begin();

  // Add live-in registers as live.
  for (const MachineBasicBlock::RegisterMaskPair LI : MBB.liveins())
    if (MRI->isAllocatable(LI.PhysReg))
      definePhysReg(MII, LI.PhysReg, regReserved);

  VirtDead.clear();
  Coalesced.clear();

  // Otherwise, sequentially allocate each instruction in the MBB.
  for (MachineInstr &MI : MBB) {
    const MCInstrDesc &MCID = MI.getDesc();
    LLVM_DEBUG(dbgs() << "\n>> " << MI << "Regs:"; dumpState());

    // Debug values are not allowed to change codegen in any way.
    if (MI.isDebugValue()) {
      MachineInstr *DebugMI = &MI;
      MachineOperand &MO = DebugMI->getOperand(0);

      // Ignore DBG_VALUEs that aren't based on virtual registers. These are
      // mostly constants and frame indices.
      if (!MO.isReg())
        continue;
      unsigned Reg = MO.getReg();
      if (!TargetRegisterInfo::isVirtualRegister(Reg))
        continue;

      // See if this virtual register has already been allocated to a physical
      // register or spilled to a stack slot.
      LiveRegMap::iterator LRI = findLiveVirtReg(Reg);
      if (LRI != LiveVirtRegs.end())
        setPhysReg(*DebugMI, 0, LRI->PhysReg);
      else {
        int SS = StackSlotForVirtReg[Reg];
        if (SS != -1) {
          // Modify DBG_VALUE now that the value is in a spill slot.
          updateDbgValueForSpill(*DebugMI, SS);
          LLVM_DEBUG(dbgs() << "Modifying debug info due to spill:"
                            << "\t" << *DebugMI);
          continue;
        }

        // We can't allocate a physreg for a DebugValue, sorry!
        LLVM_DEBUG(dbgs() << "Unable to allocate vreg used by DBG_VALUE");
        MO.setReg(0);
      }

      // If Reg hasn't been spilled, put this DBG_VALUE in LiveDbgValueMap so
      // that future spills of Reg will have DBG_VALUEs.
      LiveDbgValueMap[Reg].push_back(DebugMI);
      continue;
    }

    if (MI.isDebugLabel())
      continue;

    // If this is a copy, we may be able to coalesce.
    unsigned CopySrcReg = 0;
    unsigned CopyDstReg = 0;
    unsigned CopySrcSub = 0;
    unsigned CopyDstSub = 0;
    if (MI.isCopy()) {
      CopyDstReg = MI.getOperand(0).getReg();
      CopySrcReg = MI.getOperand(1).getReg();
      CopyDstSub = MI.getOperand(0).getSubReg();
      CopySrcSub = MI.getOperand(1).getSubReg();
    }

    // Track registers used by instruction.
    UsedInInstr.clear();

    // First scan.
    // Mark physreg uses and early clobbers as used.
    // Find the end of the virtreg operands
    unsigned VirtOpEnd = 0;
    bool hasTiedOps = false;
    bool hasEarlyClobbers = false;
    bool hasPartialRedefs = false;
    bool hasPhysDefs = false;
    for (unsigned i = 0, e = MI.getNumOperands(); i != e; ++i) {
      MachineOperand &MO = MI.getOperand(i);
      // Make sure MRI knows about registers clobbered by regmasks.
      if (MO.isRegMask()) {
        MRI->addPhysRegsUsedFromRegMask(MO.getRegMask());
        continue;
      }
      if (!MO.isReg()) continue;
      unsigned Reg = MO.getReg();
      if (!Reg) continue;
      if (TargetRegisterInfo::isVirtualRegister(Reg)) {
#if INTEL_CUSTOMIZATION
        if (MRI->getRegClass(Reg)->isVirtual()) {
          hasVirtualRegs = true;
          continue;
        }
#endif

        VirtOpEnd = i+1;
        if (MO.isUse()) {
          hasTiedOps = hasTiedOps ||
                              MCID.getOperandConstraint(i, MCOI::TIED_TO) != -1;
        } else {
          if (MO.isEarlyClobber())
            hasEarlyClobbers = true;
          if (MO.getSubReg() && MI.readsVirtualRegister(Reg))
            hasPartialRedefs = true;
        }
        continue;
      }
      if (!MRI->isAllocatable(Reg)) continue;
      if (MO.isUse()) {
        usePhysReg(MO);
      } else if (MO.isEarlyClobber()) {
        definePhysReg(MI, Reg,
                      (MO.isImplicit() || MO.isDead()) ? regFree : regReserved);
        hasEarlyClobbers = true;
      } else
        hasPhysDefs = true;
    }

    // The instruction may have virtual register operands that must be allocated
    // the same register at use-time and def-time: early clobbers and tied
    // operands. If there are also physical defs, these registers must avoid
    // both physical defs and uses, making them more constrained than normal
    // operands.
    // Similarly, if there are multiple defs and tied operands, we must make
    // sure the same register is allocated to uses and defs.
    // We didn't detect inline asm tied operands above, so just make this extra
    // pass for all inline asm.
    if (MI.isInlineAsm() || hasEarlyClobbers || hasPartialRedefs ||
        (hasTiedOps && (hasPhysDefs || MCID.getNumDefs() > 1))) {
      handleThroughOperands(MI, VirtDead);
      // Don't attempt coalescing when we have funny stuff going on.
      CopyDstReg = 0;
      // Pretend we have early clobbers so the use operands get marked below.
      // This is not necessary for the common case of a single tied use.
      hasEarlyClobbers = true;
    }

    // Second scan.
    // Allocate virtreg uses.
    for (unsigned I = 0; I != VirtOpEnd; ++I) {
      const MachineOperand &MO = MI.getOperand(I);
      if (!MO.isReg()) continue;
      unsigned Reg = MO.getReg();
#if INTEL_CUSTOMIZATION
      if (!isVirtualRegister(Reg)) continue;
#endif
      if (MO.isUse()) {
        LiveRegMap::iterator LRI = reloadVirtReg(MI, I, Reg, CopyDstReg);
        MCPhysReg PhysReg = LRI->PhysReg;
        CopySrcReg = (CopySrcReg == Reg || CopySrcReg == PhysReg) ? PhysReg : 0;
        if (setPhysReg(MI, I, PhysReg))
          killVirtReg(LRI);
      }
    }

    // Track registers defined by instruction - early clobbers and tied uses at
    // this point.
    UsedInInstr.clear();
    if (hasEarlyClobbers) {
      for (const MachineOperand &MO : MI.operands()) {
        if (!MO.isReg()) continue;
        unsigned Reg = MO.getReg();
        if (!Reg || !TargetRegisterInfo::isPhysicalRegister(Reg)) continue;
        // Look for physreg defs and tied uses.
        if (!MO.isDef() && !MO.isTied()) continue;
        markRegUsedInInstr(Reg);
      }
    }

    unsigned DefOpEnd = MI.getNumOperands();
    if (MI.isCall()) {
      // Spill all virtregs before a call. This serves one purpose: If an
      // exception is thrown, the landing pad is going to expect to find
      // registers in their spill slots.
      // Note: although this is appealing to just consider all definitions
      // as call-clobbered, this is not correct because some of those
      // definitions may be used later on and we do not want to reuse
      // those for virtual registers in between.
      LLVM_DEBUG(dbgs() << "  Spilling remaining registers before call.\n");
      spillAll(MI);
    }

    // Third scan.
    // Allocate defs and collect dead defs.
    for (unsigned I = 0; I != DefOpEnd; ++I) {
      const MachineOperand &MO = MI.getOperand(I);
      if (!MO.isReg() || !MO.isDef() || !MO.getReg() || MO.isEarlyClobber())
        continue;
      unsigned Reg = MO.getReg();

      if (TargetRegisterInfo::isPhysicalRegister(Reg)) {
        if (!MRI->isAllocatable(Reg)) continue;
        definePhysReg(MI, Reg, MO.isDead() ? regFree : regReserved);
        continue;
      }
#if INTEL_CUSTOMIZATION
      else if (MRI->getRegClass(Reg)->isVirtual())
        continue;
#endif
      LiveRegMap::iterator LRI = defineVirtReg(MI, I, Reg, CopySrcReg);
      MCPhysReg PhysReg = LRI->PhysReg;
      if (setPhysReg(MI, I, PhysReg)) {
        VirtDead.push_back(Reg);
        CopyDstReg = 0; // cancel coalescing;
      } else
        CopyDstReg = (CopyDstReg == Reg || CopyDstReg == PhysReg) ? PhysReg : 0;
    }

    // Kill dead defs after the scan to ensure that multiple defs of the same
    // register are allocated identically. We didn't need to do this for uses
    // because we are crerating our own kill flags, and they are always at the
    // last use.
    for (unsigned VirtReg : VirtDead)
      killVirtReg(VirtReg);
    VirtDead.clear();

    if (CopyDstReg && CopyDstReg == CopySrcReg && CopyDstSub == CopySrcSub) {
      LLVM_DEBUG(dbgs() << "-- coalescing: " << MI);
      Coalesced.push_back(&MI);
    } else {
      LLVM_DEBUG(dbgs() << "<< " << MI);
    }
  }

  // Spill all physical registers holding virtual registers now.
  LLVM_DEBUG(dbgs() << "Spilling live registers at end of block.\n");
  spillAll(MBB.getFirstTerminator());

  // Erase all the coalesced copies. We are delaying it until now because
  // LiveVirtRegs might refer to the instrs.
  for (MachineInstr *MI : Coalesced)
    MBB.erase(MI);
  NumCopies += Coalesced.size();

  LLVM_DEBUG(MBB.dump());

#if INTEL_CUSTOMIZATION
  return hasVirtualRegs;
#endif
}

/// Allocates registers for a function.
bool RegAllocFast::runOnMachineFunction(MachineFunction &MF) {
  LLVM_DEBUG(dbgs() << "********** FAST REGISTER ALLOCATION **********\n"
                    << "********** Function: " << MF.getName() << '\n');
  MRI = &MF.getRegInfo();
  const TargetSubtargetInfo &STI = MF.getSubtarget();
  TRI = STI.getRegisterInfo();
  TII = STI.getInstrInfo();
  MFI = &MF.getFrameInfo();
  MRI->freezeReservedRegs(MF);
  RegClassInfo.runOnMachineFunction(MF);
  UsedInInstr.clear();
  UsedInInstr.setUniverse(TRI->getNumRegUnits());

  // initialize the virtual->physical register map to have a 'null'
  // mapping for all virtual registers
  unsigned NumVirtRegs = MRI->getNumVirtRegs();
  StackSlotForVirtReg.resize(NumVirtRegs);
  LiveVirtRegs.setUniverse(NumVirtRegs);

  // Loop over all of the basic blocks, eliminating virtual register references
  bool hasVirtualRegs = false; // INTEL
  for (MachineBasicBlock &MBB : MF) {
    hasVirtualRegs |= allocateBasicBlock(MBB); // INTEL
  }

  // All machine operands and other references to virtual registers have been
  // replaced. Remove the virtual registers.
#if INTEL_CUSTOMIZATION
  if (!hasVirtualRegs) {
    MRI->clearVirtRegs();
  }
#endif

  StackSlotForVirtReg.clear();
  LiveDbgValueMap.clear();
  return true;
}

FunctionPass *llvm::createFastRegisterAllocator() {
  return new RegAllocFast();
}<|MERGE_RESOLUTION|>--- conflicted
+++ resolved
@@ -185,13 +185,8 @@
     }
 
   private:
-<<<<<<< HEAD
-    bool runOnMachineFunction(MachineFunction &Fn) override;
+    bool runOnMachineFunction(MachineFunction &MF) override;
     bool allocateBasicBlock(MachineBasicBlock &MBB); // INTEL
-=======
-    bool runOnMachineFunction(MachineFunction &MF) override;
-    void allocateBasicBlock(MachineBasicBlock &MBB);
->>>>>>> 374ab75d
     void handleThroughOperands(MachineInstr &MI,
                                SmallVectorImpl<unsigned> &VirtDead);
     int getStackSpaceFor(unsigned VirtReg, const TargetRegisterClass &RC);
