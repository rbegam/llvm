//===- RegAllocFast.cpp - A fast register allocator for debug code --------===//
//
//                     The LLVM Compiler Infrastructure
//
// This file is distributed under the University of Illinois Open Source
// License. See LICENSE.TXT for details.
//
//===----------------------------------------------------------------------===//
//
/// \file This register allocator allocates registers to a basic block at a
/// time, attempting to keep values in registers and reusing registers as
/// appropriate.
//
//===----------------------------------------------------------------------===//

#include "llvm/ADT/ArrayRef.h"
#include "llvm/ADT/DenseMap.h"
#include "llvm/ADT/IndexedMap.h"
#include "llvm/ADT/SmallSet.h"
#include "llvm/ADT/SmallVector.h"
#include "llvm/ADT/SparseSet.h"
#include "llvm/ADT/Statistic.h"
#include "llvm/CodeGen/MachineBasicBlock.h"
#include "llvm/CodeGen/MachineFrameInfo.h"
#include "llvm/CodeGen/MachineFunction.h"
#include "llvm/CodeGen/MachineFunctionPass.h"
#include "llvm/CodeGen/MachineInstr.h"
#include "llvm/CodeGen/MachineInstrBuilder.h"
#include "llvm/CodeGen/MachineOperand.h"
#include "llvm/CodeGen/MachineRegisterInfo.h"
#include "llvm/CodeGen/RegAllocRegistry.h"
#include "llvm/CodeGen/RegisterClassInfo.h"
#include "llvm/CodeGen/TargetInstrInfo.h"
#include "llvm/CodeGen/TargetOpcodes.h"
#include "llvm/CodeGen/TargetRegisterInfo.h"
#include "llvm/CodeGen/TargetSubtargetInfo.h"
#include "llvm/IR/DebugLoc.h"
#include "llvm/IR/Metadata.h"
#include "llvm/MC/MCInstrDesc.h"
#include "llvm/MC/MCRegisterInfo.h"
#include "llvm/Pass.h"
#include "llvm/Support/Casting.h"
#include "llvm/Support/Compiler.h"
#include "llvm/Support/Debug.h"
#include "llvm/Support/ErrorHandling.h"
#include "llvm/Support/raw_ostream.h"
#include <cassert>
#include <tuple>
#include <vector>

using namespace llvm;

#define DEBUG_TYPE "regalloc"

STATISTIC(NumStores, "Number of stores added");
STATISTIC(NumLoads , "Number of loads added");
STATISTIC(NumCoalesced, "Number of copies coalesced");

static RegisterRegAlloc
  fastRegAlloc("fast", "fast register allocator", createFastRegisterAllocator);

namespace {

  class RegAllocFast : public MachineFunctionPass {
  public:
    static char ID;

    RegAllocFast() : MachineFunctionPass(ID), StackSlotForVirtReg(-1) {}

  private:
    MachineFrameInfo *MFI;
    MachineRegisterInfo *MRI;
    const TargetRegisterInfo *TRI;
    const TargetInstrInfo *TII;
    RegisterClassInfo RegClassInfo;

    /// Basic block currently being allocated.
    MachineBasicBlock *MBB;

    /// Maps virtual regs to the frame index where these values are spilled.
    IndexedMap<int, VirtReg2IndexFunctor> StackSlotForVirtReg;

    /// Everything we know about a live virtual register.
    struct LiveReg {
      MachineInstr *LastUse = nullptr; ///< Last instr to use reg.
      unsigned VirtReg;                ///< Virtual register number.
      MCPhysReg PhysReg = 0;           ///< Currently held here.
      unsigned short LastOpNum = 0;    ///< OpNum on LastUse.
      bool Dirty = false;              ///< Register needs spill.

      explicit LiveReg(unsigned VirtReg) : VirtReg(VirtReg) {}

      unsigned getSparseSetIndex() const {
        return TargetRegisterInfo::virtReg2Index(VirtReg);
      }
    };

    using LiveRegMap = SparseSet<LiveReg>;
    /// This map contains entries for each virtual register that is currently
    /// available in a physical register.
    LiveRegMap LiveVirtRegs;

    DenseMap<unsigned, SmallVector<MachineInstr *, 2>> LiveDbgValueMap;

    /// State of a physical register.
    enum RegState {
      /// A disabled register is not available for allocation, but an alias may
      /// be in use. A register can only be moved out of the disabled state if
      /// all aliases are disabled.
      regDisabled,

      /// A free register is not currently in use and can be allocated
      /// immediately without checking aliases.
      regFree,

      /// A reserved register has been assigned explicitly (e.g., setting up a
      /// call parameter), and it remains reserved until it is used.
      regReserved

      /// A register state may also be a virtual register number, indication
      /// that the physical register is currently allocated to a virtual
      /// register. In that case, LiveVirtRegs contains the inverse mapping.
    };

    /// Maps each physical register to a RegState enum or a virtual register.
    std::vector<unsigned> PhysRegState;

    SmallVector<unsigned, 16> VirtDead;
    SmallVector<MachineInstr *, 32> Coalesced;

    using RegUnitSet = SparseSet<uint16_t, identity<uint16_t>>;
    /// Set of register units that are used in the current instruction, and so
    /// cannot be allocated.
    RegUnitSet UsedInInstr;

    void setPhysRegState(MCPhysReg PhysReg, unsigned NewState);

    /// Mark a physreg as used in this instruction.
    void markRegUsedInInstr(MCPhysReg PhysReg) {
      for (MCRegUnitIterator Units(PhysReg, TRI); Units.isValid(); ++Units)
        UsedInInstr.insert(*Units);
    }

    /// Check if a physreg or any of its aliases are used in this instruction.
    bool isRegUsedInInstr(MCPhysReg PhysReg) const {
      for (MCRegUnitIterator Units(PhysReg, TRI); Units.isValid(); ++Units)
        if (UsedInInstr.count(*Units))
          return true;
      return false;
    }

    enum : unsigned {
      spillClean = 50,
      spillDirty = 100,
      spillImpossible = ~0u
    };

#if INTEL_CUSTOMIZATION
    bool isVirtualRegister(unsigned Reg) const {
      return TargetRegisterInfo::isVirtualRegister(Reg) &&
        !MRI->getRegClass(Reg)->isVirtual();
    }
#else  // !INTEL_CUSTOMIZATION
    bool isVirtualRegister(unsigned Reg) const {         // INTEL
      return TargetRegisterInfo::isVirtualRegister(Reg); // INTEL
    }                                                    // INTEL
#endif // !INTEL_CUSTOMIZATION
  public:
    StringRef getPassName() const override { return "Fast Register Allocator"; }

    void getAnalysisUsage(AnalysisUsage &AU) const override {
      AU.setPreservesCFG();
      MachineFunctionPass::getAnalysisUsage(AU);
    }

    MachineFunctionProperties getRequiredProperties() const override {
      return MachineFunctionProperties().set(
          MachineFunctionProperties::Property::NoPHIs);
    }

    MachineFunctionProperties getSetProperties() const override {
      return MachineFunctionProperties().set(
          MachineFunctionProperties::Property::NoVRegs);
    }

  private:
    bool runOnMachineFunction(MachineFunction &MF) override;
<<<<<<< HEAD
#if INTEL_CUSTOMIZATION
    bool allocateBasicBlock(MachineBasicBlock &MBB);
#else   // !INTEL_CUSTOMIZATION
    void allocateBasicBlock(MachineBasicBlock &MBB);
#endif  // !INTEL_CUSTOMIZATION
=======

    void allocateBasicBlock(MachineBasicBlock &MBB);
    void allocateInstruction(MachineInstr &MI);
    void handleDebugValue(MachineInstr &MI);
>>>>>>> 11e7ab75
    void handleThroughOperands(MachineInstr &MI,
                               SmallVectorImpl<unsigned> &VirtDead);
    bool isLastUseOfLocalReg(const MachineOperand &MO) const;

    void addKillFlag(const LiveReg &LRI);
    void killVirtReg(LiveReg &LR);
    void killVirtReg(unsigned VirtReg);
    void spillVirtReg(MachineBasicBlock::iterator MI, LiveReg &LR);
    void spillVirtReg(MachineBasicBlock::iterator MI, unsigned VirtReg);

    void usePhysReg(MachineOperand &MO);
    void definePhysReg(MachineBasicBlock::iterator MI, MCPhysReg PhysReg,
                       RegState NewState);
    unsigned calcSpillCost(MCPhysReg PhysReg) const;
    void assignVirtToPhysReg(LiveReg &, MCPhysReg PhysReg);

    LiveRegMap::iterator findLiveVirtReg(unsigned VirtReg) {
      return LiveVirtRegs.find(TargetRegisterInfo::virtReg2Index(VirtReg));
    }

    LiveRegMap::const_iterator findLiveVirtReg(unsigned VirtReg) const {
      return LiveVirtRegs.find(TargetRegisterInfo::virtReg2Index(VirtReg));
    }

    void allocVirtReg(MachineInstr &MI, LiveReg &LR, unsigned Hint);
    MCPhysReg defineVirtReg(MachineInstr &MI, unsigned OpNum, unsigned VirtReg,
                            unsigned Hint);
    LiveReg &reloadVirtReg(MachineInstr &MI, unsigned OpNum, unsigned VirtReg,
                           unsigned Hint);
    void spillAll(MachineBasicBlock::iterator MI);
    bool setPhysReg(MachineInstr &MI, MachineOperand &MO, MCPhysReg PhysReg);

    int getStackSpaceFor(unsigned VirtReg);
    void spill(MachineBasicBlock::iterator Before, unsigned VirtReg,
               MCPhysReg AssignedReg, bool Kill);
    void reload(MachineBasicBlock::iterator Before, unsigned VirtReg,
                MCPhysReg PhysReg);

    void dumpState();
  };

} // end anonymous namespace

char RegAllocFast::ID = 0;

INITIALIZE_PASS(RegAllocFast, "regallocfast", "Fast Register Allocator", false,
                false)

void RegAllocFast::setPhysRegState(MCPhysReg PhysReg, unsigned NewState) {
  PhysRegState[PhysReg] = NewState;
}

/// This allocates space for the specified virtual register to be held on the
/// stack.
int RegAllocFast::getStackSpaceFor(unsigned VirtReg) {
  // Find the location Reg would belong...
  int SS = StackSlotForVirtReg[VirtReg];
  // Already has space allocated?
  if (SS != -1)
    return SS;

  // Allocate a new stack object for this spill location...
  const TargetRegisterClass &RC = *MRI->getRegClass(VirtReg);
  unsigned Size = TRI->getSpillSize(RC);
  unsigned Align = TRI->getSpillAlignment(RC);
  int FrameIdx = MFI->CreateSpillStackObject(Size, Align);

  // Assign the slot.
  StackSlotForVirtReg[VirtReg] = FrameIdx;
  return FrameIdx;
}

/// Insert spill instruction for \p AssignedReg before \p Before. Update
/// DBG_VALUEs with \p VirtReg operands with the stack slot.
void RegAllocFast::spill(MachineBasicBlock::iterator Before, unsigned VirtReg,
                         MCPhysReg AssignedReg, bool Kill) {
  LLVM_DEBUG(dbgs() << "Spilling " << printReg(VirtReg, TRI)
                    << " in " << printReg(AssignedReg, TRI));
  int FI = getStackSpaceFor(VirtReg);
  LLVM_DEBUG(dbgs() << " to stack slot #" << FI << '\n');

  const TargetRegisterClass &RC = *MRI->getRegClass(VirtReg);
  TII->storeRegToStackSlot(*MBB, Before, AssignedReg, Kill, FI, &RC, TRI);
  ++NumStores;

  // If this register is used by DBG_VALUE then insert new DBG_VALUE to
  // identify spilled location as the place to find corresponding variable's
  // value.
  SmallVectorImpl<MachineInstr *> &LRIDbgValues = LiveDbgValueMap[VirtReg];
  for (MachineInstr *DBG : LRIDbgValues) {
    MachineInstr *NewDV = buildDbgValueForSpill(*MBB, Before, *DBG, FI);
    assert(NewDV->getParent() == MBB && "dangling parent pointer");
    (void)NewDV;
    LLVM_DEBUG(dbgs() << "Inserting debug info due to spill:\n" << *NewDV);
  }
  // Now this register is spilled there is should not be any DBG_VALUE
  // pointing to this register because they are all pointing to spilled value
  // now.
  LRIDbgValues.clear();
}

/// Insert reload instruction for \p PhysReg before \p Before.
void RegAllocFast::reload(MachineBasicBlock::iterator Before, unsigned VirtReg,
                          MCPhysReg PhysReg) {
  LLVM_DEBUG(dbgs() << "Reloading " << printReg(VirtReg, TRI) << " into "
                    << printReg(PhysReg, TRI) << '\n');
  int FI = getStackSpaceFor(VirtReg);
  const TargetRegisterClass &RC = *MRI->getRegClass(VirtReg);
  TII->loadRegFromStackSlot(*MBB, Before, PhysReg, FI, &RC, TRI);
  ++NumLoads;
}

/// Return true if MO is the only remaining reference to its virtual register,
/// and it is guaranteed to be a block-local register.
bool RegAllocFast::isLastUseOfLocalReg(const MachineOperand &MO) const {
  // If the register has ever been spilled or reloaded, we conservatively assume
  // it is a global register used in multiple blocks.
  if (StackSlotForVirtReg[MO.getReg()] != -1)
    return false;

  // Check that the use/def chain has exactly one operand - MO.
  MachineRegisterInfo::reg_nodbg_iterator I = MRI->reg_nodbg_begin(MO.getReg());
  if (&*I != &MO)
    return false;
  return ++I == MRI->reg_nodbg_end();
}

/// Set kill flags on last use of a virtual register.
void RegAllocFast::addKillFlag(const LiveReg &LR) {
  if (!LR.LastUse) return;
  MachineOperand &MO = LR.LastUse->getOperand(LR.LastOpNum);
  if (MO.isUse() && !LR.LastUse->isRegTiedToDefOperand(LR.LastOpNum)) {
    if (MO.getReg() == LR.PhysReg)
      MO.setIsKill();
    // else, don't do anything we are problably redefining a
    // subreg of this register and given we don't track which
    // lanes are actually dead, we cannot insert a kill flag here.
    // Otherwise we may end up in a situation like this:
    // ... = (MO) physreg:sub1, implicit killed physreg
    // ... <== Here we would allow later pass to reuse physreg:sub1
    //         which is potentially wrong.
    // LR:sub0 = ...
    // ... = LR.sub1 <== This is going to use physreg:sub1
  }
}

/// Mark virtreg as no longer available.
void RegAllocFast::killVirtReg(LiveReg &LR) {
  addKillFlag(LR);
  assert(PhysRegState[LR.PhysReg] == LR.VirtReg &&
         "Broken RegState mapping");
  setPhysRegState(LR.PhysReg, regFree);
  LR.PhysReg = 0;
}

/// Mark virtreg as no longer available.
void RegAllocFast::killVirtReg(unsigned VirtReg) {
  assert(TargetRegisterInfo::isVirtualRegister(VirtReg) &&
         "killVirtReg needs a virtual register");
  LiveRegMap::iterator LRI = findLiveVirtReg(VirtReg);
  if (LRI != LiveVirtRegs.end() && LRI->PhysReg)
    killVirtReg(*LRI);
}

/// This method spills the value specified by VirtReg into the corresponding
/// stack slot if needed.
void RegAllocFast::spillVirtReg(MachineBasicBlock::iterator MI,
                                unsigned VirtReg) {
  assert(TargetRegisterInfo::isVirtualRegister(VirtReg) &&
         "Spilling a physical register is illegal!");
  LiveRegMap::iterator LRI = findLiveVirtReg(VirtReg);
  assert(LRI != LiveVirtRegs.end() && LRI->PhysReg &&
         "Spilling unmapped virtual register");
  spillVirtReg(MI, *LRI);
}

/// Do the actual work of spilling.
void RegAllocFast::spillVirtReg(MachineBasicBlock::iterator MI, LiveReg &LR) {
  assert(PhysRegState[LR.PhysReg] == LR.VirtReg && "Broken RegState mapping");

  if (LR.Dirty) {
    // If this physreg is used by the instruction, we want to kill it on the
    // instruction, not on the spill.
    bool SpillKill = MachineBasicBlock::iterator(LR.LastUse) != MI;
    LR.Dirty = false;

    spill(MI, LR.VirtReg, LR.PhysReg, SpillKill);

    if (SpillKill)
      LR.LastUse = nullptr; // Don't kill register again
  }
  killVirtReg(LR);
}

/// Spill all dirty virtregs without killing them.
void RegAllocFast::spillAll(MachineBasicBlock::iterator MI) {
  if (LiveVirtRegs.empty())
    return;
  // The LiveRegMap is keyed by an unsigned (the virtreg number), so the order
  // of spilling here is deterministic, if arbitrary.
  for (LiveReg &LR : LiveVirtRegs) {
    if (!LR.PhysReg)
      continue;
    spillVirtReg(MI, LR);
  }
  LiveVirtRegs.clear();
}

/// Handle the direct use of a physical register.  Check that the register is
/// not used by a virtreg. Kill the physreg, marking it free. This may add
/// implicit kills to MO->getParent() and invalidate MO.
void RegAllocFast::usePhysReg(MachineOperand &MO) {
  // Ignore undef uses.
  if (MO.isUndef())
    return;

  unsigned PhysReg = MO.getReg();
  assert(TargetRegisterInfo::isPhysicalRegister(PhysReg) &&
         "Bad usePhysReg operand");

  markRegUsedInInstr(PhysReg);
  switch (PhysRegState[PhysReg]) {
  case regDisabled:
    break;
  case regReserved:
    PhysRegState[PhysReg] = regFree;
    LLVM_FALLTHROUGH;
  case regFree:
    MO.setIsKill();
    return;
  default:
    // The physreg was allocated to a virtual register. That means the value we
    // wanted has been clobbered.
    llvm_unreachable("Instruction uses an allocated register");
  }

  // Maybe a superregister is reserved?
  for (MCRegAliasIterator AI(PhysReg, TRI, false); AI.isValid(); ++AI) {
    MCPhysReg Alias = *AI;
    switch (PhysRegState[Alias]) {
    case regDisabled:
      break;
    case regReserved:
      // Either PhysReg is a subregister of Alias and we mark the
      // whole register as free, or PhysReg is the superregister of
      // Alias and we mark all the aliases as disabled before freeing
      // PhysReg.
      // In the latter case, since PhysReg was disabled, this means that
      // its value is defined only by physical sub-registers. This check
      // is performed by the assert of the default case in this loop.
      // Note: The value of the superregister may only be partial
      // defined, that is why regDisabled is a valid state for aliases.
      assert((TRI->isSuperRegister(PhysReg, Alias) ||
              TRI->isSuperRegister(Alias, PhysReg)) &&
             "Instruction is not using a subregister of a reserved register");
      LLVM_FALLTHROUGH;
    case regFree:
      if (TRI->isSuperRegister(PhysReg, Alias)) {
        // Leave the superregister in the working set.
        setPhysRegState(Alias, regFree);
        MO.getParent()->addRegisterKilled(Alias, TRI, true);
        return;
      }
      // Some other alias was in the working set - clear it.
      setPhysRegState(Alias, regDisabled);
      break;
    default:
      llvm_unreachable("Instruction uses an alias of an allocated register");
    }
  }

  // All aliases are disabled, bring register into working set.
  setPhysRegState(PhysReg, regFree);
  MO.setIsKill();
}

/// Mark PhysReg as reserved or free after spilling any virtregs. This is very
/// similar to defineVirtReg except the physreg is reserved instead of
/// allocated.
void RegAllocFast::definePhysReg(MachineBasicBlock::iterator MI,
                                 MCPhysReg PhysReg, RegState NewState) {
  markRegUsedInInstr(PhysReg);
  switch (unsigned VirtReg = PhysRegState[PhysReg]) {
  case regDisabled:
    break;
  default:
    spillVirtReg(MI, VirtReg);
    LLVM_FALLTHROUGH;
  case regFree:
  case regReserved:
    setPhysRegState(PhysReg, NewState);
    return;
  }

  // This is a disabled register, disable all aliases.
  setPhysRegState(PhysReg, NewState);
  for (MCRegAliasIterator AI(PhysReg, TRI, false); AI.isValid(); ++AI) {
    MCPhysReg Alias = *AI;
    switch (unsigned VirtReg = PhysRegState[Alias]) {
    case regDisabled:
      break;
    default:
      spillVirtReg(MI, VirtReg);
      LLVM_FALLTHROUGH;
    case regFree:
    case regReserved:
      setPhysRegState(Alias, regDisabled);
      if (TRI->isSuperRegister(PhysReg, Alias))
        return;
      break;
    }
  }
}

/// Return the cost of spilling clearing out PhysReg and aliases so it is free
/// for allocation. Returns 0 when PhysReg is free or disabled with all aliases
/// disabled - it can be allocated directly.
/// \returns spillImpossible when PhysReg or an alias can't be spilled.
unsigned RegAllocFast::calcSpillCost(MCPhysReg PhysReg) const {
  if (isRegUsedInInstr(PhysReg)) {
    LLVM_DEBUG(dbgs() << printReg(PhysReg, TRI)
                      << " is already used in instr.\n");
    return spillImpossible;
  }
  switch (unsigned VirtReg = PhysRegState[PhysReg]) {
  case regDisabled:
    break;
  case regFree:
    return 0;
  case regReserved:
    LLVM_DEBUG(dbgs() << printReg(VirtReg, TRI) << " corresponding "
                      << printReg(PhysReg, TRI) << " is reserved already.\n");
    return spillImpossible;
  default: {
    LiveRegMap::const_iterator LRI = findLiveVirtReg(VirtReg);
    assert(LRI != LiveVirtRegs.end() && LRI->PhysReg &&
           "Missing VirtReg entry");
    return LRI->Dirty ? spillDirty : spillClean;
  }
  }

  // This is a disabled register, add up cost of aliases.
  LLVM_DEBUG(dbgs() << printReg(PhysReg, TRI) << " is disabled.\n");
  unsigned Cost = 0;
  for (MCRegAliasIterator AI(PhysReg, TRI, false); AI.isValid(); ++AI) {
    MCPhysReg Alias = *AI;
    switch (unsigned VirtReg = PhysRegState[Alias]) {
    case regDisabled:
      break;
    case regFree:
      ++Cost;
      break;
    case regReserved:
      return spillImpossible;
    default: {
      LiveRegMap::const_iterator LRI = findLiveVirtReg(VirtReg);
      assert(LRI != LiveVirtRegs.end() && LRI->PhysReg &&
             "Missing VirtReg entry");
      Cost += LRI->Dirty ? spillDirty : spillClean;
      break;
    }
    }
  }
  return Cost;
}

/// This method updates local state so that we know that PhysReg is the
/// proper container for VirtReg now.  The physical register must not be used
/// for anything else when this is called.
void RegAllocFast::assignVirtToPhysReg(LiveReg &LR, MCPhysReg PhysReg) {
  unsigned VirtReg = LR.VirtReg;
  LLVM_DEBUG(dbgs() << "Assigning " << printReg(VirtReg, TRI) << " to "
                    << printReg(PhysReg, TRI) << '\n');
  assert(LR.PhysReg == 0 && "Already assigned a physreg");
  assert(PhysReg != 0 && "Trying to assign no register");
  LR.PhysReg = PhysReg;
  setPhysRegState(PhysReg, VirtReg);
}

/// Allocates a physical register for VirtReg.
void RegAllocFast::allocVirtReg(MachineInstr &MI, LiveReg &LR, unsigned Hint) {
  const unsigned VirtReg = LR.VirtReg;

  assert(TargetRegisterInfo::isVirtualRegister(VirtReg) &&
         "Can only allocate virtual registers");

  const TargetRegisterClass &RC = *MRI->getRegClass(VirtReg);
  LLVM_DEBUG(dbgs() << "Search register for " << printReg(VirtReg)
                    << " in class " << TRI->getRegClassName(&RC) << '\n');

  // Take hint when possible.
  if (TargetRegisterInfo::isPhysicalRegister(Hint) &&
      MRI->isAllocatable(Hint) && RC.contains(Hint)) {
    // Ignore the hint if we would have to spill a dirty register.
    unsigned Cost = calcSpillCost(Hint);
    if (Cost < spillDirty) {
      if (Cost)
        definePhysReg(MI, Hint, regFree);
      assignVirtToPhysReg(LR, Hint);
      return;
    }
  }

  // First try to find a completely free register.
  ArrayRef<MCPhysReg> AllocationOrder = RegClassInfo.getOrder(&RC);
  for (MCPhysReg PhysReg : AllocationOrder) {
    if (PhysRegState[PhysReg] == regFree && !isRegUsedInInstr(PhysReg)) {
      assignVirtToPhysReg(LR, PhysReg);
      return;
    }
  }

  MCPhysReg BestReg = 0;
  unsigned BestCost = spillImpossible;
  for (MCPhysReg PhysReg : AllocationOrder) {
    LLVM_DEBUG(dbgs() << "\tRegister: " << printReg(PhysReg, TRI) << ' ');
    unsigned Cost = calcSpillCost(PhysReg);
    LLVM_DEBUG(dbgs() << "Cost: " << Cost << " BestCost: " << BestCost << '\n');
    // Immediate take a register with cost 0.
    if (Cost == 0) {
      assignVirtToPhysReg(LR, PhysReg);
      return;
    }
    if (Cost < BestCost) {
      BestReg = PhysReg;
      BestCost = Cost;
    }
  }

  if (!BestReg) {
    // Nothing we can do: Report an error and keep going with an invalid
    // allocation.
    if (MI.isInlineAsm())
      MI.emitError("inline assembly requires more registers than available");
    else
      MI.emitError("ran out of registers during register allocation");
    definePhysReg(MI, *AllocationOrder.begin(), regFree);
    assignVirtToPhysReg(LR, *AllocationOrder.begin());
    return;
  }

  definePhysReg(MI, BestReg, regFree);
  assignVirtToPhysReg(LR, BestReg);
}

/// Allocates a register for VirtReg and mark it as dirty.
MCPhysReg RegAllocFast::defineVirtReg(MachineInstr &MI, unsigned OpNum,
                                      unsigned VirtReg, unsigned Hint) {
  assert(TargetRegisterInfo::isVirtualRegister(VirtReg) &&
         "Not a virtual register");
  LiveRegMap::iterator LRI;
  bool New;
  std::tie(LRI, New) = LiveVirtRegs.insert(LiveReg(VirtReg));
  if (!LRI->PhysReg) {
    // If there is no hint, peek at the only use of this register.
    if ((!Hint || !TargetRegisterInfo::isPhysicalRegister(Hint)) &&
        MRI->hasOneNonDBGUse(VirtReg)) {
      const MachineInstr &UseMI = *MRI->use_instr_nodbg_begin(VirtReg);
      // It's a copy, use the destination register as a hint.
      if (UseMI.isCopyLike())
        Hint = UseMI.getOperand(0).getReg();
    }
    allocVirtReg(MI, *LRI, Hint);
  } else if (LRI->LastUse) {
    // Redefining a live register - kill at the last use, unless it is this
    // instruction defining VirtReg multiple times.
    if (LRI->LastUse != &MI || LRI->LastUse->getOperand(LRI->LastOpNum).isUse())
      addKillFlag(*LRI);
  }
  assert(LRI->PhysReg && "Register not assigned");
  LRI->LastUse = &MI;
  LRI->LastOpNum = OpNum;
  LRI->Dirty = true;
  markRegUsedInInstr(LRI->PhysReg);
  return LRI->PhysReg;
}

/// Make sure VirtReg is available in a physreg and return it.
RegAllocFast::LiveReg &RegAllocFast::reloadVirtReg(MachineInstr &MI,
                                                   unsigned OpNum,
                                                   unsigned VirtReg,
                                                   unsigned Hint) {
  assert(TargetRegisterInfo::isVirtualRegister(VirtReg) &&
         "Not a virtual register");
  LiveRegMap::iterator LRI;
  bool New;
  std::tie(LRI, New) = LiveVirtRegs.insert(LiveReg(VirtReg));
  MachineOperand &MO = MI.getOperand(OpNum);
  if (!LRI->PhysReg) {
    allocVirtReg(MI, *LRI, Hint);
    reload(MI, VirtReg, LRI->PhysReg);
  } else if (LRI->Dirty) {
    if (isLastUseOfLocalReg(MO)) {
      LLVM_DEBUG(dbgs() << "Killing last use: " << MO << '\n');
      if (MO.isUse())
        MO.setIsKill();
      else
        MO.setIsDead();
    } else if (MO.isKill()) {
      LLVM_DEBUG(dbgs() << "Clearing dubious kill: " << MO << '\n');
      MO.setIsKill(false);
    } else if (MO.isDead()) {
      LLVM_DEBUG(dbgs() << "Clearing dubious dead: " << MO << '\n');
      MO.setIsDead(false);
    }
  } else if (MO.isKill()) {
    // We must remove kill flags from uses of reloaded registers because the
    // register would be killed immediately, and there might be a second use:
    //   %foo = OR killed %x, %x
    // This would cause a second reload of %x into a different register.
    LLVM_DEBUG(dbgs() << "Clearing clean kill: " << MO << '\n');
    MO.setIsKill(false);
  } else if (MO.isDead()) {
    LLVM_DEBUG(dbgs() << "Clearing clean dead: " << MO << '\n');
    MO.setIsDead(false);
  }
  assert(LRI->PhysReg && "Register not assigned");
  LRI->LastUse = &MI;
  LRI->LastOpNum = OpNum;
  markRegUsedInInstr(LRI->PhysReg);
  return *LRI;
}

/// Changes operand OpNum in MI the refer the PhysReg, considering subregs. This
/// may invalidate any operand pointers.  Return true if the operand kills its
/// register.
bool RegAllocFast::setPhysReg(MachineInstr &MI, MachineOperand &MO,
                              MCPhysReg PhysReg) {
  bool Dead = MO.isDead();
  if (!MO.getSubReg()) {
    MO.setReg(PhysReg);
    MO.setIsRenamable(true);
    return MO.isKill() || Dead;
  }

  // Handle subregister index.
  MO.setReg(PhysReg ? TRI->getSubReg(PhysReg, MO.getSubReg()) : 0);
  MO.setIsRenamable(true);
  MO.setSubReg(0);

  // A kill flag implies killing the full register. Add corresponding super
  // register kill.
  if (MO.isKill()) {
    MI.addRegisterKilled(PhysReg, TRI, true);
    return true;
  }

  // A <def,read-undef> of a sub-register requires an implicit def of the full
  // register.
  if (MO.isDef() && MO.isUndef())
    MI.addRegisterDefined(PhysReg, TRI);

  return Dead;
}

// Handles special instruction operand like early clobbers and tied ops when
// there are additional physreg defines.
void RegAllocFast::handleThroughOperands(MachineInstr &MI,
                                         SmallVectorImpl<unsigned> &VirtDead) {
  LLVM_DEBUG(dbgs() << "Scanning for through registers:");
  SmallSet<unsigned, 8> ThroughRegs;
  for (const MachineOperand &MO : MI.operands()) {
    if (!MO.isReg()) continue;
    unsigned Reg = MO.getReg();
    if (!isVirtualRegister(Reg)) // INTEL
      continue;
    if (MO.isEarlyClobber() || (MO.isUse() && MO.isTied()) ||
        (MO.getSubReg() && MI.readsVirtualRegister(Reg))) {
      if (ThroughRegs.insert(Reg).second)
        LLVM_DEBUG(dbgs() << ' ' << printReg(Reg));
    }
  }

  // If any physreg defines collide with preallocated through registers,
  // we must spill and reallocate.
  LLVM_DEBUG(dbgs() << "\nChecking for physdef collisions.\n");
  for (const MachineOperand &MO : MI.operands()) {
    if (!MO.isReg() || !MO.isDef()) continue;
    unsigned Reg = MO.getReg();
    if (!Reg || !TargetRegisterInfo::isPhysicalRegister(Reg)) continue;
    markRegUsedInInstr(Reg);
    for (MCRegAliasIterator AI(Reg, TRI, true); AI.isValid(); ++AI) {
      if (ThroughRegs.count(PhysRegState[*AI]))
        definePhysReg(MI, *AI, regFree);
    }
  }

  SmallVector<unsigned, 8> PartialDefs;
  LLVM_DEBUG(dbgs() << "Allocating tied uses.\n");
  for (unsigned I = 0, E = MI.getNumOperands(); I != E; ++I) {
    MachineOperand &MO = MI.getOperand(I);
    if (!MO.isReg()) continue;
    unsigned Reg = MO.getReg();
    if (!isVirtualRegister(Reg)) continue; // INTEL
    if (MO.isUse()) {
      if (!MO.isTied()) continue;
      LLVM_DEBUG(dbgs() << "Operand " << I << "(" << MO
                        << ") is tied to operand " << MI.findTiedOperandIdx(I)
                        << ".\n");
      LiveReg &LR = reloadVirtReg(MI, I, Reg, 0);
      MCPhysReg PhysReg = LR.PhysReg;
      setPhysReg(MI, MO, PhysReg);
      // Note: we don't update the def operand yet. That would cause the normal
      // def-scan to attempt spilling.
    } else if (MO.getSubReg() && MI.readsVirtualRegister(Reg)) {
      LLVM_DEBUG(dbgs() << "Partial redefine: " << MO << '\n');
      // Reload the register, but don't assign to the operand just yet.
      // That would confuse the later phys-def processing pass.
      LiveReg &LR = reloadVirtReg(MI, I, Reg, 0);
      PartialDefs.push_back(LR.PhysReg);
    }
  }

  LLVM_DEBUG(dbgs() << "Allocating early clobbers.\n");
  for (unsigned I = 0, E = MI.getNumOperands(); I != E; ++I) {
    const MachineOperand &MO = MI.getOperand(I);
    if (!MO.isReg()) continue;
    unsigned Reg = MO.getReg();
    if (!isVirtualRegister(Reg)) continue; // INTEL
    if (!MO.isEarlyClobber())
      continue;
    // Note: defineVirtReg may invalidate MO.
    MCPhysReg PhysReg = defineVirtReg(MI, I, Reg, 0);
    if (setPhysReg(MI, MI.getOperand(I), PhysReg))
      VirtDead.push_back(Reg);
  }

  // Restore UsedInInstr to a state usable for allocating normal virtual uses.
  UsedInInstr.clear();
  for (const MachineOperand &MO : MI.operands()) {
    if (!MO.isReg() || (MO.isDef() && !MO.isEarlyClobber())) continue;
    unsigned Reg = MO.getReg();
    if (!Reg || !TargetRegisterInfo::isPhysicalRegister(Reg)) continue;
    LLVM_DEBUG(dbgs() << "\tSetting " << printReg(Reg, TRI)
                      << " as used in instr\n");
    markRegUsedInInstr(Reg);
  }

  // Also mark PartialDefs as used to avoid reallocation.
  for (unsigned PartialDef : PartialDefs)
    markRegUsedInInstr(PartialDef);
}

#ifndef NDEBUG
void RegAllocFast::dumpState() {
  for (unsigned Reg = 1, E = TRI->getNumRegs(); Reg != E; ++Reg) {
    if (PhysRegState[Reg] == regDisabled) continue;
    dbgs() << " " << printReg(Reg, TRI);
    switch(PhysRegState[Reg]) {
    case regFree:
      break;
    case regReserved:
      dbgs() << "*";
      break;
    default: {
      dbgs() << '=' << printReg(PhysRegState[Reg]);
      LiveRegMap::iterator LRI = findLiveVirtReg(PhysRegState[Reg]);
      assert(LRI != LiveVirtRegs.end() && LRI->PhysReg &&
             "Missing VirtReg entry");
      if (LRI->Dirty)
        dbgs() << "*";
      assert(LRI->PhysReg == Reg && "Bad inverse map");
      break;
    }
    }
  }
  dbgs() << '\n';
  // Check that LiveVirtRegs is the inverse.
  for (LiveRegMap::iterator i = LiveVirtRegs.begin(),
       e = LiveVirtRegs.end(); i != e; ++i) {
    if (!i->PhysReg)
      continue;
    assert(TargetRegisterInfo::isVirtualRegister(i->VirtReg) &&
           "Bad map key");
    assert(TargetRegisterInfo::isPhysicalRegister(i->PhysReg) &&
           "Bad map value");
    assert(PhysRegState[i->PhysReg] == i->VirtReg && "Bad inverse map");
  }
}
#endif

<<<<<<< HEAD
#if INTEL_CUSTOMIZATION
bool RegAllocFast::allocateBasicBlock(MachineBasicBlock &MBB) {
  bool HasVirtualRegs = false;
#else  // !INTEL_CUSTOMIZATION
=======
void RegAllocFast::allocateInstruction(MachineInstr &MI) {
  const MCInstrDesc &MCID = MI.getDesc();

  // If this is a copy, we may be able to coalesce.
  unsigned CopySrcReg = 0;
  unsigned CopyDstReg = 0;
  unsigned CopySrcSub = 0;
  unsigned CopyDstSub = 0;
  if (MI.isCopy()) {
    CopyDstReg = MI.getOperand(0).getReg();
    CopySrcReg = MI.getOperand(1).getReg();
    CopyDstSub = MI.getOperand(0).getSubReg();
    CopySrcSub = MI.getOperand(1).getSubReg();
  }

  // Track registers used by instruction.
  UsedInInstr.clear();

  // First scan.
  // Mark physreg uses and early clobbers as used.
  // Find the end of the virtreg operands
  unsigned VirtOpEnd = 0;
  bool hasTiedOps = false;
  bool hasEarlyClobbers = false;
  bool hasPartialRedefs = false;
  bool hasPhysDefs = false;
  for (unsigned i = 0, e = MI.getNumOperands(); i != e; ++i) {
    MachineOperand &MO = MI.getOperand(i);
    // Make sure MRI knows about registers clobbered by regmasks.
    if (MO.isRegMask()) {
      MRI->addPhysRegsUsedFromRegMask(MO.getRegMask());
      continue;
    }
    if (!MO.isReg()) continue;
    unsigned Reg = MO.getReg();
    if (!Reg) continue;
    if (TargetRegisterInfo::isVirtualRegister(Reg)) {
      VirtOpEnd = i+1;
      if (MO.isUse()) {
        hasTiedOps = hasTiedOps ||
                            MCID.getOperandConstraint(i, MCOI::TIED_TO) != -1;
      } else {
        if (MO.isEarlyClobber())
          hasEarlyClobbers = true;
        if (MO.getSubReg() && MI.readsVirtualRegister(Reg))
          hasPartialRedefs = true;
      }
      continue;
    }
    if (!MRI->isAllocatable(Reg)) continue;
    if (MO.isUse()) {
      usePhysReg(MO);
    } else if (MO.isEarlyClobber()) {
      definePhysReg(MI, Reg,
                    (MO.isImplicit() || MO.isDead()) ? regFree : regReserved);
      hasEarlyClobbers = true;
    } else
      hasPhysDefs = true;
  }

  // The instruction may have virtual register operands that must be allocated
  // the same register at use-time and def-time: early clobbers and tied
  // operands. If there are also physical defs, these registers must avoid
  // both physical defs and uses, making them more constrained than normal
  // operands.
  // Similarly, if there are multiple defs and tied operands, we must make
  // sure the same register is allocated to uses and defs.
  // We didn't detect inline asm tied operands above, so just make this extra
  // pass for all inline asm.
  if (MI.isInlineAsm() || hasEarlyClobbers || hasPartialRedefs ||
      (hasTiedOps && (hasPhysDefs || MCID.getNumDefs() > 1))) {
    handleThroughOperands(MI, VirtDead);
    // Don't attempt coalescing when we have funny stuff going on.
    CopyDstReg = 0;
    // Pretend we have early clobbers so the use operands get marked below.
    // This is not necessary for the common case of a single tied use.
    hasEarlyClobbers = true;
  }

  // Second scan.
  // Allocate virtreg uses.
  for (unsigned I = 0; I != VirtOpEnd; ++I) {
    MachineOperand &MO = MI.getOperand(I);
    if (!MO.isReg()) continue;
    unsigned Reg = MO.getReg();
    if (!TargetRegisterInfo::isVirtualRegister(Reg)) continue;
    if (MO.isUse()) {
      LiveReg &LR = reloadVirtReg(MI, I, Reg, CopyDstReg);
      MCPhysReg PhysReg = LR.PhysReg;
      CopySrcReg = (CopySrcReg == Reg || CopySrcReg == PhysReg) ? PhysReg : 0;
      if (setPhysReg(MI, MO, PhysReg))
        killVirtReg(LR);
    }
  }

  // Track registers defined by instruction - early clobbers and tied uses at
  // this point.
  UsedInInstr.clear();
  if (hasEarlyClobbers) {
    for (const MachineOperand &MO : MI.operands()) {
      if (!MO.isReg()) continue;
      unsigned Reg = MO.getReg();
      if (!Reg || !TargetRegisterInfo::isPhysicalRegister(Reg)) continue;
      // Look for physreg defs and tied uses.
      if (!MO.isDef() && !MO.isTied()) continue;
      markRegUsedInInstr(Reg);
    }
  }

  unsigned DefOpEnd = MI.getNumOperands();
  if (MI.isCall()) {
    // Spill all virtregs before a call. This serves one purpose: If an
    // exception is thrown, the landing pad is going to expect to find
    // registers in their spill slots.
    // Note: although this is appealing to just consider all definitions
    // as call-clobbered, this is not correct because some of those
    // definitions may be used later on and we do not want to reuse
    // those for virtual registers in between.
    LLVM_DEBUG(dbgs() << "  Spilling remaining registers before call.\n");
    spillAll(MI);
  }

  // Third scan.
  // Allocate defs and collect dead defs.
  for (unsigned I = 0; I != DefOpEnd; ++I) {
    const MachineOperand &MO = MI.getOperand(I);
    if (!MO.isReg() || !MO.isDef() || !MO.getReg() || MO.isEarlyClobber())
      continue;
    unsigned Reg = MO.getReg();

    if (TargetRegisterInfo::isPhysicalRegister(Reg)) {
      if (!MRI->isAllocatable(Reg)) continue;
      definePhysReg(MI, Reg, MO.isDead() ? regFree : regReserved);
      continue;
    }
    MCPhysReg PhysReg = defineVirtReg(MI, I, Reg, CopySrcReg);
    if (setPhysReg(MI, MI.getOperand(I), PhysReg)) {
      VirtDead.push_back(Reg);
      CopyDstReg = 0; // cancel coalescing;
    } else
      CopyDstReg = (CopyDstReg == Reg || CopyDstReg == PhysReg) ? PhysReg : 0;
  }

  // Kill dead defs after the scan to ensure that multiple defs of the same
  // register are allocated identically. We didn't need to do this for uses
  // because we are crerating our own kill flags, and they are always at the
  // last use.
  for (unsigned VirtReg : VirtDead)
    killVirtReg(VirtReg);
  VirtDead.clear();

  LLVM_DEBUG(dbgs() << "<< " << MI);
  if (CopyDstReg && CopyDstReg == CopySrcReg && CopyDstSub == CopySrcSub) {
    LLVM_DEBUG(dbgs() << "Mark identity copy for removal\n");
    Coalesced.push_back(&MI);
  }
}

void RegAllocFast::handleDebugValue(MachineInstr &MI) {
  MachineOperand &MO = MI.getOperand(0);

  // Ignore DBG_VALUEs that aren't based on virtual registers. These are
  // mostly constants and frame indices.
  if (!MO.isReg())
    return;
  unsigned Reg = MO.getReg();
  if (!TargetRegisterInfo::isVirtualRegister(Reg))
    return;

  // See if this virtual register has already been allocated to a physical
  // register or spilled to a stack slot.
  LiveRegMap::iterator LRI = findLiveVirtReg(Reg);
  if (LRI != LiveVirtRegs.end() && LRI->PhysReg) {
    setPhysReg(MI, MO, LRI->PhysReg);
  } else {
    int SS = StackSlotForVirtReg[Reg];
    if (SS != -1) {
      // Modify DBG_VALUE now that the value is in a spill slot.
      updateDbgValueForSpill(MI, SS);
      LLVM_DEBUG(dbgs() << "Modifying debug info due to spill:" << "\t" << MI);
      return;
    }

    // We can't allocate a physreg for a DebugValue, sorry!
    LLVM_DEBUG(dbgs() << "Unable to allocate vreg used by DBG_VALUE");
    MO.setReg(0);
  }

  // If Reg hasn't been spilled, put this DBG_VALUE in LiveDbgValueMap so
  // that future spills of Reg will have DBG_VALUEs.
  LiveDbgValueMap[Reg].push_back(&MI);
}

>>>>>>> 11e7ab75
void RegAllocFast::allocateBasicBlock(MachineBasicBlock &MBB) {
#endif // !INTEL_CUSTOMIZATION
  this->MBB = &MBB;
  LLVM_DEBUG(dbgs() << "\nAllocating " << MBB);

  PhysRegState.assign(TRI->getNumRegs(), regDisabled);
  assert(LiveVirtRegs.empty() && "Mapping not cleared from last block?");

  MachineBasicBlock::iterator MII = MBB.begin();

  // Add live-in registers as live.
  for (const MachineBasicBlock::RegisterMaskPair LI : MBB.liveins())
    if (MRI->isAllocatable(LI.PhysReg))
      definePhysReg(MII, LI.PhysReg, regReserved);

  VirtDead.clear();
  Coalesced.clear();

  // Otherwise, sequentially allocate each instruction in the MBB.
  for (MachineInstr &MI : MBB) {
    LLVM_DEBUG(
      dbgs() << "\n>> " << MI << "Regs:";
      dumpState()
    );

    // Special handling for debug values. Note that they are not allowed to
    // affect codegen of the other instructions in any way.
    if (MI.isDebugValue()) {
      handleDebugValue(MI);
      continue;
    }

<<<<<<< HEAD
    if (MI.isDebugLabel())
      continue;

    // If this is a copy, we may be able to coalesce.
    unsigned CopySrcReg = 0;
    unsigned CopyDstReg = 0;
    unsigned CopySrcSub = 0;
    unsigned CopyDstSub = 0;
    if (MI.isCopy()) {
      CopyDstReg = MI.getOperand(0).getReg();
      CopySrcReg = MI.getOperand(1).getReg();
      CopyDstSub = MI.getOperand(0).getSubReg();
      CopySrcSub = MI.getOperand(1).getSubReg();
    }

    // Track registers used by instruction.
    UsedInInstr.clear();

    // First scan.
    // Mark physreg uses and early clobbers as used.
    // Find the end of the virtreg operands
    unsigned VirtOpEnd = 0;
    bool hasTiedOps = false;
    bool hasEarlyClobbers = false;
    bool hasPartialRedefs = false;
    bool hasPhysDefs = false;
    for (unsigned i = 0, e = MI.getNumOperands(); i != e; ++i) {
      MachineOperand &MO = MI.getOperand(i);
      // Make sure MRI knows about registers clobbered by regmasks.
      if (MO.isRegMask()) {
        MRI->addPhysRegsUsedFromRegMask(MO.getRegMask());
        continue;
      }
      if (!MO.isReg()) continue;
      unsigned Reg = MO.getReg();
      if (!Reg) continue;
      if (TargetRegisterInfo::isVirtualRegister(Reg)) {
#if INTEL_CUSTOMIZATION
        if (MRI->getRegClass(Reg)->isVirtual()) {
          HasVirtualRegs = true;
          continue;
        }
#endif  // INTEL_CUSTOMIZATION

        VirtOpEnd = i+1;
        if (MO.isUse()) {
          hasTiedOps = hasTiedOps ||
                              MCID.getOperandConstraint(i, MCOI::TIED_TO) != -1;
        } else {
          if (MO.isEarlyClobber())
            hasEarlyClobbers = true;
          if (MO.getSubReg() && MI.readsVirtualRegister(Reg))
            hasPartialRedefs = true;
        }
        continue;
      }
      if (!MRI->isAllocatable(Reg)) continue;
      if (MO.isUse()) {
        usePhysReg(MO);
      } else if (MO.isEarlyClobber()) {
        definePhysReg(MI, Reg,
                      (MO.isImplicit() || MO.isDead()) ? regFree : regReserved);
        hasEarlyClobbers = true;
      } else
        hasPhysDefs = true;
    }

    // The instruction may have virtual register operands that must be allocated
    // the same register at use-time and def-time: early clobbers and tied
    // operands. If there are also physical defs, these registers must avoid
    // both physical defs and uses, making them more constrained than normal
    // operands.
    // Similarly, if there are multiple defs and tied operands, we must make
    // sure the same register is allocated to uses and defs.
    // We didn't detect inline asm tied operands above, so just make this extra
    // pass for all inline asm.
    if (MI.isInlineAsm() || hasEarlyClobbers || hasPartialRedefs ||
        (hasTiedOps && (hasPhysDefs || MCID.getNumDefs() > 1))) {
      handleThroughOperands(MI, VirtDead);
      // Don't attempt coalescing when we have funny stuff going on.
      CopyDstReg = 0;
      // Pretend we have early clobbers so the use operands get marked below.
      // This is not necessary for the common case of a single tied use.
      hasEarlyClobbers = true;
    }

    // Second scan.
    // Allocate virtreg uses.
    for (unsigned I = 0; I != VirtOpEnd; ++I) {
      const MachineOperand &MO = MI.getOperand(I);
      if (!MO.isReg()) continue;
      unsigned Reg = MO.getReg();
      if (!isVirtualRegister(Reg)) continue; // INTEL
      if (MO.isUse()) {
        LiveRegMap::iterator LRI = reloadVirtReg(MI, I, Reg, CopyDstReg);
        MCPhysReg PhysReg = LRI->PhysReg;
        CopySrcReg = (CopySrcReg == Reg || CopySrcReg == PhysReg) ? PhysReg : 0;
        if (setPhysReg(MI, I, PhysReg))
          killVirtReg(LRI);
      }
    }

    // Track registers defined by instruction - early clobbers and tied uses at
    // this point.
    UsedInInstr.clear();
    if (hasEarlyClobbers) {
      for (const MachineOperand &MO : MI.operands()) {
        if (!MO.isReg()) continue;
        unsigned Reg = MO.getReg();
        if (!Reg || !TargetRegisterInfo::isPhysicalRegister(Reg)) continue;
        // Look for physreg defs and tied uses.
        if (!MO.isDef() && !MO.isTied()) continue;
        markRegUsedInInstr(Reg);
      }
    }

    unsigned DefOpEnd = MI.getNumOperands();
    if (MI.isCall()) {
      // Spill all virtregs before a call. This serves one purpose: If an
      // exception is thrown, the landing pad is going to expect to find
      // registers in their spill slots.
      // Note: although this is appealing to just consider all definitions
      // as call-clobbered, this is not correct because some of those
      // definitions may be used later on and we do not want to reuse
      // those for virtual registers in between.
      LLVM_DEBUG(dbgs() << "  Spilling remaining registers before call.\n");
      spillAll(MI);
    }

    // Third scan.
    // Allocate defs and collect dead defs.
    for (unsigned I = 0; I != DefOpEnd; ++I) {
      const MachineOperand &MO = MI.getOperand(I);
      if (!MO.isReg() || !MO.isDef() || !MO.getReg() || MO.isEarlyClobber())
        continue;
      unsigned Reg = MO.getReg();

      if (TargetRegisterInfo::isPhysicalRegister(Reg)) {
        if (!MRI->isAllocatable(Reg)) continue;
        definePhysReg(MI, Reg, MO.isDead() ? regFree : regReserved);
        continue;
      }
#if INTEL_CUSTOMIZATION
      else if (MRI->getRegClass(Reg)->isVirtual())
        continue;
#endif
      LiveRegMap::iterator LRI = defineVirtReg(MI, I, Reg, CopySrcReg);
      MCPhysReg PhysReg = LRI->PhysReg;
      if (setPhysReg(MI, I, PhysReg)) {
        VirtDead.push_back(Reg);
        CopyDstReg = 0; // cancel coalescing;
      } else
        CopyDstReg = (CopyDstReg == Reg || CopyDstReg == PhysReg) ? PhysReg : 0;
    }

    // Kill dead defs after the scan to ensure that multiple defs of the same
    // register are allocated identically. We didn't need to do this for uses
    // because we are crerating our own kill flags, and they are always at the
    // last use.
    for (unsigned VirtReg : VirtDead)
      killVirtReg(VirtReg);
    VirtDead.clear();

    if (CopyDstReg && CopyDstReg == CopySrcReg && CopyDstSub == CopySrcSub) {
      LLVM_DEBUG(dbgs() << "-- coalescing: " << MI);
      Coalesced.push_back(&MI);
    } else {
      LLVM_DEBUG(dbgs() << "<< " << MI);
    }
=======
    allocateInstruction(MI);
>>>>>>> 11e7ab75
  }

  // Spill all physical registers holding virtual registers now.
  LLVM_DEBUG(dbgs() << "Spilling live registers at end of block.\n");
  spillAll(MBB.getFirstTerminator());

  // Erase all the coalesced copies. We are delaying it until now because
  // LiveVirtRegs might refer to the instrs.
  for (MachineInstr *MI : Coalesced)
    MBB.erase(MI);
  NumCoalesced += Coalesced.size();

  LLVM_DEBUG(MBB.dump());
#if INTEL_CUSTOMIZATION
  return HasVirtualRegs;
#endif  // INTEL_CUSTOMIZATION
}

bool RegAllocFast::runOnMachineFunction(MachineFunction &MF) {
  LLVM_DEBUG(dbgs() << "********** FAST REGISTER ALLOCATION **********\n"
                    << "********** Function: " << MF.getName() << '\n');
  MRI = &MF.getRegInfo();
  const TargetSubtargetInfo &STI = MF.getSubtarget();
  TRI = STI.getRegisterInfo();
  TII = STI.getInstrInfo();
  MFI = &MF.getFrameInfo();
  MRI->freezeReservedRegs(MF);
  RegClassInfo.runOnMachineFunction(MF);
  UsedInInstr.clear();
  UsedInInstr.setUniverse(TRI->getNumRegUnits());

  // initialize the virtual->physical register map to have a 'null'
  // mapping for all virtual registers
  unsigned NumVirtRegs = MRI->getNumVirtRegs();
  StackSlotForVirtReg.resize(NumVirtRegs);
  LiveVirtRegs.setUniverse(NumVirtRegs);

  // Loop over all of the basic blocks, eliminating virtual register references
#if INTEL_CUSTOMIZATION
  bool HasVirtualRegs = false;
  for (MachineBasicBlock &MBB : MF) {
    HasVirtualRegs |= allocateBasicBlock(MBB);
  }
#else  // !INTEL_CUSTOMIZATION
  for (MachineBasicBlock &MBB : MF)
    allocateBasicBlock(MBB);
#endif // !INTEL_CUSTOMIZATION

  // All machine operands and other references to virtual registers have been
  // replaced. Remove the virtual registers.
#if INTEL_CUSTOMIZATION
  // TODO (vzakhari 8/30/2018): it looks like we are not clearing
  //       the MachineRegisterInfo internal structures in this case.
  //       We have to call clearVirtRegs(), when possible.
  if (!HasVirtualRegs)
#endif // INTEL_CUSTOMIZATION
    MRI->clearVirtRegs(); // INTEL

  StackSlotForVirtReg.clear();
  LiveDbgValueMap.clear();
  return true;
}

FunctionPass *llvm::createFastRegisterAllocator() {
  return new RegAllocFast();
}<|MERGE_RESOLUTION|>--- conflicted
+++ resolved
@@ -185,18 +185,15 @@
 
   private:
     bool runOnMachineFunction(MachineFunction &MF) override;
-<<<<<<< HEAD
 #if INTEL_CUSTOMIZATION
     bool allocateBasicBlock(MachineBasicBlock &MBB);
+    bool allocateInstruction(MachineInstr &MI);
 #else   // !INTEL_CUSTOMIZATION
     void allocateBasicBlock(MachineBasicBlock &MBB);
+    void allocateInstruction(MachineInstr &MI);
 #endif  // !INTEL_CUSTOMIZATION
-=======
-
-    void allocateBasicBlock(MachineBasicBlock &MBB);
-    void allocateInstruction(MachineInstr &MI);
     void handleDebugValue(MachineInstr &MI);
->>>>>>> 11e7ab75
+
     void handleThroughOperands(MachineInstr &MI,
                                SmallVectorImpl<unsigned> &VirtDead);
     bool isLastUseOfLocalReg(const MachineOperand &MO) const;
@@ -878,13 +875,12 @@
 }
 #endif
 
-<<<<<<< HEAD
 #if INTEL_CUSTOMIZATION
-bool RegAllocFast::allocateBasicBlock(MachineBasicBlock &MBB) {
+bool RegAllocFast::allocateInstruction(MachineInstr &MI) {
   bool HasVirtualRegs = false;
 #else  // !INTEL_CUSTOMIZATION
-=======
 void RegAllocFast::allocateInstruction(MachineInstr &MI) {
+#endif  // !INTEL_CUSTOMIZATION
   const MCInstrDesc &MCID = MI.getDesc();
 
   // If this is a copy, we may be able to coalesce.
@@ -921,6 +917,12 @@
     unsigned Reg = MO.getReg();
     if (!Reg) continue;
     if (TargetRegisterInfo::isVirtualRegister(Reg)) {
+#if INTEL_CUSTOMIZATION
+      if (MRI->getRegClass(Reg)->isVirtual()) {
+        HasVirtualRegs = true;
+        continue;
+      }
+#endif  // INTEL_CUSTOMIZATION
       VirtOpEnd = i+1;
       if (MO.isUse()) {
         hasTiedOps = hasTiedOps ||
@@ -1019,6 +1021,10 @@
       definePhysReg(MI, Reg, MO.isDead() ? regFree : regReserved);
       continue;
     }
+#if INTEL_CUSTOMIZATION
+    else if (MRI->getRegClass(Reg)->isVirtual())
+      continue;
+#endif
     MCPhysReg PhysReg = defineVirtReg(MI, I, Reg, CopySrcReg);
     if (setPhysReg(MI, MI.getOperand(I), PhysReg)) {
       VirtDead.push_back(Reg);
@@ -1040,6 +1046,9 @@
     LLVM_DEBUG(dbgs() << "Mark identity copy for removal\n");
     Coalesced.push_back(&MI);
   }
+#if INTEL_CUSTOMIZATION
+  return HasVirtualRegs;
+#endif  // INTEL_CUSTOMIZATION
 }
 
 void RegAllocFast::handleDebugValue(MachineInstr &MI) {
@@ -1077,7 +1086,10 @@
   LiveDbgValueMap[Reg].push_back(&MI);
 }
 
->>>>>>> 11e7ab75
+#if INTEL_CUSTOMIZATION
+bool RegAllocFast::allocateBasicBlock(MachineBasicBlock &MBB) {
+  bool HasVirtualRegs = false;
+#else  // !INTEL_CUSTOMIZATION
 void RegAllocFast::allocateBasicBlock(MachineBasicBlock &MBB) {
 #endif // !INTEL_CUSTOMIZATION
   this->MBB = &MBB;
@@ -1110,179 +1122,11 @@
       continue;
     }
 
-<<<<<<< HEAD
-    if (MI.isDebugLabel())
-      continue;
-
-    // If this is a copy, we may be able to coalesce.
-    unsigned CopySrcReg = 0;
-    unsigned CopyDstReg = 0;
-    unsigned CopySrcSub = 0;
-    unsigned CopyDstSub = 0;
-    if (MI.isCopy()) {
-      CopyDstReg = MI.getOperand(0).getReg();
-      CopySrcReg = MI.getOperand(1).getReg();
-      CopyDstSub = MI.getOperand(0).getSubReg();
-      CopySrcSub = MI.getOperand(1).getSubReg();
-    }
-
-    // Track registers used by instruction.
-    UsedInInstr.clear();
-
-    // First scan.
-    // Mark physreg uses and early clobbers as used.
-    // Find the end of the virtreg operands
-    unsigned VirtOpEnd = 0;
-    bool hasTiedOps = false;
-    bool hasEarlyClobbers = false;
-    bool hasPartialRedefs = false;
-    bool hasPhysDefs = false;
-    for (unsigned i = 0, e = MI.getNumOperands(); i != e; ++i) {
-      MachineOperand &MO = MI.getOperand(i);
-      // Make sure MRI knows about registers clobbered by regmasks.
-      if (MO.isRegMask()) {
-        MRI->addPhysRegsUsedFromRegMask(MO.getRegMask());
-        continue;
-      }
-      if (!MO.isReg()) continue;
-      unsigned Reg = MO.getReg();
-      if (!Reg) continue;
-      if (TargetRegisterInfo::isVirtualRegister(Reg)) {
 #if INTEL_CUSTOMIZATION
-        if (MRI->getRegClass(Reg)->isVirtual()) {
-          HasVirtualRegs = true;
-          continue;
-        }
-#endif  // INTEL_CUSTOMIZATION
-
-        VirtOpEnd = i+1;
-        if (MO.isUse()) {
-          hasTiedOps = hasTiedOps ||
-                              MCID.getOperandConstraint(i, MCOI::TIED_TO) != -1;
-        } else {
-          if (MO.isEarlyClobber())
-            hasEarlyClobbers = true;
-          if (MO.getSubReg() && MI.readsVirtualRegister(Reg))
-            hasPartialRedefs = true;
-        }
-        continue;
-      }
-      if (!MRI->isAllocatable(Reg)) continue;
-      if (MO.isUse()) {
-        usePhysReg(MO);
-      } else if (MO.isEarlyClobber()) {
-        definePhysReg(MI, Reg,
-                      (MO.isImplicit() || MO.isDead()) ? regFree : regReserved);
-        hasEarlyClobbers = true;
-      } else
-        hasPhysDefs = true;
-    }
-
-    // The instruction may have virtual register operands that must be allocated
-    // the same register at use-time and def-time: early clobbers and tied
-    // operands. If there are also physical defs, these registers must avoid
-    // both physical defs and uses, making them more constrained than normal
-    // operands.
-    // Similarly, if there are multiple defs and tied operands, we must make
-    // sure the same register is allocated to uses and defs.
-    // We didn't detect inline asm tied operands above, so just make this extra
-    // pass for all inline asm.
-    if (MI.isInlineAsm() || hasEarlyClobbers || hasPartialRedefs ||
-        (hasTiedOps && (hasPhysDefs || MCID.getNumDefs() > 1))) {
-      handleThroughOperands(MI, VirtDead);
-      // Don't attempt coalescing when we have funny stuff going on.
-      CopyDstReg = 0;
-      // Pretend we have early clobbers so the use operands get marked below.
-      // This is not necessary for the common case of a single tied use.
-      hasEarlyClobbers = true;
-    }
-
-    // Second scan.
-    // Allocate virtreg uses.
-    for (unsigned I = 0; I != VirtOpEnd; ++I) {
-      const MachineOperand &MO = MI.getOperand(I);
-      if (!MO.isReg()) continue;
-      unsigned Reg = MO.getReg();
-      if (!isVirtualRegister(Reg)) continue; // INTEL
-      if (MO.isUse()) {
-        LiveRegMap::iterator LRI = reloadVirtReg(MI, I, Reg, CopyDstReg);
-        MCPhysReg PhysReg = LRI->PhysReg;
-        CopySrcReg = (CopySrcReg == Reg || CopySrcReg == PhysReg) ? PhysReg : 0;
-        if (setPhysReg(MI, I, PhysReg))
-          killVirtReg(LRI);
-      }
-    }
-
-    // Track registers defined by instruction - early clobbers and tied uses at
-    // this point.
-    UsedInInstr.clear();
-    if (hasEarlyClobbers) {
-      for (const MachineOperand &MO : MI.operands()) {
-        if (!MO.isReg()) continue;
-        unsigned Reg = MO.getReg();
-        if (!Reg || !TargetRegisterInfo::isPhysicalRegister(Reg)) continue;
-        // Look for physreg defs and tied uses.
-        if (!MO.isDef() && !MO.isTied()) continue;
-        markRegUsedInInstr(Reg);
-      }
-    }
-
-    unsigned DefOpEnd = MI.getNumOperands();
-    if (MI.isCall()) {
-      // Spill all virtregs before a call. This serves one purpose: If an
-      // exception is thrown, the landing pad is going to expect to find
-      // registers in their spill slots.
-      // Note: although this is appealing to just consider all definitions
-      // as call-clobbered, this is not correct because some of those
-      // definitions may be used later on and we do not want to reuse
-      // those for virtual registers in between.
-      LLVM_DEBUG(dbgs() << "  Spilling remaining registers before call.\n");
-      spillAll(MI);
-    }
-
-    // Third scan.
-    // Allocate defs and collect dead defs.
-    for (unsigned I = 0; I != DefOpEnd; ++I) {
-      const MachineOperand &MO = MI.getOperand(I);
-      if (!MO.isReg() || !MO.isDef() || !MO.getReg() || MO.isEarlyClobber())
-        continue;
-      unsigned Reg = MO.getReg();
-
-      if (TargetRegisterInfo::isPhysicalRegister(Reg)) {
-        if (!MRI->isAllocatable(Reg)) continue;
-        definePhysReg(MI, Reg, MO.isDead() ? regFree : regReserved);
-        continue;
-      }
-#if INTEL_CUSTOMIZATION
-      else if (MRI->getRegClass(Reg)->isVirtual())
-        continue;
-#endif
-      LiveRegMap::iterator LRI = defineVirtReg(MI, I, Reg, CopySrcReg);
-      MCPhysReg PhysReg = LRI->PhysReg;
-      if (setPhysReg(MI, I, PhysReg)) {
-        VirtDead.push_back(Reg);
-        CopyDstReg = 0; // cancel coalescing;
-      } else
-        CopyDstReg = (CopyDstReg == Reg || CopyDstReg == PhysReg) ? PhysReg : 0;
-    }
-
-    // Kill dead defs after the scan to ensure that multiple defs of the same
-    // register are allocated identically. We didn't need to do this for uses
-    // because we are crerating our own kill flags, and they are always at the
-    // last use.
-    for (unsigned VirtReg : VirtDead)
-      killVirtReg(VirtReg);
-    VirtDead.clear();
-
-    if (CopyDstReg && CopyDstReg == CopySrcReg && CopyDstSub == CopySrcSub) {
-      LLVM_DEBUG(dbgs() << "-- coalescing: " << MI);
-      Coalesced.push_back(&MI);
-    } else {
-      LLVM_DEBUG(dbgs() << "<< " << MI);
-    }
-=======
+    HasVirtualRegs |= allocateInstruction(MI);
+#else  // !INTEL_CUSTOMIZATION
     allocateInstruction(MI);
->>>>>>> 11e7ab75
+#endif  // !INTEL_CUSTOMIZATION
   }
 
   // Spill all physical registers holding virtual registers now.
