--- conflicted
+++ resolved
@@ -161,15 +161,12 @@
       spillImpossible = ~0u
     };
 
-<<<<<<< HEAD
-=======
 #if INTEL_CUSTOMIZATION
     bool isVirtualRegister(unsigned Reg) const {
       return TargetRegisterInfo::isVirtualRegister(Reg) &&
         !MRI->getRegClass(Reg)->isVirtual();
     }
 #endif
->>>>>>> fe88ffbc
   public:
     StringRef getPassName() const override { return "Fast Register Allocator"; }
 
@@ -190,13 +187,8 @@
 
   private:
     bool runOnMachineFunction(MachineFunction &Fn) override;
-<<<<<<< HEAD
-    void allocateBasicBlock(MachineBasicBlock &MBB);
+    bool allocateBasicBlock(MachineBasicBlock &MBB); // INTEL
     void handleThroughOperands(MachineInstr &MI,
-=======
-    bool AllocateBasicBlock(); // INTEL
-    void handleThroughOperands(MachineInstr *MI,
->>>>>>> fe88ffbc
                                SmallVectorImpl<unsigned> &VirtDead);
     int getStackSpaceFor(unsigned VirtReg, const TargetRegisterClass &RC);
     bool isLastUseOfLocalReg(const MachineOperand &MO) const;
@@ -858,14 +850,12 @@
 }
 #endif
 
-<<<<<<< HEAD
-void RegAllocFast::allocateBasicBlock(MachineBasicBlock &MBB) {
+bool RegAllocFast::allocateBasicBlock(MachineBasicBlock &MBB) { // INTEL
+#if INTEL_CUSTOMIZATION
+  bool hasVirtualRegs = false;
+#endif
   this->MBB = &MBB;
   DEBUG(dbgs() << "\nAllocating " << MBB);
-=======
-bool RAFast::AllocateBasicBlock() { // INTEL
-  DEBUG(dbgs() << "\nAllocating " << *MBB);
->>>>>>> fe88ffbc
 
   PhysRegState.assign(TRI->getNumRegs(), regDisabled);
   assert(LiveVirtRegs.empty() && "Mapping not cleared from last block?");
@@ -877,16 +867,8 @@
     if (MRI->isAllocatable(LI.PhysReg))
       definePhysReg(*MII, LI.PhysReg, regReserved);
 
-<<<<<<< HEAD
   VirtDead.clear();
   Coalesced.clear();
-=======
-  SmallVector<unsigned, 8> VirtDead;
-  SmallVector<MachineInstr*, 32> Coalesced;
-#if INTEL_CUSTOMIZATION
-  bool hasVirtualRegs = false;
-#endif
->>>>>>> fe88ffbc
 
   // Otherwise, sequentially allocate each instruction in the MBB.
   for (MachineInstr &MI : MBB) {
@@ -897,7 +879,6 @@
     );
 
     // Debug values are not allowed to change codegen in any way.
-<<<<<<< HEAD
     if (MI.isDebugValue()) {
       MachineInstr *DebugMI = &MI;
       MachineOperand &MO = DebugMI->getOperand(0);
@@ -923,55 +904,6 @@
           DEBUG(dbgs() << "Modifying debug info due to spill:"
                        << "\t" << *DebugMI);
           continue;
-=======
-    if (MI->isDebugValue()) {
-      bool ScanDbgValue = true;
-      while (ScanDbgValue) {
-        ScanDbgValue = false;
-        for (unsigned i = 0, e = MI->getNumOperands(); i != e; ++i) {
-          MachineOperand &MO = MI->getOperand(i);
-          if (!MO.isReg()) continue;
-          unsigned Reg = MO.getReg();
-#if INTEL_CUSTOMIZATION
-          if (!isVirtualRegister(Reg)) continue;
-#endif
-          LiveRegMap::iterator LRI = findLiveVirtReg(Reg);
-          if (LRI != LiveVirtRegs.end())
-            setPhysReg(MI, i, LRI->PhysReg);
-          else {
-            int SS = StackSlotForVirtReg[Reg];
-            if (SS == -1) {
-              // We can't allocate a physreg for a DebugValue, sorry!
-              DEBUG(dbgs() << "Unable to allocate vreg used by DBG_VALUE");
-              MO.setReg(0);
-            }
-            else {
-              // Modify DBG_VALUE now that the value is in a spill slot.
-              bool IsIndirect = MI->isIndirectDebugValue();
-              uint64_t Offset = IsIndirect ? MI->getOperand(1).getImm() : 0;
-              const MDNode *Var = MI->getDebugVariable();
-              const MDNode *Expr = MI->getDebugExpression();
-              DebugLoc DL = MI->getDebugLoc();
-              MachineBasicBlock *MBB = MI->getParent();
-              assert(
-                  cast<DILocalVariable>(Var)->isValidLocationForIntrinsic(DL) &&
-                  "Expected inlined-at fields to agree");
-              MachineInstr *NewDV = BuildMI(*MBB, MBB->erase(MI), DL,
-                                            TII->get(TargetOpcode::DBG_VALUE))
-                                        .addFrameIndex(SS)
-                                        .addImm(Offset)
-                                        .addMetadata(Var)
-                                        .addMetadata(Expr);
-              DEBUG(dbgs() << "Modifying debug info due to spill:"
-                           << "\t" << *NewDV);
-              // Scan NewDV operands from the beginning.
-              MI = NewDV;
-              ScanDbgValue = true;
-              break;
-            }
-          }
-          LiveDbgValueMap[Reg].push_back(MI);
->>>>>>> fe88ffbc
         }
 
         // We can't allocate a physreg for a DebugValue, sorry!
@@ -1125,20 +1057,14 @@
         if (!MRI->isAllocatable(Reg)) continue;
         definePhysReg(MI, Reg, MO.isDead() ? regFree : regReserved);
         continue;
-<<<<<<< HEAD
       }
+#if INTEL_CUSTOMIZATION
+      else if (MRI->getRegClass(Reg)->isVirtual())
+        continue;
+#endif
       LiveRegMap::iterator LRI = defineVirtReg(MI, I, Reg, CopySrcReg);
       MCPhysReg PhysReg = LRI->PhysReg;
       if (setPhysReg(MI, I, PhysReg)) {
-=======
-#if INTEL_CUSTOMIZATION
-      } else if (MRI->getRegClass(Reg)->isVirtual())
-        continue;
-#endif
-      LiveRegMap::iterator LRI = defineVirtReg(*MI, i, Reg, CopySrc);
-      unsigned PhysReg = LRI->PhysReg;
-      if (setPhysReg(MI, i, PhysReg)) {
->>>>>>> fe88ffbc
         VirtDead.push_back(Reg);
         CopyDstReg = 0; // cancel coalescing;
       } else
@@ -1171,14 +1097,10 @@
     MBB.erase(MI);
   NumCopies += Coalesced.size();
 
-<<<<<<< HEAD
   DEBUG(MBB.dump());
-=======
-  DEBUG(MBB->dump());
 #if INTEL_CUSTOMIZATION
   return hasVirtualRegs;
 #endif
->>>>>>> fe88ffbc
 }
 
 /// Allocates registers for a function.
@@ -1202,17 +1124,10 @@
   LiveVirtRegs.setUniverse(NumVirtRegs);
 
   // Loop over all of the basic blocks, eliminating virtual register references
-<<<<<<< HEAD
-  for (MachineBasicBlock &MBB : MF)
-    allocateBasicBlock(MBB);
-=======
   bool hasVirtualRegs = false; // INTEL
-  for (MachineFunction::iterator MBBi = Fn.begin(), MBBe = Fn.end();
-       MBBi != MBBe; ++MBBi) {
-    MBB = &*MBBi;
-    hasVirtualRegs |= AllocateBasicBlock(); // INTEL
-  }
->>>>>>> fe88ffbc
+  for (MachineBasicBlock &MBB : MF) {
+    hasVirtualRegs |= allocateBasicBlock(MBB); // INTEL
+  }
 
   // All machine operands and other references to virtual registers have been
   // replaced. Remove the virtual registers.
