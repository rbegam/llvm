--- conflicted
+++ resolved
@@ -1103,14 +1103,11 @@
     MBB.erase(MI);
   NumCopies += Coalesced.size();
 
-<<<<<<< HEAD
-  DEBUG(MBB.dump());
+  LLVM_DEBUG(MBB.dump());
+
 #if INTEL_CUSTOMIZATION
   return hasVirtualRegs;
 #endif
-=======
-  LLVM_DEBUG(MBB.dump());
->>>>>>> 8c67f46f
 }
 
 /// Allocates registers for a function.
