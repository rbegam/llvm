//===-- PrologEpilogInserter.cpp - Insert Prolog/Epilog code in function --===//
//
//                     The LLVM Compiler Infrastructure
//
// This file is distributed under the University of Illinois Open Source
// License. See LICENSE.TXT for details.
//
//===----------------------------------------------------------------------===//
//
// This pass is responsible for finalizing the functions frame layout, saving
// callee saved registers, and for emitting prolog & epilog code for the
// function.
//
// This pass must be run after register allocation.  After this pass is
// executed, it is illegal to construct MO_FrameIndex operands.
//
//===----------------------------------------------------------------------===//

#include "PrologEpilogInserter.h"
#include "llvm/ADT/IndexedMap.h"
#include "llvm/ADT/STLExtras.h"
#include "llvm/ADT/SetVector.h"
#include "llvm/ADT/SmallSet.h"
#include "llvm/ADT/Statistic.h"
#include "llvm/CodeGen/MachineDominators.h"
#include "llvm/CodeGen/MachineFrameInfo.h"
#include "llvm/CodeGen/MachineInstr.h"
#include "llvm/CodeGen/MachineLoopInfo.h"
#include "llvm/CodeGen/MachineModuleInfo.h"
#include "llvm/CodeGen/MachineRegisterInfo.h"
#include "llvm/CodeGen/RegisterScavenging.h"
#include "llvm/CodeGen/StackProtector.h"
#include "llvm/IR/DiagnosticInfo.h"
#include "llvm/IR/InlineAsm.h"
#include "llvm/IR/LLVMContext.h"
#include "llvm/Support/CommandLine.h"
#include "llvm/Support/Compiler.h"
#include "llvm/Support/Debug.h"
#include "llvm/Support/raw_ostream.h"
#include "llvm/Target/TargetFrameLowering.h"
#include "llvm/Target/TargetInstrInfo.h"
#include "llvm/Target/TargetMachine.h"
#include "llvm/Target/TargetRegisterInfo.h"
#include "llvm/Target/TargetSubtargetInfo.h"
#include <climits>

using namespace llvm;

#define DEBUG_TYPE "pei"

char PEI::ID = 0;
char &llvm::PrologEpilogCodeInserterID = PEI::ID;

static cl::opt<unsigned>
WarnStackSize("warn-stack-size", cl::Hidden, cl::init((unsigned)-1),
              cl::desc("Warn for stack size bigger than the given"
                       " number"));

INITIALIZE_PASS_BEGIN(PEI, "prologepilog",
                "Prologue/Epilogue Insertion", false, false)
INITIALIZE_PASS_DEPENDENCY(MachineLoopInfo)
INITIALIZE_PASS_DEPENDENCY(MachineDominatorTree)
INITIALIZE_PASS_DEPENDENCY(StackProtector)
INITIALIZE_PASS_DEPENDENCY(TargetPassConfig)
INITIALIZE_PASS_END(PEI, "prologepilog",
                    "Prologue/Epilogue Insertion & Frame Finalization",
                    false, false)

STATISTIC(NumScavengedRegs, "Number of frame index regs scavenged");
STATISTIC(NumBytesStackSpace,
          "Number of bytes used for stack in all functions");

void PEI::getAnalysisUsage(AnalysisUsage &AU) const {
  AU.setPreservesCFG();
  AU.addPreserved<MachineLoopInfo>();
  AU.addPreserved<MachineDominatorTree>();
  AU.addRequired<StackProtector>();
  AU.addRequired<TargetPassConfig>();
  MachineFunctionPass::getAnalysisUsage(AU);
}

bool PEI::isReturnBlock(MachineBasicBlock* MBB) {
  return (MBB && !MBB->empty() && MBB->back().isReturn());
}

/// Compute the set of return blocks
void PEI::calculateSets(MachineFunction &Fn) {
  // Sets used to compute spill, restore placement sets.
  const std::vector<CalleeSavedInfo> &CSI =
    Fn.getFrameInfo()->getCalleeSavedInfo();

  // If no CSRs used, we are done.
  if (CSI.empty())
    return;

  // Save refs to entry and return blocks.
  EntryBlock = Fn.begin();
  for (MachineFunction::iterator MBB = Fn.begin(), E = Fn.end();
       MBB != E; ++MBB)
    if (isReturnBlock(MBB))
      ReturnBlocks.push_back(MBB);

  return;
}

/// StackObjSet - A set of stack object indexes
typedef SmallSetVector<int, 8> StackObjSet;

/// runOnMachineFunction - Insert prolog/epilog code and replace abstract
/// frame indexes with appropriate references.
///
bool PEI::runOnMachineFunction(MachineFunction &Fn) {
  const Function* F = Fn.getFunction();
  const TargetRegisterInfo *TRI = Fn.getSubtarget().getRegisterInfo();
  const TargetFrameLowering *TFI = Fn.getSubtarget().getFrameLowering();

  assert(!Fn.getRegInfo().getNumVirtRegs() && "Regalloc must assign all vregs");

  RS = TRI->requiresRegisterScavenging(Fn) ? new RegScavenger() : nullptr;
  FrameIndexVirtualScavenging = TRI->requiresFrameIndexScavenging(Fn);

  // Calculate the MaxCallFrameSize and AdjustsStack variables for the
  // function's frame information. Also eliminates call frame pseudo
  // instructions.
  calculateCallsInformation(Fn);

  // Allow the target machine to make some adjustments to the function
  // e.g. UsedPhysRegs before calculateCalleeSavedRegisters.
  TFI->processFunctionBeforeCalleeSavedScan(Fn, RS);

  // Scan the function for modified callee saved registers and insert spill code
  // for any callee saved registers that are modified.
  calculateCalleeSavedRegisters(Fn);

  // Determine placement of CSR spill/restore code:
  // place all spills in the entry block, all restores in return blocks.
  calculateSets(Fn);

  // Add the code to save and restore the callee saved registers
  if (!F->hasFnAttribute(Attribute::Naked))
    insertCSRSpillsAndRestores(Fn);

  // Allow the target machine to make final modifications to the function
  // before the frame layout is finalized.
  TFI->processFunctionBeforeFrameFinalized(Fn, RS);

  // Calculate actual frame offsets for all abstract stack objects...
  calculateFrameObjectOffsets(Fn);

  // Add prolog and epilog code to the function.  This function is required
  // to align the stack frame as necessary for any stack variables or
  // called functions.  Because of this, calculateCalleeSavedRegisters()
  // must be called before this function in order to set the AdjustsStack
  // and MaxCallFrameSize variables.
  if (!F->hasFnAttribute(Attribute::Naked))
    insertPrologEpilogCode(Fn);

  // Replace all MO_FrameIndex operands with physical register references
  // and actual offsets.
  //
  replaceFrameIndices(Fn);

  // If register scavenging is needed, as we've enabled doing it as a
  // post-pass, scavenge the virtual registers that frame index elimination
  // inserted.
  if (TRI->requiresRegisterScavenging(Fn) && FrameIndexVirtualScavenging)
    scavengeFrameVirtualRegs(Fn);

  // Clear any vregs created by virtual scavenging.
  Fn.getRegInfo().clearVirtRegs();

  // Warn on stack size when we exceeds the given limit.
  MachineFrameInfo *MFI = Fn.getFrameInfo();
  uint64_t StackSize = MFI->getStackSize();
  if (WarnStackSize.getNumOccurrences() > 0 && WarnStackSize < StackSize) {
    DiagnosticInfoStackSize DiagStackSize(*F, StackSize);
    F->getContext().diagnose(DiagStackSize);
  }

  delete RS;
  ReturnBlocks.clear();
  return true;
}

/// calculateCallsInformation - Calculate the MaxCallFrameSize and AdjustsStack
/// variables for the function's frame information and eliminate call frame
/// pseudo instructions.
void PEI::calculateCallsInformation(MachineFunction &Fn) {
  const TargetInstrInfo &TII = *Fn.getSubtarget().getInstrInfo();
  const TargetFrameLowering *TFI = Fn.getSubtarget().getFrameLowering();
  MachineFrameInfo *MFI = Fn.getFrameInfo();

  unsigned MaxCallFrameSize = 0;
  bool AdjustsStack = MFI->adjustsStack();

  // Get the function call frame set-up and tear-down instruction opcode
  int FrameSetupOpcode   = TII.getCallFrameSetupOpcode();
  int FrameDestroyOpcode = TII.getCallFrameDestroyOpcode();

  // Early exit for targets which have no call frame setup/destroy pseudo
  // instructions.
  if (FrameSetupOpcode == -1 && FrameDestroyOpcode == -1)
    return;

  std::vector<MachineBasicBlock::iterator> FrameSDOps;
  for (MachineFunction::iterator BB = Fn.begin(), E = Fn.end(); BB != E; ++BB)
    for (MachineBasicBlock::iterator I = BB->begin(); I != BB->end(); ++I)
      if (I->getOpcode() == FrameSetupOpcode ||
          I->getOpcode() == FrameDestroyOpcode) {
        assert(I->getNumOperands() >= 1 && "Call Frame Setup/Destroy Pseudo"
               " instructions should have a single immediate argument!");
        unsigned Size = I->getOperand(0).getImm();
        if (Size > MaxCallFrameSize) MaxCallFrameSize = Size;
        AdjustsStack = true;
        FrameSDOps.push_back(I);
      } else if (I->isInlineAsm()) {
        // Some inline asm's need a stack frame, as indicated by operand 1.
        unsigned ExtraInfo = I->getOperand(InlineAsm::MIOp_ExtraInfo).getImm();
        if (ExtraInfo & InlineAsm::Extra_IsAlignStack)
          AdjustsStack = true;
      }

  MFI->setAdjustsStack(AdjustsStack);
  MFI->setMaxCallFrameSize(MaxCallFrameSize);

  for (std::vector<MachineBasicBlock::iterator>::iterator
         i = FrameSDOps.begin(), e = FrameSDOps.end(); i != e; ++i) {
    MachineBasicBlock::iterator I = *i;

    // If call frames are not being included as part of the stack frame, and
    // the target doesn't indicate otherwise, remove the call frame pseudos
    // here. The sub/add sp instruction pairs are still inserted, but we don't
    // need to track the SP adjustment for frame index elimination.
    if (TFI->canSimplifyCallFramePseudos(Fn))
      TFI->eliminateCallFramePseudoInstr(Fn, *I->getParent(), I);
  }
}


/// calculateCalleeSavedRegisters - Scan the function for modified callee saved
/// registers.
void PEI::calculateCalleeSavedRegisters(MachineFunction &F) {
  const TargetRegisterInfo *RegInfo = F.getSubtarget().getRegisterInfo();
  const TargetFrameLowering *TFI = F.getSubtarget().getFrameLowering();
  MachineFrameInfo *MFI = F.getFrameInfo();

  // Get the callee saved register list...
  const MCPhysReg *CSRegs = RegInfo->getCalleeSavedRegs(&F);

  // These are used to keep track the callee-save area. Initialize them.
  MinCSFrameIndex = INT_MAX;
  MaxCSFrameIndex = 0;

  // Early exit for targets which have no callee saved registers.
  if (!CSRegs || CSRegs[0] == 0)
    return;

  // In Naked functions we aren't going to save any registers.
  if (F.getFunction()->hasFnAttribute(Attribute::Naked))
    return;

  std::vector<CalleeSavedInfo> CSI;
  for (unsigned i = 0; CSRegs[i]; ++i) {
    unsigned Reg = CSRegs[i];
    // Functions which call __builtin_unwind_init get all their registers saved.
    if (F.getRegInfo().isPhysRegUsed(Reg) || F.getMMI().callsUnwindInit()) {
      // If the reg is modified, save it!
      CSI.push_back(CalleeSavedInfo(Reg));
    }
  }

  if (!TFI->assignCalleeSavedSpillSlots(F, RegInfo, CSI)) {
    // If target doesn't implement this, use generic code.

    if (CSI.empty())
      return; // Early exit if no callee saved registers are modified!

    unsigned NumFixedSpillSlots;
    const TargetFrameLowering::SpillSlot *FixedSpillSlots =
        TFI->getCalleeSavedSpillSlots(NumFixedSpillSlots);

    // Now that we know which registers need to be saved and restored, allocate
    // stack slots for them.
    for (std::vector<CalleeSavedInfo>::iterator I = CSI.begin(), E = CSI.end();
         I != E; ++I) {
      unsigned Reg = I->getReg();
      const TargetRegisterClass *RC = RegInfo->getMinimalPhysRegClass(Reg);

      int FrameIdx;
      if (RegInfo->hasReservedSpillSlot(F, Reg, FrameIdx)) {
        I->setFrameIdx(FrameIdx);
        continue;
      }

      // Check to see if this physreg must be spilled to a particular stack slot
      // on this target.
      const TargetFrameLowering::SpillSlot *FixedSlot = FixedSpillSlots;
      while (FixedSlot != FixedSpillSlots + NumFixedSpillSlots &&
             FixedSlot->Reg != Reg)
        ++FixedSlot;

      if (FixedSlot == FixedSpillSlots + NumFixedSpillSlots) {
        // Nope, just spill it anywhere convenient.
        unsigned Align = RC->getAlignment();
        unsigned StackAlign = TFI->getStackAlignment();

        // We may not be able to satisfy the desired alignment specification of
        // the TargetRegisterClass if the stack alignment is smaller. Use the
        // min.
        Align = std::min(Align, StackAlign);
        FrameIdx = MFI->CreateStackObject(RC->getSize(), Align, true);
        if ((unsigned)FrameIdx < MinCSFrameIndex) MinCSFrameIndex = FrameIdx;
        if ((unsigned)FrameIdx > MaxCSFrameIndex) MaxCSFrameIndex = FrameIdx;
      } else {
        // Spill it to the stack where we must.
        FrameIdx =
            MFI->CreateFixedSpillStackObject(RC->getSize(), FixedSlot->Offset);
      }

      I->setFrameIdx(FrameIdx);
    }
  }

  MFI->setCalleeSavedInfo(CSI);
}

/// insertCSRSpillsAndRestores - Insert spill and restore code for
/// callee saved registers used in the function.
///
void PEI::insertCSRSpillsAndRestores(MachineFunction &Fn) {
  // Get callee saved register information.
  MachineFrameInfo *MFI = Fn.getFrameInfo();
  const std::vector<CalleeSavedInfo> &CSI = MFI->getCalleeSavedInfo();

  MFI->setCalleeSavedInfoValid(true);

  // Early exit if no callee saved registers are modified!
  if (CSI.empty())
    return;

  const TargetInstrInfo &TII = *Fn.getSubtarget().getInstrInfo();
  const TargetFrameLowering *TFI = Fn.getSubtarget().getFrameLowering();
  const TargetRegisterInfo *TRI = Fn.getSubtarget().getRegisterInfo();
  MachineBasicBlock::iterator I;

  // Spill using target interface.
  I = EntryBlock->begin();
  if (!TFI->spillCalleeSavedRegisters(*EntryBlock, I, CSI, TRI)) {
    for (unsigned i = 0, e = CSI.size(); i != e; ++i) {
      // Add the callee-saved register as live-in.
      // It's killed at the spill.
      EntryBlock->addLiveIn(CSI[i].getReg());

      // Insert the spill to the stack frame.
      unsigned Reg = CSI[i].getReg();
      const TargetRegisterClass *RC = TRI->getMinimalPhysRegClass(Reg);
      TII.storeRegToStackSlot(*EntryBlock, I, Reg, true, CSI[i].getFrameIdx(),
                              RC, TRI);
    }
  }

  // Restore using target interface.
  for (unsigned ri = 0, re = ReturnBlocks.size(); ri != re; ++ri) {
    MachineBasicBlock *MBB = ReturnBlocks[ri];
    I = MBB->end();
    --I;

    // Skip over all terminator instructions, which are part of the return
    // sequence.
    MachineBasicBlock::iterator I2 = I;
    while (I2 != MBB->begin() && (--I2)->isTerminator())
      I = I2;

    bool AtStart = I == MBB->begin();
    MachineBasicBlock::iterator BeforeI = I;
    if (!AtStart)
      --BeforeI;

    // Restore all registers immediately before the return and any
    // terminators that precede it.
    if (!TFI->restoreCalleeSavedRegisters(*MBB, I, CSI, TRI)) {
      for (unsigned i = 0, e = CSI.size(); i != e; ++i) {
        unsigned Reg = CSI[i].getReg();
        const TargetRegisterClass *RC = TRI->getMinimalPhysRegClass(Reg);
        TII.loadRegFromStackSlot(*MBB, I, Reg, CSI[i].getFrameIdx(), RC, TRI);
        assert(I != MBB->begin() &&
               "loadRegFromStackSlot didn't insert any code!");
        // Insert in reverse order.  loadRegFromStackSlot can insert
        // multiple instructions.
        if (AtStart)
          I = MBB->begin();
        else {
          I = BeforeI;
          ++I;
        }
      }
    }
  }
}

/// AdjustStackOffset - Helper function used to adjust the stack frame offset.
static inline void
AdjustStackOffset(MachineFrameInfo *MFI, int FrameIdx,
                  bool StackGrowsDown, int64_t &Offset,
                  unsigned &MaxAlign) {
  // If the stack grows down, add the object size to find the lowest address.
  if (StackGrowsDown)
    Offset += MFI->getObjectSize(FrameIdx);

  unsigned Align = MFI->getObjectAlignment(FrameIdx);

  // If the alignment of this object is greater than that of the stack, then
  // increase the stack alignment to match.
  MaxAlign = std::max(MaxAlign, Align);

  // Adjust to alignment boundary.
  Offset = (Offset + Align - 1) / Align * Align;

  if (StackGrowsDown) {
    DEBUG(dbgs() << "alloc FI(" << FrameIdx << ") at SP[" << -Offset << "]\n");
    MFI->setObjectOffset(FrameIdx, -Offset); // Set the computed offset
  } else {
    DEBUG(dbgs() << "alloc FI(" << FrameIdx << ") at SP[" << Offset << "]\n");
    MFI->setObjectOffset(FrameIdx, Offset);
    Offset += MFI->getObjectSize(FrameIdx);
  }
}

/// AssignProtectedObjSet - Helper function to assign large stack objects (i.e.,
/// those required to be close to the Stack Protector) to stack offsets.
static void
AssignProtectedObjSet(const StackObjSet &UnassignedObjs,
                      SmallSet<int, 16> &ProtectedObjs,
                      MachineFrameInfo *MFI, bool StackGrowsDown,
                      int64_t &Offset, unsigned &MaxAlign) {

  for (StackObjSet::const_iterator I = UnassignedObjs.begin(),
        E = UnassignedObjs.end(); I != E; ++I) {
    int i = *I;
    AdjustStackOffset(MFI, i, StackGrowsDown, Offset, MaxAlign);
    ProtectedObjs.insert(i);
  }
}

/// calculateFrameObjectOffsets - Calculate actual frame offsets for all of the
/// abstract stack objects.
///
void PEI::calculateFrameObjectOffsets(MachineFunction &Fn) {
  const TargetFrameLowering &TFI = *Fn.getSubtarget().getFrameLowering();
  StackProtector *SP = &getAnalysis<StackProtector>();

  bool StackGrowsDown =
    TFI.getStackGrowthDirection() == TargetFrameLowering::StackGrowsDown;

  // Loop over all of the stack objects, assigning sequential addresses...
  MachineFrameInfo *MFI = Fn.getFrameInfo();

  // Start at the beginning of the local area.
  // The Offset is the distance from the stack top in the direction
  // of stack growth -- so it's always nonnegative.
  int LocalAreaOffset = TFI.getOffsetOfLocalArea();
  if (StackGrowsDown)
    LocalAreaOffset = -LocalAreaOffset;
  assert(LocalAreaOffset >= 0
         && "Local area offset should be in direction of stack growth");
  int64_t Offset = LocalAreaOffset;

  // If there are fixed sized objects that are preallocated in the local area,
  // non-fixed objects can't be allocated right at the start of local area.
  // We currently don't support filling in holes in between fixed sized
  // objects, so we adjust 'Offset' to point to the end of last fixed sized
  // preallocated object.
  for (int i = MFI->getObjectIndexBegin(); i != 0; ++i) {
    int64_t FixedOff;
    if (StackGrowsDown) {
      // The maximum distance from the stack pointer is at lower address of
      // the object -- which is given by offset. For down growing stack
      // the offset is negative, so we negate the offset to get the distance.
      FixedOff = -MFI->getObjectOffset(i);
    } else {
      // The maximum distance from the start pointer is at the upper
      // address of the object.
      FixedOff = MFI->getObjectOffset(i) + MFI->getObjectSize(i);
    }
    if (FixedOff > Offset) Offset = FixedOff;
  }

  // First assign frame offsets to stack objects that are used to spill
  // callee saved registers.
  if (StackGrowsDown) {
    for (unsigned i = MinCSFrameIndex; i <= MaxCSFrameIndex; ++i) {
      // If the stack grows down, we need to add the size to find the lowest
      // address of the object.
      Offset += MFI->getObjectSize(i);

      unsigned Align = MFI->getObjectAlignment(i);
      // Adjust to alignment boundary
      Offset = (Offset+Align-1)/Align*Align;

      MFI->setObjectOffset(i, -Offset);        // Set the computed offset
    }
  } else {
    int MaxCSFI = MaxCSFrameIndex, MinCSFI = MinCSFrameIndex;
    for (int i = MaxCSFI; i >= MinCSFI ; --i) {
      unsigned Align = MFI->getObjectAlignment(i);
      // Adjust to alignment boundary
      Offset = (Offset+Align-1)/Align*Align;

      MFI->setObjectOffset(i, Offset);
      Offset += MFI->getObjectSize(i);
    }
  }

  unsigned MaxAlign = MFI->getMaxAlignment();

  // Make sure the special register scavenging spill slot is closest to the
  // incoming stack pointer if a frame pointer is required and is closer
  // to the incoming rather than the final stack pointer.
  const TargetRegisterInfo *RegInfo = Fn.getSubtarget().getRegisterInfo();
  bool EarlyScavengingSlots = (TFI.hasFP(Fn) &&
                               TFI.isFPCloseToIncomingSP() &&
                               RegInfo->useFPForScavengingIndex(Fn) &&
                               !RegInfo->needsStackRealignment(Fn));
  if (RS && EarlyScavengingSlots) {
    SmallVector<int, 2> SFIs;
    RS->getScavengingFrameIndices(SFIs);
    for (SmallVectorImpl<int>::iterator I = SFIs.begin(),
           IE = SFIs.end(); I != IE; ++I)
      AdjustStackOffset(MFI, *I, StackGrowsDown, Offset, MaxAlign);
  }

  // FIXME: Once this is working, then enable flag will change to a target
  // check for whether the frame is large enough to want to use virtual
  // frame index registers. Functions which don't want/need this optimization
  // will continue to use the existing code path.
  if (MFI->getUseLocalStackAllocationBlock()) {
    unsigned Align = MFI->getLocalFrameMaxAlign();

    // Adjust to alignment boundary.
    Offset = (Offset + Align - 1) / Align * Align;

    DEBUG(dbgs() << "Local frame base offset: " << Offset << "\n");

    // Resolve offsets for objects in the local block.
    for (unsigned i = 0, e = MFI->getLocalFrameObjectCount(); i != e; ++i) {
      std::pair<int, int64_t> Entry = MFI->getLocalFrameObjectMap(i);
      int64_t FIOffset = (StackGrowsDown ? -Offset : Offset) + Entry.second;
      DEBUG(dbgs() << "alloc FI(" << Entry.first << ") at SP[" <<
            FIOffset << "]\n");
      MFI->setObjectOffset(Entry.first, FIOffset);
    }
    // Allocate the local block
    Offset += MFI->getLocalFrameSize();

    MaxAlign = std::max(Align, MaxAlign);
  }

  // Make sure that the stack protector comes before the local variables on the
  // stack.
  SmallSet<int, 16> ProtectedObjs;
  if (MFI->getStackProtectorIndex() >= 0) {
    StackObjSet LargeArrayObjs;
    StackObjSet SmallArrayObjs;
    StackObjSet AddrOfObjs;

    AdjustStackOffset(MFI, MFI->getStackProtectorIndex(), StackGrowsDown,
                      Offset, MaxAlign);

    // Assign large stack objects first.
    for (unsigned i = 0, e = MFI->getObjectIndexEnd(); i != e; ++i) {
      if (MFI->isObjectPreAllocated(i) &&
          MFI->getUseLocalStackAllocationBlock())
        continue;
      if (i >= MinCSFrameIndex && i <= MaxCSFrameIndex)
        continue;
      if (RS && RS->isScavengingFrameIndex((int)i))
        continue;
      if (MFI->isDeadObjectIndex(i))
        continue;
      if (MFI->getStackProtectorIndex() == (int)i)
        continue;

      switch (SP->getSSPLayout(MFI->getObjectAllocation(i))) {
      case StackProtector::SSPLK_None:
        continue;
      case StackProtector::SSPLK_SmallArray:
        SmallArrayObjs.insert(i);
        continue;
      case StackProtector::SSPLK_AddrOf:
        AddrOfObjs.insert(i);
        continue;
      case StackProtector::SSPLK_LargeArray:
        LargeArrayObjs.insert(i);
        continue;
      }
      llvm_unreachable("Unexpected SSPLayoutKind.");
    }

    AssignProtectedObjSet(LargeArrayObjs, ProtectedObjs, MFI, StackGrowsDown,
                          Offset, MaxAlign);
    AssignProtectedObjSet(SmallArrayObjs, ProtectedObjs, MFI, StackGrowsDown,
                          Offset, MaxAlign);
    AssignProtectedObjSet(AddrOfObjs, ProtectedObjs, MFI, StackGrowsDown,
                          Offset, MaxAlign);
  }

  // Then assign frame offsets to stack objects that are not used to spill
  // callee saved registers.
  for (unsigned i = 0, e = MFI->getObjectIndexEnd(); i != e; ++i) {
    if (MFI->isObjectPreAllocated(i) &&
        MFI->getUseLocalStackAllocationBlock())
      continue;
    if (i >= MinCSFrameIndex && i <= MaxCSFrameIndex)
      continue;
    if (RS && RS->isScavengingFrameIndex((int)i))
      continue;
    if (MFI->isDeadObjectIndex(i))
      continue;
    if (MFI->getStackProtectorIndex() == (int)i)
      continue;
    if (ProtectedObjs.count(i))
      continue;

    AdjustStackOffset(MFI, i, StackGrowsDown, Offset, MaxAlign);
  }

  // Make sure the special register scavenging spill slot is closest to the
  // stack pointer.
  if (RS && !EarlyScavengingSlots) {
    SmallVector<int, 2> SFIs;
    RS->getScavengingFrameIndices(SFIs);
    for (SmallVectorImpl<int>::iterator I = SFIs.begin(),
           IE = SFIs.end(); I != IE; ++I)
      AdjustStackOffset(MFI, *I, StackGrowsDown, Offset, MaxAlign);
  }

  if (!TFI.targetHandlesStackFrameRounding()) {
    // If we have reserved argument space for call sites in the function
    // immediately on entry to the current function, count it as part of the
    // overall stack size.
    if (MFI->adjustsStack() && TFI.hasReservedCallFrame(Fn))
      Offset += MFI->getMaxCallFrameSize();

    // Round up the size to a multiple of the alignment.  If the function has
    // any calls or alloca's, align to the target's StackAlignment value to
    // ensure that the callee's frame or the alloca data is suitably aligned;
    // otherwise, for leaf functions, align to the TransientStackAlignment
    // value.
    unsigned StackAlign;
    if (MFI->adjustsStack() || MFI->hasVarSizedObjects() ||
        (RegInfo->needsStackRealignment(Fn) && MFI->getObjectIndexEnd() != 0))
      StackAlign = TFI.getStackAlignment();
    else
      StackAlign = TFI.getTransientStackAlignment();

    // If the frame pointer is eliminated, all frame offsets will be relative to
    // SP not FP. Align to MaxAlign so this works.
    StackAlign = std::max(StackAlign, MaxAlign);
    unsigned AlignMask = StackAlign - 1;
    Offset = (Offset + AlignMask) & ~uint64_t(AlignMask);
  }

  // Update frame info to pretend that this is part of the stack...
  int64_t StackSize = Offset - LocalAreaOffset;
  MFI->setStackSize(StackSize);
  NumBytesStackSpace += StackSize;
}

/// insertPrologEpilogCode - Scan the function for modified callee saved
/// registers, insert spill code for these callee saved registers, then add
/// prolog and epilog code to the function.
///
void PEI::insertPrologEpilogCode(MachineFunction &Fn) {
  const TargetFrameLowering &TFI = *Fn.getSubtarget().getFrameLowering();

  // Add prologue to the function...
  TFI.emitPrologue(Fn);

  // Add epilogue to restore the callee-save registers in each exiting block
  for (MachineFunction::iterator I = Fn.begin(), E = Fn.end(); I != E; ++I) {
    // If last instruction is a return instruction, add an epilogue
    if (!I->empty() && I->back().isReturn())
      TFI.emitEpilogue(Fn, *I);
  }

  // Emit additional code that is required to support segmented stacks, if
  // we've been asked for it.  This, when linked with a runtime with support
  // for segmented stacks (libgcc is one), will result in allocating stack
  // space in small chunks instead of one large contiguous block.
  if (Fn.shouldSplitStack())
    TFI.adjustForSegmentedStacks(Fn);

  // Emit additional code that is required to explicitly handle the stack in
  // HiPE native code (if needed) when loaded in the Erlang/OTP runtime. The
  // approach is rather similar to that of Segmented Stacks, but it uses a
  // different conditional check and another BIF for allocating more stack
  // space.
  if (Fn.getFunction()->getCallingConv() == CallingConv::HiPE)
    TFI.adjustForHiPEPrologue(Fn);
}

/// replaceFrameIndices - Replace all MO_FrameIndex operands with physical
/// register references and actual offsets.
///
void PEI::replaceFrameIndices(MachineFunction &Fn) {
  if (!Fn.getFrameInfo()->hasStackObjects()) return; // Nothing to do?

  // Store SPAdj at exit of a basic block.
  SmallVector<int, 8> SPState;
  SPState.resize(Fn.getNumBlockIDs());
  SmallPtrSet<MachineBasicBlock*, 8> Reachable;

  // Iterate over the reachable blocks in DFS order.
  for (auto DFI = df_ext_begin(&Fn, Reachable), DFE = df_ext_end(&Fn, Reachable);
       DFI != DFE; ++DFI) {
    int SPAdj = 0;
    // Check the exit state of the DFS stack predecessor.
    if (DFI.getPathLength() >= 2) {
      MachineBasicBlock *StackPred = DFI.getPath(DFI.getPathLength() - 2);
      assert(Reachable.count(StackPred) &&
             "DFS stack predecessor is already visited.\n");
      SPAdj = SPState[StackPred->getNumber()];
    }
    MachineBasicBlock *BB = *DFI;
    replaceFrameIndices(BB, Fn, SPAdj);
    SPState[BB->getNumber()] = SPAdj;
  }

  // Handle the unreachable blocks.
  for (MachineFunction::iterator BB = Fn.begin(), E = Fn.end(); BB != E; ++BB) {
    if (Reachable.count(BB))
      // Already handled in DFS traversal.
      continue;
    int SPAdj = 0;
    replaceFrameIndices(BB, Fn, SPAdj);
  }
}

void PEI::replaceFrameIndices(MachineBasicBlock *BB, MachineFunction &Fn,
                              int &SPAdj) {
  const TargetMachine &TM = Fn.getTarget();
  assert(TM.getSubtargetImpl()->getRegisterInfo() &&
         "TM::getRegisterInfo() must be implemented!");
  const TargetInstrInfo &TII = *Fn.getSubtarget().getInstrInfo();
<<<<<<< HEAD
  const TargetRegisterInfo &TRI = *TM.getSubtargetImpl()->getRegisterInfo();
  const TargetFrameLowering *TFI = TM.getSubtargetImpl()->getFrameLowering();
  bool StackGrowsDown =
    TFI->getStackGrowthDirection() == TargetFrameLowering::StackGrowsDown;
=======
  const TargetRegisterInfo &TRI = *Fn.getSubtarget().getRegisterInfo();
  const TargetFrameLowering *TFI = Fn.getSubtarget().getFrameLowering();
>>>>>>> 41cb3da2
  int FrameSetupOpcode   = TII.getCallFrameSetupOpcode();
  int FrameDestroyOpcode = TII.getCallFrameDestroyOpcode();

  if (RS && !FrameIndexVirtualScavenging) RS->enterBasicBlock(BB);

  bool InsideCallSequence = false;

  for (MachineBasicBlock::iterator I = BB->begin(); I != BB->end(); ) {

    if (I->getOpcode() == FrameSetupOpcode ||
        I->getOpcode() == FrameDestroyOpcode) {
      InsideCallSequence = (I->getOpcode() == FrameSetupOpcode);
      SPAdj += TII.getSPAdjust(I);

      MachineBasicBlock::iterator PrevI = BB->end();
      if (I != BB->begin()) PrevI = std::prev(I);
      TFI->eliminateCallFramePseudoInstr(Fn, *BB, I);

      // Visit the instructions created by eliminateCallFramePseudoInstr().
      if (PrevI == BB->end())
        I = BB->begin();     // The replaced instr was the first in the block.
      else
        I = std::next(PrevI);
      continue;
    }

    // If we are looking at a call sequence, we need to keep track of
    // the SP adjustment made by each instruction in the sequence.
    // This includes both the frame setup/destroy pseudos (handled above),
    // as well as other instructions that have side effects w.r.t the SP.
    if (InsideCallSequence)
      SPAdj += TII.getSPAdjust(I);

    MachineInstr *MI = I;
    bool DoIncr = true;
    for (unsigned i = 0, e = MI->getNumOperands(); i != e; ++i) {
      if (!MI->getOperand(i).isFI())
        continue;

      // Frame indicies in debug values are encoded in a target independent
      // way with simply the frame index and offset rather than any
      // target-specific addressing mode.
      if (MI->isDebugValue()) {
        assert(i == 0 && "Frame indicies can only appear as the first "
                         "operand of a DBG_VALUE machine instruction");
        unsigned Reg;
        MachineOperand &Offset = MI->getOperand(1);
        Offset.setImm(Offset.getImm() +
                      TFI->getFrameIndexReference(
                          Fn, MI->getOperand(0).getIndex(), Reg));
        MI->getOperand(0).ChangeToRegister(Reg, false /*isDef*/);
        continue;
      }

<<<<<<< HEAD
=======
      // TODO: This code should be commoned with the code for
      // PATCHPOINT. There's no good reason for the difference in
      // implementation other than historical accident.  The only
      // remaining difference is the unconditional use of the stack
      // pointer as the base register.
      if (MI->getOpcode() == TargetOpcode::STATEPOINT) {
        assert((!MI->isDebugValue() || i == 0) &&
               "Frame indicies can only appear as the first operand of a "
               "DBG_VALUE machine instruction");
        unsigned Reg;
        MachineOperand &Offset = MI->getOperand(i + 1);
        const unsigned refOffset =
          TFI->getFrameIndexReferenceFromSP(Fn, MI->getOperand(i).getIndex(),
                                            Reg);

        Offset.setImm(Offset.getImm() + refOffset);
        MI->getOperand(i).ChangeToRegister(Reg, false /*isDef*/);
        continue;
      }

      // Frame allocations are target independent. Simply swap the index with
      // the offset.
      if (MI->getOpcode() == TargetOpcode::FRAME_ALLOC) {
        assert(TFI->hasFP(Fn) && "frame alloc requires FP");
        MachineOperand &FI = MI->getOperand(i);
        unsigned Reg;
        int FrameOffset = TFI->getFrameIndexReference(Fn, FI.getIndex(), Reg);
        FI.ChangeToImmediate(FrameOffset);
        continue;
      }

>>>>>>> 41cb3da2
      // Some instructions (e.g. inline asm instructions) can have
      // multiple frame indices and/or cause eliminateFrameIndex
      // to insert more than one instruction. We need the register
      // scavenger to go through all of these instructions so that
      // it can update its register information. We keep the
      // iterator at the point before insertion so that we can
      // revisit them in full.
      bool AtBeginning = (I == BB->begin());
      if (!AtBeginning) --I;

      // If this instruction has a FrameIndex operand, we need to
      // use that target machine register info object to eliminate
      // it.
      TRI.eliminateFrameIndex(MI, SPAdj, i,
                              FrameIndexVirtualScavenging ?  nullptr : RS);

      // Reset the iterator if we were at the beginning of the BB.
      if (AtBeginning) {
        I = BB->begin();
        DoIncr = false;
      }

      MI = nullptr;
      break;
    }

    if (DoIncr && I != BB->end()) ++I;

    // Update register states.
    if (RS && !FrameIndexVirtualScavenging && MI) RS->forward(MI);
  }
}

/// scavengeFrameVirtualRegs - Replace all frame index virtual registers
/// with physical registers. Use the register scavenger to find an
/// appropriate register to use.
///
/// FIXME: Iterating over the instruction stream is unnecessary. We can simply
/// iterate over the vreg use list, which at this point only contains machine
/// operands for which eliminateFrameIndex need a new scratch reg.
void
PEI::scavengeFrameVirtualRegs(MachineFunction &Fn) {
  // Run through the instructions and find any virtual registers.
  for (MachineFunction::iterator BB = Fn.begin(),
       E = Fn.end(); BB != E; ++BB) {
    RS->enterBasicBlock(BB);

    int SPAdj = 0;

    // The instruction stream may change in the loop, so check BB->end()
    // directly.
    for (MachineBasicBlock::iterator I = BB->begin(); I != BB->end(); ) {
      // We might end up here again with a NULL iterator if we scavenged a
      // register for which we inserted spill code for definition by what was
      // originally the first instruction in BB.
      if (I == MachineBasicBlock::iterator(nullptr))
        I = BB->begin();

      MachineInstr *MI = I;
      MachineBasicBlock::iterator J = std::next(I);
      MachineBasicBlock::iterator P =
                         I == BB->begin() ? MachineBasicBlock::iterator(nullptr)
                                          : std::prev(I);

      // RS should process this instruction before we might scavenge at this
      // location. This is because we might be replacing a virtual register
      // defined by this instruction, and if so, registers killed by this
      // instruction are available, and defined registers are not.
      RS->forward(I);

      for (unsigned i = 0, e = MI->getNumOperands(); i != e; ++i) {
        if (MI->getOperand(i).isReg()) {
          MachineOperand &MO = MI->getOperand(i);
          unsigned Reg = MO.getReg();
          if (Reg == 0)
            continue;
          if (!TargetRegisterInfo::isVirtualRegister(Reg))
            continue;

          // When we first encounter a new virtual register, it
          // must be a definition.
          assert(MI->getOperand(i).isDef() &&
                 "frame index virtual missing def!");
          // Scavenge a new scratch register
          const TargetRegisterClass *RC = Fn.getRegInfo().getRegClass(Reg);
          unsigned ScratchReg = RS->scavengeRegister(RC, J, SPAdj);

          ++NumScavengedRegs;

          // Replace this reference to the virtual register with the
          // scratch register.
          assert (ScratchReg && "Missing scratch register!");
          MachineRegisterInfo &MRI = Fn.getRegInfo();
          Fn.getRegInfo().replaceRegWith(Reg, ScratchReg);
          
          // Make sure MRI now accounts this register as used.
          MRI.setPhysRegUsed(ScratchReg);

          // Because this instruction was processed by the RS before this
          // register was allocated, make sure that the RS now records the
          // register as being used.
          RS->setRegUsed(ScratchReg);
        }
      }

      // If the scavenger needed to use one of its spill slots, the
      // spill code will have been inserted in between I and J. This is a
      // problem because we need the spill code before I: Move I to just
      // prior to J.
      if (I != std::prev(J)) {
        BB->splice(J, BB, I);

        // Before we move I, we need to prepare the RS to visit I again.
        // Specifically, RS will assert if it sees uses of registers that
        // it believes are undefined. Because we have already processed
        // register kills in I, when it visits I again, it will believe that
        // those registers are undefined. To avoid this situation, unprocess
        // the instruction I.
        assert(RS->getCurrentPosition() == I &&
          "The register scavenger has an unexpected position");
        I = P;
        RS->unprocess(P);
      } else
        ++I;
    }
  }
}<|MERGE_RESOLUTION|>--- conflicted
+++ resolved
@@ -738,19 +738,11 @@
 
 void PEI::replaceFrameIndices(MachineBasicBlock *BB, MachineFunction &Fn,
                               int &SPAdj) {
-  const TargetMachine &TM = Fn.getTarget();
-  assert(TM.getSubtargetImpl()->getRegisterInfo() &&
-         "TM::getRegisterInfo() must be implemented!");
+  assert(Fn.getSubtarget().getRegisterInfo() &&
+         "getRegisterInfo() must be implemented!");
   const TargetInstrInfo &TII = *Fn.getSubtarget().getInstrInfo();
-<<<<<<< HEAD
-  const TargetRegisterInfo &TRI = *TM.getSubtargetImpl()->getRegisterInfo();
-  const TargetFrameLowering *TFI = TM.getSubtargetImpl()->getFrameLowering();
-  bool StackGrowsDown =
-    TFI->getStackGrowthDirection() == TargetFrameLowering::StackGrowsDown;
-=======
   const TargetRegisterInfo &TRI = *Fn.getSubtarget().getRegisterInfo();
   const TargetFrameLowering *TFI = Fn.getSubtarget().getFrameLowering();
->>>>>>> 41cb3da2
   int FrameSetupOpcode   = TII.getCallFrameSetupOpcode();
   int FrameDestroyOpcode = TII.getCallFrameDestroyOpcode();
 
@@ -805,8 +797,6 @@
         continue;
       }
 
-<<<<<<< HEAD
-=======
       // TODO: This code should be commoned with the code for
       // PATCHPOINT. There's no good reason for the difference in
       // implementation other than historical accident.  The only
@@ -838,7 +828,6 @@
         continue;
       }
 
->>>>>>> 41cb3da2
       // Some instructions (e.g. inline asm instructions) can have
       // multiple frame indices and/or cause eliminateFrameIndex
       // to insert more than one instruction. We need the register
