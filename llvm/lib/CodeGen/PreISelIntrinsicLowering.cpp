--- conflicted
+++ resolved
@@ -7,13 +7,9 @@
 //
 //===----------------------------------------------------------------------===//
 //
-<<<<<<< HEAD
-// This pass implements IR lowering for the llvm.load.relative intrinsic.
-// Also llvm.intel.subscript is lowered here. // INTEL
-=======
 // This pass implements IR lowering for the llvm.load.relative and llvm.objc.*
 // intrinsics.
->>>>>>> 6bc98ad7
+// Also llvm.intel.subscript is lowered here. // INTEL
 //
 //===----------------------------------------------------------------------===//
 
@@ -63,79 +59,6 @@
   return Changed;
 }
 
-<<<<<<< HEAD
-#if INTEL_CUSTOMIZATION
-// Reference code is in Intel_LowerSubscriptIntrinsic.cpp:lowerIntrinsics().
-// Duplicated to avoid build dependencies on Scalar library.
-static bool lowerSubscript(Function &F) {
-  if (F.use_empty())
-    return false;
-
-  bool Changed = false;
-  const DataLayout &DL = F.getParent()->getDataLayout();
-  for (auto I = F.use_begin(), E = F.use_end(); I != E;) {
-    SubscriptInst *CI = dyn_cast<SubscriptInst>(I->getUser());
-    ++I;
-    if (!CI || CI->getCalledValue() != &F)
-      continue;
-
-    IRBuilder<> Builder(CI);
-    Value *Offset[] = {EmitSubsOffset(&Builder, DL, CI)};
-    CI->replaceAllUsesWith(
-        Builder.CreateInBoundsGEP(CI->getPointerOperand(), Offset));
-    salvageDebugInfo(*CI);
-    CI->eraseFromParent();
-
-    Changed = true;
-  }
-  return Changed;
-}
-
-static bool lowerFakeload(Function &F) {
-  if (F.use_empty())
-    return false;
-
-  bool Changed = false;
-  for (auto I = F.use_begin(), E = F.use_end(); I != E;) {
-    FakeloadInst *CI = dyn_cast<FakeloadInst>(I->getUser());
-    ++I;
-    if (!CI || CI->getCalledValue() != &F)
-      continue;
-
-    CI->replaceAllUsesWith(CI->getPointerOperand());
-    salvageDebugInfo(*CI);
-    CI->eraseFromParent();
-
-    Changed = true;
-  }
-  return Changed;
-}
-
-static bool lowerWholeProgramSafe(Function &F) {
-  if (F.use_empty())
-    return false;
-
-  bool Changed = false;
-
-  LLVMContext &Context = F.getContext();
-  ConstantInt *InitVal = ConstantInt::getFalse(Context);
-
-  for (auto I = F.use_begin(), E = F.use_end(); I != E;) {
-    CallInst *CI = dyn_cast<CallInst>(I->getUser());
-    ++I;
-    if (!CI || CI->getCalledValue() != &F)
-      continue;
-
-    CI->replaceAllUsesWith(InitVal);
-    salvageDebugInfo(*CI);
-    CI->eraseFromParent();
-
-    Changed = true;
-  }
-  return Changed;
-}
-#endif // INTEL_CUSTOMIZATION
-=======
 static bool lowerObjCCall(Function &F, const char *NewFn,
                           bool setNonLazyBind = false) {
   if (F.use_empty())
@@ -172,26 +95,100 @@
 
   return true;
 }
->>>>>>> 6bc98ad7
+
+#if INTEL_CUSTOMIZATION
+// Reference code is in Intel_LowerSubscriptIntrinsic.cpp:lowerIntrinsics().
+// Duplicated to avoid build dependencies on Scalar library.
+static bool lowerSubscript(Function &F) {
+  if (F.use_empty())
+    return false;
+
+  bool Changed = false;
+  const DataLayout &DL = F.getParent()->getDataLayout();
+  for (auto I = F.use_begin(), E = F.use_end(); I != E;) {
+    SubscriptInst *CI = dyn_cast<SubscriptInst>(I->getUser());
+    ++I;
+    if (!CI || CI->getCalledValue() != &F)
+      continue;
+
+    IRBuilder<> Builder(CI);
+    Value *Offset[] = {EmitSubsOffset(&Builder, DL, CI)};
+    CI->replaceAllUsesWith(
+        Builder.CreateInBoundsGEP(CI->getPointerOperand(), Offset));
+    salvageDebugInfo(*CI);
+    CI->eraseFromParent();
+
+    Changed = true;
+  }
+  return Changed;
+}
+
+static bool lowerFakeload(Function &F) {
+  if (F.use_empty())
+    return false;
+
+  bool Changed = false;
+  for (auto I = F.use_begin(), E = F.use_end(); I != E;) {
+    FakeloadInst *CI = dyn_cast<FakeloadInst>(I->getUser());
+    ++I;
+    if (!CI || CI->getCalledValue() != &F)
+      continue;
+
+    CI->replaceAllUsesWith(CI->getPointerOperand());
+    salvageDebugInfo(*CI);
+    CI->eraseFromParent();
+
+    Changed = true;
+  }
+  return Changed;
+}
+
+static bool lowerWholeProgramSafe(Function &F) {
+  if (F.use_empty())
+    return false;
+
+  bool Changed = false;
+
+  LLVMContext &Context = F.getContext();
+  ConstantInt *InitVal = ConstantInt::getFalse(Context);
+
+  for (auto I = F.use_begin(), E = F.use_end(); I != E;) {
+    CallInst *CI = dyn_cast<CallInst>(I->getUser());
+    ++I;
+    if (!CI || CI->getCalledValue() != &F)
+      continue;
+
+    CI->replaceAllUsesWith(InitVal);
+    salvageDebugInfo(*CI);
+    CI->eraseFromParent();
+
+    Changed = true;
+  }
+  return Changed;
+}
+#endif // INTEL_CUSTOMIZATION
 
 static bool lowerIntrinsics(Module &M) {
   bool Changed = false;
   for (Function &F : M) {
     if (F.getName().startswith("llvm.load.relative.")) {
       Changed |= lowerLoadRelative(F);
-<<<<<<< HEAD
-
-    if (F.getIntrinsicID() == Intrinsic::intel_subscript) // INTEL
-      Changed |= lowerSubscript(F);                       // INTEL
-
-    if (F.getIntrinsicID() == Intrinsic::intel_fakeload)  // INTEL
-      Changed |= lowerFakeload(F);                        // INTEL
-
-    if (F.getIntrinsicID() == Intrinsic::intel_wholeprogramsafe)  // INTEL
-      Changed |= lowerWholeProgramSafe(F);                        // INTEL
-=======
       continue;
     }
+
+#if INTEL_CUSTOMIZATION
+    // TODO: These checks could be placed under the switch case once they are
+    // fully tested in xmain.
+    if (F.getIntrinsicID() == Intrinsic::intel_subscript)
+      Changed |= lowerSubscript(F);
+
+    if (F.getIntrinsicID() == Intrinsic::intel_fakeload)
+      Changed |= lowerFakeload(F);
+
+    if (F.getIntrinsicID() == Intrinsic::intel_wholeprogramsafe)
+      Changed |= lowerWholeProgramSafe(F);
+#endif // INTEL_CUSTOMIZATION
+
     switch (F.getIntrinsicID()) {
     default:
       break;
@@ -271,7 +268,6 @@
       Changed |= lowerObjCCall(F, "objc_sync_exit");
       break;
     }
->>>>>>> 6bc98ad7
   }
   return Changed;
 }
