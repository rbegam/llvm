--- conflicted
+++ resolved
@@ -22,10 +22,7 @@
 #include "llvm/IR/CallSite.h"
 #include "llvm/IR/Constants.h"
 #include "llvm/Support/ErrorHandling.h"
-<<<<<<< HEAD
-=======
 #include "llvm/Target/TargetLowering.h"
->>>>>>> 41cb3da2
 #include <vector>
 
 namespace llvm {
@@ -119,6 +116,10 @@
   /// get simple disambiguation between loads without worrying about alias
   /// analysis.
   SmallVector<SDValue, 8> PendingLoads;
+
+  /// State used while lowering a statepoint sequence (gc_statepoint,
+  /// gc_relocate, and gc_result).  See StatepointLowering.hpp/cpp for details.
+  StatepointLoweringState StatepointLowering;
 private:
 
   /// PendingExports - CopyToReg nodes that copy values to virtual registers
@@ -205,7 +206,7 @@
     }
   };
 
-  size_t Clusterify(CaseVector &Cases, const SwitchInst &SI);
+  void Clusterify(CaseVector &Cases, const SwitchInst &SI);
 
   /// CaseBlock - This structure is used to communicate between
   /// SelectionDAGBuilder and SDISel for the code generation of additional basic
@@ -281,9 +282,9 @@
     BitTestBlock(APInt F, APInt R, const Value* SV,
                  unsigned Rg, MVT RgVT, bool E,
                  MachineBasicBlock* P, MachineBasicBlock* D,
-                 const BitTestInfo& C):
+                 BitTestInfo C):
       First(F), Range(R), SValue(SV), Reg(Rg), RegVT(RgVT), Emitted(E),
-      Parent(P), Default(D), Cases(C) { }
+      Parent(P), Default(D), Cases(std::move(C)) { }
     APInt First;
     APInt Range;
     const Value *SValue;
@@ -421,8 +422,8 @@
       assert(!shouldEmitStackProtector() && "Stack Protector Descriptor is "
              "already initialized!");
       ParentMBB = MBB;
-      SuccessMBB = AddSuccessorMBB(BB, MBB);
-      FailureMBB = AddSuccessorMBB(BB, MBB, FailureMBB);
+      SuccessMBB = AddSuccessorMBB(BB, MBB, /* IsLikely */ true);
+      FailureMBB = AddSuccessorMBB(BB, MBB, /* IsLikely */ false, FailureMBB);
       if (!Guard)
         Guard = StackProtCheckCall.getArgOperand(0);
     }
@@ -491,9 +492,10 @@
 
     /// Add a successor machine basic block to ParentMBB. If the successor mbb
     /// has not been created yet (i.e. if SuccMBB = 0), then the machine basic
-    /// block will be created.
+    /// block will be created. Assign a large weight if IsLikely is true.
     MachineBasicBlock *AddSuccessorMBB(const BasicBlock *BB,
                                        MachineBasicBlock *ParentMBB,
+                                       bool IsLikely,
                                        MachineBasicBlock *SuccMBB = nullptr);
   };
 
@@ -614,6 +616,13 @@
     SDValue &N = NodeMap[V];
     assert(!N.getNode() && "Already set a value for this node!");
     N = NewN;
+  }
+
+  void removeValue(const Value *V) {
+    // This is to support hack in lowerCallFromStatepoint
+    // Should be removed when hack is resolved
+    if (NodeMap.count(V))
+      NodeMap.erase(V);
   }
 
   void setUnusedArgValue(const Value *V, SDValue NewN) {
@@ -638,13 +647,6 @@
   void LowerCallTo(ImmutableCallSite CS, SDValue Callee, bool IsTailCall,
                    MachineBasicBlock *LandingPad = nullptr);
 
-<<<<<<< HEAD
-  std::pair<SDValue, SDValue> LowerCallOperands(const CallInst &CI,
-                                                unsigned ArgIdx,
-                                                unsigned NumArgs,
-                                                SDValue Callee,
-                                                bool useVoidTy = false);
-=======
   std::pair<SDValue, SDValue> lowerCallOperands(
           ImmutableCallSite CS,
           unsigned ArgIdx,
@@ -653,13 +655,16 @@
           bool UseVoidTy = false,
           MachineBasicBlock *LandingPad = nullptr,
           bool IsPatchPoint = false);
->>>>>>> 41cb3da2
 
   /// UpdateSplitBlock - When an MBB was split during scheduling, update the
   /// references that need to refer to the last resulting block.
   void UpdateSplitBlock(MachineBasicBlock *First, MachineBasicBlock *Last);
 
 private:
+  std::pair<SDValue, SDValue> lowerInvokable(
+          TargetLowering::CallLoweringInfo &CLI,
+          MachineBasicBlock *LandingPad);
+
   // Terminator instructions.
   void visitRet(const ReturnInst &I);
   void visitBr(const BranchInst &I);
@@ -681,7 +686,6 @@
   bool handleBTSplitSwitchCase(CaseRec& CR,
                                CaseRecVector& WorkList,
                                const Value* SV,
-                               MachineBasicBlock* Default,
                                MachineBasicBlock *SwitchBB);
   bool handleBitTestsSwitchCase(CaseRec& CR,
                                 CaseRecVector& WorkList,
@@ -782,6 +786,7 @@
   bool visitStrLenCall(const CallInst &I);
   bool visitStrNLenCall(const CallInst &I);
   bool visitUnaryFloatCall(const CallInst &I, unsigned Opcode);
+  bool visitBinaryFloatCall(const CallInst &I, unsigned Opcode);
   void visitAtomicLoad(const LoadInst &I);
   void visitAtomicStore(const StoreInst &I);
 
@@ -794,7 +799,13 @@
   void visitVAEnd(const CallInst &I);
   void visitVACopy(const CallInst &I);
   void visitStackmap(const CallInst &I);
-  void visitPatchpoint(const CallInst &I);
+  void visitPatchpoint(ImmutableCallSite CS,
+                       MachineBasicBlock *LandingPad = nullptr);
+
+  // These three are implemented in StatepointLowering.cpp
+  void visitStatepoint(const CallInst &I);
+  void visitGCRelocate(const CallInst &I);
+  void visitGCResult(const CallInst &I);
 
   void visitUserOp1(const Instruction &I) {
     llvm_unreachable("UserOp1 should not exist at instruction selection time!");
@@ -811,7 +822,7 @@
   /// EmitFuncArgumentDbgValue - If V is an function argument then create
   /// corresponding DBG_VALUE machine instruction for it now. At the end of
   /// instruction selection, they will be inserted to the entry BB.
-  bool EmitFuncArgumentDbgValue(const Value *V, MDNode *Variable,
+  bool EmitFuncArgumentDbgValue(const Value *V, MDNode *Variable, MDNode *Expr,
                                 int64_t Offset, bool IsIndirect,
                                 const SDValue &N);
 };
