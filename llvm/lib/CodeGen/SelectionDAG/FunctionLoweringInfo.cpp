//===-- FunctionLoweringInfo.cpp ------------------------------------------===//
//
//                     The LLVM Compiler Infrastructure
//
// This file is distributed under the University of Illinois Open Source
// License. See LICENSE.TXT for details.
//
//===----------------------------------------------------------------------===//
//
// This implements routines for translating functions from LLVM IR into
// Machine IR.
//
//===----------------------------------------------------------------------===//

#include "llvm/CodeGen/FunctionLoweringInfo.h"
#include "llvm/ADT/PostOrderIterator.h"
#include "llvm/CodeGen/Analysis.h"
#include "llvm/CodeGen/MachineFrameInfo.h"
#include "llvm/CodeGen/MachineFunction.h"
#include "llvm/CodeGen/MachineInstrBuilder.h"
#include "llvm/CodeGen/MachineModuleInfo.h"
#include "llvm/CodeGen/MachineRegisterInfo.h"
#include "llvm/CodeGen/WinEHFuncInfo.h"
#include "llvm/IR/DataLayout.h"
#include "llvm/IR/DebugInfo.h"
#include "llvm/IR/DerivedTypes.h"
#include "llvm/IR/Function.h"
#include "llvm/IR/Instructions.h"
#include "llvm/IR/IntrinsicInst.h"
#include "llvm/IR/LLVMContext.h"
#include "llvm/IR/Module.h"
#include "llvm/Support/Debug.h"
#include "llvm/Support/ErrorHandling.h"
#include "llvm/Support/MathExtras.h"
#include "llvm/Support/raw_ostream.h"
#include "llvm/Target/TargetFrameLowering.h"
#include "llvm/Target/TargetInstrInfo.h"
#include "llvm/Target/TargetLowering.h"
#include "llvm/Target/TargetOptions.h"
#include "llvm/Target/TargetRegisterInfo.h"
#include "llvm/Target/TargetSubtargetInfo.h"
#include <algorithm>
using namespace llvm;

#define DEBUG_TYPE "function-lowering-info"

/// isUsedOutsideOfDefiningBlock - Return true if this instruction is used by
/// PHI nodes or outside of the basic block that defines it, or used by a
/// switch or atomic instruction, which may expand to multiple basic blocks.
static bool isUsedOutsideOfDefiningBlock(const Instruction *I) {
  if (I->use_empty()) return false;
  if (isa<PHINode>(I)) return true;
  const BasicBlock *BB = I->getParent();
  for (const User *U : I->users())
    if (cast<Instruction>(U)->getParent() != BB || isa<PHINode>(U))
      return true;

  return false;
}

static ISD::NodeType getPreferredExtendForValue(const Value *V) {
  // For the users of the source value being used for compare instruction, if
  // the number of signed predicate is greater than unsigned predicate, we
  // prefer to use SIGN_EXTEND.
  //
  // With this optimization, we would be able to reduce some redundant sign or
  // zero extension instruction, and eventually more machine CSE opportunities
  // can be exposed.
  ISD::NodeType ExtendKind = ISD::ANY_EXTEND;
  unsigned NumOfSigned = 0, NumOfUnsigned = 0;
  for (const User *U : V->users()) {
    if (const auto *CI = dyn_cast<CmpInst>(U)) {
      NumOfSigned += CI->isSigned();
      NumOfUnsigned += CI->isUnsigned();
    }
  }
  if (NumOfSigned > NumOfUnsigned)
    ExtendKind = ISD::SIGN_EXTEND;

  return ExtendKind;
}

void FunctionLoweringInfo::set(const Function &fn, MachineFunction &mf,
                               SelectionDAG *DAG) {
  Fn = &fn;
  MF = &mf;
  TLI = MF->getSubtarget().getTargetLowering();
  RegInfo = &MF->getRegInfo();
  MachineModuleInfo &MMI = MF->getMMI();
  const TargetFrameLowering *TFI = MF->getSubtarget().getFrameLowering();

  // Check whether the function can return without sret-demotion.
  SmallVector<ISD::OutputArg, 4> Outs;
  GetReturnInfo(Fn->getReturnType(), Fn->getAttributes(), Outs, *TLI,
                mf.getDataLayout());
  CanLowerReturn = TLI->CanLowerReturn(Fn->getCallingConv(), *MF,
                                       Fn->isVarArg(), Outs, Fn->getContext());

  // Initialize the mapping of values to registers.  This is only set up for
  // instruction values that are used outside of the block that defines
  // them.
  Function::const_iterator BB = Fn->begin(), EB = Fn->end();
  for (; BB != EB; ++BB)
    for (BasicBlock::const_iterator I = BB->begin(), E = BB->end();
         I != E; ++I) {
      if (const AllocaInst *AI = dyn_cast<AllocaInst>(I)) {
        Type *Ty = AI->getAllocatedType();
        unsigned Align =
          std::max((unsigned)MF->getDataLayout().getPrefTypeAlignment(Ty),
                   AI->getAlignment());
        unsigned StackAlign = TFI->getStackAlignment();

        // Static allocas can be folded into the initial stack frame
        // adjustment. For targets that don't realign the stack, don't
        // do this if there is an extra alignment requirement.
        if (AI->isStaticAlloca() && 
            (TFI->isStackRealignable() || (Align <= StackAlign))) {
          const ConstantInt *CUI = cast<ConstantInt>(AI->getArraySize());
          uint64_t TySize = MF->getDataLayout().getTypeAllocSize(Ty);

          TySize *= CUI->getZExtValue();   // Get total allocated size.
          if (TySize == 0) TySize = 1; // Don't create zero-sized stack objects.

          StaticAllocaMap[AI] =
            MF->getFrameInfo()->CreateStackObject(TySize, Align, false, AI);
        } else {
          // FIXME: Overaligned static allocas should be grouped into
          // a single dynamic allocation instead of using a separate
          // stack allocation for each one.
          if (Align <= StackAlign)
            Align = 0;
          // Inform the Frame Information that we have variable-sized objects.
          MF->getFrameInfo()->CreateVariableSizedObject(Align ? Align : 1, AI);
        }
      }

      // Look for inline asm that clobbers the SP register.
      if (isa<CallInst>(I) || isa<InvokeInst>(I)) {
        ImmutableCallSite CS(&*I);
        if (isa<InlineAsm>(CS.getCalledValue())) {
          unsigned SP = TLI->getStackPointerRegisterToSaveRestore();
          const TargetRegisterInfo *TRI = MF->getSubtarget().getRegisterInfo();
          std::vector<TargetLowering::AsmOperandInfo> Ops =
              TLI->ParseConstraints(Fn->getParent()->getDataLayout(), TRI, CS);
          for (size_t I = 0, E = Ops.size(); I != E; ++I) {
            TargetLowering::AsmOperandInfo &Op = Ops[I];
            if (Op.Type == InlineAsm::isClobber) {
              // Clobbers don't have SDValue operands, hence SDValue().
              TLI->ComputeConstraintToUse(Op, SDValue(), DAG);
              std::pair<unsigned, const TargetRegisterClass *> PhysReg =
                  TLI->getRegForInlineAsmConstraint(TRI, Op.ConstraintCode,
                                                    Op.ConstraintVT);
              if (PhysReg.first == SP)
                MF->getFrameInfo()->setHasOpaqueSPAdjustment(true);
            }
          }
        }
      }

      // Look for calls to the @llvm.va_start intrinsic. We can omit some
      // prologue boilerplate for variadic functions that don't examine their
      // arguments.
      if (const auto *II = dyn_cast<IntrinsicInst>(I)) {
        if (II->getIntrinsicID() == Intrinsic::vastart)
          MF->getFrameInfo()->setHasVAStart(true);
      }

      // If we have a musttail call in a variadic function, we need to ensure we
      // forward implicit register parameters.
      if (const auto *CI = dyn_cast<CallInst>(I)) {
        if (CI->isMustTailCall() && Fn->isVarArg())
          MF->getFrameInfo()->setHasMustTailInVarArgFunc(true);
      }

      // Mark values used outside their block as exported, by allocating
      // a virtual register for them.
      if (isUsedOutsideOfDefiningBlock(&*I))
        if (!isa<AllocaInst>(I) || !StaticAllocaMap.count(cast<AllocaInst>(I)))
          InitializeRegForValue(&*I);

      // Collect llvm.dbg.declare information. This is done now instead of
      // during the initial isel pass through the IR so that it is done
      // in a predictable order.
      if (const DbgDeclareInst *DI = dyn_cast<DbgDeclareInst>(I)) {
        assert(DI->getVariable() && "Missing variable");
        assert(DI->getDebugLoc() && "Missing location");
        if (MMI.hasDebugInfo()) {
          // Don't handle byval struct arguments or VLAs, for example.
          // Non-byval arguments are handled here (they refer to the stack
          // temporary alloca at this point).
          const Value *Address = DI->getAddress();
          if (Address) {
            if (const BitCastInst *BCI = dyn_cast<BitCastInst>(Address))
              Address = BCI->getOperand(0);
            if (const AllocaInst *AI = dyn_cast<AllocaInst>(Address)) {
              DenseMap<const AllocaInst *, int>::iterator SI =
                StaticAllocaMap.find(AI);
              if (SI != StaticAllocaMap.end()) { // Check for VLAs.
                int FI = SI->second;
                MMI.setVariableDbgInfo(DI->getVariable(), DI->getExpression(),
                                       FI, DI->getDebugLoc());
              }
            }
          }
        }
      }

      // Decide the preferred extend type for a value.
      PreferredExtendType[&*I] = getPreferredExtendForValue(&*I);
    }

  // Create an initial MachineBasicBlock for each LLVM BasicBlock in F.  This
  // also creates the initial PHI MachineInstrs, though none of the input
  // operands are populated.
  for (BB = Fn->begin(); BB != EB; ++BB) {
    // Don't create MachineBasicBlocks for imaginary EH pad blocks. These blocks
    // are really data, and no instructions can live here.
    if (BB->isEHPad()) {
      const Instruction *I = BB->getFirstNonPHI();
<<<<<<< HEAD
#if INTEL_CUSTOMIZATION
      // Cherry picking r252210
      // If this is a non-landingpad EH pad, mark this function as using
      // funclets.
      // FIXME: SEH catchpads do not create funclets, so we could avoid setting
      // this in such cases in order to improve frame layout.
      if (!isa<LandingPadInst>(I)) {
        MMI.setHasEHFunclets(true);
        MF->getFrameInfo()->setHasOpaqueSPAdjustment(true);
      }
#else // !INTEL_CUSTOMIZATION
      // FIXME: Don't mark SEH functions without __finally blocks as having
=======
      // If this is a non-landingpad EH pad, mark this function as using
>>>>>>> 9e934b0c
      // funclets.
      // FIXME: SEH catchpads do not create funclets, so we could avoid setting
      // this in such cases in order to improve frame layout.
      if (!isa<LandingPadInst>(I)) {
        MMI.setHasEHFunclets(true);
<<<<<<< HEAD
#endif // !INTEL_CUSTOMIZATION
      if (isa<CatchEndPadInst>(I) || isa<CleanupEndPadInst>(I)) {
=======
        MF->getFrameInfo()->setHasOpaqueSPAdjustment(true);
      }
      if (isa<CatchSwitchInst>(I)) {
>>>>>>> 9e934b0c
        assert(&*BB->begin() == I &&
               "WinEHPrepare failed to remove PHIs from imaginary BBs");
        continue;
      }
      if (isa<FuncletPadInst>(I))
        assert(&*BB->begin() == I && "WinEHPrepare failed to demote PHIs");
    }

    MachineBasicBlock *MBB = mf.CreateMachineBasicBlock(&*BB);
    MBBMap[&*BB] = MBB;
    MF->push_back(MBB);

    // Transfer the address-taken flag. This is necessary because there could
    // be multiple MachineBasicBlocks corresponding to one BasicBlock, and only
    // the first one should be marked.
    if (BB->hasAddressTaken())
      MBB->setHasAddressTaken();

    // Create Machine PHI nodes for LLVM PHI nodes, lowering them as
    // appropriate.
    for (BasicBlock::const_iterator I = BB->begin();
         const PHINode *PN = dyn_cast<PHINode>(I); ++I) {
      if (PN->use_empty()) continue;

      // Skip empty types
      if (PN->getType()->isEmptyTy())
        continue;

      DebugLoc DL = PN->getDebugLoc();
      unsigned PHIReg = ValueMap[PN];
      assert(PHIReg && "PHI node does not have an assigned virtual register!");

      SmallVector<EVT, 4> ValueVTs;
      ComputeValueVTs(*TLI, MF->getDataLayout(), PN->getType(), ValueVTs);
      for (unsigned vti = 0, vte = ValueVTs.size(); vti != vte; ++vti) {
        EVT VT = ValueVTs[vti];
        unsigned NumRegisters = TLI->getNumRegisters(Fn->getContext(), VT);
        const TargetInstrInfo *TII = MF->getSubtarget().getInstrInfo();
        for (unsigned i = 0; i != NumRegisters; ++i)
          BuildMI(MBB, DL, TII->get(TargetOpcode::PHI), PHIReg + i);
        PHIReg += NumRegisters;
      }
    }
  }

  // Mark landing pad blocks.
  SmallVector<const LandingPadInst *, 4> LPads;
  for (BB = Fn->begin(); BB != EB; ++BB) {
    const Instruction *FNP = BB->getFirstNonPHI();
    if (BB->isEHPad() && MBBMap.count(&*BB))
      MBBMap[&*BB]->setIsEHPad();
    if (const auto *LPI = dyn_cast<LandingPadInst>(FNP))
      LPads.push_back(LPI);
  }

  // If this personality uses funclets, we need to do a bit more work.
  if (!Fn->hasPersonalityFn())
    return;
  EHPersonality Personality = classifyEHPersonality(Fn->getPersonalityFn());
  if (!isFuncletEHPersonality(Personality))
    return;

  // Calculate state numbers if we haven't already.
  WinEHFuncInfo &EHInfo = *MF->getWinEHFuncInfo();
  if (Personality == EHPersonality::MSVC_CXX)
    calculateWinCXXEHStateNumbers(&fn, EHInfo);
  else if (isAsynchronousEHPersonality(Personality))
    calculateSEHStateNumbers(&fn, EHInfo);
  else if (Personality == EHPersonality::CoreCLR)
    calculateClrEHStateNumbers(&fn, EHInfo);

  calculateCatchReturnSuccessorColors(&fn, EHInfo);

  // Map all BB references in the WinEH data to MBBs.
  for (WinEHTryBlockMapEntry &TBME : EHInfo.TryBlockMap) {
    for (WinEHHandlerType &H : TBME.HandlerArray) {
      if (H.CatchObj.Alloca) {
        assert(StaticAllocaMap.count(H.CatchObj.Alloca));
        H.CatchObj.FrameIndex = StaticAllocaMap[H.CatchObj.Alloca];
      } else {
        H.CatchObj.FrameIndex = INT_MAX;
      }
      if (H.Handler)
        H.Handler = MBBMap[H.Handler.get<const BasicBlock *>()];
    }
  }
  for (CxxUnwindMapEntry &UME : EHInfo.CxxUnwindMap)
    if (UME.Cleanup)
      UME.Cleanup = MBBMap[UME.Cleanup.get<const BasicBlock *>()];
  for (SEHUnwindMapEntry &UME : EHInfo.SEHUnwindMap) {
    const BasicBlock *BB = UME.Handler.get<const BasicBlock *>();
    UME.Handler = MBBMap[BB];
  }
  for (ClrEHUnwindMapEntry &CME : EHInfo.ClrEHUnwindMap) {
    const BasicBlock *BB = CME.Handler.get<const BasicBlock *>();
    CME.Handler = MBBMap[BB];
  }
}

/// clear - Clear out all the function-specific state. This returns this
/// FunctionLoweringInfo to an empty state, ready to be used for a
/// different function.
void FunctionLoweringInfo::clear() {
  MBBMap.clear();
  ValueMap.clear();
  StaticAllocaMap.clear();
  LiveOutRegInfo.clear();
  VisitedBBs.clear();
  ArgDbgValues.clear();
  ByValArgFrameIndexMap.clear();
  RegFixups.clear();
  StatepointStackSlots.clear();
  StatepointRelocatedValues.clear();
  PreferredExtendType.clear();
}

/// CreateReg - Allocate a single virtual register for the given type.
unsigned FunctionLoweringInfo::CreateReg(MVT VT) {
  return RegInfo->createVirtualRegister(
      MF->getSubtarget().getTargetLowering()->getRegClassFor(VT));
}

/// CreateRegs - Allocate the appropriate number of virtual registers of
/// the correctly promoted or expanded types.  Assign these registers
/// consecutive vreg numbers and return the first assigned number.
///
/// In the case that the given value has struct or array type, this function
/// will assign registers for each member or element.
///
unsigned FunctionLoweringInfo::CreateRegs(Type *Ty) {
  const TargetLowering *TLI = MF->getSubtarget().getTargetLowering();

  SmallVector<EVT, 4> ValueVTs;
  ComputeValueVTs(*TLI, MF->getDataLayout(), Ty, ValueVTs);

  unsigned FirstReg = 0;
  for (unsigned Value = 0, e = ValueVTs.size(); Value != e; ++Value) {
    EVT ValueVT = ValueVTs[Value];
    MVT RegisterVT = TLI->getRegisterType(Ty->getContext(), ValueVT);

    unsigned NumRegs = TLI->getNumRegisters(Ty->getContext(), ValueVT);
    for (unsigned i = 0; i != NumRegs; ++i) {
      unsigned R = CreateReg(RegisterVT);
      if (!FirstReg) FirstReg = R;
    }
  }
  return FirstReg;
}

/// GetLiveOutRegInfo - Gets LiveOutInfo for a register, returning NULL if the
/// register is a PHI destination and the PHI's LiveOutInfo is not valid. If
/// the register's LiveOutInfo is for a smaller bit width, it is extended to
/// the larger bit width by zero extension. The bit width must be no smaller
/// than the LiveOutInfo's existing bit width.
const FunctionLoweringInfo::LiveOutInfo *
FunctionLoweringInfo::GetLiveOutRegInfo(unsigned Reg, unsigned BitWidth) {
  if (!LiveOutRegInfo.inBounds(Reg))
    return nullptr;

  LiveOutInfo *LOI = &LiveOutRegInfo[Reg];
  if (!LOI->IsValid)
    return nullptr;

  if (BitWidth > LOI->KnownZero.getBitWidth()) {
    LOI->NumSignBits = 1;
    LOI->KnownZero = LOI->KnownZero.zextOrTrunc(BitWidth);
    LOI->KnownOne = LOI->KnownOne.zextOrTrunc(BitWidth);
  }

  return LOI;
}

/// ComputePHILiveOutRegInfo - Compute LiveOutInfo for a PHI's destination
/// register based on the LiveOutInfo of its operands.
void FunctionLoweringInfo::ComputePHILiveOutRegInfo(const PHINode *PN) {
  Type *Ty = PN->getType();
  if (!Ty->isIntegerTy() || Ty->isVectorTy())
    return;

  SmallVector<EVT, 1> ValueVTs;
  ComputeValueVTs(*TLI, MF->getDataLayout(), Ty, ValueVTs);
  assert(ValueVTs.size() == 1 &&
         "PHIs with non-vector integer types should have a single VT.");
  EVT IntVT = ValueVTs[0];

  if (TLI->getNumRegisters(PN->getContext(), IntVT) != 1)
    return;
  IntVT = TLI->getTypeToTransformTo(PN->getContext(), IntVT);
  unsigned BitWidth = IntVT.getSizeInBits();

  unsigned DestReg = ValueMap[PN];
  if (!TargetRegisterInfo::isVirtualRegister(DestReg))
    return;
  LiveOutRegInfo.grow(DestReg);
  LiveOutInfo &DestLOI = LiveOutRegInfo[DestReg];

  Value *V = PN->getIncomingValue(0);
  if (isa<UndefValue>(V) || isa<ConstantExpr>(V)) {
    DestLOI.NumSignBits = 1;
    APInt Zero(BitWidth, 0);
    DestLOI.KnownZero = Zero;
    DestLOI.KnownOne = Zero;
    return;
  }

  if (ConstantInt *CI = dyn_cast<ConstantInt>(V)) {
    APInt Val = CI->getValue().zextOrTrunc(BitWidth);
    DestLOI.NumSignBits = Val.getNumSignBits();
    DestLOI.KnownZero = ~Val;
    DestLOI.KnownOne = Val;
  } else {
    assert(ValueMap.count(V) && "V should have been placed in ValueMap when its"
                                "CopyToReg node was created.");
    unsigned SrcReg = ValueMap[V];
    if (!TargetRegisterInfo::isVirtualRegister(SrcReg)) {
      DestLOI.IsValid = false;
      return;
    }
    const LiveOutInfo *SrcLOI = GetLiveOutRegInfo(SrcReg, BitWidth);
    if (!SrcLOI) {
      DestLOI.IsValid = false;
      return;
    }
    DestLOI = *SrcLOI;
  }

  assert(DestLOI.KnownZero.getBitWidth() == BitWidth &&
         DestLOI.KnownOne.getBitWidth() == BitWidth &&
         "Masks should have the same bit width as the type.");

  for (unsigned i = 1, e = PN->getNumIncomingValues(); i != e; ++i) {
    Value *V = PN->getIncomingValue(i);
    if (isa<UndefValue>(V) || isa<ConstantExpr>(V)) {
      DestLOI.NumSignBits = 1;
      APInt Zero(BitWidth, 0);
      DestLOI.KnownZero = Zero;
      DestLOI.KnownOne = Zero;
      return;
    }

    if (ConstantInt *CI = dyn_cast<ConstantInt>(V)) {
      APInt Val = CI->getValue().zextOrTrunc(BitWidth);
      DestLOI.NumSignBits = std::min(DestLOI.NumSignBits, Val.getNumSignBits());
      DestLOI.KnownZero &= ~Val;
      DestLOI.KnownOne &= Val;
      continue;
    }

    assert(ValueMap.count(V) && "V should have been placed in ValueMap when "
                                "its CopyToReg node was created.");
    unsigned SrcReg = ValueMap[V];
    if (!TargetRegisterInfo::isVirtualRegister(SrcReg)) {
      DestLOI.IsValid = false;
      return;
    }
    const LiveOutInfo *SrcLOI = GetLiveOutRegInfo(SrcReg, BitWidth);
    if (!SrcLOI) {
      DestLOI.IsValid = false;
      return;
    }
    DestLOI.NumSignBits = std::min(DestLOI.NumSignBits, SrcLOI->NumSignBits);
    DestLOI.KnownZero &= SrcLOI->KnownZero;
    DestLOI.KnownOne &= SrcLOI->KnownOne;
  }
}

/// setArgumentFrameIndex - Record frame index for the byval
/// argument. This overrides previous frame index entry for this argument,
/// if any.
void FunctionLoweringInfo::setArgumentFrameIndex(const Argument *A,
                                                 int FI) {
  ByValArgFrameIndexMap[A] = FI;
}

/// getArgumentFrameIndex - Get frame index for the byval argument.
/// If the argument does not have any assigned frame index then 0 is
/// returned.
int FunctionLoweringInfo::getArgumentFrameIndex(const Argument *A) {
  DenseMap<const Argument *, int>::iterator I =
    ByValArgFrameIndexMap.find(A);
  if (I != ByValArgFrameIndexMap.end())
    return I->second;
  DEBUG(dbgs() << "Argument does not have assigned frame index!\n");
  return 0;
}

unsigned FunctionLoweringInfo::getCatchPadExceptionPointerVReg(
    const Value *CPI, const TargetRegisterClass *RC) {
  MachineRegisterInfo &MRI = MF->getRegInfo();
  auto I = CatchPadExceptionPointers.insert({CPI, 0});
  unsigned &VReg = I.first->second;
  if (I.second)
    VReg = MRI.createVirtualRegister(RC);
  assert(VReg && "null vreg in exception pointer table!");
  return VReg;
}

/// ComputeUsesVAFloatArgument - Determine if any floating-point values are
/// being passed to this variadic function, and set the MachineModuleInfo's
/// usesVAFloatArgument flag if so. This flag is used to emit an undefined
/// reference to _fltused on Windows, which will link in MSVCRT's
/// floating-point support.
void llvm::ComputeUsesVAFloatArgument(const CallInst &I,
                                      MachineModuleInfo *MMI)
{
  FunctionType *FT = cast<FunctionType>(
    I.getCalledValue()->getType()->getContainedType(0));
  if (FT->isVarArg() && !MMI->usesVAFloatArgument()) {
    for (unsigned i = 0, e = I.getNumArgOperands(); i != e; ++i) {
      Type* T = I.getArgOperand(i)->getType();
      for (auto i : post_order(T)) {
        if (i->isFloatingPointTy()) {
          MMI->setUsesVAFloatArgument(true);
          return;
        }
      }
    }
  }
}

/// AddLandingPadInfo - Extract the exception handling information from the
/// landingpad instruction and add them to the specified machine module info.
void llvm::AddLandingPadInfo(const LandingPadInst &I, MachineModuleInfo &MMI,
                             MachineBasicBlock *MBB) {
  if (const auto *PF = dyn_cast<Function>(
      I.getParent()->getParent()->getPersonalityFn()->stripPointerCasts()))
    MMI.addPersonality(PF);

  if (I.isCleanup())
    MMI.addCleanup(MBB);

  // FIXME: New EH - Add the clauses in reverse order. This isn't 100% correct,
  //        but we need to do it this way because of how the DWARF EH emitter
  //        processes the clauses.
  for (unsigned i = I.getNumClauses(); i != 0; --i) {
    Value *Val = I.getClause(i - 1);
    if (I.isCatch(i - 1)) {
      MMI.addCatchTypeInfo(MBB,
                           dyn_cast<GlobalValue>(Val->stripPointerCasts()));
    } else {
      // Add filters in a list.
      Constant *CVal = cast<Constant>(Val);
      SmallVector<const GlobalValue*, 4> FilterList;
      for (User::op_iterator
             II = CVal->op_begin(), IE = CVal->op_end(); II != IE; ++II)
        FilterList.push_back(cast<GlobalValue>((*II)->stripPointerCasts()));

      MMI.addFilterTypeInfo(MBB, FilterList);
    }
  }
}<|MERGE_RESOLUTION|>--- conflicted
+++ resolved
@@ -217,9 +217,6 @@
     // are really data, and no instructions can live here.
     if (BB->isEHPad()) {
       const Instruction *I = BB->getFirstNonPHI();
-<<<<<<< HEAD
-#if INTEL_CUSTOMIZATION
-      // Cherry picking r252210
       // If this is a non-landingpad EH pad, mark this function as using
       // funclets.
       // FIXME: SEH catchpads do not create funclets, so we could avoid setting
@@ -228,24 +225,7 @@
         MMI.setHasEHFunclets(true);
         MF->getFrameInfo()->setHasOpaqueSPAdjustment(true);
       }
-#else // !INTEL_CUSTOMIZATION
-      // FIXME: Don't mark SEH functions without __finally blocks as having
-=======
-      // If this is a non-landingpad EH pad, mark this function as using
->>>>>>> 9e934b0c
-      // funclets.
-      // FIXME: SEH catchpads do not create funclets, so we could avoid setting
-      // this in such cases in order to improve frame layout.
-      if (!isa<LandingPadInst>(I)) {
-        MMI.setHasEHFunclets(true);
-<<<<<<< HEAD
-#endif // !INTEL_CUSTOMIZATION
-      if (isa<CatchEndPadInst>(I) || isa<CleanupEndPadInst>(I)) {
-=======
-        MF->getFrameInfo()->setHasOpaqueSPAdjustment(true);
-      }
       if (isa<CatchSwitchInst>(I)) {
->>>>>>> 9e934b0c
         assert(&*BB->begin() == I &&
                "WinEHPrepare failed to remove PHIs from imaginary BBs");
         continue;
