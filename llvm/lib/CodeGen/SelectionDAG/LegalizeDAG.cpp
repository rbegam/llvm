--- conflicted
+++ resolved
@@ -260,7 +260,7 @@
     if (ConstantFPSDNode::isValueValidForType(SVT, CFP->getValueAPF()) &&
         // Only do this if the target has a native EXTLOAD instruction from
         // smaller type.
-        TLI.isLoadExtLegal(ISD::EXTLOAD, SVT) &&
+        TLI.isLoadExtLegal(ISD::EXTLOAD, OrigVT, SVT) &&
         TLI.ShouldShrinkFPConstant(OrigVT)) {
       Type *SType = SVT.getTypeForEVT(*DAG.getContext());
       LLVMC = cast<ConstantFP>(ConstantExpr::getFPTrunc(LLVMC, SType));
@@ -944,7 +944,8 @@
       // nice to have an effective generic way of getting these benefits...
       // Until such a way is found, don't insist on promoting i1 here.
       (SrcVT != MVT::i1 ||
-       TLI.getLoadExtAction(ExtType, MVT::i1) == TargetLowering::Promote)) {
+       TLI.getLoadExtAction(ExtType, Node->getValueType(0), MVT::i1) ==
+         TargetLowering::Promote)) {
     // Promote to a byte-sized load if not loading an integral number of
     // bytes.  For example, promote EXTLOAD:i20 -> EXTLOAD:i24.
     unsigned NewWidth = SrcVT.getStoreSizeInBits();
@@ -1056,7 +1057,8 @@
     Chain = Ch;
   } else {
     bool isCustom = false;
-    switch (TLI.getLoadExtAction(ExtType, SrcVT.getSimpleVT())) {
+    switch (TLI.getLoadExtAction(ExtType, Node->getValueType(0),
+                                 SrcVT.getSimpleVT())) {
     default: llvm_unreachable("This action is not supported yet!");
     case TargetLowering::Custom:
       isCustom = true;
@@ -1088,15 +1090,6 @@
       break;
     }
     case TargetLowering::Expand:
-<<<<<<< HEAD
-      if (!TLI.isLoadExtLegal(ISD::EXTLOAD, SrcVT) && TLI.isTypeLegal(SrcVT)) {
-        SDValue Load = DAG.getLoad(SrcVT, dl, Chain, Ptr, LD->getMemOperand());
-        unsigned ExtendOp;
-        switch (ExtType) {
-        case ISD::EXTLOAD:
-          ExtendOp = (SrcVT.isFloatingPoint() ?
-                      ISD::FP_EXTEND : ISD::ANY_EXTEND);
-=======
       if (!TLI.isLoadExtLegal(ISD::EXTLOAD, Node->getValueType(0), SrcVT)) {
         // If the source type is not legal, see if there is a legal extload to
         // an intermediate type that we can then extend further.
@@ -1114,7 +1107,6 @@
               ISD::getExtForLoadExtType(SrcVT.isFloatingPoint(), ExtType);
           Value = DAG.getNode(ExtendOp, dl, Node->getValueType(0), Load);
           Chain = Load.getValue(1);
->>>>>>> 7618b2b2
           break;
         }
       }
