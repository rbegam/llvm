--- conflicted
+++ resolved
@@ -35,10 +35,9 @@
 #include <cctype>
 using namespace llvm;
 
-/// NOTE: The constructor takes ownership of TLOF.
-TargetLowering::TargetLowering(const TargetMachine &tm,
-                               const TargetLoweringObjectFile *tlof)
-  : TargetLoweringBase(tm, tlof) {}
+/// NOTE: The TargetMachine owns TLOF.
+TargetLowering::TargetLowering(const TargetMachine &tm)
+  : TargetLoweringBase(tm) {}
 
 const char *TargetLowering::getTargetNodeName(unsigned Opcode) const {
   return nullptr;
@@ -2258,14 +2257,11 @@
 
   // Do a prepass over the constraints, canonicalizing them, and building up the
   // ConstraintOperands list.
-  InlineAsm::ConstraintInfoVector
-    ConstraintInfos = IA->ParseConstraints();
-
   unsigned ArgNo = 0;   // ArgNo - The argument of the CallInst.
   unsigned ResNo = 0;   // ResNo - The result number of the next output.
 
-  for (unsigned i = 0, e = ConstraintInfos.size(); i != e; ++i) {
-    ConstraintOperands.push_back(AsmOperandInfo(ConstraintInfos[i]));
+  for (InlineAsm::ConstraintInfo &CI : IA->ParseConstraints()) {
+    ConstraintOperands.emplace_back(std::move(CI));
     AsmOperandInfo &OpInfo = ConstraintOperands.back();
 
     // Update multiple alternative constraint count.
@@ -2344,11 +2340,7 @@
   }
 
   // If we have multiple alternative constraints, select the best alternative.
-<<<<<<< HEAD
-  if (ConstraintInfos.size()) {
-=======
   if (!ConstraintOperands.empty()) {
->>>>>>> 41cb3da2
     if (maCount) {
       unsigned bestMAIndex = 0;
       int bestWeight = -1;
@@ -2727,7 +2719,7 @@
                                   SelectionDAG &DAG, bool IsAfterLegalization,
                                   std::vector<SDNode *> *Created) const {
   assert(Created && "No vector to hold udiv ops.");
-  
+
   EVT VT = N->getValueType(0);
   SDLoc dl(N);
 
@@ -2804,7 +2796,7 @@
 
 bool TargetLowering::expandMUL(SDNode *N, SDValue &Lo, SDValue &Hi, EVT HiLoVT,
                                SelectionDAG &DAG, SDValue LL, SDValue LH,
-			       SDValue RL, SDValue RH) const {
+                               SDValue RL, SDValue RH) const {
   EVT VT = N->getValueType(0);
   SDLoc dl(N);
 
@@ -2837,8 +2829,8 @@
       // The inputs are both zero-extended.
       if (HasUMUL_LOHI) {
         // We can emit a umul_lohi.
-        Lo = DAG.getNode(ISD::UMUL_LOHI, dl,
-	                 DAG.getVTList(HiLoVT, HiLoVT), LL, RL);
+        Lo = DAG.getNode(ISD::UMUL_LOHI, dl, DAG.getVTList(HiLoVT, HiLoVT), LL,
+                         RL);
         Hi = SDValue(Lo.getNode(), 1);
         return true;
       }
@@ -2853,8 +2845,8 @@
       // The input values are both sign-extended.
       if (HasSMUL_LOHI) {
         // We can emit a smul_lohi.
-        Lo = DAG.getNode(ISD::SMUL_LOHI, dl,
-	                 DAG.getVTList(HiLoVT, HiLoVT), LL, RL);
+        Lo = DAG.getNode(ISD::SMUL_LOHI, dl, DAG.getVTList(HiLoVT, HiLoVT), LL,
+                         RL);
         Hi = SDValue(Lo.getNode(), 1);
         return true;
       }
