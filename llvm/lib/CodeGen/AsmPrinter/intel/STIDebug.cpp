<<<<<<< HEAD
//===-- STIDebug.cpp - Symbol And Type Info -------*- C++ -*--===//
//
//===----------------------------------------------------------------------===//
//
// This file contains support for writing symbol and type information
// compatible with Visual Studio.
//
//===----------------------------------------------------------------------===//

#include "STIDebug.h"
#include "STI.h"
#include "STIIR.h"
#include "pdbInterface.h"
#include "../DbgValueHistoryCalculator.h"
#include "llvm/ADT/DenseSet.h"
#include "llvm/ADT/PointerUnion.h" // dyn_cast
#include "llvm/ADT/StringRef.h"
#include "llvm/ADT/Triple.h"
#include "llvm/CodeGen/AsmPrinter.h"
#include "llvm/CodeGen/LexicalScopes.h"
#include "llvm/CodeGen/MachineFunction.h"
#include "llvm/CodeGen/MachineModuleInfo.h"
#include "llvm/IR/Constants.h"
#include "llvm/IR/DebugInfo.h"
#include "llvm/MC/MCSection.h"
#include "llvm/MC/MCStreamer.h"
#include "llvm/MC/MCSymbol.h"
#include "llvm/Support/CommandLine.h"
#include "llvm/Target/TargetLoweringObjectFile.h"
#include "llvm/Target/TargetFrameLowering.h"
#include "llvm/Target/TargetMachine.h"
#include "llvm/Target/TargetSubtargetInfo.h"

#include <map>
#include <vector>

// FIXME: We should determine which getcwd to use during configuration and not
//        at compile time.
//
#ifdef LLVM_ON_WIN32
#include <direct.h>
#define GETCWD _getcwd
#else
#include <unistd.h>
#define GETCWD getcwd
#endif

using namespace llvm;

//===----------------------------------------------------------------------===//
// Options
//===----------------------------------------------------------------------===//

// EmitFunctionIDs
//
// When true, functions are emitted using S_GPROC32_ID/S_LPROC32_ID and a
// seperate LF_FUNC_ID/LF_MFUNC_ID record is generated. Otherwise the functions
// are emitted as S_GPROC32/S_LPROC32 and no function id is emitted.
//
// NOTE: These records are currently emitted to the .debug$T section, which is
//       incompatible with the PDB support where they are supposed to be
//       written to an "ID's" section.
//
static cl::opt<bool> EmitFunctionIDs (
    "debug-emit-function-ids",
    cl::Hidden,
    cl::desc("Emit function ID records"),
    cl::init(false));

//===----------------------------------------------------------------------===//
// Helper Routines
//===----------------------------------------------------------------------===//

#define PDB_DEFAULT_FILE_NAME "vc110.pdb"
#define PDB_DEFAULT_DLL_NAME "mspdb110.dll"

static size_t paddingBytes(const size_t size) {
  const uint32_t alignment = 4;
  return (alignment - (size % alignment)) % alignment;
}

static void getFullFileName(const DIFile *file, std::string &path) {
  path = (file->getDirectory() + Twine("\\") + file->getFilename()).str();
  std::replace(path.begin(), path.end(), '/', '\\');
  size_t index = 0;
  while ((index = path.find("\\\\", index)) != std::string::npos) {
    path.erase(index, 1);
  }
}

static std::string getRealName(std::string name) {
  std::string prefix = ".?AV"; //".?AU"
  std::string sufix = "@";
  std::string realName = sufix;

  while (std::size_t pos = name.find("::")) {
    if (pos == std::string::npos) {
      realName = (Twine(prefix) + Twine(name.substr(0, pos)) + Twine(sufix) +
                  Twine(realName)).str();
      break;
    }
    realName =
        (Twine(name.substr(0, pos)) + Twine(sufix) + Twine(realName)).str();
    name = name.substr(pos + 2);
  }
  return realName;
}

static bool isStaticMethod(StringRef linkageName) {
  // FIXME: this is a temporary WA to partial demangle linkageName
  //        Clang should mark static method using MDSubprogram (DPD200372369)
  size_t pos = linkageName.rfind("@@");
  if (pos != StringRef::npos && (pos + 2) < linkageName.size()) {
    switch (linkageName[pos + 2]) {
    case 'T':
    case 'S':
    case 'K':
    case 'L':
    case 'C':
    case 'D':
      return true;
    }
  }
  return false;
}

static bool isThunkMethod(StringRef linkageName) {
  // FIXME: this is a temporary WA to partial demangle gcc linkageName
  //        Clang should mark thunk method using MDSubprogram (DPD200372370)
  size_t pos = linkageName.rfind("@@");
  if (pos == StringRef::npos || linkageName.size() <= pos + 2) {
    return false;
  }
  char ch = linkageName[pos + 2];
  switch (ch) {
  case 'W':
  case 'G':
  case 'O':
    return true;
  }
  return false;
}

static int getThunkAdjustor(StringRef linkageName) {
  // FIXME: this is a temporary WA to partial demangle gcc linkageName
  //        Clang should mark thunk method using MDSubprogram (DPD200372370)
  assert(isThunkMethod(linkageName));
  size_t pos = linkageName.rfind("@@");
  if (linkageName.size() <= pos + 3)
    return 0;

  char adjChar = linkageName[pos + 3];
  if (adjChar < '0' || adjChar > '9')
    return 0;

  return -(adjChar - '0' + 1);
}

StringRef getThunkTargetMethodName(StringRef linkageName) {
  // FIXME: this is a temporary WA to partial demangle gcc linkageName
  //        Clang should mark thunk method using MDSubprogram (DPD200372370)
  assert(isThunkMethod(linkageName));
  size_t posStart = linkageName.find("?");
  size_t posEnd = linkageName.find("@");
  posStart = (posStart == StringRef::npos)? 0 : posStart+1;
  if (posEnd == StringRef::npos)
    posEnd = linkageName.size();
  StringRef name = linkageName.slice(posStart, posEnd);
  return name;
}

static unsigned getFunctionAttribute(const DISubprogram *SP,
                                     const DICompositeType *llvmParentType,
                                     bool introduced) {
  unsigned attribute = 0;
  unsigned virtuality = SP->getVirtuality();

  if (SP->isProtected())
    attribute = attribute | STI_ACCESS_PRIVATE;
  else if (SP->isPrivate())
    attribute = attribute | STI_ACCESS_PROTECT;
  else if (SP->isPublic())
    attribute = attribute | STI_ACCESS_PUBLIC;
  // Otherwise C++ member and base classes are considered public.
  else if (llvmParentType->getTag() == dwarf::DW_TAG_class_type)
    attribute = attribute | STI_ACCESS_PRIVATE;
  else
    attribute = attribute | STI_ACCESS_PUBLIC;

  if (SP->isArtificial()) {
    attribute = attribute | STI_COMPGENX;
  }

  switch (virtuality) {
  case dwarf::DW_VIRTUALITY_none:
    break;
  case dwarf::DW_VIRTUALITY_virtual:
    if (introduced) {
      attribute = attribute | STI_MPROP_INTR_VRT;
    } else {
      attribute = attribute | STI_MPROP_VIRTUAL;
    }
    break;
  case dwarf::DW_VIRTUALITY_pure_virtual:
    if (introduced) {
      attribute = attribute | STI_MPROP_PURE_INTR_VRT;
    } else {
      attribute = attribute | STI_MPROP_PURE_VRT;
    }
    break;
  default:
    assert(!"unhandled virtuality case");
    break;
  }

  if (isStaticMethod(SP->getLinkageName())) {
    attribute = attribute | STI_MPROP_STATIC;
  }

  return attribute;
}

static unsigned getTypeAttribute(const DIDerivedType *llvmType,
                                 const DICompositeType *llvmParentType) {
  unsigned attribute = 0;

  if (llvmType->isProtected())
    attribute = attribute | STI_ACCESS_PRIVATE;
  else if (llvmType->isPrivate())
    attribute = attribute | STI_ACCESS_PROTECT;
  else if (llvmType->isPublic())
    attribute = attribute | STI_ACCESS_PUBLIC;
  // Otherwise C++ member and base classes are considered public.
  else if (llvmParentType->getTag() == dwarf::DW_TAG_class_type)
    attribute = attribute | STI_ACCESS_PRIVATE;
  else
    attribute = attribute | STI_ACCESS_PUBLIC;

  if (llvmType->isArtificial()) {
    attribute = attribute | STI_COMPGENX;
  }

  if (llvmType->isStaticMember()) {
    attribute = attribute | STI_MPROP_STATIC;
  }

  return attribute;
}

static bool isIndirectExpression(const DIExpression *Expr) {
  if (!Expr || (Expr->getNumElements() == 0)) {
    return false;
  }

  if (Expr->getNumElements() != 1) {
    // Looking for DW_OP_deref expression only.
    return false;
  }

  DIExpression::expr_op_iterator I = Expr->expr_op_begin();
  DIExpression::expr_op_iterator E = Expr->expr_op_end();

  for (; I != E; ++I) {
    switch (I->getOp()) {
    case dwarf::DW_OP_bit_piece:
    case dwarf::DW_OP_plus:
      return false;
    case dwarf::DW_OP_deref:
      return true;
    default:
      llvm_unreachable("unhandled opcode found in DIExpression");
    }
  }
  return false;
}

//===----------------------------------------------------------------------===//
// Printing/Debugging Routines
//===----------------------------------------------------------------------===//

static StringRef toString(STISubsectionID subsectionID) {
  StringRef string;

  switch (subsectionID) {
#define X(KIND, VALUE)                                                         \
  case (KIND):                                                                 \
    string = #KIND;                                                            \
    break;
    STI_SUBSECTION_KINDS
#undef X
  default:
    string = "<invalid subsection kind>";
    break;
  }

  return string;
}

static StringRef toString(STIMachineID machineID) {
  StringRef string;

  switch (machineID) {
#define X(KIND, VALUE)                                                         \
  case (KIND):                                                                 \
    string = #KIND;                                                            \
    break;
    STI_MACHINE_KINDS
#undef X
  default:
    string = "<invalid machine kind>";
    break;
  }

  return string;
}

static StringRef toString(STISymbolID symbolID) {
  StringRef string;

  switch (symbolID) {
#define X(KIND, VALUE)                                                         \
  case (KIND):                                                                 \
    string = #KIND;                                                            \
    break;
    X(S_OBJNAME,        0x0000) // FIXME: define these in STI.h with values
    X(S_COMPILE3,       0x0000)
    X(S_GPROC32_ID,     0x0000)
    X(S_LPROC32_ID,     0x0000)
    X(S_FRAMEPROC,      0x0000)
    X(S_BLOCK32,        0x0000)
    X(S_REGREL32,       0x0000)
    X(S_REGISTER,       0x0000)
    X(S_BPREL32,        0x0000)
    X(S_LDATA32,        0x0000)
    X(S_GDATA32,        0x0000)
    X(S_PROC_ID_END,    0x0000)
    X(S_CONSTANT,       0x0000)
#undef X
  default:
    string = "<invalid symbol kind>";
    break;
  }

  return string;
}

//===----------------------------------------------------------------------===//
// toMachineID(architecture)
//===----------------------------------------------------------------------===//

static STIMachineID toMachineID(Triple::ArchType architecture) {
  STIMachineID machineID;

  switch (architecture) {
#define MAP(ARCH, MACHINE)                                                     \
  case (Triple::ARCH):                                                         \
    machineID = MACHINE;                                                       \
    break
    MAP(x86,    STI_MACHINE_INTEL_PENTIUM_III);
    MAP(x86_64, STI_MACHINE_INTEL64);
#undef MAP
  default:
    assert(!"Architecture cannot be mapped to an STI machine type!");
    break;
  }

  return machineID;
}

//===----------------------------------------------------------------------===//
// STITypeTable
//
// A table containing every type entry which will be emitted to the .debug$T
// section (or PDB file).
//
//===----------------------------------------------------------------------===//

typedef std::vector<STIType *> STITypeTable;

//===----------------------------------------------------------------------===//
// STITypeMap
// STITypeScopedMap
// STIDclToDefTypeMap
// LabelMap
//===----------------------------------------------------------------------===//

typedef DenseMap<const MDNode*,  STIType*>   STITypeMap;
typedef DenseMap<const DIType*,  STITypeMap> STITypeScopedMap;
typedef DenseMap<const STIType*, STIType*>   STIDclToDefTypeMap;
typedef DenseMap<const MachineInstr *, MCSymbol *> LabelMap;

//===----------------------------------------------------------------------===//
// ClassInfo
//===----------------------------------------------------------------------===//

struct ClassInfo {
  typedef std::vector<const MDNode *> BaseClassList;
  struct VBaseClassInfo {
    const MDNode *llvmInheritance;
    unsigned vbIndex;
    bool indirect;

    VBaseClassInfo() : llvmInheritance(nullptr), vbIndex(0), indirect(false) {}

    VBaseClassInfo(const MDNode *N, unsigned I, bool InDir)
        : llvmInheritance(N), vbIndex(I), indirect(InDir) {}
  };
  // llvmClassType -> {llvmInheritance, vbIndex, indirect}
  typedef MapVector<const MDNode *, VBaseClassInfo> VBaseClassList;
  // [<llvmMemberType, baseOffset>]
  typedef std::vector<std::pair<const MDNode *, unsigned> > MemberList;
  // methodName -> [<llvmSubprogram, introduced>]
  typedef std::map<StringRef, std::vector<std::pair<const MDNode *, bool> > >
      MethodsMap;
  // methodName -> [llvmSubprogram]
  typedef std::map<StringRef, std::vector<const MDNode *> > VMethodsMap;

  // non-virtual base classes
  BaseClassList baseClasses;
  // virtual base classes (direct and indirect).
  VBaseClassList vBaseClasses;
  // offset of virtual base pointer
  int vbpOffset;
  // virtual function table (only if have introduced virtual methods)
  const MDNode *vFuncTab;
  // direct members
  MemberList members;
  // direct methods (gathered by name), for each function: (introduced?)
  MethodsMap methods;
  // virtual methods (gathered by name), for DTOR use "~" name.
  VMethodsMap vMethods;
  // FIXME: add support to: CONSTRUCTOR, OVERLOAD, OVERLOADED ASSIGNMENT, etc.
  // Class has Constructor
  bool hasCTOR;
  // Class has Destructor
  bool hasDTOR;
  // This class is nested within another aggregate type.
  bool isNested;
  // Number of virtual methods (length of virtual function table)
  unsigned vMethodsCount;

  ClassInfo()
      : vbpOffset(~0), vFuncTab(nullptr), hasCTOR(false), hasDTOR(false),
        vMethodsCount(0), isNested(false) {}
};

//===----------------------------------------------------------------------===//
// STIWriter
//===----------------------------------------------------------------------===//

class STIWriter {
public:
  virtual void emitInt8(int32_t value) = 0;
  virtual void emitInt16(int32_t value) = 0;
  virtual void emitInt32(int32_t value) = 0;
  virtual void emitString(StringRef string) = 0;
  virtual void emitBytes(size_t size, const char* data) = 0;
  virtual void emitFill(size_t size, const uint8_t byte) = 0;
  virtual void emitComment(StringRef comment) = 0;
  virtual void emitLabel(MCSymbol *symbol) = 0;
  virtual void emitValue(const MCExpr *value, unsigned int sizeInBytes) = 0;

  virtual void idBegin(const STIType* type) = 0;
  virtual void idEnd(const STIType* type) = 0;
  virtual void typeBegin(const STIType* type) = 0;
  virtual void typeEnd(const STIType* type) = 0;

  virtual ~STIWriter();

protected:
  STIWriter();
};

STIWriter::STIWriter() {
}

STIWriter::~STIWriter() {
}

//===----------------------------------------------------------------------===//
// STIAsmWriter
//===----------------------------------------------------------------------===//

class STIAsmWriter : public STIWriter {
public:
  STIAsmWriter(AsmPrinter* asmPrinter);
  virtual ~STIAsmWriter();

  static STIAsmWriter* create(AsmPrinter* asmPrinter);

  AsmPrinter* ASM() const;

  virtual void emitInt8(int32_t value);
  virtual void emitInt16(int32_t value);
  virtual void emitInt32(int32_t value);
  virtual void emitString(StringRef string);
  virtual void emitBytes(size_t size, const char* data);
  virtual void emitFill(size_t size, const uint8_t byte);
  virtual void emitComment(StringRef comment);
  virtual void emitLabel(MCSymbol *symbol);
  virtual void emitValue(const MCExpr *value, unsigned int sizeInBytes);

  virtual void idBegin(const STIType* type);
  virtual void idEnd(const STIType* type);
  virtual void typeBegin(const STIType* type);
  virtual void typeEnd(const STIType* type);

private:
  AsmPrinter* _asmPrinter;
};

STIAsmWriter::STIAsmWriter(AsmPrinter* asmPrinter) :
    STIWriter   (),
    _asmPrinter (asmPrinter) {
}

STIAsmWriter::~STIAsmWriter() {
}

STIAsmWriter* STIAsmWriter::create(AsmPrinter* asmPrinter) {
  return new STIAsmWriter(asmPrinter);
}

AsmPrinter* STIAsmWriter::ASM() const {
  return _asmPrinter;
}

void STIAsmWriter::emitInt8(int32_t value) {
  ASM()->EmitInt8(value);
}

void STIAsmWriter::emitInt16(int32_t value) {
  ASM()->EmitInt16(value);
}

void STIAsmWriter::emitInt32(int32_t value) {
  ASM()->EmitInt32(value);
}

void STIAsmWriter::emitString(StringRef string) {
  ASM()->OutStreamer->EmitBytes(string);
  ASM()->EmitInt8(0);
}

void STIAsmWriter::emitBytes(size_t size, const char* data) {
  ASM()->OutStreamer->EmitBytes(StringRef(data, size));
}

void STIAsmWriter::emitFill(size_t size, const uint8_t byte) {
  ASM()->OutStreamer->EmitFill(size, byte);
}

void STIAsmWriter::emitComment(StringRef comment) {
  ASM()->OutStreamer->AddComment(comment);
}

void STIAsmWriter::emitLabel(MCSymbol *symbol) {
  ASM()->OutStreamer->EmitLabel(symbol);
}

void STIAsmWriter::emitValue(const MCExpr *value, unsigned int sizeInBytes) {
  ASM()->OutStreamer->EmitValue(value, sizeInBytes);
}

void STIAsmWriter::idBegin(const STIType* type) {
}

void STIAsmWriter::idEnd(const STIType* type) {
}

void STIAsmWriter::typeBegin(const STIType* type) {
}

void STIAsmWriter::typeEnd(const STIType* type) {
}

//===----------------------------------------------------------------------===//
// STIPdbWriter
//===----------------------------------------------------------------------===//

class STIPdbWriter : public STIWriter {
public:
  STIPdbWriter();
  virtual ~STIPdbWriter();

  static STIPdbWriter* create();

  virtual void emitInt8(int32_t value);
  virtual void emitInt16(int32_t value);
  virtual void emitInt32(int32_t value);
  virtual void emitString(StringRef string);
  virtual void emitBytes(size_t size, const char* data);
  virtual void emitFill(size_t size, const uint8_t byte);
  virtual void emitComment(StringRef comment);
  virtual void emitLabel(MCSymbol *symbol);
  virtual void emitValue(const MCExpr *value, unsigned int sizeInBytes);

  virtual void idBegin(const STIType* type);
  virtual void idEnd(const STIType* type);
  virtual void typeBegin(const STIType* type);
  virtual void typeEnd(const STIType* type);

private:
  std::vector<char> _buffer;
};

STIPdbWriter::STIPdbWriter() :
    STIWriter   (),
    _buffer     () {
}

STIPdbWriter::~STIPdbWriter() {
}

STIPdbWriter* STIPdbWriter::create() {
  return new STIPdbWriter();
}

void STIPdbWriter::emitInt8(int32_t value) {
  emitBytes(1, reinterpret_cast<const char*>(&value));
}

void STIPdbWriter::emitInt16(int32_t value) {
  emitBytes(2, reinterpret_cast<const char*>(&value));
}

void STIPdbWriter::emitInt32(int32_t value) {
  emitBytes(4, reinterpret_cast<const char*>(&value));
}

void STIPdbWriter::emitString(StringRef string) {
  _buffer.insert(_buffer.end(), string.begin(), string.end());
  _buffer.push_back('\0');
}

void STIPdbWriter::emitBytes(size_t size, const char* data) {
  _buffer.insert(_buffer.end(), data, data + size);
}

void STIPdbWriter::emitFill(size_t size, const uint8_t byte) {
  // Fill bytes are not emitted to the PDB writer.
}

void STIPdbWriter::emitComment(StringRef comment) {
  // Comments are not emitted to the PDB writer.
}

void STIPdbWriter::emitLabel(MCSymbol *symbol) {
  // Labels are not emitted to the PDB writer.
}

void STIPdbWriter::emitValue(const MCExpr *value, unsigned int sizeInBytes) {
  // This is currently only used for emitting label diffs, which are not used
  // when writing type information to the PDB writer.
}

void STIPdbWriter::idBegin(const STIType* type) {
  assert(_buffer.size() == 0);
}

void STIPdbWriter::idEnd(const STIType* type) {
  unsigned long index;

  // Buffer must minimally contain a type length.
  assert(_buffer.size() > 2);

  pdb_write_id(_buffer.data(), &index);

  const_cast<STIType *>(type)->setIndex(index);

  _buffer.clear();
}

void STIPdbWriter::typeBegin(const STIType* type) {
  assert(_buffer.size() == 0);
}

void STIPdbWriter::typeEnd(const STIType* type) {
  unsigned long index;

  // Buffer must minimally contain a type length.
  assert(_buffer.size() > 2);

  pdb_write_type(_buffer.data(), &index);

  const_cast<STIType *>(type)->setIndex(index);

  _buffer.clear();
}

//===----------------------------------------------------------------------===//
// STIDebugFixupKind
//===----------------------------------------------------------------------===//

enum STIDebugFixupKindEnum {
  STI_DEBUG_FIXUP_KIND_NONE     = 0,
  STI_DEBUG_FIXUP_KIND_NESTED
};
typedef enum STIDebugFixupKindEnum STIDebugFixupKind;

//===----------------------------------------------------------------------===//
// STIDebugFixup
//
// Base class for debug information fixup records.
//
//===----------------------------------------------------------------------===//

class STIDebugFixup {
private:
  STIDebugFixupKind _kind;

public:
  virtual ~STIDebugFixup() {}

  STIDebugFixupKind kind() const { return _kind; }

protected:
  STIDebugFixup(STIDebugFixupKind kind) : _kind (kind) {}
};

//===----------------------------------------------------------------------===//
// STIDebugFixupNested
//
// Fixup record for assigned IS_NESTED and CNESTED (contains nested) properties
// on type records (structs and enumerations).
//
//===----------------------------------------------------------------------===//

class STIDebugFixupNested : public STIDebugFixup {
private:
  const DICompositeType *_nestedType;

public:
  STIDebugFixupNested(const DICompositeType *nestedType) :
      STIDebugFixup (STI_DEBUG_FIXUP_KIND_NESTED),
      _nestedType   (nestedType) {}

  virtual ~STIDebugFixupNested() {}

  const DICompositeType *getNestedType() const { return _nestedType; }
};

//===----------------------------------------------------------------------===//
// STIDebugFixupTable
//
// Table of fix-up records.
//
//===----------------------------------------------------------------------===//

typedef std::vector<STIDebugFixup*> STIDebugFixupTable;

//===----------------------------------------------------------------------===//
// STIDebugImpl
//===----------------------------------------------------------------------===//

class STIDebugImpl : public STIDebug {
private:
  typedef DenseMap<const Function *, STISymbolProcedure *> FunctionMap;
  typedef DenseMap<const MDNode *, STIScope *> STIScopeMap;
  typedef DenseMap<const MDNode *, ClassInfo *> ClassInfoMap;
  typedef DenseMap<const MDNode *, std::string> StringNameMap;

  AsmPrinter *_asmPrinter;
  STISymbolProcedure *_currentProcedure;
  DbgValueHistoryMap _valueHistory;
  FunctionMap _functionMap;
  STISymbolTable _symbolTable;
  STITypeTable _typeTable;
  STIStringTable _stringTable;
  STIChecksumTable _checksumTable;
  STIScopeMap _scopeMap;
  STITypeScopedMap _typeMap;
  STIDclToDefTypeMap _defTypeMap;
  STIType *_voidType;
  STIType *_vbpType;
  unsigned int _blockNumber;
  LexicalScopes _lexicalScopes;
  LabelMap _labelsBeforeInsn;
  LabelMap _labelsAfterInsn;
  const MachineInstr *_curMI;
  STISubsection *_currentSubsection;
  unsigned _ptrSizeInBits;
  ClassInfoMap _classInfoMap;
  StringNameMap _stringNameMap;
  unsigned _uniqueNameCounter;
  std::vector<char> _pdbBuff;
  StringRef _pdbFileName;
  StringRef _objFileName;
  bool _usePDB;
  STIWriter* _writer;
  STIDebugFixupTable _fixupTable;

  // Maps from a type identifier to the actual MDNode.
  DITypeIdentifierMap TypeIdentifierMap;

public:
  STIDebugImpl(AsmPrinter *asmPrinter);
  virtual ~STIDebugImpl();

  void setSymbolSize(const MCSymbol *Symbol, uint64_t size);
  void beginModule();
  void endModule();
  void beginFunction(const MachineFunction *MF);
  void endFunction(const MachineFunction *MF);
  void beginInstruction(const MachineInstr *MI);
  void endInstruction();

protected:
  AsmPrinter *ASM();
  const AsmPrinter *ASM() const;
  MachineModuleInfo *MMI() const;
  const Module *getModule() const;
  const TargetRegisterInfo *getTargetRegisterInfo();
  STISymbolTable *getSymbolTable();
  const STISymbolTable *getSymbolTable() const;
  STITypeTable *getTypeTable();
  const STITypeTable *getTypeTable() const;
  STIDebugFixupTable *getFixupTable();
  void appendFixup(STIDebugFixup* fixup);
  STIStringTable *getStringTable();
  const STIStringTable *getStringTable() const;
  STIChecksumTable *getChecksumTable();
  const STIChecksumTable *getChecksumTable() const;
  bool hasScope(const MDNode *llvmNode) const;
  STIScope *getScope(const MDNode *llvmNode);
  void addScope(const MDNode *llvmNode, STIScope *object);
  STITypeMap *getTypeMap(const DIType *llvmClass = nullptr);
  STIDclToDefTypeMap *getDefTypeMap();
  const STIDclToDefTypeMap *getDefTypeMap() const;
  ClassInfoMap *getClassInfoMap();
  const ClassInfoMap *getClassInfoMap() const;
  StringNameMap *getStringNameMap();
  const StringNameMap *getStringNameMap() const;
  STIWriter* writer() const;
  void setWriter(STIWriter* writer);

  std::string getUniqueName();
  char *getCWD() const;
  std::string getPDBFullPath() const;
  std::string getOBJFullPath() const;
  StringRef getMDStringValue(StringRef MDName) const;
  std::string nameForAggregateType(const DICompositeType *llvmType);

  STISymbolCompileUnit *getCompileUnit() { // FIXME:
    STISymbolModule *module =
        static_cast<STISymbolModule *>(getSymbolTable()->getRoot());
    STISymbolCompileUnit *compileUnit = module->getCompileUnits()->back();
    return compileUnit;
  }

  /// \brief Return the TypeIdentifierMap.
  const DITypeIdentifierMap &getTypeIdentifierMap() const;

  STIScope *getOrCreateScope(const DIScope* llvmScope);
  std::string getScopeFullName(const DIScope* llvmScope, StringRef name,
                               bool useClassName = false);
  STIType *getClassScope(const DIScope* llvmScope);

  STIRegID toSTIRegID(unsigned int regnum) const;
  STISymbolVariable *createSymbolVariable(const DILocalVariable *DIV,
                                          unsigned int frameIndex,
                                          const MachineInstr *DVInsn = nullptr);

  STISymbolProcedure *getCurrentProcedure() const;
  void setCurrentProcedure(STISymbolProcedure *procedure);

  void setSymbolModule(STISymbolModule *module);
  STISymbolModule *getSymbolModule() const;

  size_t getPaddingSize(const STIChecksumEntry *entry) const;

  void clearValueHistory();

  void collectModuleInfo();
  void collectGlobalVariableInfo(const DICompileUnit* CU);
  void collectRoutineInfo();

  ClassInfo &collectClassInfo(const DICompositeType *llvmType);
  void collectClassInfoFromInheritance(ClassInfo &info,
                                       const DIDerivedType *inherTy,
                                       bool &finalizedOffset);
  void collectMemberInfo(ClassInfo &info, const DIDerivedType *DDTy);
  bool isEqualVMethodPrototype(
      const DISubroutineType *typeA,
      const DISubroutineType *typeB);

  const DIType *getUnqualifiedDIType(const DIType *ditype);

  STINumeric* createNumericUnsignedInt(const uint64_t value);
  STINumeric* createNumericSignedInt(const int64_t value);
  STINumeric* createNumericAPInt(const DIType *ditype, const APInt& value);
  STINumeric* createNumericAPFloat(const DIType *ditype, const APFloat& value);

  STISymbolProcedure *getOrCreateSymbolProcedure(const DISubprogram *SP);
  STISymbolProcedure *createSymbolThunk(const DISubprogram *SP);
  STISymbolBlock *createSymbolBlock(const DILexicalBlockBase *LB);
  STIChecksumEntry *getOrCreateChecksum(StringRef path);

  void appendType(STIType* type);
  void mapLLVMTypeToSTIType(
          const DIType *llvmType,
          STIType      *stiType,
          const DIType *classType = nullptr);
  STIType* getMappedSTIType(
          const DIType *llvmType,
          const DIType *classType = nullptr);
  bool isDefnInProgress(const DIType *llvmType);
  void setDefnInProgress(const DIType *llvmType, bool inProgress);

  STIType *toTypeDefinition(STIType *type);

  STISymbolUserDefined *createSymbolUserDefined(STIType *type, StringRef name);
  STITypeBasic *createTypeBasic(
        STITypeBasic::Primitive primitive,
        uint32_t sizeInBits) const;
  STITypeStructure *createTypeStructure(const DICompositeType *llvmType,
                                        ClassInfo& classInfo,
                                        bool isDecl);
  STITypeStructure *createTypeStructureDecl(const DICompositeType *llvmType,
                                        ClassInfo& classInfo);
  STITypeStructure *createTypeStructureDefn(const DICompositeType *llvmType,
                                        ClassInfo& classInfo);

  STITypeBasic::Primitive toBasicPrimitive(const DIBasicType *llvmType);
  STITypeBasic::Primitive toPointerPrimitive(const DIDerivedType *llvmType);

  STITypeArgumentList *lowerTypeSubroutineArgumentList(
      DITypeRefArray elements,
      uint16_t       firstArgIndex);
  STITypeFieldList* lowerTypeStructureFieldList(
      const DICompositeType *llvmType,
      ClassInfo             &info);

  STIType *lowerTypeBasic(const DIBasicType *llvmType);
  STIType *lowerTypePointer(const DIDerivedType *llvmType);
  STIType *lowerTypePointerToBasic(const DIDerivedType *llvmType);
  STIType *lowerTypeModifier(const DIDerivedType *llvmType);
  STIType *lowerTypeArray(const DICompositeType *llvmType);
  STIType *lowerTypeStructure(const DICompositeType *llvmType);
  STITypeEnumerator *lowerTypeEnumerator(const DIEnumerator *enumerator);
  STIType *lowerTypeEnumerationFieldList(const DICompositeType *llvmType);
  STIType *lowerTypeEnumeration(const DICompositeType *llvmType);
  STIType *lowerTypeSubroutine(const DISubroutineType *llvmType);
  STIType* lowerTypeRestrict(const DIDerivedType* llvmType);
  STIType *lowerTypeAlias(const DIDerivedType *llvmType);
  STIType *lowerTypeMemberFunction(const DISubroutineType *llvmType,
                                   const DIType *llvmClass);
  STIType *lowerType(const DIType *llvmType);

  STIType *lowerSubprogramType(const DISubprogram *subprogram);

  uint64_t getBaseTypeSize(const DIDerivedType *Ty) const;

  STIType *getVoidType() const;
  STIType *getVbpType() const;
  unsigned getPointerSizeInBits() const;

  void fixSymbolUserDefined(STISymbolUserDefined *type) const;
  void fixupNested(const STIDebugFixupNested *fixup);
  void fixup();

  void layout();
  void emit();

  // Used with _typeIdentifierMap for type resolution, not clear why?
  template <typename T> T *resolve(TypedDINodeRef<T> ref) const;

  size_t numericLength(const STINumeric* numeric) const;

  // Routines for emitting atomic data.
  void emitAlign(unsigned int byteAlignment) const;
  void emitPadding(unsigned int padByteCount) const;
  void emitInt8(int value) const;
  void emitInt16(int value) const;
  void emitInt32(int value) const;
  void emitString(StringRef string) const;
  void emitComment(StringRef comment) const;
  void emitValue(const MCExpr *expr, unsigned int byteSize) const;
  void emitLabel(MCSymbol *symbol) const;
  void emitLabelDiff(const MCSymbol *begin,
                     const MCSymbol *end,
                     unsigned sizeInBytes = 4) const;
  void emitSymbolID(const STISymbolID symbolID) const;
  void emitBytes(const char *data, size_t size) const;
  void emitFill(size_t size, const uint8_t byte) const;
  void emitSecRel32(MCSymbol *symbol) const;
  void emitSectionIndex(MCSymbol *symbol) const;
  void emitNumeric(const uint32_t num) const;
  void emitNumeric(const STINumeric* numeric) const;

  // Routines for emitting atomic PDB data.
  void idBegin(const STIType* type) const;
  void idEnd(const STIType* type) const;
  void typeBegin(const STIType* type) const;
  void typeEnd(const STIType* type) const;
  bool usePDB() const;

  // Routines for emitting sections.
  void emitSectionBegin(MCSection *section) const;

  // Routines for emitting subsections.
  void emitSubsectionBegin(STISubsection *subsection) const;
  void emitSubsectionEnd(STISubsection *subsection) const;
  void emitSubsection(STISubsectionID id) const;
  void closeSubsection() const;

  // Routines for emitting the .debug$S section.
  void emitSymbols() const;
  void emitStringTable() const;
  void emitStringEntry(const STIStringEntry *entry) const;
  void emitChecksumTable() const;
  void emitChecksumEntry(const STIChecksumEntry *entry) const;
  void emitLineEntry(const STISymbolProcedure *procedure,
                     const STILineEntry *entry) const;
  void emitLineBlock(const STISymbolProcedure *procedure,
                     const STILineBlock *block) const;
  void emitLineSlice(const STISymbolProcedure *procedure) const;
  void walkSymbol(const STISymbol *symbol) const;
  void emitSymbolModule(const STISymbolModule *module) const;
  void emitSymbolCompileUnit(const STISymbolCompileUnit *compileUnit) const;
  void emitSymbolConstant(const STISymbolConstant *symbol) const;
  void emitSymbolProcedure(const STISymbolProcedure *procedure) const;
  void emitSymbolThunk(const STISymbolThunk *thunk) const;
  void emitSymbolProcedureEnd() const;
  void emitSymbolFrameProc(const STISymbolFrameProc *frame) const;
  void emitSymbolBlock(const STISymbolBlock *block) const;
  void emitSymbolScopeEnd() const;
  void emitSymbolVariable(const STISymbolVariable *variable) const;
  void emitSymbolUserDefined(const STISymbolUserDefined *type) const;

  // Routines for emiting the .debug$T section.
  void emitTypes() const;
  void emitTypesSignature() const;
  void emitTypesPDBTypeServer() const;
  void emitTypesPDBBegin(STIWriter** savedWriter) const;
  void emitTypesPDBEnd(STIWriter** savedWriter) const;
  void emitTypesTable() const;
  void emitType(const STIType *type) const;
  void emitTypeBasic(const STITypeBasic *type) const;
  void emitTypeModifier(const STITypeModifier *type) const;
  void emitTypePointer(const STITypePointer *type) const;
  void emitTypeArray(const STITypeArray *type) const;
  void emitTypeStructure(const STITypeStructure *type) const;
  void emitTypeEnumeration(const STITypeEnumeration *type) const;
  void emitTypeVShape(const STITypeVShape *type) const;
  void emitTypeBitfield(const STITypeBitfield *type) const;
  void emitTypeMethodList(const STITypeMethodList *type) const;
  void emitTypeFieldList(const STITypeFieldList *type) const;
  void emitTypeFunctionID(const STITypeFunctionID *type) const;
  void emitTypeProcedure(const STITypeProcedure *type) const;
  void emitTypeMemberFunction(const STITypeMemberFunction *type) const;
  void emitTypeArgumentList(const STITypeArgumentList *type) const;
  void emitTypeServer(const STITypeServer *type) const;
};

//===----------------------------------------------------------------------===//
// STIDebugImpl Public Routines
//===----------------------------------------------------------------------===//

STIDebugImpl::STIDebugImpl(AsmPrinter *asmPrinter) :
    STIDebug            (),
    _asmPrinter         (asmPrinter),
    _currentProcedure   (nullptr),
    _valueHistory       (),
    _functionMap        (),
    _symbolTable        (),
    _typeTable          (),
    _stringTable        (),
    _checksumTable      (),
    _scopeMap           (),
    _typeMap            (),
    _defTypeMap         (),
    _voidType           (nullptr),
    _vbpType            (nullptr),
    _blockNumber        (0),
    _lexicalScopes      (),
    _labelsBeforeInsn   (),
    _labelsAfterInsn    (),
    _curMI              (nullptr),
    _currentSubsection  (nullptr),
    _ptrSizeInBits      (0),
    _classInfoMap       (),
    _stringNameMap      (),
    _uniqueNameCounter  (0),
    _pdbBuff            (),
    _pdbFileName        (),
    _objFileName        (),
    _usePDB             (false),
    _writer             (STIAsmWriter::create(asmPrinter)) {
  // If module doesn't have named metadata anchors or COFF debug section
  // is not available, skip any debug info related stuff.
  if (!MMI()->getModule()->getNamedMetadata("llvm.dbg.cu") ||
      !ASM()->getObjFileLowering().getCOFFDebugSymbolsSection())
    return;

  _ptrSizeInBits = getModule()->getDataLayout().getPointerSizeInBits();

  beginModule();
}

STIDebugImpl::~STIDebugImpl() {
  for (STIType *type : *getTypeTable()) {
    delete type;
  }
  for (auto entry : *getClassInfoMap()) {
    delete entry.second;
  }
  for (const STIDebugFixup* fixup : *getFixupTable()) {
    delete fixup;
  }
  delete _writer;
}

void STIDebugImpl::setSymbolSize(const MCSymbol *Symbol, uint64_t size) {}

void STIDebugImpl::beginModule() {
  _objFileName = getMDStringValue("llvm.dbg.ms.obj");

  // Unless pdb file type is present, we should not use PDB.
  _usePDB = getMDStringValue("llvm.dbg.ms.filetype") == "pdb";
    
  if (usePDB()) {
    _pdbFileName = getMDStringValue("llvm.dbg.ms.pdb");
    if (_pdbFileName.empty()) {
      _pdbFileName = PDB_DEFAULT_FILE_NAME;
    }
    pdb_set_default_dll_name(PDB_DEFAULT_DLL_NAME);
    if (!pdb_open(_pdbFileName.data())) {
      _usePDB = false;
    }
  }

  // Collect all of the initial module information.
  collectModuleInfo();

  // Tell MMI to make the debug information available.
  MMI()->setDebugInfoAvailability(true);
}

void STIDebugImpl::endModule() {
  if (!MMI()->hasDebugInfo())
    return;

  fixup();
  layout();
  emit();

  if (usePDB()) {
    pdb_close();
  }
}

void STIDebugImpl::beginFunction(const MachineFunction *MF) {
  if (!MMI()->hasDebugInfo())
    return;

  STISymbolProcedure *procedure;

  // Locate the symbol for this function.
  FunctionMap::iterator Itr = _functionMap.find(MF->getFunction());
  if (Itr == _functionMap.end()) {
    // If function has no debug info, skip it.
    setCurrentProcedure(nullptr);
    return;
  }

  _lexicalScopes.initialize(*MF);

  // if (_lexicalScopes.empty())
  //  return;

  procedure = Itr->second;
  procedure->setLabelBegin(ASM()->getFunctionBegin());

  // Record this as the current procedure.
  setCurrentProcedure(procedure);

  calculateDbgValueHistory(MF, getTargetRegisterInfo(), _valueHistory);
}

void STIDebugImpl::endFunction(const MachineFunction *MF) {
  if (!MMI()->hasDebugInfo())
    return;

  STISymbolProcedure *procedure = getCurrentProcedure();
  if (procedure == nullptr)
    return;

  // Record the label marking the end of the procedure.
  procedure->setLabelEnd(ASM()->getFunctionEnd());

  // Collect information about this routine.
  collectRoutineInfo();

  clearValueHistory();
}

void STIDebugImpl::clearValueHistory() { _valueHistory.clear(); }

void STIDebugImpl::beginInstruction(const MachineInstr *MI) {
  DebugLoc location = MI->getDebugLoc();
  STISymbolProcedure *procedure;
  DIScope *scope;
  MCSymbol *label;
  std::string path;
  uint32_t line;
  STIChecksumEntry *checksum;
  STILineSlice *slice;
  STILineBlock *block;
  STILineEntry *entry;

  assert(_curMI == nullptr);

  if (MI->isDebugValue() || getCurrentProcedure() == nullptr) {
    return;
  }

  _curMI = MI;

  if (location == DebugLoc()) {
    label = MMI()->getContext().createTempSymbol();
    emitLabel(label);

    // Handle Scope
    _labelsBeforeInsn.insert(std::make_pair(_curMI, label));
    return;
  }

  procedure = getCurrentProcedure();
  slice = procedure->getLineSlice();
  line = location.getLine();

  scope = cast<DIScope>(location.getScope());
  getFullFileName(scope->getFile(), path);

  label = MMI()->getContext().createTempSymbol();
  emitLabel(label);

  if (slice->getBlocks().size() == 0 ||
      slice->getBlocks().back()->getFilename() != path) {
    checksum = getOrCreateChecksum(path);

    block = STILineBlock::create();
    block->setChecksumEntry(checksum);

    // We don't get source correlation information for the prologue and
    // epilogue.  Visual Studio requires source correlation for the very
    // first instruction in the routine or it thinks there is no debug
    // information available and steps over the routine.  The following
    // code is a hack to correlate the prologue with the first line
    // number which occurs in the routine.  This should be fixed in LLVM
    // to propagate the source correlation for the opening curly brace.
    //
    if (slice->getBlocks().size() == 0) {
      entry = STILineEntry::create();
      entry->setLabel(procedure->getLabelBegin());
      entry->setLineNumStart(procedure->getScopeLineNumber());
      block->appendLine(entry);
    }

    slice->appendBlock(block);
  }

  block = slice->getBlocks().back();

  entry = block->getLines().empty() ? nullptr : block->getLines().back();
  if (line != 0 && (entry == nullptr || entry->getLineNumStart() != line)) {
    entry = STILineEntry::create();
    entry->setLabel(label);
    entry->setLineNumStart(line);

    block->appendLine(entry);
  }

  if (!MI->getFlag(MachineInstr::FrameSetup) &&
      procedure->getLabelPrologEnd() == nullptr) {
    procedure->setLabelPrologEnd(label);
  }

  // Handle Scope
  _labelsBeforeInsn.insert(std::make_pair(_curMI, label));
}

void STIDebugImpl::endInstruction() {
  MCSymbol *label;

  if (_curMI == nullptr) {
    return;
  }

  label = MMI()->getContext().createTempSymbol();
  emitLabel(label);

  // Handle Scope
  _labelsAfterInsn.insert(std::make_pair(_curMI, label));

  _curMI = nullptr;
}

STISymbolProcedure *STIDebugImpl::getCurrentProcedure() const {
  return _currentProcedure;
}

void STIDebugImpl::setCurrentProcedure(STISymbolProcedure *procedure) {
  _currentProcedure = procedure;
}

AsmPrinter *STIDebugImpl::ASM() { return _asmPrinter; }

const AsmPrinter *STIDebugImpl::ASM() const { return _asmPrinter; }

MachineModuleInfo *STIDebugImpl::MMI() const { return ASM()->MMI; }

const Module *STIDebugImpl::getModule() const { return MMI()->getModule(); }

const TargetRegisterInfo *STIDebugImpl::getTargetRegisterInfo() {
  return ASM()->MF->getSubtarget().getRegisterInfo();
}

STISymbolTable *STIDebugImpl::getSymbolTable() { return &_symbolTable; }

const STISymbolTable *STIDebugImpl::getSymbolTable() const {
  return &_symbolTable;
}

STITypeTable *STIDebugImpl::getTypeTable() { return &_typeTable; }

const STITypeTable *STIDebugImpl::getTypeTable() const { return &_typeTable; }

STIStringTable *STIDebugImpl::getStringTable() { return &_stringTable; }

const STIStringTable *STIDebugImpl::getStringTable() const {
  return &_stringTable;
}

STIChecksumTable *STIDebugImpl::getChecksumTable() { return &_checksumTable; }

const STIChecksumTable *STIDebugImpl::getChecksumTable() const {
  return &_checksumTable;
}

STIDebugFixupTable *STIDebugImpl::getFixupTable() {
  return &_fixupTable;
}

void STIDebugImpl::appendFixup(STIDebugFixup* fixup) {
  _fixupTable.push_back(fixup);
}

bool STIDebugImpl::hasScope(const MDNode *llvmNode) const {
  return _scopeMap.count(llvmNode);
}

STIScope *STIDebugImpl::getScope(const MDNode *llvmNode) {
  assert(hasScope(llvmNode) && "LLVM node has no STI object mapped yet!");
  return _scopeMap[llvmNode];
}

void STIDebugImpl::addScope(const MDNode *llvmNode, STIScope *object) {
  assert(!hasScope(llvmNode) && "LLVM node already mapped to STI object!");
  _scopeMap[llvmNode] = object;
}

STITypeMap *STIDebugImpl::getTypeMap(const DIType *llvmClass) {
  return &_typeMap[llvmClass];
}

STIDclToDefTypeMap *STIDebugImpl::getDefTypeMap() { return &_defTypeMap; }

const STIDclToDefTypeMap *STIDebugImpl::getDefTypeMap() const {
  return &_defTypeMap;
}

STIDebugImpl::ClassInfoMap *STIDebugImpl::getClassInfoMap() {
  return &_classInfoMap;
}

const STIDebugImpl::ClassInfoMap *STIDebugImpl::getClassInfoMap() const {
  return &_classInfoMap;
}

STIDebugImpl::StringNameMap *STIDebugImpl::getStringNameMap() {
  return &_stringNameMap;
}

const STIDebugImpl::StringNameMap *STIDebugImpl::getStringNameMap() const {
  return &_stringNameMap;
}

STIWriter* STIDebugImpl::writer() const {
  return _writer;
}

void STIDebugImpl::setWriter(STIWriter* writer) {
  _writer = writer;
}

std::string STIDebugImpl::getUniqueName() {
  return (Twine("<unnamed-tag>") + Twine(_uniqueNameCounter++)).str();
}

const DITypeIdentifierMap &STIDebugImpl::getTypeIdentifierMap() const {
  return TypeIdentifierMap;
}

STIRegID STIDebugImpl::toSTIRegID(unsigned int llvmID) const {
  STIRegID stiID;

  switch (llvmID) {
#define MAP(LLVMID, STIID) case LLVMID: stiID = STIID; break
    MAP(0x01, STI_REGISTER_AH);
    MAP(0x02, STI_REGISTER_AL);
    MAP(0x03, STI_REGISTER_AX);
    MAP(0x04, STI_REGISTER_BH);
    MAP(0x05, STI_REGISTER_BL);
    MAP(0x06, STI_REGISTER_BP);
    MAP(0x07, STI_REGISTER_BPL);
    MAP(0x08, STI_REGISTER_BX);
    MAP(0x09, STI_REGISTER_CH);
    MAP(0x0a, STI_REGISTER_CL);
    MAP(0x0b, STI_REGISTER_CS);
    MAP(0x0c, STI_REGISTER_CX);
    MAP(0x0d, STI_REGISTER_DH);
    MAP(0x0e, STI_REGISTER_DI);
    MAP(0x0f, STI_REGISTER_DIL);
    MAP(0x10, STI_REGISTER_DL);
    MAP(0x11, STI_REGISTER_DS);
    MAP(0x12, STI_REGISTER_DX);
    MAP(0x13, STI_REGISTER_EAX);
    MAP(0x14, STI_REGISTER_EBP);
    MAP(0x15, STI_REGISTER_EBX);
    MAP(0x16, STI_REGISTER_ECX);
    MAP(0x17, STI_REGISTER_EDI);
    MAP(0x18, STI_REGISTER_EDX);
    MAP(0x19, STI_REGISTER_EFLAGS);
 // MAP(0x1a, STI_REGISTER_EIP);
 // MAP(0x1b, STI_REGISTER_EIZ);
    MAP(0x1c, STI_REGISTER_ES);
    MAP(0x1d, STI_REGISTER_ESI);
    MAP(0x1e, STI_REGISTER_ESP);
 // MAP(0x1f, STI_REGISTER_FPSW);
    MAP(0x20, STI_REGISTER_FS);
    MAP(0x21, STI_REGISTER_GS);
 // MAP(0x22, STI_REGISTER_IP);
    MAP(0x23, STI_REGISTER_RAX);
    MAP(0x24, STI_REGISTER_RBP);
    MAP(0x25, STI_REGISTER_RBX);
    MAP(0x26, STI_REGISTER_RCX);
    MAP(0x27, STI_REGISTER_RDI);
    MAP(0x28, STI_REGISTER_RDX);
 // MAP(0x29, STI_REGISTER_RIP);
 // MAP(0x2a, STI_REGISTER_RIZ);
    MAP(0x2b, STI_REGISTER_RSI);
    MAP(0x2c, STI_REGISTER_RSP);
    MAP(0x2d, STI_REGISTER_SI);
    MAP(0x2e, STI_REGISTER_SIL);
    MAP(0x2f, STI_REGISTER_SP);
    MAP(0x30, STI_REGISTER_SPL);
    MAP(0x31, STI_REGISTER_SS);
    MAP(0x32, STI_REGISTER_CR0);
    MAP(0x33, STI_REGISTER_CR1);
    MAP(0x34, STI_REGISTER_CR2);
    MAP(0x35, STI_REGISTER_CR3);
    MAP(0x36, STI_REGISTER_CR4);
 // MAP(0x37, STI_REGISTER_CR5);
 // MAP(0x38, STI_REGISTER_CR6);
 // MAP(0x39, STI_REGISTER_CR7);
    MAP(0x3a, STI_REGISTER_CR8);
 // MAP(0x3b, STI_REGISTER_CR9);
 // MAP(0x3c, STI_REGISTER_CR10);
 // MAP(0x3d, STI_REGISTER_CR11);
 // MAP(0x3e, STI_REGISTER_CR12);
 // MAP(0x3f, STI_REGISTER_CR13);
 // MAP(0x40, STI_REGISTER_CR14);
 // MAP(0x41, STI_REGISTER_CR15);
    MAP(0x42, STI_REGISTER_DR0);
    MAP(0x43, STI_REGISTER_DR1);
    MAP(0x44, STI_REGISTER_DR2);
    MAP(0x45, STI_REGISTER_DR3);
    MAP(0x46, STI_REGISTER_DR4);
    MAP(0x47, STI_REGISTER_DR5);
    MAP(0x48, STI_REGISTER_DR6);
    MAP(0x49, STI_REGISTER_DR7);
    MAP(0x4a, STI_REGISTER_DR8);
    MAP(0x4b, STI_REGISTER_DR9);
    MAP(0x4c, STI_REGISTER_DR10);
    MAP(0x4d, STI_REGISTER_DR11);
    MAP(0x4e, STI_REGISTER_DR12);
    MAP(0x4f, STI_REGISTER_DR13);
    MAP(0x50, STI_REGISTER_DR14);
    MAP(0x51, STI_REGISTER_DR15);
 // MAP(0x52, STI_REGISTER_FP0);
 // MAP(0x53, STI_REGISTER_FP1);
 // MAP(0x54, STI_REGISTER_FP2);
 // MAP(0x55, STI_REGISTER_FP3);
 // MAP(0x56, STI_REGISTER_FP4);
 // MAP(0x57, STI_REGISTER_FP5);
 // MAP(0x58, STI_REGISTER_FP6);
 // MAP(0x59, STI_REGISTER_FP7);
 // MAP(0x5a, STI_REGISTER_K0);
 // MAP(0x5b, STI_REGISTER_K1);
 // MAP(0x5c, STI_REGISTER_K2);
 // MAP(0x5d, STI_REGISTER_K3);
 // MAP(0x5e, STI_REGISTER_K4);
 // MAP(0x5f, STI_REGISTER_K5);
 // MAP(0x60, STI_REGISTER_K6);
 // MAP(0x61, STI_REGISTER_K7);
    MAP(0x62, STI_REGISTER_MM0);
    MAP(0x63, STI_REGISTER_MM1);
    MAP(0x64, STI_REGISTER_MM2);
    MAP(0x65, STI_REGISTER_MM3);
    MAP(0x66, STI_REGISTER_MM4);
    MAP(0x67, STI_REGISTER_MM5);
    MAP(0x68, STI_REGISTER_MM6);
    MAP(0x69, STI_REGISTER_MM7);
    MAP(0x6a, STI_REGISTER_R8);
    MAP(0x6b, STI_REGISTER_R9);
    MAP(0x6c, STI_REGISTER_R10);
    MAP(0x6d, STI_REGISTER_R11);
    MAP(0x6e, STI_REGISTER_R12);
    MAP(0x6f, STI_REGISTER_R13);
    MAP(0x70, STI_REGISTER_R14);
    MAP(0x71, STI_REGISTER_R15);

    MAP(0x72, STI_REGISTER_ST0);
    MAP(0x73, STI_REGISTER_ST1);
    MAP(0x74, STI_REGISTER_ST2);
    MAP(0x75, STI_REGISTER_ST3);
    MAP(0x76, STI_REGISTER_ST4);
    MAP(0x77, STI_REGISTER_ST5);
    MAP(0x78, STI_REGISTER_ST6);
    MAP(0x79, STI_REGISTER_ST7);

    MAP(0x7a, STI_REGISTER_XMM0);
    MAP(0x7b, STI_REGISTER_XMM1);
    MAP(0x7c, STI_REGISTER_XMM2);
    MAP(0x7d, STI_REGISTER_XMM3);
    MAP(0x7e, STI_REGISTER_XMM4);
    MAP(0x7f, STI_REGISTER_XMM5);
    MAP(0x80, STI_REGISTER_XMM6);
    MAP(0x81, STI_REGISTER_XMM7);
    MAP(0x82, STI_REGISTER_XMM8);
    MAP(0x83, STI_REGISTER_XMM9);
    MAP(0x84, STI_REGISTER_XMM10);
    MAP(0x85, STI_REGISTER_XMM11);
    MAP(0x86, STI_REGISTER_XMM12);
    MAP(0x87, STI_REGISTER_XMM13);
    MAP(0x88, STI_REGISTER_XMM14);
    MAP(0x89, STI_REGISTER_XMM15);

    MAP(0xda, STI_REGISTER_R8B);
    MAP(0xdb, STI_REGISTER_R9B);
    MAP(0xdc, STI_REGISTER_R10B);
    MAP(0xdd, STI_REGISTER_R11B);
    MAP(0xde, STI_REGISTER_R12B);
    MAP(0xdf, STI_REGISTER_R13B);
    MAP(0xe0, STI_REGISTER_R14B);
    MAP(0xe1, STI_REGISTER_R15B);
    MAP(0xe2, STI_REGISTER_R8W);
    MAP(0xe3, STI_REGISTER_R9W);
    MAP(0xe4, STI_REGISTER_R10W);
    MAP(0xe5, STI_REGISTER_R11W);
    MAP(0xe6, STI_REGISTER_R12W);
    MAP(0xe7, STI_REGISTER_R13W);
    MAP(0xe8, STI_REGISTER_R14W);
    MAP(0xe9, STI_REGISTER_R15W);
    MAP(0xea, STI_REGISTER_R8D);
    MAP(0xeb, STI_REGISTER_R9D);
    MAP(0xec, STI_REGISTER_R10D);
    MAP(0xed, STI_REGISTER_R11D);
    MAP(0xee, STI_REGISTER_R12D);
    MAP(0xef, STI_REGISTER_R13D);
    MAP(0xf0, STI_REGISTER_R14D);
    MAP(0xf1, STI_REGISTER_R15D);

#undef MAP
  default:
    assert(llvmID != llvmID); // unrecognized llvm register number
    break;
  }

  return stiID;
}

//===----------------------------------------------------------------------===//
// PRIMITIVE_BASIC_TYPE_MAPPINGS
//
// Maps LLVM basic types to STI primitive type encodings.
//
//===----------------------------------------------------------------------===//

#define PRIMITIVE_BASIC_TYPE_MAPPINGS                                         \
  X(dwarf::DW_ATE_address,          4,      T_32PVOID)                        \
  X(dwarf::DW_ATE_boolean,          1,      T_BOOL08)                         \
  X(dwarf::DW_ATE_boolean,          2,      T_BOOL16)                         \
  X(dwarf::DW_ATE_boolean,          4,      T_BOOL32)                         \
  X(dwarf::DW_ATE_boolean,          8,      T_BOOL64)                         \
  X(dwarf::DW_ATE_complex_float,    4,      T_CPLX32)                         \
  X(dwarf::DW_ATE_complex_float,    8,      T_CPLX64)                         \
  X(dwarf::DW_ATE_complex_float,   10,      T_CPLX80)                         \
  X(dwarf::DW_ATE_complex_float,   16,      T_CPLX128)                        \
  X(dwarf::DW_ATE_float,            4,      T_REAL32)                         \
  X(dwarf::DW_ATE_float,            6,      T_REAL48)                         \
  X(dwarf::DW_ATE_float,            8,      T_REAL64)                         \
  X(dwarf::DW_ATE_float,           10,      T_REAL80)                         \
  X(dwarf::DW_ATE_float,           16,      T_REAL128)                        \
  X(dwarf::DW_ATE_decimal_float,    4,      T_REAL32)                         \
  X(dwarf::DW_ATE_decimal_float,    6,      T_REAL48)                         \
  X(dwarf::DW_ATE_decimal_float,    8,      T_REAL64)                         \
  X(dwarf::DW_ATE_decimal_float,   10,      T_REAL80)                         \
  X(dwarf::DW_ATE_decimal_float,   16,      T_REAL128)                        \
  X(dwarf::DW_ATE_signed,           1,      T_CHAR)                           \
  X(dwarf::DW_ATE_signed,           2,      T_SHORT)                          \
  X(dwarf::DW_ATE_signed,           4,      T_INT4)                           \
  X(dwarf::DW_ATE_signed,           8,      T_QUAD)                           \
  X(dwarf::DW_ATE_signed_char,      1,      T_CHAR)                           \
  X(dwarf::DW_ATE_unsigned,         1,      T_UCHAR)                          \
  X(dwarf::DW_ATE_unsigned,         2,      T_USHORT)                         \
  X(dwarf::DW_ATE_unsigned,         4,      T_UINT4)                          \
  X(dwarf::DW_ATE_unsigned,         8,      T_UQUAD)                          \
  X(dwarf::DW_ATE_unsigned_char,    1,      T_UCHAR)
// FIXME: dwarf::DW_ATE_imaginary_float
// FIXME: dwarf::DW_ATE_packed_decimal
// FIXME: dwarf::DW_ATE_numeric_string
// FIXME: dwarf::DW_ATE_edited
// FIXME: dwarf::DW_ATE_signed_fixed
// FIXME: dwarf::DW_ATE_unsigned_fixed
// FIXME: dwarf::DW_ATE_UTF

//===----------------------------------------------------------------------===//
// PRIMITIVE_POINTER_TYPE_MAPPINGS
//
// Maps LLVM pointers referencing basic types to primitive type encodings.
//
//===----------------------------------------------------------------------===//

#define PRIMITIVE_POINTER_TYPE_MAPPINGS                                       \
  X(dwarf::DW_ATE_boolean,          1,   4, T_32PBOOL08)                      \
  X(dwarf::DW_ATE_boolean,          2,   4, T_32PBOOL16)                      \
  X(dwarf::DW_ATE_boolean,          4,   4, T_32PBOOL32)                      \
  X(dwarf::DW_ATE_boolean,          8,   4, T_32PBOOL64)                      \
  X(dwarf::DW_ATE_complex_float,    4,   4, T_32PCPLX32)                      \
  X(dwarf::DW_ATE_complex_float,    8,   4, T_32PCPLX64)                      \
  X(dwarf::DW_ATE_complex_float,   10,   4, T_32PCPLX80)                      \
  X(dwarf::DW_ATE_complex_float,   16,   4, T_32PCPLX128)                     \
  X(dwarf::DW_ATE_float,            4,   4, T_32PREAL32)                      \
  X(dwarf::DW_ATE_float,            6,   4, T_32PREAL48)                      \
  X(dwarf::DW_ATE_float,            8,   4, T_32PREAL64)                      \
  X(dwarf::DW_ATE_float,           10,   4, T_32PREAL80)                      \
  X(dwarf::DW_ATE_float,           16,   4, T_32PREAL128)                     \
  X(dwarf::DW_ATE_decimal_float,    4,   4, T_32PREAL32)                      \
  X(dwarf::DW_ATE_decimal_float,    6,   4, T_32PREAL48)                      \
  X(dwarf::DW_ATE_decimal_float,    8,   4, T_32PREAL64)                      \
  X(dwarf::DW_ATE_decimal_float,   10,   4, T_32PREAL80)                      \
  X(dwarf::DW_ATE_decimal_float,   16,   4, T_32PREAL128)                     \
  X(dwarf::DW_ATE_signed,           1,   4, T_32PCHAR)                        \
  X(dwarf::DW_ATE_signed,           2,   4, T_32PSHORT)                       \
  X(dwarf::DW_ATE_signed,           4,   4, T_32PINT4)                        \
  X(dwarf::DW_ATE_signed,           8,   4, T_32PQUAD)                        \
  X(dwarf::DW_ATE_signed_char,      1,   4, T_32PCHAR)                        \
  X(dwarf::DW_ATE_unsigned,         1,   4, T_32PUCHAR)                       \
  X(dwarf::DW_ATE_unsigned,         2,   4, T_32PUSHORT)                      \
  X(dwarf::DW_ATE_unsigned,         4,   4, T_32PUINT4)                       \
  X(dwarf::DW_ATE_unsigned,         8,   4, T_32PUQUAD)                       \
  X(dwarf::DW_ATE_unsigned_char,    1,   4, T_32PUCHAR)                       \
                                                                              \
  X(dwarf::DW_ATE_boolean,          1,   8, T_64PBOOL08)                      \
  X(dwarf::DW_ATE_boolean,          2,   8, T_64PBOOL16)                      \
  X(dwarf::DW_ATE_boolean,          4,   8, T_64PBOOL32)                      \
  X(dwarf::DW_ATE_boolean,          8,   8, T_64PBOOL64)                      \
  X(dwarf::DW_ATE_complex_float,    4,   8, T_64PCPLX32)                      \
  X(dwarf::DW_ATE_complex_float,    8,   8, T_64PCPLX64)                      \
  X(dwarf::DW_ATE_complex_float,   10,   8, T_64PCPLX80)                      \
  X(dwarf::DW_ATE_complex_float,   16,   8, T_64PCPLX128)                     \
  X(dwarf::DW_ATE_float,            4,   8, T_64PREAL32)                      \
  X(dwarf::DW_ATE_float,            6,   8, T_64PREAL48)                      \
  X(dwarf::DW_ATE_float,            8,   8, T_64PREAL64)                      \
  X(dwarf::DW_ATE_float,           10,   8, T_64PREAL80)                      \
  X(dwarf::DW_ATE_float,           16,   8, T_64PREAL128)                     \
  X(dwarf::DW_ATE_decimal_float,    4,   8, T_64PREAL32)                      \
  X(dwarf::DW_ATE_decimal_float,    6,   8, T_64PREAL48)                      \
  X(dwarf::DW_ATE_decimal_float,    8,   8, T_64PREAL64)                      \
  X(dwarf::DW_ATE_decimal_float,   10,   8, T_64PREAL80)                      \
  X(dwarf::DW_ATE_decimal_float,   16,   8, T_64PREAL128)                     \
  X(dwarf::DW_ATE_signed,           1,   8, T_64PCHAR)                        \
  X(dwarf::DW_ATE_signed,           2,   8, T_64PSHORT)                       \
  X(dwarf::DW_ATE_signed,           4,   8, T_64PINT4)                        \
  X(dwarf::DW_ATE_signed,           8,   8, T_64PQUAD)                        \
  X(dwarf::DW_ATE_signed_char,      1,   8, T_64PCHAR)                        \
  X(dwarf::DW_ATE_unsigned,         1,   8, T_64PUCHAR)                       \
  X(dwarf::DW_ATE_unsigned,         2,   8, T_64PUSHORT)                      \
  X(dwarf::DW_ATE_unsigned,         4,   8, T_64PUINT4)                       \
  X(dwarf::DW_ATE_unsigned,         8,   8, T_64PUQUAD)                       \
  X(dwarf::DW_ATE_unsigned_char,    1,   8, T_64PUCHAR)

/// If this type is derived from a base type then return base type size.
uint64_t STIDebugImpl::getBaseTypeSize(const DIDerivedType *Ty) const {
  unsigned Tag = Ty->getTag();

  if (Tag != dwarf::DW_TAG_member && Tag != dwarf::DW_TAG_typedef &&
      Tag != dwarf::DW_TAG_const_type && Tag != dwarf::DW_TAG_volatile_type &&
      Tag != dwarf::DW_TAG_restrict_type)
    return Ty->getSizeInBits();

  DIType *BaseType = resolve(Ty->getBaseType());

  // If this type is not derived from any type or the type is a declaration then
  // take conservative approach.
  if (!BaseType || BaseType->isForwardDecl())
    return Ty->getSizeInBits();

  // If this is a derived type, go ahead and get the base type, unless it's a
  // reference then it's just the size of the field. Pointer types have no need
  // of this since they're a different type of qualification on the type.
  if (BaseType->getTag() == dwarf::DW_TAG_reference_type ||
      BaseType->getTag() == dwarf::DW_TAG_rvalue_reference_type)
    return Ty->getSizeInBits();

  if (DIDerivedType *DT = dyn_cast<DIDerivedType>(BaseType)) {
    return getBaseTypeSize(DT);
  }

  return BaseType->getSizeInBits();
}

bool STIDebugImpl::isEqualVMethodPrototype(const DISubroutineType *typeA,
                                           const DISubroutineType *typeB) {
  DITypeRefArray ElementsA = typeA->getTypeArray();
  DITypeRefArray ElementsB = typeB->getTypeArray();

  if (ElementsA.size() != ElementsB.size()) {
    return false;
  }

  assert(ElementsA.size() >= 2 && "non-trevial method");

  for (unsigned i = 2, N = ElementsA.size(); i < N; ++i) {
    const DIType *ElementA = resolve(ElementsA[i]);
    const DIType *ElementB = resolve(ElementsB[i]);
    if (ElementA != ElementB) {
      return false;
    }
  }
  return true;
}

void STIDebugImpl::collectClassInfoFromInheritance(ClassInfo &info,
                                                   const DIDerivedType *inherTy,
                                                   bool &finalizedOffset) {
  bool isVirtual = inherTy->isVirtual();

  const DIType *BaseTy = resolve(inherTy->getBaseType());

  // Base type of inheritance entry might be a typedef entry.
  // Skip all typedef entries to get to the class entry.
  while (!isa<DICompositeType>(BaseTy)) {
    assert(isa<DIDerivedType>(BaseTy) && "Base type expected to be derived type");
    const DIDerivedType *DTy = cast<DIDerivedType>(BaseTy);
    assert(DTy->getTag() == dwarf::DW_TAG_typedef);
    BaseTy = resolve(DTy->getBaseType());
  }
  const DICompositeType *DDTy = dyn_cast<DICompositeType>(BaseTy);
  ClassInfo &inherInfo = collectClassInfo(DDTy);

  for (auto &itr : inherInfo.vBaseClasses) {
    if (!info.vBaseClasses.count(itr.first)) {
      int vbIndex = info.vBaseClasses.size() + 1;
      info.vBaseClasses[itr.first] = ClassInfo::VBaseClassInfo(
          itr.second.llvmInheritance, vbIndex, true /*indirect*/);
    }
  }

  if (isVirtual) {
    auto vbClass = info.vBaseClasses.find(DDTy);
    if (vbClass != info.vBaseClasses.end()) {
      vbClass->second.indirect = false;
    } else {
      int vbIndex = info.vBaseClasses.size() + 1;
      info.vBaseClasses[DDTy] =
          ClassInfo::VBaseClassInfo(inherTy, vbIndex, false /*indirect*/);
    }
  } else {
    if (!finalizedOffset) {
      if (inherInfo.vBaseClasses.size()) {
        finalizedOffset = true;
        info.vbpOffset = (inherTy->getOffsetInBits() >> 3) + inherInfo.vbpOffset;
        info.vMethodsCount = inherInfo.vMethodsCount;
      } else {
        info.vbpOffset = (inherTy->getOffsetInBits() + DDTy->getSizeInBits()) >> 3;
      }
    }
    info.baseClasses.push_back(inherTy);
  }

  // append "inherInfo.vMethods" to "info.vMethods"
  for (auto &itr : inherInfo.vMethods) {
    StringRef methodName = itr.first;
    auto &vMethodsDst = info.vMethods[methodName];

    for (unsigned i = 0, Ni = itr.second.size(); i < Ni; ++i) {
      const DISubroutineType *SPTy =
          dyn_cast<const DISubroutineType>(itr.second[i]);
      bool found = false;
      for (unsigned j = 0, Nj = vMethodsDst.size(); j < Nj; ++j) {
        if (isEqualVMethodPrototype(
            dyn_cast<const DISubroutineType>(vMethodsDst[j]),
            SPTy)) {
          // virtual method is not introduced.
          found = true;
          break;
        }
      }
      if (!found) {
        vMethodsDst.push_back(SPTy);
      }
    }
  }
}

void STIDebugImpl::collectMemberInfo(ClassInfo &info,
                                     const DIDerivedType *DDTy) {
  if (!DDTy->getName().empty()) {
    info.members.push_back(std::make_pair(DDTy, 0));
    return;
  }
  // Member with no name, must be nested structure/union, collects its memebers
  assert((DDTy->getOffsetInBits() % 8) == 0 && "Unnamed bitfield member!");
  unsigned offset = DDTy->getOffsetInBits() >> 3;
  const DIType *Ty = resolve(DDTy->getBaseType());
  assert(dyn_cast<DICompositeType>(Ty) && "Expects structure or union type");
  const DICompositeType *DCTy = dyn_cast<DICompositeType>(Ty);
  ClassInfo &nestedInfo = collectClassInfo(DCTy);
  ClassInfo::MemberList &members = nestedInfo.members;
  for (unsigned i = 0, e = members.size(); i != e; ++i) {
    auto itr = members[i];
    info.members.push_back(std::make_pair(itr.first, itr.second + offset));
  }
  //TODO: do we need to create the type of the unnamed member?
  //(void)lowerType(Ty);
}

ClassInfo &STIDebugImpl::collectClassInfo(const DICompositeType *llvmType) {
  auto *CIM = getClassInfoMap();
  auto itr = CIM->find(llvmType);
  if (itr != CIM->end()) {
    return *itr->second;
  }

  CIM->insert(std::make_pair(llvmType, new ClassInfo()));
  ClassInfo &info = *(CIM->find(llvmType)->second);

  std::string constructorName = llvmType->getName();
  std::string destructorName = (Twine("~") + Twine(llvmType->getName())).str();
  std::string virtualTableName =
      (Twine("_vptr$") + Twine(llvmType->getName())).str();

  bool finalizedOffset = false;

  // Add elements to structure type.
  DINodeArray Elements = llvmType->getElements();
  for (unsigned i = 0, N = Elements.size(); i < N; ++i) {
    DINode *Element = Elements[i];
    if (const DISubprogram *subprogram = dyn_cast<DISubprogram>(Element)) {
      // FIXME: implement this case
      // getOrCreateSubprogramDIE(Element);
      StringRef methodName = subprogram->getName();
      info.methods[methodName].push_back(
          std::make_pair(subprogram, true /*introduced*/));

      if (methodName == constructorName)
        info.hasCTOR = true;
      if (methodName == destructorName)
        info.hasDTOR = true;

    } else if (DIDerivedType *DDTy = dyn_cast<DIDerivedType>(Element)) {
      if (DDTy->getTag() == dwarf::DW_TAG_friend) {
        // FIXME: implement this case
        // DIE &ElemDie = createAndAddDIE(dwarf::DW_TAG_friend, Buffer);
        // addType(ElemDie, resolve(DDTy->getBaseType()),
        //        dwarf::DW_AT_friend);
        assert(!"FIXME: implement this case");
      } else {
        if (DDTy->getName() == virtualTableName) {
          assert(!info.vFuncTab && "Class has more than one virtual table.");
          info.vFuncTab = DDTy;
        } else if (DDTy->getTag() == dwarf::DW_TAG_inheritance) {
          collectClassInfoFromInheritance(info, DDTy, finalizedOffset);
        } else {
          collectMemberInfo(info, DDTy);
        }
      }
    }
  }
  bool hasVFuncTab = false;
  for (auto &itr : info.methods) {
    StringRef methodName = itr.first;
    if (methodName == destructorName) {
      methodName = "~";
    }

    auto &vMethods = info.vMethods[methodName];
    for (unsigned i = 0, Ni = itr.second.size(); i < Ni; ++i) {
      auto &methodInfo = itr.second[i];
      const DISubprogram *subprogram = dyn_cast<DISubprogram>(methodInfo.first);

      if (subprogram->getVirtuality() == dwarf::DW_VIRTUALITY_none) {
        // non-virtual method, nothing to update. Just skip it.
        continue;
      }
      const DISubroutineType *SPTy = subprogram->getType();

      for (unsigned j = 0, Nj = vMethods.size(); j < Nj; ++j) {
        if (isEqualVMethodPrototype(
            dyn_cast<DISubroutineType>(vMethods[j]),
            SPTy)) {
          // virtual method is not introduced.
          methodInfo.second = false;
        }
      }
      if (methodInfo.second) {
        // an introduced virtual function, update counter and add to vMethods.
        info.vMethodsCount++;
        vMethods.push_back(SPTy);
        hasVFuncTab = true;
      }
    }
  }

  if (!hasVFuncTab) {
    info.vFuncTab = nullptr;
  }

  if (info.vBaseClasses.size() > 0 && info.vbpOffset < 0) {
    if (info.vFuncTab) {
      // Class has virtual function pointer, add pointer size.
      info.vbpOffset = getPointerSizeInBits() >> 3;
    } else {
      info.vbpOffset = 0;
    }
  }

  // If this type is contained within another type, then record it as being
  // nested.
  //
  const DIScope *llvmScope = resolve(llvmType->getScope());
  if (llvmScope) {
    const DIType* parentType = dyn_cast<DIType>(llvmScope);
    if (parentType) {
      info.isNested = true;
    }
  }

  return info;
}

STIType *STIDebugImpl::getVoidType() const {
  if (_voidType == nullptr) {
    STITypeBasic *voidType;

    voidType = const_cast<STIDebugImpl*>(this)->createTypeBasic(T_VOID, 0);

    const_cast<STIDebugImpl *>(this)->appendType(voidType);
    const_cast<STIDebugImpl *>(this)->_voidType = voidType;
  }

  return _voidType;
}

STIType *STIDebugImpl::getVbpType() const {
  if (_vbpType == nullptr) {
    STITypeBasic *int4Type = createTypeBasic(T_INT4, 4);
    const_cast<STIDebugImpl *>(this)->appendType(int4Type);

    STITypeModifier *constInt4Type = STITypeModifier::create();
    constInt4Type->setQualifiedType(int4Type);
    constInt4Type->setIsConstant(true);
    const_cast<STIDebugImpl *>(this)->appendType(constInt4Type);

    STITypePointer *vbpType = STITypePointer::create();
    vbpType->setPointerTo(constInt4Type);
    vbpType->setSizeInBits(getPointerSizeInBits());
    const_cast<STIDebugImpl *>(this)->appendType(vbpType);

    const_cast<STIDebugImpl *>(this)->_vbpType = vbpType; // FIXME
  }
  return _vbpType;
}

unsigned STIDebugImpl::getPointerSizeInBits() const { return _ptrSizeInBits; }

//===----------------------------------------------------------------------===//
// appendType(type)
//
// Appends the specified type to the end of the type table which will be
// emitted to the .debug$T section.
//
//===----------------------------------------------------------------------===//

void STIDebugImpl::appendType(STIType* type) {
  getTypeTable()->push_back(type);
}

//===----------------------------------------------------------------------===//
// mapLLVMTypeToSTIType(llvmType, stiType)
//
// Map an LLVM type to an STI type.  Future references to the LLVM type will
// reuse the existing STI type from the map.
//
//===----------------------------------------------------------------------===//

void STIDebugImpl::mapLLVMTypeToSTIType(
        const DIType  *llvmType,
        STIType       *stiType,
        const DIType  *classType)
{
  getTypeMap(classType)->insert(std::make_pair(llvmType, stiType));
}

//===----------------------------------------------------------------------===//
// getMappedSTIType(llvmType)
//
// If the specified LLVM type has already been mapped to an existing STI
// type then the STI type is returned.  Otherwise nullptr is returned.
//
//===----------------------------------------------------------------------===//

STIType* STIDebugImpl::getMappedSTIType(
        const DIType *llvmType,
        const DIType *classType) {
  STITypeMap *TM = getTypeMap(classType);

  auto itr = TM->find(llvmType);
  if (itr == TM->end()) {
    return nullptr;
  }

  return itr->second;  /* second is the STI type */
}

//===----------------------------------------------------------------------===//
// isDefnInProgress(llvmType)
//
// Returns TRUE if a definition for the specified LLVM type is currently
// in progress (we are lowering the LLVM type but it does not yet have a
// valid STI type in the types section).
//
//===----------------------------------------------------------------------===//

bool STIDebugImpl::isDefnInProgress(const DIType *llvmType) {
  STITypeMap *TM = getTypeMap();

  auto itr = TM->find(llvmType);
  if (itr != TM->end() && itr->second == nullptr) {
    // The type exists in the mapping with an undefined STI type.
    //
    return true;
  }

  return false;
}

//===----------------------------------------------------------------------===//
// setDefnInProgress(llvmType, inProgress)
//
// When inProgress is TRUE, the specified llvmType is marked as having a
// definition in progress.  This is done by adding a placeholder entry to
// the mapping table which maps the LLVM type to an undefined nullptr STI
// type.
//
// When inProgress is FALSE, an existing placeholder added to the mapping
// table for this LLVM type is removed.
//
//===----------------------------------------------------------------------===//

void STIDebugImpl::setDefnInProgress(const DIType *llvmType, bool inProgress) {
  STITypeMap *TM = getTypeMap();

  if (inProgress) {
    TM->insert(std::make_pair(llvmType, nullptr));
  } else {
    auto iter = TM->find(llvmType);
    if (iter != TM->end() && iter->second == nullptr) {
      TM->erase(iter);
    }
  }
}

//===----------------------------------------------------------------------===//
// resolve(ref)
//===----------------------------------------------------------------------===//

template <typename T> T* STIDebugImpl::resolve(TypedDINodeRef<T> ref) const {
  return ref.resolve(getTypeIdentifierMap());
}

//===----------------------------------------------------------------------===//
// toTypeDefinition(type)
//
// If the specified type is a structure declaration, then this routine
// returns the type entry for the corresponding structure definition.
//
// Otherwise the specified STI type is returned.
//
//===----------------------------------------------------------------------===//

STIType *STIDebugImpl::toTypeDefinition(STIType *type) {
  auto     mapping = getDefTypeMap()->find(type);
  STIType *definition;

  if (mapping != getDefTypeMap()->end()) {
     definition = mapping->second; // "second" is the definition.
  } else {
     definition = type;
  }

  return definition;
}

//===----------------------------------------------------------------------===//
// leafForAggregateDwarfTag(tag)
//
// Maps the specified DWARF tag, which must correspond to an aggregate type,
// to an STI leaf identifier for the aggregate type.
//
//===----------------------------------------------------------------------===//

static uint16_t leafForAggregateDwarfTag(const dwarf::Tag tag) {
  uint16_t leaf;

  switch (tag) {
#define X(TAG, TYPE) case dwarf::TAG: leaf = TYPE; break
    X(DW_TAG_class_type,     LF_CLASS);
    X(DW_TAG_structure_type, LF_STRUCTURE);
    X(DW_TAG_union_type,     LF_UNION);
#undef  X
  default:
    assert(!"Unknown structure type");
    leaf = LF_INTEL_NONE;
    break;
  }

  return leaf;
}

//===----------------------------------------------------------------------===//
// createTypeBasic(primitive, sizeInBits)
//
// Creates a new STI basic type.
//
//===----------------------------------------------------------------------===//

STITypeBasic *STIDebugImpl::createTypeBasic(
      STITypeBasic::Primitive primitive,
      uint32_t sizeInBits) const {
  STITypeBasic *type;

  type = STITypeBasic::create();
  type->setPrimitive(primitive);
  type->setSizeInBits(sizeInBits);

  return type;
}

//===----------------------------------------------------------------------===//
// createTypeStructure(llvmType, classInfo, isDecl)
//
// Creates a single type entry for an aggregate type.  The type entry is based
// on the specified LLVM type and class information.  If isDecl is TRUE, then
// the type entry will be a forward reference for the aggregate type, otherwse
// a definition will be created.
//
// This routine currently generates the field list and virtual table type
// entries as well.
//
//===----------------------------------------------------------------------===//

STITypeStructure *STIDebugImpl::createTypeStructure(
        const DICompositeType *llvmType,
        ClassInfo& classInfo,
        bool isDecl) {
  const dwarf::Tag  tag = static_cast<dwarf::Tag>(llvmType->getTag());
  const uint16_t    leaf = leafForAggregateDwarfTag(tag);
  std::string       name = nameForAggregateType(llvmType);
  STITypeStructure *type;
  STITypeFieldList *fieldType;
  STITypeVShape    *vshapeType;
  uint16_t          count;
  STITypeStructure::Properties properties;
  STINumeric       *size;

  if (isDecl) {
    count       = 0;
    size        = createNumericSignedInt(0);
    fieldType   = nullptr;
    vshapeType  = nullptr;
    properties.set(STI_COMPOSITE_PROPERTY_FWDREF);
  } else {
    count       = llvmType->getElements().size();
    size        = createNumericSignedInt(llvmType->getSizeInBits() >> 3);
    fieldType   = lowerTypeStructureFieldList(llvmType, classInfo);

    if (classInfo.hasCTOR) {
      properties.set(STI_COMPOSITE_PROPERTY_CTOR);
    }

    if (classInfo.vMethodsCount) {
      vshapeType = STITypeVShape::create();
      vshapeType->setCount(classInfo.vMethodsCount);
      appendType(vshapeType);

      if (classInfo.vFuncTab) {
        STITypePointer *vtableType;

        // Create VFUNCTAB
        vtableType = STITypePointer::create();
        vtableType->setSizeInBits(getPointerSizeInBits());
        vtableType->setPointerTo(vshapeType);
        appendType(vtableType);

        STITypeVFuncTab *vFuncTab = STITypeVFuncTab::create();
        vFuncTab->setType(vtableType);

        fieldType->setVFuncTab(vFuncTab);
      }
    } else {
      vshapeType = nullptr;
    }
  }

  // Always set the REALNAME property on structures.
  //
  properties.set(STI_COMPOSITE_PROPERTY_REALNAME);

  type = STITypeStructure::create();
  type->setLeaf         (leaf);
  type->setCount        (count);
  type->setProperties   (properties);
  type->setFieldType    (fieldType);
  type->setVShapeType   (vshapeType);
  type->setSize         (size);
  type->setName         (name);
  type->setSizeInBits   (llvmType->getSizeInBits());

  return type;
}

//===----------------------------------------------------------------------===//
// createTypeStructureDecl(llvmType, classInfo)
//===----------------------------------------------------------------------===//

STITypeStructure *STIDebugImpl::createTypeStructureDecl(
        const DICompositeType *llvmType,
        ClassInfo             &classInfo) {
    return createTypeStructure(llvmType, classInfo, true);
}

//===----------------------------------------------------------------------===//
// createTypeStructureDefn(llvmType, classInfo)
//===----------------------------------------------------------------------===//

STITypeStructure *STIDebugImpl::createTypeStructureDefn(
        const DICompositeType *llvmType,
        ClassInfo             &classInfo) {
    return createTypeStructure(llvmType, classInfo, false);
}

//===----------------------------------------------------------------------===//
// createSymbolUserDefined(type, name)
//
// Creates a S_UDT symbol, mapping the alias name specified to the specified
// type entry.
//
//===----------------------------------------------------------------------===//

STISymbolUserDefined *STIDebugImpl::createSymbolUserDefined(
        STIType  *type,
        StringRef name) {
  STISymbolUserDefined *symbol;

  symbol = STISymbolUserDefined::create();
  symbol->setDefinedType  (type);
  symbol->setName         (name);

  return symbol;
}

//===----------------------------------------------------------------------===//
// toBasicPrimitive(llvmType)
//
// Returns an STI primitive encoding for the specified LLVM basic type.
//
//===----------------------------------------------------------------------===//

STITypeBasic::Primitive STIDebugImpl::toBasicPrimitive(
      const DIBasicType *llvmType) {
  STITypeBasic::Primitive primitive;
  dwarf::TypeKind kind; 
  uint32_t byteSize;

  kind     = static_cast<dwarf::TypeKind>(llvmType->getEncoding());
  byteSize = llvmType->getSizeInBits() >> 3;

  // FIXME: This should use a quicker lookup method.
  //
#define X(KIND, BYTESIZE, PRIMITIVE)                                          \
  if (kind == KIND && byteSize == BYTESIZE) {                                 \
    primitive = PRIMITIVE;                                                    \
  } else
  PRIMITIVE_BASIC_TYPE_MAPPINGS
#undef X
  { primitive = T_NOTYPE; }

  // Map "long INT" types to "LONG" types.
  //
  if (llvmType->getName().count("long")) {
    switch (primitive) {
#define MAP(FROM, TO) case (FROM): primitive = TO; break
    MAP(T_INT4,     T_LONG);
    MAP(T_UINT4,    T_ULONG);
#undef  MAP
    default:
      // For everything else leave the primitive unchanged.
      break;
    }
  }

  return primitive;
}

//===----------------------------------------------------------------------===//
// toPointerPrimitive(llvmType)
//
// Returns a STI primitive encoding for the specified llvmType, which may be
// a pointer to a basic type.  If no primitive matches the specified type
// then T_NOTYPE is returned.
//
//===----------------------------------------------------------------------===//

STITypeBasic::Primitive STIDebugImpl::toPointerPrimitive(
    const DIDerivedType *llvmType) {
  const DIType *pointerTo;
  const DIBasicType *pointerToBasic;
  STITypeBasic::Primitive primitive;
  uint32_t ptrSize;
  dwarf::TypeKind typeKind;
  uint32_t typeSize;
  
  // If the specified llvm type is not a pointer but encoded as a pointer type
  // (such as a reference) then we can't encode it as a pointer to basic type.
  //
  if (llvmType->getTag() != dwarf::DW_TAG_pointer_type) {
    return T_NOTYPE;
  }

  // The type being pointed-to must be a basic type, otherwise we can't encode
  // this a pointer to basic type.
  //
  pointerTo = resolve(llvmType->getBaseType());

  if (pointerTo == nullptr) {
    // LLVM has no attribute encoding for "void", instead a nullptr is used.
    // This maps the nullptr back to the appropriate void pointer type.
    //
    pointerToBasic = nullptr;          // Pointer-To type is void.
    typeSize = 0;                      // Type size of "0" means "void".
    typeKind = dwarf::DW_ATE_address;  // The type kind here isn't used.
  } else {
    // A non-NULL pointer-to type needs to be a basic type or we won't have a
    // primitive type for it.
    //
    pointerToBasic = dyn_cast<DIBasicType>(pointerTo);
    if (!pointerToBasic) {
      return T_NOTYPE;
    }

    typeKind = static_cast<dwarf::TypeKind>(pointerToBasic->getEncoding());
    typeSize = pointerToBasic->getSizeInBits() >> 3;
  }

  ptrSize = llvmType->getSizeInBits() >> 3;

  // FIXME: This should use a quicker lookup method.
  //
#define X(TYPEKIND, TYPESIZE, PTRSIZE, PRIMITIVE)                             \
  if ((typeSize == 0 || typeKind == TYPEKIND) &&                              \
      typeSize == TYPESIZE &&                                                 \
      ptrSize == PTRSIZE) {                                                   \
    primitive = PRIMITIVE;                                                    \
  } else
  PRIMITIVE_POINTER_TYPE_MAPPINGS
#undef  X
  { primitive = T_NOTYPE; }  // No pointer-to-basic encoding matched

  // Map long INT types to LONG types.
  //
  if (pointerToBasic && pointerToBasic->getName().count("long")) {
    switch (primitive) {
#define MAP(FROM, TO) case (FROM): primitive = TO; break
    MAP(T_32PINT4,      T_32PLONG);
    MAP(T_32PUINT4,     T_32PULONG);
    MAP(T_64PINT4,      T_64PLONG);
    MAP(T_64PUINT4,     T_64PULONG);
#undef  MAP
    default:
      // For everything else leave the primitive unchanged.
      break;
    }
  }

  return primitive;
}

//===----------------------------------------------------------------------===//
// nameForAggregateType(llvmType)
//
// Returns a valid name describing the specified aggregate LLVM type.  If
// the specified type is unnamed, then a name unique to this compilation unit
// will be generated for the type.
//
//===----------------------------------------------------------------------===//

std::string STIDebugImpl::nameForAggregateType(
        const DICompositeType *llvmType) {
  StringRef     partialName = llvmType->getName();
  DIScopeRef    scope       = llvmType->getScope();
  std::string   name;

  name = getScopeFullName(resolve(scope), partialName);

  if (name.empty()) {
    STIDebugImpl::StringNameMap *stringMap;

    stringMap = const_cast<STIDebugImpl *>(this)->getStringNameMap();
    if (!stringMap->count(llvmType)) {
      stringMap->insert(std::make_pair(llvmType, getUniqueName()));
    }

    name = stringMap->find(llvmType)->second;
  }

  return name;
}

//===----------------------------------------------------------------------===//
// lowerTypeAlias(llvmType)
//
// Lowers the specified llvmType, which must be a typedef (type alias), to an
// STI intermediate representation.
//
//===----------------------------------------------------------------------===//

STIType *STIDebugImpl::lowerTypeAlias(const DIDerivedType *llvmType) {
  STISymbolUserDefined *symbol;
  STIScope *scope;
  DIType   *llvmBaseType;
  STIType  *baseType;
  StringRef name;

  llvmBaseType = resolve(llvmType->getBaseType());

  // Lower the containing scope.
  //
  scope = getOrCreateScope(resolve(llvmType->getScope()));

  // Lower the underlying base type.  If the underlying type refers to a
  // declaration then refer to the definition instead.
  //
  baseType = lowerType(llvmBaseType);

  // Locate the new name for the type alias.
  //
  name = llvmType->getName();

  if (baseType->getKind() == STI_OBJECT_KIND_TYPE_STRUCTURE) {
    STITypeStructure *pType = static_cast<STITypeStructure *>(baseType);
    auto stringMap = const_cast<STIDebugImpl *>(this)->getStringNameMap();
    if (stringMap->count(llvmBaseType)) {
      (*stringMap)[llvmType] = name;
      pType->setName(name);
    }
  }

  // When creating an alias of an unnamed enumeration, it is expected the
  // enumeration inherits the name of the type alias.
  //
  if (baseType->getKind() == STI_OBJECT_KIND_TYPE_ENUMERATION) {
    STITypeEnumeration *enumeration =
        static_cast<STITypeEnumeration *>(baseType);
    if (enumeration->getName().empty()) {
      enumeration->setName(name);
    }
  }

  // Create a user-defined symbol in the appropriate scope.
  //
  symbol = createSymbolUserDefined(baseType, name);
  scope->add(symbol);

  // Type references to the UDT should reference the base type.
  //
  mapLLVMTypeToSTIType(llvmType, baseType);

  return baseType;
}

//===----------------------------------------------------------------------===//
// lowerTypeBasic(llvmType)
//
// Lowers the specified llvmType, which must be a basic type, to an STI
// intermediate representation.
//
//===----------------------------------------------------------------------===//

STIType *STIDebugImpl::lowerTypeBasic(const DIBasicType *llvmType) {
  const uint32_t sizeInBits = llvmType->getSizeInBits();
  const STITypeBasic::Primitive primitive = toBasicPrimitive(llvmType);
  STITypeBasic *type;

  type = createTypeBasic(primitive, sizeInBits);

  appendType(type);
  mapLLVMTypeToSTIType(llvmType, type);

  return type;
}

//===----------------------------------------------------------------------===//
// lowerTypePointer(llvmType)
//
// Lowers the specified llvmType, which may be a pointer or reference, to an
// STI intermediate representation.
//
//===----------------------------------------------------------------------===//

STIType *STIDebugImpl::lowerTypePointer(const DIDerivedType *llvmType) {
  const unsigned tag = llvmType->getTag();
  const DIType *baseType;
  STITypePointer *type;
  STIType *pointerTo;
  STIType *classType;
  unsigned int sizeInBits;
  STITypePointer::PTMType ptrToMemberType;
  bool isLValueReference;
  bool isRValueReference;

  // Pointers to basic types can be encoded using basic type encodings.
  //
  if (STIType *pointerToBasic = lowerTypePointerToBasic(llvmType)) {
    return pointerToBasic;
  }

  baseType = resolve(llvmType->getBaseType());

  // Create the class type for member pointers and determine the member
  // pointer type.
  //
  if (tag == dwarf::DW_TAG_ptr_to_member_type) {
    const DIType           *llvmClass;
    const DISubroutineType *llvmMember;

    // Lower the class type containing the member being pointed to.
    //
    llvmClass = resolve(llvmType->getClassType());
    classType = lowerType(llvmClass);

    // Lower the pointed-to member type.
    //
    llvmMember = dyn_cast<DISubroutineType>(baseType);
    if (llvmMember) {
      pointerTo       = lowerTypeMemberFunction(llvmMember, llvmClass);
      ptrToMemberType = STITypePointer::PTM_METHOD;
    } else {
      pointerTo       = lowerType(baseType);
      ptrToMemberType = STITypePointer::PTM_DATA;
    }
  } else {
    // Lower the type being pointed to.
    //
    pointerTo       = lowerType(baseType);
    ptrToMemberType = STITypePointer::PTM_NONE;

    // While processing the type being pointed to it is possible we already
    // created this pointer type.  If so, we check here and return the existing
    // pointer type.
    //
    if (STIType* existingType = getMappedSTIType(llvmType)) {
      return existingType;
    }

    classType = nullptr;
  }

  sizeInBits = llvmType->getSizeInBits();
  if (sizeInBits == 0) {
    sizeInBits = getPointerSizeInBits();
  }

  // References are encoded as pointers with special flags.  If this is a
  // reference then determine the reference type.
  //
  isLValueReference = (tag == dwarf::DW_TAG_reference_type);
  isRValueReference = (tag == dwarf::DW_TAG_rvalue_reference_type);

  type = STITypePointer::create();
  type->setPointerTo        (pointerTo);
  type->setSizeInBits       (sizeInBits);
  type->setContainingClass  (classType);
  type->setIsLValueReference(isLValueReference);
  type->setIsRValueReference(isRValueReference);
  type->setPtrToMemberType  (ptrToMemberType);

  appendType(type);
  mapLLVMTypeToSTIType(llvmType, type);

  return type;
}

//===----------------------------------------------------------------------===//
// lowerTypePointerToBasic(llvmType)
//
// Lowers the specified llvmType, which may be a pointer to a basic type, to
// STI intermediate representation.
//
//===----------------------------------------------------------------------===//

STIType *STIDebugImpl::lowerTypePointerToBasic(const DIDerivedType *llvmType) {
  const uint32_t sizeInBits = llvmType->getSizeInBits();
  STITypeBasic::Primitive primitive;
  STITypeBasic *type;

  // Map the pointer type to a primitive encoding.
  //
  primitive = toPointerPrimitive(llvmType);
  if (primitive == T_NOTYPE) {
    // If the llvmType could not be matched to a pointer primitive then we
    // return nullptr here and the caller is expected to lower the type using
    // some other mechanism.
    //
    return nullptr;
  }

  type = createTypeBasic(primitive, sizeInBits);

  appendType(type);
  mapLLVMTypeToSTIType(llvmType, type);

  return type;
}

//===----------------------------------------------------------------------===//
// lowerTypeModifier(llvmType)
//
// Lowers the specified llvmType, which is a derived type modifier, to STI
// intermediate representation.
//
//===----------------------------------------------------------------------===//

STIType *STIDebugImpl::lowerTypeModifier(const DIDerivedType *llvmType) {
  const unsigned tag = llvmType->getTag();
  STITypeModifier *type;
  STIType *qualifiedType;
  uint32_t sizeInBits;
  bool isConstant;
  bool isVolatile;

  qualifiedType = lowerType(resolve(llvmType->getBaseType()));

  // While processing the type being pointed to, it is possible we already
  // created this modifier type.  If so, we check here and return the existing
  // modifier type.
  //
  if (STIType* existingType = getMappedSTIType(llvmType)) {
    return existingType;
  }

  sizeInBits = qualifiedType->getSizeInBits();
  isConstant = tag == dwarf::DW_TAG_const_type;
  isVolatile = tag == dwarf::DW_TAG_volatile_type;

  type = STITypeModifier::create();
  type->setQualifiedType(qualifiedType);
  type->setIsConstant(isConstant);
  type->setIsVolatile(isVolatile);
  type->setIsUnaligned(false);
  type->setSizeInBits(sizeInBits);

  appendType(type);
  mapLLVMTypeToSTIType(llvmType, type);

  return type;
}

//===----------------------------------------------------------------------===//
// lowerTypeArray(llvmType)
//
// Lowers the specified LLVM array type subranges into STI array type entries.
//
//===----------------------------------------------------------------------===//

STIType *STIDebugImpl::lowerTypeArray(const DICompositeType *llvmType) {
  const StringRef  name         = llvmType->getName();
  const uint32_t   sizeInBits   = llvmType->getSizeInBits();
  STITypeArray    *arrayType;
  STIType         *elementType;
  uint32_t         elementSize;
  bool             undefinedSubrange = false;
  int64_t          lowerBound;
  int64_t          defaultLowerBound;
  int64_t          count;
  STINumeric      *length;

  // Lower the element type.  Refer to the type definition when possible.
  //
  elementType = toTypeDefinition(lowerType(resolve(llvmType->getBaseType())));

  // Calculate the element size.  This size will be recalculated for every
  // subrange.
  //
  elementSize = elementType->getSizeInBits() >> 3;

  // FIXME:
  // There is a bug in the front-end where an array of an incomplete structure
  // declaration ends up not getting a size assigned to it.  This needs to
  // be fixed in the front-end, but in the meantime we don't want to trigger an
  // assertion because of this.
  //
  // For an example look at this test:  multiC/cfe_068@opt_none_debug
  //
  if (llvmType->getSizeInBits() == 0) {
    undefinedSubrange = true;
  }

  // Add subranges to array type.
  //
  DINodeArray elements = llvmType->getElements();
  for (int i = elements.size() - 1; i >= 0; --i) {
    DINode *element = elements[i];

    assert(element->getTag() == dwarf::DW_TAG_subrange_type);

    DISubrange *subrange = cast<DISubrange>(element);
    lowerBound          = subrange->getLowerBound();
    defaultLowerBound   = 0; // FIXME : default bound
    count               = subrange->getCount();

    assert(lowerBound == defaultLowerBound); // FIXME

    // FIXME: this is a WA solution until solving dynamic array boundary.
    //
    if (count == -1) {
      count = 1;
      undefinedSubrange = true;
    }

    length = createNumericUnsignedInt(elementSize * count);

    // Create an array type entry representing this subrange.
    //
    arrayType = STITypeArray::create();
    arrayType->setElementType(elementType);
    arrayType->setLength(length);
    appendType(arrayType);

    // Update the element type and element size for subsequent subranges.
    //
    elementType = arrayType;
    elementSize *= count;
  }

  assert(undefinedSubrange || elementSize == (llvmType->getSizeInBits() >> 3));

  // The name and size are only added to the outermost subrange.
  //
  arrayType->setName        (name);
  arrayType->setSizeInBits  (sizeInBits);

  mapLLVMTypeToSTIType(llvmType, arrayType);

  return arrayType;
}

//===----------------------------------------------------------------------===//
// lowerTypeStructureFieldList(llvmType, info)
//
// Lowers the specified aggregate LLVM type to a field list, and lowers all
// types referenced by the field list.
//
//===----------------------------------------------------------------------===//

STITypeFieldList* STIDebugImpl::lowerTypeStructureFieldList(
    const DICompositeType *llvmType,
    ClassInfo& info) {
  STITypeFieldList *fieldList;

  fieldList = STITypeFieldList::create();

  // Create base classes
  ClassInfo::BaseClassList &baseClasses = info.baseClasses;
  for (unsigned i = 0, e = baseClasses.size(); i != e; ++i) {
    const DIDerivedType *inheritance =
        dyn_cast<DIDerivedType>(baseClasses[i]);

    STITypeBaseClass *bClass = STITypeBaseClass::create();
    bClass->setAttribute(getTypeAttribute(inheritance, llvmType));
    bClass->setType(lowerType(resolve(inheritance->getBaseType())));
    bClass->setOffset(
            createNumericUnsignedInt(inheritance->getOffsetInBits() >> 3));

    fieldList->getBaseClasses().push_back(bClass);
  }

  // Create virtual base classes
  for (auto &itr : info.vBaseClasses) {
    const DIDerivedType *inheritance =
        dyn_cast<DIDerivedType>(itr.second.llvmInheritance);
    unsigned vbIndex = itr.second.vbIndex;
    bool indirect = itr.second.indirect;

    STITypeVBaseClass *vbClass = STITypeVBaseClass::create(indirect);
    vbClass->setAttribute(getTypeAttribute(inheritance, llvmType));
    vbClass->setType(lowerType(resolve(inheritance->getBaseType())));
    vbClass->setVbpType(getVbpType());
    vbClass->setVbpOffset(createNumericSignedInt(info.vbpOffset));
    vbClass->setVbIndex(createNumericUnsignedInt(vbIndex));

    fieldList->getVBaseClasses().push_back(vbClass);
  }

  // Create members
  ClassInfo::MemberList &members = info.members;
  for (unsigned i = 0, e = members.size(); i != e; ++i) {
    auto itr = members[i];
    const DIDerivedType *llvmMember = dyn_cast<DIDerivedType>(itr.first);

    STITypeMember *member = STITypeMember::create();

    STIType *memberBaseType =
        lowerType(resolve(llvmMember->getBaseType()));

    if (llvmMember->isStaticMember()) {
      member->setIsStatic(true);
      member->setAttribute(getTypeAttribute(llvmMember, llvmType));
      member->setType(memberBaseType);
      member->setName(llvmMember->getName());

      fieldList->getMembers().push_back(member);
      continue;
    }

    // TODO: move the member size calculation to a helper function.
    uint64_t Size = llvmMember->getSizeInBits();
    uint64_t FieldSize = getBaseTypeSize(llvmMember);
    uint64_t OffsetInBytes = itr.second;

    if (Size != FieldSize) {
      STITypeBitfield *bitfieldType = STITypeBitfield::create();

      uint64_t Offset = llvmMember->getOffsetInBits();
      uint64_t AlignMask = ~(llvmMember->getAlignInBits() - 1);
      uint64_t HiMark = (Offset + FieldSize) & AlignMask;
      uint64_t FieldOffset = (HiMark - FieldSize);
      Offset -= FieldOffset;

      // Maybe we need to work from the other end.
      // if (ASM()->getDataLayout().isLittleEndian())
      //  Offset = FieldSize - (Offset + Size);

      bitfieldType->setOffset(Offset);
      bitfieldType->setSize(Size);
      bitfieldType->setType(memberBaseType);

      appendType(bitfieldType);

      OffsetInBytes += FieldOffset >> 3;
      memberBaseType = bitfieldType;
    } else {
      // This is not a bitfield.
      OffsetInBytes += llvmMember->getOffsetInBits() >> 3;
    }

    member->setAttribute(getTypeAttribute(llvmMember, llvmType));
    member->setType(memberBaseType);
    member->setOffset(createNumericUnsignedInt(OffsetInBytes));
    member->setName(llvmMember->getName());

    fieldList->getMembers().push_back(member);
  }

  // Create methods
  for (auto &itr : info.methods) {
    unsigned overloadedCount = itr.second.size();
    assert(overloadedCount > 0 && "Empty methods map entry");
    if (overloadedCount == 1) {
      auto &methodInfo = itr.second[0];
      const DISubprogram *subprogram =
          dyn_cast<DISubprogram>(methodInfo.first);
      bool introduced = methodInfo.second;

      unsigned attribute =
          getFunctionAttribute(subprogram, llvmType, introduced);
      STIType *methodtype =
          lowerTypeMemberFunction(subprogram->getType(), llvmType);
      unsigned virtuality = subprogram->getVirtuality();
      unsigned virtualIndex = subprogram->getVirtualIndex();

      // Create LF_METHOD entry
      STITypeOneMethod *method = STITypeOneMethod::create();

      method->setAttribute(attribute);
      method->setType(methodtype);
      if (introduced) {
        method->setVirtuality(virtuality);
        method->setVirtualIndex(virtualIndex);
      }
      method->setName(itr.first);

      fieldList->getOneMethods().push_back(method);
    } else {
      // Create LF_METHODLIST entry
      STITypeMethodList *methodList = STITypeMethodList::create();
      for (unsigned i = 0; i < overloadedCount; ++i) {
        auto &methodInfo = itr.second[i];
        const DISubprogram *subprogram =
            dyn_cast<DISubprogram>(methodInfo.first);
        bool introduced = methodInfo.second;

        unsigned attribute =
            getFunctionAttribute(subprogram, llvmType, introduced);
        STIType *methodtype =
            lowerTypeMemberFunction(subprogram->getType(), llvmType);
        unsigned virtuality = subprogram->getVirtuality();
        unsigned virtualIndex = subprogram->getVirtualIndex();

        STITypeMethodListEntry *entry = STITypeMethodListEntry::create();

        entry->setAttribute(attribute);
        entry->setType(methodtype);
        if (introduced) {
          entry->setVirtuality(virtuality);
          entry->setVirtualIndex(virtualIndex);
        }

        methodList->getList().push_back(entry);
      }

      appendType(methodList);

      // Create LF_METHOD entry
      STITypeMethod *method = STITypeMethod::create();

      method->setCount(overloadedCount);
      method->setList(methodList);
      method->setName(itr.first);

      fieldList->getMethods().push_back(method);
    }
  }

  appendType(fieldList);

  return fieldList;
}

//===----------------------------------------------------------------------===//
// lowerTypeStructure(llvmType)
//
// Lowers the specified llvmType, which must be an aggregate type, to the
// corresponding STI intermediate representation.
//
//===----------------------------------------------------------------------===//

STIType *STIDebugImpl::lowerTypeStructure(const DICompositeType *llvmType) {
  STIType          *decl;
  STITypeStructure *defn;
  ClassInfo        &classInfo  = collectClassInfo(llvmType);
  bool              isNamed    = !llvmType->getName().empty();
  bool              inProgress = isDefnInProgress(llvmType);

  // If this is a nested type, then we need to set the ISNESTED and CNESTED
  // properties appropriately.  The containing definition may not be created
  // until after we are done here, though, so we need to defer setting these
  // properties until both the containing and nested types have been created.
  //
  if (classInfo.isNested) {
    appendFixup(new STIDebugFixupNested(llvmType));
  }

  // Create a forward declaration for the aggregate type.
  //
  // There are three cases where this should to be done:
  //   1.  The aggregate type is incomplete but referenced in this comp unit.
  //
  //   2.  Named aggregated types always have a forward declaration emitted.
  //
  //   3.  Unnamed aggregate types which contain member functions with
  //       references back to this aggregate type require a forward decl.
  //
  if (llvmType->isForwardDecl() || isNamed || inProgress ) {
    decl = createTypeStructureDecl(llvmType, classInfo);

    // Once the declaration has been created the LLVM type will be mapped to
    // the declaration so we no longer need to record the type definition
    // as in-progress.
    //
    if (inProgress) {
      setDefnInProgress(llvmType, false);
    }

    appendType(decl);
    mapLLVMTypeToSTIType(llvmType, decl);
  } else {
    decl = nullptr;
  }

  // If this type is only a forward declaration then we do not have a
  // definition for the type and return the declaration.
  //
  // When a definition is already in progress we don't want to emit another
  // one here.
  //
  // In either case return the declaration we created.
  //
  if (llvmType->isForwardDecl() || inProgress) {
    return decl;
  }

  // Create the aggregate type defintiion.
  //
  if (!decl) {
    // Mark the LLVM type as having a definition in progress.
    //
    setDefnInProgress(llvmType, true);
  }
  defn = createTypeStructureDefn(llvmType, classInfo);
  appendType(defn);
  if (!decl) {
    // The definition has been created and is no longer in progress.
    //
    setDefnInProgress(llvmType, false);

    // Processing the definition may force a declaration to be emitted.  If so,
    // look up the declaration here so we can map it to this definition.
    //
    decl = getMappedSTIType(llvmType);
  }

  // Map the type declaration to the definition.
  //
  if (decl && defn) {
    getDefTypeMap()->insert(std::make_pair(decl, defn));
  }

  // Create a S_UDT symbol in the appropriate scope for this aggregate type
  // definition.
  //
  if (isNamed) {
    DIScope              *llvmScope = resolve(llvmType->getScope());
    STIScope             *stiScope  = getOrCreateScope(llvmScope);
    STISymbolUserDefined *symbol;

    symbol = createSymbolUserDefined(defn, defn->getName());
    stiScope->add(symbol);
  }

  // Return the declaration if one was created, otherwise the definition.
  //
  return (decl != nullptr) ? decl : defn;
}

//===----------------------------------------------------------------------===//
// lowerTypeEnumerator(enumerator)
//===----------------------------------------------------------------------===//

STITypeEnumerator* STIDebugImpl::lowerTypeEnumerator(
    const DIEnumerator *llvmType) {
  STITypeEnumerator *type;
  uint16_t attribute;
  STINumeric *value;
  StringRef name;

  name      = llvmType->getName();
  value     = createNumericSignedInt(llvmType->getValue());
  attribute = STI_ACCESS_PUBLIC; // FIXME: set correct attributes here!

  type = STITypeEnumerator::create();
  type->setAttribute(attribute);
  type->setValue(value);
  type->setName(name);

  return type;
}

//===----------------------------------------------------------------------===//
// lowerTypeEnumerationFieldList(llvmType)
//===----------------------------------------------------------------------===//

STIType *STIDebugImpl::lowerTypeEnumerationFieldList(
    const DICompositeType *llvmType) {
  STITypeFieldList *fieldList;
  DIEnumerator *enumerator;
  STITypeEnumerator *enumeratorType;

  fieldList = STITypeFieldList::create();

  // Add enumerators to enumeration type.
  //
  for (DINode* element : llvmType->getElements()) {
    enumerator = dyn_cast_or_null<DIEnumerator>(element);

    // If we allow null enumerators here and skip them then our count in the
    // enumeration type would be incorrect.
    //
    assert (enumerator != nullptr);

    // Lower the enumerator entry.
    //
    enumeratorType = lowerTypeEnumerator(enumerator);

    // Append the enumerator to the enumeration field list.
    //
    fieldList->getEnumerators().push_back(enumeratorType);
  }

  appendType(fieldList);

  return fieldList;
}

//===----------------------------------------------------------------------===//
// lowerTypeEnumeration(llvmType)
//
// Lowers the specified llvmType, which is an enumeration, to STI intermediate
// representation.
//
// Unnamed enumerations in STI inherit their name from an associated type
// alias.  This is handled later in createSymbolUserDefined().
//
//===----------------------------------------------------------------------===//

STIType *STIDebugImpl::lowerTypeEnumeration(const DICompositeType *llvmType) {
  STITypeEnumeration *type;
  STIType *elementType;
  STIType *fieldType;
  unsigned count;
  STITypeEnumeration::Properties properties;
  StringRef name;
  uint32_t sizeInBits;

  // If this enumeration is contained within another type then it needs to be
  // marked as nested (and the parent marked as containing a nested type).
  // We may not have lowered the containing type yet, so create a new fix-up
  // to mark it as nested.
  //
  const DIScope *llvmScope = resolve(llvmType->getScope());
  if (llvmScope && dyn_cast<DIType>(llvmScope)) {
    appendFixup(new STIDebugFixupNested(llvmType));
  }

  name          = llvmType->getName();
  sizeInBits    = llvmType->getSizeInBits();

  if (llvmType->isForwardDecl()) {
    properties.set(STI_COMPOSITE_PROPERTY_FWDREF);

    elementType = nullptr;
    fieldType   = nullptr;
    count       = 0;
  } else {
    elementType = lowerType(resolve(llvmType->getBaseType()));
    fieldType   = lowerTypeEnumerationFieldList(llvmType);
    count       = llvmType->getElements().size();
  }

  type = STITypeEnumeration::create();
  type->setCount        (count);
  type->setProperties   (properties);
  type->setElementType  (elementType);
  type->setFieldType    (fieldType);
  type->setName         (name);
  type->setSizeInBits   (sizeInBits);

  appendType(type);
  mapLLVMTypeToSTIType(llvmType, type);

  return type;
}

//===----------------------------------------------------------------------===//
// lowerTypeSubroutineArgumentList(elements, firstArgIndex)
//
// Lowers all of the argument types in the specified elements array and
// creates a new argument list type entry containing each of the lowered
// argument types.
//
//===----------------------------------------------------------------------===//

STITypeArgumentList *STIDebugImpl::lowerTypeSubroutineArgumentList(
    DITypeRefArray elements,
    uint16_t       firstArgIndex) {
  STITypeArgumentList *argList;
  DIType              *argType;

  // Create the argument list type entry.
  //
  argList = STITypeArgumentList::create();

  // Walk each of the elements, starting with the first argument index, lower
  // the argument type and append it's index to the argument list.
  //
  for (unsigned i = firstArgIndex, size = elements.size(); i < size; ++i) {
    argType = resolve(elements[i]);
    if (argType) {
      argList->append(lowerType(argType));
    } else {
      assert(i == size - 1); // A variadic argument must be the last argument.
      argList->append(nullptr); // FIXME: handle variadic argument
    }
  }

#if 0
  // If there are no parameters then add a single argument of type T_NOTYPE
  // to represent the "void" argument type.
  //
  // Visual Studio 2013 does this, but Visual Studio 2015 omits this additional
  // entry... so it is disabled here to be compatible with 2015.
  //
  if (argList->getArgumentCount() == 0) {
    argList->append(createTypeBasic(T_NOTYPE, 0));
  }
#endif

  appendType(argList);

  return argList;
}

//===----------------------------------------------------------------------===//
// lowerTypeMemberFunction(llvmType, llvmClass)
//
// Lowers the specified subprogram type as a member function of the specified
// class.
//
//===----------------------------------------------------------------------===//

STIType *STIDebugImpl::lowerTypeMemberFunction(
    const DISubroutineType *llvmType,
    const DIType           *llvmClass) {
  STITypeMemberFunction  *type;
  STITypeArgumentList    *argListType;
  STIType                *returnType;
  STIType                *thisType;
  STIType                *classType;
  int                     thisAdjust;
  int                     callingConvention;
  uint16_t                firstArgIndex;
  uint16_t                paramCount;
  DITypeRefArray          arguments;
  const DIType           *llvmThis;

  // Lower the containing class type.
  //
  classType = lowerType(llvmClass);

  // Check to see if a matching member function type exists for this class.
  //
  if (STIType* existingType = getMappedSTIType(llvmType, llvmClass)) {
    return existingType;
  }

  // Lower the return type.
  //
  // The return type is recorded in the argument list at index "0".  If the
  // arguments list is empty then the return type is void and there are no
  // parameters.
  //
  arguments  = llvmType->getTypeArray();
  returnType = lowerType(arguments.size() ? resolve(arguments[0]) : nullptr);

  // Lower the "this" pointer type.
  //
  // Non-static member functions record the object pointer in the elements list
  // at index "1".
  //
  llvmThis = arguments.size() > 1 ? resolve(arguments[1]) : nullptr;
  if (llvmThis && llvmThis->isObjectPointer()) {
    thisType      = lowerType(llvmThis);
    firstArgIndex = 2;
  } else {
    thisType      = nullptr;
    firstArgIndex = 1;
  }
  thisAdjust      = 0; // FIXME

  // Lower the argument list.
  //
  // The index of the first argument follows both the return type and this
  // pointer type if present.
  //
  argListType = lowerTypeSubroutineArgumentList(arguments, firstArgIndex);
  paramCount  = argListType->getArgumentCount();

  // Determine the calling convention this routine uses.
  //
  callingConvention = NEAR_C; // FIXME

  // Create an LF_MFUNCTION type entry.
  //
  type = STITypeMemberFunction::create();
  type->setClassType         (classType);
  type->setThisType          (thisType);
  type->setThisAdjust        (thisAdjust);
  type->setCallingConvention (callingConvention);
  type->setReturnType        (returnType);
  type->setArgumentList      (argListType);
  type->setParamCount        (paramCount);

  appendType(type);
  mapLLVMTypeToSTIType(llvmType, type, llvmClass);

  return type;
}

//===----------------------------------------------------------------------===//
// lowerTypeSubroutine(llvmType)
//
// Lower the specified LLVM subroutine type to STI type entries.
//
//===----------------------------------------------------------------------===//

STIType *STIDebugImpl::lowerTypeSubroutine(const DISubroutineType *llvmType) {
  STITypeProcedure    *type;
  STITypeArgumentList *argListType;
  STIType             *returnType;
  int                  callingConvention;
  uint16_t             paramCount;
  DITypeRefArray       arguments;

  // Lower the return type.
  //
  // The return type is recorded in the argument list at index "0".  If the
  // argument list is empty then the return type is void and there are no
  // parameters.
  //
  arguments  = llvmType->getTypeArray();
  returnType = lowerType(arguments.size() ? resolve(arguments[0]) : nullptr);

  // Lower the argument list.
  //
  // The return type will be index "0", so the first argument is index "1".
  //
  argListType = lowerTypeSubroutineArgumentList(arguments, 1);
  paramCount  = argListType->getArgumentCount();

  // Determine the calling convention this routine uses.
  //
  callingConvention = NEAR_C; // FIXME

  // Create an LF_PROCEDURE type entry.
  //
  type = STITypeProcedure::create();
  type->setReturnType        (returnType);
  type->setArgumentList      (argListType);
  type->setParamCount        (paramCount);
  type->setCallingConvention (callingConvention);

  appendType(type);
  mapLLVMTypeToSTIType(llvmType, type);

  return type;
}

//===----------------------------------------------------------------------===//
// lowerTypeRestrict(llvmType)
//
// Lowers an LLVM restrict type to an STI type representation.
//
//===----------------------------------------------------------------------===//

STIType *STIDebugImpl::lowerTypeRestrict(const DIDerivedType* llvmType) {
  STIType *type;
  DIType  *baseType = resolve(llvmType->getBaseType());

  // There is currently no representation in STI for "restrict", so we ignore
  // it and lower the base type.
  //
  type = lowerType(baseType);

  // Further references to the restrict type should return the existing base
  // type entry.
  //
  mapLLVMTypeToSTIType(llvmType, type);

  return type;
}

//===----------------------------------------------------------------------===//
// lowerType(llvmType, info)
//
// Lowers the specified llvmType into one or more STIType entries.
//
//===----------------------------------------------------------------------===//

STIType *STIDebugImpl::lowerType(const DIType *llvmType) {
  STIType *type;
  unsigned int tag;

  if (llvmType == nullptr) {
    return getVoidType();
  }

  if (STIType* existingType = getMappedSTIType(llvmType)) {
    return existingType;
  }

  tag = llvmType->getTag();
  switch (tag) {
#define X(TAG, HANDLER, TYPE)                                                 \
    case dwarf::TAG: type = HANDLER(cast<TYPE>(llvmType)); break
  X(DW_TAG_array_type,            lowerTypeArray,         DICompositeType);
  X(DW_TAG_class_type,            lowerTypeStructure,     DICompositeType);
  X(DW_TAG_structure_type,        lowerTypeStructure,     DICompositeType);
  X(DW_TAG_union_type,            lowerTypeStructure,     DICompositeType);
  X(DW_TAG_enumeration_type,      lowerTypeEnumeration,   DICompositeType);
  X(DW_TAG_base_type,             lowerTypeBasic,         DIBasicType);
  X(DW_TAG_pointer_type,          lowerTypePointer,       DIDerivedType);
  X(DW_TAG_reference_type,        lowerTypePointer,       DIDerivedType);
  X(DW_TAG_rvalue_reference_type, lowerTypePointer,       DIDerivedType);
  X(DW_TAG_unspecified_type,      lowerTypePointer,       DIDerivedType);
  X(DW_TAG_ptr_to_member_type,    lowerTypePointer,       DIDerivedType);
  X(DW_TAG_const_type,            lowerTypeModifier,      DIDerivedType);
  X(DW_TAG_volatile_type,         lowerTypeModifier,      DIDerivedType);
  X(DW_TAG_restrict_type,         lowerTypeRestrict,      DIDerivedType);
  X(DW_TAG_subroutine_type,       lowerTypeSubroutine,    DISubroutineType);
  X(DW_TAG_typedef,               lowerTypeAlias,         DIDerivedType);
#undef X

  default:
    assert(tag != tag); // unhandled type tag!
    break;
  }

  return type;
}

//===----------------------------------------------------------------------===//
// lowerSubprogramType(subprogram)
//
// Lowers the subroutine type of the specified subprogram.
//
//===----------------------------------------------------------------------===//

STIType *STIDebugImpl::lowerSubprogramType(const DISubprogram *subprogram) {
  STIType                *type;
  const DISubroutineType *llvmType;
  const DIType           *llvmClass;

  llvmType  = subprogram->getType();
  llvmClass = dyn_cast<DIType>(resolve(subprogram->getScope()));

  if (llvmClass) {
    type = lowerTypeMemberFunction(llvmType, llvmClass);
  } else {
    type = lowerType(llvmType); // Indirectly calls lowerTypeSubroutine().
  }

  return type;
}

STIScope *STIDebugImpl::getOrCreateScope(const DIScope* llvmScope) {
  STIScope* scope = nullptr;
  if (!llvmScope || isa<DIFile>(llvmScope) || isa<DICompileUnit>(llvmScope)) {
    scope = getCompileUnit()->getScope();
  } else if (const DIType* llvmType = dyn_cast<DIType>(llvmScope)) {
    scope = getOrCreateScope(resolve(llvmType->getScope()));
  } else if (const DINamespace* llvmNamespace = dyn_cast<DINamespace>(llvmScope)) {
    // scope = getOrCreateNameSpace(llvmNamespace);
    scope = getOrCreateScope(llvmNamespace->getScope());
  } else if (const DISubprogram* llvmSubprogram = dyn_cast<DISubprogram>(llvmScope)) {
    STISymbolProcedure *proc =
      getOrCreateSymbolProcedure(llvmSubprogram);
    if (proc != nullptr) {
      scope = proc->getScope();
    } else {
      //FIXME: WA to prevent build from crashing!
      scope = getCompileUnit()->getScope();
    }
  } else if (hasScope(llvmScope)) {
    scope = getScope(llvmScope);
  } else if (const DILexicalBlockFile* llvmLexicalBlockFile =
        dyn_cast<DILexicalBlockFile>(llvmScope)) {
    scope = getOrCreateScope(llvmLexicalBlockFile->getScope());
  } else if (const DILexicalBlockBase* llvmLexicalBlock =
        dyn_cast<DILexicalBlockBase>(llvmScope)) {
    STISymbolBlock *block = createSymbolBlock(llvmLexicalBlock);
    if (block == nullptr)
      // Could not create STI symbol block, return null.
      return nullptr;
    scope = block->getScope();
    addScope(llvmScope, scope);
  }

  assert(scope != nullptr);  // Callers assume a valid scope is returned.

  return scope;
}

std::string STIDebugImpl::getScopeFullName(const DIScope* llvmScope,
                                           StringRef name, bool useClassName) {
  if (!llvmScope || isa<DIFile>(llvmScope) || name.empty())
    return name;
  if (const DIType* llvmType = dyn_cast<DIType>(llvmScope)) {
    if (llvmType->getName().empty()) {
      return name;
    }
    std::string scopedName =
        (Twine(llvmType->getName()) + "::" + Twine(name)).str();
    return getScopeFullName(resolve(llvmType->getScope()), scopedName);
  }
  if (const DINamespace* llvmNamespace = dyn_cast<DINamespace>(llvmScope)) {
    StringRef nsName = llvmNamespace->getName();
    if (nsName.empty()) {
      nsName = "`anonymous namespace'";
    }
    std::string scopedName = (Twine(nsName) + "::" + Twine(name)).str();
    return getScopeFullName(llvmNamespace->getScope(), scopedName);
  }
  if (isa<DISubprogram>(llvmScope)) {
    // TODO: should we assert here?
    return name;
  }
  return name;
}

STIType *STIDebugImpl::getClassScope(const DIScope* llvmScope) {
  if (!llvmScope || isa<DIFile>(llvmScope))
    return nullptr;
  if (const DIType* llvmType = dyn_cast<DIType>(llvmScope)) {
    return lowerType(llvmType);
  }
  if (isa<DINamespace>(llvmScope)) {
    return nullptr;
  }
  if (isa<DISubprogram>(llvmScope)) {
    return nullptr;
  }
  return nullptr;
}

STISymbolVariable *STIDebugImpl::createSymbolVariable(
    const DILocalVariable *DIV,
    unsigned int frameIndex,
    const MachineInstr *DVInsn) {
  STISymbolVariable *variable = nullptr;
  STILocation *location = nullptr;
  STIType *type;

  if (frameIndex != ~0U) {
    unsigned int regnum;
    int offset;

    const TargetFrameLowering *TFL =
        ASM()->MF->getSubtarget().getFrameLowering();

    regnum = 0;
    offset = TFL->getFrameIndexReference(*ASM()->MF, frameIndex, regnum);

    location = STILocation::createRegisterOffset(toSTIRegID(regnum), offset);

  } else {
    assert(DVInsn && "Unknown location");
    assert(DVInsn->getNumOperands() == 3 || DVInsn->getNumOperands() == 4);
    // TODO: handle the case DVInsn->getNumOperands() == 4
    bool indirect = isIndirectExpression(DVInsn->getDebugExpression());
    if (DVInsn->getOperand(0).isReg()) {
      const MachineOperand RegOp = DVInsn->getOperand(0);
      // If the second operand is an immediate, this is an indirect value.
      if (DVInsn->getOperand(1).isImm()) {
        if (RegOp.getReg() == 0) {
          location = STILocation::createOffset(DVInsn->getOperand(1).getImm());
        } else {
          location = STILocation::createRegisterOffset(
              toSTIRegID(RegOp.getReg()), DVInsn->getOperand(1).getImm());
        }
      } else if (indirect) {
        location =
            STILocation::createRegisterOffset(toSTIRegID(RegOp.getReg()), 0);
      } else if (RegOp.getReg()) {
        location = STILocation::createRegister(toSTIRegID(RegOp.getReg()));
      }
    } else if (DVInsn->getOperand(0).isImm()) {
      //assert(!"FIXME: support this case");
      // addConstantValue(*VariableDie, DVInsn->getOperand(0), DV.getType());
    } else if (DVInsn->getOperand(0).isFPImm()) {
      //assert(!"FIXME: support this case");
      // addConstantFPValue(*VariableDie, DVInsn->getOperand(0));
    } else if (DVInsn->getOperand(0).isCImm()) {
      //assert(!"FIXME: support this case");
      // addConstantValue(*VariableDie, DVInsn->getOperand(0).getCImm(),
      //                 DV.getType());
    }
  }

  if (location) {
    // Lower the variable type.
    //
    type = toTypeDefinition(lowerType(resolve(DIV->getType())));

    // Create variable only if it has a valid location.
    variable = STISymbolVariable::create();
    variable->setName(DIV->getName());
    variable->setType(type);
    variable->setLocation(location);
  }

  return variable;
}

STISymbolProcedure *
STIDebugImpl::getOrCreateSymbolProcedure(const DISubprogram *SP) {
  Function *pFunc = SP->getFunction();
  if (pFunc == nullptr)
    return nullptr;

  // Functions with available_externally linkage are not emitted as part of
  // this compilation unit, so we don't emit debug information for them
  // If we did, relocation against these symbols would fail.
  // See (DPD200375706) for more information.
  if (pFunc->hasAvailableExternallyLinkage())
    return nullptr;
  assert(pFunc && "LLVM subprogram has no LLVM function");

  // Check if a symbol has already been created for this subprogram.
  //
  if (_functionMap.count(pFunc)) {
    return _functionMap[pFunc];
  }

  StringRef linkageName = SP->getLinkageName();
  if (isThunkMethod(linkageName)) {
    return createSymbolThunk(SP);
  }

  // If this subprogram is a member function of a class then lower the entire
  // class type.
  //
  STIType *procedureType = lowerSubprogramType(SP);

  STISymbolFrameProc *frame = STISymbolFrameProc::create();

  STISymbolProcedure *procedure;
  procedure = STISymbolProcedure::create();
  procedure->setName(
      getScopeFullName(resolve(SP->getScope()), SP->getName(), true));

  if (EmitFunctionIDs) {
    STIType *classType = getClassScope(resolve(SP->getScope()));
    STITypeFunctionID *funcIDType = STITypeFunctionID::create();
    funcIDType->setType(procedureType);
    funcIDType->setParentScope(nullptr); // FIXME
    funcIDType->setParentClassType(classType);
    funcIDType->setName(SP->getName());

    getTypeTable()->push_back(funcIDType);

    procedure->setType(funcIDType);
    procedure->setSymbolID(SP->isLocalToUnit() ? S_LPROC32_ID : S_GPROC32_ID);
  } else {
    procedure->setType(procedureType);
    procedure->setSymbolID(SP->isLocalToUnit() ? S_LPROC32 : S_GPROC32);
  }
  procedure->getLineSlice()->setFunction(SP->getFunction());
  procedure->setScopeLineNumber(SP->getScopeLine());
  procedure->setFrame(frame);

  frame->setProcedure(procedure);

  // In the Microsoft symbols section, all procedure records occur in the
  // compilation unit scope.  Routines which are nested within other routines,
  // such as inlined or Fortran contained routines, are represented using a
  // separate symbol record at the appropriate scoping level.
  //
  getCompileUnit()->getScope()->add(procedure);

  _functionMap.insert(std::make_pair(pFunc, procedure));

  return procedure;
}

STISymbolProcedure *STIDebugImpl::createSymbolThunk(const DISubprogram *SP) {
  Function *pFunc = SP->getFunction();
  assert(pFunc && "LLVM subprogram has no LLVM function");

  // Thunk methods are artificially created and is expected to have only
  // linkage name, no regular name.
  assert(SP->getName().empty() && "Thunk method has a name");

  StringRef linkageName = SP->getLinkageName();
  int adjustor = getThunkAdjustor(linkageName);
  std::string targetName = getThunkTargetMethodName(linkageName);

  STISymbolThunk *thunk;
  thunk = STISymbolThunk::create();
  thunk->getLineSlice()->setFunction(SP->getFunction());
  thunk->setScopeLineNumber(SP->getScopeLine());
  thunk->setName(getScopeFullName(resolve(SP->getScope()), linkageName, true));
  thunk->setAdjustor(adjustor);
  thunk->setTargetName(targetName);

  getCompileUnit()->getScope()->add(thunk);

  // Thunk symbol is a derived container from procedure symbol.
  STISymbolProcedure* procedure = static_cast<STISymbolProcedure*>(thunk);
  _functionMap.insert(std::make_pair(pFunc, procedure));
  return procedure;
}

STISymbolBlock *STIDebugImpl::createSymbolBlock(const DILexicalBlockBase* LB) {
  STISymbolBlock *block;
  block = STISymbolBlock::create();

  LexicalScope *Scope = _lexicalScopes.findLexicalScope(LB);
  if (!Scope)
    // Lexical block has no lexical scope created, skip it by returning null.
    return nullptr;

  const SmallVectorImpl<InsnRange> &Ranges = Scope->getRanges();
  assert(!Ranges.empty() && "Handle Block with empty range ");
  // assert(Ranges.size() == 1 && "Handle Block with more than one range");
  // TODO: handle Ranges.size() != 1

  const MachineInstr *BInst = Ranges.front().first;
  const MachineInstr *EInst = Ranges.front().second;

  assert(_labelsBeforeInsn[BInst] && "empty range begin location");
  assert(_labelsAfterInsn[EInst] && "empty range end location");
  // FIXME: emit block labels correctly
  block->setLabelBegin(_labelsBeforeInsn[BInst]);
  block->setLabelEnd(_labelsAfterInsn[EInst]);
  block->setName(LB->getName());

  getOrCreateScope(LB->getScope())->add(block);

  DIScope* FuncScope = LB->getScope();
  while (FuncScope && !isa<DISubprogram>(FuncScope)) {
    FuncScope = resolve(FuncScope->getScope());
  }
  assert(isa<DISubprogram>(FuncScope) &&
         "Failed to reach function scope of a lexical block");
  block->setProcedure(
      getOrCreateSymbolProcedure(dyn_cast<DISubprogram>(FuncScope)));

  return block;
}

STIChecksumEntry *STIDebugImpl::getOrCreateChecksum(StringRef path) {
  STIStringEntry *string = _stringTable.find(strdup(path.str().c_str()));
  STIChecksumEntry *checksum = _checksumTable.findEntry(string);

  if (checksum == nullptr) {
    checksum = STIChecksumEntry::create();
    checksum->setStringEntry(string);
    checksum->setType(STIChecksumEntry::STI_FILECHECKSUM_ENTRY_TYPE_NONE);
    checksum->setChecksum(nullptr);
    _checksumTable.append(string, checksum);
  }
  return checksum;
}

//===----------------------------------------------------------------------===//
// getUnqualifiedDIType(ditype)
//
// Returns the specified ditype after stripping the const/volatile qualifiers.
//
//===----------------------------------------------------------------------===//

const DIType *STIDebugImpl::getUnqualifiedDIType(const DIType *ditype) {
  uint16_t tag;

  while (const DIDerivedType *derivedType = dyn_cast<DIDerivedType>(ditype)) {
    tag = derivedType->getTag();
    if (tag != dwarf::DW_TAG_const_type &&
        tag != dwarf::DW_TAG_volatile_type &&
        tag != dwarf::DW_TAG_restrict_type) {
      break;
    }
    ditype = resolve(derivedType->getBaseType());
  }

  return ditype;
}

//===----------------------------------------------------------------------===//
// createNumericUnsignedInt(value)
//
// Creates a numeric leaf representing the specified unsigned integer value.
//
//===----------------------------------------------------------------------===//

STINumeric* STIDebugImpl::createNumericUnsignedInt(const uint64_t value)
{
  STINumeric*           numeric;
  STINumeric::LeafID    leafID;
  size_t                size;
  const char*           data = reinterpret_cast<const char*>(&value);

  if (isUInt<8>(value)) {
    leafID = LF_CHAR;
    size   = 1;
  } else if (isUInt<16>(value)) {
    leafID = LF_USHORT;
    size   = 2;
  } else if (isUInt<32>(value)) {
    leafID = LF_ULONG;
    size   = 4;
  } else {
    leafID = LF_UQUADWORD;
    size   = 8;
  }

  // For small unsigned integers we don't need to encode the leaf identifier.
  //
  if (leafID == LF_CHAR || (leafID == LF_USHORT && value < LF_NUMERIC)) {
    leafID = LF_INTEL_NONE; // No leaf identifier.
  }

  numeric = STINumeric::create(leafID, size, data);

  return numeric;
}

//===----------------------------------------------------------------------===//
// createNumericSignedInt(value)
//
// Creates a numeric leaf representing the specified signed integer value.
//
//===----------------------------------------------------------------------===//

STINumeric* STIDebugImpl::createNumericSignedInt(const int64_t value)
{
  STINumeric*           numeric;
  STINumeric::LeafID    leafID;
  size_t                size;
  const char*           data = reinterpret_cast<const char*>(&value);

  // Non-negative signed values are encoded as unsigned values.
  //
  if (value >= 0) {
    return createNumericUnsignedInt(static_cast<uint64_t>(value));
  }

  // Adjust encoded size based on value.
  //
  if (isInt<8>(value)) {
    leafID = LF_CHAR;
    size   = 1;
  } else if (isInt<16>(value)) {
    leafID = LF_SHORT;
    size   = 2;
  } else if (isInt<32>(value)) {
    leafID = LF_LONG;
    size   = 4;
  } else {
    leafID = LF_QUADWORD;
    size   = 8;
  }

  numeric = STINumeric::create(leafID, size, data);

  return numeric;
}

//===----------------------------------------------------------------------===//
// createNumericAPInt(ditype, value)
//
// Returns a numeric value with one of the following encodings:
//   * LF_USHORT
//   * LF_ULONG
//   * LF_UQUADWORD
//   * LF_CHAR
//   * LF_SHORT
//   * LF_LONG
//   * LF_QUADWORD
//
//===----------------------------------------------------------------------===//

STINumeric* STIDebugImpl::createNumericAPInt(
        const DIType *ditype,
        const APInt& value) {
  STINumeric*   numeric;
  const DIType *unqualifiedDIType;

  // It's not clear how we would encode an arbitrary length integer more
  // than 64-bits long in the STI debug information format, so we ignore
  // them altogether here.
  //
  if (value.getBitWidth() > 64) {
    return nullptr;
  }

  unqualifiedDIType = getUnqualifiedDIType(ditype);

  // We don't currently handle constant values for non-basic types.
  //
  if (!isa<DIBasicType>(unqualifiedDIType)) {
    return nullptr;
  }

  const DIBasicType *dibasic  = dyn_cast<DIBasicType>(unqualifiedDIType);
  unsigned           encoding = dibasic->getEncoding();

  switch (encoding) {
  case dwarf::DW_ATE_boolean:
  case dwarf::DW_ATE_unsigned_char:
  case dwarf::DW_ATE_unsigned:
    numeric = createNumericUnsignedInt(value.getZExtValue());
    break;

  case dwarf::DW_ATE_signed_char:
  case dwarf::DW_ATE_signed:
    numeric = createNumericSignedInt(value.getSExtValue());
    break;

  default:
    numeric = nullptr;
    break;
  }

  return numeric;
}

//===----------------------------------------------------------------------===//
// createNumericAPFloat(ditype, value)
//
// Returns a numeric value with one of the following encodings:
//   * LF_REAL32
//   * LF_REAL48
//   * LF_REAL64
//   * LF_REAL80
//   * LF_REAL128
//
// NOTE: Although cvdump can correctly dump floating point constants, the
//       Microsoft compiler (cl) doesn't produce these for global variables
//       and Visual Studio can't properly display them.
//
//===----------------------------------------------------------------------===//

STINumeric* STIDebugImpl::createNumericAPFloat(
        const DIType *  ditype,
        const APFloat& value) {
  STINumeric*           numeric;
  STINumeric::LeafID    leafID;
  const DIType*         unqualifiedDIType;
  const char*           data;
  size_t                size;                   // size of data in bytes

  unqualifiedDIType = getUnqualifiedDIType(ditype);

  // We don't currently handle constant values for non-basic types.
  //
  if (!isa<DIBasicType>(unqualifiedDIType)) {
    return nullptr;
  }

  // Convert bit size to byte size.  Round up partial bytes (1 bit => 1 byte).
  //
  // NOTE: It looks like the bitcast may be losing some precision, but this is
  //       the same way the rest of the compiler acquires the byte sequence.
  //
  data = reinterpret_cast<const char*>(value.bitcastToAPInt().getRawData());

  // const DIBasicType *dibasic =
  //     dyn_cast<const DIBasicType>(unqualifiedDIType);

  const fltSemantics& semantics = value.getSemantics();

  if (&semantics == &APFloat::IEEEsingle) {
    leafID = LF_REAL32;
    size   = 4;
  } else if (&semantics == &APFloat::IEEEdouble) {
    leafID = LF_REAL64;
    size   = 8;
  } else if (&semantics == &APFloat::x87DoubleExtended) {
    leafID = LF_REAL80;
    size   = 10;
  } else if (&semantics == &APFloat::IEEEquad) {
    leafID = LF_REAL128;
    size   = 16;
  } else {
    // Not Yet Supported:
    //   * IEEEhalf:
    //   * PPCDoubleDouble:
    //   * Bogus:
    return nullptr;
  }

  // Create the numeric value encoding.
  //
  numeric = STINumeric::create(leafID, size, data);

  return numeric;
}

//===----------------------------------------------------------------------===//
// collectGlobalVariableInfo(CU)
//
// Iterates over all of the global variables in specified compilation unit and
// generates debug information entries for them.
//
//===----------------------------------------------------------------------===//

void STIDebugImpl::collectGlobalVariableInfo(const DICompileUnit* CU) {
  DINodeArray DIGVs = CU->getGlobalVariables();

  for (unsigned int I = 0, E = DIGVs.size(); I < E; ++I) {
    DIGlobalVariable *DIGV = cast<DIGlobalVariable>(DIGVs[I]);

    if (GlobalVariable* global =
        dyn_cast_or_null<GlobalVariable>(DIGV->getVariable())) {
      STISymbolVariable* variable;
      const DIScope *    scope;

      // Globals with available_externally linkage are not emitted as part of
      // this compilation unit, so we don't emit debug information for them.
      // If we did, relocation against these symbols would fail.
      // See (DPD200375706) for more information.
      if (global->hasAvailableExternallyLinkage()) {
        continue;
      }

      MCSymbol *label = ASM()->getSymbol(global);

      STILocation *location = DIGV->isLocalToUnit()
                            ? STILocation::createLocalSegmentedOffset(label)
                            : STILocation::createGlobalSegmentedOffset(label);

      if (DIDerivedType *SDMDecl = DIGV->getStaticDataMemberDeclaration()) {
        scope = resolve(SDMDecl->getScope());
        assert(SDMDecl->isStaticMember() && "Expected static member decl");
        assert(DIGV->isDefinition());
      } else {
        scope = DIGV->getScope();  // Note: "scope" may be null!
      }

      variable = STISymbolVariable::create();
      variable->setName(getScopeFullName(scope, DIGV->getName(), true));
      variable->setType(lowerType(resolve(DIGV->getType())));
      variable->setLocation(location);

      getOrCreateScope(scope)->add(variable);

      std::string path;
      getFullFileName((scope != nullptr ? scope : CU)->getFile(), path);
      (void)getOrCreateChecksum(path);  // FIXME:  Do not check every variable!

    } else if (Constant* constant = DIGV->getVariable()) {
      STISymbolConstant* symbol;
      DIScope*           scope = DIGV->getScope();
      DIType *           ditype  = resolve(DIGV->getType());
      STINumeric*        numeric;

      // Translate the different constant types into a STINumeric object.
      //
      if (ConstantInt* CI = dyn_cast<ConstantInt>(constant)) {
        numeric = createNumericAPInt(ditype, CI->getValue());

      } else if (ConstantFP* CFP = dyn_cast<ConstantFP>(constant)) {
        numeric = createNumericAPFloat(ditype, CFP->getValueAPF());

      } else {
        // Possible unsupported numeric encodings:
        //   * LF_COMPLEX32
        //   * LF_COMPLEX64
        //   * LF_COMPLEX80
        //   * LF_COMPLEX128
        //   * LF_VARSTRING
        //   * LF_OCTWORD
        //   * LF_UOCTWORD
        //   * LF_DECIMAL
        //   * LF_UTFSTRING
        //
        numeric = nullptr;
      }

      // If we can't calculate the constant value, then we don't emit anything.
      // Skip to the next entry.
      //
      if (numeric == nullptr) {
          continue;
      }

      // Create a symbolic constant using the type and numeric value.
      //
      symbol = STISymbolConstant::create();
      symbol->setName(getScopeFullName(scope, DIGV->getName(), true));
      symbol->setType(lowerType(ditype));
      symbol->setValue(numeric);

      getOrCreateScope(scope)->add(symbol);
    }
  }
}

void STIDebugImpl::collectModuleInfo() {
  const Module *M = getModule();
  STISymbolModule *module;
  std::string OBJPath = getOBJFullPath();

  module = STISymbolModule::create();
  module->setSymbolsSignatureID(STI_SYMBOLS_SIGNATURE_LATEST);
  module->setPath(OBJPath);

  getSymbolTable()->setRoot(module);

  NamedMDNode *CU_Nodes = M->getNamedMetadata("llvm.dbg.cu");
  if (!CU_Nodes)
    return;

  TypeIdentifierMap = generateDITypeIdentifierMap(CU_Nodes);

  for (const MDNode *node : CU_Nodes->operands()) {
    const DICompileUnit  *CU = cast<const DICompileUnit>(node);
    STISymbolCompileUnit *compileUnit;

    compileUnit = STISymbolCompileUnit::create();
    compileUnit->setProducer(CU->getProducer());
    compileUnit->setMachineID(
        toMachineID(Triple(ASM()->getTargetTriple()).getArch()));
    module->add(compileUnit);

    // Record the primary source file name in the file checksum table.
    //
    std::string path;
    getFullFileName(CU->getFile(), path);
    (void) getOrCreateChecksum(path);

    collectGlobalVariableInfo(CU);

    for (auto *SP : CU->getSubprograms()) {
      getOrCreateSymbolProcedure(SP);
    }
  }
}

void STIDebugImpl::collectRoutineInfo() {
  typedef MachineModuleInfo::VariableDbgInfo VariableDbgInfo;
  typedef DbgValueHistoryMap::InstrRanges InstrRanges;
  typedef DbgValueHistoryMap::InlinedVariable InlinedVariable;
  typedef std::pair<InlinedVariable, InstrRanges> VariableHistoryInfo;

  STISymbolVariable *variable;

  DenseSet<InlinedVariable> processed;

  for (const VariableDbgInfo &info : MMI()->getVariableDbgInfo()) {
    const DILocalVariable *llvmVar = info.Var;

    if (!llvmVar)
      continue;

    InlinedVariable IV (llvmVar, info.Loc->getInlinedAt());

    if (processed.count(IV))
      continue;
    processed.insert(IV);

    // FIXME: We do not know how to emit inlined variables.
    // Skip inlined variables.
    if (IV.second)
      continue;

    // Ignore this variable if we can't identify the scope it belongs to.
    // This prevents us from crashing later when we try to insert the variable
    // into the scope.
    //
    STIScope *scope = getOrCreateScope(llvmVar->getScope());
    if (!scope)
      continue;

    variable = createSymbolVariable(llvmVar, info.Slot);
    if (!variable)
      continue;
    scope->add(variable, llvmVar->getArg());
  }

  for (const VariableHistoryInfo &info : _valueHistory) {
    InlinedVariable                        IV     = info.first;
    const DbgValueHistoryMap::InstrRanges &Ranges = info.second;

    if (processed.count(IV))
      continue;

    if (Ranges.empty())
      continue;

    // Ignore this variable if we can't identify the scope it belongs to.
    // This prevents us from crashing later when we try to insert the variable
    // into the scope.
    //
    STIScope *scope = getOrCreateScope(IV.first->getScope());
    if (!scope)
      continue;

    const MachineInstr *MInsn = Ranges.front().first;
    variable = createSymbolVariable(IV.first, ~0, MInsn); // FIXME: params
    if (!variable)
      continue;
    scope->add(variable, IV.first->getArg());

    processed.insert(IV);
  }
}

void STIDebugImpl::fixSymbolUserDefined(STISymbolUserDefined *type) const {
   auto itr = getDefTypeMap()->find(type->getDefinedType());
   if (itr != getDefTypeMap()->end())
     type->setDefinedType(itr->second);
}

//===----------------------------------------------------------------------===//
// setTypeCompositeProperty(type, property)
//
// Sets the specified property on a composite type (class, struct, union, enum).
//
//===----------------------------------------------------------------------===//

static void setTypeCompositeProperty(
        STIType              *type,
        STICompositeProperty  property) {
  switch (type->getKind()) {
  case STI_OBJECT_KIND_TYPE_STRUCTURE:
    static_cast<STITypeStructure*>(type)->setProperty(property);
    break;

  case STI_OBJECT_KIND_TYPE_ENUMERATION:
    static_cast<STITypeEnumeration*>(type)->setProperty(property);
    break;

  default:
    assert(!"Invalid nested type declaration kind!");
    break;
  }
}

//===----------------------------------------------------------------------===//
// fixupNested(fixup)
//
// Fixup properties for nested types (types declared within another type).
// The (nested/contains nested) properties are set accordingly:
//
//     class Outer {            --> CNESTED
//       class Middle{          --> CNESTED, NESTED
//         class Inner {};      --> NESTED
//       };
//       enum Enum {};          --> NESTED
//     };
//
// The "contains nested" flag is not set on declarations.
//
//===----------------------------------------------------------------------===//

void STIDebugImpl::fixupNested(const STIDebugFixupNested *fixup) {
  const DIType     *nestedLLVMType;
  const DIType     *parentLLVMType;
  STIType          *nestedTypeDecl;
  STIType          *nestedTypeDefn;
  STIType          *parentTypeDecl;
  STIType          *parentTypeDefn;

  nestedLLVMType = fixup->getNestedType();
  parentLLVMType = dyn_cast<DIType>(resolve(nestedLLVMType->getScope()));

  // Mark the nested STI type declaration as being nested.
  //
  nestedTypeDecl = getMappedSTIType(nestedLLVMType);
  if (nestedTypeDecl) {
    setTypeCompositeProperty(nestedTypeDecl, STI_COMPOSITE_PROPERTY_ISNESTED);
  }

  // Mark the nested STI type definition as being nested.
  //
  nestedTypeDefn = toTypeDefinition(nestedTypeDecl);
  if (nestedTypeDefn && nestedTypeDefn != nestedTypeDecl) {
    setTypeCompositeProperty(nestedTypeDefn, STI_COMPOSITE_PROPERTY_ISNESTED);
  }

  // Mark the parent STI type definition as containing a nested type.
  // The parent declaration is not marked.
  //
  parentTypeDecl = getMappedSTIType(parentLLVMType);
  if (parentTypeDecl) {
    parentTypeDefn = toTypeDefinition(parentTypeDecl);
    if (parentTypeDefn && parentTypeDefn != parentTypeDecl) {
      setTypeCompositeProperty(parentTypeDefn, STI_COMPOSITE_PROPERTY_CNESTED);
    }
  }
}

//===----------------------------------------------------------------------===//
// fixup()
//
// Walk the fix-up table and execute each fix-up of the debug information.
//
//===----------------------------------------------------------------------===//

void STIDebugImpl::fixup() {
  for (const STIDebugFixup* fixup : *getFixupTable()) {
    switch (fixup->kind()) {
    case STI_DEBUG_FIXUP_KIND_NESTED:
      fixupNested(static_cast<const STIDebugFixupNested*>(fixup));
      break;

    default:
      break;
    }
  }
}

//===----------------------------------------------------------------------===//
// layout()
//
// This routine performs final layout for the debug information.  After this
// routine is called the debug information should not be modified, and it
// can be safely emitted.
//
//===----------------------------------------------------------------------===//

void STIDebugImpl::layout() {
  // Assign unique indexes to each type in the type table.
  //
  // When emitting the type table to an object file, we need to assign the type
  // index to every type here.  When emitting the type table to a PDB file,
  // type indexes are assigned by the PDB writer during emission and are not
  // assigned here.  Basic types are indexed by their primitive kind identifier
  // in either case.
  //
  uint16_t nextTypeIndex = 0x1000;
  for (STIType *type : *getTypeTable()) {
    switch (type->getKind()) {
    case STI_OBJECT_KIND_TYPE_BASIC:
      type->setIndex(static_cast<STITypeBasic *>(type)->getPrimitive());
      break;
    default:
      if (!usePDB()) {
        type->setIndex(nextTypeIndex++);
      }
      break;
    }
  }

  uint32_t nextStringOffset = 0;
  for (STIStringEntry *entry : getStringTable()->getEntries()) {
    entry->setOffset(nextStringOffset);
    nextStringOffset += entry->getString().size() + 1;
  }

  uint32_t nextChecksumOffset = 0;
  for (STIChecksumEntry *entry : getChecksumTable()->getEntries()) {
    entry->setOffset(nextChecksumOffset);
    nextChecksumOffset += 6 + entry->getChecksumSize() + getPaddingSize(entry);
  }
}

//===----------------------------------------------------------------------===//
// emit()
//
// Writes the debug information to it's final destination.
//
//===----------------------------------------------------------------------===//

void STIDebugImpl::emit() {
  emitTypes();          // Emits the .debug$S section.
  emitSymbols();        // Emits the .debug$T section.
}

void STIDebugImpl::emitSymbolID(const STISymbolID symbolID) const {
  emitComment(toString(symbolID));
  emitInt16(symbolID);
}

void STIDebugImpl::emitSubsectionBegin(STISubsection *subsection) const {
  STISubsectionID id = subsection->getID();

  // Create the beginning and ending labels for this subsection.
  subsection->setBegin(MMI()->getContext().createTempSymbol());
  subsection->setEnd(MMI()->getContext().createTempSymbol());

  // Subsections are 4-byte aligned.
  emitAlign(4);

  // Each subsection begins with an identifier for the type of subsection.
  emitComment(toString(id));
  emitInt32(id);

  // Followed by the subsection length.  The end label is emitted later.
  emitComment("length");
  emitLabelDiff(subsection->getBegin(), subsection->getEnd());

  // Mark the beginning of the subsection which contributes to the length.
  emitLabel(subsection->getBegin());
}

void STIDebugImpl::emitSubsectionEnd(STISubsection *subsection) const {
  // Mark the end of the subsection which contributes to the length.
  emitLabel(subsection->getEnd());
}

void STIDebugImpl::closeSubsection() const {
  if (_currentSubsection != nullptr) {
    emitSubsectionEnd(_currentSubsection);
    delete _currentSubsection;
    const_cast<STIDebugImpl *>(this)->_currentSubsection = nullptr;
  }
}

void STIDebugImpl::emitSubsection(STISubsectionID id) const {
  // If trying to change subsection to same subsection do nothing.
  if (_currentSubsection != nullptr && _currentSubsection->getID() == id) {
    return;
  }

  closeSubsection();

  const_cast<STIDebugImpl *>(this)->_currentSubsection = new STISubsection(id);
  emitSubsectionBegin(_currentSubsection);
}

void STIDebugImpl::emitAlign(unsigned int byteAlignment) const {
  ASM()->OutStreamer->EmitValueToAlignment(byteAlignment);
}

void STIDebugImpl::idBegin(const STIType* type) const {
  writer()->idBegin(type);
}

void STIDebugImpl::idEnd(const STIType* type) const {
  writer()->idEnd(type);
}

void STIDebugImpl::typeBegin(const STIType* type) const {
  writer()->typeBegin(type);
}

void STIDebugImpl::typeEnd(const STIType* type) const {
  writer()->typeEnd(type);
}

void STIDebugImpl::emitInt8(int value) const {
  writer()->emitInt8(value);
}

void STIDebugImpl::emitInt16(int value) const {
  writer()->emitInt16(value);
}

void STIDebugImpl::emitInt32(int value) const {
  writer()->emitInt32(value);
}

void STIDebugImpl::emitString(StringRef string) const {
  writer()->emitString(string);
}

void STIDebugImpl::emitBytes(const char *data, size_t size) const {
  writer()->emitBytes(size, data);
}

void STIDebugImpl::emitFill(size_t size, const uint8_t byte) const {
  writer()->emitFill(size, byte);
}

void STIDebugImpl::emitComment(StringRef comment) const {
  writer()->emitComment(comment);
}

void STIDebugImpl::emitLabel(MCSymbol *symbol) const {
  writer()->emitLabel(symbol);
}

void STIDebugImpl::emitValue(const MCExpr *value,
                             unsigned int sizeInBytes) const {
  writer()->emitValue(value, sizeInBytes);
}

void STIDebugImpl::emitPadding(unsigned int count) const {
  static const int paddingArray[16] = {
      LF_PAD0,  LF_PAD1,  LF_PAD2,  LF_PAD3,
      LF_PAD4,  LF_PAD5,  LF_PAD6,  LF_PAD7,
      LF_PAD8,  LF_PAD9,  LF_PAD10, LF_PAD11,
      LF_PAD12, LF_PAD13, LF_PAD14, LF_PAD15};

  assert(count < 16);

  for (unsigned int i = count; i > 0; --i) {
    writer()->emitInt8(paddingArray[i]);
  }
}

void STIDebugImpl::emitLabelDiff(const MCSymbol *begin,
                                 const MCSymbol *end,
                                 unsigned sizeInBytes) const {
  MCContext &context = ASM()->OutStreamer->getContext();
  const MCExpr *bExpr;
  const MCExpr *eExpr;
  const MCExpr *delta;

  bExpr = MCSymbolRefExpr::create(begin, MCSymbolRefExpr::VK_None, context);
  eExpr = MCSymbolRefExpr::create(end, MCSymbolRefExpr::VK_None, context);
  delta = MCBinaryExpr::create(MCBinaryExpr::Sub, eExpr, bExpr, context);

  emitValue(delta, sizeInBytes);
}

void STIDebugImpl::emitSecRel32(MCSymbol *symbol) const {
  ASM()->OutStreamer->EmitCOFFSecRel32(symbol);
}

void STIDebugImpl::emitSectionIndex(MCSymbol *symbol) const {
  ASM()->OutStreamer->EmitCOFFSectionIndex(symbol);
}

void STIDebugImpl::emitNumeric(const uint32_t num) const {
  if (num < LF_NUMERIC) {
    emitInt16(num);
  } else if (num < (LF_NUMERIC << 1)) {
    emitInt16(LF_USHORT);
    emitInt16(num);
  } else {
    emitInt16(LF_ULONG);
    emitInt32(num);
  }
}

bool STIDebugImpl::usePDB() const {
  return _usePDB;
}

char *STIDebugImpl::getCWD() const {
  return GETCWD(nullptr, 0);
}

std::string STIDebugImpl::getPDBFullPath() const {
  char *path = getCWD();
  std::string pdbName = (Twine(path) + Twine("\\") + Twine(_pdbFileName)).str();
  free(path);
  return pdbName;
}

std::string STIDebugImpl::getOBJFullPath() const {
  char *path = getCWD();
  std::string objName = (Twine(path) + Twine("\\") + Twine(_objFileName)).str();
  free(path);
  return objName;
}

StringRef STIDebugImpl::getMDStringValue(StringRef MDName) const {
  StringRef StrVal = "";
  NamedMDNode *MD = getModule()->getNamedMetadata(MDName);
  if (MD) {
    assert(MD->getNumOperands() == 1 && "Expect exactly one operand");
    assert(MD->getOperand(0) &&
      MD->getOperand(0)->getNumOperands() == 1 && "Expect MDNode operand");
    MDString *MDStr = dyn_cast<MDString>(MD->getOperand(0)->getOperand(0));
    assert(MDStr && "Expect MDString operand value");
    if (MDStr) {
      StrVal = MDStr->getString();
    }
  }
  return StrVal;
}

void STIDebugImpl::emitSymbolModule(const STISymbolModule *module) const {
  STISymbolsSignatureID signatureID = module->getSymbolsSignatureID();
  StringRef path = module->getPath();
  const int length = 7 + path.size();

  emitInt16(length);
  emitSymbolID(S_OBJNAME);
  emitInt32(signatureID);
  emitString(path);
}

class STICompile3Flags {
private:
  union FlagsUnion {
    int32_t raw;
    struct {
      uint32_t language : 8;        // Source Language
      uint32_t fEC : 1;             // Edit and Continue
      uint32_t fNoDbgInfo : 1;      // Not compiled with debug
      uint32_t fLTCG : 1;           // Link-time code generation
      uint32_t fNoDataAlign : 1;    // Global data alignment
      uint32_t fManagedPresent : 1; // Managed code/data
      uint32_t fSecurityChecks : 1; // Security Checks (/GS)
      uint32_t fHotPatch : 1;       // Hotpatch Support (/hotpatch)
      uint32_t fCVTCIL : 1;         // CVTCIL
      uint32_t fMSILModule : 1;     // MSIL
      uint32_t padding : 15;        // reserved bits
    } field;
  };
  typedef union FlagsUnion Flags;

  Flags _flags;

public:
  STICompile3Flags() {
    _flags.raw = 0;
    _flags.field.language = STI_C_PLUS_PLUS;
  }

  operator int32_t() const { return _flags.raw; }
};

void STIDebugImpl::emitSymbolCompileUnit(
    const STISymbolCompileUnit *compileUnit) const {
  STISymbolID symbolID = S_COMPILE3;
  STICompile3Flags flags;
  STIMachineID machine = compileUnit->getMachineID();
  int verFEMajor;
  int verFEMinor;
  int verFEBuild;
  int verFEQFE;
  int verMajor;
  int verMinor;
  int verBuild;
  int verQFE;
  StringRef producer;

  verFEMajor = 1;
  verFEMinor = 0;
  verFEBuild = 0;
  verFEQFE   = 0;
  verMajor   = 1;
  verMinor   = 0;
  verBuild   = 0;
  verQFE     = 0;

  producer = compileUnit->getProducer();

  emitInt16(25 + producer.size()); // record length
  emitSymbolID(symbolID);
  emitInt32(flags);
  emitComment(toString(machine));
  emitInt16(machine);
  emitInt16(verFEMajor);
  emitInt16(verFEMinor);
  emitInt16(verFEBuild);
  emitInt16(verFEQFE);
  emitInt16(verMajor);
  emitInt16(verMinor);
  emitInt16(verBuild);
  emitInt16(verQFE);
  emitString(producer);
}

class STIProcedureFlags {
public:
  operator int() { return 0; } // FIXME
};

void
STIDebugImpl::emitSymbolProcedure(const STISymbolProcedure *procedure) const {
  int length;
  STISymbolID symbolID = procedure->getSymbolID();
  int pParent = 0;
  int pEnd = 0;
  int pNext = 0;
  const MCSymbol *labelBegin = procedure->getLabelBegin();
  const MCSymbol *labelEnd = procedure->getLabelEnd();
  const MCSymbol *labelPrologEnd = procedure->getLabelPrologEnd();
  int debugEnd = 0;
  const STIType *procType = procedure->getType();
  STIProcedureFlags flags;
  StringRef name = procedure->getName();

  // Is not this equal to: labelBegin?
  const STILineSlice *slice = procedure->getLineSlice();
  Function *function = slice->getFunction(); // FIXME
  MCSymbol *functionLabel = ASM()->getSymbol(function);

  length = 37 + name.size() + 1;

  emitInt16(length); // record length
  emitSymbolID(symbolID);
  emitInt32(pParent);
  emitInt32(pEnd);
  emitInt32(pNext);
  emitLabelDiff(labelBegin, labelEnd);
  emitLabelDiff(labelBegin, labelPrologEnd);
  emitInt32(debugEnd);
  emitInt32(procType->getIndex());
  emitSecRel32(functionLabel);
  emitSectionIndex(functionLabel);
  emitInt8(flags);
  emitString(name);
}

void
STIDebugImpl::emitSymbolThunk(const STISymbolThunk *thunk) const {
  int length;
  int pParent = 0;
  int pEnd = 0;
  int pNext = 0;
  const MCSymbol *labelBegin = thunk->getLabelBegin();
  const MCSymbol *labelEnd = thunk->getLabelEnd();
  StringRef name = thunk->getName();
  StringRef targetName = thunk->getTargetName();
  int adjustor = thunk->getAdjustor();

  // Is not this equal to: labelBegin?
  const STILineSlice *slice = thunk->getLineSlice();
  Function *function = slice->getFunction(); // FIXME
  MCSymbol *functionLabel = ASM()->getSymbol(function);

  length = 23 + (name.size() + 1)
           // For adjustor thunk type
           + 2 + (targetName.size() + 1);

  emitInt16(length); // record length
  emitSymbolID(S_THUNK32);
  emitInt32(pParent);
  emitInt32(pEnd);
  emitInt32(pNext);
  emitSecRel32(functionLabel);
  emitSectionIndex(functionLabel);
  emitLabelDiff(labelBegin, labelEnd, 2);
  emitInt8(STI_THUNK_ADJUSTOR);
  emitString(name);
  // For adjustor thunk type
  emitInt16(adjustor);
  emitString(targetName);
}

void STIDebugImpl::emitSymbolProcedureEnd() const {
  emitInt16(2);
  if (EmitFunctionIDs) {
    emitSymbolID(S_PROC_ID_END);
  } else {
    emitSymbolID(S_END);
  }
}

class STIFrameProcFlags {
public:
  operator int() { return 0; } // FIXME
};

void STIDebugImpl::emitSymbolFrameProc(const STISymbolFrameProc *frame) const {
  int length = 28;
  STISymbolID symbolID = S_FRAMEPROC;

  STIFrameProcFlags flags;


  emitInt16(length); // record length
  emitSymbolID(symbolID);
  emitInt32(0);                    // cbFrame
  emitInt32(0);                    // cbPad
  emitInt32(0);                    // offPad
  emitInt32(0);                    // cbSaveRegs
  emitInt32(0); /* FIXME: */       // offExHdlr
  emitInt16(0); /* FIXME: */       // sectExHdlr
  emitInt32(flags);                // flags
}

void STIDebugImpl::emitSymbolBlock(const STISymbolBlock *block) const {
  int length;
  STISymbolID symbolID;
  int pParent = 0;
  int pEnd = 0;
  MCSymbol *labelBegin = block->getLabelBegin();
  MCSymbol *labelEnd = block->getLabelEnd();
  StringRef name = block->getName();
  STISymbolProcedure *procedure = block->getProcedure();

  const STILineSlice *slice = procedure->getLineSlice();
  Function *function = slice->getFunction();
  MCSymbol *functionLabel = ASM()->getSymbol(function);
  // MCSymbol*           functionLabel   = procedure->getLabelBegin();

  symbolID = S_BLOCK32; // FIXME
  length = 20 + name.size() + 1;

  emitInt16(length); // record length
  emitSymbolID(symbolID);
  emitInt32(pParent);
  emitInt32(pEnd);
  emitLabelDiff(labelBegin, labelEnd);
  emitSecRel32(labelBegin);
  emitSectionIndex(functionLabel);
  emitString(name);
}

void STIDebugImpl::emitSymbolScopeEnd() const {
  emitInt16(2);
  emitSymbolID(S_END);
}

//===----------------------------------------------------------------------===//
// numericLength(numeric)
//
// Returns the encoded length, in bytes, of the specified numeric leaf.
//
// NOTE: The minimum encoded size of the leaf must be two bytes long.
//
//===----------------------------------------------------------------------===//

size_t STIDebugImpl::numericLength(const STINumeric* numeric) const {
  return std::max<size_t>(
          (numeric->getLeafID() != LF_INTEL_NONE ? 2 : 0) + numeric->getSize(),
          2);
}

//===----------------------------------------------------------------------===//
// emitNumeric(numeric)
//===----------------------------------------------------------------------===//

void STIDebugImpl::emitNumeric(const STINumeric* numeric) const {
  const STINumeric::LeafID leafID = numeric->getLeafID();

  // Emit the leafID if this numeric encoding requires one.  Unsigned values
  // less than LF_NUMERIC (0x8000) do not require one.
  //
  if (leafID != LF_INTEL_NONE) {
    emitInt16(leafID);
  }

  // Emit the numeric value.
  //
  emitBytes(numeric->getData(), numeric->getSize());

  // The minimal field width of a numeric leaf is two bytes.  If the numeric
  // doesn't require a leaf identifier and only requires one byte then we need
  // to pad the value with a zero byte.
  //
  if (leafID == LF_INTEL_NONE && numeric->getSize() == 1) {
    emitInt8(0x00);
  }
}

//===----------------------------------------------------------------------===//
// emitSymbolConstant(symbol)
//
// Emits an entry for a constant symbol.
//
// For example, this source ...
//   +---------------------------------------------------------------------+
//   | const int N = 100;                                                  |
//   +---------------------------------------------------------------------+
//
// ... should create the following debug information symbol:
//   +---------------------------------------------------------------------+
//   | (0001A8) S_CONSTANT: Type:             0x10BC, Value: 100, N        |
//   +---------------------------------------------------------------------+
//
// The format of the S_CONSTANT symbol record is:
//   +----+----+--------+- - - - - - - -+- - - - - - -+
//   |2   |2   |4       |*              |*            |
//   +----+----+--------+- - - - - - - -+- - - - - - -+
//    ^    ^    ^        ^               ^
//    |    |    |        |               `-- name
//    |    |    |        `-- value
//    |    |    `-- typeIndex
//    |    `-- symbolID (S_CONSTANT or S_MANCONSTANT)
//    `-- length
//
// NOTE: The minimum size of the value field is two bytes.
//
//===----------------------------------------------------------------------===//

void STIDebugImpl::emitSymbolConstant(const STISymbolConstant *symbol) const {
  const STISymbolID symbolID    = S_CONSTANT; // S_MANCONSTANT not implemented
  int               length;
  StringRef         name        = symbol->getName();
  const STIType*    type        = symbol->getType();
  const STINumeric* value       = symbol->getValue();
  uint32_t          typeIndex   = type->getIndex();
  
  // Calculate the length in bytes of the symbolic constant, not including the
  // length field itself.
  //
  length = 2 + 4 + numericLength(value) + name.size() + 1;

  // Emit each field in the symbolic constant entry.
  //
  emitInt16     (length);
  emitSymbolID  (symbolID);
  emitInt32     (typeIndex);
  emitNumeric   (value);
  emitString    (name);
}

void STIDebugImpl::emitSymbolVariable(const STISymbolVariable *variable) const {
  assert(variable->getLocation() && "Variable with no location");
    
  STISymbolID symbolID = variable->getLocation()->getSymbolID();
  uint32_t type = variable->getType()->getIndex();
  int reg = variable->getLocation()->getReg();
  int offset = variable->getLocation()->getOffset();
  MCSymbol *label = variable->getLocation()->getLabel();
  StringRef name = variable->getName();
  int length;

  switch (symbolID) {
  case S_REGREL32:
    length = 12 + name.size() + 1;
    emitInt16(length);
    emitSymbolID(symbolID);
    emitInt32(offset);
    emitInt32(type);
    emitInt16(reg);
    emitString(name);
    break;

  case S_REGISTER:
    length = 8 + name.size() + 1;
    emitInt16(length);
    emitSymbolID(symbolID);
    emitInt32(type);
    emitInt16(reg);
    emitString(name);
    break;

  case S_BPREL32:
    length = 10 + name.size() + 1;
    emitInt16(length);
    emitSymbolID(symbolID);
    emitInt32(offset);
    emitInt32(type);
    emitString(name);
    break;

  case S_LDATA32:
  case S_GDATA32:
    length = 12 + name.size() + 1;
    emitInt16(length);
    emitSymbolID(symbolID);
    emitInt32(type);
    emitSecRel32(label);
    emitSectionIndex(label);
    emitString(name);
    break;

  default:
    assert(symbolID != symbolID); // invalid variable symbol id
    break;
  }
}

//===----------------------------------------------------------------------===//
// emitLineEntry(entry)
//
//   +--------+--------+
//   |4       |4       |
//   +--------+--------+
//    ^        ^
//    |        `-- CV_Line
//    `-- offset
//
//
// The bit encoding for the CV_Line entry is:
//
//   32 31             24
//   +--+--------------+--------------------------------------------+
//   |  |              |                                            |
//   +--+--------------+--------------------------------------------+
//    ^  ^              ^
//    |  |              `-- linenumStart
//    |  `-- deltaLineEnd
//    `-- fStatement
//
//===----------------------------------------------------------------------===//

class STILineEntryEncoding {
private:
  union {
    int32_t raw;
    struct {
      uint32_t lineNumStart : 24;
      uint32_t deltaLineEnd : 7;
      uint32_t fStatement : 1;
    } field;
  } _encoding;

public:
  STILineEntryEncoding(const STILineEntry *entry);
  ~STILineEntryEncoding();
  operator int16_t() const;
};

STILineEntryEncoding::STILineEntryEncoding(const STILineEntry *entry) {
  _encoding.raw = 0;
  _encoding.field.lineNumStart = entry->getLineNumStart();
  _encoding.field.deltaLineEnd = entry->getDeltaLineEnd();
  _encoding.field.fStatement = entry->getStatementEnd();
}

STILineEntryEncoding::~STILineEntryEncoding() {}

STILineEntryEncoding::operator int16_t() const { return _encoding.raw; }

void STIDebugImpl::emitLineEntry(const STISymbolProcedure *procedure,
                                 const STILineEntry *entry) const {
  STILineEntryEncoding encodedEntry(entry);

  emitLabelDiff(procedure->getLabelBegin(), entry->getLabel());
  emitInt32(encodedEntry);
}

//===----------------------------------------------------------------------===//
// emitLineBlock(block)
//
//   +--------+--------+--------+- - - - - - - - -
//   |4       |4       |4       |  ... lines
//   +--------+--------+--------+- - - - - - - - -
//    ^        ^        ^
//    |        |        `-- cbFileBlock
//    |        `-- clines
//    `-- offFile
//
//===----------------------------------------------------------------------===//

void STIDebugImpl::emitLineBlock(const STISymbolProcedure *procedure,
                                 const STILineBlock *block) const {
  MCSymbol *labelBegin = MMI()->getContext().createTempSymbol();
  MCSymbol *labelEnd = MMI()->getContext().createTempSymbol();

  emitLabel(labelBegin);
  emitInt32(block->getChecksumEntry()->getOffset()); // offFile
  emitInt32(block->getLineCount());                  // cLines
  emitLabelDiff(labelBegin, labelEnd);               // cbFileBlock

  for (const STILineEntry *entry : block->getLines()) {
    emitLineEntry(procedure, entry);
  }

  emitLabel(labelEnd);
}

//===----------------------------------------------------------------------===//
// emitLineSlice(slice)
//
// The lines subsection begins with a header identifying the function
// associated with the slice of the line table being emitted:
//
//   +--------+----+----+--------+- - - - - - - -
//   |4       |2   |2   |4       |  ... blocks
//   +--------+----+----+--------+- - - - - - - -
//    ^        ^    ^    ^
//    |        |    |    `-- cbCon
//    |        |    `-- flags
//    |        `-- section
//    `-- secrel
//
//===----------------------------------------------------------------------===//

void STIDebugImpl::emitLineSlice(const STISymbolProcedure *procedure) const {
  const STILineSlice *slice = procedure->getLineSlice();
  Function *function = slice->getFunction();
  MCSymbol *functionLabel = ASM()->getSymbol(function);

  emitSecRel32(functionLabel);
  emitSectionIndex(functionLabel);
  emitInt16(0); // FIXME: flags values?
  emitLabelDiff(procedure->getLabelBegin(), procedure->getLabelEnd());

  for (const STILineBlock *block : slice->getBlocks()) {
    emitLineBlock(procedure, block);
  }
}

void STIDebugImpl::walkSymbol(const STISymbol *symbol) const {
  STIObjectKind kind;

  // Symbols are emitted into the symbols subsection.
  emitSubsection(STI_SUBSECTION_SYMBOLS);

  kind = symbol->getKind();
  switch (kind) {
  case STI_OBJECT_KIND_SYMBOL_MODULE: {
    const STISymbolModule *module;
    module = static_cast<const STISymbolModule *>(symbol);
    emitSymbolModule(module);
    for (const STISymbolCompileUnit *unit : *module->getCompileUnits()) {
      walkSymbol(unit);
    }
  } break;

  case STI_OBJECT_KIND_SYMBOL_COMPILE_UNIT: {
    const STISymbolCompileUnit *compileUnit;
    compileUnit = static_cast<const STISymbolCompileUnit *>(symbol);
    emitSymbolCompileUnit(compileUnit);
    for (const auto &object : compileUnit->getScope()->getObjects()) {
      walkSymbol(static_cast<const STISymbol *>(object.second)); // FIXME: cast
    }
  } break;

  case STI_OBJECT_KIND_SYMBOL_PROCEDURE: {
    const STISymbolProcedure *procedure;

    procedure = static_cast<const STISymbolProcedure *>(symbol);
    emitSymbolProcedure(procedure);
    emitSymbolFrameProc(procedure->getFrame());
    for (const auto &object : procedure->getScope()->getObjects()) {
      walkSymbol(static_cast<const STISymbol *>(object.second));
    }
    emitSymbolProcedureEnd();
    // This code emits line subsections for each procedure interleaved with
    // the symbols subsections to make it easier to match them up.  Anything
    // emitted after this point will NOT be emitted to the symbols subsection.
    //
    emitSubsection(STI_SUBSECTION_LINES);
    emitLineSlice(procedure);
    // The line slice is emitted into the LINES subsection, so you can't emit
    // anything here and expect it to be emitted into the symbols subsection.
  } break;

  case STI_OBJECT_KIND_SYMBOL_THUNK: {
    const STISymbolThunk *thunk;

    thunk = static_cast<const STISymbolThunk *>(symbol);
    emitSymbolThunk(thunk);
    // For Thunk method no need to emit any additional symbol, like: frame,
    // variable, lines, etc. Just emit the end symbol and break.
    emitSymbolProcedureEnd();
  } break;

  case STI_OBJECT_KIND_SYMBOL_BLOCK: {
    const STISymbolBlock *block;

    block = static_cast<const STISymbolBlock *>(symbol);
    bool emptyBlock = true;
    for (const auto &object : block->getScope()->getObjects()) {
      if (object.second->getKind() != STI_OBJECT_KIND_SYMBOL_BLOCK) {
        emptyBlock = false;
      }
    }
    if (!emptyBlock)
      emitSymbolBlock(block);
    for (const auto &object : block->getScope()->getObjects()) {
      walkSymbol(static_cast<const STISymbol *>(object.second));
    }
    if (!emptyBlock)
      emitSymbolScopeEnd();
  } break;

  case STI_OBJECT_KIND_SYMBOL_VARIABLE: {
    const STISymbolVariable *variable;
    variable = static_cast<const STISymbolVariable *>(symbol);
    emitSymbolVariable(variable);
  } break;

  case STI_OBJECT_KIND_SYMBOL_CONSTANT: {
    const STISymbolConstant *constant;
    constant = static_cast<const STISymbolConstant*>(symbol);
    emitSymbolConstant(constant);
  } break;

  case STI_OBJECT_KIND_SYMBOL_USER_DEFINED: {
    const STISymbolUserDefined *userDefined;
    userDefined = static_cast<const STISymbolUserDefined *>(symbol);
    fixSymbolUserDefined(const_cast<STISymbolUserDefined *>(userDefined));
    emitSymbolUserDefined(userDefined);
  } break;

  default:
    assert(kind != kind); // unrecognized symbol kind!
    break;
  }
}

void STIDebugImpl::emitSectionBegin(MCSection *section) const {
  ASM()->OutStreamer->SwitchSection(section);
}

//===----------------------------------------------------------------------===//
// emitSymbols()
//
// Emits the .debug$S section.
//
//===----------------------------------------------------------------------===//

void STIDebugImpl::emitSymbols() const {
  emitSectionBegin(ASM()->getObjFileLowering().getCOFFDebugSymbolsSection());
  emitComment("Symbols Section Signature");
  emitInt32(STI_SECTION_SIGNATURE_CV7);
  walkSymbol(getSymbolTable()->getRoot());
  emitChecksumTable();
  emitStringTable();
  closeSubsection();
  emitAlign(4);
}

void STIDebugImpl::emitTypeBasic(const STITypeBasic *type) const {
  // Primitive Types Are Predefined And Not Emitted
}

class STITypeModifierAttributes {
private:
  union {
    int16_t raw;
    struct {
      uint16_t _const : 1;
      uint16_t _volatile : 1;
      uint16_t _unaligned_ : 1;
      uint16_t _reserved : 13;
    } field;
  } _attributes;

public:
  STITypeModifierAttributes(const STITypeModifier *const type) {
    _attributes.raw = 0;
    _attributes.field._const = type->isConstant();
    _attributes.field._volatile = type->isVolatile();
    _attributes.field._unaligned_ = type->isUnaligned();
  }

  ~STITypeModifierAttributes() {}

  operator int16_t() const { return _attributes.raw; }
};

void STIDebugImpl::emitTypeModifier(const STITypeModifier *type) const {
  STITypeModifierAttributes attributes(type);
  const STIType *qualifiedType = type->getQualifiedType();
  const uint16_t length = 10;
  const uint16_t padding = paddingBytes(length);

  typeBegin   (type);
  emitInt16   (length + padding - 2);
  emitInt16   (LF_MODIFIER);
  emitInt32   (qualifiedType->getIndex());
  emitInt16   (attributes);
  emitPadding (padding);
  typeEnd     (type);
}

class STITypePointerAttributes {
private:
  union {
    int32_t raw;
    struct {
      uint32_t _ptrtype       : 5;
      uint32_t _ptrmode       : 3;
      uint32_t _isflat32      : 1;
      uint32_t _volatile      : 1;
      uint32_t _const         : 1;
      uint32_t _unaligned_    : 1;
      uint32_t _restrict_     : 1;
      uint32_t _reserved1     : 2;
      uint32_t _unknownField1 : 1;
      uint32_t _unknownField2 : 1;
      uint32_t _reserved2     : 15;
    } field;
  } _attributes;

public:
  STITypePointerAttributes(const STITypePointer *type) {
    _attributes.raw = 0;
    if (type->getSizeInBits() == 64) {
      _attributes.field._ptrtype = ATTR_PTRTYPE_64;
      _attributes.field._unknownField2 = 1; // Necessary to get correct size!
    } else {
      _attributes.field._ptrtype = ATTR_PTRTYPE_NEAR32;
      _attributes.field._unknownField1 = 1; // Necessary to get correct size!
    }

    if (type->isLValueReference()) {
      _attributes.raw |= ATTR_PTRMODE_REFERENCE;
    }
    if (type->isRValueReference()) {
      _attributes.raw |= ATTR_PTRMODE_RVALUE;
    }

    switch (type->getPtrToMemberType()) {
    case STITypePointer::PTM_NONE:
      break;
    case STITypePointer::PTM_DATA:
      _attributes.raw |= ATTR_PTRMODE_DATAMB;
      break;
    case STITypePointer::PTM_METHOD:
      _attributes.raw |= ATTR_PTRMODE_METHOD;
      break;
    }

    if (type->isConstant()) {
      _attributes.field._const = true;
    }
  }

  ~STITypePointerAttributes() {}

  operator int32_t() const { return _attributes.raw; }
};

void STIDebugImpl::emitTypePointer(const STITypePointer *type) const {
  STITypePointerAttributes attributes(type);
  const STIType *pointerTo = type->getPointerTo();
  const STIType *classType = type->getContainingClass();
  const size_t length = 12 + (classType ? 6 : 0);
  const size_t padding = paddingBytes(length);
  int format = 0;

  switch (type->getPtrToMemberType()) {
  case STITypePointer::PTM_NONE:
    break;
  case STITypePointer::PTM_DATA:
    format = FORMAT_16_DATA_NO_VMETHOD_NO_VBASE;
    break;
  case STITypePointer::PTM_METHOD:
    format = FORMAT_16_NEAR_METHOD_NO_VBASE_SADDR;
    break;
  }

  typeBegin     (type);
  emitInt16     (length + padding - 2);
  emitInt16     (LF_POINTER);
  emitInt32     (pointerTo->getIndex());
  emitInt32     (attributes);

  if (classType) {
    emitInt32(classType->getIndex());
    emitInt16(format);
  }

  emitPadding   (padding);
  typeEnd       (type);
}

void STIDebugImpl::emitTypeArray(const STITypeArray *type) const {
  const STIType *elementType = type->getElementType();
  StringRef name = type->getName();
  const STINumeric* arrayLength = type->getLength();
  const size_t length = 12 + numericLength(arrayLength) + name.size() + 1;
  const size_t padding = paddingBytes(length);

  typeBegin     (type);
  emitInt16     (length + padding - 2);
  emitInt16     (LF_ARRAY);
  emitInt32     (elementType->getIndex());
  emitInt32     (T_ULONG);
  emitNumeric   (arrayLength);
  emitString    (name);
  emitPadding   (padding);
  typeEnd       (type);
}

void STIDebugImpl::emitTypeStructure(const STITypeStructure *type) const {
  const uint16_t leaf = type->getLeaf();
  bool isUnion = (leaf == LF_UNION);
  const uint16_t count = type->getCount();
  const uint16_t properties = type->getProperties();
  const STIType *fieldType = type->getFieldType();
  const STIType *derivedType = type->getDerivedType();
  const STIType *vshapeType = type->getVShapeType();
  const STINumeric *size = type->getSize();
  std::string name = type->getName();

  assert(!name.empty() && "empty stucture name!");

  std::string realName = getRealName(name);

  const size_t length = 12
                      + (isUnion ? 0 : 8)
                      + numericLength(size)
                      + name.size() + 1
                      + realName.size() + 1;
  const size_t padding = paddingBytes(length);

  typeBegin     (type);
  emitInt16     (length + padding - 2);
  emitInt16     (leaf);
  emitInt16     (count);
  emitInt16     (properties);
  emitInt32     (fieldType ? fieldType->getIndex() : T_NOTYPE);
  if (!isUnion) {
    emitInt32   (derivedType ? derivedType->getIndex() : T_NOTYPE);
    emitInt32   (vshapeType ? vshapeType->getIndex() : T_NOTYPE);
  }
  emitNumeric   (size);
  emitString    (name);
  emitString    (realName);
  emitPadding   (padding);
  typeEnd       (type);
}

void STIDebugImpl::emitTypeEnumeration(const STITypeEnumeration *type) const {
  const uint16_t count = type->getCount();
  const uint16_t properties = type->getProperties();
  const STIType *elementType = type->getElementType();
  const STIType *fieldType = type->getFieldType();
  StringRef name = type->getName();
  const size_t length = 16 + name.size() + 1;
  const size_t padding = paddingBytes(length);

  typeBegin     (type);
  emitInt16     (length + padding - 2);
  emitInt16     (LF_ENUM);
  emitInt16     (count);
  emitInt16     (properties);
  emitInt32     (elementType ? elementType->getIndex() : T_NOTYPE);
  emitInt32     (fieldType ? fieldType->getIndex() : T_NOTYPE);
  emitString    (name);
  emitPadding   (padding);
  typeEnd       (type);
}

void STIDebugImpl::emitTypeVShape(const STITypeVShape *type) const {
  const uint16_t count = type->getCount();
  const uint16_t byteCount = count / 2;
  const uint16_t tailCount = count % 2;
  const size_t length = 6 + byteCount + tailCount;
  const size_t padding = paddingBytes(length);

  typeBegin     (type);
  emitInt16     (length + padding - 2);
  emitInt16     (LF_VTSHAPE);
  emitInt16     (count);
  for (unsigned i = 0; i < byteCount; ++i) {
    emitInt8    ((CV_VFTS_NEAR32 << 4) | CV_VFTS_NEAR32);
  }
  if (tailCount != 0) {
    emitInt8    (CV_VFTS_NEAR32);
  }
  emitPadding   (padding);
  typeEnd       (type);
}

void STIDebugImpl::emitTypeBitfield(const STITypeBitfield *type) const {
  const uint32_t offset = type->getOffset();
  const uint32_t size = type->getSize();
  const STIType *memberType = type->getType();
  const size_t length = 10;
  const size_t padding = paddingBytes(length);

  typeBegin     (type);
  emitInt16     (length + padding - 2);
  emitInt16     (LF_BITFIELD);
  emitInt32     (memberType ? memberType->getIndex() : T_NOTYPE);
  emitInt8      (size);
  emitInt8      (offset);
  emitPadding   (padding);
  typeEnd       (type);
}

void STIDebugImpl::emitTypeMethodList(const STITypeMethodList *type) const {
  size_t length = 4;
  size_t padding;

  for (STITypeMethodListEntry *method : type->getList()) {
    bool isVirtual = method->getVirtuality();
    length += 8 + (isVirtual ? 4 : 0);
  }

  padding = paddingBytes(length);

  typeBegin     (type);
  emitInt16     (length + padding - 2);
  emitInt16     (LF_MLIST);

  for (STITypeMethodListEntry *method : type->getList()) {
    uint16_t attribute = method->getAttribute();
    const STIType *methodType = method->getType();
    bool isVirtual = method->getVirtuality();
    uint32_t virtualIndex = method->getVirtualIndex();

    emitInt16   (attribute);
    emitInt16   (0); // 0-Padding
    emitInt32   (methodType ? methodType->getIndex() : T_NOTYPE);

    if (isVirtual) {
      emitInt32 (virtualIndex * (getPointerSizeInBits() >> 3));
    }
  }

  emitPadding   (padding);
  typeEnd       (type);
}

void STIDebugImpl::emitTypeFieldList(const STITypeFieldList *type) const {
  size_t length = 4;
  size_t padding;

  const STITypeVFuncTab *vFuncTab = type->getVFuncTab();

  for (STITypeVBaseClass *vBaseClass : type->getVBaseClasses()) {
    const STINumeric *offset = vBaseClass->getVbpOffset();
    const STINumeric *index  = vBaseClass->getVbIndex();
    const size_t fieldLength =
        12 + numericLength(offset) + numericLength(index);
    const size_t fieldPadding = paddingBytes(fieldLength);
    length += fieldLength + fieldPadding;
  }

  for (STITypeBaseClass *baseClass : type->getBaseClasses()) {
    const STINumeric *offset = baseClass->getOffset();
    const size_t fieldLength = 8 + numericLength(offset);
    const size_t fieldPadding = paddingBytes(fieldLength);
    length += fieldLength + fieldPadding;
  }

  if (vFuncTab) {
    length += 8;
  }

  for (STITypeMember *member : type->getMembers()) {
    const STINumeric *offset = member->getOffset();
    StringRef name = member->getName();
    bool isStatic = member->isStatic();
    const size_t fieldLength =
        8 + (isStatic ? 0 : numericLength(offset)) + name.size() + 1;
    const size_t fieldPadding = paddingBytes(fieldLength);
    length += fieldLength + fieldPadding;
  }

  for (STITypeMethod *method : type->getMethods()) {
    StringRef name = method->getName();
    const size_t fieldLength = 8 + name.size() + 1;
    const size_t fieldPadding = paddingBytes(fieldLength);
    length += fieldLength + fieldPadding;
  }

  for (STITypeOneMethod *method : type->getOneMethods()) {
    StringRef name = method->getName();
    bool isVirtual = method->getVirtuality();
    const size_t fieldLength = 8 + (isVirtual ? 4 : 0) + name.size() + 1;
    const size_t fieldPadding = paddingBytes(fieldLength);
    length += fieldLength + fieldPadding;
  }

  for (STITypeEnumerator *enumerator : type->getEnumerators()) {
    const STINumeric *value = enumerator->getValue();
    StringRef name = enumerator->getName();
    const size_t fieldLength = 4 + numericLength(value) + name.size() + 1;
    const size_t fieldPadding = paddingBytes(fieldLength);
    length += fieldLength + fieldPadding;
  }

  padding = paddingBytes(length);

  typeBegin     (type);
  emitInt16     (length + padding - 2);
  emitInt16     (LF_FIELDLIST);

  for (STITypeVBaseClass *vBaseClass : type->getVBaseClasses()) {
    STISymbolID symbolID = vBaseClass->getSymbolID();
    uint16_t attribute = vBaseClass->getAttribute();
    const STIType *vBaseClassType = vBaseClass->getType();
    const STIType *vbpType = vBaseClass->getVbpType();
    const STINumeric *offset = vBaseClass->getVbpOffset();
    const STINumeric *index  = vBaseClass->getVbIndex();
    const size_t length = 12 + numericLength(offset) + numericLength(index);
    const size_t padding = paddingBytes(length);

    emitInt16   (symbolID);
    emitInt16   (attribute);
    emitInt32   (vBaseClassType ? vBaseClassType->getIndex() : T_NOTYPE);
    emitInt32   (vbpType ? vbpType->getIndex() : T_NOTYPE);
    emitNumeric (offset);
    emitNumeric (index);
    emitPadding (padding);
  }

  for (STITypeBaseClass *baseClass : type->getBaseClasses()) {
    uint16_t attribute = baseClass->getAttribute();
    const STIType *baseClassType = baseClass->getType();
    const STINumeric *offset = baseClass->getOffset();
    const size_t length = 8 + numericLength(offset);
    const size_t padding = paddingBytes(length);

    emitInt16   (LF_BCLASS);
    emitInt16   (attribute);
    emitInt32   (baseClassType ? baseClassType->getIndex() : T_NOTYPE);
    emitNumeric (offset);
    emitPadding (padding);
  }

  if (vFuncTab) {
    const STIType *vptrType = vFuncTab->getType();

    emitInt16   (LF_VFUNCTAB);
    emitInt16   (0); // 0-Padding
    emitInt32   (vptrType ? vptrType->getIndex() : T_NOTYPE);
  }

  for (STITypeMember *member : type->getMembers()) {
    uint16_t attribute = member->getAttribute();
    const STIType *memberType = member->getType();
    const STINumeric *offset = member->getOffset();
    StringRef name = member->getName();
    bool isStatic = member->isStatic();
    const size_t length =
        8 + (isStatic ? 0 : numericLength(offset)) + name.size() + 1;
    const size_t padding = paddingBytes(length);

    emitInt16   (isStatic ? LF_STMEMBER : LF_MEMBER);
    emitInt16   (attribute);
    emitInt32   (memberType ? memberType->getIndex() : T_NOTYPE);
    if (!isStatic) {
      emitNumeric(offset);
    }
    emitString  (name);
    emitPadding (padding);
  }

  for (STITypeMethod *method : type->getMethods()) {
    uint16_t count = method->getCount();
    const STIType *methodListType = method->getList();
    StringRef name = method->getName();
    const size_t length = 8 + name.size() + 1;
    const size_t padding = paddingBytes(length);

    emitInt16   (LF_METHOD);
    emitInt16   (count);
    emitInt32   (methodListType ? methodListType->getIndex() : T_NOTYPE);
    emitString  (name);
    emitPadding (padding);
  }

  for (STITypeOneMethod *method : type->getOneMethods()) {
    uint16_t attribute = method->getAttribute();
    const STIType *methodType = method->getType();
    bool isVirtual = method->getVirtuality();
    uint32_t virtualIndex = method->getVirtualIndex();
    StringRef name = method->getName();
    const size_t length = 8 + (isVirtual ? 4 : 0) + name.size() + 1;
    const size_t padding = paddingBytes(length);

    emitInt16   (LF_ONEMETHOD);
    emitInt16   (attribute);
    emitInt32   (methodType ? methodType->getIndex() : T_NOTYPE);
    if (isVirtual) {
      emitInt32 (virtualIndex * (getPointerSizeInBits() >> 3));
    }
    emitString  (name);
    emitPadding (padding);
  }

  for (STITypeEnumerator *enumerator : type->getEnumerators()) {
    uint16_t attribute = enumerator->getAttribute();
    const STINumeric *value = enumerator->getValue();
    StringRef name = enumerator->getName();
    const size_t length = 4 + numericLength(value) + name.size() + 1;
    const size_t padding = paddingBytes(length);

    emitInt16   (LF_ENUMERATE);
    emitInt16   (attribute);
    emitNumeric (value);
    emitString  (name);
    emitPadding (padding);
  }

  emitPadding   (padding);
  typeEnd       (type);
}

void STIDebugImpl::emitTypeFunctionID(const STITypeFunctionID *type) const {
  StringRef name = type->getName();
  const STIType *funcType = type->getType();
  const STIType *parentClassType = type->getParentClassType();
  const STIType *parentScope =
      parentClassType ? parentClassType : type->getParentScope();
  STISymbolID symbolID = parentClassType ? LF_MFUNC_ID : LF_FUNC_ID;
  const size_t length = 12 + name.size() + 1;
  const size_t padding = paddingBytes(length);

  idBegin       (type);
  emitInt16     (length + padding - 2);
  emitInt16     (symbolID);
  emitInt32     (parentScope ? parentScope->getIndex() : T_NOTYPE);
  emitInt32     (funcType ? funcType->getIndex() : T_NOTYPE);
  emitString    (name);
  emitPadding   (padding);
  idEnd         (type);
}

//===----------------------------------------------------------------------===//
// emitTypeProcedure(type)
//===----------------------------------------------------------------------===//

void STIDebugImpl::emitTypeProcedure(const STITypeProcedure *type) const {
  const STIType *returnType = type->getReturnType();
  int callingConvention = type->getCallingConvention();
  uint16_t paramCount = type->getParamCount();
  const STIType *argumentList = type->getArgumentList();
  const size_t length = 16;
  const size_t padding = paddingBytes(length);

  typeBegin     (type);
  emitInt16     (length + padding - 2);
  emitInt16     (LF_PROCEDURE);
  emitInt32     (returnType ? returnType->getIndex() : T_NOTYPE);
  emitInt8      (callingConvention);
  emitInt8      (0); // reserved
  emitInt16     (paramCount);
  emitInt32     (argumentList ? argumentList->getIndex() : T_NOTYPE);
  emitPadding   (padding);
  typeEnd       (type);
}

//===----------------------------------------------------------------------===//
// emitTypeMemberFunction(type)
//===----------------------------------------------------------------------===//

void STIDebugImpl::emitTypeMemberFunction(
      const STITypeMemberFunction *type) const {
  const STIType *returnType = type->getReturnType();
  const STIType *classType = type->getClassType();
  const STIType *thisType = type->getThisType();
  int callingConvention = type->getCallingConvention();
  uint16_t paramCount = type->getParamCount();
  const STIType *argumentList = type->getArgumentList();
  int thisAdjust = type->getThisAdjust();
  const size_t length = 28;
  const size_t padding = paddingBytes(length);

  typeBegin     (type);
  emitInt16     (length + padding - 2);
  emitInt16     (LF_MFUNCTION);
  emitInt32     (returnType ? returnType->getIndex() : T_NOTYPE);
  emitInt32     (classType->getIndex());
  emitInt32     (thisType ? thisType->getIndex() : T_NOTYPE);
  emitInt8      (callingConvention);
  emitInt8      (0); // reserved
  emitInt16     (paramCount);
  emitInt32     (argumentList ? argumentList->getIndex() : T_NOTYPE);
  emitInt32     (thisAdjust);
  emitPadding   (padding);
  typeEnd       (type);
}

void STIDebugImpl::emitTypeArgumentList(const STITypeArgumentList *type) const {
  uint32_t argumentCount = type->getArgumentCount();
  const STITypeTable *argumentList = type->getArgumentList();
  const size_t length = 8 + (4 * argumentCount);
  const size_t padding = paddingBytes(length);

  typeBegin     (type);
  emitInt16     (length + padding - 2);
  emitInt16     (LF_ARGLIST);
  emitInt32     (argumentCount);
  for (const STIType *argumentType : *argumentList) {
    emitInt32   (argumentType ? argumentType->getIndex() : T_NOTYPE);
  }
  emitPadding   (padding);
  typeEnd       (type);
}

void STIDebugImpl::emitTypeServer(const STITypeServer *type) const {
  const size_t MAX_BUFF_LENGTH = 32;
  unsigned char signature[MAX_BUFF_LENGTH];
  unsigned char age[MAX_BUFF_LENGTH];
  StringRef name = type->getPDBFullName();
  size_t signatureLen = pdb_get_signature(signature, MAX_BUFF_LENGTH);
  size_t ageLen = pdb_get_age(age, MAX_BUFF_LENGTH);
  const size_t length = 4 + signatureLen + ageLen + name.size() + 1;
  const size_t padding = paddingBytes(length);

  emitInt16   (length + padding - 2);
  emitInt16   (LF_TYPESERVER2);
  for (size_t i=0; i < signatureLen; ++i) {
    emitInt8(signature[i]);
  }
  for (size_t i=0; i < ageLen; ++i) {
    emitInt8  (age[i]);
  }
  emitString  (name);
  emitPadding (padding);
}

//===----------------------------------------------------------------------===//
// emitType(type)
//
// Emits the specified type record.
//
//===----------------------------------------------------------------------===//

void STIDebugImpl::emitType(const STIType *type) const {
  STIObjectKind kind;

  kind = type->getKind();
  switch (kind) {
#define X(KIND, HANDLER, TYPE)                                                 \
  case STI_OBJECT_KIND_TYPE_##KIND:                                            \
    HANDLER(static_cast<const TYPE *>(type));                                  \
    break
    X(BASIC,            emitTypeBasic,          STITypeBasic);
    X(MODIFIER,         emitTypeModifier,       STITypeModifier);
    X(POINTER,          emitTypePointer,        STITypePointer);
    X(ARRAY,            emitTypeArray,          STITypeArray);
    X(STRUCTURE,        emitTypeStructure,      STITypeStructure);
    X(ENUMERATION,      emitTypeEnumeration,    STITypeEnumeration);
    X(VSHAPE,           emitTypeVShape,         STITypeVShape);
    X(BITFIELD,         emitTypeBitfield,       STITypeBitfield);
    X(METHOD_LIST,      emitTypeMethodList,     STITypeMethodList);
    X(FIELD_LIST,       emitTypeFieldList,      STITypeFieldList);
    X(FUNCTION_ID,      emitTypeFunctionID,     STITypeFunctionID);
    X(PROCEDURE,        emitTypeProcedure,      STITypeProcedure);
    X(MEMBER_FUNCTION,  emitTypeMemberFunction, STITypeMemberFunction);
    X(ARGUMENT_LIST,    emitTypeArgumentList,   STITypeArgumentList);
    X(SERVER,           emitTypeServer,         STITypeServer);
#undef X
  default:
    assert(kind != kind); // invalid type kind
    break;
  }
}

//===----------------------------------------------------------------------===//
// emitTypesSignature()
//
// Emits the type signature at the beginning of the .debug$T section which
// identifies the version number of the types information.
//
//===----------------------------------------------------------------------===//

void STIDebugImpl::emitTypesSignature() const {
  const STITypesSignatureID signatureID = STI_TYPES_SIGNATURE_LATEST;

  emitComment("Types Section Signature");
  emitInt32(signatureID);
}

//===----------------------------------------------------------------------===//
// emitTypesPDBTypeServer()
//
// When emitting type information to a PDB, this routine emits a LF_TYPESERVER
// record into the object file.
//
//===----------------------------------------------------------------------===//

void STIDebugImpl::emitTypesPDBTypeServer() const {
  STITypeServer* typeServer;

  // The LF_TYPESERVER entry is only emitted if a PDB is generated.
  if (!usePDB()) {
    return;
  }

  typeServer = STITypeServer::create();
  typeServer->setPDBFullName(getPDBFullPath());
  emitTypeServer(typeServer);
  delete typeServer;
}

//===----------------------------------------------------------------------===//
// emitTypesPDBBegin(savedWriter)
//===----------------------------------------------------------------------===//

void STIDebugImpl::emitTypesPDBBegin(STIWriter** savedWriter) const {
  STIWriter* pdbWriter;

  if (!usePDB()) {
    return;
  }

  pdbWriter = STIPdbWriter::create();
  *savedWriter = writer();
  const_cast<STIDebugImpl*>(this)->setWriter(pdbWriter);
}

//===----------------------------------------------------------------------===//
// emitTypesPDBEnd(savedWriter)
//===----------------------------------------------------------------------===//

void STIDebugImpl::emitTypesPDBEnd(STIWriter** savedWriter) const {
  STIWriter* pdbWriter;

  if (!usePDB()) {
    return;
  }

  pdbWriter = const_cast<STIDebugImpl*>(this)->writer();
  const_cast<STIDebugImpl*>(this)->setWriter(*savedWriter);
  delete pdbWriter;
}

//===----------------------------------------------------------------------===//
// emitTypesTable()
//
// Emits all of the types from the types table, in order.
//
//===----------------------------------------------------------------------===//

void STIDebugImpl::emitTypesTable() const {
  for (const STIType *type : *getTypeTable()) {
    emitType(type);
  }
}

//===----------------------------------------------------------------------===//
// emitTypes()
//
// Emits the .debug$T section.
//
//===----------------------------------------------------------------------===//

void STIDebugImpl::emitTypes() const {
  STIWriter* savedWriter = nullptr;

  emitSectionBegin(ASM()->getObjFileLowering().getCOFFDebugTypesSection());
  emitTypesSignature();
  emitTypesPDBTypeServer();
  emitTypesPDBBegin(&savedWriter);
  emitTypesTable();
  emitTypesPDBEnd(&savedWriter);
}

void STIDebugImpl::emitSymbolUserDefined(
    const STISymbolUserDefined *userDefined) const {
  const STIType *definedType = userDefined->getDefinedType();
  StringRef name = userDefined->getName();
  const int16_t length = 6 + name.size() + 1;

  emitInt16(length);
  emitInt16(S_UDT);
  emitInt32(definedType->getIndex());
  emitString(name);
}

void STIDebugImpl::emitStringEntry(const STIStringEntry *entry) const {
  emitString(entry->getString());
}

void STIDebugImpl::emitStringTable() const {
  emitSubsection(STI_SUBSECTION_STRINGTABLE);

  for (const STIStringEntry *entry : getStringTable()->getEntries()) {
    emitStringEntry(entry);
  }
}

void STIDebugImpl::emitChecksumTable() const {
  emitSubsection(STI_SUBSECTION_FILECHKSMS);

  for (const STIChecksumEntry *entry : getChecksumTable()->getEntries()) {
    emitChecksumEntry(entry);
  }
}

size_t STIDebugImpl::getPaddingSize(const STIChecksumEntry *entry) const {
  return 4 - ((6 + entry->getChecksumSize()) % 4);
}

void STIDebugImpl::emitChecksumEntry(const STIChecksumEntry *entry) const {
  emitInt32(entry->getStringEntry()->getOffset());
  emitInt8(entry->getChecksumSize());
  emitInt8(entry->getType());
  emitBytes(entry->getChecksum(), entry->getChecksumSize());
  emitFill(getPaddingSize(entry), 0x00);
}

//===----------------------------------------------------------------------===//
// STIDebug Routines
//===----------------------------------------------------------------------===//

STIDebug::STIDebug() {}

STIDebug::~STIDebug() {}

STIDebug *STIDebug::create(AsmPrinter *Asm) { return new STIDebugImpl(Asm); }
=======
//===-- STIDebug.cpp - Symbol And Type Info -------*- C++ -*--===//
//
//===----------------------------------------------------------------------===//
//
// This file contains support for writing symbol and type information
// compatible with Visual Studio.
//
//===----------------------------------------------------------------------===//

#include "STIDebug.h"
#include "STI.h"
#include "STIIR.h"
#include "pdbInterface.h"
#include "../DbgValueHistoryCalculator.h"
#include "llvm/ADT/DenseSet.h"
#include "llvm/ADT/PointerUnion.h" // dyn_cast
#include "llvm/ADT/StringRef.h"
#include "llvm/ADT/Triple.h"
#include "llvm/CodeGen/AsmPrinter.h"
#include "llvm/CodeGen/LexicalScopes.h"
#include "llvm/CodeGen/MachineFunction.h"
#include "llvm/CodeGen/MachineModuleInfo.h"
#include "llvm/IR/Constants.h"
#include "llvm/IR/DebugInfo.h"
#include "llvm/MC/MCSection.h"
#include "llvm/MC/MCStreamer.h"
#include "llvm/MC/MCSymbol.h"
#include "llvm/Support/CommandLine.h"
#include "llvm/Target/TargetLoweringObjectFile.h"
#include "llvm/Target/TargetFrameLowering.h"
#include "llvm/Target/TargetMachine.h"
#include "llvm/Target/TargetSubtargetInfo.h"

#include <map>
#include <vector>

// FIXME: We should determine which getcwd to use during configuration and not
//        at compile time.
//
#ifdef LLVM_ON_WIN32
#include <direct.h>
#define GETCWD _getcwd
#else
#include <unistd.h>
#define GETCWD getcwd
#endif

using namespace llvm;

//===----------------------------------------------------------------------===//
// Options
//===----------------------------------------------------------------------===//

// EmitFunctionIDs
//
// When true, functions are emitted using S_GPROC32_ID/S_LPROC32_ID and a
// seperate LF_FUNC_ID/LF_MFUNC_ID record is generated. Otherwise the functions
// are emitted as S_GPROC32/S_LPROC32 and no function id is emitted.
//
// NOTE: These records are currently emitted to the .debug$T section, which is
//       incompatible with the PDB support where they are supposed to be
//       written to an "ID's" section.
//
static cl::opt<bool> EmitFunctionIDs (
    "debug-emit-function-ids",
    cl::Hidden,
    cl::desc("Emit function ID records"),
    cl::init(false));

//===----------------------------------------------------------------------===//
// Helper Routines
//===----------------------------------------------------------------------===//

#define PDB_DEFAULT_FILE_NAME "vc110.pdb"
#define PDB_DEFAULT_DLL_NAME "mspdb110.dll"

static int16_t getPaddedSize(const int16_t num) {
  static const int16_t padding = 4;
  static const int16_t paddingInc = padding - 1;
  static const int16_t paddingMask = ~paddingInc;
  return (num + paddingInc) & paddingMask;
}

static void getFullFileName(const DIFile *file, std::string &path) {
  path = (file->getDirectory() + Twine("\\") + file->getFilename()).str();
  std::replace(path.begin(), path.end(), '/', '\\');
  size_t index = 0;
  while ((index = path.find("\\\\", index)) != std::string::npos) {
    path.erase(index, 1);
  }
}

static std::string getRealName(std::string name) {
  std::string prefix = ".?AV"; //".?AU"
  std::string sufix = "@";
  std::string realName = sufix;

  while (std::size_t pos = name.find("::")) {
    if (pos == std::string::npos) {
      realName = (Twine(prefix) + Twine(name.substr(0, pos)) + Twine(sufix) +
                  Twine(realName)).str();
      break;
    }
    realName =
        (Twine(name.substr(0, pos)) + Twine(sufix) + Twine(realName)).str();
    name = name.substr(pos + 2);
  }
  return realName;
}

static bool isStaticMethod(StringRef linkageName) {
  // FIXME: this is a temporary WA to partial demangle linkageName
  //        Clang should mark static method using MDSubprogram (DPD200372369)
  size_t pos = linkageName.find("@@");
  if (pos != StringRef::npos && (pos + 2) < linkageName.size()) {
    switch (linkageName[pos + 2]) {
    case 'T':
    case 'S':
    case 'K':
    case 'L':
    case 'C':
    case 'D':
      return true;
    }
  }
  return false;
}

static bool isThunkMethod(StringRef linkageName) {
  // FIXME: this is a temporary WA to partial demangle gcc linkageName
  //        Clang should mark thunk method using MDSubprogram (DPD200372370)
  size_t pos = linkageName.find("@@");
  if (pos == StringRef::npos || linkageName.size() <= pos + 2) {
    return false;
  }
  char ch = linkageName[pos + 2];
  switch (ch) {
  case 'W':
  case 'G':
  case 'O':
    return true;
  }
  return false;
}

static int getThunkAdjustor(StringRef linkageName) {
  // FIXME: this is a temporary WA to partial demangle gcc linkageName
  //        Clang should mark thunk method using MDSubprogram (DPD200372370)
  assert(isThunkMethod(linkageName));
  size_t pos = linkageName.find("@@");
  if (linkageName.size() <= pos + 3)
    return 0;

  char adjChar = linkageName[pos + 3];
  if (adjChar < '0' || adjChar > '9')
    return 0;

  return -(adjChar - '0' + 1);
}

StringRef getThunkTargetMethodName(StringRef linkageName) {
  // FIXME: this is a temporary WA to partial demangle gcc linkageName
  //        Clang should mark thunk method using MDSubprogram (DPD200372370)
  assert(isThunkMethod(linkageName));
  size_t posStart = linkageName.find("?");
  size_t posEnd = linkageName.find("@");
  posStart = (posStart == StringRef::npos)? 0 : posStart+1;
  if (posEnd == StringRef::npos)
    posEnd = linkageName.size();
  StringRef name = linkageName.slice(posStart, posEnd);
  return name;
}

static unsigned getFunctionAttribute(const DISubprogram *SP,
                                     const DICompositeType *llvmParentType,
                                     bool introduced) {
  unsigned attribute = 0;
  unsigned virtuality = SP->getVirtuality();

  if (SP->isProtected())
    attribute = attribute | STI_ACCESS_PRIVATE;
  else if (SP->isPrivate())
    attribute = attribute | STI_ACCESS_PROTECT;
  else if (SP->isPublic())
    attribute = attribute | STI_ACCESS_PUBLIC;
  // Otherwise C++ member and base classes are considered public.
  else if (llvmParentType->getTag() == dwarf::DW_TAG_class_type)
    attribute = attribute | STI_ACCESS_PRIVATE;
  else
    attribute = attribute | STI_ACCESS_PUBLIC;

  if (SP->isArtificial()) {
    attribute = attribute | STI_COMPGENX;
  }

  switch (virtuality) {
  case dwarf::DW_VIRTUALITY_none:
    break;
  case dwarf::DW_VIRTUALITY_virtual:
    if (introduced) {
      attribute = attribute | STI_MPROP_INTR_VRT;
    } else {
      attribute = attribute | STI_MPROP_VIRTUAL;
    }
    break;
  case dwarf::DW_VIRTUALITY_pure_virtual:
    if (introduced) {
      attribute = attribute | STI_MPROP_PURE_INTR_VRT;
    } else {
      attribute = attribute | STI_MPROP_PURE_VRT;
    }
    break;
  default:
    assert(!"unhandled virtuality case");
    break;
  }

  if (isStaticMethod(SP->getLinkageName())) {
    attribute = attribute | STI_MPROP_STATIC;
  }

  return attribute;
}

static unsigned getTypeAttribute(const DIDerivedType *llvmType,
                                 const DICompositeType *llvmParentType) {
  unsigned attribute = 0;

  if (llvmType->isProtected())
    attribute = attribute | STI_ACCESS_PRIVATE;
  else if (llvmType->isPrivate())
    attribute = attribute | STI_ACCESS_PROTECT;
  else if (llvmType->isPublic())
    attribute = attribute | STI_ACCESS_PUBLIC;
  // Otherwise C++ member and base classes are considered public.
  else if (llvmParentType->getTag() == dwarf::DW_TAG_class_type)
    attribute = attribute | STI_ACCESS_PRIVATE;
  else
    attribute = attribute | STI_ACCESS_PUBLIC;

  if (llvmType->isArtificial()) {
    attribute = attribute | STI_COMPGENX;
  }

  if (llvmType->isStaticMember()) {
    attribute = attribute | STI_MPROP_STATIC;
  }

  return attribute;
}

static bool isIndirectExpression(const DIExpression *Expr) {
  if (!Expr || (Expr->getNumElements() == 0)) {
    return false;
  }

  if (Expr->getNumElements() != 1) {
    // Looking for DW_OP_deref expression only.
    return false;
  }

  DIExpression::expr_op_iterator I = Expr->expr_op_begin();
  DIExpression::expr_op_iterator E = Expr->expr_op_end();

  for (; I != E; ++I) {
    switch (I->getOp()) {
    case dwarf::DW_OP_bit_piece:
    case dwarf::DW_OP_plus:
      return false;
    case dwarf::DW_OP_deref:
      return true;
    default:
      llvm_unreachable("unhandled opcode found in DIExpression");
    }
  }
  return false;
}

//===----------------------------------------------------------------------===//
// Printing/Debugging Routines
//===----------------------------------------------------------------------===//

static StringRef toString(STISubsectionID subsectionID) {
  StringRef string;

  switch (subsectionID) {
#define X(KIND, VALUE)                                                         \
  case (KIND):                                                                 \
    string = #KIND;                                                            \
    break;
    STI_SUBSECTION_KINDS
#undef X
  default:
    string = "<invalid subsection kind>";
    break;
  }

  return string;
}

static StringRef toString(STIMachineID machineID) {
  StringRef string;

  switch (machineID) {
#define X(KIND, VALUE)                                                         \
  case (KIND):                                                                 \
    string = #KIND;                                                            \
    break;
    STI_MACHINE_KINDS
#undef X
  default:
    string = "<invalid machine kind>";
    break;
  }

  return string;
}

static StringRef toString(STISymbolID symbolID) {
  StringRef string;

  switch (symbolID) {
#define X(KIND, VALUE)                                                         \
  case (KIND):                                                                 \
    string = #KIND;                                                            \
    break;
    X(S_OBJNAME,        0x0000) // FIXME: define these in STI.h with values
    X(S_COMPILE3,       0x0000)
    X(S_GPROC32_ID,     0x0000)
    X(S_LPROC32_ID,     0x0000)
    X(S_FRAMEPROC,      0x0000)
    X(S_BLOCK32,        0x0000)
    X(S_REGREL32,       0x0000)
    X(S_REGISTER,       0x0000)
    X(S_BPREL32,        0x0000)
    X(S_LDATA32,        0x0000)
    X(S_GDATA32,        0x0000)
    X(S_PROC_ID_END,    0x0000)
    X(S_CONSTANT,       0x0000)
#undef X
  default:
    string = "<invalid symbol kind>";
    break;
  }

  return string;
}

//===----------------------------------------------------------------------===//
// toMachineID(architecture)
//===----------------------------------------------------------------------===//

static STIMachineID toMachineID(Triple::ArchType architecture) {
  STIMachineID machineID;

  switch (architecture) {
#define MAP(ARCH, MACHINE)                                                     \
  case (Triple::ARCH):                                                         \
    machineID = MACHINE;                                                       \
    break
    MAP(x86,    STI_MACHINE_INTEL_PENTIUM_III);
    MAP(x86_64, STI_MACHINE_INTEL64);
#undef MAP
  default:
    assert(!"Architecture cannot be mapped to an STI machine type!");
    break;
  }

  return machineID;
}

//===----------------------------------------------------------------------===//
// STITypeInfo
//===----------------------------------------------------------------------===//

typedef std::vector<STIType *> STITypeTable;

//===----------------------------------------------------------------------===//
// STITypeMap
//===----------------------------------------------------------------------===//
typedef DenseMap<const MDNode *, STIType *> TypeMap;
typedef DenseMap<const STIType *, TypeMap> TypeScopedMap;

typedef DenseMap<const MachineInstr *, MCSymbol *> LabelMap;

struct ClassInfo {
  typedef std::vector<const MDNode *> BaseClassList;
  struct VBaseClassInfo {
    const MDNode *llvmInheritance;
    unsigned vbIndex;
    bool indirect;

    VBaseClassInfo() : llvmInheritance(nullptr), vbIndex(0), indirect(false) {}

    VBaseClassInfo(const MDNode *N, unsigned I, bool InDir)
        : llvmInheritance(N), vbIndex(I), indirect(InDir) {}
  };
  // llvmClassType -> {llvmInheritance, vbIndex, indirect}
  typedef MapVector<const MDNode *, VBaseClassInfo> VBaseClassList;
  // [<llvmMemberType, baseOffset>]
  typedef std::vector<std::pair<const MDNode *, unsigned> > MemberList;
  // methodName -> [<llvmSubprogram, introduced>]
  typedef std::map<StringRef, std::vector<std::pair<const MDNode *, bool> > >
      MethodsMap;
  // methodName -> [llvmSubprogram]
  typedef std::map<StringRef, std::vector<const MDNode *> > VMethodsMap;

  // non-virtual base classes
  BaseClassList baseClasses;
  // virtual base classes (direct and indirect).
  VBaseClassList vBaseClasses;
  // offset of virtual base pointer
  int vbpOffset;
  // virtual function table (only if have introduced virtual methods)
  const MDNode *vFuncTab;
  // direct members
  MemberList members;
  // direct methods (gathered by name), for each function: (introduced?)
  MethodsMap methods;
  // virtual methods (gathered by name), for DTOR use "~" name.
  VMethodsMap vMethods;
  // FIXME: add support to: CONSTRUCTOR, OVERLOAD, OVERLOADED ASSIGNMENT, etc.
  // Class has Constructor
  bool hasCTOR;
  // Class has Destructor
  bool hasDTOR;
  // Number of virtual methods (length of virtual function table)
  unsigned vMethodsCount;

  ClassInfo()
      : vbpOffset(~0), vFuncTab(nullptr), hasCTOR(false), hasDTOR(false),
        vMethodsCount(0) {}
};

//===----------------------------------------------------------------------===//
// STIWriter
//===----------------------------------------------------------------------===//

class STIWriter {
public:
  virtual void emitInt8(int32_t value) = 0;
  virtual void emitInt16(int32_t value) = 0;
  virtual void emitInt32(int32_t value) = 0;
  virtual void emitString(StringRef string) = 0;
  virtual void emitBytes(size_t size, const char* data) = 0;
  virtual void emitFill(size_t size, const uint8_t byte) = 0;
  virtual void emitComment(StringRef comment) = 0;
  virtual void emitLabel(MCSymbol *symbol) = 0;
  virtual void emitValue(const MCExpr *value, unsigned int sizeInBytes) = 0;

  virtual void idBegin(const STIType* type) = 0;
  virtual void idEnd(const STIType* type) = 0;
  virtual void typeBegin(const STIType* type) = 0;
  virtual void typeEnd(const STIType* type) = 0;

  virtual ~STIWriter();

protected:
  STIWriter();
};

STIWriter::STIWriter() {
}

STIWriter::~STIWriter() {
}

//===----------------------------------------------------------------------===//
// STIAsmWriter
//===----------------------------------------------------------------------===//

class STIAsmWriter : public STIWriter {
public:
  STIAsmWriter(AsmPrinter* asmPrinter);
  virtual ~STIAsmWriter();

  static STIAsmWriter* create(AsmPrinter* asmPrinter);

  AsmPrinter* ASM() const;

  virtual void emitInt8(int32_t value);
  virtual void emitInt16(int32_t value);
  virtual void emitInt32(int32_t value);
  virtual void emitString(StringRef string);
  virtual void emitBytes(size_t size, const char* data);
  virtual void emitFill(size_t size, const uint8_t byte);
  virtual void emitComment(StringRef comment);
  virtual void emitLabel(MCSymbol *symbol);
  virtual void emitValue(const MCExpr *value, unsigned int sizeInBytes);

  virtual void idBegin(const STIType* type);
  virtual void idEnd(const STIType* type);
  virtual void typeBegin(const STIType* type);
  virtual void typeEnd(const STIType* type);

private:
  AsmPrinter* _asmPrinter;
};

STIAsmWriter::STIAsmWriter(AsmPrinter* asmPrinter) :
    STIWriter   (),
    _asmPrinter (asmPrinter) {
}

STIAsmWriter::~STIAsmWriter() {
}

STIAsmWriter* STIAsmWriter::create(AsmPrinter* asmPrinter) {
  return new STIAsmWriter(asmPrinter);
}

AsmPrinter* STIAsmWriter::ASM() const {
  return _asmPrinter;
}

void STIAsmWriter::emitInt8(int32_t value) {
  ASM()->EmitInt8(value);
}

void STIAsmWriter::emitInt16(int32_t value) {
  ASM()->EmitInt16(value);
}

void STIAsmWriter::emitInt32(int32_t value) {
  ASM()->EmitInt32(value);
}

void STIAsmWriter::emitString(StringRef string) {
  ASM()->OutStreamer->EmitBytes(string);
  ASM()->EmitInt8(0);
}

void STIAsmWriter::emitBytes(size_t size, const char* data) {
  ASM()->OutStreamer->EmitBytes(StringRef(data, size));
}

void STIAsmWriter::emitFill(size_t size, const uint8_t byte) {
  ASM()->OutStreamer->EmitFill(size, byte);
}

void STIAsmWriter::emitComment(StringRef comment) {
  ASM()->OutStreamer->AddComment(comment);
}

void STIAsmWriter::emitLabel(MCSymbol *symbol) {
  ASM()->OutStreamer->EmitLabel(symbol);
}

void STIAsmWriter::emitValue(const MCExpr *value, unsigned int sizeInBytes) {
  ASM()->OutStreamer->EmitValue(value, sizeInBytes);
}

void STIAsmWriter::idBegin(const STIType* type) {
}

void STIAsmWriter::idEnd(const STIType* type) {
}

void STIAsmWriter::typeBegin(const STIType* type) {
}

void STIAsmWriter::typeEnd(const STIType* type) {
}

//===----------------------------------------------------------------------===//
// STIPdbWriter
//===----------------------------------------------------------------------===//

class STIPdbWriter : public STIWriter {
public:
  STIPdbWriter();
  virtual ~STIPdbWriter();

  static STIPdbWriter* create();

  virtual void emitInt8(int32_t value);
  virtual void emitInt16(int32_t value);
  virtual void emitInt32(int32_t value);
  virtual void emitString(StringRef string);
  virtual void emitBytes(size_t size, const char* data);
  virtual void emitFill(size_t size, const uint8_t byte);
  virtual void emitComment(StringRef comment);
  virtual void emitLabel(MCSymbol *symbol);
  virtual void emitValue(const MCExpr *value, unsigned int sizeInBytes);

  virtual void idBegin(const STIType* type);
  virtual void idEnd(const STIType* type);
  virtual void typeBegin(const STIType* type);
  virtual void typeEnd(const STIType* type);

private:
  std::vector<char> _buffer;
};

STIPdbWriter::STIPdbWriter() :
    STIWriter   (),
    _buffer     () {
}

STIPdbWriter::~STIPdbWriter() {
}

STIPdbWriter* STIPdbWriter::create() {
  return new STIPdbWriter();
}

void STIPdbWriter::emitInt8(int32_t value) {
  emitBytes(1, reinterpret_cast<const char*>(&value));
}

void STIPdbWriter::emitInt16(int32_t value) {
  emitBytes(2, reinterpret_cast<const char*>(&value));
}

void STIPdbWriter::emitInt32(int32_t value) {
  emitBytes(4, reinterpret_cast<const char*>(&value));
}

void STIPdbWriter::emitString(StringRef string) {
  _buffer.insert(_buffer.end(), string.begin(), string.end());
  _buffer.push_back('\0');
}

void STIPdbWriter::emitBytes(size_t size, const char* data) {
  _buffer.insert(_buffer.end(), data, data + size);
}

void STIPdbWriter::emitFill(size_t size, const uint8_t byte) {
  // Fill bytes are not emitted to the PDB writer.
}

void STIPdbWriter::emitComment(StringRef comment) {
  // Comments are not emitted to the PDB writer.
}

void STIPdbWriter::emitLabel(MCSymbol *symbol) {
  // Labels are not emitted to the PDB writer.
}

void STIPdbWriter::emitValue(const MCExpr *value, unsigned int sizeInBytes) {
  // This is currently only used for emitting label diffs, which are not used
  // when writing type information to the PDB writer.
}

void STIPdbWriter::idBegin(const STIType* type) {
  assert(_buffer.size() == 0);
}

void STIPdbWriter::idEnd(const STIType* type) {
  unsigned long index;

  // Buffer must minimally contain a type length.
  assert(_buffer.size() > 2);

  pdb_write_id(_buffer.data(), &index);

  const_cast<STIType *>(type)->setIndex(index);

  _buffer.clear();
}

void STIPdbWriter::typeBegin(const STIType* type) {
  assert(_buffer.size() == 0);
}

void STIPdbWriter::typeEnd(const STIType* type) {
  unsigned long index;

  // Buffer must minimally contain a type length.
  assert(_buffer.size() > 2);

  pdb_write_type(_buffer.data(), &index);

  const_cast<STIType *>(type)->setIndex(index);

  _buffer.clear();
}

//===----------------------------------------------------------------------===//
// STIDebugImpl
//===----------------------------------------------------------------------===//

class STIDebugImpl : public STIDebug {
private:
  typedef DenseMap<const Function *, STISymbolProcedure *> FunctionMap;
  typedef DenseMap<const MDNode *, STIScope *> STIScopeMap;
  typedef DenseMap<const MDNode *, ClassInfo *> ClassInfoMap;
  typedef DenseMap<const MDNode *, std::string> StringNameMap;
  typedef DenseMap<const DISubprogram *, Function *> DISubprogramMap;

  AsmPrinter *_asmPrinter;
  STISymbolProcedure *_currentProcedure;
  DbgValueHistoryMap _valueHistory;
  FunctionMap _functionMap;
  DISubprogramMap _subprogramMap;
  STISymbolTable _symbolTable;
  STITypeTable _typeTable;
  STIStringTable _stringTable;
  STIChecksumTable _checksumTable;
  STIScopeMap _ScopeMap;
  TypeScopedMap _typeMap;
  TypeMap _dclTypeMap;
  STIType *_voidType;
  STIType *_vbpType;
  unsigned int _blockNumber;
  LexicalScopes _lexicalScopes;
  LabelMap _labelsBeforeInsn;
  LabelMap _labelsAfterInsn;
  const MachineInstr *_curMI;
  STISubsection *_currentSubsection;
  unsigned _ptrSizeInBits;
  ClassInfoMap _classInfoMap;
  StringNameMap _stringNameMap;
  unsigned _uniqueNameCounter;
  std::vector<char> _pdbBuff;
  StringRef _pdbFileName;
  StringRef _objFileName;
  bool _usePDB;
  STIWriter* _writer;

  // Maps from a type identifier to the actual MDNode.
  DITypeIdentifierMap TypeIdentifierMap;

public:
  STIDebugImpl(AsmPrinter *asmPrinter);
  virtual ~STIDebugImpl();

  void setSymbolSize(const MCSymbol *Symbol, uint64_t size);
  void beginModule();
  void endModule();
  void beginFunction(const MachineFunction *MF);
  void endFunction(const MachineFunction *MF);
  void beginInstruction(const MachineInstr *MI);
  void endInstruction();

protected:
  AsmPrinter *ASM();
  const AsmPrinter *ASM() const;
  MachineModuleInfo *MMI() const;
  const Module *getModule() const;
  const TargetRegisterInfo *getTargetRegisterInfo();
  STISymbolTable *getSymbolTable();
  const STISymbolTable *getSymbolTable() const;
  STITypeTable *getTypeTable();
  const STITypeTable *getTypeTable() const;
  STIStringTable *getStringTable();
  const STIStringTable *getStringTable() const;
  STIChecksumTable *getChecksumTable();
  const STIChecksumTable *getChecksumTable() const;
  bool hasScope(const MDNode *llvmNode) const;
  STIScope *getScope(const MDNode *llvmNode);
  void addScope(const MDNode *llvmNode, STIScope *object);
  TypeScopedMap *getTypeMap();
  const TypeScopedMap *getTypeMap() const;
  TypeMap *getDclTypeMap();
  const TypeMap *getDclTypeMap() const;
  ClassInfoMap *getClassInfoMap();
  const ClassInfoMap *getClassInfoMap() const;
  StringNameMap *getStringNameMap();
  const StringNameMap *getStringNameMap() const;
  STIWriter* writer() const;
  void setWriter(STIWriter* writer);

  std::string getUniqueName();
  char *getCWD() const;
  std::string getPDBFullPath() const;
  std::string getOBJFullPath() const;
  StringRef getMDStringValue(StringRef MDName) const;

  STISymbolCompileUnit *getCompileUnit() { // FIXME:
    STISymbolModule *module =
        static_cast<STISymbolModule *>(getSymbolTable()->getRoot());
    STISymbolCompileUnit *compileUnit = module->getCompileUnits()->back();
    return compileUnit;
  }

  /// \brief Return the TypeIdentifierMap.
  const DITypeIdentifierMap &getTypeIdentifierMap() const;

  STIScope *getOrCreateScope(const DIScope* llvmScope);
  std::string getScopeFullName(const DIScope* llvmScope, StringRef name,
                               bool useClassName = false);
  STIType *getClassScope(const DIScope* llvmScope);

  STIRegID toSTIRegID(unsigned int regnum) const;
  STISymbolVariable *createSymbolVariable(const DILocalVariable *DIV,
                                          unsigned int frameIndex,
                                          const MachineInstr *DVInsn = nullptr);

  STISymbolProcedure *getCurrentProcedure() const;
  void setCurrentProcedure(STISymbolProcedure *procedure);

  void setSymbolModule(STISymbolModule *module);
  STISymbolModule *getSymbolModule() const;

  size_t getPaddingSize(const STIChecksumEntry *entry) const;

  void clearValueHistory();

  void collectModuleInfo();
  void collectGlobalVariableInfo(const DICompileUnit* CU);
  void collectRoutineInfo();

  ClassInfo &collectClassInfo(const DICompositeType *llvmType);
  void collectClassInfoFromInheritance(ClassInfo &info,
                                       const DIDerivedType *inherTy,
                                       bool &finalizedOffset);
  void collectMemberInfo(ClassInfo &info, const DIDerivedType *DDTy);
  bool isEqualVMethodPrototype(
      const DISubroutineType *typeA,
      const DISubroutineType *typeB);

  const DIType *getUnqualifiedDIType(const DIType *ditype);

  STINumeric* createNumericUnsignedInt(const uint64_t value);
  STINumeric* createNumericSignedInt(const int64_t value);
  STINumeric* createNumericAPInt(const DIType *ditype, const APInt& value);
  STINumeric* createNumericAPFloat(const DIType *ditype, const APFloat& value);

  STISymbolProcedure *getOrCreateSymbolProcedure(const DISubprogram *SP);
  STISymbolProcedure *createSymbolThunk(const DISubprogram *SP);
  STISymbolBlock *createSymbolBlock(const DILexicalBlockBase *LB);
  STIChecksumEntry *getOrCreateChecksum(StringRef path);

  STIType *createType(const DIType *llvmType, STIType *classType = nullptr,
                      bool isStatic = false);
  STIType *createTypeBasic(const DIBasicType *llvmType);
  STIType *createTypePointer(const DIDerivedType *llvmType);
  STIType *createTypeModifier(const DIDerivedType *llvmType);
  STIType *createTypeArray(const DICompositeType *llvmType);
  STIType *createTypeStructure(const DICompositeType *llvmType,
                               bool isDcl = false);
  STIType *createTypeEnumeration(const DICompositeType *llvmType);
  STIType *createTypeSubroutine(const DISubroutineType *llvmType,
                                STIType *classType = nullptr,
                                bool isStatic = false);
  uint64_t getBaseTypeSize(const DIDerivedType *Ty) const;

  STIType *getVoidType() const;
  STIType *getVbpType() const;
  unsigned getPointerSizeInBits() const;

  STIType *createSymbolUserDefined(const DIDerivedType *llvmType);

  void layout();
  void emit();

  // Used with _typeIdentifierMap for type resolution, not clear why?
  template <typename T> T *resolve(TypedDINodeRef<T> ref) const;

  size_t numericLength(const STINumeric* numeric) const;

  // Routines for emitting atomic data.
  void emitAlign(unsigned int byteAlignment) const;
  void emitPadding(unsigned int padByteCount) const;
  void emitInt8(int value) const;
  void emitInt16(int value) const;
  void emitInt32(int value) const;
  void emitString(StringRef string) const;
  void emitComment(StringRef comment) const;
  void emitValue(const MCExpr *expr, unsigned int byteSize) const;
  void emitLabel(MCSymbol *symbol) const;
  void emitLabelDiff(const MCSymbol *begin,
                     const MCSymbol *end,
                     unsigned sizeInBytes = 4) const;
  void emitSymbolID(const STISymbolID symbolID) const;
  void emitBytes(const char *data, size_t size) const;
  void emitFill(size_t size, const uint8_t byte) const;
  void emitSecRel32(MCSymbol *symbol) const;
  void emitSectionIndex(MCSymbol *symbol) const;
  void emitNumeric(const uint32_t num) const;
  void emitNumeric(const STINumeric* numeric) const;

  // Routines for emitting atomic PDB data.
  void idBegin(const STIType* type) const;
  void idEnd(const STIType* type) const;
  void typeBegin(const STIType* type) const;
  void typeEnd(const STIType* type) const;
  bool usePDB() const;

  // Routines for emitting sections.
  void emitSectionBegin(MCSection *section) const;

  // Routines for emitting subsections.
  void emitSubsectionBegin(STISubsection *subsection) const;
  void emitSubsectionEnd(STISubsection *subsection) const;
  void emitSubsection(STISubsectionID id) const;
  void closeSubsection() const;

  // Routines for emitting the .debug$S section.
  void emitSymbols() const;
  void emitStringTable() const;
  void emitStringEntry(const STIStringEntry *entry) const;
  void emitChecksumTable() const;
  void emitChecksumEntry(const STIChecksumEntry *entry) const;
  void emitLineEntry(const STISymbolProcedure *procedure,
                     const STILineEntry *entry) const;
  void emitLineBlock(const STISymbolProcedure *procedure,
                     const STILineBlock *block) const;
  void emitLineSlice(const STISymbolProcedure *procedure) const;
  void walkSymbol(const STISymbol *symbol) const;
  void emitSymbolModule(const STISymbolModule *module) const;
  void emitSymbolCompileUnit(const STISymbolCompileUnit *compileUnit) const;
  void emitSymbolConstant(const STISymbolConstant *symbol) const;
  void emitSymbolProcedure(const STISymbolProcedure *procedure) const;
  void emitSymbolThunk(const STISymbolThunk *thunk) const;
  void emitSymbolProcedureEnd() const;
  void emitSymbolFrameProc(const STISymbolFrameProc *frame) const;
  void emitSymbolBlock(const STISymbolBlock *block) const;
  void emitSymbolScopeEnd() const;
  void emitSymbolVariable(const STISymbolVariable *variable) const;
  void emitSymbolUserDefined(const STISymbolUserDefined *type) const;

  // Routines for emiting the .debug$T section.
  void emitTypes() const;
  void emitTypesSignature() const;
  void emitTypesPDBTypeServer() const;
  void emitTypesPDBBegin(STIWriter** savedWriter) const;
  void emitTypesPDBEnd(STIWriter** savedWriter) const;
  void emitTypesTable() const;
  void emitType(const STIType *type) const;
  void emitTypeBasic(const STITypeBasic *type) const;
  void emitTypeModifier(const STITypeModifier *type) const;
  void emitTypePointer(const STITypePointer *type) const;
  void emitTypeArray(const STITypeArray *type) const;
  void emitTypeStructure(const STITypeStructure *type) const;
  void emitTypeEnumeration(const STITypeEnumeration *type) const;
  void emitTypeVShape(const STITypeVShape *type) const;
  void emitTypeBitfield(const STITypeBitfield *type) const;
  void emitTypeMethodList(const STITypeMethodList *type) const;
  void emitTypeFieldList(const STITypeFieldList *type) const;
  void emitTypeFunctionID(const STITypeFunctionID *type) const;
  void emitTypeProcedure(const STITypeProcedure *type) const;
  void emitTypeArgumentList(const STITypeArgumentList *type) const;
  void emitTypeServer(const STITypeServer *type) const;
};

//===----------------------------------------------------------------------===//
// STIDebugImpl Public Routines
//===----------------------------------------------------------------------===//

STIDebugImpl::STIDebugImpl(AsmPrinter *asmPrinter) :
    STIDebug            (),
    _asmPrinter         (asmPrinter),
    _currentProcedure   (nullptr),
    _valueHistory       (),
    _functionMap        (),
    _subprogramMap      (),
    _symbolTable        (),
    _typeTable          (),
    _stringTable        (),
    _checksumTable      (),
    _ScopeMap           (),
    _typeMap            (),
    _voidType           (nullptr),
    _vbpType            (nullptr),
    _blockNumber        (0),
    _lexicalScopes      (),
    _labelsBeforeInsn   (),
    _labelsAfterInsn    (),
    _curMI              (nullptr),
    _currentSubsection  (nullptr),
    _ptrSizeInBits      (0),
    _classInfoMap       (),
    _stringNameMap      (),
    _uniqueNameCounter  (0),
    _pdbBuff            (),
    _pdbFileName        (),
    _objFileName        (),
    _usePDB             (false),
    _writer             (STIAsmWriter::create(asmPrinter)) {
  // If module doesn't have named metadata anchors or COFF debug section
  // is not available, skip any debug info related stuff.
  if (!MMI()->getModule()->getNamedMetadata("llvm.dbg.cu") ||
      !ASM()->getObjFileLowering().getCOFFDebugSymbolsSection())
    return;

  _ptrSizeInBits = getModule()->getDataLayout().getPointerSizeInBits();

  beginModule();
}

STIDebugImpl::~STIDebugImpl() {
  for (STIType *type : *getTypeTable()) {
    delete type;
  }
  for (auto entry : *getClassInfoMap()) {
    delete entry.second;
  }
  delete _writer;
}

void STIDebugImpl::setSymbolSize(const MCSymbol *Symbol, uint64_t size) {}

void STIDebugImpl::beginModule() {
  _objFileName = getMDStringValue("llvm.dbg.ms.obj");

  // Unless pdb file type is present, we should not use PDB.
  _usePDB = getMDStringValue("llvm.dbg.ms.filetype") == "pdb";
    
  if (usePDB()) {
    _pdbFileName = getMDStringValue("llvm.dbg.ms.pdb");
    if (_pdbFileName.empty()) {
      _pdbFileName = PDB_DEFAULT_FILE_NAME;
    }
    pdb_set_default_dll_name(PDB_DEFAULT_DLL_NAME);
    if (!pdb_open(_pdbFileName.data())) {
      _usePDB = false;
    }
  }

  // Collect all of the initial module information.
  collectModuleInfo();

  // Tell MMI to make the debug information available.
  MMI()->setDebugInfoAvailability(true);
}

void STIDebugImpl::endModule() {
  if (!MMI()->hasDebugInfo())
    return;

  layout();
  emit();

  if (usePDB()) {
    pdb_close();
  }
}

void STIDebugImpl::beginFunction(const MachineFunction *MF) {
  if (!MMI()->hasDebugInfo())
    return;

  STISymbolProcedure *procedure;

  // Locate the symbol for this function.
  FunctionMap::iterator Itr = _functionMap.find(MF->getFunction());
  if (Itr == _functionMap.end()) {
    // If function has no debug info, skip it.
    setCurrentProcedure(nullptr);
    return;
  }

  _lexicalScopes.initialize(*MF);

  // if (_lexicalScopes.empty())
  //  return;

  procedure = Itr->second;
  procedure->setLabelBegin(ASM()->getFunctionBegin());

  // Record this as the current procedure.
  setCurrentProcedure(procedure);

  calculateDbgValueHistory(MF, getTargetRegisterInfo(), _valueHistory);
}

void STIDebugImpl::endFunction(const MachineFunction *MF) {
  if (!MMI()->hasDebugInfo())
    return;

  STISymbolProcedure *procedure = getCurrentProcedure();
  if (procedure == nullptr)
    return;

  // Record the label marking the end of the procedure.
  procedure->setLabelEnd(ASM()->getFunctionEnd());

  // Collect information about this routine.
  collectRoutineInfo();

  clearValueHistory();
}

void STIDebugImpl::clearValueHistory() { _valueHistory.clear(); }

void STIDebugImpl::beginInstruction(const MachineInstr *MI) {
  DebugLoc location = MI->getDebugLoc();
  STISymbolProcedure *procedure;
  DIScope *scope;
  MCSymbol *label;
  std::string path;
  uint32_t line;
  STIChecksumEntry *checksum;
  STILineSlice *slice;
  STILineBlock *block;
  STILineEntry *entry;

  assert(_curMI == nullptr);

  if (MI->isDebugValue() || getCurrentProcedure() == nullptr) {
    return;
  }

  _curMI = MI;

  if (location == DebugLoc()) {
    label = MMI()->getContext().createTempSymbol();
    emitLabel(label);

    // Handle Scope
    _labelsBeforeInsn.insert(std::make_pair(_curMI, label));
    return;
  }

  procedure = getCurrentProcedure();
  slice = procedure->getLineSlice();
  line = location.getLine();

  scope = cast<DIScope>(location.getScope());
  getFullFileName(scope->getFile(), path);

  label = MMI()->getContext().createTempSymbol();
  emitLabel(label);

  if (slice->getBlocks().size() == 0 ||
      slice->getBlocks().back()->getFilename() != path) {
    checksum = getOrCreateChecksum(path);

    block = STILineBlock::create();
    block->setChecksumEntry(checksum);

    // We don't get source correlation information for the prologue and
    // epilogue.  Visual Studio requires source correlation for the very
    // first instruction in the routine or it thinks there is no debug
    // information available and steps over the routine.  The following
    // code is a hack to correlate the prologue with the first line
    // number which occurs in the routine.  This should be fixed in LLVM
    // to propagate the source correlation for the opening curly brace.
    //
    if (slice->getBlocks().size() == 0) {
      entry = STILineEntry::create();
      entry->setLabel(procedure->getLabelBegin());
      entry->setLineNumStart(procedure->getScopeLineNumber());
      block->appendLine(entry);
    }

    slice->appendBlock(block);
  }

  block = slice->getBlocks().back();

  entry = block->getLines().empty() ? nullptr : block->getLines().back();
  if (line != 0 && (entry == nullptr || entry->getLineNumStart() != line)) {
    entry = STILineEntry::create();
    entry->setLabel(label);
    entry->setLineNumStart(line);

    block->appendLine(entry);
  }

  if (!MI->getFlag(MachineInstr::FrameSetup) &&
      procedure->getLabelPrologEnd() == nullptr) {
    procedure->setLabelPrologEnd(label);
  }

  // Handle Scope
  _labelsBeforeInsn.insert(std::make_pair(_curMI, label));
}

void STIDebugImpl::endInstruction() {
  MCSymbol *label;

  if (_curMI == nullptr) {
    return;
  }

  label = MMI()->getContext().createTempSymbol();
  emitLabel(label);

  // Handle Scope
  _labelsAfterInsn.insert(std::make_pair(_curMI, label));

  _curMI = nullptr;
}

STISymbolProcedure *STIDebugImpl::getCurrentProcedure() const {
  return _currentProcedure;
}

void STIDebugImpl::setCurrentProcedure(STISymbolProcedure *procedure) {
  _currentProcedure = procedure;
}

AsmPrinter *STIDebugImpl::ASM() { return _asmPrinter; }

const AsmPrinter *STIDebugImpl::ASM() const { return _asmPrinter; }

MachineModuleInfo *STIDebugImpl::MMI() const { return ASM()->MMI; }

const Module *STIDebugImpl::getModule() const { return MMI()->getModule(); }

const TargetRegisterInfo *STIDebugImpl::getTargetRegisterInfo() {
  return ASM()->MF->getSubtarget().getRegisterInfo();
}

STISymbolTable *STIDebugImpl::getSymbolTable() { return &_symbolTable; }

const STISymbolTable *STIDebugImpl::getSymbolTable() const {
  return &_symbolTable;
}

STITypeTable *STIDebugImpl::getTypeTable() { return &_typeTable; }

const STITypeTable *STIDebugImpl::getTypeTable() const { return &_typeTable; }

STIStringTable *STIDebugImpl::getStringTable() { return &_stringTable; }

const STIStringTable *STIDebugImpl::getStringTable() const {
  return &_stringTable;
}

STIChecksumTable *STIDebugImpl::getChecksumTable() { return &_checksumTable; }

const STIChecksumTable *STIDebugImpl::getChecksumTable() const {
  return &_checksumTable;
}

bool STIDebugImpl::hasScope(const MDNode *llvmNode) const {
  return _ScopeMap.count(llvmNode);
}

STIScope *STIDebugImpl::getScope(const MDNode *llvmNode) {
  assert(hasScope(llvmNode) && "LLVM node has no STI object mapped yet!");
  return _ScopeMap[llvmNode];
}

void STIDebugImpl::addScope(const MDNode *llvmNode, STIScope *object) {
  assert(!hasScope(llvmNode) && "LLVM node already mapped to STI object!");
  _ScopeMap[llvmNode] = object;
}

TypeScopedMap *STIDebugImpl::getTypeMap() { return &_typeMap; }

const TypeScopedMap *STIDebugImpl::getTypeMap() const { return &_typeMap; }

TypeMap *STIDebugImpl::getDclTypeMap() { return &_dclTypeMap; }

const TypeMap *STIDebugImpl::getDclTypeMap() const { return &_dclTypeMap; }

STIDebugImpl::ClassInfoMap *STIDebugImpl::getClassInfoMap() {
  return &_classInfoMap;
}

const STIDebugImpl::ClassInfoMap *STIDebugImpl::getClassInfoMap() const {
  return &_classInfoMap;
}

STIDebugImpl::StringNameMap *STIDebugImpl::getStringNameMap() {
  return &_stringNameMap;
}

const STIDebugImpl::StringNameMap *STIDebugImpl::getStringNameMap() const {
  return &_stringNameMap;
}

STIWriter* STIDebugImpl::writer() const {
  return _writer;
}

void STIDebugImpl::setWriter(STIWriter* writer) {
  _writer = writer;
}

std::string STIDebugImpl::getUniqueName() {
  return (Twine("<unnamed-tag>") + Twine(_uniqueNameCounter++)).str();
}

const DITypeIdentifierMap &STIDebugImpl::getTypeIdentifierMap() const {
  return TypeIdentifierMap;
}

STIRegID STIDebugImpl::toSTIRegID(unsigned int llvmID) const {
  STIRegID stiID;

  switch (llvmID) {
#define MAP(LLVMID, STIID) case LLVMID: stiID = STIID; break
    MAP(0x01, STI_REGISTER_AH);
    MAP(0x02, STI_REGISTER_AL);
    MAP(0x03, STI_REGISTER_AX);
    MAP(0x04, STI_REGISTER_BH);
    MAP(0x05, STI_REGISTER_BL);
    MAP(0x06, STI_REGISTER_BP);
    MAP(0x07, STI_REGISTER_BPL);
    MAP(0x08, STI_REGISTER_BX);
    MAP(0x09, STI_REGISTER_CH);
    MAP(0x0a, STI_REGISTER_CL);
    MAP(0x0b, STI_REGISTER_CS);
    MAP(0x0c, STI_REGISTER_CX);
    MAP(0x0d, STI_REGISTER_DH);
    MAP(0x0e, STI_REGISTER_DI);
    MAP(0x0f, STI_REGISTER_DIL);
    MAP(0x10, STI_REGISTER_DL);
    MAP(0x11, STI_REGISTER_DS);
    MAP(0x12, STI_REGISTER_DX);
    MAP(0x13, STI_REGISTER_EAX);
    MAP(0x14, STI_REGISTER_EBP);
    MAP(0x15, STI_REGISTER_EBX);
    MAP(0x16, STI_REGISTER_ECX);
    MAP(0x17, STI_REGISTER_EDI);
    MAP(0x18, STI_REGISTER_EDX);
    MAP(0x19, STI_REGISTER_EFLAGS);
 // MAP(0x1a, STI_REGISTER_EIP);
 // MAP(0x1b, STI_REGISTER_EIZ);
    MAP(0x1c, STI_REGISTER_ES);
    MAP(0x1d, STI_REGISTER_ESI);
    MAP(0x1e, STI_REGISTER_ESP);
 // MAP(0x1f, STI_REGISTER_FPSW);
    MAP(0x20, STI_REGISTER_FS);
    MAP(0x21, STI_REGISTER_GS);
 // MAP(0x22, STI_REGISTER_IP);
    MAP(0x23, STI_REGISTER_RAX);
    MAP(0x24, STI_REGISTER_RBP);
    MAP(0x25, STI_REGISTER_RBX);
    MAP(0x26, STI_REGISTER_RCX);
    MAP(0x27, STI_REGISTER_RDI);
    MAP(0x28, STI_REGISTER_RDX);
 // MAP(0x29, STI_REGISTER_RIP);
 // MAP(0x2a, STI_REGISTER_RIZ);
    MAP(0x2b, STI_REGISTER_RSI);
    MAP(0x2c, STI_REGISTER_RSP);
    MAP(0x2d, STI_REGISTER_SI);
    MAP(0x2e, STI_REGISTER_SIL);
    MAP(0x2f, STI_REGISTER_SP);
    MAP(0x30, STI_REGISTER_SPL);
    MAP(0x31, STI_REGISTER_SS);
    MAP(0x32, STI_REGISTER_CR0);
    MAP(0x33, STI_REGISTER_CR1);
    MAP(0x34, STI_REGISTER_CR2);
    MAP(0x35, STI_REGISTER_CR3);
    MAP(0x36, STI_REGISTER_CR4);
 // MAP(0x37, STI_REGISTER_CR5);
 // MAP(0x38, STI_REGISTER_CR6);
 // MAP(0x39, STI_REGISTER_CR7);
    MAP(0x3a, STI_REGISTER_CR8);
 // MAP(0x3b, STI_REGISTER_CR9);
 // MAP(0x3c, STI_REGISTER_CR10);
 // MAP(0x3d, STI_REGISTER_CR11);
 // MAP(0x3e, STI_REGISTER_CR12);
 // MAP(0x3f, STI_REGISTER_CR13);
 // MAP(0x40, STI_REGISTER_CR14);
 // MAP(0x41, STI_REGISTER_CR15);
    MAP(0x42, STI_REGISTER_DR0);
    MAP(0x43, STI_REGISTER_DR1);
    MAP(0x44, STI_REGISTER_DR2);
    MAP(0x45, STI_REGISTER_DR3);
    MAP(0x46, STI_REGISTER_DR4);
    MAP(0x47, STI_REGISTER_DR5);
    MAP(0x48, STI_REGISTER_DR6);
    MAP(0x49, STI_REGISTER_DR7);
    MAP(0x4a, STI_REGISTER_DR8);
    MAP(0x4b, STI_REGISTER_DR9);
    MAP(0x4c, STI_REGISTER_DR10);
    MAP(0x4d, STI_REGISTER_DR11);
    MAP(0x4e, STI_REGISTER_DR12);
    MAP(0x4f, STI_REGISTER_DR13);
    MAP(0x50, STI_REGISTER_DR14);
    MAP(0x51, STI_REGISTER_DR15);
 // MAP(0x52, STI_REGISTER_FP0);
 // MAP(0x53, STI_REGISTER_FP1);
 // MAP(0x54, STI_REGISTER_FP2);
 // MAP(0x55, STI_REGISTER_FP3);
 // MAP(0x56, STI_REGISTER_FP4);
 // MAP(0x57, STI_REGISTER_FP5);
 // MAP(0x58, STI_REGISTER_FP6);
 // MAP(0x59, STI_REGISTER_FP7);
 // MAP(0x5a, STI_REGISTER_K0);
 // MAP(0x5b, STI_REGISTER_K1);
 // MAP(0x5c, STI_REGISTER_K2);
 // MAP(0x5d, STI_REGISTER_K3);
 // MAP(0x5e, STI_REGISTER_K4);
 // MAP(0x5f, STI_REGISTER_K5);
 // MAP(0x60, STI_REGISTER_K6);
 // MAP(0x61, STI_REGISTER_K7);
    MAP(0x62, STI_REGISTER_MM0);
    MAP(0x63, STI_REGISTER_MM1);
    MAP(0x64, STI_REGISTER_MM2);
    MAP(0x65, STI_REGISTER_MM3);
    MAP(0x66, STI_REGISTER_MM4);
    MAP(0x67, STI_REGISTER_MM5);
    MAP(0x68, STI_REGISTER_MM6);
    MAP(0x69, STI_REGISTER_MM7);
    MAP(0x6a, STI_REGISTER_R8);
    MAP(0x6b, STI_REGISTER_R9);
    MAP(0x6c, STI_REGISTER_R10);
    MAP(0x6d, STI_REGISTER_R11);
    MAP(0x6e, STI_REGISTER_R12);
    MAP(0x6f, STI_REGISTER_R13);
    MAP(0x70, STI_REGISTER_R14);
    MAP(0x71, STI_REGISTER_R15);

    MAP(0x72, STI_REGISTER_ST0);
    MAP(0x73, STI_REGISTER_ST1);
    MAP(0x74, STI_REGISTER_ST2);
    MAP(0x75, STI_REGISTER_ST3);
    MAP(0x76, STI_REGISTER_ST4);
    MAP(0x77, STI_REGISTER_ST5);
    MAP(0x78, STI_REGISTER_ST6);
    MAP(0x79, STI_REGISTER_ST7);

    MAP(0x7a, STI_REGISTER_XMM0);
    MAP(0x7b, STI_REGISTER_XMM1);
    MAP(0x7c, STI_REGISTER_XMM2);
    MAP(0x7d, STI_REGISTER_XMM3);
    MAP(0x7e, STI_REGISTER_XMM4);
    MAP(0x7f, STI_REGISTER_XMM5);
    MAP(0x80, STI_REGISTER_XMM6);
    MAP(0x81, STI_REGISTER_XMM7);
    MAP(0x82, STI_REGISTER_XMM8);
    MAP(0x83, STI_REGISTER_XMM9);
    MAP(0x84, STI_REGISTER_XMM10);
    MAP(0x85, STI_REGISTER_XMM11);
    MAP(0x86, STI_REGISTER_XMM12);
    MAP(0x87, STI_REGISTER_XMM13);
    MAP(0x88, STI_REGISTER_XMM14);
    MAP(0x89, STI_REGISTER_XMM15);

    MAP(0xda, STI_REGISTER_R8B);
    MAP(0xdb, STI_REGISTER_R9B);
    MAP(0xdc, STI_REGISTER_R10B);
    MAP(0xdd, STI_REGISTER_R11B);
    MAP(0xde, STI_REGISTER_R12B);
    MAP(0xdf, STI_REGISTER_R13B);
    MAP(0xe0, STI_REGISTER_R14B);
    MAP(0xe1, STI_REGISTER_R15B);
    MAP(0xe2, STI_REGISTER_R8W);
    MAP(0xe3, STI_REGISTER_R9W);
    MAP(0xe4, STI_REGISTER_R10W);
    MAP(0xe5, STI_REGISTER_R11W);
    MAP(0xe6, STI_REGISTER_R12W);
    MAP(0xe7, STI_REGISTER_R13W);
    MAP(0xe8, STI_REGISTER_R14W);
    MAP(0xe9, STI_REGISTER_R15W);
    MAP(0xea, STI_REGISTER_R8D);
    MAP(0xeb, STI_REGISTER_R9D);
    MAP(0xec, STI_REGISTER_R10D);
    MAP(0xed, STI_REGISTER_R11D);
    MAP(0xee, STI_REGISTER_R12D);
    MAP(0xef, STI_REGISTER_R13D);
    MAP(0xf0, STI_REGISTER_R14D);
    MAP(0xf1, STI_REGISTER_R15D);

#undef MAP
  default:
    printf("ERROR: Unrecognized register number %u!\n", llvmID);
    assert(llvmID != llvmID); // unrecognized llvm register number
    break;
  }

  return stiID;
}

#define PRIMITIVE_TYPE_MAPPINGS                                                \
  X(dwarf::DW_ATE_address, 4, T_32PVOID, T_32PVOID)                            \
  X(dwarf::DW_ATE_boolean, 1, T_BOOL08, T_BOOL08)                              \
  X(dwarf::DW_ATE_boolean, 2, T_BOOL16, T_BOOL16)                              \
  X(dwarf::DW_ATE_boolean, 4, T_BOOL32, T_BOOL32)                              \
  X(dwarf::DW_ATE_boolean, 8, T_BOOL64, T_BOOL64)                              \
  X(dwarf::DW_ATE_complex_float, 4, T_CPLX32, T_CPLX32)                        \
  X(dwarf::DW_ATE_complex_float, 8, T_CPLX64, T_CPLX64)                        \
  X(dwarf::DW_ATE_complex_float, 10, T_CPLX80, T_CPLX80)                       \
  X(dwarf::DW_ATE_complex_float, 16, T_CPLX128, T_CPLX128)                     \
  X(dwarf::DW_ATE_float, 4, T_REAL32, T_REAL32)                                \
  X(dwarf::DW_ATE_float, 6, T_REAL48, T_REAL48)                                \
  X(dwarf::DW_ATE_float, 8, T_REAL64, T_REAL64)                                \
  X(dwarf::DW_ATE_float, 10, T_REAL80, T_REAL80)                               \
  X(dwarf::DW_ATE_float, 16, T_REAL128, T_REAL128)                             \
  X(dwarf::DW_ATE_decimal_float, 4, T_REAL32, T_REAL32)                        \
  X(dwarf::DW_ATE_decimal_float, 6, T_REAL48, T_REAL48)                        \
  X(dwarf::DW_ATE_decimal_float, 8, T_REAL64, T_REAL64)                        \
  X(dwarf::DW_ATE_decimal_float, 10, T_REAL80, T_REAL80)                       \
  X(dwarf::DW_ATE_decimal_float, 16, T_REAL128, T_REAL128)                     \
  X(dwarf::DW_ATE_signed, 1, T_CHAR, T_CHAR)                                   \
  X(dwarf::DW_ATE_signed, 2, T_SHORT, T_SHORT)                                 \
  X(dwarf::DW_ATE_signed, 4, T_INT4, T_LONG)                                   \
  X(dwarf::DW_ATE_signed, 8, T_QUAD, T_QUAD)                                   \
  X(dwarf::DW_ATE_signed_char, 1, T_CHAR, T_CHAR)                              \
  X(dwarf::DW_ATE_unsigned, 1, T_UCHAR, T_UCHAR)                               \
  X(dwarf::DW_ATE_unsigned, 2, T_USHORT, T_USHORT)                             \
  X(dwarf::DW_ATE_unsigned, 4, T_UINT4, T_ULONG)                               \
  X(dwarf::DW_ATE_unsigned, 8, T_UQUAD, T_UQUAD)                               \
  X(dwarf::DW_ATE_unsigned_char, 1, T_UCHAR, T_UCHAR)
// FIXME: dwarf::DW_ATE_imaginary_float
// FIXME: dwarf::DW_ATE_packed_decimal
// FIXME: dwarf::DW_ATE_numeric_string
// FIXME: dwarf::DW_ATE_edited
// FIXME: dwarf::DW_ATE_signed_fixed
// FIXME: dwarf::DW_ATE_unsigned_fixed
// FIXME: dwarf::DW_ATE_UTF

static STITypeBasic::Primitive
toPrimitive(dwarf::TypeKind encoding, uint32_t byteSize,
            bool isLong) // FIXME: improve this implementation
{
  STITypeBasic::Primitive primitive;

// FIXME: Algorithm is not efficient.
#define X(ENCODING, BYTESIZE, PRIMITIVE, PRIMITIVE2)                           \
  if (encoding == ENCODING && byteSize == BYTESIZE) {                          \
    primitive = (isLong) ? PRIMITIVE2 : PRIMITIVE;                             \
  } else
  PRIMITIVE_TYPE_MAPPINGS
#undef X
  { primitive = T_NOTYPE; }

  return primitive;
}

STIType *STIDebugImpl::createTypeBasic(const DIBasicType *llvmType) {
  unsigned int encoding = llvmType->getEncoding();
  dwarf::TypeKind typeKind = static_cast<dwarf::TypeKind>(encoding);
  uint64_t sizeInBytes = llvmType->getSizeInBits() >> 3;
  STITypeBasic *type;
  bool isLong = false;

  if (llvmType->getName().count("long")) {
    isLong = true;
  }

  type = STITypeBasic::create();
  type->setPrimitive(toPrimitive(typeKind, sizeInBytes, isLong));
  type->setSizeInBits(llvmType->getSizeInBits());

  return type;
}

template <typename T> T* STIDebugImpl::resolve(TypedDINodeRef<T> ref) const {
  return ref.resolve(getTypeIdentifierMap());
}

STIType *STIDebugImpl::createTypePointer(const DIDerivedType *llvmType) {
  STITypePointer *type;
  STIType *classType = nullptr;
  STIType *pointerTo = nullptr;
  unsigned tag = llvmType->getTag();
  unsigned int sizeInBits = llvmType->getSizeInBits();

  STITypePointer::PTMType ptrToMemberType = STITypePointer::PTM_NONE;

  DIType *derivedType = resolve(llvmType->getBaseType());
  pointerTo = createType(derivedType);

  if (tag == dwarf::DW_TAG_ptr_to_member_type) {
    classType = createType(resolve(llvmType->getClassType()));
    if (dyn_cast<DISubroutineType>(resolve(llvmType->getBaseType()))) {
      ptrToMemberType = STITypePointer::PTM_METHOD;
    } else {
      ptrToMemberType = STITypePointer::PTM_DATA;
    }
  }

  type = STITypePointer::create();

  type->setPointerTo(pointerTo);

  if (sizeInBits == 0) {
    sizeInBits = getPointerSizeInBits();
  }
  type->setSizeInBits(sizeInBits);
  type->setContainingClass(classType);
  type->setIsLValueReference(tag == dwarf::DW_TAG_reference_type);
  type->setIsRValueReference(tag == dwarf::DW_TAG_rvalue_reference_type);
  type->setPtrToMemberType(ptrToMemberType);

  return type;
}

STIType *STIDebugImpl::createTypeModifier(const DIDerivedType *llvmType) {
  STITypeModifier *type;
  STIType *qualifiedType;

  qualifiedType = createType(resolve(llvmType->getBaseType()));

  type = STITypeModifier::create();
  type->setQualifiedType(qualifiedType);
  type->setIsConstant(llvmType->getTag() == dwarf::DW_TAG_const_type);
  type->setIsVolatile(llvmType->getTag() == dwarf::DW_TAG_volatile_type);
  type->setIsUnaligned(false);
  type->setSizeInBits(qualifiedType->getSizeInBits());

  return type;
}

STIType *STIDebugImpl::createSymbolUserDefined(const DIDerivedType *llvmType) {
  STISymbolUserDefined *symbol;
  STIType *userDefinedType;

  DIType *derivedType = resolve(llvmType->getBaseType());
  userDefinedType = createType(derivedType);

  if (userDefinedType->getKind() == STI_OBJECT_KIND_TYPE_STRUCTURE) {
    STITypeStructure *pType = static_cast<STITypeStructure *>(userDefinedType);
    auto stringMap = const_cast<STIDebugImpl *>(this)->getStringNameMap();
    if (stringMap->count(derivedType)) {
      (*stringMap)[llvmType] = llvmType->getName();
      pType->setName(llvmType->getName());
    }
  }

  if (userDefinedType->getKind() == STI_OBJECT_KIND_TYPE_ENUMERATION) {
    STITypeEnumeration *pType =
        static_cast<STITypeEnumeration *>(userDefinedType);
    pType->setName(llvmType->getName());
  }

  symbol = STISymbolUserDefined::create();
  symbol->setDefinedType(userDefinedType);
  symbol->setName(llvmType->getName());

  getOrCreateScope(resolve(llvmType->getScope()))->add(symbol);

  return userDefinedType;
}

STIType *STIDebugImpl::createTypeArray(const DICompositeType *llvmType) {
  STITypeArray *type = nullptr;
  STIType *elementType;
  bool undefinedSubrange = false;

  elementType = createType(resolve(llvmType->getBaseType()));

  // Add subranges to array type.
  DINodeArray Elements = llvmType->getElements();
  uint32_t elementLength = elementType->getSizeInBits() >> 3;
  for (int i = Elements.size() - 1; i >= 0; --i) {
    DINode *Element = Elements[i];
    if (Element->getTag() != dwarf::DW_TAG_subrange_type) {
      assert(false && "Can array have element that is not of a subrange type?");
      continue;
    }
    DISubrange *SR = cast<DISubrange>(Element);
    int64_t LowerBound = SR->getLowerBound();
    int64_t DefaultLowerBound = 0; // FIXME : default bound
    int64_t Count = SR->getCount();

    assert(LowerBound == DefaultLowerBound && "TODO: fix default bound check");

    if (Count == -1) {
      // FIXME: this is a WA solution until solving dynamic array boundary.
      Count = 1;
      undefinedSubrange = true;
    }

    type = STITypeArray::create();
    type->setElementType(elementType);
    type->setLength(createNumericUnsignedInt(elementLength * Count));

    elementType = type;
    elementLength *= Count;

    if (i != 0) {
      // FIXME
      const_cast<STIDebugImpl *>(this)->getTypeTable()->push_back(type);
    }
  }

  assert((undefinedSubrange ||
         elementLength == (llvmType->getSizeInBits() >> 3)) &&
         "mismatch: bad array subrange sizes");

  type->setName(llvmType->getName());
  type->setSizeInBits(llvmType->getSizeInBits());

  return type;
}

/// If this type is derived from a base type then return base type size.
uint64_t STIDebugImpl::getBaseTypeSize(const DIDerivedType *Ty) const {
  unsigned Tag = Ty->getTag();

  if (Tag != dwarf::DW_TAG_member && Tag != dwarf::DW_TAG_typedef &&
      Tag != dwarf::DW_TAG_const_type && Tag != dwarf::DW_TAG_volatile_type &&
      Tag != dwarf::DW_TAG_restrict_type)
    return Ty->getSizeInBits();

  DIType *BaseType = resolve(Ty->getBaseType());

  // If this type is not derived from any type or the type is a declaration then
  // take conservative approach.
  if (!BaseType || BaseType->isForwardDecl())
    return Ty->getSizeInBits();

  // If this is a derived type, go ahead and get the base type, unless it's a
  // reference then it's just the size of the field. Pointer types have no need
  // of this since they're a different type of qualification on the type.
  if (BaseType->getTag() == dwarf::DW_TAG_reference_type ||
      BaseType->getTag() == dwarf::DW_TAG_rvalue_reference_type)
    return Ty->getSizeInBits();

  if (DIDerivedType *DT = dyn_cast<DIDerivedType>(BaseType)) {
    return getBaseTypeSize(DT);
  }

  return BaseType->getSizeInBits();
}

bool STIDebugImpl::isEqualVMethodPrototype(const DISubroutineType *typeA,
                                           const DISubroutineType *typeB) {
  DITypeRefArray ElementsA = typeA->getTypeArray();
  DITypeRefArray ElementsB = typeB->getTypeArray();

  if (ElementsA.size() != ElementsB.size()) {
    return false;
  }

  assert(ElementsA.size() >= 2 && "non-trevial method");

  for (unsigned i = 2, N = ElementsA.size(); i < N; ++i) {
    const DIType *ElementA = resolve(ElementsA[i]);
    const DIType *ElementB = resolve(ElementsB[i]);
    if (ElementA != ElementB) {
      return false;
    }
  }
  return true;
}

void STIDebugImpl::collectClassInfoFromInheritance(ClassInfo &info,
                                                   const DIDerivedType *inherTy,
                                                   bool &finalizedOffset) {
  bool isVirtual = inherTy->isVirtual();

  const DIType *BaseTy = resolve(inherTy->getBaseType());

  // Base type of inheritance entry might be a typedef entry.
  // Skip all typedef entries to get to the class entry.
  while (!isa<DICompositeType>(BaseTy)) {
    assert(isa<DIDerivedType>(BaseTy) && "Base type expected to be derived type");
    const DIDerivedType *DTy = cast<DIDerivedType>(BaseTy);
    assert(DTy->getTag() == dwarf::DW_TAG_typedef);
    BaseTy = resolve(DTy->getBaseType());
  }
  const DICompositeType *DDTy = dyn_cast<DICompositeType>(BaseTy);
  ClassInfo &inherInfo = collectClassInfo(DDTy);

  for (auto &itr : inherInfo.vBaseClasses) {
    if (!info.vBaseClasses.count(itr.first)) {
      int vbIndex = info.vBaseClasses.size() + 1;
      info.vBaseClasses[itr.first] = ClassInfo::VBaseClassInfo(
          itr.second.llvmInheritance, vbIndex, true /*indirect*/);
    }
  }

  if (isVirtual) {
    auto vbClass = info.vBaseClasses.find(DDTy);
    if (vbClass != info.vBaseClasses.end()) {
      vbClass->second.indirect = false;
    } else {
      int vbIndex = info.vBaseClasses.size() + 1;
      info.vBaseClasses[DDTy] =
          ClassInfo::VBaseClassInfo(inherTy, vbIndex, false /*indirect*/);
    }
  } else {
    if (!finalizedOffset) {
      if (inherInfo.vBaseClasses.size()) {
        finalizedOffset = true;
        info.vbpOffset = (inherTy->getOffsetInBits() >> 3) + inherInfo.vbpOffset;
        info.vMethodsCount = inherInfo.vMethodsCount;
      } else {
        info.vbpOffset = (inherTy->getOffsetInBits() + DDTy->getSizeInBits()) >> 3;
      }
    }
    info.baseClasses.push_back(inherTy);
  }

  // append "inherInfo.vMethods" to "info.vMethods"
  for (auto &itr : inherInfo.vMethods) {
    StringRef methodName = itr.first;
    auto &vMethodsDst = info.vMethods[methodName];

    for (unsigned i = 0, Ni = itr.second.size(); i < Ni; ++i) {
      const DISubroutineType *SPTy =
          dyn_cast<const DISubroutineType>(itr.second[i]);
      bool found = false;
      for (unsigned j = 0, Nj = vMethodsDst.size(); j < Nj; ++j) {
        if (isEqualVMethodPrototype(
            dyn_cast<const DISubroutineType>(vMethodsDst[j]),
            SPTy)) {
          // virtual method is not introduced.
          found = true;
          break;
        }
      }
      if (!found) {
        vMethodsDst.push_back(SPTy);
      }
    }
  }
}

void STIDebugImpl::collectMemberInfo(ClassInfo &info,
                                     const DIDerivedType *DDTy) {
  if (!DDTy->getName().empty()) {
    info.members.push_back(std::make_pair(DDTy, 0));
    return;
  }
  // Member with no name, must be nested structure/union, collects its memebers
  assert((DDTy->getOffsetInBits() % 8) == 0 && "Unnamed bitfield member!");
  unsigned offset = DDTy->getOffsetInBits() >> 3;
  const DIType *Ty = resolve(DDTy->getBaseType());
  assert(dyn_cast<DICompositeType>(Ty) && "Expects structure or union type");
  const DICompositeType *DCTy = dyn_cast<DICompositeType>(Ty);
  ClassInfo &nestedInfo = collectClassInfo(DCTy);
  ClassInfo::MemberList &members = nestedInfo.members;
  for (unsigned i = 0, e = members.size(); i != e; ++i) {
    auto itr = members[i];
    info.members.push_back(std::make_pair(itr.first, itr.second + offset));
  }
  //TODO: do we need to create the type of the unnamed member?
  //(void)createType(Ty);
}

ClassInfo &STIDebugImpl::collectClassInfo(const DICompositeType *llvmType) {
  auto *CIM = getClassInfoMap();
  auto itr = CIM->find(llvmType);
  if (itr != CIM->end()) {
    return *itr->second;
  }

  CIM->insert(std::make_pair(llvmType, new ClassInfo()));
  ClassInfo &info = *(CIM->find(llvmType)->second);

  std::string constructorName = llvmType->getName();
  std::string destructorName = (Twine("~") + Twine(llvmType->getName())).str();
  std::string virtualTableName =
      (Twine("_vptr$") + Twine(llvmType->getName())).str();

  bool finalizedOffset = false;

  // Add elements to structure type.
  DINodeArray Elements = llvmType->getElements();
  for (unsigned i = 0, N = Elements.size(); i < N; ++i) {
    DINode *Element = Elements[i];
    if (const DISubprogram *subprogram = dyn_cast<DISubprogram>(Element)) {
      // FIXME: implement this case
      // getOrCreateSubprogramDIE(Element);
      StringRef methodName = subprogram->getName();
      info.methods[methodName].push_back(
          std::make_pair(subprogram, true /*introduced*/));

      if (methodName == constructorName)
        info.hasCTOR = true;
      if (methodName == destructorName)
        info.hasDTOR = true;

    } else if (DIDerivedType *DDTy = dyn_cast<DIDerivedType>(Element)) {
      if (DDTy->getTag() == dwarf::DW_TAG_friend) {
        // FIXME: implement this case
        // DIE &ElemDie = createAndAddDIE(dwarf::DW_TAG_friend, Buffer);
        // addType(ElemDie, resolve(DDTy->getBaseType()),
        //        dwarf::DW_AT_friend);
        assert(!"FIXME: implement this case");
      } else {
        if (DDTy->getName() == virtualTableName) {
          assert(!info.vFuncTab && "Class has more than one virtual table.");
          info.vFuncTab = DDTy;
        } else if (DDTy->getTag() == dwarf::DW_TAG_inheritance) {
          collectClassInfoFromInheritance(info, DDTy, finalizedOffset);
        } else {
          collectMemberInfo(info, DDTy);
        }
      }
    }
  }
  bool hasVFuncTab = false;
  for (auto &itr : info.methods) {
    StringRef methodName = itr.first;
    if (methodName == destructorName) {
      methodName = "~";
    }

    auto &vMethods = info.vMethods[methodName];
    for (unsigned i = 0, Ni = itr.second.size(); i < Ni; ++i) {
      auto &methodInfo = itr.second[i];
      const DISubprogram *subprogram = dyn_cast<DISubprogram>(methodInfo.first);

      if (subprogram->getVirtuality() == dwarf::DW_VIRTUALITY_none) {
        // non-virtual method, nothing to update. Just skip it.
        continue;
      }
      const DISubroutineType *SPTy = subprogram->getType();

      for (unsigned j = 0, Nj = vMethods.size(); j < Nj; ++j) {
        if (isEqualVMethodPrototype(
            dyn_cast<DISubroutineType>(vMethods[j]),
            SPTy)) {
          // virtual method is not introduced.
          methodInfo.second = false;
        }
      }
      if (methodInfo.second) {
        // an introduced virtual function, update counter and add to vMethods.
        info.vMethodsCount++;
        vMethods.push_back(SPTy);
        hasVFuncTab = true;
      }
    }
  }

  if (!hasVFuncTab) {
    info.vFuncTab = nullptr;
  }

  if (info.vBaseClasses.size() > 0 && info.vbpOffset < 0) {
    if (info.vFuncTab) {
      // Class has virtual function pointer, add pointer size.
      info.vbpOffset = getPointerSizeInBits() >> 3;
    } else {
      info.vbpOffset = 0;
    }
  }

  return info;
}

STIType *STIDebugImpl::createTypeStructure(const DICompositeType *llvmType,
                                           bool isDcl) {
  STITypeFieldList *fieldType = nullptr;
  int16_t prop = 0;
  int32_t size = 0;
  STITypeVShape *vshapeType = nullptr;
  STITypePointer *virtualTableType = nullptr;
  STITypeStructure *type = nullptr;

  if (llvmType->isForwardDecl()) {
    isDcl = true;
  }

  if (!llvmType->getName().empty()) {
    STIType *classType = getClassScope(resolve(llvmType->getScope()));
    if (classType) {
      assert(classType->getKind() == STI_OBJECT_KIND_TYPE_STRUCTURE &&
             "unknown containing type");
      prop = prop | PROP_ISNESTED;
      STITypeStructure *pType = static_cast<STITypeStructure *>(classType);
      pType->setProperty(pType->getProperty() | PROP_CNESTED);
    }
  }

  if (isDcl) {
    prop = prop | PROP_FWDREF;
  } else {
    STIType *dclType = createType(llvmType); // Force creating a declaration.
    fieldType = STITypeFieldList::create();

    ClassInfo &info = collectClassInfo(llvmType);

    if (info.hasCTOR) {
      prop = prop | PROP_CTOR;
    }

    // Create base classes
    ClassInfo::BaseClassList &baseClasses = info.baseClasses;
    for (unsigned i = 0, e = baseClasses.size(); i != e; ++i) {
      const DIDerivedType *inheritance =
          dyn_cast<DIDerivedType>(baseClasses[i]);

      STITypeBaseClass *bClass = STITypeBaseClass::create();
      bClass->setAttribute(getTypeAttribute(inheritance, llvmType));
      bClass->setType(createType(resolve(inheritance->getBaseType())));
      bClass->setOffset(
              createNumericUnsignedInt(inheritance->getOffsetInBits() >> 3));

      fieldType->getBaseClasses().push_back(bClass);
    }

    // Create virtual base classes
    for (auto &itr : info.vBaseClasses) {
      const DIDerivedType *inheritance =
          dyn_cast<DIDerivedType>(itr.second.llvmInheritance);
      unsigned vbIndex = itr.second.vbIndex;
      bool indirect = itr.second.indirect;

      STITypeVBaseClass *vbClass = STITypeVBaseClass::create(indirect);
      vbClass->setAttribute(getTypeAttribute(inheritance, llvmType));
      vbClass->setType(createType(resolve(inheritance->getBaseType())));
      vbClass->setVbpType(getVbpType());
      vbClass->setVbpOffset(createNumericSignedInt(info.vbpOffset));
      vbClass->setVbIndex(createNumericUnsignedInt(vbIndex));

      fieldType->getVBaseClasses().push_back(vbClass);
    }

    // Create members
    ClassInfo::MemberList &members = info.members;
    for (unsigned i = 0, e = members.size(); i != e; ++i) {
      auto itr = members[i];
      const DIDerivedType *llvmMember = dyn_cast<DIDerivedType>(itr.first);

      STITypeMember *member = STITypeMember::create();

      STIType *memberBaseType =
          createType(resolve(llvmMember->getBaseType()));

      if (llvmMember->isStaticMember()) {
        member->setIsStatic(true);
        member->setAttribute(getTypeAttribute(llvmMember, llvmType));
        member->setType(memberBaseType);
        member->setName(llvmMember->getName());

        fieldType->getMembers().push_back(member);
        continue;
      }

      // TODO: move the member size calculation to a helper function.
      uint64_t Size = llvmMember->getSizeInBits();
      uint64_t FieldSize = getBaseTypeSize(llvmMember);
      uint64_t OffsetInBytes = itr.second;

      if (Size != FieldSize) {
        STITypeBitfield *bitfieldType = STITypeBitfield::create();

        uint64_t Offset = llvmMember->getOffsetInBits();
        uint64_t AlignMask = ~(llvmMember->getAlignInBits() - 1);
        uint64_t HiMark = (Offset + FieldSize) & AlignMask;
        uint64_t FieldOffset = (HiMark - FieldSize);
        Offset -= FieldOffset;

        // Maybe we need to work from the other end.
        // if (ASM()->getDataLayout().isLittleEndian())
        //  Offset = FieldSize - (Offset + Size);

        bitfieldType->setOffset(Offset);
        bitfieldType->setSize(Size);
        bitfieldType->setType(memberBaseType);

        const_cast<STIDebugImpl *>(this)->getTypeTable()->push_back(
            bitfieldType); // FIXME

        OffsetInBytes += FieldOffset >> 3;
        memberBaseType = bitfieldType;
      } else {
        // This is not a bitfield.
        OffsetInBytes += llvmMember->getOffsetInBits() >> 3;
      }

      member->setAttribute(getTypeAttribute(llvmMember, llvmType));
      member->setType(memberBaseType);
      member->setOffset(createNumericUnsignedInt(OffsetInBytes));
      member->setName(llvmMember->getName());

      fieldType->getMembers().push_back(member);
    }

    // Create methods
    for (auto &itr : info.methods) {
      unsigned overloadedCount = itr.second.size();
      assert(overloadedCount > 0 && "Empty methods map entry");
      if (overloadedCount == 1) {
        auto &methodInfo = itr.second[0];
        const DISubprogram *subprogram =
            dyn_cast<DISubprogram>(methodInfo.first);
        bool introduced = methodInfo.second;

        bool isStatic = isStaticMethod(subprogram->getLinkageName());

        unsigned attribute =
            getFunctionAttribute(subprogram, llvmType, introduced);
        STIType *methodtype =
            createType(resolve(subprogram->getType()->getRef()),
                       dclType, isStatic);

        unsigned virtuality = subprogram->getVirtuality();
        unsigned virtualIndex = subprogram->getVirtualIndex();

        // Create LF_METHOD entry
        STITypeOneMethod *method = STITypeOneMethod::create();

        method->setAttribute(attribute);
        method->setType(methodtype);
        if (introduced) {
          method->setVirtuality(virtuality);
          method->setVirtualIndex(virtualIndex);
        }
        method->setName(itr.first);

        fieldType->getOneMethods().push_back(method);
      } else {
        // Create LF_METHODLIST entry
        STITypeMethodList *methodList = STITypeMethodList::create();
        for (unsigned i = 0; i < overloadedCount; ++i) {
          auto &methodInfo = itr.second[i];
          const DISubprogram *subprogram =
              dyn_cast<DISubprogram>(methodInfo.first);
          bool introduced = methodInfo.second;

          bool isStatic = isStaticMethod(subprogram->getLinkageName());

          unsigned attribute =
              getFunctionAttribute(subprogram, llvmType, introduced);
          STIType *methodtype =
              createType(resolve(subprogram->getType()->getRef()),
                         dclType, isStatic);

          unsigned virtuality = subprogram->getVirtuality();
          unsigned virtualIndex = subprogram->getVirtualIndex();

          STITypeMethodListEntry *entry = STITypeMethodListEntry::create();

          entry->setAttribute(attribute);
          entry->setType(methodtype);
          if (introduced) {
            entry->setVirtuality(virtuality);
            entry->setVirtualIndex(virtualIndex);
          }

          methodList->getList().push_back(entry);
        }

        const_cast<STIDebugImpl *>(this)->getTypeTable()->push_back(
            methodList); // FIXME

        // Create LF_METHOD entry
        STITypeMethod *method = STITypeMethod::create();

        method->setCount(overloadedCount);
        method->setList(methodList);
        method->setName(itr.first);

        fieldType->getMethods().push_back(method);
      }
    }

    if (info.vMethodsCount) {
      vshapeType = STITypeVShape::create();
      vshapeType->setCount(info.vMethodsCount);

      const_cast<STIDebugImpl *>(this)->getTypeTable()->push_back(
          vshapeType); // FIXME

      if (info.vFuncTab) {
        // Create VFUNCTAB
        virtualTableType = STITypePointer::create();
        virtualTableType->setSizeInBits(getPointerSizeInBits());

        STITypeVFuncTab *vFuncTab = STITypeVFuncTab::create();

        virtualTableType->setPointerTo(vshapeType);
        vFuncTab->setType(virtualTableType);

        const_cast<STIDebugImpl *>(this)->getTypeTable()->push_back(
            virtualTableType); // FIXME

        fieldType->setVFuncTab(vFuncTab);
      }
    }

    const_cast<STIDebugImpl *>(this)->getTypeTable()->push_back(
        fieldType); // FIXME

    size = (uint32_t)(llvmType->getSizeInBits() >> 3);
  }
#if 0
    DICompositeType *ContainingType(resolve(CTy.getContainingType()));
    if (ContainingType)
      addDIEEntry(Buffer, dwarf::DW_AT_containing_type,
                  *getOrCreateTypeDIE(ContainingType));

    // Add template parameters to a class, structure or union types.
    // FIXME: The support isn't in the metadata for this yet.
    if (Tag == dwarf::DW_TAG_class_type ||
        Tag == dwarf::DW_TAG_structure_type || Tag == dwarf::DW_TAG_union_type)
      addTemplateParams(Buffer, CTy.getTemplateParams());
#endif

  type = STITypeStructure::create();

  switch (llvmType->getTag()) {
#define X(TAG, TYPE)                                                           \
  case dwarf::TAG:                                                             \
    type->setLeaf(TYPE);                                                       \
    break
    X(DW_TAG_class_type, LF_CLASS);
    X(DW_TAG_structure_type, LF_STRUCTURE);
    X(DW_TAG_union_type, LF_UNION);
#undef X
  default:
    assert(!"Unknown structure type");
  }

  std::string fullCLassName =
      getScopeFullName(resolve(llvmType->getScope()), llvmType->getName());

  if (fullCLassName.empty()) {
    auto stringMap = const_cast<STIDebugImpl *>(this)->getStringNameMap();
    if (!stringMap->count(llvmType)) {
      stringMap->insert(std::make_pair(llvmType, getUniqueName()));
    }
    fullCLassName = stringMap->find(llvmType)->second;
  }

  type->setCount(isDcl ? 0 : llvmType->getElements().size());

  type->setProperty(prop); //  FIXME: property

  type->setFieldType(fieldType);

  // type->setDerivedType(STIType* derivedType);
  type->setVShapeType(vshapeType);

  type->setSize(createNumericSignedInt(size));

  type->setName(fullCLassName);

  type->setSizeInBits(llvmType->getSizeInBits());

  if (!isDcl && !llvmType->getName().empty()) {
    STISymbolUserDefined *symbol = STISymbolUserDefined::create();
    symbol->setDefinedType(type);
    symbol->setName(fullCLassName);

    getOrCreateScope(resolve(llvmType->getScope()))->add(symbol);
  }

  return type;
}

STIType *STIDebugImpl::createTypeEnumeration(const DICompositeType *llvmType) {
  STITypeEnumeration *type;
  STITypeFieldList *fieldType = nullptr;
  STIType *elementType = nullptr;
  unsigned elementCount = 0;
  bool isDcl = false;
  int16_t prop = 0;

  if (llvmType->isForwardDecl()) {
    isDcl = true;
  }

  STIType *classType = getClassScope(resolve(llvmType->getScope()));
  if (classType) {
    assert(classType->getKind() == STI_OBJECT_KIND_TYPE_STRUCTURE &&
           "unknown containing type");
    prop = prop | PROP_ISNESTED;
    STITypeStructure *pType = static_cast<STITypeStructure *>(classType);
    pType->setProperty(pType->getProperty() | PROP_CNESTED);
  }

  if (isDcl) {
    prop = prop | PROP_FWDREF;
  } else {

    elementType = createType(resolve(llvmType->getBaseType()));

    DINodeArray Elements = llvmType->getElements();
    elementCount = Elements.size();

    fieldType = STITypeFieldList::create();

    // Add enumerators to enumeration type.
    for (unsigned i = 0; i < elementCount; ++i) {
      DIEnumerator *Enum = dyn_cast_or_null<DIEnumerator>(Elements[i]);
      if (!Enum) {
        continue;
      }

      STITypeEnumerator *enumeratorType = STITypeEnumerator::create();

      uint16_t attribute = 0;

      attribute = attribute | STI_ACCESS_PUBLIC;

      enumeratorType->setAttribute(attribute); // FIXME: attribute
      enumeratorType->setValue(createNumericSignedInt(Enum->getValue()));
      enumeratorType->setName(Enum->getName());

      fieldType->getEnumerators().push_back(enumeratorType);
    }

    // FIXME
    const_cast<STIDebugImpl *>(this)->getTypeTable()->push_back(fieldType);
  }

  type = STITypeEnumeration::create();

  type->setCount(elementCount); // TODO: is this right?

  type->setProperty(prop); //  FIXME: property

  type->setElementType(elementType);

  type->setFieldType(fieldType);

  type->setName(llvmType->getName());

  type->setSizeInBits(llvmType->getSizeInBits());

  return type;
}

STIType *STIDebugImpl::createTypeSubroutine(const DISubroutineType *llvmType,
                                            STIType *classType, bool isStatic) {
  STITypeProcedure *procedureType;
  STITypeArgumentList *argListType;
  int callingConvention = NEAR_C; // FIXME:

  procedureType = STITypeProcedure::create();
  argListType = STITypeArgumentList::create();

  procedureType->setCallingConvention(callingConvention);
  procedureType->setArgumentList(argListType);

  // Add return type. A void return won't have a type.
  DITypeRefArray Elements = llvmType->getTypeArray();
  DIType *RTy = Elements.size() ? resolve(Elements[0]) : nullptr;
  procedureType->setReturnType(createType(RTy));

  unsigned firstArgIndex = 1;
  if (classType) {
    // This is a member function, initialize: classType, thisType, thisAdjust
    procedureType->setClassType(classType);
    if (!isStatic) {
      assert(Elements.size() >= 2 &&
             "Expect at least return value and 'this' argument");
      procedureType->setThisType(createType(resolve(Elements[1])));
      firstArgIndex = 2;
      procedureType->setThisAdjust(0); // FIXME:
    }
  }

  // Function
  procedureType->setParamCount(Elements.size() - firstArgIndex);
  for (unsigned i = firstArgIndex, N = Elements.size(); i < N; ++i) {
    DIType *Ty = resolve(Elements[i]);
    if (!Ty) {
      assert(i == N - 1 && "Unspecified parameter must be the last argument");
      // FIXME: handle variadic function argument
      // createAndAddDIE(dwarf::DW_TAG_unspecified_parameters, Buffer);
      procedureType->setParamCount(Elements.size() - 2);
      argListType->getArgumentList()->push_back(nullptr);
    } else {
      argListType->getArgumentList()->push_back(createType(Ty));
      // if (DIType(Ty).isArtificial())
      //  addFlag(Arg, dwarf::DW_AT_artificial);
    }
  }

#if 0
    bool isPrototyped = true;
    if (Elements.size() == 2 && !Elements[1])
      isPrototyped = false;

    // Add prototype flag if we're dealing with a C language and the
    // function has been prototyped.
    uint16_t Language = getLanguage();
    if (isPrototyped &&
        (Language == dwarf::DW_LANG_C89 || Language == dwarf::DW_LANG_C99 ||
         Language == dwarf::DW_LANG_ObjC))
      addFlag(Buffer, dwarf::DW_AT_prototyped);

    if (CTy.isLValueReference())
      addFlag(Buffer, dwarf::DW_AT_reference);

    if (CTy.isRValueReference())
      addFlag(Buffer, dwarf::DW_AT_rvalue_reference);
#endif

  const_cast<STIDebugImpl *>(this)->getTypeTable()->push_back(
      argListType); // FIXME

  return procedureType;
}

STIType *STIDebugImpl::getVoidType() const {
  if (_voidType == nullptr) {
    STITypeBasic *voidType = STITypeBasic::create();
    voidType->setPrimitive(T_VOID);
    const_cast<STIDebugImpl *>(this)->getTypeTable()->push_back(
        voidType);                                          // FIXME
    const_cast<STIDebugImpl *>(this)->_voidType = voidType; // FIXME
  }
  return _voidType;
}

STIType *STIDebugImpl::getVbpType() const {
  if (_vbpType == nullptr) {
    STITypePointer *vbpType = STITypePointer::create();
    STITypeModifier *constInt4Type = STITypeModifier::create();
    STITypeBasic *int4Type = STITypeBasic::create();
    int4Type->setPrimitive(T_INT4);
    constInt4Type->setQualifiedType(int4Type);
    constInt4Type->setIsConstant(true);
    vbpType->setPointerTo(constInt4Type);
    vbpType->setSizeInBits(getPointerSizeInBits());
    const_cast<STIDebugImpl *>(this)->getTypeTable()->push_back(
        int4Type); // FIXME
    const_cast<STIDebugImpl *>(this)->getTypeTable()->push_back(
        constInt4Type); // FIXME
    const_cast<STIDebugImpl *>(this)->getTypeTable()->push_back(
        vbpType);                                         // FIXME
    const_cast<STIDebugImpl *>(this)->_vbpType = vbpType; // FIXME
  }
  return _vbpType;
}

unsigned STIDebugImpl::getPointerSizeInBits() const { return _ptrSizeInBits; }

STIType *STIDebugImpl::createType(const DIType *llvmType, STIType *classType,
                                  bool isStatic) {
  STIType *type;
  unsigned int tag;

  if (llvmType == nullptr) {
    return getVoidType();
  }

  TypeMap *dclTM = const_cast<STIDebugImpl *>(this)->getDclTypeMap(); // FIXME
  TypeMap::iterator dclItr = dclTM->find(llvmType);
  TypeMap &TM1 =
      (*const_cast<STIDebugImpl *>(this)->getTypeMap())[classType]; // FIXME
  TypeMap::iterator itr = TM1.find(llvmType);

  if (itr != TM1.end()) {
    if (itr->second != nullptr) {
      return itr->second;
    }

    if (dclItr != dclTM->end()) {
      if (dclItr->second != nullptr) {
        return dclItr->second;
      }
    }

    dclTM->insert(std::make_pair(llvmType, nullptr)); // FIXME

    switch (llvmType->getTag()) {
#define X(TAG, HANDLER, TYPE)                                                  \
  case dwarf::TAG:                                                             \
    type = HANDLER(cast<TYPE>(llvmType), true);                                \
    dclItr = dclTM->find(llvmType);                                            \
    assert(dclItr != dclTM->end() && "Type should be in map by now!");         \
    if (dclItr->second == nullptr) {                                           \
      dclItr->second = type;                                                   \
      const_cast<STIDebugImpl *>(this)->getTypeTable()->push_back(type);       \
    }                                                                          \
    if (dclItr->second != type) {                                              \
      /* need to delete type! */                                               \
      delete type;                                                             \
    }                                                                          \
    return dclItr->second;

      X(DW_TAG_class_type,     createTypeStructure, DICompositeType);
      X(DW_TAG_structure_type, createTypeStructure, DICompositeType);
      X(DW_TAG_union_type,     createTypeStructure, DICompositeType);
#undef X
    default:
      break;
    }
  } else {
    TM1.insert(std::make_pair(llvmType, nullptr)); // FIXME
  }

  tag = llvmType->getTag();
  switch (tag) {
#define X(TAG, HANDLER, TYPE)                                                  \
  case dwarf::TAG:                                                             \
    type = HANDLER(cast<TYPE>(llvmType));                                      \
    break
#define X1(TAG, HANDLER, TYPE)                                                 \
  case dwarf::TAG:                                                             \
    type = HANDLER(cast<TYPE>(llvmType), classType, isStatic);                 \
    break
    X(DW_TAG_array_type, createTypeArray, DICompositeType);
    X(DW_TAG_class_type, createTypeStructure, DICompositeType);
    X(DW_TAG_structure_type, createTypeStructure, DICompositeType);
    X(DW_TAG_union_type, createTypeStructure, DICompositeType);
    X(DW_TAG_enumeration_type, createTypeEnumeration, DICompositeType);
    X(DW_TAG_base_type, createTypeBasic, DIBasicType);
    X(DW_TAG_pointer_type, createTypePointer, DIDerivedType);
    X(DW_TAG_reference_type, createTypePointer, DIDerivedType);
    X(DW_TAG_rvalue_reference_type, createTypePointer, DIDerivedType);
    X(DW_TAG_unspecified_type, createTypePointer, DIDerivedType);
    X(DW_TAG_ptr_to_member_type, createTypePointer, DIDerivedType);
    X(DW_TAG_const_type, createTypeModifier, DIDerivedType);
    X(DW_TAG_volatile_type, createTypeModifier, DIDerivedType);
    X(DW_TAG_typedef, createSymbolUserDefined, DIDerivedType);
    X1(DW_TAG_subroutine_type, createTypeSubroutine, DISubroutineType);
#undef X1
#undef X
  case dwarf::DW_TAG_restrict_type:
    // There's no point creating an IR representation for "restrict" until STI
    // supports it.  Until then create the base type and return it.
    //
    return createType(resolve(cast<DIDerivedType>(llvmType)->getBaseType()));
    break;

  default:
    assert(tag != tag); // unhandled type tag!
    break;
  }

  TypeMap &TM2 = (*const_cast<STIDebugImpl *>(this)->getTypeMap())[classType];
  itr = TM2.find(llvmType); // FIXME
  assert(itr != TM2.end() && "Type should be in map by now!");
  if (itr->second == nullptr) {
    itr->second = type;
    if (tag != dwarf::DW_TAG_typedef) {
      const_cast<STIDebugImpl *>(this)->getTypeTable()->push_back(
          type); // FIXME
    }
  }
  if (itr->second != type) {
    // need to delete type!
    // Howver, type of typedef is already added to deferent in the type table.
    if (tag != dwarf::DW_TAG_typedef) {
      delete type;
    }
  }

  return itr->second;
}

STIScope *STIDebugImpl::getOrCreateScope(const DIScope* llvmScope) {
  STIScope* scope = nullptr;
  if (!llvmScope || isa<DIFile>(llvmScope) || isa<DICompileUnit>(llvmScope)) {
    scope = getCompileUnit()->getScope();
  } else if (const DIType* llvmType = dyn_cast<DIType>(llvmScope)) {
    scope = getOrCreateScope(resolve(llvmType->getScope()));
  } else if (const DINamespace* llvmNamespace = dyn_cast<DINamespace>(llvmScope)) {
    // scope = getOrCreateNameSpace(llvmNamespace);
    scope = getOrCreateScope(llvmNamespace->getScope());
  } else if (const DISubprogram* llvmSubprogram = dyn_cast<DISubprogram>(llvmScope)) {
    STISymbolProcedure *proc =
      getOrCreateSymbolProcedure(llvmSubprogram);
    if (proc != nullptr) {
      scope = proc->getScope();
    } else {
      //FIXME: WA to prevent build from crashing!
      scope = getCompileUnit()->getScope();
    }
  } else if (hasScope(llvmScope)) {
    scope = getScope(llvmScope);
  } else if (const DILexicalBlockFile* llvmLexicalBlockFile =
        dyn_cast<DILexicalBlockFile>(llvmScope)) {
    scope = getOrCreateScope(llvmLexicalBlockFile->getScope());
  } else if (const DILexicalBlockBase* llvmLexicalBlock =
        dyn_cast<DILexicalBlockBase>(llvmScope)) {
    STISymbolBlock *block = createSymbolBlock(llvmLexicalBlock);
    scope = block->getScope();
    addScope(llvmScope, scope);
  }

  assert(scope != nullptr);  // Callers assume a valid scope is returned.

  return scope;
}

std::string STIDebugImpl::getScopeFullName(const DIScope* llvmScope,
                                           StringRef name, bool useClassName) {
  if (!llvmScope || isa<DIFile>(llvmScope) || name.empty())
    return name;
  if (const DIType* llvmType = dyn_cast<DIType>(llvmScope)) {
    if (llvmType->getName().empty()) {
      return name;
    }
    std::string scopedName =
        (Twine(llvmType->getName()) + "::" + Twine(name)).str();
    return getScopeFullName(resolve(llvmType->getScope()), scopedName);
  }
  if (const DINamespace* llvmNamespace = dyn_cast<DINamespace>(llvmScope)) {
    StringRef nsName = llvmNamespace->getName();
    if (nsName.empty()) {
      nsName = "`anonymous namespace'";
    }
    std::string scopedName = (Twine(nsName) + "::" + Twine(name)).str();
    return getScopeFullName(llvmNamespace->getScope(), scopedName);
  }
  if (isa<DISubprogram>(llvmScope)) {
    // TODO: should we assert here?
    return name;
  }
  return name;
}

STIType *STIDebugImpl::getClassScope(const DIScope* llvmScope) {
  if (!llvmScope || isa<DIFile>(llvmScope))
    return nullptr;
  if (const DIType* llvmType = dyn_cast<DIType>(llvmScope)) {
    return createType(llvmType);
  }
  if (isa<DINamespace>(llvmScope)) {
    return nullptr;
  }
  if (isa<DISubprogram>(llvmScope)) {
    return nullptr;
  }
  return nullptr;
}

STISymbolVariable *STIDebugImpl::createSymbolVariable(
    const DILocalVariable *DIV, unsigned int frameIndex, const MachineInstr *DVInsn) {
  STISymbolVariable *variable;
  STILocation *location = nullptr;

  variable = STISymbolVariable::create();
  variable->setName(DIV->getName());
  variable->setType(createType(resolve(DIV->getType())));

  if (frameIndex != ~0U) {
    unsigned int regnum;
    int offset;

    const TargetFrameLowering *TFL =
        ASM()->MF->getSubtarget().getFrameLowering();

    regnum = 0;
    offset = TFL->getFrameIndexReference(*ASM()->MF, frameIndex, regnum);

    location = STILocation::createRegisterOffset(toSTIRegID(regnum), offset);

  } else {
    assert(DVInsn && "Unknown location");
    assert(DVInsn->getNumOperands() == 3 || DVInsn->getNumOperands() == 4);
    // TODO: handle the case DVInsn->getNumOperands() == 4
    bool indirect = isIndirectExpression(DVInsn->getDebugExpression());
    if (DVInsn->getOperand(0).isReg()) {
      const MachineOperand RegOp = DVInsn->getOperand(0);
      // If the second operand is an immediate, this is an indirect value.
      if (DVInsn->getOperand(1).isImm()) {
        if (RegOp.getReg() == 0) {
          location = STILocation::createOffset(DVInsn->getOperand(1).getImm());
        } else {
          location = STILocation::createRegisterOffset(
              toSTIRegID(RegOp.getReg()), DVInsn->getOperand(1).getImm());
        }
      } else if (indirect) {
        location =
            STILocation::createRegisterOffset(toSTIRegID(RegOp.getReg()), 0);
      } else if (RegOp.getReg()) {
        location = STILocation::createRegister(toSTIRegID(RegOp.getReg()));
      }
    } else if (DVInsn->getOperand(0).isImm()) {
      //assert(!"FIXME: support this case");
      // addConstantValue(*VariableDie, DVInsn->getOperand(0), DV.getType());
    } else if (DVInsn->getOperand(0).isFPImm()) {
      //assert(!"FIXME: support this case");
      // addConstantFPValue(*VariableDie, DVInsn->getOperand(0));
    } else if (DVInsn->getOperand(0).isCImm()) {
      //assert(!"FIXME: support this case");
      // addConstantValue(*VariableDie, DVInsn->getOperand(0).getCImm(),
      //                 DV.getType());
    }
  }

  variable->setLocation(location);

  return variable;
}

STISymbolProcedure *
STIDebugImpl::getOrCreateSymbolProcedure(const DISubprogram *SP) {
  DISubprogramMap::iterator Itr = _subprogramMap.find(SP);
  if (Itr == _subprogramMap.end())
    return nullptr;
  Function *pFunc = Itr->second;
  assert(pFunc && "LLVM subprogram has no LLVM function");
  if (_functionMap.count(pFunc)) {
    // Function is already created
    return _functionMap[pFunc];
  }

  StringRef linkageName = SP->getLinkageName();
  if (isThunkMethod(linkageName)) {
    return createSymbolThunk(SP);
  }

  STIType *classType = getClassScope(resolve(SP->getScope()));
  bool isStatic = isStaticMethod(linkageName);
  STIType *procedureType = createType(
      resolve(SP->getType()->getRef()), classType, isStatic);

  STISymbolFrameProc *frame = STISymbolFrameProc::create();

  STISymbolProcedure *procedure;
  procedure = STISymbolProcedure::create();
  procedure->setName(
      getScopeFullName(resolve(SP->getScope()), SP->getName(), true));

  if (EmitFunctionIDs) {
    STITypeFunctionID *funcIDType = STITypeFunctionID::create();
    funcIDType->setType(procedureType);
    funcIDType->setParentScope(nullptr); // FIXME
    funcIDType->setParentClassType(classType);
    funcIDType->setName(SP->getName());

    // FIXME: When emitting a PDB file, this does NOT go in the types section!
    const_cast<STIDebugImpl *>(this)->getTypeTable()->push_back(funcIDType);

    procedure->setType(funcIDType);
    procedure->setSymbolID(SP->isLocalToUnit() ? S_LPROC32_ID : S_GPROC32_ID);
  } else {
    procedure->setType(procedureType);
    procedure->setSymbolID(SP->isLocalToUnit() ? S_LPROC32 : S_GPROC32);
  }
  procedure->getLineSlice()->setFunction(pFunc);
  procedure->setScopeLineNumber(SP->getScopeLine());
  procedure->setFrame(frame);

  frame->setProcedure(procedure);

  // In the Microsoft symbols section, all procedure records occur in the
  // compilation unit scope.  Routines which are nested within other routines,
  // such as inlined or Fortran contained routines, are represented using a
  // separate symbol record at the appropriate scoping level.
  //
  getCompileUnit()->getScope()->add(procedure);

  _functionMap.insert(std::make_pair(pFunc, procedure));

  return procedure;
}

STISymbolProcedure *STIDebugImpl::createSymbolThunk(const DISubprogram *SP) {
  DISubprogramMap::iterator Itr = _subprogramMap.find(SP);
  if (Itr == _subprogramMap.end())
    return nullptr;
  Function *pFunc = Itr->second;
  assert(pFunc && "LLVM subprogram has no LLVM function");

  // Thunk methods are artificially created and is expected to have only
  // linkage name, no regular name.
  assert(SP->getName().empty() && "Thunk method has a name");

  StringRef linkageName = SP->getLinkageName();
  int adjustor = getThunkAdjustor(linkageName);
  std::string targetName = getThunkTargetMethodName(linkageName);

  STISymbolThunk *thunk;
  thunk = STISymbolThunk::create();
  thunk->getLineSlice()->setFunction(pFunc);
  thunk->setScopeLineNumber(SP->getScopeLine());
  thunk->setName(getScopeFullName(resolve(SP->getScope()), linkageName, true));
  thunk->setAdjustor(adjustor);
  thunk->setTargetName(targetName);

  getCompileUnit()->getScope()->add(thunk);

  // Thunk symbol is a derived container from procedure symbol.
  STISymbolProcedure* procedure = static_cast<STISymbolProcedure*>(thunk);
  _functionMap.insert(std::make_pair(pFunc, procedure));
  return procedure;
}

STISymbolBlock *STIDebugImpl::createSymbolBlock(const DILexicalBlockBase* LB) {
  STISymbolBlock *block;
  block = STISymbolBlock::create();

  LexicalScope *Scope = _lexicalScopes.findLexicalScope(LB);
  const SmallVectorImpl<InsnRange> &Ranges = Scope->getRanges();
  assert(!Ranges.empty() && "Handle Block with empty range ");
  // assert(Ranges.size() == 1 && "Handle Block with more than one range");
  // TODO: handle Ranges.size() != 1

  const MachineInstr *BInst = Ranges.front().first;
  const MachineInstr *EInst = Ranges.front().second;

  assert(_labelsBeforeInsn[BInst] && "empty range begin location");
  assert(_labelsAfterInsn[EInst] && "empty range end location");
  // FIXME: emit block labels correctly
  block->setLabelBegin(_labelsBeforeInsn[BInst]);
  block->setLabelEnd(_labelsAfterInsn[EInst]);
  block->setName(LB->getName());

  getOrCreateScope(LB->getScope())->add(block);

  DIScope* FuncScope = LB->getScope();
  while (FuncScope && !isa<DISubprogram>(FuncScope)) {
    FuncScope = resolve(FuncScope->getScope());
  }
  assert(isa<DISubprogram>(FuncScope) &&
         "Failed to reach function scope of a lexical block");
  block->setProcedure(
      getOrCreateSymbolProcedure(dyn_cast<DISubprogram>(FuncScope)));

  return block;
}

STIChecksumEntry *STIDebugImpl::getOrCreateChecksum(StringRef path) {
  STIStringEntry *string = _stringTable.find(strdup(path.str().c_str()));
  STIChecksumEntry *checksum = _checksumTable.findEntry(string);

  if (checksum == nullptr) {
    checksum = STIChecksumEntry::create();
    checksum->setStringEntry(string);
    checksum->setType(STIChecksumEntry::STI_FILECHECKSUM_ENTRY_TYPE_NONE);
    checksum->setChecksum(nullptr);
    _checksumTable.append(string, checksum);
  }
  return checksum;
}

//===----------------------------------------------------------------------===//
// getUnqualifiedDIType(ditype)
//
// Returns the specified ditype after stripping the const/volatile qualifiers.
//
//===----------------------------------------------------------------------===//

const DIType *STIDebugImpl::getUnqualifiedDIType(const DIType *ditype) {
  uint16_t tag;

  while (const DIDerivedType *derivedType = dyn_cast<DIDerivedType>(ditype)) {
    tag = derivedType->getTag();
    if (tag != dwarf::DW_TAG_const_type &&
        tag != dwarf::DW_TAG_volatile_type &&
        tag != dwarf::DW_TAG_restrict_type) {
      break;
    }
    ditype = resolve(derivedType->getBaseType());
  }

  return ditype;
}

//===----------------------------------------------------------------------===//
// createNumericUnsignedInt(value)
//
// Creates a numeric leaf representing the specified unsigned integer value.
//
//===----------------------------------------------------------------------===//

STINumeric* STIDebugImpl::createNumericUnsignedInt(const uint64_t value)
{
  STINumeric*           numeric;
  STINumeric::LeafID    leafID;
  size_t                size;
  const char*           data = reinterpret_cast<const char*>(&value);

  if (isUInt<8>(value)) {
    leafID = LF_CHAR;
    size   = 1;
  } else if (isUInt<16>(value)) {
    leafID = LF_USHORT;
    size   = 2;
  } else if (isUInt<32>(value)) {
    leafID = LF_ULONG;
    size   = 4;
  } else {
    leafID = LF_UQUADWORD;
    size   = 8;
  }

  // For small unsigned integers we don't need to encode the leaf identifier.
  //
  if (leafID == LF_CHAR || (leafID == LF_USHORT && value < LF_NUMERIC)) {
    leafID = LF_INTEL_NONE; // No leaf identifier.
  }

  numeric = STINumeric::create(leafID, size, data);

  return numeric;
}

//===----------------------------------------------------------------------===//
// createNumericSignedInt(value)
//
// Creates a numeric leaf representing the specified signed integer value.
//
//===----------------------------------------------------------------------===//

STINumeric* STIDebugImpl::createNumericSignedInt(const int64_t value)
{
  STINumeric*           numeric;
  STINumeric::LeafID    leafID;
  size_t                size;
  const char*           data = reinterpret_cast<const char*>(&value);

  // Non-negative signed values are encoded as unsigned values.
  //
  if (value >= 0) {
    return createNumericUnsignedInt(static_cast<uint64_t>(value));
  }

  // Adjust encoded size based on value.
  //
  if (isInt<8>(value)) {
    leafID = LF_CHAR;
    size   = 1;
  } else if (isInt<16>(value)) {
    leafID = LF_SHORT;
    size   = 2;
  } else if (isInt<32>(value)) {
    leafID = LF_LONG;
    size   = 4;
  } else {
    leafID = LF_QUADWORD;
    size   = 8;
  }

  numeric = STINumeric::create(leafID, size, data);

  return numeric;
}

//===----------------------------------------------------------------------===//
// createNumericAPInt(ditype, value)
//
// Returns a numeric value with one of the following encodings:
//   * LF_USHORT
//   * LF_ULONG
//   * LF_UQUADWORD
//   * LF_CHAR
//   * LF_SHORT
//   * LF_LONG
//   * LF_QUADWORD
//
//===----------------------------------------------------------------------===//

STINumeric* STIDebugImpl::createNumericAPInt(
        const DIType *ditype,
        const APInt& value) {
  STINumeric*   numeric;
  const DIType *unqualifiedDIType;

  // It's not clear how we would encode an arbitrary length integer more
  // than 64-bits long in the STI debug information format, so we ignore
  // them altogether here.
  //
  if (value.getBitWidth() > 64) {
    return nullptr;
  }

  unqualifiedDIType = getUnqualifiedDIType(ditype);

  // We don't currently handle constant values for non-basic types.
  //
  if (!isa<DIBasicType>(unqualifiedDIType)) {
    return nullptr;
  }

  const DIBasicType *dibasic  = dyn_cast<DIBasicType>(unqualifiedDIType);
  unsigned           encoding = dibasic->getEncoding();

  switch (encoding) {
  case dwarf::DW_ATE_boolean:
  case dwarf::DW_ATE_unsigned_char:
  case dwarf::DW_ATE_unsigned:
    numeric = createNumericUnsignedInt(value.getZExtValue());
    break;

  case dwarf::DW_ATE_signed_char:
  case dwarf::DW_ATE_signed:
    numeric = createNumericSignedInt(value.getSExtValue());
    break;

  default:
    numeric = nullptr;
    break;
  }

  return numeric;
}

//===----------------------------------------------------------------------===//
// createNumericAPFloat(ditype, value)
//
// Returns a numeric value with one of the following encodings:
//   * LF_REAL32
//   * LF_REAL48
//   * LF_REAL64
//   * LF_REAL80
//   * LF_REAL128
//
// NOTE: Although cvdump can correctly dump floating point constants, the
//       Microsoft compiler (cl) doesn't produce these for global variables
//       and Visual Studio can't properly display them.
//
//===----------------------------------------------------------------------===//

STINumeric* STIDebugImpl::createNumericAPFloat(
        const DIType *  ditype,
        const APFloat& value) {
  STINumeric*           numeric;
  STINumeric::LeafID    leafID;
  const DIType*         unqualifiedDIType;
  const char*           data;
  size_t                size;                   // size of data in bytes

  unqualifiedDIType = getUnqualifiedDIType(ditype);

  // We don't currently handle constant values for non-basic types.
  //
  if (!isa<DIBasicType>(unqualifiedDIType)) {
    return nullptr;
  }

  // Convert bit size to byte size.  Round up partial bytes (1 bit => 1 byte).
  //
  // NOTE: It looks like the bitcast may be losing some precision, but this is
  //       the same way the rest of the compiler acquires the byte sequence.
  //
  data = reinterpret_cast<const char*>(value.bitcastToAPInt().getRawData());

  // const DIBasicType *dibasic =
  //     dyn_cast<const DIBasicType>(unqualifiedDIType);

  const fltSemantics& semantics = value.getSemantics();

  if (&semantics == &APFloat::IEEEsingle) {
    leafID = LF_REAL32;
    size   = 4;
  } else if (&semantics == &APFloat::IEEEdouble) {
    leafID = LF_REAL64;
    size   = 8;
  } else if (&semantics == &APFloat::x87DoubleExtended) {
    leafID = LF_REAL80;
    size   = 10;
  } else if (&semantics == &APFloat::IEEEquad) {
    leafID = LF_REAL128;
    size   = 16;
  } else {
    // Not Yet Supported:
    //   * IEEEhalf:
    //   * PPCDoubleDouble:
    //   * Bogus:
    return nullptr;
  }

  // Create the numeric value encoding.
  //
  numeric = STINumeric::create(leafID, size, data);

  return numeric;
}

//===----------------------------------------------------------------------===//
// collectGlobalVariableInfo(CU)
//
// Iterates over all of the global variables in specified compilation unit and
// generates debug information entries for them.
//
//===----------------------------------------------------------------------===//

void STIDebugImpl::collectGlobalVariableInfo(const DICompileUnit* CU) {
  DINodeArray DIGVs = CU->getGlobalVariables();

  for (unsigned int I = 0, E = DIGVs.size(); I < E; ++I) {
    DIGlobalVariable *DIGV = cast<DIGlobalVariable>(DIGVs[I]);

    if (GlobalVariable* global =
        dyn_cast_or_null<GlobalVariable>(DIGV->getVariable())) {
      STISymbolVariable* variable;
      const DIScope *    scope;

      // Globals with available_externally linkage are not emitted as part of
      // this compilation unit, so we don't emit debug information for them.
      // If we did, relocations against these symbols would fail.
      //
      if (global->hasAvailableExternallyLinkage()) {
        continue;
      }

      MCSymbol *label = ASM()->getSymbol(global);

      STILocation *location = DIGV->isLocalToUnit()
                            ? STILocation::createLocalSegmentedOffset(label)
                            : STILocation::createGlobalSegmentedOffset(label);

      if (DIDerivedType *SDMDecl = DIGV->getStaticDataMemberDeclaration()) {
        scope = resolve(SDMDecl->getScope());
        assert(SDMDecl->isStaticMember() && "Expected static member decl");
        assert(DIGV->isDefinition());
      } else {
        scope = DIGV->getScope();  // Note: "scope" may be null!
      }

      variable = STISymbolVariable::create();
      variable->setName(getScopeFullName(scope, DIGV->getName(), true));
      variable->setType(createType(resolve(DIGV->getType())));
      variable->setLocation(location);

      getOrCreateScope(scope)->add(variable);

      std::string path;
      getFullFileName((scope != nullptr ? scope : CU)->getFile(), path);
      (void)getOrCreateChecksum(path);  // FIXME:  Do not check every variable!

    } else if (Constant* constant = DIGV->getVariable()) {
      STISymbolConstant* symbol;
      DIScope*           scope = DIGV->getScope();
      DIType *           ditype  = resolve(DIGV->getType());
      STINumeric*        numeric;

      // Translate the different constant types into a STINumeric object.
      //
      if (ConstantInt* CI = dyn_cast<ConstantInt>(constant)) {
        numeric = createNumericAPInt(ditype, CI->getValue());

      } else if (ConstantFP* CFP = dyn_cast<ConstantFP>(constant)) {
        numeric = createNumericAPFloat(ditype, CFP->getValueAPF());

      } else {
        // Possible unsupported numeric encodings:
        //   * LF_COMPLEX32
        //   * LF_COMPLEX64
        //   * LF_COMPLEX80
        //   * LF_COMPLEX128
        //   * LF_VARSTRING
        //   * LF_OCTWORD
        //   * LF_UOCTWORD
        //   * LF_DECIMAL
        //   * LF_UTFSTRING
        //
        numeric = nullptr;
      }

      // If we can't calculate the constant value, then we don't emit anything.
      // Skip to the next entry.
      //
      if (numeric == nullptr) {
          continue;
      }

      // Create a symbolic constant using the type and numeric value.
      //
      symbol = STISymbolConstant::create();
      symbol->setName(getScopeFullName(scope, DIGV->getName(), true));
      symbol->setType(createType(ditype));
      symbol->setValue(numeric);

      getOrCreateScope(scope)->add(symbol);
    }
  }
}

void STIDebugImpl::collectModuleInfo() {
  Module *M = const_cast<Module *>(getModule());
  STISymbolModule *module;
  std::string OBJPath = getOBJFullPath();

  module = STISymbolModule::create();
  module->setSymbolsSignatureID(STI_SYMBOLS_SIGNATURE_LATEST);
  module->setPath(OBJPath);

  getSymbolTable()->setRoot(module);

  // Initialize the DISubprogram->Function map.
  for (Module::iterator I = M->begin(), E = M->end(); I != E; ++I) {
    Function *Fn = &*I;
    if (auto *SP = Fn->getSubprogram()) {
      _subprogramMap.insert(std::make_pair(SP, Fn));
    }
  }

  NamedMDNode *CU_Nodes = M->getNamedMetadata("llvm.dbg.cu");
  if (!CU_Nodes)
    return;

  TypeIdentifierMap = generateDITypeIdentifierMap(CU_Nodes);

  for (const MDNode *node : CU_Nodes->operands()) {
    const DICompileUnit  *CU = cast<const DICompileUnit>(node);
    STISymbolCompileUnit *compileUnit;

    compileUnit = STISymbolCompileUnit::create();
    compileUnit->setProducer(CU->getProducer());
    compileUnit->setMachineID(
        toMachineID(Triple(ASM()->getTargetTriple()).getArch()));
    module->add(compileUnit);

    // Record the primary source file name in the file checksum table.
    //
    std::string path;
    getFullFileName(CU->getFile(), path);
    (void) getOrCreateChecksum(path);

    collectGlobalVariableInfo(CU);

    for (auto *SP : CU->getSubprograms()) {
      getOrCreateSymbolProcedure(SP);
    }
  }
}

void STIDebugImpl::collectRoutineInfo() {
  typedef MachineModuleInfo::VariableDbgInfo VariableDbgInfo;
  typedef DbgValueHistoryMap::InstrRanges InstrRanges;
  typedef DbgValueHistoryMap::InlinedVariable InlinedVariable;
  typedef std::pair<InlinedVariable, InstrRanges> VariableHistoryInfo;

  STISymbolVariable *variable;

  DenseSet<InlinedVariable> processed;

  for (const VariableDbgInfo &info : MMI()->getVariableDbgInfo()) {
    const DILocalVariable *llvmVar = info.Var;

    if (!llvmVar)
      continue;

    InlinedVariable IV (llvmVar, info.Loc->getInlinedAt());

    if (processed.count(IV))
      continue;
    processed.insert(IV);

    // FIXME: We do not know how to emit inlined variables.
    // Skip inlined variables.
    if (IV.second)
      continue;

    // Ignore this variable if we can't identify the scope it belongs to.
    // This prevents us from crashing later when we try to insert the variable
    // into the scope.
    //
    LexicalScope *scope = _lexicalScopes.findLexicalScope(info.Loc);
    if (!scope)
      continue;

    variable = createSymbolVariable(llvmVar, info.Slot);
    getOrCreateScope(llvmVar->getScope())->add(variable, llvmVar->getArg());
  }

  for (const VariableHistoryInfo &info : _valueHistory) {
    InlinedVariable                        IV     = info.first;
    const DbgValueHistoryMap::InstrRanges &Ranges = info.second;

    if (processed.count(IV))
      continue;

    if (Ranges.empty())
      continue;

    const MachineInstr *MInsn = Ranges.front().first;
    variable = createSymbolVariable(IV.first, ~0, MInsn); // FIXME: params
    getOrCreateScope(IV.first->getScope())->add(variable, IV.first->getArg());

    processed.insert(IV);
  }
}

void STIDebugImpl::layout() {
  uint16_t nextTypeIndex = 0x1000;
  for (STIType *type : *getTypeTable()) {
    switch (type->getKind()) {
    case STI_OBJECT_KIND_TYPE_BASIC:
      type->setIndex(static_cast<STITypeBasic *>(type)->getPrimitive());
      continue;
    default:
      type->setIndex(nextTypeIndex++);
      break;
    }
  }

  uint32_t nextStringOffset = 0;
  for (STIStringEntry *entry : getStringTable()->getEntries()) {
    entry->setOffset(nextStringOffset);
    nextStringOffset += entry->getString().size() + 1;
  }

  uint32_t nextChecksumOffset = 0;
  for (STIChecksumEntry *entry : getChecksumTable()->getEntries()) {
    entry->setOffset(nextChecksumOffset);
    nextChecksumOffset += 6 + entry->getChecksumSize() + getPaddingSize(entry);
  }
}

void STIDebugImpl::emit() {
  emitTypes();          // Emits the .debug$S section.
  emitSymbols();        // Emits the .debug$T section.
}

void STIDebugImpl::emitSymbolID(const STISymbolID symbolID) const {
  emitComment(toString(symbolID));
  emitInt16(symbolID);
}

void STIDebugImpl::emitSubsectionBegin(STISubsection *subsection) const {
  STISubsectionID id = subsection->getID();

  // Create the beginning and ending labels for this subsection.
  subsection->setBegin(MMI()->getContext().createTempSymbol());
  subsection->setEnd(MMI()->getContext().createTempSymbol());

  // Subsections are 4-byte aligned.
  emitAlign(4);

  // Each subsection begins with an identifier for the type of subsection.
  emitComment(toString(id));
  emitInt32(id);

  // Followed by the subsection length.  The end label is emitted later.
  emitComment("length");
  emitLabelDiff(subsection->getBegin(), subsection->getEnd());

  // Mark the beginning of the subsection which contributes to the length.
  emitLabel(subsection->getBegin());
}

void STIDebugImpl::emitSubsectionEnd(STISubsection *subsection) const {
  // Mark the end of the subsection which contributes to the length.
  emitLabel(subsection->getEnd());
}

void STIDebugImpl::closeSubsection() const {
  if (_currentSubsection != nullptr) {
    emitSubsectionEnd(_currentSubsection);
    delete _currentSubsection;
    const_cast<STIDebugImpl *>(this)->_currentSubsection = nullptr;
  }
}

void STIDebugImpl::emitSubsection(STISubsectionID id) const {
  // If trying to change subsection to same subsection do nothing.
  if (_currentSubsection != nullptr && _currentSubsection->getID() == id) {
    return;
  }

  closeSubsection();

  const_cast<STIDebugImpl *>(this)->_currentSubsection = new STISubsection(id);
  emitSubsectionBegin(_currentSubsection);
}

void STIDebugImpl::emitAlign(unsigned int byteAlignment) const {
  ASM()->OutStreamer->EmitValueToAlignment(byteAlignment);
}

void STIDebugImpl::idBegin(const STIType* type) const {
  writer()->idBegin(type);
}

void STIDebugImpl::idEnd(const STIType* type) const {
  writer()->idEnd(type);
}

void STIDebugImpl::typeBegin(const STIType* type) const {
  writer()->typeBegin(type);
}

void STIDebugImpl::typeEnd(const STIType* type) const {
  writer()->typeEnd(type);
}

void STIDebugImpl::emitInt8(int value) const {
  writer()->emitInt8(value);
}

void STIDebugImpl::emitInt16(int value) const {
  writer()->emitInt16(value);
}

void STIDebugImpl::emitInt32(int value) const {
  writer()->emitInt32(value);
}

void STIDebugImpl::emitString(StringRef string) const {
  writer()->emitString(string);
}

void STIDebugImpl::emitBytes(const char *data, size_t size) const {
  writer()->emitBytes(size, data);
}

void STIDebugImpl::emitFill(size_t size, const uint8_t byte) const {
  writer()->emitFill(size, byte);
}

void STIDebugImpl::emitComment(StringRef comment) const {
  writer()->emitComment(comment);
}

void STIDebugImpl::emitLabel(MCSymbol *symbol) const {
  writer()->emitLabel(symbol);
}

void STIDebugImpl::emitValue(const MCExpr *value,
                             unsigned int sizeInBytes) const {
  writer()->emitValue(value, sizeInBytes);
}

void STIDebugImpl::emitPadding(unsigned int padByteCount) const {
  static const int paddingArray[16] = {
      LF_PAD0,  LF_PAD1,  LF_PAD2,  LF_PAD3,
      LF_PAD4,  LF_PAD5,  LF_PAD6,  LF_PAD7,
      LF_PAD8,  LF_PAD9,  LF_PAD10, LF_PAD11,
      LF_PAD12, LF_PAD13, LF_PAD14, LF_PAD15};

  for (unsigned int i = padByteCount; i > 0; --i) {
    writer()->emitInt8(paddingArray[i]);
  }
}

void STIDebugImpl::emitLabelDiff(const MCSymbol *begin,
                                 const MCSymbol *end,
                                 unsigned sizeInBytes) const {
  MCContext &context = ASM()->OutStreamer->getContext();
  const MCExpr *bExpr;
  const MCExpr *eExpr;
  const MCExpr *delta;

  bExpr = MCSymbolRefExpr::create(begin, MCSymbolRefExpr::VK_None, context);
  eExpr = MCSymbolRefExpr::create(end, MCSymbolRefExpr::VK_None, context);
  delta = MCBinaryExpr::create(MCBinaryExpr::Sub, eExpr, bExpr, context);

  emitValue(delta, sizeInBytes);
}

void STIDebugImpl::emitSecRel32(MCSymbol *symbol) const {
  ASM()->OutStreamer->EmitCOFFSecRel32(symbol);
}

void STIDebugImpl::emitSectionIndex(MCSymbol *symbol) const {
  ASM()->OutStreamer->EmitCOFFSectionIndex(symbol);
}

void STIDebugImpl::emitNumeric(const uint32_t num) const {
  if (num < LF_NUMERIC) {
    emitInt16(num);
  } else if (num < (LF_NUMERIC << 1)) {
    emitInt16(LF_USHORT);
    emitInt16(num);
  } else {
    emitInt16(LF_ULONG);
    emitInt32(num);
  }
}

bool STIDebugImpl::usePDB() const {
  return _usePDB;
}

char *STIDebugImpl::getCWD() const {
  return GETCWD(nullptr, 0);
}

std::string STIDebugImpl::getPDBFullPath() const {
  char *path = getCWD();
  std::string pdbName = (Twine(path) + Twine("\\") + Twine(_pdbFileName)).str();
  free(path);
  return pdbName;
}

std::string STIDebugImpl::getOBJFullPath() const {
  char *path = getCWD();
  std::string objName = (Twine(path) + Twine("\\") + Twine(_objFileName)).str();
  free(path);
  return objName;
}

StringRef STIDebugImpl::getMDStringValue(StringRef MDName) const {
  StringRef StrVal = "";
  NamedMDNode *MD = getModule()->getNamedMetadata(MDName);
  if (MD) {
    assert(MD->getNumOperands() == 1 && "Expect exactly one operand");
    assert(MD->getOperand(0) &&
      MD->getOperand(0)->getNumOperands() == 1 && "Expect MDNode operand");
    MDString *MDStr = dyn_cast<MDString>(MD->getOperand(0)->getOperand(0));
    assert(MDStr && "Expect MDString operand value");
    if (MDStr) {
      StrVal = MDStr->getString();
    }
  }
  return StrVal;
}

void STIDebugImpl::emitSymbolModule(const STISymbolModule *module) const {
  STISymbolsSignatureID signatureID = module->getSymbolsSignatureID();
  StringRef path = module->getPath();
  const int length = 7 + path.size();

  emitInt16(length);
  emitSymbolID(S_OBJNAME);
  emitInt32(signatureID);
  emitString(path);
}

class STICompile3Flags {
private:
  union FlagsUnion {
    int32_t raw;
    struct {
      uint32_t language : 8;        // Source Language
      uint32_t fEC : 1;             // Edit and Continue
      uint32_t fNoDbgInfo : 1;      // Not compiled with debug
      uint32_t fLTCG : 1;           // Link-time code generation
      uint32_t fNoDataAlign : 1;    // Global data alignment
      uint32_t fManagedPresent : 1; // Managed code/data
      uint32_t fSecurityChecks : 1; // Security Checks (/GS)
      uint32_t fHotPatch : 1;       // Hotpatch Support (/hotpatch)
      uint32_t fCVTCIL : 1;         // CVTCIL
      uint32_t fMSILModule : 1;     // MSIL
      uint32_t padding : 15;        // reserved bits
    } field;
  };
  typedef union FlagsUnion Flags;

  Flags _flags;

public:
  STICompile3Flags() {
    _flags.raw = 0;
    _flags.field.language = STI_C_PLUS_PLUS;
  }

  operator int32_t() const { return _flags.raw; }
};

void STIDebugImpl::emitSymbolCompileUnit(
    const STISymbolCompileUnit *compileUnit) const {
  STISymbolID symbolID = S_COMPILE3;
  STICompile3Flags flags;
  STIMachineID machine = compileUnit->getMachineID();
  int verFEMajor;
  int verFEMinor;
  int verFEBuild;
  int verFEQFE;
  int verMajor;
  int verMinor;
  int verBuild;
  int verQFE;
  StringRef producer;

  verFEMajor = 1;
  verFEMinor = 0;
  verFEBuild = 0;
  verFEQFE   = 0;
  verMajor   = 1;
  verMinor   = 0;
  verBuild   = 0;
  verQFE     = 0;

  producer = compileUnit->getProducer();

  emitInt16(25 + producer.size()); // record length
  emitSymbolID(symbolID);
  emitInt32(flags);
  emitComment(toString(machine));
  emitInt16(machine);
  emitInt16(verFEMajor);
  emitInt16(verFEMinor);
  emitInt16(verFEBuild);
  emitInt16(verFEQFE);
  emitInt16(verMajor);
  emitInt16(verMinor);
  emitInt16(verBuild);
  emitInt16(verQFE);
  emitString(producer);
}

class STIProcedureFlags {
public:
  operator int() { return 0; } // FIXME
};

void
STIDebugImpl::emitSymbolProcedure(const STISymbolProcedure *procedure) const {
  int length;
  STISymbolID symbolID = procedure->getSymbolID();
  int pParent = 0;
  int pEnd = 0;
  int pNext = 0;
  const MCSymbol *labelBegin = procedure->getLabelBegin();
  const MCSymbol *labelEnd = procedure->getLabelEnd();
  const MCSymbol *labelPrologEnd = procedure->getLabelPrologEnd();
  int debugEnd = 0;
  const STIType *procType = procedure->getType();
  STIProcedureFlags flags;
  StringRef name = procedure->getName();

  // Is not this equal to: labelBegin?
  const STILineSlice *slice = procedure->getLineSlice();
  Function *function = slice->getFunction(); // FIXME
  MCSymbol *functionLabel = ASM()->getSymbol(function);

  length = 37 + name.size() + 1;

  emitInt16(length); // record length
  emitSymbolID(symbolID);
  emitInt32(pParent);
  emitInt32(pEnd);
  emitInt32(pNext);
  emitLabelDiff(labelBegin, labelEnd);
  emitLabelDiff(labelBegin, labelPrologEnd);
  emitInt32(debugEnd);
  emitInt32(procType->getIndex());
  emitSecRel32(functionLabel);
  emitSectionIndex(functionLabel);
  emitInt8(flags);
  emitString(name);
}

void
STIDebugImpl::emitSymbolThunk(const STISymbolThunk *thunk) const {
  int length;
  int pParent = 0;
  int pEnd = 0;
  int pNext = 0;
  const MCSymbol *labelBegin = thunk->getLabelBegin();
  const MCSymbol *labelEnd = thunk->getLabelEnd();
  StringRef name = thunk->getName();
  StringRef targetName = thunk->getTargetName();
  int adjustor = thunk->getAdjustor();

  // Is not this equal to: labelBegin?
  const STILineSlice *slice = thunk->getLineSlice();
  Function *function = slice->getFunction(); // FIXME
  MCSymbol *functionLabel = ASM()->getSymbol(function);

  length = 23 + (name.size() + 1)
           // For adjustor thunk type
           + 2 + (targetName.size() + 1);

  emitInt16(length); // record length
  emitSymbolID(S_THUNK32);
  emitInt32(pParent);
  emitInt32(pEnd);
  emitInt32(pNext);
  emitSecRel32(functionLabel);
  emitSectionIndex(functionLabel);
  emitLabelDiff(labelBegin, labelEnd, 2);
  emitInt8(STI_THUNK_ADJUSTOR);
  emitString(name);
  // For adjustor thunk type
  emitInt16(adjustor);
  emitString(targetName);
}

void STIDebugImpl::emitSymbolProcedureEnd() const {
  emitInt16(2);
  if (EmitFunctionIDs) {
    emitSymbolID(S_PROC_ID_END);
  } else {
    emitSymbolID(S_END);
  }
}

class STIFrameProcFlags {
public:
  operator int() { return 0; } // FIXME
};

void STIDebugImpl::emitSymbolFrameProc(const STISymbolFrameProc *frame) const {
  int length = 28;
  STISymbolID symbolID = S_FRAMEPROC;
  STISymbolProcedure *procedure = frame->getProcedure();

  STIFrameProcFlags flags;

  // Is not this equal to: labelBegin?
  const STILineSlice *slice = procedure->getLineSlice();
  Function *function = slice->getFunction(); // FIXME
  MCSymbol *functionLabel = ASM()->getSymbol(function);

  emitInt16(length); // record length
  emitSymbolID(symbolID);
  emitInt32(0);                    // cbFrame
  emitInt32(0);                    // cbPad
  emitInt32(0);                    // offPad
  emitInt32(0);                    // cbSaveRegs
  emitSecRel32(functionLabel);     // offExHdlr
  emitSectionIndex(functionLabel); // sectExHdlr
  emitInt32(flags);                // flags
}

void STIDebugImpl::emitSymbolBlock(const STISymbolBlock *block) const {
  int length;
  STISymbolID symbolID;
  int pParent = 0;
  int pEnd = 0;
  MCSymbol *labelBegin = block->getLabelBegin();
  MCSymbol *labelEnd = block->getLabelEnd();
  StringRef name = block->getName();
  STISymbolProcedure *procedure = block->getProcedure();

  const STILineSlice *slice = procedure->getLineSlice();
  Function *function = slice->getFunction();
  MCSymbol *functionLabel = ASM()->getSymbol(function);
  // MCSymbol*           functionLabel   = procedure->getLabelBegin();

  symbolID = S_BLOCK32; // FIXME
  length = 20 + name.size() + 1;

  emitInt16(length); // record length
  emitSymbolID(symbolID);
  emitInt32(pParent);
  emitInt32(pEnd);
  emitLabelDiff(labelBegin, labelEnd);
  emitSecRel32(labelBegin);
  emitSectionIndex(functionLabel);
  emitString(name);
}

void STIDebugImpl::emitSymbolScopeEnd() const {
  emitInt16(2);
  emitSymbolID(S_END);
}

//===----------------------------------------------------------------------===//
// numericLength(numeric)
//
// Returns the encoded length, in bytes, of the specified numeric leaf.
//
// NOTE: The minimum encoded size of the leaf must be two bytes long.
//
//===----------------------------------------------------------------------===//

size_t STIDebugImpl::numericLength(const STINumeric* numeric) const {
  return std::max<size_t>(
          (numeric->getLeafID() != LF_INTEL_NONE ? 2 : 0) + numeric->getSize(),
          2);
}

//===----------------------------------------------------------------------===//
// emitNumeric(numeric)
//===----------------------------------------------------------------------===//

void STIDebugImpl::emitNumeric(const STINumeric* numeric) const {
  const STINumeric::LeafID leafID = numeric->getLeafID();

  // Emit the leafID if this numeric encoding requires one.  Unsigned values
  // less than LF_NUMERIC (0x8000) do not require one.
  //
  if (leafID != LF_INTEL_NONE) {
    emitInt16(leafID);
  }

  // Emit the numeric value.
  //
  emitBytes(numeric->getData(), numeric->getSize());

  // The minimal field width of a numeric leaf is two bytes.  If the numeric
  // doesn't require a leaf identifier and only requires one byte then we need
  // to pad the value with a zero byte.
  //
  if (leafID == LF_INTEL_NONE && numeric->getSize() == 1) {
    emitInt8(0x00);
  }
}

//===----------------------------------------------------------------------===//
// emitSymbolConstant(symbol)
//
// Emits an entry for a constant symbol.
//
// For example, this source ...
//   +---------------------------------------------------------------------+
//   | const int N = 100;                                                  |
//   +---------------------------------------------------------------------+
//
// ... should create the following debug information symbol:
//   +---------------------------------------------------------------------+
//   | (0001A8) S_CONSTANT: Type:             0x10BC, Value: 100, N        |
//   +---------------------------------------------------------------------+
//
// The format of the S_CONSTANT symbol record is:
//   +----+----+--------+- - - - - - - -+- - - - - - -+
//   |2   |2   |4       |*              |*            |
//   +----+----+--------+- - - - - - - -+- - - - - - -+
//    ^    ^    ^        ^               ^
//    |    |    |        |               `-- name
//    |    |    |        `-- value
//    |    |    `-- typeIndex
//    |    `-- symbolID (S_CONSTANT or S_MANCONSTANT)
//    `-- length
//
// NOTE: The minimum size of the value field is two bytes.
//
//===----------------------------------------------------------------------===//

void STIDebugImpl::emitSymbolConstant(const STISymbolConstant *symbol) const {
  const STISymbolID symbolID    = S_CONSTANT; // S_MANCONSTANT not implemented
  int               length;
  StringRef         name        = symbol->getName();
  const STIType*    type        = symbol->getType();
  const STINumeric* value       = symbol->getValue();
  uint32_t          typeIndex   = type->getIndex();
  
  // Calculate the length in bytes of the symbolic constant, not including the
  // length field itself.
  //
  length = 2 + 4 + numericLength(value) + name.size() + 1;

  // Emit each field in the symbolic constant entry.
  //
  emitInt16     (length);
  emitSymbolID  (symbolID);
  emitInt32     (typeIndex);
  emitNumeric   (value);
  emitString    (name);
}

void STIDebugImpl::emitSymbolVariable(const STISymbolVariable *variable) const {
  if (variable->getLocation() == nullptr) {
    //assert(!"Variable with no location");
    return;
  }
  STISymbolID symbolID = variable->getLocation()->getSymbolID();
  uint32_t type = variable->getType()->getIndex();
  int reg = variable->getLocation()->getReg();
  int offset = variable->getLocation()->getOffset();
  MCSymbol *label = variable->getLocation()->getLabel();
  StringRef name = variable->getName();
  int length;

  switch (symbolID) {
  case S_REGREL32:
    length = 12 + name.size() + 1;
    emitInt16(length);
    emitSymbolID(symbolID);
    emitInt32(offset);
    emitInt32(type);
    emitInt16(reg);
    emitString(name);
    break;

  case S_REGISTER:
    length = 8 + name.size() + 1;
    emitInt16(length);
    emitSymbolID(symbolID);
    emitInt32(type);
    emitInt16(reg);
    emitString(name);
    break;

  case S_BPREL32:
    length = 10 + name.size() + 1;
    emitInt16(length);
    emitSymbolID(symbolID);
    emitInt32(offset);
    emitInt32(type);
    emitString(name);
    break;

  case S_LDATA32:
  case S_GDATA32:
    length = 12 + name.size() + 1;
    emitInt16(length);
    emitSymbolID(symbolID);
    emitInt32(type);
    emitSecRel32(label);
    emitSectionIndex(label);
    emitString(name);
    break;

  default:
    assert(symbolID != symbolID); // invalid variable symbol id
    break;
  }
}

//===----------------------------------------------------------------------===//
// emitLineEntry(entry)
//
//   +--------+--------+
//   |4       |4       |
//   +--------+--------+
//    ^        ^
//    |        `-- CV_Line
//    `-- offset
//
//
// The bit encoding for the CV_Line entry is:
//
//   32 31             24
//   +--+--------------+--------------------------------------------+
//   |  |              |                                            |
//   +--+--------------+--------------------------------------------+
//    ^  ^              ^
//    |  |              `-- linenumStart
//    |  `-- deltaLineEnd
//    `-- fStatement
//
//===----------------------------------------------------------------------===//

class STILineEntryEncoding {
private:
  union {
    int32_t raw;
    struct {
      uint32_t lineNumStart : 24;
      uint32_t deltaLineEnd : 7;
      uint32_t fStatement : 1;
    } field;
  } _encoding;

public:
  STILineEntryEncoding(const STILineEntry *entry);
  ~STILineEntryEncoding();
  operator int16_t() const;
};

STILineEntryEncoding::STILineEntryEncoding(const STILineEntry *entry) {
  _encoding.raw = 0;
  _encoding.field.lineNumStart = entry->getLineNumStart();
  _encoding.field.deltaLineEnd = entry->getDeltaLineEnd();
  _encoding.field.fStatement = entry->getStatementEnd();
}

STILineEntryEncoding::~STILineEntryEncoding() {}

STILineEntryEncoding::operator int16_t() const { return _encoding.raw; }

void STIDebugImpl::emitLineEntry(const STISymbolProcedure *procedure,
                                 const STILineEntry *entry) const {
  STILineEntryEncoding encodedEntry(entry);

  emitLabelDiff(procedure->getLabelBegin(), entry->getLabel());
  emitInt32(encodedEntry);
}

//===----------------------------------------------------------------------===//
// emitLineBlock(block)
//
//   +--------+--------+--------+- - - - - - - - -
//   |4       |4       |4       |  ... lines
//   +--------+--------+--------+- - - - - - - - -
//    ^        ^        ^
//    |        |        `-- cbFileBlock
//    |        `-- clines
//    `-- offFile
//
//===----------------------------------------------------------------------===//

void STIDebugImpl::emitLineBlock(const STISymbolProcedure *procedure,
                                 const STILineBlock *block) const {
  MCSymbol *labelBegin = MMI()->getContext().createTempSymbol();
  MCSymbol *labelEnd = MMI()->getContext().createTempSymbol();

  emitLabel(labelBegin);
  emitInt32(block->getChecksumEntry()->getOffset()); // offFile
  emitInt32(block->getLineCount());                  // cLines
  emitLabelDiff(labelBegin, labelEnd);               // cbFileBlock

  for (const STILineEntry *entry : block->getLines()) {
    emitLineEntry(procedure, entry);
  }

  emitLabel(labelEnd);
}

//===----------------------------------------------------------------------===//
// emitLineSlice(slice)
//
// The lines subsection begins with a header identifying the function
// associated with the slice of the line table being emitted:
//
//   +--------+----+----+--------+- - - - - - - -
//   |4       |2   |2   |4       |  ... blocks
//   +--------+----+----+--------+- - - - - - - -
//    ^        ^    ^    ^
//    |        |    |    `-- cbCon
//    |        |    `-- flags
//    |        `-- section
//    `-- secrel
//
//===----------------------------------------------------------------------===//

void STIDebugImpl::emitLineSlice(const STISymbolProcedure *procedure) const {
  const STILineSlice *slice = procedure->getLineSlice();
  Function *function = slice->getFunction();
  MCSymbol *functionLabel = ASM()->getSymbol(function);

  emitSecRel32(functionLabel);
  emitSectionIndex(functionLabel);
  emitInt16(0); // FIXME: flags values?
  emitLabelDiff(procedure->getLabelBegin(), procedure->getLabelEnd());

  for (const STILineBlock *block : slice->getBlocks()) {
    emitLineBlock(procedure, block);
  }
}

void STIDebugImpl::walkSymbol(const STISymbol *symbol) const {
  STIObjectKind kind;

  // Symbols are emitted into the symbols subsection.
  emitSubsection(STI_SUBSECTION_SYMBOLS);

  kind = symbol->getKind();
  switch (kind) {
  case STI_OBJECT_KIND_SYMBOL_MODULE: {
    const STISymbolModule *module;
    module = static_cast<const STISymbolModule *>(symbol);
    emitSymbolModule(module);
    for (const STISymbolCompileUnit *unit : *module->getCompileUnits()) {
      walkSymbol(unit);
    }
  } break;

  case STI_OBJECT_KIND_SYMBOL_COMPILE_UNIT: {
    const STISymbolCompileUnit *compileUnit;
    compileUnit = static_cast<const STISymbolCompileUnit *>(symbol);
    emitSymbolCompileUnit(compileUnit);
    for (const auto &object : compileUnit->getScope()->getObjects()) {
      walkSymbol(static_cast<const STISymbol *>(object.second)); // FIXME: cast
    }
  } break;

  case STI_OBJECT_KIND_SYMBOL_PROCEDURE: {
    const STISymbolProcedure *procedure;

    procedure = static_cast<const STISymbolProcedure *>(symbol);
    emitSymbolProcedure(procedure);
    emitSymbolFrameProc(procedure->getFrame());
    for (const auto &object : procedure->getScope()->getObjects()) {
      walkSymbol(static_cast<const STISymbol *>(object.second));
    }
    emitSymbolProcedureEnd();
    // This code emits line subsections for each procedure interleaved with
    // the symbols subsections to make it easier to match them up.  Anything
    // emitted after this point will NOT be emitted to the symbols subsection.
    //
    emitSubsection(STI_SUBSECTION_LINES);
    emitLineSlice(procedure);
    // The line slice is emitted into the LINES subsection, so you can't emit
    // anything here and expect it to be emitted into the symbols subsection.
  } break;

  case STI_OBJECT_KIND_SYMBOL_THUNK: {
    const STISymbolThunk *thunk;

    thunk = static_cast<const STISymbolThunk *>(symbol);
    emitSymbolThunk(thunk);
    // For Thunk method no need to emit any additional symbol, like: frame,
    // variable, lines, etc. Just emit the end symbol and break.
    emitSymbolProcedureEnd();
  } break;

  case STI_OBJECT_KIND_SYMBOL_BLOCK: {
    const STISymbolBlock *block;

    block = static_cast<const STISymbolBlock *>(symbol);
    bool emptyBlock = true;
    for (const auto &object : block->getScope()->getObjects()) {
      if (object.second->getKind() != STI_OBJECT_KIND_SYMBOL_BLOCK) {
        emptyBlock = false;
      }
    }
    if (!emptyBlock)
      emitSymbolBlock(block);
    for (const auto &object : block->getScope()->getObjects()) {
      walkSymbol(static_cast<const STISymbol *>(object.second));
    }
    if (!emptyBlock)
      emitSymbolScopeEnd();
  } break;

  case STI_OBJECT_KIND_SYMBOL_VARIABLE: {
    const STISymbolVariable *variable;
    variable = static_cast<const STISymbolVariable *>(symbol);
    emitSymbolVariable(variable);
  } break;

  case STI_OBJECT_KIND_SYMBOL_CONSTANT: {
    const STISymbolConstant *constant;
    constant = static_cast<const STISymbolConstant*>(symbol);
    emitSymbolConstant(constant);
  } break;

  case STI_OBJECT_KIND_SYMBOL_USER_DEFINED: {
    const STISymbolUserDefined *userDefined;
    userDefined = static_cast<const STISymbolUserDefined *>(symbol);
    emitSymbolUserDefined(userDefined);
  } break;

  default:
    assert(kind != kind); // unrecognized symbol kind!
    break;
  }
}

void STIDebugImpl::emitSectionBegin(MCSection *section) const {
  ASM()->OutStreamer->SwitchSection(section);
}

//===----------------------------------------------------------------------===//
// emitSymbols()
//
// Emits the .debug$S section.
//
//===----------------------------------------------------------------------===//

void STIDebugImpl::emitSymbols() const {
  emitSectionBegin(ASM()->getObjFileLowering().getCOFFDebugSymbolsSection());
  emitComment("Symbols Section Signature");
  emitInt32(STI_SECTION_SIGNATURE_CV7);
  walkSymbol(getSymbolTable()->getRoot());
  emitChecksumTable();
  emitStringTable();
  closeSubsection();
  emitAlign(4);
}

void STIDebugImpl::emitTypeBasic(const STITypeBasic *type) const {
  // Primitive Types Are Predefined And Not Emitted
}

class STITypeModifierAttributes {
private:
  union {
    int16_t raw;
    struct {
      uint16_t _const : 1;
      uint16_t _volatile : 1;
      uint16_t _unaligned_ : 1;
      uint16_t _reserved : 13;
    } field;
  } _attributes;

public:
  STITypeModifierAttributes(const STITypeModifier *const type) {
    _attributes.raw = 0;
    _attributes.field._const = type->isConstant();
    _attributes.field._volatile = type->isVolatile();
    _attributes.field._unaligned_ = type->isUnaligned();
  }

  ~STITypeModifierAttributes() {}

  operator int16_t() const { return _attributes.raw; }
};

void STIDebugImpl::emitTypeModifier(const STITypeModifier *type) const {
  STITypeModifierAttributes attributes(type);
  const STIType *qualifiedType = type->getQualifiedType();
  const int16_t length = 8;

  typeBegin (type);
  emitInt16 (length);
  emitInt16 (LF_MODIFIER);
  emitInt32 (qualifiedType->getIndex());
  emitInt16 (attributes);
  typeEnd   (type);
}

class STITypePointerAttributes {
private:
  union {
    int32_t raw;
    struct {
      uint32_t _ptrtype : 5;
      uint32_t _ptrmode : 3;
      uint32_t _isflat32 : 1;
      uint32_t _volatile : 1;
      uint32_t _const : 1;
      uint32_t _unaligned_ : 1;
      uint32_t _restrict_ : 1;
      uint32_t _reserved1 : 3;
      uint32_t _unknownField : 1;
      uint32_t _reserved2 : 15;
    } field;
  } _attributes;

public:
  STITypePointerAttributes(const STITypePointer *type) {
    _attributes.raw = 0;
    if (type->getSizeInBits() == 64) {
      _attributes.field._ptrtype = ATTR_PTRTYPE_64;
      _attributes.field._unknownField = 1; // Necessary to get "Size: 8"
    } else {
      _attributes.field._ptrtype = ATTR_PTRTYPE_NEAR32;
    }

    if (type->isLValueReference()) {
      _attributes.raw |= ATTR_PTRMODE_REFERENCE;
    }
    if (type->isRValueReference()) {
      _attributes.raw |= ATTR_PTRMODE_RVALUE;
    }

    switch (type->getPtrToMemberType()) {
    case STITypePointer::PTM_NONE:
      break;
    case STITypePointer::PTM_DATA:
      _attributes.raw |= ATTR_PTRMODE_DATAMB;
      break;
    case STITypePointer::PTM_METHOD:
      _attributes.raw |= ATTR_PTRMODE_METHOD;
      break;
    }

    if (type->isConstant()) {
      _attributes.field._const = true;
    }
  }

  ~STITypePointerAttributes() {}

  operator int32_t() const { return _attributes.raw; }
};

void STIDebugImpl::emitTypePointer(const STITypePointer *type) const {
  STITypePointerAttributes attributes(type);
  const STIType *pointerTo = type->getPointerTo();
  const STIType *classType = type->getContainingClass();
  const int16_t length = 10 + (classType ? 6 : 0);
  int format = 0;

  switch (type->getPtrToMemberType()) {
  case STITypePointer::PTM_NONE:
    break;
  case STITypePointer::PTM_DATA:
    format = FORMAT_16_DATA_NO_VMETHOD_NO_VBASE;
    break;
  case STITypePointer::PTM_METHOD:
    format = FORMAT_16_NEAR_METHOD_NO_VBASE_SADDR;
    break;
  }

  typeBegin (type);
  emitInt16 (length);
  emitInt16 (LF_POINTER);
  emitInt32 (pointerTo->getIndex());
  emitInt32 (attributes);
  // emit*    (variant);  // emitted based on pointer type
  if (classType) {
    emitInt32(classType->getIndex());
    emitInt16(format);
  }
  typeEnd   (type);
}

void STIDebugImpl::emitTypeArray(const STITypeArray *type) const {
  const STIType *elementType = type->getElementType();
  StringRef name = type->getName();
  const STINumeric* arrayLength = type->getLength();
  const int16_t length = 10 + numericLength(arrayLength) + name.size() + 1;

  typeBegin     (type);
  emitInt16     (length);
  emitInt16     (LF_ARRAY);
  emitInt32     (elementType->getIndex());
  emitInt32     (T_ULONG);
  emitNumeric   (arrayLength);
  emitString    (name);
  typeEnd       (type);
}

void STIDebugImpl::emitTypeStructure(const STITypeStructure *type) const {
  const uint16_t leaf = type->getLeaf();
  bool isUnion = (leaf == LF_UNION);
  const uint16_t count = type->getCount();
  const uint16_t prop = type->getProperty();
  const STIType *fieldType = type->getFieldType();
  const STIType *derivedType = type->getDerivedType();
  const STIType *vshapeType = type->getVShapeType();
  const STINumeric *size = type->getSize();
  std::string name = type->getName();

  assert(!name.empty() && "empty stucture name!");

  std::string realName = getRealName(name);

  const int16_t length = (isUnion ? 10 : 18) + numericLength(size) +
                         name.size() + 1 + realName.size() + 1;

  typeBegin     (type);
  emitInt16     (length);
  emitInt16     (leaf);
  emitInt16     (count);
  emitInt16     (prop | PROP_REALNAME);
  emitInt32     (fieldType ? fieldType->getIndex() : 0);
  if (!isUnion) {
    emitInt32   (derivedType ? derivedType->getIndex() : 0);
    emitInt32   (vshapeType ? vshapeType->getIndex() : 0);
  }
  emitNumeric   (size);
  emitString    (name);
  emitString    (realName);
  typeEnd       (type);
}

void STIDebugImpl::emitTypeEnumeration(const STITypeEnumeration *type) const {
  const uint16_t count = type->getCount();
  const uint16_t prop = type->getProperty();
  const STIType *elementType = type->getElementType();
  const STIType *fieldType = type->getFieldType();
  StringRef name = type->getName();
  const int16_t length = 14 + name.size() + 1;

  typeBegin     (type);
  emitInt16     (length);
  emitInt16     (LF_ENUM);
  emitInt16     (count);
  emitInt16     (prop);
  emitInt32     (elementType ? elementType->getIndex() : 0);
  emitInt32     (fieldType ? fieldType->getIndex() : 0);
  emitString    (name);
  typeEnd       (type);
}

void STIDebugImpl::emitTypeVShape(const STITypeVShape *type) const {
  const uint16_t count = type->getCount();
  const uint16_t byteCount = count / 2;
  const uint16_t tailCount = count % 2;
  const int16_t length = 4 + byteCount + tailCount;
  const int16_t paddedLength = getPaddedSize(2 + length) - 2;

  typeBegin     (type);
  emitInt16     (paddedLength);
  emitInt16     (LF_VTSHAPE);
  emitInt16     (count);
  for (unsigned i = 0; i < byteCount; ++i) {
    emitInt8    ((CV_VFTS_NEAR32 << 4) | CV_VFTS_NEAR32);
  }
  if (tailCount != 0) {
    emitInt8    (CV_VFTS_NEAR32);
  }
  emitPadding   (paddedLength - length);
  typeEnd       (type);
}

void STIDebugImpl::emitTypeBitfield(const STITypeBitfield *type) const {
  const uint32_t offset = type->getOffset();
  const uint32_t size = type->getSize();
  const STIType *memberType = type->getType();
  const int16_t length = 10;

  typeBegin     (type);
  emitInt16     (length);
  emitInt16     (LF_BITFIELD);
  emitInt32     (memberType ? memberType->getIndex() : 0);
  emitInt8      (size);
  emitInt8      (offset);
  emitPadding   (2);
  typeEnd       (type);
}

void STIDebugImpl::emitTypeMethodList(const STITypeMethodList *type) const {
  uint16_t length = 2;

  for (STITypeMethodListEntry *method : type->getList()) {
    bool isVirtual = method->getVirtuality();
    length += 8 + (isVirtual ? 4 : 0);
  }

  typeBegin     (type);
  emitInt16     (length);
  emitInt16     (LF_MLIST);

  for (STITypeMethodListEntry *method : type->getList()) {
    uint16_t attribute = method->getAttribute();
    const STIType *methodType = method->getType();
    bool isVirtual = method->getVirtuality();
    uint32_t virtualIndex = method->getVirtualIndex();

    emitInt16   (attribute);
    emitInt16   (0); // 0-Padding
    emitInt32   (methodType ? methodType->getIndex() : 0);
    if (isVirtual)
      emitInt32 (virtualIndex * (getPointerSizeInBits() >> 3));
  }
  typeEnd       (type);
}

void STIDebugImpl::emitTypeFieldList(const STITypeFieldList *type) const {
  uint16_t length = 2;

  const STITypeVFuncTab *vFuncTab = type->getVFuncTab();

  for (STITypeVBaseClass *vBaseClass : type->getVBaseClasses()) {
    const STINumeric *offset = vBaseClass->getVbpOffset();
    const STINumeric *index  = vBaseClass->getVbIndex();
    int16_t vBaseClassLength =
        12 + numericLength(offset) + numericLength(index);
    length += getPaddedSize(vBaseClassLength);
  }

  for (STITypeBaseClass *baseClass : type->getBaseClasses()) {
    const STINumeric *offset = baseClass->getOffset();
    int16_t baseClassLength = 8 + numericLength(offset);
    length += getPaddedSize(baseClassLength);
  }

  if (vFuncTab) {
    length += 8;
  }

  for (STITypeMember *member : type->getMembers()) {
    const STINumeric *offset = member->getOffset();
    StringRef name = member->getName();
    bool isStatic = member->isStatic();
    int16_t memberLength =
        8 + (isStatic ? 0 : numericLength(offset)) + name.size() + 1;
    length += getPaddedSize(memberLength);
  }

  for (STITypeMethod *method : type->getMethods()) {
    StringRef name = method->getName();
    int16_t methodLength = 8 + name.size() + 1;
    length += getPaddedSize(methodLength);
  }

  for (STITypeOneMethod *method : type->getOneMethods()) {
    StringRef name = method->getName();
    bool isVirtual = method->getVirtuality();
    int16_t methodLength = 8 + (isVirtual ? 4 : 0) + name.size() + 1;
    length += getPaddedSize(methodLength);
  }

  for (STITypeEnumerator *enumerator : type->getEnumerators()) {
    const STINumeric *value = enumerator->getValue();
    StringRef name = enumerator->getName();
    int16_t enumeratorLength = 4 + numericLength(value) + name.size() + 1;
    length += getPaddedSize(enumeratorLength);
  }

  typeBegin(type);
  emitInt16     (length);
  emitInt16     (LF_FIELDLIST);

  for (STITypeVBaseClass *vBaseClass : type->getVBaseClasses()) {
    STISymbolID symbolID = vBaseClass->getSymbolID();
    uint16_t attribute = vBaseClass->getAttribute();
    const STIType *vBaseClassType = vBaseClass->getType();
    const STIType *vbpType = vBaseClass->getVbpType();
    const STINumeric *offset = vBaseClass->getVbpOffset();
    const STINumeric *index  = vBaseClass->getVbIndex();
    int16_t vBaseClassLength =
        12 + numericLength(offset) + numericLength(index);
    int16_t paddedSize = getPaddedSize(vBaseClassLength);

    emitInt16   (symbolID);
    emitInt16   (attribute);
    emitInt32   (vBaseClassType ? vBaseClassType->getIndex() : 0);
    emitInt32   (vbpType ? vbpType->getIndex() : 0);
    emitNumeric (offset);
    emitNumeric (index);
    emitPadding (paddedSize - vBaseClassLength);
  }

  for (STITypeBaseClass *baseClass : type->getBaseClasses()) {
    uint16_t attribute = baseClass->getAttribute();
    const STIType *baseClassType = baseClass->getType();
    const STINumeric *offset = baseClass->getOffset();
    int16_t baseClassLength = 8 + numericLength(offset);
    int16_t paddedSize = getPaddedSize(baseClassLength);

    emitInt16   (LF_BCLASS);
    emitInt16   (attribute);
    emitInt32   (baseClassType ? baseClassType->getIndex() : 0);
    emitNumeric (offset);
    emitPadding (paddedSize - baseClassLength);
  }

  if (vFuncTab) {
    const STIType *vptrType = vFuncTab->getType();

    emitInt16   (LF_VFUNCTAB);
    emitInt16   (0); // 0-Padding
    emitInt32   (vptrType ? vptrType->getIndex() : 0);
  }

  for (STITypeMember *member : type->getMembers()) {
    uint16_t attribute = member->getAttribute();
    const STIType *memberType = member->getType();
    const STINumeric *offset = member->getOffset();
    StringRef name = member->getName();
    bool isStatic = member->isStatic();
    int16_t memberLength =
        8 + (isStatic ? 0 : numericLength(offset)) + name.size() + 1;
    int16_t paddedSize = getPaddedSize(memberLength);

    emitInt16   (isStatic ? LF_STMEMBER : LF_MEMBER);
    emitInt16   (attribute);
    emitInt32   (memberType ? memberType->getIndex() : 0);
    if (!isStatic) {
      emitNumeric(offset);
    }
    emitString  (name);
    emitPadding (paddedSize - memberLength);
  }

  for (STITypeMethod *method : type->getMethods()) {
    uint16_t count = method->getCount();
    const STIType *methodListType = method->getList();
    StringRef name = method->getName();
    int16_t methodLength = 8 + name.size() + 1;
    int16_t paddedSize = getPaddedSize(methodLength);

    emitInt16   (LF_METHOD);
    emitInt16   (count);
    emitInt32   (methodListType ? methodListType->getIndex() : 0);
    emitString  (name);
    emitPadding (paddedSize - methodLength);
  }

  for (STITypeOneMethod *method : type->getOneMethods()) {
    uint16_t attribute = method->getAttribute();
    const STIType *methodType = method->getType();
    bool isVirtual = method->getVirtuality();
    uint32_t virtualIndex = method->getVirtualIndex();
    StringRef name = method->getName();
    int16_t methodLength = 8 + (isVirtual ? 4 : 0) + name.size() + 1;
    int16_t paddedSize = getPaddedSize(methodLength);

    emitInt16   (LF_ONEMETHOD);
    emitInt16   (attribute);
    emitInt32   (methodType ? methodType->getIndex() : 0);
    if (isVirtual)
      emitInt32 (virtualIndex * (getPointerSizeInBits() >> 3));
    emitString  (name);
    emitPadding (paddedSize - methodLength);
  }

  for (STITypeEnumerator *enumerator : type->getEnumerators()) {
    uint16_t attribute = enumerator->getAttribute();
    const STINumeric *value = enumerator->getValue();
    StringRef name = enumerator->getName();
    int16_t enumeratorLength = 4 + numericLength(value) + name.size() + 1;
    int16_t paddedSize = getPaddedSize(enumeratorLength);

    emitInt16   (LF_ENUMERATE);
    emitInt16   (attribute);
    emitNumeric(value);
    emitString  (name);
    emitPadding (paddedSize - enumeratorLength);
  }
  typeEnd(type);
}

void STIDebugImpl::emitTypeFunctionID(const STITypeFunctionID *type) const {
  StringRef name = type->getName();
  const STIType *funcType = type->getType();
  const STIType *parentClassType = type->getParentClassType();
  const STIType *parentScope =
      parentClassType ? parentClassType : type->getParentScope();
  STISymbolID symbolID = parentClassType ? LF_MFUNC_ID : LF_FUNC_ID;
  uint16_t length = 10 + name.size() + 1;
  uint16_t paddedLength = getPaddedSize(length);

  idBegin       (type);
  emitInt16     (paddedLength);
  emitInt16     (symbolID);
  emitInt32     (parentScope ? parentScope->getIndex() : 0);
  emitInt32     (funcType ? funcType->getIndex() : 0);
  emitString    (name);
  emitPadding   (paddedLength - length);
  idEnd         (type);
}

void STIDebugImpl::emitTypeProcedure(const STITypeProcedure *type) const {
  const STIType *returnType = type->getReturnType();
  const STIType *classType = type->getClassType();
  const STIType *thisType = type->getThisType();
  int callingConvention = type->getCallingConvention();
  uint16_t paramCount = type->getParamCount();
  const STIType *argumentList = type->getArgumentList();
  int thisAdjust = type->getThisAdjust();
  STISymbolID symbolID = classType ? LF_MFUNCTION : LF_PROCEDURE;
  uint16_t length = classType ? 26 : 14;

  typeBegin     (type);
  emitInt16     (length);
  emitInt16     (symbolID);
  emitInt32     (returnType ? returnType->getIndex() : 0);
  if (classType) {
    emitInt32   (classType ? classType->getIndex() : 0);
    emitInt32   (thisType ? thisType->getIndex() : 0);
  }
  emitInt8      (callingConvention);
  emitInt8      (0); // reserved
  emitInt16     (paramCount);
  emitInt32     (argumentList ? argumentList->getIndex() : 0);
  if (classType) {
    emitInt32   (thisAdjust);
  }
  typeEnd       (type);
}

void STIDebugImpl::emitTypeArgumentList(const STITypeArgumentList *type) const {
  uint32_t argumentCount = type->getArgumentCount();
  const STITypeTable *argumentList = type->getArgumentList();
  uint16_t length = 6 + 4 * argumentCount;

  typeBegin     (type);
  emitInt16     (length);
  emitInt16     (LF_ARGLIST);
  emitInt32     (argumentCount);
  for (const STIType *argemntType : *argumentList) {
    emitInt32   (argemntType ? argemntType->getIndex() : 0);
  }
  typeEnd       (type);
}

void STIDebugImpl::emitTypeServer(const STITypeServer *type) const {
  const size_t MAX_BUFF_LENGTH = 32;
  unsigned char signature[MAX_BUFF_LENGTH];
  unsigned char age[MAX_BUFF_LENGTH];
  StringRef name = type->getPDBFullName();
  size_t signatureLen = pdb_get_signature(signature, MAX_BUFF_LENGTH);
  size_t ageLen = pdb_get_age(age, MAX_BUFF_LENGTH);
  uint16_t length = 2 + signatureLen + ageLen + name.size() + 1;

  emitInt16 (length);
  emitInt16 (LF_TYPESERVER2);
  for (size_t i=0; i < signatureLen; ++i) {
    emitInt8(signature[i]);
  }
  for (size_t i=0; i < ageLen; ++i) {
    emitInt8(age[i]);
  }
  emitString(name);
}

void STIDebugImpl::emitType(const STIType *type) const {
  STIObjectKind kind;

  if (type->getIndex() < 0x1000) {
    // TODO: add a comment!
    return;
  }

  kind = type->getKind();
  switch (kind) {
#define X(KIND, HANDLER, TYPE)                                                 \
  case STI_OBJECT_KIND_TYPE_##KIND:                                            \
    HANDLER(static_cast<const TYPE *>(type));                                  \
    break
    X(BASIC,            emitTypeBasic,          STITypeBasic);
    X(MODIFIER,         emitTypeModifier,       STITypeModifier);
    X(POINTER,          emitTypePointer,        STITypePointer);
    X(ARRAY,            emitTypeArray,          STITypeArray);
    X(STRUCTURE,        emitTypeStructure,      STITypeStructure);
    X(ENUMERATION,      emitTypeEnumeration,    STITypeEnumeration);
    X(VSHAPE,           emitTypeVShape,         STITypeVShape);
    X(BITFIELD,         emitTypeBitfield,       STITypeBitfield);
    X(METHOD_LIST,      emitTypeMethodList,     STITypeMethodList);
    X(FIELD_LIST,       emitTypeFieldList,      STITypeFieldList);
    X(FUNCTION_ID,      emitTypeFunctionID,     STITypeFunctionID);
    X(PROCEDURE,        emitTypeProcedure,      STITypeProcedure);
    X(ARGUMENT_LIST,    emitTypeArgumentList,   STITypeArgumentList);
    X(SERVER,           emitTypeServer,         STITypeServer);
#undef X
  default:
    assert(kind != kind); // invalid type kind
    break;
  }
}

//===----------------------------------------------------------------------===//
// emitTypesSignature()
//
// Emits the type signature at the beginning of the .debug$T section which
// identifies the version number of the types information.
//
//===----------------------------------------------------------------------===//

void STIDebugImpl::emitTypesSignature() const {
  const STITypesSignatureID signatureID = STI_TYPES_SIGNATURE_LATEST;

  emitComment("Types Section Signature");
  emitInt32(signatureID);
}

//===----------------------------------------------------------------------===//
// emitTypesPDBTypeServer()
//
// When emitting type information to a PDB, this routine emits a LF_TYPESERVER
// record into the object file.
//
//===----------------------------------------------------------------------===//

void STIDebugImpl::emitTypesPDBTypeServer() const {
  STITypeServer* typeServer;

  // The LF_TYPESERVER entry is only emitted if the type information is emitted
  // to a PDB.
  if (!usePDB()) {
    return;
  }

  typeServer = STITypeServer::create();
  typeServer->setPDBFullName(getPDBFullPath());
  emitTypeServer(typeServer);
  delete typeServer;
}

//===----------------------------------------------------------------------===//
// emitTypesPDBBegin(savedWriter)
//===----------------------------------------------------------------------===//

void STIDebugImpl::emitTypesPDBBegin(STIWriter** savedWriter) const {
  STIWriter* pdbWriter;

  if (!usePDB()) {
    return;
  }

  pdbWriter = STIPdbWriter::create();
  *savedWriter = writer();
  const_cast<STIDebugImpl*>(this)->setWriter(pdbWriter);
}

//===----------------------------------------------------------------------===//
// emitTypesPDBEnd(savedWriter)
//===----------------------------------------------------------------------===//

void STIDebugImpl::emitTypesPDBEnd(STIWriter** savedWriter) const {
  STIWriter* pdbWriter;

  if (!usePDB()) {
    return;
  }

  pdbWriter = const_cast<STIDebugImpl*>(this)->writer();
  const_cast<STIDebugImpl*>(this)->setWriter(*savedWriter);
  delete pdbWriter;
}

//===----------------------------------------------------------------------===//
// emitTypesTable()
//
// Emits all of the types from the types table, in order.
//
//===----------------------------------------------------------------------===//

void STIDebugImpl::emitTypesTable() const {
  for (const STIType *type : *getTypeTable()) {
    emitType(type);
  }
}

//===----------------------------------------------------------------------===//
// emitTypes()
//
// Emits the .debug$T section.
//
//===----------------------------------------------------------------------===//

void STIDebugImpl::emitTypes() const {
  STIWriter* savedWriter = nullptr;

  emitSectionBegin(ASM()->getObjFileLowering().getCOFFDebugTypesSection());
  emitTypesSignature();
  emitTypesPDBTypeServer();
  emitTypesPDBBegin(&savedWriter);
  emitTypesTable();
  emitTypesPDBEnd(&savedWriter);
}

void STIDebugImpl::emitSymbolUserDefined(
    const STISymbolUserDefined *userDefined) const {
  const STIType *definedType = userDefined->getDefinedType();
  StringRef name = userDefined->getName();
  const int16_t length = 6 + name.size() + 1;

  emitInt16(length);
  emitInt16(S_UDT);
  emitInt32(definedType->getIndex());
  emitString(name);
}

void STIDebugImpl::emitStringEntry(const STIStringEntry *entry) const {
  emitString(entry->getString());
}

void STIDebugImpl::emitStringTable() const {
  emitSubsection(STI_SUBSECTION_STRINGTABLE);

  for (const STIStringEntry *entry : getStringTable()->getEntries()) {
    emitStringEntry(entry);
  }
}

void STIDebugImpl::emitChecksumTable() const {
  emitSubsection(STI_SUBSECTION_FILECHKSMS);

  for (const STIChecksumEntry *entry : getChecksumTable()->getEntries()) {
    emitChecksumEntry(entry);
  }
}

size_t STIDebugImpl::getPaddingSize(const STIChecksumEntry *entry) const {
  return 4 - ((6 + entry->getChecksumSize()) % 4);
}

void STIDebugImpl::emitChecksumEntry(const STIChecksumEntry *entry) const {
  emitInt32(entry->getStringEntry()->getOffset());
  emitInt8(entry->getChecksumSize());
  emitInt8(entry->getType());
  emitBytes(entry->getChecksum(), entry->getChecksumSize());
  emitFill(getPaddingSize(entry), 0x00);
}

//===----------------------------------------------------------------------===//
// STIDebug Routines
//===----------------------------------------------------------------------===//

STIDebug::STIDebug() {}

STIDebug::~STIDebug() {}

STIDebug *STIDebug::create(AsmPrinter *Asm) { return new STIDebugImpl(Asm); }
>>>>>>> 805aa9cc
<|MERGE_RESOLUTION|>--- conflicted
+++ resolved
@@ -1,10749 +1,5975 @@
-<<<<<<< HEAD
-//===-- STIDebug.cpp - Symbol And Type Info -------*- C++ -*--===//
-//
-//===----------------------------------------------------------------------===//
-//
-// This file contains support for writing symbol and type information
-// compatible with Visual Studio.
-//
-//===----------------------------------------------------------------------===//
-
-#include "STIDebug.h"
-#include "STI.h"
-#include "STIIR.h"
-#include "pdbInterface.h"
-#include "../DbgValueHistoryCalculator.h"
-#include "llvm/ADT/DenseSet.h"
-#include "llvm/ADT/PointerUnion.h" // dyn_cast
-#include "llvm/ADT/StringRef.h"
-#include "llvm/ADT/Triple.h"
-#include "llvm/CodeGen/AsmPrinter.h"
-#include "llvm/CodeGen/LexicalScopes.h"
-#include "llvm/CodeGen/MachineFunction.h"
-#include "llvm/CodeGen/MachineModuleInfo.h"
-#include "llvm/IR/Constants.h"
-#include "llvm/IR/DebugInfo.h"
-#include "llvm/MC/MCSection.h"
-#include "llvm/MC/MCStreamer.h"
-#include "llvm/MC/MCSymbol.h"
-#include "llvm/Support/CommandLine.h"
-#include "llvm/Target/TargetLoweringObjectFile.h"
-#include "llvm/Target/TargetFrameLowering.h"
-#include "llvm/Target/TargetMachine.h"
-#include "llvm/Target/TargetSubtargetInfo.h"
-
-#include <map>
-#include <vector>
-
-// FIXME: We should determine which getcwd to use during configuration and not
-//        at compile time.
-//
-#ifdef LLVM_ON_WIN32
-#include <direct.h>
-#define GETCWD _getcwd
-#else
-#include <unistd.h>
-#define GETCWD getcwd
-#endif
-
-using namespace llvm;
-
-//===----------------------------------------------------------------------===//
-// Options
-//===----------------------------------------------------------------------===//
-
-// EmitFunctionIDs
-//
-// When true, functions are emitted using S_GPROC32_ID/S_LPROC32_ID and a
-// seperate LF_FUNC_ID/LF_MFUNC_ID record is generated. Otherwise the functions
-// are emitted as S_GPROC32/S_LPROC32 and no function id is emitted.
-//
-// NOTE: These records are currently emitted to the .debug$T section, which is
-//       incompatible with the PDB support where they are supposed to be
-//       written to an "ID's" section.
-//
-static cl::opt<bool> EmitFunctionIDs (
-    "debug-emit-function-ids",
-    cl::Hidden,
-    cl::desc("Emit function ID records"),
-    cl::init(false));
-
-//===----------------------------------------------------------------------===//
-// Helper Routines
-//===----------------------------------------------------------------------===//
-
-#define PDB_DEFAULT_FILE_NAME "vc110.pdb"
-#define PDB_DEFAULT_DLL_NAME "mspdb110.dll"
-
-static size_t paddingBytes(const size_t size) {
-  const uint32_t alignment = 4;
-  return (alignment - (size % alignment)) % alignment;
-}
-
-static void getFullFileName(const DIFile *file, std::string &path) {
-  path = (file->getDirectory() + Twine("\\") + file->getFilename()).str();
-  std::replace(path.begin(), path.end(), '/', '\\');
-  size_t index = 0;
-  while ((index = path.find("\\\\", index)) != std::string::npos) {
-    path.erase(index, 1);
-  }
-}
-
-static std::string getRealName(std::string name) {
-  std::string prefix = ".?AV"; //".?AU"
-  std::string sufix = "@";
-  std::string realName = sufix;
-
-  while (std::size_t pos = name.find("::")) {
-    if (pos == std::string::npos) {
-      realName = (Twine(prefix) + Twine(name.substr(0, pos)) + Twine(sufix) +
-                  Twine(realName)).str();
-      break;
-    }
-    realName =
-        (Twine(name.substr(0, pos)) + Twine(sufix) + Twine(realName)).str();
-    name = name.substr(pos + 2);
-  }
-  return realName;
-}
-
-static bool isStaticMethod(StringRef linkageName) {
-  // FIXME: this is a temporary WA to partial demangle linkageName
-  //        Clang should mark static method using MDSubprogram (DPD200372369)
-  size_t pos = linkageName.rfind("@@");
-  if (pos != StringRef::npos && (pos + 2) < linkageName.size()) {
-    switch (linkageName[pos + 2]) {
-    case 'T':
-    case 'S':
-    case 'K':
-    case 'L':
-    case 'C':
-    case 'D':
-      return true;
-    }
-  }
-  return false;
-}
-
-static bool isThunkMethod(StringRef linkageName) {
-  // FIXME: this is a temporary WA to partial demangle gcc linkageName
-  //        Clang should mark thunk method using MDSubprogram (DPD200372370)
-  size_t pos = linkageName.rfind("@@");
-  if (pos == StringRef::npos || linkageName.size() <= pos + 2) {
-    return false;
-  }
-  char ch = linkageName[pos + 2];
-  switch (ch) {
-  case 'W':
-  case 'G':
-  case 'O':
-    return true;
-  }
-  return false;
-}
-
-static int getThunkAdjustor(StringRef linkageName) {
-  // FIXME: this is a temporary WA to partial demangle gcc linkageName
-  //        Clang should mark thunk method using MDSubprogram (DPD200372370)
-  assert(isThunkMethod(linkageName));
-  size_t pos = linkageName.rfind("@@");
-  if (linkageName.size() <= pos + 3)
-    return 0;
-
-  char adjChar = linkageName[pos + 3];
-  if (adjChar < '0' || adjChar > '9')
-    return 0;
-
-  return -(adjChar - '0' + 1);
-}
-
-StringRef getThunkTargetMethodName(StringRef linkageName) {
-  // FIXME: this is a temporary WA to partial demangle gcc linkageName
-  //        Clang should mark thunk method using MDSubprogram (DPD200372370)
-  assert(isThunkMethod(linkageName));
-  size_t posStart = linkageName.find("?");
-  size_t posEnd = linkageName.find("@");
-  posStart = (posStart == StringRef::npos)? 0 : posStart+1;
-  if (posEnd == StringRef::npos)
-    posEnd = linkageName.size();
-  StringRef name = linkageName.slice(posStart, posEnd);
-  return name;
-}
-
-static unsigned getFunctionAttribute(const DISubprogram *SP,
-                                     const DICompositeType *llvmParentType,
-                                     bool introduced) {
-  unsigned attribute = 0;
-  unsigned virtuality = SP->getVirtuality();
-
-  if (SP->isProtected())
-    attribute = attribute | STI_ACCESS_PRIVATE;
-  else if (SP->isPrivate())
-    attribute = attribute | STI_ACCESS_PROTECT;
-  else if (SP->isPublic())
-    attribute = attribute | STI_ACCESS_PUBLIC;
-  // Otherwise C++ member and base classes are considered public.
-  else if (llvmParentType->getTag() == dwarf::DW_TAG_class_type)
-    attribute = attribute | STI_ACCESS_PRIVATE;
-  else
-    attribute = attribute | STI_ACCESS_PUBLIC;
-
-  if (SP->isArtificial()) {
-    attribute = attribute | STI_COMPGENX;
-  }
-
-  switch (virtuality) {
-  case dwarf::DW_VIRTUALITY_none:
-    break;
-  case dwarf::DW_VIRTUALITY_virtual:
-    if (introduced) {
-      attribute = attribute | STI_MPROP_INTR_VRT;
-    } else {
-      attribute = attribute | STI_MPROP_VIRTUAL;
-    }
-    break;
-  case dwarf::DW_VIRTUALITY_pure_virtual:
-    if (introduced) {
-      attribute = attribute | STI_MPROP_PURE_INTR_VRT;
-    } else {
-      attribute = attribute | STI_MPROP_PURE_VRT;
-    }
-    break;
-  default:
-    assert(!"unhandled virtuality case");
-    break;
-  }
-
-  if (isStaticMethod(SP->getLinkageName())) {
-    attribute = attribute | STI_MPROP_STATIC;
-  }
-
-  return attribute;
-}
-
-static unsigned getTypeAttribute(const DIDerivedType *llvmType,
-                                 const DICompositeType *llvmParentType) {
-  unsigned attribute = 0;
-
-  if (llvmType->isProtected())
-    attribute = attribute | STI_ACCESS_PRIVATE;
-  else if (llvmType->isPrivate())
-    attribute = attribute | STI_ACCESS_PROTECT;
-  else if (llvmType->isPublic())
-    attribute = attribute | STI_ACCESS_PUBLIC;
-  // Otherwise C++ member and base classes are considered public.
-  else if (llvmParentType->getTag() == dwarf::DW_TAG_class_type)
-    attribute = attribute | STI_ACCESS_PRIVATE;
-  else
-    attribute = attribute | STI_ACCESS_PUBLIC;
-
-  if (llvmType->isArtificial()) {
-    attribute = attribute | STI_COMPGENX;
-  }
-
-  if (llvmType->isStaticMember()) {
-    attribute = attribute | STI_MPROP_STATIC;
-  }
-
-  return attribute;
-}
-
-static bool isIndirectExpression(const DIExpression *Expr) {
-  if (!Expr || (Expr->getNumElements() == 0)) {
-    return false;
-  }
-
-  if (Expr->getNumElements() != 1) {
-    // Looking for DW_OP_deref expression only.
-    return false;
-  }
-
-  DIExpression::expr_op_iterator I = Expr->expr_op_begin();
-  DIExpression::expr_op_iterator E = Expr->expr_op_end();
-
-  for (; I != E; ++I) {
-    switch (I->getOp()) {
-    case dwarf::DW_OP_bit_piece:
-    case dwarf::DW_OP_plus:
-      return false;
-    case dwarf::DW_OP_deref:
-      return true;
-    default:
-      llvm_unreachable("unhandled opcode found in DIExpression");
-    }
-  }
-  return false;
-}
-
-//===----------------------------------------------------------------------===//
-// Printing/Debugging Routines
-//===----------------------------------------------------------------------===//
-
-static StringRef toString(STISubsectionID subsectionID) {
-  StringRef string;
-
-  switch (subsectionID) {
-#define X(KIND, VALUE)                                                         \
-  case (KIND):                                                                 \
-    string = #KIND;                                                            \
-    break;
-    STI_SUBSECTION_KINDS
-#undef X
-  default:
-    string = "<invalid subsection kind>";
-    break;
-  }
-
-  return string;
-}
-
-static StringRef toString(STIMachineID machineID) {
-  StringRef string;
-
-  switch (machineID) {
-#define X(KIND, VALUE)                                                         \
-  case (KIND):                                                                 \
-    string = #KIND;                                                            \
-    break;
-    STI_MACHINE_KINDS
-#undef X
-  default:
-    string = "<invalid machine kind>";
-    break;
-  }
-
-  return string;
-}
-
-static StringRef toString(STISymbolID symbolID) {
-  StringRef string;
-
-  switch (symbolID) {
-#define X(KIND, VALUE)                                                         \
-  case (KIND):                                                                 \
-    string = #KIND;                                                            \
-    break;
-    X(S_OBJNAME,        0x0000) // FIXME: define these in STI.h with values
-    X(S_COMPILE3,       0x0000)
-    X(S_GPROC32_ID,     0x0000)
-    X(S_LPROC32_ID,     0x0000)
-    X(S_FRAMEPROC,      0x0000)
-    X(S_BLOCK32,        0x0000)
-    X(S_REGREL32,       0x0000)
-    X(S_REGISTER,       0x0000)
-    X(S_BPREL32,        0x0000)
-    X(S_LDATA32,        0x0000)
-    X(S_GDATA32,        0x0000)
-    X(S_PROC_ID_END,    0x0000)
-    X(S_CONSTANT,       0x0000)
-#undef X
-  default:
-    string = "<invalid symbol kind>";
-    break;
-  }
-
-  return string;
-}
-
-//===----------------------------------------------------------------------===//
-// toMachineID(architecture)
-//===----------------------------------------------------------------------===//
-
-static STIMachineID toMachineID(Triple::ArchType architecture) {
-  STIMachineID machineID;
-
-  switch (architecture) {
-#define MAP(ARCH, MACHINE)                                                     \
-  case (Triple::ARCH):                                                         \
-    machineID = MACHINE;                                                       \
-    break
-    MAP(x86,    STI_MACHINE_INTEL_PENTIUM_III);
-    MAP(x86_64, STI_MACHINE_INTEL64);
-#undef MAP
-  default:
-    assert(!"Architecture cannot be mapped to an STI machine type!");
-    break;
-  }
-
-  return machineID;
-}
-
-//===----------------------------------------------------------------------===//
-// STITypeTable
-//
-// A table containing every type entry which will be emitted to the .debug$T
-// section (or PDB file).
-//
-//===----------------------------------------------------------------------===//
-
-typedef std::vector<STIType *> STITypeTable;
-
-//===----------------------------------------------------------------------===//
-// STITypeMap
-// STITypeScopedMap
-// STIDclToDefTypeMap
-// LabelMap
-//===----------------------------------------------------------------------===//
-
-typedef DenseMap<const MDNode*,  STIType*>   STITypeMap;
-typedef DenseMap<const DIType*,  STITypeMap> STITypeScopedMap;
-typedef DenseMap<const STIType*, STIType*>   STIDclToDefTypeMap;
-typedef DenseMap<const MachineInstr *, MCSymbol *> LabelMap;
-
-//===----------------------------------------------------------------------===//
-// ClassInfo
-//===----------------------------------------------------------------------===//
-
-struct ClassInfo {
-  typedef std::vector<const MDNode *> BaseClassList;
-  struct VBaseClassInfo {
-    const MDNode *llvmInheritance;
-    unsigned vbIndex;
-    bool indirect;
-
-    VBaseClassInfo() : llvmInheritance(nullptr), vbIndex(0), indirect(false) {}
-
-    VBaseClassInfo(const MDNode *N, unsigned I, bool InDir)
-        : llvmInheritance(N), vbIndex(I), indirect(InDir) {}
-  };
-  // llvmClassType -> {llvmInheritance, vbIndex, indirect}
-  typedef MapVector<const MDNode *, VBaseClassInfo> VBaseClassList;
-  // [<llvmMemberType, baseOffset>]
-  typedef std::vector<std::pair<const MDNode *, unsigned> > MemberList;
-  // methodName -> [<llvmSubprogram, introduced>]
-  typedef std::map<StringRef, std::vector<std::pair<const MDNode *, bool> > >
-      MethodsMap;
-  // methodName -> [llvmSubprogram]
-  typedef std::map<StringRef, std::vector<const MDNode *> > VMethodsMap;
-
-  // non-virtual base classes
-  BaseClassList baseClasses;
-  // virtual base classes (direct and indirect).
-  VBaseClassList vBaseClasses;
-  // offset of virtual base pointer
-  int vbpOffset;
-  // virtual function table (only if have introduced virtual methods)
-  const MDNode *vFuncTab;
-  // direct members
-  MemberList members;
-  // direct methods (gathered by name), for each function: (introduced?)
-  MethodsMap methods;
-  // virtual methods (gathered by name), for DTOR use "~" name.
-  VMethodsMap vMethods;
-  // FIXME: add support to: CONSTRUCTOR, OVERLOAD, OVERLOADED ASSIGNMENT, etc.
-  // Class has Constructor
-  bool hasCTOR;
-  // Class has Destructor
-  bool hasDTOR;
-  // This class is nested within another aggregate type.
-  bool isNested;
-  // Number of virtual methods (length of virtual function table)
-  unsigned vMethodsCount;
-
-  ClassInfo()
-      : vbpOffset(~0), vFuncTab(nullptr), hasCTOR(false), hasDTOR(false),
-        vMethodsCount(0), isNested(false) {}
-};
-
-//===----------------------------------------------------------------------===//
-// STIWriter
-//===----------------------------------------------------------------------===//
-
-class STIWriter {
-public:
-  virtual void emitInt8(int32_t value) = 0;
-  virtual void emitInt16(int32_t value) = 0;
-  virtual void emitInt32(int32_t value) = 0;
-  virtual void emitString(StringRef string) = 0;
-  virtual void emitBytes(size_t size, const char* data) = 0;
-  virtual void emitFill(size_t size, const uint8_t byte) = 0;
-  virtual void emitComment(StringRef comment) = 0;
-  virtual void emitLabel(MCSymbol *symbol) = 0;
-  virtual void emitValue(const MCExpr *value, unsigned int sizeInBytes) = 0;
-
-  virtual void idBegin(const STIType* type) = 0;
-  virtual void idEnd(const STIType* type) = 0;
-  virtual void typeBegin(const STIType* type) = 0;
-  virtual void typeEnd(const STIType* type) = 0;
-
-  virtual ~STIWriter();
-
-protected:
-  STIWriter();
-};
-
-STIWriter::STIWriter() {
-}
-
-STIWriter::~STIWriter() {
-}
-
-//===----------------------------------------------------------------------===//
-// STIAsmWriter
-//===----------------------------------------------------------------------===//
-
-class STIAsmWriter : public STIWriter {
-public:
-  STIAsmWriter(AsmPrinter* asmPrinter);
-  virtual ~STIAsmWriter();
-
-  static STIAsmWriter* create(AsmPrinter* asmPrinter);
-
-  AsmPrinter* ASM() const;
-
-  virtual void emitInt8(int32_t value);
-  virtual void emitInt16(int32_t value);
-  virtual void emitInt32(int32_t value);
-  virtual void emitString(StringRef string);
-  virtual void emitBytes(size_t size, const char* data);
-  virtual void emitFill(size_t size, const uint8_t byte);
-  virtual void emitComment(StringRef comment);
-  virtual void emitLabel(MCSymbol *symbol);
-  virtual void emitValue(const MCExpr *value, unsigned int sizeInBytes);
-
-  virtual void idBegin(const STIType* type);
-  virtual void idEnd(const STIType* type);
-  virtual void typeBegin(const STIType* type);
-  virtual void typeEnd(const STIType* type);
-
-private:
-  AsmPrinter* _asmPrinter;
-};
-
-STIAsmWriter::STIAsmWriter(AsmPrinter* asmPrinter) :
-    STIWriter   (),
-    _asmPrinter (asmPrinter) {
-}
-
-STIAsmWriter::~STIAsmWriter() {
-}
-
-STIAsmWriter* STIAsmWriter::create(AsmPrinter* asmPrinter) {
-  return new STIAsmWriter(asmPrinter);
-}
-
-AsmPrinter* STIAsmWriter::ASM() const {
-  return _asmPrinter;
-}
-
-void STIAsmWriter::emitInt8(int32_t value) {
-  ASM()->EmitInt8(value);
-}
-
-void STIAsmWriter::emitInt16(int32_t value) {
-  ASM()->EmitInt16(value);
-}
-
-void STIAsmWriter::emitInt32(int32_t value) {
-  ASM()->EmitInt32(value);
-}
-
-void STIAsmWriter::emitString(StringRef string) {
-  ASM()->OutStreamer->EmitBytes(string);
-  ASM()->EmitInt8(0);
-}
-
-void STIAsmWriter::emitBytes(size_t size, const char* data) {
-  ASM()->OutStreamer->EmitBytes(StringRef(data, size));
-}
-
-void STIAsmWriter::emitFill(size_t size, const uint8_t byte) {
-  ASM()->OutStreamer->EmitFill(size, byte);
-}
-
-void STIAsmWriter::emitComment(StringRef comment) {
-  ASM()->OutStreamer->AddComment(comment);
-}
-
-void STIAsmWriter::emitLabel(MCSymbol *symbol) {
-  ASM()->OutStreamer->EmitLabel(symbol);
-}
-
-void STIAsmWriter::emitValue(const MCExpr *value, unsigned int sizeInBytes) {
-  ASM()->OutStreamer->EmitValue(value, sizeInBytes);
-}
-
-void STIAsmWriter::idBegin(const STIType* type) {
-}
-
-void STIAsmWriter::idEnd(const STIType* type) {
-}
-
-void STIAsmWriter::typeBegin(const STIType* type) {
-}
-
-void STIAsmWriter::typeEnd(const STIType* type) {
-}
-
-//===----------------------------------------------------------------------===//
-// STIPdbWriter
-//===----------------------------------------------------------------------===//
-
-class STIPdbWriter : public STIWriter {
-public:
-  STIPdbWriter();
-  virtual ~STIPdbWriter();
-
-  static STIPdbWriter* create();
-
-  virtual void emitInt8(int32_t value);
-  virtual void emitInt16(int32_t value);
-  virtual void emitInt32(int32_t value);
-  virtual void emitString(StringRef string);
-  virtual void emitBytes(size_t size, const char* data);
-  virtual void emitFill(size_t size, const uint8_t byte);
-  virtual void emitComment(StringRef comment);
-  virtual void emitLabel(MCSymbol *symbol);
-  virtual void emitValue(const MCExpr *value, unsigned int sizeInBytes);
-
-  virtual void idBegin(const STIType* type);
-  virtual void idEnd(const STIType* type);
-  virtual void typeBegin(const STIType* type);
-  virtual void typeEnd(const STIType* type);
-
-private:
-  std::vector<char> _buffer;
-};
-
-STIPdbWriter::STIPdbWriter() :
-    STIWriter   (),
-    _buffer     () {
-}
-
-STIPdbWriter::~STIPdbWriter() {
-}
-
-STIPdbWriter* STIPdbWriter::create() {
-  return new STIPdbWriter();
-}
-
-void STIPdbWriter::emitInt8(int32_t value) {
-  emitBytes(1, reinterpret_cast<const char*>(&value));
-}
-
-void STIPdbWriter::emitInt16(int32_t value) {
-  emitBytes(2, reinterpret_cast<const char*>(&value));
-}
-
-void STIPdbWriter::emitInt32(int32_t value) {
-  emitBytes(4, reinterpret_cast<const char*>(&value));
-}
-
-void STIPdbWriter::emitString(StringRef string) {
-  _buffer.insert(_buffer.end(), string.begin(), string.end());
-  _buffer.push_back('\0');
-}
-
-void STIPdbWriter::emitBytes(size_t size, const char* data) {
-  _buffer.insert(_buffer.end(), data, data + size);
-}
-
-void STIPdbWriter::emitFill(size_t size, const uint8_t byte) {
-  // Fill bytes are not emitted to the PDB writer.
-}
-
-void STIPdbWriter::emitComment(StringRef comment) {
-  // Comments are not emitted to the PDB writer.
-}
-
-void STIPdbWriter::emitLabel(MCSymbol *symbol) {
-  // Labels are not emitted to the PDB writer.
-}
-
-void STIPdbWriter::emitValue(const MCExpr *value, unsigned int sizeInBytes) {
-  // This is currently only used for emitting label diffs, which are not used
-  // when writing type information to the PDB writer.
-}
-
-void STIPdbWriter::idBegin(const STIType* type) {
-  assert(_buffer.size() == 0);
-}
-
-void STIPdbWriter::idEnd(const STIType* type) {
-  unsigned long index;
-
-  // Buffer must minimally contain a type length.
-  assert(_buffer.size() > 2);
-
-  pdb_write_id(_buffer.data(), &index);
-
-  const_cast<STIType *>(type)->setIndex(index);
-
-  _buffer.clear();
-}
-
-void STIPdbWriter::typeBegin(const STIType* type) {
-  assert(_buffer.size() == 0);
-}
-
-void STIPdbWriter::typeEnd(const STIType* type) {
-  unsigned long index;
-
-  // Buffer must minimally contain a type length.
-  assert(_buffer.size() > 2);
-
-  pdb_write_type(_buffer.data(), &index);
-
-  const_cast<STIType *>(type)->setIndex(index);
-
-  _buffer.clear();
-}
-
-//===----------------------------------------------------------------------===//
-// STIDebugFixupKind
-//===----------------------------------------------------------------------===//
-
-enum STIDebugFixupKindEnum {
-  STI_DEBUG_FIXUP_KIND_NONE     = 0,
-  STI_DEBUG_FIXUP_KIND_NESTED
-};
-typedef enum STIDebugFixupKindEnum STIDebugFixupKind;
-
-//===----------------------------------------------------------------------===//
-// STIDebugFixup
-//
-// Base class for debug information fixup records.
-//
-//===----------------------------------------------------------------------===//
-
-class STIDebugFixup {
-private:
-  STIDebugFixupKind _kind;
-
-public:
-  virtual ~STIDebugFixup() {}
-
-  STIDebugFixupKind kind() const { return _kind; }
-
-protected:
-  STIDebugFixup(STIDebugFixupKind kind) : _kind (kind) {}
-};
-
-//===----------------------------------------------------------------------===//
-// STIDebugFixupNested
-//
-// Fixup record for assigned IS_NESTED and CNESTED (contains nested) properties
-// on type records (structs and enumerations).
-//
-//===----------------------------------------------------------------------===//
-
-class STIDebugFixupNested : public STIDebugFixup {
-private:
-  const DICompositeType *_nestedType;
-
-public:
-  STIDebugFixupNested(const DICompositeType *nestedType) :
-      STIDebugFixup (STI_DEBUG_FIXUP_KIND_NESTED),
-      _nestedType   (nestedType) {}
-
-  virtual ~STIDebugFixupNested() {}
-
-  const DICompositeType *getNestedType() const { return _nestedType; }
-};
-
-//===----------------------------------------------------------------------===//
-// STIDebugFixupTable
-//
-// Table of fix-up records.
-//
-//===----------------------------------------------------------------------===//
-
-typedef std::vector<STIDebugFixup*> STIDebugFixupTable;
-
-//===----------------------------------------------------------------------===//
-// STIDebugImpl
-//===----------------------------------------------------------------------===//
-
-class STIDebugImpl : public STIDebug {
-private:
-  typedef DenseMap<const Function *, STISymbolProcedure *> FunctionMap;
-  typedef DenseMap<const MDNode *, STIScope *> STIScopeMap;
-  typedef DenseMap<const MDNode *, ClassInfo *> ClassInfoMap;
-  typedef DenseMap<const MDNode *, std::string> StringNameMap;
-
-  AsmPrinter *_asmPrinter;
-  STISymbolProcedure *_currentProcedure;
-  DbgValueHistoryMap _valueHistory;
-  FunctionMap _functionMap;
-  STISymbolTable _symbolTable;
-  STITypeTable _typeTable;
-  STIStringTable _stringTable;
-  STIChecksumTable _checksumTable;
-  STIScopeMap _scopeMap;
-  STITypeScopedMap _typeMap;
-  STIDclToDefTypeMap _defTypeMap;
-  STIType *_voidType;
-  STIType *_vbpType;
-  unsigned int _blockNumber;
-  LexicalScopes _lexicalScopes;
-  LabelMap _labelsBeforeInsn;
-  LabelMap _labelsAfterInsn;
-  const MachineInstr *_curMI;
-  STISubsection *_currentSubsection;
-  unsigned _ptrSizeInBits;
-  ClassInfoMap _classInfoMap;
-  StringNameMap _stringNameMap;
-  unsigned _uniqueNameCounter;
-  std::vector<char> _pdbBuff;
-  StringRef _pdbFileName;
-  StringRef _objFileName;
-  bool _usePDB;
-  STIWriter* _writer;
-  STIDebugFixupTable _fixupTable;
-
-  // Maps from a type identifier to the actual MDNode.
-  DITypeIdentifierMap TypeIdentifierMap;
-
-public:
-  STIDebugImpl(AsmPrinter *asmPrinter);
-  virtual ~STIDebugImpl();
-
-  void setSymbolSize(const MCSymbol *Symbol, uint64_t size);
-  void beginModule();
-  void endModule();
-  void beginFunction(const MachineFunction *MF);
-  void endFunction(const MachineFunction *MF);
-  void beginInstruction(const MachineInstr *MI);
-  void endInstruction();
-
-protected:
-  AsmPrinter *ASM();
-  const AsmPrinter *ASM() const;
-  MachineModuleInfo *MMI() const;
-  const Module *getModule() const;
-  const TargetRegisterInfo *getTargetRegisterInfo();
-  STISymbolTable *getSymbolTable();
-  const STISymbolTable *getSymbolTable() const;
-  STITypeTable *getTypeTable();
-  const STITypeTable *getTypeTable() const;
-  STIDebugFixupTable *getFixupTable();
-  void appendFixup(STIDebugFixup* fixup);
-  STIStringTable *getStringTable();
-  const STIStringTable *getStringTable() const;
-  STIChecksumTable *getChecksumTable();
-  const STIChecksumTable *getChecksumTable() const;
-  bool hasScope(const MDNode *llvmNode) const;
-  STIScope *getScope(const MDNode *llvmNode);
-  void addScope(const MDNode *llvmNode, STIScope *object);
-  STITypeMap *getTypeMap(const DIType *llvmClass = nullptr);
-  STIDclToDefTypeMap *getDefTypeMap();
-  const STIDclToDefTypeMap *getDefTypeMap() const;
-  ClassInfoMap *getClassInfoMap();
-  const ClassInfoMap *getClassInfoMap() const;
-  StringNameMap *getStringNameMap();
-  const StringNameMap *getStringNameMap() const;
-  STIWriter* writer() const;
-  void setWriter(STIWriter* writer);
-
-  std::string getUniqueName();
-  char *getCWD() const;
-  std::string getPDBFullPath() const;
-  std::string getOBJFullPath() const;
-  StringRef getMDStringValue(StringRef MDName) const;
-  std::string nameForAggregateType(const DICompositeType *llvmType);
-
-  STISymbolCompileUnit *getCompileUnit() { // FIXME:
-    STISymbolModule *module =
-        static_cast<STISymbolModule *>(getSymbolTable()->getRoot());
-    STISymbolCompileUnit *compileUnit = module->getCompileUnits()->back();
-    return compileUnit;
-  }
-
-  /// \brief Return the TypeIdentifierMap.
-  const DITypeIdentifierMap &getTypeIdentifierMap() const;
-
-  STIScope *getOrCreateScope(const DIScope* llvmScope);
-  std::string getScopeFullName(const DIScope* llvmScope, StringRef name,
-                               bool useClassName = false);
-  STIType *getClassScope(const DIScope* llvmScope);
-
-  STIRegID toSTIRegID(unsigned int regnum) const;
-  STISymbolVariable *createSymbolVariable(const DILocalVariable *DIV,
-                                          unsigned int frameIndex,
-                                          const MachineInstr *DVInsn = nullptr);
-
-  STISymbolProcedure *getCurrentProcedure() const;
-  void setCurrentProcedure(STISymbolProcedure *procedure);
-
-  void setSymbolModule(STISymbolModule *module);
-  STISymbolModule *getSymbolModule() const;
-
-  size_t getPaddingSize(const STIChecksumEntry *entry) const;
-
-  void clearValueHistory();
-
-  void collectModuleInfo();
-  void collectGlobalVariableInfo(const DICompileUnit* CU);
-  void collectRoutineInfo();
-
-  ClassInfo &collectClassInfo(const DICompositeType *llvmType);
-  void collectClassInfoFromInheritance(ClassInfo &info,
-                                       const DIDerivedType *inherTy,
-                                       bool &finalizedOffset);
-  void collectMemberInfo(ClassInfo &info, const DIDerivedType *DDTy);
-  bool isEqualVMethodPrototype(
-      const DISubroutineType *typeA,
-      const DISubroutineType *typeB);
-
-  const DIType *getUnqualifiedDIType(const DIType *ditype);
-
-  STINumeric* createNumericUnsignedInt(const uint64_t value);
-  STINumeric* createNumericSignedInt(const int64_t value);
-  STINumeric* createNumericAPInt(const DIType *ditype, const APInt& value);
-  STINumeric* createNumericAPFloat(const DIType *ditype, const APFloat& value);
-
-  STISymbolProcedure *getOrCreateSymbolProcedure(const DISubprogram *SP);
-  STISymbolProcedure *createSymbolThunk(const DISubprogram *SP);
-  STISymbolBlock *createSymbolBlock(const DILexicalBlockBase *LB);
-  STIChecksumEntry *getOrCreateChecksum(StringRef path);
-
-  void appendType(STIType* type);
-  void mapLLVMTypeToSTIType(
-          const DIType *llvmType,
-          STIType      *stiType,
-          const DIType *classType = nullptr);
-  STIType* getMappedSTIType(
-          const DIType *llvmType,
-          const DIType *classType = nullptr);
-  bool isDefnInProgress(const DIType *llvmType);
-  void setDefnInProgress(const DIType *llvmType, bool inProgress);
-
-  STIType *toTypeDefinition(STIType *type);
-
-  STISymbolUserDefined *createSymbolUserDefined(STIType *type, StringRef name);
-  STITypeBasic *createTypeBasic(
-        STITypeBasic::Primitive primitive,
-        uint32_t sizeInBits) const;
-  STITypeStructure *createTypeStructure(const DICompositeType *llvmType,
-                                        ClassInfo& classInfo,
-                                        bool isDecl);
-  STITypeStructure *createTypeStructureDecl(const DICompositeType *llvmType,
-                                        ClassInfo& classInfo);
-  STITypeStructure *createTypeStructureDefn(const DICompositeType *llvmType,
-                                        ClassInfo& classInfo);
-
-  STITypeBasic::Primitive toBasicPrimitive(const DIBasicType *llvmType);
-  STITypeBasic::Primitive toPointerPrimitive(const DIDerivedType *llvmType);
-
-  STITypeArgumentList *lowerTypeSubroutineArgumentList(
-      DITypeRefArray elements,
-      uint16_t       firstArgIndex);
-  STITypeFieldList* lowerTypeStructureFieldList(
-      const DICompositeType *llvmType,
-      ClassInfo             &info);
-
-  STIType *lowerTypeBasic(const DIBasicType *llvmType);
-  STIType *lowerTypePointer(const DIDerivedType *llvmType);
-  STIType *lowerTypePointerToBasic(const DIDerivedType *llvmType);
-  STIType *lowerTypeModifier(const DIDerivedType *llvmType);
-  STIType *lowerTypeArray(const DICompositeType *llvmType);
-  STIType *lowerTypeStructure(const DICompositeType *llvmType);
-  STITypeEnumerator *lowerTypeEnumerator(const DIEnumerator *enumerator);
-  STIType *lowerTypeEnumerationFieldList(const DICompositeType *llvmType);
-  STIType *lowerTypeEnumeration(const DICompositeType *llvmType);
-  STIType *lowerTypeSubroutine(const DISubroutineType *llvmType);
-  STIType* lowerTypeRestrict(const DIDerivedType* llvmType);
-  STIType *lowerTypeAlias(const DIDerivedType *llvmType);
-  STIType *lowerTypeMemberFunction(const DISubroutineType *llvmType,
-                                   const DIType *llvmClass);
-  STIType *lowerType(const DIType *llvmType);
-
-  STIType *lowerSubprogramType(const DISubprogram *subprogram);
-
-  uint64_t getBaseTypeSize(const DIDerivedType *Ty) const;
-
-  STIType *getVoidType() const;
-  STIType *getVbpType() const;
-  unsigned getPointerSizeInBits() const;
-
-  void fixSymbolUserDefined(STISymbolUserDefined *type) const;
-  void fixupNested(const STIDebugFixupNested *fixup);
-  void fixup();
-
-  void layout();
-  void emit();
-
-  // Used with _typeIdentifierMap for type resolution, not clear why?
-  template <typename T> T *resolve(TypedDINodeRef<T> ref) const;
-
-  size_t numericLength(const STINumeric* numeric) const;
-
-  // Routines for emitting atomic data.
-  void emitAlign(unsigned int byteAlignment) const;
-  void emitPadding(unsigned int padByteCount) const;
-  void emitInt8(int value) const;
-  void emitInt16(int value) const;
-  void emitInt32(int value) const;
-  void emitString(StringRef string) const;
-  void emitComment(StringRef comment) const;
-  void emitValue(const MCExpr *expr, unsigned int byteSize) const;
-  void emitLabel(MCSymbol *symbol) const;
-  void emitLabelDiff(const MCSymbol *begin,
-                     const MCSymbol *end,
-                     unsigned sizeInBytes = 4) const;
-  void emitSymbolID(const STISymbolID symbolID) const;
-  void emitBytes(const char *data, size_t size) const;
-  void emitFill(size_t size, const uint8_t byte) const;
-  void emitSecRel32(MCSymbol *symbol) const;
-  void emitSectionIndex(MCSymbol *symbol) const;
-  void emitNumeric(const uint32_t num) const;
-  void emitNumeric(const STINumeric* numeric) const;
-
-  // Routines for emitting atomic PDB data.
-  void idBegin(const STIType* type) const;
-  void idEnd(const STIType* type) const;
-  void typeBegin(const STIType* type) const;
-  void typeEnd(const STIType* type) const;
-  bool usePDB() const;
-
-  // Routines for emitting sections.
-  void emitSectionBegin(MCSection *section) const;
-
-  // Routines for emitting subsections.
-  void emitSubsectionBegin(STISubsection *subsection) const;
-  void emitSubsectionEnd(STISubsection *subsection) const;
-  void emitSubsection(STISubsectionID id) const;
-  void closeSubsection() const;
-
-  // Routines for emitting the .debug$S section.
-  void emitSymbols() const;
-  void emitStringTable() const;
-  void emitStringEntry(const STIStringEntry *entry) const;
-  void emitChecksumTable() const;
-  void emitChecksumEntry(const STIChecksumEntry *entry) const;
-  void emitLineEntry(const STISymbolProcedure *procedure,
-                     const STILineEntry *entry) const;
-  void emitLineBlock(const STISymbolProcedure *procedure,
-                     const STILineBlock *block) const;
-  void emitLineSlice(const STISymbolProcedure *procedure) const;
-  void walkSymbol(const STISymbol *symbol) const;
-  void emitSymbolModule(const STISymbolModule *module) const;
-  void emitSymbolCompileUnit(const STISymbolCompileUnit *compileUnit) const;
-  void emitSymbolConstant(const STISymbolConstant *symbol) const;
-  void emitSymbolProcedure(const STISymbolProcedure *procedure) const;
-  void emitSymbolThunk(const STISymbolThunk *thunk) const;
-  void emitSymbolProcedureEnd() const;
-  void emitSymbolFrameProc(const STISymbolFrameProc *frame) const;
-  void emitSymbolBlock(const STISymbolBlock *block) const;
-  void emitSymbolScopeEnd() const;
-  void emitSymbolVariable(const STISymbolVariable *variable) const;
-  void emitSymbolUserDefined(const STISymbolUserDefined *type) const;
-
-  // Routines for emiting the .debug$T section.
-  void emitTypes() const;
-  void emitTypesSignature() const;
-  void emitTypesPDBTypeServer() const;
-  void emitTypesPDBBegin(STIWriter** savedWriter) const;
-  void emitTypesPDBEnd(STIWriter** savedWriter) const;
-  void emitTypesTable() const;
-  void emitType(const STIType *type) const;
-  void emitTypeBasic(const STITypeBasic *type) const;
-  void emitTypeModifier(const STITypeModifier *type) const;
-  void emitTypePointer(const STITypePointer *type) const;
-  void emitTypeArray(const STITypeArray *type) const;
-  void emitTypeStructure(const STITypeStructure *type) const;
-  void emitTypeEnumeration(const STITypeEnumeration *type) const;
-  void emitTypeVShape(const STITypeVShape *type) const;
-  void emitTypeBitfield(const STITypeBitfield *type) const;
-  void emitTypeMethodList(const STITypeMethodList *type) const;
-  void emitTypeFieldList(const STITypeFieldList *type) const;
-  void emitTypeFunctionID(const STITypeFunctionID *type) const;
-  void emitTypeProcedure(const STITypeProcedure *type) const;
-  void emitTypeMemberFunction(const STITypeMemberFunction *type) const;
-  void emitTypeArgumentList(const STITypeArgumentList *type) const;
-  void emitTypeServer(const STITypeServer *type) const;
-};
-
-//===----------------------------------------------------------------------===//
-// STIDebugImpl Public Routines
-//===----------------------------------------------------------------------===//
-
-STIDebugImpl::STIDebugImpl(AsmPrinter *asmPrinter) :
-    STIDebug            (),
-    _asmPrinter         (asmPrinter),
-    _currentProcedure   (nullptr),
-    _valueHistory       (),
-    _functionMap        (),
-    _symbolTable        (),
-    _typeTable          (),
-    _stringTable        (),
-    _checksumTable      (),
-    _scopeMap           (),
-    _typeMap            (),
-    _defTypeMap         (),
-    _voidType           (nullptr),
-    _vbpType            (nullptr),
-    _blockNumber        (0),
-    _lexicalScopes      (),
-    _labelsBeforeInsn   (),
-    _labelsAfterInsn    (),
-    _curMI              (nullptr),
-    _currentSubsection  (nullptr),
-    _ptrSizeInBits      (0),
-    _classInfoMap       (),
-    _stringNameMap      (),
-    _uniqueNameCounter  (0),
-    _pdbBuff            (),
-    _pdbFileName        (),
-    _objFileName        (),
-    _usePDB             (false),
-    _writer             (STIAsmWriter::create(asmPrinter)) {
-  // If module doesn't have named metadata anchors or COFF debug section
-  // is not available, skip any debug info related stuff.
-  if (!MMI()->getModule()->getNamedMetadata("llvm.dbg.cu") ||
-      !ASM()->getObjFileLowering().getCOFFDebugSymbolsSection())
-    return;
-
-  _ptrSizeInBits = getModule()->getDataLayout().getPointerSizeInBits();
-
-  beginModule();
-}
-
-STIDebugImpl::~STIDebugImpl() {
-  for (STIType *type : *getTypeTable()) {
-    delete type;
-  }
-  for (auto entry : *getClassInfoMap()) {
-    delete entry.second;
-  }
-  for (const STIDebugFixup* fixup : *getFixupTable()) {
-    delete fixup;
-  }
-  delete _writer;
-}
-
-void STIDebugImpl::setSymbolSize(const MCSymbol *Symbol, uint64_t size) {}
-
-void STIDebugImpl::beginModule() {
-  _objFileName = getMDStringValue("llvm.dbg.ms.obj");
-
-  // Unless pdb file type is present, we should not use PDB.
-  _usePDB = getMDStringValue("llvm.dbg.ms.filetype") == "pdb";
-    
-  if (usePDB()) {
-    _pdbFileName = getMDStringValue("llvm.dbg.ms.pdb");
-    if (_pdbFileName.empty()) {
-      _pdbFileName = PDB_DEFAULT_FILE_NAME;
-    }
-    pdb_set_default_dll_name(PDB_DEFAULT_DLL_NAME);
-    if (!pdb_open(_pdbFileName.data())) {
-      _usePDB = false;
-    }
-  }
-
-  // Collect all of the initial module information.
-  collectModuleInfo();
-
-  // Tell MMI to make the debug information available.
-  MMI()->setDebugInfoAvailability(true);
-}
-
-void STIDebugImpl::endModule() {
-  if (!MMI()->hasDebugInfo())
-    return;
-
-  fixup();
-  layout();
-  emit();
-
-  if (usePDB()) {
-    pdb_close();
-  }
-}
-
-void STIDebugImpl::beginFunction(const MachineFunction *MF) {
-  if (!MMI()->hasDebugInfo())
-    return;
-
-  STISymbolProcedure *procedure;
-
-  // Locate the symbol for this function.
-  FunctionMap::iterator Itr = _functionMap.find(MF->getFunction());
-  if (Itr == _functionMap.end()) {
-    // If function has no debug info, skip it.
-    setCurrentProcedure(nullptr);
-    return;
-  }
-
-  _lexicalScopes.initialize(*MF);
-
-  // if (_lexicalScopes.empty())
-  //  return;
-
-  procedure = Itr->second;
-  procedure->setLabelBegin(ASM()->getFunctionBegin());
-
-  // Record this as the current procedure.
-  setCurrentProcedure(procedure);
-
-  calculateDbgValueHistory(MF, getTargetRegisterInfo(), _valueHistory);
-}
-
-void STIDebugImpl::endFunction(const MachineFunction *MF) {
-  if (!MMI()->hasDebugInfo())
-    return;
-
-  STISymbolProcedure *procedure = getCurrentProcedure();
-  if (procedure == nullptr)
-    return;
-
-  // Record the label marking the end of the procedure.
-  procedure->setLabelEnd(ASM()->getFunctionEnd());
-
-  // Collect information about this routine.
-  collectRoutineInfo();
-
-  clearValueHistory();
-}
-
-void STIDebugImpl::clearValueHistory() { _valueHistory.clear(); }
-
-void STIDebugImpl::beginInstruction(const MachineInstr *MI) {
-  DebugLoc location = MI->getDebugLoc();
-  STISymbolProcedure *procedure;
-  DIScope *scope;
-  MCSymbol *label;
-  std::string path;
-  uint32_t line;
-  STIChecksumEntry *checksum;
-  STILineSlice *slice;
-  STILineBlock *block;
-  STILineEntry *entry;
-
-  assert(_curMI == nullptr);
-
-  if (MI->isDebugValue() || getCurrentProcedure() == nullptr) {
-    return;
-  }
-
-  _curMI = MI;
-
-  if (location == DebugLoc()) {
-    label = MMI()->getContext().createTempSymbol();
-    emitLabel(label);
-
-    // Handle Scope
-    _labelsBeforeInsn.insert(std::make_pair(_curMI, label));
-    return;
-  }
-
-  procedure = getCurrentProcedure();
-  slice = procedure->getLineSlice();
-  line = location.getLine();
-
-  scope = cast<DIScope>(location.getScope());
-  getFullFileName(scope->getFile(), path);
-
-  label = MMI()->getContext().createTempSymbol();
-  emitLabel(label);
-
-  if (slice->getBlocks().size() == 0 ||
-      slice->getBlocks().back()->getFilename() != path) {
-    checksum = getOrCreateChecksum(path);
-
-    block = STILineBlock::create();
-    block->setChecksumEntry(checksum);
-
-    // We don't get source correlation information for the prologue and
-    // epilogue.  Visual Studio requires source correlation for the very
-    // first instruction in the routine or it thinks there is no debug
-    // information available and steps over the routine.  The following
-    // code is a hack to correlate the prologue with the first line
-    // number which occurs in the routine.  This should be fixed in LLVM
-    // to propagate the source correlation for the opening curly brace.
-    //
-    if (slice->getBlocks().size() == 0) {
-      entry = STILineEntry::create();
-      entry->setLabel(procedure->getLabelBegin());
-      entry->setLineNumStart(procedure->getScopeLineNumber());
-      block->appendLine(entry);
-    }
-
-    slice->appendBlock(block);
-  }
-
-  block = slice->getBlocks().back();
-
-  entry = block->getLines().empty() ? nullptr : block->getLines().back();
-  if (line != 0 && (entry == nullptr || entry->getLineNumStart() != line)) {
-    entry = STILineEntry::create();
-    entry->setLabel(label);
-    entry->setLineNumStart(line);
-
-    block->appendLine(entry);
-  }
-
-  if (!MI->getFlag(MachineInstr::FrameSetup) &&
-      procedure->getLabelPrologEnd() == nullptr) {
-    procedure->setLabelPrologEnd(label);
-  }
-
-  // Handle Scope
-  _labelsBeforeInsn.insert(std::make_pair(_curMI, label));
-}
-
-void STIDebugImpl::endInstruction() {
-  MCSymbol *label;
-
-  if (_curMI == nullptr) {
-    return;
-  }
-
-  label = MMI()->getContext().createTempSymbol();
-  emitLabel(label);
-
-  // Handle Scope
-  _labelsAfterInsn.insert(std::make_pair(_curMI, label));
-
-  _curMI = nullptr;
-}
-
-STISymbolProcedure *STIDebugImpl::getCurrentProcedure() const {
-  return _currentProcedure;
-}
-
-void STIDebugImpl::setCurrentProcedure(STISymbolProcedure *procedure) {
-  _currentProcedure = procedure;
-}
-
-AsmPrinter *STIDebugImpl::ASM() { return _asmPrinter; }
-
-const AsmPrinter *STIDebugImpl::ASM() const { return _asmPrinter; }
-
-MachineModuleInfo *STIDebugImpl::MMI() const { return ASM()->MMI; }
-
-const Module *STIDebugImpl::getModule() const { return MMI()->getModule(); }
-
-const TargetRegisterInfo *STIDebugImpl::getTargetRegisterInfo() {
-  return ASM()->MF->getSubtarget().getRegisterInfo();
-}
-
-STISymbolTable *STIDebugImpl::getSymbolTable() { return &_symbolTable; }
-
-const STISymbolTable *STIDebugImpl::getSymbolTable() const {
-  return &_symbolTable;
-}
-
-STITypeTable *STIDebugImpl::getTypeTable() { return &_typeTable; }
-
-const STITypeTable *STIDebugImpl::getTypeTable() const { return &_typeTable; }
-
-STIStringTable *STIDebugImpl::getStringTable() { return &_stringTable; }
-
-const STIStringTable *STIDebugImpl::getStringTable() const {
-  return &_stringTable;
-}
-
-STIChecksumTable *STIDebugImpl::getChecksumTable() { return &_checksumTable; }
-
-const STIChecksumTable *STIDebugImpl::getChecksumTable() const {
-  return &_checksumTable;
-}
-
-STIDebugFixupTable *STIDebugImpl::getFixupTable() {
-  return &_fixupTable;
-}
-
-void STIDebugImpl::appendFixup(STIDebugFixup* fixup) {
-  _fixupTable.push_back(fixup);
-}
-
-bool STIDebugImpl::hasScope(const MDNode *llvmNode) const {
-  return _scopeMap.count(llvmNode);
-}
-
-STIScope *STIDebugImpl::getScope(const MDNode *llvmNode) {
-  assert(hasScope(llvmNode) && "LLVM node has no STI object mapped yet!");
-  return _scopeMap[llvmNode];
-}
-
-void STIDebugImpl::addScope(const MDNode *llvmNode, STIScope *object) {
-  assert(!hasScope(llvmNode) && "LLVM node already mapped to STI object!");
-  _scopeMap[llvmNode] = object;
-}
-
-STITypeMap *STIDebugImpl::getTypeMap(const DIType *llvmClass) {
-  return &_typeMap[llvmClass];
-}
-
-STIDclToDefTypeMap *STIDebugImpl::getDefTypeMap() { return &_defTypeMap; }
-
-const STIDclToDefTypeMap *STIDebugImpl::getDefTypeMap() const {
-  return &_defTypeMap;
-}
-
-STIDebugImpl::ClassInfoMap *STIDebugImpl::getClassInfoMap() {
-  return &_classInfoMap;
-}
-
-const STIDebugImpl::ClassInfoMap *STIDebugImpl::getClassInfoMap() const {
-  return &_classInfoMap;
-}
-
-STIDebugImpl::StringNameMap *STIDebugImpl::getStringNameMap() {
-  return &_stringNameMap;
-}
-
-const STIDebugImpl::StringNameMap *STIDebugImpl::getStringNameMap() const {
-  return &_stringNameMap;
-}
-
-STIWriter* STIDebugImpl::writer() const {
-  return _writer;
-}
-
-void STIDebugImpl::setWriter(STIWriter* writer) {
-  _writer = writer;
-}
-
-std::string STIDebugImpl::getUniqueName() {
-  return (Twine("<unnamed-tag>") + Twine(_uniqueNameCounter++)).str();
-}
-
-const DITypeIdentifierMap &STIDebugImpl::getTypeIdentifierMap() const {
-  return TypeIdentifierMap;
-}
-
-STIRegID STIDebugImpl::toSTIRegID(unsigned int llvmID) const {
-  STIRegID stiID;
-
-  switch (llvmID) {
-#define MAP(LLVMID, STIID) case LLVMID: stiID = STIID; break
-    MAP(0x01, STI_REGISTER_AH);
-    MAP(0x02, STI_REGISTER_AL);
-    MAP(0x03, STI_REGISTER_AX);
-    MAP(0x04, STI_REGISTER_BH);
-    MAP(0x05, STI_REGISTER_BL);
-    MAP(0x06, STI_REGISTER_BP);
-    MAP(0x07, STI_REGISTER_BPL);
-    MAP(0x08, STI_REGISTER_BX);
-    MAP(0x09, STI_REGISTER_CH);
-    MAP(0x0a, STI_REGISTER_CL);
-    MAP(0x0b, STI_REGISTER_CS);
-    MAP(0x0c, STI_REGISTER_CX);
-    MAP(0x0d, STI_REGISTER_DH);
-    MAP(0x0e, STI_REGISTER_DI);
-    MAP(0x0f, STI_REGISTER_DIL);
-    MAP(0x10, STI_REGISTER_DL);
-    MAP(0x11, STI_REGISTER_DS);
-    MAP(0x12, STI_REGISTER_DX);
-    MAP(0x13, STI_REGISTER_EAX);
-    MAP(0x14, STI_REGISTER_EBP);
-    MAP(0x15, STI_REGISTER_EBX);
-    MAP(0x16, STI_REGISTER_ECX);
-    MAP(0x17, STI_REGISTER_EDI);
-    MAP(0x18, STI_REGISTER_EDX);
-    MAP(0x19, STI_REGISTER_EFLAGS);
- // MAP(0x1a, STI_REGISTER_EIP);
- // MAP(0x1b, STI_REGISTER_EIZ);
-    MAP(0x1c, STI_REGISTER_ES);
-    MAP(0x1d, STI_REGISTER_ESI);
-    MAP(0x1e, STI_REGISTER_ESP);
- // MAP(0x1f, STI_REGISTER_FPSW);
-    MAP(0x20, STI_REGISTER_FS);
-    MAP(0x21, STI_REGISTER_GS);
- // MAP(0x22, STI_REGISTER_IP);
-    MAP(0x23, STI_REGISTER_RAX);
-    MAP(0x24, STI_REGISTER_RBP);
-    MAP(0x25, STI_REGISTER_RBX);
-    MAP(0x26, STI_REGISTER_RCX);
-    MAP(0x27, STI_REGISTER_RDI);
-    MAP(0x28, STI_REGISTER_RDX);
- // MAP(0x29, STI_REGISTER_RIP);
- // MAP(0x2a, STI_REGISTER_RIZ);
-    MAP(0x2b, STI_REGISTER_RSI);
-    MAP(0x2c, STI_REGISTER_RSP);
-    MAP(0x2d, STI_REGISTER_SI);
-    MAP(0x2e, STI_REGISTER_SIL);
-    MAP(0x2f, STI_REGISTER_SP);
-    MAP(0x30, STI_REGISTER_SPL);
-    MAP(0x31, STI_REGISTER_SS);
-    MAP(0x32, STI_REGISTER_CR0);
-    MAP(0x33, STI_REGISTER_CR1);
-    MAP(0x34, STI_REGISTER_CR2);
-    MAP(0x35, STI_REGISTER_CR3);
-    MAP(0x36, STI_REGISTER_CR4);
- // MAP(0x37, STI_REGISTER_CR5);
- // MAP(0x38, STI_REGISTER_CR6);
- // MAP(0x39, STI_REGISTER_CR7);
-    MAP(0x3a, STI_REGISTER_CR8);
- // MAP(0x3b, STI_REGISTER_CR9);
- // MAP(0x3c, STI_REGISTER_CR10);
- // MAP(0x3d, STI_REGISTER_CR11);
- // MAP(0x3e, STI_REGISTER_CR12);
- // MAP(0x3f, STI_REGISTER_CR13);
- // MAP(0x40, STI_REGISTER_CR14);
- // MAP(0x41, STI_REGISTER_CR15);
-    MAP(0x42, STI_REGISTER_DR0);
-    MAP(0x43, STI_REGISTER_DR1);
-    MAP(0x44, STI_REGISTER_DR2);
-    MAP(0x45, STI_REGISTER_DR3);
-    MAP(0x46, STI_REGISTER_DR4);
-    MAP(0x47, STI_REGISTER_DR5);
-    MAP(0x48, STI_REGISTER_DR6);
-    MAP(0x49, STI_REGISTER_DR7);
-    MAP(0x4a, STI_REGISTER_DR8);
-    MAP(0x4b, STI_REGISTER_DR9);
-    MAP(0x4c, STI_REGISTER_DR10);
-    MAP(0x4d, STI_REGISTER_DR11);
-    MAP(0x4e, STI_REGISTER_DR12);
-    MAP(0x4f, STI_REGISTER_DR13);
-    MAP(0x50, STI_REGISTER_DR14);
-    MAP(0x51, STI_REGISTER_DR15);
- // MAP(0x52, STI_REGISTER_FP0);
- // MAP(0x53, STI_REGISTER_FP1);
- // MAP(0x54, STI_REGISTER_FP2);
- // MAP(0x55, STI_REGISTER_FP3);
- // MAP(0x56, STI_REGISTER_FP4);
- // MAP(0x57, STI_REGISTER_FP5);
- // MAP(0x58, STI_REGISTER_FP6);
- // MAP(0x59, STI_REGISTER_FP7);
- // MAP(0x5a, STI_REGISTER_K0);
- // MAP(0x5b, STI_REGISTER_K1);
- // MAP(0x5c, STI_REGISTER_K2);
- // MAP(0x5d, STI_REGISTER_K3);
- // MAP(0x5e, STI_REGISTER_K4);
- // MAP(0x5f, STI_REGISTER_K5);
- // MAP(0x60, STI_REGISTER_K6);
- // MAP(0x61, STI_REGISTER_K7);
-    MAP(0x62, STI_REGISTER_MM0);
-    MAP(0x63, STI_REGISTER_MM1);
-    MAP(0x64, STI_REGISTER_MM2);
-    MAP(0x65, STI_REGISTER_MM3);
-    MAP(0x66, STI_REGISTER_MM4);
-    MAP(0x67, STI_REGISTER_MM5);
-    MAP(0x68, STI_REGISTER_MM6);
-    MAP(0x69, STI_REGISTER_MM7);
-    MAP(0x6a, STI_REGISTER_R8);
-    MAP(0x6b, STI_REGISTER_R9);
-    MAP(0x6c, STI_REGISTER_R10);
-    MAP(0x6d, STI_REGISTER_R11);
-    MAP(0x6e, STI_REGISTER_R12);
-    MAP(0x6f, STI_REGISTER_R13);
-    MAP(0x70, STI_REGISTER_R14);
-    MAP(0x71, STI_REGISTER_R15);
-
-    MAP(0x72, STI_REGISTER_ST0);
-    MAP(0x73, STI_REGISTER_ST1);
-    MAP(0x74, STI_REGISTER_ST2);
-    MAP(0x75, STI_REGISTER_ST3);
-    MAP(0x76, STI_REGISTER_ST4);
-    MAP(0x77, STI_REGISTER_ST5);
-    MAP(0x78, STI_REGISTER_ST6);
-    MAP(0x79, STI_REGISTER_ST7);
-
-    MAP(0x7a, STI_REGISTER_XMM0);
-    MAP(0x7b, STI_REGISTER_XMM1);
-    MAP(0x7c, STI_REGISTER_XMM2);
-    MAP(0x7d, STI_REGISTER_XMM3);
-    MAP(0x7e, STI_REGISTER_XMM4);
-    MAP(0x7f, STI_REGISTER_XMM5);
-    MAP(0x80, STI_REGISTER_XMM6);
-    MAP(0x81, STI_REGISTER_XMM7);
-    MAP(0x82, STI_REGISTER_XMM8);
-    MAP(0x83, STI_REGISTER_XMM9);
-    MAP(0x84, STI_REGISTER_XMM10);
-    MAP(0x85, STI_REGISTER_XMM11);
-    MAP(0x86, STI_REGISTER_XMM12);
-    MAP(0x87, STI_REGISTER_XMM13);
-    MAP(0x88, STI_REGISTER_XMM14);
-    MAP(0x89, STI_REGISTER_XMM15);
-
-    MAP(0xda, STI_REGISTER_R8B);
-    MAP(0xdb, STI_REGISTER_R9B);
-    MAP(0xdc, STI_REGISTER_R10B);
-    MAP(0xdd, STI_REGISTER_R11B);
-    MAP(0xde, STI_REGISTER_R12B);
-    MAP(0xdf, STI_REGISTER_R13B);
-    MAP(0xe0, STI_REGISTER_R14B);
-    MAP(0xe1, STI_REGISTER_R15B);
-    MAP(0xe2, STI_REGISTER_R8W);
-    MAP(0xe3, STI_REGISTER_R9W);
-    MAP(0xe4, STI_REGISTER_R10W);
-    MAP(0xe5, STI_REGISTER_R11W);
-    MAP(0xe6, STI_REGISTER_R12W);
-    MAP(0xe7, STI_REGISTER_R13W);
-    MAP(0xe8, STI_REGISTER_R14W);
-    MAP(0xe9, STI_REGISTER_R15W);
-    MAP(0xea, STI_REGISTER_R8D);
-    MAP(0xeb, STI_REGISTER_R9D);
-    MAP(0xec, STI_REGISTER_R10D);
-    MAP(0xed, STI_REGISTER_R11D);
-    MAP(0xee, STI_REGISTER_R12D);
-    MAP(0xef, STI_REGISTER_R13D);
-    MAP(0xf0, STI_REGISTER_R14D);
-    MAP(0xf1, STI_REGISTER_R15D);
-
-#undef MAP
-  default:
-    assert(llvmID != llvmID); // unrecognized llvm register number
-    break;
-  }
-
-  return stiID;
-}
-
-//===----------------------------------------------------------------------===//
-// PRIMITIVE_BASIC_TYPE_MAPPINGS
-//
-// Maps LLVM basic types to STI primitive type encodings.
-//
-//===----------------------------------------------------------------------===//
-
-#define PRIMITIVE_BASIC_TYPE_MAPPINGS                                         \
-  X(dwarf::DW_ATE_address,          4,      T_32PVOID)                        \
-  X(dwarf::DW_ATE_boolean,          1,      T_BOOL08)                         \
-  X(dwarf::DW_ATE_boolean,          2,      T_BOOL16)                         \
-  X(dwarf::DW_ATE_boolean,          4,      T_BOOL32)                         \
-  X(dwarf::DW_ATE_boolean,          8,      T_BOOL64)                         \
-  X(dwarf::DW_ATE_complex_float,    4,      T_CPLX32)                         \
-  X(dwarf::DW_ATE_complex_float,    8,      T_CPLX64)                         \
-  X(dwarf::DW_ATE_complex_float,   10,      T_CPLX80)                         \
-  X(dwarf::DW_ATE_complex_float,   16,      T_CPLX128)                        \
-  X(dwarf::DW_ATE_float,            4,      T_REAL32)                         \
-  X(dwarf::DW_ATE_float,            6,      T_REAL48)                         \
-  X(dwarf::DW_ATE_float,            8,      T_REAL64)                         \
-  X(dwarf::DW_ATE_float,           10,      T_REAL80)                         \
-  X(dwarf::DW_ATE_float,           16,      T_REAL128)                        \
-  X(dwarf::DW_ATE_decimal_float,    4,      T_REAL32)                         \
-  X(dwarf::DW_ATE_decimal_float,    6,      T_REAL48)                         \
-  X(dwarf::DW_ATE_decimal_float,    8,      T_REAL64)                         \
-  X(dwarf::DW_ATE_decimal_float,   10,      T_REAL80)                         \
-  X(dwarf::DW_ATE_decimal_float,   16,      T_REAL128)                        \
-  X(dwarf::DW_ATE_signed,           1,      T_CHAR)                           \
-  X(dwarf::DW_ATE_signed,           2,      T_SHORT)                          \
-  X(dwarf::DW_ATE_signed,           4,      T_INT4)                           \
-  X(dwarf::DW_ATE_signed,           8,      T_QUAD)                           \
-  X(dwarf::DW_ATE_signed_char,      1,      T_CHAR)                           \
-  X(dwarf::DW_ATE_unsigned,         1,      T_UCHAR)                          \
-  X(dwarf::DW_ATE_unsigned,         2,      T_USHORT)                         \
-  X(dwarf::DW_ATE_unsigned,         4,      T_UINT4)                          \
-  X(dwarf::DW_ATE_unsigned,         8,      T_UQUAD)                          \
-  X(dwarf::DW_ATE_unsigned_char,    1,      T_UCHAR)
-// FIXME: dwarf::DW_ATE_imaginary_float
-// FIXME: dwarf::DW_ATE_packed_decimal
-// FIXME: dwarf::DW_ATE_numeric_string
-// FIXME: dwarf::DW_ATE_edited
-// FIXME: dwarf::DW_ATE_signed_fixed
-// FIXME: dwarf::DW_ATE_unsigned_fixed
-// FIXME: dwarf::DW_ATE_UTF
-
-//===----------------------------------------------------------------------===//
-// PRIMITIVE_POINTER_TYPE_MAPPINGS
-//
-// Maps LLVM pointers referencing basic types to primitive type encodings.
-//
-//===----------------------------------------------------------------------===//
-
-#define PRIMITIVE_POINTER_TYPE_MAPPINGS                                       \
-  X(dwarf::DW_ATE_boolean,          1,   4, T_32PBOOL08)                      \
-  X(dwarf::DW_ATE_boolean,          2,   4, T_32PBOOL16)                      \
-  X(dwarf::DW_ATE_boolean,          4,   4, T_32PBOOL32)                      \
-  X(dwarf::DW_ATE_boolean,          8,   4, T_32PBOOL64)                      \
-  X(dwarf::DW_ATE_complex_float,    4,   4, T_32PCPLX32)                      \
-  X(dwarf::DW_ATE_complex_float,    8,   4, T_32PCPLX64)                      \
-  X(dwarf::DW_ATE_complex_float,   10,   4, T_32PCPLX80)                      \
-  X(dwarf::DW_ATE_complex_float,   16,   4, T_32PCPLX128)                     \
-  X(dwarf::DW_ATE_float,            4,   4, T_32PREAL32)                      \
-  X(dwarf::DW_ATE_float,            6,   4, T_32PREAL48)                      \
-  X(dwarf::DW_ATE_float,            8,   4, T_32PREAL64)                      \
-  X(dwarf::DW_ATE_float,           10,   4, T_32PREAL80)                      \
-  X(dwarf::DW_ATE_float,           16,   4, T_32PREAL128)                     \
-  X(dwarf::DW_ATE_decimal_float,    4,   4, T_32PREAL32)                      \
-  X(dwarf::DW_ATE_decimal_float,    6,   4, T_32PREAL48)                      \
-  X(dwarf::DW_ATE_decimal_float,    8,   4, T_32PREAL64)                      \
-  X(dwarf::DW_ATE_decimal_float,   10,   4, T_32PREAL80)                      \
-  X(dwarf::DW_ATE_decimal_float,   16,   4, T_32PREAL128)                     \
-  X(dwarf::DW_ATE_signed,           1,   4, T_32PCHAR)                        \
-  X(dwarf::DW_ATE_signed,           2,   4, T_32PSHORT)                       \
-  X(dwarf::DW_ATE_signed,           4,   4, T_32PINT4)                        \
-  X(dwarf::DW_ATE_signed,           8,   4, T_32PQUAD)                        \
-  X(dwarf::DW_ATE_signed_char,      1,   4, T_32PCHAR)                        \
-  X(dwarf::DW_ATE_unsigned,         1,   4, T_32PUCHAR)                       \
-  X(dwarf::DW_ATE_unsigned,         2,   4, T_32PUSHORT)                      \
-  X(dwarf::DW_ATE_unsigned,         4,   4, T_32PUINT4)                       \
-  X(dwarf::DW_ATE_unsigned,         8,   4, T_32PUQUAD)                       \
-  X(dwarf::DW_ATE_unsigned_char,    1,   4, T_32PUCHAR)                       \
-                                                                              \
-  X(dwarf::DW_ATE_boolean,          1,   8, T_64PBOOL08)                      \
-  X(dwarf::DW_ATE_boolean,          2,   8, T_64PBOOL16)                      \
-  X(dwarf::DW_ATE_boolean,          4,   8, T_64PBOOL32)                      \
-  X(dwarf::DW_ATE_boolean,          8,   8, T_64PBOOL64)                      \
-  X(dwarf::DW_ATE_complex_float,    4,   8, T_64PCPLX32)                      \
-  X(dwarf::DW_ATE_complex_float,    8,   8, T_64PCPLX64)                      \
-  X(dwarf::DW_ATE_complex_float,   10,   8, T_64PCPLX80)                      \
-  X(dwarf::DW_ATE_complex_float,   16,   8, T_64PCPLX128)                     \
-  X(dwarf::DW_ATE_float,            4,   8, T_64PREAL32)                      \
-  X(dwarf::DW_ATE_float,            6,   8, T_64PREAL48)                      \
-  X(dwarf::DW_ATE_float,            8,   8, T_64PREAL64)                      \
-  X(dwarf::DW_ATE_float,           10,   8, T_64PREAL80)                      \
-  X(dwarf::DW_ATE_float,           16,   8, T_64PREAL128)                     \
-  X(dwarf::DW_ATE_decimal_float,    4,   8, T_64PREAL32)                      \
-  X(dwarf::DW_ATE_decimal_float,    6,   8, T_64PREAL48)                      \
-  X(dwarf::DW_ATE_decimal_float,    8,   8, T_64PREAL64)                      \
-  X(dwarf::DW_ATE_decimal_float,   10,   8, T_64PREAL80)                      \
-  X(dwarf::DW_ATE_decimal_float,   16,   8, T_64PREAL128)                     \
-  X(dwarf::DW_ATE_signed,           1,   8, T_64PCHAR)                        \
-  X(dwarf::DW_ATE_signed,           2,   8, T_64PSHORT)                       \
-  X(dwarf::DW_ATE_signed,           4,   8, T_64PINT4)                        \
-  X(dwarf::DW_ATE_signed,           8,   8, T_64PQUAD)                        \
-  X(dwarf::DW_ATE_signed_char,      1,   8, T_64PCHAR)                        \
-  X(dwarf::DW_ATE_unsigned,         1,   8, T_64PUCHAR)                       \
-  X(dwarf::DW_ATE_unsigned,         2,   8, T_64PUSHORT)                      \
-  X(dwarf::DW_ATE_unsigned,         4,   8, T_64PUINT4)                       \
-  X(dwarf::DW_ATE_unsigned,         8,   8, T_64PUQUAD)                       \
-  X(dwarf::DW_ATE_unsigned_char,    1,   8, T_64PUCHAR)
-
-/// If this type is derived from a base type then return base type size.
-uint64_t STIDebugImpl::getBaseTypeSize(const DIDerivedType *Ty) const {
-  unsigned Tag = Ty->getTag();
-
-  if (Tag != dwarf::DW_TAG_member && Tag != dwarf::DW_TAG_typedef &&
-      Tag != dwarf::DW_TAG_const_type && Tag != dwarf::DW_TAG_volatile_type &&
-      Tag != dwarf::DW_TAG_restrict_type)
-    return Ty->getSizeInBits();
-
-  DIType *BaseType = resolve(Ty->getBaseType());
-
-  // If this type is not derived from any type or the type is a declaration then
-  // take conservative approach.
-  if (!BaseType || BaseType->isForwardDecl())
-    return Ty->getSizeInBits();
-
-  // If this is a derived type, go ahead and get the base type, unless it's a
-  // reference then it's just the size of the field. Pointer types have no need
-  // of this since they're a different type of qualification on the type.
-  if (BaseType->getTag() == dwarf::DW_TAG_reference_type ||
-      BaseType->getTag() == dwarf::DW_TAG_rvalue_reference_type)
-    return Ty->getSizeInBits();
-
-  if (DIDerivedType *DT = dyn_cast<DIDerivedType>(BaseType)) {
-    return getBaseTypeSize(DT);
-  }
-
-  return BaseType->getSizeInBits();
-}
-
-bool STIDebugImpl::isEqualVMethodPrototype(const DISubroutineType *typeA,
-                                           const DISubroutineType *typeB) {
-  DITypeRefArray ElementsA = typeA->getTypeArray();
-  DITypeRefArray ElementsB = typeB->getTypeArray();
-
-  if (ElementsA.size() != ElementsB.size()) {
-    return false;
-  }
-
-  assert(ElementsA.size() >= 2 && "non-trevial method");
-
-  for (unsigned i = 2, N = ElementsA.size(); i < N; ++i) {
-    const DIType *ElementA = resolve(ElementsA[i]);
-    const DIType *ElementB = resolve(ElementsB[i]);
-    if (ElementA != ElementB) {
-      return false;
-    }
-  }
-  return true;
-}
-
-void STIDebugImpl::collectClassInfoFromInheritance(ClassInfo &info,
-                                                   const DIDerivedType *inherTy,
-                                                   bool &finalizedOffset) {
-  bool isVirtual = inherTy->isVirtual();
-
-  const DIType *BaseTy = resolve(inherTy->getBaseType());
-
-  // Base type of inheritance entry might be a typedef entry.
-  // Skip all typedef entries to get to the class entry.
-  while (!isa<DICompositeType>(BaseTy)) {
-    assert(isa<DIDerivedType>(BaseTy) && "Base type expected to be derived type");
-    const DIDerivedType *DTy = cast<DIDerivedType>(BaseTy);
-    assert(DTy->getTag() == dwarf::DW_TAG_typedef);
-    BaseTy = resolve(DTy->getBaseType());
-  }
-  const DICompositeType *DDTy = dyn_cast<DICompositeType>(BaseTy);
-  ClassInfo &inherInfo = collectClassInfo(DDTy);
-
-  for (auto &itr : inherInfo.vBaseClasses) {
-    if (!info.vBaseClasses.count(itr.first)) {
-      int vbIndex = info.vBaseClasses.size() + 1;
-      info.vBaseClasses[itr.first] = ClassInfo::VBaseClassInfo(
-          itr.second.llvmInheritance, vbIndex, true /*indirect*/);
-    }
-  }
-
-  if (isVirtual) {
-    auto vbClass = info.vBaseClasses.find(DDTy);
-    if (vbClass != info.vBaseClasses.end()) {
-      vbClass->second.indirect = false;
-    } else {
-      int vbIndex = info.vBaseClasses.size() + 1;
-      info.vBaseClasses[DDTy] =
-          ClassInfo::VBaseClassInfo(inherTy, vbIndex, false /*indirect*/);
-    }
-  } else {
-    if (!finalizedOffset) {
-      if (inherInfo.vBaseClasses.size()) {
-        finalizedOffset = true;
-        info.vbpOffset = (inherTy->getOffsetInBits() >> 3) + inherInfo.vbpOffset;
-        info.vMethodsCount = inherInfo.vMethodsCount;
-      } else {
-        info.vbpOffset = (inherTy->getOffsetInBits() + DDTy->getSizeInBits()) >> 3;
-      }
-    }
-    info.baseClasses.push_back(inherTy);
-  }
-
-  // append "inherInfo.vMethods" to "info.vMethods"
-  for (auto &itr : inherInfo.vMethods) {
-    StringRef methodName = itr.first;
-    auto &vMethodsDst = info.vMethods[methodName];
-
-    for (unsigned i = 0, Ni = itr.second.size(); i < Ni; ++i) {
-      const DISubroutineType *SPTy =
-          dyn_cast<const DISubroutineType>(itr.second[i]);
-      bool found = false;
-      for (unsigned j = 0, Nj = vMethodsDst.size(); j < Nj; ++j) {
-        if (isEqualVMethodPrototype(
-            dyn_cast<const DISubroutineType>(vMethodsDst[j]),
-            SPTy)) {
-          // virtual method is not introduced.
-          found = true;
-          break;
-        }
-      }
-      if (!found) {
-        vMethodsDst.push_back(SPTy);
-      }
-    }
-  }
-}
-
-void STIDebugImpl::collectMemberInfo(ClassInfo &info,
-                                     const DIDerivedType *DDTy) {
-  if (!DDTy->getName().empty()) {
-    info.members.push_back(std::make_pair(DDTy, 0));
-    return;
-  }
-  // Member with no name, must be nested structure/union, collects its memebers
-  assert((DDTy->getOffsetInBits() % 8) == 0 && "Unnamed bitfield member!");
-  unsigned offset = DDTy->getOffsetInBits() >> 3;
-  const DIType *Ty = resolve(DDTy->getBaseType());
-  assert(dyn_cast<DICompositeType>(Ty) && "Expects structure or union type");
-  const DICompositeType *DCTy = dyn_cast<DICompositeType>(Ty);
-  ClassInfo &nestedInfo = collectClassInfo(DCTy);
-  ClassInfo::MemberList &members = nestedInfo.members;
-  for (unsigned i = 0, e = members.size(); i != e; ++i) {
-    auto itr = members[i];
-    info.members.push_back(std::make_pair(itr.first, itr.second + offset));
-  }
-  //TODO: do we need to create the type of the unnamed member?
-  //(void)lowerType(Ty);
-}
-
-ClassInfo &STIDebugImpl::collectClassInfo(const DICompositeType *llvmType) {
-  auto *CIM = getClassInfoMap();
-  auto itr = CIM->find(llvmType);
-  if (itr != CIM->end()) {
-    return *itr->second;
-  }
-
-  CIM->insert(std::make_pair(llvmType, new ClassInfo()));
-  ClassInfo &info = *(CIM->find(llvmType)->second);
-
-  std::string constructorName = llvmType->getName();
-  std::string destructorName = (Twine("~") + Twine(llvmType->getName())).str();
-  std::string virtualTableName =
-      (Twine("_vptr$") + Twine(llvmType->getName())).str();
-
-  bool finalizedOffset = false;
-
-  // Add elements to structure type.
-  DINodeArray Elements = llvmType->getElements();
-  for (unsigned i = 0, N = Elements.size(); i < N; ++i) {
-    DINode *Element = Elements[i];
-    if (const DISubprogram *subprogram = dyn_cast<DISubprogram>(Element)) {
-      // FIXME: implement this case
-      // getOrCreateSubprogramDIE(Element);
-      StringRef methodName = subprogram->getName();
-      info.methods[methodName].push_back(
-          std::make_pair(subprogram, true /*introduced*/));
-
-      if (methodName == constructorName)
-        info.hasCTOR = true;
-      if (methodName == destructorName)
-        info.hasDTOR = true;
-
-    } else if (DIDerivedType *DDTy = dyn_cast<DIDerivedType>(Element)) {
-      if (DDTy->getTag() == dwarf::DW_TAG_friend) {
-        // FIXME: implement this case
-        // DIE &ElemDie = createAndAddDIE(dwarf::DW_TAG_friend, Buffer);
-        // addType(ElemDie, resolve(DDTy->getBaseType()),
-        //        dwarf::DW_AT_friend);
-        assert(!"FIXME: implement this case");
-      } else {
-        if (DDTy->getName() == virtualTableName) {
-          assert(!info.vFuncTab && "Class has more than one virtual table.");
-          info.vFuncTab = DDTy;
-        } else if (DDTy->getTag() == dwarf::DW_TAG_inheritance) {
-          collectClassInfoFromInheritance(info, DDTy, finalizedOffset);
-        } else {
-          collectMemberInfo(info, DDTy);
-        }
-      }
-    }
-  }
-  bool hasVFuncTab = false;
-  for (auto &itr : info.methods) {
-    StringRef methodName = itr.first;
-    if (methodName == destructorName) {
-      methodName = "~";
-    }
-
-    auto &vMethods = info.vMethods[methodName];
-    for (unsigned i = 0, Ni = itr.second.size(); i < Ni; ++i) {
-      auto &methodInfo = itr.second[i];
-      const DISubprogram *subprogram = dyn_cast<DISubprogram>(methodInfo.first);
-
-      if (subprogram->getVirtuality() == dwarf::DW_VIRTUALITY_none) {
-        // non-virtual method, nothing to update. Just skip it.
-        continue;
-      }
-      const DISubroutineType *SPTy = subprogram->getType();
-
-      for (unsigned j = 0, Nj = vMethods.size(); j < Nj; ++j) {
-        if (isEqualVMethodPrototype(
-            dyn_cast<DISubroutineType>(vMethods[j]),
-            SPTy)) {
-          // virtual method is not introduced.
-          methodInfo.second = false;
-        }
-      }
-      if (methodInfo.second) {
-        // an introduced virtual function, update counter and add to vMethods.
-        info.vMethodsCount++;
-        vMethods.push_back(SPTy);
-        hasVFuncTab = true;
-      }
-    }
-  }
-
-  if (!hasVFuncTab) {
-    info.vFuncTab = nullptr;
-  }
-
-  if (info.vBaseClasses.size() > 0 && info.vbpOffset < 0) {
-    if (info.vFuncTab) {
-      // Class has virtual function pointer, add pointer size.
-      info.vbpOffset = getPointerSizeInBits() >> 3;
-    } else {
-      info.vbpOffset = 0;
-    }
-  }
-
-  // If this type is contained within another type, then record it as being
-  // nested.
-  //
-  const DIScope *llvmScope = resolve(llvmType->getScope());
-  if (llvmScope) {
-    const DIType* parentType = dyn_cast<DIType>(llvmScope);
-    if (parentType) {
-      info.isNested = true;
-    }
-  }
-
-  return info;
-}
-
-STIType *STIDebugImpl::getVoidType() const {
-  if (_voidType == nullptr) {
-    STITypeBasic *voidType;
-
-    voidType = const_cast<STIDebugImpl*>(this)->createTypeBasic(T_VOID, 0);
-
-    const_cast<STIDebugImpl *>(this)->appendType(voidType);
-    const_cast<STIDebugImpl *>(this)->_voidType = voidType;
-  }
-
-  return _voidType;
-}
-
-STIType *STIDebugImpl::getVbpType() const {
-  if (_vbpType == nullptr) {
-    STITypeBasic *int4Type = createTypeBasic(T_INT4, 4);
-    const_cast<STIDebugImpl *>(this)->appendType(int4Type);
-
-    STITypeModifier *constInt4Type = STITypeModifier::create();
-    constInt4Type->setQualifiedType(int4Type);
-    constInt4Type->setIsConstant(true);
-    const_cast<STIDebugImpl *>(this)->appendType(constInt4Type);
-
-    STITypePointer *vbpType = STITypePointer::create();
-    vbpType->setPointerTo(constInt4Type);
-    vbpType->setSizeInBits(getPointerSizeInBits());
-    const_cast<STIDebugImpl *>(this)->appendType(vbpType);
-
-    const_cast<STIDebugImpl *>(this)->_vbpType = vbpType; // FIXME
-  }
-  return _vbpType;
-}
-
-unsigned STIDebugImpl::getPointerSizeInBits() const { return _ptrSizeInBits; }
-
-//===----------------------------------------------------------------------===//
-// appendType(type)
-//
-// Appends the specified type to the end of the type table which will be
-// emitted to the .debug$T section.
-//
-//===----------------------------------------------------------------------===//
-
-void STIDebugImpl::appendType(STIType* type) {
-  getTypeTable()->push_back(type);
-}
-
-//===----------------------------------------------------------------------===//
-// mapLLVMTypeToSTIType(llvmType, stiType)
-//
-// Map an LLVM type to an STI type.  Future references to the LLVM type will
-// reuse the existing STI type from the map.
-//
-//===----------------------------------------------------------------------===//
-
-void STIDebugImpl::mapLLVMTypeToSTIType(
-        const DIType  *llvmType,
-        STIType       *stiType,
-        const DIType  *classType)
-{
-  getTypeMap(classType)->insert(std::make_pair(llvmType, stiType));
-}
-
-//===----------------------------------------------------------------------===//
-// getMappedSTIType(llvmType)
-//
-// If the specified LLVM type has already been mapped to an existing STI
-// type then the STI type is returned.  Otherwise nullptr is returned.
-//
-//===----------------------------------------------------------------------===//
-
-STIType* STIDebugImpl::getMappedSTIType(
-        const DIType *llvmType,
-        const DIType *classType) {
-  STITypeMap *TM = getTypeMap(classType);
-
-  auto itr = TM->find(llvmType);
-  if (itr == TM->end()) {
-    return nullptr;
-  }
-
-  return itr->second;  /* second is the STI type */
-}
-
-//===----------------------------------------------------------------------===//
-// isDefnInProgress(llvmType)
-//
-// Returns TRUE if a definition for the specified LLVM type is currently
-// in progress (we are lowering the LLVM type but it does not yet have a
-// valid STI type in the types section).
-//
-//===----------------------------------------------------------------------===//
-
-bool STIDebugImpl::isDefnInProgress(const DIType *llvmType) {
-  STITypeMap *TM = getTypeMap();
-
-  auto itr = TM->find(llvmType);
-  if (itr != TM->end() && itr->second == nullptr) {
-    // The type exists in the mapping with an undefined STI type.
-    //
-    return true;
-  }
-
-  return false;
-}
-
-//===----------------------------------------------------------------------===//
-// setDefnInProgress(llvmType, inProgress)
-//
-// When inProgress is TRUE, the specified llvmType is marked as having a
-// definition in progress.  This is done by adding a placeholder entry to
-// the mapping table which maps the LLVM type to an undefined nullptr STI
-// type.
-//
-// When inProgress is FALSE, an existing placeholder added to the mapping
-// table for this LLVM type is removed.
-//
-//===----------------------------------------------------------------------===//
-
-void STIDebugImpl::setDefnInProgress(const DIType *llvmType, bool inProgress) {
-  STITypeMap *TM = getTypeMap();
-
-  if (inProgress) {
-    TM->insert(std::make_pair(llvmType, nullptr));
-  } else {
-    auto iter = TM->find(llvmType);
-    if (iter != TM->end() && iter->second == nullptr) {
-      TM->erase(iter);
-    }
-  }
-}
-
-//===----------------------------------------------------------------------===//
-// resolve(ref)
-//===----------------------------------------------------------------------===//
-
-template <typename T> T* STIDebugImpl::resolve(TypedDINodeRef<T> ref) const {
-  return ref.resolve(getTypeIdentifierMap());
-}
-
-//===----------------------------------------------------------------------===//
-// toTypeDefinition(type)
-//
-// If the specified type is a structure declaration, then this routine
-// returns the type entry for the corresponding structure definition.
-//
-// Otherwise the specified STI type is returned.
-//
-//===----------------------------------------------------------------------===//
-
-STIType *STIDebugImpl::toTypeDefinition(STIType *type) {
-  auto     mapping = getDefTypeMap()->find(type);
-  STIType *definition;
-
-  if (mapping != getDefTypeMap()->end()) {
-     definition = mapping->second; // "second" is the definition.
-  } else {
-     definition = type;
-  }
-
-  return definition;
-}
-
-//===----------------------------------------------------------------------===//
-// leafForAggregateDwarfTag(tag)
-//
-// Maps the specified DWARF tag, which must correspond to an aggregate type,
-// to an STI leaf identifier for the aggregate type.
-//
-//===----------------------------------------------------------------------===//
-
-static uint16_t leafForAggregateDwarfTag(const dwarf::Tag tag) {
-  uint16_t leaf;
-
-  switch (tag) {
-#define X(TAG, TYPE) case dwarf::TAG: leaf = TYPE; break
-    X(DW_TAG_class_type,     LF_CLASS);
-    X(DW_TAG_structure_type, LF_STRUCTURE);
-    X(DW_TAG_union_type,     LF_UNION);
-#undef  X
-  default:
-    assert(!"Unknown structure type");
-    leaf = LF_INTEL_NONE;
-    break;
-  }
-
-  return leaf;
-}
-
-//===----------------------------------------------------------------------===//
-// createTypeBasic(primitive, sizeInBits)
-//
-// Creates a new STI basic type.
-//
-//===----------------------------------------------------------------------===//
-
-STITypeBasic *STIDebugImpl::createTypeBasic(
-      STITypeBasic::Primitive primitive,
-      uint32_t sizeInBits) const {
-  STITypeBasic *type;
-
-  type = STITypeBasic::create();
-  type->setPrimitive(primitive);
-  type->setSizeInBits(sizeInBits);
-
-  return type;
-}
-
-//===----------------------------------------------------------------------===//
-// createTypeStructure(llvmType, classInfo, isDecl)
-//
-// Creates a single type entry for an aggregate type.  The type entry is based
-// on the specified LLVM type and class information.  If isDecl is TRUE, then
-// the type entry will be a forward reference for the aggregate type, otherwse
-// a definition will be created.
-//
-// This routine currently generates the field list and virtual table type
-// entries as well.
-//
-//===----------------------------------------------------------------------===//
-
-STITypeStructure *STIDebugImpl::createTypeStructure(
-        const DICompositeType *llvmType,
-        ClassInfo& classInfo,
-        bool isDecl) {
-  const dwarf::Tag  tag = static_cast<dwarf::Tag>(llvmType->getTag());
-  const uint16_t    leaf = leafForAggregateDwarfTag(tag);
-  std::string       name = nameForAggregateType(llvmType);
-  STITypeStructure *type;
-  STITypeFieldList *fieldType;
-  STITypeVShape    *vshapeType;
-  uint16_t          count;
-  STITypeStructure::Properties properties;
-  STINumeric       *size;
-
-  if (isDecl) {
-    count       = 0;
-    size        = createNumericSignedInt(0);
-    fieldType   = nullptr;
-    vshapeType  = nullptr;
-    properties.set(STI_COMPOSITE_PROPERTY_FWDREF);
-  } else {
-    count       = llvmType->getElements().size();
-    size        = createNumericSignedInt(llvmType->getSizeInBits() >> 3);
-    fieldType   = lowerTypeStructureFieldList(llvmType, classInfo);
-
-    if (classInfo.hasCTOR) {
-      properties.set(STI_COMPOSITE_PROPERTY_CTOR);
-    }
-
-    if (classInfo.vMethodsCount) {
-      vshapeType = STITypeVShape::create();
-      vshapeType->setCount(classInfo.vMethodsCount);
-      appendType(vshapeType);
-
-      if (classInfo.vFuncTab) {
-        STITypePointer *vtableType;
-
-        // Create VFUNCTAB
-        vtableType = STITypePointer::create();
-        vtableType->setSizeInBits(getPointerSizeInBits());
-        vtableType->setPointerTo(vshapeType);
-        appendType(vtableType);
-
-        STITypeVFuncTab *vFuncTab = STITypeVFuncTab::create();
-        vFuncTab->setType(vtableType);
-
-        fieldType->setVFuncTab(vFuncTab);
-      }
-    } else {
-      vshapeType = nullptr;
-    }
-  }
-
-  // Always set the REALNAME property on structures.
-  //
-  properties.set(STI_COMPOSITE_PROPERTY_REALNAME);
-
-  type = STITypeStructure::create();
-  type->setLeaf         (leaf);
-  type->setCount        (count);
-  type->setProperties   (properties);
-  type->setFieldType    (fieldType);
-  type->setVShapeType   (vshapeType);
-  type->setSize         (size);
-  type->setName         (name);
-  type->setSizeInBits   (llvmType->getSizeInBits());
-
-  return type;
-}
-
-//===----------------------------------------------------------------------===//
-// createTypeStructureDecl(llvmType, classInfo)
-//===----------------------------------------------------------------------===//
-
-STITypeStructure *STIDebugImpl::createTypeStructureDecl(
-        const DICompositeType *llvmType,
-        ClassInfo             &classInfo) {
-    return createTypeStructure(llvmType, classInfo, true);
-}
-
-//===----------------------------------------------------------------------===//
-// createTypeStructureDefn(llvmType, classInfo)
-//===----------------------------------------------------------------------===//
-
-STITypeStructure *STIDebugImpl::createTypeStructureDefn(
-        const DICompositeType *llvmType,
-        ClassInfo             &classInfo) {
-    return createTypeStructure(llvmType, classInfo, false);
-}
-
-//===----------------------------------------------------------------------===//
-// createSymbolUserDefined(type, name)
-//
-// Creates a S_UDT symbol, mapping the alias name specified to the specified
-// type entry.
-//
-//===----------------------------------------------------------------------===//
-
-STISymbolUserDefined *STIDebugImpl::createSymbolUserDefined(
-        STIType  *type,
-        StringRef name) {
-  STISymbolUserDefined *symbol;
-
-  symbol = STISymbolUserDefined::create();
-  symbol->setDefinedType  (type);
-  symbol->setName         (name);
-
-  return symbol;
-}
-
-//===----------------------------------------------------------------------===//
-// toBasicPrimitive(llvmType)
-//
-// Returns an STI primitive encoding for the specified LLVM basic type.
-//
-//===----------------------------------------------------------------------===//
-
-STITypeBasic::Primitive STIDebugImpl::toBasicPrimitive(
-      const DIBasicType *llvmType) {
-  STITypeBasic::Primitive primitive;
-  dwarf::TypeKind kind; 
-  uint32_t byteSize;
-
-  kind     = static_cast<dwarf::TypeKind>(llvmType->getEncoding());
-  byteSize = llvmType->getSizeInBits() >> 3;
-
-  // FIXME: This should use a quicker lookup method.
-  //
-#define X(KIND, BYTESIZE, PRIMITIVE)                                          \
-  if (kind == KIND && byteSize == BYTESIZE) {                                 \
-    primitive = PRIMITIVE;                                                    \
-  } else
-  PRIMITIVE_BASIC_TYPE_MAPPINGS
-#undef X
-  { primitive = T_NOTYPE; }
-
-  // Map "long INT" types to "LONG" types.
-  //
-  if (llvmType->getName().count("long")) {
-    switch (primitive) {
-#define MAP(FROM, TO) case (FROM): primitive = TO; break
-    MAP(T_INT4,     T_LONG);
-    MAP(T_UINT4,    T_ULONG);
-#undef  MAP
-    default:
-      // For everything else leave the primitive unchanged.
-      break;
-    }
-  }
-
-  return primitive;
-}
-
-//===----------------------------------------------------------------------===//
-// toPointerPrimitive(llvmType)
-//
-// Returns a STI primitive encoding for the specified llvmType, which may be
-// a pointer to a basic type.  If no primitive matches the specified type
-// then T_NOTYPE is returned.
-//
-//===----------------------------------------------------------------------===//
-
-STITypeBasic::Primitive STIDebugImpl::toPointerPrimitive(
-    const DIDerivedType *llvmType) {
-  const DIType *pointerTo;
-  const DIBasicType *pointerToBasic;
-  STITypeBasic::Primitive primitive;
-  uint32_t ptrSize;
-  dwarf::TypeKind typeKind;
-  uint32_t typeSize;
-  
-  // If the specified llvm type is not a pointer but encoded as a pointer type
-  // (such as a reference) then we can't encode it as a pointer to basic type.
-  //
-  if (llvmType->getTag() != dwarf::DW_TAG_pointer_type) {
-    return T_NOTYPE;
-  }
-
-  // The type being pointed-to must be a basic type, otherwise we can't encode
-  // this a pointer to basic type.
-  //
-  pointerTo = resolve(llvmType->getBaseType());
-
-  if (pointerTo == nullptr) {
-    // LLVM has no attribute encoding for "void", instead a nullptr is used.
-    // This maps the nullptr back to the appropriate void pointer type.
-    //
-    pointerToBasic = nullptr;          // Pointer-To type is void.
-    typeSize = 0;                      // Type size of "0" means "void".
-    typeKind = dwarf::DW_ATE_address;  // The type kind here isn't used.
-  } else {
-    // A non-NULL pointer-to type needs to be a basic type or we won't have a
-    // primitive type for it.
-    //
-    pointerToBasic = dyn_cast<DIBasicType>(pointerTo);
-    if (!pointerToBasic) {
-      return T_NOTYPE;
-    }
-
-    typeKind = static_cast<dwarf::TypeKind>(pointerToBasic->getEncoding());
-    typeSize = pointerToBasic->getSizeInBits() >> 3;
-  }
-
-  ptrSize = llvmType->getSizeInBits() >> 3;
-
-  // FIXME: This should use a quicker lookup method.
-  //
-#define X(TYPEKIND, TYPESIZE, PTRSIZE, PRIMITIVE)                             \
-  if ((typeSize == 0 || typeKind == TYPEKIND) &&                              \
-      typeSize == TYPESIZE &&                                                 \
-      ptrSize == PTRSIZE) {                                                   \
-    primitive = PRIMITIVE;                                                    \
-  } else
-  PRIMITIVE_POINTER_TYPE_MAPPINGS
-#undef  X
-  { primitive = T_NOTYPE; }  // No pointer-to-basic encoding matched
-
-  // Map long INT types to LONG types.
-  //
-  if (pointerToBasic && pointerToBasic->getName().count("long")) {
-    switch (primitive) {
-#define MAP(FROM, TO) case (FROM): primitive = TO; break
-    MAP(T_32PINT4,      T_32PLONG);
-    MAP(T_32PUINT4,     T_32PULONG);
-    MAP(T_64PINT4,      T_64PLONG);
-    MAP(T_64PUINT4,     T_64PULONG);
-#undef  MAP
-    default:
-      // For everything else leave the primitive unchanged.
-      break;
-    }
-  }
-
-  return primitive;
-}
-
-//===----------------------------------------------------------------------===//
-// nameForAggregateType(llvmType)
-//
-// Returns a valid name describing the specified aggregate LLVM type.  If
-// the specified type is unnamed, then a name unique to this compilation unit
-// will be generated for the type.
-//
-//===----------------------------------------------------------------------===//
-
-std::string STIDebugImpl::nameForAggregateType(
-        const DICompositeType *llvmType) {
-  StringRef     partialName = llvmType->getName();
-  DIScopeRef    scope       = llvmType->getScope();
-  std::string   name;
-
-  name = getScopeFullName(resolve(scope), partialName);
-
-  if (name.empty()) {
-    STIDebugImpl::StringNameMap *stringMap;
-
-    stringMap = const_cast<STIDebugImpl *>(this)->getStringNameMap();
-    if (!stringMap->count(llvmType)) {
-      stringMap->insert(std::make_pair(llvmType, getUniqueName()));
-    }
-
-    name = stringMap->find(llvmType)->second;
-  }
-
-  return name;
-}
-
-//===----------------------------------------------------------------------===//
-// lowerTypeAlias(llvmType)
-//
-// Lowers the specified llvmType, which must be a typedef (type alias), to an
-// STI intermediate representation.
-//
-//===----------------------------------------------------------------------===//
-
-STIType *STIDebugImpl::lowerTypeAlias(const DIDerivedType *llvmType) {
-  STISymbolUserDefined *symbol;
-  STIScope *scope;
-  DIType   *llvmBaseType;
-  STIType  *baseType;
-  StringRef name;
-
-  llvmBaseType = resolve(llvmType->getBaseType());
-
-  // Lower the containing scope.
-  //
-  scope = getOrCreateScope(resolve(llvmType->getScope()));
-
-  // Lower the underlying base type.  If the underlying type refers to a
-  // declaration then refer to the definition instead.
-  //
-  baseType = lowerType(llvmBaseType);
-
-  // Locate the new name for the type alias.
-  //
-  name = llvmType->getName();
-
-  if (baseType->getKind() == STI_OBJECT_KIND_TYPE_STRUCTURE) {
-    STITypeStructure *pType = static_cast<STITypeStructure *>(baseType);
-    auto stringMap = const_cast<STIDebugImpl *>(this)->getStringNameMap();
-    if (stringMap->count(llvmBaseType)) {
-      (*stringMap)[llvmType] = name;
-      pType->setName(name);
-    }
-  }
-
-  // When creating an alias of an unnamed enumeration, it is expected the
-  // enumeration inherits the name of the type alias.
-  //
-  if (baseType->getKind() == STI_OBJECT_KIND_TYPE_ENUMERATION) {
-    STITypeEnumeration *enumeration =
-        static_cast<STITypeEnumeration *>(baseType);
-    if (enumeration->getName().empty()) {
-      enumeration->setName(name);
-    }
-  }
-
-  // Create a user-defined symbol in the appropriate scope.
-  //
-  symbol = createSymbolUserDefined(baseType, name);
-  scope->add(symbol);
-
-  // Type references to the UDT should reference the base type.
-  //
-  mapLLVMTypeToSTIType(llvmType, baseType);
-
-  return baseType;
-}
-
-//===----------------------------------------------------------------------===//
-// lowerTypeBasic(llvmType)
-//
-// Lowers the specified llvmType, which must be a basic type, to an STI
-// intermediate representation.
-//
-//===----------------------------------------------------------------------===//
-
-STIType *STIDebugImpl::lowerTypeBasic(const DIBasicType *llvmType) {
-  const uint32_t sizeInBits = llvmType->getSizeInBits();
-  const STITypeBasic::Primitive primitive = toBasicPrimitive(llvmType);
-  STITypeBasic *type;
-
-  type = createTypeBasic(primitive, sizeInBits);
-
-  appendType(type);
-  mapLLVMTypeToSTIType(llvmType, type);
-
-  return type;
-}
-
-//===----------------------------------------------------------------------===//
-// lowerTypePointer(llvmType)
-//
-// Lowers the specified llvmType, which may be a pointer or reference, to an
-// STI intermediate representation.
-//
-//===----------------------------------------------------------------------===//
-
-STIType *STIDebugImpl::lowerTypePointer(const DIDerivedType *llvmType) {
-  const unsigned tag = llvmType->getTag();
-  const DIType *baseType;
-  STITypePointer *type;
-  STIType *pointerTo;
-  STIType *classType;
-  unsigned int sizeInBits;
-  STITypePointer::PTMType ptrToMemberType;
-  bool isLValueReference;
-  bool isRValueReference;
-
-  // Pointers to basic types can be encoded using basic type encodings.
-  //
-  if (STIType *pointerToBasic = lowerTypePointerToBasic(llvmType)) {
-    return pointerToBasic;
-  }
-
-  baseType = resolve(llvmType->getBaseType());
-
-  // Create the class type for member pointers and determine the member
-  // pointer type.
-  //
-  if (tag == dwarf::DW_TAG_ptr_to_member_type) {
-    const DIType           *llvmClass;
-    const DISubroutineType *llvmMember;
-
-    // Lower the class type containing the member being pointed to.
-    //
-    llvmClass = resolve(llvmType->getClassType());
-    classType = lowerType(llvmClass);
-
-    // Lower the pointed-to member type.
-    //
-    llvmMember = dyn_cast<DISubroutineType>(baseType);
-    if (llvmMember) {
-      pointerTo       = lowerTypeMemberFunction(llvmMember, llvmClass);
-      ptrToMemberType = STITypePointer::PTM_METHOD;
-    } else {
-      pointerTo       = lowerType(baseType);
-      ptrToMemberType = STITypePointer::PTM_DATA;
-    }
-  } else {
-    // Lower the type being pointed to.
-    //
-    pointerTo       = lowerType(baseType);
-    ptrToMemberType = STITypePointer::PTM_NONE;
-
-    // While processing the type being pointed to it is possible we already
-    // created this pointer type.  If so, we check here and return the existing
-    // pointer type.
-    //
-    if (STIType* existingType = getMappedSTIType(llvmType)) {
-      return existingType;
-    }
-
-    classType = nullptr;
-  }
-
-  sizeInBits = llvmType->getSizeInBits();
-  if (sizeInBits == 0) {
-    sizeInBits = getPointerSizeInBits();
-  }
-
-  // References are encoded as pointers with special flags.  If this is a
-  // reference then determine the reference type.
-  //
-  isLValueReference = (tag == dwarf::DW_TAG_reference_type);
-  isRValueReference = (tag == dwarf::DW_TAG_rvalue_reference_type);
-
-  type = STITypePointer::create();
-  type->setPointerTo        (pointerTo);
-  type->setSizeInBits       (sizeInBits);
-  type->setContainingClass  (classType);
-  type->setIsLValueReference(isLValueReference);
-  type->setIsRValueReference(isRValueReference);
-  type->setPtrToMemberType  (ptrToMemberType);
-
-  appendType(type);
-  mapLLVMTypeToSTIType(llvmType, type);
-
-  return type;
-}
-
-//===----------------------------------------------------------------------===//
-// lowerTypePointerToBasic(llvmType)
-//
-// Lowers the specified llvmType, which may be a pointer to a basic type, to
-// STI intermediate representation.
-//
-//===----------------------------------------------------------------------===//
-
-STIType *STIDebugImpl::lowerTypePointerToBasic(const DIDerivedType *llvmType) {
-  const uint32_t sizeInBits = llvmType->getSizeInBits();
-  STITypeBasic::Primitive primitive;
-  STITypeBasic *type;
-
-  // Map the pointer type to a primitive encoding.
-  //
-  primitive = toPointerPrimitive(llvmType);
-  if (primitive == T_NOTYPE) {
-    // If the llvmType could not be matched to a pointer primitive then we
-    // return nullptr here and the caller is expected to lower the type using
-    // some other mechanism.
-    //
-    return nullptr;
-  }
-
-  type = createTypeBasic(primitive, sizeInBits);
-
-  appendType(type);
-  mapLLVMTypeToSTIType(llvmType, type);
-
-  return type;
-}
-
-//===----------------------------------------------------------------------===//
-// lowerTypeModifier(llvmType)
-//
-// Lowers the specified llvmType, which is a derived type modifier, to STI
-// intermediate representation.
-//
-//===----------------------------------------------------------------------===//
-
-STIType *STIDebugImpl::lowerTypeModifier(const DIDerivedType *llvmType) {
-  const unsigned tag = llvmType->getTag();
-  STITypeModifier *type;
-  STIType *qualifiedType;
-  uint32_t sizeInBits;
-  bool isConstant;
-  bool isVolatile;
-
-  qualifiedType = lowerType(resolve(llvmType->getBaseType()));
-
-  // While processing the type being pointed to, it is possible we already
-  // created this modifier type.  If so, we check here and return the existing
-  // modifier type.
-  //
-  if (STIType* existingType = getMappedSTIType(llvmType)) {
-    return existingType;
-  }
-
-  sizeInBits = qualifiedType->getSizeInBits();
-  isConstant = tag == dwarf::DW_TAG_const_type;
-  isVolatile = tag == dwarf::DW_TAG_volatile_type;
-
-  type = STITypeModifier::create();
-  type->setQualifiedType(qualifiedType);
-  type->setIsConstant(isConstant);
-  type->setIsVolatile(isVolatile);
-  type->setIsUnaligned(false);
-  type->setSizeInBits(sizeInBits);
-
-  appendType(type);
-  mapLLVMTypeToSTIType(llvmType, type);
-
-  return type;
-}
-
-//===----------------------------------------------------------------------===//
-// lowerTypeArray(llvmType)
-//
-// Lowers the specified LLVM array type subranges into STI array type entries.
-//
-//===----------------------------------------------------------------------===//
-
-STIType *STIDebugImpl::lowerTypeArray(const DICompositeType *llvmType) {
-  const StringRef  name         = llvmType->getName();
-  const uint32_t   sizeInBits   = llvmType->getSizeInBits();
-  STITypeArray    *arrayType;
-  STIType         *elementType;
-  uint32_t         elementSize;
-  bool             undefinedSubrange = false;
-  int64_t          lowerBound;
-  int64_t          defaultLowerBound;
-  int64_t          count;
-  STINumeric      *length;
-
-  // Lower the element type.  Refer to the type definition when possible.
-  //
-  elementType = toTypeDefinition(lowerType(resolve(llvmType->getBaseType())));
-
-  // Calculate the element size.  This size will be recalculated for every
-  // subrange.
-  //
-  elementSize = elementType->getSizeInBits() >> 3;
-
-  // FIXME:
-  // There is a bug in the front-end where an array of an incomplete structure
-  // declaration ends up not getting a size assigned to it.  This needs to
-  // be fixed in the front-end, but in the meantime we don't want to trigger an
-  // assertion because of this.
-  //
-  // For an example look at this test:  multiC/cfe_068@opt_none_debug
-  //
-  if (llvmType->getSizeInBits() == 0) {
-    undefinedSubrange = true;
-  }
-
-  // Add subranges to array type.
-  //
-  DINodeArray elements = llvmType->getElements();
-  for (int i = elements.size() - 1; i >= 0; --i) {
-    DINode *element = elements[i];
-
-    assert(element->getTag() == dwarf::DW_TAG_subrange_type);
-
-    DISubrange *subrange = cast<DISubrange>(element);
-    lowerBound          = subrange->getLowerBound();
-    defaultLowerBound   = 0; // FIXME : default bound
-    count               = subrange->getCount();
-
-    assert(lowerBound == defaultLowerBound); // FIXME
-
-    // FIXME: this is a WA solution until solving dynamic array boundary.
-    //
-    if (count == -1) {
-      count = 1;
-      undefinedSubrange = true;
-    }
-
-    length = createNumericUnsignedInt(elementSize * count);
-
-    // Create an array type entry representing this subrange.
-    //
-    arrayType = STITypeArray::create();
-    arrayType->setElementType(elementType);
-    arrayType->setLength(length);
-    appendType(arrayType);
-
-    // Update the element type and element size for subsequent subranges.
-    //
-    elementType = arrayType;
-    elementSize *= count;
-  }
-
-  assert(undefinedSubrange || elementSize == (llvmType->getSizeInBits() >> 3));
-
-  // The name and size are only added to the outermost subrange.
-  //
-  arrayType->setName        (name);
-  arrayType->setSizeInBits  (sizeInBits);
-
-  mapLLVMTypeToSTIType(llvmType, arrayType);
-
-  return arrayType;
-}
-
-//===----------------------------------------------------------------------===//
-// lowerTypeStructureFieldList(llvmType, info)
-//
-// Lowers the specified aggregate LLVM type to a field list, and lowers all
-// types referenced by the field list.
-//
-//===----------------------------------------------------------------------===//
-
-STITypeFieldList* STIDebugImpl::lowerTypeStructureFieldList(
-    const DICompositeType *llvmType,
-    ClassInfo& info) {
-  STITypeFieldList *fieldList;
-
-  fieldList = STITypeFieldList::create();
-
-  // Create base classes
-  ClassInfo::BaseClassList &baseClasses = info.baseClasses;
-  for (unsigned i = 0, e = baseClasses.size(); i != e; ++i) {
-    const DIDerivedType *inheritance =
-        dyn_cast<DIDerivedType>(baseClasses[i]);
-
-    STITypeBaseClass *bClass = STITypeBaseClass::create();
-    bClass->setAttribute(getTypeAttribute(inheritance, llvmType));
-    bClass->setType(lowerType(resolve(inheritance->getBaseType())));
-    bClass->setOffset(
-            createNumericUnsignedInt(inheritance->getOffsetInBits() >> 3));
-
-    fieldList->getBaseClasses().push_back(bClass);
-  }
-
-  // Create virtual base classes
-  for (auto &itr : info.vBaseClasses) {
-    const DIDerivedType *inheritance =
-        dyn_cast<DIDerivedType>(itr.second.llvmInheritance);
-    unsigned vbIndex = itr.second.vbIndex;
-    bool indirect = itr.second.indirect;
-
-    STITypeVBaseClass *vbClass = STITypeVBaseClass::create(indirect);
-    vbClass->setAttribute(getTypeAttribute(inheritance, llvmType));
-    vbClass->setType(lowerType(resolve(inheritance->getBaseType())));
-    vbClass->setVbpType(getVbpType());
-    vbClass->setVbpOffset(createNumericSignedInt(info.vbpOffset));
-    vbClass->setVbIndex(createNumericUnsignedInt(vbIndex));
-
-    fieldList->getVBaseClasses().push_back(vbClass);
-  }
-
-  // Create members
-  ClassInfo::MemberList &members = info.members;
-  for (unsigned i = 0, e = members.size(); i != e; ++i) {
-    auto itr = members[i];
-    const DIDerivedType *llvmMember = dyn_cast<DIDerivedType>(itr.first);
-
-    STITypeMember *member = STITypeMember::create();
-
-    STIType *memberBaseType =
-        lowerType(resolve(llvmMember->getBaseType()));
-
-    if (llvmMember->isStaticMember()) {
-      member->setIsStatic(true);
-      member->setAttribute(getTypeAttribute(llvmMember, llvmType));
-      member->setType(memberBaseType);
-      member->setName(llvmMember->getName());
-
-      fieldList->getMembers().push_back(member);
-      continue;
-    }
-
-    // TODO: move the member size calculation to a helper function.
-    uint64_t Size = llvmMember->getSizeInBits();
-    uint64_t FieldSize = getBaseTypeSize(llvmMember);
-    uint64_t OffsetInBytes = itr.second;
-
-    if (Size != FieldSize) {
-      STITypeBitfield *bitfieldType = STITypeBitfield::create();
-
-      uint64_t Offset = llvmMember->getOffsetInBits();
-      uint64_t AlignMask = ~(llvmMember->getAlignInBits() - 1);
-      uint64_t HiMark = (Offset + FieldSize) & AlignMask;
-      uint64_t FieldOffset = (HiMark - FieldSize);
-      Offset -= FieldOffset;
-
-      // Maybe we need to work from the other end.
-      // if (ASM()->getDataLayout().isLittleEndian())
-      //  Offset = FieldSize - (Offset + Size);
-
-      bitfieldType->setOffset(Offset);
-      bitfieldType->setSize(Size);
-      bitfieldType->setType(memberBaseType);
-
-      appendType(bitfieldType);
-
-      OffsetInBytes += FieldOffset >> 3;
-      memberBaseType = bitfieldType;
-    } else {
-      // This is not a bitfield.
-      OffsetInBytes += llvmMember->getOffsetInBits() >> 3;
-    }
-
-    member->setAttribute(getTypeAttribute(llvmMember, llvmType));
-    member->setType(memberBaseType);
-    member->setOffset(createNumericUnsignedInt(OffsetInBytes));
-    member->setName(llvmMember->getName());
-
-    fieldList->getMembers().push_back(member);
-  }
-
-  // Create methods
-  for (auto &itr : info.methods) {
-    unsigned overloadedCount = itr.second.size();
-    assert(overloadedCount > 0 && "Empty methods map entry");
-    if (overloadedCount == 1) {
-      auto &methodInfo = itr.second[0];
-      const DISubprogram *subprogram =
-          dyn_cast<DISubprogram>(methodInfo.first);
-      bool introduced = methodInfo.second;
-
-      unsigned attribute =
-          getFunctionAttribute(subprogram, llvmType, introduced);
-      STIType *methodtype =
-          lowerTypeMemberFunction(subprogram->getType(), llvmType);
-      unsigned virtuality = subprogram->getVirtuality();
-      unsigned virtualIndex = subprogram->getVirtualIndex();
-
-      // Create LF_METHOD entry
-      STITypeOneMethod *method = STITypeOneMethod::create();
-
-      method->setAttribute(attribute);
-      method->setType(methodtype);
-      if (introduced) {
-        method->setVirtuality(virtuality);
-        method->setVirtualIndex(virtualIndex);
-      }
-      method->setName(itr.first);
-
-      fieldList->getOneMethods().push_back(method);
-    } else {
-      // Create LF_METHODLIST entry
-      STITypeMethodList *methodList = STITypeMethodList::create();
-      for (unsigned i = 0; i < overloadedCount; ++i) {
-        auto &methodInfo = itr.second[i];
-        const DISubprogram *subprogram =
-            dyn_cast<DISubprogram>(methodInfo.first);
-        bool introduced = methodInfo.second;
-
-        unsigned attribute =
-            getFunctionAttribute(subprogram, llvmType, introduced);
-        STIType *methodtype =
-            lowerTypeMemberFunction(subprogram->getType(), llvmType);
-        unsigned virtuality = subprogram->getVirtuality();
-        unsigned virtualIndex = subprogram->getVirtualIndex();
-
-        STITypeMethodListEntry *entry = STITypeMethodListEntry::create();
-
-        entry->setAttribute(attribute);
-        entry->setType(methodtype);
-        if (introduced) {
-          entry->setVirtuality(virtuality);
-          entry->setVirtualIndex(virtualIndex);
-        }
-
-        methodList->getList().push_back(entry);
-      }
-
-      appendType(methodList);
-
-      // Create LF_METHOD entry
-      STITypeMethod *method = STITypeMethod::create();
-
-      method->setCount(overloadedCount);
-      method->setList(methodList);
-      method->setName(itr.first);
-
-      fieldList->getMethods().push_back(method);
-    }
-  }
-
-  appendType(fieldList);
-
-  return fieldList;
-}
-
-//===----------------------------------------------------------------------===//
-// lowerTypeStructure(llvmType)
-//
-// Lowers the specified llvmType, which must be an aggregate type, to the
-// corresponding STI intermediate representation.
-//
-//===----------------------------------------------------------------------===//
-
-STIType *STIDebugImpl::lowerTypeStructure(const DICompositeType *llvmType) {
-  STIType          *decl;
-  STITypeStructure *defn;
-  ClassInfo        &classInfo  = collectClassInfo(llvmType);
-  bool              isNamed    = !llvmType->getName().empty();
-  bool              inProgress = isDefnInProgress(llvmType);
-
-  // If this is a nested type, then we need to set the ISNESTED and CNESTED
-  // properties appropriately.  The containing definition may not be created
-  // until after we are done here, though, so we need to defer setting these
-  // properties until both the containing and nested types have been created.
-  //
-  if (classInfo.isNested) {
-    appendFixup(new STIDebugFixupNested(llvmType));
-  }
-
-  // Create a forward declaration for the aggregate type.
-  //
-  // There are three cases where this should to be done:
-  //   1.  The aggregate type is incomplete but referenced in this comp unit.
-  //
-  //   2.  Named aggregated types always have a forward declaration emitted.
-  //
-  //   3.  Unnamed aggregate types which contain member functions with
-  //       references back to this aggregate type require a forward decl.
-  //
-  if (llvmType->isForwardDecl() || isNamed || inProgress ) {
-    decl = createTypeStructureDecl(llvmType, classInfo);
-
-    // Once the declaration has been created the LLVM type will be mapped to
-    // the declaration so we no longer need to record the type definition
-    // as in-progress.
-    //
-    if (inProgress) {
-      setDefnInProgress(llvmType, false);
-    }
-
-    appendType(decl);
-    mapLLVMTypeToSTIType(llvmType, decl);
-  } else {
-    decl = nullptr;
-  }
-
-  // If this type is only a forward declaration then we do not have a
-  // definition for the type and return the declaration.
-  //
-  // When a definition is already in progress we don't want to emit another
-  // one here.
-  //
-  // In either case return the declaration we created.
-  //
-  if (llvmType->isForwardDecl() || inProgress) {
-    return decl;
-  }
-
-  // Create the aggregate type defintiion.
-  //
-  if (!decl) {
-    // Mark the LLVM type as having a definition in progress.
-    //
-    setDefnInProgress(llvmType, true);
-  }
-  defn = createTypeStructureDefn(llvmType, classInfo);
-  appendType(defn);
-  if (!decl) {
-    // The definition has been created and is no longer in progress.
-    //
-    setDefnInProgress(llvmType, false);
-
-    // Processing the definition may force a declaration to be emitted.  If so,
-    // look up the declaration here so we can map it to this definition.
-    //
-    decl = getMappedSTIType(llvmType);
-  }
-
-  // Map the type declaration to the definition.
-  //
-  if (decl && defn) {
-    getDefTypeMap()->insert(std::make_pair(decl, defn));
-  }
-
-  // Create a S_UDT symbol in the appropriate scope for this aggregate type
-  // definition.
-  //
-  if (isNamed) {
-    DIScope              *llvmScope = resolve(llvmType->getScope());
-    STIScope             *stiScope  = getOrCreateScope(llvmScope);
-    STISymbolUserDefined *symbol;
-
-    symbol = createSymbolUserDefined(defn, defn->getName());
-    stiScope->add(symbol);
-  }
-
-  // Return the declaration if one was created, otherwise the definition.
-  //
-  return (decl != nullptr) ? decl : defn;
-}
-
-//===----------------------------------------------------------------------===//
-// lowerTypeEnumerator(enumerator)
-//===----------------------------------------------------------------------===//
-
-STITypeEnumerator* STIDebugImpl::lowerTypeEnumerator(
-    const DIEnumerator *llvmType) {
-  STITypeEnumerator *type;
-  uint16_t attribute;
-  STINumeric *value;
-  StringRef name;
-
-  name      = llvmType->getName();
-  value     = createNumericSignedInt(llvmType->getValue());
-  attribute = STI_ACCESS_PUBLIC; // FIXME: set correct attributes here!
-
-  type = STITypeEnumerator::create();
-  type->setAttribute(attribute);
-  type->setValue(value);
-  type->setName(name);
-
-  return type;
-}
-
-//===----------------------------------------------------------------------===//
-// lowerTypeEnumerationFieldList(llvmType)
-//===----------------------------------------------------------------------===//
-
-STIType *STIDebugImpl::lowerTypeEnumerationFieldList(
-    const DICompositeType *llvmType) {
-  STITypeFieldList *fieldList;
-  DIEnumerator *enumerator;
-  STITypeEnumerator *enumeratorType;
-
-  fieldList = STITypeFieldList::create();
-
-  // Add enumerators to enumeration type.
-  //
-  for (DINode* element : llvmType->getElements()) {
-    enumerator = dyn_cast_or_null<DIEnumerator>(element);
-
-    // If we allow null enumerators here and skip them then our count in the
-    // enumeration type would be incorrect.
-    //
-    assert (enumerator != nullptr);
-
-    // Lower the enumerator entry.
-    //
-    enumeratorType = lowerTypeEnumerator(enumerator);
-
-    // Append the enumerator to the enumeration field list.
-    //
-    fieldList->getEnumerators().push_back(enumeratorType);
-  }
-
-  appendType(fieldList);
-
-  return fieldList;
-}
-
-//===----------------------------------------------------------------------===//
-// lowerTypeEnumeration(llvmType)
-//
-// Lowers the specified llvmType, which is an enumeration, to STI intermediate
-// representation.
-//
-// Unnamed enumerations in STI inherit their name from an associated type
-// alias.  This is handled later in createSymbolUserDefined().
-//
-//===----------------------------------------------------------------------===//
-
-STIType *STIDebugImpl::lowerTypeEnumeration(const DICompositeType *llvmType) {
-  STITypeEnumeration *type;
-  STIType *elementType;
-  STIType *fieldType;
-  unsigned count;
-  STITypeEnumeration::Properties properties;
-  StringRef name;
-  uint32_t sizeInBits;
-
-  // If this enumeration is contained within another type then it needs to be
-  // marked as nested (and the parent marked as containing a nested type).
-  // We may not have lowered the containing type yet, so create a new fix-up
-  // to mark it as nested.
-  //
-  const DIScope *llvmScope = resolve(llvmType->getScope());
-  if (llvmScope && dyn_cast<DIType>(llvmScope)) {
-    appendFixup(new STIDebugFixupNested(llvmType));
-  }
-
-  name          = llvmType->getName();
-  sizeInBits    = llvmType->getSizeInBits();
-
-  if (llvmType->isForwardDecl()) {
-    properties.set(STI_COMPOSITE_PROPERTY_FWDREF);
-
-    elementType = nullptr;
-    fieldType   = nullptr;
-    count       = 0;
-  } else {
-    elementType = lowerType(resolve(llvmType->getBaseType()));
-    fieldType   = lowerTypeEnumerationFieldList(llvmType);
-    count       = llvmType->getElements().size();
-  }
-
-  type = STITypeEnumeration::create();
-  type->setCount        (count);
-  type->setProperties   (properties);
-  type->setElementType  (elementType);
-  type->setFieldType    (fieldType);
-  type->setName         (name);
-  type->setSizeInBits   (sizeInBits);
-
-  appendType(type);
-  mapLLVMTypeToSTIType(llvmType, type);
-
-  return type;
-}
-
-//===----------------------------------------------------------------------===//
-// lowerTypeSubroutineArgumentList(elements, firstArgIndex)
-//
-// Lowers all of the argument types in the specified elements array and
-// creates a new argument list type entry containing each of the lowered
-// argument types.
-//
-//===----------------------------------------------------------------------===//
-
-STITypeArgumentList *STIDebugImpl::lowerTypeSubroutineArgumentList(
-    DITypeRefArray elements,
-    uint16_t       firstArgIndex) {
-  STITypeArgumentList *argList;
-  DIType              *argType;
-
-  // Create the argument list type entry.
-  //
-  argList = STITypeArgumentList::create();
-
-  // Walk each of the elements, starting with the first argument index, lower
-  // the argument type and append it's index to the argument list.
-  //
-  for (unsigned i = firstArgIndex, size = elements.size(); i < size; ++i) {
-    argType = resolve(elements[i]);
-    if (argType) {
-      argList->append(lowerType(argType));
-    } else {
-      assert(i == size - 1); // A variadic argument must be the last argument.
-      argList->append(nullptr); // FIXME: handle variadic argument
-    }
-  }
-
-#if 0
-  // If there are no parameters then add a single argument of type T_NOTYPE
-  // to represent the "void" argument type.
-  //
-  // Visual Studio 2013 does this, but Visual Studio 2015 omits this additional
-  // entry... so it is disabled here to be compatible with 2015.
-  //
-  if (argList->getArgumentCount() == 0) {
-    argList->append(createTypeBasic(T_NOTYPE, 0));
-  }
-#endif
-
-  appendType(argList);
-
-  return argList;
-}
-
-//===----------------------------------------------------------------------===//
-// lowerTypeMemberFunction(llvmType, llvmClass)
-//
-// Lowers the specified subprogram type as a member function of the specified
-// class.
-//
-//===----------------------------------------------------------------------===//
-
-STIType *STIDebugImpl::lowerTypeMemberFunction(
-    const DISubroutineType *llvmType,
-    const DIType           *llvmClass) {
-  STITypeMemberFunction  *type;
-  STITypeArgumentList    *argListType;
-  STIType                *returnType;
-  STIType                *thisType;
-  STIType                *classType;
-  int                     thisAdjust;
-  int                     callingConvention;
-  uint16_t                firstArgIndex;
-  uint16_t                paramCount;
-  DITypeRefArray          arguments;
-  const DIType           *llvmThis;
-
-  // Lower the containing class type.
-  //
-  classType = lowerType(llvmClass);
-
-  // Check to see if a matching member function type exists for this class.
-  //
-  if (STIType* existingType = getMappedSTIType(llvmType, llvmClass)) {
-    return existingType;
-  }
-
-  // Lower the return type.
-  //
-  // The return type is recorded in the argument list at index "0".  If the
-  // arguments list is empty then the return type is void and there are no
-  // parameters.
-  //
-  arguments  = llvmType->getTypeArray();
-  returnType = lowerType(arguments.size() ? resolve(arguments[0]) : nullptr);
-
-  // Lower the "this" pointer type.
-  //
-  // Non-static member functions record the object pointer in the elements list
-  // at index "1".
-  //
-  llvmThis = arguments.size() > 1 ? resolve(arguments[1]) : nullptr;
-  if (llvmThis && llvmThis->isObjectPointer()) {
-    thisType      = lowerType(llvmThis);
-    firstArgIndex = 2;
-  } else {
-    thisType      = nullptr;
-    firstArgIndex = 1;
-  }
-  thisAdjust      = 0; // FIXME
-
-  // Lower the argument list.
-  //
-  // The index of the first argument follows both the return type and this
-  // pointer type if present.
-  //
-  argListType = lowerTypeSubroutineArgumentList(arguments, firstArgIndex);
-  paramCount  = argListType->getArgumentCount();
-
-  // Determine the calling convention this routine uses.
-  //
-  callingConvention = NEAR_C; // FIXME
-
-  // Create an LF_MFUNCTION type entry.
-  //
-  type = STITypeMemberFunction::create();
-  type->setClassType         (classType);
-  type->setThisType          (thisType);
-  type->setThisAdjust        (thisAdjust);
-  type->setCallingConvention (callingConvention);
-  type->setReturnType        (returnType);
-  type->setArgumentList      (argListType);
-  type->setParamCount        (paramCount);
-
-  appendType(type);
-  mapLLVMTypeToSTIType(llvmType, type, llvmClass);
-
-  return type;
-}
-
-//===----------------------------------------------------------------------===//
-// lowerTypeSubroutine(llvmType)
-//
-// Lower the specified LLVM subroutine type to STI type entries.
-//
-//===----------------------------------------------------------------------===//
-
-STIType *STIDebugImpl::lowerTypeSubroutine(const DISubroutineType *llvmType) {
-  STITypeProcedure    *type;
-  STITypeArgumentList *argListType;
-  STIType             *returnType;
-  int                  callingConvention;
-  uint16_t             paramCount;
-  DITypeRefArray       arguments;
-
-  // Lower the return type.
-  //
-  // The return type is recorded in the argument list at index "0".  If the
-  // argument list is empty then the return type is void and there are no
-  // parameters.
-  //
-  arguments  = llvmType->getTypeArray();
-  returnType = lowerType(arguments.size() ? resolve(arguments[0]) : nullptr);
-
-  // Lower the argument list.
-  //
-  // The return type will be index "0", so the first argument is index "1".
-  //
-  argListType = lowerTypeSubroutineArgumentList(arguments, 1);
-  paramCount  = argListType->getArgumentCount();
-
-  // Determine the calling convention this routine uses.
-  //
-  callingConvention = NEAR_C; // FIXME
-
-  // Create an LF_PROCEDURE type entry.
-  //
-  type = STITypeProcedure::create();
-  type->setReturnType        (returnType);
-  type->setArgumentList      (argListType);
-  type->setParamCount        (paramCount);
-  type->setCallingConvention (callingConvention);
-
-  appendType(type);
-  mapLLVMTypeToSTIType(llvmType, type);
-
-  return type;
-}
-
-//===----------------------------------------------------------------------===//
-// lowerTypeRestrict(llvmType)
-//
-// Lowers an LLVM restrict type to an STI type representation.
-//
-//===----------------------------------------------------------------------===//
-
-STIType *STIDebugImpl::lowerTypeRestrict(const DIDerivedType* llvmType) {
-  STIType *type;
-  DIType  *baseType = resolve(llvmType->getBaseType());
-
-  // There is currently no representation in STI for "restrict", so we ignore
-  // it and lower the base type.
-  //
-  type = lowerType(baseType);
-
-  // Further references to the restrict type should return the existing base
-  // type entry.
-  //
-  mapLLVMTypeToSTIType(llvmType, type);
-
-  return type;
-}
-
-//===----------------------------------------------------------------------===//
-// lowerType(llvmType, info)
-//
-// Lowers the specified llvmType into one or more STIType entries.
-//
-//===----------------------------------------------------------------------===//
-
-STIType *STIDebugImpl::lowerType(const DIType *llvmType) {
-  STIType *type;
-  unsigned int tag;
-
-  if (llvmType == nullptr) {
-    return getVoidType();
-  }
-
-  if (STIType* existingType = getMappedSTIType(llvmType)) {
-    return existingType;
-  }
-
-  tag = llvmType->getTag();
-  switch (tag) {
-#define X(TAG, HANDLER, TYPE)                                                 \
-    case dwarf::TAG: type = HANDLER(cast<TYPE>(llvmType)); break
-  X(DW_TAG_array_type,            lowerTypeArray,         DICompositeType);
-  X(DW_TAG_class_type,            lowerTypeStructure,     DICompositeType);
-  X(DW_TAG_structure_type,        lowerTypeStructure,     DICompositeType);
-  X(DW_TAG_union_type,            lowerTypeStructure,     DICompositeType);
-  X(DW_TAG_enumeration_type,      lowerTypeEnumeration,   DICompositeType);
-  X(DW_TAG_base_type,             lowerTypeBasic,         DIBasicType);
-  X(DW_TAG_pointer_type,          lowerTypePointer,       DIDerivedType);
-  X(DW_TAG_reference_type,        lowerTypePointer,       DIDerivedType);
-  X(DW_TAG_rvalue_reference_type, lowerTypePointer,       DIDerivedType);
-  X(DW_TAG_unspecified_type,      lowerTypePointer,       DIDerivedType);
-  X(DW_TAG_ptr_to_member_type,    lowerTypePointer,       DIDerivedType);
-  X(DW_TAG_const_type,            lowerTypeModifier,      DIDerivedType);
-  X(DW_TAG_volatile_type,         lowerTypeModifier,      DIDerivedType);
-  X(DW_TAG_restrict_type,         lowerTypeRestrict,      DIDerivedType);
-  X(DW_TAG_subroutine_type,       lowerTypeSubroutine,    DISubroutineType);
-  X(DW_TAG_typedef,               lowerTypeAlias,         DIDerivedType);
-#undef X
-
-  default:
-    assert(tag != tag); // unhandled type tag!
-    break;
-  }
-
-  return type;
-}
-
-//===----------------------------------------------------------------------===//
-// lowerSubprogramType(subprogram)
-//
-// Lowers the subroutine type of the specified subprogram.
-//
-//===----------------------------------------------------------------------===//
-
-STIType *STIDebugImpl::lowerSubprogramType(const DISubprogram *subprogram) {
-  STIType                *type;
-  const DISubroutineType *llvmType;
-  const DIType           *llvmClass;
-
-  llvmType  = subprogram->getType();
-  llvmClass = dyn_cast<DIType>(resolve(subprogram->getScope()));
-
-  if (llvmClass) {
-    type = lowerTypeMemberFunction(llvmType, llvmClass);
-  } else {
-    type = lowerType(llvmType); // Indirectly calls lowerTypeSubroutine().
-  }
-
-  return type;
-}
-
-STIScope *STIDebugImpl::getOrCreateScope(const DIScope* llvmScope) {
-  STIScope* scope = nullptr;
-  if (!llvmScope || isa<DIFile>(llvmScope) || isa<DICompileUnit>(llvmScope)) {
-    scope = getCompileUnit()->getScope();
-  } else if (const DIType* llvmType = dyn_cast<DIType>(llvmScope)) {
-    scope = getOrCreateScope(resolve(llvmType->getScope()));
-  } else if (const DINamespace* llvmNamespace = dyn_cast<DINamespace>(llvmScope)) {
-    // scope = getOrCreateNameSpace(llvmNamespace);
-    scope = getOrCreateScope(llvmNamespace->getScope());
-  } else if (const DISubprogram* llvmSubprogram = dyn_cast<DISubprogram>(llvmScope)) {
-    STISymbolProcedure *proc =
-      getOrCreateSymbolProcedure(llvmSubprogram);
-    if (proc != nullptr) {
-      scope = proc->getScope();
-    } else {
-      //FIXME: WA to prevent build from crashing!
-      scope = getCompileUnit()->getScope();
-    }
-  } else if (hasScope(llvmScope)) {
-    scope = getScope(llvmScope);
-  } else if (const DILexicalBlockFile* llvmLexicalBlockFile =
-        dyn_cast<DILexicalBlockFile>(llvmScope)) {
-    scope = getOrCreateScope(llvmLexicalBlockFile->getScope());
-  } else if (const DILexicalBlockBase* llvmLexicalBlock =
-        dyn_cast<DILexicalBlockBase>(llvmScope)) {
-    STISymbolBlock *block = createSymbolBlock(llvmLexicalBlock);
-    if (block == nullptr)
-      // Could not create STI symbol block, return null.
-      return nullptr;
-    scope = block->getScope();
-    addScope(llvmScope, scope);
-  }
-
-  assert(scope != nullptr);  // Callers assume a valid scope is returned.
-
-  return scope;
-}
-
-std::string STIDebugImpl::getScopeFullName(const DIScope* llvmScope,
-                                           StringRef name, bool useClassName) {
-  if (!llvmScope || isa<DIFile>(llvmScope) || name.empty())
-    return name;
-  if (const DIType* llvmType = dyn_cast<DIType>(llvmScope)) {
-    if (llvmType->getName().empty()) {
-      return name;
-    }
-    std::string scopedName =
-        (Twine(llvmType->getName()) + "::" + Twine(name)).str();
-    return getScopeFullName(resolve(llvmType->getScope()), scopedName);
-  }
-  if (const DINamespace* llvmNamespace = dyn_cast<DINamespace>(llvmScope)) {
-    StringRef nsName = llvmNamespace->getName();
-    if (nsName.empty()) {
-      nsName = "`anonymous namespace'";
-    }
-    std::string scopedName = (Twine(nsName) + "::" + Twine(name)).str();
-    return getScopeFullName(llvmNamespace->getScope(), scopedName);
-  }
-  if (isa<DISubprogram>(llvmScope)) {
-    // TODO: should we assert here?
-    return name;
-  }
-  return name;
-}
-
-STIType *STIDebugImpl::getClassScope(const DIScope* llvmScope) {
-  if (!llvmScope || isa<DIFile>(llvmScope))
-    return nullptr;
-  if (const DIType* llvmType = dyn_cast<DIType>(llvmScope)) {
-    return lowerType(llvmType);
-  }
-  if (isa<DINamespace>(llvmScope)) {
-    return nullptr;
-  }
-  if (isa<DISubprogram>(llvmScope)) {
-    return nullptr;
-  }
-  return nullptr;
-}
-
-STISymbolVariable *STIDebugImpl::createSymbolVariable(
-    const DILocalVariable *DIV,
-    unsigned int frameIndex,
-    const MachineInstr *DVInsn) {
-  STISymbolVariable *variable = nullptr;
-  STILocation *location = nullptr;
-  STIType *type;
-
-  if (frameIndex != ~0U) {
-    unsigned int regnum;
-    int offset;
-
-    const TargetFrameLowering *TFL =
-        ASM()->MF->getSubtarget().getFrameLowering();
-
-    regnum = 0;
-    offset = TFL->getFrameIndexReference(*ASM()->MF, frameIndex, regnum);
-
-    location = STILocation::createRegisterOffset(toSTIRegID(regnum), offset);
-
-  } else {
-    assert(DVInsn && "Unknown location");
-    assert(DVInsn->getNumOperands() == 3 || DVInsn->getNumOperands() == 4);
-    // TODO: handle the case DVInsn->getNumOperands() == 4
-    bool indirect = isIndirectExpression(DVInsn->getDebugExpression());
-    if (DVInsn->getOperand(0).isReg()) {
-      const MachineOperand RegOp = DVInsn->getOperand(0);
-      // If the second operand is an immediate, this is an indirect value.
-      if (DVInsn->getOperand(1).isImm()) {
-        if (RegOp.getReg() == 0) {
-          location = STILocation::createOffset(DVInsn->getOperand(1).getImm());
-        } else {
-          location = STILocation::createRegisterOffset(
-              toSTIRegID(RegOp.getReg()), DVInsn->getOperand(1).getImm());
-        }
-      } else if (indirect) {
-        location =
-            STILocation::createRegisterOffset(toSTIRegID(RegOp.getReg()), 0);
-      } else if (RegOp.getReg()) {
-        location = STILocation::createRegister(toSTIRegID(RegOp.getReg()));
-      }
-    } else if (DVInsn->getOperand(0).isImm()) {
-      //assert(!"FIXME: support this case");
-      // addConstantValue(*VariableDie, DVInsn->getOperand(0), DV.getType());
-    } else if (DVInsn->getOperand(0).isFPImm()) {
-      //assert(!"FIXME: support this case");
-      // addConstantFPValue(*VariableDie, DVInsn->getOperand(0));
-    } else if (DVInsn->getOperand(0).isCImm()) {
-      //assert(!"FIXME: support this case");
-      // addConstantValue(*VariableDie, DVInsn->getOperand(0).getCImm(),
-      //                 DV.getType());
-    }
-  }
-
-  if (location) {
-    // Lower the variable type.
-    //
-    type = toTypeDefinition(lowerType(resolve(DIV->getType())));
-
-    // Create variable only if it has a valid location.
-    variable = STISymbolVariable::create();
-    variable->setName(DIV->getName());
-    variable->setType(type);
-    variable->setLocation(location);
-  }
-
-  return variable;
-}
-
-STISymbolProcedure *
-STIDebugImpl::getOrCreateSymbolProcedure(const DISubprogram *SP) {
-  Function *pFunc = SP->getFunction();
-  if (pFunc == nullptr)
-    return nullptr;
-
-  // Functions with available_externally linkage are not emitted as part of
-  // this compilation unit, so we don't emit debug information for them
-  // If we did, relocation against these symbols would fail.
-  // See (DPD200375706) for more information.
-  if (pFunc->hasAvailableExternallyLinkage())
-    return nullptr;
-  assert(pFunc && "LLVM subprogram has no LLVM function");
-
-  // Check if a symbol has already been created for this subprogram.
-  //
-  if (_functionMap.count(pFunc)) {
-    return _functionMap[pFunc];
-  }
-
-  StringRef linkageName = SP->getLinkageName();
-  if (isThunkMethod(linkageName)) {
-    return createSymbolThunk(SP);
-  }
-
-  // If this subprogram is a member function of a class then lower the entire
-  // class type.
-  //
-  STIType *procedureType = lowerSubprogramType(SP);
-
-  STISymbolFrameProc *frame = STISymbolFrameProc::create();
-
-  STISymbolProcedure *procedure;
-  procedure = STISymbolProcedure::create();
-  procedure->setName(
-      getScopeFullName(resolve(SP->getScope()), SP->getName(), true));
-
-  if (EmitFunctionIDs) {
-    STIType *classType = getClassScope(resolve(SP->getScope()));
-    STITypeFunctionID *funcIDType = STITypeFunctionID::create();
-    funcIDType->setType(procedureType);
-    funcIDType->setParentScope(nullptr); // FIXME
-    funcIDType->setParentClassType(classType);
-    funcIDType->setName(SP->getName());
-
-    getTypeTable()->push_back(funcIDType);
-
-    procedure->setType(funcIDType);
-    procedure->setSymbolID(SP->isLocalToUnit() ? S_LPROC32_ID : S_GPROC32_ID);
-  } else {
-    procedure->setType(procedureType);
-    procedure->setSymbolID(SP->isLocalToUnit() ? S_LPROC32 : S_GPROC32);
-  }
-  procedure->getLineSlice()->setFunction(SP->getFunction());
-  procedure->setScopeLineNumber(SP->getScopeLine());
-  procedure->setFrame(frame);
-
-  frame->setProcedure(procedure);
-
-  // In the Microsoft symbols section, all procedure records occur in the
-  // compilation unit scope.  Routines which are nested within other routines,
-  // such as inlined or Fortran contained routines, are represented using a
-  // separate symbol record at the appropriate scoping level.
-  //
-  getCompileUnit()->getScope()->add(procedure);
-
-  _functionMap.insert(std::make_pair(pFunc, procedure));
-
-  return procedure;
-}
-
-STISymbolProcedure *STIDebugImpl::createSymbolThunk(const DISubprogram *SP) {
-  Function *pFunc = SP->getFunction();
-  assert(pFunc && "LLVM subprogram has no LLVM function");
-
-  // Thunk methods are artificially created and is expected to have only
-  // linkage name, no regular name.
-  assert(SP->getName().empty() && "Thunk method has a name");
-
-  StringRef linkageName = SP->getLinkageName();
-  int adjustor = getThunkAdjustor(linkageName);
-  std::string targetName = getThunkTargetMethodName(linkageName);
-
-  STISymbolThunk *thunk;
-  thunk = STISymbolThunk::create();
-  thunk->getLineSlice()->setFunction(SP->getFunction());
-  thunk->setScopeLineNumber(SP->getScopeLine());
-  thunk->setName(getScopeFullName(resolve(SP->getScope()), linkageName, true));
-  thunk->setAdjustor(adjustor);
-  thunk->setTargetName(targetName);
-
-  getCompileUnit()->getScope()->add(thunk);
-
-  // Thunk symbol is a derived container from procedure symbol.
-  STISymbolProcedure* procedure = static_cast<STISymbolProcedure*>(thunk);
-  _functionMap.insert(std::make_pair(pFunc, procedure));
-  return procedure;
-}
-
-STISymbolBlock *STIDebugImpl::createSymbolBlock(const DILexicalBlockBase* LB) {
-  STISymbolBlock *block;
-  block = STISymbolBlock::create();
-
-  LexicalScope *Scope = _lexicalScopes.findLexicalScope(LB);
-  if (!Scope)
-    // Lexical block has no lexical scope created, skip it by returning null.
-    return nullptr;
-
-  const SmallVectorImpl<InsnRange> &Ranges = Scope->getRanges();
-  assert(!Ranges.empty() && "Handle Block with empty range ");
-  // assert(Ranges.size() == 1 && "Handle Block with more than one range");
-  // TODO: handle Ranges.size() != 1
-
-  const MachineInstr *BInst = Ranges.front().first;
-  const MachineInstr *EInst = Ranges.front().second;
-
-  assert(_labelsBeforeInsn[BInst] && "empty range begin location");
-  assert(_labelsAfterInsn[EInst] && "empty range end location");
-  // FIXME: emit block labels correctly
-  block->setLabelBegin(_labelsBeforeInsn[BInst]);
-  block->setLabelEnd(_labelsAfterInsn[EInst]);
-  block->setName(LB->getName());
-
-  getOrCreateScope(LB->getScope())->add(block);
-
-  DIScope* FuncScope = LB->getScope();
-  while (FuncScope && !isa<DISubprogram>(FuncScope)) {
-    FuncScope = resolve(FuncScope->getScope());
-  }
-  assert(isa<DISubprogram>(FuncScope) &&
-         "Failed to reach function scope of a lexical block");
-  block->setProcedure(
-      getOrCreateSymbolProcedure(dyn_cast<DISubprogram>(FuncScope)));
-
-  return block;
-}
-
-STIChecksumEntry *STIDebugImpl::getOrCreateChecksum(StringRef path) {
-  STIStringEntry *string = _stringTable.find(strdup(path.str().c_str()));
-  STIChecksumEntry *checksum = _checksumTable.findEntry(string);
-
-  if (checksum == nullptr) {
-    checksum = STIChecksumEntry::create();
-    checksum->setStringEntry(string);
-    checksum->setType(STIChecksumEntry::STI_FILECHECKSUM_ENTRY_TYPE_NONE);
-    checksum->setChecksum(nullptr);
-    _checksumTable.append(string, checksum);
-  }
-  return checksum;
-}
-
-//===----------------------------------------------------------------------===//
-// getUnqualifiedDIType(ditype)
-//
-// Returns the specified ditype after stripping the const/volatile qualifiers.
-//
-//===----------------------------------------------------------------------===//
-
-const DIType *STIDebugImpl::getUnqualifiedDIType(const DIType *ditype) {
-  uint16_t tag;
-
-  while (const DIDerivedType *derivedType = dyn_cast<DIDerivedType>(ditype)) {
-    tag = derivedType->getTag();
-    if (tag != dwarf::DW_TAG_const_type &&
-        tag != dwarf::DW_TAG_volatile_type &&
-        tag != dwarf::DW_TAG_restrict_type) {
-      break;
-    }
-    ditype = resolve(derivedType->getBaseType());
-  }
-
-  return ditype;
-}
-
-//===----------------------------------------------------------------------===//
-// createNumericUnsignedInt(value)
-//
-// Creates a numeric leaf representing the specified unsigned integer value.
-//
-//===----------------------------------------------------------------------===//
-
-STINumeric* STIDebugImpl::createNumericUnsignedInt(const uint64_t value)
-{
-  STINumeric*           numeric;
-  STINumeric::LeafID    leafID;
-  size_t                size;
-  const char*           data = reinterpret_cast<const char*>(&value);
-
-  if (isUInt<8>(value)) {
-    leafID = LF_CHAR;
-    size   = 1;
-  } else if (isUInt<16>(value)) {
-    leafID = LF_USHORT;
-    size   = 2;
-  } else if (isUInt<32>(value)) {
-    leafID = LF_ULONG;
-    size   = 4;
-  } else {
-    leafID = LF_UQUADWORD;
-    size   = 8;
-  }
-
-  // For small unsigned integers we don't need to encode the leaf identifier.
-  //
-  if (leafID == LF_CHAR || (leafID == LF_USHORT && value < LF_NUMERIC)) {
-    leafID = LF_INTEL_NONE; // No leaf identifier.
-  }
-
-  numeric = STINumeric::create(leafID, size, data);
-
-  return numeric;
-}
-
-//===----------------------------------------------------------------------===//
-// createNumericSignedInt(value)
-//
-// Creates a numeric leaf representing the specified signed integer value.
-//
-//===----------------------------------------------------------------------===//
-
-STINumeric* STIDebugImpl::createNumericSignedInt(const int64_t value)
-{
-  STINumeric*           numeric;
-  STINumeric::LeafID    leafID;
-  size_t                size;
-  const char*           data = reinterpret_cast<const char*>(&value);
-
-  // Non-negative signed values are encoded as unsigned values.
-  //
-  if (value >= 0) {
-    return createNumericUnsignedInt(static_cast<uint64_t>(value));
-  }
-
-  // Adjust encoded size based on value.
-  //
-  if (isInt<8>(value)) {
-    leafID = LF_CHAR;
-    size   = 1;
-  } else if (isInt<16>(value)) {
-    leafID = LF_SHORT;
-    size   = 2;
-  } else if (isInt<32>(value)) {
-    leafID = LF_LONG;
-    size   = 4;
-  } else {
-    leafID = LF_QUADWORD;
-    size   = 8;
-  }
-
-  numeric = STINumeric::create(leafID, size, data);
-
-  return numeric;
-}
-
-//===----------------------------------------------------------------------===//
-// createNumericAPInt(ditype, value)
-//
-// Returns a numeric value with one of the following encodings:
-//   * LF_USHORT
-//   * LF_ULONG
-//   * LF_UQUADWORD
-//   * LF_CHAR
-//   * LF_SHORT
-//   * LF_LONG
-//   * LF_QUADWORD
-//
-//===----------------------------------------------------------------------===//
-
-STINumeric* STIDebugImpl::createNumericAPInt(
-        const DIType *ditype,
-        const APInt& value) {
-  STINumeric*   numeric;
-  const DIType *unqualifiedDIType;
-
-  // It's not clear how we would encode an arbitrary length integer more
-  // than 64-bits long in the STI debug information format, so we ignore
-  // them altogether here.
-  //
-  if (value.getBitWidth() > 64) {
-    return nullptr;
-  }
-
-  unqualifiedDIType = getUnqualifiedDIType(ditype);
-
-  // We don't currently handle constant values for non-basic types.
-  //
-  if (!isa<DIBasicType>(unqualifiedDIType)) {
-    return nullptr;
-  }
-
-  const DIBasicType *dibasic  = dyn_cast<DIBasicType>(unqualifiedDIType);
-  unsigned           encoding = dibasic->getEncoding();
-
-  switch (encoding) {
-  case dwarf::DW_ATE_boolean:
-  case dwarf::DW_ATE_unsigned_char:
-  case dwarf::DW_ATE_unsigned:
-    numeric = createNumericUnsignedInt(value.getZExtValue());
-    break;
-
-  case dwarf::DW_ATE_signed_char:
-  case dwarf::DW_ATE_signed:
-    numeric = createNumericSignedInt(value.getSExtValue());
-    break;
-
-  default:
-    numeric = nullptr;
-    break;
-  }
-
-  return numeric;
-}
-
-//===----------------------------------------------------------------------===//
-// createNumericAPFloat(ditype, value)
-//
-// Returns a numeric value with one of the following encodings:
-//   * LF_REAL32
-//   * LF_REAL48
-//   * LF_REAL64
-//   * LF_REAL80
-//   * LF_REAL128
-//
-// NOTE: Although cvdump can correctly dump floating point constants, the
-//       Microsoft compiler (cl) doesn't produce these for global variables
-//       and Visual Studio can't properly display them.
-//
-//===----------------------------------------------------------------------===//
-
-STINumeric* STIDebugImpl::createNumericAPFloat(
-        const DIType *  ditype,
-        const APFloat& value) {
-  STINumeric*           numeric;
-  STINumeric::LeafID    leafID;
-  const DIType*         unqualifiedDIType;
-  const char*           data;
-  size_t                size;                   // size of data in bytes
-
-  unqualifiedDIType = getUnqualifiedDIType(ditype);
-
-  // We don't currently handle constant values for non-basic types.
-  //
-  if (!isa<DIBasicType>(unqualifiedDIType)) {
-    return nullptr;
-  }
-
-  // Convert bit size to byte size.  Round up partial bytes (1 bit => 1 byte).
-  //
-  // NOTE: It looks like the bitcast may be losing some precision, but this is
-  //       the same way the rest of the compiler acquires the byte sequence.
-  //
-  data = reinterpret_cast<const char*>(value.bitcastToAPInt().getRawData());
-
-  // const DIBasicType *dibasic =
-  //     dyn_cast<const DIBasicType>(unqualifiedDIType);
-
-  const fltSemantics& semantics = value.getSemantics();
-
-  if (&semantics == &APFloat::IEEEsingle) {
-    leafID = LF_REAL32;
-    size   = 4;
-  } else if (&semantics == &APFloat::IEEEdouble) {
-    leafID = LF_REAL64;
-    size   = 8;
-  } else if (&semantics == &APFloat::x87DoubleExtended) {
-    leafID = LF_REAL80;
-    size   = 10;
-  } else if (&semantics == &APFloat::IEEEquad) {
-    leafID = LF_REAL128;
-    size   = 16;
-  } else {
-    // Not Yet Supported:
-    //   * IEEEhalf:
-    //   * PPCDoubleDouble:
-    //   * Bogus:
-    return nullptr;
-  }
-
-  // Create the numeric value encoding.
-  //
-  numeric = STINumeric::create(leafID, size, data);
-
-  return numeric;
-}
-
-//===----------------------------------------------------------------------===//
-// collectGlobalVariableInfo(CU)
-//
-// Iterates over all of the global variables in specified compilation unit and
-// generates debug information entries for them.
-//
-//===----------------------------------------------------------------------===//
-
-void STIDebugImpl::collectGlobalVariableInfo(const DICompileUnit* CU) {
-  DINodeArray DIGVs = CU->getGlobalVariables();
-
-  for (unsigned int I = 0, E = DIGVs.size(); I < E; ++I) {
-    DIGlobalVariable *DIGV = cast<DIGlobalVariable>(DIGVs[I]);
-
-    if (GlobalVariable* global =
-        dyn_cast_or_null<GlobalVariable>(DIGV->getVariable())) {
-      STISymbolVariable* variable;
-      const DIScope *    scope;
-
-      // Globals with available_externally linkage are not emitted as part of
-      // this compilation unit, so we don't emit debug information for them.
-      // If we did, relocation against these symbols would fail.
-      // See (DPD200375706) for more information.
-      if (global->hasAvailableExternallyLinkage()) {
-        continue;
-      }
-
-      MCSymbol *label = ASM()->getSymbol(global);
-
-      STILocation *location = DIGV->isLocalToUnit()
-                            ? STILocation::createLocalSegmentedOffset(label)
-                            : STILocation::createGlobalSegmentedOffset(label);
-
-      if (DIDerivedType *SDMDecl = DIGV->getStaticDataMemberDeclaration()) {
-        scope = resolve(SDMDecl->getScope());
-        assert(SDMDecl->isStaticMember() && "Expected static member decl");
-        assert(DIGV->isDefinition());
-      } else {
-        scope = DIGV->getScope();  // Note: "scope" may be null!
-      }
-
-      variable = STISymbolVariable::create();
-      variable->setName(getScopeFullName(scope, DIGV->getName(), true));
-      variable->setType(lowerType(resolve(DIGV->getType())));
-      variable->setLocation(location);
-
-      getOrCreateScope(scope)->add(variable);
-
-      std::string path;
-      getFullFileName((scope != nullptr ? scope : CU)->getFile(), path);
-      (void)getOrCreateChecksum(path);  // FIXME:  Do not check every variable!
-
-    } else if (Constant* constant = DIGV->getVariable()) {
-      STISymbolConstant* symbol;
-      DIScope*           scope = DIGV->getScope();
-      DIType *           ditype  = resolve(DIGV->getType());
-      STINumeric*        numeric;
-
-      // Translate the different constant types into a STINumeric object.
-      //
-      if (ConstantInt* CI = dyn_cast<ConstantInt>(constant)) {
-        numeric = createNumericAPInt(ditype, CI->getValue());
-
-      } else if (ConstantFP* CFP = dyn_cast<ConstantFP>(constant)) {
-        numeric = createNumericAPFloat(ditype, CFP->getValueAPF());
-
-      } else {
-        // Possible unsupported numeric encodings:
-        //   * LF_COMPLEX32
-        //   * LF_COMPLEX64
-        //   * LF_COMPLEX80
-        //   * LF_COMPLEX128
-        //   * LF_VARSTRING
-        //   * LF_OCTWORD
-        //   * LF_UOCTWORD
-        //   * LF_DECIMAL
-        //   * LF_UTFSTRING
-        //
-        numeric = nullptr;
-      }
-
-      // If we can't calculate the constant value, then we don't emit anything.
-      // Skip to the next entry.
-      //
-      if (numeric == nullptr) {
-          continue;
-      }
-
-      // Create a symbolic constant using the type and numeric value.
-      //
-      symbol = STISymbolConstant::create();
-      symbol->setName(getScopeFullName(scope, DIGV->getName(), true));
-      symbol->setType(lowerType(ditype));
-      symbol->setValue(numeric);
-
-      getOrCreateScope(scope)->add(symbol);
-    }
-  }
-}
-
-void STIDebugImpl::collectModuleInfo() {
-  const Module *M = getModule();
-  STISymbolModule *module;
-  std::string OBJPath = getOBJFullPath();
-
-  module = STISymbolModule::create();
-  module->setSymbolsSignatureID(STI_SYMBOLS_SIGNATURE_LATEST);
-  module->setPath(OBJPath);
-
-  getSymbolTable()->setRoot(module);
-
-  NamedMDNode *CU_Nodes = M->getNamedMetadata("llvm.dbg.cu");
-  if (!CU_Nodes)
-    return;
-
-  TypeIdentifierMap = generateDITypeIdentifierMap(CU_Nodes);
-
-  for (const MDNode *node : CU_Nodes->operands()) {
-    const DICompileUnit  *CU = cast<const DICompileUnit>(node);
-    STISymbolCompileUnit *compileUnit;
-
-    compileUnit = STISymbolCompileUnit::create();
-    compileUnit->setProducer(CU->getProducer());
-    compileUnit->setMachineID(
-        toMachineID(Triple(ASM()->getTargetTriple()).getArch()));
-    module->add(compileUnit);
-
-    // Record the primary source file name in the file checksum table.
-    //
-    std::string path;
-    getFullFileName(CU->getFile(), path);
-    (void) getOrCreateChecksum(path);
-
-    collectGlobalVariableInfo(CU);
-
-    for (auto *SP : CU->getSubprograms()) {
-      getOrCreateSymbolProcedure(SP);
-    }
-  }
-}
-
-void STIDebugImpl::collectRoutineInfo() {
-  typedef MachineModuleInfo::VariableDbgInfo VariableDbgInfo;
-  typedef DbgValueHistoryMap::InstrRanges InstrRanges;
-  typedef DbgValueHistoryMap::InlinedVariable InlinedVariable;
-  typedef std::pair<InlinedVariable, InstrRanges> VariableHistoryInfo;
-
-  STISymbolVariable *variable;
-
-  DenseSet<InlinedVariable> processed;
-
-  for (const VariableDbgInfo &info : MMI()->getVariableDbgInfo()) {
-    const DILocalVariable *llvmVar = info.Var;
-
-    if (!llvmVar)
-      continue;
-
-    InlinedVariable IV (llvmVar, info.Loc->getInlinedAt());
-
-    if (processed.count(IV))
-      continue;
-    processed.insert(IV);
-
-    // FIXME: We do not know how to emit inlined variables.
-    // Skip inlined variables.
-    if (IV.second)
-      continue;
-
-    // Ignore this variable if we can't identify the scope it belongs to.
-    // This prevents us from crashing later when we try to insert the variable
-    // into the scope.
-    //
-    STIScope *scope = getOrCreateScope(llvmVar->getScope());
-    if (!scope)
-      continue;
-
-    variable = createSymbolVariable(llvmVar, info.Slot);
-    if (!variable)
-      continue;
-    scope->add(variable, llvmVar->getArg());
-  }
-
-  for (const VariableHistoryInfo &info : _valueHistory) {
-    InlinedVariable                        IV     = info.first;
-    const DbgValueHistoryMap::InstrRanges &Ranges = info.second;
-
-    if (processed.count(IV))
-      continue;
-
-    if (Ranges.empty())
-      continue;
-
-    // Ignore this variable if we can't identify the scope it belongs to.
-    // This prevents us from crashing later when we try to insert the variable
-    // into the scope.
-    //
-    STIScope *scope = getOrCreateScope(IV.first->getScope());
-    if (!scope)
-      continue;
-
-    const MachineInstr *MInsn = Ranges.front().first;
-    variable = createSymbolVariable(IV.first, ~0, MInsn); // FIXME: params
-    if (!variable)
-      continue;
-    scope->add(variable, IV.first->getArg());
-
-    processed.insert(IV);
-  }
-}
-
-void STIDebugImpl::fixSymbolUserDefined(STISymbolUserDefined *type) const {
-   auto itr = getDefTypeMap()->find(type->getDefinedType());
-   if (itr != getDefTypeMap()->end())
-     type->setDefinedType(itr->second);
-}
-
-//===----------------------------------------------------------------------===//
-// setTypeCompositeProperty(type, property)
-//
-// Sets the specified property on a composite type (class, struct, union, enum).
-//
-//===----------------------------------------------------------------------===//
-
-static void setTypeCompositeProperty(
-        STIType              *type,
-        STICompositeProperty  property) {
-  switch (type->getKind()) {
-  case STI_OBJECT_KIND_TYPE_STRUCTURE:
-    static_cast<STITypeStructure*>(type)->setProperty(property);
-    break;
-
-  case STI_OBJECT_KIND_TYPE_ENUMERATION:
-    static_cast<STITypeEnumeration*>(type)->setProperty(property);
-    break;
-
-  default:
-    assert(!"Invalid nested type declaration kind!");
-    break;
-  }
-}
-
-//===----------------------------------------------------------------------===//
-// fixupNested(fixup)
-//
-// Fixup properties for nested types (types declared within another type).
-// The (nested/contains nested) properties are set accordingly:
-//
-//     class Outer {            --> CNESTED
-//       class Middle{          --> CNESTED, NESTED
-//         class Inner {};      --> NESTED
-//       };
-//       enum Enum {};          --> NESTED
-//     };
-//
-// The "contains nested" flag is not set on declarations.
-//
-//===----------------------------------------------------------------------===//
-
-void STIDebugImpl::fixupNested(const STIDebugFixupNested *fixup) {
-  const DIType     *nestedLLVMType;
-  const DIType     *parentLLVMType;
-  STIType          *nestedTypeDecl;
-  STIType          *nestedTypeDefn;
-  STIType          *parentTypeDecl;
-  STIType          *parentTypeDefn;
-
-  nestedLLVMType = fixup->getNestedType();
-  parentLLVMType = dyn_cast<DIType>(resolve(nestedLLVMType->getScope()));
-
-  // Mark the nested STI type declaration as being nested.
-  //
-  nestedTypeDecl = getMappedSTIType(nestedLLVMType);
-  if (nestedTypeDecl) {
-    setTypeCompositeProperty(nestedTypeDecl, STI_COMPOSITE_PROPERTY_ISNESTED);
-  }
-
-  // Mark the nested STI type definition as being nested.
-  //
-  nestedTypeDefn = toTypeDefinition(nestedTypeDecl);
-  if (nestedTypeDefn && nestedTypeDefn != nestedTypeDecl) {
-    setTypeCompositeProperty(nestedTypeDefn, STI_COMPOSITE_PROPERTY_ISNESTED);
-  }
-
-  // Mark the parent STI type definition as containing a nested type.
-  // The parent declaration is not marked.
-  //
-  parentTypeDecl = getMappedSTIType(parentLLVMType);
-  if (parentTypeDecl) {
-    parentTypeDefn = toTypeDefinition(parentTypeDecl);
-    if (parentTypeDefn && parentTypeDefn != parentTypeDecl) {
-      setTypeCompositeProperty(parentTypeDefn, STI_COMPOSITE_PROPERTY_CNESTED);
-    }
-  }
-}
-
-//===----------------------------------------------------------------------===//
-// fixup()
-//
-// Walk the fix-up table and execute each fix-up of the debug information.
-//
-//===----------------------------------------------------------------------===//
-
-void STIDebugImpl::fixup() {
-  for (const STIDebugFixup* fixup : *getFixupTable()) {
-    switch (fixup->kind()) {
-    case STI_DEBUG_FIXUP_KIND_NESTED:
-      fixupNested(static_cast<const STIDebugFixupNested*>(fixup));
-      break;
-
-    default:
-      break;
-    }
-  }
-}
-
-//===----------------------------------------------------------------------===//
-// layout()
-//
-// This routine performs final layout for the debug information.  After this
-// routine is called the debug information should not be modified, and it
-// can be safely emitted.
-//
-//===----------------------------------------------------------------------===//
-
-void STIDebugImpl::layout() {
-  // Assign unique indexes to each type in the type table.
-  //
-  // When emitting the type table to an object file, we need to assign the type
-  // index to every type here.  When emitting the type table to a PDB file,
-  // type indexes are assigned by the PDB writer during emission and are not
-  // assigned here.  Basic types are indexed by their primitive kind identifier
-  // in either case.
-  //
-  uint16_t nextTypeIndex = 0x1000;
-  for (STIType *type : *getTypeTable()) {
-    switch (type->getKind()) {
-    case STI_OBJECT_KIND_TYPE_BASIC:
-      type->setIndex(static_cast<STITypeBasic *>(type)->getPrimitive());
-      break;
-    default:
-      if (!usePDB()) {
-        type->setIndex(nextTypeIndex++);
-      }
-      break;
-    }
-  }
-
-  uint32_t nextStringOffset = 0;
-  for (STIStringEntry *entry : getStringTable()->getEntries()) {
-    entry->setOffset(nextStringOffset);
-    nextStringOffset += entry->getString().size() + 1;
-  }
-
-  uint32_t nextChecksumOffset = 0;
-  for (STIChecksumEntry *entry : getChecksumTable()->getEntries()) {
-    entry->setOffset(nextChecksumOffset);
-    nextChecksumOffset += 6 + entry->getChecksumSize() + getPaddingSize(entry);
-  }
-}
-
-//===----------------------------------------------------------------------===//
-// emit()
-//
-// Writes the debug information to it's final destination.
-//
-//===----------------------------------------------------------------------===//
-
-void STIDebugImpl::emit() {
-  emitTypes();          // Emits the .debug$S section.
-  emitSymbols();        // Emits the .debug$T section.
-}
-
-void STIDebugImpl::emitSymbolID(const STISymbolID symbolID) const {
-  emitComment(toString(symbolID));
-  emitInt16(symbolID);
-}
-
-void STIDebugImpl::emitSubsectionBegin(STISubsection *subsection) const {
-  STISubsectionID id = subsection->getID();
-
-  // Create the beginning and ending labels for this subsection.
-  subsection->setBegin(MMI()->getContext().createTempSymbol());
-  subsection->setEnd(MMI()->getContext().createTempSymbol());
-
-  // Subsections are 4-byte aligned.
-  emitAlign(4);
-
-  // Each subsection begins with an identifier for the type of subsection.
-  emitComment(toString(id));
-  emitInt32(id);
-
-  // Followed by the subsection length.  The end label is emitted later.
-  emitComment("length");
-  emitLabelDiff(subsection->getBegin(), subsection->getEnd());
-
-  // Mark the beginning of the subsection which contributes to the length.
-  emitLabel(subsection->getBegin());
-}
-
-void STIDebugImpl::emitSubsectionEnd(STISubsection *subsection) const {
-  // Mark the end of the subsection which contributes to the length.
-  emitLabel(subsection->getEnd());
-}
-
-void STIDebugImpl::closeSubsection() const {
-  if (_currentSubsection != nullptr) {
-    emitSubsectionEnd(_currentSubsection);
-    delete _currentSubsection;
-    const_cast<STIDebugImpl *>(this)->_currentSubsection = nullptr;
-  }
-}
-
-void STIDebugImpl::emitSubsection(STISubsectionID id) const {
-  // If trying to change subsection to same subsection do nothing.
-  if (_currentSubsection != nullptr && _currentSubsection->getID() == id) {
-    return;
-  }
-
-  closeSubsection();
-
-  const_cast<STIDebugImpl *>(this)->_currentSubsection = new STISubsection(id);
-  emitSubsectionBegin(_currentSubsection);
-}
-
-void STIDebugImpl::emitAlign(unsigned int byteAlignment) const {
-  ASM()->OutStreamer->EmitValueToAlignment(byteAlignment);
-}
-
-void STIDebugImpl::idBegin(const STIType* type) const {
-  writer()->idBegin(type);
-}
-
-void STIDebugImpl::idEnd(const STIType* type) const {
-  writer()->idEnd(type);
-}
-
-void STIDebugImpl::typeBegin(const STIType* type) const {
-  writer()->typeBegin(type);
-}
-
-void STIDebugImpl::typeEnd(const STIType* type) const {
-  writer()->typeEnd(type);
-}
-
-void STIDebugImpl::emitInt8(int value) const {
-  writer()->emitInt8(value);
-}
-
-void STIDebugImpl::emitInt16(int value) const {
-  writer()->emitInt16(value);
-}
-
-void STIDebugImpl::emitInt32(int value) const {
-  writer()->emitInt32(value);
-}
-
-void STIDebugImpl::emitString(StringRef string) const {
-  writer()->emitString(string);
-}
-
-void STIDebugImpl::emitBytes(const char *data, size_t size) const {
-  writer()->emitBytes(size, data);
-}
-
-void STIDebugImpl::emitFill(size_t size, const uint8_t byte) const {
-  writer()->emitFill(size, byte);
-}
-
-void STIDebugImpl::emitComment(StringRef comment) const {
-  writer()->emitComment(comment);
-}
-
-void STIDebugImpl::emitLabel(MCSymbol *symbol) const {
-  writer()->emitLabel(symbol);
-}
-
-void STIDebugImpl::emitValue(const MCExpr *value,
-                             unsigned int sizeInBytes) const {
-  writer()->emitValue(value, sizeInBytes);
-}
-
-void STIDebugImpl::emitPadding(unsigned int count) const {
-  static const int paddingArray[16] = {
-      LF_PAD0,  LF_PAD1,  LF_PAD2,  LF_PAD3,
-      LF_PAD4,  LF_PAD5,  LF_PAD6,  LF_PAD7,
-      LF_PAD8,  LF_PAD9,  LF_PAD10, LF_PAD11,
-      LF_PAD12, LF_PAD13, LF_PAD14, LF_PAD15};
-
-  assert(count < 16);
-
-  for (unsigned int i = count; i > 0; --i) {
-    writer()->emitInt8(paddingArray[i]);
-  }
-}
-
-void STIDebugImpl::emitLabelDiff(const MCSymbol *begin,
-                                 const MCSymbol *end,
-                                 unsigned sizeInBytes) const {
-  MCContext &context = ASM()->OutStreamer->getContext();
-  const MCExpr *bExpr;
-  const MCExpr *eExpr;
-  const MCExpr *delta;
-
-  bExpr = MCSymbolRefExpr::create(begin, MCSymbolRefExpr::VK_None, context);
-  eExpr = MCSymbolRefExpr::create(end, MCSymbolRefExpr::VK_None, context);
-  delta = MCBinaryExpr::create(MCBinaryExpr::Sub, eExpr, bExpr, context);
-
-  emitValue(delta, sizeInBytes);
-}
-
-void STIDebugImpl::emitSecRel32(MCSymbol *symbol) const {
-  ASM()->OutStreamer->EmitCOFFSecRel32(symbol);
-}
-
-void STIDebugImpl::emitSectionIndex(MCSymbol *symbol) const {
-  ASM()->OutStreamer->EmitCOFFSectionIndex(symbol);
-}
-
-void STIDebugImpl::emitNumeric(const uint32_t num) const {
-  if (num < LF_NUMERIC) {
-    emitInt16(num);
-  } else if (num < (LF_NUMERIC << 1)) {
-    emitInt16(LF_USHORT);
-    emitInt16(num);
-  } else {
-    emitInt16(LF_ULONG);
-    emitInt32(num);
-  }
-}
-
-bool STIDebugImpl::usePDB() const {
-  return _usePDB;
-}
-
-char *STIDebugImpl::getCWD() const {
-  return GETCWD(nullptr, 0);
-}
-
-std::string STIDebugImpl::getPDBFullPath() const {
-  char *path = getCWD();
-  std::string pdbName = (Twine(path) + Twine("\\") + Twine(_pdbFileName)).str();
-  free(path);
-  return pdbName;
-}
-
-std::string STIDebugImpl::getOBJFullPath() const {
-  char *path = getCWD();
-  std::string objName = (Twine(path) + Twine("\\") + Twine(_objFileName)).str();
-  free(path);
-  return objName;
-}
-
-StringRef STIDebugImpl::getMDStringValue(StringRef MDName) const {
-  StringRef StrVal = "";
-  NamedMDNode *MD = getModule()->getNamedMetadata(MDName);
-  if (MD) {
-    assert(MD->getNumOperands() == 1 && "Expect exactly one operand");
-    assert(MD->getOperand(0) &&
-      MD->getOperand(0)->getNumOperands() == 1 && "Expect MDNode operand");
-    MDString *MDStr = dyn_cast<MDString>(MD->getOperand(0)->getOperand(0));
-    assert(MDStr && "Expect MDString operand value");
-    if (MDStr) {
-      StrVal = MDStr->getString();
-    }
-  }
-  return StrVal;
-}
-
-void STIDebugImpl::emitSymbolModule(const STISymbolModule *module) const {
-  STISymbolsSignatureID signatureID = module->getSymbolsSignatureID();
-  StringRef path = module->getPath();
-  const int length = 7 + path.size();
-
-  emitInt16(length);
-  emitSymbolID(S_OBJNAME);
-  emitInt32(signatureID);
-  emitString(path);
-}
-
-class STICompile3Flags {
-private:
-  union FlagsUnion {
-    int32_t raw;
-    struct {
-      uint32_t language : 8;        // Source Language
-      uint32_t fEC : 1;             // Edit and Continue
-      uint32_t fNoDbgInfo : 1;      // Not compiled with debug
-      uint32_t fLTCG : 1;           // Link-time code generation
-      uint32_t fNoDataAlign : 1;    // Global data alignment
-      uint32_t fManagedPresent : 1; // Managed code/data
-      uint32_t fSecurityChecks : 1; // Security Checks (/GS)
-      uint32_t fHotPatch : 1;       // Hotpatch Support (/hotpatch)
-      uint32_t fCVTCIL : 1;         // CVTCIL
-      uint32_t fMSILModule : 1;     // MSIL
-      uint32_t padding : 15;        // reserved bits
-    } field;
-  };
-  typedef union FlagsUnion Flags;
-
-  Flags _flags;
-
-public:
-  STICompile3Flags() {
-    _flags.raw = 0;
-    _flags.field.language = STI_C_PLUS_PLUS;
-  }
-
-  operator int32_t() const { return _flags.raw; }
-};
-
-void STIDebugImpl::emitSymbolCompileUnit(
-    const STISymbolCompileUnit *compileUnit) const {
-  STISymbolID symbolID = S_COMPILE3;
-  STICompile3Flags flags;
-  STIMachineID machine = compileUnit->getMachineID();
-  int verFEMajor;
-  int verFEMinor;
-  int verFEBuild;
-  int verFEQFE;
-  int verMajor;
-  int verMinor;
-  int verBuild;
-  int verQFE;
-  StringRef producer;
-
-  verFEMajor = 1;
-  verFEMinor = 0;
-  verFEBuild = 0;
-  verFEQFE   = 0;
-  verMajor   = 1;
-  verMinor   = 0;
-  verBuild   = 0;
-  verQFE     = 0;
-
-  producer = compileUnit->getProducer();
-
-  emitInt16(25 + producer.size()); // record length
-  emitSymbolID(symbolID);
-  emitInt32(flags);
-  emitComment(toString(machine));
-  emitInt16(machine);
-  emitInt16(verFEMajor);
-  emitInt16(verFEMinor);
-  emitInt16(verFEBuild);
-  emitInt16(verFEQFE);
-  emitInt16(verMajor);
-  emitInt16(verMinor);
-  emitInt16(verBuild);
-  emitInt16(verQFE);
-  emitString(producer);
-}
-
-class STIProcedureFlags {
-public:
-  operator int() { return 0; } // FIXME
-};
-
-void
-STIDebugImpl::emitSymbolProcedure(const STISymbolProcedure *procedure) const {
-  int length;
-  STISymbolID symbolID = procedure->getSymbolID();
-  int pParent = 0;
-  int pEnd = 0;
-  int pNext = 0;
-  const MCSymbol *labelBegin = procedure->getLabelBegin();
-  const MCSymbol *labelEnd = procedure->getLabelEnd();
-  const MCSymbol *labelPrologEnd = procedure->getLabelPrologEnd();
-  int debugEnd = 0;
-  const STIType *procType = procedure->getType();
-  STIProcedureFlags flags;
-  StringRef name = procedure->getName();
-
-  // Is not this equal to: labelBegin?
-  const STILineSlice *slice = procedure->getLineSlice();
-  Function *function = slice->getFunction(); // FIXME
-  MCSymbol *functionLabel = ASM()->getSymbol(function);
-
-  length = 37 + name.size() + 1;
-
-  emitInt16(length); // record length
-  emitSymbolID(symbolID);
-  emitInt32(pParent);
-  emitInt32(pEnd);
-  emitInt32(pNext);
-  emitLabelDiff(labelBegin, labelEnd);
-  emitLabelDiff(labelBegin, labelPrologEnd);
-  emitInt32(debugEnd);
-  emitInt32(procType->getIndex());
-  emitSecRel32(functionLabel);
-  emitSectionIndex(functionLabel);
-  emitInt8(flags);
-  emitString(name);
-}
-
-void
-STIDebugImpl::emitSymbolThunk(const STISymbolThunk *thunk) const {
-  int length;
-  int pParent = 0;
-  int pEnd = 0;
-  int pNext = 0;
-  const MCSymbol *labelBegin = thunk->getLabelBegin();
-  const MCSymbol *labelEnd = thunk->getLabelEnd();
-  StringRef name = thunk->getName();
-  StringRef targetName = thunk->getTargetName();
-  int adjustor = thunk->getAdjustor();
-
-  // Is not this equal to: labelBegin?
-  const STILineSlice *slice = thunk->getLineSlice();
-  Function *function = slice->getFunction(); // FIXME
-  MCSymbol *functionLabel = ASM()->getSymbol(function);
-
-  length = 23 + (name.size() + 1)
-           // For adjustor thunk type
-           + 2 + (targetName.size() + 1);
-
-  emitInt16(length); // record length
-  emitSymbolID(S_THUNK32);
-  emitInt32(pParent);
-  emitInt32(pEnd);
-  emitInt32(pNext);
-  emitSecRel32(functionLabel);
-  emitSectionIndex(functionLabel);
-  emitLabelDiff(labelBegin, labelEnd, 2);
-  emitInt8(STI_THUNK_ADJUSTOR);
-  emitString(name);
-  // For adjustor thunk type
-  emitInt16(adjustor);
-  emitString(targetName);
-}
-
-void STIDebugImpl::emitSymbolProcedureEnd() const {
-  emitInt16(2);
-  if (EmitFunctionIDs) {
-    emitSymbolID(S_PROC_ID_END);
-  } else {
-    emitSymbolID(S_END);
-  }
-}
-
-class STIFrameProcFlags {
-public:
-  operator int() { return 0; } // FIXME
-};
-
-void STIDebugImpl::emitSymbolFrameProc(const STISymbolFrameProc *frame) const {
-  int length = 28;
-  STISymbolID symbolID = S_FRAMEPROC;
-
-  STIFrameProcFlags flags;
-
-
-  emitInt16(length); // record length
-  emitSymbolID(symbolID);
-  emitInt32(0);                    // cbFrame
-  emitInt32(0);                    // cbPad
-  emitInt32(0);                    // offPad
-  emitInt32(0);                    // cbSaveRegs
-  emitInt32(0); /* FIXME: */       // offExHdlr
-  emitInt16(0); /* FIXME: */       // sectExHdlr
-  emitInt32(flags);                // flags
-}
-
-void STIDebugImpl::emitSymbolBlock(const STISymbolBlock *block) const {
-  int length;
-  STISymbolID symbolID;
-  int pParent = 0;
-  int pEnd = 0;
-  MCSymbol *labelBegin = block->getLabelBegin();
-  MCSymbol *labelEnd = block->getLabelEnd();
-  StringRef name = block->getName();
-  STISymbolProcedure *procedure = block->getProcedure();
-
-  const STILineSlice *slice = procedure->getLineSlice();
-  Function *function = slice->getFunction();
-  MCSymbol *functionLabel = ASM()->getSymbol(function);
-  // MCSymbol*           functionLabel   = procedure->getLabelBegin();
-
-  symbolID = S_BLOCK32; // FIXME
-  length = 20 + name.size() + 1;
-
-  emitInt16(length); // record length
-  emitSymbolID(symbolID);
-  emitInt32(pParent);
-  emitInt32(pEnd);
-  emitLabelDiff(labelBegin, labelEnd);
-  emitSecRel32(labelBegin);
-  emitSectionIndex(functionLabel);
-  emitString(name);
-}
-
-void STIDebugImpl::emitSymbolScopeEnd() const {
-  emitInt16(2);
-  emitSymbolID(S_END);
-}
-
-//===----------------------------------------------------------------------===//
-// numericLength(numeric)
-//
-// Returns the encoded length, in bytes, of the specified numeric leaf.
-//
-// NOTE: The minimum encoded size of the leaf must be two bytes long.
-//
-//===----------------------------------------------------------------------===//
-
-size_t STIDebugImpl::numericLength(const STINumeric* numeric) const {
-  return std::max<size_t>(
-          (numeric->getLeafID() != LF_INTEL_NONE ? 2 : 0) + numeric->getSize(),
-          2);
-}
-
-//===----------------------------------------------------------------------===//
-// emitNumeric(numeric)
-//===----------------------------------------------------------------------===//
-
-void STIDebugImpl::emitNumeric(const STINumeric* numeric) const {
-  const STINumeric::LeafID leafID = numeric->getLeafID();
-
-  // Emit the leafID if this numeric encoding requires one.  Unsigned values
-  // less than LF_NUMERIC (0x8000) do not require one.
-  //
-  if (leafID != LF_INTEL_NONE) {
-    emitInt16(leafID);
-  }
-
-  // Emit the numeric value.
-  //
-  emitBytes(numeric->getData(), numeric->getSize());
-
-  // The minimal field width of a numeric leaf is two bytes.  If the numeric
-  // doesn't require a leaf identifier and only requires one byte then we need
-  // to pad the value with a zero byte.
-  //
-  if (leafID == LF_INTEL_NONE && numeric->getSize() == 1) {
-    emitInt8(0x00);
-  }
-}
-
-//===----------------------------------------------------------------------===//
-// emitSymbolConstant(symbol)
-//
-// Emits an entry for a constant symbol.
-//
-// For example, this source ...
-//   +---------------------------------------------------------------------+
-//   | const int N = 100;                                                  |
-//   +---------------------------------------------------------------------+
-//
-// ... should create the following debug information symbol:
-//   +---------------------------------------------------------------------+
-//   | (0001A8) S_CONSTANT: Type:             0x10BC, Value: 100, N        |
-//   +---------------------------------------------------------------------+
-//
-// The format of the S_CONSTANT symbol record is:
-//   +----+----+--------+- - - - - - - -+- - - - - - -+
-//   |2   |2   |4       |*              |*            |
-//   +----+----+--------+- - - - - - - -+- - - - - - -+
-//    ^    ^    ^        ^               ^
-//    |    |    |        |               `-- name
-//    |    |    |        `-- value
-//    |    |    `-- typeIndex
-//    |    `-- symbolID (S_CONSTANT or S_MANCONSTANT)
-//    `-- length
-//
-// NOTE: The minimum size of the value field is two bytes.
-//
-//===----------------------------------------------------------------------===//
-
-void STIDebugImpl::emitSymbolConstant(const STISymbolConstant *symbol) const {
-  const STISymbolID symbolID    = S_CONSTANT; // S_MANCONSTANT not implemented
-  int               length;
-  StringRef         name        = symbol->getName();
-  const STIType*    type        = symbol->getType();
-  const STINumeric* value       = symbol->getValue();
-  uint32_t          typeIndex   = type->getIndex();
-  
-  // Calculate the length in bytes of the symbolic constant, not including the
-  // length field itself.
-  //
-  length = 2 + 4 + numericLength(value) + name.size() + 1;
-
-  // Emit each field in the symbolic constant entry.
-  //
-  emitInt16     (length);
-  emitSymbolID  (symbolID);
-  emitInt32     (typeIndex);
-  emitNumeric   (value);
-  emitString    (name);
-}
-
-void STIDebugImpl::emitSymbolVariable(const STISymbolVariable *variable) const {
-  assert(variable->getLocation() && "Variable with no location");
-    
-  STISymbolID symbolID = variable->getLocation()->getSymbolID();
-  uint32_t type = variable->getType()->getIndex();
-  int reg = variable->getLocation()->getReg();
-  int offset = variable->getLocation()->getOffset();
-  MCSymbol *label = variable->getLocation()->getLabel();
-  StringRef name = variable->getName();
-  int length;
-
-  switch (symbolID) {
-  case S_REGREL32:
-    length = 12 + name.size() + 1;
-    emitInt16(length);
-    emitSymbolID(symbolID);
-    emitInt32(offset);
-    emitInt32(type);
-    emitInt16(reg);
-    emitString(name);
-    break;
-
-  case S_REGISTER:
-    length = 8 + name.size() + 1;
-    emitInt16(length);
-    emitSymbolID(symbolID);
-    emitInt32(type);
-    emitInt16(reg);
-    emitString(name);
-    break;
-
-  case S_BPREL32:
-    length = 10 + name.size() + 1;
-    emitInt16(length);
-    emitSymbolID(symbolID);
-    emitInt32(offset);
-    emitInt32(type);
-    emitString(name);
-    break;
-
-  case S_LDATA32:
-  case S_GDATA32:
-    length = 12 + name.size() + 1;
-    emitInt16(length);
-    emitSymbolID(symbolID);
-    emitInt32(type);
-    emitSecRel32(label);
-    emitSectionIndex(label);
-    emitString(name);
-    break;
-
-  default:
-    assert(symbolID != symbolID); // invalid variable symbol id
-    break;
-  }
-}
-
-//===----------------------------------------------------------------------===//
-// emitLineEntry(entry)
-//
-//   +--------+--------+
-//   |4       |4       |
-//   +--------+--------+
-//    ^        ^
-//    |        `-- CV_Line
-//    `-- offset
-//
-//
-// The bit encoding for the CV_Line entry is:
-//
-//   32 31             24
-//   +--+--------------+--------------------------------------------+
-//   |  |              |                                            |
-//   +--+--------------+--------------------------------------------+
-//    ^  ^              ^
-//    |  |              `-- linenumStart
-//    |  `-- deltaLineEnd
-//    `-- fStatement
-//
-//===----------------------------------------------------------------------===//
-
-class STILineEntryEncoding {
-private:
-  union {
-    int32_t raw;
-    struct {
-      uint32_t lineNumStart : 24;
-      uint32_t deltaLineEnd : 7;
-      uint32_t fStatement : 1;
-    } field;
-  } _encoding;
-
-public:
-  STILineEntryEncoding(const STILineEntry *entry);
-  ~STILineEntryEncoding();
-  operator int16_t() const;
-};
-
-STILineEntryEncoding::STILineEntryEncoding(const STILineEntry *entry) {
-  _encoding.raw = 0;
-  _encoding.field.lineNumStart = entry->getLineNumStart();
-  _encoding.field.deltaLineEnd = entry->getDeltaLineEnd();
-  _encoding.field.fStatement = entry->getStatementEnd();
-}
-
-STILineEntryEncoding::~STILineEntryEncoding() {}
-
-STILineEntryEncoding::operator int16_t() const { return _encoding.raw; }
-
-void STIDebugImpl::emitLineEntry(const STISymbolProcedure *procedure,
-                                 const STILineEntry *entry) const {
-  STILineEntryEncoding encodedEntry(entry);
-
-  emitLabelDiff(procedure->getLabelBegin(), entry->getLabel());
-  emitInt32(encodedEntry);
-}
-
-//===----------------------------------------------------------------------===//
-// emitLineBlock(block)
-//
-//   +--------+--------+--------+- - - - - - - - -
-//   |4       |4       |4       |  ... lines
-//   +--------+--------+--------+- - - - - - - - -
-//    ^        ^        ^
-//    |        |        `-- cbFileBlock
-//    |        `-- clines
-//    `-- offFile
-//
-//===----------------------------------------------------------------------===//
-
-void STIDebugImpl::emitLineBlock(const STISymbolProcedure *procedure,
-                                 const STILineBlock *block) const {
-  MCSymbol *labelBegin = MMI()->getContext().createTempSymbol();
-  MCSymbol *labelEnd = MMI()->getContext().createTempSymbol();
-
-  emitLabel(labelBegin);
-  emitInt32(block->getChecksumEntry()->getOffset()); // offFile
-  emitInt32(block->getLineCount());                  // cLines
-  emitLabelDiff(labelBegin, labelEnd);               // cbFileBlock
-
-  for (const STILineEntry *entry : block->getLines()) {
-    emitLineEntry(procedure, entry);
-  }
-
-  emitLabel(labelEnd);
-}
-
-//===----------------------------------------------------------------------===//
-// emitLineSlice(slice)
-//
-// The lines subsection begins with a header identifying the function
-// associated with the slice of the line table being emitted:
-//
-//   +--------+----+----+--------+- - - - - - - -
-//   |4       |2   |2   |4       |  ... blocks
-//   +--------+----+----+--------+- - - - - - - -
-//    ^        ^    ^    ^
-//    |        |    |    `-- cbCon
-//    |        |    `-- flags
-//    |        `-- section
-//    `-- secrel
-//
-//===----------------------------------------------------------------------===//
-
-void STIDebugImpl::emitLineSlice(const STISymbolProcedure *procedure) const {
-  const STILineSlice *slice = procedure->getLineSlice();
-  Function *function = slice->getFunction();
-  MCSymbol *functionLabel = ASM()->getSymbol(function);
-
-  emitSecRel32(functionLabel);
-  emitSectionIndex(functionLabel);
-  emitInt16(0); // FIXME: flags values?
-  emitLabelDiff(procedure->getLabelBegin(), procedure->getLabelEnd());
-
-  for (const STILineBlock *block : slice->getBlocks()) {
-    emitLineBlock(procedure, block);
-  }
-}
-
-void STIDebugImpl::walkSymbol(const STISymbol *symbol) const {
-  STIObjectKind kind;
-
-  // Symbols are emitted into the symbols subsection.
-  emitSubsection(STI_SUBSECTION_SYMBOLS);
-
-  kind = symbol->getKind();
-  switch (kind) {
-  case STI_OBJECT_KIND_SYMBOL_MODULE: {
-    const STISymbolModule *module;
-    module = static_cast<const STISymbolModule *>(symbol);
-    emitSymbolModule(module);
-    for (const STISymbolCompileUnit *unit : *module->getCompileUnits()) {
-      walkSymbol(unit);
-    }
-  } break;
-
-  case STI_OBJECT_KIND_SYMBOL_COMPILE_UNIT: {
-    const STISymbolCompileUnit *compileUnit;
-    compileUnit = static_cast<const STISymbolCompileUnit *>(symbol);
-    emitSymbolCompileUnit(compileUnit);
-    for (const auto &object : compileUnit->getScope()->getObjects()) {
-      walkSymbol(static_cast<const STISymbol *>(object.second)); // FIXME: cast
-    }
-  } break;
-
-  case STI_OBJECT_KIND_SYMBOL_PROCEDURE: {
-    const STISymbolProcedure *procedure;
-
-    procedure = static_cast<const STISymbolProcedure *>(symbol);
-    emitSymbolProcedure(procedure);
-    emitSymbolFrameProc(procedure->getFrame());
-    for (const auto &object : procedure->getScope()->getObjects()) {
-      walkSymbol(static_cast<const STISymbol *>(object.second));
-    }
-    emitSymbolProcedureEnd();
-    // This code emits line subsections for each procedure interleaved with
-    // the symbols subsections to make it easier to match them up.  Anything
-    // emitted after this point will NOT be emitted to the symbols subsection.
-    //
-    emitSubsection(STI_SUBSECTION_LINES);
-    emitLineSlice(procedure);
-    // The line slice is emitted into the LINES subsection, so you can't emit
-    // anything here and expect it to be emitted into the symbols subsection.
-  } break;
-
-  case STI_OBJECT_KIND_SYMBOL_THUNK: {
-    const STISymbolThunk *thunk;
-
-    thunk = static_cast<const STISymbolThunk *>(symbol);
-    emitSymbolThunk(thunk);
-    // For Thunk method no need to emit any additional symbol, like: frame,
-    // variable, lines, etc. Just emit the end symbol and break.
-    emitSymbolProcedureEnd();
-  } break;
-
-  case STI_OBJECT_KIND_SYMBOL_BLOCK: {
-    const STISymbolBlock *block;
-
-    block = static_cast<const STISymbolBlock *>(symbol);
-    bool emptyBlock = true;
-    for (const auto &object : block->getScope()->getObjects()) {
-      if (object.second->getKind() != STI_OBJECT_KIND_SYMBOL_BLOCK) {
-        emptyBlock = false;
-      }
-    }
-    if (!emptyBlock)
-      emitSymbolBlock(block);
-    for (const auto &object : block->getScope()->getObjects()) {
-      walkSymbol(static_cast<const STISymbol *>(object.second));
-    }
-    if (!emptyBlock)
-      emitSymbolScopeEnd();
-  } break;
-
-  case STI_OBJECT_KIND_SYMBOL_VARIABLE: {
-    const STISymbolVariable *variable;
-    variable = static_cast<const STISymbolVariable *>(symbol);
-    emitSymbolVariable(variable);
-  } break;
-
-  case STI_OBJECT_KIND_SYMBOL_CONSTANT: {
-    const STISymbolConstant *constant;
-    constant = static_cast<const STISymbolConstant*>(symbol);
-    emitSymbolConstant(constant);
-  } break;
-
-  case STI_OBJECT_KIND_SYMBOL_USER_DEFINED: {
-    const STISymbolUserDefined *userDefined;
-    userDefined = static_cast<const STISymbolUserDefined *>(symbol);
-    fixSymbolUserDefined(const_cast<STISymbolUserDefined *>(userDefined));
-    emitSymbolUserDefined(userDefined);
-  } break;
-
-  default:
-    assert(kind != kind); // unrecognized symbol kind!
-    break;
-  }
-}
-
-void STIDebugImpl::emitSectionBegin(MCSection *section) const {
-  ASM()->OutStreamer->SwitchSection(section);
-}
-
-//===----------------------------------------------------------------------===//
-// emitSymbols()
-//
-// Emits the .debug$S section.
-//
-//===----------------------------------------------------------------------===//
-
-void STIDebugImpl::emitSymbols() const {
-  emitSectionBegin(ASM()->getObjFileLowering().getCOFFDebugSymbolsSection());
-  emitComment("Symbols Section Signature");
-  emitInt32(STI_SECTION_SIGNATURE_CV7);
-  walkSymbol(getSymbolTable()->getRoot());
-  emitChecksumTable();
-  emitStringTable();
-  closeSubsection();
-  emitAlign(4);
-}
-
-void STIDebugImpl::emitTypeBasic(const STITypeBasic *type) const {
-  // Primitive Types Are Predefined And Not Emitted
-}
-
-class STITypeModifierAttributes {
-private:
-  union {
-    int16_t raw;
-    struct {
-      uint16_t _const : 1;
-      uint16_t _volatile : 1;
-      uint16_t _unaligned_ : 1;
-      uint16_t _reserved : 13;
-    } field;
-  } _attributes;
-
-public:
-  STITypeModifierAttributes(const STITypeModifier *const type) {
-    _attributes.raw = 0;
-    _attributes.field._const = type->isConstant();
-    _attributes.field._volatile = type->isVolatile();
-    _attributes.field._unaligned_ = type->isUnaligned();
-  }
-
-  ~STITypeModifierAttributes() {}
-
-  operator int16_t() const { return _attributes.raw; }
-};
-
-void STIDebugImpl::emitTypeModifier(const STITypeModifier *type) const {
-  STITypeModifierAttributes attributes(type);
-  const STIType *qualifiedType = type->getQualifiedType();
-  const uint16_t length = 10;
-  const uint16_t padding = paddingBytes(length);
-
-  typeBegin   (type);
-  emitInt16   (length + padding - 2);
-  emitInt16   (LF_MODIFIER);
-  emitInt32   (qualifiedType->getIndex());
-  emitInt16   (attributes);
-  emitPadding (padding);
-  typeEnd     (type);
-}
-
-class STITypePointerAttributes {
-private:
-  union {
-    int32_t raw;
-    struct {
-      uint32_t _ptrtype       : 5;
-      uint32_t _ptrmode       : 3;
-      uint32_t _isflat32      : 1;
-      uint32_t _volatile      : 1;
-      uint32_t _const         : 1;
-      uint32_t _unaligned_    : 1;
-      uint32_t _restrict_     : 1;
-      uint32_t _reserved1     : 2;
-      uint32_t _unknownField1 : 1;
-      uint32_t _unknownField2 : 1;
-      uint32_t _reserved2     : 15;
-    } field;
-  } _attributes;
-
-public:
-  STITypePointerAttributes(const STITypePointer *type) {
-    _attributes.raw = 0;
-    if (type->getSizeInBits() == 64) {
-      _attributes.field._ptrtype = ATTR_PTRTYPE_64;
-      _attributes.field._unknownField2 = 1; // Necessary to get correct size!
-    } else {
-      _attributes.field._ptrtype = ATTR_PTRTYPE_NEAR32;
-      _attributes.field._unknownField1 = 1; // Necessary to get correct size!
-    }
-
-    if (type->isLValueReference()) {
-      _attributes.raw |= ATTR_PTRMODE_REFERENCE;
-    }
-    if (type->isRValueReference()) {
-      _attributes.raw |= ATTR_PTRMODE_RVALUE;
-    }
-
-    switch (type->getPtrToMemberType()) {
-    case STITypePointer::PTM_NONE:
-      break;
-    case STITypePointer::PTM_DATA:
-      _attributes.raw |= ATTR_PTRMODE_DATAMB;
-      break;
-    case STITypePointer::PTM_METHOD:
-      _attributes.raw |= ATTR_PTRMODE_METHOD;
-      break;
-    }
-
-    if (type->isConstant()) {
-      _attributes.field._const = true;
-    }
-  }
-
-  ~STITypePointerAttributes() {}
-
-  operator int32_t() const { return _attributes.raw; }
-};
-
-void STIDebugImpl::emitTypePointer(const STITypePointer *type) const {
-  STITypePointerAttributes attributes(type);
-  const STIType *pointerTo = type->getPointerTo();
-  const STIType *classType = type->getContainingClass();
-  const size_t length = 12 + (classType ? 6 : 0);
-  const size_t padding = paddingBytes(length);
-  int format = 0;
-
-  switch (type->getPtrToMemberType()) {
-  case STITypePointer::PTM_NONE:
-    break;
-  case STITypePointer::PTM_DATA:
-    format = FORMAT_16_DATA_NO_VMETHOD_NO_VBASE;
-    break;
-  case STITypePointer::PTM_METHOD:
-    format = FORMAT_16_NEAR_METHOD_NO_VBASE_SADDR;
-    break;
-  }
-
-  typeBegin     (type);
-  emitInt16     (length + padding - 2);
-  emitInt16     (LF_POINTER);
-  emitInt32     (pointerTo->getIndex());
-  emitInt32     (attributes);
-
-  if (classType) {
-    emitInt32(classType->getIndex());
-    emitInt16(format);
-  }
-
-  emitPadding   (padding);
-  typeEnd       (type);
-}
-
-void STIDebugImpl::emitTypeArray(const STITypeArray *type) const {
-  const STIType *elementType = type->getElementType();
-  StringRef name = type->getName();
-  const STINumeric* arrayLength = type->getLength();
-  const size_t length = 12 + numericLength(arrayLength) + name.size() + 1;
-  const size_t padding = paddingBytes(length);
-
-  typeBegin     (type);
-  emitInt16     (length + padding - 2);
-  emitInt16     (LF_ARRAY);
-  emitInt32     (elementType->getIndex());
-  emitInt32     (T_ULONG);
-  emitNumeric   (arrayLength);
-  emitString    (name);
-  emitPadding   (padding);
-  typeEnd       (type);
-}
-
-void STIDebugImpl::emitTypeStructure(const STITypeStructure *type) const {
-  const uint16_t leaf = type->getLeaf();
-  bool isUnion = (leaf == LF_UNION);
-  const uint16_t count = type->getCount();
-  const uint16_t properties = type->getProperties();
-  const STIType *fieldType = type->getFieldType();
-  const STIType *derivedType = type->getDerivedType();
-  const STIType *vshapeType = type->getVShapeType();
-  const STINumeric *size = type->getSize();
-  std::string name = type->getName();
-
-  assert(!name.empty() && "empty stucture name!");
-
-  std::string realName = getRealName(name);
-
-  const size_t length = 12
-                      + (isUnion ? 0 : 8)
-                      + numericLength(size)
-                      + name.size() + 1
-                      + realName.size() + 1;
-  const size_t padding = paddingBytes(length);
-
-  typeBegin     (type);
-  emitInt16     (length + padding - 2);
-  emitInt16     (leaf);
-  emitInt16     (count);
-  emitInt16     (properties);
-  emitInt32     (fieldType ? fieldType->getIndex() : T_NOTYPE);
-  if (!isUnion) {
-    emitInt32   (derivedType ? derivedType->getIndex() : T_NOTYPE);
-    emitInt32   (vshapeType ? vshapeType->getIndex() : T_NOTYPE);
-  }
-  emitNumeric   (size);
-  emitString    (name);
-  emitString    (realName);
-  emitPadding   (padding);
-  typeEnd       (type);
-}
-
-void STIDebugImpl::emitTypeEnumeration(const STITypeEnumeration *type) const {
-  const uint16_t count = type->getCount();
-  const uint16_t properties = type->getProperties();
-  const STIType *elementType = type->getElementType();
-  const STIType *fieldType = type->getFieldType();
-  StringRef name = type->getName();
-  const size_t length = 16 + name.size() + 1;
-  const size_t padding = paddingBytes(length);
-
-  typeBegin     (type);
-  emitInt16     (length + padding - 2);
-  emitInt16     (LF_ENUM);
-  emitInt16     (count);
-  emitInt16     (properties);
-  emitInt32     (elementType ? elementType->getIndex() : T_NOTYPE);
-  emitInt32     (fieldType ? fieldType->getIndex() : T_NOTYPE);
-  emitString    (name);
-  emitPadding   (padding);
-  typeEnd       (type);
-}
-
-void STIDebugImpl::emitTypeVShape(const STITypeVShape *type) const {
-  const uint16_t count = type->getCount();
-  const uint16_t byteCount = count / 2;
-  const uint16_t tailCount = count % 2;
-  const size_t length = 6 + byteCount + tailCount;
-  const size_t padding = paddingBytes(length);
-
-  typeBegin     (type);
-  emitInt16     (length + padding - 2);
-  emitInt16     (LF_VTSHAPE);
-  emitInt16     (count);
-  for (unsigned i = 0; i < byteCount; ++i) {
-    emitInt8    ((CV_VFTS_NEAR32 << 4) | CV_VFTS_NEAR32);
-  }
-  if (tailCount != 0) {
-    emitInt8    (CV_VFTS_NEAR32);
-  }
-  emitPadding   (padding);
-  typeEnd       (type);
-}
-
-void STIDebugImpl::emitTypeBitfield(const STITypeBitfield *type) const {
-  const uint32_t offset = type->getOffset();
-  const uint32_t size = type->getSize();
-  const STIType *memberType = type->getType();
-  const size_t length = 10;
-  const size_t padding = paddingBytes(length);
-
-  typeBegin     (type);
-  emitInt16     (length + padding - 2);
-  emitInt16     (LF_BITFIELD);
-  emitInt32     (memberType ? memberType->getIndex() : T_NOTYPE);
-  emitInt8      (size);
-  emitInt8      (offset);
-  emitPadding   (padding);
-  typeEnd       (type);
-}
-
-void STIDebugImpl::emitTypeMethodList(const STITypeMethodList *type) const {
-  size_t length = 4;
-  size_t padding;
-
-  for (STITypeMethodListEntry *method : type->getList()) {
-    bool isVirtual = method->getVirtuality();
-    length += 8 + (isVirtual ? 4 : 0);
-  }
-
-  padding = paddingBytes(length);
-
-  typeBegin     (type);
-  emitInt16     (length + padding - 2);
-  emitInt16     (LF_MLIST);
-
-  for (STITypeMethodListEntry *method : type->getList()) {
-    uint16_t attribute = method->getAttribute();
-    const STIType *methodType = method->getType();
-    bool isVirtual = method->getVirtuality();
-    uint32_t virtualIndex = method->getVirtualIndex();
-
-    emitInt16   (attribute);
-    emitInt16   (0); // 0-Padding
-    emitInt32   (methodType ? methodType->getIndex() : T_NOTYPE);
-
-    if (isVirtual) {
-      emitInt32 (virtualIndex * (getPointerSizeInBits() >> 3));
-    }
-  }
-
-  emitPadding   (padding);
-  typeEnd       (type);
-}
-
-void STIDebugImpl::emitTypeFieldList(const STITypeFieldList *type) const {
-  size_t length = 4;
-  size_t padding;
-
-  const STITypeVFuncTab *vFuncTab = type->getVFuncTab();
-
-  for (STITypeVBaseClass *vBaseClass : type->getVBaseClasses()) {
-    const STINumeric *offset = vBaseClass->getVbpOffset();
-    const STINumeric *index  = vBaseClass->getVbIndex();
-    const size_t fieldLength =
-        12 + numericLength(offset) + numericLength(index);
-    const size_t fieldPadding = paddingBytes(fieldLength);
-    length += fieldLength + fieldPadding;
-  }
-
-  for (STITypeBaseClass *baseClass : type->getBaseClasses()) {
-    const STINumeric *offset = baseClass->getOffset();
-    const size_t fieldLength = 8 + numericLength(offset);
-    const size_t fieldPadding = paddingBytes(fieldLength);
-    length += fieldLength + fieldPadding;
-  }
-
-  if (vFuncTab) {
-    length += 8;
-  }
-
-  for (STITypeMember *member : type->getMembers()) {
-    const STINumeric *offset = member->getOffset();
-    StringRef name = member->getName();
-    bool isStatic = member->isStatic();
-    const size_t fieldLength =
-        8 + (isStatic ? 0 : numericLength(offset)) + name.size() + 1;
-    const size_t fieldPadding = paddingBytes(fieldLength);
-    length += fieldLength + fieldPadding;
-  }
-
-  for (STITypeMethod *method : type->getMethods()) {
-    StringRef name = method->getName();
-    const size_t fieldLength = 8 + name.size() + 1;
-    const size_t fieldPadding = paddingBytes(fieldLength);
-    length += fieldLength + fieldPadding;
-  }
-
-  for (STITypeOneMethod *method : type->getOneMethods()) {
-    StringRef name = method->getName();
-    bool isVirtual = method->getVirtuality();
-    const size_t fieldLength = 8 + (isVirtual ? 4 : 0) + name.size() + 1;
-    const size_t fieldPadding = paddingBytes(fieldLength);
-    length += fieldLength + fieldPadding;
-  }
-
-  for (STITypeEnumerator *enumerator : type->getEnumerators()) {
-    const STINumeric *value = enumerator->getValue();
-    StringRef name = enumerator->getName();
-    const size_t fieldLength = 4 + numericLength(value) + name.size() + 1;
-    const size_t fieldPadding = paddingBytes(fieldLength);
-    length += fieldLength + fieldPadding;
-  }
-
-  padding = paddingBytes(length);
-
-  typeBegin     (type);
-  emitInt16     (length + padding - 2);
-  emitInt16     (LF_FIELDLIST);
-
-  for (STITypeVBaseClass *vBaseClass : type->getVBaseClasses()) {
-    STISymbolID symbolID = vBaseClass->getSymbolID();
-    uint16_t attribute = vBaseClass->getAttribute();
-    const STIType *vBaseClassType = vBaseClass->getType();
-    const STIType *vbpType = vBaseClass->getVbpType();
-    const STINumeric *offset = vBaseClass->getVbpOffset();
-    const STINumeric *index  = vBaseClass->getVbIndex();
-    const size_t length = 12 + numericLength(offset) + numericLength(index);
-    const size_t padding = paddingBytes(length);
-
-    emitInt16   (symbolID);
-    emitInt16   (attribute);
-    emitInt32   (vBaseClassType ? vBaseClassType->getIndex() : T_NOTYPE);
-    emitInt32   (vbpType ? vbpType->getIndex() : T_NOTYPE);
-    emitNumeric (offset);
-    emitNumeric (index);
-    emitPadding (padding);
-  }
-
-  for (STITypeBaseClass *baseClass : type->getBaseClasses()) {
-    uint16_t attribute = baseClass->getAttribute();
-    const STIType *baseClassType = baseClass->getType();
-    const STINumeric *offset = baseClass->getOffset();
-    const size_t length = 8 + numericLength(offset);
-    const size_t padding = paddingBytes(length);
-
-    emitInt16   (LF_BCLASS);
-    emitInt16   (attribute);
-    emitInt32   (baseClassType ? baseClassType->getIndex() : T_NOTYPE);
-    emitNumeric (offset);
-    emitPadding (padding);
-  }
-
-  if (vFuncTab) {
-    const STIType *vptrType = vFuncTab->getType();
-
-    emitInt16   (LF_VFUNCTAB);
-    emitInt16   (0); // 0-Padding
-    emitInt32   (vptrType ? vptrType->getIndex() : T_NOTYPE);
-  }
-
-  for (STITypeMember *member : type->getMembers()) {
-    uint16_t attribute = member->getAttribute();
-    const STIType *memberType = member->getType();
-    const STINumeric *offset = member->getOffset();
-    StringRef name = member->getName();
-    bool isStatic = member->isStatic();
-    const size_t length =
-        8 + (isStatic ? 0 : numericLength(offset)) + name.size() + 1;
-    const size_t padding = paddingBytes(length);
-
-    emitInt16   (isStatic ? LF_STMEMBER : LF_MEMBER);
-    emitInt16   (attribute);
-    emitInt32   (memberType ? memberType->getIndex() : T_NOTYPE);
-    if (!isStatic) {
-      emitNumeric(offset);
-    }
-    emitString  (name);
-    emitPadding (padding);
-  }
-
-  for (STITypeMethod *method : type->getMethods()) {
-    uint16_t count = method->getCount();
-    const STIType *methodListType = method->getList();
-    StringRef name = method->getName();
-    const size_t length = 8 + name.size() + 1;
-    const size_t padding = paddingBytes(length);
-
-    emitInt16   (LF_METHOD);
-    emitInt16   (count);
-    emitInt32   (methodListType ? methodListType->getIndex() : T_NOTYPE);
-    emitString  (name);
-    emitPadding (padding);
-  }
-
-  for (STITypeOneMethod *method : type->getOneMethods()) {
-    uint16_t attribute = method->getAttribute();
-    const STIType *methodType = method->getType();
-    bool isVirtual = method->getVirtuality();
-    uint32_t virtualIndex = method->getVirtualIndex();
-    StringRef name = method->getName();
-    const size_t length = 8 + (isVirtual ? 4 : 0) + name.size() + 1;
-    const size_t padding = paddingBytes(length);
-
-    emitInt16   (LF_ONEMETHOD);
-    emitInt16   (attribute);
-    emitInt32   (methodType ? methodType->getIndex() : T_NOTYPE);
-    if (isVirtual) {
-      emitInt32 (virtualIndex * (getPointerSizeInBits() >> 3));
-    }
-    emitString  (name);
-    emitPadding (padding);
-  }
-
-  for (STITypeEnumerator *enumerator : type->getEnumerators()) {
-    uint16_t attribute = enumerator->getAttribute();
-    const STINumeric *value = enumerator->getValue();
-    StringRef name = enumerator->getName();
-    const size_t length = 4 + numericLength(value) + name.size() + 1;
-    const size_t padding = paddingBytes(length);
-
-    emitInt16   (LF_ENUMERATE);
-    emitInt16   (attribute);
-    emitNumeric (value);
-    emitString  (name);
-    emitPadding (padding);
-  }
-
-  emitPadding   (padding);
-  typeEnd       (type);
-}
-
-void STIDebugImpl::emitTypeFunctionID(const STITypeFunctionID *type) const {
-  StringRef name = type->getName();
-  const STIType *funcType = type->getType();
-  const STIType *parentClassType = type->getParentClassType();
-  const STIType *parentScope =
-      parentClassType ? parentClassType : type->getParentScope();
-  STISymbolID symbolID = parentClassType ? LF_MFUNC_ID : LF_FUNC_ID;
-  const size_t length = 12 + name.size() + 1;
-  const size_t padding = paddingBytes(length);
-
-  idBegin       (type);
-  emitInt16     (length + padding - 2);
-  emitInt16     (symbolID);
-  emitInt32     (parentScope ? parentScope->getIndex() : T_NOTYPE);
-  emitInt32     (funcType ? funcType->getIndex() : T_NOTYPE);
-  emitString    (name);
-  emitPadding   (padding);
-  idEnd         (type);
-}
-
-//===----------------------------------------------------------------------===//
-// emitTypeProcedure(type)
-//===----------------------------------------------------------------------===//
-
-void STIDebugImpl::emitTypeProcedure(const STITypeProcedure *type) const {
-  const STIType *returnType = type->getReturnType();
-  int callingConvention = type->getCallingConvention();
-  uint16_t paramCount = type->getParamCount();
-  const STIType *argumentList = type->getArgumentList();
-  const size_t length = 16;
-  const size_t padding = paddingBytes(length);
-
-  typeBegin     (type);
-  emitInt16     (length + padding - 2);
-  emitInt16     (LF_PROCEDURE);
-  emitInt32     (returnType ? returnType->getIndex() : T_NOTYPE);
-  emitInt8      (callingConvention);
-  emitInt8      (0); // reserved
-  emitInt16     (paramCount);
-  emitInt32     (argumentList ? argumentList->getIndex() : T_NOTYPE);
-  emitPadding   (padding);
-  typeEnd       (type);
-}
-
-//===----------------------------------------------------------------------===//
-// emitTypeMemberFunction(type)
-//===----------------------------------------------------------------------===//
-
-void STIDebugImpl::emitTypeMemberFunction(
-      const STITypeMemberFunction *type) const {
-  const STIType *returnType = type->getReturnType();
-  const STIType *classType = type->getClassType();
-  const STIType *thisType = type->getThisType();
-  int callingConvention = type->getCallingConvention();
-  uint16_t paramCount = type->getParamCount();
-  const STIType *argumentList = type->getArgumentList();
-  int thisAdjust = type->getThisAdjust();
-  const size_t length = 28;
-  const size_t padding = paddingBytes(length);
-
-  typeBegin     (type);
-  emitInt16     (length + padding - 2);
-  emitInt16     (LF_MFUNCTION);
-  emitInt32     (returnType ? returnType->getIndex() : T_NOTYPE);
-  emitInt32     (classType->getIndex());
-  emitInt32     (thisType ? thisType->getIndex() : T_NOTYPE);
-  emitInt8      (callingConvention);
-  emitInt8      (0); // reserved
-  emitInt16     (paramCount);
-  emitInt32     (argumentList ? argumentList->getIndex() : T_NOTYPE);
-  emitInt32     (thisAdjust);
-  emitPadding   (padding);
-  typeEnd       (type);
-}
-
-void STIDebugImpl::emitTypeArgumentList(const STITypeArgumentList *type) const {
-  uint32_t argumentCount = type->getArgumentCount();
-  const STITypeTable *argumentList = type->getArgumentList();
-  const size_t length = 8 + (4 * argumentCount);
-  const size_t padding = paddingBytes(length);
-
-  typeBegin     (type);
-  emitInt16     (length + padding - 2);
-  emitInt16     (LF_ARGLIST);
-  emitInt32     (argumentCount);
-  for (const STIType *argumentType : *argumentList) {
-    emitInt32   (argumentType ? argumentType->getIndex() : T_NOTYPE);
-  }
-  emitPadding   (padding);
-  typeEnd       (type);
-}
-
-void STIDebugImpl::emitTypeServer(const STITypeServer *type) const {
-  const size_t MAX_BUFF_LENGTH = 32;
-  unsigned char signature[MAX_BUFF_LENGTH];
-  unsigned char age[MAX_BUFF_LENGTH];
-  StringRef name = type->getPDBFullName();
-  size_t signatureLen = pdb_get_signature(signature, MAX_BUFF_LENGTH);
-  size_t ageLen = pdb_get_age(age, MAX_BUFF_LENGTH);
-  const size_t length = 4 + signatureLen + ageLen + name.size() + 1;
-  const size_t padding = paddingBytes(length);
-
-  emitInt16   (length + padding - 2);
-  emitInt16   (LF_TYPESERVER2);
-  for (size_t i=0; i < signatureLen; ++i) {
-    emitInt8(signature[i]);
-  }
-  for (size_t i=0; i < ageLen; ++i) {
-    emitInt8  (age[i]);
-  }
-  emitString  (name);
-  emitPadding (padding);
-}
-
-//===----------------------------------------------------------------------===//
-// emitType(type)
-//
-// Emits the specified type record.
-//
-//===----------------------------------------------------------------------===//
-
-void STIDebugImpl::emitType(const STIType *type) const {
-  STIObjectKind kind;
-
-  kind = type->getKind();
-  switch (kind) {
-#define X(KIND, HANDLER, TYPE)                                                 \
-  case STI_OBJECT_KIND_TYPE_##KIND:                                            \
-    HANDLER(static_cast<const TYPE *>(type));                                  \
-    break
-    X(BASIC,            emitTypeBasic,          STITypeBasic);
-    X(MODIFIER,         emitTypeModifier,       STITypeModifier);
-    X(POINTER,          emitTypePointer,        STITypePointer);
-    X(ARRAY,            emitTypeArray,          STITypeArray);
-    X(STRUCTURE,        emitTypeStructure,      STITypeStructure);
-    X(ENUMERATION,      emitTypeEnumeration,    STITypeEnumeration);
-    X(VSHAPE,           emitTypeVShape,         STITypeVShape);
-    X(BITFIELD,         emitTypeBitfield,       STITypeBitfield);
-    X(METHOD_LIST,      emitTypeMethodList,     STITypeMethodList);
-    X(FIELD_LIST,       emitTypeFieldList,      STITypeFieldList);
-    X(FUNCTION_ID,      emitTypeFunctionID,     STITypeFunctionID);
-    X(PROCEDURE,        emitTypeProcedure,      STITypeProcedure);
-    X(MEMBER_FUNCTION,  emitTypeMemberFunction, STITypeMemberFunction);
-    X(ARGUMENT_LIST,    emitTypeArgumentList,   STITypeArgumentList);
-    X(SERVER,           emitTypeServer,         STITypeServer);
-#undef X
-  default:
-    assert(kind != kind); // invalid type kind
-    break;
-  }
-}
-
-//===----------------------------------------------------------------------===//
-// emitTypesSignature()
-//
-// Emits the type signature at the beginning of the .debug$T section which
-// identifies the version number of the types information.
-//
-//===----------------------------------------------------------------------===//
-
-void STIDebugImpl::emitTypesSignature() const {
-  const STITypesSignatureID signatureID = STI_TYPES_SIGNATURE_LATEST;
-
-  emitComment("Types Section Signature");
-  emitInt32(signatureID);
-}
-
-//===----------------------------------------------------------------------===//
-// emitTypesPDBTypeServer()
-//
-// When emitting type information to a PDB, this routine emits a LF_TYPESERVER
-// record into the object file.
-//
-//===----------------------------------------------------------------------===//
-
-void STIDebugImpl::emitTypesPDBTypeServer() const {
-  STITypeServer* typeServer;
-
-  // The LF_TYPESERVER entry is only emitted if a PDB is generated.
-  if (!usePDB()) {
-    return;
-  }
-
-  typeServer = STITypeServer::create();
-  typeServer->setPDBFullName(getPDBFullPath());
-  emitTypeServer(typeServer);
-  delete typeServer;
-}
-
-//===----------------------------------------------------------------------===//
-// emitTypesPDBBegin(savedWriter)
-//===----------------------------------------------------------------------===//
-
-void STIDebugImpl::emitTypesPDBBegin(STIWriter** savedWriter) const {
-  STIWriter* pdbWriter;
-
-  if (!usePDB()) {
-    return;
-  }
-
-  pdbWriter = STIPdbWriter::create();
-  *savedWriter = writer();
-  const_cast<STIDebugImpl*>(this)->setWriter(pdbWriter);
-}
-
-//===----------------------------------------------------------------------===//
-// emitTypesPDBEnd(savedWriter)
-//===----------------------------------------------------------------------===//
-
-void STIDebugImpl::emitTypesPDBEnd(STIWriter** savedWriter) const {
-  STIWriter* pdbWriter;
-
-  if (!usePDB()) {
-    return;
-  }
-
-  pdbWriter = const_cast<STIDebugImpl*>(this)->writer();
-  const_cast<STIDebugImpl*>(this)->setWriter(*savedWriter);
-  delete pdbWriter;
-}
-
-//===----------------------------------------------------------------------===//
-// emitTypesTable()
-//
-// Emits all of the types from the types table, in order.
-//
-//===----------------------------------------------------------------------===//
-
-void STIDebugImpl::emitTypesTable() const {
-  for (const STIType *type : *getTypeTable()) {
-    emitType(type);
-  }
-}
-
-//===----------------------------------------------------------------------===//
-// emitTypes()
-//
-// Emits the .debug$T section.
-//
-//===----------------------------------------------------------------------===//
-
-void STIDebugImpl::emitTypes() const {
-  STIWriter* savedWriter = nullptr;
-
-  emitSectionBegin(ASM()->getObjFileLowering().getCOFFDebugTypesSection());
-  emitTypesSignature();
-  emitTypesPDBTypeServer();
-  emitTypesPDBBegin(&savedWriter);
-  emitTypesTable();
-  emitTypesPDBEnd(&savedWriter);
-}
-
-void STIDebugImpl::emitSymbolUserDefined(
-    const STISymbolUserDefined *userDefined) const {
-  const STIType *definedType = userDefined->getDefinedType();
-  StringRef name = userDefined->getName();
-  const int16_t length = 6 + name.size() + 1;
-
-  emitInt16(length);
-  emitInt16(S_UDT);
-  emitInt32(definedType->getIndex());
-  emitString(name);
-}
-
-void STIDebugImpl::emitStringEntry(const STIStringEntry *entry) const {
-  emitString(entry->getString());
-}
-
-void STIDebugImpl::emitStringTable() const {
-  emitSubsection(STI_SUBSECTION_STRINGTABLE);
-
-  for (const STIStringEntry *entry : getStringTable()->getEntries()) {
-    emitStringEntry(entry);
-  }
-}
-
-void STIDebugImpl::emitChecksumTable() const {
-  emitSubsection(STI_SUBSECTION_FILECHKSMS);
-
-  for (const STIChecksumEntry *entry : getChecksumTable()->getEntries()) {
-    emitChecksumEntry(entry);
-  }
-}
-
-size_t STIDebugImpl::getPaddingSize(const STIChecksumEntry *entry) const {
-  return 4 - ((6 + entry->getChecksumSize()) % 4);
-}
-
-void STIDebugImpl::emitChecksumEntry(const STIChecksumEntry *entry) const {
-  emitInt32(entry->getStringEntry()->getOffset());
-  emitInt8(entry->getChecksumSize());
-  emitInt8(entry->getType());
-  emitBytes(entry->getChecksum(), entry->getChecksumSize());
-  emitFill(getPaddingSize(entry), 0x00);
-}
-
-//===----------------------------------------------------------------------===//
-// STIDebug Routines
-//===----------------------------------------------------------------------===//
-
-STIDebug::STIDebug() {}
-
-STIDebug::~STIDebug() {}
-
-STIDebug *STIDebug::create(AsmPrinter *Asm) { return new STIDebugImpl(Asm); }
-=======
-//===-- STIDebug.cpp - Symbol And Type Info -------*- C++ -*--===//
-//
-//===----------------------------------------------------------------------===//
-//
-// This file contains support for writing symbol and type information
-// compatible with Visual Studio.
-//
-//===----------------------------------------------------------------------===//
-
-#include "STIDebug.h"
-#include "STI.h"
-#include "STIIR.h"
-#include "pdbInterface.h"
-#include "../DbgValueHistoryCalculator.h"
-#include "llvm/ADT/DenseSet.h"
-#include "llvm/ADT/PointerUnion.h" // dyn_cast
-#include "llvm/ADT/StringRef.h"
-#include "llvm/ADT/Triple.h"
-#include "llvm/CodeGen/AsmPrinter.h"
-#include "llvm/CodeGen/LexicalScopes.h"
-#include "llvm/CodeGen/MachineFunction.h"
-#include "llvm/CodeGen/MachineModuleInfo.h"
-#include "llvm/IR/Constants.h"
-#include "llvm/IR/DebugInfo.h"
-#include "llvm/MC/MCSection.h"
-#include "llvm/MC/MCStreamer.h"
-#include "llvm/MC/MCSymbol.h"
-#include "llvm/Support/CommandLine.h"
-#include "llvm/Target/TargetLoweringObjectFile.h"
-#include "llvm/Target/TargetFrameLowering.h"
-#include "llvm/Target/TargetMachine.h"
-#include "llvm/Target/TargetSubtargetInfo.h"
-
-#include <map>
-#include <vector>
-
-// FIXME: We should determine which getcwd to use during configuration and not
-//        at compile time.
-//
-#ifdef LLVM_ON_WIN32
-#include <direct.h>
-#define GETCWD _getcwd
-#else
-#include <unistd.h>
-#define GETCWD getcwd
-#endif
-
-using namespace llvm;
-
-//===----------------------------------------------------------------------===//
-// Options
-//===----------------------------------------------------------------------===//
-
-// EmitFunctionIDs
-//
-// When true, functions are emitted using S_GPROC32_ID/S_LPROC32_ID and a
-// seperate LF_FUNC_ID/LF_MFUNC_ID record is generated. Otherwise the functions
-// are emitted as S_GPROC32/S_LPROC32 and no function id is emitted.
-//
-// NOTE: These records are currently emitted to the .debug$T section, which is
-//       incompatible with the PDB support where they are supposed to be
-//       written to an "ID's" section.
-//
-static cl::opt<bool> EmitFunctionIDs (
-    "debug-emit-function-ids",
-    cl::Hidden,
-    cl::desc("Emit function ID records"),
-    cl::init(false));
-
-//===----------------------------------------------------------------------===//
-// Helper Routines
-//===----------------------------------------------------------------------===//
-
-#define PDB_DEFAULT_FILE_NAME "vc110.pdb"
-#define PDB_DEFAULT_DLL_NAME "mspdb110.dll"
-
-static int16_t getPaddedSize(const int16_t num) {
-  static const int16_t padding = 4;
-  static const int16_t paddingInc = padding - 1;
-  static const int16_t paddingMask = ~paddingInc;
-  return (num + paddingInc) & paddingMask;
-}
-
-static void getFullFileName(const DIFile *file, std::string &path) {
-  path = (file->getDirectory() + Twine("\\") + file->getFilename()).str();
-  std::replace(path.begin(), path.end(), '/', '\\');
-  size_t index = 0;
-  while ((index = path.find("\\\\", index)) != std::string::npos) {
-    path.erase(index, 1);
-  }
-}
-
-static std::string getRealName(std::string name) {
-  std::string prefix = ".?AV"; //".?AU"
-  std::string sufix = "@";
-  std::string realName = sufix;
-
-  while (std::size_t pos = name.find("::")) {
-    if (pos == std::string::npos) {
-      realName = (Twine(prefix) + Twine(name.substr(0, pos)) + Twine(sufix) +
-                  Twine(realName)).str();
-      break;
-    }
-    realName =
-        (Twine(name.substr(0, pos)) + Twine(sufix) + Twine(realName)).str();
-    name = name.substr(pos + 2);
-  }
-  return realName;
-}
-
-static bool isStaticMethod(StringRef linkageName) {
-  // FIXME: this is a temporary WA to partial demangle linkageName
-  //        Clang should mark static method using MDSubprogram (DPD200372369)
-  size_t pos = linkageName.find("@@");
-  if (pos != StringRef::npos && (pos + 2) < linkageName.size()) {
-    switch (linkageName[pos + 2]) {
-    case 'T':
-    case 'S':
-    case 'K':
-    case 'L':
-    case 'C':
-    case 'D':
-      return true;
-    }
-  }
-  return false;
-}
-
-static bool isThunkMethod(StringRef linkageName) {
-  // FIXME: this is a temporary WA to partial demangle gcc linkageName
-  //        Clang should mark thunk method using MDSubprogram (DPD200372370)
-  size_t pos = linkageName.find("@@");
-  if (pos == StringRef::npos || linkageName.size() <= pos + 2) {
-    return false;
-  }
-  char ch = linkageName[pos + 2];
-  switch (ch) {
-  case 'W':
-  case 'G':
-  case 'O':
-    return true;
-  }
-  return false;
-}
-
-static int getThunkAdjustor(StringRef linkageName) {
-  // FIXME: this is a temporary WA to partial demangle gcc linkageName
-  //        Clang should mark thunk method using MDSubprogram (DPD200372370)
-  assert(isThunkMethod(linkageName));
-  size_t pos = linkageName.find("@@");
-  if (linkageName.size() <= pos + 3)
-    return 0;
-
-  char adjChar = linkageName[pos + 3];
-  if (adjChar < '0' || adjChar > '9')
-    return 0;
-
-  return -(adjChar - '0' + 1);
-}
-
-StringRef getThunkTargetMethodName(StringRef linkageName) {
-  // FIXME: this is a temporary WA to partial demangle gcc linkageName
-  //        Clang should mark thunk method using MDSubprogram (DPD200372370)
-  assert(isThunkMethod(linkageName));
-  size_t posStart = linkageName.find("?");
-  size_t posEnd = linkageName.find("@");
-  posStart = (posStart == StringRef::npos)? 0 : posStart+1;
-  if (posEnd == StringRef::npos)
-    posEnd = linkageName.size();
-  StringRef name = linkageName.slice(posStart, posEnd);
-  return name;
-}
-
-static unsigned getFunctionAttribute(const DISubprogram *SP,
-                                     const DICompositeType *llvmParentType,
-                                     bool introduced) {
-  unsigned attribute = 0;
-  unsigned virtuality = SP->getVirtuality();
-
-  if (SP->isProtected())
-    attribute = attribute | STI_ACCESS_PRIVATE;
-  else if (SP->isPrivate())
-    attribute = attribute | STI_ACCESS_PROTECT;
-  else if (SP->isPublic())
-    attribute = attribute | STI_ACCESS_PUBLIC;
-  // Otherwise C++ member and base classes are considered public.
-  else if (llvmParentType->getTag() == dwarf::DW_TAG_class_type)
-    attribute = attribute | STI_ACCESS_PRIVATE;
-  else
-    attribute = attribute | STI_ACCESS_PUBLIC;
-
-  if (SP->isArtificial()) {
-    attribute = attribute | STI_COMPGENX;
-  }
-
-  switch (virtuality) {
-  case dwarf::DW_VIRTUALITY_none:
-    break;
-  case dwarf::DW_VIRTUALITY_virtual:
-    if (introduced) {
-      attribute = attribute | STI_MPROP_INTR_VRT;
-    } else {
-      attribute = attribute | STI_MPROP_VIRTUAL;
-    }
-    break;
-  case dwarf::DW_VIRTUALITY_pure_virtual:
-    if (introduced) {
-      attribute = attribute | STI_MPROP_PURE_INTR_VRT;
-    } else {
-      attribute = attribute | STI_MPROP_PURE_VRT;
-    }
-    break;
-  default:
-    assert(!"unhandled virtuality case");
-    break;
-  }
-
-  if (isStaticMethod(SP->getLinkageName())) {
-    attribute = attribute | STI_MPROP_STATIC;
-  }
-
-  return attribute;
-}
-
-static unsigned getTypeAttribute(const DIDerivedType *llvmType,
-                                 const DICompositeType *llvmParentType) {
-  unsigned attribute = 0;
-
-  if (llvmType->isProtected())
-    attribute = attribute | STI_ACCESS_PRIVATE;
-  else if (llvmType->isPrivate())
-    attribute = attribute | STI_ACCESS_PROTECT;
-  else if (llvmType->isPublic())
-    attribute = attribute | STI_ACCESS_PUBLIC;
-  // Otherwise C++ member and base classes are considered public.
-  else if (llvmParentType->getTag() == dwarf::DW_TAG_class_type)
-    attribute = attribute | STI_ACCESS_PRIVATE;
-  else
-    attribute = attribute | STI_ACCESS_PUBLIC;
-
-  if (llvmType->isArtificial()) {
-    attribute = attribute | STI_COMPGENX;
-  }
-
-  if (llvmType->isStaticMember()) {
-    attribute = attribute | STI_MPROP_STATIC;
-  }
-
-  return attribute;
-}
-
-static bool isIndirectExpression(const DIExpression *Expr) {
-  if (!Expr || (Expr->getNumElements() == 0)) {
-    return false;
-  }
-
-  if (Expr->getNumElements() != 1) {
-    // Looking for DW_OP_deref expression only.
-    return false;
-  }
-
-  DIExpression::expr_op_iterator I = Expr->expr_op_begin();
-  DIExpression::expr_op_iterator E = Expr->expr_op_end();
-
-  for (; I != E; ++I) {
-    switch (I->getOp()) {
-    case dwarf::DW_OP_bit_piece:
-    case dwarf::DW_OP_plus:
-      return false;
-    case dwarf::DW_OP_deref:
-      return true;
-    default:
-      llvm_unreachable("unhandled opcode found in DIExpression");
-    }
-  }
-  return false;
-}
-
-//===----------------------------------------------------------------------===//
-// Printing/Debugging Routines
-//===----------------------------------------------------------------------===//
-
-static StringRef toString(STISubsectionID subsectionID) {
-  StringRef string;
-
-  switch (subsectionID) {
-#define X(KIND, VALUE)                                                         \
-  case (KIND):                                                                 \
-    string = #KIND;                                                            \
-    break;
-    STI_SUBSECTION_KINDS
-#undef X
-  default:
-    string = "<invalid subsection kind>";
-    break;
-  }
-
-  return string;
-}
-
-static StringRef toString(STIMachineID machineID) {
-  StringRef string;
-
-  switch (machineID) {
-#define X(KIND, VALUE)                                                         \
-  case (KIND):                                                                 \
-    string = #KIND;                                                            \
-    break;
-    STI_MACHINE_KINDS
-#undef X
-  default:
-    string = "<invalid machine kind>";
-    break;
-  }
-
-  return string;
-}
-
-static StringRef toString(STISymbolID symbolID) {
-  StringRef string;
-
-  switch (symbolID) {
-#define X(KIND, VALUE)                                                         \
-  case (KIND):                                                                 \
-    string = #KIND;                                                            \
-    break;
-    X(S_OBJNAME,        0x0000) // FIXME: define these in STI.h with values
-    X(S_COMPILE3,       0x0000)
-    X(S_GPROC32_ID,     0x0000)
-    X(S_LPROC32_ID,     0x0000)
-    X(S_FRAMEPROC,      0x0000)
-    X(S_BLOCK32,        0x0000)
-    X(S_REGREL32,       0x0000)
-    X(S_REGISTER,       0x0000)
-    X(S_BPREL32,        0x0000)
-    X(S_LDATA32,        0x0000)
-    X(S_GDATA32,        0x0000)
-    X(S_PROC_ID_END,    0x0000)
-    X(S_CONSTANT,       0x0000)
-#undef X
-  default:
-    string = "<invalid symbol kind>";
-    break;
-  }
-
-  return string;
-}
-
-//===----------------------------------------------------------------------===//
-// toMachineID(architecture)
-//===----------------------------------------------------------------------===//
-
-static STIMachineID toMachineID(Triple::ArchType architecture) {
-  STIMachineID machineID;
-
-  switch (architecture) {
-#define MAP(ARCH, MACHINE)                                                     \
-  case (Triple::ARCH):                                                         \
-    machineID = MACHINE;                                                       \
-    break
-    MAP(x86,    STI_MACHINE_INTEL_PENTIUM_III);
-    MAP(x86_64, STI_MACHINE_INTEL64);
-#undef MAP
-  default:
-    assert(!"Architecture cannot be mapped to an STI machine type!");
-    break;
-  }
-
-  return machineID;
-}
-
-//===----------------------------------------------------------------------===//
-// STITypeInfo
-//===----------------------------------------------------------------------===//
-
-typedef std::vector<STIType *> STITypeTable;
-
-//===----------------------------------------------------------------------===//
-// STITypeMap
-//===----------------------------------------------------------------------===//
-typedef DenseMap<const MDNode *, STIType *> TypeMap;
-typedef DenseMap<const STIType *, TypeMap> TypeScopedMap;
-
-typedef DenseMap<const MachineInstr *, MCSymbol *> LabelMap;
-
-struct ClassInfo {
-  typedef std::vector<const MDNode *> BaseClassList;
-  struct VBaseClassInfo {
-    const MDNode *llvmInheritance;
-    unsigned vbIndex;
-    bool indirect;
-
-    VBaseClassInfo() : llvmInheritance(nullptr), vbIndex(0), indirect(false) {}
-
-    VBaseClassInfo(const MDNode *N, unsigned I, bool InDir)
-        : llvmInheritance(N), vbIndex(I), indirect(InDir) {}
-  };
-  // llvmClassType -> {llvmInheritance, vbIndex, indirect}
-  typedef MapVector<const MDNode *, VBaseClassInfo> VBaseClassList;
-  // [<llvmMemberType, baseOffset>]
-  typedef std::vector<std::pair<const MDNode *, unsigned> > MemberList;
-  // methodName -> [<llvmSubprogram, introduced>]
-  typedef std::map<StringRef, std::vector<std::pair<const MDNode *, bool> > >
-      MethodsMap;
-  // methodName -> [llvmSubprogram]
-  typedef std::map<StringRef, std::vector<const MDNode *> > VMethodsMap;
-
-  // non-virtual base classes
-  BaseClassList baseClasses;
-  // virtual base classes (direct and indirect).
-  VBaseClassList vBaseClasses;
-  // offset of virtual base pointer
-  int vbpOffset;
-  // virtual function table (only if have introduced virtual methods)
-  const MDNode *vFuncTab;
-  // direct members
-  MemberList members;
-  // direct methods (gathered by name), for each function: (introduced?)
-  MethodsMap methods;
-  // virtual methods (gathered by name), for DTOR use "~" name.
-  VMethodsMap vMethods;
-  // FIXME: add support to: CONSTRUCTOR, OVERLOAD, OVERLOADED ASSIGNMENT, etc.
-  // Class has Constructor
-  bool hasCTOR;
-  // Class has Destructor
-  bool hasDTOR;
-  // Number of virtual methods (length of virtual function table)
-  unsigned vMethodsCount;
-
-  ClassInfo()
-      : vbpOffset(~0), vFuncTab(nullptr), hasCTOR(false), hasDTOR(false),
-        vMethodsCount(0) {}
-};
-
-//===----------------------------------------------------------------------===//
-// STIWriter
-//===----------------------------------------------------------------------===//
-
-class STIWriter {
-public:
-  virtual void emitInt8(int32_t value) = 0;
-  virtual void emitInt16(int32_t value) = 0;
-  virtual void emitInt32(int32_t value) = 0;
-  virtual void emitString(StringRef string) = 0;
-  virtual void emitBytes(size_t size, const char* data) = 0;
-  virtual void emitFill(size_t size, const uint8_t byte) = 0;
-  virtual void emitComment(StringRef comment) = 0;
-  virtual void emitLabel(MCSymbol *symbol) = 0;
-  virtual void emitValue(const MCExpr *value, unsigned int sizeInBytes) = 0;
-
-  virtual void idBegin(const STIType* type) = 0;
-  virtual void idEnd(const STIType* type) = 0;
-  virtual void typeBegin(const STIType* type) = 0;
-  virtual void typeEnd(const STIType* type) = 0;
-
-  virtual ~STIWriter();
-
-protected:
-  STIWriter();
-};
-
-STIWriter::STIWriter() {
-}
-
-STIWriter::~STIWriter() {
-}
-
-//===----------------------------------------------------------------------===//
-// STIAsmWriter
-//===----------------------------------------------------------------------===//
-
-class STIAsmWriter : public STIWriter {
-public:
-  STIAsmWriter(AsmPrinter* asmPrinter);
-  virtual ~STIAsmWriter();
-
-  static STIAsmWriter* create(AsmPrinter* asmPrinter);
-
-  AsmPrinter* ASM() const;
-
-  virtual void emitInt8(int32_t value);
-  virtual void emitInt16(int32_t value);
-  virtual void emitInt32(int32_t value);
-  virtual void emitString(StringRef string);
-  virtual void emitBytes(size_t size, const char* data);
-  virtual void emitFill(size_t size, const uint8_t byte);
-  virtual void emitComment(StringRef comment);
-  virtual void emitLabel(MCSymbol *symbol);
-  virtual void emitValue(const MCExpr *value, unsigned int sizeInBytes);
-
-  virtual void idBegin(const STIType* type);
-  virtual void idEnd(const STIType* type);
-  virtual void typeBegin(const STIType* type);
-  virtual void typeEnd(const STIType* type);
-
-private:
-  AsmPrinter* _asmPrinter;
-};
-
-STIAsmWriter::STIAsmWriter(AsmPrinter* asmPrinter) :
-    STIWriter   (),
-    _asmPrinter (asmPrinter) {
-}
-
-STIAsmWriter::~STIAsmWriter() {
-}
-
-STIAsmWriter* STIAsmWriter::create(AsmPrinter* asmPrinter) {
-  return new STIAsmWriter(asmPrinter);
-}
-
-AsmPrinter* STIAsmWriter::ASM() const {
-  return _asmPrinter;
-}
-
-void STIAsmWriter::emitInt8(int32_t value) {
-  ASM()->EmitInt8(value);
-}
-
-void STIAsmWriter::emitInt16(int32_t value) {
-  ASM()->EmitInt16(value);
-}
-
-void STIAsmWriter::emitInt32(int32_t value) {
-  ASM()->EmitInt32(value);
-}
-
-void STIAsmWriter::emitString(StringRef string) {
-  ASM()->OutStreamer->EmitBytes(string);
-  ASM()->EmitInt8(0);
-}
-
-void STIAsmWriter::emitBytes(size_t size, const char* data) {
-  ASM()->OutStreamer->EmitBytes(StringRef(data, size));
-}
-
-void STIAsmWriter::emitFill(size_t size, const uint8_t byte) {
-  ASM()->OutStreamer->EmitFill(size, byte);
-}
-
-void STIAsmWriter::emitComment(StringRef comment) {
-  ASM()->OutStreamer->AddComment(comment);
-}
-
-void STIAsmWriter::emitLabel(MCSymbol *symbol) {
-  ASM()->OutStreamer->EmitLabel(symbol);
-}
-
-void STIAsmWriter::emitValue(const MCExpr *value, unsigned int sizeInBytes) {
-  ASM()->OutStreamer->EmitValue(value, sizeInBytes);
-}
-
-void STIAsmWriter::idBegin(const STIType* type) {
-}
-
-void STIAsmWriter::idEnd(const STIType* type) {
-}
-
-void STIAsmWriter::typeBegin(const STIType* type) {
-}
-
-void STIAsmWriter::typeEnd(const STIType* type) {
-}
-
-//===----------------------------------------------------------------------===//
-// STIPdbWriter
-//===----------------------------------------------------------------------===//
-
-class STIPdbWriter : public STIWriter {
-public:
-  STIPdbWriter();
-  virtual ~STIPdbWriter();
-
-  static STIPdbWriter* create();
-
-  virtual void emitInt8(int32_t value);
-  virtual void emitInt16(int32_t value);
-  virtual void emitInt32(int32_t value);
-  virtual void emitString(StringRef string);
-  virtual void emitBytes(size_t size, const char* data);
-  virtual void emitFill(size_t size, const uint8_t byte);
-  virtual void emitComment(StringRef comment);
-  virtual void emitLabel(MCSymbol *symbol);
-  virtual void emitValue(const MCExpr *value, unsigned int sizeInBytes);
-
-  virtual void idBegin(const STIType* type);
-  virtual void idEnd(const STIType* type);
-  virtual void typeBegin(const STIType* type);
-  virtual void typeEnd(const STIType* type);
-
-private:
-  std::vector<char> _buffer;
-};
-
-STIPdbWriter::STIPdbWriter() :
-    STIWriter   (),
-    _buffer     () {
-}
-
-STIPdbWriter::~STIPdbWriter() {
-}
-
-STIPdbWriter* STIPdbWriter::create() {
-  return new STIPdbWriter();
-}
-
-void STIPdbWriter::emitInt8(int32_t value) {
-  emitBytes(1, reinterpret_cast<const char*>(&value));
-}
-
-void STIPdbWriter::emitInt16(int32_t value) {
-  emitBytes(2, reinterpret_cast<const char*>(&value));
-}
-
-void STIPdbWriter::emitInt32(int32_t value) {
-  emitBytes(4, reinterpret_cast<const char*>(&value));
-}
-
-void STIPdbWriter::emitString(StringRef string) {
-  _buffer.insert(_buffer.end(), string.begin(), string.end());
-  _buffer.push_back('\0');
-}
-
-void STIPdbWriter::emitBytes(size_t size, const char* data) {
-  _buffer.insert(_buffer.end(), data, data + size);
-}
-
-void STIPdbWriter::emitFill(size_t size, const uint8_t byte) {
-  // Fill bytes are not emitted to the PDB writer.
-}
-
-void STIPdbWriter::emitComment(StringRef comment) {
-  // Comments are not emitted to the PDB writer.
-}
-
-void STIPdbWriter::emitLabel(MCSymbol *symbol) {
-  // Labels are not emitted to the PDB writer.
-}
-
-void STIPdbWriter::emitValue(const MCExpr *value, unsigned int sizeInBytes) {
-  // This is currently only used for emitting label diffs, which are not used
-  // when writing type information to the PDB writer.
-}
-
-void STIPdbWriter::idBegin(const STIType* type) {
-  assert(_buffer.size() == 0);
-}
-
-void STIPdbWriter::idEnd(const STIType* type) {
-  unsigned long index;
-
-  // Buffer must minimally contain a type length.
-  assert(_buffer.size() > 2);
-
-  pdb_write_id(_buffer.data(), &index);
-
-  const_cast<STIType *>(type)->setIndex(index);
-
-  _buffer.clear();
-}
-
-void STIPdbWriter::typeBegin(const STIType* type) {
-  assert(_buffer.size() == 0);
-}
-
-void STIPdbWriter::typeEnd(const STIType* type) {
-  unsigned long index;
-
-  // Buffer must minimally contain a type length.
-  assert(_buffer.size() > 2);
-
-  pdb_write_type(_buffer.data(), &index);
-
-  const_cast<STIType *>(type)->setIndex(index);
-
-  _buffer.clear();
-}
-
-//===----------------------------------------------------------------------===//
-// STIDebugImpl
-//===----------------------------------------------------------------------===//
-
-class STIDebugImpl : public STIDebug {
-private:
-  typedef DenseMap<const Function *, STISymbolProcedure *> FunctionMap;
-  typedef DenseMap<const MDNode *, STIScope *> STIScopeMap;
-  typedef DenseMap<const MDNode *, ClassInfo *> ClassInfoMap;
-  typedef DenseMap<const MDNode *, std::string> StringNameMap;
-  typedef DenseMap<const DISubprogram *, Function *> DISubprogramMap;
-
-  AsmPrinter *_asmPrinter;
-  STISymbolProcedure *_currentProcedure;
-  DbgValueHistoryMap _valueHistory;
-  FunctionMap _functionMap;
-  DISubprogramMap _subprogramMap;
-  STISymbolTable _symbolTable;
-  STITypeTable _typeTable;
-  STIStringTable _stringTable;
-  STIChecksumTable _checksumTable;
-  STIScopeMap _ScopeMap;
-  TypeScopedMap _typeMap;
-  TypeMap _dclTypeMap;
-  STIType *_voidType;
-  STIType *_vbpType;
-  unsigned int _blockNumber;
-  LexicalScopes _lexicalScopes;
-  LabelMap _labelsBeforeInsn;
-  LabelMap _labelsAfterInsn;
-  const MachineInstr *_curMI;
-  STISubsection *_currentSubsection;
-  unsigned _ptrSizeInBits;
-  ClassInfoMap _classInfoMap;
-  StringNameMap _stringNameMap;
-  unsigned _uniqueNameCounter;
-  std::vector<char> _pdbBuff;
-  StringRef _pdbFileName;
-  StringRef _objFileName;
-  bool _usePDB;
-  STIWriter* _writer;
-
-  // Maps from a type identifier to the actual MDNode.
-  DITypeIdentifierMap TypeIdentifierMap;
-
-public:
-  STIDebugImpl(AsmPrinter *asmPrinter);
-  virtual ~STIDebugImpl();
-
-  void setSymbolSize(const MCSymbol *Symbol, uint64_t size);
-  void beginModule();
-  void endModule();
-  void beginFunction(const MachineFunction *MF);
-  void endFunction(const MachineFunction *MF);
-  void beginInstruction(const MachineInstr *MI);
-  void endInstruction();
-
-protected:
-  AsmPrinter *ASM();
-  const AsmPrinter *ASM() const;
-  MachineModuleInfo *MMI() const;
-  const Module *getModule() const;
-  const TargetRegisterInfo *getTargetRegisterInfo();
-  STISymbolTable *getSymbolTable();
-  const STISymbolTable *getSymbolTable() const;
-  STITypeTable *getTypeTable();
-  const STITypeTable *getTypeTable() const;
-  STIStringTable *getStringTable();
-  const STIStringTable *getStringTable() const;
-  STIChecksumTable *getChecksumTable();
-  const STIChecksumTable *getChecksumTable() const;
-  bool hasScope(const MDNode *llvmNode) const;
-  STIScope *getScope(const MDNode *llvmNode);
-  void addScope(const MDNode *llvmNode, STIScope *object);
-  TypeScopedMap *getTypeMap();
-  const TypeScopedMap *getTypeMap() const;
-  TypeMap *getDclTypeMap();
-  const TypeMap *getDclTypeMap() const;
-  ClassInfoMap *getClassInfoMap();
-  const ClassInfoMap *getClassInfoMap() const;
-  StringNameMap *getStringNameMap();
-  const StringNameMap *getStringNameMap() const;
-  STIWriter* writer() const;
-  void setWriter(STIWriter* writer);
-
-  std::string getUniqueName();
-  char *getCWD() const;
-  std::string getPDBFullPath() const;
-  std::string getOBJFullPath() const;
-  StringRef getMDStringValue(StringRef MDName) const;
-
-  STISymbolCompileUnit *getCompileUnit() { // FIXME:
-    STISymbolModule *module =
-        static_cast<STISymbolModule *>(getSymbolTable()->getRoot());
-    STISymbolCompileUnit *compileUnit = module->getCompileUnits()->back();
-    return compileUnit;
-  }
-
-  /// \brief Return the TypeIdentifierMap.
-  const DITypeIdentifierMap &getTypeIdentifierMap() const;
-
-  STIScope *getOrCreateScope(const DIScope* llvmScope);
-  std::string getScopeFullName(const DIScope* llvmScope, StringRef name,
-                               bool useClassName = false);
-  STIType *getClassScope(const DIScope* llvmScope);
-
-  STIRegID toSTIRegID(unsigned int regnum) const;
-  STISymbolVariable *createSymbolVariable(const DILocalVariable *DIV,
-                                          unsigned int frameIndex,
-                                          const MachineInstr *DVInsn = nullptr);
-
-  STISymbolProcedure *getCurrentProcedure() const;
-  void setCurrentProcedure(STISymbolProcedure *procedure);
-
-  void setSymbolModule(STISymbolModule *module);
-  STISymbolModule *getSymbolModule() const;
-
-  size_t getPaddingSize(const STIChecksumEntry *entry) const;
-
-  void clearValueHistory();
-
-  void collectModuleInfo();
-  void collectGlobalVariableInfo(const DICompileUnit* CU);
-  void collectRoutineInfo();
-
-  ClassInfo &collectClassInfo(const DICompositeType *llvmType);
-  void collectClassInfoFromInheritance(ClassInfo &info,
-                                       const DIDerivedType *inherTy,
-                                       bool &finalizedOffset);
-  void collectMemberInfo(ClassInfo &info, const DIDerivedType *DDTy);
-  bool isEqualVMethodPrototype(
-      const DISubroutineType *typeA,
-      const DISubroutineType *typeB);
-
-  const DIType *getUnqualifiedDIType(const DIType *ditype);
-
-  STINumeric* createNumericUnsignedInt(const uint64_t value);
-  STINumeric* createNumericSignedInt(const int64_t value);
-  STINumeric* createNumericAPInt(const DIType *ditype, const APInt& value);
-  STINumeric* createNumericAPFloat(const DIType *ditype, const APFloat& value);
-
-  STISymbolProcedure *getOrCreateSymbolProcedure(const DISubprogram *SP);
-  STISymbolProcedure *createSymbolThunk(const DISubprogram *SP);
-  STISymbolBlock *createSymbolBlock(const DILexicalBlockBase *LB);
-  STIChecksumEntry *getOrCreateChecksum(StringRef path);
-
-  STIType *createType(const DIType *llvmType, STIType *classType = nullptr,
-                      bool isStatic = false);
-  STIType *createTypeBasic(const DIBasicType *llvmType);
-  STIType *createTypePointer(const DIDerivedType *llvmType);
-  STIType *createTypeModifier(const DIDerivedType *llvmType);
-  STIType *createTypeArray(const DICompositeType *llvmType);
-  STIType *createTypeStructure(const DICompositeType *llvmType,
-                               bool isDcl = false);
-  STIType *createTypeEnumeration(const DICompositeType *llvmType);
-  STIType *createTypeSubroutine(const DISubroutineType *llvmType,
-                                STIType *classType = nullptr,
-                                bool isStatic = false);
-  uint64_t getBaseTypeSize(const DIDerivedType *Ty) const;
-
-  STIType *getVoidType() const;
-  STIType *getVbpType() const;
-  unsigned getPointerSizeInBits() const;
-
-  STIType *createSymbolUserDefined(const DIDerivedType *llvmType);
-
-  void layout();
-  void emit();
-
-  // Used with _typeIdentifierMap for type resolution, not clear why?
-  template <typename T> T *resolve(TypedDINodeRef<T> ref) const;
-
-  size_t numericLength(const STINumeric* numeric) const;
-
-  // Routines for emitting atomic data.
-  void emitAlign(unsigned int byteAlignment) const;
-  void emitPadding(unsigned int padByteCount) const;
-  void emitInt8(int value) const;
-  void emitInt16(int value) const;
-  void emitInt32(int value) const;
-  void emitString(StringRef string) const;
-  void emitComment(StringRef comment) const;
-  void emitValue(const MCExpr *expr, unsigned int byteSize) const;
-  void emitLabel(MCSymbol *symbol) const;
-  void emitLabelDiff(const MCSymbol *begin,
-                     const MCSymbol *end,
-                     unsigned sizeInBytes = 4) const;
-  void emitSymbolID(const STISymbolID symbolID) const;
-  void emitBytes(const char *data, size_t size) const;
-  void emitFill(size_t size, const uint8_t byte) const;
-  void emitSecRel32(MCSymbol *symbol) const;
-  void emitSectionIndex(MCSymbol *symbol) const;
-  void emitNumeric(const uint32_t num) const;
-  void emitNumeric(const STINumeric* numeric) const;
-
-  // Routines for emitting atomic PDB data.
-  void idBegin(const STIType* type) const;
-  void idEnd(const STIType* type) const;
-  void typeBegin(const STIType* type) const;
-  void typeEnd(const STIType* type) const;
-  bool usePDB() const;
-
-  // Routines for emitting sections.
-  void emitSectionBegin(MCSection *section) const;
-
-  // Routines for emitting subsections.
-  void emitSubsectionBegin(STISubsection *subsection) const;
-  void emitSubsectionEnd(STISubsection *subsection) const;
-  void emitSubsection(STISubsectionID id) const;
-  void closeSubsection() const;
-
-  // Routines for emitting the .debug$S section.
-  void emitSymbols() const;
-  void emitStringTable() const;
-  void emitStringEntry(const STIStringEntry *entry) const;
-  void emitChecksumTable() const;
-  void emitChecksumEntry(const STIChecksumEntry *entry) const;
-  void emitLineEntry(const STISymbolProcedure *procedure,
-                     const STILineEntry *entry) const;
-  void emitLineBlock(const STISymbolProcedure *procedure,
-                     const STILineBlock *block) const;
-  void emitLineSlice(const STISymbolProcedure *procedure) const;
-  void walkSymbol(const STISymbol *symbol) const;
-  void emitSymbolModule(const STISymbolModule *module) const;
-  void emitSymbolCompileUnit(const STISymbolCompileUnit *compileUnit) const;
-  void emitSymbolConstant(const STISymbolConstant *symbol) const;
-  void emitSymbolProcedure(const STISymbolProcedure *procedure) const;
-  void emitSymbolThunk(const STISymbolThunk *thunk) const;
-  void emitSymbolProcedureEnd() const;
-  void emitSymbolFrameProc(const STISymbolFrameProc *frame) const;
-  void emitSymbolBlock(const STISymbolBlock *block) const;
-  void emitSymbolScopeEnd() const;
-  void emitSymbolVariable(const STISymbolVariable *variable) const;
-  void emitSymbolUserDefined(const STISymbolUserDefined *type) const;
-
-  // Routines for emiting the .debug$T section.
-  void emitTypes() const;
-  void emitTypesSignature() const;
-  void emitTypesPDBTypeServer() const;
-  void emitTypesPDBBegin(STIWriter** savedWriter) const;
-  void emitTypesPDBEnd(STIWriter** savedWriter) const;
-  void emitTypesTable() const;
-  void emitType(const STIType *type) const;
-  void emitTypeBasic(const STITypeBasic *type) const;
-  void emitTypeModifier(const STITypeModifier *type) const;
-  void emitTypePointer(const STITypePointer *type) const;
-  void emitTypeArray(const STITypeArray *type) const;
-  void emitTypeStructure(const STITypeStructure *type) const;
-  void emitTypeEnumeration(const STITypeEnumeration *type) const;
-  void emitTypeVShape(const STITypeVShape *type) const;
-  void emitTypeBitfield(const STITypeBitfield *type) const;
-  void emitTypeMethodList(const STITypeMethodList *type) const;
-  void emitTypeFieldList(const STITypeFieldList *type) const;
-  void emitTypeFunctionID(const STITypeFunctionID *type) const;
-  void emitTypeProcedure(const STITypeProcedure *type) const;
-  void emitTypeArgumentList(const STITypeArgumentList *type) const;
-  void emitTypeServer(const STITypeServer *type) const;
-};
-
-//===----------------------------------------------------------------------===//
-// STIDebugImpl Public Routines
-//===----------------------------------------------------------------------===//
-
-STIDebugImpl::STIDebugImpl(AsmPrinter *asmPrinter) :
-    STIDebug            (),
-    _asmPrinter         (asmPrinter),
-    _currentProcedure   (nullptr),
-    _valueHistory       (),
-    _functionMap        (),
-    _subprogramMap      (),
-    _symbolTable        (),
-    _typeTable          (),
-    _stringTable        (),
-    _checksumTable      (),
-    _ScopeMap           (),
-    _typeMap            (),
-    _voidType           (nullptr),
-    _vbpType            (nullptr),
-    _blockNumber        (0),
-    _lexicalScopes      (),
-    _labelsBeforeInsn   (),
-    _labelsAfterInsn    (),
-    _curMI              (nullptr),
-    _currentSubsection  (nullptr),
-    _ptrSizeInBits      (0),
-    _classInfoMap       (),
-    _stringNameMap      (),
-    _uniqueNameCounter  (0),
-    _pdbBuff            (),
-    _pdbFileName        (),
-    _objFileName        (),
-    _usePDB             (false),
-    _writer             (STIAsmWriter::create(asmPrinter)) {
-  // If module doesn't have named metadata anchors or COFF debug section
-  // is not available, skip any debug info related stuff.
-  if (!MMI()->getModule()->getNamedMetadata("llvm.dbg.cu") ||
-      !ASM()->getObjFileLowering().getCOFFDebugSymbolsSection())
-    return;
-
-  _ptrSizeInBits = getModule()->getDataLayout().getPointerSizeInBits();
-
-  beginModule();
-}
-
-STIDebugImpl::~STIDebugImpl() {
-  for (STIType *type : *getTypeTable()) {
-    delete type;
-  }
-  for (auto entry : *getClassInfoMap()) {
-    delete entry.second;
-  }
-  delete _writer;
-}
-
-void STIDebugImpl::setSymbolSize(const MCSymbol *Symbol, uint64_t size) {}
-
-void STIDebugImpl::beginModule() {
-  _objFileName = getMDStringValue("llvm.dbg.ms.obj");
-
-  // Unless pdb file type is present, we should not use PDB.
-  _usePDB = getMDStringValue("llvm.dbg.ms.filetype") == "pdb";
-    
-  if (usePDB()) {
-    _pdbFileName = getMDStringValue("llvm.dbg.ms.pdb");
-    if (_pdbFileName.empty()) {
-      _pdbFileName = PDB_DEFAULT_FILE_NAME;
-    }
-    pdb_set_default_dll_name(PDB_DEFAULT_DLL_NAME);
-    if (!pdb_open(_pdbFileName.data())) {
-      _usePDB = false;
-    }
-  }
-
-  // Collect all of the initial module information.
-  collectModuleInfo();
-
-  // Tell MMI to make the debug information available.
-  MMI()->setDebugInfoAvailability(true);
-}
-
-void STIDebugImpl::endModule() {
-  if (!MMI()->hasDebugInfo())
-    return;
-
-  layout();
-  emit();
-
-  if (usePDB()) {
-    pdb_close();
-  }
-}
-
-void STIDebugImpl::beginFunction(const MachineFunction *MF) {
-  if (!MMI()->hasDebugInfo())
-    return;
-
-  STISymbolProcedure *procedure;
-
-  // Locate the symbol for this function.
-  FunctionMap::iterator Itr = _functionMap.find(MF->getFunction());
-  if (Itr == _functionMap.end()) {
-    // If function has no debug info, skip it.
-    setCurrentProcedure(nullptr);
-    return;
-  }
-
-  _lexicalScopes.initialize(*MF);
-
-  // if (_lexicalScopes.empty())
-  //  return;
-
-  procedure = Itr->second;
-  procedure->setLabelBegin(ASM()->getFunctionBegin());
-
-  // Record this as the current procedure.
-  setCurrentProcedure(procedure);
-
-  calculateDbgValueHistory(MF, getTargetRegisterInfo(), _valueHistory);
-}
-
-void STIDebugImpl::endFunction(const MachineFunction *MF) {
-  if (!MMI()->hasDebugInfo())
-    return;
-
-  STISymbolProcedure *procedure = getCurrentProcedure();
-  if (procedure == nullptr)
-    return;
-
-  // Record the label marking the end of the procedure.
-  procedure->setLabelEnd(ASM()->getFunctionEnd());
-
-  // Collect information about this routine.
-  collectRoutineInfo();
-
-  clearValueHistory();
-}
-
-void STIDebugImpl::clearValueHistory() { _valueHistory.clear(); }
-
-void STIDebugImpl::beginInstruction(const MachineInstr *MI) {
-  DebugLoc location = MI->getDebugLoc();
-  STISymbolProcedure *procedure;
-  DIScope *scope;
-  MCSymbol *label;
-  std::string path;
-  uint32_t line;
-  STIChecksumEntry *checksum;
-  STILineSlice *slice;
-  STILineBlock *block;
-  STILineEntry *entry;
-
-  assert(_curMI == nullptr);
-
-  if (MI->isDebugValue() || getCurrentProcedure() == nullptr) {
-    return;
-  }
-
-  _curMI = MI;
-
-  if (location == DebugLoc()) {
-    label = MMI()->getContext().createTempSymbol();
-    emitLabel(label);
-
-    // Handle Scope
-    _labelsBeforeInsn.insert(std::make_pair(_curMI, label));
-    return;
-  }
-
-  procedure = getCurrentProcedure();
-  slice = procedure->getLineSlice();
-  line = location.getLine();
-
-  scope = cast<DIScope>(location.getScope());
-  getFullFileName(scope->getFile(), path);
-
-  label = MMI()->getContext().createTempSymbol();
-  emitLabel(label);
-
-  if (slice->getBlocks().size() == 0 ||
-      slice->getBlocks().back()->getFilename() != path) {
-    checksum = getOrCreateChecksum(path);
-
-    block = STILineBlock::create();
-    block->setChecksumEntry(checksum);
-
-    // We don't get source correlation information for the prologue and
-    // epilogue.  Visual Studio requires source correlation for the very
-    // first instruction in the routine or it thinks there is no debug
-    // information available and steps over the routine.  The following
-    // code is a hack to correlate the prologue with the first line
-    // number which occurs in the routine.  This should be fixed in LLVM
-    // to propagate the source correlation for the opening curly brace.
-    //
-    if (slice->getBlocks().size() == 0) {
-      entry = STILineEntry::create();
-      entry->setLabel(procedure->getLabelBegin());
-      entry->setLineNumStart(procedure->getScopeLineNumber());
-      block->appendLine(entry);
-    }
-
-    slice->appendBlock(block);
-  }
-
-  block = slice->getBlocks().back();
-
-  entry = block->getLines().empty() ? nullptr : block->getLines().back();
-  if (line != 0 && (entry == nullptr || entry->getLineNumStart() != line)) {
-    entry = STILineEntry::create();
-    entry->setLabel(label);
-    entry->setLineNumStart(line);
-
-    block->appendLine(entry);
-  }
-
-  if (!MI->getFlag(MachineInstr::FrameSetup) &&
-      procedure->getLabelPrologEnd() == nullptr) {
-    procedure->setLabelPrologEnd(label);
-  }
-
-  // Handle Scope
-  _labelsBeforeInsn.insert(std::make_pair(_curMI, label));
-}
-
-void STIDebugImpl::endInstruction() {
-  MCSymbol *label;
-
-  if (_curMI == nullptr) {
-    return;
-  }
-
-  label = MMI()->getContext().createTempSymbol();
-  emitLabel(label);
-
-  // Handle Scope
-  _labelsAfterInsn.insert(std::make_pair(_curMI, label));
-
-  _curMI = nullptr;
-}
-
-STISymbolProcedure *STIDebugImpl::getCurrentProcedure() const {
-  return _currentProcedure;
-}
-
-void STIDebugImpl::setCurrentProcedure(STISymbolProcedure *procedure) {
-  _currentProcedure = procedure;
-}
-
-AsmPrinter *STIDebugImpl::ASM() { return _asmPrinter; }
-
-const AsmPrinter *STIDebugImpl::ASM() const { return _asmPrinter; }
-
-MachineModuleInfo *STIDebugImpl::MMI() const { return ASM()->MMI; }
-
-const Module *STIDebugImpl::getModule() const { return MMI()->getModule(); }
-
-const TargetRegisterInfo *STIDebugImpl::getTargetRegisterInfo() {
-  return ASM()->MF->getSubtarget().getRegisterInfo();
-}
-
-STISymbolTable *STIDebugImpl::getSymbolTable() { return &_symbolTable; }
-
-const STISymbolTable *STIDebugImpl::getSymbolTable() const {
-  return &_symbolTable;
-}
-
-STITypeTable *STIDebugImpl::getTypeTable() { return &_typeTable; }
-
-const STITypeTable *STIDebugImpl::getTypeTable() const { return &_typeTable; }
-
-STIStringTable *STIDebugImpl::getStringTable() { return &_stringTable; }
-
-const STIStringTable *STIDebugImpl::getStringTable() const {
-  return &_stringTable;
-}
-
-STIChecksumTable *STIDebugImpl::getChecksumTable() { return &_checksumTable; }
-
-const STIChecksumTable *STIDebugImpl::getChecksumTable() const {
-  return &_checksumTable;
-}
-
-bool STIDebugImpl::hasScope(const MDNode *llvmNode) const {
-  return _ScopeMap.count(llvmNode);
-}
-
-STIScope *STIDebugImpl::getScope(const MDNode *llvmNode) {
-  assert(hasScope(llvmNode) && "LLVM node has no STI object mapped yet!");
-  return _ScopeMap[llvmNode];
-}
-
-void STIDebugImpl::addScope(const MDNode *llvmNode, STIScope *object) {
-  assert(!hasScope(llvmNode) && "LLVM node already mapped to STI object!");
-  _ScopeMap[llvmNode] = object;
-}
-
-TypeScopedMap *STIDebugImpl::getTypeMap() { return &_typeMap; }
-
-const TypeScopedMap *STIDebugImpl::getTypeMap() const { return &_typeMap; }
-
-TypeMap *STIDebugImpl::getDclTypeMap() { return &_dclTypeMap; }
-
-const TypeMap *STIDebugImpl::getDclTypeMap() const { return &_dclTypeMap; }
-
-STIDebugImpl::ClassInfoMap *STIDebugImpl::getClassInfoMap() {
-  return &_classInfoMap;
-}
-
-const STIDebugImpl::ClassInfoMap *STIDebugImpl::getClassInfoMap() const {
-  return &_classInfoMap;
-}
-
-STIDebugImpl::StringNameMap *STIDebugImpl::getStringNameMap() {
-  return &_stringNameMap;
-}
-
-const STIDebugImpl::StringNameMap *STIDebugImpl::getStringNameMap() const {
-  return &_stringNameMap;
-}
-
-STIWriter* STIDebugImpl::writer() const {
-  return _writer;
-}
-
-void STIDebugImpl::setWriter(STIWriter* writer) {
-  _writer = writer;
-}
-
-std::string STIDebugImpl::getUniqueName() {
-  return (Twine("<unnamed-tag>") + Twine(_uniqueNameCounter++)).str();
-}
-
-const DITypeIdentifierMap &STIDebugImpl::getTypeIdentifierMap() const {
-  return TypeIdentifierMap;
-}
-
-STIRegID STIDebugImpl::toSTIRegID(unsigned int llvmID) const {
-  STIRegID stiID;
-
-  switch (llvmID) {
-#define MAP(LLVMID, STIID) case LLVMID: stiID = STIID; break
-    MAP(0x01, STI_REGISTER_AH);
-    MAP(0x02, STI_REGISTER_AL);
-    MAP(0x03, STI_REGISTER_AX);
-    MAP(0x04, STI_REGISTER_BH);
-    MAP(0x05, STI_REGISTER_BL);
-    MAP(0x06, STI_REGISTER_BP);
-    MAP(0x07, STI_REGISTER_BPL);
-    MAP(0x08, STI_REGISTER_BX);
-    MAP(0x09, STI_REGISTER_CH);
-    MAP(0x0a, STI_REGISTER_CL);
-    MAP(0x0b, STI_REGISTER_CS);
-    MAP(0x0c, STI_REGISTER_CX);
-    MAP(0x0d, STI_REGISTER_DH);
-    MAP(0x0e, STI_REGISTER_DI);
-    MAP(0x0f, STI_REGISTER_DIL);
-    MAP(0x10, STI_REGISTER_DL);
-    MAP(0x11, STI_REGISTER_DS);
-    MAP(0x12, STI_REGISTER_DX);
-    MAP(0x13, STI_REGISTER_EAX);
-    MAP(0x14, STI_REGISTER_EBP);
-    MAP(0x15, STI_REGISTER_EBX);
-    MAP(0x16, STI_REGISTER_ECX);
-    MAP(0x17, STI_REGISTER_EDI);
-    MAP(0x18, STI_REGISTER_EDX);
-    MAP(0x19, STI_REGISTER_EFLAGS);
- // MAP(0x1a, STI_REGISTER_EIP);
- // MAP(0x1b, STI_REGISTER_EIZ);
-    MAP(0x1c, STI_REGISTER_ES);
-    MAP(0x1d, STI_REGISTER_ESI);
-    MAP(0x1e, STI_REGISTER_ESP);
- // MAP(0x1f, STI_REGISTER_FPSW);
-    MAP(0x20, STI_REGISTER_FS);
-    MAP(0x21, STI_REGISTER_GS);
- // MAP(0x22, STI_REGISTER_IP);
-    MAP(0x23, STI_REGISTER_RAX);
-    MAP(0x24, STI_REGISTER_RBP);
-    MAP(0x25, STI_REGISTER_RBX);
-    MAP(0x26, STI_REGISTER_RCX);
-    MAP(0x27, STI_REGISTER_RDI);
-    MAP(0x28, STI_REGISTER_RDX);
- // MAP(0x29, STI_REGISTER_RIP);
- // MAP(0x2a, STI_REGISTER_RIZ);
-    MAP(0x2b, STI_REGISTER_RSI);
-    MAP(0x2c, STI_REGISTER_RSP);
-    MAP(0x2d, STI_REGISTER_SI);
-    MAP(0x2e, STI_REGISTER_SIL);
-    MAP(0x2f, STI_REGISTER_SP);
-    MAP(0x30, STI_REGISTER_SPL);
-    MAP(0x31, STI_REGISTER_SS);
-    MAP(0x32, STI_REGISTER_CR0);
-    MAP(0x33, STI_REGISTER_CR1);
-    MAP(0x34, STI_REGISTER_CR2);
-    MAP(0x35, STI_REGISTER_CR3);
-    MAP(0x36, STI_REGISTER_CR4);
- // MAP(0x37, STI_REGISTER_CR5);
- // MAP(0x38, STI_REGISTER_CR6);
- // MAP(0x39, STI_REGISTER_CR7);
-    MAP(0x3a, STI_REGISTER_CR8);
- // MAP(0x3b, STI_REGISTER_CR9);
- // MAP(0x3c, STI_REGISTER_CR10);
- // MAP(0x3d, STI_REGISTER_CR11);
- // MAP(0x3e, STI_REGISTER_CR12);
- // MAP(0x3f, STI_REGISTER_CR13);
- // MAP(0x40, STI_REGISTER_CR14);
- // MAP(0x41, STI_REGISTER_CR15);
-    MAP(0x42, STI_REGISTER_DR0);
-    MAP(0x43, STI_REGISTER_DR1);
-    MAP(0x44, STI_REGISTER_DR2);
-    MAP(0x45, STI_REGISTER_DR3);
-    MAP(0x46, STI_REGISTER_DR4);
-    MAP(0x47, STI_REGISTER_DR5);
-    MAP(0x48, STI_REGISTER_DR6);
-    MAP(0x49, STI_REGISTER_DR7);
-    MAP(0x4a, STI_REGISTER_DR8);
-    MAP(0x4b, STI_REGISTER_DR9);
-    MAP(0x4c, STI_REGISTER_DR10);
-    MAP(0x4d, STI_REGISTER_DR11);
-    MAP(0x4e, STI_REGISTER_DR12);
-    MAP(0x4f, STI_REGISTER_DR13);
-    MAP(0x50, STI_REGISTER_DR14);
-    MAP(0x51, STI_REGISTER_DR15);
- // MAP(0x52, STI_REGISTER_FP0);
- // MAP(0x53, STI_REGISTER_FP1);
- // MAP(0x54, STI_REGISTER_FP2);
- // MAP(0x55, STI_REGISTER_FP3);
- // MAP(0x56, STI_REGISTER_FP4);
- // MAP(0x57, STI_REGISTER_FP5);
- // MAP(0x58, STI_REGISTER_FP6);
- // MAP(0x59, STI_REGISTER_FP7);
- // MAP(0x5a, STI_REGISTER_K0);
- // MAP(0x5b, STI_REGISTER_K1);
- // MAP(0x5c, STI_REGISTER_K2);
- // MAP(0x5d, STI_REGISTER_K3);
- // MAP(0x5e, STI_REGISTER_K4);
- // MAP(0x5f, STI_REGISTER_K5);
- // MAP(0x60, STI_REGISTER_K6);
- // MAP(0x61, STI_REGISTER_K7);
-    MAP(0x62, STI_REGISTER_MM0);
-    MAP(0x63, STI_REGISTER_MM1);
-    MAP(0x64, STI_REGISTER_MM2);
-    MAP(0x65, STI_REGISTER_MM3);
-    MAP(0x66, STI_REGISTER_MM4);
-    MAP(0x67, STI_REGISTER_MM5);
-    MAP(0x68, STI_REGISTER_MM6);
-    MAP(0x69, STI_REGISTER_MM7);
-    MAP(0x6a, STI_REGISTER_R8);
-    MAP(0x6b, STI_REGISTER_R9);
-    MAP(0x6c, STI_REGISTER_R10);
-    MAP(0x6d, STI_REGISTER_R11);
-    MAP(0x6e, STI_REGISTER_R12);
-    MAP(0x6f, STI_REGISTER_R13);
-    MAP(0x70, STI_REGISTER_R14);
-    MAP(0x71, STI_REGISTER_R15);
-
-    MAP(0x72, STI_REGISTER_ST0);
-    MAP(0x73, STI_REGISTER_ST1);
-    MAP(0x74, STI_REGISTER_ST2);
-    MAP(0x75, STI_REGISTER_ST3);
-    MAP(0x76, STI_REGISTER_ST4);
-    MAP(0x77, STI_REGISTER_ST5);
-    MAP(0x78, STI_REGISTER_ST6);
-    MAP(0x79, STI_REGISTER_ST7);
-
-    MAP(0x7a, STI_REGISTER_XMM0);
-    MAP(0x7b, STI_REGISTER_XMM1);
-    MAP(0x7c, STI_REGISTER_XMM2);
-    MAP(0x7d, STI_REGISTER_XMM3);
-    MAP(0x7e, STI_REGISTER_XMM4);
-    MAP(0x7f, STI_REGISTER_XMM5);
-    MAP(0x80, STI_REGISTER_XMM6);
-    MAP(0x81, STI_REGISTER_XMM7);
-    MAP(0x82, STI_REGISTER_XMM8);
-    MAP(0x83, STI_REGISTER_XMM9);
-    MAP(0x84, STI_REGISTER_XMM10);
-    MAP(0x85, STI_REGISTER_XMM11);
-    MAP(0x86, STI_REGISTER_XMM12);
-    MAP(0x87, STI_REGISTER_XMM13);
-    MAP(0x88, STI_REGISTER_XMM14);
-    MAP(0x89, STI_REGISTER_XMM15);
-
-    MAP(0xda, STI_REGISTER_R8B);
-    MAP(0xdb, STI_REGISTER_R9B);
-    MAP(0xdc, STI_REGISTER_R10B);
-    MAP(0xdd, STI_REGISTER_R11B);
-    MAP(0xde, STI_REGISTER_R12B);
-    MAP(0xdf, STI_REGISTER_R13B);
-    MAP(0xe0, STI_REGISTER_R14B);
-    MAP(0xe1, STI_REGISTER_R15B);
-    MAP(0xe2, STI_REGISTER_R8W);
-    MAP(0xe3, STI_REGISTER_R9W);
-    MAP(0xe4, STI_REGISTER_R10W);
-    MAP(0xe5, STI_REGISTER_R11W);
-    MAP(0xe6, STI_REGISTER_R12W);
-    MAP(0xe7, STI_REGISTER_R13W);
-    MAP(0xe8, STI_REGISTER_R14W);
-    MAP(0xe9, STI_REGISTER_R15W);
-    MAP(0xea, STI_REGISTER_R8D);
-    MAP(0xeb, STI_REGISTER_R9D);
-    MAP(0xec, STI_REGISTER_R10D);
-    MAP(0xed, STI_REGISTER_R11D);
-    MAP(0xee, STI_REGISTER_R12D);
-    MAP(0xef, STI_REGISTER_R13D);
-    MAP(0xf0, STI_REGISTER_R14D);
-    MAP(0xf1, STI_REGISTER_R15D);
-
-#undef MAP
-  default:
-    printf("ERROR: Unrecognized register number %u!\n", llvmID);
-    assert(llvmID != llvmID); // unrecognized llvm register number
-    break;
-  }
-
-  return stiID;
-}
-
-#define PRIMITIVE_TYPE_MAPPINGS                                                \
-  X(dwarf::DW_ATE_address, 4, T_32PVOID, T_32PVOID)                            \
-  X(dwarf::DW_ATE_boolean, 1, T_BOOL08, T_BOOL08)                              \
-  X(dwarf::DW_ATE_boolean, 2, T_BOOL16, T_BOOL16)                              \
-  X(dwarf::DW_ATE_boolean, 4, T_BOOL32, T_BOOL32)                              \
-  X(dwarf::DW_ATE_boolean, 8, T_BOOL64, T_BOOL64)                              \
-  X(dwarf::DW_ATE_complex_float, 4, T_CPLX32, T_CPLX32)                        \
-  X(dwarf::DW_ATE_complex_float, 8, T_CPLX64, T_CPLX64)                        \
-  X(dwarf::DW_ATE_complex_float, 10, T_CPLX80, T_CPLX80)                       \
-  X(dwarf::DW_ATE_complex_float, 16, T_CPLX128, T_CPLX128)                     \
-  X(dwarf::DW_ATE_float, 4, T_REAL32, T_REAL32)                                \
-  X(dwarf::DW_ATE_float, 6, T_REAL48, T_REAL48)                                \
-  X(dwarf::DW_ATE_float, 8, T_REAL64, T_REAL64)                                \
-  X(dwarf::DW_ATE_float, 10, T_REAL80, T_REAL80)                               \
-  X(dwarf::DW_ATE_float, 16, T_REAL128, T_REAL128)                             \
-  X(dwarf::DW_ATE_decimal_float, 4, T_REAL32, T_REAL32)                        \
-  X(dwarf::DW_ATE_decimal_float, 6, T_REAL48, T_REAL48)                        \
-  X(dwarf::DW_ATE_decimal_float, 8, T_REAL64, T_REAL64)                        \
-  X(dwarf::DW_ATE_decimal_float, 10, T_REAL80, T_REAL80)                       \
-  X(dwarf::DW_ATE_decimal_float, 16, T_REAL128, T_REAL128)                     \
-  X(dwarf::DW_ATE_signed, 1, T_CHAR, T_CHAR)                                   \
-  X(dwarf::DW_ATE_signed, 2, T_SHORT, T_SHORT)                                 \
-  X(dwarf::DW_ATE_signed, 4, T_INT4, T_LONG)                                   \
-  X(dwarf::DW_ATE_signed, 8, T_QUAD, T_QUAD)                                   \
-  X(dwarf::DW_ATE_signed_char, 1, T_CHAR, T_CHAR)                              \
-  X(dwarf::DW_ATE_unsigned, 1, T_UCHAR, T_UCHAR)                               \
-  X(dwarf::DW_ATE_unsigned, 2, T_USHORT, T_USHORT)                             \
-  X(dwarf::DW_ATE_unsigned, 4, T_UINT4, T_ULONG)                               \
-  X(dwarf::DW_ATE_unsigned, 8, T_UQUAD, T_UQUAD)                               \
-  X(dwarf::DW_ATE_unsigned_char, 1, T_UCHAR, T_UCHAR)
-// FIXME: dwarf::DW_ATE_imaginary_float
-// FIXME: dwarf::DW_ATE_packed_decimal
-// FIXME: dwarf::DW_ATE_numeric_string
-// FIXME: dwarf::DW_ATE_edited
-// FIXME: dwarf::DW_ATE_signed_fixed
-// FIXME: dwarf::DW_ATE_unsigned_fixed
-// FIXME: dwarf::DW_ATE_UTF
-
-static STITypeBasic::Primitive
-toPrimitive(dwarf::TypeKind encoding, uint32_t byteSize,
-            bool isLong) // FIXME: improve this implementation
-{
-  STITypeBasic::Primitive primitive;
-
-// FIXME: Algorithm is not efficient.
-#define X(ENCODING, BYTESIZE, PRIMITIVE, PRIMITIVE2)                           \
-  if (encoding == ENCODING && byteSize == BYTESIZE) {                          \
-    primitive = (isLong) ? PRIMITIVE2 : PRIMITIVE;                             \
-  } else
-  PRIMITIVE_TYPE_MAPPINGS
-#undef X
-  { primitive = T_NOTYPE; }
-
-  return primitive;
-}
-
-STIType *STIDebugImpl::createTypeBasic(const DIBasicType *llvmType) {
-  unsigned int encoding = llvmType->getEncoding();
-  dwarf::TypeKind typeKind = static_cast<dwarf::TypeKind>(encoding);
-  uint64_t sizeInBytes = llvmType->getSizeInBits() >> 3;
-  STITypeBasic *type;
-  bool isLong = false;
-
-  if (llvmType->getName().count("long")) {
-    isLong = true;
-  }
-
-  type = STITypeBasic::create();
-  type->setPrimitive(toPrimitive(typeKind, sizeInBytes, isLong));
-  type->setSizeInBits(llvmType->getSizeInBits());
-
-  return type;
-}
-
-template <typename T> T* STIDebugImpl::resolve(TypedDINodeRef<T> ref) const {
-  return ref.resolve(getTypeIdentifierMap());
-}
-
-STIType *STIDebugImpl::createTypePointer(const DIDerivedType *llvmType) {
-  STITypePointer *type;
-  STIType *classType = nullptr;
-  STIType *pointerTo = nullptr;
-  unsigned tag = llvmType->getTag();
-  unsigned int sizeInBits = llvmType->getSizeInBits();
-
-  STITypePointer::PTMType ptrToMemberType = STITypePointer::PTM_NONE;
-
-  DIType *derivedType = resolve(llvmType->getBaseType());
-  pointerTo = createType(derivedType);
-
-  if (tag == dwarf::DW_TAG_ptr_to_member_type) {
-    classType = createType(resolve(llvmType->getClassType()));
-    if (dyn_cast<DISubroutineType>(resolve(llvmType->getBaseType()))) {
-      ptrToMemberType = STITypePointer::PTM_METHOD;
-    } else {
-      ptrToMemberType = STITypePointer::PTM_DATA;
-    }
-  }
-
-  type = STITypePointer::create();
-
-  type->setPointerTo(pointerTo);
-
-  if (sizeInBits == 0) {
-    sizeInBits = getPointerSizeInBits();
-  }
-  type->setSizeInBits(sizeInBits);
-  type->setContainingClass(classType);
-  type->setIsLValueReference(tag == dwarf::DW_TAG_reference_type);
-  type->setIsRValueReference(tag == dwarf::DW_TAG_rvalue_reference_type);
-  type->setPtrToMemberType(ptrToMemberType);
-
-  return type;
-}
-
-STIType *STIDebugImpl::createTypeModifier(const DIDerivedType *llvmType) {
-  STITypeModifier *type;
-  STIType *qualifiedType;
-
-  qualifiedType = createType(resolve(llvmType->getBaseType()));
-
-  type = STITypeModifier::create();
-  type->setQualifiedType(qualifiedType);
-  type->setIsConstant(llvmType->getTag() == dwarf::DW_TAG_const_type);
-  type->setIsVolatile(llvmType->getTag() == dwarf::DW_TAG_volatile_type);
-  type->setIsUnaligned(false);
-  type->setSizeInBits(qualifiedType->getSizeInBits());
-
-  return type;
-}
-
-STIType *STIDebugImpl::createSymbolUserDefined(const DIDerivedType *llvmType) {
-  STISymbolUserDefined *symbol;
-  STIType *userDefinedType;
-
-  DIType *derivedType = resolve(llvmType->getBaseType());
-  userDefinedType = createType(derivedType);
-
-  if (userDefinedType->getKind() == STI_OBJECT_KIND_TYPE_STRUCTURE) {
-    STITypeStructure *pType = static_cast<STITypeStructure *>(userDefinedType);
-    auto stringMap = const_cast<STIDebugImpl *>(this)->getStringNameMap();
-    if (stringMap->count(derivedType)) {
-      (*stringMap)[llvmType] = llvmType->getName();
-      pType->setName(llvmType->getName());
-    }
-  }
-
-  if (userDefinedType->getKind() == STI_OBJECT_KIND_TYPE_ENUMERATION) {
-    STITypeEnumeration *pType =
-        static_cast<STITypeEnumeration *>(userDefinedType);
-    pType->setName(llvmType->getName());
-  }
-
-  symbol = STISymbolUserDefined::create();
-  symbol->setDefinedType(userDefinedType);
-  symbol->setName(llvmType->getName());
-
-  getOrCreateScope(resolve(llvmType->getScope()))->add(symbol);
-
-  return userDefinedType;
-}
-
-STIType *STIDebugImpl::createTypeArray(const DICompositeType *llvmType) {
-  STITypeArray *type = nullptr;
-  STIType *elementType;
-  bool undefinedSubrange = false;
-
-  elementType = createType(resolve(llvmType->getBaseType()));
-
-  // Add subranges to array type.
-  DINodeArray Elements = llvmType->getElements();
-  uint32_t elementLength = elementType->getSizeInBits() >> 3;
-  for (int i = Elements.size() - 1; i >= 0; --i) {
-    DINode *Element = Elements[i];
-    if (Element->getTag() != dwarf::DW_TAG_subrange_type) {
-      assert(false && "Can array have element that is not of a subrange type?");
-      continue;
-    }
-    DISubrange *SR = cast<DISubrange>(Element);
-    int64_t LowerBound = SR->getLowerBound();
-    int64_t DefaultLowerBound = 0; // FIXME : default bound
-    int64_t Count = SR->getCount();
-
-    assert(LowerBound == DefaultLowerBound && "TODO: fix default bound check");
-
-    if (Count == -1) {
-      // FIXME: this is a WA solution until solving dynamic array boundary.
-      Count = 1;
-      undefinedSubrange = true;
-    }
-
-    type = STITypeArray::create();
-    type->setElementType(elementType);
-    type->setLength(createNumericUnsignedInt(elementLength * Count));
-
-    elementType = type;
-    elementLength *= Count;
-
-    if (i != 0) {
-      // FIXME
-      const_cast<STIDebugImpl *>(this)->getTypeTable()->push_back(type);
-    }
-  }
-
-  assert((undefinedSubrange ||
-         elementLength == (llvmType->getSizeInBits() >> 3)) &&
-         "mismatch: bad array subrange sizes");
-
-  type->setName(llvmType->getName());
-  type->setSizeInBits(llvmType->getSizeInBits());
-
-  return type;
-}
-
-/// If this type is derived from a base type then return base type size.
-uint64_t STIDebugImpl::getBaseTypeSize(const DIDerivedType *Ty) const {
-  unsigned Tag = Ty->getTag();
-
-  if (Tag != dwarf::DW_TAG_member && Tag != dwarf::DW_TAG_typedef &&
-      Tag != dwarf::DW_TAG_const_type && Tag != dwarf::DW_TAG_volatile_type &&
-      Tag != dwarf::DW_TAG_restrict_type)
-    return Ty->getSizeInBits();
-
-  DIType *BaseType = resolve(Ty->getBaseType());
-
-  // If this type is not derived from any type or the type is a declaration then
-  // take conservative approach.
-  if (!BaseType || BaseType->isForwardDecl())
-    return Ty->getSizeInBits();
-
-  // If this is a derived type, go ahead and get the base type, unless it's a
-  // reference then it's just the size of the field. Pointer types have no need
-  // of this since they're a different type of qualification on the type.
-  if (BaseType->getTag() == dwarf::DW_TAG_reference_type ||
-      BaseType->getTag() == dwarf::DW_TAG_rvalue_reference_type)
-    return Ty->getSizeInBits();
-
-  if (DIDerivedType *DT = dyn_cast<DIDerivedType>(BaseType)) {
-    return getBaseTypeSize(DT);
-  }
-
-  return BaseType->getSizeInBits();
-}
-
-bool STIDebugImpl::isEqualVMethodPrototype(const DISubroutineType *typeA,
-                                           const DISubroutineType *typeB) {
-  DITypeRefArray ElementsA = typeA->getTypeArray();
-  DITypeRefArray ElementsB = typeB->getTypeArray();
-
-  if (ElementsA.size() != ElementsB.size()) {
-    return false;
-  }
-
-  assert(ElementsA.size() >= 2 && "non-trevial method");
-
-  for (unsigned i = 2, N = ElementsA.size(); i < N; ++i) {
-    const DIType *ElementA = resolve(ElementsA[i]);
-    const DIType *ElementB = resolve(ElementsB[i]);
-    if (ElementA != ElementB) {
-      return false;
-    }
-  }
-  return true;
-}
-
-void STIDebugImpl::collectClassInfoFromInheritance(ClassInfo &info,
-                                                   const DIDerivedType *inherTy,
-                                                   bool &finalizedOffset) {
-  bool isVirtual = inherTy->isVirtual();
-
-  const DIType *BaseTy = resolve(inherTy->getBaseType());
-
-  // Base type of inheritance entry might be a typedef entry.
-  // Skip all typedef entries to get to the class entry.
-  while (!isa<DICompositeType>(BaseTy)) {
-    assert(isa<DIDerivedType>(BaseTy) && "Base type expected to be derived type");
-    const DIDerivedType *DTy = cast<DIDerivedType>(BaseTy);
-    assert(DTy->getTag() == dwarf::DW_TAG_typedef);
-    BaseTy = resolve(DTy->getBaseType());
-  }
-  const DICompositeType *DDTy = dyn_cast<DICompositeType>(BaseTy);
-  ClassInfo &inherInfo = collectClassInfo(DDTy);
-
-  for (auto &itr : inherInfo.vBaseClasses) {
-    if (!info.vBaseClasses.count(itr.first)) {
-      int vbIndex = info.vBaseClasses.size() + 1;
-      info.vBaseClasses[itr.first] = ClassInfo::VBaseClassInfo(
-          itr.second.llvmInheritance, vbIndex, true /*indirect*/);
-    }
-  }
-
-  if (isVirtual) {
-    auto vbClass = info.vBaseClasses.find(DDTy);
-    if (vbClass != info.vBaseClasses.end()) {
-      vbClass->second.indirect = false;
-    } else {
-      int vbIndex = info.vBaseClasses.size() + 1;
-      info.vBaseClasses[DDTy] =
-          ClassInfo::VBaseClassInfo(inherTy, vbIndex, false /*indirect*/);
-    }
-  } else {
-    if (!finalizedOffset) {
-      if (inherInfo.vBaseClasses.size()) {
-        finalizedOffset = true;
-        info.vbpOffset = (inherTy->getOffsetInBits() >> 3) + inherInfo.vbpOffset;
-        info.vMethodsCount = inherInfo.vMethodsCount;
-      } else {
-        info.vbpOffset = (inherTy->getOffsetInBits() + DDTy->getSizeInBits()) >> 3;
-      }
-    }
-    info.baseClasses.push_back(inherTy);
-  }
-
-  // append "inherInfo.vMethods" to "info.vMethods"
-  for (auto &itr : inherInfo.vMethods) {
-    StringRef methodName = itr.first;
-    auto &vMethodsDst = info.vMethods[methodName];
-
-    for (unsigned i = 0, Ni = itr.second.size(); i < Ni; ++i) {
-      const DISubroutineType *SPTy =
-          dyn_cast<const DISubroutineType>(itr.second[i]);
-      bool found = false;
-      for (unsigned j = 0, Nj = vMethodsDst.size(); j < Nj; ++j) {
-        if (isEqualVMethodPrototype(
-            dyn_cast<const DISubroutineType>(vMethodsDst[j]),
-            SPTy)) {
-          // virtual method is not introduced.
-          found = true;
-          break;
-        }
-      }
-      if (!found) {
-        vMethodsDst.push_back(SPTy);
-      }
-    }
-  }
-}
-
-void STIDebugImpl::collectMemberInfo(ClassInfo &info,
-                                     const DIDerivedType *DDTy) {
-  if (!DDTy->getName().empty()) {
-    info.members.push_back(std::make_pair(DDTy, 0));
-    return;
-  }
-  // Member with no name, must be nested structure/union, collects its memebers
-  assert((DDTy->getOffsetInBits() % 8) == 0 && "Unnamed bitfield member!");
-  unsigned offset = DDTy->getOffsetInBits() >> 3;
-  const DIType *Ty = resolve(DDTy->getBaseType());
-  assert(dyn_cast<DICompositeType>(Ty) && "Expects structure or union type");
-  const DICompositeType *DCTy = dyn_cast<DICompositeType>(Ty);
-  ClassInfo &nestedInfo = collectClassInfo(DCTy);
-  ClassInfo::MemberList &members = nestedInfo.members;
-  for (unsigned i = 0, e = members.size(); i != e; ++i) {
-    auto itr = members[i];
-    info.members.push_back(std::make_pair(itr.first, itr.second + offset));
-  }
-  //TODO: do we need to create the type of the unnamed member?
-  //(void)createType(Ty);
-}
-
-ClassInfo &STIDebugImpl::collectClassInfo(const DICompositeType *llvmType) {
-  auto *CIM = getClassInfoMap();
-  auto itr = CIM->find(llvmType);
-  if (itr != CIM->end()) {
-    return *itr->second;
-  }
-
-  CIM->insert(std::make_pair(llvmType, new ClassInfo()));
-  ClassInfo &info = *(CIM->find(llvmType)->second);
-
-  std::string constructorName = llvmType->getName();
-  std::string destructorName = (Twine("~") + Twine(llvmType->getName())).str();
-  std::string virtualTableName =
-      (Twine("_vptr$") + Twine(llvmType->getName())).str();
-
-  bool finalizedOffset = false;
-
-  // Add elements to structure type.
-  DINodeArray Elements = llvmType->getElements();
-  for (unsigned i = 0, N = Elements.size(); i < N; ++i) {
-    DINode *Element = Elements[i];
-    if (const DISubprogram *subprogram = dyn_cast<DISubprogram>(Element)) {
-      // FIXME: implement this case
-      // getOrCreateSubprogramDIE(Element);
-      StringRef methodName = subprogram->getName();
-      info.methods[methodName].push_back(
-          std::make_pair(subprogram, true /*introduced*/));
-
-      if (methodName == constructorName)
-        info.hasCTOR = true;
-      if (methodName == destructorName)
-        info.hasDTOR = true;
-
-    } else if (DIDerivedType *DDTy = dyn_cast<DIDerivedType>(Element)) {
-      if (DDTy->getTag() == dwarf::DW_TAG_friend) {
-        // FIXME: implement this case
-        // DIE &ElemDie = createAndAddDIE(dwarf::DW_TAG_friend, Buffer);
-        // addType(ElemDie, resolve(DDTy->getBaseType()),
-        //        dwarf::DW_AT_friend);
-        assert(!"FIXME: implement this case");
-      } else {
-        if (DDTy->getName() == virtualTableName) {
-          assert(!info.vFuncTab && "Class has more than one virtual table.");
-          info.vFuncTab = DDTy;
-        } else if (DDTy->getTag() == dwarf::DW_TAG_inheritance) {
-          collectClassInfoFromInheritance(info, DDTy, finalizedOffset);
-        } else {
-          collectMemberInfo(info, DDTy);
-        }
-      }
-    }
-  }
-  bool hasVFuncTab = false;
-  for (auto &itr : info.methods) {
-    StringRef methodName = itr.first;
-    if (methodName == destructorName) {
-      methodName = "~";
-    }
-
-    auto &vMethods = info.vMethods[methodName];
-    for (unsigned i = 0, Ni = itr.second.size(); i < Ni; ++i) {
-      auto &methodInfo = itr.second[i];
-      const DISubprogram *subprogram = dyn_cast<DISubprogram>(methodInfo.first);
-
-      if (subprogram->getVirtuality() == dwarf::DW_VIRTUALITY_none) {
-        // non-virtual method, nothing to update. Just skip it.
-        continue;
-      }
-      const DISubroutineType *SPTy = subprogram->getType();
-
-      for (unsigned j = 0, Nj = vMethods.size(); j < Nj; ++j) {
-        if (isEqualVMethodPrototype(
-            dyn_cast<DISubroutineType>(vMethods[j]),
-            SPTy)) {
-          // virtual method is not introduced.
-          methodInfo.second = false;
-        }
-      }
-      if (methodInfo.second) {
-        // an introduced virtual function, update counter and add to vMethods.
-        info.vMethodsCount++;
-        vMethods.push_back(SPTy);
-        hasVFuncTab = true;
-      }
-    }
-  }
-
-  if (!hasVFuncTab) {
-    info.vFuncTab = nullptr;
-  }
-
-  if (info.vBaseClasses.size() > 0 && info.vbpOffset < 0) {
-    if (info.vFuncTab) {
-      // Class has virtual function pointer, add pointer size.
-      info.vbpOffset = getPointerSizeInBits() >> 3;
-    } else {
-      info.vbpOffset = 0;
-    }
-  }
-
-  return info;
-}
-
-STIType *STIDebugImpl::createTypeStructure(const DICompositeType *llvmType,
-                                           bool isDcl) {
-  STITypeFieldList *fieldType = nullptr;
-  int16_t prop = 0;
-  int32_t size = 0;
-  STITypeVShape *vshapeType = nullptr;
-  STITypePointer *virtualTableType = nullptr;
-  STITypeStructure *type = nullptr;
-
-  if (llvmType->isForwardDecl()) {
-    isDcl = true;
-  }
-
-  if (!llvmType->getName().empty()) {
-    STIType *classType = getClassScope(resolve(llvmType->getScope()));
-    if (classType) {
-      assert(classType->getKind() == STI_OBJECT_KIND_TYPE_STRUCTURE &&
-             "unknown containing type");
-      prop = prop | PROP_ISNESTED;
-      STITypeStructure *pType = static_cast<STITypeStructure *>(classType);
-      pType->setProperty(pType->getProperty() | PROP_CNESTED);
-    }
-  }
-
-  if (isDcl) {
-    prop = prop | PROP_FWDREF;
-  } else {
-    STIType *dclType = createType(llvmType); // Force creating a declaration.
-    fieldType = STITypeFieldList::create();
-
-    ClassInfo &info = collectClassInfo(llvmType);
-
-    if (info.hasCTOR) {
-      prop = prop | PROP_CTOR;
-    }
-
-    // Create base classes
-    ClassInfo::BaseClassList &baseClasses = info.baseClasses;
-    for (unsigned i = 0, e = baseClasses.size(); i != e; ++i) {
-      const DIDerivedType *inheritance =
-          dyn_cast<DIDerivedType>(baseClasses[i]);
-
-      STITypeBaseClass *bClass = STITypeBaseClass::create();
-      bClass->setAttribute(getTypeAttribute(inheritance, llvmType));
-      bClass->setType(createType(resolve(inheritance->getBaseType())));
-      bClass->setOffset(
-              createNumericUnsignedInt(inheritance->getOffsetInBits() >> 3));
-
-      fieldType->getBaseClasses().push_back(bClass);
-    }
-
-    // Create virtual base classes
-    for (auto &itr : info.vBaseClasses) {
-      const DIDerivedType *inheritance =
-          dyn_cast<DIDerivedType>(itr.second.llvmInheritance);
-      unsigned vbIndex = itr.second.vbIndex;
-      bool indirect = itr.second.indirect;
-
-      STITypeVBaseClass *vbClass = STITypeVBaseClass::create(indirect);
-      vbClass->setAttribute(getTypeAttribute(inheritance, llvmType));
-      vbClass->setType(createType(resolve(inheritance->getBaseType())));
-      vbClass->setVbpType(getVbpType());
-      vbClass->setVbpOffset(createNumericSignedInt(info.vbpOffset));
-      vbClass->setVbIndex(createNumericUnsignedInt(vbIndex));
-
-      fieldType->getVBaseClasses().push_back(vbClass);
-    }
-
-    // Create members
-    ClassInfo::MemberList &members = info.members;
-    for (unsigned i = 0, e = members.size(); i != e; ++i) {
-      auto itr = members[i];
-      const DIDerivedType *llvmMember = dyn_cast<DIDerivedType>(itr.first);
-
-      STITypeMember *member = STITypeMember::create();
-
-      STIType *memberBaseType =
-          createType(resolve(llvmMember->getBaseType()));
-
-      if (llvmMember->isStaticMember()) {
-        member->setIsStatic(true);
-        member->setAttribute(getTypeAttribute(llvmMember, llvmType));
-        member->setType(memberBaseType);
-        member->setName(llvmMember->getName());
-
-        fieldType->getMembers().push_back(member);
-        continue;
-      }
-
-      // TODO: move the member size calculation to a helper function.
-      uint64_t Size = llvmMember->getSizeInBits();
-      uint64_t FieldSize = getBaseTypeSize(llvmMember);
-      uint64_t OffsetInBytes = itr.second;
-
-      if (Size != FieldSize) {
-        STITypeBitfield *bitfieldType = STITypeBitfield::create();
-
-        uint64_t Offset = llvmMember->getOffsetInBits();
-        uint64_t AlignMask = ~(llvmMember->getAlignInBits() - 1);
-        uint64_t HiMark = (Offset + FieldSize) & AlignMask;
-        uint64_t FieldOffset = (HiMark - FieldSize);
-        Offset -= FieldOffset;
-
-        // Maybe we need to work from the other end.
-        // if (ASM()->getDataLayout().isLittleEndian())
-        //  Offset = FieldSize - (Offset + Size);
-
-        bitfieldType->setOffset(Offset);
-        bitfieldType->setSize(Size);
-        bitfieldType->setType(memberBaseType);
-
-        const_cast<STIDebugImpl *>(this)->getTypeTable()->push_back(
-            bitfieldType); // FIXME
-
-        OffsetInBytes += FieldOffset >> 3;
-        memberBaseType = bitfieldType;
-      } else {
-        // This is not a bitfield.
-        OffsetInBytes += llvmMember->getOffsetInBits() >> 3;
-      }
-
-      member->setAttribute(getTypeAttribute(llvmMember, llvmType));
-      member->setType(memberBaseType);
-      member->setOffset(createNumericUnsignedInt(OffsetInBytes));
-      member->setName(llvmMember->getName());
-
-      fieldType->getMembers().push_back(member);
-    }
-
-    // Create methods
-    for (auto &itr : info.methods) {
-      unsigned overloadedCount = itr.second.size();
-      assert(overloadedCount > 0 && "Empty methods map entry");
-      if (overloadedCount == 1) {
-        auto &methodInfo = itr.second[0];
-        const DISubprogram *subprogram =
-            dyn_cast<DISubprogram>(methodInfo.first);
-        bool introduced = methodInfo.second;
-
-        bool isStatic = isStaticMethod(subprogram->getLinkageName());
-
-        unsigned attribute =
-            getFunctionAttribute(subprogram, llvmType, introduced);
-        STIType *methodtype =
-            createType(resolve(subprogram->getType()->getRef()),
-                       dclType, isStatic);
-
-        unsigned virtuality = subprogram->getVirtuality();
-        unsigned virtualIndex = subprogram->getVirtualIndex();
-
-        // Create LF_METHOD entry
-        STITypeOneMethod *method = STITypeOneMethod::create();
-
-        method->setAttribute(attribute);
-        method->setType(methodtype);
-        if (introduced) {
-          method->setVirtuality(virtuality);
-          method->setVirtualIndex(virtualIndex);
-        }
-        method->setName(itr.first);
-
-        fieldType->getOneMethods().push_back(method);
-      } else {
-        // Create LF_METHODLIST entry
-        STITypeMethodList *methodList = STITypeMethodList::create();
-        for (unsigned i = 0; i < overloadedCount; ++i) {
-          auto &methodInfo = itr.second[i];
-          const DISubprogram *subprogram =
-              dyn_cast<DISubprogram>(methodInfo.first);
-          bool introduced = methodInfo.second;
-
-          bool isStatic = isStaticMethod(subprogram->getLinkageName());
-
-          unsigned attribute =
-              getFunctionAttribute(subprogram, llvmType, introduced);
-          STIType *methodtype =
-              createType(resolve(subprogram->getType()->getRef()),
-                         dclType, isStatic);
-
-          unsigned virtuality = subprogram->getVirtuality();
-          unsigned virtualIndex = subprogram->getVirtualIndex();
-
-          STITypeMethodListEntry *entry = STITypeMethodListEntry::create();
-
-          entry->setAttribute(attribute);
-          entry->setType(methodtype);
-          if (introduced) {
-            entry->setVirtuality(virtuality);
-            entry->setVirtualIndex(virtualIndex);
-          }
-
-          methodList->getList().push_back(entry);
-        }
-
-        const_cast<STIDebugImpl *>(this)->getTypeTable()->push_back(
-            methodList); // FIXME
-
-        // Create LF_METHOD entry
-        STITypeMethod *method = STITypeMethod::create();
-
-        method->setCount(overloadedCount);
-        method->setList(methodList);
-        method->setName(itr.first);
-
-        fieldType->getMethods().push_back(method);
-      }
-    }
-
-    if (info.vMethodsCount) {
-      vshapeType = STITypeVShape::create();
-      vshapeType->setCount(info.vMethodsCount);
-
-      const_cast<STIDebugImpl *>(this)->getTypeTable()->push_back(
-          vshapeType); // FIXME
-
-      if (info.vFuncTab) {
-        // Create VFUNCTAB
-        virtualTableType = STITypePointer::create();
-        virtualTableType->setSizeInBits(getPointerSizeInBits());
-
-        STITypeVFuncTab *vFuncTab = STITypeVFuncTab::create();
-
-        virtualTableType->setPointerTo(vshapeType);
-        vFuncTab->setType(virtualTableType);
-
-        const_cast<STIDebugImpl *>(this)->getTypeTable()->push_back(
-            virtualTableType); // FIXME
-
-        fieldType->setVFuncTab(vFuncTab);
-      }
-    }
-
-    const_cast<STIDebugImpl *>(this)->getTypeTable()->push_back(
-        fieldType); // FIXME
-
-    size = (uint32_t)(llvmType->getSizeInBits() >> 3);
-  }
-#if 0
-    DICompositeType *ContainingType(resolve(CTy.getContainingType()));
-    if (ContainingType)
-      addDIEEntry(Buffer, dwarf::DW_AT_containing_type,
-                  *getOrCreateTypeDIE(ContainingType));
-
-    // Add template parameters to a class, structure or union types.
-    // FIXME: The support isn't in the metadata for this yet.
-    if (Tag == dwarf::DW_TAG_class_type ||
-        Tag == dwarf::DW_TAG_structure_type || Tag == dwarf::DW_TAG_union_type)
-      addTemplateParams(Buffer, CTy.getTemplateParams());
-#endif
-
-  type = STITypeStructure::create();
-
-  switch (llvmType->getTag()) {
-#define X(TAG, TYPE)                                                           \
-  case dwarf::TAG:                                                             \
-    type->setLeaf(TYPE);                                                       \
-    break
-    X(DW_TAG_class_type, LF_CLASS);
-    X(DW_TAG_structure_type, LF_STRUCTURE);
-    X(DW_TAG_union_type, LF_UNION);
-#undef X
-  default:
-    assert(!"Unknown structure type");
-  }
-
-  std::string fullCLassName =
-      getScopeFullName(resolve(llvmType->getScope()), llvmType->getName());
-
-  if (fullCLassName.empty()) {
-    auto stringMap = const_cast<STIDebugImpl *>(this)->getStringNameMap();
-    if (!stringMap->count(llvmType)) {
-      stringMap->insert(std::make_pair(llvmType, getUniqueName()));
-    }
-    fullCLassName = stringMap->find(llvmType)->second;
-  }
-
-  type->setCount(isDcl ? 0 : llvmType->getElements().size());
-
-  type->setProperty(prop); //  FIXME: property
-
-  type->setFieldType(fieldType);
-
-  // type->setDerivedType(STIType* derivedType);
-  type->setVShapeType(vshapeType);
-
-  type->setSize(createNumericSignedInt(size));
-
-  type->setName(fullCLassName);
-
-  type->setSizeInBits(llvmType->getSizeInBits());
-
-  if (!isDcl && !llvmType->getName().empty()) {
-    STISymbolUserDefined *symbol = STISymbolUserDefined::create();
-    symbol->setDefinedType(type);
-    symbol->setName(fullCLassName);
-
-    getOrCreateScope(resolve(llvmType->getScope()))->add(symbol);
-  }
-
-  return type;
-}
-
-STIType *STIDebugImpl::createTypeEnumeration(const DICompositeType *llvmType) {
-  STITypeEnumeration *type;
-  STITypeFieldList *fieldType = nullptr;
-  STIType *elementType = nullptr;
-  unsigned elementCount = 0;
-  bool isDcl = false;
-  int16_t prop = 0;
-
-  if (llvmType->isForwardDecl()) {
-    isDcl = true;
-  }
-
-  STIType *classType = getClassScope(resolve(llvmType->getScope()));
-  if (classType) {
-    assert(classType->getKind() == STI_OBJECT_KIND_TYPE_STRUCTURE &&
-           "unknown containing type");
-    prop = prop | PROP_ISNESTED;
-    STITypeStructure *pType = static_cast<STITypeStructure *>(classType);
-    pType->setProperty(pType->getProperty() | PROP_CNESTED);
-  }
-
-  if (isDcl) {
-    prop = prop | PROP_FWDREF;
-  } else {
-
-    elementType = createType(resolve(llvmType->getBaseType()));
-
-    DINodeArray Elements = llvmType->getElements();
-    elementCount = Elements.size();
-
-    fieldType = STITypeFieldList::create();
-
-    // Add enumerators to enumeration type.
-    for (unsigned i = 0; i < elementCount; ++i) {
-      DIEnumerator *Enum = dyn_cast_or_null<DIEnumerator>(Elements[i]);
-      if (!Enum) {
-        continue;
-      }
-
-      STITypeEnumerator *enumeratorType = STITypeEnumerator::create();
-
-      uint16_t attribute = 0;
-
-      attribute = attribute | STI_ACCESS_PUBLIC;
-
-      enumeratorType->setAttribute(attribute); // FIXME: attribute
-      enumeratorType->setValue(createNumericSignedInt(Enum->getValue()));
-      enumeratorType->setName(Enum->getName());
-
-      fieldType->getEnumerators().push_back(enumeratorType);
-    }
-
-    // FIXME
-    const_cast<STIDebugImpl *>(this)->getTypeTable()->push_back(fieldType);
-  }
-
-  type = STITypeEnumeration::create();
-
-  type->setCount(elementCount); // TODO: is this right?
-
-  type->setProperty(prop); //  FIXME: property
-
-  type->setElementType(elementType);
-
-  type->setFieldType(fieldType);
-
-  type->setName(llvmType->getName());
-
-  type->setSizeInBits(llvmType->getSizeInBits());
-
-  return type;
-}
-
-STIType *STIDebugImpl::createTypeSubroutine(const DISubroutineType *llvmType,
-                                            STIType *classType, bool isStatic) {
-  STITypeProcedure *procedureType;
-  STITypeArgumentList *argListType;
-  int callingConvention = NEAR_C; // FIXME:
-
-  procedureType = STITypeProcedure::create();
-  argListType = STITypeArgumentList::create();
-
-  procedureType->setCallingConvention(callingConvention);
-  procedureType->setArgumentList(argListType);
-
-  // Add return type. A void return won't have a type.
-  DITypeRefArray Elements = llvmType->getTypeArray();
-  DIType *RTy = Elements.size() ? resolve(Elements[0]) : nullptr;
-  procedureType->setReturnType(createType(RTy));
-
-  unsigned firstArgIndex = 1;
-  if (classType) {
-    // This is a member function, initialize: classType, thisType, thisAdjust
-    procedureType->setClassType(classType);
-    if (!isStatic) {
-      assert(Elements.size() >= 2 &&
-             "Expect at least return value and 'this' argument");
-      procedureType->setThisType(createType(resolve(Elements[1])));
-      firstArgIndex = 2;
-      procedureType->setThisAdjust(0); // FIXME:
-    }
-  }
-
-  // Function
-  procedureType->setParamCount(Elements.size() - firstArgIndex);
-  for (unsigned i = firstArgIndex, N = Elements.size(); i < N; ++i) {
-    DIType *Ty = resolve(Elements[i]);
-    if (!Ty) {
-      assert(i == N - 1 && "Unspecified parameter must be the last argument");
-      // FIXME: handle variadic function argument
-      // createAndAddDIE(dwarf::DW_TAG_unspecified_parameters, Buffer);
-      procedureType->setParamCount(Elements.size() - 2);
-      argListType->getArgumentList()->push_back(nullptr);
-    } else {
-      argListType->getArgumentList()->push_back(createType(Ty));
-      // if (DIType(Ty).isArtificial())
-      //  addFlag(Arg, dwarf::DW_AT_artificial);
-    }
-  }
-
-#if 0
-    bool isPrototyped = true;
-    if (Elements.size() == 2 && !Elements[1])
-      isPrototyped = false;
-
-    // Add prototype flag if we're dealing with a C language and the
-    // function has been prototyped.
-    uint16_t Language = getLanguage();
-    if (isPrototyped &&
-        (Language == dwarf::DW_LANG_C89 || Language == dwarf::DW_LANG_C99 ||
-         Language == dwarf::DW_LANG_ObjC))
-      addFlag(Buffer, dwarf::DW_AT_prototyped);
-
-    if (CTy.isLValueReference())
-      addFlag(Buffer, dwarf::DW_AT_reference);
-
-    if (CTy.isRValueReference())
-      addFlag(Buffer, dwarf::DW_AT_rvalue_reference);
-#endif
-
-  const_cast<STIDebugImpl *>(this)->getTypeTable()->push_back(
-      argListType); // FIXME
-
-  return procedureType;
-}
-
-STIType *STIDebugImpl::getVoidType() const {
-  if (_voidType == nullptr) {
-    STITypeBasic *voidType = STITypeBasic::create();
-    voidType->setPrimitive(T_VOID);
-    const_cast<STIDebugImpl *>(this)->getTypeTable()->push_back(
-        voidType);                                          // FIXME
-    const_cast<STIDebugImpl *>(this)->_voidType = voidType; // FIXME
-  }
-  return _voidType;
-}
-
-STIType *STIDebugImpl::getVbpType() const {
-  if (_vbpType == nullptr) {
-    STITypePointer *vbpType = STITypePointer::create();
-    STITypeModifier *constInt4Type = STITypeModifier::create();
-    STITypeBasic *int4Type = STITypeBasic::create();
-    int4Type->setPrimitive(T_INT4);
-    constInt4Type->setQualifiedType(int4Type);
-    constInt4Type->setIsConstant(true);
-    vbpType->setPointerTo(constInt4Type);
-    vbpType->setSizeInBits(getPointerSizeInBits());
-    const_cast<STIDebugImpl *>(this)->getTypeTable()->push_back(
-        int4Type); // FIXME
-    const_cast<STIDebugImpl *>(this)->getTypeTable()->push_back(
-        constInt4Type); // FIXME
-    const_cast<STIDebugImpl *>(this)->getTypeTable()->push_back(
-        vbpType);                                         // FIXME
-    const_cast<STIDebugImpl *>(this)->_vbpType = vbpType; // FIXME
-  }
-  return _vbpType;
-}
-
-unsigned STIDebugImpl::getPointerSizeInBits() const { return _ptrSizeInBits; }
-
-STIType *STIDebugImpl::createType(const DIType *llvmType, STIType *classType,
-                                  bool isStatic) {
-  STIType *type;
-  unsigned int tag;
-
-  if (llvmType == nullptr) {
-    return getVoidType();
-  }
-
-  TypeMap *dclTM = const_cast<STIDebugImpl *>(this)->getDclTypeMap(); // FIXME
-  TypeMap::iterator dclItr = dclTM->find(llvmType);
-  TypeMap &TM1 =
-      (*const_cast<STIDebugImpl *>(this)->getTypeMap())[classType]; // FIXME
-  TypeMap::iterator itr = TM1.find(llvmType);
-
-  if (itr != TM1.end()) {
-    if (itr->second != nullptr) {
-      return itr->second;
-    }
-
-    if (dclItr != dclTM->end()) {
-      if (dclItr->second != nullptr) {
-        return dclItr->second;
-      }
-    }
-
-    dclTM->insert(std::make_pair(llvmType, nullptr)); // FIXME
-
-    switch (llvmType->getTag()) {
-#define X(TAG, HANDLER, TYPE)                                                  \
-  case dwarf::TAG:                                                             \
-    type = HANDLER(cast<TYPE>(llvmType), true);                                \
-    dclItr = dclTM->find(llvmType);                                            \
-    assert(dclItr != dclTM->end() && "Type should be in map by now!");         \
-    if (dclItr->second == nullptr) {                                           \
-      dclItr->second = type;                                                   \
-      const_cast<STIDebugImpl *>(this)->getTypeTable()->push_back(type);       \
-    }                                                                          \
-    if (dclItr->second != type) {                                              \
-      /* need to delete type! */                                               \
-      delete type;                                                             \
-    }                                                                          \
-    return dclItr->second;
-
-      X(DW_TAG_class_type,     createTypeStructure, DICompositeType);
-      X(DW_TAG_structure_type, createTypeStructure, DICompositeType);
-      X(DW_TAG_union_type,     createTypeStructure, DICompositeType);
-#undef X
-    default:
-      break;
-    }
-  } else {
-    TM1.insert(std::make_pair(llvmType, nullptr)); // FIXME
-  }
-
-  tag = llvmType->getTag();
-  switch (tag) {
-#define X(TAG, HANDLER, TYPE)                                                  \
-  case dwarf::TAG:                                                             \
-    type = HANDLER(cast<TYPE>(llvmType));                                      \
-    break
-#define X1(TAG, HANDLER, TYPE)                                                 \
-  case dwarf::TAG:                                                             \
-    type = HANDLER(cast<TYPE>(llvmType), classType, isStatic);                 \
-    break
-    X(DW_TAG_array_type, createTypeArray, DICompositeType);
-    X(DW_TAG_class_type, createTypeStructure, DICompositeType);
-    X(DW_TAG_structure_type, createTypeStructure, DICompositeType);
-    X(DW_TAG_union_type, createTypeStructure, DICompositeType);
-    X(DW_TAG_enumeration_type, createTypeEnumeration, DICompositeType);
-    X(DW_TAG_base_type, createTypeBasic, DIBasicType);
-    X(DW_TAG_pointer_type, createTypePointer, DIDerivedType);
-    X(DW_TAG_reference_type, createTypePointer, DIDerivedType);
-    X(DW_TAG_rvalue_reference_type, createTypePointer, DIDerivedType);
-    X(DW_TAG_unspecified_type, createTypePointer, DIDerivedType);
-    X(DW_TAG_ptr_to_member_type, createTypePointer, DIDerivedType);
-    X(DW_TAG_const_type, createTypeModifier, DIDerivedType);
-    X(DW_TAG_volatile_type, createTypeModifier, DIDerivedType);
-    X(DW_TAG_typedef, createSymbolUserDefined, DIDerivedType);
-    X1(DW_TAG_subroutine_type, createTypeSubroutine, DISubroutineType);
-#undef X1
-#undef X
-  case dwarf::DW_TAG_restrict_type:
-    // There's no point creating an IR representation for "restrict" until STI
-    // supports it.  Until then create the base type and return it.
-    //
-    return createType(resolve(cast<DIDerivedType>(llvmType)->getBaseType()));
-    break;
-
-  default:
-    assert(tag != tag); // unhandled type tag!
-    break;
-  }
-
-  TypeMap &TM2 = (*const_cast<STIDebugImpl *>(this)->getTypeMap())[classType];
-  itr = TM2.find(llvmType); // FIXME
-  assert(itr != TM2.end() && "Type should be in map by now!");
-  if (itr->second == nullptr) {
-    itr->second = type;
-    if (tag != dwarf::DW_TAG_typedef) {
-      const_cast<STIDebugImpl *>(this)->getTypeTable()->push_back(
-          type); // FIXME
-    }
-  }
-  if (itr->second != type) {
-    // need to delete type!
-    // Howver, type of typedef is already added to deferent in the type table.
-    if (tag != dwarf::DW_TAG_typedef) {
-      delete type;
-    }
-  }
-
-  return itr->second;
-}
-
-STIScope *STIDebugImpl::getOrCreateScope(const DIScope* llvmScope) {
-  STIScope* scope = nullptr;
-  if (!llvmScope || isa<DIFile>(llvmScope) || isa<DICompileUnit>(llvmScope)) {
-    scope = getCompileUnit()->getScope();
-  } else if (const DIType* llvmType = dyn_cast<DIType>(llvmScope)) {
-    scope = getOrCreateScope(resolve(llvmType->getScope()));
-  } else if (const DINamespace* llvmNamespace = dyn_cast<DINamespace>(llvmScope)) {
-    // scope = getOrCreateNameSpace(llvmNamespace);
-    scope = getOrCreateScope(llvmNamespace->getScope());
-  } else if (const DISubprogram* llvmSubprogram = dyn_cast<DISubprogram>(llvmScope)) {
-    STISymbolProcedure *proc =
-      getOrCreateSymbolProcedure(llvmSubprogram);
-    if (proc != nullptr) {
-      scope = proc->getScope();
-    } else {
-      //FIXME: WA to prevent build from crashing!
-      scope = getCompileUnit()->getScope();
-    }
-  } else if (hasScope(llvmScope)) {
-    scope = getScope(llvmScope);
-  } else if (const DILexicalBlockFile* llvmLexicalBlockFile =
-        dyn_cast<DILexicalBlockFile>(llvmScope)) {
-    scope = getOrCreateScope(llvmLexicalBlockFile->getScope());
-  } else if (const DILexicalBlockBase* llvmLexicalBlock =
-        dyn_cast<DILexicalBlockBase>(llvmScope)) {
-    STISymbolBlock *block = createSymbolBlock(llvmLexicalBlock);
-    scope = block->getScope();
-    addScope(llvmScope, scope);
-  }
-
-  assert(scope != nullptr);  // Callers assume a valid scope is returned.
-
-  return scope;
-}
-
-std::string STIDebugImpl::getScopeFullName(const DIScope* llvmScope,
-                                           StringRef name, bool useClassName) {
-  if (!llvmScope || isa<DIFile>(llvmScope) || name.empty())
-    return name;
-  if (const DIType* llvmType = dyn_cast<DIType>(llvmScope)) {
-    if (llvmType->getName().empty()) {
-      return name;
-    }
-    std::string scopedName =
-        (Twine(llvmType->getName()) + "::" + Twine(name)).str();
-    return getScopeFullName(resolve(llvmType->getScope()), scopedName);
-  }
-  if (const DINamespace* llvmNamespace = dyn_cast<DINamespace>(llvmScope)) {
-    StringRef nsName = llvmNamespace->getName();
-    if (nsName.empty()) {
-      nsName = "`anonymous namespace'";
-    }
-    std::string scopedName = (Twine(nsName) + "::" + Twine(name)).str();
-    return getScopeFullName(llvmNamespace->getScope(), scopedName);
-  }
-  if (isa<DISubprogram>(llvmScope)) {
-    // TODO: should we assert here?
-    return name;
-  }
-  return name;
-}
-
-STIType *STIDebugImpl::getClassScope(const DIScope* llvmScope) {
-  if (!llvmScope || isa<DIFile>(llvmScope))
-    return nullptr;
-  if (const DIType* llvmType = dyn_cast<DIType>(llvmScope)) {
-    return createType(llvmType);
-  }
-  if (isa<DINamespace>(llvmScope)) {
-    return nullptr;
-  }
-  if (isa<DISubprogram>(llvmScope)) {
-    return nullptr;
-  }
-  return nullptr;
-}
-
-STISymbolVariable *STIDebugImpl::createSymbolVariable(
-    const DILocalVariable *DIV, unsigned int frameIndex, const MachineInstr *DVInsn) {
-  STISymbolVariable *variable;
-  STILocation *location = nullptr;
-
-  variable = STISymbolVariable::create();
-  variable->setName(DIV->getName());
-  variable->setType(createType(resolve(DIV->getType())));
-
-  if (frameIndex != ~0U) {
-    unsigned int regnum;
-    int offset;
-
-    const TargetFrameLowering *TFL =
-        ASM()->MF->getSubtarget().getFrameLowering();
-
-    regnum = 0;
-    offset = TFL->getFrameIndexReference(*ASM()->MF, frameIndex, regnum);
-
-    location = STILocation::createRegisterOffset(toSTIRegID(regnum), offset);
-
-  } else {
-    assert(DVInsn && "Unknown location");
-    assert(DVInsn->getNumOperands() == 3 || DVInsn->getNumOperands() == 4);
-    // TODO: handle the case DVInsn->getNumOperands() == 4
-    bool indirect = isIndirectExpression(DVInsn->getDebugExpression());
-    if (DVInsn->getOperand(0).isReg()) {
-      const MachineOperand RegOp = DVInsn->getOperand(0);
-      // If the second operand is an immediate, this is an indirect value.
-      if (DVInsn->getOperand(1).isImm()) {
-        if (RegOp.getReg() == 0) {
-          location = STILocation::createOffset(DVInsn->getOperand(1).getImm());
-        } else {
-          location = STILocation::createRegisterOffset(
-              toSTIRegID(RegOp.getReg()), DVInsn->getOperand(1).getImm());
-        }
-      } else if (indirect) {
-        location =
-            STILocation::createRegisterOffset(toSTIRegID(RegOp.getReg()), 0);
-      } else if (RegOp.getReg()) {
-        location = STILocation::createRegister(toSTIRegID(RegOp.getReg()));
-      }
-    } else if (DVInsn->getOperand(0).isImm()) {
-      //assert(!"FIXME: support this case");
-      // addConstantValue(*VariableDie, DVInsn->getOperand(0), DV.getType());
-    } else if (DVInsn->getOperand(0).isFPImm()) {
-      //assert(!"FIXME: support this case");
-      // addConstantFPValue(*VariableDie, DVInsn->getOperand(0));
-    } else if (DVInsn->getOperand(0).isCImm()) {
-      //assert(!"FIXME: support this case");
-      // addConstantValue(*VariableDie, DVInsn->getOperand(0).getCImm(),
-      //                 DV.getType());
-    }
-  }
-
-  variable->setLocation(location);
-
-  return variable;
-}
-
-STISymbolProcedure *
-STIDebugImpl::getOrCreateSymbolProcedure(const DISubprogram *SP) {
-  DISubprogramMap::iterator Itr = _subprogramMap.find(SP);
-  if (Itr == _subprogramMap.end())
-    return nullptr;
-  Function *pFunc = Itr->second;
-  assert(pFunc && "LLVM subprogram has no LLVM function");
-  if (_functionMap.count(pFunc)) {
-    // Function is already created
-    return _functionMap[pFunc];
-  }
-
-  StringRef linkageName = SP->getLinkageName();
-  if (isThunkMethod(linkageName)) {
-    return createSymbolThunk(SP);
-  }
-
-  STIType *classType = getClassScope(resolve(SP->getScope()));
-  bool isStatic = isStaticMethod(linkageName);
-  STIType *procedureType = createType(
-      resolve(SP->getType()->getRef()), classType, isStatic);
-
-  STISymbolFrameProc *frame = STISymbolFrameProc::create();
-
-  STISymbolProcedure *procedure;
-  procedure = STISymbolProcedure::create();
-  procedure->setName(
-      getScopeFullName(resolve(SP->getScope()), SP->getName(), true));
-
-  if (EmitFunctionIDs) {
-    STITypeFunctionID *funcIDType = STITypeFunctionID::create();
-    funcIDType->setType(procedureType);
-    funcIDType->setParentScope(nullptr); // FIXME
-    funcIDType->setParentClassType(classType);
-    funcIDType->setName(SP->getName());
-
-    // FIXME: When emitting a PDB file, this does NOT go in the types section!
-    const_cast<STIDebugImpl *>(this)->getTypeTable()->push_back(funcIDType);
-
-    procedure->setType(funcIDType);
-    procedure->setSymbolID(SP->isLocalToUnit() ? S_LPROC32_ID : S_GPROC32_ID);
-  } else {
-    procedure->setType(procedureType);
-    procedure->setSymbolID(SP->isLocalToUnit() ? S_LPROC32 : S_GPROC32);
-  }
-  procedure->getLineSlice()->setFunction(pFunc);
-  procedure->setScopeLineNumber(SP->getScopeLine());
-  procedure->setFrame(frame);
-
-  frame->setProcedure(procedure);
-
-  // In the Microsoft symbols section, all procedure records occur in the
-  // compilation unit scope.  Routines which are nested within other routines,
-  // such as inlined or Fortran contained routines, are represented using a
-  // separate symbol record at the appropriate scoping level.
-  //
-  getCompileUnit()->getScope()->add(procedure);
-
-  _functionMap.insert(std::make_pair(pFunc, procedure));
-
-  return procedure;
-}
-
-STISymbolProcedure *STIDebugImpl::createSymbolThunk(const DISubprogram *SP) {
-  DISubprogramMap::iterator Itr = _subprogramMap.find(SP);
-  if (Itr == _subprogramMap.end())
-    return nullptr;
-  Function *pFunc = Itr->second;
-  assert(pFunc && "LLVM subprogram has no LLVM function");
-
-  // Thunk methods are artificially created and is expected to have only
-  // linkage name, no regular name.
-  assert(SP->getName().empty() && "Thunk method has a name");
-
-  StringRef linkageName = SP->getLinkageName();
-  int adjustor = getThunkAdjustor(linkageName);
-  std::string targetName = getThunkTargetMethodName(linkageName);
-
-  STISymbolThunk *thunk;
-  thunk = STISymbolThunk::create();
-  thunk->getLineSlice()->setFunction(pFunc);
-  thunk->setScopeLineNumber(SP->getScopeLine());
-  thunk->setName(getScopeFullName(resolve(SP->getScope()), linkageName, true));
-  thunk->setAdjustor(adjustor);
-  thunk->setTargetName(targetName);
-
-  getCompileUnit()->getScope()->add(thunk);
-
-  // Thunk symbol is a derived container from procedure symbol.
-  STISymbolProcedure* procedure = static_cast<STISymbolProcedure*>(thunk);
-  _functionMap.insert(std::make_pair(pFunc, procedure));
-  return procedure;
-}
-
-STISymbolBlock *STIDebugImpl::createSymbolBlock(const DILexicalBlockBase* LB) {
-  STISymbolBlock *block;
-  block = STISymbolBlock::create();
-
-  LexicalScope *Scope = _lexicalScopes.findLexicalScope(LB);
-  const SmallVectorImpl<InsnRange> &Ranges = Scope->getRanges();
-  assert(!Ranges.empty() && "Handle Block with empty range ");
-  // assert(Ranges.size() == 1 && "Handle Block with more than one range");
-  // TODO: handle Ranges.size() != 1
-
-  const MachineInstr *BInst = Ranges.front().first;
-  const MachineInstr *EInst = Ranges.front().second;
-
-  assert(_labelsBeforeInsn[BInst] && "empty range begin location");
-  assert(_labelsAfterInsn[EInst] && "empty range end location");
-  // FIXME: emit block labels correctly
-  block->setLabelBegin(_labelsBeforeInsn[BInst]);
-  block->setLabelEnd(_labelsAfterInsn[EInst]);
-  block->setName(LB->getName());
-
-  getOrCreateScope(LB->getScope())->add(block);
-
-  DIScope* FuncScope = LB->getScope();
-  while (FuncScope && !isa<DISubprogram>(FuncScope)) {
-    FuncScope = resolve(FuncScope->getScope());
-  }
-  assert(isa<DISubprogram>(FuncScope) &&
-         "Failed to reach function scope of a lexical block");
-  block->setProcedure(
-      getOrCreateSymbolProcedure(dyn_cast<DISubprogram>(FuncScope)));
-
-  return block;
-}
-
-STIChecksumEntry *STIDebugImpl::getOrCreateChecksum(StringRef path) {
-  STIStringEntry *string = _stringTable.find(strdup(path.str().c_str()));
-  STIChecksumEntry *checksum = _checksumTable.findEntry(string);
-
-  if (checksum == nullptr) {
-    checksum = STIChecksumEntry::create();
-    checksum->setStringEntry(string);
-    checksum->setType(STIChecksumEntry::STI_FILECHECKSUM_ENTRY_TYPE_NONE);
-    checksum->setChecksum(nullptr);
-    _checksumTable.append(string, checksum);
-  }
-  return checksum;
-}
-
-//===----------------------------------------------------------------------===//
-// getUnqualifiedDIType(ditype)
-//
-// Returns the specified ditype after stripping the const/volatile qualifiers.
-//
-//===----------------------------------------------------------------------===//
-
-const DIType *STIDebugImpl::getUnqualifiedDIType(const DIType *ditype) {
-  uint16_t tag;
-
-  while (const DIDerivedType *derivedType = dyn_cast<DIDerivedType>(ditype)) {
-    tag = derivedType->getTag();
-    if (tag != dwarf::DW_TAG_const_type &&
-        tag != dwarf::DW_TAG_volatile_type &&
-        tag != dwarf::DW_TAG_restrict_type) {
-      break;
-    }
-    ditype = resolve(derivedType->getBaseType());
-  }
-
-  return ditype;
-}
-
-//===----------------------------------------------------------------------===//
-// createNumericUnsignedInt(value)
-//
-// Creates a numeric leaf representing the specified unsigned integer value.
-//
-//===----------------------------------------------------------------------===//
-
-STINumeric* STIDebugImpl::createNumericUnsignedInt(const uint64_t value)
-{
-  STINumeric*           numeric;
-  STINumeric::LeafID    leafID;
-  size_t                size;
-  const char*           data = reinterpret_cast<const char*>(&value);
-
-  if (isUInt<8>(value)) {
-    leafID = LF_CHAR;
-    size   = 1;
-  } else if (isUInt<16>(value)) {
-    leafID = LF_USHORT;
-    size   = 2;
-  } else if (isUInt<32>(value)) {
-    leafID = LF_ULONG;
-    size   = 4;
-  } else {
-    leafID = LF_UQUADWORD;
-    size   = 8;
-  }
-
-  // For small unsigned integers we don't need to encode the leaf identifier.
-  //
-  if (leafID == LF_CHAR || (leafID == LF_USHORT && value < LF_NUMERIC)) {
-    leafID = LF_INTEL_NONE; // No leaf identifier.
-  }
-
-  numeric = STINumeric::create(leafID, size, data);
-
-  return numeric;
-}
-
-//===----------------------------------------------------------------------===//
-// createNumericSignedInt(value)
-//
-// Creates a numeric leaf representing the specified signed integer value.
-//
-//===----------------------------------------------------------------------===//
-
-STINumeric* STIDebugImpl::createNumericSignedInt(const int64_t value)
-{
-  STINumeric*           numeric;
-  STINumeric::LeafID    leafID;
-  size_t                size;
-  const char*           data = reinterpret_cast<const char*>(&value);
-
-  // Non-negative signed values are encoded as unsigned values.
-  //
-  if (value >= 0) {
-    return createNumericUnsignedInt(static_cast<uint64_t>(value));
-  }
-
-  // Adjust encoded size based on value.
-  //
-  if (isInt<8>(value)) {
-    leafID = LF_CHAR;
-    size   = 1;
-  } else if (isInt<16>(value)) {
-    leafID = LF_SHORT;
-    size   = 2;
-  } else if (isInt<32>(value)) {
-    leafID = LF_LONG;
-    size   = 4;
-  } else {
-    leafID = LF_QUADWORD;
-    size   = 8;
-  }
-
-  numeric = STINumeric::create(leafID, size, data);
-
-  return numeric;
-}
-
-//===----------------------------------------------------------------------===//
-// createNumericAPInt(ditype, value)
-//
-// Returns a numeric value with one of the following encodings:
-//   * LF_USHORT
-//   * LF_ULONG
-//   * LF_UQUADWORD
-//   * LF_CHAR
-//   * LF_SHORT
-//   * LF_LONG
-//   * LF_QUADWORD
-//
-//===----------------------------------------------------------------------===//
-
-STINumeric* STIDebugImpl::createNumericAPInt(
-        const DIType *ditype,
-        const APInt& value) {
-  STINumeric*   numeric;
-  const DIType *unqualifiedDIType;
-
-  // It's not clear how we would encode an arbitrary length integer more
-  // than 64-bits long in the STI debug information format, so we ignore
-  // them altogether here.
-  //
-  if (value.getBitWidth() > 64) {
-    return nullptr;
-  }
-
-  unqualifiedDIType = getUnqualifiedDIType(ditype);
-
-  // We don't currently handle constant values for non-basic types.
-  //
-  if (!isa<DIBasicType>(unqualifiedDIType)) {
-    return nullptr;
-  }
-
-  const DIBasicType *dibasic  = dyn_cast<DIBasicType>(unqualifiedDIType);
-  unsigned           encoding = dibasic->getEncoding();
-
-  switch (encoding) {
-  case dwarf::DW_ATE_boolean:
-  case dwarf::DW_ATE_unsigned_char:
-  case dwarf::DW_ATE_unsigned:
-    numeric = createNumericUnsignedInt(value.getZExtValue());
-    break;
-
-  case dwarf::DW_ATE_signed_char:
-  case dwarf::DW_ATE_signed:
-    numeric = createNumericSignedInt(value.getSExtValue());
-    break;
-
-  default:
-    numeric = nullptr;
-    break;
-  }
-
-  return numeric;
-}
-
-//===----------------------------------------------------------------------===//
-// createNumericAPFloat(ditype, value)
-//
-// Returns a numeric value with one of the following encodings:
-//   * LF_REAL32
-//   * LF_REAL48
-//   * LF_REAL64
-//   * LF_REAL80
-//   * LF_REAL128
-//
-// NOTE: Although cvdump can correctly dump floating point constants, the
-//       Microsoft compiler (cl) doesn't produce these for global variables
-//       and Visual Studio can't properly display them.
-//
-//===----------------------------------------------------------------------===//
-
-STINumeric* STIDebugImpl::createNumericAPFloat(
-        const DIType *  ditype,
-        const APFloat& value) {
-  STINumeric*           numeric;
-  STINumeric::LeafID    leafID;
-  const DIType*         unqualifiedDIType;
-  const char*           data;
-  size_t                size;                   // size of data in bytes
-
-  unqualifiedDIType = getUnqualifiedDIType(ditype);
-
-  // We don't currently handle constant values for non-basic types.
-  //
-  if (!isa<DIBasicType>(unqualifiedDIType)) {
-    return nullptr;
-  }
-
-  // Convert bit size to byte size.  Round up partial bytes (1 bit => 1 byte).
-  //
-  // NOTE: It looks like the bitcast may be losing some precision, but this is
-  //       the same way the rest of the compiler acquires the byte sequence.
-  //
-  data = reinterpret_cast<const char*>(value.bitcastToAPInt().getRawData());
-
-  // const DIBasicType *dibasic =
-  //     dyn_cast<const DIBasicType>(unqualifiedDIType);
-
-  const fltSemantics& semantics = value.getSemantics();
-
-  if (&semantics == &APFloat::IEEEsingle) {
-    leafID = LF_REAL32;
-    size   = 4;
-  } else if (&semantics == &APFloat::IEEEdouble) {
-    leafID = LF_REAL64;
-    size   = 8;
-  } else if (&semantics == &APFloat::x87DoubleExtended) {
-    leafID = LF_REAL80;
-    size   = 10;
-  } else if (&semantics == &APFloat::IEEEquad) {
-    leafID = LF_REAL128;
-    size   = 16;
-  } else {
-    // Not Yet Supported:
-    //   * IEEEhalf:
-    //   * PPCDoubleDouble:
-    //   * Bogus:
-    return nullptr;
-  }
-
-  // Create the numeric value encoding.
-  //
-  numeric = STINumeric::create(leafID, size, data);
-
-  return numeric;
-}
-
-//===----------------------------------------------------------------------===//
-// collectGlobalVariableInfo(CU)
-//
-// Iterates over all of the global variables in specified compilation unit and
-// generates debug information entries for them.
-//
-//===----------------------------------------------------------------------===//
-
-void STIDebugImpl::collectGlobalVariableInfo(const DICompileUnit* CU) {
-  DINodeArray DIGVs = CU->getGlobalVariables();
-
-  for (unsigned int I = 0, E = DIGVs.size(); I < E; ++I) {
-    DIGlobalVariable *DIGV = cast<DIGlobalVariable>(DIGVs[I]);
-
-    if (GlobalVariable* global =
-        dyn_cast_or_null<GlobalVariable>(DIGV->getVariable())) {
-      STISymbolVariable* variable;
-      const DIScope *    scope;
-
-      // Globals with available_externally linkage are not emitted as part of
-      // this compilation unit, so we don't emit debug information for them.
-      // If we did, relocations against these symbols would fail.
-      //
-      if (global->hasAvailableExternallyLinkage()) {
-        continue;
-      }
-
-      MCSymbol *label = ASM()->getSymbol(global);
-
-      STILocation *location = DIGV->isLocalToUnit()
-                            ? STILocation::createLocalSegmentedOffset(label)
-                            : STILocation::createGlobalSegmentedOffset(label);
-
-      if (DIDerivedType *SDMDecl = DIGV->getStaticDataMemberDeclaration()) {
-        scope = resolve(SDMDecl->getScope());
-        assert(SDMDecl->isStaticMember() && "Expected static member decl");
-        assert(DIGV->isDefinition());
-      } else {
-        scope = DIGV->getScope();  // Note: "scope" may be null!
-      }
-
-      variable = STISymbolVariable::create();
-      variable->setName(getScopeFullName(scope, DIGV->getName(), true));
-      variable->setType(createType(resolve(DIGV->getType())));
-      variable->setLocation(location);
-
-      getOrCreateScope(scope)->add(variable);
-
-      std::string path;
-      getFullFileName((scope != nullptr ? scope : CU)->getFile(), path);
-      (void)getOrCreateChecksum(path);  // FIXME:  Do not check every variable!
-
-    } else if (Constant* constant = DIGV->getVariable()) {
-      STISymbolConstant* symbol;
-      DIScope*           scope = DIGV->getScope();
-      DIType *           ditype  = resolve(DIGV->getType());
-      STINumeric*        numeric;
-
-      // Translate the different constant types into a STINumeric object.
-      //
-      if (ConstantInt* CI = dyn_cast<ConstantInt>(constant)) {
-        numeric = createNumericAPInt(ditype, CI->getValue());
-
-      } else if (ConstantFP* CFP = dyn_cast<ConstantFP>(constant)) {
-        numeric = createNumericAPFloat(ditype, CFP->getValueAPF());
-
-      } else {
-        // Possible unsupported numeric encodings:
-        //   * LF_COMPLEX32
-        //   * LF_COMPLEX64
-        //   * LF_COMPLEX80
-        //   * LF_COMPLEX128
-        //   * LF_VARSTRING
-        //   * LF_OCTWORD
-        //   * LF_UOCTWORD
-        //   * LF_DECIMAL
-        //   * LF_UTFSTRING
-        //
-        numeric = nullptr;
-      }
-
-      // If we can't calculate the constant value, then we don't emit anything.
-      // Skip to the next entry.
-      //
-      if (numeric == nullptr) {
-          continue;
-      }
-
-      // Create a symbolic constant using the type and numeric value.
-      //
-      symbol = STISymbolConstant::create();
-      symbol->setName(getScopeFullName(scope, DIGV->getName(), true));
-      symbol->setType(createType(ditype));
-      symbol->setValue(numeric);
-
-      getOrCreateScope(scope)->add(symbol);
-    }
-  }
-}
-
-void STIDebugImpl::collectModuleInfo() {
-  Module *M = const_cast<Module *>(getModule());
-  STISymbolModule *module;
-  std::string OBJPath = getOBJFullPath();
-
-  module = STISymbolModule::create();
-  module->setSymbolsSignatureID(STI_SYMBOLS_SIGNATURE_LATEST);
-  module->setPath(OBJPath);
-
-  getSymbolTable()->setRoot(module);
-
-  // Initialize the DISubprogram->Function map.
-  for (Module::iterator I = M->begin(), E = M->end(); I != E; ++I) {
-    Function *Fn = &*I;
-    if (auto *SP = Fn->getSubprogram()) {
-      _subprogramMap.insert(std::make_pair(SP, Fn));
-    }
-  }
-
-  NamedMDNode *CU_Nodes = M->getNamedMetadata("llvm.dbg.cu");
-  if (!CU_Nodes)
-    return;
-
-  TypeIdentifierMap = generateDITypeIdentifierMap(CU_Nodes);
-
-  for (const MDNode *node : CU_Nodes->operands()) {
-    const DICompileUnit  *CU = cast<const DICompileUnit>(node);
-    STISymbolCompileUnit *compileUnit;
-
-    compileUnit = STISymbolCompileUnit::create();
-    compileUnit->setProducer(CU->getProducer());
-    compileUnit->setMachineID(
-        toMachineID(Triple(ASM()->getTargetTriple()).getArch()));
-    module->add(compileUnit);
-
-    // Record the primary source file name in the file checksum table.
-    //
-    std::string path;
-    getFullFileName(CU->getFile(), path);
-    (void) getOrCreateChecksum(path);
-
-    collectGlobalVariableInfo(CU);
-
-    for (auto *SP : CU->getSubprograms()) {
-      getOrCreateSymbolProcedure(SP);
-    }
-  }
-}
-
-void STIDebugImpl::collectRoutineInfo() {
-  typedef MachineModuleInfo::VariableDbgInfo VariableDbgInfo;
-  typedef DbgValueHistoryMap::InstrRanges InstrRanges;
-  typedef DbgValueHistoryMap::InlinedVariable InlinedVariable;
-  typedef std::pair<InlinedVariable, InstrRanges> VariableHistoryInfo;
-
-  STISymbolVariable *variable;
-
-  DenseSet<InlinedVariable> processed;
-
-  for (const VariableDbgInfo &info : MMI()->getVariableDbgInfo()) {
-    const DILocalVariable *llvmVar = info.Var;
-
-    if (!llvmVar)
-      continue;
-
-    InlinedVariable IV (llvmVar, info.Loc->getInlinedAt());
-
-    if (processed.count(IV))
-      continue;
-    processed.insert(IV);
-
-    // FIXME: We do not know how to emit inlined variables.
-    // Skip inlined variables.
-    if (IV.second)
-      continue;
-
-    // Ignore this variable if we can't identify the scope it belongs to.
-    // This prevents us from crashing later when we try to insert the variable
-    // into the scope.
-    //
-    LexicalScope *scope = _lexicalScopes.findLexicalScope(info.Loc);
-    if (!scope)
-      continue;
-
-    variable = createSymbolVariable(llvmVar, info.Slot);
-    getOrCreateScope(llvmVar->getScope())->add(variable, llvmVar->getArg());
-  }
-
-  for (const VariableHistoryInfo &info : _valueHistory) {
-    InlinedVariable                        IV     = info.first;
-    const DbgValueHistoryMap::InstrRanges &Ranges = info.second;
-
-    if (processed.count(IV))
-      continue;
-
-    if (Ranges.empty())
-      continue;
-
-    const MachineInstr *MInsn = Ranges.front().first;
-    variable = createSymbolVariable(IV.first, ~0, MInsn); // FIXME: params
-    getOrCreateScope(IV.first->getScope())->add(variable, IV.first->getArg());
-
-    processed.insert(IV);
-  }
-}
-
-void STIDebugImpl::layout() {
-  uint16_t nextTypeIndex = 0x1000;
-  for (STIType *type : *getTypeTable()) {
-    switch (type->getKind()) {
-    case STI_OBJECT_KIND_TYPE_BASIC:
-      type->setIndex(static_cast<STITypeBasic *>(type)->getPrimitive());
-      continue;
-    default:
-      type->setIndex(nextTypeIndex++);
-      break;
-    }
-  }
-
-  uint32_t nextStringOffset = 0;
-  for (STIStringEntry *entry : getStringTable()->getEntries()) {
-    entry->setOffset(nextStringOffset);
-    nextStringOffset += entry->getString().size() + 1;
-  }
-
-  uint32_t nextChecksumOffset = 0;
-  for (STIChecksumEntry *entry : getChecksumTable()->getEntries()) {
-    entry->setOffset(nextChecksumOffset);
-    nextChecksumOffset += 6 + entry->getChecksumSize() + getPaddingSize(entry);
-  }
-}
-
-void STIDebugImpl::emit() {
-  emitTypes();          // Emits the .debug$S section.
-  emitSymbols();        // Emits the .debug$T section.
-}
-
-void STIDebugImpl::emitSymbolID(const STISymbolID symbolID) const {
-  emitComment(toString(symbolID));
-  emitInt16(symbolID);
-}
-
-void STIDebugImpl::emitSubsectionBegin(STISubsection *subsection) const {
-  STISubsectionID id = subsection->getID();
-
-  // Create the beginning and ending labels for this subsection.
-  subsection->setBegin(MMI()->getContext().createTempSymbol());
-  subsection->setEnd(MMI()->getContext().createTempSymbol());
-
-  // Subsections are 4-byte aligned.
-  emitAlign(4);
-
-  // Each subsection begins with an identifier for the type of subsection.
-  emitComment(toString(id));
-  emitInt32(id);
-
-  // Followed by the subsection length.  The end label is emitted later.
-  emitComment("length");
-  emitLabelDiff(subsection->getBegin(), subsection->getEnd());
-
-  // Mark the beginning of the subsection which contributes to the length.
-  emitLabel(subsection->getBegin());
-}
-
-void STIDebugImpl::emitSubsectionEnd(STISubsection *subsection) const {
-  // Mark the end of the subsection which contributes to the length.
-  emitLabel(subsection->getEnd());
-}
-
-void STIDebugImpl::closeSubsection() const {
-  if (_currentSubsection != nullptr) {
-    emitSubsectionEnd(_currentSubsection);
-    delete _currentSubsection;
-    const_cast<STIDebugImpl *>(this)->_currentSubsection = nullptr;
-  }
-}
-
-void STIDebugImpl::emitSubsection(STISubsectionID id) const {
-  // If trying to change subsection to same subsection do nothing.
-  if (_currentSubsection != nullptr && _currentSubsection->getID() == id) {
-    return;
-  }
-
-  closeSubsection();
-
-  const_cast<STIDebugImpl *>(this)->_currentSubsection = new STISubsection(id);
-  emitSubsectionBegin(_currentSubsection);
-}
-
-void STIDebugImpl::emitAlign(unsigned int byteAlignment) const {
-  ASM()->OutStreamer->EmitValueToAlignment(byteAlignment);
-}
-
-void STIDebugImpl::idBegin(const STIType* type) const {
-  writer()->idBegin(type);
-}
-
-void STIDebugImpl::idEnd(const STIType* type) const {
-  writer()->idEnd(type);
-}
-
-void STIDebugImpl::typeBegin(const STIType* type) const {
-  writer()->typeBegin(type);
-}
-
-void STIDebugImpl::typeEnd(const STIType* type) const {
-  writer()->typeEnd(type);
-}
-
-void STIDebugImpl::emitInt8(int value) const {
-  writer()->emitInt8(value);
-}
-
-void STIDebugImpl::emitInt16(int value) const {
-  writer()->emitInt16(value);
-}
-
-void STIDebugImpl::emitInt32(int value) const {
-  writer()->emitInt32(value);
-}
-
-void STIDebugImpl::emitString(StringRef string) const {
-  writer()->emitString(string);
-}
-
-void STIDebugImpl::emitBytes(const char *data, size_t size) const {
-  writer()->emitBytes(size, data);
-}
-
-void STIDebugImpl::emitFill(size_t size, const uint8_t byte) const {
-  writer()->emitFill(size, byte);
-}
-
-void STIDebugImpl::emitComment(StringRef comment) const {
-  writer()->emitComment(comment);
-}
-
-void STIDebugImpl::emitLabel(MCSymbol *symbol) const {
-  writer()->emitLabel(symbol);
-}
-
-void STIDebugImpl::emitValue(const MCExpr *value,
-                             unsigned int sizeInBytes) const {
-  writer()->emitValue(value, sizeInBytes);
-}
-
-void STIDebugImpl::emitPadding(unsigned int padByteCount) const {
-  static const int paddingArray[16] = {
-      LF_PAD0,  LF_PAD1,  LF_PAD2,  LF_PAD3,
-      LF_PAD4,  LF_PAD5,  LF_PAD6,  LF_PAD7,
-      LF_PAD8,  LF_PAD9,  LF_PAD10, LF_PAD11,
-      LF_PAD12, LF_PAD13, LF_PAD14, LF_PAD15};
-
-  for (unsigned int i = padByteCount; i > 0; --i) {
-    writer()->emitInt8(paddingArray[i]);
-  }
-}
-
-void STIDebugImpl::emitLabelDiff(const MCSymbol *begin,
-                                 const MCSymbol *end,
-                                 unsigned sizeInBytes) const {
-  MCContext &context = ASM()->OutStreamer->getContext();
-  const MCExpr *bExpr;
-  const MCExpr *eExpr;
-  const MCExpr *delta;
-
-  bExpr = MCSymbolRefExpr::create(begin, MCSymbolRefExpr::VK_None, context);
-  eExpr = MCSymbolRefExpr::create(end, MCSymbolRefExpr::VK_None, context);
-  delta = MCBinaryExpr::create(MCBinaryExpr::Sub, eExpr, bExpr, context);
-
-  emitValue(delta, sizeInBytes);
-}
-
-void STIDebugImpl::emitSecRel32(MCSymbol *symbol) const {
-  ASM()->OutStreamer->EmitCOFFSecRel32(symbol);
-}
-
-void STIDebugImpl::emitSectionIndex(MCSymbol *symbol) const {
-  ASM()->OutStreamer->EmitCOFFSectionIndex(symbol);
-}
-
-void STIDebugImpl::emitNumeric(const uint32_t num) const {
-  if (num < LF_NUMERIC) {
-    emitInt16(num);
-  } else if (num < (LF_NUMERIC << 1)) {
-    emitInt16(LF_USHORT);
-    emitInt16(num);
-  } else {
-    emitInt16(LF_ULONG);
-    emitInt32(num);
-  }
-}
-
-bool STIDebugImpl::usePDB() const {
-  return _usePDB;
-}
-
-char *STIDebugImpl::getCWD() const {
-  return GETCWD(nullptr, 0);
-}
-
-std::string STIDebugImpl::getPDBFullPath() const {
-  char *path = getCWD();
-  std::string pdbName = (Twine(path) + Twine("\\") + Twine(_pdbFileName)).str();
-  free(path);
-  return pdbName;
-}
-
-std::string STIDebugImpl::getOBJFullPath() const {
-  char *path = getCWD();
-  std::string objName = (Twine(path) + Twine("\\") + Twine(_objFileName)).str();
-  free(path);
-  return objName;
-}
-
-StringRef STIDebugImpl::getMDStringValue(StringRef MDName) const {
-  StringRef StrVal = "";
-  NamedMDNode *MD = getModule()->getNamedMetadata(MDName);
-  if (MD) {
-    assert(MD->getNumOperands() == 1 && "Expect exactly one operand");
-    assert(MD->getOperand(0) &&
-      MD->getOperand(0)->getNumOperands() == 1 && "Expect MDNode operand");
-    MDString *MDStr = dyn_cast<MDString>(MD->getOperand(0)->getOperand(0));
-    assert(MDStr && "Expect MDString operand value");
-    if (MDStr) {
-      StrVal = MDStr->getString();
-    }
-  }
-  return StrVal;
-}
-
-void STIDebugImpl::emitSymbolModule(const STISymbolModule *module) const {
-  STISymbolsSignatureID signatureID = module->getSymbolsSignatureID();
-  StringRef path = module->getPath();
-  const int length = 7 + path.size();
-
-  emitInt16(length);
-  emitSymbolID(S_OBJNAME);
-  emitInt32(signatureID);
-  emitString(path);
-}
-
-class STICompile3Flags {
-private:
-  union FlagsUnion {
-    int32_t raw;
-    struct {
-      uint32_t language : 8;        // Source Language
-      uint32_t fEC : 1;             // Edit and Continue
-      uint32_t fNoDbgInfo : 1;      // Not compiled with debug
-      uint32_t fLTCG : 1;           // Link-time code generation
-      uint32_t fNoDataAlign : 1;    // Global data alignment
-      uint32_t fManagedPresent : 1; // Managed code/data
-      uint32_t fSecurityChecks : 1; // Security Checks (/GS)
-      uint32_t fHotPatch : 1;       // Hotpatch Support (/hotpatch)
-      uint32_t fCVTCIL : 1;         // CVTCIL
-      uint32_t fMSILModule : 1;     // MSIL
-      uint32_t padding : 15;        // reserved bits
-    } field;
-  };
-  typedef union FlagsUnion Flags;
-
-  Flags _flags;
-
-public:
-  STICompile3Flags() {
-    _flags.raw = 0;
-    _flags.field.language = STI_C_PLUS_PLUS;
-  }
-
-  operator int32_t() const { return _flags.raw; }
-};
-
-void STIDebugImpl::emitSymbolCompileUnit(
-    const STISymbolCompileUnit *compileUnit) const {
-  STISymbolID symbolID = S_COMPILE3;
-  STICompile3Flags flags;
-  STIMachineID machine = compileUnit->getMachineID();
-  int verFEMajor;
-  int verFEMinor;
-  int verFEBuild;
-  int verFEQFE;
-  int verMajor;
-  int verMinor;
-  int verBuild;
-  int verQFE;
-  StringRef producer;
-
-  verFEMajor = 1;
-  verFEMinor = 0;
-  verFEBuild = 0;
-  verFEQFE   = 0;
-  verMajor   = 1;
-  verMinor   = 0;
-  verBuild   = 0;
-  verQFE     = 0;
-
-  producer = compileUnit->getProducer();
-
-  emitInt16(25 + producer.size()); // record length
-  emitSymbolID(symbolID);
-  emitInt32(flags);
-  emitComment(toString(machine));
-  emitInt16(machine);
-  emitInt16(verFEMajor);
-  emitInt16(verFEMinor);
-  emitInt16(verFEBuild);
-  emitInt16(verFEQFE);
-  emitInt16(verMajor);
-  emitInt16(verMinor);
-  emitInt16(verBuild);
-  emitInt16(verQFE);
-  emitString(producer);
-}
-
-class STIProcedureFlags {
-public:
-  operator int() { return 0; } // FIXME
-};
-
-void
-STIDebugImpl::emitSymbolProcedure(const STISymbolProcedure *procedure) const {
-  int length;
-  STISymbolID symbolID = procedure->getSymbolID();
-  int pParent = 0;
-  int pEnd = 0;
-  int pNext = 0;
-  const MCSymbol *labelBegin = procedure->getLabelBegin();
-  const MCSymbol *labelEnd = procedure->getLabelEnd();
-  const MCSymbol *labelPrologEnd = procedure->getLabelPrologEnd();
-  int debugEnd = 0;
-  const STIType *procType = procedure->getType();
-  STIProcedureFlags flags;
-  StringRef name = procedure->getName();
-
-  // Is not this equal to: labelBegin?
-  const STILineSlice *slice = procedure->getLineSlice();
-  Function *function = slice->getFunction(); // FIXME
-  MCSymbol *functionLabel = ASM()->getSymbol(function);
-
-  length = 37 + name.size() + 1;
-
-  emitInt16(length); // record length
-  emitSymbolID(symbolID);
-  emitInt32(pParent);
-  emitInt32(pEnd);
-  emitInt32(pNext);
-  emitLabelDiff(labelBegin, labelEnd);
-  emitLabelDiff(labelBegin, labelPrologEnd);
-  emitInt32(debugEnd);
-  emitInt32(procType->getIndex());
-  emitSecRel32(functionLabel);
-  emitSectionIndex(functionLabel);
-  emitInt8(flags);
-  emitString(name);
-}
-
-void
-STIDebugImpl::emitSymbolThunk(const STISymbolThunk *thunk) const {
-  int length;
-  int pParent = 0;
-  int pEnd = 0;
-  int pNext = 0;
-  const MCSymbol *labelBegin = thunk->getLabelBegin();
-  const MCSymbol *labelEnd = thunk->getLabelEnd();
-  StringRef name = thunk->getName();
-  StringRef targetName = thunk->getTargetName();
-  int adjustor = thunk->getAdjustor();
-
-  // Is not this equal to: labelBegin?
-  const STILineSlice *slice = thunk->getLineSlice();
-  Function *function = slice->getFunction(); // FIXME
-  MCSymbol *functionLabel = ASM()->getSymbol(function);
-
-  length = 23 + (name.size() + 1)
-           // For adjustor thunk type
-           + 2 + (targetName.size() + 1);
-
-  emitInt16(length); // record length
-  emitSymbolID(S_THUNK32);
-  emitInt32(pParent);
-  emitInt32(pEnd);
-  emitInt32(pNext);
-  emitSecRel32(functionLabel);
-  emitSectionIndex(functionLabel);
-  emitLabelDiff(labelBegin, labelEnd, 2);
-  emitInt8(STI_THUNK_ADJUSTOR);
-  emitString(name);
-  // For adjustor thunk type
-  emitInt16(adjustor);
-  emitString(targetName);
-}
-
-void STIDebugImpl::emitSymbolProcedureEnd() const {
-  emitInt16(2);
-  if (EmitFunctionIDs) {
-    emitSymbolID(S_PROC_ID_END);
-  } else {
-    emitSymbolID(S_END);
-  }
-}
-
-class STIFrameProcFlags {
-public:
-  operator int() { return 0; } // FIXME
-};
-
-void STIDebugImpl::emitSymbolFrameProc(const STISymbolFrameProc *frame) const {
-  int length = 28;
-  STISymbolID symbolID = S_FRAMEPROC;
-  STISymbolProcedure *procedure = frame->getProcedure();
-
-  STIFrameProcFlags flags;
-
-  // Is not this equal to: labelBegin?
-  const STILineSlice *slice = procedure->getLineSlice();
-  Function *function = slice->getFunction(); // FIXME
-  MCSymbol *functionLabel = ASM()->getSymbol(function);
-
-  emitInt16(length); // record length
-  emitSymbolID(symbolID);
-  emitInt32(0);                    // cbFrame
-  emitInt32(0);                    // cbPad
-  emitInt32(0);                    // offPad
-  emitInt32(0);                    // cbSaveRegs
-  emitSecRel32(functionLabel);     // offExHdlr
-  emitSectionIndex(functionLabel); // sectExHdlr
-  emitInt32(flags);                // flags
-}
-
-void STIDebugImpl::emitSymbolBlock(const STISymbolBlock *block) const {
-  int length;
-  STISymbolID symbolID;
-  int pParent = 0;
-  int pEnd = 0;
-  MCSymbol *labelBegin = block->getLabelBegin();
-  MCSymbol *labelEnd = block->getLabelEnd();
-  StringRef name = block->getName();
-  STISymbolProcedure *procedure = block->getProcedure();
-
-  const STILineSlice *slice = procedure->getLineSlice();
-  Function *function = slice->getFunction();
-  MCSymbol *functionLabel = ASM()->getSymbol(function);
-  // MCSymbol*           functionLabel   = procedure->getLabelBegin();
-
-  symbolID = S_BLOCK32; // FIXME
-  length = 20 + name.size() + 1;
-
-  emitInt16(length); // record length
-  emitSymbolID(symbolID);
-  emitInt32(pParent);
-  emitInt32(pEnd);
-  emitLabelDiff(labelBegin, labelEnd);
-  emitSecRel32(labelBegin);
-  emitSectionIndex(functionLabel);
-  emitString(name);
-}
-
-void STIDebugImpl::emitSymbolScopeEnd() const {
-  emitInt16(2);
-  emitSymbolID(S_END);
-}
-
-//===----------------------------------------------------------------------===//
-// numericLength(numeric)
-//
-// Returns the encoded length, in bytes, of the specified numeric leaf.
-//
-// NOTE: The minimum encoded size of the leaf must be two bytes long.
-//
-//===----------------------------------------------------------------------===//
-
-size_t STIDebugImpl::numericLength(const STINumeric* numeric) const {
-  return std::max<size_t>(
-          (numeric->getLeafID() != LF_INTEL_NONE ? 2 : 0) + numeric->getSize(),
-          2);
-}
-
-//===----------------------------------------------------------------------===//
-// emitNumeric(numeric)
-//===----------------------------------------------------------------------===//
-
-void STIDebugImpl::emitNumeric(const STINumeric* numeric) const {
-  const STINumeric::LeafID leafID = numeric->getLeafID();
-
-  // Emit the leafID if this numeric encoding requires one.  Unsigned values
-  // less than LF_NUMERIC (0x8000) do not require one.
-  //
-  if (leafID != LF_INTEL_NONE) {
-    emitInt16(leafID);
-  }
-
-  // Emit the numeric value.
-  //
-  emitBytes(numeric->getData(), numeric->getSize());
-
-  // The minimal field width of a numeric leaf is two bytes.  If the numeric
-  // doesn't require a leaf identifier and only requires one byte then we need
-  // to pad the value with a zero byte.
-  //
-  if (leafID == LF_INTEL_NONE && numeric->getSize() == 1) {
-    emitInt8(0x00);
-  }
-}
-
-//===----------------------------------------------------------------------===//
-// emitSymbolConstant(symbol)
-//
-// Emits an entry for a constant symbol.
-//
-// For example, this source ...
-//   +---------------------------------------------------------------------+
-//   | const int N = 100;                                                  |
-//   +---------------------------------------------------------------------+
-//
-// ... should create the following debug information symbol:
-//   +---------------------------------------------------------------------+
-//   | (0001A8) S_CONSTANT: Type:             0x10BC, Value: 100, N        |
-//   +---------------------------------------------------------------------+
-//
-// The format of the S_CONSTANT symbol record is:
-//   +----+----+--------+- - - - - - - -+- - - - - - -+
-//   |2   |2   |4       |*              |*            |
-//   +----+----+--------+- - - - - - - -+- - - - - - -+
-//    ^    ^    ^        ^               ^
-//    |    |    |        |               `-- name
-//    |    |    |        `-- value
-//    |    |    `-- typeIndex
-//    |    `-- symbolID (S_CONSTANT or S_MANCONSTANT)
-//    `-- length
-//
-// NOTE: The minimum size of the value field is two bytes.
-//
-//===----------------------------------------------------------------------===//
-
-void STIDebugImpl::emitSymbolConstant(const STISymbolConstant *symbol) const {
-  const STISymbolID symbolID    = S_CONSTANT; // S_MANCONSTANT not implemented
-  int               length;
-  StringRef         name        = symbol->getName();
-  const STIType*    type        = symbol->getType();
-  const STINumeric* value       = symbol->getValue();
-  uint32_t          typeIndex   = type->getIndex();
-  
-  // Calculate the length in bytes of the symbolic constant, not including the
-  // length field itself.
-  //
-  length = 2 + 4 + numericLength(value) + name.size() + 1;
-
-  // Emit each field in the symbolic constant entry.
-  //
-  emitInt16     (length);
-  emitSymbolID  (symbolID);
-  emitInt32     (typeIndex);
-  emitNumeric   (value);
-  emitString    (name);
-}
-
-void STIDebugImpl::emitSymbolVariable(const STISymbolVariable *variable) const {
-  if (variable->getLocation() == nullptr) {
-    //assert(!"Variable with no location");
-    return;
-  }
-  STISymbolID symbolID = variable->getLocation()->getSymbolID();
-  uint32_t type = variable->getType()->getIndex();
-  int reg = variable->getLocation()->getReg();
-  int offset = variable->getLocation()->getOffset();
-  MCSymbol *label = variable->getLocation()->getLabel();
-  StringRef name = variable->getName();
-  int length;
-
-  switch (symbolID) {
-  case S_REGREL32:
-    length = 12 + name.size() + 1;
-    emitInt16(length);
-    emitSymbolID(symbolID);
-    emitInt32(offset);
-    emitInt32(type);
-    emitInt16(reg);
-    emitString(name);
-    break;
-
-  case S_REGISTER:
-    length = 8 + name.size() + 1;
-    emitInt16(length);
-    emitSymbolID(symbolID);
-    emitInt32(type);
-    emitInt16(reg);
-    emitString(name);
-    break;
-
-  case S_BPREL32:
-    length = 10 + name.size() + 1;
-    emitInt16(length);
-    emitSymbolID(symbolID);
-    emitInt32(offset);
-    emitInt32(type);
-    emitString(name);
-    break;
-
-  case S_LDATA32:
-  case S_GDATA32:
-    length = 12 + name.size() + 1;
-    emitInt16(length);
-    emitSymbolID(symbolID);
-    emitInt32(type);
-    emitSecRel32(label);
-    emitSectionIndex(label);
-    emitString(name);
-    break;
-
-  default:
-    assert(symbolID != symbolID); // invalid variable symbol id
-    break;
-  }
-}
-
-//===----------------------------------------------------------------------===//
-// emitLineEntry(entry)
-//
-//   +--------+--------+
-//   |4       |4       |
-//   +--------+--------+
-//    ^        ^
-//    |        `-- CV_Line
-//    `-- offset
-//
-//
-// The bit encoding for the CV_Line entry is:
-//
-//   32 31             24
-//   +--+--------------+--------------------------------------------+
-//   |  |              |                                            |
-//   +--+--------------+--------------------------------------------+
-//    ^  ^              ^
-//    |  |              `-- linenumStart
-//    |  `-- deltaLineEnd
-//    `-- fStatement
-//
-//===----------------------------------------------------------------------===//
-
-class STILineEntryEncoding {
-private:
-  union {
-    int32_t raw;
-    struct {
-      uint32_t lineNumStart : 24;
-      uint32_t deltaLineEnd : 7;
-      uint32_t fStatement : 1;
-    } field;
-  } _encoding;
-
-public:
-  STILineEntryEncoding(const STILineEntry *entry);
-  ~STILineEntryEncoding();
-  operator int16_t() const;
-};
-
-STILineEntryEncoding::STILineEntryEncoding(const STILineEntry *entry) {
-  _encoding.raw = 0;
-  _encoding.field.lineNumStart = entry->getLineNumStart();
-  _encoding.field.deltaLineEnd = entry->getDeltaLineEnd();
-  _encoding.field.fStatement = entry->getStatementEnd();
-}
-
-STILineEntryEncoding::~STILineEntryEncoding() {}
-
-STILineEntryEncoding::operator int16_t() const { return _encoding.raw; }
-
-void STIDebugImpl::emitLineEntry(const STISymbolProcedure *procedure,
-                                 const STILineEntry *entry) const {
-  STILineEntryEncoding encodedEntry(entry);
-
-  emitLabelDiff(procedure->getLabelBegin(), entry->getLabel());
-  emitInt32(encodedEntry);
-}
-
-//===----------------------------------------------------------------------===//
-// emitLineBlock(block)
-//
-//   +--------+--------+--------+- - - - - - - - -
-//   |4       |4       |4       |  ... lines
-//   +--------+--------+--------+- - - - - - - - -
-//    ^        ^        ^
-//    |        |        `-- cbFileBlock
-//    |        `-- clines
-//    `-- offFile
-//
-//===----------------------------------------------------------------------===//
-
-void STIDebugImpl::emitLineBlock(const STISymbolProcedure *procedure,
-                                 const STILineBlock *block) const {
-  MCSymbol *labelBegin = MMI()->getContext().createTempSymbol();
-  MCSymbol *labelEnd = MMI()->getContext().createTempSymbol();
-
-  emitLabel(labelBegin);
-  emitInt32(block->getChecksumEntry()->getOffset()); // offFile
-  emitInt32(block->getLineCount());                  // cLines
-  emitLabelDiff(labelBegin, labelEnd);               // cbFileBlock
-
-  for (const STILineEntry *entry : block->getLines()) {
-    emitLineEntry(procedure, entry);
-  }
-
-  emitLabel(labelEnd);
-}
-
-//===----------------------------------------------------------------------===//
-// emitLineSlice(slice)
-//
-// The lines subsection begins with a header identifying the function
-// associated with the slice of the line table being emitted:
-//
-//   +--------+----+----+--------+- - - - - - - -
-//   |4       |2   |2   |4       |  ... blocks
-//   +--------+----+----+--------+- - - - - - - -
-//    ^        ^    ^    ^
-//    |        |    |    `-- cbCon
-//    |        |    `-- flags
-//    |        `-- section
-//    `-- secrel
-//
-//===----------------------------------------------------------------------===//
-
-void STIDebugImpl::emitLineSlice(const STISymbolProcedure *procedure) const {
-  const STILineSlice *slice = procedure->getLineSlice();
-  Function *function = slice->getFunction();
-  MCSymbol *functionLabel = ASM()->getSymbol(function);
-
-  emitSecRel32(functionLabel);
-  emitSectionIndex(functionLabel);
-  emitInt16(0); // FIXME: flags values?
-  emitLabelDiff(procedure->getLabelBegin(), procedure->getLabelEnd());
-
-  for (const STILineBlock *block : slice->getBlocks()) {
-    emitLineBlock(procedure, block);
-  }
-}
-
-void STIDebugImpl::walkSymbol(const STISymbol *symbol) const {
-  STIObjectKind kind;
-
-  // Symbols are emitted into the symbols subsection.
-  emitSubsection(STI_SUBSECTION_SYMBOLS);
-
-  kind = symbol->getKind();
-  switch (kind) {
-  case STI_OBJECT_KIND_SYMBOL_MODULE: {
-    const STISymbolModule *module;
-    module = static_cast<const STISymbolModule *>(symbol);
-    emitSymbolModule(module);
-    for (const STISymbolCompileUnit *unit : *module->getCompileUnits()) {
-      walkSymbol(unit);
-    }
-  } break;
-
-  case STI_OBJECT_KIND_SYMBOL_COMPILE_UNIT: {
-    const STISymbolCompileUnit *compileUnit;
-    compileUnit = static_cast<const STISymbolCompileUnit *>(symbol);
-    emitSymbolCompileUnit(compileUnit);
-    for (const auto &object : compileUnit->getScope()->getObjects()) {
-      walkSymbol(static_cast<const STISymbol *>(object.second)); // FIXME: cast
-    }
-  } break;
-
-  case STI_OBJECT_KIND_SYMBOL_PROCEDURE: {
-    const STISymbolProcedure *procedure;
-
-    procedure = static_cast<const STISymbolProcedure *>(symbol);
-    emitSymbolProcedure(procedure);
-    emitSymbolFrameProc(procedure->getFrame());
-    for (const auto &object : procedure->getScope()->getObjects()) {
-      walkSymbol(static_cast<const STISymbol *>(object.second));
-    }
-    emitSymbolProcedureEnd();
-    // This code emits line subsections for each procedure interleaved with
-    // the symbols subsections to make it easier to match them up.  Anything
-    // emitted after this point will NOT be emitted to the symbols subsection.
-    //
-    emitSubsection(STI_SUBSECTION_LINES);
-    emitLineSlice(procedure);
-    // The line slice is emitted into the LINES subsection, so you can't emit
-    // anything here and expect it to be emitted into the symbols subsection.
-  } break;
-
-  case STI_OBJECT_KIND_SYMBOL_THUNK: {
-    const STISymbolThunk *thunk;
-
-    thunk = static_cast<const STISymbolThunk *>(symbol);
-    emitSymbolThunk(thunk);
-    // For Thunk method no need to emit any additional symbol, like: frame,
-    // variable, lines, etc. Just emit the end symbol and break.
-    emitSymbolProcedureEnd();
-  } break;
-
-  case STI_OBJECT_KIND_SYMBOL_BLOCK: {
-    const STISymbolBlock *block;
-
-    block = static_cast<const STISymbolBlock *>(symbol);
-    bool emptyBlock = true;
-    for (const auto &object : block->getScope()->getObjects()) {
-      if (object.second->getKind() != STI_OBJECT_KIND_SYMBOL_BLOCK) {
-        emptyBlock = false;
-      }
-    }
-    if (!emptyBlock)
-      emitSymbolBlock(block);
-    for (const auto &object : block->getScope()->getObjects()) {
-      walkSymbol(static_cast<const STISymbol *>(object.second));
-    }
-    if (!emptyBlock)
-      emitSymbolScopeEnd();
-  } break;
-
-  case STI_OBJECT_KIND_SYMBOL_VARIABLE: {
-    const STISymbolVariable *variable;
-    variable = static_cast<const STISymbolVariable *>(symbol);
-    emitSymbolVariable(variable);
-  } break;
-
-  case STI_OBJECT_KIND_SYMBOL_CONSTANT: {
-    const STISymbolConstant *constant;
-    constant = static_cast<const STISymbolConstant*>(symbol);
-    emitSymbolConstant(constant);
-  } break;
-
-  case STI_OBJECT_KIND_SYMBOL_USER_DEFINED: {
-    const STISymbolUserDefined *userDefined;
-    userDefined = static_cast<const STISymbolUserDefined *>(symbol);
-    emitSymbolUserDefined(userDefined);
-  } break;
-
-  default:
-    assert(kind != kind); // unrecognized symbol kind!
-    break;
-  }
-}
-
-void STIDebugImpl::emitSectionBegin(MCSection *section) const {
-  ASM()->OutStreamer->SwitchSection(section);
-}
-
-//===----------------------------------------------------------------------===//
-// emitSymbols()
-//
-// Emits the .debug$S section.
-//
-//===----------------------------------------------------------------------===//
-
-void STIDebugImpl::emitSymbols() const {
-  emitSectionBegin(ASM()->getObjFileLowering().getCOFFDebugSymbolsSection());
-  emitComment("Symbols Section Signature");
-  emitInt32(STI_SECTION_SIGNATURE_CV7);
-  walkSymbol(getSymbolTable()->getRoot());
-  emitChecksumTable();
-  emitStringTable();
-  closeSubsection();
-  emitAlign(4);
-}
-
-void STIDebugImpl::emitTypeBasic(const STITypeBasic *type) const {
-  // Primitive Types Are Predefined And Not Emitted
-}
-
-class STITypeModifierAttributes {
-private:
-  union {
-    int16_t raw;
-    struct {
-      uint16_t _const : 1;
-      uint16_t _volatile : 1;
-      uint16_t _unaligned_ : 1;
-      uint16_t _reserved : 13;
-    } field;
-  } _attributes;
-
-public:
-  STITypeModifierAttributes(const STITypeModifier *const type) {
-    _attributes.raw = 0;
-    _attributes.field._const = type->isConstant();
-    _attributes.field._volatile = type->isVolatile();
-    _attributes.field._unaligned_ = type->isUnaligned();
-  }
-
-  ~STITypeModifierAttributes() {}
-
-  operator int16_t() const { return _attributes.raw; }
-};
-
-void STIDebugImpl::emitTypeModifier(const STITypeModifier *type) const {
-  STITypeModifierAttributes attributes(type);
-  const STIType *qualifiedType = type->getQualifiedType();
-  const int16_t length = 8;
-
-  typeBegin (type);
-  emitInt16 (length);
-  emitInt16 (LF_MODIFIER);
-  emitInt32 (qualifiedType->getIndex());
-  emitInt16 (attributes);
-  typeEnd   (type);
-}
-
-class STITypePointerAttributes {
-private:
-  union {
-    int32_t raw;
-    struct {
-      uint32_t _ptrtype : 5;
-      uint32_t _ptrmode : 3;
-      uint32_t _isflat32 : 1;
-      uint32_t _volatile : 1;
-      uint32_t _const : 1;
-      uint32_t _unaligned_ : 1;
-      uint32_t _restrict_ : 1;
-      uint32_t _reserved1 : 3;
-      uint32_t _unknownField : 1;
-      uint32_t _reserved2 : 15;
-    } field;
-  } _attributes;
-
-public:
-  STITypePointerAttributes(const STITypePointer *type) {
-    _attributes.raw = 0;
-    if (type->getSizeInBits() == 64) {
-      _attributes.field._ptrtype = ATTR_PTRTYPE_64;
-      _attributes.field._unknownField = 1; // Necessary to get "Size: 8"
-    } else {
-      _attributes.field._ptrtype = ATTR_PTRTYPE_NEAR32;
-    }
-
-    if (type->isLValueReference()) {
-      _attributes.raw |= ATTR_PTRMODE_REFERENCE;
-    }
-    if (type->isRValueReference()) {
-      _attributes.raw |= ATTR_PTRMODE_RVALUE;
-    }
-
-    switch (type->getPtrToMemberType()) {
-    case STITypePointer::PTM_NONE:
-      break;
-    case STITypePointer::PTM_DATA:
-      _attributes.raw |= ATTR_PTRMODE_DATAMB;
-      break;
-    case STITypePointer::PTM_METHOD:
-      _attributes.raw |= ATTR_PTRMODE_METHOD;
-      break;
-    }
-
-    if (type->isConstant()) {
-      _attributes.field._const = true;
-    }
-  }
-
-  ~STITypePointerAttributes() {}
-
-  operator int32_t() const { return _attributes.raw; }
-};
-
-void STIDebugImpl::emitTypePointer(const STITypePointer *type) const {
-  STITypePointerAttributes attributes(type);
-  const STIType *pointerTo = type->getPointerTo();
-  const STIType *classType = type->getContainingClass();
-  const int16_t length = 10 + (classType ? 6 : 0);
-  int format = 0;
-
-  switch (type->getPtrToMemberType()) {
-  case STITypePointer::PTM_NONE:
-    break;
-  case STITypePointer::PTM_DATA:
-    format = FORMAT_16_DATA_NO_VMETHOD_NO_VBASE;
-    break;
-  case STITypePointer::PTM_METHOD:
-    format = FORMAT_16_NEAR_METHOD_NO_VBASE_SADDR;
-    break;
-  }
-
-  typeBegin (type);
-  emitInt16 (length);
-  emitInt16 (LF_POINTER);
-  emitInt32 (pointerTo->getIndex());
-  emitInt32 (attributes);
-  // emit*    (variant);  // emitted based on pointer type
-  if (classType) {
-    emitInt32(classType->getIndex());
-    emitInt16(format);
-  }
-  typeEnd   (type);
-}
-
-void STIDebugImpl::emitTypeArray(const STITypeArray *type) const {
-  const STIType *elementType = type->getElementType();
-  StringRef name = type->getName();
-  const STINumeric* arrayLength = type->getLength();
-  const int16_t length = 10 + numericLength(arrayLength) + name.size() + 1;
-
-  typeBegin     (type);
-  emitInt16     (length);
-  emitInt16     (LF_ARRAY);
-  emitInt32     (elementType->getIndex());
-  emitInt32     (T_ULONG);
-  emitNumeric   (arrayLength);
-  emitString    (name);
-  typeEnd       (type);
-}
-
-void STIDebugImpl::emitTypeStructure(const STITypeStructure *type) const {
-  const uint16_t leaf = type->getLeaf();
-  bool isUnion = (leaf == LF_UNION);
-  const uint16_t count = type->getCount();
-  const uint16_t prop = type->getProperty();
-  const STIType *fieldType = type->getFieldType();
-  const STIType *derivedType = type->getDerivedType();
-  const STIType *vshapeType = type->getVShapeType();
-  const STINumeric *size = type->getSize();
-  std::string name = type->getName();
-
-  assert(!name.empty() && "empty stucture name!");
-
-  std::string realName = getRealName(name);
-
-  const int16_t length = (isUnion ? 10 : 18) + numericLength(size) +
-                         name.size() + 1 + realName.size() + 1;
-
-  typeBegin     (type);
-  emitInt16     (length);
-  emitInt16     (leaf);
-  emitInt16     (count);
-  emitInt16     (prop | PROP_REALNAME);
-  emitInt32     (fieldType ? fieldType->getIndex() : 0);
-  if (!isUnion) {
-    emitInt32   (derivedType ? derivedType->getIndex() : 0);
-    emitInt32   (vshapeType ? vshapeType->getIndex() : 0);
-  }
-  emitNumeric   (size);
-  emitString    (name);
-  emitString    (realName);
-  typeEnd       (type);
-}
-
-void STIDebugImpl::emitTypeEnumeration(const STITypeEnumeration *type) const {
-  const uint16_t count = type->getCount();
-  const uint16_t prop = type->getProperty();
-  const STIType *elementType = type->getElementType();
-  const STIType *fieldType = type->getFieldType();
-  StringRef name = type->getName();
-  const int16_t length = 14 + name.size() + 1;
-
-  typeBegin     (type);
-  emitInt16     (length);
-  emitInt16     (LF_ENUM);
-  emitInt16     (count);
-  emitInt16     (prop);
-  emitInt32     (elementType ? elementType->getIndex() : 0);
-  emitInt32     (fieldType ? fieldType->getIndex() : 0);
-  emitString    (name);
-  typeEnd       (type);
-}
-
-void STIDebugImpl::emitTypeVShape(const STITypeVShape *type) const {
-  const uint16_t count = type->getCount();
-  const uint16_t byteCount = count / 2;
-  const uint16_t tailCount = count % 2;
-  const int16_t length = 4 + byteCount + tailCount;
-  const int16_t paddedLength = getPaddedSize(2 + length) - 2;
-
-  typeBegin     (type);
-  emitInt16     (paddedLength);
-  emitInt16     (LF_VTSHAPE);
-  emitInt16     (count);
-  for (unsigned i = 0; i < byteCount; ++i) {
-    emitInt8    ((CV_VFTS_NEAR32 << 4) | CV_VFTS_NEAR32);
-  }
-  if (tailCount != 0) {
-    emitInt8    (CV_VFTS_NEAR32);
-  }
-  emitPadding   (paddedLength - length);
-  typeEnd       (type);
-}
-
-void STIDebugImpl::emitTypeBitfield(const STITypeBitfield *type) const {
-  const uint32_t offset = type->getOffset();
-  const uint32_t size = type->getSize();
-  const STIType *memberType = type->getType();
-  const int16_t length = 10;
-
-  typeBegin     (type);
-  emitInt16     (length);
-  emitInt16     (LF_BITFIELD);
-  emitInt32     (memberType ? memberType->getIndex() : 0);
-  emitInt8      (size);
-  emitInt8      (offset);
-  emitPadding   (2);
-  typeEnd       (type);
-}
-
-void STIDebugImpl::emitTypeMethodList(const STITypeMethodList *type) const {
-  uint16_t length = 2;
-
-  for (STITypeMethodListEntry *method : type->getList()) {
-    bool isVirtual = method->getVirtuality();
-    length += 8 + (isVirtual ? 4 : 0);
-  }
-
-  typeBegin     (type);
-  emitInt16     (length);
-  emitInt16     (LF_MLIST);
-
-  for (STITypeMethodListEntry *method : type->getList()) {
-    uint16_t attribute = method->getAttribute();
-    const STIType *methodType = method->getType();
-    bool isVirtual = method->getVirtuality();
-    uint32_t virtualIndex = method->getVirtualIndex();
-
-    emitInt16   (attribute);
-    emitInt16   (0); // 0-Padding
-    emitInt32   (methodType ? methodType->getIndex() : 0);
-    if (isVirtual)
-      emitInt32 (virtualIndex * (getPointerSizeInBits() >> 3));
-  }
-  typeEnd       (type);
-}
-
-void STIDebugImpl::emitTypeFieldList(const STITypeFieldList *type) const {
-  uint16_t length = 2;
-
-  const STITypeVFuncTab *vFuncTab = type->getVFuncTab();
-
-  for (STITypeVBaseClass *vBaseClass : type->getVBaseClasses()) {
-    const STINumeric *offset = vBaseClass->getVbpOffset();
-    const STINumeric *index  = vBaseClass->getVbIndex();
-    int16_t vBaseClassLength =
-        12 + numericLength(offset) + numericLength(index);
-    length += getPaddedSize(vBaseClassLength);
-  }
-
-  for (STITypeBaseClass *baseClass : type->getBaseClasses()) {
-    const STINumeric *offset = baseClass->getOffset();
-    int16_t baseClassLength = 8 + numericLength(offset);
-    length += getPaddedSize(baseClassLength);
-  }
-
-  if (vFuncTab) {
-    length += 8;
-  }
-
-  for (STITypeMember *member : type->getMembers()) {
-    const STINumeric *offset = member->getOffset();
-    StringRef name = member->getName();
-    bool isStatic = member->isStatic();
-    int16_t memberLength =
-        8 + (isStatic ? 0 : numericLength(offset)) + name.size() + 1;
-    length += getPaddedSize(memberLength);
-  }
-
-  for (STITypeMethod *method : type->getMethods()) {
-    StringRef name = method->getName();
-    int16_t methodLength = 8 + name.size() + 1;
-    length += getPaddedSize(methodLength);
-  }
-
-  for (STITypeOneMethod *method : type->getOneMethods()) {
-    StringRef name = method->getName();
-    bool isVirtual = method->getVirtuality();
-    int16_t methodLength = 8 + (isVirtual ? 4 : 0) + name.size() + 1;
-    length += getPaddedSize(methodLength);
-  }
-
-  for (STITypeEnumerator *enumerator : type->getEnumerators()) {
-    const STINumeric *value = enumerator->getValue();
-    StringRef name = enumerator->getName();
-    int16_t enumeratorLength = 4 + numericLength(value) + name.size() + 1;
-    length += getPaddedSize(enumeratorLength);
-  }
-
-  typeBegin(type);
-  emitInt16     (length);
-  emitInt16     (LF_FIELDLIST);
-
-  for (STITypeVBaseClass *vBaseClass : type->getVBaseClasses()) {
-    STISymbolID symbolID = vBaseClass->getSymbolID();
-    uint16_t attribute = vBaseClass->getAttribute();
-    const STIType *vBaseClassType = vBaseClass->getType();
-    const STIType *vbpType = vBaseClass->getVbpType();
-    const STINumeric *offset = vBaseClass->getVbpOffset();
-    const STINumeric *index  = vBaseClass->getVbIndex();
-    int16_t vBaseClassLength =
-        12 + numericLength(offset) + numericLength(index);
-    int16_t paddedSize = getPaddedSize(vBaseClassLength);
-
-    emitInt16   (symbolID);
-    emitInt16   (attribute);
-    emitInt32   (vBaseClassType ? vBaseClassType->getIndex() : 0);
-    emitInt32   (vbpType ? vbpType->getIndex() : 0);
-    emitNumeric (offset);
-    emitNumeric (index);
-    emitPadding (paddedSize - vBaseClassLength);
-  }
-
-  for (STITypeBaseClass *baseClass : type->getBaseClasses()) {
-    uint16_t attribute = baseClass->getAttribute();
-    const STIType *baseClassType = baseClass->getType();
-    const STINumeric *offset = baseClass->getOffset();
-    int16_t baseClassLength = 8 + numericLength(offset);
-    int16_t paddedSize = getPaddedSize(baseClassLength);
-
-    emitInt16   (LF_BCLASS);
-    emitInt16   (attribute);
-    emitInt32   (baseClassType ? baseClassType->getIndex() : 0);
-    emitNumeric (offset);
-    emitPadding (paddedSize - baseClassLength);
-  }
-
-  if (vFuncTab) {
-    const STIType *vptrType = vFuncTab->getType();
-
-    emitInt16   (LF_VFUNCTAB);
-    emitInt16   (0); // 0-Padding
-    emitInt32   (vptrType ? vptrType->getIndex() : 0);
-  }
-
-  for (STITypeMember *member : type->getMembers()) {
-    uint16_t attribute = member->getAttribute();
-    const STIType *memberType = member->getType();
-    const STINumeric *offset = member->getOffset();
-    StringRef name = member->getName();
-    bool isStatic = member->isStatic();
-    int16_t memberLength =
-        8 + (isStatic ? 0 : numericLength(offset)) + name.size() + 1;
-    int16_t paddedSize = getPaddedSize(memberLength);
-
-    emitInt16   (isStatic ? LF_STMEMBER : LF_MEMBER);
-    emitInt16   (attribute);
-    emitInt32   (memberType ? memberType->getIndex() : 0);
-    if (!isStatic) {
-      emitNumeric(offset);
-    }
-    emitString  (name);
-    emitPadding (paddedSize - memberLength);
-  }
-
-  for (STITypeMethod *method : type->getMethods()) {
-    uint16_t count = method->getCount();
-    const STIType *methodListType = method->getList();
-    StringRef name = method->getName();
-    int16_t methodLength = 8 + name.size() + 1;
-    int16_t paddedSize = getPaddedSize(methodLength);
-
-    emitInt16   (LF_METHOD);
-    emitInt16   (count);
-    emitInt32   (methodListType ? methodListType->getIndex() : 0);
-    emitString  (name);
-    emitPadding (paddedSize - methodLength);
-  }
-
-  for (STITypeOneMethod *method : type->getOneMethods()) {
-    uint16_t attribute = method->getAttribute();
-    const STIType *methodType = method->getType();
-    bool isVirtual = method->getVirtuality();
-    uint32_t virtualIndex = method->getVirtualIndex();
-    StringRef name = method->getName();
-    int16_t methodLength = 8 + (isVirtual ? 4 : 0) + name.size() + 1;
-    int16_t paddedSize = getPaddedSize(methodLength);
-
-    emitInt16   (LF_ONEMETHOD);
-    emitInt16   (attribute);
-    emitInt32   (methodType ? methodType->getIndex() : 0);
-    if (isVirtual)
-      emitInt32 (virtualIndex * (getPointerSizeInBits() >> 3));
-    emitString  (name);
-    emitPadding (paddedSize - methodLength);
-  }
-
-  for (STITypeEnumerator *enumerator : type->getEnumerators()) {
-    uint16_t attribute = enumerator->getAttribute();
-    const STINumeric *value = enumerator->getValue();
-    StringRef name = enumerator->getName();
-    int16_t enumeratorLength = 4 + numericLength(value) + name.size() + 1;
-    int16_t paddedSize = getPaddedSize(enumeratorLength);
-
-    emitInt16   (LF_ENUMERATE);
-    emitInt16   (attribute);
-    emitNumeric(value);
-    emitString  (name);
-    emitPadding (paddedSize - enumeratorLength);
-  }
-  typeEnd(type);
-}
-
-void STIDebugImpl::emitTypeFunctionID(const STITypeFunctionID *type) const {
-  StringRef name = type->getName();
-  const STIType *funcType = type->getType();
-  const STIType *parentClassType = type->getParentClassType();
-  const STIType *parentScope =
-      parentClassType ? parentClassType : type->getParentScope();
-  STISymbolID symbolID = parentClassType ? LF_MFUNC_ID : LF_FUNC_ID;
-  uint16_t length = 10 + name.size() + 1;
-  uint16_t paddedLength = getPaddedSize(length);
-
-  idBegin       (type);
-  emitInt16     (paddedLength);
-  emitInt16     (symbolID);
-  emitInt32     (parentScope ? parentScope->getIndex() : 0);
-  emitInt32     (funcType ? funcType->getIndex() : 0);
-  emitString    (name);
-  emitPadding   (paddedLength - length);
-  idEnd         (type);
-}
-
-void STIDebugImpl::emitTypeProcedure(const STITypeProcedure *type) const {
-  const STIType *returnType = type->getReturnType();
-  const STIType *classType = type->getClassType();
-  const STIType *thisType = type->getThisType();
-  int callingConvention = type->getCallingConvention();
-  uint16_t paramCount = type->getParamCount();
-  const STIType *argumentList = type->getArgumentList();
-  int thisAdjust = type->getThisAdjust();
-  STISymbolID symbolID = classType ? LF_MFUNCTION : LF_PROCEDURE;
-  uint16_t length = classType ? 26 : 14;
-
-  typeBegin     (type);
-  emitInt16     (length);
-  emitInt16     (symbolID);
-  emitInt32     (returnType ? returnType->getIndex() : 0);
-  if (classType) {
-    emitInt32   (classType ? classType->getIndex() : 0);
-    emitInt32   (thisType ? thisType->getIndex() : 0);
-  }
-  emitInt8      (callingConvention);
-  emitInt8      (0); // reserved
-  emitInt16     (paramCount);
-  emitInt32     (argumentList ? argumentList->getIndex() : 0);
-  if (classType) {
-    emitInt32   (thisAdjust);
-  }
-  typeEnd       (type);
-}
-
-void STIDebugImpl::emitTypeArgumentList(const STITypeArgumentList *type) const {
-  uint32_t argumentCount = type->getArgumentCount();
-  const STITypeTable *argumentList = type->getArgumentList();
-  uint16_t length = 6 + 4 * argumentCount;
-
-  typeBegin     (type);
-  emitInt16     (length);
-  emitInt16     (LF_ARGLIST);
-  emitInt32     (argumentCount);
-  for (const STIType *argemntType : *argumentList) {
-    emitInt32   (argemntType ? argemntType->getIndex() : 0);
-  }
-  typeEnd       (type);
-}
-
-void STIDebugImpl::emitTypeServer(const STITypeServer *type) const {
-  const size_t MAX_BUFF_LENGTH = 32;
-  unsigned char signature[MAX_BUFF_LENGTH];
-  unsigned char age[MAX_BUFF_LENGTH];
-  StringRef name = type->getPDBFullName();
-  size_t signatureLen = pdb_get_signature(signature, MAX_BUFF_LENGTH);
-  size_t ageLen = pdb_get_age(age, MAX_BUFF_LENGTH);
-  uint16_t length = 2 + signatureLen + ageLen + name.size() + 1;
-
-  emitInt16 (length);
-  emitInt16 (LF_TYPESERVER2);
-  for (size_t i=0; i < signatureLen; ++i) {
-    emitInt8(signature[i]);
-  }
-  for (size_t i=0; i < ageLen; ++i) {
-    emitInt8(age[i]);
-  }
-  emitString(name);
-}
-
-void STIDebugImpl::emitType(const STIType *type) const {
-  STIObjectKind kind;
-
-  if (type->getIndex() < 0x1000) {
-    // TODO: add a comment!
-    return;
-  }
-
-  kind = type->getKind();
-  switch (kind) {
-#define X(KIND, HANDLER, TYPE)                                                 \
-  case STI_OBJECT_KIND_TYPE_##KIND:                                            \
-    HANDLER(static_cast<const TYPE *>(type));                                  \
-    break
-    X(BASIC,            emitTypeBasic,          STITypeBasic);
-    X(MODIFIER,         emitTypeModifier,       STITypeModifier);
-    X(POINTER,          emitTypePointer,        STITypePointer);
-    X(ARRAY,            emitTypeArray,          STITypeArray);
-    X(STRUCTURE,        emitTypeStructure,      STITypeStructure);
-    X(ENUMERATION,      emitTypeEnumeration,    STITypeEnumeration);
-    X(VSHAPE,           emitTypeVShape,         STITypeVShape);
-    X(BITFIELD,         emitTypeBitfield,       STITypeBitfield);
-    X(METHOD_LIST,      emitTypeMethodList,     STITypeMethodList);
-    X(FIELD_LIST,       emitTypeFieldList,      STITypeFieldList);
-    X(FUNCTION_ID,      emitTypeFunctionID,     STITypeFunctionID);
-    X(PROCEDURE,        emitTypeProcedure,      STITypeProcedure);
-    X(ARGUMENT_LIST,    emitTypeArgumentList,   STITypeArgumentList);
-    X(SERVER,           emitTypeServer,         STITypeServer);
-#undef X
-  default:
-    assert(kind != kind); // invalid type kind
-    break;
-  }
-}
-
-//===----------------------------------------------------------------------===//
-// emitTypesSignature()
-//
-// Emits the type signature at the beginning of the .debug$T section which
-// identifies the version number of the types information.
-//
-//===----------------------------------------------------------------------===//
-
-void STIDebugImpl::emitTypesSignature() const {
-  const STITypesSignatureID signatureID = STI_TYPES_SIGNATURE_LATEST;
-
-  emitComment("Types Section Signature");
-  emitInt32(signatureID);
-}
-
-//===----------------------------------------------------------------------===//
-// emitTypesPDBTypeServer()
-//
-// When emitting type information to a PDB, this routine emits a LF_TYPESERVER
-// record into the object file.
-//
-//===----------------------------------------------------------------------===//
-
-void STIDebugImpl::emitTypesPDBTypeServer() const {
-  STITypeServer* typeServer;
-
-  // The LF_TYPESERVER entry is only emitted if the type information is emitted
-  // to a PDB.
-  if (!usePDB()) {
-    return;
-  }
-
-  typeServer = STITypeServer::create();
-  typeServer->setPDBFullName(getPDBFullPath());
-  emitTypeServer(typeServer);
-  delete typeServer;
-}
-
-//===----------------------------------------------------------------------===//
-// emitTypesPDBBegin(savedWriter)
-//===----------------------------------------------------------------------===//
-
-void STIDebugImpl::emitTypesPDBBegin(STIWriter** savedWriter) const {
-  STIWriter* pdbWriter;
-
-  if (!usePDB()) {
-    return;
-  }
-
-  pdbWriter = STIPdbWriter::create();
-  *savedWriter = writer();
-  const_cast<STIDebugImpl*>(this)->setWriter(pdbWriter);
-}
-
-//===----------------------------------------------------------------------===//
-// emitTypesPDBEnd(savedWriter)
-//===----------------------------------------------------------------------===//
-
-void STIDebugImpl::emitTypesPDBEnd(STIWriter** savedWriter) const {
-  STIWriter* pdbWriter;
-
-  if (!usePDB()) {
-    return;
-  }
-
-  pdbWriter = const_cast<STIDebugImpl*>(this)->writer();
-  const_cast<STIDebugImpl*>(this)->setWriter(*savedWriter);
-  delete pdbWriter;
-}
-
-//===----------------------------------------------------------------------===//
-// emitTypesTable()
-//
-// Emits all of the types from the types table, in order.
-//
-//===----------------------------------------------------------------------===//
-
-void STIDebugImpl::emitTypesTable() const {
-  for (const STIType *type : *getTypeTable()) {
-    emitType(type);
-  }
-}
-
-//===----------------------------------------------------------------------===//
-// emitTypes()
-//
-// Emits the .debug$T section.
-//
-//===----------------------------------------------------------------------===//
-
-void STIDebugImpl::emitTypes() const {
-  STIWriter* savedWriter = nullptr;
-
-  emitSectionBegin(ASM()->getObjFileLowering().getCOFFDebugTypesSection());
-  emitTypesSignature();
-  emitTypesPDBTypeServer();
-  emitTypesPDBBegin(&savedWriter);
-  emitTypesTable();
-  emitTypesPDBEnd(&savedWriter);
-}
-
-void STIDebugImpl::emitSymbolUserDefined(
-    const STISymbolUserDefined *userDefined) const {
-  const STIType *definedType = userDefined->getDefinedType();
-  StringRef name = userDefined->getName();
-  const int16_t length = 6 + name.size() + 1;
-
-  emitInt16(length);
-  emitInt16(S_UDT);
-  emitInt32(definedType->getIndex());
-  emitString(name);
-}
-
-void STIDebugImpl::emitStringEntry(const STIStringEntry *entry) const {
-  emitString(entry->getString());
-}
-
-void STIDebugImpl::emitStringTable() const {
-  emitSubsection(STI_SUBSECTION_STRINGTABLE);
-
-  for (const STIStringEntry *entry : getStringTable()->getEntries()) {
-    emitStringEntry(entry);
-  }
-}
-
-void STIDebugImpl::emitChecksumTable() const {
-  emitSubsection(STI_SUBSECTION_FILECHKSMS);
-
-  for (const STIChecksumEntry *entry : getChecksumTable()->getEntries()) {
-    emitChecksumEntry(entry);
-  }
-}
-
-size_t STIDebugImpl::getPaddingSize(const STIChecksumEntry *entry) const {
-  return 4 - ((6 + entry->getChecksumSize()) % 4);
-}
-
-void STIDebugImpl::emitChecksumEntry(const STIChecksumEntry *entry) const {
-  emitInt32(entry->getStringEntry()->getOffset());
-  emitInt8(entry->getChecksumSize());
-  emitInt8(entry->getType());
-  emitBytes(entry->getChecksum(), entry->getChecksumSize());
-  emitFill(getPaddingSize(entry), 0x00);
-}
-
-//===----------------------------------------------------------------------===//
-// STIDebug Routines
-//===----------------------------------------------------------------------===//
-
-STIDebug::STIDebug() {}
-
-STIDebug::~STIDebug() {}
-
-STIDebug *STIDebug::create(AsmPrinter *Asm) { return new STIDebugImpl(Asm); }
->>>>>>> 805aa9cc
+//===-- STIDebug.cpp - Symbol And Type Info -------*- C++ -*--===//
+//
+//===----------------------------------------------------------------------===//
+//
+// This file contains support for writing symbol and type information
+// compatible with Visual Studio.
+//
+//===----------------------------------------------------------------------===//
+
+#include "STIDebug.h"
+#include "STI.h"
+#include "STIIR.h"
+#include "pdbInterface.h"
+#include "../DbgValueHistoryCalculator.h"
+#include "llvm/ADT/DenseSet.h"
+#include "llvm/ADT/PointerUnion.h" // dyn_cast
+#include "llvm/ADT/StringRef.h"
+#include "llvm/ADT/Triple.h"
+#include "llvm/CodeGen/AsmPrinter.h"
+#include "llvm/CodeGen/LexicalScopes.h"
+#include "llvm/CodeGen/MachineFunction.h"
+#include "llvm/CodeGen/MachineModuleInfo.h"
+#include "llvm/IR/Constants.h"
+#include "llvm/IR/DebugInfo.h"
+#include "llvm/MC/MCSection.h"
+#include "llvm/MC/MCStreamer.h"
+#include "llvm/MC/MCSymbol.h"
+#include "llvm/Support/CommandLine.h"
+#include "llvm/Target/TargetLoweringObjectFile.h"
+#include "llvm/Target/TargetFrameLowering.h"
+#include "llvm/Target/TargetMachine.h"
+#include "llvm/Target/TargetSubtargetInfo.h"
+
+#include <map>
+#include <vector>
+
+// FIXME: We should determine which getcwd to use during configuration and not
+//        at compile time.
+//
+#ifdef LLVM_ON_WIN32
+#include <direct.h>
+#define GETCWD _getcwd
+#else
+#include <unistd.h>
+#define GETCWD getcwd
+#endif
+
+using namespace llvm;
+
+//===----------------------------------------------------------------------===//
+// Options
+//===----------------------------------------------------------------------===//
+
+// EmitFunctionIDs
+//
+// When true, functions are emitted using S_GPROC32_ID/S_LPROC32_ID and a
+// seperate LF_FUNC_ID/LF_MFUNC_ID record is generated. Otherwise the functions
+// are emitted as S_GPROC32/S_LPROC32 and no function id is emitted.
+//
+// NOTE: These records are currently emitted to the .debug$T section, which is
+//       incompatible with the PDB support where they are supposed to be
+//       written to an "ID's" section.
+//
+static cl::opt<bool> EmitFunctionIDs (
+    "debug-emit-function-ids",
+    cl::Hidden,
+    cl::desc("Emit function ID records"),
+    cl::init(false));
+
+//===----------------------------------------------------------------------===//
+// Helper Routines
+//===----------------------------------------------------------------------===//
+
+#define PDB_DEFAULT_FILE_NAME "vc110.pdb"
+#define PDB_DEFAULT_DLL_NAME "mspdb110.dll"
+
+static size_t paddingBytes(const size_t size) {
+  const uint32_t alignment = 4;
+  return (alignment - (size % alignment)) % alignment;
+}
+
+static void getFullFileName(const DIFile *file, std::string &path) {
+  path = (file->getDirectory() + Twine("\\") + file->getFilename()).str();
+  std::replace(path.begin(), path.end(), '/', '\\');
+  size_t index = 0;
+  while ((index = path.find("\\\\", index)) != std::string::npos) {
+    path.erase(index, 1);
+  }
+}
+
+static std::string getRealName(std::string name) {
+  std::string prefix = ".?AV"; //".?AU"
+  std::string sufix = "@";
+  std::string realName = sufix;
+
+  while (std::size_t pos = name.find("::")) {
+    if (pos == std::string::npos) {
+      realName = (Twine(prefix) + Twine(name.substr(0, pos)) + Twine(sufix) +
+                  Twine(realName)).str();
+      break;
+    }
+    realName =
+        (Twine(name.substr(0, pos)) + Twine(sufix) + Twine(realName)).str();
+    name = name.substr(pos + 2);
+  }
+  return realName;
+}
+
+static bool isStaticMethod(StringRef linkageName) {
+  // FIXME: this is a temporary WA to partial demangle linkageName
+  //        Clang should mark static method using MDSubprogram (DPD200372369)
+  size_t pos = linkageName.rfind("@@");
+  if (pos != StringRef::npos && (pos + 2) < linkageName.size()) {
+    switch (linkageName[pos + 2]) {
+    case 'T':
+    case 'S':
+    case 'K':
+    case 'L':
+    case 'C':
+    case 'D':
+      return true;
+    }
+  }
+  return false;
+}
+
+static bool isThunkMethod(StringRef linkageName) {
+  // FIXME: this is a temporary WA to partial demangle gcc linkageName
+  //        Clang should mark thunk method using MDSubprogram (DPD200372370)
+  size_t pos = linkageName.rfind("@@");
+  if (pos == StringRef::npos || linkageName.size() <= pos + 2) {
+    return false;
+  }
+  char ch = linkageName[pos + 2];
+  switch (ch) {
+  case 'W':
+  case 'G':
+  case 'O':
+    return true;
+  }
+  return false;
+}
+
+static int getThunkAdjustor(StringRef linkageName) {
+  // FIXME: this is a temporary WA to partial demangle gcc linkageName
+  //        Clang should mark thunk method using MDSubprogram (DPD200372370)
+  assert(isThunkMethod(linkageName));
+  size_t pos = linkageName.rfind("@@");
+  if (linkageName.size() <= pos + 3)
+    return 0;
+
+  char adjChar = linkageName[pos + 3];
+  if (adjChar < '0' || adjChar > '9')
+    return 0;
+
+  return -(adjChar - '0' + 1);
+}
+
+StringRef getThunkTargetMethodName(StringRef linkageName) {
+  // FIXME: this is a temporary WA to partial demangle gcc linkageName
+  //        Clang should mark thunk method using MDSubprogram (DPD200372370)
+  assert(isThunkMethod(linkageName));
+  size_t posStart = linkageName.find("?");
+  size_t posEnd = linkageName.find("@");
+  posStart = (posStart == StringRef::npos)? 0 : posStart+1;
+  if (posEnd == StringRef::npos)
+    posEnd = linkageName.size();
+  StringRef name = linkageName.slice(posStart, posEnd);
+  return name;
+}
+
+static unsigned getFunctionAttribute(const DISubprogram *SP,
+                                     const DICompositeType *llvmParentType,
+                                     bool introduced) {
+  unsigned attribute = 0;
+  unsigned virtuality = SP->getVirtuality();
+
+  if (SP->isProtected())
+    attribute = attribute | STI_ACCESS_PRIVATE;
+  else if (SP->isPrivate())
+    attribute = attribute | STI_ACCESS_PROTECT;
+  else if (SP->isPublic())
+    attribute = attribute | STI_ACCESS_PUBLIC;
+  // Otherwise C++ member and base classes are considered public.
+  else if (llvmParentType->getTag() == dwarf::DW_TAG_class_type)
+    attribute = attribute | STI_ACCESS_PRIVATE;
+  else
+    attribute = attribute | STI_ACCESS_PUBLIC;
+
+  if (SP->isArtificial()) {
+    attribute = attribute | STI_COMPGENX;
+  }
+
+  switch (virtuality) {
+  case dwarf::DW_VIRTUALITY_none:
+    break;
+  case dwarf::DW_VIRTUALITY_virtual:
+    if (introduced) {
+      attribute = attribute | STI_MPROP_INTR_VRT;
+    } else {
+      attribute = attribute | STI_MPROP_VIRTUAL;
+    }
+    break;
+  case dwarf::DW_VIRTUALITY_pure_virtual:
+    if (introduced) {
+      attribute = attribute | STI_MPROP_PURE_INTR_VRT;
+    } else {
+      attribute = attribute | STI_MPROP_PURE_VRT;
+    }
+    break;
+  default:
+    assert(!"unhandled virtuality case");
+    break;
+  }
+
+  if (isStaticMethod(SP->getLinkageName())) {
+    attribute = attribute | STI_MPROP_STATIC;
+  }
+
+  return attribute;
+}
+
+static unsigned getTypeAttribute(const DIDerivedType *llvmType,
+                                 const DICompositeType *llvmParentType) {
+  unsigned attribute = 0;
+
+  if (llvmType->isProtected())
+    attribute = attribute | STI_ACCESS_PRIVATE;
+  else if (llvmType->isPrivate())
+    attribute = attribute | STI_ACCESS_PROTECT;
+  else if (llvmType->isPublic())
+    attribute = attribute | STI_ACCESS_PUBLIC;
+  // Otherwise C++ member and base classes are considered public.
+  else if (llvmParentType->getTag() == dwarf::DW_TAG_class_type)
+    attribute = attribute | STI_ACCESS_PRIVATE;
+  else
+    attribute = attribute | STI_ACCESS_PUBLIC;
+
+  if (llvmType->isArtificial()) {
+    attribute = attribute | STI_COMPGENX;
+  }
+
+  if (llvmType->isStaticMember()) {
+    attribute = attribute | STI_MPROP_STATIC;
+  }
+
+  return attribute;
+}
+
+static bool isIndirectExpression(const DIExpression *Expr) {
+  if (!Expr || (Expr->getNumElements() == 0)) {
+    return false;
+  }
+
+  if (Expr->getNumElements() != 1) {
+    // Looking for DW_OP_deref expression only.
+    return false;
+  }
+
+  DIExpression::expr_op_iterator I = Expr->expr_op_begin();
+  DIExpression::expr_op_iterator E = Expr->expr_op_end();
+
+  for (; I != E; ++I) {
+    switch (I->getOp()) {
+    case dwarf::DW_OP_bit_piece:
+    case dwarf::DW_OP_plus:
+      return false;
+    case dwarf::DW_OP_deref:
+      return true;
+    default:
+      llvm_unreachable("unhandled opcode found in DIExpression");
+    }
+  }
+  return false;
+}
+
+//===----------------------------------------------------------------------===//
+// Printing/Debugging Routines
+//===----------------------------------------------------------------------===//
+
+static StringRef toString(STISubsectionID subsectionID) {
+  StringRef string;
+
+  switch (subsectionID) {
+#define X(KIND, VALUE)                                                         \
+  case (KIND):                                                                 \
+    string = #KIND;                                                            \
+    break;
+    STI_SUBSECTION_KINDS
+#undef X
+  default:
+    string = "<invalid subsection kind>";
+    break;
+  }
+
+  return string;
+}
+
+static StringRef toString(STIMachineID machineID) {
+  StringRef string;
+
+  switch (machineID) {
+#define X(KIND, VALUE)                                                         \
+  case (KIND):                                                                 \
+    string = #KIND;                                                            \
+    break;
+    STI_MACHINE_KINDS
+#undef X
+  default:
+    string = "<invalid machine kind>";
+    break;
+  }
+
+  return string;
+}
+
+static StringRef toString(STISymbolID symbolID) {
+  StringRef string;
+
+  switch (symbolID) {
+#define X(KIND, VALUE)                                                         \
+  case (KIND):                                                                 \
+    string = #KIND;                                                            \
+    break;
+    X(S_OBJNAME,        0x0000) // FIXME: define these in STI.h with values
+    X(S_COMPILE3,       0x0000)
+    X(S_GPROC32_ID,     0x0000)
+    X(S_LPROC32_ID,     0x0000)
+    X(S_FRAMEPROC,      0x0000)
+    X(S_BLOCK32,        0x0000)
+    X(S_REGREL32,       0x0000)
+    X(S_REGISTER,       0x0000)
+    X(S_BPREL32,        0x0000)
+    X(S_LDATA32,        0x0000)
+    X(S_GDATA32,        0x0000)
+    X(S_PROC_ID_END,    0x0000)
+    X(S_CONSTANT,       0x0000)
+#undef X
+  default:
+    string = "<invalid symbol kind>";
+    break;
+  }
+
+  return string;
+}
+
+//===----------------------------------------------------------------------===//
+// toMachineID(architecture)
+//===----------------------------------------------------------------------===//
+
+static STIMachineID toMachineID(Triple::ArchType architecture) {
+  STIMachineID machineID;
+
+  switch (architecture) {
+#define MAP(ARCH, MACHINE)                                                     \
+  case (Triple::ARCH):                                                         \
+    machineID = MACHINE;                                                       \
+    break
+    MAP(x86,    STI_MACHINE_INTEL_PENTIUM_III);
+    MAP(x86_64, STI_MACHINE_INTEL64);
+#undef MAP
+  default:
+    assert(!"Architecture cannot be mapped to an STI machine type!");
+    break;
+  }
+
+  return machineID;
+}
+
+//===----------------------------------------------------------------------===//
+// STITypeTable
+//
+// A table containing every type entry which will be emitted to the .debug$T
+// section (or PDB file).
+//
+//===----------------------------------------------------------------------===//
+
+typedef std::vector<STIType *> STITypeTable;
+
+//===----------------------------------------------------------------------===//
+// STITypeMap
+// STITypeScopedMap
+// STIDclToDefTypeMap
+// LabelMap
+//===----------------------------------------------------------------------===//
+
+typedef DenseMap<const MDNode*,  STIType*>   STITypeMap;
+typedef DenseMap<const DIType*,  STITypeMap> STITypeScopedMap;
+typedef DenseMap<const STIType*, STIType*>   STIDclToDefTypeMap;
+typedef DenseMap<const MachineInstr *, MCSymbol *> LabelMap;
+
+//===----------------------------------------------------------------------===//
+// ClassInfo
+//===----------------------------------------------------------------------===//
+
+struct ClassInfo {
+  typedef std::vector<const MDNode *> BaseClassList;
+  struct VBaseClassInfo {
+    const MDNode *llvmInheritance;
+    unsigned vbIndex;
+    bool indirect;
+
+    VBaseClassInfo() : llvmInheritance(nullptr), vbIndex(0), indirect(false) {}
+
+    VBaseClassInfo(const MDNode *N, unsigned I, bool InDir)
+        : llvmInheritance(N), vbIndex(I), indirect(InDir) {}
+  };
+  // llvmClassType -> {llvmInheritance, vbIndex, indirect}
+  typedef MapVector<const MDNode *, VBaseClassInfo> VBaseClassList;
+  // [<llvmMemberType, baseOffset>]
+  typedef std::vector<std::pair<const MDNode *, unsigned> > MemberList;
+  // methodName -> [<llvmSubprogram, introduced>]
+  typedef std::map<StringRef, std::vector<std::pair<const MDNode *, bool> > >
+      MethodsMap;
+  // methodName -> [llvmSubprogram]
+  typedef std::map<StringRef, std::vector<const MDNode *> > VMethodsMap;
+
+  // non-virtual base classes
+  BaseClassList baseClasses;
+  // virtual base classes (direct and indirect).
+  VBaseClassList vBaseClasses;
+  // offset of virtual base pointer
+  int vbpOffset;
+  // virtual function table (only if have introduced virtual methods)
+  const MDNode *vFuncTab;
+  // direct members
+  MemberList members;
+  // direct methods (gathered by name), for each function: (introduced?)
+  MethodsMap methods;
+  // virtual methods (gathered by name), for DTOR use "~" name.
+  VMethodsMap vMethods;
+  // FIXME: add support to: CONSTRUCTOR, OVERLOAD, OVERLOADED ASSIGNMENT, etc.
+  // Class has Constructor
+  bool hasCTOR;
+  // Class has Destructor
+  bool hasDTOR;
+  // This class is nested within another aggregate type.
+  bool isNested;
+  // Number of virtual methods (length of virtual function table)
+  unsigned vMethodsCount;
+
+  ClassInfo()
+      : vbpOffset(~0), vFuncTab(nullptr), hasCTOR(false), hasDTOR(false),
+        vMethodsCount(0), isNested(false) {}
+};
+
+//===----------------------------------------------------------------------===//
+// STIWriter
+//===----------------------------------------------------------------------===//
+
+class STIWriter {
+public:
+  virtual void emitInt8(int32_t value) = 0;
+  virtual void emitInt16(int32_t value) = 0;
+  virtual void emitInt32(int32_t value) = 0;
+  virtual void emitString(StringRef string) = 0;
+  virtual void emitBytes(size_t size, const char* data) = 0;
+  virtual void emitFill(size_t size, const uint8_t byte) = 0;
+  virtual void emitComment(StringRef comment) = 0;
+  virtual void emitLabel(MCSymbol *symbol) = 0;
+  virtual void emitValue(const MCExpr *value, unsigned int sizeInBytes) = 0;
+
+  virtual void idBegin(const STIType* type) = 0;
+  virtual void idEnd(const STIType* type) = 0;
+  virtual void typeBegin(const STIType* type) = 0;
+  virtual void typeEnd(const STIType* type) = 0;
+
+  virtual ~STIWriter();
+
+protected:
+  STIWriter();
+};
+
+STIWriter::STIWriter() {
+}
+
+STIWriter::~STIWriter() {
+}
+
+//===----------------------------------------------------------------------===//
+// STIAsmWriter
+//===----------------------------------------------------------------------===//
+
+class STIAsmWriter : public STIWriter {
+public:
+  STIAsmWriter(AsmPrinter* asmPrinter);
+  virtual ~STIAsmWriter();
+
+  static STIAsmWriter* create(AsmPrinter* asmPrinter);
+
+  AsmPrinter* ASM() const;
+
+  virtual void emitInt8(int32_t value);
+  virtual void emitInt16(int32_t value);
+  virtual void emitInt32(int32_t value);
+  virtual void emitString(StringRef string);
+  virtual void emitBytes(size_t size, const char* data);
+  virtual void emitFill(size_t size, const uint8_t byte);
+  virtual void emitComment(StringRef comment);
+  virtual void emitLabel(MCSymbol *symbol);
+  virtual void emitValue(const MCExpr *value, unsigned int sizeInBytes);
+
+  virtual void idBegin(const STIType* type);
+  virtual void idEnd(const STIType* type);
+  virtual void typeBegin(const STIType* type);
+  virtual void typeEnd(const STIType* type);
+
+private:
+  AsmPrinter* _asmPrinter;
+};
+
+STIAsmWriter::STIAsmWriter(AsmPrinter* asmPrinter) :
+    STIWriter   (),
+    _asmPrinter (asmPrinter) {
+}
+
+STIAsmWriter::~STIAsmWriter() {
+}
+
+STIAsmWriter* STIAsmWriter::create(AsmPrinter* asmPrinter) {
+  return new STIAsmWriter(asmPrinter);
+}
+
+AsmPrinter* STIAsmWriter::ASM() const {
+  return _asmPrinter;
+}
+
+void STIAsmWriter::emitInt8(int32_t value) {
+  ASM()->EmitInt8(value);
+}
+
+void STIAsmWriter::emitInt16(int32_t value) {
+  ASM()->EmitInt16(value);
+}
+
+void STIAsmWriter::emitInt32(int32_t value) {
+  ASM()->EmitInt32(value);
+}
+
+void STIAsmWriter::emitString(StringRef string) {
+  ASM()->OutStreamer->EmitBytes(string);
+  ASM()->EmitInt8(0);
+}
+
+void STIAsmWriter::emitBytes(size_t size, const char* data) {
+  ASM()->OutStreamer->EmitBytes(StringRef(data, size));
+}
+
+void STIAsmWriter::emitFill(size_t size, const uint8_t byte) {
+  ASM()->OutStreamer->EmitFill(size, byte);
+}
+
+void STIAsmWriter::emitComment(StringRef comment) {
+  ASM()->OutStreamer->AddComment(comment);
+}
+
+void STIAsmWriter::emitLabel(MCSymbol *symbol) {
+  ASM()->OutStreamer->EmitLabel(symbol);
+}
+
+void STIAsmWriter::emitValue(const MCExpr *value, unsigned int sizeInBytes) {
+  ASM()->OutStreamer->EmitValue(value, sizeInBytes);
+}
+
+void STIAsmWriter::idBegin(const STIType* type) {
+}
+
+void STIAsmWriter::idEnd(const STIType* type) {
+}
+
+void STIAsmWriter::typeBegin(const STIType* type) {
+}
+
+void STIAsmWriter::typeEnd(const STIType* type) {
+}
+
+//===----------------------------------------------------------------------===//
+// STIPdbWriter
+//===----------------------------------------------------------------------===//
+
+class STIPdbWriter : public STIWriter {
+public:
+  STIPdbWriter();
+  virtual ~STIPdbWriter();
+
+  static STIPdbWriter* create();
+
+  virtual void emitInt8(int32_t value);
+  virtual void emitInt16(int32_t value);
+  virtual void emitInt32(int32_t value);
+  virtual void emitString(StringRef string);
+  virtual void emitBytes(size_t size, const char* data);
+  virtual void emitFill(size_t size, const uint8_t byte);
+  virtual void emitComment(StringRef comment);
+  virtual void emitLabel(MCSymbol *symbol);
+  virtual void emitValue(const MCExpr *value, unsigned int sizeInBytes);
+
+  virtual void idBegin(const STIType* type);
+  virtual void idEnd(const STIType* type);
+  virtual void typeBegin(const STIType* type);
+  virtual void typeEnd(const STIType* type);
+
+private:
+  std::vector<char> _buffer;
+};
+
+STIPdbWriter::STIPdbWriter() :
+    STIWriter   (),
+    _buffer     () {
+}
+
+STIPdbWriter::~STIPdbWriter() {
+}
+
+STIPdbWriter* STIPdbWriter::create() {
+  return new STIPdbWriter();
+}
+
+void STIPdbWriter::emitInt8(int32_t value) {
+  emitBytes(1, reinterpret_cast<const char*>(&value));
+}
+
+void STIPdbWriter::emitInt16(int32_t value) {
+  emitBytes(2, reinterpret_cast<const char*>(&value));
+}
+
+void STIPdbWriter::emitInt32(int32_t value) {
+  emitBytes(4, reinterpret_cast<const char*>(&value));
+}
+
+void STIPdbWriter::emitString(StringRef string) {
+  _buffer.insert(_buffer.end(), string.begin(), string.end());
+  _buffer.push_back('\0');
+}
+
+void STIPdbWriter::emitBytes(size_t size, const char* data) {
+  _buffer.insert(_buffer.end(), data, data + size);
+}
+
+void STIPdbWriter::emitFill(size_t size, const uint8_t byte) {
+  // Fill bytes are not emitted to the PDB writer.
+}
+
+void STIPdbWriter::emitComment(StringRef comment) {
+  // Comments are not emitted to the PDB writer.
+}
+
+void STIPdbWriter::emitLabel(MCSymbol *symbol) {
+  // Labels are not emitted to the PDB writer.
+}
+
+void STIPdbWriter::emitValue(const MCExpr *value, unsigned int sizeInBytes) {
+  // This is currently only used for emitting label diffs, which are not used
+  // when writing type information to the PDB writer.
+}
+
+void STIPdbWriter::idBegin(const STIType* type) {
+  assert(_buffer.size() == 0);
+}
+
+void STIPdbWriter::idEnd(const STIType* type) {
+  unsigned long index;
+
+  // Buffer must minimally contain a type length.
+  assert(_buffer.size() > 2);
+
+  pdb_write_id(_buffer.data(), &index);
+
+  const_cast<STIType *>(type)->setIndex(index);
+
+  _buffer.clear();
+}
+
+void STIPdbWriter::typeBegin(const STIType* type) {
+  assert(_buffer.size() == 0);
+}
+
+void STIPdbWriter::typeEnd(const STIType* type) {
+  unsigned long index;
+
+  // Buffer must minimally contain a type length.
+  assert(_buffer.size() > 2);
+
+  pdb_write_type(_buffer.data(), &index);
+
+  const_cast<STIType *>(type)->setIndex(index);
+
+  _buffer.clear();
+}
+
+//===----------------------------------------------------------------------===//
+// STIDebugFixupKind
+//===----------------------------------------------------------------------===//
+
+enum STIDebugFixupKindEnum {
+  STI_DEBUG_FIXUP_KIND_NONE     = 0,
+  STI_DEBUG_FIXUP_KIND_NESTED
+};
+typedef enum STIDebugFixupKindEnum STIDebugFixupKind;
+
+//===----------------------------------------------------------------------===//
+// STIDebugFixup
+//
+// Base class for debug information fixup records.
+//
+//===----------------------------------------------------------------------===//
+
+class STIDebugFixup {
+private:
+  STIDebugFixupKind _kind;
+
+public:
+  virtual ~STIDebugFixup() {}
+
+  STIDebugFixupKind kind() const { return _kind; }
+
+protected:
+  STIDebugFixup(STIDebugFixupKind kind) : _kind (kind) {}
+};
+
+//===----------------------------------------------------------------------===//
+// STIDebugFixupNested
+//
+// Fixup record for assigned IS_NESTED and CNESTED (contains nested) properties
+// on type records (structs and enumerations).
+//
+//===----------------------------------------------------------------------===//
+
+class STIDebugFixupNested : public STIDebugFixup {
+private:
+  const DICompositeType *_nestedType;
+
+public:
+  STIDebugFixupNested(const DICompositeType *nestedType) :
+      STIDebugFixup (STI_DEBUG_FIXUP_KIND_NESTED),
+      _nestedType   (nestedType) {}
+
+  virtual ~STIDebugFixupNested() {}
+
+  const DICompositeType *getNestedType() const { return _nestedType; }
+};
+
+//===----------------------------------------------------------------------===//
+// STIDebugFixupTable
+//
+// Table of fix-up records.
+//
+//===----------------------------------------------------------------------===//
+
+typedef std::vector<STIDebugFixup*> STIDebugFixupTable;
+
+//===----------------------------------------------------------------------===//
+// STIDebugImpl
+//===----------------------------------------------------------------------===//
+
+class STIDebugImpl : public STIDebug {
+private:
+  typedef DenseMap<const Function *, STISymbolProcedure *> FunctionMap;
+  typedef DenseMap<const MDNode *, STIScope *> STIScopeMap;
+  typedef DenseMap<const MDNode *, ClassInfo *> ClassInfoMap;
+  typedef DenseMap<const MDNode *, std::string> StringNameMap;
+  typedef DenseMap<const DISubprogram *, Function *> DISubprogramMap;
+
+  AsmPrinter *_asmPrinter;
+  STISymbolProcedure *_currentProcedure;
+  DbgValueHistoryMap _valueHistory;
+  FunctionMap _functionMap;
+  DISubprogramMap _subprogramMap;
+  STISymbolTable _symbolTable;
+  STITypeTable _typeTable;
+  STIStringTable _stringTable;
+  STIChecksumTable _checksumTable;
+  STIScopeMap _scopeMap;
+  STITypeScopedMap _typeMap;
+  STIDclToDefTypeMap _defTypeMap;
+  STIType *_voidType;
+  STIType *_vbpType;
+  unsigned int _blockNumber;
+  LexicalScopes _lexicalScopes;
+  LabelMap _labelsBeforeInsn;
+  LabelMap _labelsAfterInsn;
+  const MachineInstr *_curMI;
+  STISubsection *_currentSubsection;
+  unsigned _ptrSizeInBits;
+  ClassInfoMap _classInfoMap;
+  StringNameMap _stringNameMap;
+  unsigned _uniqueNameCounter;
+  std::vector<char> _pdbBuff;
+  StringRef _pdbFileName;
+  StringRef _objFileName;
+  bool _usePDB;
+  STIWriter* _writer;
+  STIDebugFixupTable _fixupTable;
+
+  // Maps from a type identifier to the actual MDNode.
+  DITypeIdentifierMap TypeIdentifierMap;
+
+public:
+  STIDebugImpl(AsmPrinter *asmPrinter);
+  virtual ~STIDebugImpl();
+
+  void setSymbolSize(const MCSymbol *Symbol, uint64_t size);
+  void beginModule();
+  void endModule();
+  void beginFunction(const MachineFunction *MF);
+  void endFunction(const MachineFunction *MF);
+  void beginInstruction(const MachineInstr *MI);
+  void endInstruction();
+
+protected:
+  AsmPrinter *ASM();
+  const AsmPrinter *ASM() const;
+  MachineModuleInfo *MMI() const;
+  const Module *getModule() const;
+  const TargetRegisterInfo *getTargetRegisterInfo();
+  STISymbolTable *getSymbolTable();
+  const STISymbolTable *getSymbolTable() const;
+  STITypeTable *getTypeTable();
+  const STITypeTable *getTypeTable() const;
+  STIDebugFixupTable *getFixupTable();
+  void appendFixup(STIDebugFixup* fixup);
+  STIStringTable *getStringTable();
+  const STIStringTable *getStringTable() const;
+  STIChecksumTable *getChecksumTable();
+  const STIChecksumTable *getChecksumTable() const;
+  bool hasScope(const MDNode *llvmNode) const;
+  STIScope *getScope(const MDNode *llvmNode);
+  void addScope(const MDNode *llvmNode, STIScope *object);
+  STITypeMap *getTypeMap(const DIType *llvmClass = nullptr);
+  STIDclToDefTypeMap *getDefTypeMap();
+  const STIDclToDefTypeMap *getDefTypeMap() const;
+  ClassInfoMap *getClassInfoMap();
+  const ClassInfoMap *getClassInfoMap() const;
+  StringNameMap *getStringNameMap();
+  const StringNameMap *getStringNameMap() const;
+  STIWriter* writer() const;
+  void setWriter(STIWriter* writer);
+
+  std::string getUniqueName();
+  char *getCWD() const;
+  std::string getPDBFullPath() const;
+  std::string getOBJFullPath() const;
+  StringRef getMDStringValue(StringRef MDName) const;
+  std::string nameForAggregateType(const DICompositeType *llvmType);
+
+  STISymbolCompileUnit *getCompileUnit() { // FIXME:
+    STISymbolModule *module =
+        static_cast<STISymbolModule *>(getSymbolTable()->getRoot());
+    STISymbolCompileUnit *compileUnit = module->getCompileUnits()->back();
+    return compileUnit;
+  }
+
+  /// \brief Return the TypeIdentifierMap.
+  const DITypeIdentifierMap &getTypeIdentifierMap() const;
+
+  STIScope *getOrCreateScope(const DIScope* llvmScope);
+  std::string getScopeFullName(const DIScope* llvmScope, StringRef name,
+                               bool useClassName = false);
+  STIType *getClassScope(const DIScope* llvmScope);
+
+  STIRegID toSTIRegID(unsigned int regnum) const;
+  STISymbolVariable *createSymbolVariable(const DILocalVariable *DIV,
+                                          unsigned int frameIndex,
+                                          const MachineInstr *DVInsn = nullptr);
+
+  STISymbolProcedure *getCurrentProcedure() const;
+  void setCurrentProcedure(STISymbolProcedure *procedure);
+
+  void setSymbolModule(STISymbolModule *module);
+  STISymbolModule *getSymbolModule() const;
+
+  size_t getPaddingSize(const STIChecksumEntry *entry) const;
+
+  void clearValueHistory();
+
+  void collectModuleInfo();
+  void collectGlobalVariableInfo(const DICompileUnit* CU);
+  void collectRoutineInfo();
+
+  ClassInfo &collectClassInfo(const DICompositeType *llvmType);
+  void collectClassInfoFromInheritance(ClassInfo &info,
+                                       const DIDerivedType *inherTy,
+                                       bool &finalizedOffset);
+  void collectMemberInfo(ClassInfo &info, const DIDerivedType *DDTy);
+  bool isEqualVMethodPrototype(
+      const DISubroutineType *typeA,
+      const DISubroutineType *typeB);
+
+  const DIType *getUnqualifiedDIType(const DIType *ditype);
+
+  STINumeric* createNumericUnsignedInt(const uint64_t value);
+  STINumeric* createNumericSignedInt(const int64_t value);
+  STINumeric* createNumericAPInt(const DIType *ditype, const APInt& value);
+  STINumeric* createNumericAPFloat(const DIType *ditype, const APFloat& value);
+
+  STISymbolProcedure *getOrCreateSymbolProcedure(const DISubprogram *SP);
+  STISymbolProcedure *createSymbolThunk(const DISubprogram *SP);
+  STISymbolBlock *createSymbolBlock(const DILexicalBlockBase *LB);
+  STIChecksumEntry *getOrCreateChecksum(StringRef path);
+
+  void appendType(STIType* type);
+  void mapLLVMTypeToSTIType(
+          const DIType *llvmType,
+          STIType      *stiType,
+          const DIType *classType = nullptr);
+  STIType* getMappedSTIType(
+          const DIType *llvmType,
+          const DIType *classType = nullptr);
+  bool isDefnInProgress(const DIType *llvmType);
+  void setDefnInProgress(const DIType *llvmType, bool inProgress);
+
+  STIType *toTypeDefinition(STIType *type);
+
+  STISymbolUserDefined *createSymbolUserDefined(STIType *type, StringRef name);
+  STITypeBasic *createTypeBasic(
+        STITypeBasic::Primitive primitive,
+        uint32_t sizeInBits) const;
+  STITypeStructure *createTypeStructure(const DICompositeType *llvmType,
+                                        ClassInfo& classInfo,
+                                        bool isDecl);
+  STITypeStructure *createTypeStructureDecl(const DICompositeType *llvmType,
+                                        ClassInfo& classInfo);
+  STITypeStructure *createTypeStructureDefn(const DICompositeType *llvmType,
+                                        ClassInfo& classInfo);
+
+  STITypeBasic::Primitive toBasicPrimitive(const DIBasicType *llvmType);
+  STITypeBasic::Primitive toPointerPrimitive(const DIDerivedType *llvmType);
+
+  STITypeArgumentList *lowerTypeSubroutineArgumentList(
+      DITypeRefArray elements,
+      uint16_t       firstArgIndex);
+  STITypeFieldList* lowerTypeStructureFieldList(
+      const DICompositeType *llvmType,
+      ClassInfo             &info);
+
+  STIType *lowerTypeBasic(const DIBasicType *llvmType);
+  STIType *lowerTypePointer(const DIDerivedType *llvmType);
+  STIType *lowerTypePointerToBasic(const DIDerivedType *llvmType);
+  STIType *lowerTypeModifier(const DIDerivedType *llvmType);
+  STIType *lowerTypeArray(const DICompositeType *llvmType);
+  STIType *lowerTypeStructure(const DICompositeType *llvmType);
+  STITypeEnumerator *lowerTypeEnumerator(const DIEnumerator *enumerator);
+  STIType *lowerTypeEnumerationFieldList(const DICompositeType *llvmType);
+  STIType *lowerTypeEnumeration(const DICompositeType *llvmType);
+  STIType *lowerTypeSubroutine(const DISubroutineType *llvmType);
+  STIType* lowerTypeRestrict(const DIDerivedType* llvmType);
+  STIType *lowerTypeAlias(const DIDerivedType *llvmType);
+  STIType *lowerTypeMemberFunction(const DISubroutineType *llvmType,
+                                   const DIType *llvmClass);
+  STIType *lowerType(const DIType *llvmType);
+
+  STIType *lowerSubprogramType(const DISubprogram *subprogram);
+
+  uint64_t getBaseTypeSize(const DIDerivedType *Ty) const;
+
+  STIType *getVoidType() const;
+  STIType *getVbpType() const;
+  unsigned getPointerSizeInBits() const;
+
+  void fixSymbolUserDefined(STISymbolUserDefined *type) const;
+  void fixupNested(const STIDebugFixupNested *fixup);
+  void fixup();
+
+  void layout();
+  void emit();
+
+  // Used with _typeIdentifierMap for type resolution, not clear why?
+  template <typename T> T *resolve(TypedDINodeRef<T> ref) const;
+
+  size_t numericLength(const STINumeric* numeric) const;
+
+  // Routines for emitting atomic data.
+  void emitAlign(unsigned int byteAlignment) const;
+  void emitPadding(unsigned int padByteCount) const;
+  void emitInt8(int value) const;
+  void emitInt16(int value) const;
+  void emitInt32(int value) const;
+  void emitString(StringRef string) const;
+  void emitComment(StringRef comment) const;
+  void emitValue(const MCExpr *expr, unsigned int byteSize) const;
+  void emitLabel(MCSymbol *symbol) const;
+  void emitLabelDiff(const MCSymbol *begin,
+                     const MCSymbol *end,
+                     unsigned sizeInBytes = 4) const;
+  void emitSymbolID(const STISymbolID symbolID) const;
+  void emitBytes(const char *data, size_t size) const;
+  void emitFill(size_t size, const uint8_t byte) const;
+  void emitSecRel32(MCSymbol *symbol) const;
+  void emitSectionIndex(MCSymbol *symbol) const;
+  void emitNumeric(const uint32_t num) const;
+  void emitNumeric(const STINumeric* numeric) const;
+
+  // Routines for emitting atomic PDB data.
+  void idBegin(const STIType* type) const;
+  void idEnd(const STIType* type) const;
+  void typeBegin(const STIType* type) const;
+  void typeEnd(const STIType* type) const;
+  bool usePDB() const;
+
+  // Routines for emitting sections.
+  void emitSectionBegin(MCSection *section) const;
+
+  // Routines for emitting subsections.
+  void emitSubsectionBegin(STISubsection *subsection) const;
+  void emitSubsectionEnd(STISubsection *subsection) const;
+  void emitSubsection(STISubsectionID id) const;
+  void closeSubsection() const;
+
+  // Routines for emitting the .debug$S section.
+  void emitSymbols() const;
+  void emitStringTable() const;
+  void emitStringEntry(const STIStringEntry *entry) const;
+  void emitChecksumTable() const;
+  void emitChecksumEntry(const STIChecksumEntry *entry) const;
+  void emitLineEntry(const STISymbolProcedure *procedure,
+                     const STILineEntry *entry) const;
+  void emitLineBlock(const STISymbolProcedure *procedure,
+                     const STILineBlock *block) const;
+  void emitLineSlice(const STISymbolProcedure *procedure) const;
+  void walkSymbol(const STISymbol *symbol) const;
+  void emitSymbolModule(const STISymbolModule *module) const;
+  void emitSymbolCompileUnit(const STISymbolCompileUnit *compileUnit) const;
+  void emitSymbolConstant(const STISymbolConstant *symbol) const;
+  void emitSymbolProcedure(const STISymbolProcedure *procedure) const;
+  void emitSymbolThunk(const STISymbolThunk *thunk) const;
+  void emitSymbolProcedureEnd() const;
+  void emitSymbolFrameProc(const STISymbolFrameProc *frame) const;
+  void emitSymbolBlock(const STISymbolBlock *block) const;
+  void emitSymbolScopeEnd() const;
+  void emitSymbolVariable(const STISymbolVariable *variable) const;
+  void emitSymbolUserDefined(const STISymbolUserDefined *type) const;
+
+  // Routines for emiting the .debug$T section.
+  void emitTypes() const;
+  void emitTypesSignature() const;
+  void emitTypesPDBTypeServer() const;
+  void emitTypesPDBBegin(STIWriter** savedWriter) const;
+  void emitTypesPDBEnd(STIWriter** savedWriter) const;
+  void emitTypesTable() const;
+  void emitType(const STIType *type) const;
+  void emitTypeBasic(const STITypeBasic *type) const;
+  void emitTypeModifier(const STITypeModifier *type) const;
+  void emitTypePointer(const STITypePointer *type) const;
+  void emitTypeArray(const STITypeArray *type) const;
+  void emitTypeStructure(const STITypeStructure *type) const;
+  void emitTypeEnumeration(const STITypeEnumeration *type) const;
+  void emitTypeVShape(const STITypeVShape *type) const;
+  void emitTypeBitfield(const STITypeBitfield *type) const;
+  void emitTypeMethodList(const STITypeMethodList *type) const;
+  void emitTypeFieldList(const STITypeFieldList *type) const;
+  void emitTypeFunctionID(const STITypeFunctionID *type) const;
+  void emitTypeProcedure(const STITypeProcedure *type) const;
+  void emitTypeMemberFunction(const STITypeMemberFunction *type) const;
+  void emitTypeArgumentList(const STITypeArgumentList *type) const;
+  void emitTypeServer(const STITypeServer *type) const;
+};
+
+//===----------------------------------------------------------------------===//
+// STIDebugImpl Public Routines
+//===----------------------------------------------------------------------===//
+
+STIDebugImpl::STIDebugImpl(AsmPrinter *asmPrinter) :
+    STIDebug            (),
+    _asmPrinter         (asmPrinter),
+    _currentProcedure   (nullptr),
+    _valueHistory       (),
+    _functionMap        (),
+    _subprogramMap      (),
+    _symbolTable        (),
+    _typeTable          (),
+    _stringTable        (),
+    _checksumTable      (),
+    _scopeMap           (),
+    _typeMap            (),
+    _defTypeMap         (),
+    _voidType           (nullptr),
+    _vbpType            (nullptr),
+    _blockNumber        (0),
+    _lexicalScopes      (),
+    _labelsBeforeInsn   (),
+    _labelsAfterInsn    (),
+    _curMI              (nullptr),
+    _currentSubsection  (nullptr),
+    _ptrSizeInBits      (0),
+    _classInfoMap       (),
+    _stringNameMap      (),
+    _uniqueNameCounter  (0),
+    _pdbBuff            (),
+    _pdbFileName        (),
+    _objFileName        (),
+    _usePDB             (false),
+    _writer             (STIAsmWriter::create(asmPrinter)) {
+  // If module doesn't have named metadata anchors or COFF debug section
+  // is not available, skip any debug info related stuff.
+  if (!MMI()->getModule()->getNamedMetadata("llvm.dbg.cu") ||
+      !ASM()->getObjFileLowering().getCOFFDebugSymbolsSection())
+    return;
+
+  _ptrSizeInBits = getModule()->getDataLayout().getPointerSizeInBits();
+
+  beginModule();
+}
+
+STIDebugImpl::~STIDebugImpl() {
+  for (STIType *type : *getTypeTable()) {
+    delete type;
+  }
+  for (auto entry : *getClassInfoMap()) {
+    delete entry.second;
+  }
+  for (const STIDebugFixup* fixup : *getFixupTable()) {
+    delete fixup;
+  }
+  delete _writer;
+}
+
+void STIDebugImpl::setSymbolSize(const MCSymbol *Symbol, uint64_t size) {}
+
+void STIDebugImpl::beginModule() {
+  _objFileName = getMDStringValue("llvm.dbg.ms.obj");
+
+  // Unless pdb file type is present, we should not use PDB.
+  _usePDB = getMDStringValue("llvm.dbg.ms.filetype") == "pdb";
+    
+  if (usePDB()) {
+    _pdbFileName = getMDStringValue("llvm.dbg.ms.pdb");
+    if (_pdbFileName.empty()) {
+      _pdbFileName = PDB_DEFAULT_FILE_NAME;
+    }
+    pdb_set_default_dll_name(PDB_DEFAULT_DLL_NAME);
+    if (!pdb_open(_pdbFileName.data())) {
+      _usePDB = false;
+    }
+  }
+
+  // Collect all of the initial module information.
+  collectModuleInfo();
+
+  // Tell MMI to make the debug information available.
+  MMI()->setDebugInfoAvailability(true);
+}
+
+void STIDebugImpl::endModule() {
+  if (!MMI()->hasDebugInfo())
+    return;
+
+  fixup();
+  layout();
+  emit();
+
+  if (usePDB()) {
+    pdb_close();
+  }
+}
+
+void STIDebugImpl::beginFunction(const MachineFunction *MF) {
+  if (!MMI()->hasDebugInfo())
+    return;
+
+  STISymbolProcedure *procedure;
+
+  // Locate the symbol for this function.
+  FunctionMap::iterator Itr = _functionMap.find(MF->getFunction());
+  if (Itr == _functionMap.end()) {
+    // If function has no debug info, skip it.
+    setCurrentProcedure(nullptr);
+    return;
+  }
+
+  _lexicalScopes.initialize(*MF);
+
+  // if (_lexicalScopes.empty())
+  //  return;
+
+  procedure = Itr->second;
+  procedure->setLabelBegin(ASM()->getFunctionBegin());
+
+  // Record this as the current procedure.
+  setCurrentProcedure(procedure);
+
+  calculateDbgValueHistory(MF, getTargetRegisterInfo(), _valueHistory);
+}
+
+void STIDebugImpl::endFunction(const MachineFunction *MF) {
+  if (!MMI()->hasDebugInfo())
+    return;
+
+  STISymbolProcedure *procedure = getCurrentProcedure();
+  if (procedure == nullptr)
+    return;
+
+  // Record the label marking the end of the procedure.
+  procedure->setLabelEnd(ASM()->getFunctionEnd());
+
+  // Collect information about this routine.
+  collectRoutineInfo();
+
+  clearValueHistory();
+}
+
+void STIDebugImpl::clearValueHistory() { _valueHistory.clear(); }
+
+void STIDebugImpl::beginInstruction(const MachineInstr *MI) {
+  DebugLoc location = MI->getDebugLoc();
+  STISymbolProcedure *procedure;
+  DIScope *scope;
+  MCSymbol *label;
+  std::string path;
+  uint32_t line;
+  STIChecksumEntry *checksum;
+  STILineSlice *slice;
+  STILineBlock *block;
+  STILineEntry *entry;
+
+  assert(_curMI == nullptr);
+
+  if (MI->isDebugValue() || getCurrentProcedure() == nullptr) {
+    return;
+  }
+
+  _curMI = MI;
+
+  if (location == DebugLoc()) {
+    label = MMI()->getContext().createTempSymbol();
+    emitLabel(label);
+
+    // Handle Scope
+    _labelsBeforeInsn.insert(std::make_pair(_curMI, label));
+    return;
+  }
+
+  procedure = getCurrentProcedure();
+  slice = procedure->getLineSlice();
+  line = location.getLine();
+
+  scope = cast<DIScope>(location.getScope());
+  getFullFileName(scope->getFile(), path);
+
+  label = MMI()->getContext().createTempSymbol();
+  emitLabel(label);
+
+  if (slice->getBlocks().size() == 0 ||
+      slice->getBlocks().back()->getFilename() != path) {
+    checksum = getOrCreateChecksum(path);
+
+    block = STILineBlock::create();
+    block->setChecksumEntry(checksum);
+
+    // We don't get source correlation information for the prologue and
+    // epilogue.  Visual Studio requires source correlation for the very
+    // first instruction in the routine or it thinks there is no debug
+    // information available and steps over the routine.  The following
+    // code is a hack to correlate the prologue with the first line
+    // number which occurs in the routine.  This should be fixed in LLVM
+    // to propagate the source correlation for the opening curly brace.
+    //
+    if (slice->getBlocks().size() == 0) {
+      entry = STILineEntry::create();
+      entry->setLabel(procedure->getLabelBegin());
+      entry->setLineNumStart(procedure->getScopeLineNumber());
+      block->appendLine(entry);
+    }
+
+    slice->appendBlock(block);
+  }
+
+  block = slice->getBlocks().back();
+
+  entry = block->getLines().empty() ? nullptr : block->getLines().back();
+  if (line != 0 && (entry == nullptr || entry->getLineNumStart() != line)) {
+    entry = STILineEntry::create();
+    entry->setLabel(label);
+    entry->setLineNumStart(line);
+
+    block->appendLine(entry);
+  }
+
+  if (!MI->getFlag(MachineInstr::FrameSetup) &&
+      procedure->getLabelPrologEnd() == nullptr) {
+    procedure->setLabelPrologEnd(label);
+  }
+
+  // Handle Scope
+  _labelsBeforeInsn.insert(std::make_pair(_curMI, label));
+}
+
+void STIDebugImpl::endInstruction() {
+  MCSymbol *label;
+
+  if (_curMI == nullptr) {
+    return;
+  }
+
+  label = MMI()->getContext().createTempSymbol();
+  emitLabel(label);
+
+  // Handle Scope
+  _labelsAfterInsn.insert(std::make_pair(_curMI, label));
+
+  _curMI = nullptr;
+}
+
+STISymbolProcedure *STIDebugImpl::getCurrentProcedure() const {
+  return _currentProcedure;
+}
+
+void STIDebugImpl::setCurrentProcedure(STISymbolProcedure *procedure) {
+  _currentProcedure = procedure;
+}
+
+AsmPrinter *STIDebugImpl::ASM() { return _asmPrinter; }
+
+const AsmPrinter *STIDebugImpl::ASM() const { return _asmPrinter; }
+
+MachineModuleInfo *STIDebugImpl::MMI() const { return ASM()->MMI; }
+
+const Module *STIDebugImpl::getModule() const { return MMI()->getModule(); }
+
+const TargetRegisterInfo *STIDebugImpl::getTargetRegisterInfo() {
+  return ASM()->MF->getSubtarget().getRegisterInfo();
+}
+
+STISymbolTable *STIDebugImpl::getSymbolTable() { return &_symbolTable; }
+
+const STISymbolTable *STIDebugImpl::getSymbolTable() const {
+  return &_symbolTable;
+}
+
+STITypeTable *STIDebugImpl::getTypeTable() { return &_typeTable; }
+
+const STITypeTable *STIDebugImpl::getTypeTable() const { return &_typeTable; }
+
+STIStringTable *STIDebugImpl::getStringTable() { return &_stringTable; }
+
+const STIStringTable *STIDebugImpl::getStringTable() const {
+  return &_stringTable;
+}
+
+STIChecksumTable *STIDebugImpl::getChecksumTable() { return &_checksumTable; }
+
+const STIChecksumTable *STIDebugImpl::getChecksumTable() const {
+  return &_checksumTable;
+}
+
+STIDebugFixupTable *STIDebugImpl::getFixupTable() {
+  return &_fixupTable;
+}
+
+void STIDebugImpl::appendFixup(STIDebugFixup* fixup) {
+  _fixupTable.push_back(fixup);
+}
+
+bool STIDebugImpl::hasScope(const MDNode *llvmNode) const {
+  return _scopeMap.count(llvmNode);
+}
+
+STIScope *STIDebugImpl::getScope(const MDNode *llvmNode) {
+  assert(hasScope(llvmNode) && "LLVM node has no STI object mapped yet!");
+  return _scopeMap[llvmNode];
+}
+
+void STIDebugImpl::addScope(const MDNode *llvmNode, STIScope *object) {
+  assert(!hasScope(llvmNode) && "LLVM node already mapped to STI object!");
+  _scopeMap[llvmNode] = object;
+}
+
+STITypeMap *STIDebugImpl::getTypeMap(const DIType *llvmClass) {
+  return &_typeMap[llvmClass];
+}
+
+STIDclToDefTypeMap *STIDebugImpl::getDefTypeMap() { return &_defTypeMap; }
+
+const STIDclToDefTypeMap *STIDebugImpl::getDefTypeMap() const {
+  return &_defTypeMap;
+}
+
+STIDebugImpl::ClassInfoMap *STIDebugImpl::getClassInfoMap() {
+  return &_classInfoMap;
+}
+
+const STIDebugImpl::ClassInfoMap *STIDebugImpl::getClassInfoMap() const {
+  return &_classInfoMap;
+}
+
+STIDebugImpl::StringNameMap *STIDebugImpl::getStringNameMap() {
+  return &_stringNameMap;
+}
+
+const STIDebugImpl::StringNameMap *STIDebugImpl::getStringNameMap() const {
+  return &_stringNameMap;
+}
+
+STIWriter* STIDebugImpl::writer() const {
+  return _writer;
+}
+
+void STIDebugImpl::setWriter(STIWriter* writer) {
+  _writer = writer;
+}
+
+std::string STIDebugImpl::getUniqueName() {
+  return (Twine("<unnamed-tag>") + Twine(_uniqueNameCounter++)).str();
+}
+
+const DITypeIdentifierMap &STIDebugImpl::getTypeIdentifierMap() const {
+  return TypeIdentifierMap;
+}
+
+STIRegID STIDebugImpl::toSTIRegID(unsigned int llvmID) const {
+  STIRegID stiID;
+
+  switch (llvmID) {
+#define MAP(LLVMID, STIID) case LLVMID: stiID = STIID; break
+    MAP(0x01, STI_REGISTER_AH);
+    MAP(0x02, STI_REGISTER_AL);
+    MAP(0x03, STI_REGISTER_AX);
+    MAP(0x04, STI_REGISTER_BH);
+    MAP(0x05, STI_REGISTER_BL);
+    MAP(0x06, STI_REGISTER_BP);
+    MAP(0x07, STI_REGISTER_BPL);
+    MAP(0x08, STI_REGISTER_BX);
+    MAP(0x09, STI_REGISTER_CH);
+    MAP(0x0a, STI_REGISTER_CL);
+    MAP(0x0b, STI_REGISTER_CS);
+    MAP(0x0c, STI_REGISTER_CX);
+    MAP(0x0d, STI_REGISTER_DH);
+    MAP(0x0e, STI_REGISTER_DI);
+    MAP(0x0f, STI_REGISTER_DIL);
+    MAP(0x10, STI_REGISTER_DL);
+    MAP(0x11, STI_REGISTER_DS);
+    MAP(0x12, STI_REGISTER_DX);
+    MAP(0x13, STI_REGISTER_EAX);
+    MAP(0x14, STI_REGISTER_EBP);
+    MAP(0x15, STI_REGISTER_EBX);
+    MAP(0x16, STI_REGISTER_ECX);
+    MAP(0x17, STI_REGISTER_EDI);
+    MAP(0x18, STI_REGISTER_EDX);
+    MAP(0x19, STI_REGISTER_EFLAGS);
+ // MAP(0x1a, STI_REGISTER_EIP);
+ // MAP(0x1b, STI_REGISTER_EIZ);
+    MAP(0x1c, STI_REGISTER_ES);
+    MAP(0x1d, STI_REGISTER_ESI);
+    MAP(0x1e, STI_REGISTER_ESP);
+ // MAP(0x1f, STI_REGISTER_FPSW);
+    MAP(0x20, STI_REGISTER_FS);
+    MAP(0x21, STI_REGISTER_GS);
+ // MAP(0x22, STI_REGISTER_IP);
+    MAP(0x23, STI_REGISTER_RAX);
+    MAP(0x24, STI_REGISTER_RBP);
+    MAP(0x25, STI_REGISTER_RBX);
+    MAP(0x26, STI_REGISTER_RCX);
+    MAP(0x27, STI_REGISTER_RDI);
+    MAP(0x28, STI_REGISTER_RDX);
+ // MAP(0x29, STI_REGISTER_RIP);
+ // MAP(0x2a, STI_REGISTER_RIZ);
+    MAP(0x2b, STI_REGISTER_RSI);
+    MAP(0x2c, STI_REGISTER_RSP);
+    MAP(0x2d, STI_REGISTER_SI);
+    MAP(0x2e, STI_REGISTER_SIL);
+    MAP(0x2f, STI_REGISTER_SP);
+    MAP(0x30, STI_REGISTER_SPL);
+    MAP(0x31, STI_REGISTER_SS);
+    MAP(0x32, STI_REGISTER_CR0);
+    MAP(0x33, STI_REGISTER_CR1);
+    MAP(0x34, STI_REGISTER_CR2);
+    MAP(0x35, STI_REGISTER_CR3);
+    MAP(0x36, STI_REGISTER_CR4);
+ // MAP(0x37, STI_REGISTER_CR5);
+ // MAP(0x38, STI_REGISTER_CR6);
+ // MAP(0x39, STI_REGISTER_CR7);
+    MAP(0x3a, STI_REGISTER_CR8);
+ // MAP(0x3b, STI_REGISTER_CR9);
+ // MAP(0x3c, STI_REGISTER_CR10);
+ // MAP(0x3d, STI_REGISTER_CR11);
+ // MAP(0x3e, STI_REGISTER_CR12);
+ // MAP(0x3f, STI_REGISTER_CR13);
+ // MAP(0x40, STI_REGISTER_CR14);
+ // MAP(0x41, STI_REGISTER_CR15);
+    MAP(0x42, STI_REGISTER_DR0);
+    MAP(0x43, STI_REGISTER_DR1);
+    MAP(0x44, STI_REGISTER_DR2);
+    MAP(0x45, STI_REGISTER_DR3);
+    MAP(0x46, STI_REGISTER_DR4);
+    MAP(0x47, STI_REGISTER_DR5);
+    MAP(0x48, STI_REGISTER_DR6);
+    MAP(0x49, STI_REGISTER_DR7);
+    MAP(0x4a, STI_REGISTER_DR8);
+    MAP(0x4b, STI_REGISTER_DR9);
+    MAP(0x4c, STI_REGISTER_DR10);
+    MAP(0x4d, STI_REGISTER_DR11);
+    MAP(0x4e, STI_REGISTER_DR12);
+    MAP(0x4f, STI_REGISTER_DR13);
+    MAP(0x50, STI_REGISTER_DR14);
+    MAP(0x51, STI_REGISTER_DR15);
+ // MAP(0x52, STI_REGISTER_FP0);
+ // MAP(0x53, STI_REGISTER_FP1);
+ // MAP(0x54, STI_REGISTER_FP2);
+ // MAP(0x55, STI_REGISTER_FP3);
+ // MAP(0x56, STI_REGISTER_FP4);
+ // MAP(0x57, STI_REGISTER_FP5);
+ // MAP(0x58, STI_REGISTER_FP6);
+ // MAP(0x59, STI_REGISTER_FP7);
+ // MAP(0x5a, STI_REGISTER_K0);
+ // MAP(0x5b, STI_REGISTER_K1);
+ // MAP(0x5c, STI_REGISTER_K2);
+ // MAP(0x5d, STI_REGISTER_K3);
+ // MAP(0x5e, STI_REGISTER_K4);
+ // MAP(0x5f, STI_REGISTER_K5);
+ // MAP(0x60, STI_REGISTER_K6);
+ // MAP(0x61, STI_REGISTER_K7);
+    MAP(0x62, STI_REGISTER_MM0);
+    MAP(0x63, STI_REGISTER_MM1);
+    MAP(0x64, STI_REGISTER_MM2);
+    MAP(0x65, STI_REGISTER_MM3);
+    MAP(0x66, STI_REGISTER_MM4);
+    MAP(0x67, STI_REGISTER_MM5);
+    MAP(0x68, STI_REGISTER_MM6);
+    MAP(0x69, STI_REGISTER_MM7);
+    MAP(0x6a, STI_REGISTER_R8);
+    MAP(0x6b, STI_REGISTER_R9);
+    MAP(0x6c, STI_REGISTER_R10);
+    MAP(0x6d, STI_REGISTER_R11);
+    MAP(0x6e, STI_REGISTER_R12);
+    MAP(0x6f, STI_REGISTER_R13);
+    MAP(0x70, STI_REGISTER_R14);
+    MAP(0x71, STI_REGISTER_R15);
+
+    MAP(0x72, STI_REGISTER_ST0);
+    MAP(0x73, STI_REGISTER_ST1);
+    MAP(0x74, STI_REGISTER_ST2);
+    MAP(0x75, STI_REGISTER_ST3);
+    MAP(0x76, STI_REGISTER_ST4);
+    MAP(0x77, STI_REGISTER_ST5);
+    MAP(0x78, STI_REGISTER_ST6);
+    MAP(0x79, STI_REGISTER_ST7);
+
+    MAP(0x7a, STI_REGISTER_XMM0);
+    MAP(0x7b, STI_REGISTER_XMM1);
+    MAP(0x7c, STI_REGISTER_XMM2);
+    MAP(0x7d, STI_REGISTER_XMM3);
+    MAP(0x7e, STI_REGISTER_XMM4);
+    MAP(0x7f, STI_REGISTER_XMM5);
+    MAP(0x80, STI_REGISTER_XMM6);
+    MAP(0x81, STI_REGISTER_XMM7);
+    MAP(0x82, STI_REGISTER_XMM8);
+    MAP(0x83, STI_REGISTER_XMM9);
+    MAP(0x84, STI_REGISTER_XMM10);
+    MAP(0x85, STI_REGISTER_XMM11);
+    MAP(0x86, STI_REGISTER_XMM12);
+    MAP(0x87, STI_REGISTER_XMM13);
+    MAP(0x88, STI_REGISTER_XMM14);
+    MAP(0x89, STI_REGISTER_XMM15);
+
+    MAP(0xda, STI_REGISTER_R8B);
+    MAP(0xdb, STI_REGISTER_R9B);
+    MAP(0xdc, STI_REGISTER_R10B);
+    MAP(0xdd, STI_REGISTER_R11B);
+    MAP(0xde, STI_REGISTER_R12B);
+    MAP(0xdf, STI_REGISTER_R13B);
+    MAP(0xe0, STI_REGISTER_R14B);
+    MAP(0xe1, STI_REGISTER_R15B);
+    MAP(0xe2, STI_REGISTER_R8W);
+    MAP(0xe3, STI_REGISTER_R9W);
+    MAP(0xe4, STI_REGISTER_R10W);
+    MAP(0xe5, STI_REGISTER_R11W);
+    MAP(0xe6, STI_REGISTER_R12W);
+    MAP(0xe7, STI_REGISTER_R13W);
+    MAP(0xe8, STI_REGISTER_R14W);
+    MAP(0xe9, STI_REGISTER_R15W);
+    MAP(0xea, STI_REGISTER_R8D);
+    MAP(0xeb, STI_REGISTER_R9D);
+    MAP(0xec, STI_REGISTER_R10D);
+    MAP(0xed, STI_REGISTER_R11D);
+    MAP(0xee, STI_REGISTER_R12D);
+    MAP(0xef, STI_REGISTER_R13D);
+    MAP(0xf0, STI_REGISTER_R14D);
+    MAP(0xf1, STI_REGISTER_R15D);
+
+#undef MAP
+  default:
+    assert(llvmID != llvmID); // unrecognized llvm register number
+    break;
+  }
+
+  return stiID;
+}
+
+//===----------------------------------------------------------------------===//
+// PRIMITIVE_BASIC_TYPE_MAPPINGS
+//
+// Maps LLVM basic types to STI primitive type encodings.
+//
+//===----------------------------------------------------------------------===//
+
+#define PRIMITIVE_BASIC_TYPE_MAPPINGS                                         \
+  X(dwarf::DW_ATE_address,          4,      T_32PVOID)                        \
+  X(dwarf::DW_ATE_boolean,          1,      T_BOOL08)                         \
+  X(dwarf::DW_ATE_boolean,          2,      T_BOOL16)                         \
+  X(dwarf::DW_ATE_boolean,          4,      T_BOOL32)                         \
+  X(dwarf::DW_ATE_boolean,          8,      T_BOOL64)                         \
+  X(dwarf::DW_ATE_complex_float,    4,      T_CPLX32)                         \
+  X(dwarf::DW_ATE_complex_float,    8,      T_CPLX64)                         \
+  X(dwarf::DW_ATE_complex_float,   10,      T_CPLX80)                         \
+  X(dwarf::DW_ATE_complex_float,   16,      T_CPLX128)                        \
+  X(dwarf::DW_ATE_float,            4,      T_REAL32)                         \
+  X(dwarf::DW_ATE_float,            6,      T_REAL48)                         \
+  X(dwarf::DW_ATE_float,            8,      T_REAL64)                         \
+  X(dwarf::DW_ATE_float,           10,      T_REAL80)                         \
+  X(dwarf::DW_ATE_float,           16,      T_REAL128)                        \
+  X(dwarf::DW_ATE_decimal_float,    4,      T_REAL32)                         \
+  X(dwarf::DW_ATE_decimal_float,    6,      T_REAL48)                         \
+  X(dwarf::DW_ATE_decimal_float,    8,      T_REAL64)                         \
+  X(dwarf::DW_ATE_decimal_float,   10,      T_REAL80)                         \
+  X(dwarf::DW_ATE_decimal_float,   16,      T_REAL128)                        \
+  X(dwarf::DW_ATE_signed,           1,      T_CHAR)                           \
+  X(dwarf::DW_ATE_signed,           2,      T_SHORT)                          \
+  X(dwarf::DW_ATE_signed,           4,      T_INT4)                           \
+  X(dwarf::DW_ATE_signed,           8,      T_QUAD)                           \
+  X(dwarf::DW_ATE_signed_char,      1,      T_CHAR)                           \
+  X(dwarf::DW_ATE_unsigned,         1,      T_UCHAR)                          \
+  X(dwarf::DW_ATE_unsigned,         2,      T_USHORT)                         \
+  X(dwarf::DW_ATE_unsigned,         4,      T_UINT4)                          \
+  X(dwarf::DW_ATE_unsigned,         8,      T_UQUAD)                          \
+  X(dwarf::DW_ATE_unsigned_char,    1,      T_UCHAR)
+// FIXME: dwarf::DW_ATE_imaginary_float
+// FIXME: dwarf::DW_ATE_packed_decimal
+// FIXME: dwarf::DW_ATE_numeric_string
+// FIXME: dwarf::DW_ATE_edited
+// FIXME: dwarf::DW_ATE_signed_fixed
+// FIXME: dwarf::DW_ATE_unsigned_fixed
+// FIXME: dwarf::DW_ATE_UTF
+
+//===----------------------------------------------------------------------===//
+// PRIMITIVE_POINTER_TYPE_MAPPINGS
+//
+// Maps LLVM pointers referencing basic types to primitive type encodings.
+//
+//===----------------------------------------------------------------------===//
+
+#define PRIMITIVE_POINTER_TYPE_MAPPINGS                                       \
+  X(dwarf::DW_ATE_boolean,          1,   4, T_32PBOOL08)                      \
+  X(dwarf::DW_ATE_boolean,          2,   4, T_32PBOOL16)                      \
+  X(dwarf::DW_ATE_boolean,          4,   4, T_32PBOOL32)                      \
+  X(dwarf::DW_ATE_boolean,          8,   4, T_32PBOOL64)                      \
+  X(dwarf::DW_ATE_complex_float,    4,   4, T_32PCPLX32)                      \
+  X(dwarf::DW_ATE_complex_float,    8,   4, T_32PCPLX64)                      \
+  X(dwarf::DW_ATE_complex_float,   10,   4, T_32PCPLX80)                      \
+  X(dwarf::DW_ATE_complex_float,   16,   4, T_32PCPLX128)                     \
+  X(dwarf::DW_ATE_float,            4,   4, T_32PREAL32)                      \
+  X(dwarf::DW_ATE_float,            6,   4, T_32PREAL48)                      \
+  X(dwarf::DW_ATE_float,            8,   4, T_32PREAL64)                      \
+  X(dwarf::DW_ATE_float,           10,   4, T_32PREAL80)                      \
+  X(dwarf::DW_ATE_float,           16,   4, T_32PREAL128)                     \
+  X(dwarf::DW_ATE_decimal_float,    4,   4, T_32PREAL32)                      \
+  X(dwarf::DW_ATE_decimal_float,    6,   4, T_32PREAL48)                      \
+  X(dwarf::DW_ATE_decimal_float,    8,   4, T_32PREAL64)                      \
+  X(dwarf::DW_ATE_decimal_float,   10,   4, T_32PREAL80)                      \
+  X(dwarf::DW_ATE_decimal_float,   16,   4, T_32PREAL128)                     \
+  X(dwarf::DW_ATE_signed,           1,   4, T_32PCHAR)                        \
+  X(dwarf::DW_ATE_signed,           2,   4, T_32PSHORT)                       \
+  X(dwarf::DW_ATE_signed,           4,   4, T_32PINT4)                        \
+  X(dwarf::DW_ATE_signed,           8,   4, T_32PQUAD)                        \
+  X(dwarf::DW_ATE_signed_char,      1,   4, T_32PCHAR)                        \
+  X(dwarf::DW_ATE_unsigned,         1,   4, T_32PUCHAR)                       \
+  X(dwarf::DW_ATE_unsigned,         2,   4, T_32PUSHORT)                      \
+  X(dwarf::DW_ATE_unsigned,         4,   4, T_32PUINT4)                       \
+  X(dwarf::DW_ATE_unsigned,         8,   4, T_32PUQUAD)                       \
+  X(dwarf::DW_ATE_unsigned_char,    1,   4, T_32PUCHAR)                       \
+                                                                              \
+  X(dwarf::DW_ATE_boolean,          1,   8, T_64PBOOL08)                      \
+  X(dwarf::DW_ATE_boolean,          2,   8, T_64PBOOL16)                      \
+  X(dwarf::DW_ATE_boolean,          4,   8, T_64PBOOL32)                      \
+  X(dwarf::DW_ATE_boolean,          8,   8, T_64PBOOL64)                      \
+  X(dwarf::DW_ATE_complex_float,    4,   8, T_64PCPLX32)                      \
+  X(dwarf::DW_ATE_complex_float,    8,   8, T_64PCPLX64)                      \
+  X(dwarf::DW_ATE_complex_float,   10,   8, T_64PCPLX80)                      \
+  X(dwarf::DW_ATE_complex_float,   16,   8, T_64PCPLX128)                     \
+  X(dwarf::DW_ATE_float,            4,   8, T_64PREAL32)                      \
+  X(dwarf::DW_ATE_float,            6,   8, T_64PREAL48)                      \
+  X(dwarf::DW_ATE_float,            8,   8, T_64PREAL64)                      \
+  X(dwarf::DW_ATE_float,           10,   8, T_64PREAL80)                      \
+  X(dwarf::DW_ATE_float,           16,   8, T_64PREAL128)                     \
+  X(dwarf::DW_ATE_decimal_float,    4,   8, T_64PREAL32)                      \
+  X(dwarf::DW_ATE_decimal_float,    6,   8, T_64PREAL48)                      \
+  X(dwarf::DW_ATE_decimal_float,    8,   8, T_64PREAL64)                      \
+  X(dwarf::DW_ATE_decimal_float,   10,   8, T_64PREAL80)                      \
+  X(dwarf::DW_ATE_decimal_float,   16,   8, T_64PREAL128)                     \
+  X(dwarf::DW_ATE_signed,           1,   8, T_64PCHAR)                        \
+  X(dwarf::DW_ATE_signed,           2,   8, T_64PSHORT)                       \
+  X(dwarf::DW_ATE_signed,           4,   8, T_64PINT4)                        \
+  X(dwarf::DW_ATE_signed,           8,   8, T_64PQUAD)                        \
+  X(dwarf::DW_ATE_signed_char,      1,   8, T_64PCHAR)                        \
+  X(dwarf::DW_ATE_unsigned,         1,   8, T_64PUCHAR)                       \
+  X(dwarf::DW_ATE_unsigned,         2,   8, T_64PUSHORT)                      \
+  X(dwarf::DW_ATE_unsigned,         4,   8, T_64PUINT4)                       \
+  X(dwarf::DW_ATE_unsigned,         8,   8, T_64PUQUAD)                       \
+  X(dwarf::DW_ATE_unsigned_char,    1,   8, T_64PUCHAR)
+
+/// If this type is derived from a base type then return base type size.
+uint64_t STIDebugImpl::getBaseTypeSize(const DIDerivedType *Ty) const {
+  unsigned Tag = Ty->getTag();
+
+  if (Tag != dwarf::DW_TAG_member && Tag != dwarf::DW_TAG_typedef &&
+      Tag != dwarf::DW_TAG_const_type && Tag != dwarf::DW_TAG_volatile_type &&
+      Tag != dwarf::DW_TAG_restrict_type)
+    return Ty->getSizeInBits();
+
+  DIType *BaseType = resolve(Ty->getBaseType());
+
+  // If this type is not derived from any type or the type is a declaration then
+  // take conservative approach.
+  if (!BaseType || BaseType->isForwardDecl())
+    return Ty->getSizeInBits();
+
+  // If this is a derived type, go ahead and get the base type, unless it's a
+  // reference then it's just the size of the field. Pointer types have no need
+  // of this since they're a different type of qualification on the type.
+  if (BaseType->getTag() == dwarf::DW_TAG_reference_type ||
+      BaseType->getTag() == dwarf::DW_TAG_rvalue_reference_type)
+    return Ty->getSizeInBits();
+
+  if (DIDerivedType *DT = dyn_cast<DIDerivedType>(BaseType)) {
+    return getBaseTypeSize(DT);
+  }
+
+  return BaseType->getSizeInBits();
+}
+
+bool STIDebugImpl::isEqualVMethodPrototype(const DISubroutineType *typeA,
+                                           const DISubroutineType *typeB) {
+  DITypeRefArray ElementsA = typeA->getTypeArray();
+  DITypeRefArray ElementsB = typeB->getTypeArray();
+
+  if (ElementsA.size() != ElementsB.size()) {
+    return false;
+  }
+
+  assert(ElementsA.size() >= 2 && "non-trevial method");
+
+  for (unsigned i = 2, N = ElementsA.size(); i < N; ++i) {
+    const DIType *ElementA = resolve(ElementsA[i]);
+    const DIType *ElementB = resolve(ElementsB[i]);
+    if (ElementA != ElementB) {
+      return false;
+    }
+  }
+  return true;
+}
+
+void STIDebugImpl::collectClassInfoFromInheritance(ClassInfo &info,
+                                                   const DIDerivedType *inherTy,
+                                                   bool &finalizedOffset) {
+  bool isVirtual = inherTy->isVirtual();
+
+  const DIType *BaseTy = resolve(inherTy->getBaseType());
+
+  // Base type of inheritance entry might be a typedef entry.
+  // Skip all typedef entries to get to the class entry.
+  while (!isa<DICompositeType>(BaseTy)) {
+    assert(isa<DIDerivedType>(BaseTy) && "Base type expected to be derived type");
+    const DIDerivedType *DTy = cast<DIDerivedType>(BaseTy);
+    assert(DTy->getTag() == dwarf::DW_TAG_typedef);
+    BaseTy = resolve(DTy->getBaseType());
+  }
+  const DICompositeType *DDTy = dyn_cast<DICompositeType>(BaseTy);
+  ClassInfo &inherInfo = collectClassInfo(DDTy);
+
+  for (auto &itr : inherInfo.vBaseClasses) {
+    if (!info.vBaseClasses.count(itr.first)) {
+      int vbIndex = info.vBaseClasses.size() + 1;
+      info.vBaseClasses[itr.first] = ClassInfo::VBaseClassInfo(
+          itr.second.llvmInheritance, vbIndex, true /*indirect*/);
+    }
+  }
+
+  if (isVirtual) {
+    auto vbClass = info.vBaseClasses.find(DDTy);
+    if (vbClass != info.vBaseClasses.end()) {
+      vbClass->second.indirect = false;
+    } else {
+      int vbIndex = info.vBaseClasses.size() + 1;
+      info.vBaseClasses[DDTy] =
+          ClassInfo::VBaseClassInfo(inherTy, vbIndex, false /*indirect*/);
+    }
+  } else {
+    if (!finalizedOffset) {
+      if (inherInfo.vBaseClasses.size()) {
+        finalizedOffset = true;
+        info.vbpOffset = (inherTy->getOffsetInBits() >> 3) + inherInfo.vbpOffset;
+        info.vMethodsCount = inherInfo.vMethodsCount;
+      } else {
+        info.vbpOffset = (inherTy->getOffsetInBits() + DDTy->getSizeInBits()) >> 3;
+      }
+    }
+    info.baseClasses.push_back(inherTy);
+  }
+
+  // append "inherInfo.vMethods" to "info.vMethods"
+  for (auto &itr : inherInfo.vMethods) {
+    StringRef methodName = itr.first;
+    auto &vMethodsDst = info.vMethods[methodName];
+
+    for (unsigned i = 0, Ni = itr.second.size(); i < Ni; ++i) {
+      const DISubroutineType *SPTy =
+          dyn_cast<const DISubroutineType>(itr.second[i]);
+      bool found = false;
+      for (unsigned j = 0, Nj = vMethodsDst.size(); j < Nj; ++j) {
+        if (isEqualVMethodPrototype(
+            dyn_cast<const DISubroutineType>(vMethodsDst[j]),
+            SPTy)) {
+          // virtual method is not introduced.
+          found = true;
+          break;
+        }
+      }
+      if (!found) {
+        vMethodsDst.push_back(SPTy);
+      }
+    }
+  }
+}
+
+void STIDebugImpl::collectMemberInfo(ClassInfo &info,
+                                     const DIDerivedType *DDTy) {
+  if (!DDTy->getName().empty()) {
+    info.members.push_back(std::make_pair(DDTy, 0));
+    return;
+  }
+  // Member with no name, must be nested structure/union, collects its memebers
+  assert((DDTy->getOffsetInBits() % 8) == 0 && "Unnamed bitfield member!");
+  unsigned offset = DDTy->getOffsetInBits() >> 3;
+  const DIType *Ty = resolve(DDTy->getBaseType());
+  assert(dyn_cast<DICompositeType>(Ty) && "Expects structure or union type");
+  const DICompositeType *DCTy = dyn_cast<DICompositeType>(Ty);
+  ClassInfo &nestedInfo = collectClassInfo(DCTy);
+  ClassInfo::MemberList &members = nestedInfo.members;
+  for (unsigned i = 0, e = members.size(); i != e; ++i) {
+    auto itr = members[i];
+    info.members.push_back(std::make_pair(itr.first, itr.second + offset));
+  }
+  //TODO: do we need to create the type of the unnamed member?
+  //(void)lowerType(Ty);
+}
+
+ClassInfo &STIDebugImpl::collectClassInfo(const DICompositeType *llvmType) {
+  auto *CIM = getClassInfoMap();
+  auto itr = CIM->find(llvmType);
+  if (itr != CIM->end()) {
+    return *itr->second;
+  }
+
+  CIM->insert(std::make_pair(llvmType, new ClassInfo()));
+  ClassInfo &info = *(CIM->find(llvmType)->second);
+
+  std::string constructorName = llvmType->getName();
+  std::string destructorName = (Twine("~") + Twine(llvmType->getName())).str();
+  std::string virtualTableName =
+      (Twine("_vptr$") + Twine(llvmType->getName())).str();
+
+  bool finalizedOffset = false;
+
+  // Add elements to structure type.
+  DINodeArray Elements = llvmType->getElements();
+  for (unsigned i = 0, N = Elements.size(); i < N; ++i) {
+    DINode *Element = Elements[i];
+    if (const DISubprogram *subprogram = dyn_cast<DISubprogram>(Element)) {
+      // FIXME: implement this case
+      // getOrCreateSubprogramDIE(Element);
+      StringRef methodName = subprogram->getName();
+      info.methods[methodName].push_back(
+          std::make_pair(subprogram, true /*introduced*/));
+
+      if (methodName == constructorName)
+        info.hasCTOR = true;
+      if (methodName == destructorName)
+        info.hasDTOR = true;
+
+    } else if (DIDerivedType *DDTy = dyn_cast<DIDerivedType>(Element)) {
+      if (DDTy->getTag() == dwarf::DW_TAG_friend) {
+        // FIXME: implement this case
+        // DIE &ElemDie = createAndAddDIE(dwarf::DW_TAG_friend, Buffer);
+        // addType(ElemDie, resolve(DDTy->getBaseType()),
+        //        dwarf::DW_AT_friend);
+        assert(!"FIXME: implement this case");
+      } else {
+        if (DDTy->getName() == virtualTableName) {
+          assert(!info.vFuncTab && "Class has more than one virtual table.");
+          info.vFuncTab = DDTy;
+        } else if (DDTy->getTag() == dwarf::DW_TAG_inheritance) {
+          collectClassInfoFromInheritance(info, DDTy, finalizedOffset);
+        } else {
+          collectMemberInfo(info, DDTy);
+        }
+      }
+    }
+  }
+  bool hasVFuncTab = false;
+  for (auto &itr : info.methods) {
+    StringRef methodName = itr.first;
+    if (methodName == destructorName) {
+      methodName = "~";
+    }
+
+    auto &vMethods = info.vMethods[methodName];
+    for (unsigned i = 0, Ni = itr.second.size(); i < Ni; ++i) {
+      auto &methodInfo = itr.second[i];
+      const DISubprogram *subprogram = dyn_cast<DISubprogram>(methodInfo.first);
+
+      if (subprogram->getVirtuality() == dwarf::DW_VIRTUALITY_none) {
+        // non-virtual method, nothing to update. Just skip it.
+        continue;
+      }
+      const DISubroutineType *SPTy = subprogram->getType();
+
+      for (unsigned j = 0, Nj = vMethods.size(); j < Nj; ++j) {
+        if (isEqualVMethodPrototype(
+            dyn_cast<DISubroutineType>(vMethods[j]),
+            SPTy)) {
+          // virtual method is not introduced.
+          methodInfo.second = false;
+        }
+      }
+      if (methodInfo.second) {
+        // an introduced virtual function, update counter and add to vMethods.
+        info.vMethodsCount++;
+        vMethods.push_back(SPTy);
+        hasVFuncTab = true;
+      }
+    }
+  }
+
+  if (!hasVFuncTab) {
+    info.vFuncTab = nullptr;
+  }
+
+  if (info.vBaseClasses.size() > 0 && info.vbpOffset < 0) {
+    if (info.vFuncTab) {
+      // Class has virtual function pointer, add pointer size.
+      info.vbpOffset = getPointerSizeInBits() >> 3;
+    } else {
+      info.vbpOffset = 0;
+    }
+  }
+
+  // If this type is contained within another type, then record it as being
+  // nested.
+  //
+  const DIScope *llvmScope = resolve(llvmType->getScope());
+  if (llvmScope) {
+    const DIType* parentType = dyn_cast<DIType>(llvmScope);
+    if (parentType) {
+      info.isNested = true;
+    }
+  }
+
+  return info;
+}
+
+STIType *STIDebugImpl::getVoidType() const {
+  if (_voidType == nullptr) {
+    STITypeBasic *voidType;
+
+    voidType = const_cast<STIDebugImpl*>(this)->createTypeBasic(T_VOID, 0);
+
+    const_cast<STIDebugImpl *>(this)->appendType(voidType);
+    const_cast<STIDebugImpl *>(this)->_voidType = voidType;
+  }
+
+  return _voidType;
+}
+
+STIType *STIDebugImpl::getVbpType() const {
+  if (_vbpType == nullptr) {
+    STITypeBasic *int4Type = createTypeBasic(T_INT4, 4);
+    const_cast<STIDebugImpl *>(this)->appendType(int4Type);
+
+    STITypeModifier *constInt4Type = STITypeModifier::create();
+    constInt4Type->setQualifiedType(int4Type);
+    constInt4Type->setIsConstant(true);
+    const_cast<STIDebugImpl *>(this)->appendType(constInt4Type);
+
+    STITypePointer *vbpType = STITypePointer::create();
+    vbpType->setPointerTo(constInt4Type);
+    vbpType->setSizeInBits(getPointerSizeInBits());
+    const_cast<STIDebugImpl *>(this)->appendType(vbpType);
+
+    const_cast<STIDebugImpl *>(this)->_vbpType = vbpType; // FIXME
+  }
+  return _vbpType;
+}
+
+unsigned STIDebugImpl::getPointerSizeInBits() const { return _ptrSizeInBits; }
+
+//===----------------------------------------------------------------------===//
+// appendType(type)
+//
+// Appends the specified type to the end of the type table which will be
+// emitted to the .debug$T section.
+//
+//===----------------------------------------------------------------------===//
+
+void STIDebugImpl::appendType(STIType* type) {
+  getTypeTable()->push_back(type);
+}
+
+//===----------------------------------------------------------------------===//
+// mapLLVMTypeToSTIType(llvmType, stiType)
+//
+// Map an LLVM type to an STI type.  Future references to the LLVM type will
+// reuse the existing STI type from the map.
+//
+//===----------------------------------------------------------------------===//
+
+void STIDebugImpl::mapLLVMTypeToSTIType(
+        const DIType  *llvmType,
+        STIType       *stiType,
+        const DIType  *classType)
+{
+  getTypeMap(classType)->insert(std::make_pair(llvmType, stiType));
+}
+
+//===----------------------------------------------------------------------===//
+// getMappedSTIType(llvmType)
+//
+// If the specified LLVM type has already been mapped to an existing STI
+// type then the STI type is returned.  Otherwise nullptr is returned.
+//
+//===----------------------------------------------------------------------===//
+
+STIType* STIDebugImpl::getMappedSTIType(
+        const DIType *llvmType,
+        const DIType *classType) {
+  STITypeMap *TM = getTypeMap(classType);
+
+  auto itr = TM->find(llvmType);
+  if (itr == TM->end()) {
+    return nullptr;
+  }
+
+  return itr->second;  /* second is the STI type */
+}
+
+//===----------------------------------------------------------------------===//
+// isDefnInProgress(llvmType)
+//
+// Returns TRUE if a definition for the specified LLVM type is currently
+// in progress (we are lowering the LLVM type but it does not yet have a
+// valid STI type in the types section).
+//
+//===----------------------------------------------------------------------===//
+
+bool STIDebugImpl::isDefnInProgress(const DIType *llvmType) {
+  STITypeMap *TM = getTypeMap();
+
+  auto itr = TM->find(llvmType);
+  if (itr != TM->end() && itr->second == nullptr) {
+    // The type exists in the mapping with an undefined STI type.
+    //
+    return true;
+  }
+
+  return false;
+}
+
+//===----------------------------------------------------------------------===//
+// setDefnInProgress(llvmType, inProgress)
+//
+// When inProgress is TRUE, the specified llvmType is marked as having a
+// definition in progress.  This is done by adding a placeholder entry to
+// the mapping table which maps the LLVM type to an undefined nullptr STI
+// type.
+//
+// When inProgress is FALSE, an existing placeholder added to the mapping
+// table for this LLVM type is removed.
+//
+//===----------------------------------------------------------------------===//
+
+void STIDebugImpl::setDefnInProgress(const DIType *llvmType, bool inProgress) {
+  STITypeMap *TM = getTypeMap();
+
+  if (inProgress) {
+    TM->insert(std::make_pair(llvmType, nullptr));
+  } else {
+    auto iter = TM->find(llvmType);
+    if (iter != TM->end() && iter->second == nullptr) {
+      TM->erase(iter);
+    }
+  }
+}
+
+//===----------------------------------------------------------------------===//
+// resolve(ref)
+//===----------------------------------------------------------------------===//
+
+template <typename T> T* STIDebugImpl::resolve(TypedDINodeRef<T> ref) const {
+  return ref.resolve(getTypeIdentifierMap());
+}
+
+//===----------------------------------------------------------------------===//
+// toTypeDefinition(type)
+//
+// If the specified type is a structure declaration, then this routine
+// returns the type entry for the corresponding structure definition.
+//
+// Otherwise the specified STI type is returned.
+//
+//===----------------------------------------------------------------------===//
+
+STIType *STIDebugImpl::toTypeDefinition(STIType *type) {
+  auto     mapping = getDefTypeMap()->find(type);
+  STIType *definition;
+
+  if (mapping != getDefTypeMap()->end()) {
+     definition = mapping->second; // "second" is the definition.
+  } else {
+     definition = type;
+  }
+
+  return definition;
+}
+
+//===----------------------------------------------------------------------===//
+// leafForAggregateDwarfTag(tag)
+//
+// Maps the specified DWARF tag, which must correspond to an aggregate type,
+// to an STI leaf identifier for the aggregate type.
+//
+//===----------------------------------------------------------------------===//
+
+static uint16_t leafForAggregateDwarfTag(const dwarf::Tag tag) {
+  uint16_t leaf;
+
+  switch (tag) {
+#define X(TAG, TYPE) case dwarf::TAG: leaf = TYPE; break
+    X(DW_TAG_class_type,     LF_CLASS);
+    X(DW_TAG_structure_type, LF_STRUCTURE);
+    X(DW_TAG_union_type,     LF_UNION);
+#undef  X
+  default:
+    assert(!"Unknown structure type");
+    leaf = LF_INTEL_NONE;
+    break;
+  }
+
+  return leaf;
+}
+
+//===----------------------------------------------------------------------===//
+// createTypeBasic(primitive, sizeInBits)
+//
+// Creates a new STI basic type.
+//
+//===----------------------------------------------------------------------===//
+
+STITypeBasic *STIDebugImpl::createTypeBasic(
+      STITypeBasic::Primitive primitive,
+      uint32_t sizeInBits) const {
+  STITypeBasic *type;
+
+  type = STITypeBasic::create();
+  type->setPrimitive(primitive);
+  type->setSizeInBits(sizeInBits);
+
+  return type;
+}
+
+//===----------------------------------------------------------------------===//
+// createTypeStructure(llvmType, classInfo, isDecl)
+//
+// Creates a single type entry for an aggregate type.  The type entry is based
+// on the specified LLVM type and class information.  If isDecl is TRUE, then
+// the type entry will be a forward reference for the aggregate type, otherwse
+// a definition will be created.
+//
+// This routine currently generates the field list and virtual table type
+// entries as well.
+//
+//===----------------------------------------------------------------------===//
+
+STITypeStructure *STIDebugImpl::createTypeStructure(
+        const DICompositeType *llvmType,
+        ClassInfo& classInfo,
+        bool isDecl) {
+  const dwarf::Tag  tag = static_cast<dwarf::Tag>(llvmType->getTag());
+  const uint16_t    leaf = leafForAggregateDwarfTag(tag);
+  std::string       name = nameForAggregateType(llvmType);
+  STITypeStructure *type;
+  STITypeFieldList *fieldType;
+  STITypeVShape    *vshapeType;
+  uint16_t          count;
+  STITypeStructure::Properties properties;
+  STINumeric       *size;
+
+  if (isDecl) {
+    count       = 0;
+    size        = createNumericSignedInt(0);
+    fieldType   = nullptr;
+    vshapeType  = nullptr;
+    properties.set(STI_COMPOSITE_PROPERTY_FWDREF);
+  } else {
+    count       = llvmType->getElements().size();
+    size        = createNumericSignedInt(llvmType->getSizeInBits() >> 3);
+    fieldType   = lowerTypeStructureFieldList(llvmType, classInfo);
+
+    if (classInfo.hasCTOR) {
+      properties.set(STI_COMPOSITE_PROPERTY_CTOR);
+    }
+
+    if (classInfo.vMethodsCount) {
+      vshapeType = STITypeVShape::create();
+      vshapeType->setCount(classInfo.vMethodsCount);
+      appendType(vshapeType);
+
+      if (classInfo.vFuncTab) {
+        STITypePointer *vtableType;
+
+        // Create VFUNCTAB
+        vtableType = STITypePointer::create();
+        vtableType->setSizeInBits(getPointerSizeInBits());
+        vtableType->setPointerTo(vshapeType);
+        appendType(vtableType);
+
+        STITypeVFuncTab *vFuncTab = STITypeVFuncTab::create();
+        vFuncTab->setType(vtableType);
+
+        fieldType->setVFuncTab(vFuncTab);
+      }
+    } else {
+      vshapeType = nullptr;
+    }
+  }
+
+  // Always set the REALNAME property on structures.
+  //
+  properties.set(STI_COMPOSITE_PROPERTY_REALNAME);
+
+  type = STITypeStructure::create();
+  type->setLeaf         (leaf);
+  type->setCount        (count);
+  type->setProperties   (properties);
+  type->setFieldType    (fieldType);
+  type->setVShapeType   (vshapeType);
+  type->setSize         (size);
+  type->setName         (name);
+  type->setSizeInBits   (llvmType->getSizeInBits());
+
+  return type;
+}
+
+//===----------------------------------------------------------------------===//
+// createTypeStructureDecl(llvmType, classInfo)
+//===----------------------------------------------------------------------===//
+
+STITypeStructure *STIDebugImpl::createTypeStructureDecl(
+        const DICompositeType *llvmType,
+        ClassInfo             &classInfo) {
+    return createTypeStructure(llvmType, classInfo, true);
+}
+
+//===----------------------------------------------------------------------===//
+// createTypeStructureDefn(llvmType, classInfo)
+//===----------------------------------------------------------------------===//
+
+STITypeStructure *STIDebugImpl::createTypeStructureDefn(
+        const DICompositeType *llvmType,
+        ClassInfo             &classInfo) {
+    return createTypeStructure(llvmType, classInfo, false);
+}
+
+//===----------------------------------------------------------------------===//
+// createSymbolUserDefined(type, name)
+//
+// Creates a S_UDT symbol, mapping the alias name specified to the specified
+// type entry.
+//
+//===----------------------------------------------------------------------===//
+
+STISymbolUserDefined *STIDebugImpl::createSymbolUserDefined(
+        STIType  *type,
+        StringRef name) {
+  STISymbolUserDefined *symbol;
+
+  symbol = STISymbolUserDefined::create();
+  symbol->setDefinedType  (type);
+  symbol->setName         (name);
+
+  return symbol;
+}
+
+//===----------------------------------------------------------------------===//
+// toBasicPrimitive(llvmType)
+//
+// Returns an STI primitive encoding for the specified LLVM basic type.
+//
+//===----------------------------------------------------------------------===//
+
+STITypeBasic::Primitive STIDebugImpl::toBasicPrimitive(
+      const DIBasicType *llvmType) {
+  STITypeBasic::Primitive primitive;
+  dwarf::TypeKind kind; 
+  uint32_t byteSize;
+
+  kind     = static_cast<dwarf::TypeKind>(llvmType->getEncoding());
+  byteSize = llvmType->getSizeInBits() >> 3;
+
+  // FIXME: This should use a quicker lookup method.
+  //
+#define X(KIND, BYTESIZE, PRIMITIVE)                                          \
+  if (kind == KIND && byteSize == BYTESIZE) {                                 \
+    primitive = PRIMITIVE;                                                    \
+  } else
+  PRIMITIVE_BASIC_TYPE_MAPPINGS
+#undef X
+  { primitive = T_NOTYPE; }
+
+  // Map "long INT" types to "LONG" types.
+  //
+  if (llvmType->getName().count("long")) {
+    switch (primitive) {
+#define MAP(FROM, TO) case (FROM): primitive = TO; break
+    MAP(T_INT4,     T_LONG);
+    MAP(T_UINT4,    T_ULONG);
+#undef  MAP
+    default:
+      // For everything else leave the primitive unchanged.
+      break;
+    }
+  }
+
+  return primitive;
+}
+
+//===----------------------------------------------------------------------===//
+// toPointerPrimitive(llvmType)
+//
+// Returns a STI primitive encoding for the specified llvmType, which may be
+// a pointer to a basic type.  If no primitive matches the specified type
+// then T_NOTYPE is returned.
+//
+//===----------------------------------------------------------------------===//
+
+STITypeBasic::Primitive STIDebugImpl::toPointerPrimitive(
+    const DIDerivedType *llvmType) {
+  const DIType *pointerTo;
+  const DIBasicType *pointerToBasic;
+  STITypeBasic::Primitive primitive;
+  uint32_t ptrSize;
+  dwarf::TypeKind typeKind;
+  uint32_t typeSize;
+  
+  // If the specified llvm type is not a pointer but encoded as a pointer type
+  // (such as a reference) then we can't encode it as a pointer to basic type.
+  //
+  if (llvmType->getTag() != dwarf::DW_TAG_pointer_type) {
+    return T_NOTYPE;
+  }
+
+  // The type being pointed-to must be a basic type, otherwise we can't encode
+  // this a pointer to basic type.
+  //
+  pointerTo = resolve(llvmType->getBaseType());
+
+  if (pointerTo == nullptr) {
+    // LLVM has no attribute encoding for "void", instead a nullptr is used.
+    // This maps the nullptr back to the appropriate void pointer type.
+    //
+    pointerToBasic = nullptr;          // Pointer-To type is void.
+    typeSize = 0;                      // Type size of "0" means "void".
+    typeKind = dwarf::DW_ATE_address;  // The type kind here isn't used.
+  } else {
+    // A non-NULL pointer-to type needs to be a basic type or we won't have a
+    // primitive type for it.
+    //
+    pointerToBasic = dyn_cast<DIBasicType>(pointerTo);
+    if (!pointerToBasic) {
+      return T_NOTYPE;
+    }
+
+    typeKind = static_cast<dwarf::TypeKind>(pointerToBasic->getEncoding());
+    typeSize = pointerToBasic->getSizeInBits() >> 3;
+  }
+
+  ptrSize = llvmType->getSizeInBits() >> 3;
+
+  // FIXME: This should use a quicker lookup method.
+  //
+#define X(TYPEKIND, TYPESIZE, PTRSIZE, PRIMITIVE)                             \
+  if ((typeSize == 0 || typeKind == TYPEKIND) &&                              \
+      typeSize == TYPESIZE &&                                                 \
+      ptrSize == PTRSIZE) {                                                   \
+    primitive = PRIMITIVE;                                                    \
+  } else
+  PRIMITIVE_POINTER_TYPE_MAPPINGS
+#undef  X
+  { primitive = T_NOTYPE; }  // No pointer-to-basic encoding matched
+
+  // Map long INT types to LONG types.
+  //
+  if (pointerToBasic && pointerToBasic->getName().count("long")) {
+    switch (primitive) {
+#define MAP(FROM, TO) case (FROM): primitive = TO; break
+    MAP(T_32PINT4,      T_32PLONG);
+    MAP(T_32PUINT4,     T_32PULONG);
+    MAP(T_64PINT4,      T_64PLONG);
+    MAP(T_64PUINT4,     T_64PULONG);
+#undef  MAP
+    default:
+      // For everything else leave the primitive unchanged.
+      break;
+    }
+  }
+
+  return primitive;
+}
+
+//===----------------------------------------------------------------------===//
+// nameForAggregateType(llvmType)
+//
+// Returns a valid name describing the specified aggregate LLVM type.  If
+// the specified type is unnamed, then a name unique to this compilation unit
+// will be generated for the type.
+//
+//===----------------------------------------------------------------------===//
+
+std::string STIDebugImpl::nameForAggregateType(
+        const DICompositeType *llvmType) {
+  StringRef     partialName = llvmType->getName();
+  DIScopeRef    scope       = llvmType->getScope();
+  std::string   name;
+
+  name = getScopeFullName(resolve(scope), partialName);
+
+  if (name.empty()) {
+    STIDebugImpl::StringNameMap *stringMap;
+
+    stringMap = const_cast<STIDebugImpl *>(this)->getStringNameMap();
+    if (!stringMap->count(llvmType)) {
+      stringMap->insert(std::make_pair(llvmType, getUniqueName()));
+    }
+
+    name = stringMap->find(llvmType)->second;
+  }
+
+  return name;
+}
+
+//===----------------------------------------------------------------------===//
+// lowerTypeAlias(llvmType)
+//
+// Lowers the specified llvmType, which must be a typedef (type alias), to an
+// STI intermediate representation.
+//
+//===----------------------------------------------------------------------===//
+
+STIType *STIDebugImpl::lowerTypeAlias(const DIDerivedType *llvmType) {
+  STISymbolUserDefined *symbol;
+  STIScope *scope;
+  DIType   *llvmBaseType;
+  STIType  *baseType;
+  StringRef name;
+
+  llvmBaseType = resolve(llvmType->getBaseType());
+
+  // Lower the containing scope.
+  //
+  scope = getOrCreateScope(resolve(llvmType->getScope()));
+
+  // Lower the underlying base type.  If the underlying type refers to a
+  // declaration then refer to the definition instead.
+  //
+  baseType = lowerType(llvmBaseType);
+
+  // Locate the new name for the type alias.
+  //
+  name = llvmType->getName();
+
+  if (baseType->getKind() == STI_OBJECT_KIND_TYPE_STRUCTURE) {
+    STITypeStructure *pType = static_cast<STITypeStructure *>(baseType);
+    auto stringMap = const_cast<STIDebugImpl *>(this)->getStringNameMap();
+    if (stringMap->count(llvmBaseType)) {
+      (*stringMap)[llvmType] = name;
+      pType->setName(name);
+    }
+  }
+
+  // When creating an alias of an unnamed enumeration, it is expected the
+  // enumeration inherits the name of the type alias.
+  //
+  if (baseType->getKind() == STI_OBJECT_KIND_TYPE_ENUMERATION) {
+    STITypeEnumeration *enumeration =
+        static_cast<STITypeEnumeration *>(baseType);
+    if (enumeration->getName().empty()) {
+      enumeration->setName(name);
+    }
+  }
+
+  // Create a user-defined symbol in the appropriate scope.
+  //
+  symbol = createSymbolUserDefined(baseType, name);
+  scope->add(symbol);
+
+  // Type references to the UDT should reference the base type.
+  //
+  mapLLVMTypeToSTIType(llvmType, baseType);
+
+  return baseType;
+}
+
+//===----------------------------------------------------------------------===//
+// lowerTypeBasic(llvmType)
+//
+// Lowers the specified llvmType, which must be a basic type, to an STI
+// intermediate representation.
+//
+//===----------------------------------------------------------------------===//
+
+STIType *STIDebugImpl::lowerTypeBasic(const DIBasicType *llvmType) {
+  const uint32_t sizeInBits = llvmType->getSizeInBits();
+  const STITypeBasic::Primitive primitive = toBasicPrimitive(llvmType);
+  STITypeBasic *type;
+
+  type = createTypeBasic(primitive, sizeInBits);
+
+  appendType(type);
+  mapLLVMTypeToSTIType(llvmType, type);
+
+  return type;
+}
+
+//===----------------------------------------------------------------------===//
+// lowerTypePointer(llvmType)
+//
+// Lowers the specified llvmType, which may be a pointer or reference, to an
+// STI intermediate representation.
+//
+//===----------------------------------------------------------------------===//
+
+STIType *STIDebugImpl::lowerTypePointer(const DIDerivedType *llvmType) {
+  const unsigned tag = llvmType->getTag();
+  const DIType *baseType;
+  STITypePointer *type;
+  STIType *pointerTo;
+  STIType *classType;
+  unsigned int sizeInBits;
+  STITypePointer::PTMType ptrToMemberType;
+  bool isLValueReference;
+  bool isRValueReference;
+
+  // Pointers to basic types can be encoded using basic type encodings.
+  //
+  if (STIType *pointerToBasic = lowerTypePointerToBasic(llvmType)) {
+    return pointerToBasic;
+  }
+
+  baseType = resolve(llvmType->getBaseType());
+
+  // Create the class type for member pointers and determine the member
+  // pointer type.
+  //
+  if (tag == dwarf::DW_TAG_ptr_to_member_type) {
+    const DIType           *llvmClass;
+    const DISubroutineType *llvmMember;
+
+    // Lower the class type containing the member being pointed to.
+    //
+    llvmClass = resolve(llvmType->getClassType());
+    classType = lowerType(llvmClass);
+
+    // Lower the pointed-to member type.
+    //
+    llvmMember = dyn_cast<DISubroutineType>(baseType);
+    if (llvmMember) {
+      pointerTo       = lowerTypeMemberFunction(llvmMember, llvmClass);
+      ptrToMemberType = STITypePointer::PTM_METHOD;
+    } else {
+      pointerTo       = lowerType(baseType);
+      ptrToMemberType = STITypePointer::PTM_DATA;
+    }
+  } else {
+    // Lower the type being pointed to.
+    //
+    pointerTo       = lowerType(baseType);
+    ptrToMemberType = STITypePointer::PTM_NONE;
+
+    // While processing the type being pointed to it is possible we already
+    // created this pointer type.  If so, we check here and return the existing
+    // pointer type.
+    //
+    if (STIType* existingType = getMappedSTIType(llvmType)) {
+      return existingType;
+    }
+
+    classType = nullptr;
+  }
+
+  sizeInBits = llvmType->getSizeInBits();
+  if (sizeInBits == 0) {
+    sizeInBits = getPointerSizeInBits();
+  }
+
+  // References are encoded as pointers with special flags.  If this is a
+  // reference then determine the reference type.
+  //
+  isLValueReference = (tag == dwarf::DW_TAG_reference_type);
+  isRValueReference = (tag == dwarf::DW_TAG_rvalue_reference_type);
+
+  type = STITypePointer::create();
+  type->setPointerTo        (pointerTo);
+  type->setSizeInBits       (sizeInBits);
+  type->setContainingClass  (classType);
+  type->setIsLValueReference(isLValueReference);
+  type->setIsRValueReference(isRValueReference);
+  type->setPtrToMemberType  (ptrToMemberType);
+
+  appendType(type);
+  mapLLVMTypeToSTIType(llvmType, type);
+
+  return type;
+}
+
+//===----------------------------------------------------------------------===//
+// lowerTypePointerToBasic(llvmType)
+//
+// Lowers the specified llvmType, which may be a pointer to a basic type, to
+// STI intermediate representation.
+//
+//===----------------------------------------------------------------------===//
+
+STIType *STIDebugImpl::lowerTypePointerToBasic(const DIDerivedType *llvmType) {
+  const uint32_t sizeInBits = llvmType->getSizeInBits();
+  STITypeBasic::Primitive primitive;
+  STITypeBasic *type;
+
+  // Map the pointer type to a primitive encoding.
+  //
+  primitive = toPointerPrimitive(llvmType);
+  if (primitive == T_NOTYPE) {
+    // If the llvmType could not be matched to a pointer primitive then we
+    // return nullptr here and the caller is expected to lower the type using
+    // some other mechanism.
+    //
+    return nullptr;
+  }
+
+  type = createTypeBasic(primitive, sizeInBits);
+
+  appendType(type);
+  mapLLVMTypeToSTIType(llvmType, type);
+
+  return type;
+}
+
+//===----------------------------------------------------------------------===//
+// lowerTypeModifier(llvmType)
+//
+// Lowers the specified llvmType, which is a derived type modifier, to STI
+// intermediate representation.
+//
+//===----------------------------------------------------------------------===//
+
+STIType *STIDebugImpl::lowerTypeModifier(const DIDerivedType *llvmType) {
+  const unsigned tag = llvmType->getTag();
+  STITypeModifier *type;
+  STIType *qualifiedType;
+  uint32_t sizeInBits;
+  bool isConstant;
+  bool isVolatile;
+
+  qualifiedType = lowerType(resolve(llvmType->getBaseType()));
+
+  // While processing the type being pointed to, it is possible we already
+  // created this modifier type.  If so, we check here and return the existing
+  // modifier type.
+  //
+  if (STIType* existingType = getMappedSTIType(llvmType)) {
+    return existingType;
+  }
+
+  sizeInBits = qualifiedType->getSizeInBits();
+  isConstant = tag == dwarf::DW_TAG_const_type;
+  isVolatile = tag == dwarf::DW_TAG_volatile_type;
+
+  type = STITypeModifier::create();
+  type->setQualifiedType(qualifiedType);
+  type->setIsConstant(isConstant);
+  type->setIsVolatile(isVolatile);
+  type->setIsUnaligned(false);
+  type->setSizeInBits(sizeInBits);
+
+  appendType(type);
+  mapLLVMTypeToSTIType(llvmType, type);
+
+  return type;
+}
+
+//===----------------------------------------------------------------------===//
+// lowerTypeArray(llvmType)
+//
+// Lowers the specified LLVM array type subranges into STI array type entries.
+//
+//===----------------------------------------------------------------------===//
+
+STIType *STIDebugImpl::lowerTypeArray(const DICompositeType *llvmType) {
+  const StringRef  name         = llvmType->getName();
+  const uint32_t   sizeInBits   = llvmType->getSizeInBits();
+  STITypeArray    *arrayType;
+  STIType         *elementType;
+  uint32_t         elementSize;
+  bool             undefinedSubrange = false;
+  int64_t          lowerBound;
+  int64_t          defaultLowerBound;
+  int64_t          count;
+  STINumeric      *length;
+
+  // Lower the element type.  Refer to the type definition when possible.
+  //
+  elementType = toTypeDefinition(lowerType(resolve(llvmType->getBaseType())));
+
+  // Calculate the element size.  This size will be recalculated for every
+  // subrange.
+  //
+  elementSize = elementType->getSizeInBits() >> 3;
+
+  // FIXME:
+  // There is a bug in the front-end where an array of an incomplete structure
+  // declaration ends up not getting a size assigned to it.  This needs to
+  // be fixed in the front-end, but in the meantime we don't want to trigger an
+  // assertion because of this.
+  //
+  // For an example look at this test:  multiC/cfe_068@opt_none_debug
+  //
+  if (llvmType->getSizeInBits() == 0) {
+    undefinedSubrange = true;
+  }
+
+  // Add subranges to array type.
+  //
+  DINodeArray elements = llvmType->getElements();
+  for (int i = elements.size() - 1; i >= 0; --i) {
+    DINode *element = elements[i];
+
+    assert(element->getTag() == dwarf::DW_TAG_subrange_type);
+
+    DISubrange *subrange = cast<DISubrange>(element);
+    lowerBound          = subrange->getLowerBound();
+    defaultLowerBound   = 0; // FIXME : default bound
+    count               = subrange->getCount();
+
+    assert(lowerBound == defaultLowerBound); // FIXME
+
+    // FIXME: this is a WA solution until solving dynamic array boundary.
+    //
+    if (count == -1) {
+      count = 1;
+      undefinedSubrange = true;
+    }
+
+    length = createNumericUnsignedInt(elementSize * count);
+
+    // Create an array type entry representing this subrange.
+    //
+    arrayType = STITypeArray::create();
+    arrayType->setElementType(elementType);
+    arrayType->setLength(length);
+    appendType(arrayType);
+
+    // Update the element type and element size for subsequent subranges.
+    //
+    elementType = arrayType;
+    elementSize *= count;
+  }
+
+  assert(undefinedSubrange || elementSize == (llvmType->getSizeInBits() >> 3));
+
+  // The name and size are only added to the outermost subrange.
+  //
+  arrayType->setName        (name);
+  arrayType->setSizeInBits  (sizeInBits);
+
+  mapLLVMTypeToSTIType(llvmType, arrayType);
+
+  return arrayType;
+}
+
+//===----------------------------------------------------------------------===//
+// lowerTypeStructureFieldList(llvmType, info)
+//
+// Lowers the specified aggregate LLVM type to a field list, and lowers all
+// types referenced by the field list.
+//
+//===----------------------------------------------------------------------===//
+
+STITypeFieldList* STIDebugImpl::lowerTypeStructureFieldList(
+    const DICompositeType *llvmType,
+    ClassInfo& info) {
+  STITypeFieldList *fieldList;
+
+  fieldList = STITypeFieldList::create();
+
+  // Create base classes
+  ClassInfo::BaseClassList &baseClasses = info.baseClasses;
+  for (unsigned i = 0, e = baseClasses.size(); i != e; ++i) {
+    const DIDerivedType *inheritance =
+        dyn_cast<DIDerivedType>(baseClasses[i]);
+
+    STITypeBaseClass *bClass = STITypeBaseClass::create();
+    bClass->setAttribute(getTypeAttribute(inheritance, llvmType));
+    bClass->setType(lowerType(resolve(inheritance->getBaseType())));
+    bClass->setOffset(
+            createNumericUnsignedInt(inheritance->getOffsetInBits() >> 3));
+
+    fieldList->getBaseClasses().push_back(bClass);
+  }
+
+  // Create virtual base classes
+  for (auto &itr : info.vBaseClasses) {
+    const DIDerivedType *inheritance =
+        dyn_cast<DIDerivedType>(itr.second.llvmInheritance);
+    unsigned vbIndex = itr.second.vbIndex;
+    bool indirect = itr.second.indirect;
+
+    STITypeVBaseClass *vbClass = STITypeVBaseClass::create(indirect);
+    vbClass->setAttribute(getTypeAttribute(inheritance, llvmType));
+    vbClass->setType(lowerType(resolve(inheritance->getBaseType())));
+    vbClass->setVbpType(getVbpType());
+    vbClass->setVbpOffset(createNumericSignedInt(info.vbpOffset));
+    vbClass->setVbIndex(createNumericUnsignedInt(vbIndex));
+
+    fieldList->getVBaseClasses().push_back(vbClass);
+  }
+
+  // Create members
+  ClassInfo::MemberList &members = info.members;
+  for (unsigned i = 0, e = members.size(); i != e; ++i) {
+    auto itr = members[i];
+    const DIDerivedType *llvmMember = dyn_cast<DIDerivedType>(itr.first);
+
+    STITypeMember *member = STITypeMember::create();
+
+    STIType *memberBaseType =
+        lowerType(resolve(llvmMember->getBaseType()));
+
+    if (llvmMember->isStaticMember()) {
+      member->setIsStatic(true);
+      member->setAttribute(getTypeAttribute(llvmMember, llvmType));
+      member->setType(memberBaseType);
+      member->setName(llvmMember->getName());
+
+      fieldList->getMembers().push_back(member);
+      continue;
+    }
+
+    // TODO: move the member size calculation to a helper function.
+    uint64_t Size = llvmMember->getSizeInBits();
+    uint64_t FieldSize = getBaseTypeSize(llvmMember);
+    uint64_t OffsetInBytes = itr.second;
+
+    if (Size != FieldSize) {
+      STITypeBitfield *bitfieldType = STITypeBitfield::create();
+
+      uint64_t Offset = llvmMember->getOffsetInBits();
+      uint64_t AlignMask = ~(llvmMember->getAlignInBits() - 1);
+      uint64_t HiMark = (Offset + FieldSize) & AlignMask;
+      uint64_t FieldOffset = (HiMark - FieldSize);
+      Offset -= FieldOffset;
+
+      // Maybe we need to work from the other end.
+      // if (ASM()->getDataLayout().isLittleEndian())
+      //  Offset = FieldSize - (Offset + Size);
+
+      bitfieldType->setOffset(Offset);
+      bitfieldType->setSize(Size);
+      bitfieldType->setType(memberBaseType);
+
+      appendType(bitfieldType);
+
+      OffsetInBytes += FieldOffset >> 3;
+      memberBaseType = bitfieldType;
+    } else {
+      // This is not a bitfield.
+      OffsetInBytes += llvmMember->getOffsetInBits() >> 3;
+    }
+
+    member->setAttribute(getTypeAttribute(llvmMember, llvmType));
+    member->setType(memberBaseType);
+    member->setOffset(createNumericUnsignedInt(OffsetInBytes));
+    member->setName(llvmMember->getName());
+
+    fieldList->getMembers().push_back(member);
+  }
+
+  // Create methods
+  for (auto &itr : info.methods) {
+    unsigned overloadedCount = itr.second.size();
+    assert(overloadedCount > 0 && "Empty methods map entry");
+    if (overloadedCount == 1) {
+      auto &methodInfo = itr.second[0];
+      const DISubprogram *subprogram =
+          dyn_cast<DISubprogram>(methodInfo.first);
+      bool introduced = methodInfo.second;
+
+      unsigned attribute =
+          getFunctionAttribute(subprogram, llvmType, introduced);
+      STIType *methodtype =
+          lowerTypeMemberFunction(subprogram->getType(), llvmType);
+      unsigned virtuality = subprogram->getVirtuality();
+      unsigned virtualIndex = subprogram->getVirtualIndex();
+
+      // Create LF_METHOD entry
+      STITypeOneMethod *method = STITypeOneMethod::create();
+
+      method->setAttribute(attribute);
+      method->setType(methodtype);
+      if (introduced) {
+        method->setVirtuality(virtuality);
+        method->setVirtualIndex(virtualIndex);
+      }
+      method->setName(itr.first);
+
+      fieldList->getOneMethods().push_back(method);
+    } else {
+      // Create LF_METHODLIST entry
+      STITypeMethodList *methodList = STITypeMethodList::create();
+      for (unsigned i = 0; i < overloadedCount; ++i) {
+        auto &methodInfo = itr.second[i];
+        const DISubprogram *subprogram =
+            dyn_cast<DISubprogram>(methodInfo.first);
+        bool introduced = methodInfo.second;
+
+        unsigned attribute =
+            getFunctionAttribute(subprogram, llvmType, introduced);
+        STIType *methodtype =
+            lowerTypeMemberFunction(subprogram->getType(), llvmType);
+        unsigned virtuality = subprogram->getVirtuality();
+        unsigned virtualIndex = subprogram->getVirtualIndex();
+
+        STITypeMethodListEntry *entry = STITypeMethodListEntry::create();
+
+        entry->setAttribute(attribute);
+        entry->setType(methodtype);
+        if (introduced) {
+          entry->setVirtuality(virtuality);
+          entry->setVirtualIndex(virtualIndex);
+        }
+
+        methodList->getList().push_back(entry);
+      }
+
+      appendType(methodList);
+
+      // Create LF_METHOD entry
+      STITypeMethod *method = STITypeMethod::create();
+
+      method->setCount(overloadedCount);
+      method->setList(methodList);
+      method->setName(itr.first);
+
+      fieldList->getMethods().push_back(method);
+    }
+  }
+
+  appendType(fieldList);
+
+  return fieldList;
+}
+
+//===----------------------------------------------------------------------===//
+// lowerTypeStructure(llvmType)
+//
+// Lowers the specified llvmType, which must be an aggregate type, to the
+// corresponding STI intermediate representation.
+//
+//===----------------------------------------------------------------------===//
+
+STIType *STIDebugImpl::lowerTypeStructure(const DICompositeType *llvmType) {
+  STIType          *decl;
+  STITypeStructure *defn;
+  ClassInfo        &classInfo  = collectClassInfo(llvmType);
+  bool              isNamed    = !llvmType->getName().empty();
+  bool              inProgress = isDefnInProgress(llvmType);
+
+  // If this is a nested type, then we need to set the ISNESTED and CNESTED
+  // properties appropriately.  The containing definition may not be created
+  // until after we are done here, though, so we need to defer setting these
+  // properties until both the containing and nested types have been created.
+  //
+  if (classInfo.isNested) {
+    appendFixup(new STIDebugFixupNested(llvmType));
+  }
+
+  // Create a forward declaration for the aggregate type.
+  //
+  // There are three cases where this should to be done:
+  //   1.  The aggregate type is incomplete but referenced in this comp unit.
+  //
+  //   2.  Named aggregated types always have a forward declaration emitted.
+  //
+  //   3.  Unnamed aggregate types which contain member functions with
+  //       references back to this aggregate type require a forward decl.
+  //
+  if (llvmType->isForwardDecl() || isNamed || inProgress ) {
+    decl = createTypeStructureDecl(llvmType, classInfo);
+
+    // Once the declaration has been created the LLVM type will be mapped to
+    // the declaration so we no longer need to record the type definition
+    // as in-progress.
+    //
+    if (inProgress) {
+      setDefnInProgress(llvmType, false);
+    }
+
+    appendType(decl);
+    mapLLVMTypeToSTIType(llvmType, decl);
+  } else {
+    decl = nullptr;
+  }
+
+  // If this type is only a forward declaration then we do not have a
+  // definition for the type and return the declaration.
+  //
+  // When a definition is already in progress we don't want to emit another
+  // one here.
+  //
+  // In either case return the declaration we created.
+  //
+  if (llvmType->isForwardDecl() || inProgress) {
+    return decl;
+  }
+
+  // Create the aggregate type defintiion.
+  //
+  if (!decl) {
+    // Mark the LLVM type as having a definition in progress.
+    //
+    setDefnInProgress(llvmType, true);
+  }
+  defn = createTypeStructureDefn(llvmType, classInfo);
+  appendType(defn);
+  if (!decl) {
+    // The definition has been created and is no longer in progress.
+    //
+    setDefnInProgress(llvmType, false);
+
+    // Processing the definition may force a declaration to be emitted.  If so,
+    // look up the declaration here so we can map it to this definition.
+    //
+    decl = getMappedSTIType(llvmType);
+  }
+
+  // Map the type declaration to the definition.
+  //
+  if (decl && defn) {
+    getDefTypeMap()->insert(std::make_pair(decl, defn));
+  }
+
+  // Create a S_UDT symbol in the appropriate scope for this aggregate type
+  // definition.
+  //
+  if (isNamed) {
+    DIScope              *llvmScope = resolve(llvmType->getScope());
+    STIScope             *stiScope  = getOrCreateScope(llvmScope);
+    STISymbolUserDefined *symbol;
+
+    symbol = createSymbolUserDefined(defn, defn->getName());
+    stiScope->add(symbol);
+  }
+
+  // Return the declaration if one was created, otherwise the definition.
+  //
+  return (decl != nullptr) ? decl : defn;
+}
+
+//===----------------------------------------------------------------------===//
+// lowerTypeEnumerator(enumerator)
+//===----------------------------------------------------------------------===//
+
+STITypeEnumerator* STIDebugImpl::lowerTypeEnumerator(
+    const DIEnumerator *llvmType) {
+  STITypeEnumerator *type;
+  uint16_t attribute;
+  STINumeric *value;
+  StringRef name;
+
+  name      = llvmType->getName();
+  value     = createNumericSignedInt(llvmType->getValue());
+  attribute = STI_ACCESS_PUBLIC; // FIXME: set correct attributes here!
+
+  type = STITypeEnumerator::create();
+  type->setAttribute(attribute);
+  type->setValue(value);
+  type->setName(name);
+
+  return type;
+}
+
+//===----------------------------------------------------------------------===//
+// lowerTypeEnumerationFieldList(llvmType)
+//===----------------------------------------------------------------------===//
+
+STIType *STIDebugImpl::lowerTypeEnumerationFieldList(
+    const DICompositeType *llvmType) {
+  STITypeFieldList *fieldList;
+  DIEnumerator *enumerator;
+  STITypeEnumerator *enumeratorType;
+
+  fieldList = STITypeFieldList::create();
+
+  // Add enumerators to enumeration type.
+  //
+  for (DINode* element : llvmType->getElements()) {
+    enumerator = dyn_cast_or_null<DIEnumerator>(element);
+
+    // If we allow null enumerators here and skip them then our count in the
+    // enumeration type would be incorrect.
+    //
+    assert (enumerator != nullptr);
+
+    // Lower the enumerator entry.
+    //
+    enumeratorType = lowerTypeEnumerator(enumerator);
+
+    // Append the enumerator to the enumeration field list.
+    //
+    fieldList->getEnumerators().push_back(enumeratorType);
+  }
+
+  appendType(fieldList);
+
+  return fieldList;
+}
+
+//===----------------------------------------------------------------------===//
+// lowerTypeEnumeration(llvmType)
+//
+// Lowers the specified llvmType, which is an enumeration, to STI intermediate
+// representation.
+//
+// Unnamed enumerations in STI inherit their name from an associated type
+// alias.  This is handled later in createSymbolUserDefined().
+//
+//===----------------------------------------------------------------------===//
+
+STIType *STIDebugImpl::lowerTypeEnumeration(const DICompositeType *llvmType) {
+  STITypeEnumeration *type;
+  STIType *elementType;
+  STIType *fieldType;
+  unsigned count;
+  STITypeEnumeration::Properties properties;
+  StringRef name;
+  uint32_t sizeInBits;
+
+  // If this enumeration is contained within another type then it needs to be
+  // marked as nested (and the parent marked as containing a nested type).
+  // We may not have lowered the containing type yet, so create a new fix-up
+  // to mark it as nested.
+  //
+  const DIScope *llvmScope = resolve(llvmType->getScope());
+  if (llvmScope && dyn_cast<DIType>(llvmScope)) {
+    appendFixup(new STIDebugFixupNested(llvmType));
+  }
+
+  name          = llvmType->getName();
+  sizeInBits    = llvmType->getSizeInBits();
+
+  if (llvmType->isForwardDecl()) {
+    properties.set(STI_COMPOSITE_PROPERTY_FWDREF);
+
+    elementType = nullptr;
+    fieldType   = nullptr;
+    count       = 0;
+  } else {
+    elementType = lowerType(resolve(llvmType->getBaseType()));
+    fieldType   = lowerTypeEnumerationFieldList(llvmType);
+    count       = llvmType->getElements().size();
+  }
+
+  type = STITypeEnumeration::create();
+  type->setCount        (count);
+  type->setProperties   (properties);
+  type->setElementType  (elementType);
+  type->setFieldType    (fieldType);
+  type->setName         (name);
+  type->setSizeInBits   (sizeInBits);
+
+  appendType(type);
+  mapLLVMTypeToSTIType(llvmType, type);
+
+  return type;
+}
+
+//===----------------------------------------------------------------------===//
+// lowerTypeSubroutineArgumentList(elements, firstArgIndex)
+//
+// Lowers all of the argument types in the specified elements array and
+// creates a new argument list type entry containing each of the lowered
+// argument types.
+//
+//===----------------------------------------------------------------------===//
+
+STITypeArgumentList *STIDebugImpl::lowerTypeSubroutineArgumentList(
+    DITypeRefArray elements,
+    uint16_t       firstArgIndex) {
+  STITypeArgumentList *argList;
+  DIType              *argType;
+
+  // Create the argument list type entry.
+  //
+  argList = STITypeArgumentList::create();
+
+  // Walk each of the elements, starting with the first argument index, lower
+  // the argument type and append it's index to the argument list.
+  //
+  for (unsigned i = firstArgIndex, size = elements.size(); i < size; ++i) {
+    argType = resolve(elements[i]);
+    if (argType) {
+      argList->append(lowerType(argType));
+    } else {
+      assert(i == size - 1); // A variadic argument must be the last argument.
+      argList->append(nullptr); // FIXME: handle variadic argument
+    }
+  }
+
+#if 0
+  // If there are no parameters then add a single argument of type T_NOTYPE
+  // to represent the "void" argument type.
+  //
+  // Visual Studio 2013 does this, but Visual Studio 2015 omits this additional
+  // entry... so it is disabled here to be compatible with 2015.
+  //
+  if (argList->getArgumentCount() == 0) {
+    argList->append(createTypeBasic(T_NOTYPE, 0));
+  }
+#endif
+
+  appendType(argList);
+
+  return argList;
+}
+
+//===----------------------------------------------------------------------===//
+// lowerTypeMemberFunction(llvmType, llvmClass)
+//
+// Lowers the specified subprogram type as a member function of the specified
+// class.
+//
+//===----------------------------------------------------------------------===//
+
+STIType *STIDebugImpl::lowerTypeMemberFunction(
+    const DISubroutineType *llvmType,
+    const DIType           *llvmClass) {
+  STITypeMemberFunction  *type;
+  STITypeArgumentList    *argListType;
+  STIType                *returnType;
+  STIType                *thisType;
+  STIType                *classType;
+  int                     thisAdjust;
+  int                     callingConvention;
+  uint16_t                firstArgIndex;
+  uint16_t                paramCount;
+  DITypeRefArray          arguments;
+  const DIType           *llvmThis;
+
+  // Lower the containing class type.
+  //
+  classType = lowerType(llvmClass);
+
+  // Check to see if a matching member function type exists for this class.
+  //
+  if (STIType* existingType = getMappedSTIType(llvmType, llvmClass)) {
+    return existingType;
+  }
+
+  // Lower the return type.
+  //
+  // The return type is recorded in the argument list at index "0".  If the
+  // arguments list is empty then the return type is void and there are no
+  // parameters.
+  //
+  arguments  = llvmType->getTypeArray();
+  returnType = lowerType(arguments.size() ? resolve(arguments[0]) : nullptr);
+
+  // Lower the "this" pointer type.
+  //
+  // Non-static member functions record the object pointer in the elements list
+  // at index "1".
+  //
+  llvmThis = arguments.size() > 1 ? resolve(arguments[1]) : nullptr;
+  if (llvmThis && llvmThis->isObjectPointer()) {
+    thisType      = lowerType(llvmThis);
+    firstArgIndex = 2;
+  } else {
+    thisType      = nullptr;
+    firstArgIndex = 1;
+  }
+  thisAdjust      = 0; // FIXME
+
+  // Lower the argument list.
+  //
+  // The index of the first argument follows both the return type and this
+  // pointer type if present.
+  //
+  argListType = lowerTypeSubroutineArgumentList(arguments, firstArgIndex);
+  paramCount  = argListType->getArgumentCount();
+
+  // Determine the calling convention this routine uses.
+  //
+  callingConvention = NEAR_C; // FIXME
+
+  // Create an LF_MFUNCTION type entry.
+  //
+  type = STITypeMemberFunction::create();
+  type->setClassType         (classType);
+  type->setThisType          (thisType);
+  type->setThisAdjust        (thisAdjust);
+  type->setCallingConvention (callingConvention);
+  type->setReturnType        (returnType);
+  type->setArgumentList      (argListType);
+  type->setParamCount        (paramCount);
+
+  appendType(type);
+  mapLLVMTypeToSTIType(llvmType, type, llvmClass);
+
+  return type;
+}
+
+//===----------------------------------------------------------------------===//
+// lowerTypeSubroutine(llvmType)
+//
+// Lower the specified LLVM subroutine type to STI type entries.
+//
+//===----------------------------------------------------------------------===//
+
+STIType *STIDebugImpl::lowerTypeSubroutine(const DISubroutineType *llvmType) {
+  STITypeProcedure    *type;
+  STITypeArgumentList *argListType;
+  STIType             *returnType;
+  int                  callingConvention;
+  uint16_t             paramCount;
+  DITypeRefArray       arguments;
+
+  // Lower the return type.
+  //
+  // The return type is recorded in the argument list at index "0".  If the
+  // argument list is empty then the return type is void and there are no
+  // parameters.
+  //
+  arguments  = llvmType->getTypeArray();
+  returnType = lowerType(arguments.size() ? resolve(arguments[0]) : nullptr);
+
+  // Lower the argument list.
+  //
+  // The return type will be index "0", so the first argument is index "1".
+  //
+  argListType = lowerTypeSubroutineArgumentList(arguments, 1);
+  paramCount  = argListType->getArgumentCount();
+
+  // Determine the calling convention this routine uses.
+  //
+  callingConvention = NEAR_C; // FIXME
+
+  // Create an LF_PROCEDURE type entry.
+  //
+  type = STITypeProcedure::create();
+  type->setReturnType        (returnType);
+  type->setArgumentList      (argListType);
+  type->setParamCount        (paramCount);
+  type->setCallingConvention (callingConvention);
+
+  appendType(type);
+  mapLLVMTypeToSTIType(llvmType, type);
+
+  return type;
+}
+
+//===----------------------------------------------------------------------===//
+// lowerTypeRestrict(llvmType)
+//
+// Lowers an LLVM restrict type to an STI type representation.
+//
+//===----------------------------------------------------------------------===//
+
+STIType *STIDebugImpl::lowerTypeRestrict(const DIDerivedType* llvmType) {
+  STIType *type;
+  DIType  *baseType = resolve(llvmType->getBaseType());
+
+  // There is currently no representation in STI for "restrict", so we ignore
+  // it and lower the base type.
+  //
+  type = lowerType(baseType);
+
+  // Further references to the restrict type should return the existing base
+  // type entry.
+  //
+  mapLLVMTypeToSTIType(llvmType, type);
+
+  return type;
+}
+
+//===----------------------------------------------------------------------===//
+// lowerType(llvmType, info)
+//
+// Lowers the specified llvmType into one or more STIType entries.
+//
+//===----------------------------------------------------------------------===//
+
+STIType *STIDebugImpl::lowerType(const DIType *llvmType) {
+  STIType *type;
+  unsigned int tag;
+
+  if (llvmType == nullptr) {
+    return getVoidType();
+  }
+
+  if (STIType* existingType = getMappedSTIType(llvmType)) {
+    return existingType;
+  }
+
+  tag = llvmType->getTag();
+  switch (tag) {
+#define X(TAG, HANDLER, TYPE)                                                 \
+    case dwarf::TAG: type = HANDLER(cast<TYPE>(llvmType)); break
+  X(DW_TAG_array_type,            lowerTypeArray,         DICompositeType);
+  X(DW_TAG_class_type,            lowerTypeStructure,     DICompositeType);
+  X(DW_TAG_structure_type,        lowerTypeStructure,     DICompositeType);
+  X(DW_TAG_union_type,            lowerTypeStructure,     DICompositeType);
+  X(DW_TAG_enumeration_type,      lowerTypeEnumeration,   DICompositeType);
+  X(DW_TAG_base_type,             lowerTypeBasic,         DIBasicType);
+  X(DW_TAG_pointer_type,          lowerTypePointer,       DIDerivedType);
+  X(DW_TAG_reference_type,        lowerTypePointer,       DIDerivedType);
+  X(DW_TAG_rvalue_reference_type, lowerTypePointer,       DIDerivedType);
+  X(DW_TAG_unspecified_type,      lowerTypePointer,       DIDerivedType);
+  X(DW_TAG_ptr_to_member_type,    lowerTypePointer,       DIDerivedType);
+  X(DW_TAG_const_type,            lowerTypeModifier,      DIDerivedType);
+  X(DW_TAG_volatile_type,         lowerTypeModifier,      DIDerivedType);
+  X(DW_TAG_restrict_type,         lowerTypeRestrict,      DIDerivedType);
+  X(DW_TAG_subroutine_type,       lowerTypeSubroutine,    DISubroutineType);
+  X(DW_TAG_typedef,               lowerTypeAlias,         DIDerivedType);
+#undef X
+
+  default:
+    assert(tag != tag); // unhandled type tag!
+    break;
+  }
+
+  return type;
+}
+
+//===----------------------------------------------------------------------===//
+// lowerSubprogramType(subprogram)
+//
+// Lowers the subroutine type of the specified subprogram.
+//
+//===----------------------------------------------------------------------===//
+
+STIType *STIDebugImpl::lowerSubprogramType(const DISubprogram *subprogram) {
+  STIType                *type;
+  const DISubroutineType *llvmType;
+  const DIType           *llvmClass;
+
+  llvmType  = subprogram->getType();
+  llvmClass = dyn_cast<DIType>(resolve(subprogram->getScope()));
+
+  if (llvmClass) {
+    type = lowerTypeMemberFunction(llvmType, llvmClass);
+  } else {
+    type = lowerType(llvmType); // Indirectly calls lowerTypeSubroutine().
+  }
+
+  return type;
+}
+
+STIScope *STIDebugImpl::getOrCreateScope(const DIScope* llvmScope) {
+  STIScope* scope = nullptr;
+  if (!llvmScope || isa<DIFile>(llvmScope) || isa<DICompileUnit>(llvmScope)) {
+    scope = getCompileUnit()->getScope();
+  } else if (const DIType* llvmType = dyn_cast<DIType>(llvmScope)) {
+    scope = getOrCreateScope(resolve(llvmType->getScope()));
+  } else if (const DINamespace* llvmNamespace = dyn_cast<DINamespace>(llvmScope)) {
+    // scope = getOrCreateNameSpace(llvmNamespace);
+    scope = getOrCreateScope(llvmNamespace->getScope());
+  } else if (const DISubprogram* llvmSubprogram = dyn_cast<DISubprogram>(llvmScope)) {
+    STISymbolProcedure *proc =
+      getOrCreateSymbolProcedure(llvmSubprogram);
+    if (proc != nullptr) {
+      scope = proc->getScope();
+    } else {
+      //FIXME: WA to prevent build from crashing!
+      scope = getCompileUnit()->getScope();
+    }
+  } else if (hasScope(llvmScope)) {
+    scope = getScope(llvmScope);
+  } else if (const DILexicalBlockFile* llvmLexicalBlockFile =
+        dyn_cast<DILexicalBlockFile>(llvmScope)) {
+    scope = getOrCreateScope(llvmLexicalBlockFile->getScope());
+  } else if (const DILexicalBlockBase* llvmLexicalBlock =
+        dyn_cast<DILexicalBlockBase>(llvmScope)) {
+    STISymbolBlock *block = createSymbolBlock(llvmLexicalBlock);
+    if (block == nullptr)
+      // Could not create STI symbol block, return null.
+      return nullptr;
+    scope = block->getScope();
+    addScope(llvmScope, scope);
+  }
+
+  assert(scope != nullptr);  // Callers assume a valid scope is returned.
+
+  return scope;
+}
+
+std::string STIDebugImpl::getScopeFullName(const DIScope* llvmScope,
+                                           StringRef name, bool useClassName) {
+  if (!llvmScope || isa<DIFile>(llvmScope) || name.empty())
+    return name;
+  if (const DIType* llvmType = dyn_cast<DIType>(llvmScope)) {
+    if (llvmType->getName().empty()) {
+      return name;
+    }
+    std::string scopedName =
+        (Twine(llvmType->getName()) + "::" + Twine(name)).str();
+    return getScopeFullName(resolve(llvmType->getScope()), scopedName);
+  }
+  if (const DINamespace* llvmNamespace = dyn_cast<DINamespace>(llvmScope)) {
+    StringRef nsName = llvmNamespace->getName();
+    if (nsName.empty()) {
+      nsName = "`anonymous namespace'";
+    }
+    std::string scopedName = (Twine(nsName) + "::" + Twine(name)).str();
+    return getScopeFullName(llvmNamespace->getScope(), scopedName);
+  }
+  if (isa<DISubprogram>(llvmScope)) {
+    // TODO: should we assert here?
+    return name;
+  }
+  return name;
+}
+
+STIType *STIDebugImpl::getClassScope(const DIScope* llvmScope) {
+  if (!llvmScope || isa<DIFile>(llvmScope))
+    return nullptr;
+  if (const DIType* llvmType = dyn_cast<DIType>(llvmScope)) {
+    return lowerType(llvmType);
+  }
+  if (isa<DINamespace>(llvmScope)) {
+    return nullptr;
+  }
+  if (isa<DISubprogram>(llvmScope)) {
+    return nullptr;
+  }
+  return nullptr;
+}
+
+STISymbolVariable *STIDebugImpl::createSymbolVariable(
+    const DILocalVariable *DIV,
+    unsigned int frameIndex,
+    const MachineInstr *DVInsn) {
+  STISymbolVariable *variable = nullptr;
+  STILocation *location = nullptr;
+  STIType *type;
+
+  if (frameIndex != ~0U) {
+    unsigned int regnum;
+    int offset;
+
+    const TargetFrameLowering *TFL =
+        ASM()->MF->getSubtarget().getFrameLowering();
+
+    regnum = 0;
+    offset = TFL->getFrameIndexReference(*ASM()->MF, frameIndex, regnum);
+
+    location = STILocation::createRegisterOffset(toSTIRegID(regnum), offset);
+
+  } else {
+    assert(DVInsn && "Unknown location");
+    assert(DVInsn->getNumOperands() == 3 || DVInsn->getNumOperands() == 4);
+    // TODO: handle the case DVInsn->getNumOperands() == 4
+    bool indirect = isIndirectExpression(DVInsn->getDebugExpression());
+    if (DVInsn->getOperand(0).isReg()) {
+      const MachineOperand RegOp = DVInsn->getOperand(0);
+      // If the second operand is an immediate, this is an indirect value.
+      if (DVInsn->getOperand(1).isImm()) {
+        if (RegOp.getReg() == 0) {
+          location = STILocation::createOffset(DVInsn->getOperand(1).getImm());
+        } else {
+          location = STILocation::createRegisterOffset(
+              toSTIRegID(RegOp.getReg()), DVInsn->getOperand(1).getImm());
+        }
+      } else if (indirect) {
+        location =
+            STILocation::createRegisterOffset(toSTIRegID(RegOp.getReg()), 0);
+      } else if (RegOp.getReg()) {
+        location = STILocation::createRegister(toSTIRegID(RegOp.getReg()));
+      }
+    } else if (DVInsn->getOperand(0).isImm()) {
+      //assert(!"FIXME: support this case");
+      // addConstantValue(*VariableDie, DVInsn->getOperand(0), DV.getType());
+    } else if (DVInsn->getOperand(0).isFPImm()) {
+      //assert(!"FIXME: support this case");
+      // addConstantFPValue(*VariableDie, DVInsn->getOperand(0));
+    } else if (DVInsn->getOperand(0).isCImm()) {
+      //assert(!"FIXME: support this case");
+      // addConstantValue(*VariableDie, DVInsn->getOperand(0).getCImm(),
+      //                 DV.getType());
+    }
+  }
+
+  if (location) {
+    // Lower the variable type.
+    //
+    type = toTypeDefinition(lowerType(resolve(DIV->getType())));
+
+    // Create variable only if it has a valid location.
+    variable = STISymbolVariable::create();
+    variable->setName(DIV->getName());
+    variable->setType(type);
+    variable->setLocation(location);
+  }
+
+  return variable;
+}
+
+STISymbolProcedure *
+STIDebugImpl::getOrCreateSymbolProcedure(const DISubprogram *SP) {
+  DISubprogramMap::iterator Itr = _subprogramMap.find(SP);
+  if (Itr == _subprogramMap.end())
+    return nullptr;
+  Function *pFunc = Itr->second;
+
+  // Functions with available_externally linkage are not emitted as part of
+  // this compilation unit, so we don't emit debug information for them
+  // If we did, relocation against these symbols would fail.
+  // See (DPD200375706) for more information.
+  if (pFunc->hasAvailableExternallyLinkage())
+    return nullptr;
+  assert(pFunc && "LLVM subprogram has no LLVM function");
+
+  // Check if a symbol has already been created for this subprogram.
+  //
+  if (_functionMap.count(pFunc)) {
+    return _functionMap[pFunc];
+  }
+
+  StringRef linkageName = SP->getLinkageName();
+  if (isThunkMethod(linkageName)) {
+    return createSymbolThunk(SP);
+  }
+
+  // If this subprogram is a member function of a class then lower the entire
+  // class type.
+  //
+  STIType *procedureType = lowerSubprogramType(SP);
+
+  STISymbolFrameProc *frame = STISymbolFrameProc::create();
+
+  STISymbolProcedure *procedure;
+  procedure = STISymbolProcedure::create();
+  procedure->setName(
+      getScopeFullName(resolve(SP->getScope()), SP->getName(), true));
+
+  if (EmitFunctionIDs) {
+    STIType *classType = getClassScope(resolve(SP->getScope()));
+    STITypeFunctionID *funcIDType = STITypeFunctionID::create();
+    funcIDType->setType(procedureType);
+    funcIDType->setParentScope(nullptr); // FIXME
+    funcIDType->setParentClassType(classType);
+    funcIDType->setName(SP->getName());
+
+    getTypeTable()->push_back(funcIDType);
+
+    procedure->setType(funcIDType);
+    procedure->setSymbolID(SP->isLocalToUnit() ? S_LPROC32_ID : S_GPROC32_ID);
+  } else {
+    procedure->setType(procedureType);
+    procedure->setSymbolID(SP->isLocalToUnit() ? S_LPROC32 : S_GPROC32);
+  }
+  procedure->getLineSlice()->setFunction(pFunc);
+  procedure->setScopeLineNumber(SP->getScopeLine());
+  procedure->setFrame(frame);
+
+  frame->setProcedure(procedure);
+
+  // In the Microsoft symbols section, all procedure records occur in the
+  // compilation unit scope.  Routines which are nested within other routines,
+  // such as inlined or Fortran contained routines, are represented using a
+  // separate symbol record at the appropriate scoping level.
+  //
+  getCompileUnit()->getScope()->add(procedure);
+
+  _functionMap.insert(std::make_pair(pFunc, procedure));
+
+  return procedure;
+}
+
+STISymbolProcedure *STIDebugImpl::createSymbolThunk(const DISubprogram *SP) {
+  DISubprogramMap::iterator Itr = _subprogramMap.find(SP);
+  if (Itr == _subprogramMap.end())
+    return nullptr;
+  Function *pFunc = Itr->second;
+  assert(pFunc && "LLVM subprogram has no LLVM function");
+
+  // Thunk methods are artificially created and is expected to have only
+  // linkage name, no regular name.
+  assert(SP->getName().empty() && "Thunk method has a name");
+
+  StringRef linkageName = SP->getLinkageName();
+  int adjustor = getThunkAdjustor(linkageName);
+  std::string targetName = getThunkTargetMethodName(linkageName);
+
+  STISymbolThunk *thunk;
+  thunk = STISymbolThunk::create();
+  thunk->getLineSlice()->setFunction(pFunc);
+  thunk->setScopeLineNumber(SP->getScopeLine());
+  thunk->setName(getScopeFullName(resolve(SP->getScope()), linkageName, true));
+  thunk->setAdjustor(adjustor);
+  thunk->setTargetName(targetName);
+
+  getCompileUnit()->getScope()->add(thunk);
+
+  // Thunk symbol is a derived container from procedure symbol.
+  STISymbolProcedure* procedure = static_cast<STISymbolProcedure*>(thunk);
+  _functionMap.insert(std::make_pair(pFunc, procedure));
+  return procedure;
+}
+
+STISymbolBlock *STIDebugImpl::createSymbolBlock(const DILexicalBlockBase* LB) {
+  STISymbolBlock *block;
+  block = STISymbolBlock::create();
+
+  LexicalScope *Scope = _lexicalScopes.findLexicalScope(LB);
+  if (!Scope)
+    // Lexical block has no lexical scope created, skip it by returning null.
+    return nullptr;
+
+  const SmallVectorImpl<InsnRange> &Ranges = Scope->getRanges();
+  assert(!Ranges.empty() && "Handle Block with empty range ");
+  // assert(Ranges.size() == 1 && "Handle Block with more than one range");
+  // TODO: handle Ranges.size() != 1
+
+  const MachineInstr *BInst = Ranges.front().first;
+  const MachineInstr *EInst = Ranges.front().second;
+
+  assert(_labelsBeforeInsn[BInst] && "empty range begin location");
+  assert(_labelsAfterInsn[EInst] && "empty range end location");
+  // FIXME: emit block labels correctly
+  block->setLabelBegin(_labelsBeforeInsn[BInst]);
+  block->setLabelEnd(_labelsAfterInsn[EInst]);
+  block->setName(LB->getName());
+
+  getOrCreateScope(LB->getScope())->add(block);
+
+  DIScope* FuncScope = LB->getScope();
+  while (FuncScope && !isa<DISubprogram>(FuncScope)) {
+    FuncScope = resolve(FuncScope->getScope());
+  }
+  assert(isa<DISubprogram>(FuncScope) &&
+         "Failed to reach function scope of a lexical block");
+  block->setProcedure(
+      getOrCreateSymbolProcedure(dyn_cast<DISubprogram>(FuncScope)));
+
+  return block;
+}
+
+STIChecksumEntry *STIDebugImpl::getOrCreateChecksum(StringRef path) {
+  STIStringEntry *string = _stringTable.find(strdup(path.str().c_str()));
+  STIChecksumEntry *checksum = _checksumTable.findEntry(string);
+
+  if (checksum == nullptr) {
+    checksum = STIChecksumEntry::create();
+    checksum->setStringEntry(string);
+    checksum->setType(STIChecksumEntry::STI_FILECHECKSUM_ENTRY_TYPE_NONE);
+    checksum->setChecksum(nullptr);
+    _checksumTable.append(string, checksum);
+  }
+  return checksum;
+}
+
+//===----------------------------------------------------------------------===//
+// getUnqualifiedDIType(ditype)
+//
+// Returns the specified ditype after stripping the const/volatile qualifiers.
+//
+//===----------------------------------------------------------------------===//
+
+const DIType *STIDebugImpl::getUnqualifiedDIType(const DIType *ditype) {
+  uint16_t tag;
+
+  while (const DIDerivedType *derivedType = dyn_cast<DIDerivedType>(ditype)) {
+    tag = derivedType->getTag();
+    if (tag != dwarf::DW_TAG_const_type &&
+        tag != dwarf::DW_TAG_volatile_type &&
+        tag != dwarf::DW_TAG_restrict_type) {
+      break;
+    }
+    ditype = resolve(derivedType->getBaseType());
+  }
+
+  return ditype;
+}
+
+//===----------------------------------------------------------------------===//
+// createNumericUnsignedInt(value)
+//
+// Creates a numeric leaf representing the specified unsigned integer value.
+//
+//===----------------------------------------------------------------------===//
+
+STINumeric* STIDebugImpl::createNumericUnsignedInt(const uint64_t value)
+{
+  STINumeric*           numeric;
+  STINumeric::LeafID    leafID;
+  size_t                size;
+  const char*           data = reinterpret_cast<const char*>(&value);
+
+  if (isUInt<8>(value)) {
+    leafID = LF_CHAR;
+    size   = 1;
+  } else if (isUInt<16>(value)) {
+    leafID = LF_USHORT;
+    size   = 2;
+  } else if (isUInt<32>(value)) {
+    leafID = LF_ULONG;
+    size   = 4;
+  } else {
+    leafID = LF_UQUADWORD;
+    size   = 8;
+  }
+
+  // For small unsigned integers we don't need to encode the leaf identifier.
+  //
+  if (leafID == LF_CHAR || (leafID == LF_USHORT && value < LF_NUMERIC)) {
+    leafID = LF_INTEL_NONE; // No leaf identifier.
+  }
+
+  numeric = STINumeric::create(leafID, size, data);
+
+  return numeric;
+}
+
+//===----------------------------------------------------------------------===//
+// createNumericSignedInt(value)
+//
+// Creates a numeric leaf representing the specified signed integer value.
+//
+//===----------------------------------------------------------------------===//
+
+STINumeric* STIDebugImpl::createNumericSignedInt(const int64_t value)
+{
+  STINumeric*           numeric;
+  STINumeric::LeafID    leafID;
+  size_t                size;
+  const char*           data = reinterpret_cast<const char*>(&value);
+
+  // Non-negative signed values are encoded as unsigned values.
+  //
+  if (value >= 0) {
+    return createNumericUnsignedInt(static_cast<uint64_t>(value));
+  }
+
+  // Adjust encoded size based on value.
+  //
+  if (isInt<8>(value)) {
+    leafID = LF_CHAR;
+    size   = 1;
+  } else if (isInt<16>(value)) {
+    leafID = LF_SHORT;
+    size   = 2;
+  } else if (isInt<32>(value)) {
+    leafID = LF_LONG;
+    size   = 4;
+  } else {
+    leafID = LF_QUADWORD;
+    size   = 8;
+  }
+
+  numeric = STINumeric::create(leafID, size, data);
+
+  return numeric;
+}
+
+//===----------------------------------------------------------------------===//
+// createNumericAPInt(ditype, value)
+//
+// Returns a numeric value with one of the following encodings:
+//   * LF_USHORT
+//   * LF_ULONG
+//   * LF_UQUADWORD
+//   * LF_CHAR
+//   * LF_SHORT
+//   * LF_LONG
+//   * LF_QUADWORD
+//
+//===----------------------------------------------------------------------===//
+
+STINumeric* STIDebugImpl::createNumericAPInt(
+        const DIType *ditype,
+        const APInt& value) {
+  STINumeric*   numeric;
+  const DIType *unqualifiedDIType;
+
+  // It's not clear how we would encode an arbitrary length integer more
+  // than 64-bits long in the STI debug information format, so we ignore
+  // them altogether here.
+  //
+  if (value.getBitWidth() > 64) {
+    return nullptr;
+  }
+
+  unqualifiedDIType = getUnqualifiedDIType(ditype);
+
+  // We don't currently handle constant values for non-basic types.
+  //
+  if (!isa<DIBasicType>(unqualifiedDIType)) {
+    return nullptr;
+  }
+
+  const DIBasicType *dibasic  = dyn_cast<DIBasicType>(unqualifiedDIType);
+  unsigned           encoding = dibasic->getEncoding();
+
+  switch (encoding) {
+  case dwarf::DW_ATE_boolean:
+  case dwarf::DW_ATE_unsigned_char:
+  case dwarf::DW_ATE_unsigned:
+    numeric = createNumericUnsignedInt(value.getZExtValue());
+    break;
+
+  case dwarf::DW_ATE_signed_char:
+  case dwarf::DW_ATE_signed:
+    numeric = createNumericSignedInt(value.getSExtValue());
+    break;
+
+  default:
+    numeric = nullptr;
+    break;
+  }
+
+  return numeric;
+}
+
+//===----------------------------------------------------------------------===//
+// createNumericAPFloat(ditype, value)
+//
+// Returns a numeric value with one of the following encodings:
+//   * LF_REAL32
+//   * LF_REAL48
+//   * LF_REAL64
+//   * LF_REAL80
+//   * LF_REAL128
+//
+// NOTE: Although cvdump can correctly dump floating point constants, the
+//       Microsoft compiler (cl) doesn't produce these for global variables
+//       and Visual Studio can't properly display them.
+//
+//===----------------------------------------------------------------------===//
+
+STINumeric* STIDebugImpl::createNumericAPFloat(
+        const DIType *  ditype,
+        const APFloat& value) {
+  STINumeric*           numeric;
+  STINumeric::LeafID    leafID;
+  const DIType*         unqualifiedDIType;
+  const char*           data;
+  size_t                size;                   // size of data in bytes
+
+  unqualifiedDIType = getUnqualifiedDIType(ditype);
+
+  // We don't currently handle constant values for non-basic types.
+  //
+  if (!isa<DIBasicType>(unqualifiedDIType)) {
+    return nullptr;
+  }
+
+  // Convert bit size to byte size.  Round up partial bytes (1 bit => 1 byte).
+  //
+  // NOTE: It looks like the bitcast may be losing some precision, but this is
+  //       the same way the rest of the compiler acquires the byte sequence.
+  //
+  data = reinterpret_cast<const char*>(value.bitcastToAPInt().getRawData());
+
+  // const DIBasicType *dibasic =
+  //     dyn_cast<const DIBasicType>(unqualifiedDIType);
+
+  const fltSemantics& semantics = value.getSemantics();
+
+  if (&semantics == &APFloat::IEEEsingle) {
+    leafID = LF_REAL32;
+    size   = 4;
+  } else if (&semantics == &APFloat::IEEEdouble) {
+    leafID = LF_REAL64;
+    size   = 8;
+  } else if (&semantics == &APFloat::x87DoubleExtended) {
+    leafID = LF_REAL80;
+    size   = 10;
+  } else if (&semantics == &APFloat::IEEEquad) {
+    leafID = LF_REAL128;
+    size   = 16;
+  } else {
+    // Not Yet Supported:
+    //   * IEEEhalf:
+    //   * PPCDoubleDouble:
+    //   * Bogus:
+    return nullptr;
+  }
+
+  // Create the numeric value encoding.
+  //
+  numeric = STINumeric::create(leafID, size, data);
+
+  return numeric;
+}
+
+//===----------------------------------------------------------------------===//
+// collectGlobalVariableInfo(CU)
+//
+// Iterates over all of the global variables in specified compilation unit and
+// generates debug information entries for them.
+//
+//===----------------------------------------------------------------------===//
+
+void STIDebugImpl::collectGlobalVariableInfo(const DICompileUnit* CU) {
+  DINodeArray DIGVs = CU->getGlobalVariables();
+
+  for (unsigned int I = 0, E = DIGVs.size(); I < E; ++I) {
+    DIGlobalVariable *DIGV = cast<DIGlobalVariable>(DIGVs[I]);
+
+    if (GlobalVariable* global =
+        dyn_cast_or_null<GlobalVariable>(DIGV->getVariable())) {
+      STISymbolVariable* variable;
+      const DIScope *    scope;
+
+      // Globals with available_externally linkage are not emitted as part of
+      // this compilation unit, so we don't emit debug information for them.
+      // If we did, relocation against these symbols would fail.
+      // See (DPD200375706) for more information.
+      if (global->hasAvailableExternallyLinkage()) {
+        continue;
+      }
+
+      MCSymbol *label = ASM()->getSymbol(global);
+
+      STILocation *location = DIGV->isLocalToUnit()
+                            ? STILocation::createLocalSegmentedOffset(label)
+                            : STILocation::createGlobalSegmentedOffset(label);
+
+      if (DIDerivedType *SDMDecl = DIGV->getStaticDataMemberDeclaration()) {
+        scope = resolve(SDMDecl->getScope());
+        assert(SDMDecl->isStaticMember() && "Expected static member decl");
+        assert(DIGV->isDefinition());
+      } else {
+        scope = DIGV->getScope();  // Note: "scope" may be null!
+      }
+
+      variable = STISymbolVariable::create();
+      variable->setName(getScopeFullName(scope, DIGV->getName(), true));
+      variable->setType(lowerType(resolve(DIGV->getType())));
+      variable->setLocation(location);
+
+      getOrCreateScope(scope)->add(variable);
+
+      std::string path;
+      getFullFileName((scope != nullptr ? scope : CU)->getFile(), path);
+      (void)getOrCreateChecksum(path);  // FIXME:  Do not check every variable!
+
+    } else if (Constant* constant = DIGV->getVariable()) {
+      STISymbolConstant* symbol;
+      DIScope*           scope = DIGV->getScope();
+      DIType *           ditype  = resolve(DIGV->getType());
+      STINumeric*        numeric;
+
+      // Translate the different constant types into a STINumeric object.
+      //
+      if (ConstantInt* CI = dyn_cast<ConstantInt>(constant)) {
+        numeric = createNumericAPInt(ditype, CI->getValue());
+
+      } else if (ConstantFP* CFP = dyn_cast<ConstantFP>(constant)) {
+        numeric = createNumericAPFloat(ditype, CFP->getValueAPF());
+
+      } else {
+        // Possible unsupported numeric encodings:
+        //   * LF_COMPLEX32
+        //   * LF_COMPLEX64
+        //   * LF_COMPLEX80
+        //   * LF_COMPLEX128
+        //   * LF_VARSTRING
+        //   * LF_OCTWORD
+        //   * LF_UOCTWORD
+        //   * LF_DECIMAL
+        //   * LF_UTFSTRING
+        //
+        numeric = nullptr;
+      }
+
+      // If we can't calculate the constant value, then we don't emit anything.
+      // Skip to the next entry.
+      //
+      if (numeric == nullptr) {
+          continue;
+      }
+
+      // Create a symbolic constant using the type and numeric value.
+      //
+      symbol = STISymbolConstant::create();
+      symbol->setName(getScopeFullName(scope, DIGV->getName(), true));
+      symbol->setType(lowerType(ditype));
+      symbol->setValue(numeric);
+
+      getOrCreateScope(scope)->add(symbol);
+    }
+  }
+}
+
+void STIDebugImpl::collectModuleInfo() {
+  Module *M = const_cast<Module *>(getModule());
+  STISymbolModule *module;
+  std::string OBJPath = getOBJFullPath();
+
+  module = STISymbolModule::create();
+  module->setSymbolsSignatureID(STI_SYMBOLS_SIGNATURE_LATEST);
+  module->setPath(OBJPath);
+
+  getSymbolTable()->setRoot(module);
+
+  // Initialize the DISubprogram->Function map.
+  for (Module::iterator I = M->begin(), E = M->end(); I != E; ++I) {
+    Function *Fn = &*I;
+    if (auto *SP = Fn->getSubprogram()) {
+      _subprogramMap.insert(std::make_pair(SP, Fn));
+    }
+  }
+
+  NamedMDNode *CU_Nodes = M->getNamedMetadata("llvm.dbg.cu");
+  if (!CU_Nodes)
+    return;
+
+  TypeIdentifierMap = generateDITypeIdentifierMap(CU_Nodes);
+
+  for (const MDNode *node : CU_Nodes->operands()) {
+    const DICompileUnit  *CU = cast<const DICompileUnit>(node);
+    STISymbolCompileUnit *compileUnit;
+
+    compileUnit = STISymbolCompileUnit::create();
+    compileUnit->setProducer(CU->getProducer());
+    compileUnit->setMachineID(
+        toMachineID(Triple(ASM()->getTargetTriple()).getArch()));
+    module->add(compileUnit);
+
+    // Record the primary source file name in the file checksum table.
+    //
+    std::string path;
+    getFullFileName(CU->getFile(), path);
+    (void) getOrCreateChecksum(path);
+
+    collectGlobalVariableInfo(CU);
+
+    for (auto *SP : CU->getSubprograms()) {
+      getOrCreateSymbolProcedure(SP);
+    }
+  }
+}
+
+void STIDebugImpl::collectRoutineInfo() {
+  typedef MachineModuleInfo::VariableDbgInfo VariableDbgInfo;
+  typedef DbgValueHistoryMap::InstrRanges InstrRanges;
+  typedef DbgValueHistoryMap::InlinedVariable InlinedVariable;
+  typedef std::pair<InlinedVariable, InstrRanges> VariableHistoryInfo;
+
+  STISymbolVariable *variable;
+
+  DenseSet<InlinedVariable> processed;
+
+  for (const VariableDbgInfo &info : MMI()->getVariableDbgInfo()) {
+    const DILocalVariable *llvmVar = info.Var;
+
+    if (!llvmVar)
+      continue;
+
+    InlinedVariable IV (llvmVar, info.Loc->getInlinedAt());
+
+    if (processed.count(IV))
+      continue;
+    processed.insert(IV);
+
+    // FIXME: We do not know how to emit inlined variables.
+    // Skip inlined variables.
+    if (IV.second)
+      continue;
+
+    // Ignore this variable if we can't identify the scope it belongs to.
+    // This prevents us from crashing later when we try to insert the variable
+    // into the scope.
+    //
+    STIScope *scope = getOrCreateScope(llvmVar->getScope());
+    if (!scope)
+      continue;
+
+    variable = createSymbolVariable(llvmVar, info.Slot);
+    if (!variable)
+      continue;
+    scope->add(variable, llvmVar->getArg());
+  }
+
+  for (const VariableHistoryInfo &info : _valueHistory) {
+    InlinedVariable                        IV     = info.first;
+    const DbgValueHistoryMap::InstrRanges &Ranges = info.second;
+
+    if (processed.count(IV))
+      continue;
+
+    if (Ranges.empty())
+      continue;
+
+    // Ignore this variable if we can't identify the scope it belongs to.
+    // This prevents us from crashing later when we try to insert the variable
+    // into the scope.
+    //
+    STIScope *scope = getOrCreateScope(IV.first->getScope());
+    if (!scope)
+      continue;
+
+    const MachineInstr *MInsn = Ranges.front().first;
+    variable = createSymbolVariable(IV.first, ~0, MInsn); // FIXME: params
+    if (!variable)
+      continue;
+    scope->add(variable, IV.first->getArg());
+
+    processed.insert(IV);
+  }
+}
+
+void STIDebugImpl::fixSymbolUserDefined(STISymbolUserDefined *type) const {
+   auto itr = getDefTypeMap()->find(type->getDefinedType());
+   if (itr != getDefTypeMap()->end())
+     type->setDefinedType(itr->second);
+}
+
+//===----------------------------------------------------------------------===//
+// setTypeCompositeProperty(type, property)
+//
+// Sets the specified property on a composite type (class, struct, union, enum).
+//
+//===----------------------------------------------------------------------===//
+
+static void setTypeCompositeProperty(
+        STIType              *type,
+        STICompositeProperty  property) {
+  switch (type->getKind()) {
+  case STI_OBJECT_KIND_TYPE_STRUCTURE:
+    static_cast<STITypeStructure*>(type)->setProperty(property);
+    break;
+
+  case STI_OBJECT_KIND_TYPE_ENUMERATION:
+    static_cast<STITypeEnumeration*>(type)->setProperty(property);
+    break;
+
+  default:
+    assert(!"Invalid nested type declaration kind!");
+    break;
+  }
+}
+
+//===----------------------------------------------------------------------===//
+// fixupNested(fixup)
+//
+// Fixup properties for nested types (types declared within another type).
+// The (nested/contains nested) properties are set accordingly:
+//
+//     class Outer {            --> CNESTED
+//       class Middle{          --> CNESTED, NESTED
+//         class Inner {};      --> NESTED
+//       };
+//       enum Enum {};          --> NESTED
+//     };
+//
+// The "contains nested" flag is not set on declarations.
+//
+//===----------------------------------------------------------------------===//
+
+void STIDebugImpl::fixupNested(const STIDebugFixupNested *fixup) {
+  const DIType     *nestedLLVMType;
+  const DIType     *parentLLVMType;
+  STIType          *nestedTypeDecl;
+  STIType          *nestedTypeDefn;
+  STIType          *parentTypeDecl;
+  STIType          *parentTypeDefn;
+
+  nestedLLVMType = fixup->getNestedType();
+  parentLLVMType = dyn_cast<DIType>(resolve(nestedLLVMType->getScope()));
+
+  // Mark the nested STI type declaration as being nested.
+  //
+  nestedTypeDecl = getMappedSTIType(nestedLLVMType);
+  if (nestedTypeDecl) {
+    setTypeCompositeProperty(nestedTypeDecl, STI_COMPOSITE_PROPERTY_ISNESTED);
+  }
+
+  // Mark the nested STI type definition as being nested.
+  //
+  nestedTypeDefn = toTypeDefinition(nestedTypeDecl);
+  if (nestedTypeDefn && nestedTypeDefn != nestedTypeDecl) {
+    setTypeCompositeProperty(nestedTypeDefn, STI_COMPOSITE_PROPERTY_ISNESTED);
+  }
+
+  // Mark the parent STI type definition as containing a nested type.
+  // The parent declaration is not marked.
+  //
+  parentTypeDecl = getMappedSTIType(parentLLVMType);
+  if (parentTypeDecl) {
+    parentTypeDefn = toTypeDefinition(parentTypeDecl);
+    if (parentTypeDefn && parentTypeDefn != parentTypeDecl) {
+      setTypeCompositeProperty(parentTypeDefn, STI_COMPOSITE_PROPERTY_CNESTED);
+    }
+  }
+}
+
+//===----------------------------------------------------------------------===//
+// fixup()
+//
+// Walk the fix-up table and execute each fix-up of the debug information.
+//
+//===----------------------------------------------------------------------===//
+
+void STIDebugImpl::fixup() {
+  for (const STIDebugFixup* fixup : *getFixupTable()) {
+    switch (fixup->kind()) {
+    case STI_DEBUG_FIXUP_KIND_NESTED:
+      fixupNested(static_cast<const STIDebugFixupNested*>(fixup));
+      break;
+
+    default:
+      break;
+    }
+  }
+}
+
+//===----------------------------------------------------------------------===//
+// layout()
+//
+// This routine performs final layout for the debug information.  After this
+// routine is called the debug information should not be modified, and it
+// can be safely emitted.
+//
+//===----------------------------------------------------------------------===//
+
+void STIDebugImpl::layout() {
+  // Assign unique indexes to each type in the type table.
+  //
+  // When emitting the type table to an object file, we need to assign the type
+  // index to every type here.  When emitting the type table to a PDB file,
+  // type indexes are assigned by the PDB writer during emission and are not
+  // assigned here.  Basic types are indexed by their primitive kind identifier
+  // in either case.
+  //
+  uint16_t nextTypeIndex = 0x1000;
+  for (STIType *type : *getTypeTable()) {
+    switch (type->getKind()) {
+    case STI_OBJECT_KIND_TYPE_BASIC:
+      type->setIndex(static_cast<STITypeBasic *>(type)->getPrimitive());
+      break;
+    default:
+      if (!usePDB()) {
+        type->setIndex(nextTypeIndex++);
+      }
+      break;
+    }
+  }
+
+  uint32_t nextStringOffset = 0;
+  for (STIStringEntry *entry : getStringTable()->getEntries()) {
+    entry->setOffset(nextStringOffset);
+    nextStringOffset += entry->getString().size() + 1;
+  }
+
+  uint32_t nextChecksumOffset = 0;
+  for (STIChecksumEntry *entry : getChecksumTable()->getEntries()) {
+    entry->setOffset(nextChecksumOffset);
+    nextChecksumOffset += 6 + entry->getChecksumSize() + getPaddingSize(entry);
+  }
+}
+
+//===----------------------------------------------------------------------===//
+// emit()
+//
+// Writes the debug information to it's final destination.
+//
+//===----------------------------------------------------------------------===//
+
+void STIDebugImpl::emit() {
+  emitTypes();          // Emits the .debug$S section.
+  emitSymbols();        // Emits the .debug$T section.
+}
+
+void STIDebugImpl::emitSymbolID(const STISymbolID symbolID) const {
+  emitComment(toString(symbolID));
+  emitInt16(symbolID);
+}
+
+void STIDebugImpl::emitSubsectionBegin(STISubsection *subsection) const {
+  STISubsectionID id = subsection->getID();
+
+  // Create the beginning and ending labels for this subsection.
+  subsection->setBegin(MMI()->getContext().createTempSymbol());
+  subsection->setEnd(MMI()->getContext().createTempSymbol());
+
+  // Subsections are 4-byte aligned.
+  emitAlign(4);
+
+  // Each subsection begins with an identifier for the type of subsection.
+  emitComment(toString(id));
+  emitInt32(id);
+
+  // Followed by the subsection length.  The end label is emitted later.
+  emitComment("length");
+  emitLabelDiff(subsection->getBegin(), subsection->getEnd());
+
+  // Mark the beginning of the subsection which contributes to the length.
+  emitLabel(subsection->getBegin());
+}
+
+void STIDebugImpl::emitSubsectionEnd(STISubsection *subsection) const {
+  // Mark the end of the subsection which contributes to the length.
+  emitLabel(subsection->getEnd());
+}
+
+void STIDebugImpl::closeSubsection() const {
+  if (_currentSubsection != nullptr) {
+    emitSubsectionEnd(_currentSubsection);
+    delete _currentSubsection;
+    const_cast<STIDebugImpl *>(this)->_currentSubsection = nullptr;
+  }
+}
+
+void STIDebugImpl::emitSubsection(STISubsectionID id) const {
+  // If trying to change subsection to same subsection do nothing.
+  if (_currentSubsection != nullptr && _currentSubsection->getID() == id) {
+    return;
+  }
+
+  closeSubsection();
+
+  const_cast<STIDebugImpl *>(this)->_currentSubsection = new STISubsection(id);
+  emitSubsectionBegin(_currentSubsection);
+}
+
+void STIDebugImpl::emitAlign(unsigned int byteAlignment) const {
+  ASM()->OutStreamer->EmitValueToAlignment(byteAlignment);
+}
+
+void STIDebugImpl::idBegin(const STIType* type) const {
+  writer()->idBegin(type);
+}
+
+void STIDebugImpl::idEnd(const STIType* type) const {
+  writer()->idEnd(type);
+}
+
+void STIDebugImpl::typeBegin(const STIType* type) const {
+  writer()->typeBegin(type);
+}
+
+void STIDebugImpl::typeEnd(const STIType* type) const {
+  writer()->typeEnd(type);
+}
+
+void STIDebugImpl::emitInt8(int value) const {
+  writer()->emitInt8(value);
+}
+
+void STIDebugImpl::emitInt16(int value) const {
+  writer()->emitInt16(value);
+}
+
+void STIDebugImpl::emitInt32(int value) const {
+  writer()->emitInt32(value);
+}
+
+void STIDebugImpl::emitString(StringRef string) const {
+  writer()->emitString(string);
+}
+
+void STIDebugImpl::emitBytes(const char *data, size_t size) const {
+  writer()->emitBytes(size, data);
+}
+
+void STIDebugImpl::emitFill(size_t size, const uint8_t byte) const {
+  writer()->emitFill(size, byte);
+}
+
+void STIDebugImpl::emitComment(StringRef comment) const {
+  writer()->emitComment(comment);
+}
+
+void STIDebugImpl::emitLabel(MCSymbol *symbol) const {
+  writer()->emitLabel(symbol);
+}
+
+void STIDebugImpl::emitValue(const MCExpr *value,
+                             unsigned int sizeInBytes) const {
+  writer()->emitValue(value, sizeInBytes);
+}
+
+void STIDebugImpl::emitPadding(unsigned int count) const {
+  static const int paddingArray[16] = {
+      LF_PAD0,  LF_PAD1,  LF_PAD2,  LF_PAD3,
+      LF_PAD4,  LF_PAD5,  LF_PAD6,  LF_PAD7,
+      LF_PAD8,  LF_PAD9,  LF_PAD10, LF_PAD11,
+      LF_PAD12, LF_PAD13, LF_PAD14, LF_PAD15};
+
+  assert(count < 16);
+
+  for (unsigned int i = count; i > 0; --i) {
+    writer()->emitInt8(paddingArray[i]);
+  }
+}
+
+void STIDebugImpl::emitLabelDiff(const MCSymbol *begin,
+                                 const MCSymbol *end,
+                                 unsigned sizeInBytes) const {
+  MCContext &context = ASM()->OutStreamer->getContext();
+  const MCExpr *bExpr;
+  const MCExpr *eExpr;
+  const MCExpr *delta;
+
+  bExpr = MCSymbolRefExpr::create(begin, MCSymbolRefExpr::VK_None, context);
+  eExpr = MCSymbolRefExpr::create(end, MCSymbolRefExpr::VK_None, context);
+  delta = MCBinaryExpr::create(MCBinaryExpr::Sub, eExpr, bExpr, context);
+
+  emitValue(delta, sizeInBytes);
+}
+
+void STIDebugImpl::emitSecRel32(MCSymbol *symbol) const {
+  ASM()->OutStreamer->EmitCOFFSecRel32(symbol);
+}
+
+void STIDebugImpl::emitSectionIndex(MCSymbol *symbol) const {
+  ASM()->OutStreamer->EmitCOFFSectionIndex(symbol);
+}
+
+void STIDebugImpl::emitNumeric(const uint32_t num) const {
+  if (num < LF_NUMERIC) {
+    emitInt16(num);
+  } else if (num < (LF_NUMERIC << 1)) {
+    emitInt16(LF_USHORT);
+    emitInt16(num);
+  } else {
+    emitInt16(LF_ULONG);
+    emitInt32(num);
+  }
+}
+
+bool STIDebugImpl::usePDB() const {
+  return _usePDB;
+}
+
+char *STIDebugImpl::getCWD() const {
+  return GETCWD(nullptr, 0);
+}
+
+std::string STIDebugImpl::getPDBFullPath() const {
+  char *path = getCWD();
+  std::string pdbName = (Twine(path) + Twine("\\") + Twine(_pdbFileName)).str();
+  free(path);
+  return pdbName;
+}
+
+std::string STIDebugImpl::getOBJFullPath() const {
+  char *path = getCWD();
+  std::string objName = (Twine(path) + Twine("\\") + Twine(_objFileName)).str();
+  free(path);
+  return objName;
+}
+
+StringRef STIDebugImpl::getMDStringValue(StringRef MDName) const {
+  StringRef StrVal = "";
+  NamedMDNode *MD = getModule()->getNamedMetadata(MDName);
+  if (MD) {
+    assert(MD->getNumOperands() == 1 && "Expect exactly one operand");
+    assert(MD->getOperand(0) &&
+      MD->getOperand(0)->getNumOperands() == 1 && "Expect MDNode operand");
+    MDString *MDStr = dyn_cast<MDString>(MD->getOperand(0)->getOperand(0));
+    assert(MDStr && "Expect MDString operand value");
+    if (MDStr) {
+      StrVal = MDStr->getString();
+    }
+  }
+  return StrVal;
+}
+
+void STIDebugImpl::emitSymbolModule(const STISymbolModule *module) const {
+  STISymbolsSignatureID signatureID = module->getSymbolsSignatureID();
+  StringRef path = module->getPath();
+  const int length = 7 + path.size();
+
+  emitInt16(length);
+  emitSymbolID(S_OBJNAME);
+  emitInt32(signatureID);
+  emitString(path);
+}
+
+class STICompile3Flags {
+private:
+  union FlagsUnion {
+    int32_t raw;
+    struct {
+      uint32_t language : 8;        // Source Language
+      uint32_t fEC : 1;             // Edit and Continue
+      uint32_t fNoDbgInfo : 1;      // Not compiled with debug
+      uint32_t fLTCG : 1;           // Link-time code generation
+      uint32_t fNoDataAlign : 1;    // Global data alignment
+      uint32_t fManagedPresent : 1; // Managed code/data
+      uint32_t fSecurityChecks : 1; // Security Checks (/GS)
+      uint32_t fHotPatch : 1;       // Hotpatch Support (/hotpatch)
+      uint32_t fCVTCIL : 1;         // CVTCIL
+      uint32_t fMSILModule : 1;     // MSIL
+      uint32_t padding : 15;        // reserved bits
+    } field;
+  };
+  typedef union FlagsUnion Flags;
+
+  Flags _flags;
+
+public:
+  STICompile3Flags() {
+    _flags.raw = 0;
+    _flags.field.language = STI_C_PLUS_PLUS;
+  }
+
+  operator int32_t() const { return _flags.raw; }
+};
+
+void STIDebugImpl::emitSymbolCompileUnit(
+    const STISymbolCompileUnit *compileUnit) const {
+  STISymbolID symbolID = S_COMPILE3;
+  STICompile3Flags flags;
+  STIMachineID machine = compileUnit->getMachineID();
+  int verFEMajor;
+  int verFEMinor;
+  int verFEBuild;
+  int verFEQFE;
+  int verMajor;
+  int verMinor;
+  int verBuild;
+  int verQFE;
+  StringRef producer;
+
+  verFEMajor = 1;
+  verFEMinor = 0;
+  verFEBuild = 0;
+  verFEQFE   = 0;
+  verMajor   = 1;
+  verMinor   = 0;
+  verBuild   = 0;
+  verQFE     = 0;
+
+  producer = compileUnit->getProducer();
+
+  emitInt16(25 + producer.size()); // record length
+  emitSymbolID(symbolID);
+  emitInt32(flags);
+  emitComment(toString(machine));
+  emitInt16(machine);
+  emitInt16(verFEMajor);
+  emitInt16(verFEMinor);
+  emitInt16(verFEBuild);
+  emitInt16(verFEQFE);
+  emitInt16(verMajor);
+  emitInt16(verMinor);
+  emitInt16(verBuild);
+  emitInt16(verQFE);
+  emitString(producer);
+}
+
+class STIProcedureFlags {
+public:
+  operator int() { return 0; } // FIXME
+};
+
+void
+STIDebugImpl::emitSymbolProcedure(const STISymbolProcedure *procedure) const {
+  int length;
+  STISymbolID symbolID = procedure->getSymbolID();
+  int pParent = 0;
+  int pEnd = 0;
+  int pNext = 0;
+  const MCSymbol *labelBegin = procedure->getLabelBegin();
+  const MCSymbol *labelEnd = procedure->getLabelEnd();
+  const MCSymbol *labelPrologEnd = procedure->getLabelPrologEnd();
+  int debugEnd = 0;
+  const STIType *procType = procedure->getType();
+  STIProcedureFlags flags;
+  StringRef name = procedure->getName();
+
+  // Is not this equal to: labelBegin?
+  const STILineSlice *slice = procedure->getLineSlice();
+  Function *function = slice->getFunction(); // FIXME
+  MCSymbol *functionLabel = ASM()->getSymbol(function);
+
+  length = 37 + name.size() + 1;
+
+  emitInt16(length); // record length
+  emitSymbolID(symbolID);
+  emitInt32(pParent);
+  emitInt32(pEnd);
+  emitInt32(pNext);
+  emitLabelDiff(labelBegin, labelEnd);
+  emitLabelDiff(labelBegin, labelPrologEnd);
+  emitInt32(debugEnd);
+  emitInt32(procType->getIndex());
+  emitSecRel32(functionLabel);
+  emitSectionIndex(functionLabel);
+  emitInt8(flags);
+  emitString(name);
+}
+
+void
+STIDebugImpl::emitSymbolThunk(const STISymbolThunk *thunk) const {
+  int length;
+  int pParent = 0;
+  int pEnd = 0;
+  int pNext = 0;
+  const MCSymbol *labelBegin = thunk->getLabelBegin();
+  const MCSymbol *labelEnd = thunk->getLabelEnd();
+  StringRef name = thunk->getName();
+  StringRef targetName = thunk->getTargetName();
+  int adjustor = thunk->getAdjustor();
+
+  // Is not this equal to: labelBegin?
+  const STILineSlice *slice = thunk->getLineSlice();
+  Function *function = slice->getFunction(); // FIXME
+  MCSymbol *functionLabel = ASM()->getSymbol(function);
+
+  length = 23 + (name.size() + 1)
+           // For adjustor thunk type
+           + 2 + (targetName.size() + 1);
+
+  emitInt16(length); // record length
+  emitSymbolID(S_THUNK32);
+  emitInt32(pParent);
+  emitInt32(pEnd);
+  emitInt32(pNext);
+  emitSecRel32(functionLabel);
+  emitSectionIndex(functionLabel);
+  emitLabelDiff(labelBegin, labelEnd, 2);
+  emitInt8(STI_THUNK_ADJUSTOR);
+  emitString(name);
+  // For adjustor thunk type
+  emitInt16(adjustor);
+  emitString(targetName);
+}
+
+void STIDebugImpl::emitSymbolProcedureEnd() const {
+  emitInt16(2);
+  if (EmitFunctionIDs) {
+    emitSymbolID(S_PROC_ID_END);
+  } else {
+    emitSymbolID(S_END);
+  }
+}
+
+class STIFrameProcFlags {
+public:
+  operator int() { return 0; } // FIXME
+};
+
+void STIDebugImpl::emitSymbolFrameProc(const STISymbolFrameProc *frame) const {
+  int length = 28;
+  STISymbolID symbolID = S_FRAMEPROC;
+
+  STIFrameProcFlags flags;
+
+
+  emitInt16(length); // record length
+  emitSymbolID(symbolID);
+  emitInt32(0);                    // cbFrame
+  emitInt32(0);                    // cbPad
+  emitInt32(0);                    // offPad
+  emitInt32(0);                    // cbSaveRegs
+  emitInt32(0); /* FIXME: */       // offExHdlr
+  emitInt16(0); /* FIXME: */       // sectExHdlr
+  emitInt32(flags);                // flags
+}
+
+void STIDebugImpl::emitSymbolBlock(const STISymbolBlock *block) const {
+  int length;
+  STISymbolID symbolID;
+  int pParent = 0;
+  int pEnd = 0;
+  MCSymbol *labelBegin = block->getLabelBegin();
+  MCSymbol *labelEnd = block->getLabelEnd();
+  StringRef name = block->getName();
+  STISymbolProcedure *procedure = block->getProcedure();
+
+  const STILineSlice *slice = procedure->getLineSlice();
+  Function *function = slice->getFunction();
+  MCSymbol *functionLabel = ASM()->getSymbol(function);
+  // MCSymbol*           functionLabel   = procedure->getLabelBegin();
+
+  symbolID = S_BLOCK32; // FIXME
+  length = 20 + name.size() + 1;
+
+  emitInt16(length); // record length
+  emitSymbolID(symbolID);
+  emitInt32(pParent);
+  emitInt32(pEnd);
+  emitLabelDiff(labelBegin, labelEnd);
+  emitSecRel32(labelBegin);
+  emitSectionIndex(functionLabel);
+  emitString(name);
+}
+
+void STIDebugImpl::emitSymbolScopeEnd() const {
+  emitInt16(2);
+  emitSymbolID(S_END);
+}
+
+//===----------------------------------------------------------------------===//
+// numericLength(numeric)
+//
+// Returns the encoded length, in bytes, of the specified numeric leaf.
+//
+// NOTE: The minimum encoded size of the leaf must be two bytes long.
+//
+//===----------------------------------------------------------------------===//
+
+size_t STIDebugImpl::numericLength(const STINumeric* numeric) const {
+  return std::max<size_t>(
+          (numeric->getLeafID() != LF_INTEL_NONE ? 2 : 0) + numeric->getSize(),
+          2);
+}
+
+//===----------------------------------------------------------------------===//
+// emitNumeric(numeric)
+//===----------------------------------------------------------------------===//
+
+void STIDebugImpl::emitNumeric(const STINumeric* numeric) const {
+  const STINumeric::LeafID leafID = numeric->getLeafID();
+
+  // Emit the leafID if this numeric encoding requires one.  Unsigned values
+  // less than LF_NUMERIC (0x8000) do not require one.
+  //
+  if (leafID != LF_INTEL_NONE) {
+    emitInt16(leafID);
+  }
+
+  // Emit the numeric value.
+  //
+  emitBytes(numeric->getData(), numeric->getSize());
+
+  // The minimal field width of a numeric leaf is two bytes.  If the numeric
+  // doesn't require a leaf identifier and only requires one byte then we need
+  // to pad the value with a zero byte.
+  //
+  if (leafID == LF_INTEL_NONE && numeric->getSize() == 1) {
+    emitInt8(0x00);
+  }
+}
+
+//===----------------------------------------------------------------------===//
+// emitSymbolConstant(symbol)
+//
+// Emits an entry for a constant symbol.
+//
+// For example, this source ...
+//   +---------------------------------------------------------------------+
+//   | const int N = 100;                                                  |
+//   +---------------------------------------------------------------------+
+//
+// ... should create the following debug information symbol:
+//   +---------------------------------------------------------------------+
+//   | (0001A8) S_CONSTANT: Type:             0x10BC, Value: 100, N        |
+//   +---------------------------------------------------------------------+
+//
+// The format of the S_CONSTANT symbol record is:
+//   +----+----+--------+- - - - - - - -+- - - - - - -+
+//   |2   |2   |4       |*              |*            |
+//   +----+----+--------+- - - - - - - -+- - - - - - -+
+//    ^    ^    ^        ^               ^
+//    |    |    |        |               `-- name
+//    |    |    |        `-- value
+//    |    |    `-- typeIndex
+//    |    `-- symbolID (S_CONSTANT or S_MANCONSTANT)
+//    `-- length
+//
+// NOTE: The minimum size of the value field is two bytes.
+//
+//===----------------------------------------------------------------------===//
+
+void STIDebugImpl::emitSymbolConstant(const STISymbolConstant *symbol) const {
+  const STISymbolID symbolID    = S_CONSTANT; // S_MANCONSTANT not implemented
+  int               length;
+  StringRef         name        = symbol->getName();
+  const STIType*    type        = symbol->getType();
+  const STINumeric* value       = symbol->getValue();
+  uint32_t          typeIndex   = type->getIndex();
+  
+  // Calculate the length in bytes of the symbolic constant, not including the
+  // length field itself.
+  //
+  length = 2 + 4 + numericLength(value) + name.size() + 1;
+
+  // Emit each field in the symbolic constant entry.
+  //
+  emitInt16     (length);
+  emitSymbolID  (symbolID);
+  emitInt32     (typeIndex);
+  emitNumeric   (value);
+  emitString    (name);
+}
+
+void STIDebugImpl::emitSymbolVariable(const STISymbolVariable *variable) const {
+  assert(variable->getLocation() && "Variable with no location");
+    
+  STISymbolID symbolID = variable->getLocation()->getSymbolID();
+  uint32_t type = variable->getType()->getIndex();
+  int reg = variable->getLocation()->getReg();
+  int offset = variable->getLocation()->getOffset();
+  MCSymbol *label = variable->getLocation()->getLabel();
+  StringRef name = variable->getName();
+  int length;
+
+  switch (symbolID) {
+  case S_REGREL32:
+    length = 12 + name.size() + 1;
+    emitInt16(length);
+    emitSymbolID(symbolID);
+    emitInt32(offset);
+    emitInt32(type);
+    emitInt16(reg);
+    emitString(name);
+    break;
+
+  case S_REGISTER:
+    length = 8 + name.size() + 1;
+    emitInt16(length);
+    emitSymbolID(symbolID);
+    emitInt32(type);
+    emitInt16(reg);
+    emitString(name);
+    break;
+
+  case S_BPREL32:
+    length = 10 + name.size() + 1;
+    emitInt16(length);
+    emitSymbolID(symbolID);
+    emitInt32(offset);
+    emitInt32(type);
+    emitString(name);
+    break;
+
+  case S_LDATA32:
+  case S_GDATA32:
+    length = 12 + name.size() + 1;
+    emitInt16(length);
+    emitSymbolID(symbolID);
+    emitInt32(type);
+    emitSecRel32(label);
+    emitSectionIndex(label);
+    emitString(name);
+    break;
+
+  default:
+    assert(symbolID != symbolID); // invalid variable symbol id
+    break;
+  }
+}
+
+//===----------------------------------------------------------------------===//
+// emitLineEntry(entry)
+//
+//   +--------+--------+
+//   |4       |4       |
+//   +--------+--------+
+//    ^        ^
+//    |        `-- CV_Line
+//    `-- offset
+//
+//
+// The bit encoding for the CV_Line entry is:
+//
+//   32 31             24
+//   +--+--------------+--------------------------------------------+
+//   |  |              |                                            |
+//   +--+--------------+--------------------------------------------+
+//    ^  ^              ^
+//    |  |              `-- linenumStart
+//    |  `-- deltaLineEnd
+//    `-- fStatement
+//
+//===----------------------------------------------------------------------===//
+
+class STILineEntryEncoding {
+private:
+  union {
+    int32_t raw;
+    struct {
+      uint32_t lineNumStart : 24;
+      uint32_t deltaLineEnd : 7;
+      uint32_t fStatement : 1;
+    } field;
+  } _encoding;
+
+public:
+  STILineEntryEncoding(const STILineEntry *entry);
+  ~STILineEntryEncoding();
+  operator int16_t() const;
+};
+
+STILineEntryEncoding::STILineEntryEncoding(const STILineEntry *entry) {
+  _encoding.raw = 0;
+  _encoding.field.lineNumStart = entry->getLineNumStart();
+  _encoding.field.deltaLineEnd = entry->getDeltaLineEnd();
+  _encoding.field.fStatement = entry->getStatementEnd();
+}
+
+STILineEntryEncoding::~STILineEntryEncoding() {}
+
+STILineEntryEncoding::operator int16_t() const { return _encoding.raw; }
+
+void STIDebugImpl::emitLineEntry(const STISymbolProcedure *procedure,
+                                 const STILineEntry *entry) const {
+  STILineEntryEncoding encodedEntry(entry);
+
+  emitLabelDiff(procedure->getLabelBegin(), entry->getLabel());
+  emitInt32(encodedEntry);
+}
+
+//===----------------------------------------------------------------------===//
+// emitLineBlock(block)
+//
+//   +--------+--------+--------+- - - - - - - - -
+//   |4       |4       |4       |  ... lines
+//   +--------+--------+--------+- - - - - - - - -
+//    ^        ^        ^
+//    |        |        `-- cbFileBlock
+//    |        `-- clines
+//    `-- offFile
+//
+//===----------------------------------------------------------------------===//
+
+void STIDebugImpl::emitLineBlock(const STISymbolProcedure *procedure,
+                                 const STILineBlock *block) const {
+  MCSymbol *labelBegin = MMI()->getContext().createTempSymbol();
+  MCSymbol *labelEnd = MMI()->getContext().createTempSymbol();
+
+  emitLabel(labelBegin);
+  emitInt32(block->getChecksumEntry()->getOffset()); // offFile
+  emitInt32(block->getLineCount());                  // cLines
+  emitLabelDiff(labelBegin, labelEnd);               // cbFileBlock
+
+  for (const STILineEntry *entry : block->getLines()) {
+    emitLineEntry(procedure, entry);
+  }
+
+  emitLabel(labelEnd);
+}
+
+//===----------------------------------------------------------------------===//
+// emitLineSlice(slice)
+//
+// The lines subsection begins with a header identifying the function
+// associated with the slice of the line table being emitted:
+//
+//   +--------+----+----+--------+- - - - - - - -
+//   |4       |2   |2   |4       |  ... blocks
+//   +--------+----+----+--------+- - - - - - - -
+//    ^        ^    ^    ^
+//    |        |    |    `-- cbCon
+//    |        |    `-- flags
+//    |        `-- section
+//    `-- secrel
+//
+//===----------------------------------------------------------------------===//
+
+void STIDebugImpl::emitLineSlice(const STISymbolProcedure *procedure) const {
+  const STILineSlice *slice = procedure->getLineSlice();
+  Function *function = slice->getFunction();
+  MCSymbol *functionLabel = ASM()->getSymbol(function);
+
+  emitSecRel32(functionLabel);
+  emitSectionIndex(functionLabel);
+  emitInt16(0); // FIXME: flags values?
+  emitLabelDiff(procedure->getLabelBegin(), procedure->getLabelEnd());
+
+  for (const STILineBlock *block : slice->getBlocks()) {
+    emitLineBlock(procedure, block);
+  }
+}
+
+void STIDebugImpl::walkSymbol(const STISymbol *symbol) const {
+  STIObjectKind kind;
+
+  // Symbols are emitted into the symbols subsection.
+  emitSubsection(STI_SUBSECTION_SYMBOLS);
+
+  kind = symbol->getKind();
+  switch (kind) {
+  case STI_OBJECT_KIND_SYMBOL_MODULE: {
+    const STISymbolModule *module;
+    module = static_cast<const STISymbolModule *>(symbol);
+    emitSymbolModule(module);
+    for (const STISymbolCompileUnit *unit : *module->getCompileUnits()) {
+      walkSymbol(unit);
+    }
+  } break;
+
+  case STI_OBJECT_KIND_SYMBOL_COMPILE_UNIT: {
+    const STISymbolCompileUnit *compileUnit;
+    compileUnit = static_cast<const STISymbolCompileUnit *>(symbol);
+    emitSymbolCompileUnit(compileUnit);
+    for (const auto &object : compileUnit->getScope()->getObjects()) {
+      walkSymbol(static_cast<const STISymbol *>(object.second)); // FIXME: cast
+    }
+  } break;
+
+  case STI_OBJECT_KIND_SYMBOL_PROCEDURE: {
+    const STISymbolProcedure *procedure;
+
+    procedure = static_cast<const STISymbolProcedure *>(symbol);
+    emitSymbolProcedure(procedure);
+    emitSymbolFrameProc(procedure->getFrame());
+    for (const auto &object : procedure->getScope()->getObjects()) {
+      walkSymbol(static_cast<const STISymbol *>(object.second));
+    }
+    emitSymbolProcedureEnd();
+    // This code emits line subsections for each procedure interleaved with
+    // the symbols subsections to make it easier to match them up.  Anything
+    // emitted after this point will NOT be emitted to the symbols subsection.
+    //
+    emitSubsection(STI_SUBSECTION_LINES);
+    emitLineSlice(procedure);
+    // The line slice is emitted into the LINES subsection, so you can't emit
+    // anything here and expect it to be emitted into the symbols subsection.
+  } break;
+
+  case STI_OBJECT_KIND_SYMBOL_THUNK: {
+    const STISymbolThunk *thunk;
+
+    thunk = static_cast<const STISymbolThunk *>(symbol);
+    emitSymbolThunk(thunk);
+    // For Thunk method no need to emit any additional symbol, like: frame,
+    // variable, lines, etc. Just emit the end symbol and break.
+    emitSymbolProcedureEnd();
+  } break;
+
+  case STI_OBJECT_KIND_SYMBOL_BLOCK: {
+    const STISymbolBlock *block;
+
+    block = static_cast<const STISymbolBlock *>(symbol);
+    bool emptyBlock = true;
+    for (const auto &object : block->getScope()->getObjects()) {
+      if (object.second->getKind() != STI_OBJECT_KIND_SYMBOL_BLOCK) {
+        emptyBlock = false;
+      }
+    }
+    if (!emptyBlock)
+      emitSymbolBlock(block);
+    for (const auto &object : block->getScope()->getObjects()) {
+      walkSymbol(static_cast<const STISymbol *>(object.second));
+    }
+    if (!emptyBlock)
+      emitSymbolScopeEnd();
+  } break;
+
+  case STI_OBJECT_KIND_SYMBOL_VARIABLE: {
+    const STISymbolVariable *variable;
+    variable = static_cast<const STISymbolVariable *>(symbol);
+    emitSymbolVariable(variable);
+  } break;
+
+  case STI_OBJECT_KIND_SYMBOL_CONSTANT: {
+    const STISymbolConstant *constant;
+    constant = static_cast<const STISymbolConstant*>(symbol);
+    emitSymbolConstant(constant);
+  } break;
+
+  case STI_OBJECT_KIND_SYMBOL_USER_DEFINED: {
+    const STISymbolUserDefined *userDefined;
+    userDefined = static_cast<const STISymbolUserDefined *>(symbol);
+    fixSymbolUserDefined(const_cast<STISymbolUserDefined *>(userDefined));
+    emitSymbolUserDefined(userDefined);
+  } break;
+
+  default:
+    assert(kind != kind); // unrecognized symbol kind!
+    break;
+  }
+}
+
+void STIDebugImpl::emitSectionBegin(MCSection *section) const {
+  ASM()->OutStreamer->SwitchSection(section);
+}
+
+//===----------------------------------------------------------------------===//
+// emitSymbols()
+//
+// Emits the .debug$S section.
+//
+//===----------------------------------------------------------------------===//
+
+void STIDebugImpl::emitSymbols() const {
+  emitSectionBegin(ASM()->getObjFileLowering().getCOFFDebugSymbolsSection());
+  emitComment("Symbols Section Signature");
+  emitInt32(STI_SECTION_SIGNATURE_CV7);
+  walkSymbol(getSymbolTable()->getRoot());
+  emitChecksumTable();
+  emitStringTable();
+  closeSubsection();
+  emitAlign(4);
+}
+
+void STIDebugImpl::emitTypeBasic(const STITypeBasic *type) const {
+  // Primitive Types Are Predefined And Not Emitted
+}
+
+class STITypeModifierAttributes {
+private:
+  union {
+    int16_t raw;
+    struct {
+      uint16_t _const : 1;
+      uint16_t _volatile : 1;
+      uint16_t _unaligned_ : 1;
+      uint16_t _reserved : 13;
+    } field;
+  } _attributes;
+
+public:
+  STITypeModifierAttributes(const STITypeModifier *const type) {
+    _attributes.raw = 0;
+    _attributes.field._const = type->isConstant();
+    _attributes.field._volatile = type->isVolatile();
+    _attributes.field._unaligned_ = type->isUnaligned();
+  }
+
+  ~STITypeModifierAttributes() {}
+
+  operator int16_t() const { return _attributes.raw; }
+};
+
+void STIDebugImpl::emitTypeModifier(const STITypeModifier *type) const {
+  STITypeModifierAttributes attributes(type);
+  const STIType *qualifiedType = type->getQualifiedType();
+  const uint16_t length = 10;
+  const uint16_t padding = paddingBytes(length);
+
+  typeBegin   (type);
+  emitInt16   (length + padding - 2);
+  emitInt16   (LF_MODIFIER);
+  emitInt32   (qualifiedType->getIndex());
+  emitInt16   (attributes);
+  emitPadding (padding);
+  typeEnd     (type);
+}
+
+class STITypePointerAttributes {
+private:
+  union {
+    int32_t raw;
+    struct {
+      uint32_t _ptrtype       : 5;
+      uint32_t _ptrmode       : 3;
+      uint32_t _isflat32      : 1;
+      uint32_t _volatile      : 1;
+      uint32_t _const         : 1;
+      uint32_t _unaligned_    : 1;
+      uint32_t _restrict_     : 1;
+      uint32_t _reserved1     : 2;
+      uint32_t _unknownField1 : 1;
+      uint32_t _unknownField2 : 1;
+      uint32_t _reserved2     : 15;
+    } field;
+  } _attributes;
+
+public:
+  STITypePointerAttributes(const STITypePointer *type) {
+    _attributes.raw = 0;
+    if (type->getSizeInBits() == 64) {
+      _attributes.field._ptrtype = ATTR_PTRTYPE_64;
+      _attributes.field._unknownField2 = 1; // Necessary to get correct size!
+    } else {
+      _attributes.field._ptrtype = ATTR_PTRTYPE_NEAR32;
+      _attributes.field._unknownField1 = 1; // Necessary to get correct size!
+    }
+
+    if (type->isLValueReference()) {
+      _attributes.raw |= ATTR_PTRMODE_REFERENCE;
+    }
+    if (type->isRValueReference()) {
+      _attributes.raw |= ATTR_PTRMODE_RVALUE;
+    }
+
+    switch (type->getPtrToMemberType()) {
+    case STITypePointer::PTM_NONE:
+      break;
+    case STITypePointer::PTM_DATA:
+      _attributes.raw |= ATTR_PTRMODE_DATAMB;
+      break;
+    case STITypePointer::PTM_METHOD:
+      _attributes.raw |= ATTR_PTRMODE_METHOD;
+      break;
+    }
+
+    if (type->isConstant()) {
+      _attributes.field._const = true;
+    }
+  }
+
+  ~STITypePointerAttributes() {}
+
+  operator int32_t() const { return _attributes.raw; }
+};
+
+void STIDebugImpl::emitTypePointer(const STITypePointer *type) const {
+  STITypePointerAttributes attributes(type);
+  const STIType *pointerTo = type->getPointerTo();
+  const STIType *classType = type->getContainingClass();
+  const size_t length = 12 + (classType ? 6 : 0);
+  const size_t padding = paddingBytes(length);
+  int format = 0;
+
+  switch (type->getPtrToMemberType()) {
+  case STITypePointer::PTM_NONE:
+    break;
+  case STITypePointer::PTM_DATA:
+    format = FORMAT_16_DATA_NO_VMETHOD_NO_VBASE;
+    break;
+  case STITypePointer::PTM_METHOD:
+    format = FORMAT_16_NEAR_METHOD_NO_VBASE_SADDR;
+    break;
+  }
+
+  typeBegin     (type);
+  emitInt16     (length + padding - 2);
+  emitInt16     (LF_POINTER);
+  emitInt32     (pointerTo->getIndex());
+  emitInt32     (attributes);
+
+  if (classType) {
+    emitInt32(classType->getIndex());
+    emitInt16(format);
+  }
+
+  emitPadding   (padding);
+  typeEnd       (type);
+}
+
+void STIDebugImpl::emitTypeArray(const STITypeArray *type) const {
+  const STIType *elementType = type->getElementType();
+  StringRef name = type->getName();
+  const STINumeric* arrayLength = type->getLength();
+  const size_t length = 12 + numericLength(arrayLength) + name.size() + 1;
+  const size_t padding = paddingBytes(length);
+
+  typeBegin     (type);
+  emitInt16     (length + padding - 2);
+  emitInt16     (LF_ARRAY);
+  emitInt32     (elementType->getIndex());
+  emitInt32     (T_ULONG);
+  emitNumeric   (arrayLength);
+  emitString    (name);
+  emitPadding   (padding);
+  typeEnd       (type);
+}
+
+void STIDebugImpl::emitTypeStructure(const STITypeStructure *type) const {
+  const uint16_t leaf = type->getLeaf();
+  bool isUnion = (leaf == LF_UNION);
+  const uint16_t count = type->getCount();
+  const uint16_t properties = type->getProperties();
+  const STIType *fieldType = type->getFieldType();
+  const STIType *derivedType = type->getDerivedType();
+  const STIType *vshapeType = type->getVShapeType();
+  const STINumeric *size = type->getSize();
+  std::string name = type->getName();
+
+  assert(!name.empty() && "empty stucture name!");
+
+  std::string realName = getRealName(name);
+
+  const size_t length = 12
+                      + (isUnion ? 0 : 8)
+                      + numericLength(size)
+                      + name.size() + 1
+                      + realName.size() + 1;
+  const size_t padding = paddingBytes(length);
+
+  typeBegin     (type);
+  emitInt16     (length + padding - 2);
+  emitInt16     (leaf);
+  emitInt16     (count);
+  emitInt16     (properties);
+  emitInt32     (fieldType ? fieldType->getIndex() : T_NOTYPE);
+  if (!isUnion) {
+    emitInt32   (derivedType ? derivedType->getIndex() : T_NOTYPE);
+    emitInt32   (vshapeType ? vshapeType->getIndex() : T_NOTYPE);
+  }
+  emitNumeric   (size);
+  emitString    (name);
+  emitString    (realName);
+  emitPadding   (padding);
+  typeEnd       (type);
+}
+
+void STIDebugImpl::emitTypeEnumeration(const STITypeEnumeration *type) const {
+  const uint16_t count = type->getCount();
+  const uint16_t properties = type->getProperties();
+  const STIType *elementType = type->getElementType();
+  const STIType *fieldType = type->getFieldType();
+  StringRef name = type->getName();
+  const size_t length = 16 + name.size() + 1;
+  const size_t padding = paddingBytes(length);
+
+  typeBegin     (type);
+  emitInt16     (length + padding - 2);
+  emitInt16     (LF_ENUM);
+  emitInt16     (count);
+  emitInt16     (properties);
+  emitInt32     (elementType ? elementType->getIndex() : T_NOTYPE);
+  emitInt32     (fieldType ? fieldType->getIndex() : T_NOTYPE);
+  emitString    (name);
+  emitPadding   (padding);
+  typeEnd       (type);
+}
+
+void STIDebugImpl::emitTypeVShape(const STITypeVShape *type) const {
+  const uint16_t count = type->getCount();
+  const uint16_t byteCount = count / 2;
+  const uint16_t tailCount = count % 2;
+  const size_t length = 6 + byteCount + tailCount;
+  const size_t padding = paddingBytes(length);
+
+  typeBegin     (type);
+  emitInt16     (length + padding - 2);
+  emitInt16     (LF_VTSHAPE);
+  emitInt16     (count);
+  for (unsigned i = 0; i < byteCount; ++i) {
+    emitInt8    ((CV_VFTS_NEAR32 << 4) | CV_VFTS_NEAR32);
+  }
+  if (tailCount != 0) {
+    emitInt8    (CV_VFTS_NEAR32);
+  }
+  emitPadding   (padding);
+  typeEnd       (type);
+}
+
+void STIDebugImpl::emitTypeBitfield(const STITypeBitfield *type) const {
+  const uint32_t offset = type->getOffset();
+  const uint32_t size = type->getSize();
+  const STIType *memberType = type->getType();
+  const size_t length = 10;
+  const size_t padding = paddingBytes(length);
+
+  typeBegin     (type);
+  emitInt16     (length + padding - 2);
+  emitInt16     (LF_BITFIELD);
+  emitInt32     (memberType ? memberType->getIndex() : T_NOTYPE);
+  emitInt8      (size);
+  emitInt8      (offset);
+  emitPadding   (padding);
+  typeEnd       (type);
+}
+
+void STIDebugImpl::emitTypeMethodList(const STITypeMethodList *type) const {
+  size_t length = 4;
+  size_t padding;
+
+  for (STITypeMethodListEntry *method : type->getList()) {
+    bool isVirtual = method->getVirtuality();
+    length += 8 + (isVirtual ? 4 : 0);
+  }
+
+  padding = paddingBytes(length);
+
+  typeBegin     (type);
+  emitInt16     (length + padding - 2);
+  emitInt16     (LF_MLIST);
+
+  for (STITypeMethodListEntry *method : type->getList()) {
+    uint16_t attribute = method->getAttribute();
+    const STIType *methodType = method->getType();
+    bool isVirtual = method->getVirtuality();
+    uint32_t virtualIndex = method->getVirtualIndex();
+
+    emitInt16   (attribute);
+    emitInt16   (0); // 0-Padding
+    emitInt32   (methodType ? methodType->getIndex() : T_NOTYPE);
+
+    if (isVirtual) {
+      emitInt32 (virtualIndex * (getPointerSizeInBits() >> 3));
+    }
+  }
+
+  emitPadding   (padding);
+  typeEnd       (type);
+}
+
+void STIDebugImpl::emitTypeFieldList(const STITypeFieldList *type) const {
+  size_t length = 4;
+  size_t padding;
+
+  const STITypeVFuncTab *vFuncTab = type->getVFuncTab();
+
+  for (STITypeVBaseClass *vBaseClass : type->getVBaseClasses()) {
+    const STINumeric *offset = vBaseClass->getVbpOffset();
+    const STINumeric *index  = vBaseClass->getVbIndex();
+    const size_t fieldLength =
+        12 + numericLength(offset) + numericLength(index);
+    const size_t fieldPadding = paddingBytes(fieldLength);
+    length += fieldLength + fieldPadding;
+  }
+
+  for (STITypeBaseClass *baseClass : type->getBaseClasses()) {
+    const STINumeric *offset = baseClass->getOffset();
+    const size_t fieldLength = 8 + numericLength(offset);
+    const size_t fieldPadding = paddingBytes(fieldLength);
+    length += fieldLength + fieldPadding;
+  }
+
+  if (vFuncTab) {
+    length += 8;
+  }
+
+  for (STITypeMember *member : type->getMembers()) {
+    const STINumeric *offset = member->getOffset();
+    StringRef name = member->getName();
+    bool isStatic = member->isStatic();
+    const size_t fieldLength =
+        8 + (isStatic ? 0 : numericLength(offset)) + name.size() + 1;
+    const size_t fieldPadding = paddingBytes(fieldLength);
+    length += fieldLength + fieldPadding;
+  }
+
+  for (STITypeMethod *method : type->getMethods()) {
+    StringRef name = method->getName();
+    const size_t fieldLength = 8 + name.size() + 1;
+    const size_t fieldPadding = paddingBytes(fieldLength);
+    length += fieldLength + fieldPadding;
+  }
+
+  for (STITypeOneMethod *method : type->getOneMethods()) {
+    StringRef name = method->getName();
+    bool isVirtual = method->getVirtuality();
+    const size_t fieldLength = 8 + (isVirtual ? 4 : 0) + name.size() + 1;
+    const size_t fieldPadding = paddingBytes(fieldLength);
+    length += fieldLength + fieldPadding;
+  }
+
+  for (STITypeEnumerator *enumerator : type->getEnumerators()) {
+    const STINumeric *value = enumerator->getValue();
+    StringRef name = enumerator->getName();
+    const size_t fieldLength = 4 + numericLength(value) + name.size() + 1;
+    const size_t fieldPadding = paddingBytes(fieldLength);
+    length += fieldLength + fieldPadding;
+  }
+
+  padding = paddingBytes(length);
+
+  typeBegin     (type);
+  emitInt16     (length + padding - 2);
+  emitInt16     (LF_FIELDLIST);
+
+  for (STITypeVBaseClass *vBaseClass : type->getVBaseClasses()) {
+    STISymbolID symbolID = vBaseClass->getSymbolID();
+    uint16_t attribute = vBaseClass->getAttribute();
+    const STIType *vBaseClassType = vBaseClass->getType();
+    const STIType *vbpType = vBaseClass->getVbpType();
+    const STINumeric *offset = vBaseClass->getVbpOffset();
+    const STINumeric *index  = vBaseClass->getVbIndex();
+    const size_t length = 12 + numericLength(offset) + numericLength(index);
+    const size_t padding = paddingBytes(length);
+
+    emitInt16   (symbolID);
+    emitInt16   (attribute);
+    emitInt32   (vBaseClassType ? vBaseClassType->getIndex() : T_NOTYPE);
+    emitInt32   (vbpType ? vbpType->getIndex() : T_NOTYPE);
+    emitNumeric (offset);
+    emitNumeric (index);
+    emitPadding (padding);
+  }
+
+  for (STITypeBaseClass *baseClass : type->getBaseClasses()) {
+    uint16_t attribute = baseClass->getAttribute();
+    const STIType *baseClassType = baseClass->getType();
+    const STINumeric *offset = baseClass->getOffset();
+    const size_t length = 8 + numericLength(offset);
+    const size_t padding = paddingBytes(length);
+
+    emitInt16   (LF_BCLASS);
+    emitInt16   (attribute);
+    emitInt32   (baseClassType ? baseClassType->getIndex() : T_NOTYPE);
+    emitNumeric (offset);
+    emitPadding (padding);
+  }
+
+  if (vFuncTab) {
+    const STIType *vptrType = vFuncTab->getType();
+
+    emitInt16   (LF_VFUNCTAB);
+    emitInt16   (0); // 0-Padding
+    emitInt32   (vptrType ? vptrType->getIndex() : T_NOTYPE);
+  }
+
+  for (STITypeMember *member : type->getMembers()) {
+    uint16_t attribute = member->getAttribute();
+    const STIType *memberType = member->getType();
+    const STINumeric *offset = member->getOffset();
+    StringRef name = member->getName();
+    bool isStatic = member->isStatic();
+    const size_t length =
+        8 + (isStatic ? 0 : numericLength(offset)) + name.size() + 1;
+    const size_t padding = paddingBytes(length);
+
+    emitInt16   (isStatic ? LF_STMEMBER : LF_MEMBER);
+    emitInt16   (attribute);
+    emitInt32   (memberType ? memberType->getIndex() : T_NOTYPE);
+    if (!isStatic) {
+      emitNumeric(offset);
+    }
+    emitString  (name);
+    emitPadding (padding);
+  }
+
+  for (STITypeMethod *method : type->getMethods()) {
+    uint16_t count = method->getCount();
+    const STIType *methodListType = method->getList();
+    StringRef name = method->getName();
+    const size_t length = 8 + name.size() + 1;
+    const size_t padding = paddingBytes(length);
+
+    emitInt16   (LF_METHOD);
+    emitInt16   (count);
+    emitInt32   (methodListType ? methodListType->getIndex() : T_NOTYPE);
+    emitString  (name);
+    emitPadding (padding);
+  }
+
+  for (STITypeOneMethod *method : type->getOneMethods()) {
+    uint16_t attribute = method->getAttribute();
+    const STIType *methodType = method->getType();
+    bool isVirtual = method->getVirtuality();
+    uint32_t virtualIndex = method->getVirtualIndex();
+    StringRef name = method->getName();
+    const size_t length = 8 + (isVirtual ? 4 : 0) + name.size() + 1;
+    const size_t padding = paddingBytes(length);
+
+    emitInt16   (LF_ONEMETHOD);
+    emitInt16   (attribute);
+    emitInt32   (methodType ? methodType->getIndex() : T_NOTYPE);
+    if (isVirtual) {
+      emitInt32 (virtualIndex * (getPointerSizeInBits() >> 3));
+    }
+    emitString  (name);
+    emitPadding (padding);
+  }
+
+  for (STITypeEnumerator *enumerator : type->getEnumerators()) {
+    uint16_t attribute = enumerator->getAttribute();
+    const STINumeric *value = enumerator->getValue();
+    StringRef name = enumerator->getName();
+    const size_t length = 4 + numericLength(value) + name.size() + 1;
+    const size_t padding = paddingBytes(length);
+
+    emitInt16   (LF_ENUMERATE);
+    emitInt16   (attribute);
+    emitNumeric (value);
+    emitString  (name);
+    emitPadding (padding);
+  }
+
+  emitPadding   (padding);
+  typeEnd       (type);
+}
+
+void STIDebugImpl::emitTypeFunctionID(const STITypeFunctionID *type) const {
+  StringRef name = type->getName();
+  const STIType *funcType = type->getType();
+  const STIType *parentClassType = type->getParentClassType();
+  const STIType *parentScope =
+      parentClassType ? parentClassType : type->getParentScope();
+  STISymbolID symbolID = parentClassType ? LF_MFUNC_ID : LF_FUNC_ID;
+  const size_t length = 12 + name.size() + 1;
+  const size_t padding = paddingBytes(length);
+
+  idBegin       (type);
+  emitInt16     (length + padding - 2);
+  emitInt16     (symbolID);
+  emitInt32     (parentScope ? parentScope->getIndex() : T_NOTYPE);
+  emitInt32     (funcType ? funcType->getIndex() : T_NOTYPE);
+  emitString    (name);
+  emitPadding   (padding);
+  idEnd         (type);
+}
+
+//===----------------------------------------------------------------------===//
+// emitTypeProcedure(type)
+//===----------------------------------------------------------------------===//
+
+void STIDebugImpl::emitTypeProcedure(const STITypeProcedure *type) const {
+  const STIType *returnType = type->getReturnType();
+  int callingConvention = type->getCallingConvention();
+  uint16_t paramCount = type->getParamCount();
+  const STIType *argumentList = type->getArgumentList();
+  const size_t length = 16;
+  const size_t padding = paddingBytes(length);
+
+  typeBegin     (type);
+  emitInt16     (length + padding - 2);
+  emitInt16     (LF_PROCEDURE);
+  emitInt32     (returnType ? returnType->getIndex() : T_NOTYPE);
+  emitInt8      (callingConvention);
+  emitInt8      (0); // reserved
+  emitInt16     (paramCount);
+  emitInt32     (argumentList ? argumentList->getIndex() : T_NOTYPE);
+  emitPadding   (padding);
+  typeEnd       (type);
+}
+
+//===----------------------------------------------------------------------===//
+// emitTypeMemberFunction(type)
+//===----------------------------------------------------------------------===//
+
+void STIDebugImpl::emitTypeMemberFunction(
+      const STITypeMemberFunction *type) const {
+  const STIType *returnType = type->getReturnType();
+  const STIType *classType = type->getClassType();
+  const STIType *thisType = type->getThisType();
+  int callingConvention = type->getCallingConvention();
+  uint16_t paramCount = type->getParamCount();
+  const STIType *argumentList = type->getArgumentList();
+  int thisAdjust = type->getThisAdjust();
+  const size_t length = 28;
+  const size_t padding = paddingBytes(length);
+
+  typeBegin     (type);
+  emitInt16     (length + padding - 2);
+  emitInt16     (LF_MFUNCTION);
+  emitInt32     (returnType ? returnType->getIndex() : T_NOTYPE);
+  emitInt32     (classType->getIndex());
+  emitInt32     (thisType ? thisType->getIndex() : T_NOTYPE);
+  emitInt8      (callingConvention);
+  emitInt8      (0); // reserved
+  emitInt16     (paramCount);
+  emitInt32     (argumentList ? argumentList->getIndex() : T_NOTYPE);
+  emitInt32     (thisAdjust);
+  emitPadding   (padding);
+  typeEnd       (type);
+}
+
+void STIDebugImpl::emitTypeArgumentList(const STITypeArgumentList *type) const {
+  uint32_t argumentCount = type->getArgumentCount();
+  const STITypeTable *argumentList = type->getArgumentList();
+  const size_t length = 8 + (4 * argumentCount);
+  const size_t padding = paddingBytes(length);
+
+  typeBegin     (type);
+  emitInt16     (length + padding - 2);
+  emitInt16     (LF_ARGLIST);
+  emitInt32     (argumentCount);
+  for (const STIType *argumentType : *argumentList) {
+    emitInt32   (argumentType ? argumentType->getIndex() : T_NOTYPE);
+  }
+  emitPadding   (padding);
+  typeEnd       (type);
+}
+
+void STIDebugImpl::emitTypeServer(const STITypeServer *type) const {
+  const size_t MAX_BUFF_LENGTH = 32;
+  unsigned char signature[MAX_BUFF_LENGTH];
+  unsigned char age[MAX_BUFF_LENGTH];
+  StringRef name = type->getPDBFullName();
+  size_t signatureLen = pdb_get_signature(signature, MAX_BUFF_LENGTH);
+  size_t ageLen = pdb_get_age(age, MAX_BUFF_LENGTH);
+  const size_t length = 4 + signatureLen + ageLen + name.size() + 1;
+  const size_t padding = paddingBytes(length);
+
+  emitInt16   (length + padding - 2);
+  emitInt16   (LF_TYPESERVER2);
+  for (size_t i=0; i < signatureLen; ++i) {
+    emitInt8(signature[i]);
+  }
+  for (size_t i=0; i < ageLen; ++i) {
+    emitInt8  (age[i]);
+  }
+  emitString  (name);
+  emitPadding (padding);
+}
+
+//===----------------------------------------------------------------------===//
+// emitType(type)
+//
+// Emits the specified type record.
+//
+//===----------------------------------------------------------------------===//
+
+void STIDebugImpl::emitType(const STIType *type) const {
+  STIObjectKind kind;
+
+  kind = type->getKind();
+  switch (kind) {
+#define X(KIND, HANDLER, TYPE)                                                 \
+  case STI_OBJECT_KIND_TYPE_##KIND:                                            \
+    HANDLER(static_cast<const TYPE *>(type));                                  \
+    break
+    X(BASIC,            emitTypeBasic,          STITypeBasic);
+    X(MODIFIER,         emitTypeModifier,       STITypeModifier);
+    X(POINTER,          emitTypePointer,        STITypePointer);
+    X(ARRAY,            emitTypeArray,          STITypeArray);
+    X(STRUCTURE,        emitTypeStructure,      STITypeStructure);
+    X(ENUMERATION,      emitTypeEnumeration,    STITypeEnumeration);
+    X(VSHAPE,           emitTypeVShape,         STITypeVShape);
+    X(BITFIELD,         emitTypeBitfield,       STITypeBitfield);
+    X(METHOD_LIST,      emitTypeMethodList,     STITypeMethodList);
+    X(FIELD_LIST,       emitTypeFieldList,      STITypeFieldList);
+    X(FUNCTION_ID,      emitTypeFunctionID,     STITypeFunctionID);
+    X(PROCEDURE,        emitTypeProcedure,      STITypeProcedure);
+    X(MEMBER_FUNCTION,  emitTypeMemberFunction, STITypeMemberFunction);
+    X(ARGUMENT_LIST,    emitTypeArgumentList,   STITypeArgumentList);
+    X(SERVER,           emitTypeServer,         STITypeServer);
+#undef X
+  default:
+    assert(kind != kind); // invalid type kind
+    break;
+  }
+}
+
+//===----------------------------------------------------------------------===//
+// emitTypesSignature()
+//
+// Emits the type signature at the beginning of the .debug$T section which
+// identifies the version number of the types information.
+//
+//===----------------------------------------------------------------------===//
+
+void STIDebugImpl::emitTypesSignature() const {
+  const STITypesSignatureID signatureID = STI_TYPES_SIGNATURE_LATEST;
+
+  emitComment("Types Section Signature");
+  emitInt32(signatureID);
+}
+
+//===----------------------------------------------------------------------===//
+// emitTypesPDBTypeServer()
+//
+// When emitting type information to a PDB, this routine emits a LF_TYPESERVER
+// record into the object file.
+//
+//===----------------------------------------------------------------------===//
+
+void STIDebugImpl::emitTypesPDBTypeServer() const {
+  STITypeServer* typeServer;
+
+  // The LF_TYPESERVER entry is only emitted if a PDB is generated.
+  if (!usePDB()) {
+    return;
+  }
+
+  typeServer = STITypeServer::create();
+  typeServer->setPDBFullName(getPDBFullPath());
+  emitTypeServer(typeServer);
+  delete typeServer;
+}
+
+//===----------------------------------------------------------------------===//
+// emitTypesPDBBegin(savedWriter)
+//===----------------------------------------------------------------------===//
+
+void STIDebugImpl::emitTypesPDBBegin(STIWriter** savedWriter) const {
+  STIWriter* pdbWriter;
+
+  if (!usePDB()) {
+    return;
+  }
+
+  pdbWriter = STIPdbWriter::create();
+  *savedWriter = writer();
+  const_cast<STIDebugImpl*>(this)->setWriter(pdbWriter);
+}
+
+//===----------------------------------------------------------------------===//
+// emitTypesPDBEnd(savedWriter)
+//===----------------------------------------------------------------------===//
+
+void STIDebugImpl::emitTypesPDBEnd(STIWriter** savedWriter) const {
+  STIWriter* pdbWriter;
+
+  if (!usePDB()) {
+    return;
+  }
+
+  pdbWriter = const_cast<STIDebugImpl*>(this)->writer();
+  const_cast<STIDebugImpl*>(this)->setWriter(*savedWriter);
+  delete pdbWriter;
+}
+
+//===----------------------------------------------------------------------===//
+// emitTypesTable()
+//
+// Emits all of the types from the types table, in order.
+//
+//===----------------------------------------------------------------------===//
+
+void STIDebugImpl::emitTypesTable() const {
+  for (const STIType *type : *getTypeTable()) {
+    emitType(type);
+  }
+}
+
+//===----------------------------------------------------------------------===//
+// emitTypes()
+//
+// Emits the .debug$T section.
+//
+//===----------------------------------------------------------------------===//
+
+void STIDebugImpl::emitTypes() const {
+  STIWriter* savedWriter = nullptr;
+
+  emitSectionBegin(ASM()->getObjFileLowering().getCOFFDebugTypesSection());
+  emitTypesSignature();
+  emitTypesPDBTypeServer();
+  emitTypesPDBBegin(&savedWriter);
+  emitTypesTable();
+  emitTypesPDBEnd(&savedWriter);
+}
+
+void STIDebugImpl::emitSymbolUserDefined(
+    const STISymbolUserDefined *userDefined) const {
+  const STIType *definedType = userDefined->getDefinedType();
+  StringRef name = userDefined->getName();
+  const int16_t length = 6 + name.size() + 1;
+
+  emitInt16(length);
+  emitInt16(S_UDT);
+  emitInt32(definedType->getIndex());
+  emitString(name);
+}
+
+void STIDebugImpl::emitStringEntry(const STIStringEntry *entry) const {
+  emitString(entry->getString());
+}
+
+void STIDebugImpl::emitStringTable() const {
+  emitSubsection(STI_SUBSECTION_STRINGTABLE);
+
+  for (const STIStringEntry *entry : getStringTable()->getEntries()) {
+    emitStringEntry(entry);
+  }
+}
+
+void STIDebugImpl::emitChecksumTable() const {
+  emitSubsection(STI_SUBSECTION_FILECHKSMS);
+
+  for (const STIChecksumEntry *entry : getChecksumTable()->getEntries()) {
+    emitChecksumEntry(entry);
+  }
+}
+
+size_t STIDebugImpl::getPaddingSize(const STIChecksumEntry *entry) const {
+  return 4 - ((6 + entry->getChecksumSize()) % 4);
+}
+
+void STIDebugImpl::emitChecksumEntry(const STIChecksumEntry *entry) const {
+  emitInt32(entry->getStringEntry()->getOffset());
+  emitInt8(entry->getChecksumSize());
+  emitInt8(entry->getType());
+  emitBytes(entry->getChecksum(), entry->getChecksumSize());
+  emitFill(getPaddingSize(entry), 0x00);
+}
+
+//===----------------------------------------------------------------------===//
+// STIDebug Routines
+//===----------------------------------------------------------------------===//
+
+STIDebug::STIDebug() {}
+
+STIDebug::~STIDebug() {}
+
+STIDebug *STIDebug::create(AsmPrinter *Asm) { return new STIDebugImpl(Asm); }