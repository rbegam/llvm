//===-- llvm/CodeGen/DwarfUnit.cpp - Dwarf Type and Compile Units ---------===//
//
// Part of the LLVM Project, under the Apache License v2.0 with LLVM Exceptions.
// See https://llvm.org/LICENSE.txt for license information.
// SPDX-License-Identifier: Apache-2.0 WITH LLVM-exception
//
//===----------------------------------------------------------------------===//
//
// This file contains support for constructing a dwarf compile unit.
//
//===----------------------------------------------------------------------===//

#include "DwarfUnit.h"
#include "AddressPool.h"
#include "DwarfCompileUnit.h"
#include "DwarfDebug.h"
#include "DwarfExpression.h"
#include "llvm/ADT/APFloat.h"
#include "llvm/ADT/APInt.h"
#include "llvm/ADT/None.h"
#include "llvm/ADT/StringExtras.h"
#include "llvm/ADT/iterator_range.h"
#include "llvm/CodeGen/MachineFunction.h"
#include "llvm/CodeGen/MachineOperand.h"
#include "llvm/CodeGen/TargetRegisterInfo.h"
#include "llvm/CodeGen/TargetSubtargetInfo.h"
#include "llvm/IR/Constants.h"
#include "llvm/IR/DataLayout.h"
#include "llvm/IR/GlobalValue.h"
#include "llvm/IR/Metadata.h"
#include "llvm/MC/MCAsmInfo.h"
#include "llvm/MC/MCContext.h"
#include "llvm/MC/MCDwarf.h"
#include "llvm/MC/MCSection.h"
#include "llvm/MC/MCStreamer.h"
#include "llvm/MC/MachineLocation.h"
#include "llvm/Support/Casting.h"
#include "llvm/Support/CommandLine.h"
#include "llvm/Target/TargetLoweringObjectFile.h"
#include <cassert>
#include <cstdint>
#include <string>
#include <utility>

using namespace llvm;

#define DEBUG_TYPE "dwarfdebug"

<<<<<<< HEAD
#if INTEL_CUSTOMIZATION
static cl::opt<bool> EmitDwarfAttrCount(
        "debug-emit-dwarf-attr-count",
        cl::Hidden,
        cl::desc("Emit DW_AT_count attributes instead of DW_AT_upper_bound"),
        cl::init(false));
#endif // INTEL_CUSTOMIZATION

DIEDwarfExpression::DIEDwarfExpression(const AsmPrinter &AP, DwarfUnit &DU,
=======
DIEDwarfExpression::DIEDwarfExpression(const AsmPrinter &AP,
                                       DwarfCompileUnit &CU,
>>>>>>> 0125e448
                                       DIELoc &DIE)
    : DwarfExpression(AP.getDwarfVersion(), CU), AP(AP),
      DIE(DIE) {}

void DIEDwarfExpression::emitOp(uint8_t Op, const char* Comment) {
  CU.addUInt(DIE, dwarf::DW_FORM_data1, Op);
}

void DIEDwarfExpression::emitSigned(int64_t Value) {
  CU.addSInt(DIE, dwarf::DW_FORM_sdata, Value);
}

void DIEDwarfExpression::emitUnsigned(uint64_t Value) {
  CU.addUInt(DIE, dwarf::DW_FORM_udata, Value);
}

void DIEDwarfExpression::emitBaseTypeRef(uint64_t Idx) {
  CU.addBaseTypeRef(DIE, Idx);
}

bool DIEDwarfExpression::isFrameRegister(const TargetRegisterInfo &TRI,
                                         unsigned MachineReg) {
  return MachineReg == TRI.getFrameRegister(*AP.MF);
}

DwarfUnit::DwarfUnit(dwarf::Tag UnitTag, const DICompileUnit *Node,
                     AsmPrinter *A, DwarfDebug *DW, DwarfFile *DWU)
    : DIEUnit(A->getDwarfVersion(), A->MAI->getCodePointerSize(), UnitTag),
      CUNode(Node), Asm(A), DD(DW), DU(DWU), IndexTyDie(nullptr) {
}

DwarfTypeUnit::DwarfTypeUnit(DwarfCompileUnit &CU, AsmPrinter *A,
                             DwarfDebug *DW, DwarfFile *DWU,
                             MCDwarfDwoLineTable *SplitLineTable)
    : DwarfUnit(dwarf::DW_TAG_type_unit, CU.getCUNode(), A, DW, DWU), CU(CU),
      SplitLineTable(SplitLineTable) {
}

DwarfUnit::~DwarfUnit() {
  for (unsigned j = 0, M = DIEBlocks.size(); j < M; ++j)
    DIEBlocks[j]->~DIEBlock();
  for (unsigned j = 0, M = DIELocs.size(); j < M; ++j)
    DIELocs[j]->~DIELoc();
}

int64_t DwarfUnit::getDefaultLowerBound() const {
  switch (getLanguage()) {
  default:
    break;

  // The languages below have valid values in all DWARF versions.
  case dwarf::DW_LANG_C:
  case dwarf::DW_LANG_C89:
  case dwarf::DW_LANG_C_plus_plus:
    return 0;

  case dwarf::DW_LANG_Fortran77:
  case dwarf::DW_LANG_Fortran90:
    return 1;

  // The languages below have valid values only if the DWARF version >= 3.
  case dwarf::DW_LANG_C99:
  case dwarf::DW_LANG_ObjC:
  case dwarf::DW_LANG_ObjC_plus_plus:
    if (DD->getDwarfVersion() >= 3)
      return 0;
    break;

  case dwarf::DW_LANG_Fortran95:
    if (DD->getDwarfVersion() >= 3)
      return 1;
    break;

  // Starting with DWARF v4, all defined languages have valid values.
  case dwarf::DW_LANG_D:
  case dwarf::DW_LANG_Java:
  case dwarf::DW_LANG_Python:
  case dwarf::DW_LANG_UPC:
    if (DD->getDwarfVersion() >= 4)
      return 0;
    break;

  case dwarf::DW_LANG_Ada83:
  case dwarf::DW_LANG_Ada95:
  case dwarf::DW_LANG_Cobol74:
  case dwarf::DW_LANG_Cobol85:
  case dwarf::DW_LANG_Modula2:
  case dwarf::DW_LANG_Pascal83:
  case dwarf::DW_LANG_PLI:
    if (DD->getDwarfVersion() >= 4)
      return 1;
    break;

  // The languages below are new in DWARF v5.
  case dwarf::DW_LANG_BLISS:
  case dwarf::DW_LANG_C11:
  case dwarf::DW_LANG_C_plus_plus_03:
  case dwarf::DW_LANG_C_plus_plus_11:
  case dwarf::DW_LANG_C_plus_plus_14:
  case dwarf::DW_LANG_Dylan:
  case dwarf::DW_LANG_Go:
  case dwarf::DW_LANG_Haskell:
  case dwarf::DW_LANG_OCaml:
  case dwarf::DW_LANG_OpenCL:
  case dwarf::DW_LANG_RenderScript:
  case dwarf::DW_LANG_Rust:
  case dwarf::DW_LANG_Swift:
    if (DD->getDwarfVersion() >= 5)
      return 0;
    break;

  case dwarf::DW_LANG_Fortran03:
  case dwarf::DW_LANG_Fortran08:
  case dwarf::DW_LANG_Julia:
  case dwarf::DW_LANG_Modula3:
    if (DD->getDwarfVersion() >= 5)
      return 1;
    break;
  }

  return -1;
}

/// Check whether the DIE for this MDNode can be shared across CUs.
bool DwarfUnit::isShareableAcrossCUs(const DINode *D) const {
  // When the MDNode can be part of the type system, the DIE can be shared
  // across CUs.
  // Combining type units and cross-CU DIE sharing is lower value (since
  // cross-CU DIE sharing is used in LTO and removes type redundancy at that
  // level already) but may be implementable for some value in projects
  // building multiple independent libraries with LTO and then linking those
  // together.
  if (isDwoUnit() && !DD->shareAcrossDWOCUs())
    return false;
  return (isa<DIType>(D) ||
          (isa<DISubprogram>(D) && !cast<DISubprogram>(D)->isDefinition())) &&
         !DD->generateTypeUnits();
}

DIE *DwarfUnit::getDIE(const DINode *D) const {
  if (isShareableAcrossCUs(D))
    return DU->getDIE(D);
  return MDNodeToDieMap.lookup(D);
}

void DwarfUnit::insertDIE(const DINode *Desc, DIE *D) {
  if (isShareableAcrossCUs(Desc)) {
    DU->insertDIE(Desc, D);
    return;
  }
  MDNodeToDieMap.insert(std::make_pair(Desc, D));
}

void DwarfUnit::addFlag(DIE &Die, dwarf::Attribute Attribute) {
  if (DD->getDwarfVersion() >= 4)
    Die.addValue(DIEValueAllocator, Attribute, dwarf::DW_FORM_flag_present,
                 DIEInteger(1));
  else
    Die.addValue(DIEValueAllocator, Attribute, dwarf::DW_FORM_flag,
                 DIEInteger(1));
}

void DwarfUnit::addUInt(DIEValueList &Die, dwarf::Attribute Attribute,
                        Optional<dwarf::Form> Form, uint64_t Integer) {
  if (!Form)
    Form = DIEInteger::BestForm(false, Integer);
  assert(Form != dwarf::DW_FORM_implicit_const &&
         "DW_FORM_implicit_const is used only for signed integers");
  Die.addValue(DIEValueAllocator, Attribute, *Form, DIEInteger(Integer));
}

void DwarfUnit::addUInt(DIEValueList &Block, dwarf::Form Form,
                        uint64_t Integer) {
  addUInt(Block, (dwarf::Attribute)0, Form, Integer);
}

void DwarfUnit::addSInt(DIEValueList &Die, dwarf::Attribute Attribute,
                        Optional<dwarf::Form> Form, int64_t Integer) {
  if (!Form)
    Form = DIEInteger::BestForm(true, Integer);
  Die.addValue(DIEValueAllocator, Attribute, *Form, DIEInteger(Integer));
}

void DwarfUnit::addSInt(DIELoc &Die, Optional<dwarf::Form> Form,
                        int64_t Integer) {
  addSInt(Die, (dwarf::Attribute)0, Form, Integer);
}

void DwarfUnit::addString(DIE &Die, dwarf::Attribute Attribute,
                          StringRef String) {
  if (CUNode->isDebugDirectivesOnly())
    return;

  if (DD->useInlineStrings()) {
    Die.addValue(DIEValueAllocator, Attribute, dwarf::DW_FORM_string,
                 new (DIEValueAllocator)
                     DIEInlineString(String, DIEValueAllocator));
    return;
  }
  dwarf::Form IxForm =
      isDwoUnit() ? dwarf::DW_FORM_GNU_str_index : dwarf::DW_FORM_strp;

  auto StringPoolEntry =
      useSegmentedStringOffsetsTable() || IxForm == dwarf::DW_FORM_GNU_str_index
          ? DU->getStringPool().getIndexedEntry(*Asm, String)
          : DU->getStringPool().getEntry(*Asm, String);

  // For DWARF v5 and beyond, use the smallest strx? form possible.
  if (useSegmentedStringOffsetsTable()) {
    IxForm = dwarf::DW_FORM_strx1;
    unsigned Index = StringPoolEntry.getIndex();
    if (Index > 0xffffff)
      IxForm = dwarf::DW_FORM_strx4;
    else if (Index > 0xffff)
      IxForm = dwarf::DW_FORM_strx3;
    else if (Index > 0xff)
      IxForm = dwarf::DW_FORM_strx2;
  }
  Die.addValue(DIEValueAllocator, Attribute, IxForm,
               DIEString(StringPoolEntry));
}

DIEValueList::value_iterator DwarfUnit::addLabel(DIEValueList &Die,
                                                 dwarf::Attribute Attribute,
                                                 dwarf::Form Form,
                                                 const MCSymbol *Label) {
  return Die.addValue(DIEValueAllocator, Attribute, Form, DIELabel(Label));
}

void DwarfUnit::addLabel(DIELoc &Die, dwarf::Form Form, const MCSymbol *Label) {
  addLabel(Die, (dwarf::Attribute)0, Form, Label);
}

void DwarfUnit::addSectionOffset(DIE &Die, dwarf::Attribute Attribute,
                                 uint64_t Integer) {
  if (DD->getDwarfVersion() >= 4)
    addUInt(Die, Attribute, dwarf::DW_FORM_sec_offset, Integer);
  else
    addUInt(Die, Attribute, dwarf::DW_FORM_data4, Integer);
}

MD5::MD5Result *DwarfUnit::getMD5AsBytes(const DIFile *File) const {
  assert(File);
  if (DD->getDwarfVersion() < 5)
    return nullptr;
  Optional<DIFile::ChecksumInfo<StringRef>> Checksum = File->getChecksum();
  if (!Checksum || Checksum->Kind != DIFile::CSK_MD5)
    return nullptr;

  // Convert the string checksum to an MD5Result for the streamer.
  // The verifier validates the checksum so we assume it's okay.
  // An MD5 checksum is 16 bytes.
  std::string ChecksumString = fromHex(Checksum->Value);
  void *CKMem = Asm->OutStreamer->getContext().allocate(16, 1);
  memcpy(CKMem, ChecksumString.data(), 16);
  return reinterpret_cast<MD5::MD5Result *>(CKMem);
}

unsigned DwarfTypeUnit::getOrCreateSourceID(const DIFile *File) {
  if (!SplitLineTable)
    return getCU().getOrCreateSourceID(File);
  if (!UsedLineTable) {
    UsedLineTable = true;
    // This is a split type unit that needs a line table.
    addSectionOffset(getUnitDie(), dwarf::DW_AT_stmt_list, 0);
  }
  return SplitLineTable->getFile(File->getDirectory(), File->getFilename(),
                                 getMD5AsBytes(File), File->getSource());
}

void DwarfUnit::addOpAddress(DIELoc &Die, const MCSymbol *Sym) {
  if (DD->getDwarfVersion() >= 5) {
    addUInt(Die, dwarf::DW_FORM_data1, dwarf::DW_OP_addrx);
    addUInt(Die, dwarf::DW_FORM_addrx, DD->getAddressPool().getIndex(Sym));
    return;
  }

  if (DD->useSplitDwarf()) {
    addUInt(Die, dwarf::DW_FORM_data1, dwarf::DW_OP_GNU_addr_index);
    addUInt(Die, dwarf::DW_FORM_GNU_addr_index,
            DD->getAddressPool().getIndex(Sym));
    return;
  }

  addUInt(Die, dwarf::DW_FORM_data1, dwarf::DW_OP_addr);
  addLabel(Die, dwarf::DW_FORM_udata, Sym);
}

void DwarfUnit::addLabelDelta(DIE &Die, dwarf::Attribute Attribute,
                              const MCSymbol *Hi, const MCSymbol *Lo) {
  Die.addValue(DIEValueAllocator, Attribute, dwarf::DW_FORM_data4,
               new (DIEValueAllocator) DIEDelta(Hi, Lo));
}

void DwarfUnit::addDIEEntry(DIE &Die, dwarf::Attribute Attribute, DIE &Entry) {
  addDIEEntry(Die, Attribute, DIEEntry(Entry));
}

void DwarfUnit::addDIETypeSignature(DIE &Die, uint64_t Signature) {
  // Flag the type unit reference as a declaration so that if it contains
  // members (implicit special members, static data member definitions, member
  // declarations for definitions in this CU, etc) consumers don't get confused
  // and think this is a full definition.
  addFlag(Die, dwarf::DW_AT_declaration);

  Die.addValue(DIEValueAllocator, dwarf::DW_AT_signature,
               dwarf::DW_FORM_ref_sig8, DIEInteger(Signature));
}

void DwarfUnit::addDIEEntry(DIE &Die, dwarf::Attribute Attribute,
                            DIEEntry Entry) {
  const DIEUnit *CU = Die.getUnit();
  const DIEUnit *EntryCU = Entry.getEntry().getUnit();
  if (!CU)
    // We assume that Die belongs to this CU, if it is not linked to any CU yet.
    CU = getUnitDie().getUnit();
  if (!EntryCU)
    EntryCU = getUnitDie().getUnit();
  Die.addValue(DIEValueAllocator, Attribute,
               EntryCU == CU ? dwarf::DW_FORM_ref4 : dwarf::DW_FORM_ref_addr,
               Entry);
}

DIE &DwarfUnit::createAndAddDIE(unsigned Tag, DIE &Parent, const DINode *N) {
  DIE &Die = Parent.addChild(DIE::get(DIEValueAllocator, (dwarf::Tag)Tag));
  if (N)
    insertDIE(N, &Die);
  return Die;
}

void DwarfUnit::addBlock(DIE &Die, dwarf::Attribute Attribute, DIELoc *Loc) {
  Loc->ComputeSize(Asm);
  DIELocs.push_back(Loc); // Memoize so we can call the destructor later on.
  Die.addValue(DIEValueAllocator, Attribute,
               Loc->BestForm(DD->getDwarfVersion()), Loc);
}

void DwarfUnit::addBlock(DIE &Die, dwarf::Attribute Attribute,
                         DIEBlock *Block) {
  Block->ComputeSize(Asm);
  DIEBlocks.push_back(Block); // Memoize so we can call the destructor later on.
  Die.addValue(DIEValueAllocator, Attribute, Block->BestForm(), Block);
}

void DwarfUnit::addSourceLine(DIE &Die, unsigned Line, const DIFile *File) {
  if (Line == 0)
    return;

  unsigned FileID = getOrCreateSourceID(File);
  assert(FileID && "Invalid file id");
  addUInt(Die, dwarf::DW_AT_decl_file, None, FileID);
  addUInt(Die, dwarf::DW_AT_decl_line, None, Line);
}

void DwarfUnit::addSourceLine(DIE &Die, const DILocalVariable *V) {
  assert(V);

  addSourceLine(Die, V->getLine(), V->getFile());
}

void DwarfUnit::addSourceLine(DIE &Die, const DIGlobalVariable *G) {
  assert(G);

  addSourceLine(Die, G->getLine(), G->getFile());
}

void DwarfUnit::addSourceLine(DIE &Die, const DISubprogram *SP) {
  assert(SP);

  addSourceLine(Die, SP->getLine(), SP->getFile());
}

void DwarfUnit::addSourceLine(DIE &Die, const DILabel *L) {
  assert(L);

  addSourceLine(Die, L->getLine(), L->getFile());
}

void DwarfUnit::addSourceLine(DIE &Die, const DIType *Ty) {
  assert(Ty);

  addSourceLine(Die, Ty->getLine(), Ty->getFile());
}

void DwarfUnit::addSourceLine(DIE &Die, const DIObjCProperty *Ty) {
  assert(Ty);

  addSourceLine(Die, Ty->getLine(), Ty->getFile());
}

/// Return true if type encoding is unsigned.
static bool isUnsignedDIType(DwarfDebug *DD, const DIType *Ty) {
  if (auto *CTy = dyn_cast<DICompositeType>(Ty)) {
    // FIXME: Enums without a fixed underlying type have unknown signedness
    // here, leading to incorrectly emitted constants.
    if (CTy->getTag() == dwarf::DW_TAG_enumeration_type)
      return false;

    // (Pieces of) aggregate types that get hacked apart by SROA may be
    // represented by a constant. Encode them as unsigned bytes.
    return true;
  }

  if (auto *DTy = dyn_cast<DIDerivedType>(Ty)) {
    dwarf::Tag T = (dwarf::Tag)Ty->getTag();
    // Encode pointer constants as unsigned bytes. This is used at least for
    // null pointer constant emission.
    // FIXME: reference and rvalue_reference /probably/ shouldn't be allowed
    // here, but accept them for now due to a bug in SROA producing bogus
    // dbg.values.
    if (T == dwarf::DW_TAG_pointer_type ||
        T == dwarf::DW_TAG_ptr_to_member_type ||
        T == dwarf::DW_TAG_reference_type ||
        T == dwarf::DW_TAG_rvalue_reference_type)
      return true;
    assert(T == dwarf::DW_TAG_typedef || T == dwarf::DW_TAG_const_type ||
           T == dwarf::DW_TAG_volatile_type ||
           T == dwarf::DW_TAG_restrict_type || T == dwarf::DW_TAG_atomic_type);
    DITypeRef Deriv = DTy->getBaseType();
    assert(Deriv && "Expected valid base type");
    return isUnsignedDIType(DD, DD->resolve(Deriv));
  }

  auto *BTy = cast<DIBasicType>(Ty);
  unsigned Encoding = BTy->getEncoding();
  assert((Encoding == dwarf::DW_ATE_unsigned ||
          Encoding == dwarf::DW_ATE_unsigned_char ||
          Encoding == dwarf::DW_ATE_signed ||
          Encoding == dwarf::DW_ATE_signed_char ||
          Encoding == dwarf::DW_ATE_float || Encoding == dwarf::DW_ATE_UTF ||
          Encoding == dwarf::DW_ATE_boolean ||
          (Ty->getTag() == dwarf::DW_TAG_unspecified_type &&
           Ty->getName() == "decltype(nullptr)")) &&
         "Unsupported encoding");
  return Encoding == dwarf::DW_ATE_unsigned ||
         Encoding == dwarf::DW_ATE_unsigned_char ||
         Encoding == dwarf::DW_ATE_UTF || Encoding == dwarf::DW_ATE_boolean ||
         Ty->getTag() == dwarf::DW_TAG_unspecified_type;
}

void DwarfUnit::addConstantFPValue(DIE &Die, const MachineOperand &MO) {
  assert(MO.isFPImm() && "Invalid machine operand!");
  DIEBlock *Block = new (DIEValueAllocator) DIEBlock;
  APFloat FPImm = MO.getFPImm()->getValueAPF();

  // Get the raw data form of the floating point.
  const APInt FltVal = FPImm.bitcastToAPInt();
  const char *FltPtr = (const char *)FltVal.getRawData();

  int NumBytes = FltVal.getBitWidth() / 8; // 8 bits per byte.
  bool LittleEndian = Asm->getDataLayout().isLittleEndian();
  int Incr = (LittleEndian ? 1 : -1);
  int Start = (LittleEndian ? 0 : NumBytes - 1);
  int Stop = (LittleEndian ? NumBytes : -1);

  // Output the constant to DWARF one byte at a time.
  for (; Start != Stop; Start += Incr)
    addUInt(*Block, dwarf::DW_FORM_data1, (unsigned char)0xFF & FltPtr[Start]);

  addBlock(Die, dwarf::DW_AT_const_value, Block);
}

void DwarfUnit::addConstantFPValue(DIE &Die, const ConstantFP *CFP) {
  // Pass this down to addConstantValue as an unsigned bag of bits.
  addConstantValue(Die, CFP->getValueAPF().bitcastToAPInt(), true);
}

void DwarfUnit::addConstantValue(DIE &Die, const ConstantInt *CI,
                                 const DIType *Ty) {
  addConstantValue(Die, CI->getValue(), Ty);
}

void DwarfUnit::addConstantValue(DIE &Die, const MachineOperand &MO,
                                 const DIType *Ty) {
  assert(MO.isImm() && "Invalid machine operand!");

  addConstantValue(Die, isUnsignedDIType(DD, Ty), MO.getImm());
}

void DwarfUnit::addConstantValue(DIE &Die, bool Unsigned, uint64_t Val) {
  // FIXME: This is a bit conservative/simple - it emits negative values always
  // sign extended to 64 bits rather than minimizing the number of bytes.
  addUInt(Die, dwarf::DW_AT_const_value,
          Unsigned ? dwarf::DW_FORM_udata : dwarf::DW_FORM_sdata, Val);
}

void DwarfUnit::addConstantValue(DIE &Die, const APInt &Val, const DIType *Ty) {
  addConstantValue(Die, Val, isUnsignedDIType(DD, Ty));
}

void DwarfUnit::addConstantValue(DIE &Die, const APInt &Val, bool Unsigned) {
  unsigned CIBitWidth = Val.getBitWidth();
  if (CIBitWidth <= 64) {
    addConstantValue(Die, Unsigned,
                     Unsigned ? Val.getZExtValue() : Val.getSExtValue());
    return;
  }

  DIEBlock *Block = new (DIEValueAllocator) DIEBlock;

  // Get the raw data form of the large APInt.
  const uint64_t *Ptr64 = Val.getRawData();

  int NumBytes = Val.getBitWidth() / 8; // 8 bits per byte.
  bool LittleEndian = Asm->getDataLayout().isLittleEndian();

  // Output the constant to DWARF one byte at a time.
  for (int i = 0; i < NumBytes; i++) {
    uint8_t c;
    if (LittleEndian)
      c = Ptr64[i / 8] >> (8 * (i & 7));
    else
      c = Ptr64[(NumBytes - 1 - i) / 8] >> (8 * ((NumBytes - 1 - i) & 7));
    addUInt(*Block, dwarf::DW_FORM_data1, c);
  }

  addBlock(Die, dwarf::DW_AT_const_value, Block);
}

void DwarfUnit::addLinkageName(DIE &Die, StringRef LinkageName) {
  if (!LinkageName.empty())
    addString(Die,
              DD->getDwarfVersion() >= 4 ? dwarf::DW_AT_linkage_name
                                         : dwarf::DW_AT_MIPS_linkage_name,
              GlobalValue::dropLLVMManglingEscape(LinkageName));
}

void DwarfUnit::addTemplateParams(DIE &Buffer, DINodeArray TParams) {
  // Add template parameters.
  for (const auto *Element : TParams) {
    if (auto *TTP = dyn_cast<DITemplateTypeParameter>(Element))
      constructTemplateTypeParameterDIE(Buffer, TTP);
    else if (auto *TVP = dyn_cast<DITemplateValueParameter>(Element))
      constructTemplateValueParameterDIE(Buffer, TVP);
  }
}

/// Add thrown types.
void DwarfUnit::addThrownTypes(DIE &Die, DINodeArray ThrownTypes) {
  for (const auto *Ty : ThrownTypes) {
    DIE &TT = createAndAddDIE(dwarf::DW_TAG_thrown_type, Die);
    addType(TT, cast<DIType>(Ty));
  }
}

DIE *DwarfUnit::getOrCreateContextDIE(const DIScope *Context) {
  if (!Context || isa<DIFile>(Context))
    return &getUnitDie();
  if (auto *T = dyn_cast<DIType>(Context))
    return getOrCreateTypeDIE(T);
  if (auto *NS = dyn_cast<DINamespace>(Context))
    return getOrCreateNameSpace(NS);
  if (auto *SP = dyn_cast<DISubprogram>(Context))
    return getOrCreateSubprogramDIE(SP);
  if (auto *M = dyn_cast<DIModule>(Context))
    return getOrCreateModule(M);
  return getDIE(Context);
}

DIE *DwarfTypeUnit::createTypeDIE(const DICompositeType *Ty) {
  auto *Context = resolve(Ty->getScope());
  DIE *ContextDIE = getOrCreateContextDIE(Context);

  if (DIE *TyDIE = getDIE(Ty))
    return TyDIE;

  // Create new type.
  DIE &TyDIE = createAndAddDIE(Ty->getTag(), *ContextDIE, Ty);

  constructTypeDIE(TyDIE, cast<DICompositeType>(Ty));

  updateAcceleratorTables(Context, Ty, TyDIE);
  return &TyDIE;
}

DIE *DwarfUnit::createTypeDIE(const DIScope *Context, DIE &ContextDIE,
                              const DIType *Ty) {
  // Create new type.
  DIE &TyDIE = createAndAddDIE(Ty->getTag(), ContextDIE, Ty);

  updateAcceleratorTables(Context, Ty, TyDIE);

  if (auto *BT = dyn_cast<DIBasicType>(Ty))
    constructTypeDIE(TyDIE, BT);
  else if (auto *STy = dyn_cast<DISubroutineType>(Ty))
    constructTypeDIE(TyDIE, STy);
  else if (auto *CTy = dyn_cast<DICompositeType>(Ty)) {
    if (DD->generateTypeUnits() && !Ty->isForwardDecl())
      if (MDString *TypeId = CTy->getRawIdentifier()) {
        DD->addDwarfTypeUnitType(getCU(), TypeId->getString(), TyDIE, CTy);
        // Skip updating the accelerator tables since this is not the full type.
        return &TyDIE;
      }
    constructTypeDIE(TyDIE, CTy);
  } else {
    constructTypeDIE(TyDIE, cast<DIDerivedType>(Ty));
  }

  return &TyDIE;
}

DIE *DwarfUnit::getOrCreateTypeDIE(const MDNode *TyNode) {
  if (!TyNode)
    return nullptr;

  auto *Ty = cast<DIType>(TyNode);

  // DW_TAG_restrict_type is not supported in DWARF2
  if (Ty->getTag() == dwarf::DW_TAG_restrict_type && DD->getDwarfVersion() <= 2)
    return getOrCreateTypeDIE(resolve(cast<DIDerivedType>(Ty)->getBaseType()));

  // DW_TAG_atomic_type is not supported in DWARF < 5
  if (Ty->getTag() == dwarf::DW_TAG_atomic_type && DD->getDwarfVersion() < 5)
    return getOrCreateTypeDIE(resolve(cast<DIDerivedType>(Ty)->getBaseType()));

  // Construct the context before querying for the existence of the DIE in case
  // such construction creates the DIE.
  auto *Context = resolve(Ty->getScope());
  DIE *ContextDIE = getOrCreateContextDIE(Context);
  assert(ContextDIE);

  if (DIE *TyDIE = getDIE(Ty))
    return TyDIE;

  return static_cast<DwarfUnit *>(ContextDIE->getUnit())
      ->createTypeDIE(Context, *ContextDIE, Ty);
}

void DwarfUnit::updateAcceleratorTables(const DIScope *Context,
                                        const DIType *Ty, const DIE &TyDIE) {
  if (!Ty->getName().empty() && !Ty->isForwardDecl()) {
    bool IsImplementation = false;
    if (auto *CT = dyn_cast<DICompositeType>(Ty)) {
      // A runtime language of 0 actually means C/C++ and that any
      // non-negative value is some version of Objective-C/C++.
      IsImplementation = CT->getRuntimeLang() == 0 || CT->isObjcClassComplete();
    }
    unsigned Flags = IsImplementation ? dwarf::DW_FLAG_type_implementation : 0;
    DD->addAccelType(*CUNode, Ty->getName(), TyDIE, Flags);

    if (!Context || isa<DICompileUnit>(Context) || isa<DIFile>(Context) ||
        isa<DINamespace>(Context))
      addGlobalType(Ty, TyDIE, Context);
  }
}

void DwarfUnit::addType(DIE &Entity, const DIType *Ty,
                        dwarf::Attribute Attribute) {
  assert(Ty && "Trying to add a type that doesn't exist?");
  addDIEEntry(Entity, Attribute, DIEEntry(*getOrCreateTypeDIE(Ty)));
}

std::string DwarfUnit::getParentContextString(const DIScope *Context) const {
  if (!Context)
    return "";

  // FIXME: Decide whether to implement this for non-C++ languages.
  if (getLanguage() != dwarf::DW_LANG_C_plus_plus)
    return "";

  std::string CS;
  SmallVector<const DIScope *, 1> Parents;
  while (!isa<DICompileUnit>(Context)) {
    Parents.push_back(Context);
    if (Context->getScope())
      Context = resolve(Context->getScope());
    else
      // Structure, etc types will have a NULL context if they're at the top
      // level.
      break;
  }

  // Reverse iterate over our list to go from the outermost construct to the
  // innermost.
  for (const DIScope *Ctx : make_range(Parents.rbegin(), Parents.rend())) {
    StringRef Name = Ctx->getName();
    if (Name.empty() && isa<DINamespace>(Ctx))
      Name = "(anonymous namespace)";
    if (!Name.empty()) {
      CS += Name;
      CS += "::";
    }
  }
  return CS;
}

void DwarfUnit::constructTypeDIE(DIE &Buffer, const DIBasicType *BTy) {
  // Get core information.
  StringRef Name = BTy->getName();
  // Add name if not anonymous or intermediate type.
  if (!Name.empty())
    addString(Buffer, dwarf::DW_AT_name, Name);

  // An unspecified type only has a name attribute.
  if (BTy->getTag() == dwarf::DW_TAG_unspecified_type)
    return;

  addUInt(Buffer, dwarf::DW_AT_encoding, dwarf::DW_FORM_data1,
          BTy->getEncoding());

  uint64_t Size = BTy->getSizeInBits() >> 3;
  addUInt(Buffer, dwarf::DW_AT_byte_size, None, Size);

  if (BTy->isBigEndian())
    addUInt(Buffer, dwarf::DW_AT_endianity, None, dwarf::DW_END_big);
  else if (BTy->isLittleEndian())
    addUInt(Buffer, dwarf::DW_AT_endianity, None, dwarf::DW_END_little);
}

void DwarfUnit::constructTypeDIE(DIE &Buffer, const DIDerivedType *DTy) {
  // Get core information.
  StringRef Name = DTy->getName();
  uint64_t Size = DTy->getSizeInBits() >> 3;
  uint16_t Tag = Buffer.getTag();

  // Map to main type, void will not have a type.
  const DIType *FromTy = resolve(DTy->getBaseType());
  if (FromTy)
    addType(Buffer, FromTy);

  // Add name if not anonymous or intermediate type.
  if (!Name.empty())
    addString(Buffer, dwarf::DW_AT_name, Name);

  // Add size if non-zero (derived types might be zero-sized.)
  if (Size && Tag != dwarf::DW_TAG_pointer_type
           && Tag != dwarf::DW_TAG_ptr_to_member_type
           && Tag != dwarf::DW_TAG_reference_type
           && Tag != dwarf::DW_TAG_rvalue_reference_type)
    addUInt(Buffer, dwarf::DW_AT_byte_size, None, Size);

  if (Tag == dwarf::DW_TAG_ptr_to_member_type)
    addDIEEntry(
        Buffer, dwarf::DW_AT_containing_type,
        *getOrCreateTypeDIE(resolve(cast<DIDerivedType>(DTy)->getClassType())));
  // Add source line info if available and TyDesc is not a forward declaration.
  if (!DTy->isForwardDecl())
    addSourceLine(Buffer, DTy);

  // If DWARF address space value is other than None, add it for pointer and
  // reference types as DW_AT_address_class.
  if (DTy->getDWARFAddressSpace() && (Tag == dwarf::DW_TAG_pointer_type ||
                                      Tag == dwarf::DW_TAG_reference_type))
    addUInt(Buffer, dwarf::DW_AT_address_class, dwarf::DW_FORM_data4,
            DTy->getDWARFAddressSpace().getValue());
}

void DwarfUnit::constructSubprogramArguments(DIE &Buffer, DITypeRefArray Args) {
  for (unsigned i = 1, N = Args.size(); i < N; ++i) {
    const DIType *Ty = resolve(Args[i]);
    if (!Ty) {
      assert(i == N-1 && "Unspecified parameter must be the last argument");
      createAndAddDIE(dwarf::DW_TAG_unspecified_parameters, Buffer);
    } else {
      DIE &Arg = createAndAddDIE(dwarf::DW_TAG_formal_parameter, Buffer);
      addType(Arg, Ty);
      if (Ty->isArtificial())
        addFlag(Arg, dwarf::DW_AT_artificial);
    }
  }
}

void DwarfUnit::constructTypeDIE(DIE &Buffer, const DISubroutineType *CTy) {
  // Add return type.  A void return won't have a type.
  auto Elements = cast<DISubroutineType>(CTy)->getTypeArray();
  if (Elements.size())
    if (auto RTy = resolve(Elements[0]))
      addType(Buffer, RTy);

  bool isPrototyped = true;
  if (Elements.size() == 2 && !Elements[1])
    isPrototyped = false;

  constructSubprogramArguments(Buffer, Elements);

  // Add prototype flag if we're dealing with a C language and the function has
  // been prototyped.
  uint16_t Language = getLanguage();
  if (isPrototyped &&
      (Language == dwarf::DW_LANG_C89 || Language == dwarf::DW_LANG_C99 ||
       Language == dwarf::DW_LANG_ObjC))
    addFlag(Buffer, dwarf::DW_AT_prototyped);

  // Add a DW_AT_calling_convention if this has an explicit convention.
  if (CTy->getCC() && CTy->getCC() != dwarf::DW_CC_normal)
    addUInt(Buffer, dwarf::DW_AT_calling_convention, dwarf::DW_FORM_data1,
            CTy->getCC());

  if (CTy->isLValueReference())
    addFlag(Buffer, dwarf::DW_AT_reference);

  if (CTy->isRValueReference())
    addFlag(Buffer, dwarf::DW_AT_rvalue_reference);
}

void DwarfUnit::constructTypeDIE(DIE &Buffer, const DICompositeType *CTy) {
  // Add name if not anonymous or intermediate type.
  StringRef Name = CTy->getName();

  uint64_t Size = CTy->getSizeInBits() >> 3;
  uint16_t Tag = Buffer.getTag();

  switch (Tag) {
  case dwarf::DW_TAG_array_type:
    constructArrayTypeDIE(Buffer, CTy);
    break;
  case dwarf::DW_TAG_enumeration_type:
    constructEnumTypeDIE(Buffer, CTy);
    break;
  case dwarf::DW_TAG_variant_part:
  case dwarf::DW_TAG_structure_type:
  case dwarf::DW_TAG_union_type:
  case dwarf::DW_TAG_class_type: {
    // Emit the discriminator for a variant part.
    DIDerivedType *Discriminator = nullptr;
    if (Tag == dwarf::DW_TAG_variant_part) {
      Discriminator = CTy->getDiscriminator();
      if (Discriminator) {
        // DWARF says:
        //    If the variant part has a discriminant, the discriminant is
        //    represented by a separate debugging information entry which is
        //    a child of the variant part entry.
        DIE &DiscMember = constructMemberDIE(Buffer, Discriminator);
        addDIEEntry(Buffer, dwarf::DW_AT_discr, DiscMember);
      }
    }

    // Add elements to structure type.
    DINodeArray Elements = CTy->getElements();
    for (const auto *Element : Elements) {
      if (!Element)
        continue;
      if (auto *SP = dyn_cast<DISubprogram>(Element))
        getOrCreateSubprogramDIE(SP);
      else if (auto *DDTy = dyn_cast<DIDerivedType>(Element)) {
        if (DDTy->getTag() == dwarf::DW_TAG_friend) {
          DIE &ElemDie = createAndAddDIE(dwarf::DW_TAG_friend, Buffer);
          addType(ElemDie, resolve(DDTy->getBaseType()), dwarf::DW_AT_friend);
        } else if (DDTy->isStaticMember()) {
          getOrCreateStaticMemberDIE(DDTy);
        } else if (Tag == dwarf::DW_TAG_variant_part) {
          // When emitting a variant part, wrap each member in
          // DW_TAG_variant.
          DIE &Variant = createAndAddDIE(dwarf::DW_TAG_variant, Buffer);
          if (const ConstantInt *CI =
              dyn_cast_or_null<ConstantInt>(DDTy->getDiscriminantValue())) {
            if (isUnsignedDIType(DD, resolve(Discriminator->getBaseType())))
              addUInt(Variant, dwarf::DW_AT_discr_value, None, CI->getZExtValue());
            else
              addSInt(Variant, dwarf::DW_AT_discr_value, None, CI->getSExtValue());
          }
          constructMemberDIE(Variant, DDTy);
        } else {
          constructMemberDIE(Buffer, DDTy);
        }
      } else if (auto *Property = dyn_cast<DIObjCProperty>(Element)) {
        DIE &ElemDie = createAndAddDIE(Property->getTag(), Buffer);
        StringRef PropertyName = Property->getName();
        addString(ElemDie, dwarf::DW_AT_APPLE_property_name, PropertyName);
        if (Property->getType())
          addType(ElemDie, resolve(Property->getType()));
        addSourceLine(ElemDie, Property);
        StringRef GetterName = Property->getGetterName();
        if (!GetterName.empty())
          addString(ElemDie, dwarf::DW_AT_APPLE_property_getter, GetterName);
        StringRef SetterName = Property->getSetterName();
        if (!SetterName.empty())
          addString(ElemDie, dwarf::DW_AT_APPLE_property_setter, SetterName);
        if (unsigned PropertyAttributes = Property->getAttributes())
          addUInt(ElemDie, dwarf::DW_AT_APPLE_property_attribute, None,
                  PropertyAttributes);
      } else if (auto *Composite = dyn_cast<DICompositeType>(Element)) {
        if (Composite->getTag() == dwarf::DW_TAG_variant_part) {
          DIE &VariantPart = createAndAddDIE(Composite->getTag(), Buffer);
          constructTypeDIE(VariantPart, Composite);
        }
      }
    }

    if (CTy->isAppleBlockExtension())
      addFlag(Buffer, dwarf::DW_AT_APPLE_block);

    // This is outside the DWARF spec, but GDB expects a DW_AT_containing_type
    // inside C++ composite types to point to the base class with the vtable.
    // Rust uses DW_AT_containing_type to link a vtable to the type
    // for which it was created.
    if (auto *ContainingType = resolve(CTy->getVTableHolder()))
      addDIEEntry(Buffer, dwarf::DW_AT_containing_type,
                  *getOrCreateTypeDIE(ContainingType));

    if (CTy->isObjcClassComplete())
      addFlag(Buffer, dwarf::DW_AT_APPLE_objc_complete_type);

    // Add template parameters to a class, structure or union types.
    // FIXME: The support isn't in the metadata for this yet.
    if (Tag == dwarf::DW_TAG_class_type ||
        Tag == dwarf::DW_TAG_structure_type || Tag == dwarf::DW_TAG_union_type)
      addTemplateParams(Buffer, CTy->getTemplateParams());

    // Add the type's non-standard calling convention.
    uint8_t CC = 0;
    if (CTy->isTypePassByValue())
      CC = dwarf::DW_CC_pass_by_value;
    else if (CTy->isTypePassByReference())
      CC = dwarf::DW_CC_pass_by_reference;
    if (CC)
      addUInt(Buffer, dwarf::DW_AT_calling_convention, dwarf::DW_FORM_data1,
              CC);
    break;
  }
  default:
    break;
  }

  // Add name if not anonymous or intermediate type.
  if (!Name.empty())
    addString(Buffer, dwarf::DW_AT_name, Name);

  if (Tag == dwarf::DW_TAG_enumeration_type ||
      Tag == dwarf::DW_TAG_class_type || Tag == dwarf::DW_TAG_structure_type ||
      Tag == dwarf::DW_TAG_union_type) {
    // Add size if non-zero (derived types might be zero-sized.)
    // TODO: Do we care about size for enum forward declarations?
    if (Size)
      addUInt(Buffer, dwarf::DW_AT_byte_size, None, Size);
    else if (!CTy->isForwardDecl())
      // Add zero size if it is not a forward declaration.
      addUInt(Buffer, dwarf::DW_AT_byte_size, None, 0);

    // If we're a forward decl, say so.
    if (CTy->isForwardDecl())
      addFlag(Buffer, dwarf::DW_AT_declaration);

    // Add source line info if available.
    if (!CTy->isForwardDecl())
      addSourceLine(Buffer, CTy);

    // No harm in adding the runtime language to the declaration.
    unsigned RLang = CTy->getRuntimeLang();
    if (RLang)
      addUInt(Buffer, dwarf::DW_AT_APPLE_runtime_class, dwarf::DW_FORM_data1,
              RLang);

    // Add align info if available.
    if (uint32_t AlignInBytes = CTy->getAlignInBytes())
      addUInt(Buffer, dwarf::DW_AT_alignment, dwarf::DW_FORM_udata,
              AlignInBytes);
  }
}

void DwarfUnit::constructTemplateTypeParameterDIE(
    DIE &Buffer, const DITemplateTypeParameter *TP) {
  DIE &ParamDIE =
      createAndAddDIE(dwarf::DW_TAG_template_type_parameter, Buffer);
  // Add the type if it exists, it could be void and therefore no type.
  if (TP->getType())
    addType(ParamDIE, resolve(TP->getType()));
  if (!TP->getName().empty())
    addString(ParamDIE, dwarf::DW_AT_name, TP->getName());
}

void DwarfUnit::constructTemplateValueParameterDIE(
    DIE &Buffer, const DITemplateValueParameter *VP) {
  DIE &ParamDIE = createAndAddDIE(VP->getTag(), Buffer);

  // Add the type if there is one, template template and template parameter
  // packs will not have a type.
  if (VP->getTag() == dwarf::DW_TAG_template_value_parameter)
    addType(ParamDIE, resolve(VP->getType()));
  if (!VP->getName().empty())
    addString(ParamDIE, dwarf::DW_AT_name, VP->getName());
  if (Metadata *Val = VP->getValue()) {
    if (ConstantInt *CI = mdconst::dyn_extract<ConstantInt>(Val))
      addConstantValue(ParamDIE, CI, resolve(VP->getType()));
    else if (GlobalValue *GV = mdconst::dyn_extract<GlobalValue>(Val)) {
      // We cannot describe the location of dllimport'd entities: the
      // computation of their address requires loads from the IAT.
      if (!GV->hasDLLImportStorageClass()) {
        // For declaration non-type template parameters (such as global values
        // and functions)
        DIELoc *Loc = new (DIEValueAllocator) DIELoc;
        addOpAddress(*Loc, Asm->getSymbol(GV));
        // Emit DW_OP_stack_value to use the address as the immediate value of
        // the parameter, rather than a pointer to it.
        addUInt(*Loc, dwarf::DW_FORM_data1, dwarf::DW_OP_stack_value);
        addBlock(ParamDIE, dwarf::DW_AT_location, Loc);
      }
    } else if (VP->getTag() == dwarf::DW_TAG_GNU_template_template_param) {
      assert(isa<MDString>(Val));
      addString(ParamDIE, dwarf::DW_AT_GNU_template_name,
                cast<MDString>(Val)->getString());
    } else if (VP->getTag() == dwarf::DW_TAG_GNU_template_parameter_pack) {
      addTemplateParams(ParamDIE, cast<MDTuple>(Val));
    }
  }
}

DIE *DwarfUnit::getOrCreateNameSpace(const DINamespace *NS) {
  // Construct the context before querying for the existence of the DIE in case
  // such construction creates the DIE.
  DIE *ContextDIE = getOrCreateContextDIE(NS->getScope());

  if (DIE *NDie = getDIE(NS))
    return NDie;
  DIE &NDie = createAndAddDIE(dwarf::DW_TAG_namespace, *ContextDIE, NS);

  StringRef Name = NS->getName();
  if (!Name.empty())
    addString(NDie, dwarf::DW_AT_name, NS->getName());
  else
    Name = "(anonymous namespace)";
  DD->addAccelNamespace(*CUNode, Name, NDie);
  addGlobalName(Name, NDie, NS->getScope());
  if (NS->getExportSymbols())
    addFlag(NDie, dwarf::DW_AT_export_symbols);
  return &NDie;
}

DIE *DwarfUnit::getOrCreateModule(const DIModule *M) {
  // Construct the context before querying for the existence of the DIE in case
  // such construction creates the DIE.
  DIE *ContextDIE = getOrCreateContextDIE(M->getScope());

  if (DIE *MDie = getDIE(M))
    return MDie;
  DIE &MDie = createAndAddDIE(dwarf::DW_TAG_module, *ContextDIE, M);

  if (!M->getName().empty()) {
    addString(MDie, dwarf::DW_AT_name, M->getName());
    addGlobalName(M->getName(), MDie, M->getScope());
  }
  if (!M->getConfigurationMacros().empty())
    addString(MDie, dwarf::DW_AT_LLVM_config_macros,
              M->getConfigurationMacros());
  if (!M->getIncludePath().empty())
    addString(MDie, dwarf::DW_AT_LLVM_include_path, M->getIncludePath());
  if (!M->getISysRoot().empty())
    addString(MDie, dwarf::DW_AT_LLVM_isysroot, M->getISysRoot());

  return &MDie;
}

DIE *DwarfUnit::getOrCreateSubprogramDIE(const DISubprogram *SP, bool Minimal) {
  // Construct the context before querying for the existence of the DIE in case
  // such construction creates the DIE (as is the case for member function
  // declarations).
  DIE *ContextDIE =
      Minimal ? &getUnitDie() : getOrCreateContextDIE(resolve(SP->getScope()));

  if (DIE *SPDie = getDIE(SP))
    return SPDie;

  if (auto *SPDecl = SP->getDeclaration()) {
    if (!Minimal) {
      // Add subprogram definitions to the CU die directly.
      ContextDIE = &getUnitDie();
      // Build the decl now to ensure it precedes the definition.
      getOrCreateSubprogramDIE(SPDecl);
    }
  }

  // DW_TAG_inlined_subroutine may refer to this DIE.
  DIE &SPDie = createAndAddDIE(dwarf::DW_TAG_subprogram, *ContextDIE, SP);

  // Stop here and fill this in later, depending on whether or not this
  // subprogram turns out to have inlined instances or not.
  if (SP->isDefinition())
    return &SPDie;

  static_cast<DwarfUnit *>(SPDie.getUnit())
      ->applySubprogramAttributes(SP, SPDie);
  return &SPDie;
}

bool DwarfUnit::applySubprogramDefinitionAttributes(const DISubprogram *SP,
                                                    DIE &SPDie) {
  DIE *DeclDie = nullptr;
  StringRef DeclLinkageName;
  if (auto *SPDecl = SP->getDeclaration()) {
    DeclDie = getDIE(SPDecl);
    assert(DeclDie && "This DIE should've already been constructed when the "
                      "definition DIE was created in "
                      "getOrCreateSubprogramDIE");
    // Look at the Decl's linkage name only if we emitted it.
    if (DD->useAllLinkageNames())
      DeclLinkageName = SPDecl->getLinkageName();
    unsigned DeclID = getOrCreateSourceID(SPDecl->getFile());
    unsigned DefID = getOrCreateSourceID(SP->getFile());
    if (DeclID != DefID)
      addUInt(SPDie, dwarf::DW_AT_decl_file, None, DefID);

    if (SP->getLine() != SPDecl->getLine())
      addUInt(SPDie, dwarf::DW_AT_decl_line, None, SP->getLine());
  }

  // Add function template parameters.
  addTemplateParams(SPDie, SP->getTemplateParams());

  // Add the linkage name if we have one and it isn't in the Decl.
  StringRef LinkageName = SP->getLinkageName();
  assert(((LinkageName.empty() || DeclLinkageName.empty()) ||
          LinkageName == DeclLinkageName) &&
         "decl has a linkage name and it is different");
  if (DeclLinkageName.empty() &&
      // Always emit it for abstract subprograms.
      (DD->useAllLinkageNames() || DU->getAbstractSPDies().lookup(SP)))
    addLinkageName(SPDie, LinkageName);

  if (!DeclDie)
    return false;

  // Refer to the function declaration where all the other attributes will be
  // found.
  addDIEEntry(SPDie, dwarf::DW_AT_specification, *DeclDie);
  return true;
}

void DwarfUnit::applySubprogramAttributes(const DISubprogram *SP, DIE &SPDie,
                                          bool SkipSPAttributes) {
  // If -fdebug-info-for-profiling is enabled, need to emit the subprogram
  // and its source location.
  bool SkipSPSourceLocation = SkipSPAttributes &&
                              !CUNode->getDebugInfoForProfiling();
  if (!SkipSPSourceLocation)
    if (applySubprogramDefinitionAttributes(SP, SPDie))
      return;

  // Constructors and operators for anonymous aggregates do not have names.
  if (!SP->getName().empty())
    addString(SPDie, dwarf::DW_AT_name, SP->getName());

  if (!SkipSPSourceLocation)
    addSourceLine(SPDie, SP);

  // Skip the rest of the attributes under -gmlt to save space.
  if (SkipSPAttributes)
    return;

  // Add the prototype if we have a prototype and we have a C like
  // language.
  uint16_t Language = getLanguage();
  if (SP->isPrototyped() &&
      (Language == dwarf::DW_LANG_C89 || Language == dwarf::DW_LANG_C99 ||
       Language == dwarf::DW_LANG_ObjC))
    addFlag(SPDie, dwarf::DW_AT_prototyped);

  unsigned CC = 0;
  DITypeRefArray Args;
  if (const DISubroutineType *SPTy = SP->getType()) {
    Args = SPTy->getTypeArray();
    CC = SPTy->getCC();
  }

  // Add a DW_AT_calling_convention if this has an explicit convention.
  if (CC && CC != dwarf::DW_CC_normal)
    addUInt(SPDie, dwarf::DW_AT_calling_convention, dwarf::DW_FORM_data1, CC);

  // Add a return type. If this is a type like a C/C++ void type we don't add a
  // return type.
  if (Args.size())
    if (auto Ty = resolve(Args[0]))
      addType(SPDie, Ty);

  unsigned VK = SP->getVirtuality();
  if (VK) {
    addUInt(SPDie, dwarf::DW_AT_virtuality, dwarf::DW_FORM_data1, VK);
    if (SP->getVirtualIndex() != -1u) {
      DIELoc *Block = getDIELoc();
      addUInt(*Block, dwarf::DW_FORM_data1, dwarf::DW_OP_constu);
      addUInt(*Block, dwarf::DW_FORM_udata, SP->getVirtualIndex());
      addBlock(SPDie, dwarf::DW_AT_vtable_elem_location, Block);
    }
    ContainingTypeMap.insert(
        std::make_pair(&SPDie, resolve(SP->getContainingType())));
  }

  if (!SP->isDefinition()) {
    addFlag(SPDie, dwarf::DW_AT_declaration);

    // Add arguments. Do not add arguments for subprogram definition. They will
    // be handled while processing variables.
    constructSubprogramArguments(SPDie, Args);
  }

  addThrownTypes(SPDie, SP->getThrownTypes());

  if (SP->isArtificial())
    addFlag(SPDie, dwarf::DW_AT_artificial);

  if (!SP->isLocalToUnit())
    addFlag(SPDie, dwarf::DW_AT_external);

  if (DD->useAppleExtensionAttributes()) {
    if (SP->isOptimized())
      addFlag(SPDie, dwarf::DW_AT_APPLE_optimized);

    if (unsigned isa = Asm->getISAEncoding())
      addUInt(SPDie, dwarf::DW_AT_APPLE_isa, dwarf::DW_FORM_flag, isa);
  }

  if (SP->isLValueReference())
    addFlag(SPDie, dwarf::DW_AT_reference);

  if (SP->isRValueReference())
    addFlag(SPDie, dwarf::DW_AT_rvalue_reference);

  if (SP->isNoReturn())
    addFlag(SPDie, dwarf::DW_AT_noreturn);

  if (SP->isProtected())
    addUInt(SPDie, dwarf::DW_AT_accessibility, dwarf::DW_FORM_data1,
            dwarf::DW_ACCESS_protected);
  else if (SP->isPrivate())
    addUInt(SPDie, dwarf::DW_AT_accessibility, dwarf::DW_FORM_data1,
            dwarf::DW_ACCESS_private);
  else if (SP->isPublic())
    addUInt(SPDie, dwarf::DW_AT_accessibility, dwarf::DW_FORM_data1,
            dwarf::DW_ACCESS_public);

  if (SP->isExplicit())
    addFlag(SPDie, dwarf::DW_AT_explicit);

  if (SP->isMainSubprogram())
    addFlag(SPDie, dwarf::DW_AT_main_subprogram);
  if (SP->isPure())
    addFlag(SPDie, dwarf::DW_AT_pure);
  if (SP->isElemental())
    addFlag(SPDie, dwarf::DW_AT_elemental);
  if (SP->isRecursive())
    addFlag(SPDie, dwarf::DW_AT_recursive);
}

void DwarfUnit::constructSubrangeDIE(DIE &Buffer, const DISubrange *SR,
                                     DIE *IndexTy) {
  DIE &DW_Subrange = createAndAddDIE(dwarf::DW_TAG_subrange_type, Buffer);
  addDIEEntry(DW_Subrange, dwarf::DW_AT_type, *IndexTy);

  // The LowerBound value defines the lower bounds which is typically zero for
  // C/C++. The Count value is the number of elements.  Values are 64 bit. If
  // Count == -1 then the array is unbounded and we do not emit
  // DW_AT_lower_bound and DW_AT_count attributes.
  int64_t LowerBound = SR->getLowerBound();
  int64_t DefaultLowerBound = getDefaultLowerBound();
  int64_t Count = -1;
  if (auto *CI = SR->getCount().dyn_cast<ConstantInt*>())
    Count = CI->getSExtValue();

  if (DefaultLowerBound == -1 || LowerBound != DefaultLowerBound)
    addUInt(DW_Subrange, dwarf::DW_AT_lower_bound, None, LowerBound);

  if (auto *CV = SR->getCount().dyn_cast<DIVariable*>()) {
    if (auto *CountVarDIE = getDIE(CV))
      addDIEEntry(DW_Subrange, dwarf::DW_AT_count, *CountVarDIE);
#if INTEL_CUSTOMIZATION
  } else if (Count != -1) {
    if (Count == 0 || EmitDwarfAttrCount)
      addUInt(DW_Subrange, dwarf::DW_AT_count, None, Count);
    else
      addUInt(DW_Subrange, dwarf::DW_AT_upper_bound, None,
              LowerBound + Count - 1);
#endif // INTEL_CUSTOMIZATION
  }
}

DIE *DwarfUnit::getIndexTyDie() {
  if (IndexTyDie)
    return IndexTyDie;
  // Construct an integer type to use for indexes.
  IndexTyDie = &createAndAddDIE(dwarf::DW_TAG_base_type, getUnitDie());
  StringRef Name = "__ARRAY_SIZE_TYPE__";
  addString(*IndexTyDie, dwarf::DW_AT_name, Name);
  addUInt(*IndexTyDie, dwarf::DW_AT_byte_size, None, sizeof(int64_t));
  addUInt(*IndexTyDie, dwarf::DW_AT_encoding, dwarf::DW_FORM_data1,
          dwarf::DW_ATE_unsigned);
  DD->addAccelType(*CUNode, Name, *IndexTyDie, /*Flags*/ 0);
  return IndexTyDie;
}

/// Returns true if the vector's size differs from the sum of sizes of elements
/// the user specified.  This can occur if the vector has been rounded up to
/// fit memory alignment constraints.
static bool hasVectorBeenPadded(const DICompositeType *CTy) {
  assert(CTy && CTy->isVector() && "Composite type is not a vector");
  const uint64_t ActualSize = CTy->getSizeInBits();

  // Obtain the size of each element in the vector.
  DIType *BaseTy = CTy->getBaseType().resolve();
  assert(BaseTy && "Unknown vector element type.");
  const uint64_t ElementSize = BaseTy->getSizeInBits();

  // Locate the number of elements in the vector.
  const DINodeArray Elements = CTy->getElements();
  assert(Elements.size() == 1 &&
         Elements[0]->getTag() == dwarf::DW_TAG_subrange_type &&
         "Invalid vector element array, expected one element of type subrange");
  const auto Subrange = cast<DISubrange>(Elements[0]);
  const auto CI = Subrange->getCount().get<ConstantInt *>();
  const int32_t NumVecElements = CI->getSExtValue();

  // Ensure we found the element count and that the actual size is wide
  // enough to contain the requested size.
  assert(ActualSize >= (NumVecElements * ElementSize) && "Invalid vector size");
  return ActualSize != (NumVecElements * ElementSize);
}

void DwarfUnit::constructArrayTypeDIE(DIE &Buffer, const DICompositeType *CTy) {
  if (CTy->isVector()) {
    addFlag(Buffer, dwarf::DW_AT_GNU_vector);
    if (hasVectorBeenPadded(CTy))
      addUInt(Buffer, dwarf::DW_AT_byte_size, None,
              CTy->getSizeInBits() / CHAR_BIT);
  }

  // Emit the element type.
  addType(Buffer, resolve(CTy->getBaseType()));

  // Get an anonymous type for index type.
  // FIXME: This type should be passed down from the front end
  // as different languages may have different sizes for indexes.
  DIE *IdxTy = getIndexTyDie();

  // Add subranges to array type.
  DINodeArray Elements = CTy->getElements();
  for (unsigned i = 0, N = Elements.size(); i < N; ++i) {
    // FIXME: Should this really be such a loose cast?
    if (auto *Element = dyn_cast_or_null<DINode>(Elements[i]))
      if (Element->getTag() == dwarf::DW_TAG_subrange_type)
        constructSubrangeDIE(Buffer, cast<DISubrange>(Element), IdxTy);
  }
}

void DwarfUnit::constructEnumTypeDIE(DIE &Buffer, const DICompositeType *CTy) {
  const DIType *DTy = resolve(CTy->getBaseType());
  bool IsUnsigned = DTy && isUnsignedDIType(DD, DTy);
  if (DTy) {
    if (DD->getDwarfVersion() >= 3)
      addType(Buffer, DTy);
    if (DD->getDwarfVersion() >= 4 && (CTy->getFlags() & DINode::FlagEnumClass))
      addFlag(Buffer, dwarf::DW_AT_enum_class);
  }

  DINodeArray Elements = CTy->getElements();

  // Add enumerators to enumeration type.
  for (unsigned i = 0, N = Elements.size(); i < N; ++i) {
    auto *Enum = dyn_cast_or_null<DIEnumerator>(Elements[i]);
    if (Enum) {
      DIE &Enumerator = createAndAddDIE(dwarf::DW_TAG_enumerator, Buffer);
      StringRef Name = Enum->getName();
      addString(Enumerator, dwarf::DW_AT_name, Name);
      auto Value = static_cast<uint64_t>(Enum->getValue());
      addConstantValue(Enumerator, IsUnsigned, Value);
    }
  }
}

void DwarfUnit::constructContainingTypeDIEs() {
  for (auto CI = ContainingTypeMap.begin(), CE = ContainingTypeMap.end();
       CI != CE; ++CI) {
    DIE &SPDie = *CI->first;
    const DINode *D = CI->second;
    if (!D)
      continue;
    DIE *NDie = getDIE(D);
    if (!NDie)
      continue;
    addDIEEntry(SPDie, dwarf::DW_AT_containing_type, *NDie);
  }
}

DIE &DwarfUnit::constructMemberDIE(DIE &Buffer, const DIDerivedType *DT) {
  DIE &MemberDie = createAndAddDIE(DT->getTag(), Buffer);
  StringRef Name = DT->getName();
  if (!Name.empty())
    addString(MemberDie, dwarf::DW_AT_name, Name);

  if (DIType *Resolved = resolve(DT->getBaseType()))
    addType(MemberDie, Resolved);

  addSourceLine(MemberDie, DT);

  if (DT->getTag() == dwarf::DW_TAG_inheritance && DT->isVirtual()) {

    // For C++, virtual base classes are not at fixed offset. Use following
    // expression to extract appropriate offset from vtable.
    // BaseAddr = ObAddr + *((*ObAddr) - Offset)

    DIELoc *VBaseLocationDie = new (DIEValueAllocator) DIELoc;
    addUInt(*VBaseLocationDie, dwarf::DW_FORM_data1, dwarf::DW_OP_dup);
    addUInt(*VBaseLocationDie, dwarf::DW_FORM_data1, dwarf::DW_OP_deref);
    addUInt(*VBaseLocationDie, dwarf::DW_FORM_data1, dwarf::DW_OP_constu);
    addUInt(*VBaseLocationDie, dwarf::DW_FORM_udata, DT->getOffsetInBits());
    addUInt(*VBaseLocationDie, dwarf::DW_FORM_data1, dwarf::DW_OP_minus);
    addUInt(*VBaseLocationDie, dwarf::DW_FORM_data1, dwarf::DW_OP_deref);
    addUInt(*VBaseLocationDie, dwarf::DW_FORM_data1, dwarf::DW_OP_plus);

    addBlock(MemberDie, dwarf::DW_AT_data_member_location, VBaseLocationDie);
  } else {
    uint64_t Size = DT->getSizeInBits();
    uint64_t FieldSize = DD->getBaseTypeSize(DT);
    uint32_t AlignInBytes = DT->getAlignInBytes();
    uint64_t OffsetInBytes;

    bool IsBitfield = FieldSize && Size != FieldSize;
    if (IsBitfield) {
      // Handle bitfield, assume bytes are 8 bits.
      if (DD->useDWARF2Bitfields())
        addUInt(MemberDie, dwarf::DW_AT_byte_size, None, FieldSize/8);
      addUInt(MemberDie, dwarf::DW_AT_bit_size, None, Size);

      uint64_t Offset = DT->getOffsetInBits();
      // We can't use DT->getAlignInBits() here: AlignInBits for member type
      // is non-zero if and only if alignment was forced (e.g. _Alignas()),
      // which can't be done with bitfields. Thus we use FieldSize here.
      uint32_t AlignInBits = FieldSize;
      uint32_t AlignMask = ~(AlignInBits - 1);
      // The bits from the start of the storage unit to the start of the field.
      uint64_t StartBitOffset = Offset - (Offset & AlignMask);
      // The byte offset of the field's aligned storage unit inside the struct.
      OffsetInBytes = (Offset - StartBitOffset) / 8;

      if (DD->useDWARF2Bitfields()) {
        uint64_t HiMark = (Offset + FieldSize) & AlignMask;
        uint64_t FieldOffset = (HiMark - FieldSize);
        Offset -= FieldOffset;

        // Maybe we need to work from the other end.
        if (Asm->getDataLayout().isLittleEndian())
          Offset = FieldSize - (Offset + Size);

        addUInt(MemberDie, dwarf::DW_AT_bit_offset, None, Offset);
        OffsetInBytes = FieldOffset >> 3;
      } else {
        addUInt(MemberDie, dwarf::DW_AT_data_bit_offset, None, Offset);
      }
    } else {
      // This is not a bitfield.
      OffsetInBytes = DT->getOffsetInBits() / 8;
      if (AlignInBytes)
        addUInt(MemberDie, dwarf::DW_AT_alignment, dwarf::DW_FORM_udata,
                AlignInBytes);
    }

    if (DD->getDwarfVersion() <= 2) {
      DIELoc *MemLocationDie = new (DIEValueAllocator) DIELoc;
      addUInt(*MemLocationDie, dwarf::DW_FORM_data1, dwarf::DW_OP_plus_uconst);
      addUInt(*MemLocationDie, dwarf::DW_FORM_udata, OffsetInBytes);
      addBlock(MemberDie, dwarf::DW_AT_data_member_location, MemLocationDie);
    } else if (!IsBitfield || DD->useDWARF2Bitfields())
      addUInt(MemberDie, dwarf::DW_AT_data_member_location, None,
              OffsetInBytes);
  }

  if (DT->isProtected())
    addUInt(MemberDie, dwarf::DW_AT_accessibility, dwarf::DW_FORM_data1,
            dwarf::DW_ACCESS_protected);
  else if (DT->isPrivate())
    addUInt(MemberDie, dwarf::DW_AT_accessibility, dwarf::DW_FORM_data1,
            dwarf::DW_ACCESS_private);
  // Otherwise C++ member and base classes are considered public.
  else if (DT->isPublic())
    addUInt(MemberDie, dwarf::DW_AT_accessibility, dwarf::DW_FORM_data1,
            dwarf::DW_ACCESS_public);
  if (DT->isVirtual())
    addUInt(MemberDie, dwarf::DW_AT_virtuality, dwarf::DW_FORM_data1,
            dwarf::DW_VIRTUALITY_virtual);

  // Objective-C properties.
  if (DINode *PNode = DT->getObjCProperty())
    if (DIE *PDie = getDIE(PNode))
      MemberDie.addValue(DIEValueAllocator, dwarf::DW_AT_APPLE_property,
                         dwarf::DW_FORM_ref4, DIEEntry(*PDie));

  if (DT->isArtificial())
    addFlag(MemberDie, dwarf::DW_AT_artificial);

  return MemberDie;
}

DIE *DwarfUnit::getOrCreateStaticMemberDIE(const DIDerivedType *DT) {
  if (!DT)
    return nullptr;

  // Construct the context before querying for the existence of the DIE in case
  // such construction creates the DIE.
  DIE *ContextDIE = getOrCreateContextDIE(resolve(DT->getScope()));
  assert(dwarf::isType(ContextDIE->getTag()) &&
         "Static member should belong to a type.");

  if (DIE *StaticMemberDIE = getDIE(DT))
    return StaticMemberDIE;

  DIE &StaticMemberDIE = createAndAddDIE(DT->getTag(), *ContextDIE, DT);

  const DIType *Ty = resolve(DT->getBaseType());

  addString(StaticMemberDIE, dwarf::DW_AT_name, DT->getName());
  addType(StaticMemberDIE, Ty);
  addSourceLine(StaticMemberDIE, DT);
  addFlag(StaticMemberDIE, dwarf::DW_AT_external);
  addFlag(StaticMemberDIE, dwarf::DW_AT_declaration);

  // FIXME: We could omit private if the parent is a class_type, and
  // public if the parent is something else.
  if (DT->isProtected())
    addUInt(StaticMemberDIE, dwarf::DW_AT_accessibility, dwarf::DW_FORM_data1,
            dwarf::DW_ACCESS_protected);
  else if (DT->isPrivate())
    addUInt(StaticMemberDIE, dwarf::DW_AT_accessibility, dwarf::DW_FORM_data1,
            dwarf::DW_ACCESS_private);
  else if (DT->isPublic())
    addUInt(StaticMemberDIE, dwarf::DW_AT_accessibility, dwarf::DW_FORM_data1,
            dwarf::DW_ACCESS_public);

  if (const ConstantInt *CI = dyn_cast_or_null<ConstantInt>(DT->getConstant()))
    addConstantValue(StaticMemberDIE, CI, Ty);
  if (const ConstantFP *CFP = dyn_cast_or_null<ConstantFP>(DT->getConstant()))
    addConstantFPValue(StaticMemberDIE, CFP);

  if (uint32_t AlignInBytes = DT->getAlignInBytes())
    addUInt(StaticMemberDIE, dwarf::DW_AT_alignment, dwarf::DW_FORM_udata,
            AlignInBytes);

  return &StaticMemberDIE;
}

void DwarfUnit::emitCommonHeader(bool UseOffsets, dwarf::UnitType UT) {
  // Emit size of content not including length itself
  Asm->OutStreamer->AddComment("Length of Unit");
  if (!DD->useSectionsAsReferences()) {
    StringRef Prefix = isDwoUnit() ? "debug_info_dwo_" : "debug_info_";
    MCSymbol *BeginLabel = Asm->createTempSymbol(Prefix + "start");
    EndLabel = Asm->createTempSymbol(Prefix + "end");
    Asm->EmitLabelDifference(EndLabel, BeginLabel, 4);
    Asm->OutStreamer->EmitLabel(BeginLabel);
  } else
    Asm->emitInt32(getHeaderSize() + getUnitDie().getSize());

  Asm->OutStreamer->AddComment("DWARF version number");
  unsigned Version = DD->getDwarfVersion();
  Asm->emitInt16(Version);

  // DWARF v5 reorders the address size and adds a unit type.
  if (Version >= 5) {
    Asm->OutStreamer->AddComment("DWARF Unit Type");
    Asm->emitInt8(UT);
    Asm->OutStreamer->AddComment("Address Size (in bytes)");
    Asm->emitInt8(Asm->MAI->getCodePointerSize());
  }

  // We share one abbreviations table across all units so it's always at the
  // start of the section. Use a relocatable offset where needed to ensure
  // linking doesn't invalidate that offset.
  Asm->OutStreamer->AddComment("Offset Into Abbrev. Section");
  const TargetLoweringObjectFile &TLOF = Asm->getObjFileLowering();
  if (UseOffsets)
    Asm->emitInt32(0);
  else
    Asm->emitDwarfSymbolReference(
        TLOF.getDwarfAbbrevSection()->getBeginSymbol(), false);

  if (Version <= 4) {
    Asm->OutStreamer->AddComment("Address Size (in bytes)");
    Asm->emitInt8(Asm->MAI->getCodePointerSize());
  }
}

void DwarfTypeUnit::emitHeader(bool UseOffsets) {
  DwarfUnit::emitCommonHeader(UseOffsets,
                              DD->useSplitDwarf() ? dwarf::DW_UT_split_type
                                                  : dwarf::DW_UT_type);
  Asm->OutStreamer->AddComment("Type Signature");
  Asm->OutStreamer->EmitIntValue(TypeSignature, sizeof(TypeSignature));
  Asm->OutStreamer->AddComment("Type DIE Offset");
  // In a skeleton type unit there is no type DIE so emit a zero offset.
  Asm->OutStreamer->EmitIntValue(Ty ? Ty->getOffset() : 0,
                                 sizeof(Ty->getOffset()));
}

DIE::value_iterator
DwarfUnit::addSectionDelta(DIE &Die, dwarf::Attribute Attribute,
                           const MCSymbol *Hi, const MCSymbol *Lo) {
  return Die.addValue(DIEValueAllocator, Attribute,
                      DD->getDwarfVersion() >= 4 ? dwarf::DW_FORM_sec_offset
                                                 : dwarf::DW_FORM_data4,
                      new (DIEValueAllocator) DIEDelta(Hi, Lo));
}

DIE::value_iterator
DwarfUnit::addSectionLabel(DIE &Die, dwarf::Attribute Attribute,
                           const MCSymbol *Label, const MCSymbol *Sec) {
  if (Asm->MAI->doesDwarfUseRelocationsAcrossSections())
    return addLabel(Die, Attribute,
                    DD->getDwarfVersion() >= 4 ? dwarf::DW_FORM_sec_offset
                                               : dwarf::DW_FORM_data4,
                    Label);
  return addSectionDelta(Die, Attribute, Label, Sec);
}

bool DwarfTypeUnit::isDwoUnit() const {
  // Since there are no skeleton type units, all type units are dwo type units
  // when split DWARF is being used.
  return DD->useSplitDwarf();
}

void DwarfTypeUnit::addGlobalName(StringRef Name, const DIE &Die,
                                  const DIScope *Context) {
  getCU().addGlobalNameForTypeUnit(Name, Context);
}

void DwarfTypeUnit::addGlobalType(const DIType *Ty, const DIE &Die,
                                  const DIScope *Context) {
  getCU().addGlobalTypeUnitType(Ty, Context);
}

const MCSymbol *DwarfUnit::getCrossSectionRelativeBaseAddress() const {
  if (!Asm->MAI->doesDwarfUseRelocationsAcrossSections())
    return nullptr;
  if (isDwoUnit())
    return nullptr;
  return getSection()->getBeginSymbol();
}

void DwarfUnit::addStringOffsetsStart() {
  const TargetLoweringObjectFile &TLOF = Asm->getObjFileLowering();
  addSectionLabel(getUnitDie(), dwarf::DW_AT_str_offsets_base,
                  DU->getStringOffsetsStartSym(),
                  TLOF.getDwarfStrOffSection()->getBeginSymbol());
}

void DwarfUnit::addRnglistsBase() {
  assert(DD->getDwarfVersion() >= 5 &&
         "DW_AT_rnglists_base requires DWARF version 5 or later");
  const TargetLoweringObjectFile &TLOF = Asm->getObjFileLowering();
  addSectionLabel(getUnitDie(), dwarf::DW_AT_rnglists_base,
                  DU->getRnglistsTableBaseSym(),
                  TLOF.getDwarfRnglistsSection()->getBeginSymbol());
}

void DwarfUnit::addLoclistsBase() {
  assert(DD->getDwarfVersion() >= 5 &&
         "DW_AT_loclists_base requires DWARF version 5 or later");
  const TargetLoweringObjectFile &TLOF = Asm->getObjFileLowering();
  addSectionLabel(getUnitDie(), dwarf::DW_AT_loclists_base,
                  DU->getLoclistsTableBaseSym(),
                  TLOF.getDwarfLoclistsSection()->getBeginSymbol());
}<|MERGE_RESOLUTION|>--- conflicted
+++ resolved
@@ -46,7 +46,6 @@
 
 #define DEBUG_TYPE "dwarfdebug"
 
-<<<<<<< HEAD
 #if INTEL_CUSTOMIZATION
 static cl::opt<bool> EmitDwarfAttrCount(
         "debug-emit-dwarf-attr-count",
@@ -55,11 +54,8 @@
         cl::init(false));
 #endif // INTEL_CUSTOMIZATION
 
-DIEDwarfExpression::DIEDwarfExpression(const AsmPrinter &AP, DwarfUnit &DU,
-=======
 DIEDwarfExpression::DIEDwarfExpression(const AsmPrinter &AP,
                                        DwarfCompileUnit &CU,
->>>>>>> 0125e448
                                        DIELoc &DIE)
     : DwarfExpression(AP.getDwarfVersion(), CU), AP(AP),
       DIE(DIE) {}
