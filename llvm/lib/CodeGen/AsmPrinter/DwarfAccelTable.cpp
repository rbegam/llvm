//=-- llvm/CodeGen/DwarfAccelTable.cpp - Dwarf Accelerator Tables -*- C++ -*-=//
//
//                     The LLVM Compiler Infrastructure
//
// This file is distributed under the University of Illinois Open Source
// License. See LICENSE.TXT for details.
//
//===----------------------------------------------------------------------===//
//
// This file contains support for writing dwarf accelerator tables.
//
//===----------------------------------------------------------------------===//

#include "DwarfAccelTable.h"
<<<<<<< HEAD
#include "DIE.h"
=======
#include "DwarfCompileUnit.h"
>>>>>>> 41cb3da2
#include "DwarfDebug.h"
#include "llvm/ADT/STLExtras.h"
#include "llvm/ADT/Twine.h"
#include "llvm/CodeGen/AsmPrinter.h"
#include "llvm/CodeGen/DIE.h"
#include "llvm/MC/MCExpr.h"
#include "llvm/MC/MCStreamer.h"
#include "llvm/MC/MCSymbol.h"
#include "llvm/Support/Debug.h"

using namespace llvm;

// The length of the header data is always going to be 4 + 4 + 4*NumAtoms.
DwarfAccelTable::DwarfAccelTable(ArrayRef<DwarfAccelTable::Atom> atomList)
    : Header(8 + (atomList.size() * 4)), HeaderData(atomList),
      Entries(Allocator) {}

void DwarfAccelTable::AddName(StringRef Name, MCSymbol *StrSym, const DIE *die,
                              char Flags) {
  assert(Data.empty() && "Already finalized!");
  // If the string is in the list already then add this die to the list
  // otherwise add a new one.
  DataArray &DIEs = Entries[Name];
  assert(!DIEs.StrSym || DIEs.StrSym == StrSym);
  DIEs.StrSym = StrSym;
  DIEs.Values.push_back(new (Allocator) HashDataContents(die, Flags));
}

void DwarfAccelTable::ComputeBucketCount(void) {
  // First get the number of unique hashes.
  std::vector<uint32_t> uniques(Data.size());
  for (size_t i = 0, e = Data.size(); i < e; ++i)
    uniques[i] = Data[i]->HashValue;
  array_pod_sort(uniques.begin(), uniques.end());
  std::vector<uint32_t>::iterator p =
      std::unique(uniques.begin(), uniques.end());
  uint32_t num = std::distance(uniques.begin(), p);

  // Then compute the bucket size, minimum of 1 bucket.
  if (num > 1024)
    Header.bucket_count = num / 4;
  if (num > 16)
    Header.bucket_count = num / 2;
  else
    Header.bucket_count = num > 0 ? num : 1;

  Header.hashes_count = num;
}

// compareDIEs - comparison predicate that sorts DIEs by their offset.
static bool compareDIEs(const DwarfAccelTable::HashDataContents *A,
                        const DwarfAccelTable::HashDataContents *B) {
  return A->Die->getOffset() < B->Die->getOffset();
}

void DwarfAccelTable::FinalizeTable(AsmPrinter *Asm, StringRef Prefix) {
  // Create the individual hash data outputs.
  for (StringMap<DataArray>::iterator EI = Entries.begin(), EE = Entries.end();
       EI != EE; ++EI) {

    // Unique the entries.
    std::stable_sort(EI->second.Values.begin(), EI->second.Values.end(), compareDIEs);
    EI->second.Values.erase(
        std::unique(EI->second.Values.begin(), EI->second.Values.end()),
        EI->second.Values.end());

    HashData *Entry = new (Allocator) HashData(EI->getKey(), EI->second);
    Data.push_back(Entry);
  }

  // Figure out how many buckets we need, then compute the bucket
  // contents and the final ordering. We'll emit the hashes and offsets
  // by doing a walk during the emission phase. We add temporary
  // symbols to the data so that we can reference them during the offset
  // later, we'll emit them when we emit the data.
  ComputeBucketCount();

  // Compute bucket contents and final ordering.
  Buckets.resize(Header.bucket_count);
  for (size_t i = 0, e = Data.size(); i < e; ++i) {
    uint32_t bucket = Data[i]->HashValue % Header.bucket_count;
    Buckets[bucket].push_back(Data[i]);
    Data[i]->Sym = Asm->GetTempSymbol(Prefix, i);
  }
}

// Emits the header for the table via the AsmPrinter.
void DwarfAccelTable::EmitHeader(AsmPrinter *Asm) {
  Asm->OutStreamer.AddComment("Header Magic");
  Asm->EmitInt32(Header.magic);
  Asm->OutStreamer.AddComment("Header Version");
  Asm->EmitInt16(Header.version);
  Asm->OutStreamer.AddComment("Header Hash Function");
  Asm->EmitInt16(Header.hash_function);
  Asm->OutStreamer.AddComment("Header Bucket Count");
  Asm->EmitInt32(Header.bucket_count);
  Asm->OutStreamer.AddComment("Header Hash Count");
  Asm->EmitInt32(Header.hashes_count);
  Asm->OutStreamer.AddComment("Header Data Length");
  Asm->EmitInt32(Header.header_data_len);
  Asm->OutStreamer.AddComment("HeaderData Die Offset Base");
  Asm->EmitInt32(HeaderData.die_offset_base);
  Asm->OutStreamer.AddComment("HeaderData Atom Count");
  Asm->EmitInt32(HeaderData.Atoms.size());
  for (size_t i = 0; i < HeaderData.Atoms.size(); i++) {
    Atom A = HeaderData.Atoms[i];
    Asm->OutStreamer.AddComment(dwarf::AtomTypeString(A.type));
    Asm->EmitInt16(A.type);
    Asm->OutStreamer.AddComment(dwarf::FormEncodingString(A.form));
    Asm->EmitInt16(A.form);
  }
}

// Walk through and emit the buckets for the table. Each index is
// an offset into the list of hashes.
void DwarfAccelTable::EmitBuckets(AsmPrinter *Asm) {
  unsigned index = 0;
  for (size_t i = 0, e = Buckets.size(); i < e; ++i) {
    Asm->OutStreamer.AddComment("Bucket " + Twine(i));
    if (Buckets[i].size() != 0)
      Asm->EmitInt32(index);
    else
      Asm->EmitInt32(UINT32_MAX);
    index += Buckets[i].size();
  }
}

// Walk through the buckets and emit the individual hashes for each
// bucket.
void DwarfAccelTable::EmitHashes(AsmPrinter *Asm) {
  for (size_t i = 0, e = Buckets.size(); i < e; ++i) {
    for (HashList::const_iterator HI = Buckets[i].begin(),
                                  HE = Buckets[i].end();
         HI != HE; ++HI) {
      Asm->OutStreamer.AddComment("Hash in Bucket " + Twine(i));
      Asm->EmitInt32((*HI)->HashValue);
    }
  }
}

// Walk through the buckets and emit the individual offsets for each
// element in each bucket. This is done via a symbol subtraction from the
// beginning of the section. The non-section symbol will be output later
// when we emit the actual data.
void DwarfAccelTable::EmitOffsets(AsmPrinter *Asm, MCSymbol *SecBegin) {
  for (size_t i = 0, e = Buckets.size(); i < e; ++i) {
    for (HashList::const_iterator HI = Buckets[i].begin(),
                                  HE = Buckets[i].end();
         HI != HE; ++HI) {
      Asm->OutStreamer.AddComment("Offset in Bucket " + Twine(i));
      MCContext &Context = Asm->OutStreamer.getContext();
      const MCExpr *Sub = MCBinaryExpr::CreateSub(
          MCSymbolRefExpr::Create((*HI)->Sym, Context),
          MCSymbolRefExpr::Create(SecBegin, Context), Context);
      Asm->OutStreamer.EmitValue(Sub, sizeof(uint32_t));
    }
  }
}

// Walk through the buckets and emit the full data for each element in
// the bucket. For the string case emit the dies and the various offsets.
// Terminate each HashData bucket with 0.
void DwarfAccelTable::EmitData(AsmPrinter *Asm, DwarfFile *D,
                               MCSymbol *StrSym) {
  uint64_t PrevHash = UINT64_MAX;
  for (size_t i = 0, e = Buckets.size(); i < e; ++i) {
    for (HashList::const_iterator HI = Buckets[i].begin(),
                                  HE = Buckets[i].end();
         HI != HE; ++HI) {
      // Remember to emit the label for our offset.
      Asm->OutStreamer.EmitLabel((*HI)->Sym);
      Asm->OutStreamer.AddComment((*HI)->Str);
      Asm->EmitSectionOffset((*HI)->Data.StrSym, StrSym);
      Asm->OutStreamer.AddComment("Num DIEs");
      Asm->EmitInt32((*HI)->Data.Values.size());
      for (HashDataContents *HD : (*HI)->Data.Values) {
        // Emit the DIE offset
        Asm->EmitInt32(HD->Die->getOffset());
        // If we have multiple Atoms emit that info too.
        // FIXME: A bit of a hack, we either emit only one atom or all info.
        if (HeaderData.Atoms.size() > 1) {
          Asm->EmitInt16(HD->Die->getTag());
          Asm->EmitInt8(HD->Flags);
        }
      }
      // Emit a 0 to terminate the data unless we have a hash collision.
      if (PrevHash != (*HI)->HashValue)
        Asm->EmitInt32(0);
      PrevHash = (*HI)->HashValue;
    }
  }
}

// Emit the entire data structure to the output file.
void DwarfAccelTable::Emit(AsmPrinter *Asm, MCSymbol *SecBegin, DwarfFile *D,
                           MCSymbol *StrSym) {
  // Emit the header.
  EmitHeader(Asm);

  // Emit the buckets.
  EmitBuckets(Asm);

  // Emit the hashes.
  EmitHashes(Asm);

  // Emit the offsets.
  EmitOffsets(Asm, SecBegin);

  // Emit the hash data.
  EmitData(Asm, D, StrSym);
}

#ifndef NDEBUG
void DwarfAccelTable::print(raw_ostream &O) {

  Header.print(O);
  HeaderData.print(O);

  O << "Entries: \n";
  for (StringMap<DataArray>::const_iterator EI = Entries.begin(),
                                            EE = Entries.end();
       EI != EE; ++EI) {
    O << "Name: " << EI->getKeyData() << "\n";
    for (HashDataContents *HD : EI->second.Values)
      HD->print(O);
  }

  O << "Buckets and Hashes: \n";
  for (size_t i = 0, e = Buckets.size(); i < e; ++i)
    for (HashList::const_iterator HI = Buckets[i].begin(),
                                  HE = Buckets[i].end();
         HI != HE; ++HI)
      (*HI)->print(O);

  O << "Data: \n";
  for (std::vector<HashData *>::const_iterator DI = Data.begin(),
                                               DE = Data.end();
       DI != DE; ++DI)
    (*DI)->print(O);
}
#endif<|MERGE_RESOLUTION|>--- conflicted
+++ resolved
@@ -12,11 +12,7 @@
 //===----------------------------------------------------------------------===//
 
 #include "DwarfAccelTable.h"
-<<<<<<< HEAD
-#include "DIE.h"
-=======
 #include "DwarfCompileUnit.h"
->>>>>>> 41cb3da2
 #include "DwarfDebug.h"
 #include "llvm/ADT/STLExtras.h"
 #include "llvm/ADT/Twine.h"
@@ -179,7 +175,7 @@
 // Walk through the buckets and emit the full data for each element in
 // the bucket. For the string case emit the dies and the various offsets.
 // Terminate each HashData bucket with 0.
-void DwarfAccelTable::EmitData(AsmPrinter *Asm, DwarfFile *D,
+void DwarfAccelTable::EmitData(AsmPrinter *Asm, DwarfDebug *D,
                                MCSymbol *StrSym) {
   uint64_t PrevHash = UINT64_MAX;
   for (size_t i = 0, e = Buckets.size(); i < e; ++i) {
@@ -194,7 +190,9 @@
       Asm->EmitInt32((*HI)->Data.Values.size());
       for (HashDataContents *HD : (*HI)->Data.Values) {
         // Emit the DIE offset
-        Asm->EmitInt32(HD->Die->getOffset());
+        DwarfCompileUnit *CU = D->lookupUnit(HD->Die->getUnit());
+        assert(CU && "Accelerated DIE should belong to a CU.");
+        Asm->EmitInt32(HD->Die->getOffset() + CU->getDebugInfoOffset());
         // If we have multiple Atoms emit that info too.
         // FIXME: A bit of a hack, we either emit only one atom or all info.
         if (HeaderData.Atoms.size() > 1) {
@@ -211,7 +209,7 @@
 }
 
 // Emit the entire data structure to the output file.
-void DwarfAccelTable::Emit(AsmPrinter *Asm, MCSymbol *SecBegin, DwarfFile *D,
+void DwarfAccelTable::Emit(AsmPrinter *Asm, MCSymbol *SecBegin, DwarfDebug *D,
                            MCSymbol *StrSym) {
   // Emit the header.
   EmitHeader(Asm);
