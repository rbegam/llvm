//===-- ErlangGCPrinter.cpp - Erlang/OTP frametable emitter -----*- C++ -*-===//
//
//                     The LLVM Compiler Infrastructure
//
// This file is distributed under the University of Illinois Open Source
// License. See LICENSE.TXT for details.
//
//===----------------------------------------------------------------------===//
//
// This file implements the compiler plugin that is used in order to emit
// garbage collection information in a convenient layout for parsing and
// loading in the Erlang/OTP runtime.
//
//===----------------------------------------------------------------------===//

#include "llvm/CodeGen/AsmPrinter.h"
#include "llvm/CodeGen/GCMetadataPrinter.h"
#include "llvm/CodeGen/GCs.h"
#include "llvm/IR/DataLayout.h"
#include "llvm/IR/Function.h"
#include "llvm/IR/Instruction.h"
#include "llvm/IR/IntrinsicInst.h"
#include "llvm/IR/Metadata.h"
#include "llvm/MC/MCAsmInfo.h"
#include "llvm/MC/MCContext.h"
#include "llvm/MC/MCSectionELF.h"
#include "llvm/MC/MCStreamer.h"
#include "llvm/MC/MCSymbol.h"
#include "llvm/Target/TargetLoweringObjectFile.h"
#include "llvm/Target/TargetMachine.h"
#include "llvm/Target/TargetSubtargetInfo.h"

using namespace llvm;

namespace {

<<<<<<< HEAD
  class ErlangGCPrinter : public GCMetadataPrinter {
  public:
    void beginAssembly(AsmPrinter &AP) override;
    void finishAssembly(AsmPrinter &AP) override;
  };

=======
class ErlangGCPrinter : public GCMetadataPrinter {
public:
  void finishAssembly(Module &M, GCModuleInfo &Info, AsmPrinter &AP) override;
};
>>>>>>> 7618b2b2
}

static GCMetadataPrinterRegistry::Add<ErlangGCPrinter>
    X("erlang", "erlang-compatible garbage collector");

void llvm::linkErlangGCPrinter() {}

void ErlangGCPrinter::beginAssembly(AsmPrinter &AP) { }

void ErlangGCPrinter::finishAssembly(AsmPrinter &AP) {
  MCStreamer &OS = AP.OutStreamer;
  unsigned IntPtrSize =
      AP.TM.getSubtargetImpl()->getDataLayout()->getPointerSize();

  // Put this in a custom .note section.
  AP.OutStreamer.SwitchSection(
      AP.getObjFileLowering().getContext().getELFSection(
          ".note.gc", ELF::SHT_PROGBITS, 0, SectionKind::getDataRel()));

  // For each function...
<<<<<<< HEAD
  for (iterator FI = begin(), FE = end(); FI != FE; ++FI) {
=======
  for (GCModuleInfo::FuncInfoVec::iterator FI = Info.funcinfo_begin(),
                                           IE = Info.funcinfo_end();
       FI != IE; ++FI) {
>>>>>>> 7618b2b2
    GCFunctionInfo &MD = **FI;

    /** A compact GC layout. Emit this data structure:
     *
     * struct {
     *   int16_t PointCount;
     *   void *SafePointAddress[PointCount];
     *   int16_t StackFrameSize; (in words)
     *   int16_t StackArity;
     *   int16_t LiveCount;
     *   int16_t LiveOffsets[LiveCount];
     * } __gcmap_<FUNCTIONNAME>;
     **/

    // Align to address width.
    AP.EmitAlignment(IntPtrSize == 4 ? 2 : 3);

    // Emit PointCount.
    OS.AddComment("safe point count");
    AP.EmitInt16(MD.size());

    // And each safe point...
    for (GCFunctionInfo::iterator PI = MD.begin(), PE = MD.end(); PI != PE;
         ++PI) {
      // Emit the address of the safe point.
      OS.AddComment("safe point address");
      MCSymbol *Label = PI->Label;
      AP.EmitLabelPlusOffset(Label /*Hi*/, 0 /*Offset*/, 4 /*Size*/);
    }

    // Stack information never change in safe points! Only print info from the
    // first call-site.
    GCFunctionInfo::iterator PI = MD.begin();

    // Emit the stack frame size.
    OS.AddComment("stack frame size (in words)");
    AP.EmitInt16(MD.getFrameSize() / IntPtrSize);

    // Emit stack arity, i.e. the number of stacked arguments.
    unsigned RegisteredArgs = IntPtrSize == 4 ? 5 : 6;
    unsigned StackArity = MD.getFunction().arg_size() > RegisteredArgs
                              ? MD.getFunction().arg_size() - RegisteredArgs
                              : 0;
    OS.AddComment("stack arity");
    AP.EmitInt16(StackArity);

    // Emit the number of live roots in the function.
    OS.AddComment("live root count");
    AP.EmitInt16(MD.live_size(PI));

    // And for each live root...
    for (GCFunctionInfo::live_iterator LI = MD.live_begin(PI),
                                       LE = MD.live_end(PI);
         LI != LE; ++LI) {
      // Emit live root's offset within the stack frame.
      OS.AddComment("stack index (offset / wordsize)");
      AP.EmitInt16(LI->StackOffset / IntPtrSize);
    }
  }
}<|MERGE_RESOLUTION|>--- conflicted
+++ resolved
@@ -34,19 +34,10 @@
 
 namespace {
 
-<<<<<<< HEAD
-  class ErlangGCPrinter : public GCMetadataPrinter {
-  public:
-    void beginAssembly(AsmPrinter &AP) override;
-    void finishAssembly(AsmPrinter &AP) override;
-  };
-
-=======
 class ErlangGCPrinter : public GCMetadataPrinter {
 public:
   void finishAssembly(Module &M, GCModuleInfo &Info, AsmPrinter &AP) override;
 };
->>>>>>> 7618b2b2
 }
 
 static GCMetadataPrinterRegistry::Add<ErlangGCPrinter>
@@ -54,9 +45,8 @@
 
 void llvm::linkErlangGCPrinter() {}
 
-void ErlangGCPrinter::beginAssembly(AsmPrinter &AP) { }
-
-void ErlangGCPrinter::finishAssembly(AsmPrinter &AP) {
+void ErlangGCPrinter::finishAssembly(Module &M, GCModuleInfo &Info,
+                                     AsmPrinter &AP) {
   MCStreamer &OS = AP.OutStreamer;
   unsigned IntPtrSize =
       AP.TM.getSubtargetImpl()->getDataLayout()->getPointerSize();
@@ -67,15 +57,13 @@
           ".note.gc", ELF::SHT_PROGBITS, 0, SectionKind::getDataRel()));
 
   // For each function...
-<<<<<<< HEAD
-  for (iterator FI = begin(), FE = end(); FI != FE; ++FI) {
-=======
   for (GCModuleInfo::FuncInfoVec::iterator FI = Info.funcinfo_begin(),
                                            IE = Info.funcinfo_end();
        FI != IE; ++FI) {
->>>>>>> 7618b2b2
     GCFunctionInfo &MD = **FI;
-
+    if (MD.getStrategy().getName() != getStrategy().getName())
+      // this function is managed by some other GC
+      continue;
     /** A compact GC layout. Emit this data structure:
      *
      * struct {
