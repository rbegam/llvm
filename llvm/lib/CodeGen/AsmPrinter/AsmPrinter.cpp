//===- AsmPrinter.cpp - Common AsmPrinter code ----------------------------===//
//
//                     The LLVM Compiler Infrastructure
//
// This file is distributed under the University of Illinois Open Source
// License. See LICENSE.TXT for details.
//
//===----------------------------------------------------------------------===//
//
// This file implements the AsmPrinter class.
//
//===----------------------------------------------------------------------===//

#include "llvm/CodeGen/AsmPrinter.h"
#include "AsmPrinterHandler.h"
#include "CodeViewDebug.h"
#include "DwarfDebug.h"
#include "DwarfException.h"
#include "intel/STIDebug.h"    // INTEL
#include "WinCFGuard.h"
#include "WinException.h"
#include "llvm/ADT/APFloat.h"
#include "llvm/ADT/APInt.h"
#include "llvm/ADT/DenseMap.h"
#include "llvm/ADT/STLExtras.h"
#include "llvm/ADT/SmallPtrSet.h"
#include "llvm/ADT/SmallString.h"
#include "llvm/ADT/SmallVector.h"
#include "llvm/ADT/Statistic.h"
#include "llvm/ADT/StringRef.h"
#include "llvm/ADT/Triple.h"
#include "llvm/ADT/Twine.h"
#include "llvm/Analysis/ConstantFolding.h"
#include "llvm/Analysis/EHPersonalities.h"
#include "llvm/Analysis/OptimizationRemarkEmitter.h"
#include "llvm/BinaryFormat/Dwarf.h"
#include "llvm/BinaryFormat/ELF.h"
#include "llvm/CodeGen/GCMetadata.h"
#include "llvm/CodeGen/GCMetadataPrinter.h"
#include "llvm/CodeGen/GCStrategy.h"
#include "llvm/CodeGen/MachineBasicBlock.h"
#include "llvm/CodeGen/MachineConstantPool.h"
#include "llvm/CodeGen/MachineDominators.h"
#include "llvm/CodeGen/MachineFrameInfo.h"
#include "llvm/CodeGen/MachineFunction.h"
#include "llvm/CodeGen/MachineFunctionPass.h"
#include "llvm/CodeGen/MachineInstr.h"
#include "llvm/CodeGen/MachineInstrBundle.h"
#include "llvm/CodeGen/MachineJumpTableInfo.h"
#include "llvm/CodeGen/MachineLoopInfo.h"
#include "llvm/CodeGen/MachineMemOperand.h"
#include "llvm/CodeGen/MachineModuleInfo.h"
#include "llvm/CodeGen/MachineModuleInfoImpls.h"
#include "llvm/CodeGen/MachineOperand.h"
#include "llvm/CodeGen/MachineOptimizationRemarkEmitter.h"
#include "llvm/CodeGen/TargetFrameLowering.h"
#include "llvm/CodeGen/TargetInstrInfo.h"
#include "llvm/CodeGen/TargetLowering.h"
#include "llvm/CodeGen/TargetOpcodes.h"
#include "llvm/CodeGen/TargetRegisterInfo.h"
#include "llvm/CodeGen/TargetSubtargetInfo.h"
#include "llvm/IR/BasicBlock.h"
#include "llvm/IR/Comdat.h"
#include "llvm/IR/Constant.h"
#include "llvm/IR/Constants.h"
#include "llvm/IR/DataLayout.h"
#include "llvm/IR/DebugInfoMetadata.h"
#include "llvm/IR/DerivedTypes.h"
#include "llvm/IR/Function.h"
#include "llvm/IR/GlobalAlias.h"
#include "llvm/IR/GlobalIFunc.h"
#include "llvm/IR/GlobalIndirectSymbol.h"
#include "llvm/IR/GlobalObject.h"
#include "llvm/IR/GlobalValue.h"
#include "llvm/IR/GlobalVariable.h"
#include "llvm/IR/Instruction.h"
#include "llvm/IR/Mangler.h"
#include "llvm/IR/Metadata.h"
#include "llvm/IR/Module.h"
#include "llvm/IR/Operator.h"
#include "llvm/IR/Type.h"
#include "llvm/IR/Value.h"
#include "llvm/MC/MCAsmInfo.h"
#include "llvm/MC/MCCodePadder.h"
#include "llvm/MC/MCContext.h"
#include "llvm/MC/MCDirectives.h"
#include "llvm/MC/MCDwarf.h"
#include "llvm/MC/MCExpr.h"
#include "llvm/MC/MCInst.h"
#include "llvm/MC/MCSection.h"
#include "llvm/MC/MCSectionELF.h"
#include "llvm/MC/MCSectionMachO.h"
#include "llvm/MC/MCStreamer.h"
#include "llvm/MC/MCSubtargetInfo.h"
#include "llvm/MC/MCSymbol.h"
#include "llvm/MC/MCSymbolELF.h"
#include "llvm/MC/MCTargetOptions.h"
#include "llvm/MC/MCValue.h"
#include "llvm/MC/SectionKind.h"
#include "llvm/Pass.h"
#include "llvm/Support/Casting.h"
#include "llvm/Support/CommandLine.h"
#include "llvm/Support/Compiler.h"
#include "llvm/Support/ErrorHandling.h"
#include "llvm/Support/Format.h"
#include "llvm/Support/MathExtras.h"
#include "llvm/Support/Path.h"
#include "llvm/Support/TargetRegistry.h"
#include "llvm/Support/Timer.h"
#include "llvm/Support/raw_ostream.h"
#include "llvm/Target/TargetLoweringObjectFile.h"
#include "llvm/Target/TargetMachine.h"
#include "llvm/Target/TargetOptions.h"
#include <algorithm>
#include <cassert>
#include <cinttypes>
#include <cstdint>
#include <iterator>
#include <limits>
#include <memory>
#include <string>
#include <utility>
#include <vector>

using namespace llvm;

#define DEBUG_TYPE "asm-printer"

static const char *const DWARFGroupName = "dwarf";
static const char *const DWARFGroupDescription = "DWARF Emission";
static const char *const DbgTimerName = "emit";
static const char *const DbgTimerDescription = "Debug Info Emission";
static const char *const EHTimerName = "write_exception";
static const char *const EHTimerDescription = "DWARF Exception Writer";
static const char *const CFGuardName = "Control Flow Guard";
static const char *const CFGuardDescription = "Control Flow Guard Tables";
static const char *const CodeViewLineTablesGroupName = "linetables";
static const char *const CodeViewLineTablesGroupDescription =
  "CodeView Line Tables";

#if INTEL_CUSTOMIZATION
static const char *const STIDebugGroupName = "sti_info";
static const char *const STIDebugGroupDescription = "STI Debug Info Emission";
#endif // INTEL_CUSTOMIZATION

STATISTIC(EmittedInsts, "Number of machine instrs printed");

static cl::opt<bool>
    PrintSchedule("print-schedule", cl::Hidden, cl::init(false),
                  cl::desc("Print 'sched: [latency:throughput]' in .s output"));

char AsmPrinter::ID = 0;

using gcp_map_type = DenseMap<GCStrategy *, std::unique_ptr<GCMetadataPrinter>>;

static gcp_map_type &getGCMap(void *&P) {
  if (!P)
    P = new gcp_map_type();
  return *(gcp_map_type*)P;
}

/// getGVAlignmentLog2 - Return the alignment to use for the specified global
/// value in log2 form.  This rounds up to the preferred alignment if possible
/// and legal.
static unsigned getGVAlignmentLog2(const GlobalValue *GV, const DataLayout &DL,
                                   unsigned InBits = 0) {
  unsigned NumBits = 0;
  if (const GlobalVariable *GVar = dyn_cast<GlobalVariable>(GV))
    NumBits = DL.getPreferredAlignmentLog(GVar);

  // If InBits is specified, round it to it.
  if (InBits > NumBits)
    NumBits = InBits;

  // If the GV has a specified alignment, take it into account.
  if (GV->getAlignment() == 0)
    return NumBits;

  unsigned GVAlign = Log2_32(GV->getAlignment());

  // If the GVAlign is larger than NumBits, or if we are required to obey
  // NumBits because the GV has an assigned section, obey it.
  if (GVAlign > NumBits || GV->hasSection())
    NumBits = GVAlign;
  return NumBits;
}

AsmPrinter::AsmPrinter(TargetMachine &tm, std::unique_ptr<MCStreamer> Streamer)
    : MachineFunctionPass(ID), TM(tm), MAI(tm.getMCAsmInfo()),
      OutContext(Streamer->getContext()), OutStreamer(std::move(Streamer)) {
  VerboseAsm = OutStreamer->isVerboseAsm();
}

AsmPrinter::~AsmPrinter() {
  assert(!DD && Handlers.empty() && "Debug/EH info didn't get finalized");

  if (GCMetadataPrinters) {
    gcp_map_type &GCMap = getGCMap(GCMetadataPrinters);

    delete &GCMap;
    GCMetadataPrinters = nullptr;
  }
}

bool AsmPrinter::isPositionIndependent() const {
  return TM.isPositionIndependent();
}

/// getFunctionNumber - Return a unique ID for the current function.
unsigned AsmPrinter::getFunctionNumber() const {
  return MF->getFunctionNumber();
}

const TargetLoweringObjectFile &AsmPrinter::getObjFileLowering() const {
  return *TM.getObjFileLowering();
}

const DataLayout &AsmPrinter::getDataLayout() const {
  return MMI->getModule()->getDataLayout();
}

// Do not use the cached DataLayout because some client use it without a Module
// (dsymutil, llvm-dwarfdump).
unsigned AsmPrinter::getPointerSize() const {
  return TM.getPointerSize(0); // FIXME: Default address space
}

const MCSubtargetInfo &AsmPrinter::getSubtargetInfo() const {
  assert(MF && "getSubtargetInfo requires a valid MachineFunction!");
  return MF->getSubtarget<MCSubtargetInfo>();
}

void AsmPrinter::EmitToStreamer(MCStreamer &S, const MCInst &Inst) {
  S.EmitInstruction(Inst, getSubtargetInfo());
}

/// getCurrentSection() - Return the current section we are emitting to.
const MCSection *AsmPrinter::getCurrentSection() const {
  return OutStreamer->getCurrentSectionOnly();
}

void AsmPrinter::getAnalysisUsage(AnalysisUsage &AU) const {
  AU.setPreservesAll();
  MachineFunctionPass::getAnalysisUsage(AU);
  AU.addRequired<MachineModuleInfo>();
  AU.addRequired<MachineOptimizationRemarkEmitterPass>();
  AU.addRequired<GCModuleInfo>();
}

bool AsmPrinter::doInitialization(Module &M) {
  MMI = getAnalysisIfAvailable<MachineModuleInfo>();

  // Initialize TargetLoweringObjectFile.
  const_cast<TargetLoweringObjectFile&>(getObjFileLowering())
    .Initialize(OutContext, TM);

  OutStreamer->InitSections(false);

  // Emit the version-min deployment target directive if needed.
  //
  // FIXME: If we end up with a collection of these sorts of Darwin-specific
  // or ELF-specific things, it may make sense to have a platform helper class
  // that will work with the target helper class. For now keep it here, as the
  // alternative is duplicated code in each of the target asm printers that
  // use the directive, where it would need the same conditionalization
  // anyway.
  const Triple &Target = TM.getTargetTriple();
  OutStreamer->EmitVersionForTarget(Target);

  // Allow the target to emit any magic that it wants at the start of the file.
  EmitStartOfAsmFile(M);

  // Very minimal debug info. It is ignored if we emit actual debug info. If we
  // don't, this at least helps the user find where a global came from.
  if (MAI->hasSingleParameterDotFile()) {
    // .file "foo.c"
    OutStreamer->EmitFileDirective(
        llvm::sys::path::filename(M.getSourceFileName()));
  }

  GCModuleInfo *MI = getAnalysisIfAvailable<GCModuleInfo>();
  assert(MI && "AsmPrinter didn't require GCModuleInfo?");
  for (auto &I : *MI)
    if (GCMetadataPrinter *MP = GetOrCreateGCPrinter(*I))
      MP->beginAssembly(M, *MI, *this);

  // Emit module-level inline asm if it exists.
  if (!M.getModuleInlineAsm().empty()) {
    // We're at the module level. Construct MCSubtarget from the default CPU
    // and target triple.
    std::unique_ptr<MCSubtargetInfo> STI(TM.getTarget().createMCSubtargetInfo(
        TM.getTargetTriple().str(), TM.getTargetCPU(),
        TM.getTargetFeatureString()));
    OutStreamer->AddComment("Start of file scope inline assembly");
    OutStreamer->AddBlankLine();
    EmitInlineAsm(M.getModuleInlineAsm()+"\n",
                  OutContext.getSubtargetCopy(*STI), TM.Options.MCOptions);
    OutStreamer->AddComment("End of file scope inline assembly");
    OutStreamer->AddBlankLine();
  }

  if (MAI->doesSupportDebugInformation()) {
    bool EmitCodeView = MMI->getModule()->getCodeViewFlag();
<<<<<<< HEAD
    if (EmitCodeView && (TM.getTargetTriple().isKnownWindowsMSVCEnvironment() ||
                         TM.getTargetTriple().isWindowsItaniumEnvironment())) {
#if INTEL_CUSTOMIZATION
      if (MMI->getModule()->getModuleFlag("Intel STI") != nullptr) {
        Handlers.push_back(HandlerInfo(STIDebug::create(this),
                                       DbgTimerName, DbgTimerDescription,
                                       STIDebugGroupName, 
									   STIDebugGroupDescription));
      } else {
        Handlers.push_back(HandlerInfo(new CodeViewDebug(this),
                                       DbgTimerName, DbgTimerDescription,
                                       CodeViewLineTablesGroupName,
									   CodeViewLineTablesGroupDescription));
      }
#endif // INTEL_CUSTOMIZATION
=======
    if (EmitCodeView && TM.getTargetTriple().isOSWindows()) {
      Handlers.push_back(HandlerInfo(new CodeViewDebug(this),
                                     DbgTimerName, DbgTimerDescription,
                                     CodeViewLineTablesGroupName,
                                     CodeViewLineTablesGroupDescription));
>>>>>>> f384bc71
    }
    if (!EmitCodeView || MMI->getModule()->getDwarfVersion()) {
      DD = new DwarfDebug(this, &M);
      DD->beginModule();
      Handlers.push_back(HandlerInfo(DD, DbgTimerName, DbgTimerDescription,
                                     DWARFGroupName, DWARFGroupDescription));
    }
  }

  switch (MAI->getExceptionHandlingType()) {
  case ExceptionHandling::SjLj:
  case ExceptionHandling::DwarfCFI:
  case ExceptionHandling::ARM:
    isCFIMoveForDebugging = true;
    if (MAI->getExceptionHandlingType() != ExceptionHandling::DwarfCFI)
      break;
    for (auto &F: M.getFunctionList()) {
      // If the module contains any function with unwind data,
      // .eh_frame has to be emitted.
      // Ignore functions that won't get emitted.
      if (!F.isDeclarationForLinker() && F.needsUnwindTableEntry()) {
        isCFIMoveForDebugging = false;
        break;
      }
    }
    break;
  default:
    isCFIMoveForDebugging = false;
    break;
  }

  EHStreamer *ES = nullptr;
  switch (MAI->getExceptionHandlingType()) {
  case ExceptionHandling::None:
    break;
  case ExceptionHandling::SjLj:
  case ExceptionHandling::DwarfCFI:
    ES = new DwarfCFIException(this);
    break;
  case ExceptionHandling::ARM:
    ES = new ARMException(this);
    break;
  case ExceptionHandling::WinEH:
    switch (MAI->getWinEHEncodingType()) {
    default: llvm_unreachable("unsupported unwinding information encoding");
    case WinEH::EncodingType::Invalid:
      break;
    case WinEH::EncodingType::X86:
    case WinEH::EncodingType::Itanium:
      ES = new WinException(this);
      break;
    }
    break;
  case ExceptionHandling::Wasm:
    // TODO to prevent warning
    break;
  }
  if (ES)
    Handlers.push_back(HandlerInfo(ES, EHTimerName, EHTimerDescription,
                                   DWARFGroupName, DWARFGroupDescription));

  if (mdconst::extract_or_null<ConstantInt>(
          MMI->getModule()->getModuleFlag("cfguard")))
    Handlers.push_back(HandlerInfo(new WinCFGuard(this), CFGuardName,
                                   CFGuardDescription, DWARFGroupName,
                                   DWARFGroupDescription));

  return false;
}

static bool canBeHidden(const GlobalValue *GV, const MCAsmInfo &MAI) {
  if (!MAI.hasWeakDefCanBeHiddenDirective())
    return false;

  return GV->canBeOmittedFromSymbolTable();
}

void AsmPrinter::EmitLinkage(const GlobalValue *GV, MCSymbol *GVSym) const {
  GlobalValue::LinkageTypes Linkage = GV->getLinkage();
  switch (Linkage) {
  case GlobalValue::CommonLinkage:
  case GlobalValue::LinkOnceAnyLinkage:
  case GlobalValue::LinkOnceODRLinkage:
  case GlobalValue::WeakAnyLinkage:
  case GlobalValue::WeakODRLinkage:
    if (MAI->hasWeakDefDirective()) {
      // .globl _foo
      OutStreamer->EmitSymbolAttribute(GVSym, MCSA_Global);

      if (!canBeHidden(GV, *MAI))
        // .weak_definition _foo
        OutStreamer->EmitSymbolAttribute(GVSym, MCSA_WeakDefinition);
      else
        OutStreamer->EmitSymbolAttribute(GVSym, MCSA_WeakDefAutoPrivate);
    } else if (MAI->hasLinkOnceDirective()) {
      // .globl _foo
      OutStreamer->EmitSymbolAttribute(GVSym, MCSA_Global);
      //NOTE: linkonce is handled by the section the symbol was assigned to.
    } else {
      // .weak _foo
      OutStreamer->EmitSymbolAttribute(GVSym, MCSA_Weak);
    }
    return;
  case GlobalValue::ExternalLinkage:
    // If external, declare as a global symbol: .globl _foo
    OutStreamer->EmitSymbolAttribute(GVSym, MCSA_Global);
    return;
  case GlobalValue::PrivateLinkage:
  case GlobalValue::InternalLinkage:
    return;
  case GlobalValue::AppendingLinkage:
  case GlobalValue::AvailableExternallyLinkage:
  case GlobalValue::ExternalWeakLinkage:
    llvm_unreachable("Should never emit this");
  }
  llvm_unreachable("Unknown linkage type!");
}

void AsmPrinter::getNameWithPrefix(SmallVectorImpl<char> &Name,
                                   const GlobalValue *GV) const {
  TM.getNameWithPrefix(Name, GV, getObjFileLowering().getMangler());
}

MCSymbol *AsmPrinter::getSymbol(const GlobalValue *GV) const {
  return TM.getSymbol(GV);
}

/// EmitGlobalVariable - Emit the specified global variable to the .s file.
void AsmPrinter::EmitGlobalVariable(const GlobalVariable *GV) {
  bool IsEmuTLSVar = TM.useEmulatedTLS() && GV->isThreadLocal();
  assert(!(IsEmuTLSVar && GV->hasCommonLinkage()) &&
         "No emulated TLS variables in the common section");

  // Never emit TLS variable xyz in emulated TLS model.
  // The initialization value is in __emutls_t.xyz instead of xyz.
  if (IsEmuTLSVar)
    return;

  if (GV->hasInitializer()) {
    // Check to see if this is a special global used by LLVM, if so, emit it.
    if (EmitSpecialLLVMGlobal(GV))
      return;

    // Skip the emission of global equivalents. The symbol can be emitted later
    // on by emitGlobalGOTEquivs in case it turns out to be needed.
    if (GlobalGOTEquivs.count(getSymbol(GV)))
      return;

    if (isVerbose()) {
      // When printing the control variable __emutls_v.*,
      // we don't need to print the original TLS variable name.
      GV->printAsOperand(OutStreamer->GetCommentOS(),
                     /*PrintType=*/false, GV->getParent());
      OutStreamer->GetCommentOS() << '\n';
    }
  }

  MCSymbol *GVSym = getSymbol(GV);
  MCSymbol *EmittedSym = GVSym;

  // getOrCreateEmuTLSControlSym only creates the symbol with name and default
  // attributes.
  // GV's or GVSym's attributes will be used for the EmittedSym.
  EmitVisibility(EmittedSym, GV->getVisibility(), !GV->isDeclaration());

  if (!GV->hasInitializer())   // External globals require no extra code.
    return;

  GVSym->redefineIfPossible();
  if (GVSym->isDefined() || GVSym->isVariable())
    report_fatal_error("symbol '" + Twine(GVSym->getName()) +
                       "' is already defined");

  if (MAI->hasDotTypeDotSizeDirective())
    OutStreamer->EmitSymbolAttribute(EmittedSym, MCSA_ELF_TypeObject);

  SectionKind GVKind = TargetLoweringObjectFile::getKindForGlobal(GV, TM);

  const DataLayout &DL = GV->getParent()->getDataLayout();
  uint64_t Size = DL.getTypeAllocSize(GV->getType()->getElementType());

  // If the alignment is specified, we *must* obey it.  Overaligning a global
  // with a specified alignment is a prompt way to break globals emitted to
  // sections and expected to be contiguous (e.g. ObjC metadata).
  unsigned AlignLog = getGVAlignmentLog2(GV, DL);

  for (const HandlerInfo &HI : Handlers) {
    NamedRegionTimer T(HI.TimerName, HI.TimerDescription,
                       HI.TimerGroupName, HI.TimerGroupDescription,
                       TimePassesIsEnabled);
    HI.Handler->setSymbolSize(GVSym, Size);
  }

  // Handle common symbols
  if (GVKind.isCommon()) {
    if (Size == 0) Size = 1;   // .comm Foo, 0 is undefined, avoid it.
    unsigned Align = 1 << AlignLog;
    if (!getObjFileLowering().getCommDirectiveSupportsAlignment())
      Align = 0;

    // .comm _foo, 42, 4
    OutStreamer->EmitCommonSymbol(GVSym, Size, Align);
    return;
  }

  // Determine to which section this global should be emitted.
  MCSection *TheSection = getObjFileLowering().SectionForGlobal(GV, GVKind, TM);

  // If we have a bss global going to a section that supports the
  // zerofill directive, do so here.
  if (GVKind.isBSS() && MAI->hasMachoZeroFillDirective() &&
      TheSection->isVirtualSection()) {
    if (Size == 0)
      Size = 1; // zerofill of 0 bytes is undefined.
    unsigned Align = 1 << AlignLog;
    EmitLinkage(GV, GVSym);
    // .zerofill __DATA, __bss, _foo, 400, 5
    OutStreamer->EmitZerofill(TheSection, GVSym, Size, Align);
    return;
  }

  // If this is a BSS local symbol and we are emitting in the BSS
  // section use .lcomm/.comm directive.
  if (GVKind.isBSSLocal() &&
      getObjFileLowering().getBSSSection() == TheSection) {
    if (Size == 0)
      Size = 1; // .comm Foo, 0 is undefined, avoid it.
    unsigned Align = 1 << AlignLog;

    // Use .lcomm only if it supports user-specified alignment.
    // Otherwise, while it would still be correct to use .lcomm in some
    // cases (e.g. when Align == 1), the external assembler might enfore
    // some -unknown- default alignment behavior, which could cause
    // spurious differences between external and integrated assembler.
    // Prefer to simply fall back to .local / .comm in this case.
    if (MAI->getLCOMMDirectiveAlignmentType() != LCOMM::NoAlignment) {
      // .lcomm _foo, 42
      OutStreamer->EmitLocalCommonSymbol(GVSym, Size, Align);
      return;
    }

    if (!getObjFileLowering().getCommDirectiveSupportsAlignment())
      Align = 0;

    // .local _foo
    OutStreamer->EmitSymbolAttribute(GVSym, MCSA_Local);
    // .comm _foo, 42, 4
    OutStreamer->EmitCommonSymbol(GVSym, Size, Align);
    return;
  }

  // Handle thread local data for mach-o which requires us to output an
  // additional structure of data and mangle the original symbol so that we
  // can reference it later.
  //
  // TODO: This should become an "emit thread local global" method on TLOF.
  // All of this macho specific stuff should be sunk down into TLOFMachO and
  // stuff like "TLSExtraDataSection" should no longer be part of the parent
  // TLOF class.  This will also make it more obvious that stuff like
  // MCStreamer::EmitTBSSSymbol is macho specific and only called from macho
  // specific code.
  if (GVKind.isThreadLocal() && MAI->hasMachoTBSSDirective()) {
    // Emit the .tbss symbol
    MCSymbol *MangSym =
        OutContext.getOrCreateSymbol(GVSym->getName() + Twine("$tlv$init"));

    if (GVKind.isThreadBSS()) {
      TheSection = getObjFileLowering().getTLSBSSSection();
      OutStreamer->EmitTBSSSymbol(TheSection, MangSym, Size, 1 << AlignLog);
    } else if (GVKind.isThreadData()) {
      OutStreamer->SwitchSection(TheSection);

      EmitAlignment(AlignLog, GV);
      OutStreamer->EmitLabel(MangSym);

      EmitGlobalConstant(GV->getParent()->getDataLayout(),
                         GV->getInitializer());
    }

    OutStreamer->AddBlankLine();

    // Emit the variable struct for the runtime.
    MCSection *TLVSect = getObjFileLowering().getTLSExtraDataSection();

    OutStreamer->SwitchSection(TLVSect);
    // Emit the linkage here.
    EmitLinkage(GV, GVSym);
    OutStreamer->EmitLabel(GVSym);

    // Three pointers in size:
    //   - __tlv_bootstrap - used to make sure support exists
    //   - spare pointer, used when mapped by the runtime
    //   - pointer to mangled symbol above with initializer
    unsigned PtrSize = DL.getPointerTypeSize(GV->getType());
    OutStreamer->EmitSymbolValue(GetExternalSymbolSymbol("_tlv_bootstrap"),
                                PtrSize);
    OutStreamer->EmitIntValue(0, PtrSize);
    OutStreamer->EmitSymbolValue(MangSym, PtrSize);

    OutStreamer->AddBlankLine();
    return;
  }

  MCSymbol *EmittedInitSym = GVSym;

  OutStreamer->SwitchSection(TheSection);

  EmitLinkage(GV, EmittedInitSym);
  EmitAlignment(AlignLog, GV);

  OutStreamer->EmitLabel(EmittedInitSym);

  EmitGlobalConstant(GV->getParent()->getDataLayout(), GV->getInitializer());

  if (MAI->hasDotTypeDotSizeDirective())
    // .size foo, 42
    OutStreamer->emitELFSize(EmittedInitSym,
                             MCConstantExpr::create(Size, OutContext));

  OutStreamer->AddBlankLine();
}

/// Emit the directive and value for debug thread local expression
///
/// \p Value - The value to emit.
/// \p Size - The size of the integer (in bytes) to emit.
void AsmPrinter::EmitDebugThreadLocal(const MCExpr *Value,
                                      unsigned Size) const {
  OutStreamer->EmitValue(Value, Size);
}

/// EmitFunctionHeader - This method emits the header for the current
/// function.
void AsmPrinter::EmitFunctionHeader() {
  const Function &F = MF->getFunction();

  if (isVerbose())
    OutStreamer->GetCommentOS()
        << "-- Begin function "
        << GlobalValue::dropLLVMManglingEscape(F.getName()) << '\n';

  // Print out constants referenced by the function
  EmitConstantPool();

  // Print the 'header' of function.
  OutStreamer->SwitchSection(getObjFileLowering().SectionForGlobal(&F, TM));
  EmitVisibility(CurrentFnSym, F.getVisibility());

  EmitLinkage(&F, CurrentFnSym);
  if (MAI->hasFunctionAlignment())
    EmitAlignment(MF->getAlignment(), &F);

  if (MAI->hasDotTypeDotSizeDirective())
    OutStreamer->EmitSymbolAttribute(CurrentFnSym, MCSA_ELF_TypeFunction);

  if (isVerbose()) {
    F.printAsOperand(OutStreamer->GetCommentOS(),
                   /*PrintType=*/false, F.getParent());
    OutStreamer->GetCommentOS() << '\n';
  }

  // Emit the prefix data.
  if (F.hasPrefixData()) {
    if (MAI->hasSubsectionsViaSymbols()) {
      // Preserving prefix data on platforms which use subsections-via-symbols
      // is a bit tricky. Here we introduce a symbol for the prefix data
      // and use the .alt_entry attribute to mark the function's real entry point
      // as an alternative entry point to the prefix-data symbol.
      MCSymbol *PrefixSym = OutContext.createLinkerPrivateTempSymbol();
      OutStreamer->EmitLabel(PrefixSym);

      EmitGlobalConstant(F.getParent()->getDataLayout(), F.getPrefixData());

      // Emit an .alt_entry directive for the actual function symbol.
      OutStreamer->EmitSymbolAttribute(CurrentFnSym, MCSA_AltEntry);
    } else {
      EmitGlobalConstant(F.getParent()->getDataLayout(), F.getPrefixData());
    }
  }

  // Emit the CurrentFnSym.  This is a virtual function to allow targets to
  // do their wild and crazy things as required.
  EmitFunctionEntryLabel();

  // If the function had address-taken blocks that got deleted, then we have
  // references to the dangling symbols.  Emit them at the start of the function
  // so that we don't get references to undefined symbols.
  std::vector<MCSymbol*> DeadBlockSyms;
  MMI->takeDeletedSymbolsForFunction(&F, DeadBlockSyms);
  for (unsigned i = 0, e = DeadBlockSyms.size(); i != e; ++i) {
    OutStreamer->AddComment("Address taken block that was later removed");
    OutStreamer->EmitLabel(DeadBlockSyms[i]);
  }

  if (CurrentFnBegin) {
    if (MAI->useAssignmentForEHBegin()) {
      MCSymbol *CurPos = OutContext.createTempSymbol();
      OutStreamer->EmitLabel(CurPos);
      OutStreamer->EmitAssignment(CurrentFnBegin,
                                 MCSymbolRefExpr::create(CurPos, OutContext));
    } else {
      OutStreamer->EmitLabel(CurrentFnBegin);
    }
  }

  // Emit pre-function debug and/or EH information.
  for (const HandlerInfo &HI : Handlers) {
    NamedRegionTimer T(HI.TimerName, HI.TimerDescription, HI.TimerGroupName,
                       HI.TimerGroupDescription, TimePassesIsEnabled);
    HI.Handler->beginFunction(MF);
  }

  // Emit the prologue data.
  if (F.hasPrologueData())
    EmitGlobalConstant(F.getParent()->getDataLayout(), F.getPrologueData());
}

/// EmitFunctionEntryLabel - Emit the label that is the entrypoint for the
/// function.  This can be overridden by targets as required to do custom stuff.
void AsmPrinter::EmitFunctionEntryLabel() {
  CurrentFnSym->redefineIfPossible();

  // The function label could have already been emitted if two symbols end up
  // conflicting due to asm renaming.  Detect this and emit an error.
  if (CurrentFnSym->isVariable())
    report_fatal_error("'" + Twine(CurrentFnSym->getName()) +
                       "' is a protected alias");
  if (CurrentFnSym->isDefined())
    report_fatal_error("'" + Twine(CurrentFnSym->getName()) +
                       "' label emitted multiple times to assembly file");

  return OutStreamer->EmitLabel(CurrentFnSym);
}

/// emitComments - Pretty-print comments for instructions.
/// It returns true iff the sched comment was emitted.
///   Otherwise it returns false.
static bool emitComments(const MachineInstr &MI, raw_ostream &CommentOS,
                         AsmPrinter *AP) {
  const MachineFunction *MF = MI.getMF();
  const TargetInstrInfo *TII = MF->getSubtarget().getInstrInfo();

  // Check for spills and reloads
  int FI;

  const MachineFrameInfo &MFI = MF->getFrameInfo();
  bool Commented = false;

  // We assume a single instruction only has a spill or reload, not
  // both.
  const MachineMemOperand *MMO;
  if (TII->isLoadFromStackSlotPostFE(MI, FI)) {
    if (MFI.isSpillSlotObjectIndex(FI)) {
      MMO = *MI.memoperands_begin();
      CommentOS << MMO->getSize() << "-byte Reload";
      Commented = true;
    }
  } else if (TII->hasLoadFromStackSlot(MI, MMO, FI)) {
    if (MFI.isSpillSlotObjectIndex(FI)) {
      CommentOS << MMO->getSize() << "-byte Folded Reload";
      Commented = true;
    }
  } else if (TII->isStoreToStackSlotPostFE(MI, FI)) {
    if (MFI.isSpillSlotObjectIndex(FI)) {
      MMO = *MI.memoperands_begin();
      CommentOS << MMO->getSize() << "-byte Spill";
      Commented = true;
    }
  } else if (TII->hasStoreToStackSlot(MI, MMO, FI)) {
    if (MFI.isSpillSlotObjectIndex(FI)) {
      CommentOS << MMO->getSize() << "-byte Folded Spill";
      Commented = true;
    }
  }

  // Check for spill-induced copies
  if (MI.getAsmPrinterFlag(MachineInstr::ReloadReuse)) {
    Commented = true;
    CommentOS << " Reload Reuse";
  }

  if (Commented) {
    if (AP->EnablePrintSchedInfo) {
      // If any comment was added above and we need sched info comment then add
      // this new comment just after the above comment w/o "\n" between them.
      CommentOS << " " << MF->getSubtarget().getSchedInfoStr(MI) << "\n";
      return true;
    }
    CommentOS << "\n";
  }
  return false;
}

/// emitImplicitDef - This method emits the specified machine instruction
/// that is an implicit def.
void AsmPrinter::emitImplicitDef(const MachineInstr *MI) const {
  unsigned RegNo = MI->getOperand(0).getReg();

  SmallString<128> Str;
  raw_svector_ostream OS(Str);
  OS << "implicit-def: "
     << printReg(RegNo, MF->getSubtarget().getRegisterInfo());

  OutStreamer->AddComment(OS.str());
  OutStreamer->AddBlankLine();
}

static void emitKill(const MachineInstr *MI, AsmPrinter &AP) {
  std::string Str;
  raw_string_ostream OS(Str);
  OS << "kill:";
  for (unsigned i = 0, e = MI->getNumOperands(); i != e; ++i) {
    const MachineOperand &Op = MI->getOperand(i);
    assert(Op.isReg() && "KILL instruction must have only register operands");
    OS << ' ' << (Op.isDef() ? "def " : "killed ")
       << printReg(Op.getReg(), AP.MF->getSubtarget().getRegisterInfo());
  }
  AP.OutStreamer->AddComment(OS.str());
  AP.OutStreamer->AddBlankLine();
}

/// emitDebugValueComment - This method handles the target-independent form
/// of DBG_VALUE, returning true if it was able to do so.  A false return
/// means the target will need to handle MI in EmitInstruction.
static bool emitDebugValueComment(const MachineInstr *MI, AsmPrinter &AP) {
  // This code handles only the 4-operand target-independent form.
  if (MI->getNumOperands() != 4)
    return false;

  SmallString<128> Str;
  raw_svector_ostream OS(Str);
  OS << "DEBUG_VALUE: ";

  const DILocalVariable *V = MI->getDebugVariable();
  if (auto *SP = dyn_cast<DISubprogram>(V->getScope())) {
    StringRef Name = SP->getName();
    if (!Name.empty())
      OS << Name << ":";
  }
  OS << V->getName();
  OS << " <- ";

  // The second operand is only an offset if it's an immediate.
  bool MemLoc = MI->getOperand(0).isReg() && MI->getOperand(1).isImm();
  int64_t Offset = MemLoc ? MI->getOperand(1).getImm() : 0;
  const DIExpression *Expr = MI->getDebugExpression();
  if (Expr->getNumElements()) {
    OS << '[';
    bool NeedSep = false;
    for (auto Op : Expr->expr_ops()) {
      if (NeedSep)
        OS << ", ";
      else
        NeedSep = true;
      OS << dwarf::OperationEncodingString(Op.getOp());
      for (unsigned I = 0; I < Op.getNumArgs(); ++I)
        OS << ' ' << Op.getArg(I);
    }
    OS << "] ";
  }

  // Register or immediate value. Register 0 means undef.
  if (MI->getOperand(0).isFPImm()) {
    APFloat APF = APFloat(MI->getOperand(0).getFPImm()->getValueAPF());
    if (MI->getOperand(0).getFPImm()->getType()->isFloatTy()) {
      OS << (double)APF.convertToFloat();
    } else if (MI->getOperand(0).getFPImm()->getType()->isDoubleTy()) {
      OS << APF.convertToDouble();
    } else {
      // There is no good way to print long double.  Convert a copy to
      // double.  Ah well, it's only a comment.
      bool ignored;
      APF.convert(APFloat::IEEEdouble(), APFloat::rmNearestTiesToEven,
                  &ignored);
      OS << "(long double) " << APF.convertToDouble();
    }
  } else if (MI->getOperand(0).isImm()) {
    OS << MI->getOperand(0).getImm();
  } else if (MI->getOperand(0).isCImm()) {
    MI->getOperand(0).getCImm()->getValue().print(OS, false /*isSigned*/);
  } else {
    unsigned Reg;
    if (MI->getOperand(0).isReg()) {
      Reg = MI->getOperand(0).getReg();
    } else {
      assert(MI->getOperand(0).isFI() && "Unknown operand type");
      const TargetFrameLowering *TFI = AP.MF->getSubtarget().getFrameLowering();
      Offset += TFI->getFrameIndexReference(*AP.MF,
                                            MI->getOperand(0).getIndex(), Reg);
      MemLoc = true;
    }
    if (Reg == 0) {
      // Suppress offset, it is not meaningful here.
      OS << "undef";
      // NOTE: Want this comment at start of line, don't emit with AddComment.
      AP.OutStreamer->emitRawComment(OS.str());
      return true;
    }
    if (MemLoc)
      OS << '[';
    OS << printReg(Reg, AP.MF->getSubtarget().getRegisterInfo());
  }

  if (MemLoc)
    OS << '+' << Offset << ']';

  // NOTE: Want this comment at start of line, don't emit with AddComment.
  AP.OutStreamer->emitRawComment(OS.str());
  return true;
}

/// This method handles the target-independent form of DBG_LABEL, returning
/// true if it was able to do so.  A false return means the target will need
/// to handle MI in EmitInstruction.
static bool emitDebugLabelComment(const MachineInstr *MI, AsmPrinter &AP) {
  if (MI->getNumOperands() != 1)
    return false;

  SmallString<128> Str;
  raw_svector_ostream OS(Str);
  OS << "DEBUG_LABEL: ";

  const DILabel *V = MI->getDebugLabel();
  if (auto *SP = dyn_cast<DISubprogram>(V->getScope())) {
    StringRef Name = SP->getName();
    if (!Name.empty())
      OS << Name << ":";
  }
  OS << V->getName();

  // NOTE: Want this comment at start of line, don't emit with AddComment.
  AP.OutStreamer->emitRawComment(OS.str());
  return true;
}

AsmPrinter::CFIMoveType AsmPrinter::needsCFIMoves() const {
  if (MAI->getExceptionHandlingType() == ExceptionHandling::DwarfCFI &&
      MF->getFunction().needsUnwindTableEntry())
    return CFI_M_EH;

  if (MMI->hasDebugInfo())
    return CFI_M_Debug;

  return CFI_M_None;
}

bool AsmPrinter::needsSEHMoves() {
  return MAI->usesWindowsCFI() && MF->getFunction().needsUnwindTableEntry();
}

void AsmPrinter::emitCFIInstruction(const MachineInstr &MI) {
  ExceptionHandling ExceptionHandlingType = MAI->getExceptionHandlingType();
  if (ExceptionHandlingType != ExceptionHandling::DwarfCFI &&
      ExceptionHandlingType != ExceptionHandling::ARM)
    return;

  if (needsCFIMoves() == CFI_M_None)
    return;

  // If there is no "real" instruction following this CFI instruction, skip
  // emitting it; it would be beyond the end of the function's FDE range.
  auto *MBB = MI.getParent();
  auto I = std::next(MI.getIterator());
  while (I != MBB->end() && I->isTransient())
    ++I;
  if (I == MBB->instr_end() &&
      MBB->getReverseIterator() == MBB->getParent()->rbegin())
    return;

  const std::vector<MCCFIInstruction> &Instrs = MF->getFrameInstructions();
  unsigned CFIIndex = MI.getOperand(0).getCFIIndex();
  const MCCFIInstruction &CFI = Instrs[CFIIndex];
  emitCFIInstruction(CFI);
}

void AsmPrinter::emitFrameAlloc(const MachineInstr &MI) {
  // The operands are the MCSymbol and the frame offset of the allocation.
  MCSymbol *FrameAllocSym = MI.getOperand(0).getMCSymbol();
  int FrameOffset = MI.getOperand(1).getImm();

  // Emit a symbol assignment.
  OutStreamer->EmitAssignment(FrameAllocSym,
                             MCConstantExpr::create(FrameOffset, OutContext));
}

void AsmPrinter::emitStackSizeSection(const MachineFunction &MF) {
  if (!MF.getTarget().Options.EmitStackSizeSection)
    return;

  MCSection *StackSizeSection = getObjFileLowering().getStackSizesSection();
  if (!StackSizeSection)
    return;

  const MachineFrameInfo &FrameInfo = MF.getFrameInfo();
  // Don't emit functions with dynamic stack allocations.
  if (FrameInfo.hasVarSizedObjects())
    return;

  OutStreamer->PushSection();
  OutStreamer->SwitchSection(StackSizeSection);

  const MCSymbol *FunctionSymbol = getFunctionBegin();
  uint64_t StackSize = FrameInfo.getStackSize();
  OutStreamer->EmitSymbolValue(FunctionSymbol, TM.getProgramPointerSize());
  OutStreamer->EmitULEB128IntValue(StackSize);

  OutStreamer->PopSection();
}

static bool needFuncLabelsForEHOrDebugInfo(const MachineFunction &MF,
                                           MachineModuleInfo *MMI) {
  if (!MF.getLandingPads().empty() || MF.hasEHFunclets() || MMI->hasDebugInfo())
    return true;

  // We might emit an EH table that uses function begin and end labels even if
  // we don't have any landingpads.
  if (!MF.getFunction().hasPersonalityFn())
    return false;
  return !isNoOpWithoutInvoke(
      classifyEHPersonality(MF.getFunction().getPersonalityFn()));
}

/// EmitFunctionBody - This method emits the body and trailer for a
/// function.
void AsmPrinter::EmitFunctionBody() {
  EmitFunctionHeader();

  // Emit target-specific gunk before the function body.
  EmitFunctionBodyStart();

  bool ShouldPrintDebugScopes = MMI->hasDebugInfo();

  if (isVerbose()) {
    // Get MachineDominatorTree or compute it on the fly if it's unavailable
    MDT = getAnalysisIfAvailable<MachineDominatorTree>();
    if (!MDT) {
      OwnedMDT = make_unique<MachineDominatorTree>();
      OwnedMDT->getBase().recalculate(*MF);
      MDT = OwnedMDT.get();
    }

    // Get MachineLoopInfo or compute it on the fly if it's unavailable
    MLI = getAnalysisIfAvailable<MachineLoopInfo>();
    if (!MLI) {
      OwnedMLI = make_unique<MachineLoopInfo>();
      OwnedMLI->getBase().analyze(MDT->getBase());
      MLI = OwnedMLI.get();
    }
  }

  // Print out code for the function.
  bool HasAnyRealCode = false;
  int NumInstsInFunction = 0;
  for (auto &MBB : *MF) {
    // Print a label for the basic block.
    EmitBasicBlockStart(MBB);
    for (auto &MI : MBB) {
      // Print the assembly for the instruction.
      if (!MI.isPosition() && !MI.isImplicitDef() && !MI.isKill() &&
          !MI.isDebugInstr()) {
        HasAnyRealCode = true;
        ++NumInstsInFunction;
      }

      if (ShouldPrintDebugScopes) {
        for (const HandlerInfo &HI : Handlers) {
          NamedRegionTimer T(HI.TimerName, HI.TimerDescription,
                             HI.TimerGroupName, HI.TimerGroupDescription,
                             TimePassesIsEnabled);
          HI.Handler->beginInstruction(&MI);
        }
      }

      if (isVerbose() && emitComments(MI, OutStreamer->GetCommentOS(), this)) {
        MachineInstr *MIP = const_cast<MachineInstr *>(&MI);
        MIP->setAsmPrinterFlag(MachineInstr::NoSchedComment);
      }

      switch (MI.getOpcode()) {
      case TargetOpcode::CFI_INSTRUCTION:
        emitCFIInstruction(MI);
        break;
      case TargetOpcode::LOCAL_ESCAPE:
        emitFrameAlloc(MI);
        break;
      case TargetOpcode::EH_LABEL:
      case TargetOpcode::GC_LABEL:
        OutStreamer->EmitLabel(MI.getOperand(0).getMCSymbol());
        break;
      case TargetOpcode::INLINEASM:
        EmitInlineAsm(&MI);
        break;
      case TargetOpcode::DBG_VALUE:
        if (isVerbose()) {
          if (!emitDebugValueComment(&MI, *this))
            EmitInstruction(&MI);
        }
        break;
      case TargetOpcode::DBG_LABEL:
        if (isVerbose()) {
          if (!emitDebugLabelComment(&MI, *this))
            EmitInstruction(&MI);
        }
        break;
      case TargetOpcode::IMPLICIT_DEF:
        if (isVerbose()) emitImplicitDef(&MI);
        break;
      case TargetOpcode::KILL:
        if (isVerbose()) emitKill(&MI, *this);
        break;
      default:
        EmitInstruction(&MI);
        break;
      }

      if (ShouldPrintDebugScopes) {
        for (const HandlerInfo &HI : Handlers) {
          NamedRegionTimer T(HI.TimerName, HI.TimerDescription,
                             HI.TimerGroupName, HI.TimerGroupDescription,
                             TimePassesIsEnabled);
          HI.Handler->endInstruction();
        }
      }
    }

    EmitBasicBlockEnd(MBB);
  }

  EmittedInsts += NumInstsInFunction;
  MachineOptimizationRemarkAnalysis R(DEBUG_TYPE, "InstructionCount",
                                      MF->getFunction().getSubprogram(),
                                      &MF->front());
  R << ore::NV("NumInstructions", NumInstsInFunction)
    << " instructions in function";
  ORE->emit(R);

  // If the function is empty and the object file uses .subsections_via_symbols,
  // then we need to emit *something* to the function body to prevent the
  // labels from collapsing together.  Just emit a noop.
  // Similarly, don't emit empty functions on Windows either. It can lead to
  // duplicate entries (two functions with the same RVA) in the Guard CF Table
  // after linking, causing the kernel not to load the binary:
  // https://developercommunity.visualstudio.com/content/problem/45366/vc-linker-creates-invalid-dll-with-clang-cl.html
  // FIXME: Hide this behind some API in e.g. MCAsmInfo or MCTargetStreamer.
  const Triple &TT = TM.getTargetTriple();
  if (!HasAnyRealCode && (MAI->hasSubsectionsViaSymbols() ||
                          (TT.isOSWindows() && TT.isOSBinFormatCOFF()))) {
    MCInst Noop;
    MF->getSubtarget().getInstrInfo()->getNoop(Noop);

    // Targets can opt-out of emitting the noop here by leaving the opcode
    // unspecified.
    if (Noop.getOpcode()) {
      OutStreamer->AddComment("avoids zero-length function");
      OutStreamer->EmitInstruction(Noop, getSubtargetInfo());
    }
  }

  const Function &F = MF->getFunction();
  for (const auto &BB : F) {
    if (!BB.hasAddressTaken())
      continue;
    MCSymbol *Sym = GetBlockAddressSymbol(&BB);
    if (Sym->isDefined())
      continue;
    OutStreamer->AddComment("Address of block that was removed by CodeGen");
    OutStreamer->EmitLabel(Sym);
  }

  // Emit target-specific gunk after the function body.
  EmitFunctionBodyEnd();

  if (needFuncLabelsForEHOrDebugInfo(*MF, MMI) ||
      MAI->hasDotTypeDotSizeDirective()) {
    // Create a symbol for the end of function.
    CurrentFnEnd = createTempSymbol("func_end");
    OutStreamer->EmitLabel(CurrentFnEnd);
  }

  // If the target wants a .size directive for the size of the function, emit
  // it.
  if (MAI->hasDotTypeDotSizeDirective()) {
    // We can get the size as difference between the function label and the
    // temp label.
    const MCExpr *SizeExp = MCBinaryExpr::createSub(
        MCSymbolRefExpr::create(CurrentFnEnd, OutContext),
        MCSymbolRefExpr::create(CurrentFnSymForSize, OutContext), OutContext);
    OutStreamer->emitELFSize(CurrentFnSym, SizeExp);
  }

  for (const HandlerInfo &HI : Handlers) {
    NamedRegionTimer T(HI.TimerName, HI.TimerDescription, HI.TimerGroupName,
                       HI.TimerGroupDescription, TimePassesIsEnabled);
    HI.Handler->markFunctionEnd();
  }

  // Print out jump tables referenced by the function.
  EmitJumpTableInfo();

  // Emit post-function debug and/or EH information.
  for (const HandlerInfo &HI : Handlers) {
    NamedRegionTimer T(HI.TimerName, HI.TimerDescription, HI.TimerGroupName,
                       HI.TimerGroupDescription, TimePassesIsEnabled);
    HI.Handler->endFunction(MF);
  }

  // Emit section containing stack size metadata.
  emitStackSizeSection(*MF);

  if (isVerbose())
    OutStreamer->GetCommentOS() << "-- End function\n";

  OutStreamer->AddBlankLine();
}

/// Compute the number of Global Variables that uses a Constant.
static unsigned getNumGlobalVariableUses(const Constant *C) {
  if (!C)
    return 0;

  if (isa<GlobalVariable>(C))
    return 1;

  unsigned NumUses = 0;
  for (auto *CU : C->users())
    NumUses += getNumGlobalVariableUses(dyn_cast<Constant>(CU));

  return NumUses;
}

/// Only consider global GOT equivalents if at least one user is a
/// cstexpr inside an initializer of another global variables. Also, don't
/// handle cstexpr inside instructions. During global variable emission,
/// candidates are skipped and are emitted later in case at least one cstexpr
/// isn't replaced by a PC relative GOT entry access.
static bool isGOTEquivalentCandidate(const GlobalVariable *GV,
                                     unsigned &NumGOTEquivUsers) {
  // Global GOT equivalents are unnamed private globals with a constant
  // pointer initializer to another global symbol. They must point to a
  // GlobalVariable or Function, i.e., as GlobalValue.
  if (!GV->hasGlobalUnnamedAddr() || !GV->hasInitializer() ||
      !GV->isConstant() || !GV->isDiscardableIfUnused() ||
      !dyn_cast<GlobalValue>(GV->getOperand(0)))
    return false;

  // To be a got equivalent, at least one of its users need to be a constant
  // expression used by another global variable.
  for (auto *U : GV->users())
    NumGOTEquivUsers += getNumGlobalVariableUses(dyn_cast<Constant>(U));

  return NumGOTEquivUsers > 0;
}

/// Unnamed constant global variables solely contaning a pointer to
/// another globals variable is equivalent to a GOT table entry; it contains the
/// the address of another symbol. Optimize it and replace accesses to these
/// "GOT equivalents" by using the GOT entry for the final global instead.
/// Compute GOT equivalent candidates among all global variables to avoid
/// emitting them if possible later on, after it use is replaced by a GOT entry
/// access.
void AsmPrinter::computeGlobalGOTEquivs(Module &M) {
  if (!getObjFileLowering().supportIndirectSymViaGOTPCRel())
    return;

  for (const auto &G : M.globals()) {
    unsigned NumGOTEquivUsers = 0;
    if (!isGOTEquivalentCandidate(&G, NumGOTEquivUsers))
      continue;

    const MCSymbol *GOTEquivSym = getSymbol(&G);
    GlobalGOTEquivs[GOTEquivSym] = std::make_pair(&G, NumGOTEquivUsers);
  }
}

/// Constant expressions using GOT equivalent globals may not be eligible
/// for PC relative GOT entry conversion, in such cases we need to emit such
/// globals we previously omitted in EmitGlobalVariable.
void AsmPrinter::emitGlobalGOTEquivs() {
  if (!getObjFileLowering().supportIndirectSymViaGOTPCRel())
    return;

  SmallVector<const GlobalVariable *, 8> FailedCandidates;
  for (auto &I : GlobalGOTEquivs) {
    const GlobalVariable *GV = I.second.first;
    unsigned Cnt = I.second.second;
    if (Cnt)
      FailedCandidates.push_back(GV);
  }
  GlobalGOTEquivs.clear();

  for (auto *GV : FailedCandidates)
    EmitGlobalVariable(GV);
}

void AsmPrinter::emitGlobalIndirectSymbol(Module &M,
                                          const GlobalIndirectSymbol& GIS) {
  MCSymbol *Name = getSymbol(&GIS);

  if (GIS.hasExternalLinkage() || !MAI->getWeakRefDirective())
    OutStreamer->EmitSymbolAttribute(Name, MCSA_Global);
  else if (GIS.hasWeakLinkage() || GIS.hasLinkOnceLinkage())
    OutStreamer->EmitSymbolAttribute(Name, MCSA_WeakReference);
  else
    assert(GIS.hasLocalLinkage() && "Invalid alias or ifunc linkage");

  // Set the symbol type to function if the alias has a function type.
  // This affects codegen when the aliasee is not a function.
  if (GIS.getType()->getPointerElementType()->isFunctionTy()) {
    OutStreamer->EmitSymbolAttribute(Name, MCSA_ELF_TypeFunction);
    if (isa<GlobalIFunc>(GIS))
      OutStreamer->EmitSymbolAttribute(Name, MCSA_ELF_TypeIndFunction);
  }

  EmitVisibility(Name, GIS.getVisibility());

  const MCExpr *Expr = lowerConstant(GIS.getIndirectSymbol());

  if (isa<GlobalAlias>(&GIS) && MAI->hasAltEntry() && isa<MCBinaryExpr>(Expr))
    OutStreamer->EmitSymbolAttribute(Name, MCSA_AltEntry);

  // Emit the directives as assignments aka .set:
  OutStreamer->EmitAssignment(Name, Expr);

  if (auto *GA = dyn_cast<GlobalAlias>(&GIS)) {
    // If the aliasee does not correspond to a symbol in the output, i.e. the
    // alias is not of an object or the aliased object is private, then set the
    // size of the alias symbol from the type of the alias. We don't do this in
    // other situations as the alias and aliasee having differing types but same
    // size may be intentional.
    const GlobalObject *BaseObject = GA->getBaseObject();
    if (MAI->hasDotTypeDotSizeDirective() && GA->getValueType()->isSized() &&
        (!BaseObject || BaseObject->hasPrivateLinkage())) {
      const DataLayout &DL = M.getDataLayout();
      uint64_t Size = DL.getTypeAllocSize(GA->getValueType());
      OutStreamer->emitELFSize(Name, MCConstantExpr::create(Size, OutContext));
    }
  }
}

bool AsmPrinter::doFinalization(Module &M) {
  // Set the MachineFunction to nullptr so that we can catch attempted
  // accesses to MF specific features at the module level and so that
  // we can conditionalize accesses based on whether or not it is nullptr.
  MF = nullptr;

  // Gather all GOT equivalent globals in the module. We really need two
  // passes over the globals: one to compute and another to avoid its emission
  // in EmitGlobalVariable, otherwise we would not be able to handle cases
  // where the got equivalent shows up before its use.
  computeGlobalGOTEquivs(M);

  // Emit global variables.
  for (const auto &G : M.globals())
    EmitGlobalVariable(&G);

  // Emit remaining GOT equivalent globals.
  emitGlobalGOTEquivs();

  // Emit visibility info for declarations
  for (const Function &F : M) {
    if (!F.isDeclarationForLinker())
      continue;
    GlobalValue::VisibilityTypes V = F.getVisibility();
    if (V == GlobalValue::DefaultVisibility)
      continue;

    MCSymbol *Name = getSymbol(&F);
    EmitVisibility(Name, V, false);
  }

  const TargetLoweringObjectFile &TLOF = getObjFileLowering();

  TLOF.emitModuleMetadata(*OutStreamer, M);

  if (TM.getTargetTriple().isOSBinFormatELF()) {
    MachineModuleInfoELF &MMIELF = MMI->getObjFileInfo<MachineModuleInfoELF>();

    // Output stubs for external and common global variables.
    MachineModuleInfoELF::SymbolListTy Stubs = MMIELF.GetGVStubList();
    if (!Stubs.empty()) {
      OutStreamer->SwitchSection(TLOF.getDataSection());
      const DataLayout &DL = M.getDataLayout();

      EmitAlignment(Log2_32(DL.getPointerSize()));
      for (const auto &Stub : Stubs) {
        OutStreamer->EmitLabel(Stub.first);
        OutStreamer->EmitSymbolValue(Stub.second.getPointer(),
                                     DL.getPointerSize());
      }
    }
  }

  // Finalize debug and EH information.
  for (const HandlerInfo &HI : Handlers) {
    NamedRegionTimer T(HI.TimerName, HI.TimerDescription, HI.TimerGroupName,
                       HI.TimerGroupDescription, TimePassesIsEnabled);
    HI.Handler->endModule();
    delete HI.Handler;
  }
  Handlers.clear();
  DD = nullptr;

  // If the target wants to know about weak references, print them all.
  if (MAI->getWeakRefDirective()) {
    // FIXME: This is not lazy, it would be nice to only print weak references
    // to stuff that is actually used.  Note that doing so would require targets
    // to notice uses in operands (due to constant exprs etc).  This should
    // happen with the MC stuff eventually.

    // Print out module-level global objects here.
    for (const auto &GO : M.global_objects()) {
      if (!GO.hasExternalWeakLinkage())
        continue;
      OutStreamer->EmitSymbolAttribute(getSymbol(&GO), MCSA_WeakReference);
    }
  }

  OutStreamer->AddBlankLine();

  // Print aliases in topological order, that is, for each alias a = b,
  // b must be printed before a.
  // This is because on some targets (e.g. PowerPC) linker expects aliases in
  // such an order to generate correct TOC information.
  SmallVector<const GlobalAlias *, 16> AliasStack;
  SmallPtrSet<const GlobalAlias *, 16> AliasVisited;
  for (const auto &Alias : M.aliases()) {
    for (const GlobalAlias *Cur = &Alias; Cur;
         Cur = dyn_cast<GlobalAlias>(Cur->getAliasee())) {
      if (!AliasVisited.insert(Cur).second)
        break;
      AliasStack.push_back(Cur);
    }
    for (const GlobalAlias *AncestorAlias : llvm::reverse(AliasStack))
      emitGlobalIndirectSymbol(M, *AncestorAlias);
    AliasStack.clear();
  }
  for (const auto &IFunc : M.ifuncs())
    emitGlobalIndirectSymbol(M, IFunc);

  GCModuleInfo *MI = getAnalysisIfAvailable<GCModuleInfo>();
  assert(MI && "AsmPrinter didn't require GCModuleInfo?");
  for (GCModuleInfo::iterator I = MI->end(), E = MI->begin(); I != E; )
    if (GCMetadataPrinter *MP = GetOrCreateGCPrinter(**--I))
      MP->finishAssembly(M, *MI, *this);

  // Emit llvm.ident metadata in an '.ident' directive.
  EmitModuleIdents(M);

  // Emit __morestack address if needed for indirect calls.
  if (MMI->usesMorestackAddr()) {
    unsigned Align = 1;
    MCSection *ReadOnlySection = getObjFileLowering().getSectionForConstant(
        getDataLayout(), SectionKind::getReadOnly(),
        /*C=*/nullptr, Align);
    OutStreamer->SwitchSection(ReadOnlySection);

    MCSymbol *AddrSymbol =
        OutContext.getOrCreateSymbol(StringRef("__morestack_addr"));
    OutStreamer->EmitLabel(AddrSymbol);

    unsigned PtrSize = MAI->getCodePointerSize();
    OutStreamer->EmitSymbolValue(GetExternalSymbolSymbol("__morestack"),
                                 PtrSize);
  }

  // Emit .note.GNU-split-stack and .note.GNU-no-split-stack sections if
  // split-stack is used.
  if (TM.getTargetTriple().isOSBinFormatELF() && MMI->hasSplitStack()) {
    OutStreamer->SwitchSection(
        OutContext.getELFSection(".note.GNU-split-stack", ELF::SHT_PROGBITS, 0));
    if (MMI->hasNosplitStack())
      OutStreamer->SwitchSection(
          OutContext.getELFSection(".note.GNU-no-split-stack", ELF::SHT_PROGBITS, 0));
  }

  // If we don't have any trampolines, then we don't require stack memory
  // to be executable. Some targets have a directive to declare this.
  Function *InitTrampolineIntrinsic = M.getFunction("llvm.init.trampoline");
  if (!InitTrampolineIntrinsic || InitTrampolineIntrinsic->use_empty())
    if (MCSection *S = MAI->getNonexecutableStackSection(OutContext))
      OutStreamer->SwitchSection(S);

  if (TM.getTargetTriple().isOSBinFormatCOFF()) {
    // Emit /EXPORT: flags for each exported global as necessary.
    const auto &TLOF = getObjFileLowering();
    std::string Flags;

    for (const GlobalValue &GV : M.global_values()) {
      raw_string_ostream OS(Flags);
      TLOF.emitLinkerFlagsForGlobal(OS, &GV);
      OS.flush();
      if (!Flags.empty()) {
        OutStreamer->SwitchSection(TLOF.getDrectveSection());
        OutStreamer->EmitBytes(Flags);
      }
      Flags.clear();
    }

    // Emit /INCLUDE: flags for each used global as necessary.
    if (const auto *LU = M.getNamedGlobal("llvm.used")) {
      assert(LU->hasInitializer() &&
             "expected llvm.used to have an initializer");
      assert(isa<ArrayType>(LU->getValueType()) &&
             "expected llvm.used to be an array type");
      if (const auto *A = cast<ConstantArray>(LU->getInitializer())) {
        for (const Value *Op : A->operands()) {
          const auto *GV =
              cast<GlobalValue>(Op->stripPointerCastsNoFollowAliases());
          // Global symbols with internal or private linkage are not visible to
          // the linker, and thus would cause an error when the linker tried to
          // preserve the symbol due to the `/include:` directive.
          if (GV->hasLocalLinkage())
            continue;

          raw_string_ostream OS(Flags);
          TLOF.emitLinkerFlagsForUsed(OS, GV);
          OS.flush();

          if (!Flags.empty()) {
            OutStreamer->SwitchSection(TLOF.getDrectveSection());
            OutStreamer->EmitBytes(Flags);
          }
          Flags.clear();
        }
      }
    }
  }

  // Allow the target to emit any magic that it wants at the end of the file,
  // after everything else has gone out.
  EmitEndOfAsmFile(M);

  MMI = nullptr;

  OutStreamer->Finish();
  OutStreamer->reset();
  OwnedMLI.reset();
  OwnedMDT.reset();

  return false;
}

MCSymbol *AsmPrinter::getCurExceptionSym() {
  if (!CurExceptionSym)
    CurExceptionSym = createTempSymbol("exception");
  return CurExceptionSym;
}

void AsmPrinter::SetupMachineFunction(MachineFunction &MF) {
  this->MF = &MF;
  // Get the function symbol.
  CurrentFnSym = getSymbol(&MF.getFunction());
  CurrentFnSymForSize = CurrentFnSym;
  CurrentFnBegin = nullptr;
  CurExceptionSym = nullptr;
  bool NeedsLocalForSize = MAI->needsLocalForSize();
  if (needFuncLabelsForEHOrDebugInfo(MF, MMI) || NeedsLocalForSize ||
      MF.getTarget().Options.EmitStackSizeSection) {
    CurrentFnBegin = createTempSymbol("func_begin");
    if (NeedsLocalForSize)
      CurrentFnSymForSize = CurrentFnBegin;
  }

  ORE = &getAnalysis<MachineOptimizationRemarkEmitterPass>().getORE();

  const TargetSubtargetInfo &STI = MF.getSubtarget();
  EnablePrintSchedInfo = PrintSchedule.getNumOccurrences()
                             ? PrintSchedule
                             : STI.supportPrintSchedInfo();
}

namespace {

// Keep track the alignment, constpool entries per Section.
  struct SectionCPs {
    MCSection *S;
    unsigned Alignment;
    SmallVector<unsigned, 4> CPEs;

    SectionCPs(MCSection *s, unsigned a) : S(s), Alignment(a) {}
  };

} // end anonymous namespace

/// EmitConstantPool - Print to the current output stream assembly
/// representations of the constants in the constant pool MCP. This is
/// used to print out constants which have been "spilled to memory" by
/// the code generator.
void AsmPrinter::EmitConstantPool() {
  const MachineConstantPool *MCP = MF->getConstantPool();
  const std::vector<MachineConstantPoolEntry> &CP = MCP->getConstants();
  if (CP.empty()) return;

  // Calculate sections for constant pool entries. We collect entries to go into
  // the same section together to reduce amount of section switch statements.
  SmallVector<SectionCPs, 4> CPSections;
  for (unsigned i = 0, e = CP.size(); i != e; ++i) {
    const MachineConstantPoolEntry &CPE = CP[i];
    unsigned Align = CPE.getAlignment();

    SectionKind Kind = CPE.getSectionKind(&getDataLayout());

    const Constant *C = nullptr;
    if (!CPE.isMachineConstantPoolEntry())
      C = CPE.Val.ConstVal;

    MCSection *S = getObjFileLowering().getSectionForConstant(getDataLayout(),
                                                              Kind, C, Align);

    // The number of sections are small, just do a linear search from the
    // last section to the first.
    bool Found = false;
    unsigned SecIdx = CPSections.size();
    while (SecIdx != 0) {
      if (CPSections[--SecIdx].S == S) {
        Found = true;
        break;
      }
    }
    if (!Found) {
      SecIdx = CPSections.size();
      CPSections.push_back(SectionCPs(S, Align));
    }

    if (Align > CPSections[SecIdx].Alignment)
      CPSections[SecIdx].Alignment = Align;
    CPSections[SecIdx].CPEs.push_back(i);
  }

  // Now print stuff into the calculated sections.
  const MCSection *CurSection = nullptr;
  unsigned Offset = 0;
  for (unsigned i = 0, e = CPSections.size(); i != e; ++i) {
    for (unsigned j = 0, ee = CPSections[i].CPEs.size(); j != ee; ++j) {
      unsigned CPI = CPSections[i].CPEs[j];
      MCSymbol *Sym = GetCPISymbol(CPI);
      if (!Sym->isUndefined())
        continue;

      if (CurSection != CPSections[i].S) {
        OutStreamer->SwitchSection(CPSections[i].S);
        EmitAlignment(Log2_32(CPSections[i].Alignment));
        CurSection = CPSections[i].S;
        Offset = 0;
      }

      MachineConstantPoolEntry CPE = CP[CPI];

      // Emit inter-object padding for alignment.
      unsigned AlignMask = CPE.getAlignment() - 1;
      unsigned NewOffset = (Offset + AlignMask) & ~AlignMask;
      OutStreamer->EmitZeros(NewOffset - Offset);

      Type *Ty = CPE.getType();
      Offset = NewOffset + getDataLayout().getTypeAllocSize(Ty);

      OutStreamer->EmitLabel(Sym);
      if (CPE.isMachineConstantPoolEntry())
        EmitMachineConstantPoolValue(CPE.Val.MachineCPVal);
      else
        EmitGlobalConstant(getDataLayout(), CPE.Val.ConstVal);
    }
  }
}

/// EmitJumpTableInfo - Print assembly representations of the jump tables used
/// by the current function to the current output stream.
void AsmPrinter::EmitJumpTableInfo() {
  const DataLayout &DL = MF->getDataLayout();
  const MachineJumpTableInfo *MJTI = MF->getJumpTableInfo();
  if (!MJTI) return;
  if (MJTI->getEntryKind() == MachineJumpTableInfo::EK_Inline) return;
  const std::vector<MachineJumpTableEntry> &JT = MJTI->getJumpTables();
  if (JT.empty()) return;

  // Pick the directive to use to print the jump table entries, and switch to
  // the appropriate section.
  const Function &F = MF->getFunction();
  const TargetLoweringObjectFile &TLOF = getObjFileLowering();
  bool JTInDiffSection = !TLOF.shouldPutJumpTableInFunctionSection(
      MJTI->getEntryKind() == MachineJumpTableInfo::EK_LabelDifference32,
      F);
  if (JTInDiffSection) {
    // Drop it in the readonly section.
    MCSection *ReadOnlySection = TLOF.getSectionForJumpTable(F, TM);
    OutStreamer->SwitchSection(ReadOnlySection);
  }

  EmitAlignment(Log2_32(MJTI->getEntryAlignment(DL)));

  // Jump tables in code sections are marked with a data_region directive
  // where that's supported.
  if (!JTInDiffSection)
    OutStreamer->EmitDataRegion(MCDR_DataRegionJT32);

  for (unsigned JTI = 0, e = JT.size(); JTI != e; ++JTI) {
    const std::vector<MachineBasicBlock*> &JTBBs = JT[JTI].MBBs;

    // If this jump table was deleted, ignore it.
    if (JTBBs.empty()) continue;

    // For the EK_LabelDifference32 entry, if using .set avoids a relocation,
    /// emit a .set directive for each unique entry.
    if (MJTI->getEntryKind() == MachineJumpTableInfo::EK_LabelDifference32 &&
        MAI->doesSetDirectiveSuppressReloc()) {
      SmallPtrSet<const MachineBasicBlock*, 16> EmittedSets;
      const TargetLowering *TLI = MF->getSubtarget().getTargetLowering();
      const MCExpr *Base = TLI->getPICJumpTableRelocBaseExpr(MF,JTI,OutContext);
      for (unsigned ii = 0, ee = JTBBs.size(); ii != ee; ++ii) {
        const MachineBasicBlock *MBB = JTBBs[ii];
        if (!EmittedSets.insert(MBB).second)
          continue;

        // .set LJTSet, LBB32-base
        const MCExpr *LHS =
          MCSymbolRefExpr::create(MBB->getSymbol(), OutContext);
        OutStreamer->EmitAssignment(GetJTSetSymbol(JTI, MBB->getNumber()),
                                    MCBinaryExpr::createSub(LHS, Base,
                                                            OutContext));
      }
    }

    // On some targets (e.g. Darwin) we want to emit two consecutive labels
    // before each jump table.  The first label is never referenced, but tells
    // the assembler and linker the extents of the jump table object.  The
    // second label is actually referenced by the code.
    if (JTInDiffSection && DL.hasLinkerPrivateGlobalPrefix())
      // FIXME: This doesn't have to have any specific name, just any randomly
      // named and numbered 'l' label would work.  Simplify GetJTISymbol.
      OutStreamer->EmitLabel(GetJTISymbol(JTI, true));

    OutStreamer->EmitLabel(GetJTISymbol(JTI));

    for (unsigned ii = 0, ee = JTBBs.size(); ii != ee; ++ii)
      EmitJumpTableEntry(MJTI, JTBBs[ii], JTI);
  }
  if (!JTInDiffSection)
    OutStreamer->EmitDataRegion(MCDR_DataRegionEnd);
}

/// EmitJumpTableEntry - Emit a jump table entry for the specified MBB to the
/// current stream.
void AsmPrinter::EmitJumpTableEntry(const MachineJumpTableInfo *MJTI,
                                    const MachineBasicBlock *MBB,
                                    unsigned UID) const {
  assert(MBB && MBB->getNumber() >= 0 && "Invalid basic block");
  const MCExpr *Value = nullptr;
  switch (MJTI->getEntryKind()) {
  case MachineJumpTableInfo::EK_Inline:
    llvm_unreachable("Cannot emit EK_Inline jump table entry");
  case MachineJumpTableInfo::EK_Custom32:
    Value = MF->getSubtarget().getTargetLowering()->LowerCustomJumpTableEntry(
        MJTI, MBB, UID, OutContext);
    break;
  case MachineJumpTableInfo::EK_BlockAddress:
    // EK_BlockAddress - Each entry is a plain address of block, e.g.:
    //     .word LBB123
    Value = MCSymbolRefExpr::create(MBB->getSymbol(), OutContext);
    break;
  case MachineJumpTableInfo::EK_GPRel32BlockAddress: {
    // EK_GPRel32BlockAddress - Each entry is an address of block, encoded
    // with a relocation as gp-relative, e.g.:
    //     .gprel32 LBB123
    MCSymbol *MBBSym = MBB->getSymbol();
    OutStreamer->EmitGPRel32Value(MCSymbolRefExpr::create(MBBSym, OutContext));
    return;
  }

  case MachineJumpTableInfo::EK_GPRel64BlockAddress: {
    // EK_GPRel64BlockAddress - Each entry is an address of block, encoded
    // with a relocation as gp-relative, e.g.:
    //     .gpdword LBB123
    MCSymbol *MBBSym = MBB->getSymbol();
    OutStreamer->EmitGPRel64Value(MCSymbolRefExpr::create(MBBSym, OutContext));
    return;
  }

  case MachineJumpTableInfo::EK_LabelDifference32: {
    // Each entry is the address of the block minus the address of the jump
    // table. This is used for PIC jump tables where gprel32 is not supported.
    // e.g.:
    //      .word LBB123 - LJTI1_2
    // If the .set directive avoids relocations, this is emitted as:
    //      .set L4_5_set_123, LBB123 - LJTI1_2
    //      .word L4_5_set_123
    if (MAI->doesSetDirectiveSuppressReloc()) {
      Value = MCSymbolRefExpr::create(GetJTSetSymbol(UID, MBB->getNumber()),
                                      OutContext);
      break;
    }
    Value = MCSymbolRefExpr::create(MBB->getSymbol(), OutContext);
    const TargetLowering *TLI = MF->getSubtarget().getTargetLowering();
    const MCExpr *Base = TLI->getPICJumpTableRelocBaseExpr(MF, UID, OutContext);
    Value = MCBinaryExpr::createSub(Value, Base, OutContext);
    break;
  }
  }

  assert(Value && "Unknown entry kind!");

  unsigned EntrySize = MJTI->getEntrySize(getDataLayout());
  OutStreamer->EmitValue(Value, EntrySize);
}

/// EmitSpecialLLVMGlobal - Check to see if the specified global is a
/// special global used by LLVM.  If so, emit it and return true, otherwise
/// do nothing and return false.
bool AsmPrinter::EmitSpecialLLVMGlobal(const GlobalVariable *GV) {
  if (GV->getName() == "llvm.used") {
    if (MAI->hasNoDeadStrip())    // No need to emit this at all.
      EmitLLVMUsedList(cast<ConstantArray>(GV->getInitializer()));
    return true;
  }

  // Ignore debug and non-emitted data.  This handles llvm.compiler.used.
  if (GV->getSection() == "llvm.metadata" ||
      GV->hasAvailableExternallyLinkage())
    return true;

  if (!GV->hasAppendingLinkage()) return false;

  assert(GV->hasInitializer() && "Not a special LLVM global!");

  if (GV->getName() == "llvm.global_ctors") {
    EmitXXStructorList(GV->getParent()->getDataLayout(), GV->getInitializer(),
                       /* isCtor */ true);

    return true;
  }

  if (GV->getName() == "llvm.global_dtors") {
    EmitXXStructorList(GV->getParent()->getDataLayout(), GV->getInitializer(),
                       /* isCtor */ false);

    return true;
  }

  report_fatal_error("unknown special variable");
}

/// EmitLLVMUsedList - For targets that define a MAI::UsedDirective, mark each
/// global in the specified llvm.used list for which emitUsedDirectiveFor
/// is true, as being used with this directive.
void AsmPrinter::EmitLLVMUsedList(const ConstantArray *InitList) {
  // Should be an array of 'i8*'.
  for (unsigned i = 0, e = InitList->getNumOperands(); i != e; ++i) {
    const GlobalValue *GV =
      dyn_cast<GlobalValue>(InitList->getOperand(i)->stripPointerCasts());
    if (GV)
      OutStreamer->EmitSymbolAttribute(getSymbol(GV), MCSA_NoDeadStrip);
  }
}

namespace {

struct Structor {
  int Priority = 0;
  Constant *Func = nullptr;
  GlobalValue *ComdatKey = nullptr;

  Structor() = default;
};

} // end anonymous namespace

/// EmitXXStructorList - Emit the ctor or dtor list taking into account the init
/// priority.
void AsmPrinter::EmitXXStructorList(const DataLayout &DL, const Constant *List,
                                    bool isCtor) {
  // Should be an array of '{ int, void ()* }' structs.  The first value is the
  // init priority.
  if (!isa<ConstantArray>(List)) return;

  // Sanity check the structors list.
  const ConstantArray *InitList = dyn_cast<ConstantArray>(List);
  if (!InitList) return; // Not an array!
  StructType *ETy = dyn_cast<StructType>(InitList->getType()->getElementType());
  // FIXME: Only allow the 3-field form in LLVM 4.0.
  if (!ETy || ETy->getNumElements() < 2 || ETy->getNumElements() > 3)
    return; // Not an array of two or three elements!
  if (!isa<IntegerType>(ETy->getTypeAtIndex(0U)) ||
      !isa<PointerType>(ETy->getTypeAtIndex(1U))) return; // Not (int, ptr).
  if (ETy->getNumElements() == 3 && !isa<PointerType>(ETy->getTypeAtIndex(2U)))
    return; // Not (int, ptr, ptr).

  // Gather the structors in a form that's convenient for sorting by priority.
  SmallVector<Structor, 8> Structors;
  for (Value *O : InitList->operands()) {
    ConstantStruct *CS = dyn_cast<ConstantStruct>(O);
    if (!CS) continue; // Malformed.
    if (CS->getOperand(1)->isNullValue())
      break;  // Found a null terminator, skip the rest.
    ConstantInt *Priority = dyn_cast<ConstantInt>(CS->getOperand(0));
    if (!Priority) continue; // Malformed.
    Structors.push_back(Structor());
    Structor &S = Structors.back();
    S.Priority = Priority->getLimitedValue(65535);
    S.Func = CS->getOperand(1);
    if (ETy->getNumElements() == 3 && !CS->getOperand(2)->isNullValue())
      S.ComdatKey =
          dyn_cast<GlobalValue>(CS->getOperand(2)->stripPointerCasts());
  }

  // Emit the function pointers in the target-specific order
  unsigned Align = Log2_32(DL.getPointerPrefAlignment());
  std::stable_sort(Structors.begin(), Structors.end(),
                   [](const Structor &L,
                      const Structor &R) { return L.Priority < R.Priority; });
  for (Structor &S : Structors) {
    const TargetLoweringObjectFile &Obj = getObjFileLowering();
    const MCSymbol *KeySym = nullptr;
    if (GlobalValue *GV = S.ComdatKey) {
      if (GV->isDeclarationForLinker())
        // If the associated variable is not defined in this module
        // (it might be available_externally, or have been an
        // available_externally definition that was dropped by the
        // EliminateAvailableExternally pass), some other TU
        // will provide its dynamic initializer.
        continue;

      KeySym = getSymbol(GV);
    }
    MCSection *OutputSection =
        (isCtor ? Obj.getStaticCtorSection(S.Priority, KeySym)
                : Obj.getStaticDtorSection(S.Priority, KeySym));
    OutStreamer->SwitchSection(OutputSection);
    if (OutStreamer->getCurrentSection() != OutStreamer->getPreviousSection())
      EmitAlignment(Align);
    EmitXXStructor(DL, S.Func);
  }
}

void AsmPrinter::EmitModuleIdents(Module &M) {
  if (!MAI->hasIdentDirective())
    return;

  if (const NamedMDNode *NMD = M.getNamedMetadata("llvm.ident")) {
    for (unsigned i = 0, e = NMD->getNumOperands(); i != e; ++i) {
      const MDNode *N = NMD->getOperand(i);
      assert(N->getNumOperands() == 1 &&
             "llvm.ident metadata entry can have only one operand");
      const MDString *S = cast<MDString>(N->getOperand(0));
      OutStreamer->EmitIdent(S->getString());
    }
  }
}

//===--------------------------------------------------------------------===//
// Emission and print routines
//

/// Emit a byte directive and value.
///
void AsmPrinter::emitInt8(int Value) const {
  OutStreamer->EmitIntValue(Value, 1);
}

/// Emit a short directive and value.
void AsmPrinter::emitInt16(int Value) const {
  OutStreamer->EmitIntValue(Value, 2);
}

/// Emit a long directive and value.
void AsmPrinter::emitInt32(int Value) const {
  OutStreamer->EmitIntValue(Value, 4);
}

/// Emit something like ".long Hi-Lo" where the size in bytes of the directive
/// is specified by Size and Hi/Lo specify the labels. This implicitly uses
/// .set if it avoids relocations.
void AsmPrinter::EmitLabelDifference(const MCSymbol *Hi, const MCSymbol *Lo,
                                     unsigned Size) const {
  OutStreamer->emitAbsoluteSymbolDiff(Hi, Lo, Size);
}

/// EmitLabelPlusOffset - Emit something like ".long Label+Offset"
/// where the size in bytes of the directive is specified by Size and Label
/// specifies the label.  This implicitly uses .set if it is available.
void AsmPrinter::EmitLabelPlusOffset(const MCSymbol *Label, uint64_t Offset,
                                     unsigned Size,
                                     bool IsSectionRelative) const {
  if (MAI->needsDwarfSectionOffsetDirective() && IsSectionRelative) {
    OutStreamer->EmitCOFFSecRel32(Label, Offset);
    if (Size > 4)
      OutStreamer->EmitZeros(Size - 4);
    return;
  }

  // Emit Label+Offset (or just Label if Offset is zero)
  const MCExpr *Expr = MCSymbolRefExpr::create(Label, OutContext);
  if (Offset)
    Expr = MCBinaryExpr::createAdd(
        Expr, MCConstantExpr::create(Offset, OutContext), OutContext);

  OutStreamer->EmitValue(Expr, Size);
}

//===----------------------------------------------------------------------===//

// EmitAlignment - Emit an alignment directive to the specified power of
// two boundary.  For example, if you pass in 3 here, you will get an 8
// byte alignment.  If a global value is specified, and if that global has
// an explicit alignment requested, it will override the alignment request
// if required for correctness.
void AsmPrinter::EmitAlignment(unsigned NumBits, const GlobalObject *GV) const {
  if (GV)
    NumBits = getGVAlignmentLog2(GV, GV->getParent()->getDataLayout(), NumBits);

  if (NumBits == 0) return;   // 1-byte aligned: no need to emit alignment.

  assert(NumBits <
             static_cast<unsigned>(std::numeric_limits<unsigned>::digits) &&
         "undefined behavior");
  if (getCurrentSection()->getKind().isText())
    OutStreamer->EmitCodeAlignment(1u << NumBits);
  else
    OutStreamer->EmitValueToAlignment(1u << NumBits);
}

//===----------------------------------------------------------------------===//
// Constant emission.
//===----------------------------------------------------------------------===//

const MCExpr *AsmPrinter::lowerConstant(const Constant *CV) {
  MCContext &Ctx = OutContext;

  if (CV->isNullValue() || isa<UndefValue>(CV))
    return MCConstantExpr::create(0, Ctx);

  if (const ConstantInt *CI = dyn_cast<ConstantInt>(CV))
    return MCConstantExpr::create(CI->getZExtValue(), Ctx);

  if (const GlobalValue *GV = dyn_cast<GlobalValue>(CV))
    return MCSymbolRefExpr::create(getSymbol(GV), Ctx);

  if (const BlockAddress *BA = dyn_cast<BlockAddress>(CV))
    return MCSymbolRefExpr::create(GetBlockAddressSymbol(BA), Ctx);

  const ConstantExpr *CE = dyn_cast<ConstantExpr>(CV);
  if (!CE) {
    llvm_unreachable("Unknown constant value to lower!");
  }

  switch (CE->getOpcode()) {
  default:
    // If the code isn't optimized, there may be outstanding folding
    // opportunities. Attempt to fold the expression using DataLayout as a
    // last resort before giving up.
    if (Constant *C = ConstantFoldConstant(CE, getDataLayout()))
      if (C != CE)
        return lowerConstant(C);

    // Otherwise report the problem to the user.
    {
      std::string S;
      raw_string_ostream OS(S);
      OS << "Unsupported expression in static initializer: ";
      CE->printAsOperand(OS, /*PrintType=*/false,
                     !MF ? nullptr : MF->getFunction().getParent());
      report_fatal_error(OS.str());
    }
  case Instruction::GetElementPtr: {
    // Generate a symbolic expression for the byte address
    APInt OffsetAI(getDataLayout().getPointerTypeSizeInBits(CE->getType()), 0);
    cast<GEPOperator>(CE)->accumulateConstantOffset(getDataLayout(), OffsetAI);

    const MCExpr *Base = lowerConstant(CE->getOperand(0));
    if (!OffsetAI)
      return Base;

    int64_t Offset = OffsetAI.getSExtValue();
    return MCBinaryExpr::createAdd(Base, MCConstantExpr::create(Offset, Ctx),
                                   Ctx);
  }

  case Instruction::Trunc:
    // We emit the value and depend on the assembler to truncate the generated
    // expression properly.  This is important for differences between
    // blockaddress labels.  Since the two labels are in the same function, it
    // is reasonable to treat their delta as a 32-bit value.
    LLVM_FALLTHROUGH;
  case Instruction::BitCast:
    return lowerConstant(CE->getOperand(0));

  case Instruction::IntToPtr: {
    const DataLayout &DL = getDataLayout();

    // Handle casts to pointers by changing them into casts to the appropriate
    // integer type.  This promotes constant folding and simplifies this code.
    Constant *Op = CE->getOperand(0);
    Op = ConstantExpr::getIntegerCast(Op, DL.getIntPtrType(CV->getType()),
                                      false/*ZExt*/);
    return lowerConstant(Op);
  }

  case Instruction::PtrToInt: {
    const DataLayout &DL = getDataLayout();

    // Support only foldable casts to/from pointers that can be eliminated by
    // changing the pointer to the appropriately sized integer type.
    Constant *Op = CE->getOperand(0);
    Type *Ty = CE->getType();

    const MCExpr *OpExpr = lowerConstant(Op);

    // We can emit the pointer value into this slot if the slot is an
    // integer slot equal to the size of the pointer.
    if (DL.getTypeAllocSize(Ty) == DL.getTypeAllocSize(Op->getType()))
      return OpExpr;

    // Otherwise the pointer is smaller than the resultant integer, mask off
    // the high bits so we are sure to get a proper truncation if the input is
    // a constant expr.
    unsigned InBits = DL.getTypeAllocSizeInBits(Op->getType());
    const MCExpr *MaskExpr = MCConstantExpr::create(~0ULL >> (64-InBits), Ctx);
    return MCBinaryExpr::createAnd(OpExpr, MaskExpr, Ctx);
  }

  case Instruction::Sub: {
    GlobalValue *LHSGV;
    APInt LHSOffset;
    if (IsConstantOffsetFromGlobal(CE->getOperand(0), LHSGV, LHSOffset,
                                   getDataLayout())) {
      GlobalValue *RHSGV;
      APInt RHSOffset;
      if (IsConstantOffsetFromGlobal(CE->getOperand(1), RHSGV, RHSOffset,
                                     getDataLayout())) {
        const MCExpr *RelocExpr =
            getObjFileLowering().lowerRelativeReference(LHSGV, RHSGV, TM);
        if (!RelocExpr)
          RelocExpr = MCBinaryExpr::createSub(
              MCSymbolRefExpr::create(getSymbol(LHSGV), Ctx),
              MCSymbolRefExpr::create(getSymbol(RHSGV), Ctx), Ctx);
        int64_t Addend = (LHSOffset - RHSOffset).getSExtValue();
        if (Addend != 0)
          RelocExpr = MCBinaryExpr::createAdd(
              RelocExpr, MCConstantExpr::create(Addend, Ctx), Ctx);
        return RelocExpr;
      }
    }
  }
  // else fallthrough
  LLVM_FALLTHROUGH;

  // The MC library also has a right-shift operator, but it isn't consistently
  // signed or unsigned between different targets.
  case Instruction::Add:
  case Instruction::Mul:
  case Instruction::SDiv:
  case Instruction::SRem:
  case Instruction::Shl:
  case Instruction::And:
  case Instruction::Or:
  case Instruction::Xor: {
    const MCExpr *LHS = lowerConstant(CE->getOperand(0));
    const MCExpr *RHS = lowerConstant(CE->getOperand(1));
    switch (CE->getOpcode()) {
    default: llvm_unreachable("Unknown binary operator constant cast expr");
    case Instruction::Add: return MCBinaryExpr::createAdd(LHS, RHS, Ctx);
    case Instruction::Sub: return MCBinaryExpr::createSub(LHS, RHS, Ctx);
    case Instruction::Mul: return MCBinaryExpr::createMul(LHS, RHS, Ctx);
    case Instruction::SDiv: return MCBinaryExpr::createDiv(LHS, RHS, Ctx);
    case Instruction::SRem: return MCBinaryExpr::createMod(LHS, RHS, Ctx);
    case Instruction::Shl: return MCBinaryExpr::createShl(LHS, RHS, Ctx);
    case Instruction::And: return MCBinaryExpr::createAnd(LHS, RHS, Ctx);
    case Instruction::Or:  return MCBinaryExpr::createOr (LHS, RHS, Ctx);
    case Instruction::Xor: return MCBinaryExpr::createXor(LHS, RHS, Ctx);
    }
  }
  }
}

static void emitGlobalConstantImpl(const DataLayout &DL, const Constant *C,
                                   AsmPrinter &AP,
                                   const Constant *BaseCV = nullptr,
                                   uint64_t Offset = 0);

static void emitGlobalConstantFP(const ConstantFP *CFP, AsmPrinter &AP);
static void emitGlobalConstantFP(APFloat APF, Type *ET, AsmPrinter &AP);

/// isRepeatedByteSequence - Determine whether the given value is
/// composed of a repeated sequence of identical bytes and return the
/// byte value.  If it is not a repeated sequence, return -1.
static int isRepeatedByteSequence(const ConstantDataSequential *V) {
  StringRef Data = V->getRawDataValues();
  assert(!Data.empty() && "Empty aggregates should be CAZ node");
  char C = Data[0];
  for (unsigned i = 1, e = Data.size(); i != e; ++i)
    if (Data[i] != C) return -1;
  return static_cast<uint8_t>(C); // Ensure 255 is not returned as -1.
}

/// isRepeatedByteSequence - Determine whether the given value is
/// composed of a repeated sequence of identical bytes and return the
/// byte value.  If it is not a repeated sequence, return -1.
static int isRepeatedByteSequence(const Value *V, const DataLayout &DL) {
  if (const ConstantInt *CI = dyn_cast<ConstantInt>(V)) {
    uint64_t Size = DL.getTypeAllocSizeInBits(V->getType());
    assert(Size % 8 == 0);

    // Extend the element to take zero padding into account.
    APInt Value = CI->getValue().zextOrSelf(Size);
    if (!Value.isSplat(8))
      return -1;

    return Value.zextOrTrunc(8).getZExtValue();
  }
  if (const ConstantArray *CA = dyn_cast<ConstantArray>(V)) {
    // Make sure all array elements are sequences of the same repeated
    // byte.
    assert(CA->getNumOperands() != 0 && "Should be a CAZ");
    Constant *Op0 = CA->getOperand(0);
    int Byte = isRepeatedByteSequence(Op0, DL);
    if (Byte == -1)
      return -1;

    // All array elements must be equal.
    for (unsigned i = 1, e = CA->getNumOperands(); i != e; ++i)
      if (CA->getOperand(i) != Op0)
        return -1;
    return Byte;
  }

  if (const ConstantDataSequential *CDS = dyn_cast<ConstantDataSequential>(V))
    return isRepeatedByteSequence(CDS);

  return -1;
}

static void emitGlobalConstantDataSequential(const DataLayout &DL,
                                             const ConstantDataSequential *CDS,
                                             AsmPrinter &AP) {
  // See if we can aggregate this into a .fill, if so, emit it as such.
  int Value = isRepeatedByteSequence(CDS, DL);
  if (Value != -1) {
    uint64_t Bytes = DL.getTypeAllocSize(CDS->getType());
    // Don't emit a 1-byte object as a .fill.
    if (Bytes > 1)
      return AP.OutStreamer->emitFill(Bytes, Value);
  }

  // If this can be emitted with .ascii/.asciz, emit it as such.
  if (CDS->isString())
    return AP.OutStreamer->EmitBytes(CDS->getAsString());

  // Otherwise, emit the values in successive locations.
  unsigned ElementByteSize = CDS->getElementByteSize();
  if (isa<IntegerType>(CDS->getElementType())) {
    for (unsigned i = 0, e = CDS->getNumElements(); i != e; ++i) {
      if (AP.isVerbose())
        AP.OutStreamer->GetCommentOS() << format("0x%" PRIx64 "\n",
                                                 CDS->getElementAsInteger(i));
      AP.OutStreamer->EmitIntValue(CDS->getElementAsInteger(i),
                                   ElementByteSize);
    }
  } else {
    Type *ET = CDS->getElementType();
    for (unsigned I = 0, E = CDS->getNumElements(); I != E; ++I)
      emitGlobalConstantFP(CDS->getElementAsAPFloat(I), ET, AP);
  }

  unsigned Size = DL.getTypeAllocSize(CDS->getType());
  unsigned EmittedSize = DL.getTypeAllocSize(CDS->getType()->getElementType()) *
                        CDS->getNumElements();
  assert(EmittedSize <= Size && "Size cannot be less than EmittedSize!");
  if (unsigned Padding = Size - EmittedSize)
    AP.OutStreamer->EmitZeros(Padding);
}

static void emitGlobalConstantArray(const DataLayout &DL,
                                    const ConstantArray *CA, AsmPrinter &AP,
                                    const Constant *BaseCV, uint64_t Offset) {
  // See if we can aggregate some values.  Make sure it can be
  // represented as a series of bytes of the constant value.
  int Value = isRepeatedByteSequence(CA, DL);

  if (Value != -1) {
    uint64_t Bytes = DL.getTypeAllocSize(CA->getType());
    AP.OutStreamer->emitFill(Bytes, Value);
  }
  else {
    for (unsigned i = 0, e = CA->getNumOperands(); i != e; ++i) {
      emitGlobalConstantImpl(DL, CA->getOperand(i), AP, BaseCV, Offset);
      Offset += DL.getTypeAllocSize(CA->getOperand(i)->getType());
    }
  }
}

static void emitGlobalConstantVector(const DataLayout &DL,
                                     const ConstantVector *CV, AsmPrinter &AP) {
  for (unsigned i = 0, e = CV->getType()->getNumElements(); i != e; ++i)
    emitGlobalConstantImpl(DL, CV->getOperand(i), AP);

  unsigned Size = DL.getTypeAllocSize(CV->getType());
  unsigned EmittedSize = DL.getTypeAllocSize(CV->getType()->getElementType()) *
                         CV->getType()->getNumElements();
  if (unsigned Padding = Size - EmittedSize)
    AP.OutStreamer->EmitZeros(Padding);
}

static void emitGlobalConstantStruct(const DataLayout &DL,
                                     const ConstantStruct *CS, AsmPrinter &AP,
                                     const Constant *BaseCV, uint64_t Offset) {
  // Print the fields in successive locations. Pad to align if needed!
  unsigned Size = DL.getTypeAllocSize(CS->getType());
  const StructLayout *Layout = DL.getStructLayout(CS->getType());
  uint64_t SizeSoFar = 0;
  for (unsigned i = 0, e = CS->getNumOperands(); i != e; ++i) {
    const Constant *Field = CS->getOperand(i);

    // Print the actual field value.
    emitGlobalConstantImpl(DL, Field, AP, BaseCV, Offset + SizeSoFar);

    // Check if padding is needed and insert one or more 0s.
    uint64_t FieldSize = DL.getTypeAllocSize(Field->getType());
    uint64_t PadSize = ((i == e-1 ? Size : Layout->getElementOffset(i+1))
                        - Layout->getElementOffset(i)) - FieldSize;
    SizeSoFar += FieldSize + PadSize;

    // Insert padding - this may include padding to increase the size of the
    // current field up to the ABI size (if the struct is not packed) as well
    // as padding to ensure that the next field starts at the right offset.
    AP.OutStreamer->EmitZeros(PadSize);
  }
  assert(SizeSoFar == Layout->getSizeInBytes() &&
         "Layout of constant struct may be incorrect!");
}

static void emitGlobalConstantFP(APFloat APF, Type *ET, AsmPrinter &AP) {
  APInt API = APF.bitcastToAPInt();

  // First print a comment with what we think the original floating-point value
  // should have been.
  if (AP.isVerbose()) {
    SmallString<8> StrVal;
    APF.toString(StrVal);

    if (ET)
      ET->print(AP.OutStreamer->GetCommentOS());
    else
      AP.OutStreamer->GetCommentOS() << "Printing <null> Type";
    AP.OutStreamer->GetCommentOS() << ' ' << StrVal << '\n';
  }

  // Now iterate through the APInt chunks, emitting them in endian-correct
  // order, possibly with a smaller chunk at beginning/end (e.g. for x87 80-bit
  // floats).
  unsigned NumBytes = API.getBitWidth() / 8;
  unsigned TrailingBytes = NumBytes % sizeof(uint64_t);
  const uint64_t *p = API.getRawData();

  // PPC's long double has odd notions of endianness compared to how LLVM
  // handles it: p[0] goes first for *big* endian on PPC.
  if (AP.getDataLayout().isBigEndian() && !ET->isPPC_FP128Ty()) {
    int Chunk = API.getNumWords() - 1;

    if (TrailingBytes)
      AP.OutStreamer->EmitIntValue(p[Chunk--], TrailingBytes);

    for (; Chunk >= 0; --Chunk)
      AP.OutStreamer->EmitIntValue(p[Chunk], sizeof(uint64_t));
  } else {
    unsigned Chunk;
    for (Chunk = 0; Chunk < NumBytes / sizeof(uint64_t); ++Chunk)
      AP.OutStreamer->EmitIntValue(p[Chunk], sizeof(uint64_t));

    if (TrailingBytes)
      AP.OutStreamer->EmitIntValue(p[Chunk], TrailingBytes);
  }

  // Emit the tail padding for the long double.
  const DataLayout &DL = AP.getDataLayout();
  AP.OutStreamer->EmitZeros(DL.getTypeAllocSize(ET) - DL.getTypeStoreSize(ET));
}

static void emitGlobalConstantFP(const ConstantFP *CFP, AsmPrinter &AP) {
  emitGlobalConstantFP(CFP->getValueAPF(), CFP->getType(), AP);
}

static void emitGlobalConstantLargeInt(const ConstantInt *CI, AsmPrinter &AP) {
  const DataLayout &DL = AP.getDataLayout();
  unsigned BitWidth = CI->getBitWidth();

  // Copy the value as we may massage the layout for constants whose bit width
  // is not a multiple of 64-bits.
  APInt Realigned(CI->getValue());
  uint64_t ExtraBits = 0;
  unsigned ExtraBitsSize = BitWidth & 63;

  if (ExtraBitsSize) {
    // The bit width of the data is not a multiple of 64-bits.
    // The extra bits are expected to be at the end of the chunk of the memory.
    // Little endian:
    // * Nothing to be done, just record the extra bits to emit.
    // Big endian:
    // * Record the extra bits to emit.
    // * Realign the raw data to emit the chunks of 64-bits.
    if (DL.isBigEndian()) {
      // Basically the structure of the raw data is a chunk of 64-bits cells:
      //    0        1         BitWidth / 64
      // [chunk1][chunk2] ... [chunkN].
      // The most significant chunk is chunkN and it should be emitted first.
      // However, due to the alignment issue chunkN contains useless bits.
      // Realign the chunks so that they contain only useless information:
      // ExtraBits     0       1       (BitWidth / 64) - 1
      //       chu[nk1 chu][nk2 chu] ... [nkN-1 chunkN]
      ExtraBits = Realigned.getRawData()[0] &
        (((uint64_t)-1) >> (64 - ExtraBitsSize));
      Realigned.lshrInPlace(ExtraBitsSize);
    } else
      ExtraBits = Realigned.getRawData()[BitWidth / 64];
  }

  // We don't expect assemblers to support integer data directives
  // for more than 64 bits, so we emit the data in at most 64-bit
  // quantities at a time.
  const uint64_t *RawData = Realigned.getRawData();
  for (unsigned i = 0, e = BitWidth / 64; i != e; ++i) {
    uint64_t Val = DL.isBigEndian() ? RawData[e - i - 1] : RawData[i];
    AP.OutStreamer->EmitIntValue(Val, 8);
  }

  if (ExtraBitsSize) {
    // Emit the extra bits after the 64-bits chunks.

    // Emit a directive that fills the expected size.
    uint64_t Size = AP.getDataLayout().getTypeAllocSize(CI->getType());
    Size -= (BitWidth / 64) * 8;
    assert(Size && Size * 8 >= ExtraBitsSize &&
           (ExtraBits & (((uint64_t)-1) >> (64 - ExtraBitsSize)))
           == ExtraBits && "Directive too small for extra bits.");
    AP.OutStreamer->EmitIntValue(ExtraBits, Size);
  }
}

/// Transform a not absolute MCExpr containing a reference to a GOT
/// equivalent global, by a target specific GOT pc relative access to the
/// final symbol.
static void handleIndirectSymViaGOTPCRel(AsmPrinter &AP, const MCExpr **ME,
                                         const Constant *BaseCst,
                                         uint64_t Offset) {
  // The global @foo below illustrates a global that uses a got equivalent.
  //
  //  @bar = global i32 42
  //  @gotequiv = private unnamed_addr constant i32* @bar
  //  @foo = i32 trunc (i64 sub (i64 ptrtoint (i32** @gotequiv to i64),
  //                             i64 ptrtoint (i32* @foo to i64))
  //                        to i32)
  //
  // The cstexpr in @foo is converted into the MCExpr `ME`, where we actually
  // check whether @foo is suitable to use a GOTPCREL. `ME` is usually in the
  // form:
  //
  //  foo = cstexpr, where
  //    cstexpr := <gotequiv> - "." + <cst>
  //    cstexpr := <gotequiv> - (<foo> - <offset from @foo base>) + <cst>
  //
  // After canonicalization by evaluateAsRelocatable `ME` turns into:
  //
  //  cstexpr := <gotequiv> - <foo> + gotpcrelcst, where
  //    gotpcrelcst := <offset from @foo base> + <cst>
  MCValue MV;
  if (!(*ME)->evaluateAsRelocatable(MV, nullptr, nullptr) || MV.isAbsolute())
    return;
  const MCSymbolRefExpr *SymA = MV.getSymA();
  if (!SymA)
    return;

  // Check that GOT equivalent symbol is cached.
  const MCSymbol *GOTEquivSym = &SymA->getSymbol();
  if (!AP.GlobalGOTEquivs.count(GOTEquivSym))
    return;

  const GlobalValue *BaseGV = dyn_cast_or_null<GlobalValue>(BaseCst);
  if (!BaseGV)
    return;

  // Check for a valid base symbol
  const MCSymbol *BaseSym = AP.getSymbol(BaseGV);
  const MCSymbolRefExpr *SymB = MV.getSymB();

  if (!SymB || BaseSym != &SymB->getSymbol())
    return;

  // Make sure to match:
  //
  //    gotpcrelcst := <offset from @foo base> + <cst>
  //
  // If gotpcrelcst is positive it means that we can safely fold the pc rel
  // displacement into the GOTPCREL. We can also can have an extra offset <cst>
  // if the target knows how to encode it.
  int64_t GOTPCRelCst = Offset + MV.getConstant();
  if (GOTPCRelCst < 0)
    return;
  if (!AP.getObjFileLowering().supportGOTPCRelWithOffset() && GOTPCRelCst != 0)
    return;

  // Emit the GOT PC relative to replace the got equivalent global, i.e.:
  //
  //  bar:
  //    .long 42
  //  gotequiv:
  //    .quad bar
  //  foo:
  //    .long gotequiv - "." + <cst>
  //
  // is replaced by the target specific equivalent to:
  //
  //  bar:
  //    .long 42
  //  foo:
  //    .long bar@GOTPCREL+<gotpcrelcst>
  AsmPrinter::GOTEquivUsePair Result = AP.GlobalGOTEquivs[GOTEquivSym];
  const GlobalVariable *GV = Result.first;
  int NumUses = (int)Result.second;
  const GlobalValue *FinalGV = dyn_cast<GlobalValue>(GV->getOperand(0));
  const MCSymbol *FinalSym = AP.getSymbol(FinalGV);
  *ME = AP.getObjFileLowering().getIndirectSymViaGOTPCRel(
      FinalSym, MV, Offset, AP.MMI, *AP.OutStreamer);

  // Update GOT equivalent usage information
  --NumUses;
  if (NumUses >= 0)
    AP.GlobalGOTEquivs[GOTEquivSym] = std::make_pair(GV, NumUses);
}

static void emitGlobalConstantImpl(const DataLayout &DL, const Constant *CV,
                                   AsmPrinter &AP, const Constant *BaseCV,
                                   uint64_t Offset) {
  uint64_t Size = DL.getTypeAllocSize(CV->getType());

  // Globals with sub-elements such as combinations of arrays and structs
  // are handled recursively by emitGlobalConstantImpl. Keep track of the
  // constant symbol base and the current position with BaseCV and Offset.
  if (!BaseCV && CV->hasOneUse())
    BaseCV = dyn_cast<Constant>(CV->user_back());

  if (isa<ConstantAggregateZero>(CV) || isa<UndefValue>(CV))
    return AP.OutStreamer->EmitZeros(Size);

  if (const ConstantInt *CI = dyn_cast<ConstantInt>(CV)) {
    switch (Size) {
    case 1:
    case 2:
    case 4:
    case 8:
      if (AP.isVerbose())
        AP.OutStreamer->GetCommentOS() << format("0x%" PRIx64 "\n",
                                                 CI->getZExtValue());
      AP.OutStreamer->EmitIntValue(CI->getZExtValue(), Size);
      return;
    default:
      emitGlobalConstantLargeInt(CI, AP);
      return;
    }
  }

  if (const ConstantFP *CFP = dyn_cast<ConstantFP>(CV))
    return emitGlobalConstantFP(CFP, AP);

  if (isa<ConstantPointerNull>(CV)) {
    AP.OutStreamer->EmitIntValue(0, Size);
    return;
  }

  if (const ConstantDataSequential *CDS = dyn_cast<ConstantDataSequential>(CV))
    return emitGlobalConstantDataSequential(DL, CDS, AP);

  if (const ConstantArray *CVA = dyn_cast<ConstantArray>(CV))
    return emitGlobalConstantArray(DL, CVA, AP, BaseCV, Offset);

  if (const ConstantStruct *CVS = dyn_cast<ConstantStruct>(CV))
    return emitGlobalConstantStruct(DL, CVS, AP, BaseCV, Offset);

  if (const ConstantExpr *CE = dyn_cast<ConstantExpr>(CV)) {
#if INTEL_CUSTOMIZATION
    // TODO: upstream to llvm.org together with
    // test/CodeGen/X86/ConstantGlobalBlock.ll.

    // Look through bitcasts and address space casts, which might not be able
    // to be MCExpr'ized (e.g. of vectors).
    if (CE->getOpcode() == Instruction::BitCast ||
        CE->getOpcode() == Instruction::AddrSpaceCast)
#endif // INTEL_CUSTOMIZATION
      return emitGlobalConstantImpl(DL, CE->getOperand(0), AP);

    if (Size > 8) {
      // If the constant expression's size is greater than 64-bits, then we have
      // to emit the value in chunks. Try to constant fold the value and emit it
      // that way.
      Constant *New = ConstantFoldConstant(CE, DL);
      if (New && New != CE)
        return emitGlobalConstantImpl(DL, New, AP);
    }
  }

  if (const ConstantVector *V = dyn_cast<ConstantVector>(CV))
    return emitGlobalConstantVector(DL, V, AP);

  // Otherwise, it must be a ConstantExpr.  Lower it to an MCExpr, then emit it
  // thread the streamer with EmitValue.
  const MCExpr *ME = AP.lowerConstant(CV);

  // Since lowerConstant already folded and got rid of all IR pointer and
  // integer casts, detect GOT equivalent accesses by looking into the MCExpr
  // directly.
  if (AP.getObjFileLowering().supportIndirectSymViaGOTPCRel())
    handleIndirectSymViaGOTPCRel(AP, &ME, BaseCV, Offset);

  AP.OutStreamer->EmitValue(ME, Size);
}

/// EmitGlobalConstant - Print a general LLVM constant to the .s file.
void AsmPrinter::EmitGlobalConstant(const DataLayout &DL, const Constant *CV) {
  uint64_t Size = DL.getTypeAllocSize(CV->getType());
  if (Size)
    emitGlobalConstantImpl(DL, CV, *this);
  else if (MAI->hasSubsectionsViaSymbols()) {
    // If the global has zero size, emit a single byte so that two labels don't
    // look like they are at the same location.
    OutStreamer->EmitIntValue(0, 1);
  }
}

void AsmPrinter::EmitMachineConstantPoolValue(MachineConstantPoolValue *MCPV) {
  // Target doesn't support this yet!
  llvm_unreachable("Target does not support EmitMachineConstantPoolValue");
}

void AsmPrinter::printOffset(int64_t Offset, raw_ostream &OS) const {
  if (Offset > 0)
    OS << '+' << Offset;
  else if (Offset < 0)
    OS << Offset;
}

//===----------------------------------------------------------------------===//
// Symbol Lowering Routines.
//===----------------------------------------------------------------------===//

MCSymbol *AsmPrinter::createTempSymbol(const Twine &Name) const {
  return OutContext.createTempSymbol(Name, true);
}

MCSymbol *AsmPrinter::GetBlockAddressSymbol(const BlockAddress *BA) const {
  return MMI->getAddrLabelSymbol(BA->getBasicBlock());
}

MCSymbol *AsmPrinter::GetBlockAddressSymbol(const BasicBlock *BB) const {
  return MMI->getAddrLabelSymbol(BB);
}

/// GetCPISymbol - Return the symbol for the specified constant pool entry.
MCSymbol *AsmPrinter::GetCPISymbol(unsigned CPID) const {
  const DataLayout &DL = getDataLayout();
  return OutContext.getOrCreateSymbol(Twine(DL.getPrivateGlobalPrefix()) +
                                      "CPI" + Twine(getFunctionNumber()) + "_" +
                                      Twine(CPID));
}

/// GetJTISymbol - Return the symbol for the specified jump table entry.
MCSymbol *AsmPrinter::GetJTISymbol(unsigned JTID, bool isLinkerPrivate) const {
  return MF->getJTISymbol(JTID, OutContext, isLinkerPrivate);
}

/// GetJTSetSymbol - Return the symbol for the specified jump table .set
/// FIXME: privatize to AsmPrinter.
MCSymbol *AsmPrinter::GetJTSetSymbol(unsigned UID, unsigned MBBID) const {
  const DataLayout &DL = getDataLayout();
  return OutContext.getOrCreateSymbol(Twine(DL.getPrivateGlobalPrefix()) +
                                      Twine(getFunctionNumber()) + "_" +
                                      Twine(UID) + "_set_" + Twine(MBBID));
}

MCSymbol *AsmPrinter::getSymbolWithGlobalValueBase(const GlobalValue *GV,
                                                   StringRef Suffix) const {
  return getObjFileLowering().getSymbolWithGlobalValueBase(GV, Suffix, TM);
}

/// Return the MCSymbol for the specified ExternalSymbol.
MCSymbol *AsmPrinter::GetExternalSymbolSymbol(StringRef Sym) const {
  SmallString<60> NameStr;
  Mangler::getNameWithPrefix(NameStr, Sym, getDataLayout());
  return OutContext.getOrCreateSymbol(NameStr);
}

/// PrintParentLoopComment - Print comments about parent loops of this one.
static void PrintParentLoopComment(raw_ostream &OS, const MachineLoop *Loop,
                                   unsigned FunctionNumber) {
  if (!Loop) return;
  PrintParentLoopComment(OS, Loop->getParentLoop(), FunctionNumber);
  OS.indent(Loop->getLoopDepth()*2)
    << "Parent Loop BB" << FunctionNumber << "_"
    << Loop->getHeader()->getNumber()
    << " Depth=" << Loop->getLoopDepth() << '\n';
}

/// PrintChildLoopComment - Print comments about child loops within
/// the loop for this basic block, with nesting.
static void PrintChildLoopComment(raw_ostream &OS, const MachineLoop *Loop,
                                  unsigned FunctionNumber) {
  // Add child loop information
  for (const MachineLoop *CL : *Loop) {
    OS.indent(CL->getLoopDepth()*2)
      << "Child Loop BB" << FunctionNumber << "_"
      << CL->getHeader()->getNumber() << " Depth " << CL->getLoopDepth()
      << '\n';
    PrintChildLoopComment(OS, CL, FunctionNumber);
  }
}

/// emitBasicBlockLoopComments - Pretty-print comments for basic blocks.
static void emitBasicBlockLoopComments(const MachineBasicBlock &MBB,
                                       const MachineLoopInfo *LI,
                                       const AsmPrinter &AP) {
  // Add loop depth information
  const MachineLoop *Loop = LI->getLoopFor(&MBB);
  if (!Loop) return;

  MachineBasicBlock *Header = Loop->getHeader();
  assert(Header && "No header for loop");

  // If this block is not a loop header, just print out what is the loop header
  // and return.
  if (Header != &MBB) {
    AP.OutStreamer->AddComment("  in Loop: Header=BB" +
                               Twine(AP.getFunctionNumber())+"_" +
                               Twine(Loop->getHeader()->getNumber())+
                               " Depth="+Twine(Loop->getLoopDepth()));
    return;
  }

  // Otherwise, it is a loop header.  Print out information about child and
  // parent loops.
  raw_ostream &OS = AP.OutStreamer->GetCommentOS();

  PrintParentLoopComment(OS, Loop->getParentLoop(), AP.getFunctionNumber());

  OS << "=>";
  OS.indent(Loop->getLoopDepth()*2-2);

  OS << "This ";
  if (Loop->empty())
    OS << "Inner ";
  OS << "Loop Header: Depth=" + Twine(Loop->getLoopDepth()) << '\n';

  PrintChildLoopComment(OS, Loop, AP.getFunctionNumber());
}

void AsmPrinter::setupCodePaddingContext(const MachineBasicBlock &MBB,
                                         MCCodePaddingContext &Context) const {
  assert(MF != nullptr && "Machine function must be valid");
  Context.IsPaddingActive = !MF->hasInlineAsm() &&
                            !MF->getFunction().optForSize() &&
                            TM.getOptLevel() != CodeGenOpt::None;
  Context.IsBasicBlockReachableViaFallthrough =
      std::find(MBB.pred_begin(), MBB.pred_end(), MBB.getPrevNode()) !=
      MBB.pred_end();
  Context.IsBasicBlockReachableViaBranch =
      MBB.pred_size() > 0 && !isBlockOnlyReachableByFallthrough(&MBB);
}

/// EmitBasicBlockStart - This method prints the label for the specified
/// MachineBasicBlock, an alignment (if present) and a comment describing
/// it if appropriate.
void AsmPrinter::EmitBasicBlockStart(const MachineBasicBlock &MBB) const {
  // End the previous funclet and start a new one.
  if (MBB.isEHFuncletEntry()) {
    for (const HandlerInfo &HI : Handlers) {
      HI.Handler->endFunclet();
      HI.Handler->beginFunclet(MBB);
    }
  }

  // Emit an alignment directive for this block, if needed.
  if (unsigned Align = MBB.getAlignment())
    EmitAlignment(Align);
  MCCodePaddingContext Context;
  setupCodePaddingContext(MBB, Context);
  OutStreamer->EmitCodePaddingBasicBlockStart(Context);

  // If the block has its address taken, emit any labels that were used to
  // reference the block.  It is possible that there is more than one label
  // here, because multiple LLVM BB's may have been RAUW'd to this block after
  // the references were generated.
  if (MBB.hasAddressTaken()) {
    const BasicBlock *BB = MBB.getBasicBlock();
    if (isVerbose())
      OutStreamer->AddComment("Block address taken");

    // MBBs can have their address taken as part of CodeGen without having
    // their corresponding BB's address taken in IR
    if (BB->hasAddressTaken())
      for (MCSymbol *Sym : MMI->getAddrLabelSymbolToEmit(BB))
        OutStreamer->EmitLabel(Sym);
  }

  // Print some verbose block comments.
  if (isVerbose()) {
    if (const BasicBlock *BB = MBB.getBasicBlock()) {
      if (BB->hasName()) {
        BB->printAsOperand(OutStreamer->GetCommentOS(),
                           /*PrintType=*/false, BB->getModule());
        OutStreamer->GetCommentOS() << '\n';
      }
    }

    assert(MLI != nullptr && "MachineLoopInfo should has been computed");
    emitBasicBlockLoopComments(MBB, MLI, *this);
  }

  // Print the main label for the block.
  if (MBB.pred_empty() ||
      (isBlockOnlyReachableByFallthrough(&MBB) && !MBB.isEHFuncletEntry())) {
    if (isVerbose()) {
      // NOTE: Want this comment at start of line, don't emit with AddComment.
      OutStreamer->emitRawComment(" %bb." + Twine(MBB.getNumber()) + ":",
                                  false);
    }
  } else {
    OutStreamer->EmitLabel(MBB.getSymbol());
  }
}

void AsmPrinter::EmitBasicBlockEnd(const MachineBasicBlock &MBB) {
  MCCodePaddingContext Context;
  setupCodePaddingContext(MBB, Context);
  OutStreamer->EmitCodePaddingBasicBlockEnd(Context);
}

void AsmPrinter::EmitVisibility(MCSymbol *Sym, unsigned Visibility,
                                bool IsDefinition) const {
  MCSymbolAttr Attr = MCSA_Invalid;

  switch (Visibility) {
  default: break;
  case GlobalValue::HiddenVisibility:
    if (IsDefinition)
      Attr = MAI->getHiddenVisibilityAttr();
    else
      Attr = MAI->getHiddenDeclarationVisibilityAttr();
    break;
  case GlobalValue::ProtectedVisibility:
    Attr = MAI->getProtectedVisibilityAttr();
    break;
  }

  if (Attr != MCSA_Invalid)
    OutStreamer->EmitSymbolAttribute(Sym, Attr);
}

/// isBlockOnlyReachableByFallthough - Return true if the basic block has
/// exactly one predecessor and the control transfer mechanism between
/// the predecessor and this block is a fall-through.
bool AsmPrinter::
isBlockOnlyReachableByFallthrough(const MachineBasicBlock *MBB) const {
  // If this is a landing pad, it isn't a fall through.  If it has no preds,
  // then nothing falls through to it.
  if (MBB->isEHPad() || MBB->pred_empty())
    return false;

  // If there isn't exactly one predecessor, it can't be a fall through.
  if (MBB->pred_size() > 1)
    return false;

  // The predecessor has to be immediately before this block.
  MachineBasicBlock *Pred = *MBB->pred_begin();
  if (!Pred->isLayoutSuccessor(MBB))
    return false;

  // If the block is completely empty, then it definitely does fall through.
  if (Pred->empty())
    return true;

  // Check the terminators in the previous blocks
  for (const auto &MI : Pred->terminators()) {
    // If it is not a simple branch, we are in a table somewhere.
    if (!MI.isBranch() || MI.isIndirectBranch())
      return false;

    // If we are the operands of one of the branches, this is not a fall
    // through. Note that targets with delay slots will usually bundle
    // terminators with the delay slot instruction.
    for (ConstMIBundleOperands OP(MI); OP.isValid(); ++OP) {
      if (OP->isJTI())
        return false;
      if (OP->isMBB() && OP->getMBB() == MBB)
        return false;
    }
  }

  return true;
}

GCMetadataPrinter *AsmPrinter::GetOrCreateGCPrinter(GCStrategy &S) {
  if (!S.usesMetadata())
    return nullptr;

  assert(!S.useStatepoints() && "statepoints do not currently support custom"
         " stackmap formats, please see the documentation for a description of"
         " the default format.  If you really need a custom serialized format,"
         " please file a bug");

  gcp_map_type &GCMap = getGCMap(GCMetadataPrinters);
  gcp_map_type::iterator GCPI = GCMap.find(&S);
  if (GCPI != GCMap.end())
    return GCPI->second.get();

  auto Name = S.getName();

  for (GCMetadataPrinterRegistry::iterator
         I = GCMetadataPrinterRegistry::begin(),
         E = GCMetadataPrinterRegistry::end(); I != E; ++I)
    if (Name == I->getName()) {
      std::unique_ptr<GCMetadataPrinter> GMP = I->instantiate();
      GMP->S = &S;
      auto IterBool = GCMap.insert(std::make_pair(&S, std::move(GMP)));
      return IterBool.first->second.get();
    }

  report_fatal_error("no GCMetadataPrinter registered for GC: " + Twine(Name));
}

/// Pin vtable to this file.
AsmPrinterHandler::~AsmPrinterHandler() = default;

void AsmPrinterHandler::markFunctionEnd() {}

// In the binary's "xray_instr_map" section, an array of these function entries
// describes each instrumentation point.  When XRay patches your code, the index
// into this table will be given to your handler as a patch point identifier.
void AsmPrinter::XRayFunctionEntry::emit(int Bytes, MCStreamer *Out,
                                         const MCSymbol *CurrentFnSym) const {
  Out->EmitSymbolValue(Sled, Bytes);
  Out->EmitSymbolValue(CurrentFnSym, Bytes);
  auto Kind8 = static_cast<uint8_t>(Kind);
  Out->EmitBinaryData(StringRef(reinterpret_cast<const char *>(&Kind8), 1));
  Out->EmitBinaryData(
      StringRef(reinterpret_cast<const char *>(&AlwaysInstrument), 1));
  Out->EmitBinaryData(StringRef(reinterpret_cast<const char *>(&Version), 1));
  auto Padding = (4 * Bytes) - ((2 * Bytes) + 3);
  assert(Padding >= 0 && "Instrumentation map entry > 4 * Word Size");
  Out->EmitZeros(Padding);
}

void AsmPrinter::emitXRayTable() {
  if (Sleds.empty())
    return;

  auto PrevSection = OutStreamer->getCurrentSectionOnly();
  const Function &F = MF->getFunction();
  MCSection *InstMap = nullptr;
  MCSection *FnSledIndex = nullptr;
  if (MF->getSubtarget().getTargetTriple().isOSBinFormatELF()) {
    auto Associated = dyn_cast<MCSymbolELF>(CurrentFnSym);
    assert(Associated != nullptr);
    auto Flags = ELF::SHF_WRITE | ELF::SHF_ALLOC | ELF::SHF_LINK_ORDER;
    std::string GroupName;
    if (F.hasComdat()) {
      Flags |= ELF::SHF_GROUP;
      GroupName = F.getComdat()->getName();
    }

    auto UniqueID = ++XRayFnUniqueID;
    InstMap =
        OutContext.getELFSection("xray_instr_map", ELF::SHT_PROGBITS, Flags, 0,
                                 GroupName, UniqueID, Associated);
    FnSledIndex =
        OutContext.getELFSection("xray_fn_idx", ELF::SHT_PROGBITS, Flags, 0,
                                 GroupName, UniqueID, Associated);
  } else if (MF->getSubtarget().getTargetTriple().isOSBinFormatMachO()) {
    InstMap = OutContext.getMachOSection("__DATA", "xray_instr_map", 0,
                                         SectionKind::getReadOnlyWithRel());
    FnSledIndex = OutContext.getMachOSection("__DATA", "xray_fn_idx", 0,
                                             SectionKind::getReadOnlyWithRel());
  } else {
    llvm_unreachable("Unsupported target");
  }

  auto WordSizeBytes = MAI->getCodePointerSize();

  // Now we switch to the instrumentation map section. Because this is done
  // per-function, we are able to create an index entry that will represent the
  // range of sleds associated with a function.
  MCSymbol *SledsStart = OutContext.createTempSymbol("xray_sleds_start", true);
  OutStreamer->SwitchSection(InstMap);
  OutStreamer->EmitLabel(SledsStart);
  for (const auto &Sled : Sleds)
    Sled.emit(WordSizeBytes, OutStreamer.get(), CurrentFnSym);
  MCSymbol *SledsEnd = OutContext.createTempSymbol("xray_sleds_end", true);
  OutStreamer->EmitLabel(SledsEnd);

  // We then emit a single entry in the index per function. We use the symbols
  // that bound the instrumentation map as the range for a specific function.
  // Each entry here will be 2 * word size aligned, as we're writing down two
  // pointers. This should work for both 32-bit and 64-bit platforms.
  OutStreamer->SwitchSection(FnSledIndex);
  OutStreamer->EmitCodeAlignment(2 * WordSizeBytes);
  OutStreamer->EmitSymbolValue(SledsStart, WordSizeBytes, false);
  OutStreamer->EmitSymbolValue(SledsEnd, WordSizeBytes, false);
  OutStreamer->SwitchSection(PrevSection);
  Sleds.clear();
}

void AsmPrinter::recordSled(MCSymbol *Sled, const MachineInstr &MI,
                            SledKind Kind, uint8_t Version) {
  const Function &F = MI.getMF()->getFunction();
  auto Attr = F.getFnAttribute("function-instrument");
  bool LogArgs = F.hasFnAttribute("xray-log-args");
  bool AlwaysInstrument =
    Attr.isStringAttribute() && Attr.getValueAsString() == "xray-always";
  if (Kind == SledKind::FUNCTION_ENTER && LogArgs)
    Kind = SledKind::LOG_ARGS_ENTER;
  Sleds.emplace_back(XRayFunctionEntry{Sled, CurrentFnSym, Kind,
                                       AlwaysInstrument, &F, Version});
}

uint16_t AsmPrinter::getDwarfVersion() const {
  return OutStreamer->getContext().getDwarfVersion();
}

void AsmPrinter::setDwarfVersion(uint16_t Version) {
  OutStreamer->getContext().setDwarfVersion(Version);
}<|MERGE_RESOLUTION|>--- conflicted
+++ resolved
@@ -301,29 +301,20 @@
 
   if (MAI->doesSupportDebugInformation()) {
     bool EmitCodeView = MMI->getModule()->getCodeViewFlag();
-<<<<<<< HEAD
-    if (EmitCodeView && (TM.getTargetTriple().isKnownWindowsMSVCEnvironment() ||
-                         TM.getTargetTriple().isWindowsItaniumEnvironment())) {
+    if (EmitCodeView && TM.getTargetTriple().isOSWindows()) {
 #if INTEL_CUSTOMIZATION
       if (MMI->getModule()->getModuleFlag("Intel STI") != nullptr) {
         Handlers.push_back(HandlerInfo(STIDebug::create(this),
                                        DbgTimerName, DbgTimerDescription,
-                                       STIDebugGroupName, 
-									   STIDebugGroupDescription));
+                                       STIDebugGroupName,
+				       STIDebugGroupDescription));
       } else {
         Handlers.push_back(HandlerInfo(new CodeViewDebug(this),
                                        DbgTimerName, DbgTimerDescription,
                                        CodeViewLineTablesGroupName,
-									   CodeViewLineTablesGroupDescription));
+				       CodeViewLineTablesGroupDescription));
       }
 #endif // INTEL_CUSTOMIZATION
-=======
-    if (EmitCodeView && TM.getTargetTriple().isOSWindows()) {
-      Handlers.push_back(HandlerInfo(new CodeViewDebug(this),
-                                     DbgTimerName, DbgTimerDescription,
-                                     CodeViewLineTablesGroupName,
-                                     CodeViewLineTablesGroupDescription));
->>>>>>> f384bc71
     }
     if (!EmitCodeView || MMI->getModule()->getDwarfVersion()) {
       DD = new DwarfDebug(this, &M);
