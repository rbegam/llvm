--- conflicted
+++ resolved
@@ -13,11 +13,6 @@
 
 #include "DwarfDebug.h"
 #include "ByteStreamer.h"
-<<<<<<< HEAD
-#include "DwarfCompileUnit.h"
-#include "DIE.h"
-=======
->>>>>>> 7618b2b2
 #include "DIEHash.h"
 #include "DwarfCompileUnit.h"
 #include "DwarfExpression.h"
@@ -26,6 +21,7 @@
 #include "llvm/ADT/Statistic.h"
 #include "llvm/ADT/StringExtras.h"
 #include "llvm/ADT/Triple.h"
+#include "llvm/CodeGen/DIE.h"
 #include "llvm/CodeGen/MachineFunction.h"
 #include "llvm/CodeGen/MachineModuleInfo.h"
 #include "llvm/IR/Constants.h"
@@ -1030,8 +1026,10 @@
       if (DL == PrologEndLoc) {
         Flags |= DWARF2_FLAG_PROLOGUE_END;
         PrologEndLoc = DebugLoc();
+        Flags |= DWARF2_FLAG_IS_STMT;
       }
-      if (PrologEndLoc.isUnknown())
+      if (DL.getLine() !=
+          Asm->OutStreamer.getContext().getCurrentDwarfLoc().getLine())
         Flags |= DWARF2_FLAG_IS_STMT;
 
       if (!DL.isUnknown()) {
@@ -1121,8 +1119,12 @@
   for (const auto &MBB : *MF)
     for (const auto &MI : MBB)
       if (!MI.isDebugValue() && !MI.getFlag(MachineInstr::FrameSetup) &&
-          !MI.getDebugLoc().isUnknown())
+        !MI.getDebugLoc().isUnknown()) {
+        // Did the target forget to set the FrameSetup flag for CFI insns?
+        assert(!MI.isCFIInstruction() &&
+               "First non-frame-setup instruction is a CFI instruction.");
         return MI.getDebugLoc();
+      }
   return DebugLoc();
 }
 
@@ -1715,20 +1717,10 @@
   if (Value.isInt()) {
     DIBasicType BTy(resolve(DV.getType()));
     if (BTy.Verify() && (BTy.getEncoding() == dwarf::DW_ATE_signed ||
-<<<<<<< HEAD
-                         BTy.getEncoding() == dwarf::DW_ATE_signed_char)) {
-      Streamer.EmitInt8(dwarf::DW_OP_consts, "DW_OP_consts");
-      Streamer.EmitSLEB128(Value.getInt());
-    } else {
-      Streamer.EmitInt8(dwarf::DW_OP_constu, "DW_OP_constu");
-      Streamer.EmitULEB128(Value.getInt());
-    }
-=======
                          BTy.getEncoding() == dwarf::DW_ATE_signed_char))
       DwarfExpr.AddSignedConstant(Value.getInt());
     else
       DwarfExpr.AddUnsignedConstant(Value.getInt());
->>>>>>> 7618b2b2
   } else if (Value.isLocation()) {
     MachineLocation Loc = Value.getLoc();
     DIExpression Expr = Value.getExpression();
