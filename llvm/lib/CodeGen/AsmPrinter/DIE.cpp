--- conflicted
+++ resolved
@@ -11,18 +11,15 @@
 //
 //===----------------------------------------------------------------------===//
 
-<<<<<<< HEAD
-#include "DIE.h"
-=======
 #include "llvm/CodeGen/DIE.h"
 #include "DwarfCompileUnit.h"
->>>>>>> 41cb3da2
 #include "DwarfDebug.h"
 #include "DwarfUnit.h"
 #include "llvm/ADT/Twine.h"
 #include "llvm/CodeGen/AsmPrinter.h"
 #include "llvm/IR/DataLayout.h"
 #include "llvm/MC/MCAsmInfo.h"
+#include "llvm/MC/MCContext.h"
 #include "llvm/MC/MCStreamer.h"
 #include "llvm/MC/MCSymbol.h"
 #include "llvm/Support/Debug.h"
@@ -375,6 +372,29 @@
 // DIEEntry Implementation
 //===----------------------------------------------------------------------===//
 
+/// Emit something like ".long Hi+Offset-Lo" where the size in bytes of the
+/// directive is specified by Size and Hi/Lo specify the labels.
+static void emitLabelOffsetDifference(MCStreamer &Streamer, const MCSymbol *Hi,
+                                      uint64_t Offset, const MCSymbol *Lo,
+                                      unsigned Size) {
+  MCContext &Context = Streamer.getContext();
+
+  // Emit Hi+Offset - Lo
+  // Get the Hi+Offset expression.
+  const MCExpr *Plus =
+      MCBinaryExpr::CreateAdd(MCSymbolRefExpr::Create(Hi, Context),
+                              MCConstantExpr::Create(Offset, Context), Context);
+
+  // Get the Hi+Offset-Lo expression.
+  const MCExpr *Diff = MCBinaryExpr::CreateSub(
+      Plus, MCSymbolRefExpr::Create(Lo, Context), Context);
+
+  // Otherwise, emit with .set (aka assignment).
+  MCSymbol *SetLabel = Context.CreateTempSymbol();
+  Streamer.EmitAssignment(SetLabel, Diff);
+  Streamer.EmitSymbolValue(SetLabel, Size);
+}
+
 /// EmitValue - Emit debug information entry offset.
 ///
 void DIEEntry::EmitValue(AsmPrinter *AP, dwarf::Form Form) const {
@@ -393,9 +413,9 @@
       AP->EmitLabelPlusOffset(CU->getSectionSym(), Addr,
                               DIEEntry::getRefAddrSize(AP));
     else
-      AP->EmitLabelOffsetDifference(CU->getSectionSym(), Addr,
-                                    CU->getSectionSym(),
-                                    DIEEntry::getRefAddrSize(AP));
+      emitLabelOffsetDifference(AP->OutStreamer, CU->getSectionSym(), Addr,
+                                CU->getSectionSym(),
+                                DIEEntry::getRefAddrSize(AP));
   } else
     AP->EmitInt32(Entry.getOffset());
 }
