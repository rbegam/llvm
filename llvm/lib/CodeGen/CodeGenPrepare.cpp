--- conflicted
+++ resolved
@@ -31,6 +31,7 @@
 #include "llvm/IR/InlineAsm.h"
 #include "llvm/IR/Instructions.h"
 #include "llvm/IR/IntrinsicInst.h"
+#include "llvm/IR/MDBuilder.h"
 #include "llvm/IR/PatternMatch.h"
 #include "llvm/IR/Statepoint.h"
 #include "llvm/IR/ValueHandle.h"
@@ -96,6 +97,16 @@
     "stress-cgp-store-extract", cl::Hidden, cl::init(false),
     cl::desc("Stress test store(extract) optimizations in CodeGenPrepare"));
 
+static cl::opt<bool> DisableExtLdPromotion(
+    "disable-cgp-ext-ld-promotion", cl::Hidden, cl::init(false),
+    cl::desc("Disable ext(promotable(ld)) -> promoted(ext(ld)) optimization in "
+             "CodeGenPrepare"));
+
+static cl::opt<bool> StressExtLdPromotion(
+    "stress-cgp-ext-ld-promotion", cl::Hidden, cl::init(false),
+    cl::desc("Stress test ext(promotable(ld)) -> promoted(ext(ld)) "
+             "optimization in CodeGenPrepare"));
+
 namespace {
 typedef SmallPtrSet<Instruction *, 16> SetOfInstrs;
 struct TypeIsSExt {
@@ -104,6 +115,7 @@
   TypeIsSExt(Type *Ty, bool IsSExt) : Ty(Ty), IsSExt(IsSExt) {}
 };
 typedef DenseMap<Instruction *, TypeIsSExt> InstrToOrigTy;
+class TypePromotionTransaction;
 
   class CodeGenPrepare : public FunctionPass {
     /// TLI - Keep a pointer of a TargetLowering to consult for determining
@@ -158,12 +170,12 @@
     bool EliminateMostlyEmptyBlocks(Function &F);
     bool CanMergeBlocks(const BasicBlock *BB, const BasicBlock *DestBB) const;
     void EliminateMostlyEmptyBlock(BasicBlock *BB);
-    bool OptimizeBlock(BasicBlock &BB);
-    bool OptimizeInst(Instruction *I);
+    bool OptimizeBlock(BasicBlock &BB, bool& ModifiedDT);
+    bool OptimizeInst(Instruction *I, bool& ModifiedDT);
     bool OptimizeMemoryInst(Instruction *I, Value *Addr, Type *AccessTy);
     bool OptimizeInlineAsmInst(CallInst *CS);
-    bool OptimizeCallInst(CallInst *CI);
-    bool MoveExtToFormExtLoad(Instruction *I);
+    bool OptimizeCallInst(CallInst *CI, bool& ModifiedDT);
+    bool MoveExtToFormExtLoad(Instruction *&I);
     bool OptimizeExtUses(Instruction *I);
     bool OptimizeSelectInst(SelectInst *SI);
     bool OptimizeShuffleVectorInst(ShuffleVectorInst *SI);
@@ -171,15 +183,12 @@
     bool DupRetToEnableTailCallOpts(BasicBlock *BB);
     bool PlaceDbgValues(Function &F);
     bool sinkAndCmp(Function &F);
-<<<<<<< HEAD
-=======
     bool ExtLdPromotion(TypePromotionTransaction &TPT, LoadInst *&LI,
                         Instruction *&Inst,
                         const SmallVectorImpl<Instruction *> &Exts,
                         unsigned CreatedInst);
     bool splitBranchCondition(Function &F);
     bool simplifyOffsetableRelocate(Instruction &I);
->>>>>>> 7618b2b2
   };
 }
 
@@ -233,17 +242,16 @@
   // into a single target instruction, push the mask and compare into branch
   // users. Do this before OptimizeBlock -> OptimizeInst ->
   // OptimizeCmpExpression, which perturbs the pattern being searched for.
-  if (!DisableBranchOpts)
+  if (!DisableBranchOpts) {
     EverMadeChange |= sinkAndCmp(F);
+    EverMadeChange |= splitBranchCondition(F);
+  }
 
   bool MadeChange = true;
   while (MadeChange) {
     MadeChange = false;
     for (Function::iterator I = F.begin(); I != F.end(); ) {
       BasicBlock *BB = I++;
-<<<<<<< HEAD
-      MadeChange |= OptimizeBlock(*BB);
-=======
       bool ModifiedDTOnIteration = false;
       MadeChange |= OptimizeBlock(*BB, ModifiedDTOnIteration);
 
@@ -251,7 +259,6 @@
       ModifiedDT |= ModifiedDTOnIteration;
       if (ModifiedDTOnIteration)
         break;
->>>>>>> 7618b2b2
     }
     EverMadeChange |= MadeChange;
   }
@@ -261,9 +268,9 @@
   if (!DisableBranchOpts) {
     MadeChange = false;
     SmallPtrSet<BasicBlock*, 8> WorkList;
-    for (Function::iterator BB = F.begin(), E = F.end(); BB != E; ++BB) {
-      SmallVector<BasicBlock*, 2> Successors(succ_begin(BB), succ_end(BB));
-      MadeChange |= ConstantFoldTerminator(BB, true);
+    for (BasicBlock &BB : F) {
+      SmallVector<BasicBlock *, 2> Successors(succ_begin(&BB), succ_end(&BB));
+      MadeChange |= ConstantFoldTerminator(&BB, true);
       if (!MadeChange) continue;
 
       for (SmallVectorImpl<BasicBlock*>::iterator
@@ -995,25 +1002,6 @@
   return MadeChange;
 }
 
-<<<<<<< HEAD
-namespace {
-class CodeGenPrepareFortifiedLibCalls : public SimplifyFortifiedLibCalls {
-protected:
-  void replaceCall(Value *With) override {
-    CI->replaceAllUsesWith(With);
-    CI->eraseFromParent();
-  }
-  bool isFoldable(unsigned SizeCIOp, unsigned, bool) const override {
-      if (ConstantInt *SizeCI =
-                             dyn_cast<ConstantInt>(CI->getArgOperand(SizeCIOp)))
-        return SizeCI->isAllOnesValue();
-    return false;
-  }
-};
-} // end anonymous namespace
-
-bool CodeGenPrepare::OptimizeCallInst(CallInst *CI) {
-=======
 //  ScalarizeMaskedLoad() translates masked load intrinsic, like 
 // <16 x i32 > @llvm.masked.load( <16 x i32>* %addr, i32 align,
 //                               <16 x i1> %mask, <16 x i32> %passthru)
@@ -1219,7 +1207,6 @@
 }
 
 bool CodeGenPrepare::OptimizeCallInst(CallInst *CI, bool& ModifiedDT) {
->>>>>>> 7618b2b2
   BasicBlock *BB = CI->getParent();
 
   // Lower inline assembly if we can.
@@ -1239,38 +1226,60 @@
       return true;
   }
 
-  // Lower all uses of llvm.objectsize.*
   IntrinsicInst *II = dyn_cast<IntrinsicInst>(CI);
-  if (II && II->getIntrinsicID() == Intrinsic::objectsize) {
-    bool Min = (cast<ConstantInt>(II->getArgOperand(1))->getZExtValue() == 1);
-    Type *ReturnTy = CI->getType();
-    Constant *RetVal = ConstantInt::get(ReturnTy, Min ? 0 : -1ULL);
-
-    // Substituting this can cause recursive simplifications, which can
-    // invalidate our iterator.  Use a WeakVH to hold onto it in case this
-    // happens.
-    WeakVH IterHandle(CurInstIterator);
-
-    replaceAndRecursivelySimplify(CI, RetVal,
-                                  TLI ? TLI->getDataLayout() : nullptr,
-                                  TLInfo, ModifiedDT ? nullptr : DT);
-
-    // If the iterator instruction was recursively deleted, start over at the
-    // start of the block.
-    if (IterHandle != CurInstIterator) {
-      CurInstIterator = BB->begin();
-      SunkAddrs.clear();
-    }
-    return true;
-  }
-
-  if (II && TLI) {
-    SmallVector<Value*, 2> PtrOps;
-    Type *AccessTy;
-    if (TLI->GetAddrModeArguments(II, PtrOps, AccessTy))
-      while (!PtrOps.empty())
-        if (OptimizeMemoryInst(II, PtrOps.pop_back_val(), AccessTy))
-          return true;
+  if (II) {
+    switch (II->getIntrinsicID()) {
+    default: break;
+    case Intrinsic::objectsize: {
+      // Lower all uses of llvm.objectsize.*
+      bool Min = (cast<ConstantInt>(II->getArgOperand(1))->getZExtValue() == 1);
+      Type *ReturnTy = CI->getType();
+      Constant *RetVal = ConstantInt::get(ReturnTy, Min ? 0 : -1ULL);
+
+      // Substituting this can cause recursive simplifications, which can
+      // invalidate our iterator.  Use a WeakVH to hold onto it in case this
+      // happens.
+      WeakVH IterHandle(CurInstIterator);
+
+      replaceAndRecursivelySimplify(CI, RetVal,
+                                    TLI ? TLI->getDataLayout() : nullptr,
+                                    TLInfo, ModifiedDT ? nullptr : DT);
+
+      // If the iterator instruction was recursively deleted, start over at the
+      // start of the block.
+      if (IterHandle != CurInstIterator) {
+        CurInstIterator = BB->begin();
+        SunkAddrs.clear();
+      }
+      return true;
+    }
+    case Intrinsic::masked_load: {
+      // Scalarize unsupported vector masked load
+      if (!TTI->isLegalMaskedLoad(CI->getType(), 1)) {
+        ScalarizeMaskedLoad(CI);
+        ModifiedDT = true;
+        return true;
+      }
+      return false;
+    }
+    case Intrinsic::masked_store: {
+      if (!TTI->isLegalMaskedStore(CI->getArgOperand(0)->getType(), 1)) {
+        ScalarizeMaskedStore(CI);
+        ModifiedDT = true;
+        return true;
+      }
+      return false;
+    }
+    }
+
+    if (TLI) {
+      SmallVector<Value*, 2> PtrOps;
+      Type *AccessTy;
+      if (TLI->GetAddrModeArguments(II, PtrOps, AccessTy))
+        while (!PtrOps.empty())
+          if (OptimizeMemoryInst(II, PtrOps.pop_back_val(), AccessTy))
+            return true;
+    }
   }
 
   // From here on out we're working with named functions.
@@ -2104,6 +2113,23 @@
   }
 }
 
+/// \brief Check whether or not \p Val is a legal instruction for \p TLI.
+/// \note \p Val is assumed to be the product of some type promotion.
+/// Therefore if \p Val has an undefined state in \p TLI, this is assumed
+/// to be legal, as the non-promoted value would have had the same state.
+static bool isPromotedInstructionLegal(const TargetLowering &TLI, Value *Val) {
+  Instruction *PromotedInst = dyn_cast<Instruction>(Val);
+  if (!PromotedInst)
+    return false;
+  int ISDOpcode = TLI.InstructionOpcodeToISD(PromotedInst->getOpcode());
+  // If the ISDOpcode is undefined, it was undefined before the promotion.
+  if (!ISDOpcode)
+    return true;
+  // Otherwise, check if the promoted instruction is legal or not.
+  return TLI.isOperationLegalOrCustom(
+      ISDOpcode, TLI.getValueType(PromotedInst->getType()));
+}
+
 /// \brief Hepler class to perform type promotion.
 class TypePromotionHelper {
   /// \brief Utility function to check whether or not a sign or zero extension
@@ -2133,46 +2159,59 @@
   /// \p PromotedInsts maps the instructions to their type before promotion.
   /// \p CreatedInsts[out] contains how many non-free instructions have been
   /// created to promote the operand of Ext.
+  /// Newly added extensions are inserted in \p Exts.
+  /// Newly added truncates are inserted in \p Truncs.
   /// Should never be called directly.
   /// \return The promoted value which is used instead of Ext.
-  static Value *promoteOperandForTruncAndAnyExt(Instruction *Ext,
-                                                TypePromotionTransaction &TPT,
-                                                InstrToOrigTy &PromotedInsts,
-                                                unsigned &CreatedInsts);
+  static Value *promoteOperandForTruncAndAnyExt(
+      Instruction *Ext, TypePromotionTransaction &TPT,
+      InstrToOrigTy &PromotedInsts, unsigned &CreatedInsts,
+      SmallVectorImpl<Instruction *> *Exts,
+      SmallVectorImpl<Instruction *> *Truncs);
 
   /// \brief Utility function to promote the operand of \p Ext when this
   /// operand is promotable and is not a supported trunc or sext.
   /// \p PromotedInsts maps the instructions to their type before promotion.
   /// \p CreatedInsts[out] contains how many non-free instructions have been
   /// created to promote the operand of Ext.
+  /// Newly added extensions are inserted in \p Exts.
+  /// Newly added truncates are inserted in \p Truncs.
   /// Should never be called directly.
   /// \return The promoted value which is used instead of Ext.
-  static Value *promoteOperandForOther(Instruction *Ext,
-                                       TypePromotionTransaction &TPT,
-                                       InstrToOrigTy &PromotedInsts,
-                                       unsigned &CreatedInsts, bool IsSExt);
+  static Value *
+  promoteOperandForOther(Instruction *Ext, TypePromotionTransaction &TPT,
+                         InstrToOrigTy &PromotedInsts, unsigned &CreatedInsts,
+                         SmallVectorImpl<Instruction *> *Exts,
+                         SmallVectorImpl<Instruction *> *Truncs, bool IsSExt);
 
   /// \see promoteOperandForOther.
-  static Value *signExtendOperandForOther(Instruction *Ext,
-                                          TypePromotionTransaction &TPT,
-                                          InstrToOrigTy &PromotedInsts,
-                                          unsigned &CreatedInsts) {
-    return promoteOperandForOther(Ext, TPT, PromotedInsts, CreatedInsts, true);
+  static Value *
+  signExtendOperandForOther(Instruction *Ext, TypePromotionTransaction &TPT,
+                            InstrToOrigTy &PromotedInsts,
+                            unsigned &CreatedInsts,
+                            SmallVectorImpl<Instruction *> *Exts,
+                            SmallVectorImpl<Instruction *> *Truncs) {
+    return promoteOperandForOther(Ext, TPT, PromotedInsts, CreatedInsts, Exts,
+                                  Truncs, true);
   }
 
   /// \see promoteOperandForOther.
-  static Value *zeroExtendOperandForOther(Instruction *Ext,
-                                          TypePromotionTransaction &TPT,
-                                          InstrToOrigTy &PromotedInsts,
-                                          unsigned &CreatedInsts) {
-    return promoteOperandForOther(Ext, TPT, PromotedInsts, CreatedInsts, false);
+  static Value *
+  zeroExtendOperandForOther(Instruction *Ext, TypePromotionTransaction &TPT,
+                            InstrToOrigTy &PromotedInsts,
+                            unsigned &CreatedInsts,
+                            SmallVectorImpl<Instruction *> *Exts,
+                            SmallVectorImpl<Instruction *> *Truncs) {
+    return promoteOperandForOther(Ext, TPT, PromotedInsts, CreatedInsts, Exts,
+                                  Truncs, false);
   }
 
 public:
   /// Type for the utility function that promotes the operand of Ext.
   typedef Value *(*Action)(Instruction *Ext, TypePromotionTransaction &TPT,
-                           InstrToOrigTy &PromotedInsts,
-                           unsigned &CreatedInsts);
+                           InstrToOrigTy &PromotedInsts, unsigned &CreatedInsts,
+                           SmallVectorImpl<Instruction *> *Exts,
+                           SmallVectorImpl<Instruction *> *Truncs);
   /// \brief Given a sign/zero extend instruction \p Ext, return the approriate
   /// action to promote the operand of \p Ext instead of using Ext.
   /// \return NULL if no promotable action is possible with the current
@@ -2191,6 +2230,12 @@
                                         Type *ConsideredExtType,
                                         const InstrToOrigTy &PromotedInsts,
                                         bool IsSExt) {
+  // The promotion helper does not know how to deal with vector types yet.
+  // To be able to fix that, we would need to fix the places where we
+  // statically extend, e.g., constants and such.
+  if (Inst->getType()->isVectorTy())
+    return false;
+
   // We can always get through zext.
   if (isa<ZExtInst>(Inst))
     return true;
@@ -2216,8 +2261,9 @@
   // Check if we can use this operand in the extension.
   // If the type is larger than the result type of the extension,
   // we cannot.
-  if (OpndVal->getType()->getIntegerBitWidth() >
-      ConsideredExtType->getIntegerBitWidth())
+  if (!OpndVal->getType()->isIntegerTy() ||
+      OpndVal->getType()->getIntegerBitWidth() >
+          ConsideredExtType->getIntegerBitWidth())
     return false;
 
   // If the operand of the truncate is not an instruction, we will not have
@@ -2282,7 +2328,9 @@
 
 Value *TypePromotionHelper::promoteOperandForTruncAndAnyExt(
     llvm::Instruction *SExt, TypePromotionTransaction &TPT,
-    InstrToOrigTy &PromotedInsts, unsigned &CreatedInsts) {
+    InstrToOrigTy &PromotedInsts, unsigned &CreatedInsts,
+    SmallVectorImpl<Instruction *> *Exts,
+    SmallVectorImpl<Instruction *> *Truncs) {
   // By construction, the operand of SExt is an instruction. Otherwise we cannot
   // get through it and this method should not be called.
   Instruction *SExtOpnd = cast<Instruction>(SExt->getOperand(0));
@@ -2308,8 +2356,11 @@
 
   // Check if the extension is still needed.
   Instruction *ExtInst = dyn_cast<Instruction>(ExtVal);
-  if (!ExtInst || ExtInst->getType() != ExtInst->getOperand(0)->getType())
+  if (!ExtInst || ExtInst->getType() != ExtInst->getOperand(0)->getType()) {
+    if (ExtInst && Exts)
+      Exts->push_back(ExtInst);
     return ExtVal;
+  }
 
   // At this point we have: ext ty opnd to ty.
   // Reassign the uses of ExtInst to the opnd and remove ExtInst.
@@ -2320,7 +2371,9 @@
 
 Value *TypePromotionHelper::promoteOperandForOther(
     Instruction *Ext, TypePromotionTransaction &TPT,
-    InstrToOrigTy &PromotedInsts, unsigned &CreatedInsts, bool IsSExt) {
+    InstrToOrigTy &PromotedInsts, unsigned &CreatedInsts,
+    SmallVectorImpl<Instruction *> *Exts,
+    SmallVectorImpl<Instruction *> *Truncs, bool IsSExt) {
   // By construction, the operand of Ext is an instruction. Otherwise we cannot
   // get through it and this method should not be called.
   Instruction *ExtOpnd = cast<Instruction>(Ext->getOperand(0));
@@ -2335,6 +2388,8 @@
       ITrunc->removeFromParent();
       // Insert it just after the definition.
       ITrunc->insertAfter(ExtOpnd);
+      if (Truncs)
+        Truncs->push_back(ITrunc);
     }
 
     TPT.replaceAllUsesWith(ExtOpnd, Trunc);
@@ -2390,12 +2445,17 @@
     if (!ExtForOpnd) {
       // If yes, create a new one.
       DEBUG(dbgs() << "More operands to ext\n");
-      ExtForOpnd =
-          cast<Instruction>(IsSExt ? TPT.createSExt(Ext, Opnd, Ext->getType())
-                                   : TPT.createZExt(Ext, Opnd, Ext->getType()));
+      Value *ValForExtOpnd = IsSExt ? TPT.createSExt(Ext, Opnd, Ext->getType())
+        : TPT.createZExt(Ext, Opnd, Ext->getType());
+      if (!isa<Instruction>(ValForExtOpnd)) {
+        TPT.setOperand(ExtOpnd, OpIdx, ValForExtOpnd);
+        continue;
+      }
+      ExtForOpnd = cast<Instruction>(ValForExtOpnd);
       ++CreatedInsts;
     }
-
+    if (Exts)
+      Exts->push_back(ExtForOpnd);
     TPT.setOperand(ExtForOpnd, 0, Opnd);
 
     // Move the sign extension before the insertion point.
@@ -2433,16 +2493,7 @@
   // The promotion is neutral but it may help folding the sign extension in
   // loads for instance.
   // Check that we did not create an illegal instruction.
-  Instruction *PromotedInst = dyn_cast<Instruction>(PromotedOperand);
-  if (!PromotedInst)
-    return false;
-  int ISDOpcode = TLI.InstructionOpcodeToISD(PromotedInst->getOpcode());
-  // If the ISDOpcode is undefined, it was undefined before the promotion.
-  if (!ISDOpcode)
-    return true;
-  // Otherwise, check if the promoted instruction is legal or not.
-  return TLI.isOperationLegalOrCustom(
-      ISDOpcode, TLI.getValueType(PromotedInst->getType()));
+  return isPromotedInstructionLegal(TLI, PromotedOperand);
 }
 
 /// MatchOperationAddr - Given an instruction or constant expr, see if we can
@@ -2636,7 +2687,8 @@
     TypePromotionTransaction::ConstRestorationPt LastKnownGood =
         TPT.getRestorationPoint();
     unsigned CreatedInsts = 0;
-    Value *PromotedOperand = TPH(Ext, TPT, PromotedInsts, CreatedInsts);
+    Value *PromotedOperand =
+        TPH(Ext, TPT, PromotedInsts, CreatedInsts, nullptr, nullptr);
     // SExt has been moved away.
     // Thus either it will be rematched later in the recursive calls or it is
     // gone. Anyway, we must not fold it into the addressing mode at this point.
@@ -3335,26 +3387,186 @@
   return MadeChange;
 }
 
+/// \brief Check if all the uses of \p Inst are equivalent (or free) zero or
+/// sign extensions.
+static bool hasSameExtUse(Instruction *Inst, const TargetLowering &TLI) {
+  assert(!Inst->use_empty() && "Input must have at least one use");
+  const Instruction *FirstUser = cast<Instruction>(*Inst->user_begin());
+  bool IsSExt = isa<SExtInst>(FirstUser);
+  Type *ExtTy = FirstUser->getType();
+  for (const User *U : Inst->users()) {
+    const Instruction *UI = cast<Instruction>(U);
+    if ((IsSExt && !isa<SExtInst>(UI)) || (!IsSExt && !isa<ZExtInst>(UI)))
+      return false;
+    Type *CurTy = UI->getType();
+    // Same input and output types: Same instruction after CSE.
+    if (CurTy == ExtTy)
+      continue;
+
+    // If IsSExt is true, we are in this situation:
+    // a = Inst
+    // b = sext ty1 a to ty2
+    // c = sext ty1 a to ty3
+    // Assuming ty2 is shorter than ty3, this could be turned into:
+    // a = Inst
+    // b = sext ty1 a to ty2
+    // c = sext ty2 b to ty3
+    // However, the last sext is not free.
+    if (IsSExt)
+      return false;
+
+    // This is a ZExt, maybe this is free to extend from one type to another.
+    // In that case, we would not account for a different use.
+    Type *NarrowTy;
+    Type *LargeTy;
+    if (ExtTy->getScalarType()->getIntegerBitWidth() >
+        CurTy->getScalarType()->getIntegerBitWidth()) {
+      NarrowTy = CurTy;
+      LargeTy = ExtTy;
+    } else {
+      NarrowTy = ExtTy;
+      LargeTy = CurTy;
+    }
+
+    if (!TLI.isZExtFree(NarrowTy, LargeTy))
+      return false;
+  }
+  // All uses are the same or can be derived from one another for free.
+  return true;
+}
+
+/// \brief Try to form ExtLd by promoting \p Exts until they reach a
+/// load instruction.
+/// If an ext(load) can be formed, it is returned via \p LI for the load
+/// and \p Inst for the extension.
+/// Otherwise LI == nullptr and Inst == nullptr.
+/// When some promotion happened, \p TPT contains the proper state to
+/// revert them.
+///
+/// \return true when promoting was necessary to expose the ext(load)
+/// opportunity, false otherwise.
+///
+/// Example:
+/// \code
+/// %ld = load i32* %addr
+/// %add = add nuw i32 %ld, 4
+/// %zext = zext i32 %add to i64
+/// \endcode
+/// =>
+/// \code
+/// %ld = load i32* %addr
+/// %zext = zext i32 %ld to i64
+/// %add = add nuw i64 %zext, 4
+/// \encode
+/// Thanks to the promotion, we can match zext(load i32*) to i64.
+bool CodeGenPrepare::ExtLdPromotion(TypePromotionTransaction &TPT,
+                                    LoadInst *&LI, Instruction *&Inst,
+                                    const SmallVectorImpl<Instruction *> &Exts,
+                                    unsigned CreatedInsts = 0) {
+  // Iterate over all the extensions to see if one form an ext(load).
+  for (auto I : Exts) {
+    // Check if we directly have ext(load).
+    if ((LI = dyn_cast<LoadInst>(I->getOperand(0)))) {
+      Inst = I;
+      // No promotion happened here.
+      return false;
+    }
+    // Check whether or not we want to do any promotion.
+    if (!TLI || !TLI->enableExtLdPromotion() || DisableExtLdPromotion)
+      continue;
+    // Get the action to perform the promotion.
+    TypePromotionHelper::Action TPH = TypePromotionHelper::getAction(
+        I, InsertedTruncsSet, *TLI, PromotedInsts);
+    // Check if we can promote.
+    if (!TPH)
+      continue;
+    // Save the current state.
+    TypePromotionTransaction::ConstRestorationPt LastKnownGood =
+        TPT.getRestorationPoint();
+    SmallVector<Instruction *, 4> NewExts;
+    unsigned NewCreatedInsts = 0;
+    // Promote.
+    Value *PromotedVal =
+        TPH(I, TPT, PromotedInsts, NewCreatedInsts, &NewExts, nullptr);
+    assert(PromotedVal &&
+           "TypePromotionHelper should have filtered out those cases");
+
+    // We would be able to merge only one extension in a load.
+    // Therefore, if we have more than 1 new extension we heuristically
+    // cut this search path, because it means we degrade the code quality.
+    // With exactly 2, the transformation is neutral, because we will merge
+    // one extension but leave one. However, we optimistically keep going,
+    // because the new extension may be removed too.
+    unsigned TotalCreatedInsts = CreatedInsts + NewCreatedInsts;
+    if (!StressExtLdPromotion &&
+        (TotalCreatedInsts > 1 ||
+         !isPromotedInstructionLegal(*TLI, PromotedVal))) {
+      // The promotion is not profitable, rollback to the previous state.
+      TPT.rollback(LastKnownGood);
+      continue;
+    }
+    // The promotion is profitable.
+    // Check if it exposes an ext(load).
+    (void)ExtLdPromotion(TPT, LI, Inst, NewExts, TotalCreatedInsts);
+    if (LI && (StressExtLdPromotion || NewCreatedInsts == 0 ||
+               // If we have created a new extension, i.e., now we have two
+               // extensions. We must make sure one of them is merged with
+               // the load, otherwise we may degrade the code quality.
+               (LI->hasOneUse() || hasSameExtUse(LI, *TLI))))
+      // Promotion happened.
+      return true;
+    // If this does not help to expose an ext(load) then, rollback.
+    TPT.rollback(LastKnownGood);
+  }
+  // None of the extension can form an ext(load).
+  LI = nullptr;
+  Inst = nullptr;
+  return false;
+}
+
 /// MoveExtToFormExtLoad - Move a zext or sext fed by a load into the same
 /// basic block as the load, unless conditions are unfavorable. This allows
 /// SelectionDAG to fold the extend into the load.
+/// \p I[in/out] the extension may be modified during the process if some
+/// promotions apply.
 ///
-bool CodeGenPrepare::MoveExtToFormExtLoad(Instruction *I) {
+bool CodeGenPrepare::MoveExtToFormExtLoad(Instruction *&I) {
+  // Try to promote a chain of computation if it allows to form
+  // an extended load.
+  TypePromotionTransaction TPT;
+  TypePromotionTransaction::ConstRestorationPt LastKnownGood =
+    TPT.getRestorationPoint();
+  SmallVector<Instruction *, 1> Exts;
+  Exts.push_back(I);
   // Look for a load being extended.
-  LoadInst *LI = dyn_cast<LoadInst>(I->getOperand(0));
-  if (!LI) return false;
+  LoadInst *LI = nullptr;
+  Instruction *OldExt = I;
+  bool HasPromoted = ExtLdPromotion(TPT, LI, I, Exts);
+  if (!LI || !I) {
+    assert(!HasPromoted && !LI && "If we did not match any load instruction "
+                                  "the code must remain the same");
+    I = OldExt;
+    return false;
+  }
 
   // If they're already in the same block, there's nothing to do.
-  if (LI->getParent() == I->getParent())
+  // Make the cheap checks first if we did not promote.
+  // If we promoted, we need to check if it is indeed profitable.
+  if (!HasPromoted && LI->getParent() == I->getParent())
     return false;
+
+  EVT VT = TLI->getValueType(I->getType());
+  EVT LoadVT = TLI->getValueType(LI->getType());
 
   // If the load has other users and the truncate is not free, this probably
   // isn't worthwhile.
-  if (!LI->hasOneUse() &&
-      TLI && (TLI->isTypeLegal(TLI->getValueType(LI->getType())) ||
-              !TLI->isTypeLegal(TLI->getValueType(I->getType()))) &&
-      !TLI->isTruncateFree(I->getType(), LI->getType()))
+  if (!LI->hasOneUse() && TLI &&
+      (TLI->isTypeLegal(LoadVT) || !TLI->isTypeLegal(VT)) &&
+      !TLI->isTruncateFree(I->getType(), LI->getType())) {
+    I = OldExt;
+    TPT.rollback(LastKnownGood);
     return false;
+  }
 
   // Check whether the target supports casts folded into loads.
   unsigned LType;
@@ -3364,11 +3576,15 @@
     assert(isa<SExtInst>(I) && "Unexpected ext type!");
     LType = ISD::SEXTLOAD;
   }
-  if (TLI && !TLI->isLoadExtLegal(LType, TLI->getValueType(LI->getType())))
+  if (TLI && !TLI->isLoadExtLegal(LType, VT, LoadVT)) {
+    I = OldExt;
+    TPT.rollback(LastKnownGood);
     return false;
+  }
 
   // Move the extend into the same block as the load, so that SelectionDAG
   // can fold it.
+  TPT.commit();
   I->removeFromParent();
   I->insertAfter(LI);
   ++NumExtsMoved;
@@ -3898,12 +4114,155 @@
           isa<UndefValue>(Val) ||
               canCauseUndefinedBehavior(ToBePromoted, U.getOperandNo()));
     } else
-      assert(0 && "Did you modified shouldPromote and forgot to update this?");
+      llvm_unreachable("Did you modified shouldPromote and forgot to update "
+                       "this?");
     ToBePromoted->setOperand(U.getOperandNo(), NewVal);
   }
   Transition->removeFromParent();
   Transition->insertAfter(ToBePromoted);
   Transition->setOperand(getTransitionOriginalValueIdx(), ToBePromoted);
+}
+
+// See if we can speculate calls to intrinsic cttz/ctlz.
+//
+// Example:
+// entry:
+//   ...
+//   %cmp = icmp eq i64 %val, 0
+//   br i1 %cmp, label %end.bb, label %then.bb
+//
+// then.bb:
+//   %c = tail call i64 @llvm.cttz.i64(i64 %val, i1 true)
+//   br label %EndBB
+//
+// end.bb:
+//   %cond = phi i64 [ %c, %then.bb ], [ 64, %entry ]
+//
+// ==>
+//
+// entry:
+//   ...
+//   %c = tail call i64 @llvm.cttz.i64(i64 %val, i1 false)
+//
+static bool OptimizeBranchInst(BranchInst *BrInst, const TargetLowering &TLI) {
+  assert(BrInst->isConditional() && "Expected a conditional branch!");
+  BasicBlock *ThenBB = BrInst->getSuccessor(1);
+  BasicBlock *EndBB = BrInst->getSuccessor(0);
+
+  // See if ThenBB contains only one instruction (excluding the
+  // terminator and DbgInfoIntrinsic calls).
+  IntrinsicInst *II = nullptr;
+  CastInst *CI = nullptr;
+  for (BasicBlock::iterator I = ThenBB->begin(),
+                            E = std::prev(ThenBB->end()); I != E; ++I) {
+    // Skip debug info.
+    if (isa<DbgInfoIntrinsic>(I))
+      continue;
+
+    // Check if this is a zero extension or a truncate of a previously
+    // matched call to intrinsic cttz/ctlz.
+    if (II) {
+      // Early exit if we already found a "free" zero extend/truncate.
+      if (CI)
+        return false;
+
+      Type *SrcTy = II->getType();
+      Type *DestTy = I->getType();
+      Value *V;
+ 
+      if (match(cast<Instruction>(I), m_ZExt(m_Value(V))) && V == II) {
+        // Speculate this zero extend only if it is "free" for the target.
+        if (TLI.isZExtFree(SrcTy, DestTy)) {
+          CI = cast<CastInst>(I);
+          continue;
+        }
+      } else if (match(cast<Instruction>(I), m_Trunc(m_Value(V))) && V == II) {
+        // Speculate this truncate only if it is "free" for the target.
+        if (TLI.isTruncateFree(SrcTy, DestTy)) {
+          CI = cast<CastInst>(I);
+          continue;
+        }
+      } else {
+        // Avoid speculating more than one instruction.
+        return false;
+      }
+    }
+
+    // See if this is a call to intrinsic cttz/ctlz.
+    if (match(cast<Instruction>(I), m_Intrinsic<Intrinsic::cttz>())) {
+      // Avoid speculating expensive intrinsic calls.
+      if (!TLI.isCheapToSpeculateCttz())
+        return false;
+    }
+    else if (match(cast<Instruction>(I), m_Intrinsic<Intrinsic::ctlz>())) {
+      // Avoid speculating expensive intrinsic calls.
+      if (!TLI.isCheapToSpeculateCtlz())
+        return false;
+    } else
+      return false;
+    
+    II = cast<IntrinsicInst>(I);
+  }
+
+  // Look for PHI nodes with 'II' as the incoming value from 'ThenBB'.
+  BasicBlock *EntryBB = BrInst->getParent();
+  for (BasicBlock::iterator I = EndBB->begin();
+       PHINode *PN = dyn_cast<PHINode>(I); ++I) {
+    Value *ThenV = PN->getIncomingValueForBlock(ThenBB);
+    Value *OrigV = PN->getIncomingValueForBlock(EntryBB);
+
+    if (!OrigV)
+      return false;
+
+    if (ThenV != II && (!CI || ThenV != CI))
+      return false;
+    
+    if (ConstantInt *CInt = dyn_cast<ConstantInt>(OrigV)) {
+      unsigned BitWidth = II->getType()->getIntegerBitWidth();
+
+      // Don't try to simplify this phi node if 'ThenV' is a cttz/ctlz
+      // intrinsic call, but 'OrigV' is not equal to the 'size-of' in bits
+      // of the value in input to the cttz/ctlz.
+      if (CInt->getValue() != BitWidth)
+        return false;
+
+      // Hoist the call to cttz/ctlz from ThenBB into EntryBB.
+      EntryBB->getInstList().splice(BrInst, ThenBB->getInstList(),
+                                    ThenBB->begin(), std::prev(ThenBB->end()));
+ 
+      // Update PN setting ThenV as the incoming value from both 'EntryBB'
+      // and 'ThenBB'. Eventually, method 'OptimizeInst' will fold this
+      // phi node if all the incoming values are the same.
+      PN->setIncomingValue(PN->getBasicBlockIndex(EntryBB), ThenV);
+      PN->setIncomingValue(PN->getBasicBlockIndex(ThenBB), ThenV);
+
+      // Clear the 'undef on zero' flag of the cttz/ctlz intrinsic call.
+      if (cast<ConstantInt>(II->getArgOperand(1))->isOne()) {
+        Type *Ty = II->getArgOperand(0)->getType();
+        Value *Args[] = { II->getArgOperand(0),
+                          ConstantInt::getFalse(II->getContext()) };
+        Module *M = EntryBB->getParent()->getParent();
+        Value *IF = Intrinsic::getDeclaration(M, II->getIntrinsicID(), Ty);
+        IRBuilder<> Builder(II);
+        Instruction *NewI = Builder.CreateCall(IF, Args);
+
+        // Replace the old call to cttz/ctlz.
+        II->replaceAllUsesWith(NewI);
+        II->eraseFromParent();
+      }
+ 
+      // Update BrInst condition so that the branch to EndBB is always taken.
+      // Later on, method 'ConstantFoldTerminator' will simplify this branch
+      // replacing it with a direct branch to 'EndBB'.
+      // As a side effect, CodeGenPrepare will attempt to simplify the control
+      // flow graph by deleting basic block 'ThenBB' and merging 'EntryBB' into
+      // 'EndBB' (calling method 'EliminateFallThrough').
+      BrInst->setCondition(ConstantInt::getTrue(BrInst->getContext()));
+      return true;
+    }
+  }
+
+  return false;
 }
 
 /// Some targets can do store(extractelement) with one instruction.
@@ -3961,7 +4320,7 @@
   return false;
 }
 
-bool CodeGenPrepare::OptimizeInst(Instruction *I) {
+bool CodeGenPrepare::OptimizeInst(Instruction *I, bool& ModifiedDT) {
   if (PHINode *P = dyn_cast<PHINode>(I)) {
     // It is possible for very late stage optimizations (such as SimplifyCFG)
     // to introduce PHI nodes too late to be cleaned up.  If we detect such a
@@ -4040,14 +4399,14 @@
       GEPI->replaceAllUsesWith(NC);
       GEPI->eraseFromParent();
       ++NumGEPsElim;
-      OptimizeInst(NC);
+      OptimizeInst(NC, ModifiedDT);
       return true;
     }
     return false;
   }
 
   if (CallInst *CI = dyn_cast<CallInst>(I))
-    return OptimizeCallInst(CI);
+    return OptimizeCallInst(CI, ModifiedDT);
 
   if (SelectInst *SI = dyn_cast<SelectInst>(I))
     return OptimizeSelectInst(SI);
@@ -4057,6 +4416,34 @@
 
   if (isa<ExtractElementInst>(I))
     return OptimizeExtractElementInst(I);
+
+  if (BranchInst *BI = dyn_cast<BranchInst>(I)) {
+    if (TLI && BI->isConditional() && BI->getCondition()->hasOneUse()) {
+      // Check if the branch condition compares a value agaist zero.
+      if (ICmpInst *ICI = dyn_cast<ICmpInst>(BI->getCondition())) {
+        if (ICI->getPredicate() == ICmpInst::ICMP_EQ &&
+            match(ICI->getOperand(1), m_Zero())) {
+          BasicBlock *ThenBB = BI->getSuccessor(1);
+          BasicBlock *EndBB = BI->getSuccessor(0);
+
+          // Check if ThenBB is only reachable from this basic block; also,
+          // check if EndBB has more than one predecessor.
+          if (ThenBB->getSinglePredecessor() &&
+              !EndBB->getSinglePredecessor()) {
+            TerminatorInst *TI = ThenBB->getTerminator();
+
+            if (TI->getNumSuccessors() == 1 && TI->getSuccessor(0) == EndBB &&
+                // Try to speculate calls to intrinsic cttz/ctlz from 'ThenBB'.
+                OptimizeBranchInst(BI, *TLI)) {
+              ModifiedDT = true;
+              return true;
+            }
+          }
+        }
+      }
+    }
+    return false;
+  }
 
   return false;
 }
@@ -4064,14 +4451,16 @@
 // In this pass we look for GEP and cast instructions that are used
 // across basic blocks and rewrite them to improve basic-block-at-a-time
 // selection.
-bool CodeGenPrepare::OptimizeBlock(BasicBlock &BB) {
+bool CodeGenPrepare::OptimizeBlock(BasicBlock &BB, bool& ModifiedDT) {
   SunkAddrs.clear();
   bool MadeChange = false;
 
   CurInstIterator = BB.begin();
-  while (CurInstIterator != BB.end())
-    MadeChange |= OptimizeInst(CurInstIterator++);
-
+  while (CurInstIterator != BB.end()) {
+    MadeChange |= OptimizeInst(CurInstIterator++, ModifiedDT);
+    if (ModifiedDT)
+      return true;
+  }
   MadeChange |= DupRetToEnableTailCallOpts(&BB);
 
   return MadeChange;
@@ -4082,10 +4471,10 @@
 // find a node corresponding to the value.
 bool CodeGenPrepare::PlaceDbgValues(Function &F) {
   bool MadeChange = false;
-  for (Function::iterator I = F.begin(), E = F.end(); I != E; ++I) {
+  for (BasicBlock &BB : F) {
     Instruction *PrevNonDbgInst = nullptr;
-    for (BasicBlock::iterator BI = I->begin(), BE = I->end(); BI != BE;) {
-      Instruction *Insn = BI; ++BI;
+    for (BasicBlock::iterator BI = BB.begin(), BE = BB.end(); BI != BE;) {
+      Instruction *Insn = BI++;
       DbgValueInst *DVI = dyn_cast<DbgValueInst>(Insn);
       // Leave dbg.values that refer to an alloca alone. These
       // instrinsics describe the address of a variable (= the alloca)
@@ -4178,4 +4567,234 @@
     }
   }
   return MadeChange;
+}
+
+/// \brief Retrieve the probabilities of a conditional branch. Returns true on
+/// success, or returns false if no or invalid metadata was found.
+static bool extractBranchMetadata(BranchInst *BI,
+                                  uint64_t &ProbTrue, uint64_t &ProbFalse) {
+  assert(BI->isConditional() &&
+         "Looking for probabilities on unconditional branch?");
+  auto *ProfileData = BI->getMetadata(LLVMContext::MD_prof);
+  if (!ProfileData || ProfileData->getNumOperands() != 3)
+    return false;
+
+  const auto *CITrue =
+      mdconst::dyn_extract<ConstantInt>(ProfileData->getOperand(1));
+  const auto *CIFalse =
+      mdconst::dyn_extract<ConstantInt>(ProfileData->getOperand(2));
+  if (!CITrue || !CIFalse)
+    return false;
+
+  ProbTrue = CITrue->getValue().getZExtValue();
+  ProbFalse = CIFalse->getValue().getZExtValue();
+
+  return true;
+}
+
+/// \brief Scale down both weights to fit into uint32_t.
+static void scaleWeights(uint64_t &NewTrue, uint64_t &NewFalse) {
+  uint64_t NewMax = (NewTrue > NewFalse) ? NewTrue : NewFalse;
+  uint32_t Scale = (NewMax / UINT32_MAX) + 1;
+  NewTrue = NewTrue / Scale;
+  NewFalse = NewFalse / Scale;
+}
+
+/// \brief Some targets prefer to split a conditional branch like:
+/// \code
+///   %0 = icmp ne i32 %a, 0
+///   %1 = icmp ne i32 %b, 0
+///   %or.cond = or i1 %0, %1
+///   br i1 %or.cond, label %TrueBB, label %FalseBB
+/// \endcode
+/// into multiple branch instructions like:
+/// \code
+///   bb1:
+///     %0 = icmp ne i32 %a, 0
+///     br i1 %0, label %TrueBB, label %bb2
+///   bb2:
+///     %1 = icmp ne i32 %b, 0
+///     br i1 %1, label %TrueBB, label %FalseBB
+/// \endcode
+/// This usually allows instruction selection to do even further optimizations
+/// and combine the compare with the branch instruction. Currently this is
+/// applied for targets which have "cheap" jump instructions.
+///
+/// FIXME: Remove the (equivalent?) implementation in SelectionDAG.
+///
+bool CodeGenPrepare::splitBranchCondition(Function &F) {
+  if (!TM || TM->Options.EnableFastISel != true ||
+      !TLI || TLI->isJumpExpensive())
+    return false;
+
+  bool MadeChange = false;
+  for (auto &BB : F) {
+    // Does this BB end with the following?
+    //   %cond1 = icmp|fcmp|binary instruction ...
+    //   %cond2 = icmp|fcmp|binary instruction ...
+    //   %cond.or = or|and i1 %cond1, cond2
+    //   br i1 %cond.or label %dest1, label %dest2"
+    BinaryOperator *LogicOp;
+    BasicBlock *TBB, *FBB;
+    if (!match(BB.getTerminator(), m_Br(m_OneUse(m_BinOp(LogicOp)), TBB, FBB)))
+      continue;
+
+    unsigned Opc;
+    Value *Cond1, *Cond2;
+    if (match(LogicOp, m_And(m_OneUse(m_Value(Cond1)),
+                             m_OneUse(m_Value(Cond2)))))
+      Opc = Instruction::And;
+    else if (match(LogicOp, m_Or(m_OneUse(m_Value(Cond1)),
+                                 m_OneUse(m_Value(Cond2)))))
+      Opc = Instruction::Or;
+    else
+      continue;
+
+    if (!match(Cond1, m_CombineOr(m_Cmp(), m_BinOp())) ||
+        !match(Cond2, m_CombineOr(m_Cmp(), m_BinOp()))   )
+      continue;
+
+    DEBUG(dbgs() << "Before branch condition splitting\n"; BB.dump());
+
+    // Create a new BB.
+    auto *InsertBefore = std::next(Function::iterator(BB))
+        .getNodePtrUnchecked();
+    auto TmpBB = BasicBlock::Create(BB.getContext(),
+                                    BB.getName() + ".cond.split",
+                                    BB.getParent(), InsertBefore);
+
+    // Update original basic block by using the first condition directly by the
+    // branch instruction and removing the no longer needed and/or instruction.
+    auto *Br1 = cast<BranchInst>(BB.getTerminator());
+    Br1->setCondition(Cond1);
+    LogicOp->eraseFromParent();
+
+    // Depending on the conditon we have to either replace the true or the false
+    // successor of the original branch instruction.
+    if (Opc == Instruction::And)
+      Br1->setSuccessor(0, TmpBB);
+    else
+      Br1->setSuccessor(1, TmpBB);
+
+    // Fill in the new basic block.
+    auto *Br2 = IRBuilder<>(TmpBB).CreateCondBr(Cond2, TBB, FBB);
+    if (auto *I = dyn_cast<Instruction>(Cond2)) {
+      I->removeFromParent();
+      I->insertBefore(Br2);
+    }
+
+    // Update PHI nodes in both successors. The original BB needs to be
+    // replaced in one succesor's PHI nodes, because the branch comes now from
+    // the newly generated BB (NewBB). In the other successor we need to add one
+    // incoming edge to the PHI nodes, because both branch instructions target
+    // now the same successor. Depending on the original branch condition
+    // (and/or) we have to swap the successors (TrueDest, FalseDest), so that
+    // we perfrom the correct update for the PHI nodes.
+    // This doesn't change the successor order of the just created branch
+    // instruction (or any other instruction).
+    if (Opc == Instruction::Or)
+      std::swap(TBB, FBB);
+
+    // Replace the old BB with the new BB.
+    for (auto &I : *TBB) {
+      PHINode *PN = dyn_cast<PHINode>(&I);
+      if (!PN)
+        break;
+      int i;
+      while ((i = PN->getBasicBlockIndex(&BB)) >= 0)
+        PN->setIncomingBlock(i, TmpBB);
+    }
+
+    // Add another incoming edge form the new BB.
+    for (auto &I : *FBB) {
+      PHINode *PN = dyn_cast<PHINode>(&I);
+      if (!PN)
+        break;
+      auto *Val = PN->getIncomingValueForBlock(&BB);
+      PN->addIncoming(Val, TmpBB);
+    }
+
+    // Update the branch weights (from SelectionDAGBuilder::
+    // FindMergedConditions).
+    if (Opc == Instruction::Or) {
+      // Codegen X | Y as:
+      // BB1:
+      //   jmp_if_X TBB
+      //   jmp TmpBB
+      // TmpBB:
+      //   jmp_if_Y TBB
+      //   jmp FBB
+      //
+
+      // We have flexibility in setting Prob for BB1 and Prob for NewBB.
+      // The requirement is that
+      //   TrueProb for BB1 + (FalseProb for BB1 * TrueProb for TmpBB)
+      //     = TrueProb for orignal BB.
+      // Assuming the orignal weights are A and B, one choice is to set BB1's
+      // weights to A and A+2B, and set TmpBB's weights to A and 2B. This choice
+      // assumes that
+      //   TrueProb for BB1 == FalseProb for BB1 * TrueProb for TmpBB.
+      // Another choice is to assume TrueProb for BB1 equals to TrueProb for
+      // TmpBB, but the math is more complicated.
+      uint64_t TrueWeight, FalseWeight;
+      if (extractBranchMetadata(Br1, TrueWeight, FalseWeight)) {
+        uint64_t NewTrueWeight = TrueWeight;
+        uint64_t NewFalseWeight = TrueWeight + 2 * FalseWeight;
+        scaleWeights(NewTrueWeight, NewFalseWeight);
+        Br1->setMetadata(LLVMContext::MD_prof, MDBuilder(Br1->getContext())
+                         .createBranchWeights(TrueWeight, FalseWeight));
+
+        NewTrueWeight = TrueWeight;
+        NewFalseWeight = 2 * FalseWeight;
+        scaleWeights(NewTrueWeight, NewFalseWeight);
+        Br2->setMetadata(LLVMContext::MD_prof, MDBuilder(Br2->getContext())
+                         .createBranchWeights(TrueWeight, FalseWeight));
+      }
+    } else {
+      // Codegen X & Y as:
+      // BB1:
+      //   jmp_if_X TmpBB
+      //   jmp FBB
+      // TmpBB:
+      //   jmp_if_Y TBB
+      //   jmp FBB
+      //
+      //  This requires creation of TmpBB after CurBB.
+
+      // We have flexibility in setting Prob for BB1 and Prob for TmpBB.
+      // The requirement is that
+      //   FalseProb for BB1 + (TrueProb for BB1 * FalseProb for TmpBB)
+      //     = FalseProb for orignal BB.
+      // Assuming the orignal weights are A and B, one choice is to set BB1's
+      // weights to 2A+B and B, and set TmpBB's weights to 2A and B. This choice
+      // assumes that
+      //   FalseProb for BB1 == TrueProb for BB1 * FalseProb for TmpBB.
+      uint64_t TrueWeight, FalseWeight;
+      if (extractBranchMetadata(Br1, TrueWeight, FalseWeight)) {
+        uint64_t NewTrueWeight = 2 * TrueWeight + FalseWeight;
+        uint64_t NewFalseWeight = FalseWeight;
+        scaleWeights(NewTrueWeight, NewFalseWeight);
+        Br1->setMetadata(LLVMContext::MD_prof, MDBuilder(Br1->getContext())
+                         .createBranchWeights(TrueWeight, FalseWeight));
+
+        NewTrueWeight = 2 * TrueWeight;
+        NewFalseWeight = FalseWeight;
+        scaleWeights(NewTrueWeight, NewFalseWeight);
+        Br2->setMetadata(LLVMContext::MD_prof, MDBuilder(Br2->getContext())
+                         .createBranchWeights(TrueWeight, FalseWeight));
+      }
+    }
+
+    // Request DOM Tree update.
+    // Note: No point in getting fancy here, since the DT info is never
+    // available to CodeGenPrepare and the existing update code is broken
+    // anyways.
+    ModifiedDT = true;
+
+    MadeChange = true;
+
+    DEBUG(dbgs() << "After branch condition splitting\n"; BB.dump();
+          TmpBB->dump());
+  }
+  return MadeChange;
 }