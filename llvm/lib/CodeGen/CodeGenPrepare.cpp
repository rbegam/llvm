//===- CodeGenPrepare.cpp - Prepare a function for code generation --------===//
//
//                     The LLVM Compiler Infrastructure
//
// This file is distributed under the University of Illinois Open Source
// License. See LICENSE.TXT for details.
//
//===----------------------------------------------------------------------===//
//
// This pass munges the code in the input function to better prepare it for
// SelectionDAG-based code generation. This works around limitations in it's
// basic-block-at-a-time approach. It should eventually be removed.
//
//===----------------------------------------------------------------------===//

#include "llvm/CodeGen/Passes.h"
#include "llvm/ADT/DenseMap.h"
#include "llvm/ADT/SmallSet.h"
#include "llvm/ADT/Statistic.h"
#include "llvm/Analysis/InstructionSimplify.h"
#include "llvm/Analysis/TargetLibraryInfo.h"
#include "llvm/Analysis/TargetTransformInfo.h"
#include "llvm/IR/CallSite.h"
#include "llvm/IR/Constants.h"
#include "llvm/IR/DataLayout.h"
#include "llvm/IR/DerivedTypes.h"
#include "llvm/IR/Dominators.h"
#include "llvm/IR/Function.h"
#include "llvm/IR/GetElementPtrTypeIterator.h"
#include "llvm/IR/IRBuilder.h"
#include "llvm/IR/InlineAsm.h"
#include "llvm/IR/Instructions.h"
#include "llvm/IR/IntrinsicInst.h"
#include "llvm/IR/MDBuilder.h"
#include "llvm/IR/PatternMatch.h"
#include "llvm/IR/Statepoint.h"
#include "llvm/IR/ValueHandle.h"
#include "llvm/IR/ValueMap.h"
#include "llvm/Pass.h"
#include "llvm/Support/CommandLine.h"
#include "llvm/Support/Debug.h"
#include "llvm/Support/raw_ostream.h"
#include "llvm/Target/TargetLowering.h"
#include "llvm/Target/TargetSubtargetInfo.h"
#include "llvm/Transforms/Utils/BasicBlockUtils.h"
#include "llvm/Transforms/Utils/BuildLibCalls.h"
#include "llvm/Transforms/Utils/BypassSlowDivision.h"
#include "llvm/Transforms/Utils/Local.h"
#include "llvm/Transforms/Utils/SimplifyLibCalls.h"
using namespace llvm;
using namespace llvm::PatternMatch;

#define DEBUG_TYPE "codegenprepare"

STATISTIC(NumBlocksElim, "Number of blocks eliminated");
STATISTIC(NumPHIsElim,   "Number of trivial PHIs eliminated");
STATISTIC(NumGEPsElim,   "Number of GEPs converted to casts");
STATISTIC(NumCmpUses, "Number of uses of Cmp expressions replaced with uses of "
                      "sunken Cmps");
STATISTIC(NumCastUses, "Number of uses of Cast expressions replaced with uses "
                       "of sunken Casts");
STATISTIC(NumMemoryInsts, "Number of memory instructions whose address "
                          "computations were sunk");
STATISTIC(NumExtsMoved,  "Number of [s|z]ext instructions combined with loads");
STATISTIC(NumExtUses,    "Number of uses of [s|z]ext instructions optimized");
STATISTIC(NumRetsDup,    "Number of return instructions duplicated");
STATISTIC(NumDbgValueMoved, "Number of debug value instructions moved");
STATISTIC(NumSelectsExpanded, "Number of selects turned into branches");
STATISTIC(NumAndCmpsMoved, "Number of and/cmp's pushed into branches");
STATISTIC(NumStoreExtractExposed, "Number of store(extractelement) exposed");

static cl::opt<bool> DisableBranchOpts(
  "disable-cgp-branch-opts", cl::Hidden, cl::init(false),
  cl::desc("Disable branch optimizations in CodeGenPrepare"));

static cl::opt<bool>
    DisableGCOpts("disable-cgp-gc-opts", cl::Hidden, cl::init(false),
                  cl::desc("Disable GC optimizations in CodeGenPrepare"));

static cl::opt<bool> DisableSelectToBranch(
  "disable-cgp-select2branch", cl::Hidden, cl::init(false),
  cl::desc("Disable select to branch conversion."));

static cl::opt<bool> AddrSinkUsingGEPs(
  "addr-sink-using-gep", cl::Hidden, cl::init(false),
  cl::desc("Address sinking in CGP using GEPs."));

static cl::opt<bool> EnableAndCmpSinking(
   "enable-andcmp-sinking", cl::Hidden, cl::init(true),
   cl::desc("Enable sinkinig and/cmp into branches."));

static cl::opt<bool> DisableStoreExtract(
    "disable-cgp-store-extract", cl::Hidden, cl::init(false),
    cl::desc("Disable store(extract) optimizations in CodeGenPrepare"));

static cl::opt<bool> StressStoreExtract(
    "stress-cgp-store-extract", cl::Hidden, cl::init(false),
    cl::desc("Stress test store(extract) optimizations in CodeGenPrepare"));

static cl::opt<bool> DisableExtLdPromotion(
    "disable-cgp-ext-ld-promotion", cl::Hidden, cl::init(false),
    cl::desc("Disable ext(promotable(ld)) -> promoted(ext(ld)) optimization in "
             "CodeGenPrepare"));

static cl::opt<bool> StressExtLdPromotion(
    "stress-cgp-ext-ld-promotion", cl::Hidden, cl::init(false),
    cl::desc("Stress test ext(promotable(ld)) -> promoted(ext(ld)) "
             "optimization in CodeGenPrepare"));

namespace {
typedef SmallPtrSet<Instruction *, 16> SetOfInstrs;
typedef PointerIntPair<Type *, 1, bool> TypeIsSExt;
typedef DenseMap<Instruction *, TypeIsSExt> InstrToOrigTy;
class TypePromotionTransaction;

  class CodeGenPrepare : public FunctionPass {
    /// TLI - Keep a pointer of a TargetLowering to consult for determining
    /// transformation profitability.
    const TargetMachine *TM;
    const TargetLowering *TLI;
    const TargetTransformInfo *TTI;
    const TargetLibraryInfo *TLInfo;

    /// CurInstIterator - As we scan instructions optimizing them, this is the
    /// next instruction to optimize.  Xforms that can invalidate this should
    /// update it.
    BasicBlock::iterator CurInstIterator;

    /// Keeps track of non-local addresses that have been sunk into a block.
    /// This allows us to avoid inserting duplicate code for blocks with
    /// multiple load/stores of the same address.
    ValueMap<Value*, Value*> SunkAddrs;

    /// Keeps track of all instructions inserted for the current function.
    SetOfInstrs InsertedInsts;
    /// Keeps track of the type of the related instruction before their
    /// promotion for the current function.
    InstrToOrigTy PromotedInsts;

    /// ModifiedDT - If CFG is modified in anyway.
    bool ModifiedDT;

    /// OptSize - True if optimizing for size.
    bool OptSize;

    /// DataLayout for the Function being processed.
    const DataLayout *DL;

  public:
    static char ID; // Pass identification, replacement for typeid
    explicit CodeGenPrepare(const TargetMachine *TM = nullptr)
        : FunctionPass(ID), TM(TM), TLI(nullptr), TTI(nullptr), DL(nullptr) {
        initializeCodeGenPreparePass(*PassRegistry::getPassRegistry());
      }
    bool runOnFunction(Function &F) override;

    const char *getPassName() const override { return "CodeGen Prepare"; }

    void getAnalysisUsage(AnalysisUsage &AU) const override {
      AU.addPreserved<DominatorTreeWrapperPass>();
      AU.addRequired<TargetLibraryInfoWrapperPass>();
      AU.addRequired<TargetTransformInfoWrapperPass>();
    }

  private:
    bool EliminateFallThrough(Function &F);
    bool EliminateMostlyEmptyBlocks(Function &F);
    bool CanMergeBlocks(const BasicBlock *BB, const BasicBlock *DestBB) const;
    void EliminateMostlyEmptyBlock(BasicBlock *BB);
    bool OptimizeBlock(BasicBlock &BB, bool& ModifiedDT);
    bool OptimizeInst(Instruction *I, bool& ModifiedDT);
    bool OptimizeMemoryInst(Instruction *I, Value *Addr,
                            Type *AccessTy, unsigned AS);
    bool OptimizeInlineAsmInst(CallInst *CS);
    bool OptimizeCallInst(CallInst *CI, bool& ModifiedDT);
    bool MoveExtToFormExtLoad(Instruction *&I);
    bool OptimizeExtUses(Instruction *I);
    bool OptimizeSelectInst(SelectInst *SI);
    bool OptimizeShuffleVectorInst(ShuffleVectorInst *SI);
    bool OptimizeExtractElementInst(Instruction *Inst);
    bool DupRetToEnableTailCallOpts(BasicBlock *BB);
    bool PlaceDbgValues(Function &F);
    bool sinkAndCmp(Function &F);
    bool ExtLdPromotion(TypePromotionTransaction &TPT, LoadInst *&LI,
                        Instruction *&Inst,
                        const SmallVectorImpl<Instruction *> &Exts,
                        unsigned CreatedInstCost);
    bool splitBranchCondition(Function &F);
    bool simplifyOffsetableRelocate(Instruction &I);
  };
}

char CodeGenPrepare::ID = 0;
INITIALIZE_TM_PASS(CodeGenPrepare, "codegenprepare",
                   "Optimize for code generation", false, false)

FunctionPass *llvm::createCodeGenPreparePass(const TargetMachine *TM) {
  return new CodeGenPrepare(TM);
}

bool CodeGenPrepare::runOnFunction(Function &F) {
  if (skipOptnoneFunction(F))
    return false;

  DL = &F.getParent()->getDataLayout();

  bool EverMadeChange = false;
  // Clear per function information.
  InsertedInsts.clear();
  PromotedInsts.clear();

  ModifiedDT = false;
  if (TM)
    TLI = TM->getSubtargetImpl(F)->getTargetLowering();
  TLInfo = &getAnalysis<TargetLibraryInfoWrapperPass>().getTLI();
  TTI = &getAnalysis<TargetTransformInfoWrapperPass>().getTTI(F);
  OptSize = F.optForSize();

  /// This optimization identifies DIV instructions that can be
  /// profitably bypassed and carried out with a shorter, faster divide.
  if (!OptSize && TLI && TLI->isSlowDivBypassed()) {
    const DenseMap<unsigned int, unsigned int> &BypassWidths =
       TLI->getBypassSlowDivWidths();
    for (Function::iterator I = F.begin(); I != F.end(); I++)
      EverMadeChange |= bypassSlowDivision(F, I, BypassWidths);
  }

  // Eliminate blocks that contain only PHI nodes and an
  // unconditional branch.
  EverMadeChange |= EliminateMostlyEmptyBlocks(F);

  // llvm.dbg.value is far away from the value then iSel may not be able
  // handle it properly. iSel will drop llvm.dbg.value if it can not
  // find a node corresponding to the value.
  EverMadeChange |= PlaceDbgValues(F);

  // If there is a mask, compare against zero, and branch that can be combined
  // into a single target instruction, push the mask and compare into branch
  // users. Do this before OptimizeBlock -> OptimizeInst ->
  // OptimizeCmpExpression, which perturbs the pattern being searched for.
  if (!DisableBranchOpts) {
    EverMadeChange |= sinkAndCmp(F);
    EverMadeChange |= splitBranchCondition(F);
  }

  bool MadeChange = true;
  while (MadeChange) {
    MadeChange = false;
    for (Function::iterator I = F.begin(); I != F.end(); ) {
      BasicBlock *BB = I++;
      bool ModifiedDTOnIteration = false;
      MadeChange |= OptimizeBlock(*BB, ModifiedDTOnIteration);

      // Restart BB iteration if the dominator tree of the Function was changed
      if (ModifiedDTOnIteration)
        break;
    }
    EverMadeChange |= MadeChange;
  }

  SunkAddrs.clear();

  if (!DisableBranchOpts) {
    MadeChange = false;
    SmallPtrSet<BasicBlock*, 8> WorkList;
    for (BasicBlock &BB : F) {
      SmallVector<BasicBlock *, 2> Successors(succ_begin(&BB), succ_end(&BB));
      MadeChange |= ConstantFoldTerminator(&BB, true);
      if (!MadeChange) continue;

      for (SmallVectorImpl<BasicBlock*>::iterator
             II = Successors.begin(), IE = Successors.end(); II != IE; ++II)
        if (pred_begin(*II) == pred_end(*II))
          WorkList.insert(*II);
    }

    // Delete the dead blocks and any of their dead successors.
    MadeChange |= !WorkList.empty();
    while (!WorkList.empty()) {
      BasicBlock *BB = *WorkList.begin();
      WorkList.erase(BB);
      SmallVector<BasicBlock*, 2> Successors(succ_begin(BB), succ_end(BB));

      DeleteDeadBlock(BB);

      for (SmallVectorImpl<BasicBlock*>::iterator
             II = Successors.begin(), IE = Successors.end(); II != IE; ++II)
        if (pred_begin(*II) == pred_end(*II))
          WorkList.insert(*II);
    }

    // Merge pairs of basic blocks with unconditional branches, connected by
    // a single edge.
    if (EverMadeChange || MadeChange)
      MadeChange |= EliminateFallThrough(F);

    EverMadeChange |= MadeChange;
  }

  if (!DisableGCOpts) {
    SmallVector<Instruction *, 2> Statepoints;
    for (BasicBlock &BB : F)
      for (Instruction &I : BB)
        if (isStatepoint(I))
          Statepoints.push_back(&I);
    for (auto &I : Statepoints)
      EverMadeChange |= simplifyOffsetableRelocate(*I);
  }

  return EverMadeChange;
}

/// EliminateFallThrough - Merge basic blocks which are connected
/// by a single edge, where one of the basic blocks has a single successor
/// pointing to the other basic block, which has a single predecessor.
bool CodeGenPrepare::EliminateFallThrough(Function &F) {
  bool Changed = false;
  // Scan all of the blocks in the function, except for the entry block.
  for (Function::iterator I = std::next(F.begin()), E = F.end(); I != E;) {
    BasicBlock *BB = I++;
    // If the destination block has a single pred, then this is a trivial
    // edge, just collapse it.
    BasicBlock *SinglePred = BB->getSinglePredecessor();

    // Don't merge if BB's address is taken.
    if (!SinglePred || SinglePred == BB || BB->hasAddressTaken()) continue;

    BranchInst *Term = dyn_cast<BranchInst>(SinglePred->getTerminator());
    if (Term && !Term->isConditional()) {
      Changed = true;
      DEBUG(dbgs() << "To merge:\n"<< *SinglePred << "\n\n\n");
      // Remember if SinglePred was the entry block of the function.
      // If so, we will need to move BB back to the entry position.
      bool isEntry = SinglePred == &SinglePred->getParent()->getEntryBlock();
      MergeBasicBlockIntoOnlyPred(BB, nullptr);

      if (isEntry && BB != &BB->getParent()->getEntryBlock())
        BB->moveBefore(&BB->getParent()->getEntryBlock());

      // We have erased a block. Update the iterator.
      I = BB;
    }
  }
  return Changed;
}

/// EliminateMostlyEmptyBlocks - eliminate blocks that contain only PHI nodes,
/// debug info directives, and an unconditional branch.  Passes before isel
/// (e.g. LSR/loopsimplify) often split edges in ways that are non-optimal for
/// isel.  Start by eliminating these blocks so we can split them the way we
/// want them.
bool CodeGenPrepare::EliminateMostlyEmptyBlocks(Function &F) {
  bool MadeChange = false;
  // Note that this intentionally skips the entry block.
  for (Function::iterator I = std::next(F.begin()), E = F.end(); I != E;) {
    BasicBlock *BB = I++;

    // If this block doesn't end with an uncond branch, ignore it.
    BranchInst *BI = dyn_cast<BranchInst>(BB->getTerminator());
    if (!BI || !BI->isUnconditional())
      continue;

    // If the instruction before the branch (skipping debug info) isn't a phi
    // node, then other stuff is happening here.
    BasicBlock::iterator BBI = BI;
    if (BBI != BB->begin()) {
      --BBI;
      while (isa<DbgInfoIntrinsic>(BBI)) {
        if (BBI == BB->begin())
          break;
        --BBI;
      }
      if (!isa<DbgInfoIntrinsic>(BBI) && !isa<PHINode>(BBI))
        continue;
    }

    // Do not break infinite loops.
    BasicBlock *DestBB = BI->getSuccessor(0);
    if (DestBB == BB)
      continue;

    if (!CanMergeBlocks(BB, DestBB))
      continue;

    EliminateMostlyEmptyBlock(BB);
    MadeChange = true;
  }
  return MadeChange;
}

/// CanMergeBlocks - Return true if we can merge BB into DestBB if there is a
/// single uncond branch between them, and BB contains no other non-phi
/// instructions.
bool CodeGenPrepare::CanMergeBlocks(const BasicBlock *BB,
                                    const BasicBlock *DestBB) const {
  // We only want to eliminate blocks whose phi nodes are used by phi nodes in
  // the successor.  If there are more complex condition (e.g. preheaders),
  // don't mess around with them.
  BasicBlock::const_iterator BBI = BB->begin();
  while (const PHINode *PN = dyn_cast<PHINode>(BBI++)) {
    for (const User *U : PN->users()) {
      const Instruction *UI = cast<Instruction>(U);
      if (UI->getParent() != DestBB || !isa<PHINode>(UI))
        return false;
      // If User is inside DestBB block and it is a PHINode then check
      // incoming value. If incoming value is not from BB then this is
      // a complex condition (e.g. preheaders) we want to avoid here.
      if (UI->getParent() == DestBB) {
        if (const PHINode *UPN = dyn_cast<PHINode>(UI))
          for (unsigned I = 0, E = UPN->getNumIncomingValues(); I != E; ++I) {
            Instruction *Insn = dyn_cast<Instruction>(UPN->getIncomingValue(I));
            if (Insn && Insn->getParent() == BB &&
                Insn->getParent() != UPN->getIncomingBlock(I))
              return false;
          }
      }
    }
  }

  // If BB and DestBB contain any common predecessors, then the phi nodes in BB
  // and DestBB may have conflicting incoming values for the block.  If so, we
  // can't merge the block.
  const PHINode *DestBBPN = dyn_cast<PHINode>(DestBB->begin());
  if (!DestBBPN) return true;  // no conflict.

  // Collect the preds of BB.
  SmallPtrSet<const BasicBlock*, 16> BBPreds;
  if (const PHINode *BBPN = dyn_cast<PHINode>(BB->begin())) {
    // It is faster to get preds from a PHI than with pred_iterator.
    for (unsigned i = 0, e = BBPN->getNumIncomingValues(); i != e; ++i)
      BBPreds.insert(BBPN->getIncomingBlock(i));
  } else {
    BBPreds.insert(pred_begin(BB), pred_end(BB));
  }

  // Walk the preds of DestBB.
  for (unsigned i = 0, e = DestBBPN->getNumIncomingValues(); i != e; ++i) {
    BasicBlock *Pred = DestBBPN->getIncomingBlock(i);
    if (BBPreds.count(Pred)) {   // Common predecessor?
      BBI = DestBB->begin();
      while (const PHINode *PN = dyn_cast<PHINode>(BBI++)) {
        const Value *V1 = PN->getIncomingValueForBlock(Pred);
        const Value *V2 = PN->getIncomingValueForBlock(BB);

        // If V2 is a phi node in BB, look up what the mapped value will be.
        if (const PHINode *V2PN = dyn_cast<PHINode>(V2))
          if (V2PN->getParent() == BB)
            V2 = V2PN->getIncomingValueForBlock(Pred);

        // If there is a conflict, bail out.
        if (V1 != V2) return false;
      }
    }
  }

  return true;
}


/// EliminateMostlyEmptyBlock - Eliminate a basic block that have only phi's and
/// an unconditional branch in it.
void CodeGenPrepare::EliminateMostlyEmptyBlock(BasicBlock *BB) {
  BranchInst *BI = cast<BranchInst>(BB->getTerminator());
  BasicBlock *DestBB = BI->getSuccessor(0);

  DEBUG(dbgs() << "MERGING MOSTLY EMPTY BLOCKS - BEFORE:\n" << *BB << *DestBB);

  // If the destination block has a single pred, then this is a trivial edge,
  // just collapse it.
  if (BasicBlock *SinglePred = DestBB->getSinglePredecessor()) {
    if (SinglePred != DestBB) {
      // Remember if SinglePred was the entry block of the function.  If so, we
      // will need to move BB back to the entry position.
      bool isEntry = SinglePred == &SinglePred->getParent()->getEntryBlock();
      MergeBasicBlockIntoOnlyPred(DestBB, nullptr);

      if (isEntry && BB != &BB->getParent()->getEntryBlock())
        BB->moveBefore(&BB->getParent()->getEntryBlock());

      DEBUG(dbgs() << "AFTER:\n" << *DestBB << "\n\n\n");
      return;
    }
  }

  // Otherwise, we have multiple predecessors of BB.  Update the PHIs in DestBB
  // to handle the new incoming edges it is about to have.
  PHINode *PN;
  for (BasicBlock::iterator BBI = DestBB->begin();
       (PN = dyn_cast<PHINode>(BBI)); ++BBI) {
    // Remove the incoming value for BB, and remember it.
    Value *InVal = PN->removeIncomingValue(BB, false);

    // Two options: either the InVal is a phi node defined in BB or it is some
    // value that dominates BB.
    PHINode *InValPhi = dyn_cast<PHINode>(InVal);
    if (InValPhi && InValPhi->getParent() == BB) {
      // Add all of the input values of the input PHI as inputs of this phi.
      for (unsigned i = 0, e = InValPhi->getNumIncomingValues(); i != e; ++i)
        PN->addIncoming(InValPhi->getIncomingValue(i),
                        InValPhi->getIncomingBlock(i));
    } else {
      // Otherwise, add one instance of the dominating value for each edge that
      // we will be adding.
      if (PHINode *BBPN = dyn_cast<PHINode>(BB->begin())) {
        for (unsigned i = 0, e = BBPN->getNumIncomingValues(); i != e; ++i)
          PN->addIncoming(InVal, BBPN->getIncomingBlock(i));
      } else {
        for (pred_iterator PI = pred_begin(BB), E = pred_end(BB); PI != E; ++PI)
          PN->addIncoming(InVal, *PI);
      }
    }
  }

  // The PHIs are now updated, change everything that refers to BB to use
  // DestBB and remove BB.
  BB->replaceAllUsesWith(DestBB);
  BB->eraseFromParent();
  ++NumBlocksElim;

  DEBUG(dbgs() << "AFTER:\n" << *DestBB << "\n\n\n");
}

// Computes a map of base pointer relocation instructions to corresponding
// derived pointer relocation instructions given a vector of all relocate calls
static void computeBaseDerivedRelocateMap(
    const SmallVectorImpl<User *> &AllRelocateCalls,
    DenseMap<IntrinsicInst *, SmallVector<IntrinsicInst *, 2>> &
        RelocateInstMap) {
  // Collect information in two maps: one primarily for locating the base object
  // while filling the second map; the second map is the final structure holding
  // a mapping between Base and corresponding Derived relocate calls
  DenseMap<std::pair<unsigned, unsigned>, IntrinsicInst *> RelocateIdxMap;
  for (auto &U : AllRelocateCalls) {
    GCRelocateOperands ThisRelocate(U);
    IntrinsicInst *I = cast<IntrinsicInst>(U);
    auto K = std::make_pair(ThisRelocate.getBasePtrIndex(),
                            ThisRelocate.getDerivedPtrIndex());
    RelocateIdxMap.insert(std::make_pair(K, I));
  }
  for (auto &Item : RelocateIdxMap) {
    std::pair<unsigned, unsigned> Key = Item.first;
    if (Key.first == Key.second)
      // Base relocation: nothing to insert
      continue;

    IntrinsicInst *I = Item.second;
    auto BaseKey = std::make_pair(Key.first, Key.first);

    // We're iterating over RelocateIdxMap so we cannot modify it.
    auto MaybeBase = RelocateIdxMap.find(BaseKey);
    if (MaybeBase == RelocateIdxMap.end())
      // TODO: We might want to insert a new base object relocate and gep off
      // that, if there are enough derived object relocates.
      continue;

    RelocateInstMap[MaybeBase->second].push_back(I);
  }
}

// Accepts a GEP and extracts the operands into a vector provided they're all
// small integer constants
static bool getGEPSmallConstantIntOffsetV(GetElementPtrInst *GEP,
                                          SmallVectorImpl<Value *> &OffsetV) {
  for (unsigned i = 1; i < GEP->getNumOperands(); i++) {
    // Only accept small constant integer operands
    auto Op = dyn_cast<ConstantInt>(GEP->getOperand(i));
    if (!Op || Op->getZExtValue() > 20)
      return false;
  }

  for (unsigned i = 1; i < GEP->getNumOperands(); i++)
    OffsetV.push_back(GEP->getOperand(i));
  return true;
}

// Takes a RelocatedBase (base pointer relocation instruction) and Targets to
// replace, computes a replacement, and affects it.
static bool
simplifyRelocatesOffABase(IntrinsicInst *RelocatedBase,
                          const SmallVectorImpl<IntrinsicInst *> &Targets) {
  bool MadeChange = false;
  for (auto &ToReplace : Targets) {
    GCRelocateOperands MasterRelocate(RelocatedBase);
    GCRelocateOperands ThisRelocate(ToReplace);

    assert(ThisRelocate.getBasePtrIndex() == MasterRelocate.getBasePtrIndex() &&
           "Not relocating a derived object of the original base object");
    if (ThisRelocate.getBasePtrIndex() == ThisRelocate.getDerivedPtrIndex()) {
      // A duplicate relocate call. TODO: coalesce duplicates.
      continue;
    }

    Value *Base = ThisRelocate.getBasePtr();
    auto Derived = dyn_cast<GetElementPtrInst>(ThisRelocate.getDerivedPtr());
    if (!Derived || Derived->getPointerOperand() != Base)
      continue;

    SmallVector<Value *, 2> OffsetV;
    if (!getGEPSmallConstantIntOffsetV(Derived, OffsetV))
      continue;

    // Create a Builder and replace the target callsite with a gep
    assert(RelocatedBase->getNextNode() && "Should always have one since it's not a terminator");

    // Insert after RelocatedBase
    IRBuilder<> Builder(RelocatedBase->getNextNode());
    Builder.SetCurrentDebugLocation(ToReplace->getDebugLoc());

    // If gc_relocate does not match the actual type, cast it to the right type.
    // In theory, there must be a bitcast after gc_relocate if the type does not
    // match, and we should reuse it to get the derived pointer. But it could be
    // cases like this:
    // bb1:
    //  ...
    //  %g1 = call coldcc i8 addrspace(1)* @llvm.experimental.gc.relocate.p1i8(...)
    //  br label %merge
    //
    // bb2:
    //  ...
    //  %g2 = call coldcc i8 addrspace(1)* @llvm.experimental.gc.relocate.p1i8(...)
    //  br label %merge
    //
    // merge:
    //  %p1 = phi i8 addrspace(1)* [ %g1, %bb1 ], [ %g2, %bb2 ]
    //  %cast = bitcast i8 addrspace(1)* %p1 in to i32 addrspace(1)*
    //
    // In this case, we can not find the bitcast any more. So we insert a new bitcast
    // no matter there is already one or not. In this way, we can handle all cases, and
    // the extra bitcast should be optimized away in later passes.
    Instruction *ActualRelocatedBase = RelocatedBase;
    if (RelocatedBase->getType() != Base->getType()) {
      ActualRelocatedBase =
          cast<Instruction>(Builder.CreateBitCast(RelocatedBase, Base->getType()));
    }
    Value *Replacement = Builder.CreateGEP(
        Derived->getSourceElementType(), ActualRelocatedBase, makeArrayRef(OffsetV));
    Instruction *ReplacementInst = cast<Instruction>(Replacement);
    Replacement->takeName(ToReplace);
    // If the newly generated derived pointer's type does not match the original derived
    // pointer's type, cast the new derived pointer to match it. Same reasoning as above.
    Instruction *ActualReplacement = ReplacementInst;
    if (ReplacementInst->getType() != ToReplace->getType()) {
      ActualReplacement =
          cast<Instruction>(Builder.CreateBitCast(ReplacementInst, ToReplace->getType()));
    }
    ToReplace->replaceAllUsesWith(ActualReplacement);
    ToReplace->eraseFromParent();

    MadeChange = true;
  }
  return MadeChange;
}

// Turns this:
//
// %base = ...
// %ptr = gep %base + 15
// %tok = statepoint (%fun, i32 0, i32 0, i32 0, %base, %ptr)
// %base' = relocate(%tok, i32 4, i32 4)
// %ptr' = relocate(%tok, i32 4, i32 5)
// %val = load %ptr'
//
// into this:
//
// %base = ...
// %ptr = gep %base + 15
// %tok = statepoint (%fun, i32 0, i32 0, i32 0, %base, %ptr)
// %base' = gc.relocate(%tok, i32 4, i32 4)
// %ptr' = gep %base' + 15
// %val = load %ptr'
bool CodeGenPrepare::simplifyOffsetableRelocate(Instruction &I) {
  bool MadeChange = false;
  SmallVector<User *, 2> AllRelocateCalls;

  for (auto *U : I.users())
    if (isGCRelocate(dyn_cast<Instruction>(U)))
      // Collect all the relocate calls associated with a statepoint
      AllRelocateCalls.push_back(U);

  // We need atleast one base pointer relocation + one derived pointer
  // relocation to mangle
  if (AllRelocateCalls.size() < 2)
    return false;

  // RelocateInstMap is a mapping from the base relocate instruction to the
  // corresponding derived relocate instructions
  DenseMap<IntrinsicInst *, SmallVector<IntrinsicInst *, 2>> RelocateInstMap;
  computeBaseDerivedRelocateMap(AllRelocateCalls, RelocateInstMap);
  if (RelocateInstMap.empty())
    return false;

  for (auto &Item : RelocateInstMap)
    // Item.first is the RelocatedBase to offset against
    // Item.second is the vector of Targets to replace
    MadeChange = simplifyRelocatesOffABase(Item.first, Item.second);
  return MadeChange;
}

/// SinkCast - Sink the specified cast instruction into its user blocks
static bool SinkCast(CastInst *CI) {
  BasicBlock *DefBB = CI->getParent();

  /// InsertedCasts - Only insert a cast in each block once.
  DenseMap<BasicBlock*, CastInst*> InsertedCasts;

  bool MadeChange = false;
  for (Value::user_iterator UI = CI->user_begin(), E = CI->user_end();
       UI != E; ) {
    Use &TheUse = UI.getUse();
    Instruction *User = cast<Instruction>(*UI);

    // Figure out which BB this cast is used in.  For PHI's this is the
    // appropriate predecessor block.
    BasicBlock *UserBB = User->getParent();
    if (PHINode *PN = dyn_cast<PHINode>(User)) {
      UserBB = PN->getIncomingBlock(TheUse);
    }

    // Preincrement use iterator so we don't invalidate it.
    ++UI;

    // If this user is in the same block as the cast, don't change the cast.
    if (UserBB == DefBB) continue;

    // If we have already inserted a cast into this block, use it.
    CastInst *&InsertedCast = InsertedCasts[UserBB];

    if (!InsertedCast) {
      BasicBlock::iterator InsertPt = UserBB->getFirstInsertionPt();
      InsertedCast =
        CastInst::Create(CI->getOpcode(), CI->getOperand(0), CI->getType(), "",
                         InsertPt);
    }

    // Replace a use of the cast with a use of the new cast.
    TheUse = InsertedCast;
    MadeChange = true;
    ++NumCastUses;
  }

  // If we removed all uses, nuke the cast.
  if (CI->use_empty()) {
    CI->eraseFromParent();
    MadeChange = true;
  }

  return MadeChange;
}

/// OptimizeNoopCopyExpression - If the specified cast instruction is a noop
/// copy (e.g. it's casting from one pointer type to another, i32->i8 on PPC),
/// sink it into user blocks to reduce the number of virtual
/// registers that must be created and coalesced.
///
/// Return true if any changes are made.
///
static bool OptimizeNoopCopyExpression(CastInst *CI, const TargetLowering &TLI,
                                       const DataLayout &DL) {
  // If this is a noop copy,
  EVT SrcVT = TLI.getValueType(DL, CI->getOperand(0)->getType());
  EVT DstVT = TLI.getValueType(DL, CI->getType());

  // This is an fp<->int conversion?
  if (SrcVT.isInteger() != DstVT.isInteger())
    return false;

  // If this is an extension, it will be a zero or sign extension, which
  // isn't a noop.
  if (SrcVT.bitsLT(DstVT)) return false;

  // If these values will be promoted, find out what they will be promoted
  // to.  This helps us consider truncates on PPC as noop copies when they
  // are.
  if (TLI.getTypeAction(CI->getContext(), SrcVT) ==
      TargetLowering::TypePromoteInteger)
    SrcVT = TLI.getTypeToTransformTo(CI->getContext(), SrcVT);
  if (TLI.getTypeAction(CI->getContext(), DstVT) ==
      TargetLowering::TypePromoteInteger)
    DstVT = TLI.getTypeToTransformTo(CI->getContext(), DstVT);

  // If, after promotion, these are the same types, this is a noop copy.
  if (SrcVT != DstVT)
    return false;

  return SinkCast(CI);
}

/// CombineUAddWithOverflow - try to combine CI into a call to the
/// llvm.uadd.with.overflow intrinsic if possible.
///
/// Return true if any changes were made.
static bool CombineUAddWithOverflow(CmpInst *CI) {
  Value *A, *B;
  Instruction *AddI;
  if (!match(CI,
             m_UAddWithOverflow(m_Value(A), m_Value(B), m_Instruction(AddI))))
    return false;

  Type *Ty = AddI->getType();
  if (!isa<IntegerType>(Ty))
    return false;

  // We don't want to move around uses of condition values this late, so we we
  // check if it is legal to create the call to the intrinsic in the basic
  // block containing the icmp:

  if (AddI->getParent() != CI->getParent() && !AddI->hasOneUse())
    return false;

#ifndef NDEBUG
  // Someday m_UAddWithOverflow may get smarter, but this is a safe assumption
  // for now:
  if (AddI->hasOneUse())
    assert(*AddI->user_begin() == CI && "expected!");
#endif

  Module *M = CI->getParent()->getParent()->getParent();
  Value *F = Intrinsic::getDeclaration(M, Intrinsic::uadd_with_overflow, Ty);

  auto *InsertPt = AddI->hasOneUse() ? CI : AddI;

  auto *UAddWithOverflow =
      CallInst::Create(F, {A, B}, "uadd.overflow", InsertPt);
  auto *UAdd = ExtractValueInst::Create(UAddWithOverflow, 0, "uadd", InsertPt);
  auto *Overflow =
      ExtractValueInst::Create(UAddWithOverflow, 1, "overflow", InsertPt);

  CI->replaceAllUsesWith(Overflow);
  AddI->replaceAllUsesWith(UAdd);
  CI->eraseFromParent();
  AddI->eraseFromParent();
  return true;
}

/// SinkCmpExpression - Sink the given CmpInst into user blocks to reduce
/// the number of virtual registers that must be created and coalesced.  This is
/// a clear win except on targets with multiple condition code registers
///  (PowerPC), where it might lose; some adjustment may be wanted there.
///
/// Return true if any changes are made.
static bool SinkCmpExpression(CmpInst *CI) {
  BasicBlock *DefBB = CI->getParent();

  /// InsertedCmp - Only insert a cmp in each block once.
  DenseMap<BasicBlock*, CmpInst*> InsertedCmps;

  bool MadeChange = false;
  for (Value::user_iterator UI = CI->user_begin(), E = CI->user_end();
       UI != E; ) {
    Use &TheUse = UI.getUse();
    Instruction *User = cast<Instruction>(*UI);

    // Preincrement use iterator so we don't invalidate it.
    ++UI;

    // Don't bother for PHI nodes.
    if (isa<PHINode>(User))
      continue;

    // Figure out which BB this cmp is used in.
    BasicBlock *UserBB = User->getParent();

    // If this user is in the same block as the cmp, don't change the cmp.
    if (UserBB == DefBB) continue;

    // If we have already inserted a cmp into this block, use it.
    CmpInst *&InsertedCmp = InsertedCmps[UserBB];

    if (!InsertedCmp) {
      BasicBlock::iterator InsertPt = UserBB->getFirstInsertionPt();
      InsertedCmp =
        CmpInst::Create(CI->getOpcode(),
                        CI->getPredicate(),  CI->getOperand(0),
                        CI->getOperand(1), "", InsertPt);
    }

    // Replace a use of the cmp with a use of the new cmp.
    TheUse = InsertedCmp;
    MadeChange = true;
    ++NumCmpUses;
  }

  // If we removed all uses, nuke the cmp.
  if (CI->use_empty()) {
    CI->eraseFromParent();
    MadeChange = true;
  }

  return MadeChange;
}

static bool OptimizeCmpExpression(CmpInst *CI) {
  if (SinkCmpExpression(CI))
    return true;

  if (CombineUAddWithOverflow(CI))
    return true;

  return false;
}

/// isExtractBitsCandidateUse - Check if the candidates could
/// be combined with shift instruction, which includes:
/// 1. Truncate instruction
/// 2. And instruction and the imm is a mask of the low bits:
/// imm & (imm+1) == 0
static bool isExtractBitsCandidateUse(Instruction *User) {
  if (!isa<TruncInst>(User)) {
    if (User->getOpcode() != Instruction::And ||
        !isa<ConstantInt>(User->getOperand(1)))
      return false;

    const APInt &Cimm = cast<ConstantInt>(User->getOperand(1))->getValue();

    if ((Cimm & (Cimm + 1)).getBoolValue())
      return false;
  }
  return true;
}

/// SinkShiftAndTruncate - sink both shift and truncate instruction
/// to the use of truncate's BB.
static bool
SinkShiftAndTruncate(BinaryOperator *ShiftI, Instruction *User, ConstantInt *CI,
                     DenseMap<BasicBlock *, BinaryOperator *> &InsertedShifts,
                     const TargetLowering &TLI, const DataLayout &DL) {
  BasicBlock *UserBB = User->getParent();
  DenseMap<BasicBlock *, CastInst *> InsertedTruncs;
  TruncInst *TruncI = dyn_cast<TruncInst>(User);
  bool MadeChange = false;

  for (Value::user_iterator TruncUI = TruncI->user_begin(),
                            TruncE = TruncI->user_end();
       TruncUI != TruncE;) {

    Use &TruncTheUse = TruncUI.getUse();
    Instruction *TruncUser = cast<Instruction>(*TruncUI);
    // Preincrement use iterator so we don't invalidate it.

    ++TruncUI;

    int ISDOpcode = TLI.InstructionOpcodeToISD(TruncUser->getOpcode());
    if (!ISDOpcode)
      continue;

    // If the use is actually a legal node, there will not be an
    // implicit truncate.
    // FIXME: always querying the result type is just an
    // approximation; some nodes' legality is determined by the
    // operand or other means. There's no good way to find out though.
    if (TLI.isOperationLegalOrCustom(
            ISDOpcode, TLI.getValueType(DL, TruncUser->getType(), true)))
      continue;

    // Don't bother for PHI nodes.
    if (isa<PHINode>(TruncUser))
      continue;

    BasicBlock *TruncUserBB = TruncUser->getParent();

    if (UserBB == TruncUserBB)
      continue;

    BinaryOperator *&InsertedShift = InsertedShifts[TruncUserBB];
    CastInst *&InsertedTrunc = InsertedTruncs[TruncUserBB];

    if (!InsertedShift && !InsertedTrunc) {
      BasicBlock::iterator InsertPt = TruncUserBB->getFirstInsertionPt();
      // Sink the shift
      if (ShiftI->getOpcode() == Instruction::AShr)
        InsertedShift =
            BinaryOperator::CreateAShr(ShiftI->getOperand(0), CI, "", InsertPt);
      else
        InsertedShift =
            BinaryOperator::CreateLShr(ShiftI->getOperand(0), CI, "", InsertPt);

      // Sink the trunc
      BasicBlock::iterator TruncInsertPt = TruncUserBB->getFirstInsertionPt();
      TruncInsertPt++;

      InsertedTrunc = CastInst::Create(TruncI->getOpcode(), InsertedShift,
                                       TruncI->getType(), "", TruncInsertPt);

      MadeChange = true;

      TruncTheUse = InsertedTrunc;
    }
  }
  return MadeChange;
}

/// OptimizeExtractBits - sink the shift *right* instruction into user blocks if
/// the uses could potentially be combined with this shift instruction and
/// generate BitExtract instruction. It will only be applied if the architecture
/// supports BitExtract instruction. Here is an example:
/// BB1:
///   %x.extract.shift = lshr i64 %arg1, 32
/// BB2:
///   %x.extract.trunc = trunc i64 %x.extract.shift to i16
/// ==>
///
/// BB2:
///   %x.extract.shift.1 = lshr i64 %arg1, 32
///   %x.extract.trunc = trunc i64 %x.extract.shift.1 to i16
///
/// CodeGen will recoginze the pattern in BB2 and generate BitExtract
/// instruction.
/// Return true if any changes are made.
static bool OptimizeExtractBits(BinaryOperator *ShiftI, ConstantInt *CI,
                                const TargetLowering &TLI,
                                const DataLayout &DL) {
  BasicBlock *DefBB = ShiftI->getParent();

  /// Only insert instructions in each block once.
  DenseMap<BasicBlock *, BinaryOperator *> InsertedShifts;

  bool shiftIsLegal = TLI.isTypeLegal(TLI.getValueType(DL, ShiftI->getType()));

  bool MadeChange = false;
  for (Value::user_iterator UI = ShiftI->user_begin(), E = ShiftI->user_end();
       UI != E;) {
    Use &TheUse = UI.getUse();
    Instruction *User = cast<Instruction>(*UI);
    // Preincrement use iterator so we don't invalidate it.
    ++UI;

    // Don't bother for PHI nodes.
    if (isa<PHINode>(User))
      continue;

    if (!isExtractBitsCandidateUse(User))
      continue;

    BasicBlock *UserBB = User->getParent();

    if (UserBB == DefBB) {
      // If the shift and truncate instruction are in the same BB. The use of
      // the truncate(TruncUse) may still introduce another truncate if not
      // legal. In this case, we would like to sink both shift and truncate
      // instruction to the BB of TruncUse.
      // for example:
      // BB1:
      // i64 shift.result = lshr i64 opnd, imm
      // trunc.result = trunc shift.result to i16
      //
      // BB2:
      //   ----> We will have an implicit truncate here if the architecture does
      //   not have i16 compare.
      // cmp i16 trunc.result, opnd2
      //
      if (isa<TruncInst>(User) && shiftIsLegal
          // If the type of the truncate is legal, no trucate will be
          // introduced in other basic blocks.
          &&
          (!TLI.isTypeLegal(TLI.getValueType(DL, User->getType()))))
        MadeChange =
            SinkShiftAndTruncate(ShiftI, User, CI, InsertedShifts, TLI, DL);

      continue;
    }
    // If we have already inserted a shift into this block, use it.
    BinaryOperator *&InsertedShift = InsertedShifts[UserBB];

    if (!InsertedShift) {
      BasicBlock::iterator InsertPt = UserBB->getFirstInsertionPt();

      if (ShiftI->getOpcode() == Instruction::AShr)
        InsertedShift =
            BinaryOperator::CreateAShr(ShiftI->getOperand(0), CI, "", InsertPt);
      else
        InsertedShift =
            BinaryOperator::CreateLShr(ShiftI->getOperand(0), CI, "", InsertPt);

      MadeChange = true;
    }

    // Replace a use of the shift with a use of the new shift.
    TheUse = InsertedShift;
  }

  // If we removed all uses, nuke the shift.
  if (ShiftI->use_empty())
    ShiftI->eraseFromParent();

  return MadeChange;
}

//  ScalarizeMaskedLoad() translates masked load intrinsic, like 
// <16 x i32 > @llvm.masked.load( <16 x i32>* %addr, i32 align,
//                               <16 x i1> %mask, <16 x i32> %passthru)
// to a chain of basic blocks, with loading element one-by-one if
// the appropriate mask bit is set
// 
//  %1 = bitcast i8* %addr to i32*
//  %2 = extractelement <16 x i1> %mask, i32 0
//  %3 = icmp eq i1 %2, true
//  br i1 %3, label %cond.load, label %else
//
//cond.load:                                        ; preds = %0
//  %4 = getelementptr i32* %1, i32 0
//  %5 = load i32* %4
//  %6 = insertelement <16 x i32> undef, i32 %5, i32 0
//  br label %else
//
//else:                                             ; preds = %0, %cond.load
//  %res.phi.else = phi <16 x i32> [ %6, %cond.load ], [ undef, %0 ]
//  %7 = extractelement <16 x i1> %mask, i32 1
//  %8 = icmp eq i1 %7, true
//  br i1 %8, label %cond.load1, label %else2
//
//cond.load1:                                       ; preds = %else
//  %9 = getelementptr i32* %1, i32 1
//  %10 = load i32* %9
//  %11 = insertelement <16 x i32> %res.phi.else, i32 %10, i32 1
//  br label %else2
//
//else2:                                            ; preds = %else, %cond.load1
//  %res.phi.else3 = phi <16 x i32> [ %11, %cond.load1 ], [ %res.phi.else, %else ]
//  %12 = extractelement <16 x i1> %mask, i32 2
//  %13 = icmp eq i1 %12, true
//  br i1 %13, label %cond.load4, label %else5
//
static void ScalarizeMaskedLoad(CallInst *CI) {
  Value *Ptr  = CI->getArgOperand(0);
  Value *Src0 = CI->getArgOperand(3);
  Value *Mask = CI->getArgOperand(2);
  VectorType *VecType = dyn_cast<VectorType>(CI->getType());
  Type *EltTy = VecType->getElementType();

  assert(VecType && "Unexpected return type of masked load intrinsic");

  IRBuilder<> Builder(CI->getContext());
  Instruction *InsertPt = CI;
  BasicBlock *IfBlock = CI->getParent();
  BasicBlock *CondBlock = nullptr;
  BasicBlock *PrevIfBlock = CI->getParent();
  Builder.SetInsertPoint(InsertPt);

  Builder.SetCurrentDebugLocation(CI->getDebugLoc());

  // Bitcast %addr fron i8* to EltTy*
  Type *NewPtrType =
    EltTy->getPointerTo(cast<PointerType>(Ptr->getType())->getAddressSpace());
  Value *FirstEltPtr = Builder.CreateBitCast(Ptr, NewPtrType);
  Value *UndefVal = UndefValue::get(VecType);

  // The result vector
  Value *VResult = UndefVal;

  PHINode *Phi = nullptr;
  Value *PrevPhi = UndefVal;

  unsigned VectorWidth = VecType->getNumElements();
  for (unsigned Idx = 0; Idx < VectorWidth; ++Idx) {

    // Fill the "else" block, created in the previous iteration
    //
    //  %res.phi.else3 = phi <16 x i32> [ %11, %cond.load1 ], [ %res.phi.else, %else ]
    //  %mask_1 = extractelement <16 x i1> %mask, i32 Idx
    //  %to_load = icmp eq i1 %mask_1, true
    //  br i1 %to_load, label %cond.load, label %else
    //
    if (Idx > 0) {
      Phi = Builder.CreatePHI(VecType, 2, "res.phi.else");
      Phi->addIncoming(VResult, CondBlock);
      Phi->addIncoming(PrevPhi, PrevIfBlock);
      PrevPhi = Phi;
      VResult = Phi;
    }

    Value *Predicate = Builder.CreateExtractElement(Mask, Builder.getInt32(Idx));
    Value *Cmp = Builder.CreateICmp(ICmpInst::ICMP_EQ, Predicate,
                                    ConstantInt::get(Predicate->getType(), 1));

    // Create "cond" block
    //
    //  %EltAddr = getelementptr i32* %1, i32 0
    //  %Elt = load i32* %EltAddr
    //  VResult = insertelement <16 x i32> VResult, i32 %Elt, i32 Idx
    //
    CondBlock = IfBlock->splitBasicBlock(InsertPt, "cond.load");
    Builder.SetInsertPoint(InsertPt);

    Value *Gep =
        Builder.CreateInBoundsGEP(EltTy, FirstEltPtr, Builder.getInt32(Idx));
    LoadInst* Load = Builder.CreateLoad(Gep, false);
    VResult = Builder.CreateInsertElement(VResult, Load, Builder.getInt32(Idx));

    // Create "else" block, fill it in the next iteration
    BasicBlock *NewIfBlock = CondBlock->splitBasicBlock(InsertPt, "else");
    Builder.SetInsertPoint(InsertPt);
    Instruction *OldBr = IfBlock->getTerminator();
    BranchInst::Create(CondBlock, NewIfBlock, Cmp, OldBr);
    OldBr->eraseFromParent();
    PrevIfBlock = IfBlock;
    IfBlock = NewIfBlock;
  }

  Phi = Builder.CreatePHI(VecType, 2, "res.phi.select");
  Phi->addIncoming(VResult, CondBlock);
  Phi->addIncoming(PrevPhi, PrevIfBlock);
  Value *NewI = Builder.CreateSelect(Mask, Phi, Src0);
  CI->replaceAllUsesWith(NewI);
  CI->eraseFromParent();
}

//  ScalarizeMaskedStore() translates masked store intrinsic, like
// void @llvm.masked.store(<16 x i32> %src, <16 x i32>* %addr, i32 align,
//                               <16 x i1> %mask)
// to a chain of basic blocks, that stores element one-by-one if
// the appropriate mask bit is set
//
//   %1 = bitcast i8* %addr to i32*
//   %2 = extractelement <16 x i1> %mask, i32 0
//   %3 = icmp eq i1 %2, true
//   br i1 %3, label %cond.store, label %else
//
// cond.store:                                       ; preds = %0
//   %4 = extractelement <16 x i32> %val, i32 0
//   %5 = getelementptr i32* %1, i32 0
//   store i32 %4, i32* %5
//   br label %else
// 
// else:                                             ; preds = %0, %cond.store
//   %6 = extractelement <16 x i1> %mask, i32 1
//   %7 = icmp eq i1 %6, true
//   br i1 %7, label %cond.store1, label %else2
// 
// cond.store1:                                      ; preds = %else
//   %8 = extractelement <16 x i32> %val, i32 1
//   %9 = getelementptr i32* %1, i32 1
//   store i32 %8, i32* %9
//   br label %else2
//   . . .
static void ScalarizeMaskedStore(CallInst *CI) {
  Value *Ptr  = CI->getArgOperand(1);
  Value *Src = CI->getArgOperand(0);
  Value *Mask = CI->getArgOperand(3);

  VectorType *VecType = dyn_cast<VectorType>(Src->getType());
  Type *EltTy = VecType->getElementType();

  assert(VecType && "Unexpected data type in masked store intrinsic");

  IRBuilder<> Builder(CI->getContext());
  Instruction *InsertPt = CI;
  BasicBlock *IfBlock = CI->getParent();
  Builder.SetInsertPoint(InsertPt);
  Builder.SetCurrentDebugLocation(CI->getDebugLoc());

  // Bitcast %addr fron i8* to EltTy*
  Type *NewPtrType =
    EltTy->getPointerTo(cast<PointerType>(Ptr->getType())->getAddressSpace());
  Value *FirstEltPtr = Builder.CreateBitCast(Ptr, NewPtrType);

  unsigned VectorWidth = VecType->getNumElements();
  for (unsigned Idx = 0; Idx < VectorWidth; ++Idx) {

    // Fill the "else" block, created in the previous iteration
    //
    //  %mask_1 = extractelement <16 x i1> %mask, i32 Idx
    //  %to_store = icmp eq i1 %mask_1, true
    //  br i1 %to_load, label %cond.store, label %else
    //
    Value *Predicate = Builder.CreateExtractElement(Mask, Builder.getInt32(Idx));
    Value *Cmp = Builder.CreateICmp(ICmpInst::ICMP_EQ, Predicate,
                                    ConstantInt::get(Predicate->getType(), 1));

    // Create "cond" block
    //
    //  %OneElt = extractelement <16 x i32> %Src, i32 Idx
    //  %EltAddr = getelementptr i32* %1, i32 0
    //  %store i32 %OneElt, i32* %EltAddr
    //
    BasicBlock *CondBlock = IfBlock->splitBasicBlock(InsertPt, "cond.store");
    Builder.SetInsertPoint(InsertPt);
    
    Value *OneElt = Builder.CreateExtractElement(Src, Builder.getInt32(Idx));
    Value *Gep =
        Builder.CreateInBoundsGEP(EltTy, FirstEltPtr, Builder.getInt32(Idx));
    Builder.CreateStore(OneElt, Gep);

    // Create "else" block, fill it in the next iteration
    BasicBlock *NewIfBlock = CondBlock->splitBasicBlock(InsertPt, "else");
    Builder.SetInsertPoint(InsertPt);
    Instruction *OldBr = IfBlock->getTerminator();
    BranchInst::Create(CondBlock, NewIfBlock, Cmp, OldBr);
    OldBr->eraseFromParent();
    IfBlock = NewIfBlock;
  }
  CI->eraseFromParent();
}

bool CodeGenPrepare::OptimizeCallInst(CallInst *CI, bool& ModifiedDT) {
  BasicBlock *BB = CI->getParent();

  // Lower inline assembly if we can.
  // If we found an inline asm expession, and if the target knows how to
  // lower it to normal LLVM code, do so now.
  if (TLI && isa<InlineAsm>(CI->getCalledValue())) {
    if (TLI->ExpandInlineAsm(CI)) {
      // Avoid invalidating the iterator.
      CurInstIterator = BB->begin();
      // Avoid processing instructions out of order, which could cause
      // reuse before a value is defined.
      SunkAddrs.clear();
      return true;
    }
    // Sink address computing for memory operands into the block.
    if (OptimizeInlineAsmInst(CI))
      return true;
  }

<<<<<<< HEAD
#if INTEL_CUSTOMIZATION
  if (TTI->adjustCallArgs(CI))
    return true;
#endif

  const DataLayout *TD = TLI ? TLI->getDataLayout() : nullptr;

=======
>>>>>>> c5f000fa
  // Align the pointer arguments to this call if the target thinks it's a good
  // idea
  unsigned MinSize, PrefAlign;
  if (TLI && TLI->shouldAlignPointerArgs(CI, MinSize, PrefAlign)) {
    for (auto &Arg : CI->arg_operands()) {
      // We want to align both objects whose address is used directly and
      // objects whose address is used in casts and GEPs, though it only makes
      // sense for GEPs if the offset is a multiple of the desired alignment and
      // if size - offset meets the size threshold.
      if (!Arg->getType()->isPointerTy())
        continue;
      APInt Offset(DL->getPointerSizeInBits(
                       cast<PointerType>(Arg->getType())->getAddressSpace()),
                   0);
      Value *Val = Arg->stripAndAccumulateInBoundsConstantOffsets(*DL, Offset);
      uint64_t Offset2 = Offset.getLimitedValue();
      if ((Offset2 & (PrefAlign-1)) != 0)
        continue;
      AllocaInst *AI;
      if ((AI = dyn_cast<AllocaInst>(Val)) && AI->getAlignment() < PrefAlign &&
          DL->getTypeAllocSize(AI->getAllocatedType()) >= MinSize + Offset2)
        AI->setAlignment(PrefAlign);
      // Global variables can only be aligned if they are defined in this
      // object (i.e. they are uniquely initialized in this object), and
      // over-aligning global variables that have an explicit section is
      // forbidden.
      GlobalVariable *GV;
      if ((GV = dyn_cast<GlobalVariable>(Val)) && GV->hasUniqueInitializer() &&
          !GV->hasSection() && GV->getAlignment() < PrefAlign &&
          DL->getTypeAllocSize(GV->getType()->getElementType()) >=
              MinSize + Offset2)
        GV->setAlignment(PrefAlign);
    }
    // If this is a memcpy (or similar) then we may be able to improve the
    // alignment
    if (MemIntrinsic *MI = dyn_cast<MemIntrinsic>(CI)) {
      unsigned Align = getKnownAlignment(MI->getDest(), *DL);
      if (MemTransferInst *MTI = dyn_cast<MemTransferInst>(MI))
        Align = std::min(Align, getKnownAlignment(MTI->getSource(), *DL));
      if (Align > MI->getAlignment())
        MI->setAlignment(ConstantInt::get(MI->getAlignmentType(), Align));
    }
  }

  IntrinsicInst *II = dyn_cast<IntrinsicInst>(CI);
  if (II) {
    switch (II->getIntrinsicID()) {
    default: break;
    case Intrinsic::objectsize: {
      // Lower all uses of llvm.objectsize.*
      bool Min = (cast<ConstantInt>(II->getArgOperand(1))->getZExtValue() == 1);
      Type *ReturnTy = CI->getType();
      Constant *RetVal = ConstantInt::get(ReturnTy, Min ? 0 : -1ULL);

      // Substituting this can cause recursive simplifications, which can
      // invalidate our iterator.  Use a WeakVH to hold onto it in case this
      // happens.
      WeakVH IterHandle(CurInstIterator);

      replaceAndRecursivelySimplify(CI, RetVal,
                                    TLInfo, nullptr);

      // If the iterator instruction was recursively deleted, start over at the
      // start of the block.
      if (IterHandle != CurInstIterator) {
        CurInstIterator = BB->begin();
        SunkAddrs.clear();
      }
      return true;
    }
    case Intrinsic::masked_load: {
      // Scalarize unsupported vector masked load
      if (!TTI->isLegalMaskedLoad(CI->getType(), 1)) {
        ScalarizeMaskedLoad(CI);
        ModifiedDT = true;
        return true;
      }
      return false;
    }
    case Intrinsic::masked_store: {
      if (!TTI->isLegalMaskedStore(CI->getArgOperand(0)->getType(), 1)) {
        ScalarizeMaskedStore(CI);
        ModifiedDT = true;
        return true;
      }
      return false;
    }
    case Intrinsic::aarch64_stlxr:
    case Intrinsic::aarch64_stxr: {
      ZExtInst *ExtVal = dyn_cast<ZExtInst>(CI->getArgOperand(0));
      if (!ExtVal || !ExtVal->hasOneUse() ||
          ExtVal->getParent() == CI->getParent())
        return false;
      // Sink a zext feeding stlxr/stxr before it, so it can be folded into it.
      ExtVal->moveBefore(CI);
      // Mark this instruction as "inserted by CGP", so that other
      // optimizations don't touch it.
      InsertedInsts.insert(ExtVal);
      return true;
    }
    }

    if (TLI) {
      // Unknown address space.
      // TODO: Target hook to pick which address space the intrinsic cares
      // about?
      unsigned AddrSpace = ~0u;
      SmallVector<Value*, 2> PtrOps;
      Type *AccessTy;
      if (TLI->GetAddrModeArguments(II, PtrOps, AccessTy, AddrSpace))
        while (!PtrOps.empty())
          if (OptimizeMemoryInst(II, PtrOps.pop_back_val(), AccessTy, AddrSpace))
            return true;
    }
  }

  // From here on out we're working with named functions.
  if (!CI->getCalledFunction()) return false;

  // Lower all default uses of _chk calls.  This is very similar
  // to what InstCombineCalls does, but here we are only lowering calls
  // to fortified library functions (e.g. __memcpy_chk) that have the default
  // "don't know" as the objectsize.  Anything else should be left alone.
  FortifiedLibCallSimplifier Simplifier(TLInfo, true);
  if (Value *V = Simplifier.optimizeCall(CI)) {
    CI->replaceAllUsesWith(V);
    CI->eraseFromParent();
    return true;
  }
  return false;
}

/// DupRetToEnableTailCallOpts - Look for opportunities to duplicate return
/// instructions to the predecessor to enable tail call optimizations. The
/// case it is currently looking for is:
/// @code
/// bb0:
///   %tmp0 = tail call i32 @f0()
///   br label %return
/// bb1:
///   %tmp1 = tail call i32 @f1()
///   br label %return
/// bb2:
///   %tmp2 = tail call i32 @f2()
///   br label %return
/// return:
///   %retval = phi i32 [ %tmp0, %bb0 ], [ %tmp1, %bb1 ], [ %tmp2, %bb2 ]
///   ret i32 %retval
/// @endcode
///
/// =>
///
/// @code
/// bb0:
///   %tmp0 = tail call i32 @f0()
///   ret i32 %tmp0
/// bb1:
///   %tmp1 = tail call i32 @f1()
///   ret i32 %tmp1
/// bb2:
///   %tmp2 = tail call i32 @f2()
///   ret i32 %tmp2
/// @endcode
bool CodeGenPrepare::DupRetToEnableTailCallOpts(BasicBlock *BB) {
  if (!TLI)
    return false;

  ReturnInst *RI = dyn_cast<ReturnInst>(BB->getTerminator());
  if (!RI)
    return false;

  PHINode *PN = nullptr;
  BitCastInst *BCI = nullptr;
  Value *V = RI->getReturnValue();
  if (V) {
    BCI = dyn_cast<BitCastInst>(V);
    if (BCI)
      V = BCI->getOperand(0);

    PN = dyn_cast<PHINode>(V);
    if (!PN)
      return false;
  }

  if (PN && PN->getParent() != BB)
    return false;

  // It's not safe to eliminate the sign / zero extension of the return value.
  // See llvm::isInTailCallPosition().
  const Function *F = BB->getParent();
  AttributeSet CallerAttrs = F->getAttributes();
  if (CallerAttrs.hasAttribute(AttributeSet::ReturnIndex, Attribute::ZExt) ||
      CallerAttrs.hasAttribute(AttributeSet::ReturnIndex, Attribute::SExt))
    return false;

  // Make sure there are no instructions between the PHI and return, or that the
  // return is the first instruction in the block.
  if (PN) {
    BasicBlock::iterator BI = BB->begin();
    do { ++BI; } while (isa<DbgInfoIntrinsic>(BI));
    if (&*BI == BCI)
      // Also skip over the bitcast.
      ++BI;
    if (&*BI != RI)
      return false;
  } else {
    BasicBlock::iterator BI = BB->begin();
    while (isa<DbgInfoIntrinsic>(BI)) ++BI;
    if (&*BI != RI)
      return false;
  }

  /// Only dup the ReturnInst if the CallInst is likely to be emitted as a tail
  /// call.
  SmallVector<CallInst*, 4> TailCalls;
  if (PN) {
    for (unsigned I = 0, E = PN->getNumIncomingValues(); I != E; ++I) {
      CallInst *CI = dyn_cast<CallInst>(PN->getIncomingValue(I));
      // Make sure the phi value is indeed produced by the tail call.
      if (CI && CI->hasOneUse() && CI->getParent() == PN->getIncomingBlock(I) &&
          TLI->mayBeEmittedAsTailCall(CI))
        TailCalls.push_back(CI);
    }
  } else {
    SmallPtrSet<BasicBlock*, 4> VisitedBBs;
    for (pred_iterator PI = pred_begin(BB), PE = pred_end(BB); PI != PE; ++PI) {
      if (!VisitedBBs.insert(*PI).second)
        continue;

      BasicBlock::InstListType &InstList = (*PI)->getInstList();
      BasicBlock::InstListType::reverse_iterator RI = InstList.rbegin();
      BasicBlock::InstListType::reverse_iterator RE = InstList.rend();
      do { ++RI; } while (RI != RE && isa<DbgInfoIntrinsic>(&*RI));
      if (RI == RE)
        continue;

      CallInst *CI = dyn_cast<CallInst>(&*RI);
      if (CI && CI->use_empty() && TLI->mayBeEmittedAsTailCall(CI))
        TailCalls.push_back(CI);
    }
  }

  bool Changed = false;
  for (unsigned i = 0, e = TailCalls.size(); i != e; ++i) {
    CallInst *CI = TailCalls[i];
    CallSite CS(CI);

    // Conservatively require the attributes of the call to match those of the
    // return. Ignore noalias because it doesn't affect the call sequence.
    AttributeSet CalleeAttrs = CS.getAttributes();
    if (AttrBuilder(CalleeAttrs, AttributeSet::ReturnIndex).
          removeAttribute(Attribute::NoAlias) !=
        AttrBuilder(CalleeAttrs, AttributeSet::ReturnIndex).
          removeAttribute(Attribute::NoAlias))
      continue;

    // Make sure the call instruction is followed by an unconditional branch to
    // the return block.
    BasicBlock *CallBB = CI->getParent();
    BranchInst *BI = dyn_cast<BranchInst>(CallBB->getTerminator());
    if (!BI || !BI->isUnconditional() || BI->getSuccessor(0) != BB)
      continue;

    // Duplicate the return into CallBB.
    (void)FoldReturnIntoUncondBranch(RI, BB, CallBB);
    ModifiedDT = Changed = true;
    ++NumRetsDup;
  }

  // If we eliminated all predecessors of the block, delete the block now.
  if (Changed && !BB->hasAddressTaken() && pred_begin(BB) == pred_end(BB))
    BB->eraseFromParent();

  return Changed;
}

//===----------------------------------------------------------------------===//
// Memory Optimization
//===----------------------------------------------------------------------===//

namespace {

/// ExtAddrMode - This is an extended version of TargetLowering::AddrMode
/// which holds actual Value*'s for register values.
struct ExtAddrMode : public TargetLowering::AddrMode {
  Value *BaseReg;
  Value *ScaledReg;
  ExtAddrMode() : BaseReg(nullptr), ScaledReg(nullptr) {}
  void print(raw_ostream &OS) const;
  void dump() const;

  bool operator==(const ExtAddrMode& O) const {
    return (BaseReg == O.BaseReg) && (ScaledReg == O.ScaledReg) &&
           (BaseGV == O.BaseGV) && (BaseOffs == O.BaseOffs) &&
           (HasBaseReg == O.HasBaseReg) && (Scale == O.Scale);
  }
};

#ifndef NDEBUG
static inline raw_ostream &operator<<(raw_ostream &OS, const ExtAddrMode &AM) {
  AM.print(OS);
  return OS;
}
#endif

void ExtAddrMode::print(raw_ostream &OS) const {
  bool NeedPlus = false;
  OS << "[";
  if (BaseGV) {
    OS << (NeedPlus ? " + " : "")
       << "GV:";
    BaseGV->printAsOperand(OS, /*PrintType=*/false);
    NeedPlus = true;
  }

  if (BaseOffs) {
    OS << (NeedPlus ? " + " : "")
       << BaseOffs;
    NeedPlus = true;
  }

  if (BaseReg) {
    OS << (NeedPlus ? " + " : "")
       << "Base:";
    BaseReg->printAsOperand(OS, /*PrintType=*/false);
    NeedPlus = true;
  }
  if (Scale) {
    OS << (NeedPlus ? " + " : "")
       << Scale << "*";
    ScaledReg->printAsOperand(OS, /*PrintType=*/false);
  }

  OS << ']';
}

#if !defined(NDEBUG) || defined(LLVM_ENABLE_DUMP)
void ExtAddrMode::dump() const {
  print(dbgs());
  dbgs() << '\n';
}
#endif

/// \brief This class provides transaction based operation on the IR.
/// Every change made through this class is recorded in the internal state and
/// can be undone (rollback) until commit is called.
class TypePromotionTransaction {

  /// \brief This represents the common interface of the individual transaction.
  /// Each class implements the logic for doing one specific modification on
  /// the IR via the TypePromotionTransaction.
  class TypePromotionAction {
  protected:
    /// The Instruction modified.
    Instruction *Inst;

  public:
    /// \brief Constructor of the action.
    /// The constructor performs the related action on the IR.
    TypePromotionAction(Instruction *Inst) : Inst(Inst) {}

    virtual ~TypePromotionAction() {}

    /// \brief Undo the modification done by this action.
    /// When this method is called, the IR must be in the same state as it was
    /// before this action was applied.
    /// \pre Undoing the action works if and only if the IR is in the exact same
    /// state as it was directly after this action was applied.
    virtual void undo() = 0;

    /// \brief Advocate every change made by this action.
    /// When the results on the IR of the action are to be kept, it is important
    /// to call this function, otherwise hidden information may be kept forever.
    virtual void commit() {
      // Nothing to be done, this action is not doing anything.
    }
  };

  /// \brief Utility to remember the position of an instruction.
  class InsertionHandler {
    /// Position of an instruction.
    /// Either an instruction:
    /// - Is the first in a basic block: BB is used.
    /// - Has a previous instructon: PrevInst is used.
    union {
      Instruction *PrevInst;
      BasicBlock *BB;
    } Point;
    /// Remember whether or not the instruction had a previous instruction.
    bool HasPrevInstruction;

  public:
    /// \brief Record the position of \p Inst.
    InsertionHandler(Instruction *Inst) {
      BasicBlock::iterator It = Inst;
      HasPrevInstruction = (It != (Inst->getParent()->begin()));
      if (HasPrevInstruction)
        Point.PrevInst = --It;
      else
        Point.BB = Inst->getParent();
    }

    /// \brief Insert \p Inst at the recorded position.
    void insert(Instruction *Inst) {
      if (HasPrevInstruction) {
        if (Inst->getParent())
          Inst->removeFromParent();
        Inst->insertAfter(Point.PrevInst);
      } else {
        Instruction *Position = Point.BB->getFirstInsertionPt();
        if (Inst->getParent())
          Inst->moveBefore(Position);
        else
          Inst->insertBefore(Position);
      }
    }
  };

  /// \brief Move an instruction before another.
  class InstructionMoveBefore : public TypePromotionAction {
    /// Original position of the instruction.
    InsertionHandler Position;

  public:
    /// \brief Move \p Inst before \p Before.
    InstructionMoveBefore(Instruction *Inst, Instruction *Before)
        : TypePromotionAction(Inst), Position(Inst) {
      DEBUG(dbgs() << "Do: move: " << *Inst << "\nbefore: " << *Before << "\n");
      Inst->moveBefore(Before);
    }

    /// \brief Move the instruction back to its original position.
    void undo() override {
      DEBUG(dbgs() << "Undo: moveBefore: " << *Inst << "\n");
      Position.insert(Inst);
    }
  };

  /// \brief Set the operand of an instruction with a new value.
  class OperandSetter : public TypePromotionAction {
    /// Original operand of the instruction.
    Value *Origin;
    /// Index of the modified instruction.
    unsigned Idx;

  public:
    /// \brief Set \p Idx operand of \p Inst with \p NewVal.
    OperandSetter(Instruction *Inst, unsigned Idx, Value *NewVal)
        : TypePromotionAction(Inst), Idx(Idx) {
      DEBUG(dbgs() << "Do: setOperand: " << Idx << "\n"
                   << "for:" << *Inst << "\n"
                   << "with:" << *NewVal << "\n");
      Origin = Inst->getOperand(Idx);
      Inst->setOperand(Idx, NewVal);
    }

    /// \brief Restore the original value of the instruction.
    void undo() override {
      DEBUG(dbgs() << "Undo: setOperand:" << Idx << "\n"
                   << "for: " << *Inst << "\n"
                   << "with: " << *Origin << "\n");
      Inst->setOperand(Idx, Origin);
    }
  };

  /// \brief Hide the operands of an instruction.
  /// Do as if this instruction was not using any of its operands.
  class OperandsHider : public TypePromotionAction {
    /// The list of original operands.
    SmallVector<Value *, 4> OriginalValues;

  public:
    /// \brief Remove \p Inst from the uses of the operands of \p Inst.
    OperandsHider(Instruction *Inst) : TypePromotionAction(Inst) {
      DEBUG(dbgs() << "Do: OperandsHider: " << *Inst << "\n");
      unsigned NumOpnds = Inst->getNumOperands();
      OriginalValues.reserve(NumOpnds);
      for (unsigned It = 0; It < NumOpnds; ++It) {
        // Save the current operand.
        Value *Val = Inst->getOperand(It);
        OriginalValues.push_back(Val);
        // Set a dummy one.
        // We could use OperandSetter here, but that would implied an overhead
        // that we are not willing to pay.
        Inst->setOperand(It, UndefValue::get(Val->getType()));
      }
    }

    /// \brief Restore the original list of uses.
    void undo() override {
      DEBUG(dbgs() << "Undo: OperandsHider: " << *Inst << "\n");
      for (unsigned It = 0, EndIt = OriginalValues.size(); It != EndIt; ++It)
        Inst->setOperand(It, OriginalValues[It]);
    }
  };

  /// \brief Build a truncate instruction.
  class TruncBuilder : public TypePromotionAction {
    Value *Val;
  public:
    /// \brief Build a truncate instruction of \p Opnd producing a \p Ty
    /// result.
    /// trunc Opnd to Ty.
    TruncBuilder(Instruction *Opnd, Type *Ty) : TypePromotionAction(Opnd) {
      IRBuilder<> Builder(Opnd);
      Val = Builder.CreateTrunc(Opnd, Ty, "promoted");
      DEBUG(dbgs() << "Do: TruncBuilder: " << *Val << "\n");
    }

    /// \brief Get the built value.
    Value *getBuiltValue() { return Val; }

    /// \brief Remove the built instruction.
    void undo() override {
      DEBUG(dbgs() << "Undo: TruncBuilder: " << *Val << "\n");
      if (Instruction *IVal = dyn_cast<Instruction>(Val))
        IVal->eraseFromParent();
    }
  };

  /// \brief Build a sign extension instruction.
  class SExtBuilder : public TypePromotionAction {
    Value *Val;
  public:
    /// \brief Build a sign extension instruction of \p Opnd producing a \p Ty
    /// result.
    /// sext Opnd to Ty.
    SExtBuilder(Instruction *InsertPt, Value *Opnd, Type *Ty)
        : TypePromotionAction(InsertPt) {
      IRBuilder<> Builder(InsertPt);
      Val = Builder.CreateSExt(Opnd, Ty, "promoted");
      DEBUG(dbgs() << "Do: SExtBuilder: " << *Val << "\n");
    }

    /// \brief Get the built value.
    Value *getBuiltValue() { return Val; }

    /// \brief Remove the built instruction.
    void undo() override {
      DEBUG(dbgs() << "Undo: SExtBuilder: " << *Val << "\n");
      if (Instruction *IVal = dyn_cast<Instruction>(Val))
        IVal->eraseFromParent();
    }
  };

  /// \brief Build a zero extension instruction.
  class ZExtBuilder : public TypePromotionAction {
    Value *Val;
  public:
    /// \brief Build a zero extension instruction of \p Opnd producing a \p Ty
    /// result.
    /// zext Opnd to Ty.
    ZExtBuilder(Instruction *InsertPt, Value *Opnd, Type *Ty)
        : TypePromotionAction(InsertPt) {
      IRBuilder<> Builder(InsertPt);
      Val = Builder.CreateZExt(Opnd, Ty, "promoted");
      DEBUG(dbgs() << "Do: ZExtBuilder: " << *Val << "\n");
    }

    /// \brief Get the built value.
    Value *getBuiltValue() { return Val; }

    /// \brief Remove the built instruction.
    void undo() override {
      DEBUG(dbgs() << "Undo: ZExtBuilder: " << *Val << "\n");
      if (Instruction *IVal = dyn_cast<Instruction>(Val))
        IVal->eraseFromParent();
    }
  };

  /// \brief Mutate an instruction to another type.
  class TypeMutator : public TypePromotionAction {
    /// Record the original type.
    Type *OrigTy;

  public:
    /// \brief Mutate the type of \p Inst into \p NewTy.
    TypeMutator(Instruction *Inst, Type *NewTy)
        : TypePromotionAction(Inst), OrigTy(Inst->getType()) {
      DEBUG(dbgs() << "Do: MutateType: " << *Inst << " with " << *NewTy
                   << "\n");
      Inst->mutateType(NewTy);
    }

    /// \brief Mutate the instruction back to its original type.
    void undo() override {
      DEBUG(dbgs() << "Undo: MutateType: " << *Inst << " with " << *OrigTy
                   << "\n");
      Inst->mutateType(OrigTy);
    }
  };

  /// \brief Replace the uses of an instruction by another instruction.
  class UsesReplacer : public TypePromotionAction {
    /// Helper structure to keep track of the replaced uses.
    struct InstructionAndIdx {
      /// The instruction using the instruction.
      Instruction *Inst;
      /// The index where this instruction is used for Inst.
      unsigned Idx;
      InstructionAndIdx(Instruction *Inst, unsigned Idx)
          : Inst(Inst), Idx(Idx) {}
    };

    /// Keep track of the original uses (pair Instruction, Index).
    SmallVector<InstructionAndIdx, 4> OriginalUses;
    typedef SmallVectorImpl<InstructionAndIdx>::iterator use_iterator;

  public:
    /// \brief Replace all the use of \p Inst by \p New.
    UsesReplacer(Instruction *Inst, Value *New) : TypePromotionAction(Inst) {
      DEBUG(dbgs() << "Do: UsersReplacer: " << *Inst << " with " << *New
                   << "\n");
      // Record the original uses.
      for (Use &U : Inst->uses()) {
        Instruction *UserI = cast<Instruction>(U.getUser());
        OriginalUses.push_back(InstructionAndIdx(UserI, U.getOperandNo()));
      }
      // Now, we can replace the uses.
      Inst->replaceAllUsesWith(New);
    }

    /// \brief Reassign the original uses of Inst to Inst.
    void undo() override {
      DEBUG(dbgs() << "Undo: UsersReplacer: " << *Inst << "\n");
      for (use_iterator UseIt = OriginalUses.begin(),
                        EndIt = OriginalUses.end();
           UseIt != EndIt; ++UseIt) {
        UseIt->Inst->setOperand(UseIt->Idx, Inst);
      }
    }
  };

  /// \brief Remove an instruction from the IR.
  class InstructionRemover : public TypePromotionAction {
    /// Original position of the instruction.
    InsertionHandler Inserter;
    /// Helper structure to hide all the link to the instruction. In other
    /// words, this helps to do as if the instruction was removed.
    OperandsHider Hider;
    /// Keep track of the uses replaced, if any.
    UsesReplacer *Replacer;

  public:
    /// \brief Remove all reference of \p Inst and optinally replace all its
    /// uses with New.
    /// \pre If !Inst->use_empty(), then New != nullptr
    InstructionRemover(Instruction *Inst, Value *New = nullptr)
        : TypePromotionAction(Inst), Inserter(Inst), Hider(Inst),
          Replacer(nullptr) {
      if (New)
        Replacer = new UsesReplacer(Inst, New);
      DEBUG(dbgs() << "Do: InstructionRemover: " << *Inst << "\n");
      Inst->removeFromParent();
    }

    ~InstructionRemover() override { delete Replacer; }

    /// \brief Really remove the instruction.
    void commit() override { delete Inst; }

    /// \brief Resurrect the instruction and reassign it to the proper uses if
    /// new value was provided when build this action.
    void undo() override {
      DEBUG(dbgs() << "Undo: InstructionRemover: " << *Inst << "\n");
      Inserter.insert(Inst);
      if (Replacer)
        Replacer->undo();
      Hider.undo();
    }
  };

public:
  /// Restoration point.
  /// The restoration point is a pointer to an action instead of an iterator
  /// because the iterator may be invalidated but not the pointer.
  typedef const TypePromotionAction *ConstRestorationPt;
  /// Advocate every changes made in that transaction.
  void commit();
  /// Undo all the changes made after the given point.
  void rollback(ConstRestorationPt Point);
  /// Get the current restoration point.
  ConstRestorationPt getRestorationPoint() const;

  /// \name API for IR modification with state keeping to support rollback.
  /// @{
  /// Same as Instruction::setOperand.
  void setOperand(Instruction *Inst, unsigned Idx, Value *NewVal);
  /// Same as Instruction::eraseFromParent.
  void eraseInstruction(Instruction *Inst, Value *NewVal = nullptr);
  /// Same as Value::replaceAllUsesWith.
  void replaceAllUsesWith(Instruction *Inst, Value *New);
  /// Same as Value::mutateType.
  void mutateType(Instruction *Inst, Type *NewTy);
  /// Same as IRBuilder::createTrunc.
  Value *createTrunc(Instruction *Opnd, Type *Ty);
  /// Same as IRBuilder::createSExt.
  Value *createSExt(Instruction *Inst, Value *Opnd, Type *Ty);
  /// Same as IRBuilder::createZExt.
  Value *createZExt(Instruction *Inst, Value *Opnd, Type *Ty);
  /// Same as Instruction::moveBefore.
  void moveBefore(Instruction *Inst, Instruction *Before);
  /// @}

private:
  /// The ordered list of actions made so far.
  SmallVector<std::unique_ptr<TypePromotionAction>, 16> Actions;
  typedef SmallVectorImpl<std::unique_ptr<TypePromotionAction>>::iterator CommitPt;
};

void TypePromotionTransaction::setOperand(Instruction *Inst, unsigned Idx,
                                          Value *NewVal) {
  Actions.push_back(
      make_unique<TypePromotionTransaction::OperandSetter>(Inst, Idx, NewVal));
}

void TypePromotionTransaction::eraseInstruction(Instruction *Inst,
                                                Value *NewVal) {
  Actions.push_back(
      make_unique<TypePromotionTransaction::InstructionRemover>(Inst, NewVal));
}

void TypePromotionTransaction::replaceAllUsesWith(Instruction *Inst,
                                                  Value *New) {
  Actions.push_back(make_unique<TypePromotionTransaction::UsesReplacer>(Inst, New));
}

void TypePromotionTransaction::mutateType(Instruction *Inst, Type *NewTy) {
  Actions.push_back(make_unique<TypePromotionTransaction::TypeMutator>(Inst, NewTy));
}

Value *TypePromotionTransaction::createTrunc(Instruction *Opnd,
                                             Type *Ty) {
  std::unique_ptr<TruncBuilder> Ptr(new TruncBuilder(Opnd, Ty));
  Value *Val = Ptr->getBuiltValue();
  Actions.push_back(std::move(Ptr));
  return Val;
}

Value *TypePromotionTransaction::createSExt(Instruction *Inst,
                                            Value *Opnd, Type *Ty) {
  std::unique_ptr<SExtBuilder> Ptr(new SExtBuilder(Inst, Opnd, Ty));
  Value *Val = Ptr->getBuiltValue();
  Actions.push_back(std::move(Ptr));
  return Val;
}

Value *TypePromotionTransaction::createZExt(Instruction *Inst,
                                            Value *Opnd, Type *Ty) {
  std::unique_ptr<ZExtBuilder> Ptr(new ZExtBuilder(Inst, Opnd, Ty));
  Value *Val = Ptr->getBuiltValue();
  Actions.push_back(std::move(Ptr));
  return Val;
}

void TypePromotionTransaction::moveBefore(Instruction *Inst,
                                          Instruction *Before) {
  Actions.push_back(
      make_unique<TypePromotionTransaction::InstructionMoveBefore>(Inst, Before));
}

TypePromotionTransaction::ConstRestorationPt
TypePromotionTransaction::getRestorationPoint() const {
  return !Actions.empty() ? Actions.back().get() : nullptr;
}

void TypePromotionTransaction::commit() {
  for (CommitPt It = Actions.begin(), EndIt = Actions.end(); It != EndIt;
       ++It)
    (*It)->commit();
  Actions.clear();
}

void TypePromotionTransaction::rollback(
    TypePromotionTransaction::ConstRestorationPt Point) {
  while (!Actions.empty() && Point != Actions.back().get()) {
    std::unique_ptr<TypePromotionAction> Curr = Actions.pop_back_val();
    Curr->undo();
  }
}

/// \brief A helper class for matching addressing modes.
///
/// This encapsulates the logic for matching the target-legal addressing modes.
class AddressingModeMatcher {
  SmallVectorImpl<Instruction*> &AddrModeInsts;
  const TargetMachine &TM;
  const TargetLowering &TLI;
  const DataLayout &DL;

  /// AccessTy/MemoryInst - This is the type for the access (e.g. double) and
  /// the memory instruction that we're computing this address for.
  Type *AccessTy;
  unsigned AddrSpace;
  Instruction *MemoryInst;

  /// AddrMode - This is the addressing mode that we're building up.  This is
  /// part of the return value of this addressing mode matching stuff.
  ExtAddrMode &AddrMode;

  /// The instructions inserted by other CodeGenPrepare optimizations.
  const SetOfInstrs &InsertedInsts;
  /// A map from the instructions to their type before promotion.
  InstrToOrigTy &PromotedInsts;
  /// The ongoing transaction where every action should be registered.
  TypePromotionTransaction &TPT;

  /// IgnoreProfitability - This is set to true when we should not do
  /// profitability checks.  When true, IsProfitableToFoldIntoAddressingMode
  /// always returns true.
  bool IgnoreProfitability;

  AddressingModeMatcher(SmallVectorImpl<Instruction *> &AMI,
                        const TargetMachine &TM, Type *AT, unsigned AS,
                        Instruction *MI, ExtAddrMode &AM,
                        const SetOfInstrs &InsertedInsts,
                        InstrToOrigTy &PromotedInsts,
                        TypePromotionTransaction &TPT)
      : AddrModeInsts(AMI), TM(TM),
        TLI(*TM.getSubtargetImpl(*MI->getParent()->getParent())
                 ->getTargetLowering()),
        DL(MI->getModule()->getDataLayout()), AccessTy(AT), AddrSpace(AS),
        MemoryInst(MI), AddrMode(AM), InsertedInsts(InsertedInsts),
        PromotedInsts(PromotedInsts), TPT(TPT) {
    IgnoreProfitability = false;
  }
public:

  /// Match - Find the maximal addressing mode that a load/store of V can fold,
  /// give an access type of AccessTy.  This returns a list of involved
  /// instructions in AddrModeInsts.
  /// \p InsertedInsts The instructions inserted by other CodeGenPrepare
  /// optimizations.
  /// \p PromotedInsts maps the instructions to their type before promotion.
  /// \p The ongoing transaction where every action should be registered.
  static ExtAddrMode Match(Value *V, Type *AccessTy, unsigned AS,
                           Instruction *MemoryInst,
                           SmallVectorImpl<Instruction*> &AddrModeInsts,
                           const TargetMachine &TM,
                           const SetOfInstrs &InsertedInsts,
                           InstrToOrigTy &PromotedInsts,
                           TypePromotionTransaction &TPT) {
    ExtAddrMode Result;

    bool Success = AddressingModeMatcher(AddrModeInsts, TM, AccessTy, AS,
                                         MemoryInst, Result, InsertedInsts,
                                         PromotedInsts, TPT).MatchAddr(V, 0);
    (void)Success; assert(Success && "Couldn't select *anything*?");
    return Result;
  }
private:
  bool MatchScaledValue(Value *ScaleReg, int64_t Scale, unsigned Depth);
  bool MatchAddr(Value *V, unsigned Depth);
  bool MatchOperationAddr(User *Operation, unsigned Opcode, unsigned Depth,
                          bool *MovedAway = nullptr);
  bool IsProfitableToFoldIntoAddressingMode(Instruction *I,
                                            ExtAddrMode &AMBefore,
                                            ExtAddrMode &AMAfter);
  bool ValueAlreadyLiveAtInst(Value *Val, Value *KnownLive1, Value *KnownLive2);
  bool IsPromotionProfitable(unsigned NewCost, unsigned OldCost,
                             Value *PromotedOperand) const;
};

/// MatchScaledValue - Try adding ScaleReg*Scale to the current addressing mode.
/// Return true and update AddrMode if this addr mode is legal for the target,
/// false if not.
bool AddressingModeMatcher::MatchScaledValue(Value *ScaleReg, int64_t Scale,
                                             unsigned Depth) {
  // If Scale is 1, then this is the same as adding ScaleReg to the addressing
  // mode.  Just process that directly.
  if (Scale == 1)
    return MatchAddr(ScaleReg, Depth);

  // If the scale is 0, it takes nothing to add this.
  if (Scale == 0)
    return true;

  // If we already have a scale of this value, we can add to it, otherwise, we
  // need an available scale field.
  if (AddrMode.Scale != 0 && AddrMode.ScaledReg != ScaleReg)
    return false;

  ExtAddrMode TestAddrMode = AddrMode;

  // Add scale to turn X*4+X*3 -> X*7.  This could also do things like
  // [A+B + A*7] -> [B+A*8].
  TestAddrMode.Scale += Scale;
  TestAddrMode.ScaledReg = ScaleReg;

  // If the new address isn't legal, bail out.
  if (!TLI.isLegalAddressingMode(DL, TestAddrMode, AccessTy, AddrSpace))
    return false;

  // It was legal, so commit it.
  AddrMode = TestAddrMode;

  // Okay, we decided that we can add ScaleReg+Scale to AddrMode.  Check now
  // to see if ScaleReg is actually X+C.  If so, we can turn this into adding
  // X*Scale + C*Scale to addr mode.
  ConstantInt *CI = nullptr; Value *AddLHS = nullptr;
  if (isa<Instruction>(ScaleReg) &&  // not a constant expr.
      match(ScaleReg, m_Add(m_Value(AddLHS), m_ConstantInt(CI)))) {
    TestAddrMode.ScaledReg = AddLHS;
    TestAddrMode.BaseOffs += CI->getSExtValue()*TestAddrMode.Scale;

    // If this addressing mode is legal, commit it and remember that we folded
    // this instruction.
    if (TLI.isLegalAddressingMode(DL, TestAddrMode, AccessTy, AddrSpace)) {
      AddrModeInsts.push_back(cast<Instruction>(ScaleReg));
      AddrMode = TestAddrMode;
      return true;
    }
  }

  // Otherwise, not (x+c)*scale, just return what we have.
  return true;
}

/// MightBeFoldableInst - This is a little filter, which returns true if an
/// addressing computation involving I might be folded into a load/store
/// accessing it.  This doesn't need to be perfect, but needs to accept at least
/// the set of instructions that MatchOperationAddr can.
static bool MightBeFoldableInst(Instruction *I) {
  switch (I->getOpcode()) {
  case Instruction::BitCast:
  case Instruction::AddrSpaceCast:
    // Don't touch identity bitcasts.
    if (I->getType() == I->getOperand(0)->getType())
      return false;
    return I->getType()->isPointerTy() || I->getType()->isIntegerTy();
  case Instruction::PtrToInt:
    // PtrToInt is always a noop, as we know that the int type is pointer sized.
    return true;
  case Instruction::IntToPtr:
    // We know the input is intptr_t, so this is foldable.
    return true;
  case Instruction::Add:
    return true;
  case Instruction::Mul:
  case Instruction::Shl:
    // Can only handle X*C and X << C.
    return isa<ConstantInt>(I->getOperand(1));
  case Instruction::GetElementPtr:
    return true;
  default:
    return false;
  }
}

/// \brief Check whether or not \p Val is a legal instruction for \p TLI.
/// \note \p Val is assumed to be the product of some type promotion.
/// Therefore if \p Val has an undefined state in \p TLI, this is assumed
/// to be legal, as the non-promoted value would have had the same state.
static bool isPromotedInstructionLegal(const TargetLowering &TLI,
                                       const DataLayout &DL, Value *Val) {
  Instruction *PromotedInst = dyn_cast<Instruction>(Val);
  if (!PromotedInst)
    return false;
  int ISDOpcode = TLI.InstructionOpcodeToISD(PromotedInst->getOpcode());
  // If the ISDOpcode is undefined, it was undefined before the promotion.
  if (!ISDOpcode)
    return true;
  // Otherwise, check if the promoted instruction is legal or not.
  return TLI.isOperationLegalOrCustom(
      ISDOpcode, TLI.getValueType(DL, PromotedInst->getType()));
}

/// \brief Hepler class to perform type promotion.
class TypePromotionHelper {
  /// \brief Utility function to check whether or not a sign or zero extension
  /// of \p Inst with \p ConsideredExtType can be moved through \p Inst by
  /// either using the operands of \p Inst or promoting \p Inst.
  /// The type of the extension is defined by \p IsSExt.
  /// In other words, check if:
  /// ext (Ty Inst opnd1 opnd2 ... opndN) to ConsideredExtType.
  /// #1 Promotion applies:
  /// ConsideredExtType Inst (ext opnd1 to ConsideredExtType, ...).
  /// #2 Operand reuses:
  /// ext opnd1 to ConsideredExtType.
  /// \p PromotedInsts maps the instructions to their type before promotion.
  static bool canGetThrough(const Instruction *Inst, Type *ConsideredExtType,
                            const InstrToOrigTy &PromotedInsts, bool IsSExt);

  /// \brief Utility function to determine if \p OpIdx should be promoted when
  /// promoting \p Inst.
  static bool shouldExtOperand(const Instruction *Inst, int OpIdx) {
    if (isa<SelectInst>(Inst) && OpIdx == 0)
      return false;
    return true;
  }

  /// \brief Utility function to promote the operand of \p Ext when this
  /// operand is a promotable trunc or sext or zext.
  /// \p PromotedInsts maps the instructions to their type before promotion.
  /// \p CreatedInstsCost[out] contains the cost of all instructions
  /// created to promote the operand of Ext.
  /// Newly added extensions are inserted in \p Exts.
  /// Newly added truncates are inserted in \p Truncs.
  /// Should never be called directly.
  /// \return The promoted value which is used instead of Ext.
  static Value *promoteOperandForTruncAndAnyExt(
      Instruction *Ext, TypePromotionTransaction &TPT,
      InstrToOrigTy &PromotedInsts, unsigned &CreatedInstsCost,
      SmallVectorImpl<Instruction *> *Exts,
      SmallVectorImpl<Instruction *> *Truncs, const TargetLowering &TLI);

  /// \brief Utility function to promote the operand of \p Ext when this
  /// operand is promotable and is not a supported trunc or sext.
  /// \p PromotedInsts maps the instructions to their type before promotion.
  /// \p CreatedInstsCost[out] contains the cost of all the instructions
  /// created to promote the operand of Ext.
  /// Newly added extensions are inserted in \p Exts.
  /// Newly added truncates are inserted in \p Truncs.
  /// Should never be called directly.
  /// \return The promoted value which is used instead of Ext.
  static Value *promoteOperandForOther(Instruction *Ext,
                                       TypePromotionTransaction &TPT,
                                       InstrToOrigTy &PromotedInsts,
                                       unsigned &CreatedInstsCost,
                                       SmallVectorImpl<Instruction *> *Exts,
                                       SmallVectorImpl<Instruction *> *Truncs,
                                       const TargetLowering &TLI, bool IsSExt);

  /// \see promoteOperandForOther.
  static Value *signExtendOperandForOther(
      Instruction *Ext, TypePromotionTransaction &TPT,
      InstrToOrigTy &PromotedInsts, unsigned &CreatedInstsCost,
      SmallVectorImpl<Instruction *> *Exts,
      SmallVectorImpl<Instruction *> *Truncs, const TargetLowering &TLI) {
    return promoteOperandForOther(Ext, TPT, PromotedInsts, CreatedInstsCost,
                                  Exts, Truncs, TLI, true);
  }

  /// \see promoteOperandForOther.
  static Value *zeroExtendOperandForOther(
      Instruction *Ext, TypePromotionTransaction &TPT,
      InstrToOrigTy &PromotedInsts, unsigned &CreatedInstsCost,
      SmallVectorImpl<Instruction *> *Exts,
      SmallVectorImpl<Instruction *> *Truncs, const TargetLowering &TLI) {
    return promoteOperandForOther(Ext, TPT, PromotedInsts, CreatedInstsCost,
                                  Exts, Truncs, TLI, false);
  }

public:
  /// Type for the utility function that promotes the operand of Ext.
  typedef Value *(*Action)(Instruction *Ext, TypePromotionTransaction &TPT,
                           InstrToOrigTy &PromotedInsts,
                           unsigned &CreatedInstsCost,
                           SmallVectorImpl<Instruction *> *Exts,
                           SmallVectorImpl<Instruction *> *Truncs,
                           const TargetLowering &TLI);
  /// \brief Given a sign/zero extend instruction \p Ext, return the approriate
  /// action to promote the operand of \p Ext instead of using Ext.
  /// \return NULL if no promotable action is possible with the current
  /// sign extension.
  /// \p InsertedInsts keeps track of all the instructions inserted by the
  /// other CodeGenPrepare optimizations. This information is important
  /// because we do not want to promote these instructions as CodeGenPrepare
  /// will reinsert them later. Thus creating an infinite loop: create/remove.
  /// \p PromotedInsts maps the instructions to their type before promotion.
  static Action getAction(Instruction *Ext, const SetOfInstrs &InsertedInsts,
                          const TargetLowering &TLI,
                          const InstrToOrigTy &PromotedInsts);
};

bool TypePromotionHelper::canGetThrough(const Instruction *Inst,
                                        Type *ConsideredExtType,
                                        const InstrToOrigTy &PromotedInsts,
                                        bool IsSExt) {
  // The promotion helper does not know how to deal with vector types yet.
  // To be able to fix that, we would need to fix the places where we
  // statically extend, e.g., constants and such.
  if (Inst->getType()->isVectorTy())
    return false;

  // We can always get through zext.
  if (isa<ZExtInst>(Inst))
    return true;

  // sext(sext) is ok too.
  if (IsSExt && isa<SExtInst>(Inst))
    return true;

  // We can get through binary operator, if it is legal. In other words, the
  // binary operator must have a nuw or nsw flag.
  const BinaryOperator *BinOp = dyn_cast<BinaryOperator>(Inst);
  if (BinOp && isa<OverflowingBinaryOperator>(BinOp) &&
      ((!IsSExt && BinOp->hasNoUnsignedWrap()) ||
       (IsSExt && BinOp->hasNoSignedWrap())))
    return true;

  // Check if we can do the following simplification.
  // ext(trunc(opnd)) --> ext(opnd)
  if (!isa<TruncInst>(Inst))
    return false;

  Value *OpndVal = Inst->getOperand(0);
  // Check if we can use this operand in the extension.
  // If the type is larger than the result type of the extension,
  // we cannot.
  if (!OpndVal->getType()->isIntegerTy() ||
      OpndVal->getType()->getIntegerBitWidth() >
          ConsideredExtType->getIntegerBitWidth())
    return false;

  // If the operand of the truncate is not an instruction, we will not have
  // any information on the dropped bits.
  // (Actually we could for constant but it is not worth the extra logic).
  Instruction *Opnd = dyn_cast<Instruction>(OpndVal);
  if (!Opnd)
    return false;

  // Check if the source of the type is narrow enough.
  // I.e., check that trunc just drops extended bits of the same kind of
  // the extension.
  // #1 get the type of the operand and check the kind of the extended bits.
  const Type *OpndType;
  InstrToOrigTy::const_iterator It = PromotedInsts.find(Opnd);
  if (It != PromotedInsts.end() && It->second.getInt() == IsSExt)
    OpndType = It->second.getPointer();
  else if ((IsSExt && isa<SExtInst>(Opnd)) || (!IsSExt && isa<ZExtInst>(Opnd)))
    OpndType = Opnd->getOperand(0)->getType();
  else
    return false;

  // #2 check that the truncate just drop extended bits.
  if (Inst->getType()->getIntegerBitWidth() >= OpndType->getIntegerBitWidth())
    return true;

  return false;
}

TypePromotionHelper::Action TypePromotionHelper::getAction(
    Instruction *Ext, const SetOfInstrs &InsertedInsts,
    const TargetLowering &TLI, const InstrToOrigTy &PromotedInsts) {
  assert((isa<SExtInst>(Ext) || isa<ZExtInst>(Ext)) &&
         "Unexpected instruction type");
  Instruction *ExtOpnd = dyn_cast<Instruction>(Ext->getOperand(0));
  Type *ExtTy = Ext->getType();
  bool IsSExt = isa<SExtInst>(Ext);
  // If the operand of the extension is not an instruction, we cannot
  // get through.
  // If it, check we can get through.
  if (!ExtOpnd || !canGetThrough(ExtOpnd, ExtTy, PromotedInsts, IsSExt))
    return nullptr;

  // Do not promote if the operand has been added by codegenprepare.
  // Otherwise, it means we are undoing an optimization that is likely to be
  // redone, thus causing potential infinite loop.
  if (isa<TruncInst>(ExtOpnd) && InsertedInsts.count(ExtOpnd))
    return nullptr;

  // SExt or Trunc instructions.
  // Return the related handler.
  if (isa<SExtInst>(ExtOpnd) || isa<TruncInst>(ExtOpnd) ||
      isa<ZExtInst>(ExtOpnd))
    return promoteOperandForTruncAndAnyExt;

  // Regular instruction.
  // Abort early if we will have to insert non-free instructions.
  if (!ExtOpnd->hasOneUse() && !TLI.isTruncateFree(ExtTy, ExtOpnd->getType()))
    return nullptr;
  return IsSExt ? signExtendOperandForOther : zeroExtendOperandForOther;
}

Value *TypePromotionHelper::promoteOperandForTruncAndAnyExt(
    llvm::Instruction *SExt, TypePromotionTransaction &TPT,
    InstrToOrigTy &PromotedInsts, unsigned &CreatedInstsCost,
    SmallVectorImpl<Instruction *> *Exts,
    SmallVectorImpl<Instruction *> *Truncs, const TargetLowering &TLI) {
  // By construction, the operand of SExt is an instruction. Otherwise we cannot
  // get through it and this method should not be called.
  Instruction *SExtOpnd = cast<Instruction>(SExt->getOperand(0));
  Value *ExtVal = SExt;
  bool HasMergedNonFreeExt = false;
  if (isa<ZExtInst>(SExtOpnd)) {
    // Replace s|zext(zext(opnd))
    // => zext(opnd).
    HasMergedNonFreeExt = !TLI.isExtFree(SExtOpnd);
    Value *ZExt =
        TPT.createZExt(SExt, SExtOpnd->getOperand(0), SExt->getType());
    TPT.replaceAllUsesWith(SExt, ZExt);
    TPT.eraseInstruction(SExt);
    ExtVal = ZExt;
  } else {
    // Replace z|sext(trunc(opnd)) or sext(sext(opnd))
    // => z|sext(opnd).
    TPT.setOperand(SExt, 0, SExtOpnd->getOperand(0));
  }
  CreatedInstsCost = 0;

  // Remove dead code.
  if (SExtOpnd->use_empty())
    TPT.eraseInstruction(SExtOpnd);

  // Check if the extension is still needed.
  Instruction *ExtInst = dyn_cast<Instruction>(ExtVal);
  if (!ExtInst || ExtInst->getType() != ExtInst->getOperand(0)->getType()) {
    if (ExtInst) {
      if (Exts)
        Exts->push_back(ExtInst);
      CreatedInstsCost = !TLI.isExtFree(ExtInst) && !HasMergedNonFreeExt;
    }
    return ExtVal;
  }

  // At this point we have: ext ty opnd to ty.
  // Reassign the uses of ExtInst to the opnd and remove ExtInst.
  Value *NextVal = ExtInst->getOperand(0);
  TPT.eraseInstruction(ExtInst, NextVal);
  return NextVal;
}

Value *TypePromotionHelper::promoteOperandForOther(
    Instruction *Ext, TypePromotionTransaction &TPT,
    InstrToOrigTy &PromotedInsts, unsigned &CreatedInstsCost,
    SmallVectorImpl<Instruction *> *Exts,
    SmallVectorImpl<Instruction *> *Truncs, const TargetLowering &TLI,
    bool IsSExt) {
  // By construction, the operand of Ext is an instruction. Otherwise we cannot
  // get through it and this method should not be called.
  Instruction *ExtOpnd = cast<Instruction>(Ext->getOperand(0));
  CreatedInstsCost = 0;
  if (!ExtOpnd->hasOneUse()) {
    // ExtOpnd will be promoted.
    // All its uses, but Ext, will need to use a truncated value of the
    // promoted version.
    // Create the truncate now.
    Value *Trunc = TPT.createTrunc(Ext, ExtOpnd->getType());
    if (Instruction *ITrunc = dyn_cast<Instruction>(Trunc)) {
      ITrunc->removeFromParent();
      // Insert it just after the definition.
      ITrunc->insertAfter(ExtOpnd);
      if (Truncs)
        Truncs->push_back(ITrunc);
    }

    TPT.replaceAllUsesWith(ExtOpnd, Trunc);
    // Restore the operand of Ext (which has been replace by the previous call
    // to replaceAllUsesWith) to avoid creating a cycle trunc <-> sext.
    TPT.setOperand(Ext, 0, ExtOpnd);
  }

  // Get through the Instruction:
  // 1. Update its type.
  // 2. Replace the uses of Ext by Inst.
  // 3. Extend each operand that needs to be extended.

  // Remember the original type of the instruction before promotion.
  // This is useful to know that the high bits are sign extended bits.
  PromotedInsts.insert(std::pair<Instruction *, TypeIsSExt>(
      ExtOpnd, TypeIsSExt(ExtOpnd->getType(), IsSExt)));
  // Step #1.
  TPT.mutateType(ExtOpnd, Ext->getType());
  // Step #2.
  TPT.replaceAllUsesWith(Ext, ExtOpnd);
  // Step #3.
  Instruction *ExtForOpnd = Ext;

  DEBUG(dbgs() << "Propagate Ext to operands\n");
  for (int OpIdx = 0, EndOpIdx = ExtOpnd->getNumOperands(); OpIdx != EndOpIdx;
       ++OpIdx) {
    DEBUG(dbgs() << "Operand:\n" << *(ExtOpnd->getOperand(OpIdx)) << '\n');
    if (ExtOpnd->getOperand(OpIdx)->getType() == Ext->getType() ||
        !shouldExtOperand(ExtOpnd, OpIdx)) {
      DEBUG(dbgs() << "No need to propagate\n");
      continue;
    }
    // Check if we can statically extend the operand.
    Value *Opnd = ExtOpnd->getOperand(OpIdx);
    if (const ConstantInt *Cst = dyn_cast<ConstantInt>(Opnd)) {
      DEBUG(dbgs() << "Statically extend\n");
      unsigned BitWidth = Ext->getType()->getIntegerBitWidth();
      APInt CstVal = IsSExt ? Cst->getValue().sext(BitWidth)
                            : Cst->getValue().zext(BitWidth);
      TPT.setOperand(ExtOpnd, OpIdx, ConstantInt::get(Ext->getType(), CstVal));
      continue;
    }
    // UndefValue are typed, so we have to statically sign extend them.
    if (isa<UndefValue>(Opnd)) {
      DEBUG(dbgs() << "Statically extend\n");
      TPT.setOperand(ExtOpnd, OpIdx, UndefValue::get(Ext->getType()));
      continue;
    }

    // Otherwise we have to explicity sign extend the operand.
    // Check if Ext was reused to extend an operand.
    if (!ExtForOpnd) {
      // If yes, create a new one.
      DEBUG(dbgs() << "More operands to ext\n");
      Value *ValForExtOpnd = IsSExt ? TPT.createSExt(Ext, Opnd, Ext->getType())
        : TPT.createZExt(Ext, Opnd, Ext->getType());
      if (!isa<Instruction>(ValForExtOpnd)) {
        TPT.setOperand(ExtOpnd, OpIdx, ValForExtOpnd);
        continue;
      }
      ExtForOpnd = cast<Instruction>(ValForExtOpnd);
    }
    if (Exts)
      Exts->push_back(ExtForOpnd);
    TPT.setOperand(ExtForOpnd, 0, Opnd);

    // Move the sign extension before the insertion point.
    TPT.moveBefore(ExtForOpnd, ExtOpnd);
    TPT.setOperand(ExtOpnd, OpIdx, ExtForOpnd);
    CreatedInstsCost += !TLI.isExtFree(ExtForOpnd);
    // If more sext are required, new instructions will have to be created.
    ExtForOpnd = nullptr;
  }
  if (ExtForOpnd == Ext) {
    DEBUG(dbgs() << "Extension is useless now\n");
    TPT.eraseInstruction(Ext);
  }
  return ExtOpnd;
}

/// IsPromotionProfitable - Check whether or not promoting an instruction
/// to a wider type was profitable.
/// \p NewCost gives the cost of extension instructions created by the
/// promotion.
/// \p OldCost gives the cost of extension instructions before the promotion
/// plus the number of instructions that have been
/// matched in the addressing mode the promotion.
/// \p PromotedOperand is the value that has been promoted.
/// \return True if the promotion is profitable, false otherwise.
bool AddressingModeMatcher::IsPromotionProfitable(
    unsigned NewCost, unsigned OldCost, Value *PromotedOperand) const {
  DEBUG(dbgs() << "OldCost: " << OldCost << "\tNewCost: " << NewCost << '\n');
  // The cost of the new extensions is greater than the cost of the
  // old extension plus what we folded.
  // This is not profitable.
  if (NewCost > OldCost)
    return false;
  if (NewCost < OldCost)
    return true;
  // The promotion is neutral but it may help folding the sign extension in
  // loads for instance.
  // Check that we did not create an illegal instruction.
  return isPromotedInstructionLegal(TLI, DL, PromotedOperand);
}

/// MatchOperationAddr - Given an instruction or constant expr, see if we can
/// fold the operation into the addressing mode.  If so, update the addressing
/// mode and return true, otherwise return false without modifying AddrMode.
/// If \p MovedAway is not NULL, it contains the information of whether or
/// not AddrInst has to be folded into the addressing mode on success.
/// If \p MovedAway == true, \p AddrInst will not be part of the addressing
/// because it has been moved away.
/// Thus AddrInst must not be added in the matched instructions.
/// This state can happen when AddrInst is a sext, since it may be moved away.
/// Therefore, AddrInst may not be valid when MovedAway is true and it must
/// not be referenced anymore.
bool AddressingModeMatcher::MatchOperationAddr(User *AddrInst, unsigned Opcode,
                                               unsigned Depth,
                                               bool *MovedAway) {
  // Avoid exponential behavior on extremely deep expression trees.
  if (Depth >= 5) return false;

  // By default, all matched instructions stay in place.
  if (MovedAway)
    *MovedAway = false;

  switch (Opcode) {
  case Instruction::PtrToInt:
    // PtrToInt is always a noop, as we know that the int type is pointer sized.
    return MatchAddr(AddrInst->getOperand(0), Depth);
  case Instruction::IntToPtr: {
    auto AS = AddrInst->getType()->getPointerAddressSpace();
    auto PtrTy = MVT::getIntegerVT(DL.getPointerSizeInBits(AS));
    // This inttoptr is a no-op if the integer type is pointer sized.
    if (TLI.getValueType(DL, AddrInst->getOperand(0)->getType()) == PtrTy)
      return MatchAddr(AddrInst->getOperand(0), Depth);
    return false;
  }
  case Instruction::BitCast:
    // BitCast is always a noop, and we can handle it as long as it is
    // int->int or pointer->pointer (we don't want int<->fp or something).
    if ((AddrInst->getOperand(0)->getType()->isPointerTy() ||
         AddrInst->getOperand(0)->getType()->isIntegerTy()) &&
        // Don't touch identity bitcasts.  These were probably put here by LSR,
        // and we don't want to mess around with them.  Assume it knows what it
        // is doing.
        AddrInst->getOperand(0)->getType() != AddrInst->getType())
      return MatchAddr(AddrInst->getOperand(0), Depth);
    return false;
  case Instruction::AddrSpaceCast: {
    unsigned SrcAS
      = AddrInst->getOperand(0)->getType()->getPointerAddressSpace();
    unsigned DestAS = AddrInst->getType()->getPointerAddressSpace();
    if (TLI.isNoopAddrSpaceCast(SrcAS, DestAS))
      return MatchAddr(AddrInst->getOperand(0), Depth);
    return false;
  }
  case Instruction::Add: {
    // Check to see if we can merge in the RHS then the LHS.  If so, we win.
    ExtAddrMode BackupAddrMode = AddrMode;
    unsigned OldSize = AddrModeInsts.size();
    // Start a transaction at this point.
    // The LHS may match but not the RHS.
    // Therefore, we need a higher level restoration point to undo partially
    // matched operation.
    TypePromotionTransaction::ConstRestorationPt LastKnownGood =
        TPT.getRestorationPoint();

    if (MatchAddr(AddrInst->getOperand(1), Depth+1) &&
        MatchAddr(AddrInst->getOperand(0), Depth+1))
      return true;

    // Restore the old addr mode info.
    AddrMode = BackupAddrMode;
    AddrModeInsts.resize(OldSize);
    TPT.rollback(LastKnownGood);

    // Otherwise this was over-aggressive.  Try merging in the LHS then the RHS.
    if (MatchAddr(AddrInst->getOperand(0), Depth+1) &&
        MatchAddr(AddrInst->getOperand(1), Depth+1))
      return true;

    // Otherwise we definitely can't merge the ADD in.
    AddrMode = BackupAddrMode;
    AddrModeInsts.resize(OldSize);
    TPT.rollback(LastKnownGood);
    break;
  }
  //case Instruction::Or:
  // TODO: We can handle "Or Val, Imm" iff this OR is equivalent to an ADD.
  //break;
  case Instruction::Mul:
  case Instruction::Shl: {
    // Can only handle X*C and X << C.
    ConstantInt *RHS = dyn_cast<ConstantInt>(AddrInst->getOperand(1));
    if (!RHS)
      return false;
    int64_t Scale = RHS->getSExtValue();
    if (Opcode == Instruction::Shl)
      Scale = 1LL << Scale;

    return MatchScaledValue(AddrInst->getOperand(0), Scale, Depth);
  }
  case Instruction::GetElementPtr: {
    // Scan the GEP.  We check it if it contains constant offsets and at most
    // one variable offset.
    int VariableOperand = -1;
    unsigned VariableScale = 0;

    int64_t ConstantOffset = 0;
    gep_type_iterator GTI = gep_type_begin(AddrInst);
    for (unsigned i = 1, e = AddrInst->getNumOperands(); i != e; ++i, ++GTI) {
      if (StructType *STy = dyn_cast<StructType>(*GTI)) {
        const StructLayout *SL = DL.getStructLayout(STy);
        unsigned Idx =
          cast<ConstantInt>(AddrInst->getOperand(i))->getZExtValue();
        ConstantOffset += SL->getElementOffset(Idx);
      } else {
        uint64_t TypeSize = DL.getTypeAllocSize(GTI.getIndexedType());
        if (ConstantInt *CI = dyn_cast<ConstantInt>(AddrInst->getOperand(i))) {
          ConstantOffset += CI->getSExtValue()*TypeSize;
        } else if (TypeSize) {  // Scales of zero don't do anything.
          // We only allow one variable index at the moment.
          if (VariableOperand != -1)
            return false;

          // Remember the variable index.
          VariableOperand = i;
          VariableScale = TypeSize;
        }
      }
    }

    // A common case is for the GEP to only do a constant offset.  In this case,
    // just add it to the disp field and check validity.
    if (VariableOperand == -1) {
      AddrMode.BaseOffs += ConstantOffset;
      if (ConstantOffset == 0 ||
          TLI.isLegalAddressingMode(DL, AddrMode, AccessTy, AddrSpace)) {
        // Check to see if we can fold the base pointer in too.
        if (MatchAddr(AddrInst->getOperand(0), Depth+1))
          return true;
      }
      AddrMode.BaseOffs -= ConstantOffset;
      return false;
    }

    // Save the valid addressing mode in case we can't match.
    ExtAddrMode BackupAddrMode = AddrMode;
    unsigned OldSize = AddrModeInsts.size();

    // See if the scale and offset amount is valid for this target.
    AddrMode.BaseOffs += ConstantOffset;

    // Match the base operand of the GEP.
    if (!MatchAddr(AddrInst->getOperand(0), Depth+1)) {
      // If it couldn't be matched, just stuff the value in a register.
      if (AddrMode.HasBaseReg) {
        AddrMode = BackupAddrMode;
        AddrModeInsts.resize(OldSize);
        return false;
      }
      AddrMode.HasBaseReg = true;
      AddrMode.BaseReg = AddrInst->getOperand(0);
    }

    // Match the remaining variable portion of the GEP.
    if (!MatchScaledValue(AddrInst->getOperand(VariableOperand), VariableScale,
                          Depth)) {
      // If it couldn't be matched, try stuffing the base into a register
      // instead of matching it, and retrying the match of the scale.
      AddrMode = BackupAddrMode;
      AddrModeInsts.resize(OldSize);
      if (AddrMode.HasBaseReg)
        return false;
      AddrMode.HasBaseReg = true;
      AddrMode.BaseReg = AddrInst->getOperand(0);
      AddrMode.BaseOffs += ConstantOffset;
      if (!MatchScaledValue(AddrInst->getOperand(VariableOperand),
                            VariableScale, Depth)) {
        // If even that didn't work, bail.
        AddrMode = BackupAddrMode;
        AddrModeInsts.resize(OldSize);
        return false;
      }
    }

    return true;
  }
  case Instruction::SExt:
  case Instruction::ZExt: {
    Instruction *Ext = dyn_cast<Instruction>(AddrInst);
    if (!Ext)
      return false;

    // Try to move this ext out of the way of the addressing mode.
    // Ask for a method for doing so.
    TypePromotionHelper::Action TPH =
        TypePromotionHelper::getAction(Ext, InsertedInsts, TLI, PromotedInsts);
    if (!TPH)
      return false;

    TypePromotionTransaction::ConstRestorationPt LastKnownGood =
        TPT.getRestorationPoint();
    unsigned CreatedInstsCost = 0;
    unsigned ExtCost = !TLI.isExtFree(Ext);
    Value *PromotedOperand =
        TPH(Ext, TPT, PromotedInsts, CreatedInstsCost, nullptr, nullptr, TLI);
    // SExt has been moved away.
    // Thus either it will be rematched later in the recursive calls or it is
    // gone. Anyway, we must not fold it into the addressing mode at this point.
    // E.g.,
    // op = add opnd, 1
    // idx = ext op
    // addr = gep base, idx
    // is now:
    // promotedOpnd = ext opnd            <- no match here
    // op = promoted_add promotedOpnd, 1  <- match (later in recursive calls)
    // addr = gep base, op                <- match
    if (MovedAway)
      *MovedAway = true;

    assert(PromotedOperand &&
           "TypePromotionHelper should have filtered out those cases");

    ExtAddrMode BackupAddrMode = AddrMode;
    unsigned OldSize = AddrModeInsts.size();

    if (!MatchAddr(PromotedOperand, Depth) ||
        // The total of the new cost is equals to the cost of the created
        // instructions.
        // The total of the old cost is equals to the cost of the extension plus
        // what we have saved in the addressing mode.
        !IsPromotionProfitable(CreatedInstsCost,
                               ExtCost + (AddrModeInsts.size() - OldSize),
                               PromotedOperand)) {
      AddrMode = BackupAddrMode;
      AddrModeInsts.resize(OldSize);
      DEBUG(dbgs() << "Sign extension does not pay off: rollback\n");
      TPT.rollback(LastKnownGood);
      return false;
    }
    return true;
  }
  }
  return false;
}

/// MatchAddr - If we can, try to add the value of 'Addr' into the current
/// addressing mode.  If Addr can't be added to AddrMode this returns false and
/// leaves AddrMode unmodified.  This assumes that Addr is either a pointer type
/// or intptr_t for the target.
///
bool AddressingModeMatcher::MatchAddr(Value *Addr, unsigned Depth) {
  // Start a transaction at this point that we will rollback if the matching
  // fails.
  TypePromotionTransaction::ConstRestorationPt LastKnownGood =
      TPT.getRestorationPoint();
  if (ConstantInt *CI = dyn_cast<ConstantInt>(Addr)) {
    // Fold in immediates if legal for the target.
    AddrMode.BaseOffs += CI->getSExtValue();
    if (TLI.isLegalAddressingMode(DL, AddrMode, AccessTy, AddrSpace))
      return true;
    AddrMode.BaseOffs -= CI->getSExtValue();
  } else if (GlobalValue *GV = dyn_cast<GlobalValue>(Addr)) {
    // If this is a global variable, try to fold it into the addressing mode.
    if (!AddrMode.BaseGV) {
      AddrMode.BaseGV = GV;
      if (TLI.isLegalAddressingMode(DL, AddrMode, AccessTy, AddrSpace))
        return true;
      AddrMode.BaseGV = nullptr;
    }
  } else if (Instruction *I = dyn_cast<Instruction>(Addr)) {
    ExtAddrMode BackupAddrMode = AddrMode;
    unsigned OldSize = AddrModeInsts.size();

    // Check to see if it is possible to fold this operation.
    bool MovedAway = false;
    if (MatchOperationAddr(I, I->getOpcode(), Depth, &MovedAway)) {
      // This instruction may have been move away. If so, there is nothing
      // to check here.
      if (MovedAway)
        return true;
      // Okay, it's possible to fold this.  Check to see if it is actually
      // *profitable* to do so.  We use a simple cost model to avoid increasing
      // register pressure too much.
      if (I->hasOneUse() ||
          IsProfitableToFoldIntoAddressingMode(I, BackupAddrMode, AddrMode)) {
        AddrModeInsts.push_back(I);
        return true;
      }

      // It isn't profitable to do this, roll back.
      //cerr << "NOT FOLDING: " << *I;
      AddrMode = BackupAddrMode;
      AddrModeInsts.resize(OldSize);
      TPT.rollback(LastKnownGood);
    }
  } else if (ConstantExpr *CE = dyn_cast<ConstantExpr>(Addr)) {
    if (MatchOperationAddr(CE, CE->getOpcode(), Depth))
      return true;
    TPT.rollback(LastKnownGood);
  } else if (isa<ConstantPointerNull>(Addr)) {
    // Null pointer gets folded without affecting the addressing mode.
    return true;
  }

  // Worse case, the target should support [reg] addressing modes. :)
  if (!AddrMode.HasBaseReg) {
    AddrMode.HasBaseReg = true;
    AddrMode.BaseReg = Addr;
    // Still check for legality in case the target supports [imm] but not [i+r].
    if (TLI.isLegalAddressingMode(DL, AddrMode, AccessTy, AddrSpace))
      return true;
    AddrMode.HasBaseReg = false;
    AddrMode.BaseReg = nullptr;
  }

  // If the base register is already taken, see if we can do [r+r].
  if (AddrMode.Scale == 0) {
    AddrMode.Scale = 1;
    AddrMode.ScaledReg = Addr;
    if (TLI.isLegalAddressingMode(DL, AddrMode, AccessTy, AddrSpace))
      return true;
    AddrMode.Scale = 0;
    AddrMode.ScaledReg = nullptr;
  }
  // Couldn't match.
  TPT.rollback(LastKnownGood);
  return false;
}

/// IsOperandAMemoryOperand - Check to see if all uses of OpVal by the specified
/// inline asm call are due to memory operands.  If so, return true, otherwise
/// return false.
static bool IsOperandAMemoryOperand(CallInst *CI, InlineAsm *IA, Value *OpVal,
                                    const TargetMachine &TM) {
  const Function *F = CI->getParent()->getParent();
  const TargetLowering *TLI = TM.getSubtargetImpl(*F)->getTargetLowering();
  const TargetRegisterInfo *TRI = TM.getSubtargetImpl(*F)->getRegisterInfo();
  TargetLowering::AsmOperandInfoVector TargetConstraints =
      TLI->ParseConstraints(F->getParent()->getDataLayout(), TRI,
                            ImmutableCallSite(CI));
  for (unsigned i = 0, e = TargetConstraints.size(); i != e; ++i) {
    TargetLowering::AsmOperandInfo &OpInfo = TargetConstraints[i];

    // Compute the constraint code and ConstraintType to use.
    TLI->ComputeConstraintToUse(OpInfo, SDValue());

    // If this asm operand is our Value*, and if it isn't an indirect memory
    // operand, we can't fold it!
    if (OpInfo.CallOperandVal == OpVal &&
        (OpInfo.ConstraintType != TargetLowering::C_Memory ||
         !OpInfo.isIndirect))
      return false;
  }

  return true;
}

/// FindAllMemoryUses - Recursively walk all the uses of I until we find a
/// memory use.  If we find an obviously non-foldable instruction, return true.
/// Add the ultimately found memory instructions to MemoryUses.
static bool FindAllMemoryUses(
    Instruction *I,
    SmallVectorImpl<std::pair<Instruction *, unsigned>> &MemoryUses,
    SmallPtrSetImpl<Instruction *> &ConsideredInsts, const TargetMachine &TM) {
  // If we already considered this instruction, we're done.
  if (!ConsideredInsts.insert(I).second)
    return false;

  // If this is an obviously unfoldable instruction, bail out.
  if (!MightBeFoldableInst(I))
    return true;

  // Loop over all the uses, recursively processing them.
  for (Use &U : I->uses()) {
    Instruction *UserI = cast<Instruction>(U.getUser());

    if (LoadInst *LI = dyn_cast<LoadInst>(UserI)) {
      MemoryUses.push_back(std::make_pair(LI, U.getOperandNo()));
      continue;
    }

    if (StoreInst *SI = dyn_cast<StoreInst>(UserI)) {
      unsigned opNo = U.getOperandNo();
      if (opNo == 0) return true; // Storing addr, not into addr.
      MemoryUses.push_back(std::make_pair(SI, opNo));
      continue;
    }

    if (CallInst *CI = dyn_cast<CallInst>(UserI)) {
      InlineAsm *IA = dyn_cast<InlineAsm>(CI->getCalledValue());
      if (!IA) return true;

      // If this is a memory operand, we're cool, otherwise bail out.
      if (!IsOperandAMemoryOperand(CI, IA, I, TM))
        return true;
      continue;
    }

    if (FindAllMemoryUses(UserI, MemoryUses, ConsideredInsts, TM))
      return true;
  }

  return false;
}

/// ValueAlreadyLiveAtInst - Retrn true if Val is already known to be live at
/// the use site that we're folding it into.  If so, there is no cost to
/// include it in the addressing mode.  KnownLive1 and KnownLive2 are two values
/// that we know are live at the instruction already.
bool AddressingModeMatcher::ValueAlreadyLiveAtInst(Value *Val,Value *KnownLive1,
                                                   Value *KnownLive2) {
  // If Val is either of the known-live values, we know it is live!
  if (Val == nullptr || Val == KnownLive1 || Val == KnownLive2)
    return true;

  // All values other than instructions and arguments (e.g. constants) are live.
  if (!isa<Instruction>(Val) && !isa<Argument>(Val)) return true;

  // If Val is a constant sized alloca in the entry block, it is live, this is
  // true because it is just a reference to the stack/frame pointer, which is
  // live for the whole function.
  if (AllocaInst *AI = dyn_cast<AllocaInst>(Val))
    if (AI->isStaticAlloca())
      return true;

  // Check to see if this value is already used in the memory instruction's
  // block.  If so, it's already live into the block at the very least, so we
  // can reasonably fold it.
  return Val->isUsedInBasicBlock(MemoryInst->getParent());
}

/// IsProfitableToFoldIntoAddressingMode - It is possible for the addressing
/// mode of the machine to fold the specified instruction into a load or store
/// that ultimately uses it.  However, the specified instruction has multiple
/// uses.  Given this, it may actually increase register pressure to fold it
/// into the load.  For example, consider this code:
///
///     X = ...
///     Y = X+1
///     use(Y)   -> nonload/store
///     Z = Y+1
///     load Z
///
/// In this case, Y has multiple uses, and can be folded into the load of Z
/// (yielding load [X+2]).  However, doing this will cause both "X" and "X+1" to
/// be live at the use(Y) line.  If we don't fold Y into load Z, we use one
/// fewer register.  Since Y can't be folded into "use(Y)" we don't increase the
/// number of computations either.
///
/// Note that this (like most of CodeGenPrepare) is just a rough heuristic.  If
/// X was live across 'load Z' for other reasons, we actually *would* want to
/// fold the addressing mode in the Z case.  This would make Y die earlier.
bool AddressingModeMatcher::
IsProfitableToFoldIntoAddressingMode(Instruction *I, ExtAddrMode &AMBefore,
                                     ExtAddrMode &AMAfter) {
  if (IgnoreProfitability) return true;

  // AMBefore is the addressing mode before this instruction was folded into it,
  // and AMAfter is the addressing mode after the instruction was folded.  Get
  // the set of registers referenced by AMAfter and subtract out those
  // referenced by AMBefore: this is the set of values which folding in this
  // address extends the lifetime of.
  //
  // Note that there are only two potential values being referenced here,
  // BaseReg and ScaleReg (global addresses are always available, as are any
  // folded immediates).
  Value *BaseReg = AMAfter.BaseReg, *ScaledReg = AMAfter.ScaledReg;

  // If the BaseReg or ScaledReg was referenced by the previous addrmode, their
  // lifetime wasn't extended by adding this instruction.
  if (ValueAlreadyLiveAtInst(BaseReg, AMBefore.BaseReg, AMBefore.ScaledReg))
    BaseReg = nullptr;
  if (ValueAlreadyLiveAtInst(ScaledReg, AMBefore.BaseReg, AMBefore.ScaledReg))
    ScaledReg = nullptr;

  // If folding this instruction (and it's subexprs) didn't extend any live
  // ranges, we're ok with it.
  if (!BaseReg && !ScaledReg)
    return true;

  // If all uses of this instruction are ultimately load/store/inlineasm's,
  // check to see if their addressing modes will include this instruction.  If
  // so, we can fold it into all uses, so it doesn't matter if it has multiple
  // uses.
  SmallVector<std::pair<Instruction*,unsigned>, 16> MemoryUses;
  SmallPtrSet<Instruction*, 16> ConsideredInsts;
  if (FindAllMemoryUses(I, MemoryUses, ConsideredInsts, TM))
    return false;  // Has a non-memory, non-foldable use!

  // Now that we know that all uses of this instruction are part of a chain of
  // computation involving only operations that could theoretically be folded
  // into a memory use, loop over each of these uses and see if they could
  // *actually* fold the instruction.
  SmallVector<Instruction*, 32> MatchedAddrModeInsts;
  for (unsigned i = 0, e = MemoryUses.size(); i != e; ++i) {
    Instruction *User = MemoryUses[i].first;
    unsigned OpNo = MemoryUses[i].second;

    // Get the access type of this use.  If the use isn't a pointer, we don't
    // know what it accesses.
    Value *Address = User->getOperand(OpNo);
    PointerType *AddrTy = dyn_cast<PointerType>(Address->getType());
    if (!AddrTy)
      return false;
    Type *AddressAccessTy = AddrTy->getElementType();
    unsigned AS = AddrTy->getAddressSpace();

    // Do a match against the root of this address, ignoring profitability. This
    // will tell us if the addressing mode for the memory operation will
    // *actually* cover the shared instruction.
    ExtAddrMode Result;
    TypePromotionTransaction::ConstRestorationPt LastKnownGood =
        TPT.getRestorationPoint();
    AddressingModeMatcher Matcher(MatchedAddrModeInsts, TM, AddressAccessTy, AS,
                                  MemoryInst, Result, InsertedInsts,
                                  PromotedInsts, TPT);
    Matcher.IgnoreProfitability = true;
    bool Success = Matcher.MatchAddr(Address, 0);
    (void)Success; assert(Success && "Couldn't select *anything*?");

    // The match was to check the profitability, the changes made are not
    // part of the original matcher. Therefore, they should be dropped
    // otherwise the original matcher will not present the right state.
    TPT.rollback(LastKnownGood);

    // If the match didn't cover I, then it won't be shared by it.
    if (std::find(MatchedAddrModeInsts.begin(), MatchedAddrModeInsts.end(),
                  I) == MatchedAddrModeInsts.end())
      return false;

    MatchedAddrModeInsts.clear();
  }

  return true;
}

} // end anonymous namespace

/// IsNonLocalValue - Return true if the specified values are defined in a
/// different basic block than BB.
static bool IsNonLocalValue(Value *V, BasicBlock *BB) {
  if (Instruction *I = dyn_cast<Instruction>(V))
    return I->getParent() != BB;
  return false;
}

/// OptimizeMemoryInst - Load and Store Instructions often have
/// addressing modes that can do significant amounts of computation.  As such,
/// instruction selection will try to get the load or store to do as much
/// computation as possible for the program.  The problem is that isel can only
/// see within a single block.  As such, we sink as much legal addressing mode
/// stuff into the block as possible.
///
/// This method is used to optimize both load/store and inline asms with memory
/// operands.
bool CodeGenPrepare::OptimizeMemoryInst(Instruction *MemoryInst, Value *Addr,
                                        Type *AccessTy, unsigned AddrSpace) {
  Value *Repl = Addr;

  // Try to collapse single-value PHI nodes.  This is necessary to undo
  // unprofitable PRE transformations.
  SmallVector<Value*, 8> worklist;
  SmallPtrSet<Value*, 16> Visited;
  worklist.push_back(Addr);

  // Use a worklist to iteratively look through PHI nodes, and ensure that
  // the addressing mode obtained from the non-PHI roots of the graph
  // are equivalent.
  Value *Consensus = nullptr;
  unsigned NumUsesConsensus = 0;
  bool IsNumUsesConsensusValid = false;
  SmallVector<Instruction*, 16> AddrModeInsts;
  ExtAddrMode AddrMode;
  TypePromotionTransaction TPT;
  TypePromotionTransaction::ConstRestorationPt LastKnownGood =
      TPT.getRestorationPoint();
  while (!worklist.empty()) {
    Value *V = worklist.back();
    worklist.pop_back();

    // Break use-def graph loops.
    if (!Visited.insert(V).second) {
      Consensus = nullptr;
      break;
    }

    // For a PHI node, push all of its incoming values.
    if (PHINode *P = dyn_cast<PHINode>(V)) {
      for (Value *IncValue : P->incoming_values())
        worklist.push_back(IncValue);
      continue;
    }

    // For non-PHIs, determine the addressing mode being computed.
    SmallVector<Instruction*, 16> NewAddrModeInsts;
    ExtAddrMode NewAddrMode = AddressingModeMatcher::Match(
      V, AccessTy, AddrSpace, MemoryInst, NewAddrModeInsts, *TM,
      InsertedInsts, PromotedInsts, TPT);

    // This check is broken into two cases with very similar code to avoid using
    // getNumUses() as much as possible. Some values have a lot of uses, so
    // calling getNumUses() unconditionally caused a significant compile-time
    // regression.
    if (!Consensus) {
      Consensus = V;
      AddrMode = NewAddrMode;
      AddrModeInsts = NewAddrModeInsts;
      continue;
    } else if (NewAddrMode == AddrMode) {
      if (!IsNumUsesConsensusValid) {
        NumUsesConsensus = Consensus->getNumUses();
        IsNumUsesConsensusValid = true;
      }

      // Ensure that the obtained addressing mode is equivalent to that obtained
      // for all other roots of the PHI traversal.  Also, when choosing one
      // such root as representative, select the one with the most uses in order
      // to keep the cost modeling heuristics in AddressingModeMatcher
      // applicable.
      unsigned NumUses = V->getNumUses();
      if (NumUses > NumUsesConsensus) {
        Consensus = V;
        NumUsesConsensus = NumUses;
        AddrModeInsts = NewAddrModeInsts;
      }
      continue;
    }

    Consensus = nullptr;
    break;
  }

  // If the addressing mode couldn't be determined, or if multiple different
  // ones were determined, bail out now.
  if (!Consensus) {
    TPT.rollback(LastKnownGood);
    return false;
  }
  TPT.commit();

  // Check to see if any of the instructions supersumed by this addr mode are
  // non-local to I's BB.
  bool AnyNonLocal = false;
  for (unsigned i = 0, e = AddrModeInsts.size(); i != e; ++i) {
    if (IsNonLocalValue(AddrModeInsts[i], MemoryInst->getParent())) {
      AnyNonLocal = true;
      break;
    }
  }

  // If all the instructions matched are already in this BB, don't do anything.
  if (!AnyNonLocal) {
    DEBUG(dbgs() << "CGP: Found      local addrmode: " << AddrMode << "\n");
    return false;
  }

  // Insert this computation right after this user.  Since our caller is
  // scanning from the top of the BB to the bottom, reuse of the expr are
  // guaranteed to happen later.
  IRBuilder<> Builder(MemoryInst);

  // Now that we determined the addressing expression we want to use and know
  // that we have to sink it into this block.  Check to see if we have already
  // done this for some other load/store instr in this block.  If so, reuse the
  // computation.
  Value *&SunkAddr = SunkAddrs[Addr];
  if (SunkAddr) {
    DEBUG(dbgs() << "CGP: Reusing nonlocal addrmode: " << AddrMode << " for "
                 << *MemoryInst << "\n");
    if (SunkAddr->getType() != Addr->getType())
      SunkAddr = Builder.CreateBitCast(SunkAddr, Addr->getType());
  } else if (AddrSinkUsingGEPs ||
             (!AddrSinkUsingGEPs.getNumOccurrences() && TM &&
              TM->getSubtargetImpl(*MemoryInst->getParent()->getParent())
                  ->useAA())) {
    // By default, we use the GEP-based method when AA is used later. This
    // prevents new inttoptr/ptrtoint pairs from degrading AA capabilities.
    DEBUG(dbgs() << "CGP: SINKING nonlocal addrmode: " << AddrMode << " for "
                 << *MemoryInst << "\n");
    Type *IntPtrTy = DL->getIntPtrType(Addr->getType());
    Value *ResultPtr = nullptr, *ResultIndex = nullptr;

    // First, find the pointer.
    if (AddrMode.BaseReg && AddrMode.BaseReg->getType()->isPointerTy()) {
      ResultPtr = AddrMode.BaseReg;
      AddrMode.BaseReg = nullptr;
    }

    if (AddrMode.Scale && AddrMode.ScaledReg->getType()->isPointerTy()) {
      // We can't add more than one pointer together, nor can we scale a
      // pointer (both of which seem meaningless).
      if (ResultPtr || AddrMode.Scale != 1)
        return false;

      ResultPtr = AddrMode.ScaledReg;
      AddrMode.Scale = 0;
    }

    if (AddrMode.BaseGV) {
      if (ResultPtr)
        return false;

      ResultPtr = AddrMode.BaseGV;
    }

    // If the real base value actually came from an inttoptr, then the matcher
    // will look through it and provide only the integer value. In that case,
    // use it here.
    if (!ResultPtr && AddrMode.BaseReg) {
      ResultPtr =
        Builder.CreateIntToPtr(AddrMode.BaseReg, Addr->getType(), "sunkaddr");
      AddrMode.BaseReg = nullptr;
    } else if (!ResultPtr && AddrMode.Scale == 1) {
      ResultPtr =
        Builder.CreateIntToPtr(AddrMode.ScaledReg, Addr->getType(), "sunkaddr");
      AddrMode.Scale = 0;
    }

    if (!ResultPtr &&
        !AddrMode.BaseReg && !AddrMode.Scale && !AddrMode.BaseOffs) {
      SunkAddr = Constant::getNullValue(Addr->getType());
    } else if (!ResultPtr) {
      return false;
    } else {
      Type *I8PtrTy =
          Builder.getInt8PtrTy(Addr->getType()->getPointerAddressSpace());
      Type *I8Ty = Builder.getInt8Ty();

      // Start with the base register. Do this first so that subsequent address
      // matching finds it last, which will prevent it from trying to match it
      // as the scaled value in case it happens to be a mul. That would be
      // problematic if we've sunk a different mul for the scale, because then
      // we'd end up sinking both muls.
      if (AddrMode.BaseReg) {
        Value *V = AddrMode.BaseReg;
        if (V->getType() != IntPtrTy)
          V = Builder.CreateIntCast(V, IntPtrTy, /*isSigned=*/true, "sunkaddr");

        ResultIndex = V;
      }

      // Add the scale value.
      if (AddrMode.Scale) {
        Value *V = AddrMode.ScaledReg;
        if (V->getType() == IntPtrTy) {
          // done.
        } else if (cast<IntegerType>(IntPtrTy)->getBitWidth() <
                   cast<IntegerType>(V->getType())->getBitWidth()) {
          V = Builder.CreateTrunc(V, IntPtrTy, "sunkaddr");
        } else {
          // It is only safe to sign extend the BaseReg if we know that the math
          // required to create it did not overflow before we extend it. Since
          // the original IR value was tossed in favor of a constant back when
          // the AddrMode was created we need to bail out gracefully if widths
          // do not match instead of extending it.
          Instruction *I = dyn_cast_or_null<Instruction>(ResultIndex);
          if (I && (ResultIndex != AddrMode.BaseReg))
            I->eraseFromParent();
          return false;
        }

        if (AddrMode.Scale != 1)
          V = Builder.CreateMul(V, ConstantInt::get(IntPtrTy, AddrMode.Scale),
                                "sunkaddr");
        if (ResultIndex)
          ResultIndex = Builder.CreateAdd(ResultIndex, V, "sunkaddr");
        else
          ResultIndex = V;
      }

      // Add in the Base Offset if present.
      if (AddrMode.BaseOffs) {
        Value *V = ConstantInt::get(IntPtrTy, AddrMode.BaseOffs);
        if (ResultIndex) {
          // We need to add this separately from the scale above to help with
          // SDAG consecutive load/store merging.
          if (ResultPtr->getType() != I8PtrTy)
            ResultPtr = Builder.CreateBitCast(ResultPtr, I8PtrTy);
          ResultPtr = Builder.CreateGEP(I8Ty, ResultPtr, ResultIndex, "sunkaddr");
        }

        ResultIndex = V;
      }

      if (!ResultIndex) {
        SunkAddr = ResultPtr;
      } else {
        if (ResultPtr->getType() != I8PtrTy)
          ResultPtr = Builder.CreateBitCast(ResultPtr, I8PtrTy);
        SunkAddr = Builder.CreateGEP(I8Ty, ResultPtr, ResultIndex, "sunkaddr");
      }

      if (SunkAddr->getType() != Addr->getType())
        SunkAddr = Builder.CreateBitCast(SunkAddr, Addr->getType());
    }
  } else {
    DEBUG(dbgs() << "CGP: SINKING nonlocal addrmode: " << AddrMode << " for "
                 << *MemoryInst << "\n");
    Type *IntPtrTy = DL->getIntPtrType(Addr->getType());
    Value *Result = nullptr;

    // Start with the base register. Do this first so that subsequent address
    // matching finds it last, which will prevent it from trying to match it
    // as the scaled value in case it happens to be a mul. That would be
    // problematic if we've sunk a different mul for the scale, because then
    // we'd end up sinking both muls.
    if (AddrMode.BaseReg) {
      Value *V = AddrMode.BaseReg;
      if (V->getType()->isPointerTy())
        V = Builder.CreatePtrToInt(V, IntPtrTy, "sunkaddr");
      if (V->getType() != IntPtrTy)
        V = Builder.CreateIntCast(V, IntPtrTy, /*isSigned=*/true, "sunkaddr");
      Result = V;
    }

    // Add the scale value.
    if (AddrMode.Scale) {
      Value *V = AddrMode.ScaledReg;
      if (V->getType() == IntPtrTy) {
        // done.
      } else if (V->getType()->isPointerTy()) {
        V = Builder.CreatePtrToInt(V, IntPtrTy, "sunkaddr");
      } else if (cast<IntegerType>(IntPtrTy)->getBitWidth() <
                 cast<IntegerType>(V->getType())->getBitWidth()) {
        V = Builder.CreateTrunc(V, IntPtrTy, "sunkaddr");
      } else {
        // It is only safe to sign extend the BaseReg if we know that the math
        // required to create it did not overflow before we extend it. Since
        // the original IR value was tossed in favor of a constant back when
        // the AddrMode was created we need to bail out gracefully if widths
        // do not match instead of extending it.
        Instruction *I = dyn_cast_or_null<Instruction>(Result);
        if (I && (Result != AddrMode.BaseReg))
          I->eraseFromParent();
        return false;
      }
      if (AddrMode.Scale != 1)
        V = Builder.CreateMul(V, ConstantInt::get(IntPtrTy, AddrMode.Scale),
                              "sunkaddr");
      if (Result)
        Result = Builder.CreateAdd(Result, V, "sunkaddr");
      else
        Result = V;
    }

    // Add in the BaseGV if present.
    if (AddrMode.BaseGV) {
      Value *V = Builder.CreatePtrToInt(AddrMode.BaseGV, IntPtrTy, "sunkaddr");
      if (Result)
        Result = Builder.CreateAdd(Result, V, "sunkaddr");
      else
        Result = V;
    }

    // Add in the Base Offset if present.
    if (AddrMode.BaseOffs) {
      Value *V = ConstantInt::get(IntPtrTy, AddrMode.BaseOffs);
      if (Result)
        Result = Builder.CreateAdd(Result, V, "sunkaddr");
      else
        Result = V;
    }

    if (!Result)
      SunkAddr = Constant::getNullValue(Addr->getType());
    else
      SunkAddr = Builder.CreateIntToPtr(Result, Addr->getType(), "sunkaddr");
  }

  MemoryInst->replaceUsesOfWith(Repl, SunkAddr);

  // If we have no uses, recursively delete the value and all dead instructions
  // using it.
  if (Repl->use_empty()) {
    // This can cause recursive deletion, which can invalidate our iterator.
    // Use a WeakVH to hold onto it in case this happens.
    WeakVH IterHandle(CurInstIterator);
    BasicBlock *BB = CurInstIterator->getParent();

    RecursivelyDeleteTriviallyDeadInstructions(Repl, TLInfo);

    if (IterHandle != CurInstIterator) {
      // If the iterator instruction was recursively deleted, start over at the
      // start of the block.
      CurInstIterator = BB->begin();
      SunkAddrs.clear();
    }
  }
  ++NumMemoryInsts;
  return true;
}

/// OptimizeInlineAsmInst - If there are any memory operands, use
/// OptimizeMemoryInst to sink their address computing into the block when
/// possible / profitable.
bool CodeGenPrepare::OptimizeInlineAsmInst(CallInst *CS) {
  bool MadeChange = false;

  const TargetRegisterInfo *TRI =
      TM->getSubtargetImpl(*CS->getParent()->getParent())->getRegisterInfo();
  TargetLowering::AsmOperandInfoVector TargetConstraints =
      TLI->ParseConstraints(*DL, TRI, CS);
  unsigned ArgNo = 0;
  for (unsigned i = 0, e = TargetConstraints.size(); i != e; ++i) {
    TargetLowering::AsmOperandInfo &OpInfo = TargetConstraints[i];

    // Compute the constraint code and ConstraintType to use.
    TLI->ComputeConstraintToUse(OpInfo, SDValue());

    if (OpInfo.ConstraintType == TargetLowering::C_Memory &&
        OpInfo.isIndirect) {
      Value *OpVal = CS->getArgOperand(ArgNo++);
      MadeChange |= OptimizeMemoryInst(CS, OpVal, OpVal->getType(), ~0u);
    } else if (OpInfo.Type == InlineAsm::isInput)
      ArgNo++;
  }

  return MadeChange;
}

/// \brief Check if all the uses of \p Inst are equivalent (or free) zero or
/// sign extensions.
static bool hasSameExtUse(Instruction *Inst, const TargetLowering &TLI) {
  assert(!Inst->use_empty() && "Input must have at least one use");
  const Instruction *FirstUser = cast<Instruction>(*Inst->user_begin());
  bool IsSExt = isa<SExtInst>(FirstUser);
  Type *ExtTy = FirstUser->getType();
  for (const User *U : Inst->users()) {
    const Instruction *UI = cast<Instruction>(U);
    if ((IsSExt && !isa<SExtInst>(UI)) || (!IsSExt && !isa<ZExtInst>(UI)))
      return false;
    Type *CurTy = UI->getType();
    // Same input and output types: Same instruction after CSE.
    if (CurTy == ExtTy)
      continue;

    // If IsSExt is true, we are in this situation:
    // a = Inst
    // b = sext ty1 a to ty2
    // c = sext ty1 a to ty3
    // Assuming ty2 is shorter than ty3, this could be turned into:
    // a = Inst
    // b = sext ty1 a to ty2
    // c = sext ty2 b to ty3
    // However, the last sext is not free.
    if (IsSExt)
      return false;

    // This is a ZExt, maybe this is free to extend from one type to another.
    // In that case, we would not account for a different use.
    Type *NarrowTy;
    Type *LargeTy;
    if (ExtTy->getScalarType()->getIntegerBitWidth() >
        CurTy->getScalarType()->getIntegerBitWidth()) {
      NarrowTy = CurTy;
      LargeTy = ExtTy;
    } else {
      NarrowTy = ExtTy;
      LargeTy = CurTy;
    }

    if (!TLI.isZExtFree(NarrowTy, LargeTy))
      return false;
  }
  // All uses are the same or can be derived from one another for free.
  return true;
}

/// \brief Try to form ExtLd by promoting \p Exts until they reach a
/// load instruction.
/// If an ext(load) can be formed, it is returned via \p LI for the load
/// and \p Inst for the extension.
/// Otherwise LI == nullptr and Inst == nullptr.
/// When some promotion happened, \p TPT contains the proper state to
/// revert them.
///
/// \return true when promoting was necessary to expose the ext(load)
/// opportunity, false otherwise.
///
/// Example:
/// \code
/// %ld = load i32* %addr
/// %add = add nuw i32 %ld, 4
/// %zext = zext i32 %add to i64
/// \endcode
/// =>
/// \code
/// %ld = load i32* %addr
/// %zext = zext i32 %ld to i64
/// %add = add nuw i64 %zext, 4
/// \encode
/// Thanks to the promotion, we can match zext(load i32*) to i64.
bool CodeGenPrepare::ExtLdPromotion(TypePromotionTransaction &TPT,
                                    LoadInst *&LI, Instruction *&Inst,
                                    const SmallVectorImpl<Instruction *> &Exts,
                                    unsigned CreatedInstsCost = 0) {
  // Iterate over all the extensions to see if one form an ext(load).
  for (auto I : Exts) {
    // Check if we directly have ext(load).
    if ((LI = dyn_cast<LoadInst>(I->getOperand(0)))) {
      Inst = I;
      // No promotion happened here.
      return false;
    }
    // Check whether or not we want to do any promotion.
    if (!TLI || !TLI->enableExtLdPromotion() || DisableExtLdPromotion)
      continue;
    // Get the action to perform the promotion.
    TypePromotionHelper::Action TPH = TypePromotionHelper::getAction(
        I, InsertedInsts, *TLI, PromotedInsts);
    // Check if we can promote.
    if (!TPH)
      continue;
    // Save the current state.
    TypePromotionTransaction::ConstRestorationPt LastKnownGood =
        TPT.getRestorationPoint();
    SmallVector<Instruction *, 4> NewExts;
    unsigned NewCreatedInstsCost = 0;
    unsigned ExtCost = !TLI->isExtFree(I);
    // Promote.
    Value *PromotedVal = TPH(I, TPT, PromotedInsts, NewCreatedInstsCost,
                             &NewExts, nullptr, *TLI);
    assert(PromotedVal &&
           "TypePromotionHelper should have filtered out those cases");

    // We would be able to merge only one extension in a load.
    // Therefore, if we have more than 1 new extension we heuristically
    // cut this search path, because it means we degrade the code quality.
    // With exactly 2, the transformation is neutral, because we will merge
    // one extension but leave one. However, we optimistically keep going,
    // because the new extension may be removed too.
    long long TotalCreatedInstsCost = CreatedInstsCost + NewCreatedInstsCost;
    TotalCreatedInstsCost -= ExtCost;
    if (!StressExtLdPromotion &&
        (TotalCreatedInstsCost > 1 ||
         !isPromotedInstructionLegal(*TLI, *DL, PromotedVal))) {
      // The promotion is not profitable, rollback to the previous state.
      TPT.rollback(LastKnownGood);
      continue;
    }
    // The promotion is profitable.
    // Check if it exposes an ext(load).
    (void)ExtLdPromotion(TPT, LI, Inst, NewExts, TotalCreatedInstsCost);
    if (LI && (StressExtLdPromotion || NewCreatedInstsCost <= ExtCost ||
               // If we have created a new extension, i.e., now we have two
               // extensions. We must make sure one of them is merged with
               // the load, otherwise we may degrade the code quality.
               (LI->hasOneUse() || hasSameExtUse(LI, *TLI))))
      // Promotion happened.
      return true;
    // If this does not help to expose an ext(load) then, rollback.
    TPT.rollback(LastKnownGood);
  }
  // None of the extension can form an ext(load).
  LI = nullptr;
  Inst = nullptr;
  return false;
}

/// MoveExtToFormExtLoad - Move a zext or sext fed by a load into the same
/// basic block as the load, unless conditions are unfavorable. This allows
/// SelectionDAG to fold the extend into the load.
/// \p I[in/out] the extension may be modified during the process if some
/// promotions apply.
///
bool CodeGenPrepare::MoveExtToFormExtLoad(Instruction *&I) {
  // Try to promote a chain of computation if it allows to form
  // an extended load.
  TypePromotionTransaction TPT;
  TypePromotionTransaction::ConstRestorationPt LastKnownGood =
    TPT.getRestorationPoint();
  SmallVector<Instruction *, 1> Exts;
  Exts.push_back(I);
  // Look for a load being extended.
  LoadInst *LI = nullptr;
  Instruction *OldExt = I;
  bool HasPromoted = ExtLdPromotion(TPT, LI, I, Exts);
  if (!LI || !I) {
    assert(!HasPromoted && !LI && "If we did not match any load instruction "
                                  "the code must remain the same");
    I = OldExt;
    return false;
  }

  // If they're already in the same block, there's nothing to do.
  // Make the cheap checks first if we did not promote.
  // If we promoted, we need to check if it is indeed profitable.
  if (!HasPromoted && LI->getParent() == I->getParent())
    return false;

  EVT VT = TLI->getValueType(*DL, I->getType());
  EVT LoadVT = TLI->getValueType(*DL, LI->getType());

  // If the load has other users and the truncate is not free, this probably
  // isn't worthwhile.
  if (!LI->hasOneUse() && TLI &&
      (TLI->isTypeLegal(LoadVT) || !TLI->isTypeLegal(VT)) &&
      !TLI->isTruncateFree(I->getType(), LI->getType())) {
    I = OldExt;
    TPT.rollback(LastKnownGood);
    return false;
  }

  // Check whether the target supports casts folded into loads.
  unsigned LType;
  if (isa<ZExtInst>(I))
    LType = ISD::ZEXTLOAD;
  else {
    assert(isa<SExtInst>(I) && "Unexpected ext type!");
    LType = ISD::SEXTLOAD;
  }
  if (TLI && !TLI->isLoadExtLegal(LType, VT, LoadVT)) {
    I = OldExt;
    TPT.rollback(LastKnownGood);
    return false;
  }

  // Move the extend into the same block as the load, so that SelectionDAG
  // can fold it.
  TPT.commit();
  I->removeFromParent();
  I->insertAfter(LI);
  ++NumExtsMoved;
  return true;
}

bool CodeGenPrepare::OptimizeExtUses(Instruction *I) {
  BasicBlock *DefBB = I->getParent();

  // If the result of a {s|z}ext and its source are both live out, rewrite all
  // other uses of the source with result of extension.
  Value *Src = I->getOperand(0);
  if (Src->hasOneUse())
    return false;

  // Only do this xform if truncating is free.
  if (TLI && !TLI->isTruncateFree(I->getType(), Src->getType()))
    return false;

  // Only safe to perform the optimization if the source is also defined in
  // this block.
  if (!isa<Instruction>(Src) || DefBB != cast<Instruction>(Src)->getParent())
    return false;

  bool DefIsLiveOut = false;
  for (User *U : I->users()) {
    Instruction *UI = cast<Instruction>(U);

    // Figure out which BB this ext is used in.
    BasicBlock *UserBB = UI->getParent();
    if (UserBB == DefBB) continue;
    DefIsLiveOut = true;
    break;
  }
  if (!DefIsLiveOut)
    return false;

  // Make sure none of the uses are PHI nodes.
  for (User *U : Src->users()) {
    Instruction *UI = cast<Instruction>(U);
    BasicBlock *UserBB = UI->getParent();
    if (UserBB == DefBB) continue;
    // Be conservative. We don't want this xform to end up introducing
    // reloads just before load / store instructions.
    if (isa<PHINode>(UI) || isa<LoadInst>(UI) || isa<StoreInst>(UI))
      return false;
  }

  // InsertedTruncs - Only insert one trunc in each block once.
  DenseMap<BasicBlock*, Instruction*> InsertedTruncs;

  bool MadeChange = false;
  for (Use &U : Src->uses()) {
    Instruction *User = cast<Instruction>(U.getUser());

    // Figure out which BB this ext is used in.
    BasicBlock *UserBB = User->getParent();
    if (UserBB == DefBB) continue;

    // Both src and def are live in this block. Rewrite the use.
    Instruction *&InsertedTrunc = InsertedTruncs[UserBB];

    if (!InsertedTrunc) {
      BasicBlock::iterator InsertPt = UserBB->getFirstInsertionPt();
      InsertedTrunc = new TruncInst(I, Src->getType(), "", InsertPt);
      InsertedInsts.insert(InsertedTrunc);
    }

    // Replace a use of the {s|z}ext source with a use of the result.
    U = InsertedTrunc;
    ++NumExtUses;
    MadeChange = true;
  }

  return MadeChange;
}

/// isFormingBranchFromSelectProfitable - Returns true if a SelectInst should be
/// turned into an explicit branch.
static bool isFormingBranchFromSelectProfitable(SelectInst *SI) {
  // FIXME: This should use the same heuristics as IfConversion to determine
  // whether a select is better represented as a branch.  This requires that
  // branch probability metadata is preserved for the select, which is not the
  // case currently.

  CmpInst *Cmp = dyn_cast<CmpInst>(SI->getCondition());

  // If the branch is predicted right, an out of order CPU can avoid blocking on
  // the compare.  Emit cmovs on compares with a memory operand as branches to
  // avoid stalls on the load from memory.  If the compare has more than one use
  // there's probably another cmov or setcc around so it's not worth emitting a
  // branch.
  if (!Cmp)
    return false;

  Value *CmpOp0 = Cmp->getOperand(0);
  Value *CmpOp1 = Cmp->getOperand(1);

  // We check that the memory operand has one use to avoid uses of the loaded
  // value directly after the compare, making branches unprofitable.
  return Cmp->hasOneUse() &&
         ((isa<LoadInst>(CmpOp0) && CmpOp0->hasOneUse()) ||
          (isa<LoadInst>(CmpOp1) && CmpOp1->hasOneUse()));
}


/// If we have a SelectInst that will likely profit from branch prediction,
/// turn it into a branch.
bool CodeGenPrepare::OptimizeSelectInst(SelectInst *SI) {
  bool VectorCond = !SI->getCondition()->getType()->isIntegerTy(1);

  // Can we convert the 'select' to CF ?
  if (DisableSelectToBranch || OptSize || !TLI || VectorCond)
    return false;

  TargetLowering::SelectSupportKind SelectKind;
  if (VectorCond)
    SelectKind = TargetLowering::VectorMaskSelect;
  else if (SI->getType()->isVectorTy())
    SelectKind = TargetLowering::ScalarCondVectorVal;
  else
    SelectKind = TargetLowering::ScalarValSelect;

  // Do we have efficient codegen support for this kind of 'selects' ?
  if (TLI->isSelectSupported(SelectKind)) {
    // We have efficient codegen support for the select instruction.
    // Check if it is profitable to keep this 'select'.
    if (!TLI->isPredictableSelectExpensive() ||
        !isFormingBranchFromSelectProfitable(SI))
      return false;
  }

  ModifiedDT = true;

  // First, we split the block containing the select into 2 blocks.
  BasicBlock *StartBlock = SI->getParent();
  BasicBlock::iterator SplitPt = ++(BasicBlock::iterator(SI));
  BasicBlock *NextBlock = StartBlock->splitBasicBlock(SplitPt, "select.end");

  // Create a new block serving as the landing pad for the branch.
  BasicBlock *SmallBlock = BasicBlock::Create(SI->getContext(), "select.mid",
                                             NextBlock->getParent(), NextBlock);

  // Move the unconditional branch from the block with the select in it into our
  // landing pad block.
  StartBlock->getTerminator()->eraseFromParent();
  BranchInst::Create(NextBlock, SmallBlock);

  // Insert the real conditional branch based on the original condition.
  BranchInst::Create(NextBlock, SmallBlock, SI->getCondition(), SI);

  // The select itself is replaced with a PHI Node.
  PHINode *PN = PHINode::Create(SI->getType(), 2, "", NextBlock->begin());
  PN->takeName(SI);
  PN->addIncoming(SI->getTrueValue(), StartBlock);
  PN->addIncoming(SI->getFalseValue(), SmallBlock);
  SI->replaceAllUsesWith(PN);
  SI->eraseFromParent();

  // Instruct OptimizeBlock to skip to the next block.
  CurInstIterator = StartBlock->end();
  ++NumSelectsExpanded;
  return true;
}

static bool isBroadcastShuffle(ShuffleVectorInst *SVI) {
  SmallVector<int, 16> Mask(SVI->getShuffleMask());
  int SplatElem = -1;
  for (unsigned i = 0; i < Mask.size(); ++i) {
    if (SplatElem != -1 && Mask[i] != -1 && Mask[i] != SplatElem)
      return false;
    SplatElem = Mask[i];
  }

  return true;
}

/// Some targets have expensive vector shifts if the lanes aren't all the same
/// (e.g. x86 only introduced "vpsllvd" and friends with AVX2). In these cases
/// it's often worth sinking a shufflevector splat down to its use so that
/// codegen can spot all lanes are identical.
bool CodeGenPrepare::OptimizeShuffleVectorInst(ShuffleVectorInst *SVI) {
  BasicBlock *DefBB = SVI->getParent();

  // Only do this xform if variable vector shifts are particularly expensive.
  if (!TLI || !TLI->isVectorShiftByScalarCheap(SVI->getType()))
    return false;

  // We only expect better codegen by sinking a shuffle if we can recognise a
  // constant splat.
  if (!isBroadcastShuffle(SVI))
    return false;

  // InsertedShuffles - Only insert a shuffle in each block once.
  DenseMap<BasicBlock*, Instruction*> InsertedShuffles;

  bool MadeChange = false;
  for (User *U : SVI->users()) {
    Instruction *UI = cast<Instruction>(U);

    // Figure out which BB this ext is used in.
    BasicBlock *UserBB = UI->getParent();
    if (UserBB == DefBB) continue;

    // For now only apply this when the splat is used by a shift instruction.
    if (!UI->isShift()) continue;

    // Everything checks out, sink the shuffle if the user's block doesn't
    // already have a copy.
    Instruction *&InsertedShuffle = InsertedShuffles[UserBB];

    if (!InsertedShuffle) {
      BasicBlock::iterator InsertPt = UserBB->getFirstInsertionPt();
      InsertedShuffle = new ShuffleVectorInst(SVI->getOperand(0),
                                              SVI->getOperand(1),
                                              SVI->getOperand(2), "", InsertPt);
    }

    UI->replaceUsesOfWith(SVI, InsertedShuffle);
    MadeChange = true;
  }

  // If we removed all uses, nuke the shuffle.
  if (SVI->use_empty()) {
    SVI->eraseFromParent();
    MadeChange = true;
  }

  return MadeChange;
}

namespace {
/// \brief Helper class to promote a scalar operation to a vector one.
/// This class is used to move downward extractelement transition.
/// E.g.,
/// a = vector_op <2 x i32>
/// b = extractelement <2 x i32> a, i32 0
/// c = scalar_op b
/// store c
///
/// =>
/// a = vector_op <2 x i32>
/// c = vector_op a (equivalent to scalar_op on the related lane)
/// * d = extractelement <2 x i32> c, i32 0
/// * store d
/// Assuming both extractelement and store can be combine, we get rid of the
/// transition.
class VectorPromoteHelper {
  /// DataLayout associated with the current module.
  const DataLayout &DL;

  /// Used to perform some checks on the legality of vector operations.
  const TargetLowering &TLI;

  /// Used to estimated the cost of the promoted chain.
  const TargetTransformInfo &TTI;

  /// The transition being moved downwards.
  Instruction *Transition;
  /// The sequence of instructions to be promoted.
  SmallVector<Instruction *, 4> InstsToBePromoted;
  /// Cost of combining a store and an extract.
  unsigned StoreExtractCombineCost;
  /// Instruction that will be combined with the transition.
  Instruction *CombineInst;

  /// \brief The instruction that represents the current end of the transition.
  /// Since we are faking the promotion until we reach the end of the chain
  /// of computation, we need a way to get the current end of the transition.
  Instruction *getEndOfTransition() const {
    if (InstsToBePromoted.empty())
      return Transition;
    return InstsToBePromoted.back();
  }

  /// \brief Return the index of the original value in the transition.
  /// E.g., for "extractelement <2 x i32> c, i32 1" the original value,
  /// c, is at index 0.
  unsigned getTransitionOriginalValueIdx() const {
    assert(isa<ExtractElementInst>(Transition) &&
           "Other kind of transitions are not supported yet");
    return 0;
  }

  /// \brief Return the index of the index in the transition.
  /// E.g., for "extractelement <2 x i32> c, i32 0" the index
  /// is at index 1.
  unsigned getTransitionIdx() const {
    assert(isa<ExtractElementInst>(Transition) &&
           "Other kind of transitions are not supported yet");
    return 1;
  }

  /// \brief Get the type of the transition.
  /// This is the type of the original value.
  /// E.g., for "extractelement <2 x i32> c, i32 1" the type of the
  /// transition is <2 x i32>.
  Type *getTransitionType() const {
    return Transition->getOperand(getTransitionOriginalValueIdx())->getType();
  }

  /// \brief Promote \p ToBePromoted by moving \p Def downward through.
  /// I.e., we have the following sequence:
  /// Def = Transition <ty1> a to <ty2>
  /// b = ToBePromoted <ty2> Def, ...
  /// =>
  /// b = ToBePromoted <ty1> a, ...
  /// Def = Transition <ty1> ToBePromoted to <ty2>
  void promoteImpl(Instruction *ToBePromoted);

  /// \brief Check whether or not it is profitable to promote all the
  /// instructions enqueued to be promoted.
  bool isProfitableToPromote() {
    Value *ValIdx = Transition->getOperand(getTransitionOriginalValueIdx());
    unsigned Index = isa<ConstantInt>(ValIdx)
                         ? cast<ConstantInt>(ValIdx)->getZExtValue()
                         : -1;
    Type *PromotedType = getTransitionType();

    StoreInst *ST = cast<StoreInst>(CombineInst);
    unsigned AS = ST->getPointerAddressSpace();
    unsigned Align = ST->getAlignment();
    // Check if this store is supported.
    if (!TLI.allowsMisalignedMemoryAccesses(
            TLI.getValueType(DL, ST->getValueOperand()->getType()), AS,
            Align)) {
      // If this is not supported, there is no way we can combine
      // the extract with the store.
      return false;
    }

    // The scalar chain of computation has to pay for the transition
    // scalar to vector.
    // The vector chain has to account for the combining cost.
    uint64_t ScalarCost =
        TTI.getVectorInstrCost(Transition->getOpcode(), PromotedType, Index);
    uint64_t VectorCost = StoreExtractCombineCost;
    for (const auto &Inst : InstsToBePromoted) {
      // Compute the cost.
      // By construction, all instructions being promoted are arithmetic ones.
      // Moreover, one argument is a constant that can be viewed as a splat
      // constant.
      Value *Arg0 = Inst->getOperand(0);
      bool IsArg0Constant = isa<UndefValue>(Arg0) || isa<ConstantInt>(Arg0) ||
                            isa<ConstantFP>(Arg0);
      TargetTransformInfo::OperandValueKind Arg0OVK =
          IsArg0Constant ? TargetTransformInfo::OK_UniformConstantValue
                         : TargetTransformInfo::OK_AnyValue;
      TargetTransformInfo::OperandValueKind Arg1OVK =
          !IsArg0Constant ? TargetTransformInfo::OK_UniformConstantValue
                          : TargetTransformInfo::OK_AnyValue;
      ScalarCost += TTI.getArithmeticInstrCost(
          Inst->getOpcode(), Inst->getType(), Arg0OVK, Arg1OVK);
      VectorCost += TTI.getArithmeticInstrCost(Inst->getOpcode(), PromotedType,
                                               Arg0OVK, Arg1OVK);
    }
    DEBUG(dbgs() << "Estimated cost of computation to be promoted:\nScalar: "
                 << ScalarCost << "\nVector: " << VectorCost << '\n');
    return ScalarCost > VectorCost;
  }

  /// \brief Generate a constant vector with \p Val with the same
  /// number of elements as the transition.
  /// \p UseSplat defines whether or not \p Val should be replicated
  /// across the whole vector.
  /// In other words, if UseSplat == true, we generate <Val, Val, ..., Val>,
  /// otherwise we generate a vector with as many undef as possible:
  /// <undef, ..., undef, Val, undef, ..., undef> where \p Val is only
  /// used at the index of the extract.
  Value *getConstantVector(Constant *Val, bool UseSplat) const {
    unsigned ExtractIdx = UINT_MAX;
    if (!UseSplat) {
      // If we cannot determine where the constant must be, we have to
      // use a splat constant.
      Value *ValExtractIdx = Transition->getOperand(getTransitionIdx());
      if (ConstantInt *CstVal = dyn_cast<ConstantInt>(ValExtractIdx))
        ExtractIdx = CstVal->getSExtValue();
      else
        UseSplat = true;
    }

    unsigned End = getTransitionType()->getVectorNumElements();
    if (UseSplat)
      return ConstantVector::getSplat(End, Val);

    SmallVector<Constant *, 4> ConstVec;
    UndefValue *UndefVal = UndefValue::get(Val->getType());
    for (unsigned Idx = 0; Idx != End; ++Idx) {
      if (Idx == ExtractIdx)
        ConstVec.push_back(Val);
      else
        ConstVec.push_back(UndefVal);
    }
    return ConstantVector::get(ConstVec);
  }

  /// \brief Check if promoting to a vector type an operand at \p OperandIdx
  /// in \p Use can trigger undefined behavior.
  static bool canCauseUndefinedBehavior(const Instruction *Use,
                                        unsigned OperandIdx) {
    // This is not safe to introduce undef when the operand is on
    // the right hand side of a division-like instruction.
    if (OperandIdx != 1)
      return false;
    switch (Use->getOpcode()) {
    default:
      return false;
    case Instruction::SDiv:
    case Instruction::UDiv:
    case Instruction::SRem:
    case Instruction::URem:
      return true;
    case Instruction::FDiv:
    case Instruction::FRem:
      return !Use->hasNoNaNs();
    }
    llvm_unreachable(nullptr);
  }

public:
  VectorPromoteHelper(const DataLayout &DL, const TargetLowering &TLI,
                      const TargetTransformInfo &TTI, Instruction *Transition,
                      unsigned CombineCost)
      : DL(DL), TLI(TLI), TTI(TTI), Transition(Transition),
        StoreExtractCombineCost(CombineCost), CombineInst(nullptr) {
    assert(Transition && "Do not know how to promote null");
  }

  /// \brief Check if we can promote \p ToBePromoted to \p Type.
  bool canPromote(const Instruction *ToBePromoted) const {
    // We could support CastInst too.
    return isa<BinaryOperator>(ToBePromoted);
  }

  /// \brief Check if it is profitable to promote \p ToBePromoted
  /// by moving downward the transition through.
  bool shouldPromote(const Instruction *ToBePromoted) const {
    // Promote only if all the operands can be statically expanded.
    // Indeed, we do not want to introduce any new kind of transitions.
    for (const Use &U : ToBePromoted->operands()) {
      const Value *Val = U.get();
      if (Val == getEndOfTransition()) {
        // If the use is a division and the transition is on the rhs,
        // we cannot promote the operation, otherwise we may create a
        // division by zero.
        if (canCauseUndefinedBehavior(ToBePromoted, U.getOperandNo()))
          return false;
        continue;
      }
      if (!isa<ConstantInt>(Val) && !isa<UndefValue>(Val) &&
          !isa<ConstantFP>(Val))
        return false;
    }
    // Check that the resulting operation is legal.
    int ISDOpcode = TLI.InstructionOpcodeToISD(ToBePromoted->getOpcode());
    if (!ISDOpcode)
      return false;
    return StressStoreExtract ||
           TLI.isOperationLegalOrCustom(
               ISDOpcode, TLI.getValueType(DL, getTransitionType(), true));
  }

  /// \brief Check whether or not \p Use can be combined
  /// with the transition.
  /// I.e., is it possible to do Use(Transition) => AnotherUse?
  bool canCombine(const Instruction *Use) { return isa<StoreInst>(Use); }

  /// \brief Record \p ToBePromoted as part of the chain to be promoted.
  void enqueueForPromotion(Instruction *ToBePromoted) {
    InstsToBePromoted.push_back(ToBePromoted);
  }

  /// \brief Set the instruction that will be combined with the transition.
  void recordCombineInstruction(Instruction *ToBeCombined) {
    assert(canCombine(ToBeCombined) && "Unsupported instruction to combine");
    CombineInst = ToBeCombined;
  }

  /// \brief Promote all the instructions enqueued for promotion if it is
  /// is profitable.
  /// \return True if the promotion happened, false otherwise.
  bool promote() {
    // Check if there is something to promote.
    // Right now, if we do not have anything to combine with,
    // we assume the promotion is not profitable.
    if (InstsToBePromoted.empty() || !CombineInst)
      return false;

    // Check cost.
    if (!StressStoreExtract && !isProfitableToPromote())
      return false;

    // Promote.
    for (auto &ToBePromoted : InstsToBePromoted)
      promoteImpl(ToBePromoted);
    InstsToBePromoted.clear();
    return true;
  }
};
} // End of anonymous namespace.

void VectorPromoteHelper::promoteImpl(Instruction *ToBePromoted) {
  // At this point, we know that all the operands of ToBePromoted but Def
  // can be statically promoted.
  // For Def, we need to use its parameter in ToBePromoted:
  // b = ToBePromoted ty1 a
  // Def = Transition ty1 b to ty2
  // Move the transition down.
  // 1. Replace all uses of the promoted operation by the transition.
  // = ... b => = ... Def.
  assert(ToBePromoted->getType() == Transition->getType() &&
         "The type of the result of the transition does not match "
         "the final type");
  ToBePromoted->replaceAllUsesWith(Transition);
  // 2. Update the type of the uses.
  // b = ToBePromoted ty2 Def => b = ToBePromoted ty1 Def.
  Type *TransitionTy = getTransitionType();
  ToBePromoted->mutateType(TransitionTy);
  // 3. Update all the operands of the promoted operation with promoted
  // operands.
  // b = ToBePromoted ty1 Def => b = ToBePromoted ty1 a.
  for (Use &U : ToBePromoted->operands()) {
    Value *Val = U.get();
    Value *NewVal = nullptr;
    if (Val == Transition)
      NewVal = Transition->getOperand(getTransitionOriginalValueIdx());
    else if (isa<UndefValue>(Val) || isa<ConstantInt>(Val) ||
             isa<ConstantFP>(Val)) {
      // Use a splat constant if it is not safe to use undef.
      NewVal = getConstantVector(
          cast<Constant>(Val),
          isa<UndefValue>(Val) ||
              canCauseUndefinedBehavior(ToBePromoted, U.getOperandNo()));
    } else
      llvm_unreachable("Did you modified shouldPromote and forgot to update "
                       "this?");
    ToBePromoted->setOperand(U.getOperandNo(), NewVal);
  }
  Transition->removeFromParent();
  Transition->insertAfter(ToBePromoted);
  Transition->setOperand(getTransitionOriginalValueIdx(), ToBePromoted);
}

/// Some targets can do store(extractelement) with one instruction.
/// Try to push the extractelement towards the stores when the target
/// has this feature and this is profitable.
bool CodeGenPrepare::OptimizeExtractElementInst(Instruction *Inst) {
  unsigned CombineCost = UINT_MAX;
  if (DisableStoreExtract || !TLI ||
      (!StressStoreExtract &&
       !TLI->canCombineStoreAndExtract(Inst->getOperand(0)->getType(),
                                       Inst->getOperand(1), CombineCost)))
    return false;

  // At this point we know that Inst is a vector to scalar transition.
  // Try to move it down the def-use chain, until:
  // - We can combine the transition with its single use
  //   => we got rid of the transition.
  // - We escape the current basic block
  //   => we would need to check that we are moving it at a cheaper place and
  //      we do not do that for now.
  BasicBlock *Parent = Inst->getParent();
  DEBUG(dbgs() << "Found an interesting transition: " << *Inst << '\n');
  VectorPromoteHelper VPH(*DL, *TLI, *TTI, Inst, CombineCost);
  // If the transition has more than one use, assume this is not going to be
  // beneficial.
  while (Inst->hasOneUse()) {
    Instruction *ToBePromoted = cast<Instruction>(*Inst->user_begin());
    DEBUG(dbgs() << "Use: " << *ToBePromoted << '\n');

    if (ToBePromoted->getParent() != Parent) {
      DEBUG(dbgs() << "Instruction to promote is in a different block ("
                   << ToBePromoted->getParent()->getName()
                   << ") than the transition (" << Parent->getName() << ").\n");
      return false;
    }

    if (VPH.canCombine(ToBePromoted)) {
      DEBUG(dbgs() << "Assume " << *Inst << '\n'
                   << "will be combined with: " << *ToBePromoted << '\n');
      VPH.recordCombineInstruction(ToBePromoted);
      bool Changed = VPH.promote();
      NumStoreExtractExposed += Changed;
      return Changed;
    }

    DEBUG(dbgs() << "Try promoting.\n");
    if (!VPH.canPromote(ToBePromoted) || !VPH.shouldPromote(ToBePromoted))
      return false;

    DEBUG(dbgs() << "Promoting is possible... Enqueue for promotion!\n");

    VPH.enqueueForPromotion(ToBePromoted);
    Inst = ToBePromoted;
  }
  return false;
}

bool CodeGenPrepare::OptimizeInst(Instruction *I, bool& ModifiedDT) {
  // Bail out if we inserted the instruction to prevent optimizations from
  // stepping on each other's toes.
  if (InsertedInsts.count(I))
    return false;

  if (PHINode *P = dyn_cast<PHINode>(I)) {
    // It is possible for very late stage optimizations (such as SimplifyCFG)
    // to introduce PHI nodes too late to be cleaned up.  If we detect such a
    // trivial PHI, go ahead and zap it here.
    if (Value *V = SimplifyInstruction(P, *DL, TLInfo, nullptr)) {
      P->replaceAllUsesWith(V);
      P->eraseFromParent();
      ++NumPHIsElim;
      return true;
    }
    return false;
  }

  if (CastInst *CI = dyn_cast<CastInst>(I)) {
    // If the source of the cast is a constant, then this should have
    // already been constant folded.  The only reason NOT to constant fold
    // it is if something (e.g. LSR) was careful to place the constant
    // evaluation in a block other than then one that uses it (e.g. to hoist
    // the address of globals out of a loop).  If this is the case, we don't
    // want to forward-subst the cast.
    if (isa<Constant>(CI->getOperand(0)))
      return false;

    if (TLI && OptimizeNoopCopyExpression(CI, *TLI, *DL))
      return true;

    if (isa<ZExtInst>(I) || isa<SExtInst>(I)) {
      /// Sink a zext or sext into its user blocks if the target type doesn't
      /// fit in one register
      if (TLI &&
          TLI->getTypeAction(CI->getContext(),
                             TLI->getValueType(*DL, CI->getType())) ==
              TargetLowering::TypeExpandInteger) {
        return SinkCast(CI);
      } else {
        bool MadeChange = MoveExtToFormExtLoad(I);
        return MadeChange | OptimizeExtUses(I);
      }
    }
    return false;
  }

  if (CmpInst *CI = dyn_cast<CmpInst>(I))
    if (!TLI || !TLI->hasMultipleConditionRegisters())
      return OptimizeCmpExpression(CI);

  if (LoadInst *LI = dyn_cast<LoadInst>(I)) {
    if (TLI) {
      unsigned AS = LI->getPointerAddressSpace();
      return OptimizeMemoryInst(I, I->getOperand(0), LI->getType(), AS);
    }
    return false;
  }

  if (StoreInst *SI = dyn_cast<StoreInst>(I)) {
    if (TLI) {
      unsigned AS = SI->getPointerAddressSpace();
      return OptimizeMemoryInst(I, SI->getOperand(1),
                                SI->getOperand(0)->getType(), AS);
    }
    return false;
  }

  BinaryOperator *BinOp = dyn_cast<BinaryOperator>(I);

  if (BinOp && (BinOp->getOpcode() == Instruction::AShr ||
                BinOp->getOpcode() == Instruction::LShr)) {
    ConstantInt *CI = dyn_cast<ConstantInt>(BinOp->getOperand(1));
    if (TLI && CI && TLI->hasExtractBitsInsn())
      return OptimizeExtractBits(BinOp, CI, *TLI, *DL);

    return false;
  }

  if (GetElementPtrInst *GEPI = dyn_cast<GetElementPtrInst>(I)) {
    if (GEPI->hasAllZeroIndices()) {
      /// The GEP operand must be a pointer, so must its result -> BitCast
      Instruction *NC = new BitCastInst(GEPI->getOperand(0), GEPI->getType(),
                                        GEPI->getName(), GEPI);
      GEPI->replaceAllUsesWith(NC);
      GEPI->eraseFromParent();
      ++NumGEPsElim;
      OptimizeInst(NC, ModifiedDT);
      return true;
    }
    return false;
  }

  if (CallInst *CI = dyn_cast<CallInst>(I))
    return OptimizeCallInst(CI, ModifiedDT);

  if (SelectInst *SI = dyn_cast<SelectInst>(I))
    return OptimizeSelectInst(SI);

  if (ShuffleVectorInst *SVI = dyn_cast<ShuffleVectorInst>(I))
    return OptimizeShuffleVectorInst(SVI);

  if (isa<ExtractElementInst>(I))
    return OptimizeExtractElementInst(I);

  return false;
}

// In this pass we look for GEP and cast instructions that are used
// across basic blocks and rewrite them to improve basic-block-at-a-time
// selection.
bool CodeGenPrepare::OptimizeBlock(BasicBlock &BB, bool& ModifiedDT) {
  SunkAddrs.clear();
  bool MadeChange = false;

  CurInstIterator = BB.begin();
  while (CurInstIterator != BB.end()) {
    MadeChange |= OptimizeInst(CurInstIterator++, ModifiedDT);
    if (ModifiedDT)
      return true;
  }
  MadeChange |= DupRetToEnableTailCallOpts(&BB);

  return MadeChange;
}

// llvm.dbg.value is far away from the value then iSel may not be able
// handle it properly. iSel will drop llvm.dbg.value if it can not
// find a node corresponding to the value.
bool CodeGenPrepare::PlaceDbgValues(Function &F) {
  bool MadeChange = false;
  for (BasicBlock &BB : F) {
    Instruction *PrevNonDbgInst = nullptr;
    for (BasicBlock::iterator BI = BB.begin(), BE = BB.end(); BI != BE;) {
      Instruction *Insn = BI++;
      DbgValueInst *DVI = dyn_cast<DbgValueInst>(Insn);
      // Leave dbg.values that refer to an alloca alone. These
      // instrinsics describe the address of a variable (= the alloca)
      // being taken.  They should not be moved next to the alloca
      // (and to the beginning of the scope), but rather stay close to
      // where said address is used.
      if (!DVI || (DVI->getValue() && isa<AllocaInst>(DVI->getValue()))) {
        PrevNonDbgInst = Insn;
        continue;
      }

      Instruction *VI = dyn_cast_or_null<Instruction>(DVI->getValue());
      if (VI && VI != PrevNonDbgInst && !VI->isTerminator()) {
        DEBUG(dbgs() << "Moving Debug Value before :\n" << *DVI << ' ' << *VI);
        DVI->removeFromParent();
        if (isa<PHINode>(VI))
          DVI->insertBefore(VI->getParent()->getFirstInsertionPt());
        else
          DVI->insertAfter(VI);
        MadeChange = true;
        ++NumDbgValueMoved;
      }
    }
  }
  return MadeChange;
}

// If there is a sequence that branches based on comparing a single bit
// against zero that can be combined into a single instruction, and the
// target supports folding these into a single instruction, sink the
// mask and compare into the branch uses. Do this before OptimizeBlock ->
// OptimizeInst -> OptimizeCmpExpression, which perturbs the pattern being
// searched for.
bool CodeGenPrepare::sinkAndCmp(Function &F) {
  if (!EnableAndCmpSinking)
    return false;
  if (!TLI || !TLI->isMaskAndBranchFoldingLegal())
    return false;
  bool MadeChange = false;
  for (Function::iterator I = F.begin(), E = F.end(); I != E; ) {
    BasicBlock *BB = I++;

    // Does this BB end with the following?
    //   %andVal = and %val, #single-bit-set
    //   %icmpVal = icmp %andResult, 0
    //   br i1 %cmpVal label %dest1, label %dest2"
    BranchInst *Brcc = dyn_cast<BranchInst>(BB->getTerminator());
    if (!Brcc || !Brcc->isConditional())
      continue;
    ICmpInst *Cmp = dyn_cast<ICmpInst>(Brcc->getOperand(0));
    if (!Cmp || Cmp->getParent() != BB)
      continue;
    ConstantInt *Zero = dyn_cast<ConstantInt>(Cmp->getOperand(1));
    if (!Zero || !Zero->isZero())
      continue;
    Instruction *And = dyn_cast<Instruction>(Cmp->getOperand(0));
    if (!And || And->getOpcode() != Instruction::And || And->getParent() != BB)
      continue;
    ConstantInt* Mask = dyn_cast<ConstantInt>(And->getOperand(1));
    if (!Mask || !Mask->getUniqueInteger().isPowerOf2())
      continue;
    DEBUG(dbgs() << "found and; icmp ?,0; brcc\n"); DEBUG(BB->dump());

    // Push the "and; icmp" for any users that are conditional branches.
    // Since there can only be one branch use per BB, we don't need to keep
    // track of which BBs we insert into.
    for (Value::use_iterator UI = Cmp->use_begin(), E = Cmp->use_end();
         UI != E; ) {
      Use &TheUse = *UI;
      // Find brcc use.
      BranchInst *BrccUser = dyn_cast<BranchInst>(*UI);
      ++UI;
      if (!BrccUser || !BrccUser->isConditional())
        continue;
      BasicBlock *UserBB = BrccUser->getParent();
      if (UserBB == BB) continue;
      DEBUG(dbgs() << "found Brcc use\n");

      // Sink the "and; icmp" to use.
      MadeChange = true;
      BinaryOperator *NewAnd =
        BinaryOperator::CreateAnd(And->getOperand(0), And->getOperand(1), "",
                                  BrccUser);
      CmpInst *NewCmp =
        CmpInst::Create(Cmp->getOpcode(), Cmp->getPredicate(), NewAnd, Zero,
                        "", BrccUser);
      TheUse = NewCmp;
      ++NumAndCmpsMoved;
      DEBUG(BrccUser->getParent()->dump());
    }
  }
  return MadeChange;
}

/// \brief Retrieve the probabilities of a conditional branch. Returns true on
/// success, or returns false if no or invalid metadata was found.
static bool extractBranchMetadata(BranchInst *BI,
                                  uint64_t &ProbTrue, uint64_t &ProbFalse) {
  assert(BI->isConditional() &&
         "Looking for probabilities on unconditional branch?");
  auto *ProfileData = BI->getMetadata(LLVMContext::MD_prof);
  if (!ProfileData || ProfileData->getNumOperands() != 3)
    return false;

  const auto *CITrue =
      mdconst::dyn_extract<ConstantInt>(ProfileData->getOperand(1));
  const auto *CIFalse =
      mdconst::dyn_extract<ConstantInt>(ProfileData->getOperand(2));
  if (!CITrue || !CIFalse)
    return false;

  ProbTrue = CITrue->getValue().getZExtValue();
  ProbFalse = CIFalse->getValue().getZExtValue();

  return true;
}

/// \brief Scale down both weights to fit into uint32_t.
static void scaleWeights(uint64_t &NewTrue, uint64_t &NewFalse) {
  uint64_t NewMax = (NewTrue > NewFalse) ? NewTrue : NewFalse;
  uint32_t Scale = (NewMax / UINT32_MAX) + 1;
  NewTrue = NewTrue / Scale;
  NewFalse = NewFalse / Scale;
}

/// \brief Some targets prefer to split a conditional branch like:
/// \code
///   %0 = icmp ne i32 %a, 0
///   %1 = icmp ne i32 %b, 0
///   %or.cond = or i1 %0, %1
///   br i1 %or.cond, label %TrueBB, label %FalseBB
/// \endcode
/// into multiple branch instructions like:
/// \code
///   bb1:
///     %0 = icmp ne i32 %a, 0
///     br i1 %0, label %TrueBB, label %bb2
///   bb2:
///     %1 = icmp ne i32 %b, 0
///     br i1 %1, label %TrueBB, label %FalseBB
/// \endcode
/// This usually allows instruction selection to do even further optimizations
/// and combine the compare with the branch instruction. Currently this is
/// applied for targets which have "cheap" jump instructions.
///
/// FIXME: Remove the (equivalent?) implementation in SelectionDAG.
///
bool CodeGenPrepare::splitBranchCondition(Function &F) {
  if (!TM || !TM->Options.EnableFastISel || !TLI || TLI->isJumpExpensive())
    return false;

  bool MadeChange = false;
  for (auto &BB : F) {
    // Does this BB end with the following?
    //   %cond1 = icmp|fcmp|binary instruction ...
    //   %cond2 = icmp|fcmp|binary instruction ...
    //   %cond.or = or|and i1 %cond1, cond2
    //   br i1 %cond.or label %dest1, label %dest2"
    BinaryOperator *LogicOp;
    BasicBlock *TBB, *FBB;
    if (!match(BB.getTerminator(), m_Br(m_OneUse(m_BinOp(LogicOp)), TBB, FBB)))
      continue;

    auto *Br1 = cast<BranchInst>(BB.getTerminator());
    if (Br1->getMetadata(LLVMContext::MD_unpredictable))
      continue;

    unsigned Opc;
    Value *Cond1, *Cond2;
    if (match(LogicOp, m_And(m_OneUse(m_Value(Cond1)),
                             m_OneUse(m_Value(Cond2)))))
      Opc = Instruction::And;
    else if (match(LogicOp, m_Or(m_OneUse(m_Value(Cond1)),
                                 m_OneUse(m_Value(Cond2)))))
      Opc = Instruction::Or;
    else
      continue;

    if (!match(Cond1, m_CombineOr(m_Cmp(), m_BinOp())) ||
        !match(Cond2, m_CombineOr(m_Cmp(), m_BinOp()))   )
      continue;

    DEBUG(dbgs() << "Before branch condition splitting\n"; BB.dump());

    // Create a new BB.
    auto *InsertBefore = std::next(Function::iterator(BB))
        .getNodePtrUnchecked();
    auto TmpBB = BasicBlock::Create(BB.getContext(),
                                    BB.getName() + ".cond.split",
                                    BB.getParent(), InsertBefore);

    // Update original basic block by using the first condition directly by the
    // branch instruction and removing the no longer needed and/or instruction.
    Br1->setCondition(Cond1);
    LogicOp->eraseFromParent();

    // Depending on the conditon we have to either replace the true or the false
    // successor of the original branch instruction.
    if (Opc == Instruction::And)
      Br1->setSuccessor(0, TmpBB);
    else
      Br1->setSuccessor(1, TmpBB);

    // Fill in the new basic block.
    auto *Br2 = IRBuilder<>(TmpBB).CreateCondBr(Cond2, TBB, FBB);
    if (auto *I = dyn_cast<Instruction>(Cond2)) {
      I->removeFromParent();
      I->insertBefore(Br2);
    }

    // Update PHI nodes in both successors. The original BB needs to be
    // replaced in one succesor's PHI nodes, because the branch comes now from
    // the newly generated BB (NewBB). In the other successor we need to add one
    // incoming edge to the PHI nodes, because both branch instructions target
    // now the same successor. Depending on the original branch condition
    // (and/or) we have to swap the successors (TrueDest, FalseDest), so that
    // we perfrom the correct update for the PHI nodes.
    // This doesn't change the successor order of the just created branch
    // instruction (or any other instruction).
    if (Opc == Instruction::Or)
      std::swap(TBB, FBB);

    // Replace the old BB with the new BB.
    for (auto &I : *TBB) {
      PHINode *PN = dyn_cast<PHINode>(&I);
      if (!PN)
        break;
      int i;
      while ((i = PN->getBasicBlockIndex(&BB)) >= 0)
        PN->setIncomingBlock(i, TmpBB);
    }

    // Add another incoming edge form the new BB.
    for (auto &I : *FBB) {
      PHINode *PN = dyn_cast<PHINode>(&I);
      if (!PN)
        break;
      auto *Val = PN->getIncomingValueForBlock(&BB);
      PN->addIncoming(Val, TmpBB);
    }

    // Update the branch weights (from SelectionDAGBuilder::
    // FindMergedConditions).
    if (Opc == Instruction::Or) {
      // Codegen X | Y as:
      // BB1:
      //   jmp_if_X TBB
      //   jmp TmpBB
      // TmpBB:
      //   jmp_if_Y TBB
      //   jmp FBB
      //

      // We have flexibility in setting Prob for BB1 and Prob for NewBB.
      // The requirement is that
      //   TrueProb for BB1 + (FalseProb for BB1 * TrueProb for TmpBB)
      //     = TrueProb for orignal BB.
      // Assuming the orignal weights are A and B, one choice is to set BB1's
      // weights to A and A+2B, and set TmpBB's weights to A and 2B. This choice
      // assumes that
      //   TrueProb for BB1 == FalseProb for BB1 * TrueProb for TmpBB.
      // Another choice is to assume TrueProb for BB1 equals to TrueProb for
      // TmpBB, but the math is more complicated.
      uint64_t TrueWeight, FalseWeight;
      if (extractBranchMetadata(Br1, TrueWeight, FalseWeight)) {
        uint64_t NewTrueWeight = TrueWeight;
        uint64_t NewFalseWeight = TrueWeight + 2 * FalseWeight;
        scaleWeights(NewTrueWeight, NewFalseWeight);
        Br1->setMetadata(LLVMContext::MD_prof, MDBuilder(Br1->getContext())
                         .createBranchWeights(TrueWeight, FalseWeight));

        NewTrueWeight = TrueWeight;
        NewFalseWeight = 2 * FalseWeight;
        scaleWeights(NewTrueWeight, NewFalseWeight);
        Br2->setMetadata(LLVMContext::MD_prof, MDBuilder(Br2->getContext())
                         .createBranchWeights(TrueWeight, FalseWeight));
      }
    } else {
      // Codegen X & Y as:
      // BB1:
      //   jmp_if_X TmpBB
      //   jmp FBB
      // TmpBB:
      //   jmp_if_Y TBB
      //   jmp FBB
      //
      //  This requires creation of TmpBB after CurBB.

      // We have flexibility in setting Prob for BB1 and Prob for TmpBB.
      // The requirement is that
      //   FalseProb for BB1 + (TrueProb for BB1 * FalseProb for TmpBB)
      //     = FalseProb for orignal BB.
      // Assuming the orignal weights are A and B, one choice is to set BB1's
      // weights to 2A+B and B, and set TmpBB's weights to 2A and B. This choice
      // assumes that
      //   FalseProb for BB1 == TrueProb for BB1 * FalseProb for TmpBB.
      uint64_t TrueWeight, FalseWeight;
      if (extractBranchMetadata(Br1, TrueWeight, FalseWeight)) {
        uint64_t NewTrueWeight = 2 * TrueWeight + FalseWeight;
        uint64_t NewFalseWeight = FalseWeight;
        scaleWeights(NewTrueWeight, NewFalseWeight);
        Br1->setMetadata(LLVMContext::MD_prof, MDBuilder(Br1->getContext())
                         .createBranchWeights(TrueWeight, FalseWeight));

        NewTrueWeight = 2 * TrueWeight;
        NewFalseWeight = FalseWeight;
        scaleWeights(NewTrueWeight, NewFalseWeight);
        Br2->setMetadata(LLVMContext::MD_prof, MDBuilder(Br2->getContext())
                         .createBranchWeights(TrueWeight, FalseWeight));
      }
    }

    // Note: No point in getting fancy here, since the DT info is never
    // available to CodeGenPrepare.
    ModifiedDT = true;

    MadeChange = true;

    DEBUG(dbgs() << "After branch condition splitting\n"; BB.dump();
          TmpBB->dump());
  }
  return MadeChange;
}<|MERGE_RESOLUTION|>--- conflicted
+++ resolved
@@ -1311,16 +1311,11 @@
       return true;
   }
 
-<<<<<<< HEAD
 #if INTEL_CUSTOMIZATION
   if (TTI->adjustCallArgs(CI))
     return true;
 #endif
 
-  const DataLayout *TD = TLI ? TLI->getDataLayout() : nullptr;
-
-=======
->>>>>>> c5f000fa
   // Align the pointer arguments to this call if the target thinks it's a good
   // idea
   unsigned MinSize, PrefAlign;
