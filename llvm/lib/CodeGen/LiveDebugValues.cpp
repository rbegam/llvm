<<<<<<< HEAD
//===------ LiveDebugValues.cpp - Tracking Debug Value MIs ----------------===//G
=======
//===- LiveDebugValues.cpp - Tracking Debug Value MIs ---------------------===//
>>>>>>> 0e95ba0d
//
//                     The LLVM Compiler Infrastructure
//
// This file is distributed under the University of Illinois Open Source
// License. See LICENSE.TXT for details.
//
//===----------------------------------------------------------------------===//
///
/// This pass implements a data flow analysis that propagates debug location
/// information by inserting additional DBG_VALUE instructions into the machine
/// instruction stream. The pass internally builds debug location liveness
/// ranges to determine the points where additional DBG_VALUEs need to be
/// inserted.
///
/// This is a separate pass from DbgValueHistoryCalculator to facilitate
/// testing and improve modularity.
///
//===----------------------------------------------------------------------===//

#include "llvm/ADT/DenseMap.h"
#include "llvm/ADT/PostOrderIterator.h"
#include "llvm/ADT/SmallPtrSet.h"
#include "llvm/ADT/SmallVector.h"
#include "llvm/ADT/SparseBitVector.h"
#include "llvm/ADT/Statistic.h"
#include "llvm/ADT/UniqueVector.h"
#include "llvm/CodeGen/LexicalScopes.h"
#include "llvm/CodeGen/MachineBasicBlock.h"
#include "llvm/CodeGen/MachineFrameInfo.h"
#include "llvm/CodeGen/MachineFunction.h"
#include "llvm/CodeGen/MachineFunctionPass.h"
#include "llvm/CodeGen/MachineInstr.h"
#include "llvm/CodeGen/MachineInstrBuilder.h"
#include "llvm/CodeGen/MachineMemOperand.h"
#include "llvm/CodeGen/MachineModuleInfo.h"
#include "llvm/CodeGen/MachineOperand.h"
#include "llvm/CodeGen/PseudoSourceValue.h"
#include "llvm/CodeGen/TargetFrameLowering.h"
#include "llvm/CodeGen/TargetInstrInfo.h"
#include "llvm/CodeGen/TargetLowering.h"
#include "llvm/CodeGen/TargetRegisterInfo.h"
#include "llvm/CodeGen/TargetSubtargetInfo.h"
#include "llvm/IR/DebugInfoMetadata.h"
#include "llvm/IR/DebugLoc.h"
#include "llvm/IR/Function.h"
#include "llvm/IR/Module.h"
#include "llvm/MC/MCRegisterInfo.h"
#include "llvm/Pass.h"
#include "llvm/Support/Casting.h"
#include "llvm/Support/Compiler.h"
#include "llvm/Support/Debug.h"
#include "llvm/Support/raw_ostream.h"
#include <algorithm>
#include <cassert>
#include <cstdint>
#include <functional>
#include <queue>
#include <utility>
#include <vector>

using namespace llvm;

#define DEBUG_TYPE "livedebugvalues"

STATISTIC(NumInserted, "Number of DBG_VALUE instructions inserted");

// \brief If @MI is a DBG_VALUE with debug value described by a defined
// register, returns the number of this register. In the other case, returns 0.
static unsigned isDbgValueDescribedByReg(const MachineInstr &MI) {
  assert(MI.isDebugValue() && "expected a DBG_VALUE");
  assert(MI.getNumOperands() == 4 && "malformed DBG_VALUE");
  // If location of variable is described using a register (directly
  // or indirectly), this register is always a first operand.
  return MI.getOperand(0).isReg() ? MI.getOperand(0).getReg() : 0;
}

namespace {

class LiveDebugValues : public MachineFunctionPass {
private:
  const TargetRegisterInfo *TRI;
  const TargetInstrInfo *TII;
  const TargetFrameLowering *TFI;
  LexicalScopes LS;

  /// Keeps track of lexical scopes associated with a user value's source
  /// location.
  class UserValueScopes {
    DebugLoc DL;
    LexicalScopes &LS;
    SmallPtrSet<const MachineBasicBlock *, 4> LBlocks;

  public:
    UserValueScopes(DebugLoc D, LexicalScopes &L) : DL(std::move(D)), LS(L) {}

    /// Return true if current scope dominates at least one machine
    /// instruction in a given machine basic block.
    bool dominates(MachineBasicBlock *MBB) {
      if (LBlocks.empty())
        LS.getMachineBasicBlocks(DL, LBlocks);
      return LBlocks.count(MBB) != 0 || LS.dominates(DL, MBB);
    }
  };

  /// Based on std::pair so it can be used as an index into a DenseMap.
  using DebugVariableBase =
      std::pair<const DILocalVariable *, const DILocation *>;
  /// A potentially inlined instance of a variable.
  struct DebugVariable : public DebugVariableBase {
    DebugVariable(const DILocalVariable *Var, const DILocation *InlinedAt)
        : DebugVariableBase(Var, InlinedAt) {}

    const DILocalVariable *getVar() const { return this->first; }
    const DILocation *getInlinedAt() const { return this->second; }

    bool operator<(const DebugVariable &DV) const {
      if (getVar() == DV.getVar())
        return getInlinedAt() < DV.getInlinedAt();
      return getVar() < DV.getVar();
    }
  };

  /// A pair of debug variable and value location.
  struct VarLoc {
    const DebugVariable Var;
    const MachineInstr &MI; ///< Only used for cloning a new DBG_VALUE.
    mutable UserValueScopes UVS;
    enum { InvalidKind = 0, RegisterKind } Kind = InvalidKind;

    /// The value location. Stored separately to avoid repeatedly
    /// extracting it from MI.
    union {
      uint64_t RegNo;
      uint64_t Hash;
    } Loc;

    VarLoc(const MachineInstr &MI, LexicalScopes &LS)
        : Var(MI.getDebugVariable(), MI.getDebugLoc()->getInlinedAt()), MI(MI),
          UVS(MI.getDebugLoc(), LS) {
      static_assert((sizeof(Loc) == sizeof(uint64_t)),
                    "hash does not cover all members of Loc");
      assert(MI.isDebugValue() && "not a DBG_VALUE");
      assert(MI.getNumOperands() == 4 && "malformed DBG_VALUE");
      if (int RegNo = isDbgValueDescribedByReg(MI)) {
        Kind = RegisterKind;
        Loc.RegNo = RegNo;
      }
    }

    /// If this variable is described by a register, return it,
    /// otherwise return 0.
    unsigned isDescribedByReg() const {
      if (Kind == RegisterKind)
        return Loc.RegNo;
      return 0;
    }

    /// Determine whether the lexical scope of this value's debug location
    /// dominates MBB.
    bool dominates(MachineBasicBlock &MBB) const { return UVS.dominates(&MBB); }

#if !defined(NDEBUG) || defined(LLVM_ENABLE_DUMP)
    LLVM_DUMP_METHOD void dump() const { MI.dump(); }
#endif

    bool operator==(const VarLoc &Other) const {
      return Var == Other.Var && Loc.Hash == Other.Loc.Hash;
    }

    /// This operator guarantees that VarLocs are sorted by Variable first.
    bool operator<(const VarLoc &Other) const {
      if (Var == Other.Var)
        return Loc.Hash < Other.Loc.Hash;
      return Var < Other.Var;
    }
  };

  using VarLocMap = UniqueVector<VarLoc>;
  using VarLocSet = SparseBitVector<>;
  using VarLocInMBB = SmallDenseMap<const MachineBasicBlock *, VarLocSet>;
  struct SpillDebugPair {
    MachineInstr *SpillInst;
    MachineInstr *DebugInst;
  };
  using SpillMap = SmallVector<SpillDebugPair, 4>;

  /// This holds the working set of currently open ranges. For fast
  /// access, this is done both as a set of VarLocIDs, and a map of
  /// DebugVariable to recent VarLocID. Note that a DBG_VALUE ends all
  /// previous open ranges for the same variable.
  class OpenRangesSet {
    VarLocSet VarLocs;
    SmallDenseMap<DebugVariableBase, unsigned, 8> Vars;

  public:
    const VarLocSet &getVarLocs() const { return VarLocs; }

    /// Terminate all open ranges for Var by removing it from the set.
    void erase(DebugVariable Var) {
      auto It = Vars.find(Var);
      if (It != Vars.end()) {
        unsigned ID = It->second;
        VarLocs.reset(ID);
        Vars.erase(It);
      }
    }

    /// Terminate all open ranges listed in \c KillSet by removing
    /// them from the set.
    void erase(const VarLocSet &KillSet, const VarLocMap &VarLocIDs) {
      VarLocs.intersectWithComplement(KillSet);
      for (unsigned ID : KillSet)
        Vars.erase(VarLocIDs[ID].Var);
    }

    /// Insert a new range into the set.
    void insert(unsigned VarLocID, DebugVariableBase Var) {
      VarLocs.set(VarLocID);
      Vars.insert({Var, VarLocID});
    }

    /// Empty the set.
    void clear() {
      VarLocs.clear();
      Vars.clear();
    }

    /// Return whether the set is empty or not.
    bool empty() const {
      assert(Vars.empty() == VarLocs.empty() && "open ranges are inconsistent");
      return VarLocs.empty();
    }
  };

  bool isSpillInstruction(const MachineInstr &MI, MachineFunction *MF,
                          unsigned &Reg);
  int extractSpillBaseRegAndOffset(const MachineInstr &MI, unsigned &Reg);

  void transferDebugValue(const MachineInstr &MI, OpenRangesSet &OpenRanges,
                          VarLocMap &VarLocIDs);
  void transferSpillInst(MachineInstr &MI, OpenRangesSet &OpenRanges,
                         VarLocMap &VarLocIDs, SpillMap &Spills);
  void transferRegisterDef(MachineInstr &MI, OpenRangesSet &OpenRanges,
                           const VarLocMap &VarLocIDs);
  bool transferTerminatorInst(MachineInstr &MI, OpenRangesSet &OpenRanges,
                              VarLocInMBB &OutLocs, const VarLocMap &VarLocIDs);
  bool transfer(MachineInstr &MI, OpenRangesSet &OpenRanges,
                VarLocInMBB &OutLocs, VarLocMap &VarLocIDs, SpillMap &Spills,
                bool transferSpills);

  bool join(MachineBasicBlock &MBB, VarLocInMBB &OutLocs, VarLocInMBB &InLocs,
            const VarLocMap &VarLocIDs,
            SmallPtrSet<const MachineBasicBlock *, 16> &Visited);

  bool ExtendRanges(MachineFunction &MF);

public:
  static char ID;

  /// Default construct and initialize the pass.
  LiveDebugValues();

  /// Tell the pass manager which passes we depend on and what
  /// information we preserve.
  void getAnalysisUsage(AnalysisUsage &AU) const override;

  MachineFunctionProperties getRequiredProperties() const override {
    return MachineFunctionProperties().set(
        MachineFunctionProperties::Property::NoVRegs);
  }

  /// Print to ostream with a message.
  void printVarLocInMBB(const MachineFunction &MF, const VarLocInMBB &V,
                        const VarLocMap &VarLocIDs, const char *msg,
                        raw_ostream &Out) const;

  /// Calculate the liveness information for the given machine function.
  bool runOnMachineFunction(MachineFunction &MF) override;
};

} // end anonymous namespace

//===----------------------------------------------------------------------===//
//            Implementation
//===----------------------------------------------------------------------===//

char LiveDebugValues::ID = 0;

char &llvm::LiveDebugValuesID = LiveDebugValues::ID;

INITIALIZE_PASS(LiveDebugValues, DEBUG_TYPE, "Live DEBUG_VALUE analysis",
                false, false)

/// Default construct and initialize the pass.
LiveDebugValues::LiveDebugValues() : MachineFunctionPass(ID) {
  initializeLiveDebugValuesPass(*PassRegistry::getPassRegistry());
}

/// Tell the pass manager which passes we depend on and what information we
/// preserve.
void LiveDebugValues::getAnalysisUsage(AnalysisUsage &AU) const {
  AU.setPreservesCFG();
  MachineFunctionPass::getAnalysisUsage(AU);
}

//===----------------------------------------------------------------------===//
//            Debug Range Extension Implementation
//===----------------------------------------------------------------------===//

#ifndef NDEBUG
void LiveDebugValues::printVarLocInMBB(const MachineFunction &MF,
                                       const VarLocInMBB &V,
                                       const VarLocMap &VarLocIDs,
                                       const char *msg,
                                       raw_ostream &Out) const {
  Out << '\n' << msg << '\n';
  for (const MachineBasicBlock &BB : MF) {
    const auto &L = V.lookup(&BB);
    Out << "MBB: " << BB.getName() << ":\n";
    for (unsigned VLL : L) {
      const VarLoc &VL = VarLocIDs[VLL];
      Out << " Var: " << VL.Var.getVar()->getName();
      Out << " MI: ";
      VL.dump();
    }
  }
  Out << "\n";
}
#endif

/// Given a spill instruction, extract the register and offset used to
/// address the spill location in a target independent way.
int LiveDebugValues::extractSpillBaseRegAndOffset(const MachineInstr &MI,
                                                  unsigned &Reg) {
  assert(MI.hasOneMemOperand() && 
         "Spill instruction does not have exactly one memory operand?");
  auto MMOI = MI.memoperands_begin();
  const PseudoSourceValue *PVal = (*MMOI)->getPseudoValue();
  assert(PVal->kind() == PseudoSourceValue::FixedStack &&
         "Inconsistent memory operand in spill instruction");
  int FI = cast<FixedStackPseudoSourceValue>(PVal)->getFrameIndex();
  const MachineBasicBlock *MBB = MI.getParent();
  return TFI->getFrameIndexReference(*MBB->getParent(), FI, Reg);
}

/// End all previous ranges related to @MI and start a new range from @MI
/// if it is a DBG_VALUE instr.
void LiveDebugValues::transferDebugValue(const MachineInstr &MI,
                                         OpenRangesSet &OpenRanges,
                                         VarLocMap &VarLocIDs) {
  if (!MI.isDebugValue())
    return;
  const DILocalVariable *Var = MI.getDebugVariable();
  const DILocation *DebugLoc = MI.getDebugLoc();
  const DILocation *InlinedAt = DebugLoc->getInlinedAt();
  assert(Var->isValidLocationForIntrinsic(DebugLoc) &&
         "Expected inlined-at fields to agree");

  // End all previous ranges of Var.
  DebugVariable V(Var, InlinedAt);
  OpenRanges.erase(V);

  // Add the VarLoc to OpenRanges from this DBG_VALUE.
  // TODO: Currently handles DBG_VALUE which has only reg as location.
  if (isDbgValueDescribedByReg(MI)) {
    VarLoc VL(MI, LS);
    unsigned ID = VarLocIDs.insert(VL);
    OpenRanges.insert(ID, VL.Var);
  }
}

/// A definition of a register may mark the end of a range.
void LiveDebugValues::transferRegisterDef(MachineInstr &MI,
                                          OpenRangesSet &OpenRanges,
                                          const VarLocMap &VarLocIDs) {
  MachineFunction *MF = MI.getMF();
  const TargetLowering *TLI = MF->getSubtarget().getTargetLowering();
  unsigned SP = TLI->getStackPointerRegisterToSaveRestore();
  SparseBitVector<> KillSet;
  for (const MachineOperand &MO : MI.operands()) {
    // Determine whether the operand is a register def.  Assume that call
    // instructions never clobber SP, because some backends (e.g., AArch64)
    // never list SP in the regmask.
    if (MO.isReg() && MO.isDef() && MO.getReg() &&
        TRI->isPhysicalRegister(MO.getReg()) &&
        !(MI.isCall() && MO.getReg() == SP)) {
      // Remove ranges of all aliased registers.
      for (MCRegAliasIterator RAI(MO.getReg(), TRI, true); RAI.isValid(); ++RAI)
        for (unsigned ID : OpenRanges.getVarLocs())
          if (VarLocIDs[ID].isDescribedByReg() == *RAI)
            KillSet.set(ID);
    } else if (MO.isRegMask()) {
      // Remove ranges of all clobbered registers. Register masks don't usually
      // list SP as preserved.  While the debug info may be off for an
      // instruction or two around callee-cleanup calls, transferring the
      // DEBUG_VALUE across the call is still a better user experience.
      for (unsigned ID : OpenRanges.getVarLocs()) {
        unsigned Reg = VarLocIDs[ID].isDescribedByReg();
        if (Reg && Reg != SP && MO.clobbersPhysReg(Reg))
          KillSet.set(ID);
      }
    }
  }
  OpenRanges.erase(KillSet, VarLocIDs);
}

/// Decide if @MI is a spill instruction and return true if it is. We use 2
/// criteria to make this decision:
/// - Is this instruction a store to a spill slot?
/// - Is there a register operand that is both used and killed?
/// TODO: Store optimization can fold spills into other stores (including
/// other spills). We do not handle this yet (more than one memory operand).
bool LiveDebugValues::isSpillInstruction(const MachineInstr &MI,
                                         MachineFunction *MF, unsigned &Reg) {
  const MachineFrameInfo &FrameInfo = MF->getFrameInfo();
  int FI;
  const MachineMemOperand *MMO;

  // TODO: Handle multiple stores folded into one. 
  if (!MI.hasOneMemOperand())
    return false;

  // To identify a spill instruction, use the same criteria as in AsmPrinter.
  if (!((TII->isStoreToStackSlotPostFE(MI, FI) ||
         TII->hasStoreToStackSlot(MI, MMO, FI)) &&
        FrameInfo.isSpillSlotObjectIndex(FI)))
    return false;

  // In a spill instruction generated by the InlineSpiller the spilled register
  // has its kill flag set. Return false if we don't find such a register.
  Reg = 0;
  for (const MachineOperand &MO : MI.operands()) {
    if (MO.isReg() && MO.isUse() && MO.isKill()) {
      Reg = MO.getReg();
      break;
    }
  }
  return Reg != 0;
}

/// A spilled register may indicate that we have to end the current range of
/// a variable and create a new one for the spill location.
/// We don't want to insert any instructions in transfer(), so we just create
/// the DBG_VALUE witout inserting it and keep track of it in @Spills.
/// It will be inserted into the BB when we're done iterating over the
/// instructions.
void LiveDebugValues::transferSpillInst(MachineInstr &MI,
                                        OpenRangesSet &OpenRanges,
                                        VarLocMap &VarLocIDs,
                                        SpillMap &Spills) {
  unsigned Reg;
  MachineFunction *MF = MI.getMF();
  if (!isSpillInstruction(MI, MF, Reg))
    return;

  // Check if the register is the location of a debug value.
  for (unsigned ID : OpenRanges.getVarLocs()) {
    if (VarLocIDs[ID].isDescribedByReg() == Reg) {
      DEBUG(dbgs() << "Spilling Register " << printReg(Reg, TRI) << '('
                   << VarLocIDs[ID].Var.getVar()->getName() << ")\n");

      // Create a DBG_VALUE instruction to describe the Var in its spilled
      // location, but don't insert it yet to avoid invalidating the
      // iterator in our caller.
      unsigned SpillBase;
      int SpillOffset = extractSpillBaseRegAndOffset(MI, SpillBase);
      const MachineInstr *DMI = &VarLocIDs[ID].MI;
      auto *SpillExpr = DIExpression::prepend(
          DMI->getDebugExpression(), DIExpression::NoDeref, SpillOffset);
      MachineInstr *SpDMI =
          BuildMI(*MF, DMI->getDebugLoc(), DMI->getDesc(), true, SpillBase,
                  DMI->getDebugVariable(), SpillExpr);
      DEBUG(dbgs() << "Creating DBG_VALUE inst for spill: ";
            SpDMI->print(dbgs(), false, TII));

      // The newly created DBG_VALUE instruction SpDMI must be inserted after
      // MI. Keep track of the pairing.
      SpillDebugPair MIP = {&MI, SpDMI};
      Spills.push_back(MIP);

      // End all previous ranges of Var.
      OpenRanges.erase(VarLocIDs[ID].Var);

      // Add the VarLoc to OpenRanges.
      VarLoc VL(*SpDMI, LS);
      unsigned SpillLocID = VarLocIDs.insert(VL);
      OpenRanges.insert(SpillLocID, VL.Var);
      return;
    }
  }
}

/// Terminate all open ranges at the end of the current basic block.
bool LiveDebugValues::transferTerminatorInst(MachineInstr &MI,
                                             OpenRangesSet &OpenRanges,
                                             VarLocInMBB &OutLocs,
                                             const VarLocMap &VarLocIDs) {
  bool Changed = false;
  const MachineBasicBlock *CurMBB = MI.getParent();
  if (!(MI.isTerminator() || (&MI == &CurMBB->instr_back())))
    return false;

  if (OpenRanges.empty())
    return false;

  DEBUG(for (unsigned ID : OpenRanges.getVarLocs()) {
          // Copy OpenRanges to OutLocs, if not already present.
          dbgs() << "Add to OutLocs: "; VarLocIDs[ID].dump();
        });
  VarLocSet &VLS = OutLocs[CurMBB];
  Changed = VLS |= OpenRanges.getVarLocs();
  OpenRanges.clear();
  return Changed;
}

/// This routine creates OpenRanges and OutLocs.
bool LiveDebugValues::transfer(MachineInstr &MI, OpenRangesSet &OpenRanges,
                               VarLocInMBB &OutLocs, VarLocMap &VarLocIDs,
                               SpillMap &Spills, bool transferSpills) {
  bool Changed = false;
  transferDebugValue(MI, OpenRanges, VarLocIDs);
  transferRegisterDef(MI, OpenRanges, VarLocIDs);
  if (transferSpills)
    transferSpillInst(MI, OpenRanges, VarLocIDs, Spills);
  Changed = transferTerminatorInst(MI, OpenRanges, OutLocs, VarLocIDs);
  return Changed;
}

/// This routine joins the analysis results of all incoming edges in @MBB by
/// inserting a new DBG_VALUE instruction at the start of the @MBB - if the same
/// source variable in all the predecessors of @MBB reside in the same location.
bool LiveDebugValues::join(MachineBasicBlock &MBB, VarLocInMBB &OutLocs,
                           VarLocInMBB &InLocs, const VarLocMap &VarLocIDs,
                           SmallPtrSet<const MachineBasicBlock *, 16> &Visited) {
  DEBUG(dbgs() << "join MBB: " << MBB.getName() << "\n");
  bool Changed = false;

  VarLocSet InLocsT; // Temporary incoming locations.

  // For all predecessors of this MBB, find the set of VarLocs that
  // can be joined.
  int NumVisited = 0;
  for (auto p : MBB.predecessors()) {
    // Ignore unvisited predecessor blocks.  As we are processing
    // the blocks in reverse post-order any unvisited block can
    // be considered to not remove any incoming values.
    if (!Visited.count(p))
      continue;
    auto OL = OutLocs.find(p);
    // Join is null in case of empty OutLocs from any of the pred.
    if (OL == OutLocs.end())
      return false;

    // Just copy over the Out locs to incoming locs for the first visited
    // predecessor, and for all other predecessors join the Out locs.
    if (!NumVisited)
      InLocsT = OL->second;
    else
      InLocsT &= OL->second;
    NumVisited++;
  }

  // Filter out DBG_VALUES that are out of scope.
  VarLocSet KillSet;
  for (auto ID : InLocsT)
    if (!VarLocIDs[ID].dominates(MBB))
      KillSet.set(ID);
  InLocsT.intersectWithComplement(KillSet);

  // As we are processing blocks in reverse post-order we
  // should have processed at least one predecessor, unless it
  // is the entry block which has no predecessor.
  assert((NumVisited || MBB.pred_empty()) &&
         "Should have processed at least one predecessor");
  if (InLocsT.empty())
    return false;

  VarLocSet &ILS = InLocs[&MBB];

  // Insert DBG_VALUE instructions, if not already inserted.
  VarLocSet Diff = InLocsT;
  Diff.intersectWithComplement(ILS);
  for (auto ID : Diff) {
    // This VarLoc is not found in InLocs i.e. it is not yet inserted. So, a
    // new range is started for the var from the mbb's beginning by inserting
    // a new DBG_VALUE. transfer() will end this range however appropriate.
    const VarLoc &DiffIt = VarLocIDs[ID];
    const MachineInstr *DMI = &DiffIt.MI;
    MachineInstr *MI =
        BuildMI(MBB, MBB.instr_begin(), DMI->getDebugLoc(), DMI->getDesc(),
                DMI->isIndirectDebugValue(), DMI->getOperand(0).getReg(),
                DMI->getDebugVariable(), DMI->getDebugExpression());
    if (DMI->isIndirectDebugValue())
      MI->getOperand(1).setImm(DMI->getOperand(1).getImm());
    DEBUG(dbgs() << "Inserted: "; MI->dump(););
    ILS.set(ID);
    ++NumInserted;
    Changed = true;
  }
  return Changed;
}

/// Calculate the liveness information for the given machine function and
/// extend ranges across basic blocks.
bool LiveDebugValues::ExtendRanges(MachineFunction &MF) {
  DEBUG(dbgs() << "\nDebug Range Extension\n");

  bool Changed = false;
  bool OLChanged = false;
  bool MBBJoined = false;

  VarLocMap VarLocIDs;      // Map VarLoc<>unique ID for use in bitvectors.
  OpenRangesSet OpenRanges; // Ranges that are open until end of bb.
  VarLocInMBB OutLocs;      // Ranges that exist beyond bb.
  VarLocInMBB InLocs;       // Ranges that are incoming after joining.
  SpillMap Spills;          // DBG_VALUEs associated with spills.

  DenseMap<unsigned int, MachineBasicBlock *> OrderToBB;
  DenseMap<MachineBasicBlock *, unsigned int> BBToOrder;
  std::priority_queue<unsigned int, std::vector<unsigned int>,
                      std::greater<unsigned int>>
      Worklist;
  std::priority_queue<unsigned int, std::vector<unsigned int>,
                      std::greater<unsigned int>>
      Pending;

  // Initialize every mbb with OutLocs.
  // We are not looking at any spill instructions during the initial pass
  // over the BBs. The LiveDebugVariables pass has already created DBG_VALUE
  // instructions for spills of registers that are known to be user variables
  // within the BB in which the spill occurs.
  for (auto &MBB : MF)
    for (auto &MI : MBB)
      transfer(MI, OpenRanges, OutLocs, VarLocIDs, Spills,
               /*transferSpills=*/false);

  DEBUG(printVarLocInMBB(MF, OutLocs, VarLocIDs, "OutLocs after initialization",
                         dbgs()));

  ReversePostOrderTraversal<MachineFunction *> RPOT(&MF);
  unsigned int RPONumber = 0;
  for (auto RI = RPOT.begin(), RE = RPOT.end(); RI != RE; ++RI) {
    OrderToBB[RPONumber] = *RI;
    BBToOrder[*RI] = RPONumber;
    Worklist.push(RPONumber);
    ++RPONumber;
  }
  // This is a standard "union of predecessor outs" dataflow problem.
  // To solve it, we perform join() and transfer() using the two worklist method
  // until the ranges converge.
  // Ranges have converged when both worklists are empty.
  SmallPtrSet<const MachineBasicBlock *, 16> Visited;
  while (!Worklist.empty() || !Pending.empty()) {
    // We track what is on the pending worklist to avoid inserting the same
    // thing twice.  We could avoid this with a custom priority queue, but this
    // is probably not worth it.
    SmallPtrSet<MachineBasicBlock *, 16> OnPending;
    DEBUG(dbgs() << "Processing Worklist\n");
    while (!Worklist.empty()) {
      MachineBasicBlock *MBB = OrderToBB[Worklist.top()];
      Worklist.pop();
      MBBJoined = join(*MBB, OutLocs, InLocs, VarLocIDs, Visited);
      Visited.insert(MBB);
      if (MBBJoined) {
        MBBJoined = false;
        Changed = true;
        // Now that we have started to extend ranges across BBs we need to
        // examine spill instructions to see whether they spill registers that
        // correspond to user variables.
        for (auto &MI : *MBB)
          OLChanged |= transfer(MI, OpenRanges, OutLocs, VarLocIDs, Spills,
                                /*transferSpills=*/true);

        // Add any DBG_VALUE instructions necessitated by spills.
        for (auto &SP : Spills)
          MBB->insertAfter(MachineBasicBlock::iterator(*SP.SpillInst),
                           SP.DebugInst);
        Spills.clear();

        DEBUG(printVarLocInMBB(MF, OutLocs, VarLocIDs,
                               "OutLocs after propagating", dbgs()));
        DEBUG(printVarLocInMBB(MF, InLocs, VarLocIDs,
                               "InLocs after propagating", dbgs()));

        if (OLChanged) {
          OLChanged = false;
          for (auto s : MBB->successors())
            if (OnPending.insert(s).second) {
              Pending.push(BBToOrder[s]);
            }
        }
      }
    }
    Worklist.swap(Pending);
    // At this point, pending must be empty, since it was just the empty
    // worklist
    assert(Pending.empty() && "Pending should be empty");
  }

  DEBUG(printVarLocInMBB(MF, OutLocs, VarLocIDs, "Final OutLocs", dbgs()));
  DEBUG(printVarLocInMBB(MF, InLocs, VarLocIDs, "Final InLocs", dbgs()));
  return Changed;
}

bool LiveDebugValues::runOnMachineFunction(MachineFunction &MF) {
  if (!MF.getFunction()->getSubprogram())
    // LiveDebugValues will already have removed all DBG_VALUEs.
    return false;

  // Skip functions from NoDebug compilation units.
  if (MF.getFunction()->getSubprogram()->getUnit()->getEmissionKind() ==
      DICompileUnit::NoDebug)
    return false;

  TRI = MF.getSubtarget().getRegisterInfo();
  TII = MF.getSubtarget().getInstrInfo();
  TFI = MF.getSubtarget().getFrameLowering();
  LS.initialize(MF);

  bool Changed = ExtendRanges(MF);
  return Changed;
}<|MERGE_RESOLUTION|>--- conflicted
+++ resolved
@@ -1,8 +1,4 @@
-<<<<<<< HEAD
-//===------ LiveDebugValues.cpp - Tracking Debug Value MIs ----------------===//G
-=======
 //===- LiveDebugValues.cpp - Tracking Debug Value MIs ---------------------===//
->>>>>>> 0e95ba0d
 //
 //                     The LLVM Compiler Infrastructure
 //
