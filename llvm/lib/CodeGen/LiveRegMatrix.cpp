--- conflicted
+++ resolved
@@ -18,10 +18,7 @@
 #include "llvm/CodeGen/MachineRegisterInfo.h"
 #include "llvm/CodeGen/VirtRegMap.h"
 #include "llvm/Support/Debug.h"
-<<<<<<< HEAD
-=======
 #include "llvm/Support/Format.h"
->>>>>>> 7618b2b2
 #include "llvm/Support/raw_ostream.h"
 #include "llvm/Target/TargetRegisterInfo.h"
 
@@ -75,16 +72,44 @@
   }
 }
 
+template<typename Callable>
+bool foreachUnit(const TargetRegisterInfo *TRI, LiveInterval &VRegInterval,
+                 unsigned PhysReg, Callable Func) {
+  if (VRegInterval.hasSubRanges()) {
+    for (MCRegUnitMaskIterator Units(PhysReg, TRI); Units.isValid(); ++Units) {
+      unsigned Unit = (*Units).first;
+      unsigned Mask = (*Units).second;
+      for (LiveInterval::SubRange &S : VRegInterval.subranges()) {
+        if (S.LaneMask & Mask) {
+          if (Func(Unit, S))
+            return true;
+          break;
+        }
+      }
+    }
+  } else {
+    for (MCRegUnitIterator Units(PhysReg, TRI); Units.isValid(); ++Units) {
+      if (Func(*Units, VRegInterval))
+        return true;
+    }
+  }
+  return false;
+}
+
 void LiveRegMatrix::assign(LiveInterval &VirtReg, unsigned PhysReg) {
   DEBUG(dbgs() << "assigning " << PrintReg(VirtReg.reg, TRI)
                << " to " << PrintReg(PhysReg, TRI) << ':');
   assert(!VRM->hasPhys(VirtReg.reg) && "Duplicate VirtReg assignment");
   VRM->assignVirt2Phys(VirtReg.reg, PhysReg);
   MRI->setPhysRegUsed(PhysReg);
-  for (MCRegUnitIterator Units(PhysReg, TRI); Units.isValid(); ++Units) {
-    DEBUG(dbgs() << ' ' << PrintRegUnit(*Units, TRI));
-    Matrix[*Units].unify(VirtReg);
-  }
+
+  foreachUnit(TRI, VirtReg, PhysReg, [&](unsigned Unit,
+                                         const LiveRange &Range) {
+    DEBUG(dbgs() << ' ' << PrintRegUnit(Unit, TRI) << ' ' << Range);
+    Matrix[Unit].unify(VirtReg, Range);
+    return false;
+  });
+
   ++NumAssigned;
   DEBUG(dbgs() << '\n');
 }
@@ -94,10 +119,14 @@
   DEBUG(dbgs() << "unassigning " << PrintReg(VirtReg.reg, TRI)
                << " from " << PrintReg(PhysReg, TRI) << ':');
   VRM->clearVirt(VirtReg.reg);
-  for (MCRegUnitIterator Units(PhysReg, TRI); Units.isValid(); ++Units) {
-    DEBUG(dbgs() << ' ' << PrintRegUnit(*Units, TRI));
-    Matrix[*Units].extract(VirtReg);
-  }
+
+  foreachUnit(TRI, VirtReg, PhysReg, [&](unsigned Unit,
+                                         const LiveRange &Range) {
+    DEBUG(dbgs() << ' ' << PrintRegUnit(Unit, TRI));
+    Matrix[Unit].extract(VirtReg, Range);
+    return false;
+  });
+
   ++NumUnassigned;
   DEBUG(dbgs() << '\n');
 }
@@ -125,12 +154,13 @@
   if (VirtReg.empty())
     return false;
   CoalescerPair CP(VirtReg.reg, PhysReg, *TRI);
-  for (MCRegUnitIterator Units(PhysReg, TRI); Units.isValid(); ++Units) {
-    const LiveRange &UnitRange = LIS->getRegUnit(*Units);
-    if (VirtReg.overlaps(UnitRange, CP, *LIS->getSlotIndexes()))
-      return true;
-  }
-  return false;
+
+  bool Result = foreachUnit(TRI, VirtReg, PhysReg, [&](unsigned Unit,
+                                                       const LiveRange &Range) {
+    const LiveRange &UnitRange = LIS->getRegUnit(Unit);
+    return Range.overlaps(UnitRange, CP, *LIS->getSlotIndexes());
+  });
+  return Result;
 }
 
 LiveIntervalUnion::Query &LiveRegMatrix::query(LiveInterval &VirtReg,
