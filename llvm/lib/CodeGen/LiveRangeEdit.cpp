--- conflicted
+++ resolved
@@ -282,23 +282,18 @@
   bool ReadsPhysRegs = false;
   bool isOrigDef = false;
   unsigned Dest;
-<<<<<<< HEAD
+  // Only optimize rematerialize case when the instruction has one def, since
+  // otherwise we could leave some dead defs in the code.  This case is
+  // extremely rare.
   // CSA EDIT:
   // This code seems to have assumed that any defs from register spills are
   // virtual registers that ought to be cleaned up, but this is not the case
   // for CSA stores which are emitted with an %ign def. Therefore, an extra
   // check has been added to make sure that defs are actually virtual registers
   // before they are eliminated.
-  if (VRM
-      && MI->getOperand(0).isReg()
-      && !TargetRegisterInfo::isPhysicalRegister(MI->getOperand(0).getReg())) {
-=======
-  // Only optimize rematerialize case when the instruction has one def, since
-  // otherwise we could leave some dead defs in the code.  This case is
-  // extremely rare.
   if (VRM && MI->getOperand(0).isReg() && MI->getOperand(0).isDef() &&
-      MI->getDesc().getNumDefs() == 1) {
->>>>>>> c1576379
+      MI->getDesc().getNumDefs() == 1 &&
+      !TargetRegisterInfo::isPhysicalRegister(MI->getOperand(0).getReg())) {
     Dest = MI->getOperand(0).getReg();
     unsigned Original = VRM->getOriginal(Dest);
     LiveInterval &OrigLI = LIS.getInterval(Original);
