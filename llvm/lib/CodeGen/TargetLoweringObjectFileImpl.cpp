--- conflicted
+++ resolved
@@ -470,14 +470,9 @@
       VersionVal = mdconst::extract<ConstantInt>(Val)->getZExtValue();
     } else if (Key == "Objective-C Garbage Collection" ||
                Key == "Objective-C GC Only" ||
-<<<<<<< HEAD
-               Key == "Objective-C Is Simulated") {
-      ImageInfoFlags |= cast<ConstantInt>(Val)->getZExtValue();
-=======
                Key == "Objective-C Is Simulated" ||
                Key == "Objective-C Image Swift Version") {
       ImageInfoFlags |= mdconst::extract<ConstantInt>(Val)->getZExtValue();
->>>>>>> 41cb3da2
     } else if (Key == "Objective-C Image Info Section") {
       SectionVal = cast<MDString>(Val)->getString();
     } else if (Key == "Linker Options") {
@@ -578,44 +573,6 @@
   return S;
 }
 
-<<<<<<< HEAD
-bool TargetLoweringObjectFileMachO::isSectionAtomizableBySymbols(
-    const MCSection &Section) const {
-    const MCSectionMachO &SMO = static_cast<const MCSectionMachO&>(Section);
-
-    // Sections holding 1 byte strings are atomized based on the data
-    // they contain.
-    // Sections holding 2 byte strings require symbols in order to be
-    // atomized.
-    // There is no dedicated section for 4 byte strings.
-    if (SMO.getKind().isMergeable1ByteCString())
-      return false;
-
-    if (SMO.getSegmentName() == "__DATA" &&
-        SMO.getSectionName() == "__cfstring")
-      return false;
-
-    switch (SMO.getType()) {
-    default:
-      return true;
-
-      // These sections are atomized at the element boundaries without using
-      // symbols.
-    case MachO::S_4BYTE_LITERALS:
-    case MachO::S_8BYTE_LITERALS:
-    case MachO::S_16BYTE_LITERALS:
-    case MachO::S_LITERAL_POINTERS:
-    case MachO::S_NON_LAZY_SYMBOL_POINTERS:
-    case MachO::S_LAZY_SYMBOL_POINTERS:
-    case MachO::S_MOD_INIT_FUNC_POINTERS:
-    case MachO::S_MOD_TERM_FUNC_POINTERS:
-    case MachO::S_INTERPOSING:
-      return false;
-    }
-}
-
-=======
->>>>>>> 41cb3da2
 const MCSection *TargetLoweringObjectFileMachO::
 SelectSectionForGlobal(const GlobalValue *GV, SectionKind Kind,
                        Mangler &Mang, const TargetMachine &TM) const {
