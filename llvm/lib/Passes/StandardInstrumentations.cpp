--- conflicted
+++ resolved
@@ -769,17 +769,10 @@
     std::tie(M, IRName, StoredPassID) = popModuleDesc(PassID);
     assert(StoredPassID == PassID && "mismatched PassID");
   }
-<<<<<<< HEAD
 
   if (!shouldPrintIR(IR))
     return;
 
-=======
-
-  if (!shouldPrintIR(IR))
-    return;
-
->>>>>>> 11299179
   dbgs() << "*** IR Dump After " << PassID << " on " << getIRName(IR)
          << " ***\n";
   unwrapAndPrint(dbgs(), IR);
@@ -906,8 +899,6 @@
 
   PIC.registerBeforeAnalysisCallback([](StringRef PassID, Any IR) {
     dbgs() << "Running analysis: " << PassID << " on " << getIRName(IR) << "\n";
-<<<<<<< HEAD
-=======
   });
 }
 
@@ -938,7 +929,6 @@
 
   PIC.registerBeforeAnalysisCallback([this](StringRef PassID, Any IR) {
     printWithIdent(true, PassID + " analysis on " + getIRName(IR));
->>>>>>> 11299179
   });
   PIC.registerAfterAnalysisCallback(
       [this](StringRef PassID, Any IR) { printWithIdent(false, Twine()); });
