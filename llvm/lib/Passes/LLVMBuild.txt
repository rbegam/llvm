;===- ./lib/Passes/LLVMBuild.txt -------------------------------*- Conf -*--===;
;
;                     The LLVM Compiler Infrastructure
;
; This file is distributed under the University of Illinois Open Source
; License. See LICENSE.TXT for details.
;
;===------------------------------------------------------------------------===;
;
; This is an LLVMBuild description file for the components in this subdirectory.
;
; For more information on the LLVMBuild system, please see:
;
;   http://llvm.org/docs/LLVMBuild.html
;
;===------------------------------------------------------------------------===;

[component_0]
type = Library
name = Passes
parent = Libraries
<<<<<<< HEAD
required_libraries = Analysis CodeGen Core IPO InstCombine Scalar Support Target TransformUtils Vectorize Instrumentation Intel_DTrans Intel_DTransAnalysis Intel_LoopAnalysis Intel_LoopTransforms Intel_OpenCLTransforms Intel_VPOAnalysis Intel_VPOTransforms Intel_OptReport

; ***INTEL: Intel_DTrans, Intel_DTransAnalysis, Intel_LoopAnalysis, Intel_LoopTransforms, Intel_OpenCLTransforms, Intel_VPOAnalysis, Intel_VPOTransforms, Intel_OptReport
=======
required_libraries = AggressiveInstCombine Analysis CodeGen Core IPO InstCombine Scalar Support Target TransformUtils Vectorize Instrumentation
>>>>>>> 87d2f746
<|MERGE_RESOLUTION|>--- conflicted
+++ resolved
@@ -19,10 +19,8 @@
 type = Library
 name = Passes
 parent = Libraries
-<<<<<<< HEAD
-required_libraries = Analysis CodeGen Core IPO InstCombine Scalar Support Target TransformUtils Vectorize Instrumentation Intel_DTrans Intel_DTransAnalysis Intel_LoopAnalysis Intel_LoopTransforms Intel_OpenCLTransforms Intel_VPOAnalysis Intel_VPOTransforms Intel_OptReport
+required_libraries = AggressiveInstCombine Analysis CodeGen Core IPO InstCombine Scalar Support Target TransformUtils Vectorize Instrumentation
+                     Intel_DTrans Intel_DTransAnalysis Intel_LoopAnalysis Intel_LoopTransforms Intel_OpenCLTransforms Intel_VPOAnalysis Intel_VPOTransforms
+		     Intel_OptReport
 
-; ***INTEL: Intel_DTrans, Intel_DTransAnalysis, Intel_LoopAnalysis, Intel_LoopTransforms, Intel_OpenCLTransforms, Intel_VPOAnalysis, Intel_VPOTransforms, Intel_OptReport
-=======
-required_libraries = AggressiveInstCombine Analysis CodeGen Core IPO InstCombine Scalar Support Target TransformUtils Vectorize Instrumentation
->>>>>>> 87d2f746
+; ***INTEL: Intel_DTrans, Intel_DTransAnalysis, Intel_LoopAnalysis, Intel_LoopTransforms, Intel_OpenCLTransforms, Intel_VPOAnalysis, Intel_VPOTransforms, Intel_OptReport