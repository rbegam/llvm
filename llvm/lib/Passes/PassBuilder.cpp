//===- Parsing, selection, and construction of pass pipelines -------------===//
//
// Part of the LLVM Project, under the Apache License v2.0 with LLVM Exceptions.
// See https://llvm.org/LICENSE.txt for license information.
// SPDX-License-Identifier: Apache-2.0 WITH LLVM-exception
//
//===----------------------------------------------------------------------===//
/// \file
///
/// This file provides the implementation of the PassBuilder based on our
/// static pass registry as well as related functionality. It also provides
/// helpers to aid in analyzing, debugging, and testing passes and pass
/// pipelines.
///
//===----------------------------------------------------------------------===//

#include "llvm/Passes/PassBuilder.h"
#include "llvm/ADT/StringSwitch.h"
#include "llvm/Analysis/AliasAnalysis.h"
#include "llvm/Analysis/AliasAnalysisEvaluator.h"
#include "llvm/Analysis/AssumptionCache.h"
#include "llvm/Analysis/BasicAliasAnalysis.h"
#include "llvm/Analysis/BlockFrequencyInfo.h"
#include "llvm/Analysis/BranchProbabilityInfo.h"
#include "llvm/Analysis/CFGPrinter.h"
#include "llvm/Analysis/CFLAndersAliasAnalysis.h"
#include "llvm/Analysis/CFLSteensAliasAnalysis.h"
#include "llvm/Analysis/CGSCCPassManager.h"
#include "llvm/Analysis/CallGraph.h"
#include "llvm/Analysis/DemandedBits.h"
#include "llvm/Analysis/DependenceAnalysis.h"
#include "llvm/Analysis/DominanceFrontier.h"
#include "llvm/Analysis/GlobalsModRef.h"
#if INTEL_CUSTOMIZATION
#include "llvm/Analysis/Intel_Andersens.h"
#include "llvm/Analysis/Intel_StdContainerAA.h"
#include "llvm/Analysis/Intel_WP.h"
#endif // INTEL_CUSTOMIZATION
#include "llvm/Analysis/IVUsers.h"
#include "llvm/Analysis/LazyCallGraph.h"
#include "llvm/Analysis/LazyValueInfo.h"
#include "llvm/Analysis/LoopAccessAnalysis.h"
#include "llvm/Analysis/LoopInfo.h"
#include "llvm/Analysis/MemoryDependenceAnalysis.h"
#include "llvm/Analysis/MemorySSA.h"
#include "llvm/Analysis/ModuleSummaryAnalysis.h"
#include "llvm/Analysis/OptimizationRemarkEmitter.h"
#include "llvm/Analysis/PhiValues.h"
#include "llvm/Analysis/PostDominators.h"
#include "llvm/Analysis/ProfileSummaryInfo.h"
#include "llvm/Analysis/RegionInfo.h"
#include "llvm/Analysis/ScalarEvolution.h"
#include "llvm/Analysis/ScalarEvolutionAliasAnalysis.h"
#include "llvm/Analysis/ScopedNoAliasAA.h"
#include "llvm/Analysis/StackSafetyAnalysis.h"
#include "llvm/Analysis/TargetLibraryInfo.h"
#include "llvm/Analysis/TargetTransformInfo.h"
#include "llvm/Analysis/TypeBasedAliasAnalysis.h"
#include "llvm/CodeGen/PreISelIntrinsicLowering.h"
#include "llvm/CodeGen/UnreachableBlockElim.h"
#include "llvm/IR/Dominators.h"
#include "llvm/IR/IRPrintingPasses.h"
#include "llvm/IR/PassManager.h"
#include "llvm/IR/Verifier.h"
#include "llvm/Support/Debug.h"
#include "llvm/Support/FormatVariadic.h"
#include "llvm/Support/Regex.h"
#include "llvm/Target/TargetMachine.h"
#include "llvm/Transforms/AggressiveInstCombine/AggressiveInstCombine.h"
#include "llvm/Transforms/Instrumentation/Intel_FunctionSplitting.h" // INTEL
#include "llvm/Transforms/IPO/AlwaysInliner.h"
#include "llvm/Transforms/IPO/ArgumentPromotion.h"
#include "llvm/Transforms/IPO/CalledValuePropagation.h"
#include "llvm/Transforms/IPO/ConstantMerge.h"
#include "llvm/Transforms/IPO/CrossDSOCFI.h"
#include "llvm/Transforms/IPO/DeadArgumentElimination.h"
#include "llvm/Transforms/IPO/ElimAvailExtern.h"
#include "llvm/Transforms/IPO/ForceFunctionAttrs.h"
#include "llvm/Transforms/IPO/FunctionAttrs.h"
#include "llvm/Transforms/IPO/FunctionImport.h"
#include "llvm/Transforms/IPO/GlobalDCE.h"
#include "llvm/Transforms/IPO/GlobalOpt.h"
#include "llvm/Transforms/IPO/GlobalSplit.h"
#include "llvm/Transforms/IPO/HotColdSplitting.h"
#include "llvm/Transforms/IPO/InferFunctionAttrs.h"
#include "llvm/Transforms/IPO/Inliner.h"
#include "llvm/Transforms/IPO/Intel_CallTreeCloning.h" // INTEL
#include "llvm/Transforms/IPO/Intel_InlineLists.h"       // INTEL
#include "llvm/Transforms/IPO/Intel_IPCloning.h"       // INTEL
#include "llvm/Transforms/IPO/Intel_OptimizeDynamicCasts.h"   //INTEL
#include "llvm/Transforms/IPO/Intel_PartialInline.h" // INTEL
#include "llvm/Transforms/IPO/Internalize.h"
#include "llvm/Transforms/IPO/LowerTypeTests.h"
#include "llvm/Transforms/IPO/PartialInlining.h"
#include "llvm/Transforms/IPO/SCCP.h"
#include "llvm/Transforms/IPO/SampleProfile.h"
#include "llvm/Transforms/IPO/StripDeadPrototypes.h"
#include "llvm/Transforms/IPO/SyntheticCountsPropagation.h"
#include "llvm/Transforms/IPO/WholeProgramDevirt.h"
#include "llvm/Transforms/InstCombine/InstCombine.h"
#include "llvm/Transforms/Instrumentation.h"
#include "llvm/Transforms/Instrumentation/AddressSanitizer.h"
#include "llvm/Transforms/Instrumentation/BoundsChecking.h"
#include "llvm/Transforms/Instrumentation/CGProfile.h"
#include "llvm/Transforms/Instrumentation/ControlHeightReduction.h"
#include "llvm/Transforms/Instrumentation/GCOVProfiler.h"
#include "llvm/Transforms/Instrumentation/InstrProfiling.h"
#include "llvm/Transforms/Instrumentation/MemorySanitizer.h"
#include "llvm/Transforms/Instrumentation/PGOInstrumentation.h"
<<<<<<< HEAD
#include "llvm/Transforms/Intel_OpenCLTransforms/FMASplitter.h" // INTEL
=======
#include "llvm/Transforms/Instrumentation/ThreadSanitizer.h"
>>>>>>> 2d84c00d
#include "llvm/Transforms/Scalar/ADCE.h"
#include "llvm/Transforms/Scalar/AlignmentFromAssumptions.h"
#include "llvm/Transforms/Scalar/BDCE.h"
#include "llvm/Transforms/Scalar/CallSiteSplitting.h"
#include "llvm/Transforms/Scalar/ConstantHoisting.h"
#include "llvm/Transforms/Scalar/CorrelatedValuePropagation.h"
#include "llvm/Transforms/Scalar/DCE.h"
#include "llvm/Transforms/Scalar/DeadStoreElimination.h"
#include "llvm/Transforms/Scalar/DivRemPairs.h"
#include "llvm/Transforms/Scalar/EarlyCSE.h"
#include "llvm/Transforms/Scalar/Float2Int.h"
#include "llvm/Transforms/Scalar/GVN.h"
#include "llvm/Transforms/Scalar/GuardWidening.h"
#include "llvm/Transforms/Scalar/IVUsersPrinter.h"
#include "llvm/Transforms/Scalar/IndVarSimplify.h"
#include "llvm/Transforms/Scalar/Intel_AggInlAA.h"          // INTEL
#include "llvm/Transforms/Scalar/Intel_GlobalOpt.h"         // INTEL
#include "llvm/Transforms/Scalar/Intel_IndirectCallConv.h"  // INTEL
#include "llvm/Transforms/Scalar/Intel_LowerSubscriptIntrinsic.h" // INTEL
#include "llvm/Transforms/Scalar/Intel_TbaaMDPropagation.h" // INTEL
#include "llvm/Transforms/Scalar/InductiveRangeCheckElimination.h"
#include "llvm/Transforms/Scalar/InstSimplifyPass.h"
#include "llvm/Transforms/Scalar/JumpThreading.h"
#include "llvm/Transforms/Scalar/LICM.h"
#include "llvm/Transforms/Scalar/LoopAccessAnalysisPrinter.h"
#include "llvm/Transforms/Scalar/LoopDataPrefetch.h"
#include "llvm/Transforms/Scalar/LoopDeletion.h"
#include "llvm/Transforms/Scalar/LoopDistribute.h"
#include "llvm/Transforms/Scalar/LoopIdiomRecognize.h"
#include "llvm/Transforms/Scalar/LoopInstSimplify.h"
#include "llvm/Transforms/Scalar/LoopLoadElimination.h"
#include "llvm/Transforms/Scalar/LoopPassManager.h"
#include "llvm/Transforms/Scalar/LoopPredication.h"
#include "llvm/Transforms/Scalar/LoopRotation.h"
#include "llvm/Transforms/Scalar/LoopSimplifyCFG.h"
#include "llvm/Transforms/Scalar/LoopSink.h"
#include "llvm/Transforms/Scalar/LoopStrengthReduce.h"
#include "llvm/Transforms/Scalar/LoopUnrollAndJamPass.h"
#include "llvm/Transforms/Scalar/LoopUnrollPass.h"
#include "llvm/Transforms/Scalar/LowerAtomic.h"
#include "llvm/Transforms/Scalar/LowerExpectIntrinsic.h"
#include "llvm/Transforms/Scalar/LowerGuardIntrinsic.h"
#include "llvm/Transforms/Scalar/LowerWidenableCondition.h"
#include "llvm/Transforms/Scalar/MakeGuardsExplicit.h"
#include "llvm/Transforms/Scalar/MemCpyOptimizer.h"
#include "llvm/Transforms/Scalar/MergedLoadStoreMotion.h"
#include "llvm/Transforms/Scalar/NaryReassociate.h"
#include "llvm/Transforms/Scalar/NewGVN.h"
#include "llvm/Transforms/Scalar/PartiallyInlineLibCalls.h"
#include "llvm/Transforms/Scalar/Reassociate.h"
#include "llvm/Transforms/Scalar/RewriteStatepointsForGC.h"
#include "llvm/Transforms/Scalar/SCCP.h"
#include "llvm/Transforms/Scalar/SROA.h"
#include "llvm/Transforms/Scalar/Scalarizer.h"
#include "llvm/Transforms/Scalar/SimpleLoopUnswitch.h"
#include "llvm/Transforms/Scalar/SimplifyCFG.h"
#include "llvm/Transforms/Scalar/Sink.h"
#include "llvm/Transforms/Scalar/SpeculateAroundPHIs.h"
#include "llvm/Transforms/Scalar/SpeculativeExecution.h"
#include "llvm/Transforms/Scalar/TailRecursionElimination.h"
#include "llvm/Transforms/Scalar/WarnMissedTransforms.h"
#include "llvm/Transforms/Utils/AddDiscriminators.h"
#include "llvm/Transforms/Utils/BreakCriticalEdges.h"
#include "llvm/Transforms/Utils/CanonicalizeAliases.h"
#include "llvm/Transforms/Utils/EntryExitInstrumenter.h"
#include "llvm/Transforms/Utils/LCSSA.h"
#include "llvm/Transforms/Utils/LibCallsShrinkWrap.h"
#include "llvm/Transforms/Utils/LoopSimplify.h"
#include "llvm/Transforms/Utils/LowerInvoke.h"
#include "llvm/Transforms/Utils/Mem2Reg.h"
#include "llvm/Transforms/Utils/NameAnonGlobals.h"
#include "llvm/Transforms/Utils/SymbolRewriter.h"
#include "llvm/Transforms/Vectorize/LoadStoreVectorizer.h"
#include "llvm/Transforms/Vectorize/LoopVectorize.h"
#include "llvm/Transforms/Vectorize/SLPVectorizer.h"

#if INTEL_CUSTOMIZATION
#include "llvm/Analysis/Intel_XmainOptLevelPass.h"
#include "llvm/Analysis/Intel_OptReport/OptReportOptionsPass.h"
#include "llvm/Transforms/Scalar/Intel_LoopOptReportEmitter.h"
#include "llvm/Transforms/Scalar/Intel_AddSubReassociate.h"
#include "llvm/Transforms/Scalar/Intel_LoopCarriedCSE.h"
#include "llvm/Transforms/Vectorize/Intel_LoadCoalescing.h"

// Intel Loop Optimization framework
// Framework passes
#include "llvm/Transforms/Intel_LoopTransforms/HIRSSADeconstruction.h"
#include "llvm/Analysis/Intel_LoopAnalysis/Framework/HIRRegionIdentification.h"
#include "llvm/Analysis/Intel_LoopAnalysis/Framework/HIRSCCFormation.h"
#include "llvm/Analysis/Intel_LoopAnalysis/Framework/HIRFramework.h"
#include "llvm/Transforms/Intel_LoopTransforms/HIROptReportEmitter.h"
#include "llvm/Transforms/Intel_LoopTransforms/HIRCodeGen.h"

// Analysis passes
#include "llvm/Analysis/Intel_LoopAnalysis/Analysis/HIRDDAnalysis.h"
#include "llvm/Analysis/Intel_LoopAnalysis/Analysis/HIRLocalityAnalysis.h"
#include "llvm/Analysis/Intel_LoopAnalysis/Analysis/HIRLoopResource.h"
#include "llvm/Analysis/Intel_LoopAnalysis/Analysis/HIRLoopStatistics.h"
#include "llvm/Analysis/Intel_LoopAnalysis/Analysis/HIRParVecAnalysis.h"
#include "llvm/Analysis/Intel_LoopAnalysis/Analysis/HIRSafeReductionAnalysis.h"
#include "llvm/Analysis/Intel_LoopAnalysis/Analysis/HIRSparseArrayReductionAnalysis.h"

// Transformation passes
#include "llvm/Transforms/Intel_LoopTransforms/HIRArrayTranspose.h"
#include "llvm/Transforms/Intel_LoopTransforms/HIRGeneralUnroll.h"
#include "llvm/Transforms/Intel_LoopTransforms/HIRIdiomRecognition.h"
#include "llvm/Transforms/Intel_LoopTransforms/HIRLMM.h"
#include "llvm/Transforms/Intel_LoopTransforms/HIRLoopCollapse.h"
#include "llvm/Transforms/Intel_LoopTransforms/HIRLoopConcatenation.h"
#include "llvm/Transforms/Intel_LoopTransforms/HIRTempCleanup.h"
#include "llvm/Transforms/Intel_LoopTransforms/HIRLoopConcatenation.h"
#include "llvm/Transforms/Intel_LoopTransforms/HIRLoopDistributionForLoopNest.h"
#include "llvm/Transforms/Intel_LoopTransforms/HIRLoopDistributionForMemRec.h"
#include "llvm/Transforms/Intel_LoopTransforms/HIRLoopBlocking.h"
#include "llvm/Transforms/Intel_LoopTransforms/HIRDeadStoreElimination.h"
#include "llvm/Transforms/Intel_LoopTransforms/HIRLoopFusion.h"
#include "llvm/Transforms/Intel_LoopTransforms/HIRLoopInterchange.h"
#include "llvm/Transforms/Intel_LoopTransforms/HIRLoopReversal.h"
#include "llvm/Transforms/Intel_LoopTransforms/HIRLoopReroll.h"
#include "llvm/Transforms/Intel_LoopTransforms/HIRMVForConstUB.h"
#include "llvm/Transforms/Intel_LoopTransforms/HIROptPredicate.h"
#include "llvm/Transforms/Intel_LoopTransforms/HIROptVarPredicate.h"
#include "llvm/Transforms/Intel_LoopTransforms/HIRPostVecCompleteUnroll.h"
#include "llvm/Transforms/Intel_LoopTransforms/HIRPreVecCompleteUnroll.h"
#include "llvm/Transforms/Intel_LoopTransforms/HIRRuntimeDD.h"
#include "llvm/Transforms/Intel_LoopTransforms/HIRScalarReplArray.h"
#include "llvm/Transforms/Intel_LoopTransforms/HIRUnrollAndJam.h"
#include "llvm/Transforms/Intel_LoopTransforms/HIRSymbolicTripCountCompleteUnrollPass.h"
#include "llvm/Transforms/Intel_LoopTransforms/HIRLastValueComputation.h"
#include "llvm/Transforms/Intel_LoopTransforms/HIRPropagateCastedIV.h"
#include "llvm/Transforms/Intel_LoopTransforms/HIRMultiExitLoopReroll.h"
#include "llvm/Transforms/Intel_LoopTransforms/HIRRecognizeParLoop.h"

// Intel VPO
#include "llvm/Analysis/Intel_VPO/WRegionInfo/WRegionCollection.h"
#include "llvm/Analysis/Intel_VPO/WRegionInfo/WRegionInfo.h"
#include "llvm/Transforms/Intel_VPO/Paropt/VPOParopt.h"
#include "llvm/Transforms/Intel_VPO/Paropt/VPOParoptPrepare.h"
#include "llvm/Transforms/Intel_VPO/Paropt/VPOParoptTpv.h"
#include "llvm/Transforms/Intel_VPO/Utils/CFGRestructuring.h"

#if INTEL_INCLUDE_DTRANS
#include "Intel_DTrans/DTransCommon.h"
#endif // INTEL_INCLUDE_DTRANS
#endif // INTEL_CUSTOMIZATION

using namespace llvm;

static cl::opt<unsigned> MaxDevirtIterations("pm-max-devirt-iterations",
                                             cl::ReallyHidden, cl::init(4));
static cl::opt<bool>
    RunPartialInlining("enable-npm-partial-inlining", cl::init(false),
                       cl::Hidden, cl::ZeroOrMore,
                       cl::desc("Run Partial inlinining pass"));
#if INTEL_CUSTOMIZATION
// Enable the partial inlining during LTO
static cl::opt<bool>
    RunLTOPartialInlining("enable-npm-lto-partial-inlining", cl::init(true),
                       cl::Hidden, cl::ZeroOrMore,
                       cl::desc("Run LTO Partial inlinining pass"));
#endif // INTEL_CUSTOMIZATION

static cl::opt<bool>
    RunNewGVN("enable-npm-newgvn", cl::init(false),
              cl::Hidden, cl::ZeroOrMore,
              cl::desc("Run NewGVN instead of GVN"));

static cl::opt<bool> EnableEarlyCSEMemSSA(
    "enable-npm-earlycse-memssa", cl::init(true), cl::Hidden,
    cl::desc("Enable the EarlyCSE w/ MemorySSA pass for the new PM (default = on)"));

static cl::opt<bool> EnableGVNHoist(
    "enable-npm-gvn-hoist", cl::init(false), cl::Hidden,
    cl::desc("Enable the GVN hoisting pass for the new PM (default = off)"));

static cl::opt<bool> EnableGVNSink(
    "enable-npm-gvn-sink", cl::init(false), cl::Hidden,
    cl::desc("Enable the GVN hoisting pass for the new PM (default = off)"));

static cl::opt<bool> EnableUnrollAndJam(
    "enable-npm-unroll-and-jam", cl::init(false), cl::Hidden,
    cl::desc("Enable the Unroll and Jam pass for the new PM (default = off)"));

static cl::opt<bool> EnableSyntheticCounts(
    "enable-npm-synthetic-counts", cl::init(false), cl::Hidden, cl::ZeroOrMore,
    cl::desc("Run synthetic function entry count generation "
             "pass"));
#if INTEL_CUSTOMIZATION
// Andersen AliasAnalysis
static cl::opt<bool> EnableAndersen("enable-npm-andersen", cl::init(true),
    cl::Hidden, cl::desc("Enable AndersensAA for the new PM (default = on)"));

// Inline Aggressive Analysis
static cl::opt<bool> EnableInlineAggAnalysis(
    "enable-npm-inline-aggressive-analysis", cl::init(true), cl::Hidden,
    cl::desc("Enable Inline Aggressive Analysis for the new PM (default = on)"));

// IP Cloning
static cl::opt<bool> EnableIPCloning(
    "enable-npm-ip-cloning", cl::init(true), cl::Hidden,
    cl::desc("Enable IP Cloning for the new PM (default = on)"));

// Indirect call Conv
static cl::opt<bool> EnableIndirectCallConv("enable-npm-ind-call-conv",
    cl::init(true), cl::Hidden,
    cl::desc("Enable Indirect Call Conv for the new PM (default = on)"));
#endif // INTEL_CUSTOMIZATION

static Regex DefaultAliasRegex(
    "^(default|thinlto-pre-link|thinlto|lto-pre-link|lto)<(O[0123sz])>$");

static cl::opt<bool>
    EnableCHR("enable-chr-npm", cl::init(true), cl::Hidden,
              cl::desc("Enable control height reduction optimization (CHR)"));
#if INTEL_CUSTOMIZATION
#if INTEL_INCLUDE_DTRANS
// DTrans optimizations -- this is a placeholder for future work.
static cl::opt<bool> EnableDTrans("enable-npm-dtrans",
    cl::init(false), cl::Hidden,
    cl::desc("Enable DTrans optimizations"));

// Partial inlining for simple functions
static cl::opt<bool>
    EnableIntelPI("enable-npm-intel-pi", cl::init(true), cl::Hidden,
                cl::desc("Enable the partial inlining for simple functions"));
#endif // INTEL_INCLUDE_DTRANS
#endif // INTEL_CUSTOMIZATION

extern cl::opt<bool> EnableHotColdSplit;

extern cl::opt<bool> FlattenedProfileUsed;

static bool isOptimizingForSize(PassBuilder::OptimizationLevel Level) {
  switch (Level) {
  case PassBuilder::O0:
  case PassBuilder::O1:
  case PassBuilder::O2:
  case PassBuilder::O3:
    return false;

  case PassBuilder::Os:
  case PassBuilder::Oz:
    return true;
  }
  llvm_unreachable("Invalid optimization level!");
}

namespace {

/// No-op module pass which does nothing.
struct NoOpModulePass {
  PreservedAnalyses run(Module &M, ModuleAnalysisManager &) {
    return PreservedAnalyses::all();
  }
  static StringRef name() { return "NoOpModulePass"; }
};

/// No-op module analysis.
class NoOpModuleAnalysis : public AnalysisInfoMixin<NoOpModuleAnalysis> {
  friend AnalysisInfoMixin<NoOpModuleAnalysis>;
  static AnalysisKey Key;

public:
  struct Result {};
  Result run(Module &, ModuleAnalysisManager &) { return Result(); }
  static StringRef name() { return "NoOpModuleAnalysis"; }
};

/// No-op CGSCC pass which does nothing.
struct NoOpCGSCCPass {
  PreservedAnalyses run(LazyCallGraph::SCC &C, CGSCCAnalysisManager &,
                        LazyCallGraph &, CGSCCUpdateResult &UR) {
    return PreservedAnalyses::all();
  }
  static StringRef name() { return "NoOpCGSCCPass"; }
};

/// No-op CGSCC analysis.
class NoOpCGSCCAnalysis : public AnalysisInfoMixin<NoOpCGSCCAnalysis> {
  friend AnalysisInfoMixin<NoOpCGSCCAnalysis>;
  static AnalysisKey Key;

public:
  struct Result {};
  Result run(LazyCallGraph::SCC &, CGSCCAnalysisManager &, LazyCallGraph &G) {
    return Result();
  }
  static StringRef name() { return "NoOpCGSCCAnalysis"; }
};

/// No-op function pass which does nothing.
struct NoOpFunctionPass {
  PreservedAnalyses run(Function &F, FunctionAnalysisManager &) {
    return PreservedAnalyses::all();
  }
  static StringRef name() { return "NoOpFunctionPass"; }
};

/// No-op function analysis.
class NoOpFunctionAnalysis : public AnalysisInfoMixin<NoOpFunctionAnalysis> {
  friend AnalysisInfoMixin<NoOpFunctionAnalysis>;
  static AnalysisKey Key;

public:
  struct Result {};
  Result run(Function &, FunctionAnalysisManager &) { return Result(); }
  static StringRef name() { return "NoOpFunctionAnalysis"; }
};

/// No-op loop pass which does nothing.
struct NoOpLoopPass {
  PreservedAnalyses run(Loop &L, LoopAnalysisManager &,
                        LoopStandardAnalysisResults &, LPMUpdater &) {
    return PreservedAnalyses::all();
  }
  static StringRef name() { return "NoOpLoopPass"; }
};

/// No-op loop analysis.
class NoOpLoopAnalysis : public AnalysisInfoMixin<NoOpLoopAnalysis> {
  friend AnalysisInfoMixin<NoOpLoopAnalysis>;
  static AnalysisKey Key;

public:
  struct Result {};
  Result run(Loop &, LoopAnalysisManager &, LoopStandardAnalysisResults &) {
    return Result();
  }
  static StringRef name() { return "NoOpLoopAnalysis"; }
};

AnalysisKey NoOpModuleAnalysis::Key;
AnalysisKey NoOpCGSCCAnalysis::Key;
AnalysisKey NoOpFunctionAnalysis::Key;
AnalysisKey NoOpLoopAnalysis::Key;

} // End anonymous namespace.

void PassBuilder::invokePeepholeEPCallbacks(
    FunctionPassManager &FPM, PassBuilder::OptimizationLevel Level) {
  for (auto &C : PeepholeEPCallbacks)
    C(FPM, Level);
}

void PassBuilder::registerModuleAnalyses(ModuleAnalysisManager &MAM) {
#define MODULE_ANALYSIS(NAME, CREATE_PASS)                                     \
  MAM.registerPass([&] { return CREATE_PASS; });
#include "PassRegistry.def"

  for (auto &C : ModuleAnalysisRegistrationCallbacks)
    C(MAM);
}

void PassBuilder::registerCGSCCAnalyses(CGSCCAnalysisManager &CGAM) {
#define CGSCC_ANALYSIS(NAME, CREATE_PASS)                                      \
  CGAM.registerPass([&] { return CREATE_PASS; });
#include "PassRegistry.def"

  for (auto &C : CGSCCAnalysisRegistrationCallbacks)
    C(CGAM);
}

void PassBuilder::registerFunctionAnalyses(FunctionAnalysisManager &FAM) {
#define FUNCTION_ANALYSIS(NAME, CREATE_PASS)                                   \
  FAM.registerPass([&] { return CREATE_PASS; });
#include "PassRegistry.def"

  for (auto &C : FunctionAnalysisRegistrationCallbacks)
    C(FAM);
}

void PassBuilder::registerLoopAnalyses(LoopAnalysisManager &LAM) {
#define LOOP_ANALYSIS(NAME, CREATE_PASS)                                       \
  LAM.registerPass([&] { return CREATE_PASS; });
#include "PassRegistry.def"

  for (auto &C : LoopAnalysisRegistrationCallbacks)
    C(LAM);
}

FunctionPassManager
PassBuilder::buildFunctionSimplificationPipeline(OptimizationLevel Level,
                                                 ThinLTOPhase Phase,
                                                 bool DebugLogging) {
  assert(Level != O0 && "Must request optimizations!");
  FunctionPassManager FPM(DebugLogging);

#if INTEL_CUSTOMIZATION
  // Propagate TBAA information before SROA so that we can remove mid-function
  // fakeload intrinsics which would block SROA.
  FPM.addPass(TbaaMDPropagationPass());
  // Run OptReportOptionsPass early so that it is available to all users.
  FPM.addPass(RequireAnalysisPass<OptReportOptionsAnalysis, Function>());
#endif // INTEL_CUSTOMIZATION

  // Form SSA out of local memory accesses after breaking apart aggregates into
  // scalars.
  FPM.addPass(SROA());

  // Catch trivial redundancies
  FPM.addPass(EarlyCSEPass(EnableEarlyCSEMemSSA));

  // Hoisting of scalars and load expressions.
  if (EnableGVNHoist)
    FPM.addPass(GVNHoistPass());

  // Global value numbering based sinking.
  if (EnableGVNSink) {
    FPM.addPass(GVNSinkPass());
    FPM.addPass(SimplifyCFGPass());
  }

  // Speculative execution if the target has divergent branches; otherwise nop.
  FPM.addPass(SpeculativeExecutionPass());

  // Optimize based on known information about branches, and cleanup afterward.
  FPM.addPass(JumpThreadingPass());
  FPM.addPass(CorrelatedValuePropagationPass());
  FPM.addPass(SimplifyCFGPass());
  if (Level == O3)
    FPM.addPass(AggressiveInstCombinePass());
  FPM.addPass(InstCombinePass());

  if (!isOptimizingForSize(Level))
    FPM.addPass(LibCallsShrinkWrapPass());

  invokePeepholeEPCallbacks(FPM, Level);

  // For PGO use pipeline, try to optimize memory intrinsics such as memcpy
  // using the size value profile. Don't perform this when optimizing for size.
  if (PGOOpt && !PGOOpt->ProfileUseFile.empty() &&
      !isOptimizingForSize(Level))
    FPM.addPass(PGOMemOPSizeOpt());

#if INTEL_CUSTOMIZATION
#if INTEL_INCLUDE_DTRANS
  bool SkipRecProgression = PrepareForLTO && EnableDTrans;
#else
  bool SkipRecProgression = false;
#endif // INTEL_INCLUDE_DTRANS
  FPM.addPass(TailCallElimPass(SkipRecProgression));
                                              // Eliminate tail calls
#endif // INTEL_CUSTOMIZATION
  FPM.addPass(SimplifyCFGPass());

  // Form canonically associated expression trees, and simplify the trees using
  // basic mathematical properties. For example, this will form (nearly)
  // minimal multiplication trees.
  FPM.addPass(ReassociatePass());

  // Add the primary loop simplification pipeline.
  // FIXME: Currently this is split into two loop pass pipelines because we run
  // some function passes in between them. These can and should be removed
  // and/or replaced by scheduling the loop pass equivalents in the correct
  // positions. But those equivalent passes aren't powerful enough yet.
  // Specifically, `SimplifyCFGPass` and `InstCombinePass` are currently still
  // used. We have `LoopSimplifyCFGPass` which isn't yet powerful enough yet to
  // fully replace `SimplifyCFGPass`, and the closest to the other we have is
  // `LoopInstSimplify`.
  LoopPassManager LPM1(DebugLogging), LPM2(DebugLogging);

  // Simplify the loop body. We do this initially to clean up after other loop
  // passes run, either when iterating on a loop or on inner loops with
  // implications on the outer loop.
  LPM1.addPass(LoopInstSimplifyPass());
  LPM1.addPass(LoopSimplifyCFGPass());

  // Rotate Loop - disable header duplication at -Oz
  LPM1.addPass(LoopRotatePass(Level != Oz));
  LPM1.addPass(LICMPass());
  LPM1.addPass(SimpleLoopUnswitchPass());
  LPM2.addPass(IndVarSimplifyPass());
  LPM2.addPass(LoopIdiomRecognizePass());

  for (auto &C : LateLoopOptimizationsEPCallbacks)
    C(LPM2, Level);

  LPM2.addPass(LoopDeletionPass());
  // Do not enable unrolling in PreLinkThinLTO phase during sample PGO
  // because it changes IR to makes profile annotation in back compile
  // inaccurate.
  if (Phase != ThinLTOPhase::PreLink ||
      !PGOOpt || PGOOpt->SampleProfileFile.empty())
    LPM2.addPass(LoopFullUnrollPass(Level));

  for (auto &C : LoopOptimizerEndEPCallbacks)
    C(LPM2, Level);

  // We provide the opt remark emitter pass for LICM to use. We only need to do
  // this once as it is immutable.
  FPM.addPass(RequireAnalysisPass<OptimizationRemarkEmitterAnalysis, Function>());
  FPM.addPass(createFunctionToLoopPassAdaptor(std::move(LPM1), DebugLogging));
  FPM.addPass(SimplifyCFGPass());
  FPM.addPass(InstCombinePass());
  FPM.addPass(createFunctionToLoopPassAdaptor(std::move(LPM2), DebugLogging));

  // Eliminate redundancies.
  if (Level != O1) {
    // These passes add substantial compile time so skip them at O1.
    FPM.addPass(MergedLoadStoreMotionPass());
    if (RunNewGVN)
      FPM.addPass(NewGVNPass());
    else
      FPM.addPass(GVN());
  }

  // Specially optimize memory movement as it doesn't look like dataflow in SSA.
  FPM.addPass(MemCpyOptPass());

  // Sparse conditional constant propagation.
  // FIXME: It isn't clear why we do this *after* loop passes rather than
  // before...
  FPM.addPass(SCCPPass());

  // Delete dead bit computations (instcombine runs after to fold away the dead
  // computations, and then ADCE will run later to exploit any new DCE
  // opportunities that creates).
  FPM.addPass(BDCEPass());

  // Run instcombine after redundancy and dead bit elimination to exploit
  // opportunities opened up by them.
  FPM.addPass(InstCombinePass());
  invokePeepholeEPCallbacks(FPM, Level);

  // Re-consider control flow based optimizations after redundancy elimination,
  // redo DCE, etc.
  FPM.addPass(JumpThreadingPass());
  FPM.addPass(CorrelatedValuePropagationPass());
  FPM.addPass(DSEPass());
  FPM.addPass(createFunctionToLoopPassAdaptor(LICMPass(), DebugLogging));

  for (auto &C : ScalarOptimizerLateEPCallbacks)
    C(FPM, Level);

  // Finally, do an expensive DCE pass to catch all the dead code exposed by
  // the simplifications and basic cleanup after all the simplifications.
  FPM.addPass(ADCEPass());
  FPM.addPass(SimplifyCFGPass());
  FPM.addPass(InstCombinePass());
  invokePeepholeEPCallbacks(FPM, Level);

  if (EnableCHR && Level == O3 && PGOOpt &&
      (!PGOOpt->ProfileUseFile.empty() || !PGOOpt->SampleProfileFile.empty()))
    FPM.addPass(ControlHeightReductionPass());

  return FPM;
}

void PassBuilder::addPGOInstrPasses(ModulePassManager &MPM, bool DebugLogging,
                                    PassBuilder::OptimizationLevel Level,
                                    bool RunProfileGen,
                                    std::string ProfileGenFile,
                                    std::string ProfileUseFile,
                                    std::string ProfileRemappingFile) {
  // Generally running simplification passes and the inliner with an high
  // threshold results in smaller executables, but there may be cases where
  // the size grows, so let's be conservative here and skip this simplification
  // at -Os/Oz.
  if (!isOptimizingForSize(Level)) {
    InlineParams IP;

    // In the old pass manager, this is a cl::opt. Should still this be one?
    IP.DefaultThreshold = 75;

    // FIXME: The hint threshold has the same value used by the regular inliner.
    // This should probably be lowered after performance testing.
    // FIXME: this comment is cargo culted from the old pass manager, revisit).
    IP.HintThreshold = 325;

#if INTEL_CUSTOMIZATION
    // Parse -[no]inline-list option and set corresponding attributes.
    MPM.addPass(InlineListsPass());
#endif //INTEL_CUSTOMIZATION

    CGSCCPassManager CGPipeline(DebugLogging);

    CGPipeline.addPass(InlinerPass(IP));

    FunctionPassManager FPM;
    FPM.addPass(SROA());
    FPM.addPass(EarlyCSEPass());    // Catch trivial redundancies.
    FPM.addPass(SimplifyCFGPass()); // Merge & remove basic blocks.
    FPM.addPass(InstCombinePass()); // Combine silly sequences.
    invokePeepholeEPCallbacks(FPM, Level);

    CGPipeline.addPass(createCGSCCToFunctionPassAdaptor(std::move(FPM)));

    MPM.addPass(createModuleToPostOrderCGSCCPassAdaptor(std::move(CGPipeline)));
  }

  // Delete anything that is now dead to make sure that we don't instrument
  // dead code. Instrumentation can end up keeping dead code around and
  // dramatically increase code size.
  MPM.addPass(GlobalDCEPass());

  if (RunProfileGen) {
    MPM.addPass(PGOInstrumentationGen());

    FunctionPassManager FPM;
    FPM.addPass(
        createFunctionToLoopPassAdaptor(LoopRotatePass(), DebugLogging));
    MPM.addPass(createModuleToFunctionPassAdaptor(std::move(FPM)));

    // Add the profile lowering pass.
    InstrProfOptions Options;
    if (!ProfileGenFile.empty())
      Options.InstrProfileOutput = ProfileGenFile;
    Options.DoCounterPromotion = true;
    MPM.addPass(InstrProfiling(Options));
  }

  if (!ProfileUseFile.empty())
    MPM.addPass(PGOInstrumentationUse(ProfileUseFile, ProfileRemappingFile));
}

static InlineParams
getInlineParamsFromOptLevel(PassBuilder::OptimizationLevel Level) {
  auto O3 = PassBuilder::O3;
  unsigned OptLevel = Level > O3 ? 2 : Level;
  unsigned SizeLevel = Level > O3 ? Level - O3 : 0;
  return getInlineParams(OptLevel, SizeLevel);
}

ModulePassManager
PassBuilder::buildModuleSimplificationPipeline(OptimizationLevel Level,
                                               ThinLTOPhase Phase,
                                               bool DebugLogging) {
  ModulePassManager MPM(DebugLogging);

  bool HasSampleProfile = PGOOpt && !PGOOpt->SampleProfileFile.empty();

  // In ThinLTO mode, when flattened profile is used, all the available
  // profile information will be annotated in PreLink phase so there is
  // no need to load the profile again in PostLink.
  bool LoadSampleProfile =
      HasSampleProfile &&
      !(FlattenedProfileUsed && Phase == ThinLTOPhase::PostLink);

  // During the ThinLTO backend phase we perform early indirect call promotion
  // here, before globalopt. Otherwise imported available_externally functions
  // look unreferenced and are removed. If we are going to load the sample
  // profile then defer until later.
  // TODO: See if we can move later and consolidate with the location where
  // we perform ICP when we are loading a sample profile.
  // TODO: We pass HasSampleProfile (whether there was a sample profile file
  // passed to the compile) to the SamplePGO flag of ICP. This is used to
  // determine whether the new direct calls are annotated with prof metadata.
  // Ideally this should be determined from whether the IR is annotated with
  // sample profile, and not whether the a sample profile was provided on the
  // command line. E.g. for flattened profiles where we will not be reloading
  // the sample profile in the ThinLTO backend, we ideally shouldn't have to
  // provide the sample profile file.
  if (Phase == ThinLTOPhase::PostLink && !LoadSampleProfile)
    MPM.addPass(PGOIndirectCallPromotion(true /* InLTO */, HasSampleProfile));

  // Do basic inference of function attributes from known properties of system
  // libraries and other oracles.
  MPM.addPass(InferFunctionAttrsPass());

  // Create an early function pass manager to cleanup the output of the
  // frontend.
  FunctionPassManager EarlyFPM(DebugLogging);
  EarlyFPM.addPass(SimplifyCFGPass());
  EarlyFPM.addPass(SROA());
  EarlyFPM.addPass(EarlyCSEPass());
  EarlyFPM.addPass(LowerExpectIntrinsicPass());
  if (Level == O3)
    EarlyFPM.addPass(CallSiteSplittingPass());

  // In SamplePGO ThinLTO backend, we need instcombine before profile annotation
  // to convert bitcast to direct calls so that they can be inlined during the
  // profile annotation prepration step.
  // More details about SamplePGO design can be found in:
  // https://research.google.com/pubs/pub45290.html
  // FIXME: revisit how SampleProfileLoad/Inliner/ICP is structured.
  if (LoadSampleProfile)
    EarlyFPM.addPass(InstCombinePass());
  MPM.addPass(createModuleToFunctionPassAdaptor(std::move(EarlyFPM)));

  if (LoadSampleProfile) {
    // Annotate sample profile right after early FPM to ensure freshness of
    // the debug info.
    MPM.addPass(SampleProfileLoaderPass(PGOOpt->SampleProfileFile,
                                        PGOOpt->ProfileRemappingFile,
                                        Phase == ThinLTOPhase::PreLink));
    // Do not invoke ICP in the ThinLTOPrelink phase as it makes it hard
    // for the profile annotation to be accurate in the ThinLTO backend.
    if (Phase != ThinLTOPhase::PreLink)
      // We perform early indirect call promotion here, before globalopt.
      // This is important for the ThinLTO backend phase because otherwise
      // imported available_externally functions look unreferenced and are
      // removed.
      MPM.addPass(PGOIndirectCallPromotion(Phase == ThinLTOPhase::PostLink,
                                           true /* SamplePGO */));
  }

  // Interprocedural constant propagation now that basic cleanup has occurred
  // and prior to optimizing globals.
  // FIXME: This position in the pipeline hasn't been carefully considered in
  // years, it should be re-analyzed.
  MPM.addPass(IPSCCPPass());

  // Attach metadata to indirect call sites indicating the set of functions
  // they may target at run-time. This should follow IPSCCP.
  MPM.addPass(CalledValuePropagationPass());

  // Optimize globals to try and fold them into constants.
  MPM.addPass(GlobalOptPass());

  // Promote any localized globals to SSA registers.
  // FIXME: Should this instead by a run of SROA?
  // FIXME: We should probably run instcombine and simplify-cfg afterward to
  // delete control flows that are dead once globals have been folded to
  // constants.
  MPM.addPass(createModuleToFunctionPassAdaptor(PromotePass()));

  // Remove any dead arguments exposed by cleanups and constand folding
  // globals.
  MPM.addPass(DeadArgumentEliminationPass());

  // Create a small function pass pipeline to cleanup after all the global
  // optimizations.
  FunctionPassManager GlobalCleanupPM(DebugLogging);
  GlobalCleanupPM.addPass(InstCombinePass());
  invokePeepholeEPCallbacks(GlobalCleanupPM, Level);

  GlobalCleanupPM.addPass(SimplifyCFGPass());
  MPM.addPass(createModuleToFunctionPassAdaptor(std::move(GlobalCleanupPM)));

  // Add all the requested passes for instrumentation PGO, if requested.
  if (PGOOpt && Phase != ThinLTOPhase::PostLink &&
      (!PGOOpt->ProfileGenFile.empty() || !PGOOpt->ProfileUseFile.empty())) {
    addPGOInstrPasses(MPM, DebugLogging, Level, PGOOpt->RunProfileGen,
                      PGOOpt->ProfileGenFile, PGOOpt->ProfileUseFile,
                      PGOOpt->ProfileRemappingFile);
    MPM.addPass(PGOIndirectCallPromotion(false, false));
  }

  // Synthesize function entry counts for non-PGO compilation.
  if (EnableSyntheticCounts && !PGOOpt)
    MPM.addPass(SyntheticCountsPropagation());

  // Require the GlobalsAA analysis for the module so we can query it within
  // the CGSCC pipeline.
  MPM.addPass(RequireAnalysisPass<GlobalsAA, Module>());

  // Require the ProfileSummaryAnalysis for the module so we can query it within
  // the inliner pass.
  MPM.addPass(RequireAnalysisPass<ProfileSummaryAnalysis, Module>());
#if INTEL_CUSTOMIZATION
  // Parse -[no]inline-list option and set corresponding attributes.
  MPM.addPass(InlineListsPass());
#endif //INTEL_CUSTOMIZATION
  // Now begin the main postorder CGSCC pipeline.
  // FIXME: The current CGSCC pipeline has its origins in the legacy pass
  // manager and trying to emulate its precise behavior. Much of this doesn't
  // make a lot of sense and we should revisit the core CGSCC structure.
  CGSCCPassManager MainCGPipeline(DebugLogging);

  // Note: historically, the PruneEH pass was run first to deduce nounwind and
  // generally clean up exception handling overhead. It isn't clear this is
  // valuable as the inliner doesn't currently care whether it is inlining an
  // invoke or a call.

  // Run the inliner first. The theory is that we are walking bottom-up and so
  // the callees have already been fully optimized, and we want to inline them
  // into the callers so that our optimizations can reflect that.
  // For PreLinkThinLTO pass, we disable hot-caller heuristic for sample PGO
  // because it makes profile annotation in the backend inaccurate.
  InlineParams IP = getInlineParamsFromOptLevel(Level);
  if (Phase == ThinLTOPhase::PreLink &&
      PGOOpt && !PGOOpt->SampleProfileFile.empty())
    IP.HotCallSiteThreshold = 0;
  MainCGPipeline.addPass(InlinerPass(IP));

  // Now deduce any function attributes based in the current code.
  MainCGPipeline.addPass(PostOrderFunctionAttrsPass());

  // When at O3 add argument promotion to the pass pipeline.
  // FIXME: It isn't at all clear why this should be limited to O3.
  if (Level == O3)
    MainCGPipeline.addPass(ArgumentPromotionPass());

  // Lastly, add the core function simplification pipeline nested inside the
  // CGSCC walk.
  MainCGPipeline.addPass(createCGSCCToFunctionPassAdaptor(
      buildFunctionSimplificationPipeline(Level, Phase, DebugLogging)));

  for (auto &C : CGSCCOptimizerLateEPCallbacks)
    C(MainCGPipeline, Level);

  // We wrap the CGSCC pipeline in a devirtualization repeater. This will try
  // to detect when we devirtualize indirect calls and iterate the SCC passes
  // in that case to try and catch knock-on inlining or function attrs
  // opportunities. Then we add it to the module pipeline by walking the SCCs
  // in postorder (or bottom-up).
  MPM.addPass(
      createModuleToPostOrderCGSCCPassAdaptor(createDevirtSCCRepeatedPass(
          std::move(MainCGPipeline), MaxDevirtIterations)));

  return MPM;
}

ModulePassManager PassBuilder::buildModuleOptimizationPipeline(
    OptimizationLevel Level, bool DebugLogging, bool LTOPreLink) {
  ModulePassManager MPM(DebugLogging);

  // Optimize globals now that the module is fully simplified.
  MPM.addPass(GlobalOptPass());
  MPM.addPass(GlobalDCEPass());

  // Run partial inlining pass to partially inline functions that have
  // large bodies.
  if (RunPartialInlining)
    MPM.addPass(PartialInlinerPass());

#if INTEL_CUSTOMIZATION
  MPM.addPass(createModuleToFunctionPassAdaptor(CleanupFakeLoadsPass()));
#endif // INTEL_CUSTOMIZATION

  // Remove avail extern fns and globals definitions since we aren't compiling
  // an object file for later LTO. For LTO we want to preserve these so they
  // are eligible for inlining at link-time. Note if they are unreferenced they
  // will be removed by GlobalDCE later, so this only impacts referenced
  // available externally globals. Eventually they will be suppressed during
  // codegen, but eliminating here enables more opportunity for GlobalDCE as it
  // may make globals referenced by available external functions dead and saves
  // running remaining passes on the eliminated functions.
  MPM.addPass(EliminateAvailableExternallyPass());

  // Do RPO function attribute inference across the module to forward-propagate
  // attributes where applicable.
  // FIXME: Is this really an optimization rather than a canonicalization?
  MPM.addPass(ReversePostOrderFunctionAttrsPass());

#if INTEL_CUSTOMIZATION
  if (EnableAndersen) {
    // Andersen's IP alias analysis
    MPM.addPass(RequireAnalysisPass<AndersensAA, Module>());
  }
#endif // INTEL_CUSTOMIZATION

  // Re-require GloblasAA here prior to function passes. This is particularly
  // useful as the above will have inlined, DCE'ed, and function-attr
  // propagated everything. We should at this point have a reasonably minimal
  // and richly annotated call graph. By computing aliasing and mod/ref
  // information for all local globals here, the late loop passes and notably
  // the vectorizer will be able to use them to help recognize vectorizable
  // memory operations.
  MPM.addPass(RequireAnalysisPass<GlobalsAA, Module>());

  FunctionPassManager OptimizePM(DebugLogging);
  OptimizePM.addPass(Float2IntPass());
  // FIXME: We need to run some loop optimizations to re-rotate loops after
  // simplify-cfg and others undo their rotation.

  // Optimize the loop execution. These passes operate on entire loop nests
  // rather than on each loop in an inside-out manner, and so they are actually
  // function passes.

  for (auto &C : VectorizerStartEPCallbacks)
    C(OptimizePM, Level);

  // First rotate loops that may have been un-rotated by prior passes.
  OptimizePM.addPass(
      createFunctionToLoopPassAdaptor(LoopRotatePass(), DebugLogging));

  // Distribute loops to allow partial vectorization.  I.e. isolate dependences
  // into separate loop that would otherwise inhibit vectorization.  This is
  // currently only performed for loops marked with the metadata
  // llvm.loop.distribute=true or when -enable-loop-distribute is specified.
  OptimizePM.addPass(LoopDistributePass());

  // Now run the core loop vectorizer.
  OptimizePM.addPass(LoopVectorizePass());

  // Eliminate loads by forwarding stores from the previous iteration to loads
  // of the current iteration.
  OptimizePM.addPass(LoopLoadEliminationPass());

  // Cleanup after the loop optimization passes.
  OptimizePM.addPass(InstCombinePass());

  // Now that we've formed fast to execute loop structures, we do further
  // optimizations. These are run afterward as they might block doing complex
  // analyses and transforms such as what are needed for loop vectorization.

  // Cleanup after loop vectorization, etc. Simplification passes like CVP and
  // GVN, loop transforms, and others have already run, so it's now better to
  // convert to more optimized IR using more aggressive simplify CFG options.
  // The extra sinking transform can create larger basic blocks, so do this
  // before SLP vectorization.
  OptimizePM.addPass(SimplifyCFGPass(SimplifyCFGOptions().
                                     forwardSwitchCondToPhi(true).
                                     convertSwitchToLookupTable(true).
                                     needCanonicalLoops(false).
                                     sinkCommonInsts(true)));

  // Optimize parallel scalar instruction chains into SIMD instructions.
  OptimizePM.addPass(SLPVectorizerPass());

  OptimizePM.addPass(InstCombinePass());

  // Unroll small loops to hide loop backedge latency and saturate any parallel
  // execution resources of an out-of-order processor. We also then need to
  // clean up redundancies and loop invariant code.
  // FIXME: It would be really good to use a loop-integrated instruction
  // combiner for cleanup here so that the unrolling and LICM can be pipelined
  // across the loop nests.
  // We do UnrollAndJam in a separate LPM to ensure it happens before unroll
  if (EnableUnrollAndJam) {
    OptimizePM.addPass(
        createFunctionToLoopPassAdaptor(LoopUnrollAndJamPass(Level)));
  }
  OptimizePM.addPass(LoopUnrollPass(LoopUnrollOptions(Level)));
  OptimizePM.addPass(WarnMissedTransformationsPass());
  OptimizePM.addPass(InstCombinePass());
  OptimizePM.addPass(RequireAnalysisPass<OptimizationRemarkEmitterAnalysis, Function>());
  OptimizePM.addPass(createFunctionToLoopPassAdaptor(LICMPass(), DebugLogging));

  // Now that we've vectorized and unrolled loops, we may have more refined
  // alignment information, try to re-derive it here.
  OptimizePM.addPass(AlignmentFromAssumptionsPass());

  // Split out cold code. Splitting is done late to avoid hiding context from
  // other optimizations and inadvertently regressing performance. The tradeoff
  // is that this has a higher code size cost than splitting early.
  if (EnableHotColdSplit && !LTOPreLink)
    MPM.addPass(HotColdSplittingPass());

  // LoopSink pass sinks instructions hoisted by LICM, which serves as a
  // canonicalization pass that enables other optimizations. As a result,
  // LoopSink pass needs to be a very late IR pass to avoid undoing LICM
  // result too early.
  OptimizePM.addPass(LoopSinkPass());

  // And finally clean up LCSSA form before generating code.
  OptimizePM.addPass(InstSimplifyPass());

  // This hoists/decomposes div/rem ops. It should run after other sink/hoist
  // passes to avoid re-sinking, but before SimplifyCFG because it can allow
  // flattening of blocks.
  OptimizePM.addPass(DivRemPairsPass());

  // LoopSink (and other loop passes since the last simplifyCFG) might have
  // resulted in single-entry-single-exit or empty blocks. Clean up the CFG.
  OptimizePM.addPass(SimplifyCFGPass());

  // Optimize PHIs by speculating around them when profitable. Note that this
  // pass needs to be run after any PRE or similar pass as it is essentially
  // inserting redudnancies into the progrem. This even includes SimplifyCFG.
  OptimizePM.addPass(SpeculateAroundPHIsPass());

  for (auto &C : OptimizerLastEPCallbacks)
    C(OptimizePM, Level);

  // Add the core optimizing pipeline.
  MPM.addPass(createModuleToFunctionPassAdaptor(std::move(OptimizePM)));

  MPM.addPass(CGProfilePass());

  // Now we need to do some global optimization transforms.
  // FIXME: It would seem like these should come first in the optimization
  // pipeline and maybe be the bottom of the canonicalization pipeline? Weird
  // ordering here.
  MPM.addPass(GlobalDCEPass());
  MPM.addPass(ConstantMergePass());

  return MPM;
}

ModulePassManager
PassBuilder::buildPerModuleDefaultPipeline(OptimizationLevel Level,
                                           bool DebugLogging, bool LTOPreLink) {
  assert(Level != O0 && "Must request optimizations for the default pipeline!");

  ModulePassManager MPM(DebugLogging);

  // Force any function attributes we want the rest of the pipeline to observe.
  MPM.addPass(ForceFunctionAttrsPass());

  // Apply module pipeline start EP callback.
  for (auto &C : PipelineStartEPCallbacks)
    C(MPM);

  if (PGOOpt && PGOOpt->SamplePGOSupport)
    MPM.addPass(createModuleToFunctionPassAdaptor(AddDiscriminatorsPass()));

  // Add the core simplification pipeline.
  MPM.addPass(buildModuleSimplificationPipeline(Level, ThinLTOPhase::None,
                                                DebugLogging));

  // Now add the optimization pipeline.
  MPM.addPass(buildModuleOptimizationPipeline(Level, DebugLogging, LTOPreLink));

  return MPM;
}

ModulePassManager
PassBuilder::buildThinLTOPreLinkDefaultPipeline(OptimizationLevel Level,
                                                bool DebugLogging) {
  assert(Level != O0 && "Must request optimizations for the default pipeline!");

  ModulePassManager MPM(DebugLogging);

  // Force any function attributes we want the rest of the pipeline to observe.
  MPM.addPass(ForceFunctionAttrsPass());

  if (PGOOpt && PGOOpt->SamplePGOSupport)
    MPM.addPass(createModuleToFunctionPassAdaptor(AddDiscriminatorsPass()));

  // Apply module pipeline start EP callback.
  for (auto &C : PipelineStartEPCallbacks)
    C(MPM);

  // If we are planning to perform ThinLTO later, we don't bloat the code with
  // unrolling/vectorization/... now. Just simplify the module as much as we
  // can.
  MPM.addPass(buildModuleSimplificationPipeline(Level, ThinLTOPhase::PreLink,
                                                DebugLogging));

  // Run partial inlining pass to partially inline functions that have
  // large bodies.
  // FIXME: It isn't clear whether this is really the right place to run this
  // in ThinLTO. Because there is another canonicalization and simplification
  // phase that will run after the thin link, running this here ends up with
  // less information than will be available later and it may grow functions in
  // ways that aren't beneficial.
  if (RunPartialInlining)
    MPM.addPass(PartialInlinerPass());

  // Reduce the size of the IR as much as possible.
  MPM.addPass(GlobalOptPass());

  return MPM;
}

ModulePassManager PassBuilder::buildThinLTODefaultPipeline(
    OptimizationLevel Level, bool DebugLogging,
    const ModuleSummaryIndex *ImportSummary) {
  ModulePassManager MPM(DebugLogging);

  if (ImportSummary) {
    // These passes import type identifier resolutions for whole-program
    // devirtualization and CFI. They must run early because other passes may
    // disturb the specific instruction patterns that these passes look for,
    // creating dependencies on resolutions that may not appear in the summary.
    //
    // For example, GVN may transform the pattern assume(type.test) appearing in
    // two basic blocks into assume(phi(type.test, type.test)), which would
    // transform a dependency on a WPD resolution into a dependency on a type
    // identifier resolution for CFI.
    //
    // Also, WPD has access to more precise information than ICP and can
    // devirtualize more effectively, so it should operate on the IR first.
    MPM.addPass(WholeProgramDevirtPass(nullptr, ImportSummary));
    MPM.addPass(LowerTypeTestsPass(nullptr, ImportSummary));
  }

  // Force any function attributes we want the rest of the pipeline to observe.
  MPM.addPass(ForceFunctionAttrsPass());

  // Add the core simplification pipeline.
  MPM.addPass(buildModuleSimplificationPipeline(Level, ThinLTOPhase::PostLink,
                                                DebugLogging));

  // Now add the optimization pipeline.
  MPM.addPass(buildModuleOptimizationPipeline(Level, DebugLogging));

  return MPM;
}

ModulePassManager
PassBuilder::buildLTOPreLinkDefaultPipeline(OptimizationLevel Level,
                                            bool DebugLogging) {
  assert(Level != O0 && "Must request optimizations for the default pipeline!");
  // FIXME: We should use a customized pre-link pipeline!
<<<<<<< HEAD
#if INTEL_CUSTOMIZATION
  PrepareForLTO = true;
  auto RV = buildPerModuleDefaultPipeline(Level, DebugLogging);
  PrepareForLTO = false;
  return RV;
#endif // INTEL_CUSTOMIZATION
=======
  return buildPerModuleDefaultPipeline(Level, DebugLogging,
                                       /*LTOPreLink=*/true);
>>>>>>> 2d84c00d
}

ModulePassManager
PassBuilder::buildLTODefaultPipeline(OptimizationLevel Level, bool DebugLogging,
                                     ModuleSummaryIndex *ExportSummary) {
  assert(Level != O0 && "Must request optimizations for the default pipeline!");
  ModulePassManager MPM(DebugLogging);

  if (PGOOpt && !PGOOpt->SampleProfileFile.empty()) {
    // Load sample profile before running the LTO optimization pipeline.
    MPM.addPass(SampleProfileLoaderPass(PGOOpt->SampleProfileFile,
                                        PGOOpt->ProfileRemappingFile,
                                        false /* ThinLTOPhase::PreLink */));
  }

  // Remove unused virtual tables to improve the quality of code generated by
  // whole-program devirtualization and bitset lowering.
  MPM.addPass(GlobalDCEPass());

#if INTEL_CUSTOMIZATION
  if (EnableIPCloning) {
#if INTEL_INCLUDE_DTRANS
    // This pass is being added under DTRANS only at this point, because a
    // particular benchmark needs it to prove that the period of a recursive
    // progression is constant. We can remove the test for EnableDTrans if
    // we find IPSCCP to be generally useful here and we are willing to
    // tolerate the additional compile time.
    if (EnableDTrans)
      MPM.addPass(IPSCCPPass());
#endif // INTEL_INCLUDE_DTRANS
    MPM.addPass(IPCloningPass(/*AfterInl*/ false));
  }
#endif // INTEL_CUSTOMIZATION

  // Force any function attributes we want the rest of the pipeline to observe.
  MPM.addPass(ForceFunctionAttrsPass());

  // Do basic inference of function attributes from known properties of system
  // libraries and other oracles.
  MPM.addPass(InferFunctionAttrsPass());

  if (Level > 1) {
    FunctionPassManager EarlyFPM(DebugLogging);
    EarlyFPM.addPass(CallSiteSplittingPass());
    MPM.addPass(createModuleToFunctionPassAdaptor(std::move(EarlyFPM)));

    // Indirect call promotion. This should promote all the targets that are
    // left by the earlier promotion pass that promotes intra-module targets.
    // This two-step promotion is to save the compile time. For LTO, it should
    // produce the same result as if we only do promotion here.
    MPM.addPass(PGOIndirectCallPromotion(
        true /* InLTO */, PGOOpt && !PGOOpt->SampleProfileFile.empty()));
    // Propagate constants at call sites into the functions they call.  This
    // opens opportunities for globalopt (and inlining) by substituting function
    // pointers passed as arguments to direct uses of functions.
   MPM.addPass(IPSCCPPass());

   // Attach metadata to indirect call sites indicating the set of functions
   // they may target at run-time. This should follow IPSCCP.
   MPM.addPass(CalledValuePropagationPass());
  }

  // Now deduce any function attributes based in the current code.
  MPM.addPass(createModuleToPostOrderCGSCCPassAdaptor(
              PostOrderFunctionAttrsPass()));

  // Do RPO function attribute inference across the module to forward-propagate
  // attributes where applicable.
  // FIXME: Is this really an optimization rather than a canonicalization?
  MPM.addPass(ReversePostOrderFunctionAttrsPass());

#if INTEL_CUSTOMIZATION
#if INTEL_INCLUDE_DTRANS
  if (EnableDTrans) {
    // These passes get the IR into a form that DTrans is able to analyze.
    MPM.addPass(createModuleToFunctionPassAdaptor(InstSimplifyPass()));
    MPM.addPass(createModuleToFunctionPassAdaptor(SimplifyCFGPass()));
    // This call adds the DTrans passes.
    addDTransPasses(MPM);
  }
#endif // INTEL_INCLUDE_DTRANS
  // Optimize some dynamic_cast calls.
  MPM.addPass(OptimizeDynamicCastsPass());
#endif // INTEL_CUSTOMIZATION

  // Use inragne annotations on GEP indices to split globals where beneficial.
  MPM.addPass(GlobalSplitPass());

  // Run whole program optimization of virtual call when the list of callees
  // is fixed.
  MPM.addPass(WholeProgramDevirtPass(ExportSummary, nullptr));

  // Stop here at -O1.
  if (Level == 1) {
    // The LowerTypeTestsPass needs to run to lower type metadata and the
    // type.test intrinsics. The pass does nothing if CFI is disabled.
    MPM.addPass(LowerTypeTestsPass(ExportSummary, nullptr));
    return MPM;
  }

  // Optimize globals to try and fold them into constants.
  MPM.addPass(GlobalOptPass());

  // Promote any localized globals to SSA registers.
  MPM.addPass(createModuleToFunctionPassAdaptor(PromotePass()));

  // Linking modules together can lead to duplicate global constant, only
  // keep one copy of each constant.
  MPM.addPass(ConstantMergePass());

  // Remove unused arguments from functions.
  MPM.addPass(DeadArgumentEliminationPass());

#if INTEL_CUSTOMIZATION
#if INTEL_INCLUDE_DTRANS
  if (EnableDTrans) {
    addLateDTransPasses(MPM);
    if (EnableIndirectCallConv) {
       MPM.addPass(RequireAnalysisPass<DTransAnalysis, Module>());
       MPM.addPass(createModuleToFunctionPassAdaptor(
           IndirectCallConvPass(false /* EnableAndersen */,
                                true /* EnableDTrans */)));
    }
  }
#endif // INTEL_INCLUDE_DTRANS
#endif // INTEL_CUSTOMIZATION

  // Reduce the code after globalopt and ipsccp.  Both can open up significant
  // simplification opportunities, and both can propagate functions through
  // function pointers.  When this happens, we often have to resolve varargs
  // calls, etc, so let instcombine do this.
  FunctionPassManager PeepholeFPM(DebugLogging);
  if (Level == O3)
    PeepholeFPM.addPass(AggressiveInstCombinePass());
  PeepholeFPM.addPass(InstCombinePass());
  invokePeepholeEPCallbacks(PeepholeFPM, Level);

  MPM.addPass(createModuleToFunctionPassAdaptor(std::move(PeepholeFPM)));

#if INTEL_CUSTOMIZATION

#if INTEL_INCLUDE_DTRANS
  bool EnableIntelPartialInlining = EnableIntelPI && EnableDTrans;
#else
  bool EnableIntelPartialInlining = false;
#endif // INTEL_INCLUDE_DTRANS

  // Partially inline small functions
  if (EnableIntelPartialInlining)
    MPM.addPass(IntelPartialInlinePass());

  // Parse -[no]inline-list option and set corresponding attributes.
  MPM.addPass(InlineListsPass());
  if (EnableAndersen) {
    MPM.addPass(RequireAnalysisPass<AndersensAA, Module>());
  }
  // Indirect to direct call conversion.
  if (EnableIndirectCallConv && EnableAndersen)
    MPM.addPass(createModuleToFunctionPassAdaptor(
        IndirectCallConvPass(true /* EnableAndersen */,
                             false /* EnableDTrans */)));

  // Require the InlineAggAnalysis for the module so we can query it within
  // the inliner and AggInlAAPass.
  if (EnableInlineAggAnalysis) {
    MPM.addPass(RequireAnalysisPass<InlineAggAnalysis, Module>());
  }
#endif // INTEL_CUSTOMIZATION
  // Note: historically, the PruneEH pass was run first to deduce nounwind and
  // generally clean up exception handling overhead. It isn't clear this is
  // valuable as the inliner doesn't currently care whether it is inlining an
  // invoke or a call.
  // Run the inliner now.
  MPM.addPass(createModuleToPostOrderCGSCCPassAdaptor(
      InlinerPass(getInlineParamsFromOptLevel(Level))));

  // Optimize globals again after we ran the inliner.
  MPM.addPass(GlobalOptPass());

#if INTEL_CUSTOMIZATION
  if (RunLTOPartialInlining)
    MPM.addPass(PartialInlinerPass(true /*RunLTOPartialInline*/));

  if (EnableIPCloning)
    MPM.addPass(IPCloningPass(/*AfterInl*/ true));
#endif // INTEL_CUSTOMIZATION

  // Garbage collect dead functions.
  // FIXME: Add ArgumentPromotion pass after once it's ported.
  MPM.addPass(GlobalDCEPass());

  FunctionPassManager FPM(DebugLogging);
  // The IPO Passes may leave cruft around. Clean up after them.
  FPM.addPass(InstCombinePass());
  invokePeepholeEPCallbacks(FPM, Level);

  FPM.addPass(JumpThreadingPass());

  // Break up allocas
  FPM.addPass(SROA());

#if INTEL_CUSTOMIZATION
  if (EnableInlineAggAnalysis) {
    FPM.addPass(AggInlAAPass());
  }
#endif // INTEL_CUSTOMIZATION

  // Run a few AA driver optimizations here and now to cleanup the code.
  MPM.addPass(createModuleToFunctionPassAdaptor(std::move(FPM)));

  MPM.addPass(createModuleToPostOrderCGSCCPassAdaptor(
              PostOrderFunctionAttrsPass()));
  // FIXME: here we run IP alias analysis in the legacy PM.

  FunctionPassManager MainFPM;

  // FIXME: once we fix LoopPass Manager, add LICM here.
  // FIXME: once we provide support for enabling MLSM, add it here.
  // FIXME: once we provide support for enabling NewGVN, add it here.
  if (RunNewGVN)
    MainFPM.addPass(NewGVNPass());
  else
    MainFPM.addPass(GVN());

  // Remove dead memcpy()'s.
  MainFPM.addPass(MemCpyOptPass());

  // Nuke dead stores.
  MainFPM.addPass(DSEPass());

  // FIXME: at this point, we run a bunch of loop passes:
  // indVarSimplify, loopDeletion, loopInterchange, loopUnrool,
  // loopVectorize. Enable them once the remaining issue with LPM
  // are sorted out.

  MainFPM.addPass(InstCombinePass());
  MainFPM.addPass(SimplifyCFGPass());
  MainFPM.addPass(SCCPPass());
  MainFPM.addPass(InstCombinePass());
  MainFPM.addPass(BDCEPass());

  // FIXME: We may want to run SLPVectorizer here.
  // After vectorization, assume intrinsics may tell us more
  // about pointer alignments.
#if 0
  MainFPM.add(AlignmentFromAssumptionsPass());
#endif

  // FIXME: Conditionally run LoadCombine here, after it's ported
  // (in case we still have this pass, given its questionable usefulness).

  MainFPM.addPass(InstCombinePass());
  invokePeepholeEPCallbacks(MainFPM, Level);
  MainFPM.addPass(JumpThreadingPass());
  MPM.addPass(createModuleToFunctionPassAdaptor(std::move(MainFPM)));

  // Create a function that performs CFI checks for cross-DSO calls with
  // targets in the current module.
  MPM.addPass(CrossDSOCFIPass());

  // Lower type metadata and the type.test intrinsic. This pass supports
  // clang's control flow integrity mechanisms (-fsanitize=cfi*) and needs
  // to be run at link time if CFI is enabled. This pass does nothing if
  // CFI is disabled.
  MPM.addPass(LowerTypeTestsPass(ExportSummary, nullptr));

  // Enable splitting late in the FullLTO post-link pipeline. This is done in
  // the same stage in the old pass manager (\ref addLateLTOOptimizationPasses).
  if (EnableHotColdSplit)
    MPM.addPass(HotColdSplittingPass());

  // Add late LTO optimization passes.
  // Delete basic blocks, which optimization passes may have killed.
  MPM.addPass(createModuleToFunctionPassAdaptor(SimplifyCFGPass()));

  // Drop bodies of available eternally objects to improve GlobalDCE.
  MPM.addPass(EliminateAvailableExternallyPass());

  // Now that we have optimized the program, discard unreachable functions.
  MPM.addPass(GlobalDCEPass());

  // FIXME: Enable MergeFuncs, conditionally, after ported, maybe.
  return MPM;
}

AAManager PassBuilder::buildDefaultAAPipeline() {
  AAManager AA;

  // The order in which these are registered determines their priority when
  // being queried.

  // First we register the basic alias analysis that provides the majority of
  // per-function local AA logic. This is a stateless, on-demand local set of
  // AA techniques.
  AA.registerFunctionAnalysis<BasicAA>();

  // Next we query fast, specialized alias analyses that wrap IR-embedded
  // information about aliasing.
  AA.registerFunctionAnalysis<ScopedNoAliasAA>();
  AA.registerFunctionAnalysis<TypeBasedAA>();

#if INTEL_CUSTOMIZATION
  AA.registerFunctionAnalysis<StdContainerAA>();
#endif // INTEL_CUSTOMIZATION

  // Add support for querying global aliasing information when available.
  // Because the `AAManager` is a function analysis and `GlobalsAA` is a module
  // analysis, all that the `AAManager` can do is query for any *cached*
  // results from `GlobalsAA` through a readonly proxy.
  AA.registerModuleAnalysis<GlobalsAA>();

  return AA;
}

static Optional<int> parseRepeatPassName(StringRef Name) {
  if (!Name.consume_front("repeat<") || !Name.consume_back(">"))
    return None;
  int Count;
  if (Name.getAsInteger(0, Count) || Count <= 0)
    return None;
  return Count;
}

static Optional<int> parseDevirtPassName(StringRef Name) {
  if (!Name.consume_front("devirt<") || !Name.consume_back(">"))
    return None;
  int Count;
  if (Name.getAsInteger(0, Count) || Count <= 0)
    return None;
  return Count;
}

static bool checkParametrizedPassName(StringRef Name, StringRef PassName) {
  if (!Name.consume_front(PassName))
    return false;
  // normal pass name w/o parameters == default parameters
  if (Name.empty())
    return true;
  return Name.startswith("<") && Name.endswith(">");
}

namespace {

/// This performs customized parsing of pass name with parameters.
///
/// We do not need parametrization of passes in textual pipeline very often,
/// yet on a rare occasion ability to specify parameters right there can be
/// useful.
///
/// \p Name - parameterized specification of a pass from a textual pipeline
/// is a string in a form of :
///      PassName '<' parameter-list '>'
///
/// Parameter list is being parsed by the parser callable argument, \p Parser,
/// It takes a string-ref of parameters and returns either StringError or a
/// parameter list in a form of a custom parameters type, all wrapped into
/// Expected<> template class.
///
template <typename ParametersParseCallableT>
auto parsePassParameters(ParametersParseCallableT &&Parser, StringRef Name,
                         StringRef PassName) -> decltype(Parser(StringRef{})) {
  using ParametersT = typename decltype(Parser(StringRef{}))::value_type;

  StringRef Params = Name;
  if (!Params.consume_front(PassName)) {
    assert(false &&
           "unable to strip pass name from parametrized pass specification");
  }
  if (Params.empty())
    return ParametersT{};
  if (!Params.consume_front("<") || !Params.consume_back(">")) {
    assert(false && "invalid format for parametrized pass name");
  }

  Expected<ParametersT> Result = Parser(Params);
  assert((Result || Result.template errorIsA<StringError>()) &&
         "Pass parameter parser can only return StringErrors.");
  return std::move(Result);
}

/// Parser of parameters for LoopUnroll pass.
Expected<LoopUnrollOptions> parseLoopUnrollOptions(StringRef Params) {
  LoopUnrollOptions UnrollOpts;
  while (!Params.empty()) {
    StringRef ParamName;
    std::tie(ParamName, Params) = Params.split(';');
    int OptLevel = StringSwitch<int>(ParamName)
                       .Case("O0", 0)
                       .Case("O1", 1)
                       .Case("O2", 2)
                       .Case("O3", 3)
                       .Default(-1);
    if (OptLevel >= 0) {
      UnrollOpts.setOptLevel(OptLevel);
      continue;
    }

    bool Enable = !ParamName.consume_front("no-");
    if (ParamName == "partial") {
      UnrollOpts.setPartial(Enable);
    } else if (ParamName == "peeling") {
      UnrollOpts.setPeeling(Enable);
    } else if (ParamName == "runtime") {
      UnrollOpts.setRuntime(Enable);
    } else if (ParamName == "upperbound") {
      UnrollOpts.setUpperBound(Enable);
    } else {
      return make_error<StringError>(
          formatv("invalid LoopUnrollPass parameter '{0}' ", ParamName).str(),
          inconvertibleErrorCode());
    }
  }
  return UnrollOpts;
}

Expected<MemorySanitizerOptions> parseMSanPassOptions(StringRef Params) {
  MemorySanitizerOptions Result;
  while (!Params.empty()) {
    StringRef ParamName;
    std::tie(ParamName, Params) = Params.split(';');

    if (ParamName == "recover") {
      Result.Recover = true;
    } else if (ParamName == "kernel") {
      Result.Kernel = true;
    } else if (ParamName.consume_front("track-origins=")) {
      if (ParamName.getAsInteger(0, Result.TrackOrigins))
        return make_error<StringError>(
            formatv("invalid argument to MemorySanitizer pass track-origins "
                    "parameter: '{0}' ",
                    ParamName)
                .str(),
            inconvertibleErrorCode());
    } else {
      return make_error<StringError>(
          formatv("invalid MemorySanitizer pass parameter '{0}' ", ParamName)
              .str(),
          inconvertibleErrorCode());
    }
  }
  return Result;
}

} // namespace

/// Tests whether a pass name starts with a valid prefix for a default pipeline
/// alias.
static bool startsWithDefaultPipelineAliasPrefix(StringRef Name) {
  return Name.startswith("default") || Name.startswith("thinlto") ||
         Name.startswith("lto");
}

/// Tests whether registered callbacks will accept a given pass name.
///
/// When parsing a pipeline text, the type of the outermost pipeline may be
/// omitted, in which case the type is automatically determined from the first
/// pass name in the text. This may be a name that is handled through one of the
/// callbacks. We check this through the oridinary parsing callbacks by setting
/// up a dummy PassManager in order to not force the client to also handle this
/// type of query.
template <typename PassManagerT, typename CallbacksT>
static bool callbacksAcceptPassName(StringRef Name, CallbacksT &Callbacks) {
  if (!Callbacks.empty()) {
    PassManagerT DummyPM;
    for (auto &CB : Callbacks)
      if (CB(Name, DummyPM, {}))
        return true;
  }
  return false;
}

template <typename CallbacksT>
static bool isModulePassName(StringRef Name, CallbacksT &Callbacks) {
  // Manually handle aliases for pre-configured pipeline fragments.
  if (startsWithDefaultPipelineAliasPrefix(Name))
    return DefaultAliasRegex.match(Name);

  // Explicitly handle pass manager names.
  if (Name == "module")
    return true;
  if (Name == "cgscc")
    return true;
  if (Name == "function")
    return true;

  // Explicitly handle custom-parsed pass names.
  if (parseRepeatPassName(Name))
    return true;

#define MODULE_PASS(NAME, CREATE_PASS)                                         \
  if (Name == NAME)                                                            \
    return true;
#define MODULE_ANALYSIS(NAME, CREATE_PASS)                                     \
  if (Name == "require<" NAME ">" || Name == "invalidate<" NAME ">")           \
    return true;
#include "PassRegistry.def"

  return callbacksAcceptPassName<ModulePassManager>(Name, Callbacks);
}

template <typename CallbacksT>
static bool isCGSCCPassName(StringRef Name, CallbacksT &Callbacks) {
  // Explicitly handle pass manager names.
  if (Name == "cgscc")
    return true;
  if (Name == "function")
    return true;

  // Explicitly handle custom-parsed pass names.
  if (parseRepeatPassName(Name))
    return true;
  if (parseDevirtPassName(Name))
    return true;

#define CGSCC_PASS(NAME, CREATE_PASS)                                          \
  if (Name == NAME)                                                            \
    return true;
#define CGSCC_ANALYSIS(NAME, CREATE_PASS)                                      \
  if (Name == "require<" NAME ">" || Name == "invalidate<" NAME ">")           \
    return true;
#include "PassRegistry.def"

  return callbacksAcceptPassName<CGSCCPassManager>(Name, Callbacks);
}

template <typename CallbacksT>
static bool isFunctionPassName(StringRef Name, CallbacksT &Callbacks) {
  // Explicitly handle pass manager names.
  if (Name == "function")
    return true;
  if (Name == "loop")
    return true;

  // Explicitly handle custom-parsed pass names.
  if (parseRepeatPassName(Name))
    return true;

#define FUNCTION_PASS(NAME, CREATE_PASS)                                       \
  if (Name == NAME)                                                            \
    return true;
#define FUNCTION_PASS_WITH_PARAMS(NAME, CREATE_PASS, PARSER)                   \
  if (checkParametrizedPassName(Name, NAME))                                   \
    return true;
#define FUNCTION_ANALYSIS(NAME, CREATE_PASS)                                   \
  if (Name == "require<" NAME ">" || Name == "invalidate<" NAME ">")           \
    return true;
#include "PassRegistry.def"

  return callbacksAcceptPassName<FunctionPassManager>(Name, Callbacks);
}

template <typename CallbacksT>
static bool isLoopPassName(StringRef Name, CallbacksT &Callbacks) {
  // Explicitly handle pass manager names.
  if (Name == "loop")
    return true;

  // Explicitly handle custom-parsed pass names.
  if (parseRepeatPassName(Name))
    return true;

#define LOOP_PASS(NAME, CREATE_PASS)                                           \
  if (Name == NAME)                                                            \
    return true;
#define LOOP_ANALYSIS(NAME, CREATE_PASS)                                       \
  if (Name == "require<" NAME ">" || Name == "invalidate<" NAME ">")           \
    return true;
#include "PassRegistry.def"

  return callbacksAcceptPassName<LoopPassManager>(Name, Callbacks);
}

Optional<std::vector<PassBuilder::PipelineElement>>
PassBuilder::parsePipelineText(StringRef Text) {
  std::vector<PipelineElement> ResultPipeline;

  SmallVector<std::vector<PipelineElement> *, 4> PipelineStack = {
      &ResultPipeline};
  for (;;) {
    std::vector<PipelineElement> &Pipeline = *PipelineStack.back();
    size_t Pos = Text.find_first_of(",()");
    Pipeline.push_back({Text.substr(0, Pos), {}});

    // If we have a single terminating name, we're done.
    if (Pos == Text.npos)
      break;

    char Sep = Text[Pos];
    Text = Text.substr(Pos + 1);
    if (Sep == ',')
      // Just a name ending in a comma, continue.
      continue;

    if (Sep == '(') {
      // Push the inner pipeline onto the stack to continue processing.
      PipelineStack.push_back(&Pipeline.back().InnerPipeline);
      continue;
    }

    assert(Sep == ')' && "Bogus separator!");
    // When handling the close parenthesis, we greedily consume them to avoid
    // empty strings in the pipeline.
    do {
      // If we try to pop the outer pipeline we have unbalanced parentheses.
      if (PipelineStack.size() == 1)
        return None;

      PipelineStack.pop_back();
    } while (Text.consume_front(")"));

    // Check if we've finished parsing.
    if (Text.empty())
      break;

    // Otherwise, the end of an inner pipeline always has to be followed by
    // a comma, and then we can continue.
    if (!Text.consume_front(","))
      return None;
  }

  if (PipelineStack.size() > 1)
    // Unbalanced paretheses.
    return None;

  assert(PipelineStack.back() == &ResultPipeline &&
         "Wrong pipeline at the bottom of the stack!");
  return {std::move(ResultPipeline)};
}

Error PassBuilder::parseModulePass(ModulePassManager &MPM,
                                   const PipelineElement &E,
                                   bool VerifyEachPass, bool DebugLogging) {
  auto &Name = E.Name;
  auto &InnerPipeline = E.InnerPipeline;

  // First handle complex passes like the pass managers which carry pipelines.
  if (!InnerPipeline.empty()) {
    if (Name == "module") {
      ModulePassManager NestedMPM(DebugLogging);
      if (auto Err = parseModulePassPipeline(NestedMPM, InnerPipeline,
                                             VerifyEachPass, DebugLogging))
        return Err;
      MPM.addPass(std::move(NestedMPM));
      return Error::success();
    }
    if (Name == "cgscc") {
      CGSCCPassManager CGPM(DebugLogging);
      if (auto Err = parseCGSCCPassPipeline(CGPM, InnerPipeline, VerifyEachPass,
                                            DebugLogging))
        return Err;
      MPM.addPass(createModuleToPostOrderCGSCCPassAdaptor(std::move(CGPM)));
      return Error::success();
    }
    if (Name == "function") {
      FunctionPassManager FPM(DebugLogging);
      if (auto Err = parseFunctionPassPipeline(FPM, InnerPipeline,
                                               VerifyEachPass, DebugLogging))
        return Err;
      MPM.addPass(createModuleToFunctionPassAdaptor(std::move(FPM)));
      return Error::success();
    }
    if (auto Count = parseRepeatPassName(Name)) {
      ModulePassManager NestedMPM(DebugLogging);
      if (auto Err = parseModulePassPipeline(NestedMPM, InnerPipeline,
                                             VerifyEachPass, DebugLogging))
        return Err;
      MPM.addPass(createRepeatedPass(*Count, std::move(NestedMPM)));
      return Error::success();
    }

    for (auto &C : ModulePipelineParsingCallbacks)
      if (C(Name, MPM, InnerPipeline))
        return Error::success();

    // Normal passes can't have pipelines.
    return make_error<StringError>(
        formatv("invalid use of '{0}' pass as module pipeline", Name).str(),
        inconvertibleErrorCode());
    ;
  }

  // Manually handle aliases for pre-configured pipeline fragments.
  if (startsWithDefaultPipelineAliasPrefix(Name)) {
    SmallVector<StringRef, 3> Matches;
    if (!DefaultAliasRegex.match(Name, &Matches))
      return make_error<StringError>(
          formatv("unknown default pipeline alias '{0}'", Name).str(),
          inconvertibleErrorCode());

    assert(Matches.size() == 3 && "Must capture two matched strings!");

    OptimizationLevel L = StringSwitch<OptimizationLevel>(Matches[2])
                              .Case("O0", O0)
                              .Case("O1", O1)
                              .Case("O2", O2)
                              .Case("O3", O3)
                              .Case("Os", Os)
                              .Case("Oz", Oz);
    if (L == O0)
      // At O0 we do nothing at all!
      return Error::success();

    if (Matches[1] == "default") {
      MPM.addPass(buildPerModuleDefaultPipeline(L, DebugLogging));
    } else if (Matches[1] == "thinlto-pre-link") {
      MPM.addPass(buildThinLTOPreLinkDefaultPipeline(L, DebugLogging));
    } else if (Matches[1] == "thinlto") {
      MPM.addPass(buildThinLTODefaultPipeline(L, DebugLogging, nullptr));
    } else if (Matches[1] == "lto-pre-link") {
      MPM.addPass(buildLTOPreLinkDefaultPipeline(L, DebugLogging));
    } else {
      assert(Matches[1] == "lto" && "Not one of the matched options!");
      MPM.addPass(buildLTODefaultPipeline(L, DebugLogging, nullptr));
    }
    return Error::success();
  }

  // Finally expand the basic registered passes from the .inc file.
#define MODULE_PASS(NAME, CREATE_PASS)                                         \
  if (Name == NAME) {                                                          \
    MPM.addPass(CREATE_PASS);                                                  \
    return Error::success();                                                   \
  }
#define MODULE_ANALYSIS(NAME, CREATE_PASS)                                     \
  if (Name == "require<" NAME ">") {                                           \
    MPM.addPass(                                                               \
        RequireAnalysisPass<                                                   \
            std::remove_reference<decltype(CREATE_PASS)>::type, Module>());    \
    return Error::success();                                                   \
  }                                                                            \
  if (Name == "invalidate<" NAME ">") {                                        \
    MPM.addPass(InvalidateAnalysisPass<                                        \
                std::remove_reference<decltype(CREATE_PASS)>::type>());        \
    return Error::success();                                                   \
  }
#include "PassRegistry.def"

  for (auto &C : ModulePipelineParsingCallbacks)
    if (C(Name, MPM, InnerPipeline))
      return Error::success();
  return make_error<StringError>(
      formatv("unknown module pass '{0}'", Name).str(),
      inconvertibleErrorCode());
}

Error PassBuilder::parseCGSCCPass(CGSCCPassManager &CGPM,
                                  const PipelineElement &E, bool VerifyEachPass,
                                  bool DebugLogging) {
  auto &Name = E.Name;
  auto &InnerPipeline = E.InnerPipeline;

  // First handle complex passes like the pass managers which carry pipelines.
  if (!InnerPipeline.empty()) {
    if (Name == "cgscc") {
      CGSCCPassManager NestedCGPM(DebugLogging);
      if (auto Err = parseCGSCCPassPipeline(NestedCGPM, InnerPipeline,
                                            VerifyEachPass, DebugLogging))
        return Err;
      // Add the nested pass manager with the appropriate adaptor.
      CGPM.addPass(std::move(NestedCGPM));
      return Error::success();
    }
    if (Name == "function") {
      FunctionPassManager FPM(DebugLogging);
      if (auto Err = parseFunctionPassPipeline(FPM, InnerPipeline,
                                               VerifyEachPass, DebugLogging))
        return Err;
      // Add the nested pass manager with the appropriate adaptor.
      CGPM.addPass(createCGSCCToFunctionPassAdaptor(std::move(FPM)));
      return Error::success();
    }
    if (auto Count = parseRepeatPassName(Name)) {
      CGSCCPassManager NestedCGPM(DebugLogging);
      if (auto Err = parseCGSCCPassPipeline(NestedCGPM, InnerPipeline,
                                            VerifyEachPass, DebugLogging))
        return Err;
      CGPM.addPass(createRepeatedPass(*Count, std::move(NestedCGPM)));
      return Error::success();
    }
    if (auto MaxRepetitions = parseDevirtPassName(Name)) {
      CGSCCPassManager NestedCGPM(DebugLogging);
      if (auto Err = parseCGSCCPassPipeline(NestedCGPM, InnerPipeline,
                                            VerifyEachPass, DebugLogging))
        return Err;
      CGPM.addPass(
          createDevirtSCCRepeatedPass(std::move(NestedCGPM), *MaxRepetitions));
      return Error::success();
    }

    for (auto &C : CGSCCPipelineParsingCallbacks)
      if (C(Name, CGPM, InnerPipeline))
        return Error::success();

    // Normal passes can't have pipelines.
    return make_error<StringError>(
        formatv("invalid use of '{0}' pass as cgscc pipeline", Name).str(),
        inconvertibleErrorCode());
  }

// Now expand the basic registered passes from the .inc file.
#define CGSCC_PASS(NAME, CREATE_PASS)                                          \
  if (Name == NAME) {                                                          \
    CGPM.addPass(CREATE_PASS);                                                 \
    return Error::success();                                                   \
  }
#define CGSCC_ANALYSIS(NAME, CREATE_PASS)                                      \
  if (Name == "require<" NAME ">") {                                           \
    CGPM.addPass(RequireAnalysisPass<                                          \
                 std::remove_reference<decltype(CREATE_PASS)>::type,           \
                 LazyCallGraph::SCC, CGSCCAnalysisManager, LazyCallGraph &,    \
                 CGSCCUpdateResult &>());                                      \
    return Error::success();                                                   \
  }                                                                            \
  if (Name == "invalidate<" NAME ">") {                                        \
    CGPM.addPass(InvalidateAnalysisPass<                                       \
                 std::remove_reference<decltype(CREATE_PASS)>::type>());       \
    return Error::success();                                                   \
  }
#include "PassRegistry.def"

  for (auto &C : CGSCCPipelineParsingCallbacks)
    if (C(Name, CGPM, InnerPipeline))
      return Error::success();
  return make_error<StringError>(
      formatv("unknown cgscc pass '{0}'", Name).str(),
      inconvertibleErrorCode());
}

Error PassBuilder::parseFunctionPass(FunctionPassManager &FPM,
                                     const PipelineElement &E,
                                     bool VerifyEachPass, bool DebugLogging) {
  auto &Name = E.Name;
  auto &InnerPipeline = E.InnerPipeline;

  // First handle complex passes like the pass managers which carry pipelines.
  if (!InnerPipeline.empty()) {
    if (Name == "function") {
      FunctionPassManager NestedFPM(DebugLogging);
      if (auto Err = parseFunctionPassPipeline(NestedFPM, InnerPipeline,
                                               VerifyEachPass, DebugLogging))
        return Err;
      // Add the nested pass manager with the appropriate adaptor.
      FPM.addPass(std::move(NestedFPM));
      return Error::success();
    }
    if (Name == "loop") {
      LoopPassManager LPM(DebugLogging);
      if (auto Err = parseLoopPassPipeline(LPM, InnerPipeline, VerifyEachPass,
                                           DebugLogging))
        return Err;
      // Add the nested pass manager with the appropriate adaptor.
      FPM.addPass(
          createFunctionToLoopPassAdaptor(std::move(LPM), DebugLogging));
      return Error::success();
    }
    if (auto Count = parseRepeatPassName(Name)) {
      FunctionPassManager NestedFPM(DebugLogging);
      if (auto Err = parseFunctionPassPipeline(NestedFPM, InnerPipeline,
                                               VerifyEachPass, DebugLogging))
        return Err;
      FPM.addPass(createRepeatedPass(*Count, std::move(NestedFPM)));
      return Error::success();
    }

    for (auto &C : FunctionPipelineParsingCallbacks)
      if (C(Name, FPM, InnerPipeline))
        return Error::success();

    // Normal passes can't have pipelines.
    return make_error<StringError>(
        formatv("invalid use of '{0}' pass as function pipeline", Name).str(),
        inconvertibleErrorCode());
  }

// Now expand the basic registered passes from the .inc file.
#define FUNCTION_PASS(NAME, CREATE_PASS)                                       \
  if (Name == NAME) {                                                          \
    FPM.addPass(CREATE_PASS);                                                  \
    return Error::success();                                                   \
  }
#define FUNCTION_PASS_WITH_PARAMS(NAME, CREATE_PASS, PARSER)                   \
  if (checkParametrizedPassName(Name, NAME)) {                                 \
    auto Params = parsePassParameters(PARSER, Name, NAME);                     \
    if (!Params)                                                               \
      return Params.takeError();                                               \
    FPM.addPass(CREATE_PASS(Params.get()));                                    \
    return Error::success();                                                   \
  }
#define FUNCTION_ANALYSIS(NAME, CREATE_PASS)                                   \
  if (Name == "require<" NAME ">") {                                           \
    FPM.addPass(                                                               \
        RequireAnalysisPass<                                                   \
            std::remove_reference<decltype(CREATE_PASS)>::type, Function>());  \
    return Error::success();                                                   \
  }                                                                            \
  if (Name == "invalidate<" NAME ">") {                                        \
    FPM.addPass(InvalidateAnalysisPass<                                        \
                std::remove_reference<decltype(CREATE_PASS)>::type>());        \
    return Error::success();                                                   \
  }
#include "PassRegistry.def"

  for (auto &C : FunctionPipelineParsingCallbacks)
    if (C(Name, FPM, InnerPipeline))
      return Error::success();
  return make_error<StringError>(
      formatv("unknown function pass '{0}'", Name).str(),
      inconvertibleErrorCode());
}

Error PassBuilder::parseLoopPass(LoopPassManager &LPM, const PipelineElement &E,
                                 bool VerifyEachPass, bool DebugLogging) {
  StringRef Name = E.Name;
  auto &InnerPipeline = E.InnerPipeline;

  // First handle complex passes like the pass managers which carry pipelines.
  if (!InnerPipeline.empty()) {
    if (Name == "loop") {
      LoopPassManager NestedLPM(DebugLogging);
      if (auto Err = parseLoopPassPipeline(NestedLPM, InnerPipeline,
                                           VerifyEachPass, DebugLogging))
        return Err;
      // Add the nested pass manager with the appropriate adaptor.
      LPM.addPass(std::move(NestedLPM));
      return Error::success();
    }
    if (auto Count = parseRepeatPassName(Name)) {
      LoopPassManager NestedLPM(DebugLogging);
      if (auto Err = parseLoopPassPipeline(NestedLPM, InnerPipeline,
                                           VerifyEachPass, DebugLogging))
        return Err;
      LPM.addPass(createRepeatedPass(*Count, std::move(NestedLPM)));
      return Error::success();
    }

    for (auto &C : LoopPipelineParsingCallbacks)
      if (C(Name, LPM, InnerPipeline))
        return Error::success();

    // Normal passes can't have pipelines.
    return make_error<StringError>(
        formatv("invalid use of '{0}' pass as loop pipeline", Name).str(),
        inconvertibleErrorCode());
  }

// Now expand the basic registered passes from the .inc file.
#define LOOP_PASS(NAME, CREATE_PASS)                                           \
  if (Name == NAME) {                                                          \
    LPM.addPass(CREATE_PASS);                                                  \
    return Error::success();                                                   \
  }
#define LOOP_ANALYSIS(NAME, CREATE_PASS)                                       \
  if (Name == "require<" NAME ">") {                                           \
    LPM.addPass(RequireAnalysisPass<                                           \
                std::remove_reference<decltype(CREATE_PASS)>::type, Loop,      \
                LoopAnalysisManager, LoopStandardAnalysisResults &,            \
                LPMUpdater &>());                                              \
    return Error::success();                                                   \
  }                                                                            \
  if (Name == "invalidate<" NAME ">") {                                        \
    LPM.addPass(InvalidateAnalysisPass<                                        \
                std::remove_reference<decltype(CREATE_PASS)>::type>());        \
    return Error::success();                                                   \
  }
#include "PassRegistry.def"

  for (auto &C : LoopPipelineParsingCallbacks)
    if (C(Name, LPM, InnerPipeline))
      return Error::success();
  return make_error<StringError>(formatv("unknown loop pass '{0}'", Name).str(),
                                 inconvertibleErrorCode());
}

bool PassBuilder::parseAAPassName(AAManager &AA, StringRef Name) {
#define MODULE_ALIAS_ANALYSIS(NAME, CREATE_PASS)                               \
  if (Name == NAME) {                                                          \
    AA.registerModuleAnalysis<                                                 \
        std::remove_reference<decltype(CREATE_PASS)>::type>();                 \
    return true;                                                               \
  }
#define FUNCTION_ALIAS_ANALYSIS(NAME, CREATE_PASS)                             \
  if (Name == NAME) {                                                          \
    AA.registerFunctionAnalysis<                                               \
        std::remove_reference<decltype(CREATE_PASS)>::type>();                 \
    return true;                                                               \
  }
#include "PassRegistry.def"

  for (auto &C : AAParsingCallbacks)
    if (C(Name, AA))
      return true;
  return false;
}

Error PassBuilder::parseLoopPassPipeline(LoopPassManager &LPM,
                                         ArrayRef<PipelineElement> Pipeline,
                                         bool VerifyEachPass,
                                         bool DebugLogging) {
  for (const auto &Element : Pipeline) {
    if (auto Err = parseLoopPass(LPM, Element, VerifyEachPass, DebugLogging))
      return Err;
    // FIXME: No verifier support for Loop passes!
  }
  return Error::success();
}

Error PassBuilder::parseFunctionPassPipeline(FunctionPassManager &FPM,
                                             ArrayRef<PipelineElement> Pipeline,
                                             bool VerifyEachPass,
                                             bool DebugLogging) {
  for (const auto &Element : Pipeline) {
    if (auto Err =
            parseFunctionPass(FPM, Element, VerifyEachPass, DebugLogging))
      return Err;
    if (VerifyEachPass)
      FPM.addPass(VerifierPass());
  }
  return Error::success();
}

Error PassBuilder::parseCGSCCPassPipeline(CGSCCPassManager &CGPM,
                                          ArrayRef<PipelineElement> Pipeline,
                                          bool VerifyEachPass,
                                          bool DebugLogging) {
  for (const auto &Element : Pipeline) {
    if (auto Err = parseCGSCCPass(CGPM, Element, VerifyEachPass, DebugLogging))
      return Err;
    // FIXME: No verifier support for CGSCC passes!
  }
  return Error::success();
}

void PassBuilder::crossRegisterProxies(LoopAnalysisManager &LAM,
                                       FunctionAnalysisManager &FAM,
                                       CGSCCAnalysisManager &CGAM,
                                       ModuleAnalysisManager &MAM) {
  MAM.registerPass([&] { return FunctionAnalysisManagerModuleProxy(FAM); });
  MAM.registerPass([&] { return CGSCCAnalysisManagerModuleProxy(CGAM); });
  CGAM.registerPass([&] { return ModuleAnalysisManagerCGSCCProxy(MAM); });
  FAM.registerPass([&] { return CGSCCAnalysisManagerFunctionProxy(CGAM); });
  FAM.registerPass([&] { return ModuleAnalysisManagerFunctionProxy(MAM); });
  FAM.registerPass([&] { return LoopAnalysisManagerFunctionProxy(LAM); });
  LAM.registerPass([&] { return FunctionAnalysisManagerLoopProxy(FAM); });
}

Error PassBuilder::parseModulePassPipeline(ModulePassManager &MPM,
                                           ArrayRef<PipelineElement> Pipeline,
                                           bool VerifyEachPass,
                                           bool DebugLogging) {
  for (const auto &Element : Pipeline) {
    if (auto Err = parseModulePass(MPM, Element, VerifyEachPass, DebugLogging))
      return Err;
    if (VerifyEachPass)
      MPM.addPass(VerifierPass());
  }
  return Error::success();
}

// Primary pass pipeline description parsing routine for a \c ModulePassManager
// FIXME: Should this routine accept a TargetMachine or require the caller to
// pre-populate the analysis managers with target-specific stuff?
Error PassBuilder::parsePassPipeline(ModulePassManager &MPM,
                                     StringRef PipelineText,
                                     bool VerifyEachPass, bool DebugLogging) {
  auto Pipeline = parsePipelineText(PipelineText);
  if (!Pipeline || Pipeline->empty())
    return make_error<StringError>(
        formatv("invalid pipeline '{0}'", PipelineText).str(),
        inconvertibleErrorCode());

  // If the first name isn't at the module layer, wrap the pipeline up
  // automatically.
  StringRef FirstName = Pipeline->front().Name;

  if (!isModulePassName(FirstName, ModulePipelineParsingCallbacks)) {
    if (isCGSCCPassName(FirstName, CGSCCPipelineParsingCallbacks)) {
      Pipeline = {{"cgscc", std::move(*Pipeline)}};
    } else if (isFunctionPassName(FirstName,
                                  FunctionPipelineParsingCallbacks)) {
      Pipeline = {{"function", std::move(*Pipeline)}};
    } else if (isLoopPassName(FirstName, LoopPipelineParsingCallbacks)) {
      Pipeline = {{"function", {{"loop", std::move(*Pipeline)}}}};
    } else {
      for (auto &C : TopLevelPipelineParsingCallbacks)
        if (C(MPM, *Pipeline, VerifyEachPass, DebugLogging))
          return Error::success();

      // Unknown pass or pipeline name!
      auto &InnerPipeline = Pipeline->front().InnerPipeline;
      return make_error<StringError>(
          formatv("unknown {0} name '{1}'",
                  (InnerPipeline.empty() ? "pass" : "pipeline"), FirstName)
              .str(),
          inconvertibleErrorCode());
    }
  }

  if (auto Err =
          parseModulePassPipeline(MPM, *Pipeline, VerifyEachPass, DebugLogging))
    return Err;
  return Error::success();
}

// Primary pass pipeline description parsing routine for a \c CGSCCPassManager
Error PassBuilder::parsePassPipeline(CGSCCPassManager &CGPM,
                                     StringRef PipelineText,
                                     bool VerifyEachPass, bool DebugLogging) {
  auto Pipeline = parsePipelineText(PipelineText);
  if (!Pipeline || Pipeline->empty())
    return make_error<StringError>(
        formatv("invalid pipeline '{0}'", PipelineText).str(),
        inconvertibleErrorCode());

  StringRef FirstName = Pipeline->front().Name;
  if (!isCGSCCPassName(FirstName, CGSCCPipelineParsingCallbacks))
    return make_error<StringError>(
        formatv("unknown cgscc pass '{0}' in pipeline '{1}'", FirstName,
                PipelineText)
            .str(),
        inconvertibleErrorCode());

  if (auto Err =
          parseCGSCCPassPipeline(CGPM, *Pipeline, VerifyEachPass, DebugLogging))
    return Err;
  return Error::success();
}

// Primary pass pipeline description parsing routine for a \c
// FunctionPassManager
Error PassBuilder::parsePassPipeline(FunctionPassManager &FPM,
                                     StringRef PipelineText,
                                     bool VerifyEachPass, bool DebugLogging) {
  auto Pipeline = parsePipelineText(PipelineText);
  if (!Pipeline || Pipeline->empty())
    return make_error<StringError>(
        formatv("invalid pipeline '{0}'", PipelineText).str(),
        inconvertibleErrorCode());

  StringRef FirstName = Pipeline->front().Name;
  if (!isFunctionPassName(FirstName, FunctionPipelineParsingCallbacks))
    return make_error<StringError>(
        formatv("unknown function pass '{0}' in pipeline '{1}'", FirstName,
                PipelineText)
            .str(),
        inconvertibleErrorCode());

  if (auto Err = parseFunctionPassPipeline(FPM, *Pipeline, VerifyEachPass,
                                           DebugLogging))
    return Err;
  return Error::success();
}

// Primary pass pipeline description parsing routine for a \c LoopPassManager
Error PassBuilder::parsePassPipeline(LoopPassManager &CGPM,
                                     StringRef PipelineText,
                                     bool VerifyEachPass, bool DebugLogging) {
  auto Pipeline = parsePipelineText(PipelineText);
  if (!Pipeline || Pipeline->empty())
    return make_error<StringError>(
        formatv("invalid pipeline '{0}'", PipelineText).str(),
        inconvertibleErrorCode());

  if (auto Err =
          parseLoopPassPipeline(CGPM, *Pipeline, VerifyEachPass, DebugLogging))
    return Err;

  return Error::success();
}

Error PassBuilder::parseAAPipeline(AAManager &AA, StringRef PipelineText) {
  // If the pipeline just consists of the word 'default' just replace the AA
  // manager with our default one.
  if (PipelineText == "default") {
    AA = buildDefaultAAPipeline();
    return Error::success();
  }

  while (!PipelineText.empty()) {
    StringRef Name;
    std::tie(Name, PipelineText) = PipelineText.split(',');
    if (!parseAAPassName(AA, Name))
      return make_error<StringError>(
          formatv("unknown alias analysis name '{0}'", Name).str(),
          inconvertibleErrorCode());
  }

  return Error::success();
}<|MERGE_RESOLUTION|>--- conflicted
+++ resolved
@@ -107,11 +107,8 @@
 #include "llvm/Transforms/Instrumentation/InstrProfiling.h"
 #include "llvm/Transforms/Instrumentation/MemorySanitizer.h"
 #include "llvm/Transforms/Instrumentation/PGOInstrumentation.h"
-<<<<<<< HEAD
 #include "llvm/Transforms/Intel_OpenCLTransforms/FMASplitter.h" // INTEL
-=======
 #include "llvm/Transforms/Instrumentation/ThreadSanitizer.h"
->>>>>>> 2d84c00d
 #include "llvm/Transforms/Scalar/ADCE.h"
 #include "llvm/Transforms/Scalar/AlignmentFromAssumptions.h"
 #include "llvm/Transforms/Scalar/BDCE.h"
@@ -1189,17 +1186,13 @@
                                             bool DebugLogging) {
   assert(Level != O0 && "Must request optimizations for the default pipeline!");
   // FIXME: We should use a customized pre-link pipeline!
-<<<<<<< HEAD
 #if INTEL_CUSTOMIZATION
   PrepareForLTO = true;
-  auto RV = buildPerModuleDefaultPipeline(Level, DebugLogging);
+  auto RV = buildPerModuleDefaultPipeline(Level, DebugLogging,
+                                          /*LTOPreLink=*/true);
   PrepareForLTO = false;
   return RV;
 #endif // INTEL_CUSTOMIZATION
-=======
-  return buildPerModuleDefaultPipeline(Level, DebugLogging,
-                                       /*LTOPreLink=*/true);
->>>>>>> 2d84c00d
 }
 
 ModulePassManager
