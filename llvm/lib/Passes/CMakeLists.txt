<<<<<<< HEAD
# INTEL_CUSTOMIZATION
if (MSVC)
  set_source_files_properties(PassBuilder.cpp PROPERTIES COMPILE_FLAGS /bigobj)
endif()
# END INTEL_CUSTOMIZATION
=======
if (MSVC)
  set_source_files_properties(PassBuilder.cpp PROPERTIES COMPILE_FLAGS /bigobj)
endif()

>>>>>>> 2afc22ed
add_llvm_library(LLVMPasses
  PassBuilder.cpp
  PassPlugin.cpp
  StandardInstrumentations.cpp

  ADDITIONAL_HEADER_DIRS
  ${LLVM_MAIN_INCLUDE_DIR}/llvm/Passes

  DEPENDS
  intrinsics_gen
# INTEL_COLLAB
  intel_directives_gen
# end INTEL_COLLAB
  )

# INTEL_CUSTOMIZATION
if(INTEL_INCLUDE_DTRANS)
  target_link_libraries(LLVMPasses PRIVATE LLVMIntel_DTrans
                                           LLVMIntel_DTransOpt
                                           LLVMIntel_DTransAnalysis)
endif(INTEL_INCLUDE_DTRANS)
# end INTEL_CUSTOMIZATION<|MERGE_RESOLUTION|>--- conflicted
+++ resolved
@@ -1,15 +1,7 @@
-<<<<<<< HEAD
-# INTEL_CUSTOMIZATION
-if (MSVC)
-  set_source_files_properties(PassBuilder.cpp PROPERTIES COMPILE_FLAGS /bigobj)
-endif()
-# END INTEL_CUSTOMIZATION
-=======
 if (MSVC)
   set_source_files_properties(PassBuilder.cpp PROPERTIES COMPILE_FLAGS /bigobj)
 endif()
 
->>>>>>> 2afc22ed
 add_llvm_library(LLVMPasses
   PassBuilder.cpp
   PassPlugin.cpp
