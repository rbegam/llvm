//===-ThinLTOCodeGenerator.cpp - LLVM Link Time Optimizer -----------------===//
//
//                     The LLVM Compiler Infrastructure
//
// This file is distributed under the University of Illinois Open Source
// License. See LICENSE.TXT for details.
//
//===----------------------------------------------------------------------===//
//
// This file implements the Thin Link Time Optimization library. This library is
// intended to be used by linker to optimize code at link time.
//
//===----------------------------------------------------------------------===//

#include "llvm/LTO/ThinLTOCodeGenerator.h"

#ifdef HAVE_LLVM_REVISION
#include "LLVMLTORevision.h"
#endif

#include "UpdateCompilerUsed.h"
#include "llvm/ADT/Statistic.h"
#include "llvm/ADT/StringExtras.h"
#include "llvm/Analysis/ModuleSummaryAnalysis.h"
#include "llvm/Analysis/TargetLibraryInfo.h"
#include "llvm/Analysis/TargetTransformInfo.h"
#include "llvm/Bitcode/BitcodeWriterPass.h"
#include "llvm/Bitcode/ReaderWriter.h"
#include "llvm/ExecutionEngine/ObjectMemoryBuffer.h"
#include "llvm/IR/DiagnosticPrinter.h"
#include "llvm/IR/LLVMContext.h"
#include "llvm/IR/LegacyPassManager.h"
#include "llvm/IR/Mangler.h"
#include "llvm/IRReader/IRReader.h"
#include "llvm/Linker/Linker.h"
#include "llvm/MC/SubtargetFeature.h"
#include "llvm/Object/IRObjectFile.h"
#include "llvm/Object/ModuleSummaryIndexObjectFile.h"
#include "llvm/Support/Debug.h"
<<<<<<< HEAD
=======
#include "llvm/Support/CachePruning.h"
#include "llvm/Support/Debug.h"
#include "llvm/Support/Path.h"
#include "llvm/Support/SHA1.h"
>>>>>>> 5c190d05
#include "llvm/Support/SourceMgr.h"
#include "llvm/Support/TargetRegistry.h"
#include "llvm/Support/ThreadPool.h"
#include "llvm/Target/TargetMachine.h"
#include "llvm/Transforms/IPO.h"
#include "llvm/Transforms/IPO/FunctionImport.h"
#include "llvm/Transforms/IPO/Internalize.h"
#include "llvm/Transforms/IPO/PassManagerBuilder.h"
#include "llvm/Transforms/ObjCARC.h"
#include "llvm/Transforms/Utils/FunctionImportUtils.h"

using namespace llvm;

#define DEBUG_TYPE "thinlto"

namespace llvm {
// Flags -discard-value-names, defined in LTOCodeGenerator.cpp
extern cl::opt<bool> LTODiscardValueNames;
}

namespace {

static cl::opt<int> ThreadCount("threads",
                                cl::init(std::thread::hardware_concurrency()));

static void diagnosticHandler(const DiagnosticInfo &DI) {
  DiagnosticPrinterRawOStream DP(errs());
  DI.print(DP);
  errs() << '\n';
}

// Simple helper to load a module from bitcode
static std::unique_ptr<Module>
loadModuleFromBuffer(const MemoryBufferRef &Buffer, LLVMContext &Context,
                     bool Lazy) {
  SMDiagnostic Err;
  ErrorOr<std::unique_ptr<Module>> ModuleOrErr(nullptr);
  if (Lazy) {
    ModuleOrErr =
        getLazyBitcodeModule(MemoryBuffer::getMemBuffer(Buffer, false), Context,
                             /* ShouldLazyLoadMetadata */ Lazy);
  } else {
    ModuleOrErr = parseBitcodeFile(Buffer, Context);
  }
  if (std::error_code EC = ModuleOrErr.getError()) {
    Err = SMDiagnostic(Buffer.getBufferIdentifier(), SourceMgr::DK_Error,
                       EC.message());
    Err.print("ThinLTO", errs());
    report_fatal_error("Can't load module, abort.");
  }
  return std::move(ModuleOrErr.get());
}

// Simple helper to save temporary files for debug.
static void saveTempBitcode(const Module &TheModule, StringRef TempDir,
                            unsigned count, StringRef Suffix) {
  if (TempDir.empty())
    return;
  // User asked to save temps, let dump the bitcode file after import.
  auto SaveTempPath = TempDir + llvm::utostr(count) + Suffix;
  std::error_code EC;
  raw_fd_ostream OS(SaveTempPath.str(), EC, sys::fs::F_None);
  if (EC)
    report_fatal_error(Twine("Failed to open ") + SaveTempPath +
                       " to save optimized bitcode\n");
  WriteBitcodeToFile(&TheModule, OS, /* ShouldPreserveUseListOrder */ true);
}

bool IsFirstDefinitionForLinker(const GlobalValueSummaryList &GVSummaryList,
                                const ModuleSummaryIndex &Index,
                                StringRef ModulePath) {
  // Get the first *linker visible* definition for this global in the summary
  // list.
  auto FirstDefForLinker = llvm::find_if(
      GVSummaryList, [](const std::unique_ptr<GlobalValueSummary> &Summary) {
        auto Linkage = Summary->linkage();
        return !GlobalValue::isAvailableExternallyLinkage(Linkage);
      });
  // If \p GV is not the first definition, give up...
  if ((*FirstDefForLinker)->modulePath() != ModulePath)
    return false;
  // If there is any strong definition anywhere, do not bother emitting this.
  if (llvm::any_of(
          GVSummaryList,
          [](const std::unique_ptr<GlobalValueSummary> &Summary) {
            auto Linkage = Summary->linkage();
            return !GlobalValue::isAvailableExternallyLinkage(Linkage) &&
                   !GlobalValue::isWeakForLinker(Linkage);
          }))
    return false;
  return true;
}

<<<<<<< HEAD
static GlobalValue::LinkageTypes ResolveODR(const ModuleSummaryIndex &Index,
                                            StringRef ModuleIdentifier,
                                            GlobalValue::GUID GUID,
                                            const GlobalValueSummary &GV) {
  auto HasMultipleCopies =
      [&](const GlobalValueInfoList &GVInfo) { return GVInfo.size() > 1; };
=======
static GlobalValue::LinkageTypes
ResolveODR(const ModuleSummaryIndex &Index,
           const FunctionImporter::ExportSetTy &ExportList,
           const DenseSet<GlobalValue::GUID> &GUIDPreservedSymbols,
           StringRef ModuleIdentifier, GlobalValue::GUID GUID,
           const GlobalValueSummary &GV) {
  auto HasMultipleCopies = [&](const GlobalValueSummaryList &GVSummaryList) {
    return GVSummaryList.size() > 1;
  };
>>>>>>> 5c190d05

  auto OriginalLinkage = GV.linkage();
  switch (OriginalLinkage) {
  case GlobalValue::ExternalLinkage:
  case GlobalValue::AvailableExternallyLinkage:
  case GlobalValue::AppendingLinkage:
  case GlobalValue::InternalLinkage:
  case GlobalValue::PrivateLinkage:
  case GlobalValue::ExternalWeakLinkage:
  case GlobalValue::CommonLinkage:
  case GlobalValue::LinkOnceAnyLinkage:
  case GlobalValue::WeakAnyLinkage:
    break;
  case GlobalValue::LinkOnceODRLinkage:
  case GlobalValue::WeakODRLinkage: {
<<<<<<< HEAD
    auto &GVInfo = Index.findGlobalValueInfoList(GUID)->second;
    // We need to emit only one of these, the first module will keep
    // it, but turned into a weak while the others will drop it.
    if (!HasMultipleCopies(GVInfo))
      break;
    if (IsFirstDefinitionForLinker(GVInfo, Index, ModuleIdentifier))
      return GlobalValue::WeakODRLinkage;
    else
      return GlobalValue::AvailableExternallyLinkage;
    break;
=======
    auto &GVSummaryList = Index.findGlobalValueSummaryList(GUID)->second;
    // We need to emit only one of these, the first module will keep
    // it, but turned into a weak while the others will drop it.
    if (!HasMultipleCopies(GVSummaryList)) {
      // Exported LinkonceODR needs to be promoted to not be discarded
      if (GlobalValue::isDiscardableIfUnused(OriginalLinkage) &&
          (ExportList.count(GUID) || GUIDPreservedSymbols.count(GUID)))
        return GlobalValue::WeakODRLinkage;
      break;
    }
    if (IsFirstDefinitionForLinker(GVSummaryList, Index, ModuleIdentifier))
      return GlobalValue::WeakODRLinkage;
    else if (isa<AliasSummary>(&GV))
      // Alias can't be turned into available_externally.
      return OriginalLinkage;
    return GlobalValue::AvailableExternallyLinkage;
>>>>>>> 5c190d05
  }
  }
  return OriginalLinkage;
}

/// Resolve LinkOnceODR and WeakODR.
///
/// We'd like to drop these function if they are no longer referenced in the
/// current module. However there is a chance that another module is still
/// referencing them because of the import. We make sure we always emit at least
/// one copy.
static void ResolveODR(
    const ModuleSummaryIndex &Index,
<<<<<<< HEAD
    const std::map<GlobalValue::GUID, GlobalValueSummary *> &DefinedGlobals,
    StringRef ModuleIdentifier,
    DenseMap<GlobalValue::GUID, GlobalValue::LinkageTypes> &ResolvedODR) {
=======
    const FunctionImporter::ExportSetTy &ExportList,
    const DenseSet<GlobalValue::GUID> &GUIDPreservedSymbols,
    const GVSummaryMapTy &DefinedGlobals, StringRef ModuleIdentifier,
    std::map<GlobalValue::GUID, GlobalValue::LinkageTypes> &ResolvedODR) {
>>>>>>> 5c190d05
  if (Index.modulePaths().size() == 1)
    // Nothing to do if we don't have multiple modules
    return;

  // We won't optimize the globals that are referenced by an alias for now
  // Ideally we should turn the alias into a global and duplicate the definition
  // when needed.
  DenseSet<GlobalValueSummary *> GlobalInvolvedWithAlias;
  for (auto &GA : DefinedGlobals) {
    if (auto AS = dyn_cast<AliasSummary>(GA.second))
      GlobalInvolvedWithAlias.insert(&AS->getAliasee());
<<<<<<< HEAD
  }

  for (auto &GV : DefinedGlobals) {
    if (GlobalInvolvedWithAlias.count(GV.second))
      continue;
    auto NewLinkage = ResolveODR(Index, ModuleIdentifier, GV.first, *GV.second);
    if (NewLinkage != GV.second->linkage()) {
      ResolvedODR[GV.first] = NewLinkage;
    }
  }
=======
  }

  for (auto &GV : DefinedGlobals) {
    if (GlobalInvolvedWithAlias.count(GV.second))
      continue;
    auto NewLinkage =
        ResolveODR(Index, ExportList, GUIDPreservedSymbols, ModuleIdentifier, GV.first, *GV.second);
    if (NewLinkage != GV.second->linkage()) {
      ResolvedODR[GV.first] = NewLinkage;
    }
  }
>>>>>>> 5c190d05
}

/// Fixup linkage, see ResolveODR() above.
void fixupODR(
    Module &TheModule,
<<<<<<< HEAD
    const DenseMap<GlobalValue::GUID, GlobalValue::LinkageTypes> &ResolvedODR) {
=======
    const std::map<GlobalValue::GUID, GlobalValue::LinkageTypes> &ResolvedODR) {
>>>>>>> 5c190d05
  // Process functions and global now
  for (auto &GV : TheModule) {
    auto NewLinkage = ResolvedODR.find(GV.getGUID());
    if (NewLinkage == ResolvedODR.end())
      continue;
    DEBUG(dbgs() << "ODR fixing up linkage for `" << GV.getName() << "` from "
                 << GV.getLinkage() << " to " << NewLinkage->second << "\n");
    GV.setLinkage(NewLinkage->second);
  }
  for (auto &GV : TheModule.globals()) {
    auto NewLinkage = ResolvedODR.find(GV.getGUID());
    if (NewLinkage == ResolvedODR.end())
      continue;
    DEBUG(dbgs() << "ODR fixing up linkage for `" << GV.getName() << "` from "
                 << GV.getLinkage() << " to " << NewLinkage->second << "\n");
    GV.setLinkage(NewLinkage->second);
<<<<<<< HEAD
=======
  }
  for (auto &GV : TheModule.aliases()) {
    auto NewLinkage = ResolvedODR.find(GV.getGUID());
    if (NewLinkage == ResolvedODR.end())
      continue;
    DEBUG(dbgs() << "ODR fixing up linkage for `" << GV.getName() << "` from "
                 << GV.getLinkage() << " to " << NewLinkage->second << "\n");
    GV.setLinkage(NewLinkage->second);
>>>>>>> 5c190d05
  }
}

static StringMap<MemoryBufferRef>
generateModuleMap(const std::vector<MemoryBufferRef> &Modules) {
  StringMap<MemoryBufferRef> ModuleMap;
  for (auto &ModuleBuffer : Modules) {
    assert(ModuleMap.find(ModuleBuffer.getBufferIdentifier()) ==
               ModuleMap.end() &&
           "Expect unique Buffer Identifier");
    ModuleMap[ModuleBuffer.getBufferIdentifier()] = ModuleBuffer;
  }
  return ModuleMap;
}

/// Provide a "loader" for the FunctionImporter to access function from other
/// modules.
class ModuleLoader {
  /// The context that will be used for importing.
  LLVMContext &Context;

  /// Map from Module identifier to MemoryBuffer. Used by clients like the
  /// FunctionImported to request loading a Module.
  StringMap<MemoryBufferRef> &ModuleMap;

public:
  ModuleLoader(LLVMContext &Context, StringMap<MemoryBufferRef> &ModuleMap)
      : Context(Context), ModuleMap(ModuleMap) {}

  /// Load a module on demand.
  std::unique_ptr<Module> operator()(StringRef Identifier) {
    return loadModuleFromBuffer(ModuleMap[Identifier], Context, /*Lazy*/ true);
  }
};

static void promoteModule(Module &TheModule, const ModuleSummaryIndex &Index) {
  if (renameModuleForThinLTO(TheModule, Index))
    report_fatal_error("renameModuleForThinLTO failed");
}

static void
crossImportIntoModule(Module &TheModule, const ModuleSummaryIndex &Index,
                      StringMap<MemoryBufferRef> &ModuleMap,
                      const FunctionImporter::ImportMapTy &ImportList) {
  ModuleLoader Loader(TheModule.getContext(), ModuleMap);
  FunctionImporter Importer(Index, Loader);
  Importer.importFunctions(TheModule, ImportList);
}

static void optimizeModule(Module &TheModule, TargetMachine &TM) {
  // Populate the PassManager
  PassManagerBuilder PMB;
  PMB.LibraryInfo = new TargetLibraryInfoImpl(TM.getTargetTriple());
  PMB.Inliner = createFunctionInliningPass();
  // FIXME: should get it from the bitcode?
  PMB.OptLevel = 3;
  PMB.LoopVectorize = true;
  PMB.SLPVectorize = true;
  PMB.VerifyInput = true;
  PMB.VerifyOutput = false;

  legacy::PassManager PM;

  // Add the TTI (required to inform the vectorizer about register size for
  // instance)
  PM.add(createTargetTransformInfoWrapperPass(TM.getTargetIRAnalysis()));

  // Add optimizations
  PMB.populateThinLTOPassManager(PM);

  PM.run(TheModule);
}

// Create a DenseSet of GlobalValue to be used with the Internalizer.
static DenseSet<const GlobalValue *> computePreservedSymbolsForModule(
    Module &TheModule, const DenseSet<GlobalValue::GUID> &GUIDPreservedSymbols,
    const FunctionImporter::ExportSetTy &ExportList) {
  DenseSet<const GlobalValue *> PreservedGV;
  if (GUIDPreservedSymbols.empty())
    // Early exit: internalize is disabled when there is nothing to preserve.
    return PreservedGV;

  auto AddPreserveGV = [&](const GlobalValue &GV) {
    auto GUID = GV.getGUID();
    if (GUIDPreservedSymbols.count(GUID) || ExportList.count(GUID))
      PreservedGV.insert(&GV);
  };

  for (auto &GV : TheModule)
    AddPreserveGV(GV);
  for (auto &GV : TheModule.globals())
    AddPreserveGV(GV);
  for (auto &GV : TheModule.aliases())
    AddPreserveGV(GV);

  return PreservedGV;
}

// Run internalization on \p TheModule
static void
doInternalizeModule(Module &TheModule, const TargetMachine &TM,
                    const DenseSet<const GlobalValue *> &PreservedGV) {
  if (PreservedGV.empty()) {
    // Be friendly and don't nuke totally the module when the client didn't
    // supply anything to preserve.
    return;
  }

  // Parse inline ASM and collect the list of symbols that are not defined in
  // the current module.
  StringSet<> AsmUndefinedRefs;
  object::IRObjectFile::CollectAsmUndefinedRefs(
      Triple(TheModule.getTargetTriple()), TheModule.getModuleInlineAsm(),
      [&AsmUndefinedRefs](StringRef Name, object::BasicSymbolRef::Flags Flags) {
        if (Flags & object::BasicSymbolRef::SF_Undefined)
          AsmUndefinedRefs.insert(Name);
      });

  // Update the llvm.compiler_used globals to force preserving libcalls and
  // symbols referenced from asm
  UpdateCompilerUsed(TheModule, TM, AsmUndefinedRefs);

  // Declare a callback for the internalize pass that will ask for every
  // candidate GlobalValue if it can be internalized or not.
  auto MustPreserveGV =
      [&](const GlobalValue &GV) -> bool { return PreservedGV.count(&GV); };

  llvm::internalizeModule(TheModule, MustPreserveGV);
}

// Convert the PreservedSymbols map from "Name" based to "GUID" based.
static DenseSet<GlobalValue::GUID>
computeGUIDPreservedSymbols(const StringSet<> &PreservedSymbols,
                            const Triple &TheTriple) {
  DenseSet<GlobalValue::GUID> GUIDPreservedSymbols(PreservedSymbols.size());
  for (auto &Entry : PreservedSymbols) {
    StringRef Name = Entry.first();
    if (TheTriple.isOSBinFormatMachO() && Name.size() > 0 && Name[0] == '_')
      Name = Name.drop_front();
    GUIDPreservedSymbols.insert(GlobalValue::getGUID(Name));
  }
  return GUIDPreservedSymbols;
}

std::unique_ptr<MemoryBuffer> codegenModule(Module &TheModule,
                                            TargetMachine &TM) {
  SmallVector<char, 128> OutputBuffer;

  // CodeGen
  {
    raw_svector_ostream OS(OutputBuffer);
    legacy::PassManager PM;

    // If the bitcode files contain ARC code and were compiled with optimization,
    // the ObjCARCContractPass must be run, so do it unconditionally here.
    PM.add(createObjCARCContractPass());

    // Setup the codegen now.
    if (TM.addPassesToEmitFile(PM, OS, TargetMachine::CGFT_ObjectFile,
                               /* DisableVerify */ true))
      report_fatal_error("Failed to setup codegen");

    // Run codegen now. resulting binary is in OutputBuffer.
    PM.run(TheModule);
  }
  return make_unique<ObjectMemoryBuffer>(std::move(OutputBuffer));
}

<<<<<<< HEAD
=======
/// Manage caching for a single Module.
class ModuleCacheEntry {
  SmallString<128> EntryPath;

public:
  // Create a cache entry. This compute a unique hash for the Module considering
  // the current list of export/import, and offer an interface to query to
  // access the content in the cache.
  ModuleCacheEntry(
      StringRef CachePath, const ModuleSummaryIndex &Index, StringRef ModuleID,
      const FunctionImporter::ImportMapTy &ImportList,
      const FunctionImporter::ExportSetTy &ExportList,
      const std::map<GlobalValue::GUID, GlobalValue::LinkageTypes> &ResolvedODR,
      const GVSummaryMapTy &DefinedFunctions,
      const DenseSet<GlobalValue::GUID> &PreservedSymbols) {
    if (CachePath.empty())
      return;

    // Compute the unique hash for this entry
    // This is based on the current compiler version, the module itself, the
    // export list, the hash for every single module in the import list, the
    // list of ResolvedODR for the module, and the list of preserved symbols.

    SHA1 Hasher;

    // Start with the compiler revision
    Hasher.update(LLVM_VERSION_STRING);
#ifdef HAVE_LLVM_REVISION
    Hasher.update(LLVM_REVISION);
#endif

    // Include the hash for the current module
    auto ModHash = Index.getModuleHash(ModuleID);
    Hasher.update(ArrayRef<uint8_t>((uint8_t *)&ModHash[0], sizeof(ModHash)));
    for (auto F : ExportList)
      // The export list can impact the internalization, be conservative here
      Hasher.update(ArrayRef<uint8_t>((uint8_t *)&F, sizeof(F)));

    // Include the hash for every module we import functions from
    for (auto &Entry : ImportList) {
      auto ModHash = Index.getModuleHash(Entry.first());
      Hasher.update(ArrayRef<uint8_t>((uint8_t *)&ModHash[0], sizeof(ModHash)));
    }

    // Include the hash for the resolved ODR.
    for (auto &Entry : ResolvedODR) {
      Hasher.update(ArrayRef<uint8_t>((const uint8_t *)&Entry.first,
                                      sizeof(GlobalValue::GUID)));
      Hasher.update(ArrayRef<uint8_t>((const uint8_t *)&Entry.second,
                                      sizeof(GlobalValue::LinkageTypes)));
    }

    // Include the hash for the preserved symbols.
    for (auto &Entry : PreservedSymbols) {
      if (DefinedFunctions.count(Entry))
        Hasher.update(
            ArrayRef<uint8_t>((const uint8_t *)&Entry, sizeof(GlobalValue::GUID)));
    }

    sys::path::append(EntryPath, CachePath, toHex(Hasher.result()));
  }

  // Access the path to this entry in the cache.
  StringRef getEntryPath() { return EntryPath; }

  // Try loading the buffer for this cache entry.
  ErrorOr<std::unique_ptr<MemoryBuffer>> tryLoadingBuffer() {
    if (EntryPath.empty())
      return std::error_code();
    return MemoryBuffer::getFile(EntryPath);
  }

  // Cache the Produced object file
  void write(MemoryBufferRef OutputBuffer) {
    if (EntryPath.empty())
      return;

    // Write to a temporary to avoid race condition
    SmallString<128> TempFilename;
    int TempFD;
    std::error_code EC =
        sys::fs::createTemporaryFile("Thin", "tmp.o", TempFD, TempFilename);
    if (EC) {
      errs() << "Error: " << EC.message() << "\n";
      report_fatal_error("ThinLTO: Can't get a temporary file");
    }
    {
      raw_fd_ostream OS(TempFD, /* ShouldClose */ true);
      OS << OutputBuffer.getBuffer();
    }
    // Rename to final destination (hopefully race condition won't matter here)
    sys::fs::rename(TempFilename, EntryPath);
  }
};

>>>>>>> 5c190d05
static std::unique_ptr<MemoryBuffer> ProcessThinLTOModule(
    Module &TheModule, const ModuleSummaryIndex &Index,
    StringMap<MemoryBufferRef> &ModuleMap, TargetMachine &TM,
    const FunctionImporter::ImportMapTy &ImportList,
<<<<<<< HEAD
    DenseMap<GlobalValue::GUID, GlobalValue::LinkageTypes> &ResolvedODR,
=======
    const FunctionImporter::ExportSetTy &ExportList,
    const DenseSet<GlobalValue::GUID> &GUIDPreservedSymbols,
    std::map<GlobalValue::GUID, GlobalValue::LinkageTypes> &ResolvedODR,
>>>>>>> 5c190d05
    ThinLTOCodeGenerator::CachingOptions CacheOptions, bool DisableCodeGen,
    StringRef SaveTempsDir, unsigned count) {

  // Save temps: after IPO.
  saveTempBitcode(TheModule, SaveTempsDir, count, ".1.IPO.bc");

  // Prepare for internalization by computing the set of symbols to preserve.
  // We need to compute the list of symbols to preserve during internalization
  // before doing any promotion because after renaming we won't (easily) match
  // to the original name.
  auto PreservedGV = computePreservedSymbolsForModule(
      TheModule, GUIDPreservedSymbols, ExportList);

  // "Benchmark"-like optimization: single-source case
  bool SingleModule = (ModuleMap.size() == 1);

  if (!SingleModule) {
    promoteModule(TheModule, Index);

    // Resolve the LinkOnce/Weak ODR, trying to turn them into
    // "available_externally" when possible.
    // This is a compile-time optimization.
    fixupODR(TheModule, ResolvedODR);

    // Save temps: after promotion.
    saveTempBitcode(TheModule, SaveTempsDir, count, ".2.promoted.bc");
  }

  // Internalization
  doInternalizeModule(TheModule, TM, PreservedGV);

  // Save internalized bitcode
  saveTempBitcode(TheModule, SaveTempsDir, count, ".3.internalized.bc");

  if (!SingleModule) {
    crossImportIntoModule(TheModule, Index, ModuleMap, ImportList);

    // Save temps: after cross-module import.
    saveTempBitcode(TheModule, SaveTempsDir, count, ".4.imported.bc");
  }

  optimizeModule(TheModule, TM);

  saveTempBitcode(TheModule, SaveTempsDir, count, ".5.opt.bc");

  if (DisableCodeGen) {
    // Configured to stop before CodeGen, serialize the bitcode and return.
    SmallVector<char, 128> OutputBuffer;
    {
      raw_svector_ostream OS(OutputBuffer);
      ModuleSummaryIndexBuilder IndexBuilder(&TheModule);
      WriteBitcodeToFile(&TheModule, OS, true, &IndexBuilder.getIndex());
    }
    return make_unique<ObjectMemoryBuffer>(std::move(OutputBuffer));
  }

  return codegenModule(TheModule, TM);
}

// Initialize the TargetMachine builder for a given Triple
static void initTMBuilder(TargetMachineBuilder &TMBuilder,
                          const Triple &TheTriple) {
  // Set a default CPU for Darwin triples (copied from LTOCodeGenerator).
  // FIXME this looks pretty terrible...
  if (TMBuilder.MCpu.empty() && TheTriple.isOSDarwin()) {
    if (TheTriple.getArch() == llvm::Triple::x86_64)
      TMBuilder.MCpu = "core2";
    else if (TheTriple.getArch() == llvm::Triple::x86)
      TMBuilder.MCpu = "yonah";
    else if (TheTriple.getArch() == llvm::Triple::aarch64)
      TMBuilder.MCpu = "cyclone";
  }
  TMBuilder.TheTriple = std::move(TheTriple);
}

} // end anonymous namespace

void ThinLTOCodeGenerator::addModule(StringRef Identifier, StringRef Data) {
  MemoryBufferRef Buffer(Data, Identifier);
  if (Modules.empty()) {
    // First module added, so initialize the triple and some options
    LLVMContext Context;
    Triple TheTriple(getBitcodeTargetTriple(Buffer, Context));
    initTMBuilder(TMBuilder, Triple(TheTriple));
  }
#ifndef NDEBUG
  else {
    LLVMContext Context;
    assert(TMBuilder.TheTriple.str() ==
               getBitcodeTargetTriple(Buffer, Context) &&
           "ThinLTO modules with different triple not supported");
  }
#endif
  Modules.push_back(Buffer);
}

void ThinLTOCodeGenerator::preserveSymbol(StringRef Name) {
  PreservedSymbols.insert(Name);
}

void ThinLTOCodeGenerator::crossReferenceSymbol(StringRef Name) {
  // FIXME: At the moment, we don't take advantage of this extra information,
  // we're conservatively considering cross-references as preserved.
  //  CrossReferencedSymbols.insert(Name);
  PreservedSymbols.insert(Name);
}

// TargetMachine factory
std::unique_ptr<TargetMachine> TargetMachineBuilder::create() const {
  std::string ErrMsg;
  const Target *TheTarget =
      TargetRegistry::lookupTarget(TheTriple.str(), ErrMsg);
  if (!TheTarget) {
    report_fatal_error("Can't load target for this Triple: " + ErrMsg);
  }

  // Use MAttr as the default set of features.
  SubtargetFeatures Features(MAttr);
  Features.getDefaultSubtargetFeatures(TheTriple);
  std::string FeatureStr = Features.getString();
  return std::unique_ptr<TargetMachine>(TheTarget->createTargetMachine(
      TheTriple.str(), MCpu, FeatureStr, Options, RelocModel,
      CodeModel::Default, CGOptLevel));
}

/**
 * Produce the combined summary index from all the bitcode files:
 * "thin-link".
 */
std::unique_ptr<ModuleSummaryIndex> ThinLTOCodeGenerator::linkCombinedIndex() {
  std::unique_ptr<ModuleSummaryIndex> CombinedIndex;
  uint64_t NextModuleId = 0;
  for (auto &ModuleBuffer : Modules) {
    ErrorOr<std::unique_ptr<object::ModuleSummaryIndexObjectFile>> ObjOrErr =
        object::ModuleSummaryIndexObjectFile::create(ModuleBuffer,
                                                     diagnosticHandler);
    if (std::error_code EC = ObjOrErr.getError()) {
      // FIXME diagnose
      errs() << "error: can't create ModuleSummaryIndexObjectFile for buffer: "
             << EC.message() << "\n";
      return nullptr;
    }
    auto Index = (*ObjOrErr)->takeIndex();
    if (CombinedIndex) {
      CombinedIndex->mergeFrom(std::move(Index), ++NextModuleId);
    } else {
      CombinedIndex = std::move(Index);
    }
  }
  return CombinedIndex;
}

/**
 * Perform promotion and renaming of exported internal functions.
 */
void ThinLTOCodeGenerator::promote(Module &TheModule,
                                   ModuleSummaryIndex &Index) {
<<<<<<< HEAD
  auto ModuleIdentifier = TheModule.getModuleIdentifier();
  // Collect for each module the list of function it defines (GUID -> Summary).
  StringMap<std::map<GlobalValue::GUID, GlobalValueSummary *>>
      ModuleToDefinedGVSummaries;
  Index.collectDefinedGVSummariesPerModule(ModuleToDefinedGVSummaries);
=======
  auto ModuleCount = Index.modulePaths().size();
  auto ModuleIdentifier = TheModule.getModuleIdentifier();
  // Collect for each module the list of function it defines (GUID -> Summary).
  StringMap<GVSummaryMapTy> ModuleToDefinedGVSummaries;
  Index.collectDefinedGVSummariesPerModule(ModuleToDefinedGVSummaries);

  // Generate import/export list
  StringMap<FunctionImporter::ImportMapTy> ImportLists(ModuleCount);
  StringMap<FunctionImporter::ExportSetTy> ExportLists(ModuleCount);
  ComputeCrossModuleImport(Index, ModuleToDefinedGVSummaries, ImportLists,
                           ExportLists);
  auto &ExportList = ExportLists[ModuleIdentifier];

  // Convert the preserved symbols set from string to GUID
  auto GUIDPreservedSymbols =
  computeGUIDPreservedSymbols(PreservedSymbols, TMBuilder.TheTriple);
>>>>>>> 5c190d05

  // Resolve the LinkOnceODR, trying to turn them into "available_externally"
  // where possible.
  // This is a compile-time optimization.
<<<<<<< HEAD
  DenseMap<GlobalValue::GUID, GlobalValue::LinkageTypes> ResolvedODR;
  ResolveODR(Index, ModuleToDefinedGVSummaries[ModuleIdentifier],
=======
  // We use a std::map here to be able to have a defined ordering when
  // producing a hash for the cache entry.
  std::map<GlobalValue::GUID, GlobalValue::LinkageTypes> ResolvedODR;
  ResolveODR(Index, ExportList, GUIDPreservedSymbols, ModuleToDefinedGVSummaries[ModuleIdentifier],
>>>>>>> 5c190d05
             ModuleIdentifier, ResolvedODR);
  fixupODR(TheModule, ResolvedODR);

  promoteModule(TheModule, Index);
}

/**
 * Perform cross-module importing for the module identified by ModuleIdentifier.
 */
void ThinLTOCodeGenerator::crossModuleImport(Module &TheModule,
                                             ModuleSummaryIndex &Index) {
  auto ModuleMap = generateModuleMap(Modules);
  auto ModuleCount = Index.modulePaths().size();

  // Collect for each module the list of function it defines (GUID -> Summary).
<<<<<<< HEAD
  StringMap<std::map<GlobalValue::GUID, GlobalValueSummary *>>
      ModuleToDefinedGVSummaries(ModuleCount);
=======
  StringMap<GVSummaryMapTy> ModuleToDefinedGVSummaries(ModuleCount);
>>>>>>> 5c190d05
  Index.collectDefinedGVSummariesPerModule(ModuleToDefinedGVSummaries);

  // Generate import/export list
  StringMap<FunctionImporter::ImportMapTy> ImportLists(ModuleCount);
  StringMap<FunctionImporter::ExportSetTy> ExportLists(ModuleCount);
  ComputeCrossModuleImport(Index, ModuleToDefinedGVSummaries, ImportLists,
                           ExportLists);
  auto &ImportList = ImportLists[TheModule.getModuleIdentifier()];

  crossImportIntoModule(TheModule, Index, ModuleMap, ImportList);
}

/**
 * Perform internalization.
 */
void ThinLTOCodeGenerator::internalize(Module &TheModule,
                                       ModuleSummaryIndex &Index) {
  initTMBuilder(TMBuilder, Triple(TheModule.getTargetTriple()));
  auto ModuleCount = Index.modulePaths().size();
  auto ModuleIdentifier = TheModule.getModuleIdentifier();

  // Convert the preserved symbols set from string to GUID
  auto GUIDPreservedSymbols =
      computeGUIDPreservedSymbols(PreservedSymbols, TMBuilder.TheTriple);

  // Collect for each module the list of function it defines (GUID -> Summary).
  StringMap<GVSummaryMapTy> ModuleToDefinedGVSummaries(ModuleCount);
  Index.collectDefinedGVSummariesPerModule(ModuleToDefinedGVSummaries);

  // Generate import/export list
  StringMap<FunctionImporter::ImportMapTy> ImportLists(ModuleCount);
  StringMap<FunctionImporter::ExportSetTy> ExportLists(ModuleCount);
  ComputeCrossModuleImport(Index, ModuleToDefinedGVSummaries, ImportLists,
                           ExportLists);
  auto &ExportList = ExportLists[ModuleIdentifier];

  // Internalization
  auto PreservedGV = computePreservedSymbolsForModule(
      TheModule, GUIDPreservedSymbols, ExportList);
  doInternalizeModule(TheModule, *TMBuilder.create(), PreservedGV);
}

/**
 * Perform post-importing ThinLTO optimizations.
 */
void ThinLTOCodeGenerator::optimize(Module &TheModule) {
  initTMBuilder(TMBuilder, Triple(TheModule.getTargetTriple()));

  // Optimize now
  optimizeModule(TheModule, *TMBuilder.create());
}

/**
 * Perform ThinLTO CodeGen.
 */
std::unique_ptr<MemoryBuffer> ThinLTOCodeGenerator::codegen(Module &TheModule) {
  initTMBuilder(TMBuilder, Triple(TheModule.getTargetTriple()));
  return codegenModule(TheModule, *TMBuilder.create());
}

// Main entry point for the ThinLTO processing
void ThinLTOCodeGenerator::run() {
  if (CodeGenOnly) {
    // Perform only parallel codegen and return.
    ThreadPool Pool;
    assert(ProducedBinaries.empty() && "The generator should not be reused");
    ProducedBinaries.resize(Modules.size());
    int count = 0;
    for (auto &ModuleBuffer : Modules) {
      Pool.async([&](int count) {
        LLVMContext Context;
        Context.setDiscardValueNames(LTODiscardValueNames);

        // Parse module now
        auto TheModule = loadModuleFromBuffer(ModuleBuffer, Context, false);

        // CodeGen
        ProducedBinaries[count] = codegen(*TheModule);
      }, count++);
    }

    return;
  }

  // Sequential linking phase
  auto Index = linkCombinedIndex();

  // Save temps: index.
  if (!SaveTempsDir.empty()) {
    auto SaveTempPath = SaveTempsDir + "index.bc";
    std::error_code EC;
    raw_fd_ostream OS(SaveTempPath, EC, sys::fs::F_None);
    if (EC)
      report_fatal_error(Twine("Failed to open ") + SaveTempPath +
                         " to save optimized bitcode\n");
    WriteIndexToFile(*Index, OS);
  }

  // Prepare the resulting object vector
  assert(ProducedBinaries.empty() && "The generator should not be reused");
  ProducedBinaries.resize(Modules.size());

  // Prepare the module map.
  auto ModuleMap = generateModuleMap(Modules);
  auto ModuleCount = Modules.size();

  // Collect for each module the list of function it defines (GUID -> Summary).
<<<<<<< HEAD
  StringMap<std::map<GlobalValue::GUID, GlobalValueSummary *>>
      ModuleToDefinedGVSummaries(ModuleCount);
=======
  StringMap<GVSummaryMapTy> ModuleToDefinedGVSummaries(ModuleCount);
>>>>>>> 5c190d05
  Index->collectDefinedGVSummariesPerModule(ModuleToDefinedGVSummaries);

  // Collect the import/export lists for all modules from the call-graph in the
  // combined index.
  StringMap<FunctionImporter::ImportMapTy> ImportLists(ModuleCount);
  StringMap<FunctionImporter::ExportSetTy> ExportLists(ModuleCount);
  ComputeCrossModuleImport(*Index, ModuleToDefinedGVSummaries, ImportLists,
                           ExportLists);
<<<<<<< HEAD
=======

  // Convert the preserved symbols set from string to GUID, this is needed for
  // computing the caching hash and the internalization.
  auto GUIDPreservedSymbols =
      computeGUIDPreservedSymbols(PreservedSymbols, TMBuilder.TheTriple);
>>>>>>> 5c190d05

  // Parallel optimizer + codegen
  {
    ThreadPool Pool(ThreadCount);
    int count = 0;
    for (auto &ModuleBuffer : Modules) {
      Pool.async([&](int count) {
        auto ModuleIdentifier = ModuleBuffer.getBufferIdentifier();
        auto &ExportList = ExportLists[ModuleIdentifier];

        auto &DefinedFunctions = ModuleToDefinedGVSummaries[ModuleIdentifier];

        // Resolve ODR, this has to be done early because it impacts the caching
        // We use a std::map here to be able to have a defined ordering when
        // producing a hash for the cache entry.
        std::map<GlobalValue::GUID, GlobalValue::LinkageTypes> ResolvedODR;
        ResolveODR(*Index, ExportList, GUIDPreservedSymbols, DefinedFunctions, ModuleIdentifier,
                   ResolvedODR);

        // The module may be cached, this helps handling it.
        ModuleCacheEntry CacheEntry(CacheOptions.Path, *Index, ModuleIdentifier,
                                    ImportLists[ModuleIdentifier], ExportList,
                                    ResolvedODR, DefinedFunctions,
                                    GUIDPreservedSymbols);

        {
          auto ErrOrBuffer = CacheEntry.tryLoadingBuffer();
          DEBUG(dbgs() << "Cache " << (ErrOrBuffer ? "hit" : "miss") << " '"
                       << CacheEntry.getEntryPath() << "' for buffer " << count
                       << " " << ModuleIdentifier << "\n");

          if (ErrOrBuffer) {
            // Cache Hit!
            ProducedBinaries[count] = std::move(ErrOrBuffer.get());
            return;
          }
        }

        LLVMContext Context;
        Context.setDiscardValueNames(LTODiscardValueNames);
<<<<<<< HEAD
        auto ModuleIdentifier = ModuleBuffer.getBufferIdentifier();

        DenseMap<GlobalValue::GUID, GlobalValue::LinkageTypes> ResolvedODR;
        ResolveODR(*Index, ModuleToDefinedGVSummaries[ModuleIdentifier],
                   ModuleIdentifier, ResolvedODR);
=======
        Context.enableDebugTypeODRUniquing();
>>>>>>> 5c190d05

        // Parse module now
        auto TheModule = loadModuleFromBuffer(ModuleBuffer, Context, false);

        // Save temps: original file.
        saveTempBitcode(*TheModule, SaveTempsDir, count, ".0.original.bc");

        auto &ImportList = ImportLists[ModuleIdentifier];
<<<<<<< HEAD
        ProducedBinaries[count] = ProcessThinLTOModule(
            *TheModule, *Index, ModuleMap, *TMBuilder.create(), ImportList,
            ResolvedODR, CacheOptions, DisableCodeGen, SaveTempsDir, count);
=======
        // Run the main process now, and generates a binary
        auto OutputBuffer = ProcessThinLTOModule(
            *TheModule, *Index, ModuleMap, *TMBuilder.create(), ImportList,
            ExportList, GUIDPreservedSymbols, ResolvedODR, CacheOptions,
            DisableCodeGen, SaveTempsDir, count);

        CacheEntry.write(*OutputBuffer);
        ProducedBinaries[count] = std::move(OutputBuffer);
>>>>>>> 5c190d05
      }, count);
      count++;
    }
  }

  CachePruning(CacheOptions.Path)
      .setPruningInterval(CacheOptions.PruningInterval)
      .setEntryExpiration(CacheOptions.Expiration)
      .setMaxSize(CacheOptions.MaxPercentageOfAvailableSpace)
      .prune();

  // If statistics were requested, print them out now.
  if (llvm::AreStatisticsEnabled())
    llvm::PrintStatistics();
}<|MERGE_RESOLUTION|>--- conflicted
+++ resolved
@@ -37,13 +37,10 @@
 #include "llvm/Object/IRObjectFile.h"
 #include "llvm/Object/ModuleSummaryIndexObjectFile.h"
 #include "llvm/Support/Debug.h"
-<<<<<<< HEAD
-=======
 #include "llvm/Support/CachePruning.h"
 #include "llvm/Support/Debug.h"
 #include "llvm/Support/Path.h"
 #include "llvm/Support/SHA1.h"
->>>>>>> 5c190d05
 #include "llvm/Support/SourceMgr.h"
 #include "llvm/Support/TargetRegistry.h"
 #include "llvm/Support/ThreadPool.h"
@@ -137,14 +134,6 @@
   return true;
 }
 
-<<<<<<< HEAD
-static GlobalValue::LinkageTypes ResolveODR(const ModuleSummaryIndex &Index,
-                                            StringRef ModuleIdentifier,
-                                            GlobalValue::GUID GUID,
-                                            const GlobalValueSummary &GV) {
-  auto HasMultipleCopies =
-      [&](const GlobalValueInfoList &GVInfo) { return GVInfo.size() > 1; };
-=======
 static GlobalValue::LinkageTypes
 ResolveODR(const ModuleSummaryIndex &Index,
            const FunctionImporter::ExportSetTy &ExportList,
@@ -154,7 +143,6 @@
   auto HasMultipleCopies = [&](const GlobalValueSummaryList &GVSummaryList) {
     return GVSummaryList.size() > 1;
   };
->>>>>>> 5c190d05
 
   auto OriginalLinkage = GV.linkage();
   switch (OriginalLinkage) {
@@ -170,18 +158,6 @@
     break;
   case GlobalValue::LinkOnceODRLinkage:
   case GlobalValue::WeakODRLinkage: {
-<<<<<<< HEAD
-    auto &GVInfo = Index.findGlobalValueInfoList(GUID)->second;
-    // We need to emit only one of these, the first module will keep
-    // it, but turned into a weak while the others will drop it.
-    if (!HasMultipleCopies(GVInfo))
-      break;
-    if (IsFirstDefinitionForLinker(GVInfo, Index, ModuleIdentifier))
-      return GlobalValue::WeakODRLinkage;
-    else
-      return GlobalValue::AvailableExternallyLinkage;
-    break;
-=======
     auto &GVSummaryList = Index.findGlobalValueSummaryList(GUID)->second;
     // We need to emit only one of these, the first module will keep
     // it, but turned into a weak while the others will drop it.
@@ -198,7 +174,6 @@
       // Alias can't be turned into available_externally.
       return OriginalLinkage;
     return GlobalValue::AvailableExternallyLinkage;
->>>>>>> 5c190d05
   }
   }
   return OriginalLinkage;
@@ -212,16 +187,10 @@
 /// one copy.
 static void ResolveODR(
     const ModuleSummaryIndex &Index,
-<<<<<<< HEAD
-    const std::map<GlobalValue::GUID, GlobalValueSummary *> &DefinedGlobals,
-    StringRef ModuleIdentifier,
-    DenseMap<GlobalValue::GUID, GlobalValue::LinkageTypes> &ResolvedODR) {
-=======
     const FunctionImporter::ExportSetTy &ExportList,
     const DenseSet<GlobalValue::GUID> &GUIDPreservedSymbols,
     const GVSummaryMapTy &DefinedGlobals, StringRef ModuleIdentifier,
     std::map<GlobalValue::GUID, GlobalValue::LinkageTypes> &ResolvedODR) {
->>>>>>> 5c190d05
   if (Index.modulePaths().size() == 1)
     // Nothing to do if we don't have multiple modules
     return;
@@ -233,18 +202,6 @@
   for (auto &GA : DefinedGlobals) {
     if (auto AS = dyn_cast<AliasSummary>(GA.second))
       GlobalInvolvedWithAlias.insert(&AS->getAliasee());
-<<<<<<< HEAD
-  }
-
-  for (auto &GV : DefinedGlobals) {
-    if (GlobalInvolvedWithAlias.count(GV.second))
-      continue;
-    auto NewLinkage = ResolveODR(Index, ModuleIdentifier, GV.first, *GV.second);
-    if (NewLinkage != GV.second->linkage()) {
-      ResolvedODR[GV.first] = NewLinkage;
-    }
-  }
-=======
   }
 
   for (auto &GV : DefinedGlobals) {
@@ -256,17 +213,12 @@
       ResolvedODR[GV.first] = NewLinkage;
     }
   }
->>>>>>> 5c190d05
 }
 
 /// Fixup linkage, see ResolveODR() above.
 void fixupODR(
     Module &TheModule,
-<<<<<<< HEAD
-    const DenseMap<GlobalValue::GUID, GlobalValue::LinkageTypes> &ResolvedODR) {
-=======
     const std::map<GlobalValue::GUID, GlobalValue::LinkageTypes> &ResolvedODR) {
->>>>>>> 5c190d05
   // Process functions and global now
   for (auto &GV : TheModule) {
     auto NewLinkage = ResolvedODR.find(GV.getGUID());
@@ -283,8 +235,6 @@
     DEBUG(dbgs() << "ODR fixing up linkage for `" << GV.getName() << "` from "
                  << GV.getLinkage() << " to " << NewLinkage->second << "\n");
     GV.setLinkage(NewLinkage->second);
-<<<<<<< HEAD
-=======
   }
   for (auto &GV : TheModule.aliases()) {
     auto NewLinkage = ResolvedODR.find(GV.getGUID());
@@ -293,7 +243,6 @@
     DEBUG(dbgs() << "ODR fixing up linkage for `" << GV.getName() << "` from "
                  << GV.getLinkage() << " to " << NewLinkage->second << "\n");
     GV.setLinkage(NewLinkage->second);
->>>>>>> 5c190d05
   }
 }
 
@@ -462,8 +411,6 @@
   return make_unique<ObjectMemoryBuffer>(std::move(OutputBuffer));
 }
 
-<<<<<<< HEAD
-=======
 /// Manage caching for a single Module.
 class ModuleCacheEntry {
   SmallString<128> EntryPath;
@@ -559,18 +506,13 @@
   }
 };
 
->>>>>>> 5c190d05
 static std::unique_ptr<MemoryBuffer> ProcessThinLTOModule(
     Module &TheModule, const ModuleSummaryIndex &Index,
     StringMap<MemoryBufferRef> &ModuleMap, TargetMachine &TM,
     const FunctionImporter::ImportMapTy &ImportList,
-<<<<<<< HEAD
-    DenseMap<GlobalValue::GUID, GlobalValue::LinkageTypes> &ResolvedODR,
-=======
     const FunctionImporter::ExportSetTy &ExportList,
     const DenseSet<GlobalValue::GUID> &GUIDPreservedSymbols,
     std::map<GlobalValue::GUID, GlobalValue::LinkageTypes> &ResolvedODR,
->>>>>>> 5c190d05
     ThinLTOCodeGenerator::CachingOptions CacheOptions, bool DisableCodeGen,
     StringRef SaveTempsDir, unsigned count) {
 
@@ -728,13 +670,6 @@
  */
 void ThinLTOCodeGenerator::promote(Module &TheModule,
                                    ModuleSummaryIndex &Index) {
-<<<<<<< HEAD
-  auto ModuleIdentifier = TheModule.getModuleIdentifier();
-  // Collect for each module the list of function it defines (GUID -> Summary).
-  StringMap<std::map<GlobalValue::GUID, GlobalValueSummary *>>
-      ModuleToDefinedGVSummaries;
-  Index.collectDefinedGVSummariesPerModule(ModuleToDefinedGVSummaries);
-=======
   auto ModuleCount = Index.modulePaths().size();
   auto ModuleIdentifier = TheModule.getModuleIdentifier();
   // Collect for each module the list of function it defines (GUID -> Summary).
@@ -751,20 +686,14 @@
   // Convert the preserved symbols set from string to GUID
   auto GUIDPreservedSymbols =
   computeGUIDPreservedSymbols(PreservedSymbols, TMBuilder.TheTriple);
->>>>>>> 5c190d05
 
   // Resolve the LinkOnceODR, trying to turn them into "available_externally"
   // where possible.
   // This is a compile-time optimization.
-<<<<<<< HEAD
-  DenseMap<GlobalValue::GUID, GlobalValue::LinkageTypes> ResolvedODR;
-  ResolveODR(Index, ModuleToDefinedGVSummaries[ModuleIdentifier],
-=======
   // We use a std::map here to be able to have a defined ordering when
   // producing a hash for the cache entry.
   std::map<GlobalValue::GUID, GlobalValue::LinkageTypes> ResolvedODR;
   ResolveODR(Index, ExportList, GUIDPreservedSymbols, ModuleToDefinedGVSummaries[ModuleIdentifier],
->>>>>>> 5c190d05
              ModuleIdentifier, ResolvedODR);
   fixupODR(TheModule, ResolvedODR);
 
@@ -780,12 +709,7 @@
   auto ModuleCount = Index.modulePaths().size();
 
   // Collect for each module the list of function it defines (GUID -> Summary).
-<<<<<<< HEAD
-  StringMap<std::map<GlobalValue::GUID, GlobalValueSummary *>>
-      ModuleToDefinedGVSummaries(ModuleCount);
-=======
   StringMap<GVSummaryMapTy> ModuleToDefinedGVSummaries(ModuleCount);
->>>>>>> 5c190d05
   Index.collectDefinedGVSummariesPerModule(ModuleToDefinedGVSummaries);
 
   // Generate import/export list
@@ -893,12 +817,7 @@
   auto ModuleCount = Modules.size();
 
   // Collect for each module the list of function it defines (GUID -> Summary).
-<<<<<<< HEAD
-  StringMap<std::map<GlobalValue::GUID, GlobalValueSummary *>>
-      ModuleToDefinedGVSummaries(ModuleCount);
-=======
   StringMap<GVSummaryMapTy> ModuleToDefinedGVSummaries(ModuleCount);
->>>>>>> 5c190d05
   Index->collectDefinedGVSummariesPerModule(ModuleToDefinedGVSummaries);
 
   // Collect the import/export lists for all modules from the call-graph in the
@@ -907,14 +826,11 @@
   StringMap<FunctionImporter::ExportSetTy> ExportLists(ModuleCount);
   ComputeCrossModuleImport(*Index, ModuleToDefinedGVSummaries, ImportLists,
                            ExportLists);
-<<<<<<< HEAD
-=======
 
   // Convert the preserved symbols set from string to GUID, this is needed for
   // computing the caching hash and the internalization.
   auto GUIDPreservedSymbols =
       computeGUIDPreservedSymbols(PreservedSymbols, TMBuilder.TheTriple);
->>>>>>> 5c190d05
 
   // Parallel optimizer + codegen
   {
@@ -955,15 +871,7 @@
 
         LLVMContext Context;
         Context.setDiscardValueNames(LTODiscardValueNames);
-<<<<<<< HEAD
-        auto ModuleIdentifier = ModuleBuffer.getBufferIdentifier();
-
-        DenseMap<GlobalValue::GUID, GlobalValue::LinkageTypes> ResolvedODR;
-        ResolveODR(*Index, ModuleToDefinedGVSummaries[ModuleIdentifier],
-                   ModuleIdentifier, ResolvedODR);
-=======
         Context.enableDebugTypeODRUniquing();
->>>>>>> 5c190d05
 
         // Parse module now
         auto TheModule = loadModuleFromBuffer(ModuleBuffer, Context, false);
@@ -972,11 +880,6 @@
         saveTempBitcode(*TheModule, SaveTempsDir, count, ".0.original.bc");
 
         auto &ImportList = ImportLists[ModuleIdentifier];
-<<<<<<< HEAD
-        ProducedBinaries[count] = ProcessThinLTOModule(
-            *TheModule, *Index, ModuleMap, *TMBuilder.create(), ImportList,
-            ResolvedODR, CacheOptions, DisableCodeGen, SaveTempsDir, count);
-=======
         // Run the main process now, and generates a binary
         auto OutputBuffer = ProcessThinLTOModule(
             *TheModule, *Index, ModuleMap, *TMBuilder.create(), ImportList,
@@ -985,7 +888,6 @@
 
         CacheEntry.write(*OutputBuffer);
         ProducedBinaries[count] = std::move(OutputBuffer);
->>>>>>> 5c190d05
       }, count);
       count++;
     }
