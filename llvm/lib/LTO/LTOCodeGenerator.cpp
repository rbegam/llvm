--- conflicted
+++ resolved
@@ -142,12 +142,9 @@
   initializeMemCpyOptLegacyPassPass(R);
   initializeDCELegacyPassPass(R);
   initializeCFGSimplifyPassPass(R);
-<<<<<<< HEAD
+  initializeLateCFGSimplifyPassPass(R);
   initializeWholeProgramWrapperPassPass(R);      // INTEL
   initializeInlineAggressiveWrapperPassPass(R);  // INTEL
-=======
-  initializeLateCFGSimplifyPassPass(R);
->>>>>>> 7d65b669
 }
 
 void LTOCodeGenerator::setAsmUndefinedRefs(LTOModule *Mod) {
