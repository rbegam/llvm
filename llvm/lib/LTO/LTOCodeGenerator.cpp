--- conflicted
+++ resolved
@@ -84,11 +84,7 @@
     : Context(Context), MergedModule(new Module("ld-temp.o", Context)),
       TheLinker(new Linker(*MergedModule)) {
   Context.setDiscardValueNames(LTODiscardValueNames);
-<<<<<<< HEAD
-  Context.ensureDITypeMap();
-=======
   Context.enableDebugTypeODRUniquing();
->>>>>>> 5c190d05
   initializeLTOPasses();
 }
 
