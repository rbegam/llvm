//===--- Bitcode/Writer/BitcodeWriter.cpp - Bitcode Writer ----------------===//
//
//                     The LLVM Compiler Infrastructure
//
// This file is distributed under the University of Illinois Open Source
// License. See LICENSE.TXT for details.
//
//===----------------------------------------------------------------------===//
//
// Bitcode writer implementation.
//
//===----------------------------------------------------------------------===//

#include "ValueEnumerator.h"
#include "llvm/ADT/StringExtras.h"
#include "llvm/ADT/Triple.h"
#include "llvm/Bitcode/BitstreamWriter.h"
#include "llvm/Bitcode/LLVMBitCodes.h"
#include "llvm/Bitcode/ReaderWriter.h"
#include "llvm/IR/CallSite.h"
#include "llvm/IR/Constants.h"
#include "llvm/IR/DebugInfoMetadata.h"
#include "llvm/IR/DerivedTypes.h"
#include "llvm/IR/InlineAsm.h"
#include "llvm/IR/Instructions.h"
#include "llvm/IR/LLVMContext.h"
#include "llvm/IR/Module.h"
#include "llvm/IR/Operator.h"
#include "llvm/IR/UseListOrder.h"
#include "llvm/IR/ValueSymbolTable.h"
#include "llvm/Support/ErrorHandling.h"
#include "llvm/Support/MathExtras.h"
#include "llvm/Support/Program.h"
#include "llvm/Support/SHA1.h"
#include "llvm/Support/raw_ostream.h"
#include <cctype>
#include <map>
using namespace llvm;

/// These are manifest constants used by the bitcode writer. They do not need to
/// be kept in sync with the reader, but need to be consistent within this file.
enum {
  // VALUE_SYMTAB_BLOCK abbrev id's.
  VST_ENTRY_8_ABBREV = bitc::FIRST_APPLICATION_ABBREV,
  VST_ENTRY_7_ABBREV,
  VST_ENTRY_6_ABBREV,
  VST_BBENTRY_6_ABBREV,

  // CONSTANTS_BLOCK abbrev id's.
  CONSTANTS_SETTYPE_ABBREV = bitc::FIRST_APPLICATION_ABBREV,
  CONSTANTS_INTEGER_ABBREV,
  CONSTANTS_CE_CAST_Abbrev,
  CONSTANTS_NULL_Abbrev,

  // FUNCTION_BLOCK abbrev id's.
  FUNCTION_INST_LOAD_ABBREV = bitc::FIRST_APPLICATION_ABBREV,
  FUNCTION_INST_BINOP_ABBREV,
  FUNCTION_INST_BINOP_FLAGS_ABBREV,
  FUNCTION_INST_CAST_ABBREV,
  FUNCTION_INST_RET_VOID_ABBREV,
  FUNCTION_INST_RET_VAL_ABBREV,
  FUNCTION_INST_UNREACHABLE_ABBREV,
  FUNCTION_INST_GEP_ABBREV,
};

/// Abstract class to manage the bitcode writing, subclassed for each bitcode
/// file type. Owns the BitstreamWriter, and includes the main entry point for
/// writing.
class BitcodeWriter {
protected:
  /// Pointer to the buffer allocated by caller for bitcode writing.
  const SmallVectorImpl<char> &Buffer;

  /// The stream created and owned by the BitodeWriter.
  BitstreamWriter Stream;

  /// Saves the offset of the VSTOffset record that must eventually be
  /// backpatched with the offset of the actual VST.
  uint64_t VSTOffsetPlaceholder = 0;

public:
  /// Constructs a BitcodeWriter object, and initializes a BitstreamRecord,
  /// writing to the provided \p Buffer.
  BitcodeWriter(SmallVectorImpl<char> &Buffer)
      : Buffer(Buffer), Stream(Buffer) {}

  virtual ~BitcodeWriter() = default;

  /// Main entry point to write the bitcode file, which writes the bitcode
  /// header and will then invoke the virtual writeBlocks() method.
  void write();

private:
  /// Derived classes must implement this to write the corresponding blocks for
  /// that bitcode file type.
  virtual void writeBlocks() = 0;

protected:
  bool hasVSTOffsetPlaceholder() { return VSTOffsetPlaceholder != 0; }
  void writeValueSymbolTableForwardDecl();
  void writeBitcodeHeader();
};

/// Class to manage the bitcode writing for a module.
class ModuleBitcodeWriter : public BitcodeWriter {
  /// The Module to write to bitcode.
  const Module &M;

  /// Enumerates ids for all values in the module.
  ValueEnumerator VE;

  /// Optional per-module index to write for ThinLTO.
  const ModuleSummaryIndex *Index;

  /// True if a module hash record should be written.
  bool GenerateHash;

  /// The start bit of the module block, for use in generating a module hash
  uint64_t BitcodeStartBit = 0;

public:
  /// Constructs a ModuleBitcodeWriter object for the given Module,
  /// writing to the provided \p Buffer.
  ModuleBitcodeWriter(const Module *M, SmallVectorImpl<char> &Buffer,
                      bool ShouldPreserveUseListOrder,
                      const ModuleSummaryIndex *Index, bool GenerateHash)
      : BitcodeWriter(Buffer), M(*M), VE(*M, ShouldPreserveUseListOrder),
        Index(Index), GenerateHash(GenerateHash) {
    // Save the start bit of the actual bitcode, in case there is space
    // saved at the start for the darwin header above. The reader stream
    // will start at the bitcode, and we need the offset of the VST
    // to line up.
    BitcodeStartBit = Stream.GetCurrentBitNo();
  }

private:
  /// Main entry point for writing a module to bitcode, invoked by
  /// BitcodeWriter::write() after it writes the header.
  void writeBlocks() override;

  /// Create the "IDENTIFICATION_BLOCK_ID" containing a single string with the
  /// current llvm version, and a record for the epoch number.
  void writeIdentificationBlock();

  /// Emit the current module to the bitstream.
  void writeModule();

  uint64_t bitcodeStartBit() { return BitcodeStartBit; }

  void writeStringRecord(unsigned Code, StringRef Str, unsigned AbbrevToUse);
  void writeAttributeGroupTable();
  void writeAttributeTable();
  void writeTypeTable();
  void writeComdats();
  void writeModuleInfo();
  void writeValueAsMetadata(const ValueAsMetadata *MD,
                            SmallVectorImpl<uint64_t> &Record);
  void writeMDTuple(const MDTuple *N, SmallVectorImpl<uint64_t> &Record,
                    unsigned Abbrev);
  unsigned createDILocationAbbrev();
  void writeDILocation(const DILocation *N, SmallVectorImpl<uint64_t> &Record,
                       unsigned &Abbrev);
  unsigned createGenericDINodeAbbrev();
  void writeGenericDINode(const GenericDINode *N,
                          SmallVectorImpl<uint64_t> &Record, unsigned &Abbrev);
  void writeDISubrange(const DISubrange *N, SmallVectorImpl<uint64_t> &Record,
                       unsigned Abbrev);
  void writeDIEnumerator(const DIEnumerator *N,
                         SmallVectorImpl<uint64_t> &Record, unsigned Abbrev);
  void writeDIBasicType(const DIBasicType *N, SmallVectorImpl<uint64_t> &Record,
                        unsigned Abbrev);
  void writeDIDerivedType(const DIDerivedType *N,
                          SmallVectorImpl<uint64_t> &Record, unsigned Abbrev);
  void writeDICompositeType(const DICompositeType *N,
                            SmallVectorImpl<uint64_t> &Record, unsigned Abbrev);
  void writeDISubroutineType(const DISubroutineType *N,
                             SmallVectorImpl<uint64_t> &Record,
                             unsigned Abbrev);
  void writeDIFile(const DIFile *N, SmallVectorImpl<uint64_t> &Record,
                   unsigned Abbrev);
  void writeDICompileUnit(const DICompileUnit *N,
                          SmallVectorImpl<uint64_t> &Record, unsigned Abbrev);
  void writeDISubprogram(const DISubprogram *N,
                         SmallVectorImpl<uint64_t> &Record, unsigned Abbrev);
  void writeDILexicalBlock(const DILexicalBlock *N,
                           SmallVectorImpl<uint64_t> &Record, unsigned Abbrev);
  void writeDILexicalBlockFile(const DILexicalBlockFile *N,
                               SmallVectorImpl<uint64_t> &Record,
                               unsigned Abbrev);
  void writeDINamespace(const DINamespace *N, SmallVectorImpl<uint64_t> &Record,
                        unsigned Abbrev);
  void writeDIMacro(const DIMacro *N, SmallVectorImpl<uint64_t> &Record,
                    unsigned Abbrev);
  void writeDIMacroFile(const DIMacroFile *N, SmallVectorImpl<uint64_t> &Record,
                        unsigned Abbrev);
  void writeDIModule(const DIModule *N, SmallVectorImpl<uint64_t> &Record,
                     unsigned Abbrev);
  void writeDITemplateTypeParameter(const DITemplateTypeParameter *N,
                                    SmallVectorImpl<uint64_t> &Record,
                                    unsigned Abbrev);
  void writeDITemplateValueParameter(const DITemplateValueParameter *N,
                                     SmallVectorImpl<uint64_t> &Record,
                                     unsigned Abbrev);
  void writeDIGlobalVariable(const DIGlobalVariable *N,
                             SmallVectorImpl<uint64_t> &Record,
                             unsigned Abbrev);
  void writeDILocalVariable(const DILocalVariable *N,
                            SmallVectorImpl<uint64_t> &Record, unsigned Abbrev);
  void writeDIExpression(const DIExpression *N,
                         SmallVectorImpl<uint64_t> &Record, unsigned Abbrev);
  void writeDIObjCProperty(const DIObjCProperty *N,
                           SmallVectorImpl<uint64_t> &Record, unsigned Abbrev);
  void writeDIImportedEntity(const DIImportedEntity *N,
                             SmallVectorImpl<uint64_t> &Record,
                             unsigned Abbrev);
  unsigned createNamedMetadataAbbrev();
  void writeNamedMetadata(SmallVectorImpl<uint64_t> &Record);
  unsigned createMetadataStringsAbbrev();
  void writeMetadataStrings(ArrayRef<const Metadata *> Strings,
                            SmallVectorImpl<uint64_t> &Record);
  void writeMetadataRecords(ArrayRef<const Metadata *> MDs,
                            SmallVectorImpl<uint64_t> &Record);
  void writeModuleMetadata();
  void writeFunctionMetadata(const Function &F);
  void writeMetadataAttachment(const Function &F);
  void writeModuleMetadataStore();
  void writeOperandBundleTags();
  void writeConstants(unsigned FirstVal, unsigned LastVal, bool isGlobal);
  void writeModuleConstants();
  bool pushValueAndType(const Value *V, unsigned InstID,
                        SmallVectorImpl<unsigned> &Vals);
  void writeOperandBundles(ImmutableCallSite CS, unsigned InstID);
  void pushValue(const Value *V, unsigned InstID,
                 SmallVectorImpl<unsigned> &Vals);
  void pushValueSigned(const Value *V, unsigned InstID,
                       SmallVectorImpl<uint64_t> &Vals);
  void writeInstruction(const Instruction &I, unsigned InstID,
                        SmallVectorImpl<unsigned> &Vals);
  void writeValueSymbolTable(
      const ValueSymbolTable &VST, bool IsModuleLevel = false,
      DenseMap<const Function *, uint64_t> *FunctionToBitcodeIndex = nullptr);
  void writeUseList(UseListOrder &&Order);
  void writeUseListBlock(const Function *F);
  void
  writeFunction(const Function &F,
                DenseMap<const Function *, uint64_t> &FunctionToBitcodeIndex);
  void writeBlockInfo();
  void writePerModuleFunctionSummaryRecord(SmallVector<uint64_t, 64> &NameVals,
                                           GlobalValueSummary *Summary,
                                           unsigned ValueID,
                                           unsigned FSCallsAbbrev,
                                           unsigned FSCallsProfileAbbrev,
                                           const Function &F);
  void writeModuleLevelReferences(const GlobalVariable &V,
                                  SmallVector<uint64_t, 64> &NameVals,
                                  unsigned FSModRefsAbbrev);
  void writePerModuleGlobalValueSummary();
  void writeModuleHash(size_t BlockStartPos);
};

/// Class to manage the bitcode writing for a combined index.
class IndexBitcodeWriter : public BitcodeWriter {
  /// The combined index to write to bitcode.
  const ModuleSummaryIndex &Index;

  /// Map that holds the correspondence between the GUID used in the combined
  /// index and a value id generated by this class to use in references.
  std::map<GlobalValue::GUID, unsigned> GUIDToValueIdMap;

  /// Tracks the last value id recorded in the GUIDToValueMap.
  unsigned GlobalValueId = 0;

public:
  /// Constructs a IndexBitcodeWriter object for the given combined index,
  /// writing to the provided \p Buffer.
  IndexBitcodeWriter(SmallVectorImpl<char> &Buffer,
                     const ModuleSummaryIndex &Index)
      : BitcodeWriter(Buffer), Index(Index) {
    // Assign unique value ids to all functions in the index for use
    // in writing out the call graph edges. Save the mapping from GUID
    // to the new global value id to use when writing those edges, which
    // are currently saved in the index in terms of GUID.
    for (auto &II : Index)
      GUIDToValueIdMap[II.first] = ++GlobalValueId;
  }

private:
  /// Main entry point for writing a combined index to bitcode, invoked by
  /// BitcodeWriter::write() after it writes the header.
  void writeBlocks() override;

  void writeIndex();
  void writeModStrings();
  void writeCombinedValueSymbolTable();
  void writeCombinedGlobalValueSummary();

  bool hasValueId(GlobalValue::GUID ValGUID) {
    const auto &VMI = GUIDToValueIdMap.find(ValGUID);
    return VMI != GUIDToValueIdMap.end();
  }
  unsigned getValueId(GlobalValue::GUID ValGUID) {
    const auto &VMI = GUIDToValueIdMap.find(ValGUID);
    // If this GUID doesn't have an entry, assign one.
    if (VMI == GUIDToValueIdMap.end()) {
      GUIDToValueIdMap[ValGUID] = ++GlobalValueId;
      return GlobalValueId;
    } else {
      return VMI->second;
    }
  }
  std::map<GlobalValue::GUID, unsigned> &valueIds() { return GUIDToValueIdMap; }
};

static unsigned getEncodedCastOpcode(unsigned Opcode) {
  switch (Opcode) {
  default: llvm_unreachable("Unknown cast instruction!");
  case Instruction::Trunc   : return bitc::CAST_TRUNC;
  case Instruction::ZExt    : return bitc::CAST_ZEXT;
  case Instruction::SExt    : return bitc::CAST_SEXT;
  case Instruction::FPToUI  : return bitc::CAST_FPTOUI;
  case Instruction::FPToSI  : return bitc::CAST_FPTOSI;
  case Instruction::UIToFP  : return bitc::CAST_UITOFP;
  case Instruction::SIToFP  : return bitc::CAST_SITOFP;
  case Instruction::FPTrunc : return bitc::CAST_FPTRUNC;
  case Instruction::FPExt   : return bitc::CAST_FPEXT;
  case Instruction::PtrToInt: return bitc::CAST_PTRTOINT;
  case Instruction::IntToPtr: return bitc::CAST_INTTOPTR;
  case Instruction::BitCast : return bitc::CAST_BITCAST;
  case Instruction::AddrSpaceCast: return bitc::CAST_ADDRSPACECAST;
  }
}

static unsigned getEncodedBinaryOpcode(unsigned Opcode) {
  switch (Opcode) {
  default: llvm_unreachable("Unknown binary instruction!");
  case Instruction::Add:
  case Instruction::FAdd: return bitc::BINOP_ADD;
  case Instruction::Sub:
  case Instruction::FSub: return bitc::BINOP_SUB;
  case Instruction::Mul:
  case Instruction::FMul: return bitc::BINOP_MUL;
  case Instruction::UDiv: return bitc::BINOP_UDIV;
  case Instruction::FDiv:
  case Instruction::SDiv: return bitc::BINOP_SDIV;
  case Instruction::URem: return bitc::BINOP_UREM;
  case Instruction::FRem:
  case Instruction::SRem: return bitc::BINOP_SREM;
  case Instruction::Shl:  return bitc::BINOP_SHL;
  case Instruction::LShr: return bitc::BINOP_LSHR;
  case Instruction::AShr: return bitc::BINOP_ASHR;
  case Instruction::And:  return bitc::BINOP_AND;
  case Instruction::Or:   return bitc::BINOP_OR;
  case Instruction::Xor:  return bitc::BINOP_XOR;
  }
}

static unsigned getEncodedRMWOperation(AtomicRMWInst::BinOp Op) {
  switch (Op) {
  default: llvm_unreachable("Unknown RMW operation!");
  case AtomicRMWInst::Xchg: return bitc::RMW_XCHG;
  case AtomicRMWInst::Add: return bitc::RMW_ADD;
  case AtomicRMWInst::Sub: return bitc::RMW_SUB;
  case AtomicRMWInst::And: return bitc::RMW_AND;
  case AtomicRMWInst::Nand: return bitc::RMW_NAND;
  case AtomicRMWInst::Or: return bitc::RMW_OR;
  case AtomicRMWInst::Xor: return bitc::RMW_XOR;
  case AtomicRMWInst::Max: return bitc::RMW_MAX;
  case AtomicRMWInst::Min: return bitc::RMW_MIN;
  case AtomicRMWInst::UMax: return bitc::RMW_UMAX;
  case AtomicRMWInst::UMin: return bitc::RMW_UMIN;
  }
}

static unsigned getEncodedOrdering(AtomicOrdering Ordering) {
  switch (Ordering) {
  case AtomicOrdering::NotAtomic: return bitc::ORDERING_NOTATOMIC;
  case AtomicOrdering::Unordered: return bitc::ORDERING_UNORDERED;
  case AtomicOrdering::Monotonic: return bitc::ORDERING_MONOTONIC;
  case AtomicOrdering::Acquire: return bitc::ORDERING_ACQUIRE;
  case AtomicOrdering::Release: return bitc::ORDERING_RELEASE;
  case AtomicOrdering::AcquireRelease: return bitc::ORDERING_ACQREL;
  case AtomicOrdering::SequentiallyConsistent: return bitc::ORDERING_SEQCST;
  }
  llvm_unreachable("Invalid ordering");
}

static unsigned getEncodedSynchScope(SynchronizationScope SynchScope) {
  switch (SynchScope) {
  case SingleThread: return bitc::SYNCHSCOPE_SINGLETHREAD;
  case CrossThread: return bitc::SYNCHSCOPE_CROSSTHREAD;
  }
  llvm_unreachable("Invalid synch scope");
}

void ModuleBitcodeWriter::writeStringRecord(unsigned Code, StringRef Str,
                                            unsigned AbbrevToUse) {
  SmallVector<unsigned, 64> Vals;

  // Code: [strchar x N]
  for (unsigned i = 0, e = Str.size(); i != e; ++i) {
    if (AbbrevToUse && !BitCodeAbbrevOp::isChar6(Str[i]))
      AbbrevToUse = 0;
    Vals.push_back(Str[i]);
  }

  // Emit the finished record.
  Stream.EmitRecord(Code, Vals, AbbrevToUse);
}

static uint64_t getAttrKindEncoding(Attribute::AttrKind Kind) {
  switch (Kind) {
  case Attribute::Alignment:
    return bitc::ATTR_KIND_ALIGNMENT;
  case Attribute::AllocSize:
    return bitc::ATTR_KIND_ALLOC_SIZE;
  case Attribute::AlwaysInline:
    return bitc::ATTR_KIND_ALWAYS_INLINE;
  case Attribute::ArgMemOnly:
    return bitc::ATTR_KIND_ARGMEMONLY;
  case Attribute::Builtin:
    return bitc::ATTR_KIND_BUILTIN;
  case Attribute::ByVal:
    return bitc::ATTR_KIND_BY_VAL;
  case Attribute::Convergent:
    return bitc::ATTR_KIND_CONVERGENT;
  case Attribute::InAlloca:
    return bitc::ATTR_KIND_IN_ALLOCA;
  case Attribute::Cold:
    return bitc::ATTR_KIND_COLD;
  case Attribute::InaccessibleMemOnly:
    return bitc::ATTR_KIND_INACCESSIBLEMEM_ONLY;
  case Attribute::InaccessibleMemOrArgMemOnly:
    return bitc::ATTR_KIND_INACCESSIBLEMEM_OR_ARGMEMONLY;
  case Attribute::InlineHint:
    return bitc::ATTR_KIND_INLINE_HINT;
  case Attribute::InReg:
    return bitc::ATTR_KIND_IN_REG;
  case Attribute::JumpTable:
    return bitc::ATTR_KIND_JUMP_TABLE;
  case Attribute::MinSize:
    return bitc::ATTR_KIND_MIN_SIZE;
  case Attribute::Naked:
    return bitc::ATTR_KIND_NAKED;
  case Attribute::Nest:
    return bitc::ATTR_KIND_NEST;
  case Attribute::NoAlias:
    return bitc::ATTR_KIND_NO_ALIAS;
  case Attribute::NoBuiltin:
    return bitc::ATTR_KIND_NO_BUILTIN;
  case Attribute::NoCapture:
    return bitc::ATTR_KIND_NO_CAPTURE;
  case Attribute::NoDuplicate:
    return bitc::ATTR_KIND_NO_DUPLICATE;
  case Attribute::NoImplicitFloat:
    return bitc::ATTR_KIND_NO_IMPLICIT_FLOAT;
  case Attribute::NoInline:
    return bitc::ATTR_KIND_NO_INLINE;
  case Attribute::NoRecurse:
    return bitc::ATTR_KIND_NO_RECURSE;
  case Attribute::NonLazyBind:
    return bitc::ATTR_KIND_NON_LAZY_BIND;
  case Attribute::NonNull:
    return bitc::ATTR_KIND_NON_NULL;
  case Attribute::Dereferenceable:
    return bitc::ATTR_KIND_DEREFERENCEABLE;
  case Attribute::DereferenceableOrNull:
    return bitc::ATTR_KIND_DEREFERENCEABLE_OR_NULL;
  case Attribute::NoRedZone:
    return bitc::ATTR_KIND_NO_RED_ZONE;
  case Attribute::NoReturn:
    return bitc::ATTR_KIND_NO_RETURN;
  case Attribute::NoUnwind:
    return bitc::ATTR_KIND_NO_UNWIND;
  case Attribute::OptimizeForSize:
    return bitc::ATTR_KIND_OPTIMIZE_FOR_SIZE;
  case Attribute::OptimizeNone:
    return bitc::ATTR_KIND_OPTIMIZE_NONE;
  case Attribute::ReadNone:
    return bitc::ATTR_KIND_READ_NONE;
  case Attribute::ReadOnly:
    return bitc::ATTR_KIND_READ_ONLY;
  case Attribute::Returned:
    return bitc::ATTR_KIND_RETURNED;
  case Attribute::ReturnsTwice:
    return bitc::ATTR_KIND_RETURNS_TWICE;
  case Attribute::SExt:
    return bitc::ATTR_KIND_S_EXT;
  case Attribute::StackAlignment:
    return bitc::ATTR_KIND_STACK_ALIGNMENT;
  case Attribute::StackProtect:
    return bitc::ATTR_KIND_STACK_PROTECT;
  case Attribute::StackProtectReq:
    return bitc::ATTR_KIND_STACK_PROTECT_REQ;
  case Attribute::StackProtectStrong:
    return bitc::ATTR_KIND_STACK_PROTECT_STRONG;
  case Attribute::SafeStack:
    return bitc::ATTR_KIND_SAFESTACK;
  case Attribute::StructRet:
    return bitc::ATTR_KIND_STRUCT_RET;
  case Attribute::SanitizeAddress:
    return bitc::ATTR_KIND_SANITIZE_ADDRESS;
  case Attribute::SanitizeThread:
    return bitc::ATTR_KIND_SANITIZE_THREAD;
  case Attribute::SanitizeMemory:
    return bitc::ATTR_KIND_SANITIZE_MEMORY;
  case Attribute::SwiftError:
    return bitc::ATTR_KIND_SWIFT_ERROR;
  case Attribute::SwiftSelf:
    return bitc::ATTR_KIND_SWIFT_SELF;
  case Attribute::UWTable:
    return bitc::ATTR_KIND_UW_TABLE;
  case Attribute::ZExt:
    return bitc::ATTR_KIND_Z_EXT;
  case Attribute::EndAttrKinds:
    llvm_unreachable("Can not encode end-attribute kinds marker.");
  case Attribute::None:
    llvm_unreachable("Can not encode none-attribute.");
  }

  llvm_unreachable("Trying to encode unknown attribute");
}

void ModuleBitcodeWriter::writeAttributeGroupTable() {
  const std::vector<AttributeSet> &AttrGrps = VE.getAttributeGroups();
  if (AttrGrps.empty()) return;

  Stream.EnterSubblock(bitc::PARAMATTR_GROUP_BLOCK_ID, 3);

  SmallVector<uint64_t, 64> Record;
  for (unsigned i = 0, e = AttrGrps.size(); i != e; ++i) {
    AttributeSet AS = AttrGrps[i];
    for (unsigned i = 0, e = AS.getNumSlots(); i != e; ++i) {
      AttributeSet A = AS.getSlotAttributes(i);

      Record.push_back(VE.getAttributeGroupID(A));
      Record.push_back(AS.getSlotIndex(i));

      for (AttributeSet::iterator I = AS.begin(0), E = AS.end(0);
           I != E; ++I) {
        Attribute Attr = *I;
        if (Attr.isEnumAttribute()) {
          Record.push_back(0);
          Record.push_back(getAttrKindEncoding(Attr.getKindAsEnum()));
        } else if (Attr.isIntAttribute()) {
          Record.push_back(1);
          Record.push_back(getAttrKindEncoding(Attr.getKindAsEnum()));
          Record.push_back(Attr.getValueAsInt());
        } else {
          StringRef Kind = Attr.getKindAsString();
          StringRef Val = Attr.getValueAsString();

          Record.push_back(Val.empty() ? 3 : 4);
          Record.append(Kind.begin(), Kind.end());
          Record.push_back(0);
          if (!Val.empty()) {
            Record.append(Val.begin(), Val.end());
            Record.push_back(0);
          }
        }
      }

      Stream.EmitRecord(bitc::PARAMATTR_GRP_CODE_ENTRY, Record);
      Record.clear();
    }
  }

  Stream.ExitBlock();
}

void ModuleBitcodeWriter::writeAttributeTable() {
  const std::vector<AttributeSet> &Attrs = VE.getAttributes();
  if (Attrs.empty()) return;

  Stream.EnterSubblock(bitc::PARAMATTR_BLOCK_ID, 3);

  SmallVector<uint64_t, 64> Record;
  for (unsigned i = 0, e = Attrs.size(); i != e; ++i) {
    const AttributeSet &A = Attrs[i];
    for (unsigned i = 0, e = A.getNumSlots(); i != e; ++i)
      Record.push_back(VE.getAttributeGroupID(A.getSlotAttributes(i)));

    Stream.EmitRecord(bitc::PARAMATTR_CODE_ENTRY, Record);
    Record.clear();
  }

  Stream.ExitBlock();
}

/// WriteTypeTable - Write out the type table for a module.
void ModuleBitcodeWriter::writeTypeTable() {
  const ValueEnumerator::TypeList &TypeList = VE.getTypes();

  Stream.EnterSubblock(bitc::TYPE_BLOCK_ID_NEW, 4 /*count from # abbrevs */);
  SmallVector<uint64_t, 64> TypeVals;

  uint64_t NumBits = VE.computeBitsRequiredForTypeIndicies();

  // Abbrev for TYPE_CODE_POINTER.
  BitCodeAbbrev *Abbv = new BitCodeAbbrev();
  Abbv->Add(BitCodeAbbrevOp(bitc::TYPE_CODE_POINTER));
  Abbv->Add(BitCodeAbbrevOp(BitCodeAbbrevOp::Fixed, NumBits));
  Abbv->Add(BitCodeAbbrevOp(0));  // Addrspace = 0
  unsigned PtrAbbrev = Stream.EmitAbbrev(Abbv);

  // Abbrev for TYPE_CODE_FUNCTION.
  Abbv = new BitCodeAbbrev();
  Abbv->Add(BitCodeAbbrevOp(bitc::TYPE_CODE_FUNCTION));
  Abbv->Add(BitCodeAbbrevOp(BitCodeAbbrevOp::Fixed, 1));  // isvararg
  Abbv->Add(BitCodeAbbrevOp(BitCodeAbbrevOp::Array));
  Abbv->Add(BitCodeAbbrevOp(BitCodeAbbrevOp::Fixed, NumBits));

  unsigned FunctionAbbrev = Stream.EmitAbbrev(Abbv);

  // Abbrev for TYPE_CODE_STRUCT_ANON.
  Abbv = new BitCodeAbbrev();
  Abbv->Add(BitCodeAbbrevOp(bitc::TYPE_CODE_STRUCT_ANON));
  Abbv->Add(BitCodeAbbrevOp(BitCodeAbbrevOp::Fixed, 1));  // ispacked
  Abbv->Add(BitCodeAbbrevOp(BitCodeAbbrevOp::Array));
  Abbv->Add(BitCodeAbbrevOp(BitCodeAbbrevOp::Fixed, NumBits));

  unsigned StructAnonAbbrev = Stream.EmitAbbrev(Abbv);

  // Abbrev for TYPE_CODE_STRUCT_NAME.
  Abbv = new BitCodeAbbrev();
  Abbv->Add(BitCodeAbbrevOp(bitc::TYPE_CODE_STRUCT_NAME));
  Abbv->Add(BitCodeAbbrevOp(BitCodeAbbrevOp::Array));
  Abbv->Add(BitCodeAbbrevOp(BitCodeAbbrevOp::Char6));
  unsigned StructNameAbbrev = Stream.EmitAbbrev(Abbv);

  // Abbrev for TYPE_CODE_STRUCT_NAMED.
  Abbv = new BitCodeAbbrev();
  Abbv->Add(BitCodeAbbrevOp(bitc::TYPE_CODE_STRUCT_NAMED));
  Abbv->Add(BitCodeAbbrevOp(BitCodeAbbrevOp::Fixed, 1));  // ispacked
  Abbv->Add(BitCodeAbbrevOp(BitCodeAbbrevOp::Array));
  Abbv->Add(BitCodeAbbrevOp(BitCodeAbbrevOp::Fixed, NumBits));

  unsigned StructNamedAbbrev = Stream.EmitAbbrev(Abbv);

  // Abbrev for TYPE_CODE_ARRAY.
  Abbv = new BitCodeAbbrev();
  Abbv->Add(BitCodeAbbrevOp(bitc::TYPE_CODE_ARRAY));
  Abbv->Add(BitCodeAbbrevOp(BitCodeAbbrevOp::VBR, 8));   // size
  Abbv->Add(BitCodeAbbrevOp(BitCodeAbbrevOp::Fixed, NumBits));

  unsigned ArrayAbbrev = Stream.EmitAbbrev(Abbv);

  // Emit an entry count so the reader can reserve space.
  TypeVals.push_back(TypeList.size());
  Stream.EmitRecord(bitc::TYPE_CODE_NUMENTRY, TypeVals);
  TypeVals.clear();

  // Loop over all of the types, emitting each in turn.
  for (unsigned i = 0, e = TypeList.size(); i != e; ++i) {
    Type *T = TypeList[i];
    int AbbrevToUse = 0;
    unsigned Code = 0;

    switch (T->getTypeID()) {
    case Type::VoidTyID:      Code = bitc::TYPE_CODE_VOID;      break;
    case Type::HalfTyID:      Code = bitc::TYPE_CODE_HALF;      break;
    case Type::FloatTyID:     Code = bitc::TYPE_CODE_FLOAT;     break;
    case Type::DoubleTyID:    Code = bitc::TYPE_CODE_DOUBLE;    break;
    case Type::X86_FP80TyID:  Code = bitc::TYPE_CODE_X86_FP80;  break;
    case Type::FP128TyID:     Code = bitc::TYPE_CODE_FP128;     break;
    case Type::PPC_FP128TyID: Code = bitc::TYPE_CODE_PPC_FP128; break;
    case Type::LabelTyID:     Code = bitc::TYPE_CODE_LABEL;     break;
    case Type::MetadataTyID:  Code = bitc::TYPE_CODE_METADATA;  break;
    case Type::X86_MMXTyID:   Code = bitc::TYPE_CODE_X86_MMX;   break;
    case Type::TokenTyID:     Code = bitc::TYPE_CODE_TOKEN;     break;
    case Type::IntegerTyID:
      // INTEGER: [width]
      Code = bitc::TYPE_CODE_INTEGER;
      TypeVals.push_back(cast<IntegerType>(T)->getBitWidth());
      break;
    case Type::PointerTyID: {
      PointerType *PTy = cast<PointerType>(T);
      // POINTER: [pointee type, address space]
      Code = bitc::TYPE_CODE_POINTER;
      TypeVals.push_back(VE.getTypeID(PTy->getElementType()));
      unsigned AddressSpace = PTy->getAddressSpace();
      TypeVals.push_back(AddressSpace);
      if (AddressSpace == 0) AbbrevToUse = PtrAbbrev;
      break;
    }
    case Type::FunctionTyID: {
      FunctionType *FT = cast<FunctionType>(T);
      // FUNCTION: [isvararg, retty, paramty x N]
      Code = bitc::TYPE_CODE_FUNCTION;
      TypeVals.push_back(FT->isVarArg());
      TypeVals.push_back(VE.getTypeID(FT->getReturnType()));
      for (unsigned i = 0, e = FT->getNumParams(); i != e; ++i)
        TypeVals.push_back(VE.getTypeID(FT->getParamType(i)));
      AbbrevToUse = FunctionAbbrev;
      break;
    }
    case Type::StructTyID: {
      StructType *ST = cast<StructType>(T);
      // STRUCT: [ispacked, eltty x N]
      TypeVals.push_back(ST->isPacked());
      // Output all of the element types.
      for (StructType::element_iterator I = ST->element_begin(),
           E = ST->element_end(); I != E; ++I)
        TypeVals.push_back(VE.getTypeID(*I));

      if (ST->isLiteral()) {
        Code = bitc::TYPE_CODE_STRUCT_ANON;
        AbbrevToUse = StructAnonAbbrev;
      } else {
        if (ST->isOpaque()) {
          Code = bitc::TYPE_CODE_OPAQUE;
        } else {
          Code = bitc::TYPE_CODE_STRUCT_NAMED;
          AbbrevToUse = StructNamedAbbrev;
        }

        // Emit the name if it is present.
        if (!ST->getName().empty())
          writeStringRecord(bitc::TYPE_CODE_STRUCT_NAME, ST->getName(),
                            StructNameAbbrev);
      }
      break;
    }
    case Type::ArrayTyID: {
      ArrayType *AT = cast<ArrayType>(T);
      // ARRAY: [numelts, eltty]
      Code = bitc::TYPE_CODE_ARRAY;
      TypeVals.push_back(AT->getNumElements());
      TypeVals.push_back(VE.getTypeID(AT->getElementType()));
      AbbrevToUse = ArrayAbbrev;
      break;
    }
    case Type::VectorTyID: {
      VectorType *VT = cast<VectorType>(T);
      // VECTOR [numelts, eltty]
      Code = bitc::TYPE_CODE_VECTOR;
      TypeVals.push_back(VT->getNumElements());
      TypeVals.push_back(VE.getTypeID(VT->getElementType()));
      break;
    }
    }

    // Emit the finished record.
    Stream.EmitRecord(Code, TypeVals, AbbrevToUse);
    TypeVals.clear();
  }

  Stream.ExitBlock();
}

static unsigned getEncodedLinkage(const GlobalValue::LinkageTypes Linkage) {
  switch (Linkage) {
  case GlobalValue::ExternalLinkage:
    return 0;
  case GlobalValue::WeakAnyLinkage:
    return 16;
  case GlobalValue::AppendingLinkage:
    return 2;
  case GlobalValue::InternalLinkage:
    return 3;
  case GlobalValue::LinkOnceAnyLinkage:
    return 18;
  case GlobalValue::ExternalWeakLinkage:
    return 7;
  case GlobalValue::CommonLinkage:
    return 8;
  case GlobalValue::PrivateLinkage:
    return 9;
  case GlobalValue::WeakODRLinkage:
    return 17;
  case GlobalValue::LinkOnceODRLinkage:
    return 19;
  case GlobalValue::AvailableExternallyLinkage:
    return 12;
  }
  llvm_unreachable("Invalid linkage");
}

static unsigned getEncodedLinkage(const GlobalValue &GV) {
  return getEncodedLinkage(GV.getLinkage());
}

// Decode the flags for GlobalValue in the summary
static uint64_t getEncodedGVSummaryFlags(GlobalValueSummary::GVFlags Flags) {
  uint64_t RawFlags = 0;

  RawFlags |= Flags.HasSection; // bool

  // Linkage don't need to be remapped at that time for the summary. Any future
  // change to the getEncodedLinkage() function will need to be taken into
  // account here as well.
  RawFlags = (RawFlags << 4) | Flags.Linkage; // 4 bits

  return RawFlags;
}

static unsigned getEncodedVisibility(const GlobalValue &GV) {
  switch (GV.getVisibility()) {
  case GlobalValue::DefaultVisibility:   return 0;
  case GlobalValue::HiddenVisibility:    return 1;
  case GlobalValue::ProtectedVisibility: return 2;
  }
  llvm_unreachable("Invalid visibility");
}

static unsigned getEncodedDLLStorageClass(const GlobalValue &GV) {
  switch (GV.getDLLStorageClass()) {
  case GlobalValue::DefaultStorageClass:   return 0;
  case GlobalValue::DLLImportStorageClass: return 1;
  case GlobalValue::DLLExportStorageClass: return 2;
  }
  llvm_unreachable("Invalid DLL storage class");
}

static unsigned getEncodedThreadLocalMode(const GlobalValue &GV) {
  switch (GV.getThreadLocalMode()) {
    case GlobalVariable::NotThreadLocal:         return 0;
    case GlobalVariable::GeneralDynamicTLSModel: return 1;
    case GlobalVariable::LocalDynamicTLSModel:   return 2;
    case GlobalVariable::InitialExecTLSModel:    return 3;
    case GlobalVariable::LocalExecTLSModel:      return 4;
  }
  llvm_unreachable("Invalid TLS model");
}

static unsigned getEncodedComdatSelectionKind(const Comdat &C) {
  switch (C.getSelectionKind()) {
  case Comdat::Any:
    return bitc::COMDAT_SELECTION_KIND_ANY;
  case Comdat::ExactMatch:
    return bitc::COMDAT_SELECTION_KIND_EXACT_MATCH;
  case Comdat::Largest:
    return bitc::COMDAT_SELECTION_KIND_LARGEST;
  case Comdat::NoDuplicates:
    return bitc::COMDAT_SELECTION_KIND_NO_DUPLICATES;
  case Comdat::SameSize:
    return bitc::COMDAT_SELECTION_KIND_SAME_SIZE;
  }
  llvm_unreachable("Invalid selection kind");
}

void ModuleBitcodeWriter::writeComdats() {
  SmallVector<unsigned, 64> Vals;
  for (const Comdat *C : VE.getComdats()) {
    // COMDAT: [selection_kind, name]
    Vals.push_back(getEncodedComdatSelectionKind(*C));
    size_t Size = C->getName().size();
    assert(isUInt<32>(Size));
    Vals.push_back(Size);
    for (char Chr : C->getName())
      Vals.push_back((unsigned char)Chr);
    Stream.EmitRecord(bitc::MODULE_CODE_COMDAT, Vals, /*AbbrevToUse=*/0);
    Vals.clear();
  }
}

/// Write a record that will eventually hold the word offset of the
/// module-level VST. For now the offset is 0, which will be backpatched
/// after the real VST is written. Saves the bit offset to backpatch.
void BitcodeWriter::writeValueSymbolTableForwardDecl() {
  // Write a placeholder value in for the offset of the real VST,
  // which is written after the function blocks so that it can include
  // the offset of each function. The placeholder offset will be
  // updated when the real VST is written.
  BitCodeAbbrev *Abbv = new BitCodeAbbrev();
  Abbv->Add(BitCodeAbbrevOp(bitc::MODULE_CODE_VSTOFFSET));
  // Blocks are 32-bit aligned, so we can use a 32-bit word offset to
  // hold the real VST offset. Must use fixed instead of VBR as we don't
  // know how many VBR chunks to reserve ahead of time.
  Abbv->Add(BitCodeAbbrevOp(BitCodeAbbrevOp::Fixed, 32));
  unsigned VSTOffsetAbbrev = Stream.EmitAbbrev(Abbv);

  // Emit the placeholder
  uint64_t Vals[] = {bitc::MODULE_CODE_VSTOFFSET, 0};
  Stream.EmitRecordWithAbbrev(VSTOffsetAbbrev, Vals);

  // Compute and save the bit offset to the placeholder, which will be
  // patched when the real VST is written. We can simply subtract the 32-bit
  // fixed size from the current bit number to get the location to backpatch.
  VSTOffsetPlaceholder = Stream.GetCurrentBitNo() - 32;
}

enum StringEncoding { SE_Char6, SE_Fixed7, SE_Fixed8 };

/// Determine the encoding to use for the given string name and length.
static StringEncoding getStringEncoding(const char *Str, unsigned StrLen) {
  bool isChar6 = true;
  for (const char *C = Str, *E = C + StrLen; C != E; ++C) {
    if (isChar6)
      isChar6 = BitCodeAbbrevOp::isChar6(*C);
    if ((unsigned char)*C & 128)
      // don't bother scanning the rest.
      return SE_Fixed8;
  }
  if (isChar6)
    return SE_Char6;
  else
    return SE_Fixed7;
}

/// Emit top-level description of module, including target triple, inline asm,
/// descriptors for global variables, and function prototype info.
/// Returns the bit offset to backpatch with the location of the real VST.
void ModuleBitcodeWriter::writeModuleInfo() {
  // Emit various pieces of data attached to a module.
  if (!M.getTargetTriple().empty())
    writeStringRecord(bitc::MODULE_CODE_TRIPLE, M.getTargetTriple(),
                      0 /*TODO*/);
  const std::string &DL = M.getDataLayoutStr();
  if (!DL.empty())
    writeStringRecord(bitc::MODULE_CODE_DATALAYOUT, DL, 0 /*TODO*/);
  if (!M.getModuleInlineAsm().empty())
    writeStringRecord(bitc::MODULE_CODE_ASM, M.getModuleInlineAsm(),
                      0 /*TODO*/);

  // Emit information about sections and GC, computing how many there are. Also
  // compute the maximum alignment value.
  std::map<std::string, unsigned> SectionMap;
  std::map<std::string, unsigned> GCMap;
  unsigned MaxAlignment = 0;
  unsigned MaxGlobalType = 0;
  for (const GlobalValue &GV : M.globals()) {
    MaxAlignment = std::max(MaxAlignment, GV.getAlignment());
    MaxGlobalType = std::max(MaxGlobalType, VE.getTypeID(GV.getValueType()));
    if (GV.hasSection()) {
      // Give section names unique ID's.
      unsigned &Entry = SectionMap[GV.getSection()];
      if (!Entry) {
        writeStringRecord(bitc::MODULE_CODE_SECTIONNAME, GV.getSection(),
                          0 /*TODO*/);
        Entry = SectionMap.size();
      }
    }
  }
  for (const Function &F : M) {
    MaxAlignment = std::max(MaxAlignment, F.getAlignment());
    if (F.hasSection()) {
      // Give section names unique ID's.
      unsigned &Entry = SectionMap[F.getSection()];
      if (!Entry) {
        writeStringRecord(bitc::MODULE_CODE_SECTIONNAME, F.getSection(),
                          0 /*TODO*/);
        Entry = SectionMap.size();
      }
    }
    if (F.hasGC()) {
      // Same for GC names.
      unsigned &Entry = GCMap[F.getGC()];
      if (!Entry) {
        writeStringRecord(bitc::MODULE_CODE_GCNAME, F.getGC(), 0 /*TODO*/);
        Entry = GCMap.size();
      }
    }
  }

  // Emit abbrev for globals, now that we know # sections and max alignment.
  unsigned SimpleGVarAbbrev = 0;
  if (!M.global_empty()) {
    // Add an abbrev for common globals with no visibility or thread localness.
    BitCodeAbbrev *Abbv = new BitCodeAbbrev();
    Abbv->Add(BitCodeAbbrevOp(bitc::MODULE_CODE_GLOBALVAR));
    Abbv->Add(BitCodeAbbrevOp(BitCodeAbbrevOp::Fixed,
                              Log2_32_Ceil(MaxGlobalType+1)));
    Abbv->Add(BitCodeAbbrevOp(BitCodeAbbrevOp::VBR, 6));   // AddrSpace << 2
                                                           //| explicitType << 1
                                                           //| constant
    Abbv->Add(BitCodeAbbrevOp(BitCodeAbbrevOp::VBR, 6));   // Initializer.
    Abbv->Add(BitCodeAbbrevOp(BitCodeAbbrevOp::Fixed, 5)); // Linkage.
    if (MaxAlignment == 0)                                 // Alignment.
      Abbv->Add(BitCodeAbbrevOp(0));
    else {
      unsigned MaxEncAlignment = Log2_32(MaxAlignment)+1;
      Abbv->Add(BitCodeAbbrevOp(BitCodeAbbrevOp::Fixed,
                               Log2_32_Ceil(MaxEncAlignment+1)));
    }
    if (SectionMap.empty())                                    // Section.
      Abbv->Add(BitCodeAbbrevOp(0));
    else
      Abbv->Add(BitCodeAbbrevOp(BitCodeAbbrevOp::Fixed,
                               Log2_32_Ceil(SectionMap.size()+1)));
    // Don't bother emitting vis + thread local.
    SimpleGVarAbbrev = Stream.EmitAbbrev(Abbv);
  }

  // Emit the global variable information.
  SmallVector<unsigned, 64> Vals;
  for (const GlobalVariable &GV : M.globals()) {
    unsigned AbbrevToUse = 0;

    // GLOBALVAR: [type, isconst, initid,
    //             linkage, alignment, section, visibility, threadlocal,
    //             unnamed_addr, externally_initialized, dllstorageclass,
    //             comdat]
    Vals.push_back(VE.getTypeID(GV.getValueType()));
    Vals.push_back(GV.getType()->getAddressSpace() << 2 | 2 | GV.isConstant());
    Vals.push_back(GV.isDeclaration() ? 0 :
                   (VE.getValueID(GV.getInitializer()) + 1));
    Vals.push_back(getEncodedLinkage(GV));
    Vals.push_back(Log2_32(GV.getAlignment())+1);
    Vals.push_back(GV.hasSection() ? SectionMap[GV.getSection()] : 0);
    if (GV.isThreadLocal() ||
        GV.getVisibility() != GlobalValue::DefaultVisibility ||
        GV.hasUnnamedAddr() || GV.isExternallyInitialized() ||
        GV.getDLLStorageClass() != GlobalValue::DefaultStorageClass ||
        GV.hasComdat()) {
      Vals.push_back(getEncodedVisibility(GV));
      Vals.push_back(getEncodedThreadLocalMode(GV));
      Vals.push_back(GV.hasUnnamedAddr());
      Vals.push_back(GV.isExternallyInitialized());
      Vals.push_back(getEncodedDLLStorageClass(GV));
      Vals.push_back(GV.hasComdat() ? VE.getComdatID(GV.getComdat()) : 0);
    } else {
      AbbrevToUse = SimpleGVarAbbrev;
    }

    Stream.EmitRecord(bitc::MODULE_CODE_GLOBALVAR, Vals, AbbrevToUse);
    Vals.clear();
  }

  // Emit the function proto information.
  for (const Function &F : M) {
    // FUNCTION:  [type, callingconv, isproto, linkage, paramattrs, alignment,
    //             section, visibility, gc, unnamed_addr, prologuedata,
    //             dllstorageclass, comdat, prefixdata, personalityfn]
    Vals.push_back(VE.getTypeID(F.getFunctionType()));
    Vals.push_back(F.getCallingConv());
    Vals.push_back(F.isDeclaration());
    Vals.push_back(getEncodedLinkage(F));
    Vals.push_back(VE.getAttributeID(F.getAttributes()));
    Vals.push_back(Log2_32(F.getAlignment())+1);
    Vals.push_back(F.hasSection() ? SectionMap[F.getSection()] : 0);
    Vals.push_back(getEncodedVisibility(F));
    Vals.push_back(F.hasGC() ? GCMap[F.getGC()] : 0);
    Vals.push_back(F.hasUnnamedAddr());
    Vals.push_back(F.hasPrologueData() ? (VE.getValueID(F.getPrologueData()) + 1)
                                       : 0);
    Vals.push_back(getEncodedDLLStorageClass(F));
    Vals.push_back(F.hasComdat() ? VE.getComdatID(F.getComdat()) : 0);
    Vals.push_back(F.hasPrefixData() ? (VE.getValueID(F.getPrefixData()) + 1)
                                     : 0);
    Vals.push_back(
        F.hasPersonalityFn() ? (VE.getValueID(F.getPersonalityFn()) + 1) : 0);

    unsigned AbbrevToUse = 0;
    Stream.EmitRecord(bitc::MODULE_CODE_FUNCTION, Vals, AbbrevToUse);
    Vals.clear();
  }

  // Emit the alias information.
  for (const GlobalAlias &A : M.aliases()) {
    // ALIAS: [alias type, aliasee val#, linkage, visibility]
    Vals.push_back(VE.getTypeID(A.getValueType()));
    Vals.push_back(A.getType()->getAddressSpace());
    Vals.push_back(VE.getValueID(A.getAliasee()));
    Vals.push_back(getEncodedLinkage(A));
    Vals.push_back(getEncodedVisibility(A));
    Vals.push_back(getEncodedDLLStorageClass(A));
    Vals.push_back(getEncodedThreadLocalMode(A));
    Vals.push_back(A.hasUnnamedAddr());
    unsigned AbbrevToUse = 0;
    Stream.EmitRecord(bitc::MODULE_CODE_ALIAS, Vals, AbbrevToUse);
    Vals.clear();
  }

  // Emit the ifunc information.
  for (const GlobalIFunc &I : M.ifuncs()) {
    // IFUNC: [ifunc type, address space, resolver val#, linkage, visibility]
    Vals.push_back(VE.getTypeID(I.getValueType()));
    Vals.push_back(I.getType()->getAddressSpace());
    Vals.push_back(VE.getValueID(I.getResolver()));
    Vals.push_back(getEncodedLinkage(I));
    Vals.push_back(getEncodedVisibility(I));
    Stream.EmitRecord(bitc::MODULE_CODE_IFUNC, Vals);
    Vals.clear();
  }

  // Emit the module's source file name.
  {
    StringEncoding Bits = getStringEncoding(M.getSourceFileName().data(),
                                            M.getSourceFileName().size());
    BitCodeAbbrevOp AbbrevOpToUse = BitCodeAbbrevOp(BitCodeAbbrevOp::Fixed, 8);
    if (Bits == SE_Char6)
      AbbrevOpToUse = BitCodeAbbrevOp(BitCodeAbbrevOp::Char6);
    else if (Bits == SE_Fixed7)
      AbbrevOpToUse = BitCodeAbbrevOp(BitCodeAbbrevOp::Fixed, 7);

    // MODULE_CODE_SOURCE_FILENAME: [namechar x N]
    BitCodeAbbrev *Abbv = new BitCodeAbbrev();
    Abbv->Add(BitCodeAbbrevOp(bitc::MODULE_CODE_SOURCE_FILENAME));
    Abbv->Add(BitCodeAbbrevOp(BitCodeAbbrevOp::Array));
    Abbv->Add(AbbrevOpToUse);
    unsigned FilenameAbbrev = Stream.EmitAbbrev(Abbv);

    for (const auto P : M.getSourceFileName())
      Vals.push_back((unsigned char)P);

    // Emit the finished record.
    Stream.EmitRecord(bitc::MODULE_CODE_SOURCE_FILENAME, Vals, FilenameAbbrev);
    Vals.clear();
  }

  // If we have a VST, write the VSTOFFSET record placeholder.
  if (M.getValueSymbolTable().empty())
    return;
  writeValueSymbolTableForwardDecl();
}

static uint64_t getOptimizationFlags(const Value *V) {
  uint64_t Flags = 0;

  if (const auto *OBO = dyn_cast<OverflowingBinaryOperator>(V)) {
    if (OBO->hasNoSignedWrap())
      Flags |= 1 << bitc::OBO_NO_SIGNED_WRAP;
    if (OBO->hasNoUnsignedWrap())
      Flags |= 1 << bitc::OBO_NO_UNSIGNED_WRAP;
  } else if (const auto *PEO = dyn_cast<PossiblyExactOperator>(V)) {
    if (PEO->isExact())
      Flags |= 1 << bitc::PEO_EXACT;
  } else if (const auto *FPMO = dyn_cast<FPMathOperator>(V)) {
    if (FPMO->hasUnsafeAlgebra())
      Flags |= FastMathFlags::UnsafeAlgebra;
    if (FPMO->hasNoNaNs())
      Flags |= FastMathFlags::NoNaNs;
    if (FPMO->hasNoInfs())
      Flags |= FastMathFlags::NoInfs;
    if (FPMO->hasNoSignedZeros())
      Flags |= FastMathFlags::NoSignedZeros;
    if (FPMO->hasAllowReciprocal())
      Flags |= FastMathFlags::AllowReciprocal;
  }

  return Flags;
}

void ModuleBitcodeWriter::writeValueAsMetadata(
    const ValueAsMetadata *MD, SmallVectorImpl<uint64_t> &Record) {
  // Mimic an MDNode with a value as one operand.
  Value *V = MD->getValue();
  Record.push_back(VE.getTypeID(V->getType()));
  Record.push_back(VE.getValueID(V));
  Stream.EmitRecord(bitc::METADATA_VALUE, Record, 0);
  Record.clear();
}

void ModuleBitcodeWriter::writeMDTuple(const MDTuple *N,
                                       SmallVectorImpl<uint64_t> &Record,
                                       unsigned Abbrev) {
  for (unsigned i = 0, e = N->getNumOperands(); i != e; ++i) {
    Metadata *MD = N->getOperand(i);
    assert(!(MD && isa<LocalAsMetadata>(MD)) &&
           "Unexpected function-local metadata");
    Record.push_back(VE.getMetadataOrNullID(MD));
  }
  Stream.EmitRecord(N->isDistinct() ? bitc::METADATA_DISTINCT_NODE
                                    : bitc::METADATA_NODE,
                    Record, Abbrev);
  Record.clear();
}

unsigned ModuleBitcodeWriter::createDILocationAbbrev() {
  // Assume the column is usually under 128, and always output the inlined-at
  // location (it's never more expensive than building an array size 1).
  BitCodeAbbrev *Abbv = new BitCodeAbbrev();
  Abbv->Add(BitCodeAbbrevOp(bitc::METADATA_LOCATION));
  Abbv->Add(BitCodeAbbrevOp(BitCodeAbbrevOp::Fixed, 1));
  Abbv->Add(BitCodeAbbrevOp(BitCodeAbbrevOp::VBR, 6));
  Abbv->Add(BitCodeAbbrevOp(BitCodeAbbrevOp::VBR, 8));
  Abbv->Add(BitCodeAbbrevOp(BitCodeAbbrevOp::VBR, 6));
  Abbv->Add(BitCodeAbbrevOp(BitCodeAbbrevOp::VBR, 6));
  return Stream.EmitAbbrev(Abbv);
}

void ModuleBitcodeWriter::writeDILocation(const DILocation *N,
                                          SmallVectorImpl<uint64_t> &Record,
                                          unsigned &Abbrev) {
  if (!Abbrev)
    Abbrev = createDILocationAbbrev();

  Record.push_back(N->isDistinct());
  Record.push_back(N->getLine());
  Record.push_back(N->getColumn());
  Record.push_back(VE.getMetadataID(N->getScope()));
  Record.push_back(VE.getMetadataOrNullID(N->getInlinedAt()));

  Stream.EmitRecord(bitc::METADATA_LOCATION, Record, Abbrev);
  Record.clear();
}

unsigned ModuleBitcodeWriter::createGenericDINodeAbbrev() {
  // Assume the column is usually under 128, and always output the inlined-at
  // location (it's never more expensive than building an array size 1).
  BitCodeAbbrev *Abbv = new BitCodeAbbrev();
  Abbv->Add(BitCodeAbbrevOp(bitc::METADATA_GENERIC_DEBUG));
  Abbv->Add(BitCodeAbbrevOp(BitCodeAbbrevOp::Fixed, 1));
  Abbv->Add(BitCodeAbbrevOp(BitCodeAbbrevOp::VBR, 6));
  Abbv->Add(BitCodeAbbrevOp(BitCodeAbbrevOp::Fixed, 1));
  Abbv->Add(BitCodeAbbrevOp(BitCodeAbbrevOp::VBR, 6));
  Abbv->Add(BitCodeAbbrevOp(BitCodeAbbrevOp::Array));
  Abbv->Add(BitCodeAbbrevOp(BitCodeAbbrevOp::VBR, 6));
  return Stream.EmitAbbrev(Abbv);
}

void ModuleBitcodeWriter::writeGenericDINode(const GenericDINode *N,
                                             SmallVectorImpl<uint64_t> &Record,
                                             unsigned &Abbrev) {
  if (!Abbrev)
    Abbrev = createGenericDINodeAbbrev();

  Record.push_back(N->isDistinct());
  Record.push_back(N->getTag());
  Record.push_back(0); // Per-tag version field; unused for now.

  for (auto &I : N->operands())
    Record.push_back(VE.getMetadataOrNullID(I));

  Stream.EmitRecord(bitc::METADATA_GENERIC_DEBUG, Record, Abbrev);
  Record.clear();
}

static uint64_t rotateSign(int64_t I) {
  uint64_t U = I;
  return I < 0 ? ~(U << 1) : U << 1;
}

void ModuleBitcodeWriter::writeDISubrange(const DISubrange *N,
                                          SmallVectorImpl<uint64_t> &Record,
                                          unsigned Abbrev) {
  Record.push_back(N->isDistinct());
  Record.push_back(N->getCount());
  Record.push_back(rotateSign(N->getLowerBound()));

  Stream.EmitRecord(bitc::METADATA_SUBRANGE, Record, Abbrev);
  Record.clear();
}

void ModuleBitcodeWriter::writeDIEnumerator(const DIEnumerator *N,
                                            SmallVectorImpl<uint64_t> &Record,
                                            unsigned Abbrev) {
  Record.push_back(N->isDistinct());
  Record.push_back(rotateSign(N->getValue()));
  Record.push_back(VE.getMetadataOrNullID(N->getRawName()));

  Stream.EmitRecord(bitc::METADATA_ENUMERATOR, Record, Abbrev);
  Record.clear();
}

void ModuleBitcodeWriter::writeDIBasicType(const DIBasicType *N,
                                           SmallVectorImpl<uint64_t> &Record,
                                           unsigned Abbrev) {
  Record.push_back(N->isDistinct());
  Record.push_back(N->getTag());
  Record.push_back(VE.getMetadataOrNullID(N->getRawName()));
  Record.push_back(N->getSizeInBits());
  Record.push_back(N->getAlignInBits());
  Record.push_back(N->getEncoding());

  Stream.EmitRecord(bitc::METADATA_BASIC_TYPE, Record, Abbrev);
  Record.clear();
}

void ModuleBitcodeWriter::writeDIDerivedType(const DIDerivedType *N,
                                             SmallVectorImpl<uint64_t> &Record,
                                             unsigned Abbrev) {
  Record.push_back(N->isDistinct());
  Record.push_back(N->getTag());
  Record.push_back(VE.getMetadataOrNullID(N->getRawName()));
  Record.push_back(VE.getMetadataOrNullID(N->getFile()));
  Record.push_back(N->getLine());
  Record.push_back(VE.getMetadataOrNullID(N->getScope()));
  Record.push_back(VE.getMetadataOrNullID(N->getBaseType()));
  Record.push_back(N->getSizeInBits());
  Record.push_back(N->getAlignInBits());
  Record.push_back(N->getOffsetInBits());
  Record.push_back(N->getFlags());
  Record.push_back(VE.getMetadataOrNullID(N->getExtraData()));

  Stream.EmitRecord(bitc::METADATA_DERIVED_TYPE, Record, Abbrev);
  Record.clear();
}

void ModuleBitcodeWriter::writeDICompositeType(
    const DICompositeType *N, SmallVectorImpl<uint64_t> &Record,
    unsigned Abbrev) {
  const unsigned IsNotUsedInOldTypeRef = 0x2;
  Record.push_back(IsNotUsedInOldTypeRef | (unsigned)N->isDistinct());
  Record.push_back(N->getTag());
  Record.push_back(VE.getMetadataOrNullID(N->getRawName()));
  Record.push_back(VE.getMetadataOrNullID(N->getFile()));
  Record.push_back(N->getLine());
  Record.push_back(VE.getMetadataOrNullID(N->getScope()));
  Record.push_back(VE.getMetadataOrNullID(N->getBaseType()));
  Record.push_back(N->getSizeInBits());
  Record.push_back(N->getAlignInBits());
  Record.push_back(N->getOffsetInBits());
  Record.push_back(N->getFlags());
  Record.push_back(VE.getMetadataOrNullID(N->getElements().get()));
  Record.push_back(N->getRuntimeLang());
  Record.push_back(VE.getMetadataOrNullID(N->getVTableHolder()));
  Record.push_back(VE.getMetadataOrNullID(N->getTemplateParams().get()));
  Record.push_back(VE.getMetadataOrNullID(N->getRawIdentifier()));

  Stream.EmitRecord(bitc::METADATA_COMPOSITE_TYPE, Record, Abbrev);
  Record.clear();
}

void ModuleBitcodeWriter::writeDISubroutineType(
    const DISubroutineType *N, SmallVectorImpl<uint64_t> &Record,
    unsigned Abbrev) {
  const unsigned HasNoOldTypeRefs = 0x2;
  Record.push_back(HasNoOldTypeRefs | (unsigned)N->isDistinct());
  Record.push_back(N->getFlags());
  Record.push_back(VE.getMetadataOrNullID(N->getTypeArray().get()));

  Stream.EmitRecord(bitc::METADATA_SUBROUTINE_TYPE, Record, Abbrev);
  Record.clear();
}

void ModuleBitcodeWriter::writeDIFile(const DIFile *N,
                                      SmallVectorImpl<uint64_t> &Record,
                                      unsigned Abbrev) {
  Record.push_back(N->isDistinct());
  Record.push_back(VE.getMetadataOrNullID(N->getRawFilename()));
  Record.push_back(VE.getMetadataOrNullID(N->getRawDirectory()));

  Stream.EmitRecord(bitc::METADATA_FILE, Record, Abbrev);
  Record.clear();
}

void ModuleBitcodeWriter::writeDICompileUnit(const DICompileUnit *N,
                                             SmallVectorImpl<uint64_t> &Record,
                                             unsigned Abbrev) {
  assert(N->isDistinct() && "Expected distinct compile units");
  Record.push_back(/* IsDistinct */ true);
  Record.push_back(N->getSourceLanguage());
  Record.push_back(VE.getMetadataOrNullID(N->getFile()));
  Record.push_back(VE.getMetadataOrNullID(N->getRawProducer()));
  Record.push_back(N->isOptimized());
  Record.push_back(VE.getMetadataOrNullID(N->getRawFlags()));
  Record.push_back(N->getRuntimeVersion());
  Record.push_back(VE.getMetadataOrNullID(N->getRawSplitDebugFilename()));
  Record.push_back(N->getEmissionKind());
  Record.push_back(VE.getMetadataOrNullID(N->getEnumTypes().get()));
  Record.push_back(VE.getMetadataOrNullID(N->getRetainedTypes().get()));
  Record.push_back(/* subprograms */ 0);
  Record.push_back(VE.getMetadataOrNullID(N->getGlobalVariables().get()));
  Record.push_back(VE.getMetadataOrNullID(N->getImportedEntities().get()));
  Record.push_back(N->getDWOId());
  Record.push_back(VE.getMetadataOrNullID(N->getMacros().get()));

  Stream.EmitRecord(bitc::METADATA_COMPILE_UNIT, Record, Abbrev);
  Record.clear();
}

void ModuleBitcodeWriter::writeDISubprogram(const DISubprogram *N,
                                            SmallVectorImpl<uint64_t> &Record,
                                            unsigned Abbrev) {
  Record.push_back(N->isDistinct());
  Record.push_back(VE.getMetadataOrNullID(N->getScope()));
  Record.push_back(VE.getMetadataOrNullID(N->getRawName()));
  Record.push_back(VE.getMetadataOrNullID(N->getRawLinkageName()));
  Record.push_back(VE.getMetadataOrNullID(N->getFile()));
  Record.push_back(N->getLine());
  Record.push_back(VE.getMetadataOrNullID(N->getType()));
  Record.push_back(N->isLocalToUnit());
  Record.push_back(N->isDefinition());
  Record.push_back(N->getScopeLine());
  Record.push_back(VE.getMetadataOrNullID(N->getContainingType()));
  Record.push_back(N->getVirtuality());
  Record.push_back(N->getVirtualIndex());
  Record.push_back(N->getFlags());
  Record.push_back(N->isOptimized());
  Record.push_back(VE.getMetadataOrNullID(N->getRawUnit()));
  Record.push_back(VE.getMetadataOrNullID(N->getTemplateParams().get()));
  Record.push_back(VE.getMetadataOrNullID(N->getDeclaration()));
  Record.push_back(VE.getMetadataOrNullID(N->getVariables().get()));

  Stream.EmitRecord(bitc::METADATA_SUBPROGRAM, Record, Abbrev);
  Record.clear();
}

void ModuleBitcodeWriter::writeDILexicalBlock(const DILexicalBlock *N,
                                              SmallVectorImpl<uint64_t> &Record,
                                              unsigned Abbrev) {
  Record.push_back(N->isDistinct());
  Record.push_back(VE.getMetadataOrNullID(N->getScope()));
  Record.push_back(VE.getMetadataOrNullID(N->getFile()));
  Record.push_back(N->getLine());
  Record.push_back(N->getColumn());

  Stream.EmitRecord(bitc::METADATA_LEXICAL_BLOCK, Record, Abbrev);
  Record.clear();
}

void ModuleBitcodeWriter::writeDILexicalBlockFile(
    const DILexicalBlockFile *N, SmallVectorImpl<uint64_t> &Record,
    unsigned Abbrev) {
  Record.push_back(N->isDistinct());
  Record.push_back(VE.getMetadataOrNullID(N->getScope()));
  Record.push_back(VE.getMetadataOrNullID(N->getFile()));
  Record.push_back(N->getDiscriminator());

  Stream.EmitRecord(bitc::METADATA_LEXICAL_BLOCK_FILE, Record, Abbrev);
  Record.clear();
}

void ModuleBitcodeWriter::writeDINamespace(const DINamespace *N,
                                           SmallVectorImpl<uint64_t> &Record,
                                           unsigned Abbrev) {
  Record.push_back(N->isDistinct());
  Record.push_back(VE.getMetadataOrNullID(N->getScope()));
  Record.push_back(VE.getMetadataOrNullID(N->getFile()));
  Record.push_back(VE.getMetadataOrNullID(N->getRawName()));
  Record.push_back(N->getLine());

  Stream.EmitRecord(bitc::METADATA_NAMESPACE, Record, Abbrev);
  Record.clear();
}

void ModuleBitcodeWriter::writeDIMacro(const DIMacro *N,
                                       SmallVectorImpl<uint64_t> &Record,
                                       unsigned Abbrev) {
  Record.push_back(N->isDistinct());
  Record.push_back(N->getMacinfoType());
  Record.push_back(N->getLine());
  Record.push_back(VE.getMetadataOrNullID(N->getRawName()));
  Record.push_back(VE.getMetadataOrNullID(N->getRawValue()));

  Stream.EmitRecord(bitc::METADATA_MACRO, Record, Abbrev);
  Record.clear();
}

void ModuleBitcodeWriter::writeDIMacroFile(const DIMacroFile *N,
                                           SmallVectorImpl<uint64_t> &Record,
                                           unsigned Abbrev) {
  Record.push_back(N->isDistinct());
  Record.push_back(N->getMacinfoType());
  Record.push_back(N->getLine());
  Record.push_back(VE.getMetadataOrNullID(N->getFile()));
  Record.push_back(VE.getMetadataOrNullID(N->getElements().get()));

  Stream.EmitRecord(bitc::METADATA_MACRO_FILE, Record, Abbrev);
  Record.clear();
}

void ModuleBitcodeWriter::writeDIModule(const DIModule *N,
                                        SmallVectorImpl<uint64_t> &Record,
                                        unsigned Abbrev) {
  Record.push_back(N->isDistinct());
  for (auto &I : N->operands())
    Record.push_back(VE.getMetadataOrNullID(I));

  Stream.EmitRecord(bitc::METADATA_MODULE, Record, Abbrev);
  Record.clear();
}

void ModuleBitcodeWriter::writeDITemplateTypeParameter(
    const DITemplateTypeParameter *N, SmallVectorImpl<uint64_t> &Record,
    unsigned Abbrev) {
  Record.push_back(N->isDistinct());
  Record.push_back(VE.getMetadataOrNullID(N->getRawName()));
  Record.push_back(VE.getMetadataOrNullID(N->getType()));

  Stream.EmitRecord(bitc::METADATA_TEMPLATE_TYPE, Record, Abbrev);
  Record.clear();
}

void ModuleBitcodeWriter::writeDITemplateValueParameter(
    const DITemplateValueParameter *N, SmallVectorImpl<uint64_t> &Record,
    unsigned Abbrev) {
  Record.push_back(N->isDistinct());
  Record.push_back(N->getTag());
  Record.push_back(VE.getMetadataOrNullID(N->getRawName()));
  Record.push_back(VE.getMetadataOrNullID(N->getType()));
  Record.push_back(VE.getMetadataOrNullID(N->getValue()));

  Stream.EmitRecord(bitc::METADATA_TEMPLATE_VALUE, Record, Abbrev);
  Record.clear();
}

void ModuleBitcodeWriter::writeDIGlobalVariable(
    const DIGlobalVariable *N, SmallVectorImpl<uint64_t> &Record,
    unsigned Abbrev) {
  Record.push_back(N->isDistinct());
  Record.push_back(VE.getMetadataOrNullID(N->getScope()));
  Record.push_back(VE.getMetadataOrNullID(N->getRawName()));
  Record.push_back(VE.getMetadataOrNullID(N->getRawLinkageName()));
  Record.push_back(VE.getMetadataOrNullID(N->getFile()));
  Record.push_back(N->getLine());
  Record.push_back(VE.getMetadataOrNullID(N->getType()));
  Record.push_back(N->isLocalToUnit());
  Record.push_back(N->isDefinition());
  Record.push_back(VE.getMetadataOrNullID(N->getRawVariable()));
  Record.push_back(VE.getMetadataOrNullID(N->getStaticDataMemberDeclaration()));

  Stream.EmitRecord(bitc::METADATA_GLOBAL_VAR, Record, Abbrev);
  Record.clear();
}

void ModuleBitcodeWriter::writeDILocalVariable(
    const DILocalVariable *N, SmallVectorImpl<uint64_t> &Record,
    unsigned Abbrev) {
  Record.push_back(N->isDistinct());
  Record.push_back(VE.getMetadataOrNullID(N->getScope()));
  Record.push_back(VE.getMetadataOrNullID(N->getRawName()));
  Record.push_back(VE.getMetadataOrNullID(N->getFile()));
  Record.push_back(N->getLine());
  Record.push_back(VE.getMetadataOrNullID(N->getType()));
  Record.push_back(N->getArg());
  Record.push_back(N->getFlags());

  Stream.EmitRecord(bitc::METADATA_LOCAL_VAR, Record, Abbrev);
  Record.clear();
}

void ModuleBitcodeWriter::writeDIExpression(const DIExpression *N,
                                            SmallVectorImpl<uint64_t> &Record,
                                            unsigned Abbrev) {
  Record.reserve(N->getElements().size() + 1);

  Record.push_back(N->isDistinct());
  Record.append(N->elements_begin(), N->elements_end());

  Stream.EmitRecord(bitc::METADATA_EXPRESSION, Record, Abbrev);
  Record.clear();
}

void ModuleBitcodeWriter::writeDIObjCProperty(const DIObjCProperty *N,
                                              SmallVectorImpl<uint64_t> &Record,
                                              unsigned Abbrev) {
  Record.push_back(N->isDistinct());
  Record.push_back(VE.getMetadataOrNullID(N->getRawName()));
  Record.push_back(VE.getMetadataOrNullID(N->getFile()));
  Record.push_back(N->getLine());
  Record.push_back(VE.getMetadataOrNullID(N->getRawSetterName()));
  Record.push_back(VE.getMetadataOrNullID(N->getRawGetterName()));
  Record.push_back(N->getAttributes());
  Record.push_back(VE.getMetadataOrNullID(N->getType()));

  Stream.EmitRecord(bitc::METADATA_OBJC_PROPERTY, Record, Abbrev);
  Record.clear();
}

void ModuleBitcodeWriter::writeDIImportedEntity(
    const DIImportedEntity *N, SmallVectorImpl<uint64_t> &Record,
    unsigned Abbrev) {
  Record.push_back(N->isDistinct());
  Record.push_back(N->getTag());
  Record.push_back(VE.getMetadataOrNullID(N->getScope()));
  Record.push_back(VE.getMetadataOrNullID(N->getEntity()));
  Record.push_back(N->getLine());
  Record.push_back(VE.getMetadataOrNullID(N->getRawName()));

  Stream.EmitRecord(bitc::METADATA_IMPORTED_ENTITY, Record, Abbrev);
  Record.clear();
}

unsigned ModuleBitcodeWriter::createNamedMetadataAbbrev() {
  BitCodeAbbrev *Abbv = new BitCodeAbbrev();
  Abbv->Add(BitCodeAbbrevOp(bitc::METADATA_NAME));
  Abbv->Add(BitCodeAbbrevOp(BitCodeAbbrevOp::Array));
  Abbv->Add(BitCodeAbbrevOp(BitCodeAbbrevOp::Fixed, 8));
  return Stream.EmitAbbrev(Abbv);
}

void ModuleBitcodeWriter::writeNamedMetadata(
    SmallVectorImpl<uint64_t> &Record) {
  if (M.named_metadata_empty())
    return;

  unsigned Abbrev = createNamedMetadataAbbrev();
  for (const NamedMDNode &NMD : M.named_metadata()) {
    // Write name.
    StringRef Str = NMD.getName();
    Record.append(Str.bytes_begin(), Str.bytes_end());
    Stream.EmitRecord(bitc::METADATA_NAME, Record, Abbrev);
    Record.clear();

    // Write named metadata operands.
    for (const MDNode *N : NMD.operands())
      Record.push_back(VE.getMetadataID(N));
    Stream.EmitRecord(bitc::METADATA_NAMED_NODE, Record, 0);
    Record.clear();
  }
}

unsigned ModuleBitcodeWriter::createMetadataStringsAbbrev() {
  BitCodeAbbrev *Abbv = new BitCodeAbbrev();
  Abbv->Add(BitCodeAbbrevOp(bitc::METADATA_STRINGS));
  Abbv->Add(BitCodeAbbrevOp(BitCodeAbbrevOp::VBR, 6)); // # of strings
  Abbv->Add(BitCodeAbbrevOp(BitCodeAbbrevOp::VBR, 6)); // offset to chars
  Abbv->Add(BitCodeAbbrevOp(BitCodeAbbrevOp::Blob));
  return Stream.EmitAbbrev(Abbv);
}

/// Write out a record for MDString.
///
/// All the metadata strings in a metadata block are emitted in a single
/// record.  The sizes and strings themselves are shoved into a blob.
void ModuleBitcodeWriter::writeMetadataStrings(
    ArrayRef<const Metadata *> Strings, SmallVectorImpl<uint64_t> &Record) {
  if (Strings.empty())
    return;

  // Start the record with the number of strings.
  Record.push_back(bitc::METADATA_STRINGS);
  Record.push_back(Strings.size());

  // Emit the sizes of the strings in the blob.
  SmallString<256> Blob;
  {
    BitstreamWriter W(Blob);
    for (const Metadata *MD : Strings)
      W.EmitVBR(cast<MDString>(MD)->getLength(), 6);
    W.FlushToWord();
  }

  // Add the offset to the strings to the record.
  Record.push_back(Blob.size());

  // Add the strings to the blob.
  for (const Metadata *MD : Strings)
    Blob.append(cast<MDString>(MD)->getString());

  // Emit the final record.
  Stream.EmitRecordWithBlob(createMetadataStringsAbbrev(), Record, Blob);
  Record.clear();
}

void ModuleBitcodeWriter::writeMetadataRecords(
    ArrayRef<const Metadata *> MDs, SmallVectorImpl<uint64_t> &Record) {
  if (MDs.empty())
    return;

  // Initialize MDNode abbreviations.
#define HANDLE_MDNODE_LEAF(CLASS) unsigned CLASS##Abbrev = 0;
#include "llvm/IR/Metadata.def"

  for (const Metadata *MD : MDs) {
    if (const MDNode *N = dyn_cast<MDNode>(MD)) {
      assert(N->isResolved() && "Expected forward references to be resolved");

      switch (N->getMetadataID()) {
      default:
        llvm_unreachable("Invalid MDNode subclass");
#define HANDLE_MDNODE_LEAF(CLASS)                                              \
  case Metadata::CLASS##Kind:                                                  \
    write##CLASS(cast<CLASS>(N), Record, CLASS##Abbrev);                       \
    continue;
#include "llvm/IR/Metadata.def"
      }
    }
    writeValueAsMetadata(cast<ValueAsMetadata>(MD), Record);
  }
}

void ModuleBitcodeWriter::writeModuleMetadata() {
  if (!VE.hasMDs() && M.named_metadata_empty())
    return;

  Stream.EnterSubblock(bitc::METADATA_BLOCK_ID, 3);
  SmallVector<uint64_t, 64> Record;
  writeMetadataStrings(VE.getMDStrings(), Record);
  writeMetadataRecords(VE.getNonMDStrings(), Record);
  writeNamedMetadata(Record);
  Stream.ExitBlock();
}

void ModuleBitcodeWriter::writeFunctionMetadata(const Function &F) {
  if (!VE.hasMDs())
    return;

  Stream.EnterSubblock(bitc::METADATA_BLOCK_ID, 3);
  SmallVector<uint64_t, 64> Record;
  writeMetadataStrings(VE.getMDStrings(), Record);
  writeMetadataRecords(VE.getNonMDStrings(), Record);
  Stream.ExitBlock();
}

void ModuleBitcodeWriter::writeMetadataAttachment(const Function &F) {
  Stream.EnterSubblock(bitc::METADATA_ATTACHMENT_ID, 3);

  SmallVector<uint64_t, 64> Record;

  // Write metadata attachments
  // METADATA_ATTACHMENT - [m x [value, [n x [id, mdnode]]]
  SmallVector<std::pair<unsigned, MDNode *>, 4> MDs;
  F.getAllMetadata(MDs);
  if (!MDs.empty()) {
    for (const auto &I : MDs) {
      Record.push_back(I.first);
      Record.push_back(VE.getMetadataID(I.second));
    }
    Stream.EmitRecord(bitc::METADATA_ATTACHMENT, Record, 0);
    Record.clear();
  }

  for (const BasicBlock &BB : F)
    for (const Instruction &I : BB) {
      MDs.clear();
      I.getAllMetadataOtherThanDebugLoc(MDs);

      // If no metadata, ignore instruction.
      if (MDs.empty()) continue;

      Record.push_back(VE.getInstructionID(&I));

      for (unsigned i = 0, e = MDs.size(); i != e; ++i) {
        Record.push_back(MDs[i].first);
        Record.push_back(VE.getMetadataID(MDs[i].second));
      }
      Stream.EmitRecord(bitc::METADATA_ATTACHMENT, Record, 0);
      Record.clear();
    }

  Stream.ExitBlock();
}

void ModuleBitcodeWriter::writeModuleMetadataStore() {
  SmallVector<uint64_t, 64> Record;

  // Write metadata kinds
  // METADATA_KIND - [n x [id, name]]
  SmallVector<StringRef, 8> Names;
  M.getMDKindNames(Names);

  if (Names.empty()) return;

  Stream.EnterSubblock(bitc::METADATA_KIND_BLOCK_ID, 3);

  for (unsigned MDKindID = 0, e = Names.size(); MDKindID != e; ++MDKindID) {
    Record.push_back(MDKindID);
    StringRef KName = Names[MDKindID];
    Record.append(KName.begin(), KName.end());

    Stream.EmitRecord(bitc::METADATA_KIND, Record, 0);
    Record.clear();
  }

  Stream.ExitBlock();
}

void ModuleBitcodeWriter::writeOperandBundleTags() {
  // Write metadata kinds
  //
  // OPERAND_BUNDLE_TAGS_BLOCK_ID : N x OPERAND_BUNDLE_TAG
  //
  // OPERAND_BUNDLE_TAG - [strchr x N]

  SmallVector<StringRef, 8> Tags;
  M.getOperandBundleTags(Tags);

  if (Tags.empty())
    return;

  Stream.EnterSubblock(bitc::OPERAND_BUNDLE_TAGS_BLOCK_ID, 3);

  SmallVector<uint64_t, 64> Record;

  for (auto Tag : Tags) {
    Record.append(Tag.begin(), Tag.end());

    Stream.EmitRecord(bitc::OPERAND_BUNDLE_TAG, Record, 0);
    Record.clear();
  }

  Stream.ExitBlock();
}

static void emitSignedInt64(SmallVectorImpl<uint64_t> &Vals, uint64_t V) {
  if ((int64_t)V >= 0)
    Vals.push_back(V << 1);
  else
    Vals.push_back((-V << 1) | 1);
}

void ModuleBitcodeWriter::writeConstants(unsigned FirstVal, unsigned LastVal,
                                         bool isGlobal) {
  if (FirstVal == LastVal) return;

  Stream.EnterSubblock(bitc::CONSTANTS_BLOCK_ID, 4);

  unsigned AggregateAbbrev = 0;
  unsigned String8Abbrev = 0;
  unsigned CString7Abbrev = 0;
  unsigned CString6Abbrev = 0;
  // If this is a constant pool for the module, emit module-specific abbrevs.
  if (isGlobal) {
    // Abbrev for CST_CODE_AGGREGATE.
    BitCodeAbbrev *Abbv = new BitCodeAbbrev();
    Abbv->Add(BitCodeAbbrevOp(bitc::CST_CODE_AGGREGATE));
    Abbv->Add(BitCodeAbbrevOp(BitCodeAbbrevOp::Array));
    Abbv->Add(BitCodeAbbrevOp(BitCodeAbbrevOp::Fixed, Log2_32_Ceil(LastVal+1)));
    AggregateAbbrev = Stream.EmitAbbrev(Abbv);

    // Abbrev for CST_CODE_STRING.
    Abbv = new BitCodeAbbrev();
    Abbv->Add(BitCodeAbbrevOp(bitc::CST_CODE_STRING));
    Abbv->Add(BitCodeAbbrevOp(BitCodeAbbrevOp::Array));
    Abbv->Add(BitCodeAbbrevOp(BitCodeAbbrevOp::Fixed, 8));
    String8Abbrev = Stream.EmitAbbrev(Abbv);
    // Abbrev for CST_CODE_CSTRING.
    Abbv = new BitCodeAbbrev();
    Abbv->Add(BitCodeAbbrevOp(bitc::CST_CODE_CSTRING));
    Abbv->Add(BitCodeAbbrevOp(BitCodeAbbrevOp::Array));
    Abbv->Add(BitCodeAbbrevOp(BitCodeAbbrevOp::Fixed, 7));
    CString7Abbrev = Stream.EmitAbbrev(Abbv);
    // Abbrev for CST_CODE_CSTRING.
    Abbv = new BitCodeAbbrev();
    Abbv->Add(BitCodeAbbrevOp(bitc::CST_CODE_CSTRING));
    Abbv->Add(BitCodeAbbrevOp(BitCodeAbbrevOp::Array));
    Abbv->Add(BitCodeAbbrevOp(BitCodeAbbrevOp::Char6));
    CString6Abbrev = Stream.EmitAbbrev(Abbv);
  }

  SmallVector<uint64_t, 64> Record;

  const ValueEnumerator::ValueList &Vals = VE.getValues();
  Type *LastTy = nullptr;
  for (unsigned i = FirstVal; i != LastVal; ++i) {
    const Value *V = Vals[i].first;
    // If we need to switch types, do so now.
    if (V->getType() != LastTy) {
      LastTy = V->getType();
      Record.push_back(VE.getTypeID(LastTy));
      Stream.EmitRecord(bitc::CST_CODE_SETTYPE, Record,
                        CONSTANTS_SETTYPE_ABBREV);
      Record.clear();
    }

    if (const InlineAsm *IA = dyn_cast<InlineAsm>(V)) {
      Record.push_back(unsigned(IA->hasSideEffects()) |
                       unsigned(IA->isAlignStack()) << 1 |
                       unsigned(IA->getDialect()&1) << 2);

      // Add the asm string.
      const std::string &AsmStr = IA->getAsmString();
      Record.push_back(AsmStr.size());
      Record.append(AsmStr.begin(), AsmStr.end());

      // Add the constraint string.
      const std::string &ConstraintStr = IA->getConstraintString();
      Record.push_back(ConstraintStr.size());
      Record.append(ConstraintStr.begin(), ConstraintStr.end());
      Stream.EmitRecord(bitc::CST_CODE_INLINEASM, Record);
      Record.clear();
      continue;
    }
    const Constant *C = cast<Constant>(V);
    unsigned Code = -1U;
    unsigned AbbrevToUse = 0;
    if (C->isNullValue()) {
      Code = bitc::CST_CODE_NULL;
    } else if (isa<UndefValue>(C)) {
      Code = bitc::CST_CODE_UNDEF;
    } else if (const ConstantInt *IV = dyn_cast<ConstantInt>(C)) {
      if (IV->getBitWidth() <= 64) {
        uint64_t V = IV->getSExtValue();
        emitSignedInt64(Record, V);
        Code = bitc::CST_CODE_INTEGER;
        AbbrevToUse = CONSTANTS_INTEGER_ABBREV;
      } else {                             // Wide integers, > 64 bits in size.
        // We have an arbitrary precision integer value to write whose
        // bit width is > 64. However, in canonical unsigned integer
        // format it is likely that the high bits are going to be zero.
        // So, we only write the number of active words.
        unsigned NWords = IV->getValue().getActiveWords();
        const uint64_t *RawWords = IV->getValue().getRawData();
        for (unsigned i = 0; i != NWords; ++i) {
          emitSignedInt64(Record, RawWords[i]);
        }
        Code = bitc::CST_CODE_WIDE_INTEGER;
      }
    } else if (const ConstantFP *CFP = dyn_cast<ConstantFP>(C)) {
      Code = bitc::CST_CODE_FLOAT;
      Type *Ty = CFP->getType();
      if (Ty->isHalfTy() || Ty->isFloatTy() || Ty->isDoubleTy()) {
        Record.push_back(CFP->getValueAPF().bitcastToAPInt().getZExtValue());
      } else if (Ty->isX86_FP80Ty()) {
        // api needed to prevent premature destruction
        // bits are not in the same order as a normal i80 APInt, compensate.
        APInt api = CFP->getValueAPF().bitcastToAPInt();
        const uint64_t *p = api.getRawData();
        Record.push_back((p[1] << 48) | (p[0] >> 16));
        Record.push_back(p[0] & 0xffffLL);
      } else if (Ty->isFP128Ty() || Ty->isPPC_FP128Ty()) {
        APInt api = CFP->getValueAPF().bitcastToAPInt();
        const uint64_t *p = api.getRawData();
        Record.push_back(p[0]);
        Record.push_back(p[1]);
      } else {
        assert (0 && "Unknown FP type!");
      }
    } else if (isa<ConstantDataSequential>(C) &&
               cast<ConstantDataSequential>(C)->isString()) {
      const ConstantDataSequential *Str = cast<ConstantDataSequential>(C);
      // Emit constant strings specially.
      unsigned NumElts = Str->getNumElements();
      // If this is a null-terminated string, use the denser CSTRING encoding.
      if (Str->isCString()) {
        Code = bitc::CST_CODE_CSTRING;
        --NumElts;  // Don't encode the null, which isn't allowed by char6.
      } else {
        Code = bitc::CST_CODE_STRING;
        AbbrevToUse = String8Abbrev;
      }
      bool isCStr7 = Code == bitc::CST_CODE_CSTRING;
      bool isCStrChar6 = Code == bitc::CST_CODE_CSTRING;
      for (unsigned i = 0; i != NumElts; ++i) {
        unsigned char V = Str->getElementAsInteger(i);
        Record.push_back(V);
        isCStr7 &= (V & 128) == 0;
        if (isCStrChar6)
          isCStrChar6 = BitCodeAbbrevOp::isChar6(V);
      }

      if (isCStrChar6)
        AbbrevToUse = CString6Abbrev;
      else if (isCStr7)
        AbbrevToUse = CString7Abbrev;
    } else if (const ConstantDataSequential *CDS =
                  dyn_cast<ConstantDataSequential>(C)) {
      Code = bitc::CST_CODE_DATA;
      Type *EltTy = CDS->getType()->getElementType();
      if (isa<IntegerType>(EltTy)) {
        for (unsigned i = 0, e = CDS->getNumElements(); i != e; ++i)
          Record.push_back(CDS->getElementAsInteger(i));
      } else {
        for (unsigned i = 0, e = CDS->getNumElements(); i != e; ++i)
          Record.push_back(
              CDS->getElementAsAPFloat(i).bitcastToAPInt().getLimitedValue());
      }
    } else if (isa<ConstantAggregate>(C)) {
      Code = bitc::CST_CODE_AGGREGATE;
      for (const Value *Op : C->operands())
        Record.push_back(VE.getValueID(Op));
      AbbrevToUse = AggregateAbbrev;
    } else if (const ConstantExpr *CE = dyn_cast<ConstantExpr>(C)) {
      switch (CE->getOpcode()) {
      default:
        if (Instruction::isCast(CE->getOpcode())) {
          Code = bitc::CST_CODE_CE_CAST;
          Record.push_back(getEncodedCastOpcode(CE->getOpcode()));
          Record.push_back(VE.getTypeID(C->getOperand(0)->getType()));
          Record.push_back(VE.getValueID(C->getOperand(0)));
          AbbrevToUse = CONSTANTS_CE_CAST_Abbrev;
        } else {
          assert(CE->getNumOperands() == 2 && "Unknown constant expr!");
          Code = bitc::CST_CODE_CE_BINOP;
          Record.push_back(getEncodedBinaryOpcode(CE->getOpcode()));
          Record.push_back(VE.getValueID(C->getOperand(0)));
          Record.push_back(VE.getValueID(C->getOperand(1)));
          uint64_t Flags = getOptimizationFlags(CE);
          if (Flags != 0)
            Record.push_back(Flags);
        }
        break;
      case Instruction::GetElementPtr: {
        Code = bitc::CST_CODE_CE_GEP;
        const auto *GO = cast<GEPOperator>(C);
        if (GO->isInBounds())
          Code = bitc::CST_CODE_CE_INBOUNDS_GEP;
        Record.push_back(VE.getTypeID(GO->getSourceElementType()));
        for (unsigned i = 0, e = CE->getNumOperands(); i != e; ++i) {
          Record.push_back(VE.getTypeID(C->getOperand(i)->getType()));
          Record.push_back(VE.getValueID(C->getOperand(i)));
        }
        break;
      }
      case Instruction::Select:
        Code = bitc::CST_CODE_CE_SELECT;
        Record.push_back(VE.getValueID(C->getOperand(0)));
        Record.push_back(VE.getValueID(C->getOperand(1)));
        Record.push_back(VE.getValueID(C->getOperand(2)));
        break;
      case Instruction::ExtractElement:
        Code = bitc::CST_CODE_CE_EXTRACTELT;
        Record.push_back(VE.getTypeID(C->getOperand(0)->getType()));
        Record.push_back(VE.getValueID(C->getOperand(0)));
        Record.push_back(VE.getTypeID(C->getOperand(1)->getType()));
        Record.push_back(VE.getValueID(C->getOperand(1)));
        break;
      case Instruction::InsertElement:
        Code = bitc::CST_CODE_CE_INSERTELT;
        Record.push_back(VE.getValueID(C->getOperand(0)));
        Record.push_back(VE.getValueID(C->getOperand(1)));
        Record.push_back(VE.getTypeID(C->getOperand(2)->getType()));
        Record.push_back(VE.getValueID(C->getOperand(2)));
        break;
      case Instruction::ShuffleVector:
        // If the return type and argument types are the same, this is a
        // standard shufflevector instruction.  If the types are different,
        // then the shuffle is widening or truncating the input vectors, and
        // the argument type must also be encoded.
        if (C->getType() == C->getOperand(0)->getType()) {
          Code = bitc::CST_CODE_CE_SHUFFLEVEC;
        } else {
          Code = bitc::CST_CODE_CE_SHUFVEC_EX;
          Record.push_back(VE.getTypeID(C->getOperand(0)->getType()));
        }
        Record.push_back(VE.getValueID(C->getOperand(0)));
        Record.push_back(VE.getValueID(C->getOperand(1)));
        Record.push_back(VE.getValueID(C->getOperand(2)));
        break;
      case Instruction::ICmp:
      case Instruction::FCmp:
        Code = bitc::CST_CODE_CE_CMP;
        Record.push_back(VE.getTypeID(C->getOperand(0)->getType()));
        Record.push_back(VE.getValueID(C->getOperand(0)));
        Record.push_back(VE.getValueID(C->getOperand(1)));
        Record.push_back(CE->getPredicate());
        break;
      }
    } else if (const BlockAddress *BA = dyn_cast<BlockAddress>(C)) {
      Code = bitc::CST_CODE_BLOCKADDRESS;
      Record.push_back(VE.getTypeID(BA->getFunction()->getType()));
      Record.push_back(VE.getValueID(BA->getFunction()));
      Record.push_back(VE.getGlobalBasicBlockID(BA->getBasicBlock()));
    } else {
#ifndef NDEBUG
      C->dump();
#endif
      llvm_unreachable("Unknown constant!");
    }
    Stream.EmitRecord(Code, Record, AbbrevToUse);
    Record.clear();
  }

  Stream.ExitBlock();
}

void ModuleBitcodeWriter::writeModuleConstants() {
  const ValueEnumerator::ValueList &Vals = VE.getValues();

  // Find the first constant to emit, which is the first non-globalvalue value.
  // We know globalvalues have been emitted by WriteModuleInfo.
  for (unsigned i = 0, e = Vals.size(); i != e; ++i) {
    if (!isa<GlobalValue>(Vals[i].first)) {
      writeConstants(i, Vals.size(), true);
      return;
    }
  }
}

/// pushValueAndType - The file has to encode both the value and type id for
/// many values, because we need to know what type to create for forward
/// references.  However, most operands are not forward references, so this type
/// field is not needed.
///
/// This function adds V's value ID to Vals.  If the value ID is higher than the
/// instruction ID, then it is a forward reference, and it also includes the
/// type ID.  The value ID that is written is encoded relative to the InstID.
bool ModuleBitcodeWriter::pushValueAndType(const Value *V, unsigned InstID,
                                           SmallVectorImpl<unsigned> &Vals) {
  unsigned ValID = VE.getValueID(V);
  // Make encoding relative to the InstID.
  Vals.push_back(InstID - ValID);
  if (ValID >= InstID) {
    Vals.push_back(VE.getTypeID(V->getType()));
    return true;
  }
  return false;
}

void ModuleBitcodeWriter::writeOperandBundles(ImmutableCallSite CS,
                                              unsigned InstID) {
  SmallVector<unsigned, 64> Record;
  LLVMContext &C = CS.getInstruction()->getContext();

  for (unsigned i = 0, e = CS.getNumOperandBundles(); i != e; ++i) {
    const auto &Bundle = CS.getOperandBundleAt(i);
    Record.push_back(C.getOperandBundleTagID(Bundle.getTagName()));

    for (auto &Input : Bundle.Inputs)
      pushValueAndType(Input, InstID, Record);

    Stream.EmitRecord(bitc::FUNC_CODE_OPERAND_BUNDLE, Record);
    Record.clear();
  }
}

/// pushValue - Like pushValueAndType, but where the type of the value is
/// omitted (perhaps it was already encoded in an earlier operand).
void ModuleBitcodeWriter::pushValue(const Value *V, unsigned InstID,
                                    SmallVectorImpl<unsigned> &Vals) {
  unsigned ValID = VE.getValueID(V);
  Vals.push_back(InstID - ValID);
}

void ModuleBitcodeWriter::pushValueSigned(const Value *V, unsigned InstID,
                                          SmallVectorImpl<uint64_t> &Vals) {
  unsigned ValID = VE.getValueID(V);
  int64_t diff = ((int32_t)InstID - (int32_t)ValID);
  emitSignedInt64(Vals, diff);
}

/// WriteInstruction - Emit an instruction to the specified stream.
void ModuleBitcodeWriter::writeInstruction(const Instruction &I,
                                           unsigned InstID,
                                           SmallVectorImpl<unsigned> &Vals) {
  unsigned Code = 0;
  unsigned AbbrevToUse = 0;
  VE.setInstructionID(&I);
  switch (I.getOpcode()) {
  default:
    if (Instruction::isCast(I.getOpcode())) {
      Code = bitc::FUNC_CODE_INST_CAST;
      if (!pushValueAndType(I.getOperand(0), InstID, Vals))
        AbbrevToUse = FUNCTION_INST_CAST_ABBREV;
      Vals.push_back(VE.getTypeID(I.getType()));
      Vals.push_back(getEncodedCastOpcode(I.getOpcode()));
    } else {
      assert(isa<BinaryOperator>(I) && "Unknown instruction!");
      Code = bitc::FUNC_CODE_INST_BINOP;
      if (!pushValueAndType(I.getOperand(0), InstID, Vals))
        AbbrevToUse = FUNCTION_INST_BINOP_ABBREV;
      pushValue(I.getOperand(1), InstID, Vals);
      Vals.push_back(getEncodedBinaryOpcode(I.getOpcode()));
      uint64_t Flags = getOptimizationFlags(&I);
      if (Flags != 0) {
        if (AbbrevToUse == FUNCTION_INST_BINOP_ABBREV)
          AbbrevToUse = FUNCTION_INST_BINOP_FLAGS_ABBREV;
        Vals.push_back(Flags);
      }
    }
    break;

  case Instruction::GetElementPtr: {
    Code = bitc::FUNC_CODE_INST_GEP;
    AbbrevToUse = FUNCTION_INST_GEP_ABBREV;
    auto &GEPInst = cast<GetElementPtrInst>(I);
    Vals.push_back(GEPInst.isInBounds());
    Vals.push_back(VE.getTypeID(GEPInst.getSourceElementType()));
    for (unsigned i = 0, e = I.getNumOperands(); i != e; ++i)
      pushValueAndType(I.getOperand(i), InstID, Vals);
    break;
  }
  case Instruction::ExtractValue: {
    Code = bitc::FUNC_CODE_INST_EXTRACTVAL;
    pushValueAndType(I.getOperand(0), InstID, Vals);
    const ExtractValueInst *EVI = cast<ExtractValueInst>(&I);
    Vals.append(EVI->idx_begin(), EVI->idx_end());
    break;
  }
  case Instruction::InsertValue: {
    Code = bitc::FUNC_CODE_INST_INSERTVAL;
    pushValueAndType(I.getOperand(0), InstID, Vals);
    pushValueAndType(I.getOperand(1), InstID, Vals);
    const InsertValueInst *IVI = cast<InsertValueInst>(&I);
    Vals.append(IVI->idx_begin(), IVI->idx_end());
    break;
  }
  case Instruction::Select:
    Code = bitc::FUNC_CODE_INST_VSELECT;
    pushValueAndType(I.getOperand(1), InstID, Vals);
    pushValue(I.getOperand(2), InstID, Vals);
    pushValueAndType(I.getOperand(0), InstID, Vals);
    break;
  case Instruction::ExtractElement:
    Code = bitc::FUNC_CODE_INST_EXTRACTELT;
    pushValueAndType(I.getOperand(0), InstID, Vals);
    pushValueAndType(I.getOperand(1), InstID, Vals);
    break;
  case Instruction::InsertElement:
    Code = bitc::FUNC_CODE_INST_INSERTELT;
    pushValueAndType(I.getOperand(0), InstID, Vals);
    pushValue(I.getOperand(1), InstID, Vals);
    pushValueAndType(I.getOperand(2), InstID, Vals);
    break;
  case Instruction::ShuffleVector:
    Code = bitc::FUNC_CODE_INST_SHUFFLEVEC;
    pushValueAndType(I.getOperand(0), InstID, Vals);
    pushValue(I.getOperand(1), InstID, Vals);
    pushValue(I.getOperand(2), InstID, Vals);
    break;
  case Instruction::ICmp:
  case Instruction::FCmp: {
    // compare returning Int1Ty or vector of Int1Ty
    Code = bitc::FUNC_CODE_INST_CMP2;
    pushValueAndType(I.getOperand(0), InstID, Vals);
    pushValue(I.getOperand(1), InstID, Vals);
    Vals.push_back(cast<CmpInst>(I).getPredicate());
    uint64_t Flags = getOptimizationFlags(&I);
    if (Flags != 0)
      Vals.push_back(Flags);
    break;
  }

  case Instruction::Ret:
    {
      Code = bitc::FUNC_CODE_INST_RET;
      unsigned NumOperands = I.getNumOperands();
      if (NumOperands == 0)
        AbbrevToUse = FUNCTION_INST_RET_VOID_ABBREV;
      else if (NumOperands == 1) {
        if (!pushValueAndType(I.getOperand(0), InstID, Vals))
          AbbrevToUse = FUNCTION_INST_RET_VAL_ABBREV;
      } else {
        for (unsigned i = 0, e = NumOperands; i != e; ++i)
          pushValueAndType(I.getOperand(i), InstID, Vals);
      }
    }
    break;
  case Instruction::Br:
    {
      Code = bitc::FUNC_CODE_INST_BR;
      const BranchInst &II = cast<BranchInst>(I);
      Vals.push_back(VE.getValueID(II.getSuccessor(0)));
      if (II.isConditional()) {
        Vals.push_back(VE.getValueID(II.getSuccessor(1)));
        pushValue(II.getCondition(), InstID, Vals);
      }
    }
    break;
  case Instruction::Switch:
    {
      Code = bitc::FUNC_CODE_INST_SWITCH;
      const SwitchInst &SI = cast<SwitchInst>(I);
      Vals.push_back(VE.getTypeID(SI.getCondition()->getType()));
      pushValue(SI.getCondition(), InstID, Vals);
      Vals.push_back(VE.getValueID(SI.getDefaultDest()));
      for (SwitchInst::ConstCaseIt Case : SI.cases()) {
        Vals.push_back(VE.getValueID(Case.getCaseValue()));
        Vals.push_back(VE.getValueID(Case.getCaseSuccessor()));
      }
    }
    break;
  case Instruction::IndirectBr:
    Code = bitc::FUNC_CODE_INST_INDIRECTBR;
    Vals.push_back(VE.getTypeID(I.getOperand(0)->getType()));
    // Encode the address operand as relative, but not the basic blocks.
    pushValue(I.getOperand(0), InstID, Vals);
    for (unsigned i = 1, e = I.getNumOperands(); i != e; ++i)
      Vals.push_back(VE.getValueID(I.getOperand(i)));
    break;

  case Instruction::Invoke: {
    const InvokeInst *II = cast<InvokeInst>(&I);
    const Value *Callee = II->getCalledValue();
    FunctionType *FTy = II->getFunctionType();

    if (II->hasOperandBundles())
      writeOperandBundles(II, InstID);

    Code = bitc::FUNC_CODE_INST_INVOKE;

    Vals.push_back(VE.getAttributeID(II->getAttributes()));
    Vals.push_back(II->getCallingConv() | 1 << 13);
    Vals.push_back(VE.getValueID(II->getNormalDest()));
    Vals.push_back(VE.getValueID(II->getUnwindDest()));
    Vals.push_back(VE.getTypeID(FTy));
    pushValueAndType(Callee, InstID, Vals);

    // Emit value #'s for the fixed parameters.
    for (unsigned i = 0, e = FTy->getNumParams(); i != e; ++i)
      pushValue(I.getOperand(i), InstID, Vals); // fixed param.

    // Emit type/value pairs for varargs params.
    if (FTy->isVarArg()) {
      for (unsigned i = FTy->getNumParams(), e = I.getNumOperands()-3;
           i != e; ++i)
        pushValueAndType(I.getOperand(i), InstID, Vals); // vararg
    }
    break;
  }
  case Instruction::Resume:
    Code = bitc::FUNC_CODE_INST_RESUME;
    pushValueAndType(I.getOperand(0), InstID, Vals);
    break;
  case Instruction::CleanupRet: {
    Code = bitc::FUNC_CODE_INST_CLEANUPRET;
    const auto &CRI = cast<CleanupReturnInst>(I);
    pushValue(CRI.getCleanupPad(), InstID, Vals);
    if (CRI.hasUnwindDest())
      Vals.push_back(VE.getValueID(CRI.getUnwindDest()));
    break;
  }
  case Instruction::CatchRet: {
    Code = bitc::FUNC_CODE_INST_CATCHRET;
    const auto &CRI = cast<CatchReturnInst>(I);
    pushValue(CRI.getCatchPad(), InstID, Vals);
    Vals.push_back(VE.getValueID(CRI.getSuccessor()));
    break;
  }
  case Instruction::CleanupPad:
  case Instruction::CatchPad: {
    const auto &FuncletPad = cast<FuncletPadInst>(I);
    Code = isa<CatchPadInst>(FuncletPad) ? bitc::FUNC_CODE_INST_CATCHPAD
                                         : bitc::FUNC_CODE_INST_CLEANUPPAD;
    pushValue(FuncletPad.getParentPad(), InstID, Vals);

    unsigned NumArgOperands = FuncletPad.getNumArgOperands();
    Vals.push_back(NumArgOperands);
    for (unsigned Op = 0; Op != NumArgOperands; ++Op)
      pushValueAndType(FuncletPad.getArgOperand(Op), InstID, Vals);
    break;
  }
  case Instruction::CatchSwitch: {
    Code = bitc::FUNC_CODE_INST_CATCHSWITCH;
    const auto &CatchSwitch = cast<CatchSwitchInst>(I);

    pushValue(CatchSwitch.getParentPad(), InstID, Vals);

    unsigned NumHandlers = CatchSwitch.getNumHandlers();
    Vals.push_back(NumHandlers);
    for (const BasicBlock *CatchPadBB : CatchSwitch.handlers())
      Vals.push_back(VE.getValueID(CatchPadBB));

    if (CatchSwitch.hasUnwindDest())
      Vals.push_back(VE.getValueID(CatchSwitch.getUnwindDest()));
    break;
  }
  case Instruction::Unreachable:
    Code = bitc::FUNC_CODE_INST_UNREACHABLE;
    AbbrevToUse = FUNCTION_INST_UNREACHABLE_ABBREV;
    break;

  case Instruction::PHI: {
    const PHINode &PN = cast<PHINode>(I);
    Code = bitc::FUNC_CODE_INST_PHI;
    // With the newer instruction encoding, forward references could give
    // negative valued IDs.  This is most common for PHIs, so we use
    // signed VBRs.
    SmallVector<uint64_t, 128> Vals64;
    Vals64.push_back(VE.getTypeID(PN.getType()));
    for (unsigned i = 0, e = PN.getNumIncomingValues(); i != e; ++i) {
      pushValueSigned(PN.getIncomingValue(i), InstID, Vals64);
      Vals64.push_back(VE.getValueID(PN.getIncomingBlock(i)));
    }
    // Emit a Vals64 vector and exit.
    Stream.EmitRecord(Code, Vals64, AbbrevToUse);
    Vals64.clear();
    return;
  }

  case Instruction::LandingPad: {
    const LandingPadInst &LP = cast<LandingPadInst>(I);
    Code = bitc::FUNC_CODE_INST_LANDINGPAD;
    Vals.push_back(VE.getTypeID(LP.getType()));
    Vals.push_back(LP.isCleanup());
    Vals.push_back(LP.getNumClauses());
    for (unsigned I = 0, E = LP.getNumClauses(); I != E; ++I) {
      if (LP.isCatch(I))
        Vals.push_back(LandingPadInst::Catch);
      else
        Vals.push_back(LandingPadInst::Filter);
      pushValueAndType(LP.getClause(I), InstID, Vals);
    }
    break;
  }

  case Instruction::Alloca: {
    Code = bitc::FUNC_CODE_INST_ALLOCA;
    const AllocaInst &AI = cast<AllocaInst>(I);
    Vals.push_back(VE.getTypeID(AI.getAllocatedType()));
    Vals.push_back(VE.getTypeID(I.getOperand(0)->getType()));
    Vals.push_back(VE.getValueID(I.getOperand(0))); // size.
    unsigned AlignRecord = Log2_32(AI.getAlignment()) + 1;
    assert(Log2_32(Value::MaximumAlignment) + 1 < 1 << 5 &&
           "not enough bits for maximum alignment");
    assert(AlignRecord < 1 << 5 && "alignment greater than 1 << 64");
    AlignRecord |= AI.isUsedWithInAlloca() << 5;
    AlignRecord |= 1 << 6;
    AlignRecord |= AI.isSwiftError() << 7;
    Vals.push_back(AlignRecord);
    break;
  }

  case Instruction::Load:
    if (cast<LoadInst>(I).isAtomic()) {
      Code = bitc::FUNC_CODE_INST_LOADATOMIC;
      pushValueAndType(I.getOperand(0), InstID, Vals);
    } else {
      Code = bitc::FUNC_CODE_INST_LOAD;
      if (!pushValueAndType(I.getOperand(0), InstID, Vals)) // ptr
        AbbrevToUse = FUNCTION_INST_LOAD_ABBREV;
    }
    Vals.push_back(VE.getTypeID(I.getType()));
    Vals.push_back(Log2_32(cast<LoadInst>(I).getAlignment())+1);
    Vals.push_back(cast<LoadInst>(I).isVolatile());
    if (cast<LoadInst>(I).isAtomic()) {
      Vals.push_back(getEncodedOrdering(cast<LoadInst>(I).getOrdering()));
      Vals.push_back(getEncodedSynchScope(cast<LoadInst>(I).getSynchScope()));
    }
    break;
  case Instruction::Store:
    if (cast<StoreInst>(I).isAtomic())
      Code = bitc::FUNC_CODE_INST_STOREATOMIC;
    else
      Code = bitc::FUNC_CODE_INST_STORE;
    pushValueAndType(I.getOperand(1), InstID, Vals); // ptrty + ptr
    pushValueAndType(I.getOperand(0), InstID, Vals); // valty + val
    Vals.push_back(Log2_32(cast<StoreInst>(I).getAlignment())+1);
    Vals.push_back(cast<StoreInst>(I).isVolatile());
    if (cast<StoreInst>(I).isAtomic()) {
      Vals.push_back(getEncodedOrdering(cast<StoreInst>(I).getOrdering()));
      Vals.push_back(getEncodedSynchScope(cast<StoreInst>(I).getSynchScope()));
    }
    break;
  case Instruction::AtomicCmpXchg:
    Code = bitc::FUNC_CODE_INST_CMPXCHG;
    pushValueAndType(I.getOperand(0), InstID, Vals); // ptrty + ptr
    pushValueAndType(I.getOperand(1), InstID, Vals); // cmp.
    pushValue(I.getOperand(2), InstID, Vals);        // newval.
    Vals.push_back(cast<AtomicCmpXchgInst>(I).isVolatile());
    Vals.push_back(
        getEncodedOrdering(cast<AtomicCmpXchgInst>(I).getSuccessOrdering()));
    Vals.push_back(
        getEncodedSynchScope(cast<AtomicCmpXchgInst>(I).getSynchScope()));
    Vals.push_back(
        getEncodedOrdering(cast<AtomicCmpXchgInst>(I).getFailureOrdering()));
    Vals.push_back(cast<AtomicCmpXchgInst>(I).isWeak());
    break;
  case Instruction::AtomicRMW:
    Code = bitc::FUNC_CODE_INST_ATOMICRMW;
    pushValueAndType(I.getOperand(0), InstID, Vals); // ptrty + ptr
    pushValue(I.getOperand(1), InstID, Vals);        // val.
    Vals.push_back(
        getEncodedRMWOperation(cast<AtomicRMWInst>(I).getOperation()));
    Vals.push_back(cast<AtomicRMWInst>(I).isVolatile());
    Vals.push_back(getEncodedOrdering(cast<AtomicRMWInst>(I).getOrdering()));
    Vals.push_back(
        getEncodedSynchScope(cast<AtomicRMWInst>(I).getSynchScope()));
    break;
  case Instruction::Fence:
    Code = bitc::FUNC_CODE_INST_FENCE;
    Vals.push_back(getEncodedOrdering(cast<FenceInst>(I).getOrdering()));
    Vals.push_back(getEncodedSynchScope(cast<FenceInst>(I).getSynchScope()));
    break;
  case Instruction::Call: {
    const CallInst &CI = cast<CallInst>(I);
    FunctionType *FTy = CI.getFunctionType();

    if (CI.hasOperandBundles())
      writeOperandBundles(&CI, InstID);

    Code = bitc::FUNC_CODE_INST_CALL;

    Vals.push_back(VE.getAttributeID(CI.getAttributes()));

    unsigned Flags = getOptimizationFlags(&I);
    Vals.push_back(CI.getCallingConv() << bitc::CALL_CCONV |
                   unsigned(CI.isTailCall()) << bitc::CALL_TAIL |
                   unsigned(CI.isMustTailCall()) << bitc::CALL_MUSTTAIL |
                   1 << bitc::CALL_EXPLICIT_TYPE |
                   unsigned(CI.isNoTailCall()) << bitc::CALL_NOTAIL |
                   unsigned(Flags != 0) << bitc::CALL_FMF);
    if (Flags != 0)
      Vals.push_back(Flags);

    Vals.push_back(VE.getTypeID(FTy));
    pushValueAndType(CI.getCalledValue(), InstID, Vals); // Callee

    // Emit value #'s for the fixed parameters.
    for (unsigned i = 0, e = FTy->getNumParams(); i != e; ++i) {
      // Check for labels (can happen with asm labels).
      if (FTy->getParamType(i)->isLabelTy())
        Vals.push_back(VE.getValueID(CI.getArgOperand(i)));
      else
        pushValue(CI.getArgOperand(i), InstID, Vals); // fixed param.
    }

    // Emit type/value pairs for varargs params.
    if (FTy->isVarArg()) {
      for (unsigned i = FTy->getNumParams(), e = CI.getNumArgOperands();
           i != e; ++i)
        pushValueAndType(CI.getArgOperand(i), InstID, Vals); // varargs
    }
    break;
  }
  case Instruction::VAArg:
    Code = bitc::FUNC_CODE_INST_VAARG;
    Vals.push_back(VE.getTypeID(I.getOperand(0)->getType()));   // valistty
    pushValue(I.getOperand(0), InstID, Vals);                   // valist.
    Vals.push_back(VE.getTypeID(I.getType())); // restype.
    break;
  }

  Stream.EmitRecord(Code, Vals, AbbrevToUse);
  Vals.clear();
}

/// Emit names for globals/functions etc. \p IsModuleLevel is true when
/// we are writing the module-level VST, where we are including a function
/// bitcode index and need to backpatch the VST forward declaration record.
void ModuleBitcodeWriter::writeValueSymbolTable(
    const ValueSymbolTable &VST, bool IsModuleLevel,
    DenseMap<const Function *, uint64_t> *FunctionToBitcodeIndex) {
  if (VST.empty()) {
    // writeValueSymbolTableForwardDecl should have returned early as
    // well. Ensure this handling remains in sync by asserting that
    // the placeholder offset is not set.
    assert(!IsModuleLevel || !hasVSTOffsetPlaceholder());
    return;
  }

  if (IsModuleLevel && hasVSTOffsetPlaceholder()) {
    // Get the offset of the VST we are writing, and backpatch it into
    // the VST forward declaration record.
    uint64_t VSTOffset = Stream.GetCurrentBitNo();
    // The BitcodeStartBit was the stream offset of the actual bitcode
    // (e.g. excluding any initial darwin header).
    VSTOffset -= bitcodeStartBit();
    assert((VSTOffset & 31) == 0 && "VST block not 32-bit aligned");
    Stream.BackpatchWord(VSTOffsetPlaceholder, VSTOffset / 32);
  }

  Stream.EnterSubblock(bitc::VALUE_SYMTAB_BLOCK_ID, 4);

  // For the module-level VST, add abbrev Ids for the VST_CODE_FNENTRY
  // records, which are not used in the per-function VSTs.
  unsigned FnEntry8BitAbbrev;
  unsigned FnEntry7BitAbbrev;
  unsigned FnEntry6BitAbbrev;
  if (IsModuleLevel && hasVSTOffsetPlaceholder()) {
    // 8-bit fixed-width VST_CODE_FNENTRY function strings.
    BitCodeAbbrev *Abbv = new BitCodeAbbrev();
    Abbv->Add(BitCodeAbbrevOp(bitc::VST_CODE_FNENTRY));
    Abbv->Add(BitCodeAbbrevOp(BitCodeAbbrevOp::VBR, 8)); // value id
    Abbv->Add(BitCodeAbbrevOp(BitCodeAbbrevOp::VBR, 8)); // funcoffset
    Abbv->Add(BitCodeAbbrevOp(BitCodeAbbrevOp::Array));
    Abbv->Add(BitCodeAbbrevOp(BitCodeAbbrevOp::Fixed, 8));
    FnEntry8BitAbbrev = Stream.EmitAbbrev(Abbv);

    // 7-bit fixed width VST_CODE_FNENTRY function strings.
    Abbv = new BitCodeAbbrev();
    Abbv->Add(BitCodeAbbrevOp(bitc::VST_CODE_FNENTRY));
    Abbv->Add(BitCodeAbbrevOp(BitCodeAbbrevOp::VBR, 8)); // value id
    Abbv->Add(BitCodeAbbrevOp(BitCodeAbbrevOp::VBR, 8)); // funcoffset
    Abbv->Add(BitCodeAbbrevOp(BitCodeAbbrevOp::Array));
    Abbv->Add(BitCodeAbbrevOp(BitCodeAbbrevOp::Fixed, 7));
    FnEntry7BitAbbrev = Stream.EmitAbbrev(Abbv);

    // 6-bit char6 VST_CODE_FNENTRY function strings.
    Abbv = new BitCodeAbbrev();
    Abbv->Add(BitCodeAbbrevOp(bitc::VST_CODE_FNENTRY));
    Abbv->Add(BitCodeAbbrevOp(BitCodeAbbrevOp::VBR, 8)); // value id
    Abbv->Add(BitCodeAbbrevOp(BitCodeAbbrevOp::VBR, 8)); // funcoffset
    Abbv->Add(BitCodeAbbrevOp(BitCodeAbbrevOp::Array));
    Abbv->Add(BitCodeAbbrevOp(BitCodeAbbrevOp::Char6));
    FnEntry6BitAbbrev = Stream.EmitAbbrev(Abbv);
  }

  // FIXME: Set up the abbrev, we know how many values there are!
  // FIXME: We know if the type names can use 7-bit ascii.
  SmallVector<unsigned, 64> NameVals;

  for (const ValueName &Name : VST) {
    // Figure out the encoding to use for the name.
    StringEncoding Bits =
        getStringEncoding(Name.getKeyData(), Name.getKeyLength());

    unsigned AbbrevToUse = VST_ENTRY_8_ABBREV;
    NameVals.push_back(VE.getValueID(Name.getValue()));

    Function *F = dyn_cast<Function>(Name.getValue());
    if (!F) {
      // If value is an alias, need to get the aliased base object to
      // see if it is a function.
      auto *GA = dyn_cast<GlobalAlias>(Name.getValue());
      if (GA && GA->getBaseObject())
        F = dyn_cast<Function>(GA->getBaseObject());
    }

    // VST_CODE_ENTRY:   [valueid, namechar x N]
    // VST_CODE_FNENTRY: [valueid, funcoffset, namechar x N]
    // VST_CODE_BBENTRY: [bbid, namechar x N]
    unsigned Code;
    if (isa<BasicBlock>(Name.getValue())) {
      Code = bitc::VST_CODE_BBENTRY;
      if (Bits == SE_Char6)
        AbbrevToUse = VST_BBENTRY_6_ABBREV;
    } else if (F && !F->isDeclaration()) {
      // Must be the module-level VST, where we pass in the Index and
      // have a VSTOffsetPlaceholder. The function-level VST should not
      // contain any Function symbols.
      assert(FunctionToBitcodeIndex);
      assert(hasVSTOffsetPlaceholder());

      // Save the word offset of the function (from the start of the
      // actual bitcode written to the stream).
      uint64_t BitcodeIndex = (*FunctionToBitcodeIndex)[F] - bitcodeStartBit();
      assert((BitcodeIndex & 31) == 0 && "function block not 32-bit aligned");
      NameVals.push_back(BitcodeIndex / 32);

      Code = bitc::VST_CODE_FNENTRY;
      AbbrevToUse = FnEntry8BitAbbrev;
      if (Bits == SE_Char6)
        AbbrevToUse = FnEntry6BitAbbrev;
      else if (Bits == SE_Fixed7)
        AbbrevToUse = FnEntry7BitAbbrev;
    } else {
      Code = bitc::VST_CODE_ENTRY;
      if (Bits == SE_Char6)
        AbbrevToUse = VST_ENTRY_6_ABBREV;
      else if (Bits == SE_Fixed7)
        AbbrevToUse = VST_ENTRY_7_ABBREV;
    }

    for (const auto P : Name.getKey())
      NameVals.push_back((unsigned char)P);

    // Emit the finished record.
    Stream.EmitRecord(Code, NameVals, AbbrevToUse);
    NameVals.clear();
  }
  Stream.ExitBlock();
}

/// Emit function names and summary offsets for the combined index
/// used by ThinLTO.
void IndexBitcodeWriter::writeCombinedValueSymbolTable() {
  assert(hasVSTOffsetPlaceholder() && "Expected non-zero VSTOffsetPlaceholder");
  // Get the offset of the VST we are writing, and backpatch it into
  // the VST forward declaration record.
  uint64_t VSTOffset = Stream.GetCurrentBitNo();
  assert((VSTOffset & 31) == 0 && "VST block not 32-bit aligned");
  Stream.BackpatchWord(VSTOffsetPlaceholder, VSTOffset / 32);

  Stream.EnterSubblock(bitc::VALUE_SYMTAB_BLOCK_ID, 4);

  BitCodeAbbrev *Abbv = new BitCodeAbbrev();
  Abbv->Add(BitCodeAbbrevOp(bitc::VST_CODE_COMBINED_ENTRY));
  Abbv->Add(BitCodeAbbrevOp(BitCodeAbbrevOp::VBR, 8)); // valueid
  Abbv->Add(BitCodeAbbrevOp(BitCodeAbbrevOp::VBR, 8)); // refguid
  unsigned EntryAbbrev = Stream.EmitAbbrev(Abbv);

  SmallVector<uint64_t, 64> NameVals;
  for (const auto &GVI : valueIds()) {
    // VST_CODE_COMBINED_ENTRY: [valueid, refguid]
    NameVals.push_back(GVI.second);
    NameVals.push_back(GVI.first);

    // Emit the finished record.
    Stream.EmitRecord(bitc::VST_CODE_COMBINED_ENTRY, NameVals, EntryAbbrev);
    NameVals.clear();
  }
  Stream.ExitBlock();
}

void ModuleBitcodeWriter::writeUseList(UseListOrder &&Order) {
  assert(Order.Shuffle.size() >= 2 && "Shuffle too small");
  unsigned Code;
  if (isa<BasicBlock>(Order.V))
    Code = bitc::USELIST_CODE_BB;
  else
    Code = bitc::USELIST_CODE_DEFAULT;

  SmallVector<uint64_t, 64> Record(Order.Shuffle.begin(), Order.Shuffle.end());
  Record.push_back(VE.getValueID(Order.V));
  Stream.EmitRecord(Code, Record);
}

void ModuleBitcodeWriter::writeUseListBlock(const Function *F) {
  assert(VE.shouldPreserveUseListOrder() &&
         "Expected to be preserving use-list order");

  auto hasMore = [&]() {
    return !VE.UseListOrders.empty() && VE.UseListOrders.back().F == F;
  };
  if (!hasMore())
    // Nothing to do.
    return;

  Stream.EnterSubblock(bitc::USELIST_BLOCK_ID, 3);
  while (hasMore()) {
    writeUseList(std::move(VE.UseListOrders.back()));
    VE.UseListOrders.pop_back();
  }
  Stream.ExitBlock();
}

/// Emit a function body to the module stream.
void ModuleBitcodeWriter::writeFunction(
    const Function &F,
    DenseMap<const Function *, uint64_t> &FunctionToBitcodeIndex) {
  // Save the bitcode index of the start of this function block for recording
  // in the VST.
  FunctionToBitcodeIndex[&F] = Stream.GetCurrentBitNo();

  Stream.EnterSubblock(bitc::FUNCTION_BLOCK_ID, 4);
  VE.incorporateFunction(F);

  SmallVector<unsigned, 64> Vals;

  // Emit the number of basic blocks, so the reader can create them ahead of
  // time.
  Vals.push_back(VE.getBasicBlocks().size());
  Stream.EmitRecord(bitc::FUNC_CODE_DECLAREBLOCKS, Vals);
  Vals.clear();

  // If there are function-local constants, emit them now.
  unsigned CstStart, CstEnd;
  VE.getFunctionConstantRange(CstStart, CstEnd);
  writeConstants(CstStart, CstEnd, false);

  // If there is function-local metadata, emit it now.
  writeFunctionMetadata(F);

  // Keep a running idea of what the instruction ID is.
  unsigned InstID = CstEnd;

  bool NeedsMetadataAttachment = F.hasMetadata();

  DILocation *LastDL = nullptr;
  // Finally, emit all the instructions, in order.
  for (Function::const_iterator BB = F.begin(), E = F.end(); BB != E; ++BB)
    for (BasicBlock::const_iterator I = BB->begin(), E = BB->end();
         I != E; ++I) {
      writeInstruction(*I, InstID, Vals);

      if (!I->getType()->isVoidTy())
        ++InstID;

      // If the instruction has metadata, write a metadata attachment later.
      NeedsMetadataAttachment |= I->hasMetadataOtherThanDebugLoc();

      // If the instruction has a debug location, emit it.
      DILocation *DL = I->getDebugLoc();
      if (!DL)
        continue;

      if (DL == LastDL) {
        // Just repeat the same debug loc as last time.
        Stream.EmitRecord(bitc::FUNC_CODE_DEBUG_LOC_AGAIN, Vals);
        continue;
      }

      Vals.push_back(DL->getLine());
      Vals.push_back(DL->getColumn());
      Vals.push_back(VE.getMetadataOrNullID(DL->getScope()));
      Vals.push_back(VE.getMetadataOrNullID(DL->getInlinedAt()));
      Stream.EmitRecord(bitc::FUNC_CODE_DEBUG_LOC, Vals);
      Vals.clear();

      LastDL = DL;
    }

  // Emit names for all the instructions etc.
  writeValueSymbolTable(F.getValueSymbolTable());

  if (NeedsMetadataAttachment)
    writeMetadataAttachment(F);
  if (VE.shouldPreserveUseListOrder())
    writeUseListBlock(&F);
  VE.purgeFunction();
  Stream.ExitBlock();
}

// Emit blockinfo, which defines the standard abbreviations etc.
void ModuleBitcodeWriter::writeBlockInfo() {
  // We only want to emit block info records for blocks that have multiple
  // instances: CONSTANTS_BLOCK, FUNCTION_BLOCK and VALUE_SYMTAB_BLOCK.
  // Other blocks can define their abbrevs inline.
  Stream.EnterBlockInfoBlock(2);

  { // 8-bit fixed-width VST_CODE_ENTRY/VST_CODE_BBENTRY strings.
    BitCodeAbbrev *Abbv = new BitCodeAbbrev();
    Abbv->Add(BitCodeAbbrevOp(BitCodeAbbrevOp::Fixed, 3));
    Abbv->Add(BitCodeAbbrevOp(BitCodeAbbrevOp::VBR, 8));
    Abbv->Add(BitCodeAbbrevOp(BitCodeAbbrevOp::Array));
    Abbv->Add(BitCodeAbbrevOp(BitCodeAbbrevOp::Fixed, 8));
    if (Stream.EmitBlockInfoAbbrev(bitc::VALUE_SYMTAB_BLOCK_ID, Abbv) !=
        VST_ENTRY_8_ABBREV)
      llvm_unreachable("Unexpected abbrev ordering!");
  }

  { // 7-bit fixed width VST_CODE_ENTRY strings.
    BitCodeAbbrev *Abbv = new BitCodeAbbrev();
    Abbv->Add(BitCodeAbbrevOp(bitc::VST_CODE_ENTRY));
    Abbv->Add(BitCodeAbbrevOp(BitCodeAbbrevOp::VBR, 8));
    Abbv->Add(BitCodeAbbrevOp(BitCodeAbbrevOp::Array));
    Abbv->Add(BitCodeAbbrevOp(BitCodeAbbrevOp::Fixed, 7));
    if (Stream.EmitBlockInfoAbbrev(bitc::VALUE_SYMTAB_BLOCK_ID, Abbv) !=
        VST_ENTRY_7_ABBREV)
      llvm_unreachable("Unexpected abbrev ordering!");
  }
  { // 6-bit char6 VST_CODE_ENTRY strings.
    BitCodeAbbrev *Abbv = new BitCodeAbbrev();
    Abbv->Add(BitCodeAbbrevOp(bitc::VST_CODE_ENTRY));
    Abbv->Add(BitCodeAbbrevOp(BitCodeAbbrevOp::VBR, 8));
    Abbv->Add(BitCodeAbbrevOp(BitCodeAbbrevOp::Array));
    Abbv->Add(BitCodeAbbrevOp(BitCodeAbbrevOp::Char6));
    if (Stream.EmitBlockInfoAbbrev(bitc::VALUE_SYMTAB_BLOCK_ID, Abbv) !=
        VST_ENTRY_6_ABBREV)
      llvm_unreachable("Unexpected abbrev ordering!");
  }
  { // 6-bit char6 VST_CODE_BBENTRY strings.
    BitCodeAbbrev *Abbv = new BitCodeAbbrev();
    Abbv->Add(BitCodeAbbrevOp(bitc::VST_CODE_BBENTRY));
    Abbv->Add(BitCodeAbbrevOp(BitCodeAbbrevOp::VBR, 8));
    Abbv->Add(BitCodeAbbrevOp(BitCodeAbbrevOp::Array));
    Abbv->Add(BitCodeAbbrevOp(BitCodeAbbrevOp::Char6));
    if (Stream.EmitBlockInfoAbbrev(bitc::VALUE_SYMTAB_BLOCK_ID, Abbv) !=
        VST_BBENTRY_6_ABBREV)
      llvm_unreachable("Unexpected abbrev ordering!");
  }



  { // SETTYPE abbrev for CONSTANTS_BLOCK.
    BitCodeAbbrev *Abbv = new BitCodeAbbrev();
    Abbv->Add(BitCodeAbbrevOp(bitc::CST_CODE_SETTYPE));
    Abbv->Add(BitCodeAbbrevOp(BitCodeAbbrevOp::Fixed,
                              VE.computeBitsRequiredForTypeIndicies()));
    if (Stream.EmitBlockInfoAbbrev(bitc::CONSTANTS_BLOCK_ID, Abbv) !=
        CONSTANTS_SETTYPE_ABBREV)
      llvm_unreachable("Unexpected abbrev ordering!");
  }

  { // INTEGER abbrev for CONSTANTS_BLOCK.
    BitCodeAbbrev *Abbv = new BitCodeAbbrev();
    Abbv->Add(BitCodeAbbrevOp(bitc::CST_CODE_INTEGER));
    Abbv->Add(BitCodeAbbrevOp(BitCodeAbbrevOp::VBR, 8));
    if (Stream.EmitBlockInfoAbbrev(bitc::CONSTANTS_BLOCK_ID, Abbv) !=
        CONSTANTS_INTEGER_ABBREV)
      llvm_unreachable("Unexpected abbrev ordering!");
  }

  { // CE_CAST abbrev for CONSTANTS_BLOCK.
    BitCodeAbbrev *Abbv = new BitCodeAbbrev();
    Abbv->Add(BitCodeAbbrevOp(bitc::CST_CODE_CE_CAST));
    Abbv->Add(BitCodeAbbrevOp(BitCodeAbbrevOp::Fixed, 4));  // cast opc
    Abbv->Add(BitCodeAbbrevOp(BitCodeAbbrevOp::Fixed,       // typeid
                              VE.computeBitsRequiredForTypeIndicies()));
    Abbv->Add(BitCodeAbbrevOp(BitCodeAbbrevOp::VBR, 8));    // value id

    if (Stream.EmitBlockInfoAbbrev(bitc::CONSTANTS_BLOCK_ID, Abbv) !=
        CONSTANTS_CE_CAST_Abbrev)
      llvm_unreachable("Unexpected abbrev ordering!");
  }
  { // NULL abbrev for CONSTANTS_BLOCK.
    BitCodeAbbrev *Abbv = new BitCodeAbbrev();
    Abbv->Add(BitCodeAbbrevOp(bitc::CST_CODE_NULL));
    if (Stream.EmitBlockInfoAbbrev(bitc::CONSTANTS_BLOCK_ID, Abbv) !=
        CONSTANTS_NULL_Abbrev)
      llvm_unreachable("Unexpected abbrev ordering!");
  }

  // FIXME: This should only use space for first class types!

  { // INST_LOAD abbrev for FUNCTION_BLOCK.
    BitCodeAbbrev *Abbv = new BitCodeAbbrev();
    Abbv->Add(BitCodeAbbrevOp(bitc::FUNC_CODE_INST_LOAD));
    Abbv->Add(BitCodeAbbrevOp(BitCodeAbbrevOp::VBR, 6)); // Ptr
    Abbv->Add(BitCodeAbbrevOp(BitCodeAbbrevOp::Fixed,    // dest ty
                              VE.computeBitsRequiredForTypeIndicies()));
    Abbv->Add(BitCodeAbbrevOp(BitCodeAbbrevOp::VBR, 4)); // Align
    Abbv->Add(BitCodeAbbrevOp(BitCodeAbbrevOp::Fixed, 1)); // volatile
    if (Stream.EmitBlockInfoAbbrev(bitc::FUNCTION_BLOCK_ID, Abbv) !=
        FUNCTION_INST_LOAD_ABBREV)
      llvm_unreachable("Unexpected abbrev ordering!");
  }
  { // INST_BINOP abbrev for FUNCTION_BLOCK.
    BitCodeAbbrev *Abbv = new BitCodeAbbrev();
    Abbv->Add(BitCodeAbbrevOp(bitc::FUNC_CODE_INST_BINOP));
    Abbv->Add(BitCodeAbbrevOp(BitCodeAbbrevOp::VBR, 6)); // LHS
    Abbv->Add(BitCodeAbbrevOp(BitCodeAbbrevOp::VBR, 6)); // RHS
    Abbv->Add(BitCodeAbbrevOp(BitCodeAbbrevOp::Fixed, 4)); // opc
    if (Stream.EmitBlockInfoAbbrev(bitc::FUNCTION_BLOCK_ID, Abbv) !=
        FUNCTION_INST_BINOP_ABBREV)
      llvm_unreachable("Unexpected abbrev ordering!");
  }
  { // INST_BINOP_FLAGS abbrev for FUNCTION_BLOCK.
    BitCodeAbbrev *Abbv = new BitCodeAbbrev();
    Abbv->Add(BitCodeAbbrevOp(bitc::FUNC_CODE_INST_BINOP));
    Abbv->Add(BitCodeAbbrevOp(BitCodeAbbrevOp::VBR, 6)); // LHS
    Abbv->Add(BitCodeAbbrevOp(BitCodeAbbrevOp::VBR, 6)); // RHS
    Abbv->Add(BitCodeAbbrevOp(BitCodeAbbrevOp::Fixed, 4)); // opc
    Abbv->Add(BitCodeAbbrevOp(BitCodeAbbrevOp::Fixed, 7)); // flags
    if (Stream.EmitBlockInfoAbbrev(bitc::FUNCTION_BLOCK_ID, Abbv) !=
        FUNCTION_INST_BINOP_FLAGS_ABBREV)
      llvm_unreachable("Unexpected abbrev ordering!");
  }
  { // INST_CAST abbrev for FUNCTION_BLOCK.
    BitCodeAbbrev *Abbv = new BitCodeAbbrev();
    Abbv->Add(BitCodeAbbrevOp(bitc::FUNC_CODE_INST_CAST));
    Abbv->Add(BitCodeAbbrevOp(BitCodeAbbrevOp::VBR, 6));    // OpVal
    Abbv->Add(BitCodeAbbrevOp(BitCodeAbbrevOp::Fixed,       // dest ty
                              VE.computeBitsRequiredForTypeIndicies()));
    Abbv->Add(BitCodeAbbrevOp(BitCodeAbbrevOp::Fixed, 4));  // opc
    if (Stream.EmitBlockInfoAbbrev(bitc::FUNCTION_BLOCK_ID, Abbv) !=
        FUNCTION_INST_CAST_ABBREV)
      llvm_unreachable("Unexpected abbrev ordering!");
  }

  { // INST_RET abbrev for FUNCTION_BLOCK.
    BitCodeAbbrev *Abbv = new BitCodeAbbrev();
    Abbv->Add(BitCodeAbbrevOp(bitc::FUNC_CODE_INST_RET));
    if (Stream.EmitBlockInfoAbbrev(bitc::FUNCTION_BLOCK_ID, Abbv) !=
        FUNCTION_INST_RET_VOID_ABBREV)
      llvm_unreachable("Unexpected abbrev ordering!");
  }
  { // INST_RET abbrev for FUNCTION_BLOCK.
    BitCodeAbbrev *Abbv = new BitCodeAbbrev();
    Abbv->Add(BitCodeAbbrevOp(bitc::FUNC_CODE_INST_RET));
    Abbv->Add(BitCodeAbbrevOp(BitCodeAbbrevOp::VBR, 6)); // ValID
    if (Stream.EmitBlockInfoAbbrev(bitc::FUNCTION_BLOCK_ID, Abbv) !=
        FUNCTION_INST_RET_VAL_ABBREV)
      llvm_unreachable("Unexpected abbrev ordering!");
  }
  { // INST_UNREACHABLE abbrev for FUNCTION_BLOCK.
    BitCodeAbbrev *Abbv = new BitCodeAbbrev();
    Abbv->Add(BitCodeAbbrevOp(bitc::FUNC_CODE_INST_UNREACHABLE));
    if (Stream.EmitBlockInfoAbbrev(bitc::FUNCTION_BLOCK_ID, Abbv) !=
        FUNCTION_INST_UNREACHABLE_ABBREV)
      llvm_unreachable("Unexpected abbrev ordering!");
  }
  {
    BitCodeAbbrev *Abbv = new BitCodeAbbrev();
    Abbv->Add(BitCodeAbbrevOp(bitc::FUNC_CODE_INST_GEP));
    Abbv->Add(BitCodeAbbrevOp(BitCodeAbbrevOp::Fixed, 1));
    Abbv->Add(BitCodeAbbrevOp(BitCodeAbbrevOp::Fixed, // dest ty
                              Log2_32_Ceil(VE.getTypes().size() + 1)));
    Abbv->Add(BitCodeAbbrevOp(BitCodeAbbrevOp::Array));
    Abbv->Add(BitCodeAbbrevOp(BitCodeAbbrevOp::VBR, 6));
    if (Stream.EmitBlockInfoAbbrev(bitc::FUNCTION_BLOCK_ID, Abbv) !=
        FUNCTION_INST_GEP_ABBREV)
      llvm_unreachable("Unexpected abbrev ordering!");
  }

  Stream.ExitBlock();
}

/// Write the module path strings, currently only used when generating
/// a combined index file.
void IndexBitcodeWriter::writeModStrings() {
  Stream.EnterSubblock(bitc::MODULE_STRTAB_BLOCK_ID, 3);

  // TODO: See which abbrev sizes we actually need to emit

  // 8-bit fixed-width MST_ENTRY strings.
  BitCodeAbbrev *Abbv = new BitCodeAbbrev();
  Abbv->Add(BitCodeAbbrevOp(bitc::MST_CODE_ENTRY));
  Abbv->Add(BitCodeAbbrevOp(BitCodeAbbrevOp::VBR, 8));
  Abbv->Add(BitCodeAbbrevOp(BitCodeAbbrevOp::Array));
  Abbv->Add(BitCodeAbbrevOp(BitCodeAbbrevOp::Fixed, 8));
  unsigned Abbrev8Bit = Stream.EmitAbbrev(Abbv);

  // 7-bit fixed width MST_ENTRY strings.
  Abbv = new BitCodeAbbrev();
  Abbv->Add(BitCodeAbbrevOp(bitc::MST_CODE_ENTRY));
  Abbv->Add(BitCodeAbbrevOp(BitCodeAbbrevOp::VBR, 8));
  Abbv->Add(BitCodeAbbrevOp(BitCodeAbbrevOp::Array));
  Abbv->Add(BitCodeAbbrevOp(BitCodeAbbrevOp::Fixed, 7));
  unsigned Abbrev7Bit = Stream.EmitAbbrev(Abbv);

  // 6-bit char6 MST_ENTRY strings.
  Abbv = new BitCodeAbbrev();
  Abbv->Add(BitCodeAbbrevOp(bitc::MST_CODE_ENTRY));
  Abbv->Add(BitCodeAbbrevOp(BitCodeAbbrevOp::VBR, 8));
  Abbv->Add(BitCodeAbbrevOp(BitCodeAbbrevOp::Array));
  Abbv->Add(BitCodeAbbrevOp(BitCodeAbbrevOp::Char6));
  unsigned Abbrev6Bit = Stream.EmitAbbrev(Abbv);

  // Module Hash, 160 bits SHA1. Optionally, emitted after each MST_CODE_ENTRY.
  Abbv = new BitCodeAbbrev();
  Abbv->Add(BitCodeAbbrevOp(bitc::MST_CODE_HASH));
  Abbv->Add(BitCodeAbbrevOp(BitCodeAbbrevOp::Fixed, 32));
  Abbv->Add(BitCodeAbbrevOp(BitCodeAbbrevOp::Fixed, 32));
  Abbv->Add(BitCodeAbbrevOp(BitCodeAbbrevOp::Fixed, 32));
  Abbv->Add(BitCodeAbbrevOp(BitCodeAbbrevOp::Fixed, 32));
  Abbv->Add(BitCodeAbbrevOp(BitCodeAbbrevOp::Fixed, 32));
  unsigned AbbrevHash = Stream.EmitAbbrev(Abbv);

  SmallVector<unsigned, 64> Vals;
  for (const auto &MPSE : Index.modulePaths()) {
    StringEncoding Bits =
        getStringEncoding(MPSE.getKey().data(), MPSE.getKey().size());
    unsigned AbbrevToUse = Abbrev8Bit;
    if (Bits == SE_Char6)
      AbbrevToUse = Abbrev6Bit;
    else if (Bits == SE_Fixed7)
      AbbrevToUse = Abbrev7Bit;

    Vals.push_back(MPSE.getValue().first);

    for (const auto P : MPSE.getKey())
      Vals.push_back((unsigned char)P);

    // Emit the finished record.
    Stream.EmitRecord(bitc::MST_CODE_ENTRY, Vals, AbbrevToUse);

    Vals.clear();
    // Emit an optional hash for the module now
    auto &Hash = MPSE.getValue().second;
    bool AllZero = true; // Detect if the hash is empty, and do not generate it
    for (auto Val : Hash) {
      if (Val)
        AllZero = false;
      Vals.push_back(Val);
    }
    if (!AllZero) {
      // Emit the hash record.
      Stream.EmitRecord(bitc::MST_CODE_HASH, Vals, AbbrevHash);
    }

    Vals.clear();
  }
  Stream.ExitBlock();
}

// Helper to emit a single function summary record.
void ModuleBitcodeWriter::writePerModuleFunctionSummaryRecord(
    SmallVector<uint64_t, 64> &NameVals, GlobalValueSummary *Summary,
    unsigned ValueID, unsigned FSCallsAbbrev, unsigned FSCallsProfileAbbrev,
    const Function &F) {
  NameVals.push_back(ValueID);

  FunctionSummary *FS = cast<FunctionSummary>(Summary);
  NameVals.push_back(getEncodedGVSummaryFlags(FS->flags()));
  NameVals.push_back(FS->instCount());
  NameVals.push_back(FS->refs().size());

  for (auto &RI : FS->refs())
    NameVals.push_back(VE.getValueID(RI.getValue()));

  bool HasProfileData = F.getEntryCount().hasValue();
  for (auto &ECI : FS->calls()) {
    NameVals.push_back(VE.getValueID(ECI.first.getValue()));
    assert(ECI.second.CallsiteCount > 0 && "Expected at least one callsite");
    NameVals.push_back(ECI.second.CallsiteCount);
    if (HasProfileData)
      NameVals.push_back(ECI.second.ProfileCount);
  }

  unsigned FSAbbrev = (HasProfileData ? FSCallsProfileAbbrev : FSCallsAbbrev);
  unsigned Code =
      (HasProfileData ? bitc::FS_PERMODULE_PROFILE : bitc::FS_PERMODULE);

  // Emit the finished record.
  Stream.EmitRecord(Code, NameVals, FSAbbrev);
  NameVals.clear();
}

// Collect the global value references in the given variable's initializer,
// and emit them in a summary record.
void ModuleBitcodeWriter::writeModuleLevelReferences(
    const GlobalVariable &V, SmallVector<uint64_t, 64> &NameVals,
    unsigned FSModRefsAbbrev) {
  // Only interested in recording variable defs in the summary.
  if (V.isDeclaration())
    return;
  NameVals.push_back(VE.getValueID(&V));
  NameVals.push_back(getEncodedGVSummaryFlags(V));
  auto *Summary = Index->getGlobalValueSummary(V);
  GlobalVarSummary *VS = cast<GlobalVarSummary>(Summary);
  for (auto Ref : VS->refs())
    NameVals.push_back(VE.getValueID(Ref.getValue()));
  Stream.EmitRecord(bitc::FS_PERMODULE_GLOBALVAR_INIT_REFS, NameVals,
                    FSModRefsAbbrev);
  NameVals.clear();
}

// Current version for the summary.
// This is bumped whenever we introduce changes in the way some record are
// interpreted, like flags for instance.
static const uint64_t INDEX_VERSION = 1;

/// Emit the per-module summary section alongside the rest of
/// the module's bitcode.
void ModuleBitcodeWriter::writePerModuleGlobalValueSummary() {
  if (M.empty())
    return;

  if (Index->begin() == Index->end())
    return;

  Stream.EnterSubblock(bitc::GLOBALVAL_SUMMARY_BLOCK_ID, 4);

  Stream.EmitRecord(bitc::FS_VERSION, ArrayRef<uint64_t>{INDEX_VERSION});

  // Abbrev for FS_PERMODULE.
  BitCodeAbbrev *Abbv = new BitCodeAbbrev();
  Abbv->Add(BitCodeAbbrevOp(bitc::FS_PERMODULE));
  Abbv->Add(BitCodeAbbrevOp(BitCodeAbbrevOp::VBR, 8));   // valueid
  Abbv->Add(BitCodeAbbrevOp(BitCodeAbbrevOp::VBR, 6));   // flags
  Abbv->Add(BitCodeAbbrevOp(BitCodeAbbrevOp::VBR, 8));   // instcount
  Abbv->Add(BitCodeAbbrevOp(BitCodeAbbrevOp::VBR, 4));   // numrefs
  // numrefs x valueid, n x (valueid, callsitecount)
  Abbv->Add(BitCodeAbbrevOp(BitCodeAbbrevOp::Array));
  Abbv->Add(BitCodeAbbrevOp(BitCodeAbbrevOp::VBR, 8));
  unsigned FSCallsAbbrev = Stream.EmitAbbrev(Abbv);

  // Abbrev for FS_PERMODULE_PROFILE.
  Abbv = new BitCodeAbbrev();
  Abbv->Add(BitCodeAbbrevOp(bitc::FS_PERMODULE_PROFILE));
  Abbv->Add(BitCodeAbbrevOp(BitCodeAbbrevOp::VBR, 8));   // valueid
  Abbv->Add(BitCodeAbbrevOp(BitCodeAbbrevOp::VBR, 6));   // flags
  Abbv->Add(BitCodeAbbrevOp(BitCodeAbbrevOp::VBR, 8));   // instcount
  Abbv->Add(BitCodeAbbrevOp(BitCodeAbbrevOp::VBR, 4));   // numrefs
  // numrefs x valueid, n x (valueid, callsitecount, profilecount)
  Abbv->Add(BitCodeAbbrevOp(BitCodeAbbrevOp::Array));
  Abbv->Add(BitCodeAbbrevOp(BitCodeAbbrevOp::VBR, 8));
  unsigned FSCallsProfileAbbrev = Stream.EmitAbbrev(Abbv);

  // Abbrev for FS_PERMODULE_GLOBALVAR_INIT_REFS.
  Abbv = new BitCodeAbbrev();
  Abbv->Add(BitCodeAbbrevOp(bitc::FS_PERMODULE_GLOBALVAR_INIT_REFS));
  Abbv->Add(BitCodeAbbrevOp(BitCodeAbbrevOp::VBR, 8)); // valueid
  Abbv->Add(BitCodeAbbrevOp(BitCodeAbbrevOp::VBR, 6)); // flags
  Abbv->Add(BitCodeAbbrevOp(BitCodeAbbrevOp::Array));  // valueids
  Abbv->Add(BitCodeAbbrevOp(BitCodeAbbrevOp::VBR, 8));
  unsigned FSModRefsAbbrev = Stream.EmitAbbrev(Abbv);

  // Abbrev for FS_ALIAS.
  Abbv = new BitCodeAbbrev();
  Abbv->Add(BitCodeAbbrevOp(bitc::FS_ALIAS));
  Abbv->Add(BitCodeAbbrevOp(BitCodeAbbrevOp::VBR, 8));   // valueid
<<<<<<< HEAD
  Abbv->Add(BitCodeAbbrevOp(BitCodeAbbrevOp::Fixed, 5)); // linkage
=======
  Abbv->Add(BitCodeAbbrevOp(BitCodeAbbrevOp::VBR, 6));   // flags
>>>>>>> 5c190d05
  Abbv->Add(BitCodeAbbrevOp(BitCodeAbbrevOp::VBR, 8));   // valueid
  unsigned FSAliasAbbrev = Stream.EmitAbbrev(Abbv);

  SmallVector<uint64_t, 64> NameVals;
  // Iterate over the list of functions instead of the Index to
  // ensure the ordering is stable.
  for (const Function &F : M) {
    if (F.isDeclaration())
      continue;
    // Summary emission does not support anonymous functions, they have to
    // renamed using the anonymous function renaming pass.
    if (!F.hasName())
      report_fatal_error("Unexpected anonymous function when writing summary");

    auto *Summary = Index->getGlobalValueSummary(F);
    writePerModuleFunctionSummaryRecord(
        NameVals, Summary,
        VE.getValueID(M.getValueSymbolTable().lookup(F.getName())),
        FSCallsAbbrev, FSCallsProfileAbbrev, F);
  }

  // Capture references from GlobalVariable initializers, which are outside
  // of a function scope.
  for (const GlobalVariable &G : M.globals())
    writeModuleLevelReferences(G, NameVals, FSModRefsAbbrev);

  for (const GlobalAlias &A : M.aliases()) {
    auto *Aliasee = A.getBaseObject();
    if (!Aliasee->hasName())
      // Nameless function don't have an entry in the summary, skip it.
      continue;
    auto AliasId = VE.getValueID(&A);
    auto AliaseeId = VE.getValueID(Aliasee);
    NameVals.push_back(AliasId);
    NameVals.push_back(getEncodedGVSummaryFlags(A));
    NameVals.push_back(AliaseeId);
    Stream.EmitRecord(bitc::FS_ALIAS, NameVals, FSAliasAbbrev);
    NameVals.clear();
  }

  for (const GlobalAlias &A : M->aliases()) {
    auto *Aliasee = A.getBaseObject();
    if (!Aliasee->hasName())
      // Nameless function don't have an entry in the summary, skip it.
      continue;
    auto AliasId = VE.getValueID(&A);
    auto AliaseeId = VE.getValueID(Aliasee);
    NameVals.push_back(AliasId);
    NameVals.push_back(getEncodedLinkage(A.getLinkage()));
    NameVals.push_back(AliaseeId);
    Stream.EmitRecord(bitc::FS_ALIAS, NameVals, FSAliasAbbrev);
    NameVals.clear();
  }

  Stream.ExitBlock();
}

/// Emit the combined summary section into the combined index file.
void IndexBitcodeWriter::writeCombinedGlobalValueSummary() {
  Stream.EnterSubblock(bitc::GLOBALVAL_SUMMARY_BLOCK_ID, 3);
  Stream.EmitRecord(bitc::FS_VERSION, ArrayRef<uint64_t>{INDEX_VERSION});

  // Abbrev for FS_COMBINED.
  BitCodeAbbrev *Abbv = new BitCodeAbbrev();
  Abbv->Add(BitCodeAbbrevOp(bitc::FS_COMBINED));
  Abbv->Add(BitCodeAbbrevOp(BitCodeAbbrevOp::VBR, 8));   // valueid
  Abbv->Add(BitCodeAbbrevOp(BitCodeAbbrevOp::VBR, 8));   // modid
  Abbv->Add(BitCodeAbbrevOp(BitCodeAbbrevOp::VBR, 6));   // flags
  Abbv->Add(BitCodeAbbrevOp(BitCodeAbbrevOp::VBR, 8));   // instcount
  Abbv->Add(BitCodeAbbrevOp(BitCodeAbbrevOp::VBR, 4));   // numrefs
  // numrefs x valueid, n x (valueid, callsitecount)
  Abbv->Add(BitCodeAbbrevOp(BitCodeAbbrevOp::Array));
  Abbv->Add(BitCodeAbbrevOp(BitCodeAbbrevOp::VBR, 8));
  unsigned FSCallsAbbrev = Stream.EmitAbbrev(Abbv);

  // Abbrev for FS_COMBINED_PROFILE.
  Abbv = new BitCodeAbbrev();
  Abbv->Add(BitCodeAbbrevOp(bitc::FS_COMBINED_PROFILE));
  Abbv->Add(BitCodeAbbrevOp(BitCodeAbbrevOp::VBR, 8));   // valueid
  Abbv->Add(BitCodeAbbrevOp(BitCodeAbbrevOp::VBR, 8));   // modid
  Abbv->Add(BitCodeAbbrevOp(BitCodeAbbrevOp::VBR, 6));   // flags
  Abbv->Add(BitCodeAbbrevOp(BitCodeAbbrevOp::VBR, 8));   // instcount
  Abbv->Add(BitCodeAbbrevOp(BitCodeAbbrevOp::VBR, 4));   // numrefs
  // numrefs x valueid, n x (valueid, callsitecount, profilecount)
  Abbv->Add(BitCodeAbbrevOp(BitCodeAbbrevOp::Array));
  Abbv->Add(BitCodeAbbrevOp(BitCodeAbbrevOp::VBR, 8));
  unsigned FSCallsProfileAbbrev = Stream.EmitAbbrev(Abbv);

  // Abbrev for FS_COMBINED_GLOBALVAR_INIT_REFS.
  Abbv = new BitCodeAbbrev();
  Abbv->Add(BitCodeAbbrevOp(bitc::FS_COMBINED_GLOBALVAR_INIT_REFS));
  Abbv->Add(BitCodeAbbrevOp(BitCodeAbbrevOp::VBR, 8));   // valueid
  Abbv->Add(BitCodeAbbrevOp(BitCodeAbbrevOp::VBR, 8));   // modid
  Abbv->Add(BitCodeAbbrevOp(BitCodeAbbrevOp::VBR, 6));   // flags
  Abbv->Add(BitCodeAbbrevOp(BitCodeAbbrevOp::Array));    // valueids
  Abbv->Add(BitCodeAbbrevOp(BitCodeAbbrevOp::VBR, 8));
  unsigned FSModRefsAbbrev = Stream.EmitAbbrev(Abbv);

  // Abbrev for FS_COMBINED_ALIAS.
  Abbv = new BitCodeAbbrev();
  Abbv->Add(BitCodeAbbrevOp(bitc::FS_COMBINED_ALIAS));
<<<<<<< HEAD
  Abbv->Add(BitCodeAbbrevOp(BitCodeAbbrevOp::VBR, 8));   // modid
  Abbv->Add(BitCodeAbbrevOp(BitCodeAbbrevOp::Fixed, 5)); // linkage
  Abbv->Add(BitCodeAbbrevOp(BitCodeAbbrevOp::VBR, 8));   // offset
  unsigned FSAliasAbbrev = Stream.EmitAbbrev(Abbv);

  // The aliases are emitted as a post-pass, and will point to the summary
  // offset id of the aliasee. For this purpose we need to be able to get back
  // from the summary to the offset
  SmallVector<GlobalValueInfo *, 64> Aliases;
  DenseMap<const GlobalValueSummary *, uint64_t> SummaryToOffsetMap;
=======
  Abbv->Add(BitCodeAbbrevOp(BitCodeAbbrevOp::VBR, 8));   // valueid
  Abbv->Add(BitCodeAbbrevOp(BitCodeAbbrevOp::VBR, 8));   // modid
  Abbv->Add(BitCodeAbbrevOp(BitCodeAbbrevOp::VBR, 6));   // flags
  Abbv->Add(BitCodeAbbrevOp(BitCodeAbbrevOp::VBR, 8));   // valueid
  unsigned FSAliasAbbrev = Stream.EmitAbbrev(Abbv);

  // The aliases are emitted as a post-pass, and will point to the value
  // id of the aliasee. Save them in a vector for post-processing.
  SmallVector<AliasSummary *, 64> Aliases;

  // Save the value id for each summary for alias emission.
  DenseMap<const GlobalValueSummary *, unsigned> SummaryToValueIdMap;
>>>>>>> 5c190d05

  SmallVector<uint64_t, 64> NameVals;

  // For local linkage, we also emit the original name separately
  // immediately after the record.
  auto MaybeEmitOriginalName = [&](GlobalValueSummary &S) {
    if (!GlobalValue::isLocalLinkage(S.linkage()))
      return;
    NameVals.push_back(S.getOriginalName());
    Stream.EmitRecord(bitc::FS_COMBINED_ORIGINAL_NAME, NameVals);
    NameVals.clear();
  };

  for (const auto &GSI : Index) {
    for (auto &SI : GSI.second) {
      GlobalValueSummary *S = SI.get();
      assert(S);
      if (isa<AliasSummary>(S)) {
        // Will process aliases as a post-pass because the reader wants all
        // global to be loaded first.
        Aliases.push_back(FI.get());
        continue;
      }

      assert(hasValueId(GSI.first));
      unsigned ValueId = getValueId(GSI.first);
      SummaryToValueIdMap[S] = ValueId;

      if (auto *AS = dyn_cast<AliasSummary>(S)) {
        // Will process aliases as a post-pass because the reader wants all
        // global to be loaded first.
        Aliases.push_back(AS);
        continue;
      }

      if (auto *VS = dyn_cast<GlobalVarSummary>(S)) {
        NameVals.push_back(ValueId);
        NameVals.push_back(Index.getModuleId(VS->modulePath()));
        NameVals.push_back(getEncodedGVSummaryFlags(VS->flags()));
        for (auto &RI : VS->refs()) {
          NameVals.push_back(getValueId(RI.getGUID()));
        }

<<<<<<< HEAD
        // Record the starting offset of this summary entry for use
        // in the VST entry. Add the current code size since the
        // reader will invoke readRecord after the abbrev id read.
        FI->setBitcodeIndex(Stream.GetCurrentBitNo() +
                            Stream.GetAbbrevIDWidth());
        // Store temporarily the offset in the map for a possible alias.
        SummaryToOffsetMap[S] = FI->bitcodeIndex();

=======
>>>>>>> 5c190d05
        // Emit the finished record.
        Stream.EmitRecord(bitc::FS_COMBINED_GLOBALVAR_INIT_REFS, NameVals,
                          FSModRefsAbbrev);
        NameVals.clear();
        MaybeEmitOriginalName(*S);
        continue;
      }

      auto *FS = cast<FunctionSummary>(S);
      NameVals.push_back(ValueId);
      NameVals.push_back(Index.getModuleId(FS->modulePath()));
      NameVals.push_back(getEncodedGVSummaryFlags(FS->flags()));
      NameVals.push_back(FS->instCount());
      NameVals.push_back(FS->refs().size());

      for (auto &RI : FS->refs()) {
        NameVals.push_back(getValueId(RI.getGUID()));
      }

      bool HasProfileData = false;
      for (auto &EI : FS->calls()) {
        HasProfileData |= EI.second.ProfileCount != 0;
        if (HasProfileData)
          break;
      }

      for (auto &EI : FS->calls()) {
        // If this GUID doesn't have a value id, it doesn't have a function
        // summary and we don't need to record any calls to it.
        if (!hasValueId(EI.first.getGUID()))
          continue;
        NameVals.push_back(getValueId(EI.first.getGUID()));
        assert(EI.second.CallsiteCount > 0 && "Expected at least one callsite");
        NameVals.push_back(EI.second.CallsiteCount);
        if (HasProfileData)
          NameVals.push_back(EI.second.ProfileCount);
      }

<<<<<<< HEAD
      // Record the starting offset of this summary entry for use
      // in the VST entry. Add the current code size since the
      // reader will invoke readRecord after the abbrev id read.
      FI->setBitcodeIndex(Stream.GetCurrentBitNo() + Stream.GetAbbrevIDWidth());
      // Store temporarily the offset in the map for a possible alias.
      SummaryToOffsetMap[S] = FI->bitcodeIndex();

=======
>>>>>>> 5c190d05
      unsigned FSAbbrev =
          (HasProfileData ? FSCallsProfileAbbrev : FSCallsAbbrev);
      unsigned Code =
          (HasProfileData ? bitc::FS_COMBINED_PROFILE : bitc::FS_COMBINED);

      // Emit the finished record.
      Stream.EmitRecord(Code, NameVals, FSAbbrev);
      NameVals.clear();
      MaybeEmitOriginalName(*S);
    }
  }

<<<<<<< HEAD
  for (auto GVI : Aliases) {
    AliasSummary *AS = cast<AliasSummary>(GVI->summary());
    NameVals.push_back(Index.getModuleId(AS->modulePath()));
    NameVals.push_back(getEncodedLinkage(AS->linkage()));
    auto AliaseeOffset = SummaryToOffsetMap[&AS->getAliasee()];
    assert(AliaseeOffset);
    NameVals.push_back(AliaseeOffset);

    // Record the starting offset of this summary entry for use
    // in the VST entry. Add the current code size since the
    // reader will invoke readRecord after the abbrev id read.
    GVI->setBitcodeIndex(Stream.GetCurrentBitNo() + Stream.GetAbbrevIDWidth());
=======
  for (auto *AS : Aliases) {
    auto AliasValueId = SummaryToValueIdMap[AS];
    assert(AliasValueId);
    NameVals.push_back(AliasValueId);
    NameVals.push_back(Index.getModuleId(AS->modulePath()));
    NameVals.push_back(getEncodedGVSummaryFlags(AS->flags()));
    auto AliaseeValueId = SummaryToValueIdMap[&AS->getAliasee()];
    assert(AliaseeValueId);
    NameVals.push_back(AliaseeValueId);
>>>>>>> 5c190d05

    // Emit the finished record.
    Stream.EmitRecord(bitc::FS_COMBINED_ALIAS, NameVals, FSAliasAbbrev);
    NameVals.clear();
<<<<<<< HEAD
=======
    MaybeEmitOriginalName(*AS);
>>>>>>> 5c190d05
  }

  Stream.ExitBlock();
}

void ModuleBitcodeWriter::writeIdentificationBlock() {
  Stream.EnterSubblock(bitc::IDENTIFICATION_BLOCK_ID, 5);

  // Write the "user readable" string identifying the bitcode producer
  BitCodeAbbrev *Abbv = new BitCodeAbbrev();
  Abbv->Add(BitCodeAbbrevOp(bitc::IDENTIFICATION_CODE_STRING));
  Abbv->Add(BitCodeAbbrevOp(BitCodeAbbrevOp::Array));
  Abbv->Add(BitCodeAbbrevOp(BitCodeAbbrevOp::Char6));
  auto StringAbbrev = Stream.EmitAbbrev(Abbv);
  writeStringRecord(bitc::IDENTIFICATION_CODE_STRING,
                    "LLVM" LLVM_VERSION_STRING, StringAbbrev);

  // Write the epoch version
  Abbv = new BitCodeAbbrev();
  Abbv->Add(BitCodeAbbrevOp(bitc::IDENTIFICATION_CODE_EPOCH));
  Abbv->Add(BitCodeAbbrevOp(BitCodeAbbrevOp::VBR, 6));
  auto EpochAbbrev = Stream.EmitAbbrev(Abbv);
  SmallVector<unsigned, 1> Vals = {bitc::BITCODE_CURRENT_EPOCH};
  Stream.EmitRecord(bitc::IDENTIFICATION_CODE_EPOCH, Vals, EpochAbbrev);
  Stream.ExitBlock();
}

void ModuleBitcodeWriter::writeModuleHash(size_t BlockStartPos) {
  // Emit the module's hash.
  // MODULE_CODE_HASH: [5*i32]
  SHA1 Hasher;
  Hasher.update(ArrayRef<uint8_t>((const uint8_t *)&(Buffer)[BlockStartPos],
                                  Buffer.size() - BlockStartPos));
  auto Hash = Hasher.result();
  SmallVector<uint64_t, 20> Vals;
  auto LShift = [&](unsigned char Val, unsigned Amount)
                    -> uint64_t { return ((uint64_t)Val) << Amount; };
  for (int Pos = 0; Pos < 20; Pos += 4) {
    uint32_t SubHash = LShift(Hash[Pos + 0], 24);
    SubHash |= LShift(Hash[Pos + 1], 16) | LShift(Hash[Pos + 2], 8) |
               (unsigned)(unsigned char)Hash[Pos + 3];
    Vals.push_back(SubHash);
  }

  // Emit the finished record.
  Stream.EmitRecord(bitc::MODULE_CODE_HASH, Vals);
}

void BitcodeWriter::write() {
  // Emit the file header first.
  writeBitcodeHeader();

  writeBlocks();
}

void ModuleBitcodeWriter::writeBlocks() {
  writeIdentificationBlock();
  writeModule();
}

void IndexBitcodeWriter::writeBlocks() {
  // Index contains only a single outer (module) block.
  writeIndex();
}

void ModuleBitcodeWriter::writeModule() {
  Stream.EnterSubblock(bitc::MODULE_BLOCK_ID, 3);
  size_t BlockStartPos = Buffer.size();

  SmallVector<unsigned, 1> Vals;
  unsigned CurVersion = 1;
  Vals.push_back(CurVersion);
  Stream.EmitRecord(bitc::MODULE_CODE_VERSION, Vals);

  // Emit blockinfo, which defines the standard abbreviations etc.
  writeBlockInfo();

  // Emit information about attribute groups.
  writeAttributeGroupTable();

  // Emit information about parameter attributes.
  writeAttributeTable();

  // Emit information describing all of the types in the module.
  writeTypeTable();

  writeComdats();

  // Emit top-level description of module, including target triple, inline asm,
  // descriptors for global variables, and function prototype info.
  writeModuleInfo();

  // Emit constants.
  writeModuleConstants();

  // Emit metadata.
  writeModuleMetadata();

  // Emit metadata.
  writeModuleMetadataStore();

  // Emit module-level use-lists.
  if (VE.shouldPreserveUseListOrder())
    writeUseListBlock(nullptr);

  writeOperandBundleTags();

  // Emit function bodies.
  DenseMap<const Function *, uint64_t> FunctionToBitcodeIndex;
  for (Module::const_iterator F = M.begin(), E = M.end(); F != E; ++F)
    if (!F->isDeclaration())
      writeFunction(*F, FunctionToBitcodeIndex);

  // Need to write after the above call to WriteFunction which populates
  // the summary information in the index.
  if (Index)
    writePerModuleGlobalValueSummary();

  writeValueSymbolTable(M.getValueSymbolTable(),
                        /* IsModuleLevel */ true, &FunctionToBitcodeIndex);

  if (GenerateHash) {
    writeModuleHash(BlockStartPos);
  }

  Stream.ExitBlock();
}

static void writeInt32ToBuffer(uint32_t Value, SmallVectorImpl<char> &Buffer,
                               uint32_t &Position) {
  support::endian::write32le(&Buffer[Position], Value);
  Position += 4;
}

/// If generating a bc file on darwin, we have to emit a
/// header and trailer to make it compatible with the system archiver.  To do
/// this we emit the following header, and then emit a trailer that pads the
/// file out to be a multiple of 16 bytes.
///
/// struct bc_header {
///   uint32_t Magic;         // 0x0B17C0DE
///   uint32_t Version;       // Version, currently always 0.
///   uint32_t BitcodeOffset; // Offset to traditional bitcode file.
///   uint32_t BitcodeSize;   // Size of traditional bitcode file.
///   uint32_t CPUType;       // CPU specifier.
///   ... potentially more later ...
/// };
static void emitDarwinBCHeaderAndTrailer(SmallVectorImpl<char> &Buffer,
                                         const Triple &TT) {
  unsigned CPUType = ~0U;

  // Match x86_64-*, i[3-9]86-*, powerpc-*, powerpc64-*, arm-*, thumb-*,
  // armv[0-9]-*, thumbv[0-9]-*, armv5te-*, or armv6t2-*. The CPUType is a magic
  // number from /usr/include/mach/machine.h.  It is ok to reproduce the
  // specific constants here because they are implicitly part of the Darwin ABI.
  enum {
    DARWIN_CPU_ARCH_ABI64      = 0x01000000,
    DARWIN_CPU_TYPE_X86        = 7,
    DARWIN_CPU_TYPE_ARM        = 12,
    DARWIN_CPU_TYPE_POWERPC    = 18
  };

  Triple::ArchType Arch = TT.getArch();
  if (Arch == Triple::x86_64)
    CPUType = DARWIN_CPU_TYPE_X86 | DARWIN_CPU_ARCH_ABI64;
  else if (Arch == Triple::x86)
    CPUType = DARWIN_CPU_TYPE_X86;
  else if (Arch == Triple::ppc)
    CPUType = DARWIN_CPU_TYPE_POWERPC;
  else if (Arch == Triple::ppc64)
    CPUType = DARWIN_CPU_TYPE_POWERPC | DARWIN_CPU_ARCH_ABI64;
  else if (Arch == Triple::arm || Arch == Triple::thumb)
    CPUType = DARWIN_CPU_TYPE_ARM;

  // Traditional Bitcode starts after header.
  assert(Buffer.size() >= BWH_HeaderSize &&
         "Expected header size to be reserved");
  unsigned BCOffset = BWH_HeaderSize;
  unsigned BCSize = Buffer.size() - BWH_HeaderSize;

  // Write the magic and version.
  unsigned Position = 0;
  writeInt32ToBuffer(0x0B17C0DE, Buffer, Position);
  writeInt32ToBuffer(0, Buffer, Position); // Version.
  writeInt32ToBuffer(BCOffset, Buffer, Position);
  writeInt32ToBuffer(BCSize, Buffer, Position);
  writeInt32ToBuffer(CPUType, Buffer, Position);

  // If the file is not a multiple of 16 bytes, insert dummy padding.
  while (Buffer.size() & 15)
    Buffer.push_back(0);
}

/// Helper to write the header common to all bitcode files.
void BitcodeWriter::writeBitcodeHeader() {
  // Emit the file header.
  Stream.Emit((unsigned)'B', 8);
  Stream.Emit((unsigned)'C', 8);
  Stream.Emit(0x0, 4);
  Stream.Emit(0xC, 4);
  Stream.Emit(0xE, 4);
  Stream.Emit(0xD, 4);
}

/// WriteBitcodeToFile - Write the specified module to the specified output
/// stream.
void llvm::WriteBitcodeToFile(const Module *M, raw_ostream &Out,
                              bool ShouldPreserveUseListOrder,
                              const ModuleSummaryIndex *Index,
                              bool GenerateHash) {
  SmallVector<char, 0> Buffer;
  Buffer.reserve(256*1024);

  // If this is darwin or another generic macho target, reserve space for the
  // header.
  Triple TT(M->getTargetTriple());
  if (TT.isOSDarwin() || TT.isOSBinFormatMachO())
    Buffer.insert(Buffer.begin(), BWH_HeaderSize, 0);

  // Emit the module into the buffer.
  ModuleBitcodeWriter ModuleWriter(M, Buffer, ShouldPreserveUseListOrder, Index,
                                   GenerateHash);
  ModuleWriter.write();

  if (TT.isOSDarwin() || TT.isOSBinFormatMachO())
    emitDarwinBCHeaderAndTrailer(Buffer, TT);

  // Write the generated bitstream to "Out".
  Out.write((char*)&Buffer.front(), Buffer.size());
}

void IndexBitcodeWriter::writeIndex() {
  Stream.EnterSubblock(bitc::MODULE_BLOCK_ID, 3);

  SmallVector<unsigned, 1> Vals;
  unsigned CurVersion = 1;
  Vals.push_back(CurVersion);
  Stream.EmitRecord(bitc::MODULE_CODE_VERSION, Vals);

  // If we have a VST, write the VSTOFFSET record placeholder.
  writeValueSymbolTableForwardDecl();

  // Write the module paths in the combined index.
  writeModStrings();

  // Write the summary combined index records.
  writeCombinedGlobalValueSummary();

  // Need a special VST writer for the combined index (we don't have a
  // real VST and real values when this is invoked).
  writeCombinedValueSymbolTable();

  Stream.ExitBlock();
}

// Write the specified module summary index to the given raw output stream,
// where it will be written in a new bitcode block. This is used when
// writing the combined index file for ThinLTO.
void llvm::WriteIndexToFile(const ModuleSummaryIndex &Index, raw_ostream &Out) {
  SmallVector<char, 0> Buffer;
  Buffer.reserve(256 * 1024);

  IndexBitcodeWriter IndexWriter(Buffer, Index);
  IndexWriter.write();

  Out.write((char *)&Buffer.front(), Buffer.size());
}<|MERGE_RESOLUTION|>--- conflicted
+++ resolved
@@ -3105,11 +3105,7 @@
   Abbv = new BitCodeAbbrev();
   Abbv->Add(BitCodeAbbrevOp(bitc::FS_ALIAS));
   Abbv->Add(BitCodeAbbrevOp(BitCodeAbbrevOp::VBR, 8));   // valueid
-<<<<<<< HEAD
-  Abbv->Add(BitCodeAbbrevOp(BitCodeAbbrevOp::Fixed, 5)); // linkage
-=======
   Abbv->Add(BitCodeAbbrevOp(BitCodeAbbrevOp::VBR, 6));   // flags
->>>>>>> 5c190d05
   Abbv->Add(BitCodeAbbrevOp(BitCodeAbbrevOp::VBR, 8));   // valueid
   unsigned FSAliasAbbrev = Stream.EmitAbbrev(Abbv);
 
@@ -3150,20 +3146,6 @@
     NameVals.clear();
   }
 
-  for (const GlobalAlias &A : M->aliases()) {
-    auto *Aliasee = A.getBaseObject();
-    if (!Aliasee->hasName())
-      // Nameless function don't have an entry in the summary, skip it.
-      continue;
-    auto AliasId = VE.getValueID(&A);
-    auto AliaseeId = VE.getValueID(Aliasee);
-    NameVals.push_back(AliasId);
-    NameVals.push_back(getEncodedLinkage(A.getLinkage()));
-    NameVals.push_back(AliaseeId);
-    Stream.EmitRecord(bitc::FS_ALIAS, NameVals, FSAliasAbbrev);
-    NameVals.clear();
-  }
-
   Stream.ExitBlock();
 }
 
@@ -3211,18 +3193,6 @@
   // Abbrev for FS_COMBINED_ALIAS.
   Abbv = new BitCodeAbbrev();
   Abbv->Add(BitCodeAbbrevOp(bitc::FS_COMBINED_ALIAS));
-<<<<<<< HEAD
-  Abbv->Add(BitCodeAbbrevOp(BitCodeAbbrevOp::VBR, 8));   // modid
-  Abbv->Add(BitCodeAbbrevOp(BitCodeAbbrevOp::Fixed, 5)); // linkage
-  Abbv->Add(BitCodeAbbrevOp(BitCodeAbbrevOp::VBR, 8));   // offset
-  unsigned FSAliasAbbrev = Stream.EmitAbbrev(Abbv);
-
-  // The aliases are emitted as a post-pass, and will point to the summary
-  // offset id of the aliasee. For this purpose we need to be able to get back
-  // from the summary to the offset
-  SmallVector<GlobalValueInfo *, 64> Aliases;
-  DenseMap<const GlobalValueSummary *, uint64_t> SummaryToOffsetMap;
-=======
   Abbv->Add(BitCodeAbbrevOp(BitCodeAbbrevOp::VBR, 8));   // valueid
   Abbv->Add(BitCodeAbbrevOp(BitCodeAbbrevOp::VBR, 8));   // modid
   Abbv->Add(BitCodeAbbrevOp(BitCodeAbbrevOp::VBR, 6));   // flags
@@ -3235,7 +3205,6 @@
 
   // Save the value id for each summary for alias emission.
   DenseMap<const GlobalValueSummary *, unsigned> SummaryToValueIdMap;
->>>>>>> 5c190d05
 
   SmallVector<uint64_t, 64> NameVals;
 
@@ -3253,12 +3222,6 @@
     for (auto &SI : GSI.second) {
       GlobalValueSummary *S = SI.get();
       assert(S);
-      if (isa<AliasSummary>(S)) {
-        // Will process aliases as a post-pass because the reader wants all
-        // global to be loaded first.
-        Aliases.push_back(FI.get());
-        continue;
-      }
 
       assert(hasValueId(GSI.first));
       unsigned ValueId = getValueId(GSI.first);
@@ -3279,17 +3242,6 @@
           NameVals.push_back(getValueId(RI.getGUID()));
         }
 
-<<<<<<< HEAD
-        // Record the starting offset of this summary entry for use
-        // in the VST entry. Add the current code size since the
-        // reader will invoke readRecord after the abbrev id read.
-        FI->setBitcodeIndex(Stream.GetCurrentBitNo() +
-                            Stream.GetAbbrevIDWidth());
-        // Store temporarily the offset in the map for a possible alias.
-        SummaryToOffsetMap[S] = FI->bitcodeIndex();
-
-=======
->>>>>>> 5c190d05
         // Emit the finished record.
         Stream.EmitRecord(bitc::FS_COMBINED_GLOBALVAR_INIT_REFS, NameVals,
                           FSModRefsAbbrev);
@@ -3328,16 +3280,6 @@
           NameVals.push_back(EI.second.ProfileCount);
       }
 
-<<<<<<< HEAD
-      // Record the starting offset of this summary entry for use
-      // in the VST entry. Add the current code size since the
-      // reader will invoke readRecord after the abbrev id read.
-      FI->setBitcodeIndex(Stream.GetCurrentBitNo() + Stream.GetAbbrevIDWidth());
-      // Store temporarily the offset in the map for a possible alias.
-      SummaryToOffsetMap[S] = FI->bitcodeIndex();
-
-=======
->>>>>>> 5c190d05
       unsigned FSAbbrev =
           (HasProfileData ? FSCallsProfileAbbrev : FSCallsAbbrev);
       unsigned Code =
@@ -3350,20 +3292,6 @@
     }
   }
 
-<<<<<<< HEAD
-  for (auto GVI : Aliases) {
-    AliasSummary *AS = cast<AliasSummary>(GVI->summary());
-    NameVals.push_back(Index.getModuleId(AS->modulePath()));
-    NameVals.push_back(getEncodedLinkage(AS->linkage()));
-    auto AliaseeOffset = SummaryToOffsetMap[&AS->getAliasee()];
-    assert(AliaseeOffset);
-    NameVals.push_back(AliaseeOffset);
-
-    // Record the starting offset of this summary entry for use
-    // in the VST entry. Add the current code size since the
-    // reader will invoke readRecord after the abbrev id read.
-    GVI->setBitcodeIndex(Stream.GetCurrentBitNo() + Stream.GetAbbrevIDWidth());
-=======
   for (auto *AS : Aliases) {
     auto AliasValueId = SummaryToValueIdMap[AS];
     assert(AliasValueId);
@@ -3373,15 +3301,11 @@
     auto AliaseeValueId = SummaryToValueIdMap[&AS->getAliasee()];
     assert(AliaseeValueId);
     NameVals.push_back(AliaseeValueId);
->>>>>>> 5c190d05
 
     // Emit the finished record.
     Stream.EmitRecord(bitc::FS_COMBINED_ALIAS, NameVals, FSAliasAbbrev);
     NameVals.clear();
-<<<<<<< HEAD
-=======
     MaybeEmitOriginalName(*AS);
->>>>>>> 5c190d05
   }
 
   Stream.ExitBlock();
