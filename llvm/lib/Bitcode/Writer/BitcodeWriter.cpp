//===--- Bitcode/Writer/BitcodeWriter.cpp - Bitcode Writer ----------------===//
//
//                     The LLVM Compiler Infrastructure
//
// This file is distributed under the University of Illinois Open Source
// License. See LICENSE.TXT for details.
//
//===----------------------------------------------------------------------===//
//
// Bitcode writer implementation.
//
//===----------------------------------------------------------------------===//

#include "llvm/Bitcode/ReaderWriter.h"
#include "ValueEnumerator.h"
#include "llvm/ADT/Triple.h"
#include "llvm/Bitcode/BitstreamWriter.h"
#include "llvm/Bitcode/LLVMBitCodes.h"
#include "llvm/IR/Constants.h"
#include "llvm/IR/DerivedTypes.h"
#include "llvm/IR/InlineAsm.h"
#include "llvm/IR/Instructions.h"
#include "llvm/IR/Module.h"
#include "llvm/IR/Operator.h"
#include "llvm/IR/UseListOrder.h"
#include "llvm/IR/ValueSymbolTable.h"
#include "llvm/Support/CommandLine.h"
#include "llvm/Support/ErrorHandling.h"
#include "llvm/Support/MathExtras.h"
#include "llvm/Support/Program.h"
#include "llvm/Support/raw_ostream.h"
#include <cctype>
#include <map>
using namespace llvm;

/// These are manifest constants used by the bitcode writer. They do not need to
/// be kept in sync with the reader, but need to be consistent within this file.
enum {
  // VALUE_SYMTAB_BLOCK abbrev id's.
  VST_ENTRY_8_ABBREV = bitc::FIRST_APPLICATION_ABBREV,
  VST_ENTRY_7_ABBREV,
  VST_ENTRY_6_ABBREV,
  VST_BBENTRY_6_ABBREV,

  // CONSTANTS_BLOCK abbrev id's.
  CONSTANTS_SETTYPE_ABBREV = bitc::FIRST_APPLICATION_ABBREV,
  CONSTANTS_INTEGER_ABBREV,
  CONSTANTS_CE_CAST_Abbrev,
  CONSTANTS_NULL_Abbrev,

  // FUNCTION_BLOCK abbrev id's.
  FUNCTION_INST_LOAD_ABBREV = bitc::FIRST_APPLICATION_ABBREV,
  FUNCTION_INST_BINOP_ABBREV,
  FUNCTION_INST_BINOP_FLAGS_ABBREV,
  FUNCTION_INST_CAST_ABBREV,
  FUNCTION_INST_RET_VOID_ABBREV,
  FUNCTION_INST_RET_VAL_ABBREV,
  FUNCTION_INST_UNREACHABLE_ABBREV
};

static unsigned GetEncodedCastOpcode(unsigned Opcode) {
  switch (Opcode) {
  default: llvm_unreachable("Unknown cast instruction!");
  case Instruction::Trunc   : return bitc::CAST_TRUNC;
  case Instruction::ZExt    : return bitc::CAST_ZEXT;
  case Instruction::SExt    : return bitc::CAST_SEXT;
  case Instruction::FPToUI  : return bitc::CAST_FPTOUI;
  case Instruction::FPToSI  : return bitc::CAST_FPTOSI;
  case Instruction::UIToFP  : return bitc::CAST_UITOFP;
  case Instruction::SIToFP  : return bitc::CAST_SITOFP;
  case Instruction::FPTrunc : return bitc::CAST_FPTRUNC;
  case Instruction::FPExt   : return bitc::CAST_FPEXT;
  case Instruction::PtrToInt: return bitc::CAST_PTRTOINT;
  case Instruction::IntToPtr: return bitc::CAST_INTTOPTR;
  case Instruction::BitCast : return bitc::CAST_BITCAST;
  case Instruction::AddrSpaceCast: return bitc::CAST_ADDRSPACECAST;
  }
}

static unsigned GetEncodedBinaryOpcode(unsigned Opcode) {
  switch (Opcode) {
  default: llvm_unreachable("Unknown binary instruction!");
  case Instruction::Add:
  case Instruction::FAdd: return bitc::BINOP_ADD;
  case Instruction::Sub:
  case Instruction::FSub: return bitc::BINOP_SUB;
  case Instruction::Mul:
  case Instruction::FMul: return bitc::BINOP_MUL;
  case Instruction::UDiv: return bitc::BINOP_UDIV;
  case Instruction::FDiv:
  case Instruction::SDiv: return bitc::BINOP_SDIV;
  case Instruction::URem: return bitc::BINOP_UREM;
  case Instruction::FRem:
  case Instruction::SRem: return bitc::BINOP_SREM;
  case Instruction::Shl:  return bitc::BINOP_SHL;
  case Instruction::LShr: return bitc::BINOP_LSHR;
  case Instruction::AShr: return bitc::BINOP_ASHR;
  case Instruction::And:  return bitc::BINOP_AND;
  case Instruction::Or:   return bitc::BINOP_OR;
  case Instruction::Xor:  return bitc::BINOP_XOR;
  }
}

static unsigned GetEncodedRMWOperation(AtomicRMWInst::BinOp Op) {
  switch (Op) {
  default: llvm_unreachable("Unknown RMW operation!");
  case AtomicRMWInst::Xchg: return bitc::RMW_XCHG;
  case AtomicRMWInst::Add: return bitc::RMW_ADD;
  case AtomicRMWInst::Sub: return bitc::RMW_SUB;
  case AtomicRMWInst::And: return bitc::RMW_AND;
  case AtomicRMWInst::Nand: return bitc::RMW_NAND;
  case AtomicRMWInst::Or: return bitc::RMW_OR;
  case AtomicRMWInst::Xor: return bitc::RMW_XOR;
  case AtomicRMWInst::Max: return bitc::RMW_MAX;
  case AtomicRMWInst::Min: return bitc::RMW_MIN;
  case AtomicRMWInst::UMax: return bitc::RMW_UMAX;
  case AtomicRMWInst::UMin: return bitc::RMW_UMIN;
  }
}

static unsigned GetEncodedOrdering(AtomicOrdering Ordering) {
  switch (Ordering) {
  case NotAtomic: return bitc::ORDERING_NOTATOMIC;
  case Unordered: return bitc::ORDERING_UNORDERED;
  case Monotonic: return bitc::ORDERING_MONOTONIC;
  case Acquire: return bitc::ORDERING_ACQUIRE;
  case Release: return bitc::ORDERING_RELEASE;
  case AcquireRelease: return bitc::ORDERING_ACQREL;
  case SequentiallyConsistent: return bitc::ORDERING_SEQCST;
  }
  llvm_unreachable("Invalid ordering");
}

static unsigned GetEncodedSynchScope(SynchronizationScope SynchScope) {
  switch (SynchScope) {
  case SingleThread: return bitc::SYNCHSCOPE_SINGLETHREAD;
  case CrossThread: return bitc::SYNCHSCOPE_CROSSTHREAD;
  }
  llvm_unreachable("Invalid synch scope");
}

static void WriteStringRecord(unsigned Code, StringRef Str,
                              unsigned AbbrevToUse, BitstreamWriter &Stream) {
  SmallVector<unsigned, 64> Vals;

  // Code: [strchar x N]
  for (unsigned i = 0, e = Str.size(); i != e; ++i) {
    if (AbbrevToUse && !BitCodeAbbrevOp::isChar6(Str[i]))
      AbbrevToUse = 0;
    Vals.push_back(Str[i]);
  }

  // Emit the finished record.
  Stream.EmitRecord(Code, Vals, AbbrevToUse);
}

static uint64_t getAttrKindEncoding(Attribute::AttrKind Kind) {
  switch (Kind) {
  case Attribute::Alignment:
    return bitc::ATTR_KIND_ALIGNMENT;
  case Attribute::AlwaysInline:
    return bitc::ATTR_KIND_ALWAYS_INLINE;
  case Attribute::Builtin:
    return bitc::ATTR_KIND_BUILTIN;
  case Attribute::ByVal:
    return bitc::ATTR_KIND_BY_VAL;
  case Attribute::InAlloca:
    return bitc::ATTR_KIND_IN_ALLOCA;
  case Attribute::Cold:
    return bitc::ATTR_KIND_COLD;
  case Attribute::InlineHint:
    return bitc::ATTR_KIND_INLINE_HINT;
  case Attribute::InReg:
    return bitc::ATTR_KIND_IN_REG;
  case Attribute::JumpTable:
    return bitc::ATTR_KIND_JUMP_TABLE;
  case Attribute::MinSize:
    return bitc::ATTR_KIND_MIN_SIZE;
  case Attribute::Naked:
    return bitc::ATTR_KIND_NAKED;
  case Attribute::Nest:
    return bitc::ATTR_KIND_NEST;
  case Attribute::NoAlias:
    return bitc::ATTR_KIND_NO_ALIAS;
  case Attribute::NoBuiltin:
    return bitc::ATTR_KIND_NO_BUILTIN;
  case Attribute::NoCapture:
    return bitc::ATTR_KIND_NO_CAPTURE;
  case Attribute::NoDuplicate:
    return bitc::ATTR_KIND_NO_DUPLICATE;
  case Attribute::NoImplicitFloat:
    return bitc::ATTR_KIND_NO_IMPLICIT_FLOAT;
  case Attribute::NoInline:
    return bitc::ATTR_KIND_NO_INLINE;
  case Attribute::NonLazyBind:
    return bitc::ATTR_KIND_NON_LAZY_BIND;
  case Attribute::NonNull:
    return bitc::ATTR_KIND_NON_NULL;
  case Attribute::Dereferenceable:
    return bitc::ATTR_KIND_DEREFERENCEABLE;
  case Attribute::NoRedZone:
    return bitc::ATTR_KIND_NO_RED_ZONE;
  case Attribute::NoReturn:
    return bitc::ATTR_KIND_NO_RETURN;
  case Attribute::NoUnwind:
    return bitc::ATTR_KIND_NO_UNWIND;
  case Attribute::OptimizeForSize:
    return bitc::ATTR_KIND_OPTIMIZE_FOR_SIZE;
  case Attribute::OptimizeNone:
    return bitc::ATTR_KIND_OPTIMIZE_NONE;
  case Attribute::ReadNone:
    return bitc::ATTR_KIND_READ_NONE;
  case Attribute::ReadOnly:
    return bitc::ATTR_KIND_READ_ONLY;
  case Attribute::Returned:
    return bitc::ATTR_KIND_RETURNED;
  case Attribute::ReturnsTwice:
    return bitc::ATTR_KIND_RETURNS_TWICE;
  case Attribute::SExt:
    return bitc::ATTR_KIND_S_EXT;
  case Attribute::StackAlignment:
    return bitc::ATTR_KIND_STACK_ALIGNMENT;
  case Attribute::StackProtect:
    return bitc::ATTR_KIND_STACK_PROTECT;
  case Attribute::StackProtectReq:
    return bitc::ATTR_KIND_STACK_PROTECT_REQ;
  case Attribute::StackProtectStrong:
    return bitc::ATTR_KIND_STACK_PROTECT_STRONG;
  case Attribute::StructRet:
    return bitc::ATTR_KIND_STRUCT_RET;
  case Attribute::SanitizeAddress:
    return bitc::ATTR_KIND_SANITIZE_ADDRESS;
  case Attribute::SanitizeThread:
    return bitc::ATTR_KIND_SANITIZE_THREAD;
  case Attribute::SanitizeMemory:
    return bitc::ATTR_KIND_SANITIZE_MEMORY;
  case Attribute::UWTable:
    return bitc::ATTR_KIND_UW_TABLE;
  case Attribute::ZExt:
    return bitc::ATTR_KIND_Z_EXT;
  case Attribute::EndAttrKinds:
    llvm_unreachable("Can not encode end-attribute kinds marker.");
  case Attribute::None:
    llvm_unreachable("Can not encode none-attribute.");
  }

  llvm_unreachable("Trying to encode unknown attribute");
}

static void WriteAttributeGroupTable(const ValueEnumerator &VE,
                                     BitstreamWriter &Stream) {
  const std::vector<AttributeSet> &AttrGrps = VE.getAttributeGroups();
  if (AttrGrps.empty()) return;

  Stream.EnterSubblock(bitc::PARAMATTR_GROUP_BLOCK_ID, 3);

  SmallVector<uint64_t, 64> Record;
  for (unsigned i = 0, e = AttrGrps.size(); i != e; ++i) {
    AttributeSet AS = AttrGrps[i];
    for (unsigned i = 0, e = AS.getNumSlots(); i != e; ++i) {
      AttributeSet A = AS.getSlotAttributes(i);

      Record.push_back(VE.getAttributeGroupID(A));
      Record.push_back(AS.getSlotIndex(i));

      for (AttributeSet::iterator I = AS.begin(0), E = AS.end(0);
           I != E; ++I) {
        Attribute Attr = *I;
        if (Attr.isEnumAttribute()) {
          Record.push_back(0);
          Record.push_back(getAttrKindEncoding(Attr.getKindAsEnum()));
        } else if (Attr.isIntAttribute()) {
          Record.push_back(1);
          Record.push_back(getAttrKindEncoding(Attr.getKindAsEnum()));
          Record.push_back(Attr.getValueAsInt());
        } else {
          StringRef Kind = Attr.getKindAsString();
          StringRef Val = Attr.getValueAsString();

          Record.push_back(Val.empty() ? 3 : 4);
          Record.append(Kind.begin(), Kind.end());
          Record.push_back(0);
          if (!Val.empty()) {
            Record.append(Val.begin(), Val.end());
            Record.push_back(0);
          }
        }
      }

      Stream.EmitRecord(bitc::PARAMATTR_GRP_CODE_ENTRY, Record);
      Record.clear();
    }
  }

  Stream.ExitBlock();
}

static void WriteAttributeTable(const ValueEnumerator &VE,
                                BitstreamWriter &Stream) {
  const std::vector<AttributeSet> &Attrs = VE.getAttributes();
  if (Attrs.empty()) return;

  Stream.EnterSubblock(bitc::PARAMATTR_BLOCK_ID, 3);

  SmallVector<uint64_t, 64> Record;
  for (unsigned i = 0, e = Attrs.size(); i != e; ++i) {
    const AttributeSet &A = Attrs[i];
    for (unsigned i = 0, e = A.getNumSlots(); i != e; ++i)
      Record.push_back(VE.getAttributeGroupID(A.getSlotAttributes(i)));

    Stream.EmitRecord(bitc::PARAMATTR_CODE_ENTRY, Record);
    Record.clear();
  }

  Stream.ExitBlock();
}

/// WriteTypeTable - Write out the type table for a module.
static void WriteTypeTable(const ValueEnumerator &VE, BitstreamWriter &Stream) {
  const ValueEnumerator::TypeList &TypeList = VE.getTypes();

  Stream.EnterSubblock(bitc::TYPE_BLOCK_ID_NEW, 4 /*count from # abbrevs */);
  SmallVector<uint64_t, 64> TypeVals;

  uint64_t NumBits = Log2_32_Ceil(VE.getTypes().size()+1);

  // Abbrev for TYPE_CODE_POINTER.
  BitCodeAbbrev *Abbv = new BitCodeAbbrev();
  Abbv->Add(BitCodeAbbrevOp(bitc::TYPE_CODE_POINTER));
  Abbv->Add(BitCodeAbbrevOp(BitCodeAbbrevOp::Fixed, NumBits));
  Abbv->Add(BitCodeAbbrevOp(0));  // Addrspace = 0
  unsigned PtrAbbrev = Stream.EmitAbbrev(Abbv);

  // Abbrev for TYPE_CODE_FUNCTION.
  Abbv = new BitCodeAbbrev();
  Abbv->Add(BitCodeAbbrevOp(bitc::TYPE_CODE_FUNCTION));
  Abbv->Add(BitCodeAbbrevOp(BitCodeAbbrevOp::Fixed, 1));  // isvararg
  Abbv->Add(BitCodeAbbrevOp(BitCodeAbbrevOp::Array));
  Abbv->Add(BitCodeAbbrevOp(BitCodeAbbrevOp::Fixed, NumBits));

  unsigned FunctionAbbrev = Stream.EmitAbbrev(Abbv);

  // Abbrev for TYPE_CODE_STRUCT_ANON.
  Abbv = new BitCodeAbbrev();
  Abbv->Add(BitCodeAbbrevOp(bitc::TYPE_CODE_STRUCT_ANON));
  Abbv->Add(BitCodeAbbrevOp(BitCodeAbbrevOp::Fixed, 1));  // ispacked
  Abbv->Add(BitCodeAbbrevOp(BitCodeAbbrevOp::Array));
  Abbv->Add(BitCodeAbbrevOp(BitCodeAbbrevOp::Fixed, NumBits));

  unsigned StructAnonAbbrev = Stream.EmitAbbrev(Abbv);

  // Abbrev for TYPE_CODE_STRUCT_NAME.
  Abbv = new BitCodeAbbrev();
  Abbv->Add(BitCodeAbbrevOp(bitc::TYPE_CODE_STRUCT_NAME));
  Abbv->Add(BitCodeAbbrevOp(BitCodeAbbrevOp::Array));
  Abbv->Add(BitCodeAbbrevOp(BitCodeAbbrevOp::Char6));
  unsigned StructNameAbbrev = Stream.EmitAbbrev(Abbv);

  // Abbrev for TYPE_CODE_STRUCT_NAMED.
  Abbv = new BitCodeAbbrev();
  Abbv->Add(BitCodeAbbrevOp(bitc::TYPE_CODE_STRUCT_NAMED));
  Abbv->Add(BitCodeAbbrevOp(BitCodeAbbrevOp::Fixed, 1));  // ispacked
  Abbv->Add(BitCodeAbbrevOp(BitCodeAbbrevOp::Array));
  Abbv->Add(BitCodeAbbrevOp(BitCodeAbbrevOp::Fixed, NumBits));

  unsigned StructNamedAbbrev = Stream.EmitAbbrev(Abbv);

  // Abbrev for TYPE_CODE_ARRAY.
  Abbv = new BitCodeAbbrev();
  Abbv->Add(BitCodeAbbrevOp(bitc::TYPE_CODE_ARRAY));
  Abbv->Add(BitCodeAbbrevOp(BitCodeAbbrevOp::VBR, 8));   // size
  Abbv->Add(BitCodeAbbrevOp(BitCodeAbbrevOp::Fixed, NumBits));

  unsigned ArrayAbbrev = Stream.EmitAbbrev(Abbv);

  // Emit an entry count so the reader can reserve space.
  TypeVals.push_back(TypeList.size());
  Stream.EmitRecord(bitc::TYPE_CODE_NUMENTRY, TypeVals);
  TypeVals.clear();

  // Loop over all of the types, emitting each in turn.
  for (unsigned i = 0, e = TypeList.size(); i != e; ++i) {
    Type *T = TypeList[i];
    int AbbrevToUse = 0;
    unsigned Code = 0;

    switch (T->getTypeID()) {
    case Type::VoidTyID:      Code = bitc::TYPE_CODE_VOID;      break;
    case Type::HalfTyID:      Code = bitc::TYPE_CODE_HALF;      break;
    case Type::FloatTyID:     Code = bitc::TYPE_CODE_FLOAT;     break;
    case Type::DoubleTyID:    Code = bitc::TYPE_CODE_DOUBLE;    break;
    case Type::X86_FP80TyID:  Code = bitc::TYPE_CODE_X86_FP80;  break;
    case Type::FP128TyID:     Code = bitc::TYPE_CODE_FP128;     break;
    case Type::PPC_FP128TyID: Code = bitc::TYPE_CODE_PPC_FP128; break;
    case Type::LabelTyID:     Code = bitc::TYPE_CODE_LABEL;     break;
    case Type::MetadataTyID:  Code = bitc::TYPE_CODE_METADATA;  break;
    case Type::X86_MMXTyID:   Code = bitc::TYPE_CODE_X86_MMX;   break;
    case Type::IntegerTyID:
      // INTEGER: [width]
      Code = bitc::TYPE_CODE_INTEGER;
      TypeVals.push_back(cast<IntegerType>(T)->getBitWidth());
      break;
    case Type::PointerTyID: {
      PointerType *PTy = cast<PointerType>(T);
      // POINTER: [pointee type, address space]
      Code = bitc::TYPE_CODE_POINTER;
      TypeVals.push_back(VE.getTypeID(PTy->getElementType()));
      unsigned AddressSpace = PTy->getAddressSpace();
      TypeVals.push_back(AddressSpace);
      if (AddressSpace == 0) AbbrevToUse = PtrAbbrev;
      break;
    }
    case Type::FunctionTyID: {
      FunctionType *FT = cast<FunctionType>(T);
      // FUNCTION: [isvararg, retty, paramty x N]
      Code = bitc::TYPE_CODE_FUNCTION;
      TypeVals.push_back(FT->isVarArg());
      TypeVals.push_back(VE.getTypeID(FT->getReturnType()));
      for (unsigned i = 0, e = FT->getNumParams(); i != e; ++i)
        TypeVals.push_back(VE.getTypeID(FT->getParamType(i)));
      AbbrevToUse = FunctionAbbrev;
      break;
    }
    case Type::StructTyID: {
      StructType *ST = cast<StructType>(T);
      // STRUCT: [ispacked, eltty x N]
      TypeVals.push_back(ST->isPacked());
      // Output all of the element types.
      for (StructType::element_iterator I = ST->element_begin(),
           E = ST->element_end(); I != E; ++I)
        TypeVals.push_back(VE.getTypeID(*I));

      if (ST->isLiteral()) {
        Code = bitc::TYPE_CODE_STRUCT_ANON;
        AbbrevToUse = StructAnonAbbrev;
      } else {
        if (ST->isOpaque()) {
          Code = bitc::TYPE_CODE_OPAQUE;
        } else {
          Code = bitc::TYPE_CODE_STRUCT_NAMED;
          AbbrevToUse = StructNamedAbbrev;
        }

        // Emit the name if it is present.
        if (!ST->getName().empty())
          WriteStringRecord(bitc::TYPE_CODE_STRUCT_NAME, ST->getName(),
                            StructNameAbbrev, Stream);
      }
      break;
    }
    case Type::ArrayTyID: {
      ArrayType *AT = cast<ArrayType>(T);
      // ARRAY: [numelts, eltty]
      Code = bitc::TYPE_CODE_ARRAY;
      TypeVals.push_back(AT->getNumElements());
      TypeVals.push_back(VE.getTypeID(AT->getElementType()));
      AbbrevToUse = ArrayAbbrev;
      break;
    }
    case Type::VectorTyID: {
      VectorType *VT = cast<VectorType>(T);
      // VECTOR [numelts, eltty]
      Code = bitc::TYPE_CODE_VECTOR;
      TypeVals.push_back(VT->getNumElements());
      TypeVals.push_back(VE.getTypeID(VT->getElementType()));
      break;
    }
    }

    // Emit the finished record.
    Stream.EmitRecord(Code, TypeVals, AbbrevToUse);
    TypeVals.clear();
  }

  Stream.ExitBlock();
}

static unsigned getEncodedLinkage(const GlobalValue &GV) {
  switch (GV.getLinkage()) {
  case GlobalValue::ExternalLinkage:
    return 0;
  case GlobalValue::WeakAnyLinkage:
    return 1;
  case GlobalValue::AppendingLinkage:
    return 2;
  case GlobalValue::InternalLinkage:
    return 3;
  case GlobalValue::LinkOnceAnyLinkage:
    return 4;
  case GlobalValue::ExternalWeakLinkage:
    return 7;
  case GlobalValue::CommonLinkage:
    return 8;
  case GlobalValue::PrivateLinkage:
    return 9;
  case GlobalValue::WeakODRLinkage:
    return 10;
  case GlobalValue::LinkOnceODRLinkage:
    return 11;
  case GlobalValue::AvailableExternallyLinkage:
    return 12;
  }
  llvm_unreachable("Invalid linkage");
}

static unsigned getEncodedVisibility(const GlobalValue &GV) {
  switch (GV.getVisibility()) {
  case GlobalValue::DefaultVisibility:   return 0;
  case GlobalValue::HiddenVisibility:    return 1;
  case GlobalValue::ProtectedVisibility: return 2;
  }
  llvm_unreachable("Invalid visibility");
}

static unsigned getEncodedDLLStorageClass(const GlobalValue &GV) {
  switch (GV.getDLLStorageClass()) {
  case GlobalValue::DefaultStorageClass:   return 0;
  case GlobalValue::DLLImportStorageClass: return 1;
  case GlobalValue::DLLExportStorageClass: return 2;
  }
  llvm_unreachable("Invalid DLL storage class");
}

static unsigned getEncodedThreadLocalMode(const GlobalValue &GV) {
  switch (GV.getThreadLocalMode()) {
    case GlobalVariable::NotThreadLocal:         return 0;
    case GlobalVariable::GeneralDynamicTLSModel: return 1;
    case GlobalVariable::LocalDynamicTLSModel:   return 2;
    case GlobalVariable::InitialExecTLSModel:    return 3;
    case GlobalVariable::LocalExecTLSModel:      return 4;
  }
  llvm_unreachable("Invalid TLS model");
}

static unsigned getEncodedComdatSelectionKind(const Comdat &C) {
  switch (C.getSelectionKind()) {
  case Comdat::Any:
    return bitc::COMDAT_SELECTION_KIND_ANY;
  case Comdat::ExactMatch:
    return bitc::COMDAT_SELECTION_KIND_EXACT_MATCH;
  case Comdat::Largest:
    return bitc::COMDAT_SELECTION_KIND_LARGEST;
  case Comdat::NoDuplicates:
    return bitc::COMDAT_SELECTION_KIND_NO_DUPLICATES;
  case Comdat::SameSize:
    return bitc::COMDAT_SELECTION_KIND_SAME_SIZE;
  }
  llvm_unreachable("Invalid selection kind");
}

static void writeComdats(const ValueEnumerator &VE, BitstreamWriter &Stream) {
  SmallVector<uint16_t, 64> Vals;
  for (const Comdat *C : VE.getComdats()) {
    // COMDAT: [selection_kind, name]
    Vals.push_back(getEncodedComdatSelectionKind(*C));
    size_t Size = C->getName().size();
    assert(isUInt<16>(Size));
    Vals.push_back(Size);
    for (char Chr : C->getName())
      Vals.push_back((unsigned char)Chr);
    Stream.EmitRecord(bitc::MODULE_CODE_COMDAT, Vals, /*AbbrevToUse=*/0);
    Vals.clear();
  }
}

// Emit top-level description of module, including target triple, inline asm,
// descriptors for global variables, and function prototype info.
static void WriteModuleInfo(const Module *M, const ValueEnumerator &VE,
                            BitstreamWriter &Stream) {
  // Emit various pieces of data attached to a module.
  if (!M->getTargetTriple().empty())
    WriteStringRecord(bitc::MODULE_CODE_TRIPLE, M->getTargetTriple(),
                      0/*TODO*/, Stream);
  const std::string &DL = M->getDataLayoutStr();
  if (!DL.empty())
    WriteStringRecord(bitc::MODULE_CODE_DATALAYOUT, DL, 0 /*TODO*/, Stream);
  if (!M->getModuleInlineAsm().empty())
    WriteStringRecord(bitc::MODULE_CODE_ASM, M->getModuleInlineAsm(),
                      0/*TODO*/, Stream);

  // Emit information about sections and GC, computing how many there are. Also
  // compute the maximum alignment value.
  std::map<std::string, unsigned> SectionMap;
  std::map<std::string, unsigned> GCMap;
  unsigned MaxAlignment = 0;
  unsigned MaxGlobalType = 0;
  for (const GlobalValue &GV : M->globals()) {
    MaxAlignment = std::max(MaxAlignment, GV.getAlignment());
    MaxGlobalType = std::max(MaxGlobalType, VE.getTypeID(GV.getType()));
    if (GV.hasSection()) {
      // Give section names unique ID's.
      unsigned &Entry = SectionMap[GV.getSection()];
      if (!Entry) {
        WriteStringRecord(bitc::MODULE_CODE_SECTIONNAME, GV.getSection(),
                          0/*TODO*/, Stream);
        Entry = SectionMap.size();
      }
    }
  }
  for (const Function &F : *M) {
    MaxAlignment = std::max(MaxAlignment, F.getAlignment());
    if (F.hasSection()) {
      // Give section names unique ID's.
      unsigned &Entry = SectionMap[F.getSection()];
      if (!Entry) {
        WriteStringRecord(bitc::MODULE_CODE_SECTIONNAME, F.getSection(),
                          0/*TODO*/, Stream);
        Entry = SectionMap.size();
      }
    }
    if (F.hasGC()) {
      // Same for GC names.
      unsigned &Entry = GCMap[F.getGC()];
      if (!Entry) {
        WriteStringRecord(bitc::MODULE_CODE_GCNAME, F.getGC(),
                          0/*TODO*/, Stream);
        Entry = GCMap.size();
      }
    }
  }

  // Emit abbrev for globals, now that we know # sections and max alignment.
  unsigned SimpleGVarAbbrev = 0;
  if (!M->global_empty()) {
    // Add an abbrev for common globals with no visibility or thread localness.
    BitCodeAbbrev *Abbv = new BitCodeAbbrev();
    Abbv->Add(BitCodeAbbrevOp(bitc::MODULE_CODE_GLOBALVAR));
    Abbv->Add(BitCodeAbbrevOp(BitCodeAbbrevOp::Fixed,
                              Log2_32_Ceil(MaxGlobalType+1)));
    Abbv->Add(BitCodeAbbrevOp(BitCodeAbbrevOp::Fixed, 1));      // Constant.
    Abbv->Add(BitCodeAbbrevOp(BitCodeAbbrevOp::VBR, 6));        // Initializer.
    Abbv->Add(BitCodeAbbrevOp(BitCodeAbbrevOp::Fixed, 4));      // Linkage.
    if (MaxAlignment == 0)                                      // Alignment.
      Abbv->Add(BitCodeAbbrevOp(0));
    else {
      unsigned MaxEncAlignment = Log2_32(MaxAlignment)+1;
      Abbv->Add(BitCodeAbbrevOp(BitCodeAbbrevOp::Fixed,
                               Log2_32_Ceil(MaxEncAlignment+1)));
    }
    if (SectionMap.empty())                                    // Section.
      Abbv->Add(BitCodeAbbrevOp(0));
    else
      Abbv->Add(BitCodeAbbrevOp(BitCodeAbbrevOp::Fixed,
                               Log2_32_Ceil(SectionMap.size()+1)));
    // Don't bother emitting vis + thread local.
    SimpleGVarAbbrev = Stream.EmitAbbrev(Abbv);
  }

  // Emit the global variable information.
  SmallVector<unsigned, 64> Vals;
  for (const GlobalVariable &GV : M->globals()) {
    unsigned AbbrevToUse = 0;

    // GLOBALVAR: [type, isconst, initid,
    //             linkage, alignment, section, visibility, threadlocal,
    //             unnamed_addr, externally_initialized, dllstorageclass]
    Vals.push_back(VE.getTypeID(GV.getType()));
    Vals.push_back(GV.isConstant());
    Vals.push_back(GV.isDeclaration() ? 0 :
                   (VE.getValueID(GV.getInitializer()) + 1));
    Vals.push_back(getEncodedLinkage(GV));
    Vals.push_back(Log2_32(GV.getAlignment())+1);
    Vals.push_back(GV.hasSection() ? SectionMap[GV.getSection()] : 0);
    if (GV.isThreadLocal() ||
        GV.getVisibility() != GlobalValue::DefaultVisibility ||
        GV.hasUnnamedAddr() || GV.isExternallyInitialized() ||
        GV.getDLLStorageClass() != GlobalValue::DefaultStorageClass ||
        GV.hasComdat()) {
      Vals.push_back(getEncodedVisibility(GV));
      Vals.push_back(getEncodedThreadLocalMode(GV));
      Vals.push_back(GV.hasUnnamedAddr());
      Vals.push_back(GV.isExternallyInitialized());
      Vals.push_back(getEncodedDLLStorageClass(GV));
      Vals.push_back(GV.hasComdat() ? VE.getComdatID(GV.getComdat()) : 0);
    } else {
      AbbrevToUse = SimpleGVarAbbrev;
    }

    Stream.EmitRecord(bitc::MODULE_CODE_GLOBALVAR, Vals, AbbrevToUse);
    Vals.clear();
  }

  // Emit the function proto information.
  for (const Function &F : *M) {
    // FUNCTION:  [type, callingconv, isproto, linkage, paramattrs, alignment,
    //             section, visibility, gc, unnamed_addr, prefix]
    Vals.push_back(VE.getTypeID(F.getType()));
    Vals.push_back(F.getCallingConv());
    Vals.push_back(F.isDeclaration());
    Vals.push_back(getEncodedLinkage(F));
    Vals.push_back(VE.getAttributeID(F.getAttributes()));
    Vals.push_back(Log2_32(F.getAlignment())+1);
    Vals.push_back(F.hasSection() ? SectionMap[F.getSection()] : 0);
    Vals.push_back(getEncodedVisibility(F));
    Vals.push_back(F.hasGC() ? GCMap[F.getGC()] : 0);
    Vals.push_back(F.hasUnnamedAddr());
    Vals.push_back(F.hasPrefixData() ? (VE.getValueID(F.getPrefixData()) + 1)
                                      : 0);
    Vals.push_back(getEncodedDLLStorageClass(F));
    Vals.push_back(F.hasComdat() ? VE.getComdatID(F.getComdat()) : 0);

    unsigned AbbrevToUse = 0;
    Stream.EmitRecord(bitc::MODULE_CODE_FUNCTION, Vals, AbbrevToUse);
    Vals.clear();
  }

  // Emit the alias information.
  for (const GlobalAlias &A : M->aliases()) {
    // ALIAS: [alias type, aliasee val#, linkage, visibility]
    Vals.push_back(VE.getTypeID(A.getType()));
    Vals.push_back(VE.getValueID(A.getAliasee()));
    Vals.push_back(getEncodedLinkage(A));
    Vals.push_back(getEncodedVisibility(A));
    Vals.push_back(getEncodedDLLStorageClass(A));
    Vals.push_back(getEncodedThreadLocalMode(A));
    Vals.push_back(A.hasUnnamedAddr());
    unsigned AbbrevToUse = 0;
    Stream.EmitRecord(bitc::MODULE_CODE_ALIAS, Vals, AbbrevToUse);
    Vals.clear();
  }
}

static uint64_t GetOptimizationFlags(const Value *V) {
  uint64_t Flags = 0;

  if (const OverflowingBinaryOperator *OBO =
        dyn_cast<OverflowingBinaryOperator>(V)) {
    if (OBO->hasNoSignedWrap())
      Flags |= 1 << bitc::OBO_NO_SIGNED_WRAP;
    if (OBO->hasNoUnsignedWrap())
      Flags |= 1 << bitc::OBO_NO_UNSIGNED_WRAP;
  } else if (const PossiblyExactOperator *PEO =
               dyn_cast<PossiblyExactOperator>(V)) {
    if (PEO->isExact())
      Flags |= 1 << bitc::PEO_EXACT;
  } else if (const FPMathOperator *FPMO =
             dyn_cast<const FPMathOperator>(V)) {
    if (FPMO->hasUnsafeAlgebra())
      Flags |= FastMathFlags::UnsafeAlgebra;
    if (FPMO->hasNoNaNs())
      Flags |= FastMathFlags::NoNaNs;
    if (FPMO->hasNoInfs())
      Flags |= FastMathFlags::NoInfs;
    if (FPMO->hasNoSignedZeros())
      Flags |= FastMathFlags::NoSignedZeros;
    if (FPMO->hasAllowReciprocal())
      Flags |= FastMathFlags::AllowReciprocal;
  }

  return Flags;
}

static void WriteValueAsMetadata(const ValueAsMetadata *MD,
                                 const ValueEnumerator &VE,
                                 BitstreamWriter &Stream,
                                 SmallVectorImpl<uint64_t> &Record) {
  // Mimic an MDNode with a value as one operand.
  Value *V = MD->getValue();
  Record.push_back(VE.getTypeID(V->getType()));
  Record.push_back(VE.getValueID(V));
  Stream.EmitRecord(bitc::METADATA_VALUE, Record, 0);
  Record.clear();
}

static void WriteMDNode(const MDNode *N,
                        const ValueEnumerator &VE,
                        BitstreamWriter &Stream,
                        SmallVectorImpl<uint64_t> &Record) {
  for (unsigned i = 0, e = N->getNumOperands(); i != e; ++i) {
    Metadata *MD = N->getOperand(i);
    if (!MD) {
      Record.push_back(0);
      continue;
    }
    assert(!isa<LocalAsMetadata>(MD) && "Unexpected function-local metadata");
    Record.push_back(VE.getMetadataID(MD) + 1);
  }
  Stream.EmitRecord(N->isDistinct() ? bitc::METADATA_DISTINCT_NODE
                                    : bitc::METADATA_NODE,
                    Record);
  Record.clear();
}

static void WriteMDLocation(const MDLocation *N, const ValueEnumerator &VE,
                            BitstreamWriter &Stream,
                            SmallVectorImpl<uint64_t> &Record,
                            unsigned Abbrev) {
  Record.push_back(N->isDistinct());
  Record.push_back(N->getLine());
  Record.push_back(N->getColumn());
  Record.push_back(VE.getMetadataID(N->getScope()));

  // Always emit the inlined-at location, even though it's optional.
  if (Metadata *InlinedAt = N->getInlinedAt())
    Record.push_back(VE.getMetadataID(InlinedAt) + 1);
  else
    Record.push_back(0);

  Stream.EmitRecord(bitc::METADATA_LOCATION, Record, Abbrev);
  Record.clear();
}

static void WriteModuleMetadata(const Module *M,
                                const ValueEnumerator &VE,
                                BitstreamWriter &Stream) {
<<<<<<< HEAD
  const ValueEnumerator::ValueList &Vals = VE.getMDValues();
  bool StartedMetadataBlock = false;
=======
  const auto &MDs = VE.getMDs();
  if (MDs.empty() && M->named_metadata_empty())
    return;

  Stream.EnterSubblock(bitc::METADATA_BLOCK_ID, 3);

>>>>>>> 41cb3da2
  unsigned MDSAbbrev = 0;
  if (VE.hasMDString()) {
    // Abbrev for METADATA_STRING.
    BitCodeAbbrev *Abbv = new BitCodeAbbrev();
    Abbv->Add(BitCodeAbbrevOp(bitc::METADATA_STRING));
    Abbv->Add(BitCodeAbbrevOp(BitCodeAbbrevOp::Array));
    Abbv->Add(BitCodeAbbrevOp(BitCodeAbbrevOp::Fixed, 8));
    MDSAbbrev = Stream.EmitAbbrev(Abbv);
  }

<<<<<<< HEAD
    if (const MDNode *N = dyn_cast<MDNode>(Vals[i].first)) {
      if (!N->isFunctionLocal() || !N->getFunction()) {
        if (!StartedMetadataBlock) {
          Stream.EnterSubblock(bitc::METADATA_BLOCK_ID, 3);
          StartedMetadataBlock = true;
        }
        WriteMDNode(N, VE, Stream, Record);
      }
    } else if (const MDString *MDS = dyn_cast<MDString>(Vals[i].first)) {
      if (!StartedMetadataBlock)  {
        Stream.EnterSubblock(bitc::METADATA_BLOCK_ID, 3);

        // Abbrev for METADATA_STRING.
        BitCodeAbbrev *Abbv = new BitCodeAbbrev();
        Abbv->Add(BitCodeAbbrevOp(bitc::METADATA_STRING));
        Abbv->Add(BitCodeAbbrevOp(BitCodeAbbrevOp::Array));
        Abbv->Add(BitCodeAbbrevOp(BitCodeAbbrevOp::Fixed, 8));
        MDSAbbrev = Stream.EmitAbbrev(Abbv);
        StartedMetadataBlock = true;
      }
=======
  unsigned LocAbbrev = 0;
  if (VE.hasMDLocation()) {
    // Abbrev for METADATA_LOCATION.
    //
    // Assume the column is usually under 128, and always output the inlined-at
    // location (it's never more expensive than building an array size 1).
    BitCodeAbbrev *Abbv = new BitCodeAbbrev();
    Abbv->Add(BitCodeAbbrevOp(bitc::METADATA_LOCATION));
    Abbv->Add(BitCodeAbbrevOp(BitCodeAbbrevOp::Fixed, 1));
    Abbv->Add(BitCodeAbbrevOp(BitCodeAbbrevOp::VBR, 6));
    Abbv->Add(BitCodeAbbrevOp(BitCodeAbbrevOp::VBR, 8));
    Abbv->Add(BitCodeAbbrevOp(BitCodeAbbrevOp::VBR, 6));
    Abbv->Add(BitCodeAbbrevOp(BitCodeAbbrevOp::VBR, 6));
    LocAbbrev = Stream.EmitAbbrev(Abbv);
  }
>>>>>>> 41cb3da2

  unsigned NameAbbrev = 0;
  if (!M->named_metadata_empty()) {
    // Abbrev for METADATA_NAME.
    BitCodeAbbrev *Abbv = new BitCodeAbbrev();
    Abbv->Add(BitCodeAbbrevOp(bitc::METADATA_NAME));
    Abbv->Add(BitCodeAbbrevOp(BitCodeAbbrevOp::Array));
    Abbv->Add(BitCodeAbbrevOp(BitCodeAbbrevOp::Fixed, 8));
    NameAbbrev = Stream.EmitAbbrev(Abbv);
  }

  SmallVector<uint64_t, 64> Record;
  for (const Metadata *MD : MDs) {
    if (const MDLocation *Loc = dyn_cast<MDLocation>(MD)) {
      WriteMDLocation(Loc, VE, Stream, Record, LocAbbrev);
      continue;
    }
    if (const MDNode *N = dyn_cast<MDNode>(MD)) {
      WriteMDNode(N, VE, Stream, Record);
      continue;
    }
    if (const auto *MDC = dyn_cast<ConstantAsMetadata>(MD)) {
      WriteValueAsMetadata(MDC, VE, Stream, Record);
      continue;
    }
    const MDString *MDS = cast<MDString>(MD);
    // Code: [strchar x N]
    Record.append(MDS->bytes_begin(), MDS->bytes_end());

    // Emit the finished record.
    Stream.EmitRecord(bitc::METADATA_STRING, Record, MDSAbbrev);
    Record.clear();
  }

  // Write named metadata.
  for (const NamedMDNode &NMD : M->named_metadata()) {
    // Write name.
    StringRef Str = NMD.getName();
    Record.append(Str.bytes_begin(), Str.bytes_end());
    Stream.EmitRecord(bitc::METADATA_NAME, Record, NameAbbrev);
    Record.clear();

    // Write named metadata operands.
    for (const MDNode *N : NMD.operands())
      Record.push_back(VE.getMetadataID(N));
    Stream.EmitRecord(bitc::METADATA_NAMED_NODE, Record, 0);
    Record.clear();
  }

  Stream.ExitBlock();
}

static void WriteFunctionLocalMetadata(const Function &F,
                                       const ValueEnumerator &VE,
                                       BitstreamWriter &Stream) {
  bool StartedMetadataBlock = false;
  SmallVector<uint64_t, 64> Record;
  const SmallVectorImpl<const LocalAsMetadata *> &MDs =
      VE.getFunctionLocalMDs();
  for (unsigned i = 0, e = MDs.size(); i != e; ++i) {
    assert(MDs[i] && "Expected valid function-local metadata");
    if (!StartedMetadataBlock) {
      Stream.EnterSubblock(bitc::METADATA_BLOCK_ID, 3);
      StartedMetadataBlock = true;
    }
    WriteValueAsMetadata(MDs[i], VE, Stream, Record);
  }

  if (StartedMetadataBlock)
    Stream.ExitBlock();
}

static void WriteMetadataAttachment(const Function &F,
                                    const ValueEnumerator &VE,
                                    BitstreamWriter &Stream) {
  Stream.EnterSubblock(bitc::METADATA_ATTACHMENT_ID, 3);

  SmallVector<uint64_t, 64> Record;

  // Write metadata attachments
  // METADATA_ATTACHMENT - [m x [value, [n x [id, mdnode]]]
  SmallVector<std::pair<unsigned, MDNode*>, 4> MDs;

  for (Function::const_iterator BB = F.begin(), E = F.end(); BB != E; ++BB)
    for (BasicBlock::const_iterator I = BB->begin(), E = BB->end();
         I != E; ++I) {
      MDs.clear();
      I->getAllMetadataOtherThanDebugLoc(MDs);

      // If no metadata, ignore instruction.
      if (MDs.empty()) continue;

      Record.push_back(VE.getInstructionID(I));

      for (unsigned i = 0, e = MDs.size(); i != e; ++i) {
        Record.push_back(MDs[i].first);
        Record.push_back(VE.getMetadataID(MDs[i].second));
      }
      Stream.EmitRecord(bitc::METADATA_ATTACHMENT, Record, 0);
      Record.clear();
    }

  Stream.ExitBlock();
}

static void WriteModuleMetadataStore(const Module *M, BitstreamWriter &Stream) {
  SmallVector<uint64_t, 64> Record;

  // Write metadata kinds
  // METADATA_KIND - [n x [id, name]]
  SmallVector<StringRef, 8> Names;
  M->getMDKindNames(Names);

  if (Names.empty()) return;

  Stream.EnterSubblock(bitc::METADATA_BLOCK_ID, 3);

  for (unsigned MDKindID = 0, e = Names.size(); MDKindID != e; ++MDKindID) {
    Record.push_back(MDKindID);
    StringRef KName = Names[MDKindID];
    Record.append(KName.begin(), KName.end());

    Stream.EmitRecord(bitc::METADATA_KIND, Record, 0);
    Record.clear();
  }

  Stream.ExitBlock();
}

static void emitSignedInt64(SmallVectorImpl<uint64_t> &Vals, uint64_t V) {
  if ((int64_t)V >= 0)
    Vals.push_back(V << 1);
  else
    Vals.push_back((-V << 1) | 1);
}

static void WriteConstants(unsigned FirstVal, unsigned LastVal,
                           const ValueEnumerator &VE,
                           BitstreamWriter &Stream, bool isGlobal) {
  if (FirstVal == LastVal) return;

  Stream.EnterSubblock(bitc::CONSTANTS_BLOCK_ID, 4);

  unsigned AggregateAbbrev = 0;
  unsigned String8Abbrev = 0;
  unsigned CString7Abbrev = 0;
  unsigned CString6Abbrev = 0;
  // If this is a constant pool for the module, emit module-specific abbrevs.
  if (isGlobal) {
    // Abbrev for CST_CODE_AGGREGATE.
    BitCodeAbbrev *Abbv = new BitCodeAbbrev();
    Abbv->Add(BitCodeAbbrevOp(bitc::CST_CODE_AGGREGATE));
    Abbv->Add(BitCodeAbbrevOp(BitCodeAbbrevOp::Array));
    Abbv->Add(BitCodeAbbrevOp(BitCodeAbbrevOp::Fixed, Log2_32_Ceil(LastVal+1)));
    AggregateAbbrev = Stream.EmitAbbrev(Abbv);

    // Abbrev for CST_CODE_STRING.
    Abbv = new BitCodeAbbrev();
    Abbv->Add(BitCodeAbbrevOp(bitc::CST_CODE_STRING));
    Abbv->Add(BitCodeAbbrevOp(BitCodeAbbrevOp::Array));
    Abbv->Add(BitCodeAbbrevOp(BitCodeAbbrevOp::Fixed, 8));
    String8Abbrev = Stream.EmitAbbrev(Abbv);
    // Abbrev for CST_CODE_CSTRING.
    Abbv = new BitCodeAbbrev();
    Abbv->Add(BitCodeAbbrevOp(bitc::CST_CODE_CSTRING));
    Abbv->Add(BitCodeAbbrevOp(BitCodeAbbrevOp::Array));
    Abbv->Add(BitCodeAbbrevOp(BitCodeAbbrevOp::Fixed, 7));
    CString7Abbrev = Stream.EmitAbbrev(Abbv);
    // Abbrev for CST_CODE_CSTRING.
    Abbv = new BitCodeAbbrev();
    Abbv->Add(BitCodeAbbrevOp(bitc::CST_CODE_CSTRING));
    Abbv->Add(BitCodeAbbrevOp(BitCodeAbbrevOp::Array));
    Abbv->Add(BitCodeAbbrevOp(BitCodeAbbrevOp::Char6));
    CString6Abbrev = Stream.EmitAbbrev(Abbv);
  }

  SmallVector<uint64_t, 64> Record;

  const ValueEnumerator::ValueList &Vals = VE.getValues();
  Type *LastTy = nullptr;
  for (unsigned i = FirstVal; i != LastVal; ++i) {
    const Value *V = Vals[i].first;
    // If we need to switch types, do so now.
    if (V->getType() != LastTy) {
      LastTy = V->getType();
      Record.push_back(VE.getTypeID(LastTy));
      Stream.EmitRecord(bitc::CST_CODE_SETTYPE, Record,
                        CONSTANTS_SETTYPE_ABBREV);
      Record.clear();
    }

    if (const InlineAsm *IA = dyn_cast<InlineAsm>(V)) {
      Record.push_back(unsigned(IA->hasSideEffects()) |
                       unsigned(IA->isAlignStack()) << 1 |
                       unsigned(IA->getDialect()&1) << 2);

      // Add the asm string.
      const std::string &AsmStr = IA->getAsmString();
      Record.push_back(AsmStr.size());
      for (unsigned i = 0, e = AsmStr.size(); i != e; ++i)
        Record.push_back(AsmStr[i]);

      // Add the constraint string.
      const std::string &ConstraintStr = IA->getConstraintString();
      Record.push_back(ConstraintStr.size());
      for (unsigned i = 0, e = ConstraintStr.size(); i != e; ++i)
        Record.push_back(ConstraintStr[i]);
      Stream.EmitRecord(bitc::CST_CODE_INLINEASM, Record);
      Record.clear();
      continue;
    }
    const Constant *C = cast<Constant>(V);
    unsigned Code = -1U;
    unsigned AbbrevToUse = 0;
    if (C->isNullValue()) {
      Code = bitc::CST_CODE_NULL;
    } else if (isa<UndefValue>(C)) {
      Code = bitc::CST_CODE_UNDEF;
    } else if (const ConstantInt *IV = dyn_cast<ConstantInt>(C)) {
      if (IV->getBitWidth() <= 64) {
        uint64_t V = IV->getSExtValue();
        emitSignedInt64(Record, V);
        Code = bitc::CST_CODE_INTEGER;
        AbbrevToUse = CONSTANTS_INTEGER_ABBREV;
      } else {                             // Wide integers, > 64 bits in size.
        // We have an arbitrary precision integer value to write whose
        // bit width is > 64. However, in canonical unsigned integer
        // format it is likely that the high bits are going to be zero.
        // So, we only write the number of active words.
        unsigned NWords = IV->getValue().getActiveWords();
        const uint64_t *RawWords = IV->getValue().getRawData();
        for (unsigned i = 0; i != NWords; ++i) {
          emitSignedInt64(Record, RawWords[i]);
        }
        Code = bitc::CST_CODE_WIDE_INTEGER;
      }
    } else if (const ConstantFP *CFP = dyn_cast<ConstantFP>(C)) {
      Code = bitc::CST_CODE_FLOAT;
      Type *Ty = CFP->getType();
      if (Ty->isHalfTy() || Ty->isFloatTy() || Ty->isDoubleTy()) {
        Record.push_back(CFP->getValueAPF().bitcastToAPInt().getZExtValue());
      } else if (Ty->isX86_FP80Ty()) {
        // api needed to prevent premature destruction
        // bits are not in the same order as a normal i80 APInt, compensate.
        APInt api = CFP->getValueAPF().bitcastToAPInt();
        const uint64_t *p = api.getRawData();
        Record.push_back((p[1] << 48) | (p[0] >> 16));
        Record.push_back(p[0] & 0xffffLL);
      } else if (Ty->isFP128Ty() || Ty->isPPC_FP128Ty()) {
        APInt api = CFP->getValueAPF().bitcastToAPInt();
        const uint64_t *p = api.getRawData();
        Record.push_back(p[0]);
        Record.push_back(p[1]);
      } else {
        assert (0 && "Unknown FP type!");
      }
    } else if (isa<ConstantDataSequential>(C) &&
               cast<ConstantDataSequential>(C)->isString()) {
      const ConstantDataSequential *Str = cast<ConstantDataSequential>(C);
      // Emit constant strings specially.
      unsigned NumElts = Str->getNumElements();
      // If this is a null-terminated string, use the denser CSTRING encoding.
      if (Str->isCString()) {
        Code = bitc::CST_CODE_CSTRING;
        --NumElts;  // Don't encode the null, which isn't allowed by char6.
      } else {
        Code = bitc::CST_CODE_STRING;
        AbbrevToUse = String8Abbrev;
      }
      bool isCStr7 = Code == bitc::CST_CODE_CSTRING;
      bool isCStrChar6 = Code == bitc::CST_CODE_CSTRING;
      for (unsigned i = 0; i != NumElts; ++i) {
        unsigned char V = Str->getElementAsInteger(i);
        Record.push_back(V);
        isCStr7 &= (V & 128) == 0;
        if (isCStrChar6)
          isCStrChar6 = BitCodeAbbrevOp::isChar6(V);
      }

      if (isCStrChar6)
        AbbrevToUse = CString6Abbrev;
      else if (isCStr7)
        AbbrevToUse = CString7Abbrev;
    } else if (const ConstantDataSequential *CDS =
                  dyn_cast<ConstantDataSequential>(C)) {
      Code = bitc::CST_CODE_DATA;
      Type *EltTy = CDS->getType()->getElementType();
      if (isa<IntegerType>(EltTy)) {
        for (unsigned i = 0, e = CDS->getNumElements(); i != e; ++i)
          Record.push_back(CDS->getElementAsInteger(i));
      } else if (EltTy->isFloatTy()) {
        for (unsigned i = 0, e = CDS->getNumElements(); i != e; ++i) {
          union { float F; uint32_t I; };
          F = CDS->getElementAsFloat(i);
          Record.push_back(I);
        }
      } else {
        assert(EltTy->isDoubleTy() && "Unknown ConstantData element type");
        for (unsigned i = 0, e = CDS->getNumElements(); i != e; ++i) {
          union { double F; uint64_t I; };
          F = CDS->getElementAsDouble(i);
          Record.push_back(I);
        }
      }
    } else if (isa<ConstantArray>(C) || isa<ConstantStruct>(C) ||
               isa<ConstantVector>(C)) {
      Code = bitc::CST_CODE_AGGREGATE;
      for (unsigned i = 0, e = C->getNumOperands(); i != e; ++i)
        Record.push_back(VE.getValueID(C->getOperand(i)));
      AbbrevToUse = AggregateAbbrev;
    } else if (const ConstantExpr *CE = dyn_cast<ConstantExpr>(C)) {
      switch (CE->getOpcode()) {
      default:
        if (Instruction::isCast(CE->getOpcode())) {
          Code = bitc::CST_CODE_CE_CAST;
          Record.push_back(GetEncodedCastOpcode(CE->getOpcode()));
          Record.push_back(VE.getTypeID(C->getOperand(0)->getType()));
          Record.push_back(VE.getValueID(C->getOperand(0)));
          AbbrevToUse = CONSTANTS_CE_CAST_Abbrev;
        } else {
          assert(CE->getNumOperands() == 2 && "Unknown constant expr!");
          Code = bitc::CST_CODE_CE_BINOP;
          Record.push_back(GetEncodedBinaryOpcode(CE->getOpcode()));
          Record.push_back(VE.getValueID(C->getOperand(0)));
          Record.push_back(VE.getValueID(C->getOperand(1)));
          uint64_t Flags = GetOptimizationFlags(CE);
          if (Flags != 0)
            Record.push_back(Flags);
        }
        break;
      case Instruction::GetElementPtr:
        Code = bitc::CST_CODE_CE_GEP;
        if (cast<GEPOperator>(C)->isInBounds())
          Code = bitc::CST_CODE_CE_INBOUNDS_GEP;
        for (unsigned i = 0, e = CE->getNumOperands(); i != e; ++i) {
          Record.push_back(VE.getTypeID(C->getOperand(i)->getType()));
          Record.push_back(VE.getValueID(C->getOperand(i)));
        }
        break;
      case Instruction::Select:
        Code = bitc::CST_CODE_CE_SELECT;
        Record.push_back(VE.getValueID(C->getOperand(0)));
        Record.push_back(VE.getValueID(C->getOperand(1)));
        Record.push_back(VE.getValueID(C->getOperand(2)));
        break;
      case Instruction::ExtractElement:
        Code = bitc::CST_CODE_CE_EXTRACTELT;
        Record.push_back(VE.getTypeID(C->getOperand(0)->getType()));
        Record.push_back(VE.getValueID(C->getOperand(0)));
        Record.push_back(VE.getTypeID(C->getOperand(1)->getType()));
        Record.push_back(VE.getValueID(C->getOperand(1)));
        break;
      case Instruction::InsertElement:
        Code = bitc::CST_CODE_CE_INSERTELT;
        Record.push_back(VE.getValueID(C->getOperand(0)));
        Record.push_back(VE.getValueID(C->getOperand(1)));
        Record.push_back(VE.getTypeID(C->getOperand(2)->getType()));
        Record.push_back(VE.getValueID(C->getOperand(2)));
        break;
      case Instruction::ShuffleVector:
        // If the return type and argument types are the same, this is a
        // standard shufflevector instruction.  If the types are different,
        // then the shuffle is widening or truncating the input vectors, and
        // the argument type must also be encoded.
        if (C->getType() == C->getOperand(0)->getType()) {
          Code = bitc::CST_CODE_CE_SHUFFLEVEC;
        } else {
          Code = bitc::CST_CODE_CE_SHUFVEC_EX;
          Record.push_back(VE.getTypeID(C->getOperand(0)->getType()));
        }
        Record.push_back(VE.getValueID(C->getOperand(0)));
        Record.push_back(VE.getValueID(C->getOperand(1)));
        Record.push_back(VE.getValueID(C->getOperand(2)));
        break;
      case Instruction::ICmp:
      case Instruction::FCmp:
        Code = bitc::CST_CODE_CE_CMP;
        Record.push_back(VE.getTypeID(C->getOperand(0)->getType()));
        Record.push_back(VE.getValueID(C->getOperand(0)));
        Record.push_back(VE.getValueID(C->getOperand(1)));
        Record.push_back(CE->getPredicate());
        break;
      }
    } else if (const BlockAddress *BA = dyn_cast<BlockAddress>(C)) {
      Code = bitc::CST_CODE_BLOCKADDRESS;
      Record.push_back(VE.getTypeID(BA->getFunction()->getType()));
      Record.push_back(VE.getValueID(BA->getFunction()));
      Record.push_back(VE.getGlobalBasicBlockID(BA->getBasicBlock()));
    } else {
#ifndef NDEBUG
      C->dump();
#endif
      llvm_unreachable("Unknown constant!");
    }
    Stream.EmitRecord(Code, Record, AbbrevToUse);
    Record.clear();
  }

  Stream.ExitBlock();
}

static void WriteModuleConstants(const ValueEnumerator &VE,
                                 BitstreamWriter &Stream) {
  const ValueEnumerator::ValueList &Vals = VE.getValues();

  // Find the first constant to emit, which is the first non-globalvalue value.
  // We know globalvalues have been emitted by WriteModuleInfo.
  for (unsigned i = 0, e = Vals.size(); i != e; ++i) {
    if (!isa<GlobalValue>(Vals[i].first)) {
      WriteConstants(i, Vals.size(), VE, Stream, true);
      return;
    }
  }
}

/// PushValueAndType - The file has to encode both the value and type id for
/// many values, because we need to know what type to create for forward
/// references.  However, most operands are not forward references, so this type
/// field is not needed.
///
/// This function adds V's value ID to Vals.  If the value ID is higher than the
/// instruction ID, then it is a forward reference, and it also includes the
/// type ID.  The value ID that is written is encoded relative to the InstID.
static bool PushValueAndType(const Value *V, unsigned InstID,
                             SmallVectorImpl<unsigned> &Vals,
                             ValueEnumerator &VE) {
  unsigned ValID = VE.getValueID(V);
  // Make encoding relative to the InstID.
  Vals.push_back(InstID - ValID);
  if (ValID >= InstID) {
    Vals.push_back(VE.getTypeID(V->getType()));
    return true;
  }
  return false;
}

/// pushValue - Like PushValueAndType, but where the type of the value is
/// omitted (perhaps it was already encoded in an earlier operand).
static void pushValue(const Value *V, unsigned InstID,
                      SmallVectorImpl<unsigned> &Vals,
                      ValueEnumerator &VE) {
  unsigned ValID = VE.getValueID(V);
  Vals.push_back(InstID - ValID);
}

static void pushValueSigned(const Value *V, unsigned InstID,
                            SmallVectorImpl<uint64_t> &Vals,
                            ValueEnumerator &VE) {
  unsigned ValID = VE.getValueID(V);
  int64_t diff = ((int32_t)InstID - (int32_t)ValID);
  emitSignedInt64(Vals, diff);
}

/// WriteInstruction - Emit an instruction to the specified stream.
static void WriteInstruction(const Instruction &I, unsigned InstID,
                             ValueEnumerator &VE, BitstreamWriter &Stream,
                             SmallVectorImpl<unsigned> &Vals) {
  unsigned Code = 0;
  unsigned AbbrevToUse = 0;
  VE.setInstructionID(&I);
  switch (I.getOpcode()) {
  default:
    if (Instruction::isCast(I.getOpcode())) {
      Code = bitc::FUNC_CODE_INST_CAST;
      if (!PushValueAndType(I.getOperand(0), InstID, Vals, VE))
        AbbrevToUse = FUNCTION_INST_CAST_ABBREV;
      Vals.push_back(VE.getTypeID(I.getType()));
      Vals.push_back(GetEncodedCastOpcode(I.getOpcode()));
    } else {
      assert(isa<BinaryOperator>(I) && "Unknown instruction!");
      Code = bitc::FUNC_CODE_INST_BINOP;
      if (!PushValueAndType(I.getOperand(0), InstID, Vals, VE))
        AbbrevToUse = FUNCTION_INST_BINOP_ABBREV;
      pushValue(I.getOperand(1), InstID, Vals, VE);
      Vals.push_back(GetEncodedBinaryOpcode(I.getOpcode()));
      uint64_t Flags = GetOptimizationFlags(&I);
      if (Flags != 0) {
        if (AbbrevToUse == FUNCTION_INST_BINOP_ABBREV)
          AbbrevToUse = FUNCTION_INST_BINOP_FLAGS_ABBREV;
        Vals.push_back(Flags);
      }
    }
    break;

  case Instruction::GetElementPtr:
    Code = bitc::FUNC_CODE_INST_GEP;
    if (cast<GEPOperator>(&I)->isInBounds())
      Code = bitc::FUNC_CODE_INST_INBOUNDS_GEP;
    for (unsigned i = 0, e = I.getNumOperands(); i != e; ++i)
      PushValueAndType(I.getOperand(i), InstID, Vals, VE);
    break;
  case Instruction::ExtractValue: {
    Code = bitc::FUNC_CODE_INST_EXTRACTVAL;
    PushValueAndType(I.getOperand(0), InstID, Vals, VE);
    const ExtractValueInst *EVI = cast<ExtractValueInst>(&I);
    for (const unsigned *i = EVI->idx_begin(), *e = EVI->idx_end(); i != e; ++i)
      Vals.push_back(*i);
    break;
  }
  case Instruction::InsertValue: {
    Code = bitc::FUNC_CODE_INST_INSERTVAL;
    PushValueAndType(I.getOperand(0), InstID, Vals, VE);
    PushValueAndType(I.getOperand(1), InstID, Vals, VE);
    const InsertValueInst *IVI = cast<InsertValueInst>(&I);
    for (const unsigned *i = IVI->idx_begin(), *e = IVI->idx_end(); i != e; ++i)
      Vals.push_back(*i);
    break;
  }
  case Instruction::Select:
    Code = bitc::FUNC_CODE_INST_VSELECT;
    PushValueAndType(I.getOperand(1), InstID, Vals, VE);
    pushValue(I.getOperand(2), InstID, Vals, VE);
    PushValueAndType(I.getOperand(0), InstID, Vals, VE);
    break;
  case Instruction::ExtractElement:
    Code = bitc::FUNC_CODE_INST_EXTRACTELT;
    PushValueAndType(I.getOperand(0), InstID, Vals, VE);
    PushValueAndType(I.getOperand(1), InstID, Vals, VE);
    break;
  case Instruction::InsertElement:
    Code = bitc::FUNC_CODE_INST_INSERTELT;
    PushValueAndType(I.getOperand(0), InstID, Vals, VE);
    pushValue(I.getOperand(1), InstID, Vals, VE);
    PushValueAndType(I.getOperand(2), InstID, Vals, VE);
    break;
  case Instruction::ShuffleVector:
    Code = bitc::FUNC_CODE_INST_SHUFFLEVEC;
    PushValueAndType(I.getOperand(0), InstID, Vals, VE);
    pushValue(I.getOperand(1), InstID, Vals, VE);
    pushValue(I.getOperand(2), InstID, Vals, VE);
    break;
  case Instruction::ICmp:
  case Instruction::FCmp:
    // compare returning Int1Ty or vector of Int1Ty
    Code = bitc::FUNC_CODE_INST_CMP2;
    PushValueAndType(I.getOperand(0), InstID, Vals, VE);
    pushValue(I.getOperand(1), InstID, Vals, VE);
    Vals.push_back(cast<CmpInst>(I).getPredicate());
    break;

  case Instruction::Ret:
    {
      Code = bitc::FUNC_CODE_INST_RET;
      unsigned NumOperands = I.getNumOperands();
      if (NumOperands == 0)
        AbbrevToUse = FUNCTION_INST_RET_VOID_ABBREV;
      else if (NumOperands == 1) {
        if (!PushValueAndType(I.getOperand(0), InstID, Vals, VE))
          AbbrevToUse = FUNCTION_INST_RET_VAL_ABBREV;
      } else {
        for (unsigned i = 0, e = NumOperands; i != e; ++i)
          PushValueAndType(I.getOperand(i), InstID, Vals, VE);
      }
    }
    break;
  case Instruction::Br:
    {
      Code = bitc::FUNC_CODE_INST_BR;
      const BranchInst &II = cast<BranchInst>(I);
      Vals.push_back(VE.getValueID(II.getSuccessor(0)));
      if (II.isConditional()) {
        Vals.push_back(VE.getValueID(II.getSuccessor(1)));
        pushValue(II.getCondition(), InstID, Vals, VE);
      }
    }
    break;
  case Instruction::Switch:
    {
      Code = bitc::FUNC_CODE_INST_SWITCH;
      const SwitchInst &SI = cast<SwitchInst>(I);
      Vals.push_back(VE.getTypeID(SI.getCondition()->getType()));
      pushValue(SI.getCondition(), InstID, Vals, VE);
      Vals.push_back(VE.getValueID(SI.getDefaultDest()));
      for (SwitchInst::ConstCaseIt i = SI.case_begin(), e = SI.case_end();
           i != e; ++i) {
        Vals.push_back(VE.getValueID(i.getCaseValue()));
        Vals.push_back(VE.getValueID(i.getCaseSuccessor()));
      }
    }
    break;
  case Instruction::IndirectBr:
    Code = bitc::FUNC_CODE_INST_INDIRECTBR;
    Vals.push_back(VE.getTypeID(I.getOperand(0)->getType()));
    // Encode the address operand as relative, but not the basic blocks.
    pushValue(I.getOperand(0), InstID, Vals, VE);
    for (unsigned i = 1, e = I.getNumOperands(); i != e; ++i)
      Vals.push_back(VE.getValueID(I.getOperand(i)));
    break;

  case Instruction::Invoke: {
    const InvokeInst *II = cast<InvokeInst>(&I);
    const Value *Callee(II->getCalledValue());
    PointerType *PTy = cast<PointerType>(Callee->getType());
    FunctionType *FTy = cast<FunctionType>(PTy->getElementType());
    Code = bitc::FUNC_CODE_INST_INVOKE;

    Vals.push_back(VE.getAttributeID(II->getAttributes()));
    Vals.push_back(II->getCallingConv());
    Vals.push_back(VE.getValueID(II->getNormalDest()));
    Vals.push_back(VE.getValueID(II->getUnwindDest()));
    PushValueAndType(Callee, InstID, Vals, VE);

    // Emit value #'s for the fixed parameters.
    for (unsigned i = 0, e = FTy->getNumParams(); i != e; ++i)
      pushValue(I.getOperand(i), InstID, Vals, VE);  // fixed param.

    // Emit type/value pairs for varargs params.
    if (FTy->isVarArg()) {
      for (unsigned i = FTy->getNumParams(), e = I.getNumOperands()-3;
           i != e; ++i)
        PushValueAndType(I.getOperand(i), InstID, Vals, VE); // vararg
    }
    break;
  }
  case Instruction::Resume:
    Code = bitc::FUNC_CODE_INST_RESUME;
    PushValueAndType(I.getOperand(0), InstID, Vals, VE);
    break;
  case Instruction::Unreachable:
    Code = bitc::FUNC_CODE_INST_UNREACHABLE;
    AbbrevToUse = FUNCTION_INST_UNREACHABLE_ABBREV;
    break;

  case Instruction::PHI: {
    const PHINode &PN = cast<PHINode>(I);
    Code = bitc::FUNC_CODE_INST_PHI;
    // With the newer instruction encoding, forward references could give
    // negative valued IDs.  This is most common for PHIs, so we use
    // signed VBRs.
    SmallVector<uint64_t, 128> Vals64;
    Vals64.push_back(VE.getTypeID(PN.getType()));
    for (unsigned i = 0, e = PN.getNumIncomingValues(); i != e; ++i) {
      pushValueSigned(PN.getIncomingValue(i), InstID, Vals64, VE);
      Vals64.push_back(VE.getValueID(PN.getIncomingBlock(i)));
    }
    // Emit a Vals64 vector and exit.
    Stream.EmitRecord(Code, Vals64, AbbrevToUse);
    Vals64.clear();
    return;
  }

  case Instruction::LandingPad: {
    const LandingPadInst &LP = cast<LandingPadInst>(I);
    Code = bitc::FUNC_CODE_INST_LANDINGPAD;
    Vals.push_back(VE.getTypeID(LP.getType()));
    PushValueAndType(LP.getPersonalityFn(), InstID, Vals, VE);
    Vals.push_back(LP.isCleanup());
    Vals.push_back(LP.getNumClauses());
    for (unsigned I = 0, E = LP.getNumClauses(); I != E; ++I) {
      if (LP.isCatch(I))
        Vals.push_back(LandingPadInst::Catch);
      else
        Vals.push_back(LandingPadInst::Filter);
      PushValueAndType(LP.getClause(I), InstID, Vals, VE);
    }
    break;
  }

  case Instruction::Alloca: {
    Code = bitc::FUNC_CODE_INST_ALLOCA;
    Vals.push_back(VE.getTypeID(I.getType()));
    Vals.push_back(VE.getTypeID(I.getOperand(0)->getType()));
    Vals.push_back(VE.getValueID(I.getOperand(0))); // size.
    const AllocaInst &AI = cast<AllocaInst>(I);
    unsigned AlignRecord = Log2_32(AI.getAlignment()) + 1;
    assert(Log2_32(Value::MaximumAlignment) + 1 < 1 << 5 &&
           "not enough bits for maximum alignment");
    assert(AlignRecord < 1 << 5 && "alignment greater than 1 << 64");
    AlignRecord |= AI.isUsedWithInAlloca() << 5;
    Vals.push_back(AlignRecord);
    break;
  }

  case Instruction::Load:
    if (cast<LoadInst>(I).isAtomic()) {
      Code = bitc::FUNC_CODE_INST_LOADATOMIC;
      PushValueAndType(I.getOperand(0), InstID, Vals, VE);
    } else {
      Code = bitc::FUNC_CODE_INST_LOAD;
      if (!PushValueAndType(I.getOperand(0), InstID, Vals, VE))  // ptr
        AbbrevToUse = FUNCTION_INST_LOAD_ABBREV;
    }
    Vals.push_back(Log2_32(cast<LoadInst>(I).getAlignment())+1);
    Vals.push_back(cast<LoadInst>(I).isVolatile());
    if (cast<LoadInst>(I).isAtomic()) {
      Vals.push_back(GetEncodedOrdering(cast<LoadInst>(I).getOrdering()));
      Vals.push_back(GetEncodedSynchScope(cast<LoadInst>(I).getSynchScope()));
    }
    break;
  case Instruction::Store:
    if (cast<StoreInst>(I).isAtomic())
      Code = bitc::FUNC_CODE_INST_STOREATOMIC;
    else
      Code = bitc::FUNC_CODE_INST_STORE;
    PushValueAndType(I.getOperand(1), InstID, Vals, VE);  // ptrty + ptr
    pushValue(I.getOperand(0), InstID, Vals, VE);         // val.
    Vals.push_back(Log2_32(cast<StoreInst>(I).getAlignment())+1);
    Vals.push_back(cast<StoreInst>(I).isVolatile());
    if (cast<StoreInst>(I).isAtomic()) {
      Vals.push_back(GetEncodedOrdering(cast<StoreInst>(I).getOrdering()));
      Vals.push_back(GetEncodedSynchScope(cast<StoreInst>(I).getSynchScope()));
    }
    break;
  case Instruction::AtomicCmpXchg:
    Code = bitc::FUNC_CODE_INST_CMPXCHG;
    PushValueAndType(I.getOperand(0), InstID, Vals, VE);  // ptrty + ptr
    pushValue(I.getOperand(1), InstID, Vals, VE);         // cmp.
    pushValue(I.getOperand(2), InstID, Vals, VE);         // newval.
    Vals.push_back(cast<AtomicCmpXchgInst>(I).isVolatile());
    Vals.push_back(GetEncodedOrdering(
                     cast<AtomicCmpXchgInst>(I).getSuccessOrdering()));
    Vals.push_back(GetEncodedSynchScope(
                     cast<AtomicCmpXchgInst>(I).getSynchScope()));
    Vals.push_back(GetEncodedOrdering(
                     cast<AtomicCmpXchgInst>(I).getFailureOrdering()));
    Vals.push_back(cast<AtomicCmpXchgInst>(I).isWeak());
    break;
  case Instruction::AtomicRMW:
    Code = bitc::FUNC_CODE_INST_ATOMICRMW;
    PushValueAndType(I.getOperand(0), InstID, Vals, VE);  // ptrty + ptr
    pushValue(I.getOperand(1), InstID, Vals, VE);         // val.
    Vals.push_back(GetEncodedRMWOperation(
                     cast<AtomicRMWInst>(I).getOperation()));
    Vals.push_back(cast<AtomicRMWInst>(I).isVolatile());
    Vals.push_back(GetEncodedOrdering(cast<AtomicRMWInst>(I).getOrdering()));
    Vals.push_back(GetEncodedSynchScope(
                     cast<AtomicRMWInst>(I).getSynchScope()));
    break;
  case Instruction::Fence:
    Code = bitc::FUNC_CODE_INST_FENCE;
    Vals.push_back(GetEncodedOrdering(cast<FenceInst>(I).getOrdering()));
    Vals.push_back(GetEncodedSynchScope(cast<FenceInst>(I).getSynchScope()));
    break;
  case Instruction::Call: {
    const CallInst &CI = cast<CallInst>(I);
    PointerType *PTy = cast<PointerType>(CI.getCalledValue()->getType());
    FunctionType *FTy = cast<FunctionType>(PTy->getElementType());

    Code = bitc::FUNC_CODE_INST_CALL;

    Vals.push_back(VE.getAttributeID(CI.getAttributes()));
    Vals.push_back((CI.getCallingConv() << 1) | unsigned(CI.isTailCall()) |
                   unsigned(CI.isMustTailCall()) << 14);
    PushValueAndType(CI.getCalledValue(), InstID, Vals, VE);  // Callee

    // Emit value #'s for the fixed parameters.
    for (unsigned i = 0, e = FTy->getNumParams(); i != e; ++i) {
      // Check for labels (can happen with asm labels).
      if (FTy->getParamType(i)->isLabelTy())
        Vals.push_back(VE.getValueID(CI.getArgOperand(i)));
      else
        pushValue(CI.getArgOperand(i), InstID, Vals, VE);  // fixed param.
    }

    // Emit type/value pairs for varargs params.
    if (FTy->isVarArg()) {
      for (unsigned i = FTy->getNumParams(), e = CI.getNumArgOperands();
           i != e; ++i)
        PushValueAndType(CI.getArgOperand(i), InstID, Vals, VE);  // varargs
    }
    break;
  }
  case Instruction::VAArg:
    Code = bitc::FUNC_CODE_INST_VAARG;
    Vals.push_back(VE.getTypeID(I.getOperand(0)->getType()));   // valistty
    pushValue(I.getOperand(0), InstID, Vals, VE); // valist.
    Vals.push_back(VE.getTypeID(I.getType())); // restype.
    break;
  }

  Stream.EmitRecord(Code, Vals, AbbrevToUse);
  Vals.clear();
}

// Emit names for globals/functions etc.
static void WriteValueSymbolTable(const ValueSymbolTable &VST,
                                  const ValueEnumerator &VE,
                                  BitstreamWriter &Stream) {
  if (VST.empty()) return;
  Stream.EnterSubblock(bitc::VALUE_SYMTAB_BLOCK_ID, 4);

  // FIXME: Set up the abbrev, we know how many values there are!
  // FIXME: We know if the type names can use 7-bit ascii.
  SmallVector<unsigned, 64> NameVals;

  for (ValueSymbolTable::const_iterator SI = VST.begin(), SE = VST.end();
       SI != SE; ++SI) {

    const ValueName &Name = *SI;

    // Figure out the encoding to use for the name.
    bool is7Bit = true;
    bool isChar6 = true;
    for (const char *C = Name.getKeyData(), *E = C+Name.getKeyLength();
         C != E; ++C) {
      if (isChar6)
        isChar6 = BitCodeAbbrevOp::isChar6(*C);
      if ((unsigned char)*C & 128) {
        is7Bit = false;
        break;  // don't bother scanning the rest.
      }
    }

    unsigned AbbrevToUse = VST_ENTRY_8_ABBREV;

    // VST_ENTRY:   [valueid, namechar x N]
    // VST_BBENTRY: [bbid, namechar x N]
    unsigned Code;
    if (isa<BasicBlock>(SI->getValue())) {
      Code = bitc::VST_CODE_BBENTRY;
      if (isChar6)
        AbbrevToUse = VST_BBENTRY_6_ABBREV;
    } else {
      Code = bitc::VST_CODE_ENTRY;
      if (isChar6)
        AbbrevToUse = VST_ENTRY_6_ABBREV;
      else if (is7Bit)
        AbbrevToUse = VST_ENTRY_7_ABBREV;
    }

    NameVals.push_back(VE.getValueID(SI->getValue()));
    for (const char *P = Name.getKeyData(),
         *E = Name.getKeyData()+Name.getKeyLength(); P != E; ++P)
      NameVals.push_back((unsigned char)*P);

    // Emit the finished record.
    Stream.EmitRecord(Code, NameVals, AbbrevToUse);
    NameVals.clear();
  }
  Stream.ExitBlock();
}

static void WriteUseList(ValueEnumerator &VE, UseListOrder &&Order,
                         BitstreamWriter &Stream) {
  assert(Order.Shuffle.size() >= 2 && "Shuffle too small");
  unsigned Code;
  if (isa<BasicBlock>(Order.V))
    Code = bitc::USELIST_CODE_BB;
  else
    Code = bitc::USELIST_CODE_DEFAULT;

  SmallVector<uint64_t, 64> Record;
  for (unsigned I : Order.Shuffle)
    Record.push_back(I);
  Record.push_back(VE.getValueID(Order.V));
  Stream.EmitRecord(Code, Record);
}

static void WriteUseListBlock(const Function *F, ValueEnumerator &VE,
                              BitstreamWriter &Stream) {
  auto hasMore = [&]() {
    return !VE.UseListOrders.empty() && VE.UseListOrders.back().F == F;
  };
  if (!hasMore())
    // Nothing to do.
    return;

  Stream.EnterSubblock(bitc::USELIST_BLOCK_ID, 3);
  while (hasMore()) {
    WriteUseList(VE, std::move(VE.UseListOrders.back()), Stream);
    VE.UseListOrders.pop_back();
  }
  Stream.ExitBlock();
}

/// WriteFunction - Emit a function body to the module stream.
static void WriteFunction(const Function &F, ValueEnumerator &VE,
                          BitstreamWriter &Stream) {
  Stream.EnterSubblock(bitc::FUNCTION_BLOCK_ID, 4);
  VE.incorporateFunction(F);

  SmallVector<unsigned, 64> Vals;

  // Emit the number of basic blocks, so the reader can create them ahead of
  // time.
  Vals.push_back(VE.getBasicBlocks().size());
  Stream.EmitRecord(bitc::FUNC_CODE_DECLAREBLOCKS, Vals);
  Vals.clear();

  // If there are function-local constants, emit them now.
  unsigned CstStart, CstEnd;
  VE.getFunctionConstantRange(CstStart, CstEnd);
  WriteConstants(CstStart, CstEnd, VE, Stream, false);

  // If there is function-local metadata, emit it now.
  WriteFunctionLocalMetadata(F, VE, Stream);

  // Keep a running idea of what the instruction ID is.
  unsigned InstID = CstEnd;

  bool NeedsMetadataAttachment = false;

  DebugLoc LastDL;

  // Finally, emit all the instructions, in order.
  for (Function::const_iterator BB = F.begin(), E = F.end(); BB != E; ++BB)
    for (BasicBlock::const_iterator I = BB->begin(), E = BB->end();
         I != E; ++I) {
      WriteInstruction(*I, InstID, VE, Stream, Vals);

      if (!I->getType()->isVoidTy())
        ++InstID;

      // If the instruction has metadata, write a metadata attachment later.
      NeedsMetadataAttachment |= I->hasMetadataOtherThanDebugLoc();

      // If the instruction has a debug location, emit it.
      DebugLoc DL = I->getDebugLoc();
      if (DL.isUnknown()) {
        // nothing todo.
      } else if (DL == LastDL) {
        // Just repeat the same debug loc as last time.
        Stream.EmitRecord(bitc::FUNC_CODE_DEBUG_LOC_AGAIN, Vals);
      } else {
        MDNode *Scope, *IA;
        DL.getScopeAndInlinedAt(Scope, IA, I->getContext());
        assert(Scope && "Expected valid scope");

        Vals.push_back(DL.getLine());
        Vals.push_back(DL.getCol());
        Vals.push_back(Scope ? VE.getMetadataID(Scope) + 1 : 0);
        Vals.push_back(IA ? VE.getMetadataID(IA) + 1 : 0);
        Stream.EmitRecord(bitc::FUNC_CODE_DEBUG_LOC, Vals);
        Vals.clear();

        LastDL = DL;
      }
    }

  // Emit names for all the instructions etc.
  WriteValueSymbolTable(F.getValueSymbolTable(), VE, Stream);

  if (NeedsMetadataAttachment)
    WriteMetadataAttachment(F, VE, Stream);
  if (shouldPreserveBitcodeUseListOrder())
    WriteUseListBlock(&F, VE, Stream);
  VE.purgeFunction();
  Stream.ExitBlock();
}

// Emit blockinfo, which defines the standard abbreviations etc.
static void WriteBlockInfo(const ValueEnumerator &VE, BitstreamWriter &Stream) {
  // We only want to emit block info records for blocks that have multiple
  // instances: CONSTANTS_BLOCK, FUNCTION_BLOCK and VALUE_SYMTAB_BLOCK.
  // Other blocks can define their abbrevs inline.
  Stream.EnterBlockInfoBlock(2);

  { // 8-bit fixed-width VST_ENTRY/VST_BBENTRY strings.
    BitCodeAbbrev *Abbv = new BitCodeAbbrev();
    Abbv->Add(BitCodeAbbrevOp(BitCodeAbbrevOp::Fixed, 3));
    Abbv->Add(BitCodeAbbrevOp(BitCodeAbbrevOp::VBR, 8));
    Abbv->Add(BitCodeAbbrevOp(BitCodeAbbrevOp::Array));
    Abbv->Add(BitCodeAbbrevOp(BitCodeAbbrevOp::Fixed, 8));
    if (Stream.EmitBlockInfoAbbrev(bitc::VALUE_SYMTAB_BLOCK_ID,
                                   Abbv) != VST_ENTRY_8_ABBREV)
      llvm_unreachable("Unexpected abbrev ordering!");
  }

  { // 7-bit fixed width VST_ENTRY strings.
    BitCodeAbbrev *Abbv = new BitCodeAbbrev();
    Abbv->Add(BitCodeAbbrevOp(bitc::VST_CODE_ENTRY));
    Abbv->Add(BitCodeAbbrevOp(BitCodeAbbrevOp::VBR, 8));
    Abbv->Add(BitCodeAbbrevOp(BitCodeAbbrevOp::Array));
    Abbv->Add(BitCodeAbbrevOp(BitCodeAbbrevOp::Fixed, 7));
    if (Stream.EmitBlockInfoAbbrev(bitc::VALUE_SYMTAB_BLOCK_ID,
                                   Abbv) != VST_ENTRY_7_ABBREV)
      llvm_unreachable("Unexpected abbrev ordering!");
  }
  { // 6-bit char6 VST_ENTRY strings.
    BitCodeAbbrev *Abbv = new BitCodeAbbrev();
    Abbv->Add(BitCodeAbbrevOp(bitc::VST_CODE_ENTRY));
    Abbv->Add(BitCodeAbbrevOp(BitCodeAbbrevOp::VBR, 8));
    Abbv->Add(BitCodeAbbrevOp(BitCodeAbbrevOp::Array));
    Abbv->Add(BitCodeAbbrevOp(BitCodeAbbrevOp::Char6));
    if (Stream.EmitBlockInfoAbbrev(bitc::VALUE_SYMTAB_BLOCK_ID,
                                   Abbv) != VST_ENTRY_6_ABBREV)
      llvm_unreachable("Unexpected abbrev ordering!");
  }
  { // 6-bit char6 VST_BBENTRY strings.
    BitCodeAbbrev *Abbv = new BitCodeAbbrev();
    Abbv->Add(BitCodeAbbrevOp(bitc::VST_CODE_BBENTRY));
    Abbv->Add(BitCodeAbbrevOp(BitCodeAbbrevOp::VBR, 8));
    Abbv->Add(BitCodeAbbrevOp(BitCodeAbbrevOp::Array));
    Abbv->Add(BitCodeAbbrevOp(BitCodeAbbrevOp::Char6));
    if (Stream.EmitBlockInfoAbbrev(bitc::VALUE_SYMTAB_BLOCK_ID,
                                   Abbv) != VST_BBENTRY_6_ABBREV)
      llvm_unreachable("Unexpected abbrev ordering!");
  }



  { // SETTYPE abbrev for CONSTANTS_BLOCK.
    BitCodeAbbrev *Abbv = new BitCodeAbbrev();
    Abbv->Add(BitCodeAbbrevOp(bitc::CST_CODE_SETTYPE));
    Abbv->Add(BitCodeAbbrevOp(BitCodeAbbrevOp::Fixed,
                              Log2_32_Ceil(VE.getTypes().size()+1)));
    if (Stream.EmitBlockInfoAbbrev(bitc::CONSTANTS_BLOCK_ID,
                                   Abbv) != CONSTANTS_SETTYPE_ABBREV)
      llvm_unreachable("Unexpected abbrev ordering!");
  }

  { // INTEGER abbrev for CONSTANTS_BLOCK.
    BitCodeAbbrev *Abbv = new BitCodeAbbrev();
    Abbv->Add(BitCodeAbbrevOp(bitc::CST_CODE_INTEGER));
    Abbv->Add(BitCodeAbbrevOp(BitCodeAbbrevOp::VBR, 8));
    if (Stream.EmitBlockInfoAbbrev(bitc::CONSTANTS_BLOCK_ID,
                                   Abbv) != CONSTANTS_INTEGER_ABBREV)
      llvm_unreachable("Unexpected abbrev ordering!");
  }

  { // CE_CAST abbrev for CONSTANTS_BLOCK.
    BitCodeAbbrev *Abbv = new BitCodeAbbrev();
    Abbv->Add(BitCodeAbbrevOp(bitc::CST_CODE_CE_CAST));
    Abbv->Add(BitCodeAbbrevOp(BitCodeAbbrevOp::Fixed, 4));  // cast opc
    Abbv->Add(BitCodeAbbrevOp(BitCodeAbbrevOp::Fixed,       // typeid
                              Log2_32_Ceil(VE.getTypes().size()+1)));
    Abbv->Add(BitCodeAbbrevOp(BitCodeAbbrevOp::VBR, 8));    // value id

    if (Stream.EmitBlockInfoAbbrev(bitc::CONSTANTS_BLOCK_ID,
                                   Abbv) != CONSTANTS_CE_CAST_Abbrev)
      llvm_unreachable("Unexpected abbrev ordering!");
  }
  { // NULL abbrev for CONSTANTS_BLOCK.
    BitCodeAbbrev *Abbv = new BitCodeAbbrev();
    Abbv->Add(BitCodeAbbrevOp(bitc::CST_CODE_NULL));
    if (Stream.EmitBlockInfoAbbrev(bitc::CONSTANTS_BLOCK_ID,
                                   Abbv) != CONSTANTS_NULL_Abbrev)
      llvm_unreachable("Unexpected abbrev ordering!");
  }

  // FIXME: This should only use space for first class types!

  { // INST_LOAD abbrev for FUNCTION_BLOCK.
    BitCodeAbbrev *Abbv = new BitCodeAbbrev();
    Abbv->Add(BitCodeAbbrevOp(bitc::FUNC_CODE_INST_LOAD));
    Abbv->Add(BitCodeAbbrevOp(BitCodeAbbrevOp::VBR, 6)); // Ptr
    Abbv->Add(BitCodeAbbrevOp(BitCodeAbbrevOp::VBR, 4)); // Align
    Abbv->Add(BitCodeAbbrevOp(BitCodeAbbrevOp::Fixed, 1)); // volatile
    if (Stream.EmitBlockInfoAbbrev(bitc::FUNCTION_BLOCK_ID,
                                   Abbv) != FUNCTION_INST_LOAD_ABBREV)
      llvm_unreachable("Unexpected abbrev ordering!");
  }
  { // INST_BINOP abbrev for FUNCTION_BLOCK.
    BitCodeAbbrev *Abbv = new BitCodeAbbrev();
    Abbv->Add(BitCodeAbbrevOp(bitc::FUNC_CODE_INST_BINOP));
    Abbv->Add(BitCodeAbbrevOp(BitCodeAbbrevOp::VBR, 6)); // LHS
    Abbv->Add(BitCodeAbbrevOp(BitCodeAbbrevOp::VBR, 6)); // RHS
    Abbv->Add(BitCodeAbbrevOp(BitCodeAbbrevOp::Fixed, 4)); // opc
    if (Stream.EmitBlockInfoAbbrev(bitc::FUNCTION_BLOCK_ID,
                                   Abbv) != FUNCTION_INST_BINOP_ABBREV)
      llvm_unreachable("Unexpected abbrev ordering!");
  }
  { // INST_BINOP_FLAGS abbrev for FUNCTION_BLOCK.
    BitCodeAbbrev *Abbv = new BitCodeAbbrev();
    Abbv->Add(BitCodeAbbrevOp(bitc::FUNC_CODE_INST_BINOP));
    Abbv->Add(BitCodeAbbrevOp(BitCodeAbbrevOp::VBR, 6)); // LHS
    Abbv->Add(BitCodeAbbrevOp(BitCodeAbbrevOp::VBR, 6)); // RHS
    Abbv->Add(BitCodeAbbrevOp(BitCodeAbbrevOp::Fixed, 4)); // opc
    Abbv->Add(BitCodeAbbrevOp(BitCodeAbbrevOp::Fixed, 7)); // flags
    if (Stream.EmitBlockInfoAbbrev(bitc::FUNCTION_BLOCK_ID,
                                   Abbv) != FUNCTION_INST_BINOP_FLAGS_ABBREV)
      llvm_unreachable("Unexpected abbrev ordering!");
  }
  { // INST_CAST abbrev for FUNCTION_BLOCK.
    BitCodeAbbrev *Abbv = new BitCodeAbbrev();
    Abbv->Add(BitCodeAbbrevOp(bitc::FUNC_CODE_INST_CAST));
    Abbv->Add(BitCodeAbbrevOp(BitCodeAbbrevOp::VBR, 6));    // OpVal
    Abbv->Add(BitCodeAbbrevOp(BitCodeAbbrevOp::Fixed,       // dest ty
                              Log2_32_Ceil(VE.getTypes().size()+1)));
    Abbv->Add(BitCodeAbbrevOp(BitCodeAbbrevOp::Fixed, 4));  // opc
    if (Stream.EmitBlockInfoAbbrev(bitc::FUNCTION_BLOCK_ID,
                                   Abbv) != FUNCTION_INST_CAST_ABBREV)
      llvm_unreachable("Unexpected abbrev ordering!");
  }

  { // INST_RET abbrev for FUNCTION_BLOCK.
    BitCodeAbbrev *Abbv = new BitCodeAbbrev();
    Abbv->Add(BitCodeAbbrevOp(bitc::FUNC_CODE_INST_RET));
    if (Stream.EmitBlockInfoAbbrev(bitc::FUNCTION_BLOCK_ID,
                                   Abbv) != FUNCTION_INST_RET_VOID_ABBREV)
      llvm_unreachable("Unexpected abbrev ordering!");
  }
  { // INST_RET abbrev for FUNCTION_BLOCK.
    BitCodeAbbrev *Abbv = new BitCodeAbbrev();
    Abbv->Add(BitCodeAbbrevOp(bitc::FUNC_CODE_INST_RET));
    Abbv->Add(BitCodeAbbrevOp(BitCodeAbbrevOp::VBR, 6)); // ValID
    if (Stream.EmitBlockInfoAbbrev(bitc::FUNCTION_BLOCK_ID,
                                   Abbv) != FUNCTION_INST_RET_VAL_ABBREV)
      llvm_unreachable("Unexpected abbrev ordering!");
  }
  { // INST_UNREACHABLE abbrev for FUNCTION_BLOCK.
    BitCodeAbbrev *Abbv = new BitCodeAbbrev();
    Abbv->Add(BitCodeAbbrevOp(bitc::FUNC_CODE_INST_UNREACHABLE));
    if (Stream.EmitBlockInfoAbbrev(bitc::FUNCTION_BLOCK_ID,
                                   Abbv) != FUNCTION_INST_UNREACHABLE_ABBREV)
      llvm_unreachable("Unexpected abbrev ordering!");
  }

  Stream.ExitBlock();
}

/// WriteModule - Emit the specified module to the bitstream.
static void WriteModule(const Module *M, BitstreamWriter &Stream) {
  Stream.EnterSubblock(bitc::MODULE_BLOCK_ID, 3);

  SmallVector<unsigned, 1> Vals;
  unsigned CurVersion = 1;
  Vals.push_back(CurVersion);
  Stream.EmitRecord(bitc::MODULE_CODE_VERSION, Vals);

  // Analyze the module, enumerating globals, functions, etc.
  ValueEnumerator VE(M);

  // Emit blockinfo, which defines the standard abbreviations etc.
  WriteBlockInfo(VE, Stream);

  // Emit information about attribute groups.
  WriteAttributeGroupTable(VE, Stream);

  // Emit information about parameter attributes.
  WriteAttributeTable(VE, Stream);

  // Emit information describing all of the types in the module.
  WriteTypeTable(VE, Stream);

  writeComdats(VE, Stream);

  // Emit top-level description of module, including target triple, inline asm,
  // descriptors for global variables, and function prototype info.
  WriteModuleInfo(M, VE, Stream);

  // Emit constants.
  WriteModuleConstants(VE, Stream);

  // Emit metadata.
  WriteModuleMetadata(M, VE, Stream);

  // Emit metadata.
  WriteModuleMetadataStore(M, Stream);

  // Emit names for globals/functions etc.
  WriteValueSymbolTable(M->getValueSymbolTable(), VE, Stream);

  // Emit module-level use-lists.
  if (shouldPreserveBitcodeUseListOrder())
    WriteUseListBlock(nullptr, VE, Stream);

  // Emit function bodies.
  for (Module::const_iterator F = M->begin(), E = M->end(); F != E; ++F)
    if (!F->isDeclaration())
      WriteFunction(*F, VE, Stream);

  Stream.ExitBlock();
}

/// EmitDarwinBCHeader - If generating a bc file on darwin, we have to emit a
/// header and trailer to make it compatible with the system archiver.  To do
/// this we emit the following header, and then emit a trailer that pads the
/// file out to be a multiple of 16 bytes.
///
/// struct bc_header {
///   uint32_t Magic;         // 0x0B17C0DE
///   uint32_t Version;       // Version, currently always 0.
///   uint32_t BitcodeOffset; // Offset to traditional bitcode file.
///   uint32_t BitcodeSize;   // Size of traditional bitcode file.
///   uint32_t CPUType;       // CPU specifier.
///   ... potentially more later ...
/// };
enum {
  DarwinBCSizeFieldOffset = 3*4, // Offset to bitcode_size.
  DarwinBCHeaderSize = 5*4
};

static void WriteInt32ToBuffer(uint32_t Value, SmallVectorImpl<char> &Buffer,
                               uint32_t &Position) {
  Buffer[Position + 0] = (unsigned char) (Value >>  0);
  Buffer[Position + 1] = (unsigned char) (Value >>  8);
  Buffer[Position + 2] = (unsigned char) (Value >> 16);
  Buffer[Position + 3] = (unsigned char) (Value >> 24);
  Position += 4;
}

static void EmitDarwinBCHeaderAndTrailer(SmallVectorImpl<char> &Buffer,
                                         const Triple &TT) {
  unsigned CPUType = ~0U;

  // Match x86_64-*, i[3-9]86-*, powerpc-*, powerpc64-*, arm-*, thumb-*,
  // armv[0-9]-*, thumbv[0-9]-*, armv5te-*, or armv6t2-*. The CPUType is a magic
  // number from /usr/include/mach/machine.h.  It is ok to reproduce the
  // specific constants here because they are implicitly part of the Darwin ABI.
  enum {
    DARWIN_CPU_ARCH_ABI64      = 0x01000000,
    DARWIN_CPU_TYPE_X86        = 7,
    DARWIN_CPU_TYPE_ARM        = 12,
    DARWIN_CPU_TYPE_POWERPC    = 18
  };

  Triple::ArchType Arch = TT.getArch();
  if (Arch == Triple::x86_64)
    CPUType = DARWIN_CPU_TYPE_X86 | DARWIN_CPU_ARCH_ABI64;
  else if (Arch == Triple::x86)
    CPUType = DARWIN_CPU_TYPE_X86;
  else if (Arch == Triple::ppc)
    CPUType = DARWIN_CPU_TYPE_POWERPC;
  else if (Arch == Triple::ppc64)
    CPUType = DARWIN_CPU_TYPE_POWERPC | DARWIN_CPU_ARCH_ABI64;
  else if (Arch == Triple::arm || Arch == Triple::thumb)
    CPUType = DARWIN_CPU_TYPE_ARM;

  // Traditional Bitcode starts after header.
  assert(Buffer.size() >= DarwinBCHeaderSize &&
         "Expected header size to be reserved");
  unsigned BCOffset = DarwinBCHeaderSize;
  unsigned BCSize = Buffer.size()-DarwinBCHeaderSize;

  // Write the magic and version.
  unsigned Position = 0;
  WriteInt32ToBuffer(0x0B17C0DE , Buffer, Position);
  WriteInt32ToBuffer(0          , Buffer, Position); // Version.
  WriteInt32ToBuffer(BCOffset   , Buffer, Position);
  WriteInt32ToBuffer(BCSize     , Buffer, Position);
  WriteInt32ToBuffer(CPUType    , Buffer, Position);

  // If the file is not a multiple of 16 bytes, insert dummy padding.
  while (Buffer.size() & 15)
    Buffer.push_back(0);
}

/// WriteBitcodeToFile - Write the specified module to the specified output
/// stream.
void llvm::WriteBitcodeToFile(const Module *M, raw_ostream &Out) {
  SmallVector<char, 0> Buffer;
  Buffer.reserve(256*1024);

  // If this is darwin or another generic macho target, reserve space for the
  // header.
  Triple TT(M->getTargetTriple());
  if (TT.isOSDarwin())
    Buffer.insert(Buffer.begin(), DarwinBCHeaderSize, 0);

  // Emit the module into the buffer.
  {
    BitstreamWriter Stream(Buffer);

    // Emit the file header.
    Stream.Emit((unsigned)'B', 8);
    Stream.Emit((unsigned)'C', 8);
    Stream.Emit(0x0, 4);
    Stream.Emit(0xC, 4);
    Stream.Emit(0xE, 4);
    Stream.Emit(0xD, 4);

    // Emit the module.
    WriteModule(M, Stream);
  }

  if (TT.isOSDarwin())
    EmitDarwinBCHeaderAndTrailer(Buffer, TT);

  // Write the generated bitstream to "Out".
  Out.write((char*)&Buffer.front(), Buffer.size());
}<|MERGE_RESOLUTION|>--- conflicted
+++ resolved
@@ -683,7 +683,8 @@
   // Emit the function proto information.
   for (const Function &F : *M) {
     // FUNCTION:  [type, callingconv, isproto, linkage, paramattrs, alignment,
-    //             section, visibility, gc, unnamed_addr, prefix]
+    //             section, visibility, gc, unnamed_addr, prologuedata,
+    //             dllstorageclass, comdat, prefixdata]
     Vals.push_back(VE.getTypeID(F.getType()));
     Vals.push_back(F.getCallingConv());
     Vals.push_back(F.isDeclaration());
@@ -694,10 +695,12 @@
     Vals.push_back(getEncodedVisibility(F));
     Vals.push_back(F.hasGC() ? GCMap[F.getGC()] : 0);
     Vals.push_back(F.hasUnnamedAddr());
-    Vals.push_back(F.hasPrefixData() ? (VE.getValueID(F.getPrefixData()) + 1)
-                                      : 0);
+    Vals.push_back(F.hasPrologueData() ? (VE.getValueID(F.getPrologueData()) + 1)
+                                       : 0);
     Vals.push_back(getEncodedDLLStorageClass(F));
     Vals.push_back(F.hasComdat() ? VE.getComdatID(F.getComdat()) : 0);
+    Vals.push_back(F.hasPrefixData() ? (VE.getValueID(F.getPrefixData()) + 1)
+                                     : 0);
 
     unsigned AbbrevToUse = 0;
     Stream.EmitRecord(bitc::MODULE_CODE_FUNCTION, Vals, AbbrevToUse);
@@ -723,18 +726,15 @@
 static uint64_t GetOptimizationFlags(const Value *V) {
   uint64_t Flags = 0;
 
-  if (const OverflowingBinaryOperator *OBO =
-        dyn_cast<OverflowingBinaryOperator>(V)) {
+  if (const auto *OBO = dyn_cast<OverflowingBinaryOperator>(V)) {
     if (OBO->hasNoSignedWrap())
       Flags |= 1 << bitc::OBO_NO_SIGNED_WRAP;
     if (OBO->hasNoUnsignedWrap())
       Flags |= 1 << bitc::OBO_NO_UNSIGNED_WRAP;
-  } else if (const PossiblyExactOperator *PEO =
-               dyn_cast<PossiblyExactOperator>(V)) {
+  } else if (const auto *PEO = dyn_cast<PossiblyExactOperator>(V)) {
     if (PEO->isExact())
       Flags |= 1 << bitc::PEO_EXACT;
-  } else if (const FPMathOperator *FPMO =
-             dyn_cast<const FPMathOperator>(V)) {
+  } else if (const auto *FPMO = dyn_cast<FPMathOperator>(V)) {
     if (FPMO->hasUnsafeAlgebra())
       Flags |= FastMathFlags::UnsafeAlgebra;
     if (FPMO->hasNoNaNs())
@@ -803,17 +803,12 @@
 static void WriteModuleMetadata(const Module *M,
                                 const ValueEnumerator &VE,
                                 BitstreamWriter &Stream) {
-<<<<<<< HEAD
-  const ValueEnumerator::ValueList &Vals = VE.getMDValues();
-  bool StartedMetadataBlock = false;
-=======
   const auto &MDs = VE.getMDs();
   if (MDs.empty() && M->named_metadata_empty())
     return;
 
   Stream.EnterSubblock(bitc::METADATA_BLOCK_ID, 3);
 
->>>>>>> 41cb3da2
   unsigned MDSAbbrev = 0;
   if (VE.hasMDString()) {
     // Abbrev for METADATA_STRING.
@@ -824,28 +819,6 @@
     MDSAbbrev = Stream.EmitAbbrev(Abbv);
   }
 
-<<<<<<< HEAD
-    if (const MDNode *N = dyn_cast<MDNode>(Vals[i].first)) {
-      if (!N->isFunctionLocal() || !N->getFunction()) {
-        if (!StartedMetadataBlock) {
-          Stream.EnterSubblock(bitc::METADATA_BLOCK_ID, 3);
-          StartedMetadataBlock = true;
-        }
-        WriteMDNode(N, VE, Stream, Record);
-      }
-    } else if (const MDString *MDS = dyn_cast<MDString>(Vals[i].first)) {
-      if (!StartedMetadataBlock)  {
-        Stream.EnterSubblock(bitc::METADATA_BLOCK_ID, 3);
-
-        // Abbrev for METADATA_STRING.
-        BitCodeAbbrev *Abbv = new BitCodeAbbrev();
-        Abbv->Add(BitCodeAbbrevOp(bitc::METADATA_STRING));
-        Abbv->Add(BitCodeAbbrevOp(BitCodeAbbrevOp::Array));
-        Abbv->Add(BitCodeAbbrevOp(BitCodeAbbrevOp::Fixed, 8));
-        MDSAbbrev = Stream.EmitAbbrev(Abbv);
-        StartedMetadataBlock = true;
-      }
-=======
   unsigned LocAbbrev = 0;
   if (VE.hasMDLocation()) {
     // Abbrev for METADATA_LOCATION.
@@ -861,7 +834,6 @@
     Abbv->Add(BitCodeAbbrevOp(BitCodeAbbrevOp::VBR, 6));
     LocAbbrev = Stream.EmitAbbrev(Abbv);
   }
->>>>>>> 41cb3da2
 
   unsigned NameAbbrev = 0;
   if (!M->named_metadata_empty()) {
@@ -943,7 +915,7 @@
 
   // Write metadata attachments
   // METADATA_ATTACHMENT - [m x [value, [n x [id, mdnode]]]
-  SmallVector<std::pair<unsigned, MDNode*>, 4> MDs;
+  SmallVector<std::pair<unsigned, MDNode *>, 4> MDs;
 
   for (Function::const_iterator BB = F.begin(), E = F.end(); BB != E; ++BB)
     for (BasicBlock::const_iterator I = BB->begin(), E = BB->end();
@@ -1973,7 +1945,7 @@
   Stream.EmitRecord(bitc::MODULE_CODE_VERSION, Vals);
 
   // Analyze the module, enumerating globals, functions, etc.
-  ValueEnumerator VE(M);
+  ValueEnumerator VE(*M);
 
   // Emit blockinfo, which defines the standard abbreviations etc.
   WriteBlockInfo(VE, Stream);
