//===-- Bitcode/Writer/ValueEnumerator.h - Number values --------*- C++ -*-===//
//
//                     The LLVM Compiler Infrastructure
//
// This file is distributed under the University of Illinois Open Source
// License. See LICENSE.TXT for details.
//
//===----------------------------------------------------------------------===//
//
// This class gives values and types Unique ID's.
//
//===----------------------------------------------------------------------===//

#ifndef LLVM_LIB_BITCODE_WRITER_VALUEENUMERATOR_H
#define LLVM_LIB_BITCODE_WRITER_VALUEENUMERATOR_H

#include "llvm/ADT/DenseMap.h"
#include "llvm/ADT/SmallVector.h"
#include "llvm/ADT/UniqueVector.h"
#include "llvm/IR/Attributes.h"
#include "llvm/IR/UseListOrder.h"
#include <vector>

namespace llvm {

class Type;
class Value;
class Instruction;
class BasicBlock;
class Comdat;
class Function;
class Module;
class Metadata;
class LocalAsMetadata;
class MDNode;
class NamedMDNode;
class AttributeSet;
class ValueSymbolTable;
class MDSymbolTable;
class raw_ostream;

class ValueEnumerator {
public:
  typedef std::vector<Type*> TypeList;

  // For each value, we remember its Value* and occurrence frequency.
  typedef std::vector<std::pair<const Value*, unsigned> > ValueList;

  UseListOrderStack UseListOrders;

private:
  typedef DenseMap<Type*, unsigned> TypeMapType;
  TypeMapType TypeMap;
  TypeList Types;

  typedef DenseMap<const Value*, unsigned> ValueMapType;
  ValueMapType ValueMap;
  ValueList Values;

  typedef UniqueVector<const Comdat *> ComdatSetType;
  ComdatSetType Comdats;

<<<<<<< HEAD
  ValueList MDValues;
  SmallVector<const MDNode *, 8> FunctionLocalMDs;
  ValueMapType MDValueMap;
=======
  std::vector<const Metadata *> MDs;
  SmallVector<const LocalAsMetadata *, 8> FunctionLocalMDs;
  typedef DenseMap<const Metadata *, unsigned> MetadataMapType;
  MetadataMapType MDValueMap;
  bool HasMDString;
  bool HasMDLocation;
>>>>>>> 41cb3da2

  typedef DenseMap<AttributeSet, unsigned> AttributeGroupMapType;
  AttributeGroupMapType AttributeGroupMap;
  std::vector<AttributeSet> AttributeGroups;

  typedef DenseMap<AttributeSet, unsigned> AttributeMapType;
  AttributeMapType AttributeMap;
  std::vector<AttributeSet> Attribute;

  /// GlobalBasicBlockIDs - This map memoizes the basic block ID's referenced by
  /// the "getGlobalBasicBlockID" method.
  mutable DenseMap<const BasicBlock*, unsigned> GlobalBasicBlockIDs;

  typedef DenseMap<const Instruction*, unsigned> InstructionMapType;
  InstructionMapType InstructionMap;
  unsigned InstructionCount;

  /// BasicBlocks - This contains all the basic blocks for the currently
  /// incorporated function.  Their reverse mapping is stored in ValueMap.
  std::vector<const BasicBlock*> BasicBlocks;

  /// When a function is incorporated, this is the size of the Values list
  /// before incorporation.
  unsigned NumModuleValues;

  /// When a function is incorporated, this is the size of the MDValues list
  /// before incorporation.
  unsigned NumModuleMDs;

  unsigned FirstFuncConstantID;
  unsigned FirstInstID;

  ValueEnumerator(const ValueEnumerator &) LLVM_DELETED_FUNCTION;
  void operator=(const ValueEnumerator &) LLVM_DELETED_FUNCTION;
public:
  ValueEnumerator(const Module *M);

  void dump() const;
  void print(raw_ostream &OS, const ValueMapType &Map, const char *Name) const;
  void print(raw_ostream &OS, const MetadataMapType &Map,
             const char *Name) const;

  unsigned getValueID(const Value *V) const;
  unsigned getMetadataID(const Metadata *V) const;

  bool hasMDString() const { return HasMDString; }
  bool hasMDLocation() const { return HasMDLocation; }

  unsigned getTypeID(Type *T) const {
    TypeMapType::const_iterator I = TypeMap.find(T);
    assert(I != TypeMap.end() && "Type not in ValueEnumerator!");
    return I->second-1;
  }

  unsigned getInstructionID(const Instruction *I) const;
  void setInstructionID(const Instruction *I);

  unsigned getAttributeID(AttributeSet PAL) const {
    if (PAL.isEmpty()) return 0;  // Null maps to zero.
    AttributeMapType::const_iterator I = AttributeMap.find(PAL);
    assert(I != AttributeMap.end() && "Attribute not in ValueEnumerator!");
    return I->second;
  }

  unsigned getAttributeGroupID(AttributeSet PAL) const {
    if (PAL.isEmpty()) return 0;  // Null maps to zero.
    AttributeGroupMapType::const_iterator I = AttributeGroupMap.find(PAL);
    assert(I != AttributeGroupMap.end() && "Attribute not in ValueEnumerator!");
    return I->second;
  }

  /// getFunctionConstantRange - Return the range of values that corresponds to
  /// function-local constants.
  void getFunctionConstantRange(unsigned &Start, unsigned &End) const {
    Start = FirstFuncConstantID;
    End = FirstInstID;
  }

  const ValueList &getValues() const { return Values; }
<<<<<<< HEAD
  const ValueList &getMDValues() const { return MDValues; }
  const SmallVectorImpl<const MDNode *> &getFunctionLocalMDValues() const {
=======
  const std::vector<const Metadata *> &getMDs() const { return MDs; }
  const SmallVectorImpl<const LocalAsMetadata *> &getFunctionLocalMDs() const {
>>>>>>> 41cb3da2
    return FunctionLocalMDs;
  }
  const TypeList &getTypes() const { return Types; }
  const std::vector<const BasicBlock*> &getBasicBlocks() const {
    return BasicBlocks;
  }
  const std::vector<AttributeSet> &getAttributes() const {
    return Attribute;
  }
  const std::vector<AttributeSet> &getAttributeGroups() const {
    return AttributeGroups;
  }

  const ComdatSetType &getComdats() const { return Comdats; }
  unsigned getComdatID(const Comdat *C) const;

  /// getGlobalBasicBlockID - This returns the function-specific ID for the
  /// specified basic block.  This is relatively expensive information, so it
  /// should only be used by rare constructs such as address-of-label.
  unsigned getGlobalBasicBlockID(const BasicBlock *BB) const;

  /// incorporateFunction/purgeFunction - If you'd like to deal with a function,
  /// use these two methods to get its data into the ValueEnumerator!
  ///
  void incorporateFunction(const Function &F);
  void purgeFunction();

private:
  void OptimizeConstants(unsigned CstStart, unsigned CstEnd);

  void EnumerateMDNodeOperands(const MDNode *N);
  void EnumerateMetadata(const Metadata *MD);
  void EnumerateFunctionLocalMetadata(const LocalAsMetadata *Local);
  void EnumerateNamedMDNode(const NamedMDNode *NMD);
  void EnumerateValue(const Value *V);
  void EnumerateType(Type *T);
  void EnumerateOperandType(const Value *V);
  void EnumerateAttributes(AttributeSet PAL);

  void EnumerateValueSymbolTable(const ValueSymbolTable &ST);
  void EnumerateNamedMetadata(const Module *M);
};

} // End llvm namespace

#endif<|MERGE_RESOLUTION|>--- conflicted
+++ resolved
@@ -60,18 +60,12 @@
   typedef UniqueVector<const Comdat *> ComdatSetType;
   ComdatSetType Comdats;
 
-<<<<<<< HEAD
-  ValueList MDValues;
-  SmallVector<const MDNode *, 8> FunctionLocalMDs;
-  ValueMapType MDValueMap;
-=======
   std::vector<const Metadata *> MDs;
   SmallVector<const LocalAsMetadata *, 8> FunctionLocalMDs;
   typedef DenseMap<const Metadata *, unsigned> MetadataMapType;
   MetadataMapType MDValueMap;
   bool HasMDString;
   bool HasMDLocation;
->>>>>>> 41cb3da2
 
   typedef DenseMap<AttributeSet, unsigned> AttributeGroupMapType;
   AttributeGroupMapType AttributeGroupMap;
@@ -107,7 +101,7 @@
   ValueEnumerator(const ValueEnumerator &) LLVM_DELETED_FUNCTION;
   void operator=(const ValueEnumerator &) LLVM_DELETED_FUNCTION;
 public:
-  ValueEnumerator(const Module *M);
+  ValueEnumerator(const Module &M);
 
   void dump() const;
   void print(raw_ostream &OS, const ValueMapType &Map, const char *Name) const;
@@ -151,13 +145,8 @@
   }
 
   const ValueList &getValues() const { return Values; }
-<<<<<<< HEAD
-  const ValueList &getMDValues() const { return MDValues; }
-  const SmallVectorImpl<const MDNode *> &getFunctionLocalMDValues() const {
-=======
   const std::vector<const Metadata *> &getMDs() const { return MDs; }
   const SmallVectorImpl<const LocalAsMetadata *> &getFunctionLocalMDs() const {
->>>>>>> 41cb3da2
     return FunctionLocalMDs;
   }
   const TypeList &getTypes() const { return Types; }
@@ -198,7 +187,7 @@
   void EnumerateAttributes(AttributeSet PAL);
 
   void EnumerateValueSymbolTable(const ValueSymbolTable &ST);
-  void EnumerateNamedMetadata(const Module *M);
+  void EnumerateNamedMetadata(const Module &M);
 };
 
 } // End llvm namespace
