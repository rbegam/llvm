--- conflicted
+++ resolved
@@ -2372,27 +2372,6 @@
 
       // If we have a UUID and this is not a forward declaration, lookup the
       // mapping.
-<<<<<<< HEAD
-      unsigned Flags = Record[10];
-      auto *Identifier = getMDString(Record[15]);
-      DIType **MappedT = nullptr;
-      if (!(Flags & DINode::FlagFwdDecl) && Identifier)
-        MappedT = Context.getOrInsertDITypeMapping(*Identifier);
-
-      // Use the mapped type node, or create a new one if necessary.
-      DIType *CT = MappedT ? *MappedT : nullptr;
-      if (!CT) {
-        CT = GET_OR_DISTINCT(
-            DICompositeType, Record[0],
-            (Context, Record[1], getMDString(Record[2]), getMDOrNull(Record[3]),
-             Record[4], getMDOrNull(Record[5]), getMDOrNull(Record[6]),
-             Record[7], Record[8], Record[9], Flags, getMDOrNull(Record[11]),
-             Record[12], getMDOrNull(Record[13]), getMDOrNull(Record[14]),
-             Identifier));
-        if (MappedT)
-          *MappedT = CT;
-      }
-=======
       IsDistinct = Record[0] & 0x1;
       bool IsNotUsedInTypeRef = Record[0] >= 2;
       unsigned Tag = Record[1];
@@ -2426,7 +2405,6 @@
                               TemplateParams, Identifier));
       if (!IsNotUsedInTypeRef && Identifier)
         MetadataList.addTypeRef(*Identifier, *cast<DICompositeType>(CT));
->>>>>>> 5c190d05
 
       MetadataList.assignValue(CT, NextMetadataNo++);
       break;
@@ -6136,40 +6114,7 @@
       TheIndex->addGlobalValueSummary(GUID.first, std::move(AS));
       break;
     }
-<<<<<<< HEAD
-    // FS_ALIAS: [valueid, linkage, valueid]
-    // Aliases must be emitted (and parsed) after all FS_PERMODULE entries, as
-    // they expect all aliasee summaries to be available.
-    case bitc::FS_ALIAS: {
-      unsigned ValueID = Record[0];
-      uint64_t RawLinkage = Record[1];
-      unsigned AliaseeID = Record[2];
-      std::unique_ptr<AliasSummary> AS =
-          llvm::make_unique<AliasSummary>(getDecodedLinkage(RawLinkage));
-      // The module path string ref set in the summary must be owned by the
-      // index's module string table. Since we don't have a module path
-      // string table section in the per-module index, we create a single
-      // module path string table entry with an empty (0) ID to take
-      // ownership.
-      AS->setModulePath(
-          TheIndex->addModulePath(Buffer->getBufferIdentifier(), 0)->first());
-
-      GlobalValue::GUID AliaseeGUID = getGUIDFromValueId(AliaseeID);
-      auto *AliaseeInfo = TheIndex->getGlobalValueInfo(AliaseeGUID);
-      if (!AliaseeInfo->summary())
-        return error("Alias expects aliasee summary to be parsed");
-      AS->setAliasee(AliaseeInfo->summary());
-
-      GlobalValue::GUID GUID = getGUIDFromValueId(ValueID);
-      auto *Info = TheIndex->getGlobalValueInfo(GUID);
-      assert(!Info->summary() && "Expected a single summary per VST entry");
-      Info->setSummary(std::move(AS));
-      break;
-    }
-    // FS_PERMODULE_GLOBALVAR_INIT_REFS: [valueid, linkage, n x valueid]
-=======
     // FS_PERMODULE_GLOBALVAR_INIT_REFS: [valueid, flags, n x valueid]
->>>>>>> 5c190d05
     case bitc::FS_PERMODULE_GLOBALVAR_INIT_REFS: {
       unsigned ValueID = Record[0];
       uint64_t RawFlags = Record[1];
@@ -6230,31 +6175,6 @@
       Combined = true;
       break;
     }
-<<<<<<< HEAD
-    // FS_COMBINED_ALIAS: [modid, linkage, offset]
-    // Aliases must be emitted (and parsed) after all FS_COMBINED entries, as
-    // they expect all aliasee summaries to be available.
-    case bitc::FS_COMBINED_ALIAS: {
-      uint64_t ModuleId = Record[0];
-      uint64_t RawLinkage = Record[1];
-      uint64_t AliaseeSummaryOffset = Record[2];
-      std::unique_ptr<AliasSummary> AS =
-          llvm::make_unique<AliasSummary>(getDecodedLinkage(RawLinkage));
-      AS->setModulePath(ModuleIdMap[ModuleId]);
-
-      auto *AliaseeInfo = getInfoFromSummaryOffset(AliaseeSummaryOffset);
-      if (!AliaseeInfo->summary())
-        return error("Alias expects aliasee summary to be parsed");
-      AS->setAliasee(AliaseeInfo->summary());
-
-      auto *Info = getInfoFromSummaryOffset(CurRecordBit);
-      assert(!Info->summary() && "Expected a single summary per VST entry");
-      Info->setSummary(std::move(AS));
-      Combined = true;
-      break;
-    }
-    // FS_COMBINED_GLOBALVAR_INIT_REFS: [modid, linkage, n x valueid]
-=======
     // FS_COMBINED_ALIAS: [valueid, modid, flags, valueid]
     // Aliases must be emitted (and parsed) after all FS_COMBINED entries, as
     // they expect all aliasee summaries to be available.
@@ -6281,7 +6201,6 @@
       break;
     }
     // FS_COMBINED_GLOBALVAR_INIT_REFS: [valueid, modid, flags, n x valueid]
->>>>>>> 5c190d05
     case bitc::FS_COMBINED_GLOBALVAR_INIT_REFS: {
       unsigned ValueID = Record[0];
       uint64_t ModuleId = Record[1];
