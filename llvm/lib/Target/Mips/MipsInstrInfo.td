--- conflicted
+++ resolved
@@ -319,7 +319,7 @@
 }
 
 class NeverHasSideEffects {
-  bit neverHasSideEffects = 1;
+  bit hasSideEffects = 0;
 }
 
 //===----------------------------------------------------------------------===//
@@ -428,7 +428,14 @@
   let RenderMethod = "addMemOperands";
   let ParserMethod = "parseMemOperand";
   let PredicateMethod = "isMemWithSimmOffset<11>";
-  //let DiagnosticType = "Simm11";
+}
+
+def MipsMemSimm16AsmOperand : AsmOperandClass {
+  let Name = "MemOffsetSimm16";
+  let SuperClasses = [MipsMemAsmOperand];
+  let RenderMethod = "addMemOperands";
+  let ParserMethod = "parseMemOperand";
+  let PredicateMethod = "isMemWithSimmOffset<16>";
 }
 
 def MipsInvertedImmoperand : AsmOperandClass {
@@ -471,6 +478,12 @@
   let MIOperandInfo = (ops ptr_rc, simm11);
   let EncoderMethod = "getMemEncoding";
   let ParserMatchClass = MipsMemSimm11AsmOperand;
+}
+
+def mem_simm16 : mem_generic {
+  let MIOperandInfo = (ops ptr_rc, simm16);
+  let EncoderMethod = "getMemEncoding";
+  let ParserMatchClass = MipsMemSimm16AsmOperand;
 }
 
 def mem_ea : Operand<iPTR> {
@@ -635,7 +648,7 @@
 class LoadUpper<string opstr, RegisterOperand RO, Operand Imm>:
   InstSE<(outs RO:$rt), (ins Imm:$imm16), !strconcat(opstr, "\t$rt, $imm16"),
          [], II_LUI, FrmI, opstr>, IsAsCheapAsAMove {
-  let neverHasSideEffects = 1;
+  let hasSideEffects = 0;
   let isReMaterializable = 1;
 }
 
@@ -675,28 +688,62 @@
   let DecoderMethod = "DecodeMem";
 }
 
+// COP2 Load/Store
+class LW_FT2<string opstr, RegisterOperand RC, InstrItinClass Itin,
+             SDPatternOperator OpNode= null_frag> :
+  InstSE<(outs RC:$rt), (ins mem:$addr), !strconcat(opstr, "\t$rt, $addr"),
+         [(set RC:$rt, (OpNode addrDefault:$addr))], Itin, FrmFI, opstr> {
+  let DecoderMethod = "DecodeFMem2";
+  let mayLoad = 1;
+}
+
+class SW_FT2<string opstr, RegisterOperand RC, InstrItinClass Itin,
+             SDPatternOperator OpNode= null_frag> :
+  InstSE<(outs), (ins RC:$rt, mem:$addr), !strconcat(opstr, "\t$rt, $addr"),
+         [(OpNode RC:$rt, addrDefault:$addr)], Itin, FrmFI, opstr> {
+  let DecoderMethod = "DecodeFMem2";
+  let mayStore = 1;
+}
+
+// COP3 Load/Store
+class LW_FT3<string opstr, RegisterOperand RC, InstrItinClass Itin,
+             SDPatternOperator OpNode= null_frag> :
+  InstSE<(outs RC:$rt), (ins mem:$addr), !strconcat(opstr, "\t$rt, $addr"),
+         [(set RC:$rt, (OpNode addrDefault:$addr))], Itin, FrmFI, opstr> {
+  let DecoderMethod = "DecodeFMem3";
+  let mayLoad = 1;
+}
+
+class SW_FT3<string opstr, RegisterOperand RC, InstrItinClass Itin,
+             SDPatternOperator OpNode= null_frag> :
+  InstSE<(outs), (ins RC:$rt, mem:$addr), !strconcat(opstr, "\t$rt, $addr"),
+         [(OpNode RC:$rt, addrDefault:$addr)], Itin, FrmFI, opstr> {
+  let DecoderMethod = "DecodeFMem3";
+  let mayStore = 1;
+}
+
 // Conditional Branch
 class CBranch<string opstr, DAGOperand opnd, PatFrag cond_op,
-              RegisterOperand RO> :
+              RegisterOperand RO, bit DelaySlot = 1> :
   InstSE<(outs), (ins RO:$rs, RO:$rt, opnd:$offset),
          !strconcat(opstr, "\t$rs, $rt, $offset"),
          [(brcond (i32 (cond_op RO:$rs, RO:$rt)), bb:$offset)], IIBranch,
          FrmI, opstr> {
   let isBranch = 1;
   let isTerminator = 1;
-  let hasDelaySlot = 1;
+  let hasDelaySlot = DelaySlot;
   let Defs = [AT];
 }
 
 class CBranchZero<string opstr, DAGOperand opnd, PatFrag cond_op,
-                  RegisterOperand RO> :
+                  RegisterOperand RO, bit DelaySlot = 1> :
   InstSE<(outs), (ins RO:$rs, opnd:$offset),
          !strconcat(opstr, "\t$rs, $offset"),
          [(brcond (i32 (cond_op RO:$rs, 0)), bb:$offset)], IIBranch,
          FrmI, opstr> {
   let isBranch = 1;
   let isTerminator = 1;
-  let hasDelaySlot = 1;
+  let hasDelaySlot = DelaySlot;
   let Defs = [AT];
 }
 
@@ -768,9 +815,12 @@
     InstSE<(outs RO:$rd), (ins RO:$rs), !strconcat(opstr, "\t$rd, $rs"),
            [], IIBranch, FrmR>;
 
-  class BGEZAL_FT<string opstr, DAGOperand opnd, RegisterOperand RO> :
+  class BGEZAL_FT<string opstr, DAGOperand opnd,
+                  RegisterOperand RO, bit DelaySlot = 1> :
     InstSE<(outs), (ins RO:$rs, opnd:$offset),
-           !strconcat(opstr, "\t$rs, $offset"), [], IIBranch, FrmI, opstr>;
+           !strconcat(opstr, "\t$rs, $offset"), [], IIBranch, FrmI, opstr> {
+    let hasDelaySlot = DelaySlot;
+  }
 
 }
 
@@ -825,6 +875,13 @@
 class SYNC_FT<string opstr> :
   InstSE<(outs), (ins i32imm:$stype), "sync $stype", [(MipsSync imm:$stype)],
          NoItinerary, FrmOther, opstr>;
+
+class SYNCI_FT<string opstr> :
+  InstSE<(outs), (ins mem_simm16:$addr), !strconcat(opstr, "\t$addr"), [],
+         NoItinerary, FrmOther, opstr> {
+  let hasSideEffects = 1;
+  let DecoderMethod = "DecodeSyncI";
+}
 
 let hasSideEffects = 1 in
 class TEQ_FT<string opstr, RegisterOperand RO> :
@@ -842,7 +899,7 @@
          itin, FrmR, opstr> {
   let isCommutable = 1;
   let Defs = DefRegs;
-  let neverHasSideEffects = 1;
+  let hasSideEffects = 0;
 }
 
 // Pseudo multiply/divide instruction with explicit accumulator register
@@ -888,7 +945,7 @@
   InstSE<(outs RO:$rd), (ins), !strconcat(opstr, "\t$rd"), [], II_MFHI_MFLO,
          FrmR, opstr> {
   let Uses = [UseReg];
-  let neverHasSideEffects = 1;
+  let hasSideEffects = 0;
 }
 
 class PseudoMTLOHI<RegisterClass DstRC, RegisterClass SrcRC>
@@ -900,7 +957,7 @@
   InstSE<(outs), (ins RO:$rs), !strconcat(opstr, "\t$rs"), [], II_MTHI_MTLO,
   FrmR, opstr> {
   let Defs = DefRegs;
-  let neverHasSideEffects = 1;
+  let hasSideEffects = 0;
 }
 
 class EffectiveAddress<string opstr, RegisterOperand RO> :
@@ -930,13 +987,13 @@
 class SubwordSwap<string opstr, RegisterOperand RO>:
   InstSE<(outs RO:$rd), (ins RO:$rt), !strconcat(opstr, "\t$rd, $rt"), [],
          NoItinerary, FrmR, opstr> {
-  let neverHasSideEffects = 1;
+  let hasSideEffects = 0;
 }
 
 // Read Hardware
 class ReadHardware<RegisterOperand CPURegOperand, RegisterOperand RO> :
   InstSE<(outs CPURegOperand:$rt), (ins RO:$rd), "rdhwr\t$rt, $rd", [],
-         II_RDHWR, FrmR>;
+         II_RDHWR, FrmR, "rdhwr">;
 
 // Ext and Ins
 class ExtBase<string opstr, RegisterOperand RO, Operand PosOpnd,
@@ -1062,18 +1119,20 @@
 //===----------------------------------------------------------------------===//
 
 /// Arithmetic Instructions (ALU Immediate)
+let AdditionalPredicates = [NotInMicroMips] in {
 def ADDiu : MMRel, ArithLogicI<"addiu", simm16, GPR32Opnd, II_ADDIU, immSExt16,
-                               add>,
-            ADDI_FM<0x9>, IsAsCheapAsAMove;
+                               add>, ADDI_FM<0x9>, IsAsCheapAsAMove;
+}
 def ADDi  : MMRel, ArithLogicI<"addi", simm16, GPR32Opnd>, ADDI_FM<0x8>,
             ISA_MIPS1_NOT_32R6_64R6;
 def SLTi  : MMRel, SetCC_I<"slti", setlt, simm16, immSExt16, GPR32Opnd>,
             SLTI_FM<0xa>;
 def SLTiu : MMRel, SetCC_I<"sltiu", setult, simm16, immSExt16, GPR32Opnd>,
             SLTI_FM<0xb>;
+let AdditionalPredicates = [NotInMicroMips] in {
 def ANDi  : MMRel, ArithLogicI<"andi", uimm16, GPR32Opnd, II_ANDI, immZExt16,
-                               and>,
-            ADDI_FM<0xc>;
+                               and>, ADDI_FM<0xc>;
+}
 def ORi   : MMRel, ArithLogicI<"ori", uimm16, GPR32Opnd, II_ORI, immZExt16,
                                or>,
             ADDI_FM<0xd>;
@@ -1103,10 +1162,12 @@
 def NOR   : MMRel, LogicNOR<"nor", GPR32Opnd>, ADD_FM<0, 0x27>;
 
 /// Shift Instructions
+let AdditionalPredicates = [NotInMicroMips] in {
 def SLL  : MMRel, shift_rotate_imm<"sll", uimm5, GPR32Opnd, II_SLL, shl,
                                    immZExt5>, SRA_FM<0, 0>;
 def SRL  : MMRel, shift_rotate_imm<"srl", uimm5, GPR32Opnd, II_SRL, srl,
                                    immZExt5>, SRA_FM<2, 0>;
+}
 def SRA  : MMRel, shift_rotate_imm<"sra", uimm5, GPR32Opnd, II_SRA, sra,
                                    immZExt5>, SRA_FM<3, 0>;
 def SLLV : MMRel, shift_rotate_reg<"sllv", GPR32Opnd, II_SLLV, shl>,
@@ -1150,7 +1211,28 @@
           ISA_MIPS1_NOT_32R6_64R6;
 }
 
+// COP2 Memory Instructions
+def LWC2 : LW_FT2<"lwc2", COP2Opnd, NoItinerary, load>, LW_FM<0x32>,
+           ISA_MIPS1_NOT_32R6_64R6;
+def SWC2 : SW_FT2<"swc2", COP2Opnd, NoItinerary, store>, LW_FM<0x3a>,
+           ISA_MIPS1_NOT_32R6_64R6;
+def LDC2 : LW_FT2<"ldc2", COP2Opnd, NoItinerary, load>, LW_FM<0x36>,
+           ISA_MIPS2_NOT_32R6_64R6;
+def SDC2 : SW_FT2<"sdc2", COP2Opnd, NoItinerary, store>, LW_FM<0x3e>,
+           ISA_MIPS2_NOT_32R6_64R6;
+
+// COP3 Memory Instructions
+let DecoderNamespace = "COP3_" in {
+  def LWC3 : LW_FT3<"lwc3", COP3Opnd, NoItinerary, load>, LW_FM<0x33>;
+  def SWC3 : SW_FT3<"swc3", COP3Opnd, NoItinerary, store>, LW_FM<0x3b>;
+  def LDC3 : LW_FT3<"ldc3", COP3Opnd, NoItinerary, load>, LW_FM<0x37>,
+             ISA_MIPS2;
+  def SDC3 : SW_FT3<"sdc3", COP3Opnd, NoItinerary, store>, LW_FM<0x3f>,
+             ISA_MIPS2;
+}
+
 def SYNC : MMRel, SYNC_FT<"sync">, SYNC_FM, ISA_MIPS32;
+def SYNCI : MMRel, SYNCI_FT<"synci">, SYNCI_FM, ISA_MIPS32R2;
 
 def TEQ : MMRel, TEQ_FT<"teq", GPR32Opnd>, TEQ_FM<0x34>, ISA_MIPS2;
 def TGE : MMRel, TEQ_FT<"tge", GPR32Opnd>, TEQ_FM<0x30>, ISA_MIPS2;
@@ -1175,7 +1257,7 @@
 def BREAK : MMRel, BRK_FT<"break">, BRK_FM<0xd>;
 def SYSCALL : MMRel, SYS_FT<"syscall">, SYS_FM<0xc>;
 def TRAP : TrapBase<BREAK>;
-def SDBBP : SYS_FT<"sdbbp">, SDBBP_FM, ISA_MIPS32_NOT_32R6_64R6;
+def SDBBP : MMRel, SYS_FT<"sdbbp">, SDBBP_FM, ISA_MIPS32_NOT_32R6_64R6;
 
 def ERET : MMRel, ER_FT<"eret">, ER_FM<0x18>, INSN_MIPS3_32;
 def DERET : MMRel, ER_FT<"deret">, ER_FM<0x1f>, ISA_MIPS32;
@@ -1197,15 +1279,27 @@
               AdditionalRequires<[RelocStatic]>, IsBranch;
 def JR      : MMRel, IndirectBranch<"jr", GPR32Opnd>, MTLO_FM<8>;
 def BEQ     : MMRel, CBranch<"beq", brtarget, seteq, GPR32Opnd>, BEQ_FM<4>;
+def BEQL    : MMRel, CBranch<"beql", brtarget, seteq, GPR32Opnd, 0>,
+              BEQ_FM<20>, ISA_MIPS2_NOT_32R6_64R6;
 def BNE     : MMRel, CBranch<"bne", brtarget, setne, GPR32Opnd>, BEQ_FM<5>;
+def BNEL    : MMRel, CBranch<"bnel", brtarget, setne, GPR32Opnd, 0>,
+              BEQ_FM<21>, ISA_MIPS2_NOT_32R6_64R6;
 def BGEZ    : MMRel, CBranchZero<"bgez", brtarget, setge, GPR32Opnd>,
               BGEZ_FM<1, 1>;
+def BGEZL   : MMRel, CBranchZero<"bgezl", brtarget, setge, GPR32Opnd, 0>,
+              BGEZ_FM<1, 3>, ISA_MIPS2_NOT_32R6_64R6;
 def BGTZ    : MMRel, CBranchZero<"bgtz", brtarget, setgt, GPR32Opnd>,
               BGEZ_FM<7, 0>;
+def BGTZL   : MMRel, CBranchZero<"bgtzl", brtarget, setgt, GPR32Opnd, 0>,
+              BGEZ_FM<23, 0>, ISA_MIPS2_NOT_32R6_64R6;
 def BLEZ    : MMRel, CBranchZero<"blez", brtarget, setle, GPR32Opnd>,
               BGEZ_FM<6, 0>;
+def BLEZL   : MMRel, CBranchZero<"blezl", brtarget, setle, GPR32Opnd, 0>,
+              BGEZ_FM<22, 0>, ISA_MIPS2_NOT_32R6_64R6;
 def BLTZ    : MMRel, CBranchZero<"bltz", brtarget, setlt, GPR32Opnd>,
               BGEZ_FM<1, 0>;
+def BLTZL   : MMRel, CBranchZero<"bltzl", brtarget, setlt, GPR32Opnd, 0>,
+              BGEZ_FM<1, 2>, ISA_MIPS2_NOT_32R6_64R6;
 def B       : UncondBranch<BEQ>;
 
 def JAL  : MMRel, JumpLink<"jal", calltarget>, FJ<3>;
@@ -1218,8 +1312,12 @@
 def JALX  : JumpLink<"jalx", calltarget>, FJ<0x1D>, ISA_MIPS32_NOT_32R6_64R6;
 def BGEZAL : MMRel, BGEZAL_FT<"bgezal", brtarget, GPR32Opnd>, BGEZAL_FM<0x11>,
              ISA_MIPS1_NOT_32R6_64R6;
+def BGEZALL : MMRel, BGEZAL_FT<"bgezall", brtarget, GPR32Opnd, 0>,
+              BGEZAL_FM<0x13>, ISA_MIPS2_NOT_32R6_64R6;
 def BLTZAL : MMRel, BGEZAL_FT<"bltzal", brtarget, GPR32Opnd>, BGEZAL_FM<0x10>,
              ISA_MIPS1_NOT_32R6_64R6;
+def BLTZALL : MMRel, BGEZAL_FT<"bltzall", brtarget, GPR32Opnd, 0>,
+              BGEZAL_FM<0x12>, ISA_MIPS2_NOT_32R6_64R6;
 def BAL_BR : BAL_BR_Pseudo<BGEZAL>;
 def TAILCALL : TailCall<J>;
 def TAILCALL_R : TailCallReg<GPR32Opnd, JR>;
@@ -1354,7 +1452,7 @@
 def PseudoUDIV : MultDivPseudo<UDIV, ACC64, GPR32Opnd, MipsDivRemU, II_DIVU,
                                0, 1, 1>, ISA_MIPS1_NOT_32R6_64R6;
 
-def RDHWR : ReadHardware<GPR32Opnd, HWRegsOpnd>, RDHWR_FM;
+def RDHWR : MMRel, ReadHardware<GPR32Opnd, HWRegsOpnd>, RDHWR_FM;
 
 def EXT : MMRel, ExtBase<"ext", GPR32Opnd, uimm5, MipsExt>, EXT_FM<0>;
 def INS : MMRel, InsBase<"ins", GPR32Opnd, uimm5, MipsIns>, EXT_FM<4>;
@@ -1418,15 +1516,8 @@
 def TLBWI : MMRel, TLB<"tlbwi">, COP0_TLB_FM<0x02>;
 def TLBWR : MMRel, TLB<"tlbwr">, COP0_TLB_FM<0x06>;
 
-class CacheOp<string instr_asm, Operand MemOpnd, RegisterOperand GPROpnd> :
+class CacheOp<string instr_asm, Operand MemOpnd> :
     InstSE<(outs), (ins  MemOpnd:$addr, uimm5:$hint),
-<<<<<<< HEAD
-           !strconcat(instr_asm, "\t$hint, $addr"), [], NoItinerary, FrmOther>;
-
-def CACHE : CacheOp<"cache", mem, GPR32Opnd>, CACHEOP_FM<0b101111>,
-            INSN_MIPS3_32_NOT_32R6_64R6;
-def PREF :  CacheOp<"pref", mem, GPR32Opnd>, CACHEOP_FM<0b110011>,
-=======
            !strconcat(instr_asm, "\t$hint, $addr"), [], NoItinerary, FrmOther,
            instr_asm> {
   let DecoderMethod = "DecodeCacheOp";
@@ -1435,7 +1526,6 @@
 def CACHE : MMRel, CacheOp<"cache", mem>, CACHEOP_FM<0b101111>,
             INSN_MIPS3_32_NOT_32R6_64R6;
 def PREF :  MMRel, CacheOp<"pref", mem>, CACHEOP_FM<0b110011>,
->>>>>>> 41cb3da2
             INSN_MIPS3_32_NOT_32R6_64R6;
 
 //===----------------------------------------------------------------------===//
@@ -1501,8 +1591,8 @@
     
 def : MipsInstAlias<"break", (BREAK 0, 0), 1>;
 def : MipsInstAlias<"break $imm", (BREAK uimm10:$imm, 0), 1>;
-def : MipsInstAlias<"ei", (EI ZERO), 1>;
-def : MipsInstAlias<"di", (DI ZERO), 1>;
+def : MipsInstAlias<"ei", (EI ZERO), 1>, ISA_MIPS32R2;
+def : MipsInstAlias<"di", (DI ZERO), 1>, ISA_MIPS32R2;
 
 def : MipsInstAlias<"teq $rs, $rt",
                     (TEQ GPR32Opnd:$rs, GPR32Opnd:$rt, 0), 1>, ISA_MIPS2;
@@ -1591,6 +1681,12 @@
                 (ADDiu GPR32:$src, imm:$imm)>;
 }
 
+// Support multiplication for pre-Mips32 targets that don't have
+// the MUL instruction.
+def : MipsPat<(mul GPR32:$lhs, GPR32:$rhs),
+              (PseudoMFLO (PseudoMULT GPR32:$lhs, GPR32:$rhs))>,
+      ISA_MIPS1_NOT_32R6_64R6;
+
 // SYNC
 def : MipsPat<(MipsSync (i32 immz)),
               (SYNC 0)>, ISA_MIPS2;
