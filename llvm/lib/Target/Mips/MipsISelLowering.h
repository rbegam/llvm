//===-- MipsISelLowering.h - Mips DAG Lowering Interface --------*- C++ -*-===//
//
//                     The LLVM Compiler Infrastructure
//
// This file is distributed under the University of Illinois Open Source
// License. See LICENSE.TXT for details.
//
//===----------------------------------------------------------------------===//
//
// This file defines the interfaces that Mips uses to lower LLVM code into a
// selection DAG.
//
//===----------------------------------------------------------------------===//

#ifndef LLVM_LIB_TARGET_MIPS_MIPSISELLOWERING_H
#define LLVM_LIB_TARGET_MIPS_MIPSISELLOWERING_H

#include "MCTargetDesc/MipsBaseInfo.h"
#include "Mips.h"
#include "llvm/CodeGen/CallingConvLower.h"
#include "llvm/CodeGen/SelectionDAG.h"
#include "llvm/IR/Function.h"
#include "llvm/Target/TargetLowering.h"
#include <deque>
#include <string>

namespace llvm {
  namespace MipsISD {
    enum NodeType {
      // Start the numbering from where ISD NodeType finishes.
      FIRST_NUMBER = ISD::BUILTIN_OP_END,

      // Jump and link (call)
      JmpLink,

      // Tail call
      TailCall,

      // Get the Higher 16 bits from a 32-bit immediate
      // No relation with Mips Hi register
      Hi,

      // Get the Lower 16 bits from a 32-bit immediate
      // No relation with Mips Lo register
      Lo,

      // Handle gp_rel (small data/bss sections) relocation.
      GPRel,

      // Thread Pointer
      ThreadPointer,

      // Floating Point Branch Conditional
      FPBrcond,

      // Floating Point Compare
      FPCmp,

      // Floating Point Conditional Moves
      CMovFP_T,
      CMovFP_F,

      // FP-to-int truncation node.
      TruncIntFP,

      // Return
      Ret,

      EH_RETURN,

      // Node used to extract integer from accumulator.
      MFHI,
      MFLO,

      // Node used to insert integers to accumulator.
      MTLOHI,

      // Mult nodes.
      Mult,
      Multu,

      // MAdd/Sub nodes
      MAdd,
      MAddu,
      MSub,
      MSubu,

      // DivRem(u)
      DivRem,
      DivRemU,
      DivRem16,
      DivRemU16,

      BuildPairF64,
      ExtractElementF64,

      Wrapper,

      DynAlloc,

      Sync,

      Ext,
      Ins,

      // EXTR.W instrinsic nodes.
      EXTP,
      EXTPDP,
      EXTR_S_H,
      EXTR_W,
      EXTR_R_W,
      EXTR_RS_W,
      SHILO,
      MTHLIP,

      // DPA.W intrinsic nodes.
      MULSAQ_S_W_PH,
      MAQ_S_W_PHL,
      MAQ_S_W_PHR,
      MAQ_SA_W_PHL,
      MAQ_SA_W_PHR,
      DPAU_H_QBL,
      DPAU_H_QBR,
      DPSU_H_QBL,
      DPSU_H_QBR,
      DPAQ_S_W_PH,
      DPSQ_S_W_PH,
      DPAQ_SA_L_W,
      DPSQ_SA_L_W,
      DPA_W_PH,
      DPS_W_PH,
      DPAQX_S_W_PH,
      DPAQX_SA_W_PH,
      DPAX_W_PH,
      DPSX_W_PH,
      DPSQX_S_W_PH,
      DPSQX_SA_W_PH,
      MULSA_W_PH,

      MULT,
      MULTU,
      MADD_DSP,
      MADDU_DSP,
      MSUB_DSP,
      MSUBU_DSP,

      // DSP shift nodes.
      SHLL_DSP,
      SHRA_DSP,
      SHRL_DSP,

      // DSP setcc and select_cc nodes.
      SETCC_DSP,
      SELECT_CC_DSP,

      // Vector comparisons.
      // These take a vector and return a boolean.
      VALL_ZERO,
      VANY_ZERO,
      VALL_NONZERO,
      VANY_NONZERO,

      // These take a vector and return a vector bitmask.
      VCEQ,
      VCLE_S,
      VCLE_U,
      VCLT_S,
      VCLT_U,

      // Element-wise vector max/min.
      VSMAX,
      VSMIN,
      VUMAX,
      VUMIN,

      // Vector Shuffle with mask as an operand
      VSHF,  // Generic shuffle
      SHF,   // 4-element set shuffle.
      ILVEV, // Interleave even elements
      ILVOD, // Interleave odd elements
      ILVL,  // Interleave left elements
      ILVR,  // Interleave right elements
      PCKEV, // Pack even elements
      PCKOD, // Pack odd elements

      // Vector Lane Copy
      INSVE, // Copy element from one vector to another

      // Combined (XOR (OR $a, $b), -1)
      VNOR,

      // Extended vector element extraction
      VEXTRACT_SEXT_ELT,
      VEXTRACT_ZEXT_ELT,

      // Load/Store Left/Right nodes.
      LWL = ISD::FIRST_TARGET_MEMORY_OPCODE,
      LWR,
      SWL,
      SWR,
      LDL,
      LDR,
      SDL,
      SDR
    };
  }

  //===--------------------------------------------------------------------===//
  // TargetLowering Implementation
  //===--------------------------------------------------------------------===//
  class MipsFunctionInfo;
  class MipsSubtarget;

  class MipsTargetLowering : public TargetLowering  {
    bool isMicroMips;
  public:
    explicit MipsTargetLowering(const MipsTargetMachine &TM,
                                const MipsSubtarget &STI);

    static const MipsTargetLowering *create(const MipsTargetMachine &TM,
                                            const MipsSubtarget &STI);

    /// createFastISel - This method returns a target specific FastISel object,
    /// or null if the target does not support "fast" ISel.
    FastISel *createFastISel(FunctionLoweringInfo &funcInfo,
                             const TargetLibraryInfo *libInfo) const override;

    MVT getScalarShiftAmountTy(EVT LHSTy) const override { return MVT::i32; }

    void LowerOperationWrapper(SDNode *N,
                               SmallVectorImpl<SDValue> &Results,
                               SelectionDAG &DAG) const override;

    /// LowerOperation - Provide custom lowering hooks for some operations.
    SDValue LowerOperation(SDValue Op, SelectionDAG &DAG) const override;

    /// ReplaceNodeResults - Replace the results of node with an illegal result
    /// type with new values built out of custom code.
    ///
    void ReplaceNodeResults(SDNode *N, SmallVectorImpl<SDValue>&Results,
                            SelectionDAG &DAG) const override;

    /// getTargetNodeName - This method returns the name of a target specific
    //  DAG node.
    const char *getTargetNodeName(unsigned Opcode) const override;

    /// getSetCCResultType - get the ISD::SETCC result ValueType
    EVT getSetCCResultType(LLVMContext &Context, EVT VT) const override;

    SDValue PerformDAGCombine(SDNode *N, DAGCombinerInfo &DCI) const override;

    MachineBasicBlock *
    EmitInstrWithCustomInserter(MachineInstr *MI,
                                MachineBasicBlock *MBB) const override;

    struct LTStr {
      bool operator()(const char *S1, const char *S2) const {
        return strcmp(S1, S2) < 0;
      }
    };

<<<<<<< HEAD
=======
    void HandleByVal(CCState *, unsigned &, unsigned) const override;

    unsigned getRegisterByName(const char* RegName, EVT VT) const override;

>>>>>>> 41cb3da2
  protected:
    SDValue getGlobalReg(SelectionDAG &DAG, EVT Ty) const;

    // This method creates the following nodes, which are necessary for
    // computing a local symbol's address:
    //
    // (add (load (wrapper $gp, %got(sym)), %lo(sym))
    template <class NodeTy>
    SDValue getAddrLocal(NodeTy *N, EVT Ty, SelectionDAG &DAG,
                         bool IsN32OrN64) const {
      SDLoc DL(N);
      unsigned GOTFlag = IsN32OrN64 ? MipsII::MO_GOT_PAGE : MipsII::MO_GOT;
      SDValue GOT = DAG.getNode(MipsISD::Wrapper, DL, Ty, getGlobalReg(DAG, Ty),
                                getTargetNode(N, Ty, DAG, GOTFlag));
      SDValue Load = DAG.getLoad(Ty, DL, DAG.getEntryNode(), GOT,
                                 MachinePointerInfo::getGOT(), false, false,
                                 false, 0);
      unsigned LoFlag = IsN32OrN64 ? MipsII::MO_GOT_OFST : MipsII::MO_ABS_LO;
      SDValue Lo = DAG.getNode(MipsISD::Lo, DL, Ty,
                               getTargetNode(N, Ty, DAG, LoFlag));
      return DAG.getNode(ISD::ADD, DL, Ty, Load, Lo);
    }

    // This method creates the following nodes, which are necessary for
    // computing a global symbol's address:
    //
    // (load (wrapper $gp, %got(sym)))
    template<class NodeTy>
    SDValue getAddrGlobal(NodeTy *N, EVT Ty, SelectionDAG &DAG,
                          unsigned Flag, SDValue Chain,
                          const MachinePointerInfo &PtrInfo) const {
      SDLoc DL(N);
      SDValue Tgt = DAG.getNode(MipsISD::Wrapper, DL, Ty, getGlobalReg(DAG, Ty),
                                getTargetNode(N, Ty, DAG, Flag));
      return DAG.getLoad(Ty, DL, Chain, Tgt, PtrInfo, false, false, false, 0);
    }

    // This method creates the following nodes, which are necessary for
    // computing a global symbol's address in large-GOT mode:
    //
    // (load (wrapper (add %hi(sym), $gp), %lo(sym)))
    template<class NodeTy>
    SDValue getAddrGlobalLargeGOT(NodeTy *N, EVT Ty, SelectionDAG &DAG,
                                  unsigned HiFlag, unsigned LoFlag,
                                  SDValue Chain,
                                  const MachinePointerInfo &PtrInfo) const {
      SDLoc DL(N);
      SDValue Hi = DAG.getNode(MipsISD::Hi, DL, Ty,
                               getTargetNode(N, Ty, DAG, HiFlag));
      Hi = DAG.getNode(ISD::ADD, DL, Ty, Hi, getGlobalReg(DAG, Ty));
      SDValue Wrapper = DAG.getNode(MipsISD::Wrapper, DL, Ty, Hi,
                                    getTargetNode(N, Ty, DAG, LoFlag));
      return DAG.getLoad(Ty, DL, Chain, Wrapper, PtrInfo, false, false, false,
                         0);
    }

    // This method creates the following nodes, which are necessary for
    // computing a symbol's address in non-PIC mode:
    //
    // (add %hi(sym), %lo(sym))
    template<class NodeTy>
    SDValue getAddrNonPIC(NodeTy *N, EVT Ty, SelectionDAG &DAG) const {
      SDLoc DL(N);
      SDValue Hi = getTargetNode(N, Ty, DAG, MipsII::MO_ABS_HI);
      SDValue Lo = getTargetNode(N, Ty, DAG, MipsII::MO_ABS_LO);
      return DAG.getNode(ISD::ADD, DL, Ty,
                         DAG.getNode(MipsISD::Hi, DL, Ty, Hi),
                         DAG.getNode(MipsISD::Lo, DL, Ty, Lo));
    }

    /// This function fills Ops, which is the list of operands that will later
    /// be used when a function call node is created. It also generates
    /// copyToReg nodes to set up argument registers.
    virtual void
    getOpndList(SmallVectorImpl<SDValue> &Ops,
                std::deque< std::pair<unsigned, SDValue> > &RegsToPass,
                bool IsPICCall, bool GlobalOrExternal, bool InternalLinkage,
                CallLoweringInfo &CLI, SDValue Callee, SDValue Chain) const;

    /// ByValArgInfo - Byval argument information.
    struct ByValArgInfo {
      unsigned FirstIdx; // Index of the first register used.
      unsigned NumRegs;  // Number of registers used for this argument.
      unsigned Address;  // Offset of the stack area used to pass this argument.

      ByValArgInfo() : FirstIdx(0), NumRegs(0), Address(0) {}
    };

    /// MipsCC - This class provides methods used to analyze formal and call
    /// arguments and inquire about calling convention information.
    class MipsCC {
    public:
      enum SpecialCallingConvType {
        Mips16RetHelperConv, NoSpecialCallingConv
      };

      MipsCC(CallingConv::ID CallConv, const MipsSubtarget &Subtarget,
             CCState &Info,
             SpecialCallingConvType SpecialCallingConv = NoSpecialCallingConv);

      void analyzeCallOperands(const SmallVectorImpl<ISD::OutputArg> &Outs,
                               bool IsVarArg, bool IsSoftFloat,
                               const SDNode *CallNode,
                               std::vector<ArgListEntry> &FuncArgs);
      void analyzeFormalArguments(const SmallVectorImpl<ISD::InputArg> &Ins,
                                  bool IsSoftFloat,
                                  Function::const_arg_iterator FuncArg);

      const CCState &getCCInfo() const { return CCInfo; }

      /// hasByValArg - Returns true if function has byval arguments.
      bool hasByValArg() const { return !ByValArgs.empty(); }

      /// reservedArgArea - The size of the area the caller reserves for
      /// register arguments. This is 16-byte if ABI is O32.
      unsigned reservedArgArea() const;

      /// Return pointer to array of integer argument registers.
      const ArrayRef<MCPhysReg> intArgRegs() const;

      typedef SmallVectorImpl<ByValArgInfo>::const_iterator byval_iterator;
      byval_iterator byval_begin() const { return ByValArgs.begin(); }
      byval_iterator byval_end() const { return ByValArgs.end(); }

    private:
      void handleByValArg(unsigned ValNo, MVT ValVT, MVT LocVT,
                          CCValAssign::LocInfo LocInfo,
                          ISD::ArgFlagsTy ArgFlags);

      /// useRegsForByval - Returns true if the calling convention allows the
      /// use of registers to pass byval arguments.
      bool useRegsForByval() const { return CallConv != CallingConv::Fast; }

      /// Return the function that analyzes fixed argument list functions.
      llvm::CCAssignFn *fixedArgFn() const;

      /// Return the function that analyzes variable argument list functions.
      llvm::CCAssignFn *varArgFn() const;

      const MCPhysReg *shadowRegs() const;

      void allocateRegs(ByValArgInfo &ByVal, unsigned ByValSize,
                        unsigned Align);

      /// Return the type of the register which is used to pass an argument or
      /// return a value. This function returns f64 if the argument is an i64
      /// value which has been generated as a result of softening an f128 value.
      /// Otherwise, it just returns VT.
      MVT getRegVT(MVT VT, const Type *OrigTy, const SDNode *CallNode,
                   bool IsSoftFloat) const;

      template<typename Ty>
      void analyzeReturn(const SmallVectorImpl<Ty> &RetVals, bool IsSoftFloat,
                         const SDNode *CallNode, const Type *RetTy) const;

      CCState &CCInfo;
      CallingConv::ID CallConv;
      const MipsSubtarget &Subtarget;
      SpecialCallingConvType SpecialCallingConv;
      SmallVector<ByValArgInfo, 2> ByValArgs;
    };
  protected:
    SDValue lowerLOAD(SDValue Op, SelectionDAG &DAG) const;
    SDValue lowerSTORE(SDValue Op, SelectionDAG &DAG) const;

    // Subtarget Info
    const MipsSubtarget &Subtarget;

  private:
    // Create a TargetGlobalAddress node.
    SDValue getTargetNode(GlobalAddressSDNode *N, EVT Ty, SelectionDAG &DAG,
                          unsigned Flag) const;

    // Create a TargetExternalSymbol node.
    SDValue getTargetNode(ExternalSymbolSDNode *N, EVT Ty, SelectionDAG &DAG,
                          unsigned Flag) const;

    // Create a TargetBlockAddress node.
    SDValue getTargetNode(BlockAddressSDNode *N, EVT Ty, SelectionDAG &DAG,
                          unsigned Flag) const;

    // Create a TargetJumpTable node.
    SDValue getTargetNode(JumpTableSDNode *N, EVT Ty, SelectionDAG &DAG,
                          unsigned Flag) const;

    // Create a TargetConstantPool node.
    SDValue getTargetNode(ConstantPoolSDNode *N, EVT Ty, SelectionDAG &DAG,
                          unsigned Flag) const;

    MipsCC::SpecialCallingConvType getSpecialCallingConv(SDValue Callee) const;

    // Lower Operand helpers
    SDValue LowerCallResult(SDValue Chain, SDValue InFlag,
                            CallingConv::ID CallConv, bool isVarArg,
                            const SmallVectorImpl<ISD::InputArg> &Ins, SDLoc dl,
                            SelectionDAG &DAG, SmallVectorImpl<SDValue> &InVals,
                            TargetLowering::CallLoweringInfo &CLI) const;

    // Lower Operand specifics
    SDValue lowerBR_JT(SDValue Op, SelectionDAG &DAG) const;
    SDValue lowerBRCOND(SDValue Op, SelectionDAG &DAG) const;
    SDValue lowerConstantPool(SDValue Op, SelectionDAG &DAG) const;
    SDValue lowerGlobalAddress(SDValue Op, SelectionDAG &DAG) const;
    SDValue lowerBlockAddress(SDValue Op, SelectionDAG &DAG) const;
    SDValue lowerGlobalTLSAddress(SDValue Op, SelectionDAG &DAG) const;
    SDValue lowerJumpTable(SDValue Op, SelectionDAG &DAG) const;
    SDValue lowerSELECT(SDValue Op, SelectionDAG &DAG) const;
    SDValue lowerSELECT_CC(SDValue Op, SelectionDAG &DAG) const;
    SDValue lowerSETCC(SDValue Op, SelectionDAG &DAG) const;
    SDValue lowerVASTART(SDValue Op, SelectionDAG &DAG) const;
    SDValue lowerVAARG(SDValue Op, SelectionDAG &DAG) const;
    SDValue lowerFCOPYSIGN(SDValue Op, SelectionDAG &DAG) const;
    SDValue lowerFABS(SDValue Op, SelectionDAG &DAG) const;
    SDValue lowerFRAMEADDR(SDValue Op, SelectionDAG &DAG) const;
    SDValue lowerRETURNADDR(SDValue Op, SelectionDAG &DAG) const;
    SDValue lowerEH_RETURN(SDValue Op, SelectionDAG &DAG) const;
    SDValue lowerATOMIC_FENCE(SDValue Op, SelectionDAG& DAG) const;
    SDValue lowerShiftLeftParts(SDValue Op, SelectionDAG& DAG) const;
    SDValue lowerShiftRightParts(SDValue Op, SelectionDAG& DAG,
                                 bool IsSRA) const;
    SDValue lowerADD(SDValue Op, SelectionDAG &DAG) const;
    SDValue lowerFP_TO_SINT(SDValue Op, SelectionDAG &DAG) const;

    /// isEligibleForTailCallOptimization - Check whether the call is eligible
    /// for tail call optimization.
    virtual bool
    isEligibleForTailCallOptimization(const MipsCC &MipsCCInfo,
                                      unsigned NextStackOffset,
                                      const MipsFunctionInfo& FI) const = 0;

    /// copyByValArg - Copy argument registers which were used to pass a byval
    /// argument to the stack. Create a stack frame object for the byval
    /// argument.
    void copyByValRegs(SDValue Chain, SDLoc DL,
                       std::vector<SDValue> &OutChains, SelectionDAG &DAG,
                       const ISD::ArgFlagsTy &Flags,
                       SmallVectorImpl<SDValue> &InVals,
                       const Argument *FuncArg,
                       const MipsCC &CC, const ByValArgInfo &ByVal) const;

    /// passByValArg - Pass a byval argument in registers or on stack.
    void passByValArg(SDValue Chain, SDLoc DL,
                      std::deque< std::pair<unsigned, SDValue> > &RegsToPass,
                      SmallVectorImpl<SDValue> &MemOpChains, SDValue StackPtr,
                      MachineFrameInfo *MFI, SelectionDAG &DAG, SDValue Arg,
                      const MipsCC &CC, const ByValArgInfo &ByVal,
                      const ISD::ArgFlagsTy &Flags, bool isLittle) const;

    /// writeVarArgRegs - Write variable function arguments passed in registers
    /// to the stack. Also create a stack frame object for the first variable
    /// argument.
    void writeVarArgRegs(std::vector<SDValue> &OutChains, const MipsCC &CC,
                         SDValue Chain, SDLoc DL, SelectionDAG &DAG) const;

    SDValue
      LowerFormalArguments(SDValue Chain,
                           CallingConv::ID CallConv, bool isVarArg,
                           const SmallVectorImpl<ISD::InputArg> &Ins,
                           SDLoc dl, SelectionDAG &DAG,
                           SmallVectorImpl<SDValue> &InVals) const override;

    SDValue passArgOnStack(SDValue StackPtr, unsigned Offset, SDValue Chain,
                           SDValue Arg, SDLoc DL, bool IsTailCall,
                           SelectionDAG &DAG) const;

    SDValue LowerCall(TargetLowering::CallLoweringInfo &CLI,
                      SmallVectorImpl<SDValue> &InVals) const override;

    bool CanLowerReturn(CallingConv::ID CallConv, MachineFunction &MF,
                        bool isVarArg,
                        const SmallVectorImpl<ISD::OutputArg> &Outs,
                        LLVMContext &Context) const override;

    SDValue LowerReturn(SDValue Chain,
                        CallingConv::ID CallConv, bool isVarArg,
                        const SmallVectorImpl<ISD::OutputArg> &Outs,
                        const SmallVectorImpl<SDValue> &OutVals,
                        SDLoc dl, SelectionDAG &DAG) const override;

    // Inline asm support
    ConstraintType
      getConstraintType(const std::string &Constraint) const override;

    /// Examine constraint string and operand type and determine a weight value.
    /// The operand object must already have been set up with the operand type.
    ConstraintWeight getSingleConstraintMatchWeight(
      AsmOperandInfo &info, const char *constraint) const override;

    /// This function parses registers that appear in inline-asm constraints.
    /// It returns pair (0, 0) on failure.
    std::pair<unsigned, const TargetRegisterClass *>
    parseRegForInlineAsmConstraint(StringRef C, MVT VT) const;

    std::pair<unsigned, const TargetRegisterClass*>
              getRegForInlineAsmConstraint(const std::string &Constraint,
                                           MVT VT) const override;

    /// LowerAsmOperandForConstraint - Lower the specified operand into the Ops
    /// vector.  If it is invalid, don't add anything to Ops. If hasMemory is
    /// true it means one of the asm constraint of the inline asm instruction
    /// being processed is 'm'.
    void LowerAsmOperandForConstraint(SDValue Op,
                                      std::string &Constraint,
                                      std::vector<SDValue> &Ops,
                                      SelectionDAG &DAG) const override;

    bool isLegalAddressingMode(const AddrMode &AM, Type *Ty) const override;

    bool isOffsetFoldingLegal(const GlobalAddressSDNode *GA) const override;

    EVT getOptimalMemOpType(uint64_t Size, unsigned DstAlign,
                            unsigned SrcAlign,
                            bool IsMemset, bool ZeroMemset,
                            bool MemcpyStrSrc,
                            MachineFunction &MF) const override;

    /// isFPImmLegal - Returns true if the target can instruction select the
    /// specified FP immediate natively. If false, the legalizer will
    /// materialize the FP immediate as a load from a constant pool.
    bool isFPImmLegal(const APFloat &Imm, EVT VT) const override;

    unsigned getJumpTableEncoding() const override;

    /// Emit a sign-extension using sll/sra, seb, or seh appropriately.
    MachineBasicBlock *emitSignExtendToI32InReg(MachineInstr *MI,
                                                MachineBasicBlock *BB,
                                                unsigned Size, unsigned DstReg,
                                                unsigned SrcRec) const;

    MachineBasicBlock *emitAtomicBinary(MachineInstr *MI, MachineBasicBlock *BB,
                    unsigned Size, unsigned BinOpcode, bool Nand = false) const;
    MachineBasicBlock *emitAtomicBinaryPartword(MachineInstr *MI,
                    MachineBasicBlock *BB, unsigned Size, unsigned BinOpcode,
                    bool Nand = false) const;
    MachineBasicBlock *emitAtomicCmpSwap(MachineInstr *MI,
                                  MachineBasicBlock *BB, unsigned Size) const;
    MachineBasicBlock *emitAtomicCmpSwapPartword(MachineInstr *MI,
                                  MachineBasicBlock *BB, unsigned Size) const;
    MachineBasicBlock *emitSEL_D(MachineInstr *MI, MachineBasicBlock *BB) const;
    MachineBasicBlock *emitPseudoSELECT(MachineInstr *MI,
                                        MachineBasicBlock *BB, bool isFPCmp,
                                        unsigned Opc) const;
  };

  /// Create MipsTargetLowering objects.
  const MipsTargetLowering *
  createMips16TargetLowering(const MipsTargetMachine &TM,
                             const MipsSubtarget &STI);
  const MipsTargetLowering *
  createMipsSETargetLowering(const MipsTargetMachine &TM,
                             const MipsSubtarget &STI);

  namespace Mips {
    FastISel *createFastISel(FunctionLoweringInfo &funcInfo,
                             const TargetLibraryInfo *libInfo);
  }
}

#endif<|MERGE_RESOLUTION|>--- conflicted
+++ resolved
@@ -210,6 +210,7 @@
   //===--------------------------------------------------------------------===//
   class MipsFunctionInfo;
   class MipsSubtarget;
+  class MipsCCState;
 
   class MipsTargetLowering : public TargetLowering  {
     bool isMicroMips;
@@ -259,13 +260,10 @@
       }
     };
 
-<<<<<<< HEAD
-=======
     void HandleByVal(CCState *, unsigned &, unsigned) const override;
 
     unsigned getRegisterByName(const char* RegName, EVT VT) const override;
 
->>>>>>> 41cb3da2
   protected:
     SDValue getGlobalReg(SelectionDAG &DAG, EVT Ty) const;
 
@@ -336,6 +334,21 @@
                          DAG.getNode(MipsISD::Lo, DL, Ty, Lo));
     }
 
+    // This method creates the following nodes, which are necessary for
+    // computing a symbol's address using gp-relative addressing:
+    //
+    // (add $gp, %gp_rel(sym))
+    template<class NodeTy>
+    SDValue getAddrGPRel(NodeTy *N, EVT Ty, SelectionDAG &DAG) const {
+      SDLoc DL(N);
+      assert(Ty == MVT::i32);
+      SDValue GPRel = getTargetNode(N, Ty, DAG, MipsII::MO_GPREL);
+      return DAG.getNode(ISD::ADD, DL, Ty,
+                         DAG.getRegister(Mips::GP, Ty),
+                         DAG.getNode(MipsISD::GPRel, DL, DAG.getVTList(Ty),
+                                     GPRel));
+    }
+
     /// This function fills Ops, which is the list of operands that will later
     /// be used when a function call node is created. It also generates
     /// copyToReg nodes to set up argument registers.
@@ -343,90 +356,9 @@
     getOpndList(SmallVectorImpl<SDValue> &Ops,
                 std::deque< std::pair<unsigned, SDValue> > &RegsToPass,
                 bool IsPICCall, bool GlobalOrExternal, bool InternalLinkage,
-                CallLoweringInfo &CLI, SDValue Callee, SDValue Chain) const;
-
-    /// ByValArgInfo - Byval argument information.
-    struct ByValArgInfo {
-      unsigned FirstIdx; // Index of the first register used.
-      unsigned NumRegs;  // Number of registers used for this argument.
-      unsigned Address;  // Offset of the stack area used to pass this argument.
-
-      ByValArgInfo() : FirstIdx(0), NumRegs(0), Address(0) {}
-    };
-
-    /// MipsCC - This class provides methods used to analyze formal and call
-    /// arguments and inquire about calling convention information.
-    class MipsCC {
-    public:
-      enum SpecialCallingConvType {
-        Mips16RetHelperConv, NoSpecialCallingConv
-      };
-
-      MipsCC(CallingConv::ID CallConv, const MipsSubtarget &Subtarget,
-             CCState &Info,
-             SpecialCallingConvType SpecialCallingConv = NoSpecialCallingConv);
-
-      void analyzeCallOperands(const SmallVectorImpl<ISD::OutputArg> &Outs,
-                               bool IsVarArg, bool IsSoftFloat,
-                               const SDNode *CallNode,
-                               std::vector<ArgListEntry> &FuncArgs);
-      void analyzeFormalArguments(const SmallVectorImpl<ISD::InputArg> &Ins,
-                                  bool IsSoftFloat,
-                                  Function::const_arg_iterator FuncArg);
-
-      const CCState &getCCInfo() const { return CCInfo; }
-
-      /// hasByValArg - Returns true if function has byval arguments.
-      bool hasByValArg() const { return !ByValArgs.empty(); }
-
-      /// reservedArgArea - The size of the area the caller reserves for
-      /// register arguments. This is 16-byte if ABI is O32.
-      unsigned reservedArgArea() const;
-
-      /// Return pointer to array of integer argument registers.
-      const ArrayRef<MCPhysReg> intArgRegs() const;
-
-      typedef SmallVectorImpl<ByValArgInfo>::const_iterator byval_iterator;
-      byval_iterator byval_begin() const { return ByValArgs.begin(); }
-      byval_iterator byval_end() const { return ByValArgs.end(); }
-
-    private:
-      void handleByValArg(unsigned ValNo, MVT ValVT, MVT LocVT,
-                          CCValAssign::LocInfo LocInfo,
-                          ISD::ArgFlagsTy ArgFlags);
-
-      /// useRegsForByval - Returns true if the calling convention allows the
-      /// use of registers to pass byval arguments.
-      bool useRegsForByval() const { return CallConv != CallingConv::Fast; }
-
-      /// Return the function that analyzes fixed argument list functions.
-      llvm::CCAssignFn *fixedArgFn() const;
-
-      /// Return the function that analyzes variable argument list functions.
-      llvm::CCAssignFn *varArgFn() const;
-
-      const MCPhysReg *shadowRegs() const;
-
-      void allocateRegs(ByValArgInfo &ByVal, unsigned ByValSize,
-                        unsigned Align);
-
-      /// Return the type of the register which is used to pass an argument or
-      /// return a value. This function returns f64 if the argument is an i64
-      /// value which has been generated as a result of softening an f128 value.
-      /// Otherwise, it just returns VT.
-      MVT getRegVT(MVT VT, const Type *OrigTy, const SDNode *CallNode,
-                   bool IsSoftFloat) const;
-
-      template<typename Ty>
-      void analyzeReturn(const SmallVectorImpl<Ty> &RetVals, bool IsSoftFloat,
-                         const SDNode *CallNode, const Type *RetTy) const;
-
-      CCState &CCInfo;
-      CallingConv::ID CallConv;
-      const MipsSubtarget &Subtarget;
-      SpecialCallingConvType SpecialCallingConv;
-      SmallVector<ByValArgInfo, 2> ByValArgs;
-    };
+                bool IsCallReloc, CallLoweringInfo &CLI, SDValue Callee,
+                SDValue Chain) const;
+
   protected:
     SDValue lowerLOAD(SDValue Op, SelectionDAG &DAG) const;
     SDValue lowerSTORE(SDValue Op, SelectionDAG &DAG) const;
@@ -454,8 +386,6 @@
     // Create a TargetConstantPool node.
     SDValue getTargetNode(ConstantPoolSDNode *N, EVT Ty, SelectionDAG &DAG,
                           unsigned Flag) const;
-
-    MipsCC::SpecialCallingConvType getSpecialCallingConv(SDValue Callee) const;
 
     // Lower Operand helpers
     SDValue LowerCallResult(SDValue Chain, SDValue InFlag,
@@ -492,33 +422,34 @@
     /// isEligibleForTailCallOptimization - Check whether the call is eligible
     /// for tail call optimization.
     virtual bool
-    isEligibleForTailCallOptimization(const MipsCC &MipsCCInfo,
+    isEligibleForTailCallOptimization(const CCState &CCInfo,
                                       unsigned NextStackOffset,
-                                      const MipsFunctionInfo& FI) const = 0;
+                                      const MipsFunctionInfo &FI) const = 0;
 
     /// copyByValArg - Copy argument registers which were used to pass a byval
     /// argument to the stack. Create a stack frame object for the byval
     /// argument.
-    void copyByValRegs(SDValue Chain, SDLoc DL,
-                       std::vector<SDValue> &OutChains, SelectionDAG &DAG,
-                       const ISD::ArgFlagsTy &Flags,
+    void copyByValRegs(SDValue Chain, SDLoc DL, std::vector<SDValue> &OutChains,
+                       SelectionDAG &DAG, const ISD::ArgFlagsTy &Flags,
                        SmallVectorImpl<SDValue> &InVals,
-                       const Argument *FuncArg,
-                       const MipsCC &CC, const ByValArgInfo &ByVal) const;
+                       const Argument *FuncArg, unsigned FirstReg,
+                       unsigned LastReg, const CCValAssign &VA,
+                       MipsCCState &State) const;
 
     /// passByValArg - Pass a byval argument in registers or on stack.
     void passByValArg(SDValue Chain, SDLoc DL,
-                      std::deque< std::pair<unsigned, SDValue> > &RegsToPass,
+                      std::deque<std::pair<unsigned, SDValue>> &RegsToPass,
                       SmallVectorImpl<SDValue> &MemOpChains, SDValue StackPtr,
                       MachineFrameInfo *MFI, SelectionDAG &DAG, SDValue Arg,
-                      const MipsCC &CC, const ByValArgInfo &ByVal,
-                      const ISD::ArgFlagsTy &Flags, bool isLittle) const;
+                      unsigned FirstReg, unsigned LastReg,
+                      const ISD::ArgFlagsTy &Flags, bool isLittle,
+                      const CCValAssign &VA) const;
 
     /// writeVarArgRegs - Write variable function arguments passed in registers
     /// to the stack. Also create a stack frame object for the first variable
     /// argument.
-    void writeVarArgRegs(std::vector<SDValue> &OutChains, const MipsCC &CC,
-                         SDValue Chain, SDLoc DL, SelectionDAG &DAG) const;
+    void writeVarArgRegs(std::vector<SDValue> &OutChains, SDValue Chain,
+                         SDLoc DL, SelectionDAG &DAG, CCState &State) const;
 
     SDValue
       LowerFormalArguments(SDValue Chain,
