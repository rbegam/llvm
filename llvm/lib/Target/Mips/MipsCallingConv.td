--- conflicted
+++ resolved
@@ -52,6 +52,12 @@
 // pair of i64's.
 def RetCC_F128HardFloat : CallingConv<[
   CCBitConvertToType<f64>,
+
+  // Contrary to the ABI documentation, a struct containing a long double is
+  // returned in $f0, and $f1 instead of the usual $f0, and $f2. This is to
+  // match the de facto ABI as implemented by GCC.
+  CCIfInReg<CCAssignToReg<[D0_64, D1_64]>>,
+
   CCAssignToReg<[D0_64, D2_64]>
 ]>;
 
@@ -68,6 +74,19 @@
 // Mips O32 Calling Convention
 //===----------------------------------------------------------------------===//
 
+def CC_MipsO32 : CallingConv<[
+  // Promote i8/i16 arguments to i32.
+  CCIfType<[i1, i8, i16], CCPromoteToType<i32>>,
+
+  // Integer values get stored in stack slots that are 4 bytes in
+  // size and 4-byte aligned.
+  CCIfType<[i32, f32], CCAssignToStack<4, 4>>,
+
+  // Integer values get stored in stack slots that are 8 bytes in
+  // size and 8-byte aligned.
+  CCIfType<[f64], CCAssignToStack<8, 8>>
+]>;
+
 // Only the return rules are defined here for O32. The rules for argument
 // passing are defined in MipsISelLowering.cpp.
 def RetCC_MipsO32 : CallingConv<[
@@ -83,15 +102,27 @@
   CCIfType<[f64], CCIfSubtargetNot<"isFP64bit()", CCAssignToReg<[D0, D1]>>>
 ]>;
 
+def CC_MipsO32_FP32 : CustomCallingConv;
+def CC_MipsO32_FP64 : CustomCallingConv;
+
+def CC_MipsO32_FP : CallingConv<[
+  CCIfSubtargetNot<"isFP64bit()", CCDelegateTo<CC_MipsO32_FP32>>,
+  CCIfSubtarget<"isFP64bit()", CCDelegateTo<CC_MipsO32_FP64>>
+]>;
+
 //===----------------------------------------------------------------------===//
 // Mips N32/64 Calling Convention
 //===----------------------------------------------------------------------===//
 
+def CC_MipsN_SoftFloat : CallingConv<[
+  CCAssignToRegWithShadow<[A0, A1, A2, A3,
+                           T0, T1, T2, T3],
+                          [D12_64, D13_64, D14_64, D15_64,
+                           D16_64, D17_64, D18_64, D19_64]>,
+  CCAssignToStack<4, 8>
+]>;
+
 def CC_MipsN : CallingConv<[
-<<<<<<< HEAD
-  // Promote i8/i16 arguments to i32.
-  CCIfType<[i8, i16], CCPromoteToType<i32>>,
-=======
   CCIfType<[i8, i16, i32],
       CCIfSubtargetNot<"isLittle()",
           CCIfInReg<CCPromoteToUpperBitsInType<i64>>>>,
@@ -101,14 +132,8 @@
 
   // The only i32's we have left are soft-float arguments.
   CCIfSubtarget<"abiUsesSoftFloat()", CCIfType<[i32], CCDelegateTo<CC_MipsN_SoftFloat>>>,
->>>>>>> 41cb3da2
 
   // Integer arguments are passed in integer registers.
-  CCIfType<[i32], CCAssignToRegWithShadow<[A0, A1, A2, A3,
-                                           T0, T1, T2, T3],
-                                          [F12, F13, F14, F15,
-                                           F16, F17, F18, F19]>>,
-
   CCIfType<[i64], CCAssignToRegWithShadow<[A0_64, A1_64, A2_64, A3_64,
                                            T0_64, T1_64, T2_64, T3_64],
                                           [D12_64, D13_64, D14_64, D15_64,
@@ -127,23 +152,23 @@
                                            T0_64, T1_64, T2_64, T3_64]>>,
 
   // All stack parameter slots become 64-bit doublewords and are 8-byte aligned.
-  CCIfType<[i32, f32], CCAssignToStack<4, 8>>,
+  CCIfType<[f32], CCAssignToStack<4, 8>>,
   CCIfType<[i64, f64], CCAssignToStack<8, 8>>
 ]>;
 
 // N32/64 variable arguments.
 // All arguments are passed in integer registers.
 def CC_MipsN_VarArg : CallingConv<[
-  // Promote i8/i16 arguments to i32.
-  CCIfType<[i8, i16], CCPromoteToType<i32>>,
-
-  CCIfType<[i32, f32], CCAssignToReg<[A0, A1, A2, A3, T0, T1, T2, T3]>>,
+  // All integers are promoted to 64-bit.
+  CCIfType<[i8, i16, i32], CCPromoteToType<i64>>,
+
+  CCIfType<[f32], CCAssignToReg<[A0, A1, A2, A3, T0, T1, T2, T3]>>,
 
   CCIfType<[i64, f64], CCAssignToReg<[A0_64, A1_64, A2_64, A3_64,
                                       T0_64, T1_64, T2_64, T3_64]>>,
 
   // All stack parameter slots become 64-bit doublewords and are 8-byte aligned.
-  CCIfType<[i32, f32], CCAssignToStack<4, 8>>,
+  CCIfType<[f32], CCAssignToStack<4, 8>>,
   CCIfType<[i64, f64], CCAssignToStack<8, 8>>
 ]>;
 
@@ -164,12 +189,10 @@
   // both little and big-endian targets. When passing in registers, this
   // requires that big-endian targets shift the value into the upper bits.
   CCIfSubtarget<"isLittle()",
-      CCIfType<[i8, i16, i32], CCIfInReg<CCPromoteToType<i64>>>>,
+      CCIfType<[i8, i16, i32, i64], CCIfInReg<CCPromoteToType<i64>>>>,
   CCIfSubtargetNot<"isLittle()",
-      CCIfType<[i8, i16, i32], CCIfInReg<CCPromoteToUpperBitsInType<i64>>>>,
-
-  // i32 are returned in registers V0, V1
-  CCIfType<[i32], CCAssignToReg<[V0, V1]>>,
+      CCIfType<[i8, i16, i32, i64],
+          CCIfInReg<CCPromoteToUpperBitsInType<i64>>>>,
 
   // i64 are returned in registers V0_64, V1_64
   CCIfType<[i64], CCAssignToReg<[V0_64, V1_64]>>,
@@ -300,13 +323,6 @@
   CCDelegateTo<CC_MipsN_FastCC>
 ]>;
 
-//==
-
-def CC_Mips16RetHelper : CallingConv<[
-  // Integer arguments are passed in integer registers.
-  CCIfType<[i32], CCAssignToReg<[V0, V1, A0, A1]>>
-]>;
-
 //===----------------------------------------------------------------------===//
 // Mips Calling Convention Dispatch
 //===----------------------------------------------------------------------===//
@@ -318,8 +334,6 @@
   CCDelegateTo<RetCC_MipsO32>
 ]>;
 
-<<<<<<< HEAD
-=======
 def CC_Mips_ByVal : CallingConv<[
   CCIfSubtarget<"isABI_O32()", CCIfByVal<CCPassByVal<4, 4>>>,
   CCIfByVal<CCPassByVal<8, 8>>
@@ -376,7 +390,6 @@
   CCDelegateTo<CC_Mips_FixedArg>
 ]>;
 
->>>>>>> 41cb3da2
 //===----------------------------------------------------------------------===//
 // Callee-saved register lists.
 //===----------------------------------------------------------------------===//
