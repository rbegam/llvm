//===-- MipsMCCodeEmitter.cpp - Convert Mips Code to Machine Code ---------===//
//
//                     The LLVM Compiler Infrastructure
//
// This file is distributed under the University of Illinois Open Source
// License. See LICENSE.TXT for details.
//
//===----------------------------------------------------------------------===//
//
// This file implements the MipsMCCodeEmitter class.
//
//===----------------------------------------------------------------------===//
//

#include "MipsMCCodeEmitter.h"
#include "MCTargetDesc/MipsFixupKinds.h"
#include "MCTargetDesc/MipsMCExpr.h"
#include "MCTargetDesc/MipsMCTargetDesc.h"
#include "llvm/ADT/APFloat.h"
#include "llvm/ADT/SmallVector.h"
#include "llvm/MC/MCContext.h"
#include "llvm/MC/MCExpr.h"
#include "llvm/MC/MCFixup.h"
#include "llvm/MC/MCInst.h"
#include "llvm/MC/MCInstrInfo.h"
#include "llvm/MC/MCSubtargetInfo.h"
#include "llvm/Support/raw_ostream.h"

#define DEBUG_TYPE "mccodeemitter"

#define GET_INSTRMAP_INFO
#include "MipsGenInstrInfo.inc"
#undef GET_INSTRMAP_INFO

namespace llvm {
MCCodeEmitter *createMipsMCCodeEmitterEB(const MCInstrInfo &MCII,
                                         const MCRegisterInfo &MRI,
                                         const MCSubtargetInfo &STI,
                                         MCContext &Ctx) {
  return new MipsMCCodeEmitter(MCII, Ctx, false);
}

MCCodeEmitter *createMipsMCCodeEmitterEL(const MCInstrInfo &MCII,
                                         const MCRegisterInfo &MRI,
                                         const MCSubtargetInfo &STI,
                                         MCContext &Ctx) {
  return new MipsMCCodeEmitter(MCII, Ctx, true);
}
} // End of namespace llvm.

// If the D<shift> instruction has a shift amount that is greater
// than 31 (checked in calling routine), lower it to a D<shift>32 instruction
static void LowerLargeShift(MCInst& Inst) {

  assert(Inst.getNumOperands() == 3 && "Invalid no. of operands for shift!");
  assert(Inst.getOperand(2).isImm());

  int64_t Shift = Inst.getOperand(2).getImm();
  if (Shift <= 31)
    return; // Do nothing
  Shift -= 32;

  // saminus32
  Inst.getOperand(2).setImm(Shift);

  switch (Inst.getOpcode()) {
  default:
    // Calling function is not synchronized
    llvm_unreachable("Unexpected shift instruction");
  case Mips::DSLL:
    Inst.setOpcode(Mips::DSLL32);
    return;
  case Mips::DSRL:
    Inst.setOpcode(Mips::DSRL32);
    return;
  case Mips::DSRA:
    Inst.setOpcode(Mips::DSRA32);
    return;
  case Mips::DROTR:
    Inst.setOpcode(Mips::DROTR32);
    return;
  }
}

// Pick a DEXT or DINS instruction variant based on the pos and size operands
static void LowerDextDins(MCInst& InstIn) {
  int Opcode = InstIn.getOpcode();

  if (Opcode == Mips::DEXT)
    assert(InstIn.getNumOperands() == 4 &&
           "Invalid no. of machine operands for DEXT!");
  else // Only DEXT and DINS are possible
    assert(InstIn.getNumOperands() == 5 &&
           "Invalid no. of machine operands for DINS!");

  assert(InstIn.getOperand(2).isImm());
  int64_t pos = InstIn.getOperand(2).getImm();
  assert(InstIn.getOperand(3).isImm());
  int64_t size = InstIn.getOperand(3).getImm();

  if (size <= 32) {
    if (pos < 32)  // DEXT/DINS, do nothing
      return;
    // DEXTU/DINSU
    InstIn.getOperand(2).setImm(pos - 32);
    InstIn.setOpcode((Opcode == Mips::DEXT) ? Mips::DEXTU : Mips::DINSU);
    return;
  }
  // DEXTM/DINSM
  assert(pos < 32 && "DEXT/DINS cannot have both size and pos > 32");
  InstIn.getOperand(3).setImm(size - 32);
  InstIn.setOpcode((Opcode == Mips::DEXT) ? Mips::DEXTM : Mips::DINSM);
  return;
}

bool MipsMCCodeEmitter::isMicroMips(const MCSubtargetInfo &STI) const {
  return STI.getFeatureBits() & Mips::FeatureMicroMips;
}

void MipsMCCodeEmitter::EmitByte(unsigned char C, raw_ostream &OS) const {
  OS << (char)C;
}

void MipsMCCodeEmitter::EmitInstruction(uint64_t Val, unsigned Size,
                                        const MCSubtargetInfo &STI,
                                        raw_ostream &OS) const {
  // Output the instruction encoding in little endian byte order.
  // Little-endian byte ordering:
  //   mips32r2:   4 | 3 | 2 | 1
  //   microMIPS:  2 | 1 | 4 | 3
  if (IsLittleEndian && Size == 4 && isMicroMips(STI)) {
    EmitInstruction(Val >> 16, 2, STI, OS);
    EmitInstruction(Val, 2, STI, OS);
  } else {
    for (unsigned i = 0; i < Size; ++i) {
      unsigned Shift = IsLittleEndian ? i * 8 : (Size - 1 - i) * 8;
      EmitByte((Val >> Shift) & 0xff, OS);
    }
  }
}

/// EncodeInstruction - Emit the instruction.
/// Size the instruction with Desc.getSize().
void MipsMCCodeEmitter::
EncodeInstruction(const MCInst &MI, raw_ostream &OS,
                  SmallVectorImpl<MCFixup> &Fixups,
                  const MCSubtargetInfo &STI) const
{

  // Non-pseudo instructions that get changed for direct object
  // only based on operand values.
  // If this list of instructions get much longer we will move
  // the check to a function call. Until then, this is more efficient.
  MCInst TmpInst = MI;
  switch (MI.getOpcode()) {
  // If shift amount is >= 32 it the inst needs to be lowered further
  case Mips::DSLL:
  case Mips::DSRL:
  case Mips::DSRA:
  case Mips::DROTR:
    LowerLargeShift(TmpInst);
    break;
    // Double extract instruction is chosen by pos and size operands
  case Mips::DEXT:
  case Mips::DINS:
    LowerDextDins(TmpInst);
  }

  unsigned long N = Fixups.size();
  uint32_t Binary = getBinaryCodeForInstr(TmpInst, Fixups, STI);

  // Check for unimplemented opcodes.
  // Unfortunately in MIPS both NOP and SLL will come in with Binary == 0
  // so we have to special check for them.
  unsigned Opcode = TmpInst.getOpcode();
  if ((Opcode != Mips::NOP) && (Opcode != Mips::SLL) && !Binary)
    llvm_unreachable("unimplemented opcode in EncodeInstruction()");

  if (STI.getFeatureBits() & Mips::FeatureMicroMips) {
    int NewOpcode = Mips::Std2MicroMips (Opcode, Mips::Arch_micromips);
    if (NewOpcode != -1) {
      if (Fixups.size() > N)
        Fixups.pop_back();
      Opcode = NewOpcode;
      TmpInst.setOpcode (NewOpcode);
      Binary = getBinaryCodeForInstr(TmpInst, Fixups, STI);
    }
  }

  const MCInstrDesc &Desc = MCII.get(TmpInst.getOpcode());

  // Get byte count of instruction
  unsigned Size = Desc.getSize();
  if (!Size)
    llvm_unreachable("Desc.getSize() returns 0");

  EmitInstruction(Binary, Size, STI, OS);
}

/// getBranchTargetOpValue - Return binary encoding of the branch
/// target operand. If the machine operand requires relocation,
/// record the relocation and return zero.
unsigned MipsMCCodeEmitter::
getBranchTargetOpValue(const MCInst &MI, unsigned OpNo,
                       SmallVectorImpl<MCFixup> &Fixups,
                       const MCSubtargetInfo &STI) const {

  const MCOperand &MO = MI.getOperand(OpNo);

  // If the destination is an immediate, divide by 4.
  if (MO.isImm()) return MO.getImm() >> 2;

  assert(MO.isExpr() &&
         "getBranchTargetOpValue expects only expressions or immediates");

  const MCExpr *Expr = MO.getExpr();
  Fixups.push_back(MCFixup::Create(0, Expr,
                                   MCFixupKind(Mips::fixup_Mips_PC16)));
  return 0;
}

/// getBranchTarget7OpValueMM - Return binary encoding of the microMIPS branch
/// target operand. If the machine operand requires relocation,
/// record the relocation and return zero.
unsigned MipsMCCodeEmitter::
getBranchTarget7OpValueMM(const MCInst &MI, unsigned OpNo,
                          SmallVectorImpl<MCFixup> &Fixups,
                          const MCSubtargetInfo &STI) const {

  const MCOperand &MO = MI.getOperand(OpNo);

  // If the destination is an immediate, divide by 2.
  if (MO.isImm()) return MO.getImm() >> 1;

  assert(MO.isExpr() &&
         "getBranchTargetOpValueMM expects only expressions or immediates");

  const MCExpr *Expr = MO.getExpr();
  Fixups.push_back(MCFixup::Create(0, Expr,
                                   MCFixupKind(Mips::fixup_MICROMIPS_PC7_S1)));
  return 0;
}

/// getBranchTargetOpValue - Return binary encoding of the microMIPS branch
/// target operand. If the machine operand requires relocation,
/// record the relocation and return zero.
unsigned MipsMCCodeEmitter::
getBranchTargetOpValueMM(const MCInst &MI, unsigned OpNo,
                         SmallVectorImpl<MCFixup> &Fixups,
                         const MCSubtargetInfo &STI) const {

  const MCOperand &MO = MI.getOperand(OpNo);

  // If the destination is an immediate, divide by 2.
  if (MO.isImm()) return MO.getImm() >> 1;

  assert(MO.isExpr() &&
         "getBranchTargetOpValueMM expects only expressions or immediates");

  const MCExpr *Expr = MO.getExpr();
  Fixups.push_back(MCFixup::Create(0, Expr,
                   MCFixupKind(Mips::
                               fixup_MICROMIPS_PC16_S1)));
  return 0;
}

/// getBranchTarget21OpValue - Return binary encoding of the branch
/// target operand. If the machine operand requires relocation,
/// record the relocation and return zero.
unsigned MipsMCCodeEmitter::
getBranchTarget21OpValue(const MCInst &MI, unsigned OpNo,
                         SmallVectorImpl<MCFixup> &Fixups,
                         const MCSubtargetInfo &STI) const {

  const MCOperand &MO = MI.getOperand(OpNo);

  // If the destination is an immediate, divide by 4.
  if (MO.isImm()) return MO.getImm() >> 2;

  assert(MO.isExpr() &&
         "getBranchTarget21OpValue expects only expressions or immediates");

  const MCExpr *Expr = MO.getExpr();
  Fixups.push_back(MCFixup::Create(0, Expr,
                                   MCFixupKind(Mips::fixup_MIPS_PC21_S2)));
  return 0;
}

/// getBranchTarget26OpValue - Return binary encoding of the branch
/// target operand. If the machine operand requires relocation,
/// record the relocation and return zero.
unsigned MipsMCCodeEmitter::
getBranchTarget26OpValue(const MCInst &MI, unsigned OpNo,
                         SmallVectorImpl<MCFixup> &Fixups,
                         const MCSubtargetInfo &STI) const {

  const MCOperand &MO = MI.getOperand(OpNo);

  // If the destination is an immediate, divide by 4.
  if (MO.isImm()) return MO.getImm() >> 2;

  assert(MO.isExpr() &&
         "getBranchTarget26OpValue expects only expressions or immediates");

  const MCExpr *Expr = MO.getExpr();
  Fixups.push_back(MCFixup::Create(0, Expr,
                                   MCFixupKind(Mips::fixup_MIPS_PC26_S2)));
  return 0;
}

/// getJumpOffset16OpValue - Return binary encoding of the jump
/// target operand. If the machine operand requires relocation,
/// record the relocation and return zero.
unsigned MipsMCCodeEmitter::
getJumpOffset16OpValue(const MCInst &MI, unsigned OpNo,
                       SmallVectorImpl<MCFixup> &Fixups,
                       const MCSubtargetInfo &STI) const {

  const MCOperand &MO = MI.getOperand(OpNo);

  if (MO.isImm()) return MO.getImm();

  assert(MO.isExpr() &&
         "getJumpOffset16OpValue expects only expressions or an immediate");

   // TODO: Push fixup.
   return 0;
}

/// getJumpTargetOpValue - Return binary encoding of the jump
/// target operand. If the machine operand requires relocation,
/// record the relocation and return zero.
unsigned MipsMCCodeEmitter::
getJumpTargetOpValue(const MCInst &MI, unsigned OpNo,
                     SmallVectorImpl<MCFixup> &Fixups,
                     const MCSubtargetInfo &STI) const {

  const MCOperand &MO = MI.getOperand(OpNo);
  // If the destination is an immediate, divide by 4.
  if (MO.isImm()) return MO.getImm()>>2;

  assert(MO.isExpr() &&
         "getJumpTargetOpValue expects only expressions or an immediate");

  const MCExpr *Expr = MO.getExpr();
  Fixups.push_back(MCFixup::Create(0, Expr,
                                   MCFixupKind(Mips::fixup_Mips_26)));
  return 0;
}

unsigned MipsMCCodeEmitter::
getJumpTargetOpValueMM(const MCInst &MI, unsigned OpNo,
                       SmallVectorImpl<MCFixup> &Fixups,
                       const MCSubtargetInfo &STI) const {

  const MCOperand &MO = MI.getOperand(OpNo);
  // If the destination is an immediate, divide by 2.
  if (MO.isImm()) return MO.getImm() >> 1;

  assert(MO.isExpr() &&
         "getJumpTargetOpValueMM expects only expressions or an immediate");

  const MCExpr *Expr = MO.getExpr();
  Fixups.push_back(MCFixup::Create(0, Expr,
                                   MCFixupKind(Mips::fixup_MICROMIPS_26_S1)));
  return 0;
}

unsigned MipsMCCodeEmitter::
getUImm5Lsl2Encoding(const MCInst &MI, unsigned OpNo,
                     SmallVectorImpl<MCFixup> &Fixups,
                     const MCSubtargetInfo &STI) const {

  const MCOperand &MO = MI.getOperand(OpNo);
  if (MO.isImm()) {
    // The immediate is encoded as 'immediate << 2'.
    unsigned Res = getMachineOpValue(MI, MO, Fixups, STI);
    assert((Res & 3) == 0);
    return Res >> 2;
  }

  assert(MO.isExpr() &&
         "getUImm5Lsl2Encoding expects only expressions or an immediate");

  return 0;
}

unsigned MipsMCCodeEmitter::
getExprOpValue(const MCExpr *Expr,SmallVectorImpl<MCFixup> &Fixups,
               const MCSubtargetInfo &STI) const {
  int64_t Res;

  if (Expr->EvaluateAsAbsolute(Res))
    return Res;

  MCExpr::ExprKind Kind = Expr->getKind();
  if (Kind == MCExpr::Constant) {
    return cast<MCConstantExpr>(Expr)->getValue();
  }

  if (Kind == MCExpr::Binary) {
    unsigned Res = getExprOpValue(cast<MCBinaryExpr>(Expr)->getLHS(), Fixups, STI);
    Res += getExprOpValue(cast<MCBinaryExpr>(Expr)->getRHS(), Fixups, STI);
    return Res;
  }

  if (Kind == MCExpr::Target) {
    const MipsMCExpr *MipsExpr = cast<MipsMCExpr>(Expr);

    Mips::Fixups FixupKind = Mips::Fixups(0);
    switch (MipsExpr->getKind()) {
    default: llvm_unreachable("Unsupported fixup kind for target expression!");
    case MipsMCExpr::VK_Mips_HIGHEST:
      FixupKind = Mips::fixup_Mips_HIGHEST;
      break;
    case MipsMCExpr::VK_Mips_HIGHER:
      FixupKind = Mips::fixup_Mips_HIGHER;
      break;
    case MipsMCExpr::VK_Mips_HI:
      FixupKind = isMicroMips(STI) ? Mips::fixup_MICROMIPS_HI16
                                   : Mips::fixup_Mips_HI16;
      break;
    case MipsMCExpr::VK_Mips_LO:
      FixupKind = isMicroMips(STI) ? Mips::fixup_MICROMIPS_LO16
                                   : Mips::fixup_Mips_LO16;
      break;
    }
    Fixups.push_back(MCFixup::Create(0, MipsExpr, MCFixupKind(FixupKind)));
    return 0;
  }

  if (Kind == MCExpr::SymbolRef) {
    Mips::Fixups FixupKind = Mips::Fixups(0);

    switch(cast<MCSymbolRefExpr>(Expr)->getKind()) {
    default: llvm_unreachable("Unknown fixup kind!");
      break;
    case MCSymbolRefExpr::VK_Mips_GPOFF_HI :
      FixupKind = Mips::fixup_Mips_GPOFF_HI;
      break;
    case MCSymbolRefExpr::VK_Mips_GPOFF_LO :
      FixupKind = Mips::fixup_Mips_GPOFF_LO;
      break;
    case MCSymbolRefExpr::VK_Mips_GOT_PAGE :
      FixupKind = isMicroMips(STI) ? Mips::fixup_MICROMIPS_GOT_PAGE
                              : Mips::fixup_Mips_GOT_PAGE;
      break;
    case MCSymbolRefExpr::VK_Mips_GOT_OFST :
      FixupKind = isMicroMips(STI) ? Mips::fixup_MICROMIPS_GOT_OFST
                              : Mips::fixup_Mips_GOT_OFST;
      break;
    case MCSymbolRefExpr::VK_Mips_GOT_DISP :
      FixupKind = isMicroMips(STI) ? Mips::fixup_MICROMIPS_GOT_DISP
                              : Mips::fixup_Mips_GOT_DISP;
      break;
    case MCSymbolRefExpr::VK_Mips_GPREL:
      FixupKind = Mips::fixup_Mips_GPREL16;
      break;
    case MCSymbolRefExpr::VK_Mips_GOT_CALL:
      FixupKind = isMicroMips(STI) ? Mips::fixup_MICROMIPS_CALL16
                              : Mips::fixup_Mips_CALL16;
      break;
    case MCSymbolRefExpr::VK_Mips_GOT16:
      FixupKind = isMicroMips(STI) ? Mips::fixup_MICROMIPS_GOT16
                              : Mips::fixup_Mips_GOT_Global;
      break;
    case MCSymbolRefExpr::VK_Mips_GOT:
      FixupKind = isMicroMips(STI) ? Mips::fixup_MICROMIPS_GOT16
                              : Mips::fixup_Mips_GOT_Local;
      break;
    case MCSymbolRefExpr::VK_Mips_ABS_HI:
      FixupKind = isMicroMips(STI) ? Mips::fixup_MICROMIPS_HI16
                              : Mips::fixup_Mips_HI16;
      break;
    case MCSymbolRefExpr::VK_Mips_ABS_LO:
      FixupKind = isMicroMips(STI) ? Mips::fixup_MICROMIPS_LO16
                              : Mips::fixup_Mips_LO16;
      break;
    case MCSymbolRefExpr::VK_Mips_TLSGD:
      FixupKind = isMicroMips(STI) ? Mips::fixup_MICROMIPS_TLS_GD
                              : Mips::fixup_Mips_TLSGD;
      break;
    case MCSymbolRefExpr::VK_Mips_TLSLDM:
      FixupKind = isMicroMips(STI) ? Mips::fixup_MICROMIPS_TLS_LDM
                              : Mips::fixup_Mips_TLSLDM;
      break;
    case MCSymbolRefExpr::VK_Mips_DTPREL_HI:
      FixupKind = isMicroMips(STI) ? Mips::fixup_MICROMIPS_TLS_DTPREL_HI16
                              : Mips::fixup_Mips_DTPREL_HI;
      break;
    case MCSymbolRefExpr::VK_Mips_DTPREL_LO:
      FixupKind = isMicroMips(STI) ? Mips::fixup_MICROMIPS_TLS_DTPREL_LO16
                              : Mips::fixup_Mips_DTPREL_LO;
      break;
    case MCSymbolRefExpr::VK_Mips_GOTTPREL:
      FixupKind = Mips::fixup_Mips_GOTTPREL;
      break;
    case MCSymbolRefExpr::VK_Mips_TPREL_HI:
      FixupKind = isMicroMips(STI) ? Mips::fixup_MICROMIPS_TLS_TPREL_HI16
                              : Mips::fixup_Mips_TPREL_HI;
      break;
    case MCSymbolRefExpr::VK_Mips_TPREL_LO:
      FixupKind = isMicroMips(STI) ? Mips::fixup_MICROMIPS_TLS_TPREL_LO16
                              : Mips::fixup_Mips_TPREL_LO;
      break;
    case MCSymbolRefExpr::VK_Mips_HIGHER:
      FixupKind = Mips::fixup_Mips_HIGHER;
      break;
    case MCSymbolRefExpr::VK_Mips_HIGHEST:
      FixupKind = Mips::fixup_Mips_HIGHEST;
      break;
    case MCSymbolRefExpr::VK_Mips_GOT_HI16:
      FixupKind = Mips::fixup_Mips_GOT_HI16;
      break;
    case MCSymbolRefExpr::VK_Mips_GOT_LO16:
      FixupKind = Mips::fixup_Mips_GOT_LO16;
      break;
    case MCSymbolRefExpr::VK_Mips_CALL_HI16:
      FixupKind = Mips::fixup_Mips_CALL_HI16;
      break;
    case MCSymbolRefExpr::VK_Mips_CALL_LO16:
      FixupKind = Mips::fixup_Mips_CALL_LO16;
      break;
    case MCSymbolRefExpr::VK_Mips_PCREL_HI16:
      FixupKind = Mips::fixup_MIPS_PCHI16;
      break;
    case MCSymbolRefExpr::VK_Mips_PCREL_LO16:
      FixupKind = Mips::fixup_MIPS_PCLO16;
      break;
    } // switch

    Fixups.push_back(MCFixup::Create(0, Expr, MCFixupKind(FixupKind)));
    return 0;
  }
  return 0;
}

/// getMachineOpValue - Return binary encoding of operand. If the machine
/// operand requires relocation, record the relocation and return zero.
unsigned MipsMCCodeEmitter::
getMachineOpValue(const MCInst &MI, const MCOperand &MO,
                  SmallVectorImpl<MCFixup> &Fixups,
                  const MCSubtargetInfo &STI) const {
  if (MO.isReg()) {
    unsigned Reg = MO.getReg();
    unsigned RegNo = Ctx.getRegisterInfo()->getEncodingValue(Reg);
    return RegNo;
  } else if (MO.isImm()) {
    return static_cast<unsigned>(MO.getImm());
  } else if (MO.isFPImm()) {
    return static_cast<unsigned>(APFloat(MO.getFPImm())
        .bitcastToAPInt().getHiBits(32).getLimitedValue());
  }
  // MO must be an Expr.
  assert(MO.isExpr());
  return getExprOpValue(MO.getExpr(),Fixups, STI);
}

/// getMSAMemEncoding - Return binary encoding of memory operand for LD/ST
/// instructions.
unsigned
MipsMCCodeEmitter::getMSAMemEncoding(const MCInst &MI, unsigned OpNo,
                                     SmallVectorImpl<MCFixup> &Fixups,
                                     const MCSubtargetInfo &STI) const {
  // Base register is encoded in bits 20-16, offset is encoded in bits 15-0.
  assert(MI.getOperand(OpNo).isReg());
  unsigned RegBits = getMachineOpValue(MI, MI.getOperand(OpNo),Fixups, STI) << 16;
  unsigned OffBits = getMachineOpValue(MI, MI.getOperand(OpNo+1), Fixups, STI);

  // The immediate field of an LD/ST instruction is scaled which means it must
  // be divided (when encoding) by the size (in bytes) of the instructions'
  // data format.
  // .b - 1 byte
  // .h - 2 bytes
  // .w - 4 bytes
  // .d - 8 bytes
  switch(MI.getOpcode())
  {
  default:
    assert (0 && "Unexpected instruction");
    break;
  case Mips::LD_B:
  case Mips::ST_B:
    // We don't need to scale the offset in this case
    break;
  case Mips::LD_H:
  case Mips::ST_H:
    OffBits >>= 1;
    break;
  case Mips::LD_W:
  case Mips::ST_W:
    OffBits >>= 2;
    break;
  case Mips::LD_D:
  case Mips::ST_D:
    OffBits >>= 3;
    break;
  }

  return (OffBits & 0xFFFF) | RegBits;
}

/// getMemEncoding - Return binary encoding of memory related operand.
/// If the offset operand requires relocation, record the relocation.
unsigned
MipsMCCodeEmitter::getMemEncoding(const MCInst &MI, unsigned OpNo,
                                  SmallVectorImpl<MCFixup> &Fixups,
                                  const MCSubtargetInfo &STI) const {
  // Base register is encoded in bits 20-16, offset is encoded in bits 15-0.
  assert(MI.getOperand(OpNo).isReg());
  unsigned RegBits = getMachineOpValue(MI, MI.getOperand(OpNo),Fixups, STI) << 16;
  unsigned OffBits = getMachineOpValue(MI, MI.getOperand(OpNo+1), Fixups, STI);

  return (OffBits & 0xFFFF) | RegBits;
}

unsigned MipsMCCodeEmitter::
<<<<<<< HEAD
=======
getMemEncodingMMImm4(const MCInst &MI, unsigned OpNo,
                     SmallVectorImpl<MCFixup> &Fixups,
                     const MCSubtargetInfo &STI) const {
  // Base register is encoded in bits 6-4, offset is encoded in bits 3-0.
  assert(MI.getOperand(OpNo).isReg());
  unsigned RegBits = getMachineOpValue(MI, MI.getOperand(OpNo),
                                       Fixups, STI) << 4;
  unsigned OffBits = getMachineOpValue(MI, MI.getOperand(OpNo+1),
                                       Fixups, STI);

  return (OffBits & 0xF) | RegBits;
}

unsigned MipsMCCodeEmitter::
getMemEncodingMMImm4Lsl1(const MCInst &MI, unsigned OpNo,
                         SmallVectorImpl<MCFixup> &Fixups,
                         const MCSubtargetInfo &STI) const {
  // Base register is encoded in bits 6-4, offset is encoded in bits 3-0.
  assert(MI.getOperand(OpNo).isReg());
  unsigned RegBits = getMachineOpValue(MI, MI.getOperand(OpNo),
                                       Fixups, STI) << 4;
  unsigned OffBits = getMachineOpValue(MI, MI.getOperand(OpNo+1),
                                       Fixups, STI) >> 1;

  return (OffBits & 0xF) | RegBits;
}

unsigned MipsMCCodeEmitter::
getMemEncodingMMImm4Lsl2(const MCInst &MI, unsigned OpNo,
                         SmallVectorImpl<MCFixup> &Fixups,
                         const MCSubtargetInfo &STI) const {
  // Base register is encoded in bits 6-4, offset is encoded in bits 3-0.
  assert(MI.getOperand(OpNo).isReg());
  unsigned RegBits = getMachineOpValue(MI, MI.getOperand(OpNo),
                                       Fixups, STI) << 4;
  unsigned OffBits = getMachineOpValue(MI, MI.getOperand(OpNo+1),
                                       Fixups, STI) >> 2;

  return (OffBits & 0xF) | RegBits;
}

unsigned MipsMCCodeEmitter::
getMemEncodingMMSPImm5Lsl2(const MCInst &MI, unsigned OpNo,
                           SmallVectorImpl<MCFixup> &Fixups,
                           const MCSubtargetInfo &STI) const {
  // Register is encoded in bits 9-5, offset is encoded in bits 4-0.
  assert(MI.getOperand(OpNo).isReg() &&
         MI.getOperand(OpNo).getReg() == Mips::SP &&
         "Unexpected base register!");
  unsigned OffBits = getMachineOpValue(MI, MI.getOperand(OpNo+1),
                                       Fixups, STI) >> 2;

  return OffBits & 0x1F;
}

unsigned MipsMCCodeEmitter::
>>>>>>> 41cb3da2
getMemEncodingMMImm12(const MCInst &MI, unsigned OpNo,
                      SmallVectorImpl<MCFixup> &Fixups,
                      const MCSubtargetInfo &STI) const {
  // Base register is encoded in bits 20-16, offset is encoded in bits 11-0.
  assert(MI.getOperand(OpNo).isReg());
  unsigned RegBits = getMachineOpValue(MI, MI.getOperand(OpNo), Fixups, STI) << 16;
  unsigned OffBits = getMachineOpValue(MI, MI.getOperand(OpNo+1), Fixups, STI);

  return (OffBits & 0x0FFF) | RegBits;
}

unsigned
MipsMCCodeEmitter::getSizeExtEncoding(const MCInst &MI, unsigned OpNo,
                                      SmallVectorImpl<MCFixup> &Fixups,
                                      const MCSubtargetInfo &STI) const {
  assert(MI.getOperand(OpNo).isImm());
  unsigned SizeEncoding = getMachineOpValue(MI, MI.getOperand(OpNo), Fixups, STI);
  return SizeEncoding - 1;
}

// FIXME: should be called getMSBEncoding
//
unsigned
MipsMCCodeEmitter::getSizeInsEncoding(const MCInst &MI, unsigned OpNo,
                                      SmallVectorImpl<MCFixup> &Fixups,
                                      const MCSubtargetInfo &STI) const {
  assert(MI.getOperand(OpNo-1).isImm());
  assert(MI.getOperand(OpNo).isImm());
  unsigned Position = getMachineOpValue(MI, MI.getOperand(OpNo-1), Fixups, STI);
  unsigned Size = getMachineOpValue(MI, MI.getOperand(OpNo), Fixups, STI);

  return Position + Size - 1;
}

unsigned
MipsMCCodeEmitter::getLSAImmEncoding(const MCInst &MI, unsigned OpNo,
                                     SmallVectorImpl<MCFixup> &Fixups,
                                     const MCSubtargetInfo &STI) const {
  assert(MI.getOperand(OpNo).isImm());
  // The immediate is encoded as 'immediate - 1'.
  return getMachineOpValue(MI, MI.getOperand(OpNo), Fixups, STI) - 1;
}

unsigned
MipsMCCodeEmitter::getSimm19Lsl2Encoding(const MCInst &MI, unsigned OpNo,
                                         SmallVectorImpl<MCFixup> &Fixups,
                                         const MCSubtargetInfo &STI) const {
  const MCOperand &MO = MI.getOperand(OpNo);
  if (MO.isImm()) {
    // The immediate is encoded as 'immediate << 2'.
    unsigned Res = getMachineOpValue(MI, MO, Fixups, STI);
    assert((Res & 3) == 0);
    return Res >> 2;
  }

  assert(MO.isExpr() &&
         "getSimm19Lsl2Encoding expects only expressions or an immediate");

  const MCExpr *Expr = MO.getExpr();
  Fixups.push_back(MCFixup::Create(0, Expr,
                                   MCFixupKind(Mips::fixup_MIPS_PC19_S2)));
  return 0;
}

unsigned
MipsMCCodeEmitter::getSimm18Lsl3Encoding(const MCInst &MI, unsigned OpNo,
                                         SmallVectorImpl<MCFixup> &Fixups,
                                         const MCSubtargetInfo &STI) const {
  const MCOperand &MO = MI.getOperand(OpNo);
  if (MO.isImm()) {
    // The immediate is encoded as 'immediate << 3'.
    unsigned Res = getMachineOpValue(MI, MI.getOperand(OpNo), Fixups, STI);
    assert((Res & 7) == 0);
    return Res >> 3;
  }

  assert(MO.isExpr() &&
         "getSimm18Lsl2Encoding expects only expressions or an immediate");

  const MCExpr *Expr = MO.getExpr();
  Fixups.push_back(MCFixup::Create(0, Expr,
                                   MCFixupKind(Mips::fixup_MIPS_PC18_S3)));
  return 0;
}

<<<<<<< HEAD
=======
unsigned
MipsMCCodeEmitter::getUImm3Mod8Encoding(const MCInst &MI, unsigned OpNo,
                                        SmallVectorImpl<MCFixup> &Fixups,
                                        const MCSubtargetInfo &STI) const {
  assert(MI.getOperand(OpNo).isImm());
  const MCOperand &MO = MI.getOperand(OpNo);
  return MO.getImm() % 8;
}

unsigned
MipsMCCodeEmitter::getUImm4AndValue(const MCInst &MI, unsigned OpNo,
                                    SmallVectorImpl<MCFixup> &Fixups,
                                    const MCSubtargetInfo &STI) const {
  assert(MI.getOperand(OpNo).isImm());
  const MCOperand &MO = MI.getOperand(OpNo);
  unsigned Value = MO.getImm();
  switch (Value) {
    case 128:   return 0x0;
    case 1:     return 0x1;
    case 2:     return 0x2;
    case 3:     return 0x3;
    case 4:     return 0x4;
    case 7:     return 0x5;
    case 8:     return 0x6;
    case 15:    return 0x7;
    case 16:    return 0x8;
    case 31:    return 0x9;
    case 32:    return 0xa;
    case 63:    return 0xb;
    case 64:    return 0xc;
    case 255:   return 0xd;
    case 32768: return 0xe;
    case 65535: return 0xf;
  }
  llvm_unreachable("Unexpected value");
}

unsigned
MipsMCCodeEmitter::getRegisterListOpValue(const MCInst &MI, unsigned OpNo,
                                          SmallVectorImpl<MCFixup> &Fixups,
                                          const MCSubtargetInfo &STI) const {
  unsigned res = 0;

  // Register list operand is always first operand of instruction and it is
  // placed before memory operand (register + imm).

  for (unsigned I = OpNo, E = MI.getNumOperands() - 2; I < E; ++I) {
    unsigned Reg = MI.getOperand(I).getReg();
    unsigned RegNo = Ctx.getRegisterInfo()->getEncodingValue(Reg);
    if (RegNo != 31)
      res++;
    else
      res |= 0x10;
  }
  return res;
}

unsigned
MipsMCCodeEmitter::getRegisterListOpValue16(const MCInst &MI, unsigned OpNo,
                                            SmallVectorImpl<MCFixup> &Fixups,
                                            const MCSubtargetInfo &STI) const {
  return (MI.getNumOperands() - 4);
}

unsigned
MipsMCCodeEmitter::getRegisterPairOpValue(const MCInst &MI, unsigned OpNo,
                                          SmallVectorImpl<MCFixup> &Fixups,
                                          const MCSubtargetInfo &STI) const {
  return getMachineOpValue(MI, MI.getOperand(OpNo), Fixups, STI);
}

>>>>>>> 41cb3da2
#include "MipsGenMCCodeEmitter.inc"<|MERGE_RESOLUTION|>--- conflicted
+++ resolved
@@ -173,7 +173,8 @@
   // Unfortunately in MIPS both NOP and SLL will come in with Binary == 0
   // so we have to special check for them.
   unsigned Opcode = TmpInst.getOpcode();
-  if ((Opcode != Mips::NOP) && (Opcode != Mips::SLL) && !Binary)
+  if ((Opcode != Mips::NOP) && (Opcode != Mips::SLL) &&
+      (Opcode != Mips::SLL_MM) && !Binary)
     llvm_unreachable("unimplemented opcode in EncodeInstruction()");
 
   if (STI.getFeatureBits() & Mips::FeatureMicroMips) {
@@ -381,6 +382,48 @@
 
   assert(MO.isExpr() &&
          "getUImm5Lsl2Encoding expects only expressions or an immediate");
+
+  return 0;
+}
+
+unsigned MipsMCCodeEmitter::
+getSImm3Lsa2Value(const MCInst &MI, unsigned OpNo,
+                  SmallVectorImpl<MCFixup> &Fixups,
+                  const MCSubtargetInfo &STI) const {
+
+  const MCOperand &MO = MI.getOperand(OpNo);
+  if (MO.isImm()) {
+    int Value = MO.getImm();
+    return Value >> 2;
+  }
+
+  return 0;
+}
+
+unsigned MipsMCCodeEmitter::
+getUImm6Lsl2Encoding(const MCInst &MI, unsigned OpNo,
+                     SmallVectorImpl<MCFixup> &Fixups,
+                     const MCSubtargetInfo &STI) const {
+
+  const MCOperand &MO = MI.getOperand(OpNo);
+  if (MO.isImm()) {
+    unsigned Value = MO.getImm();
+    return Value >> 2;
+  }
+
+  return 0;
+}
+
+unsigned MipsMCCodeEmitter::
+getSImm9AddiuspValue(const MCInst &MI, unsigned OpNo,
+                     SmallVectorImpl<MCFixup> &Fixups,
+                     const MCSubtargetInfo &STI) const {
+
+  const MCOperand &MO = MI.getOperand(OpNo);
+  if (MO.isImm()) {
+    unsigned Binary = (MO.getImm() >> 2) & 0x0000ffff;
+    return (((Binary & 0x8000) >> 7) | (Binary & 0x00ff));
+  }
 
   return 0;
 }
@@ -615,8 +658,6 @@
 }
 
 unsigned MipsMCCodeEmitter::
-<<<<<<< HEAD
-=======
 getMemEncodingMMImm4(const MCInst &MI, unsigned OpNo,
                      SmallVectorImpl<MCFixup> &Fixups,
                      const MCSubtargetInfo &STI) const {
@@ -673,16 +714,50 @@
 }
 
 unsigned MipsMCCodeEmitter::
->>>>>>> 41cb3da2
 getMemEncodingMMImm12(const MCInst &MI, unsigned OpNo,
                       SmallVectorImpl<MCFixup> &Fixups,
                       const MCSubtargetInfo &STI) const {
+  // opNum can be invalid if instruction had reglist as operand.
+  // MemOperand is always last operand of instruction (base + offset).
+  switch (MI.getOpcode()) {
+  default:
+    break;
+  case Mips::SWM32_MM:
+  case Mips::LWM32_MM:
+    OpNo = MI.getNumOperands() - 2;
+    break;
+  }
+
   // Base register is encoded in bits 20-16, offset is encoded in bits 11-0.
   assert(MI.getOperand(OpNo).isReg());
   unsigned RegBits = getMachineOpValue(MI, MI.getOperand(OpNo), Fixups, STI) << 16;
   unsigned OffBits = getMachineOpValue(MI, MI.getOperand(OpNo+1), Fixups, STI);
 
   return (OffBits & 0x0FFF) | RegBits;
+}
+
+unsigned MipsMCCodeEmitter::
+getMemEncodingMMImm4sp(const MCInst &MI, unsigned OpNo,
+                       SmallVectorImpl<MCFixup> &Fixups,
+                       const MCSubtargetInfo &STI) const {
+  // opNum can be invalid if instruction had reglist as operand
+  // MemOperand is always last operand of instruction (base + offset)
+  switch (MI.getOpcode()) {
+  default:
+    break;
+  case Mips::SWM16_MM:
+  case Mips::LWM16_MM:
+    OpNo = MI.getNumOperands() - 2;
+    break;
+  }
+
+  // Offset is encoded in bits 4-0.
+  assert(MI.getOperand(OpNo).isReg());
+  // Base register is always SP - thus it is not encoded.
+  assert(MI.getOperand(OpNo+1).isImm());
+  unsigned OffBits = getMachineOpValue(MI, MI.getOperand(OpNo+1), Fixups, STI);
+
+  return ((OffBits >> 2) & 0x0F);
 }
 
 unsigned
@@ -759,8 +834,6 @@
   return 0;
 }
 
-<<<<<<< HEAD
-=======
 unsigned
 MipsMCCodeEmitter::getUImm3Mod8Encoding(const MCInst &MI, unsigned OpNo,
                                         SmallVectorImpl<MCFixup> &Fixups,
@@ -832,5 +905,4 @@
   return getMachineOpValue(MI, MI.getOperand(OpNo), Fixups, STI);
 }
 
->>>>>>> 41cb3da2
 #include "MipsGenMCCodeEmitter.inc"