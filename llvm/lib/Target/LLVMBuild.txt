--- conflicted
+++ resolved
@@ -24,12 +24,8 @@
  AArch64
  AVR
  BPF
-<<<<<<< HEAD
  CBackend
- CppBackend
-=======
  Lanai
->>>>>>> 672c710d
  Hexagon
  LPU
  MSP430
