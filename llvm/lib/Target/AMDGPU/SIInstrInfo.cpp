//===- SIInstrInfo.cpp - SI Instruction Information  ----------------------===//
//
// Part of the LLVM Project, under the Apache License v2.0 with LLVM Exceptions.
// See https://llvm.org/LICENSE.txt for license information.
// SPDX-License-Identifier: Apache-2.0 WITH LLVM-exception
//
//===----------------------------------------------------------------------===//
//
/// \file
/// SI Implementation of TargetInstrInfo.
//
//===----------------------------------------------------------------------===//

#include "SIInstrInfo.h"
#include "AMDGPU.h"
#include "AMDGPUSubtarget.h"
#include "GCNHazardRecognizer.h"
#include "SIDefines.h"
#include "SIMachineFunctionInfo.h"
#include "SIRegisterInfo.h"
#include "MCTargetDesc/AMDGPUMCTargetDesc.h"
#include "Utils/AMDGPUBaseInfo.h"
#include "llvm/ADT/APInt.h"
#include "llvm/ADT/ArrayRef.h"
#include "llvm/ADT/SmallVector.h"
#include "llvm/ADT/StringRef.h"
#include "llvm/ADT/iterator_range.h"
#include "llvm/Analysis/AliasAnalysis.h"
#include "llvm/Analysis/MemoryLocation.h"
#include "llvm/Analysis/ValueTracking.h"
#include "llvm/CodeGen/MachineBasicBlock.h"
#include "llvm/CodeGen/MachineDominators.h"
#include "llvm/CodeGen/MachineFrameInfo.h"
#include "llvm/CodeGen/MachineFunction.h"
#include "llvm/CodeGen/MachineInstr.h"
#include "llvm/CodeGen/MachineInstrBuilder.h"
#include "llvm/CodeGen/MachineInstrBundle.h"
#include "llvm/CodeGen/MachineMemOperand.h"
#include "llvm/CodeGen/MachineOperand.h"
#include "llvm/CodeGen/MachineRegisterInfo.h"
#include "llvm/CodeGen/RegisterScavenging.h"
#include "llvm/CodeGen/ScheduleDAG.h"
#include "llvm/CodeGen/SelectionDAGNodes.h"
#include "llvm/CodeGen/TargetOpcodes.h"
#include "llvm/CodeGen/TargetRegisterInfo.h"
#include "llvm/IR/DebugLoc.h"
#include "llvm/IR/DiagnosticInfo.h"
#include "llvm/IR/Function.h"
#include "llvm/IR/InlineAsm.h"
#include "llvm/IR/LLVMContext.h"
#include "llvm/MC/MCInstrDesc.h"
#include "llvm/Support/Casting.h"
#include "llvm/Support/CommandLine.h"
#include "llvm/Support/Compiler.h"
#include "llvm/Support/ErrorHandling.h"
#include "llvm/Support/MachineValueType.h"
#include "llvm/Support/MathExtras.h"
#include "llvm/Target/TargetMachine.h"
#include <cassert>
#include <cstdint>
#include <iterator>
#include <utility>

using namespace llvm;

#define GET_INSTRINFO_CTOR_DTOR
#include "AMDGPUGenInstrInfo.inc"

namespace llvm {
namespace AMDGPU {
#define GET_D16ImageDimIntrinsics_IMPL
#define GET_ImageDimIntrinsicTable_IMPL
#define GET_RsrcIntrinsics_IMPL
#include "AMDGPUGenSearchableTables.inc"
}
}


// Must be at least 4 to be able to branch over minimum unconditional branch
// code. This is only for making it possible to write reasonably small tests for
// long branches.
static cl::opt<unsigned>
BranchOffsetBits("amdgpu-s-branch-bits", cl::ReallyHidden, cl::init(16),
                 cl::desc("Restrict range of branch instructions (DEBUG)"));

static cl::opt<bool> Fix16BitCopies(
  "amdgpu-fix-16-bit-physreg-copies",
  cl::desc("Fix copies between 32 and 16 bit registers by extending to 32 bit"),
  cl::init(true),
  cl::ReallyHidden);

SIInstrInfo::SIInstrInfo(const GCNSubtarget &ST)
  : AMDGPUGenInstrInfo(AMDGPU::ADJCALLSTACKUP, AMDGPU::ADJCALLSTACKDOWN),
    RI(ST), ST(ST) {
  SchedModel.init(&ST);
}

//===----------------------------------------------------------------------===//
// TargetInstrInfo callbacks
//===----------------------------------------------------------------------===//

static unsigned getNumOperandsNoGlue(SDNode *Node) {
  unsigned N = Node->getNumOperands();
  while (N && Node->getOperand(N - 1).getValueType() == MVT::Glue)
    --N;
  return N;
}

/// Returns true if both nodes have the same value for the given
///        operand \p Op, or if both nodes do not have this operand.
static bool nodesHaveSameOperandValue(SDNode *N0, SDNode* N1, unsigned OpName) {
  unsigned Opc0 = N0->getMachineOpcode();
  unsigned Opc1 = N1->getMachineOpcode();

  int Op0Idx = AMDGPU::getNamedOperandIdx(Opc0, OpName);
  int Op1Idx = AMDGPU::getNamedOperandIdx(Opc1, OpName);

  if (Op0Idx == -1 && Op1Idx == -1)
    return true;


  if ((Op0Idx == -1 && Op1Idx != -1) ||
      (Op1Idx == -1 && Op0Idx != -1))
    return false;

  // getNamedOperandIdx returns the index for the MachineInstr's operands,
  // which includes the result as the first operand. We are indexing into the
  // MachineSDNode's operands, so we need to skip the result operand to get
  // the real index.
  --Op0Idx;
  --Op1Idx;

  return N0->getOperand(Op0Idx) == N1->getOperand(Op1Idx);
}

bool SIInstrInfo::isReallyTriviallyReMaterializable(const MachineInstr &MI,
                                                    AliasAnalysis *AA) const {
  // TODO: The generic check fails for VALU instructions that should be
  // rematerializable due to implicit reads of exec. We really want all of the
  // generic logic for this except for this.
  switch (MI.getOpcode()) {
  case AMDGPU::V_MOV_B32_e32:
  case AMDGPU::V_MOV_B32_e64:
  case AMDGPU::V_MOV_B64_PSEUDO:
    // No implicit operands.
    return MI.getNumOperands() == MI.getDesc().getNumOperands();
  default:
    return false;
  }
}

bool SIInstrInfo::areLoadsFromSameBasePtr(SDNode *Load0, SDNode *Load1,
                                          int64_t &Offset0,
                                          int64_t &Offset1) const {
  if (!Load0->isMachineOpcode() || !Load1->isMachineOpcode())
    return false;

  unsigned Opc0 = Load0->getMachineOpcode();
  unsigned Opc1 = Load1->getMachineOpcode();

  // Make sure both are actually loads.
  if (!get(Opc0).mayLoad() || !get(Opc1).mayLoad())
    return false;

  if (isDS(Opc0) && isDS(Opc1)) {

    // FIXME: Handle this case:
    if (getNumOperandsNoGlue(Load0) != getNumOperandsNoGlue(Load1))
      return false;

    // Check base reg.
    if (Load0->getOperand(0) != Load1->getOperand(0))
      return false;

    // Skip read2 / write2 variants for simplicity.
    // TODO: We should report true if the used offsets are adjacent (excluded
    // st64 versions).
    int Offset0Idx = AMDGPU::getNamedOperandIdx(Opc0, AMDGPU::OpName::offset);
    int Offset1Idx = AMDGPU::getNamedOperandIdx(Opc1, AMDGPU::OpName::offset);
    if (Offset0Idx == -1 || Offset1Idx == -1)
      return false;

    // XXX - be careful of datalesss loads
    // getNamedOperandIdx returns the index for MachineInstrs.  Since they
    // include the output in the operand list, but SDNodes don't, we need to
    // subtract the index by one.
    Offset0Idx -= get(Opc0).NumDefs;
    Offset1Idx -= get(Opc1).NumDefs;
    Offset0 = cast<ConstantSDNode>(Load0->getOperand(Offset0Idx))->getZExtValue();
    Offset1 = cast<ConstantSDNode>(Load1->getOperand(Offset1Idx))->getZExtValue();
    return true;
  }

  if (isSMRD(Opc0) && isSMRD(Opc1)) {
    // Skip time and cache invalidation instructions.
    if (AMDGPU::getNamedOperandIdx(Opc0, AMDGPU::OpName::sbase) == -1 ||
        AMDGPU::getNamedOperandIdx(Opc1, AMDGPU::OpName::sbase) == -1)
      return false;

    assert(getNumOperandsNoGlue(Load0) == getNumOperandsNoGlue(Load1));

    // Check base reg.
    if (Load0->getOperand(0) != Load1->getOperand(0))
      return false;

    const ConstantSDNode *Load0Offset =
        dyn_cast<ConstantSDNode>(Load0->getOperand(1));
    const ConstantSDNode *Load1Offset =
        dyn_cast<ConstantSDNode>(Load1->getOperand(1));

    if (!Load0Offset || !Load1Offset)
      return false;

    Offset0 = Load0Offset->getZExtValue();
    Offset1 = Load1Offset->getZExtValue();
    return true;
  }

  // MUBUF and MTBUF can access the same addresses.
  if ((isMUBUF(Opc0) || isMTBUF(Opc0)) && (isMUBUF(Opc1) || isMTBUF(Opc1))) {

    // MUBUF and MTBUF have vaddr at different indices.
    if (!nodesHaveSameOperandValue(Load0, Load1, AMDGPU::OpName::soffset) ||
        !nodesHaveSameOperandValue(Load0, Load1, AMDGPU::OpName::vaddr) ||
        !nodesHaveSameOperandValue(Load0, Load1, AMDGPU::OpName::srsrc))
      return false;

    int OffIdx0 = AMDGPU::getNamedOperandIdx(Opc0, AMDGPU::OpName::offset);
    int OffIdx1 = AMDGPU::getNamedOperandIdx(Opc1, AMDGPU::OpName::offset);

    if (OffIdx0 == -1 || OffIdx1 == -1)
      return false;

    // getNamedOperandIdx returns the index for MachineInstrs.  Since they
    // include the output in the operand list, but SDNodes don't, we need to
    // subtract the index by one.
    OffIdx0 -= get(Opc0).NumDefs;
    OffIdx1 -= get(Opc1).NumDefs;

    SDValue Off0 = Load0->getOperand(OffIdx0);
    SDValue Off1 = Load1->getOperand(OffIdx1);

    // The offset might be a FrameIndexSDNode.
    if (!isa<ConstantSDNode>(Off0) || !isa<ConstantSDNode>(Off1))
      return false;

    Offset0 = cast<ConstantSDNode>(Off0)->getZExtValue();
    Offset1 = cast<ConstantSDNode>(Off1)->getZExtValue();
    return true;
  }

  return false;
}

static bool isStride64(unsigned Opc) {
  switch (Opc) {
  case AMDGPU::DS_READ2ST64_B32:
  case AMDGPU::DS_READ2ST64_B64:
  case AMDGPU::DS_WRITE2ST64_B32:
  case AMDGPU::DS_WRITE2ST64_B64:
    return true;
  default:
    return false;
  }
}

bool SIInstrInfo::getMemOperandsWithOffsetWidth(
    const MachineInstr &LdSt, SmallVectorImpl<const MachineOperand *> &BaseOps,
    int64_t &Offset, bool &OffsetIsScalable, unsigned &Width,
    const TargetRegisterInfo *TRI) const {
  if (!LdSt.mayLoadOrStore())
    return false;

  unsigned Opc = LdSt.getOpcode();
  OffsetIsScalable = false;
  const MachineOperand *BaseOp, *OffsetOp;
  int DataOpIdx;

  if (isDS(LdSt)) {
    BaseOp = getNamedOperand(LdSt, AMDGPU::OpName::addr);
    OffsetOp = getNamedOperand(LdSt, AMDGPU::OpName::offset);
    if (OffsetOp) {
      // Normal, single offset LDS instruction.
      if (!BaseOp) {
        // DS_CONSUME/DS_APPEND use M0 for the base address.
        // TODO: find the implicit use operand for M0 and use that as BaseOp?
        return false;
      }
      BaseOps.push_back(BaseOp);
      Offset = OffsetOp->getImm();
      // Get appropriate operand, and compute width accordingly.
      DataOpIdx = AMDGPU::getNamedOperandIdx(Opc, AMDGPU::OpName::vdst);
      if (DataOpIdx == -1)
        DataOpIdx = AMDGPU::getNamedOperandIdx(Opc, AMDGPU::OpName::data0);
      Width = getOpSize(LdSt, DataOpIdx);
    } else {
      // The 2 offset instructions use offset0 and offset1 instead. We can treat
      // these as a load with a single offset if the 2 offsets are consecutive.
      // We will use this for some partially aligned loads.
      const MachineOperand *Offset0Op =
          getNamedOperand(LdSt, AMDGPU::OpName::offset0);
      const MachineOperand *Offset1Op =
          getNamedOperand(LdSt, AMDGPU::OpName::offset1);

      unsigned Offset0 = Offset0Op->getImm();
      unsigned Offset1 = Offset1Op->getImm();
      if (Offset0 + 1 != Offset1)
        return false;

      // Each of these offsets is in element sized units, so we need to convert
      // to bytes of the individual reads.

      unsigned EltSize;
      if (LdSt.mayLoad())
        EltSize = TRI->getRegSizeInBits(*getOpRegClass(LdSt, 0)) / 16;
      else {
        assert(LdSt.mayStore());
        int Data0Idx = AMDGPU::getNamedOperandIdx(Opc, AMDGPU::OpName::data0);
        EltSize = TRI->getRegSizeInBits(*getOpRegClass(LdSt, Data0Idx)) / 8;
      }

      if (isStride64(Opc))
        EltSize *= 64;

      BaseOps.push_back(BaseOp);
      Offset = EltSize * Offset0;
      // Get appropriate operand(s), and compute width accordingly.
      DataOpIdx = AMDGPU::getNamedOperandIdx(Opc, AMDGPU::OpName::vdst);
      if (DataOpIdx == -1) {
        DataOpIdx = AMDGPU::getNamedOperandIdx(Opc, AMDGPU::OpName::data0);
        Width = getOpSize(LdSt, DataOpIdx);
        DataOpIdx = AMDGPU::getNamedOperandIdx(Opc, AMDGPU::OpName::data1);
        Width += getOpSize(LdSt, DataOpIdx);
      } else {
        Width = getOpSize(LdSt, DataOpIdx);
      }
    }
    return true;
  }

  if (isMUBUF(LdSt) || isMTBUF(LdSt)) {
    const MachineOperand *SOffset = getNamedOperand(LdSt, AMDGPU::OpName::soffset);
    if (SOffset && SOffset->isReg()) {
      // We can only handle this if it's a stack access, as any other resource
      // would require reporting multiple base registers.
      const MachineOperand *AddrReg = getNamedOperand(LdSt, AMDGPU::OpName::vaddr);
      if (AddrReg && !AddrReg->isFI())
        return false;

      const MachineOperand *RSrc = getNamedOperand(LdSt, AMDGPU::OpName::srsrc);
      const SIMachineFunctionInfo *MFI
        = LdSt.getParent()->getParent()->getInfo<SIMachineFunctionInfo>();
      if (RSrc->getReg() != MFI->getScratchRSrcReg())
        return false;

      const MachineOperand *OffsetImm =
        getNamedOperand(LdSt, AMDGPU::OpName::offset);
      BaseOps.push_back(RSrc);
      BaseOps.push_back(SOffset);
      Offset = OffsetImm->getImm();
    } else {
      BaseOp = getNamedOperand(LdSt, AMDGPU::OpName::srsrc);
      if (!BaseOp) // e.g. BUFFER_WBINVL1_VOL
        return false;
      BaseOps.push_back(BaseOp);

      BaseOp = getNamedOperand(LdSt, AMDGPU::OpName::vaddr);
      if (BaseOp)
        BaseOps.push_back(BaseOp);

      const MachineOperand *OffsetImm =
          getNamedOperand(LdSt, AMDGPU::OpName::offset);
      Offset = OffsetImm->getImm();
      if (SOffset) // soffset can be an inline immediate.
        Offset += SOffset->getImm();
    }
    // Get appropriate operand, and compute width accordingly.
    DataOpIdx = AMDGPU::getNamedOperandIdx(Opc, AMDGPU::OpName::vdst);
    if (DataOpIdx == -1)
      DataOpIdx = AMDGPU::getNamedOperandIdx(Opc, AMDGPU::OpName::vdata);
    Width = getOpSize(LdSt, DataOpIdx);
<<<<<<< HEAD
=======
    return true;
  }

  if (isMIMG(LdSt)) {
    int SRsrcIdx = AMDGPU::getNamedOperandIdx(Opc, AMDGPU::OpName::srsrc);
    BaseOps.push_back(&LdSt.getOperand(SRsrcIdx));
    int VAddr0Idx = AMDGPU::getNamedOperandIdx(Opc, AMDGPU::OpName::vaddr0);
    if (VAddr0Idx >= 0) {
      // GFX10 possible NSA encoding.
      for (int I = VAddr0Idx; I < SRsrcIdx; ++I)
        BaseOps.push_back(&LdSt.getOperand(I));
    } else {
      BaseOps.push_back(getNamedOperand(LdSt, AMDGPU::OpName::vaddr));
    }
    Offset = 0;
>>>>>>> 755e53b4
    return true;
  }

  if (isSMRD(LdSt)) {
    BaseOp = getNamedOperand(LdSt, AMDGPU::OpName::sbase);
    if (!BaseOp) // e.g. S_MEMTIME
      return false;
    BaseOps.push_back(BaseOp);
    OffsetOp = getNamedOperand(LdSt, AMDGPU::OpName::offset);
    Offset = OffsetOp ? OffsetOp->getImm() : 0;
    // Get appropriate operand, and compute width accordingly.
    DataOpIdx = AMDGPU::getNamedOperandIdx(Opc, AMDGPU::OpName::sdst);
    Width = getOpSize(LdSt, DataOpIdx);
    return true;
  }

  if (isFLAT(LdSt)) {
    // Instructions have either vaddr or saddr or both.
    BaseOp = getNamedOperand(LdSt, AMDGPU::OpName::vaddr);
    if (BaseOp)
      BaseOps.push_back(BaseOp);
    BaseOp = getNamedOperand(LdSt, AMDGPU::OpName::saddr);
    if (BaseOp)
      BaseOps.push_back(BaseOp);
    Offset = getNamedOperand(LdSt, AMDGPU::OpName::offset)->getImm();
    // Get appropriate operand, and compute width accordingly.
    DataOpIdx = AMDGPU::getNamedOperandIdx(Opc, AMDGPU::OpName::vdst);
    if (DataOpIdx == -1)
      DataOpIdx = AMDGPU::getNamedOperandIdx(Opc, AMDGPU::OpName::vdata);
    Width = getOpSize(LdSt, DataOpIdx);
    return true;
  }

  return false;
}

static bool memOpsHaveSameBasePtr(const MachineInstr &MI1,
                                  ArrayRef<const MachineOperand *> BaseOps1,
                                  const MachineInstr &MI2,
                                  ArrayRef<const MachineOperand *> BaseOps2) {
  // Only examine the first "base" operand of each instruction, on the
  // assumption that it represents the real base address of the memory access.
  // Other operands are typically offsets or indices from this base address.
  if (BaseOps1.front()->isIdenticalTo(*BaseOps2.front()))
    return true;

  if (!MI1.hasOneMemOperand() || !MI2.hasOneMemOperand())
    return false;

  auto MO1 = *MI1.memoperands_begin();
  auto MO2 = *MI2.memoperands_begin();
  if (MO1->getAddrSpace() != MO2->getAddrSpace())
    return false;

  auto Base1 = MO1->getValue();
  auto Base2 = MO2->getValue();
  if (!Base1 || !Base2)
    return false;
  const MachineFunction &MF = *MI1.getParent()->getParent();
  const DataLayout &DL = MF.getFunction().getParent()->getDataLayout();
  Base1 = GetUnderlyingObject(Base1, DL);
  Base2 = GetUnderlyingObject(Base2, DL);

  if (isa<UndefValue>(Base1) || isa<UndefValue>(Base2))
    return false;

  return Base1 == Base2;
}

bool SIInstrInfo::shouldClusterMemOps(ArrayRef<const MachineOperand *> BaseOps1,
                                      ArrayRef<const MachineOperand *> BaseOps2,
                                      unsigned NumLoads,
                                      unsigned NumBytes) const {
  // If current mem ops pair do not have same base pointer, then they cannot be
  // clustered.
  assert(!BaseOps1.empty() && !BaseOps2.empty());
  const MachineInstr &FirstLdSt = *BaseOps1.front()->getParent();
  const MachineInstr &SecondLdSt = *BaseOps2.front()->getParent();
  if (!memOpsHaveSameBasePtr(FirstLdSt, BaseOps1, SecondLdSt, BaseOps2))
    return false;

  // Compute max cluster size based on average number bytes clustered till now,
  // and decide based on it, if current mem ops pair can be clustered or not.
  assert((NumLoads > 0) && (NumBytes > 0) && (NumBytes >= NumLoads) &&
         "Invalid NumLoads/NumBytes values");
  unsigned MaxNumLoads;
  if (NumBytes <= 4 * NumLoads) {
    // Loads are dword or smaller (on average).
    MaxNumLoads = 5;
  } else {
    // Loads are bigger than a dword (on average).
    MaxNumLoads = 4;
  }
  return NumLoads <= MaxNumLoads;
}

// FIXME: This behaves strangely. If, for example, you have 32 load + stores,
// the first 16 loads will be interleaved with the stores, and the next 16 will
// be clustered as expected. It should really split into 2 16 store batches.
//
// Loads are clustered until this returns false, rather than trying to schedule
// groups of stores. This also means we have to deal with saying different
// address space loads should be clustered, and ones which might cause bank
// conflicts.
//
// This might be deprecated so it might not be worth that much effort to fix.
bool SIInstrInfo::shouldScheduleLoadsNear(SDNode *Load0, SDNode *Load1,
                                          int64_t Offset0, int64_t Offset1,
                                          unsigned NumLoads) const {
  assert(Offset1 > Offset0 &&
         "Second offset should be larger than first offset!");
  // If we have less than 16 loads in a row, and the offsets are within 64
  // bytes, then schedule together.

  // A cacheline is 64 bytes (for global memory).
  return (NumLoads <= 16 && (Offset1 - Offset0) < 64);
}

static void reportIllegalCopy(const SIInstrInfo *TII, MachineBasicBlock &MBB,
                              MachineBasicBlock::iterator MI,
                              const DebugLoc &DL, MCRegister DestReg,
                              MCRegister SrcReg, bool KillSrc,
                              const char *Msg = "illegal SGPR to VGPR copy") {
  MachineFunction *MF = MBB.getParent();
  DiagnosticInfoUnsupported IllegalCopy(MF->getFunction(), Msg, DL, DS_Error);
  LLVMContext &C = MF->getFunction().getContext();
  C.diagnose(IllegalCopy);

  BuildMI(MBB, MI, DL, TII->get(AMDGPU::SI_ILLEGAL_COPY), DestReg)
    .addReg(SrcReg, getKillRegState(KillSrc));
}

void SIInstrInfo::copyPhysReg(MachineBasicBlock &MBB,
                              MachineBasicBlock::iterator MI,
                              const DebugLoc &DL, MCRegister DestReg,
                              MCRegister SrcReg, bool KillSrc) const {
  const TargetRegisterClass *RC = RI.getPhysRegClass(DestReg);

  // FIXME: This is hack to resolve copies between 16 bit and 32 bit
  // registers until all patterns are fixed.
  if (Fix16BitCopies &&
      ((RI.getRegSizeInBits(*RC) == 16) ^
       (RI.getRegSizeInBits(*RI.getPhysRegClass(SrcReg)) == 16))) {
    MCRegister &RegToFix = (RI.getRegSizeInBits(*RC) == 16) ? DestReg : SrcReg;
    MCRegister Super = RI.get32BitRegister(RegToFix);
    assert(RI.getSubReg(Super, AMDGPU::lo16) == RegToFix);
    RegToFix = Super;

    if (DestReg == SrcReg) {
      // Insert empty bundle since ExpandPostRA expects an instruction here.
      BuildMI(MBB, MI, DL, get(AMDGPU::BUNDLE));
      return;
    }

    RC = RI.getPhysRegClass(DestReg);
  }

  if (RC == &AMDGPU::VGPR_32RegClass) {
    assert(AMDGPU::VGPR_32RegClass.contains(SrcReg) ||
           AMDGPU::SReg_32RegClass.contains(SrcReg) ||
           AMDGPU::AGPR_32RegClass.contains(SrcReg));
    unsigned Opc = AMDGPU::AGPR_32RegClass.contains(SrcReg) ?
                     AMDGPU::V_ACCVGPR_READ_B32 : AMDGPU::V_MOV_B32_e32;
    BuildMI(MBB, MI, DL, get(Opc), DestReg)
      .addReg(SrcReg, getKillRegState(KillSrc));
    return;
  }

  if (RC == &AMDGPU::SReg_32_XM0RegClass ||
      RC == &AMDGPU::SReg_32RegClass) {
    if (SrcReg == AMDGPU::SCC) {
      BuildMI(MBB, MI, DL, get(AMDGPU::S_CSELECT_B32), DestReg)
          .addImm(1)
          .addImm(0);
      return;
    }

    if (DestReg == AMDGPU::VCC_LO) {
      if (AMDGPU::SReg_32RegClass.contains(SrcReg)) {
        BuildMI(MBB, MI, DL, get(AMDGPU::S_MOV_B32), AMDGPU::VCC_LO)
          .addReg(SrcReg, getKillRegState(KillSrc));
      } else {
        // FIXME: Hack until VReg_1 removed.
        assert(AMDGPU::VGPR_32RegClass.contains(SrcReg));
        BuildMI(MBB, MI, DL, get(AMDGPU::V_CMP_NE_U32_e32))
          .addImm(0)
          .addReg(SrcReg, getKillRegState(KillSrc));
      }

      return;
    }

    if (!AMDGPU::SReg_32RegClass.contains(SrcReg)) {
      reportIllegalCopy(this, MBB, MI, DL, DestReg, SrcReg, KillSrc);
      return;
    }

    BuildMI(MBB, MI, DL, get(AMDGPU::S_MOV_B32), DestReg)
            .addReg(SrcReg, getKillRegState(KillSrc));
    return;
  }

  if (RC == &AMDGPU::SReg_64RegClass) {
    if (DestReg == AMDGPU::VCC) {
      if (AMDGPU::SReg_64RegClass.contains(SrcReg)) {
        BuildMI(MBB, MI, DL, get(AMDGPU::S_MOV_B64), AMDGPU::VCC)
          .addReg(SrcReg, getKillRegState(KillSrc));
      } else {
        // FIXME: Hack until VReg_1 removed.
        assert(AMDGPU::VGPR_32RegClass.contains(SrcReg));
        BuildMI(MBB, MI, DL, get(AMDGPU::V_CMP_NE_U32_e32))
          .addImm(0)
          .addReg(SrcReg, getKillRegState(KillSrc));
      }

      return;
    }

    if (!AMDGPU::SReg_64RegClass.contains(SrcReg)) {
      reportIllegalCopy(this, MBB, MI, DL, DestReg, SrcReg, KillSrc);
      return;
    }

    BuildMI(MBB, MI, DL, get(AMDGPU::S_MOV_B64), DestReg)
            .addReg(SrcReg, getKillRegState(KillSrc));
    return;
  }

  if (DestReg == AMDGPU::SCC) {
    assert(AMDGPU::SReg_32RegClass.contains(SrcReg));
    BuildMI(MBB, MI, DL, get(AMDGPU::S_CMP_LG_U32))
      .addReg(SrcReg, getKillRegState(KillSrc))
      .addImm(0);
    return;
  }

  if (RC == &AMDGPU::AGPR_32RegClass) {
    assert(AMDGPU::VGPR_32RegClass.contains(SrcReg) ||
           AMDGPU::SReg_32RegClass.contains(SrcReg) ||
           AMDGPU::AGPR_32RegClass.contains(SrcReg));
    if (!AMDGPU::VGPR_32RegClass.contains(SrcReg)) {
      // First try to find defining accvgpr_write to avoid temporary registers.
      for (auto Def = MI, E = MBB.begin(); Def != E; ) {
        --Def;
        if (!Def->definesRegister(SrcReg, &RI))
          continue;
        if (Def->getOpcode() != AMDGPU::V_ACCVGPR_WRITE_B32)
          break;

        MachineOperand &DefOp = Def->getOperand(1);
        assert(DefOp.isReg() || DefOp.isImm());

        if (DefOp.isReg()) {
          // Check that register source operand if not clobbered before MI.
          // Immediate operands are always safe to propagate.
          bool SafeToPropagate = true;
          for (auto I = Def; I != MI && SafeToPropagate; ++I)
            if (I->modifiesRegister(DefOp.getReg(), &RI))
              SafeToPropagate = false;

          if (!SafeToPropagate)
            break;

          DefOp.setIsKill(false);
        }

        BuildMI(MBB, MI, DL, get(AMDGPU::V_ACCVGPR_WRITE_B32), DestReg)
          .add(DefOp);
        return;
      }

      RegScavenger RS;
      RS.enterBasicBlock(MBB);
      RS.forward(MI);

      // Ideally we want to have three registers for a long reg_sequence copy
      // to hide 2 waitstates between v_mov_b32 and accvgpr_write.
      unsigned MaxVGPRs = RI.getRegPressureLimit(&AMDGPU::VGPR_32RegClass,
                                                 *MBB.getParent());

      // Registers in the sequence are allocated contiguously so we can just
      // use register number to pick one of three round-robin temps.
      unsigned RegNo = DestReg % 3;
      Register Tmp = RS.scavengeRegister(&AMDGPU::VGPR_32RegClass, 0);
      if (!Tmp)
        report_fatal_error("Cannot scavenge VGPR to copy to AGPR");
      RS.setRegUsed(Tmp);
      // Only loop through if there are any free registers left, otherwise
      // scavenger may report a fatal error without emergency spill slot
      // or spill with the slot.
      while (RegNo-- && RS.FindUnusedReg(&AMDGPU::VGPR_32RegClass)) {
        unsigned Tmp2 = RS.scavengeRegister(&AMDGPU::VGPR_32RegClass, 0);
        if (!Tmp2 || RI.getHWRegIndex(Tmp2) >= MaxVGPRs)
          break;
        Tmp = Tmp2;
        RS.setRegUsed(Tmp);
      }
      copyPhysReg(MBB, MI, DL, Tmp, SrcReg, KillSrc);
      BuildMI(MBB, MI, DL, get(AMDGPU::V_ACCVGPR_WRITE_B32), DestReg)
        .addReg(Tmp, RegState::Kill);
      return;
    }

    BuildMI(MBB, MI, DL, get(AMDGPU::V_ACCVGPR_WRITE_B32), DestReg)
      .addReg(SrcReg, getKillRegState(KillSrc));
    return;
  }

  if (RI.getRegSizeInBits(*RC) == 16) {
    assert(AMDGPU::VGPR_LO16RegClass.contains(SrcReg) ||
           AMDGPU::VGPR_HI16RegClass.contains(SrcReg) ||
           AMDGPU::SReg_LO16RegClass.contains(SrcReg) ||
           AMDGPU::AGPR_LO16RegClass.contains(SrcReg));

    bool IsSGPRDst = AMDGPU::SReg_LO16RegClass.contains(DestReg);
    bool IsSGPRSrc = AMDGPU::SReg_LO16RegClass.contains(SrcReg);
    bool IsAGPRDst = AMDGPU::AGPR_LO16RegClass.contains(DestReg);
    bool IsAGPRSrc = AMDGPU::AGPR_LO16RegClass.contains(SrcReg);
    bool DstLow = AMDGPU::VGPR_LO16RegClass.contains(DestReg) ||
                  AMDGPU::SReg_LO16RegClass.contains(DestReg) ||
                  AMDGPU::AGPR_LO16RegClass.contains(DestReg);
    bool SrcLow = AMDGPU::VGPR_LO16RegClass.contains(SrcReg) ||
                  AMDGPU::SReg_LO16RegClass.contains(SrcReg) ||
                  AMDGPU::AGPR_LO16RegClass.contains(SrcReg);
    MCRegister NewDestReg = RI.get32BitRegister(DestReg);
    MCRegister NewSrcReg = RI.get32BitRegister(SrcReg);

    if (IsSGPRDst) {
      if (!IsSGPRSrc) {
        reportIllegalCopy(this, MBB, MI, DL, DestReg, SrcReg, KillSrc);
        return;
      }

      BuildMI(MBB, MI, DL, get(AMDGPU::S_MOV_B32), NewDestReg)
        .addReg(NewSrcReg, getKillRegState(KillSrc));
      return;
    }

    if (IsAGPRDst || IsAGPRSrc) {
      if (!DstLow || !SrcLow) {
        reportIllegalCopy(this, MBB, MI, DL, DestReg, SrcReg, KillSrc,
                          "Cannot use hi16 subreg with an AGPR!");
      }

      copyPhysReg(MBB, MI, DL, NewDestReg, NewSrcReg, KillSrc);
      return;
    }

    if (IsSGPRSrc && !ST.hasSDWAScalar()) {
      if (!DstLow || !SrcLow) {
        reportIllegalCopy(this, MBB, MI, DL, DestReg, SrcReg, KillSrc,
                          "Cannot use hi16 subreg on VI!");
      }

      BuildMI(MBB, MI, DL, get(AMDGPU::V_MOV_B32_e32), NewDestReg)
        .addReg(NewSrcReg, getKillRegState(KillSrc));
      return;
    }

    auto MIB = BuildMI(MBB, MI, DL, get(AMDGPU::V_MOV_B32_sdwa), NewDestReg)
      .addImm(0) // src0_modifiers
      .addReg(NewSrcReg)
      .addImm(0) // clamp
      .addImm(DstLow ? AMDGPU::SDWA::SdwaSel::WORD_0
                     : AMDGPU::SDWA::SdwaSel::WORD_1)
      .addImm(AMDGPU::SDWA::DstUnused::UNUSED_PRESERVE)
      .addImm(SrcLow ? AMDGPU::SDWA::SdwaSel::WORD_0
                     : AMDGPU::SDWA::SdwaSel::WORD_1)
      .addReg(NewDestReg, RegState::Implicit | RegState::Undef);
    // First implicit operand is $exec.
    MIB->tieOperands(0, MIB->getNumOperands() - 1);
    return;
  }

  unsigned EltSize = 4;
  unsigned Opcode = AMDGPU::V_MOV_B32_e32;
  if (RI.isSGPRClass(RC)) {
    // TODO: Copy vec3/vec5 with s_mov_b64s then final s_mov_b32.
    if (!(RI.getRegSizeInBits(*RC) % 64)) {
      Opcode =  AMDGPU::S_MOV_B64;
      EltSize = 8;
    } else {
      Opcode = AMDGPU::S_MOV_B32;
      EltSize = 4;
    }

    if (!RI.isSGPRClass(RI.getPhysRegClass(SrcReg))) {
      reportIllegalCopy(this, MBB, MI, DL, DestReg, SrcReg, KillSrc);
      return;
    }
  } else if (RI.hasAGPRs(RC)) {
    Opcode = RI.hasVGPRs(RI.getPhysRegClass(SrcReg)) ?
      AMDGPU::V_ACCVGPR_WRITE_B32 : AMDGPU::COPY;
  } else if (RI.hasVGPRs(RC) && RI.hasAGPRs(RI.getPhysRegClass(SrcReg))) {
    Opcode = AMDGPU::V_ACCVGPR_READ_B32;
  }

  ArrayRef<int16_t> SubIndices = RI.getRegSplitParts(RC, EltSize);
  bool Forward = RI.getHWRegIndex(DestReg) <= RI.getHWRegIndex(SrcReg);

  for (unsigned Idx = 0; Idx < SubIndices.size(); ++Idx) {
    unsigned SubIdx;
    if (Forward)
      SubIdx = SubIndices[Idx];
    else
      SubIdx = SubIndices[SubIndices.size() - Idx - 1];

    if (Opcode == TargetOpcode::COPY) {
      copyPhysReg(MBB, MI, DL, RI.getSubReg(DestReg, SubIdx),
                  RI.getSubReg(SrcReg, SubIdx), KillSrc);
      continue;
    }

    MachineInstrBuilder Builder = BuildMI(MBB, MI, DL,
      get(Opcode), RI.getSubReg(DestReg, SubIdx));

    Builder.addReg(RI.getSubReg(SrcReg, SubIdx));

    if (Idx == 0)
      Builder.addReg(DestReg, RegState::Define | RegState::Implicit);

    bool UseKill = KillSrc && Idx == SubIndices.size() - 1;
    Builder.addReg(SrcReg, getKillRegState(UseKill) | RegState::Implicit);
  }
}

int SIInstrInfo::commuteOpcode(unsigned Opcode) const {
  int NewOpc;

  // Try to map original to commuted opcode
  NewOpc = AMDGPU::getCommuteRev(Opcode);
  if (NewOpc != -1)
    // Check if the commuted (REV) opcode exists on the target.
    return pseudoToMCOpcode(NewOpc) != -1 ? NewOpc : -1;

  // Try to map commuted to original opcode
  NewOpc = AMDGPU::getCommuteOrig(Opcode);
  if (NewOpc != -1)
    // Check if the original (non-REV) opcode exists on the target.
    return pseudoToMCOpcode(NewOpc) != -1 ? NewOpc : -1;

  return Opcode;
}

void SIInstrInfo::materializeImmediate(MachineBasicBlock &MBB,
                                       MachineBasicBlock::iterator MI,
                                       const DebugLoc &DL, unsigned DestReg,
                                       int64_t Value) const {
  MachineRegisterInfo &MRI = MBB.getParent()->getRegInfo();
  const TargetRegisterClass *RegClass = MRI.getRegClass(DestReg);
  if (RegClass == &AMDGPU::SReg_32RegClass ||
      RegClass == &AMDGPU::SGPR_32RegClass ||
      RegClass == &AMDGPU::SReg_32_XM0RegClass ||
      RegClass == &AMDGPU::SReg_32_XM0_XEXECRegClass) {
    BuildMI(MBB, MI, DL, get(AMDGPU::S_MOV_B32), DestReg)
      .addImm(Value);
    return;
  }

  if (RegClass == &AMDGPU::SReg_64RegClass ||
      RegClass == &AMDGPU::SGPR_64RegClass ||
      RegClass == &AMDGPU::SReg_64_XEXECRegClass) {
    BuildMI(MBB, MI, DL, get(AMDGPU::S_MOV_B64), DestReg)
      .addImm(Value);
    return;
  }

  if (RegClass == &AMDGPU::VGPR_32RegClass) {
    BuildMI(MBB, MI, DL, get(AMDGPU::V_MOV_B32_e32), DestReg)
      .addImm(Value);
    return;
  }
  if (RegClass == &AMDGPU::VReg_64RegClass) {
    BuildMI(MBB, MI, DL, get(AMDGPU::V_MOV_B64_PSEUDO), DestReg)
      .addImm(Value);
    return;
  }

  unsigned EltSize = 4;
  unsigned Opcode = AMDGPU::V_MOV_B32_e32;
  if (RI.isSGPRClass(RegClass)) {
    if (RI.getRegSizeInBits(*RegClass) > 32) {
      Opcode =  AMDGPU::S_MOV_B64;
      EltSize = 8;
    } else {
      Opcode = AMDGPU::S_MOV_B32;
      EltSize = 4;
    }
  }

  ArrayRef<int16_t> SubIndices = RI.getRegSplitParts(RegClass, EltSize);
  for (unsigned Idx = 0; Idx < SubIndices.size(); ++Idx) {
    int64_t IdxValue = Idx == 0 ? Value : 0;

    MachineInstrBuilder Builder = BuildMI(MBB, MI, DL,
      get(Opcode), RI.getSubReg(DestReg, SubIndices[Idx]));
    Builder.addImm(IdxValue);
  }
}

const TargetRegisterClass *
SIInstrInfo::getPreferredSelectRegClass(unsigned Size) const {
  return &AMDGPU::VGPR_32RegClass;
}

void SIInstrInfo::insertVectorSelect(MachineBasicBlock &MBB,
                                     MachineBasicBlock::iterator I,
                                     const DebugLoc &DL, Register DstReg,
                                     ArrayRef<MachineOperand> Cond,
                                     Register TrueReg,
                                     Register FalseReg) const {
  MachineRegisterInfo &MRI = MBB.getParent()->getRegInfo();
  MachineFunction *MF = MBB.getParent();
  const GCNSubtarget &ST = MF->getSubtarget<GCNSubtarget>();
  const TargetRegisterClass *BoolXExecRC =
    RI.getRegClass(AMDGPU::SReg_1_XEXECRegClassID);
  assert(MRI.getRegClass(DstReg) == &AMDGPU::VGPR_32RegClass &&
         "Not a VGPR32 reg");

  if (Cond.size() == 1) {
    Register SReg = MRI.createVirtualRegister(BoolXExecRC);
    BuildMI(MBB, I, DL, get(AMDGPU::COPY), SReg)
      .add(Cond[0]);
    BuildMI(MBB, I, DL, get(AMDGPU::V_CNDMASK_B32_e64), DstReg)
      .addImm(0)
      .addReg(FalseReg)
      .addImm(0)
      .addReg(TrueReg)
      .addReg(SReg);
  } else if (Cond.size() == 2) {
    assert(Cond[0].isImm() && "Cond[0] is not an immediate");
    switch (Cond[0].getImm()) {
    case SIInstrInfo::SCC_TRUE: {
      Register SReg = MRI.createVirtualRegister(BoolXExecRC);
      BuildMI(MBB, I, DL, get(ST.isWave32() ? AMDGPU::S_CSELECT_B32
                                            : AMDGPU::S_CSELECT_B64), SReg)
        .addImm(1)
        .addImm(0);
      BuildMI(MBB, I, DL, get(AMDGPU::V_CNDMASK_B32_e64), DstReg)
        .addImm(0)
        .addReg(FalseReg)
        .addImm(0)
        .addReg(TrueReg)
        .addReg(SReg);
      break;
    }
    case SIInstrInfo::SCC_FALSE: {
      Register SReg = MRI.createVirtualRegister(BoolXExecRC);
      BuildMI(MBB, I, DL, get(ST.isWave32() ? AMDGPU::S_CSELECT_B32
                                            : AMDGPU::S_CSELECT_B64), SReg)
        .addImm(0)
        .addImm(1);
      BuildMI(MBB, I, DL, get(AMDGPU::V_CNDMASK_B32_e64), DstReg)
        .addImm(0)
        .addReg(FalseReg)
        .addImm(0)
        .addReg(TrueReg)
        .addReg(SReg);
      break;
    }
    case SIInstrInfo::VCCNZ: {
      MachineOperand RegOp = Cond[1];
      RegOp.setImplicit(false);
      Register SReg = MRI.createVirtualRegister(BoolXExecRC);
      BuildMI(MBB, I, DL, get(AMDGPU::COPY), SReg)
        .add(RegOp);
      BuildMI(MBB, I, DL, get(AMDGPU::V_CNDMASK_B32_e64), DstReg)
          .addImm(0)
          .addReg(FalseReg)
          .addImm(0)
          .addReg(TrueReg)
          .addReg(SReg);
      break;
    }
    case SIInstrInfo::VCCZ: {
      MachineOperand RegOp = Cond[1];
      RegOp.setImplicit(false);
      Register SReg = MRI.createVirtualRegister(BoolXExecRC);
      BuildMI(MBB, I, DL, get(AMDGPU::COPY), SReg)
        .add(RegOp);
      BuildMI(MBB, I, DL, get(AMDGPU::V_CNDMASK_B32_e64), DstReg)
          .addImm(0)
          .addReg(TrueReg)
          .addImm(0)
          .addReg(FalseReg)
          .addReg(SReg);
      break;
    }
    case SIInstrInfo::EXECNZ: {
      Register SReg = MRI.createVirtualRegister(BoolXExecRC);
      Register SReg2 = MRI.createVirtualRegister(RI.getBoolRC());
      BuildMI(MBB, I, DL, get(ST.isWave32() ? AMDGPU::S_OR_SAVEEXEC_B32
                                            : AMDGPU::S_OR_SAVEEXEC_B64), SReg2)
        .addImm(0);
      BuildMI(MBB, I, DL, get(ST.isWave32() ? AMDGPU::S_CSELECT_B32
                                            : AMDGPU::S_CSELECT_B64), SReg)
        .addImm(1)
        .addImm(0);
      BuildMI(MBB, I, DL, get(AMDGPU::V_CNDMASK_B32_e64), DstReg)
        .addImm(0)
        .addReg(FalseReg)
        .addImm(0)
        .addReg(TrueReg)
        .addReg(SReg);
      break;
    }
    case SIInstrInfo::EXECZ: {
      Register SReg = MRI.createVirtualRegister(BoolXExecRC);
      Register SReg2 = MRI.createVirtualRegister(RI.getBoolRC());
      BuildMI(MBB, I, DL, get(ST.isWave32() ? AMDGPU::S_OR_SAVEEXEC_B32
                                            : AMDGPU::S_OR_SAVEEXEC_B64), SReg2)
        .addImm(0);
      BuildMI(MBB, I, DL, get(ST.isWave32() ? AMDGPU::S_CSELECT_B32
                                            : AMDGPU::S_CSELECT_B64), SReg)
        .addImm(0)
        .addImm(1);
      BuildMI(MBB, I, DL, get(AMDGPU::V_CNDMASK_B32_e64), DstReg)
        .addImm(0)
        .addReg(FalseReg)
        .addImm(0)
        .addReg(TrueReg)
        .addReg(SReg);
      llvm_unreachable("Unhandled branch predicate EXECZ");
      break;
    }
    default:
      llvm_unreachable("invalid branch predicate");
    }
  } else {
    llvm_unreachable("Can only handle Cond size 1 or 2");
  }
}

Register SIInstrInfo::insertEQ(MachineBasicBlock *MBB,
                               MachineBasicBlock::iterator I,
                               const DebugLoc &DL,
                               Register SrcReg, int Value) const {
  MachineRegisterInfo &MRI = MBB->getParent()->getRegInfo();
  Register Reg = MRI.createVirtualRegister(RI.getBoolRC());
  BuildMI(*MBB, I, DL, get(AMDGPU::V_CMP_EQ_I32_e64), Reg)
    .addImm(Value)
    .addReg(SrcReg);

  return Reg;
}

Register SIInstrInfo::insertNE(MachineBasicBlock *MBB,
                               MachineBasicBlock::iterator I,
                               const DebugLoc &DL,
                               Register SrcReg, int Value) const {
  MachineRegisterInfo &MRI = MBB->getParent()->getRegInfo();
  Register Reg = MRI.createVirtualRegister(RI.getBoolRC());
  BuildMI(*MBB, I, DL, get(AMDGPU::V_CMP_NE_I32_e64), Reg)
    .addImm(Value)
    .addReg(SrcReg);

  return Reg;
}

unsigned SIInstrInfo::getMovOpcode(const TargetRegisterClass *DstRC) const {

  if (RI.hasAGPRs(DstRC))
    return AMDGPU::COPY;
  if (RI.getRegSizeInBits(*DstRC) == 32) {
    return RI.isSGPRClass(DstRC) ? AMDGPU::S_MOV_B32 : AMDGPU::V_MOV_B32_e32;
  } else if (RI.getRegSizeInBits(*DstRC) == 64 && RI.isSGPRClass(DstRC)) {
    return AMDGPU::S_MOV_B64;
  } else if (RI.getRegSizeInBits(*DstRC) == 64 && !RI.isSGPRClass(DstRC)) {
    return  AMDGPU::V_MOV_B64_PSEUDO;
  }
  return AMDGPU::COPY;
}

static unsigned getIndirectVGPRWritePseudoOpc(unsigned VecSize) {
  if (VecSize <= 32) // 4 bytes
    return AMDGPU::V_INDIRECT_REG_WRITE_B32_V1;
  if (VecSize <= 64) // 8 bytes
    return AMDGPU::V_INDIRECT_REG_WRITE_B32_V2;
  if (VecSize <= 96) // 12 bytes
    return AMDGPU::V_INDIRECT_REG_WRITE_B32_V3;
  if (VecSize <= 128) // 16 bytes
    return AMDGPU::V_INDIRECT_REG_WRITE_B32_V4;
  if (VecSize <= 160) // 20 bytes
    return AMDGPU::V_INDIRECT_REG_WRITE_B32_V5;
  if (VecSize <= 256) // 32 bytes
    return AMDGPU::V_INDIRECT_REG_WRITE_B32_V8;
  if (VecSize <= 512) // 64 bytes
    return AMDGPU::V_INDIRECT_REG_WRITE_B32_V16;
  if (VecSize <= 1024) // 128 bytes
    return AMDGPU::V_INDIRECT_REG_WRITE_B32_V32;

  llvm_unreachable("unsupported size for IndirectRegWrite pseudos");
}

static unsigned getIndirectSGPRWritePseudo32(unsigned VecSize) {
  if (VecSize <= 32) // 4 bytes
    return AMDGPU::S_INDIRECT_REG_WRITE_B32_V1;
  if (VecSize <= 64) // 8 bytes
    return AMDGPU::S_INDIRECT_REG_WRITE_B32_V2;
  if (VecSize <= 96) // 12 bytes
    return AMDGPU::S_INDIRECT_REG_WRITE_B32_V3;
  if (VecSize <= 128) // 16 bytes
    return AMDGPU::S_INDIRECT_REG_WRITE_B32_V4;
  if (VecSize <= 160) // 20 bytes
    return AMDGPU::S_INDIRECT_REG_WRITE_B32_V5;
  if (VecSize <= 256) // 32 bytes
    return AMDGPU::S_INDIRECT_REG_WRITE_B32_V8;
  if (VecSize <= 512) // 64 bytes
    return AMDGPU::S_INDIRECT_REG_WRITE_B32_V16;
  if (VecSize <= 1024) // 128 bytes
    return AMDGPU::S_INDIRECT_REG_WRITE_B32_V32;

  llvm_unreachable("unsupported size for IndirectRegWrite pseudos");
}

static unsigned getIndirectSGPRWritePseudo64(unsigned VecSize) {
  if (VecSize <= 64) // 8 bytes
    return AMDGPU::S_INDIRECT_REG_WRITE_B64_V1;
  if (VecSize <= 128) // 16 bytes
    return AMDGPU::S_INDIRECT_REG_WRITE_B64_V2;
  if (VecSize <= 256) // 32 bytes
    return AMDGPU::S_INDIRECT_REG_WRITE_B64_V4;
  if (VecSize <= 512) // 64 bytes
    return AMDGPU::S_INDIRECT_REG_WRITE_B64_V8;
  if (VecSize <= 1024) // 128 bytes
    return AMDGPU::S_INDIRECT_REG_WRITE_B64_V16;

  llvm_unreachable("unsupported size for IndirectRegWrite pseudos");
}

const MCInstrDesc &SIInstrInfo::getIndirectRegWritePseudo(
  unsigned VecSize, unsigned EltSize, bool IsSGPR) const {
  if (IsSGPR) {
    switch (EltSize) {
    case 32:
      return get(getIndirectSGPRWritePseudo32(VecSize));
    case 64:
      return get(getIndirectSGPRWritePseudo64(VecSize));
    default:
      llvm_unreachable("invalid reg indexing elt size");
    }
  }

  assert(EltSize == 32 && "invalid reg indexing elt size");
  return get(getIndirectVGPRWritePseudoOpc(VecSize));
}

static unsigned getSGPRSpillSaveOpcode(unsigned Size) {
  switch (Size) {
  case 4:
    return AMDGPU::SI_SPILL_S32_SAVE;
  case 8:
    return AMDGPU::SI_SPILL_S64_SAVE;
  case 12:
    return AMDGPU::SI_SPILL_S96_SAVE;
  case 16:
    return AMDGPU::SI_SPILL_S128_SAVE;
  case 20:
    return AMDGPU::SI_SPILL_S160_SAVE;
  case 32:
    return AMDGPU::SI_SPILL_S256_SAVE;
  case 64:
    return AMDGPU::SI_SPILL_S512_SAVE;
  case 128:
    return AMDGPU::SI_SPILL_S1024_SAVE;
  default:
    llvm_unreachable("unknown register size");
  }
}

static unsigned getVGPRSpillSaveOpcode(unsigned Size) {
  switch (Size) {
  case 4:
    return AMDGPU::SI_SPILL_V32_SAVE;
  case 8:
    return AMDGPU::SI_SPILL_V64_SAVE;
  case 12:
    return AMDGPU::SI_SPILL_V96_SAVE;
  case 16:
    return AMDGPU::SI_SPILL_V128_SAVE;
  case 20:
    return AMDGPU::SI_SPILL_V160_SAVE;
  case 32:
    return AMDGPU::SI_SPILL_V256_SAVE;
  case 64:
    return AMDGPU::SI_SPILL_V512_SAVE;
  case 128:
    return AMDGPU::SI_SPILL_V1024_SAVE;
  default:
    llvm_unreachable("unknown register size");
  }
}

static unsigned getAGPRSpillSaveOpcode(unsigned Size) {
  switch (Size) {
  case 4:
    return AMDGPU::SI_SPILL_A32_SAVE;
  case 8:
    return AMDGPU::SI_SPILL_A64_SAVE;
  case 16:
    return AMDGPU::SI_SPILL_A128_SAVE;
  case 64:
    return AMDGPU::SI_SPILL_A512_SAVE;
  case 128:
    return AMDGPU::SI_SPILL_A1024_SAVE;
  default:
    llvm_unreachable("unknown register size");
  }
}

void SIInstrInfo::storeRegToStackSlot(MachineBasicBlock &MBB,
                                      MachineBasicBlock::iterator MI,
                                      Register SrcReg, bool isKill,
                                      int FrameIndex,
                                      const TargetRegisterClass *RC,
                                      const TargetRegisterInfo *TRI) const {
  MachineFunction *MF = MBB.getParent();
  SIMachineFunctionInfo *MFI = MF->getInfo<SIMachineFunctionInfo>();
  MachineFrameInfo &FrameInfo = MF->getFrameInfo();
  const DebugLoc &DL = MBB.findDebugLoc(MI);

  MachinePointerInfo PtrInfo
    = MachinePointerInfo::getFixedStack(*MF, FrameIndex);
  MachineMemOperand *MMO = MF->getMachineMemOperand(
      PtrInfo, MachineMemOperand::MOStore, FrameInfo.getObjectSize(FrameIndex),
      FrameInfo.getObjectAlign(FrameIndex));
  unsigned SpillSize = TRI->getSpillSize(*RC);

  if (RI.isSGPRClass(RC)) {
    MFI->setHasSpilledSGPRs();
    assert(SrcReg != AMDGPU::M0 && "m0 should not be spilled");

    // We are only allowed to create one new instruction when spilling
    // registers, so we need to use pseudo instruction for spilling SGPRs.
    const MCInstrDesc &OpDesc = get(getSGPRSpillSaveOpcode(SpillSize));

    // The SGPR spill/restore instructions only work on number sgprs, so we need
    // to make sure we are using the correct register class.
    if (Register::isVirtualRegister(SrcReg) && SpillSize == 4) {
      MachineRegisterInfo &MRI = MF->getRegInfo();
      MRI.constrainRegClass(SrcReg, &AMDGPU::SReg_32_XM0RegClass);
    }

    BuildMI(MBB, MI, DL, OpDesc)
      .addReg(SrcReg, getKillRegState(isKill)) // data
      .addFrameIndex(FrameIndex)               // addr
      .addMemOperand(MMO)
      .addReg(MFI->getScratchRSrcReg(), RegState::Implicit)
      .addReg(MFI->getStackPtrOffsetReg(), RegState::Implicit);
    // Add the scratch resource registers as implicit uses because we may end up
    // needing them, and need to ensure that the reserved registers are
    // correctly handled.
    if (RI.spillSGPRToVGPR())
      FrameInfo.setStackID(FrameIndex, TargetStackID::SGPRSpill);
    return;
  }

  unsigned Opcode = RI.hasAGPRs(RC) ? getAGPRSpillSaveOpcode(SpillSize)
                                    : getVGPRSpillSaveOpcode(SpillSize);
  MFI->setHasSpilledVGPRs();

  auto MIB = BuildMI(MBB, MI, DL, get(Opcode));
  if (RI.hasAGPRs(RC)) {
    MachineRegisterInfo &MRI = MF->getRegInfo();
    Register Tmp = MRI.createVirtualRegister(&AMDGPU::VGPR_32RegClass);
    MIB.addReg(Tmp, RegState::Define);
  }
  MIB.addReg(SrcReg, getKillRegState(isKill)) // data
     .addFrameIndex(FrameIndex)               // addr
     .addReg(MFI->getScratchRSrcReg())        // scratch_rsrc
     .addReg(MFI->getStackPtrOffsetReg())     // scratch_offset
     .addImm(0)                               // offset
     .addMemOperand(MMO);
}

static unsigned getSGPRSpillRestoreOpcode(unsigned Size) {
  switch (Size) {
  case 4:
    return AMDGPU::SI_SPILL_S32_RESTORE;
  case 8:
    return AMDGPU::SI_SPILL_S64_RESTORE;
  case 12:
    return AMDGPU::SI_SPILL_S96_RESTORE;
  case 16:
    return AMDGPU::SI_SPILL_S128_RESTORE;
  case 20:
    return AMDGPU::SI_SPILL_S160_RESTORE;
  case 32:
    return AMDGPU::SI_SPILL_S256_RESTORE;
  case 64:
    return AMDGPU::SI_SPILL_S512_RESTORE;
  case 128:
    return AMDGPU::SI_SPILL_S1024_RESTORE;
  default:
    llvm_unreachable("unknown register size");
  }
}

static unsigned getVGPRSpillRestoreOpcode(unsigned Size) {
  switch (Size) {
  case 4:
    return AMDGPU::SI_SPILL_V32_RESTORE;
  case 8:
    return AMDGPU::SI_SPILL_V64_RESTORE;
  case 12:
    return AMDGPU::SI_SPILL_V96_RESTORE;
  case 16:
    return AMDGPU::SI_SPILL_V128_RESTORE;
  case 20:
    return AMDGPU::SI_SPILL_V160_RESTORE;
  case 32:
    return AMDGPU::SI_SPILL_V256_RESTORE;
  case 64:
    return AMDGPU::SI_SPILL_V512_RESTORE;
  case 128:
    return AMDGPU::SI_SPILL_V1024_RESTORE;
  default:
    llvm_unreachable("unknown register size");
  }
}

static unsigned getAGPRSpillRestoreOpcode(unsigned Size) {
  switch (Size) {
  case 4:
    return AMDGPU::SI_SPILL_A32_RESTORE;
  case 8:
    return AMDGPU::SI_SPILL_A64_RESTORE;
  case 16:
    return AMDGPU::SI_SPILL_A128_RESTORE;
  case 64:
    return AMDGPU::SI_SPILL_A512_RESTORE;
  case 128:
    return AMDGPU::SI_SPILL_A1024_RESTORE;
  default:
    llvm_unreachable("unknown register size");
  }
}

void SIInstrInfo::loadRegFromStackSlot(MachineBasicBlock &MBB,
                                       MachineBasicBlock::iterator MI,
                                       Register DestReg, int FrameIndex,
                                       const TargetRegisterClass *RC,
                                       const TargetRegisterInfo *TRI) const {
  MachineFunction *MF = MBB.getParent();
  SIMachineFunctionInfo *MFI = MF->getInfo<SIMachineFunctionInfo>();
  MachineFrameInfo &FrameInfo = MF->getFrameInfo();
  const DebugLoc &DL = MBB.findDebugLoc(MI);
  unsigned SpillSize = TRI->getSpillSize(*RC);

  MachinePointerInfo PtrInfo
    = MachinePointerInfo::getFixedStack(*MF, FrameIndex);

  MachineMemOperand *MMO = MF->getMachineMemOperand(
      PtrInfo, MachineMemOperand::MOLoad, FrameInfo.getObjectSize(FrameIndex),
      FrameInfo.getObjectAlign(FrameIndex));

  if (RI.isSGPRClass(RC)) {
    MFI->setHasSpilledSGPRs();
    assert(DestReg != AMDGPU::M0 && "m0 should not be reloaded into");

    // FIXME: Maybe this should not include a memoperand because it will be
    // lowered to non-memory instructions.
    const MCInstrDesc &OpDesc = get(getSGPRSpillRestoreOpcode(SpillSize));
    if (DestReg.isVirtual() && SpillSize == 4) {
      MachineRegisterInfo &MRI = MF->getRegInfo();
      MRI.constrainRegClass(DestReg, &AMDGPU::SReg_32_XM0RegClass);
    }

    if (RI.spillSGPRToVGPR())
      FrameInfo.setStackID(FrameIndex, TargetStackID::SGPRSpill);
    BuildMI(MBB, MI, DL, OpDesc, DestReg)
      .addFrameIndex(FrameIndex) // addr
      .addMemOperand(MMO)
      .addReg(MFI->getScratchRSrcReg(), RegState::Implicit)
      .addReg(MFI->getStackPtrOffsetReg(), RegState::Implicit);
    return;
  }

  unsigned Opcode = RI.hasAGPRs(RC) ? getAGPRSpillRestoreOpcode(SpillSize)
                                    : getVGPRSpillRestoreOpcode(SpillSize);
  auto MIB = BuildMI(MBB, MI, DL, get(Opcode), DestReg);
  if (RI.hasAGPRs(RC)) {
    MachineRegisterInfo &MRI = MF->getRegInfo();
    Register Tmp = MRI.createVirtualRegister(&AMDGPU::VGPR_32RegClass);
    MIB.addReg(Tmp, RegState::Define);
  }
  MIB.addFrameIndex(FrameIndex)        // vaddr
     .addReg(MFI->getScratchRSrcReg()) // scratch_rsrc
     .addReg(MFI->getStackPtrOffsetReg()) // scratch_offset
     .addImm(0)                           // offset
     .addMemOperand(MMO);
}

/// \param @Offset Offset in bytes of the FrameIndex being spilled
unsigned SIInstrInfo::calculateLDSSpillAddress(
    MachineBasicBlock &MBB, MachineInstr &MI, RegScavenger *RS, unsigned TmpReg,
    unsigned FrameOffset, unsigned Size) const {
  MachineFunction *MF = MBB.getParent();
  SIMachineFunctionInfo *MFI = MF->getInfo<SIMachineFunctionInfo>();
  const GCNSubtarget &ST = MF->getSubtarget<GCNSubtarget>();
  const DebugLoc &DL = MBB.findDebugLoc(MI);
  unsigned WorkGroupSize = MFI->getMaxFlatWorkGroupSize();
  unsigned WavefrontSize = ST.getWavefrontSize();

  Register TIDReg = MFI->getTIDReg();
  if (!MFI->hasCalculatedTID()) {
    MachineBasicBlock &Entry = MBB.getParent()->front();
    MachineBasicBlock::iterator Insert = Entry.front();
    const DebugLoc &DL = Insert->getDebugLoc();

    TIDReg = RI.findUnusedRegister(MF->getRegInfo(), &AMDGPU::VGPR_32RegClass,
                                   *MF);
    if (TIDReg == AMDGPU::NoRegister)
      return TIDReg;

    if (!AMDGPU::isShader(MF->getFunction().getCallingConv()) &&
        WorkGroupSize > WavefrontSize) {
      Register TIDIGXReg =
          MFI->getPreloadedReg(AMDGPUFunctionArgInfo::WORKGROUP_ID_X);
      Register TIDIGYReg =
          MFI->getPreloadedReg(AMDGPUFunctionArgInfo::WORKGROUP_ID_Y);
      Register TIDIGZReg =
          MFI->getPreloadedReg(AMDGPUFunctionArgInfo::WORKGROUP_ID_Z);
      Register InputPtrReg =
          MFI->getPreloadedReg(AMDGPUFunctionArgInfo::KERNARG_SEGMENT_PTR);
      for (unsigned Reg : {TIDIGXReg, TIDIGYReg, TIDIGZReg}) {
        if (!Entry.isLiveIn(Reg))
          Entry.addLiveIn(Reg);
      }

      RS->enterBasicBlock(Entry);
      // FIXME: Can we scavenge an SReg_64 and access the subregs?
      Register STmp0 = RS->scavengeRegister(&AMDGPU::SGPR_32RegClass, 0);
      Register STmp1 = RS->scavengeRegister(&AMDGPU::SGPR_32RegClass, 0);
      BuildMI(Entry, Insert, DL, get(AMDGPU::S_LOAD_DWORD_IMM), STmp0)
              .addReg(InputPtrReg)
              .addImm(SI::KernelInputOffsets::NGROUPS_Z);
      BuildMI(Entry, Insert, DL, get(AMDGPU::S_LOAD_DWORD_IMM), STmp1)
              .addReg(InputPtrReg)
              .addImm(SI::KernelInputOffsets::NGROUPS_Y);

      // NGROUPS.X * NGROUPS.Y
      BuildMI(Entry, Insert, DL, get(AMDGPU::S_MUL_I32), STmp1)
              .addReg(STmp1)
              .addReg(STmp0);
      // (NGROUPS.X * NGROUPS.Y) * TIDIG.X
      BuildMI(Entry, Insert, DL, get(AMDGPU::V_MUL_U32_U24_e32), TIDReg)
              .addReg(STmp1)
              .addReg(TIDIGXReg);
      // NGROUPS.Z * TIDIG.Y + (NGROUPS.X * NGROPUS.Y * TIDIG.X)
      BuildMI(Entry, Insert, DL, get(AMDGPU::V_MAD_U32_U24), TIDReg)
              .addReg(STmp0)
              .addReg(TIDIGYReg)
              .addReg(TIDReg);
      // (NGROUPS.Z * TIDIG.Y + (NGROUPS.X * NGROPUS.Y * TIDIG.X)) + TIDIG.Z
      getAddNoCarry(Entry, Insert, DL, TIDReg)
        .addReg(TIDReg)
        .addReg(TIDIGZReg)
        .addImm(0); // clamp bit
    } else {
      // Get the wave id
      BuildMI(Entry, Insert, DL, get(AMDGPU::V_MBCNT_LO_U32_B32_e64),
              TIDReg)
              .addImm(-1)
              .addImm(0);

      BuildMI(Entry, Insert, DL, get(AMDGPU::V_MBCNT_HI_U32_B32_e64),
              TIDReg)
              .addImm(-1)
              .addReg(TIDReg);
    }

    BuildMI(Entry, Insert, DL, get(AMDGPU::V_LSHLREV_B32_e32),
            TIDReg)
            .addImm(2)
            .addReg(TIDReg);
    MFI->setTIDReg(TIDReg);
  }

  // Add FrameIndex to LDS offset
  unsigned LDSOffset = MFI->getLDSSize() + (FrameOffset * WorkGroupSize);
  getAddNoCarry(MBB, MI, DL, TmpReg)
    .addImm(LDSOffset)
    .addReg(TIDReg)
    .addImm(0); // clamp bit

  return TmpReg;
}

void SIInstrInfo::insertWaitStates(MachineBasicBlock &MBB,
                                   MachineBasicBlock::iterator MI,
                                   int Count) const {
  DebugLoc DL = MBB.findDebugLoc(MI);
  while (Count > 0) {
    int Arg;
    if (Count >= 8)
      Arg = 7;
    else
      Arg = Count - 1;
    Count -= 8;
    BuildMI(MBB, MI, DL, get(AMDGPU::S_NOP))
            .addImm(Arg);
  }
}

void SIInstrInfo::insertNoop(MachineBasicBlock &MBB,
                             MachineBasicBlock::iterator MI) const {
  insertWaitStates(MBB, MI, 1);
}

void SIInstrInfo::insertReturn(MachineBasicBlock &MBB) const {
  auto MF = MBB.getParent();
  SIMachineFunctionInfo *Info = MF->getInfo<SIMachineFunctionInfo>();

  assert(Info->isEntryFunction());

  if (MBB.succ_empty()) {
    bool HasNoTerminator = MBB.getFirstTerminator() == MBB.end();
    if (HasNoTerminator) {
      if (Info->returnsVoid()) {
        BuildMI(MBB, MBB.end(), DebugLoc(), get(AMDGPU::S_ENDPGM)).addImm(0);
      } else {
        BuildMI(MBB, MBB.end(), DebugLoc(), get(AMDGPU::SI_RETURN_TO_EPILOG));
      }
    }
  }
}

unsigned SIInstrInfo::getNumWaitStates(const MachineInstr &MI) {
  switch (MI.getOpcode()) {
  default: return 1; // FIXME: Do wait states equal cycles?

  case AMDGPU::S_NOP:
    return MI.getOperand(0).getImm() + 1;
  }
}

bool SIInstrInfo::expandPostRAPseudo(MachineInstr &MI) const {
  MachineBasicBlock &MBB = *MI.getParent();
  DebugLoc DL = MBB.findDebugLoc(MI);
  switch (MI.getOpcode()) {
  default: return TargetInstrInfo::expandPostRAPseudo(MI);
  case AMDGPU::S_MOV_B64_term:
    // This is only a terminator to get the correct spill code placement during
    // register allocation.
    MI.setDesc(get(AMDGPU::S_MOV_B64));
    break;

  case AMDGPU::S_MOV_B32_term:
    // This is only a terminator to get the correct spill code placement during
    // register allocation.
    MI.setDesc(get(AMDGPU::S_MOV_B32));
    break;

  case AMDGPU::S_XOR_B64_term:
    // This is only a terminator to get the correct spill code placement during
    // register allocation.
    MI.setDesc(get(AMDGPU::S_XOR_B64));
    break;

  case AMDGPU::S_XOR_B32_term:
    // This is only a terminator to get the correct spill code placement during
    // register allocation.
    MI.setDesc(get(AMDGPU::S_XOR_B32));
    break;

  case AMDGPU::S_OR_B32_term:
    // This is only a terminator to get the correct spill code placement during
    // register allocation.
    MI.setDesc(get(AMDGPU::S_OR_B32));
    break;

  case AMDGPU::S_ANDN2_B64_term:
    // This is only a terminator to get the correct spill code placement during
    // register allocation.
    MI.setDesc(get(AMDGPU::S_ANDN2_B64));
    break;

  case AMDGPU::S_ANDN2_B32_term:
    // This is only a terminator to get the correct spill code placement during
    // register allocation.
    MI.setDesc(get(AMDGPU::S_ANDN2_B32));
    break;

  case AMDGPU::V_MOV_B64_PSEUDO: {
    Register Dst = MI.getOperand(0).getReg();
    Register DstLo = RI.getSubReg(Dst, AMDGPU::sub0);
    Register DstHi = RI.getSubReg(Dst, AMDGPU::sub1);

    const MachineOperand &SrcOp = MI.getOperand(1);
    // FIXME: Will this work for 64-bit floating point immediates?
    assert(!SrcOp.isFPImm());
    if (SrcOp.isImm()) {
      APInt Imm(64, SrcOp.getImm());
      BuildMI(MBB, MI, DL, get(AMDGPU::V_MOV_B32_e32), DstLo)
        .addImm(Imm.getLoBits(32).getZExtValue())
        .addReg(Dst, RegState::Implicit | RegState::Define);
      BuildMI(MBB, MI, DL, get(AMDGPU::V_MOV_B32_e32), DstHi)
        .addImm(Imm.getHiBits(32).getZExtValue())
        .addReg(Dst, RegState::Implicit | RegState::Define);
    } else {
      assert(SrcOp.isReg());
      BuildMI(MBB, MI, DL, get(AMDGPU::V_MOV_B32_e32), DstLo)
        .addReg(RI.getSubReg(SrcOp.getReg(), AMDGPU::sub0))
        .addReg(Dst, RegState::Implicit | RegState::Define);
      BuildMI(MBB, MI, DL, get(AMDGPU::V_MOV_B32_e32), DstHi)
        .addReg(RI.getSubReg(SrcOp.getReg(), AMDGPU::sub1))
        .addReg(Dst, RegState::Implicit | RegState::Define);
    }
    MI.eraseFromParent();
    break;
  }
  case AMDGPU::V_MOV_B64_DPP_PSEUDO: {
    expandMovDPP64(MI);
    break;
  }
  case AMDGPU::V_SET_INACTIVE_B32: {
    unsigned NotOpc = ST.isWave32() ? AMDGPU::S_NOT_B32 : AMDGPU::S_NOT_B64;
    unsigned Exec = ST.isWave32() ? AMDGPU::EXEC_LO : AMDGPU::EXEC;
    BuildMI(MBB, MI, DL, get(NotOpc), Exec)
      .addReg(Exec);
    BuildMI(MBB, MI, DL, get(AMDGPU::V_MOV_B32_e32), MI.getOperand(0).getReg())
      .add(MI.getOperand(2));
    BuildMI(MBB, MI, DL, get(NotOpc), Exec)
      .addReg(Exec);
    MI.eraseFromParent();
    break;
  }
  case AMDGPU::V_SET_INACTIVE_B64: {
    unsigned NotOpc = ST.isWave32() ? AMDGPU::S_NOT_B32 : AMDGPU::S_NOT_B64;
    unsigned Exec = ST.isWave32() ? AMDGPU::EXEC_LO : AMDGPU::EXEC;
    BuildMI(MBB, MI, DL, get(NotOpc), Exec)
      .addReg(Exec);
    MachineInstr *Copy = BuildMI(MBB, MI, DL, get(AMDGPU::V_MOV_B64_PSEUDO),
                                 MI.getOperand(0).getReg())
      .add(MI.getOperand(2));
    expandPostRAPseudo(*Copy);
    BuildMI(MBB, MI, DL, get(NotOpc), Exec)
      .addReg(Exec);
    MI.eraseFromParent();
    break;
  }
  case AMDGPU::V_INDIRECT_REG_WRITE_B32_V1:
  case AMDGPU::V_INDIRECT_REG_WRITE_B32_V2:
  case AMDGPU::V_INDIRECT_REG_WRITE_B32_V3:
  case AMDGPU::V_INDIRECT_REG_WRITE_B32_V4:
  case AMDGPU::V_INDIRECT_REG_WRITE_B32_V5:
  case AMDGPU::V_INDIRECT_REG_WRITE_B32_V8:
  case AMDGPU::V_INDIRECT_REG_WRITE_B32_V16:
  case AMDGPU::V_INDIRECT_REG_WRITE_B32_V32:
  case AMDGPU::S_INDIRECT_REG_WRITE_B32_V1:
  case AMDGPU::S_INDIRECT_REG_WRITE_B32_V2:
  case AMDGPU::S_INDIRECT_REG_WRITE_B32_V3:
  case AMDGPU::S_INDIRECT_REG_WRITE_B32_V4:
  case AMDGPU::S_INDIRECT_REG_WRITE_B32_V5:
  case AMDGPU::S_INDIRECT_REG_WRITE_B32_V8:
  case AMDGPU::S_INDIRECT_REG_WRITE_B32_V16:
  case AMDGPU::S_INDIRECT_REG_WRITE_B32_V32:
  case AMDGPU::S_INDIRECT_REG_WRITE_B64_V1:
  case AMDGPU::S_INDIRECT_REG_WRITE_B64_V2:
  case AMDGPU::S_INDIRECT_REG_WRITE_B64_V4:
  case AMDGPU::S_INDIRECT_REG_WRITE_B64_V8:
  case AMDGPU::S_INDIRECT_REG_WRITE_B64_V16: {
    const TargetRegisterClass *EltRC = getOpRegClass(MI, 2);

    unsigned Opc;
    if (RI.hasVGPRs(EltRC)) {
      Opc = ST.useVGPRIndexMode() ?
        AMDGPU::V_MOV_B32_indirect : AMDGPU::V_MOVRELD_B32_e32;
    } else {
      Opc = RI.getRegSizeInBits(*EltRC) == 64 ?
        AMDGPU::S_MOVRELD_B64 : AMDGPU::S_MOVRELD_B32;
    }

    const MCInstrDesc &OpDesc = get(Opc);
    Register VecReg = MI.getOperand(0).getReg();
    bool IsUndef = MI.getOperand(1).isUndef();
    unsigned SubReg = MI.getOperand(3).getImm();
    assert(VecReg == MI.getOperand(1).getReg());

    MachineInstrBuilder MIB =
      BuildMI(MBB, MI, DL, OpDesc)
        .addReg(RI.getSubReg(VecReg, SubReg), RegState::Undef)
        .add(MI.getOperand(2))
        .addReg(VecReg, RegState::ImplicitDefine)
        .addReg(VecReg, RegState::Implicit | (IsUndef ? RegState::Undef : 0));

    const int ImpDefIdx =
      OpDesc.getNumOperands() + OpDesc.getNumImplicitUses();
    const int ImpUseIdx = ImpDefIdx + 1;
    MIB->tieOperands(ImpDefIdx, ImpUseIdx);
    MI.eraseFromParent();
    break;
  }
  case AMDGPU::SI_PC_ADD_REL_OFFSET: {
    MachineFunction &MF = *MBB.getParent();
    Register Reg = MI.getOperand(0).getReg();
    Register RegLo = RI.getSubReg(Reg, AMDGPU::sub0);
    Register RegHi = RI.getSubReg(Reg, AMDGPU::sub1);

    // Create a bundle so these instructions won't be re-ordered by the
    // post-RA scheduler.
    MIBundleBuilder Bundler(MBB, MI);
    Bundler.append(BuildMI(MF, DL, get(AMDGPU::S_GETPC_B64), Reg));

    // Add 32-bit offset from this instruction to the start of the
    // constant data.
    Bundler.append(BuildMI(MF, DL, get(AMDGPU::S_ADD_U32), RegLo)
                       .addReg(RegLo)
                       .add(MI.getOperand(1)));

    MachineInstrBuilder MIB = BuildMI(MF, DL, get(AMDGPU::S_ADDC_U32), RegHi)
                                  .addReg(RegHi);
    MIB.add(MI.getOperand(2));

    Bundler.append(MIB);
    finalizeBundle(MBB, Bundler.begin());

    MI.eraseFromParent();
    break;
  }
  case AMDGPU::ENTER_WWM: {
    // This only gets its own opcode so that SIPreAllocateWWMRegs can tell when
    // WWM is entered.
    MI.setDesc(get(ST.isWave32() ? AMDGPU::S_OR_SAVEEXEC_B32
                                 : AMDGPU::S_OR_SAVEEXEC_B64));
    break;
  }
  case AMDGPU::EXIT_WWM: {
    // This only gets its own opcode so that SIPreAllocateWWMRegs can tell when
    // WWM is exited.
    MI.setDesc(get(ST.isWave32() ? AMDGPU::S_MOV_B32 : AMDGPU::S_MOV_B64));
    break;
  }
  }
  return true;
}

std::pair<MachineInstr*, MachineInstr*>
SIInstrInfo::expandMovDPP64(MachineInstr &MI) const {
  assert (MI.getOpcode() == AMDGPU::V_MOV_B64_DPP_PSEUDO);

  MachineBasicBlock &MBB = *MI.getParent();
  DebugLoc DL = MBB.findDebugLoc(MI);
  MachineFunction *MF = MBB.getParent();
  MachineRegisterInfo &MRI = MF->getRegInfo();
  Register Dst = MI.getOperand(0).getReg();
  unsigned Part = 0;
  MachineInstr *Split[2];


  for (auto Sub : { AMDGPU::sub0, AMDGPU::sub1 }) {
    auto MovDPP = BuildMI(MBB, MI, DL, get(AMDGPU::V_MOV_B32_dpp));
    if (Dst.isPhysical()) {
      MovDPP.addDef(RI.getSubReg(Dst, Sub));
    } else {
      assert(MRI.isSSA());
      auto Tmp = MRI.createVirtualRegister(&AMDGPU::VGPR_32RegClass);
      MovDPP.addDef(Tmp);
    }

    for (unsigned I = 1; I <= 2; ++I) { // old and src operands.
      const MachineOperand &SrcOp = MI.getOperand(I);
      assert(!SrcOp.isFPImm());
      if (SrcOp.isImm()) {
        APInt Imm(64, SrcOp.getImm());
        Imm.ashrInPlace(Part * 32);
        MovDPP.addImm(Imm.getLoBits(32).getZExtValue());
      } else {
        assert(SrcOp.isReg());
        Register Src = SrcOp.getReg();
        if (Src.isPhysical())
          MovDPP.addReg(RI.getSubReg(Src, Sub));
        else
          MovDPP.addReg(Src, SrcOp.isUndef() ? RegState::Undef : 0, Sub);
      }
    }

    for (unsigned I = 3; I < MI.getNumExplicitOperands(); ++I)
      MovDPP.addImm(MI.getOperand(I).getImm());

    Split[Part] = MovDPP;
    ++Part;
  }

  if (Dst.isVirtual())
    BuildMI(MBB, MI, DL, get(AMDGPU::REG_SEQUENCE), Dst)
      .addReg(Split[0]->getOperand(0).getReg())
      .addImm(AMDGPU::sub0)
      .addReg(Split[1]->getOperand(0).getReg())
      .addImm(AMDGPU::sub1);

  MI.eraseFromParent();
  return std::make_pair(Split[0], Split[1]);
}

bool SIInstrInfo::swapSourceModifiers(MachineInstr &MI,
                                      MachineOperand &Src0,
                                      unsigned Src0OpName,
                                      MachineOperand &Src1,
                                      unsigned Src1OpName) const {
  MachineOperand *Src0Mods = getNamedOperand(MI, Src0OpName);
  if (!Src0Mods)
    return false;

  MachineOperand *Src1Mods = getNamedOperand(MI, Src1OpName);
  assert(Src1Mods &&
         "All commutable instructions have both src0 and src1 modifiers");

  int Src0ModsVal = Src0Mods->getImm();
  int Src1ModsVal = Src1Mods->getImm();

  Src1Mods->setImm(Src0ModsVal);
  Src0Mods->setImm(Src1ModsVal);
  return true;
}

static MachineInstr *swapRegAndNonRegOperand(MachineInstr &MI,
                                             MachineOperand &RegOp,
                                             MachineOperand &NonRegOp) {
  Register Reg = RegOp.getReg();
  unsigned SubReg = RegOp.getSubReg();
  bool IsKill = RegOp.isKill();
  bool IsDead = RegOp.isDead();
  bool IsUndef = RegOp.isUndef();
  bool IsDebug = RegOp.isDebug();

  if (NonRegOp.isImm())
    RegOp.ChangeToImmediate(NonRegOp.getImm());
  else if (NonRegOp.isFI())
    RegOp.ChangeToFrameIndex(NonRegOp.getIndex());
  else
    return nullptr;

  NonRegOp.ChangeToRegister(Reg, false, false, IsKill, IsDead, IsUndef, IsDebug);
  NonRegOp.setSubReg(SubReg);

  return &MI;
}

MachineInstr *SIInstrInfo::commuteInstructionImpl(MachineInstr &MI, bool NewMI,
                                                  unsigned Src0Idx,
                                                  unsigned Src1Idx) const {
  assert(!NewMI && "this should never be used");

  unsigned Opc = MI.getOpcode();
  int CommutedOpcode = commuteOpcode(Opc);
  if (CommutedOpcode == -1)
    return nullptr;

  assert(AMDGPU::getNamedOperandIdx(Opc, AMDGPU::OpName::src0) ==
           static_cast<int>(Src0Idx) &&
         AMDGPU::getNamedOperandIdx(Opc, AMDGPU::OpName::src1) ==
           static_cast<int>(Src1Idx) &&
         "inconsistency with findCommutedOpIndices");

  MachineOperand &Src0 = MI.getOperand(Src0Idx);
  MachineOperand &Src1 = MI.getOperand(Src1Idx);

  MachineInstr *CommutedMI = nullptr;
  if (Src0.isReg() && Src1.isReg()) {
    if (isOperandLegal(MI, Src1Idx, &Src0)) {
      // Be sure to copy the source modifiers to the right place.
      CommutedMI
        = TargetInstrInfo::commuteInstructionImpl(MI, NewMI, Src0Idx, Src1Idx);
    }

  } else if (Src0.isReg() && !Src1.isReg()) {
    // src0 should always be able to support any operand type, so no need to
    // check operand legality.
    CommutedMI = swapRegAndNonRegOperand(MI, Src0, Src1);
  } else if (!Src0.isReg() && Src1.isReg()) {
    if (isOperandLegal(MI, Src1Idx, &Src0))
      CommutedMI = swapRegAndNonRegOperand(MI, Src1, Src0);
  } else {
    // FIXME: Found two non registers to commute. This does happen.
    return nullptr;
  }

  if (CommutedMI) {
    swapSourceModifiers(MI, Src0, AMDGPU::OpName::src0_modifiers,
                        Src1, AMDGPU::OpName::src1_modifiers);

    CommutedMI->setDesc(get(CommutedOpcode));
  }

  return CommutedMI;
}

// This needs to be implemented because the source modifiers may be inserted
// between the true commutable operands, and the base
// TargetInstrInfo::commuteInstruction uses it.
bool SIInstrInfo::findCommutedOpIndices(const MachineInstr &MI,
                                        unsigned &SrcOpIdx0,
                                        unsigned &SrcOpIdx1) const {
  return findCommutedOpIndices(MI.getDesc(), SrcOpIdx0, SrcOpIdx1);
}

bool SIInstrInfo::findCommutedOpIndices(MCInstrDesc Desc, unsigned &SrcOpIdx0,
                                        unsigned &SrcOpIdx1) const {
  if (!Desc.isCommutable())
    return false;

  unsigned Opc = Desc.getOpcode();
  int Src0Idx = AMDGPU::getNamedOperandIdx(Opc, AMDGPU::OpName::src0);
  if (Src0Idx == -1)
    return false;

  int Src1Idx = AMDGPU::getNamedOperandIdx(Opc, AMDGPU::OpName::src1);
  if (Src1Idx == -1)
    return false;

  return fixCommutedOpIndices(SrcOpIdx0, SrcOpIdx1, Src0Idx, Src1Idx);
}

bool SIInstrInfo::isBranchOffsetInRange(unsigned BranchOp,
                                        int64_t BrOffset) const {
  // BranchRelaxation should never have to check s_setpc_b64 because its dest
  // block is unanalyzable.
  assert(BranchOp != AMDGPU::S_SETPC_B64);

  // Convert to dwords.
  BrOffset /= 4;

  // The branch instructions do PC += signext(SIMM16 * 4) + 4, so the offset is
  // from the next instruction.
  BrOffset -= 1;

  return isIntN(BranchOffsetBits, BrOffset);
}

MachineBasicBlock *SIInstrInfo::getBranchDestBlock(
  const MachineInstr &MI) const {
  if (MI.getOpcode() == AMDGPU::S_SETPC_B64) {
    // This would be a difficult analysis to perform, but can always be legal so
    // there's no need to analyze it.
    return nullptr;
  }

  return MI.getOperand(0).getMBB();
}

unsigned SIInstrInfo::insertIndirectBranch(MachineBasicBlock &MBB,
                                           MachineBasicBlock &DestBB,
                                           const DebugLoc &DL,
                                           int64_t BrOffset,
                                           RegScavenger *RS) const {
  assert(RS && "RegScavenger required for long branching");
  assert(MBB.empty() &&
         "new block should be inserted for expanding unconditional branch");
  assert(MBB.pred_size() == 1);

  MachineFunction *MF = MBB.getParent();
  MachineRegisterInfo &MRI = MF->getRegInfo();

  // FIXME: Virtual register workaround for RegScavenger not working with empty
  // blocks.
  Register PCReg = MRI.createVirtualRegister(&AMDGPU::SReg_64RegClass);

  auto I = MBB.end();

  // We need to compute the offset relative to the instruction immediately after
  // s_getpc_b64. Insert pc arithmetic code before last terminator.
  MachineInstr *GetPC = BuildMI(MBB, I, DL, get(AMDGPU::S_GETPC_B64), PCReg);

  // TODO: Handle > 32-bit block address.
  if (BrOffset >= 0) {
    BuildMI(MBB, I, DL, get(AMDGPU::S_ADD_U32))
      .addReg(PCReg, RegState::Define, AMDGPU::sub0)
      .addReg(PCReg, 0, AMDGPU::sub0)
      .addMBB(&DestBB, MO_LONG_BRANCH_FORWARD);
    BuildMI(MBB, I, DL, get(AMDGPU::S_ADDC_U32))
      .addReg(PCReg, RegState::Define, AMDGPU::sub1)
      .addReg(PCReg, 0, AMDGPU::sub1)
      .addImm(0);
  } else {
    // Backwards branch.
    BuildMI(MBB, I, DL, get(AMDGPU::S_SUB_U32))
      .addReg(PCReg, RegState::Define, AMDGPU::sub0)
      .addReg(PCReg, 0, AMDGPU::sub0)
      .addMBB(&DestBB, MO_LONG_BRANCH_BACKWARD);
    BuildMI(MBB, I, DL, get(AMDGPU::S_SUBB_U32))
      .addReg(PCReg, RegState::Define, AMDGPU::sub1)
      .addReg(PCReg, 0, AMDGPU::sub1)
      .addImm(0);
  }

  // Insert the indirect branch after the other terminator.
  BuildMI(&MBB, DL, get(AMDGPU::S_SETPC_B64))
    .addReg(PCReg);

  // FIXME: If spilling is necessary, this will fail because this scavenger has
  // no emergency stack slots. It is non-trivial to spill in this situation,
  // because the restore code needs to be specially placed after the
  // jump. BranchRelaxation then needs to be made aware of the newly inserted
  // block.
  //
  // If a spill is needed for the pc register pair, we need to insert a spill
  // restore block right before the destination block, and insert a short branch
  // into the old destination block's fallthrough predecessor.
  // e.g.:
  //
  // s_cbranch_scc0 skip_long_branch:
  //
  // long_branch_bb:
  //   spill s[8:9]
  //   s_getpc_b64 s[8:9]
  //   s_add_u32 s8, s8, restore_bb
  //   s_addc_u32 s9, s9, 0
  //   s_setpc_b64 s[8:9]
  //
  // skip_long_branch:
  //   foo;
  //
  // .....
  //
  // dest_bb_fallthrough_predecessor:
  // bar;
  // s_branch dest_bb
  //
  // restore_bb:
  //  restore s[8:9]
  //  fallthrough dest_bb
  ///
  // dest_bb:
  //   buzz;

  RS->enterBasicBlockEnd(MBB);
  unsigned Scav = RS->scavengeRegisterBackwards(
    AMDGPU::SReg_64RegClass,
    MachineBasicBlock::iterator(GetPC), false, 0);
  MRI.replaceRegWith(PCReg, Scav);
  MRI.clearVirtRegs();
  RS->setRegUsed(Scav);

  return 4 + 8 + 4 + 4;
}

unsigned SIInstrInfo::getBranchOpcode(SIInstrInfo::BranchPredicate Cond) {
  switch (Cond) {
  case SIInstrInfo::SCC_TRUE:
    return AMDGPU::S_CBRANCH_SCC1;
  case SIInstrInfo::SCC_FALSE:
    return AMDGPU::S_CBRANCH_SCC0;
  case SIInstrInfo::VCCNZ:
    return AMDGPU::S_CBRANCH_VCCNZ;
  case SIInstrInfo::VCCZ:
    return AMDGPU::S_CBRANCH_VCCZ;
  case SIInstrInfo::EXECNZ:
    return AMDGPU::S_CBRANCH_EXECNZ;
  case SIInstrInfo::EXECZ:
    return AMDGPU::S_CBRANCH_EXECZ;
  default:
    llvm_unreachable("invalid branch predicate");
  }
}

SIInstrInfo::BranchPredicate SIInstrInfo::getBranchPredicate(unsigned Opcode) {
  switch (Opcode) {
  case AMDGPU::S_CBRANCH_SCC0:
    return SCC_FALSE;
  case AMDGPU::S_CBRANCH_SCC1:
    return SCC_TRUE;
  case AMDGPU::S_CBRANCH_VCCNZ:
    return VCCNZ;
  case AMDGPU::S_CBRANCH_VCCZ:
    return VCCZ;
  case AMDGPU::S_CBRANCH_EXECNZ:
    return EXECNZ;
  case AMDGPU::S_CBRANCH_EXECZ:
    return EXECZ;
  default:
    return INVALID_BR;
  }
}

bool SIInstrInfo::analyzeBranchImpl(MachineBasicBlock &MBB,
                                    MachineBasicBlock::iterator I,
                                    MachineBasicBlock *&TBB,
                                    MachineBasicBlock *&FBB,
                                    SmallVectorImpl<MachineOperand> &Cond,
                                    bool AllowModify) const {
  if (I->getOpcode() == AMDGPU::S_BRANCH) {
    // Unconditional Branch
    TBB = I->getOperand(0).getMBB();
    return false;
  }

  MachineBasicBlock *CondBB = nullptr;

  if (I->getOpcode() == AMDGPU::SI_NON_UNIFORM_BRCOND_PSEUDO) {
    CondBB = I->getOperand(1).getMBB();
    Cond.push_back(I->getOperand(0));
  } else {
    BranchPredicate Pred = getBranchPredicate(I->getOpcode());
    if (Pred == INVALID_BR)
      return true;

    CondBB = I->getOperand(0).getMBB();
    Cond.push_back(MachineOperand::CreateImm(Pred));
    Cond.push_back(I->getOperand(1)); // Save the branch register.
  }
  ++I;

  if (I == MBB.end()) {
    // Conditional branch followed by fall-through.
    TBB = CondBB;
    return false;
  }

  if (I->getOpcode() == AMDGPU::S_BRANCH) {
    TBB = CondBB;
    FBB = I->getOperand(0).getMBB();
    return false;
  }

  return true;
}

bool SIInstrInfo::analyzeBranch(MachineBasicBlock &MBB, MachineBasicBlock *&TBB,
                                MachineBasicBlock *&FBB,
                                SmallVectorImpl<MachineOperand> &Cond,
                                bool AllowModify) const {
  MachineBasicBlock::iterator I = MBB.getFirstTerminator();
  auto E = MBB.end();
  if (I == E)
    return false;

  // Skip over the instructions that are artificially terminators for special
  // exec management.
  while (I != E && !I->isBranch() && !I->isReturn() &&
         I->getOpcode() != AMDGPU::SI_MASK_BRANCH) {
    switch (I->getOpcode()) {
    case AMDGPU::SI_MASK_BRANCH:
    case AMDGPU::S_MOV_B64_term:
    case AMDGPU::S_XOR_B64_term:
    case AMDGPU::S_ANDN2_B64_term:
    case AMDGPU::S_MOV_B32_term:
    case AMDGPU::S_XOR_B32_term:
    case AMDGPU::S_OR_B32_term:
    case AMDGPU::S_ANDN2_B32_term:
      break;
    case AMDGPU::SI_IF:
    case AMDGPU::SI_ELSE:
    case AMDGPU::SI_KILL_I1_TERMINATOR:
    case AMDGPU::SI_KILL_F32_COND_IMM_TERMINATOR:
      // FIXME: It's messy that these need to be considered here at all.
      return true;
    default:
      llvm_unreachable("unexpected non-branch terminator inst");
    }

    ++I;
  }

  if (I == E)
    return false;

  if (I->getOpcode() != AMDGPU::SI_MASK_BRANCH)
    return analyzeBranchImpl(MBB, I, TBB, FBB, Cond, AllowModify);

  ++I;

  // TODO: Should be able to treat as fallthrough?
  if (I == MBB.end())
    return true;

  if (analyzeBranchImpl(MBB, I, TBB, FBB, Cond, AllowModify))
    return true;

  MachineBasicBlock *MaskBrDest = I->getOperand(0).getMBB();

  // Specifically handle the case where the conditional branch is to the same
  // destination as the mask branch. e.g.
  //
  // si_mask_branch BB8
  // s_cbranch_execz BB8
  // s_cbranch BB9
  //
  // This is required to understand divergent loops which may need the branches
  // to be relaxed.
  if (TBB != MaskBrDest || Cond.empty())
    return true;

  auto Pred = Cond[0].getImm();
  return (Pred != EXECZ && Pred != EXECNZ);
}

unsigned SIInstrInfo::removeBranch(MachineBasicBlock &MBB,
                                   int *BytesRemoved) const {
  MachineBasicBlock::iterator I = MBB.getFirstTerminator();

  unsigned Count = 0;
  unsigned RemovedSize = 0;
  while (I != MBB.end()) {
    MachineBasicBlock::iterator Next = std::next(I);
    if (I->getOpcode() == AMDGPU::SI_MASK_BRANCH) {
      I = Next;
      continue;
    }

    RemovedSize += getInstSizeInBytes(*I);
    I->eraseFromParent();
    ++Count;
    I = Next;
  }

  if (BytesRemoved)
    *BytesRemoved = RemovedSize;

  return Count;
}

// Copy the flags onto the implicit condition register operand.
static void preserveCondRegFlags(MachineOperand &CondReg,
                                 const MachineOperand &OrigCond) {
  CondReg.setIsUndef(OrigCond.isUndef());
  CondReg.setIsKill(OrigCond.isKill());
}

unsigned SIInstrInfo::insertBranch(MachineBasicBlock &MBB,
                                   MachineBasicBlock *TBB,
                                   MachineBasicBlock *FBB,
                                   ArrayRef<MachineOperand> Cond,
                                   const DebugLoc &DL,
                                   int *BytesAdded) const {
  if (!FBB && Cond.empty()) {
    BuildMI(&MBB, DL, get(AMDGPU::S_BRANCH))
      .addMBB(TBB);
    if (BytesAdded)
      *BytesAdded = 4;
    return 1;
  }

  if(Cond.size() == 1 && Cond[0].isReg()) {
     BuildMI(&MBB, DL, get(AMDGPU::SI_NON_UNIFORM_BRCOND_PSEUDO))
       .add(Cond[0])
       .addMBB(TBB);
     return 1;
  }

  assert(TBB && Cond[0].isImm());

  unsigned Opcode
    = getBranchOpcode(static_cast<BranchPredicate>(Cond[0].getImm()));

  if (!FBB) {
    Cond[1].isUndef();
    MachineInstr *CondBr =
      BuildMI(&MBB, DL, get(Opcode))
      .addMBB(TBB);

    // Copy the flags onto the implicit condition register operand.
    preserveCondRegFlags(CondBr->getOperand(1), Cond[1]);

    if (BytesAdded)
      *BytesAdded = 4;
    return 1;
  }

  assert(TBB && FBB);

  MachineInstr *CondBr =
    BuildMI(&MBB, DL, get(Opcode))
    .addMBB(TBB);
  BuildMI(&MBB, DL, get(AMDGPU::S_BRANCH))
    .addMBB(FBB);

  MachineOperand &CondReg = CondBr->getOperand(1);
  CondReg.setIsUndef(Cond[1].isUndef());
  CondReg.setIsKill(Cond[1].isKill());

  if (BytesAdded)
      *BytesAdded = 8;

  return 2;
}

bool SIInstrInfo::reverseBranchCondition(
  SmallVectorImpl<MachineOperand> &Cond) const {
  if (Cond.size() != 2) {
    return true;
  }

  if (Cond[0].isImm()) {
    Cond[0].setImm(-Cond[0].getImm());
    return false;
  }

  return true;
}

bool SIInstrInfo::canInsertSelect(const MachineBasicBlock &MBB,
                                  ArrayRef<MachineOperand> Cond,
                                  Register DstReg, Register TrueReg,
                                  Register FalseReg, int &CondCycles,
                                  int &TrueCycles, int &FalseCycles) const {
  switch (Cond[0].getImm()) {
  case VCCNZ:
  case VCCZ: {
    const MachineRegisterInfo &MRI = MBB.getParent()->getRegInfo();
    const TargetRegisterClass *RC = MRI.getRegClass(TrueReg);
    assert(MRI.getRegClass(FalseReg) == RC);

    int NumInsts = AMDGPU::getRegBitWidth(RC->getID()) / 32;
    CondCycles = TrueCycles = FalseCycles = NumInsts; // ???

    // Limit to equal cost for branch vs. N v_cndmask_b32s.
    return RI.hasVGPRs(RC) && NumInsts <= 6;
  }
  case SCC_TRUE:
  case SCC_FALSE: {
    // FIXME: We could insert for VGPRs if we could replace the original compare
    // with a vector one.
    const MachineRegisterInfo &MRI = MBB.getParent()->getRegInfo();
    const TargetRegisterClass *RC = MRI.getRegClass(TrueReg);
    assert(MRI.getRegClass(FalseReg) == RC);

    int NumInsts = AMDGPU::getRegBitWidth(RC->getID()) / 32;

    // Multiples of 8 can do s_cselect_b64
    if (NumInsts % 2 == 0)
      NumInsts /= 2;

    CondCycles = TrueCycles = FalseCycles = NumInsts; // ???
    return RI.isSGPRClass(RC);
  }
  default:
    return false;
  }
}

void SIInstrInfo::insertSelect(MachineBasicBlock &MBB,
                               MachineBasicBlock::iterator I, const DebugLoc &DL,
                               Register DstReg, ArrayRef<MachineOperand> Cond,
                               Register TrueReg, Register FalseReg) const {
  BranchPredicate Pred = static_cast<BranchPredicate>(Cond[0].getImm());
  if (Pred == VCCZ || Pred == SCC_FALSE) {
    Pred = static_cast<BranchPredicate>(-Pred);
    std::swap(TrueReg, FalseReg);
  }

  MachineRegisterInfo &MRI = MBB.getParent()->getRegInfo();
  const TargetRegisterClass *DstRC = MRI.getRegClass(DstReg);
  unsigned DstSize = RI.getRegSizeInBits(*DstRC);

  if (DstSize == 32) {
    MachineInstr *Select;
    if (Pred == SCC_TRUE) {
      Select = BuildMI(MBB, I, DL, get(AMDGPU::S_CSELECT_B32), DstReg)
        .addReg(TrueReg)
        .addReg(FalseReg);
    } else {
      // Instruction's operands are backwards from what is expected.
      Select = BuildMI(MBB, I, DL, get(AMDGPU::V_CNDMASK_B32_e32), DstReg)
        .addReg(FalseReg)
        .addReg(TrueReg);
    }

    preserveCondRegFlags(Select->getOperand(3), Cond[1]);
    return;
  }

  if (DstSize == 64 && Pred == SCC_TRUE) {
    MachineInstr *Select =
      BuildMI(MBB, I, DL, get(AMDGPU::S_CSELECT_B64), DstReg)
      .addReg(TrueReg)
      .addReg(FalseReg);

    preserveCondRegFlags(Select->getOperand(3), Cond[1]);
    return;
  }

  static const int16_t Sub0_15[] = {
    AMDGPU::sub0, AMDGPU::sub1, AMDGPU::sub2, AMDGPU::sub3,
    AMDGPU::sub4, AMDGPU::sub5, AMDGPU::sub6, AMDGPU::sub7,
    AMDGPU::sub8, AMDGPU::sub9, AMDGPU::sub10, AMDGPU::sub11,
    AMDGPU::sub12, AMDGPU::sub13, AMDGPU::sub14, AMDGPU::sub15,
  };

  static const int16_t Sub0_15_64[] = {
    AMDGPU::sub0_sub1, AMDGPU::sub2_sub3,
    AMDGPU::sub4_sub5, AMDGPU::sub6_sub7,
    AMDGPU::sub8_sub9, AMDGPU::sub10_sub11,
    AMDGPU::sub12_sub13, AMDGPU::sub14_sub15,
  };

  unsigned SelOp = AMDGPU::V_CNDMASK_B32_e32;
  const TargetRegisterClass *EltRC = &AMDGPU::VGPR_32RegClass;
  const int16_t *SubIndices = Sub0_15;
  int NElts = DstSize / 32;

  // 64-bit select is only available for SALU.
  // TODO: Split 96-bit into 64-bit and 32-bit, not 3x 32-bit.
  if (Pred == SCC_TRUE) {
    if (NElts % 2) {
      SelOp = AMDGPU::S_CSELECT_B32;
      EltRC = &AMDGPU::SGPR_32RegClass;
    } else {
      SelOp = AMDGPU::S_CSELECT_B64;
      EltRC = &AMDGPU::SGPR_64RegClass;
      SubIndices = Sub0_15_64;
      NElts /= 2;
    }
  }

  MachineInstrBuilder MIB = BuildMI(
    MBB, I, DL, get(AMDGPU::REG_SEQUENCE), DstReg);

  I = MIB->getIterator();

  SmallVector<Register, 8> Regs;
  for (int Idx = 0; Idx != NElts; ++Idx) {
    Register DstElt = MRI.createVirtualRegister(EltRC);
    Regs.push_back(DstElt);

    unsigned SubIdx = SubIndices[Idx];

    MachineInstr *Select;
    if (SelOp == AMDGPU::V_CNDMASK_B32_e32) {
      Select =
        BuildMI(MBB, I, DL, get(SelOp), DstElt)
        .addReg(FalseReg, 0, SubIdx)
        .addReg(TrueReg, 0, SubIdx);
    } else {
      Select =
        BuildMI(MBB, I, DL, get(SelOp), DstElt)
        .addReg(TrueReg, 0, SubIdx)
        .addReg(FalseReg, 0, SubIdx);
    }

    preserveCondRegFlags(Select->getOperand(3), Cond[1]);
    fixImplicitOperands(*Select);

    MIB.addReg(DstElt)
       .addImm(SubIdx);
  }
}

bool SIInstrInfo::isFoldableCopy(const MachineInstr &MI) const {
  switch (MI.getOpcode()) {
  case AMDGPU::V_MOV_B32_e32:
  case AMDGPU::V_MOV_B32_e64:
  case AMDGPU::V_MOV_B64_PSEUDO: {
    // If there are additional implicit register operands, this may be used for
    // register indexing so the source register operand isn't simply copied.
    unsigned NumOps = MI.getDesc().getNumOperands() +
      MI.getDesc().getNumImplicitUses();

    return MI.getNumOperands() == NumOps;
  }
  case AMDGPU::S_MOV_B32:
  case AMDGPU::S_MOV_B64:
  case AMDGPU::COPY:
  case AMDGPU::V_ACCVGPR_WRITE_B32:
  case AMDGPU::V_ACCVGPR_READ_B32:
    return true;
  default:
    return false;
  }
}

unsigned SIInstrInfo::getAddressSpaceForPseudoSourceKind(
    unsigned Kind) const {
  switch(Kind) {
  case PseudoSourceValue::Stack:
  case PseudoSourceValue::FixedStack:
    return AMDGPUAS::PRIVATE_ADDRESS;
  case PseudoSourceValue::ConstantPool:
  case PseudoSourceValue::GOT:
  case PseudoSourceValue::JumpTable:
  case PseudoSourceValue::GlobalValueCallEntry:
  case PseudoSourceValue::ExternalSymbolCallEntry:
  case PseudoSourceValue::TargetCustom:
    return AMDGPUAS::CONSTANT_ADDRESS;
  }
  return AMDGPUAS::FLAT_ADDRESS;
}

static void removeModOperands(MachineInstr &MI) {
  unsigned Opc = MI.getOpcode();
  int Src0ModIdx = AMDGPU::getNamedOperandIdx(Opc,
                                              AMDGPU::OpName::src0_modifiers);
  int Src1ModIdx = AMDGPU::getNamedOperandIdx(Opc,
                                              AMDGPU::OpName::src1_modifiers);
  int Src2ModIdx = AMDGPU::getNamedOperandIdx(Opc,
                                              AMDGPU::OpName::src2_modifiers);

  MI.RemoveOperand(Src2ModIdx);
  MI.RemoveOperand(Src1ModIdx);
  MI.RemoveOperand(Src0ModIdx);
}

bool SIInstrInfo::FoldImmediate(MachineInstr &UseMI, MachineInstr &DefMI,
                                Register Reg, MachineRegisterInfo *MRI) const {
  if (!MRI->hasOneNonDBGUse(Reg))
    return false;

  switch (DefMI.getOpcode()) {
  default:
    return false;
  case AMDGPU::S_MOV_B64:
    // TODO: We could fold 64-bit immediates, but this get compilicated
    // when there are sub-registers.
    return false;

  case AMDGPU::V_MOV_B32_e32:
  case AMDGPU::S_MOV_B32:
  case AMDGPU::V_ACCVGPR_WRITE_B32:
    break;
  }

  const MachineOperand *ImmOp = getNamedOperand(DefMI, AMDGPU::OpName::src0);
  assert(ImmOp);
  // FIXME: We could handle FrameIndex values here.
  if (!ImmOp->isImm())
    return false;

  unsigned Opc = UseMI.getOpcode();
  if (Opc == AMDGPU::COPY) {
    Register DstReg = UseMI.getOperand(0).getReg();
    bool Is16Bit = getOpSize(UseMI, 0) == 2;
    bool isVGPRCopy = RI.isVGPR(*MRI, DstReg);
    unsigned NewOpc = isVGPRCopy ? AMDGPU::V_MOV_B32_e32 : AMDGPU::S_MOV_B32;
    APInt Imm(32, ImmOp->getImm());

    if (UseMI.getOperand(1).getSubReg() == AMDGPU::hi16)
      Imm = Imm.ashr(16);

    if (RI.isAGPR(*MRI, DstReg)) {
      if (!isInlineConstant(Imm))
        return false;
      NewOpc = AMDGPU::V_ACCVGPR_WRITE_B32;
    }

    if (Is16Bit) {
       if (isVGPRCopy)
         return false; // Do not clobber vgpr_hi16

       if (DstReg.isVirtual() &&
           UseMI.getOperand(0).getSubReg() != AMDGPU::lo16)
         return false;

      UseMI.getOperand(0).setSubReg(0);
      if (DstReg.isPhysical()) {
        DstReg = RI.get32BitRegister(DstReg);
        UseMI.getOperand(0).setReg(DstReg);
      }
      assert(UseMI.getOperand(1).getReg().isVirtual());
    }

    UseMI.setDesc(get(NewOpc));
    UseMI.getOperand(1).ChangeToImmediate(Imm.getSExtValue());
    UseMI.getOperand(1).setTargetFlags(0);
    UseMI.addImplicitDefUseOperands(*UseMI.getParent()->getParent());
    return true;
  }

  if (Opc == AMDGPU::V_MAD_F32 || Opc == AMDGPU::V_MAC_F32_e64 ||
      Opc == AMDGPU::V_MAD_F16 || Opc == AMDGPU::V_MAC_F16_e64 ||
      Opc == AMDGPU::V_FMA_F32 || Opc == AMDGPU::V_FMAC_F32_e64 ||
      Opc == AMDGPU::V_FMA_F16 || Opc == AMDGPU::V_FMAC_F16_e64) {
    // Don't fold if we are using source or output modifiers. The new VOP2
    // instructions don't have them.
    if (hasAnyModifiersSet(UseMI))
      return false;

    // If this is a free constant, there's no reason to do this.
    // TODO: We could fold this here instead of letting SIFoldOperands do it
    // later.
    MachineOperand *Src0 = getNamedOperand(UseMI, AMDGPU::OpName::src0);

    // Any src operand can be used for the legality check.
    if (isInlineConstant(UseMI, *Src0, *ImmOp))
      return false;

    bool IsF32 = Opc == AMDGPU::V_MAD_F32 || Opc == AMDGPU::V_MAC_F32_e64 ||
                 Opc == AMDGPU::V_FMA_F32 || Opc == AMDGPU::V_FMAC_F32_e64;
    bool IsFMA = Opc == AMDGPU::V_FMA_F32 || Opc == AMDGPU::V_FMAC_F32_e64 ||
                 Opc == AMDGPU::V_FMA_F16 || Opc == AMDGPU::V_FMAC_F16_e64;
    MachineOperand *Src1 = getNamedOperand(UseMI, AMDGPU::OpName::src1);
    MachineOperand *Src2 = getNamedOperand(UseMI, AMDGPU::OpName::src2);

    // Multiplied part is the constant: Use v_madmk_{f16, f32}.
    // We should only expect these to be on src0 due to canonicalizations.
    if (Src0->isReg() && Src0->getReg() == Reg) {
      if (!Src1->isReg() || RI.isSGPRClass(MRI->getRegClass(Src1->getReg())))
        return false;

      if (!Src2->isReg() || RI.isSGPRClass(MRI->getRegClass(Src2->getReg())))
        return false;

      unsigned NewOpc =
        IsFMA ? (IsF32 ? AMDGPU::V_FMAMK_F32 : AMDGPU::V_FMAMK_F16)
              : (IsF32 ? AMDGPU::V_MADMK_F32 : AMDGPU::V_MADMK_F16);
      if (pseudoToMCOpcode(NewOpc) == -1)
        return false;

      // We need to swap operands 0 and 1 since madmk constant is at operand 1.

      const int64_t Imm = ImmOp->getImm();

      // FIXME: This would be a lot easier if we could return a new instruction
      // instead of having to modify in place.

      // Remove these first since they are at the end.
      UseMI.RemoveOperand(
          AMDGPU::getNamedOperandIdx(Opc, AMDGPU::OpName::omod));
      UseMI.RemoveOperand(
          AMDGPU::getNamedOperandIdx(Opc, AMDGPU::OpName::clamp));

      Register Src1Reg = Src1->getReg();
      unsigned Src1SubReg = Src1->getSubReg();
      Src0->setReg(Src1Reg);
      Src0->setSubReg(Src1SubReg);
      Src0->setIsKill(Src1->isKill());

      if (Opc == AMDGPU::V_MAC_F32_e64 ||
          Opc == AMDGPU::V_MAC_F16_e64 ||
          Opc == AMDGPU::V_FMAC_F32_e64 ||
          Opc == AMDGPU::V_FMAC_F16_e64)
        UseMI.untieRegOperand(
            AMDGPU::getNamedOperandIdx(Opc, AMDGPU::OpName::src2));

      Src1->ChangeToImmediate(Imm);

      removeModOperands(UseMI);
      UseMI.setDesc(get(NewOpc));

      bool DeleteDef = MRI->hasOneNonDBGUse(Reg);
      if (DeleteDef)
        DefMI.eraseFromParent();

      return true;
    }

    // Added part is the constant: Use v_madak_{f16, f32}.
    if (Src2->isReg() && Src2->getReg() == Reg) {
      // Not allowed to use constant bus for another operand.
      // We can however allow an inline immediate as src0.
      bool Src0Inlined = false;
      if (Src0->isReg()) {
        // Try to inline constant if possible.
        // If the Def moves immediate and the use is single
        // We are saving VGPR here.
        MachineInstr *Def = MRI->getUniqueVRegDef(Src0->getReg());
        if (Def && Def->isMoveImmediate() &&
          isInlineConstant(Def->getOperand(1)) &&
          MRI->hasOneUse(Src0->getReg())) {
          Src0->ChangeToImmediate(Def->getOperand(1).getImm());
          Src0Inlined = true;
        } else if ((Register::isPhysicalRegister(Src0->getReg()) &&
                    (ST.getConstantBusLimit(Opc) <= 1 &&
                     RI.isSGPRClass(RI.getPhysRegClass(Src0->getReg())))) ||
                   (Register::isVirtualRegister(Src0->getReg()) &&
                    (ST.getConstantBusLimit(Opc) <= 1 &&
                     RI.isSGPRClass(MRI->getRegClass(Src0->getReg())))))
          return false;
          // VGPR is okay as Src0 - fallthrough
      }

      if (Src1->isReg() && !Src0Inlined ) {
        // We have one slot for inlinable constant so far - try to fill it
        MachineInstr *Def = MRI->getUniqueVRegDef(Src1->getReg());
        if (Def && Def->isMoveImmediate() &&
            isInlineConstant(Def->getOperand(1)) &&
            MRI->hasOneUse(Src1->getReg()) &&
            commuteInstruction(UseMI)) {
            Src0->ChangeToImmediate(Def->getOperand(1).getImm());
        } else if ((Register::isPhysicalRegister(Src1->getReg()) &&
                    RI.isSGPRClass(RI.getPhysRegClass(Src1->getReg()))) ||
                   (Register::isVirtualRegister(Src1->getReg()) &&
                    RI.isSGPRClass(MRI->getRegClass(Src1->getReg()))))
          return false;
          // VGPR is okay as Src1 - fallthrough
      }

      unsigned NewOpc =
        IsFMA ? (IsF32 ? AMDGPU::V_FMAAK_F32 : AMDGPU::V_FMAAK_F16)
              : (IsF32 ? AMDGPU::V_MADAK_F32 : AMDGPU::V_MADAK_F16);
      if (pseudoToMCOpcode(NewOpc) == -1)
        return false;

      const int64_t Imm = ImmOp->getImm();

      // FIXME: This would be a lot easier if we could return a new instruction
      // instead of having to modify in place.

      // Remove these first since they are at the end.
      UseMI.RemoveOperand(
          AMDGPU::getNamedOperandIdx(Opc, AMDGPU::OpName::omod));
      UseMI.RemoveOperand(
          AMDGPU::getNamedOperandIdx(Opc, AMDGPU::OpName::clamp));

      if (Opc == AMDGPU::V_MAC_F32_e64 ||
          Opc == AMDGPU::V_MAC_F16_e64 ||
          Opc == AMDGPU::V_FMAC_F32_e64 ||
          Opc == AMDGPU::V_FMAC_F16_e64)
        UseMI.untieRegOperand(
            AMDGPU::getNamedOperandIdx(Opc, AMDGPU::OpName::src2));

      // ChangingToImmediate adds Src2 back to the instruction.
      Src2->ChangeToImmediate(Imm);

      // These come before src2.
      removeModOperands(UseMI);
      UseMI.setDesc(get(NewOpc));
      // It might happen that UseMI was commuted
      // and we now have SGPR as SRC1. If so 2 inlined
      // constant and SGPR are illegal.
      legalizeOperands(UseMI);

      bool DeleteDef = MRI->hasOneNonDBGUse(Reg);
      if (DeleteDef)
        DefMI.eraseFromParent();

      return true;
    }
  }

  return false;
}

static bool
memOpsHaveSameBaseOperands(ArrayRef<const MachineOperand *> BaseOps1,
                           ArrayRef<const MachineOperand *> BaseOps2) {
  if (BaseOps1.size() != BaseOps2.size())
    return false;
  for (size_t I = 0, E = BaseOps1.size(); I < E; ++I) {
    if (!BaseOps1[I]->isIdenticalTo(*BaseOps2[I]))
      return false;
  }
  return true;
}

static bool offsetsDoNotOverlap(int WidthA, int OffsetA,
                                int WidthB, int OffsetB) {
  int LowOffset = OffsetA < OffsetB ? OffsetA : OffsetB;
  int HighOffset = OffsetA < OffsetB ? OffsetB : OffsetA;
  int LowWidth = (LowOffset == OffsetA) ? WidthA : WidthB;
  return LowOffset + LowWidth <= HighOffset;
}

bool SIInstrInfo::checkInstOffsetsDoNotOverlap(const MachineInstr &MIa,
                                               const MachineInstr &MIb) const {
  SmallVector<const MachineOperand *, 4> BaseOps0, BaseOps1;
  int64_t Offset0, Offset1;
  unsigned Dummy0, Dummy1;
  bool Offset0IsScalable, Offset1IsScalable;
  if (!getMemOperandsWithOffsetWidth(MIa, BaseOps0, Offset0, Offset0IsScalable,
                                     Dummy0, &RI) ||
      !getMemOperandsWithOffsetWidth(MIb, BaseOps1, Offset1, Offset1IsScalable,
                                     Dummy1, &RI))
    return false;

  if (!memOpsHaveSameBaseOperands(BaseOps0, BaseOps1))
    return false;

  if (!MIa.hasOneMemOperand() || !MIb.hasOneMemOperand()) {
    // FIXME: Handle ds_read2 / ds_write2.
    return false;
  }
  unsigned Width0 = MIa.memoperands().front()->getSize();
  unsigned Width1 = MIb.memoperands().front()->getSize();
  return offsetsDoNotOverlap(Width0, Offset0, Width1, Offset1);
}

bool SIInstrInfo::areMemAccessesTriviallyDisjoint(const MachineInstr &MIa,
                                                  const MachineInstr &MIb) const {
  assert(MIa.mayLoadOrStore() &&
         "MIa must load from or modify a memory location");
  assert(MIb.mayLoadOrStore() &&
         "MIb must load from or modify a memory location");

  if (MIa.hasUnmodeledSideEffects() || MIb.hasUnmodeledSideEffects())
    return false;

  // XXX - Can we relax this between address spaces?
  if (MIa.hasOrderedMemoryRef() || MIb.hasOrderedMemoryRef())
    return false;

  // TODO: Should we check the address space from the MachineMemOperand? That
  // would allow us to distinguish objects we know don't alias based on the
  // underlying address space, even if it was lowered to a different one,
  // e.g. private accesses lowered to use MUBUF instructions on a scratch
  // buffer.
  if (isDS(MIa)) {
    if (isDS(MIb))
      return checkInstOffsetsDoNotOverlap(MIa, MIb);

    return !isFLAT(MIb) || isSegmentSpecificFLAT(MIb);
  }

  if (isMUBUF(MIa) || isMTBUF(MIa)) {
    if (isMUBUF(MIb) || isMTBUF(MIb))
      return checkInstOffsetsDoNotOverlap(MIa, MIb);

    return !isFLAT(MIb) && !isSMRD(MIb);
  }

  if (isSMRD(MIa)) {
    if (isSMRD(MIb))
      return checkInstOffsetsDoNotOverlap(MIa, MIb);

    return !isFLAT(MIb) && !isMUBUF(MIb) && !isMTBUF(MIb);
  }

  if (isFLAT(MIa)) {
    if (isFLAT(MIb))
      return checkInstOffsetsDoNotOverlap(MIa, MIb);

    return false;
  }

  return false;
}

static int64_t getFoldableImm(const MachineOperand* MO) {
  if (!MO->isReg())
    return false;
  const MachineFunction *MF = MO->getParent()->getParent()->getParent();
  const MachineRegisterInfo &MRI = MF->getRegInfo();
  auto Def = MRI.getUniqueVRegDef(MO->getReg());
  if (Def && Def->getOpcode() == AMDGPU::V_MOV_B32_e32 &&
      Def->getOperand(1).isImm())
    return Def->getOperand(1).getImm();
  return AMDGPU::NoRegister;
}

MachineInstr *SIInstrInfo::convertToThreeAddress(MachineFunction::iterator &MBB,
                                                 MachineInstr &MI,
                                                 LiveVariables *LV) const {
  unsigned Opc = MI.getOpcode();
  bool IsF16 = false;
  bool IsFMA = Opc == AMDGPU::V_FMAC_F32_e32 || Opc == AMDGPU::V_FMAC_F32_e64 ||
               Opc == AMDGPU::V_FMAC_F16_e32 || Opc == AMDGPU::V_FMAC_F16_e64;

  switch (Opc) {
  default:
    return nullptr;
  case AMDGPU::V_MAC_F16_e64:
  case AMDGPU::V_FMAC_F16_e64:
    IsF16 = true;
    LLVM_FALLTHROUGH;
  case AMDGPU::V_MAC_F32_e64:
  case AMDGPU::V_FMAC_F32_e64:
    break;
  case AMDGPU::V_MAC_F16_e32:
  case AMDGPU::V_FMAC_F16_e32:
    IsF16 = true;
    LLVM_FALLTHROUGH;
  case AMDGPU::V_MAC_F32_e32:
  case AMDGPU::V_FMAC_F32_e32: {
    int Src0Idx = AMDGPU::getNamedOperandIdx(MI.getOpcode(),
                                             AMDGPU::OpName::src0);
    const MachineOperand *Src0 = &MI.getOperand(Src0Idx);
    if (!Src0->isReg() && !Src0->isImm())
      return nullptr;

    if (Src0->isImm() && !isInlineConstant(MI, Src0Idx, *Src0))
      return nullptr;

    break;
  }
  }

  const MachineOperand *Dst = getNamedOperand(MI, AMDGPU::OpName::vdst);
  const MachineOperand *Src0 = getNamedOperand(MI, AMDGPU::OpName::src0);
  const MachineOperand *Src0Mods =
    getNamedOperand(MI, AMDGPU::OpName::src0_modifiers);
  const MachineOperand *Src1 = getNamedOperand(MI, AMDGPU::OpName::src1);
  const MachineOperand *Src1Mods =
    getNamedOperand(MI, AMDGPU::OpName::src1_modifiers);
  const MachineOperand *Src2 = getNamedOperand(MI, AMDGPU::OpName::src2);
  const MachineOperand *Clamp = getNamedOperand(MI, AMDGPU::OpName::clamp);
  const MachineOperand *Omod = getNamedOperand(MI, AMDGPU::OpName::omod);

  if (!Src0Mods && !Src1Mods && !Clamp && !Omod &&
      // If we have an SGPR input, we will violate the constant bus restriction.
      (ST.getConstantBusLimit(Opc) > 1 ||
       !Src0->isReg() ||
       !RI.isSGPRReg(MBB->getParent()->getRegInfo(), Src0->getReg()))) {
    if (auto Imm = getFoldableImm(Src2)) {
      unsigned NewOpc =
         IsFMA ? (IsF16 ? AMDGPU::V_FMAAK_F16 : AMDGPU::V_FMAAK_F32)
               : (IsF16 ? AMDGPU::V_MADAK_F16 : AMDGPU::V_MADAK_F32);
      if (pseudoToMCOpcode(NewOpc) != -1)
        return BuildMI(*MBB, MI, MI.getDebugLoc(), get(NewOpc))
                 .add(*Dst)
                 .add(*Src0)
                 .add(*Src1)
                 .addImm(Imm);
    }
    unsigned NewOpc =
      IsFMA ? (IsF16 ? AMDGPU::V_FMAMK_F16 : AMDGPU::V_FMAMK_F32)
            : (IsF16 ? AMDGPU::V_MADMK_F16 : AMDGPU::V_MADMK_F32);
    if (auto Imm = getFoldableImm(Src1)) {
      if (pseudoToMCOpcode(NewOpc) != -1)
        return BuildMI(*MBB, MI, MI.getDebugLoc(), get(NewOpc))
                 .add(*Dst)
                 .add(*Src0)
                 .addImm(Imm)
                 .add(*Src2);
    }
    if (auto Imm = getFoldableImm(Src0)) {
      if (pseudoToMCOpcode(NewOpc) != -1 &&
          isOperandLegal(MI, AMDGPU::getNamedOperandIdx(NewOpc,
                           AMDGPU::OpName::src0), Src1))
        return BuildMI(*MBB, MI, MI.getDebugLoc(), get(NewOpc))
                 .add(*Dst)
                 .add(*Src1)
                 .addImm(Imm)
                 .add(*Src2);
    }
  }

  unsigned NewOpc = IsFMA ? (IsF16 ? AMDGPU::V_FMA_F16 : AMDGPU::V_FMA_F32)
                          : (IsF16 ? AMDGPU::V_MAD_F16 : AMDGPU::V_MAD_F32);
  if (pseudoToMCOpcode(NewOpc) == -1)
    return nullptr;

  return BuildMI(*MBB, MI, MI.getDebugLoc(), get(NewOpc))
      .add(*Dst)
      .addImm(Src0Mods ? Src0Mods->getImm() : 0)
      .add(*Src0)
      .addImm(Src1Mods ? Src1Mods->getImm() : 0)
      .add(*Src1)
      .addImm(0) // Src mods
      .add(*Src2)
      .addImm(Clamp ? Clamp->getImm() : 0)
      .addImm(Omod ? Omod->getImm() : 0);
}

// It's not generally safe to move VALU instructions across these since it will
// start using the register as a base index rather than directly.
// XXX - Why isn't hasSideEffects sufficient for these?
static bool changesVGPRIndexingMode(const MachineInstr &MI) {
  switch (MI.getOpcode()) {
  case AMDGPU::S_SET_GPR_IDX_ON:
  case AMDGPU::S_SET_GPR_IDX_MODE:
  case AMDGPU::S_SET_GPR_IDX_OFF:
    return true;
  default:
    return false;
  }
}

bool SIInstrInfo::isSchedulingBoundary(const MachineInstr &MI,
                                       const MachineBasicBlock *MBB,
                                       const MachineFunction &MF) const {
  // Skipping the check for SP writes in the base implementation. The reason it
  // was added was apparently due to compile time concerns.
  //
  // TODO: Do we really want this barrier? It triggers unnecessary hazard nops
  // but is probably avoidable.

  // Copied from base implementation.
  // Terminators and labels can't be scheduled around.
  if (MI.isTerminator() || MI.isPosition())
    return true;

  // Target-independent instructions do not have an implicit-use of EXEC, even
  // when they operate on VGPRs. Treating EXEC modifications as scheduling
  // boundaries prevents incorrect movements of such instructions.

  // TODO: Don't treat setreg with known constant that only changes MODE as
  // barrier.
  return MI.modifiesRegister(AMDGPU::EXEC, &RI) ||
         MI.getOpcode() == AMDGPU::S_SETREG_IMM32_B32 ||
         MI.getOpcode() == AMDGPU::S_SETREG_B32 ||
         changesVGPRIndexingMode(MI);
}

bool SIInstrInfo::isAlwaysGDS(uint16_t Opcode) const {
  return Opcode == AMDGPU::DS_ORDERED_COUNT ||
         Opcode == AMDGPU::DS_GWS_INIT ||
         Opcode == AMDGPU::DS_GWS_SEMA_V ||
         Opcode == AMDGPU::DS_GWS_SEMA_BR ||
         Opcode == AMDGPU::DS_GWS_SEMA_P ||
         Opcode == AMDGPU::DS_GWS_SEMA_RELEASE_ALL ||
         Opcode == AMDGPU::DS_GWS_BARRIER;
}

bool SIInstrInfo::modifiesModeRegister(const MachineInstr &MI) {
  // Skip the full operand and register alias search modifiesRegister
  // does. There's only a handful of instructions that touch this, it's only an
  // implicit def, and doesn't alias any other registers.
  if (const MCPhysReg *ImpDef = MI.getDesc().getImplicitDefs()) {
    for (; ImpDef && *ImpDef; ++ImpDef) {
      if (*ImpDef == AMDGPU::MODE)
        return true;
    }
  }

  return false;
}

bool SIInstrInfo::hasUnwantedEffectsWhenEXECEmpty(const MachineInstr &MI) const {
  unsigned Opcode = MI.getOpcode();

  if (MI.mayStore() && isSMRD(MI))
    return true; // scalar store or atomic

  // This will terminate the function when other lanes may need to continue.
  if (MI.isReturn())
    return true;

  // These instructions cause shader I/O that may cause hardware lockups
  // when executed with an empty EXEC mask.
  //
  // Note: exp with VM = DONE = 0 is automatically skipped by hardware when
  //       EXEC = 0, but checking for that case here seems not worth it
  //       given the typical code patterns.
  if (Opcode == AMDGPU::S_SENDMSG || Opcode == AMDGPU::S_SENDMSGHALT ||
      Opcode == AMDGPU::EXP || Opcode == AMDGPU::EXP_DONE ||
      Opcode == AMDGPU::DS_ORDERED_COUNT || Opcode == AMDGPU::S_TRAP ||
      Opcode == AMDGPU::DS_GWS_INIT || Opcode == AMDGPU::DS_GWS_BARRIER)
    return true;

  if (MI.isCall() || MI.isInlineAsm())
    return true; // conservative assumption

  // A mode change is a scalar operation that influences vector instructions.
  if (modifiesModeRegister(MI))
    return true;

  // These are like SALU instructions in terms of effects, so it's questionable
  // whether we should return true for those.
  //
  // However, executing them with EXEC = 0 causes them to operate on undefined
  // data, which we avoid by returning true here.
  if (Opcode == AMDGPU::V_READFIRSTLANE_B32 || Opcode == AMDGPU::V_READLANE_B32)
    return true;

  return false;
}

bool SIInstrInfo::mayReadEXEC(const MachineRegisterInfo &MRI,
                              const MachineInstr &MI) const {
  if (MI.isMetaInstruction())
    return false;

  // This won't read exec if this is an SGPR->SGPR copy.
  if (MI.isCopyLike()) {
    if (!RI.isSGPRReg(MRI, MI.getOperand(0).getReg()))
      return true;

    // Make sure this isn't copying exec as a normal operand
    return MI.readsRegister(AMDGPU::EXEC, &RI);
  }

  // Make a conservative assumption about the callee.
  if (MI.isCall())
    return true;

  // Be conservative with any unhandled generic opcodes.
  if (!isTargetSpecificOpcode(MI.getOpcode()))
    return true;

  return !isSALU(MI) || MI.readsRegister(AMDGPU::EXEC, &RI);
}

bool SIInstrInfo::isInlineConstant(const APInt &Imm) const {
  switch (Imm.getBitWidth()) {
  case 1: // This likely will be a condition code mask.
    return true;

  case 32:
    return AMDGPU::isInlinableLiteral32(Imm.getSExtValue(),
                                        ST.hasInv2PiInlineImm());
  case 64:
    return AMDGPU::isInlinableLiteral64(Imm.getSExtValue(),
                                        ST.hasInv2PiInlineImm());
  case 16:
    return ST.has16BitInsts() &&
           AMDGPU::isInlinableLiteral16(Imm.getSExtValue(),
                                        ST.hasInv2PiInlineImm());
  default:
    llvm_unreachable("invalid bitwidth");
  }
}

bool SIInstrInfo::isInlineConstant(const MachineOperand &MO,
                                   uint8_t OperandType) const {
  if (!MO.isImm() ||
      OperandType < AMDGPU::OPERAND_SRC_FIRST ||
      OperandType > AMDGPU::OPERAND_SRC_LAST)
    return false;

  // MachineOperand provides no way to tell the true operand size, since it only
  // records a 64-bit value. We need to know the size to determine if a 32-bit
  // floating point immediate bit pattern is legal for an integer immediate. It
  // would be for any 32-bit integer operand, but would not be for a 64-bit one.

  int64_t Imm = MO.getImm();
  switch (OperandType) {
  case AMDGPU::OPERAND_REG_IMM_INT32:
  case AMDGPU::OPERAND_REG_IMM_FP32:
  case AMDGPU::OPERAND_REG_INLINE_C_INT32:
  case AMDGPU::OPERAND_REG_INLINE_C_FP32:
  case AMDGPU::OPERAND_REG_INLINE_AC_INT32:
  case AMDGPU::OPERAND_REG_INLINE_AC_FP32: {
    int32_t Trunc = static_cast<int32_t>(Imm);
    return AMDGPU::isInlinableLiteral32(Trunc, ST.hasInv2PiInlineImm());
  }
  case AMDGPU::OPERAND_REG_IMM_INT64:
  case AMDGPU::OPERAND_REG_IMM_FP64:
  case AMDGPU::OPERAND_REG_INLINE_C_INT64:
  case AMDGPU::OPERAND_REG_INLINE_C_FP64:
    return AMDGPU::isInlinableLiteral64(MO.getImm(),
                                        ST.hasInv2PiInlineImm());
  case AMDGPU::OPERAND_REG_IMM_INT16:
  case AMDGPU::OPERAND_REG_IMM_FP16:
  case AMDGPU::OPERAND_REG_INLINE_C_INT16:
  case AMDGPU::OPERAND_REG_INLINE_C_FP16:
  case AMDGPU::OPERAND_REG_INLINE_AC_INT16:
  case AMDGPU::OPERAND_REG_INLINE_AC_FP16: {
    if (isInt<16>(Imm) || isUInt<16>(Imm)) {
      // A few special case instructions have 16-bit operands on subtargets
      // where 16-bit instructions are not legal.
      // TODO: Do the 32-bit immediates work? We shouldn't really need to handle
      // constants in these cases
      int16_t Trunc = static_cast<int16_t>(Imm);
      return ST.has16BitInsts() &&
             AMDGPU::isInlinableLiteral16(Trunc, ST.hasInv2PiInlineImm());
    }

    return false;
  }
  case AMDGPU::OPERAND_REG_IMM_V2INT16:
  case AMDGPU::OPERAND_REG_IMM_V2FP16:
  case AMDGPU::OPERAND_REG_INLINE_C_V2INT16:
  case AMDGPU::OPERAND_REG_INLINE_C_V2FP16:
  case AMDGPU::OPERAND_REG_INLINE_AC_V2INT16:
  case AMDGPU::OPERAND_REG_INLINE_AC_V2FP16: {
    uint32_t Trunc = static_cast<uint32_t>(Imm);
    return AMDGPU::isInlinableLiteralV216(Trunc, ST.hasInv2PiInlineImm());
  }
  default:
    llvm_unreachable("invalid bitwidth");
  }
}

bool SIInstrInfo::isLiteralConstantLike(const MachineOperand &MO,
                                        const MCOperandInfo &OpInfo) const {
  switch (MO.getType()) {
  case MachineOperand::MO_Register:
    return false;
  case MachineOperand::MO_Immediate:
    return !isInlineConstant(MO, OpInfo);
  case MachineOperand::MO_FrameIndex:
  case MachineOperand::MO_MachineBasicBlock:
  case MachineOperand::MO_ExternalSymbol:
  case MachineOperand::MO_GlobalAddress:
  case MachineOperand::MO_MCSymbol:
    return true;
  default:
    llvm_unreachable("unexpected operand type");
  }
}

static bool compareMachineOp(const MachineOperand &Op0,
                             const MachineOperand &Op1) {
  if (Op0.getType() != Op1.getType())
    return false;

  switch (Op0.getType()) {
  case MachineOperand::MO_Register:
    return Op0.getReg() == Op1.getReg();
  case MachineOperand::MO_Immediate:
    return Op0.getImm() == Op1.getImm();
  default:
    llvm_unreachable("Didn't expect to be comparing these operand types");
  }
}

bool SIInstrInfo::isImmOperandLegal(const MachineInstr &MI, unsigned OpNo,
                                    const MachineOperand &MO) const {
  const MCInstrDesc &InstDesc = MI.getDesc();
  const MCOperandInfo &OpInfo = InstDesc.OpInfo[OpNo];

  assert(MO.isImm() || MO.isTargetIndex() || MO.isFI() || MO.isGlobal());

  if (OpInfo.OperandType == MCOI::OPERAND_IMMEDIATE)
    return true;

  if (OpInfo.RegClass < 0)
    return false;

  const MachineFunction *MF = MI.getParent()->getParent();
  const GCNSubtarget &ST = MF->getSubtarget<GCNSubtarget>();

  if (MO.isImm() && isInlineConstant(MO, OpInfo)) {
    if (isMAI(MI) && ST.hasMFMAInlineLiteralBug() &&
        OpNo ==(unsigned)AMDGPU::getNamedOperandIdx(MI.getOpcode(),
                                                    AMDGPU::OpName::src2))
      return false;
    return RI.opCanUseInlineConstant(OpInfo.OperandType);
  }

  if (!RI.opCanUseLiteralConstant(OpInfo.OperandType))
    return false;

  if (!isVOP3(MI) || !AMDGPU::isSISrcOperand(InstDesc, OpNo))
    return true;

  return ST.hasVOP3Literal();
}

bool SIInstrInfo::hasVALU32BitEncoding(unsigned Opcode) const {
  int Op32 = AMDGPU::getVOPe32(Opcode);
  if (Op32 == -1)
    return false;

  return pseudoToMCOpcode(Op32) != -1;
}

bool SIInstrInfo::hasModifiers(unsigned Opcode) const {
  // The src0_modifier operand is present on all instructions
  // that have modifiers.

  return AMDGPU::getNamedOperandIdx(Opcode,
                                    AMDGPU::OpName::src0_modifiers) != -1;
}

bool SIInstrInfo::hasModifiersSet(const MachineInstr &MI,
                                  unsigned OpName) const {
  const MachineOperand *Mods = getNamedOperand(MI, OpName);
  return Mods && Mods->getImm();
}

bool SIInstrInfo::hasAnyModifiersSet(const MachineInstr &MI) const {
  return hasModifiersSet(MI, AMDGPU::OpName::src0_modifiers) ||
         hasModifiersSet(MI, AMDGPU::OpName::src1_modifiers) ||
         hasModifiersSet(MI, AMDGPU::OpName::src2_modifiers) ||
         hasModifiersSet(MI, AMDGPU::OpName::clamp) ||
         hasModifiersSet(MI, AMDGPU::OpName::omod);
}

bool SIInstrInfo::canShrink(const MachineInstr &MI,
                            const MachineRegisterInfo &MRI) const {
  const MachineOperand *Src2 = getNamedOperand(MI, AMDGPU::OpName::src2);
  // Can't shrink instruction with three operands.
  // FIXME: v_cndmask_b32 has 3 operands and is shrinkable, but we need to add
  // a special case for it.  It can only be shrunk if the third operand
  // is vcc, and src0_modifiers and src1_modifiers are not set.
  // We should handle this the same way we handle vopc, by addding
  // a register allocation hint pre-regalloc and then do the shrinking
  // post-regalloc.
  if (Src2) {
    switch (MI.getOpcode()) {
      default: return false;

      case AMDGPU::V_ADDC_U32_e64:
      case AMDGPU::V_SUBB_U32_e64:
      case AMDGPU::V_SUBBREV_U32_e64: {
        const MachineOperand *Src1
          = getNamedOperand(MI, AMDGPU::OpName::src1);
        if (!Src1->isReg() || !RI.isVGPR(MRI, Src1->getReg()))
          return false;
        // Additional verification is needed for sdst/src2.
        return true;
      }
      case AMDGPU::V_MAC_F32_e64:
      case AMDGPU::V_MAC_F16_e64:
      case AMDGPU::V_FMAC_F32_e64:
      case AMDGPU::V_FMAC_F16_e64:
        if (!Src2->isReg() || !RI.isVGPR(MRI, Src2->getReg()) ||
            hasModifiersSet(MI, AMDGPU::OpName::src2_modifiers))
          return false;
        break;

      case AMDGPU::V_CNDMASK_B32_e64:
        break;
    }
  }

  const MachineOperand *Src1 = getNamedOperand(MI, AMDGPU::OpName::src1);
  if (Src1 && (!Src1->isReg() || !RI.isVGPR(MRI, Src1->getReg()) ||
               hasModifiersSet(MI, AMDGPU::OpName::src1_modifiers)))
    return false;

  // We don't need to check src0, all input types are legal, so just make sure
  // src0 isn't using any modifiers.
  if (hasModifiersSet(MI, AMDGPU::OpName::src0_modifiers))
    return false;

  // Can it be shrunk to a valid 32 bit opcode?
  if (!hasVALU32BitEncoding(MI.getOpcode()))
    return false;

  // Check output modifiers
  return !hasModifiersSet(MI, AMDGPU::OpName::omod) &&
         !hasModifiersSet(MI, AMDGPU::OpName::clamp);
}

// Set VCC operand with all flags from \p Orig, except for setting it as
// implicit.
static void copyFlagsToImplicitVCC(MachineInstr &MI,
                                   const MachineOperand &Orig) {

  for (MachineOperand &Use : MI.implicit_operands()) {
    if (Use.isUse() && Use.getReg() == AMDGPU::VCC) {
      Use.setIsUndef(Orig.isUndef());
      Use.setIsKill(Orig.isKill());
      return;
    }
  }
}

MachineInstr *SIInstrInfo::buildShrunkInst(MachineInstr &MI,
                                           unsigned Op32) const {
  MachineBasicBlock *MBB = MI.getParent();;
  MachineInstrBuilder Inst32 =
    BuildMI(*MBB, MI, MI.getDebugLoc(), get(Op32))
    .setMIFlags(MI.getFlags());

  // Add the dst operand if the 32-bit encoding also has an explicit $vdst.
  // For VOPC instructions, this is replaced by an implicit def of vcc.
  int Op32DstIdx = AMDGPU::getNamedOperandIdx(Op32, AMDGPU::OpName::vdst);
  if (Op32DstIdx != -1) {
    // dst
    Inst32.add(MI.getOperand(0));
  } else {
    assert(((MI.getOperand(0).getReg() == AMDGPU::VCC) ||
            (MI.getOperand(0).getReg() == AMDGPU::VCC_LO)) &&
           "Unexpected case");
  }

  Inst32.add(*getNamedOperand(MI, AMDGPU::OpName::src0));

  const MachineOperand *Src1 = getNamedOperand(MI, AMDGPU::OpName::src1);
  if (Src1)
    Inst32.add(*Src1);

  const MachineOperand *Src2 = getNamedOperand(MI, AMDGPU::OpName::src2);

  if (Src2) {
    int Op32Src2Idx = AMDGPU::getNamedOperandIdx(Op32, AMDGPU::OpName::src2);
    if (Op32Src2Idx != -1) {
      Inst32.add(*Src2);
    } else {
      // In the case of V_CNDMASK_B32_e32, the explicit operand src2 is
      // replaced with an implicit read of vcc. This was already added
      // during the initial BuildMI, so find it to preserve the flags.
      copyFlagsToImplicitVCC(*Inst32, *Src2);
    }
  }

  return Inst32;
}

bool SIInstrInfo::usesConstantBus(const MachineRegisterInfo &MRI,
                                  const MachineOperand &MO,
                                  const MCOperandInfo &OpInfo) const {
  // Literal constants use the constant bus.
  //if (isLiteralConstantLike(MO, OpInfo))
  // return true;
  if (MO.isImm())
    return !isInlineConstant(MO, OpInfo);

  if (!MO.isReg())
    return true; // Misc other operands like FrameIndex

  if (!MO.isUse())
    return false;

  if (Register::isVirtualRegister(MO.getReg()))
    return RI.isSGPRClass(MRI.getRegClass(MO.getReg()));

  // Null is free
  if (MO.getReg() == AMDGPU::SGPR_NULL)
    return false;

  // SGPRs use the constant bus
  if (MO.isImplicit()) {
    return MO.getReg() == AMDGPU::M0 ||
           MO.getReg() == AMDGPU::VCC ||
           MO.getReg() == AMDGPU::VCC_LO;
  } else {
    return AMDGPU::SReg_32RegClass.contains(MO.getReg()) ||
           AMDGPU::SReg_64RegClass.contains(MO.getReg());
  }
}

static Register findImplicitSGPRRead(const MachineInstr &MI) {
  for (const MachineOperand &MO : MI.implicit_operands()) {
    // We only care about reads.
    if (MO.isDef())
      continue;

    switch (MO.getReg()) {
    case AMDGPU::VCC:
    case AMDGPU::VCC_LO:
    case AMDGPU::VCC_HI:
    case AMDGPU::M0:
    case AMDGPU::FLAT_SCR:
      return MO.getReg();

    default:
      break;
    }
  }

  return AMDGPU::NoRegister;
}

static bool shouldReadExec(const MachineInstr &MI) {
  if (SIInstrInfo::isVALU(MI)) {
    switch (MI.getOpcode()) {
    case AMDGPU::V_READLANE_B32:
    case AMDGPU::V_READLANE_B32_gfx6_gfx7:
    case AMDGPU::V_READLANE_B32_gfx10:
    case AMDGPU::V_READLANE_B32_vi:
    case AMDGPU::V_WRITELANE_B32:
    case AMDGPU::V_WRITELANE_B32_gfx6_gfx7:
    case AMDGPU::V_WRITELANE_B32_gfx10:
    case AMDGPU::V_WRITELANE_B32_vi:
      return false;
    }

    return true;
  }

  if (MI.isPreISelOpcode() ||
      SIInstrInfo::isGenericOpcode(MI.getOpcode()) ||
      SIInstrInfo::isSALU(MI) ||
      SIInstrInfo::isSMRD(MI))
    return false;

  return true;
}

static bool isSubRegOf(const SIRegisterInfo &TRI,
                       const MachineOperand &SuperVec,
                       const MachineOperand &SubReg) {
  if (Register::isPhysicalRegister(SubReg.getReg()))
    return TRI.isSubRegister(SuperVec.getReg(), SubReg.getReg());

  return SubReg.getSubReg() != AMDGPU::NoSubRegister &&
         SubReg.getReg() == SuperVec.getReg();
}

bool SIInstrInfo::verifyInstruction(const MachineInstr &MI,
                                    StringRef &ErrInfo) const {
  uint16_t Opcode = MI.getOpcode();
  if (SIInstrInfo::isGenericOpcode(MI.getOpcode()))
    return true;

  const MachineFunction *MF = MI.getParent()->getParent();
  const MachineRegisterInfo &MRI = MF->getRegInfo();

  int Src0Idx = AMDGPU::getNamedOperandIdx(Opcode, AMDGPU::OpName::src0);
  int Src1Idx = AMDGPU::getNamedOperandIdx(Opcode, AMDGPU::OpName::src1);
  int Src2Idx = AMDGPU::getNamedOperandIdx(Opcode, AMDGPU::OpName::src2);

  // Make sure the number of operands is correct.
  const MCInstrDesc &Desc = get(Opcode);
  if (!Desc.isVariadic() &&
      Desc.getNumOperands() != MI.getNumExplicitOperands()) {
    ErrInfo = "Instruction has wrong number of operands.";
    return false;
  }

  if (MI.isInlineAsm()) {
    // Verify register classes for inlineasm constraints.
    for (unsigned I = InlineAsm::MIOp_FirstOperand, E = MI.getNumOperands();
         I != E; ++I) {
      const TargetRegisterClass *RC = MI.getRegClassConstraint(I, this, &RI);
      if (!RC)
        continue;

      const MachineOperand &Op = MI.getOperand(I);
      if (!Op.isReg())
        continue;

      Register Reg = Op.getReg();
      if (!Register::isVirtualRegister(Reg) && !RC->contains(Reg)) {
        ErrInfo = "inlineasm operand has incorrect register class.";
        return false;
      }
    }

    return true;
  }

  if (isMIMG(MI) && MI.memoperands_empty() && MI.mayLoadOrStore()) {
    ErrInfo = "missing memory operand from MIMG instruction.";
    return false;
  }

  // Make sure the register classes are correct.
  for (int i = 0, e = Desc.getNumOperands(); i != e; ++i) {
    if (MI.getOperand(i).isFPImm()) {
      ErrInfo = "FPImm Machine Operands are not supported. ISel should bitcast "
                "all fp values to integers.";
      return false;
    }

    int RegClass = Desc.OpInfo[i].RegClass;

    switch (Desc.OpInfo[i].OperandType) {
    case MCOI::OPERAND_REGISTER:
      if (MI.getOperand(i).isImm() || MI.getOperand(i).isGlobal()) {
        ErrInfo = "Illegal immediate value for operand.";
        return false;
      }
      break;
    case AMDGPU::OPERAND_REG_IMM_INT32:
    case AMDGPU::OPERAND_REG_IMM_FP32:
      break;
    case AMDGPU::OPERAND_REG_INLINE_C_INT32:
    case AMDGPU::OPERAND_REG_INLINE_C_FP32:
    case AMDGPU::OPERAND_REG_INLINE_C_INT64:
    case AMDGPU::OPERAND_REG_INLINE_C_FP64:
    case AMDGPU::OPERAND_REG_INLINE_C_INT16:
    case AMDGPU::OPERAND_REG_INLINE_C_FP16:
    case AMDGPU::OPERAND_REG_INLINE_AC_INT32:
    case AMDGPU::OPERAND_REG_INLINE_AC_FP32:
    case AMDGPU::OPERAND_REG_INLINE_AC_INT16:
    case AMDGPU::OPERAND_REG_INLINE_AC_FP16: {
      const MachineOperand &MO = MI.getOperand(i);
      if (!MO.isReg() && (!MO.isImm() || !isInlineConstant(MI, i))) {
        ErrInfo = "Illegal immediate value for operand.";
        return false;
      }
      break;
    }
    case MCOI::OPERAND_IMMEDIATE:
    case AMDGPU::OPERAND_KIMM32:
      // Check if this operand is an immediate.
      // FrameIndex operands will be replaced by immediates, so they are
      // allowed.
      if (!MI.getOperand(i).isImm() && !MI.getOperand(i).isFI()) {
        ErrInfo = "Expected immediate, but got non-immediate";
        return false;
      }
      LLVM_FALLTHROUGH;
    default:
      continue;
    }

    if (!MI.getOperand(i).isReg())
      continue;

    if (RegClass != -1) {
      Register Reg = MI.getOperand(i).getReg();
      if (Reg == AMDGPU::NoRegister || Register::isVirtualRegister(Reg))
        continue;

      const TargetRegisterClass *RC = RI.getRegClass(RegClass);
      if (!RC->contains(Reg)) {
        ErrInfo = "Operand has incorrect register class.";
        return false;
      }
    }
  }

  // Verify SDWA
  if (isSDWA(MI)) {
    if (!ST.hasSDWA()) {
      ErrInfo = "SDWA is not supported on this target";
      return false;
    }

    int DstIdx = AMDGPU::getNamedOperandIdx(Opcode, AMDGPU::OpName::vdst);

    const int OpIndicies[] = { DstIdx, Src0Idx, Src1Idx, Src2Idx };

    for (int OpIdx: OpIndicies) {
      if (OpIdx == -1)
        continue;
      const MachineOperand &MO = MI.getOperand(OpIdx);

      if (!ST.hasSDWAScalar()) {
        // Only VGPRS on VI
        if (!MO.isReg() || !RI.hasVGPRs(RI.getRegClassForReg(MRI, MO.getReg()))) {
          ErrInfo = "Only VGPRs allowed as operands in SDWA instructions on VI";
          return false;
        }
      } else {
        // No immediates on GFX9
        if (!MO.isReg()) {
          ErrInfo = "Only reg allowed as operands in SDWA instructions on GFX9";
          return false;
        }
      }
    }

    if (!ST.hasSDWAOmod()) {
      // No omod allowed on VI
      const MachineOperand *OMod = getNamedOperand(MI, AMDGPU::OpName::omod);
      if (OMod != nullptr &&
        (!OMod->isImm() || OMod->getImm() != 0)) {
        ErrInfo = "OMod not allowed in SDWA instructions on VI";
        return false;
      }
    }

    uint16_t BasicOpcode = AMDGPU::getBasicFromSDWAOp(Opcode);
    if (isVOPC(BasicOpcode)) {
      if (!ST.hasSDWASdst() && DstIdx != -1) {
        // Only vcc allowed as dst on VI for VOPC
        const MachineOperand &Dst = MI.getOperand(DstIdx);
        if (!Dst.isReg() || Dst.getReg() != AMDGPU::VCC) {
          ErrInfo = "Only VCC allowed as dst in SDWA instructions on VI";
          return false;
        }
      } else if (!ST.hasSDWAOutModsVOPC()) {
        // No clamp allowed on GFX9 for VOPC
        const MachineOperand *Clamp = getNamedOperand(MI, AMDGPU::OpName::clamp);
        if (Clamp && (!Clamp->isImm() || Clamp->getImm() != 0)) {
          ErrInfo = "Clamp not allowed in VOPC SDWA instructions on VI";
          return false;
        }

        // No omod allowed on GFX9 for VOPC
        const MachineOperand *OMod = getNamedOperand(MI, AMDGPU::OpName::omod);
        if (OMod && (!OMod->isImm() || OMod->getImm() != 0)) {
          ErrInfo = "OMod not allowed in VOPC SDWA instructions on VI";
          return false;
        }
      }
    }

    const MachineOperand *DstUnused = getNamedOperand(MI, AMDGPU::OpName::dst_unused);
    if (DstUnused && DstUnused->isImm() &&
        DstUnused->getImm() == AMDGPU::SDWA::UNUSED_PRESERVE) {
      const MachineOperand &Dst = MI.getOperand(DstIdx);
      if (!Dst.isReg() || !Dst.isTied()) {
        ErrInfo = "Dst register should have tied register";
        return false;
      }

      const MachineOperand &TiedMO =
          MI.getOperand(MI.findTiedOperandIdx(DstIdx));
      if (!TiedMO.isReg() || !TiedMO.isImplicit() || !TiedMO.isUse()) {
        ErrInfo =
            "Dst register should be tied to implicit use of preserved register";
        return false;
      } else if (Register::isPhysicalRegister(TiedMO.getReg()) &&
                 Dst.getReg() != TiedMO.getReg()) {
        ErrInfo = "Dst register should use same physical register as preserved";
        return false;
      }
    }
  }

  // Verify MIMG
  if (isMIMG(MI.getOpcode()) && !MI.mayStore()) {
    // Ensure that the return type used is large enough for all the options
    // being used TFE/LWE require an extra result register.
    const MachineOperand *DMask = getNamedOperand(MI, AMDGPU::OpName::dmask);
    if (DMask) {
      uint64_t DMaskImm = DMask->getImm();
      uint32_t RegCount =
          isGather4(MI.getOpcode()) ? 4 : countPopulation(DMaskImm);
      const MachineOperand *TFE = getNamedOperand(MI, AMDGPU::OpName::tfe);
      const MachineOperand *LWE = getNamedOperand(MI, AMDGPU::OpName::lwe);
      const MachineOperand *D16 = getNamedOperand(MI, AMDGPU::OpName::d16);

      // Adjust for packed 16 bit values
      if (D16 && D16->getImm() && !ST.hasUnpackedD16VMem())
        RegCount >>= 1;

      // Adjust if using LWE or TFE
      if ((LWE && LWE->getImm()) || (TFE && TFE->getImm()))
        RegCount += 1;

      const uint32_t DstIdx =
          AMDGPU::getNamedOperandIdx(MI.getOpcode(), AMDGPU::OpName::vdata);
      const MachineOperand &Dst = MI.getOperand(DstIdx);
      if (Dst.isReg()) {
        const TargetRegisterClass *DstRC = getOpRegClass(MI, DstIdx);
        uint32_t DstSize = RI.getRegSizeInBits(*DstRC) / 32;
        if (RegCount > DstSize) {
          ErrInfo = "MIMG instruction returns too many registers for dst "
                    "register class";
          return false;
        }
      }
    }
  }

  // Verify VOP*. Ignore multiple sgpr operands on writelane.
  if (Desc.getOpcode() != AMDGPU::V_WRITELANE_B32
      && (isVOP1(MI) || isVOP2(MI) || isVOP3(MI) || isVOPC(MI) || isSDWA(MI))) {
    // Only look at the true operands. Only a real operand can use the constant
    // bus, and we don't want to check pseudo-operands like the source modifier
    // flags.
    const int OpIndices[] = { Src0Idx, Src1Idx, Src2Idx };

    unsigned ConstantBusCount = 0;
    unsigned LiteralCount = 0;

    if (AMDGPU::getNamedOperandIdx(Opcode, AMDGPU::OpName::imm) != -1)
      ++ConstantBusCount;

    SmallVector<Register, 2> SGPRsUsed;
    Register SGPRUsed = findImplicitSGPRRead(MI);
    if (SGPRUsed != AMDGPU::NoRegister) {
      ++ConstantBusCount;
      SGPRsUsed.push_back(SGPRUsed);
    }

    for (int OpIdx : OpIndices) {
      if (OpIdx == -1)
        break;
      const MachineOperand &MO = MI.getOperand(OpIdx);
      if (usesConstantBus(MRI, MO, MI.getDesc().OpInfo[OpIdx])) {
        if (MO.isReg()) {
          SGPRUsed = MO.getReg();
          if (llvm::all_of(SGPRsUsed, [this, SGPRUsed](unsigned SGPR) {
                return !RI.regsOverlap(SGPRUsed, SGPR);
              })) {
            ++ConstantBusCount;
            SGPRsUsed.push_back(SGPRUsed);
          }
        } else {
          ++ConstantBusCount;
          ++LiteralCount;
        }
      }
    }
    const GCNSubtarget &ST = MF->getSubtarget<GCNSubtarget>();
    // v_writelane_b32 is an exception from constant bus restriction:
    // vsrc0 can be sgpr, const or m0 and lane select sgpr, m0 or inline-const
    if (ConstantBusCount > ST.getConstantBusLimit(Opcode) &&
        Opcode != AMDGPU::V_WRITELANE_B32) {
      ErrInfo = "VOP* instruction violates constant bus restriction";
      return false;
    }

    if (isVOP3(MI) && LiteralCount) {
      if (LiteralCount && !ST.hasVOP3Literal()) {
        ErrInfo = "VOP3 instruction uses literal";
        return false;
      }
      if (LiteralCount > 1) {
        ErrInfo = "VOP3 instruction uses more than one literal";
        return false;
      }
    }
  }

  // Special case for writelane - this can break the multiple constant bus rule,
  // but still can't use more than one SGPR register
  if (Desc.getOpcode() == AMDGPU::V_WRITELANE_B32) {
    unsigned SGPRCount = 0;
    Register SGPRUsed = AMDGPU::NoRegister;

    for (int OpIdx : {Src0Idx, Src1Idx, Src2Idx}) {
      if (OpIdx == -1)
        break;

      const MachineOperand &MO = MI.getOperand(OpIdx);

      if (usesConstantBus(MRI, MO, MI.getDesc().OpInfo[OpIdx])) {
        if (MO.isReg() && MO.getReg() != AMDGPU::M0) {
          if (MO.getReg() != SGPRUsed)
            ++SGPRCount;
          SGPRUsed = MO.getReg();
        }
      }
      if (SGPRCount > ST.getConstantBusLimit(Opcode)) {
        ErrInfo = "WRITELANE instruction violates constant bus restriction";
        return false;
      }
    }
  }

  // Verify misc. restrictions on specific instructions.
  if (Desc.getOpcode() == AMDGPU::V_DIV_SCALE_F32 ||
      Desc.getOpcode() == AMDGPU::V_DIV_SCALE_F64) {
    const MachineOperand &Src0 = MI.getOperand(Src0Idx);
    const MachineOperand &Src1 = MI.getOperand(Src1Idx);
    const MachineOperand &Src2 = MI.getOperand(Src2Idx);
    if (Src0.isReg() && Src1.isReg() && Src2.isReg()) {
      if (!compareMachineOp(Src0, Src1) &&
          !compareMachineOp(Src0, Src2)) {
        ErrInfo = "v_div_scale_{f32|f64} require src0 = src1 or src2";
        return false;
      }
    }
  }

  if (isSOP2(MI) || isSOPC(MI)) {
    const MachineOperand &Src0 = MI.getOperand(Src0Idx);
    const MachineOperand &Src1 = MI.getOperand(Src1Idx);
    unsigned Immediates = 0;

    if (!Src0.isReg() &&
        !isInlineConstant(Src0, Desc.OpInfo[Src0Idx].OperandType))
      Immediates++;
    if (!Src1.isReg() &&
        !isInlineConstant(Src1, Desc.OpInfo[Src1Idx].OperandType))
      Immediates++;

    if (Immediates > 1) {
      ErrInfo = "SOP2/SOPC instruction requires too many immediate constants";
      return false;
    }
  }

  if (isSOPK(MI)) {
    auto Op = getNamedOperand(MI, AMDGPU::OpName::simm16);
    if (Desc.isBranch()) {
      if (!Op->isMBB()) {
        ErrInfo = "invalid branch target for SOPK instruction";
        return false;
      }
    } else {
      uint64_t Imm = Op->getImm();
      if (sopkIsZext(MI)) {
        if (!isUInt<16>(Imm)) {
          ErrInfo = "invalid immediate for SOPK instruction";
          return false;
        }
      } else {
        if (!isInt<16>(Imm)) {
          ErrInfo = "invalid immediate for SOPK instruction";
          return false;
        }
      }
    }
  }

  if (Desc.getOpcode() == AMDGPU::V_MOVRELS_B32_e32 ||
      Desc.getOpcode() == AMDGPU::V_MOVRELS_B32_e64 ||
      Desc.getOpcode() == AMDGPU::V_MOVRELD_B32_e32 ||
      Desc.getOpcode() == AMDGPU::V_MOVRELD_B32_e64) {
    const bool IsDst = Desc.getOpcode() == AMDGPU::V_MOVRELD_B32_e32 ||
                       Desc.getOpcode() == AMDGPU::V_MOVRELD_B32_e64;

    const unsigned StaticNumOps = Desc.getNumOperands() +
      Desc.getNumImplicitUses();
    const unsigned NumImplicitOps = IsDst ? 2 : 1;

    // Allow additional implicit operands. This allows a fixup done by the post
    // RA scheduler where the main implicit operand is killed and implicit-defs
    // are added for sub-registers that remain live after this instruction.
    if (MI.getNumOperands() < StaticNumOps + NumImplicitOps) {
      ErrInfo = "missing implicit register operands";
      return false;
    }

    const MachineOperand *Dst = getNamedOperand(MI, AMDGPU::OpName::vdst);
    if (IsDst) {
      if (!Dst->isUse()) {
        ErrInfo = "v_movreld_b32 vdst should be a use operand";
        return false;
      }

      unsigned UseOpIdx;
      if (!MI.isRegTiedToUseOperand(StaticNumOps, &UseOpIdx) ||
          UseOpIdx != StaticNumOps + 1) {
        ErrInfo = "movrel implicit operands should be tied";
        return false;
      }
    }

    const MachineOperand &Src0 = MI.getOperand(Src0Idx);
    const MachineOperand &ImpUse
      = MI.getOperand(StaticNumOps + NumImplicitOps - 1);
    if (!ImpUse.isReg() || !ImpUse.isUse() ||
        !isSubRegOf(RI, ImpUse, IsDst ? *Dst : Src0)) {
      ErrInfo = "src0 should be subreg of implicit vector use";
      return false;
    }
  }

  // Make sure we aren't losing exec uses in the td files. This mostly requires
  // being careful when using let Uses to try to add other use registers.
  if (shouldReadExec(MI)) {
    if (!MI.hasRegisterImplicitUseOperand(AMDGPU::EXEC)) {
      ErrInfo = "VALU instruction does not implicitly read exec mask";
      return false;
    }
  }

  if (isSMRD(MI)) {
    if (MI.mayStore()) {
      // The register offset form of scalar stores may only use m0 as the
      // soffset register.
      const MachineOperand *Soff = getNamedOperand(MI, AMDGPU::OpName::soff);
      if (Soff && Soff->getReg() != AMDGPU::M0) {
        ErrInfo = "scalar stores must use m0 as offset register";
        return false;
      }
    }
  }

  if (isFLAT(MI) && !MF->getSubtarget<GCNSubtarget>().hasFlatInstOffsets()) {
    const MachineOperand *Offset = getNamedOperand(MI, AMDGPU::OpName::offset);
    if (Offset->getImm() != 0) {
      ErrInfo = "subtarget does not support offsets in flat instructions";
      return false;
    }
  }

  if (isMIMG(MI)) {
    const MachineOperand *DimOp = getNamedOperand(MI, AMDGPU::OpName::dim);
    if (DimOp) {
      int VAddr0Idx = AMDGPU::getNamedOperandIdx(Opcode,
                                                 AMDGPU::OpName::vaddr0);
      int SRsrcIdx = AMDGPU::getNamedOperandIdx(Opcode, AMDGPU::OpName::srsrc);
      const AMDGPU::MIMGInfo *Info = AMDGPU::getMIMGInfo(Opcode);
      const AMDGPU::MIMGBaseOpcodeInfo *BaseOpcode =
          AMDGPU::getMIMGBaseOpcodeInfo(Info->BaseOpcode);
      const AMDGPU::MIMGDimInfo *Dim =
          AMDGPU::getMIMGDimInfoByEncoding(DimOp->getImm());

      if (!Dim) {
        ErrInfo = "dim is out of range";
        return false;
      }

      bool IsA16 = false;
      if (ST.hasR128A16()) {
        const MachineOperand *R128A16 = getNamedOperand(MI, AMDGPU::OpName::r128);
        IsA16 = R128A16->getImm() != 0;
      } else if (ST.hasGFX10A16()) {
        const MachineOperand *A16 = getNamedOperand(MI, AMDGPU::OpName::a16);
        IsA16 = A16->getImm() != 0;
      }

      bool PackDerivatives = IsA16; // Either A16 or G16
      bool IsNSA = SRsrcIdx - VAddr0Idx > 1;

      unsigned AddrWords = BaseOpcode->NumExtraArgs;
      unsigned AddrComponents = (BaseOpcode->Coordinates ? Dim->NumCoords : 0) +
                                (BaseOpcode->LodOrClampOrMip ? 1 : 0);
      if (IsA16)
        AddrWords += (AddrComponents + 1) / 2;
      else
        AddrWords += AddrComponents;

      if (BaseOpcode->Gradients) {
        if (PackDerivatives)
          // There are two gradients per coordinate, we pack them separately.
          // For the 3d case, we get (dy/du, dx/du) (-, dz/du) (dy/dv, dx/dv) (-, dz/dv)
          AddrWords += (Dim->NumGradients / 2 + 1) / 2 * 2;
        else
          AddrWords += Dim->NumGradients;
      }

      unsigned VAddrWords;
      if (IsNSA) {
        VAddrWords = SRsrcIdx - VAddr0Idx;
      } else {
        const TargetRegisterClass *RC = getOpRegClass(MI, VAddr0Idx);
        VAddrWords = MRI.getTargetRegisterInfo()->getRegSizeInBits(*RC) / 32;
        if (AddrWords > 8)
          AddrWords = 16;
        else if (AddrWords > 4)
          AddrWords = 8;
        else if (AddrWords == 4)
          AddrWords = 4;
        else if (AddrWords == 3)
          AddrWords = 3;
      }

      if (VAddrWords != AddrWords) {
        ErrInfo = "bad vaddr size";
        return false;
      }
    }
  }

  const MachineOperand *DppCt = getNamedOperand(MI, AMDGPU::OpName::dpp_ctrl);
  if (DppCt) {
    using namespace AMDGPU::DPP;

    unsigned DC = DppCt->getImm();
    if (DC == DppCtrl::DPP_UNUSED1 || DC == DppCtrl::DPP_UNUSED2 ||
        DC == DppCtrl::DPP_UNUSED3 || DC > DppCtrl::DPP_LAST ||
        (DC >= DppCtrl::DPP_UNUSED4_FIRST && DC <= DppCtrl::DPP_UNUSED4_LAST) ||
        (DC >= DppCtrl::DPP_UNUSED5_FIRST && DC <= DppCtrl::DPP_UNUSED5_LAST) ||
        (DC >= DppCtrl::DPP_UNUSED6_FIRST && DC <= DppCtrl::DPP_UNUSED6_LAST) ||
        (DC >= DppCtrl::DPP_UNUSED7_FIRST && DC <= DppCtrl::DPP_UNUSED7_LAST) ||
        (DC >= DppCtrl::DPP_UNUSED8_FIRST && DC <= DppCtrl::DPP_UNUSED8_LAST)) {
      ErrInfo = "Invalid dpp_ctrl value";
      return false;
    }
    if (DC >= DppCtrl::WAVE_SHL1 && DC <= DppCtrl::WAVE_ROR1 &&
        ST.getGeneration() >= AMDGPUSubtarget::GFX10) {
      ErrInfo = "Invalid dpp_ctrl value: "
                "wavefront shifts are not supported on GFX10+";
      return false;
    }
    if (DC >= DppCtrl::BCAST15 && DC <= DppCtrl::BCAST31 &&
        ST.getGeneration() >= AMDGPUSubtarget::GFX10) {
      ErrInfo = "Invalid dpp_ctrl value: "
                "broadcasts are not supported on GFX10+";
      return false;
    }
    if (DC >= DppCtrl::ROW_SHARE_FIRST && DC <= DppCtrl::ROW_XMASK_LAST &&
        ST.getGeneration() < AMDGPUSubtarget::GFX10) {
      ErrInfo = "Invalid dpp_ctrl value: "
                "row_share and row_xmask are not supported before GFX10";
      return false;
    }
  }

  return true;
}

unsigned SIInstrInfo::getVALUOp(const MachineInstr &MI) const {
  switch (MI.getOpcode()) {
  default: return AMDGPU::INSTRUCTION_LIST_END;
  case AMDGPU::REG_SEQUENCE: return AMDGPU::REG_SEQUENCE;
  case AMDGPU::COPY: return AMDGPU::COPY;
  case AMDGPU::PHI: return AMDGPU::PHI;
  case AMDGPU::INSERT_SUBREG: return AMDGPU::INSERT_SUBREG;
  case AMDGPU::WQM: return AMDGPU::WQM;
  case AMDGPU::SOFT_WQM: return AMDGPU::SOFT_WQM;
  case AMDGPU::WWM: return AMDGPU::WWM;
  case AMDGPU::S_MOV_B32: {
    const MachineRegisterInfo &MRI = MI.getParent()->getParent()->getRegInfo();
    return MI.getOperand(1).isReg() ||
           RI.isAGPR(MRI, MI.getOperand(0).getReg()) ?
           AMDGPU::COPY : AMDGPU::V_MOV_B32_e32;
  }
  case AMDGPU::S_ADD_I32:
    return ST.hasAddNoCarry() ? AMDGPU::V_ADD_U32_e64 : AMDGPU::V_ADD_I32_e32;
  case AMDGPU::S_ADDC_U32:
    return AMDGPU::V_ADDC_U32_e32;
  case AMDGPU::S_SUB_I32:
    return ST.hasAddNoCarry() ? AMDGPU::V_SUB_U32_e64 : AMDGPU::V_SUB_I32_e32;
    // FIXME: These are not consistently handled, and selected when the carry is
    // used.
  case AMDGPU::S_ADD_U32:
    return AMDGPU::V_ADD_I32_e32;
  case AMDGPU::S_SUB_U32:
    return AMDGPU::V_SUB_I32_e32;
  case AMDGPU::S_SUBB_U32: return AMDGPU::V_SUBB_U32_e32;
  case AMDGPU::S_MUL_I32: return AMDGPU::V_MUL_LO_U32;
  case AMDGPU::S_MUL_HI_U32: return AMDGPU::V_MUL_HI_U32;
  case AMDGPU::S_MUL_HI_I32: return AMDGPU::V_MUL_HI_I32;
  case AMDGPU::S_AND_B32: return AMDGPU::V_AND_B32_e64;
  case AMDGPU::S_OR_B32: return AMDGPU::V_OR_B32_e64;
  case AMDGPU::S_XOR_B32: return AMDGPU::V_XOR_B32_e64;
  case AMDGPU::S_XNOR_B32:
    return ST.hasDLInsts() ? AMDGPU::V_XNOR_B32_e64 : AMDGPU::INSTRUCTION_LIST_END;
  case AMDGPU::S_MIN_I32: return AMDGPU::V_MIN_I32_e64;
  case AMDGPU::S_MIN_U32: return AMDGPU::V_MIN_U32_e64;
  case AMDGPU::S_MAX_I32: return AMDGPU::V_MAX_I32_e64;
  case AMDGPU::S_MAX_U32: return AMDGPU::V_MAX_U32_e64;
  case AMDGPU::S_ASHR_I32: return AMDGPU::V_ASHR_I32_e32;
  case AMDGPU::S_ASHR_I64: return AMDGPU::V_ASHR_I64;
  case AMDGPU::S_LSHL_B32: return AMDGPU::V_LSHL_B32_e32;
  case AMDGPU::S_LSHL_B64: return AMDGPU::V_LSHL_B64;
  case AMDGPU::S_LSHR_B32: return AMDGPU::V_LSHR_B32_e32;
  case AMDGPU::S_LSHR_B64: return AMDGPU::V_LSHR_B64;
  case AMDGPU::S_SEXT_I32_I8: return AMDGPU::V_BFE_I32;
  case AMDGPU::S_SEXT_I32_I16: return AMDGPU::V_BFE_I32;
  case AMDGPU::S_BFE_U32: return AMDGPU::V_BFE_U32;
  case AMDGPU::S_BFE_I32: return AMDGPU::V_BFE_I32;
  case AMDGPU::S_BFM_B32: return AMDGPU::V_BFM_B32_e64;
  case AMDGPU::S_BREV_B32: return AMDGPU::V_BFREV_B32_e32;
  case AMDGPU::S_NOT_B32: return AMDGPU::V_NOT_B32_e32;
  case AMDGPU::S_NOT_B64: return AMDGPU::V_NOT_B32_e32;
  case AMDGPU::S_CMP_EQ_I32: return AMDGPU::V_CMP_EQ_I32_e32;
  case AMDGPU::S_CMP_LG_I32: return AMDGPU::V_CMP_NE_I32_e32;
  case AMDGPU::S_CMP_GT_I32: return AMDGPU::V_CMP_GT_I32_e32;
  case AMDGPU::S_CMP_GE_I32: return AMDGPU::V_CMP_GE_I32_e32;
  case AMDGPU::S_CMP_LT_I32: return AMDGPU::V_CMP_LT_I32_e32;
  case AMDGPU::S_CMP_LE_I32: return AMDGPU::V_CMP_LE_I32_e32;
  case AMDGPU::S_CMP_EQ_U32: return AMDGPU::V_CMP_EQ_U32_e32;
  case AMDGPU::S_CMP_LG_U32: return AMDGPU::V_CMP_NE_U32_e32;
  case AMDGPU::S_CMP_GT_U32: return AMDGPU::V_CMP_GT_U32_e32;
  case AMDGPU::S_CMP_GE_U32: return AMDGPU::V_CMP_GE_U32_e32;
  case AMDGPU::S_CMP_LT_U32: return AMDGPU::V_CMP_LT_U32_e32;
  case AMDGPU::S_CMP_LE_U32: return AMDGPU::V_CMP_LE_U32_e32;
  case AMDGPU::S_CMP_EQ_U64: return AMDGPU::V_CMP_EQ_U64_e32;
  case AMDGPU::S_CMP_LG_U64: return AMDGPU::V_CMP_NE_U64_e32;
  case AMDGPU::S_BCNT1_I32_B32: return AMDGPU::V_BCNT_U32_B32_e64;
  case AMDGPU::S_FF1_I32_B32: return AMDGPU::V_FFBL_B32_e32;
  case AMDGPU::S_FLBIT_I32_B32: return AMDGPU::V_FFBH_U32_e32;
  case AMDGPU::S_FLBIT_I32: return AMDGPU::V_FFBH_I32_e64;
  case AMDGPU::S_CBRANCH_SCC0: return AMDGPU::S_CBRANCH_VCCZ;
  case AMDGPU::S_CBRANCH_SCC1: return AMDGPU::S_CBRANCH_VCCNZ;
  }
  llvm_unreachable(
      "Unexpected scalar opcode without corresponding vector one!");
}

const TargetRegisterClass *SIInstrInfo::getOpRegClass(const MachineInstr &MI,
                                                      unsigned OpNo) const {
  const MachineRegisterInfo &MRI = MI.getParent()->getParent()->getRegInfo();
  const MCInstrDesc &Desc = get(MI.getOpcode());
  if (MI.isVariadic() || OpNo >= Desc.getNumOperands() ||
      Desc.OpInfo[OpNo].RegClass == -1) {
    Register Reg = MI.getOperand(OpNo).getReg();

    if (Register::isVirtualRegister(Reg))
      return MRI.getRegClass(Reg);
    return RI.getPhysRegClass(Reg);
  }

  unsigned RCID = Desc.OpInfo[OpNo].RegClass;
  return RI.getRegClass(RCID);
}

void SIInstrInfo::legalizeOpWithMove(MachineInstr &MI, unsigned OpIdx) const {
  MachineBasicBlock::iterator I = MI;
  MachineBasicBlock *MBB = MI.getParent();
  MachineOperand &MO = MI.getOperand(OpIdx);
  MachineRegisterInfo &MRI = MBB->getParent()->getRegInfo();
  const SIRegisterInfo *TRI =
      static_cast<const SIRegisterInfo*>(MRI.getTargetRegisterInfo());
  unsigned RCID = get(MI.getOpcode()).OpInfo[OpIdx].RegClass;
  const TargetRegisterClass *RC = RI.getRegClass(RCID);
  unsigned Size = TRI->getRegSizeInBits(*RC);
  unsigned Opcode = (Size == 64) ? AMDGPU::V_MOV_B64_PSEUDO : AMDGPU::V_MOV_B32_e32;
  if (MO.isReg())
    Opcode = AMDGPU::COPY;
  else if (RI.isSGPRClass(RC))
    Opcode = (Size == 64) ? AMDGPU::S_MOV_B64 : AMDGPU::S_MOV_B32;

  const TargetRegisterClass *VRC = RI.getEquivalentVGPRClass(RC);
  if (RI.getCommonSubClass(&AMDGPU::VReg_64RegClass, VRC))
    VRC = &AMDGPU::VReg_64RegClass;
  else
    VRC = &AMDGPU::VGPR_32RegClass;

  Register Reg = MRI.createVirtualRegister(VRC);
  DebugLoc DL = MBB->findDebugLoc(I);
  BuildMI(*MI.getParent(), I, DL, get(Opcode), Reg).add(MO);
  MO.ChangeToRegister(Reg, false);
}

unsigned SIInstrInfo::buildExtractSubReg(MachineBasicBlock::iterator MI,
                                         MachineRegisterInfo &MRI,
                                         MachineOperand &SuperReg,
                                         const TargetRegisterClass *SuperRC,
                                         unsigned SubIdx,
                                         const TargetRegisterClass *SubRC)
                                         const {
  MachineBasicBlock *MBB = MI->getParent();
  DebugLoc DL = MI->getDebugLoc();
  Register SubReg = MRI.createVirtualRegister(SubRC);

  if (SuperReg.getSubReg() == AMDGPU::NoSubRegister) {
    BuildMI(*MBB, MI, DL, get(TargetOpcode::COPY), SubReg)
      .addReg(SuperReg.getReg(), 0, SubIdx);
    return SubReg;
  }

  // Just in case the super register is itself a sub-register, copy it to a new
  // value so we don't need to worry about merging its subreg index with the
  // SubIdx passed to this function. The register coalescer should be able to
  // eliminate this extra copy.
  Register NewSuperReg = MRI.createVirtualRegister(SuperRC);

  BuildMI(*MBB, MI, DL, get(TargetOpcode::COPY), NewSuperReg)
    .addReg(SuperReg.getReg(), 0, SuperReg.getSubReg());

  BuildMI(*MBB, MI, DL, get(TargetOpcode::COPY), SubReg)
    .addReg(NewSuperReg, 0, SubIdx);

  return SubReg;
}

MachineOperand SIInstrInfo::buildExtractSubRegOrImm(
  MachineBasicBlock::iterator MII,
  MachineRegisterInfo &MRI,
  MachineOperand &Op,
  const TargetRegisterClass *SuperRC,
  unsigned SubIdx,
  const TargetRegisterClass *SubRC) const {
  if (Op.isImm()) {
    if (SubIdx == AMDGPU::sub0)
      return MachineOperand::CreateImm(static_cast<int32_t>(Op.getImm()));
    if (SubIdx == AMDGPU::sub1)
      return MachineOperand::CreateImm(static_cast<int32_t>(Op.getImm() >> 32));

    llvm_unreachable("Unhandled register index for immediate");
  }

  unsigned SubReg = buildExtractSubReg(MII, MRI, Op, SuperRC,
                                       SubIdx, SubRC);
  return MachineOperand::CreateReg(SubReg, false);
}

// Change the order of operands from (0, 1, 2) to (0, 2, 1)
void SIInstrInfo::swapOperands(MachineInstr &Inst) const {
  assert(Inst.getNumExplicitOperands() == 3);
  MachineOperand Op1 = Inst.getOperand(1);
  Inst.RemoveOperand(1);
  Inst.addOperand(Op1);
}

bool SIInstrInfo::isLegalRegOperand(const MachineRegisterInfo &MRI,
                                    const MCOperandInfo &OpInfo,
                                    const MachineOperand &MO) const {
  if (!MO.isReg())
    return false;

  Register Reg = MO.getReg();
  const TargetRegisterClass *RC = Register::isVirtualRegister(Reg)
                                      ? MRI.getRegClass(Reg)
                                      : RI.getPhysRegClass(Reg);

  const TargetRegisterClass *DRC = RI.getRegClass(OpInfo.RegClass);
  if (MO.getSubReg()) {
    const MachineFunction *MF = MO.getParent()->getParent()->getParent();
    const TargetRegisterClass *SuperRC = RI.getLargestLegalSuperClass(RC, *MF);
    if (!SuperRC)
      return false;

    DRC = RI.getMatchingSuperRegClass(SuperRC, DRC, MO.getSubReg());
    if (!DRC)
      return false;
  }
  return RC->hasSuperClassEq(DRC);
}

bool SIInstrInfo::isLegalVSrcOperand(const MachineRegisterInfo &MRI,
                                     const MCOperandInfo &OpInfo,
                                     const MachineOperand &MO) const {
  if (MO.isReg())
    return isLegalRegOperand(MRI, OpInfo, MO);

  // Handle non-register types that are treated like immediates.
  assert(MO.isImm() || MO.isTargetIndex() || MO.isFI() || MO.isGlobal());
  return true;
}

bool SIInstrInfo::isOperandLegal(const MachineInstr &MI, unsigned OpIdx,
                                 const MachineOperand *MO) const {
  const MachineFunction &MF = *MI.getParent()->getParent();
  const MachineRegisterInfo &MRI = MF.getRegInfo();
  const MCInstrDesc &InstDesc = MI.getDesc();
  const MCOperandInfo &OpInfo = InstDesc.OpInfo[OpIdx];
  const GCNSubtarget &ST = MF.getSubtarget<GCNSubtarget>();
  const TargetRegisterClass *DefinedRC =
      OpInfo.RegClass != -1 ? RI.getRegClass(OpInfo.RegClass) : nullptr;
  if (!MO)
    MO = &MI.getOperand(OpIdx);

  int ConstantBusLimit = ST.getConstantBusLimit(MI.getOpcode());
  int VOP3LiteralLimit = ST.hasVOP3Literal() ? 1 : 0;
  if (isVALU(MI) && usesConstantBus(MRI, *MO, OpInfo)) {
    if (isVOP3(MI) && isLiteralConstantLike(*MO, OpInfo) && !VOP3LiteralLimit--)
      return false;

    SmallDenseSet<RegSubRegPair> SGPRsUsed;
    if (MO->isReg())
      SGPRsUsed.insert(RegSubRegPair(MO->getReg(), MO->getSubReg()));

    for (unsigned i = 0, e = MI.getNumOperands(); i != e; ++i) {
      if (i == OpIdx)
        continue;
      const MachineOperand &Op = MI.getOperand(i);
      if (Op.isReg()) {
        RegSubRegPair SGPR(Op.getReg(), Op.getSubReg());
        if (!SGPRsUsed.count(SGPR) &&
            usesConstantBus(MRI, Op, InstDesc.OpInfo[i])) {
          if (--ConstantBusLimit <= 0)
            return false;
          SGPRsUsed.insert(SGPR);
        }
      } else if (InstDesc.OpInfo[i].OperandType == AMDGPU::OPERAND_KIMM32) {
        if (--ConstantBusLimit <= 0)
          return false;
      } else if (isVOP3(MI) && AMDGPU::isSISrcOperand(InstDesc, i) &&
                 isLiteralConstantLike(Op, InstDesc.OpInfo[i])) {
        if (!VOP3LiteralLimit--)
          return false;
        if (--ConstantBusLimit <= 0)
          return false;
      }
    }
  }

  if (MO->isReg()) {
    assert(DefinedRC);
    return isLegalRegOperand(MRI, OpInfo, *MO);
  }

  // Handle non-register types that are treated like immediates.
  assert(MO->isImm() || MO->isTargetIndex() || MO->isFI() || MO->isGlobal());

  if (!DefinedRC) {
    // This operand expects an immediate.
    return true;
  }

  return isImmOperandLegal(MI, OpIdx, *MO);
}

void SIInstrInfo::legalizeOperandsVOP2(MachineRegisterInfo &MRI,
                                       MachineInstr &MI) const {
  unsigned Opc = MI.getOpcode();
  const MCInstrDesc &InstrDesc = get(Opc);

  int Src0Idx = AMDGPU::getNamedOperandIdx(Opc, AMDGPU::OpName::src0);
  MachineOperand &Src0 = MI.getOperand(Src0Idx);

  int Src1Idx = AMDGPU::getNamedOperandIdx(Opc, AMDGPU::OpName::src1);
  MachineOperand &Src1 = MI.getOperand(Src1Idx);

  // If there is an implicit SGPR use such as VCC use for v_addc_u32/v_subb_u32
  // we need to only have one constant bus use before GFX10.
  bool HasImplicitSGPR = findImplicitSGPRRead(MI) != AMDGPU::NoRegister;
  if (HasImplicitSGPR && ST.getConstantBusLimit(Opc) <= 1 &&
      Src0.isReg() && (RI.isSGPRReg(MRI, Src0.getReg()) ||
       isLiteralConstantLike(Src0, InstrDesc.OpInfo[Src0Idx])))
    legalizeOpWithMove(MI, Src0Idx);

  // Special case: V_WRITELANE_B32 accepts only immediate or SGPR operands for
  // both the value to write (src0) and lane select (src1).  Fix up non-SGPR
  // src0/src1 with V_READFIRSTLANE.
  if (Opc == AMDGPU::V_WRITELANE_B32) {
    const DebugLoc &DL = MI.getDebugLoc();
    if (Src0.isReg() && RI.isVGPR(MRI, Src0.getReg())) {
      Register Reg = MRI.createVirtualRegister(&AMDGPU::SReg_32_XM0RegClass);
      BuildMI(*MI.getParent(), MI, DL, get(AMDGPU::V_READFIRSTLANE_B32), Reg)
          .add(Src0);
      Src0.ChangeToRegister(Reg, false);
    }
    if (Src1.isReg() && RI.isVGPR(MRI, Src1.getReg())) {
      Register Reg = MRI.createVirtualRegister(&AMDGPU::SReg_32_XM0RegClass);
      const DebugLoc &DL = MI.getDebugLoc();
      BuildMI(*MI.getParent(), MI, DL, get(AMDGPU::V_READFIRSTLANE_B32), Reg)
          .add(Src1);
      Src1.ChangeToRegister(Reg, false);
    }
    return;
  }

  // No VOP2 instructions support AGPRs.
  if (Src0.isReg() && RI.isAGPR(MRI, Src0.getReg()))
    legalizeOpWithMove(MI, Src0Idx);

  if (Src1.isReg() && RI.isAGPR(MRI, Src1.getReg()))
    legalizeOpWithMove(MI, Src1Idx);

  // VOP2 src0 instructions support all operand types, so we don't need to check
  // their legality. If src1 is already legal, we don't need to do anything.
  if (isLegalRegOperand(MRI, InstrDesc.OpInfo[Src1Idx], Src1))
    return;

  // Special case: V_READLANE_B32 accepts only immediate or SGPR operands for
  // lane select. Fix up using V_READFIRSTLANE, since we assume that the lane
  // select is uniform.
  if (Opc == AMDGPU::V_READLANE_B32 && Src1.isReg() &&
      RI.isVGPR(MRI, Src1.getReg())) {
    Register Reg = MRI.createVirtualRegister(&AMDGPU::SReg_32_XM0RegClass);
    const DebugLoc &DL = MI.getDebugLoc();
    BuildMI(*MI.getParent(), MI, DL, get(AMDGPU::V_READFIRSTLANE_B32), Reg)
        .add(Src1);
    Src1.ChangeToRegister(Reg, false);
    return;
  }

  // We do not use commuteInstruction here because it is too aggressive and will
  // commute if it is possible. We only want to commute here if it improves
  // legality. This can be called a fairly large number of times so don't waste
  // compile time pointlessly swapping and checking legality again.
  if (HasImplicitSGPR || !MI.isCommutable()) {
    legalizeOpWithMove(MI, Src1Idx);
    return;
  }

  // If src0 can be used as src1, commuting will make the operands legal.
  // Otherwise we have to give up and insert a move.
  //
  // TODO: Other immediate-like operand kinds could be commuted if there was a
  // MachineOperand::ChangeTo* for them.
  if ((!Src1.isImm() && !Src1.isReg()) ||
      !isLegalRegOperand(MRI, InstrDesc.OpInfo[Src1Idx], Src0)) {
    legalizeOpWithMove(MI, Src1Idx);
    return;
  }

  int CommutedOpc = commuteOpcode(MI);
  if (CommutedOpc == -1) {
    legalizeOpWithMove(MI, Src1Idx);
    return;
  }

  MI.setDesc(get(CommutedOpc));

  Register Src0Reg = Src0.getReg();
  unsigned Src0SubReg = Src0.getSubReg();
  bool Src0Kill = Src0.isKill();

  if (Src1.isImm())
    Src0.ChangeToImmediate(Src1.getImm());
  else if (Src1.isReg()) {
    Src0.ChangeToRegister(Src1.getReg(), false, false, Src1.isKill());
    Src0.setSubReg(Src1.getSubReg());
  } else
    llvm_unreachable("Should only have register or immediate operands");

  Src1.ChangeToRegister(Src0Reg, false, false, Src0Kill);
  Src1.setSubReg(Src0SubReg);
  fixImplicitOperands(MI);
}

// Legalize VOP3 operands. All operand types are supported for any operand
// but only one literal constant and only starting from GFX10.
void SIInstrInfo::legalizeOperandsVOP3(MachineRegisterInfo &MRI,
                                       MachineInstr &MI) const {
  unsigned Opc = MI.getOpcode();

  int VOP3Idx[3] = {
    AMDGPU::getNamedOperandIdx(Opc, AMDGPU::OpName::src0),
    AMDGPU::getNamedOperandIdx(Opc, AMDGPU::OpName::src1),
    AMDGPU::getNamedOperandIdx(Opc, AMDGPU::OpName::src2)
  };

  if (Opc == AMDGPU::V_PERMLANE16_B32 ||
      Opc == AMDGPU::V_PERMLANEX16_B32) {
    // src1 and src2 must be scalar
    MachineOperand &Src1 = MI.getOperand(VOP3Idx[1]);
    MachineOperand &Src2 = MI.getOperand(VOP3Idx[2]);
    const DebugLoc &DL = MI.getDebugLoc();
    if (Src1.isReg() && !RI.isSGPRClass(MRI.getRegClass(Src1.getReg()))) {
      Register Reg = MRI.createVirtualRegister(&AMDGPU::SReg_32_XM0RegClass);
      BuildMI(*MI.getParent(), MI, DL, get(AMDGPU::V_READFIRSTLANE_B32), Reg)
        .add(Src1);
      Src1.ChangeToRegister(Reg, false);
    }
    if (Src2.isReg() && !RI.isSGPRClass(MRI.getRegClass(Src2.getReg()))) {
      Register Reg = MRI.createVirtualRegister(&AMDGPU::SReg_32_XM0RegClass);
      BuildMI(*MI.getParent(), MI, DL, get(AMDGPU::V_READFIRSTLANE_B32), Reg)
        .add(Src2);
      Src2.ChangeToRegister(Reg, false);
    }
  }

  // Find the one SGPR operand we are allowed to use.
  int ConstantBusLimit = ST.getConstantBusLimit(Opc);
  int LiteralLimit = ST.hasVOP3Literal() ? 1 : 0;
  SmallDenseSet<unsigned> SGPRsUsed;
  unsigned SGPRReg = findUsedSGPR(MI, VOP3Idx);
  if (SGPRReg != AMDGPU::NoRegister) {
    SGPRsUsed.insert(SGPRReg);
    --ConstantBusLimit;
  }

  for (unsigned i = 0; i < 3; ++i) {
    int Idx = VOP3Idx[i];
    if (Idx == -1)
      break;
    MachineOperand &MO = MI.getOperand(Idx);

    if (!MO.isReg()) {
      if (!isLiteralConstantLike(MO, get(Opc).OpInfo[Idx]))
        continue;

      if (LiteralLimit > 0 && ConstantBusLimit > 0) {
        --LiteralLimit;
        --ConstantBusLimit;
        continue;
      }

      --LiteralLimit;
      --ConstantBusLimit;
      legalizeOpWithMove(MI, Idx);
      continue;
    }

    if (RI.hasAGPRs(MRI.getRegClass(MO.getReg())) &&
        !isOperandLegal(MI, Idx, &MO)) {
      legalizeOpWithMove(MI, Idx);
      continue;
    }

    if (!RI.isSGPRClass(MRI.getRegClass(MO.getReg())))
      continue; // VGPRs are legal

    // We can use one SGPR in each VOP3 instruction prior to GFX10
    // and two starting from GFX10.
    if (SGPRsUsed.count(MO.getReg()))
      continue;
    if (ConstantBusLimit > 0) {
      SGPRsUsed.insert(MO.getReg());
      --ConstantBusLimit;
      continue;
    }

    // If we make it this far, then the operand is not legal and we must
    // legalize it.
    legalizeOpWithMove(MI, Idx);
  }
}

Register SIInstrInfo::readlaneVGPRToSGPR(Register SrcReg, MachineInstr &UseMI,
                                         MachineRegisterInfo &MRI) const {
  const TargetRegisterClass *VRC = MRI.getRegClass(SrcReg);
  const TargetRegisterClass *SRC = RI.getEquivalentSGPRClass(VRC);
  Register DstReg = MRI.createVirtualRegister(SRC);
  unsigned SubRegs = RI.getRegSizeInBits(*VRC) / 32;

  if (RI.hasAGPRs(VRC)) {
    VRC = RI.getEquivalentVGPRClass(VRC);
    Register NewSrcReg = MRI.createVirtualRegister(VRC);
    BuildMI(*UseMI.getParent(), UseMI, UseMI.getDebugLoc(),
            get(TargetOpcode::COPY), NewSrcReg)
        .addReg(SrcReg);
    SrcReg = NewSrcReg;
  }

  if (SubRegs == 1) {
    BuildMI(*UseMI.getParent(), UseMI, UseMI.getDebugLoc(),
            get(AMDGPU::V_READFIRSTLANE_B32), DstReg)
        .addReg(SrcReg);
    return DstReg;
  }

  SmallVector<unsigned, 8> SRegs;
  for (unsigned i = 0; i < SubRegs; ++i) {
    Register SGPR = MRI.createVirtualRegister(&AMDGPU::SGPR_32RegClass);
    BuildMI(*UseMI.getParent(), UseMI, UseMI.getDebugLoc(),
            get(AMDGPU::V_READFIRSTLANE_B32), SGPR)
        .addReg(SrcReg, 0, RI.getSubRegFromChannel(i));
    SRegs.push_back(SGPR);
  }

  MachineInstrBuilder MIB =
      BuildMI(*UseMI.getParent(), UseMI, UseMI.getDebugLoc(),
              get(AMDGPU::REG_SEQUENCE), DstReg);
  for (unsigned i = 0; i < SubRegs; ++i) {
    MIB.addReg(SRegs[i]);
    MIB.addImm(RI.getSubRegFromChannel(i));
  }
  return DstReg;
}

void SIInstrInfo::legalizeOperandsSMRD(MachineRegisterInfo &MRI,
                                       MachineInstr &MI) const {

  // If the pointer is store in VGPRs, then we need to move them to
  // SGPRs using v_readfirstlane.  This is safe because we only select
  // loads with uniform pointers to SMRD instruction so we know the
  // pointer value is uniform.
  MachineOperand *SBase = getNamedOperand(MI, AMDGPU::OpName::sbase);
  if (SBase && !RI.isSGPRClass(MRI.getRegClass(SBase->getReg()))) {
    unsigned SGPR = readlaneVGPRToSGPR(SBase->getReg(), MI, MRI);
    SBase->setReg(SGPR);
  }
  MachineOperand *SOff = getNamedOperand(MI, AMDGPU::OpName::soff);
  if (SOff && !RI.isSGPRClass(MRI.getRegClass(SOff->getReg()))) {
    unsigned SGPR = readlaneVGPRToSGPR(SOff->getReg(), MI, MRI);
    SOff->setReg(SGPR);
  }
}

void SIInstrInfo::legalizeGenericOperand(MachineBasicBlock &InsertMBB,
                                         MachineBasicBlock::iterator I,
                                         const TargetRegisterClass *DstRC,
                                         MachineOperand &Op,
                                         MachineRegisterInfo &MRI,
                                         const DebugLoc &DL) const {
  Register OpReg = Op.getReg();
  unsigned OpSubReg = Op.getSubReg();

  const TargetRegisterClass *OpRC = RI.getSubClassWithSubReg(
      RI.getRegClassForReg(MRI, OpReg), OpSubReg);

  // Check if operand is already the correct register class.
  if (DstRC == OpRC)
    return;

  Register DstReg = MRI.createVirtualRegister(DstRC);
  MachineInstr *Copy =
      BuildMI(InsertMBB, I, DL, get(AMDGPU::COPY), DstReg).add(Op);

  Op.setReg(DstReg);
  Op.setSubReg(0);

  MachineInstr *Def = MRI.getVRegDef(OpReg);
  if (!Def)
    return;

  // Try to eliminate the copy if it is copying an immediate value.
  if (Def->isMoveImmediate() && DstRC != &AMDGPU::VReg_1RegClass)
    FoldImmediate(*Copy, *Def, OpReg, &MRI);

  bool ImpDef = Def->isImplicitDef();
  while (!ImpDef && Def && Def->isCopy()) {
    if (Def->getOperand(1).getReg().isPhysical())
      break;
    Def = MRI.getUniqueVRegDef(Def->getOperand(1).getReg());
    ImpDef = Def && Def->isImplicitDef();
  }
  if (!RI.isSGPRClass(DstRC) && !Copy->readsRegister(AMDGPU::EXEC, &RI) &&
      !ImpDef)
    Copy->addOperand(MachineOperand::CreateReg(AMDGPU::EXEC, false, true));
}

// Emit the actual waterfall loop, executing the wrapped instruction for each
// unique value of \p Rsrc across all lanes. In the best case we execute 1
// iteration, in the worst case we execute 64 (once per lane).
static void
emitLoadSRsrcFromVGPRLoop(const SIInstrInfo &TII, MachineRegisterInfo &MRI,
                          MachineBasicBlock &OrigBB, MachineBasicBlock &LoopBB,
                          const DebugLoc &DL, MachineOperand &Rsrc) {
  MachineFunction &MF = *OrigBB.getParent();
  const GCNSubtarget &ST = MF.getSubtarget<GCNSubtarget>();
  const SIRegisterInfo *TRI = ST.getRegisterInfo();
  unsigned Exec = ST.isWave32() ? AMDGPU::EXEC_LO : AMDGPU::EXEC;
  unsigned SaveExecOpc =
      ST.isWave32() ? AMDGPU::S_AND_SAVEEXEC_B32 : AMDGPU::S_AND_SAVEEXEC_B64;
  unsigned XorTermOpc =
      ST.isWave32() ? AMDGPU::S_XOR_B32_term : AMDGPU::S_XOR_B64_term;
  unsigned AndOpc =
      ST.isWave32() ? AMDGPU::S_AND_B32 : AMDGPU::S_AND_B64;
  const auto *BoolXExecRC = TRI->getRegClass(AMDGPU::SReg_1_XEXECRegClassID);

  MachineBasicBlock::iterator I = LoopBB.begin();

  Register VRsrc = Rsrc.getReg();
  unsigned VRsrcUndef = getUndefRegState(Rsrc.isUndef());

  Register SaveExec = MRI.createVirtualRegister(BoolXExecRC);
  Register CondReg0 = MRI.createVirtualRegister(BoolXExecRC);
  Register CondReg1 = MRI.createVirtualRegister(BoolXExecRC);
  Register AndCond = MRI.createVirtualRegister(BoolXExecRC);
  Register SRsrcSub0 = MRI.createVirtualRegister(&AMDGPU::SGPR_32RegClass);
  Register SRsrcSub1 = MRI.createVirtualRegister(&AMDGPU::SGPR_32RegClass);
  Register SRsrcSub2 = MRI.createVirtualRegister(&AMDGPU::SGPR_32RegClass);
  Register SRsrcSub3 = MRI.createVirtualRegister(&AMDGPU::SGPR_32RegClass);
  Register SRsrc = MRI.createVirtualRegister(&AMDGPU::SGPR_128RegClass);

  // Beginning of the loop, read the next Rsrc variant.
  BuildMI(LoopBB, I, DL, TII.get(AMDGPU::V_READFIRSTLANE_B32), SRsrcSub0)
      .addReg(VRsrc, VRsrcUndef, AMDGPU::sub0);
  BuildMI(LoopBB, I, DL, TII.get(AMDGPU::V_READFIRSTLANE_B32), SRsrcSub1)
      .addReg(VRsrc, VRsrcUndef, AMDGPU::sub1);
  BuildMI(LoopBB, I, DL, TII.get(AMDGPU::V_READFIRSTLANE_B32), SRsrcSub2)
      .addReg(VRsrc, VRsrcUndef, AMDGPU::sub2);
  BuildMI(LoopBB, I, DL, TII.get(AMDGPU::V_READFIRSTLANE_B32), SRsrcSub3)
      .addReg(VRsrc, VRsrcUndef, AMDGPU::sub3);

  BuildMI(LoopBB, I, DL, TII.get(AMDGPU::REG_SEQUENCE), SRsrc)
      .addReg(SRsrcSub0)
      .addImm(AMDGPU::sub0)
      .addReg(SRsrcSub1)
      .addImm(AMDGPU::sub1)
      .addReg(SRsrcSub2)
      .addImm(AMDGPU::sub2)
      .addReg(SRsrcSub3)
      .addImm(AMDGPU::sub3);

  // Update Rsrc operand to use the SGPR Rsrc.
  Rsrc.setReg(SRsrc);
  Rsrc.setIsKill(true);

  // Identify all lanes with identical Rsrc operands in their VGPRs.
  BuildMI(LoopBB, I, DL, TII.get(AMDGPU::V_CMP_EQ_U64_e64), CondReg0)
      .addReg(SRsrc, 0, AMDGPU::sub0_sub1)
      .addReg(VRsrc, 0, AMDGPU::sub0_sub1);
  BuildMI(LoopBB, I, DL, TII.get(AMDGPU::V_CMP_EQ_U64_e64), CondReg1)
      .addReg(SRsrc, 0, AMDGPU::sub2_sub3)
      .addReg(VRsrc, 0, AMDGPU::sub2_sub3);
  BuildMI(LoopBB, I, DL, TII.get(AndOpc), AndCond)
      .addReg(CondReg0)
      .addReg(CondReg1);

  MRI.setSimpleHint(SaveExec, AndCond);

  // Update EXEC to matching lanes, saving original to SaveExec.
  BuildMI(LoopBB, I, DL, TII.get(SaveExecOpc), SaveExec)
      .addReg(AndCond, RegState::Kill);

  // The original instruction is here; we insert the terminators after it.
  I = LoopBB.end();

  // Update EXEC, switch all done bits to 0 and all todo bits to 1.
  BuildMI(LoopBB, I, DL, TII.get(XorTermOpc), Exec)
      .addReg(Exec)
      .addReg(SaveExec);
  BuildMI(LoopBB, I, DL, TII.get(AMDGPU::S_CBRANCH_EXECNZ)).addMBB(&LoopBB);
}

// Build a waterfall loop around \p MI, replacing the VGPR \p Rsrc register
// with SGPRs by iterating over all unique values across all lanes.
static void loadSRsrcFromVGPR(const SIInstrInfo &TII, MachineInstr &MI,
                              MachineOperand &Rsrc, MachineDominatorTree *MDT) {
  MachineBasicBlock &MBB = *MI.getParent();
  MachineFunction &MF = *MBB.getParent();
  const GCNSubtarget &ST = MF.getSubtarget<GCNSubtarget>();
  const SIRegisterInfo *TRI = ST.getRegisterInfo();
  MachineRegisterInfo &MRI = MF.getRegInfo();
  MachineBasicBlock::iterator I(&MI);
  const DebugLoc &DL = MI.getDebugLoc();
  unsigned Exec = ST.isWave32() ? AMDGPU::EXEC_LO : AMDGPU::EXEC;
  unsigned MovExecOpc = ST.isWave32() ? AMDGPU::S_MOV_B32 : AMDGPU::S_MOV_B64;
  const auto *BoolXExecRC = TRI->getRegClass(AMDGPU::SReg_1_XEXECRegClassID);

  Register SaveExec = MRI.createVirtualRegister(BoolXExecRC);

  // Save the EXEC mask
  BuildMI(MBB, I, DL, TII.get(MovExecOpc), SaveExec).addReg(Exec);

  // Killed uses in the instruction we are waterfalling around will be
  // incorrect due to the added control-flow.
  for (auto &MO : MI.uses()) {
    if (MO.isReg() && MO.isUse()) {
      MRI.clearKillFlags(MO.getReg());
    }
  }

  // To insert the loop we need to split the block. Move everything after this
  // point to a new block, and insert a new empty block between the two.
  MachineBasicBlock *LoopBB = MF.CreateMachineBasicBlock();
  MachineBasicBlock *RemainderBB = MF.CreateMachineBasicBlock();
  MachineFunction::iterator MBBI(MBB);
  ++MBBI;

  MF.insert(MBBI, LoopBB);
  MF.insert(MBBI, RemainderBB);

  LoopBB->addSuccessor(LoopBB);
  LoopBB->addSuccessor(RemainderBB);

  // Move MI to the LoopBB, and the remainder of the block to RemainderBB.
  MachineBasicBlock::iterator J = I++;
  RemainderBB->transferSuccessorsAndUpdatePHIs(&MBB);
  RemainderBB->splice(RemainderBB->begin(), &MBB, I, MBB.end());
  LoopBB->splice(LoopBB->begin(), &MBB, J);

  MBB.addSuccessor(LoopBB);

  // Update dominators. We know that MBB immediately dominates LoopBB, that
  // LoopBB immediately dominates RemainderBB, and that RemainderBB immediately
  // dominates all of the successors transferred to it from MBB that MBB used
  // to properly dominate.
  if (MDT) {
    MDT->addNewBlock(LoopBB, &MBB);
    MDT->addNewBlock(RemainderBB, LoopBB);
    for (auto &Succ : RemainderBB->successors()) {
      if (MDT->properlyDominates(&MBB, Succ)) {
        MDT->changeImmediateDominator(Succ, RemainderBB);
      }
    }
  }

  emitLoadSRsrcFromVGPRLoop(TII, MRI, MBB, *LoopBB, DL, Rsrc);

  // Restore the EXEC mask
  MachineBasicBlock::iterator First = RemainderBB->begin();
  BuildMI(*RemainderBB, First, DL, TII.get(MovExecOpc), Exec).addReg(SaveExec);
}

// Extract pointer from Rsrc and return a zero-value Rsrc replacement.
static std::tuple<unsigned, unsigned>
extractRsrcPtr(const SIInstrInfo &TII, MachineInstr &MI, MachineOperand &Rsrc) {
  MachineBasicBlock &MBB = *MI.getParent();
  MachineFunction &MF = *MBB.getParent();
  MachineRegisterInfo &MRI = MF.getRegInfo();

  // Extract the ptr from the resource descriptor.
  unsigned RsrcPtr =
      TII.buildExtractSubReg(MI, MRI, Rsrc, &AMDGPU::VReg_128RegClass,
                             AMDGPU::sub0_sub1, &AMDGPU::VReg_64RegClass);

  // Create an empty resource descriptor
  Register Zero64 = MRI.createVirtualRegister(&AMDGPU::SReg_64RegClass);
  Register SRsrcFormatLo = MRI.createVirtualRegister(&AMDGPU::SGPR_32RegClass);
  Register SRsrcFormatHi = MRI.createVirtualRegister(&AMDGPU::SGPR_32RegClass);
  Register NewSRsrc = MRI.createVirtualRegister(&AMDGPU::SGPR_128RegClass);
  uint64_t RsrcDataFormat = TII.getDefaultRsrcDataFormat();

  // Zero64 = 0
  BuildMI(MBB, MI, MI.getDebugLoc(), TII.get(AMDGPU::S_MOV_B64), Zero64)
      .addImm(0);

  // SRsrcFormatLo = RSRC_DATA_FORMAT{31-0}
  BuildMI(MBB, MI, MI.getDebugLoc(), TII.get(AMDGPU::S_MOV_B32), SRsrcFormatLo)
      .addImm(RsrcDataFormat & 0xFFFFFFFF);

  // SRsrcFormatHi = RSRC_DATA_FORMAT{63-32}
  BuildMI(MBB, MI, MI.getDebugLoc(), TII.get(AMDGPU::S_MOV_B32), SRsrcFormatHi)
      .addImm(RsrcDataFormat >> 32);

  // NewSRsrc = {Zero64, SRsrcFormat}
  BuildMI(MBB, MI, MI.getDebugLoc(), TII.get(AMDGPU::REG_SEQUENCE), NewSRsrc)
      .addReg(Zero64)
      .addImm(AMDGPU::sub0_sub1)
      .addReg(SRsrcFormatLo)
      .addImm(AMDGPU::sub2)
      .addReg(SRsrcFormatHi)
      .addImm(AMDGPU::sub3);

  return std::make_tuple(RsrcPtr, NewSRsrc);
}

void SIInstrInfo::legalizeOperands(MachineInstr &MI,
                                   MachineDominatorTree *MDT) const {
  MachineFunction &MF = *MI.getParent()->getParent();
  MachineRegisterInfo &MRI = MF.getRegInfo();

  // Legalize VOP2
  if (isVOP2(MI) || isVOPC(MI)) {
    legalizeOperandsVOP2(MRI, MI);
    return;
  }

  // Legalize VOP3
  if (isVOP3(MI)) {
    legalizeOperandsVOP3(MRI, MI);
    return;
  }

  // Legalize SMRD
  if (isSMRD(MI)) {
    legalizeOperandsSMRD(MRI, MI);
    return;
  }

  // Legalize REG_SEQUENCE and PHI
  // The register class of the operands much be the same type as the register
  // class of the output.
  if (MI.getOpcode() == AMDGPU::PHI) {
    const TargetRegisterClass *RC = nullptr, *SRC = nullptr, *VRC = nullptr;
    for (unsigned i = 1, e = MI.getNumOperands(); i != e; i += 2) {
      if (!MI.getOperand(i).isReg() ||
          !Register::isVirtualRegister(MI.getOperand(i).getReg()))
        continue;
      const TargetRegisterClass *OpRC =
          MRI.getRegClass(MI.getOperand(i).getReg());
      if (RI.hasVectorRegisters(OpRC)) {
        VRC = OpRC;
      } else {
        SRC = OpRC;
      }
    }

    // If any of the operands are VGPR registers, then they all most be
    // otherwise we will create illegal VGPR->SGPR copies when legalizing
    // them.
    if (VRC || !RI.isSGPRClass(getOpRegClass(MI, 0))) {
      if (!VRC) {
        assert(SRC);
        if (getOpRegClass(MI, 0) == &AMDGPU::VReg_1RegClass) {
          VRC = &AMDGPU::VReg_1RegClass;
        } else
          VRC = RI.hasAGPRs(getOpRegClass(MI, 0))
                    ? RI.getEquivalentAGPRClass(SRC)
                    : RI.getEquivalentVGPRClass(SRC);
      } else {
          VRC = RI.hasAGPRs(getOpRegClass(MI, 0))
                    ? RI.getEquivalentAGPRClass(VRC)
                    : RI.getEquivalentVGPRClass(VRC);
      }
      RC = VRC;
    } else {
      RC = SRC;
    }

    // Update all the operands so they have the same type.
    for (unsigned I = 1, E = MI.getNumOperands(); I != E; I += 2) {
      MachineOperand &Op = MI.getOperand(I);
      if (!Op.isReg() || !Register::isVirtualRegister(Op.getReg()))
        continue;

      // MI is a PHI instruction.
      MachineBasicBlock *InsertBB = MI.getOperand(I + 1).getMBB();
      MachineBasicBlock::iterator Insert = InsertBB->getFirstTerminator();

      // Avoid creating no-op copies with the same src and dst reg class.  These
      // confuse some of the machine passes.
      legalizeGenericOperand(*InsertBB, Insert, RC, Op, MRI, MI.getDebugLoc());
    }
  }

  // REG_SEQUENCE doesn't really require operand legalization, but if one has a
  // VGPR dest type and SGPR sources, insert copies so all operands are
  // VGPRs. This seems to help operand folding / the register coalescer.
  if (MI.getOpcode() == AMDGPU::REG_SEQUENCE) {
    MachineBasicBlock *MBB = MI.getParent();
    const TargetRegisterClass *DstRC = getOpRegClass(MI, 0);
    if (RI.hasVGPRs(DstRC)) {
      // Update all the operands so they are VGPR register classes. These may
      // not be the same register class because REG_SEQUENCE supports mixing
      // subregister index types e.g. sub0_sub1 + sub2 + sub3
      for (unsigned I = 1, E = MI.getNumOperands(); I != E; I += 2) {
        MachineOperand &Op = MI.getOperand(I);
        if (!Op.isReg() || !Register::isVirtualRegister(Op.getReg()))
          continue;

        const TargetRegisterClass *OpRC = MRI.getRegClass(Op.getReg());
        const TargetRegisterClass *VRC = RI.getEquivalentVGPRClass(OpRC);
        if (VRC == OpRC)
          continue;

        legalizeGenericOperand(*MBB, MI, VRC, Op, MRI, MI.getDebugLoc());
        Op.setIsKill();
      }
    }

    return;
  }

  // Legalize INSERT_SUBREG
  // src0 must have the same register class as dst
  if (MI.getOpcode() == AMDGPU::INSERT_SUBREG) {
    Register Dst = MI.getOperand(0).getReg();
    Register Src0 = MI.getOperand(1).getReg();
    const TargetRegisterClass *DstRC = MRI.getRegClass(Dst);
    const TargetRegisterClass *Src0RC = MRI.getRegClass(Src0);
    if (DstRC != Src0RC) {
      MachineBasicBlock *MBB = MI.getParent();
      MachineOperand &Op = MI.getOperand(1);
      legalizeGenericOperand(*MBB, MI, DstRC, Op, MRI, MI.getDebugLoc());
    }
    return;
  }

  // Legalize SI_INIT_M0
  if (MI.getOpcode() == AMDGPU::SI_INIT_M0) {
    MachineOperand &Src = MI.getOperand(0);
    if (Src.isReg() && RI.hasVectorRegisters(MRI.getRegClass(Src.getReg())))
      Src.setReg(readlaneVGPRToSGPR(Src.getReg(), MI, MRI));
    return;
  }

  // Legalize MIMG and MUBUF/MTBUF for shaders.
  //
  // Shaders only generate MUBUF/MTBUF instructions via intrinsics or via
  // scratch memory access. In both cases, the legalization never involves
  // conversion to the addr64 form.
  if (isMIMG(MI) ||
      (AMDGPU::isShader(MF.getFunction().getCallingConv()) &&
       (isMUBUF(MI) || isMTBUF(MI)))) {
    MachineOperand *SRsrc = getNamedOperand(MI, AMDGPU::OpName::srsrc);
    if (SRsrc && !RI.isSGPRClass(MRI.getRegClass(SRsrc->getReg()))) {
      unsigned SGPR = readlaneVGPRToSGPR(SRsrc->getReg(), MI, MRI);
      SRsrc->setReg(SGPR);
    }

    MachineOperand *SSamp = getNamedOperand(MI, AMDGPU::OpName::ssamp);
    if (SSamp && !RI.isSGPRClass(MRI.getRegClass(SSamp->getReg()))) {
      unsigned SGPR = readlaneVGPRToSGPR(SSamp->getReg(), MI, MRI);
      SSamp->setReg(SGPR);
    }
    return;
  }

  // Legalize MUBUF* instructions.
  int RsrcIdx =
      AMDGPU::getNamedOperandIdx(MI.getOpcode(), AMDGPU::OpName::srsrc);
  if (RsrcIdx != -1) {
    // We have an MUBUF instruction
    MachineOperand *Rsrc = &MI.getOperand(RsrcIdx);
    unsigned RsrcRC = get(MI.getOpcode()).OpInfo[RsrcIdx].RegClass;
    if (RI.getCommonSubClass(MRI.getRegClass(Rsrc->getReg()),
                             RI.getRegClass(RsrcRC))) {
      // The operands are legal.
      // FIXME: We may need to legalize operands besided srsrc.
      return;
    }

    // Legalize a VGPR Rsrc.
    //
    // If the instruction is _ADDR64, we can avoid a waterfall by extracting
    // the base pointer from the VGPR Rsrc, adding it to the VAddr, then using
    // a zero-value SRsrc.
    //
    // If the instruction is _OFFSET (both idxen and offen disabled), and we
    // support ADDR64 instructions, we can convert to ADDR64 and do the same as
    // above.
    //
    // Otherwise we are on non-ADDR64 hardware, and/or we have
    // idxen/offen/bothen and we fall back to a waterfall loop.

    MachineBasicBlock &MBB = *MI.getParent();

    MachineOperand *VAddr = getNamedOperand(MI, AMDGPU::OpName::vaddr);
    if (VAddr && AMDGPU::getIfAddr64Inst(MI.getOpcode()) != -1) {
      // This is already an ADDR64 instruction so we need to add the pointer
      // extracted from the resource descriptor to the current value of VAddr.
      Register NewVAddrLo = MRI.createVirtualRegister(&AMDGPU::VGPR_32RegClass);
      Register NewVAddrHi = MRI.createVirtualRegister(&AMDGPU::VGPR_32RegClass);
      Register NewVAddr = MRI.createVirtualRegister(&AMDGPU::VReg_64RegClass);

      const auto *BoolXExecRC = RI.getRegClass(AMDGPU::SReg_1_XEXECRegClassID);
      Register CondReg0 = MRI.createVirtualRegister(BoolXExecRC);
      Register CondReg1 = MRI.createVirtualRegister(BoolXExecRC);

      unsigned RsrcPtr, NewSRsrc;
      std::tie(RsrcPtr, NewSRsrc) = extractRsrcPtr(*this, MI, *Rsrc);

      // NewVaddrLo = RsrcPtr:sub0 + VAddr:sub0
      const DebugLoc &DL = MI.getDebugLoc();
      BuildMI(MBB, MI, DL, get(AMDGPU::V_ADD_I32_e64), NewVAddrLo)
        .addDef(CondReg0)
        .addReg(RsrcPtr, 0, AMDGPU::sub0)
        .addReg(VAddr->getReg(), 0, AMDGPU::sub0)
        .addImm(0);

      // NewVaddrHi = RsrcPtr:sub1 + VAddr:sub1
      BuildMI(MBB, MI, DL, get(AMDGPU::V_ADDC_U32_e64), NewVAddrHi)
        .addDef(CondReg1, RegState::Dead)
        .addReg(RsrcPtr, 0, AMDGPU::sub1)
        .addReg(VAddr->getReg(), 0, AMDGPU::sub1)
        .addReg(CondReg0, RegState::Kill)
        .addImm(0);

      // NewVaddr = {NewVaddrHi, NewVaddrLo}
      BuildMI(MBB, MI, MI.getDebugLoc(), get(AMDGPU::REG_SEQUENCE), NewVAddr)
          .addReg(NewVAddrLo)
          .addImm(AMDGPU::sub0)
          .addReg(NewVAddrHi)
          .addImm(AMDGPU::sub1);

      VAddr->setReg(NewVAddr);
      Rsrc->setReg(NewSRsrc);
    } else if (!VAddr && ST.hasAddr64()) {
      // This instructions is the _OFFSET variant, so we need to convert it to
      // ADDR64.
      assert(MBB.getParent()->getSubtarget<GCNSubtarget>().getGeneration()
             < AMDGPUSubtarget::VOLCANIC_ISLANDS &&
             "FIXME: Need to emit flat atomics here");

      unsigned RsrcPtr, NewSRsrc;
      std::tie(RsrcPtr, NewSRsrc) = extractRsrcPtr(*this, MI, *Rsrc);

      Register NewVAddr = MRI.createVirtualRegister(&AMDGPU::VReg_64RegClass);
      MachineOperand *VData = getNamedOperand(MI, AMDGPU::OpName::vdata);
      MachineOperand *Offset = getNamedOperand(MI, AMDGPU::OpName::offset);
      MachineOperand *SOffset = getNamedOperand(MI, AMDGPU::OpName::soffset);
      unsigned Addr64Opcode = AMDGPU::getAddr64Inst(MI.getOpcode());

      // Atomics rith return have have an additional tied operand and are
      // missing some of the special bits.
      MachineOperand *VDataIn = getNamedOperand(MI, AMDGPU::OpName::vdata_in);
      MachineInstr *Addr64;

      if (!VDataIn) {
        // Regular buffer load / store.
        MachineInstrBuilder MIB =
            BuildMI(MBB, MI, MI.getDebugLoc(), get(Addr64Opcode))
                .add(*VData)
                .addReg(NewVAddr)
                .addReg(NewSRsrc)
                .add(*SOffset)
                .add(*Offset);

        // Atomics do not have this operand.
        if (const MachineOperand *GLC =
                getNamedOperand(MI, AMDGPU::OpName::glc)) {
          MIB.addImm(GLC->getImm());
        }
        if (const MachineOperand *DLC =
                getNamedOperand(MI, AMDGPU::OpName::dlc)) {
          MIB.addImm(DLC->getImm());
        }

        MIB.addImm(getNamedImmOperand(MI, AMDGPU::OpName::slc));

        if (const MachineOperand *TFE =
                getNamedOperand(MI, AMDGPU::OpName::tfe)) {
          MIB.addImm(TFE->getImm());
        }

        MIB.addImm(getNamedImmOperand(MI, AMDGPU::OpName::swz));

        MIB.cloneMemRefs(MI);
        Addr64 = MIB;
      } else {
        // Atomics with return.
        Addr64 = BuildMI(MBB, MI, MI.getDebugLoc(), get(Addr64Opcode))
                     .add(*VData)
                     .add(*VDataIn)
                     .addReg(NewVAddr)
                     .addReg(NewSRsrc)
                     .add(*SOffset)
                     .add(*Offset)
                     .addImm(getNamedImmOperand(MI, AMDGPU::OpName::slc))
                     .cloneMemRefs(MI);
      }

      MI.removeFromParent();

      // NewVaddr = {NewVaddrHi, NewVaddrLo}
      BuildMI(MBB, Addr64, Addr64->getDebugLoc(), get(AMDGPU::REG_SEQUENCE),
              NewVAddr)
          .addReg(RsrcPtr, 0, AMDGPU::sub0)
          .addImm(AMDGPU::sub0)
          .addReg(RsrcPtr, 0, AMDGPU::sub1)
          .addImm(AMDGPU::sub1);
    } else {
      // This is another variant; legalize Rsrc with waterfall loop from VGPRs
      // to SGPRs.
      loadSRsrcFromVGPR(*this, MI, *Rsrc, MDT);
    }
  }
}

void SIInstrInfo::moveToVALU(MachineInstr &TopInst,
                             MachineDominatorTree *MDT) const {
  SetVectorType Worklist;
  Worklist.insert(&TopInst);

  while (!Worklist.empty()) {
    MachineInstr &Inst = *Worklist.pop_back_val();
    MachineBasicBlock *MBB = Inst.getParent();
    MachineRegisterInfo &MRI = MBB->getParent()->getRegInfo();

    unsigned Opcode = Inst.getOpcode();
    unsigned NewOpcode = getVALUOp(Inst);

    // Handle some special cases
    switch (Opcode) {
    default:
      break;
    case AMDGPU::S_ADD_U64_PSEUDO:
    case AMDGPU::S_SUB_U64_PSEUDO:
      splitScalar64BitAddSub(Worklist, Inst, MDT);
      Inst.eraseFromParent();
      continue;
    case AMDGPU::S_ADD_I32:
    case AMDGPU::S_SUB_I32:
      // FIXME: The u32 versions currently selected use the carry.
      if (moveScalarAddSub(Worklist, Inst, MDT))
        continue;

      // Default handling
      break;
    case AMDGPU::S_AND_B64:
      splitScalar64BitBinaryOp(Worklist, Inst, AMDGPU::S_AND_B32, MDT);
      Inst.eraseFromParent();
      continue;

    case AMDGPU::S_OR_B64:
      splitScalar64BitBinaryOp(Worklist, Inst, AMDGPU::S_OR_B32, MDT);
      Inst.eraseFromParent();
      continue;

    case AMDGPU::S_XOR_B64:
      splitScalar64BitBinaryOp(Worklist, Inst, AMDGPU::S_XOR_B32, MDT);
      Inst.eraseFromParent();
      continue;

    case AMDGPU::S_NAND_B64:
      splitScalar64BitBinaryOp(Worklist, Inst, AMDGPU::S_NAND_B32, MDT);
      Inst.eraseFromParent();
      continue;

    case AMDGPU::S_NOR_B64:
      splitScalar64BitBinaryOp(Worklist, Inst, AMDGPU::S_NOR_B32, MDT);
      Inst.eraseFromParent();
      continue;

    case AMDGPU::S_XNOR_B64:
      if (ST.hasDLInsts())
        splitScalar64BitBinaryOp(Worklist, Inst, AMDGPU::S_XNOR_B32, MDT);
      else
        splitScalar64BitXnor(Worklist, Inst, MDT);
      Inst.eraseFromParent();
      continue;

    case AMDGPU::S_ANDN2_B64:
      splitScalar64BitBinaryOp(Worklist, Inst, AMDGPU::S_ANDN2_B32, MDT);
      Inst.eraseFromParent();
      continue;

    case AMDGPU::S_ORN2_B64:
      splitScalar64BitBinaryOp(Worklist, Inst, AMDGPU::S_ORN2_B32, MDT);
      Inst.eraseFromParent();
      continue;

    case AMDGPU::S_NOT_B64:
      splitScalar64BitUnaryOp(Worklist, Inst, AMDGPU::S_NOT_B32);
      Inst.eraseFromParent();
      continue;

    case AMDGPU::S_BCNT1_I32_B64:
      splitScalar64BitBCNT(Worklist, Inst);
      Inst.eraseFromParent();
      continue;

    case AMDGPU::S_BFE_I64:
      splitScalar64BitBFE(Worklist, Inst);
      Inst.eraseFromParent();
      continue;

    case AMDGPU::S_LSHL_B32:
      if (ST.hasOnlyRevVALUShifts()) {
        NewOpcode = AMDGPU::V_LSHLREV_B32_e64;
        swapOperands(Inst);
      }
      break;
    case AMDGPU::S_ASHR_I32:
      if (ST.hasOnlyRevVALUShifts()) {
        NewOpcode = AMDGPU::V_ASHRREV_I32_e64;
        swapOperands(Inst);
      }
      break;
    case AMDGPU::S_LSHR_B32:
      if (ST.hasOnlyRevVALUShifts()) {
        NewOpcode = AMDGPU::V_LSHRREV_B32_e64;
        swapOperands(Inst);
      }
      break;
    case AMDGPU::S_LSHL_B64:
      if (ST.hasOnlyRevVALUShifts()) {
        NewOpcode = AMDGPU::V_LSHLREV_B64;
        swapOperands(Inst);
      }
      break;
    case AMDGPU::S_ASHR_I64:
      if (ST.hasOnlyRevVALUShifts()) {
        NewOpcode = AMDGPU::V_ASHRREV_I64;
        swapOperands(Inst);
      }
      break;
    case AMDGPU::S_LSHR_B64:
      if (ST.hasOnlyRevVALUShifts()) {
        NewOpcode = AMDGPU::V_LSHRREV_B64;
        swapOperands(Inst);
      }
      break;

    case AMDGPU::S_ABS_I32:
      lowerScalarAbs(Worklist, Inst);
      Inst.eraseFromParent();
      continue;

    case AMDGPU::S_CBRANCH_SCC0:
    case AMDGPU::S_CBRANCH_SCC1:
      // Clear unused bits of vcc
      if (ST.isWave32())
        BuildMI(*MBB, Inst, Inst.getDebugLoc(), get(AMDGPU::S_AND_B32),
                AMDGPU::VCC_LO)
            .addReg(AMDGPU::EXEC_LO)
            .addReg(AMDGPU::VCC_LO);
      else
        BuildMI(*MBB, Inst, Inst.getDebugLoc(), get(AMDGPU::S_AND_B64),
                AMDGPU::VCC)
            .addReg(AMDGPU::EXEC)
            .addReg(AMDGPU::VCC);
      break;

    case AMDGPU::S_BFE_U64:
    case AMDGPU::S_BFM_B64:
      llvm_unreachable("Moving this op to VALU not implemented");

    case AMDGPU::S_PACK_LL_B32_B16:
    case AMDGPU::S_PACK_LH_B32_B16:
    case AMDGPU::S_PACK_HH_B32_B16:
      movePackToVALU(Worklist, MRI, Inst);
      Inst.eraseFromParent();
      continue;

    case AMDGPU::S_XNOR_B32:
      lowerScalarXnor(Worklist, Inst);
      Inst.eraseFromParent();
      continue;

    case AMDGPU::S_NAND_B32:
      splitScalarNotBinop(Worklist, Inst, AMDGPU::S_AND_B32);
      Inst.eraseFromParent();
      continue;

    case AMDGPU::S_NOR_B32:
      splitScalarNotBinop(Worklist, Inst, AMDGPU::S_OR_B32);
      Inst.eraseFromParent();
      continue;

    case AMDGPU::S_ANDN2_B32:
      splitScalarBinOpN2(Worklist, Inst, AMDGPU::S_AND_B32);
      Inst.eraseFromParent();
      continue;

    case AMDGPU::S_ORN2_B32:
      splitScalarBinOpN2(Worklist, Inst, AMDGPU::S_OR_B32);
      Inst.eraseFromParent();
      continue;

    // TODO: remove as soon as everything is ready
    // to replace VGPR to SGPR copy with V_READFIRSTLANEs.
    // S_ADD/SUB_CO_PSEUDO as well as S_UADDO/USUBO_PSEUDO
    // can only be selected from the uniform SDNode.
    case AMDGPU::S_ADD_CO_PSEUDO:
    case AMDGPU::S_SUB_CO_PSEUDO: {
      unsigned Opc = (Inst.getOpcode() == AMDGPU::S_ADD_CO_PSEUDO)
                         ? AMDGPU::V_ADDC_U32_e64
                         : AMDGPU::V_SUBB_U32_e64;
      const auto *CarryRC = RI.getRegClass(AMDGPU::SReg_1_XEXECRegClassID);

      Register CarryInReg = Inst.getOperand(4).getReg();
      if (!MRI.constrainRegClass(CarryInReg, CarryRC)) {
        Register NewCarryReg = MRI.createVirtualRegister(CarryRC);
        BuildMI(*MBB, &Inst, Inst.getDebugLoc(), get(AMDGPU::COPY), NewCarryReg)
            .addReg(CarryInReg);
      }

      Register CarryOutReg = Inst.getOperand(1).getReg();

      Register DestReg = MRI.createVirtualRegister(RI.getEquivalentVGPRClass(
          MRI.getRegClass(Inst.getOperand(0).getReg())));
      MachineInstr *CarryOp =
          BuildMI(*MBB, &Inst, Inst.getDebugLoc(), get(Opc), DestReg)
              .addReg(CarryOutReg, RegState::Define)
              .add(Inst.getOperand(2))
              .add(Inst.getOperand(3))
              .addReg(CarryInReg)
              .addImm(0);
      legalizeOperands(*CarryOp);
      MRI.replaceRegWith(Inst.getOperand(0).getReg(), DestReg);
      addUsersToMoveToVALUWorklist(DestReg, MRI, Worklist);
      Inst.eraseFromParent();
    }
      continue;
    case AMDGPU::S_UADDO_PSEUDO:
    case AMDGPU::S_USUBO_PSEUDO: {
      const DebugLoc &DL = Inst.getDebugLoc();
      MachineOperand &Dest0 = Inst.getOperand(0);
      MachineOperand &Dest1 = Inst.getOperand(1);
      MachineOperand &Src0 = Inst.getOperand(2);
      MachineOperand &Src1 = Inst.getOperand(3);

      unsigned Opc = (Inst.getOpcode() == AMDGPU::S_UADDO_PSEUDO)
                         ? AMDGPU::V_ADD_I32_e64
                         : AMDGPU::V_SUB_I32_e64;
      const TargetRegisterClass *NewRC =
          RI.getEquivalentVGPRClass(MRI.getRegClass(Dest0.getReg()));
      Register DestReg = MRI.createVirtualRegister(NewRC);
      MachineInstr *NewInstr = BuildMI(*MBB, &Inst, DL, get(Opc), DestReg)
                                   .addReg(Dest1.getReg(), RegState::Define)
                                   .add(Src0)
                                   .add(Src1)
                                   .addImm(0); // clamp bit

      legalizeOperands(*NewInstr, MDT);

      MRI.replaceRegWith(Dest0.getReg(), DestReg);
      addUsersToMoveToVALUWorklist(NewInstr->getOperand(0).getReg(), MRI,
                                   Worklist);
      Inst.eraseFromParent();
    }
      continue;
    }

    if (NewOpcode == AMDGPU::INSTRUCTION_LIST_END) {
      // We cannot move this instruction to the VALU, so we should try to
      // legalize its operands instead.
      legalizeOperands(Inst, MDT);
      continue;
    }

    // Use the new VALU Opcode.
    const MCInstrDesc &NewDesc = get(NewOpcode);
    Inst.setDesc(NewDesc);

    // Remove any references to SCC. Vector instructions can't read from it, and
    // We're just about to add the implicit use / defs of VCC, and we don't want
    // both.
    for (unsigned i = Inst.getNumOperands() - 1; i > 0; --i) {
      MachineOperand &Op = Inst.getOperand(i);
      if (Op.isReg() && Op.getReg() == AMDGPU::SCC) {
        // Only propagate through live-def of SCC.
        if (Op.isDef() && !Op.isDead())
          addSCCDefUsersToVALUWorklist(Op, Inst, Worklist);
        Inst.RemoveOperand(i);
      }
    }

    if (Opcode == AMDGPU::S_SEXT_I32_I8 || Opcode == AMDGPU::S_SEXT_I32_I16) {
      // We are converting these to a BFE, so we need to add the missing
      // operands for the size and offset.
      unsigned Size = (Opcode == AMDGPU::S_SEXT_I32_I8) ? 8 : 16;
      Inst.addOperand(MachineOperand::CreateImm(0));
      Inst.addOperand(MachineOperand::CreateImm(Size));

    } else if (Opcode == AMDGPU::S_BCNT1_I32_B32) {
      // The VALU version adds the second operand to the result, so insert an
      // extra 0 operand.
      Inst.addOperand(MachineOperand::CreateImm(0));
    }

    Inst.addImplicitDefUseOperands(*Inst.getParent()->getParent());
    fixImplicitOperands(Inst);

    if (Opcode == AMDGPU::S_BFE_I32 || Opcode == AMDGPU::S_BFE_U32) {
      const MachineOperand &OffsetWidthOp = Inst.getOperand(2);
      // If we need to move this to VGPRs, we need to unpack the second operand
      // back into the 2 separate ones for bit offset and width.
      assert(OffsetWidthOp.isImm() &&
             "Scalar BFE is only implemented for constant width and offset");
      uint32_t Imm = OffsetWidthOp.getImm();

      uint32_t Offset = Imm & 0x3f; // Extract bits [5:0].
      uint32_t BitWidth = (Imm & 0x7f0000) >> 16; // Extract bits [22:16].
      Inst.RemoveOperand(2);                     // Remove old immediate.
      Inst.addOperand(MachineOperand::CreateImm(Offset));
      Inst.addOperand(MachineOperand::CreateImm(BitWidth));
    }

    bool HasDst = Inst.getOperand(0).isReg() && Inst.getOperand(0).isDef();
    unsigned NewDstReg = AMDGPU::NoRegister;
    if (HasDst) {
      Register DstReg = Inst.getOperand(0).getReg();
      if (Register::isPhysicalRegister(DstReg))
        continue;

      // Update the destination register class.
      const TargetRegisterClass *NewDstRC = getDestEquivalentVGPRClass(Inst);
      if (!NewDstRC)
        continue;

      if (Inst.isCopy() &&
          Register::isVirtualRegister(Inst.getOperand(1).getReg()) &&
          NewDstRC == RI.getRegClassForReg(MRI, Inst.getOperand(1).getReg())) {
        // Instead of creating a copy where src and dst are the same register
        // class, we just replace all uses of dst with src.  These kinds of
        // copies interfere with the heuristics MachineSink uses to decide
        // whether or not to split a critical edge.  Since the pass assumes
        // that copies will end up as machine instructions and not be
        // eliminated.
        addUsersToMoveToVALUWorklist(DstReg, MRI, Worklist);
        MRI.replaceRegWith(DstReg, Inst.getOperand(1).getReg());
        MRI.clearKillFlags(Inst.getOperand(1).getReg());
        Inst.getOperand(0).setReg(DstReg);

        // Make sure we don't leave around a dead VGPR->SGPR copy. Normally
        // these are deleted later, but at -O0 it would leave a suspicious
        // looking illegal copy of an undef register.
        for (unsigned I = Inst.getNumOperands() - 1; I != 0; --I)
          Inst.RemoveOperand(I);
        Inst.setDesc(get(AMDGPU::IMPLICIT_DEF));
        continue;
      }

      NewDstReg = MRI.createVirtualRegister(NewDstRC);
      MRI.replaceRegWith(DstReg, NewDstReg);
    }

    // Legalize the operands
    legalizeOperands(Inst, MDT);

    if (HasDst)
     addUsersToMoveToVALUWorklist(NewDstReg, MRI, Worklist);
  }
}

// Add/sub require special handling to deal with carry outs.
bool SIInstrInfo::moveScalarAddSub(SetVectorType &Worklist, MachineInstr &Inst,
                                   MachineDominatorTree *MDT) const {
  if (ST.hasAddNoCarry()) {
    // Assume there is no user of scc since we don't select this in that case.
    // Since scc isn't used, it doesn't really matter if the i32 or u32 variant
    // is used.

    MachineBasicBlock &MBB = *Inst.getParent();
    MachineRegisterInfo &MRI = MBB.getParent()->getRegInfo();

    Register OldDstReg = Inst.getOperand(0).getReg();
    Register ResultReg = MRI.createVirtualRegister(&AMDGPU::VGPR_32RegClass);

    unsigned Opc = Inst.getOpcode();
    assert(Opc == AMDGPU::S_ADD_I32 || Opc == AMDGPU::S_SUB_I32);

    unsigned NewOpc = Opc == AMDGPU::S_ADD_I32 ?
      AMDGPU::V_ADD_U32_e64 : AMDGPU::V_SUB_U32_e64;

    assert(Inst.getOperand(3).getReg() == AMDGPU::SCC);
    Inst.RemoveOperand(3);

    Inst.setDesc(get(NewOpc));
    Inst.addOperand(MachineOperand::CreateImm(0)); // clamp bit
    Inst.addImplicitDefUseOperands(*MBB.getParent());
    MRI.replaceRegWith(OldDstReg, ResultReg);
    legalizeOperands(Inst, MDT);

    addUsersToMoveToVALUWorklist(ResultReg, MRI, Worklist);
    return true;
  }

  return false;
}

void SIInstrInfo::lowerScalarAbs(SetVectorType &Worklist,
                                 MachineInstr &Inst) const {
  MachineBasicBlock &MBB = *Inst.getParent();
  MachineRegisterInfo &MRI = MBB.getParent()->getRegInfo();
  MachineBasicBlock::iterator MII = Inst;
  DebugLoc DL = Inst.getDebugLoc();

  MachineOperand &Dest = Inst.getOperand(0);
  MachineOperand &Src = Inst.getOperand(1);
  Register TmpReg = MRI.createVirtualRegister(&AMDGPU::VGPR_32RegClass);
  Register ResultReg = MRI.createVirtualRegister(&AMDGPU::VGPR_32RegClass);

  unsigned SubOp = ST.hasAddNoCarry() ?
    AMDGPU::V_SUB_U32_e32 : AMDGPU::V_SUB_I32_e32;

  BuildMI(MBB, MII, DL, get(SubOp), TmpReg)
    .addImm(0)
    .addReg(Src.getReg());

  BuildMI(MBB, MII, DL, get(AMDGPU::V_MAX_I32_e64), ResultReg)
    .addReg(Src.getReg())
    .addReg(TmpReg);

  MRI.replaceRegWith(Dest.getReg(), ResultReg);
  addUsersToMoveToVALUWorklist(ResultReg, MRI, Worklist);
}

void SIInstrInfo::lowerScalarXnor(SetVectorType &Worklist,
                                  MachineInstr &Inst) const {
  MachineBasicBlock &MBB = *Inst.getParent();
  MachineRegisterInfo &MRI = MBB.getParent()->getRegInfo();
  MachineBasicBlock::iterator MII = Inst;
  const DebugLoc &DL = Inst.getDebugLoc();

  MachineOperand &Dest = Inst.getOperand(0);
  MachineOperand &Src0 = Inst.getOperand(1);
  MachineOperand &Src1 = Inst.getOperand(2);

  if (ST.hasDLInsts()) {
    Register NewDest = MRI.createVirtualRegister(&AMDGPU::VGPR_32RegClass);
    legalizeGenericOperand(MBB, MII, &AMDGPU::VGPR_32RegClass, Src0, MRI, DL);
    legalizeGenericOperand(MBB, MII, &AMDGPU::VGPR_32RegClass, Src1, MRI, DL);

    BuildMI(MBB, MII, DL, get(AMDGPU::V_XNOR_B32_e64), NewDest)
      .add(Src0)
      .add(Src1);

    MRI.replaceRegWith(Dest.getReg(), NewDest);
    addUsersToMoveToVALUWorklist(NewDest, MRI, Worklist);
  } else {
    // Using the identity !(x ^ y) == (!x ^ y) == (x ^ !y), we can
    // invert either source and then perform the XOR. If either source is a
    // scalar register, then we can leave the inversion on the scalar unit to
    // acheive a better distrubution of scalar and vector instructions.
    bool Src0IsSGPR = Src0.isReg() &&
                      RI.isSGPRClass(MRI.getRegClass(Src0.getReg()));
    bool Src1IsSGPR = Src1.isReg() &&
                      RI.isSGPRClass(MRI.getRegClass(Src1.getReg()));
    MachineInstr *Xor;
    Register Temp = MRI.createVirtualRegister(&AMDGPU::SReg_32RegClass);
    Register NewDest = MRI.createVirtualRegister(&AMDGPU::SReg_32RegClass);

    // Build a pair of scalar instructions and add them to the work list.
    // The next iteration over the work list will lower these to the vector
    // unit as necessary.
    if (Src0IsSGPR) {
      BuildMI(MBB, MII, DL, get(AMDGPU::S_NOT_B32), Temp).add(Src0);
      Xor = BuildMI(MBB, MII, DL, get(AMDGPU::S_XOR_B32), NewDest)
      .addReg(Temp)
      .add(Src1);
    } else if (Src1IsSGPR) {
      BuildMI(MBB, MII, DL, get(AMDGPU::S_NOT_B32), Temp).add(Src1);
      Xor = BuildMI(MBB, MII, DL, get(AMDGPU::S_XOR_B32), NewDest)
      .add(Src0)
      .addReg(Temp);
    } else {
      Xor = BuildMI(MBB, MII, DL, get(AMDGPU::S_XOR_B32), Temp)
        .add(Src0)
        .add(Src1);
      MachineInstr *Not =
          BuildMI(MBB, MII, DL, get(AMDGPU::S_NOT_B32), NewDest).addReg(Temp);
      Worklist.insert(Not);
    }

    MRI.replaceRegWith(Dest.getReg(), NewDest);

    Worklist.insert(Xor);

    addUsersToMoveToVALUWorklist(NewDest, MRI, Worklist);
  }
}

void SIInstrInfo::splitScalarNotBinop(SetVectorType &Worklist,
                                      MachineInstr &Inst,
                                      unsigned Opcode) const {
  MachineBasicBlock &MBB = *Inst.getParent();
  MachineRegisterInfo &MRI = MBB.getParent()->getRegInfo();
  MachineBasicBlock::iterator MII = Inst;
  const DebugLoc &DL = Inst.getDebugLoc();

  MachineOperand &Dest = Inst.getOperand(0);
  MachineOperand &Src0 = Inst.getOperand(1);
  MachineOperand &Src1 = Inst.getOperand(2);

  Register NewDest = MRI.createVirtualRegister(&AMDGPU::SReg_32RegClass);
  Register Interm = MRI.createVirtualRegister(&AMDGPU::SReg_32RegClass);

  MachineInstr &Op = *BuildMI(MBB, MII, DL, get(Opcode), Interm)
    .add(Src0)
    .add(Src1);

  MachineInstr &Not = *BuildMI(MBB, MII, DL, get(AMDGPU::S_NOT_B32), NewDest)
    .addReg(Interm);

  Worklist.insert(&Op);
  Worklist.insert(&Not);

  MRI.replaceRegWith(Dest.getReg(), NewDest);
  addUsersToMoveToVALUWorklist(NewDest, MRI, Worklist);
}

void SIInstrInfo::splitScalarBinOpN2(SetVectorType& Worklist,
                                     MachineInstr &Inst,
                                     unsigned Opcode) const {
  MachineBasicBlock &MBB = *Inst.getParent();
  MachineRegisterInfo &MRI = MBB.getParent()->getRegInfo();
  MachineBasicBlock::iterator MII = Inst;
  const DebugLoc &DL = Inst.getDebugLoc();

  MachineOperand &Dest = Inst.getOperand(0);
  MachineOperand &Src0 = Inst.getOperand(1);
  MachineOperand &Src1 = Inst.getOperand(2);

  Register NewDest = MRI.createVirtualRegister(&AMDGPU::SReg_32_XM0RegClass);
  Register Interm = MRI.createVirtualRegister(&AMDGPU::SReg_32_XM0RegClass);

  MachineInstr &Not = *BuildMI(MBB, MII, DL, get(AMDGPU::S_NOT_B32), Interm)
    .add(Src1);

  MachineInstr &Op = *BuildMI(MBB, MII, DL, get(Opcode), NewDest)
    .add(Src0)
    .addReg(Interm);

  Worklist.insert(&Not);
  Worklist.insert(&Op);

  MRI.replaceRegWith(Dest.getReg(), NewDest);
  addUsersToMoveToVALUWorklist(NewDest, MRI, Worklist);
}

void SIInstrInfo::splitScalar64BitUnaryOp(
    SetVectorType &Worklist, MachineInstr &Inst,
    unsigned Opcode) const {
  MachineBasicBlock &MBB = *Inst.getParent();
  MachineRegisterInfo &MRI = MBB.getParent()->getRegInfo();

  MachineOperand &Dest = Inst.getOperand(0);
  MachineOperand &Src0 = Inst.getOperand(1);
  DebugLoc DL = Inst.getDebugLoc();

  MachineBasicBlock::iterator MII = Inst;

  const MCInstrDesc &InstDesc = get(Opcode);
  const TargetRegisterClass *Src0RC = Src0.isReg() ?
    MRI.getRegClass(Src0.getReg()) :
    &AMDGPU::SGPR_32RegClass;

  const TargetRegisterClass *Src0SubRC = RI.getSubRegClass(Src0RC, AMDGPU::sub0);

  MachineOperand SrcReg0Sub0 = buildExtractSubRegOrImm(MII, MRI, Src0, Src0RC,
                                                       AMDGPU::sub0, Src0SubRC);

  const TargetRegisterClass *DestRC = MRI.getRegClass(Dest.getReg());
  const TargetRegisterClass *NewDestRC = RI.getEquivalentVGPRClass(DestRC);
  const TargetRegisterClass *NewDestSubRC = RI.getSubRegClass(NewDestRC, AMDGPU::sub0);

  Register DestSub0 = MRI.createVirtualRegister(NewDestSubRC);
  MachineInstr &LoHalf = *BuildMI(MBB, MII, DL, InstDesc, DestSub0).add(SrcReg0Sub0);

  MachineOperand SrcReg0Sub1 = buildExtractSubRegOrImm(MII, MRI, Src0, Src0RC,
                                                       AMDGPU::sub1, Src0SubRC);

  Register DestSub1 = MRI.createVirtualRegister(NewDestSubRC);
  MachineInstr &HiHalf = *BuildMI(MBB, MII, DL, InstDesc, DestSub1).add(SrcReg0Sub1);

  Register FullDestReg = MRI.createVirtualRegister(NewDestRC);
  BuildMI(MBB, MII, DL, get(TargetOpcode::REG_SEQUENCE), FullDestReg)
    .addReg(DestSub0)
    .addImm(AMDGPU::sub0)
    .addReg(DestSub1)
    .addImm(AMDGPU::sub1);

  MRI.replaceRegWith(Dest.getReg(), FullDestReg);

  Worklist.insert(&LoHalf);
  Worklist.insert(&HiHalf);

  // We don't need to legalizeOperands here because for a single operand, src0
  // will support any kind of input.

  // Move all users of this moved value.
  addUsersToMoveToVALUWorklist(FullDestReg, MRI, Worklist);
}

void SIInstrInfo::splitScalar64BitAddSub(SetVectorType &Worklist,
                                         MachineInstr &Inst,
                                         MachineDominatorTree *MDT) const {
  bool IsAdd = (Inst.getOpcode() == AMDGPU::S_ADD_U64_PSEUDO);

  MachineBasicBlock &MBB = *Inst.getParent();
  MachineRegisterInfo &MRI = MBB.getParent()->getRegInfo();
  const auto *CarryRC = RI.getRegClass(AMDGPU::SReg_1_XEXECRegClassID);

  Register FullDestReg = MRI.createVirtualRegister(&AMDGPU::VReg_64RegClass);
  Register DestSub0 = MRI.createVirtualRegister(&AMDGPU::VGPR_32RegClass);
  Register DestSub1 = MRI.createVirtualRegister(&AMDGPU::VGPR_32RegClass);

  Register CarryReg = MRI.createVirtualRegister(CarryRC);
  Register DeadCarryReg = MRI.createVirtualRegister(CarryRC);

  MachineOperand &Dest = Inst.getOperand(0);
  MachineOperand &Src0 = Inst.getOperand(1);
  MachineOperand &Src1 = Inst.getOperand(2);
  const DebugLoc &DL = Inst.getDebugLoc();
  MachineBasicBlock::iterator MII = Inst;

  const TargetRegisterClass *Src0RC = MRI.getRegClass(Src0.getReg());
  const TargetRegisterClass *Src1RC = MRI.getRegClass(Src1.getReg());
  const TargetRegisterClass *Src0SubRC = RI.getSubRegClass(Src0RC, AMDGPU::sub0);
  const TargetRegisterClass *Src1SubRC = RI.getSubRegClass(Src1RC, AMDGPU::sub0);

  MachineOperand SrcReg0Sub0 = buildExtractSubRegOrImm(MII, MRI, Src0, Src0RC,
                                                       AMDGPU::sub0, Src0SubRC);
  MachineOperand SrcReg1Sub0 = buildExtractSubRegOrImm(MII, MRI, Src1, Src1RC,
                                                       AMDGPU::sub0, Src1SubRC);


  MachineOperand SrcReg0Sub1 = buildExtractSubRegOrImm(MII, MRI, Src0, Src0RC,
                                                       AMDGPU::sub1, Src0SubRC);
  MachineOperand SrcReg1Sub1 = buildExtractSubRegOrImm(MII, MRI, Src1, Src1RC,
                                                       AMDGPU::sub1, Src1SubRC);

  unsigned LoOpc = IsAdd ? AMDGPU::V_ADD_I32_e64 : AMDGPU::V_SUB_I32_e64;
  MachineInstr *LoHalf =
    BuildMI(MBB, MII, DL, get(LoOpc), DestSub0)
    .addReg(CarryReg, RegState::Define)
    .add(SrcReg0Sub0)
    .add(SrcReg1Sub0)
    .addImm(0); // clamp bit

  unsigned HiOpc = IsAdd ? AMDGPU::V_ADDC_U32_e64 : AMDGPU::V_SUBB_U32_e64;
  MachineInstr *HiHalf =
    BuildMI(MBB, MII, DL, get(HiOpc), DestSub1)
    .addReg(DeadCarryReg, RegState::Define | RegState::Dead)
    .add(SrcReg0Sub1)
    .add(SrcReg1Sub1)
    .addReg(CarryReg, RegState::Kill)
    .addImm(0); // clamp bit

  BuildMI(MBB, MII, DL, get(TargetOpcode::REG_SEQUENCE), FullDestReg)
    .addReg(DestSub0)
    .addImm(AMDGPU::sub0)
    .addReg(DestSub1)
    .addImm(AMDGPU::sub1);

  MRI.replaceRegWith(Dest.getReg(), FullDestReg);

  // Try to legalize the operands in case we need to swap the order to keep it
  // valid.
  legalizeOperands(*LoHalf, MDT);
  legalizeOperands(*HiHalf, MDT);

  // Move all users of this moved vlaue.
  addUsersToMoveToVALUWorklist(FullDestReg, MRI, Worklist);
}

void SIInstrInfo::splitScalar64BitBinaryOp(SetVectorType &Worklist,
                                           MachineInstr &Inst, unsigned Opcode,
                                           MachineDominatorTree *MDT) const {
  MachineBasicBlock &MBB = *Inst.getParent();
  MachineRegisterInfo &MRI = MBB.getParent()->getRegInfo();

  MachineOperand &Dest = Inst.getOperand(0);
  MachineOperand &Src0 = Inst.getOperand(1);
  MachineOperand &Src1 = Inst.getOperand(2);
  DebugLoc DL = Inst.getDebugLoc();

  MachineBasicBlock::iterator MII = Inst;

  const MCInstrDesc &InstDesc = get(Opcode);
  const TargetRegisterClass *Src0RC = Src0.isReg() ?
    MRI.getRegClass(Src0.getReg()) :
    &AMDGPU::SGPR_32RegClass;

  const TargetRegisterClass *Src0SubRC = RI.getSubRegClass(Src0RC, AMDGPU::sub0);
  const TargetRegisterClass *Src1RC = Src1.isReg() ?
    MRI.getRegClass(Src1.getReg()) :
    &AMDGPU::SGPR_32RegClass;

  const TargetRegisterClass *Src1SubRC = RI.getSubRegClass(Src1RC, AMDGPU::sub0);

  MachineOperand SrcReg0Sub0 = buildExtractSubRegOrImm(MII, MRI, Src0, Src0RC,
                                                       AMDGPU::sub0, Src0SubRC);
  MachineOperand SrcReg1Sub0 = buildExtractSubRegOrImm(MII, MRI, Src1, Src1RC,
                                                       AMDGPU::sub0, Src1SubRC);
  MachineOperand SrcReg0Sub1 = buildExtractSubRegOrImm(MII, MRI, Src0, Src0RC,
                                                       AMDGPU::sub1, Src0SubRC);
  MachineOperand SrcReg1Sub1 = buildExtractSubRegOrImm(MII, MRI, Src1, Src1RC,
                                                       AMDGPU::sub1, Src1SubRC);

  const TargetRegisterClass *DestRC = MRI.getRegClass(Dest.getReg());
  const TargetRegisterClass *NewDestRC = RI.getEquivalentVGPRClass(DestRC);
  const TargetRegisterClass *NewDestSubRC = RI.getSubRegClass(NewDestRC, AMDGPU::sub0);

  Register DestSub0 = MRI.createVirtualRegister(NewDestSubRC);
  MachineInstr &LoHalf = *BuildMI(MBB, MII, DL, InstDesc, DestSub0)
                              .add(SrcReg0Sub0)
                              .add(SrcReg1Sub0);

  Register DestSub1 = MRI.createVirtualRegister(NewDestSubRC);
  MachineInstr &HiHalf = *BuildMI(MBB, MII, DL, InstDesc, DestSub1)
                              .add(SrcReg0Sub1)
                              .add(SrcReg1Sub1);

  Register FullDestReg = MRI.createVirtualRegister(NewDestRC);
  BuildMI(MBB, MII, DL, get(TargetOpcode::REG_SEQUENCE), FullDestReg)
    .addReg(DestSub0)
    .addImm(AMDGPU::sub0)
    .addReg(DestSub1)
    .addImm(AMDGPU::sub1);

  MRI.replaceRegWith(Dest.getReg(), FullDestReg);

  Worklist.insert(&LoHalf);
  Worklist.insert(&HiHalf);

  // Move all users of this moved vlaue.
  addUsersToMoveToVALUWorklist(FullDestReg, MRI, Worklist);
}

void SIInstrInfo::splitScalar64BitXnor(SetVectorType &Worklist,
                                       MachineInstr &Inst,
                                       MachineDominatorTree *MDT) const {
  MachineBasicBlock &MBB = *Inst.getParent();
  MachineRegisterInfo &MRI = MBB.getParent()->getRegInfo();

  MachineOperand &Dest = Inst.getOperand(0);
  MachineOperand &Src0 = Inst.getOperand(1);
  MachineOperand &Src1 = Inst.getOperand(2);
  const DebugLoc &DL = Inst.getDebugLoc();

  MachineBasicBlock::iterator MII = Inst;

  const TargetRegisterClass *DestRC = MRI.getRegClass(Dest.getReg());

  Register Interm = MRI.createVirtualRegister(&AMDGPU::SReg_64RegClass);

  MachineOperand* Op0;
  MachineOperand* Op1;

  if (Src0.isReg() && RI.isSGPRReg(MRI, Src0.getReg())) {
    Op0 = &Src0;
    Op1 = &Src1;
  } else {
    Op0 = &Src1;
    Op1 = &Src0;
  }

  BuildMI(MBB, MII, DL, get(AMDGPU::S_NOT_B64), Interm)
    .add(*Op0);

  Register NewDest = MRI.createVirtualRegister(DestRC);

  MachineInstr &Xor = *BuildMI(MBB, MII, DL, get(AMDGPU::S_XOR_B64), NewDest)
    .addReg(Interm)
    .add(*Op1);

  MRI.replaceRegWith(Dest.getReg(), NewDest);

  Worklist.insert(&Xor);
}

void SIInstrInfo::splitScalar64BitBCNT(
    SetVectorType &Worklist, MachineInstr &Inst) const {
  MachineBasicBlock &MBB = *Inst.getParent();
  MachineRegisterInfo &MRI = MBB.getParent()->getRegInfo();

  MachineBasicBlock::iterator MII = Inst;
  const DebugLoc &DL = Inst.getDebugLoc();

  MachineOperand &Dest = Inst.getOperand(0);
  MachineOperand &Src = Inst.getOperand(1);

  const MCInstrDesc &InstDesc = get(AMDGPU::V_BCNT_U32_B32_e64);
  const TargetRegisterClass *SrcRC = Src.isReg() ?
    MRI.getRegClass(Src.getReg()) :
    &AMDGPU::SGPR_32RegClass;

  Register MidReg = MRI.createVirtualRegister(&AMDGPU::VGPR_32RegClass);
  Register ResultReg = MRI.createVirtualRegister(&AMDGPU::VGPR_32RegClass);

  const TargetRegisterClass *SrcSubRC = RI.getSubRegClass(SrcRC, AMDGPU::sub0);

  MachineOperand SrcRegSub0 = buildExtractSubRegOrImm(MII, MRI, Src, SrcRC,
                                                      AMDGPU::sub0, SrcSubRC);
  MachineOperand SrcRegSub1 = buildExtractSubRegOrImm(MII, MRI, Src, SrcRC,
                                                      AMDGPU::sub1, SrcSubRC);

  BuildMI(MBB, MII, DL, InstDesc, MidReg).add(SrcRegSub0).addImm(0);

  BuildMI(MBB, MII, DL, InstDesc, ResultReg).add(SrcRegSub1).addReg(MidReg);

  MRI.replaceRegWith(Dest.getReg(), ResultReg);

  // We don't need to legalize operands here. src0 for etiher instruction can be
  // an SGPR, and the second input is unused or determined here.
  addUsersToMoveToVALUWorklist(ResultReg, MRI, Worklist);
}

void SIInstrInfo::splitScalar64BitBFE(SetVectorType &Worklist,
                                      MachineInstr &Inst) const {
  MachineBasicBlock &MBB = *Inst.getParent();
  MachineRegisterInfo &MRI = MBB.getParent()->getRegInfo();
  MachineBasicBlock::iterator MII = Inst;
  const DebugLoc &DL = Inst.getDebugLoc();

  MachineOperand &Dest = Inst.getOperand(0);
  uint32_t Imm = Inst.getOperand(2).getImm();
  uint32_t Offset = Imm & 0x3f; // Extract bits [5:0].
  uint32_t BitWidth = (Imm & 0x7f0000) >> 16; // Extract bits [22:16].

  (void) Offset;

  // Only sext_inreg cases handled.
  assert(Inst.getOpcode() == AMDGPU::S_BFE_I64 && BitWidth <= 32 &&
         Offset == 0 && "Not implemented");

  if (BitWidth < 32) {
    Register MidRegLo = MRI.createVirtualRegister(&AMDGPU::VGPR_32RegClass);
    Register MidRegHi = MRI.createVirtualRegister(&AMDGPU::VGPR_32RegClass);
    Register ResultReg = MRI.createVirtualRegister(&AMDGPU::VReg_64RegClass);

    BuildMI(MBB, MII, DL, get(AMDGPU::V_BFE_I32), MidRegLo)
        .addReg(Inst.getOperand(1).getReg(), 0, AMDGPU::sub0)
        .addImm(0)
        .addImm(BitWidth);

    BuildMI(MBB, MII, DL, get(AMDGPU::V_ASHRREV_I32_e32), MidRegHi)
      .addImm(31)
      .addReg(MidRegLo);

    BuildMI(MBB, MII, DL, get(TargetOpcode::REG_SEQUENCE), ResultReg)
      .addReg(MidRegLo)
      .addImm(AMDGPU::sub0)
      .addReg(MidRegHi)
      .addImm(AMDGPU::sub1);

    MRI.replaceRegWith(Dest.getReg(), ResultReg);
    addUsersToMoveToVALUWorklist(ResultReg, MRI, Worklist);
    return;
  }

  MachineOperand &Src = Inst.getOperand(1);
  Register TmpReg = MRI.createVirtualRegister(&AMDGPU::VGPR_32RegClass);
  Register ResultReg = MRI.createVirtualRegister(&AMDGPU::VReg_64RegClass);

  BuildMI(MBB, MII, DL, get(AMDGPU::V_ASHRREV_I32_e64), TmpReg)
    .addImm(31)
    .addReg(Src.getReg(), 0, AMDGPU::sub0);

  BuildMI(MBB, MII, DL, get(TargetOpcode::REG_SEQUENCE), ResultReg)
    .addReg(Src.getReg(), 0, AMDGPU::sub0)
    .addImm(AMDGPU::sub0)
    .addReg(TmpReg)
    .addImm(AMDGPU::sub1);

  MRI.replaceRegWith(Dest.getReg(), ResultReg);
  addUsersToMoveToVALUWorklist(ResultReg, MRI, Worklist);
}

void SIInstrInfo::addUsersToMoveToVALUWorklist(
  Register DstReg,
  MachineRegisterInfo &MRI,
  SetVectorType &Worklist) const {
  for (MachineRegisterInfo::use_iterator I = MRI.use_begin(DstReg),
         E = MRI.use_end(); I != E;) {
    MachineInstr &UseMI = *I->getParent();

    unsigned OpNo = 0;

    switch (UseMI.getOpcode()) {
    case AMDGPU::COPY:
    case AMDGPU::WQM:
    case AMDGPU::SOFT_WQM:
    case AMDGPU::WWM:
    case AMDGPU::REG_SEQUENCE:
    case AMDGPU::PHI:
    case AMDGPU::INSERT_SUBREG:
      break;
    default:
      OpNo = I.getOperandNo();
      break;
    }

    if (!RI.hasVectorRegisters(getOpRegClass(UseMI, OpNo))) {
      Worklist.insert(&UseMI);

      do {
        ++I;
      } while (I != E && I->getParent() == &UseMI);
    } else {
      ++I;
    }
  }
}

void SIInstrInfo::movePackToVALU(SetVectorType &Worklist,
                                 MachineRegisterInfo &MRI,
                                 MachineInstr &Inst) const {
  Register ResultReg = MRI.createVirtualRegister(&AMDGPU::VGPR_32RegClass);
  MachineBasicBlock *MBB = Inst.getParent();
  MachineOperand &Src0 = Inst.getOperand(1);
  MachineOperand &Src1 = Inst.getOperand(2);
  const DebugLoc &DL = Inst.getDebugLoc();

  switch (Inst.getOpcode()) {
  case AMDGPU::S_PACK_LL_B32_B16: {
    Register ImmReg = MRI.createVirtualRegister(&AMDGPU::VGPR_32RegClass);
    Register TmpReg = MRI.createVirtualRegister(&AMDGPU::VGPR_32RegClass);

    // FIXME: Can do a lot better if we know the high bits of src0 or src1 are
    // 0.
    BuildMI(*MBB, Inst, DL, get(AMDGPU::V_MOV_B32_e32), ImmReg)
      .addImm(0xffff);

    BuildMI(*MBB, Inst, DL, get(AMDGPU::V_AND_B32_e64), TmpReg)
      .addReg(ImmReg, RegState::Kill)
      .add(Src0);

    BuildMI(*MBB, Inst, DL, get(AMDGPU::V_LSHL_OR_B32), ResultReg)
      .add(Src1)
      .addImm(16)
      .addReg(TmpReg, RegState::Kill);
    break;
  }
  case AMDGPU::S_PACK_LH_B32_B16: {
    Register ImmReg = MRI.createVirtualRegister(&AMDGPU::VGPR_32RegClass);
    BuildMI(*MBB, Inst, DL, get(AMDGPU::V_MOV_B32_e32), ImmReg)
      .addImm(0xffff);
    BuildMI(*MBB, Inst, DL, get(AMDGPU::V_BFI_B32), ResultReg)
      .addReg(ImmReg, RegState::Kill)
      .add(Src0)
      .add(Src1);
    break;
  }
  case AMDGPU::S_PACK_HH_B32_B16: {
    Register ImmReg = MRI.createVirtualRegister(&AMDGPU::VGPR_32RegClass);
    Register TmpReg = MRI.createVirtualRegister(&AMDGPU::VGPR_32RegClass);
    BuildMI(*MBB, Inst, DL, get(AMDGPU::V_LSHRREV_B32_e64), TmpReg)
      .addImm(16)
      .add(Src0);
    BuildMI(*MBB, Inst, DL, get(AMDGPU::V_MOV_B32_e32), ImmReg)
      .addImm(0xffff0000);
    BuildMI(*MBB, Inst, DL, get(AMDGPU::V_AND_OR_B32), ResultReg)
      .add(Src1)
      .addReg(ImmReg, RegState::Kill)
      .addReg(TmpReg, RegState::Kill);
    break;
  }
  default:
    llvm_unreachable("unhandled s_pack_* instruction");
  }

  MachineOperand &Dest = Inst.getOperand(0);
  MRI.replaceRegWith(Dest.getReg(), ResultReg);
  addUsersToMoveToVALUWorklist(ResultReg, MRI, Worklist);
}

void SIInstrInfo::addSCCDefUsersToVALUWorklist(MachineOperand &Op,
                                               MachineInstr &SCCDefInst,
                                               SetVectorType &Worklist) const {
  // Ensure that def inst defines SCC, which is still live.
  assert(Op.isReg() && Op.getReg() == AMDGPU::SCC && Op.isDef() &&
         !Op.isDead() && Op.getParent() == &SCCDefInst);
  SmallVector<MachineInstr *, 4> CopyToDelete;
  // This assumes that all the users of SCC are in the same block
  // as the SCC def.
  for (MachineInstr &MI : // Skip the def inst itself.
       make_range(std::next(MachineBasicBlock::iterator(SCCDefInst)),
                  SCCDefInst.getParent()->end())) {
    // Check if SCC is used first.
    if (MI.findRegisterUseOperandIdx(AMDGPU::SCC, false, &RI) != -1) {
      if (MI.isCopy()) {
        MachineRegisterInfo &MRI = MI.getParent()->getParent()->getRegInfo();
        unsigned DestReg = MI.getOperand(0).getReg();
        SmallVector<MachineInstr *, 4> Users;
        for (auto &User : MRI.use_nodbg_instructions(DestReg)) {
          if ((User.getOpcode() == AMDGPU::S_ADD_CO_PSEUDO) ||
              (User.getOpcode() == AMDGPU::S_SUB_CO_PSEUDO)) {
            Users.push_back(&User);
            Worklist.insert(&User);
          }
        }
        for (auto &U : Users)
          U->getOperand(4).setReg(RI.getVCC());
        CopyToDelete.push_back(&MI);
      } else
        Worklist.insert(&MI);
    }
    // Exit if we find another SCC def.
    if (MI.findRegisterDefOperandIdx(AMDGPU::SCC, false, false, &RI) != -1)
      break;
  }
  for (auto &Copy : CopyToDelete)
    Copy->eraseFromParent();
}

const TargetRegisterClass *SIInstrInfo::getDestEquivalentVGPRClass(
  const MachineInstr &Inst) const {
  const TargetRegisterClass *NewDstRC = getOpRegClass(Inst, 0);

  switch (Inst.getOpcode()) {
  // For target instructions, getOpRegClass just returns the virtual register
  // class associated with the operand, so we need to find an equivalent VGPR
  // register class in order to move the instruction to the VALU.
  case AMDGPU::COPY:
  case AMDGPU::PHI:
  case AMDGPU::REG_SEQUENCE:
  case AMDGPU::INSERT_SUBREG:
  case AMDGPU::WQM:
  case AMDGPU::SOFT_WQM:
  case AMDGPU::WWM: {
    const TargetRegisterClass *SrcRC = getOpRegClass(Inst, 1);
    if (RI.hasAGPRs(SrcRC)) {
      if (RI.hasAGPRs(NewDstRC))
        return nullptr;

      switch (Inst.getOpcode()) {
      case AMDGPU::PHI:
      case AMDGPU::REG_SEQUENCE:
      case AMDGPU::INSERT_SUBREG:
        NewDstRC = RI.getEquivalentAGPRClass(NewDstRC);
        break;
      default:
        NewDstRC = RI.getEquivalentVGPRClass(NewDstRC);
      }

      if (!NewDstRC)
        return nullptr;
    } else {
      if (RI.hasVGPRs(NewDstRC) || NewDstRC == &AMDGPU::VReg_1RegClass)
        return nullptr;

      NewDstRC = RI.getEquivalentVGPRClass(NewDstRC);
      if (!NewDstRC)
        return nullptr;
    }

    return NewDstRC;
  }
  default:
    return NewDstRC;
  }
}

// Find the one SGPR operand we are allowed to use.
Register SIInstrInfo::findUsedSGPR(const MachineInstr &MI,
                                   int OpIndices[3]) const {
  const MCInstrDesc &Desc = MI.getDesc();

  // Find the one SGPR operand we are allowed to use.
  //
  // First we need to consider the instruction's operand requirements before
  // legalizing. Some operands are required to be SGPRs, such as implicit uses
  // of VCC, but we are still bound by the constant bus requirement to only use
  // one.
  //
  // If the operand's class is an SGPR, we can never move it.

  Register SGPRReg = findImplicitSGPRRead(MI);
  if (SGPRReg != AMDGPU::NoRegister)
    return SGPRReg;

  Register UsedSGPRs[3] = { AMDGPU::NoRegister };
  const MachineRegisterInfo &MRI = MI.getParent()->getParent()->getRegInfo();

  for (unsigned i = 0; i < 3; ++i) {
    int Idx = OpIndices[i];
    if (Idx == -1)
      break;

    const MachineOperand &MO = MI.getOperand(Idx);
    if (!MO.isReg())
      continue;

    // Is this operand statically required to be an SGPR based on the operand
    // constraints?
    const TargetRegisterClass *OpRC = RI.getRegClass(Desc.OpInfo[Idx].RegClass);
    bool IsRequiredSGPR = RI.isSGPRClass(OpRC);
    if (IsRequiredSGPR)
      return MO.getReg();

    // If this could be a VGPR or an SGPR, Check the dynamic register class.
    Register Reg = MO.getReg();
    const TargetRegisterClass *RegRC = MRI.getRegClass(Reg);
    if (RI.isSGPRClass(RegRC))
      UsedSGPRs[i] = Reg;
  }

  // We don't have a required SGPR operand, so we have a bit more freedom in
  // selecting operands to move.

  // Try to select the most used SGPR. If an SGPR is equal to one of the
  // others, we choose that.
  //
  // e.g.
  // V_FMA_F32 v0, s0, s0, s0 -> No moves
  // V_FMA_F32 v0, s0, s1, s0 -> Move s1

  // TODO: If some of the operands are 64-bit SGPRs and some 32, we should
  // prefer those.

  if (UsedSGPRs[0] != AMDGPU::NoRegister) {
    if (UsedSGPRs[0] == UsedSGPRs[1] || UsedSGPRs[0] == UsedSGPRs[2])
      SGPRReg = UsedSGPRs[0];
  }

  if (SGPRReg == AMDGPU::NoRegister && UsedSGPRs[1] != AMDGPU::NoRegister) {
    if (UsedSGPRs[1] == UsedSGPRs[2])
      SGPRReg = UsedSGPRs[1];
  }

  return SGPRReg;
}

MachineOperand *SIInstrInfo::getNamedOperand(MachineInstr &MI,
                                             unsigned OperandName) const {
  int Idx = AMDGPU::getNamedOperandIdx(MI.getOpcode(), OperandName);
  if (Idx == -1)
    return nullptr;

  return &MI.getOperand(Idx);
}

uint64_t SIInstrInfo::getDefaultRsrcDataFormat() const {
  if (ST.getGeneration() >= AMDGPUSubtarget::GFX10) {
    return (22ULL << 44) | // IMG_FORMAT_32_FLOAT
           (1ULL << 56) | // RESOURCE_LEVEL = 1
           (3ULL << 60); // OOB_SELECT = 3
  }

  uint64_t RsrcDataFormat = AMDGPU::RSRC_DATA_FORMAT;
  if (ST.isAmdHsaOS()) {
    // Set ATC = 1. GFX9 doesn't have this bit.
    if (ST.getGeneration() <= AMDGPUSubtarget::VOLCANIC_ISLANDS)
      RsrcDataFormat |= (1ULL << 56);

    // Set MTYPE = 2 (MTYPE_UC = uncached). GFX9 doesn't have this.
    // BTW, it disables TC L2 and therefore decreases performance.
    if (ST.getGeneration() == AMDGPUSubtarget::VOLCANIC_ISLANDS)
      RsrcDataFormat |= (2ULL << 59);
  }

  return RsrcDataFormat;
}

uint64_t SIInstrInfo::getScratchRsrcWords23() const {
  uint64_t Rsrc23 = getDefaultRsrcDataFormat() |
                    AMDGPU::RSRC_TID_ENABLE |
                    0xffffffff; // Size;

  // GFX9 doesn't have ELEMENT_SIZE.
  if (ST.getGeneration() <= AMDGPUSubtarget::VOLCANIC_ISLANDS) {
    uint64_t EltSizeValue = Log2_32(ST.getMaxPrivateElementSize()) - 1;
    Rsrc23 |= EltSizeValue << AMDGPU::RSRC_ELEMENT_SIZE_SHIFT;
  }

  // IndexStride = 64 / 32.
  uint64_t IndexStride = ST.getWavefrontSize() == 64 ? 3 : 2;
  Rsrc23 |= IndexStride << AMDGPU::RSRC_INDEX_STRIDE_SHIFT;

  // If TID_ENABLE is set, DATA_FORMAT specifies stride bits [14:17].
  // Clear them unless we want a huge stride.
  if (ST.getGeneration() >= AMDGPUSubtarget::VOLCANIC_ISLANDS &&
      ST.getGeneration() <= AMDGPUSubtarget::GFX9)
    Rsrc23 &= ~AMDGPU::RSRC_DATA_FORMAT;

  return Rsrc23;
}

bool SIInstrInfo::isLowLatencyInstruction(const MachineInstr &MI) const {
  unsigned Opc = MI.getOpcode();

  return isSMRD(Opc);
}

bool SIInstrInfo::isHighLatencyDef(int Opc) const {
  return get(Opc).mayLoad() &&
         (isMUBUF(Opc) || isMTBUF(Opc) || isMIMG(Opc) || isFLAT(Opc));
}

unsigned SIInstrInfo::isStackAccess(const MachineInstr &MI,
                                    int &FrameIndex) const {
  const MachineOperand *Addr = getNamedOperand(MI, AMDGPU::OpName::vaddr);
  if (!Addr || !Addr->isFI())
    return AMDGPU::NoRegister;

  assert(!MI.memoperands_empty() &&
         (*MI.memoperands_begin())->getAddrSpace() == AMDGPUAS::PRIVATE_ADDRESS);

  FrameIndex = Addr->getIndex();
  return getNamedOperand(MI, AMDGPU::OpName::vdata)->getReg();
}

unsigned SIInstrInfo::isSGPRStackAccess(const MachineInstr &MI,
                                        int &FrameIndex) const {
  const MachineOperand *Addr = getNamedOperand(MI, AMDGPU::OpName::addr);
  assert(Addr && Addr->isFI());
  FrameIndex = Addr->getIndex();
  return getNamedOperand(MI, AMDGPU::OpName::data)->getReg();
}

unsigned SIInstrInfo::isLoadFromStackSlot(const MachineInstr &MI,
                                          int &FrameIndex) const {
  if (!MI.mayLoad())
    return AMDGPU::NoRegister;

  if (isMUBUF(MI) || isVGPRSpill(MI))
    return isStackAccess(MI, FrameIndex);

  if (isSGPRSpill(MI))
    return isSGPRStackAccess(MI, FrameIndex);

  return AMDGPU::NoRegister;
}

unsigned SIInstrInfo::isStoreToStackSlot(const MachineInstr &MI,
                                         int &FrameIndex) const {
  if (!MI.mayStore())
    return AMDGPU::NoRegister;

  if (isMUBUF(MI) || isVGPRSpill(MI))
    return isStackAccess(MI, FrameIndex);

  if (isSGPRSpill(MI))
    return isSGPRStackAccess(MI, FrameIndex);

  return AMDGPU::NoRegister;
}

unsigned SIInstrInfo::getInstBundleSize(const MachineInstr &MI) const {
  unsigned Size = 0;
  MachineBasicBlock::const_instr_iterator I = MI.getIterator();
  MachineBasicBlock::const_instr_iterator E = MI.getParent()->instr_end();
  while (++I != E && I->isInsideBundle()) {
    assert(!I->isBundle() && "No nested bundle!");
    Size += getInstSizeInBytes(*I);
  }

  return Size;
}

unsigned SIInstrInfo::getInstSizeInBytes(const MachineInstr &MI) const {
  unsigned Opc = MI.getOpcode();
  const MCInstrDesc &Desc = getMCOpcodeFromPseudo(Opc);
  unsigned DescSize = Desc.getSize();

  // If we have a definitive size, we can use it. Otherwise we need to inspect
  // the operands to know the size.
  if (isFixedSize(MI))
    return DescSize;

  // 4-byte instructions may have a 32-bit literal encoded after them. Check
  // operands that coud ever be literals.
  if (isVALU(MI) || isSALU(MI)) {
    int Src0Idx = AMDGPU::getNamedOperandIdx(Opc, AMDGPU::OpName::src0);
    if (Src0Idx == -1)
      return DescSize; // No operands.

    if (isLiteralConstantLike(MI.getOperand(Src0Idx), Desc.OpInfo[Src0Idx]))
      return isVOP3(MI) ? 12 : (DescSize + 4);

    int Src1Idx = AMDGPU::getNamedOperandIdx(Opc, AMDGPU::OpName::src1);
    if (Src1Idx == -1)
      return DescSize;

    if (isLiteralConstantLike(MI.getOperand(Src1Idx), Desc.OpInfo[Src1Idx]))
      return isVOP3(MI) ? 12 : (DescSize + 4);

    int Src2Idx = AMDGPU::getNamedOperandIdx(Opc, AMDGPU::OpName::src2);
    if (Src2Idx == -1)
      return DescSize;

    if (isLiteralConstantLike(MI.getOperand(Src2Idx), Desc.OpInfo[Src2Idx]))
      return isVOP3(MI) ? 12 : (DescSize + 4);

    return DescSize;
  }

  // Check whether we have extra NSA words.
  if (isMIMG(MI)) {
    int VAddr0Idx = AMDGPU::getNamedOperandIdx(Opc, AMDGPU::OpName::vaddr0);
    if (VAddr0Idx < 0)
      return 8;

    int RSrcIdx = AMDGPU::getNamedOperandIdx(Opc, AMDGPU::OpName::srsrc);
    return 8 + 4 * ((RSrcIdx - VAddr0Idx + 2) / 4);
  }

  switch (Opc) {
  case TargetOpcode::IMPLICIT_DEF:
  case TargetOpcode::KILL:
  case TargetOpcode::DBG_VALUE:
  case TargetOpcode::EH_LABEL:
    return 0;
  case TargetOpcode::BUNDLE:
    return getInstBundleSize(MI);
  case TargetOpcode::INLINEASM:
  case TargetOpcode::INLINEASM_BR: {
    const MachineFunction *MF = MI.getParent()->getParent();
    const char *AsmStr = MI.getOperand(0).getSymbolName();
    return getInlineAsmLength(AsmStr, *MF->getTarget().getMCAsmInfo(),
                              &MF->getSubtarget());
  }
  default:
    return DescSize;
  }
}

bool SIInstrInfo::mayAccessFlatAddressSpace(const MachineInstr &MI) const {
  if (!isFLAT(MI))
    return false;

  if (MI.memoperands_empty())
    return true;

  for (const MachineMemOperand *MMO : MI.memoperands()) {
    if (MMO->getAddrSpace() == AMDGPUAS::FLAT_ADDRESS)
      return true;
  }
  return false;
}

bool SIInstrInfo::isNonUniformBranchInstr(MachineInstr &Branch) const {
  return Branch.getOpcode() == AMDGPU::SI_NON_UNIFORM_BRCOND_PSEUDO;
}

void SIInstrInfo::convertNonUniformIfRegion(MachineBasicBlock *IfEntry,
                                            MachineBasicBlock *IfEnd) const {
  MachineBasicBlock::iterator TI = IfEntry->getFirstTerminator();
  assert(TI != IfEntry->end());

  MachineInstr *Branch = &(*TI);
  MachineFunction *MF = IfEntry->getParent();
  MachineRegisterInfo &MRI = IfEntry->getParent()->getRegInfo();

  if (Branch->getOpcode() == AMDGPU::SI_NON_UNIFORM_BRCOND_PSEUDO) {
    Register DstReg = MRI.createVirtualRegister(RI.getBoolRC());
    MachineInstr *SIIF =
        BuildMI(*MF, Branch->getDebugLoc(), get(AMDGPU::SI_IF), DstReg)
            .add(Branch->getOperand(0))
            .add(Branch->getOperand(1));
    MachineInstr *SIEND =
        BuildMI(*MF, Branch->getDebugLoc(), get(AMDGPU::SI_END_CF))
            .addReg(DstReg);

    IfEntry->erase(TI);
    IfEntry->insert(IfEntry->end(), SIIF);
    IfEnd->insert(IfEnd->getFirstNonPHI(), SIEND);
  }
}

void SIInstrInfo::convertNonUniformLoopRegion(
    MachineBasicBlock *LoopEntry, MachineBasicBlock *LoopEnd) const {
  MachineBasicBlock::iterator TI = LoopEnd->getFirstTerminator();
  // We expect 2 terminators, one conditional and one unconditional.
  assert(TI != LoopEnd->end());

  MachineInstr *Branch = &(*TI);
  MachineFunction *MF = LoopEnd->getParent();
  MachineRegisterInfo &MRI = LoopEnd->getParent()->getRegInfo();

  if (Branch->getOpcode() == AMDGPU::SI_NON_UNIFORM_BRCOND_PSEUDO) {

    Register DstReg = MRI.createVirtualRegister(RI.getBoolRC());
    Register BackEdgeReg = MRI.createVirtualRegister(RI.getBoolRC());
    MachineInstrBuilder HeaderPHIBuilder =
        BuildMI(*(MF), Branch->getDebugLoc(), get(TargetOpcode::PHI), DstReg);
    for (MachineBasicBlock::pred_iterator PI = LoopEntry->pred_begin(),
                                          E = LoopEntry->pred_end();
         PI != E; ++PI) {
      if (*PI == LoopEnd) {
        HeaderPHIBuilder.addReg(BackEdgeReg);
      } else {
        MachineBasicBlock *PMBB = *PI;
        Register ZeroReg = MRI.createVirtualRegister(RI.getBoolRC());
        materializeImmediate(*PMBB, PMBB->getFirstTerminator(), DebugLoc(),
                             ZeroReg, 0);
        HeaderPHIBuilder.addReg(ZeroReg);
      }
      HeaderPHIBuilder.addMBB(*PI);
    }
    MachineInstr *HeaderPhi = HeaderPHIBuilder;
    MachineInstr *SIIFBREAK = BuildMI(*(MF), Branch->getDebugLoc(),
                                      get(AMDGPU::SI_IF_BREAK), BackEdgeReg)
                                  .addReg(DstReg)
                                  .add(Branch->getOperand(0));
    MachineInstr *SILOOP =
        BuildMI(*(MF), Branch->getDebugLoc(), get(AMDGPU::SI_LOOP))
            .addReg(BackEdgeReg)
            .addMBB(LoopEntry);

    LoopEntry->insert(LoopEntry->begin(), HeaderPhi);
    LoopEnd->erase(TI);
    LoopEnd->insert(LoopEnd->end(), SIIFBREAK);
    LoopEnd->insert(LoopEnd->end(), SILOOP);
  }
}

ArrayRef<std::pair<int, const char *>>
SIInstrInfo::getSerializableTargetIndices() const {
  static const std::pair<int, const char *> TargetIndices[] = {
      {AMDGPU::TI_CONSTDATA_START, "amdgpu-constdata-start"},
      {AMDGPU::TI_SCRATCH_RSRC_DWORD0, "amdgpu-scratch-rsrc-dword0"},
      {AMDGPU::TI_SCRATCH_RSRC_DWORD1, "amdgpu-scratch-rsrc-dword1"},
      {AMDGPU::TI_SCRATCH_RSRC_DWORD2, "amdgpu-scratch-rsrc-dword2"},
      {AMDGPU::TI_SCRATCH_RSRC_DWORD3, "amdgpu-scratch-rsrc-dword3"}};
  return makeArrayRef(TargetIndices);
}

/// This is used by the post-RA scheduler (SchedulePostRAList.cpp).  The
/// post-RA version of misched uses CreateTargetMIHazardRecognizer.
ScheduleHazardRecognizer *
SIInstrInfo::CreateTargetPostRAHazardRecognizer(const InstrItineraryData *II,
                                            const ScheduleDAG *DAG) const {
  return new GCNHazardRecognizer(DAG->MF);
}

/// This is the hazard recognizer used at -O0 by the PostRAHazardRecognizer
/// pass.
ScheduleHazardRecognizer *
SIInstrInfo::CreateTargetPostRAHazardRecognizer(const MachineFunction &MF) const {
  return new GCNHazardRecognizer(MF);
}

std::pair<unsigned, unsigned>
SIInstrInfo::decomposeMachineOperandsTargetFlags(unsigned TF) const {
  return std::make_pair(TF & MO_MASK, TF & ~MO_MASK);
}

ArrayRef<std::pair<unsigned, const char *>>
SIInstrInfo::getSerializableDirectMachineOperandTargetFlags() const {
  static const std::pair<unsigned, const char *> TargetFlags[] = {
    { MO_GOTPCREL, "amdgpu-gotprel" },
    { MO_GOTPCREL32_LO, "amdgpu-gotprel32-lo" },
    { MO_GOTPCREL32_HI, "amdgpu-gotprel32-hi" },
    { MO_REL32_LO, "amdgpu-rel32-lo" },
    { MO_REL32_HI, "amdgpu-rel32-hi" },
    { MO_ABS32_LO, "amdgpu-abs32-lo" },
    { MO_ABS32_HI, "amdgpu-abs32-hi" },
  };

  return makeArrayRef(TargetFlags);
}

bool SIInstrInfo::isBasicBlockPrologue(const MachineInstr &MI) const {
  return !MI.isTerminator() && MI.getOpcode() != AMDGPU::COPY &&
         MI.modifiesRegister(AMDGPU::EXEC, &RI);
}

MachineInstrBuilder
SIInstrInfo::getAddNoCarry(MachineBasicBlock &MBB,
                           MachineBasicBlock::iterator I,
                           const DebugLoc &DL,
                           Register DestReg) const {
  if (ST.hasAddNoCarry())
    return BuildMI(MBB, I, DL, get(AMDGPU::V_ADD_U32_e64), DestReg);

  MachineRegisterInfo &MRI = MBB.getParent()->getRegInfo();
  Register UnusedCarry = MRI.createVirtualRegister(RI.getBoolRC());
  MRI.setRegAllocationHint(UnusedCarry, 0, RI.getVCC());

  return BuildMI(MBB, I, DL, get(AMDGPU::V_ADD_I32_e64), DestReg)
           .addReg(UnusedCarry, RegState::Define | RegState::Dead);
}

MachineInstrBuilder SIInstrInfo::getAddNoCarry(MachineBasicBlock &MBB,
                                               MachineBasicBlock::iterator I,
                                               const DebugLoc &DL,
                                               Register DestReg,
                                               RegScavenger &RS) const {
  if (ST.hasAddNoCarry())
    return BuildMI(MBB, I, DL, get(AMDGPU::V_ADD_U32_e32), DestReg);

  // If available, prefer to use vcc.
  Register UnusedCarry = !RS.isRegUsed(AMDGPU::VCC)
                             ? Register(RI.getVCC())
                             : RS.scavengeRegister(RI.getBoolRC(), I, 0, false);

  // TODO: Users need to deal with this.
  if (!UnusedCarry.isValid())
    return MachineInstrBuilder();

  return BuildMI(MBB, I, DL, get(AMDGPU::V_ADD_I32_e64), DestReg)
           .addReg(UnusedCarry, RegState::Define | RegState::Dead);
}

bool SIInstrInfo::isKillTerminator(unsigned Opcode) {
  switch (Opcode) {
  case AMDGPU::SI_KILL_F32_COND_IMM_TERMINATOR:
  case AMDGPU::SI_KILL_I1_TERMINATOR:
    return true;
  default:
    return false;
  }
}

const MCInstrDesc &SIInstrInfo::getKillTerminatorFromPseudo(unsigned Opcode) const {
  switch (Opcode) {
  case AMDGPU::SI_KILL_F32_COND_IMM_PSEUDO:
    return get(AMDGPU::SI_KILL_F32_COND_IMM_TERMINATOR);
  case AMDGPU::SI_KILL_I1_PSEUDO:
    return get(AMDGPU::SI_KILL_I1_TERMINATOR);
  default:
    llvm_unreachable("invalid opcode, expected SI_KILL_*_PSEUDO");
  }
}

void SIInstrInfo::fixImplicitOperands(MachineInstr &MI) const {
  MachineBasicBlock *MBB = MI.getParent();
  MachineFunction *MF = MBB->getParent();
  const GCNSubtarget &ST = MF->getSubtarget<GCNSubtarget>();

  if (!ST.isWave32())
    return;

  for (auto &Op : MI.implicit_operands()) {
    if (Op.isReg() && Op.getReg() == AMDGPU::VCC)
      Op.setReg(AMDGPU::VCC_LO);
  }
}

bool SIInstrInfo::isBufferSMRD(const MachineInstr &MI) const {
  if (!isSMRD(MI))
    return false;

  // Check that it is using a buffer resource.
  int Idx = AMDGPU::getNamedOperandIdx(MI.getOpcode(), AMDGPU::OpName::sbase);
  if (Idx == -1) // e.g. s_memtime
    return false;

  const auto RCID = MI.getDesc().OpInfo[Idx].RegClass;
  return RI.getRegClass(RCID)->hasSubClassEq(&AMDGPU::SGPR_128RegClass);
}

unsigned SIInstrInfo::getNumFlatOffsetBits(unsigned AddrSpace,
                                           bool Signed) const {
  if (!ST.hasFlatInstOffsets())
    return 0;

  if (ST.hasFlatSegmentOffsetBug() && AddrSpace == AMDGPUAS::FLAT_ADDRESS)
    return 0;

  if (ST.getGeneration() >= AMDGPUSubtarget::GFX10)
    return Signed ? 12 : 11;

  return Signed ? 13 : 12;
}

bool SIInstrInfo::isLegalFLATOffset(int64_t Offset, unsigned AddrSpace,
                                    bool Signed) const {
  // TODO: Should 0 be special cased?
  if (!ST.hasFlatInstOffsets())
    return false;

  if (ST.hasFlatSegmentOffsetBug() && AddrSpace == AMDGPUAS::FLAT_ADDRESS)
    return false;

  if (ST.getGeneration() >= AMDGPUSubtarget::GFX10) {
    return (Signed && isInt<12>(Offset)) ||
           (!Signed && isUInt<11>(Offset));
  }

  return (Signed && isInt<13>(Offset)) ||
         (!Signed && isUInt<12>(Offset));
}


// This must be kept in sync with the SIEncodingFamily class in SIInstrInfo.td
enum SIEncodingFamily {
  SI = 0,
  VI = 1,
  SDWA = 2,
  SDWA9 = 3,
  GFX80 = 4,
  GFX9 = 5,
  GFX10 = 6,
  SDWA10 = 7
};

static SIEncodingFamily subtargetEncodingFamily(const GCNSubtarget &ST) {
  switch (ST.getGeneration()) {
  default:
    break;
  case AMDGPUSubtarget::SOUTHERN_ISLANDS:
  case AMDGPUSubtarget::SEA_ISLANDS:
    return SIEncodingFamily::SI;
  case AMDGPUSubtarget::VOLCANIC_ISLANDS:
  case AMDGPUSubtarget::GFX9:
    return SIEncodingFamily::VI;
  case AMDGPUSubtarget::GFX10:
    return SIEncodingFamily::GFX10;
  }
  llvm_unreachable("Unknown subtarget generation!");
}

bool SIInstrInfo::isAsmOnlyOpcode(int MCOp) const {
  switch(MCOp) {
  // These opcodes use indirect register addressing so
  // they need special handling by codegen (currently missing).
  // Therefore it is too risky to allow these opcodes
  // to be selected by dpp combiner or sdwa peepholer.
  case AMDGPU::V_MOVRELS_B32_dpp_gfx10:
  case AMDGPU::V_MOVRELS_B32_sdwa_gfx10:
  case AMDGPU::V_MOVRELD_B32_dpp_gfx10:
  case AMDGPU::V_MOVRELD_B32_sdwa_gfx10:
  case AMDGPU::V_MOVRELSD_B32_dpp_gfx10:
  case AMDGPU::V_MOVRELSD_B32_sdwa_gfx10:
  case AMDGPU::V_MOVRELSD_2_B32_dpp_gfx10:
  case AMDGPU::V_MOVRELSD_2_B32_sdwa_gfx10:
    return true;
  default:
    return false;
  }
}

int SIInstrInfo::pseudoToMCOpcode(int Opcode) const {
  SIEncodingFamily Gen = subtargetEncodingFamily(ST);

  if ((get(Opcode).TSFlags & SIInstrFlags::renamedInGFX9) != 0 &&
    ST.getGeneration() == AMDGPUSubtarget::GFX9)
    Gen = SIEncodingFamily::GFX9;

  // Adjust the encoding family to GFX80 for D16 buffer instructions when the
  // subtarget has UnpackedD16VMem feature.
  // TODO: remove this when we discard GFX80 encoding.
  if (ST.hasUnpackedD16VMem() && (get(Opcode).TSFlags & SIInstrFlags::D16Buf))
    Gen = SIEncodingFamily::GFX80;

  if (get(Opcode).TSFlags & SIInstrFlags::SDWA) {
    switch (ST.getGeneration()) {
    default:
      Gen = SIEncodingFamily::SDWA;
      break;
    case AMDGPUSubtarget::GFX9:
      Gen = SIEncodingFamily::SDWA9;
      break;
    case AMDGPUSubtarget::GFX10:
      Gen = SIEncodingFamily::SDWA10;
      break;
    }
  }

  int MCOp = AMDGPU::getMCOpcode(Opcode, Gen);

  // -1 means that Opcode is already a native instruction.
  if (MCOp == -1)
    return Opcode;

  // (uint16_t)-1 means that Opcode is a pseudo instruction that has
  // no encoding in the given subtarget generation.
  if (MCOp == (uint16_t)-1)
    return -1;

  if (isAsmOnlyOpcode(MCOp))
    return -1;

  return MCOp;
}

static
TargetInstrInfo::RegSubRegPair getRegOrUndef(const MachineOperand &RegOpnd) {
  assert(RegOpnd.isReg());
  return RegOpnd.isUndef() ? TargetInstrInfo::RegSubRegPair() :
                             getRegSubRegPair(RegOpnd);
}

TargetInstrInfo::RegSubRegPair
llvm::getRegSequenceSubReg(MachineInstr &MI, unsigned SubReg) {
  assert(MI.isRegSequence());
  for (unsigned I = 0, E = (MI.getNumOperands() - 1)/ 2; I < E; ++I)
    if (MI.getOperand(1 + 2 * I + 1).getImm() == SubReg) {
      auto &RegOp = MI.getOperand(1 + 2 * I);
      return getRegOrUndef(RegOp);
    }
  return TargetInstrInfo::RegSubRegPair();
}

// Try to find the definition of reg:subreg in subreg-manipulation pseudos
// Following a subreg of reg:subreg isn't supported
static bool followSubRegDef(MachineInstr &MI,
                            TargetInstrInfo::RegSubRegPair &RSR) {
  if (!RSR.SubReg)
    return false;
  switch (MI.getOpcode()) {
  default: break;
  case AMDGPU::REG_SEQUENCE:
    RSR = getRegSequenceSubReg(MI, RSR.SubReg);
    return true;
  // EXTRACT_SUBREG ins't supported as this would follow a subreg of subreg
  case AMDGPU::INSERT_SUBREG:
    if (RSR.SubReg == (unsigned)MI.getOperand(3).getImm())
      // inserted the subreg we're looking for
      RSR = getRegOrUndef(MI.getOperand(2));
    else { // the subreg in the rest of the reg
      auto R1 = getRegOrUndef(MI.getOperand(1));
      if (R1.SubReg) // subreg of subreg isn't supported
        return false;
      RSR.Reg = R1.Reg;
    }
    return true;
  }
  return false;
}

MachineInstr *llvm::getVRegSubRegDef(const TargetInstrInfo::RegSubRegPair &P,
                                     MachineRegisterInfo &MRI) {
  assert(MRI.isSSA());
  if (!Register::isVirtualRegister(P.Reg))
    return nullptr;

  auto RSR = P;
  auto *DefInst = MRI.getVRegDef(RSR.Reg);
  while (auto *MI = DefInst) {
    DefInst = nullptr;
    switch (MI->getOpcode()) {
    case AMDGPU::COPY:
    case AMDGPU::V_MOV_B32_e32: {
      auto &Op1 = MI->getOperand(1);
      if (Op1.isReg() && Register::isVirtualRegister(Op1.getReg())) {
        if (Op1.isUndef())
          return nullptr;
        RSR = getRegSubRegPair(Op1);
        DefInst = MRI.getVRegDef(RSR.Reg);
      }
      break;
    }
    default:
      if (followSubRegDef(*MI, RSR)) {
        if (!RSR.Reg)
          return nullptr;
        DefInst = MRI.getVRegDef(RSR.Reg);
      }
    }
    if (!DefInst)
      return MI;
  }
  return nullptr;
}

bool llvm::execMayBeModifiedBeforeUse(const MachineRegisterInfo &MRI,
                                      Register VReg,
                                      const MachineInstr &DefMI,
                                      const MachineInstr &UseMI) {
  assert(MRI.isSSA() && "Must be run on SSA");

  auto *TRI = MRI.getTargetRegisterInfo();
  auto *DefBB = DefMI.getParent();

  // Don't bother searching between blocks, although it is possible this block
  // doesn't modify exec.
  if (UseMI.getParent() != DefBB)
    return true;

  const int MaxInstScan = 20;
  int NumInst = 0;

  // Stop scan at the use.
  auto E = UseMI.getIterator();
  for (auto I = std::next(DefMI.getIterator()); I != E; ++I) {
    if (I->isDebugInstr())
      continue;

    if (++NumInst > MaxInstScan)
      return true;

    if (I->modifiesRegister(AMDGPU::EXEC, TRI))
      return true;
  }

  return false;
}

bool llvm::execMayBeModifiedBeforeAnyUse(const MachineRegisterInfo &MRI,
                                         Register VReg,
                                         const MachineInstr &DefMI) {
  assert(MRI.isSSA() && "Must be run on SSA");

  auto *TRI = MRI.getTargetRegisterInfo();
  auto *DefBB = DefMI.getParent();

  const int MaxUseInstScan = 10;
  int NumUseInst = 0;

  for (auto &UseInst : MRI.use_nodbg_instructions(VReg)) {
    // Don't bother searching between blocks, although it is possible this block
    // doesn't modify exec.
    if (UseInst.getParent() != DefBB)
      return true;

    if (++NumUseInst > MaxUseInstScan)
      return true;
  }

  const int MaxInstScan = 20;
  int NumInst = 0;

  // Stop scan when we have seen all the uses.
  for (auto I = std::next(DefMI.getIterator()); ; ++I) {
    if (I->isDebugInstr())
      continue;

    if (++NumInst > MaxInstScan)
      return true;

    if (I->readsRegister(VReg))
      if (--NumUseInst == 0)
        return false;

    if (I->modifiesRegister(AMDGPU::EXEC, TRI))
      return true;
  }
}

MachineInstr *SIInstrInfo::createPHIDestinationCopy(
    MachineBasicBlock &MBB, MachineBasicBlock::iterator LastPHIIt,
    const DebugLoc &DL, Register Src, Register Dst) const {
  auto Cur = MBB.begin();
  if (Cur != MBB.end())
    do {
      if (!Cur->isPHI() && Cur->readsRegister(Dst))
        return BuildMI(MBB, Cur, DL, get(TargetOpcode::COPY), Dst).addReg(Src);
      ++Cur;
    } while (Cur != MBB.end() && Cur != LastPHIIt);

  return TargetInstrInfo::createPHIDestinationCopy(MBB, LastPHIIt, DL, Src,
                                                   Dst);
}

MachineInstr *SIInstrInfo::createPHISourceCopy(
    MachineBasicBlock &MBB, MachineBasicBlock::iterator InsPt,
    const DebugLoc &DL, Register Src, unsigned SrcSubReg, Register Dst) const {
  if (InsPt != MBB.end() &&
      (InsPt->getOpcode() == AMDGPU::SI_IF ||
       InsPt->getOpcode() == AMDGPU::SI_ELSE ||
       InsPt->getOpcode() == AMDGPU::SI_IF_BREAK) &&
      InsPt->definesRegister(Src)) {
    InsPt++;
    return BuildMI(MBB, InsPt, DL,
                   get(ST.isWave32() ? AMDGPU::S_MOV_B32_term
                                     : AMDGPU::S_MOV_B64_term),
                   Dst)
        .addReg(Src, 0, SrcSubReg)
        .addReg(AMDGPU::EXEC, RegState::Implicit);
  }
  return TargetInstrInfo::createPHISourceCopy(MBB, InsPt, DL, Src, SrcSubReg,
                                              Dst);
}

bool llvm::SIInstrInfo::isWave32() const { return ST.isWave32(); }

MachineInstr *SIInstrInfo::foldMemoryOperandImpl(
    MachineFunction &MF, MachineInstr &MI, ArrayRef<unsigned> Ops,
    MachineBasicBlock::iterator InsertPt, int FrameIndex, LiveIntervals *LIS,
    VirtRegMap *VRM) const {
  // This is a bit of a hack (copied from AArch64). Consider this instruction:
  //
  //   %0:sreg_32 = COPY $m0
  //
  // We explicitly chose SReg_32 for the virtual register so such a copy might
  // be eliminated by RegisterCoalescer. However, that may not be possible, and
  // %0 may even spill. We can't spill $m0 normally (it would require copying to
  // a numbered SGPR anyway), and since it is in the SReg_32 register class,
  // TargetInstrInfo::foldMemoryOperand() is going to try.
  //
  // To prevent that, constrain the %0 register class here.
  if (MI.isFullCopy()) {
    Register DstReg = MI.getOperand(0).getReg();
    Register SrcReg = MI.getOperand(1).getReg();

    if (DstReg == AMDGPU::M0 && SrcReg.isVirtual()) {
      MF.getRegInfo().constrainRegClass(SrcReg, &AMDGPU::SReg_32_XM0RegClass);
      return nullptr;
    }

    if (SrcReg == AMDGPU::M0 && DstReg.isVirtual()) {
      MF.getRegInfo().constrainRegClass(DstReg, &AMDGPU::SReg_32_XM0RegClass);
      return nullptr;
    }
  }

  return nullptr;
}

unsigned SIInstrInfo::getInstrLatency(const InstrItineraryData *ItinData,
                                      const MachineInstr &MI,
                                      unsigned *PredCost) const {
  if (MI.isBundle()) {
    MachineBasicBlock::const_instr_iterator I(MI.getIterator());
    MachineBasicBlock::const_instr_iterator E(MI.getParent()->instr_end());
    unsigned Lat = 0, Count = 0;
    for (++I; I != E && I->isBundledWithPred(); ++I) {
      ++Count;
      Lat = std::max(Lat, SchedModel.computeInstrLatency(&*I));
    }
    return Lat + Count - 1;
  }

  return SchedModel.computeInstrLatency(&MI);
}<|MERGE_RESOLUTION|>--- conflicted
+++ resolved
@@ -379,8 +379,6 @@
     if (DataOpIdx == -1)
       DataOpIdx = AMDGPU::getNamedOperandIdx(Opc, AMDGPU::OpName::vdata);
     Width = getOpSize(LdSt, DataOpIdx);
-<<<<<<< HEAD
-=======
     return true;
   }
 
@@ -396,7 +394,6 @@
       BaseOps.push_back(getNamedOperand(LdSt, AMDGPU::OpName::vaddr));
     }
     Offset = 0;
->>>>>>> 755e53b4
     return true;
   }
 
