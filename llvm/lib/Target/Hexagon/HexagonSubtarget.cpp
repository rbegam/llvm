--- conflicted
+++ resolved
@@ -78,13 +78,8 @@
 HexagonSubtarget::HexagonSubtarget(const Triple &TT, StringRef CPU,
                                    StringRef FS, const TargetMachine &TM)
     : HexagonGenSubtargetInfo(TT, CPU, FS), OptLevel(TM.getOptLevel()),
-<<<<<<< HEAD
-      CPUString(Hexagon_MC::selectHexagonCPU(CPU)), TargetTriple(TT),
-      InstrInfo(initializeSubtargetDependencies(CPU, FS)),
-=======
       CPUString(std::string(Hexagon_MC::selectHexagonCPU(CPU))),
       TargetTriple(TT), InstrInfo(initializeSubtargetDependencies(CPU, FS)),
->>>>>>> 586bea3e
       RegInfo(getHwMode()), TLInfo(TM, *this),
       InstrItins(getInstrItineraryForCPU(CPUString)) {
   Hexagon_MC::addArchSubtarget(this, FS);
