--- conflicted
+++ resolved
@@ -1633,16 +1633,6 @@
   // Get the base register in MIa.
   unsigned BasePosA, OffsetPosA;
   if (!getBaseAndOffsetPosition(MIa, BasePosA, OffsetPosA))
-<<<<<<< HEAD
-    return false;
-  const MachineOperand &BaseA = MIa.getOperand(BasePosA);
-  unsigned BaseRegA = BaseA.getReg();
-  unsigned BaseSubA = BaseA.getSubReg();
-
-  // Get the base register in MIb.
-  unsigned BasePosB, OffsetPosB;
-  if (!getBaseAndOffsetPosition(MIb, BasePosB, OffsetPosB))
-=======
     return false;
   const MachineOperand &BaseA = MIa.getOperand(BasePosA);
   unsigned BaseRegA = BaseA.getReg();
@@ -1657,32 +1647,11 @@
   unsigned BaseSubB = BaseB.getSubReg();
 
   if (BaseRegA != BaseRegB || BaseSubA != BaseSubB)
->>>>>>> 0e95ba0d
     return false;
-  const MachineOperand &BaseB = MIb.getOperand(BasePosB);
-  unsigned BaseRegB = BaseB.getReg();
-  unsigned BaseSubB = BaseB.getSubReg();
-
-<<<<<<< HEAD
-  if (BaseRegA != BaseRegB || BaseSubA != BaseSubB)
-=======
+
   // Get the access sizes.
   unsigned SizeA = getMemAccessSize(MIa);
   unsigned SizeB = getMemAccessSize(MIb);
-
-  // Get the offsets. Handle immediates only for now.
-  const MachineOperand &OffA = MIa.getOperand(OffsetPosA);
-  const MachineOperand &OffB = MIb.getOperand(OffsetPosB);
-  if (!MIa.getOperand(OffsetPosA).isImm() ||
-      !MIb.getOperand(OffsetPosB).isImm())
->>>>>>> 0e95ba0d
-    return false;
-  int OffsetA = isPostIncrement(MIa) ? 0 : OffA.getImm();
-  int OffsetB = isPostIncrement(MIb) ? 0 : OffB.getImm();
-
-  // Get the access sizes.
-  unsigned SizeA = (1u << (getMemAccessSize(MIa) - 1));
-  unsigned SizeB = (1u << (getMemAccessSize(MIb) - 1));
 
   // Get the offsets. Handle immediates only for now.
   const MachineOperand &OffA = MIa.getOperand(OffsetPosA);
