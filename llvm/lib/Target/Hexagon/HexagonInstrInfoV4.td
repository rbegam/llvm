//=- HexagonInstrInfoV4.td - Target Desc. for Hexagon Target -*- tablegen -*-=//
//
//                     The LLVM Compiler Infrastructure
//
// This file is distributed under the University of Illinois Open Source
// License. See LICENSE.TXT for details.
//
//===----------------------------------------------------------------------===//
//
// This file describes the Hexagon V4 instructions in TableGen format.
//
//===----------------------------------------------------------------------===//

let hasSideEffects = 0 in
class T_Immext<dag ins> :
  EXTENDERInst<(outs), ins, "immext(#$imm)", []>,
  Requires<[HasV4T]>;

def IMMEXT_b : T_Immext<(ins brtarget:$imm)>;
def IMMEXT_c : T_Immext<(ins calltarget:$imm)>;
def IMMEXT_g : T_Immext<(ins globaladdress:$imm)>;
def IMMEXT_i : T_Immext<(ins u26_6Imm:$imm)>;

// Fold (add (CONST32 tglobaladdr:$addr) <offset>) into a global address.
def FoldGlobalAddr : ComplexPattern<i32, 1, "foldGlobalAddress", [], []>;

// Fold (add (CONST32_GP tglobaladdr:$addr) <offset>) into a global address.
def FoldGlobalAddrGP : ComplexPattern<i32, 1, "foldGlobalAddressGP", [], []>;

def NumUsesBelowThresCONST32 : PatFrag<(ops node:$addr),
                                       (HexagonCONST32 node:$addr), [{
  return hasNumUsesBelowThresGA(N->getOperand(0).getNode());
}]>;

// Hexagon V4 Architecture spec defines 8 instruction classes:
// LD ST ALU32 XTYPE J JR MEMOP NV CR SYSTEM(system is not implemented in the
// compiler)

// LD Instructions:
// ========================================
// Loads (8/16/32/64 bit)
// Deallocframe

// ST Instructions:
// ========================================
// Stores (8/16/32/64 bit)
// Allocframe

// ALU32 Instructions:
// ========================================
// Arithmetic / Logical (32 bit)
// Vector Halfword

// XTYPE Instructions (32/64 bit):
// ========================================
// Arithmetic, Logical, Bit Manipulation
// Multiply (Integer, Fractional, Complex)
// Permute / Vector Permute Operations
// Predicate Operations
// Shift / Shift with Add/Sub/Logical
// Vector Byte ALU
// Vector Halfword (ALU, Shift, Multiply)
// Vector Word (ALU, Shift)

// J Instructions:
// ========================================
// Jump/Call PC-relative

// JR Instructions:
// ========================================
// Jump/Call Register

// MEMOP Instructions:
// ========================================
// Operation on memory (8/16/32 bit)

// NV Instructions:
// ========================================
// New-value Jumps
// New-value Stores

// CR Instructions:
// ========================================
// Control-Register Transfers
// Hardware Loop Setup
// Predicate Logicals & Reductions

// SYSTEM Instructions (not implemented in the compiler):
// ========================================
// Prefetch
// Cache Maintenance
// Bus Operations


//===----------------------------------------------------------------------===//
// ALU32 +
//===----------------------------------------------------------------------===//
// Generate frame index addresses.
let hasSideEffects = 0, isReMaterializable = 1,
isExtended = 1, opExtendable = 2, validSubTargets = HasV4SubT in
def TFR_FI_immext_V4 : ALU32_ri<(outs IntRegs:$dst),
            (ins IntRegs:$src1, s32Imm:$offset),
            "$dst = add($src1, ##$offset)",
            []>,
            Requires<[HasV4T]>;

<<<<<<< HEAD
// Rd=cmp.eq(Rs,#s8)
let validSubTargets = HasV4SubT, isExtendable = 1, opExtendable = 2,
isExtentSigned = 1, opExtentBits = 8 in
def V4_A4_rcmpeqi : ALU32_ri<(outs IntRegs:$Rd),
                    (ins IntRegs:$Rs, s8Ext:$s8),
                    "$Rd = cmp.eq($Rs, #$s8)",
                    [(set (i32 IntRegs:$Rd),
                          (i32 (zext (i1 (seteq (i32 IntRegs:$Rs),
                                                s8ExtPred:$s8)))))]>,
                    Requires<[HasV4T]>;

// Preserve the TSTBIT generation
def : Pat <(i32 (zext (i1 (setne (i32 (and (i32 (shl 1, (i32 IntRegs:$src2))),
                                           (i32 IntRegs:$src1))), 0)))),
      (i32 (MUX_ii (i1 (TSTBIT_rr (i32 IntRegs:$src1), (i32 IntRegs:$src2))),
                   1, 0))>;

// Interfered with tstbit generation, above pattern preserves, see : tstbit.ll
// Rd=cmp.ne(Rs,#s8)
let validSubTargets = HasV4SubT, isExtendable = 1, opExtendable = 2,
isExtentSigned = 1, opExtentBits = 8 in
def V4_A4_rcmpneqi : ALU32_ri<(outs IntRegs:$Rd),
                     (ins IntRegs:$Rs, s8Ext:$s8),
                     "$Rd = !cmp.eq($Rs, #$s8)",
                     [(set (i32 IntRegs:$Rd),
                           (i32 (zext (i1 (setne (i32 IntRegs:$Rs),
                                                 s8ExtPred:$s8)))))]>,
                     Requires<[HasV4T]>;

// Rd=cmp.eq(Rs,Rt)
let validSubTargets = HasV4SubT in
def V4_A4_rcmpeq : ALU32_ri<(outs IntRegs:$Rd),
                   (ins IntRegs:$Rs, IntRegs:$Rt),
                   "$Rd = cmp.eq($Rs, $Rt)",
                   [(set (i32 IntRegs:$Rd),
                         (i32 (zext (i1 (seteq (i32 IntRegs:$Rs),
                                               IntRegs:$Rt)))))]>,
                   Requires<[HasV4T]>;
=======
class T_ALU32_3op_not<string mnemonic, bits<3> MajOp, bits<3> MinOp,
                      bit OpsRev>
  : T_ALU32_3op<mnemonic, MajOp, MinOp, OpsRev, 0> {
  let AsmString = "$Rd = "#mnemonic#"($Rs, ~$Rt)";
}

let BaseOpcode = "andn_rr", CextOpcode = "andn", isCodeGenOnly = 0 in
def A4_andn    : T_ALU32_3op_not<"and", 0b001, 0b100, 1>;
let BaseOpcode = "orn_rr", CextOpcode = "orn", isCodeGenOnly = 0 in
def A4_orn     : T_ALU32_3op_not<"or",  0b001, 0b101, 1>;

let CextOpcode = "rcmp.eq", isCodeGenOnly = 0 in
def A4_rcmpeq  : T_ALU32_3op<"cmp.eq",  0b011, 0b010, 0, 1>;
let CextOpcode = "!rcmp.eq", isCodeGenOnly = 0 in
def A4_rcmpneq : T_ALU32_3op<"!cmp.eq", 0b011, 0b011, 0, 1>;

let isCodeGenOnly = 0 in {
def C4_cmpneq  : T_ALU32_3op_cmp<"!cmp.eq",  0b00, 1, 1>;
def C4_cmplte  : T_ALU32_3op_cmp<"!cmp.gt",  0b10, 1, 0>;
def C4_cmplteu : T_ALU32_3op_cmp<"!cmp.gtu", 0b11, 1, 0>;
}

// Pats for instruction selection.

// A class to embed the usual comparison patfrags within a zext to i32.
// The seteq/setne frags use "lhs" and "rhs" as operands, so use the same
// names, or else the frag's "body" won't match the operands.
class CmpInReg<PatFrag Op>
  : PatFrag<(ops node:$lhs, node:$rhs),(i32 (zext (i1 Op.Fragment)))>;

def: T_cmp32_rr_pat<A4_rcmpeq,  CmpInReg<seteq>, i32>;
def: T_cmp32_rr_pat<A4_rcmpneq, CmpInReg<setne>, i32>;

def: T_cmp32_rr_pat<C4_cmpneq,  setne,  i1>;

class T_CMP_rrbh<string mnemonic, bits<3> MinOp, bit IsComm>
  : SInst<(outs PredRegs:$Pd), (ins IntRegs:$Rs, IntRegs:$Rt),
    "$Pd = "#mnemonic#"($Rs, $Rt)", [], "", S_3op_tc_2early_SLOT23>,
    ImmRegRel {
  let validSubTargets = HasV4SubT;
  let InputType = "reg";
  let CextOpcode = mnemonic;
  let isCompare = 1;
  let isCommutable = IsComm;
  let hasSideEffects = 0;

  bits<2> Pd;
  bits<5> Rs;
  bits<5> Rt;

  let IClass = 0b1100;
  let Inst{27-21} = 0b0111110;
  let Inst{20-16} = Rs;
  let Inst{12-8} = Rt;
  let Inst{7-5} = MinOp;
  let Inst{1-0} = Pd;
}

let isCodeGenOnly = 0 in {
def A4_cmpbeq  : T_CMP_rrbh<"cmpb.eq",  0b110, 1>;
def A4_cmpbgt  : T_CMP_rrbh<"cmpb.gt",  0b010, 0>;
def A4_cmpbgtu : T_CMP_rrbh<"cmpb.gtu", 0b111, 0>;
def A4_cmpheq  : T_CMP_rrbh<"cmph.eq",  0b011, 1>;
def A4_cmphgt  : T_CMP_rrbh<"cmph.gt",  0b100, 0>;
def A4_cmphgtu : T_CMP_rrbh<"cmph.gtu", 0b101, 0>;
}

class T_CMP_ribh<string mnemonic, bits<2> MajOp, bit IsHalf, bit IsComm,
                 Operand ImmType, bit IsImmExt, bit IsImmSigned, int ImmBits>
  : ALU64Inst<(outs PredRegs:$Pd), (ins IntRegs:$Rs, ImmType:$Imm),
    "$Pd = "#mnemonic#"($Rs, #$Imm)", [], "", ALU64_tc_2early_SLOT23>,
    ImmRegRel {
  let validSubTargets = HasV4SubT;
  let InputType = "imm";
  let CextOpcode = mnemonic;
  let isCompare = 1;
  let isCommutable = IsComm;
  let hasSideEffects = 0;
  let isExtendable = IsImmExt;
  let opExtendable = !if (IsImmExt, 2, 0);
  let isExtentSigned = IsImmSigned;
  let opExtentBits = ImmBits;

  bits<2> Pd;
  bits<5> Rs;
  bits<8> Imm;

  let IClass = 0b1101;
  let Inst{27-24} = 0b1101;
  let Inst{22-21} = MajOp;
  let Inst{20-16} = Rs;
  let Inst{12-5} = Imm;
  let Inst{4} = 0b0;
  let Inst{3} = IsHalf;
  let Inst{1-0} = Pd;
}

let isCodeGenOnly = 0 in {
def A4_cmpbeqi  : T_CMP_ribh<"cmpb.eq",  0b00, 0, 1, u8Imm, 0, 0, 8>;
def A4_cmpbgti  : T_CMP_ribh<"cmpb.gt",  0b01, 0, 0, s8Imm, 0, 1, 8>;
def A4_cmpbgtui : T_CMP_ribh<"cmpb.gtu", 0b10, 0, 0, u7Ext, 1, 0, 7>;
def A4_cmpheqi  : T_CMP_ribh<"cmph.eq",  0b00, 1, 1, s8Ext, 1, 1, 8>;
def A4_cmphgti  : T_CMP_ribh<"cmph.gt",  0b01, 1, 0, s8Ext, 1, 1, 8>;
def A4_cmphgtui : T_CMP_ribh<"cmph.gtu", 0b10, 1, 0, u7Ext, 1, 0, 7>;
}
class T_RCMP_EQ_ri<string mnemonic, bit IsNeg>
  : ALU32_ri<(outs IntRegs:$Rd), (ins IntRegs:$Rs, s8Ext:$s8),
    "$Rd = "#mnemonic#"($Rs, #$s8)", [], "", ALU32_2op_tc_1_SLOT0123>,
    ImmRegRel {
  let validSubTargets = HasV4SubT;
  let InputType = "imm";
  let CextOpcode = !if (IsNeg, "!rcmp.eq", "rcmp.eq");
  let isExtendable = 1;
  let opExtendable = 2;
  let isExtentSigned = 1;
  let opExtentBits = 8;
  let hasNewValue = 1;

  bits<5> Rd;
  bits<5> Rs;
  bits<8> s8;

  let IClass = 0b0111;
  let Inst{27-24} = 0b0011;
  let Inst{22} = 0b1;
  let Inst{21} = IsNeg;
  let Inst{20-16} = Rs;
  let Inst{13} = 0b1;
  let Inst{12-5} = s8;
  let Inst{4-0} = Rd;
}

let isCodeGenOnly = 0 in {
def A4_rcmpeqi  : T_RCMP_EQ_ri<"cmp.eq",  0>;
def A4_rcmpneqi : T_RCMP_EQ_ri<"!cmp.eq", 1>;
}

def: Pat<(i32 (zext (i1 (seteq (i32 IntRegs:$Rs), s8ExtPred:$s8)))),
         (A4_rcmpeqi IntRegs:$Rs, s8ExtPred:$s8)>;
def: Pat<(i32 (zext (i1 (setne (i32 IntRegs:$Rs), s8ExtPred:$s8)))),
         (A4_rcmpneqi IntRegs:$Rs, s8ExtPred:$s8)>;

// Preserve the S2_tstbit_r generation
def: Pat<(i32 (zext (i1 (setne (i32 (and (i32 (shl 1, (i32 IntRegs:$src2))),
                                         (i32 IntRegs:$src1))), 0)))),
         (C2_muxii (S2_tstbit_r IntRegs:$src1, IntRegs:$src2), 1, 0)>;
>>>>>>> 7618b2b2

// Rd=cmp.ne(Rs,Rt)
let validSubTargets = HasV4SubT in
def V4_A4_rcmpneq : ALU32_ri<(outs IntRegs:$Rd),
                    (ins IntRegs:$Rs, IntRegs:$Rt),
                    "$Rd = !cmp.eq($Rs, $Rt)",
                    [(set (i32 IntRegs:$Rd),
                          (i32 (zext (i1 (setne (i32 IntRegs:$Rs),
                                               IntRegs:$Rt)))))]>,
                    Requires<[HasV4T]>;

//===----------------------------------------------------------------------===//
// ALU32 -
//===----------------------------------------------------------------------===//


//===----------------------------------------------------------------------===//
// ALU32/PERM +
//===----------------------------------------------------------------------===//

// Combine
// Rdd=combine(Rs, #s8)
let isExtendable = 1, opExtendable = 2, isExtentSigned = 1, opExtentBits = 8,
    hasSideEffects = 0, validSubTargets = HasV4SubT in
def COMBINE_rI_V4 : ALU32_ri<(outs DoubleRegs:$dst),
            (ins IntRegs:$src1, s8Ext:$src2),
            "$dst = combine($src1, #$src2)",
            []>,
            Requires<[HasV4T]>;

// Rdd=combine(#s8, Rs)
let isExtendable = 1, opExtendable = 1, isExtentSigned = 1, opExtentBits = 8,
    hasSideEffects = 0, validSubTargets = HasV4SubT in
def COMBINE_Ir_V4 : ALU32_ir<(outs DoubleRegs:$dst),
            (ins s8Ext:$src1, IntRegs:$src2),
            "$dst = combine(#$src1, $src2)",
            []>,
            Requires<[HasV4T]>;

def HexagonWrapperCombineRI_V4 :
  SDNode<"HexagonISD::WrapperCombineRI_V4", SDTHexagonI64I32I32>;
def HexagonWrapperCombineIR_V4 :
  SDNode<"HexagonISD::WrapperCombineIR_V4", SDTHexagonI64I32I32>;

def : Pat <(HexagonWrapperCombineRI_V4 IntRegs:$r, s8ExtPred:$i),
           (COMBINE_rI_V4 IntRegs:$r, s8ExtPred:$i)>,
          Requires<[HasV4T]>;

def : Pat <(HexagonWrapperCombineIR_V4 s8ExtPred:$i, IntRegs:$r),
           (COMBINE_Ir_V4 s8ExtPred:$i, IntRegs:$r)>,
          Requires<[HasV4T]>;

let isExtendable = 1, opExtendable = 2, isExtentSigned = 0, opExtentBits = 6,
    hasSideEffects = 0, validSubTargets = HasV4SubT in
def COMBINE_iI_V4 : ALU32_ii<(outs DoubleRegs:$dst),
            (ins s8Imm:$src1, u6Ext:$src2),
            "$dst = combine(#$src1, #$src2)",
            []>,
            Requires<[HasV4T]>;

//===----------------------------------------------------------------------===//
// ALU32/PERM +
//===----------------------------------------------------------------------===//

//===----------------------------------------------------------------------===//
// LD +
//===----------------------------------------------------------------------===//
//===----------------------------------------------------------------------===//
// Template class for load instructions with Absolute set addressing mode.
//===----------------------------------------------------------------------===//
let isExtended = 1, opExtendable = 2, hasSideEffects = 0,
validSubTargets = HasV4SubT, addrMode = AbsoluteSet in
class T_LD_abs_set<string mnemonic, RegisterClass RC>:
            LDInst2<(outs RC:$dst1, IntRegs:$dst2),
            (ins u0AlwaysExt:$addr),
            "$dst1 = "#mnemonic#"($dst2=##$addr)",
            []>,
            Requires<[HasV4T]>;

def LDrid_abs_set_V4  : T_LD_abs_set <"memd", DoubleRegs>;
def LDrib_abs_set_V4  : T_LD_abs_set <"memb", IntRegs>;
def LDriub_abs_set_V4 : T_LD_abs_set <"memub", IntRegs>;
def LDrih_abs_set_V4  : T_LD_abs_set <"memh", IntRegs>;
def LDriw_abs_set_V4  : T_LD_abs_set <"memw", IntRegs>;
def LDriuh_abs_set_V4 : T_LD_abs_set <"memuh", IntRegs>;


// multiclass for load instructions with base + register offset
// addressing mode
multiclass ld_idxd_shl_pbase<string mnemonic, RegisterClass RC, bit isNot,
                             bit isPredNew> {
  let isPredicatedNew = isPredNew in
  def NAME : LDInst2<(outs RC:$dst),
            (ins PredRegs:$src1, IntRegs:$src2, IntRegs:$src3, u2Imm:$offset),
            !if(isNot, "if (!$src1", "if ($src1")#!if(isPredNew, ".new) ",
            ") ")#"$dst = "#mnemonic#"($src2+$src3<<#$offset)",
            []>, Requires<[HasV4T]>;
}

multiclass ld_idxd_shl_pred<string mnemonic, RegisterClass RC, bit PredNot> {
  let isPredicatedFalse = PredNot in {
    defm _c#NAME : ld_idxd_shl_pbase<mnemonic, RC, PredNot, 0>;
    // Predicate new
    defm _cdn#NAME : ld_idxd_shl_pbase<mnemonic, RC, PredNot, 1>;
  }
}

let hasSideEffects = 0 in
multiclass ld_idxd_shl<string mnemonic, string CextOp, RegisterClass RC> {
  let CextOpcode = CextOp, BaseOpcode = CextOp#_indexed_shl in {
    let isPredicable = 1 in
    def NAME#_V4 : LDInst2<(outs RC:$dst),
            (ins IntRegs:$src1, IntRegs:$src2, u2Imm:$offset),
            "$dst = "#mnemonic#"($src1+$src2<<#$offset)",
            []>, Requires<[HasV4T]>;

    let isPredicated = 1 in {
      defm Pt_V4 : ld_idxd_shl_pred<mnemonic, RC, 0 >;
      defm NotPt_V4 : ld_idxd_shl_pred<mnemonic, RC, 1>;
    }
  }
}

let addrMode = BaseRegOffset in {
  let accessSize = ByteAccess in {
    defm LDrib_indexed_shl: ld_idxd_shl<"memb", "LDrib", IntRegs>,
                                        AddrModeRel;
    defm LDriub_indexed_shl: ld_idxd_shl<"memub", "LDriub", IntRegs>,
                                        AddrModeRel;
  }
  let accessSize = HalfWordAccess in {
    defm LDrih_indexed_shl: ld_idxd_shl<"memh", "LDrih", IntRegs>, AddrModeRel;
    defm LDriuh_indexed_shl: ld_idxd_shl<"memuh", "LDriuh", IntRegs>,
                             AddrModeRel;
  }
  let accessSize = WordAccess in
     defm LDriw_indexed_shl: ld_idxd_shl<"memw", "LDriw", IntRegs>, AddrModeRel;

  let accessSize = DoubleWordAccess in
    defm LDrid_indexed_shl: ld_idxd_shl<"memd", "LDrid", DoubleRegs>,
                             AddrModeRel;
}

// 'def pats' for load instructions with base + register offset and non-zero
// immediate value. Immediate value is used to left-shift the second
// register operand.
let AddedComplexity = 40 in {
def : Pat <(i32 (sextloadi8 (add IntRegs:$src1,
                                 (shl IntRegs:$src2, u2ImmPred:$offset)))),
           (LDrib_indexed_shl_V4 IntRegs:$src1,
            IntRegs:$src2, u2ImmPred:$offset)>,
            Requires<[HasV4T]>;

def : Pat <(i32 (zextloadi8 (add IntRegs:$src1,
                                 (shl IntRegs:$src2, u2ImmPred:$offset)))),
           (LDriub_indexed_shl_V4 IntRegs:$src1,
            IntRegs:$src2, u2ImmPred:$offset)>,
            Requires<[HasV4T]>;

def : Pat <(i32 (extloadi8 (add IntRegs:$src1,
                                (shl IntRegs:$src2, u2ImmPred:$offset)))),
           (LDriub_indexed_shl_V4 IntRegs:$src1,
            IntRegs:$src2, u2ImmPred:$offset)>,
            Requires<[HasV4T]>;

def : Pat <(i32 (sextloadi16 (add IntRegs:$src1,
                                  (shl IntRegs:$src2, u2ImmPred:$offset)))),
           (LDrih_indexed_shl_V4 IntRegs:$src1,
            IntRegs:$src2, u2ImmPred:$offset)>,
            Requires<[HasV4T]>;

def : Pat <(i32 (zextloadi16 (add IntRegs:$src1,
                                  (shl IntRegs:$src2, u2ImmPred:$offset)))),
           (LDriuh_indexed_shl_V4 IntRegs:$src1,
            IntRegs:$src2, u2ImmPred:$offset)>,
            Requires<[HasV4T]>;

def : Pat <(i32 (extloadi16 (add IntRegs:$src1,
                                 (shl IntRegs:$src2, u2ImmPred:$offset)))),
           (LDriuh_indexed_shl_V4 IntRegs:$src1,
            IntRegs:$src2, u2ImmPred:$offset)>,
            Requires<[HasV4T]>;

def : Pat <(i32 (load (add IntRegs:$src1,
                           (shl IntRegs:$src2, u2ImmPred:$offset)))),
           (LDriw_indexed_shl_V4 IntRegs:$src1,
            IntRegs:$src2, u2ImmPred:$offset)>,
            Requires<[HasV4T]>;

def : Pat <(i64 (load (add IntRegs:$src1,
                           (shl IntRegs:$src2, u2ImmPred:$offset)))),
           (LDrid_indexed_shl_V4 IntRegs:$src1,
            IntRegs:$src2, u2ImmPred:$offset)>,
            Requires<[HasV4T]>;
}

// 'def pats' for load instruction base + register offset and
// zero immediate value.
<<<<<<< HEAD
let AddedComplexity = 10 in {
def : Pat <(i64 (load (add IntRegs:$src1, IntRegs:$src2))),
           (LDrid_indexed_shl_V4 IntRegs:$src1, IntRegs:$src2, 0)>,
            Requires<[HasV4T]>;

def : Pat <(i32 (sextloadi8 (add IntRegs:$src1, IntRegs:$src2))),
           (LDrib_indexed_shl_V4 IntRegs:$src1, IntRegs:$src2, 0)>,
            Requires<[HasV4T]>;

def : Pat <(i32 (zextloadi8 (add IntRegs:$src1, IntRegs:$src2))),
           (LDriub_indexed_shl_V4 IntRegs:$src1, IntRegs:$src2, 0)>,
            Requires<[HasV4T]>;

def : Pat <(i32 (extloadi8 (add IntRegs:$src1, IntRegs:$src2))),
           (LDriub_indexed_shl_V4 IntRegs:$src1, IntRegs:$src2, 0)>,
            Requires<[HasV4T]>;

def : Pat <(i32 (sextloadi16 (add IntRegs:$src1, IntRegs:$src2))),
           (LDrih_indexed_shl_V4 IntRegs:$src1, IntRegs:$src2, 0)>,
            Requires<[HasV4T]>;

def : Pat <(i32 (zextloadi16 (add IntRegs:$src1, IntRegs:$src2))),
           (LDriuh_indexed_shl_V4 IntRegs:$src1, IntRegs:$src2, 0)>,
            Requires<[HasV4T]>;

def : Pat <(i32 (extloadi16 (add IntRegs:$src1, IntRegs:$src2))),
           (LDriuh_indexed_shl_V4 IntRegs:$src1, IntRegs:$src2, 0)>,
            Requires<[HasV4T]>;

def : Pat <(i32 (load (add IntRegs:$src1, IntRegs:$src2))),
           (LDriw_indexed_shl_V4 IntRegs:$src1, IntRegs:$src2, 0)>,
            Requires<[HasV4T]>;
=======
class Loadxs_simple_pat<PatFrag Load, ValueType VT, InstHexagon MI>
  : Pat<(VT (Load (add (i32 IntRegs:$Rs), (i32 IntRegs:$Rt)))),
        (VT (MI IntRegs:$Rs, IntRegs:$Rt, 0))>;

let AddedComplexity = 20 in {
  def: Loadxs_simple_pat<extloadi8,   i32, L4_loadrub_rr>;
  def: Loadxs_simple_pat<zextloadi8,  i32, L4_loadrub_rr>;
  def: Loadxs_simple_pat<sextloadi8,  i32, L4_loadrb_rr>;
  def: Loadxs_simple_pat<extloadi16,  i32, L4_loadruh_rr>;
  def: Loadxs_simple_pat<zextloadi16, i32, L4_loadruh_rr>;
  def: Loadxs_simple_pat<sextloadi16, i32, L4_loadrh_rr>;
  def: Loadxs_simple_pat<load,        i32, L4_loadri_rr>;
  def: Loadxs_simple_pat<load,        i64, L4_loadrd_rr>;
>>>>>>> 7618b2b2
}

// zext i1->i64
def : Pat <(i64 (zext (i1 PredRegs:$src1))),
      (i64 (COMBINE_Ir_V4 0, (MUX_ii (i1 PredRegs:$src1), 1, 0)))>,
      Requires<[HasV4T]>;

// zext i32->i64
def : Pat <(i64 (zext (i32 IntRegs:$src1))),
      (i64 (COMBINE_Ir_V4 0, (i32 IntRegs:$src1)))>,
      Requires<[HasV4T]>;
// zext i8->i64
def:  Pat <(i64 (zextloadi8 ADDRriS11_0:$src1)),
      (i64 (COMBINE_Ir_V4 0, (LDriub ADDRriS11_0:$src1)))>,
      Requires<[HasV4T]>;

let AddedComplexity = 20 in
def:  Pat <(i64 (zextloadi8 (add (i32 IntRegs:$src1),
                                s11_0ExtPred:$offset))),
      (i64 (COMBINE_Ir_V4 0, (LDriub_indexed IntRegs:$src1,
                                  s11_0ExtPred:$offset)))>,
      Requires<[HasV4T]>;

// zext i1->i64
def:  Pat <(i64 (zextloadi1 ADDRriS11_0:$src1)),
      (i64 (COMBINE_Ir_V4 0, (LDriub ADDRriS11_0:$src1)))>,
      Requires<[HasV4T]>;

let AddedComplexity = 20 in
def:  Pat <(i64 (zextloadi1 (add (i32 IntRegs:$src1),
                                s11_0ExtPred:$offset))),
      (i64 (COMBINE_Ir_V4 0, (LDriub_indexed IntRegs:$src1,
                                  s11_0ExtPred:$offset)))>,
      Requires<[HasV4T]>;

// zext i16->i64
def:  Pat <(i64 (zextloadi16 ADDRriS11_1:$src1)),
      (i64 (COMBINE_Ir_V4 0, (LDriuh ADDRriS11_1:$src1)))>,
      Requires<[HasV4T]>;

let AddedComplexity = 20 in
def:  Pat <(i64 (zextloadi16 (add (i32 IntRegs:$src1),
                                  s11_1ExtPred:$offset))),
      (i64 (COMBINE_Ir_V4 0, (LDriuh_indexed IntRegs:$src1,
                                  s11_1ExtPred:$offset)))>,
      Requires<[HasV4T]>;

// anyext i16->i64
def:  Pat <(i64 (extloadi16 ADDRriS11_2:$src1)),
      (i64 (COMBINE_Ir_V4 0, (LDrih ADDRriS11_2:$src1)))>,
      Requires<[HasV4T]>;

let AddedComplexity = 20 in
def:  Pat <(i64 (extloadi16 (add (i32 IntRegs:$src1),
                                  s11_1ExtPred:$offset))),
      (i64 (COMBINE_Ir_V4 0, (LDrih_indexed IntRegs:$src1,
                                  s11_1ExtPred:$offset)))>,
      Requires<[HasV4T]>;

// zext i32->i64
def:  Pat <(i64 (zextloadi32 ADDRriS11_2:$src1)),
      (i64 (COMBINE_Ir_V4 0, (LDriw ADDRriS11_2:$src1)))>,
      Requires<[HasV4T]>;

let AddedComplexity = 100 in
def:  Pat <(i64 (zextloadi32 (i32 (add IntRegs:$src1, s11_2ExtPred:$offset)))),
      (i64 (COMBINE_Ir_V4 0, (LDriw_indexed IntRegs:$src1,
                                  s11_2ExtPred:$offset)))>,
      Requires<[HasV4T]>;

// anyext i32->i64
def:  Pat <(i64 (extloadi32 ADDRriS11_2:$src1)),
      (i64 (COMBINE_Ir_V4 0, (LDriw ADDRriS11_2:$src1)))>,
      Requires<[HasV4T]>;

let AddedComplexity = 100 in
def:  Pat <(i64 (extloadi32 (i32 (add IntRegs:$src1, s11_2ExtPred:$offset)))),
      (i64 (COMBINE_Ir_V4 0, (LDriw_indexed IntRegs:$src1,
                                  s11_2ExtPred:$offset)))>,
      Requires<[HasV4T]>;



//===----------------------------------------------------------------------===//
// LD -
//===----------------------------------------------------------------------===//

//===----------------------------------------------------------------------===//
// ST +
//===----------------------------------------------------------------------===//
///
//===----------------------------------------------------------------------===//
// Template class for store instructions with Absolute set addressing mode.
//===----------------------------------------------------------------------===//
let isExtended = 1, opExtendable = 2, validSubTargets = HasV4SubT,
addrMode = AbsoluteSet in
class T_ST_abs_set<string mnemonic, RegisterClass RC>:
            STInst2<(outs IntRegs:$dst1),
            (ins RC:$src1, u0AlwaysExt:$src2),
            mnemonic#"($dst1=##$src2) = $src1",
            []>,
            Requires<[HasV4T]>;

def STrid_abs_set_V4 : T_ST_abs_set <"memd", DoubleRegs>;
def STrib_abs_set_V4 : T_ST_abs_set <"memb", IntRegs>;
def STrih_abs_set_V4 : T_ST_abs_set <"memh", IntRegs>;
def STriw_abs_set_V4 : T_ST_abs_set <"memw", IntRegs>;

//===----------------------------------------------------------------------===//
// multiclass for store instructions with base + register offset addressing
// mode
//===----------------------------------------------------------------------===//
multiclass ST_Idxd_shl_Pbase<string mnemonic, RegisterClass RC, bit isNot,
                             bit isPredNew> {
  let isPredicatedNew = isPredNew in
  def NAME : STInst2<(outs),
            (ins PredRegs:$src1, IntRegs:$src2, IntRegs:$src3, u2Imm:$src4,
                 RC:$src5),
            !if(isNot, "if (!$src1", "if ($src1")#!if(isPredNew, ".new) ",
            ") ")#mnemonic#"($src2+$src3<<#$src4) = $src5",
            []>,
            Requires<[HasV4T]>;
}

multiclass ST_Idxd_shl_Pred<string mnemonic, RegisterClass RC, bit PredNot> {
  let isPredicatedFalse = PredNot in {
    defm _c#NAME : ST_Idxd_shl_Pbase<mnemonic, RC, PredNot, 0>;
    // Predicate new
    defm _cdn#NAME : ST_Idxd_shl_Pbase<mnemonic, RC, PredNot, 1>;
  }
}

let isNVStorable = 1 in
multiclass ST_Idxd_shl<string mnemonic, string CextOp, RegisterClass RC> {
  let CextOpcode = CextOp, BaseOpcode = CextOp#_indexed_shl in {
    let isPredicable = 1 in
    def NAME#_V4 : STInst2<(outs),
            (ins IntRegs:$src1, IntRegs:$src2, u2Imm:$src3, RC:$src4),
            mnemonic#"($src1+$src2<<#$src3) = $src4",
            []>,
            Requires<[HasV4T]>;

    let isPredicated = 1 in {
      defm Pt_V4 : ST_Idxd_shl_Pred<mnemonic, RC, 0 >;
      defm NotPt_V4 : ST_Idxd_shl_Pred<mnemonic, RC, 1>;
    }
  }
}

// multiclass for new-value store instructions with base + register offset
// addressing mode.
multiclass ST_Idxd_shl_Pbase_nv<string mnemonic, RegisterClass RC, bit isNot,
                             bit isPredNew> {
  let isPredicatedNew = isPredNew in
  def NAME#_nv_V4 : NVInst_V4<(outs),
            (ins PredRegs:$src1, IntRegs:$src2, IntRegs:$src3, u2Imm:$src4,
                 RC:$src5),
            !if(isNot, "if (!$src1", "if ($src1")#!if(isPredNew, ".new) ",
            ") ")#mnemonic#"($src2+$src3<<#$src4) = $src5.new",
            []>,
            Requires<[HasV4T]>;
}

multiclass ST_Idxd_shl_Pred_nv<string mnemonic, RegisterClass RC, bit PredNot> {
  let isPredicatedFalse = PredNot in {
    defm _c#NAME : ST_Idxd_shl_Pbase_nv<mnemonic, RC, PredNot, 0>;
    // Predicate new
    defm _cdn#NAME : ST_Idxd_shl_Pbase_nv<mnemonic, RC, PredNot, 1>;
  }
}

let mayStore = 1, isNVStore = 1 in
multiclass ST_Idxd_shl_nv<string mnemonic, string CextOp, RegisterClass RC> {
  let CextOpcode = CextOp, BaseOpcode = CextOp#_indexed_shl in {
    let isPredicable = 1 in
    def NAME#_nv_V4 : NVInst_V4<(outs),
            (ins IntRegs:$src1, IntRegs:$src2, u2Imm:$src3, RC:$src4),
            mnemonic#"($src1+$src2<<#$src3) = $src4.new",
            []>,
            Requires<[HasV4T]>;

    let isPredicated = 1 in {
      defm Pt : ST_Idxd_shl_Pred_nv<mnemonic, RC, 0 >;
      defm NotPt : ST_Idxd_shl_Pred_nv<mnemonic, RC, 1>;
    }
  }
}

let addrMode = BaseRegOffset, hasSideEffects = 0,
validSubTargets = HasV4SubT in {
  let accessSize = ByteAccess in
    defm STrib_indexed_shl: ST_Idxd_shl<"memb", "STrib", IntRegs>,
                            ST_Idxd_shl_nv<"memb", "STrib", IntRegs>, AddrModeRel;

  let accessSize = HalfWordAccess in
    defm STrih_indexed_shl: ST_Idxd_shl<"memh", "STrih", IntRegs>,
                            ST_Idxd_shl_nv<"memh", "STrih", IntRegs>, AddrModeRel;

  let accessSize = WordAccess in
    defm STriw_indexed_shl: ST_Idxd_shl<"memw", "STriw", IntRegs>,
                            ST_Idxd_shl_nv<"memw", "STriw", IntRegs>, AddrModeRel;

  let isNVStorable = 0, accessSize = DoubleWordAccess in
    defm STrid_indexed_shl: ST_Idxd_shl<"memd", "STrid", DoubleRegs>, AddrModeRel;
}

let Predicates = [HasV4T], AddedComplexity = 10 in {
def : Pat<(truncstorei8 (i32 IntRegs:$src4),
                       (add IntRegs:$src1, (shl IntRegs:$src2,
                                                u2ImmPred:$src3))),
          (STrib_indexed_shl_V4 IntRegs:$src1, IntRegs:$src2,
                                u2ImmPred:$src3, IntRegs:$src4)>;

def : Pat<(truncstorei16 (i32 IntRegs:$src4),
                        (add IntRegs:$src1, (shl IntRegs:$src2,
                                                 u2ImmPred:$src3))),
          (STrih_indexed_shl_V4 IntRegs:$src1, IntRegs:$src2,
                                u2ImmPred:$src3, IntRegs:$src4)>;

def : Pat<(store (i32 IntRegs:$src4),
                 (add IntRegs:$src1, (shl IntRegs:$src2, u2ImmPred:$src3))),
          (STriw_indexed_shl_V4 IntRegs:$src1, IntRegs:$src2,
                                u2ImmPred:$src3, IntRegs:$src4)>;

def : Pat<(store (i64 DoubleRegs:$src4),
                (add IntRegs:$src1, (shl IntRegs:$src2, u2ImmPred:$src3))),
          (STrid_indexed_shl_V4 IntRegs:$src1, IntRegs:$src2,
                                u2ImmPred:$src3, DoubleRegs:$src4)>;
}

let isExtended = 1, opExtendable = 2 in
class T_ST_LongOff <string mnemonic, PatFrag stOp, RegisterClass RC, ValueType VT> :
            STInst<(outs),
            (ins IntRegs:$src1, u2Imm:$src2, u0AlwaysExt:$src3, RC:$src4),
            mnemonic#"($src1<<#$src2+##$src3) = $src4",
            [(stOp (VT RC:$src4),
                    (add (shl (i32 IntRegs:$src1), u2ImmPred:$src2),
                         u0AlwaysExtPred:$src3))]>,
            Requires<[HasV4T]>;

let isExtended = 1, opExtendable = 2, mayStore = 1, isNVStore = 1 in
class T_ST_LongOff_nv <string mnemonic> :
            NVInst_V4<(outs),
            (ins IntRegs:$src1, u2Imm:$src2, u0AlwaysExt:$src3, IntRegs:$src4),
            mnemonic#"($src1<<#$src2+##$src3) = $src4.new",
            []>,
            Requires<[HasV4T]>;

multiclass ST_LongOff <string mnemonic, string BaseOp, PatFrag stOp> {
  let  BaseOpcode = BaseOp#"_shl" in {
    let isNVStorable = 1 in
    def NAME#_V4 : T_ST_LongOff<mnemonic, stOp, IntRegs, i32>;

    def NAME#_nv_V4 : T_ST_LongOff_nv<mnemonic>;
  }
}

let AddedComplexity = 10, validSubTargets = HasV4SubT in {
  def STrid_shl_V4 : T_ST_LongOff<"memd", store, DoubleRegs, i64>;
  defm STrib_shl   : ST_LongOff <"memb", "STrib", truncstorei8>, NewValueRel;
  defm STrih_shl   : ST_LongOff <"memh", "Strih", truncstorei16>, NewValueRel;
  defm STriw_shl   : ST_LongOff <"memw", "STriw", store>, NewValueRel;
}

let AddedComplexity = 40 in
multiclass T_ST_LOff_Pats <InstHexagon I, RegisterClass RC, ValueType VT,
                           PatFrag stOp> {
 def : Pat<(stOp (VT RC:$src4),
           (add (shl IntRegs:$src1, u2ImmPred:$src2),
               (NumUsesBelowThresCONST32 tglobaladdr:$src3))),
           (I IntRegs:$src1, u2ImmPred:$src2, tglobaladdr:$src3, RC:$src4)>;

 def : Pat<(stOp (VT RC:$src4),
           (add IntRegs:$src1,
               (NumUsesBelowThresCONST32 tglobaladdr:$src3))),
           (I IntRegs:$src1, 0, tglobaladdr:$src3, RC:$src4)>;
}

defm : T_ST_LOff_Pats<STrid_shl_V4, DoubleRegs, i64, store>;
defm : T_ST_LOff_Pats<STriw_shl_V4, IntRegs, i32, store>;
defm : T_ST_LOff_Pats<STrib_shl_V4, IntRegs, i32, truncstorei8>;
defm : T_ST_LOff_Pats<STrih_shl_V4, IntRegs, i32, truncstorei16>;

// memd(Rx++#s4:3)=Rtt
// memd(Rx++#s4:3:circ(Mu))=Rtt
// memd(Rx++I:circ(Mu))=Rtt
// memd(Rx++Mu)=Rtt
// memd(Rx++Mu:brev)=Rtt
// memd(gp+#u16:3)=Rtt

// Store doubleword conditionally.
// if ([!]Pv[.new]) memd(#u6)=Rtt
// TODO: needs to be implemented.

//===----------------------------------------------------------------------===//
// multiclass for store instructions with base + immediate offset
// addressing mode and immediate stored value.
// mem[bhw](Rx++#s4:3)=#s8
// if ([!]Pv[.new]) mem[bhw](Rx++#s4:3)=#s6
//===----------------------------------------------------------------------===//
multiclass ST_Imm_Pbase<string mnemonic, Operand OffsetOp, bit isNot,
                        bit isPredNew> {
  let isPredicatedNew = isPredNew in
  def NAME : STInst2<(outs),
            (ins PredRegs:$src1, IntRegs:$src2, OffsetOp:$src3, s6Ext:$src4),
            !if(isNot, "if (!$src1", "if ($src1")#!if(isPredNew, ".new) ",
            ") ")#mnemonic#"($src2+#$src3) = #$src4",
            []>,
            Requires<[HasV4T]>;
}

multiclass ST_Imm_Pred<string mnemonic, Operand OffsetOp, bit PredNot> {
  let isPredicatedFalse = PredNot in {
    defm _c#NAME : ST_Imm_Pbase<mnemonic, OffsetOp, PredNot, 0>;
    // Predicate new
    defm _cdn#NAME : ST_Imm_Pbase<mnemonic, OffsetOp, PredNot, 1>;
  }
}

let isExtendable = 1, isExtentSigned = 1, hasSideEffects = 0 in
multiclass ST_Imm<string mnemonic, string CextOp, Operand OffsetOp> {
  let CextOpcode = CextOp, BaseOpcode = CextOp#_imm in {
    let opExtendable = 2, opExtentBits = 8, isPredicable = 1 in
    def NAME#_V4 : STInst2<(outs),
            (ins IntRegs:$src1, OffsetOp:$src2, s8Ext:$src3),
            mnemonic#"($src1+#$src2) = #$src3",
            []>,
            Requires<[HasV4T]>;

    let opExtendable = 3, opExtentBits = 6, isPredicated = 1 in {
      defm Pt_V4 : ST_Imm_Pred<mnemonic, OffsetOp, 0>;
      defm NotPt_V4 : ST_Imm_Pred<mnemonic, OffsetOp, 1 >;
    }
  }
}

let addrMode = BaseImmOffset, InputType = "imm",
validSubTargets = HasV4SubT in {
  let accessSize = ByteAccess in
    defm STrib_imm : ST_Imm<"memb", "STrib", u6_0Imm>, ImmRegRel, PredNewRel;

  let accessSize = HalfWordAccess in
    defm STrih_imm : ST_Imm<"memh", "STrih", u6_1Imm>, ImmRegRel, PredNewRel;

  let accessSize = WordAccess in
    defm STriw_imm : ST_Imm<"memw", "STriw", u6_2Imm>, ImmRegRel, PredNewRel;
}

let Predicates = [HasV4T], AddedComplexity = 10 in {
def: Pat<(truncstorei8 s8ExtPred:$src3, (add IntRegs:$src1, u6_0ImmPred:$src2)),
            (STrib_imm_V4 IntRegs:$src1, u6_0ImmPred:$src2, s8ExtPred:$src3)>;

def: Pat<(truncstorei16 s8ExtPred:$src3, (add IntRegs:$src1,
                                              u6_1ImmPred:$src2)),
            (STrih_imm_V4 IntRegs:$src1, u6_1ImmPred:$src2, s8ExtPred:$src3)>;

def: Pat<(store s8ExtPred:$src3, (add IntRegs:$src1, u6_2ImmPred:$src2)),
            (STriw_imm_V4 IntRegs:$src1, u6_2ImmPred:$src2, s8ExtPred:$src3)>;
}

let AddedComplexity = 6 in
def : Pat <(truncstorei8 s8ExtPred:$src2, (i32 IntRegs:$src1)),
           (STrib_imm_V4 IntRegs:$src1, 0, s8ExtPred:$src2)>,
           Requires<[HasV4T]>;

// memb(Rx++#s4:0:circ(Mu))=Rt
// memb(Rx++I:circ(Mu))=Rt
// memb(Rx++Mu)=Rt
// memb(Rx++Mu:brev)=Rt
// memb(gp+#u16:0)=Rt


// Store halfword.
// TODO: needs to be implemented
// memh(Re=#U6)=Rt.H
// memh(Rs+#s11:1)=Rt.H
let AddedComplexity = 6 in
def : Pat <(truncstorei16 s8ExtPred:$src2, (i32 IntRegs:$src1)),
           (STrih_imm_V4 IntRegs:$src1, 0, s8ExtPred:$src2)>,
           Requires<[HasV4T]>;

// memh(Rs+Ru<<#u2)=Rt.H
// TODO: needs to be implemented.

// memh(Ru<<#u2+#U6)=Rt.H
// memh(Rx++#s4:1:circ(Mu))=Rt.H
// memh(Rx++#s4:1:circ(Mu))=Rt
// memh(Rx++I:circ(Mu))=Rt.H
// memh(Rx++I:circ(Mu))=Rt
// memh(Rx++Mu)=Rt.H
// memh(Rx++Mu)=Rt
// memh(Rx++Mu:brev)=Rt.H
// memh(Rx++Mu:brev)=Rt
// memh(gp+#u16:1)=Rt
// if ([!]Pv[.new]) memh(#u6)=Rt.H
// if ([!]Pv[.new]) memh(#u6)=Rt


// if ([!]Pv[.new]) memh(Rs+#u6:1)=Rt.H
// TODO: needs to be implemented.

// if ([!]Pv[.new]) memh(Rx++#s4:1)=Rt.H
// TODO: Needs to be implemented.

// Store word.
// memw(Re=#U6)=Rt
// TODO: Needs to be implemented.

// Store predicate:
let hasSideEffects = 0 in
def STriw_pred_V4 : STInst2<(outs),
            (ins MEMri:$addr, PredRegs:$src1),
            "Error; should not emit",
            []>,
            Requires<[HasV4T]>;

let AddedComplexity = 6 in
def : Pat <(store s8ExtPred:$src2, (i32 IntRegs:$src1)),
           (STriw_imm_V4 IntRegs:$src1, 0, s8ExtPred:$src2)>,
           Requires<[HasV4T]>;

// memw(Rx++#s4:2)=Rt
// memw(Rx++#s4:2:circ(Mu))=Rt
// memw(Rx++I:circ(Mu))=Rt
// memw(Rx++Mu)=Rt
// memw(Rx++Mu:brev)=Rt

//===----------------------------------------------------------------------===
// ST -
//===----------------------------------------------------------------------===


//===----------------------------------------------------------------------===//
// NV/ST +
//===----------------------------------------------------------------------===//

// multiclass for new-value store instructions with base + immediate offset.
//
multiclass ST_Idxd_Pbase_nv<string mnemonic, RegisterClass RC,
                            Operand predImmOp, bit isNot, bit isPredNew> {
  let isPredicatedNew = isPredNew in
  def NAME#_nv_V4 : NVInst_V4<(outs),
            (ins PredRegs:$src1, IntRegs:$src2, predImmOp:$src3, RC: $src4),
            !if(isNot, "if (!$src1", "if ($src1")#!if(isPredNew, ".new) ",
            ") ")#mnemonic#"($src2+#$src3) = $src4.new",
            []>,
            Requires<[HasV4T]>;
}

multiclass ST_Idxd_Pred_nv<string mnemonic, RegisterClass RC, Operand predImmOp,
                           bit PredNot> {
  let isPredicatedFalse = PredNot in {
    defm _c#NAME : ST_Idxd_Pbase_nv<mnemonic, RC, predImmOp, PredNot, 0>;
    // Predicate new
    defm _cdn#NAME : ST_Idxd_Pbase_nv<mnemonic, RC, predImmOp, PredNot, 1>;
  }
}

let mayStore = 1, isNVStore = 1, hasSideEffects = 0, isExtendable = 1 in
multiclass ST_Idxd_nv<string mnemonic, string CextOp, RegisterClass RC,
                   Operand ImmOp, Operand predImmOp, bits<5> ImmBits,
                   bits<5> PredImmBits> {

  let CextOpcode = CextOp, BaseOpcode = CextOp#_indexed in {
    let opExtendable = 1, isExtentSigned = 1, opExtentBits = ImmBits,
    isPredicable = 1 in
    def NAME#_nv_V4 : NVInst_V4<(outs),
            (ins IntRegs:$src1, ImmOp:$src2, RC:$src3),
            mnemonic#"($src1+#$src2) = $src3.new",
            []>,
            Requires<[HasV4T]>;

    let opExtendable = 2, isExtentSigned = 0, opExtentBits = PredImmBits,
    isPredicated = 1 in {
      defm Pt : ST_Idxd_Pred_nv<mnemonic, RC, predImmOp, 0>;
      defm NotPt : ST_Idxd_Pred_nv<mnemonic, RC, predImmOp, 1>;
    }
  }
}

let addrMode = BaseImmOffset, validSubTargets = HasV4SubT in {
  let accessSize = ByteAccess in
    defm STrib_indexed: ST_Idxd_nv<"memb", "STrib", IntRegs, s11_0Ext,
                                   u6_0Ext, 11, 6>, AddrModeRel;

  let accessSize = HalfWordAccess in
    defm STrih_indexed: ST_Idxd_nv<"memh", "STrih", IntRegs, s11_1Ext,
                                   u6_1Ext, 12, 7>, AddrModeRel;

  let accessSize = WordAccess in
    defm STriw_indexed: ST_Idxd_nv<"memw", "STriw", IntRegs, s11_2Ext,
                                   u6_2Ext, 13, 8>, AddrModeRel;
}

// multiclass for new-value store instructions with base + immediate offset.
// and MEMri operand.
multiclass ST_MEMri_Pbase_nv<string mnemonic, RegisterClass RC, bit isNot,
                          bit isPredNew> {
  let isPredicatedNew = isPredNew in
  def NAME#_nv_V4 : NVInst_V4<(outs),
            (ins PredRegs:$src1, MEMri:$addr, RC: $src2),
            !if(isNot, "if (!$src1", "if ($src1")#!if(isPredNew, ".new) ",
            ") ")#mnemonic#"($addr) = $src2.new",
            []>,
            Requires<[HasV4T]>;
}

multiclass ST_MEMri_Pred_nv<string mnemonic, RegisterClass RC, bit PredNot> {
  let isPredicatedFalse = PredNot in {
    defm _c#NAME : ST_MEMri_Pbase_nv<mnemonic, RC, PredNot, 0>;

    // Predicate new
    defm _cdn#NAME : ST_MEMri_Pbase_nv<mnemonic, RC, PredNot, 1>;
  }
}

let mayStore = 1, isNVStore = 1, isExtendable = 1, hasSideEffects = 0 in
multiclass ST_MEMri_nv<string mnemonic, string CextOp, RegisterClass RC,
                    bits<5> ImmBits, bits<5> PredImmBits> {

  let CextOpcode = CextOp, BaseOpcode = CextOp in {
    let opExtendable = 1, isExtentSigned = 1, opExtentBits = ImmBits,
         isPredicable = 1 in
    def NAME#_nv_V4 : NVInst_V4<(outs),
            (ins MEMri:$addr, RC:$src),
            mnemonic#"($addr) = $src.new",
            []>,
            Requires<[HasV4T]>;

    let opExtendable = 2, isExtentSigned = 0, opExtentBits = PredImmBits,
        hasSideEffects = 0, isPredicated = 1 in {
      defm Pt : ST_MEMri_Pred_nv<mnemonic, RC, 0>;
      defm NotPt : ST_MEMri_Pred_nv<mnemonic, RC, 1>;
    }
  }
}

let addrMode = BaseImmOffset, isMEMri = "true", validSubTargets = HasV4SubT,
mayStore = 1 in {
  let accessSize = ByteAccess in
    defm STrib: ST_MEMri_nv<"memb", "STrib", IntRegs, 11, 6>, AddrModeRel;

  let accessSize = HalfWordAccess in
    defm STrih: ST_MEMri_nv<"memh", "STrih", IntRegs, 12, 7>, AddrModeRel;

  let accessSize = WordAccess in
    defm STriw: ST_MEMri_nv<"memw", "STriw", IntRegs, 13, 8>, AddrModeRel;
}

//===----------------------------------------------------------------------===//
// Post increment store
// mem[bhwd](Rx++#s4:[0123])=Nt.new
//===----------------------------------------------------------------------===//

multiclass ST_PostInc_Pbase_nv<string mnemonic, RegisterClass RC, Operand ImmOp,
                            bit isNot, bit isPredNew> {
  let isPredicatedNew = isPredNew in
  def NAME#_nv_V4 : NVInstPI_V4<(outs IntRegs:$dst),
            (ins PredRegs:$src1, IntRegs:$src2, ImmOp:$offset, RC:$src3),
            !if(isNot, "if (!$src1", "if ($src1")#!if(isPredNew, ".new) ",
            ") ")#mnemonic#"($src2++#$offset) = $src3.new",
            [],
            "$src2 = $dst">,
            Requires<[HasV4T]>;
}

multiclass ST_PostInc_Pred_nv<string mnemonic, RegisterClass RC,
                           Operand ImmOp, bit PredNot> {
  let isPredicatedFalse = PredNot in {
    defm _c#NAME : ST_PostInc_Pbase_nv<mnemonic, RC, ImmOp, PredNot, 0>;
    // Predicate new
    let Predicates = [HasV4T], validSubTargets = HasV4SubT in
    defm _cdn#NAME : ST_PostInc_Pbase_nv<mnemonic, RC, ImmOp, PredNot, 1>;
  }
}

let hasCtrlDep = 1, isNVStore = 1, hasSideEffects = 0 in
multiclass ST_PostInc_nv<string mnemonic, string BaseOp, RegisterClass RC,
                      Operand ImmOp> {

  let BaseOpcode = "POST_"#BaseOp in {
    let isPredicable = 1 in
    def NAME#_nv_V4 : NVInstPI_V4<(outs IntRegs:$dst),
                (ins IntRegs:$src1, ImmOp:$offset, RC:$src2),
                mnemonic#"($src1++#$offset) = $src2.new",
                [],
                "$src1 = $dst">,
                Requires<[HasV4T]>;

    let isPredicated = 1 in {
      defm Pt : ST_PostInc_Pred_nv<mnemonic, RC, ImmOp, 0 >;
      defm NotPt : ST_PostInc_Pred_nv<mnemonic, RC, ImmOp, 1 >;
    }
  }
}

let addrMode = PostInc, validSubTargets = HasV4SubT in {
defm POST_STbri: ST_PostInc_nv <"memb", "STrib", IntRegs, s4_0Imm>, AddrModeRel;
defm POST_SThri: ST_PostInc_nv <"memh", "STrih", IntRegs, s4_1Imm>, AddrModeRel;
defm POST_STwri: ST_PostInc_nv <"memw", "STriw", IntRegs, s4_2Imm>, AddrModeRel;
}

// memb(Rx++#s4:0:circ(Mu))=Nt.new
// memb(Rx++I:circ(Mu))=Nt.new
// memb(Rx++Mu)=Nt.new
// memb(Rx++Mu:brev)=Nt.new
// memh(Rx++#s4:1:circ(Mu))=Nt.new
// memh(Rx++I:circ(Mu))=Nt.new
// memh(Rx++Mu)=Nt.new
// memh(Rx++Mu:brev)=Nt.new

// memw(Rx++#s4:2:circ(Mu))=Nt.new
// memw(Rx++I:circ(Mu))=Nt.new
// memw(Rx++Mu)=Nt.new
// memw(Rx++Mu:brev)=Nt.new

//===----------------------------------------------------------------------===//
// NV/ST -
//===----------------------------------------------------------------------===//

//===----------------------------------------------------------------------===//
// NV/J +
//===----------------------------------------------------------------------===//

//===----------------------------------------------------------------------===//
// multiclass/template class for the new-value compare jumps with the register
// operands.
//===----------------------------------------------------------------------===//

let isExtendable = 1, opExtendable = 2, isExtentSigned = 1, opExtentBits = 11 in
class NVJrr_template<string mnemonic, bits<3> majOp, bit NvOpNum,
                      bit isNegCond, bit isTak>
  : NVInst_V4<(outs),
    (ins IntRegs:$src1, IntRegs:$src2, brtarget:$offset),
    "if ("#!if(isNegCond, "!","")#mnemonic#
    "($src1"#!if(!eq(NvOpNum, 0),".new, ",", ")#
    "$src2"#!if(!eq(NvOpNum, 1),".new))","))")#" jump:"
    #!if(isTak, "t","nt")#" $offset",
    []>, Requires<[HasV4T]> {

      bits<5> src1;
      bits<5> src2;
      bits<3> Ns;    // New-Value Operand
      bits<5> RegOp; // Non-New-Value Operand
      bits<11> offset;

      let isTaken = isTak;
      let isBrTaken = !if(isTaken, "true", "false");
      let isPredicatedFalse = isNegCond;

      let Ns = !if(!eq(NvOpNum, 0), src1{2-0}, src2{2-0});
      let RegOp = !if(!eq(NvOpNum, 0), src2, src1);

      let IClass = 0b0010;
      let Inst{26} = 0b0;
      let Inst{25-23} = majOp;
      let Inst{22} = isNegCond;
      let Inst{18-16} = Ns;
      let Inst{13} = isTak;
      let Inst{12-8} = RegOp;
      let Inst{21-20} = offset{10-9};
      let Inst{7-1} = offset{8-2};
}


multiclass NVJrr_cond<string mnemonic, bits<3> majOp, bit NvOpNum,
                       bit isNegCond> {
  // Branch not taken:
  def _nt_V4: NVJrr_template<mnemonic, majOp, NvOpNum, isNegCond, 0>;
  // Branch taken:
  def _t_V4: NVJrr_template<mnemonic, majOp, NvOpNum, isNegCond, 1>;
}

// NvOpNum = 0 -> First Operand is a new-value Register
// NvOpNum = 1 -> Second Operand is a new-value Register

multiclass NVJrr_base<string mnemonic, string BaseOp, bits<3> majOp,
                       bit NvOpNum> {
  let BaseOpcode = BaseOp#_NVJ in {
    defm _t_Jumpnv : NVJrr_cond<mnemonic, majOp, NvOpNum, 0>; // True cond
    defm _f_Jumpnv : NVJrr_cond<mnemonic, majOp, NvOpNum, 1>; // False cond
  }
}

// if ([!]cmp.eq(Ns.new,Rt)) jump:[n]t #r9:2
// if ([!]cmp.gt(Ns.new,Rt)) jump:[n]t #r9:2
// if ([!]cmp.gtu(Ns.new,Rt)) jump:[n]t #r9:2
// if ([!]cmp.gt(Rt,Ns.new)) jump:[n]t #r9:2
// if ([!]cmp.gtu(Rt,Ns.new)) jump:[n]t #r9:2

let isPredicated = 1, isBranch = 1, isNewValue = 1, isTerminator = 1,
  Defs = [PC], hasSideEffects = 0, validSubTargets = HasV4SubT in {
  defm CMPEQrr  : NVJrr_base<"cmp.eq",  "CMPEQ",  0b000, 0>, PredRel;
  defm CMPGTrr  : NVJrr_base<"cmp.gt",  "CMPGT",  0b001, 0>, PredRel;
  defm CMPGTUrr : NVJrr_base<"cmp.gtu", "CMPGTU", 0b010, 0>, PredRel;
  defm CMPLTrr  : NVJrr_base<"cmp.gt",  "CMPLT",  0b011, 1>, PredRel;
  defm CMPLTUrr : NVJrr_base<"cmp.gtu", "CMPLTU", 0b100, 1>, PredRel;
}

//===----------------------------------------------------------------------===//
// multiclass/template class for the new-value compare jumps instruction
// with a register and an unsigned immediate (U5) operand.
//===----------------------------------------------------------------------===//

let isExtendable = 1, opExtendable = 2, isExtentSigned = 1, opExtentBits = 11 in
class NVJri_template<string mnemonic, bits<3> majOp, bit isNegCond,
                         bit isTak>
  : NVInst_V4<(outs),
    (ins IntRegs:$src1, u5Imm:$src2, brtarget:$offset),
    "if ("#!if(isNegCond, "!","")#mnemonic#"($src1.new, #$src2)) jump:"
    #!if(isTak, "t","nt")#" $offset",
    []>, Requires<[HasV4T]> {

      let isTaken = isTak;
      let isPredicatedFalse = isNegCond;
      let isBrTaken = !if(isTaken, "true", "false");

      bits<3> src1;
      bits<5> src2;
      bits<11> offset;

      let IClass = 0b0010;
      let Inst{26} = 0b1;
      let Inst{25-23} = majOp;
      let Inst{22} = isNegCond;
      let Inst{18-16} = src1;
      let Inst{13} = isTak;
      let Inst{12-8} = src2;
      let Inst{21-20} = offset{10-9};
      let Inst{7-1} = offset{8-2};
}

multiclass NVJri_cond<string mnemonic, bits<3> majOp, bit isNegCond> {
  // Branch not taken:
  def _nt_V4: NVJri_template<mnemonic, majOp, isNegCond, 0>;
  // Branch taken:
  def _t_V4: NVJri_template<mnemonic, majOp, isNegCond, 1>;
}

multiclass NVJri_base<string mnemonic, string BaseOp, bits<3> majOp> {
  let BaseOpcode = BaseOp#_NVJri in {
    defm _t_Jumpnv : NVJri_cond<mnemonic, majOp, 0>; // True Cond
    defm _f_Jumpnv : NVJri_cond<mnemonic, majOp, 1>; // False cond
  }
}

// if ([!]cmp.eq(Ns.new,#U5)) jump:[n]t #r9:2
// if ([!]cmp.gt(Ns.new,#U5)) jump:[n]t #r9:2
// if ([!]cmp.gtu(Ns.new,#U5)) jump:[n]t #r9:2

let isPredicated = 1, isBranch = 1, isNewValue = 1, isTerminator = 1,
  Defs = [PC], hasSideEffects = 0, validSubTargets = HasV4SubT in {
  defm CMPEQri  : NVJri_base<"cmp.eq", "CMPEQ", 0b000>, PredRel;
  defm CMPGTri  : NVJri_base<"cmp.gt", "CMPGT", 0b001>, PredRel;
  defm CMPGTUri : NVJri_base<"cmp.gtu", "CMPGTU", 0b010>, PredRel;
}

//===----------------------------------------------------------------------===//
// multiclass/template class for the new-value compare jumps instruction
// with a register and an hardcoded 0/-1 immediate value.
//===----------------------------------------------------------------------===//

let isExtendable = 1, opExtendable = 1, isExtentSigned = 1, opExtentBits = 11 in
class NVJ_ConstImm_template<string mnemonic, bits<3> majOp, string ImmVal,
                            bit isNegCond, bit isTak>
  : NVInst_V4<(outs),
    (ins IntRegs:$src1, brtarget:$offset),
    "if ("#!if(isNegCond, "!","")#mnemonic
    #"($src1.new, #"#ImmVal#")) jump:"
    #!if(isTak, "t","nt")#" $offset",
    []>, Requires<[HasV4T]> {

      let isTaken = isTak;
      let isPredicatedFalse = isNegCond;
      let isBrTaken = !if(isTaken, "true", "false");

      bits<3> src1;
      bits<11> offset;
      let IClass = 0b0010;
      let Inst{26} = 0b1;
      let Inst{25-23} = majOp;
      let Inst{22} = isNegCond;
      let Inst{18-16} = src1;
      let Inst{13} = isTak;
      let Inst{21-20} = offset{10-9};
      let Inst{7-1} = offset{8-2};
}

multiclass NVJ_ConstImm_cond<string mnemonic, bits<3> majOp, string ImmVal,
                             bit isNegCond> {
  // Branch not taken:
  def _nt_V4: NVJ_ConstImm_template<mnemonic, majOp, ImmVal, isNegCond, 0>;
  // Branch taken:
  def _t_V4: NVJ_ConstImm_template<mnemonic, majOp, ImmVal, isNegCond, 1>;
}

multiclass NVJ_ConstImm_base<string mnemonic, string BaseOp, bits<3> majOp,
                             string ImmVal> {
  let BaseOpcode = BaseOp#_NVJ_ConstImm in {
  defm _t_Jumpnv : NVJ_ConstImm_cond<mnemonic, majOp, ImmVal, 0>; // True cond
  defm _f_Jumpnv : NVJ_ConstImm_cond<mnemonic, majOp, ImmVal, 1>; // False Cond
  }
}

// if ([!]tstbit(Ns.new,#0)) jump:[n]t #r9:2
// if ([!]cmp.eq(Ns.new,#-1)) jump:[n]t #r9:2
// if ([!]cmp.gt(Ns.new,#-1)) jump:[n]t #r9:2

let isPredicated = 1, isBranch = 1, isNewValue = 1, isTerminator=1,
  Defs = [PC], hasSideEffects = 0 in {
  defm TSTBIT0  : NVJ_ConstImm_base<"tstbit", "TSTBIT", 0b011, "0">, PredRel;
  defm CMPEQn1  : NVJ_ConstImm_base<"cmp.eq", "CMPEQ",  0b100, "-1">, PredRel;
  defm CMPGTn1  : NVJ_ConstImm_base<"cmp.gt", "CMPGT",  0b101, "-1">, PredRel;
}

//===----------------------------------------------------------------------===//
// XTYPE/ALU +
//===----------------------------------------------------------------------===//

//  Add and accumulate.
//  Rd=add(Rs,add(Ru,#s6))
let isExtendable = 1, opExtendable = 3, isExtentSigned = 1, opExtentBits = 6,
validSubTargets = HasV4SubT in
def ADDr_ADDri_V4 : MInst<(outs IntRegs:$dst),
          (ins IntRegs:$src1, IntRegs:$src2, s6Ext:$src3),
          "$dst = add($src1, add($src2, #$src3))",
          [(set (i32 IntRegs:$dst),
           (add (i32 IntRegs:$src1), (add (i32 IntRegs:$src2),
                                          s6_16ExtPred:$src3)))]>,
          Requires<[HasV4T]>;

//  Rd=add(Rs,sub(#s6,Ru))
let isExtendable = 1, opExtendable = 2, isExtentSigned = 1, opExtentBits = 6,
validSubTargets = HasV4SubT in
def ADDr_SUBri_V4 : MInst<(outs IntRegs:$dst),
          (ins IntRegs:$src1, s6Ext:$src2, IntRegs:$src3),
          "$dst = add($src1, sub(#$src2, $src3))",
          [(set (i32 IntRegs:$dst),
           (add (i32 IntRegs:$src1), (sub s6_10ExtPred:$src2,
                                          (i32 IntRegs:$src3))))]>,
          Requires<[HasV4T]>;

// Generates the same instruction as ADDr_SUBri_V4 but matches different
// pattern.
//  Rd=add(Rs,sub(#s6,Ru))
let isExtendable = 1, opExtendable = 2, isExtentSigned = 1, opExtentBits = 6,
validSubTargets = HasV4SubT in
def ADDri_SUBr_V4 : MInst<(outs IntRegs:$dst),
          (ins IntRegs:$src1, s6Ext:$src2, IntRegs:$src3),
          "$dst = add($src1, sub(#$src2, $src3))",
          [(set (i32 IntRegs:$dst),
                (sub (add (i32 IntRegs:$src1), s6_10ExtPred:$src2),
                     (i32 IntRegs:$src3)))]>,
          Requires<[HasV4T]>;


//  Add or subtract doublewords with carry.
//TODO:
//  Rdd=add(Rss,Rtt,Px):carry
//TODO:
//  Rdd=sub(Rss,Rtt,Px):carry


//  Logical doublewords.
//  Rdd=and(Rtt,~Rss)
let validSubTargets = HasV4SubT in
def ANDd_NOTd_V4 : MInst<(outs DoubleRegs:$dst),
          (ins DoubleRegs:$src1, DoubleRegs:$src2),
          "$dst = and($src1, ~$src2)",
          [(set (i64 DoubleRegs:$dst), (and (i64 DoubleRegs:$src1),
                                      (not (i64 DoubleRegs:$src2))))]>,
          Requires<[HasV4T]>;

//  Rdd=or(Rtt,~Rss)
let validSubTargets = HasV4SubT in
def ORd_NOTd_V4 : MInst<(outs DoubleRegs:$dst),
          (ins DoubleRegs:$src1, DoubleRegs:$src2),
          "$dst = or($src1, ~$src2)",
          [(set (i64 DoubleRegs:$dst),
           (or (i64 DoubleRegs:$src1), (not (i64 DoubleRegs:$src2))))]>,
          Requires<[HasV4T]>;


//  Logical-logical doublewords.
//  Rxx^=xor(Rss,Rtt)
let validSubTargets = HasV4SubT in
def XORd_XORdd: MInst_acc<(outs DoubleRegs:$dst),
          (ins DoubleRegs:$src1, DoubleRegs:$src2, DoubleRegs:$src3),
          "$dst ^= xor($src2, $src3)",
          [(set (i64 DoubleRegs:$dst),
           (xor (i64 DoubleRegs:$src1), (xor (i64 DoubleRegs:$src2),
                                             (i64 DoubleRegs:$src3))))],
          "$src1 = $dst">,
          Requires<[HasV4T]>;


// Logical-logical words.
// Rx=or(Ru,and(Rx,#s10))
let isExtendable = 1, opExtendable = 3, isExtentSigned = 1, opExtentBits = 10,
validSubTargets = HasV4SubT in
def ORr_ANDri_V4 : MInst_acc<(outs IntRegs:$dst),
            (ins IntRegs:$src1, IntRegs: $src2, s10Ext:$src3),
            "$dst = or($src1, and($src2, #$src3))",
            [(set (i32 IntRegs:$dst),
                  (or (i32 IntRegs:$src1), (and (i32 IntRegs:$src2),
                                                s10ExtPred:$src3)))],
            "$src2 = $dst">,
            Requires<[HasV4T]>;

// Rx[&|^]=and(Rs,Rt)
// Rx&=and(Rs,Rt)
let validSubTargets = HasV4SubT in
def ANDr_ANDrr_V4 : MInst_acc<(outs IntRegs:$dst),
            (ins IntRegs:$src1, IntRegs: $src2, IntRegs:$src3),
            "$dst &= and($src2, $src3)",
            [(set (i32 IntRegs:$dst),
                  (and (i32 IntRegs:$src1), (and (i32 IntRegs:$src2),
                                                 (i32 IntRegs:$src3))))],
            "$src1 = $dst">,
            Requires<[HasV4T]>;

// Rx|=and(Rs,Rt)
let validSubTargets = HasV4SubT, CextOpcode = "ORr_ANDr", InputType = "reg" in
def ORr_ANDrr_V4 : MInst_acc<(outs IntRegs:$dst),
            (ins IntRegs:$src1, IntRegs: $src2, IntRegs:$src3),
            "$dst |= and($src2, $src3)",
            [(set (i32 IntRegs:$dst),
                  (or (i32 IntRegs:$src1), (and (i32 IntRegs:$src2),
                                                (i32 IntRegs:$src3))))],
            "$src1 = $dst">,
            Requires<[HasV4T]>, ImmRegRel;

// Rx^=and(Rs,Rt)
let validSubTargets = HasV4SubT in
def XORr_ANDrr_V4 : MInst_acc<(outs IntRegs:$dst),
            (ins IntRegs:$src1, IntRegs: $src2, IntRegs:$src3),
            "$dst ^= and($src2, $src3)",
            [(set (i32 IntRegs:$dst),
             (xor (i32 IntRegs:$src1), (and (i32 IntRegs:$src2),
                                            (i32 IntRegs:$src3))))],
            "$src1 = $dst">,
            Requires<[HasV4T]>;

// Rx[&|^]=and(Rs,~Rt)
// Rx&=and(Rs,~Rt)
let validSubTargets = HasV4SubT in
def ANDr_ANDr_NOTr_V4 : MInst_acc<(outs IntRegs:$dst),
            (ins IntRegs:$src1, IntRegs: $src2, IntRegs:$src3),
            "$dst &= and($src2, ~$src3)",
            [(set (i32 IntRegs:$dst),
                  (and (i32 IntRegs:$src1), (and (i32 IntRegs:$src2),
                                                 (not (i32 IntRegs:$src3)))))],
            "$src1 = $dst">,
            Requires<[HasV4T]>;

// Rx|=and(Rs,~Rt)
let validSubTargets = HasV4SubT in
def ORr_ANDr_NOTr_V4 : MInst_acc<(outs IntRegs:$dst),
            (ins IntRegs:$src1, IntRegs: $src2, IntRegs:$src3),
            "$dst |= and($src2, ~$src3)",
            [(set (i32 IntRegs:$dst),
             (or (i32 IntRegs:$src1), (and (i32 IntRegs:$src2),
                                           (not (i32 IntRegs:$src3)))))],
            "$src1 = $dst">,
            Requires<[HasV4T]>;

// Rx^=and(Rs,~Rt)
let validSubTargets = HasV4SubT in
def XORr_ANDr_NOTr_V4 : MInst_acc<(outs IntRegs:$dst),
            (ins IntRegs:$src1, IntRegs: $src2, IntRegs:$src3),
            "$dst ^= and($src2, ~$src3)",
            [(set (i32 IntRegs:$dst),
             (xor (i32 IntRegs:$src1), (and (i32 IntRegs:$src2),
                                            (not (i32 IntRegs:$src3)))))],
            "$src1 = $dst">,
            Requires<[HasV4T]>;

// Rx[&|^]=or(Rs,Rt)
// Rx&=or(Rs,Rt)
let validSubTargets = HasV4SubT in
def ANDr_ORrr_V4 : MInst_acc<(outs IntRegs:$dst),
            (ins IntRegs:$src1, IntRegs: $src2, IntRegs:$src3),
            "$dst &= or($src2, $src3)",
            [(set (i32 IntRegs:$dst),
                  (and (i32 IntRegs:$src1), (or (i32 IntRegs:$src2),
                                                (i32 IntRegs:$src3))))],
            "$src1 = $dst">,
            Requires<[HasV4T]>;

// Rx|=or(Rs,Rt)
let validSubTargets = HasV4SubT, CextOpcode = "ORr_ORr", InputType = "reg" in
def ORr_ORrr_V4 : MInst_acc<(outs IntRegs:$dst),
            (ins IntRegs:$src1, IntRegs: $src2, IntRegs:$src3),
            "$dst |= or($src2, $src3)",
            [(set (i32 IntRegs:$dst),
                  (or (i32 IntRegs:$src1), (or (i32 IntRegs:$src2),
                                               (i32 IntRegs:$src3))))],
            "$src1 = $dst">,
            Requires<[HasV4T]>, ImmRegRel;

// Rx^=or(Rs,Rt)
let validSubTargets = HasV4SubT in
def XORr_ORrr_V4 : MInst_acc<(outs IntRegs:$dst),
            (ins IntRegs:$src1, IntRegs: $src2, IntRegs:$src3),
            "$dst ^= or($src2, $src3)",
            [(set (i32 IntRegs:$dst),
             (xor (i32 IntRegs:$src1), (or (i32 IntRegs:$src2),
                                           (i32 IntRegs:$src3))))],
            "$src1 = $dst">,
            Requires<[HasV4T]>;

// Rx[&|^]=xor(Rs,Rt)
// Rx&=xor(Rs,Rt)
let validSubTargets = HasV4SubT in
def ANDr_XORrr_V4 : MInst_acc<(outs IntRegs:$dst),
            (ins IntRegs:$src1, IntRegs: $src2, IntRegs:$src3),
            "$dst &= xor($src2, $src3)",
            [(set (i32 IntRegs:$dst),
                  (and (i32 IntRegs:$src1), (xor (i32 IntRegs:$src2),
                                                 (i32 IntRegs:$src3))))],
            "$src1 = $dst">,
            Requires<[HasV4T]>;

// Rx|=xor(Rs,Rt)
let validSubTargets = HasV4SubT in
def ORr_XORrr_V4 : MInst_acc<(outs IntRegs:$dst),
            (ins IntRegs:$src1, IntRegs: $src2, IntRegs:$src3),
            "$dst |= xor($src2, $src3)",
            [(set (i32 IntRegs:$dst),
                  (and (i32 IntRegs:$src1), (xor (i32 IntRegs:$src2),
                                                 (i32 IntRegs:$src3))))],
            "$src1 = $dst">,
            Requires<[HasV4T]>;

// Rx^=xor(Rs,Rt)
let validSubTargets = HasV4SubT in
def XORr_XORrr_V4 : MInst_acc<(outs IntRegs:$dst),
            (ins IntRegs:$src1, IntRegs: $src2, IntRegs:$src3),
            "$dst ^= xor($src2, $src3)",
            [(set (i32 IntRegs:$dst),
             (and (i32 IntRegs:$src1), (xor (i32 IntRegs:$src2),
                                            (i32 IntRegs:$src3))))],
            "$src1 = $dst">,
            Requires<[HasV4T]>;

// Rx|=and(Rs,#s10)
let isExtendable = 1, opExtendable = 3, isExtentSigned = 1, opExtentBits = 10,
validSubTargets = HasV4SubT, CextOpcode = "ORr_ANDr", InputType = "imm" in
def ORr_ANDri2_V4 : MInst_acc<(outs IntRegs:$dst),
            (ins IntRegs:$src1, IntRegs: $src2, s10Ext:$src3),
            "$dst |= and($src2, #$src3)",
            [(set (i32 IntRegs:$dst),
                  (or (i32 IntRegs:$src1), (and (i32 IntRegs:$src2),
                                                s10ExtPred:$src3)))],
            "$src1 = $dst">,
            Requires<[HasV4T]>, ImmRegRel;

// Rx|=or(Rs,#s10)
let isExtendable = 1, opExtendable = 3, isExtentSigned = 1, opExtentBits = 10,
validSubTargets = HasV4SubT, CextOpcode = "ORr_ORr", InputType = "imm" in
def ORr_ORri_V4 : MInst_acc<(outs IntRegs:$dst),
            (ins IntRegs:$src1, IntRegs: $src2, s10Ext:$src3),
            "$dst |= or($src2, #$src3)",
            [(set (i32 IntRegs:$dst),
                  (or (i32 IntRegs:$src1), (and (i32 IntRegs:$src2),
                                                s10ExtPred:$src3)))],
            "$src1 = $dst">,
            Requires<[HasV4T]>, ImmRegRel;


//    Modulo wrap
//        Rd=modwrap(Rs,Rt)
//    Round
//        Rd=cround(Rs,#u5)
//        Rd=cround(Rs,Rt)
//        Rd=round(Rs,#u5)[:sat]
//        Rd=round(Rs,Rt)[:sat]
//    Vector reduce add unsigned halfwords
//        Rd=vraddh(Rss,Rtt)
//    Vector add bytes
//        Rdd=vaddb(Rss,Rtt)
//    Vector conditional negate
//        Rdd=vcnegh(Rss,Rt)
//        Rxx+=vrcnegh(Rss,Rt)
//    Vector maximum bytes
//        Rdd=vmaxb(Rtt,Rss)
//    Vector reduce maximum halfwords
//        Rxx=vrmaxh(Rss,Ru)
//        Rxx=vrmaxuh(Rss,Ru)
//    Vector reduce maximum words
//        Rxx=vrmaxuw(Rss,Ru)
//        Rxx=vrmaxw(Rss,Ru)
//    Vector minimum bytes
//        Rdd=vminb(Rtt,Rss)
//    Vector reduce minimum halfwords
//        Rxx=vrminh(Rss,Ru)
//        Rxx=vrminuh(Rss,Ru)
//    Vector reduce minimum words
//        Rxx=vrminuw(Rss,Ru)
//        Rxx=vrminw(Rss,Ru)
//    Vector subtract bytes
//        Rdd=vsubb(Rss,Rtt)

//===----------------------------------------------------------------------===//
// XTYPE/ALU -
//===----------------------------------------------------------------------===//


//===----------------------------------------------------------------------===//
// XTYPE/MPY +
//===----------------------------------------------------------------------===//

// Multiply and user lower result.
// Rd=add(#u6,mpyi(Rs,#U6))
let isExtendable = 1, opExtendable = 1, isExtentSigned = 0, opExtentBits = 6,
validSubTargets = HasV4SubT in
def ADDi_MPYri_V4 : MInst<(outs IntRegs:$dst),
            (ins u6Ext:$src1, IntRegs:$src2, u6Imm:$src3),
            "$dst = add(#$src1, mpyi($src2, #$src3))",
            [(set (i32 IntRegs:$dst),
                  (add (mul (i32 IntRegs:$src2), u6ImmPred:$src3),
                       u6ExtPred:$src1))]>,
            Requires<[HasV4T]>;

// Rd=add(##,mpyi(Rs,#U6))
def : Pat <(add (mul (i32 IntRegs:$src2), u6ImmPred:$src3),
                     (HexagonCONST32 tglobaladdr:$src1)),
           (i32 (ADDi_MPYri_V4 tglobaladdr:$src1, IntRegs:$src2,
                               u6ImmPred:$src3))>;

// Rd=add(#u6,mpyi(Rs,Rt))
let isExtendable = 1, opExtendable = 1, isExtentSigned = 0, opExtentBits = 6,
validSubTargets = HasV4SubT, InputType = "imm", CextOpcode = "ADD_MPY" in
def ADDi_MPYrr_V4 : MInst<(outs IntRegs:$dst),
            (ins u6Ext:$src1, IntRegs:$src2, IntRegs:$src3),
            "$dst = add(#$src1, mpyi($src2, $src3))",
            [(set (i32 IntRegs:$dst),
                  (add (mul (i32 IntRegs:$src2), (i32 IntRegs:$src3)),
                       u6ExtPred:$src1))]>,
            Requires<[HasV4T]>, ImmRegRel;

// Rd=add(##,mpyi(Rs,Rt))
def : Pat <(add (mul (i32 IntRegs:$src2), (i32 IntRegs:$src3)),
                     (HexagonCONST32 tglobaladdr:$src1)),
           (i32 (ADDi_MPYrr_V4 tglobaladdr:$src1, IntRegs:$src2,
                               IntRegs:$src3))>;

// Rd=add(Ru,mpyi(#u6:2,Rs))
let validSubTargets = HasV4SubT in
def ADDr_MPYir_V4 : MInst<(outs IntRegs:$dst),
            (ins IntRegs:$src1, u6Imm:$src2, IntRegs:$src3),
            "$dst = add($src1, mpyi(#$src2, $src3))",
            [(set (i32 IntRegs:$dst),
             (add (i32 IntRegs:$src1), (mul (i32 IntRegs:$src3),
                                            u6_2ImmPred:$src2)))]>,
            Requires<[HasV4T]>;

// Rd=add(Ru,mpyi(Rs,#u6))
let isExtendable = 1, opExtendable = 3, isExtentSigned = 0, opExtentBits = 6,
validSubTargets = HasV4SubT, InputType = "imm", CextOpcode = "ADD_MPY" in
def ADDr_MPYri_V4 : MInst<(outs IntRegs:$dst),
            (ins IntRegs:$src1, IntRegs:$src2, u6Ext:$src3),
            "$dst = add($src1, mpyi($src2, #$src3))",
            [(set (i32 IntRegs:$dst),
                  (add (i32 IntRegs:$src1), (mul (i32 IntRegs:$src2),
                                                 u6ExtPred:$src3)))]>,
            Requires<[HasV4T]>, ImmRegRel;

// Rx=add(Ru,mpyi(Rx,Rs))
let validSubTargets = HasV4SubT, InputType = "reg", CextOpcode = "ADD_MPY" in
def ADDr_MPYrr_V4 : MInst_acc<(outs IntRegs:$dst),
            (ins IntRegs:$src1, IntRegs:$src2, IntRegs:$src3),
            "$dst = add($src1, mpyi($src2, $src3))",
            [(set (i32 IntRegs:$dst),
             (add (i32 IntRegs:$src1), (mul (i32 IntRegs:$src2),
                                            (i32 IntRegs:$src3))))],
            "$src2 = $dst">,
            Requires<[HasV4T]>, ImmRegRel;


// Polynomial multiply words
// Rdd=pmpyw(Rs,Rt)
// Rxx^=pmpyw(Rs,Rt)

// Vector reduce multiply word by signed half (32x16)
// Rdd=vrmpyweh(Rss,Rtt)[:<<1]
// Rdd=vrmpywoh(Rss,Rtt)[:<<1]
// Rxx+=vrmpyweh(Rss,Rtt)[:<<1]
// Rxx+=vrmpywoh(Rss,Rtt)[:<<1]

// Multiply and use upper result
// Rd=mpy(Rs,Rt.H):<<1:sat
// Rd=mpy(Rs,Rt.L):<<1:sat
// Rd=mpy(Rs,Rt):<<1
// Rd=mpy(Rs,Rt):<<1:sat
// Rd=mpysu(Rs,Rt)
// Rx+=mpy(Rs,Rt):<<1:sat
// Rx-=mpy(Rs,Rt):<<1:sat

// Vector multiply bytes
// Rdd=vmpybsu(Rs,Rt)
// Rdd=vmpybu(Rs,Rt)
// Rxx+=vmpybsu(Rs,Rt)
// Rxx+=vmpybu(Rs,Rt)

// Vector polynomial multiply halfwords
// Rdd=vpmpyh(Rs,Rt)
// Rxx^=vpmpyh(Rs,Rt)

//===----------------------------------------------------------------------===//
// XTYPE/MPY -
//===----------------------------------------------------------------------===//


//===----------------------------------------------------------------------===//
// XTYPE/SHIFT +
//===----------------------------------------------------------------------===//

// Shift by immediate and accumulate.
// Rx=add(#u8,asl(Rx,#U5))
let isExtendable = 1, opExtendable = 1, isExtentSigned = 0, opExtentBits = 8,
validSubTargets = HasV4SubT in
def ADDi_ASLri_V4 : MInst_acc<(outs IntRegs:$dst),
            (ins u8Ext:$src1, IntRegs:$src2, u5Imm:$src3),
            "$dst = add(#$src1, asl($src2, #$src3))",
            [(set (i32 IntRegs:$dst),
                  (add (shl (i32 IntRegs:$src2), u5ImmPred:$src3),
                       u8ExtPred:$src1))],
            "$src2 = $dst">,
            Requires<[HasV4T]>;

// Rx=add(#u8,lsr(Rx,#U5))
let isExtendable = 1, opExtendable = 1, isExtentSigned = 0, opExtentBits = 8,
validSubTargets = HasV4SubT in
def ADDi_LSRri_V4 : MInst_acc<(outs IntRegs:$dst),
            (ins u8Ext:$src1, IntRegs:$src2, u5Imm:$src3),
            "$dst = add(#$src1, lsr($src2, #$src3))",
            [(set (i32 IntRegs:$dst),
                  (add (srl (i32 IntRegs:$src2), u5ImmPred:$src3),
                       u8ExtPred:$src1))],
            "$src2 = $dst">,
            Requires<[HasV4T]>;

// Rx=sub(#u8,asl(Rx,#U5))
let isExtendable = 1, opExtendable = 1, isExtentSigned = 0, opExtentBits = 8,
validSubTargets = HasV4SubT in
def SUBi_ASLri_V4 : MInst_acc<(outs IntRegs:$dst),
            (ins u8Ext:$src1, IntRegs:$src2, u5Imm:$src3),
            "$dst = sub(#$src1, asl($src2, #$src3))",
            [(set (i32 IntRegs:$dst),
                  (sub (shl (i32 IntRegs:$src2), u5ImmPred:$src3),
                       u8ExtPred:$src1))],
            "$src2 = $dst">,
            Requires<[HasV4T]>;

// Rx=sub(#u8,lsr(Rx,#U5))
let isExtendable = 1, opExtendable = 1, isExtentSigned = 0, opExtentBits = 8,
validSubTargets = HasV4SubT in
def SUBi_LSRri_V4 : MInst_acc<(outs IntRegs:$dst),
            (ins u8Ext:$src1, IntRegs:$src2, u5Imm:$src3),
            "$dst = sub(#$src1, lsr($src2, #$src3))",
            [(set (i32 IntRegs:$dst),
                  (sub (srl (i32 IntRegs:$src2), u5ImmPred:$src3),
                       u8ExtPred:$src1))],
            "$src2 = $dst">,
            Requires<[HasV4T]>;


//Shift by immediate and logical.
//Rx=and(#u8,asl(Rx,#U5))
let isExtendable = 1, opExtendable = 1, isExtentSigned = 0, opExtentBits = 8,
validSubTargets = HasV4SubT in
def ANDi_ASLri_V4 : MInst_acc<(outs IntRegs:$dst),
            (ins u8Ext:$src1, IntRegs:$src2, u5Imm:$src3),
            "$dst = and(#$src1, asl($src2, #$src3))",
            [(set (i32 IntRegs:$dst),
                  (and (shl (i32 IntRegs:$src2), u5ImmPred:$src3),
                       u8ExtPred:$src1))],
            "$src2 = $dst">,
            Requires<[HasV4T]>;

//Rx=and(#u8,lsr(Rx,#U5))
let isExtendable = 1, opExtendable = 1, isExtentSigned = 0, opExtentBits = 8,
validSubTargets = HasV4SubT in
def ANDi_LSRri_V4 : MInst_acc<(outs IntRegs:$dst),
            (ins u8Ext:$src1, IntRegs:$src2, u5Imm:$src3),
            "$dst = and(#$src1, lsr($src2, #$src3))",
            [(set (i32 IntRegs:$dst),
                  (and (srl (i32 IntRegs:$src2), u5ImmPred:$src3),
                       u8ExtPred:$src1))],
            "$src2 = $dst">,
            Requires<[HasV4T]>;

//Rx=or(#u8,asl(Rx,#U5))
let isExtendable = 1, opExtendable = 1, isExtentSigned = 0, opExtentBits = 8,
AddedComplexity = 30, validSubTargets = HasV4SubT in
def ORi_ASLri_V4 : MInst_acc<(outs IntRegs:$dst),
            (ins u8Ext:$src1, IntRegs:$src2, u5Imm:$src3),
            "$dst = or(#$src1, asl($src2, #$src3))",
            [(set (i32 IntRegs:$dst),
                  (or (shl (i32 IntRegs:$src2), u5ImmPred:$src3),
                      u8ExtPred:$src1))],
            "$src2 = $dst">,
            Requires<[HasV4T]>;

//Rx=or(#u8,lsr(Rx,#U5))
let isExtendable = 1, opExtendable = 1, isExtentSigned = 0, opExtentBits = 8,
AddedComplexity = 30, validSubTargets = HasV4SubT in
def ORi_LSRri_V4 : MInst_acc<(outs IntRegs:$dst),
            (ins u8Ext:$src1, IntRegs:$src2, u5Imm:$src3),
            "$dst = or(#$src1, lsr($src2, #$src3))",
            [(set (i32 IntRegs:$dst),
                  (or (srl (i32 IntRegs:$src2), u5ImmPred:$src3),
                      u8ExtPred:$src1))],
            "$src2 = $dst">,
            Requires<[HasV4T]>;


//Shift by register.
//Rd=lsl(#s6,Rt)
let validSubTargets = HasV4SubT in {
def LSLi_V4 : MInst<(outs IntRegs:$dst), (ins s6Imm:$src1, IntRegs:$src2),
            "$dst = lsl(#$src1, $src2)",
            [(set (i32 IntRegs:$dst), (shl s6ImmPred:$src1,
                                           (i32 IntRegs:$src2)))]>,
            Requires<[HasV4T]>;


//Shift by register and logical.
//Rxx^=asl(Rss,Rt)
def ASLd_rr_xor_V4 : MInst_acc<(outs DoubleRegs:$dst),
            (ins DoubleRegs:$src1, DoubleRegs:$src2, IntRegs:$src3),
            "$dst ^= asl($src2, $src3)",
            [(set (i64 DoubleRegs:$dst),
                  (xor (i64 DoubleRegs:$src1), (shl (i64 DoubleRegs:$src2),
                                                    (i32 IntRegs:$src3))))],
            "$src1 = $dst">,
            Requires<[HasV4T]>;

//Rxx^=asr(Rss,Rt)
def ASRd_rr_xor_V4 : MInst_acc<(outs DoubleRegs:$dst),
            (ins DoubleRegs:$src1, DoubleRegs:$src2, IntRegs:$src3),
            "$dst ^= asr($src2, $src3)",
            [(set (i64 DoubleRegs:$dst),
                  (xor (i64 DoubleRegs:$src1), (sra (i64 DoubleRegs:$src2),
                                                    (i32 IntRegs:$src3))))],
            "$src1 = $dst">,
            Requires<[HasV4T]>;

//Rxx^=lsl(Rss,Rt)
def LSLd_rr_xor_V4 : MInst_acc<(outs DoubleRegs:$dst),
            (ins DoubleRegs:$src1, DoubleRegs:$src2, IntRegs:$src3),
            "$dst ^= lsl($src2, $src3)",
            [(set (i64 DoubleRegs:$dst), (xor (i64 DoubleRegs:$src1),
                                              (shl (i64 DoubleRegs:$src2),
                                                   (i32 IntRegs:$src3))))],
            "$src1 = $dst">,
            Requires<[HasV4T]>;

//Rxx^=lsr(Rss,Rt)
def LSRd_rr_xor_V4 : MInst_acc<(outs DoubleRegs:$dst),
            (ins DoubleRegs:$src1, DoubleRegs:$src2, IntRegs:$src3),
            "$dst ^= lsr($src2, $src3)",
            [(set (i64 DoubleRegs:$dst),
                  (xor (i64 DoubleRegs:$src1), (srl (i64 DoubleRegs:$src2),
                                                    (i32 IntRegs:$src3))))],
            "$src1 = $dst">,
            Requires<[HasV4T]>;
}

//===----------------------------------------------------------------------===//
// XTYPE/SHIFT -
//===----------------------------------------------------------------------===//

//===----------------------------------------------------------------------===//
// MEMOP: Word, Half, Byte
//===----------------------------------------------------------------------===//

def MEMOPIMM : SDNodeXForm<imm, [{
  // Call the transformation function XformM5ToU5Imm to get the negative
  // immediate's positive counterpart.
  int32_t imm = N->getSExtValue();
  return XformM5ToU5Imm(imm);
}]>;

def MEMOPIMM_HALF : SDNodeXForm<imm, [{
  // -1 .. -31 represented as 65535..65515
  // assigning to a short restores our desired signed value.
  // Call the transformation function XformM5ToU5Imm to get the negative
  // immediate's positive counterpart.
  int16_t imm = N->getSExtValue();
  return XformM5ToU5Imm(imm);
}]>;

def MEMOPIMM_BYTE : SDNodeXForm<imm, [{
  // -1 .. -31 represented as 255..235
  // assigning to a char restores our desired signed value.
  // Call the transformation function XformM5ToU5Imm to get the negative
  // immediate's positive counterpart.
  int8_t imm = N->getSExtValue();
  return XformM5ToU5Imm(imm);
}]>;

def SETMEMIMM : SDNodeXForm<imm, [{
   // Return the bit position we will set [0-31].
   // As an SDNode.
   int32_t imm = N->getSExtValue();
   return XformMskToBitPosU5Imm(imm);
}]>;

def CLRMEMIMM : SDNodeXForm<imm, [{
   // Return the bit position we will clear [0-31].
   // As an SDNode.
   // we bit negate the value first
   int32_t imm = ~(N->getSExtValue());
   return XformMskToBitPosU5Imm(imm);
}]>;

def SETMEMIMM_SHORT : SDNodeXForm<imm, [{
   // Return the bit position we will set [0-15].
   // As an SDNode.
   int16_t imm = N->getSExtValue();
   return XformMskToBitPosU4Imm(imm);
}]>;

def CLRMEMIMM_SHORT : SDNodeXForm<imm, [{
   // Return the bit position we will clear [0-15].
   // As an SDNode.
   // we bit negate the value first
   int16_t imm = ~(N->getSExtValue());
   return XformMskToBitPosU4Imm(imm);
}]>;

def SETMEMIMM_BYTE : SDNodeXForm<imm, [{
   // Return the bit position we will set [0-7].
   // As an SDNode.
   int8_t imm =  N->getSExtValue();
   return XformMskToBitPosU3Imm(imm);
}]>;

def CLRMEMIMM_BYTE : SDNodeXForm<imm, [{
   // Return the bit position we will clear [0-7].
   // As an SDNode.
   // we bit negate the value first
   int8_t imm = ~(N->getSExtValue());
   return XformMskToBitPosU3Imm(imm);
}]>;

//===----------------------------------------------------------------------===//
// Template class for MemOp instructions with the register value.
//===----------------------------------------------------------------------===//
class MemOp_rr_base <string opc, bits<2> opcBits, Operand ImmOp,
                     string memOp, bits<2> memOpBits> :
      MEMInst_V4<(outs),
                 (ins IntRegs:$base, ImmOp:$offset, IntRegs:$delta),
                 opc#"($base+#$offset)"#memOp#"$delta",
                 []>,
                 Requires<[HasV4T, UseMEMOP]> {

    bits<5> base;
    bits<5> delta;
    bits<32> offset;
    bits<6> offsetBits; // memb - u6:0 , memh - u6:1, memw - u6:2

    let offsetBits = !if (!eq(opcBits, 0b00), offset{5-0},
                     !if (!eq(opcBits, 0b01), offset{6-1},
                     !if (!eq(opcBits, 0b10), offset{7-2},0)));

    let IClass = 0b0011;
    let Inst{27-24} = 0b1110;
    let Inst{22-21} = opcBits;
    let Inst{20-16} = base;
    let Inst{13} = 0b0;
    let Inst{12-7} = offsetBits;
    let Inst{6-5} = memOpBits;
    let Inst{4-0} = delta;
}

//===----------------------------------------------------------------------===//
// Template class for MemOp instructions with the immediate value.
//===----------------------------------------------------------------------===//
class MemOp_ri_base <string opc, bits<2> opcBits, Operand ImmOp,
                     string memOp, bits<2> memOpBits> :
      MEMInst_V4 <(outs),
                  (ins IntRegs:$base, ImmOp:$offset, u5Imm:$delta),
                  opc#"($base+#$offset)"#memOp#"#$delta"
                  #!if(memOpBits{1},")", ""), // clrbit, setbit - include ')'
                  []>,
                  Requires<[HasV4T, UseMEMOP]> {

    bits<5> base;
    bits<5> delta;
    bits<32> offset;
    bits<6> offsetBits; // memb - u6:0 , memh - u6:1, memw - u6:2

    let offsetBits = !if (!eq(opcBits, 0b00), offset{5-0},
                     !if (!eq(opcBits, 0b01), offset{6-1},
                     !if (!eq(opcBits, 0b10), offset{7-2},0)));

    let IClass = 0b0011;
    let Inst{27-24} = 0b1111;
    let Inst{22-21} = opcBits;
    let Inst{20-16} = base;
    let Inst{13} = 0b0;
    let Inst{12-7} = offsetBits;
    let Inst{6-5} = memOpBits;
    let Inst{4-0} = delta;
}

// multiclass to define MemOp instructions with register operand.
multiclass MemOp_rr<string opc, bits<2> opcBits, Operand ImmOp> {
  def _ADD#NAME#_V4 : MemOp_rr_base <opc, opcBits, ImmOp, " += ", 0b00>; // add
  def _SUB#NAME#_V4 : MemOp_rr_base <opc, opcBits, ImmOp, " -= ", 0b01>; // sub
  def _AND#NAME#_V4 : MemOp_rr_base <opc, opcBits, ImmOp, " &= ", 0b10>; // and
  def _OR#NAME#_V4  : MemOp_rr_base <opc, opcBits, ImmOp, " |= ", 0b11>; // or
}

// multiclass to define MemOp instructions with immediate Operand.
multiclass MemOp_ri<string opc, bits<2> opcBits, Operand ImmOp> {
  def _ADD#NAME#_V4 : MemOp_ri_base <opc, opcBits, ImmOp, " += ", 0b00 >;
  def _SUB#NAME#_V4 : MemOp_ri_base <opc, opcBits, ImmOp, " -= ", 0b01 >;
  def _CLRBIT#NAME#_V4 : MemOp_ri_base<opc, opcBits, ImmOp, " =clrbit(", 0b10>;
  def _SETBIT#NAME#_V4 : MemOp_ri_base<opc, opcBits, ImmOp, " =setbit(", 0b11>;
}

multiclass MemOp_base <string opc, bits<2> opcBits, Operand ImmOp> {
  defm r : MemOp_rr <opc, opcBits, ImmOp>;
  defm i : MemOp_ri <opc, opcBits, ImmOp>;
}

// Define MemOp instructions.
let isExtendable = 1, opExtendable = 1, isExtentSigned = 0,
validSubTargets =HasV4SubT in {
  let opExtentBits = 6, accessSize = ByteAccess in
  defm MemOPb : MemOp_base <"memb", 0b00, u6_0Ext>;

  let opExtentBits = 7, accessSize = HalfWordAccess in
  defm MemOPh : MemOp_base <"memh", 0b01, u6_1Ext>;

  let opExtentBits = 8, accessSize = WordAccess in
  defm MemOPw : MemOp_base <"memw", 0b10, u6_2Ext>;
}

//===----------------------------------------------------------------------===//
// Multiclass to define 'Def Pats' for ALU operations on the memory
// Here value used for the ALU operation is an immediate value.
// mem[bh](Rs+#0) += #U5
// mem[bh](Rs+#u6) += #U5
//===----------------------------------------------------------------------===//

multiclass MemOpi_u5Pats <PatFrag ldOp, PatFrag stOp, PatLeaf ExtPred,
                          InstHexagon MI, SDNode OpNode> {
  let AddedComplexity = 180 in
  def : Pat < (stOp (OpNode (ldOp IntRegs:$addr), u5ImmPred:$addend),
                    IntRegs:$addr),
              (MI IntRegs:$addr, #0, u5ImmPred:$addend )>;

  let AddedComplexity = 190 in
  def : Pat <(stOp (OpNode (ldOp (add IntRegs:$base, ExtPred:$offset)),
                     u5ImmPred:$addend),
             (add IntRegs:$base, ExtPred:$offset)),
       (MI IntRegs:$base, ExtPred:$offset, u5ImmPred:$addend)>;
}

multiclass MemOpi_u5ALUOp<PatFrag ldOp, PatFrag stOp, PatLeaf ExtPred,
                          InstHexagon addMI, InstHexagon subMI> {
  defm : MemOpi_u5Pats<ldOp, stOp, ExtPred, addMI, add>;
  defm : MemOpi_u5Pats<ldOp, stOp, ExtPred, subMI, sub>;
}

multiclass MemOpi_u5ExtType<PatFrag ldOpByte, PatFrag ldOpHalf > {
  // Half Word
  defm : MemOpi_u5ALUOp <ldOpHalf, truncstorei16, u6_1ExtPred,
                         MemOPh_ADDi_V4, MemOPh_SUBi_V4>;
  // Byte
  defm : MemOpi_u5ALUOp <ldOpByte, truncstorei8, u6ExtPred,
                         MemOPb_ADDi_V4, MemOPb_SUBi_V4>;
}

let Predicates = [HasV4T, UseMEMOP] in {
  defm : MemOpi_u5ExtType<zextloadi8, zextloadi16>; // zero extend
  defm : MemOpi_u5ExtType<sextloadi8, sextloadi16>; // sign extend
  defm : MemOpi_u5ExtType<extloadi8,  extloadi16>;  // any extend

  // Word
  defm : MemOpi_u5ALUOp <load, store, u6_2ExtPred, MemOPw_ADDi_V4,
                         MemOPw_SUBi_V4>;
}

//===----------------------------------------------------------------------===//
// multiclass to define 'Def Pats' for ALU operations on the memory.
// Here value used for the ALU operation is a negative value.
// mem[bh](Rs+#0) += #m5
// mem[bh](Rs+#u6) += #m5
//===----------------------------------------------------------------------===//

multiclass MemOpi_m5Pats <PatFrag ldOp, PatFrag stOp, PatLeaf extPred,
                          PatLeaf immPred, ComplexPattern addrPred,
                          SDNodeXForm xformFunc, InstHexagon MI> {
  let AddedComplexity = 190 in
  def : Pat <(stOp (add (ldOp IntRegs:$addr), immPred:$subend),
                   IntRegs:$addr),
             (MI IntRegs:$addr, #0, (xformFunc immPred:$subend) )>;

  let AddedComplexity = 195 in
  def : Pat<(stOp (add (ldOp (add IntRegs:$base, extPred:$offset)),
                       immPred:$subend),
                  (add IntRegs:$base, extPred:$offset)),
            (MI IntRegs:$base, extPred:$offset, (xformFunc immPred:$subend))>;
}

multiclass MemOpi_m5ExtType<PatFrag ldOpByte, PatFrag ldOpHalf > {
  // Half Word
  defm : MemOpi_m5Pats <ldOpHalf, truncstorei16, u6_1ExtPred, m5HImmPred,
                        ADDRriU6_1, MEMOPIMM_HALF, MemOPh_SUBi_V4>;
  // Byte
  defm : MemOpi_m5Pats <ldOpByte, truncstorei8, u6ExtPred, m5BImmPred,
                        ADDRriU6_0, MEMOPIMM_BYTE, MemOPb_SUBi_V4>;
}

let Predicates = [HasV4T, UseMEMOP] in {
  defm : MemOpi_m5ExtType<zextloadi8, zextloadi16>; // zero extend
  defm : MemOpi_m5ExtType<sextloadi8, sextloadi16>; // sign extend
  defm : MemOpi_m5ExtType<extloadi8,  extloadi16>;  // any extend

  // Word
  defm : MemOpi_m5Pats <load, store, u6_2ExtPred, m5ImmPred,
                          ADDRriU6_2, MEMOPIMM, MemOPw_SUBi_V4>;
}

//===----------------------------------------------------------------------===//
// Multiclass to define 'def Pats' for bit operations on the memory.
// mem[bhw](Rs+#0) = [clrbit|setbit](#U5)
// mem[bhw](Rs+#u6) = [clrbit|setbit](#U5)
//===----------------------------------------------------------------------===//

multiclass MemOpi_bitPats <PatFrag ldOp, PatFrag stOp, PatLeaf immPred,
                     PatLeaf extPred, ComplexPattern addrPred,
                     SDNodeXForm xformFunc, InstHexagon MI, SDNode OpNode> {

  // mem[bhw](Rs+#u6:[012]) = [clrbit|setbit](#U5)
  let AddedComplexity = 250 in
  def : Pat<(stOp (OpNode (ldOp (add IntRegs:$base, extPred:$offset)),
                          immPred:$bitend),
                  (add IntRegs:$base, extPred:$offset)),
            (MI IntRegs:$base, extPred:$offset, (xformFunc immPred:$bitend))>;

  // mem[bhw](Rs+#0) = [clrbit|setbit](#U5)
  let AddedComplexity = 225 in
  def : Pat <(stOp (OpNode (ldOp (addrPred IntRegs:$addr, extPred:$offset)),
                           immPred:$bitend),
                   (addrPred (i32 IntRegs:$addr), extPred:$offset)),
             (MI IntRegs:$addr, extPred:$offset, (xformFunc immPred:$bitend))>;
}

multiclass MemOpi_bitExtType<PatFrag ldOpByte, PatFrag ldOpHalf > {
  // Byte - clrbit
  defm : MemOpi_bitPats<ldOpByte, truncstorei8, Clr3ImmPred, u6ExtPred,
                       ADDRriU6_0, CLRMEMIMM_BYTE, MemOPb_CLRBITi_V4, and>;
  // Byte - setbit
  defm : MemOpi_bitPats<ldOpByte, truncstorei8, Set3ImmPred,  u6ExtPred,
                       ADDRriU6_0, SETMEMIMM_BYTE, MemOPb_SETBITi_V4, or>;
  // Half Word - clrbit
  defm : MemOpi_bitPats<ldOpHalf, truncstorei16, Clr4ImmPred, u6_1ExtPred,
                       ADDRriU6_1, CLRMEMIMM_SHORT, MemOPh_CLRBITi_V4, and>;
  // Half Word - setbit
  defm : MemOpi_bitPats<ldOpHalf, truncstorei16, Set4ImmPred, u6_1ExtPred,
                       ADDRriU6_1, SETMEMIMM_SHORT, MemOPh_SETBITi_V4, or>;
}

let Predicates = [HasV4T, UseMEMOP] in {
  // mem[bh](Rs+#0) = [clrbit|setbit](#U5)
  // mem[bh](Rs+#u6:[01]) = [clrbit|setbit](#U5)
  defm : MemOpi_bitExtType<zextloadi8, zextloadi16>; // zero extend
  defm : MemOpi_bitExtType<sextloadi8, sextloadi16>; // sign extend
  defm : MemOpi_bitExtType<extloadi8,  extloadi16>;  // any extend

  // memw(Rs+#0) = [clrbit|setbit](#U5)
  // memw(Rs+#u6:2) = [clrbit|setbit](#U5)
  defm : MemOpi_bitPats<load, store, Clr5ImmPred, u6_2ExtPred, ADDRriU6_2,
                       CLRMEMIMM, MemOPw_CLRBITi_V4, and>;
  defm : MemOpi_bitPats<load, store, Set5ImmPred, u6_2ExtPred, ADDRriU6_2,
                       SETMEMIMM, MemOPw_SETBITi_V4, or>;
}

//===----------------------------------------------------------------------===//
// Multiclass to define 'def Pats' for ALU operations on the memory
// where addend is a register.
// mem[bhw](Rs+#0) [+-&|]= Rt
// mem[bhw](Rs+#U6:[012]) [+-&|]= Rt
//===----------------------------------------------------------------------===//

multiclass MemOpr_Pats <PatFrag ldOp, PatFrag stOp, ComplexPattern addrPred,
                     PatLeaf extPred, InstHexagon MI, SDNode OpNode> {
  let AddedComplexity = 141 in
  // mem[bhw](Rs+#0) [+-&|]= Rt
  def : Pat <(stOp (OpNode (ldOp (addrPred IntRegs:$addr, extPred:$offset)),
                           (i32 IntRegs:$addend)),
                   (addrPred (i32 IntRegs:$addr), extPred:$offset)),
             (MI IntRegs:$addr, extPred:$offset, (i32 IntRegs:$addend) )>;

  // mem[bhw](Rs+#U6:[012]) [+-&|]= Rt
  let AddedComplexity = 150 in
  def : Pat <(stOp (OpNode (ldOp (add IntRegs:$base, extPred:$offset)),
                           (i32 IntRegs:$orend)),
                   (add IntRegs:$base, extPred:$offset)),
             (MI IntRegs:$base, extPred:$offset, (i32 IntRegs:$orend) )>;
}

multiclass MemOPr_ALUOp<PatFrag ldOp, PatFrag stOp,
                        ComplexPattern addrPred, PatLeaf extPred,
                        InstHexagon addMI, InstHexagon subMI,
                        InstHexagon andMI, InstHexagon orMI > {

  defm : MemOpr_Pats <ldOp, stOp, addrPred, extPred, addMI, add>;
  defm : MemOpr_Pats <ldOp, stOp, addrPred, extPred, subMI, sub>;
  defm : MemOpr_Pats <ldOp, stOp, addrPred, extPred, andMI, and>;
  defm : MemOpr_Pats <ldOp, stOp, addrPred, extPred, orMI,  or>;
}

multiclass MemOPr_ExtType<PatFrag ldOpByte, PatFrag ldOpHalf > {
  // Half Word
  defm : MemOPr_ALUOp <ldOpHalf, truncstorei16, ADDRriU6_1, u6_1ExtPred,
                       MemOPh_ADDr_V4, MemOPh_SUBr_V4,
                       MemOPh_ANDr_V4, MemOPh_ORr_V4>;
  // Byte
  defm : MemOPr_ALUOp <ldOpByte, truncstorei8, ADDRriU6_0, u6ExtPred,
                       MemOPb_ADDr_V4, MemOPb_SUBr_V4,
                       MemOPb_ANDr_V4, MemOPb_ORr_V4>;
}

// Define 'def Pats' for MemOps with register addend.
let Predicates = [HasV4T, UseMEMOP] in {
  // Byte, Half Word
  defm : MemOPr_ExtType<zextloadi8, zextloadi16>; // zero extend
  defm : MemOPr_ExtType<sextloadi8, sextloadi16>; // sign extend
  defm : MemOPr_ExtType<extloadi8,  extloadi16>;  // any extend
  // Word
  defm : MemOPr_ALUOp <load, store, ADDRriU6_2, u6_2ExtPred, MemOPw_ADDr_V4,
                       MemOPw_SUBr_V4, MemOPw_ANDr_V4, MemOPw_ORr_V4 >;
}

//===----------------------------------------------------------------------===//
// XTYPE/PRED +
//===----------------------------------------------------------------------===//

// Hexagon V4 only supports these flavors of byte/half compare instructions:
// EQ/GT/GTU. Other flavors like GE/GEU/LT/LTU/LE/LEU are not supported by
// hardware. However, compiler can still implement these patterns through
// appropriate patterns combinations based on current implemented patterns.
// The implemented patterns are: EQ/GT/GTU.
// Missing patterns are: GE/GEU/LT/LTU/LE/LEU.

// Following instruction is not being extended as it results into the
// incorrect code for negative numbers.
// Pd=cmpb.eq(Rs,#u8)

let isCompare = 1, isExtendable = 1, opExtendable = 2, hasSideEffects = 0,
    validSubTargets = HasV4SubT in
class CMP_NOT_REG_IMM<string OpName, bits<2> op, Operand ImmOp,
                      list<dag> Pattern>
  : ALU32Inst <(outs PredRegs:$dst), (ins IntRegs:$src1, ImmOp:$src2),
    "$dst = !cmp."#OpName#"($src1, #$src2)",
    Pattern,
    "", ALU32_2op_tc_2early_SLOT0123> {
    bits<2> dst;
    bits<5> src1;
    bits<10> src2;

    let IClass = 0b0111;
    let Inst{27-24} = 0b0101;
    let Inst{23-22} = op;
    let Inst{20-16} = src1;
    let Inst{21} = !if (!eq(OpName, "gtu"), 0b0, src2{9});
    let Inst{13-5} = src2{8-0};
    let Inst{4-2} = 0b100;
    let Inst{1-0} = dst;
}

let opExtentBits = 10, isExtentSigned = 1 in {
def C4_cmpneqi : CMP_NOT_REG_IMM <"eq", 0b00, s10Ext, [(set (i1 PredRegs:$dst),
                 (setne (i32 IntRegs:$src1), s10ExtPred:$src2))]>;

def C4_cmpltei : CMP_NOT_REG_IMM <"gt", 0b01, s10Ext, [(set (i1 PredRegs:$dst),
                 (not (setgt (i32 IntRegs:$src1), s10ExtPred:$src2)))]>;

}
let opExtentBits = 9 in
def C4_cmplteui : CMP_NOT_REG_IMM <"gtu", 0b10, u9Ext, [(set (i1 PredRegs:$dst),
                  (not (setugt (i32 IntRegs:$src1), u9ExtPred:$src2)))]>;

def : Pat <(brcond (i1 (setne (and (i32 IntRegs:$src1), 255), u8ImmPred:$src2)),
                       bb:$offset),
<<<<<<< HEAD
      (JMP_f (CMPbEQri_V4 (i32 IntRegs:$src1), u8ImmPred:$src2),
=======
      (J2_jumpf (A4_cmpbeqi (i32 IntRegs:$src1), u8ImmPred:$src2),
>>>>>>> 7618b2b2
                bb:$offset)>,
      Requires<[HasV4T]>;

// SDNode for converting immediate C to C-1.
def DEC_CONST_BYTE : SDNodeXForm<imm, [{
   // Return the byte immediate const-1 as an SDNode.
   int32_t imm = N->getSExtValue();
   return XformU7ToU7M1Imm(imm);
}]>;

// For the sequence
//   zext( seteq ( and(Rs, 255), u8))
// Generate
//   Pd=cmpb.eq(Rs, #u8)
//   if (Pd.new) Rd=#1
//   if (!Pd.new) Rd=#0
def : Pat <(i32 (zext (i1 (seteq (i32 (and (i32 IntRegs:$Rs), 255)),
                                           u8ExtPred:$u8)))),
           (i32 (TFR_condset_ii (i1 (A4_cmpbeqi (i32 IntRegs:$Rs),
                                                 (u8ExtPred:$u8))),
                                1, 0))>,
           Requires<[HasV4T]>;

// For the sequence
//   zext( setne ( and(Rs, 255), u8))
// Generate
//   Pd=cmpb.eq(Rs, #u8)
//   if (Pd.new) Rd=#0
//   if (!Pd.new) Rd=#1
def : Pat <(i32 (zext (i1 (setne (i32 (and (i32 IntRegs:$Rs), 255)),
                                           u8ExtPred:$u8)))),
           (i32 (TFR_condset_ii (i1 (A4_cmpbeqi (i32 IntRegs:$Rs),
                                                 (u8ExtPred:$u8))),
                                0, 1))>,
           Requires<[HasV4T]>;

// For the sequence
//   zext( seteq (Rs, and(Rt, 255)))
// Generate
//   Pd=cmpb.eq(Rs, Rt)
//   if (Pd.new) Rd=#1
//   if (!Pd.new) Rd=#0
def : Pat <(i32 (zext (i1 (seteq (i32 IntRegs:$Rt),
                                 (i32 (and (i32 IntRegs:$Rs), 255)))))),
           (i32 (TFR_condset_ii (i1 (A4_cmpbeq (i32 IntRegs:$Rs),
                                                      (i32 IntRegs:$Rt))),
                                1, 0))>,
           Requires<[HasV4T]>;

// For the sequence
//   zext( setne (Rs, and(Rt, 255)))
// Generate
//   Pd=cmpb.eq(Rs, Rt)
//   if (Pd.new) Rd=#0
//   if (!Pd.new) Rd=#1
def : Pat <(i32 (zext (i1 (setne (i32 IntRegs:$Rt),
                                 (i32 (and (i32 IntRegs:$Rs), 255)))))),
           (i32 (TFR_condset_ii (i1 (A4_cmpbeq (i32 IntRegs:$Rs),
                                                      (i32 IntRegs:$Rt))),
                                0, 1))>,
           Requires<[HasV4T]>;

// For the sequence
//   zext( setugt ( and(Rs, 255), u8))
// Generate
//   Pd=cmpb.gtu(Rs, #u8)
//   if (Pd.new) Rd=#1
//   if (!Pd.new) Rd=#0
def : Pat <(i32 (zext (i1 (setugt (i32 (and (i32 IntRegs:$Rs), 255)),
                                            u8ExtPred:$u8)))),
           (i32 (TFR_condset_ii (i1 (A4_cmpbgtui (i32 IntRegs:$Rs),
                                                  (u8ExtPred:$u8))),
                                1, 0))>,
           Requires<[HasV4T]>;

// For the sequence
//   zext( setugt ( and(Rs, 254), u8))
// Generate
//   Pd=cmpb.gtu(Rs, #u8)
//   if (Pd.new) Rd=#1
//   if (!Pd.new) Rd=#0
def : Pat <(i32 (zext (i1 (setugt (i32 (and (i32 IntRegs:$Rs), 254)),
                                            u8ExtPred:$u8)))),
           (i32 (TFR_condset_ii (i1 (A4_cmpbgtui (i32 IntRegs:$Rs),
                                                  (u8ExtPred:$u8))),
                                1, 0))>,
           Requires<[HasV4T]>;

// For the sequence
//   zext( setult ( Rs, Rt))
// Generate
//   Pd=cmp.ltu(Rs, Rt)
//   if (Pd.new) Rd=#1
//   if (!Pd.new) Rd=#0
// cmp.ltu(Rs, Rt) -> cmp.gtu(Rt, Rs)
def : Pat <(i32 (zext (i1 (setult (i32 IntRegs:$Rs), (i32 IntRegs:$Rt))))),
           (i32 (TFR_condset_ii (i1 (C2_cmpgtu (i32 IntRegs:$Rt),
                                              (i32 IntRegs:$Rs))),
                                1, 0))>,
           Requires<[HasV4T]>;

// For the sequence
//   zext( setlt ( Rs, Rt))
// Generate
//   Pd=cmp.lt(Rs, Rt)
//   if (Pd.new) Rd=#1
//   if (!Pd.new) Rd=#0
// cmp.lt(Rs, Rt) -> cmp.gt(Rt, Rs)
def : Pat <(i32 (zext (i1 (setlt (i32 IntRegs:$Rs), (i32 IntRegs:$Rt))))),
           (i32 (TFR_condset_ii (i1 (C2_cmpgt (i32 IntRegs:$Rt),
                                             (i32 IntRegs:$Rs))),
                                1, 0))>,
           Requires<[HasV4T]>;

// For the sequence
//   zext( setugt ( Rs, Rt))
// Generate
//   Pd=cmp.gtu(Rs, Rt)
//   if (Pd.new) Rd=#1
//   if (!Pd.new) Rd=#0
def : Pat <(i32 (zext (i1 (setugt (i32 IntRegs:$Rs), (i32 IntRegs:$Rt))))),
           (i32 (TFR_condset_ii (i1 (C2_cmpgtu (i32 IntRegs:$Rs),
                                              (i32 IntRegs:$Rt))),
                                1, 0))>,
           Requires<[HasV4T]>;

// This pattern interefers with coremark performance, not implementing at this
// time.
// For the sequence
//   zext( setgt ( Rs, Rt))
// Generate
//   Pd=cmp.gt(Rs, Rt)
//   if (Pd.new) Rd=#1
//   if (!Pd.new) Rd=#0

// For the sequence
//   zext( setuge ( Rs, Rt))
// Generate
//   Pd=cmp.ltu(Rs, Rt)
//   if (Pd.new) Rd=#0
//   if (!Pd.new) Rd=#1
// cmp.ltu(Rs, Rt) -> cmp.gtu(Rt, Rs)
def : Pat <(i32 (zext (i1 (setuge (i32 IntRegs:$Rs), (i32 IntRegs:$Rt))))),
           (i32 (TFR_condset_ii (i1 (C2_cmpgtu (i32 IntRegs:$Rt),
                                              (i32 IntRegs:$Rs))),
                                0, 1))>,
           Requires<[HasV4T]>;

// For the sequence
//   zext( setge ( Rs, Rt))
// Generate
//   Pd=cmp.lt(Rs, Rt)
//   if (Pd.new) Rd=#0
//   if (!Pd.new) Rd=#1
// cmp.lt(Rs, Rt) -> cmp.gt(Rt, Rs)
def : Pat <(i32 (zext (i1 (setge (i32 IntRegs:$Rs), (i32 IntRegs:$Rt))))),
           (i32 (TFR_condset_ii (i1 (C2_cmpgt (i32 IntRegs:$Rt),
                                             (i32 IntRegs:$Rs))),
                                0, 1))>,
           Requires<[HasV4T]>;

// For the sequence
//   zext( setule ( Rs, Rt))
// Generate
//   Pd=cmp.gtu(Rs, Rt)
//   if (Pd.new) Rd=#0
//   if (!Pd.new) Rd=#1
def : Pat <(i32 (zext (i1 (setule (i32 IntRegs:$Rs), (i32 IntRegs:$Rt))))),
           (i32 (TFR_condset_ii (i1 (C2_cmpgtu (i32 IntRegs:$Rs),
                                              (i32 IntRegs:$Rt))),
                                0, 1))>,
           Requires<[HasV4T]>;

// For the sequence
//   zext( setle ( Rs, Rt))
// Generate
//   Pd=cmp.gt(Rs, Rt)
//   if (Pd.new) Rd=#0
//   if (!Pd.new) Rd=#1
def : Pat <(i32 (zext (i1 (setle (i32 IntRegs:$Rs), (i32 IntRegs:$Rt))))),
           (i32 (TFR_condset_ii (i1 (C2_cmpgt (i32 IntRegs:$Rs),
                                             (i32 IntRegs:$Rt))),
                                0, 1))>,
           Requires<[HasV4T]>;

// For the sequence
//   zext( setult ( and(Rs, 255), u8))
// Use the isdigit transformation below

// Generate code of the form 'mux_ii(cmpbgtu(Rdd, C-1),0,1)'
// for C code of the form r = ((c>='0') & (c<='9')) ? 1 : 0;.
// The isdigit transformation relies on two 'clever' aspects:
// 1) The data type is unsigned which allows us to eliminate a zero test after
//    biasing the expression by 48. We are depending on the representation of
//    the unsigned types, and semantics.
// 2) The front end has converted <= 9 into < 10 on entry to LLVM
//
// For the C code:
//   retval = ((c>='0') & (c<='9')) ? 1 : 0;
// The code is transformed upstream of llvm into
//   retval = (c-48) < 10 ? 1 : 0;
let AddedComplexity = 139 in
def : Pat <(i32 (zext (i1 (setult (i32 (and (i32 IntRegs:$src1), 255)),
                                  u7StrictPosImmPred:$src2)))),
<<<<<<< HEAD
  (i32 (MUX_ii (i1 (CMPbGTUri_V4 (i32 IntRegs:$src1),
=======
  (i32 (C2_muxii (i1 (A4_cmpbgtui (i32 IntRegs:$src1),
>>>>>>> 7618b2b2
                                 (DEC_CONST_BYTE u7StrictPosImmPred:$src2))),
                   0, 1))>,
                   Requires<[HasV4T]>;

//===----------------------------------------------------------------------===//
// XTYPE/PRED -
//===----------------------------------------------------------------------===//

//Deallocate frame and return.
//    dealloc_return
let isReturn = 1, isTerminator = 1, isBarrier = 1, isPredicable = 1,
  Defs = [R29, R30, R31, PC], Uses = [R30], hasSideEffects = 0 in {
let validSubTargets = HasV4SubT in
  def DEALLOC_RET_V4 : LD0Inst<(outs), (ins),
            "dealloc_return",
            []>,
            Requires<[HasV4T]>;
}

// Restore registers and dealloc return function call.
let isCall = 1, isBarrier = 1, isReturn = 1, isTerminator = 1,
  Defs = [R29, R30, R31, PC] in {
let validSubTargets = HasV4SubT in
  def RESTORE_DEALLOC_RET_JMP_V4 : JInst<(outs),
                                   (ins calltarget:$dst),
             "jump $dst",
             []>,
             Requires<[HasV4T]>;
}

// Restore registers and dealloc frame before a tail call.
let isCall = 1, isBarrier = 1,
  Defs = [R29, R30, R31, PC] in {
let validSubTargets = HasV4SubT in
  def RESTORE_DEALLOC_BEFORE_TAILCALL_V4 : JInst<(outs),
                                           (ins calltarget:$dst),
             "call $dst",
             []>,
             Requires<[HasV4T]>;
}

// Save registers function call.
let isCall = 1, isBarrier = 1,
  Uses = [R29, R31] in {
  def SAVE_REGISTERS_CALL_V4 : JInst<(outs),
                               (ins calltarget:$dst),
             "call $dst // Save_calle_saved_registers",
             []>,
             Requires<[HasV4T]>;
}

//    if (Ps) dealloc_return
let isReturn = 1, isTerminator = 1,
    Defs = [R29, R30, R31, PC], Uses = [R30], hasSideEffects = 0,
    isPredicated = 1 in {
let validSubTargets = HasV4SubT in
  def DEALLOC_RET_cPt_V4 : LD0Inst<(outs),
                           (ins PredRegs:$src1),
            "if ($src1) dealloc_return",
            []>,
            Requires<[HasV4T]>;
}

//    if (!Ps) dealloc_return
let isReturn = 1, isTerminator = 1,
    Defs = [R29, R30, R31, PC], Uses = [R30], hasSideEffects = 0,
    isPredicated = 1, isPredicatedFalse = 1 in {
let validSubTargets = HasV4SubT in
  def DEALLOC_RET_cNotPt_V4 : LD0Inst<(outs), (ins PredRegs:$src1),
            "if (!$src1) dealloc_return",
            []>,
            Requires<[HasV4T]>;
}

//    if (Ps.new) dealloc_return:nt
let isReturn = 1, isTerminator = 1,
    Defs = [R29, R30, R31, PC], Uses = [R30], hasSideEffects = 0,
    isPredicated = 1 in {
let validSubTargets = HasV4SubT in
  def DEALLOC_RET_cdnPnt_V4 : LD0Inst<(outs), (ins PredRegs:$src1),
            "if ($src1.new) dealloc_return:nt",
            []>,
            Requires<[HasV4T]>;
}

//    if (!Ps.new) dealloc_return:nt
let isReturn = 1, isTerminator = 1,
    Defs = [R29, R30, R31, PC], Uses = [R30], hasSideEffects = 0,
    isPredicated = 1, isPredicatedFalse = 1 in {
let validSubTargets = HasV4SubT in
  def DEALLOC_RET_cNotdnPnt_V4 : LD0Inst<(outs), (ins PredRegs:$src1),
            "if (!$src1.new) dealloc_return:nt",
            []>,
            Requires<[HasV4T]>;
}

//    if (Ps.new) dealloc_return:t
let isReturn = 1, isTerminator = 1,
    Defs = [R29, R30, R31, PC], Uses = [R30], hasSideEffects = 0,
    isPredicated = 1 in {
let validSubTargets = HasV4SubT in
  def DEALLOC_RET_cdnPt_V4 : LD0Inst<(outs), (ins PredRegs:$src1),
            "if ($src1.new) dealloc_return:t",
            []>,
            Requires<[HasV4T]>;
}

// if (!Ps.new) dealloc_return:nt
let isReturn = 1, isTerminator = 1,
    Defs = [R29, R30, R31, PC], Uses = [R30], hasSideEffects = 0,
    isPredicated = 1, isPredicatedFalse = 1 in {
let validSubTargets = HasV4SubT in
  def DEALLOC_RET_cNotdnPt_V4 : LD0Inst<(outs), (ins PredRegs:$src1),
            "if (!$src1.new) dealloc_return:t",
            []>,
            Requires<[HasV4T]>;
}

// Load/Store with absolute addressing mode
// memw(#u6)=Rt

multiclass ST_Abs_Predbase<string mnemonic, RegisterClass RC, bit isNot,
                           bit isPredNew> {
  let isPredicatedNew = isPredNew in
  def NAME#_V4 : STInst2<(outs),
            (ins PredRegs:$src1, u0AlwaysExt:$absaddr, RC: $src2),
            !if(isNot, "if (!$src1", "if ($src1")#!if(isPredNew, ".new) ",
            ") ")#mnemonic#"(##$absaddr) = $src2",
            []>,
            Requires<[HasV4T]>;
}

multiclass ST_Abs_Pred<string mnemonic, RegisterClass RC, bit PredNot> {
  let isPredicatedFalse = PredNot in {
    defm _c#NAME : ST_Abs_Predbase<mnemonic, RC, PredNot, 0>;
    // Predicate new
    defm _cdn#NAME : ST_Abs_Predbase<mnemonic, RC, PredNot, 1>;
  }
}

let isNVStorable = 1, isExtended = 1, hasSideEffects = 0 in
multiclass ST_Abs<string mnemonic, string CextOp, RegisterClass RC> {
  let CextOpcode = CextOp, BaseOpcode = CextOp#_abs in {
    let opExtendable = 0, isPredicable = 1 in
    def NAME#_V4 : STInst2<(outs),
            (ins u0AlwaysExt:$absaddr, RC:$src),
            mnemonic#"(##$absaddr) = $src",
            []>,
            Requires<[HasV4T]>;

    let opExtendable = 1, isPredicated = 1 in {
      defm Pt : ST_Abs_Pred<mnemonic, RC, 0>;
      defm NotPt : ST_Abs_Pred<mnemonic, RC, 1>;
    }
  }
}

multiclass ST_Abs_Predbase_nv<string mnemonic, RegisterClass RC, bit isNot,
                           bit isPredNew> {
  let isPredicatedNew = isPredNew in
  def NAME#_nv_V4 : NVInst_V4<(outs),
            (ins PredRegs:$src1, u0AlwaysExt:$absaddr, RC: $src2),
            !if(isNot, "if (!$src1", "if ($src1")#!if(isPredNew, ".new) ",
            ") ")#mnemonic#"(##$absaddr) = $src2.new",
            []>,
            Requires<[HasV4T]>;
}

multiclass ST_Abs_Pred_nv<string mnemonic, RegisterClass RC, bit PredNot> {
  let isPredicatedFalse = PredNot in {
    defm _c#NAME : ST_Abs_Predbase_nv<mnemonic, RC, PredNot, 0>;
    // Predicate new
    defm _cdn#NAME : ST_Abs_Predbase_nv<mnemonic, RC, PredNot, 1>;
  }
}

let mayStore = 1, isNVStore = 1, isExtended = 1, hasSideEffects = 0 in
multiclass ST_Abs_nv<string mnemonic, string CextOp, RegisterClass RC> {
  let CextOpcode = CextOp, BaseOpcode = CextOp#_abs in {
    let opExtendable = 0, isPredicable = 1 in
    def NAME#_nv_V4 : NVInst_V4<(outs),
            (ins u0AlwaysExt:$absaddr, RC:$src),
            mnemonic#"(##$absaddr) = $src.new",
            []>,
            Requires<[HasV4T]>;

    let opExtendable = 1, isPredicated = 1 in {
      defm Pt : ST_Abs_Pred_nv<mnemonic, RC, 0>;
      defm NotPt : ST_Abs_Pred_nv<mnemonic, RC, 1>;
    }
  }
}

let addrMode = Absolute in {
  let accessSize = ByteAccess in
    defm STrib_abs : ST_Abs<"memb", "STrib", IntRegs>,
                     ST_Abs_nv<"memb", "STrib", IntRegs>, AddrModeRel;

  let accessSize = HalfWordAccess in
    defm STrih_abs : ST_Abs<"memh", "STrih", IntRegs>,
                     ST_Abs_nv<"memh", "STrih", IntRegs>, AddrModeRel;

  let accessSize = WordAccess in
    defm STriw_abs : ST_Abs<"memw", "STriw", IntRegs>,
                     ST_Abs_nv<"memw", "STriw", IntRegs>, AddrModeRel;

  let accessSize = DoubleWordAccess, isNVStorable = 0 in
    defm STrid_abs : ST_Abs<"memd", "STrid", DoubleRegs>, AddrModeRel;
}

let Predicates = [HasV4T], AddedComplexity = 30 in {
def : Pat<(truncstorei8 (i32 IntRegs:$src1),
                        (HexagonCONST32 tglobaladdr:$absaddr)),
          (STrib_abs_V4 tglobaladdr: $absaddr, IntRegs: $src1)>;

def : Pat<(truncstorei16 (i32 IntRegs:$src1),
                          (HexagonCONST32 tglobaladdr:$absaddr)),
          (STrih_abs_V4 tglobaladdr: $absaddr, IntRegs: $src1)>;

def : Pat<(store (i32 IntRegs:$src1), (HexagonCONST32 tglobaladdr:$absaddr)),
          (STriw_abs_V4 tglobaladdr: $absaddr, IntRegs: $src1)>;

def : Pat<(store (i64 DoubleRegs:$src1),
                 (HexagonCONST32 tglobaladdr:$absaddr)),
          (STrid_abs_V4 tglobaladdr: $absaddr, DoubleRegs: $src1)>;
}

//===----------------------------------------------------------------------===//
// multiclass for store instructions with GP-relative addressing mode.
// mem[bhwd](#global)=Rt
// if ([!]Pv[.new]) mem[bhwd](##global) = Rt
//===----------------------------------------------------------------------===//
let mayStore = 1, isNVStorable = 1 in
multiclass ST_GP<string mnemonic, string BaseOp, RegisterClass RC> {
  let BaseOpcode = BaseOp, isPredicable = 1 in
  def NAME#_V4 : STInst2<(outs),
          (ins globaladdress:$global, RC:$src),
          mnemonic#"(#$global) = $src",
          []>;

  // When GP-relative instructions are predicated, their addressing mode is
  // changed to absolute and they are always constant extended.
  let BaseOpcode = BaseOp, isExtended = 1, opExtendable = 1,
  isPredicated = 1 in {
    defm Pt : ST_Abs_Pred <mnemonic, RC, 0>;
    defm NotPt : ST_Abs_Pred <mnemonic, RC, 1>;
  }
}

let mayStore = 1, isNVStore = 1 in
multiclass ST_GP_nv<string mnemonic, string BaseOp, RegisterClass RC> {
  let BaseOpcode = BaseOp, isPredicable = 1 in
  def NAME#_nv_V4 : NVInst_V4<(outs),
          (ins u0AlwaysExt:$global, RC:$src),
          mnemonic#"(#$global) = $src.new",
          []>,
          Requires<[HasV4T]>;

  // When GP-relative instructions are predicated, their addressing mode is
  // changed to absolute and they are always constant extended.
  let BaseOpcode = BaseOp, isExtended = 1, opExtendable = 1,
  isPredicated = 1 in {
    defm Pt : ST_Abs_Pred_nv<mnemonic, RC, 0>;
    defm NotPt : ST_Abs_Pred_nv<mnemonic, RC, 1>;
  }
}

let validSubTargets = HasV4SubT, hasSideEffects = 0 in {
  let isNVStorable = 0 in
  defm STd_GP : ST_GP <"memd", "STd_GP", DoubleRegs>, PredNewRel;

  defm STb_GP : ST_GP<"memb",  "STb_GP", IntRegs>,
                ST_GP_nv<"memb", "STb_GP", IntRegs>, NewValueRel;
  defm STh_GP : ST_GP<"memh",  "STh_GP", IntRegs>,
                ST_GP_nv<"memh", "STh_GP", IntRegs>, NewValueRel;
  defm STw_GP : ST_GP<"memw",  "STw_GP", IntRegs>,
                ST_GP_nv<"memw", "STw_GP", IntRegs>, NewValueRel;
}

// 64 bit atomic store
def : Pat <(atomic_store_64 (HexagonCONST32_GP tglobaladdr:$global),
                            (i64 DoubleRegs:$src1)),
           (STd_GP_V4 tglobaladdr:$global, (i64 DoubleRegs:$src1))>,
           Requires<[HasV4T]>;

// Map from store(globaladdress) -> memd(#foo)
let AddedComplexity = 100 in
def : Pat <(store (i64 DoubleRegs:$src1),
                  (HexagonCONST32_GP tglobaladdr:$global)),
           (STd_GP_V4 tglobaladdr:$global, (i64 DoubleRegs:$src1))>;

// 8 bit atomic store
def : Pat < (atomic_store_8 (HexagonCONST32_GP tglobaladdr:$global),
                            (i32 IntRegs:$src1)),
            (STb_GP_V4 tglobaladdr:$global, (i32 IntRegs:$src1))>;

// Map from store(globaladdress) -> memb(#foo)
let AddedComplexity = 100 in
def : Pat<(truncstorei8 (i32 IntRegs:$src1),
          (HexagonCONST32_GP tglobaladdr:$global)),
          (STb_GP_V4 tglobaladdr:$global, (i32 IntRegs:$src1))>;

// Map from "i1 = constant<-1>; memw(CONST32(#foo)) = i1"
//       to "r0 = 1; memw(#foo) = r0"
let AddedComplexity = 100 in
def : Pat<(store (i1 -1), (HexagonCONST32_GP tglobaladdr:$global)),
          (STb_GP_V4 tglobaladdr:$global, (TFRI 1))>;

def : Pat<(atomic_store_16 (HexagonCONST32_GP tglobaladdr:$global),
                           (i32 IntRegs:$src1)),
          (STh_GP_V4 tglobaladdr:$global, (i32 IntRegs:$src1))>;

// Map from store(globaladdress) -> memh(#foo)
let AddedComplexity = 100 in
def : Pat<(truncstorei16 (i32 IntRegs:$src1),
                         (HexagonCONST32_GP tglobaladdr:$global)),
          (STh_GP_V4 tglobaladdr:$global, (i32 IntRegs:$src1))>;

// 32 bit atomic store
def : Pat<(atomic_store_32 (HexagonCONST32_GP tglobaladdr:$global),
                           (i32 IntRegs:$src1)),
          (STw_GP_V4 tglobaladdr:$global, (i32 IntRegs:$src1))>;

// Map from store(globaladdress) -> memw(#foo)
let AddedComplexity = 100 in
def : Pat<(store (i32 IntRegs:$src1), (HexagonCONST32_GP tglobaladdr:$global)),
          (STw_GP_V4 tglobaladdr:$global, (i32 IntRegs:$src1))>;

//===----------------------------------------------------------------------===//
// Multiclass for the load instructions with absolute addressing mode.
//===----------------------------------------------------------------------===//
multiclass LD_Abs_Predbase<string mnemonic, RegisterClass RC, bit isNot,
                           bit isPredNew> {
  let isPredicatedNew = isPredNew in
  def NAME : LDInst2<(outs RC:$dst),
            (ins PredRegs:$src1, u0AlwaysExt:$absaddr),
            !if(isNot, "if (!$src1", "if ($src1")#!if(isPredNew, ".new) ",
            ") ")#"$dst = "#mnemonic#"(##$absaddr)",
            []>,
            Requires<[HasV4T]>;
}

multiclass LD_Abs_Pred<string mnemonic, RegisterClass RC, bit PredNot> {
  let isPredicatedFalse = PredNot in {
    defm _c#NAME : LD_Abs_Predbase<mnemonic, RC, PredNot, 0>;
    // Predicate new
    defm _cdn#NAME : LD_Abs_Predbase<mnemonic, RC, PredNot, 1>;
  }
}

let isExtended = 1, hasSideEffects = 0 in
multiclass LD_Abs<string mnemonic, string CextOp, RegisterClass RC> {
  let CextOpcode = CextOp, BaseOpcode = CextOp#_abs in {
    let  opExtendable = 1, isPredicable = 1 in
    def NAME#_V4 : LDInst2<(outs RC:$dst),
            (ins u0AlwaysExt:$absaddr),
            "$dst = "#mnemonic#"(##$absaddr)",
            []>,
            Requires<[HasV4T]>;

    let opExtendable = 2, isPredicated = 1 in {
      defm Pt_V4 : LD_Abs_Pred<mnemonic, RC, 0>;
      defm NotPt_V4 : LD_Abs_Pred<mnemonic, RC, 1>;
    }
  }
}

let addrMode = Absolute in {
  let accessSize = ByteAccess in {
    defm LDrib_abs  : LD_Abs<"memb", "LDrib", IntRegs>, AddrModeRel;
    defm LDriub_abs : LD_Abs<"memub", "LDriub", IntRegs>, AddrModeRel;
  }
  let accessSize = HalfWordAccess in {
    defm LDrih_abs  : LD_Abs<"memh", "LDrih", IntRegs>, AddrModeRel;
    defm LDriuh_abs : LD_Abs<"memuh", "LDriuh", IntRegs>, AddrModeRel;
  }
  let accessSize = WordAccess in
    defm LDriw_abs  : LD_Abs<"memw", "LDriw", IntRegs>, AddrModeRel;

  let accessSize = DoubleWordAccess in
    defm LDrid_abs : LD_Abs<"memd",  "LDrid", DoubleRegs>, AddrModeRel;
}

let Predicates = [HasV4T], AddedComplexity  = 30 in {
def : Pat<(i32 (load (HexagonCONST32 tglobaladdr:$absaddr))),
          (LDriw_abs_V4 tglobaladdr: $absaddr)>;

def : Pat<(i32 (sextloadi8 (HexagonCONST32 tglobaladdr:$absaddr))),
          (LDrib_abs_V4 tglobaladdr:$absaddr)>;

def : Pat<(i32 (zextloadi8 (HexagonCONST32 tglobaladdr:$absaddr))),
          (LDriub_abs_V4 tglobaladdr:$absaddr)>;

def : Pat<(i32 (sextloadi16 (HexagonCONST32 tglobaladdr:$absaddr))),
          (LDrih_abs_V4 tglobaladdr:$absaddr)>;

def : Pat<(i32 (zextloadi16 (HexagonCONST32 tglobaladdr:$absaddr))),
          (LDriuh_abs_V4 tglobaladdr:$absaddr)>;
}

//===----------------------------------------------------------------------===//
// multiclass for load instructions with GP-relative addressing mode.
// Rx=mem[bhwd](##global)
// if ([!]Pv[.new]) Rx=mem[bhwd](##global)
//===----------------------------------------------------------------------===//
let hasSideEffects = 0, validSubTargets = HasV4SubT in
multiclass LD_GP<string mnemonic, string BaseOp, RegisterClass RC> {
  let BaseOpcode = BaseOp in {
    let isPredicable = 1 in
    def NAME#_V4 : LDInst2<(outs RC:$dst),
            (ins globaladdress:$global),
            "$dst = "#mnemonic#"(#$global)",
            []>;

    let isExtended = 1, opExtendable = 2, isPredicated = 1 in {
      defm Pt_V4 : LD_Abs_Pred<mnemonic, RC, 0>;
      defm NotPt_V4 : LD_Abs_Pred<mnemonic, RC, 1>;
    }
  }
}

defm LDd_GP  : LD_GP<"memd",  "LDd_GP",  DoubleRegs>, PredNewRel;
defm LDb_GP  : LD_GP<"memb",  "LDb_GP",  IntRegs>, PredNewRel;
defm LDub_GP : LD_GP<"memub", "LDub_GP", IntRegs>, PredNewRel;
defm LDh_GP  : LD_GP<"memh",  "LDh_GP",  IntRegs>, PredNewRel;
defm LDuh_GP : LD_GP<"memuh", "LDuh_GP", IntRegs>, PredNewRel;
defm LDw_GP  : LD_GP<"memw",  "LDw_GP",  IntRegs>, PredNewRel;

def : Pat <(atomic_load_64 (HexagonCONST32_GP tglobaladdr:$global)),
           (i64 (LDd_GP_V4 tglobaladdr:$global))>;

def : Pat <(atomic_load_32 (HexagonCONST32_GP tglobaladdr:$global)),
           (i32 (LDw_GP_V4 tglobaladdr:$global))>;

def : Pat <(atomic_load_16 (HexagonCONST32_GP tglobaladdr:$global)),
           (i32 (LDuh_GP_V4 tglobaladdr:$global))>;

def : Pat <(atomic_load_8 (HexagonCONST32_GP tglobaladdr:$global)),
           (i32 (LDub_GP_V4 tglobaladdr:$global))>;

// Map from load(globaladdress) -> memw(#foo + 0)
let AddedComplexity = 100 in
def : Pat <(i64 (load (HexagonCONST32_GP tglobaladdr:$global))),
           (i64 (LDd_GP_V4 tglobaladdr:$global))>;

// Map from Pd = load(globaladdress) -> Rd = memb(globaladdress), Pd = Rd
let AddedComplexity = 100 in
def : Pat <(i1 (load (HexagonCONST32_GP tglobaladdr:$global))),
           (i1 (TFR_PdRs (i32 (LDb_GP_V4 tglobaladdr:$global))))>;

// When the Interprocedural Global Variable optimizer realizes that a certain
// global variable takes only two constant values, it shrinks the global to
// a boolean. Catch those loads here in the following 3 patterns.
let AddedComplexity = 100 in
def : Pat <(i32 (extloadi1 (HexagonCONST32_GP tglobaladdr:$global))),
           (i32 (LDb_GP_V4 tglobaladdr:$global))>;

let AddedComplexity = 100 in
def : Pat <(i32 (sextloadi1 (HexagonCONST32_GP tglobaladdr:$global))),
           (i32 (LDb_GP_V4 tglobaladdr:$global))>;

// Map from load(globaladdress) -> memb(#foo)
let AddedComplexity = 100 in
def : Pat <(i32 (extloadi8 (HexagonCONST32_GP tglobaladdr:$global))),
           (i32 (LDb_GP_V4 tglobaladdr:$global))>;

// Map from load(globaladdress) -> memb(#foo)
let AddedComplexity = 100 in
def : Pat <(i32 (sextloadi8 (HexagonCONST32_GP tglobaladdr:$global))),
           (i32 (LDb_GP_V4 tglobaladdr:$global))>;

let AddedComplexity = 100 in
def : Pat <(i32 (zextloadi1 (HexagonCONST32_GP tglobaladdr:$global))),
           (i32 (LDub_GP_V4 tglobaladdr:$global))>;

// Map from load(globaladdress) -> memub(#foo)
let AddedComplexity = 100 in
def : Pat <(i32 (zextloadi8 (HexagonCONST32_GP tglobaladdr:$global))),
           (i32 (LDub_GP_V4 tglobaladdr:$global))>;

// Map from load(globaladdress) -> memh(#foo)
let AddedComplexity = 100 in
def : Pat <(i32 (extloadi16 (HexagonCONST32_GP tglobaladdr:$global))),
           (i32 (LDh_GP_V4 tglobaladdr:$global))>;

// Map from load(globaladdress) -> memh(#foo)
let AddedComplexity = 100 in
def : Pat <(i32 (sextloadi16 (HexagonCONST32_GP tglobaladdr:$global))),
           (i32 (LDh_GP_V4 tglobaladdr:$global))>;

// Map from load(globaladdress) -> memuh(#foo)
let AddedComplexity = 100 in
def : Pat <(i32 (zextloadi16 (HexagonCONST32_GP tglobaladdr:$global))),
           (i32 (LDuh_GP_V4 tglobaladdr:$global))>;

// Map from load(globaladdress) -> memw(#foo)
let AddedComplexity = 100 in
def : Pat <(i32 (load (HexagonCONST32_GP tglobaladdr:$global))),
           (i32 (LDw_GP_V4 tglobaladdr:$global))>;


// Transfer global address into a register
let isExtended = 1, opExtendable = 1, AddedComplexity=50, isMoveImm = 1,
isAsCheapAsAMove = 1, isReMaterializable = 1, validSubTargets = HasV4SubT in
def TFRI_V4 : ALU32_ri<(outs IntRegs:$dst), (ins s16Ext:$src1),
           "$dst = #$src1",
           [(set IntRegs:$dst, (HexagonCONST32 tglobaladdr:$src1))]>,
           Requires<[HasV4T]>;

// Transfer a block address into a register
def : Pat<(HexagonCONST32_GP tblockaddress:$src1),
          (TFRI_V4 tblockaddress:$src1)>,
          Requires<[HasV4T]>;

let isExtended = 1, opExtendable = 2, AddedComplexity=50,
hasSideEffects = 0, isPredicated = 1, validSubTargets = HasV4SubT in
def TFRI_cPt_V4 : ALU32_ri<(outs IntRegs:$dst),
                           (ins PredRegs:$src1, s16Ext:$src2),
           "if($src1) $dst = #$src2",
           []>,
           Requires<[HasV4T]>;

let isExtended = 1, opExtendable = 2, AddedComplexity=50, isPredicatedFalse = 1,
hasSideEffects = 0, isPredicated = 1, validSubTargets = HasV4SubT in
def TFRI_cNotPt_V4 : ALU32_ri<(outs IntRegs:$dst),
                              (ins PredRegs:$src1, s16Ext:$src2),
           "if(!$src1) $dst = #$src2",
           []>,
           Requires<[HasV4T]>;

let isExtended = 1, opExtendable = 2, AddedComplexity=50,
hasSideEffects = 0, isPredicated = 1, validSubTargets = HasV4SubT in
def TFRI_cdnPt_V4 : ALU32_ri<(outs IntRegs:$dst),
                             (ins PredRegs:$src1, s16Ext:$src2),
           "if($src1.new) $dst = #$src2",
           []>,
           Requires<[HasV4T]>;

let isExtended = 1, opExtendable = 2, AddedComplexity=50, isPredicatedFalse = 1,
hasSideEffects = 0, isPredicated = 1, validSubTargets = HasV4SubT in
def TFRI_cdnNotPt_V4 : ALU32_ri<(outs IntRegs:$dst),
                                (ins PredRegs:$src1, s16Ext:$src2),
           "if(!$src1.new) $dst = #$src2",
           []>,
           Requires<[HasV4T]>;

let AddedComplexity = 50, Predicates = [HasV4T] in
def : Pat<(HexagonCONST32_GP tglobaladdr:$src1),
           (TFRI_V4 tglobaladdr:$src1)>,
           Requires<[HasV4T]>;


// Load - Indirect with long offset: These instructions take global address
// as an operand
let isExtended = 1, opExtendable = 3, AddedComplexity = 40,
validSubTargets = HasV4SubT in
def LDrid_ind_lo_V4 : LDInst<(outs DoubleRegs:$dst),
            (ins IntRegs:$src1, u2Imm:$src2, globaladdressExt:$offset),
            "$dst=memd($src1<<#$src2+##$offset)",
            [(set (i64 DoubleRegs:$dst),
                  (load (add (shl IntRegs:$src1, u2ImmPred:$src2),
                        (HexagonCONST32 tglobaladdr:$offset))))]>,
            Requires<[HasV4T]>;

let AddedComplexity = 40 in
multiclass LD_indirect_lo<string OpcStr, PatFrag OpNode> {
let isExtended = 1, opExtendable = 3, validSubTargets = HasV4SubT in
  def _lo_V4 : LDInst<(outs IntRegs:$dst),
            (ins IntRegs:$src1, u2Imm:$src2, globaladdressExt:$offset),
            !strconcat("$dst = ",
            !strconcat(OpcStr, "($src1<<#$src2+##$offset)")),
            [(set IntRegs:$dst,
                  (i32 (OpNode (add (shl IntRegs:$src1, u2ImmPred:$src2),
                          (HexagonCONST32 tglobaladdr:$offset)))))]>,
            Requires<[HasV4T]>;
}

defm LDrib_ind : LD_indirect_lo<"memb", sextloadi8>;
defm LDriub_ind : LD_indirect_lo<"memub", zextloadi8>;
defm LDriub_ind_anyext : LD_indirect_lo<"memub", extloadi8>;
defm LDrih_ind : LD_indirect_lo<"memh", sextloadi16>;
defm LDriuh_ind : LD_indirect_lo<"memuh", zextloadi16>;
defm LDriuh_ind_anyext : LD_indirect_lo<"memuh", extloadi16>;
defm LDriw_ind : LD_indirect_lo<"memw", load>;

let AddedComplexity = 40 in
def : Pat <(i32 (sextloadi8 (add IntRegs:$src1,
                                 (NumUsesBelowThresCONST32 tglobaladdr:$offset)))),
           (i32 (LDrib_ind_lo_V4 IntRegs:$src1, 0, tglobaladdr:$offset))>,
           Requires<[HasV4T]>;

let AddedComplexity = 40 in
def : Pat <(i32 (zextloadi8 (add IntRegs:$src1,
                                 (NumUsesBelowThresCONST32 tglobaladdr:$offset)))),
           (i32 (LDriub_ind_lo_V4 IntRegs:$src1, 0, tglobaladdr:$offset))>,
           Requires<[HasV4T]>;

let Predicates = [HasV4T], AddedComplexity  = 30 in {
def : Pat<(truncstorei8 (i32 IntRegs:$src1), u0AlwaysExtPred:$src2),
          (STrib_abs_V4 u0AlwaysExtPred:$src2, IntRegs: $src1)>;

def : Pat<(truncstorei16 (i32 IntRegs:$src1), u0AlwaysExtPred:$src2),
          (STrih_abs_V4 u0AlwaysExtPred:$src2, IntRegs: $src1)>;

def : Pat<(store (i32 IntRegs:$src1), u0AlwaysExtPred:$src2),
          (STriw_abs_V4 u0AlwaysExtPred:$src2, IntRegs: $src1)>;
}

let Predicates = [HasV4T], AddedComplexity  = 30 in {
def : Pat<(i32 (load u0AlwaysExtPred:$src)),
          (LDriw_abs_V4 u0AlwaysExtPred:$src)>;

def : Pat<(i32 (sextloadi8 u0AlwaysExtPred:$src)),
          (LDrib_abs_V4 u0AlwaysExtPred:$src)>;

def : Pat<(i32 (zextloadi8 u0AlwaysExtPred:$src)),
          (LDriub_abs_V4 u0AlwaysExtPred:$src)>;

def : Pat<(i32 (sextloadi16 u0AlwaysExtPred:$src)),
          (LDrih_abs_V4 u0AlwaysExtPred:$src)>;

def : Pat<(i32 (zextloadi16 u0AlwaysExtPred:$src)),
          (LDriuh_abs_V4 u0AlwaysExtPred:$src)>;
}

// Indexed store word - global address.
// memw(Rs+#u6:2)=#S8
let AddedComplexity = 10 in
def STriw_offset_ext_V4 : STInst<(outs),
            (ins IntRegs:$src1, u6_2Imm:$src2, globaladdress:$src3),
            "memw($src1+#$src2) = ##$src3",
            [(store (HexagonCONST32 tglobaladdr:$src3),
                    (add IntRegs:$src1, u6_2ImmPred:$src2))]>,
            Requires<[HasV4T]>;

def : Pat<(i64 (ctlz (i64 DoubleRegs:$src1))),
<<<<<<< HEAD
          (i64 (COMBINE_Ir_V4 (i32 0), (i32 (CTLZ64_rr DoubleRegs:$src1))))>,
          Requires<[HasV4T]>;

def : Pat<(i64 (cttz (i64 DoubleRegs:$src1))),
          (i64 (COMBINE_Ir_V4 (i32 0), (i32 (CTTZ64_rr DoubleRegs:$src1))))>,
=======
          (i64 (A4_combineir (i32 0), (i32 (S2_cl0p DoubleRegs:$src1))))>,
          Requires<[HasV4T]>;

def : Pat<(i64 (cttz (i64 DoubleRegs:$src1))),
          (i64 (A4_combineir (i32 0), (i32 (S2_ct0p DoubleRegs:$src1))))>,
>>>>>>> 7618b2b2
          Requires<[HasV4T]>;


// i8 -> i64 loads
// We need a complexity of 120 here to override preceding handling of
// zextloadi8.
let Predicates = [HasV4T], AddedComplexity = 120 in {
def:  Pat <(i64 (extloadi8 (NumUsesBelowThresCONST32 tglobaladdr:$addr))),
      (i64 (COMBINE_Ir_V4 0, (LDrib_abs_V4 tglobaladdr:$addr)))>;

def:  Pat <(i64 (zextloadi8 (NumUsesBelowThresCONST32 tglobaladdr:$addr))),
      (i64 (COMBINE_Ir_V4 0, (LDriub_abs_V4 tglobaladdr:$addr)))>;

def:  Pat <(i64 (sextloadi8 (NumUsesBelowThresCONST32 tglobaladdr:$addr))),
      (i64 (SXTW (LDrib_abs_V4 tglobaladdr:$addr)))>;

def:  Pat <(i64 (extloadi8 FoldGlobalAddr:$addr)),
      (i64 (COMBINE_Ir_V4 0, (LDrib_abs_V4 FoldGlobalAddr:$addr)))>;

def:  Pat <(i64 (zextloadi8 FoldGlobalAddr:$addr)),
      (i64 (COMBINE_Ir_V4 0, (LDriub_abs_V4 FoldGlobalAddr:$addr)))>;

def:  Pat <(i64 (sextloadi8 FoldGlobalAddr:$addr)),
      (i64 (SXTW (LDrib_abs_V4 FoldGlobalAddr:$addr)))>;
}
// i16 -> i64 loads
// We need a complexity of 120 here to override preceding handling of
// zextloadi16.
let AddedComplexity = 120 in {
def:  Pat <(i64 (extloadi16 (NumUsesBelowThresCONST32 tglobaladdr:$addr))),
      (i64 (COMBINE_Ir_V4 0, (LDrih_abs_V4 tglobaladdr:$addr)))>,
      Requires<[HasV4T]>;

def:  Pat <(i64 (zextloadi16 (NumUsesBelowThresCONST32 tglobaladdr:$addr))),
      (i64 (COMBINE_Ir_V4 0, (LDriuh_abs_V4 tglobaladdr:$addr)))>,
      Requires<[HasV4T]>;

def:  Pat <(i64 (sextloadi16 (NumUsesBelowThresCONST32 tglobaladdr:$addr))),
      (i64 (SXTW (LDrih_abs_V4 tglobaladdr:$addr)))>,
      Requires<[HasV4T]>;

def:  Pat <(i64 (extloadi16 FoldGlobalAddr:$addr)),
      (i64 (COMBINE_Ir_V4 0, (LDrih_abs_V4 FoldGlobalAddr:$addr)))>,
      Requires<[HasV4T]>;

def:  Pat <(i64 (zextloadi16 FoldGlobalAddr:$addr)),
      (i64 (COMBINE_Ir_V4 0, (LDriuh_abs_V4 FoldGlobalAddr:$addr)))>,
      Requires<[HasV4T]>;

def:  Pat <(i64 (sextloadi16 FoldGlobalAddr:$addr)),
      (i64 (SXTW (LDrih_abs_V4 FoldGlobalAddr:$addr)))>,
      Requires<[HasV4T]>;
}
// i32->i64 loads
// We need a complexity of 120 here to override preceding handling of
// zextloadi32.
let AddedComplexity = 120 in {
def:  Pat <(i64 (extloadi32 (NumUsesBelowThresCONST32 tglobaladdr:$addr))),
      (i64 (COMBINE_Ir_V4 0, (LDriw_abs_V4 tglobaladdr:$addr)))>,
      Requires<[HasV4T]>;

def:  Pat <(i64 (zextloadi32 (NumUsesBelowThresCONST32 tglobaladdr:$addr))),
      (i64 (COMBINE_Ir_V4 0, (LDriw_abs_V4 tglobaladdr:$addr)))>,
      Requires<[HasV4T]>;

def:  Pat <(i64 (sextloadi32 (NumUsesBelowThresCONST32 tglobaladdr:$addr))),
      (i64 (SXTW (LDriw_abs_V4 tglobaladdr:$addr)))>,
      Requires<[HasV4T]>;

def:  Pat <(i64 (extloadi32 FoldGlobalAddr:$addr)),
      (i64 (COMBINE_Ir_V4 0, (LDriw_abs_V4 FoldGlobalAddr:$addr)))>,
      Requires<[HasV4T]>;

def:  Pat <(i64 (zextloadi32 FoldGlobalAddr:$addr)),
      (i64 (COMBINE_Ir_V4 0, (LDriw_abs_V4 FoldGlobalAddr:$addr)))>,
      Requires<[HasV4T]>;

def:  Pat <(i64 (sextloadi32 FoldGlobalAddr:$addr)),
      (i64 (SXTW (LDriw_abs_V4 FoldGlobalAddr:$addr)))>,
      Requires<[HasV4T]>;
}

// Indexed store double word - global address.
// memw(Rs+#u6:2)=#S8
let AddedComplexity = 10 in
def STrih_offset_ext_V4 : STInst<(outs),
            (ins IntRegs:$src1, u6_1Imm:$src2, globaladdress:$src3),
            "memh($src1+#$src2) = ##$src3",
            [(truncstorei16 (HexagonCONST32 tglobaladdr:$src3),
                    (add IntRegs:$src1, u6_1ImmPred:$src2))]>,
            Requires<[HasV4T]>;
// Map from store(globaladdress + x) -> memd(#foo + x)
let AddedComplexity = 100 in
def : Pat<(store (i64 DoubleRegs:$src1),
                 FoldGlobalAddrGP:$addr),
          (STrid_abs_V4 FoldGlobalAddrGP:$addr, (i64 DoubleRegs:$src1))>,
          Requires<[HasV4T]>;

def : Pat<(atomic_store_64 FoldGlobalAddrGP:$addr,
                           (i64 DoubleRegs:$src1)),
          (STrid_abs_V4 FoldGlobalAddrGP:$addr, (i64 DoubleRegs:$src1))>,
          Requires<[HasV4T]>;

// Map from store(globaladdress + x) -> memb(#foo + x)
let AddedComplexity = 100 in
def : Pat<(truncstorei8 (i32 IntRegs:$src1), FoldGlobalAddrGP:$addr),
          (STrib_abs_V4 FoldGlobalAddrGP:$addr, (i32 IntRegs:$src1))>,
            Requires<[HasV4T]>;

def : Pat<(atomic_store_8 FoldGlobalAddrGP:$addr, (i32 IntRegs:$src1)),
          (STrib_abs_V4 FoldGlobalAddrGP:$addr, (i32 IntRegs:$src1))>,
            Requires<[HasV4T]>;

// Map from store(globaladdress + x) -> memh(#foo + x)
let AddedComplexity = 100 in
def : Pat<(truncstorei16 (i32 IntRegs:$src1), FoldGlobalAddrGP:$addr),
          (STrih_abs_V4 FoldGlobalAddrGP:$addr, (i32 IntRegs:$src1))>,
            Requires<[HasV4T]>;

def : Pat<(atomic_store_16 FoldGlobalAddrGP:$addr, (i32 IntRegs:$src1)),
          (STrih_abs_V4 FoldGlobalAddrGP:$addr, (i32 IntRegs:$src1))>,
            Requires<[HasV4T]>;

// Map from store(globaladdress + x) -> memw(#foo + x)
let AddedComplexity = 100 in
def : Pat<(store (i32 IntRegs:$src1), FoldGlobalAddrGP:$addr),
          (STriw_abs_V4 FoldGlobalAddrGP:$addr, (i32 IntRegs:$src1))>,
           Requires<[HasV4T]>;

def : Pat<(atomic_store_32 FoldGlobalAddrGP:$addr, (i32 IntRegs:$src1)),
          (STriw_abs_V4 FoldGlobalAddrGP:$addr, (i32 IntRegs:$src1))>,
            Requires<[HasV4T]>;

// Map from load(globaladdress + x) -> memd(#foo + x)
let AddedComplexity = 100 in
def : Pat<(i64 (load FoldGlobalAddrGP:$addr)),
          (i64 (LDrid_abs_V4 FoldGlobalAddrGP:$addr))>,
           Requires<[HasV4T]>;

def : Pat<(atomic_load_64 FoldGlobalAddrGP:$addr),
          (i64 (LDrid_abs_V4 FoldGlobalAddrGP:$addr))>,
           Requires<[HasV4T]>;

// Map from load(globaladdress + x) -> memb(#foo + x)
let AddedComplexity = 100 in
def : Pat<(i32 (extloadi8 FoldGlobalAddrGP:$addr)),
          (i32 (LDrib_abs_V4 FoldGlobalAddrGP:$addr))>,
           Requires<[HasV4T]>;

// Map from load(globaladdress + x) -> memb(#foo + x)
let AddedComplexity = 100 in
def : Pat<(i32 (sextloadi8 FoldGlobalAddrGP:$addr)),
          (i32 (LDrib_abs_V4 FoldGlobalAddrGP:$addr))>,
           Requires<[HasV4T]>;

//let AddedComplexity = 100 in
let AddedComplexity = 100 in
def : Pat<(i32 (extloadi16 FoldGlobalAddrGP:$addr)),
          (i32 (LDrih_abs_V4 FoldGlobalAddrGP:$addr))>,
           Requires<[HasV4T]>;

// Map from load(globaladdress + x) -> memh(#foo + x)
let AddedComplexity = 100 in
def : Pat<(i32 (sextloadi16 FoldGlobalAddrGP:$addr)),
          (i32 (LDrih_abs_V4 FoldGlobalAddrGP:$addr))>,
           Requires<[HasV4T]>;

// Map from load(globaladdress + x) -> memuh(#foo + x)
let AddedComplexity = 100 in
def : Pat<(i32 (zextloadi16 FoldGlobalAddrGP:$addr)),
          (i32 (LDriuh_abs_V4 FoldGlobalAddrGP:$addr))>,
           Requires<[HasV4T]>;

def : Pat<(atomic_load_16 FoldGlobalAddrGP:$addr),
          (i32 (LDriuh_abs_V4 FoldGlobalAddrGP:$addr))>,
           Requires<[HasV4T]>;

// Map from load(globaladdress + x) -> memub(#foo + x)
let AddedComplexity = 100 in
def : Pat<(i32 (zextloadi8 FoldGlobalAddrGP:$addr)),
          (i32 (LDriub_abs_V4 FoldGlobalAddrGP:$addr))>,
           Requires<[HasV4T]>;

def : Pat<(atomic_load_8 FoldGlobalAddrGP:$addr),
          (i32 (LDriub_abs_V4 FoldGlobalAddrGP:$addr))>,
           Requires<[HasV4T]>;

// Map from load(globaladdress + x) -> memw(#foo + x)
let AddedComplexity = 100 in
def : Pat<(i32 (load FoldGlobalAddrGP:$addr)),
          (i32 (LDriw_abs_V4 FoldGlobalAddrGP:$addr))>,
           Requires<[HasV4T]>;

def : Pat<(atomic_load_32 FoldGlobalAddrGP:$addr),
          (i32 (LDriw_abs_V4 FoldGlobalAddrGP:$addr))>,
           Requires<[HasV4T]>;<|MERGE_RESOLUTION|>--- conflicted
+++ resolved
@@ -12,14 +12,31 @@
 //===----------------------------------------------------------------------===//
 
 let hasSideEffects = 0 in
-class T_Immext<dag ins> :
-  EXTENDERInst<(outs), ins, "immext(#$imm)", []>,
-  Requires<[HasV4T]>;
-
-def IMMEXT_b : T_Immext<(ins brtarget:$imm)>;
-def IMMEXT_c : T_Immext<(ins calltarget:$imm)>;
-def IMMEXT_g : T_Immext<(ins globaladdress:$imm)>;
-def IMMEXT_i : T_Immext<(ins u26_6Imm:$imm)>;
+class T_Immext<Operand ImmType>
+  : EXTENDERInst<(outs), (ins ImmType:$imm),
+                 "immext(#$imm)", []> {
+    bits<32> imm;
+    let IClass = 0b0000;
+
+    let Inst{27-16} = imm{31-20};
+    let Inst{13-0} = imm{19-6};
+  }
+
+def A4_ext : T_Immext<u26_6Imm>;
+let isCodeGenOnly = 1 in {
+  let isBranch = 1 in
+    def A4_ext_b : T_Immext<brtarget>;
+  let isCall = 1 in
+    def A4_ext_c : T_Immext<calltarget>;
+  def A4_ext_g : T_Immext<globaladdress>;
+}
+
+def BITPOS32 : SDNodeXForm<imm, [{
+   // Return the bit position we will set [0-31].
+   // As an SDNode.
+   int32_t imm = N->getSExtValue();
+   return XformMskToBitPosU5Imm(imm);
+}]>;
 
 // Fold (add (CONST32 tglobaladdr:$addr) <offset>) into a global address.
 def FoldGlobalAddr : ComplexPattern<i32, 1, "foldGlobalAddress", [], []>;
@@ -95,55 +112,7 @@
 //===----------------------------------------------------------------------===//
 // ALU32 +
 //===----------------------------------------------------------------------===//
-// Generate frame index addresses.
-let hasSideEffects = 0, isReMaterializable = 1,
-isExtended = 1, opExtendable = 2, validSubTargets = HasV4SubT in
-def TFR_FI_immext_V4 : ALU32_ri<(outs IntRegs:$dst),
-            (ins IntRegs:$src1, s32Imm:$offset),
-            "$dst = add($src1, ##$offset)",
-            []>,
-            Requires<[HasV4T]>;
-
-<<<<<<< HEAD
-// Rd=cmp.eq(Rs,#s8)
-let validSubTargets = HasV4SubT, isExtendable = 1, opExtendable = 2,
-isExtentSigned = 1, opExtentBits = 8 in
-def V4_A4_rcmpeqi : ALU32_ri<(outs IntRegs:$Rd),
-                    (ins IntRegs:$Rs, s8Ext:$s8),
-                    "$Rd = cmp.eq($Rs, #$s8)",
-                    [(set (i32 IntRegs:$Rd),
-                          (i32 (zext (i1 (seteq (i32 IntRegs:$Rs),
-                                                s8ExtPred:$s8)))))]>,
-                    Requires<[HasV4T]>;
-
-// Preserve the TSTBIT generation
-def : Pat <(i32 (zext (i1 (setne (i32 (and (i32 (shl 1, (i32 IntRegs:$src2))),
-                                           (i32 IntRegs:$src1))), 0)))),
-      (i32 (MUX_ii (i1 (TSTBIT_rr (i32 IntRegs:$src1), (i32 IntRegs:$src2))),
-                   1, 0))>;
-
-// Interfered with tstbit generation, above pattern preserves, see : tstbit.ll
-// Rd=cmp.ne(Rs,#s8)
-let validSubTargets = HasV4SubT, isExtendable = 1, opExtendable = 2,
-isExtentSigned = 1, opExtentBits = 8 in
-def V4_A4_rcmpneqi : ALU32_ri<(outs IntRegs:$Rd),
-                     (ins IntRegs:$Rs, s8Ext:$s8),
-                     "$Rd = !cmp.eq($Rs, #$s8)",
-                     [(set (i32 IntRegs:$Rd),
-                           (i32 (zext (i1 (setne (i32 IntRegs:$Rs),
-                                                 s8ExtPred:$s8)))))]>,
-                     Requires<[HasV4T]>;
-
-// Rd=cmp.eq(Rs,Rt)
-let validSubTargets = HasV4SubT in
-def V4_A4_rcmpeq : ALU32_ri<(outs IntRegs:$Rd),
-                   (ins IntRegs:$Rs, IntRegs:$Rt),
-                   "$Rd = cmp.eq($Rs, $Rt)",
-                   [(set (i32 IntRegs:$Rd),
-                         (i32 (zext (i1 (seteq (i32 IntRegs:$Rs),
-                                               IntRegs:$Rt)))))]>,
-                   Requires<[HasV4T]>;
-=======
+
 class T_ALU32_3op_not<string mnemonic, bits<3> MajOp, bits<3> MinOp,
                       bit OpsRev>
   : T_ALU32_3op<mnemonic, MajOp, MinOp, OpsRev, 0> {
@@ -290,17 +259,7 @@
 def: Pat<(i32 (zext (i1 (setne (i32 (and (i32 (shl 1, (i32 IntRegs:$src2))),
                                          (i32 IntRegs:$src1))), 0)))),
          (C2_muxii (S2_tstbit_r IntRegs:$src1, IntRegs:$src2), 1, 0)>;
->>>>>>> 7618b2b2
-
-// Rd=cmp.ne(Rs,Rt)
-let validSubTargets = HasV4SubT in
-def V4_A4_rcmpneq : ALU32_ri<(outs IntRegs:$Rd),
-                    (ins IntRegs:$Rs, IntRegs:$Rt),
-                    "$Rd = !cmp.eq($Rs, $Rt)",
-                    [(set (i32 IntRegs:$Rd),
-                          (i32 (zext (i1 (setne (i32 IntRegs:$Rs),
-                                               IntRegs:$Rt)))))]>,
-                    Requires<[HasV4T]>;
+
 
 //===----------------------------------------------------------------------===//
 // ALU32 -
@@ -311,24 +270,31 @@
 // ALU32/PERM +
 //===----------------------------------------------------------------------===//
 
-// Combine
-// Rdd=combine(Rs, #s8)
-let isExtendable = 1, opExtendable = 2, isExtentSigned = 1, opExtentBits = 8,
-    hasSideEffects = 0, validSubTargets = HasV4SubT in
-def COMBINE_rI_V4 : ALU32_ri<(outs DoubleRegs:$dst),
-            (ins IntRegs:$src1, s8Ext:$src2),
-            "$dst = combine($src1, #$src2)",
-            []>,
-            Requires<[HasV4T]>;
-
-// Rdd=combine(#s8, Rs)
-let isExtendable = 1, opExtendable = 1, isExtentSigned = 1, opExtentBits = 8,
-    hasSideEffects = 0, validSubTargets = HasV4SubT in
-def COMBINE_Ir_V4 : ALU32_ir<(outs DoubleRegs:$dst),
-            (ins s8Ext:$src1, IntRegs:$src2),
-            "$dst = combine(#$src1, $src2)",
-            []>,
-            Requires<[HasV4T]>;
+// Combine a word and an immediate into a register pair.
+let hasSideEffects = 0, isExtentSigned = 1, isExtendable = 1,
+    opExtentBits = 8 in
+class T_Combine1 <bits<2> MajOp, dag ins, string AsmStr>
+  : ALU32Inst <(outs DoubleRegs:$Rdd), ins, AsmStr> {
+    bits<5> Rdd;
+    bits<5> Rs;
+    bits<8> s8;
+
+    let IClass      = 0b0111;
+    let Inst{27-24} = 0b0011;
+    let Inst{22-21} = MajOp;
+    let Inst{20-16} = Rs;
+    let Inst{13}    = 0b1;
+    let Inst{12-5}  = s8;
+    let Inst{4-0}   = Rdd;
+  }
+
+let opExtendable = 2, isCodeGenOnly = 0 in
+def A4_combineri : T_Combine1<0b00, (ins IntRegs:$Rs, s8Ext:$s8),
+                                    "$Rdd = combine($Rs, #$s8)">;
+
+let opExtendable = 1, isCodeGenOnly = 0 in
+def A4_combineir : T_Combine1<0b01, (ins s8Ext:$s8, IntRegs:$Rs),
+                                    "$Rdd = combine(#$s8, $Rs)">;
 
 def HexagonWrapperCombineRI_V4 :
   SDNode<"HexagonISD::WrapperCombineRI_V4", SDTHexagonI64I32I32>;
@@ -336,23 +302,31 @@
   SDNode<"HexagonISD::WrapperCombineIR_V4", SDTHexagonI64I32I32>;
 
 def : Pat <(HexagonWrapperCombineRI_V4 IntRegs:$r, s8ExtPred:$i),
-           (COMBINE_rI_V4 IntRegs:$r, s8ExtPred:$i)>,
+           (A4_combineri IntRegs:$r, s8ExtPred:$i)>,
           Requires<[HasV4T]>;
 
 def : Pat <(HexagonWrapperCombineIR_V4 s8ExtPred:$i, IntRegs:$r),
-           (COMBINE_Ir_V4 s8ExtPred:$i, IntRegs:$r)>,
+           (A4_combineir s8ExtPred:$i, IntRegs:$r)>,
           Requires<[HasV4T]>;
 
-let isExtendable = 1, opExtendable = 2, isExtentSigned = 0, opExtentBits = 6,
-    hasSideEffects = 0, validSubTargets = HasV4SubT in
-def COMBINE_iI_V4 : ALU32_ii<(outs DoubleRegs:$dst),
-            (ins s8Imm:$src1, u6Ext:$src2),
-            "$dst = combine(#$src1, #$src2)",
-            []>,
-            Requires<[HasV4T]>;
-
-//===----------------------------------------------------------------------===//
-// ALU32/PERM +
+// A4_combineii: Set two small immediates.
+let hasSideEffects = 0, isExtendable = 1, opExtentBits = 6, opExtendable = 2 in
+def A4_combineii: ALU32Inst<(outs DoubleRegs:$Rdd), (ins s8Imm:$s8, u6Ext:$U6),
+  "$Rdd = combine(#$s8, #$U6)"> {
+    bits<5> Rdd;
+    bits<8> s8;
+    bits<6> U6;
+
+    let IClass = 0b0111;
+    let Inst{27-23} = 0b11001;
+    let Inst{20-16} = U6{5-1};
+    let Inst{13}    = U6{0};
+    let Inst{12-5}  = s8;
+    let Inst{4-0}   = Rdd;
+  }
+
+//===----------------------------------------------------------------------===//
+// ALU32/PERM -
 //===----------------------------------------------------------------------===//
 
 //===----------------------------------------------------------------------===//
@@ -377,62 +351,102 @@
 def LDriw_abs_set_V4  : T_LD_abs_set <"memw", IntRegs>;
 def LDriuh_abs_set_V4 : T_LD_abs_set <"memuh", IntRegs>;
 
-
+//===----------------------------------------------------------------------===//
+// Template classes for the non-predicated load instructions with
+// base + register offset addressing mode
+//===----------------------------------------------------------------------===//
+class T_load_rr <string mnemonic, RegisterClass RC, bits<3> MajOp>:
+   LDInst<(outs RC:$dst), (ins IntRegs:$src1, IntRegs:$src2, u2Imm:$u2),
+  "$dst = "#mnemonic#"($src1 + $src2<<#$u2)",
+  [], "", V4LDST_tc_ld_SLOT01>, ImmRegShl, AddrModeRel {
+    bits<5> dst;
+    bits<5> src1;
+    bits<5> src2;
+    bits<2> u2;
+
+    let IClass = 0b0011;
+
+    let Inst{27-24} = 0b1010;
+    let Inst{23-21} = MajOp;
+    let Inst{20-16} = src1;
+    let Inst{12-8}  = src2;
+    let Inst{13}    = u2{1};
+    let Inst{7}     = u2{0};
+    let Inst{4-0}   = dst;
+  }
+
+//===----------------------------------------------------------------------===//
+// Template classes for the predicated load instructions with
+// base + register offset addressing mode
+//===----------------------------------------------------------------------===//
+let isPredicated =  1 in
+class T_pload_rr <string mnemonic, RegisterClass RC, bits<3> MajOp,
+                  bit isNot, bit isPredNew>:
+   LDInst <(outs RC:$dst),
+           (ins PredRegs:$src1, IntRegs:$src2, IntRegs:$src3, u2Imm:$u2),
+  !if(isNot, "if (!$src1", "if ($src1")#!if(isPredNew, ".new) ",
+  ") ")#"$dst = "#mnemonic#"($src2+$src3<<#$u2)",
+  [], "", V4LDST_tc_ld_SLOT01>, AddrModeRel {
+    bits<5> dst;
+    bits<2> src1;
+    bits<5> src2;
+    bits<5> src3;
+    bits<2> u2;
+
+    let isPredicatedFalse = isNot;
+    let isPredicatedNew = isPredNew;
+
+    let IClass = 0b0011;
+
+    let Inst{27-26} = 0b00;
+    let Inst{25}    = isPredNew;
+    let Inst{24}    = isNot;
+    let Inst{23-21} = MajOp;
+    let Inst{20-16} = src2;
+    let Inst{12-8}  = src3;
+    let Inst{13}    = u2{1};
+    let Inst{7}     = u2{0};
+    let Inst{6-5}   = src1;
+    let Inst{4-0}   = dst;
+  }
+
+//===----------------------------------------------------------------------===//
 // multiclass for load instructions with base + register offset
 // addressing mode
-multiclass ld_idxd_shl_pbase<string mnemonic, RegisterClass RC, bit isNot,
-                             bit isPredNew> {
-  let isPredicatedNew = isPredNew in
-  def NAME : LDInst2<(outs RC:$dst),
-            (ins PredRegs:$src1, IntRegs:$src2, IntRegs:$src3, u2Imm:$offset),
-            !if(isNot, "if (!$src1", "if ($src1")#!if(isPredNew, ".new) ",
-            ") ")#"$dst = "#mnemonic#"($src2+$src3<<#$offset)",
-            []>, Requires<[HasV4T]>;
-}
-
-multiclass ld_idxd_shl_pred<string mnemonic, RegisterClass RC, bit PredNot> {
-  let isPredicatedFalse = PredNot in {
-    defm _c#NAME : ld_idxd_shl_pbase<mnemonic, RC, PredNot, 0>;
-    // Predicate new
-    defm _cdn#NAME : ld_idxd_shl_pbase<mnemonic, RC, PredNot, 1>;
-  }
-}
-
-let hasSideEffects = 0 in
-multiclass ld_idxd_shl<string mnemonic, string CextOp, RegisterClass RC> {
-  let CextOpcode = CextOp, BaseOpcode = CextOp#_indexed_shl in {
+//===----------------------------------------------------------------------===//
+let hasSideEffects = 0, addrMode = BaseRegOffset in
+multiclass ld_idxd_shl <string mnemonic, string CextOp, RegisterClass RC,
+                        bits<3> MajOp > {
+  let CextOpcode = CextOp, BaseOpcode = CextOp#_indexed_shl,
+      InputType = "reg" in {
     let isPredicable = 1 in
-    def NAME#_V4 : LDInst2<(outs RC:$dst),
-            (ins IntRegs:$src1, IntRegs:$src2, u2Imm:$offset),
-            "$dst = "#mnemonic#"($src1+$src2<<#$offset)",
-            []>, Requires<[HasV4T]>;
-
-    let isPredicated = 1 in {
-      defm Pt_V4 : ld_idxd_shl_pred<mnemonic, RC, 0 >;
-      defm NotPt_V4 : ld_idxd_shl_pred<mnemonic, RC, 1>;
-    }
-  }
-}
-
-let addrMode = BaseRegOffset in {
-  let accessSize = ByteAccess in {
-    defm LDrib_indexed_shl: ld_idxd_shl<"memb", "LDrib", IntRegs>,
-                                        AddrModeRel;
-    defm LDriub_indexed_shl: ld_idxd_shl<"memub", "LDriub", IntRegs>,
-                                        AddrModeRel;
-  }
-  let accessSize = HalfWordAccess in {
-    defm LDrih_indexed_shl: ld_idxd_shl<"memh", "LDrih", IntRegs>, AddrModeRel;
-    defm LDriuh_indexed_shl: ld_idxd_shl<"memuh", "LDriuh", IntRegs>,
-                             AddrModeRel;
-  }
-  let accessSize = WordAccess in
-     defm LDriw_indexed_shl: ld_idxd_shl<"memw", "LDriw", IntRegs>, AddrModeRel;
-
-  let accessSize = DoubleWordAccess in
-    defm LDrid_indexed_shl: ld_idxd_shl<"memd", "LDrid", DoubleRegs>,
-                             AddrModeRel;
-}
+    def L4_#NAME#_rr : T_load_rr <mnemonic, RC, MajOp>;
+
+    // Predicated
+    def L4_p#NAME#t_rr : T_pload_rr <mnemonic, RC, MajOp, 0, 0>;
+    def L4_p#NAME#f_rr : T_pload_rr <mnemonic, RC, MajOp, 1, 0>;
+
+    // Predicated new
+    def L4_p#NAME#tnew_rr : T_pload_rr <mnemonic, RC, MajOp, 0, 1>;
+    def L4_p#NAME#fnew_rr : T_pload_rr <mnemonic, RC, MajOp, 1, 1>;
+  }
+}
+
+let hasNewValue = 1, accessSize = ByteAccess, isCodeGenOnly = 0 in {
+  defm loadrb  : ld_idxd_shl<"memb", "LDrib", IntRegs, 0b000>;
+  defm loadrub : ld_idxd_shl<"memub", "LDriub", IntRegs, 0b001>;
+}
+
+let hasNewValue = 1, accessSize = HalfWordAccess, isCodeGenOnly = 0 in {
+  defm loadrh  : ld_idxd_shl<"memh", "LDrih", IntRegs, 0b010>;
+  defm loadruh : ld_idxd_shl<"memuh", "LDriuh", IntRegs, 0b011>;
+}
+
+let hasNewValue = 1, accessSize = WordAccess, isCodeGenOnly = 0 in
+defm loadri : ld_idxd_shl<"memw", "LDriw", IntRegs, 0b100>;
+
+let accessSize = DoubleWordAccess, isCodeGenOnly = 0 in
+defm loadrd  : ld_idxd_shl<"memd", "LDrid", DoubleRegs, 0b110>;
 
 // 'def pats' for load instructions with base + register offset and non-zero
 // immediate value. Immediate value is used to left-shift the second
@@ -440,89 +454,55 @@
 let AddedComplexity = 40 in {
 def : Pat <(i32 (sextloadi8 (add IntRegs:$src1,
                                  (shl IntRegs:$src2, u2ImmPred:$offset)))),
-           (LDrib_indexed_shl_V4 IntRegs:$src1,
+           (L4_loadrb_rr IntRegs:$src1,
             IntRegs:$src2, u2ImmPred:$offset)>,
             Requires<[HasV4T]>;
 
 def : Pat <(i32 (zextloadi8 (add IntRegs:$src1,
                                  (shl IntRegs:$src2, u2ImmPred:$offset)))),
-           (LDriub_indexed_shl_V4 IntRegs:$src1,
+           (L4_loadrub_rr IntRegs:$src1,
             IntRegs:$src2, u2ImmPred:$offset)>,
             Requires<[HasV4T]>;
 
 def : Pat <(i32 (extloadi8 (add IntRegs:$src1,
                                 (shl IntRegs:$src2, u2ImmPred:$offset)))),
-           (LDriub_indexed_shl_V4 IntRegs:$src1,
+           (L4_loadrub_rr IntRegs:$src1,
             IntRegs:$src2, u2ImmPred:$offset)>,
             Requires<[HasV4T]>;
 
 def : Pat <(i32 (sextloadi16 (add IntRegs:$src1,
                                   (shl IntRegs:$src2, u2ImmPred:$offset)))),
-           (LDrih_indexed_shl_V4 IntRegs:$src1,
+           (L4_loadrh_rr IntRegs:$src1,
             IntRegs:$src2, u2ImmPred:$offset)>,
             Requires<[HasV4T]>;
 
 def : Pat <(i32 (zextloadi16 (add IntRegs:$src1,
                                   (shl IntRegs:$src2, u2ImmPred:$offset)))),
-           (LDriuh_indexed_shl_V4 IntRegs:$src1,
+           (L4_loadruh_rr IntRegs:$src1,
             IntRegs:$src2, u2ImmPred:$offset)>,
             Requires<[HasV4T]>;
 
 def : Pat <(i32 (extloadi16 (add IntRegs:$src1,
                                  (shl IntRegs:$src2, u2ImmPred:$offset)))),
-           (LDriuh_indexed_shl_V4 IntRegs:$src1,
+           (L4_loadruh_rr IntRegs:$src1,
             IntRegs:$src2, u2ImmPred:$offset)>,
             Requires<[HasV4T]>;
 
 def : Pat <(i32 (load (add IntRegs:$src1,
                            (shl IntRegs:$src2, u2ImmPred:$offset)))),
-           (LDriw_indexed_shl_V4 IntRegs:$src1,
+           (L4_loadri_rr IntRegs:$src1,
             IntRegs:$src2, u2ImmPred:$offset)>,
             Requires<[HasV4T]>;
 
 def : Pat <(i64 (load (add IntRegs:$src1,
                            (shl IntRegs:$src2, u2ImmPred:$offset)))),
-           (LDrid_indexed_shl_V4 IntRegs:$src1,
+           (L4_loadrd_rr IntRegs:$src1,
             IntRegs:$src2, u2ImmPred:$offset)>,
             Requires<[HasV4T]>;
 }
 
 // 'def pats' for load instruction base + register offset and
 // zero immediate value.
-<<<<<<< HEAD
-let AddedComplexity = 10 in {
-def : Pat <(i64 (load (add IntRegs:$src1, IntRegs:$src2))),
-           (LDrid_indexed_shl_V4 IntRegs:$src1, IntRegs:$src2, 0)>,
-            Requires<[HasV4T]>;
-
-def : Pat <(i32 (sextloadi8 (add IntRegs:$src1, IntRegs:$src2))),
-           (LDrib_indexed_shl_V4 IntRegs:$src1, IntRegs:$src2, 0)>,
-            Requires<[HasV4T]>;
-
-def : Pat <(i32 (zextloadi8 (add IntRegs:$src1, IntRegs:$src2))),
-           (LDriub_indexed_shl_V4 IntRegs:$src1, IntRegs:$src2, 0)>,
-            Requires<[HasV4T]>;
-
-def : Pat <(i32 (extloadi8 (add IntRegs:$src1, IntRegs:$src2))),
-           (LDriub_indexed_shl_V4 IntRegs:$src1, IntRegs:$src2, 0)>,
-            Requires<[HasV4T]>;
-
-def : Pat <(i32 (sextloadi16 (add IntRegs:$src1, IntRegs:$src2))),
-           (LDrih_indexed_shl_V4 IntRegs:$src1, IntRegs:$src2, 0)>,
-            Requires<[HasV4T]>;
-
-def : Pat <(i32 (zextloadi16 (add IntRegs:$src1, IntRegs:$src2))),
-           (LDriuh_indexed_shl_V4 IntRegs:$src1, IntRegs:$src2, 0)>,
-            Requires<[HasV4T]>;
-
-def : Pat <(i32 (extloadi16 (add IntRegs:$src1, IntRegs:$src2))),
-           (LDriuh_indexed_shl_V4 IntRegs:$src1, IntRegs:$src2, 0)>,
-            Requires<[HasV4T]>;
-
-def : Pat <(i32 (load (add IntRegs:$src1, IntRegs:$src2))),
-           (LDriw_indexed_shl_V4 IntRegs:$src1, IntRegs:$src2, 0)>,
-            Requires<[HasV4T]>;
-=======
 class Loadxs_simple_pat<PatFrag Load, ValueType VT, InstHexagon MI>
   : Pat<(VT (Load (add (i32 IntRegs:$Rs), (i32 IntRegs:$Rt)))),
         (VT (MI IntRegs:$Rs, IntRegs:$Rt, 0))>;
@@ -536,85 +516,84 @@
   def: Loadxs_simple_pat<sextloadi16, i32, L4_loadrh_rr>;
   def: Loadxs_simple_pat<load,        i32, L4_loadri_rr>;
   def: Loadxs_simple_pat<load,        i64, L4_loadrd_rr>;
->>>>>>> 7618b2b2
 }
 
 // zext i1->i64
 def : Pat <(i64 (zext (i1 PredRegs:$src1))),
-      (i64 (COMBINE_Ir_V4 0, (MUX_ii (i1 PredRegs:$src1), 1, 0)))>,
+      (i64 (A4_combineir 0, (C2_muxii (i1 PredRegs:$src1), 1, 0)))>,
       Requires<[HasV4T]>;
 
 // zext i32->i64
 def : Pat <(i64 (zext (i32 IntRegs:$src1))),
-      (i64 (COMBINE_Ir_V4 0, (i32 IntRegs:$src1)))>,
+      (i64 (A4_combineir 0, (i32 IntRegs:$src1)))>,
       Requires<[HasV4T]>;
 // zext i8->i64
 def:  Pat <(i64 (zextloadi8 ADDRriS11_0:$src1)),
-      (i64 (COMBINE_Ir_V4 0, (LDriub ADDRriS11_0:$src1)))>,
+      (i64 (A4_combineir 0, (L2_loadrub_io AddrFI:$src1, 0)))>,
       Requires<[HasV4T]>;
 
 let AddedComplexity = 20 in
 def:  Pat <(i64 (zextloadi8 (add (i32 IntRegs:$src1),
                                 s11_0ExtPred:$offset))),
-      (i64 (COMBINE_Ir_V4 0, (LDriub_indexed IntRegs:$src1,
+      (i64 (A4_combineir 0, (L2_loadrub_io IntRegs:$src1,
                                   s11_0ExtPred:$offset)))>,
       Requires<[HasV4T]>;
 
 // zext i1->i64
 def:  Pat <(i64 (zextloadi1 ADDRriS11_0:$src1)),
-      (i64 (COMBINE_Ir_V4 0, (LDriub ADDRriS11_0:$src1)))>,
+      (i64 (A4_combineir 0, (L2_loadrub_io AddrFI:$src1, 0)))>,
       Requires<[HasV4T]>;
 
 let AddedComplexity = 20 in
 def:  Pat <(i64 (zextloadi1 (add (i32 IntRegs:$src1),
                                 s11_0ExtPred:$offset))),
-      (i64 (COMBINE_Ir_V4 0, (LDriub_indexed IntRegs:$src1,
+      (i64 (A4_combineir 0, (L2_loadrub_io IntRegs:$src1,
                                   s11_0ExtPred:$offset)))>,
       Requires<[HasV4T]>;
 
 // zext i16->i64
 def:  Pat <(i64 (zextloadi16 ADDRriS11_1:$src1)),
-      (i64 (COMBINE_Ir_V4 0, (LDriuh ADDRriS11_1:$src1)))>,
+      (i64 (A4_combineir 0, (L2_loadruh_io AddrFI:$src1, 0)))>,
       Requires<[HasV4T]>;
 
 let AddedComplexity = 20 in
 def:  Pat <(i64 (zextloadi16 (add (i32 IntRegs:$src1),
                                   s11_1ExtPred:$offset))),
-      (i64 (COMBINE_Ir_V4 0, (LDriuh_indexed IntRegs:$src1,
+      (i64 (A4_combineir 0, (L2_loadruh_io IntRegs:$src1,
                                   s11_1ExtPred:$offset)))>,
       Requires<[HasV4T]>;
 
 // anyext i16->i64
 def:  Pat <(i64 (extloadi16 ADDRriS11_2:$src1)),
-      (i64 (COMBINE_Ir_V4 0, (LDrih ADDRriS11_2:$src1)))>,
+      (i64 (A4_combineir 0, (L2_loadrh_io AddrFI:$src1, 0)))>,
       Requires<[HasV4T]>;
 
 let AddedComplexity = 20 in
 def:  Pat <(i64 (extloadi16 (add (i32 IntRegs:$src1),
                                   s11_1ExtPred:$offset))),
-      (i64 (COMBINE_Ir_V4 0, (LDrih_indexed IntRegs:$src1,
+      (i64 (A4_combineir 0, (L2_loadrh_io IntRegs:$src1,
                                   s11_1ExtPred:$offset)))>,
       Requires<[HasV4T]>;
 
 // zext i32->i64
 def:  Pat <(i64 (zextloadi32 ADDRriS11_2:$src1)),
-      (i64 (COMBINE_Ir_V4 0, (LDriw ADDRriS11_2:$src1)))>,
+      (i64 (A4_combineir 0, (L2_loadri_io AddrFI:$src1, 0)))>,
       Requires<[HasV4T]>;
 
 let AddedComplexity = 100 in
 def:  Pat <(i64 (zextloadi32 (i32 (add IntRegs:$src1, s11_2ExtPred:$offset)))),
-      (i64 (COMBINE_Ir_V4 0, (LDriw_indexed IntRegs:$src1,
+      (i64 (A4_combineir 0, (L2_loadri_io IntRegs:$src1,
                                   s11_2ExtPred:$offset)))>,
       Requires<[HasV4T]>;
 
 // anyext i32->i64
 def:  Pat <(i64 (extloadi32 ADDRriS11_2:$src1)),
-      (i64 (COMBINE_Ir_V4 0, (LDriw ADDRriS11_2:$src1)))>,
+      (i64 (A4_combineir 0, (L2_loadri_io AddrFI:$src1, 0)))>,
       Requires<[HasV4T]>;
 
 let AddedComplexity = 100 in
 def:  Pat <(i64 (extloadi32 (i32 (add IntRegs:$src1, s11_2ExtPred:$offset)))),
-      (i64 (COMBINE_Ir_V4 0, (LDriw_indexed IntRegs:$src1,
+      (i64 (A4_combineir 0, (L2_loadri_io IntRegs:$src1,
                                   s11_2ExtPred:$offset)))>,
       Requires<[HasV4T]>;
 
@@ -646,124 +625,209 @@
 def STriw_abs_set_V4 : T_ST_abs_set <"memw", IntRegs>;
 
 //===----------------------------------------------------------------------===//
+// Template classes for the non-predicated store instructions with
+// base + register offset addressing mode
+//===----------------------------------------------------------------------===//
+let isPredicable = 1 in
+class T_store_rr <string mnemonic, RegisterClass RC, bits<3> MajOp, bit isH>
+  : STInst < (outs ), (ins IntRegs:$Rs, IntRegs:$Ru, u2Imm:$u2, RC:$Rt),
+  mnemonic#"($Rs + $Ru<<#$u2) = $Rt"#!if(isH, ".h",""),
+  [],"",V4LDST_tc_st_SLOT01>, ImmRegShl, AddrModeRel {
+
+    bits<5> Rs;
+    bits<5> Ru;
+    bits<2> u2;
+    bits<5> Rt;
+
+    let IClass = 0b0011;
+
+    let Inst{27-24} = 0b1011;
+    let Inst{23-21} = MajOp;
+    let Inst{20-16} = Rs;
+    let Inst{12-8}  = Ru;
+    let Inst{13}    = u2{1};
+    let Inst{7}     = u2{0};
+    let Inst{4-0}   = Rt;
+  }
+
+//===----------------------------------------------------------------------===//
+// Template classes for the predicated store instructions with
+// base + register offset addressing mode
+//===----------------------------------------------------------------------===//
+let isPredicated = 1 in
+class T_pstore_rr <string mnemonic, RegisterClass RC, bits<3> MajOp,
+                   bit isNot, bit isPredNew, bit isH>
+  : STInst <(outs),
+            (ins PredRegs:$Pv, IntRegs:$Rs, IntRegs:$Ru, u2Imm:$u2, RC:$Rt),
+
+  !if(isNot, "if (!$Pv", "if ($Pv")#!if(isPredNew, ".new) ",
+  ") ")#mnemonic#"($Rs+$Ru<<#$u2) = $Rt"#!if(isH, ".h",""),
+  [], "", V4LDST_tc_st_SLOT01> , AddrModeRel{
+    bits<2> Pv;
+    bits<5> Rs;
+    bits<5> Ru;
+    bits<2> u2;
+    bits<5> Rt;
+
+    let isPredicatedFalse = isNot;
+    let isPredicatedNew = isPredNew;
+
+    let IClass = 0b0011;
+
+    let Inst{27-26} = 0b01;
+    let Inst{25}    = isPredNew;
+    let Inst{24}    = isNot;
+    let Inst{23-21} = MajOp;
+    let Inst{20-16} = Rs;
+    let Inst{12-8}  = Ru;
+    let Inst{13}    = u2{1};
+    let Inst{7}     = u2{0};
+    let Inst{6-5}   = Pv;
+    let Inst{4-0}   = Rt;
+  }
+
+//===----------------------------------------------------------------------===//
+// Template classes for the new-value store instructions with
+// base + register offset addressing mode
+//===----------------------------------------------------------------------===//
+let isPredicable = 1, isNewValue = 1, opNewValue = 3 in
+class T_store_new_rr <string mnemonic, bits<2> MajOp> :
+  NVInst < (outs ), (ins IntRegs:$Rs, IntRegs:$Ru, u2Imm:$u2, IntRegs:$Nt),
+  mnemonic#"($Rs + $Ru<<#$u2) = $Nt.new",
+  [],"",V4LDST_tc_st_SLOT0>, ImmRegShl, AddrModeRel {
+
+    bits<5> Rs;
+    bits<5> Ru;
+    bits<2> u2;
+    bits<3> Nt;
+
+    let IClass = 0b0011;
+
+    let Inst{27-21} = 0b1011101;
+    let Inst{20-16} = Rs;
+    let Inst{12-8}  = Ru;
+    let Inst{13}    = u2{1};
+    let Inst{7}     = u2{0};
+    let Inst{4-3}   = MajOp;
+    let Inst{2-0}   = Nt;
+  }
+
+//===----------------------------------------------------------------------===//
+// Template classes for the predicated new-value store instructions with
+// base + register offset addressing mode
+//===----------------------------------------------------------------------===//
+let isPredicated = 1, isNewValue = 1, opNewValue = 4 in
+class T_pstore_new_rr <string mnemonic, bits<2> MajOp, bit isNot, bit isPredNew>
+  : NVInst<(outs),
+           (ins PredRegs:$Pv, IntRegs:$Rs, IntRegs:$Ru, u2Imm:$u2, IntRegs:$Nt),
+   !if(isNot, "if (!$Pv", "if ($Pv")#!if(isPredNew, ".new) ",
+   ") ")#mnemonic#"($Rs+$Ru<<#$u2) = $Nt.new",
+   [], "", V4LDST_tc_st_SLOT0>, AddrModeRel {
+    bits<2> Pv;
+    bits<5> Rs;
+    bits<5> Ru;
+    bits<2> u2;
+    bits<3> Nt;
+
+    let isPredicatedFalse = isNot;
+    let isPredicatedNew = isPredNew;
+
+    let IClass = 0b0011;
+    let Inst{27-26} = 0b01;
+    let Inst{25}    = isPredNew;
+    let Inst{24}    = isNot;
+    let Inst{23-21} = 0b101;
+    let Inst{20-16} = Rs;
+    let Inst{12-8}  = Ru;
+    let Inst{13}    = u2{1};
+    let Inst{7}     = u2{0};
+    let Inst{6-5}   = Pv;
+    let Inst{4-3}   = MajOp;
+    let Inst{2-0}   = Nt;
+  }
+
+//===----------------------------------------------------------------------===//
 // multiclass for store instructions with base + register offset addressing
 // mode
 //===----------------------------------------------------------------------===//
-multiclass ST_Idxd_shl_Pbase<string mnemonic, RegisterClass RC, bit isNot,
-                             bit isPredNew> {
-  let isPredicatedNew = isPredNew in
-  def NAME : STInst2<(outs),
-            (ins PredRegs:$src1, IntRegs:$src2, IntRegs:$src3, u2Imm:$src4,
-                 RC:$src5),
-            !if(isNot, "if (!$src1", "if ($src1")#!if(isPredNew, ".new) ",
-            ") ")#mnemonic#"($src2+$src3<<#$src4) = $src5",
-            []>,
-            Requires<[HasV4T]>;
-}
-
-multiclass ST_Idxd_shl_Pred<string mnemonic, RegisterClass RC, bit PredNot> {
-  let isPredicatedFalse = PredNot in {
-    defm _c#NAME : ST_Idxd_shl_Pbase<mnemonic, RC, PredNot, 0>;
-    // Predicate new
-    defm _cdn#NAME : ST_Idxd_shl_Pbase<mnemonic, RC, PredNot, 1>;
-  }
-}
-
 let isNVStorable = 1 in
-multiclass ST_Idxd_shl<string mnemonic, string CextOp, RegisterClass RC> {
+multiclass ST_Idxd_shl<string mnemonic, string CextOp, RegisterClass RC,
+                       bits<3> MajOp, bit isH = 0> {
   let CextOpcode = CextOp, BaseOpcode = CextOp#_indexed_shl in {
-    let isPredicable = 1 in
-    def NAME#_V4 : STInst2<(outs),
-            (ins IntRegs:$src1, IntRegs:$src2, u2Imm:$src3, RC:$src4),
-            mnemonic#"($src1+$src2<<#$src3) = $src4",
-            []>,
-            Requires<[HasV4T]>;
-
-    let isPredicated = 1 in {
-      defm Pt_V4 : ST_Idxd_shl_Pred<mnemonic, RC, 0 >;
-      defm NotPt_V4 : ST_Idxd_shl_Pred<mnemonic, RC, 1>;
-    }
-  }
-}
-
+    def S4_#NAME#_rr : T_store_rr <mnemonic, RC, MajOp, isH>;
+
+    // Predicated
+    def S4_p#NAME#t_rr : T_pstore_rr <mnemonic, RC, MajOp, 0, 0, isH>;
+    def S4_p#NAME#f_rr : T_pstore_rr <mnemonic, RC, MajOp, 1, 0, isH>;
+
+    // Predicated new
+    def S4_p#NAME#tnew_rr : T_pstore_rr <mnemonic, RC, MajOp, 0, 1, isH>;
+    def S4_p#NAME#fnew_rr : T_pstore_rr <mnemonic, RC, MajOp, 1, 1, isH>;
+  }
+}
+
+//===----------------------------------------------------------------------===//
 // multiclass for new-value store instructions with base + register offset
 // addressing mode.
-multiclass ST_Idxd_shl_Pbase_nv<string mnemonic, RegisterClass RC, bit isNot,
-                             bit isPredNew> {
-  let isPredicatedNew = isPredNew in
-  def NAME#_nv_V4 : NVInst_V4<(outs),
-            (ins PredRegs:$src1, IntRegs:$src2, IntRegs:$src3, u2Imm:$src4,
-                 RC:$src5),
-            !if(isNot, "if (!$src1", "if ($src1")#!if(isPredNew, ".new) ",
-            ") ")#mnemonic#"($src2+$src3<<#$src4) = $src5.new",
-            []>,
-            Requires<[HasV4T]>;
-}
-
-multiclass ST_Idxd_shl_Pred_nv<string mnemonic, RegisterClass RC, bit PredNot> {
-  let isPredicatedFalse = PredNot in {
-    defm _c#NAME : ST_Idxd_shl_Pbase_nv<mnemonic, RC, PredNot, 0>;
-    // Predicate new
-    defm _cdn#NAME : ST_Idxd_shl_Pbase_nv<mnemonic, RC, PredNot, 1>;
-  }
-}
-
+//===----------------------------------------------------------------------===//
 let mayStore = 1, isNVStore = 1 in
-multiclass ST_Idxd_shl_nv<string mnemonic, string CextOp, RegisterClass RC> {
+multiclass ST_Idxd_shl_nv <string mnemonic, string CextOp, RegisterClass RC,
+                           bits<2> MajOp> {
   let CextOpcode = CextOp, BaseOpcode = CextOp#_indexed_shl in {
-    let isPredicable = 1 in
-    def NAME#_nv_V4 : NVInst_V4<(outs),
-            (ins IntRegs:$src1, IntRegs:$src2, u2Imm:$src3, RC:$src4),
-            mnemonic#"($src1+$src2<<#$src3) = $src4.new",
-            []>,
-            Requires<[HasV4T]>;
-
-    let isPredicated = 1 in {
-      defm Pt : ST_Idxd_shl_Pred_nv<mnemonic, RC, 0 >;
-      defm NotPt : ST_Idxd_shl_Pred_nv<mnemonic, RC, 1>;
-    }
-  }
-}
-
-let addrMode = BaseRegOffset, hasSideEffects = 0,
-validSubTargets = HasV4SubT in {
+    def S4_#NAME#new_rr : T_store_new_rr<mnemonic, MajOp>;
+
+    // Predicated
+    def S4_p#NAME#newt_rr : T_pstore_new_rr <mnemonic, MajOp, 0, 0>;
+    def S4_p#NAME#newf_rr : T_pstore_new_rr <mnemonic, MajOp, 1, 0>;
+
+    // Predicated new
+    def S4_p#NAME#newtnew_rr : T_pstore_new_rr <mnemonic, MajOp, 0, 1>;
+    def S4_p#NAME#newfnew_rr : T_pstore_new_rr <mnemonic, MajOp, 1, 1>;
+  }
+}
+
+let addrMode = BaseRegOffset, InputType = "reg", hasSideEffects = 0,
+    isCodeGenOnly = 0 in {
   let accessSize = ByteAccess in
-    defm STrib_indexed_shl: ST_Idxd_shl<"memb", "STrib", IntRegs>,
-                            ST_Idxd_shl_nv<"memb", "STrib", IntRegs>, AddrModeRel;
+  defm storerb: ST_Idxd_shl<"memb", "STrib", IntRegs, 0b000>,
+                ST_Idxd_shl_nv<"memb", "STrib", IntRegs, 0b00>;
 
   let accessSize = HalfWordAccess in
-    defm STrih_indexed_shl: ST_Idxd_shl<"memh", "STrih", IntRegs>,
-                            ST_Idxd_shl_nv<"memh", "STrih", IntRegs>, AddrModeRel;
+  defm storerh: ST_Idxd_shl<"memh", "STrih", IntRegs, 0b010>,
+                ST_Idxd_shl_nv<"memh", "STrih", IntRegs, 0b01>;
 
   let accessSize = WordAccess in
-    defm STriw_indexed_shl: ST_Idxd_shl<"memw", "STriw", IntRegs>,
-                            ST_Idxd_shl_nv<"memw", "STriw", IntRegs>, AddrModeRel;
+  defm storeri: ST_Idxd_shl<"memw", "STriw", IntRegs, 0b100>,
+                ST_Idxd_shl_nv<"memw", "STriw", IntRegs, 0b10>;
 
   let isNVStorable = 0, accessSize = DoubleWordAccess in
-    defm STrid_indexed_shl: ST_Idxd_shl<"memd", "STrid", DoubleRegs>, AddrModeRel;
+  defm storerd: ST_Idxd_shl<"memd", "STrid", DoubleRegs, 0b110>;
+
+  let isNVStorable = 0, accessSize = HalfWordAccess in
+  defm storerf: ST_Idxd_shl<"memh", "STrif", IntRegs, 0b011, 1>;
 }
 
 let Predicates = [HasV4T], AddedComplexity = 10 in {
 def : Pat<(truncstorei8 (i32 IntRegs:$src4),
                        (add IntRegs:$src1, (shl IntRegs:$src2,
                                                 u2ImmPred:$src3))),
-          (STrib_indexed_shl_V4 IntRegs:$src1, IntRegs:$src2,
+          (S4_storerb_rr IntRegs:$src1, IntRegs:$src2,
                                 u2ImmPred:$src3, IntRegs:$src4)>;
 
 def : Pat<(truncstorei16 (i32 IntRegs:$src4),
                         (add IntRegs:$src1, (shl IntRegs:$src2,
                                                  u2ImmPred:$src3))),
-          (STrih_indexed_shl_V4 IntRegs:$src1, IntRegs:$src2,
+          (S4_storerh_rr IntRegs:$src1, IntRegs:$src2,
                                 u2ImmPred:$src3, IntRegs:$src4)>;
 
 def : Pat<(store (i32 IntRegs:$src4),
                  (add IntRegs:$src1, (shl IntRegs:$src2, u2ImmPred:$src3))),
-          (STriw_indexed_shl_V4 IntRegs:$src1, IntRegs:$src2,
+          (S4_storeri_rr IntRegs:$src1, IntRegs:$src2,
                                 u2ImmPred:$src3, IntRegs:$src4)>;
 
 def : Pat<(store (i64 DoubleRegs:$src4),
                 (add IntRegs:$src1, (shl IntRegs:$src2, u2ImmPred:$src3))),
-          (STrid_indexed_shl_V4 IntRegs:$src1, IntRegs:$src2,
+          (S4_storerd_rr IntRegs:$src1, IntRegs:$src2,
                                 u2ImmPred:$src3, DoubleRegs:$src4)>;
 }
 
@@ -832,74 +896,123 @@
 // TODO: needs to be implemented.
 
 //===----------------------------------------------------------------------===//
+// Template class
+//===----------------------------------------------------------------------===//
+let isPredicable = 1, isExtendable = 1, isExtentSigned = 1, opExtentBits = 8,
+    opExtendable = 2 in
+class T_StoreImm <string mnemonic, Operand OffsetOp, bits<2> MajOp >
+  : STInst <(outs ), (ins IntRegs:$Rs, OffsetOp:$offset, s8Ext:$S8),
+  mnemonic#"($Rs+#$offset)=#$S8",
+  [], "", V4LDST_tc_st_SLOT01>,
+  ImmRegRel, PredNewRel {
+    bits<5> Rs;
+    bits<8> S8;
+    bits<8> offset;
+    bits<6> offsetBits;
+
+    string OffsetOpStr = !cast<string>(OffsetOp);
+    let offsetBits = !if (!eq(OffsetOpStr, "u6_2Imm"), offset{7-2},
+                     !if (!eq(OffsetOpStr, "u6_1Imm"), offset{6-1},
+                                         /* u6_0Imm */ offset{5-0}));
+
+    let IClass = 0b0011;
+
+    let Inst{27-25} = 0b110;
+    let Inst{22-21} = MajOp;
+    let Inst{20-16} = Rs;
+    let Inst{12-7}  = offsetBits;
+    let Inst{13}    = S8{7};
+    let Inst{6-0}   = S8{6-0};
+  }
+
+let isPredicated = 1, isExtendable = 1, isExtentSigned = 1, opExtentBits = 6,
+    opExtendable = 3 in
+class T_StoreImm_pred <string mnemonic, Operand OffsetOp, bits<2> MajOp,
+                       bit isPredNot, bit isPredNew >
+  : STInst <(outs ),
+            (ins PredRegs:$Pv, IntRegs:$Rs, OffsetOp:$offset, s6Ext:$S6),
+  !if(isPredNot, "if (!$Pv", "if ($Pv")#!if(isPredNew, ".new) ",
+  ") ")#mnemonic#"($Rs+#$offset)=#$S6",
+  [], "", V4LDST_tc_st_SLOT01>,
+  ImmRegRel, PredNewRel {
+    bits<2> Pv;
+    bits<5> Rs;
+    bits<6> S6;
+    bits<8> offset;
+    bits<6> offsetBits;
+
+    string OffsetOpStr = !cast<string>(OffsetOp);
+    let offsetBits = !if (!eq(OffsetOpStr, "u6_2Imm"), offset{7-2},
+                     !if (!eq(OffsetOpStr, "u6_1Imm"), offset{6-1},
+                                         /* u6_0Imm */ offset{5-0}));
+    let isPredicatedNew = isPredNew;
+    let isPredicatedFalse = isPredNot;
+
+    let IClass = 0b0011;
+
+    let Inst{27-25} = 0b100;
+    let Inst{24}    = isPredNew;
+    let Inst{23}    = isPredNot;
+    let Inst{22-21} = MajOp;
+    let Inst{20-16} = Rs;
+    let Inst{13}    = S6{5};
+    let Inst{12-7}  = offsetBits;
+    let Inst{6-5}   = Pv;
+    let Inst{4-0}   = S6{4-0};
+  }
+
+
+//===----------------------------------------------------------------------===//
 // multiclass for store instructions with base + immediate offset
 // addressing mode and immediate stored value.
 // mem[bhw](Rx++#s4:3)=#s8
 // if ([!]Pv[.new]) mem[bhw](Rx++#s4:3)=#s6
 //===----------------------------------------------------------------------===//
-multiclass ST_Imm_Pbase<string mnemonic, Operand OffsetOp, bit isNot,
-                        bit isPredNew> {
-  let isPredicatedNew = isPredNew in
-  def NAME : STInst2<(outs),
-            (ins PredRegs:$src1, IntRegs:$src2, OffsetOp:$src3, s6Ext:$src4),
-            !if(isNot, "if (!$src1", "if ($src1")#!if(isPredNew, ".new) ",
-            ") ")#mnemonic#"($src2+#$src3) = #$src4",
-            []>,
-            Requires<[HasV4T]>;
-}
-
-multiclass ST_Imm_Pred<string mnemonic, Operand OffsetOp, bit PredNot> {
-  let isPredicatedFalse = PredNot in {
-    defm _c#NAME : ST_Imm_Pbase<mnemonic, OffsetOp, PredNot, 0>;
-    // Predicate new
-    defm _cdn#NAME : ST_Imm_Pbase<mnemonic, OffsetOp, PredNot, 1>;
-  }
-}
-
-let isExtendable = 1, isExtentSigned = 1, hasSideEffects = 0 in
-multiclass ST_Imm<string mnemonic, string CextOp, Operand OffsetOp> {
+
+multiclass ST_Imm_Pred <string mnemonic, Operand OffsetOp, bits<2> MajOp,
+                        bit PredNot> {
+  def _io    : T_StoreImm_pred <mnemonic, OffsetOp, MajOp, PredNot, 0>;
+  // Predicate new
+  def new_io : T_StoreImm_pred <mnemonic, OffsetOp, MajOp, PredNot, 1>;
+}
+
+multiclass ST_Imm <string mnemonic, string CextOp, Operand OffsetOp,
+                   bits<2> MajOp> {
   let CextOpcode = CextOp, BaseOpcode = CextOp#_imm in {
-    let opExtendable = 2, opExtentBits = 8, isPredicable = 1 in
-    def NAME#_V4 : STInst2<(outs),
-            (ins IntRegs:$src1, OffsetOp:$src2, s8Ext:$src3),
-            mnemonic#"($src1+#$src2) = #$src3",
-            []>,
-            Requires<[HasV4T]>;
-
-    let opExtendable = 3, opExtentBits = 6, isPredicated = 1 in {
-      defm Pt_V4 : ST_Imm_Pred<mnemonic, OffsetOp, 0>;
-      defm NotPt_V4 : ST_Imm_Pred<mnemonic, OffsetOp, 1 >;
-    }
-  }
-}
-
-let addrMode = BaseImmOffset, InputType = "imm",
-validSubTargets = HasV4SubT in {
+    def _io : T_StoreImm <mnemonic, OffsetOp, MajOp>;
+
+    defm t : ST_Imm_Pred <mnemonic, OffsetOp, MajOp, 0>;
+    defm f : ST_Imm_Pred <mnemonic, OffsetOp, MajOp, 1>;
+  }
+}
+
+let hasSideEffects = 0, validSubTargets = HasV4SubT, addrMode = BaseImmOffset,
+    InputType = "imm", isCodeGenOnly = 0 in {
   let accessSize = ByteAccess in
-    defm STrib_imm : ST_Imm<"memb", "STrib", u6_0Imm>, ImmRegRel, PredNewRel;
+  defm S4_storeirb : ST_Imm<"memb", "STrib", u6_0Imm, 0b00>;
 
   let accessSize = HalfWordAccess in
-    defm STrih_imm : ST_Imm<"memh", "STrih", u6_1Imm>, ImmRegRel, PredNewRel;
+  defm S4_storeirh : ST_Imm<"memh", "STrih", u6_1Imm, 0b01>;
 
   let accessSize = WordAccess in
-    defm STriw_imm : ST_Imm<"memw", "STriw", u6_2Imm>, ImmRegRel, PredNewRel;
+  defm S4_storeiri : ST_Imm<"memw", "STriw", u6_2Imm, 0b10>;
 }
 
 let Predicates = [HasV4T], AddedComplexity = 10 in {
 def: Pat<(truncstorei8 s8ExtPred:$src3, (add IntRegs:$src1, u6_0ImmPred:$src2)),
-            (STrib_imm_V4 IntRegs:$src1, u6_0ImmPred:$src2, s8ExtPred:$src3)>;
+            (S4_storeirb_io IntRegs:$src1, u6_0ImmPred:$src2, s8ExtPred:$src3)>;
 
 def: Pat<(truncstorei16 s8ExtPred:$src3, (add IntRegs:$src1,
                                               u6_1ImmPred:$src2)),
-            (STrih_imm_V4 IntRegs:$src1, u6_1ImmPred:$src2, s8ExtPred:$src3)>;
+            (S4_storeirh_io IntRegs:$src1, u6_1ImmPred:$src2, s8ExtPred:$src3)>;
 
 def: Pat<(store s8ExtPred:$src3, (add IntRegs:$src1, u6_2ImmPred:$src2)),
-            (STriw_imm_V4 IntRegs:$src1, u6_2ImmPred:$src2, s8ExtPred:$src3)>;
+            (S4_storeiri_io IntRegs:$src1, u6_2ImmPred:$src2, s8ExtPred:$src3)>;
 }
 
 let AddedComplexity = 6 in
 def : Pat <(truncstorei8 s8ExtPred:$src2, (i32 IntRegs:$src1)),
-           (STrib_imm_V4 IntRegs:$src1, 0, s8ExtPred:$src2)>,
+           (S4_storeirb_io IntRegs:$src1, 0, s8ExtPred:$src2)>,
            Requires<[HasV4T]>;
 
 // memb(Rx++#s4:0:circ(Mu))=Rt
@@ -915,7 +1028,7 @@
 // memh(Rs+#s11:1)=Rt.H
 let AddedComplexity = 6 in
 def : Pat <(truncstorei16 s8ExtPred:$src2, (i32 IntRegs:$src1)),
-           (STrih_imm_V4 IntRegs:$src1, 0, s8ExtPred:$src2)>,
+           (S4_storeirh_io IntRegs:$src1, 0, s8ExtPred:$src2)>,
            Requires<[HasV4T]>;
 
 // memh(Rs+Ru<<#u2)=Rt.H
@@ -955,7 +1068,7 @@
 
 let AddedComplexity = 6 in
 def : Pat <(store s8ExtPred:$src2, (i32 IntRegs:$src1)),
-           (STriw_imm_V4 IntRegs:$src1, 0, s8ExtPred:$src2)>,
+           (S4_storeiri_io IntRegs:$src1, 0, s8ExtPred:$src2)>,
            Requires<[HasV4T]>;
 
 // memw(Rx++#s4:2)=Rt
@@ -973,170 +1086,249 @@
 // NV/ST +
 //===----------------------------------------------------------------------===//
 
+let opNewValue = 2, opExtendable = 1, isExtentSigned = 1, isPredicable = 1 in
+class T_store_io_nv <string mnemonic, RegisterClass RC,
+                    Operand ImmOp, bits<2>MajOp>
+  : NVInst_V4 <(outs),
+               (ins IntRegs:$src1, ImmOp:$src2, RC:$src3),
+  mnemonic#"($src1+#$src2) = $src3.new",
+  [],"",ST_tc_st_SLOT0> {
+    bits<5> src1;
+    bits<13> src2; // Actual address offset
+    bits<3> src3;
+    bits<11> offsetBits; // Represents offset encoding
+
+    let opExtentBits = !if (!eq(mnemonic, "memb"), 11,
+                       !if (!eq(mnemonic, "memh"), 12,
+                       !if (!eq(mnemonic, "memw"), 13, 0)));
+
+    let opExtentAlign = !if (!eq(mnemonic, "memb"), 0,
+                        !if (!eq(mnemonic, "memh"), 1,
+                        !if (!eq(mnemonic, "memw"), 2, 0)));
+
+    let offsetBits = !if (!eq(mnemonic, "memb"),  src2{10-0},
+                     !if (!eq(mnemonic, "memh"),  src2{11-1},
+                     !if (!eq(mnemonic, "memw"),  src2{12-2}, 0)));
+
+    let IClass = 0b1010;
+
+    let Inst{27} = 0b0;
+    let Inst{26-25} = offsetBits{10-9};
+    let Inst{24-21} = 0b1101;
+    let Inst{20-16} = src1;
+    let Inst{13} = offsetBits{8};
+    let Inst{12-11} = MajOp;
+    let Inst{10-8} = src3;
+    let Inst{7-0} = offsetBits{7-0};
+  }
+
+let opExtendable = 2, opNewValue = 3, isPredicated = 1 in
+class T_pstore_io_nv <string mnemonic, RegisterClass RC, Operand predImmOp,
+                         bits<2>MajOp, bit PredNot, bit isPredNew>
+  : NVInst_V4 <(outs),
+               (ins PredRegs:$src1, IntRegs:$src2, predImmOp:$src3, RC:$src4),
+  !if(PredNot, "if (!$src1", "if ($src1")#!if(isPredNew, ".new) ",
+  ") ")#mnemonic#"($src2+#$src3) = $src4.new",
+  [],"",V2LDST_tc_st_SLOT0> {
+    bits<2> src1;
+    bits<5> src2;
+    bits<9> src3;
+    bits<3> src4;
+    bits<6> offsetBits; // Represents offset encoding
+
+    let isPredicatedNew = isPredNew;
+    let isPredicatedFalse = PredNot;
+    let opExtentBits = !if (!eq(mnemonic, "memb"), 6,
+                       !if (!eq(mnemonic, "memh"), 7,
+                       !if (!eq(mnemonic, "memw"), 8, 0)));
+
+    let opExtentAlign = !if (!eq(mnemonic, "memb"), 0,
+                        !if (!eq(mnemonic, "memh"), 1,
+                        !if (!eq(mnemonic, "memw"), 2, 0)));
+
+    let offsetBits = !if (!eq(mnemonic, "memb"), src3{5-0},
+                     !if (!eq(mnemonic, "memh"), src3{6-1},
+                     !if (!eq(mnemonic, "memw"), src3{7-2}, 0)));
+
+    let IClass = 0b0100;
+
+    let Inst{27}    = 0b0;
+    let Inst{26}    = PredNot;
+    let Inst{25}    = isPredNew;
+    let Inst{24-21} = 0b0101;
+    let Inst{20-16} = src2;
+    let Inst{13}    = offsetBits{5};
+    let Inst{12-11} = MajOp;
+    let Inst{10-8}  = src4;
+    let Inst{7-3}   = offsetBits{4-0};
+    let Inst{2}     = 0b0;
+    let Inst{1-0}   = src1;
+  }
+
 // multiclass for new-value store instructions with base + immediate offset.
 //
-multiclass ST_Idxd_Pbase_nv<string mnemonic, RegisterClass RC,
-                            Operand predImmOp, bit isNot, bit isPredNew> {
-  let isPredicatedNew = isPredNew in
-  def NAME#_nv_V4 : NVInst_V4<(outs),
-            (ins PredRegs:$src1, IntRegs:$src2, predImmOp:$src3, RC: $src4),
-            !if(isNot, "if (!$src1", "if ($src1")#!if(isPredNew, ".new) ",
-            ") ")#mnemonic#"($src2+#$src3) = $src4.new",
-            []>,
-            Requires<[HasV4T]>;
-}
-
-multiclass ST_Idxd_Pred_nv<string mnemonic, RegisterClass RC, Operand predImmOp,
-                           bit PredNot> {
-  let isPredicatedFalse = PredNot in {
-    defm _c#NAME : ST_Idxd_Pbase_nv<mnemonic, RC, predImmOp, PredNot, 0>;
-    // Predicate new
-    defm _cdn#NAME : ST_Idxd_Pbase_nv<mnemonic, RC, predImmOp, PredNot, 1>;
-  }
-}
-
-let mayStore = 1, isNVStore = 1, hasSideEffects = 0, isExtendable = 1 in
+let mayStore = 1, isNVStore = 1, isNewValue = 1, hasSideEffects = 0,
+    isExtendable = 1 in
 multiclass ST_Idxd_nv<string mnemonic, string CextOp, RegisterClass RC,
-                   Operand ImmOp, Operand predImmOp, bits<5> ImmBits,
-                   bits<5> PredImmBits> {
+                   Operand ImmOp, Operand predImmOp, bits<2> MajOp> {
 
   let CextOpcode = CextOp, BaseOpcode = CextOp#_indexed in {
-    let opExtendable = 1, isExtentSigned = 1, opExtentBits = ImmBits,
-    isPredicable = 1 in
-    def NAME#_nv_V4 : NVInst_V4<(outs),
-            (ins IntRegs:$src1, ImmOp:$src2, RC:$src3),
-            mnemonic#"($src1+#$src2) = $src3.new",
-            []>,
-            Requires<[HasV4T]>;
-
-    let opExtendable = 2, isExtentSigned = 0, opExtentBits = PredImmBits,
-    isPredicated = 1 in {
-      defm Pt : ST_Idxd_Pred_nv<mnemonic, RC, predImmOp, 0>;
-      defm NotPt : ST_Idxd_Pred_nv<mnemonic, RC, predImmOp, 1>;
-    }
-  }
-}
-
-let addrMode = BaseImmOffset, validSubTargets = HasV4SubT in {
+    def S2_#NAME#new_io : T_store_io_nv <mnemonic, RC, ImmOp, MajOp>;
+    // Predicated
+    def S2_p#NAME#newt_io :T_pstore_io_nv <mnemonic, RC, predImmOp, MajOp, 0, 0>;
+    def S2_p#NAME#newf_io :T_pstore_io_nv <mnemonic, RC, predImmOp, MajOp, 1, 0>;
+    // Predicated new
+    def S4_p#NAME#newtnew_io :T_pstore_io_nv <mnemonic, RC, predImmOp,
+                                              MajOp, 0, 1>;
+    def S4_p#NAME#newfnew_io :T_pstore_io_nv <mnemonic, RC, predImmOp,
+                                              MajOp, 1, 1>;
+  }
+}
+
+let addrMode = BaseImmOffset, InputType = "imm", isCodeGenOnly = 0 in {
   let accessSize = ByteAccess in
-    defm STrib_indexed: ST_Idxd_nv<"memb", "STrib", IntRegs, s11_0Ext,
-                                   u6_0Ext, 11, 6>, AddrModeRel;
-
-  let accessSize = HalfWordAccess in
-    defm STrih_indexed: ST_Idxd_nv<"memh", "STrih", IntRegs, s11_1Ext,
-                                   u6_1Ext, 12, 7>, AddrModeRel;
-
-  let accessSize = WordAccess in
-    defm STriw_indexed: ST_Idxd_nv<"memw", "STriw", IntRegs, s11_2Ext,
-                                   u6_2Ext, 13, 8>, AddrModeRel;
-}
-
-// multiclass for new-value store instructions with base + immediate offset.
-// and MEMri operand.
-multiclass ST_MEMri_Pbase_nv<string mnemonic, RegisterClass RC, bit isNot,
-                          bit isPredNew> {
-  let isPredicatedNew = isPredNew in
-  def NAME#_nv_V4 : NVInst_V4<(outs),
-            (ins PredRegs:$src1, MEMri:$addr, RC: $src2),
-            !if(isNot, "if (!$src1", "if ($src1")#!if(isPredNew, ".new) ",
-            ") ")#mnemonic#"($addr) = $src2.new",
-            []>,
-            Requires<[HasV4T]>;
-}
-
-multiclass ST_MEMri_Pred_nv<string mnemonic, RegisterClass RC, bit PredNot> {
-  let isPredicatedFalse = PredNot in {
-    defm _c#NAME : ST_MEMri_Pbase_nv<mnemonic, RC, PredNot, 0>;
-
-    // Predicate new
-    defm _cdn#NAME : ST_MEMri_Pbase_nv<mnemonic, RC, PredNot, 1>;
-  }
-}
-
-let mayStore = 1, isNVStore = 1, isExtendable = 1, hasSideEffects = 0 in
-multiclass ST_MEMri_nv<string mnemonic, string CextOp, RegisterClass RC,
-                    bits<5> ImmBits, bits<5> PredImmBits> {
-
-  let CextOpcode = CextOp, BaseOpcode = CextOp in {
-    let opExtendable = 1, isExtentSigned = 1, opExtentBits = ImmBits,
-         isPredicable = 1 in
-    def NAME#_nv_V4 : NVInst_V4<(outs),
-            (ins MEMri:$addr, RC:$src),
-            mnemonic#"($addr) = $src.new",
-            []>,
-            Requires<[HasV4T]>;
-
-    let opExtendable = 2, isExtentSigned = 0, opExtentBits = PredImmBits,
-        hasSideEffects = 0, isPredicated = 1 in {
-      defm Pt : ST_MEMri_Pred_nv<mnemonic, RC, 0>;
-      defm NotPt : ST_MEMri_Pred_nv<mnemonic, RC, 1>;
-    }
-  }
-}
-
-let addrMode = BaseImmOffset, isMEMri = "true", validSubTargets = HasV4SubT,
-mayStore = 1 in {
-  let accessSize = ByteAccess in
-    defm STrib: ST_MEMri_nv<"memb", "STrib", IntRegs, 11, 6>, AddrModeRel;
-
-  let accessSize = HalfWordAccess in
-    defm STrih: ST_MEMri_nv<"memh", "STrih", IntRegs, 12, 7>, AddrModeRel;
-
-  let accessSize = WordAccess in
-    defm STriw: ST_MEMri_nv<"memw", "STriw", IntRegs, 13, 8>, AddrModeRel;
-}
-
-//===----------------------------------------------------------------------===//
-// Post increment store
+  defm storerb: ST_Idxd_nv<"memb", "STrib", IntRegs, s11_0Ext,
+                           u6_0Ext, 0b00>, AddrModeRel;
+
+  let accessSize = HalfWordAccess, opExtentAlign = 1 in
+  defm storerh: ST_Idxd_nv<"memh", "STrih", IntRegs, s11_1Ext,
+                           u6_1Ext, 0b01>, AddrModeRel;
+
+  let accessSize = WordAccess, opExtentAlign = 2 in
+  defm storeri: ST_Idxd_nv<"memw", "STriw", IntRegs, s11_2Ext,
+                           u6_2Ext, 0b10>, AddrModeRel;
+}
+
+//===----------------------------------------------------------------------===//
+// Template class for non-predicated post increment .new stores
 // mem[bhwd](Rx++#s4:[0123])=Nt.new
 //===----------------------------------------------------------------------===//
-
-multiclass ST_PostInc_Pbase_nv<string mnemonic, RegisterClass RC, Operand ImmOp,
-                            bit isNot, bit isPredNew> {
-  let isPredicatedNew = isPredNew in
-  def NAME#_nv_V4 : NVInstPI_V4<(outs IntRegs:$dst),
-            (ins PredRegs:$src1, IntRegs:$src2, ImmOp:$offset, RC:$src3),
-            !if(isNot, "if (!$src1", "if ($src1")#!if(isPredNew, ".new) ",
-            ") ")#mnemonic#"($src2++#$offset) = $src3.new",
-            [],
-            "$src2 = $dst">,
-            Requires<[HasV4T]>;
-}
-
-multiclass ST_PostInc_Pred_nv<string mnemonic, RegisterClass RC,
-                           Operand ImmOp, bit PredNot> {
-  let isPredicatedFalse = PredNot in {
-    defm _c#NAME : ST_PostInc_Pbase_nv<mnemonic, RC, ImmOp, PredNot, 0>;
-    // Predicate new
-    let Predicates = [HasV4T], validSubTargets = HasV4SubT in
-    defm _cdn#NAME : ST_PostInc_Pbase_nv<mnemonic, RC, ImmOp, PredNot, 1>;
-  }
-}
-
-let hasCtrlDep = 1, isNVStore = 1, hasSideEffects = 0 in
-multiclass ST_PostInc_nv<string mnemonic, string BaseOp, RegisterClass RC,
-                      Operand ImmOp> {
-
+let isPredicable = 1, hasSideEffects = 0, validSubTargets = HasV4SubT,
+    addrMode = PostInc, isNVStore = 1, isNewValue = 1, opNewValue = 3 in
+class T_StorePI_nv <string mnemonic, Operand ImmOp, bits<2> MajOp >
+  : NVInstPI_V4 <(outs IntRegs:$_dst_),
+                 (ins IntRegs:$src1, ImmOp:$offset, IntRegs:$src2),
+  mnemonic#"($src1++#$offset) = $src2.new",
+  [], "$src1 = $_dst_">,
+  AddrModeRel {
+    bits<5> src1;
+    bits<3> src2;
+    bits<7> offset;
+    bits<4> offsetBits;
+
+    string ImmOpStr = !cast<string>(ImmOp);
+    let offsetBits = !if (!eq(ImmOpStr, "s4_2Imm"), offset{5-2},
+                     !if (!eq(ImmOpStr, "s4_1Imm"), offset{4-1},
+                                      /* s4_0Imm */ offset{3-0}));
+    let IClass = 0b1010;
+
+    let Inst{27-21} = 0b1011101;
+    let Inst{20-16} = src1;
+    let Inst{13} = 0b0;
+    let Inst{12-11} = MajOp;
+    let Inst{10-8} = src2;
+    let Inst{7} = 0b0;
+    let Inst{6-3} = offsetBits;
+    let Inst{1} = 0b0;
+  }
+
+//===----------------------------------------------------------------------===//
+// Template class for predicated post increment .new stores
+// if([!]Pv[.new]) mem[bhwd](Rx++#s4:[0123])=Nt.new
+//===----------------------------------------------------------------------===//
+let isPredicated = 1, hasSideEffects = 0, validSubTargets = HasV4SubT,
+    addrMode = PostInc, isNVStore = 1, isNewValue = 1, opNewValue = 4 in
+class T_StorePI_nv_pred <string mnemonic, Operand ImmOp,
+                         bits<2> MajOp, bit isPredNot, bit isPredNew >
+  : NVInstPI_V4 <(outs IntRegs:$_dst_),
+                 (ins PredRegs:$src1, IntRegs:$src2,
+                      ImmOp:$offset, IntRegs:$src3),
+  !if(isPredNot, "if (!$src1", "if ($src1")#!if(isPredNew, ".new) ",
+  ") ")#mnemonic#"($src2++#$offset) = $src3.new",
+  [], "$src2 = $_dst_">,
+  AddrModeRel {
+    bits<2> src1;
+    bits<5> src2;
+    bits<3> src3;
+    bits<7> offset;
+    bits<4> offsetBits;
+
+    string ImmOpStr = !cast<string>(ImmOp);
+    let offsetBits = !if (!eq(ImmOpStr, "s4_2Imm"), offset{5-2},
+                     !if (!eq(ImmOpStr, "s4_1Imm"), offset{4-1},
+                                      /* s4_0Imm */ offset{3-0}));
+    let isPredicatedNew = isPredNew;
+    let isPredicatedFalse = isPredNot;
+
+    let IClass = 0b1010;
+
+    let Inst{27-21} = 0b1011101;
+    let Inst{20-16} = src2;
+    let Inst{13} = 0b1;
+    let Inst{12-11} = MajOp;
+    let Inst{10-8} = src3;
+    let Inst{7} = isPredNew;
+    let Inst{6-3} = offsetBits;
+    let Inst{2} = isPredNot;
+    let Inst{1-0} = src1;
+  }
+
+multiclass ST_PostInc_Pred_nv<string mnemonic, Operand ImmOp,
+                              bits<2> MajOp, bit PredNot> {
+  def _pi : T_StorePI_nv_pred <mnemonic, ImmOp, MajOp, PredNot, 0>;
+
+  // Predicate new
+  def new_pi : T_StorePI_nv_pred <mnemonic, ImmOp, MajOp, PredNot, 1>;
+}
+
+multiclass ST_PostInc_nv<string mnemonic, string BaseOp, Operand ImmOp,
+                         bits<2> MajOp> {
   let BaseOpcode = "POST_"#BaseOp in {
-    let isPredicable = 1 in
-    def NAME#_nv_V4 : NVInstPI_V4<(outs IntRegs:$dst),
-                (ins IntRegs:$src1, ImmOp:$offset, RC:$src2),
-                mnemonic#"($src1++#$offset) = $src2.new",
-                [],
-                "$src1 = $dst">,
-                Requires<[HasV4T]>;
-
-    let isPredicated = 1 in {
-      defm Pt : ST_PostInc_Pred_nv<mnemonic, RC, ImmOp, 0 >;
-      defm NotPt : ST_PostInc_Pred_nv<mnemonic, RC, ImmOp, 1 >;
-    }
-  }
-}
-
-let addrMode = PostInc, validSubTargets = HasV4SubT in {
-defm POST_STbri: ST_PostInc_nv <"memb", "STrib", IntRegs, s4_0Imm>, AddrModeRel;
-defm POST_SThri: ST_PostInc_nv <"memh", "STrih", IntRegs, s4_1Imm>, AddrModeRel;
-defm POST_STwri: ST_PostInc_nv <"memw", "STriw", IntRegs, s4_2Imm>, AddrModeRel;
+    def S2_#NAME#_pi : T_StorePI_nv <mnemonic, ImmOp, MajOp>;
+
+    // Predicated
+    defm S2_p#NAME#t : ST_PostInc_Pred_nv <mnemonic, ImmOp, MajOp, 0>;
+    defm S2_p#NAME#f : ST_PostInc_Pred_nv <mnemonic, ImmOp, MajOp, 1>;
+  }
+}
+
+let accessSize = ByteAccess, isCodeGenOnly = 0 in
+defm storerbnew: ST_PostInc_nv <"memb", "STrib", s4_0Imm, 0b00>;
+
+let accessSize = HalfWordAccess, isCodeGenOnly = 0 in
+defm storerhnew: ST_PostInc_nv <"memh", "STrih", s4_1Imm, 0b01>;
+
+let accessSize = WordAccess, isCodeGenOnly = 0 in
+defm storerinew: ST_PostInc_nv <"memw", "STriw", s4_2Imm, 0b10>;
+
+//===----------------------------------------------------------------------===//
+// Template class for post increment .new stores with register offset
+//===----------------------------------------------------------------------===//
+let isNewValue = 1, mayStore = 1, isNVStore = 1, opNewValue = 3 in
+class T_StorePI_RegNV <string mnemonic, bits<2> MajOp, MemAccessSize AccessSz>
+  : NVInstPI_V4 <(outs IntRegs:$_dst_),
+                 (ins IntRegs:$src1, ModRegs:$src2, IntRegs:$src3),
+  #mnemonic#"($src1++$src2) = $src3.new",
+  [], "$src1 = $_dst_"> {
+    bits<5> src1;
+    bits<1> src2;
+    bits<3> src3;
+    let accessSize = AccessSz;
+
+    let IClass = 0b1010;
+
+    let Inst{27-21} = 0b1101101;
+    let Inst{20-16} = src1;
+    let Inst{13}    = src2;
+    let Inst{12-11} = MajOp;
+    let Inst{10-8}  = src3;
+    let Inst{7}     = 0b0;
+  }
+
+let isCodeGenOnly = 0 in {
+def S2_storerbnew_pr : T_StorePI_RegNV<"memb", 0b00, ByteAccess>;
+def S2_storerhnew_pr : T_StorePI_RegNV<"memh", 0b01, HalfWordAccess>;
+def S2_storerinew_pr : T_StorePI_RegNV<"memw", 0b10, WordAccess>;
 }
 
 // memb(Rx++#s4:0:circ(Mu))=Nt.new
@@ -1166,7 +1358,8 @@
 // operands.
 //===----------------------------------------------------------------------===//
 
-let isExtendable = 1, opExtendable = 2, isExtentSigned = 1, opExtentBits = 11 in
+let isExtendable = 1, opExtendable = 2, isExtentSigned = 1, opExtentBits = 11,
+    opExtentAlign = 2 in
 class NVJrr_template<string mnemonic, bits<3> majOp, bit NvOpNum,
                       bit isNegCond, bit isTak>
   : NVInst_V4<(outs),
@@ -1174,8 +1367,7 @@
     "if ("#!if(isNegCond, "!","")#mnemonic#
     "($src1"#!if(!eq(NvOpNum, 0),".new, ",", ")#
     "$src2"#!if(!eq(NvOpNum, 1),".new))","))")#" jump:"
-    #!if(isTak, "t","nt")#" $offset",
-    []>, Requires<[HasV4T]> {
+    #!if(isTak, "t","nt")#" $offset", []> {
 
       bits<5> src1;
       bits<5> src2;
@@ -1184,8 +1376,8 @@
       bits<11> offset;
 
       let isTaken = isTak;
-      let isBrTaken = !if(isTaken, "true", "false");
       let isPredicatedFalse = isNegCond;
+      let opNewValue{0} = NvOpNum;
 
       let Ns = !if(!eq(NvOpNum, 0), src1{2-0}, src2{2-0});
       let RegOp = !if(!eq(NvOpNum, 0), src2, src1);
@@ -1228,7 +1420,8 @@
 // if ([!]cmp.gtu(Rt,Ns.new)) jump:[n]t #r9:2
 
 let isPredicated = 1, isBranch = 1, isNewValue = 1, isTerminator = 1,
-  Defs = [PC], hasSideEffects = 0, validSubTargets = HasV4SubT in {
+    Defs = [PC], hasSideEffects = 0, validSubTargets = HasV4SubT,
+    isCodeGenOnly = 0 in {
   defm CMPEQrr  : NVJrr_base<"cmp.eq",  "CMPEQ",  0b000, 0>, PredRel;
   defm CMPGTrr  : NVJrr_base<"cmp.gt",  "CMPGT",  0b001, 0>, PredRel;
   defm CMPGTUrr : NVJrr_base<"cmp.gtu", "CMPGTU", 0b010, 0>, PredRel;
@@ -1241,18 +1434,18 @@
 // with a register and an unsigned immediate (U5) operand.
 //===----------------------------------------------------------------------===//
 
-let isExtendable = 1, opExtendable = 2, isExtentSigned = 1, opExtentBits = 11 in
+let isExtendable = 1, opExtendable = 2, isExtentSigned = 1, opExtentBits = 11,
+    opExtentAlign = 2 in
 class NVJri_template<string mnemonic, bits<3> majOp, bit isNegCond,
                          bit isTak>
   : NVInst_V4<(outs),
     (ins IntRegs:$src1, u5Imm:$src2, brtarget:$offset),
     "if ("#!if(isNegCond, "!","")#mnemonic#"($src1.new, #$src2)) jump:"
-    #!if(isTak, "t","nt")#" $offset",
-    []>, Requires<[HasV4T]> {
+    #!if(isTak, "t","nt")#" $offset", []> {
 
       let isTaken = isTak;
       let isPredicatedFalse = isNegCond;
-      let isBrTaken = !if(isTaken, "true", "false");
+      let isTaken = isTak;
 
       bits<3> src1;
       bits<5> src2;
@@ -1288,7 +1481,8 @@
 // if ([!]cmp.gtu(Ns.new,#U5)) jump:[n]t #r9:2
 
 let isPredicated = 1, isBranch = 1, isNewValue = 1, isTerminator = 1,
-  Defs = [PC], hasSideEffects = 0, validSubTargets = HasV4SubT in {
+    Defs = [PC], hasSideEffects = 0, validSubTargets = HasV4SubT,
+    isCodeGenOnly = 0 in {
   defm CMPEQri  : NVJri_base<"cmp.eq", "CMPEQ", 0b000>, PredRel;
   defm CMPGTri  : NVJri_base<"cmp.gt", "CMPGT", 0b001>, PredRel;
   defm CMPGTUri : NVJri_base<"cmp.gtu", "CMPGTU", 0b010>, PredRel;
@@ -1299,19 +1493,19 @@
 // with a register and an hardcoded 0/-1 immediate value.
 //===----------------------------------------------------------------------===//
 
-let isExtendable = 1, opExtendable = 1, isExtentSigned = 1, opExtentBits = 11 in
+let isExtendable = 1, opExtendable = 1, isExtentSigned = 1, opExtentBits = 11,
+    opExtentAlign = 2 in
 class NVJ_ConstImm_template<string mnemonic, bits<3> majOp, string ImmVal,
                             bit isNegCond, bit isTak>
   : NVInst_V4<(outs),
     (ins IntRegs:$src1, brtarget:$offset),
     "if ("#!if(isNegCond, "!","")#mnemonic
     #"($src1.new, #"#ImmVal#")) jump:"
-    #!if(isTak, "t","nt")#" $offset",
-    []>, Requires<[HasV4T]> {
+    #!if(isTak, "t","nt")#" $offset", []> {
 
       let isTaken = isTak;
       let isPredicatedFalse = isNegCond;
-      let isBrTaken = !if(isTaken, "true", "false");
+      let isTaken = isTak;
 
       bits<3> src1;
       bits<11> offset;
@@ -1336,8 +1530,8 @@
 multiclass NVJ_ConstImm_base<string mnemonic, string BaseOp, bits<3> majOp,
                              string ImmVal> {
   let BaseOpcode = BaseOp#_NVJ_ConstImm in {
-  defm _t_Jumpnv : NVJ_ConstImm_cond<mnemonic, majOp, ImmVal, 0>; // True cond
-  defm _f_Jumpnv : NVJ_ConstImm_cond<mnemonic, majOp, ImmVal, 1>; // False Cond
+    defm _t_Jumpnv : NVJ_ConstImm_cond<mnemonic, majOp, ImmVal, 0>; // True
+    defm _f_Jumpnv : NVJ_ConstImm_cond<mnemonic, majOp, ImmVal, 1>; // False
   }
 }
 
@@ -1346,266 +1540,328 @@
 // if ([!]cmp.gt(Ns.new,#-1)) jump:[n]t #r9:2
 
 let isPredicated = 1, isBranch = 1, isNewValue = 1, isTerminator=1,
-  Defs = [PC], hasSideEffects = 0 in {
+    Defs = [PC], hasSideEffects = 0, isCodeGenOnly = 0 in {
   defm TSTBIT0  : NVJ_ConstImm_base<"tstbit", "TSTBIT", 0b011, "0">, PredRel;
   defm CMPEQn1  : NVJ_ConstImm_base<"cmp.eq", "CMPEQ",  0b100, "-1">, PredRel;
   defm CMPGTn1  : NVJ_ConstImm_base<"cmp.gt", "CMPGT",  0b101, "-1">, PredRel;
 }
 
+// J4_hintjumpr: Hint indirect conditional jump.
+let isBranch = 1, isIndirectBranch = 1, hasSideEffects = 0, isCodeGenOnly = 0 in
+def J4_hintjumpr: JRInst <
+  (outs),
+  (ins IntRegs:$Rs),
+  "hintjr($Rs)"> {
+    bits<5> Rs;
+    let IClass = 0b0101;
+    let Inst{27-21} = 0b0010101;
+    let Inst{20-16} = Rs;
+  }
+
+//===----------------------------------------------------------------------===//
+// NV/J -
+//===----------------------------------------------------------------------===//
+
+//===----------------------------------------------------------------------===//
+// CR +
+//===----------------------------------------------------------------------===//
+
+// PC-relative add
+let hasNewValue = 1, isExtendable = 1, opExtendable = 1,
+    isExtentSigned = 0, opExtentBits = 6, hasSideEffects = 0,
+    Uses = [PC], validSubTargets = HasV4SubT in
+def C4_addipc : CRInst <(outs IntRegs:$Rd), (ins u6Ext:$u6),
+  "$Rd = add(pc, #$u6)", [], "", CR_tc_2_SLOT3 > {
+    bits<5> Rd;
+    bits<6> u6;
+
+    let IClass = 0b0110;
+    let Inst{27-16} = 0b101001001001;
+    let Inst{12-7} = u6;
+    let Inst{4-0} = Rd;
+  }
+
+
+
+let hasSideEffects = 0 in
+class T_LOGICAL_3OP<string MnOp1, string MnOp2, bits<2> OpBits, bit IsNeg>
+    : CRInst<(outs PredRegs:$Pd),
+             (ins PredRegs:$Ps, PredRegs:$Pt, PredRegs:$Pu),
+             "$Pd = " # MnOp1 # "($Ps, " # MnOp2 # "($Pt, " #
+                   !if (IsNeg,"!","") # "$Pu))",
+             [], "", CR_tc_2early_SLOT23> {
+  bits<2> Pd;
+  bits<2> Ps;
+  bits<2> Pt;
+  bits<2> Pu;
+
+  let IClass = 0b0110;
+  let Inst{27-24} = 0b1011;
+  let Inst{23} = IsNeg;
+  let Inst{22-21} = OpBits;
+  let Inst{20} = 0b1;
+  let Inst{17-16} = Ps;
+  let Inst{13} = 0b0;
+  let Inst{9-8} = Pt;
+  let Inst{7-6} = Pu;
+  let Inst{1-0} = Pd;
+}
+
+let isCodeGenOnly = 0 in {
+def C4_and_and  : T_LOGICAL_3OP<"and", "and", 0b00, 0>;
+def C4_and_or   : T_LOGICAL_3OP<"and", "or",  0b01, 0>;
+def C4_or_and   : T_LOGICAL_3OP<"or",  "and", 0b10, 0>;
+def C4_or_or    : T_LOGICAL_3OP<"or",  "or",  0b11, 0>;
+def C4_and_andn : T_LOGICAL_3OP<"and", "and", 0b00, 1>;
+def C4_and_orn  : T_LOGICAL_3OP<"and", "or",  0b01, 1>;
+def C4_or_andn  : T_LOGICAL_3OP<"or",  "and", 0b10, 1>;
+def C4_or_orn   : T_LOGICAL_3OP<"or",  "or",  0b11, 1>;
+}
+
+//===----------------------------------------------------------------------===//
+// CR -
+//===----------------------------------------------------------------------===//
+
 //===----------------------------------------------------------------------===//
 // XTYPE/ALU +
 //===----------------------------------------------------------------------===//
 
+// Logical with-not instructions.
+let validSubTargets = HasV4SubT, isCodeGenOnly = 0 in {
+  def A4_andnp : T_ALU64_logical<"and", 0b001, 1, 0, 1>;
+  def A4_ornp  : T_ALU64_logical<"or",  0b011, 1, 0, 1>;
+}
+
+let hasNewValue = 1, hasSideEffects = 0, isCodeGenOnly = 0 in
+def S4_parity: ALU64Inst<(outs IntRegs:$Rd), (ins IntRegs:$Rs, IntRegs:$Rt),
+      "$Rd = parity($Rs, $Rt)", [], "", ALU64_tc_2_SLOT23> {
+  bits<5> Rd;
+  bits<5> Rs;
+  bits<5> Rt;
+
+  let IClass = 0b1101;
+  let Inst{27-21} = 0b0101111;
+  let Inst{20-16} = Rs;
+  let Inst{12-8} = Rt;
+  let Inst{4-0} = Rd;
+}
 //  Add and accumulate.
 //  Rd=add(Rs,add(Ru,#s6))
-let isExtendable = 1, opExtendable = 3, isExtentSigned = 1, opExtentBits = 6,
-validSubTargets = HasV4SubT in
-def ADDr_ADDri_V4 : MInst<(outs IntRegs:$dst),
-          (ins IntRegs:$src1, IntRegs:$src2, s6Ext:$src3),
-          "$dst = add($src1, add($src2, #$src3))",
-          [(set (i32 IntRegs:$dst),
-           (add (i32 IntRegs:$src1), (add (i32 IntRegs:$src2),
-                                          s6_16ExtPred:$src3)))]>,
-          Requires<[HasV4T]>;
-
-//  Rd=add(Rs,sub(#s6,Ru))
-let isExtendable = 1, opExtendable = 2, isExtentSigned = 1, opExtentBits = 6,
-validSubTargets = HasV4SubT in
-def ADDr_SUBri_V4 : MInst<(outs IntRegs:$dst),
-          (ins IntRegs:$src1, s6Ext:$src2, IntRegs:$src3),
-          "$dst = add($src1, sub(#$src2, $src3))",
-          [(set (i32 IntRegs:$dst),
-           (add (i32 IntRegs:$src1), (sub s6_10ExtPred:$src2,
-                                          (i32 IntRegs:$src3))))]>,
-          Requires<[HasV4T]>;
-
-// Generates the same instruction as ADDr_SUBri_V4 but matches different
-// pattern.
-//  Rd=add(Rs,sub(#s6,Ru))
-let isExtendable = 1, opExtendable = 2, isExtentSigned = 1, opExtentBits = 6,
-validSubTargets = HasV4SubT in
-def ADDri_SUBr_V4 : MInst<(outs IntRegs:$dst),
-          (ins IntRegs:$src1, s6Ext:$src2, IntRegs:$src3),
-          "$dst = add($src1, sub(#$src2, $src3))",
-          [(set (i32 IntRegs:$dst),
-                (sub (add (i32 IntRegs:$src1), s6_10ExtPred:$src2),
-                     (i32 IntRegs:$src3)))]>,
-          Requires<[HasV4T]>;
-
-
-//  Add or subtract doublewords with carry.
-//TODO:
-//  Rdd=add(Rss,Rtt,Px):carry
-//TODO:
-//  Rdd=sub(Rss,Rtt,Px):carry
-
-
-//  Logical doublewords.
-//  Rdd=and(Rtt,~Rss)
-let validSubTargets = HasV4SubT in
-def ANDd_NOTd_V4 : MInst<(outs DoubleRegs:$dst),
-          (ins DoubleRegs:$src1, DoubleRegs:$src2),
-          "$dst = and($src1, ~$src2)",
-          [(set (i64 DoubleRegs:$dst), (and (i64 DoubleRegs:$src1),
-                                      (not (i64 DoubleRegs:$src2))))]>,
-          Requires<[HasV4T]>;
-
-//  Rdd=or(Rtt,~Rss)
-let validSubTargets = HasV4SubT in
-def ORd_NOTd_V4 : MInst<(outs DoubleRegs:$dst),
-          (ins DoubleRegs:$src1, DoubleRegs:$src2),
-          "$dst = or($src1, ~$src2)",
-          [(set (i64 DoubleRegs:$dst),
-           (or (i64 DoubleRegs:$src1), (not (i64 DoubleRegs:$src2))))]>,
-          Requires<[HasV4T]>;
-
-
-//  Logical-logical doublewords.
-//  Rxx^=xor(Rss,Rtt)
-let validSubTargets = HasV4SubT in
-def XORd_XORdd: MInst_acc<(outs DoubleRegs:$dst),
-          (ins DoubleRegs:$src1, DoubleRegs:$src2, DoubleRegs:$src3),
-          "$dst ^= xor($src2, $src3)",
-          [(set (i64 DoubleRegs:$dst),
-           (xor (i64 DoubleRegs:$src1), (xor (i64 DoubleRegs:$src2),
-                                             (i64 DoubleRegs:$src3))))],
-          "$src1 = $dst">,
-          Requires<[HasV4T]>;
-
+let isExtentSigned = 1, hasNewValue = 1, isExtendable = 1, opExtentBits = 6,
+    opExtendable = 3, isCodeGenOnly = 0 in
+def S4_addaddi : ALU64Inst <(outs IntRegs:$Rd),
+                            (ins IntRegs:$Rs, IntRegs:$Ru, s6Ext:$s6),
+  "$Rd = add($Rs, add($Ru, #$s6))" ,
+  [(set (i32 IntRegs:$Rd), (add (i32 IntRegs:$Rs),
+                           (add (i32 IntRegs:$Ru), s6_16ExtPred:$s6)))],
+  "", ALU64_tc_2_SLOT23> {
+    bits<5> Rd;
+    bits<5> Rs;
+    bits<5> Ru;
+    bits<6> s6;
+
+    let IClass = 0b1101;
+
+    let Inst{27-23} = 0b10110;
+    let Inst{22-21} = s6{5-4};
+    let Inst{20-16} = Rs;
+    let Inst{13}    = s6{3};
+    let Inst{12-8}  = Rd;
+    let Inst{7-5}   = s6{2-0};
+    let Inst{4-0}   = Ru;
+  }
+
+let isExtentSigned = 1, hasSideEffects = 0, hasNewValue = 1, isExtendable = 1,
+    opExtentBits = 6, opExtendable = 2, isCodeGenOnly = 0 in
+def S4_subaddi: ALU64Inst <(outs IntRegs:$Rd),
+                           (ins IntRegs:$Rs, s6Ext:$s6, IntRegs:$Ru),
+  "$Rd = add($Rs, sub(#$s6, $Ru))",
+  [], "", ALU64_tc_2_SLOT23> {
+    bits<5> Rd;
+    bits<5> Rs;
+    bits<6> s6;
+    bits<5> Ru;
+
+    let IClass = 0b1101;
+
+    let Inst{27-23} = 0b10111;
+    let Inst{22-21} = s6{5-4};
+    let Inst{20-16} = Rs;
+    let Inst{13}    = s6{3};
+    let Inst{12-8}  = Rd;
+    let Inst{7-5}   = s6{2-0};
+    let Inst{4-0}   = Ru;
+  }
+  
+// Extract bitfield
+// Rdd=extract(Rss,#u6,#U6)
+// Rdd=extract(Rss,Rtt)
+// Rd=extract(Rs,Rtt)
+// Rd=extract(Rs,#u5,#U5)
+
+let isCodeGenOnly = 0 in {
+def S4_extractp_rp : T_S3op_64 < "extract",  0b11, 0b100, 0>;
+def S4_extractp    : T_S2op_extract <"extract",  0b1010, DoubleRegs, u6Imm>;
+}
+
+let hasNewValue = 1, isCodeGenOnly = 0 in {
+  def S4_extract_rp : T_S3op_extract<"extract",  0b01>;
+  def S4_extract    : T_S2op_extract <"extract",  0b1101, IntRegs, u5Imm>;
+}
+
+let Itinerary = M_tc_3x_SLOT23, Defs = [USR_OVF], isCodeGenOnly = 0 in {
+  def M4_mac_up_s1_sat: T_MType_acc_rr<"+= mpy", 0b011, 0b000, 0, [], 0, 1, 1>;
+  def M4_nac_up_s1_sat: T_MType_acc_rr<"-= mpy", 0b011, 0b001, 0, [], 0, 1, 1>;
+}
+
+// Logical xor with xor accumulation.
+// Rxx^=xor(Rss,Rtt)
+let hasSideEffects = 0, isCodeGenOnly = 0 in
+def M4_xor_xacc
+  : SInst <(outs DoubleRegs:$Rxx),
+           (ins DoubleRegs:$dst2, DoubleRegs:$Rss, DoubleRegs:$Rtt),
+  "$Rxx ^= xor($Rss, $Rtt)",
+  [(set (i64 DoubleRegs:$Rxx),
+   (xor (i64 DoubleRegs:$dst2), (xor (i64 DoubleRegs:$Rss),
+                                     (i64 DoubleRegs:$Rtt))))],
+  "$dst2 = $Rxx", S_3op_tc_1_SLOT23> {
+    bits<5> Rxx;
+    bits<5> Rss;
+    bits<5> Rtt;
+
+    let IClass = 0b1100;
+
+    let Inst{27-23} = 0b10101;
+    let Inst{20-16} = Rss;
+    let Inst{12-8}  = Rtt;
+    let Inst{4-0}   = Rxx;
+  }
+  
+// Split bitfield
+let isCodeGenOnly = 0 in
+def A4_bitspliti : T_S2op_2_di <"bitsplit", 0b110, 0b100>;
+
+// Arithmetic/Convergent round
+let isCodeGenOnly = 0 in
+def A4_cround_ri : T_S2op_2_ii <"cround", 0b111, 0b000>;
+
+let isCodeGenOnly = 0 in
+def A4_round_ri  : T_S2op_2_ii <"round", 0b111, 0b100>;
+
+let Defs = [USR_OVF], isCodeGenOnly = 0 in
+def A4_round_ri_sat : T_S2op_2_ii <"round", 0b111, 0b110, 1>;
 
 // Logical-logical words.
-// Rx=or(Ru,and(Rx,#s10))
-let isExtendable = 1, opExtendable = 3, isExtentSigned = 1, opExtentBits = 10,
-validSubTargets = HasV4SubT in
-def ORr_ANDri_V4 : MInst_acc<(outs IntRegs:$dst),
-            (ins IntRegs:$src1, IntRegs: $src2, s10Ext:$src3),
-            "$dst = or($src1, and($src2, #$src3))",
-            [(set (i32 IntRegs:$dst),
-                  (or (i32 IntRegs:$src1), (and (i32 IntRegs:$src2),
-                                                s10ExtPred:$src3)))],
-            "$src2 = $dst">,
-            Requires<[HasV4T]>;
+// Compound or-and -- Rx=or(Ru,and(Rx,#s10))
+let isExtentSigned = 1, hasNewValue = 1, isExtendable = 1, opExtentBits = 10,
+    opExtendable = 3, isCodeGenOnly = 0 in
+def S4_or_andix:
+  ALU64Inst<(outs IntRegs:$Rx),
+            (ins IntRegs:$Ru, IntRegs:$_src_, s10Ext:$s10),
+  "$Rx = or($Ru, and($_src_, #$s10))" ,
+  [(set (i32 IntRegs:$Rx),
+        (or (i32 IntRegs:$Ru), (and (i32 IntRegs:$_src_), s10ExtPred:$s10)))] ,
+  "$_src_ = $Rx", ALU64_tc_2_SLOT23> {
+    bits<5> Rx;
+    bits<5> Ru;
+    bits<10> s10;
+
+    let IClass = 0b1101;
+
+    let Inst{27-22} = 0b101001;
+    let Inst{20-16} = Rx;
+    let Inst{21}    = s10{9};
+    let Inst{13-5}  = s10{8-0};
+    let Inst{4-0}   = Ru;
+  }
+
+// Miscellaneous ALU64 instructions.
+//
+let hasNewValue = 1, hasSideEffects = 0, isCodeGenOnly = 0 in
+def A4_modwrapu: ALU64Inst<(outs IntRegs:$Rd), (ins IntRegs:$Rs, IntRegs:$Rt),
+      "$Rd = modwrap($Rs, $Rt)", [], "", ALU64_tc_2_SLOT23> {
+  bits<5> Rd;
+  bits<5> Rs;
+  bits<5> Rt;
+
+  let IClass = 0b1101;
+  let Inst{27-21} = 0b0011111;
+  let Inst{20-16} = Rs;
+  let Inst{12-8} = Rt;
+  let Inst{7-5} = 0b111;
+  let Inst{4-0} = Rd;
+}
+
+let hasSideEffects = 0, isCodeGenOnly = 0 in
+def A4_bitsplit: ALU64Inst<(outs DoubleRegs:$Rd),
+      (ins IntRegs:$Rs, IntRegs:$Rt),
+      "$Rd = bitsplit($Rs, $Rt)", [], "", ALU64_tc_1_SLOT23> {
+  bits<5> Rd;
+  bits<5> Rs;
+  bits<5> Rt;
+
+  let IClass = 0b1101;
+  let Inst{27-24} = 0b0100;
+  let Inst{21} = 0b1;
+  let Inst{20-16} = Rs;
+  let Inst{12-8} = Rt;
+  let Inst{4-0} = Rd;
+}
+
+let isCodeGenOnly = 0 in {
+// Rx[&|]=xor(Rs,Rt)
+def M4_or_xor   : T_MType_acc_rr < "|= xor", 0b110, 0b001, 0>;
+def M4_and_xor  : T_MType_acc_rr < "&= xor", 0b010, 0b010, 0>;
+
+// Rx[&|^]=or(Rs,Rt)
+def M4_xor_or   : T_MType_acc_rr < "^= or",  0b110, 0b011, 0>;
+
+let CextOpcode = "ORr_ORr" in
+def M4_or_or    : T_MType_acc_rr < "|= or",  0b110, 0b000, 0>;
+def M4_and_or   : T_MType_acc_rr < "&= or",  0b010, 0b001, 0>;
 
 // Rx[&|^]=and(Rs,Rt)
-// Rx&=and(Rs,Rt)
-let validSubTargets = HasV4SubT in
-def ANDr_ANDrr_V4 : MInst_acc<(outs IntRegs:$dst),
-            (ins IntRegs:$src1, IntRegs: $src2, IntRegs:$src3),
-            "$dst &= and($src2, $src3)",
-            [(set (i32 IntRegs:$dst),
-                  (and (i32 IntRegs:$src1), (and (i32 IntRegs:$src2),
-                                                 (i32 IntRegs:$src3))))],
-            "$src1 = $dst">,
-            Requires<[HasV4T]>;
-
-// Rx|=and(Rs,Rt)
-let validSubTargets = HasV4SubT, CextOpcode = "ORr_ANDr", InputType = "reg" in
-def ORr_ANDrr_V4 : MInst_acc<(outs IntRegs:$dst),
-            (ins IntRegs:$src1, IntRegs: $src2, IntRegs:$src3),
-            "$dst |= and($src2, $src3)",
-            [(set (i32 IntRegs:$dst),
-                  (or (i32 IntRegs:$src1), (and (i32 IntRegs:$src2),
-                                                (i32 IntRegs:$src3))))],
-            "$src1 = $dst">,
-            Requires<[HasV4T]>, ImmRegRel;
-
-// Rx^=and(Rs,Rt)
-let validSubTargets = HasV4SubT in
-def XORr_ANDrr_V4 : MInst_acc<(outs IntRegs:$dst),
-            (ins IntRegs:$src1, IntRegs: $src2, IntRegs:$src3),
-            "$dst ^= and($src2, $src3)",
-            [(set (i32 IntRegs:$dst),
-             (xor (i32 IntRegs:$src1), (and (i32 IntRegs:$src2),
-                                            (i32 IntRegs:$src3))))],
-            "$src1 = $dst">,
-            Requires<[HasV4T]>;
+def M4_xor_and  : T_MType_acc_rr < "^= and", 0b110, 0b010, 0>;
+
+let CextOpcode = "ORr_ANDr" in
+def M4_or_and   : T_MType_acc_rr < "|= and", 0b010, 0b011, 0>;
+def M4_and_and  : T_MType_acc_rr < "&= and", 0b010, 0b000, 0>;
 
 // Rx[&|^]=and(Rs,~Rt)
-// Rx&=and(Rs,~Rt)
-let validSubTargets = HasV4SubT in
-def ANDr_ANDr_NOTr_V4 : MInst_acc<(outs IntRegs:$dst),
-            (ins IntRegs:$src1, IntRegs: $src2, IntRegs:$src3),
-            "$dst &= and($src2, ~$src3)",
-            [(set (i32 IntRegs:$dst),
-                  (and (i32 IntRegs:$src1), (and (i32 IntRegs:$src2),
-                                                 (not (i32 IntRegs:$src3)))))],
-            "$src1 = $dst">,
-            Requires<[HasV4T]>;
-
-// Rx|=and(Rs,~Rt)
-let validSubTargets = HasV4SubT in
-def ORr_ANDr_NOTr_V4 : MInst_acc<(outs IntRegs:$dst),
-            (ins IntRegs:$src1, IntRegs: $src2, IntRegs:$src3),
-            "$dst |= and($src2, ~$src3)",
-            [(set (i32 IntRegs:$dst),
-             (or (i32 IntRegs:$src1), (and (i32 IntRegs:$src2),
-                                           (not (i32 IntRegs:$src3)))))],
-            "$src1 = $dst">,
-            Requires<[HasV4T]>;
-
-// Rx^=and(Rs,~Rt)
-let validSubTargets = HasV4SubT in
-def XORr_ANDr_NOTr_V4 : MInst_acc<(outs IntRegs:$dst),
-            (ins IntRegs:$src1, IntRegs: $src2, IntRegs:$src3),
-            "$dst ^= and($src2, ~$src3)",
-            [(set (i32 IntRegs:$dst),
-             (xor (i32 IntRegs:$src1), (and (i32 IntRegs:$src2),
-                                            (not (i32 IntRegs:$src3)))))],
-            "$src1 = $dst">,
-            Requires<[HasV4T]>;
-
-// Rx[&|^]=or(Rs,Rt)
-// Rx&=or(Rs,Rt)
-let validSubTargets = HasV4SubT in
-def ANDr_ORrr_V4 : MInst_acc<(outs IntRegs:$dst),
-            (ins IntRegs:$src1, IntRegs: $src2, IntRegs:$src3),
-            "$dst &= or($src2, $src3)",
-            [(set (i32 IntRegs:$dst),
-                  (and (i32 IntRegs:$src1), (or (i32 IntRegs:$src2),
-                                                (i32 IntRegs:$src3))))],
-            "$src1 = $dst">,
-            Requires<[HasV4T]>;
-
-// Rx|=or(Rs,Rt)
-let validSubTargets = HasV4SubT, CextOpcode = "ORr_ORr", InputType = "reg" in
-def ORr_ORrr_V4 : MInst_acc<(outs IntRegs:$dst),
-            (ins IntRegs:$src1, IntRegs: $src2, IntRegs:$src3),
-            "$dst |= or($src2, $src3)",
-            [(set (i32 IntRegs:$dst),
-                  (or (i32 IntRegs:$src1), (or (i32 IntRegs:$src2),
-                                               (i32 IntRegs:$src3))))],
-            "$src1 = $dst">,
-            Requires<[HasV4T]>, ImmRegRel;
-
-// Rx^=or(Rs,Rt)
-let validSubTargets = HasV4SubT in
-def XORr_ORrr_V4 : MInst_acc<(outs IntRegs:$dst),
-            (ins IntRegs:$src1, IntRegs: $src2, IntRegs:$src3),
-            "$dst ^= or($src2, $src3)",
-            [(set (i32 IntRegs:$dst),
-             (xor (i32 IntRegs:$src1), (or (i32 IntRegs:$src2),
-                                           (i32 IntRegs:$src3))))],
-            "$src1 = $dst">,
-            Requires<[HasV4T]>;
-
-// Rx[&|^]=xor(Rs,Rt)
-// Rx&=xor(Rs,Rt)
-let validSubTargets = HasV4SubT in
-def ANDr_XORrr_V4 : MInst_acc<(outs IntRegs:$dst),
-            (ins IntRegs:$src1, IntRegs: $src2, IntRegs:$src3),
-            "$dst &= xor($src2, $src3)",
-            [(set (i32 IntRegs:$dst),
-                  (and (i32 IntRegs:$src1), (xor (i32 IntRegs:$src2),
-                                                 (i32 IntRegs:$src3))))],
-            "$src1 = $dst">,
-            Requires<[HasV4T]>;
-
-// Rx|=xor(Rs,Rt)
-let validSubTargets = HasV4SubT in
-def ORr_XORrr_V4 : MInst_acc<(outs IntRegs:$dst),
-            (ins IntRegs:$src1, IntRegs: $src2, IntRegs:$src3),
-            "$dst |= xor($src2, $src3)",
-            [(set (i32 IntRegs:$dst),
-                  (and (i32 IntRegs:$src1), (xor (i32 IntRegs:$src2),
-                                                 (i32 IntRegs:$src3))))],
-            "$src1 = $dst">,
-            Requires<[HasV4T]>;
-
-// Rx^=xor(Rs,Rt)
-let validSubTargets = HasV4SubT in
-def XORr_XORrr_V4 : MInst_acc<(outs IntRegs:$dst),
-            (ins IntRegs:$src1, IntRegs: $src2, IntRegs:$src3),
-            "$dst ^= xor($src2, $src3)",
-            [(set (i32 IntRegs:$dst),
-             (and (i32 IntRegs:$src1), (xor (i32 IntRegs:$src2),
-                                            (i32 IntRegs:$src3))))],
-            "$src1 = $dst">,
-            Requires<[HasV4T]>;
-
-// Rx|=and(Rs,#s10)
-let isExtendable = 1, opExtendable = 3, isExtentSigned = 1, opExtentBits = 10,
-validSubTargets = HasV4SubT, CextOpcode = "ORr_ANDr", InputType = "imm" in
-def ORr_ANDri2_V4 : MInst_acc<(outs IntRegs:$dst),
-            (ins IntRegs:$src1, IntRegs: $src2, s10Ext:$src3),
-            "$dst |= and($src2, #$src3)",
-            [(set (i32 IntRegs:$dst),
-                  (or (i32 IntRegs:$src1), (and (i32 IntRegs:$src2),
-                                                s10ExtPred:$src3)))],
-            "$src1 = $dst">,
-            Requires<[HasV4T]>, ImmRegRel;
-
-// Rx|=or(Rs,#s10)
-let isExtendable = 1, opExtendable = 3, isExtentSigned = 1, opExtentBits = 10,
-validSubTargets = HasV4SubT, CextOpcode = "ORr_ORr", InputType = "imm" in
-def ORr_ORri_V4 : MInst_acc<(outs IntRegs:$dst),
-            (ins IntRegs:$src1, IntRegs: $src2, s10Ext:$src3),
-            "$dst |= or($src2, #$src3)",
-            [(set (i32 IntRegs:$dst),
-                  (or (i32 IntRegs:$src1), (and (i32 IntRegs:$src2),
-                                                s10ExtPred:$src3)))],
-            "$src1 = $dst">,
-            Requires<[HasV4T]>, ImmRegRel;
-
+def M4_xor_andn : T_MType_acc_rr < "^= and", 0b001, 0b010, 0, [], 1>;
+def M4_or_andn  : T_MType_acc_rr < "|= and", 0b001, 0b000, 0, [], 1>;
+def M4_and_andn : T_MType_acc_rr < "&= and", 0b001, 0b001, 0, [], 1>;
+}
+
+// Compound or-or and or-and
+let isExtentSigned = 1, InputType = "imm", hasNewValue = 1, isExtendable = 1,
+    opExtentBits = 10, opExtendable = 3 in
+class T_CompOR <string mnemonic, bits<2> MajOp, SDNode OpNode>
+  : MInst_acc <(outs IntRegs:$Rx),
+               (ins IntRegs:$src1, IntRegs:$Rs, s10Ext:$s10),
+  "$Rx |= "#mnemonic#"($Rs, #$s10)",
+  [(set (i32 IntRegs:$Rx), (or (i32 IntRegs:$src1),
+                           (OpNode (i32 IntRegs:$Rs), s10ExtPred:$s10)))],
+  "$src1 = $Rx", ALU64_tc_2_SLOT23>, ImmRegRel {
+    bits<5> Rx;
+    bits<5> Rs;
+    bits<10> s10;
+
+    let IClass = 0b1101;
+
+    let Inst{27-24} = 0b1010;
+    let Inst{23-22} = MajOp;
+    let Inst{20-16} = Rs;
+    let Inst{21}    = s10{9};
+    let Inst{13-5}  = s10{8-0};
+    let Inst{4-0}   = Rx;
+  }
+
+let CextOpcode = "ORr_ANDr", isCodeGenOnly = 0 in
+def S4_or_andi : T_CompOR <"and", 0b00, and>;
+
+let CextOpcode = "ORr_ORr", isCodeGenOnly = 0 in
+def S4_or_ori : T_CompOR <"or", 0b10, or>;
 
 //    Modulo wrap
 //        Rd=modwrap(Rs,Rt)
@@ -1644,78 +1900,228 @@
 // XTYPE/ALU -
 //===----------------------------------------------------------------------===//
 
+//===----------------------------------------------------------------------===//
+// XTYPE/BIT +
+//===----------------------------------------------------------------------===//
+
+// Bit reverse
+let isCodeGenOnly = 0 in
+def S2_brevp : T_S2op_3 <"brev", 0b11, 0b110>;
+
+// Bit count
+let isCodeGenOnly = 0 in {
+def S2_ct0p : T_COUNT_LEADING_64<"ct0", 0b111, 0b010>;
+def S2_ct1p : T_COUNT_LEADING_64<"ct1", 0b111, 0b100>;
+def S4_clbpnorm : T_COUNT_LEADING_64<"normamt", 0b011, 0b000>;
+}
+
+def: Pat<(i32 (trunc (cttz (i64 DoubleRegs:$Rss)))),
+         (S2_ct0p (i64 DoubleRegs:$Rss))>;
+def: Pat<(i32 (trunc (cttz (not (i64 DoubleRegs:$Rss))))),
+         (S2_ct1p (i64 DoubleRegs:$Rss))>;
+
+let hasSideEffects = 0, hasNewValue = 1, isCodeGenOnly = 0 in
+def S4_clbaddi : SInst<(outs IntRegs:$Rd), (ins IntRegs:$Rs, s6Imm:$s6),
+    "$Rd = add(clb($Rs), #$s6)", [], "", S_2op_tc_2_SLOT23> {
+  bits<5> Rs;
+  bits<5> Rd;
+  bits<6> s6;
+  let IClass = 0b1000;
+  let Inst{27-24} = 0b1100;
+  let Inst{23-21} = 0b001;
+  let Inst{20-16} = Rs;
+  let Inst{13-8} = s6;
+  let Inst{7-5} = 0b000;
+  let Inst{4-0} = Rd;
+}
+
+let hasSideEffects = 0, hasNewValue = 1, isCodeGenOnly = 0 in
+def S4_clbpaddi : SInst<(outs IntRegs:$Rd), (ins DoubleRegs:$Rs, s6Imm:$s6),
+    "$Rd = add(clb($Rs), #$s6)", [], "", S_2op_tc_2_SLOT23> {
+  bits<5> Rs;
+  bits<5> Rd;
+  bits<6> s6;
+  let IClass = 0b1000;
+  let Inst{27-24} = 0b1000;
+  let Inst{23-21} = 0b011;
+  let Inst{20-16} = Rs;
+  let Inst{13-8} = s6;
+  let Inst{7-5} = 0b010;
+  let Inst{4-0} = Rd;
+}
+
+
+// Bit test/set/clear
+let isCodeGenOnly = 0 in {
+def S4_ntstbit_i : T_TEST_BIT_IMM<"!tstbit", 0b001>;
+def S4_ntstbit_r : T_TEST_BIT_REG<"!tstbit", 1>;
+}
+
+let AddedComplexity = 20 in {   // Complexity greater than cmp reg-imm.
+  def: Pat<(i1 (seteq (and (shl 1, u5ImmPred:$u5), (i32 IntRegs:$Rs)), 0)),
+           (S4_ntstbit_i (i32 IntRegs:$Rs), u5ImmPred:$u5)>;
+  def: Pat<(i1 (seteq (and (shl 1, (i32 IntRegs:$Rt)), (i32 IntRegs:$Rs)), 0)),
+           (S4_ntstbit_r (i32 IntRegs:$Rs), (i32 IntRegs:$Rt))>;
+}
+
+// Add extra complexity to prefer these instructions over bitsset/bitsclr.
+// The reason is that tstbit/ntstbit can be folded into a compound instruction:
+//   if ([!]tstbit(...)) jump ...
+let AddedComplexity = 100 in
+def: Pat<(i1 (setne (and (i32 IntRegs:$Rs), (i32 Set5ImmPred:$u5)), (i32 0))),
+         (S2_tstbit_i (i32 IntRegs:$Rs), (BITPOS32 Set5ImmPred:$u5))>;
+
+let AddedComplexity = 100 in
+def: Pat<(i1 (seteq (and (i32 IntRegs:$Rs), (i32 Set5ImmPred:$u5)), (i32 0))),
+         (S4_ntstbit_i (i32 IntRegs:$Rs), (BITPOS32 Set5ImmPred:$u5))>;
+
+let isCodeGenOnly = 0 in {
+def C4_nbitsset  : T_TEST_BITS_REG<"!bitsset", 0b01, 1>;
+def C4_nbitsclr  : T_TEST_BITS_REG<"!bitsclr", 0b10, 1>;
+def C4_nbitsclri : T_TEST_BITS_IMM<"!bitsclr", 0b10, 1>;
+}
+
+// Do not increase complexity of these patterns. In the DAG, "cmp i8" may be
+// represented as a compare against "value & 0xFF", which is an exact match
+// for cmpb (same for cmph). The patterns below do not contain any additional
+// complexity that would make them preferable, and if they were actually used
+// instead of cmpb/cmph, they would result in a compare against register that
+// is loaded with the byte/half mask (i.e. 0xFF or 0xFFFF).
+def: Pat<(i1 (setne (and I32:$Rs, u6ImmPred:$u6), 0)),
+         (C4_nbitsclri I32:$Rs, u6ImmPred:$u6)>;
+def: Pat<(i1 (setne (and I32:$Rs, I32:$Rt), 0)),
+         (C4_nbitsclr I32:$Rs, I32:$Rt)>;
+def: Pat<(i1 (setne (and I32:$Rs, I32:$Rt), I32:$Rt)),
+         (C4_nbitsset I32:$Rs, I32:$Rt)>;
+
+//===----------------------------------------------------------------------===//
+// XTYPE/BIT -
+//===----------------------------------------------------------------------===//
 
 //===----------------------------------------------------------------------===//
 // XTYPE/MPY +
 //===----------------------------------------------------------------------===//
 
-// Multiply and user lower result.
-// Rd=add(#u6,mpyi(Rs,#U6))
-let isExtendable = 1, opExtendable = 1, isExtentSigned = 0, opExtentBits = 6,
-validSubTargets = HasV4SubT in
-def ADDi_MPYri_V4 : MInst<(outs IntRegs:$dst),
-            (ins u6Ext:$src1, IntRegs:$src2, u6Imm:$src3),
-            "$dst = add(#$src1, mpyi($src2, #$src3))",
-            [(set (i32 IntRegs:$dst),
-                  (add (mul (i32 IntRegs:$src2), u6ImmPred:$src3),
-                       u6ExtPred:$src1))]>,
-            Requires<[HasV4T]>;
+// Rd=add(#u6,mpyi(Rs,#U6)) -- Multiply by immed and add immed.
+
+let hasNewValue = 1, isExtendable = 1, opExtentBits = 6, opExtendable = 1,
+    isCodeGenOnly = 0 in
+def M4_mpyri_addi : MInst<(outs IntRegs:$Rd),
+  (ins u6Ext:$u6, IntRegs:$Rs, u6Imm:$U6),
+  "$Rd = add(#$u6, mpyi($Rs, #$U6))" ,
+  [(set (i32 IntRegs:$Rd),
+        (add (mul (i32 IntRegs:$Rs), u6ImmPred:$U6),
+             u6ExtPred:$u6))] ,"",ALU64_tc_3x_SLOT23> {
+    bits<5> Rd;
+    bits<6> u6;
+    bits<5> Rs;
+    bits<6> U6;
+
+    let IClass = 0b1101;
+
+    let Inst{27-24} = 0b1000;
+    let Inst{23}    = U6{5};
+    let Inst{22-21} = u6{5-4};
+    let Inst{20-16} = Rs;
+    let Inst{13}    = u6{3};
+    let Inst{12-8}  = Rd;
+    let Inst{7-5}   = u6{2-0};
+    let Inst{4-0}   = U6{4-0};
+  }
+
+// Rd=add(#u6,mpyi(Rs,Rt))
+let CextOpcode = "ADD_MPY", InputType = "imm", hasNewValue = 1,
+    isExtendable = 1, opExtentBits = 6, opExtendable = 1, isCodeGenOnly = 0 in
+def M4_mpyrr_addi : MInst <(outs IntRegs:$Rd),
+  (ins u6Ext:$u6, IntRegs:$Rs, IntRegs:$Rt),
+  "$Rd = add(#$u6, mpyi($Rs, $Rt))" ,
+  [(set (i32 IntRegs:$Rd),
+        (add (mul (i32 IntRegs:$Rs), (i32 IntRegs:$Rt)), u6ExtPred:$u6))],
+  "", ALU64_tc_3x_SLOT23>, ImmRegRel {
+    bits<5> Rd;
+    bits<6> u6;
+    bits<5> Rs;
+    bits<5> Rt;
+
+    let IClass = 0b1101;
+
+    let Inst{27-23} = 0b01110;
+    let Inst{22-21} = u6{5-4};
+    let Inst{20-16} = Rs;
+    let Inst{13}    = u6{3};
+    let Inst{12-8}  = Rt;
+    let Inst{7-5}   = u6{2-0};
+    let Inst{4-0}   = Rd;
+  }
+
+let hasNewValue = 1 in
+class T_AddMpy <bit MajOp, PatLeaf ImmPred, dag ins>
+  : ALU64Inst <(outs IntRegs:$dst), ins,
+  "$dst = add($src1, mpyi("#!if(MajOp,"$src3, #$src2))",
+                                      "#$src2, $src3))"),
+  [(set (i32 IntRegs:$dst),
+        (add (i32 IntRegs:$src1), (mul (i32 IntRegs:$src3), ImmPred:$src2)))],
+  "", ALU64_tc_3x_SLOT23> {
+    bits<5> dst;
+    bits<5> src1;
+    bits<8> src2;
+    bits<5> src3;
+
+    let IClass = 0b1101;
+
+    bits<6> ImmValue = !if(MajOp, src2{5-0}, src2{7-2});
+
+    let Inst{27-24} = 0b1111;
+    let Inst{23}    = MajOp;
+    let Inst{22-21} = ImmValue{5-4};
+    let Inst{20-16} = src3;
+    let Inst{13}    = ImmValue{3};
+    let Inst{12-8}  = dst;
+    let Inst{7-5}   = ImmValue{2-0};
+    let Inst{4-0}   = src1;
+  }
+
+let isCodeGenOnly = 0 in
+def M4_mpyri_addr_u2 : T_AddMpy<0b0, u6_2ImmPred,
+                       (ins IntRegs:$src1, u6_2Imm:$src2, IntRegs:$src3)>;
+
+let isExtendable = 1, opExtentBits = 6, opExtendable = 3,
+    CextOpcode = "ADD_MPY", InputType = "imm", isCodeGenOnly = 0 in
+def M4_mpyri_addr : T_AddMpy<0b1, u6ExtPred,
+                    (ins IntRegs:$src1, IntRegs:$src3, u6Ext:$src2)>, ImmRegRel;
+
+// Rx=add(Ru,mpyi(Rx,Rs))
+let validSubTargets = HasV4SubT, CextOpcode = "ADD_MPY", InputType = "reg",
+    hasNewValue = 1, isCodeGenOnly = 0 in
+def M4_mpyrr_addr: MInst_acc <(outs IntRegs:$Rx),
+                              (ins IntRegs:$Ru, IntRegs:$_src_, IntRegs:$Rs),
+  "$Rx = add($Ru, mpyi($_src_, $Rs))",
+  [(set (i32 IntRegs:$Rx), (add (i32 IntRegs:$Ru),
+                           (mul (i32 IntRegs:$_src_), (i32 IntRegs:$Rs))))],
+  "$_src_ = $Rx", M_tc_3x_SLOT23>, ImmRegRel {
+    bits<5> Rx;
+    bits<5> Ru;
+    bits<5> Rs;
+
+    let IClass = 0b1110;
+
+    let Inst{27-21} = 0b0011000;
+    let Inst{12-8} = Rx;
+    let Inst{4-0} = Ru;
+    let Inst{20-16} = Rs;
+  }
 
 // Rd=add(##,mpyi(Rs,#U6))
 def : Pat <(add (mul (i32 IntRegs:$src2), u6ImmPred:$src3),
                      (HexagonCONST32 tglobaladdr:$src1)),
-           (i32 (ADDi_MPYri_V4 tglobaladdr:$src1, IntRegs:$src2,
+           (i32 (M4_mpyri_addi tglobaladdr:$src1, IntRegs:$src2,
                                u6ImmPred:$src3))>;
-
-// Rd=add(#u6,mpyi(Rs,Rt))
-let isExtendable = 1, opExtendable = 1, isExtentSigned = 0, opExtentBits = 6,
-validSubTargets = HasV4SubT, InputType = "imm", CextOpcode = "ADD_MPY" in
-def ADDi_MPYrr_V4 : MInst<(outs IntRegs:$dst),
-            (ins u6Ext:$src1, IntRegs:$src2, IntRegs:$src3),
-            "$dst = add(#$src1, mpyi($src2, $src3))",
-            [(set (i32 IntRegs:$dst),
-                  (add (mul (i32 IntRegs:$src2), (i32 IntRegs:$src3)),
-                       u6ExtPred:$src1))]>,
-            Requires<[HasV4T]>, ImmRegRel;
 
 // Rd=add(##,mpyi(Rs,Rt))
 def : Pat <(add (mul (i32 IntRegs:$src2), (i32 IntRegs:$src3)),
                      (HexagonCONST32 tglobaladdr:$src1)),
-           (i32 (ADDi_MPYrr_V4 tglobaladdr:$src1, IntRegs:$src2,
+           (i32 (M4_mpyrr_addi tglobaladdr:$src1, IntRegs:$src2,
                                IntRegs:$src3))>;
-
-// Rd=add(Ru,mpyi(#u6:2,Rs))
-let validSubTargets = HasV4SubT in
-def ADDr_MPYir_V4 : MInst<(outs IntRegs:$dst),
-            (ins IntRegs:$src1, u6Imm:$src2, IntRegs:$src3),
-            "$dst = add($src1, mpyi(#$src2, $src3))",
-            [(set (i32 IntRegs:$dst),
-             (add (i32 IntRegs:$src1), (mul (i32 IntRegs:$src3),
-                                            u6_2ImmPred:$src2)))]>,
-            Requires<[HasV4T]>;
-
-// Rd=add(Ru,mpyi(Rs,#u6))
-let isExtendable = 1, opExtendable = 3, isExtentSigned = 0, opExtentBits = 6,
-validSubTargets = HasV4SubT, InputType = "imm", CextOpcode = "ADD_MPY" in
-def ADDr_MPYri_V4 : MInst<(outs IntRegs:$dst),
-            (ins IntRegs:$src1, IntRegs:$src2, u6Ext:$src3),
-            "$dst = add($src1, mpyi($src2, #$src3))",
-            [(set (i32 IntRegs:$dst),
-                  (add (i32 IntRegs:$src1), (mul (i32 IntRegs:$src2),
-                                                 u6ExtPred:$src3)))]>,
-            Requires<[HasV4T]>, ImmRegRel;
-
-// Rx=add(Ru,mpyi(Rx,Rs))
-let validSubTargets = HasV4SubT, InputType = "reg", CextOpcode = "ADD_MPY" in
-def ADDr_MPYrr_V4 : MInst_acc<(outs IntRegs:$dst),
-            (ins IntRegs:$src1, IntRegs:$src2, IntRegs:$src3),
-            "$dst = add($src1, mpyi($src2, $src3))",
-            [(set (i32 IntRegs:$dst),
-             (add (i32 IntRegs:$src1), (mul (i32 IntRegs:$src2),
-                                            (i32 IntRegs:$src3))))],
-            "$src2 = $dst">,
-            Requires<[HasV4T]>, ImmRegRel;
-
 
 // Polynomial multiply words
 // Rdd=pmpyw(Rs,Rt)
@@ -1754,158 +2160,114 @@
 //===----------------------------------------------------------------------===//
 // XTYPE/SHIFT +
 //===----------------------------------------------------------------------===//
-
-// Shift by immediate and accumulate.
-// Rx=add(#u8,asl(Rx,#U5))
+// Shift by immediate and accumulate/logical.
+// Rx=add(#u8,asl(Rx,#U5))  Rx=add(#u8,lsr(Rx,#U5))
+// Rx=sub(#u8,asl(Rx,#U5))  Rx=sub(#u8,lsr(Rx,#U5))
+// Rx=and(#u8,asl(Rx,#U5))  Rx=and(#u8,lsr(Rx,#U5))
+// Rx=or(#u8,asl(Rx,#U5))   Rx=or(#u8,lsr(Rx,#U5))
 let isExtendable = 1, opExtendable = 1, isExtentSigned = 0, opExtentBits = 8,
-validSubTargets = HasV4SubT in
-def ADDi_ASLri_V4 : MInst_acc<(outs IntRegs:$dst),
-            (ins u8Ext:$src1, IntRegs:$src2, u5Imm:$src3),
-            "$dst = add(#$src1, asl($src2, #$src3))",
-            [(set (i32 IntRegs:$dst),
-                  (add (shl (i32 IntRegs:$src2), u5ImmPred:$src3),
-                       u8ExtPred:$src1))],
-            "$src2 = $dst">,
-            Requires<[HasV4T]>;
-
-// Rx=add(#u8,lsr(Rx,#U5))
-let isExtendable = 1, opExtendable = 1, isExtentSigned = 0, opExtentBits = 8,
-validSubTargets = HasV4SubT in
-def ADDi_LSRri_V4 : MInst_acc<(outs IntRegs:$dst),
-            (ins u8Ext:$src1, IntRegs:$src2, u5Imm:$src3),
-            "$dst = add(#$src1, lsr($src2, #$src3))",
-            [(set (i32 IntRegs:$dst),
-                  (add (srl (i32 IntRegs:$src2), u5ImmPred:$src3),
-                       u8ExtPred:$src1))],
-            "$src2 = $dst">,
-            Requires<[HasV4T]>;
-
-// Rx=sub(#u8,asl(Rx,#U5))
-let isExtendable = 1, opExtendable = 1, isExtentSigned = 0, opExtentBits = 8,
-validSubTargets = HasV4SubT in
-def SUBi_ASLri_V4 : MInst_acc<(outs IntRegs:$dst),
-            (ins u8Ext:$src1, IntRegs:$src2, u5Imm:$src3),
-            "$dst = sub(#$src1, asl($src2, #$src3))",
-            [(set (i32 IntRegs:$dst),
-                  (sub (shl (i32 IntRegs:$src2), u5ImmPred:$src3),
-                       u8ExtPred:$src1))],
-            "$src2 = $dst">,
-            Requires<[HasV4T]>;
-
-// Rx=sub(#u8,lsr(Rx,#U5))
-let isExtendable = 1, opExtendable = 1, isExtentSigned = 0, opExtentBits = 8,
-validSubTargets = HasV4SubT in
-def SUBi_LSRri_V4 : MInst_acc<(outs IntRegs:$dst),
-            (ins u8Ext:$src1, IntRegs:$src2, u5Imm:$src3),
-            "$dst = sub(#$src1, lsr($src2, #$src3))",
-            [(set (i32 IntRegs:$dst),
-                  (sub (srl (i32 IntRegs:$src2), u5ImmPred:$src3),
-                       u8ExtPred:$src1))],
-            "$src2 = $dst">,
-            Requires<[HasV4T]>;
-
-
-//Shift by immediate and logical.
-//Rx=and(#u8,asl(Rx,#U5))
-let isExtendable = 1, opExtendable = 1, isExtentSigned = 0, opExtentBits = 8,
-validSubTargets = HasV4SubT in
-def ANDi_ASLri_V4 : MInst_acc<(outs IntRegs:$dst),
-            (ins u8Ext:$src1, IntRegs:$src2, u5Imm:$src3),
-            "$dst = and(#$src1, asl($src2, #$src3))",
-            [(set (i32 IntRegs:$dst),
-                  (and (shl (i32 IntRegs:$src2), u5ImmPred:$src3),
-                       u8ExtPred:$src1))],
-            "$src2 = $dst">,
-            Requires<[HasV4T]>;
-
-//Rx=and(#u8,lsr(Rx,#U5))
-let isExtendable = 1, opExtendable = 1, isExtentSigned = 0, opExtentBits = 8,
-validSubTargets = HasV4SubT in
-def ANDi_LSRri_V4 : MInst_acc<(outs IntRegs:$dst),
-            (ins u8Ext:$src1, IntRegs:$src2, u5Imm:$src3),
-            "$dst = and(#$src1, lsr($src2, #$src3))",
-            [(set (i32 IntRegs:$dst),
-                  (and (srl (i32 IntRegs:$src2), u5ImmPred:$src3),
-                       u8ExtPred:$src1))],
-            "$src2 = $dst">,
-            Requires<[HasV4T]>;
-
-//Rx=or(#u8,asl(Rx,#U5))
-let isExtendable = 1, opExtendable = 1, isExtentSigned = 0, opExtentBits = 8,
-AddedComplexity = 30, validSubTargets = HasV4SubT in
-def ORi_ASLri_V4 : MInst_acc<(outs IntRegs:$dst),
-            (ins u8Ext:$src1, IntRegs:$src2, u5Imm:$src3),
-            "$dst = or(#$src1, asl($src2, #$src3))",
-            [(set (i32 IntRegs:$dst),
-                  (or (shl (i32 IntRegs:$src2), u5ImmPred:$src3),
-                      u8ExtPred:$src1))],
-            "$src2 = $dst">,
-            Requires<[HasV4T]>;
-
-//Rx=or(#u8,lsr(Rx,#U5))
-let isExtendable = 1, opExtendable = 1, isExtentSigned = 0, opExtentBits = 8,
-AddedComplexity = 30, validSubTargets = HasV4SubT in
-def ORi_LSRri_V4 : MInst_acc<(outs IntRegs:$dst),
-            (ins u8Ext:$src1, IntRegs:$src2, u5Imm:$src3),
-            "$dst = or(#$src1, lsr($src2, #$src3))",
-            [(set (i32 IntRegs:$dst),
-                  (or (srl (i32 IntRegs:$src2), u5ImmPred:$src3),
-                      u8ExtPred:$src1))],
-            "$src2 = $dst">,
-            Requires<[HasV4T]>;
-
-
-//Shift by register.
-//Rd=lsl(#s6,Rt)
-let validSubTargets = HasV4SubT in {
-def LSLi_V4 : MInst<(outs IntRegs:$dst), (ins s6Imm:$src1, IntRegs:$src2),
-            "$dst = lsl(#$src1, $src2)",
-            [(set (i32 IntRegs:$dst), (shl s6ImmPred:$src1,
-                                           (i32 IntRegs:$src2)))]>,
-            Requires<[HasV4T]>;
-
-
-//Shift by register and logical.
-//Rxx^=asl(Rss,Rt)
-def ASLd_rr_xor_V4 : MInst_acc<(outs DoubleRegs:$dst),
-            (ins DoubleRegs:$src1, DoubleRegs:$src2, IntRegs:$src3),
-            "$dst ^= asl($src2, $src3)",
-            [(set (i64 DoubleRegs:$dst),
-                  (xor (i64 DoubleRegs:$src1), (shl (i64 DoubleRegs:$src2),
-                                                    (i32 IntRegs:$src3))))],
-            "$src1 = $dst">,
-            Requires<[HasV4T]>;
-
-//Rxx^=asr(Rss,Rt)
-def ASRd_rr_xor_V4 : MInst_acc<(outs DoubleRegs:$dst),
-            (ins DoubleRegs:$src1, DoubleRegs:$src2, IntRegs:$src3),
-            "$dst ^= asr($src2, $src3)",
-            [(set (i64 DoubleRegs:$dst),
-                  (xor (i64 DoubleRegs:$src1), (sra (i64 DoubleRegs:$src2),
-                                                    (i32 IntRegs:$src3))))],
-            "$src1 = $dst">,
-            Requires<[HasV4T]>;
-
-//Rxx^=lsl(Rss,Rt)
-def LSLd_rr_xor_V4 : MInst_acc<(outs DoubleRegs:$dst),
-            (ins DoubleRegs:$src1, DoubleRegs:$src2, IntRegs:$src3),
-            "$dst ^= lsl($src2, $src3)",
-            [(set (i64 DoubleRegs:$dst), (xor (i64 DoubleRegs:$src1),
-                                              (shl (i64 DoubleRegs:$src2),
-                                                   (i32 IntRegs:$src3))))],
-            "$src1 = $dst">,
-            Requires<[HasV4T]>;
-
-//Rxx^=lsr(Rss,Rt)
-def LSRd_rr_xor_V4 : MInst_acc<(outs DoubleRegs:$dst),
-            (ins DoubleRegs:$src1, DoubleRegs:$src2, IntRegs:$src3),
-            "$dst ^= lsr($src2, $src3)",
-            [(set (i64 DoubleRegs:$dst),
-                  (xor (i64 DoubleRegs:$src1), (srl (i64 DoubleRegs:$src2),
-                                                    (i32 IntRegs:$src3))))],
-            "$src1 = $dst">,
-            Requires<[HasV4T]>;
-}
+    hasNewValue = 1, opNewValue = 0, validSubTargets = HasV4SubT in
+class T_S4_ShiftOperate<string MnOp, string MnSh, SDNode Op, SDNode Sh,
+                        bit asl_lsr, bits<2> MajOp, InstrItinClass Itin>
+  : MInst_acc<(outs IntRegs:$Rd), (ins u8Ext:$u8, IntRegs:$Rx, u5Imm:$U5),
+      "$Rd = "#MnOp#"(#$u8, "#MnSh#"($Rx, #$U5))",
+      [(set (i32 IntRegs:$Rd),
+            (Op (Sh I32:$Rx, u5ImmPred:$U5), u8ExtPred:$u8))],
+      "$Rd = $Rx", Itin> {
+
+  bits<5> Rd;
+  bits<8> u8;
+  bits<5> Rx;
+  bits<5> U5;
+
+  let IClass = 0b1101;
+  let Inst{27-24} = 0b1110;
+  let Inst{23-21} = u8{7-5};
+  let Inst{20-16} = Rd;
+  let Inst{13} = u8{4};
+  let Inst{12-8} = U5;
+  let Inst{7-5} = u8{3-1};
+  let Inst{4} = asl_lsr;
+  let Inst{3} = u8{0};
+  let Inst{2-1} = MajOp;
+}
+
+multiclass T_ShiftOperate<string mnemonic, SDNode Op, bits<2> MajOp,
+                          InstrItinClass Itin> {
+  def _asl_ri : T_S4_ShiftOperate<mnemonic, "asl", Op, shl, 0, MajOp, Itin>;
+  def _lsr_ri : T_S4_ShiftOperate<mnemonic, "lsr", Op, srl, 1, MajOp, Itin>;
+}
+
+let AddedComplexity = 200, isCodeGenOnly = 0 in {
+  defm S4_addi : T_ShiftOperate<"add", add, 0b10, ALU64_tc_2_SLOT23>;
+  defm S4_andi : T_ShiftOperate<"and", and, 0b00, ALU64_tc_2_SLOT23>;
+}
+
+let AddedComplexity = 30, isCodeGenOnly = 0 in
+defm S4_ori  : T_ShiftOperate<"or",  or,  0b01, ALU64_tc_1_SLOT23>;
+
+let isCodeGenOnly = 0 in
+defm S4_subi : T_ShiftOperate<"sub", sub, 0b11, ALU64_tc_1_SLOT23>;
+
+
+// Rd=[cround|round](Rs,Rt)
+let hasNewValue = 1, Itinerary = S_3op_tc_2_SLOT23, isCodeGenOnly = 0 in {
+  def A4_cround_rr    : T_S3op_3 < "cround", IntRegs, 0b11, 0b00>;
+  def A4_round_rr     : T_S3op_3 < "round", IntRegs, 0b11, 0b10>;
+}
+
+// Rd=round(Rs,Rt):sat
+let hasNewValue = 1, Defs = [USR_OVF], Itinerary = S_3op_tc_2_SLOT23,
+    isCodeGenOnly = 0 in
+def A4_round_rr_sat : T_S3op_3 < "round", IntRegs, 0b11, 0b11, 1>;
+
+// Rdd=[add|sub](Rss,Rtt,Px):carry
+let isPredicateLate = 1, hasSideEffects = 0 in
+class T_S3op_carry <string mnemonic, bits<3> MajOp>
+  : SInst < (outs DoubleRegs:$Rdd, PredRegs:$Px),
+            (ins DoubleRegs:$Rss, DoubleRegs:$Rtt, PredRegs:$Pu),
+  "$Rdd = "#mnemonic#"($Rss, $Rtt, $Pu):carry",
+  [], "$Px = $Pu", S_3op_tc_1_SLOT23 > {
+    bits<5> Rdd;
+    bits<5> Rss;
+    bits<5> Rtt;
+    bits<2> Pu;
+
+    let IClass = 0b1100;
+
+    let Inst{27-24} = 0b0010;
+    let Inst{23-21} = MajOp;
+    let Inst{20-16} = Rss;
+    let Inst{12-8}  = Rtt;
+    let Inst{6-5}   = Pu;
+    let Inst{4-0}   = Rdd;
+  }
+
+let isCodeGenOnly = 0 in {
+def A4_addp_c : T_S3op_carry < "add", 0b110 >;
+def A4_subp_c : T_S3op_carry < "sub", 0b111 >;
+}
+
+// Shift an immediate left by register amount.
+let hasNewValue = 1, hasSideEffects = 0, isCodeGenOnly = 0 in
+def S4_lsli: SInst <(outs IntRegs:$Rd), (ins s6Imm:$s6, IntRegs:$Rt),
+  "$Rd = lsl(#$s6, $Rt)" ,
+  [(set (i32 IntRegs:$Rd), (shl s6ImmPred:$s6,
+                                 (i32 IntRegs:$Rt)))],
+  "", S_3op_tc_1_SLOT23> {
+    bits<5> Rd;
+    bits<6> s6;
+    bits<5> Rt;
+
+    let IClass = 0b1100;
+
+    let Inst{27-22} = 0b011010;
+    let Inst{20-16} = s6{5-1};
+    let Inst{12-8}  = Rt;
+    let Inst{7-6}   = 0b11;
+    let Inst{4-0}   = Rd;
+    let Inst{5}     = s6{0};
+  }
 
 //===----------------------------------------------------------------------===//
 // XTYPE/SHIFT -
@@ -1994,7 +2356,7 @@
                  (ins IntRegs:$base, ImmOp:$offset, IntRegs:$delta),
                  opc#"($base+#$offset)"#memOp#"$delta",
                  []>,
-                 Requires<[HasV4T, UseMEMOP]> {
+                 Requires<[UseMEMOP]> {
 
     bits<5> base;
     bits<5> delta;
@@ -2005,6 +2367,7 @@
                      !if (!eq(opcBits, 0b01), offset{6-1},
                      !if (!eq(opcBits, 0b10), offset{7-2},0)));
 
+    let opExtentAlign = opcBits;
     let IClass = 0b0011;
     let Inst{27-24} = 0b1110;
     let Inst{22-21} = opcBits;
@@ -2025,7 +2388,7 @@
                   opc#"($base+#$offset)"#memOp#"#$delta"
                   #!if(memOpBits{1},")", ""), // clrbit, setbit - include ')'
                   []>,
-                  Requires<[HasV4T, UseMEMOP]> {
+                  Requires<[UseMEMOP]> {
 
     bits<5> base;
     bits<5> delta;
@@ -2036,6 +2399,7 @@
                      !if (!eq(opcBits, 0b01), offset{6-1},
                      !if (!eq(opcBits, 0b10), offset{7-2},0)));
 
+    let opExtentAlign = opcBits;
     let IClass = 0b0011;
     let Inst{27-24} = 0b1111;
     let Inst{22-21} = opcBits;
@@ -2048,36 +2412,36 @@
 
 // multiclass to define MemOp instructions with register operand.
 multiclass MemOp_rr<string opc, bits<2> opcBits, Operand ImmOp> {
-  def _ADD#NAME#_V4 : MemOp_rr_base <opc, opcBits, ImmOp, " += ", 0b00>; // add
-  def _SUB#NAME#_V4 : MemOp_rr_base <opc, opcBits, ImmOp, " -= ", 0b01>; // sub
-  def _AND#NAME#_V4 : MemOp_rr_base <opc, opcBits, ImmOp, " &= ", 0b10>; // and
-  def _OR#NAME#_V4  : MemOp_rr_base <opc, opcBits, ImmOp, " |= ", 0b11>; // or
+  def L4_add#NAME : MemOp_rr_base <opc, opcBits, ImmOp, " += ", 0b00>; // add
+  def L4_sub#NAME : MemOp_rr_base <opc, opcBits, ImmOp, " -= ", 0b01>; // sub
+  def L4_and#NAME : MemOp_rr_base <opc, opcBits, ImmOp, " &= ", 0b10>; // and
+  def L4_or#NAME  : MemOp_rr_base <opc, opcBits, ImmOp, " |= ", 0b11>; // or
 }
 
 // multiclass to define MemOp instructions with immediate Operand.
 multiclass MemOp_ri<string opc, bits<2> opcBits, Operand ImmOp> {
-  def _ADD#NAME#_V4 : MemOp_ri_base <opc, opcBits, ImmOp, " += ", 0b00 >;
-  def _SUB#NAME#_V4 : MemOp_ri_base <opc, opcBits, ImmOp, " -= ", 0b01 >;
-  def _CLRBIT#NAME#_V4 : MemOp_ri_base<opc, opcBits, ImmOp, " =clrbit(", 0b10>;
-  def _SETBIT#NAME#_V4 : MemOp_ri_base<opc, opcBits, ImmOp, " =setbit(", 0b11>;
+  def L4_iadd#NAME : MemOp_ri_base <opc, opcBits, ImmOp, " += ", 0b00 >;
+  def L4_isub#NAME : MemOp_ri_base <opc, opcBits, ImmOp, " -= ", 0b01 >;
+  def L4_iand#NAME : MemOp_ri_base<opc, opcBits, ImmOp, " = clrbit(", 0b10>;
+  def L4_ior#NAME : MemOp_ri_base<opc, opcBits, ImmOp, " = setbit(", 0b11>;
 }
 
 multiclass MemOp_base <string opc, bits<2> opcBits, Operand ImmOp> {
-  defm r : MemOp_rr <opc, opcBits, ImmOp>;
-  defm i : MemOp_ri <opc, opcBits, ImmOp>;
+  defm _#NAME : MemOp_rr <opc, opcBits, ImmOp>;
+  defm _#NAME : MemOp_ri <opc, opcBits, ImmOp>;
 }
 
 // Define MemOp instructions.
 let isExtendable = 1, opExtendable = 1, isExtentSigned = 0,
-validSubTargets =HasV4SubT in {
-  let opExtentBits = 6, accessSize = ByteAccess in
-  defm MemOPb : MemOp_base <"memb", 0b00, u6_0Ext>;
-
-  let opExtentBits = 7, accessSize = HalfWordAccess in
-  defm MemOPh : MemOp_base <"memh", 0b01, u6_1Ext>;
-
-  let opExtentBits = 8, accessSize = WordAccess in
-  defm MemOPw : MemOp_base <"memw", 0b10, u6_2Ext>;
+    validSubTargets =HasV4SubT in {
+  let opExtentBits = 6, accessSize = ByteAccess, isCodeGenOnly = 0 in
+  defm memopb_io : MemOp_base <"memb", 0b00, u6_0Ext>;
+
+  let opExtentBits = 7, accessSize = HalfWordAccess, isCodeGenOnly = 0 in
+  defm memoph_io : MemOp_base <"memh", 0b01, u6_1Ext>;
+
+  let opExtentBits = 8, accessSize = WordAccess, isCodeGenOnly = 0 in
+  defm memopw_io : MemOp_base <"memw", 0b10, u6_2Ext>;
 }
 
 //===----------------------------------------------------------------------===//
@@ -2110,10 +2474,10 @@
 multiclass MemOpi_u5ExtType<PatFrag ldOpByte, PatFrag ldOpHalf > {
   // Half Word
   defm : MemOpi_u5ALUOp <ldOpHalf, truncstorei16, u6_1ExtPred,
-                         MemOPh_ADDi_V4, MemOPh_SUBi_V4>;
+                         L4_iadd_memoph_io, L4_isub_memoph_io>;
   // Byte
   defm : MemOpi_u5ALUOp <ldOpByte, truncstorei8, u6ExtPred,
-                         MemOPb_ADDi_V4, MemOPb_SUBi_V4>;
+                         L4_iadd_memopb_io, L4_isub_memopb_io>;
 }
 
 let Predicates = [HasV4T, UseMEMOP] in {
@@ -2122,8 +2486,8 @@
   defm : MemOpi_u5ExtType<extloadi8,  extloadi16>;  // any extend
 
   // Word
-  defm : MemOpi_u5ALUOp <load, store, u6_2ExtPred, MemOPw_ADDi_V4,
-                         MemOPw_SUBi_V4>;
+  defm : MemOpi_u5ALUOp <load, store, u6_2ExtPred, L4_iadd_memopw_io,
+                         L4_isub_memopw_io>;
 }
 
 //===----------------------------------------------------------------------===//
@@ -2151,10 +2515,10 @@
 multiclass MemOpi_m5ExtType<PatFrag ldOpByte, PatFrag ldOpHalf > {
   // Half Word
   defm : MemOpi_m5Pats <ldOpHalf, truncstorei16, u6_1ExtPred, m5HImmPred,
-                        ADDRriU6_1, MEMOPIMM_HALF, MemOPh_SUBi_V4>;
+                        ADDRriU6_1, MEMOPIMM_HALF, L4_isub_memoph_io>;
   // Byte
   defm : MemOpi_m5Pats <ldOpByte, truncstorei8, u6ExtPred, m5BImmPred,
-                        ADDRriU6_0, MEMOPIMM_BYTE, MemOPb_SUBi_V4>;
+                        ADDRriU6_0, MEMOPIMM_BYTE, L4_isub_memopb_io>;
 }
 
 let Predicates = [HasV4T, UseMEMOP] in {
@@ -2164,7 +2528,7 @@
 
   // Word
   defm : MemOpi_m5Pats <load, store, u6_2ExtPred, m5ImmPred,
-                          ADDRriU6_2, MEMOPIMM, MemOPw_SUBi_V4>;
+                          ADDRriU6_2, MEMOPIMM, L4_isub_memopw_io>;
 }
 
 //===----------------------------------------------------------------------===//
@@ -2195,16 +2559,16 @@
 multiclass MemOpi_bitExtType<PatFrag ldOpByte, PatFrag ldOpHalf > {
   // Byte - clrbit
   defm : MemOpi_bitPats<ldOpByte, truncstorei8, Clr3ImmPred, u6ExtPred,
-                       ADDRriU6_0, CLRMEMIMM_BYTE, MemOPb_CLRBITi_V4, and>;
+                       ADDRriU6_0, CLRMEMIMM_BYTE, L4_iand_memopb_io, and>;
   // Byte - setbit
   defm : MemOpi_bitPats<ldOpByte, truncstorei8, Set3ImmPred,  u6ExtPred,
-                       ADDRriU6_0, SETMEMIMM_BYTE, MemOPb_SETBITi_V4, or>;
+                       ADDRriU6_0, SETMEMIMM_BYTE, L4_ior_memopb_io, or>;
   // Half Word - clrbit
   defm : MemOpi_bitPats<ldOpHalf, truncstorei16, Clr4ImmPred, u6_1ExtPred,
-                       ADDRriU6_1, CLRMEMIMM_SHORT, MemOPh_CLRBITi_V4, and>;
+                       ADDRriU6_1, CLRMEMIMM_SHORT, L4_iand_memoph_io, and>;
   // Half Word - setbit
   defm : MemOpi_bitPats<ldOpHalf, truncstorei16, Set4ImmPred, u6_1ExtPred,
-                       ADDRriU6_1, SETMEMIMM_SHORT, MemOPh_SETBITi_V4, or>;
+                       ADDRriU6_1, SETMEMIMM_SHORT, L4_ior_memoph_io, or>;
 }
 
 let Predicates = [HasV4T, UseMEMOP] in {
@@ -2217,9 +2581,9 @@
   // memw(Rs+#0) = [clrbit|setbit](#U5)
   // memw(Rs+#u6:2) = [clrbit|setbit](#U5)
   defm : MemOpi_bitPats<load, store, Clr5ImmPred, u6_2ExtPred, ADDRriU6_2,
-                       CLRMEMIMM, MemOPw_CLRBITi_V4, and>;
+                       CLRMEMIMM, L4_iand_memopw_io, and>;
   defm : MemOpi_bitPats<load, store, Set5ImmPred, u6_2ExtPred, ADDRriU6_2,
-                       SETMEMIMM, MemOPw_SETBITi_V4, or>;
+                       SETMEMIMM, L4_ior_memopw_io, or>;
 }
 
 //===----------------------------------------------------------------------===//
@@ -2260,12 +2624,12 @@
 multiclass MemOPr_ExtType<PatFrag ldOpByte, PatFrag ldOpHalf > {
   // Half Word
   defm : MemOPr_ALUOp <ldOpHalf, truncstorei16, ADDRriU6_1, u6_1ExtPred,
-                       MemOPh_ADDr_V4, MemOPh_SUBr_V4,
-                       MemOPh_ANDr_V4, MemOPh_ORr_V4>;
+                       L4_add_memoph_io, L4_sub_memoph_io,
+                       L4_and_memoph_io, L4_or_memoph_io>;
   // Byte
   defm : MemOPr_ALUOp <ldOpByte, truncstorei8, ADDRriU6_0, u6ExtPred,
-                       MemOPb_ADDr_V4, MemOPb_SUBr_V4,
-                       MemOPb_ANDr_V4, MemOPb_ORr_V4>;
+                       L4_add_memopb_io, L4_sub_memopb_io,
+                       L4_and_memopb_io, L4_or_memopb_io>;
 }
 
 // Define 'def Pats' for MemOps with register addend.
@@ -2275,8 +2639,8 @@
   defm : MemOPr_ExtType<sextloadi8, sextloadi16>; // sign extend
   defm : MemOPr_ExtType<extloadi8,  extloadi16>;  // any extend
   // Word
-  defm : MemOPr_ALUOp <load, store, ADDRriU6_2, u6_2ExtPred, MemOPw_ADDr_V4,
-                       MemOPw_SUBr_V4, MemOPw_ANDr_V4, MemOPw_ORr_V4 >;
+  defm : MemOPr_ALUOp <load, store, ADDRriU6_2, u6_2ExtPred, L4_add_memopw_io,
+                       L4_sub_memopw_io, L4_and_memopw_io, L4_or_memopw_io >;
 }
 
 //===----------------------------------------------------------------------===//
@@ -2330,11 +2694,7 @@
 
 def : Pat <(brcond (i1 (setne (and (i32 IntRegs:$src1), 255), u8ImmPred:$src2)),
                        bb:$offset),
-<<<<<<< HEAD
-      (JMP_f (CMPbEQri_V4 (i32 IntRegs:$src1), u8ImmPred:$src2),
-=======
       (J2_jumpf (A4_cmpbeqi (i32 IntRegs:$src1), u8ImmPred:$src2),
->>>>>>> 7618b2b2
                 bb:$offset)>,
       Requires<[HasV4T]>;
 
@@ -2539,11 +2899,7 @@
 let AddedComplexity = 139 in
 def : Pat <(i32 (zext (i1 (setult (i32 (and (i32 IntRegs:$src1), 255)),
                                   u7StrictPosImmPred:$src2)))),
-<<<<<<< HEAD
-  (i32 (MUX_ii (i1 (CMPbGTUri_V4 (i32 IntRegs:$src1),
-=======
   (i32 (C2_muxii (i1 (A4_cmpbgtui (i32 IntRegs:$src1),
->>>>>>> 7618b2b2
                                  (DEC_CONST_BYTE u7StrictPosImmPred:$src2))),
                    0, 1))>,
                    Requires<[HasV4T]>;
@@ -2552,16 +2908,60 @@
 // XTYPE/PRED -
 //===----------------------------------------------------------------------===//
 
-//Deallocate frame and return.
-//    dealloc_return
-let isReturn = 1, isTerminator = 1, isBarrier = 1, isPredicable = 1,
-  Defs = [R29, R30, R31, PC], Uses = [R30], hasSideEffects = 0 in {
-let validSubTargets = HasV4SubT in
-  def DEALLOC_RET_V4 : LD0Inst<(outs), (ins),
-            "dealloc_return",
-            []>,
-            Requires<[HasV4T]>;
-}
+//===----------------------------------------------------------------------===//
+// Multiclass for DeallocReturn
+//===----------------------------------------------------------------------===//
+class L4_RETURN<string mnemonic, bit isNot, bit isPredNew, bit isTak>
+  : LD0Inst<(outs), (ins PredRegs:$src),
+  !if(isNot, "if (!$src", "if ($src")#
+  !if(isPredNew, ".new) ", ") ")#mnemonic#
+  !if(isPredNew, #!if(isTak,":t", ":nt"),""),
+  [], "", LD_tc_3or4stall_SLOT0> {
+
+    bits<2> src;
+    let BaseOpcode = "L4_RETURN";
+    let isPredicatedFalse = isNot;
+    let isPredicatedNew = isPredNew;
+    let isTaken = isTak;
+    let IClass = 0b1001;
+
+    let Inst{27-16} = 0b011000011110;
+
+    let Inst{13} = isNot;
+    let Inst{12} = isTak;
+    let Inst{11} = isPredNew;
+    let Inst{10} = 0b0;
+    let Inst{9-8} = src;
+    let Inst{4-0} = 0b11110;
+  }
+
+// Produce all predicated forms, p, !p, p.new, !p.new, :t, :nt
+multiclass L4_RETURN_PRED<string mnemonic, bit PredNot> {
+  let isPredicated = 1 in {
+    def _#NAME# : L4_RETURN <mnemonic, PredNot, 0, 1>;
+    def _#NAME#new_pnt : L4_RETURN <mnemonic, PredNot, 1, 0>;
+    def _#NAME#new_pt : L4_RETURN <mnemonic, PredNot, 1, 1>;
+  }
+}
+
+multiclass LD_MISC_L4_RETURN<string mnemonic> {
+  let isBarrier = 1, isPredicable = 1 in
+    def NAME : LD0Inst <(outs), (ins), mnemonic, [], "",
+                        LD_tc_3or4stall_SLOT0> {
+      let BaseOpcode = "L4_RETURN";
+      let IClass = 0b1001;
+      let Inst{27-16} = 0b011000011110;
+      let Inst{13-10} = 0b0000;
+      let Inst{4-0} = 0b11110;
+    }
+  defm t : L4_RETURN_PRED<mnemonic, 0 >;
+  defm f : L4_RETURN_PRED<mnemonic, 1 >;
+}
+
+let isReturn = 1, isTerminator = 1,
+    Defs = [R29, R30, R31, PC], Uses = [R30], hasSideEffects = 0,
+    validSubTargets = HasV4SubT, isCodeGenOnly = 0 in
+defm L4_return: LD_MISC_L4_RETURN <"dealloc_return">, PredNewRel;
 
 // Restore registers and dealloc return function call.
 let isCall = 1, isBarrier = 1, isReturn = 1, isTerminator = 1,
@@ -2595,454 +2995,579 @@
              Requires<[HasV4T]>;
 }
 
-//    if (Ps) dealloc_return
-let isReturn = 1, isTerminator = 1,
-    Defs = [R29, R30, R31, PC], Uses = [R30], hasSideEffects = 0,
-    isPredicated = 1 in {
-let validSubTargets = HasV4SubT in
-  def DEALLOC_RET_cPt_V4 : LD0Inst<(outs),
-                           (ins PredRegs:$src1),
-            "if ($src1) dealloc_return",
-            []>,
-            Requires<[HasV4T]>;
-}
-
-//    if (!Ps) dealloc_return
-let isReturn = 1, isTerminator = 1,
-    Defs = [R29, R30, R31, PC], Uses = [R30], hasSideEffects = 0,
-    isPredicated = 1, isPredicatedFalse = 1 in {
-let validSubTargets = HasV4SubT in
-  def DEALLOC_RET_cNotPt_V4 : LD0Inst<(outs), (ins PredRegs:$src1),
-            "if (!$src1) dealloc_return",
-            []>,
-            Requires<[HasV4T]>;
-}
-
-//    if (Ps.new) dealloc_return:nt
-let isReturn = 1, isTerminator = 1,
-    Defs = [R29, R30, R31, PC], Uses = [R30], hasSideEffects = 0,
-    isPredicated = 1 in {
-let validSubTargets = HasV4SubT in
-  def DEALLOC_RET_cdnPnt_V4 : LD0Inst<(outs), (ins PredRegs:$src1),
-            "if ($src1.new) dealloc_return:nt",
-            []>,
-            Requires<[HasV4T]>;
-}
-
-//    if (!Ps.new) dealloc_return:nt
-let isReturn = 1, isTerminator = 1,
-    Defs = [R29, R30, R31, PC], Uses = [R30], hasSideEffects = 0,
-    isPredicated = 1, isPredicatedFalse = 1 in {
-let validSubTargets = HasV4SubT in
-  def DEALLOC_RET_cNotdnPnt_V4 : LD0Inst<(outs), (ins PredRegs:$src1),
-            "if (!$src1.new) dealloc_return:nt",
-            []>,
-            Requires<[HasV4T]>;
-}
-
-//    if (Ps.new) dealloc_return:t
-let isReturn = 1, isTerminator = 1,
-    Defs = [R29, R30, R31, PC], Uses = [R30], hasSideEffects = 0,
-    isPredicated = 1 in {
-let validSubTargets = HasV4SubT in
-  def DEALLOC_RET_cdnPt_V4 : LD0Inst<(outs), (ins PredRegs:$src1),
-            "if ($src1.new) dealloc_return:t",
-            []>,
-            Requires<[HasV4T]>;
-}
-
-// if (!Ps.new) dealloc_return:nt
-let isReturn = 1, isTerminator = 1,
-    Defs = [R29, R30, R31, PC], Uses = [R30], hasSideEffects = 0,
-    isPredicated = 1, isPredicatedFalse = 1 in {
-let validSubTargets = HasV4SubT in
-  def DEALLOC_RET_cNotdnPt_V4 : LD0Inst<(outs), (ins PredRegs:$src1),
-            "if (!$src1.new) dealloc_return:t",
-            []>,
-            Requires<[HasV4T]>;
-}
-
-// Load/Store with absolute addressing mode
-// memw(#u6)=Rt
-
-multiclass ST_Abs_Predbase<string mnemonic, RegisterClass RC, bit isNot,
-                           bit isPredNew> {
-  let isPredicatedNew = isPredNew in
-  def NAME#_V4 : STInst2<(outs),
-            (ins PredRegs:$src1, u0AlwaysExt:$absaddr, RC: $src2),
-            !if(isNot, "if (!$src1", "if ($src1")#!if(isPredNew, ".new) ",
-            ") ")#mnemonic#"(##$absaddr) = $src2",
-            []>,
-            Requires<[HasV4T]>;
-}
-
-multiclass ST_Abs_Pred<string mnemonic, RegisterClass RC, bit PredNot> {
-  let isPredicatedFalse = PredNot in {
-    defm _c#NAME : ST_Abs_Predbase<mnemonic, RC, PredNot, 0>;
-    // Predicate new
-    defm _cdn#NAME : ST_Abs_Predbase<mnemonic, RC, PredNot, 1>;
-  }
-}
-
-let isNVStorable = 1, isExtended = 1, hasSideEffects = 0 in
-multiclass ST_Abs<string mnemonic, string CextOp, RegisterClass RC> {
+//===----------------------------------------------------------------------===//
+// Template class for non predicated store instructions with
+// GP-Relative or absolute addressing.
+//===----------------------------------------------------------------------===//
+let hasSideEffects = 0, isPredicable = 1, isNVStorable = 1 in
+class T_StoreAbsGP <string mnemonic, RegisterClass RC, Operand ImmOp,
+                    bits<2>MajOp, Operand AddrOp, bit isAbs, bit isHalf>
+  : STInst<(outs), (ins AddrOp:$addr, RC:$src),
+  mnemonic # !if(isAbs, "(##", "(#")#"$addr) = $src"#!if(isHalf, ".h",""),
+  [], "", V2LDST_tc_st_SLOT01> {
+    bits<19> addr;
+    bits<5> src;
+    bits<16> offsetBits;
+
+    string ImmOpStr = !cast<string>(ImmOp);
+    let offsetBits = !if (!eq(ImmOpStr, "u16_3Imm"), addr{18-3},
+                     !if (!eq(ImmOpStr, "u16_2Imm"), addr{17-2},
+                     !if (!eq(ImmOpStr, "u16_1Imm"), addr{16-1},
+                                      /* u16_0Imm */ addr{15-0})));
+    let IClass = 0b0100;
+    let Inst{27} = 1;
+    let Inst{26-25} = offsetBits{15-14};
+    let Inst{24}    = 0b0;
+    let Inst{23-22} = MajOp;
+    let Inst{21}    = isHalf;
+    let Inst{20-16} = offsetBits{13-9};
+    let Inst{13}    = offsetBits{8};
+    let Inst{12-8}  = src;
+    let Inst{7-0}   = offsetBits{7-0};
+  }
+
+//===----------------------------------------------------------------------===//
+// Template class for predicated store instructions with
+// GP-Relative or absolute addressing.
+//===----------------------------------------------------------------------===//
+let hasSideEffects = 0, isPredicated = 1, isNVStorable = 1, opExtentBits = 6,
+    opExtendable = 1 in
+class T_StoreAbs_Pred <string mnemonic, RegisterClass RC, bits<2> MajOp,
+                       bit isHalf, bit isNot, bit isNew>
+  : STInst<(outs), (ins PredRegs:$src1, u6Ext:$absaddr, RC: $src2),
+  !if(isNot, "if (!$src1", "if ($src1")#!if(isNew, ".new) ",
+  ") ")#mnemonic#"(#$absaddr) = $src2"#!if(isHalf, ".h",""),
+  [], "", ST_tc_st_SLOT01>, AddrModeRel {
+    bits<2> src1;
+    bits<6> absaddr;
+    bits<5> src2;
+
+    let isPredicatedNew = isNew;
+    let isPredicatedFalse = isNot;
+
+    let IClass = 0b1010;
+
+    let Inst{27-24} = 0b1111;
+    let Inst{23-22} = MajOp;
+    let Inst{21}    = isHalf;
+    let Inst{17-16} = absaddr{5-4};
+    let Inst{13}    = isNew;
+    let Inst{12-8}  = src2;
+    let Inst{7}     = 0b1;
+    let Inst{6-3}   = absaddr{3-0};
+    let Inst{2}     = isNot;
+    let Inst{1-0}   = src1;
+  }
+
+//===----------------------------------------------------------------------===//
+// Template class for predicated store instructions with absolute addressing.
+//===----------------------------------------------------------------------===//
+class T_StoreAbs <string mnemonic, RegisterClass RC, Operand ImmOp,
+                 bits<2> MajOp, bit isHalf>
+  : T_StoreAbsGP <mnemonic, RC, ImmOp, MajOp, u0AlwaysExt, 1, isHalf>,
+                  AddrModeRel {
+  string ImmOpStr = !cast<string>(ImmOp);
+  let opExtentBits = !if (!eq(ImmOpStr, "u16_3Imm"), 19,
+                     !if (!eq(ImmOpStr, "u16_2Imm"), 18,
+                     !if (!eq(ImmOpStr, "u16_1Imm"), 17,
+                                      /* u16_0Imm */ 16)));
+
+  let opExtentAlign = !if (!eq(ImmOpStr, "u16_3Imm"), 3,
+                      !if (!eq(ImmOpStr, "u16_2Imm"), 2,
+                      !if (!eq(ImmOpStr, "u16_1Imm"), 1,
+                                       /* u16_0Imm */ 0)));
+}
+
+//===----------------------------------------------------------------------===//
+// Multiclass for store instructions with absolute addressing.
+//===----------------------------------------------------------------------===//
+let validSubTargets = HasV4SubT, addrMode = Absolute, isExtended = 1 in
+multiclass ST_Abs<string mnemonic, string CextOp, RegisterClass RC,
+                  Operand ImmOp, bits<2> MajOp, bit isHalf = 0> {
   let CextOpcode = CextOp, BaseOpcode = CextOp#_abs in {
     let opExtendable = 0, isPredicable = 1 in
-    def NAME#_V4 : STInst2<(outs),
-            (ins u0AlwaysExt:$absaddr, RC:$src),
-            mnemonic#"(##$absaddr) = $src",
-            []>,
-            Requires<[HasV4T]>;
-
-    let opExtendable = 1, isPredicated = 1 in {
-      defm Pt : ST_Abs_Pred<mnemonic, RC, 0>;
-      defm NotPt : ST_Abs_Pred<mnemonic, RC, 1>;
-    }
-  }
-}
-
-multiclass ST_Abs_Predbase_nv<string mnemonic, RegisterClass RC, bit isNot,
-                           bit isPredNew> {
-  let isPredicatedNew = isPredNew in
-  def NAME#_nv_V4 : NVInst_V4<(outs),
-            (ins PredRegs:$src1, u0AlwaysExt:$absaddr, RC: $src2),
-            !if(isNot, "if (!$src1", "if ($src1")#!if(isPredNew, ".new) ",
-            ") ")#mnemonic#"(##$absaddr) = $src2.new",
-            []>,
-            Requires<[HasV4T]>;
-}
-
-multiclass ST_Abs_Pred_nv<string mnemonic, RegisterClass RC, bit PredNot> {
-  let isPredicatedFalse = PredNot in {
-    defm _c#NAME : ST_Abs_Predbase_nv<mnemonic, RC, PredNot, 0>;
-    // Predicate new
-    defm _cdn#NAME : ST_Abs_Predbase_nv<mnemonic, RC, PredNot, 1>;
-  }
-}
-
-let mayStore = 1, isNVStore = 1, isExtended = 1, hasSideEffects = 0 in
-multiclass ST_Abs_nv<string mnemonic, string CextOp, RegisterClass RC> {
+    def S2_#NAME#abs : T_StoreAbs <mnemonic, RC, ImmOp, MajOp, isHalf>;
+
+    // Predicated
+    def S4_p#NAME#t_abs : T_StoreAbs_Pred<mnemonic, RC, MajOp, isHalf, 0, 0>;
+    def S4_p#NAME#f_abs : T_StoreAbs_Pred<mnemonic, RC, MajOp, isHalf, 1, 0>;
+
+    // .new Predicated
+    def S4_p#NAME#tnew_abs : T_StoreAbs_Pred<mnemonic, RC, MajOp, isHalf, 0, 1>;
+    def S4_p#NAME#fnew_abs : T_StoreAbs_Pred<mnemonic, RC, MajOp, isHalf, 1, 1>;
+  }
+}
+
+//===----------------------------------------------------------------------===//
+// Template class for non predicated new-value store instructions with
+// GP-Relative or absolute addressing.
+//===----------------------------------------------------------------------===//
+let hasSideEffects = 0, isPredicable = 1, mayStore = 1, isNVStore = 1,
+    isNewValue = 1, opNewValue = 1 in
+class T_StoreAbsGP_NV <string mnemonic, Operand ImmOp, bits<2>MajOp, bit isAbs>
+  : NVInst_V4<(outs), (ins u0AlwaysExt:$addr, IntRegs:$src),
+  mnemonic # !if(isAbs, "(##", "(#")#"$addr) = $src.new",
+  [], "", V2LDST_tc_st_SLOT0> {
+    bits<19> addr;
+    bits<3> src;
+    bits<16> offsetBits;
+
+    string ImmOpStr = !cast<string>(ImmOp);
+    let offsetBits = !if (!eq(ImmOpStr, "u16_3Imm"), addr{18-3},
+                     !if (!eq(ImmOpStr, "u16_2Imm"), addr{17-2},
+                     !if (!eq(ImmOpStr, "u16_1Imm"), addr{16-1},
+                                      /* u16_0Imm */ addr{15-0})));
+    let IClass = 0b0100;
+
+    let Inst{27} = 1;
+    let Inst{26-25} = offsetBits{15-14};
+    let Inst{24-21} = 0b0101;
+    let Inst{20-16} = offsetBits{13-9};
+    let Inst{13}    = offsetBits{8};
+    let Inst{12-11} = MajOp;
+    let Inst{10-8}  = src;
+    let Inst{7-0}   = offsetBits{7-0};
+  }
+
+//===----------------------------------------------------------------------===//
+// Template class for predicated new-value store instructions with
+// absolute addressing.
+//===----------------------------------------------------------------------===//
+let hasSideEffects = 0, isPredicated = 1, mayStore = 1, isNVStore = 1,
+    isNewValue = 1, opNewValue = 2, opExtentBits = 6, opExtendable = 1 in
+class T_StoreAbs_NV_Pred <string mnemonic, bits<2> MajOp, bit isNot, bit isNew>
+  : NVInst_V4<(outs), (ins PredRegs:$src1, u6Ext:$absaddr, IntRegs:$src2),
+  !if(isNot, "if (!$src1", "if ($src1")#!if(isNew, ".new) ",
+  ") ")#mnemonic#"(#$absaddr) = $src2.new",
+  [], "", ST_tc_st_SLOT0>, AddrModeRel {
+    bits<2> src1;
+    bits<6> absaddr;
+    bits<3> src2;
+
+    let isPredicatedNew = isNew;
+    let isPredicatedFalse = isNot;
+
+    let IClass = 0b1010;
+
+    let Inst{27-24} = 0b1111;
+    let Inst{23-21} = 0b101;
+    let Inst{17-16} = absaddr{5-4};
+    let Inst{13}    = isNew;
+    let Inst{12-11} = MajOp;
+    let Inst{10-8}  = src2;
+    let Inst{7}     = 0b1;
+    let Inst{6-3}   = absaddr{3-0};
+    let Inst{2}     = isNot;
+    let Inst{1-0}   = src1;
+}
+
+//===----------------------------------------------------------------------===//
+// Template class for non-predicated new-value store instructions with
+// absolute addressing.
+//===----------------------------------------------------------------------===//
+class T_StoreAbs_NV <string mnemonic, Operand ImmOp, bits<2> MajOp>
+  : T_StoreAbsGP_NV <mnemonic, ImmOp, MajOp, 1>, AddrModeRel {
+
+  string ImmOpStr = !cast<string>(ImmOp);
+  let opExtentBits = !if (!eq(ImmOpStr, "u16_3Imm"), 19,
+                     !if (!eq(ImmOpStr, "u16_2Imm"), 18,
+                     !if (!eq(ImmOpStr, "u16_1Imm"), 17,
+                                      /* u16_0Imm */ 16)));
+
+  let opExtentAlign = !if (!eq(ImmOpStr, "u16_3Imm"), 3,
+                      !if (!eq(ImmOpStr, "u16_2Imm"), 2,
+                      !if (!eq(ImmOpStr, "u16_1Imm"), 1,
+                                       /* u16_0Imm */ 0)));
+}
+
+//===----------------------------------------------------------------------===//
+// Multiclass for new-value store instructions with absolute addressing.
+//===----------------------------------------------------------------------===//
+let validSubTargets = HasV4SubT, addrMode = Absolute, isExtended = 1  in
+multiclass ST_Abs_NV <string mnemonic, string CextOp, Operand ImmOp,
+                   bits<2> MajOp> {
   let CextOpcode = CextOp, BaseOpcode = CextOp#_abs in {
     let opExtendable = 0, isPredicable = 1 in
-    def NAME#_nv_V4 : NVInst_V4<(outs),
-            (ins u0AlwaysExt:$absaddr, RC:$src),
-            mnemonic#"(##$absaddr) = $src.new",
-            []>,
-            Requires<[HasV4T]>;
-
-    let opExtendable = 1, isPredicated = 1 in {
-      defm Pt : ST_Abs_Pred_nv<mnemonic, RC, 0>;
-      defm NotPt : ST_Abs_Pred_nv<mnemonic, RC, 1>;
-    }
-  }
-}
-
-let addrMode = Absolute in {
-  let accessSize = ByteAccess in
-    defm STrib_abs : ST_Abs<"memb", "STrib", IntRegs>,
-                     ST_Abs_nv<"memb", "STrib", IntRegs>, AddrModeRel;
-
-  let accessSize = HalfWordAccess in
-    defm STrih_abs : ST_Abs<"memh", "STrih", IntRegs>,
-                     ST_Abs_nv<"memh", "STrih", IntRegs>, AddrModeRel;
-
-  let accessSize = WordAccess in
-    defm STriw_abs : ST_Abs<"memw", "STriw", IntRegs>,
-                     ST_Abs_nv<"memw", "STriw", IntRegs>, AddrModeRel;
-
-  let accessSize = DoubleWordAccess, isNVStorable = 0 in
-    defm STrid_abs : ST_Abs<"memd", "STrid", DoubleRegs>, AddrModeRel;
-}
+    def S2_#NAME#newabs : T_StoreAbs_NV <mnemonic, ImmOp, MajOp>;
+
+    // Predicated
+    def S4_p#NAME#newt_abs  : T_StoreAbs_NV_Pred <mnemonic, MajOp, 0, 0>;
+    def S4_p#NAME#newf_abs  : T_StoreAbs_NV_Pred <mnemonic, MajOp, 1, 0>;
+
+    // .new Predicated
+    def S4_p#NAME#newtnew_abs : T_StoreAbs_NV_Pred <mnemonic, MajOp, 0, 1>;
+    def S4_p#NAME#newfnew_abs : T_StoreAbs_NV_Pred <mnemonic, MajOp, 1, 1>;
+  }
+}
+
+//===----------------------------------------------------------------------===//
+// Stores with absolute addressing
+//===----------------------------------------------------------------------===//
+let accessSize = ByteAccess, isCodeGenOnly = 0 in
+defm storerb : ST_Abs    <"memb", "STrib", IntRegs, u16_0Imm, 0b00>,
+               ST_Abs_NV <"memb", "STrib", u16_0Imm, 0b00>;
+
+let accessSize = HalfWordAccess, isCodeGenOnly = 0 in
+defm storerh : ST_Abs    <"memh", "STrih", IntRegs, u16_1Imm, 0b01>,
+               ST_Abs_NV <"memh", "STrih", u16_1Imm, 0b01>;
+
+let accessSize = WordAccess, isCodeGenOnly = 0 in
+defm storeri : ST_Abs    <"memw", "STriw", IntRegs, u16_2Imm, 0b10>,
+               ST_Abs_NV <"memw", "STriw", u16_2Imm, 0b10>;
+
+let isNVStorable = 0, accessSize = DoubleWordAccess, isCodeGenOnly = 0 in
+defm storerd : ST_Abs <"memd", "STrid", DoubleRegs, u16_3Imm, 0b11>;
+
+let isNVStorable = 0, accessSize = HalfWordAccess, isCodeGenOnly = 0 in
+defm storerf : ST_Abs <"memh", "STrif", IntRegs, u16_1Imm, 0b01, 1>;
+
+//===----------------------------------------------------------------------===//
+// GP-relative stores.
+// mem[bhwd](#global)=Rt
+// Once predicated, these instructions map to absolute addressing mode.
+// if ([!]Pv[.new]) mem[bhwd](##global)=Rt
+//===----------------------------------------------------------------------===//
+
+let validSubTargets = HasV4SubT in
+class T_StoreGP <string mnemonic, string BaseOp, RegisterClass RC,
+                 Operand ImmOp, bits<2> MajOp, bit isHalf = 0>
+  : T_StoreAbsGP <mnemonic, RC, ImmOp, MajOp, globaladdress, 0, isHalf> {
+    // Set BaseOpcode same as absolute addressing instructions so that
+    // non-predicated GP-Rel instructions can have relate with predicated
+    // Absolute instruction.
+    let BaseOpcode = BaseOp#_abs;
+  }
+
+let validSubTargets = HasV4SubT in
+multiclass ST_GP <string mnemonic, string BaseOp, Operand ImmOp,
+                  bits<2> MajOp, bit isHalf = 0> {
+  // Set BaseOpcode same as absolute addressing instructions so that
+  // non-predicated GP-Rel instructions can have relate with predicated
+  // Absolute instruction.
+  let BaseOpcode = BaseOp#_abs in {
+    def NAME#gp : T_StoreAbsGP <mnemonic, IntRegs, ImmOp, MajOp,
+                                globaladdress, 0, isHalf>;
+    // New-value store
+    def NAME#newgp : T_StoreAbsGP_NV <mnemonic, ImmOp, MajOp, 0> ;
+  }
+}
+
+let accessSize = ByteAccess in
+defm S2_storerb : ST_GP<"memb", "STrib", u16_0Imm, 0b00>, NewValueRel;
+
+let accessSize = HalfWordAccess in
+defm S2_storerh : ST_GP<"memh", "STrih", u16_1Imm, 0b01>, NewValueRel;
+
+let accessSize = WordAccess in
+defm S2_storeri : ST_GP<"memw", "STriw", u16_2Imm, 0b10>, NewValueRel;
+
+let isNVStorable = 0, accessSize = DoubleWordAccess in
+def S2_storerdgp : T_StoreGP <"memd", "STrid", DoubleRegs,
+                              u16_3Imm, 0b11>, PredNewRel;
+
+let isNVStorable = 0, accessSize = HalfWordAccess in
+def S2_storerfgp : T_StoreGP <"memh", "STrif", IntRegs,
+                              u16_1Imm, 0b01, 1>, PredNewRel;
 
 let Predicates = [HasV4T], AddedComplexity = 30 in {
 def : Pat<(truncstorei8 (i32 IntRegs:$src1),
                         (HexagonCONST32 tglobaladdr:$absaddr)),
-          (STrib_abs_V4 tglobaladdr: $absaddr, IntRegs: $src1)>;
+          (S2_storerbabs tglobaladdr: $absaddr, IntRegs: $src1)>;
 
 def : Pat<(truncstorei16 (i32 IntRegs:$src1),
                           (HexagonCONST32 tglobaladdr:$absaddr)),
-          (STrih_abs_V4 tglobaladdr: $absaddr, IntRegs: $src1)>;
+          (S2_storerhabs tglobaladdr: $absaddr, IntRegs: $src1)>;
 
 def : Pat<(store (i32 IntRegs:$src1), (HexagonCONST32 tglobaladdr:$absaddr)),
-          (STriw_abs_V4 tglobaladdr: $absaddr, IntRegs: $src1)>;
+          (S2_storeriabs tglobaladdr: $absaddr, IntRegs: $src1)>;
 
 def : Pat<(store (i64 DoubleRegs:$src1),
                  (HexagonCONST32 tglobaladdr:$absaddr)),
-          (STrid_abs_V4 tglobaladdr: $absaddr, DoubleRegs: $src1)>;
-}
-
-//===----------------------------------------------------------------------===//
-// multiclass for store instructions with GP-relative addressing mode.
-// mem[bhwd](#global)=Rt
-// if ([!]Pv[.new]) mem[bhwd](##global) = Rt
-//===----------------------------------------------------------------------===//
-let mayStore = 1, isNVStorable = 1 in
-multiclass ST_GP<string mnemonic, string BaseOp, RegisterClass RC> {
-  let BaseOpcode = BaseOp, isPredicable = 1 in
-  def NAME#_V4 : STInst2<(outs),
-          (ins globaladdress:$global, RC:$src),
-          mnemonic#"(#$global) = $src",
-          []>;
-
-  // When GP-relative instructions are predicated, their addressing mode is
-  // changed to absolute and they are always constant extended.
-  let BaseOpcode = BaseOp, isExtended = 1, opExtendable = 1,
-  isPredicated = 1 in {
-    defm Pt : ST_Abs_Pred <mnemonic, RC, 0>;
-    defm NotPt : ST_Abs_Pred <mnemonic, RC, 1>;
-  }
-}
-
-let mayStore = 1, isNVStore = 1 in
-multiclass ST_GP_nv<string mnemonic, string BaseOp, RegisterClass RC> {
-  let BaseOpcode = BaseOp, isPredicable = 1 in
-  def NAME#_nv_V4 : NVInst_V4<(outs),
-          (ins u0AlwaysExt:$global, RC:$src),
-          mnemonic#"(#$global) = $src.new",
-          []>,
-          Requires<[HasV4T]>;
-
-  // When GP-relative instructions are predicated, their addressing mode is
-  // changed to absolute and they are always constant extended.
-  let BaseOpcode = BaseOp, isExtended = 1, opExtendable = 1,
-  isPredicated = 1 in {
-    defm Pt : ST_Abs_Pred_nv<mnemonic, RC, 0>;
-    defm NotPt : ST_Abs_Pred_nv<mnemonic, RC, 1>;
-  }
-}
-
-let validSubTargets = HasV4SubT, hasSideEffects = 0 in {
-  let isNVStorable = 0 in
-  defm STd_GP : ST_GP <"memd", "STd_GP", DoubleRegs>, PredNewRel;
-
-  defm STb_GP : ST_GP<"memb",  "STb_GP", IntRegs>,
-                ST_GP_nv<"memb", "STb_GP", IntRegs>, NewValueRel;
-  defm STh_GP : ST_GP<"memh",  "STh_GP", IntRegs>,
-                ST_GP_nv<"memh", "STh_GP", IntRegs>, NewValueRel;
-  defm STw_GP : ST_GP<"memw",  "STw_GP", IntRegs>,
-                ST_GP_nv<"memw", "STw_GP", IntRegs>, NewValueRel;
+          (S2_storerdabs tglobaladdr: $absaddr, DoubleRegs: $src1)>;
 }
 
 // 64 bit atomic store
 def : Pat <(atomic_store_64 (HexagonCONST32_GP tglobaladdr:$global),
                             (i64 DoubleRegs:$src1)),
-           (STd_GP_V4 tglobaladdr:$global, (i64 DoubleRegs:$src1))>,
+           (S2_storerdgp tglobaladdr:$global, (i64 DoubleRegs:$src1))>,
            Requires<[HasV4T]>;
 
 // Map from store(globaladdress) -> memd(#foo)
 let AddedComplexity = 100 in
 def : Pat <(store (i64 DoubleRegs:$src1),
                   (HexagonCONST32_GP tglobaladdr:$global)),
-           (STd_GP_V4 tglobaladdr:$global, (i64 DoubleRegs:$src1))>;
+           (S2_storerdgp tglobaladdr:$global, (i64 DoubleRegs:$src1))>;
 
 // 8 bit atomic store
 def : Pat < (atomic_store_8 (HexagonCONST32_GP tglobaladdr:$global),
                             (i32 IntRegs:$src1)),
-            (STb_GP_V4 tglobaladdr:$global, (i32 IntRegs:$src1))>;
+            (S2_storerbgp tglobaladdr:$global, (i32 IntRegs:$src1))>;
 
 // Map from store(globaladdress) -> memb(#foo)
 let AddedComplexity = 100 in
 def : Pat<(truncstorei8 (i32 IntRegs:$src1),
           (HexagonCONST32_GP tglobaladdr:$global)),
-          (STb_GP_V4 tglobaladdr:$global, (i32 IntRegs:$src1))>;
+          (S2_storerbgp tglobaladdr:$global, (i32 IntRegs:$src1))>;
 
 // Map from "i1 = constant<-1>; memw(CONST32(#foo)) = i1"
 //       to "r0 = 1; memw(#foo) = r0"
 let AddedComplexity = 100 in
 def : Pat<(store (i1 -1), (HexagonCONST32_GP tglobaladdr:$global)),
-          (STb_GP_V4 tglobaladdr:$global, (TFRI 1))>;
+          (S2_storerbgp tglobaladdr:$global, (A2_tfrsi 1))>;
 
 def : Pat<(atomic_store_16 (HexagonCONST32_GP tglobaladdr:$global),
                            (i32 IntRegs:$src1)),
-          (STh_GP_V4 tglobaladdr:$global, (i32 IntRegs:$src1))>;
+          (S2_storerhgp tglobaladdr:$global, (i32 IntRegs:$src1))>;
 
 // Map from store(globaladdress) -> memh(#foo)
 let AddedComplexity = 100 in
 def : Pat<(truncstorei16 (i32 IntRegs:$src1),
                          (HexagonCONST32_GP tglobaladdr:$global)),
-          (STh_GP_V4 tglobaladdr:$global, (i32 IntRegs:$src1))>;
+          (S2_storerhgp tglobaladdr:$global, (i32 IntRegs:$src1))>;
 
 // 32 bit atomic store
 def : Pat<(atomic_store_32 (HexagonCONST32_GP tglobaladdr:$global),
                            (i32 IntRegs:$src1)),
-          (STw_GP_V4 tglobaladdr:$global, (i32 IntRegs:$src1))>;
+          (S2_storerigp tglobaladdr:$global, (i32 IntRegs:$src1))>;
 
 // Map from store(globaladdress) -> memw(#foo)
 let AddedComplexity = 100 in
 def : Pat<(store (i32 IntRegs:$src1), (HexagonCONST32_GP tglobaladdr:$global)),
-          (STw_GP_V4 tglobaladdr:$global, (i32 IntRegs:$src1))>;
+          (S2_storerigp tglobaladdr:$global, (i32 IntRegs:$src1))>;
+
+//===----------------------------------------------------------------------===//
+// Template class for non predicated load instructions with
+// absolute addressing mode.
+//===----------------------------------------------------------------------===//
+let isPredicable = 1, hasSideEffects = 0, validSubTargets = HasV4SubT in
+class T_LoadAbsGP <string mnemonic, RegisterClass RC, Operand ImmOp,
+                   bits<3> MajOp, Operand AddrOp, bit isAbs>
+  : LDInst <(outs RC:$dst), (ins AddrOp:$addr),
+  "$dst = "#mnemonic# !if(isAbs, "(##", "(#")#"$addr)",
+  [], "", V2LDST_tc_ld_SLOT01> {
+    bits<5> dst;
+    bits<19> addr;
+    bits<16> offsetBits;
+
+    string ImmOpStr = !cast<string>(ImmOp);
+    let offsetBits = !if (!eq(ImmOpStr, "u16_3Imm"), addr{18-3},
+                     !if (!eq(ImmOpStr, "u16_2Imm"), addr{17-2},
+                     !if (!eq(ImmOpStr, "u16_1Imm"), addr{16-1},
+                                      /* u16_0Imm */ addr{15-0})));
+
+    let IClass = 0b0100;
+
+    let Inst{27}    = 0b1;
+    let Inst{26-25} = offsetBits{15-14};
+    let Inst{24}    = 0b1;
+    let Inst{23-21} = MajOp;
+    let Inst{20-16} = offsetBits{13-9};
+    let Inst{13-5}  = offsetBits{8-0};
+    let Inst{4-0}   = dst;
+  }
+
+class T_LoadAbs <string mnemonic, RegisterClass RC, Operand ImmOp,
+                 bits<3> MajOp>
+  : T_LoadAbsGP <mnemonic, RC, ImmOp, MajOp, u0AlwaysExt, 1>, AddrModeRel {
+
+    string ImmOpStr = !cast<string>(ImmOp);
+    let opExtentBits = !if (!eq(ImmOpStr, "u16_3Imm"), 19,
+                       !if (!eq(ImmOpStr, "u16_2Imm"), 18,
+                       !if (!eq(ImmOpStr, "u16_1Imm"), 17,
+                                        /* u16_0Imm */ 16)));
+
+    let opExtentAlign = !if (!eq(ImmOpStr, "u16_3Imm"), 3,
+                        !if (!eq(ImmOpStr, "u16_2Imm"), 2,
+                        !if (!eq(ImmOpStr, "u16_1Imm"), 1,
+                                        /* u16_0Imm */ 0)));
+  }
+//===----------------------------------------------------------------------===//
+// Template class for predicated load instructions with
+// absolute addressing mode.
+//===----------------------------------------------------------------------===//
+let isPredicated = 1, hasNewValue = 1, opExtentBits = 6, opExtendable = 2 in
+class T_LoadAbs_Pred <string mnemonic, RegisterClass RC, bits<3> MajOp,
+                      bit isPredNot, bit isPredNew>
+  : LDInst <(outs RC:$dst), (ins PredRegs:$src1, u6Ext:$absaddr),
+  !if(isPredNot, "if (!$src1", "if ($src1")#!if(isPredNew, ".new) ",
+  ") ")#"$dst = "#mnemonic#"(#$absaddr)">, AddrModeRel {
+    bits<5> dst;
+    bits<2> src1;
+    bits<6> absaddr;
+
+    let isPredicatedNew = isPredNew;
+    let isPredicatedFalse = isPredNot;
+
+    let IClass = 0b1001;
+
+    let Inst{27-24} = 0b1111;
+    let Inst{23-21} = MajOp;
+    let Inst{20-16} = absaddr{5-1};
+    let Inst{13} = 0b1;
+    let Inst{12} = isPredNew;
+    let Inst{11} = isPredNot;
+    let Inst{10-9} = src1;
+    let Inst{8} = absaddr{0};
+    let Inst{7} = 0b1;
+    let Inst{4-0} = dst;
+  }
 
 //===----------------------------------------------------------------------===//
 // Multiclass for the load instructions with absolute addressing mode.
 //===----------------------------------------------------------------------===//
-multiclass LD_Abs_Predbase<string mnemonic, RegisterClass RC, bit isNot,
-                           bit isPredNew> {
-  let isPredicatedNew = isPredNew in
-  def NAME : LDInst2<(outs RC:$dst),
-            (ins PredRegs:$src1, u0AlwaysExt:$absaddr),
-            !if(isNot, "if (!$src1", "if ($src1")#!if(isPredNew, ".new) ",
-            ") ")#"$dst = "#mnemonic#"(##$absaddr)",
-            []>,
-            Requires<[HasV4T]>;
-}
-
-multiclass LD_Abs_Pred<string mnemonic, RegisterClass RC, bit PredNot> {
-  let isPredicatedFalse = PredNot in {
-    defm _c#NAME : LD_Abs_Predbase<mnemonic, RC, PredNot, 0>;
-    // Predicate new
-    defm _cdn#NAME : LD_Abs_Predbase<mnemonic, RC, PredNot, 1>;
-  }
-}
-
-let isExtended = 1, hasSideEffects = 0 in
-multiclass LD_Abs<string mnemonic, string CextOp, RegisterClass RC> {
+multiclass LD_Abs_Pred<string mnemonic, RegisterClass RC, bits<3> MajOp,
+                       bit PredNot> {
+  def _abs : T_LoadAbs_Pred <mnemonic, RC, MajOp, PredNot, 0>;
+  // Predicate new
+  def new_abs : T_LoadAbs_Pred <mnemonic, RC, MajOp, PredNot, 1>;
+}
+
+let addrMode = Absolute, isExtended = 1 in
+multiclass LD_Abs<string mnemonic, string CextOp, RegisterClass RC,
+                  Operand ImmOp, bits<3> MajOp> {
   let CextOpcode = CextOp, BaseOpcode = CextOp#_abs in {
-    let  opExtendable = 1, isPredicable = 1 in
-    def NAME#_V4 : LDInst2<(outs RC:$dst),
-            (ins u0AlwaysExt:$absaddr),
-            "$dst = "#mnemonic#"(##$absaddr)",
-            []>,
-            Requires<[HasV4T]>;
-
-    let opExtendable = 2, isPredicated = 1 in {
-      defm Pt_V4 : LD_Abs_Pred<mnemonic, RC, 0>;
-      defm NotPt_V4 : LD_Abs_Pred<mnemonic, RC, 1>;
-    }
-  }
-}
-
-let addrMode = Absolute in {
-  let accessSize = ByteAccess in {
-    defm LDrib_abs  : LD_Abs<"memb", "LDrib", IntRegs>, AddrModeRel;
-    defm LDriub_abs : LD_Abs<"memub", "LDriub", IntRegs>, AddrModeRel;
-  }
-  let accessSize = HalfWordAccess in {
-    defm LDrih_abs  : LD_Abs<"memh", "LDrih", IntRegs>, AddrModeRel;
-    defm LDriuh_abs : LD_Abs<"memuh", "LDriuh", IntRegs>, AddrModeRel;
-  }
-  let accessSize = WordAccess in
-    defm LDriw_abs  : LD_Abs<"memw", "LDriw", IntRegs>, AddrModeRel;
-
-  let accessSize = DoubleWordAccess in
-    defm LDrid_abs : LD_Abs<"memd",  "LDrid", DoubleRegs>, AddrModeRel;
-}
+    let opExtendable = 1, isPredicable = 1 in
+    def L4_#NAME#_abs: T_LoadAbs <mnemonic, RC, ImmOp, MajOp>;
+
+    // Predicated
+    defm L4_p#NAME#t : LD_Abs_Pred<mnemonic, RC, MajOp, 0>;
+    defm L4_p#NAME#f : LD_Abs_Pred<mnemonic, RC, MajOp, 1>;
+  }
+}
+
+let accessSize = ByteAccess, hasNewValue = 1, isCodeGenOnly = 0 in {
+  defm loadrb  : LD_Abs<"memb",  "LDrib",  IntRegs, u16_0Imm, 0b000>;
+  defm loadrub : LD_Abs<"memub", "LDriub", IntRegs, u16_0Imm, 0b001>;
+}
+
+let accessSize = HalfWordAccess, hasNewValue = 1, isCodeGenOnly = 0 in {
+  defm loadrh  : LD_Abs<"memh",  "LDrih",  IntRegs, u16_1Imm, 0b010>;
+  defm loadruh : LD_Abs<"memuh", "LDriuh", IntRegs, u16_1Imm, 0b011>;
+}
+
+let accessSize = WordAccess, hasNewValue = 1, isCodeGenOnly = 0 in
+defm loadri  : LD_Abs<"memw",  "LDriw",  IntRegs, u16_2Imm, 0b100>;
+
+let accessSize = DoubleWordAccess, isCodeGenOnly = 0 in
+defm loadrd  : LD_Abs<"memd",  "LDrid", DoubleRegs, u16_3Imm, 0b110>;
+
+//===----------------------------------------------------------------------===//
+// multiclass for load instructions with GP-relative addressing mode.
+// Rx=mem[bhwd](##global)
+// Once predicated, these instructions map to absolute addressing mode.
+// if ([!]Pv[.new]) Rx=mem[bhwd](##global)
+//===----------------------------------------------------------------------===//
+
+class T_LoadGP <string mnemonic, string BaseOp, RegisterClass RC, Operand ImmOp,
+                bits<3> MajOp>
+  : T_LoadAbsGP <mnemonic, RC, ImmOp, MajOp, globaladdress, 0>, PredNewRel {
+    let BaseOpcode = BaseOp#_abs;
+  }
+
+let accessSize = ByteAccess, hasNewValue = 1 in {
+  def L2_loadrbgp  : T_LoadGP<"memb",  "LDrib",  IntRegs, u16_0Imm, 0b000>;
+  def L2_loadrubgp : T_LoadGP<"memub", "LDriub", IntRegs, u16_0Imm, 0b001>;
+}
+
+let accessSize = HalfWordAccess, hasNewValue = 1 in {
+  def L2_loadrhgp  : T_LoadGP<"memh",  "LDrih",  IntRegs, u16_1Imm, 0b010>;
+  def L2_loadruhgp : T_LoadGP<"memuh", "LDriuh", IntRegs, u16_1Imm, 0b011>;
+}
+
+let accessSize = WordAccess, hasNewValue = 1 in
+def L2_loadrigp  : T_LoadGP<"memw",  "LDriw",  IntRegs, u16_2Imm, 0b100>;
+
+let accessSize = DoubleWordAccess in
+def L2_loadrdgp  : T_LoadGP<"memd", "LDrid", DoubleRegs, u16_3Imm, 0b110>;
 
 let Predicates = [HasV4T], AddedComplexity  = 30 in {
 def : Pat<(i32 (load (HexagonCONST32 tglobaladdr:$absaddr))),
-          (LDriw_abs_V4 tglobaladdr: $absaddr)>;
+          (L4_loadri_abs tglobaladdr: $absaddr)>;
 
 def : Pat<(i32 (sextloadi8 (HexagonCONST32 tglobaladdr:$absaddr))),
-          (LDrib_abs_V4 tglobaladdr:$absaddr)>;
+          (L4_loadrb_abs tglobaladdr:$absaddr)>;
 
 def : Pat<(i32 (zextloadi8 (HexagonCONST32 tglobaladdr:$absaddr))),
-          (LDriub_abs_V4 tglobaladdr:$absaddr)>;
+          (L4_loadrub_abs tglobaladdr:$absaddr)>;
 
 def : Pat<(i32 (sextloadi16 (HexagonCONST32 tglobaladdr:$absaddr))),
-          (LDrih_abs_V4 tglobaladdr:$absaddr)>;
+          (L4_loadrh_abs tglobaladdr:$absaddr)>;
 
 def : Pat<(i32 (zextloadi16 (HexagonCONST32 tglobaladdr:$absaddr))),
-          (LDriuh_abs_V4 tglobaladdr:$absaddr)>;
-}
-
-//===----------------------------------------------------------------------===//
-// multiclass for load instructions with GP-relative addressing mode.
-// Rx=mem[bhwd](##global)
-// if ([!]Pv[.new]) Rx=mem[bhwd](##global)
-//===----------------------------------------------------------------------===//
-let hasSideEffects = 0, validSubTargets = HasV4SubT in
-multiclass LD_GP<string mnemonic, string BaseOp, RegisterClass RC> {
-  let BaseOpcode = BaseOp in {
-    let isPredicable = 1 in
-    def NAME#_V4 : LDInst2<(outs RC:$dst),
-            (ins globaladdress:$global),
-            "$dst = "#mnemonic#"(#$global)",
-            []>;
-
-    let isExtended = 1, opExtendable = 2, isPredicated = 1 in {
-      defm Pt_V4 : LD_Abs_Pred<mnemonic, RC, 0>;
-      defm NotPt_V4 : LD_Abs_Pred<mnemonic, RC, 1>;
-    }
-  }
-}
-
-defm LDd_GP  : LD_GP<"memd",  "LDd_GP",  DoubleRegs>, PredNewRel;
-defm LDb_GP  : LD_GP<"memb",  "LDb_GP",  IntRegs>, PredNewRel;
-defm LDub_GP : LD_GP<"memub", "LDub_GP", IntRegs>, PredNewRel;
-defm LDh_GP  : LD_GP<"memh",  "LDh_GP",  IntRegs>, PredNewRel;
-defm LDuh_GP : LD_GP<"memuh", "LDuh_GP", IntRegs>, PredNewRel;
-defm LDw_GP  : LD_GP<"memw",  "LDw_GP",  IntRegs>, PredNewRel;
+          (L4_loadruh_abs tglobaladdr:$absaddr)>;
+}
 
 def : Pat <(atomic_load_64 (HexagonCONST32_GP tglobaladdr:$global)),
-           (i64 (LDd_GP_V4 tglobaladdr:$global))>;
+           (i64 (L2_loadrdgp tglobaladdr:$global))>;
 
 def : Pat <(atomic_load_32 (HexagonCONST32_GP tglobaladdr:$global)),
-           (i32 (LDw_GP_V4 tglobaladdr:$global))>;
+           (i32 (L2_loadrigp tglobaladdr:$global))>;
 
 def : Pat <(atomic_load_16 (HexagonCONST32_GP tglobaladdr:$global)),
-           (i32 (LDuh_GP_V4 tglobaladdr:$global))>;
+           (i32 (L2_loadruhgp tglobaladdr:$global))>;
 
 def : Pat <(atomic_load_8 (HexagonCONST32_GP tglobaladdr:$global)),
-           (i32 (LDub_GP_V4 tglobaladdr:$global))>;
+           (i32 (L2_loadrubgp tglobaladdr:$global))>;
 
 // Map from load(globaladdress) -> memw(#foo + 0)
 let AddedComplexity = 100 in
 def : Pat <(i64 (load (HexagonCONST32_GP tglobaladdr:$global))),
-           (i64 (LDd_GP_V4 tglobaladdr:$global))>;
+           (i64 (L2_loadrdgp tglobaladdr:$global))>;
 
 // Map from Pd = load(globaladdress) -> Rd = memb(globaladdress), Pd = Rd
 let AddedComplexity = 100 in
 def : Pat <(i1 (load (HexagonCONST32_GP tglobaladdr:$global))),
-           (i1 (TFR_PdRs (i32 (LDb_GP_V4 tglobaladdr:$global))))>;
+           (i1 (C2_tfrrp (i32 (L2_loadrbgp tglobaladdr:$global))))>;
 
 // When the Interprocedural Global Variable optimizer realizes that a certain
 // global variable takes only two constant values, it shrinks the global to
 // a boolean. Catch those loads here in the following 3 patterns.
 let AddedComplexity = 100 in
 def : Pat <(i32 (extloadi1 (HexagonCONST32_GP tglobaladdr:$global))),
-           (i32 (LDb_GP_V4 tglobaladdr:$global))>;
+           (i32 (L2_loadrbgp tglobaladdr:$global))>;
 
 let AddedComplexity = 100 in
 def : Pat <(i32 (sextloadi1 (HexagonCONST32_GP tglobaladdr:$global))),
-           (i32 (LDb_GP_V4 tglobaladdr:$global))>;
+           (i32 (L2_loadrbgp tglobaladdr:$global))>;
 
 // Map from load(globaladdress) -> memb(#foo)
 let AddedComplexity = 100 in
 def : Pat <(i32 (extloadi8 (HexagonCONST32_GP tglobaladdr:$global))),
-           (i32 (LDb_GP_V4 tglobaladdr:$global))>;
+           (i32 (L2_loadrbgp tglobaladdr:$global))>;
 
 // Map from load(globaladdress) -> memb(#foo)
 let AddedComplexity = 100 in
 def : Pat <(i32 (sextloadi8 (HexagonCONST32_GP tglobaladdr:$global))),
-           (i32 (LDb_GP_V4 tglobaladdr:$global))>;
+           (i32 (L2_loadrbgp tglobaladdr:$global))>;
 
 let AddedComplexity = 100 in
 def : Pat <(i32 (zextloadi1 (HexagonCONST32_GP tglobaladdr:$global))),
-           (i32 (LDub_GP_V4 tglobaladdr:$global))>;
+           (i32 (L2_loadrubgp tglobaladdr:$global))>;
 
 // Map from load(globaladdress) -> memub(#foo)
 let AddedComplexity = 100 in
 def : Pat <(i32 (zextloadi8 (HexagonCONST32_GP tglobaladdr:$global))),
-           (i32 (LDub_GP_V4 tglobaladdr:$global))>;
+           (i32 (L2_loadrubgp tglobaladdr:$global))>;
 
 // Map from load(globaladdress) -> memh(#foo)
 let AddedComplexity = 100 in
 def : Pat <(i32 (extloadi16 (HexagonCONST32_GP tglobaladdr:$global))),
-           (i32 (LDh_GP_V4 tglobaladdr:$global))>;
+           (i32 (L2_loadrhgp tglobaladdr:$global))>;
 
 // Map from load(globaladdress) -> memh(#foo)
 let AddedComplexity = 100 in
 def : Pat <(i32 (sextloadi16 (HexagonCONST32_GP tglobaladdr:$global))),
-           (i32 (LDh_GP_V4 tglobaladdr:$global))>;
+           (i32 (L2_loadrhgp tglobaladdr:$global))>;
 
 // Map from load(globaladdress) -> memuh(#foo)
 let AddedComplexity = 100 in
 def : Pat <(i32 (zextloadi16 (HexagonCONST32_GP tglobaladdr:$global))),
-           (i32 (LDuh_GP_V4 tglobaladdr:$global))>;
+           (i32 (L2_loadruhgp tglobaladdr:$global))>;
 
 // Map from load(globaladdress) -> memw(#foo)
 let AddedComplexity = 100 in
 def : Pat <(i32 (load (HexagonCONST32_GP tglobaladdr:$global))),
-           (i32 (LDw_GP_V4 tglobaladdr:$global))>;
+           (i32 (L2_loadrigp tglobaladdr:$global))>;
 
 
 // Transfer global address into a register
@@ -3143,30 +3668,30 @@
 
 let Predicates = [HasV4T], AddedComplexity  = 30 in {
 def : Pat<(truncstorei8 (i32 IntRegs:$src1), u0AlwaysExtPred:$src2),
-          (STrib_abs_V4 u0AlwaysExtPred:$src2, IntRegs: $src1)>;
+          (S2_storerbabs u0AlwaysExtPred:$src2, IntRegs: $src1)>;
 
 def : Pat<(truncstorei16 (i32 IntRegs:$src1), u0AlwaysExtPred:$src2),
-          (STrih_abs_V4 u0AlwaysExtPred:$src2, IntRegs: $src1)>;
+          (S2_storerhabs u0AlwaysExtPred:$src2, IntRegs: $src1)>;
 
 def : Pat<(store (i32 IntRegs:$src1), u0AlwaysExtPred:$src2),
-          (STriw_abs_V4 u0AlwaysExtPred:$src2, IntRegs: $src1)>;
+          (S2_storeriabs u0AlwaysExtPred:$src2, IntRegs: $src1)>;
 }
 
 let Predicates = [HasV4T], AddedComplexity  = 30 in {
 def : Pat<(i32 (load u0AlwaysExtPred:$src)),
-          (LDriw_abs_V4 u0AlwaysExtPred:$src)>;
+          (L4_loadri_abs u0AlwaysExtPred:$src)>;
 
 def : Pat<(i32 (sextloadi8 u0AlwaysExtPred:$src)),
-          (LDrib_abs_V4 u0AlwaysExtPred:$src)>;
+          (L4_loadrb_abs u0AlwaysExtPred:$src)>;
 
 def : Pat<(i32 (zextloadi8 u0AlwaysExtPred:$src)),
-          (LDriub_abs_V4 u0AlwaysExtPred:$src)>;
+          (L4_loadrub_abs u0AlwaysExtPred:$src)>;
 
 def : Pat<(i32 (sextloadi16 u0AlwaysExtPred:$src)),
-          (LDrih_abs_V4 u0AlwaysExtPred:$src)>;
+          (L4_loadrh_abs u0AlwaysExtPred:$src)>;
 
 def : Pat<(i32 (zextloadi16 u0AlwaysExtPred:$src)),
-          (LDriuh_abs_V4 u0AlwaysExtPred:$src)>;
+          (L4_loadruh_abs u0AlwaysExtPred:$src)>;
 }
 
 // Indexed store word - global address.
@@ -3180,19 +3705,11 @@
             Requires<[HasV4T]>;
 
 def : Pat<(i64 (ctlz (i64 DoubleRegs:$src1))),
-<<<<<<< HEAD
-          (i64 (COMBINE_Ir_V4 (i32 0), (i32 (CTLZ64_rr DoubleRegs:$src1))))>,
-          Requires<[HasV4T]>;
-
-def : Pat<(i64 (cttz (i64 DoubleRegs:$src1))),
-          (i64 (COMBINE_Ir_V4 (i32 0), (i32 (CTTZ64_rr DoubleRegs:$src1))))>,
-=======
           (i64 (A4_combineir (i32 0), (i32 (S2_cl0p DoubleRegs:$src1))))>,
           Requires<[HasV4T]>;
 
 def : Pat<(i64 (cttz (i64 DoubleRegs:$src1))),
           (i64 (A4_combineir (i32 0), (i32 (S2_ct0p DoubleRegs:$src1))))>,
->>>>>>> 7618b2b2
           Requires<[HasV4T]>;
 
 
@@ -3201,49 +3718,49 @@
 // zextloadi8.
 let Predicates = [HasV4T], AddedComplexity = 120 in {
 def:  Pat <(i64 (extloadi8 (NumUsesBelowThresCONST32 tglobaladdr:$addr))),
-      (i64 (COMBINE_Ir_V4 0, (LDrib_abs_V4 tglobaladdr:$addr)))>;
+      (i64 (A4_combineir 0, (L4_loadrb_abs tglobaladdr:$addr)))>;
 
 def:  Pat <(i64 (zextloadi8 (NumUsesBelowThresCONST32 tglobaladdr:$addr))),
-      (i64 (COMBINE_Ir_V4 0, (LDriub_abs_V4 tglobaladdr:$addr)))>;
+      (i64 (A4_combineir 0, (L4_loadrub_abs tglobaladdr:$addr)))>;
 
 def:  Pat <(i64 (sextloadi8 (NumUsesBelowThresCONST32 tglobaladdr:$addr))),
-      (i64 (SXTW (LDrib_abs_V4 tglobaladdr:$addr)))>;
+      (i64 (A2_sxtw (L4_loadrb_abs tglobaladdr:$addr)))>;
 
 def:  Pat <(i64 (extloadi8 FoldGlobalAddr:$addr)),
-      (i64 (COMBINE_Ir_V4 0, (LDrib_abs_V4 FoldGlobalAddr:$addr)))>;
+      (i64 (A4_combineir 0, (L4_loadrb_abs FoldGlobalAddr:$addr)))>;
 
 def:  Pat <(i64 (zextloadi8 FoldGlobalAddr:$addr)),
-      (i64 (COMBINE_Ir_V4 0, (LDriub_abs_V4 FoldGlobalAddr:$addr)))>;
+      (i64 (A4_combineir 0, (L4_loadrub_abs FoldGlobalAddr:$addr)))>;
 
 def:  Pat <(i64 (sextloadi8 FoldGlobalAddr:$addr)),
-      (i64 (SXTW (LDrib_abs_V4 FoldGlobalAddr:$addr)))>;
+      (i64 (A2_sxtw (L4_loadrb_abs FoldGlobalAddr:$addr)))>;
 }
 // i16 -> i64 loads
 // We need a complexity of 120 here to override preceding handling of
 // zextloadi16.
 let AddedComplexity = 120 in {
 def:  Pat <(i64 (extloadi16 (NumUsesBelowThresCONST32 tglobaladdr:$addr))),
-      (i64 (COMBINE_Ir_V4 0, (LDrih_abs_V4 tglobaladdr:$addr)))>,
+      (i64 (A4_combineir 0, (L4_loadrh_abs tglobaladdr:$addr)))>,
       Requires<[HasV4T]>;
 
 def:  Pat <(i64 (zextloadi16 (NumUsesBelowThresCONST32 tglobaladdr:$addr))),
-      (i64 (COMBINE_Ir_V4 0, (LDriuh_abs_V4 tglobaladdr:$addr)))>,
+      (i64 (A4_combineir 0, (L4_loadruh_abs tglobaladdr:$addr)))>,
       Requires<[HasV4T]>;
 
 def:  Pat <(i64 (sextloadi16 (NumUsesBelowThresCONST32 tglobaladdr:$addr))),
-      (i64 (SXTW (LDrih_abs_V4 tglobaladdr:$addr)))>,
+      (i64 (A2_sxtw (L4_loadrh_abs tglobaladdr:$addr)))>,
       Requires<[HasV4T]>;
 
 def:  Pat <(i64 (extloadi16 FoldGlobalAddr:$addr)),
-      (i64 (COMBINE_Ir_V4 0, (LDrih_abs_V4 FoldGlobalAddr:$addr)))>,
+      (i64 (A4_combineir 0, (L4_loadrh_abs FoldGlobalAddr:$addr)))>,
       Requires<[HasV4T]>;
 
 def:  Pat <(i64 (zextloadi16 FoldGlobalAddr:$addr)),
-      (i64 (COMBINE_Ir_V4 0, (LDriuh_abs_V4 FoldGlobalAddr:$addr)))>,
+      (i64 (A4_combineir 0, (L4_loadruh_abs FoldGlobalAddr:$addr)))>,
       Requires<[HasV4T]>;
 
 def:  Pat <(i64 (sextloadi16 FoldGlobalAddr:$addr)),
-      (i64 (SXTW (LDrih_abs_V4 FoldGlobalAddr:$addr)))>,
+      (i64 (A2_sxtw (L4_loadrh_abs FoldGlobalAddr:$addr)))>,
       Requires<[HasV4T]>;
 }
 // i32->i64 loads
@@ -3251,27 +3768,27 @@
 // zextloadi32.
 let AddedComplexity = 120 in {
 def:  Pat <(i64 (extloadi32 (NumUsesBelowThresCONST32 tglobaladdr:$addr))),
-      (i64 (COMBINE_Ir_V4 0, (LDriw_abs_V4 tglobaladdr:$addr)))>,
+      (i64 (A4_combineir 0, (L4_loadri_abs tglobaladdr:$addr)))>,
       Requires<[HasV4T]>;
 
 def:  Pat <(i64 (zextloadi32 (NumUsesBelowThresCONST32 tglobaladdr:$addr))),
-      (i64 (COMBINE_Ir_V4 0, (LDriw_abs_V4 tglobaladdr:$addr)))>,
+      (i64 (A4_combineir 0, (L4_loadri_abs tglobaladdr:$addr)))>,
       Requires<[HasV4T]>;
 
 def:  Pat <(i64 (sextloadi32 (NumUsesBelowThresCONST32 tglobaladdr:$addr))),
-      (i64 (SXTW (LDriw_abs_V4 tglobaladdr:$addr)))>,
+      (i64 (A2_sxtw (L4_loadri_abs tglobaladdr:$addr)))>,
       Requires<[HasV4T]>;
 
 def:  Pat <(i64 (extloadi32 FoldGlobalAddr:$addr)),
-      (i64 (COMBINE_Ir_V4 0, (LDriw_abs_V4 FoldGlobalAddr:$addr)))>,
+      (i64 (A4_combineir 0, (L4_loadri_abs FoldGlobalAddr:$addr)))>,
       Requires<[HasV4T]>;
 
 def:  Pat <(i64 (zextloadi32 FoldGlobalAddr:$addr)),
-      (i64 (COMBINE_Ir_V4 0, (LDriw_abs_V4 FoldGlobalAddr:$addr)))>,
+      (i64 (A4_combineir 0, (L4_loadri_abs FoldGlobalAddr:$addr)))>,
       Requires<[HasV4T]>;
 
 def:  Pat <(i64 (sextloadi32 FoldGlobalAddr:$addr)),
-      (i64 (SXTW (LDriw_abs_V4 FoldGlobalAddr:$addr)))>,
+      (i64 (A2_sxtw (L4_loadri_abs FoldGlobalAddr:$addr)))>,
       Requires<[HasV4T]>;
 }
 
@@ -3288,104 +3805,457 @@
 let AddedComplexity = 100 in
 def : Pat<(store (i64 DoubleRegs:$src1),
                  FoldGlobalAddrGP:$addr),
-          (STrid_abs_V4 FoldGlobalAddrGP:$addr, (i64 DoubleRegs:$src1))>,
+          (S2_storerdabs FoldGlobalAddrGP:$addr, (i64 DoubleRegs:$src1))>,
           Requires<[HasV4T]>;
 
 def : Pat<(atomic_store_64 FoldGlobalAddrGP:$addr,
                            (i64 DoubleRegs:$src1)),
-          (STrid_abs_V4 FoldGlobalAddrGP:$addr, (i64 DoubleRegs:$src1))>,
+          (S2_storerdabs FoldGlobalAddrGP:$addr, (i64 DoubleRegs:$src1))>,
           Requires<[HasV4T]>;
 
 // Map from store(globaladdress + x) -> memb(#foo + x)
 let AddedComplexity = 100 in
 def : Pat<(truncstorei8 (i32 IntRegs:$src1), FoldGlobalAddrGP:$addr),
-          (STrib_abs_V4 FoldGlobalAddrGP:$addr, (i32 IntRegs:$src1))>,
+          (S2_storerbabs FoldGlobalAddrGP:$addr, (i32 IntRegs:$src1))>,
             Requires<[HasV4T]>;
 
 def : Pat<(atomic_store_8 FoldGlobalAddrGP:$addr, (i32 IntRegs:$src1)),
-          (STrib_abs_V4 FoldGlobalAddrGP:$addr, (i32 IntRegs:$src1))>,
+          (S2_storerbabs FoldGlobalAddrGP:$addr, (i32 IntRegs:$src1))>,
             Requires<[HasV4T]>;
 
 // Map from store(globaladdress + x) -> memh(#foo + x)
 let AddedComplexity = 100 in
 def : Pat<(truncstorei16 (i32 IntRegs:$src1), FoldGlobalAddrGP:$addr),
-          (STrih_abs_V4 FoldGlobalAddrGP:$addr, (i32 IntRegs:$src1))>,
+          (S2_storerhabs FoldGlobalAddrGP:$addr, (i32 IntRegs:$src1))>,
             Requires<[HasV4T]>;
 
 def : Pat<(atomic_store_16 FoldGlobalAddrGP:$addr, (i32 IntRegs:$src1)),
-          (STrih_abs_V4 FoldGlobalAddrGP:$addr, (i32 IntRegs:$src1))>,
+          (S2_storerhabs FoldGlobalAddrGP:$addr, (i32 IntRegs:$src1))>,
             Requires<[HasV4T]>;
 
 // Map from store(globaladdress + x) -> memw(#foo + x)
 let AddedComplexity = 100 in
 def : Pat<(store (i32 IntRegs:$src1), FoldGlobalAddrGP:$addr),
-          (STriw_abs_V4 FoldGlobalAddrGP:$addr, (i32 IntRegs:$src1))>,
+          (S2_storeriabs FoldGlobalAddrGP:$addr, (i32 IntRegs:$src1))>,
            Requires<[HasV4T]>;
 
 def : Pat<(atomic_store_32 FoldGlobalAddrGP:$addr, (i32 IntRegs:$src1)),
-          (STriw_abs_V4 FoldGlobalAddrGP:$addr, (i32 IntRegs:$src1))>,
+          (S2_storeriabs FoldGlobalAddrGP:$addr, (i32 IntRegs:$src1))>,
             Requires<[HasV4T]>;
 
 // Map from load(globaladdress + x) -> memd(#foo + x)
 let AddedComplexity = 100 in
 def : Pat<(i64 (load FoldGlobalAddrGP:$addr)),
-          (i64 (LDrid_abs_V4 FoldGlobalAddrGP:$addr))>,
+          (i64 (L4_loadrd_abs FoldGlobalAddrGP:$addr))>,
            Requires<[HasV4T]>;
 
 def : Pat<(atomic_load_64 FoldGlobalAddrGP:$addr),
-          (i64 (LDrid_abs_V4 FoldGlobalAddrGP:$addr))>,
+          (i64 (L4_loadrd_abs FoldGlobalAddrGP:$addr))>,
            Requires<[HasV4T]>;
 
 // Map from load(globaladdress + x) -> memb(#foo + x)
 let AddedComplexity = 100 in
 def : Pat<(i32 (extloadi8 FoldGlobalAddrGP:$addr)),
-          (i32 (LDrib_abs_V4 FoldGlobalAddrGP:$addr))>,
+          (i32 (L4_loadrb_abs FoldGlobalAddrGP:$addr))>,
            Requires<[HasV4T]>;
 
 // Map from load(globaladdress + x) -> memb(#foo + x)
 let AddedComplexity = 100 in
 def : Pat<(i32 (sextloadi8 FoldGlobalAddrGP:$addr)),
-          (i32 (LDrib_abs_V4 FoldGlobalAddrGP:$addr))>,
+          (i32 (L4_loadrb_abs FoldGlobalAddrGP:$addr))>,
            Requires<[HasV4T]>;
 
 //let AddedComplexity = 100 in
 let AddedComplexity = 100 in
 def : Pat<(i32 (extloadi16 FoldGlobalAddrGP:$addr)),
-          (i32 (LDrih_abs_V4 FoldGlobalAddrGP:$addr))>,
+          (i32 (L4_loadrh_abs FoldGlobalAddrGP:$addr))>,
            Requires<[HasV4T]>;
 
 // Map from load(globaladdress + x) -> memh(#foo + x)
 let AddedComplexity = 100 in
 def : Pat<(i32 (sextloadi16 FoldGlobalAddrGP:$addr)),
-          (i32 (LDrih_abs_V4 FoldGlobalAddrGP:$addr))>,
+          (i32 (L4_loadrh_abs FoldGlobalAddrGP:$addr))>,
            Requires<[HasV4T]>;
 
 // Map from load(globaladdress + x) -> memuh(#foo + x)
 let AddedComplexity = 100 in
 def : Pat<(i32 (zextloadi16 FoldGlobalAddrGP:$addr)),
-          (i32 (LDriuh_abs_V4 FoldGlobalAddrGP:$addr))>,
+          (i32 (L4_loadruh_abs FoldGlobalAddrGP:$addr))>,
            Requires<[HasV4T]>;
 
 def : Pat<(atomic_load_16 FoldGlobalAddrGP:$addr),
-          (i32 (LDriuh_abs_V4 FoldGlobalAddrGP:$addr))>,
+          (i32 (L4_loadruh_abs FoldGlobalAddrGP:$addr))>,
            Requires<[HasV4T]>;
 
 // Map from load(globaladdress + x) -> memub(#foo + x)
 let AddedComplexity = 100 in
 def : Pat<(i32 (zextloadi8 FoldGlobalAddrGP:$addr)),
-          (i32 (LDriub_abs_V4 FoldGlobalAddrGP:$addr))>,
+          (i32 (L4_loadrub_abs FoldGlobalAddrGP:$addr))>,
            Requires<[HasV4T]>;
 
 def : Pat<(atomic_load_8 FoldGlobalAddrGP:$addr),
-          (i32 (LDriub_abs_V4 FoldGlobalAddrGP:$addr))>,
+          (i32 (L4_loadrub_abs FoldGlobalAddrGP:$addr))>,
            Requires<[HasV4T]>;
 
 // Map from load(globaladdress + x) -> memw(#foo + x)
 let AddedComplexity = 100 in
 def : Pat<(i32 (load FoldGlobalAddrGP:$addr)),
-          (i32 (LDriw_abs_V4 FoldGlobalAddrGP:$addr))>,
+          (i32 (L4_loadri_abs FoldGlobalAddrGP:$addr))>,
            Requires<[HasV4T]>;
 
 def : Pat<(atomic_load_32 FoldGlobalAddrGP:$addr),
-          (i32 (LDriw_abs_V4 FoldGlobalAddrGP:$addr))>,
-           Requires<[HasV4T]>;+          (i32 (L4_loadri_abs FoldGlobalAddrGP:$addr))>,
+           Requires<[HasV4T]>;
+
+//===----------------------------------------------------------------------===//
+// :raw for of boundscheck:hi:lo insns
+//===----------------------------------------------------------------------===//
+
+// A4_boundscheck_lo: Detect if a register is within bounds.
+let hasSideEffects = 0, isCodeGenOnly = 0 in
+def A4_boundscheck_lo: ALU64Inst <
+  (outs PredRegs:$Pd),
+  (ins DoubleRegs:$Rss, DoubleRegs:$Rtt),
+  "$Pd = boundscheck($Rss, $Rtt):raw:lo"> {
+    bits<2> Pd;
+    bits<5> Rss;
+    bits<5> Rtt;
+
+    let IClass = 0b1101;
+
+    let Inst{27-23} = 0b00100;
+    let Inst{13} = 0b1;
+    let Inst{7-5} = 0b100;
+    let Inst{1-0} = Pd;
+    let Inst{20-16} = Rss;
+    let Inst{12-8} = Rtt;
+  }
+
+// A4_boundscheck_hi: Detect if a register is within bounds.
+let hasSideEffects = 0, isCodeGenOnly = 0 in
+def A4_boundscheck_hi: ALU64Inst <
+  (outs PredRegs:$Pd),
+  (ins DoubleRegs:$Rss, DoubleRegs:$Rtt),
+  "$Pd = boundscheck($Rss, $Rtt):raw:hi"> {
+    bits<2> Pd;
+    bits<5> Rss;
+    bits<5> Rtt;
+
+    let IClass = 0b1101;
+
+    let Inst{27-23} = 0b00100;
+    let Inst{13} = 0b1;
+    let Inst{7-5} = 0b101;
+    let Inst{1-0} = Pd;
+    let Inst{20-16} = Rss;
+    let Inst{12-8} = Rtt;
+  }
+
+let hasSideEffects = 0 in
+def A4_boundscheck : MInst <
+  (outs PredRegs:$Pd), (ins IntRegs:$Rs, DoubleRegs:$Rtt),
+  "$Pd=boundscheck($Rs,$Rtt)">;
+
+// A4_tlbmatch: Detect if a VA/ASID matches a TLB entry.
+let isPredicateLate = 1, hasSideEffects = 0, isCodeGenOnly = 0 in
+def A4_tlbmatch : ALU64Inst<(outs PredRegs:$Pd),
+  (ins DoubleRegs:$Rs, IntRegs:$Rt),
+  "$Pd = tlbmatch($Rs, $Rt)",
+  [], "", ALU64_tc_2early_SLOT23> {
+    bits<2> Pd;
+    bits<5> Rs;
+    bits<5> Rt;
+
+    let IClass = 0b1101;
+    let Inst{27-23} = 0b00100;
+    let Inst{20-16} = Rs;
+    let Inst{13} = 0b1;
+    let Inst{12-8} = Rt;
+    let Inst{7-5} = 0b011;
+    let Inst{1-0} = Pd;
+  }
+
+// We need custom lowering of ISD::PREFETCH into HexagonISD::DCFETCH
+// because the SDNode ISD::PREFETCH has properties MayLoad and MayStore.
+// We don't really want either one here.
+def SDTHexagonDCFETCH : SDTypeProfile<0, 2, [SDTCisPtrTy<0>,SDTCisInt<1>]>;
+def HexagonDCFETCH : SDNode<"HexagonISD::DCFETCH", SDTHexagonDCFETCH,
+                            [SDNPHasChain]>;
+
+// Use LD0Inst for dcfetch, but set "mayLoad" to 0 because this doesn't
+// really do a load.
+let hasSideEffects = 1, mayLoad = 0, isCodeGenOnly = 0 in
+def Y2_dcfetchbo : LD0Inst<(outs), (ins IntRegs:$Rs, u11_3Imm:$u11_3),
+      "dcfetch($Rs + #$u11_3)",
+      [(HexagonDCFETCH IntRegs:$Rs, u11_3ImmPred:$u11_3)],
+      "", LD_tc_ld_SLOT0> {
+  bits<5> Rs;
+  bits<14> u11_3;
+
+  let IClass = 0b1001;
+  let Inst{27-21} = 0b0100000;
+  let Inst{20-16} = Rs;
+  let Inst{13} = 0b0;
+  let Inst{10-0} = u11_3{13-3};
+}
+
+//===----------------------------------------------------------------------===//
+// Compound instructions
+//===----------------------------------------------------------------------===//
+
+let isBranch = 1, hasSideEffects = 0, isExtentSigned = 1,
+    isPredicated = 1, isPredicatedNew = 1, isExtendable = 1,
+    opExtentBits = 11, opExtentAlign = 2, opExtendable = 1,
+    isTerminator = 1, validSubTargets = HasV4SubT in
+class CJInst_tstbit_R0<string px, bit np, string tnt>
+  : InstHexagon<(outs), (ins IntRegs:$Rs, brtarget:$r9_2),
+  ""#px#" = tstbit($Rs, #0); if ("
+    #!if(np, "!","")#""#px#".new) jump:"#tnt#" $r9_2",
+  [], "", COMPOUND, TypeCOMPOUND> {
+  bits<4> Rs;
+  bits<11> r9_2;
+
+  // np: !p[01]
+  let isPredicatedFalse = np;
+  // tnt: Taken/Not Taken
+  let isBrTaken = !if (!eq(tnt, "t"), "true", "false");
+  let isTaken   = !if (!eq(tnt, "t"), 1, 0);
+
+  let IClass = 0b0001;
+  let Inst{27-26} = 0b00;
+  let Inst{25} = !if (!eq(px, "!p1"), 1,
+                 !if (!eq(px,  "p1"), 1, 0));
+  let Inst{24-23} = 0b11;
+  let Inst{22} = np;
+  let Inst{21-20} = r9_2{10-9};
+  let Inst{19-16} = Rs;
+  let Inst{13} = !if (!eq(tnt, "t"), 1, 0);
+  let Inst{9-8} = 0b11;
+  let Inst{7-1} = r9_2{8-2};
+}
+
+let Defs = [PC, P0], Uses = [P0], isCodeGenOnly = 0 in {
+  def J4_tstbit0_tp0_jump_nt : CJInst_tstbit_R0<"p0", 0, "nt">;
+  def J4_tstbit0_tp0_jump_t : CJInst_tstbit_R0<"p0", 0, "t">;
+  def J4_tstbit0_fp0_jump_nt : CJInst_tstbit_R0<"p0", 1, "nt">;
+  def J4_tstbit0_fp0_jump_t : CJInst_tstbit_R0<"p0", 1, "t">;
+}
+
+let Defs = [PC, P1], Uses = [P1], isCodeGenOnly = 0 in {
+  def J4_tstbit0_tp1_jump_nt : CJInst_tstbit_R0<"p1", 0, "nt">;
+  def J4_tstbit0_tp1_jump_t : CJInst_tstbit_R0<"p1", 0, "t">;
+  def J4_tstbit0_fp1_jump_nt : CJInst_tstbit_R0<"p1", 1, "nt">;
+  def J4_tstbit0_fp1_jump_t : CJInst_tstbit_R0<"p1", 1, "t">;
+}
+
+
+let isBranch = 1, hasSideEffects = 0,
+    isExtentSigned = 1, isPredicated = 1, isPredicatedNew = 1,
+    isExtendable = 1, opExtentBits = 11, opExtentAlign = 2,
+    opExtendable = 2, isTerminator = 1, validSubTargets = HasV4SubT in
+class CJInst_RR<string px, string op, bit np, string tnt>
+  : InstHexagon<(outs), (ins IntRegs:$Rs, IntRegs:$Rt, brtarget:$r9_2),
+  ""#px#" = cmp."#op#"($Rs, $Rt); if ("
+   #!if(np, "!","")#""#px#".new) jump:"#tnt#" $r9_2",
+  [], "", COMPOUND, TypeCOMPOUND> {
+  bits<4> Rs;
+  bits<4> Rt;
+  bits<11> r9_2;
+
+  // np: !p[01]
+  let isPredicatedFalse = np;
+  // tnt: Taken/Not Taken
+  let isBrTaken = !if (!eq(tnt, "t"), "true", "false");
+  let isTaken   = !if (!eq(tnt, "t"), 1, 0);
+
+  let IClass = 0b0001;
+  let Inst{27-23} = !if (!eq(op, "eq"),  0b01000,
+                    !if (!eq(op, "gt"),  0b01001,
+                    !if (!eq(op, "gtu"), 0b01010, 0)));
+  let Inst{22} = np;
+  let Inst{21-20} = r9_2{10-9};
+  let Inst{19-16} = Rs;
+  let Inst{13} = !if (!eq(tnt, "t"), 1, 0);
+  // px: Predicate reg 0/1
+  let Inst{12} = !if (!eq(px, "!p1"), 1,
+                 !if (!eq(px,  "p1"), 1, 0));
+  let Inst{11-8} = Rt;
+  let Inst{7-1} = r9_2{8-2};
+}
+
+// P[10] taken/not taken.
+multiclass T_tnt_CJInst_RR<string op, bit np> {
+  let Defs = [PC, P0], Uses = [P0] in {
+    def NAME#p0_jump_nt : CJInst_RR<"p0", op, np, "nt">;
+    def NAME#p0_jump_t : CJInst_RR<"p0", op, np, "t">;
+  }
+  let Defs = [PC, P1], Uses = [P1] in {
+    def NAME#p1_jump_nt : CJInst_RR<"p1", op, np, "nt">;
+    def NAME#p1_jump_t : CJInst_RR<"p1", op, np, "t">;
+  }
+}
+// Predicate / !Predicate
+multiclass T_pnp_CJInst_RR<string op>{
+  defm J4_cmp#NAME#_t : T_tnt_CJInst_RR<op, 0>;
+  defm J4_cmp#NAME#_f : T_tnt_CJInst_RR<op, 1>;
+}
+// TypeCJ Instructions compare RR and jump
+let isCodeGenOnly = 0 in {
+defm eq : T_pnp_CJInst_RR<"eq">;
+defm gt : T_pnp_CJInst_RR<"gt">;
+defm gtu : T_pnp_CJInst_RR<"gtu">;
+}
+
+let isBranch = 1, hasSideEffects = 0, isExtentSigned = 1,
+    isPredicated = 1, isPredicatedNew = 1, isExtendable = 1, opExtentBits = 11,
+    opExtentAlign = 2, opExtendable = 2, isTerminator = 1,
+    validSubTargets = HasV4SubT in
+class CJInst_RU5<string px, string op, bit np, string tnt>
+  : InstHexagon<(outs), (ins IntRegs:$Rs, u5Imm:$U5, brtarget:$r9_2),
+  ""#px#" = cmp."#op#"($Rs, #$U5); if ("
+    #!if(np, "!","")#""#px#".new) jump:"#tnt#" $r9_2",
+  [], "", COMPOUND, TypeCOMPOUND> {
+  bits<4> Rs;
+  bits<5> U5;
+  bits<11> r9_2;
+
+  // np: !p[01]
+  let isPredicatedFalse = np;
+  // tnt: Taken/Not Taken
+  let isBrTaken = !if (!eq(tnt, "t"), "true", "false");
+  let isTaken   = !if (!eq(tnt, "t"), 1, 0);
+
+  let IClass = 0b0001;
+  let Inst{27-26} = 0b00;
+  // px: Predicate reg 0/1
+  let Inst{25} = !if (!eq(px, "!p1"), 1,
+                 !if (!eq(px,  "p1"), 1, 0));
+  let Inst{24-23} = !if (!eq(op, "eq"),  0b00,
+                    !if (!eq(op, "gt"),  0b01,
+                    !if (!eq(op, "gtu"), 0b10, 0)));
+  let Inst{22} = np;
+  let Inst{21-20} = r9_2{10-9};
+  let Inst{19-16} = Rs;
+  let Inst{13} = !if (!eq(tnt, "t"), 1, 0);
+  let Inst{12-8} = U5;
+  let Inst{7-1} = r9_2{8-2};
+}
+// P[10] taken/not taken.
+multiclass T_tnt_CJInst_RU5<string op, bit np> {
+  let Defs = [PC, P0], Uses = [P0] in {
+    def NAME#p0_jump_nt : CJInst_RU5<"p0", op, np, "nt">;
+    def NAME#p0_jump_t : CJInst_RU5<"p0", op, np, "t">;
+  }
+  let Defs = [PC, P1], Uses = [P1] in {
+    def NAME#p1_jump_nt : CJInst_RU5<"p1", op, np, "nt">;
+    def NAME#p1_jump_t : CJInst_RU5<"p1", op, np, "t">;
+  }
+}
+// Predicate / !Predicate
+multiclass T_pnp_CJInst_RU5<string op>{
+  defm J4_cmp#NAME#i_t : T_tnt_CJInst_RU5<op, 0>;
+  defm J4_cmp#NAME#i_f : T_tnt_CJInst_RU5<op, 1>;
+}
+// TypeCJ Instructions compare RI and jump
+let isCodeGenOnly = 0 in {
+defm eq : T_pnp_CJInst_RU5<"eq">;
+defm gt : T_pnp_CJInst_RU5<"gt">;
+defm gtu : T_pnp_CJInst_RU5<"gtu">;
+}
+
+let isBranch = 1, hasSideEffects = 0, isExtentSigned = 1,
+    isPredicated = 1, isPredicatedFalse = 1, isPredicatedNew = 1,
+    isExtendable = 1, opExtentBits = 11, opExtentAlign = 2, opExtendable = 1,
+    isTerminator = 1, validSubTargets = HasV4SubT in
+class CJInst_Rn1<string px, string op, bit np, string tnt>
+  : InstHexagon<(outs), (ins IntRegs:$Rs, brtarget:$r9_2),
+  ""#px#" = cmp."#op#"($Rs,#-1); if ("
+  #!if(np, "!","")#""#px#".new) jump:"#tnt#" $r9_2",
+  [], "", COMPOUND, TypeCOMPOUND> {
+  bits<4> Rs;
+  bits<11> r9_2;
+
+  // np: !p[01]
+  let isPredicatedFalse = np;
+  // tnt: Taken/Not Taken
+  let isBrTaken = !if (!eq(tnt, "t"), "true", "false");
+  let isTaken   = !if (!eq(tnt, "t"), 1, 0);
+
+  let IClass = 0b0001;
+  let Inst{27-26} = 0b00;
+  let Inst{25} = !if (!eq(px, "!p1"), 1,
+                 !if (!eq(px,  "p1"), 1, 0));
+
+  let Inst{24-23} = 0b11;
+  let Inst{22} = np;
+  let Inst{21-20} = r9_2{10-9};
+  let Inst{19-16} = Rs;
+  let Inst{13} = !if (!eq(tnt, "t"), 1, 0);
+  let Inst{9-8} = !if (!eq(op, "eq"),  0b00,
+                  !if (!eq(op, "gt"),  0b01, 0));
+  let Inst{7-1} = r9_2{8-2};
+}
+
+// P[10] taken/not taken.
+multiclass T_tnt_CJInst_Rn1<string op, bit np> {
+  let Defs = [PC, P0], Uses = [P0] in {
+    def NAME#p0_jump_nt : CJInst_Rn1<"p0", op, np, "nt">;
+    def NAME#p0_jump_t : CJInst_Rn1<"p0", op, np, "t">;
+  }
+  let Defs = [PC, P1], Uses = [P1] in {
+    def NAME#p1_jump_nt : CJInst_Rn1<"p1", op, np, "nt">;
+    def NAME#p1_jump_t : CJInst_Rn1<"p1", op, np, "t">;
+  }
+}
+// Predicate / !Predicate
+multiclass T_pnp_CJInst_Rn1<string op>{
+  defm J4_cmp#NAME#n1_t : T_tnt_CJInst_Rn1<op, 0>;
+  defm J4_cmp#NAME#n1_f : T_tnt_CJInst_Rn1<op, 1>;
+}
+// TypeCJ Instructions compare -1 and jump
+let isCodeGenOnly = 0 in {
+defm eq : T_pnp_CJInst_Rn1<"eq">;
+defm gt : T_pnp_CJInst_Rn1<"gt">;
+}
+
+// J4_jumpseti: Direct unconditional jump and set register to immediate.
+let Defs = [PC], isBranch = 1, hasSideEffects = 0, hasNewValue = 1,
+    isExtentSigned = 1, opNewValue = 0, isExtendable = 1, opExtentBits = 11,
+    opExtentAlign = 2, opExtendable = 2, validSubTargets = HasV4SubT,
+    isCodeGenOnly = 0 in
+def J4_jumpseti: CJInst <
+  (outs IntRegs:$Rd),
+  (ins u6Imm:$U6, brtarget:$r9_2),
+  "$Rd = #$U6 ; jump $r9_2"> {
+    bits<4> Rd;
+    bits<6> U6;
+    bits<11> r9_2;
+
+    let IClass = 0b0001;
+    let Inst{27-24} = 0b0110;
+    let Inst{21-20} = r9_2{10-9};
+    let Inst{19-16} = Rd;
+    let Inst{13-8} = U6;
+    let Inst{7-1} = r9_2{8-2};
+  }
+
+// J4_jumpsetr: Direct unconditional jump and transfer register.
+let Defs = [PC], isBranch = 1, hasSideEffects = 0, hasNewValue = 1,
+    isExtentSigned = 1, opNewValue = 0, isExtendable = 1, opExtentBits = 11,
+    opExtentAlign = 2, opExtendable = 2, validSubTargets = HasV4SubT,
+    isCodeGenOnly = 0 in
+def J4_jumpsetr: CJInst <
+  (outs IntRegs:$Rd),
+  (ins IntRegs:$Rs, brtarget:$r9_2),
+  "$Rd = $Rs ; jump $r9_2"> {
+    bits<4> Rd;
+    bits<4> Rs;
+    bits<11> r9_2;
+
+    let IClass = 0b0001;
+    let Inst{27-24} = 0b0111;
+    let Inst{21-20} = r9_2{10-9};
+    let Inst{11-8} = Rd;
+    let Inst{19-16} = Rs;
+    let Inst{7-1} = r9_2{8-2};
+  }