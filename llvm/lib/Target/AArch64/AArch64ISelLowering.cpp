--- conflicted
+++ resolved
@@ -12,6 +12,7 @@
 //===----------------------------------------------------------------------===//
 
 #include "AArch64ISelLowering.h"
+#include "AArch64CallingConvention.h"
 #include "AArch64MachineFunctionInfo.h"
 #include "AArch64PerfectShuffle.h"
 #include "AArch64Subtarget.h"
@@ -66,18 +67,9 @@
                          cl::desc("Allow AArch64 SLI/SRI formation"),
                          cl::init(false));
 
-//===----------------------------------------------------------------------===//
-// AArch64 Lowering public interface.
-//===----------------------------------------------------------------------===//
-static TargetLoweringObjectFile *createTLOF(const Triple &TT) {
-  if (TT.isOSBinFormatMachO())
-    return new AArch64_MachoTargetObjectFile();
-
-  return new AArch64_ELFTargetObjectFile();
-}
-
-AArch64TargetLowering::AArch64TargetLowering(TargetMachine &TM)
-    : TargetLowering(TM, createTLOF(Triple(TM.getTargetTriple()))) {
+
+AArch64TargetLowering::AArch64TargetLowering(const TargetMachine &TM)
+    : TargetLowering(TM) {
   Subtarget = &TM.getSubtarget<AArch64Subtarget>();
 
   // AArch64 doesn't have comparisons which set GPRs or setcc instructions, so
@@ -542,6 +534,11 @@
 
     // AArch64 doesn't have MUL.2d:
     setOperationAction(ISD::MUL, MVT::v2i64, Expand);
+    // Custom handling for some quad-vector types to detect MULL.
+    setOperationAction(ISD::MUL, MVT::v8i16, Custom);
+    setOperationAction(ISD::MUL, MVT::v4i32, Custom);
+    setOperationAction(ISD::MUL, MVT::v2i64, Custom);
+
     setOperationAction(ISD::ANY_EXTEND, MVT::v4i32, Legal);
     setTruncStoreAction(MVT::v2i32, MVT::v2i16, Expand);
     // Likewise, narrowing and extending vector loads/stores aren't handled
@@ -831,6 +828,7 @@
   case AArch64ISD::TC_RETURN:         return "AArch64ISD::TC_RETURN";
   case AArch64ISD::SITOF:             return "AArch64ISD::SITOF";
   case AArch64ISD::UITOF:             return "AArch64ISD::UITOF";
+  case AArch64ISD::NVCAST:            return "AArch64ISD::NVCAST";
   case AArch64ISD::SQSHL_I:           return "AArch64ISD::SQSHL_I";
   case AArch64ISD::UQSHL_I:           return "AArch64ISD::UQSHL_I";
   case AArch64ISD::SRSHR_I:           return "AArch64ISD::SRSHR_I";
@@ -860,6 +858,8 @@
   case AArch64ISD::ST2LANEpost:       return "AArch64ISD::ST2LANEpost";
   case AArch64ISD::ST3LANEpost:       return "AArch64ISD::ST3LANEpost";
   case AArch64ISD::ST4LANEpost:       return "AArch64ISD::ST4LANEpost";
+  case AArch64ISD::SMULL:             return "AArch64ISD::SMULL";
+  case AArch64ISD::UMULL:             return "AArch64ISD::UMULL";
   }
 }
 
@@ -1158,9 +1158,9 @@
         break;
       case ISD::SETLE:
       case ISD::SETGT:
-        if ((VT == MVT::i32 && C != 0x7fffffff &&
+        if ((VT == MVT::i32 && C != INT32_MAX &&
              isLegalArithImmed((uint32_t)(C + 1))) ||
-            (VT == MVT::i64 && C != 0x7ffffffffffffffULL &&
+            (VT == MVT::i64 && C != INT64_MAX &&
              isLegalArithImmed(C + 1ULL))) {
           CC = (CC == ISD::SETLE) ? ISD::SETLT : ISD::SETGE;
           C = (VT == MVT::i32) ? (uint32_t)(C + 1) : C + 1;
@@ -1169,9 +1169,9 @@
         break;
       case ISD::SETULE:
       case ISD::SETUGT:
-        if ((VT == MVT::i32 && C != 0xffffffff &&
+        if ((VT == MVT::i32 && C != UINT32_MAX &&
              isLegalArithImmed((uint32_t)(C + 1))) ||
-            (VT == MVT::i64 && C != 0xfffffffffffffffULL &&
+            (VT == MVT::i64 && C != UINT64_MAX &&
              isLegalArithImmed(C + 1ULL))) {
           CC = (CC == ISD::SETULE) ? ISD::SETULT : ISD::SETUGE;
           C = (VT == MVT::i32) ? (uint32_t)(C + 1) : C + 1;
@@ -1651,7 +1651,7 @@
       (ArgVT == MVT::f64) ? "__sincos_stret" : "__sincosf_stret";
   SDValue Callee = DAG.getExternalSymbol(LibcallName, getPointerTy());
 
-  StructType *RetTy = StructType::get(ArgTy, ArgTy, NULL);
+  StructType *RetTy = StructType::get(ArgTy, ArgTy, nullptr);
   TargetLowering::CallLoweringInfo CLI(DAG);
   CLI.setDebugLoc(dl).setChain(DAG.getEntryNode())
     .setCallee(CallingConv::Fast, RetTy, Callee, std::move(Args), 0);
@@ -1675,6 +1675,197 @@
       0);
 }
 
+static EVT getExtensionTo64Bits(const EVT &OrigVT) {
+  if (OrigVT.getSizeInBits() >= 64)
+    return OrigVT;
+
+  assert(OrigVT.isSimple() && "Expecting a simple value type");
+
+  MVT::SimpleValueType OrigSimpleTy = OrigVT.getSimpleVT().SimpleTy;
+  switch (OrigSimpleTy) {
+  default: llvm_unreachable("Unexpected Vector Type");
+  case MVT::v2i8:
+  case MVT::v2i16:
+     return MVT::v2i32;
+  case MVT::v4i8:
+    return  MVT::v4i16;
+  }
+}
+
+static SDValue addRequiredExtensionForVectorMULL(SDValue N, SelectionDAG &DAG,
+                                                 const EVT &OrigTy,
+                                                 const EVT &ExtTy,
+                                                 unsigned ExtOpcode) {
+  // The vector originally had a size of OrigTy. It was then extended to ExtTy.
+  // We expect the ExtTy to be 128-bits total. If the OrigTy is less than
+  // 64-bits we need to insert a new extension so that it will be 64-bits.
+  assert(ExtTy.is128BitVector() && "Unexpected extension size");
+  if (OrigTy.getSizeInBits() >= 64)
+    return N;
+
+  // Must extend size to at least 64 bits to be used as an operand for VMULL.
+  EVT NewVT = getExtensionTo64Bits(OrigTy);
+
+  return DAG.getNode(ExtOpcode, SDLoc(N), NewVT, N);
+}
+
+static bool isExtendedBUILD_VECTOR(SDNode *N, SelectionDAG &DAG,
+                                   bool isSigned) {
+  EVT VT = N->getValueType(0);
+
+  if (N->getOpcode() != ISD::BUILD_VECTOR)
+    return false;
+
+  for (unsigned i = 0, e = N->getNumOperands(); i != e; ++i) {
+    SDNode *Elt = N->getOperand(i).getNode();
+    if (ConstantSDNode *C = dyn_cast<ConstantSDNode>(Elt)) {
+      unsigned EltSize = VT.getVectorElementType().getSizeInBits();
+      unsigned HalfSize = EltSize / 2;
+      if (isSigned) {
+        if (!isIntN(HalfSize, C->getSExtValue()))
+          return false;
+      } else {
+        if (!isUIntN(HalfSize, C->getZExtValue()))
+          return false;
+      }
+      continue;
+    }
+    return false;
+  }
+
+  return true;
+}
+
+static SDValue skipExtensionForVectorMULL(SDNode *N, SelectionDAG &DAG) {
+  if (N->getOpcode() == ISD::SIGN_EXTEND || N->getOpcode() == ISD::ZERO_EXTEND)
+    return addRequiredExtensionForVectorMULL(N->getOperand(0), DAG,
+                                             N->getOperand(0)->getValueType(0),
+                                             N->getValueType(0),
+                                             N->getOpcode());
+
+  assert(N->getOpcode() == ISD::BUILD_VECTOR && "expected BUILD_VECTOR");
+  EVT VT = N->getValueType(0);
+  unsigned EltSize = VT.getVectorElementType().getSizeInBits() / 2;
+  unsigned NumElts = VT.getVectorNumElements();
+  MVT TruncVT = MVT::getIntegerVT(EltSize);
+  SmallVector<SDValue, 8> Ops;
+  for (unsigned i = 0; i != NumElts; ++i) {
+    ConstantSDNode *C = cast<ConstantSDNode>(N->getOperand(i));
+    const APInt &CInt = C->getAPIntValue();
+    // Element types smaller than 32 bits are not legal, so use i32 elements.
+    // The values are implicitly truncated so sext vs. zext doesn't matter.
+    Ops.push_back(DAG.getConstant(CInt.zextOrTrunc(32), MVT::i32));
+  }
+  return DAG.getNode(ISD::BUILD_VECTOR, SDLoc(N),
+                     MVT::getVectorVT(TruncVT, NumElts), Ops);
+}
+
+static bool isSignExtended(SDNode *N, SelectionDAG &DAG) {
+  if (N->getOpcode() == ISD::SIGN_EXTEND)
+    return true;
+  if (isExtendedBUILD_VECTOR(N, DAG, true))
+    return true;
+  return false;
+}
+
+static bool isZeroExtended(SDNode *N, SelectionDAG &DAG) {
+  if (N->getOpcode() == ISD::ZERO_EXTEND)
+    return true;
+  if (isExtendedBUILD_VECTOR(N, DAG, false))
+    return true;
+  return false;
+}
+
+static bool isAddSubSExt(SDNode *N, SelectionDAG &DAG) {
+  unsigned Opcode = N->getOpcode();
+  if (Opcode == ISD::ADD || Opcode == ISD::SUB) {
+    SDNode *N0 = N->getOperand(0).getNode();
+    SDNode *N1 = N->getOperand(1).getNode();
+    return N0->hasOneUse() && N1->hasOneUse() &&
+      isSignExtended(N0, DAG) && isSignExtended(N1, DAG);
+  }
+  return false;
+}
+
+static bool isAddSubZExt(SDNode *N, SelectionDAG &DAG) {
+  unsigned Opcode = N->getOpcode();
+  if (Opcode == ISD::ADD || Opcode == ISD::SUB) {
+    SDNode *N0 = N->getOperand(0).getNode();
+    SDNode *N1 = N->getOperand(1).getNode();
+    return N0->hasOneUse() && N1->hasOneUse() &&
+      isZeroExtended(N0, DAG) && isZeroExtended(N1, DAG);
+  }
+  return false;
+}
+
+static SDValue LowerMUL(SDValue Op, SelectionDAG &DAG) {
+  // Multiplications are only custom-lowered for 128-bit vectors so that
+  // VMULL can be detected.  Otherwise v2i64 multiplications are not legal.
+  EVT VT = Op.getValueType();
+  assert(VT.is128BitVector() && VT.isInteger() &&
+         "unexpected type for custom-lowering ISD::MUL");
+  SDNode *N0 = Op.getOperand(0).getNode();
+  SDNode *N1 = Op.getOperand(1).getNode();
+  unsigned NewOpc = 0;
+  bool isMLA = false;
+  bool isN0SExt = isSignExtended(N0, DAG);
+  bool isN1SExt = isSignExtended(N1, DAG);
+  if (isN0SExt && isN1SExt)
+    NewOpc = AArch64ISD::SMULL;
+  else {
+    bool isN0ZExt = isZeroExtended(N0, DAG);
+    bool isN1ZExt = isZeroExtended(N1, DAG);
+    if (isN0ZExt && isN1ZExt)
+      NewOpc = AArch64ISD::UMULL;
+    else if (isN1SExt || isN1ZExt) {
+      // Look for (s/zext A + s/zext B) * (s/zext C). We want to turn these
+      // into (s/zext A * s/zext C) + (s/zext B * s/zext C)
+      if (isN1SExt && isAddSubSExt(N0, DAG)) {
+        NewOpc = AArch64ISD::SMULL;
+        isMLA = true;
+      } else if (isN1ZExt && isAddSubZExt(N0, DAG)) {
+        NewOpc =  AArch64ISD::UMULL;
+        isMLA = true;
+      } else if (isN0ZExt && isAddSubZExt(N1, DAG)) {
+        std::swap(N0, N1);
+        NewOpc =  AArch64ISD::UMULL;
+        isMLA = true;
+      }
+    }
+
+    if (!NewOpc) {
+      if (VT == MVT::v2i64)
+        // Fall through to expand this.  It is not legal.
+        return SDValue();
+      else
+        // Other vector multiplications are legal.
+        return Op;
+    }
+  }
+
+  // Legalize to a S/UMULL instruction
+  SDLoc DL(Op);
+  SDValue Op0;
+  SDValue Op1 = skipExtensionForVectorMULL(N1, DAG);
+  if (!isMLA) {
+    Op0 = skipExtensionForVectorMULL(N0, DAG);
+    assert(Op0.getValueType().is64BitVector() &&
+           Op1.getValueType().is64BitVector() &&
+           "unexpected types for extended operands to VMULL");
+    return DAG.getNode(NewOpc, DL, VT, Op0, Op1);
+  }
+  // Optimizing (zext A + zext B) * C, to (S/UMULL A, C) + (S/UMULL B, C) during
+  // isel lowering to take advantage of no-stall back to back s/umul + s/umla.
+  // This is true for CPUs with accumulate forwarding such as Cortex-A53/A57
+  SDValue N00 = skipExtensionForVectorMULL(N0->getOperand(0).getNode(), DAG);
+  SDValue N01 = skipExtensionForVectorMULL(N0->getOperand(1).getNode(), DAG);
+  EVT Op1VT = Op1.getValueType();
+  return DAG.getNode(N0->getOpcode(), DL, VT,
+                     DAG.getNode(NewOpc, DL, VT,
+                               DAG.getNode(ISD::BITCAST, DL, Op1VT, N00), Op1),
+                     DAG.getNode(NewOpc, DL, VT,
+                               DAG.getNode(ISD::BITCAST, DL, Op1VT, N01), Op1));
+}
 
 SDValue AArch64TargetLowering::LowerOperation(SDValue Op,
                                               SelectionDAG &DAG) const {
@@ -1775,6 +1966,8 @@
     return LowerFP_TO_INT(Op, DAG);
   case ISD::FSINCOS:
     return LowerFSINCOS(Op, DAG);
+  case ISD::MUL:
+    return LowerMUL(Op, DAG);
   }
 }
 
@@ -1922,7 +2115,8 @@
       unsigned ArgSize = VA.getValVT().getSizeInBits() / 8;
 
       uint32_t BEAlign = 0;
-      if (ArgSize < 8 && !Subtarget->isLittleEndian())
+      if (!Subtarget->isLittleEndian() && ArgSize < 8 &&
+          !Ins[i].Flags.isInConsecutiveRegs())
         BEAlign = 8 - ArgSize;
 
       int FI = MFI->CreateFixedObject(ArgSize, ArgOffset + BEAlign, true);
@@ -1954,7 +2148,7 @@
 
       ArgValue = DAG.getExtLoad(ExtType, DL, VA.getLocVT(), Chain, FIN,
                                 MachinePointerInfo::getFixedStack(FI),
-                                MemVT, false, false, false, 0, nullptr);
+                                MemVT, false, false, false, 0);
 
       InVals.push_back(ArgValue);
     }
@@ -2478,7 +2672,8 @@
       unsigned OpSize = Flags.isByVal() ? Flags.getByValSize() * 8
                                         : VA.getValVT().getSizeInBits();
       OpSize = (OpSize + 7) / 8;
-      if (!Subtarget->isLittleEndian() && !Flags.isByVal()) {
+      if (!Subtarget->isLittleEndian() && !Flags.isByVal() &&
+          !Flags.isInConsecutiveRegs()) {
         if (OpSize < 8)
           BEAlign = 8 - OpSize;
       }
@@ -3249,6 +3444,9 @@
 SDValue AArch64TargetLowering::LowerCTPOP(SDValue Op, SelectionDAG &DAG) const {
   if (DAG.getMachineFunction().getFunction()->getAttributes().hasAttribute(
           AttributeSet::FunctionIndex, Attribute::NoImplicitFloat))
+    return SDValue();
+
+  if (!Subtarget->hasNEON())
     return SDValue();
 
   // While there is no integer popcount instruction, it can
@@ -4367,7 +4565,7 @@
     SDValue SourceVec = V.getOperand(0);
     auto Source = std::find(Sources.begin(), Sources.end(), SourceVec);
     if (Source == Sources.end())
-      Sources.push_back(ShuffleSourceInfo(SourceVec));
+      Source = Sources.insert(Sources.end(), ShuffleSourceInfo(SourceVec));
 
     // Update the minimum and maximum lane number seen.
     unsigned EltNo = cast<ConstantSDNode>(V.getOperand(1))->getZExtValue();
@@ -4406,8 +4604,8 @@
     // This stage of the search produces a source with the same element type as
     // the original, but with a total width matching the BUILD_VECTOR output.
     EVT EltVT = SrcVT.getVectorElementType();
-    EVT DestVT = EVT::getVectorVT(*DAG.getContext(), EltVT,
-                                  VT.getSizeInBits() / EltVT.getSizeInBits());
+    unsigned NumSrcElts = VT.getSizeInBits() / EltVT.getSizeInBits();
+    EVT DestVT = EVT::getVectorVT(*DAG.getContext(), EltVT, NumSrcElts);
 
     if (SrcVT.getSizeInBits() < VT.getSizeInBits()) {
       assert(2 * SrcVT.getSizeInBits() == VT.getSizeInBits());
@@ -4421,24 +4619,18 @@
 
     assert(SrcVT.getSizeInBits() == 2 * VT.getSizeInBits());
 
-    if (Src.MaxElt - Src.MinElt >= NumElts) {
+    if (Src.MaxElt - Src.MinElt >= NumSrcElts) {
       // Span too large for a VEXT to cope
       return SDValue();
     }
 
-    if (Src.MinElt >= NumElts) {
+    if (Src.MinElt >= NumSrcElts) {
       // The extraction can just take the second half
       Src.ShuffleVec =
           DAG.getNode(ISD::EXTRACT_SUBVECTOR, dl, DestVT, Src.ShuffleVec,
-<<<<<<< HEAD
-                      DAG.getIntPtrConstant(NumElts));
-      Src.WindowBase = -NumElts;
-    } else if (Src.MaxElt < NumElts) {
-=======
                       DAG.getConstant(NumSrcElts, MVT::i64));
       Src.WindowBase = -NumSrcElts;
     } else if (Src.MaxElt < NumSrcElts) {
->>>>>>> 41cb3da2
       // The extraction can just take the first half
       Src.ShuffleVec =
           DAG.getNode(ISD::EXTRACT_SUBVECTOR, dl, DestVT, Src.ShuffleVec,
@@ -4450,11 +4642,7 @@
                       DAG.getConstant(0, MVT::i64));
       SDValue VEXTSrc2 =
           DAG.getNode(ISD::EXTRACT_SUBVECTOR, dl, DestVT, Src.ShuffleVec,
-<<<<<<< HEAD
-                      DAG.getIntPtrConstant(NumElts));
-=======
                       DAG.getConstant(NumSrcElts, MVT::i64));
->>>>>>> 41cb3da2
       unsigned Imm = Src.MinElt * getExtFactor(VEXTSrc1);
 
       Src.ShuffleVec = DAG.getNode(AArch64ISD::EXT, dl, DestVT, VEXTSrc1,
@@ -6643,7 +6831,7 @@
   SDValue N0 = N->getOperand(0);
   unsigned Lg2 = Divisor.countTrailingZeros();
   SDValue Zero = DAG.getConstant(0, VT);
-  SDValue Pow2MinusOne = DAG.getConstant((1 << Lg2) - 1, VT);
+  SDValue Pow2MinusOne = DAG.getConstant((1ULL << Lg2) - 1, VT);
 
   // Add (N0 < 0) ? Pow2 - 1 : 0;
   SDValue CCVal;
@@ -8306,6 +8494,12 @@
   // largest real NEON comparison is 64-bits per lane, which means the result is
   // at most 32-bits and an illegal vector. Just bail out for now.
   EVT SrcVT = N0.getOperand(0).getValueType();
+
+  // Don't try to do this optimization when the setcc itself has i1 operands.
+  // There are no legal vectors of i1, so this would be pointless.
+  if (SrcVT == MVT::i1)
+    return SDValue();
+
   int NumMaskElts = ResVT.getSizeInBits() / SrcVT.getSizeInBits();
   if (!ResVT.isVector() || NumMaskElts == 0)
     return SDValue();
@@ -8524,13 +8718,12 @@
 
 static void ReplaceBITCASTResults(SDNode *N, SmallVectorImpl<SDValue> &Results,
                                   SelectionDAG &DAG) {
-  if (N->getValueType(0) != MVT::i16)
-    return;
-
   SDLoc DL(N);
   SDValue Op = N->getOperand(0);
-  assert(Op.getValueType() == MVT::f16 &&
-         "Inconsistent bitcast? Only 16-bit types should be i16 or f16");
+
+  if (N->getValueType(0) != MVT::i16 || Op.getValueType() != MVT::f16)
+    return;
+
   Op = SDValue(
       DAG.getMachineNode(TargetOpcode::INSERT_SUBREG, DL, MVT::f32,
                          DAG.getUNDEF(MVT::i32), Op,
@@ -8560,6 +8753,12 @@
   return true;
 }
 
+bool AArch64TargetLowering::combineRepeatedFPDivisors(unsigned NumUsers) const {
+  // Combine multiple FDIVs with the same divisor into multiple FMULs by the
+  // reciprocal if there are three or more FDIVs.
+  return NumUsers > 2;
+}
+
 TargetLoweringBase::LegalizeTypeAction
 AArch64TargetLowering::getPreferredVectorAction(EVT VT) const {
   MVT SVT = VT.getSimpleVT();
@@ -8663,4 +8862,9 @@
       Stxr, Builder.CreateZExtOrBitCast(
                 Val, Stxr->getFunctionType()->getParamType(0)),
       Addr);
+}
+
+bool AArch64TargetLowering::functionArgumentNeedsConsecutiveRegisters(
+    Type *Ty, CallingConv::ID CallConv, bool isVarArg) const {
+  return Ty->isArrayTy();
 }