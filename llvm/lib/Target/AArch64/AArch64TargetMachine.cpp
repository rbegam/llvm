//===-- AArch64TargetMachine.cpp - Define TargetMachine for AArch64 -------===//
//
//                     The LLVM Compiler Infrastructure
//
// This file is distributed under the University of Illinois Open Source
// License. See LICENSE.TXT for details.
//
//===----------------------------------------------------------------------===//
//
//
//===----------------------------------------------------------------------===//

#include "AArch64.h"
#include "AArch64TargetMachine.h"
#include "llvm/CodeGen/Passes.h"
#include "llvm/CodeGen/RegAllocRegistry.h"
#include "llvm/PassManager.h"
#include "llvm/Support/CommandLine.h"
#include "llvm/Support/TargetRegistry.h"
#include "llvm/Target/TargetOptions.h"
#include "llvm/Transforms/Scalar.h"
using namespace llvm;

static cl::opt<bool>
EnableCCMP("aarch64-ccmp", cl::desc("Enable the CCMP formation pass"),
           cl::init(true), cl::Hidden);

static cl::opt<bool> EnableMCR("aarch64-mcr",
                               cl::desc("Enable the machine combiner pass"),
                               cl::init(true), cl::Hidden);

static cl::opt<bool>
EnableStPairSuppress("aarch64-stp-suppress", cl::desc("Suppress STP for AArch64"),
                     cl::init(true), cl::Hidden);

static cl::opt<bool>
EnableAdvSIMDScalar("aarch64-simd-scalar", cl::desc("Enable use of AdvSIMD scalar"
                    " integer instructions"), cl::init(false), cl::Hidden);

static cl::opt<bool>
EnablePromoteConstant("aarch64-promote-const", cl::desc("Enable the promote "
                      "constant pass"), cl::init(true), cl::Hidden);

static cl::opt<bool>
EnableCollectLOH("aarch64-collect-loh", cl::desc("Enable the pass that emits the"
                 " linker optimization hints (LOH)"), cl::init(true),
                 cl::Hidden);

static cl::opt<bool>
EnableDeadRegisterElimination("aarch64-dead-def-elimination", cl::Hidden,
                              cl::desc("Enable the pass that removes dead"
                                       " definitons and replaces stores to"
                                       " them with stores to the zero"
                                       " register"),
                              cl::init(true));

static cl::opt<bool>
EnableLoadStoreOpt("aarch64-load-store-opt", cl::desc("Enable the load/store pair"
                   " optimization pass"), cl::init(true), cl::Hidden);

static cl::opt<bool>
EnableAtomicTidy("aarch64-atomic-cfg-tidy", cl::Hidden,
                 cl::desc("Run SimplifyCFG after expanding atomic operations"
                          " to make use of cmpxchg flow-based information"),
                 cl::init(true));

static cl::opt<bool>
EnableEarlyIfConversion("aarch64-enable-early-ifcvt", cl::Hidden,
                        cl::desc("Run early if-conversion"),
                        cl::init(true));

static cl::opt<bool>
EnableCondOpt("aarch64-condopt",
              cl::desc("Enable the condition optimizer pass"),
              cl::init(true), cl::Hidden);

static cl::opt<bool>
EnablePBQP("aarch64-pbqp", cl::Hidden,
           cl::desc("Use PBQP register allocator (experimental)"),
           cl::init(false));

extern "C" void LLVMInitializeAArch64Target() {
  // Register the target.
  RegisterTargetMachine<AArch64leTargetMachine> X(TheAArch64leTarget);
  RegisterTargetMachine<AArch64beTargetMachine> Y(TheAArch64beTarget);
  RegisterTargetMachine<AArch64leTargetMachine> Z(TheARM64Target);
}

/// TargetMachine ctor - Create an AArch64 architecture model.
///
AArch64TargetMachine::AArch64TargetMachine(const Target &T, StringRef TT,
                                           StringRef CPU, StringRef FS,
                                           const TargetOptions &Options,
                                           Reloc::Model RM, CodeModel::Model CM,
                                           CodeGenOpt::Level OL,
                                           bool LittleEndian)
    : LLVMTargetMachine(T, TT, CPU, FS, Options, RM, CM, OL),
      Subtarget(TT, CPU, FS, *this, LittleEndian),
      usingPBQP(false) {
  initAsmInfo();

  if (EnablePBQP && Subtarget.isCortexA57() && OL != CodeGenOpt::None) {
    usingPBQP = true;
    RegisterRegAlloc::setDefault(createAArch64A57PBQPRegAlloc);
  }
}

void AArch64leTargetMachine::anchor() { }

AArch64leTargetMachine::
AArch64leTargetMachine(const Target &T, StringRef TT,
                       StringRef CPU, StringRef FS, const TargetOptions &Options,
                       Reloc::Model RM, CodeModel::Model CM,
                       CodeGenOpt::Level OL)
  : AArch64TargetMachine(T, TT, CPU, FS, Options, RM, CM, OL, true) {}

void AArch64beTargetMachine::anchor() { }

AArch64beTargetMachine::
AArch64beTargetMachine(const Target &T, StringRef TT,
                       StringRef CPU, StringRef FS, const TargetOptions &Options,
                       Reloc::Model RM, CodeModel::Model CM,
                       CodeGenOpt::Level OL)
  : AArch64TargetMachine(T, TT, CPU, FS, Options, RM, CM, OL, false) {}

namespace {
/// AArch64 Code Generator Pass Configuration Options.
class AArch64PassConfig : public TargetPassConfig {
public:
  AArch64PassConfig(AArch64TargetMachine *TM, PassManagerBase &PM)
      : TargetPassConfig(TM, PM) {
    if (TM->getOptLevel() != CodeGenOpt::None)
      substitutePass(&PostRASchedulerID, &PostMachineSchedulerID);
  }

  AArch64TargetMachine &getAArch64TargetMachine() const {
    return getTM<AArch64TargetMachine>();
  }

  void addIRPasses()  override;
  bool addPreISel() override;
  bool addInstSelector() override;
  bool addILPOpts() override;
  void addPreRegAlloc() override;
  void addPostRegAlloc() override;
  void addPreSched2() override;
  void addPreEmitPass() override;
};
} // namespace

void AArch64TargetMachine::addAnalysisPasses(PassManagerBase &PM) {
  // Add first the target-independent BasicTTI pass, then our AArch64 pass. This
  // allows the AArch64 pass to delegate to the target independent layer when
  // appropriate.
  PM.add(createBasicTargetTransformInfoPass(this));
  PM.add(createAArch64TargetTransformInfoPass(this));
}

TargetPassConfig *AArch64TargetMachine::createPassConfig(PassManagerBase &PM) {
  return new AArch64PassConfig(this, PM);
}

void AArch64PassConfig::addIRPasses() {
  // Always expand atomic operations, we don't deal with atomicrmw or cmpxchg
  // ourselves.
  addPass(createAtomicExpandPass(TM));

  // Cmpxchg instructions are often used with a subsequent comparison to
  // determine whether it succeeded. We can exploit existing control-flow in
  // ldrex/strex loops to simplify this, but it needs tidying up.
  if (TM->getOptLevel() != CodeGenOpt::None && EnableAtomicTidy)
    addPass(createCFGSimplificationPass());

  TargetPassConfig::addIRPasses();
}

// Pass Pipeline Configuration
bool AArch64PassConfig::addPreISel() {
  // Run promote constant before global merge, so that the promoted constants
  // get a chance to be merged
  if (TM->getOptLevel() != CodeGenOpt::None && EnablePromoteConstant)
    addPass(createAArch64PromoteConstantPass());
  if (TM->getOptLevel() != CodeGenOpt::None)
    addPass(createGlobalMergePass(TM));
  if (TM->getOptLevel() != CodeGenOpt::None)
    addPass(createAArch64AddressTypePromotionPass());

  return false;
}

bool AArch64PassConfig::addInstSelector() {
  addPass(createAArch64ISelDag(getAArch64TargetMachine(), getOptLevel()));

  // For ELF, cleanup any local-dynamic TLS accesses (i.e. combine as many
  // references to _TLS_MODULE_BASE_ as possible.
  if (TM->getSubtarget<AArch64Subtarget>().isTargetELF() &&
      getOptLevel() != CodeGenOpt::None)
    addPass(createAArch64CleanupLocalDynamicTLSPass());

  return false;
}

bool AArch64PassConfig::addILPOpts() {
  if (EnableCondOpt)
    addPass(createAArch64ConditionOptimizerPass());
  if (EnableCCMP)
    addPass(createAArch64ConditionalCompares());
  if (EnableMCR)
    addPass(&MachineCombinerID);
  if (EnableEarlyIfConversion)
    addPass(&EarlyIfConverterID);
  if (EnableStPairSuppress)
    addPass(createAArch64StorePairSuppressPass());
  return true;
}

void AArch64PassConfig::addPreRegAlloc() {
  // Use AdvSIMD scalar instructions whenever profitable.
  if (TM->getOptLevel() != CodeGenOpt::None && EnableAdvSIMDScalar) {
    addPass(createAArch64AdvSIMDScalar());
    // The AdvSIMD pass may produce copies that can be rewritten to
    // be register coaleascer friendly.
    addPass(&PeepholeOptimizerID);
  }
}

void AArch64PassConfig::addPostRegAlloc() {
  // Change dead register definitions to refer to the zero register.
  if (TM->getOptLevel() != CodeGenOpt::None && EnableDeadRegisterElimination)
    addPass(createAArch64DeadRegisterDefinitions());
  if (TM->getOptLevel() != CodeGenOpt::None &&
      TM->getSubtarget<AArch64Subtarget>().isCortexA57() &&
      !static_cast<const AArch64TargetMachine *>(TM)->isPBQPUsed())
    // Improve performance for some FP/SIMD code for A57.
    addPass(createAArch64A57FPLoadBalancing());
}

void AArch64PassConfig::addPreSched2() {
  // Expand some pseudo instructions to allow proper scheduling.
  addPass(createAArch64ExpandPseudoPass());
  // Use load/store pair instructions when possible.
  if (TM->getOptLevel() != CodeGenOpt::None && EnableLoadStoreOpt)
    addPass(createAArch64LoadStoreOptimizationPass());
}

<<<<<<< HEAD
bool AArch64PassConfig::addPreEmitPass() {
=======
void AArch64PassConfig::addPreEmitPass() {
  if (EnableA53Fix835769)
    addPass(createAArch64A53Fix835769());
>>>>>>> 41cb3da2
  // Relax conditional branch instructions if they're otherwise out of
  // range of their destination.
  addPass(createAArch64BranchRelaxation());
  if (TM->getOptLevel() != CodeGenOpt::None && EnableCollectLOH &&
      TM->getSubtarget<AArch64Subtarget>().isTargetMachO())
    addPass(createAArch64CollectLOHPass());
}<|MERGE_RESOLUTION|>--- conflicted
+++ resolved
@@ -12,8 +12,10 @@
 
 #include "AArch64.h"
 #include "AArch64TargetMachine.h"
+#include "AArch64TargetObjectFile.h"
 #include "llvm/CodeGen/Passes.h"
 #include "llvm/CodeGen/RegAllocRegistry.h"
+#include "llvm/IR/Function.h"
 #include "llvm/PassManager.h"
 #include "llvm/Support/CommandLine.h"
 #include "llvm/Support/TargetRegistry.h"
@@ -75,15 +77,30 @@
               cl::init(true), cl::Hidden);
 
 static cl::opt<bool>
-EnablePBQP("aarch64-pbqp", cl::Hidden,
-           cl::desc("Use PBQP register allocator (experimental)"),
-           cl::init(false));
+EnableA53Fix835769("aarch64-fix-cortex-a53-835769", cl::Hidden,
+                cl::desc("Work around Cortex-A53 erratum 835769"),
+                cl::init(false));
+
+static cl::opt<bool>
+EnableGEPOpt("aarch64-gep-opt", cl::Hidden,
+             cl::desc("Enable optimizations on complex GEPs"),
+             cl::init(true));
 
 extern "C" void LLVMInitializeAArch64Target() {
   // Register the target.
   RegisterTargetMachine<AArch64leTargetMachine> X(TheAArch64leTarget);
   RegisterTargetMachine<AArch64beTargetMachine> Y(TheAArch64beTarget);
   RegisterTargetMachine<AArch64leTargetMachine> Z(TheARM64Target);
+}
+
+//===----------------------------------------------------------------------===//
+// AArch64 Lowering public interface.
+//===----------------------------------------------------------------------===//
+static std::unique_ptr<TargetLoweringObjectFile> createTLOF(const Triple &TT) {
+  if (TT.isOSBinFormatMachO())
+    return make_unique<AArch64_MachoTargetObjectFile>();
+
+  return make_unique<AArch64_ELFTargetObjectFile>();
 }
 
 /// TargetMachine ctor - Create an AArch64 architecture model.
@@ -95,14 +112,37 @@
                                            CodeGenOpt::Level OL,
                                            bool LittleEndian)
     : LLVMTargetMachine(T, TT, CPU, FS, Options, RM, CM, OL),
-      Subtarget(TT, CPU, FS, *this, LittleEndian),
-      usingPBQP(false) {
+      TLOF(createTLOF(Triple(getTargetTriple()))),
+      Subtarget(TT, CPU, FS, *this, LittleEndian), isLittle(LittleEndian) {
   initAsmInfo();
-
-  if (EnablePBQP && Subtarget.isCortexA57() && OL != CodeGenOpt::None) {
-    usingPBQP = true;
-    RegisterRegAlloc::setDefault(createAArch64A57PBQPRegAlloc);
-  }
+}
+
+AArch64TargetMachine::~AArch64TargetMachine() {}
+
+const AArch64Subtarget *
+AArch64TargetMachine::getSubtargetImpl(const Function &F) const {
+  AttributeSet FnAttrs = F.getAttributes();
+  Attribute CPUAttr =
+      FnAttrs.getAttribute(AttributeSet::FunctionIndex, "target-cpu");
+  Attribute FSAttr =
+      FnAttrs.getAttribute(AttributeSet::FunctionIndex, "target-features");
+
+  std::string CPU = !CPUAttr.hasAttribute(Attribute::None)
+                        ? CPUAttr.getValueAsString().str()
+                        : TargetCPU;
+  std::string FS = !FSAttr.hasAttribute(Attribute::None)
+                       ? FSAttr.getValueAsString().str()
+                       : TargetFS;
+
+  auto &I = SubtargetMap[CPU + FS];
+  if (!I) {
+    // This needs to be done before we create a new subtarget since any
+    // creation will depend on the TM and the code generation flags on the
+    // function that reside in TargetOptions.
+    resetTargetOptions(F);
+    I = llvm::make_unique<AArch64Subtarget>(TargetTriple, CPU, FS, *this, isLittle);
+  }
+  return I.get();
 }
 
 void AArch64leTargetMachine::anchor() { }
@@ -172,6 +212,19 @@
     addPass(createCFGSimplificationPass());
 
   TargetPassConfig::addIRPasses();
+
+  if (TM->getOptLevel() == CodeGenOpt::Aggressive && EnableGEPOpt) {
+    // Call SeparateConstOffsetFromGEP pass to extract constants within indices
+    // and lower a GEP with multiple indices to either arithmetic operations or
+    // multiple GEPs with single index.
+    addPass(createSeparateConstOffsetFromGEPPass(TM, true));
+    // Call EarlyCSE pass to find and remove subexpressions in the lowered
+    // result.
+    addPass(createEarlyCSEPass());
+    // Do loop invariant code motion in case part of the lowered result is
+    // invariant.
+    addPass(createLICMPass());
+  }
 }
 
 // Pass Pipeline Configuration
@@ -229,8 +282,9 @@
   if (TM->getOptLevel() != CodeGenOpt::None && EnableDeadRegisterElimination)
     addPass(createAArch64DeadRegisterDefinitions());
   if (TM->getOptLevel() != CodeGenOpt::None &&
-      TM->getSubtarget<AArch64Subtarget>().isCortexA57() &&
-      !static_cast<const AArch64TargetMachine *>(TM)->isPBQPUsed())
+      (TM->getSubtarget<AArch64Subtarget>().isCortexA53() ||
+       TM->getSubtarget<AArch64Subtarget>().isCortexA57()) &&
+      usingDefaultRegAlloc())
     // Improve performance for some FP/SIMD code for A57.
     addPass(createAArch64A57FPLoadBalancing());
 }
@@ -243,13 +297,9 @@
     addPass(createAArch64LoadStoreOptimizationPass());
 }
 
-<<<<<<< HEAD
-bool AArch64PassConfig::addPreEmitPass() {
-=======
 void AArch64PassConfig::addPreEmitPass() {
   if (EnableA53Fix835769)
     addPass(createAArch64A53Fix835769());
->>>>>>> 41cb3da2
   // Relax conditional branch instructions if they're otherwise out of
   // range of their destination.
   addPass(createAArch64BranchRelaxation());
