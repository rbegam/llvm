--- conflicted
+++ resolved
@@ -12,10 +12,7 @@
 //===----------------------------------------------------------------------===//
 
 #include "ARMInstPrinter.h"
-<<<<<<< HEAD
-=======
 #include "Utils/ARMBaseInfo.h"
->>>>>>> b37c443e
 #include "MCTargetDesc/ARMAddressingModes.h"
 #include "MCTargetDesc/ARMBaseInfo.h"
 #include "llvm/MC/MCAsmInfo.h"
@@ -793,159 +790,49 @@
                                          const MCSubtargetInfo &STI,
                                          raw_ostream &O) {
   const MCOperand &Op = MI->getOperand(OpNum);
-  unsigned SpecRegRBit = Op.getImm() >> 4;
-  unsigned Mask = Op.getImm() & 0xf;
   const FeatureBitset &FeatureBits = STI.getFeatureBits();
-
   if (FeatureBits[ARM::FeatureMClass]) {
-    unsigned SYSm = Op.getImm();
+
+    unsigned SYSm = Op.getImm() & 0xFFF; // 12-bit SYSm
     unsigned Opcode = MI->getOpcode();
 
     // For writes, handle extended mask bits if the DSP extension is present.
     if (Opcode == ARM::t2MSR_M && FeatureBits[ARM::FeatureDSP]) {
-      switch (SYSm) {
-      case 0x400:
-        O << "apsr_g";
-        return;
-      case 0xc00:
-        O << "apsr_nzcvqg";
-        return;
-      case 0x401:
-        O << "iapsr_g";
-        return;
-      case 0xc01:
-        O << "iapsr_nzcvqg";
-        return;
-      case 0x402:
-        O << "eapsr_g";
-        return;
-      case 0xc02:
-        O << "eapsr_nzcvqg";
-        return;
-      case 0x403:
-        O << "xpsr_g";
-        return;
-      case 0xc03:
-        O << "xpsr_nzcvqg";
-        return;
+      auto TheReg =ARMSysReg::lookupMClassSysRegBy12bitSYSmValue(SYSm);
+      if (TheReg && TheReg->isInRequiredFeatures({ARM::FeatureDSP})) {
+          O << TheReg->Name;
+          return;
       }
     }
 
     // Handle the basic 8-bit mask.
     SYSm &= 0xff;
-
     if (Opcode == ARM::t2MSR_M && FeatureBits [ARM::HasV7Ops]) {
       // ARMv7-M deprecates using MSR APSR without a _<bits> qualifier as an
       // alias for MSR APSR_nzcvq.
-      switch (SYSm) {
-      case 0:
-        O << "apsr_nzcvq";
-        return;
-      case 1:
-        O << "iapsr_nzcvq";
-        return;
-      case 2:
-        O << "eapsr_nzcvq";
-        return;
-      case 3:
-        O << "xpsr_nzcvq";
-        return;
+      auto TheReg = ARMSysReg::lookupMClassSysRegAPSRNonDeprecated(SYSm);
+      if (TheReg) {
+          O << TheReg->Name;
+          return;
       }
     }
 
-    switch (SYSm) {
-    default:
-      llvm_unreachable("Unexpected mask value!");
-    case 0:
-      O << "apsr";
-      return;
-    case 1:
-      O << "iapsr";
-      return;
-    case 2:
-      O << "eapsr";
-      return;
-    case 3:
-      O << "xpsr";
-      return;
-    case 5:
-      O << "ipsr";
-      return;
-    case 6:
-      O << "epsr";
-      return;
-    case 7:
-      O << "iepsr";
-      return;
-    case 8:
-      O << "msp";
-      return;
-    case 9:
-      O << "psp";
-      return;
-    case 16:
-      O << "primask";
-      return;
-    case 17:
-      O << "basepri";
-      return;
-    case 18:
-      O << "basepri_max";
-      return;
-    case 19:
-      O << "faultmask";
-      return;
-    case 20:
-      O << "control";
-      return;
-    case 10:
-      O << "msplim";
-      return;
-    case 11:
-      O << "psplim";
-      return;
-    case 0x88:
-      O << "msp_ns";
-      return;
-    case 0x89:
-      O << "psp_ns";
-      return;
-    case 0x8a:
-      O << "msplim_ns";
-      return;
-    case 0x8b:
-      O << "psplim_ns";
-      return;
-    case 0x90:
-      O << "primask_ns";
-      return;
-    case 0x91:
-      O << "basepri_ns";
-      return;
-    case 0x92:
-      O << "basepri_max_ns";
-      return;
-    case 0x93:
-      O << "faultmask_ns";
-      return;
-    case 0x94:
-      O << "control_ns";
-      return;
-    case 0x98:
-      O << "sp_ns";
+    auto TheReg = ARMSysReg::lookupMClassSysRegBy8bitSYSmValue(SYSm);
+    if (TheReg) {
+      O << TheReg->Name;
       return;
     }
-<<<<<<< HEAD
-=======
 
     O << SYSm; 
 
     return;
->>>>>>> b37c443e
   }
 
   // As special cases, CPSR_f, CPSR_s and CPSR_fs prefer printing as
   // APSR_nzcvq, APSR_g and APSRnzcvqg, respectively.
+  unsigned SpecRegRBit = Op.getImm() >> 4;
+  unsigned Mask = Op.getImm() & 0xf;
+
   if (!SpecRegRBit && (Mask == 8 || Mask == 4 || Mask == 12)) {
     O << "APSR_";
     switch (Mask) {
