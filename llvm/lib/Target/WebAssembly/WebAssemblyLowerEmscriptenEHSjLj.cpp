--- conflicted
+++ resolved
@@ -695,20 +695,9 @@
   assert(TPC && "Expected a TargetPassConfig");
   auto &TM = TPC->getTM<WebAssemblyTargetMachine>();
 
-<<<<<<< HEAD
-  if ((EnableEH || DoSjLj) &&
-      Triple(M.getTargetTriple()).getArch() == Triple::wasm64)
-    report_fatal_error("Emscripten EH/SjLj is not supported with wasm64 yet");
   if (EnableEH && TM.Options.ExceptionModel == ExceptionHandling::Wasm)
     report_fatal_error("-exception-model=wasm not allowed with "
                        "-enable-emscripten-cxx-exceptions");
-  if (DoSjLj && TM.Options.ExceptionModel == ExceptionHandling::Wasm)
-    report_fatal_error("Emscripten SjLj is not supported with Wasm EH yet");
-=======
-  if (EnableEH && TM.Options.ExceptionModel == ExceptionHandling::Wasm)
-    report_fatal_error("-exception-model=wasm not allowed with "
-                       "-enable-emscripten-cxx-exceptions");
->>>>>>> 3f9ee3c9
 
   // Declare (or get) global variables __THREW__, __threwValue, and
   // getTempRet0/setTempRet0 function which are used in common for both
