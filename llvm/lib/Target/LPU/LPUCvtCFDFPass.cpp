--- conflicted
+++ resolved
@@ -1,2750 +1,2523 @@
-//===-- LPUCvtCFDFPass.cpp - LPU convert control flow to data flow --------===//
-//
-//                     The LLVM Compiler Infrastructure
-//
-// This file is distributed under the University of Illinois Open Source
-// License. See LICENSE.TXT for details.
-//
-//===----------------------------------------------------------------------===//
-//
-// This file "reexpresses" the code containing traditional control flow
-// into a basically data flow representation suitable for the LPU.
-//
-//===----------------------------------------------------------------------===//
-#include <stack>
-#include "LPU.h"
-#include "InstPrinter/LPUInstPrinter.h"
-#include "LPUTargetMachine.h"
-#include "LPULicAllocation.h"
-#include "llvm/ADT/Statistic.h"
-#include "llvm/ADT/PostOrderIterator.h"
-#include "llvm/ADT/SparseSet.h"
-#include "llvm/ADT/SmallPtrSet.h"
-#include "llvm/CodeGen/LiveVariables.h"
-#include "llvm/CodeGen/MachineFunction.h"
-#include "llvm/CodeGen/MachineFunctionPass.h"
-#include "llvm/CodeGen/MachineLoopInfo.h"
-#include "llvm/CodeGen/MachineDominators.h"
-#include "llvm/CodeGen/MachineInstrBuilder.h"
-#include "llvm/CodeGen/MachineRegisterInfo.h"
-#include "llvm/CodeGen/MachineSSAUpdater.h"
-#include "llvm/CodeGen/SlotIndexes.h"
-#include "llvm/Pass.h"
-#include "llvm/PassSupport.h"
-#include "llvm/Support/Debug.h"
-#include "llvm/Target/TargetFrameLowering.h"
-#include "llvm/Target/TargetRegisterInfo.h"
-#include "llvm/Target/TargetSubtargetInfo.h"
-#include "llvm/Target/TargetInstrInfo.h"
-#include "MachineCDG.h"
-#include "LPUInstrInfo.h"
-
-using namespace llvm;
-
-static cl::opt<int>
-CvtCFDFPass("lpu-cvt-cf-df-pass", cl::Hidden,
-               cl::desc("LPU Specific: Convert control flow to data flow pass"),
-               cl::init(1));
-
-static cl::opt<int>
-RunSXU("lpu-run-sxu", cl::Hidden,
-  cl::desc("LPU Specific: run on sequential unit"),
-  cl::init(0));
-
-
-// Flag for controlling code that deals with memory ordering.
-//
-//   0: No extra code added at all for ordering.  Often incorrect.
-//   1: Linear ordering of all memops.  Dumb but should be correct.
-//   2: Wavefront.   Stores inside a basic block are totally ordered.
-//                   Loads ordered between the stores, but
-//                   unordered with respect to each other.
-//                   No reordering across basic blocks.
-//   3: Aggressive.  Reordering allowed based on other compiler info.
-//
-static cl::opt<int>
-OrderMemops("lpu-order-memops", cl::Hidden,
-            cl::desc("LPU Specific: Order memory operations"),
-            cl::init(1));
-
-
-// The register class we are going to use for all the memory-op
-// dependencies.  Technically they could be I0, but I don't know how
-// happy LLVM will be with that.
-const TargetRegisterClass* MemopRC = &LPU::I1RegClass;
-
-
-// Width of vectors we are using for memory op calculations.
-// TBD(jsukha): As far as I know, this value only affects performance,
-// not correctness?
-#define MEMDEP_VEC_WIDTH 8
-
-#define DEBUG_TYPE "lpu-cvt-cf-df-pass"
-
-namespace llvm {
-  class LPUCvtCFDFPass : public MachineFunctionPass {
-  public:
-    static char ID;
-    LPUCvtCFDFPass();
-
-    const char* getPassName() const override {
-      return "LPU Convert Control Flow to Data Flow";
-    }
-
-    bool runOnMachineFunction(MachineFunction &MF) override;
-  ControlDependenceNode* getNonLatchParent(ControlDependenceNode* anode, bool &oneAndOnly);
-    MachineInstr* insertSWITCHForReg(unsigned Reg, MachineBasicBlock *cdgpBB);
-    MachineInstr* getOrInsertSWITCHForReg(unsigned Reg, MachineBasicBlock *cdgBB);
-    MachineInstr* insertPICKForReg(MachineBasicBlock* ctrlBB, unsigned Reg, MachineBasicBlock* inBB, MachineInstr* phi, unsigned pickReg = 0);
-    void assignPICKSrcForReg(unsigned &pickFalseReg, unsigned &pickTrueReg, unsigned Reg, MachineBasicBlock* ctrlBB, MachineBasicBlock* inBB, MachineInstr* phi);
-    //generate a PICK for SSA value dst at fork of ctrlBB with source input Reg from inBB, and output in pickReg
-    MachineInstr* PatchOrInsertPickAtFork(MachineBasicBlock* ctrlBB, unsigned dst, unsigned Reg, MachineBasicBlock* inBB, MachineInstr* phi, unsigned pickReg = 0);
-    SmallVectorImpl<MachineInstr *>* insertPredCpy(MachineBasicBlock *);
-    SmallVectorImpl<MachineInstr *>* getOrInsertPredCopy(MachineBasicBlock *cdgpBB);
-    void getAnalysisUsage(AnalysisUsage &AU) const override {
-      AU.addRequired<MachineLoopInfo>();
-      AU.addRequired<ControlDependenceGraph>();
-      //AU.addRequired<LiveVariables>();
-      AU.addRequired<MachineDominatorTree>();
-      AU.addRequired<MachinePostDominatorTree>();
-      AU.setPreservesAll();
-      MachineFunctionPass::getAnalysisUsage(AU);
-    }
-    void insertSWITCHForOperand(MachineOperand& MO, MachineBasicBlock* mbb, MachineInstr* phiIn = nullptr);
-    void insertSWITCHForIf();
-    void renameAcrossLoopForRepeat(MachineLoop *);
-    void insertSWITCHForRepeat();
-    void insertSWITCHForLoopExit();
-    void SwitchDefAcrossLatch(unsigned Reg, MachineBasicBlock* mbb, MachineLoop* mloop);
-    void replacePhiWithPICK();
-    void replaceLoopHdrPhi();
-    void generateCompletePickTreeForPhi(MachineInstr *);
-    void generateDynamicPickTreeForPhi(MachineInstr *);
-    void generateDynamicPreds();
-    unsigned getEdgePred(MachineBasicBlock* fromBB, ControlDependenceNode::EdgeType childType);
-    void setEdgePred(MachineBasicBlock* fromBB, ControlDependenceNode::EdgeType childType, unsigned ch);
-    unsigned getBBPred(MachineBasicBlock* inBB);
-    void setBBPred(MachineBasicBlock* inBB, unsigned ch);
-    MachineInstr* getOrInsertPredMerge(MachineBasicBlock* mbb, MachineInstr* loc, unsigned e1, unsigned e2);
-    unsigned computeEdgePred(MachineBasicBlock* fromBB, MachineBasicBlock* toBB);
-    unsigned computeEdgePred(MachineBasicBlock* fromBB, ControlDependenceNode::EdgeType childType, MachineBasicBlock* toBB);
-    unsigned computeBBPred(MachineBasicBlock *inBB);
-    void TraceCtrl(MachineBasicBlock* inBB, MachineBasicBlock* mbb, unsigned Reg, unsigned dst, MachineInstr* MI);
-    void LowerXPhi(SmallVectorImpl<std::pair<unsigned, unsigned> *> &pred2values, MachineInstr *MI);
-    bool CheckPhiInputBB(MachineBasicBlock* inBB, MachineBasicBlock* mbb);
-    void replaceIfFooterPhiSeq();
-    void assignLicForDF();
-    void removeBranch();
-    void linearizeCFG();
-    unsigned findSwitchingDstForReg(unsigned Reg, MachineBasicBlock* mbb);
-    void handleAllConstantInputs();
-    void releaseMemory() override;
-    bool replaceUndefWithIgn();
-
-
-    // TBD(jsukha): Experimental code for ordering of memory ops.
-    void addMemoryOrderingConstraints();
-
-    // Helper methods:
-
-    // Create a new OLD/OST instruction, to replace an existing LD /
-    // ST instruction.
-    //  issued_reg is the register to define as the extra output
-    //  ready_reg is the register which is the extra input
-    MachineInstr* convert_memop_ins(MachineInstr* memop,
-                                    unsigned new_opcode,
-                                    const LPUInstrInfo& TII,
-                                    unsigned issued_reg,
-                                    unsigned ready_reg);
-
-    // Create a dependency chain in virtual registers through the
-    // basic block BB.
-    //
-    //   mem_in_reg is the virtual register number being used as
-    //   input, i.e., the "source" for all the memory ops in this
-    //   block.
-    //
-    //   This function returns the virtual register that is the "sink"
-    //   of all the memory operations in this block.  The returned
-    //   register might be the same as the source "mem_in_reg" if
-    //   there are no memory operations in this block.
-    //
-    // This method also converts the LD/ST instructions into OLD/OST
-    // instructions, as they are encountered.
-    //
-    // linear version of this function links all memory operations in
-    // the block together in a single chain.
-    //
-    unsigned convert_block_memops_linear(MachineFunction::iterator& BB,
-                                         unsigned mem_in_reg);
-
-    // Wavefront version.   Same conceptual functionality as linear version,
-    // but more optimized.
-    //
-    // Only serializes stores in a block, but allows loads to occur in
-    // parallel between stores.
-    unsigned convert_block_memops_wavefront(MachineFunction::iterator& BB,
-                                            unsigned mem_in_reg);
-
-    // Merge all the .i1 registers stored in "current_wavefront" into
-    // a single output register.
-    // Returns the output register, or "input_mem_reg" if
-    // current_wavefront is empty.
-    //
-    // Note that this method has several side-effects:
-    //  (a) It inserts the merge instructions after
-    //      instruction MI in BB, or before the last terminator in the
-    //      block if MI == NULL, and
-    //  (b) It clears current_wavefront.
-    unsigned merge_dependency_signals(MachineFunction::iterator& BB,
-                                      MachineInstr* MI,
-                                      SmallVector<unsigned, MEMDEP_VEC_WIDTH>* current_wavefront,
-                                      unsigned input_mem_reg);
-
-
-    void createMemInRegisterDefs(DenseMap<MachineBasicBlock*, unsigned>& blockToMemIn,
-                                 DenseMap<MachineBasicBlock*, unsigned>& blockToMemOut);
-
-
-
-  private:
-    MachineFunction *thisMF;
-    MachineDominatorTree *DT;
-    MachinePostDominatorTree *PDT;
-    ControlDependenceGraph *CDG;
-    MachineLoopInfo *MLI;
-    DenseMap<MachineBasicBlock *, DenseMap<unsigned, MachineInstr *> *> bb2switch;  //switch for Reg added in bb
-    DenseMap<MachineBasicBlock *, SmallVectorImpl<MachineInstr *>* > bb2predcpy;
-    DenseMap<MachineBasicBlock *, DenseMap<unsigned, MachineInstr *> *> bb2pick;  //switch for Reg added in bb
-    DenseMap<MachineBasicBlock*, SmallVectorImpl<unsigned>* > edgepreds;
-    DenseMap<MachineBasicBlock *, unsigned> bbpreds;
-    DenseMap<MachineBasicBlock*, MachineInstr*> bb2predmerge;
-    std::set<MachineInstr *> multiInputsPick;
-  };
-}
-
-//  Because of the namespace-related syntax limitations of gcc, we need
-//  To hoist init out of namespace blocks.
-char LPUCvtCFDFPass::ID = 0;
-//declare LPUCvtCFDFPass Pass
-INITIALIZE_PASS(LPUCvtCFDFPass, "lpu-cvt-cfdf", "LPU Convert Control Flow to Data Flow", true, true)
-
-LPUCvtCFDFPass::LPUCvtCFDFPass() : MachineFunctionPass(ID) {
-  initializeLPUCvtCFDFPassPass(*PassRegistry::getPassRegistry());
-  bb2switch.clear();
-  bb2pick.clear();
-  bb2predcpy.clear();
-  multiInputsPick.clear();
-}
-
-
-MachineFunctionPass *llvm::createLPUCvtCFDFPass() {
-  return new LPUCvtCFDFPass();
-}
-
-void LPUCvtCFDFPass::releaseMemory() {
-  DenseMap<MachineBasicBlock *, DenseMap<unsigned, MachineInstr *> *> ::iterator itm = bb2switch.begin();
-  while (itm != bb2switch.end()) {
-    DenseMap<unsigned, MachineInstr *>* reg2switch = itm->getSecond();
-    ++itm;
-    delete reg2switch;
-  }
-  bb2switch.clear();
-
-  DenseMap<MachineBasicBlock *, DenseMap<unsigned, MachineInstr *> *> ::iterator itmp = bb2pick.begin();
-  while (itmp != bb2pick.end()) {
-    DenseMap<unsigned, MachineInstr *>* reg2pick = itmp->getSecond();
-    ++itmp;
-    delete reg2pick;
-  }
-  bb2pick.clear();
-
-  DenseMap<MachineBasicBlock *, SmallVectorImpl<MachineInstr *> *> ::iterator itmv = bb2predcpy.begin();
-  while (itmv != bb2predcpy.end()) {
-    SmallVectorImpl<MachineInstr *>* instrv = itmv->getSecond();
-    ++itmv;
-    delete instrv;
-  }
-  bb2predcpy.clear();
-
-  DenseMap<MachineBasicBlock *, SmallVectorImpl<unsigned> *> ::iterator itedge = edgepreds.begin();
-  while (itedge != edgepreds.end()) {
-    SmallVectorImpl<unsigned>* edges = itedge->getSecond();
-    ++itedge;
-    delete edges;
-  }
-  edgepreds.clear();
-
-}
-
-
-void LPUCvtCFDFPass::replacePhiWithPICK() {
-  replaceLoopHdrPhi();
-  replaceIfFooterPhiSeq();
-}
-
-//return the first non latch parent found or NULL
-ControlDependenceNode* LPUCvtCFDFPass::getNonLatchParent(ControlDependenceNode* anode, bool &oneAndOnly ) {
-  ControlDependenceNode* pcdn = nullptr;
-  if (anode->getNumParents() == 0) return pcdn;
-  for (ControlDependenceNode::node_iterator pnode = anode->parent_begin(), pend = anode->parent_end(); pnode != pend; ++pnode) {
-    MachineBasicBlock* pbb = (*pnode)->getBlock();
-    if (!pbb) continue; //root of CDG is a fake node
-    if (MLI->getLoopFor(pbb) == NULL ||
-      MLI->getLoopFor(pbb)->getLoopLatch() != pbb) {
-      if (oneAndOnly && pcdn) {
-        DEBUG(errs() << "WARNING: CDG node has more than one if parents\n");
-        //assert(false && "CDG node has more than one if parent");
-        oneAndOnly = false;
-        return nullptr;
-      }
-      pcdn = *pnode;
-    }
-  }
-  return pcdn;
-}
-
-
-bool LPUCvtCFDFPass::runOnMachineFunction(MachineFunction &MF) {
-
-  if (CvtCFDFPass == 0) return false;
-  thisMF = &MF;
-
-  DT = &getAnalysis<MachineDominatorTree>();
-  PDT = &getAnalysis<MachinePostDominatorTree>();
-  if (PDT->getRootNode() == nullptr) return false;
-  CDG = &getAnalysis<ControlDependenceGraph>();
-  MLI = &getAnalysis<MachineLoopInfo>();
-
-#if 0
-  for (MachineFunction::iterator BB = thisMF->begin(), E = thisMF->end(); BB != E; ++BB) {
-    MachineBasicBlock* mbb = BB;
-    for (MachineBasicBlock::iterator MI = BB->begin(), EI = BB->end(); MI != EI; ++MI) {
-      if (MI->getOpcode() == LPU::JSR || MI->getOpcode() == LPU::JSRi) {
-        //function call inside control region need to run on SXU
-        ControlDependenceNode* mnode = CDG->getNode(mbb);
-        if (mnode->getNumParents() > 1 || mnode->enclosingRegion()->getBlock()) {
-          return false;
-        }
-      }
-    }
-  }
-#endif
-
-  bool Modified = false;
-#if 0
-  // for now only well formed innermost loop regions are processed in this pass
-  MachineLoopInfo *MLI = &getAnalysis<MachineLoopInfo>();
-  if (!MLI) {
-    DEBUG(errs() << "no loop info.\n");
-    return false;
-  }
-#endif
-
-  replaceUndefWithIgn();
-
-  // TBD(jsukha): Experimental code to add dependencies for memory
-  // operations.
-  //
-  // This step should run before the main dataflow conversion because
-  // it introduces extra dependencies through virtual registers than
-  // the dataflow conversion must also deal with.
-  if (OrderMemops > 0) {
-    addMemoryOrderingConstraints();
-  }
-#if 0
-  {
-    errs() << "LPUCvtCFDFPass after memoryop order" << ":\n";
-    MF.print(errs(), getAnalysisIfAvailable<SlotIndexes>());
-  }
-#endif
-
-  insertSWITCHForIf();
-  insertSWITCHForLoopExit();
-#if 0
-  {
-    errs() << "LPUCvtCFDFPass before xphi" << ":\n";
-    MF.print(errs(), getAnalysisIfAvailable<SlotIndexes>());
-  }
-#endif
-
-  generateDynamicPreds();
-
-  insertSWITCHForRepeat();
-  replacePhiWithPICK();
-  handleAllConstantInputs();
-#if 0
-  {
-    errs() << "LPUCvtCFDFPass before LIC allocation" << ":\n";
-    MF.print(errs(), getAnalysisIfAvailable<SlotIndexes>());
-  }
-#endif
-  assignLicForDF();
-#if 0
-  {
-    errs() << "LPUCvtCFDFPass after LIC allocation" << ":\n";
-    MF.print(errs(), getAnalysisIfAvailable<SlotIndexes>());
-  }
-#endif
-  if (!RunSXU) {
-    removeBranch();
-    linearizeCFG();
-  }
-
-  return Modified;
-
-}
-
-MachineInstr* LPUCvtCFDFPass::insertSWITCHForReg(unsigned Reg, MachineBasicBlock *cdgpBB) {
-  // generate and insert SWITCH or copy
-  MachineRegisterInfo *MRI = &thisMF->getRegInfo();
-  const LPUInstrInfo &TII = *static_cast<const LPUInstrInfo*>(thisMF->getSubtarget().getInstrInfo());
-  const TargetRegisterClass *TRC = MRI->getRegClass(Reg);
-  MachineInstr* result = nullptr;
-  MachineBasicBlock::iterator loc = cdgpBB->getFirstTerminator();
-  MachineInstr* bi = loc;
-  if (cdgpBB->succ_size() > 1) {
-    unsigned switchFalseReg = MRI->createVirtualRegister(TRC);
-    unsigned switchTrueReg = MRI->createVirtualRegister(TRC);
-    assert(bi->getOperand(0).isReg());
-    // generate switch op
-    const unsigned switchOpcode = TII.getPickSwitchOpcode(TRC, false /*not pick op*/);
-    MachineInstr *switchInst;
-    switchInst = BuildMI(*cdgpBB, loc, DebugLoc(), TII.get(switchOpcode),
-      switchFalseReg).
-      addReg(switchTrueReg, RegState::Define).
-      addReg(bi->getOperand(0).getReg()).
-      addReg(Reg);
-    
-    switchInst->setFlag(MachineInstr::NonSequential);
-    result = switchInst;
-  } else {
-    assert(MLI->getLoopFor(cdgpBB)->getLoopLatch() == cdgpBB);
-    //LLVM 3.6 buggy latch with no exit edge
-    //get a wierd latch with no exit edge from LLVM 3.6 buggy loop rotation
-    const unsigned moveOpcode = TII.getMoveOpcode(TRC);
-    unsigned cpyReg = MRI->createVirtualRegister(TRC);
-    MachineInstr *cpyInst = BuildMI(*cdgpBB, loc, DebugLoc(), TII.get(moveOpcode), cpyReg).addReg(Reg);
-    cpyInst->setFlag(MachineInstr::NonSequential);
-    result = cpyInst;
-  }
-  return result;
-}
-
-
-unsigned LPUCvtCFDFPass::findSwitchingDstForReg(unsigned Reg, MachineBasicBlock* mbb) {
-  if (bb2switch.find(mbb) == bb2switch.end()) {
-    return 0;
-  }
-  DenseMap<unsigned, MachineInstr *>* reg2switch = bb2switch[mbb];
-  if (reg2switch->find(Reg) == reg2switch->end()) {
-    return 0;
-  }
-  MachineInstr *defSwitchInstr = (*reg2switch)[Reg];
-  unsigned switchFalseReg = defSwitchInstr->getOperand(0).getReg();
-  unsigned switchTrueReg = defSwitchInstr->getOperand(1).getReg();
-  MachineRegisterInfo *MRI = &thisMF->getRegInfo();
-  if (MRI->use_empty(switchFalseReg)) {
-    return switchFalseReg;
-  }
-  else if (MRI->use_empty(switchTrueReg)) {
-    return switchTrueReg;
-  }
-  return 0;
-}
-
-
-
-MachineInstr* LPUCvtCFDFPass::getOrInsertSWITCHForReg(unsigned Reg, MachineBasicBlock *cdgpBB) {
-  MachineInstr *defSwitchInstr = nullptr;
-  DenseMap<unsigned, MachineInstr *>* reg2switch = nullptr;
-  if (bb2switch.find(cdgpBB) == bb2switch.end()) {
-    reg2switch = new DenseMap<unsigned, MachineInstr*>();
-    bb2switch[cdgpBB] = reg2switch;
-  } else {
-    reg2switch = bb2switch[cdgpBB];
-  }
-
-  if (reg2switch->find(Reg) == reg2switch->end()) {
-    defSwitchInstr = insertSWITCHForReg(Reg, cdgpBB);
-    (*reg2switch)[Reg] = defSwitchInstr;
-  } else {
-    defSwitchInstr = (*reg2switch)[Reg];
-  }
-
-  return defSwitchInstr;
-}
-
-SmallVectorImpl<MachineInstr *>* LPUCvtCFDFPass::insertPredCpy(MachineBasicBlock *cdgpBB) {
-  MachineRegisterInfo *MRI = &thisMF->getRegInfo();
-  const LPUInstrInfo &TII = *static_cast<const LPUInstrInfo*>(thisMF->getSubtarget().getInstrInfo());
-  assert(MLI->getLoopFor(cdgpBB)->getLoopLatch() == cdgpBB);
-  MachineInstr* bi;
-  MachineLoop* mloop = MLI->getLoopFor(cdgpBB);
-  assert(mloop);
-  //get the condition where the backedge is always taken
-  if (cdgpBB->succ_size() == 1) {
-    //LLVM 3.6 buggy loop latch with no exit edge from latch, fixed in 3.9
-    ControlDependenceNode* latchNode = CDG->getNode(cdgpBB);
-    //closed edge latchNode has loop hdr as control parent,
-    //nesting loop controls its loop hdr first, then the closed latch
-    assert(latchNode->getNumParents() == 1);
-    MachineBasicBlock* ctrlBB = (*latchNode->parent_begin())->getBlock();
-
-    assert(ctrlBB);
-    bi = &*ctrlBB->getFirstInstrTerminator();
-  } else {
-    bi = &*cdgpBB->getFirstInstrTerminator();
-  }
-  MachineBasicBlock::iterator loc = cdgpBB->getFirstTerminator();
-  unsigned predReg = bi->getOperand(0).getReg();
-
-  const TargetRegisterClass *TRC = MRI->getRegClass(predReg);
-#if 0
-  unsigned cpyReg = MRI->createVirtualRegister(TRC);
-#else
-  LPUMachineFunctionInfo *LMFI = thisMF->getInfo<LPUMachineFunctionInfo>();
-  // Look up target register class corresponding to this register.
-  const TargetRegisterClass* new_LIC_RC = LMFI->licRCFromGenRC(MRI->getRegClass(predReg));
-  assert(new_LIC_RC && "Can't determine register class for register");
-  unsigned cpyReg = LMFI->allocateLIC(new_LIC_RC);
-#endif
-
-  const unsigned moveOpcode = TII.getMoveOpcode(TRC);
-  MachineInstr *cpyInst = BuildMI(*cdgpBB, loc, DebugLoc(),TII.get(moveOpcode), cpyReg).addReg(bi->getOperand(0).getReg());
-  cpyInst->setFlag(MachineInstr::NonSequential);
-  MachineBasicBlock *lphdr = MLI->getLoopFor(cdgpBB)->getHeader();
-  MachineBasicBlock::iterator hdrloc = lphdr->begin();
-  const unsigned InitOpcode = TII.getInitOpcode(TRC);
-
-  ControlDependenceNode* hdrNode = CDG->getNode(lphdr);
-  ControlDependenceNode* latchNode = CDG->getNode(cdgpBB);
-  MachineInstr *initInst = nullptr;
-  if (cdgpBB->succ_size() > 1) {
-    if (latchNode->isTrueChild(hdrNode)) {
-      initInst = BuildMI(*lphdr, hdrloc, DebugLoc(), TII.get(InitOpcode), cpyReg).addImm(0);
-    } else {
-      initInst = BuildMI(*lphdr, hdrloc, DebugLoc(), TII.get(InitOpcode), cpyReg).addImm(1);
-    }
-    initInst->setFlag(MachineInstr::NonSequential);
-  } else {
-    //LLVM 3.6 buggy latch
-    //closed latch
-    if (CDG->getNode(bi->getParent())->isTrueChild(CDG->getNode(cdgpBB))) {
-      initInst = BuildMI(*lphdr, hdrloc, DebugLoc(), TII.get(InitOpcode), cpyReg).addImm(0);
-    } else {
-      initInst = BuildMI(*lphdr, hdrloc, DebugLoc(), TII.get(InitOpcode), cpyReg).addImm(1);
-    }
-    initInst->setFlag(MachineInstr::NonSequential);
-  }
-  SmallVector<MachineInstr *, 2>* predVec = new SmallVector<MachineInstr *, 2>();
-  predVec->push_back(cpyInst);
-  predVec->push_back(initInst);
-  return predVec;
-}
-
-
-SmallVectorImpl<MachineInstr *>* LPUCvtCFDFPass::getOrInsertPredCopy(MachineBasicBlock *cdgpBB) {
-  assert(MLI->getLoopFor(cdgpBB)->getLoopLatch() == cdgpBB);
-  SmallVectorImpl<MachineInstr *>* predcpyVec = nullptr;
-  if (bb2predcpy.find(cdgpBB) == bb2predcpy.end()) {
-    predcpyVec = insertPredCpy(cdgpBB);
-    bb2predcpy[cdgpBB] = predcpyVec;
-  } else {
-    predcpyVec = bb2predcpy[cdgpBB];
-  }
-  return predcpyVec;
-}
-
-//TODO: rename for repeat
-void LPUCvtCFDFPass::renameAcrossLoopForRepeat(MachineLoop* L) {
-<<<<<<< HEAD
-	const LPUInstrInfo &TII = *static_cast<const LPUInstrInfo*>(thisMF->getSubtarget().getInstrInfo());
-	MachineRegisterInfo *MRI = &thisMF->getRegInfo();
-	for (MachineLoop::iterator LI = L->begin(), LE = L->end(); LI != LE; ++LI) {
-		renameAcrossLoopForRepeat(*LI);
-		MachineLoop *mloop = *LI;
-		for (MachineLoop::block_iterator BI = mloop->block_begin(), BE = mloop->block_end(); BI != BE; ++BI) {
-			MachineBasicBlock* mbb = *BI;
-			//only conside blocks in the  urrent loop level, blocks in the nested level are done before.
-			if (MLI->getLoopFor(mbb) != mloop) continue;
-			for (MachineBasicBlock::iterator I = mbb->begin(); I != mbb->end(); ++I) {
-				MachineInstr *MI = I;
-				for (MIOperands MO(*MI); MO.isValid(); ++MO) {
-					if (!MO->isReg() || !TargetRegisterInfo::isVirtualRegister(MO->getReg())) continue;
-					unsigned Reg = MO->getReg();
-					if (MO->isUse()) {
-						MachineInstr *DefMI = MRI->getVRegDef(Reg);
-						MachineBasicBlock *dmbb = DefMI->getParent();
-						MachineLoop* dmloop = MLI->getLoopFor(dmbb);
-
-						//def is in immediate nesting level, this including def not in any loop at all
-						if (mloop->getParentLoop() == dmloop || mloop == dmloop) continue;
-
-						//def outside the loop of use, and not in the immediate nesting level
-						if ((!dmloop || dmloop->contains(mloop)) && DT->properlyDominates(dmbb, mbb)) {
-							MachineBasicBlock* landingPad = mloop->getLoopPreheader();
-							//TODO:: create the landing pad if can't find one
-							assert(landingPad && "can't find loop preheader as landing pad for renaming");
-							const TargetRegisterClass *TRC = MRI->getRegClass(Reg);
-							const unsigned moveOpcode = TII.getMoveOpcode(TRC);
-							unsigned cpyReg = MRI->createVirtualRegister(TRC);
-							MachineInstr *cpyInst = BuildMI(*landingPad, landingPad->getFirstTerminator(), DebugLoc(), TII.get(moveOpcode), cpyReg).addReg(Reg);
-							cpyInst->setFlag(MachineInstr::NonSequential);
-							MachineRegisterInfo::use_iterator UI = MRI->use_begin(Reg);
-							while (UI != MRI->use_end()) {
-								MachineOperand &UseMO = *UI;
-								MachineInstr *UseMI = UseMO.getParent();
-								MachineBasicBlock* UseBB = UseMI->getParent();
-								++UI;
-								if (MLI->getLoopFor(UseBB) && MLI->getLoopFor(UseBB) == mloop) {
-									UseMO.setReg(cpyReg);
-								}
-							}
-						}
-					}
-				}
-			}//end of for MI
-		}
-	}
-=======
-  const LPUInstrInfo &TII = *static_cast<const LPUInstrInfo*>(thisMF->getSubtarget().getInstrInfo());
-  MachineRegisterInfo *MRI = &thisMF->getRegInfo();
-  for (MachineLoop::iterator LI = L->begin(), LE = L->end(); LI != LE; ++LI) {
-    renameAcrossLoopForRepeat(*LI);
-    MachineLoop *mloop = *LI;
-    for (MachineLoop::block_iterator BI = mloop->block_begin(), BE = mloop->block_end(); BI != BE; ++BI) {
-      MachineBasicBlock* mbb = *BI;
-      //only conside blocks in the  urrent loop level, blocks in the nested level are done before.
-      if (MLI->getLoopFor(mbb) != mloop) continue;
-      for (MachineBasicBlock::iterator I = mbb->begin(); I != mbb->end(); ++I) {
-        MachineInstr *MI = I;
-        for (MIOperands MO(MI); MO.isValid(); ++MO) {
-          if (!MO->isReg() || !TargetRegisterInfo::isVirtualRegister(MO->getReg())) continue;
-          unsigned Reg = MO->getReg();
-          if (MO->isUse()) {
-            MachineInstr *DefMI = MRI->getVRegDef(Reg);
-            MachineBasicBlock *dmbb = DefMI->getParent();
-            MachineLoop* dmloop = MLI->getLoopFor(dmbb);
-
-            //def is in immediate nesting level, this including def not in any loop at all
-            if (mloop->getParentLoop() == dmloop || mloop == dmloop) continue;
-
-            //def outside the loop of use, and not in the immediate nesting level
-            if ((!dmloop || dmloop->contains(mloop)) && DT->properlyDominates(dmbb, mbb)) {
-              MachineBasicBlock* landingPad = mloop->getLoopPreheader();
-              //TODO:: create the landing pad if can't find one
-              assert(landingPad && "can't find loop preheader as landing pad for renaming");
-              const TargetRegisterClass *TRC = MRI->getRegClass(Reg);
-              const unsigned moveOpcode = TII.getMoveOpcode(TRC);
-              unsigned cpyReg = MRI->createVirtualRegister(TRC);
-              MachineInstr *cpyInst = BuildMI(*landingPad, landingPad->getFirstTerminator(), DebugLoc(), TII.get(moveOpcode), cpyReg).addReg(Reg);
-              cpyInst->setFlag(MachineInstr::NonSequential);
-              MachineRegisterInfo::use_iterator UI = MRI->use_begin(Reg);
-              while (UI != MRI->use_end()) {
-                MachineOperand &UseMO = *UI;
-                MachineInstr *UseMI = UseMO.getParent();
-                MachineBasicBlock* UseBB = UseMI->getParent();
-                ++UI;
-                if (MLI->getLoopFor(UseBB) && MLI->getLoopFor(UseBB) == mloop) {
-                  UseMO.setReg(cpyReg);
-                }
-              }
-            }
-          }
-        }
-      }//end of for MI
-    }
-  }
->>>>>>> dadf91fd
-}
-
-
-void LPUCvtCFDFPass::insertSWITCHForOperand(MachineOperand& MO, MachineBasicBlock* mbb, MachineInstr* phiIn) {
-  const LPUInstrInfo &TII = *static_cast<const LPUInstrInfo*>(thisMF->getSubtarget().getInstrInfo());
-  MachineRegisterInfo *MRI = &thisMF->getRegInfo();
-  if (!MO.isReg() || !TargetRegisterInfo::isVirtualRegister(MO.getReg())) return;
-  unsigned Reg = MO.getReg();
-  // process uses
-  if (MO.isUse()) {
-    ControlDependenceNode *unode = CDG->getNode(mbb);
-    CDGRegion *uregion = CDG->getRegion(unode);
-    assert(uregion);
-    MachineInstr *DefMI = MRI->getVRegDef(Reg);
-
-    if (DefMI && (DefMI->getParent() != mbb)) { // live into MI BB
-      MachineBasicBlock *dmbb = DefMI->getParent();
-      ControlDependenceNode *dnode = CDG->getNode(dmbb);
-      CDGRegion *dRegion = CDG->getRegion(dnode);
-      assert(dRegion);
-      //use, def in different region => need switch
-      if (uregion != dRegion) {
-        if (TII.isSwitch(DefMI)) {
-          //def already from a switch -- can only happen if use is an immediate child of def in CDG
-          //assert(dnode->isChild(unode) || MI->isPHI());
-          return;
-        }
-
-        SmallVector<MachineInstr*, 8> NewPHIs;
-        MachineSSAUpdater SSAUpdate(*thisMF, &NewPHIs);
-        const TargetRegisterClass *TRC = MRI->getRegClass(Reg);
-        unsigned pickVReg = MRI->createVirtualRegister(TRC);
-        SSAUpdate.Initialize(pickVReg);
-        unsigned numIfParent = 0;
-        unsigned newVReg;
-        for (ControlDependenceNode::node_iterator uparent = unode->parent_begin(), uparent_end = unode->parent_end();
-          uparent != uparent_end; ++uparent) {
-          ControlDependenceNode *upnode = *uparent;
-          MachineBasicBlock *upbb = upnode->getBlock();
-          if (!upbb) {
-            //this is typical define inside loop, used outside loop on the main execution path
-            continue;
-          }
-          if (mbb == upbb) {
-            //mbb is a loop latch node, use inside a loop will be take care of in HandleUseInLoop
-            continue;
-          }
-          if (MLI->getLoopFor(upbb) &&
-            MLI->getLoopFor(upbb)->getLoopLatch() == upbb) {
-            //no need to conside backedge for if-statements handling
-            continue;
-          }
-          if (DT->dominates(dmbb, upbb)) 	{ //including dmbb itself
-            numIfParent++;
-
-            assert((MLI->getLoopFor(dmbb) == NULL ||
-              MLI->getLoopFor(dmbb) != MLI->getLoopFor(upbb) ||
-              MLI->getLoopFor(dmbb)->getLoopLatch() != dmbb) &&
-              "latch node can't forward dominate nodes inside its own loop");
-
-            MachineInstr *defSwitchInstr = getOrInsertSWITCHForReg(Reg, upbb);
-            unsigned switchFalseReg = defSwitchInstr->getOperand(0).getReg();
-            unsigned switchTrueReg = defSwitchInstr->getOperand(1).getReg();
-            if (upnode->isFalseChild(unode)) {
-              //rename Reg to switchFalseReg
-              newVReg = switchFalseReg;
-            }	else {
-              //rename it to switchTrueReg
-              newVReg = switchTrueReg;
-            }
-            SSAUpdate.AddAvailableValue(upbb, newVReg);
-          }
-        } //end of for (parent
-
-        if (phiIn) {
-          if (numIfParent == 1) {
-            MO.setReg(newVReg);
-          }	else if (numIfParent > 1) {
-            SSAUpdate.RewriteUse(MO);
-          }
-        }
-        else {
-          MachineRegisterInfo::use_iterator UI = MRI->use_begin(Reg);
-          while (UI != MRI->use_end()) {
-            MachineOperand &UseMO = *UI;
-            MachineInstr *UseMI = UseMO.getParent();
-            ++UI;
-            if (UseMI->getParent() == mbb) {
-              if (numIfParent == 1) {
-                UseMO.setReg(newVReg);
-              }	else if (numIfParent > 1) {
-                SSAUpdate.RewriteUse(UseMO);
-              }
-            }
-          }
-        }
-      }
-    }
-  }
-}
-
-
-//focus on uses
-void LPUCvtCFDFPass::insertSWITCHForIf() {
-  typedef po_iterator<ControlDependenceNode *> po_cdg_iterator;
-  ControlDependenceNode *root = CDG->getRoot();
-<<<<<<< HEAD
-	for (po_cdg_iterator DTN = po_cdg_iterator::begin(root), END = po_cdg_iterator::end(root); DTN != END; ++DTN) {
-		MachineBasicBlock *mbb = DTN->getBlock();
-		if (!mbb) continue; //root node has no bb
-		// process each instruction in BB
-		for (MachineBasicBlock::succ_iterator isucc = mbb->succ_begin(); isucc != mbb->succ_end(); ++isucc) {
-			MachineBasicBlock* succBB = *isucc;
-			ControlDependenceNode* succNode = CDG->getNode(succBB);
-			//phi in succNode has been processed or generated before
-			if (!succNode->isParent(*DTN)) {
-				for (MachineBasicBlock::iterator iPhi = succBB->begin(); iPhi != succBB->end(); ++iPhi) {
-					if (!iPhi->isPHI()) {
-						break;
-					}
-					for (MIOperands MO(*iPhi); MO.isValid(); ++MO) {
-						if (!MO->isReg() || !TargetRegisterInfo::isVirtualRegister(MO->getReg())) continue;
-						unsigned Reg = MO->getReg();
-						// process uses
-						if (MO->isUse()) {
-							MachineOperand& mOpnd = *MO;
-							++MO;
-							if (MO->getMBB() == mbb) {
-								if (mbb->succ_size() == 1 ||
-									(mbb->succ_size() == 2 && MLI->getLoopFor(mbb) && MLI->getLoopFor(mbb)->getLoopLatch() == mbb)) {
-									insertSWITCHForOperand(mOpnd, mbb, iPhi);
-								}	else {
-									//mbb itself is a fork
-									MachineInstr *defSwitchInstr = getOrInsertSWITCHForReg(Reg, mbb);
-									unsigned switchFalseReg = defSwitchInstr->getOperand(0).getReg();
-									unsigned switchTrueReg = defSwitchInstr->getOperand(1).getReg();
-									unsigned newVReg;
-									if (CDG->getEdgeType(mbb, succBB, true) == ControlDependenceNode::TRUE) {
-										newVReg = switchTrueReg;
-									}	else {
-										assert(CDG->getEdgeType(mbb, succBB, true) == ControlDependenceNode::FALSE);
-										newVReg = switchFalseReg;
-									}
-									mOpnd.setReg(newVReg);
-								}
-							}
-						}
-					}
-				}
-			}
-			for (MachineBasicBlock::iterator I = mbb->begin(); I != mbb->end(); ++I) {
-				MachineInstr *MI = I;
-				//phi block control depends on its input blocks, need to handle it here
-				//if (MI->isPHI()) continue; //care about forks, not joints
-				for (MIOperands MO(*MI); MO.isValid(); ++MO) {
-					insertSWITCHForOperand(*MO, mbb);
-				}
-			}//end of for MI
-		}
-	}//end of for DTN(mbb)
-=======
-  for (po_cdg_iterator DTN = po_cdg_iterator::begin(root), END = po_cdg_iterator::end(root); DTN != END; ++DTN) {
-    MachineBasicBlock *mbb = DTN->getBlock();
-    if (!mbb) continue; //root node has no bb
-    // process each instruction in BB
-    for (MachineBasicBlock::succ_iterator isucc = mbb->succ_begin(); isucc != mbb->succ_end(); ++isucc) {
-      MachineBasicBlock* succBB = *isucc;
-      ControlDependenceNode* succNode = CDG->getNode(succBB);
-      //phi in succNode has been processed or generated before
-      if (!succNode->isParent(*DTN)) {
-        for (MachineBasicBlock::iterator iPhi = succBB->begin(); iPhi != succBB->end(); ++iPhi) {
-          if (!iPhi->isPHI()) {
-            break;
-          }
-          for (MIOperands MO(iPhi); MO.isValid(); ++MO) {
-            if (!MO->isReg() || !TargetRegisterInfo::isVirtualRegister(MO->getReg())) continue;
-            unsigned Reg = MO->getReg();
-            // process uses
-            if (MO->isUse()) {
-              MachineOperand& mOpnd = *MO;
-              ++MO;
-              if (MO->getMBB() == mbb) {
-                if (mbb->succ_size() == 1 ||
-                  (mbb->succ_size() == 2 && MLI->getLoopFor(mbb) && MLI->getLoopFor(mbb)->getLoopLatch() == mbb)) {
-                  insertSWITCHForOperand(mOpnd, mbb, iPhi);
-                }	else {
-                  //mbb itself is a fork
-                  MachineInstr *defSwitchInstr = getOrInsertSWITCHForReg(Reg, mbb);
-                  unsigned switchFalseReg = defSwitchInstr->getOperand(0).getReg();
-                  unsigned switchTrueReg = defSwitchInstr->getOperand(1).getReg();
-                  unsigned newVReg;
-                  if (CDG->getEdgeType(mbb, succBB, true) == ControlDependenceNode::TRUE) {
-                    newVReg = switchTrueReg;
-                  }	else {
-                    assert(CDG->getEdgeType(mbb, succBB, true) == ControlDependenceNode::FALSE);
-                    newVReg = switchFalseReg;
-                  }
-                  mOpnd.setReg(newVReg);
-                }
-              }
-            }
-          }
-        }
-      }
-      for (MachineBasicBlock::iterator I = mbb->begin(); I != mbb->end(); ++I) {
-        MachineInstr *MI = I;
-        //phi block control depends on its input blocks, need to handle it here
-        //if (MI->isPHI()) continue; //care about forks, not joints
-        for (MIOperands MO(MI); MO.isValid(); ++MO) {
-          insertSWITCHForOperand(*MO, mbb);
-        }
-      }//end of for MI
-    }
-  }//end of for DTN(mbb)
->>>>>>> dadf91fd
-}
-
-
-
-void LPUCvtCFDFPass::SwitchDefAcrossLatch(unsigned Reg, MachineBasicBlock* mbb, MachineLoop* mloop) {
-  MachineRegisterInfo *MRI = &thisMF->getRegInfo();
-  MachineRegisterInfo::use_iterator UI = MRI->use_begin(Reg);
-  SmallVector<MachineBasicBlock*, 2> exitingBlks;
-  mloop->getExitingBlocks(exitingBlks);
-  while (UI != MRI->use_end()) {
-    MachineOperand &UseMO = *UI;
-    MachineInstr *UseMI = UseMO.getParent();
-    ++UI;
-    MachineBasicBlock *UseBB = UseMI->getParent();
-    if (UseBB == mbb) {
-      if (UseBB != mloop->getHeader() || !UseMI->isPHI()) {
-        //not a loop hdr Phi
-        continue;
-      }
-      //for loop hdr Phi, we still need to handle back to back instructions in same block:
-      // %y = Phi(%x0, %x)
-      // %x = ...
-    }
-    MachineLoop* useLoop = MLI->getLoopFor(UseBB);
-    if (mloop != useLoop || !DT->properlyDominates(mbb, UseBB)) {
-      if (DT->properlyDominates(mbb, UseBB) && mloop == useLoop) continue;
-      //can only have one nesting level difference
-      else if (!DT->properlyDominates(mbb, UseBB) && mloop == useLoop) {
-        //insertSWITCHForBackEdge();
-        //def, use must in same loop, use must be loop hdr PHI, def come from backedge to loop hdr PHI
-        //assert(UseMI->isPHI());
-        if (UseBB != mloop->getHeader()) {
-          //no need to attend if-footer Phi inside the loop, still need to attend those outside the loop
-          continue;
-        }
-        MachineBasicBlock *latchBB = mloop->getLoopLatch();
-        ControlDependenceNode *mLatch = CDG->getNode(latchBB);
-        MachineInstr *defSwitchInstr = getOrInsertSWITCHForReg(Reg, latchBB);
-
-        unsigned switchFalseReg = defSwitchInstr->getOperand(0).getReg();
-        unsigned switchTrueReg = defSwitchInstr->getOperand(1).getReg();
-        MachineBasicBlock* mlphdr = mloop->getHeader();
-        unsigned newVReg;
-        if (mLatch->isFalseChild(CDG->getNode(mlphdr))) {
-          //rename Reg to switchFalseReg
-          newVReg = switchFalseReg;
-        }	else {
-          //rename it to switchTrueReg
-          newVReg = switchTrueReg;
-        }
-        MachineBasicBlock* lphdr = mloop->getHeader();
-        // Rewrite uses that outside of the original def's block, inside the loop
-        if (MLI->getLoopFor(UseMI->getParent()) == mloop &&
-          UseMI->getParent() == lphdr &&
-          UseMI->isPHI()) {
-          //rename loop header Phi
-          UseMO.setReg(newVReg);
-        }
-      }	else { //mloop != defLoop
-               //two possibilites: a) def dom use;  b) def !dom use;
-               //two cases: each can only have one nesting level difference
-               // 1) def inside a loop, use outside the loop as LCSSA Phi with single input
-               // 2) def outside a loop, use inside the loop, not handled here
-               //use, def in different region cross latch
-        bool isUseEnclosingDef =  MLI->getLoopFor(UseBB) == NULL ||
-                                  MLI->getLoopFor(UseBB) == MLI->getLoopFor(mbb)->getParentLoop();
-        //only need to handle use's loop immediately encloses def's loop, otherwise, reduced to case 2 which should already have been run
-        if (isUseEnclosingDef) {
-          MachineBasicBlock* anchorBB = nullptr;
-          MachineBasicBlock* exitingBlk = nullptr;
-
-          if (UseMI->isPHI()) {
-            for (MIOperands MO(*UseMI); MO.isValid(); ++MO) {
-              if (!MO->isReg() || !TargetRegisterInfo::isVirtualRegister(MO->getReg())) continue;
-              if (MO->isUse()) {
-                unsigned MOReg = MO->getReg();
-                //move to its incoming block operand
-                ++MO;
-                MachineBasicBlock* inBB = MO->getMBB();
-                if (MOReg == Reg) {
-                  anchorBB = inBB;
-                  break;
-                }
-              }
-            }
-          } else {
-            anchorBB = UseBB;
-          }
-
-          assert(anchorBB);
-
-          for (unsigned i = 0; i < exitingBlks.size(); i++) {         
-            if (DT->dominates(exitingBlks[i], anchorBB)) {
-              exitingBlk = exitingBlks[i];
-              break;
-            }
-          }
-          assert(exitingBlk && "no exiting blk dominate use outside loop");
-          assert(exitingBlk->succ_size() == 2 && "exiting blok's # of successor not 2");
-          MachineBasicBlock* succ1 = *exitingBlk->succ_begin();
-          MachineBasicBlock* succ2 = *exitingBlk->succ_rbegin();
-          MachineBasicBlock* exitBlk = mloop->contains(succ1) ? succ2 : succ1;
-          assert(!mloop->contains(exitBlk));
-
-          //this is case 1, can only have one level nesting difference
-          MachineInstr *defSwitchInstr = getOrInsertSWITCHForReg(Reg, exitingBlk);
-
-          unsigned switchFalseReg = defSwitchInstr->getOperand(0).getReg();
-          unsigned switchTrueReg = defSwitchInstr->getOperand(1).getReg();
-          //MachineBasicBlock* mlphdr = mloop->getHeader();
-          unsigned newVReg;
-          if (CDG->getEdgeType(exitingBlk, exitBlk, true) == ControlDependenceNode::FALSE) {
-            //rename Reg to switchTrueReg
-            newVReg = switchFalseReg;
-          }	else {
-            //rename it to switchFalseReg
-            assert(CDG->getEdgeType(exitingBlk, exitBlk, true) == ControlDependenceNode::TRUE);
-            newVReg = switchTrueReg;
-          }
-          // Rewrite uses that outside of the original def's block, inside the loop
-          //renameLCSSAPhi or other cross boundary uses
-          UseMO.setReg(newVReg);
-        } else {
-          // use not enclosing def, def and use in different regions
-          // assert(use have to be a switch from the repeat handling pass, or def is a switch from the if handling pass
-          // or loop hdr Phi generated by SSAUpdater in handling repeat case)
-        }
-      }
-    }
-  }//end of while (use)
-}
-
-//focus on def
-void LPUCvtCFDFPass::insertSWITCHForLoopExit() {
-  typedef po_iterator<ControlDependenceNode *> po_cdg_iterator;
-  DenseMap<MachineBasicBlock *, std::set<unsigned> *> LCSwitch;
-
-  const LPUInstrInfo &TII = *static_cast<const LPUInstrInfo*>(thisMF->getSubtarget().getInstrInfo());
-  ControlDependenceNode *root = CDG->getRoot();
-  for (po_cdg_iterator DTN = po_cdg_iterator::begin(root), END = po_cdg_iterator::end(root); DTN != END; ++DTN) {
-    MachineBasicBlock *mbb = DTN->getBlock();
-    if (!mbb) continue; //root node has no bb
-    MachineLoop* mloop = MLI->getLoopFor(mbb);
-    //not inside a loop
-    if (!mloop) continue;
-    //MachineBasicBlock *latchBB = mloop->getLoopLatch();
-    SmallVector<MachineBasicBlock*, 2> exitingBlks;
-    mloop->getExitingBlocks(exitingBlks);
-#if 0
-    //LLVM3.6 buggy latch without exit edge
-    if (latchBB->succ_size() == 1) {
-     //no SWITCH is needed if loop latch has no exit edge
-      continue;
-    }
-    ControlDependenceNode *mLatch = CDG->getNode(latchBB);
-#endif
-    MachineBasicBlock* exitingBlk = nullptr;
-    for (unsigned i = 0; i < exitingBlks.size(); i++) {
-      if (mbb == exitingBlks[i]) {
-        exitingBlk = exitingBlks[i];
-      }
-    }
-    //inside a loop
-    for (MachineBasicBlock::iterator I = mbb->begin(); I != mbb->end(); ++I) {
-      MachineInstr *MI = I;
-      //avoid infinitive recursive
-      if (TII.isSwitch(MI) && mbb == exitingBlk) {
-        assert(exitingBlk->succ_size() == 2 && "loop exiting blk's # of successor not 2");
-        MachineBasicBlock* succ1 = *exitingBlk->succ_begin();
-        MachineBasicBlock* succ2 = *exitingBlk->succ_rbegin();
-        MachineBasicBlock* exitBlk = mloop->contains(succ1) ? succ2 : succ1;
-        unsigned switchOut = (CDG->getEdgeType(exitingBlk, exitBlk, true) == ControlDependenceNode::FALSE) ? 0 : 1;
-        
-        std::set<unsigned>* LCSwitchs;
-        if (LCSwitch.find(exitBlk) == LCSwitch.end()) {
-          LCSwitchs = new std::set<unsigned>;
-          LCSwitch[exitBlk] = LCSwitchs;
-        } else {
-          LCSwitchs = LCSwitch.find(exitBlk)->getSecond();
-        }
-        LCSwitchs->insert(MI->getOperand(switchOut).getReg());
-        continue;
-      }
-      for (MIOperands MO(*MI); MO.isValid(); ++MO) {
-        if (!MO->isReg() || !TargetRegisterInfo::isVirtualRegister(MO->getReg())) continue;
-        unsigned Reg = MO->getReg();
-        // process defs
-        if (MO->isDef()) {
-          SwitchDefAcrossLatch(Reg, mbb, mloop);
-        }
-      }
-    } //end of for MI
-
-    if (LCSwitch.find(mbb) != LCSwitch.end()) {
-      std::set<unsigned>* LCSwitchs = LCSwitch.find(mbb)->getSecond();
-      for (std::set<unsigned>::iterator iReg = LCSwitchs->begin(); iReg != LCSwitchs->end(); ++iReg) {
-        SwitchDefAcrossLatch(*iReg, mbb, mloop);
-      }
-    }
-  }//end of for DTN(mbb)
-
-  //release memory
-  DenseMap<MachineBasicBlock *, std::set<unsigned> *> ::iterator itm = LCSwitch.begin();
-  while (itm != LCSwitch.end()) {
-    std::set<unsigned>* regs = itm->getSecond();
-    ++itm;
-    delete regs;
-  }
-  LCSwitch.clear();
-}
-
-
-//focus on uses
-void LPUCvtCFDFPass::insertSWITCHForRepeat() {
-  for (MachineLoopInfo::iterator LI = MLI->begin(), LE = MLI->end(); LI != LE; ++LI) {
-    renameAcrossLoopForRepeat(*LI);
-  }
-#if 0
-  {
-    errs() << "after rename for repeat" << ":\n";
-    thisMF->print(errs(), getAnalysisIfAvailable<SlotIndexes>());
-  }
-#endif
-
-  typedef po_iterator<ControlDependenceNode *> po_cdg_iterator;
-  const LPUInstrInfo &TII = *static_cast<const LPUInstrInfo*>(thisMF->getSubtarget().getInstrInfo());
-  MachineRegisterInfo *MRI = &thisMF->getRegInfo();
-  ControlDependenceNode *root = CDG->getRoot();
-  for (po_cdg_iterator DTN = po_cdg_iterator::begin(root), END = po_cdg_iterator::end(root); DTN != END; ++DTN) {
-    MachineBasicBlock *mbb = DTN->getBlock();
-    if (!mbb) continue; //root node has no bb
-    MachineLoop* mloop = MLI->getLoopFor(mbb);
-    //not inside a loop
-    if (!mloop) continue;
-    MachineBasicBlock *latchBB = mloop->getLoopLatch();
-    ControlDependenceNode *mLatch = CDG->getNode(latchBB);
-    //make sure loop is properly formed with exit edge from latch block.
-    //LLVM 3.6 has this buggy issue that was subsequently fixed in 3.9
-    //TBD:: reenable it:
-    //assert(latchBB->succ_size() == 2);
-    for (MachineBasicBlock::iterator I = mbb->begin(); I != mbb->end(); ++I) {
-      MachineInstr *MI = I;
-      if (MI->isPHI()) continue; //Pick will take care of it when replacing Phi
-      //To avoid infinitive recursive since the newly add SWITCH always use Reg
-      if (TII.isSwitch(MI) && mbb == latchBB) {
-        //we are workin from inner most out, no need to revisit the switch after it is inserted into the latch
-        continue;
-      }
-      for (MIOperands MO(*MI); MO.isValid(); ++MO) {
-        if (!MO->isReg() || !TargetRegisterInfo::isVirtualRegister(MO->getReg())) continue;
-        unsigned Reg = MO->getReg();
-        // process use at loop level
-        if (MO->isUse()) {
-          MachineInstr* dMI = MRI->getVRegDef(Reg);
-          MachineBasicBlock* DefBB = dMI->getParent();
-          if (DefBB == mbb) continue;
-          //use, def in different region cross latch
-          bool isDefEnclosingUse = MLI->getLoopFor(DefBB) == NULL ||
-                                   MLI->getLoopFor(mbb)->getParentLoop() == MLI->getLoopFor(DefBB);
-
-          if (isDefEnclosingUse && DT->dominates(DefBB, mbb)) {
-            unsigned newVReg;
-            MachineInstr *defInstr = getOrInsertSWITCHForReg(Reg, latchBB);
-            if (TII.isSwitch(defInstr)) {
-              unsigned switchFalseReg = defInstr->getOperand(0).getReg();
-              unsigned switchTrueReg = defInstr->getOperand(1).getReg();
-              MachineBasicBlock* mlphdr = mloop->getHeader();
-              if (mLatch->isFalseChild(CDG->getNode(mlphdr))) {
-                //rename Reg to switchFalseReg
-                newVReg = switchFalseReg;
-              } else {
-                //rename it to switchTrueReg
-                newVReg = switchTrueReg;
-              }
-            } else {
-              //LLVM3.6 buggy latch
-              assert(TII.isMOV(defInstr));
-              newVReg = defInstr->getOperand(0).getReg();
-            }
-
-            SmallVector<MachineInstr*, 8> NewPHIs;
-            MachineSSAUpdater SSAUpdate(*thisMF, &NewPHIs);
-            SSAUpdate.Initialize(newVReg);
-            SSAUpdate.AddAvailableValue(DefBB, Reg);
-            SSAUpdate.AddAvailableValue(latchBB, newVReg);
-            // Rewrite uses that outside of the original def's block, inside the loop
-            MachineRegisterInfo::use_iterator UI = MRI->use_begin(Reg);
-            while (UI != MRI->use_end()) {
-              MachineOperand &UseMO = *UI;
-              MachineInstr *UseMI = UseMO.getParent();
-              ++UI;
-              if (UseMI->isDebugValue()) {
-                UseMI->eraseFromParent();
-                continue;
-              }
-              if (MLI->getLoopFor(UseMI->getParent()) == mloop) {
-                SSAUpdate.RewriteUse(UseMO);
-              }
-            }
-          }
-        }
-      }
-    }
-  }
-}
-
-
-void LPUCvtCFDFPass::replaceLoopHdrPhi() {
-  typedef po_iterator<ControlDependenceNode *> po_cdg_iterator;
-  const LPUInstrInfo &TII = *static_cast<const LPUInstrInfo*>(thisMF->getSubtarget().getInstrInfo());
-  MachineRegisterInfo *MRI = &thisMF->getRegInfo();
-  ControlDependenceNode *root = CDG->getRoot();
-  for (po_cdg_iterator DTN = po_cdg_iterator::begin(root), END = po_cdg_iterator::end(root); DTN != END; ++DTN) {
-    MachineBasicBlock *mbb = DTN->getBlock();
-    if (!mbb) continue; //root node has no bb
-    MachineLoop* mloop = MLI->getLoopFor(mbb);
-    //not inside a loop
-    if (!mloop) continue;
-    //only scan loop header
-    if (mbb != mloop->getHeader()) continue;
-    MachineBasicBlock *latchBB = mloop->getLoopLatch();
-
-    SmallVectorImpl<MachineInstr *>* predCpy = getOrInsertPredCopy(latchBB);
-
-    ControlDependenceNode *mLatch = CDG->getNode(latchBB);
-    MachineBasicBlock::iterator iterI = mbb->begin();
-    while(iterI != mbb->end()) {
-      MachineInstr *MI = iterI;
-      ++iterI;
-      if (!MI->isPHI()) continue;
-      unsigned numUse = 0;
-      MachineOperand* backEdgeInput = nullptr;
-      MachineOperand* initInput = nullptr;
-      unsigned numOpnd = 0;
-      unsigned backEdgeIndex = 0;
-      unsigned dst = MI->getOperand(0).getReg();
-
-      for (MIOperands MO(*MI); MO.isValid(); ++MO, ++numOpnd) {
-        if (!MO->isReg()) continue;
-        // process use at loop level
-        if (MO->isUse()) {
-          ++numUse;
-          MachineOperand& mOpnd = *MO;
-          ++MO;
-          ++numOpnd;
-          MachineBasicBlock* inBB = MO->getMBB();
-          if (inBB == latchBB) {
-            backEdgeInput = &mOpnd;
-            backEdgeIndex = numOpnd - 1;
-          }	else {
-            initInput = &mOpnd;
-          }
-        }
-      } //end for MO
-      if (numUse > 2) {
-        //loop hdr phi has more than 2 inputs, 
-        //remove backedge input reduce it to if-foot phi case to be handled by if-footer phi pass
-        initInput = &MI->getOperand(0);
-        const TargetRegisterClass *TRC = MRI->getRegClass(MI->getOperand(0).getReg());
-        unsigned renameReg = MRI->createVirtualRegister(TRC);
-        initInput->setReg(renameReg);
-      }
-      MachineOperand* pickFalse;
-      MachineOperand* pickTrue;
-      if (latchBB->succ_size() > 1) {
-        assert(mLatch->isChild(*DTN));
-        if (mLatch->isFalseChild(*DTN)) {
-          pickFalse = backEdgeInput;
-          pickTrue = initInput;
-        } else {
-          pickTrue = backEdgeInput;
-          pickFalse = initInput;
-        }
-      } else {
-        //LLVM 3.6 buggy latch, loop with > 1 exits
-        //LLVM 3.6 buggy loop latch with no exit edge from latch, fixed in 3.9
-        ControlDependenceNode* latchNode = CDG->getNode(latchBB);
-        assert(latchNode->getNumParents() == 1);
-        ControlDependenceNode* ctrlNode = *latchNode->parent_begin();
-        MachineInstr* bi = &*ctrlNode->getBlock()->getFirstInstrTerminator();
-        if (CDG->getEdgeType(bi->getParent(), latchBB, true) == ControlDependenceNode::FALSE) {
-          pickFalse = backEdgeInput;
-          pickTrue = initInput;
-        } else {
-          pickTrue = backEdgeInput;
-          pickFalse = initInput;
-        }
-      }
-      unsigned predReg = (*predCpy)[0]->getOperand(0).getReg();
-      const TargetRegisterClass *TRC = MRI->getRegClass(dst);
-      const unsigned pickOpcode = TII.getPickSwitchOpcode(TRC, true /*pick op*/);
-      //generate PICK, and insert before MI
-      MachineInstr *pickInst = nullptr;
-      if (pickFalse->isReg() && pickTrue->isReg()) {
-        pickInst = BuildMI(*mbb, MI, MI->getDebugLoc(), TII.get(pickOpcode), dst).addReg(predReg).
-                            addReg(pickFalse->getReg()).addReg(pickTrue->getReg());
-      }	else if (pickFalse->isReg()) {
-        pickInst = BuildMI(*mbb, MI, MI->getDebugLoc(), TII.get(pickOpcode), dst).addReg(predReg).
-                            addReg(pickFalse->getReg()).addOperand(*pickTrue);
-      }	else if (pickTrue->isReg()) {
-        pickInst = BuildMI(*mbb, MI, MI->getDebugLoc(), TII.get(pickOpcode), dst).addReg(predReg).
-                            addOperand(*pickFalse).addReg(pickTrue->getReg());
-      }	else {
-        pickInst = BuildMI(*mbb, MI, MI->getDebugLoc(), TII.get(pickOpcode), dst).addReg(predReg).
-                            addOperand(*pickFalse).addOperand(*pickTrue);
-      }
-
-      pickInst->setFlag(MachineInstr::NonSequential);
-      MI->removeFromParent();
-      if (numUse > 2) {
-        //move phi before the pick
-        MachineBasicBlock::iterator tmpI = pickInst;
-        mbb->insert(tmpI, MI);
-        MI->RemoveOperand(backEdgeIndex);
-        MI->RemoveOperand(backEdgeIndex);
-      }
-    }
-  }
-}
-
-
-void LPUCvtCFDFPass::assignLicForDF() {
-  const LPUInstrInfo &TII = *static_cast<const LPUInstrInfo*>(thisMF->getSubtarget().getInstrInfo());
-  const TargetRegisterInfo &TRI = *thisMF->getSubtarget().getRegisterInfo();
-  MachineRegisterInfo *MRI = &thisMF->getRegInfo();
-  LPUMachineFunctionInfo *LMFI = thisMF->getInfo<LPUMachineFunctionInfo>();
-  std::deque<unsigned> renameQueue;
-  renameQueue.clear();
-  std::set<unsigned> pinedVReg;
-  for (MachineFunction::iterator BB = thisMF->begin(), E = thisMF->end(); BB != E; ++BB) {
-    MachineBasicBlock* mbb = &*BB;
-<<<<<<< HEAD
-		for (MachineBasicBlock::iterator MI = BB->begin(), EI = BB->end(); MI != EI; ++MI) {
-			if (MI->isPHI()) {
-				for (MIOperands MO(*MI); MO.isValid(); ++MO) {
-					if (!MO->isReg() || !TargetRegisterInfo::isVirtualRegister(MO->getReg())) continue;
-					unsigned Reg = MO->getReg();
-					pinedVReg.insert(Reg);
-				}
-=======
-    for (MachineBasicBlock::iterator MI = BB->begin(), EI = BB->end(); MI != EI; ++MI) {
-      if (MI->isPHI()) {
-        for (MIOperands MO(MI); MO.isValid(); ++MO) {
-          if (!MO->isReg() || !TargetRegisterInfo::isVirtualRegister(MO->getReg())) continue;
-          unsigned Reg = MO->getReg();
-          pinedVReg.insert(Reg);
-        }
->>>>>>> dadf91fd
-      } else if (MI->getOpcode() == LPU::JSR || MI->getOpcode() == LPU::JSRi) {
-        //function call inside control region need to run on SXU
-        ControlDependenceNode* mnode = CDG->getNode(mbb);
-        if (mnode->getNumParents() > 1 || 
-            (mnode->getNumParents() == 1 && (*mnode->parent_begin())->getBlock())) {
-          RunSXU = true;
-        }
-      }
-    }
-  }
-
-  for (MachineFunction::iterator BB = thisMF->begin(), E = thisMF->end(); BB != E; ++BB) {
-    for (MachineBasicBlock::iterator MI = BB->begin(), EI = BB->end(); MI != EI; ++MI) {
-      if (TII.isPick(MI) || TII.isSwitch(MI) ||  MI->getOpcode() == LPU::MERGE64f ||
-          TII.isFMA(MI) || TII.isDiv(MI) || TII.isMul(MI) ||
-          TII.isAdd(MI) || TII.isSub(MI) ||
-          MI->getOpcode() == LPU::PREDMERGE || 
-          MI->getOpcode() == LPU::PREDPROP || 
-          MI->getOpcode() == LPU::OR1) {
-        for (MIOperands MO(*MI); MO.isValid(); ++MO) {
-          if (!MO->isReg() || !TargetRegisterInfo::isVirtualRegister(MO->getReg())) continue;
-          unsigned Reg = MO->getReg();
-          renameQueue.push_back(Reg);
-        }
-      }
-    }
-  }
-
-  while (!renameQueue.empty()) {
-    unsigned dReg = renameQueue.front();
-    renameQueue.pop_front();
-    MachineInstr *DefMI = MRI->getVRegDef(dReg);
-    if (!DefMI ) continue;
-    MachineOperand *DefMO = DefMI->findRegisterDefOperand(dReg);
-    if (DefMI->isPHI()) continue;
-
-    // We've decided to convert this def to a LIC. If it was dead, we must send
-    // it to the %ign LIC rather than allocating a new one.
-    assert(DefMO->isDef() && "Trying to reason about uses of a non-def.");
-    if (MRI->use_empty(dReg)) {
-        DefMI->substituteRegister(dReg, LPU::IGN, 0, TRI);
-        continue;
-    }
-
-    const TargetRegisterClass *TRC = MRI->getRegClass(dReg);
-    const TargetRegisterClass* new_LIC_RC = LMFI->licRCFromGenRC(TRC);
-    assert(new_LIC_RC && "unknown LPU register class");
-    unsigned phyReg = LMFI->allocateLIC(new_LIC_RC);
-
-    if (TII.isSwitch(DefMI)) {
-      unsigned trueReg = DefMI->getOperand(1).getReg();
-      unsigned falseReg = DefMI->getOperand(0).getReg();
-      if (pinedVReg.find(trueReg) != pinedVReg.end() || pinedVReg.find(falseReg) != pinedVReg.end()) {
-                DefMI->clearFlag(MachineInstr::NonSequential);
-        continue;
-      }
-    }	else if (TII.isMOV(DefMI)) {
-      unsigned dstReg = DefMI->getOperand(0).getReg();
-      if (pinedVReg.find(dstReg) != pinedVReg.end()) {
-        DefMI->clearFlag(MachineInstr::NonSequential);
-        continue;
-      }
-    }
-
-    DefMI->substituteRegister(dReg, phyReg, 0, TRI);
-
-    MachineRegisterInfo::use_iterator UI = MRI->use_begin(dReg);
-    while (UI != MRI->use_end()) {
-      MachineOperand &UseMO = *UI;
-      ++UI;
-      UseMO.setReg(phyReg);
-    }
-
-    for (MIOperands MO(*DefMI); MO.isValid(); ++MO) {
-      if (!MO->isReg() || &*MO == DefMO || !TargetRegisterInfo::isVirtualRegister(MO->getReg())) continue;
-      unsigned Reg = MO->getReg();
-      renameQueue.push_back(Reg);
-    }
-  }
-
-  for (MachineFunction::iterator BB = thisMF->begin(), E = thisMF->end(); BB != E; ++BB) {
-    for (MachineBasicBlock::iterator MI = BB->begin(), EI = BB->end(); MI != EI; ++MI) {
-      bool allLics = true;
-      for (MIOperands MO(*MI); MO.isValid(); ++MO) {
-        if (!MO->isReg()) {
-          if (MO->isImm() || MO->isCImm() || MO->isFPImm()) {
-            continue;
-          } else {
-            allLics = false;
-            break;
-          }
-        } else {
-          unsigned Reg = MO->getReg();
-
-          // Note: this avoids magic constants, but requires that the LIC
-          // virtual registers be defined at the end of the enum in
-          // LPUGenRegisterInfo.inc.
-          if ((Reg < LPU::CI0_0 || Reg >= LPU::NUM_TARGET_REGS) &&
-               Reg != LPU::IGN ) {
-            allLics = false;
-            break;
-          }
-        }
-      }
-
-      // Check for instructions where all the uses are constants.
-      // These instructions shouldn't be moved on to dataflow units,
-      // because they keep firing infinitely.
-      bool allImmediateUses = true;
-      for (MIOperands MO(*MI); MO.isValid(); ++MO) {
-        // Skip defs.
-        if (MO->isReg() && MO->isDef())
-          continue;
-        if (!(MO->isImm() || MO->isCImm() || MO->isFPImm())) {
-          allImmediateUses = false;
-          break;
-        }
-      }
-
-      //DEBUG(errs() << "Machine ins " << *MI << ": allLics = " << allLics << ", allImmediateUses = " << allImmediateUses << "\n");
-      if (allLics && !allImmediateUses) {
-        MI->setFlag(MachineInstr::NonSequential);
-      }
-      if (!allLics && TII.isSwitch(MI)) {
-        MI->clearFlag(MachineInstr::NonSequential);
-      }
-    }
-  }
-}
-
-
-void LPUCvtCFDFPass::handleAllConstantInputs() {
-  const LPUInstrInfo &TII = *static_cast<const LPUInstrInfo*>(thisMF->getSubtarget().getInstrInfo());
-  MachineRegisterInfo *MRI = &thisMF->getRegInfo();
-
-  std::deque<unsigned> renameQueue;
-  for (MachineFunction::iterator BB = thisMF->begin(), E = thisMF->end(); BB != E; ++BB) {
-    MachineBasicBlock* mbb = &*BB;
-    MachineBasicBlock::iterator iterMI = BB->begin();
-    while(iterMI != BB->end()) {
-      MachineInstr* MI = iterMI;
-      ++iterMI;
-      if (!TII.isMOV(MI)) continue;
-
-      bool allConst = true;
-      for (MIOperands MO(*MI); MO.isValid(); ++MO) {
-        if (MO->isReg() && MO->isDef()) continue;
-        if (!MO->isImm() && !MO->isCImm() && !MO->isFPImm()) {
-            allConst = false;
-            break;
-        }
-      }
-      if (allConst) {
-        const TargetRegisterClass *TRC = MRI->getRegClass(MI->getOperand(0).getReg());
-        ControlDependenceNode* mNode = CDG->getNode(mbb);
-        MachineInstr *pickInst = nullptr;
-        MachineInstr *switchInst = nullptr;
-        const unsigned switchOpcode = TII.getPickSwitchOpcode(TRC, false);
-        const unsigned pickOpcode = TII.getPickSwitchOpcode(TRC, true);
-        unsigned pickFalseReg = LPU::IGN, pickTrueReg = LPU::IGN;
-        unsigned switchFalse = LPU::IGN, switchTrue = LPU::IGN;
-        int parentN = 0;
-        for (ControlDependenceNode::node_iterator uparent = mNode->parent_begin(), uparent_end = mNode->parent_end();
-          uparent != uparent_end; ++uparent) {
-          ControlDependenceNode *upnode = *uparent;
-          MachineBasicBlock *upbb = upnode->getBlock();
-          if (!upbb) {
-            //this is typical define inside loop, used outside loop on the main execution path
-            continue;
-          }
-          if (mbb == upbb) {
-            //mbb is a loop latch node, use inside a loop will be taken care of in HandleUseInLoop
-            continue;
-          }
-          //TBD::can't skip loop latch upbb, llvm 3.6 put "mov 0.0000" inside a loop as manifested in
-          // 022-regression/t006_HACCmk_v0_O2.s
-#if 0
-          if (MLI->getLoopFor(upbb) &&
-            MLI->getLoopFor(upbb)->getLoopLatch() == upbb) {
-            //no need to conside backedge for if-statements handling
-            continue;
-          }
-#endif
-          ++parentN;
-          MachineInstr* bi = upnode->getBlock()->getFirstTerminator();
-          assert(bi->getOperand(0).isReg());
-          unsigned predReg = bi->getOperand(0).getReg();
-          unsigned pickReg = 0;
-          if (parentN == 1) {
-            if (upnode->isFalseChild(mNode)) {
-              switchFalse = MI->getOperand(0).getReg();
-            }	else {
-              switchTrue = MI->getOperand(0).getReg();
-            }
-            switchInst = BuildMI(*BB, MI, DebugLoc(), TII.get(switchOpcode), switchFalse).addReg(switchTrue, RegState::Define).
-              addReg(predReg).addOperand(MI->getOperand(1));
-            switchInst->setFlag(MachineInstr::NonSequential);
-          }	else {
-            if (parentN == 2) {
-              unsigned renameReg = MRI->createVirtualRegister(TRC);
-              unsigned index = (switchFalse == LPU::IGN) ? 1 : 0;
-              switchInst->getOperand(index).setReg(renameReg);
-              pickTrueReg = renameReg;
-              pickFalseReg = renameReg;
-            }
-            pickReg = MRI->createVirtualRegister(TRC);
-            if (upnode->isFalseChild(mNode)) {
-              pickInst = BuildMI(*BB, MI, DebugLoc(), TII.get(pickOpcode), pickReg).addReg(predReg).
-                addOperand(MI->getOperand(1)).
-                addReg(pickTrueReg);
-            }	else {
-              pickInst = BuildMI(*BB, MI, DebugLoc(), TII.get(pickOpcode), pickReg).addReg(predReg).
-                addReg(pickFalseReg).
-                addOperand(MI->getOperand(1));
-            }
-            pickInst->setFlag(MachineInstr::NonSequential);
-            pickFalseReg = pickReg;
-            pickTrueReg = pickReg;
-          }
-        }
-        if (pickInst) {
-          pickInst->getOperand(0).setReg(MI->getOperand(0).getReg());
-        }
-        if (switchInst) {
-          MI->removeFromParent();
-        }
-      }
-    }
-  }
-}
-
-
-
-
-void LPUCvtCFDFPass::removeBranch() {
-  std::deque<unsigned> renameQueue;
-  for (MachineFunction::iterator BB = thisMF->begin(), E = thisMF->end(); BB != E; ++BB) {
-    MachineBasicBlock::iterator iterMI = BB->begin();
-    while (iterMI != BB->end()) {
-      MachineInstr* MI = iterMI;
-      ++iterMI;
-      if (MI->isBranch()) {
-        MI->removeFromParent();
-      }
-    }
-  }
-}
-
-
-
-void LPUCvtCFDFPass::linearizeCFG() {
-  typedef po_iterator<MachineBasicBlock *> po_mbb_iterator;
-  MachineBasicBlock *root = &*thisMF->begin();
-  std::stack<MachineBasicBlock *> mbbStack;
-  for (po_mbb_iterator mbb = po_mbb_iterator::begin(root), END = po_mbb_iterator::end(root); mbb != END; ++mbb) {
-    mbbStack.push(*mbb);
-  }
-  MachineBasicBlock *x = mbbStack.top();
-  assert(x == root);
-  MachineBasicBlock::succ_iterator SI = root->succ_begin();
-  while (SI != root->succ_end()) {
-    SI = root->removeSuccessor(SI);
-  }
-  mbbStack.pop();
-  while (!mbbStack.empty()) {
-    MachineBasicBlock* mbb = mbbStack.top();
-    mbbStack.pop();
-    root->splice(root->end(), mbb, mbb->begin(), mbb->end());
-    mbb->eraseFromParent();
-  }
-}
-
-
-
-MachineInstr* LPUCvtCFDFPass::PatchOrInsertPickAtFork(
-  MachineBasicBlock* ctrlBB, //fork
-  unsigned dst,              //the SSA value
-  unsigned Reg,              //input of phi
-  MachineBasicBlock* inBB,   //incoming blk
-  MachineInstr* phi,         //the multi-input phi
-  unsigned pickReg)          //pick output
-{
-  const TargetRegisterInfo &TRI = *thisMF->getSubtarget().getRegisterInfo();
-  MachineInstr *pickInstr = nullptr;
-  bool patched = false;
-  DenseMap<unsigned, MachineInstr *>* reg2pick = nullptr;
-  if (bb2pick.find(ctrlBB) == bb2pick.end()) {
-    reg2pick = new DenseMap<unsigned, MachineInstr*>();
-    bb2pick[ctrlBB] = reg2pick;
-  } else {
-    reg2pick = bb2pick[ctrlBB];
-  }
-
-  if (reg2pick->find(dst) == reg2pick->end()) {
-    pickInstr = insertPICKForReg(ctrlBB, Reg, inBB, phi, pickReg);
-    (*reg2pick)[dst] = pickInstr;
-  } else {
-    //find existing PICK, patch its %ign with Reg
-    pickInstr = (*reg2pick)[dst];
-    unsigned pickFalseReg = 0, pickTrueReg = 0;
-    assignPICKSrcForReg(pickFalseReg, pickTrueReg, Reg, ctrlBB, inBB, phi);
-    unsigned ignIndex = 0;
-    if (pickFalseReg == LPU::IGN) {
-      //reg assigned to pickTrue => make sure the original pick has %IGN for pickTrue;
-      assert(pickTrueReg && pickTrueReg != LPU::IGN);
-      assert(pickInstr->getOperand(3).getReg() == LPU::IGN);
-      ignIndex = 3;
-    } else {
-      //reg assigned to pickFalse
-      assert(pickTrueReg == LPU::IGN);
-      assert(pickFalseReg && pickFalseReg != LPU::IGN);
-      assert(pickInstr->getOperand(2).getReg() == LPU::IGN);
-      ignIndex = 2;
-    }
-    MachineOperand &MO = pickInstr->getOperand(ignIndex);
-    MO.substVirtReg(Reg, 0, TRI);
-    MachineRegisterInfo *MRI = &thisMF->getRegInfo();
-    MachineInstr *DefMI = MRI->getVRegDef(Reg);
-    //if (TII.isPick(DefMI) && DefMI->getParent() == pickInstr->getParent()) {
-    if (multiInputsPick.find(DefMI) != multiInputsPick.end()) {
-      //make sure input src is before the pick
-      assert(DefMI->getParent() == pickInstr->getParent());
-      pickInstr->removeFromParent();
-      DefMI->getParent()->insertAfter(DefMI, pickInstr);
-    }
-    patched = true;
-  }
-  if (patched) {
-    return NULL;
-  } else {
-    return pickInstr;
-  }
-}
-
-
-MachineInstr* LPUCvtCFDFPass::insertPICKForReg(MachineBasicBlock* ctrlBB, unsigned Reg,
-  MachineBasicBlock* inBB, MachineInstr* phi, unsigned pickReg) {
-  MachineRegisterInfo *MRI = &thisMF->getRegInfo();
-  const LPUInstrInfo &TII = *static_cast<const LPUInstrInfo*>(thisMF->getSubtarget().getInstrInfo());
-  const TargetRegisterClass *TRC = MRI->getRegClass(Reg);
-  MachineBasicBlock::iterator loc = ctrlBB->getFirstTerminator();
-  MachineInstr* bi = loc;
-  if (!pickReg) {
-    pickReg = MRI->createVirtualRegister(TRC);
-  }
-  assert(bi->getOperand(0).isReg());
-  unsigned predReg = bi->getOperand(0).getReg();
-  unsigned pickFalseReg = 0, pickTrueReg = 0;
-  assignPICKSrcForReg(pickFalseReg, pickTrueReg, Reg, ctrlBB, inBB, phi);
-  const unsigned pickOpcode = TII.getPickSwitchOpcode(TRC, true /*pick op*/);
-  MachineInstr *pickInst = BuildMI(*phi->getParent(), phi, DebugLoc(), TII.get(pickOpcode), pickReg).addReg(predReg).
-    addReg(pickFalseReg).
-    addReg(pickTrueReg);
-  pickInst->setFlag(MachineInstr::NonSequential);
-  multiInputsPick.insert(pickInst);
-  return pickInst;
-}
-
-void LPUCvtCFDFPass::assignPICKSrcForReg(unsigned &pickFalseReg, unsigned &pickTrueReg, unsigned Reg, MachineBasicBlock* ctrlBB, MachineBasicBlock* inBB, MachineInstr* phi) {
-  if (inBB) {
-    ControlDependenceNode* inNode = CDG->getNode(inBB);
-    ControlDependenceNode* ctrlNode = CDG->getNode(ctrlBB);
-    if (ctrlNode->isFalseChild(inNode)) {
-      pickFalseReg = Reg;
-      pickTrueReg = LPU::IGN;
-    } else {
-      pickTrueReg = Reg;
-      pickFalseReg = LPU::IGN;
-    }
-  } else {
-    MachineBasicBlock* mbb = phi->getParent();
-    //assert(DT->dominates(ctrlBB, mbb));
-    if (CDG->getEdgeType(ctrlBB, mbb, true) == ControlDependenceNode::TRUE) {
-      pickTrueReg = Reg;
-      pickFalseReg = LPU::IGN;
-    } else {
-      pickFalseReg = Reg;
-      pickTrueReg = LPU::IGN;
-    }
-  }
-}
-
-
-void LPUCvtCFDFPass::generateCompletePickTreeForPhi(MachineInstr* MI) {
-<<<<<<< HEAD
-	MachineRegisterInfo *MRI = &thisMF->getRegInfo();
-	multiInputsPick.clear();
-	MachineBasicBlock* mbb = MI->getParent();
-	unsigned dst = MI->getOperand(0).getReg();
-	for (MIOperands MO(*MI); MO.isValid(); ++MO) {
-		if (!MO->isReg() || !TargetRegisterInfo::isVirtualRegister(MO->getReg())) continue;
-		if (MO->isUse()) {
-			unsigned Reg = MO->getReg();
-			//move to its incoming block operand
-			++MO;
-			MachineBasicBlock* inBB = MO->getMBB();
-			if (DT->dominates(inBB, mbb)) {
-				//fall through
-				MachineInstr* dMI = MRI->getVRegDef(Reg);
-				MachineBasicBlock* DefBB = dMI->getParent();
-				unsigned switchingDef = findSwitchingDstForReg(Reg, DefBB);
-				if (switchingDef) {
-					Reg = switchingDef;
-				}
-				PatchOrInsertPickAtFork(inBB, dst, Reg, nullptr, MI, dst);
-				continue;
-			}	else {
-				bool inBBFork = inBB->succ_size() > 1 && (!MLI->getLoopFor(inBB) || MLI->getLoopFor(inBB)->getLoopLatch() != inBB);
-				if (inBBFork) {
-					MachineInstr* pickInstr = PatchOrInsertPickAtFork(inBB, dst, Reg, nullptr, MI, 0);
-					if (!pickInstr) {
-						//patched
-						continue;  //to next MO
-					}	else {
-						Reg = pickInstr->getOperand(0).getReg();
-					}
-				}
-				TraceCtrl(inBB, mbb, Reg, dst, MI);
-			}
-		}
-	} //end of for MO
-	MI->removeFromParent();
-=======
-  MachineRegisterInfo *MRI = &thisMF->getRegInfo();
-  multiInputsPick.clear();
-  MachineBasicBlock* mbb = MI->getParent();
-  unsigned dst = MI->getOperand(0).getReg();
-  for (MIOperands MO(MI); MO.isValid(); ++MO) {
-    if (!MO->isReg() || !TargetRegisterInfo::isVirtualRegister(MO->getReg())) continue;
-    if (MO->isUse()) {
-      unsigned Reg = MO->getReg();
-      //move to its incoming block operand
-      ++MO;
-      MachineBasicBlock* inBB = MO->getMBB();
-      if (DT->dominates(inBB, mbb)) {
-        //fall through
-        MachineInstr* dMI = MRI->getVRegDef(Reg);
-        MachineBasicBlock* DefBB = dMI->getParent();
-        unsigned switchingDef = findSwitchingDstForReg(Reg, DefBB);
-        if (switchingDef) {
-          Reg = switchingDef;
-        }
-        PatchOrInsertPickAtFork(inBB, dst, Reg, nullptr, MI, dst);
-        continue;
-      }	else {
-        bool inBBFork = inBB->succ_size() > 1 && (!MLI->getLoopFor(inBB) || MLI->getLoopFor(inBB)->getLoopLatch() != inBB);
-        if (inBBFork) {
-          MachineInstr* pickInstr = PatchOrInsertPickAtFork(inBB, dst, Reg, nullptr, MI, 0);
-          if (!pickInstr) {
-            //patched
-            continue;  //to next MO
-          }	else {
-            Reg = pickInstr->getOperand(0).getReg();
-          }
-        }
-        TraceCtrl(inBB, mbb, Reg, dst, MI);
-      }
-    }
-  } //end of for MO
-  MI->removeFromParent();
->>>>>>> dadf91fd
-}
-
-unsigned LPUCvtCFDFPass::getEdgePred(MachineBasicBlock* mbb, ControlDependenceNode::EdgeType childType) {
-  if (edgepreds.find(mbb) == edgepreds.end()) return 0;
-  return (*edgepreds[mbb])[childType];
-}
-
-void LPUCvtCFDFPass::setEdgePred(MachineBasicBlock* mbb, ControlDependenceNode::EdgeType childType, unsigned ch) {
-  if (edgepreds.find(mbb) == edgepreds.end()) {
-    SmallVectorImpl<unsigned>* childVect = new SmallVector<unsigned, 2>;
-    childVect->push_back(0);
-    childVect->push_back(0);
-    edgepreds[mbb] = childVect;
-  }
-  (*edgepreds[mbb])[childType] = ch;
-}
-
-unsigned LPUCvtCFDFPass::getBBPred(MachineBasicBlock* mbb) {
-  if (bbpreds.find(mbb) == bbpreds.end()) return 0;
-  return bbpreds[mbb];
-}
-
-
-void LPUCvtCFDFPass::setBBPred(MachineBasicBlock* mbb, unsigned ch) {
-  //don't set it twice
-  assert(bbpreds.find(mbb) == bbpreds.end() && "LPU: Try to set bb pred twice");
-  bbpreds[mbb] = ch;
-}
-
-unsigned LPUCvtCFDFPass::computeEdgePred(MachineBasicBlock* fromBB, MachineBasicBlock* toBB) {
-  ControlDependenceNode* fromNode = CDG->getNode(fromBB);
-  ControlDependenceNode* toNode = CDG->getNode(toBB);
-  if (fromBB->succ_size() == 1 || fromNode->isParent(fromNode) || fromNode->isChild(fromNode)) {
-    return computeBBPred(fromBB);
-  } else if (fromNode->isFalseChild(toNode)) {
-    return computeEdgePred(fromBB, ControlDependenceNode::FALSE, toBB);
-  }	else if (fromNode->isTrueChild(toNode)) {
-    return computeEdgePred(fromBB, ControlDependenceNode::TRUE, toBB);
-  } else {
-    assert(toBB->isPredecessor(fromBB));
-    ControlDependenceNode::EdgeType edgeType = CDG->getEdgeType(fromBB, toBB);
-    return computeEdgePred(fromBB, edgeType, toBB);
-  }
-}
-
-  
-unsigned LPUCvtCFDFPass::computeEdgePred(MachineBasicBlock* fromBB, ControlDependenceNode::EdgeType childType, MachineBasicBlock* toBB) {
-  const LPUInstrInfo &TII = *static_cast<const LPUInstrInfo*>(thisMF->getSubtarget().getInstrInfo());
-  MachineRegisterInfo* MRI = &thisMF->getRegInfo();
-
-  assert(fromBB->succ_size() == 2 && "LPU bb has more than 2 successor");
-  if (unsigned edgeReg = getEdgePred(fromBB, childType)) {
-    return edgeReg;
-  }
-  unsigned bbPredReg = computeBBPred(fromBB);
-  if (!toBB) {
-    ControlDependenceNode* fromNode = CDG->getNode(fromBB);
-    ControlDependenceNode* toNode;
-    if (childType == ControlDependenceNode::FALSE) {
-      //TODO:: assert only have one false child.
-      toNode = *fromNode->false_begin();
-    }	else {
-      toNode = *fromNode->true_begin();
-    }
-    toBB = toNode->getBlock();
-  }
-  //using loop as the unit of the region
-  //reaching the boundary, generate switch 
-  if (MLI->getLoopFor(toBB) && MLI->getLoopFor(toBB)->getHeader() == toBB) {
-    MachineInstr* bi = fromBB->getFirstTerminator();
-    unsigned switchFalseReg = MRI->createVirtualRegister(&LPU::I1RegClass);
-    unsigned switchTrueReg = MRI->createVirtualRegister(&LPU::I1RegClass);
-    assert(bi->getOperand(0).isReg());
-    // generate switch op
-    const unsigned switchOpcode = TII.getPickSwitchOpcode(&LPU::I1RegClass, false /*not pick op*/);
-    //special handling for predprop/premerge in loop to avoid cycle of dependence
-    BuildMI(*fromBB, bi, DebugLoc(), TII.get(switchOpcode),
-      switchFalseReg).
-      addReg(switchTrueReg, RegState::Define).
-      addReg(bi->getOperand(0).getReg()).
-      addReg(bbPredReg);
-    setEdgePred(fromBB, ControlDependenceNode::FALSE, switchFalseReg);
-    setEdgePred(fromBB, ControlDependenceNode::TRUE, switchTrueReg);
-    if (childType == 0) {
-      return switchFalseReg;
-    }	else {
-      return switchTrueReg;
-    }
-  }	else {
-    unsigned falseEdge = MRI->createVirtualRegister(&LPU::I1RegClass);
-    unsigned trueEdge = MRI->createVirtualRegister(&LPU::I1RegClass);
-    MachineBasicBlock::iterator loc = fromBB->getFirstTerminator();
-    MachineInstr* bi = loc;
-    BuildMI(*fromBB, loc, DebugLoc(), TII.get(LPU::PREDPROP),
-      falseEdge).addReg(trueEdge, RegState::Define).addReg(bbPredReg).addReg(bi->getOperand(0).getReg());
-    setEdgePred(fromBB, ControlDependenceNode::FALSE, falseEdge);
-    setEdgePred(fromBB, ControlDependenceNode::TRUE, trueEdge);
-    return getEdgePred(fromBB, childType);
-  }
-}
-
-unsigned LPUCvtCFDFPass::computeBBPred(MachineBasicBlock* inBB) {
-  if (unsigned c = getBBPred(inBB)) {
-    return c;
-  }
-  const LPUInstrInfo &TII = *static_cast<const LPUInstrInfo*>(thisMF->getSubtarget().getInstrInfo());
-  MachineRegisterInfo* MRI = &thisMF->getRegInfo();
-  MachineBasicBlock* ctrlBB = nullptr;
-  unsigned ctrlEdge;
-  unsigned predBB = 0;
-  ControlDependenceNode* inNode = CDG->getNode(inBB);
-  for (ControlDependenceNode::node_iterator pnode = inNode->parent_begin(), pend = inNode->parent_end(); pnode != pend; ++pnode) {
-    ControlDependenceNode* ctrlNode = *pnode;
-    ctrlBB = ctrlNode->getBlock();
-
-    if (!ctrlBB) { //root node has no bb
-      //mov 1
-      // Look up target register class corresponding to this register.
-      MachineBasicBlock* entryBB = &*thisMF->begin();
-      unsigned cpyReg = MRI->createVirtualRegister(&LPU::I1RegClass);
-      const unsigned moveOpcode = TII.getMoveOpcode(&LPU::I1RegClass);
-      BuildMI(*entryBB, entryBB->getFirstTerminator(), DebugLoc(), TII.get(moveOpcode), cpyReg).addImm(1);
-      ctrlEdge = cpyReg;
-    }	else {
-      //bypass loop latch node
-      if (MLI->getLoopFor(ctrlBB) && MLI->getLoopFor(ctrlBB)->getLoopLatch() == ctrlBB)
-        continue;
-      assert(ctrlBB->succ_size() == 2 && "LPU: bb has more than 2 successor");
-      computeBBPred(ctrlBB);
-      unsigned falseEdgeReg = computeEdgePred(ctrlBB, ControlDependenceNode::FALSE, inBB);
-      unsigned trueEdgeReg = computeEdgePred(ctrlBB, ControlDependenceNode::TRUE, inBB);
-      if (ctrlNode->isFalseChild(inNode)) {
-        ctrlEdge = falseEdgeReg;
-      }	else {
-        ctrlEdge = trueEdgeReg;
-      }
-    }
-    //merge predecessor if needed
-    if (!predBB) {
-      predBB = ctrlEdge;
-    }	else {
-      unsigned mergeEdge = MRI->createVirtualRegister(&LPU::I1RegClass);
-      MachineBasicBlock::iterator loc = inBB->getFirstTerminator();
-      BuildMI(*inBB, loc, DebugLoc(), TII.get(LPU::OR1), mergeEdge).addReg(predBB).addReg(ctrlEdge);
-      predBB = mergeEdge;
-    }
-  }
-  //be prudent and only save when necessary
-  if (inBB->pred_size() > 1 || inBB->succ_size() > 1) {
-    setBBPred(inBB, predBB);
-  }
-  return predBB;
-}
-
-
-MachineInstr* LPUCvtCFDFPass::getOrInsertPredMerge(MachineBasicBlock* mbb, MachineInstr* loc, unsigned e1, unsigned e2) {
-  const LPUInstrInfo &TII = *static_cast<const LPUInstrInfo*>(thisMF->getSubtarget().getInstrInfo());
-  MachineRegisterInfo *MRI = &thisMF->getRegInfo();
-  MachineInstr* predMergeInstr = nullptr;
-  if (bb2predmerge.find(mbb) == bb2predmerge.end()) {
-    unsigned indexReg = MRI->createVirtualRegister(&LPU::I1RegClass);
-    predMergeInstr = BuildMI(*mbb, loc, DebugLoc(), TII.get(LPU::PREDMERGE),
-      LPU::IGN).    //in a two-way merge, it is %IGN to eat the BB's pred, they will be computed using "or" consistently
-      addReg(indexReg, RegState::Define). 
-      addReg(e1).   //last processed edge
-      addReg(e2); //current edge
-    bb2predmerge[mbb] = predMergeInstr;
-  }	else {
-    predMergeInstr = bb2predmerge[mbb];
-  }
-  return predMergeInstr;
-}
-
-void LPUCvtCFDFPass::generateDynamicPickTreeForPhi(MachineInstr* MI) {
-<<<<<<< HEAD
-	assert(MI->isPHI());
-	const LPUInstrInfo &TII = *static_cast<const LPUInstrInfo*>(thisMF->getSubtarget().getInstrInfo());
-	MachineRegisterInfo *MRI = &thisMF->getRegInfo();
-	SmallVector<std::pair<unsigned, unsigned> *, 4> pred2values;
-	MachineBasicBlock* mbb = MI->getParent();
-	unsigned predBB = 0;
-	MachineInstr* predMergeInstr = nullptr;
-
-	for (MIOperands MO(*MI); MO.isValid(); ++MO) {
-		if (!MO->isReg() || !TargetRegisterInfo::isVirtualRegister(MO->getReg())) continue;
-		if (MO->isUse()) {
-			unsigned Reg = MO->getReg();
-			//move to its incoming block operand
-			++MO;
-			MachineBasicBlock* inBB = MO->getMBB();
-			unsigned edgePred = computeEdgePred(inBB, mbb);
-			std::pair<unsigned, unsigned>* pred2value = new std::pair<unsigned, unsigned>;
-			pred2value->first = edgePred;
-			pred2value->second = Reg;
-			pred2values.push_back(pred2value);
-			//merge incoming edge pred to generate BB pred
-			if (!predBB) {
-				predBB = edgePred;
-			}	else if (MI->getNumOperands() == 5) {
-				//two input phi: use PREDMERGE to avoid further lowering.
-				predMergeInstr = getOrInsertPredMerge(mbb, MI, predBB,      //last processed edge
-					                                             edgePred);   //current edge
-			}
-		}
-	} //end of for MO
-=======
-  assert(MI->isPHI());
-  const LPUInstrInfo &TII = *static_cast<const LPUInstrInfo*>(thisMF->getSubtarget().getInstrInfo());
-  MachineRegisterInfo *MRI = &thisMF->getRegInfo();
-  SmallVector<std::pair<unsigned, unsigned> *, 4> pred2values;
-  MachineBasicBlock* mbb = MI->getParent();
-  unsigned predBB = 0;
-  MachineInstr* predMergeInstr = nullptr;
-
-  for (MIOperands MO(MI); MO.isValid(); ++MO) {
-    if (!MO->isReg() || !TargetRegisterInfo::isVirtualRegister(MO->getReg())) continue;
-    if (MO->isUse()) {
-      unsigned Reg = MO->getReg();
-      //move to its incoming block operand
-      ++MO;
-      MachineBasicBlock* inBB = MO->getMBB();
-      unsigned edgePred = computeEdgePred(inBB, mbb);
-      std::pair<unsigned, unsigned>* pred2value = new std::pair<unsigned, unsigned>;
-      pred2value->first = edgePred;
-      pred2value->second = Reg;
-      pred2values.push_back(pred2value);
-      //merge incoming edge pred to generate BB pred
-      if (!predBB) {
-        predBB = edgePred;
-      }	else if (MI->getNumOperands() == 5) {
-        //two input phi: use PREDMERGE to avoid further lowering.
-        predMergeInstr = getOrInsertPredMerge(mbb, MI, predBB,      //last processed edge
-                                                       edgePred);   //current edge
-      }
-    }
-  } //end of for MO
->>>>>>> dadf91fd
-
-  unsigned dst = MI->getOperand(0).getReg();
-  //if we have two-way predMerge available, use predmerge/pick combination to generated pick directly
-  if (predMergeInstr) {
-    assert(MI->getNumOperands() == 5);
-    unsigned reg1 = MI->getOperand(1).getReg();
-    unsigned reg2 = MI->getOperand(3).getReg();
-    const TargetRegisterClass *TRC = MRI->getRegClass(reg1);
-    unsigned pickPred = predMergeInstr->getOperand(1).getReg();
-    const unsigned pickOpcode = TII.getPickSwitchOpcode(TRC, true /*pick op*/);
-    BuildMI(*mbb, MI, MI->getDebugLoc(), TII.get(pickOpcode), dst).addReg(pickPred).addReg(reg1).addReg(reg2);
-  }	else {
-#if 0
-    MachineInstr* xphi = nullptr;
-    //TODO::generated xphi sequence
-    for (unsigned i = 0; i < pred2values.size(); i++) {
-      std::pair<unsigned, unsigned>* pred2value = pred2values[i];
-      if (i == 0) {
-        xphi = BuildMI(*mbb, MI, MI->getDebugLoc(), TII.get(LPU::XPHI), dst).addReg(pred2value->first).addReg(pred2value->second);
-      } else {
-        MachineOperand edgeOp = MachineOperand::CreateReg(pred2value->first, true);
-        MachineOperand valueOp = MachineOperand::CreateReg(pred2value->second, true);
-        xphi->addOperand(edgeOp);
-        xphi->addOperand(valueOp);
-      }
-    }
-#else 
-    LowerXPhi(pred2values, MI);
-#endif 
-  }
-  //release memory
-  for (unsigned i = 0; i < pred2values.size(); i++) {
-    std::pair<unsigned, unsigned>* pred2value = pred2values[i];
-    delete pred2value;
-  }
-  MI->removeFromParent();
-}
-
-
-
-void LPUCvtCFDFPass::LowerXPhi(SmallVectorImpl<std::pair<unsigned, unsigned> *> &pred2values, MachineInstr* loc) {
-  const LPUInstrInfo &TII = *static_cast<const LPUInstrInfo*>(thisMF->getSubtarget().getInstrInfo());
-  MachineRegisterInfo *MRI = &thisMF->getRegInfo();
-  if (pred2values.empty()) return;
-  SmallVector<std::pair<unsigned, unsigned> *, 4> vpair;
-  unsigned j = pred2values.size() - 1;
-  unsigned i = 0;
-  while (i <= j) {
-    if (i == j) {
-      //singular
-      vpair.push_back(pred2values[i]);
-    } else {
-      std::pair<unsigned, unsigned> *pair1 = pred2values[i];
-      std::pair<unsigned, unsigned> *pair2 = pred2values[j];
-      //const TargetRegisterClass *pTRC = MRI->getRegClass(pair1->first);
-      //MachineInstr* predMerge = getOrInsertPredMerge(loc->getParent(), loc, pair1->first, pair2->first);
-
-      unsigned indexReg = MRI->createVirtualRegister(&LPU::I1RegClass);
-      unsigned bbpredReg = MRI->createVirtualRegister(&LPU::I1RegClass);
-      BuildMI(*loc->getParent(), loc, DebugLoc(), TII.get(LPU::PREDMERGE),
-        bbpredReg).
-        addReg(indexReg, RegState::Define).
-        addReg(pair1->first).   //last processed edge
-        addReg(pair2->first); //current edge
-
-      const TargetRegisterClass *vTRC = MRI->getRegClass(pair1->second);
-      const unsigned pickOpcode = TII.getPickSwitchOpcode(vTRC, true /*pick op*/);
-      unsigned pickDst;
-      if (pred2values.size() == 2) {
-        pickDst = loc->getOperand(0).getReg();
-      } else {
-        pickDst = MRI->createVirtualRegister(vTRC);
-      }
-      BuildMI(*loc->getParent(), loc, loc->getDebugLoc(),
-        TII.get(pickOpcode), pickDst).
-        addReg(indexReg).
-        addReg(pair1->second).
-        addReg(pair2->second);
-      pair1->first = bbpredReg;
-      pair1->second = pickDst;
-      if (pred2values.size() > 2) {
-        vpair.push_back(pair1);
-      }
-    }
-    ++i;
-    --j;
-  }
-  if (vpair.size() > 1) {
-    LowerXPhi(vpair, loc);
-  }
-}
-
-
-void LPUCvtCFDFPass::generateDynamicPreds() {
-<<<<<<< HEAD
-	typedef po_iterator<MachineBasicBlock *> po_cfg_iterator;
-	MachineBasicBlock *root = &*thisMF->begin();
-	for (po_cfg_iterator itermbb = po_cfg_iterator::begin(root), END = po_cfg_iterator::end(root); itermbb != END; ++itermbb) {
-		MachineBasicBlock* mbb = *itermbb;
-		//skip loop hdr phi
-		if (MLI->getLoopFor(mbb) && MLI->getLoopFor(mbb)->getHeader() == mbb) continue;
-		MachineBasicBlock::iterator iterI = mbb->begin();
-		bool needDynamicTree = false;
-		bool checked = false;
-		while (iterI != mbb->end()) {
-			MachineInstr *MI = iterI;
-			++iterI;
-			if (!MI->isPHI()) continue;
-			//check to see if needs PREDPROP/PREDMERGE
-			if (!checked) {
-				for (MIOperands MO(*MI); MO.isValid(); ++MO) {
-					if (!MO->isReg() || !TargetRegisterInfo::isVirtualRegister(MO->getReg())) continue;
-					if (MO->isUse()) {
-						//move to its incoming block operand
-						++MO;
-						MachineBasicBlock* inBB = MO->getMBB();
-						if (!PDT->dominates(mbb, inBB) || !CheckPhiInputBB(inBB, mbb)) {
-							needDynamicTree = true;
-							break;
-						}
-					}
-				}
-			}
-			checked = true;
-			if (needDynamicTree) {
-				generateDynamicPickTreeForPhi(MI);
-			}
-		}
-	} //end of bb
-=======
-  typedef po_iterator<MachineBasicBlock *> po_cfg_iterator;
-  MachineBasicBlock *root = &*thisMF->begin();
-  for (po_cfg_iterator itermbb = po_cfg_iterator::begin(root), END = po_cfg_iterator::end(root); itermbb != END; ++itermbb) {
-    MachineBasicBlock* mbb = *itermbb;
-    //skip loop hdr phi
-    if (MLI->getLoopFor(mbb) && MLI->getLoopFor(mbb)->getHeader() == mbb) continue;
-    MachineBasicBlock::iterator iterI = mbb->begin();
-    bool needDynamicTree = false;
-    bool checked = false;
-    while (iterI != mbb->end()) {
-      MachineInstr *MI = iterI;
-      ++iterI;
-      if (!MI->isPHI()) continue;
-      //check to see if needs PREDPROP/PREDMERGE
-      if (!checked) {
-        for (MIOperands MO(MI); MO.isValid(); ++MO) {
-          if (!MO->isReg() || !TargetRegisterInfo::isVirtualRegister(MO->getReg())) continue;
-          if (MO->isUse()) {
-            //move to its incoming block operand
-            ++MO;
-            MachineBasicBlock* inBB = MO->getMBB();
-            if (!PDT->dominates(mbb, inBB) || !CheckPhiInputBB(inBB, mbb)) {
-              needDynamicTree = true;
-              break;
-            }
-          }
-        }
-      }
-      checked = true;
-      if (needDynamicTree) {
-        generateDynamicPickTreeForPhi(MI);
-      }
-    }
-  } //end of bb
->>>>>>> dadf91fd
-}
-
-
-void LPUCvtCFDFPass::replaceIfFooterPhiSeq() {
-  typedef po_iterator<MachineBasicBlock *> po_cfg_iterator;
-  MachineBasicBlock *root = &*thisMF->begin();
-  for (po_cfg_iterator itermbb = po_cfg_iterator::begin(root), END = po_cfg_iterator::end(root); itermbb != END; ++itermbb) {
-    MachineBasicBlock* mbb = *itermbb;
-    MachineBasicBlock::iterator iterI = mbb->begin();
-    while (iterI != mbb->end()) {
-      MachineInstr *MI = iterI;
-      ++iterI;
-      if (!MI->isPHI()) continue;
-      generateCompletePickTreeForPhi(MI);
-    }
-  } //end of bb
-}
-
-
-
-//make sure phi block post dominates all control points of all its inBBs
-bool LPUCvtCFDFPass::CheckPhiInputBB(MachineBasicBlock* inBB, MachineBasicBlock* mbb) {
-  if (DT->dominates(inBB, mbb)) {
-    return PDT->dominates(mbb, inBB);
-  }
-  ControlDependenceNode* inNode = CDG->getNode(inBB);
-  unsigned numCtrl = 0;
-  for (ControlDependenceNode::node_iterator pnode = inNode->parent_begin(), pend = inNode->parent_end(); pnode != pend; ++pnode) {
-    ControlDependenceNode* ctrlNode = *pnode;
-    MachineBasicBlock* ctrlBB = ctrlNode->getBlock();
-    //ignore loop latch ???
-    if (MLI->getLoopFor(ctrlBB) && MLI->getLoopFor(ctrlBB)->getLoopLatch() == ctrlBB)
-      continue;
-    
-    ++numCtrl;
-    if (numCtrl > 1) return false;
-    if (!PDT->dominates(mbb, ctrlBB)) {
-      return false;
-    }
-    if (!CheckPhiInputBB(ctrlBB, mbb)) {
-      return false;
-    }
-  }
-  return true;
-}
-
-
-void LPUCvtCFDFPass::TraceCtrl(MachineBasicBlock* inBB, MachineBasicBlock* mbb, unsigned Reg, unsigned dst, MachineInstr* MI) {
-  MachineBasicBlock* ctrlBB = nullptr;
-  if (!DT->dominates(inBB, mbb)) {
-    ControlDependenceNode* inNode = CDG->getNode(inBB);
-    for (ControlDependenceNode::node_iterator pnode = inNode->parent_begin(), pend = inNode->parent_end(); pnode != pend; ++pnode) {
-      ControlDependenceNode* ctrlNode = *pnode;
-      ctrlBB = ctrlNode->getBlock();
-      if (MLI->getLoopFor(ctrlBB) && MLI->getLoopFor(ctrlBB)->getLoopLatch() == ctrlBB)
-        continue;
-      unsigned pickReg = 0;
-      if (DT->dominates(ctrlBB, mbb)) {
-        pickReg = dst;
-      }
-      MachineInstr* pickInstr = PatchOrInsertPickAtFork(ctrlBB, dst, Reg, inBB, MI, pickReg);
-      if (pickInstr) {
-        //not patched, keep tracing
-        TraceCtrl(ctrlBB, mbb, pickInstr->getOperand(0).getReg(), dst, MI);
-      }
-    }
-  }
-}
-
-MachineInstr* LPUCvtCFDFPass::convert_memop_ins(MachineInstr* MI,
-                                                unsigned new_opcode,
-                                                const LPUInstrInfo& TII,
-                                                unsigned issued_reg,
-                                                unsigned ready_reg) {
-  MachineInstr* new_inst = NULL;
-  DEBUG(errs() << "We want convert this instruction.\n");
-  for (unsigned i = 0; i < MI->getNumOperands(); ++i) {
-    MachineOperand& MO = MI->getOperand(i);
-    DEBUG(errs() << "  Operand " << i << ": " << MO << "\n");
-  }
-
-  // Alternative implementation would be:
-  //  1. Build an "copy" of the existing instruction,
-  //  2. Remove the operands from the clonsed instruction.
-  //  3. Add new ones, in the right order.
-  //
-  // This operation doesn't work, because the cloned instruction gets created
-  // with too few operands.
-  //
-  // MachineInstr* new_inst = thisMF->CloneMachineInstr(MI);
-  // BB->insert(iterMI, new_inst);
-  // new_inst->setDesc(TII.get(new_opcode));
-  // int k = MI->getNumOperands() - 1;
-  // while (k >= 0) {
-  //   new_inst->RemoveOperand(k);
-  //   k--;
-  // }
-  new_inst = BuildMI(*MI->getParent(),
-                     MI,
-                     MI->getDebugLoc(),
-                     TII.get(new_opcode));
-
-  unsigned opidx = 0;
-  // Create dummy operands for this instruction.
-  MachineOperand issued_op = MachineOperand::CreateReg(issued_reg, true);
-  MachineOperand ready_op = MachineOperand::CreateReg(ready_reg, false);
-
-
-  // Figure out how many "def" operands we have in this instruction.
-  // This code assumes that normal loads have exactly one definition,
-  // and normal stores have no definitions.
-  unsigned expected_def_operands = 0;
-  if (TII.isLoad(MI)) {
-    expected_def_operands = 1;
-  } else if (TII.isStore(MI)) {
-    expected_def_operands = 0;
-  } else if (TII.isAtomic(MI)) {
-    expected_def_operands = 1;
-  }
-  else {
-    assert(false && "Converting unknown type of instruction to ordered memory op");
-  }
-
-  // We should have at least as many definitions as expected operands.
-  assert(MI->getNumOperands() >= expected_def_operands);
-
-  // 1. Add all the defs to the new instruction first.
-  while(opidx < expected_def_operands) {
-    MachineOperand& MO = MI->getOperand(opidx);
-    // Sanity-check: if we have registers operands, then they had
-    // better be definitions.
-    if (MO.isReg()) {
-      assert(MO.isDef());
-    }
-    new_inst->addOperand(MO);
-    opidx++;
-  }
-
-  // 2. Add issued flag.
-  new_inst->addOperand(issued_op);
-  // Then add the remaining operands.
-  while (opidx < MI->getNumOperands()) {
-    MachineOperand& MO = MI->getOperand(opidx);
-    // In the remaining operands, there should not be any register
-    // definitions.
-    if (MO.isReg()) {
-      assert(!MO.isDef());
-    }
-    new_inst->addOperand(MO);
-    opidx++;
-  }
-  // 3. Finally, add the ready flag.
-  new_inst->addOperand(ready_op);
-
-  // 4. Now copy over remaining state in MI:
-  //      Flags
-  //      MemRefs.
-  //
-  // Ideally, we'd be able to just call this function instead,
-  // but with a different opcode that reserves more space for
-  // operands.
-  //   MachineInstr(MachineFunction &, const MachineInstr &);
-  new_inst->setFlags(MI->getFlags());
-  new_inst->setMemRefs(MI->memoperands_begin(),
-                       MI->memoperands_end());
-
-  DEBUG(errs() << "   Convert to ins: " << *new_inst << "\n");
-
-  for (unsigned i = 0; i < new_inst->getNumOperands(); ++i) {
-    MachineOperand& MO = new_inst->getOperand(i);
-    DEBUG(errs() << "  Operand " << i << ": " << MO << "\n");
-  }
-
-  DEBUG(errs() << "   Original ins modified: " << *MI << "\n");
-
-  return new_inst;
-}
-
-
-// Insert all the definitions of mem_in for each block,
-// either as:
-//   1. PHI from our predecessors, if multiple predecessors
-//   2. Direct initialization, if 1 predecessor
-//   3. mov of a constant, if 0 predecessors.
-//
-void LPUCvtCFDFPass::createMemInRegisterDefs(DenseMap<MachineBasicBlock*, unsigned>& blockToMemIn,
-                                             DenseMap<MachineBasicBlock*, unsigned>& blockToMemOut) {
-  const LPUInstrInfo &TII = *static_cast<const LPUInstrInfo*>(thisMF->getSubtarget().getInstrInfo());
-
-  for (MachineFunction::iterator BB = thisMF->begin(), E = thisMF->end(); BB != E; ++BB) {
-
-    MachineBasicBlock* BBptr = &(*BB);
-
-    assert(blockToMemIn.find(BBptr) != blockToMemIn.end());
-    unsigned mem_in_reg = blockToMemIn[BBptr];
-
-    if (BB->pred_size() > 1) {
-      // Case 1: Insert a PHI of the mem_out registers from all the
-      // predecessors.
-      MachineInstrBuilder mbuilder = BuildMI(*BB,
-                                             BB->getFirstNonPHI(),
-                                             DebugLoc(),
-                                             TII.get(TargetOpcode::PHI),
-                                             mem_in_reg);
-
-      // Scan the predecessors, and add the PHI value for each.
-      for (MachineBasicBlock::pred_iterator PI = BB->pred_begin();
-           PI != BB->pred_end();
-           ++PI) {
-        assert(blockToMemIn.find(*PI) != blockToMemIn.end());
-        unsigned target_out_reg = blockToMemOut[*PI];
-        mbuilder.addReg(target_out_reg);
-        mbuilder.addMBB(*PI);
-      }
-    }
-    else if (BB->pred_size() == 1) {
-      // Case 2: Only one predecessor.  Just use the mem_out register
-      // from the predecessor directly.
-      MachineBasicBlock::pred_iterator PI = BB->pred_begin();
-      MachineBasicBlock* PIptr = *PI;
-      assert(blockToMemIn.find(PIptr) != blockToMemIn.end());
-      unsigned target_out_reg = blockToMemOut[PIptr];
-
-      // Add in the mov of the register from the previous block.
-      BuildMI(*BB,
-              BB->getFirstNonPHI(),
-              DebugLoc(),
-              TII.get(LPU::MOV1),
-              mem_in_reg).addReg(target_out_reg);
-    }
-    else {
-      assert(BB->pred_size() == 0);
-      // Case 3: No predecessors.  Generate a simple mov of a
-      // constant, to handle the initialization.
-
-      // Add in the mov of the register from the previous block.
-      BuildMI(*BB,
-              BB->getFirstNonPHI(),
-              DebugLoc(),
-              TII.get(LPU::MOV1),
-              mem_in_reg).addImm(1);
-    }
-
-    DEBUG(errs() << "After createMemInRegisterDefs: " << *BB << "\n");
-  }
-}
-
-
-
-unsigned LPUCvtCFDFPass::convert_block_memops_linear(MachineFunction::iterator& BB,
-                                                     unsigned mem_in_reg)
-
-{
-  const LPUInstrInfo &TII = *static_cast<const LPUInstrInfo*>(thisMF->getSubtarget().getInstrInfo());
-  MachineRegisterInfo *MRI = &thisMF->getRegInfo();
-
-  unsigned current_mem_reg = mem_in_reg;
-
-  MachineBasicBlock::iterator iterMI = BB->begin();
-  while (iterMI != BB->end()) {
-    MachineInstr* MI = iterMI;
-    DEBUG(errs() << "Found instruction: " << *MI << "\n");
-
-    unsigned current_opcode = MI->getOpcode();
-    unsigned converted_opcode = TII.get_ordered_opcode_for_LDST(current_opcode);
-
-    if (current_opcode != converted_opcode) {
-      // TBD(jsukha): For now, we are just going to create a linear
-      // chain of dependencies for memory instructions within a
-      // basic block.
-      //
-      // We will want to optimize this implementation further, but
-      // this is the simple version for now.
-      unsigned next_mem_reg = MRI->createVirtualRegister(MemopRC);
-
-      convert_memop_ins(MI,
-                        converted_opcode,
-                        TII,
-                        next_mem_reg,
-                        current_mem_reg);
-
-      // Erase the old instruction.
-      iterMI = BB->erase(iterMI);
-
-      // Advance the chain.
-      current_mem_reg = next_mem_reg;
-    }
-    else {
-      ++iterMI;
-    }
-  }
-
-  return current_mem_reg;
-}
-
-
-unsigned LPUCvtCFDFPass::merge_dependency_signals(MachineFunction::iterator& BB,
-                                                  MachineInstr* MI,
-                                                  SmallVector<unsigned, MEMDEP_VEC_WIDTH>* current_wavefront,
-                                                  unsigned input_mem_reg) {
-
-  if (current_wavefront->size() > 0) {
-    const LPUInstrInfo &TII = *static_cast<const LPUInstrInfo*>(thisMF->getSubtarget().getInstrInfo());
-    MachineRegisterInfo *MRI = &thisMF->getRegInfo();
-
-    DEBUG(errs() << "Merging dependency signals from " << current_wavefront->size() << " register " << "\n");
-
-    // BFS-like algorithm for merging the registers together.
-    // Merge consecutive pairs of dependency signals together,
-    // and push the output into "next_level".
-    SmallVector<unsigned, MEMDEP_VEC_WIDTH> tmp_buffer;
-    SmallVector<unsigned, MEMDEP_VEC_WIDTH>* current_level;
-    SmallVector<unsigned, MEMDEP_VEC_WIDTH>* next_level;
-
-    current_level = current_wavefront;
-    next_level = &tmp_buffer;
-
-    while (current_level->size() > 1) {
-      assert(next_level->size() == 0);
-      for (unsigned i = 0; i < current_level->size(); i+=2) {
-        // Merge current_level[i] and current_level[i+1] into
-        // next_level[i/2]
-        if ((i+1) < current_level->size()) {
-
-          // Even case: we have a pair to merge.  Create a virtual
-          // register + instruction to do the merge.
-          unsigned next_out_reg = MRI->createVirtualRegister(MemopRC);
-          MachineInstr* new_inst;
-          if (MI) {
-            new_inst = BuildMI(*MI->getParent(),
-                               MI,
-                               MI->getDebugLoc(),
-                               TII.get(LPU::MERGE1),
-                               next_out_reg).addImm(0).addReg((*current_level)[i]).addReg((*current_level)[i+1]);
-          }
-          else {
-            // Adding a merge at the end of the block.
-            new_inst = BuildMI(*BB,
-                               BB->getFirstTerminator(),
-                               DebugLoc(),
-                               TII.get(LPU::MERGE1),
-                               next_out_reg).addImm(0).addReg((*current_level)[i]).addReg((*current_level)[i+1]);
-          }
-          DEBUG(errs() << "Inserted dependecy merge instruction " << *new_inst << "\n");
-          next_level->push_back(next_out_reg);
-        }
-        else {
-          // In an odd case, just pass register through to next level.
-          next_level->push_back((*current_level)[i]);
-        }
-      }
-
-      // Swap next and current.
-      SmallVector<unsigned, MEMDEP_VEC_WIDTH>* tmp = current_level;
-      current_level = next_level;
-      next_level = tmp;
-      next_level->clear();
-
-      DEBUG(errs() << "Current level size is now " << current_level->size() << "\n");
-      DEBUG(errs() << "Next level size is now " << next_level->size() << "\n");
-    }
-
-    assert(current_level->size() == 1);
-    unsigned ans = (*current_level)[0];
-
-    // Clear both vectors, just to be certain.
-    current_level->clear();
-    next_level->clear();
-
-    return ans;
-  }
-  else {
-    return input_mem_reg;
-  }
-}
-
-
-
-unsigned LPUCvtCFDFPass::convert_block_memops_wavefront(MachineFunction::iterator& BB,
-                                                        unsigned mem_in_reg)
-{
-  const LPUInstrInfo &TII = *static_cast<const LPUInstrInfo*>(thisMF->getSubtarget().getInstrInfo());
-  MachineRegisterInfo *MRI = &thisMF->getRegInfo();
-
-  unsigned current_mem_reg = mem_in_reg;
-  SmallVector<unsigned, MEMDEP_VEC_WIDTH> current_wavefront;
-  current_wavefront.clear();
-  DEBUG(errs() << "Wavefront memory ordering for block " << &*BB << "\n");
-
-  MachineBasicBlock::iterator iterMI = BB->begin();
-  while (iterMI != BB->end()) {
-    MachineInstr* MI = iterMI;
-    DEBUG(errs() << "Found instruction: " << *MI << "\n");
-
-    unsigned current_opcode = MI->getOpcode();
-    unsigned converted_opcode = TII.get_ordered_opcode_for_LDST(current_opcode);
-
-    bool is_store = TII.isStore(MI);
-
-    if (current_opcode != converted_opcode) {
-      // Create a register for the "issued" output of this memory
-      // operation.
-      unsigned next_out_reg = MRI->createVirtualRegister(MemopRC);
-
-      if (is_store) {
-        // If there were any loads in the last interval, merge all
-        // their outputs into one output, and change the latest
-        // source.
-        if (current_wavefront.size() > 0) {
-          current_mem_reg = merge_dependency_signals(BB,
-                                                     MI,
-                                                     &current_wavefront,
-                                                     current_mem_reg);
-          assert(current_wavefront.size() == 0);
-        }
-      }
-      else {
-        // Just a load. Build up the set of load outputs that we
-        // depend on.
-        assert(TII.isLoad(MI));
-        current_wavefront.push_back(next_out_reg);
-      }
-
-      convert_memop_ins(MI,
-                        converted_opcode,
-                        TII,
-                        next_out_reg,
-                        current_mem_reg);
-
-      if (is_store) {
-        current_mem_reg = next_out_reg;
-      }
-
-      // Erase the old instruction.
-      iterMI = BB->erase(iterMI);
-    }
-    else {
-      ++iterMI;
-    }
-  }
-
-  // Sink any loads at the end of the block to the end of the block.
-  current_mem_reg = merge_dependency_signals(BB,
-                                             NULL,
-                                             &current_wavefront,
-                                             current_mem_reg);
-
-  return current_mem_reg;
-}
-
-/* Find all implicitly defined vregs. These are problematic with dataflow
- * conversion: LLVM will automatically expand them to registers (LICs, in our
- * case). While registers can be read without any value previously having been
- * written, LICs are different. We must replace the undef with a read from
- * %IGN, equivalent to reading 0. Note that we can do this even if we're not
- * sure that the instructions in question will be successfully converted to
- * data flow. Returns a boolean indicating modification.
- */
-bool LPUCvtCFDFPass::replaceUndefWithIgn() {
-  bool modified = false;
-  MachineRegisterInfo *MRI = &thisMF->getRegInfo();
-  SmallPtrSet<MachineInstr*, 4> implicitDefs;
-  DEBUG(errs() << "Finding implicit defs:\n");
-  for (MachineFunction::iterator BB = thisMF->begin(); BB != thisMF->end(); ++BB) {
-    for (MachineBasicBlock::iterator I = BB->begin(); I != BB->end(); ++I) {
-      MachineInstr *MI = I;
-      // We're looking for instructions like '%vreg26<def> = IMPLICIT_DEF;'.
-      if(MI->isImplicitDef()) {
-        implicitDefs.insert(MI);
-        DEBUG(errs() << "\tFound: " << *MI);
-      }
-    }
-  }
-
-  if(implicitDefs.empty()) {
-    DEBUG(errs() << "(No implicit defs found.)\n");
-  }
-
-  for (SmallPtrSet<MachineInstr*, 4>::iterator I = implicitDefs.begin(), E = implicitDefs.end(); I != E; ++I) {
-    MachineInstr *uMI = *I;
-    MachineOperand uMO = uMI->getOperand(0);
-    // Ensure we're dealing with a register definition.
-    assert(uMO.isDef() && uMO.isReg());
-    // Ensure SSA form and that we have right defining instruction.
-    assert(MRI->getUniqueVRegDef(uMO.getReg()) &&
-        MRI->getUniqueVRegDef(uMO.getReg()) == uMI);
-
-    // Erase the implicit definition.
-    uMI->eraseFromParent();
-    // Replace all uses of this register with IGN.
-    MRI->replaceRegWith(uMO.getReg(), LPU::IGN);
-    modified = true;
-  }
-
-  DEBUG(errs() << "Finished converting implicit defs to %IGN reads.\n\n");
-  return modified;
-}
-
-void LPUCvtCFDFPass::addMemoryOrderingConstraints() {
-
-  const LPUInstrInfo &TII = *static_cast<const LPUInstrInfo*>(thisMF->getSubtarget().getInstrInfo());
-  MachineRegisterInfo *MRI = &thisMF->getRegInfo();
-
-  DenseMap<MachineBasicBlock*, unsigned> blockToMemIn;
-  DenseMap<MachineBasicBlock*, unsigned> blockToMemOut;
-
-
-  DEBUG(errs() << "Before addMemoryOrderingConstraints");
-  for (MachineFunction::iterator BB = thisMF->begin(), E = thisMF->end(); BB != E; ++BB) {
-
-    // Create a virtual register for the block input.
-    unsigned mem_in_reg = MRI->createVirtualRegister(MemopRC);
-    unsigned last_mem_reg;
-
-    // Link all the memory ops in BB together.
-    // Return the name of the last output register (which could be
-    // mem_in_reg).
-
-    if (OrderMemops == 2) {
-      last_mem_reg = convert_block_memops_wavefront(BB,
-                                                    mem_in_reg);
-    }
-    else if (OrderMemops == 1) {
-      last_mem_reg = convert_block_memops_linear(BB,
-                                                 mem_in_reg);
-
-    }
-    else {
-      // ERROR: unsupported memory ordering.
-      assert(((OrderMemops ==1) || (OrderMemops == 2))
-             && "Only linear and wavefront memory ordering implemented now.");
-    }
-
-    // Create a last (virtual) register for the output of the block.
-    unsigned mem_out_reg = MRI->createVirtualRegister(MemopRC);
-
-    // This operation creates an instruction before the terminating
-    // instruction in the block that moves the contents of the last
-    // "issued" flag in the block into the mem_out register.
-    //
-    // TBD(jsukha): For now, I'm just going to do this operation
-    // with a mov1.  I don't know if some other instruction will be
-    // better.
-    MachineInstr* mem_out_def = BuildMI(*BB,
-                                        BB->getFirstTerminator(),
-                                        DebugLoc(),
-                                        TII.get(LPU::MOV0),
-                                        mem_out_reg).addReg(last_mem_reg);
-
-    DEBUG(errs() << "Inserted mem_out_def instruction " << *mem_out_def << "\n");
-
-    // Save mem_in_reg and mem_out_reg for each block into a DenseMap,
-    // so that we can create a PHI instruction as an input to the
-    // block.
-    blockToMemIn[&*BB] = mem_in_reg;
-    blockToMemOut[&*BB] = mem_out_reg;
-
-    DEBUG(errs() << "After memop conversion of function: " << *BB << "\n");
-  }
-
-  // Another walk over basic blocks: add in definitions for mem_in
-  // register for each block, based on predecessors.
-  createMemInRegisterDefs(blockToMemIn, blockToMemOut);
-}
-
+//===-- LPUCvtCFDFPass.cpp - LPU convert control flow to data flow --------===//
+//
+//                     The LLVM Compiler Infrastructure
+//
+// This file is distributed under the University of Illinois Open Source
+// License. See LICENSE.TXT for details.
+//
+//===----------------------------------------------------------------------===//
+//
+// This file "reexpresses" the code containing traditional control flow
+// into a basically data flow representation suitable for the LPU.
+//
+//===----------------------------------------------------------------------===//
+#include <stack>
+#include "LPU.h"
+#include "InstPrinter/LPUInstPrinter.h"
+#include "LPUTargetMachine.h"
+#include "LPULicAllocation.h"
+#include "llvm/ADT/Statistic.h"
+#include "llvm/ADT/PostOrderIterator.h"
+#include "llvm/ADT/SparseSet.h"
+#include "llvm/ADT/SmallPtrSet.h"
+#include "llvm/CodeGen/LiveVariables.h"
+#include "llvm/CodeGen/MachineFunction.h"
+#include "llvm/CodeGen/MachineFunctionPass.h"
+#include "llvm/CodeGen/MachineLoopInfo.h"
+#include "llvm/CodeGen/MachineDominators.h"
+#include "llvm/CodeGen/MachineInstrBuilder.h"
+#include "llvm/CodeGen/MachineRegisterInfo.h"
+#include "llvm/CodeGen/MachineSSAUpdater.h"
+#include "llvm/CodeGen/SlotIndexes.h"
+#include "llvm/Pass.h"
+#include "llvm/PassSupport.h"
+#include "llvm/Support/Debug.h"
+#include "llvm/Target/TargetFrameLowering.h"
+#include "llvm/Target/TargetRegisterInfo.h"
+#include "llvm/Target/TargetSubtargetInfo.h"
+#include "llvm/Target/TargetInstrInfo.h"
+#include "MachineCDG.h"
+#include "LPUInstrInfo.h"
+
+using namespace llvm;
+
+static cl::opt<int>
+CvtCFDFPass("lpu-cvt-cf-df-pass", cl::Hidden,
+               cl::desc("LPU Specific: Convert control flow to data flow pass"),
+               cl::init(1));
+
+static cl::opt<int>
+RunSXU("lpu-run-sxu", cl::Hidden,
+  cl::desc("LPU Specific: run on sequential unit"),
+  cl::init(0));
+
+
+// Flag for controlling code that deals with memory ordering.
+//
+//   0: No extra code added at all for ordering.  Often incorrect.
+//   1: Linear ordering of all memops.  Dumb but should be correct.
+//   2: Wavefront.   Stores inside a basic block are totally ordered.
+//                   Loads ordered between the stores, but
+//                   unordered with respect to each other.
+//                   No reordering across basic blocks.
+//   3: Aggressive.  Reordering allowed based on other compiler info.
+//
+static cl::opt<int>
+OrderMemops("lpu-order-memops", cl::Hidden,
+            cl::desc("LPU Specific: Order memory operations"),
+            cl::init(1));
+
+
+// The register class we are going to use for all the memory-op
+// dependencies.  Technically they could be I0, but I don't know how
+// happy LLVM will be with that.
+const TargetRegisterClass* MemopRC = &LPU::I1RegClass;
+
+
+// Width of vectors we are using for memory op calculations.
+// TBD(jsukha): As far as I know, this value only affects performance,
+// not correctness?
+#define MEMDEP_VEC_WIDTH 8
+
+#define DEBUG_TYPE "lpu-cvt-cf-df-pass"
+
+namespace llvm {
+  class LPUCvtCFDFPass : public MachineFunctionPass {
+  public:
+    static char ID;
+    LPUCvtCFDFPass();
+
+    const char* getPassName() const override {
+      return "LPU Convert Control Flow to Data Flow";
+    }
+
+    bool runOnMachineFunction(MachineFunction &MF) override;
+  ControlDependenceNode* getNonLatchParent(ControlDependenceNode* anode, bool &oneAndOnly);
+    MachineInstr* insertSWITCHForReg(unsigned Reg, MachineBasicBlock *cdgpBB);
+    MachineInstr* getOrInsertSWITCHForReg(unsigned Reg, MachineBasicBlock *cdgBB);
+    MachineInstr* insertPICKForReg(MachineBasicBlock* ctrlBB, unsigned Reg, MachineBasicBlock* inBB, MachineInstr* phi, unsigned pickReg = 0);
+    void assignPICKSrcForReg(unsigned &pickFalseReg, unsigned &pickTrueReg, unsigned Reg, MachineBasicBlock* ctrlBB, MachineBasicBlock* inBB, MachineInstr* phi);
+    //generate a PICK for SSA value dst at fork of ctrlBB with source input Reg from inBB, and output in pickReg
+    MachineInstr* PatchOrInsertPickAtFork(MachineBasicBlock* ctrlBB, unsigned dst, unsigned Reg, MachineBasicBlock* inBB, MachineInstr* phi, unsigned pickReg = 0);
+    SmallVectorImpl<MachineInstr *>* insertPredCpy(MachineBasicBlock *);
+    SmallVectorImpl<MachineInstr *>* getOrInsertPredCopy(MachineBasicBlock *cdgpBB);
+    void getAnalysisUsage(AnalysisUsage &AU) const override {
+      AU.addRequired<MachineLoopInfo>();
+      AU.addRequired<ControlDependenceGraph>();
+      //AU.addRequired<LiveVariables>();
+      AU.addRequired<MachineDominatorTree>();
+      AU.addRequired<MachinePostDominatorTree>();
+      AU.setPreservesAll();
+      MachineFunctionPass::getAnalysisUsage(AU);
+    }
+    void insertSWITCHForOperand(MachineOperand& MO, MachineBasicBlock* mbb, MachineInstr* phiIn = nullptr);
+    void insertSWITCHForIf();
+    void renameAcrossLoopForRepeat(MachineLoop *);
+    void insertSWITCHForRepeat();
+    void insertSWITCHForLoopExit();
+    void SwitchDefAcrossLatch(unsigned Reg, MachineBasicBlock* mbb, MachineLoop* mloop);
+    void replacePhiWithPICK();
+    void replaceLoopHdrPhi();
+    void generateCompletePickTreeForPhi(MachineInstr *);
+    void generateDynamicPickTreeForPhi(MachineInstr *);
+    void generateDynamicPreds();
+    unsigned getEdgePred(MachineBasicBlock* fromBB, ControlDependenceNode::EdgeType childType);
+    void setEdgePred(MachineBasicBlock* fromBB, ControlDependenceNode::EdgeType childType, unsigned ch);
+    unsigned getBBPred(MachineBasicBlock* inBB);
+    void setBBPred(MachineBasicBlock* inBB, unsigned ch);
+    MachineInstr* getOrInsertPredMerge(MachineBasicBlock* mbb, MachineInstr* loc, unsigned e1, unsigned e2);
+    unsigned computeEdgePred(MachineBasicBlock* fromBB, MachineBasicBlock* toBB);
+    unsigned computeEdgePred(MachineBasicBlock* fromBB, ControlDependenceNode::EdgeType childType, MachineBasicBlock* toBB);
+    unsigned computeBBPred(MachineBasicBlock *inBB);
+    void TraceCtrl(MachineBasicBlock* inBB, MachineBasicBlock* mbb, unsigned Reg, unsigned dst, MachineInstr* MI);
+    void LowerXPhi(SmallVectorImpl<std::pair<unsigned, unsigned> *> &pred2values, MachineInstr *MI);
+    bool CheckPhiInputBB(MachineBasicBlock* inBB, MachineBasicBlock* mbb);
+    void replaceIfFooterPhiSeq();
+    void assignLicForDF();
+    void removeBranch();
+    void linearizeCFG();
+    unsigned findSwitchingDstForReg(unsigned Reg, MachineBasicBlock* mbb);
+    void handleAllConstantInputs();
+    void releaseMemory() override;
+    bool replaceUndefWithIgn();
+
+
+    // TBD(jsukha): Experimental code for ordering of memory ops.
+    void addMemoryOrderingConstraints();
+
+    // Helper methods:
+
+    // Create a new OLD/OST instruction, to replace an existing LD /
+    // ST instruction.
+    //  issued_reg is the register to define as the extra output
+    //  ready_reg is the register which is the extra input
+    MachineInstr* convert_memop_ins(MachineInstr* memop,
+                                    unsigned new_opcode,
+                                    const LPUInstrInfo& TII,
+                                    unsigned issued_reg,
+                                    unsigned ready_reg);
+
+    // Create a dependency chain in virtual registers through the
+    // basic block BB.
+    //
+    //   mem_in_reg is the virtual register number being used as
+    //   input, i.e., the "source" for all the memory ops in this
+    //   block.
+    //
+    //   This function returns the virtual register that is the "sink"
+    //   of all the memory operations in this block.  The returned
+    //   register might be the same as the source "mem_in_reg" if
+    //   there are no memory operations in this block.
+    //
+    // This method also converts the LD/ST instructions into OLD/OST
+    // instructions, as they are encountered.
+    //
+    // linear version of this function links all memory operations in
+    // the block together in a single chain.
+    //
+    unsigned convert_block_memops_linear(MachineFunction::iterator& BB,
+                                         unsigned mem_in_reg);
+
+    // Wavefront version.   Same conceptual functionality as linear version,
+    // but more optimized.
+    //
+    // Only serializes stores in a block, but allows loads to occur in
+    // parallel between stores.
+    unsigned convert_block_memops_wavefront(MachineFunction::iterator& BB,
+                                            unsigned mem_in_reg);
+
+    // Merge all the .i1 registers stored in "current_wavefront" into
+    // a single output register.
+    // Returns the output register, or "input_mem_reg" if
+    // current_wavefront is empty.
+    //
+    // Note that this method has several side-effects:
+    //  (a) It inserts the merge instructions after
+    //      instruction MI in BB, or before the last terminator in the
+    //      block if MI == NULL, and
+    //  (b) It clears current_wavefront.
+    unsigned merge_dependency_signals(MachineFunction::iterator& BB,
+                                      MachineInstr* MI,
+                                      SmallVector<unsigned, MEMDEP_VEC_WIDTH>* current_wavefront,
+                                      unsigned input_mem_reg);
+
+
+    void createMemInRegisterDefs(DenseMap<MachineBasicBlock*, unsigned>& blockToMemIn,
+                                 DenseMap<MachineBasicBlock*, unsigned>& blockToMemOut);
+
+
+
+  private:
+    MachineFunction *thisMF;
+    MachineDominatorTree *DT;
+    MachinePostDominatorTree *PDT;
+    ControlDependenceGraph *CDG;
+    MachineLoopInfo *MLI;
+    DenseMap<MachineBasicBlock *, DenseMap<unsigned, MachineInstr *> *> bb2switch;  //switch for Reg added in bb
+    DenseMap<MachineBasicBlock *, SmallVectorImpl<MachineInstr *>* > bb2predcpy;
+    DenseMap<MachineBasicBlock *, DenseMap<unsigned, MachineInstr *> *> bb2pick;  //switch for Reg added in bb
+    DenseMap<MachineBasicBlock*, SmallVectorImpl<unsigned>* > edgepreds;
+    DenseMap<MachineBasicBlock *, unsigned> bbpreds;
+    DenseMap<MachineBasicBlock*, MachineInstr*> bb2predmerge;
+    std::set<MachineInstr *> multiInputsPick;
+  };
+}
+
+//  Because of the namespace-related syntax limitations of gcc, we need
+//  To hoist init out of namespace blocks.
+char LPUCvtCFDFPass::ID = 0;
+//declare LPUCvtCFDFPass Pass
+INITIALIZE_PASS(LPUCvtCFDFPass, "lpu-cvt-cfdf", "LPU Convert Control Flow to Data Flow", true, true)
+
+LPUCvtCFDFPass::LPUCvtCFDFPass() : MachineFunctionPass(ID) {
+  initializeLPUCvtCFDFPassPass(*PassRegistry::getPassRegistry());
+  bb2switch.clear();
+  bb2pick.clear();
+  bb2predcpy.clear();
+  multiInputsPick.clear();
+}
+
+
+MachineFunctionPass *llvm::createLPUCvtCFDFPass() {
+  return new LPUCvtCFDFPass();
+}
+
+void LPUCvtCFDFPass::releaseMemory() {
+  DenseMap<MachineBasicBlock *, DenseMap<unsigned, MachineInstr *> *> ::iterator itm = bb2switch.begin();
+  while (itm != bb2switch.end()) {
+    DenseMap<unsigned, MachineInstr *>* reg2switch = itm->getSecond();
+    ++itm;
+    delete reg2switch;
+  }
+  bb2switch.clear();
+
+  DenseMap<MachineBasicBlock *, DenseMap<unsigned, MachineInstr *> *> ::iterator itmp = bb2pick.begin();
+  while (itmp != bb2pick.end()) {
+    DenseMap<unsigned, MachineInstr *>* reg2pick = itmp->getSecond();
+    ++itmp;
+    delete reg2pick;
+  }
+  bb2pick.clear();
+
+  DenseMap<MachineBasicBlock *, SmallVectorImpl<MachineInstr *> *> ::iterator itmv = bb2predcpy.begin();
+  while (itmv != bb2predcpy.end()) {
+    SmallVectorImpl<MachineInstr *>* instrv = itmv->getSecond();
+    ++itmv;
+    delete instrv;
+  }
+  bb2predcpy.clear();
+
+  DenseMap<MachineBasicBlock *, SmallVectorImpl<unsigned> *> ::iterator itedge = edgepreds.begin();
+  while (itedge != edgepreds.end()) {
+    SmallVectorImpl<unsigned>* edges = itedge->getSecond();
+    ++itedge;
+    delete edges;
+  }
+  edgepreds.clear();
+
+}
+
+
+void LPUCvtCFDFPass::replacePhiWithPICK() {
+  replaceLoopHdrPhi();
+  replaceIfFooterPhiSeq();
+}
+
+//return the first non latch parent found or NULL
+ControlDependenceNode* LPUCvtCFDFPass::getNonLatchParent(ControlDependenceNode* anode, bool &oneAndOnly ) {
+  ControlDependenceNode* pcdn = nullptr;
+  if (anode->getNumParents() == 0) return pcdn;
+  for (ControlDependenceNode::node_iterator pnode = anode->parent_begin(), pend = anode->parent_end(); pnode != pend; ++pnode) {
+    MachineBasicBlock* pbb = (*pnode)->getBlock();
+    if (!pbb) continue; //root of CDG is a fake node
+    if (MLI->getLoopFor(pbb) == NULL ||
+      MLI->getLoopFor(pbb)->getLoopLatch() != pbb) {
+      if (oneAndOnly && pcdn) {
+        DEBUG(errs() << "WARNING: CDG node has more than one if parents\n");
+        //assert(false && "CDG node has more than one if parent");
+        oneAndOnly = false;
+        return nullptr;
+      }
+      pcdn = *pnode;
+    }
+  }
+  return pcdn;
+}
+
+
+bool LPUCvtCFDFPass::runOnMachineFunction(MachineFunction &MF) {
+
+  if (CvtCFDFPass == 0) return false;
+  thisMF = &MF;
+
+  DT = &getAnalysis<MachineDominatorTree>();
+  PDT = &getAnalysis<MachinePostDominatorTree>();
+  if (PDT->getRootNode() == nullptr) return false;
+  CDG = &getAnalysis<ControlDependenceGraph>();
+  MLI = &getAnalysis<MachineLoopInfo>();
+
+#if 0
+  for (MachineFunction::iterator BB = thisMF->begin(), E = thisMF->end(); BB != E; ++BB) {
+    MachineBasicBlock* mbb = BB;
+    for (MachineBasicBlock::iterator MI = BB->begin(), EI = BB->end(); MI != EI; ++MI) {
+      if (MI->getOpcode() == LPU::JSR || MI->getOpcode() == LPU::JSRi) {
+        //function call inside control region need to run on SXU
+        ControlDependenceNode* mnode = CDG->getNode(mbb);
+        if (mnode->getNumParents() > 1 || mnode->enclosingRegion()->getBlock()) {
+          return false;
+        }
+      }
+    }
+  }
+#endif
+
+  bool Modified = false;
+#if 0
+  // for now only well formed innermost loop regions are processed in this pass
+  MachineLoopInfo *MLI = &getAnalysis<MachineLoopInfo>();
+  if (!MLI) {
+    DEBUG(errs() << "no loop info.\n");
+    return false;
+  }
+#endif
+
+  replaceUndefWithIgn();
+
+  // TBD(jsukha): Experimental code to add dependencies for memory
+  // operations.
+  //
+  // This step should run before the main dataflow conversion because
+  // it introduces extra dependencies through virtual registers than
+  // the dataflow conversion must also deal with.
+  if (OrderMemops > 0) {
+    addMemoryOrderingConstraints();
+  }
+#if 0
+  {
+    errs() << "LPUCvtCFDFPass after memoryop order" << ":\n";
+    MF.print(errs(), getAnalysisIfAvailable<SlotIndexes>());
+  }
+#endif
+
+  insertSWITCHForIf();
+  insertSWITCHForLoopExit();
+#if 0
+  {
+    errs() << "LPUCvtCFDFPass before xphi" << ":\n";
+    MF.print(errs(), getAnalysisIfAvailable<SlotIndexes>());
+  }
+#endif
+
+  generateDynamicPreds();
+
+  insertSWITCHForRepeat();
+  replacePhiWithPICK();
+  handleAllConstantInputs();
+#if 0
+  {
+    errs() << "LPUCvtCFDFPass before LIC allocation" << ":\n";
+    MF.print(errs(), getAnalysisIfAvailable<SlotIndexes>());
+  }
+#endif
+  assignLicForDF();
+#if 0
+  {
+    errs() << "LPUCvtCFDFPass after LIC allocation" << ":\n";
+    MF.print(errs(), getAnalysisIfAvailable<SlotIndexes>());
+  }
+#endif
+  if (!RunSXU) {
+    removeBranch();
+    linearizeCFG();
+  }
+
+  return Modified;
+
+}
+
+MachineInstr* LPUCvtCFDFPass::insertSWITCHForReg(unsigned Reg, MachineBasicBlock *cdgpBB) {
+  // generate and insert SWITCH or copy
+  MachineRegisterInfo *MRI = &thisMF->getRegInfo();
+  const LPUInstrInfo &TII = *static_cast<const LPUInstrInfo*>(thisMF->getSubtarget().getInstrInfo());
+  const TargetRegisterClass *TRC = MRI->getRegClass(Reg);
+  MachineInstr* result = nullptr;
+  MachineBasicBlock::iterator loc = cdgpBB->getFirstTerminator();
+  MachineInstr* bi = loc;
+  if (cdgpBB->succ_size() > 1) {
+    unsigned switchFalseReg = MRI->createVirtualRegister(TRC);
+    unsigned switchTrueReg = MRI->createVirtualRegister(TRC);
+    assert(bi->getOperand(0).isReg());
+    // generate switch op
+    const unsigned switchOpcode = TII.getPickSwitchOpcode(TRC, false /*not pick op*/);
+    MachineInstr *switchInst;
+    switchInst = BuildMI(*cdgpBB, loc, DebugLoc(), TII.get(switchOpcode),
+      switchFalseReg).
+      addReg(switchTrueReg, RegState::Define).
+      addReg(bi->getOperand(0).getReg()).
+      addReg(Reg);
+    
+    switchInst->setFlag(MachineInstr::NonSequential);
+    result = switchInst;
+  } else {
+    assert(MLI->getLoopFor(cdgpBB)->getLoopLatch() == cdgpBB);
+    //LLVM 3.6 buggy latch with no exit edge
+    //get a wierd latch with no exit edge from LLVM 3.6 buggy loop rotation
+    const unsigned moveOpcode = TII.getMoveOpcode(TRC);
+    unsigned cpyReg = MRI->createVirtualRegister(TRC);
+    MachineInstr *cpyInst = BuildMI(*cdgpBB, loc, DebugLoc(), TII.get(moveOpcode), cpyReg).addReg(Reg);
+    cpyInst->setFlag(MachineInstr::NonSequential);
+    result = cpyInst;
+  }
+  return result;
+}
+
+
+unsigned LPUCvtCFDFPass::findSwitchingDstForReg(unsigned Reg, MachineBasicBlock* mbb) {
+  if (bb2switch.find(mbb) == bb2switch.end()) {
+    return 0;
+  }
+  DenseMap<unsigned, MachineInstr *>* reg2switch = bb2switch[mbb];
+  if (reg2switch->find(Reg) == reg2switch->end()) {
+    return 0;
+  }
+  MachineInstr *defSwitchInstr = (*reg2switch)[Reg];
+  unsigned switchFalseReg = defSwitchInstr->getOperand(0).getReg();
+  unsigned switchTrueReg = defSwitchInstr->getOperand(1).getReg();
+  MachineRegisterInfo *MRI = &thisMF->getRegInfo();
+  if (MRI->use_empty(switchFalseReg)) {
+    return switchFalseReg;
+  }
+  else if (MRI->use_empty(switchTrueReg)) {
+    return switchTrueReg;
+  }
+  return 0;
+}
+
+
+
+MachineInstr* LPUCvtCFDFPass::getOrInsertSWITCHForReg(unsigned Reg, MachineBasicBlock *cdgpBB) {
+  MachineInstr *defSwitchInstr = nullptr;
+  DenseMap<unsigned, MachineInstr *>* reg2switch = nullptr;
+  if (bb2switch.find(cdgpBB) == bb2switch.end()) {
+    reg2switch = new DenseMap<unsigned, MachineInstr*>();
+    bb2switch[cdgpBB] = reg2switch;
+  } else {
+    reg2switch = bb2switch[cdgpBB];
+  }
+
+  if (reg2switch->find(Reg) == reg2switch->end()) {
+    defSwitchInstr = insertSWITCHForReg(Reg, cdgpBB);
+    (*reg2switch)[Reg] = defSwitchInstr;
+  } else {
+    defSwitchInstr = (*reg2switch)[Reg];
+  }
+
+  return defSwitchInstr;
+}
+
+SmallVectorImpl<MachineInstr *>* LPUCvtCFDFPass::insertPredCpy(MachineBasicBlock *cdgpBB) {
+  MachineRegisterInfo *MRI = &thisMF->getRegInfo();
+  const LPUInstrInfo &TII = *static_cast<const LPUInstrInfo*>(thisMF->getSubtarget().getInstrInfo());
+  assert(MLI->getLoopFor(cdgpBB)->getLoopLatch() == cdgpBB);
+  MachineInstr* bi;
+  MachineLoop* mloop = MLI->getLoopFor(cdgpBB);
+  assert(mloop);
+  //get the condition where the backedge is always taken
+  if (cdgpBB->succ_size() == 1) {
+    //LLVM 3.6 buggy loop latch with no exit edge from latch, fixed in 3.9
+    ControlDependenceNode* latchNode = CDG->getNode(cdgpBB);
+    //closed edge latchNode has loop hdr as control parent,
+    //nesting loop controls its loop hdr first, then the closed latch
+    assert(latchNode->getNumParents() == 1);
+    MachineBasicBlock* ctrlBB = (*latchNode->parent_begin())->getBlock();
+
+    assert(ctrlBB);
+    bi = &*ctrlBB->getFirstInstrTerminator();
+  } else {
+    bi = &*cdgpBB->getFirstInstrTerminator();
+  }
+  MachineBasicBlock::iterator loc = cdgpBB->getFirstTerminator();
+  unsigned predReg = bi->getOperand(0).getReg();
+
+  const TargetRegisterClass *TRC = MRI->getRegClass(predReg);
+#if 0
+  unsigned cpyReg = MRI->createVirtualRegister(TRC);
+#else
+  LPUMachineFunctionInfo *LMFI = thisMF->getInfo<LPUMachineFunctionInfo>();
+  // Look up target register class corresponding to this register.
+  const TargetRegisterClass* new_LIC_RC = LMFI->licRCFromGenRC(MRI->getRegClass(predReg));
+  assert(new_LIC_RC && "Can't determine register class for register");
+  unsigned cpyReg = LMFI->allocateLIC(new_LIC_RC);
+#endif
+
+  const unsigned moveOpcode = TII.getMoveOpcode(TRC);
+  MachineInstr *cpyInst = BuildMI(*cdgpBB, loc, DebugLoc(),TII.get(moveOpcode), cpyReg).addReg(bi->getOperand(0).getReg());
+  cpyInst->setFlag(MachineInstr::NonSequential);
+  MachineBasicBlock *lphdr = MLI->getLoopFor(cdgpBB)->getHeader();
+  MachineBasicBlock::iterator hdrloc = lphdr->begin();
+  const unsigned InitOpcode = TII.getInitOpcode(TRC);
+
+  ControlDependenceNode* hdrNode = CDG->getNode(lphdr);
+  ControlDependenceNode* latchNode = CDG->getNode(cdgpBB);
+  MachineInstr *initInst = nullptr;
+  if (cdgpBB->succ_size() > 1) {
+    if (latchNode->isTrueChild(hdrNode)) {
+      initInst = BuildMI(*lphdr, hdrloc, DebugLoc(), TII.get(InitOpcode), cpyReg).addImm(0);
+    } else {
+      initInst = BuildMI(*lphdr, hdrloc, DebugLoc(), TII.get(InitOpcode), cpyReg).addImm(1);
+    }
+    initInst->setFlag(MachineInstr::NonSequential);
+  } else {
+    //LLVM 3.6 buggy latch
+    //closed latch
+    if (CDG->getNode(bi->getParent())->isTrueChild(CDG->getNode(cdgpBB))) {
+      initInst = BuildMI(*lphdr, hdrloc, DebugLoc(), TII.get(InitOpcode), cpyReg).addImm(0);
+    } else {
+      initInst = BuildMI(*lphdr, hdrloc, DebugLoc(), TII.get(InitOpcode), cpyReg).addImm(1);
+    }
+    initInst->setFlag(MachineInstr::NonSequential);
+  }
+  SmallVector<MachineInstr *, 2>* predVec = new SmallVector<MachineInstr *, 2>();
+  predVec->push_back(cpyInst);
+  predVec->push_back(initInst);
+  return predVec;
+}
+
+
+SmallVectorImpl<MachineInstr *>* LPUCvtCFDFPass::getOrInsertPredCopy(MachineBasicBlock *cdgpBB) {
+  assert(MLI->getLoopFor(cdgpBB)->getLoopLatch() == cdgpBB);
+  SmallVectorImpl<MachineInstr *>* predcpyVec = nullptr;
+  if (bb2predcpy.find(cdgpBB) == bb2predcpy.end()) {
+    predcpyVec = insertPredCpy(cdgpBB);
+    bb2predcpy[cdgpBB] = predcpyVec;
+  } else {
+    predcpyVec = bb2predcpy[cdgpBB];
+  }
+  return predcpyVec;
+}
+
+//TODO: rename for repeat
+void LPUCvtCFDFPass::renameAcrossLoopForRepeat(MachineLoop* L) {
+  const LPUInstrInfo &TII = *static_cast<const LPUInstrInfo*>(thisMF->getSubtarget().getInstrInfo());
+  MachineRegisterInfo *MRI = &thisMF->getRegInfo();
+  for (MachineLoop::iterator LI = L->begin(), LE = L->end(); LI != LE; ++LI) {
+    renameAcrossLoopForRepeat(*LI);
+    MachineLoop *mloop = *LI;
+    for (MachineLoop::block_iterator BI = mloop->block_begin(), BE = mloop->block_end(); BI != BE; ++BI) {
+      MachineBasicBlock* mbb = *BI;
+      //only conside blocks in the  urrent loop level, blocks in the nested level are done before.
+      if (MLI->getLoopFor(mbb) != mloop) continue;
+      for (MachineBasicBlock::iterator I = mbb->begin(); I != mbb->end(); ++I) {
+        MachineInstr *MI = I;
+        for (MIOperands MO(*MI); MO.isValid(); ++MO) {
+          if (!MO->isReg() || !TargetRegisterInfo::isVirtualRegister(MO->getReg())) continue;
+          unsigned Reg = MO->getReg();
+          if (MO->isUse()) {
+            MachineInstr *DefMI = MRI->getVRegDef(Reg);
+            MachineBasicBlock *dmbb = DefMI->getParent();
+            MachineLoop* dmloop = MLI->getLoopFor(dmbb);
+
+            //def is in immediate nesting level, this including def not in any loop at all
+            if (mloop->getParentLoop() == dmloop || mloop == dmloop) continue;
+
+            //def outside the loop of use, and not in the immediate nesting level
+            if ((!dmloop || dmloop->contains(mloop)) && DT->properlyDominates(dmbb, mbb)) {
+              MachineBasicBlock* landingPad = mloop->getLoopPreheader();
+              //TODO:: create the landing pad if can't find one
+              assert(landingPad && "can't find loop preheader as landing pad for renaming");
+              const TargetRegisterClass *TRC = MRI->getRegClass(Reg);
+              const unsigned moveOpcode = TII.getMoveOpcode(TRC);
+              unsigned cpyReg = MRI->createVirtualRegister(TRC);
+              MachineInstr *cpyInst = BuildMI(*landingPad, landingPad->getFirstTerminator(), DebugLoc(), TII.get(moveOpcode), cpyReg).addReg(Reg);
+              cpyInst->setFlag(MachineInstr::NonSequential);
+              MachineRegisterInfo::use_iterator UI = MRI->use_begin(Reg);
+              while (UI != MRI->use_end()) {
+                MachineOperand &UseMO = *UI;
+                MachineInstr *UseMI = UseMO.getParent();
+                MachineBasicBlock* UseBB = UseMI->getParent();
+                ++UI;
+                if (MLI->getLoopFor(UseBB) && MLI->getLoopFor(UseBB) == mloop) {
+                  UseMO.setReg(cpyReg);
+                }
+              }
+            }
+          }
+        }
+      }//end of for MI
+    }
+  }
+}
+
+
+void LPUCvtCFDFPass::insertSWITCHForOperand(MachineOperand& MO, MachineBasicBlock* mbb, MachineInstr* phiIn) {
+  const LPUInstrInfo &TII = *static_cast<const LPUInstrInfo*>(thisMF->getSubtarget().getInstrInfo());
+  MachineRegisterInfo *MRI = &thisMF->getRegInfo();
+  if (!MO.isReg() || !TargetRegisterInfo::isVirtualRegister(MO.getReg())) return;
+  unsigned Reg = MO.getReg();
+  // process uses
+  if (MO.isUse()) {
+    ControlDependenceNode *unode = CDG->getNode(mbb);
+    CDGRegion *uregion = CDG->getRegion(unode);
+    assert(uregion);
+    MachineInstr *DefMI = MRI->getVRegDef(Reg);
+
+    if (DefMI && (DefMI->getParent() != mbb)) { // live into MI BB
+      MachineBasicBlock *dmbb = DefMI->getParent();
+      ControlDependenceNode *dnode = CDG->getNode(dmbb);
+      CDGRegion *dRegion = CDG->getRegion(dnode);
+      assert(dRegion);
+      //use, def in different region => need switch
+      if (uregion != dRegion) {
+        if (TII.isSwitch(DefMI)) {
+          //def already from a switch -- can only happen if use is an immediate child of def in CDG
+          //assert(dnode->isChild(unode) || MI->isPHI());
+          return;
+        }
+
+        SmallVector<MachineInstr*, 8> NewPHIs;
+        MachineSSAUpdater SSAUpdate(*thisMF, &NewPHIs);
+        const TargetRegisterClass *TRC = MRI->getRegClass(Reg);
+        unsigned pickVReg = MRI->createVirtualRegister(TRC);
+        SSAUpdate.Initialize(pickVReg);
+        unsigned numIfParent = 0;
+        unsigned newVReg;
+        for (ControlDependenceNode::node_iterator uparent = unode->parent_begin(), uparent_end = unode->parent_end();
+          uparent != uparent_end; ++uparent) {
+          ControlDependenceNode *upnode = *uparent;
+          MachineBasicBlock *upbb = upnode->getBlock();
+          if (!upbb) {
+            //this is typical define inside loop, used outside loop on the main execution path
+            continue;
+          }
+          if (mbb == upbb) {
+            //mbb is a loop latch node, use inside a loop will be take care of in HandleUseInLoop
+            continue;
+          }
+          if (MLI->getLoopFor(upbb) &&
+            MLI->getLoopFor(upbb)->getLoopLatch() == upbb) {
+            //no need to conside backedge for if-statements handling
+            continue;
+          }
+          if (DT->dominates(dmbb, upbb)) { //including dmbb itself
+            numIfParent++;
+
+            assert((MLI->getLoopFor(dmbb) == NULL ||
+              MLI->getLoopFor(dmbb) != MLI->getLoopFor(upbb) ||
+              MLI->getLoopFor(dmbb)->getLoopLatch() != dmbb) &&
+              "latch node can't forward dominate nodes inside its own loop");
+
+            MachineInstr *defSwitchInstr = getOrInsertSWITCHForReg(Reg, upbb);
+            unsigned switchFalseReg = defSwitchInstr->getOperand(0).getReg();
+            unsigned switchTrueReg = defSwitchInstr->getOperand(1).getReg();
+            if (upnode->isFalseChild(unode)) {
+              //rename Reg to switchFalseReg
+              newVReg = switchFalseReg;
+            } else {
+              //rename it to switchTrueReg
+              newVReg = switchTrueReg;
+            }
+            SSAUpdate.AddAvailableValue(upbb, newVReg);
+          }
+        } //end of for (parent
+
+        if (phiIn) {
+          if (numIfParent == 1) {
+            MO.setReg(newVReg);
+          } else if (numIfParent > 1) {
+            SSAUpdate.RewriteUse(MO);
+          }
+        }
+        else {
+          MachineRegisterInfo::use_iterator UI = MRI->use_begin(Reg);
+          while (UI != MRI->use_end()) {
+            MachineOperand &UseMO = *UI;
+            MachineInstr *UseMI = UseMO.getParent();
+            ++UI;
+            if (UseMI->getParent() == mbb) {
+              if (numIfParent == 1) {
+                UseMO.setReg(newVReg);
+              } else if (numIfParent > 1) {
+                SSAUpdate.RewriteUse(UseMO);
+              }
+            }
+          }
+        }
+      }
+    }
+  }
+}
+
+
+//focus on uses
+void LPUCvtCFDFPass::insertSWITCHForIf() {
+  typedef po_iterator<ControlDependenceNode *> po_cdg_iterator;
+  ControlDependenceNode *root = CDG->getRoot();
+  for (po_cdg_iterator DTN = po_cdg_iterator::begin(root), END = po_cdg_iterator::end(root); DTN != END; ++DTN) {
+    MachineBasicBlock *mbb = DTN->getBlock();
+    if (!mbb) continue; //root node has no bb
+    // process each instruction in BB
+    for (MachineBasicBlock::succ_iterator isucc = mbb->succ_begin(); isucc != mbb->succ_end(); ++isucc) {
+      MachineBasicBlock* succBB = *isucc;
+      ControlDependenceNode* succNode = CDG->getNode(succBB);
+      //phi in succNode has been processed or generated before
+      if (!succNode->isParent(*DTN)) {
+        for (MachineBasicBlock::iterator iPhi = succBB->begin(); iPhi != succBB->end(); ++iPhi) {
+          if (!iPhi->isPHI()) {
+            break;
+          }
+          for (MIOperands MO(*iPhi); MO.isValid(); ++MO) {
+            if (!MO->isReg() || !TargetRegisterInfo::isVirtualRegister(MO->getReg())) continue;
+            unsigned Reg = MO->getReg();
+            // process uses
+            if (MO->isUse()) {
+              MachineOperand& mOpnd = *MO;
+              ++MO;
+              if (MO->getMBB() == mbb) {
+                if (mbb->succ_size() == 1 ||
+                  (mbb->succ_size() == 2 && MLI->getLoopFor(mbb) && MLI->getLoopFor(mbb)->getLoopLatch() == mbb)) {
+                  insertSWITCHForOperand(mOpnd, mbb, iPhi);
+                } else {
+                  //mbb itself is a fork
+                  MachineInstr *defSwitchInstr = getOrInsertSWITCHForReg(Reg, mbb);
+                  unsigned switchFalseReg = defSwitchInstr->getOperand(0).getReg();
+                  unsigned switchTrueReg = defSwitchInstr->getOperand(1).getReg();
+                  unsigned newVReg;
+                  if (CDG->getEdgeType(mbb, succBB, true) == ControlDependenceNode::TRUE) {
+                    newVReg = switchTrueReg;
+                  } else {
+                    assert(CDG->getEdgeType(mbb, succBB, true) == ControlDependenceNode::FALSE);
+                    newVReg = switchFalseReg;
+                  }
+                  mOpnd.setReg(newVReg);
+                }
+              }
+            }
+          }
+        }
+      }
+      for (MachineBasicBlock::iterator I = mbb->begin(); I != mbb->end(); ++I) {
+        MachineInstr *MI = I;
+        //phi block control depends on its input blocks, need to handle it here
+        //if (MI->isPHI()) continue; //care about forks, not joints
+        for (MIOperands MO(*MI); MO.isValid(); ++MO) {
+          insertSWITCHForOperand(*MO, mbb);
+        }
+      }//end of for MI
+    }
+  }//end of for DTN(mbb)
+}
+
+
+
+void LPUCvtCFDFPass::SwitchDefAcrossLatch(unsigned Reg, MachineBasicBlock* mbb, MachineLoop* mloop) {
+  MachineRegisterInfo *MRI = &thisMF->getRegInfo();
+  MachineRegisterInfo::use_iterator UI = MRI->use_begin(Reg);
+  SmallVector<MachineBasicBlock*, 2> exitingBlks;
+  mloop->getExitingBlocks(exitingBlks);
+  while (UI != MRI->use_end()) {
+    MachineOperand &UseMO = *UI;
+    MachineInstr *UseMI = UseMO.getParent();
+    ++UI;
+    MachineBasicBlock *UseBB = UseMI->getParent();
+    if (UseBB == mbb) {
+      if (UseBB != mloop->getHeader() || !UseMI->isPHI()) {
+        //not a loop hdr Phi
+        continue;
+      }
+      //for loop hdr Phi, we still need to handle back to back instructions in same block:
+      // %y = Phi(%x0, %x)
+      // %x = ...
+    }
+    MachineLoop* useLoop = MLI->getLoopFor(UseBB);
+    if (mloop != useLoop || !DT->properlyDominates(mbb, UseBB)) {
+      if (DT->properlyDominates(mbb, UseBB) && mloop == useLoop) continue;
+      //can only have one nesting level difference
+      else if (!DT->properlyDominates(mbb, UseBB) && mloop == useLoop) {
+        //insertSWITCHForBackEdge();
+        //def, use must in same loop, use must be loop hdr PHI, def come from backedge to loop hdr PHI
+        //assert(UseMI->isPHI());
+        if (UseBB != mloop->getHeader()) {
+          //no need to attend if-footer Phi inside the loop, still need to attend those outside the loop
+          continue;
+        }
+        MachineBasicBlock *latchBB = mloop->getLoopLatch();
+        ControlDependenceNode *mLatch = CDG->getNode(latchBB);
+        MachineInstr *defSwitchInstr = getOrInsertSWITCHForReg(Reg, latchBB);
+
+        unsigned switchFalseReg = defSwitchInstr->getOperand(0).getReg();
+        unsigned switchTrueReg = defSwitchInstr->getOperand(1).getReg();
+        MachineBasicBlock* mlphdr = mloop->getHeader();
+        unsigned newVReg;
+        if (mLatch->isFalseChild(CDG->getNode(mlphdr))) {
+          //rename Reg to switchFalseReg
+          newVReg = switchFalseReg;
+        } else {
+          //rename it to switchTrueReg
+          newVReg = switchTrueReg;
+        }
+        MachineBasicBlock* lphdr = mloop->getHeader();
+        // Rewrite uses that outside of the original def's block, inside the loop
+        if (MLI->getLoopFor(UseMI->getParent()) == mloop &&
+          UseMI->getParent() == lphdr &&
+          UseMI->isPHI()) {
+          //rename loop header Phi
+          UseMO.setReg(newVReg);
+        }
+      } else { //mloop != defLoop
+               //two possibilites: a) def dom use;  b) def !dom use;
+               //two cases: each can only have one nesting level difference
+               // 1) def inside a loop, use outside the loop as LCSSA Phi with single input
+               // 2) def outside a loop, use inside the loop, not handled here
+               //use, def in different region cross latch
+        bool isUseEnclosingDef =  MLI->getLoopFor(UseBB) == NULL ||
+                                  MLI->getLoopFor(UseBB) == MLI->getLoopFor(mbb)->getParentLoop();
+        //only need to handle use's loop immediately encloses def's loop, otherwise, reduced to case 2 which should already have been run
+        if (isUseEnclosingDef) {
+          MachineBasicBlock* anchorBB = nullptr;
+          MachineBasicBlock* exitingBlk = nullptr;
+
+          if (UseMI->isPHI()) {
+            for (MIOperands MO(*UseMI); MO.isValid(); ++MO) {
+              if (!MO->isReg() || !TargetRegisterInfo::isVirtualRegister(MO->getReg())) continue;
+              if (MO->isUse()) {
+                unsigned MOReg = MO->getReg();
+                //move to its incoming block operand
+                ++MO;
+                MachineBasicBlock* inBB = MO->getMBB();
+                if (MOReg == Reg) {
+                  anchorBB = inBB;
+                  break;
+                }
+              }
+            }
+          } else {
+            anchorBB = UseBB;
+          }
+
+          assert(anchorBB);
+
+          for (unsigned i = 0; i < exitingBlks.size(); i++) {         
+            if (DT->dominates(exitingBlks[i], anchorBB)) {
+              exitingBlk = exitingBlks[i];
+              break;
+            }
+          }
+          assert(exitingBlk && "no exiting blk dominate use outside loop");
+          assert(exitingBlk->succ_size() == 2 && "exiting blok's # of successor not 2");
+          MachineBasicBlock* succ1 = *exitingBlk->succ_begin();
+          MachineBasicBlock* succ2 = *exitingBlk->succ_rbegin();
+          MachineBasicBlock* exitBlk = mloop->contains(succ1) ? succ2 : succ1;
+          assert(!mloop->contains(exitBlk));
+
+          //this is case 1, can only have one level nesting difference
+          MachineInstr *defSwitchInstr = getOrInsertSWITCHForReg(Reg, exitingBlk);
+
+          unsigned switchFalseReg = defSwitchInstr->getOperand(0).getReg();
+          unsigned switchTrueReg = defSwitchInstr->getOperand(1).getReg();
+          //MachineBasicBlock* mlphdr = mloop->getHeader();
+          unsigned newVReg;
+          if (CDG->getEdgeType(exitingBlk, exitBlk, true) == ControlDependenceNode::FALSE) {
+            //rename Reg to switchTrueReg
+            newVReg = switchFalseReg;
+          } else {
+            //rename it to switchFalseReg
+            assert(CDG->getEdgeType(exitingBlk, exitBlk, true) == ControlDependenceNode::TRUE);
+            newVReg = switchTrueReg;
+          }
+          // Rewrite uses that outside of the original def's block, inside the loop
+          //renameLCSSAPhi or other cross boundary uses
+          UseMO.setReg(newVReg);
+        } else {
+          // use not enclosing def, def and use in different regions
+          // assert(use have to be a switch from the repeat handling pass, or def is a switch from the if handling pass
+          // or loop hdr Phi generated by SSAUpdater in handling repeat case)
+        }
+      }
+    }
+  }//end of while (use)
+}
+
+//focus on def
+void LPUCvtCFDFPass::insertSWITCHForLoopExit() {
+  typedef po_iterator<ControlDependenceNode *> po_cdg_iterator;
+  DenseMap<MachineBasicBlock *, std::set<unsigned> *> LCSwitch;
+
+  const LPUInstrInfo &TII = *static_cast<const LPUInstrInfo*>(thisMF->getSubtarget().getInstrInfo());
+  ControlDependenceNode *root = CDG->getRoot();
+  for (po_cdg_iterator DTN = po_cdg_iterator::begin(root), END = po_cdg_iterator::end(root); DTN != END; ++DTN) {
+    MachineBasicBlock *mbb = DTN->getBlock();
+    if (!mbb) continue; //root node has no bb
+    MachineLoop* mloop = MLI->getLoopFor(mbb);
+    //not inside a loop
+    if (!mloop) continue;
+    //MachineBasicBlock *latchBB = mloop->getLoopLatch();
+    SmallVector<MachineBasicBlock*, 2> exitingBlks;
+    mloop->getExitingBlocks(exitingBlks);
+#if 0
+    //LLVM3.6 buggy latch without exit edge
+    if (latchBB->succ_size() == 1) {
+     //no SWITCH is needed if loop latch has no exit edge
+      continue;
+    }
+    ControlDependenceNode *mLatch = CDG->getNode(latchBB);
+#endif
+    MachineBasicBlock* exitingBlk = nullptr;
+    for (unsigned i = 0; i < exitingBlks.size(); i++) {
+      if (mbb == exitingBlks[i]) {
+        exitingBlk = exitingBlks[i];
+      }
+    }
+    //inside a loop
+    for (MachineBasicBlock::iterator I = mbb->begin(); I != mbb->end(); ++I) {
+      MachineInstr *MI = I;
+      //avoid infinitive recursive
+      if (TII.isSwitch(MI) && mbb == exitingBlk) {
+        assert(exitingBlk->succ_size() == 2 && "loop exiting blk's # of successor not 2");
+        MachineBasicBlock* succ1 = *exitingBlk->succ_begin();
+        MachineBasicBlock* succ2 = *exitingBlk->succ_rbegin();
+        MachineBasicBlock* exitBlk = mloop->contains(succ1) ? succ2 : succ1;
+        unsigned switchOut = (CDG->getEdgeType(exitingBlk, exitBlk, true) == ControlDependenceNode::FALSE) ? 0 : 1;
+        
+        std::set<unsigned>* LCSwitchs;
+        if (LCSwitch.find(exitBlk) == LCSwitch.end()) {
+          LCSwitchs = new std::set<unsigned>;
+          LCSwitch[exitBlk] = LCSwitchs;
+        } else {
+          LCSwitchs = LCSwitch.find(exitBlk)->getSecond();
+        }
+        LCSwitchs->insert(MI->getOperand(switchOut).getReg());
+        continue;
+      }
+      for (MIOperands MO(*MI); MO.isValid(); ++MO) {
+        if (!MO->isReg() || !TargetRegisterInfo::isVirtualRegister(MO->getReg())) continue;
+        unsigned Reg = MO->getReg();
+        // process defs
+        if (MO->isDef()) {
+          SwitchDefAcrossLatch(Reg, mbb, mloop);
+        }
+      }
+    } //end of for MI
+
+    if (LCSwitch.find(mbb) != LCSwitch.end()) {
+      std::set<unsigned>* LCSwitchs = LCSwitch.find(mbb)->getSecond();
+      for (std::set<unsigned>::iterator iReg = LCSwitchs->begin(); iReg != LCSwitchs->end(); ++iReg) {
+        SwitchDefAcrossLatch(*iReg, mbb, mloop);
+      }
+    }
+  }//end of for DTN(mbb)
+
+  //release memory
+  DenseMap<MachineBasicBlock *, std::set<unsigned> *> ::iterator itm = LCSwitch.begin();
+  while (itm != LCSwitch.end()) {
+    std::set<unsigned>* regs = itm->getSecond();
+    ++itm;
+    delete regs;
+  }
+  LCSwitch.clear();
+}
+
+
+//focus on uses
+void LPUCvtCFDFPass::insertSWITCHForRepeat() {
+  for (MachineLoopInfo::iterator LI = MLI->begin(), LE = MLI->end(); LI != LE; ++LI) {
+    renameAcrossLoopForRepeat(*LI);
+  }
+#if 0
+  {
+    errs() << "after rename for repeat" << ":\n";
+    thisMF->print(errs(), getAnalysisIfAvailable<SlotIndexes>());
+  }
+#endif
+
+  typedef po_iterator<ControlDependenceNode *> po_cdg_iterator;
+  const LPUInstrInfo &TII = *static_cast<const LPUInstrInfo*>(thisMF->getSubtarget().getInstrInfo());
+  MachineRegisterInfo *MRI = &thisMF->getRegInfo();
+  ControlDependenceNode *root = CDG->getRoot();
+  for (po_cdg_iterator DTN = po_cdg_iterator::begin(root), END = po_cdg_iterator::end(root); DTN != END; ++DTN) {
+    MachineBasicBlock *mbb = DTN->getBlock();
+    if (!mbb) continue; //root node has no bb
+    MachineLoop* mloop = MLI->getLoopFor(mbb);
+    //not inside a loop
+    if (!mloop) continue;
+    MachineBasicBlock *latchBB = mloop->getLoopLatch();
+    ControlDependenceNode *mLatch = CDG->getNode(latchBB);
+    //make sure loop is properly formed with exit edge from latch block.
+    //LLVM 3.6 has this buggy issue that was subsequently fixed in 3.9
+    //TBD:: reenable it:
+    //assert(latchBB->succ_size() == 2);
+    for (MachineBasicBlock::iterator I = mbb->begin(); I != mbb->end(); ++I) {
+      MachineInstr *MI = I;
+      if (MI->isPHI()) continue; //Pick will take care of it when replacing Phi
+      //To avoid infinitive recursive since the newly add SWITCH always use Reg
+      if (TII.isSwitch(MI) && mbb == latchBB) {
+        //we are workin from inner most out, no need to revisit the switch after it is inserted into the latch
+        continue;
+      }
+      for (MIOperands MO(*MI); MO.isValid(); ++MO) {
+        if (!MO->isReg() || !TargetRegisterInfo::isVirtualRegister(MO->getReg())) continue;
+        unsigned Reg = MO->getReg();
+        // process use at loop level
+        if (MO->isUse()) {
+          MachineInstr* dMI = MRI->getVRegDef(Reg);
+          MachineBasicBlock* DefBB = dMI->getParent();
+          if (DefBB == mbb) continue;
+          //use, def in different region cross latch
+          bool isDefEnclosingUse = MLI->getLoopFor(DefBB) == NULL ||
+                                   MLI->getLoopFor(mbb)->getParentLoop() == MLI->getLoopFor(DefBB);
+
+          if (isDefEnclosingUse && DT->dominates(DefBB, mbb)) {
+            unsigned newVReg;
+            MachineInstr *defInstr = getOrInsertSWITCHForReg(Reg, latchBB);
+            if (TII.isSwitch(defInstr)) {
+              unsigned switchFalseReg = defInstr->getOperand(0).getReg();
+              unsigned switchTrueReg = defInstr->getOperand(1).getReg();
+              MachineBasicBlock* mlphdr = mloop->getHeader();
+              if (mLatch->isFalseChild(CDG->getNode(mlphdr))) {
+                //rename Reg to switchFalseReg
+                newVReg = switchFalseReg;
+              } else {
+                //rename it to switchTrueReg
+                newVReg = switchTrueReg;
+              }
+            } else {
+              //LLVM3.6 buggy latch
+              assert(TII.isMOV(defInstr));
+              newVReg = defInstr->getOperand(0).getReg();
+            }
+
+            SmallVector<MachineInstr*, 8> NewPHIs;
+            MachineSSAUpdater SSAUpdate(*thisMF, &NewPHIs);
+            SSAUpdate.Initialize(newVReg);
+            SSAUpdate.AddAvailableValue(DefBB, Reg);
+            SSAUpdate.AddAvailableValue(latchBB, newVReg);
+            // Rewrite uses that outside of the original def's block, inside the loop
+            MachineRegisterInfo::use_iterator UI = MRI->use_begin(Reg);
+            while (UI != MRI->use_end()) {
+              MachineOperand &UseMO = *UI;
+              MachineInstr *UseMI = UseMO.getParent();
+              ++UI;
+              if (UseMI->isDebugValue()) {
+                UseMI->eraseFromParent();
+                continue;
+              }
+              if (MLI->getLoopFor(UseMI->getParent()) == mloop) {
+                SSAUpdate.RewriteUse(UseMO);
+              }
+            }
+          }
+        }
+      }
+    }
+  }
+}
+
+
+void LPUCvtCFDFPass::replaceLoopHdrPhi() {
+  typedef po_iterator<ControlDependenceNode *> po_cdg_iterator;
+  const LPUInstrInfo &TII = *static_cast<const LPUInstrInfo*>(thisMF->getSubtarget().getInstrInfo());
+  MachineRegisterInfo *MRI = &thisMF->getRegInfo();
+  ControlDependenceNode *root = CDG->getRoot();
+  for (po_cdg_iterator DTN = po_cdg_iterator::begin(root), END = po_cdg_iterator::end(root); DTN != END; ++DTN) {
+    MachineBasicBlock *mbb = DTN->getBlock();
+    if (!mbb) continue; //root node has no bb
+    MachineLoop* mloop = MLI->getLoopFor(mbb);
+    //not inside a loop
+    if (!mloop) continue;
+    //only scan loop header
+    if (mbb != mloop->getHeader()) continue;
+    MachineBasicBlock *latchBB = mloop->getLoopLatch();
+
+    SmallVectorImpl<MachineInstr *>* predCpy = getOrInsertPredCopy(latchBB);
+
+    ControlDependenceNode *mLatch = CDG->getNode(latchBB);
+    MachineBasicBlock::iterator iterI = mbb->begin();
+    while(iterI != mbb->end()) {
+      MachineInstr *MI = iterI;
+      ++iterI;
+      if (!MI->isPHI()) continue;
+      unsigned numUse = 0;
+      MachineOperand* backEdgeInput = nullptr;
+      MachineOperand* initInput = nullptr;
+      unsigned numOpnd = 0;
+      unsigned backEdgeIndex = 0;
+      unsigned dst = MI->getOperand(0).getReg();
+
+      for (MIOperands MO(*MI); MO.isValid(); ++MO, ++numOpnd) {
+        if (!MO->isReg()) continue;
+        // process use at loop level
+        if (MO->isUse()) {
+          ++numUse;
+          MachineOperand& mOpnd = *MO;
+          ++MO;
+          ++numOpnd;
+          MachineBasicBlock* inBB = MO->getMBB();
+          if (inBB == latchBB) {
+            backEdgeInput = &mOpnd;
+            backEdgeIndex = numOpnd - 1;
+          } else {
+            initInput = &mOpnd;
+          }
+        }
+      } //end for MO
+      if (numUse > 2) {
+        //loop hdr phi has more than 2 inputs, 
+        //remove backedge input reduce it to if-foot phi case to be handled by if-footer phi pass
+        initInput = &MI->getOperand(0);
+        const TargetRegisterClass *TRC = MRI->getRegClass(MI->getOperand(0).getReg());
+        unsigned renameReg = MRI->createVirtualRegister(TRC);
+        initInput->setReg(renameReg);
+      }
+      MachineOperand* pickFalse;
+      MachineOperand* pickTrue;
+      if (latchBB->succ_size() > 1) {
+        assert(mLatch->isChild(*DTN));
+        if (mLatch->isFalseChild(*DTN)) {
+          pickFalse = backEdgeInput;
+          pickTrue = initInput;
+        } else {
+          pickTrue = backEdgeInput;
+          pickFalse = initInput;
+        }
+      } else {
+        //LLVM 3.6 buggy latch, loop with > 1 exits
+        //LLVM 3.6 buggy loop latch with no exit edge from latch, fixed in 3.9
+        ControlDependenceNode* latchNode = CDG->getNode(latchBB);
+        assert(latchNode->getNumParents() == 1);
+        ControlDependenceNode* ctrlNode = *latchNode->parent_begin();
+        MachineInstr* bi = &*ctrlNode->getBlock()->getFirstInstrTerminator();
+        if (CDG->getEdgeType(bi->getParent(), latchBB, true) == ControlDependenceNode::FALSE) {
+          pickFalse = backEdgeInput;
+          pickTrue = initInput;
+        } else {
+          pickTrue = backEdgeInput;
+          pickFalse = initInput;
+        }
+      }
+      unsigned predReg = (*predCpy)[0]->getOperand(0).getReg();
+      const TargetRegisterClass *TRC = MRI->getRegClass(dst);
+      const unsigned pickOpcode = TII.getPickSwitchOpcode(TRC, true /*pick op*/);
+      //generate PICK, and insert before MI
+      MachineInstr *pickInst = nullptr;
+      if (pickFalse->isReg() && pickTrue->isReg()) {
+        pickInst = BuildMI(*mbb, MI, MI->getDebugLoc(), TII.get(pickOpcode), dst).addReg(predReg).
+                            addReg(pickFalse->getReg()).addReg(pickTrue->getReg());
+      } else if (pickFalse->isReg()) {
+        pickInst = BuildMI(*mbb, MI, MI->getDebugLoc(), TII.get(pickOpcode), dst).addReg(predReg).
+                            addReg(pickFalse->getReg()).addOperand(*pickTrue);
+      } else if (pickTrue->isReg()) {
+        pickInst = BuildMI(*mbb, MI, MI->getDebugLoc(), TII.get(pickOpcode), dst).addReg(predReg).
+                            addOperand(*pickFalse).addReg(pickTrue->getReg());
+      } else {
+        pickInst = BuildMI(*mbb, MI, MI->getDebugLoc(), TII.get(pickOpcode), dst).addReg(predReg).
+                            addOperand(*pickFalse).addOperand(*pickTrue);
+      }
+
+      pickInst->setFlag(MachineInstr::NonSequential);
+      MI->removeFromParent();
+      if (numUse > 2) {
+        //move phi before the pick
+        MachineBasicBlock::iterator tmpI = pickInst;
+        mbb->insert(tmpI, MI);
+        MI->RemoveOperand(backEdgeIndex);
+        MI->RemoveOperand(backEdgeIndex);
+      }
+    }
+  }
+}
+
+
+void LPUCvtCFDFPass::assignLicForDF() {
+  const LPUInstrInfo &TII = *static_cast<const LPUInstrInfo*>(thisMF->getSubtarget().getInstrInfo());
+  const TargetRegisterInfo &TRI = *thisMF->getSubtarget().getRegisterInfo();
+  MachineRegisterInfo *MRI = &thisMF->getRegInfo();
+  LPUMachineFunctionInfo *LMFI = thisMF->getInfo<LPUMachineFunctionInfo>();
+  std::deque<unsigned> renameQueue;
+  renameQueue.clear();
+  std::set<unsigned> pinedVReg;
+  for (MachineFunction::iterator BB = thisMF->begin(), E = thisMF->end(); BB != E; ++BB) {
+    MachineBasicBlock* mbb = &*BB;
+    for (MachineBasicBlock::iterator MI = BB->begin(), EI = BB->end(); MI != EI; ++MI) {
+      if (MI->isPHI()) {
+        for (MIOperands MO(*MI); MO.isValid(); ++MO) {
+          if (!MO->isReg() || !TargetRegisterInfo::isVirtualRegister(MO->getReg())) continue;
+          unsigned Reg = MO->getReg();
+          pinedVReg.insert(Reg);
+        }
+      } else if (MI->getOpcode() == LPU::JSR || MI->getOpcode() == LPU::JSRi) {
+        //function call inside control region need to run on SXU
+        ControlDependenceNode* mnode = CDG->getNode(mbb);
+        if (mnode->getNumParents() > 1 || 
+            (mnode->getNumParents() == 1 && (*mnode->parent_begin())->getBlock())) {
+          RunSXU = true;
+        }
+      }
+    }
+  }
+
+  for (MachineFunction::iterator BB = thisMF->begin(), E = thisMF->end(); BB != E; ++BB) {
+    for (MachineBasicBlock::iterator MI = BB->begin(), EI = BB->end(); MI != EI; ++MI) {
+      if (TII.isPick(MI) || TII.isSwitch(MI) ||  MI->getOpcode() == LPU::MERGE64f ||
+          TII.isFMA(MI) || TII.isDiv(MI) || TII.isMul(MI) ||
+          TII.isAdd(MI) || TII.isSub(MI) ||
+          MI->getOpcode() == LPU::PREDMERGE || 
+          MI->getOpcode() == LPU::PREDPROP || 
+          MI->getOpcode() == LPU::OR1) {
+        for (MIOperands MO(*MI); MO.isValid(); ++MO) {
+          if (!MO->isReg() || !TargetRegisterInfo::isVirtualRegister(MO->getReg())) continue;
+          unsigned Reg = MO->getReg();
+          renameQueue.push_back(Reg);
+        }
+      }
+    }
+  }
+
+  while (!renameQueue.empty()) {
+    unsigned dReg = renameQueue.front();
+    renameQueue.pop_front();
+    MachineInstr *DefMI = MRI->getVRegDef(dReg);
+    if (!DefMI ) continue;
+    MachineOperand *DefMO = DefMI->findRegisterDefOperand(dReg);
+    if (DefMI->isPHI()) continue;
+
+    // We've decided to convert this def to a LIC. If it was dead, we must send
+    // it to the %ign LIC rather than allocating a new one.
+    assert(DefMO->isDef() && "Trying to reason about uses of a non-def.");
+    if (MRI->use_empty(dReg)) {
+        DefMI->substituteRegister(dReg, LPU::IGN, 0, TRI);
+        continue;
+    }
+
+    const TargetRegisterClass *TRC = MRI->getRegClass(dReg);
+    const TargetRegisterClass* new_LIC_RC = LMFI->licRCFromGenRC(TRC);
+    assert(new_LIC_RC && "unknown LPU register class");
+    unsigned phyReg = LMFI->allocateLIC(new_LIC_RC);
+
+    if (TII.isSwitch(DefMI)) {
+      unsigned trueReg = DefMI->getOperand(1).getReg();
+      unsigned falseReg = DefMI->getOperand(0).getReg();
+      if (pinedVReg.find(trueReg) != pinedVReg.end() || pinedVReg.find(falseReg) != pinedVReg.end()) {
+                DefMI->clearFlag(MachineInstr::NonSequential);
+        continue;
+      }
+    } else if (TII.isMOV(DefMI)) {
+      unsigned dstReg = DefMI->getOperand(0).getReg();
+      if (pinedVReg.find(dstReg) != pinedVReg.end()) {
+        DefMI->clearFlag(MachineInstr::NonSequential);
+        continue;
+      }
+    }
+
+    DefMI->substituteRegister(dReg, phyReg, 0, TRI);
+
+    MachineRegisterInfo::use_iterator UI = MRI->use_begin(dReg);
+    while (UI != MRI->use_end()) {
+      MachineOperand &UseMO = *UI;
+      ++UI;
+      UseMO.setReg(phyReg);
+    }
+
+    for (MIOperands MO(*DefMI); MO.isValid(); ++MO) {
+      if (!MO->isReg() || &*MO == DefMO || !TargetRegisterInfo::isVirtualRegister(MO->getReg())) continue;
+      unsigned Reg = MO->getReg();
+      renameQueue.push_back(Reg);
+    }
+  }
+
+  for (MachineFunction::iterator BB = thisMF->begin(), E = thisMF->end(); BB != E; ++BB) {
+    for (MachineBasicBlock::iterator MI = BB->begin(), EI = BB->end(); MI != EI; ++MI) {
+      bool allLics = true;
+      for (MIOperands MO(*MI); MO.isValid(); ++MO) {
+        if (!MO->isReg()) {
+          if (MO->isImm() || MO->isCImm() || MO->isFPImm()) {
+            continue;
+          } else {
+            allLics = false;
+            break;
+          }
+        } else {
+          unsigned Reg = MO->getReg();
+
+          // Note: this avoids magic constants, but requires that the LIC
+          // virtual registers be defined at the end of the enum in
+          // LPUGenRegisterInfo.inc.
+          if ((Reg < LPU::CI0_0 || Reg >= LPU::NUM_TARGET_REGS) &&
+               Reg != LPU::IGN ) {
+            allLics = false;
+            break;
+          }
+        }
+      }
+
+      // Check for instructions where all the uses are constants.
+      // These instructions shouldn't be moved on to dataflow units,
+      // because they keep firing infinitely.
+      bool allImmediateUses = true;
+      for (MIOperands MO(*MI); MO.isValid(); ++MO) {
+        // Skip defs.
+        if (MO->isReg() && MO->isDef())
+          continue;
+        if (!(MO->isImm() || MO->isCImm() || MO->isFPImm())) {
+          allImmediateUses = false;
+          break;
+        }
+      }
+
+      //DEBUG(errs() << "Machine ins " << *MI << ": allLics = " << allLics << ", allImmediateUses = " << allImmediateUses << "\n");
+      if (allLics && !allImmediateUses) {
+        MI->setFlag(MachineInstr::NonSequential);
+      }
+      if (!allLics && TII.isSwitch(MI)) {
+        MI->clearFlag(MachineInstr::NonSequential);
+      }
+    }
+  }
+}
+
+
+void LPUCvtCFDFPass::handleAllConstantInputs() {
+  const LPUInstrInfo &TII = *static_cast<const LPUInstrInfo*>(thisMF->getSubtarget().getInstrInfo());
+  MachineRegisterInfo *MRI = &thisMF->getRegInfo();
+
+  std::deque<unsigned> renameQueue;
+  for (MachineFunction::iterator BB = thisMF->begin(), E = thisMF->end(); BB != E; ++BB) {
+    MachineBasicBlock* mbb = &*BB;
+    MachineBasicBlock::iterator iterMI = BB->begin();
+    while(iterMI != BB->end()) {
+      MachineInstr* MI = iterMI;
+      ++iterMI;
+      if (!TII.isMOV(MI)) continue;
+
+      bool allConst = true;
+      for (MIOperands MO(*MI); MO.isValid(); ++MO) {
+        if (MO->isReg() && MO->isDef()) continue;
+        if (!MO->isImm() && !MO->isCImm() && !MO->isFPImm()) {
+            allConst = false;
+            break;
+        }
+      }
+      if (allConst) {
+        const TargetRegisterClass *TRC = MRI->getRegClass(MI->getOperand(0).getReg());
+        ControlDependenceNode* mNode = CDG->getNode(mbb);
+        MachineInstr *pickInst = nullptr;
+        MachineInstr *switchInst = nullptr;
+        const unsigned switchOpcode = TII.getPickSwitchOpcode(TRC, false);
+        const unsigned pickOpcode = TII.getPickSwitchOpcode(TRC, true);
+        unsigned pickFalseReg = LPU::IGN, pickTrueReg = LPU::IGN;
+        unsigned switchFalse = LPU::IGN, switchTrue = LPU::IGN;
+        int parentN = 0;
+        for (ControlDependenceNode::node_iterator uparent = mNode->parent_begin(), uparent_end = mNode->parent_end();
+          uparent != uparent_end; ++uparent) {
+          ControlDependenceNode *upnode = *uparent;
+          MachineBasicBlock *upbb = upnode->getBlock();
+          if (!upbb) {
+            //this is typical define inside loop, used outside loop on the main execution path
+            continue;
+          }
+          if (mbb == upbb) {
+            //mbb is a loop latch node, use inside a loop will be taken care of in HandleUseInLoop
+            continue;
+          }
+          //TBD::can't skip loop latch upbb, llvm 3.6 put "mov 0.0000" inside a loop as manifested in
+          // 022-regression/t006_HACCmk_v0_O2.s
+#if 0
+          if (MLI->getLoopFor(upbb) &&
+            MLI->getLoopFor(upbb)->getLoopLatch() == upbb) {
+            //no need to conside backedge for if-statements handling
+            continue;
+          }
+#endif
+          ++parentN;
+          MachineInstr* bi = upnode->getBlock()->getFirstTerminator();
+          assert(bi->getOperand(0).isReg());
+          unsigned predReg = bi->getOperand(0).getReg();
+          unsigned pickReg = 0;
+          if (parentN == 1) {
+            if (upnode->isFalseChild(mNode)) {
+              switchFalse = MI->getOperand(0).getReg();
+            } else {
+              switchTrue = MI->getOperand(0).getReg();
+            }
+            switchInst = BuildMI(*BB, MI, DebugLoc(), TII.get(switchOpcode), switchFalse).addReg(switchTrue, RegState::Define).
+              addReg(predReg).addOperand(MI->getOperand(1));
+            switchInst->setFlag(MachineInstr::NonSequential);
+          } else {
+            if (parentN == 2) {
+              unsigned renameReg = MRI->createVirtualRegister(TRC);
+              unsigned index = (switchFalse == LPU::IGN) ? 1 : 0;
+              switchInst->getOperand(index).setReg(renameReg);
+              pickTrueReg = renameReg;
+              pickFalseReg = renameReg;
+            }
+            pickReg = MRI->createVirtualRegister(TRC);
+            if (upnode->isFalseChild(mNode)) {
+              pickInst = BuildMI(*BB, MI, DebugLoc(), TII.get(pickOpcode), pickReg).addReg(predReg).
+                addOperand(MI->getOperand(1)).
+                addReg(pickTrueReg);
+            } else {
+              pickInst = BuildMI(*BB, MI, DebugLoc(), TII.get(pickOpcode), pickReg).addReg(predReg).
+                addReg(pickFalseReg).
+                addOperand(MI->getOperand(1));
+            }
+            pickInst->setFlag(MachineInstr::NonSequential);
+            pickFalseReg = pickReg;
+            pickTrueReg = pickReg;
+          }
+        }
+        if (pickInst) {
+          pickInst->getOperand(0).setReg(MI->getOperand(0).getReg());
+        }
+        if (switchInst) {
+          MI->removeFromParent();
+        }
+      }
+    }
+  }
+}
+
+
+
+
+void LPUCvtCFDFPass::removeBranch() {
+  std::deque<unsigned> renameQueue;
+  for (MachineFunction::iterator BB = thisMF->begin(), E = thisMF->end(); BB != E; ++BB) {
+    MachineBasicBlock::iterator iterMI = BB->begin();
+    while (iterMI != BB->end()) {
+      MachineInstr* MI = iterMI;
+      ++iterMI;
+      if (MI->isBranch()) {
+        MI->removeFromParent();
+      }
+    }
+  }
+}
+
+
+
+void LPUCvtCFDFPass::linearizeCFG() {
+  typedef po_iterator<MachineBasicBlock *> po_mbb_iterator;
+  MachineBasicBlock *root = &*thisMF->begin();
+  std::stack<MachineBasicBlock *> mbbStack;
+  for (po_mbb_iterator mbb = po_mbb_iterator::begin(root), END = po_mbb_iterator::end(root); mbb != END; ++mbb) {
+    mbbStack.push(*mbb);
+  }
+  MachineBasicBlock *x = mbbStack.top();
+  assert(x == root);
+  MachineBasicBlock::succ_iterator SI = root->succ_begin();
+  while (SI != root->succ_end()) {
+    SI = root->removeSuccessor(SI);
+  }
+  mbbStack.pop();
+  while (!mbbStack.empty()) {
+    MachineBasicBlock* mbb = mbbStack.top();
+    mbbStack.pop();
+    root->splice(root->end(), mbb, mbb->begin(), mbb->end());
+    mbb->eraseFromParent();
+  }
+}
+
+
+
+MachineInstr* LPUCvtCFDFPass::PatchOrInsertPickAtFork(
+  MachineBasicBlock* ctrlBB, //fork
+  unsigned dst,              //the SSA value
+  unsigned Reg,              //input of phi
+  MachineBasicBlock* inBB,   //incoming blk
+  MachineInstr* phi,         //the multi-input phi
+  unsigned pickReg)          //pick output
+{
+  const TargetRegisterInfo &TRI = *thisMF->getSubtarget().getRegisterInfo();
+  MachineInstr *pickInstr = nullptr;
+  bool patched = false;
+  DenseMap<unsigned, MachineInstr *>* reg2pick = nullptr;
+  if (bb2pick.find(ctrlBB) == bb2pick.end()) {
+    reg2pick = new DenseMap<unsigned, MachineInstr*>();
+    bb2pick[ctrlBB] = reg2pick;
+  } else {
+    reg2pick = bb2pick[ctrlBB];
+  }
+
+  if (reg2pick->find(dst) == reg2pick->end()) {
+    pickInstr = insertPICKForReg(ctrlBB, Reg, inBB, phi, pickReg);
+    (*reg2pick)[dst] = pickInstr;
+  } else {
+    //find existing PICK, patch its %ign with Reg
+    pickInstr = (*reg2pick)[dst];
+    unsigned pickFalseReg = 0, pickTrueReg = 0;
+    assignPICKSrcForReg(pickFalseReg, pickTrueReg, Reg, ctrlBB, inBB, phi);
+    unsigned ignIndex = 0;
+    if (pickFalseReg == LPU::IGN) {
+      //reg assigned to pickTrue => make sure the original pick has %IGN for pickTrue;
+      assert(pickTrueReg && pickTrueReg != LPU::IGN);
+      assert(pickInstr->getOperand(3).getReg() == LPU::IGN);
+      ignIndex = 3;
+    } else {
+      //reg assigned to pickFalse
+      assert(pickTrueReg == LPU::IGN);
+      assert(pickFalseReg && pickFalseReg != LPU::IGN);
+      assert(pickInstr->getOperand(2).getReg() == LPU::IGN);
+      ignIndex = 2;
+    }
+    MachineOperand &MO = pickInstr->getOperand(ignIndex);
+    MO.substVirtReg(Reg, 0, TRI);
+    MachineRegisterInfo *MRI = &thisMF->getRegInfo();
+    MachineInstr *DefMI = MRI->getVRegDef(Reg);
+    //if (TII.isPick(DefMI) && DefMI->getParent() == pickInstr->getParent()) {
+    if (multiInputsPick.find(DefMI) != multiInputsPick.end()) {
+      //make sure input src is before the pick
+      assert(DefMI->getParent() == pickInstr->getParent());
+      pickInstr->removeFromParent();
+      DefMI->getParent()->insertAfter(DefMI, pickInstr);
+    }
+    patched = true;
+  }
+  if (patched) {
+    return NULL;
+  } else {
+    return pickInstr;
+  }
+}
+
+
+MachineInstr* LPUCvtCFDFPass::insertPICKForReg(MachineBasicBlock* ctrlBB, unsigned Reg,
+  MachineBasicBlock* inBB, MachineInstr* phi, unsigned pickReg) {
+  MachineRegisterInfo *MRI = &thisMF->getRegInfo();
+  const LPUInstrInfo &TII = *static_cast<const LPUInstrInfo*>(thisMF->getSubtarget().getInstrInfo());
+  const TargetRegisterClass *TRC = MRI->getRegClass(Reg);
+  MachineBasicBlock::iterator loc = ctrlBB->getFirstTerminator();
+  MachineInstr* bi = loc;
+  if (!pickReg) {
+    pickReg = MRI->createVirtualRegister(TRC);
+  }
+  assert(bi->getOperand(0).isReg());
+  unsigned predReg = bi->getOperand(0).getReg();
+  unsigned pickFalseReg = 0, pickTrueReg = 0;
+  assignPICKSrcForReg(pickFalseReg, pickTrueReg, Reg, ctrlBB, inBB, phi);
+  const unsigned pickOpcode = TII.getPickSwitchOpcode(TRC, true /*pick op*/);
+  MachineInstr *pickInst = BuildMI(*phi->getParent(), phi, DebugLoc(), TII.get(pickOpcode), pickReg).addReg(predReg).
+    addReg(pickFalseReg).
+    addReg(pickTrueReg);
+  pickInst->setFlag(MachineInstr::NonSequential);
+  multiInputsPick.insert(pickInst);
+  return pickInst;
+}
+
+void LPUCvtCFDFPass::assignPICKSrcForReg(unsigned &pickFalseReg, unsigned &pickTrueReg, unsigned Reg, MachineBasicBlock* ctrlBB, MachineBasicBlock* inBB, MachineInstr* phi) {
+  if (inBB) {
+    ControlDependenceNode* inNode = CDG->getNode(inBB);
+    ControlDependenceNode* ctrlNode = CDG->getNode(ctrlBB);
+    if (ctrlNode->isFalseChild(inNode)) {
+      pickFalseReg = Reg;
+      pickTrueReg = LPU::IGN;
+    } else {
+      pickTrueReg = Reg;
+      pickFalseReg = LPU::IGN;
+    }
+  } else {
+    MachineBasicBlock* mbb = phi->getParent();
+    //assert(DT->dominates(ctrlBB, mbb));
+    if (CDG->getEdgeType(ctrlBB, mbb, true) == ControlDependenceNode::TRUE) {
+      pickTrueReg = Reg;
+      pickFalseReg = LPU::IGN;
+    } else {
+      pickFalseReg = Reg;
+      pickTrueReg = LPU::IGN;
+    }
+  }
+}
+
+
+void LPUCvtCFDFPass::generateCompletePickTreeForPhi(MachineInstr* MI) {
+  MachineRegisterInfo *MRI = &thisMF->getRegInfo();
+  multiInputsPick.clear();
+  MachineBasicBlock* mbb = MI->getParent();
+  unsigned dst = MI->getOperand(0).getReg();
+  for (MIOperands MO(*MI); MO.isValid(); ++MO) {
+    if (!MO->isReg() || !TargetRegisterInfo::isVirtualRegister(MO->getReg())) continue;
+    if (MO->isUse()) {
+      unsigned Reg = MO->getReg();
+      //move to its incoming block operand
+      ++MO;
+      MachineBasicBlock* inBB = MO->getMBB();
+      if (DT->dominates(inBB, mbb)) {
+        //fall through
+        MachineInstr* dMI = MRI->getVRegDef(Reg);
+        MachineBasicBlock* DefBB = dMI->getParent();
+        unsigned switchingDef = findSwitchingDstForReg(Reg, DefBB);
+        if (switchingDef) {
+          Reg = switchingDef;
+        }
+        PatchOrInsertPickAtFork(inBB, dst, Reg, nullptr, MI, dst);
+        continue;
+      } else {
+        bool inBBFork = inBB->succ_size() > 1 && (!MLI->getLoopFor(inBB) || MLI->getLoopFor(inBB)->getLoopLatch() != inBB);
+        if (inBBFork) {
+          MachineInstr* pickInstr = PatchOrInsertPickAtFork(inBB, dst, Reg, nullptr, MI, 0);
+          if (!pickInstr) {
+            //patched
+            continue;  //to next MO
+          } else {
+            Reg = pickInstr->getOperand(0).getReg();
+          }
+        }
+        TraceCtrl(inBB, mbb, Reg, dst, MI);
+      }
+    }
+  } //end of for MO
+  MI->removeFromParent();
+}
+
+unsigned LPUCvtCFDFPass::getEdgePred(MachineBasicBlock* mbb, ControlDependenceNode::EdgeType childType) {
+  if (edgepreds.find(mbb) == edgepreds.end()) return 0;
+  return (*edgepreds[mbb])[childType];
+}
+
+void LPUCvtCFDFPass::setEdgePred(MachineBasicBlock* mbb, ControlDependenceNode::EdgeType childType, unsigned ch) {
+  if (edgepreds.find(mbb) == edgepreds.end()) {
+    SmallVectorImpl<unsigned>* childVect = new SmallVector<unsigned, 2>;
+    childVect->push_back(0);
+    childVect->push_back(0);
+    edgepreds[mbb] = childVect;
+  }
+  (*edgepreds[mbb])[childType] = ch;
+}
+
+unsigned LPUCvtCFDFPass::getBBPred(MachineBasicBlock* mbb) {
+  if (bbpreds.find(mbb) == bbpreds.end()) return 0;
+  return bbpreds[mbb];
+}
+
+
+void LPUCvtCFDFPass::setBBPred(MachineBasicBlock* mbb, unsigned ch) {
+  //don't set it twice
+  assert(bbpreds.find(mbb) == bbpreds.end() && "LPU: Try to set bb pred twice");
+  bbpreds[mbb] = ch;
+}
+
+unsigned LPUCvtCFDFPass::computeEdgePred(MachineBasicBlock* fromBB, MachineBasicBlock* toBB) {
+  ControlDependenceNode* fromNode = CDG->getNode(fromBB);
+  ControlDependenceNode* toNode = CDG->getNode(toBB);
+  if (fromBB->succ_size() == 1 || fromNode->isParent(fromNode) || fromNode->isChild(fromNode)) {
+    return computeBBPred(fromBB);
+  } else if (fromNode->isFalseChild(toNode)) {
+    return computeEdgePred(fromBB, ControlDependenceNode::FALSE, toBB);
+  } else if (fromNode->isTrueChild(toNode)) {
+    return computeEdgePred(fromBB, ControlDependenceNode::TRUE, toBB);
+  } else {
+    assert(toBB->isPredecessor(fromBB));
+    ControlDependenceNode::EdgeType edgeType = CDG->getEdgeType(fromBB, toBB);
+    return computeEdgePred(fromBB, edgeType, toBB);
+  }
+}
+
+  
+unsigned LPUCvtCFDFPass::computeEdgePred(MachineBasicBlock* fromBB, ControlDependenceNode::EdgeType childType, MachineBasicBlock* toBB) {
+  const LPUInstrInfo &TII = *static_cast<const LPUInstrInfo*>(thisMF->getSubtarget().getInstrInfo());
+  MachineRegisterInfo* MRI = &thisMF->getRegInfo();
+
+  assert(fromBB->succ_size() == 2 && "LPU bb has more than 2 successor");
+  if (unsigned edgeReg = getEdgePred(fromBB, childType)) {
+    return edgeReg;
+  }
+  unsigned bbPredReg = computeBBPred(fromBB);
+  if (!toBB) {
+    ControlDependenceNode* fromNode = CDG->getNode(fromBB);
+    ControlDependenceNode* toNode;
+    if (childType == ControlDependenceNode::FALSE) {
+      //TODO:: assert only have one false child.
+      toNode = *fromNode->false_begin();
+    } else {
+      toNode = *fromNode->true_begin();
+    }
+    toBB = toNode->getBlock();
+  }
+  //using loop as the unit of the region
+  //reaching the boundary, generate switch 
+  if (MLI->getLoopFor(toBB) && MLI->getLoopFor(toBB)->getHeader() == toBB) {
+    MachineInstr* bi = fromBB->getFirstTerminator();
+    unsigned switchFalseReg = MRI->createVirtualRegister(&LPU::I1RegClass);
+    unsigned switchTrueReg = MRI->createVirtualRegister(&LPU::I1RegClass);
+    assert(bi->getOperand(0).isReg());
+    // generate switch op
+    const unsigned switchOpcode = TII.getPickSwitchOpcode(&LPU::I1RegClass, false /*not pick op*/);
+    //special handling for predprop/premerge in loop to avoid cycle of dependence
+    BuildMI(*fromBB, bi, DebugLoc(), TII.get(switchOpcode),
+      switchFalseReg).
+      addReg(switchTrueReg, RegState::Define).
+      addReg(bi->getOperand(0).getReg()).
+      addReg(bbPredReg);
+    setEdgePred(fromBB, ControlDependenceNode::FALSE, switchFalseReg);
+    setEdgePred(fromBB, ControlDependenceNode::TRUE, switchTrueReg);
+    if (childType == 0) {
+      return switchFalseReg;
+    } else {
+      return switchTrueReg;
+    }
+  } else {
+    unsigned falseEdge = MRI->createVirtualRegister(&LPU::I1RegClass);
+    unsigned trueEdge = MRI->createVirtualRegister(&LPU::I1RegClass);
+    MachineBasicBlock::iterator loc = fromBB->getFirstTerminator();
+    MachineInstr* bi = loc;
+    BuildMI(*fromBB, loc, DebugLoc(), TII.get(LPU::PREDPROP),
+      falseEdge).addReg(trueEdge, RegState::Define).addReg(bbPredReg).addReg(bi->getOperand(0).getReg());
+    setEdgePred(fromBB, ControlDependenceNode::FALSE, falseEdge);
+    setEdgePred(fromBB, ControlDependenceNode::TRUE, trueEdge);
+    return getEdgePred(fromBB, childType);
+  }
+}
+
+unsigned LPUCvtCFDFPass::computeBBPred(MachineBasicBlock* inBB) {
+  if (unsigned c = getBBPred(inBB)) {
+    return c;
+  }
+  const LPUInstrInfo &TII = *static_cast<const LPUInstrInfo*>(thisMF->getSubtarget().getInstrInfo());
+  MachineRegisterInfo* MRI = &thisMF->getRegInfo();
+  MachineBasicBlock* ctrlBB = nullptr;
+  unsigned ctrlEdge;
+  unsigned predBB = 0;
+  ControlDependenceNode* inNode = CDG->getNode(inBB);
+  for (ControlDependenceNode::node_iterator pnode = inNode->parent_begin(), pend = inNode->parent_end(); pnode != pend; ++pnode) {
+    ControlDependenceNode* ctrlNode = *pnode;
+    ctrlBB = ctrlNode->getBlock();
+
+    if (!ctrlBB) { //root node has no bb
+      //mov 1
+      // Look up target register class corresponding to this register.
+      MachineBasicBlock* entryBB = &*thisMF->begin();
+      unsigned cpyReg = MRI->createVirtualRegister(&LPU::I1RegClass);
+      const unsigned moveOpcode = TII.getMoveOpcode(&LPU::I1RegClass);
+      BuildMI(*entryBB, entryBB->getFirstTerminator(), DebugLoc(), TII.get(moveOpcode), cpyReg).addImm(1);
+      ctrlEdge = cpyReg;
+    } else {
+      //bypass loop latch node
+      if (MLI->getLoopFor(ctrlBB) && MLI->getLoopFor(ctrlBB)->getLoopLatch() == ctrlBB)
+        continue;
+      assert(ctrlBB->succ_size() == 2 && "LPU: bb has more than 2 successor");
+      computeBBPred(ctrlBB);
+      unsigned falseEdgeReg = computeEdgePred(ctrlBB, ControlDependenceNode::FALSE, inBB);
+      unsigned trueEdgeReg = computeEdgePred(ctrlBB, ControlDependenceNode::TRUE, inBB);
+      if (ctrlNode->isFalseChild(inNode)) {
+        ctrlEdge = falseEdgeReg;
+      } else {
+        ctrlEdge = trueEdgeReg;
+      }
+    }
+    //merge predecessor if needed
+    if (!predBB) {
+      predBB = ctrlEdge;
+    } else {
+      unsigned mergeEdge = MRI->createVirtualRegister(&LPU::I1RegClass);
+      MachineBasicBlock::iterator loc = inBB->getFirstTerminator();
+      BuildMI(*inBB, loc, DebugLoc(), TII.get(LPU::OR1), mergeEdge).addReg(predBB).addReg(ctrlEdge);
+      predBB = mergeEdge;
+    }
+  }
+  //be prudent and only save when necessary
+  if (inBB->pred_size() > 1 || inBB->succ_size() > 1) {
+    setBBPred(inBB, predBB);
+  }
+  return predBB;
+}
+
+
+MachineInstr* LPUCvtCFDFPass::getOrInsertPredMerge(MachineBasicBlock* mbb, MachineInstr* loc, unsigned e1, unsigned e2) {
+  const LPUInstrInfo &TII = *static_cast<const LPUInstrInfo*>(thisMF->getSubtarget().getInstrInfo());
+  MachineRegisterInfo *MRI = &thisMF->getRegInfo();
+  MachineInstr* predMergeInstr = nullptr;
+  if (bb2predmerge.find(mbb) == bb2predmerge.end()) {
+    unsigned indexReg = MRI->createVirtualRegister(&LPU::I1RegClass);
+    predMergeInstr = BuildMI(*mbb, loc, DebugLoc(), TII.get(LPU::PREDMERGE),
+      LPU::IGN).    //in a two-way merge, it is %IGN to eat the BB's pred, they will be computed using "or" consistently
+      addReg(indexReg, RegState::Define). 
+      addReg(e1).   //last processed edge
+      addReg(e2); //current edge
+    bb2predmerge[mbb] = predMergeInstr;
+  } else {
+    predMergeInstr = bb2predmerge[mbb];
+  }
+  return predMergeInstr;
+}
+
+void LPUCvtCFDFPass::generateDynamicPickTreeForPhi(MachineInstr* MI) {
+  assert(MI->isPHI());
+  const LPUInstrInfo &TII = *static_cast<const LPUInstrInfo*>(thisMF->getSubtarget().getInstrInfo());
+  MachineRegisterInfo *MRI = &thisMF->getRegInfo();
+  SmallVector<std::pair<unsigned, unsigned> *, 4> pred2values;
+  MachineBasicBlock* mbb = MI->getParent();
+  unsigned predBB = 0;
+  MachineInstr* predMergeInstr = nullptr;
+
+  for (MIOperands MO(*MI); MO.isValid(); ++MO) {
+    if (!MO->isReg() || !TargetRegisterInfo::isVirtualRegister(MO->getReg())) continue;
+    if (MO->isUse()) {
+      unsigned Reg = MO->getReg();
+      //move to its incoming block operand
+      ++MO;
+      MachineBasicBlock* inBB = MO->getMBB();
+      unsigned edgePred = computeEdgePred(inBB, mbb);
+      std::pair<unsigned, unsigned>* pred2value = new std::pair<unsigned, unsigned>;
+      pred2value->first = edgePred;
+      pred2value->second = Reg;
+      pred2values.push_back(pred2value);
+      //merge incoming edge pred to generate BB pred
+      if (!predBB) {
+        predBB = edgePred;
+      } else if (MI->getNumOperands() == 5) {
+        //two input phi: use PREDMERGE to avoid further lowering.
+        predMergeInstr = getOrInsertPredMerge(mbb, MI, predBB,      //last processed edge
+                                                       edgePred);   //current edge
+      }
+    }
+  } //end of for MO
+
+  unsigned dst = MI->getOperand(0).getReg();
+  //if we have two-way predMerge available, use predmerge/pick combination to generated pick directly
+  if (predMergeInstr) {
+    assert(MI->getNumOperands() == 5);
+    unsigned reg1 = MI->getOperand(1).getReg();
+    unsigned reg2 = MI->getOperand(3).getReg();
+    const TargetRegisterClass *TRC = MRI->getRegClass(reg1);
+    unsigned pickPred = predMergeInstr->getOperand(1).getReg();
+    const unsigned pickOpcode = TII.getPickSwitchOpcode(TRC, true /*pick op*/);
+    BuildMI(*mbb, MI, MI->getDebugLoc(), TII.get(pickOpcode), dst).addReg(pickPred).addReg(reg1).addReg(reg2);
+  } else {
+#if 0
+    MachineInstr* xphi = nullptr;
+    //TODO::generated xphi sequence
+    for (unsigned i = 0; i < pred2values.size(); i++) {
+      std::pair<unsigned, unsigned>* pred2value = pred2values[i];
+      if (i == 0) {
+        xphi = BuildMI(*mbb, MI, MI->getDebugLoc(), TII.get(LPU::XPHI), dst).addReg(pred2value->first).addReg(pred2value->second);
+      } else {
+        MachineOperand edgeOp = MachineOperand::CreateReg(pred2value->first, true);
+        MachineOperand valueOp = MachineOperand::CreateReg(pred2value->second, true);
+        xphi->addOperand(edgeOp);
+        xphi->addOperand(valueOp);
+      }
+    }
+#else 
+    LowerXPhi(pred2values, MI);
+#endif 
+  }
+  //release memory
+  for (unsigned i = 0; i < pred2values.size(); i++) {
+    std::pair<unsigned, unsigned>* pred2value = pred2values[i];
+    delete pred2value;
+  }
+  MI->removeFromParent();
+}
+
+
+
+void LPUCvtCFDFPass::LowerXPhi(SmallVectorImpl<std::pair<unsigned, unsigned> *> &pred2values, MachineInstr* loc) {
+  const LPUInstrInfo &TII = *static_cast<const LPUInstrInfo*>(thisMF->getSubtarget().getInstrInfo());
+  MachineRegisterInfo *MRI = &thisMF->getRegInfo();
+  if (pred2values.empty()) return;
+  SmallVector<std::pair<unsigned, unsigned> *, 4> vpair;
+  unsigned j = pred2values.size() - 1;
+  unsigned i = 0;
+  while (i <= j) {
+    if (i == j) {
+      //singular
+      vpair.push_back(pred2values[i]);
+    } else {
+      std::pair<unsigned, unsigned> *pair1 = pred2values[i];
+      std::pair<unsigned, unsigned> *pair2 = pred2values[j];
+      //const TargetRegisterClass *pTRC = MRI->getRegClass(pair1->first);
+      //MachineInstr* predMerge = getOrInsertPredMerge(loc->getParent(), loc, pair1->first, pair2->first);
+
+      unsigned indexReg = MRI->createVirtualRegister(&LPU::I1RegClass);
+      unsigned bbpredReg = MRI->createVirtualRegister(&LPU::I1RegClass);
+      BuildMI(*loc->getParent(), loc, DebugLoc(), TII.get(LPU::PREDMERGE),
+        bbpredReg).
+        addReg(indexReg, RegState::Define).
+        addReg(pair1->first).   //last processed edge
+        addReg(pair2->first); //current edge
+
+      const TargetRegisterClass *vTRC = MRI->getRegClass(pair1->second);
+      const unsigned pickOpcode = TII.getPickSwitchOpcode(vTRC, true /*pick op*/);
+      unsigned pickDst;
+      if (pred2values.size() == 2) {
+        pickDst = loc->getOperand(0).getReg();
+      } else {
+        pickDst = MRI->createVirtualRegister(vTRC);
+      }
+      BuildMI(*loc->getParent(), loc, loc->getDebugLoc(),
+        TII.get(pickOpcode), pickDst).
+        addReg(indexReg).
+        addReg(pair1->second).
+        addReg(pair2->second);
+      pair1->first = bbpredReg;
+      pair1->second = pickDst;
+      if (pred2values.size() > 2) {
+        vpair.push_back(pair1);
+      }
+    }
+    ++i;
+    --j;
+  }
+  if (vpair.size() > 1) {
+    LowerXPhi(vpair, loc);
+  }
+}
+
+
+void LPUCvtCFDFPass::generateDynamicPreds() {
+  typedef po_iterator<MachineBasicBlock *> po_cfg_iterator;
+  MachineBasicBlock *root = &*thisMF->begin();
+  for (po_cfg_iterator itermbb = po_cfg_iterator::begin(root), END = po_cfg_iterator::end(root); itermbb != END; ++itermbb) {
+    MachineBasicBlock* mbb = *itermbb;
+    //skip loop hdr phi
+    if (MLI->getLoopFor(mbb) && MLI->getLoopFor(mbb)->getHeader() == mbb) continue;
+    MachineBasicBlock::iterator iterI = mbb->begin();
+    bool needDynamicTree = false;
+    bool checked = false;
+    while (iterI != mbb->end()) {
+      MachineInstr *MI = iterI;
+      ++iterI;
+      if (!MI->isPHI()) continue;
+      //check to see if needs PREDPROP/PREDMERGE
+      if (!checked) {
+        for (MIOperands MO(*MI); MO.isValid(); ++MO) {
+          if (!MO->isReg() || !TargetRegisterInfo::isVirtualRegister(MO->getReg())) continue;
+          if (MO->isUse()) {
+            //move to its incoming block operand
+            ++MO;
+            MachineBasicBlock* inBB = MO->getMBB();
+            if (!PDT->dominates(mbb, inBB) || !CheckPhiInputBB(inBB, mbb)) {
+              needDynamicTree = true;
+              break;
+            }
+          }
+        }
+      }
+      checked = true;
+      if (needDynamicTree) {
+        generateDynamicPickTreeForPhi(MI);
+      }
+    }
+  } //end of bb
+}
+
+
+void LPUCvtCFDFPass::replaceIfFooterPhiSeq() {
+  typedef po_iterator<MachineBasicBlock *> po_cfg_iterator;
+  MachineBasicBlock *root = &*thisMF->begin();
+  for (po_cfg_iterator itermbb = po_cfg_iterator::begin(root), END = po_cfg_iterator::end(root); itermbb != END; ++itermbb) {
+    MachineBasicBlock* mbb = *itermbb;
+    MachineBasicBlock::iterator iterI = mbb->begin();
+    while (iterI != mbb->end()) {
+      MachineInstr *MI = iterI;
+      ++iterI;
+      if (!MI->isPHI()) continue;
+      generateCompletePickTreeForPhi(MI);
+    }
+  } //end of bb
+}
+
+
+
+//make sure phi block post dominates all control points of all its inBBs
+bool LPUCvtCFDFPass::CheckPhiInputBB(MachineBasicBlock* inBB, MachineBasicBlock* mbb) {
+  if (DT->dominates(inBB, mbb)) {
+    return PDT->dominates(mbb, inBB);
+  }
+  ControlDependenceNode* inNode = CDG->getNode(inBB);
+  unsigned numCtrl = 0;
+  for (ControlDependenceNode::node_iterator pnode = inNode->parent_begin(), pend = inNode->parent_end(); pnode != pend; ++pnode) {
+    ControlDependenceNode* ctrlNode = *pnode;
+    MachineBasicBlock* ctrlBB = ctrlNode->getBlock();
+    //ignore loop latch ???
+    if (MLI->getLoopFor(ctrlBB) && MLI->getLoopFor(ctrlBB)->getLoopLatch() == ctrlBB)
+      continue;
+    
+    ++numCtrl;
+    if (numCtrl > 1) return false;
+    if (!PDT->dominates(mbb, ctrlBB)) {
+      return false;
+    }
+    if (!CheckPhiInputBB(ctrlBB, mbb)) {
+      return false;
+    }
+  }
+  return true;
+}
+
+
+void LPUCvtCFDFPass::TraceCtrl(MachineBasicBlock* inBB, MachineBasicBlock* mbb, unsigned Reg, unsigned dst, MachineInstr* MI) {
+  MachineBasicBlock* ctrlBB = nullptr;
+  if (!DT->dominates(inBB, mbb)) {
+    ControlDependenceNode* inNode = CDG->getNode(inBB);
+    for (ControlDependenceNode::node_iterator pnode = inNode->parent_begin(), pend = inNode->parent_end(); pnode != pend; ++pnode) {
+      ControlDependenceNode* ctrlNode = *pnode;
+      ctrlBB = ctrlNode->getBlock();
+      if (MLI->getLoopFor(ctrlBB) && MLI->getLoopFor(ctrlBB)->getLoopLatch() == ctrlBB)
+        continue;
+      unsigned pickReg = 0;
+      if (DT->dominates(ctrlBB, mbb)) {
+        pickReg = dst;
+      }
+      MachineInstr* pickInstr = PatchOrInsertPickAtFork(ctrlBB, dst, Reg, inBB, MI, pickReg);
+      if (pickInstr) {
+        //not patched, keep tracing
+        TraceCtrl(ctrlBB, mbb, pickInstr->getOperand(0).getReg(), dst, MI);
+      }
+    }
+  }
+}
+
+MachineInstr* LPUCvtCFDFPass::convert_memop_ins(MachineInstr* MI,
+                                                unsigned new_opcode,
+                                                const LPUInstrInfo& TII,
+                                                unsigned issued_reg,
+                                                unsigned ready_reg) {
+  MachineInstr* new_inst = NULL;
+  DEBUG(errs() << "We want convert this instruction.\n");
+  for (unsigned i = 0; i < MI->getNumOperands(); ++i) {
+    MachineOperand& MO = MI->getOperand(i);
+    DEBUG(errs() << "  Operand " << i << ": " << MO << "\n");
+  }
+
+  // Alternative implementation would be:
+  //  1. Build an "copy" of the existing instruction,
+  //  2. Remove the operands from the clonsed instruction.
+  //  3. Add new ones, in the right order.
+  //
+  // This operation doesn't work, because the cloned instruction gets created
+  // with too few operands.
+  //
+  // MachineInstr* new_inst = thisMF->CloneMachineInstr(MI);
+  // BB->insert(iterMI, new_inst);
+  // new_inst->setDesc(TII.get(new_opcode));
+  // int k = MI->getNumOperands() - 1;
+  // while (k >= 0) {
+  //   new_inst->RemoveOperand(k);
+  //   k--;
+  // }
+  new_inst = BuildMI(*MI->getParent(),
+                     MI,
+                     MI->getDebugLoc(),
+                     TII.get(new_opcode));
+
+  unsigned opidx = 0;
+  // Create dummy operands for this instruction.
+  MachineOperand issued_op = MachineOperand::CreateReg(issued_reg, true);
+  MachineOperand ready_op = MachineOperand::CreateReg(ready_reg, false);
+
+
+  // Figure out how many "def" operands we have in this instruction.
+  // This code assumes that normal loads have exactly one definition,
+  // and normal stores have no definitions.
+  unsigned expected_def_operands = 0;
+  if (TII.isLoad(MI)) {
+    expected_def_operands = 1;
+  } else if (TII.isStore(MI)) {
+    expected_def_operands = 0;
+  } else if (TII.isAtomic(MI)) {
+    expected_def_operands = 1;
+  }
+  else {
+    assert(false && "Converting unknown type of instruction to ordered memory op");
+  }
+
+  // We should have at least as many definitions as expected operands.
+  assert(MI->getNumOperands() >= expected_def_operands);
+
+  // 1. Add all the defs to the new instruction first.
+  while(opidx < expected_def_operands) {
+    MachineOperand& MO = MI->getOperand(opidx);
+    // Sanity-check: if we have registers operands, then they had
+    // better be definitions.
+    if (MO.isReg()) {
+      assert(MO.isDef());
+    }
+    new_inst->addOperand(MO);
+    opidx++;
+  }
+
+  // 2. Add issued flag.
+  new_inst->addOperand(issued_op);
+  // Then add the remaining operands.
+  while (opidx < MI->getNumOperands()) {
+    MachineOperand& MO = MI->getOperand(opidx);
+    // In the remaining operands, there should not be any register
+    // definitions.
+    if (MO.isReg()) {
+      assert(!MO.isDef());
+    }
+    new_inst->addOperand(MO);
+    opidx++;
+  }
+  // 3. Finally, add the ready flag.
+  new_inst->addOperand(ready_op);
+
+  // 4. Now copy over remaining state in MI:
+  //      Flags
+  //      MemRefs.
+  //
+  // Ideally, we'd be able to just call this function instead,
+  // but with a different opcode that reserves more space for
+  // operands.
+  //   MachineInstr(MachineFunction &, const MachineInstr &);
+  new_inst->setFlags(MI->getFlags());
+  new_inst->setMemRefs(MI->memoperands_begin(),
+                       MI->memoperands_end());
+
+  DEBUG(errs() << "   Convert to ins: " << *new_inst << "\n");
+
+  for (unsigned i = 0; i < new_inst->getNumOperands(); ++i) {
+    MachineOperand& MO = new_inst->getOperand(i);
+    DEBUG(errs() << "  Operand " << i << ": " << MO << "\n");
+  }
+
+  DEBUG(errs() << "   Original ins modified: " << *MI << "\n");
+
+  return new_inst;
+}
+
+
+// Insert all the definitions of mem_in for each block,
+// either as:
+//   1. PHI from our predecessors, if multiple predecessors
+//   2. Direct initialization, if 1 predecessor
+//   3. mov of a constant, if 0 predecessors.
+//
+void LPUCvtCFDFPass::createMemInRegisterDefs(DenseMap<MachineBasicBlock*, unsigned>& blockToMemIn,
+                                             DenseMap<MachineBasicBlock*, unsigned>& blockToMemOut) {
+  const LPUInstrInfo &TII = *static_cast<const LPUInstrInfo*>(thisMF->getSubtarget().getInstrInfo());
+
+  for (MachineFunction::iterator BB = thisMF->begin(), E = thisMF->end(); BB != E; ++BB) {
+
+    MachineBasicBlock* BBptr = &(*BB);
+
+    assert(blockToMemIn.find(BBptr) != blockToMemIn.end());
+    unsigned mem_in_reg = blockToMemIn[BBptr];
+
+    if (BB->pred_size() > 1) {
+      // Case 1: Insert a PHI of the mem_out registers from all the
+      // predecessors.
+      MachineInstrBuilder mbuilder = BuildMI(*BB,
+                                             BB->getFirstNonPHI(),
+                                             DebugLoc(),
+                                             TII.get(TargetOpcode::PHI),
+                                             mem_in_reg);
+
+      // Scan the predecessors, and add the PHI value for each.
+      for (MachineBasicBlock::pred_iterator PI = BB->pred_begin();
+           PI != BB->pred_end();
+           ++PI) {
+        assert(blockToMemIn.find(*PI) != blockToMemIn.end());
+        unsigned target_out_reg = blockToMemOut[*PI];
+        mbuilder.addReg(target_out_reg);
+        mbuilder.addMBB(*PI);
+      }
+    }
+    else if (BB->pred_size() == 1) {
+      // Case 2: Only one predecessor.  Just use the mem_out register
+      // from the predecessor directly.
+      MachineBasicBlock::pred_iterator PI = BB->pred_begin();
+      MachineBasicBlock* PIptr = *PI;
+      assert(blockToMemIn.find(PIptr) != blockToMemIn.end());
+      unsigned target_out_reg = blockToMemOut[PIptr];
+
+      // Add in the mov of the register from the previous block.
+      BuildMI(*BB,
+              BB->getFirstNonPHI(),
+              DebugLoc(),
+              TII.get(LPU::MOV1),
+              mem_in_reg).addReg(target_out_reg);
+    }
+    else {
+      assert(BB->pred_size() == 0);
+      // Case 3: No predecessors.  Generate a simple mov of a
+      // constant, to handle the initialization.
+
+      // Add in the mov of the register from the previous block.
+      BuildMI(*BB,
+              BB->getFirstNonPHI(),
+              DebugLoc(),
+              TII.get(LPU::MOV1),
+              mem_in_reg).addImm(1);
+    }
+
+    DEBUG(errs() << "After createMemInRegisterDefs: " << *BB << "\n");
+  }
+}
+
+
+
+unsigned LPUCvtCFDFPass::convert_block_memops_linear(MachineFunction::iterator& BB,
+                                                     unsigned mem_in_reg)
+
+{
+  const LPUInstrInfo &TII = *static_cast<const LPUInstrInfo*>(thisMF->getSubtarget().getInstrInfo());
+  MachineRegisterInfo *MRI = &thisMF->getRegInfo();
+
+  unsigned current_mem_reg = mem_in_reg;
+
+  MachineBasicBlock::iterator iterMI = BB->begin();
+  while (iterMI != BB->end()) {
+    MachineInstr* MI = iterMI;
+    DEBUG(errs() << "Found instruction: " << *MI << "\n");
+
+    unsigned current_opcode = MI->getOpcode();
+    unsigned converted_opcode = TII.get_ordered_opcode_for_LDST(current_opcode);
+
+    if (current_opcode != converted_opcode) {
+      // TBD(jsukha): For now, we are just going to create a linear
+      // chain of dependencies for memory instructions within a
+      // basic block.
+      //
+      // We will want to optimize this implementation further, but
+      // this is the simple version for now.
+      unsigned next_mem_reg = MRI->createVirtualRegister(MemopRC);
+
+      convert_memop_ins(MI,
+                        converted_opcode,
+                        TII,
+                        next_mem_reg,
+                        current_mem_reg);
+
+      // Erase the old instruction.
+      iterMI = BB->erase(iterMI);
+
+      // Advance the chain.
+      current_mem_reg = next_mem_reg;
+    }
+    else {
+      ++iterMI;
+    }
+  }
+
+  return current_mem_reg;
+}
+
+
+unsigned LPUCvtCFDFPass::merge_dependency_signals(MachineFunction::iterator& BB,
+                                                  MachineInstr* MI,
+                                                  SmallVector<unsigned, MEMDEP_VEC_WIDTH>* current_wavefront,
+                                                  unsigned input_mem_reg) {
+
+  if (current_wavefront->size() > 0) {
+    const LPUInstrInfo &TII = *static_cast<const LPUInstrInfo*>(thisMF->getSubtarget().getInstrInfo());
+    MachineRegisterInfo *MRI = &thisMF->getRegInfo();
+
+    DEBUG(errs() << "Merging dependency signals from " << current_wavefront->size() << " register " << "\n");
+
+    // BFS-like algorithm for merging the registers together.
+    // Merge consecutive pairs of dependency signals together,
+    // and push the output into "next_level".
+    SmallVector<unsigned, MEMDEP_VEC_WIDTH> tmp_buffer;
+    SmallVector<unsigned, MEMDEP_VEC_WIDTH>* current_level;
+    SmallVector<unsigned, MEMDEP_VEC_WIDTH>* next_level;
+
+    current_level = current_wavefront;
+    next_level = &tmp_buffer;
+
+    while (current_level->size() > 1) {
+      assert(next_level->size() == 0);
+      for (unsigned i = 0; i < current_level->size(); i+=2) {
+        // Merge current_level[i] and current_level[i+1] into
+        // next_level[i/2]
+        if ((i+1) < current_level->size()) {
+
+          // Even case: we have a pair to merge.  Create a virtual
+          // register + instruction to do the merge.
+          unsigned next_out_reg = MRI->createVirtualRegister(MemopRC);
+          MachineInstr* new_inst;
+          if (MI) {
+            new_inst = BuildMI(*MI->getParent(),
+                               MI,
+                               MI->getDebugLoc(),
+                               TII.get(LPU::MERGE1),
+                               next_out_reg).addImm(0).addReg((*current_level)[i]).addReg((*current_level)[i+1]);
+          }
+          else {
+            // Adding a merge at the end of the block.
+            new_inst = BuildMI(*BB,
+                               BB->getFirstTerminator(),
+                               DebugLoc(),
+                               TII.get(LPU::MERGE1),
+                               next_out_reg).addImm(0).addReg((*current_level)[i]).addReg((*current_level)[i+1]);
+          }
+          DEBUG(errs() << "Inserted dependecy merge instruction " << *new_inst << "\n");
+          next_level->push_back(next_out_reg);
+        }
+        else {
+          // In an odd case, just pass register through to next level.
+          next_level->push_back((*current_level)[i]);
+        }
+      }
+
+      // Swap next and current.
+      SmallVector<unsigned, MEMDEP_VEC_WIDTH>* tmp = current_level;
+      current_level = next_level;
+      next_level = tmp;
+      next_level->clear();
+
+      DEBUG(errs() << "Current level size is now " << current_level->size() << "\n");
+      DEBUG(errs() << "Next level size is now " << next_level->size() << "\n");
+    }
+
+    assert(current_level->size() == 1);
+    unsigned ans = (*current_level)[0];
+
+    // Clear both vectors, just to be certain.
+    current_level->clear();
+    next_level->clear();
+
+    return ans;
+  }
+  else {
+    return input_mem_reg;
+  }
+}
+
+
+
+unsigned LPUCvtCFDFPass::convert_block_memops_wavefront(MachineFunction::iterator& BB,
+                                                        unsigned mem_in_reg)
+{
+  const LPUInstrInfo &TII = *static_cast<const LPUInstrInfo*>(thisMF->getSubtarget().getInstrInfo());
+  MachineRegisterInfo *MRI = &thisMF->getRegInfo();
+
+  unsigned current_mem_reg = mem_in_reg;
+  SmallVector<unsigned, MEMDEP_VEC_WIDTH> current_wavefront;
+  current_wavefront.clear();
+  DEBUG(errs() << "Wavefront memory ordering for block " << &*BB << "\n");
+
+  MachineBasicBlock::iterator iterMI = BB->begin();
+  while (iterMI != BB->end()) {
+    MachineInstr* MI = iterMI;
+    DEBUG(errs() << "Found instruction: " << *MI << "\n");
+
+    unsigned current_opcode = MI->getOpcode();
+    unsigned converted_opcode = TII.get_ordered_opcode_for_LDST(current_opcode);
+
+    bool is_store = TII.isStore(MI);
+
+    if (current_opcode != converted_opcode) {
+      // Create a register for the "issued" output of this memory
+      // operation.
+      unsigned next_out_reg = MRI->createVirtualRegister(MemopRC);
+
+      if (is_store) {
+        // If there were any loads in the last interval, merge all
+        // their outputs into one output, and change the latest
+        // source.
+        if (current_wavefront.size() > 0) {
+          current_mem_reg = merge_dependency_signals(BB,
+                                                     MI,
+                                                     &current_wavefront,
+                                                     current_mem_reg);
+          assert(current_wavefront.size() == 0);
+        }
+      }
+      else {
+        // Just a load. Build up the set of load outputs that we
+        // depend on.
+        assert(TII.isLoad(MI));
+        current_wavefront.push_back(next_out_reg);
+      }
+
+      convert_memop_ins(MI,
+                        converted_opcode,
+                        TII,
+                        next_out_reg,
+                        current_mem_reg);
+
+      if (is_store) {
+        current_mem_reg = next_out_reg;
+      }
+
+      // Erase the old instruction.
+      iterMI = BB->erase(iterMI);
+    }
+    else {
+      ++iterMI;
+    }
+  }
+
+  // Sink any loads at the end of the block to the end of the block.
+  current_mem_reg = merge_dependency_signals(BB,
+                                             NULL,
+                                             &current_wavefront,
+                                             current_mem_reg);
+
+  return current_mem_reg;
+}
+
+/* Find all implicitly defined vregs. These are problematic with dataflow
+ * conversion: LLVM will automatically expand them to registers (LICs, in our
+ * case). While registers can be read without any value previously having been
+ * written, LICs are different. We must replace the undef with a read from
+ * %IGN, equivalent to reading 0. Note that we can do this even if we're not
+ * sure that the instructions in question will be successfully converted to
+ * data flow. Returns a boolean indicating modification.
+ */
+bool LPUCvtCFDFPass::replaceUndefWithIgn() {
+  bool modified = false;
+  MachineRegisterInfo *MRI = &thisMF->getRegInfo();
+  SmallPtrSet<MachineInstr*, 4> implicitDefs;
+  DEBUG(errs() << "Finding implicit defs:\n");
+  for (MachineFunction::iterator BB = thisMF->begin(); BB != thisMF->end(); ++BB) {
+    for (MachineBasicBlock::iterator I = BB->begin(); I != BB->end(); ++I) {
+      MachineInstr *MI = I;
+      // We're looking for instructions like '%vreg26<def> = IMPLICIT_DEF;'.
+      if(MI->isImplicitDef()) {
+        implicitDefs.insert(MI);
+        DEBUG(errs() << "\tFound: " << *MI);
+      }
+    }
+  }
+
+  if(implicitDefs.empty()) {
+    DEBUG(errs() << "(No implicit defs found.)\n");
+  }
+
+  for (SmallPtrSet<MachineInstr*, 4>::iterator I = implicitDefs.begin(), E = implicitDefs.end(); I != E; ++I) {
+    MachineInstr *uMI = *I;
+    MachineOperand uMO = uMI->getOperand(0);
+    // Ensure we're dealing with a register definition.
+    assert(uMO.isDef() && uMO.isReg());
+    // Ensure SSA form and that we have right defining instruction.
+    assert(MRI->getUniqueVRegDef(uMO.getReg()) &&
+        MRI->getUniqueVRegDef(uMO.getReg()) == uMI);
+
+    // Erase the implicit definition.
+    uMI->eraseFromParent();
+    // Replace all uses of this register with IGN.
+    MRI->replaceRegWith(uMO.getReg(), LPU::IGN);
+    modified = true;
+  }
+
+  DEBUG(errs() << "Finished converting implicit defs to %IGN reads.\n\n");
+  return modified;
+}
+
+void LPUCvtCFDFPass::addMemoryOrderingConstraints() {
+
+  const LPUInstrInfo &TII = *static_cast<const LPUInstrInfo*>(thisMF->getSubtarget().getInstrInfo());
+  MachineRegisterInfo *MRI = &thisMF->getRegInfo();
+
+  DenseMap<MachineBasicBlock*, unsigned> blockToMemIn;
+  DenseMap<MachineBasicBlock*, unsigned> blockToMemOut;
+
+
+  DEBUG(errs() << "Before addMemoryOrderingConstraints");
+  for (MachineFunction::iterator BB = thisMF->begin(), E = thisMF->end(); BB != E; ++BB) {
+
+    // Create a virtual register for the block input.
+    unsigned mem_in_reg = MRI->createVirtualRegister(MemopRC);
+    unsigned last_mem_reg;
+
+    // Link all the memory ops in BB together.
+    // Return the name of the last output register (which could be
+    // mem_in_reg).
+
+    if (OrderMemops == 2) {
+      last_mem_reg = convert_block_memops_wavefront(BB,
+                                                    mem_in_reg);
+    }
+    else if (OrderMemops == 1) {
+      last_mem_reg = convert_block_memops_linear(BB,
+                                                 mem_in_reg);
+
+    }
+    else {
+      // ERROR: unsupported memory ordering.
+      assert(((OrderMemops ==1) || (OrderMemops == 2))
+             && "Only linear and wavefront memory ordering implemented now.");
+    }
+
+    // Create a last (virtual) register for the output of the block.
+    unsigned mem_out_reg = MRI->createVirtualRegister(MemopRC);
+
+    // This operation creates an instruction before the terminating
+    // instruction in the block that moves the contents of the last
+    // "issued" flag in the block into the mem_out register.
+    //
+    // TBD(jsukha): For now, I'm just going to do this operation
+    // with a mov1.  I don't know if some other instruction will be
+    // better.
+    MachineInstr* mem_out_def = BuildMI(*BB,
+                                        BB->getFirstTerminator(),
+                                        DebugLoc(),
+                                        TII.get(LPU::MOV0),
+                                        mem_out_reg).addReg(last_mem_reg);
+
+    DEBUG(errs() << "Inserted mem_out_def instruction " << *mem_out_def << "\n");
+
+    // Save mem_in_reg and mem_out_reg for each block into a DenseMap,
+    // so that we can create a PHI instruction as an input to the
+    // block.
+    blockToMemIn[&*BB] = mem_in_reg;
+    blockToMemOut[&*BB] = mem_out_reg;
+
+    DEBUG(errs() << "After memop conversion of function: " << *BB << "\n");
+  }
+
+  // Another walk over basic blocks: add in definitions for mem_in
+  // register for each block, based on predecessors.
+  createMemInRegisterDefs(blockToMemIn, blockToMemOut);
+}
+