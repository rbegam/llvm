//===-- CSARegisterInfo.td - CSA Register defs -------------*- tablegen -*-===//
//
// Copyright (C) 2017-2018 Intel Corporation. All rights reserved.
//
// The information and source code contained herein is the exclusive
// property of Intel Corporation and may not be disclosed, examined
// or reproduced in whole or in part without explicit written authorization
// from the company.
//
//===----------------------------------------------------------------------===//

//===----------------------------------------------------------------------===//
//  Declarations that describe the CSA register file
//===----------------------------------------------------------------------===//

// The CSA has no "global" registers, though there will likely be registers
// local to individual functional units.
//
// Registers are used to represent LICs as a convenience, because
// that is what the LLVM CG deals in.

class CSAReg<string n> : Register<n> {
  let Namespace = "CSA";
}

// Defining the LIC register set. We use IGN and NA for special registers in the
// register. Beyond that, all LICs are represented as virtual registers. Their
// size is indicated by their actual register class. We use a few extra physical
// registers to keep LLVM happy about register class sizes, but these should
// never be used.
def IGN : CSAReg<"ign">; // Ignored (always writeable and readable)
def NA  : CSAReg<"na">;  // Not available (never writeable or readable)
foreach i = 0-10 in { def CV0_#i : CSAReg<"phy0_"#i>; }
foreach i = 0-129 in { def P64_#i : CSAReg<"p64_"#i>; }
// Define the virtual register classes for LICs. It's important that these
// register classes all share the same register set: if they don't, then
// synthetic register classes will be created from the common intersections,
// and registers might be assigned to those classes.
let isVirtual = 1, CopyCost = -1 in {
<<<<<<< HEAD
  def ANYC : RegisterClass<"CSA", [i1], 64, (add (sequence "CV0_%u", 0, 10), NA, IGN)>;
  def CI0  : RegisterClass<"CSA", [i1],      64, (add ANYC)> { let Size=8;  }
  def CI1  : RegisterClass<"CSA", [i1],      8, (add ANYC)> { let Size=8;  }
=======
  def ANYC : RegisterClass<"CSA", [i1], 64, (add (sequence "CV0_%u", 0, 10), (sequence "P64_%u", 0, 129), NA, IGN)>;
  def CI0  : RegisterClass<"CSA", [i1],      64, (add ANYC)> { let Size=1;  }
  def CI1  : RegisterClass<"CSA", [i1],      8, (add ANYC)> { let Size=1;  }
>>>>>>> 9833470c
  def CI8  : RegisterClass<"CSA", [i8],      8, (add ANYC)> { let Size=8;  }
  def CI16 : RegisterClass<"CSA", [i16,f16], 16, (add ANYC)> { let Size=16; }
  def CI32 : RegisterClass<"CSA", [i32,f32], 32, (add ANYC)> { let Size=32; }
  def CI64 : RegisterClass<"CSA", [i64,f64], 64, (add ANYC)> { let Size=64; }
}

//// Registers in main sequential unit

// CSA SXU calling convention notes
//
// In theory, the registers are mostly temporary, and most code will use LICs.
// However, these are assigned on the chance it does eventually matter.
// Some properties of the assignment:
// - param and results in present in low 4, 8 regs for potentially dense
//   encoding for less frequent code for better i-stream behavior
// - param and return even reg aligned to allow for reg pairs
// - all params contiguous
// - all preserved contiguous
// - preserved are ~1/4 of 1st 32 or 64.  Expectation is most code will be
//   compiled leaf-first, so reg. signatures of co-compiled callees will be
//   known to allow tailored linkages, including awareness of unused regs
//   in callss.  Preserved mostly relevant for unknown callouts from CSA
//   to elsewhere (could be a different calling conv.)
// Notes:
// - might be desirable to have special regs low, particularly SP
//   (e.g. if there is a dense encoding, might be nice if SP could use it,
//   though current estimation is stack use will be rare.)
// - If there is a dense encoding w/3b reg IDs, might be nice to have 4 params
//   in low 8 regs.  (But having regs in current order allows compiler to
//   have only the low "n" for a particular thread context - e.g. if only
//   8 regs were needed, no additional ones need be allocated.)
// - One approach might be to put TP and RA in a special set.

// WARNING: These assignments are "known" somewhat in CSAAsmPrinter.cpp and
// CSAAsmParser.cpp. Unfortunately, changes here may require re-evaluating the
// resulting CSAGenAsmMatcher.inc in order to update the enums used in
// validateTargetOperandClass.

// R0..R1 - return result/scratch
// R2..R17 - param/scratch, up to 16
// R18..R23 - 6 scratch
// R24..R39 - 16 preserved regs (8 on each side of R32 boundary, 8 reg aligned)
// R40..R59 - 24 scratch (if more regs beyond 1st 64, also scratch)
foreach i = 0-59 in {
  def R#i : CSAReg<"r"#i>;
}

// special regs (60-63).  (SP, FP might want to be in low regs)
def FP : CSAReg<"fp">;  // preserved (conventional FP)
def TP : CSAReg<"tp">;  // thread pointer
def SP : CSAReg<"sp">;  // stack pointer
def RA : CSAReg<"ra">;  // return addr


def RI0  : RegisterClass<"CSA", [i1],      64,
    (add (sequence "R%u", 0, 59), FP, TP, SP, RA)> { let isAllocatable = 0; let Size = 8; }
def RI1  : RegisterClass<"CSA", [i1],      8, (add RI0)> { let Size = 8; }
def RI8  : RegisterClass<"CSA", [i8],      8, (add RI0)>;
def RI16 : RegisterClass<"CSA", [i16,f16], 16, (add RI0)>;
def RI32 : RegisterClass<"CSA", [i32,f32], 32, (add RI0)>;
def RI64 : RegisterClass<"CSA", [i64,f64], 64, (add RI0)>;

// The following classes can be used in the instruction information to refer to
// either register or LICs. These classes necessarily contain CI* register
// classes for verification purposes, but we need to prevent LLVM from trying
// to allocate LICs if we run out of registers, hence the use of alternative
// regalloc orders that omit the LIC physical registers.
let AltOrders=[(add RI0)], AltOrderSelect = [{ return 1; }] in {
  def I0  : RegisterClass<"CSA", [i1],      64, (add RI0 , CI0 )> { let Size = 8; }
  def I1  : RegisterClass<"CSA", [i1],      8,  (add RI1 , CI1 )> { let Size = 8; }
  def I8  : RegisterClass<"CSA", [i8],      8,  (add RI8 , CI8 )>;
  def I16 : RegisterClass<"CSA", [i16,f16], 16, (add RI16, CI16)>;
  def I32 : RegisterClass<"CSA", [i32,f32], 32, (add RI32, CI32)>;
  def I64 : RegisterClass<"CSA", [i64,f64], 64, (add RI64, CI64)>;
}<|MERGE_RESOLUTION|>--- conflicted
+++ resolved
@@ -37,15 +37,9 @@
 // synthetic register classes will be created from the common intersections,
 // and registers might be assigned to those classes.
 let isVirtual = 1, CopyCost = -1 in {
-<<<<<<< HEAD
-  def ANYC : RegisterClass<"CSA", [i1], 64, (add (sequence "CV0_%u", 0, 10), NA, IGN)>;
+  def ANYC : RegisterClass<"CSA", [i1], 64, (add (sequence "CV0_%u", 0, 10), (sequence "P64_%u", 0, 129), NA, IGN)>;
   def CI0  : RegisterClass<"CSA", [i1],      64, (add ANYC)> { let Size=8;  }
   def CI1  : RegisterClass<"CSA", [i1],      8, (add ANYC)> { let Size=8;  }
-=======
-  def ANYC : RegisterClass<"CSA", [i1], 64, (add (sequence "CV0_%u", 0, 10), (sequence "P64_%u", 0, 129), NA, IGN)>;
-  def CI0  : RegisterClass<"CSA", [i1],      64, (add ANYC)> { let Size=1;  }
-  def CI1  : RegisterClass<"CSA", [i1],      8, (add ANYC)> { let Size=1;  }
->>>>>>> 9833470c
   def CI8  : RegisterClass<"CSA", [i8],      8, (add ANYC)> { let Size=8;  }
   def CI16 : RegisterClass<"CSA", [i16,f16], 16, (add ANYC)> { let Size=16; }
   def CI32 : RegisterClass<"CSA", [i32,f32], 32, (add ANYC)> { let Size=32; }
