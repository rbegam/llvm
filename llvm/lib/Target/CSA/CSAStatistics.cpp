<<<<<<< HEAD
//===-- CSAStatistics.cpp - CSA Statistics --------===//
//
// Copyright (C) 2017-2018 Intel Corporation. All rights reserved.
//
// The information and source code contained herein is the exclusive
// property of Intel Corporation and may not be disclosed, examined
// or reproduced in whole or in part without explicit written authorization
// from the company.
//
//===----------------------------------------------------------------------===//
//
// This file "reexpresses" the code containing traditional control flow
// into a basically data flow representation suitable for the CSA.
//
//===----------------------------------------------------------------------===//

#include <map>
#include "CSA.h"
#include "InstPrinter/CSAInstPrinter.h"
#include "CSAInstrInfo.h"
#include "CSATargetMachine.h"
#include "llvm/ADT/Statistic.h"
#include "llvm/ADT/PostOrderIterator.h"
#include "llvm/ADT/SparseSet.h"
#include "llvm/CodeGen/LiveVariables.h"
#include "llvm/CodeGen/MachineFunction.h"
#include "llvm/CodeGen/MachineFunctionPass.h"
#include "llvm/CodeGen/MachineLoopInfo.h"
#include "llvm/CodeGen/MachineDominators.h"
#include "llvm/CodeGen/MachineInstrBuilder.h"
#include "llvm/CodeGen/MachineRegisterInfo.h"
#include "llvm/CodeGen/MachineSSAUpdater.h"
#include "llvm/Pass.h"
#include "llvm/PassSupport.h"
#include "llvm/Support/Debug.h"
#include "llvm/Support/raw_ostream.h"
#include "llvm/Support/FileSystem.h"
#include "llvm/CodeGen/TargetFrameLowering.h"
#include "llvm/CodeGen/TargetRegisterInfo.h"
#include "llvm/CodeGen/TargetSubtargetInfo.h"
#include "MachineCDG.h"
#include "CSAInstrInfo.h"

using namespace llvm;

#define DEBUG_TYPE "csa-statistics"

static cl::opt<int>
CSAStatisticsPass("csa-statistics", cl::Hidden,
               cl::desc("CSA Specific: Statistics"),
               cl::init(1));



namespace {
  class CSAStatistics : public MachineFunctionPass {
  public:
    static char ID;
    CSAStatistics();

    StringRef getPassName() const override {
      return "CSA Statistics";
    }

    bool runOnMachineFunction(MachineFunction &MF) override;
    void getAnalysisUsage(AnalysisUsage &AU) const override {
      AU.addRequired<MachineLoopInfo>();
      AU.addRequired<ControlDependenceGraph>();
      //AU.addRequired<LiveVariables>();
      AU.addRequired<MachineDominatorTree>();
      AU.addRequired<MachinePostDominatorTree>();
      AU.addRequired<AAResultsWrapperPass>();
      AU.setPreservesAll();
      MachineFunctionPass::getAnalysisUsage(AU);
    }
    void CollectStatsForLoop(MachineLoop* L, raw_fd_ostream &O);
  private:
    MachineFunction *thisMF;
    MachineLoopInfo* MLI;
    const CSAInstrInfo *TII;
  };
}

namespace llvm {
    void initializeCSAStatisticsPass(PassRegistry&);
}

//  Because of the namespace-related syntax limitations of gcc, we need
//  To hoist init out of namespace blocks. 
char CSAStatistics::ID = 0;
INITIALIZE_PASS(CSAStatistics, "csa-statistics", "CSA Statistics", true, true)

CSAStatistics::CSAStatistics() : MachineFunctionPass(ID) {
    initializeCSAStatisticsPass(*PassRegistry::getPassRegistry());
}

MachineFunctionPass *llvm::createCSAStatisticsPass() {
  return new CSAStatistics();
}

bool CSAStatistics::runOnMachineFunction(MachineFunction &MF) {
  if (CSAStatisticsPass == 0) return false;
  thisMF = &MF;
  TII = static_cast<const CSAInstrInfo*>(thisMF->getSubtarget().getInstrInfo());
  MLI = &getAnalysis<MachineLoopInfo>();

  bool Modified = false;
  std::string Filename = MF.getName().str() + "_stats" + ".txt";
  std::error_code EC;
  StringRef srcFilename = MF.getFunction()->getParent()->getSourceFileName();
  DEBUG(errs() << "Writing '" << Filename << "'...");
  raw_fd_ostream O(Filename, EC, sys::fs::F_Text);
  O << "CSA Statistics for function: " << MF.getName().str() << " in " << srcFilename << "\n";

  for (MachineLoopInfo::iterator LI = MLI->begin(), LE = MLI->end(); LI != LE; ++LI) {
    CollectStatsForLoop(*LI, O);
  }
  O << "Top level: " << "\n";
  unsigned numAdd = 0;
  unsigned numSub = 0;
  unsigned numMul = 0;
  unsigned numDiv = 0;
  unsigned numFMA = 0;
  unsigned numPick = 0;
  unsigned numSwitch = 0;
  unsigned numLoad = 0;
  unsigned numStore = 0;
  unsigned numCmp = 0;
  for (MachineFunction::iterator BB = thisMF->begin(), E = thisMF->end(); BB != E; ++BB) {
    if (MLI->getLoopFor(&*BB)) continue;
    for (MachineBasicBlock::iterator II = BB->begin(), E = BB->end(); II != E; ++II) {
      MachineInstr *MI = &*II;
      if (TII->isLoad(MI)) numLoad++;
      else if (TII->isStore(MI)) numStore++;
      else if (TII->isPick(MI) || TII->isPickany(MI)) numPick++;
      else if (TII->isSwitch(MI)) numSwitch++;
      else if (TII->isFMA(MI)) numFMA++;
      else if (TII->isDiv(MI)) numDiv++;
      else if (TII->isMul(MI)) numMul++;
      else if (TII->isCmp(MI)) numCmp++;
      else if (TII->isAdd(MI)) numAdd++;
      else if (TII->isSub(MI)) numSub++;
    }
  }
  if (numStore) O << "numStore: " << numStore << "\n";
  if (numLoad) O << "numLoad: " << numLoad << "\n";
  if (numPick) O << "numPick: " << numPick << "\n";
  if (numSwitch) O << "numSwitch: " << numSwitch << "\n";
  if (numFMA) O << "numFMA: " << numFMA << "\n";
  if (numDiv) O << "numDiv: " << numDiv << "\n";
  if (numMul) O << "numMul: " << numMul << "\n";
  if (numCmp) O << "numCmp: " << numCmp << "\n";
  if (numAdd) O << "numAdd: " << numAdd << "\n";
  if (numSub) O << "numSub: " << numSub << "\n";
  O.close();
  return Modified;
}

void CSAStatistics::CollectStatsForLoop(MachineLoop* L, raw_fd_ostream &O) {
  for (MachineLoop::iterator LI = L->begin(), LE = L->end(); LI != LE; ++LI) {
    CollectStatsForLoop(*LI, O);
  }
  unsigned numAdd = 0; 
  unsigned numSub = 0; 
  unsigned numMul = 0;
  unsigned numDiv = 0;
  unsigned numFMA = 0;
  unsigned numPick = 0;
  unsigned numSwitch = 0;
  unsigned numLoad = 0;
  unsigned numStore = 0;
  unsigned numCmp = 0;

  MachineLoop *mloop = L;
  unsigned lineno = 0;
  for (MachineLoop::block_iterator BI = mloop->block_begin(), BE = mloop->block_end(); BI != BE; ++BI) {
    MachineBasicBlock* mbb = *BI;
    //only conside blocks in the current loop level, blocks in the nested level are done before.
    if (MLI->getLoopFor(mbb) != mloop) continue;
    for (MachineBasicBlock::iterator I = mbb->begin(); I != mbb->end(); ++I) {
      MachineInstr *MI = &*I;
      if (MI->getDebugLoc().get()) {
        lineno = MI->getDebugLoc().getLine();
        break;
      }
    }
    if (lineno) break;
  }
  //current loop name + line number
  O << "loop header: " << mloop->getHeader()->getBasicBlock()->getName() << "; source line number: " << lineno << "\n";
  //parent loop name
  if (mloop->getParentLoop()) {
    O << "parent loop header: " << mloop->getParentLoop()->getHeader()->getBasicBlock()->getName() << "\n";
  }

  for (MachineLoop::block_iterator BI = mloop->block_begin(), BE = mloop->block_end(); BI != BE; ++BI) {
    MachineBasicBlock* mbb = *BI;
    //only conside blocks in the current loop level, blocks in the nested level are done before.
    if (MLI->getLoopFor(mbb) != mloop) continue;
    for (MachineBasicBlock::iterator I = mbb->begin(); I != mbb->end(); ++I) {
      MachineInstr *MI = &*I;
      if (TII->isLoad(MI)) numLoad++;
      else if (TII->isStore(MI)) numStore++;
      else if (TII->isPick(MI) || TII->isPickany(MI)) numPick++;
      else if (TII->isSwitch(MI)) numSwitch++;
      else if (TII->isFMA(MI)) numFMA++;
      else if (TII->isDiv(MI)) numDiv++;
      else if (TII->isMul(MI)) numMul++;
      else if (TII->isCmp(MI)) numCmp++;
      else if (TII->isAdd(MI)) numAdd++;
      else if (TII->isSub(MI)) numSub++;
    }
  }
  if (numStore) O << "numStore: " << numStore << "\n";
  if (numLoad) O << "numLoad: " << numLoad << "\n";
  if (numPick) O << "numPick: " << numPick << "\n";
  if (numSwitch) O << "numSwitch: " << numSwitch << "\n";
  if (numFMA) O << "numFMA: " << numFMA << "\n";
  if (numDiv) O << "numDiv: " << numDiv << "\n";
  if (numMul) O << "numMul: " << numMul << "\n";
  if (numCmp) O << "numCmp: " << numCmp << "\n";
  if (numAdd) O << "numAdd: " << numAdd << "\n";
  if (numSub) O << "numSub: " << numSub << "\n";
}

=======
//===-- CSAStatistics.cpp - CSA Statistics --------===//
//
// Copyright (C) 2017-2018 Intel Corporation. All rights reserved.
//
// The information and source code contained herein is the exclusive
// property of Intel Corporation and may not be disclosed, examined
// or reproduced in whole or in part without explicit written authorization
// from the company.
//
//===----------------------------------------------------------------------===//
//
// This file "reexpresses" the code containing traditional control flow
// into a basically data flow representation suitable for the CSA.
//
//===----------------------------------------------------------------------===//

#include "CSA.h"
#include "CSAInstrInfo.h"
#include "CSATargetMachine.h"
#include "InstPrinter/CSAInstPrinter.h"
#include "MachineCDG.h"
#include "llvm/ADT/PostOrderIterator.h"
#include "llvm/ADT/SparseSet.h"
#include "llvm/ADT/Statistic.h"
#include "llvm/CodeGen/LiveVariables.h"
#include "llvm/CodeGen/MachineDominators.h"
#include "llvm/CodeGen/MachineFunction.h"
#include "llvm/CodeGen/MachineFunctionPass.h"
#include "llvm/CodeGen/MachineInstrBuilder.h"
#include "llvm/CodeGen/MachineLoopInfo.h"
#include "llvm/CodeGen/MachineRegisterInfo.h"
#include "llvm/CodeGen/MachineSSAUpdater.h"
#include "llvm/Pass.h"
#include "llvm/PassSupport.h"
#include "llvm/Support/Debug.h"
#include "llvm/Support/FileSystem.h"
#include "llvm/Support/raw_ostream.h"
#include "llvm/Target/TargetFrameLowering.h"
#include "llvm/Target/TargetRegisterInfo.h"
#include "llvm/Target/TargetSubtargetInfo.h"
#include <map>

using namespace llvm;

#define DEBUG_TYPE "csa-statistics"

static cl::opt<int> CSAStatisticsPass("csa-statistics", cl::Hidden,
                                      cl::desc("CSA Specific: Statistics"),
                                      cl::init(1));

namespace {
class CSAStatistics : public MachineFunctionPass {
public:
  static char ID;
  CSAStatistics();

  StringRef getPassName() const override { return "CSA Statistics"; }

  bool runOnMachineFunction(MachineFunction &MF) override;
  void getAnalysisUsage(AnalysisUsage &AU) const override {
    AU.addRequired<MachineLoopInfo>();
    AU.addRequired<ControlDependenceGraph>();
    // AU.addRequired<LiveVariables>();
    AU.addRequired<MachineDominatorTree>();
    AU.addRequired<MachinePostDominatorTree>();
    AU.addRequired<AAResultsWrapperPass>();
    AU.setPreservesAll();
    MachineFunctionPass::getAnalysisUsage(AU);
  }
  void CollectStatsForLoop(MachineLoop *L, raw_fd_ostream &O);

private:
  MachineFunction *thisMF;
  MachineLoopInfo *MLI;
  const CSAInstrInfo *TII;
};
} // namespace

namespace llvm {
void initializeCSAStatisticsPass(PassRegistry &);
}

//  Because of the namespace-related syntax limitations of gcc, we need
//  To hoist init out of namespace blocks.
char CSAStatistics::ID = 0;
INITIALIZE_PASS(CSAStatistics, "csa-statistics", "CSA Statistics", true, true)

CSAStatistics::CSAStatistics() : MachineFunctionPass(ID) {
  initializeCSAStatisticsPass(*PassRegistry::getPassRegistry());
}

MachineFunctionPass *llvm::createCSAStatisticsPass() {
  return new CSAStatistics();
}

bool CSAStatistics::runOnMachineFunction(MachineFunction &MF) {
  if (CSAStatisticsPass == 0)
    return false;
  thisMF = &MF;
  TII =
    static_cast<const CSAInstrInfo *>(thisMF->getSubtarget().getInstrInfo());
  MLI = &getAnalysis<MachineLoopInfo>();

  bool Modified        = false;
  std::string Filename = MF.getName().str() + "_stats" + ".txt";
  std::error_code EC;
  StringRef srcFilename = MF.getFunction()->getParent()->getSourceFileName();
  DEBUG(errs() << "Writing '" << Filename << "'...");
  raw_fd_ostream O(Filename, EC, sys::fs::F_Text);
  O << "CSA Statistics for function: " << MF.getName().str() << " in "
    << srcFilename << "\n";

  for (MachineLoopInfo::iterator LI = MLI->begin(), LE = MLI->end(); LI != LE;
       ++LI) {
    CollectStatsForLoop(*LI, O);
  }
  O << "Top level: "
    << "\n";
  unsigned numAdd    = 0;
  unsigned numSub    = 0;
  unsigned numMul    = 0;
  unsigned numDiv    = 0;
  unsigned numFMA    = 0;
  unsigned numPick   = 0;
  unsigned numSwitch = 0;
  unsigned numLoad   = 0;
  unsigned numStore  = 0;
  unsigned numCmp    = 0;
  for (MachineFunction::iterator BB = thisMF->begin(), E = thisMF->end();
       BB != E; ++BB) {
    if (MLI->getLoopFor(&*BB))
      continue;
    for (MachineBasicBlock::iterator II = BB->begin(), E = BB->end(); II != E;
         ++II) {
      MachineInstr *MI = &*II;
      if (TII->isLoad(MI))
        numLoad++;
      else if (TII->isStore(MI))
        numStore++;
      else if (TII->isPick(MI) || TII->isPickany(MI))
        numPick++;
      else if (TII->isSwitch(MI))
        numSwitch++;
      else if (TII->isFMA(MI))
        numFMA++;
      else if (TII->isDiv(MI))
        numDiv++;
      else if (TII->isMul(MI))
        numMul++;
      else if (TII->isCmp(MI))
        numCmp++;
      else if (TII->isAdd(MI))
        numAdd++;
      else if (TII->isSub(MI))
        numSub++;
    }
  }
  if (numStore)
    O << "numStore: " << numStore << "\n";
  if (numLoad)
    O << "numLoad: " << numLoad << "\n";
  if (numPick)
    O << "numPick: " << numPick << "\n";
  if (numSwitch)
    O << "numSwitch: " << numSwitch << "\n";
  if (numFMA)
    O << "numFMA: " << numFMA << "\n";
  if (numDiv)
    O << "numDiv: " << numDiv << "\n";
  if (numMul)
    O << "numMul: " << numMul << "\n";
  if (numCmp)
    O << "numCmp: " << numCmp << "\n";
  if (numAdd)
    O << "numAdd: " << numAdd << "\n";
  if (numSub)
    O << "numSub: " << numSub << "\n";
  O.close();
  return Modified;
}

void CSAStatistics::CollectStatsForLoop(MachineLoop *L, raw_fd_ostream &O) {
  for (MachineLoop::iterator LI = L->begin(), LE = L->end(); LI != LE; ++LI) {
    CollectStatsForLoop(*LI, O);
  }
  unsigned numAdd    = 0;
  unsigned numSub    = 0;
  unsigned numMul    = 0;
  unsigned numDiv    = 0;
  unsigned numFMA    = 0;
  unsigned numPick   = 0;
  unsigned numSwitch = 0;
  unsigned numLoad   = 0;
  unsigned numStore  = 0;
  unsigned numCmp    = 0;

  MachineLoop *mloop = L;
  unsigned lineno    = 0;
  for (MachineLoop::block_iterator BI = mloop->block_begin(),
                                   BE = mloop->block_end();
       BI != BE; ++BI) {
    MachineBasicBlock *mbb = *BI;
    // only conside blocks in the current loop level, blocks in the nested level
    // are done before.
    if (MLI->getLoopFor(mbb) != mloop)
      continue;
    for (MachineBasicBlock::iterator I = mbb->begin(); I != mbb->end(); ++I) {
      MachineInstr *MI = &*I;
      if (MI->getDebugLoc().get()) {
        lineno = MI->getDebugLoc().getLine();
        break;
      }
    }
    if (lineno)
      break;
  }
  // current loop name + line number
  O << "loop header: " << mloop->getHeader()->getBasicBlock()->getName()
    << "; source line number: " << lineno << "\n";
  // parent loop name
  if (mloop->getParentLoop()) {
    O << "parent loop header: "
      << mloop->getParentLoop()->getHeader()->getBasicBlock()->getName()
      << "\n";
  }

  for (MachineLoop::block_iterator BI = mloop->block_begin(),
                                   BE = mloop->block_end();
       BI != BE; ++BI) {
    MachineBasicBlock *mbb = *BI;
    // only conside blocks in the current loop level, blocks in the nested level
    // are done before.
    if (MLI->getLoopFor(mbb) != mloop)
      continue;
    for (MachineBasicBlock::iterator I = mbb->begin(); I != mbb->end(); ++I) {
      MachineInstr *MI = &*I;
      if (TII->isLoad(MI))
        numLoad++;
      else if (TII->isStore(MI))
        numStore++;
      else if (TII->isPick(MI) || TII->isPickany(MI))
        numPick++;
      else if (TII->isSwitch(MI))
        numSwitch++;
      else if (TII->isFMA(MI))
        numFMA++;
      else if (TII->isDiv(MI))
        numDiv++;
      else if (TII->isMul(MI))
        numMul++;
      else if (TII->isCmp(MI))
        numCmp++;
      else if (TII->isAdd(MI))
        numAdd++;
      else if (TII->isSub(MI))
        numSub++;
    }
  }
  if (numStore)
    O << "numStore: " << numStore << "\n";
  if (numLoad)
    O << "numLoad: " << numLoad << "\n";
  if (numPick)
    O << "numPick: " << numPick << "\n";
  if (numSwitch)
    O << "numSwitch: " << numSwitch << "\n";
  if (numFMA)
    O << "numFMA: " << numFMA << "\n";
  if (numDiv)
    O << "numDiv: " << numDiv << "\n";
  if (numMul)
    O << "numMul: " << numMul << "\n";
  if (numCmp)
    O << "numCmp: " << numCmp << "\n";
  if (numAdd)
    O << "numAdd: " << numAdd << "\n";
  if (numSub)
    O << "numSub: " << numSub << "\n";
}
>>>>>>> c5847964
<|MERGE_RESOLUTION|>--- conflicted
+++ resolved
@@ -1,230 +1,3 @@
-<<<<<<< HEAD
-//===-- CSAStatistics.cpp - CSA Statistics --------===//
-//
-// Copyright (C) 2017-2018 Intel Corporation. All rights reserved.
-//
-// The information and source code contained herein is the exclusive
-// property of Intel Corporation and may not be disclosed, examined
-// or reproduced in whole or in part without explicit written authorization
-// from the company.
-//
-//===----------------------------------------------------------------------===//
-//
-// This file "reexpresses" the code containing traditional control flow
-// into a basically data flow representation suitable for the CSA.
-//
-//===----------------------------------------------------------------------===//
-
-#include <map>
-#include "CSA.h"
-#include "InstPrinter/CSAInstPrinter.h"
-#include "CSAInstrInfo.h"
-#include "CSATargetMachine.h"
-#include "llvm/ADT/Statistic.h"
-#include "llvm/ADT/PostOrderIterator.h"
-#include "llvm/ADT/SparseSet.h"
-#include "llvm/CodeGen/LiveVariables.h"
-#include "llvm/CodeGen/MachineFunction.h"
-#include "llvm/CodeGen/MachineFunctionPass.h"
-#include "llvm/CodeGen/MachineLoopInfo.h"
-#include "llvm/CodeGen/MachineDominators.h"
-#include "llvm/CodeGen/MachineInstrBuilder.h"
-#include "llvm/CodeGen/MachineRegisterInfo.h"
-#include "llvm/CodeGen/MachineSSAUpdater.h"
-#include "llvm/Pass.h"
-#include "llvm/PassSupport.h"
-#include "llvm/Support/Debug.h"
-#include "llvm/Support/raw_ostream.h"
-#include "llvm/Support/FileSystem.h"
-#include "llvm/CodeGen/TargetFrameLowering.h"
-#include "llvm/CodeGen/TargetRegisterInfo.h"
-#include "llvm/CodeGen/TargetSubtargetInfo.h"
-#include "MachineCDG.h"
-#include "CSAInstrInfo.h"
-
-using namespace llvm;
-
-#define DEBUG_TYPE "csa-statistics"
-
-static cl::opt<int>
-CSAStatisticsPass("csa-statistics", cl::Hidden,
-               cl::desc("CSA Specific: Statistics"),
-               cl::init(1));
-
-
-
-namespace {
-  class CSAStatistics : public MachineFunctionPass {
-  public:
-    static char ID;
-    CSAStatistics();
-
-    StringRef getPassName() const override {
-      return "CSA Statistics";
-    }
-
-    bool runOnMachineFunction(MachineFunction &MF) override;
-    void getAnalysisUsage(AnalysisUsage &AU) const override {
-      AU.addRequired<MachineLoopInfo>();
-      AU.addRequired<ControlDependenceGraph>();
-      //AU.addRequired<LiveVariables>();
-      AU.addRequired<MachineDominatorTree>();
-      AU.addRequired<MachinePostDominatorTree>();
-      AU.addRequired<AAResultsWrapperPass>();
-      AU.setPreservesAll();
-      MachineFunctionPass::getAnalysisUsage(AU);
-    }
-    void CollectStatsForLoop(MachineLoop* L, raw_fd_ostream &O);
-  private:
-    MachineFunction *thisMF;
-    MachineLoopInfo* MLI;
-    const CSAInstrInfo *TII;
-  };
-}
-
-namespace llvm {
-    void initializeCSAStatisticsPass(PassRegistry&);
-}
-
-//  Because of the namespace-related syntax limitations of gcc, we need
-//  To hoist init out of namespace blocks. 
-char CSAStatistics::ID = 0;
-INITIALIZE_PASS(CSAStatistics, "csa-statistics", "CSA Statistics", true, true)
-
-CSAStatistics::CSAStatistics() : MachineFunctionPass(ID) {
-    initializeCSAStatisticsPass(*PassRegistry::getPassRegistry());
-}
-
-MachineFunctionPass *llvm::createCSAStatisticsPass() {
-  return new CSAStatistics();
-}
-
-bool CSAStatistics::runOnMachineFunction(MachineFunction &MF) {
-  if (CSAStatisticsPass == 0) return false;
-  thisMF = &MF;
-  TII = static_cast<const CSAInstrInfo*>(thisMF->getSubtarget().getInstrInfo());
-  MLI = &getAnalysis<MachineLoopInfo>();
-
-  bool Modified = false;
-  std::string Filename = MF.getName().str() + "_stats" + ".txt";
-  std::error_code EC;
-  StringRef srcFilename = MF.getFunction()->getParent()->getSourceFileName();
-  DEBUG(errs() << "Writing '" << Filename << "'...");
-  raw_fd_ostream O(Filename, EC, sys::fs::F_Text);
-  O << "CSA Statistics for function: " << MF.getName().str() << " in " << srcFilename << "\n";
-
-  for (MachineLoopInfo::iterator LI = MLI->begin(), LE = MLI->end(); LI != LE; ++LI) {
-    CollectStatsForLoop(*LI, O);
-  }
-  O << "Top level: " << "\n";
-  unsigned numAdd = 0;
-  unsigned numSub = 0;
-  unsigned numMul = 0;
-  unsigned numDiv = 0;
-  unsigned numFMA = 0;
-  unsigned numPick = 0;
-  unsigned numSwitch = 0;
-  unsigned numLoad = 0;
-  unsigned numStore = 0;
-  unsigned numCmp = 0;
-  for (MachineFunction::iterator BB = thisMF->begin(), E = thisMF->end(); BB != E; ++BB) {
-    if (MLI->getLoopFor(&*BB)) continue;
-    for (MachineBasicBlock::iterator II = BB->begin(), E = BB->end(); II != E; ++II) {
-      MachineInstr *MI = &*II;
-      if (TII->isLoad(MI)) numLoad++;
-      else if (TII->isStore(MI)) numStore++;
-      else if (TII->isPick(MI) || TII->isPickany(MI)) numPick++;
-      else if (TII->isSwitch(MI)) numSwitch++;
-      else if (TII->isFMA(MI)) numFMA++;
-      else if (TII->isDiv(MI)) numDiv++;
-      else if (TII->isMul(MI)) numMul++;
-      else if (TII->isCmp(MI)) numCmp++;
-      else if (TII->isAdd(MI)) numAdd++;
-      else if (TII->isSub(MI)) numSub++;
-    }
-  }
-  if (numStore) O << "numStore: " << numStore << "\n";
-  if (numLoad) O << "numLoad: " << numLoad << "\n";
-  if (numPick) O << "numPick: " << numPick << "\n";
-  if (numSwitch) O << "numSwitch: " << numSwitch << "\n";
-  if (numFMA) O << "numFMA: " << numFMA << "\n";
-  if (numDiv) O << "numDiv: " << numDiv << "\n";
-  if (numMul) O << "numMul: " << numMul << "\n";
-  if (numCmp) O << "numCmp: " << numCmp << "\n";
-  if (numAdd) O << "numAdd: " << numAdd << "\n";
-  if (numSub) O << "numSub: " << numSub << "\n";
-  O.close();
-  return Modified;
-}
-
-void CSAStatistics::CollectStatsForLoop(MachineLoop* L, raw_fd_ostream &O) {
-  for (MachineLoop::iterator LI = L->begin(), LE = L->end(); LI != LE; ++LI) {
-    CollectStatsForLoop(*LI, O);
-  }
-  unsigned numAdd = 0; 
-  unsigned numSub = 0; 
-  unsigned numMul = 0;
-  unsigned numDiv = 0;
-  unsigned numFMA = 0;
-  unsigned numPick = 0;
-  unsigned numSwitch = 0;
-  unsigned numLoad = 0;
-  unsigned numStore = 0;
-  unsigned numCmp = 0;
-
-  MachineLoop *mloop = L;
-  unsigned lineno = 0;
-  for (MachineLoop::block_iterator BI = mloop->block_begin(), BE = mloop->block_end(); BI != BE; ++BI) {
-    MachineBasicBlock* mbb = *BI;
-    //only conside blocks in the current loop level, blocks in the nested level are done before.
-    if (MLI->getLoopFor(mbb) != mloop) continue;
-    for (MachineBasicBlock::iterator I = mbb->begin(); I != mbb->end(); ++I) {
-      MachineInstr *MI = &*I;
-      if (MI->getDebugLoc().get()) {
-        lineno = MI->getDebugLoc().getLine();
-        break;
-      }
-    }
-    if (lineno) break;
-  }
-  //current loop name + line number
-  O << "loop header: " << mloop->getHeader()->getBasicBlock()->getName() << "; source line number: " << lineno << "\n";
-  //parent loop name
-  if (mloop->getParentLoop()) {
-    O << "parent loop header: " << mloop->getParentLoop()->getHeader()->getBasicBlock()->getName() << "\n";
-  }
-
-  for (MachineLoop::block_iterator BI = mloop->block_begin(), BE = mloop->block_end(); BI != BE; ++BI) {
-    MachineBasicBlock* mbb = *BI;
-    //only conside blocks in the current loop level, blocks in the nested level are done before.
-    if (MLI->getLoopFor(mbb) != mloop) continue;
-    for (MachineBasicBlock::iterator I = mbb->begin(); I != mbb->end(); ++I) {
-      MachineInstr *MI = &*I;
-      if (TII->isLoad(MI)) numLoad++;
-      else if (TII->isStore(MI)) numStore++;
-      else if (TII->isPick(MI) || TII->isPickany(MI)) numPick++;
-      else if (TII->isSwitch(MI)) numSwitch++;
-      else if (TII->isFMA(MI)) numFMA++;
-      else if (TII->isDiv(MI)) numDiv++;
-      else if (TII->isMul(MI)) numMul++;
-      else if (TII->isCmp(MI)) numCmp++;
-      else if (TII->isAdd(MI)) numAdd++;
-      else if (TII->isSub(MI)) numSub++;
-    }
-  }
-  if (numStore) O << "numStore: " << numStore << "\n";
-  if (numLoad) O << "numLoad: " << numLoad << "\n";
-  if (numPick) O << "numPick: " << numPick << "\n";
-  if (numSwitch) O << "numSwitch: " << numSwitch << "\n";
-  if (numFMA) O << "numFMA: " << numFMA << "\n";
-  if (numDiv) O << "numDiv: " << numDiv << "\n";
-  if (numMul) O << "numMul: " << numMul << "\n";
-  if (numCmp) O << "numCmp: " << numCmp << "\n";
-  if (numAdd) O << "numAdd: " << numAdd << "\n";
-  if (numSub) O << "numSub: " << numSub << "\n";
-}
-
-=======
 //===-- CSAStatistics.cpp - CSA Statistics --------===//
 //
 // Copyright (C) 2017-2018 Intel Corporation. All rights reserved.
@@ -262,9 +35,9 @@
 #include "llvm/Support/Debug.h"
 #include "llvm/Support/FileSystem.h"
 #include "llvm/Support/raw_ostream.h"
-#include "llvm/Target/TargetFrameLowering.h"
-#include "llvm/Target/TargetRegisterInfo.h"
-#include "llvm/Target/TargetSubtargetInfo.h"
+#include "llvm/CodeGen/TargetFrameLowering.h"
+#include "llvm/CodeGen/TargetRegisterInfo.h"
+#include "llvm/CodeGen/TargetSubtargetInfo.h"
 #include <map>
 
 using namespace llvm;
@@ -503,5 +276,4 @@
     O << "numAdd: " << numAdd << "\n";
   if (numSub)
     O << "numSub: " << numSub << "\n";
-}
->>>>>>> c5847964
+}