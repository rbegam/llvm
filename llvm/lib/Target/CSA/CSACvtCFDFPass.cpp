//===-- CSACvtCFDFPass.cpp - CSA convert control flow to data flow --------===//
//
// Copyright (C) 2017-2018 Intel Corporation. All rights reserved.
//
// The information and source code contained herein is the exclusive
// property of Intel Corporation and may not be disclosed, examined
// or reproduced in whole or in part without explicit written authorization
// from the company.
//
//===----------------------------------------------------------------------===//
//
// This file "reexpresses" the code containing traditional control flow
// into a basically data flow representation suitable for the CSA.
//
//===----------------------------------------------------------------------===//
#include "CSA.h"
#include "CSAInstrInfo.h"
#include "CSATargetMachine.h"
#include "InstPrinter/CSAInstPrinter.h"
#include "MachineCDG.h"
#include "llvm/ADT/PostOrderIterator.h"
#include "llvm/ADT/SCCIterator.h"
#include "llvm/ADT/SmallPtrSet.h"
#include "llvm/ADT/SparseSet.h"
#include "llvm/ADT/Statistic.h"
#include "llvm/Analysis/AliasSetTracker.h"
#include "llvm/CodeGen/LiveVariables.h"
#include "llvm/CodeGen/MachineDominators.h"
#include "llvm/CodeGen/MachineFrameInfo.h"
#include "llvm/CodeGen/MachineFunction.h"
#include "llvm/CodeGen/MachineFunctionPass.h"
#include "llvm/CodeGen/MachineInstrBuilder.h"
#include "llvm/CodeGen/MachineLoopInfo.h"
#include "llvm/CodeGen/MachineRegisterInfo.h"
#include "llvm/CodeGen/MachineSSAUpdater.h"
#include "llvm/CodeGen/SlotIndexes.h"
#include "llvm/Pass.h"
#include "llvm/PassSupport.h"
#include "llvm/Support/Debug.h"
#include "llvm/Target/TargetFrameLowering.h"
#include "llvm/Target/TargetInstrInfo.h"
#include "llvm/Target/TargetRegisterInfo.h"
#include "llvm/Target/TargetSubtargetInfo.h"
#include <stack>

using namespace llvm;

static cl::opt<int>
  CvtCFDFPass("csa-cvt-cf-df-pass", cl::Hidden, cl::ZeroOrMore,
              cl::desc("CSA Specific: Convert control flow to data flow pass"),
              cl::init(1));

static cl::opt<int> RunSXU("csa-run-sxu", cl::Hidden,
                           cl::desc("CSA Specific: run on sequential unit"),
                           cl::init(0));

static cl::opt<int> UseDynamicPred(
  "csa-dynamic-pred", cl::Hidden,
  cl::desc(
    "CSA Specific: use solely dynamic predicate to generate data flow code"),
  cl::init(0));

static cl::opt<bool> ILPLWaitForAllIncoming(
  "csa-ilpl-all0-incoming", cl::Hidden,
  cl::desc("CSA Specific: ILPL codegen: pick based on all0 of new cohorts"),
  cl::init(true));

static cl::opt<bool> ILPLWaitForAllBack(
  "csa-ilpl-all0-backedges", cl::Hidden,
  cl::desc(
    "CSA Specific: ILPL codegen: pick based on all0 of backedge cohorts"),
  cl::init(false));

#define DEBUG_TYPE "csa-cvt-cf-df-pass"

namespace llvm {
class CSACvtCFDFPass : public MachineFunctionPass {
public:
  struct CmpFcn {
    CmpFcn(const DenseMap<MachineBasicBlock *, unsigned> &m) : mbb2rpo(m){};
    DenseMap<MachineBasicBlock *, unsigned> mbb2rpo;
    bool operator()(MachineBasicBlock *A, MachineBasicBlock *B) {
      return mbb2rpo[A] < mbb2rpo[B];
    }
  };
  static char ID;
  CSACvtCFDFPass();

  StringRef getPassName() const override {
    return "CSA Convert Control Flow to Data Flow";
  }

  bool runOnMachineFunction(MachineFunction &MF) override;
  MachineInstr *insertSWITCHForReg(unsigned Reg, MachineBasicBlock *cdgpBB);
  MachineInstr *getOrInsertSWITCHForReg(unsigned Reg, MachineBasicBlock *cdgBB);
  MachineInstr *insertPICKForReg(MachineBasicBlock *ctrlBB, unsigned Reg,
                                 MachineBasicBlock *inBB, MachineInstr *phi,
                                 unsigned pickReg = 0);
  void assignPICKSrcForReg(unsigned &pickFalseReg, unsigned &pickTrueReg,
                           unsigned Reg, MachineBasicBlock *ctrlBB,
                           MachineBasicBlock *inBB, MachineInstr *phi);
  // generate a PICK for SSA value dst at fork of ctrlBB with source input Reg
  // from inBB, and output in pickReg
  MachineInstr *PatchOrInsertPickAtFork(MachineBasicBlock *ctrlBB, unsigned dst,
                                        unsigned Reg, MachineBasicBlock *inBB,
                                        MachineInstr *phi,
                                        unsigned pickReg = 0);
  void getAnalysisUsage(AnalysisUsage &AU) const override {
    AU.addRequired<MachineLoopInfo>();
    AU.addRequired<ControlDependenceGraph>();
    // AU.addRequired<LiveVariables>();
    AU.addRequired<MachineDominatorTree>();
    AU.addRequired<MachinePostDominatorTree>();
    AU.addRequired<AAResultsWrapperPass>();
    AU.setPreservesAll();
    MachineFunctionPass::getAnalysisUsage(AU);
  }
  void insertSWITCHForConstant(MachineInstr *MI, MachineBasicBlock *mbb);
  void insertSWITCHForOperand(MachineOperand &MO, MachineBasicBlock *mbb,
                              MachineInstr *phiIn = nullptr);
  void insertSWITCHForIf();
  void renameOnLoopEntry();
  void renameAcrossLoopForRepeat(MachineLoop *);
<<<<<<< HEAD
  void repeatOperandInLoop(MachineLoop *mloop, MachineInstr *initInst,
=======
  void insertSWITCHForRepeat();
  void insertSWITCHForRepeat(MachineLoop *mloop);
  unsigned repeatOperandInLoop(unsigned Reg, MachineLoop *mloop);
  void repeatOperandInLoop(MachineLoop *mloop, unsigned pickCtrlReg,
>>>>>>> fe79f4d3
                           unsigned backedgePred, bool pickCtrlInverted,
                           SmallVector<MachineOperand *, 4> *in   = nullptr,
                           SmallVector<MachineOperand *, 4> *back = nullptr);
  void repeatOperandInLoopUsePred(MachineLoop *mloop, MachineInstr *initInst,
                                  unsigned backedgePred, unsigned exitPred);
  MachineBasicBlock *
  getDominatingExitingBB(SmallVectorImpl<MachineBasicBlock *> &exitingBlks,
                         MachineInstr *UseMI, unsigned Reg);
  void insertSWITCHForLoopExit();
  void insertSWITCHForLoopExit(
    MachineLoop *L,
    DenseMap<MachineBasicBlock *, std::set<unsigned> *> &LCSwitch);
  unsigned SwitchOutExitingBlk(MachineBasicBlock *exitingBlk, unsigned Reg,
                               MachineLoop *mloop);
  void SwitchDefAcrossExits(unsigned Reg, MachineBasicBlock *mbb,
                            MachineLoop *mloop, MachineOperand &UseMO);
  void SwitchDefAcrossLoops(unsigned Reg, MachineBasicBlock *mbb,
                            MachineLoop *mloop);
  void replacePhiWithPICK();
  void replaceLoopHdrPhi();
  void replaceLoopHdrPhi(MachineLoop *L);
  void replaceCanonicalLoopHdrPhi(MachineBasicBlock *lhdr);
  void replaceCanonicalLoopHdrPhiPipelined(MachineBasicBlock *mbb,
                                           unsigned numTokensSpecified = 1);
  MachineOperand *createUseTree(MachineBasicBlock *mbb,
                                MachineBasicBlock::iterator before,
                                unsigned opcode,
                                const SmallVector<MachineOperand *, 4> vals,
                                unsigned unusedReg = CSA::IGN);
  void generateCompletePickTreeForPhi(MachineBasicBlock *);
  void CombineDuplicatePickTreeInput();
  void PatchCFGLeaksFromPcikTree(unsigned phiDst);
  unsigned generateLandSeq(SmallVectorImpl<unsigned> &landOpnds,
                           MachineBasicBlock *mbb, MachineInstr *MI = nullptr);
  unsigned generateOrSeq(SmallVectorImpl<unsigned> &orOpnds,
                         MachineBasicBlock *mbb, MachineInstr *ploc = nullptr);
  void generateDynamicPickTreeForFooter(MachineBasicBlock *);
  void generateDynamicPickTreeForHeader(MachineBasicBlock *);
  bool parentsLinearInCDG(MachineBasicBlock *mbb);
  bool needDynamicPreds();
  bool needDynamicPreds(MachineLoop *L);
  unsigned getInnerLoopPipeliningDegree(MachineLoop *L);
  void generateDynamicPreds();
  void generateDynamicPreds(MachineLoop *L);
  unsigned getEdgePred(MachineBasicBlock *fromBB,
                       ControlDependenceNode::EdgeType childType);
  void setEdgePred(MachineBasicBlock *fromBB,
                   ControlDependenceNode::EdgeType childType, unsigned ch);
  unsigned getBBPred(MachineBasicBlock *inBB);
  void setBBPred(MachineBasicBlock *inBB, unsigned ch);
  MachineInstr *getOrInsertPredMerge(MachineBasicBlock *mbb, MachineInstr *loc,
                                     unsigned e1, unsigned e2);
  MachineInstr *InsertPredProp(MachineBasicBlock *mbb, unsigned bbPred = 0);
  unsigned computeEdgePred(MachineBasicBlock *fromBB, MachineBasicBlock *toBB,
                           std::list<MachineBasicBlock *> &path);
  unsigned mergeIncomingEdgePreds(MachineBasicBlock *inBB,
                                  std::list<MachineBasicBlock *> &path);
  unsigned computeBBPred(MachineBasicBlock *inBB,
                         std::list<MachineBasicBlock *> &path);
  void TraceCtrl(MachineBasicBlock *inBB, MachineBasicBlock *mbb, unsigned Reg,
                 unsigned dst, unsigned src, MachineInstr *MI);
  void TraceThroughPhi(MachineInstr *iphi, MachineBasicBlock *mbb,
                       unsigned dst);
  void TraceLeak(MachineBasicBlock *ctrlBB, MachineBasicBlock *mbb,
                 SmallVectorImpl<unsigned> &landOpnds);
  void CombineDuplicatePhiInputs(
    SmallVectorImpl<std::pair<unsigned, unsigned> *> &pred2values,
    MachineInstr *iPhi);
  void LowerXPhi(SmallVectorImpl<std::pair<unsigned, unsigned> *> &pred2values,
                 MachineInstr *MI);
  bool CheckPhiInputBB(MachineBasicBlock *inBB, MachineBasicBlock *mbb);
  void replaceIfFooterPhiSeq();
  void assignLicForDF();
  void createFIEntryDefs();
  void removeBranch();
  void linearizeCFG();
  unsigned findSwitchingDstForReg(unsigned Reg, MachineBasicBlock *mbb);
  void handleAllConstantInputs();
  bool hasAllConstantInputs(MachineInstr *);
  void releaseMemory() override;
  bool replaceUndefWithIgn();
private:
  MachineFunction *thisMF;
  const CSAInstrInfo *TII;
  MachineRegisterInfo *MRI;
  const TargetRegisterInfo *TRI;
  CSAMachineFunctionInfo *LMFI;
  MachineDominatorTree *DT;
  MachinePostDominatorTree *PDT;
  ControlDependenceGraph *CDG;
  MachineLoopInfo *MLI;
  AliasAnalysis *AA;
  AliasSetTracker *AS;
  MachineBasicBlock *entryBB;
  DenseMap<MachineBasicBlock *, DenseMap<unsigned, MachineInstr *> *>
    bb2switch; // switch for Reg added in bb
  DenseMap<MachineBasicBlock *, unsigned> bb2predcpy;
  DenseMap<MachineBasicBlock *, DenseMap<unsigned, MachineInstr *> *>
    bb2pick; // switch for Reg added in bb
  DenseMap<MachineBasicBlock *, SmallVectorImpl<unsigned> *> edgepreds;
  DenseMap<MachineBasicBlock *, unsigned> bbpreds;
  DenseMap<MachineBasicBlock *, MachineInstr *> bb2predmerge;
  DenseMap<MachineBasicBlock *, unsigned> bb2rpo;
  DenseMap<MachineInstr *, MachineBasicBlock *> multiInputsPick;
  std::set<MachineBasicBlock *> dcgBBs;
};
} // namespace llvm

//  Because of the namespace-related syntax limitations of gcc, we need
//  To hoist init out of namespace blocks.
char CSACvtCFDFPass::ID = 0;
// declare CSACvtCFDFPass Pass
INITIALIZE_PASS_BEGIN(CSACvtCFDFPass, "csa-cvt-cfdf",
                      "CSA Convert Control Flow to Data Flow", true, true)
INITIALIZE_PASS_DEPENDENCY(AAResultsWrapperPass)
INITIALIZE_PASS_END(CSACvtCFDFPass, "csa-cvt-cfdf",
                    "CSA Convert Control Flow to Data Flow", true, true)

CSACvtCFDFPass::CSACvtCFDFPass() : MachineFunctionPass(ID) {
  initializeCSACvtCFDFPassPass(*PassRegistry::getPassRegistry());
}

MachineFunctionPass *llvm::createCSACvtCFDFPass() {
  return new CSACvtCFDFPass();
}

void CSACvtCFDFPass::releaseMemory() {
  DenseMap<MachineBasicBlock *, DenseMap<unsigned, MachineInstr *> *>::iterator
    itm = bb2switch.begin();
  while (itm != bb2switch.end()) {
    DenseMap<unsigned, MachineInstr *> *reg2switch = itm->getSecond();
    ++itm;
    delete reg2switch;
  }
  bb2switch.clear();

  DenseMap<MachineBasicBlock *, DenseMap<unsigned, MachineInstr *> *>::iterator
    itmp = bb2pick.begin();
  while (itmp != bb2pick.end()) {
    DenseMap<unsigned, MachineInstr *> *reg2pick = itmp->getSecond();
    ++itmp;
    delete reg2pick;
  }
  bb2pick.clear();

  DenseMap<MachineBasicBlock *, SmallVectorImpl<unsigned> *>::iterator itedge =
    edgepreds.begin();
  while (itedge != edgepreds.end()) {
    SmallVectorImpl<unsigned> *edges = itedge->getSecond();
    ++itedge;
    delete edges;
  }
  edgepreds.clear();
  bb2predcpy.clear();
  bb2predmerge.clear();
  bbpreds.clear();
  bb2switch.clear();
  bb2pick.clear();
  bb2rpo.clear();
  dcgBBs.clear();
  multiInputsPick.clear();
}

void CSACvtCFDFPass::replacePhiWithPICK() {
  replaceLoopHdrPhi();
  replaceIfFooterPhiSeq();
}


bool CSACvtCFDFPass::runOnMachineFunction(MachineFunction &MF) {

  if (CvtCFDFPass == 0)
    return false;
  thisMF = &MF;

  TII = static_cast<const CSAInstrInfo *>(
    thisMF->getSubtarget<CSASubtarget>().getInstrInfo());
  MRI  = &thisMF->getRegInfo();
  TRI  = thisMF->getSubtarget<CSASubtarget>().getRegisterInfo();
  LMFI = thisMF->getInfo<CSAMachineFunctionInfo>();

  DT  = &getAnalysis<MachineDominatorTree>();
  PDT = &getAnalysis<MachinePostDominatorTree>();
  if (PDT->getRootNode() == nullptr)
    return false;
  CDG = &getAnalysis<ControlDependenceGraph>();
  MLI = &getAnalysis<MachineLoopInfo>();

#if 1
  // exception handling code creates multiple exits from a function
  SmallVector<MachineBasicBlock *, 4> exitBlks;
  for (MachineFunction::iterator BB = thisMF->begin(), E = thisMF->end();
       BB != E; ++BB) {
    if (BB->succ_empty())
      exitBlks.push_back(&*BB);
  }
  if (exitBlks.size() > 1)
    return false;
#endif

  // Give up and run on SXU if there is dynamic stack activity we don't handle.
  if (thisMF->getFrameInfo().hasVarSizedObjects()) {
    errs() << "WARNING: dataflow conversion not attempting to handle dynamic "
              "stack allocation.\n";
    errs() << "Function \"" << thisMF->getName() << "\" will run on the SXU.\n";
    return false;
  }

  bool Modified = false;

#if 0
  // for now only well formed innermost loop regions are processed in this pass
  MachineLoopInfo *MLI = &getAnalysis<MachineLoopInfo>();
  if (!MLI) {
    DEBUG(errs() << "no loop info.\n");
    return false;
  }
#endif

  // Move reads of index references, which turn into invariant uses of
  // implicitly live-in registers, into the function entry. This is done so
  // that dataflow conversion recognizes these non-loop value defs as ones
  // which need to be flowed in.
  createFIEntryDefs();

  replaceUndefWithIgn();
  handleAllConstantInputs();
#if 0
  {
    errs() << "CSACvtCFDFPass after memoryop order" << ":\n";
    MF.print(errs(), getAnalysisIfAvailable<SlotIndexes>());
  }
#endif
  typedef po_iterator<MachineBasicBlock *> po_cfg_iterator;
  MachineBasicBlock *root = &*thisMF->begin();
  std::stack<MachineBasicBlock *> postk;
  for (po_cfg_iterator itermbb = po_cfg_iterator::begin(root),
                       END     = po_cfg_iterator::end(root);
       itermbb != END; ++itermbb) {
    MachineBasicBlock *mbb = *itermbb;
#if 0
    //remove DBG_VALUE instrutions
    MachineBasicBlock::iterator iInstr = mbb->begin();
    while (iInstr != mbb->end()) {
      MachineInstr* mInstr = &*iInstr;
      iInstr++;
      if (mInstr->isDebugValue()) {
        mInstr->removeFromParent();
      }
    }
#endif
    postk.push(mbb);
  }
  unsigned i = 0;
  while (!postk.empty()) {
    MachineBasicBlock *mbb = postk.top();
    postk.pop();
    bb2rpo[mbb] = i;
    i++;
  }

  insertSWITCHForLoopExit();
  // rename, adding lhdr phi to seal all up range of each defintions up till
  // loop hdr  insertSWITCHForRepeat();  if loop hdr is also an exiting blk,
  // repeatOperand generated loop hdr phi need to go through SWITCHforIf process
  insertSWITCHForIf();
  // run it twice;
  // non-latch exit affect def/use chain running across the loop;
  // new switch inserted at the exit blk need to repeated its src
  // insertSWITCHForRepeat();

  // renaming using switch to seal all down rang of each definition within loop
  renameOnLoopEntry();

  if (needDynamicPreds() || UseDynamicPred) {
    generateDynamicPreds();
  } else {
    // insertSWITCHForRepeat();
    replacePhiWithPICK();
  }
#if 0
  {
    errs() << "CSACvtCFDFPass before LIC allocation" << ":\n";
    MF.print(errs(), getAnalysisIfAvailable<SlotIndexes>());
  }
#endif
  assignLicForDF();
#if 0
  {
    errs() << "CSACvtCFDFPass after LIC allocation" << ":\n";
    MF.print(errs(), getAnalysisIfAvailable<SlotIndexes>());
  }
#endif
  if (!RunSXU) {
    removeBranch();
    linearizeCFG();
  }
  // destroy all the data structures for current function,
  // after branches are removed, BB pointer are no longer valid
  releaseMemory();

  RunSXU = false;

  return Modified;
}

MachineInstr *CSACvtCFDFPass::insertSWITCHForReg(unsigned Reg,
                                                 MachineBasicBlock *cdgpBB) {
  // generate and insert SWITCH or copy
  const TargetRegisterClass *TRC = MRI->getRegClass(Reg);
  MachineInstr *result           = nullptr;
  if (cdgpBB->succ_size() > 1) {
    MachineBasicBlock::iterator loc = cdgpBB->getFirstTerminator();
    MachineInstr *bi                = &*loc;
    unsigned switchFalseReg         = MRI->createVirtualRegister(TRC);
    unsigned switchTrueReg          = MRI->createVirtualRegister(TRC);
    assert(bi->getOperand(0).isReg());
    // generate switch op
    const unsigned switchOpcode = TII->makeOpcode(CSA::Generic::SWITCH, TRC);
    MachineInstr *switchInst;
    switchInst =
      BuildMI(*cdgpBB, loc, DebugLoc(), TII->get(switchOpcode), switchFalseReg)
        .addReg(switchTrueReg, RegState::Define)
        .addReg(bi->getOperand(0).getReg())
        .addReg(Reg);

    switchInst->setFlag(MachineInstr::NonSequential);
    result = switchInst;
  } else {
    MachineBasicBlock::iterator loc = cdgpBB->getLastNonDebugInstr();
    assert(MLI->getLoopFor(cdgpBB)->getLoopLatch() == cdgpBB ||
           MLI->getLoopFor(cdgpBB)->getLoopLatch() == nullptr);
    // LLVM 3.6 buggy latch with no exit edge
    // get a wierd latch with no exit edge from LLVM 3.6 buggy loop rotation
    const unsigned moveOpcode = TII->getMoveOpcode(TRC);
    unsigned cpyReg           = MRI->createVirtualRegister(TRC);
    MachineInstr *cpyInst =
      BuildMI(*cdgpBB, loc, DebugLoc(), TII->get(moveOpcode), cpyReg)
        .addReg(Reg);
    cpyInst->setFlag(MachineInstr::NonSequential);
    result = cpyInst;
  }
  return result;
}

unsigned CSACvtCFDFPass::findSwitchingDstForReg(unsigned Reg,
                                                MachineBasicBlock *mbb) {
  if (bb2switch.find(mbb) == bb2switch.end()) {
    return 0;
  }
  DenseMap<unsigned, MachineInstr *> *reg2switch = bb2switch[mbb];
  if (reg2switch->find(Reg) == reg2switch->end()) {
    return 0;
  }
  MachineInstr *defSwitchInstr = (*reg2switch)[Reg];
  unsigned switchFalseReg      = defSwitchInstr->getOperand(0).getReg();
  unsigned switchTrueReg       = defSwitchInstr->getOperand(1).getReg();
  if (MRI->use_empty(switchFalseReg)) {
    return switchFalseReg;
  } else if (MRI->use_empty(switchTrueReg)) {
    return switchTrueReg;
  }
  return 0;
}

MachineInstr *
CSACvtCFDFPass::getOrInsertSWITCHForReg(unsigned Reg,
                                        MachineBasicBlock *cdgpBB) {
  MachineInstr *defSwitchInstr                   = nullptr;
  DenseMap<unsigned, MachineInstr *> *reg2switch = nullptr;
  if (bb2switch.find(cdgpBB) == bb2switch.end()) {
    reg2switch        = new DenseMap<unsigned, MachineInstr *>();
    bb2switch[cdgpBB] = reg2switch;
  } else {
    reg2switch = bb2switch[cdgpBB];
  }

  if (reg2switch->find(Reg) == reg2switch->end()) {
    defSwitchInstr     = insertSWITCHForReg(Reg, cdgpBB);
    (*reg2switch)[Reg] = defSwitchInstr;
  } else {
    defSwitchInstr = (*reg2switch)[Reg];
  }

  return defSwitchInstr;
}

void CSACvtCFDFPass::insertSWITCHForConstant(MachineInstr *MI,
                                             MachineBasicBlock *mbb) {
  assert(TII->isMOV(MI) && hasAllConstantInputs(MI));
  unsigned Reg                 = MI->getOperand(0).getReg();
  ControlDependenceNode *unode = CDG->getNode(mbb);

  SmallVector<MachineInstr *, 8> NewPHIs;
  MachineSSAUpdater SSAUpdate(*thisMF, &NewPHIs);
  const TargetRegisterClass *TRC = MRI->getRegClass(Reg);
  unsigned switchVReg            = MRI->createVirtualRegister(TRC);
  SSAUpdate.Initialize(switchVReg);
  // SSAUpdate.AddAvailableValue(dmbb, Reg);
  unsigned newVReg = 0;
  for (ControlDependenceNode::node_iterator uparent     = unode->parent_begin(),
                                            uparent_end = unode->parent_end();
       uparent != uparent_end; ++uparent) {
    ControlDependenceNode *upnode = *uparent;
    MachineBasicBlock *upbb       = upnode->getBlock();
    if (!upbb) {
      // this is typical define inside loop, used outside loop on the main
      // execution path
      continue;
    }
    if (bb2rpo[upbb] >= bb2rpo[mbb]) {
      continue;
    }
    unsigned switchFalse        = MRI->createVirtualRegister(TRC);
    unsigned switchTrue         = MRI->createVirtualRegister(TRC);
    const unsigned switchOpcode = TII->makeOpcode(CSA::Generic::SWITCH, TRC);
    MachineBasicBlock::iterator loc = upbb->getFirstTerminator();
    assert(loc->getOperand(0).isReg());
    MachineInstr *bi = &*loc;
    MachineInstr *switchInst =
      BuildMI(*upbb, loc, DebugLoc(), TII->get(switchOpcode), switchFalse)
        .addReg(switchTrue, RegState::Define)
        .addReg(bi->getOperand(0).getReg())
        .add(MI->getOperand(1));
    switchInst->setFlag(MachineInstr::NonSequential);

    if (upnode->isFalseChild(unode)) {
      // rename Reg to switchFalseReg
      newVReg = switchFalse;
    } else {
      // rename it to switchTrueReg
      newVReg = switchTrue;
    }
    SSAUpdate.AddAvailableValue(upbb, newVReg);
  } // end of for (parent
  if (newVReg) {
    MI->removeFromParent();
    MachineRegisterInfo::use_iterator UI = MRI->use_begin(Reg);
    while (UI != MRI->use_end()) {
      MachineOperand &UseMO = *UI;
      ++UI;
      SSAUpdate.RewriteUse(UseMO);
    }
  }
}

void CSACvtCFDFPass::insertSWITCHForOperand(MachineOperand &MO,
                                            MachineBasicBlock *mbb,
                                            MachineInstr *phiIn) {
  if (!MO.isReg() || !TargetRegisterInfo::isVirtualRegister(MO.getReg()))
    return;
  unsigned Reg = MO.getReg();
  // process uses
  if (MO.isUse()) {
    ControlDependenceNode *unode = CDG->getNode(mbb);
    CDGRegion *uregion           = CDG->getRegion(unode);
    assert(uregion);
    MachineInstr *DefMI = MRI->getVRegDef(Reg);

    if (DefMI && (DefMI->getParent() != mbb)) { // live into MI BB
      MachineBasicBlock *dmbb      = DefMI->getParent();
      ControlDependenceNode *dnode = CDG->getNode(dmbb);
      CDGRegion *dRegion           = CDG->getRegion(dnode);
      assert(dRegion);
      // use, def in different region => need switch
      if (uregion != dRegion) {
        if (TII->isSwitch(DefMI) && unode->isParent(dnode)) {
          // def already from a switch -- can only happen if use is an immediate
          // child of def in CDG  assert(dnode->isChild(unode) || MI->isPHI());
          return;
        }

        SmallVector<MachineInstr *, 8> NewPHIs;
        MachineSSAUpdater SSAUpdate(*thisMF, &NewPHIs);
        const TargetRegisterClass *TRC = MRI->getRegClass(Reg);
        unsigned pickVReg              = MRI->createVirtualRegister(TRC);
        SSAUpdate.Initialize(pickVReg);
        SSAUpdate.AddAvailableValue(dmbb, Reg);
        unsigned newVReg;
        for (ControlDependenceNode::node_iterator
               uparent     = unode->parent_begin(),
               uparent_end = unode->parent_end();
             uparent != uparent_end; ++uparent) {
          ControlDependenceNode *upnode = *uparent;
          MachineBasicBlock *upbb       = upnode->getBlock();
          if (!upbb) {
            // this is typical define inside loop, used outside loop on the main
            // execution path
            continue;
          }
#if 1
          if (bb2rpo[upbb] >= bb2rpo[mbb]) {
            // don't look back if not a loop hdr phi for mbb's loop
            continue;
            // loop hdr init input don't need to look back
          }
#endif
          if (DT->dominates(dmbb, upbb)) { // including dmbb itself
            assert(
              (MLI->getLoopFor(dmbb) == NULL ||
               MLI->getLoopFor(dmbb) != MLI->getLoopFor(upbb) ||
               MLI->getLoopFor(dmbb)->getLoopLatch() != dmbb) &&
              "latch node can't forward dominate nodes inside its own loop");

            MachineInstr *defSwitchInstr = getOrInsertSWITCHForReg(Reg, upbb);
            unsigned switchFalseReg = defSwitchInstr->getOperand(0).getReg();
            unsigned switchTrueReg  = defSwitchInstr->getOperand(1).getReg();
            if (upnode->isFalseChild(unode)) {
              // rename Reg to switchFalseReg
              newVReg = switchFalseReg;
            } else {
              // rename it to switchTrueReg
              newVReg = switchTrueReg;
            }
            SSAUpdate.AddAvailableValue(upbb, newVReg);
          }
        } // end of for (parent

        if (phiIn) {
          SSAUpdate.RewriteUse(MO);
        } else {
          MachineRegisterInfo::use_iterator UI = MRI->use_begin(Reg);
          while (UI != MRI->use_end()) {
            MachineOperand &UseMO = *UI;
            MachineInstr *UseMI   = UseMO.getParent();
            ++UI;
            if (UseMI->getParent() == mbb) {
              SSAUpdate.RewriteUse(UseMO);
            }
          }
        }
      }
    }
  }
}

// focus on uses
void CSACvtCFDFPass::insertSWITCHForIf() {
  typedef po_iterator<ControlDependenceNode *> po_cdg_iterator;
  ControlDependenceNode *root = CDG->getRoot();
  for (po_cdg_iterator DTN = po_cdg_iterator::begin(root),
                       END = po_cdg_iterator::end(root);
       DTN != END; ++DTN) {
    MachineBasicBlock *mbb = DTN->getBlock();
    if (!mbb)
      continue; // root node has no bb
    // process each instruction in BB
    for (MachineBasicBlock::succ_iterator isucc = mbb->succ_begin();
         isucc != mbb->succ_end(); ++isucc) {
      MachineBasicBlock *succBB = *isucc;
      // phi in succNode has been processed or generated before
      // if (!succNode->isParent(*DTN)), don't need this as long as we don't
      // handle phi in its owning blks.  for loop hdr Phi, we still need to handle
      // back to back instructions in same block:
      // %y = Phi(%x0, %x)
      // %x = ...
      for (MachineBasicBlock::iterator iPhi = succBB->begin();
           iPhi != succBB->end(); ++iPhi) {
        if (!iPhi->isPHI()) {
          break;
        }
        for (MIOperands MO(*iPhi); MO.isValid(); ++MO) {
          if (!MO->isReg() ||
              !TargetRegisterInfo::isVirtualRegister(MO->getReg()))
            continue;
          unsigned Reg = MO->getReg();
          // process uses
          if (MO->isUse()) {
            MachineOperand &mOpnd = *MO;
            ++MO;
            if (MO->getMBB() == mbb) {
              // diamond if-branch input, closed loop latch input for loop hrd
              // phi, or def across loop from outside loop  no switch at loop
              // latch with exiting, which has been handled in loop exits
              // processing
              if (mbb->succ_size() == 1) { // not loop hdr phi
                // mbb can't be loop exiting blk
                // possible multiple CDG parents
                insertSWITCHForOperand(mOpnd, mbb, &*iPhi);
              } else {
              // TODO: handle infinite loop
              // mbb itself is a fork, this includes non-latch exiting blk
              // 1) triangle if's fall through branch
              // 2) loop hdr phi
#if 1
                MachineInstr *DefMI = MRI->getVRegDef(Reg);
                if (TII->isSwitch(DefMI) && DefMI->getParent() == mbb) {
                  // alread switched reg from SwitchForRepeat
                  continue;
                }
#endif
                MachineInstr *defSwitchInstr =
                  getOrInsertSWITCHForReg(Reg, mbb);
                unsigned switchFalseReg =
                  defSwitchInstr->getOperand(0).getReg();
                unsigned switchTrueReg = defSwitchInstr->getOperand(1).getReg();
                unsigned newVReg;
                if (CDG->getEdgeType(mbb, succBB, true) ==
                    ControlDependenceNode::TRUE) {
                  newVReg = switchTrueReg;
                } else {
                  assert(CDG->getEdgeType(mbb, succBB, true) ==
                         ControlDependenceNode::FALSE);
                  newVReg = switchFalseReg;
                }
                mOpnd.setReg(newVReg);
              }
            }
          }
        }
      }
      MachineBasicBlock::iterator I = mbb->begin();
      while (I != mbb->end()) {
        MachineInstr *MI = &*I;
        ++I;
        // to be consistent, never handle phi in its owning block,
        // always rename it in its input predecessor block
        if (MI->isPHI())
          continue;
        // if (MI->getOpcode() == CSA::PREDPROP || MI->getOpcode() ==
        // CSA::PREDMERGE)
        //  continue;
        if (hasAllConstantInputs(MI)) {
          // change move literal to switch
          insertSWITCHForConstant(MI, mbb);
          continue;
        }
        for (MIOperands MO(*MI); MO.isValid(); ++MO) {
          insertSWITCHForOperand(*MO, mbb);
        }
      } // end of for MI
    }
  } // end of for DTN(mbb)
}

MachineBasicBlock *CSACvtCFDFPass::getDominatingExitingBB(
  SmallVectorImpl<MachineBasicBlock *> &exitingBlks, MachineInstr *UseMI,
  unsigned Reg) {
  MachineBasicBlock *anchorBB   = nullptr;
  MachineBasicBlock *exitingBlk = nullptr;
  MachineBasicBlock *UseBB      = UseMI->getParent();
  if (UseMI->isPHI()) {
    for (MIOperands MO(*UseMI); MO.isValid(); ++MO) {
      if (!MO->isReg() || !TargetRegisterInfo::isVirtualRegister(MO->getReg()))
        continue;
      if (MO->isUse()) {
        unsigned MOReg = MO->getReg();
        // move to its incoming block operand
        ++MO;
        MachineBasicBlock *inBB = MO->getMBB();
        if (MOReg == Reg) {
          anchorBB = inBB;
          break;
        }
      }
    }
  } else {
    anchorBB = UseBB;
  }
  assert(anchorBB);
  std::sort(exitingBlks.begin(), exitingBlks.end(), CmpFcn(bb2rpo));
  for (int i = exitingBlks.size() - 1; i >= 0; i--) {
    if (DT->dominates(exitingBlks[i], anchorBB)) {
      exitingBlk = exitingBlks[i];
      break;
    }
  }
  // assert(exitingBlk && "can't find dominating exiting blk");
  return exitingBlk;
}

unsigned CSACvtCFDFPass::SwitchOutExitingBlk(MachineBasicBlock *exitingBlk,
                                             unsigned Reg, MachineLoop *mloop) {
  assert(exitingBlk->succ_size() == 2 && "exiting blok's # of successor not 2");
  MachineBasicBlock *succ1   = *exitingBlk->succ_begin();
  MachineBasicBlock *succ2   = *exitingBlk->succ_rbegin();
  MachineBasicBlock *exitBlk = mloop->contains(succ1) ? succ2 : succ1;
  assert(!mloop->contains(exitBlk));

  // this is case 1, can only have one level nesting difference
  MachineInstr *defSwitchInstr = getOrInsertSWITCHForReg(Reg, exitingBlk);
  unsigned switchFalseReg      = defSwitchInstr->getOperand(0).getReg();
  unsigned switchTrueReg       = defSwitchInstr->getOperand(1).getReg();
  unsigned newVReg;
  if (CDG->getEdgeType(exitingBlk, exitBlk, true) ==
      ControlDependenceNode::FALSE) {
    // rename Reg to switchTrueReg
    newVReg = switchFalseReg;
  } else {
    // rename it to switchFalseReg
    assert(CDG->getEdgeType(exitingBlk, exitBlk, true) ==
           ControlDependenceNode::TRUE);
    newVReg = switchTrueReg;
  }
  return newVReg;
}

void CSACvtCFDFPass::SwitchDefAcrossExits(unsigned Reg, MachineBasicBlock *mbb,
                                          MachineLoop *mloop,
                                          MachineOperand &UseMO) {
  SmallVector<MachineBasicBlock *, 2> exitingBlks;
  mloop->getExitingBlocks(exitingBlks);
  MachineInstr *UseMI      = UseMO.getParent();
  MachineBasicBlock *UseBB = UseMI->getParent();

  bool DefNotEncloseUse =
    MLI->getLoopFor(UseBB) == NULL ||
    (MLI->getLoopFor(UseBB) != MLI->getLoopFor(mbb) &&
     !MLI->getLoopFor(mbb)->contains(MLI->getLoopFor(UseBB)));
  // only need to handle use's loop immediately encloses def's loop, otherwise,
  // reduced to case 2 which should already have been run
  if (DefNotEncloseUse) {
    if (UseMI->isPHI()) {
      MachineBasicBlock *exitingBlk =
        getDominatingExitingBB(exitingBlks, UseMI, Reg);
      assert(exitingBlk);
      unsigned outVReg = SwitchOutExitingBlk(exitingBlk, Reg, mloop);
      // Rewrite uses that outside of the original def's block, inside the loop
      // renameLCSSAPhi or other cross boundary uses
      UseMO.setReg(outVReg);
    } else {
      // no exiting blk dominates the useBB:
      // 1)defBB dominates all exiting blks,
      // 2)UseBB is the enclosing loop's hdr
      SmallVector<MachineInstr *, 8> NewPHIs;
      MachineSSAUpdater SSAUpdate(*thisMF, &NewPHIs);
      const TargetRegisterClass *TRC = MRI->getRegClass(Reg);
      unsigned pickVReg              = MRI->createVirtualRegister(TRC);
      SSAUpdate.Initialize(pickVReg);
      SSAUpdate.AddAvailableValue(mbb, Reg);
      for (unsigned i = 0; i < exitingBlks.size(); i++) {
        MachineBasicBlock *exitingBlk = exitingBlks[i];
        assert(exitingBlk->succ_size() == 2);
        MachineBasicBlock *succ1   = *exitingBlk->succ_begin();
        MachineBasicBlock *succ2   = *exitingBlk->succ_rbegin();
        MachineBasicBlock *exitBlk = mloop->contains(succ1) ? succ2 : succ1;

        if (DT->dominates(exitBlk, UseBB)) {
          unsigned outVReg = SwitchOutExitingBlk(exitingBlk, Reg, mloop);
          SSAUpdate.AddAvailableValue(exitingBlk, outVReg);
        }
      }
      SSAUpdate.RewriteUse(UseMO);
    }
  } else {
    // use not enclosing def, def and use in different regions
    // assert(use have to be a switch from the repeat handling pass, or def is a
    // switch from the if handling pass or loop hdr Phi generated by SSAUpdater
    // in handling repeat case)
  }
}

void CSACvtCFDFPass::SwitchDefAcrossLoops(unsigned Reg, MachineBasicBlock *mbb,
                                          MachineLoop *mloop) {
  MachineRegisterInfo::use_iterator UI = MRI->use_begin(Reg);
  while (UI != MRI->use_end()) {
    MachineOperand &UseMO = *UI;
    MachineInstr *UseMI   = UseMO.getParent();
    ++UI;
    MachineBasicBlock *UseBB = UseMI->getParent();

    // for loop hdr Phi, we still need to handle back to back instructions in
    // same block:
    // %y = Phi(%x0, %x)
    // %x = ...
    MachineLoop *useLoop = MLI->getLoopFor(UseBB);

    if (mloop != useLoop) {
      // mloop != defLoop
      // two possibilites: a) def dom use;  b) def !dom use;
      // two cases: each can only have one nesting level difference
      // 1) def inside a loop, use outside the loop as LCSSA Phi with single
      // input 2) def outside a loop, use inside the loop, not handled here
      // use, def in different region cross latch
      SwitchDefAcrossExits(Reg, mbb, mloop, UseMO);
    }
  } // end of while (use)
}

// focus on def
void CSACvtCFDFPass::insertSWITCHForLoopExit() {
  DenseMap<MachineBasicBlock *, std::set<unsigned> *> LCSwitch;
  for (MachineLoopInfo::iterator LI = MLI->begin(), LE = MLI->end(); LI != LE;
       ++LI) {
    insertSWITCHForLoopExit(*LI, LCSwitch);
  }
  // release memory
  DenseMap<MachineBasicBlock *, std::set<unsigned> *>::iterator itm =
    LCSwitch.begin();
  while (itm != LCSwitch.end()) {
    std::set<unsigned> *regs = itm->getSecond();
    ++itm;
    delete regs;
  }
  LCSwitch.clear();
}

void CSACvtCFDFPass::insertSWITCHForLoopExit(
  MachineLoop *L,
  DenseMap<MachineBasicBlock *, std::set<unsigned> *> &LCSwitch) {
  for (MachineLoop::iterator LI = L->begin(), LE = L->end(); LI != LE; ++LI) {
    insertSWITCHForLoopExit(*LI, LCSwitch);
  }
  MachineLoop *mloop = L;
  for (MachineLoop::block_iterator BI = mloop->block_begin(),
                                   BE = mloop->block_end();
       BI != BE; ++BI) {
    MachineBasicBlock *mbb = *BI;
    if (LCSwitch.find(mbb) != LCSwitch.end()) {
      // mbb is an exit blk, need to handle defs push in from exiting blk, those
      // are defs of a switch instr
      std::set<unsigned> *LCSwitchs = LCSwitch.find(mbb)->getSecond();
      for (std::set<unsigned>::iterator iReg = LCSwitchs->begin();
           iReg != LCSwitchs->end(); ++iReg) {
        SwitchDefAcrossLoops(*iReg, mbb, mloop);
      }
    }
    for (MachineBasicBlock::iterator I = mbb->begin(); I != mbb->end(); ++I) {
      MachineInstr *MI = &*I;
      if (TII->isSwitch(MI))
        // encounter a switch just inserted in previous iter
        continue;
      for (MIOperands MO(*MI); MO.isValid(); ++MO) {
        if (!MO->isReg() ||
            !TargetRegisterInfo::isVirtualRegister(MO->getReg()))
          continue;
        unsigned Reg = MO->getReg();
        // process defs
        if (MO->isDef()) {
          SwitchDefAcrossLoops(Reg, mbb, mloop);
        }
      }
    }
  } // end of for mbb
  SmallVector<MachineBasicBlock *, 4> exitingBlks;
  mloop->getExitingBlocks(exitingBlks);
  for (unsigned i = 0; i < exitingBlks.size(); i++) {
    MachineBasicBlock *exitingBlk = exitingBlks[i];
    assert(exitingBlk);
    // close definitions live range in exiting blk
    for (MachineBasicBlock::iterator I = exitingBlk->begin();
         I != exitingBlk->end(); ++I) {
      MachineInstr *MI = &*I;
      if (TII->isSwitch(MI)) {
        assert(exitingBlk->succ_size() == 2 &&
               "loop exiting blk's # of successor not 2");
        MachineBasicBlock *succ1   = *exitingBlk->succ_begin();
        MachineBasicBlock *succ2   = *exitingBlk->succ_rbegin();
        MachineBasicBlock *exitBlk = mloop->contains(succ1) ? succ2 : succ1;
        unsigned switchOut = (CDG->getEdgeType(exitingBlk, exitBlk, true) ==
                              ControlDependenceNode::FALSE)
                               ? 0
                               : 1;

        std::set<unsigned> *LCSwitchs;
        if (LCSwitch.find(exitBlk) == LCSwitch.end()) {
          LCSwitchs         = new std::set<unsigned>;
          LCSwitch[exitBlk] = LCSwitchs;
        } else {
          LCSwitchs = LCSwitch.find(exitBlk)->getSecond();
        }
        LCSwitchs->insert(MI->getOperand(switchOut).getReg());
      }
    } // end of for MI
  }
}

void CSACvtCFDFPass::renameOnLoopEntry() {
#if 0
  {
    errs() << "after rename for repeat" << ":\n";
    thisMF->print(errs(), getAnalysisIfAvailable<SlotIndexes>());
  }
#endif

  for (MachineLoopInfo::iterator LI = MLI->begin(), LE = MLI->end(); LI != LE;
       ++LI) {
    renameAcrossLoopForRepeat(*LI);
  }
}

// TODO: rename for repeat
void CSACvtCFDFPass::renameAcrossLoopForRepeat(MachineLoop *L) {
  for (MachineLoop::iterator LI = L->begin(), LE = L->end(); LI != LE; ++LI) {
    renameAcrossLoopForRepeat(*LI);
  }
  MachineLoop *mloop = L;
  for (MachineLoop::block_iterator BI = mloop->block_begin(),
                                   BE = mloop->block_end();
       BI != BE; ++BI) {
    MachineBasicBlock *mbb = *BI;
    // only conside blocks in the current loop level, blocks in the nested level
    // are done before.
    if (MLI->getLoopFor(mbb) != mloop)
      continue;
    for (MachineBasicBlock::iterator I = mbb->begin(); I != mbb->end(); ++I) {
      MachineInstr *MI = &*I;
      // if (MI->isPHI()) continue;
      for (MIOperands MO(*MI); MO.isValid(); ++MO) {
        if (!MO->isReg() ||
            !TargetRegisterInfo::isVirtualRegister(MO->getReg()))
          continue;
        unsigned Reg = MO->getReg();
        if (MO->isUse()) {
          // Skip disconnected DBG_VALUE vregs
          if (MRI->def_empty(Reg)) {
            assert(MI->isDebugValue() && "vreg with no def?");
            continue;
          }
          MachineInstr *DefMI     = MRI->getVRegDef(Reg);
          MachineBasicBlock *dmbb = DefMI->getParent();
          MachineLoop *dmloop     = MLI->getLoopFor(dmbb);
          // loop exit switch def
          if (dmloop && !dmloop->contains(mloop)) {
            assert(TII->isSwitch(DefMI));
            dmloop = dmloop->getParentLoop();
            assert(!dmloop || dmloop == mloop || dmloop->contains(mloop));
          }
#if 0
          if (hasAllConstantInputs(DefMI)) {
            //DefMI->setFlag(MachineInstr::NonSequential);
            continue;
          }
#endif
          // def is in immediate nesting level, this including def not in any
          // loop at all
          if (mloop->getParentLoop() == dmloop || mloop == dmloop)
            continue;

          // def outside the loop of use, and not in the immediate nesting level
          if ((!dmloop || dmloop->contains(mloop)) &&
              DT->properlyDominates(dmbb, mbb)) {
            MachineBasicBlock *landingPad = mloop->getLoopPreheader();
            // TODO:: create the landing pad if can't find one
            // assert(landingPad && "can't find loop preheader as landing pad
            // for renaming");
            if (!landingPad) {
              landingPad =
                DT->getNode(mloop->getHeader())->getIDom()->getBlock();
              assert(landingPad && landingPad != mloop->getHeader());
            }
            const TargetRegisterClass *TRC = MRI->getRegClass(Reg);
            const unsigned moveOpcode      = TII->getMoveOpcode(TRC);
            unsigned cpyReg                = MRI->createVirtualRegister(TRC);
            MachineInstr *cpyInst =
              BuildMI(*landingPad, landingPad->getFirstTerminator(), DebugLoc(),
                      TII->get(moveOpcode), cpyReg)
                .addReg(Reg);
            cpyInst->setFlag(MachineInstr::NonSequential);
            MachineRegisterInfo::use_iterator UI = MRI->use_begin(Reg);
            while (UI != MRI->use_end()) {
              MachineOperand &UseMO    = *UI;
              MachineInstr *UseMI      = UseMO.getParent();
              MachineBasicBlock *UseBB = UseMI->getParent();
              ++UI;
              if (MLI->getLoopFor(UseBB) && MLI->getLoopFor(UseBB) == mloop) {
                UseMO.setReg(cpyReg);
              }
            }
          }
        }
      }
    } // end of for MI
  }
}

void CSACvtCFDFPass::replaceLoopHdrPhi() {
  for (MachineLoopInfo::iterator LI = MLI->begin(), LE = MLI->end(); LI != LE;
       ++LI) {
    replaceLoopHdrPhi(*LI);
  }
}

void CSACvtCFDFPass::replaceLoopHdrPhi(MachineLoop *L) {
  for (MachineLoop::iterator LI = L->begin(), LE = L->end(); LI != LE; ++LI) {
    replaceLoopHdrPhi(*LI);
  }
  MachineLoop *mloop      = L;
  MachineBasicBlock *lhdr = mloop->getHeader();

  unsigned pipeliningDegree = getInnerLoopPipeliningDegree(L);
  if (pipeliningDegree > 1) {
    replaceCanonicalLoopHdrPhiPipelined(lhdr, pipeliningDegree);
  } else {
    replaceCanonicalLoopHdrPhi(lhdr);
  }
}

// sequence OPT is targeting at this transform
// single entry, single exiting, single latch, exiting blk post dominates loop
// hdr(always execute)
void CSACvtCFDFPass::replaceCanonicalLoopHdrPhi(MachineBasicBlock *mbb) {
  MachineLoop *mloop = MLI->getLoopFor(mbb);
  assert(mloop->getHeader() == mbb);
  if (mbb->getFirstNonPHI() == mbb->begin())
    return;

  assert(mloop->getExitingBlock() &&
         "can't handle multi exiting blks in this funciton");
  MachineBasicBlock *latchBB         = mloop->getLoopLatch();
  ControlDependenceNode *latchNode   = CDG->getNode(latchBB);
  MachineBasicBlock *exitingBB       = mloop->getExitingBlock();
  ControlDependenceNode *exitingNode = CDG->getNode(exitingBB);
  MachineBasicBlock *exitBB          = mloop->getExitBlock();
  assert(exitBB);
  assert(latchBB && exitingBB && (latchBB == exitingBB));
  MachineInstr *bi                = &*exitingBB->getFirstInstrTerminator();
  MachineBasicBlock::iterator loc = exitingBB->getFirstTerminator();
  unsigned predReg                = bi->getOperand(0).getReg();

  const TargetRegisterClass *TRC = MRI->getRegClass(predReg);
  CSAMachineFunctionInfo *LMFI   = thisMF->getInfo<CSAMachineFunctionInfo>();
  // Look up target register class corresponding to this register.
  const TargetRegisterClass *new_LIC_RC =
    LMFI->licRCFromGenRC(MRI->getRegClass(predReg));
  assert(new_LIC_RC && "Can't determine register class for register");
  unsigned cpyReg =
    LMFI->allocateLIC(new_LIC_RC, Twine("loop_") + mbb->getName() + "_phi");
  assert(mloop->isLoopExiting(latchBB) || latchNode->isParent(exitingNode));
  _unused(latchNode);
  _unused(exitingNode);
  const unsigned moveOpcode = TII->getMoveOpcode(TRC);
  MachineInstr *cpyInst =
    BuildMI(*exitingBB, loc, DebugLoc(), TII->get(moveOpcode), cpyReg)
      .addReg(predReg);
  cpyInst->setFlag(MachineInstr::NonSequential);

  MachineBasicBlock *lphdr           = mloop->getHeader();
  MachineBasicBlock::iterator hdrloc = lphdr->begin();
  const unsigned InitOpcode          = TII->getInitOpcode(TRC);
  MachineInstr *initInst             = nullptr;
  bool pickCtrlInverted =
    CDG->getEdgeType(exitingBB, exitBB, true) != ControlDependenceNode::FALSE;
  if (pickCtrlInverted) {
    initInst = BuildMI(*lphdr, hdrloc, DebugLoc(), TII->get(InitOpcode), cpyReg)
                 .addImm(1);
  } else {
    initInst = BuildMI(*lphdr, hdrloc, DebugLoc(), TII->get(InitOpcode), cpyReg)
                 .addImm(0);
  }
  initInst->setFlag(MachineInstr::NonSequential);

  repeatOperandInLoop(mloop, cpyReg, predReg, pickCtrlInverted);

  MachineBasicBlock::iterator iterI = mbb->begin();
  while (iterI != mbb->end()) {
    MachineInstr *MI = &*iterI;
    ++iterI;
    if (!MI->isPHI())
      continue;

    unsigned numUse               = 0;
    MachineOperand *backEdgeInput = nullptr;
    MachineOperand *initInput     = nullptr;
    unsigned numOpnd              = 0;
    unsigned backEdgeIndex        = 0;
    unsigned dst                  = MI->getOperand(0).getReg();

    for (MIOperands MO(*MI); MO.isValid(); ++MO, ++numOpnd) {
      if (!MO->isReg())
        continue;
      // process use at loop level
      if (MO->isUse()) {
        ++numUse;
        MachineOperand &mOpnd = *MO;
        ++MO;
        ++numOpnd;
        MachineBasicBlock *inBB = MO->getMBB();
        if (inBB == latchBB) {
          backEdgeInput = &mOpnd;
          backEdgeIndex = numOpnd - 1;
        } else {
          initInput = &mOpnd;
        }
      }
    } // end for MO
    if (numUse > 2) {
      // loop hdr phi has more than 2 init inputs,
      // remove backedge input reduce it to if-foot phi case to be handled by
      // if-footer phi pass
      initInput = &MI->getOperand(0);
      const TargetRegisterClass *TRC =
        MRI->getRegClass(MI->getOperand(0).getReg());
      unsigned renameReg = MRI->createVirtualRegister(TRC);
      initInput->setReg(renameReg);
    }
    MachineOperand *pickFalse;
    MachineOperand *pickTrue;
    if (pickCtrlInverted) {
      pickFalse = backEdgeInput;
      pickTrue  = initInput;
    } else {
      pickFalse = initInput;
      pickTrue  = backEdgeInput;
    }
    TRC                       = MRI->getRegClass(dst);
    const unsigned pickOpcode = TII->makeOpcode(CSA::Generic::PICK, TRC);
    // generate PICK, and insert before MI
    MachineInstr *pickInst = nullptr;
    predReg                = cpyReg;
    if (pickFalse->isReg() && pickTrue->isReg()) {
      pickInst = BuildMI(*mbb, MI, MI->getDebugLoc(), TII->get(pickOpcode), dst)
                   .addReg(predReg)
                   .addReg(pickFalse->getReg())
                   .addReg(pickTrue->getReg());
    } else if (pickFalse->isReg()) {
      pickInst = BuildMI(*mbb, MI, MI->getDebugLoc(), TII->get(pickOpcode), dst)
                   .addReg(predReg)
                   .addReg(pickFalse->getReg())
                   .add(*pickTrue);
    } else if (pickTrue->isReg()) {
      pickInst = BuildMI(*mbb, MI, MI->getDebugLoc(), TII->get(pickOpcode), dst)
                   .addReg(predReg)
                   .add(*pickFalse)
                   .addReg(pickTrue->getReg());
    } else {
      pickInst = BuildMI(*mbb, MI, MI->getDebugLoc(), TII->get(pickOpcode), dst)
                   .addReg(predReg)
                   .add(*pickFalse)
                   .add(*pickTrue);
    }

    pickInst->setFlag(MachineInstr::NonSequential);
    MI->removeFromParent();
    if (numUse > 2) {
      // move phi before the pick
      MachineBasicBlock::iterator tmpI = pickInst;
      mbb->insert(tmpI, MI);
      MI->RemoveOperand(backEdgeIndex);
      MI->RemoveOperand(backEdgeIndex);
    }
  }
}

// This version uses additional operators in order to allow multiple incoming
// "gangs" of data to flow through the loop at once. The number of gangs
// allowed to be in the pipeline at once is determined by the "completion"
// buffer operators: no new gangs will be admitted if these do not have
// available storage to reorder the loop's outputs. The number of "gangs"
// admitted is bounded on two sides: it is not correct to admit more than we
// have backedge and completion buffering for, and it does not increase
// performance to admit more than the pipeline depth of the body would fit.
void CSACvtCFDFPass::replaceCanonicalLoopHdrPhiPipelined(MachineBasicBlock *mbb,
                                                         unsigned numTokensSpecified) {
  MachineLoop *mloop = MLI->getLoopFor(mbb);
  assert(mloop->getHeader() == mbb);
  if (mbb->getFirstNonPHI() == mbb->begin())
    return;
  assert(numTokensSpecified >= 1);

  // The completionN operators we will insert are limited to a maximum depth of
  // 2**8-1==255 by the VISA.
  unsigned numTokens = std::min(255U, numTokensSpecified);

  // ...and they're further limited to a maximum depth of 32 according to V1
  // expectations, which is what the simulator is currently intepreting
  // compiler output as.
  numTokens = std::min(32U, numTokens);

  assert(mloop->getExitingBlock() &&
         "can't handle multi exiting blks in this funciton");
  MachineBasicBlock *latchBB         = mloop->getLoopLatch();
  ControlDependenceNode *latchNode   = CDG->getNode(latchBB);
  MachineBasicBlock *exitingBB       = mloop->getExitingBlock();
  ControlDependenceNode *exitingNode = CDG->getNode(exitingBB);
  MachineBasicBlock *exitBB          = mloop->getExitBlock();
  assert(exitBB);
  assert(latchBB && exitingBB && (latchBB == exitingBB));
  MachineInstr *bi                = &*exitingBB->getFirstInstrTerminator();
  MachineBasicBlock::iterator loc = exitingBB->getFirstTerminator();
  unsigned predReg                = bi->getOperand(0).getReg();

  const TargetRegisterClass *TRC = MRI->getRegClass(predReg);
  CSAMachineFunctionInfo *LMFI   = thisMF->getInfo<CSAMachineFunctionInfo>();
  // Look up target register class corresponding to this register.
  const TargetRegisterClass *new_LIC_RC =
    LMFI->licRCFromGenRC(MRI->getRegClass(predReg));
  assert(new_LIC_RC && "Can't determine register class for register");
  unsigned cpyReg = LMFI->allocateLIC(new_LIC_RC, "loopCtl");
  assert(mloop->isLoopExiting(latchBB) || latchNode->isParent(exitingNode));
  _unused(latchNode);
  _unused(exitingNode);

  MachineBasicBlock *lphdr           = mloop->getHeader();
  MachineBasicBlock::iterator hdrloc = lphdr->begin();
  bool pickCtrlInverted =
    (CDG->getEdgeType(exitingBB, exitBB, true) != ControlDependenceNode::FALSE);

  SmallVector<MachineOperand *, 4> newGang, backGang;
  repeatOperandInLoop(mloop, cpyReg, predReg, pickCtrlInverted, &newGang,
                      &backGang);

  MachineBasicBlock::iterator iterI = mbb->begin();
  while (iterI != mbb->end()) {
    MachineInstr *MI = &*iterI;
    ++iterI;
    if (!MI->isPHI())
      continue;

    unsigned numUse               = 0;
    MachineOperand *backEdgeInput = nullptr;
    MachineOperand *initInput     = nullptr;
    unsigned numOpnd              = 0;
    unsigned backEdgeIndex        = 0;
    unsigned dst                  = MI->getOperand(0).getReg();

    for (MIOperands MO(*MI); MO.isValid(); ++MO, ++numOpnd) {
      if (!MO->isReg())
        continue;
      // process use at loop level
      if (MO->isUse()) {
        ++numUse;
        MachineOperand &mOpnd = *MO;
        ++MO;
        ++numOpnd;
        MachineBasicBlock *inBB = MO->getMBB();
        if (inBB == latchBB) {
          backEdgeInput = &mOpnd;
          backEdgeIndex = numOpnd - 1;
        } else {
          initInput = &mOpnd;
        }
      }
    } // end for MO
    if (numUse > 2) {
      // loop hdr phi has more than 2 init inputs,
      // remove backedge input reduce it to if-foot phi case to be handled by
      // if-footer phi pass
      initInput = &MI->getOperand(0);
      const TargetRegisterClass *TRC =
        MRI->getRegClass(MI->getOperand(0).getReg());
      unsigned renameReg = MRI->createVirtualRegister(TRC);
      initInput->setReg(renameReg);
    }

    MachineOperand *pickFalse;
    MachineOperand *pickTrue;
    if (pickCtrlInverted) {
      pickFalse = backEdgeInput;
      pickTrue  = initInput;
    } else {
      pickFalse = initInput;
      pickTrue  = backEdgeInput;
    }
    TRC                       = MRI->getRegClass(dst);
    const unsigned pickOpcode = TII->makeOpcode(CSA::Generic::PICK, TRC);
    // generate PICK, and insert before MI
    MachineInstr *pickInst = nullptr;
    if (pickFalse->isReg() && pickTrue->isReg()) {
      pickInst = BuildMI(*mbb, MI, MI->getDebugLoc(), TII->get(pickOpcode), dst)
                   .addReg(cpyReg)
                   .addReg(pickFalse->getReg())
                   .addReg(pickTrue->getReg());
    } else if (pickFalse->isReg()) {
      pickInst = BuildMI(*mbb, MI, MI->getDebugLoc(), TII->get(pickOpcode), dst)
                   .addReg(cpyReg)
                   .addReg(pickFalse->getReg())
                   .add(*pickTrue);
    } else if (pickTrue->isReg()) {
      pickInst = BuildMI(*mbb, MI, MI->getDebugLoc(), TII->get(pickOpcode), dst)
                   .addReg(cpyReg)
                   .add(*pickFalse)
                   .addReg(pickTrue->getReg());
    } else {
      pickInst = BuildMI(*mbb, MI, MI->getDebugLoc(), TII->get(pickOpcode), dst)
                   .addReg(cpyReg)
                   .add(*pickFalse)
                   .add(*pickTrue);
    }

    newGang.push_back(&pickInst->getOperand(pickCtrlInverted ? 3 : 2));
    backGang.push_back(&pickInst->getOperand(pickCtrlInverted ? 2 : 3));

    pickInst->setFlag(MachineInstr::NonSequential);
    MI->removeFromParent();
    if (numUse > 2) {
      // move phi before the pick
      MachineBasicBlock::iterator tmpI = pickInst;
      mbb->insert(tmpI, MI);
      MI->RemoveOperand(backEdgeIndex);
      MI->RemoveOperand(backEdgeIndex);
    }
  }

  MachineOperand *newPulse  = newGang[0];
  MachineOperand *backPulse = backGang[0];

  if (ILPLWaitForAllIncoming) {
    newPulse = createUseTree(lphdr, lphdr->begin(), CSA::ALL0, newGang);
    LMFI->setLICName(newPulse->getReg(), "newAll");
  }

  if (ILPLWaitForAllBack) {
    backPulse = createUseTree(lphdr, lphdr->begin(), CSA::ALL0, backGang);
    LMFI->setLICName(backPulse->getReg(), "backAll");
  }

  SmallVector<MachineOperand *, 4> loopOutputs;
  // Look for loop outputs.
  for (MachineOperand *g : backGang) {
    MachineInstr* outSwitch = MRI->getUniqueVRegDef(g->getReg());
    MachineOperand *loopOutput = &outSwitch->getOperand(1);
    if (loopOutput->getReg() == CSA::IGN)
      continue;
    if (MRI->use_nodbg_empty(loopOutput->getReg()))
      continue;

    loopOutputs.push_back(loopOutput);
  }

  // For each output, create and hook up completion buffers.
  // The completion buffers' indices (indicating space available) are used to
  // control admission into the pipeline.
  SmallVector<MachineOperand*, 4> newTokens;
  for (MachineOperand *g : loopOutputs) {
    const TargetRegisterClass *RC = MRI->getRegClass(g->getReg());
    unsigned newToken = LMFI->allocateLIC(&CSA::CI8RegClass, "newToken");
    unsigned bodyToken = LMFI->allocateLIC(&CSA::CI8RegClass, "bodyToken");
    unsigned backToken = LMFI->allocateLIC(&CSA::CI8RegClass, "backToken");
    unsigned outToken = LMFI->allocateLIC(&CSA::CI8RegClass, "outToken");
    unsigned orderedOut = g->getReg();
    unsigned unorderedOut = LMFI->allocateLIC(RC, "unorderedOut");
    g->setReg(unorderedOut);

    // The index/token edges need buffering.
    LMFI->setLICDepth(newToken, numTokens);
    LMFI->setLICDepth(backToken, numTokens);
    // Advise the simulator not to be concerned if the this has values in it on
    // exit; this is expected.
    LMFI->addLICAttribute(newToken, "csasim_ignore_on_exit");

    // TODO: Remove this RC fixup when the simulator gets completion1.
    // TODO: Do not need to reorder 0-bit channels; we should be able to just
    // do rate-limiting with no reordering/storage once the compiler starts
    // emitting them.
    const TargetRegisterClass *compRC =
      TII->getSizeOfRegisterClass(RC) < 8 ? &CSA::CI8RegClass : RC;

    MachineInstrBuilder compBuffer =
      BuildMI(*mbb, g->getParent(), g->getParent()->getDebugLoc(),
          TII->get(TII->makeOpcode(CSA::Generic::COMPLETION, compRC)))
          .addDef(newToken)
          .addDef(orderedOut)
          .addReg(outToken)
          .addReg(g->getReg())
          .addImm(numTokens);
    newTokens.push_back(&compBuffer->getOperand(0));

    MachineInstrBuilder tokPick =
      BuildMI(*mbb, lphdr->begin(), DebugLoc(), TII->get(CSA::PICK8), bodyToken)
          .addReg(cpyReg)
          .addReg(pickCtrlInverted ? backToken : newToken)
          .addReg(pickCtrlInverted ? newToken : backToken);

    MachineInstrBuilder tokSwitch =
      BuildMI(*mbb, g->getParent(), g->getParent()->getDebugLoc(), TII->get(CSA::SWITCH8))
          .addDef(pickCtrlInverted ? backToken : outToken)
          .addDef(pickCtrlInverted ? outToken : backToken)
          .addReg(predReg)
          .addReg(bodyToken);
  }
  MachineOperand *haveTokens;
  if (newTokens.size()) {
    haveTokens = createUseTree(mbb, lphdr->begin(), CSA::ALL0, newTokens);
  } else {
    // This can happen, right?
    assert(0 && "ILPL on loops with no outputs not yet supported");
  }

  // Add buffering to backedges.
  for (MachineOperand *g : backGang) {
    assert(g->isReg() && "Unexpected non-LIC backedge in inner loop pipeline");
    LMFI->setLICDepth(g->getReg(), numTokens);
    LMFI->setLICName(g->getReg(), "backEdge");
  }

  MachineInstrBuilder newGated =
    BuildMI(*mbb, lphdr->begin(), DebugLoc(), TII->get(CSA::GATE0),
            LMFI->allocateLIC(&CSA::CI0RegClass, "newGated"))
      .addReg(haveTokens->getReg())
      .addReg(newPulse->getReg())
      .setMIFlag(MachineInstr::NonSequential);

  unsigned firstPrio          = newGated->getOperand(0).getReg();
  unsigned secondPrio         = backPulse->getReg();
  MachineInstrBuilder any = BuildMI(*mbb, lphdr->begin(), DebugLoc(),
                                        TII->get(CSA::ANY0))
                                  .addDef(cpyReg)
                                  .addReg(firstPrio)
                                  .addReg(secondPrio)
                                  .addReg(CSA::NA)
                                  .addReg(CSA::NA)
                                  .setMIFlag(MachineInstr::NonSequential);

  if (pickCtrlInverted) {
    any->getOperand(0).setReg(
      LMFI->allocateLIC(&CSA::CI1RegClass, "notLoopCtl"));
    BuildMI(*mbb, lphdr->begin(), DebugLoc(), TII->get(CSA::NOT1), cpyReg)
      .addReg(any->getOperand(0).getReg())
      .setMIFlag(MachineInstr::NonSequential);
  }

}

// Utility function to create a tree of uses. For example, it can create
// ANY/ALL/MERGE trees from a collection of operands. The "unusedReg" value
// defaults to IGN.
MachineOperand *CSACvtCFDFPass::createUseTree(
    MachineBasicBlock *mbb, MachineBasicBlock::iterator before,
    unsigned opcode, const SmallVector<MachineOperand *, 4> vals,
    unsigned unusedReg) {

  unsigned n = vals.size();
  assert(n && "Can't combine 0 values");
  MCInstrDesc id = TII->get(opcode);
  // Ensure that this is an op that we can build some kind of 1-to-N tree out
  // of.
  assert(id.getNumDefs() == 1 && id.getNumOperands() > 2 &&
         "Don't know how to build a tree out of this opcode");
  unsigned radix                    = id.getNumOperands() - id.getNumDefs();
  const TargetRegisterClass *outTRC = LMFI->licRCFromGenRC(
    TII->getRegClass(id, 0, TRI, *mbb->getParent()));

  // If one left, we're done.
  if (n == 1)
    return vals[0];

  // Make our own set of vals to track.
  SmallVector<MachineOperand *, 4> fewerVals;

  // Create a new element to combine some of the others.
  MachineInstrBuilder next =
    BuildMI(*mbb, before, before->getDebugLoc(),
            TII->get(opcode), LMFI->allocateLIC(outTRC));
  next.setMIFlag(MachineInstr::NonSequential);

  // vals will be partitioned into those items being combined and those items
  // which remain.
  for (unsigned j = 0; j < n; ++j) {
    if (j < radix)
      next.addReg(vals[j]->getReg());
    else
      fewerVals.push_back(vals[j]);
  }

  // Ensure the new instruction has enough ops
  while (next->getNumOperands() < radix + 1)
    next.addReg(CSA::IGN);

  // Add the new item to be combined. Putting this at the back of the list
  // helps balance.
  fewerVals.push_back(&next->getOperand(0));

  // Run again on the smaller vector.
  return createUseTree(mbb, before, opcode, fewerVals, unusedReg);
}

/* Do a sweep over all instructions, looking for direct frame index uses. The
 * use will be replaced with a vreg defined in the entry of the function so
 * that they will be recognized as defs going into any dataflow. This is only
 * intended to handle fixed-size frame objects. The result should still be
 * suitable for SXU execution. */
void CSACvtCFDFPass::createFIEntryDefs() {
  // Build a set of FI users which should be moved to the function entry.
  std::set<MachineOperand *> toReplace;
  // The set of FIs which need vregs created for them in this function.
  std::set<int> entryFIs;
  // A map of FIs to their corresponding virtual registers in the function's
  // entry BB.
  std::map<int, unsigned> fiVRegMap;

  // Collect the FI users which need to be modified.
  for (MachineFunction::iterator BB = thisMF->begin(), E = thisMF->end();
       BB != E; ++BB) {
    ControlDependenceNode *mNode = CDG->getNode(&*BB);
    bool hasCDGParent =
      (mNode->getNumParents() > 1 ||
       (mNode->getNumParents() == 1 && (*mNode->parent_begin())->getBlock()));

    // Only worry about uses which aren't already in control flow entry.
    if (!hasCDGParent)
      continue;

    for (MachineBasicBlock::iterator MI = BB->begin(), EI = BB->end(); MI != EI;
         ++MI) {
      for (MIOperands MO(*MI); MO.isValid(); ++MO) {
        if (MO->isFI()) {
          int index = MO->getIndex();
          toReplace.insert(&*MO);
          entryFIs.insert(index);
        }
      }
    }
  }

  // If no interesting uses were found, then nothing needs to be done.
  if (toReplace.empty())
    return;

  // Find the entry block. (Surely there's an easier way to do this?)
  ControlDependenceNode *rootN = CDG->getRoot();
  assert(rootN && *rootN->begin());
  MachineBasicBlock *rootBB = (*rootN->begin())->getBlock();
  assert(rootBB);

  // Def a virtual register for this FI index in the function entry.
  for (int index : entryFIs) {
    unsigned vReg = MRI->createVirtualRegister(&CSA::I64RegClass);
    BuildMI(*rootBB, rootBB->getFirstInstrTerminator(), DebugLoc(),
            TII->get(CSA::MOV64), vReg)
      .addFrameIndex(index);

    fiVRegMap[index] = vReg;
  }

  // Try to eliminate the in-loop def, in case it's now just a redundant mov of
  // the entry def. If the use of the value wasn't as simple as a mov, then
  // just replace the operand.
  for (MachineOperand *mo : toReplace) {
    int index = mo->getIndex();
    assert(fiVRegMap.find(index) != fiVRegMap.end());
    unsigned vReg         = fiVRegMap[index];
    MachineInstr *oldInst = mo->getParent();

    if (oldInst->getOpcode() == CSA::MOV64 && oldInst->getOperand(0).isReg() &&
        TargetRegisterInfo::isVirtualRegister(
          oldInst->getOperand(0).getReg())) {
      // If the value we're replacing is just being moved into another virtual
      // register, then replace the whole instruction.
      unsigned oldVReg = oldInst->getOperand(0).getReg();
      MRI->replaceRegWith(oldVReg, vReg);
      oldInst->eraseFromParent();
    } else {
      // Replace the FI operand with the new vReg.
      mo->ChangeToRegister(vReg, false);
    }
  }
}

void CSACvtCFDFPass::assignLicForDF() {
  std::deque<unsigned> renameQueue;
  renameQueue.clear();
  std::set<unsigned> pinedVReg;
  for (MachineFunction::iterator BB = thisMF->begin(), E = thisMF->end();
       BB != E; ++BB) {
    MachineBasicBlock *mbb = &*BB;
    for (MachineBasicBlock::iterator MI = BB->begin(), EI = BB->end(); MI != EI;
         ++MI) {
      if (MI->isPHI()) {
        for (MIOperands MO(*MI); MO.isValid(); ++MO) {
          if (!MO->isReg() ||
              !TargetRegisterInfo::isVirtualRegister(MO->getReg()))
            continue;
          if (TII->isLIC(*MO, *MRI))
            continue;
          unsigned Reg = MO->getReg();
          pinedVReg.insert(Reg);
        }
      } else if (MI->getOpcode() == CSA::JSR || MI->getOpcode() == CSA::JSRi) {
        // function call inside control region need to run on SXU
        ControlDependenceNode *mnode = CDG->getNode(mbb);
        if (mnode->getNumParents() > 1 ||
            (mnode->getNumParents() == 1 &&
             (*mnode->parent_begin())->getBlock())) {
          RunSXU = true;
        }
      }
    }
  }

  for (MachineFunction::iterator BB = thisMF->begin(), E = thisMF->end();
       BB != E; ++BB) {
    for (MachineBasicBlock::iterator MI = BB->begin(), EI = BB->end(); MI != EI;
         ++MI) {
      MachineInstr *mInst = &*MI;
      if (TII->isPick(mInst) || TII->isSwitch(mInst) ||
          mInst->getOpcode() == CSA::MERGE64f || TII->isFMA(mInst) ||
          TII->isDiv(mInst) || TII->isMul(mInst) || TII->isMOV(mInst) ||
          TII->isAdd(mInst) || TII->isSub(mInst) || TII->isPickany(mInst) ||
          mInst->getOpcode() == CSA::PREDMERGE ||
          mInst->getOpcode() == CSA::PREDPROP ||
          mInst->getOpcode() == CSA::NOT1 || mInst->getOpcode() == CSA::LAND1 ||
          mInst->getOpcode() == CSA::LOR1 || mInst->getOpcode() == CSA::OR1 ||
          mInst->isCopy() || TII->isInit(mInst) || TII->isLoad(mInst) ||
          TII->isStore(mInst)) {
        for (MIOperands MO(*MI); MO.isValid(); ++MO) {
          if (!MO->isReg() ||
              !TargetRegisterInfo::isVirtualRegister(MO->getReg()))
            continue;
          if (TII->isLIC(*MO, *MRI))
            continue;
          unsigned Reg = MO->getReg();
          renameQueue.push_back(Reg);
        }
      }
    }
  }

  while (!renameQueue.empty()) {
    unsigned dReg = renameQueue.front();
    renameQueue.pop_front();
    MachineInstr *DefMI = MRI->getVRegDef(dReg);
    if (!DefMI)
      continue;
    MachineOperand *DefMO = DefMI->findRegisterDefOperand(dReg);
    if (DefMI->isPHI())
      continue;

    // We've decided to convert this def to a LIC. If it was dead, we must send
    // it to the %ign LIC rather than allocating a new one.
    assert(DefMO->isDef() && "Trying to reason about uses of a non-def.");
    if (MRI->use_empty(dReg)) {
      DefMI->substituteRegister(dReg, CSA::IGN, 0, *TRI);
      continue;
    }

    // Adjust the register class to be the appropriate LIC class for its size.
    const TargetRegisterClass *TRC = MRI->getRegClass(dReg);
    MRI->setRegClass(dReg,
                     TII->getLicClassForSize(TII->getSizeOfRegisterClass(TRC)));

    if (TII->isSwitch(DefMI)) {
      unsigned trueReg  = DefMI->getOperand(1).getReg();
      unsigned falseReg = DefMI->getOperand(0).getReg();
      if (pinedVReg.find(trueReg) != pinedVReg.end() ||
          pinedVReg.find(falseReg) != pinedVReg.end()) {
        DefMI->clearFlag(MachineInstr::NonSequential);
        continue;
      }
    } else if (TII->isMOV(DefMI)) {
      unsigned dstReg = DefMI->getOperand(0).getReg();
      if (pinedVReg.find(dstReg) != pinedVReg.end()) {
        DefMI->clearFlag(MachineInstr::NonSequential);
        continue;
      }
    }

    for (MIOperands MO(*DefMI); MO.isValid(); ++MO) {
      if (!MO->isReg() || &*MO == DefMO ||
          !TargetRegisterInfo::isVirtualRegister(MO->getReg()))
        continue;
      if (TII->isLIC(*MO, *MRI))
        continue;
      unsigned Reg = MO->getReg();
      renameQueue.push_back(Reg);
    }
  }

  for (MachineFunction::iterator BB = thisMF->begin(), E = thisMF->end();
       BB != E; ++BB) {
    for (MachineBasicBlock::iterator MI = BB->begin(), EI = BB->end(); MI != EI;
         ++MI) {
      bool allLics = true;
      for (MIOperands MO(*MI); MO.isValid(); ++MO) {
        if (!MO->isReg()) {
          if (MO->isImm() || MO->isCImm() || MO->isFPImm()) {
            continue;
          } else {
            allLics = false;
            break;
          }
        } else if (!TII->isLIC(*MO, *MRI)) {
          allLics = false;
          break;
        }
      }

      // Check for instructions where all the uses are constants.
      // These instructions shouldn't be moved on to dataflow units,
      // because they keep firing infinitely.
      bool allImmediateUses = true;
      for (MIOperands MO(*MI); MO.isValid(); ++MO) {
        // Skip defs.
        if (MO->isReg() && MO->isDef())
          continue;
        if (!(MO->isImm() || MO->isCImm() || MO->isFPImm())) {
          allImmediateUses = false;
          break;
        }
      }

      // DEBUG(errs() << "Machine ins " << *MI << ": allLics = " << allLics <<
      // ", allImmediateUses = " << allImmediateUses << "\n");
      if (allLics && !allImmediateUses) {
        MI->setFlag(MachineInstr::NonSequential);
      }
      if (!allLics && TII->isSwitch(&*MI)) {
        MI->clearFlag(MachineInstr::NonSequential);
      }
    }
  }
}

void CSACvtCFDFPass::handleAllConstantInputs() {
  std::deque<unsigned> renameQueue;
  MachineBasicBlock *entry = &*thisMF->begin();
  for (MachineFunction::iterator BB = thisMF->begin(), E = thisMF->end();
       BB != E; ++BB) {
    MachineBasicBlock *mbb       = &*BB;
    ControlDependenceNode *unode = CDG->getNode(mbb);
    unsigned domIf               = 0;
    for (ControlDependenceNode::node_iterator uparent = unode->parent_begin(),
                                              uparent_end = unode->parent_end();
         uparent != uparent_end; ++uparent) {
      ControlDependenceNode *upnode = *uparent;
      MachineBasicBlock *upbb       = upnode->getBlock();
      if (!upbb) {
        // this is typical define inside loop, used outside loop on the main
        // execution path
        continue;
      }
      if (bb2rpo[upbb] >= bb2rpo[mbb]) {
        continue;
      }
      domIf++;
    }
    MachineBasicBlock::iterator iterMI = BB->begin();
    while (iterMI != BB->end()) {
      MachineInstr *MI = &*iterMI;
      ++iterMI;
      if (!TII->isMOV(MI))
        continue;

      bool allConst = true;
      for (MIOperands MO(*MI); MO.isValid(); ++MO) {
        if (MO->isReg() && MO->isDef())
          continue;
        // These are the known types of operands which will always be available
        // to the instruction/operator.
        bool isConst = MO->isImm() or MO->isCImm() or MO->isFPImm() or
                       MO->isGlobal() or MO->isSymbol();

        if (not isConst) {
          allConst = false;
          break;
        }
      }
      if (allConst && mbb != entry && !domIf) {
        MI->removeFromParent();
        entry->insertAfter(entry->begin(), MI);
      }
    }
  }
}

bool CSACvtCFDFPass::hasAllConstantInputs(MachineInstr *MI) {
  if (!TII->isMOV(MI)) {
    return false;
  }
  bool allConst = true;
  for (MIOperands MO(*MI); MO.isValid(); ++MO) {
    if (MO->isReg() && MO->isDef())
      continue;
    // These are the known types of operands which will always be available
    // to the instruction/operator.
    bool isConst = MO->isImm() or MO->isCImm() or MO->isFPImm() or
                   MO->isGlobal() or MO->isSymbol();

    if (not isConst) {
      allConst = false;
      break;
    }
  }
  if (allConst) {
    MI->clearFlag(MachineInstr::NonSequential);
  }
  return allConst;
}

void CSACvtCFDFPass::removeBranch() {
  std::deque<unsigned> renameQueue;
  for (MachineFunction::iterator BB = thisMF->begin(), E = thisMF->end();
       BB != E; ++BB) {
    MachineBasicBlock::iterator iterMI = BB->begin();
    while (iterMI != BB->end()) {
      MachineInstr *MI = &*iterMI;
      ++iterMI;
      if (MI->isBranch()) {
        MI->removeFromParent();
      }
    }
  }
}

void CSACvtCFDFPass::linearizeCFG() {
  std::stack<MachineBasicBlock *> mbbStack;
  MachineBasicBlock *root = &*thisMF->begin();
  for (scc_iterator<MachineFunction *> I  = scc_begin(thisMF),
                                       IE = scc_end(thisMF);
       I != IE; ++I) {
    // Obtain the vector of BBs in this SCC
    const std::vector<MachineBasicBlock *> &SCCBBs = *I;
    for (std::vector<MachineBasicBlock *>::const_iterator BBI  = SCCBBs.begin(),
                                                          BBIE = SCCBBs.end();
         BBI != BBIE; ++BBI) {
      mbbStack.push(*BBI);
    }
  }
  MachineBasicBlock *x = mbbStack.top();
  assert(x == root);
  _unused(x);
  MachineBasicBlock::succ_iterator SI = root->succ_begin();
  while (SI != root->succ_end()) {
    SI = root->removeSuccessor(SI);
  }
  mbbStack.pop();
  while (!mbbStack.empty()) {
    MachineBasicBlock *mbb = mbbStack.top();
    mbbStack.pop();
    root->splice(root->end(), mbb, mbb->begin(), mbb->end());
    mbb->eraseFromParent();
  }
}

MachineInstr *CSACvtCFDFPass::PatchOrInsertPickAtFork(
  MachineBasicBlock *ctrlBB, // fork
  unsigned dst,              // the SSA value
  unsigned Reg,              // input of phi
  MachineBasicBlock *inBB,   // incoming blk
  MachineInstr *phi,         // the multi-input phi
  unsigned pickReg)          // pick output
{
  const TargetRegisterInfo &TRI =
    *thisMF->getSubtarget<CSASubtarget>().getRegisterInfo();
  MachineInstr *pickInstr                      = nullptr;
  bool patched                                 = false;
  DenseMap<unsigned, MachineInstr *> *reg2pick = nullptr;
  if (bb2pick.find(ctrlBB) == bb2pick.end()) {
    reg2pick        = new DenseMap<unsigned, MachineInstr *>();
    bb2pick[ctrlBB] = reg2pick;
  } else {
    reg2pick = bb2pick[ctrlBB];
  }

  if (reg2pick->find(dst) == reg2pick->end()) {
    pickInstr        = insertPICKForReg(ctrlBB, Reg, inBB, phi, pickReg);
    (*reg2pick)[dst] = pickInstr;
  } else {
    // find existing PICK, patch its %ign with Reg
    pickInstr             = (*reg2pick)[dst];
    unsigned pickFalseReg = 0, pickTrueReg = 0;
    assignPICKSrcForReg(pickFalseReg, pickTrueReg, Reg, ctrlBB, inBB, phi);
    unsigned ignIndex = 0;
    if (pickFalseReg == CSA::IGN) {
      // reg assigned to pickTrue => make sure the original pick has %IGN for
      // pickTrue;
      assert(pickTrueReg && pickTrueReg != CSA::IGN);
      assert(pickInstr->getOperand(3).getReg() == CSA::IGN);
      ignIndex = 3;
    } else {
      // reg assigned to pickFalse
      assert(pickTrueReg == CSA::IGN);
      assert(pickFalseReg && pickFalseReg != CSA::IGN);
      assert(pickInstr->getOperand(2).getReg() == CSA::IGN);
      ignIndex = 2;
    }
    MachineOperand &MO = pickInstr->getOperand(ignIndex);
    MO.substVirtReg(Reg, 0, TRI);
    MachineInstr *DefMI = MRI->getVRegDef(Reg);
    // if (TII->isPick(DefMI) && DefMI->getParent() == pickInstr->getParent()) {
    if (multiInputsPick.find(DefMI) != multiInputsPick.end()) {
      // make sure input src is before the pick
      // assert(DefMI->getParent() == pickInstr->getParent());
      pickInstr->removeFromParent();
      DefMI->getParent()->insertAfter(DefMI, pickInstr);
    }
    patched = true;
  }
  if (patched) {
    return NULL;
  } else {
    return pickInstr;
  }
}

MachineInstr *CSACvtCFDFPass::insertPICKForReg(MachineBasicBlock *ctrlBB,
                                               unsigned Reg,
                                               MachineBasicBlock *inBB,
                                               MachineInstr *phi,
                                               unsigned pickReg) {
  const TargetRegisterClass *TRC  = MRI->getRegClass(Reg);
  MachineBasicBlock::iterator loc = ctrlBB->getFirstTerminator();
  MachineInstr *bi                = &*loc;
  if (!pickReg) {
    pickReg = MRI->createVirtualRegister(TRC);
  }
  assert(bi->getOperand(0).isReg());
  unsigned predReg      = bi->getOperand(0).getReg();
  unsigned pickFalseReg = 0, pickTrueReg = 0;
  assignPICKSrcForReg(pickFalseReg, pickTrueReg, Reg, ctrlBB, inBB, phi);
  const unsigned pickOpcode = TII->makeOpcode(CSA::Generic::PICK, TRC);
  MachineInstr *pickInst =
    BuildMI(*phi->getParent(), phi, DebugLoc(), TII->get(pickOpcode), pickReg)
      .addReg(predReg)
      .addReg(pickFalseReg)
      .addReg(pickTrueReg);
  pickInst->setFlag(MachineInstr::NonSequential);
  // multiInputsPick.insert(pickInst);
  // bookkeeping pickInst and its predBB
  multiInputsPick[pickInst] = ctrlBB;
  return pickInst;
}

void CSACvtCFDFPass::assignPICKSrcForReg(unsigned &pickFalseReg,
                                         unsigned &pickTrueReg, unsigned Reg,
                                         MachineBasicBlock *ctrlBB,
                                         MachineBasicBlock *inBB,
                                         MachineInstr *phi) {
  if (inBB) {
    ControlDependenceNode *inNode   = CDG->getNode(inBB);
    ControlDependenceNode *ctrlNode = CDG->getNode(ctrlBB);
    if (ctrlNode->isFalseChild(inNode)) {
      pickFalseReg = Reg;
      pickTrueReg  = CSA::IGN;
    } else {
      pickTrueReg  = Reg;
      pickFalseReg = CSA::IGN;
    }
  } else {
    MachineBasicBlock *mbb = phi->getParent();
    // assert(DT->dominates(ctrlBB, mbb));
    if (CDG->getEdgeType(ctrlBB, mbb, true) == ControlDependenceNode::TRUE) {
      pickTrueReg  = Reg;
      pickFalseReg = CSA::IGN;
    } else {
      pickFalseReg = Reg;
      pickTrueReg  = CSA::IGN;
    }
  }
}

void CSACvtCFDFPass::TraceCtrl(MachineBasicBlock *inBB, MachineBasicBlock *mbb,
                               unsigned Reg, unsigned dst, unsigned src,
                               MachineInstr *MI) {
  MachineBasicBlock *ctrlBB = nullptr;
  if (!DT->dominates(inBB, mbb)) {
    MachineInstr *DefMI = MRI->getVRegDef(src);
    if (DefMI->getParent() == inBB && DefMI->isPHI())
      TraceThroughPhi(DefMI, mbb, dst);
    else {
      ControlDependenceNode *inNode = CDG->getNode(inBB);
      for (ControlDependenceNode::node_iterator pnode = inNode->parent_begin(),
                                                pend  = inNode->parent_end();
           pnode != pend; ++pnode) {
        ControlDependenceNode *ctrlNode = *pnode;
        ctrlBB                          = ctrlNode->getBlock();
        if (MLI->getLoopFor(ctrlBB) &&
            MLI->getLoopFor(ctrlBB)->getLoopLatch() == ctrlBB)
          continue;

        unsigned pickReg = 0;
        if (DT->dominates(ctrlBB, mbb)) {
          pickReg = dst;
        }
        MachineInstr *pickInstr =
          PatchOrInsertPickAtFork(ctrlBB, dst, Reg, inBB, MI, pickReg);
        if (pickInstr) {
          // not patched, keep tracing
          TraceCtrl(ctrlBB, mbb, pickInstr->getOperand(0).getReg(), dst, src,
                    MI);
        }
      }
    }
  }
}

void CSACvtCFDFPass::TraceThroughPhi(MachineInstr *iphi, MachineBasicBlock *mbb,
                                     unsigned dst) {
  for (MIOperands MO(*iphi); MO.isValid(); ++MO) {
    if (!MO->isReg() || !TargetRegisterInfo::isVirtualRegister(MO->getReg()))
      continue;
    if (MO->isUse()) {
      unsigned Reg = MO->getReg();
      unsigned src = MO->getReg();
      // move to its incoming block operand
      ++MO;
      MachineBasicBlock *inBB = MO->getMBB();
      if (DT->dominates(inBB, mbb)) {
        // fall through
        MachineInstr *dMI        = MRI->getVRegDef(Reg);
        MachineBasicBlock *DefBB = dMI->getParent();
        unsigned switchingDef    = findSwitchingDstForReg(Reg, DefBB);
        if (switchingDef) {
          Reg = switchingDef;
        }
        PatchOrInsertPickAtFork(inBB, dst, Reg, nullptr, iphi, dst);
        continue;
      } else {
        bool inBBFork = inBB->succ_size() > 1 &&
                        (!MLI->getLoopFor(inBB) ||
                         MLI->getLoopFor(inBB)->getLoopLatch() != inBB);
        if (inBBFork) {
          MachineInstr *pickInstr =
            PatchOrInsertPickAtFork(inBB, dst, Reg, nullptr, iphi, 0);
          if (!pickInstr) {
            // patched
            continue; // to next MO
          } else {
            Reg = pickInstr->getOperand(0).getReg();
          }
        }
        TraceCtrl(inBB, mbb, Reg, dst, src, iphi);
      }
    }
  } // end of for MO
}

void CSACvtCFDFPass::generateCompletePickTreeForPhi(MachineBasicBlock *mbb) {
  MachineBasicBlock::iterator iterI = mbb->begin();
  while (iterI != mbb->end()) {
    MachineInstr *MI = &*iterI;
    ++iterI;
    if (!MI->isPHI())
      continue;
    multiInputsPick.clear();
    unsigned dst = MI->getOperand(0).getReg();
    TraceThroughPhi(MI, mbb, dst);
    MI->removeFromParent();
    PatchCFGLeaksFromPcikTree(dst);
  }
}

void CSACvtCFDFPass::TraceLeak(MachineBasicBlock *inBB, MachineBasicBlock *mbb,
                               SmallVectorImpl<unsigned> &landOpnds) {
  if (!DT->dominates(inBB, mbb)) {
    ControlDependenceNode *inNode = CDG->getNode(inBB);
    for (ControlDependenceNode::node_iterator pnode = inNode->parent_begin(),
                                              pend  = inNode->parent_end();
         pnode != pend; ++pnode) {
      ControlDependenceNode *ctrlNode = *pnode;
      MachineBasicBlock *ctrlBB       = ctrlNode->getBlock();
      // ignore loop latch, keep looking beyond the loop
      if (MLI->getLoopFor(ctrlBB) &&
          MLI->getLoopFor(ctrlBB)->getLoopLatch() == ctrlBB)
        continue;
      MachineInstr *bi = &*ctrlBB->getFirstInstrTerminator();
      unsigned ec      = bi->getOperand(0).getReg();
      if (ctrlNode->isFalseChild(inNode)) {
        unsigned notReg = MRI->createVirtualRegister(&CSA::I1RegClass);
        BuildMI(*ctrlBB, ctrlBB->getFirstTerminator(), DebugLoc(),
                TII->get(CSA::NOT1), notReg)
          .addReg(ec);
        ec = notReg;
      }
      landOpnds.push_back(ec);

      TraceLeak(ctrlBB, mbb, landOpnds);
    }
  }
}

unsigned CSACvtCFDFPass::generateLandSeq(SmallVectorImpl<unsigned> &landOpnds,
                                         MachineBasicBlock *mbb,
                                         MachineInstr *MI) {
  MachineBasicBlock::instr_iterator loc = mbb->getFirstInstrTerminator();
  unsigned landResult                   = 0;
  unsigned landSrc                      = 0;
  MachineInstr *landInstr;
  unsigned i = 0;
  for (; i < landOpnds.size(); i++) {
    if (!landSrc) {
      landSrc = landOpnds[i];
    } else if (!landResult) {
      landResult = MRI->createVirtualRegister(&CSA::I1RegClass);
      landInstr =
        BuildMI(*mbb, loc, DebugLoc(), TII->get(CSA::LAND1), landResult)
          .addReg(landSrc)
          .addReg(landOpnds[i]);
      if (MI) {
        // move landInst to after MI
        landInstr->removeFromParent();
        mbb->insert(MI, landInstr);
      }
      landInstr->setFlag(MachineInstr::NonSequential);
    } else {
      if (i % 4) {
        landInstr->addOperand(MachineOperand::CreateReg(landOpnds[i], false));
      } else {
        unsigned newResult = MRI->createVirtualRegister(&CSA::I1RegClass);
        landInstr =
          BuildMI(*mbb, loc, DebugLoc(), TII->get(CSA::LAND1), newResult)
            .addReg(landResult)
            .addReg(landOpnds[i]);
        if (MI) {
          landInstr->removeFromParent();
          mbb->insert(MI, landInstr);
        }
        landInstr->setFlag(MachineInstr::NonSequential);
        landResult = newResult;
      }
    }
  }
  if (i % 4) {
    for (unsigned j = i % 4; j < 4; j++) {
      landInstr->addOperand(MachineOperand::CreateImm(1));
    }
  }
  return landInstr->getOperand(0).getReg();
}

unsigned CSACvtCFDFPass::generateOrSeq(SmallVectorImpl<unsigned> &orOpnds,
                                       MachineBasicBlock *mbb,
                                       MachineInstr *ploc) {
  unsigned orSrc                  = 0;
  unsigned orResult               = 0;
  MachineInstr *orInstr           = nullptr;
  MachineBasicBlock::iterator loc = ploc ? *ploc : mbb->getFirstTerminator();
  for (unsigned i = 0; i < orOpnds.size(); ++i) {
    unsigned ec = orOpnds[i];
    if (!orSrc) {
      orSrc = ec;
    } else if (!orResult) {
      orResult = MRI->createVirtualRegister(&CSA::I1RegClass);
      orInstr  = BuildMI(*mbb, loc, DebugLoc(), TII->get(CSA::OR1), orResult)
                  .addReg(orSrc)
                  .addReg(ec);
      orInstr->setFlag(MachineInstr::NonSequential);
    } else {
      unsigned newResult = MRI->createVirtualRegister(&CSA::I1RegClass);
      orInstr = BuildMI(*mbb, loc, DebugLoc(), TII->get(CSA::OR1), newResult)
                  .addReg(orResult)
                  .addReg(ec);
      orInstr->setFlag(MachineInstr::NonSequential);
      orResult = newResult;
    }
  }
  unsigned pred = orResult ? orResult : orSrc;
  return pred;
}

void CSACvtCFDFPass::CombineDuplicatePickTreeInput() {
  SmallVector<unsigned, 4> landOpnds;
  DenseMap<MachineInstr *, MachineBasicBlock *>::iterator itmp =
    multiInputsPick.begin();
  while (itmp != multiInputsPick.end()) {
    MachineInstr *pickInstr = itmp->getFirst();
    ++itmp;
    unsigned dst                         = pickInstr->getOperand(0).getReg();
    MachineRegisterInfo::use_iterator UI = MRI->use_begin(dst);
    // assert single use???
    while (UI != MRI->use_end()) {
      MachineOperand &UseMO    = *UI;
      MachineInstr *UseMI      = UseMO.getParent();
      MachineBasicBlock *UseBB = UseMI->getParent();
      ++UI;
      if (multiInputsPick.find(UseMI) != multiInputsPick.end()) {
        unsigned useIndex = (dst == UseMI->getOperand(2).getReg()) ? 2 : 3;
        assert(dst != UseMI->getOperand(1).getReg());
        unsigned otherIndex = 5 - useIndex;
        unsigned otherReg   = UseMI->getOperand(otherIndex).getReg();
        if (otherReg == pickInstr->getOperand(2).getReg() ||
            otherReg == pickInstr->getOperand(3).getReg()) {
          unsigned dupIndex =
            (otherReg == pickInstr->getOperand(2).getReg()) ? 2 : 3;
          unsigned singleIndex = 5 - dupIndex;
          unsigned c1          = UseMI->getOperand(1).getReg();
          if (useIndex == 2) {
            // c1 = not c1
            unsigned notReg = MRI->createVirtualRegister(&CSA::I1RegClass);
            BuildMI(*UseBB, UseMI, DebugLoc(), TII->get(CSA::NOT1), notReg)
              .addReg(c1);
            c1 = notReg;
          }
          unsigned c2 = pickInstr->getOperand(1).getReg();
          if (singleIndex == 2) {
            // c2 = not c2
            unsigned notReg = MRI->createVirtualRegister(&CSA::I1RegClass);
            BuildMI(*UseBB, UseMI, DebugLoc(), TII->get(CSA::NOT1), notReg)
              .addReg(c2);
            c2 = notReg;
          }
          landOpnds.push_back(c1);
          landOpnds.push_back(c2);
          unsigned c0 = generateLandSeq(landOpnds, UseBB, UseMI);
          landOpnds.clear();
          // c0 = land c1, c2, 1, 1, and insert before UseMI
          // rewrite UseMI's c to c0, opnd2 to pickInstr's dupIndex, opnd3
          // pickInstr's singleIndex remove pickInstr
          UseMI->RemoveOperand(3);
          UseMI->RemoveOperand(2);
          UseMI->RemoveOperand(1);
          UseMI->addOperand(MachineOperand::CreateReg(c0, false));
          UseMI->addOperand(MachineOperand::CreateReg(
            pickInstr->getOperand(dupIndex).getReg(), false));
          UseMI->addOperand(MachineOperand::CreateReg(
            pickInstr->getOperand(singleIndex).getReg(), false));

          pickInstr->removeFromParent();
          // remove pickInstr from MultiInputsPick
          multiInputsPick.erase(pickInstr);
        }
      }
    }
  }
}

// for each IGN remaining in the multiInputPick, generate an land
void CSACvtCFDFPass::PatchCFGLeaksFromPcikTree(unsigned phiDst) {
  CombineDuplicatePickTreeInput();

  MachineBasicBlock *phiHome = nullptr;
  SmallVector<unsigned, 4> landOpnds;
  SmallVector<unsigned, 4> orOpnds;
  for (DenseMap<MachineInstr *, MachineBasicBlock *>::iterator itmp =
         multiInputsPick.begin();
       itmp != multiInputsPick.end(); itmp++) {
    MachineInstr *pickInstr = itmp->getFirst();
    assert(pickInstr->getOperand(2).getReg() != CSA::IGN ||
           pickInstr->getOperand(3).getReg() != CSA::IGN);
    unsigned pickIGNInd = 0;
    if (pickInstr->getOperand(2).getReg() == CSA::IGN)
      pickIGNInd = 2;
    else if (pickInstr->getOperand(3).getReg() == CSA::IGN)
      pickIGNInd = 3;

    if (!pickIGNInd)
      continue;
    landOpnds.clear();
    ControlDependenceNode::EdgeType childType = pickIGNInd == 2
                                                  ? ControlDependenceNode::FALSE
                                                  : ControlDependenceNode::TRUE;
    phiHome = phiHome ? phiHome : pickInstr->getParent();
    // all pick instructions in the pick tree are all in phi's home block
    assert(phiHome == pickInstr->getParent());
    MachineBasicBlock *ctrlBB = itmp->getSecond();
    // start building land from ctrlBB and its child
    unsigned ec = pickInstr->getOperand(1).getReg();
    if (childType == ControlDependenceNode::FALSE) {
      unsigned notReg = MRI->createVirtualRegister(&CSA::I1RegClass);
      BuildMI(*ctrlBB, ctrlBB->getFirstTerminator(), DebugLoc(),
              TII->get(CSA::NOT1), notReg)
        .addReg(ec);
      ec = notReg;
    }
    landOpnds.push_back(ec);
    // now trace from CtrlBB upward till the entry of the if-tree
    TraceLeak(ctrlBB, phiHome, landOpnds);
    // replace IGN with 0 to be ignored later one
    if (pickIGNInd == 3) {
      pickInstr->RemoveOperand(3);
      pickInstr->addOperand(MachineOperand::CreateImm(0));
    } else {
      unsigned pickSrc = pickInstr->getOperand(3).getReg();
      pickInstr->RemoveOperand(3);
      pickInstr->RemoveOperand(2);
      pickInstr->addOperand(MachineOperand::CreateImm(0));
      pickInstr->addOperand(MachineOperand::CreateReg(pickSrc, false));
    }
    std::reverse(landOpnds.begin(), landOpnds.end());
    unsigned landSeq = generateLandSeq(landOpnds, phiHome);
    orOpnds.push_back(landSeq);
  }

  // find non IGN in multiInputsPick tree
  if (!phiHome)
    return;

  unsigned orSeq = generateOrSeq(orOpnds, phiHome);
  ////////
  MachineInstr *finalPick = MRI->getVRegDef(phiDst);
  assert(TII->isPick(finalPick));
  unsigned tmpResult = MRI->createVirtualRegister(MRI->getRegClass(phiDst));
  finalPick->getOperand(0).setReg(tmpResult);
  const unsigned switchOpcode =
    TII->makeOpcode(CSA::Generic::SWITCH, MRI->getRegClass(phiDst));
  MachineInstr *switchInst = BuildMI(*phiHome, phiHome->getFirstTerminator(),
                                     DebugLoc(), TII->get(switchOpcode), phiDst)
                               .addReg(CSA::IGN, RegState::Define)
                               .addReg(orSeq)
                               .addReg(tmpResult);
  switchInst->setFlag(MachineInstr::NonSequential);
}

unsigned
CSACvtCFDFPass::getEdgePred(MachineBasicBlock *mbb,
                            ControlDependenceNode::EdgeType childType) {
  if (edgepreds.find(mbb) == edgepreds.end())
    return 0;
  return (*edgepreds[mbb])[childType];
}

void CSACvtCFDFPass::setEdgePred(MachineBasicBlock *mbb,
                                 ControlDependenceNode::EdgeType childType,
                                 unsigned ch) {
  assert(ch && "0 is not a valid vreg number");
  if (edgepreds.find(mbb) == edgepreds.end()) {
    SmallVectorImpl<unsigned> *childVect = new SmallVector<unsigned, 2>;
    childVect->push_back(0);
    childVect->push_back(0);
    edgepreds[mbb] = childVect;
  }
  (*edgepreds[mbb])[childType] = ch;
}

unsigned CSACvtCFDFPass::getBBPred(MachineBasicBlock *mbb) {
  if (bbpreds.find(mbb) == bbpreds.end())
    return 0;
  return bbpreds[mbb];
}

void CSACvtCFDFPass::setBBPred(MachineBasicBlock *mbb, unsigned ch) {
  assert(ch && "0 is not a valid vreg number");
  // don't set it twice
  assert(bbpreds.find(mbb) == bbpreds.end() && "CSA: Try to set bb pred twice");
  bbpreds[mbb] = ch;
}

unsigned CSACvtCFDFPass::computeEdgePred(MachineBasicBlock *fromBB,
                                         MachineBasicBlock *toBB,
                                         std::list<MachineBasicBlock *> &path) {
  assert(toBB);
  ControlDependenceNode::EdgeType childType = CDG->getEdgeType(fromBB, toBB);
  // make sure each edge is computed only once to avoid cycling on backedge
  if (unsigned edgeReg = getEdgePred(fromBB, childType)) {
    return edgeReg;
  }
  unsigned bbPredReg = 0;
  if (CDG->getNode(fromBB)->getNumParents() == 1 &&
      *CDG->getNode(fromBB)->parent_begin() == CDG->getRoot()) {
    // root level, out side any loop
    // mov 1
    if (!(bbPredReg = getBBPred(fromBB))) {
      MachineBasicBlock *entryBB = &*thisMF->begin();
      unsigned cpyReg            = MRI->createVirtualRegister(&CSA::I1RegClass);
      const unsigned moveOpcode  = TII->getMoveOpcode(&CSA::I1RegClass);
      BuildMI(*entryBB, entryBB->getFirstTerminator(), DebugLoc(),
              TII->get(moveOpcode), cpyReg)
        .addImm(1);
      bbPredReg = cpyReg;
      setBBPred(fromBB, bbPredReg);
    }
  } else if (MLI->getLoopFor(toBB) &&
             MLI->getLoopFor(toBB)->getHeader() == toBB &&
             !MLI->getLoopFor(toBB)->contains(fromBB)) {
    // fromBB outside current loop, using loop as the unit of the region,
    // reaching the boundary, use pre-assigned BB pred for init input of loop
    if (bb2predcpy.find(fromBB) == bb2predcpy.end()) {
      bbPredReg          = MRI->createVirtualRegister(&CSA::I1RegClass);
      bb2predcpy[fromBB] = bbPredReg;
    } else {
      bbPredReg = bb2predcpy[fromBB];
    }
    if (!MLI->getLoopFor(fromBB)) {
      // post process after all loops are handled
      dcgBBs.insert(fromBB);
    }
  } else {
    // non boundary -- need to compute
    bbPredReg = computeBBPred(fromBB, path);
  }
  unsigned result = 0;
  if (fromBB->succ_size() == 1) {
    result = bbPredReg;
  } else {
    // calling omputeBBPred => calling computeEdgePred
    //=> might have insert prop due to self cycle
    if (unsigned edgeReg = getEdgePred(fromBB, childType)) {
      result = edgeReg;
    } else {
      InsertPredProp(fromBB, bbPredReg);
      result = getEdgePred(fromBB, childType);
    }
  }
  return result;
}

unsigned
CSACvtCFDFPass::mergeIncomingEdgePreds(MachineBasicBlock *inBB,
                                       std::list<MachineBasicBlock *> &path) {
  unsigned mergeOp, numInputs;
  if (MLI->getLoopFor(inBB) && MLI->getLoopFor(inBB)->getHeader() == inBB) {
    mergeOp   = CSA::LOR1;
    numInputs = 4;
  } else {
    mergeOp   = CSA::OR1;
    numInputs = 2;
  }

  unsigned predBB           = 0; // lor Result
  MachineBasicBlock *ctrlBB = nullptr;
  unsigned ctrlEdge;
  unsigned lorSrc        = 0;
  MachineInstr *lorInstr = nullptr;
  unsigned i             = 0;
  unsigned backedgeCtrl  = 0;
  for (MachineBasicBlock::pred_iterator ipred = inBB->pred_begin();
       ipred != inBB->pred_end(); ipred++, i++) {
    ctrlBB = *ipred;
    // no need to (bb2rpo[ctrlBB] < bb2rpo[inBB]), as long as each edge is
    // computed once.  handle single edge as well as fork edge
    ctrlEdge = computeEdgePred(ctrlBB, inBB, path);
    if (MLI->getLoopFor(ctrlBB) &&
        MLI->getLoopFor(ctrlBB)->isLoopLatch(ctrlBB)) {
      backedgeCtrl = ctrlEdge;
    }
    MachineBasicBlock::iterator loc = inBB->getFirstTerminator();
    // merge predecessor if needed
    if (!lorSrc) {
      lorSrc = ctrlEdge;
    } else if (!predBB) {
      predBB = MRI->createVirtualRegister(&CSA::I1RegClass);
      assert(TargetRegisterInfo::isVirtualRegister(ctrlEdge));
      assert(TargetRegisterInfo::isVirtualRegister(lorSrc));
      lorInstr = BuildMI(*inBB, loc, DebugLoc(), TII->get(mergeOp), predBB)
                   .addReg(lorSrc)
                   .addReg(ctrlEdge);
      lorInstr->setFlag(MachineInstr::NonSequential);
    } else {
      if ((i % numInputs) && (numInputs > 2)) {
        lorInstr->addOperand(MachineOperand::CreateReg(ctrlEdge, false));
      } else {
        unsigned newResult = MRI->createVirtualRegister(&CSA::I1RegClass);
        lorInstr = BuildMI(*inBB, loc, DebugLoc(), TII->get(mergeOp), newResult)
                     .addReg(predBB)
                     .addReg(ctrlEdge);
        lorInstr->setFlag(MachineInstr::NonSequential);
        predBB = newResult;
      }
    }
  }
  if (i == 1) {
    predBB = lorSrc;
  } else {
    if ((i % numInputs) && (numInputs > 2)) {
      for (unsigned j = i % numInputs; j < numInputs; j++) {
        lorInstr->addOperand(MachineOperand::CreateImm(0));
      }
    }
  }

  // make sure back edge pred is the first operand of lor, otherwise exchang
  // operands;  to avoid repeat operand
  MachineLoop *mloop = MLI->getLoopFor(inBB);
  if (mloop && mloop->getHeader() == inBB) {
    MachineInstr *lorInstr = MRI->getVRegDef(predBB);
    if (inBB->pred_size() == 2) {
      unsigned reg = lorInstr->getOperand(2).getReg();
      if (reg == backedgeCtrl) {
        // exchnage operands
        MachineOperand &MO2 = lorInstr->getOperand(2);
        MachineOperand &MO1 = lorInstr->getOperand(1);
        MO2.setReg(MO1.getReg());
        MO1.setReg(reg);
      }
    } else {
      // loop has more than one entrance edge
      // replace current lor with two lors with firt lor consolidate all
      // entrance edge,  second lor has backegde and consolidated init value
      SmallVector<unsigned, 4> opnds;
      for (unsigned i = 1; i < lorInstr->getNumOperands(); i++) {
        if (lorInstr->getOperand(i).isReg()) {
          unsigned reg = lorInstr->getOperand(i).getReg();
          if (reg != backedgeCtrl) {
            opnds.push_back(reg);
          }
        }
      }
      unsigned initCombined =
        generateOrSeq(opnds, lorInstr->getParent(), lorInstr);
      MachineInstr *newLorInstr =
        BuildMI(*lorInstr->getParent(), lorInstr, DebugLoc(),
                TII->get(lorInstr->getOpcode()),
                lorInstr->getOperand(0).getReg())
          .addReg(backedgeCtrl)
          .addReg(initCombined)
          .addImm(0)
          .addImm(0);
      newLorInstr->setFlag(MachineInstr::NonSequential);
      lorInstr->removeFromParent();
    }
  }
  return predBB;
}

unsigned CSACvtCFDFPass::computeBBPred(MachineBasicBlock *inBB,
                                       std::list<MachineBasicBlock *> &path) {
  if (unsigned c = getBBPred(inBB)) {
    return c;
  } else {
    if (std::find(path.begin(), path.end(), inBB) != path.end()) {
      // find a cycle
      return bb2predcpy[inBB];
    }

    path.push_back(inBB);

    unsigned result;
    if (bb2predcpy.find(inBB) == bb2predcpy.end()) {
      result           = MRI->createVirtualRegister(&CSA::I1RegClass);
      bb2predcpy[inBB] = result;
    } else {
      result = bb2predcpy[inBB];
    }

    unsigned predBB = mergeIncomingEdgePreds(inBB, path);

    setBBPred(inBB, predBB);

    path.pop_back();
    // copy predBB to result for cycle of depencence; dead code it if not used
    if (!MRI->use_empty(result)) {
      MachineInstr *movPred = BuildMI(*inBB, inBB->getFirstTerminator(),
                                      DebugLoc(), TII->get(CSA::MOV1), result)
                                .addReg(predBB);
      MachineRegisterInfo::use_iterator UI = MRI->use_begin(result);
      MachineInstr *usePred                = UI->getParent();
      if (usePred->getOpcode() == CSA::PREDPROP) {
        assert(usePred->getParent() == inBB);
        usePred->removeFromParent();
        inBB->insertAfter(movPred, usePred);
      }
      return result;
    }
    return predBB;
  }
}

MachineInstr *CSACvtCFDFPass::getOrInsertPredMerge(MachineBasicBlock *mbb,
                                                   MachineInstr *loc,
                                                   unsigned e1, unsigned e2) {
  MachineInstr *predMergeInstr = nullptr;
  if (bb2predmerge.find(mbb) == bb2predmerge.end()) {
    unsigned indexReg = MRI->createVirtualRegister(&CSA::I1RegClass);
    predMergeInstr    = BuildMI(*mbb, loc, DebugLoc(), TII->get(CSA::PREDMERGE),
                             CSA::IGN)
                       . // in a two-way merge, it is %IGN to eat the BB's pred,
                         // they will be computed using "or" consistently
                     addReg(indexReg, RegState::Define)
                       .addReg(e1)
                       .         // last processed edge
                     addReg(e2); // current edge
    bb2predmerge[mbb] = predMergeInstr;
  } else {
    predMergeInstr = bb2predmerge[mbb];
  }
  return predMergeInstr;
}

// also set up edge pred
MachineInstr *CSACvtCFDFPass::InsertPredProp(MachineBasicBlock *mbb,
                                             unsigned bbPred) {
  assert(mbb->succ_size() == 2);
  if (bbPred == 0) {
    bbPred = getBBPred(mbb);
  }
  unsigned falseEdge = MRI->createVirtualRegister(&CSA::I1RegClass);
  unsigned trueEdge  = MRI->createVirtualRegister(&CSA::I1RegClass);
  MachineBasicBlock::iterator loc = mbb->getFirstTerminator();
  MachineInstr *bi                = &*loc;
  MachineInstr *predPropInstr =
    BuildMI(*mbb, loc, DebugLoc(), TII->get(CSA::PREDPROP), falseEdge)
      .addReg(trueEdge, RegState::Define)
      .addReg(bbPred)
      .addReg(bi->getOperand(0).getReg());
  setEdgePred(mbb, ControlDependenceNode::FALSE, falseEdge);
  setEdgePred(mbb, ControlDependenceNode::TRUE, trueEdge);
  return predPropInstr;
}

bool CSACvtCFDFPass::parentsLinearInCDG(MachineBasicBlock *mbb) {
  std::list<ControlDependenceNode *> parents;
  parents.clear();
  ControlDependenceNode *inNode = CDG->getNode(mbb);
  parents.clear();
  for (ControlDependenceNode::node_iterator pnode = inNode->parent_begin(),
                                            pend  = inNode->parent_end();
       pnode != pend; ++pnode) {
    ControlDependenceNode *ctrlNode = *pnode;
    MachineBasicBlock *ctrlBB       = ctrlNode->getBlock();
    if (!ctrlBB)
      continue;
    // ignore loop latch, keep looking beyond the loop
    if (MLI->getLoopFor(ctrlBB) &&
        MLI->getLoopFor(ctrlBB)->getLoopLatch() == ctrlBB)
      continue;
    // sort parents using the non-transitive parent relationship
    std::list<ControlDependenceNode *>::iterator parent = parents.begin();
    while (parent != parents.end()) {
      if (ctrlNode->isParent(*parent)) {
        // insert before parent
        break;
      } else if ((*parent)->isParent(ctrlNode)) {
        // insert after parent
        parent++;
        break;
      }
      parent++;
    }
    parents.insert(parent, ctrlNode);
  }
  // all parents have to form a linear control dependence relationship
  if (parents.size() > 1) {
    std::list<ControlDependenceNode *>::iterator parent = parents.begin();
    std::list<ControlDependenceNode *>::iterator next   = parent;
    next++;
    while (next != parents.end()) {
      if (!(*parent)->isParent(*next))
        return false;
      parent = next;
      next++;
    }
  }
  return true;
}

bool CSACvtCFDFPass::needDynamicPreds() {
  for (MachineLoopInfo::iterator LI = MLI->begin(), LE = MLI->end(); LI != LE;
       ++LI) {
    if (needDynamicPreds(*LI)) {
      return true;
    }
  }
  for (MachineFunction::iterator BB = thisMF->begin(), E = thisMF->end();
       BB != E; ++BB) {
    MachineBasicBlock *mbb = &*BB;
    if (!parentsLinearInCDG(mbb)) {
      unsigned nParent              = 0;
      ControlDependenceNode *inNode = CDG->getNode(mbb);
      for (ControlDependenceNode::node_iterator pnode = inNode->parent_begin(),
                                                pend  = inNode->parent_end();
           pnode != pend; ++pnode) {
        ControlDependenceNode *ctrlNode = *pnode;
        MachineBasicBlock *ctrlBB       = ctrlNode->getBlock();
        if (!ctrlBB)
          continue;
        // ignore loop latch, keep looking beyond the loop
        if (MLI->getLoopFor(ctrlBB) &&
            MLI->getLoopFor(ctrlBB)->getLoopLatch() == ctrlBB)
          continue;
        nParent++;
      }
      if (nParent > 1 && mbb->succ_size() > 1)
        // the phi value will be used by the switch to define new values
        return true;
    }
  }
  return false;
}

bool CSACvtCFDFPass::needDynamicPreds(MachineLoop *L) {
  for (MachineLoop::iterator LI = L->begin(), LE = L->end(); LI != LE; ++LI) {
    if (needDynamicPreds(*LI))
      return true;
  }
  MachineLoop *mloop = L;
  // multiple exiting blocks
  if (!mloop->getExitingBlock())
    return true;
  MachineBasicBlock *lhdr = mloop->getHeader();

  if (lhdr->pred_size() > 2)
    return true;
  // multiple backedges
  MachineBasicBlock *latch = mloop->getLoopLatch();
  if (!latch)
    return true;
  // loop lattch is not an exiting point
  if (!mloop->isLoopExiting(mloop->getLoopLatch()))
    return true;
  return false;
}

unsigned CSACvtCFDFPass::getInnerLoopPipeliningDegree(MachineLoop *L) {
  // No pipelining if predprop/predmerge may be around. (At least until we
  // are sure about how they interact.)
  if (UseDynamicPred)
    return 1;

  // No pipelining if this loop requires dynamic predication.
  if (needDynamicPreds(L))
    return 1;

  // Check if the ILPL prep pass has indicated that this loop is a target.
  MachineBasicBlock *latch = L->getLoopLatch();
  if (not latch)
    return 1;

  // Otherwise, try to get the degree indicated by the preparation pass.
  for (MachineInstr &latchPred : *latch) {
    if (latchPred.getOpcode() == CSA::CSA_PIPELINEABLE_LOOP) {
      unsigned maxDOP = latchPred.getOperand(0).getImm();
      // Remove the directive so that we know it was acted upon.
      latchPred.eraseFromParentAndMarkDBGValuesForRemoval();
      return maxDOP;
    }
  }

  // Finally, if there's no indication from the prep pass that we can pipeline,
  // don't.
  return 1;
}

void CSACvtCFDFPass::generateDynamicPreds() {
  for (MachineLoopInfo::iterator LI = MLI->begin(), LE = MLI->end(); LI != LE;
       ++LI) {
    generateDynamicPreds(*LI);
  }

  for (std::set<MachineBasicBlock *>::iterator ibb = dcgBBs.begin();
       ibb != dcgBBs.end(); ibb++) {
    MachineBasicBlock *mbb = *ibb;
    std::list<MachineBasicBlock *> path;
    computeBBPred(mbb, path);
  }
  for (MachineFunction::iterator ibb = thisMF->begin(); ibb != thisMF->end();
       ibb++) {
    MachineBasicBlock *mbb = &*ibb;
    if (!MLI->getLoopFor(mbb) && mbb->getFirstNonPHI() != mbb->begin()) {
      generateDynamicPickTreeForFooter(mbb);
    }
  }
}

void CSACvtCFDFPass::generateDynamicPreds(MachineLoop *L) {
  for (MachineLoop::iterator LI = L->begin(), LE = L->end(); LI != LE; ++LI) {
    generateDynamicPreds(*LI);
  }
  MachineLoop *mloop      = L;
  MachineBasicBlock *lhdr = mloop->getHeader();

  generateDynamicPickTreeForHeader(lhdr);

  for (MachineLoop::block_iterator BI = mloop->block_begin(),
                                   BE = mloop->block_end();
       BI != BE; ++BI) {
    MachineBasicBlock *mbb = *BI;
    // only conside blocks in the current loop level, blocks in the nested level
    // are done before.
    if (MLI->getLoopFor(mbb) != mloop)
      continue;
    for (MachineBasicBlock::succ_iterator psucc = mbb->succ_begin();
         psucc != mbb->succ_end(); psucc++) {
      MachineBasicBlock *msucc = *psucc;
      // need to drive the compute for BB that is nested loop's preheader, in
      // case the current loop missed it
      if (MLI->getLoopFor(msucc) && MLI->getLoopFor(msucc) != mloop &&
          MLI->getLoopFor(msucc)->getHeader() == msucc) {
        std::list<MachineBasicBlock *> path;
        computeBBPred(mbb, path);
        break;
      }
    }

    if (mbb->getFirstNonPHI() == mbb->begin())
      continue;
    generateDynamicPickTreeForFooter(mbb);
  }
}

void CSACvtCFDFPass::repeatOperandInLoop(
  MachineLoop *mloop, unsigned pickCtlReg, unsigned backedgePred,
  bool flipBackedgePred, SmallVector<MachineOperand *, 4> *repeatIn,
  SmallVector<MachineOperand *, 4> *repeatBack) {

  MachineBasicBlock *lphdr   = mloop->getHeader();
  MachineBasicBlock *latchBB = mloop->getLoopLatch();
  // pick
  // switch
  std::set<MachineInstr *> repeats;

  for (MachineLoop::block_iterator BI = mloop->block_begin(),
                                   BE = mloop->block_end();
       BI != BE; ++BI) {
    MachineBasicBlock *mbb = *BI;
    // only conside blocks in the current loop level, blocks in the nested level
    // are done before.
    if (MLI->getLoopFor(mbb) != mloop)
      continue;
    MachineBasicBlock::iterator I = mbb->begin();
    while (I != mbb->end()) {
      MachineInstr *MI = &*I;
      I++;
      if ((MI->isPHI() && mloop->getHeader() == mbb) ||
          (repeats.find(MI) != repeats.end())) {
        // loop hdr phi's init input is used only once, no need to repeat
        continue;
      }
      for (MIOperands MO(*MI); MO.isValid(); ++MO) {
        if (!MO->isReg() ||
            !TargetRegisterInfo::isVirtualRegister(MO->getReg()))
          continue;
        unsigned Reg = MO->getReg();
        // Skip DebugValues with no defs.
        if (MRI->def_empty(Reg)) {
          assert(MI->isDebugValue() && "vreg with no def?");
          continue;
        }
        if (MO->isUse()) {
          MachineInstr *dMI        = MRI->getVRegDef(Reg);
          MachineBasicBlock *DefBB = dMI->getParent();
          if (DefBB == mbb)
            continue;
          // use, def in different region cross latch
          bool isDefOutsideLoop =
            MLI->getLoopFor(DefBB) == NULL ||
            !MLI->getLoopFor(mbb)->contains(MLI->getLoopFor(DefBB));

          if (isDefOutsideLoop && DT->dominates(DefBB, mbb)) {
            assert(
              (!hasAllConstantInputs(dMI) || MLI->getLoopFor(DefBB) == NULL) &&
              "const prop failed");

            const TargetRegisterClass *TRC = MRI->getRegClass(Reg);
            unsigned rptIReg = LMFI->allocateLIC(TRC, "rptBackEdge");
            unsigned rptOReg = LMFI->allocateLIC(TRC, "rptOut");
            if (repeatIn) {
              repeatIn->push_back(dMI->findRegisterDefOperand(Reg));
            }
            unsigned pickTrue, pickFalse;
            const unsigned pickOpcode =
              TII->makeOpcode(CSA::Generic::PICK, TRC);
            if (flipBackedgePred) {
              pickTrue  = Reg;
              pickFalse = rptIReg;
            } else {
              pickFalse = Reg;
              pickTrue  = rptIReg;
            }
            MachineInstr *pickInst =
              BuildMI(*lphdr, lphdr->getFirstTerminator(), DebugLoc(),
                      TII->get(pickOpcode), rptOReg)
                .addReg(pickCtlReg)
                .addReg(pickFalse)
                .addReg(pickTrue);
            pickInst->setFlag(MachineInstr::NonSequential);
            repeats.insert(pickInst);

            const unsigned switchOpcode =
              TII->makeOpcode(CSA::Generic::SWITCH, TRC);
            MachineInstr *switchInst;
            if (flipBackedgePred) {
              switchInst = BuildMI(*latchBB, latchBB->getFirstTerminator(),
                                   DebugLoc(), TII->get(switchOpcode), rptIReg)
                             .addReg(CSA::IGN, RegState::Define)
                             .addReg(backedgePred)
                             .addReg(rptOReg);
              switchInst->getOperand(0).setIsDef();
            } else {
              switchInst = BuildMI(*latchBB, latchBB->getFirstTerminator(),
                                   DebugLoc(), TII->get(switchOpcode), CSA::IGN)
                             .addReg(rptIReg, RegState::Define)
                             .addReg(backedgePred)
                             .addReg(rptOReg);
            }
            if (repeatBack) {
              repeatBack->push_back(
                switchInst->findRegisterDefOperand(rptIReg));
            }
            switchInst->setFlag(MachineInstr::NonSequential);
            repeats.insert(switchInst);
            MachineRegisterInfo::use_iterator UI = MRI->use_begin(Reg);
            while (UI != MRI->use_end()) {
              MachineOperand &UseMO    = *UI;
              MachineInstr *UseMI      = UseMO.getParent();
              MachineBasicBlock *UseBB = UseMI->getParent();
              ++UI;
              if (UseMI != pickInst && MLI->getLoopFor(UseBB) &&
                  MLI->getLoopFor(UseBB) == mloop &&
                  // loop hdr phi's init input is used only once, no need to
                  // repeat
                  !(UseMI->isPHI() && UseBB == mloop->getHeader())) {
                UseMO.setReg(rptOReg);
              }
            }
          }
        }
      }
    }
  }
}

void CSACvtCFDFPass::repeatOperandInLoopUsePred(MachineLoop *mloop,
                                                MachineInstr *initInst,
                                                unsigned backedgePred,
                                                unsigned exitPred) {
  unsigned predReg   = initInst->getOperand(0).getReg();
  unsigned predConst = initInst->getOperand(1).getImm();
  assert(!predConst);
  _unused(predConst);
  MachineBasicBlock *lphdr   = mloop->getHeader();
  MachineBasicBlock *latchBB = mloop->getLoopLatch();
  assert(latchBB);

  std::set<MachineInstr *> repeats;

  for (MachineLoop::block_iterator BI = mloop->block_begin(),
                                   BE = mloop->block_end();
       BI != BE; ++BI) {
    MachineBasicBlock *mbb = *BI;
    // only conside blocks in the current loop level, blocks in the nested level
    // are done before.
    if (MLI->getLoopFor(mbb) != mloop)
      continue;
    MachineBasicBlock::iterator I = mbb->begin();
    while (I != mbb->end()) {
      MachineInstr *MI = &*I;
      I++;
      if ((MI->isPHI() && mloop->getHeader() == mbb) ||
          (repeats.find(MI) != repeats.end())) {
        // loop hdr phi's init input is used only once, no need to repeat
        continue;
      }
      for (MIOperands MO(*MI); MO.isValid(); ++MO) {
        if (!MO->isReg() ||
            !TargetRegisterInfo::isVirtualRegister(MO->getReg()))
          continue;
        if (TII->isLIC(*MO, *MRI))
          continue;
        unsigned Reg = MO->getReg();
        if (MO->isUse()) {
          MachineInstr *dMI = MRI->getVRegDef(Reg);
          if (!dMI || dMI->getOpcode() == CSA::PREDPROP) {
            continue;
          }
          MachineBasicBlock *DefBB = dMI->getParent();
          if (DefBB == mbb)
            continue;

          // use, def in different region cross latch
          bool isDefOutsideLoop =
            MLI->getLoopFor(DefBB) == NULL ||
            !MLI->getLoopFor(mbb)->contains(MLI->getLoopFor(DefBB));

          if (isDefOutsideLoop && DT->dominates(DefBB, mbb)) {
            assert(
              (!hasAllConstantInputs(dMI) || MLI->getLoopFor(DefBB) == NULL) &&
              "const prop failed");
#if 0
            if (hasAllConstantInputs(dMI)) {
			  //has to be root mov 1 pred instr
              assert(!dMI->getFlag(MachineInstr::NonSequential));
              continue;
            }
#endif
            const TargetRegisterClass *TRC = MRI->getRegClass(Reg);
            unsigned rptIReg               = MRI->createVirtualRegister(TRC);
            unsigned rptOReg               = MRI->createVirtualRegister(TRC);
            const unsigned pickOpcode =
              TII->makeOpcode(CSA::Generic::PICK, TRC);
            MachineInstr *pickInst =
              BuildMI(*lphdr, lphdr->getFirstTerminator(), DebugLoc(),
                      TII->get(pickOpcode), rptOReg)
                .addReg(predReg)
                .addReg(Reg)
                .addReg(rptIReg);
            pickInst->setFlag(MachineInstr::NonSequential);
            repeats.insert(pickInst);

            unsigned notExit = MRI->createVirtualRegister(&CSA::I1RegClass);
            BuildMI(*latchBB, latchBB->getFirstTerminator(), DebugLoc(),
                    TII->get(CSA::NOT1), notExit)
              .addReg(exitPred);

            SmallVector<unsigned, 4> landOpnds;
            landOpnds.push_back(notExit);
            landOpnds.push_back(backedgePred);
            unsigned rptPred = generateLandSeq(landOpnds, latchBB);

            const unsigned switchOpcode =
              TII->makeOpcode(CSA::Generic::SWITCH, TRC);
            MachineInstr *switchInst =
              BuildMI(*latchBB, latchBB->getFirstTerminator(), DebugLoc(),
                      TII->get(switchOpcode), CSA::IGN)
                .addReg(rptIReg, RegState::Define)
                .addReg(rptPred)
                .addReg(rptOReg);
            switchInst->setFlag(MachineInstr::NonSequential);
            repeats.insert(switchInst);
            MachineRegisterInfo::use_iterator UI = MRI->use_begin(Reg);
            while (UI != MRI->use_end()) {
              MachineOperand &UseMO    = *UI;
              MachineInstr *UseMI      = UseMO.getParent();
              MachineBasicBlock *UseBB = UseMI->getParent();
              ++UI;
              if (UseMI != pickInst && MLI->getLoopFor(UseBB) &&
                  MLI->getLoopFor(UseBB) == mloop &&
                  // loop hdr phi's init input is used only once, no need to
                  // repeat
                  !(UseMI->isPHI() && UseBB == mloop->getHeader())) {
                if (mloop->isLoopExiting(UseBB) &&
                    !mloop->isLoopExiting(latchBB)) {
                  // closed loop latch can cause CDG relationship reversed --
                  // exits control everything connected to latch,  need switch to
                  // guard channel overflow
                  unsigned pbb    = getBBPred(UseBB);
                  unsigned rptReg = MRI->createVirtualRegister(TRC);
                  MachineInstr *switchInst =
                    BuildMI(*UseBB, UseBB->getFirstTerminator(), DebugLoc(),
                            TII->get(switchOpcode), CSA::IGN)
                      .addReg(rptReg, RegState::Define)
                      .addReg(pbb)
                      .addReg(rptOReg);
                  switchInst->setFlag(MachineInstr::NonSequential);
                  UseMO.setReg(rptReg);
                } else {
                  UseMO.setReg(rptOReg);
                }
              }
            }
          }
        }
      }
    }
  }
}

void CSACvtCFDFPass::generateDynamicPickTreeForHeader(MachineBasicBlock *mbb) {
  SmallVector<std::pair<unsigned, unsigned> *, 4> pred2values;
  std::list<MachineBasicBlock *> path;
  MachineLoop *mloop = MLI->getLoopFor(mbb);
  // a loop header phi
  assert(mloop && mloop->getHeader() == mbb);
  MachineBasicBlock *latchBB = mloop->getLoopLatch();
  assert(latchBB && "TODO:: handle multiple backedges not implemented yet");

  unsigned backedgePred = 0;
  for (MachineBasicBlock::pred_iterator ipred = mbb->pred_begin();
       ipred != mbb->pred_end(); ipred++) {
    MachineBasicBlock *inBB = *ipred;
    // this will cause lhdr BBPred get evaluated due to cycle
    unsigned edgePred = computeEdgePred(inBB, mbb, path);
    if (inBB == latchBB) {
      backedgePred = edgePred;
    }
  }
  assert(backedgePred);
  // incoming edge pred evaluation doesn't result in the bb pred get evaluated
  // due to nested loop
  if (!getBBPred(mbb)) {
    computeBBPred(mbb, path);
  }

  unsigned pb1 = MRI->createVirtualRegister(&CSA::I1RegClass);
  // filter 0 value backedge
  const unsigned switchOpcode = TII->makeOpcode(CSA::Generic::SWITCH, 1);
  MachineInstr *switchInst =
    BuildMI(*latchBB, latchBB->getFirstTerminator(), DebugLoc(),
            TII->get(switchOpcode), CSA::IGN)
      .addReg(pb1, RegState::Define)
      .addReg(backedgePred)
      .addImm(1);
  switchInst->setFlag(MachineInstr::NonSequential);

  // combine exit condition's pred
  unsigned orSrc        = 0;
  unsigned orResult     = 0;
  MachineInstr *orInstr = nullptr;
  SmallVector<MachineBasicBlock *, 4> exitingBlks;
  mloop->getExitingBlocks(exitingBlks);
  for (unsigned i = 0; i < exitingBlks.size(); ++i) {
    MachineBasicBlock *exitingBlk = exitingBlks[i];
    assert(exitingBlk->succ_size() == 2);
    MachineBasicBlock *succ1   = *exitingBlk->succ_begin();
    MachineBasicBlock *succ2   = *exitingBlk->succ_rbegin();
    MachineBasicBlock *exitBlk = mloop->contains(succ1) ? succ2 : succ1;
    unsigned ec                = computeEdgePred(exitingBlk, exitBlk, path);
    if (!orSrc) {
      orSrc = ec;
    } else if (!orResult) {
      orResult = MRI->createVirtualRegister(&CSA::I1RegClass);
      orInstr  = BuildMI(*latchBB, latchBB->getFirstTerminator(), DebugLoc(),
                        TII->get(CSA::OR1), orResult)
                  .addReg(orSrc)
                  .addReg(ec);
      orInstr->setFlag(MachineInstr::NonSequential);
    } else {
      unsigned newResult = MRI->createVirtualRegister(&CSA::I1RegClass);
      orInstr            = BuildMI(*latchBB, latchBB->getFirstInstrTerminator(),
                        DebugLoc(), TII->get(CSA::OR1), newResult)
                  .addReg(orResult)
                  .addReg(ec);
      orInstr->setFlag(MachineInstr::NonSequential);
      orResult = newResult;
    }
  }
  unsigned exitPred = orResult ? orResult : orSrc;

  // assign loop pred and its reset value
  const TargetRegisterClass *new_LIC_RC =
    LMFI->licRCFromGenRC(MRI->getRegClass(backedgePred));
  assert(new_LIC_RC && "Can't determine register class for register");
  unsigned loopPred = LMFI->allocateLIC(new_LIC_RC);

  MachineInstr *pickPB1 = BuildMI(*latchBB, latchBB->getFirstInstrTerminator(),
                                  DebugLoc(), TII->get(CSA::PICK1), loopPred)
                            .addReg(exitPred)
                            .addReg(pb1)
                            .addImm(0);
  pickPB1->setFlag(MachineInstr::NonSequential);
  const unsigned InitOpcode          = TII->getInitOpcode(&CSA::I1RegClass);
  MachineBasicBlock::iterator hdrloc = mbb->begin();
  // init loopPred 0;
  MachineInstr *predInit =
    BuildMI(*mbb, hdrloc, DebugLoc(), TII->get(InitOpcode), loopPred).addImm(0);
  predInit->setFlag(MachineInstr::NonSequential);
#if 1
  unsigned hdrPred = getBBPred(mbb);
  assert(hdrPred);
  MachineInstr *lorInstr = MRI->getVRegDef(hdrPred);
  // for multi entrance loop, this is the second lor with consolidated init
  // value
  assert(lorInstr->getOpcode() == CSA::LOR1);
  lorInstr->substituteRegister(lorInstr->getOperand(1).getReg(), loopPred, 0,
                               *TRI);
  // TODO: ????
  // filter 0 value init edge
  unsigned pi1 = MRI->createVirtualRegister(&CSA::I1RegClass);
  MachineInstr *switchInit =
    BuildMI(*lorInstr->getParent(), lorInstr, DebugLoc(),
            TII->get(switchOpcode), CSA::IGN)
      .addReg(pi1, RegState::Define)
      .addReg(lorInstr->getOperand(2).getReg())
      .addImm(1);
  lorInstr->substituteRegister(lorInstr->getOperand(2).getReg(), pi1, 0, *TRI);
#endif

  // fiiltering exit edge pred, only keep the value when exit condition is true
  for (unsigned i = 0; i < exitingBlks.size(); ++i) {
    MachineBasicBlock *exitingBlk = exitingBlks[i];
    assert(exitingBlk->succ_size() == 2);
    MachineBasicBlock *succ1   = *exitingBlk->succ_begin();
    MachineBasicBlock *succ2   = *exitingBlk->succ_rbegin();
    MachineBasicBlock *exitBlk = mloop->contains(succ1) ? succ2 : succ1;
    // switch off the exit edge value generated when exit condition is false;
    unsigned ec =
      getEdgePred(exitingBlk, CDG->getEdgeType(exitingBlk, exitBlk, true));
    unsigned ec1 = MRI->createVirtualRegister(&CSA::I1RegClass);
    MachineInstr *switchEC =
      BuildMI(*exitingBlk, exitingBlk->getFirstInstrTerminator(), DebugLoc(),
              TII->get(CSA::SWITCH1), CSA::IGN)
        .addReg(ec1, RegState::Define)
        .addReg(exitPred)
        .addReg(ec);
    switchEC->setFlag(MachineInstr::NonSequential);

    // pick exit edge value from 0 when loop is not executed, and loop exiting
    // value(ec1) when loop is executed using loop initial condition
    unsigned exitEdgePred = MRI->createVirtualRegister(&CSA::I1RegClass);
    MachineInstr *pickEC1 =
      BuildMI(*exitingBlk, exitingBlk->getFirstInstrTerminator(), DebugLoc(),
              TII->get(CSA::PICK1), exitEdgePred)
        .addReg(switchInit->getOperand(2).getReg())
        .addImm(0)
        .addReg(ec1);
    pickEC1->setFlag(MachineInstr::NonSequential);
    // reset the exit edge pred to the value after filtering
    setEdgePred(exitingBlk, CDG->getEdgeType(exitingBlk, exitBlk, true),
                exitEdgePred);
  }

  repeatOperandInLoopUsePred(mloop, predInit, pb1, exitPred);

  MachineBasicBlock::iterator iterI = mbb->begin();
  while (iterI != mbb->end()) {
    MachineInstr *MI = &*iterI;
    ++iterI;
    if (!MI->isPHI())
      continue;
    unsigned initInput     = 0;
    unsigned backedgeInput = 0;
    for (MIOperands MO(*MI); MO.isValid(); ++MO) {
      if (!MO->isReg() || !TargetRegisterInfo::isVirtualRegister(MO->getReg()))
        continue;
      if (MO->isUse()) {
        unsigned Reg = MO->getReg();
        // move to its incoming block operand
        ++MO;
        MachineBasicBlock *inBB = MO->getMBB();
        if (inBB == latchBB) {
          backedgeInput = Reg;
        } else {
          initInput = Reg;
        }
      }
    }
    unsigned dst = MI->getOperand(0).getReg();
    // if we have two-way predMerge available, use predmerge/pick combination to
    // generated pick directly
    const TargetRegisterClass *TRC = MRI->getRegClass(dst);
    const unsigned pickOpcode      = TII->makeOpcode(CSA::Generic::PICK, TRC);
    BuildMI(*mbb, MI, MI->getDebugLoc(), TII->get(pickOpcode), dst)
      .addReg(loopPred)
      .addReg(initInput)
      .addReg(backedgeInput);
    MI->removeFromParent();
  }
}

void CSACvtCFDFPass::generateDynamicPickTreeForFooter(MachineBasicBlock *mbb) {
  SmallVector<std::pair<unsigned, unsigned> *, 4> pred2values;
  unsigned predBB              = 0;
  MachineInstr *predMergeInstr = nullptr;
  std::list<MachineBasicBlock *> path;
  MachineBasicBlock::iterator iterI = mbb->begin();
  while (iterI != mbb->end()) {
    MachineInstr *MI = &*iterI;
    ++iterI;
    if (!MI->isPHI())
      continue;
    // not a loop header phi
    assert(!MLI->getLoopFor(mbb) || MLI->getLoopFor(mbb)->getHeader() != mbb);
    pred2values.clear();
    for (MIOperands MO(*MI); MO.isValid(); ++MO) {
      if (!MO->isReg() || !TargetRegisterInfo::isVirtualRegister(MO->getReg()))
        continue;
      if (MO->isUse()) {
        unsigned Reg = MO->getReg();
        // move to its incoming block operand
        ++MO;
        MachineBasicBlock *inBB = MO->getMBB();
        unsigned edgePred       = computeEdgePred(inBB, mbb, path);
        std::pair<unsigned, unsigned> *pred2value =
          new std::pair<unsigned, unsigned>;
        pred2value->first  = edgePred;
        pred2value->second = Reg;
        pred2values.push_back(pred2value);
        // merge incoming edge pred to generate BB pred
        if (!predBB) {
          predBB = edgePred;
        } else if (MI->getNumOperands() == 5) {
          // two input phi: use PREDMERGE to avoid further lowering.
          predMergeInstr =
            getOrInsertPredMerge(mbb, MI, predBB, // last processed edge
                                 edgePred);       // current edge
        }
      }
    } // end of for MO

    unsigned dst = MI->getOperand(0).getReg();
    // if we have two-way predMerge available, use predmerge/pick combination to
    // generated pick directly
    if (predMergeInstr) {
      assert(MI->getNumOperands() == 5);
      unsigned reg1                  = MI->getOperand(1).getReg();
      unsigned reg2                  = MI->getOperand(3).getReg();
      const TargetRegisterClass *TRC = MRI->getRegClass(reg1);
      unsigned pickPred              = predMergeInstr->getOperand(1).getReg();
      const unsigned pickOpcode      = TII->makeOpcode(CSA::Generic::PICK, TRC);
      BuildMI(*mbb, MI, MI->getDebugLoc(), TII->get(pickOpcode), dst)
        .addReg(pickPred)
        .addReg(reg1)
        .addReg(reg2);
    } else {
#if 0
      MachineInstr* xphi = nullptr;
      //TODO::generated xphi sequence
      for (unsigned i = 0; i < pred2values.size(); i++) {
        std::pair<unsigned, unsigned>* pred2value = pred2values[i];
        if (i == 0) {
          xphi = BuildMI(*mbb, MI, MI->getDebugLoc(), TII->get(CSA::XPHI), dst).addReg(pred2value->first).addReg(pred2value->second);
        }
        else {
          MachineOperand edgeOp = MachineOperand::CreateReg(pred2value->first, true);
          MachineOperand valueOp = MachineOperand::CreateReg(pred2value->second, true);
          xphi->add(edgeOp);
          xphi->add(valueOp);
        }
      }
#else
      CombineDuplicatePhiInputs(pred2values, MI);
      LowerXPhi(pred2values, MI);
#endif
    }
    // release memory
    for (unsigned i = 0; i < pred2values.size(); i++) {
      std::pair<unsigned, unsigned> *pred2value = pred2values[i];
      delete pred2value;
    }
    MI->removeFromParent();
  }
}

void CSACvtCFDFPass::CombineDuplicatePhiInputs(
  SmallVectorImpl<std::pair<unsigned, unsigned> *> &pred2values,
  MachineInstr *iPhi) {
  unsigned pairsLen = pred2values.size();
  for (unsigned i = 0; i < pairsLen; i++) {
    std::pair<unsigned, unsigned> *pair1 = pred2values[i];
    for (unsigned j = i + 1; j < pairsLen;) {
      std::pair<unsigned, unsigned> *pair2 = pred2values[j];
      if (pair1->second == pair2->second) {
        unsigned orResult     = MRI->createVirtualRegister(&CSA::I1RegClass);
        MachineInstr *orInstr = BuildMI(*iPhi->getParent(), iPhi, DebugLoc(),
                                        TII->get(CSA::OR1), orResult)
                                  .addReg(pair1->first)
                                  .addReg(pair2->first);
        orInstr->setFlag(MachineInstr::NonSequential);
        pair1->first = orResult;
        // remove pair2
        delete pair2;
        for (unsigned k = j; k < pairsLen - 1; k++) {
          pred2values[k] = pred2values[k + 1];
        }
        pairsLen--;
      } else {
        j++;
      }
    }
  }
  pred2values.set_size(pairsLen);
}

void CSACvtCFDFPass::LowerXPhi(
  SmallVectorImpl<std::pair<unsigned, unsigned> *> &pred2values,
  MachineInstr *loc) {
  if (pred2values.empty() || pred2values.size() == 1)
    return;
  SmallVector<std::pair<unsigned, unsigned> *, 4> vpair;
  unsigned j = pred2values.size() - 1;
  unsigned i = 0;
  while (i <= j) {
    if (i == j) {
      // singular
      vpair.push_back(pred2values[i]);
    } else {
      std::pair<unsigned, unsigned> *pair1 = pred2values[i];
      std::pair<unsigned, unsigned> *pair2 = pred2values[j];
      // const TargetRegisterClass *pTRC = MRI->getRegClass(pair1->first);
      // MachineInstr* predMerge = getOrInsertPredMerge(loc->getParent(), loc,
      // pair1->first, pair2->first);

      unsigned indexReg  = MRI->createVirtualRegister(&CSA::I1RegClass);
      unsigned bbpredReg = MRI->createVirtualRegister(&CSA::I1RegClass);
      BuildMI(*loc->getParent(), loc, DebugLoc(), TII->get(CSA::PREDMERGE),
              bbpredReg)
        .addReg(indexReg, RegState::Define)
        .addReg(pair1->first)
        .                     // last processed edge
        addReg(pair2->first); // current edge

      const TargetRegisterClass *vTRC = MRI->getRegClass(pair1->second);
      const unsigned pickOpcode = TII->makeOpcode(CSA::Generic::PICK, vTRC);
      unsigned pickDst;
      if (pred2values.size() == 2) {
        pickDst = loc->getOperand(0).getReg();
      } else {
        pickDst = MRI->createVirtualRegister(vTRC);
      }
      BuildMI(*loc->getParent(), loc, loc->getDebugLoc(), TII->get(pickOpcode),
              pickDst)
        .addReg(indexReg)
        .addReg(pair1->second)
        .addReg(pair2->second);
      pair1->first  = bbpredReg;
      pair1->second = pickDst;
      if (pred2values.size() > 2) {
        vpair.push_back(pair1);
      }
    }
    ++i;
    --j;
  }
  if (vpair.size() > 1) {
    LowerXPhi(vpair, loc);
  }
}


void CSACvtCFDFPass::replaceIfFooterPhiSeq() {
  typedef po_iterator<MachineBasicBlock *> po_cfg_iterator;
  MachineBasicBlock *root = &*thisMF->begin();
  for (po_cfg_iterator itermbb = po_cfg_iterator::begin(root),
                       END     = po_cfg_iterator::end(root);
       itermbb != END; ++itermbb) {
    MachineBasicBlock *mbb = *itermbb;
    generateCompletePickTreeForPhi(mbb);
  }
}

// make sure phi block post dominates all control points of all its inBBs
bool CSACvtCFDFPass::CheckPhiInputBB(MachineBasicBlock *inBB,
                                     MachineBasicBlock *mbb) {
  if (DT->dominates(inBB, mbb)) {
    return PDT->dominates(mbb, inBB);
  }
  ControlDependenceNode *inNode = CDG->getNode(inBB);
  unsigned numCtrl              = 0;
  for (ControlDependenceNode::node_iterator pnode = inNode->parent_begin(),
                                            pend  = inNode->parent_end();
       pnode != pend; ++pnode) {
    ControlDependenceNode *ctrlNode = *pnode;
    MachineBasicBlock *ctrlBB       = ctrlNode->getBlock();

    // ignore loop latch, keep looking beyond the loop
    if (MLI->getLoopFor(ctrlBB) &&
        MLI->getLoopFor(ctrlBB)->getLoopLatch() == ctrlBB)
      continue;

    ++numCtrl;
    if (numCtrl > 1)
      return false;
    if (!PDT->dominates(mbb, ctrlBB)) {
      return false;
    }
    if (!CheckPhiInputBB(ctrlBB, mbb)) {
      return false;
    }
  }
  return true;
}

/* Find all implicitly defined vregs. These are problematic with dataflow
 * conversion: LLVM will automatically expand them to registers (LICs, in our
 * case). While registers can be read without any value previously having been
 * written, LICs are different. We must replace the undef with a read from
 * %IGN, equivalent to reading 0. Note that we can do this even if we're not
 * sure that the instructions in question will be successfully converted to
 * data flow. Returns a boolean indicating modification.
 */
bool CSACvtCFDFPass::replaceUndefWithIgn() {
  bool modified            = false;
  MachineRegisterInfo *MRI = &thisMF->getRegInfo();
  const CSAInstrInfo &TII  = *static_cast<const CSAInstrInfo *>(
    thisMF->getSubtarget<CSASubtarget>().getInstrInfo());
  SmallPtrSet<MachineInstr *, 4> implicitDefs;
  DEBUG(errs() << "Finding implicit defs:\n");
  for (MachineFunction::iterator BB = thisMF->begin(); BB != thisMF->end();
       ++BB) {
    for (MachineBasicBlock::iterator I = BB->begin(); I != BB->end(); ++I) {
      MachineInstr *MI = &*I;
      // We're looking for instructions like '%vreg26<def> = IMPLICIT_DEF;'.
      if (MI->isImplicitDef()) {
        implicitDefs.insert(MI);
        DEBUG(errs() << "\tFound: " << *MI);
      }
    }
  }

  if (implicitDefs.empty()) {
    DEBUG(errs() << "(No implicit defs found.)\n");
  }

  for (SmallPtrSet<MachineInstr *, 4>::iterator I = implicitDefs.begin(),
                                                E = implicitDefs.end();
       I != E; ++I) {
    MachineInstr *uMI  = *I;
    MachineOperand uMO = uMI->getOperand(0);
    // Ensure we're dealing with a register definition.
    assert(uMO.isDef() && uMO.isReg());
    // Ensure SSA form and that we have right defining instruction.
    assert(MRI->getUniqueVRegDef(uMO.getReg()) &&
           MRI->getUniqueVRegDef(uMO.getReg()) == uMI);
    const TargetRegisterClass *TRC =
      MRI->getRegClass(uMI->getOperand(0).getReg());
    const unsigned moveOpcode = TII.getMoveOpcode(TRC);
    BuildMI(*uMI->getParent(), uMI, DebugLoc(), TII.get(moveOpcode),
            uMI->getOperand(0).getReg())
      .addImm(0);
    // Erase the implicit definition.
    uMI->removeFromParent();
    modified = true;
  }

  DEBUG(errs() << "Finished converting implicit defs to %IGN reads.\n\n");
  return modified;
}<|MERGE_RESOLUTION|>--- conflicted
+++ resolved
@@ -121,14 +121,7 @@
   void insertSWITCHForIf();
   void renameOnLoopEntry();
   void renameAcrossLoopForRepeat(MachineLoop *);
-<<<<<<< HEAD
-  void repeatOperandInLoop(MachineLoop *mloop, MachineInstr *initInst,
-=======
-  void insertSWITCHForRepeat();
-  void insertSWITCHForRepeat(MachineLoop *mloop);
-  unsigned repeatOperandInLoop(unsigned Reg, MachineLoop *mloop);
   void repeatOperandInLoop(MachineLoop *mloop, unsigned pickCtrlReg,
->>>>>>> fe79f4d3
                            unsigned backedgePred, bool pickCtrlInverted,
                            SmallVector<MachineOperand *, 4> *in   = nullptr,
                            SmallVector<MachineOperand *, 4> *back = nullptr);
