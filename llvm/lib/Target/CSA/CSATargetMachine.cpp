<<<<<<< HEAD
//===-- CSATargetMachine.cpp - Define TargetMachine for CSA ---------------===//
//
// Copyright (C) 2017-2018 Intel Corporation. All rights reserved.
//
// The information and source code contained herein is the exclusive
// property of Intel Corporation and may not be disclosed, examined
// or reproduced in whole or in part without explicit written authorization
// from the company.
//
//===----------------------------------------------------------------------===//
//
// Top-level implementation for the CSA target.
//
//===----------------------------------------------------------------------===//

#include "CSATargetMachine.h"
#include "CSA.h"
#include "CSAFortranIntrinsics.h"
#include "CSAIROpt.h"
#include "CSAIntrinsicCleaner.h"
#include "CSALoopIntrinsicExpander.h"
#include "CSALowerAggrCopies.h"
#include "CSAOMPAllocaTypeFixer.h"
#include "llvm/Analysis/Passes.h"
#include "llvm/Bitcode/CSASaveRawBC.h"
#include "llvm/CodeGen/AsmPrinter.h"
#include "llvm/CodeGen/MachineModuleInfo.h"
#include "llvm/CodeGen/Passes.h"
#include "llvm/CodeGen/TargetLoweringObjectFileImpl.h"
#include "llvm/CodeGen/TargetPassConfig.h"
#include "llvm/IR/IRPrintingPasses.h"
#include "llvm/IR/LegacyPassManager.h"
#include "llvm/IR/Verifier.h"
#include "llvm/MC/MCAsmInfo.h"
#include "llvm/MC/MCInstrInfo.h"
#include "llvm/MC/MCStreamer.h"
#include "llvm/MC/MCSubtargetInfo.h"
#include "llvm/Support/CommandLine.h"
#include "llvm/Support/Debug.h"
#include "llvm/Support/FormattedStream.h"
#include "llvm/Support/TargetRegistry.h"
#include "llvm/Support/raw_ostream.h"
#include "llvm/Target/TargetInstrInfo.h"
#include "llvm/Target/TargetLowering.h"
#include "llvm/Target/TargetLoweringObjectFile.h"
#include "llvm/Target/TargetMachine.h"
#include "llvm/Target/TargetOptions.h"
#include "llvm/Target/TargetRegisterInfo.h"
#include "llvm/Target/TargetSubtargetInfo.h"
#include "llvm/Transforms/IPO/PassManagerBuilder.h"
#include "llvm/Transforms/Scalar.h"
#include "llvm/Transforms/Utils/LoopSimplify.h"
#include "llvm/Transforms/Utils/Mem2Reg.h"
#include "llvm/Transforms/Utils/UnifyFunctionExitNodes.h"

using namespace llvm;

static cl::opt<int> RunCSAStatistics(
  "csa-run-statistics", cl::Hidden,
  cl::desc("CSA Specific: collect statistics for DF instructions"),
  cl::init(0));

static cl::opt<int>
  CSAStructurizeCFG("csa-structurize-cfg", cl::Hidden,
                    cl::desc("CSA Specific: leverage llvm StructurizeCFG"),
                    cl::init(1));

// Helper function to build a DataLayout string
static std::string computeDataLayout() { return "e-m:e-i64:64-n32:64"; }

namespace llvm {
void initializeCSALowerAggrCopiesPass(PassRegistry &);
void initializeCSAFortranIntrinsicsPass(PassRegistry &);
void initializeCSAInnerLoopPrepPass(PassRegistry &);
} // namespace llvm

extern "C" void LLVMInitializeCSATarget() {
  // Register the target.
  RegisterTargetMachine<CSATargetMachine> X(getTheCSATarget());

  // The original comment in the CSA target says this optimization
  // is placed here because it is too target-specific.
  PassRegistry &PR = *PassRegistry::getPassRegistry();
  initializeCSAInnerLoopPrepPass(PR);
  initializeCSALowerAggrCopiesPass(PR);
  initializeCSAFortranIntrinsicsPass(PR);
}

static Reloc::Model getEffectiveRelocModel(Optional<Reloc::Model> RM) {
  if (!RM.hasValue())
    return Reloc::Static;
  return *RM;
}

CSATargetMachine::CSATargetMachine(const Target &T, const Triple &TT,
                                   StringRef CPU, StringRef FS,
                                   const TargetOptions &Options,
                                   Optional<Reloc::Model> RM,
                                   CodeModel::Model CM, CodeGenOpt::Level OL)
    : LLVMTargetMachine(T, computeDataLayout(), TT, CPU, FS, Options,
                        getEffectiveRelocModel(RM), CM, OL),
      TLOF(make_unique<TargetLoweringObjectFileELF>()),
      Subtarget(TT, CPU, FS, *this) {

  // Although it's still not clear from a performance point of view whether or
  // not we need 'setRequiresStructuredCFG', we're enabling it because it
  // disables certain machine-level transformations in MachineBlockPlacement.
  // At The problematic transformation which prompted us to enable this again
  // was tail merging, but this disables other transformations as well.
  setRequiresStructuredCFG(true);
  initAsmInfo();
  // setAsmVerbosityDefault(true);
}

CSATargetMachine::~CSATargetMachine() {}

namespace {
/// CSA Code Generator Pass Configuration Options.
class CSAPassConfig : public TargetPassConfig {
public:
  CSAPassConfig(CSATargetMachine &TM, legacy::PassManagerBase &PM)
      : TargetPassConfig(TM, PM) {
    disablePass(&PostRAMachineLICMID);
  }

  CSATargetMachine &getCSATargetMachine() const {
    return getTM<CSATargetMachine>();
  }

  bool addInstSelector() override {

    // Add the pass to lower memset/memmove/memcpy
    addPass(createLowerAggrCopies());

    // Install an instruction selector.
    addPass(createCSAISelDag(getCSATargetMachine(), getOptLevel()));

    // Add the pass to expand inline assembly.
    addPass(createCSAExpandInlineAsmPass(), false, true);

    return false;
  }

  bool addPreISel() override {
    // addPass(createUnifyFunctionExitNodesPass());
    addPass(createLowerSwitchPass());
    addPass(createLoopSimplifyPass());
    // Add a pass to generate more candidates for reduction operations
    addPass(createCSAIRReductionOptPass());

    if (CSAStructurizeCFG) {
      addPass(createStructurizeCFGPass(false));
      // remove the single input phi and constant branch created from
      // StructurizeCFG
      addPass(createInstructionCombiningPass());
    }

    // Add a pass to identify and prepare inner loops for pipelinling. This
    // only happens at O1+ so as to avoid requiring excessive additional
    // analyses at O0.
    if (getOptLevel() != CodeGenOpt::None) {
      addPass(createCSAInnerLoopPrepPass());
      // Add streaming memory reductions.
      addPass(createCSAStreamingMemoryPrepPass());
    }

    // Remove any remaining intrinsics which should not go through instruction
    // selection
    addPass(createCSAIntrinsicCleanerPass());

    return false;
  }

#define DEBUG_TYPE "csa-convert-control"
  void addPreRegAlloc() override {
    using namespace csa_memop_ordering_shared_options;
    std::string Banner;
#if 1
    Banner = std::string("Before Machine CDG Pass");
    DEBUG(addPass(createMachineFunctionPrinterPass(errs(), Banner), false));

    addPass(createControlDepenceGraph(), false);
    Banner = std::string("After Machine CDG Pass");
    DEBUG(addPass(createMachineFunctionPrinterPass(errs(), Banner), false));

    switch (OrderMemopsType) {
    case independent:
      addPass(createCSAIndependentMemopOrderingPass());
      break;
    case depcalc:
      addPass(createCSADepCalcMemopOrderingPass());
      break;
    default:
      addPass(createCSAMemopOrderingPass());
      break;
    }
    Banner = std::string("After CSAMemopOrderingPass");
    DEBUG(addPass(createMachineFunctionPrinterPass(errs(), Banner), false));

    addPass(createCSACvtCFDFPass(), false);
    Banner = std::string("After CSACvtCFDFPass");
    DEBUG(addPass(createMachineFunctionPrinterPass(errs(), Banner), false));

    if (RunCSAStatistics) {
      addPass(createCSAStatisticsPass(), false);
    }

    addPass(createCSAOptDFPass(), false);
    Banner = std::string("After CSAOptDFPass");
    DEBUG(addPass(createMachineFunctionPrinterPass(errs(), Banner), false));

    addPass(createCSADataflowCanonicalizationPass(), false);
    Banner = std::string("After CSADataflowCanonicalizationPass");
    DEBUG(addPass(createMachineFunctionPrinterPass(errs(), Banner), false));

    addPass(createCSAStreamingMemoryConversionPass(), false);
    Banner = std::string("After CSAStreamingMemoryConversionPass");
    DEBUG(addPass(createMachineFunctionPrinterPass(errs(), Banner), false));

    addPass(createCSAMultiSeqPass(), false);
    Banner = std::string("After CSAMultiSeqPass");
    DEBUG(addPass(createMachineFunctionPrinterPass(errs(), Banner), false));

    addPass(createCSARedundantMovElimPass(), false);
    Banner = std::string("After CSARedundantMovElim");
    DEBUG(addPass(createMachineFunctionPrinterPass(errs(), Banner), false));

    addPass(createCSADeadInstructionElimPass(), false);
    Banner = std::string("After CSADeadInstructionElim");
    DEBUG(addPass(createMachineFunctionPrinterPass(errs(), Banner), false));

    addPass(createCSANormalizeDebugPass(), false);
    Banner = std::string("After CSANormalizeDebug");
    DEBUG(addPass(createMachineFunctionPrinterPass(errs(), Banner), false));
#else
    Banner = std::string("Before CSAOptDFPass");
    DEBUG(addPass(createMachineFunctionPrinterPass(errs(), Banner), false));

    addPass(createCSAOptDFPass(), false);
    Banner = std::string("After CSAOptDFPass");
    DEBUG(addPass(createMachineFunctionPrinterPass(errs(), Banner), false));
#endif
  }

  void addPostRegAlloc() override {
    addPass(createCSAAllocUnitPass(), false);

    // These functions don't like vregs.
    disablePass(&ShrinkWrapID);
    disablePass(&MachineCopyPropagationID);
    disablePass(&PostRASchedulerID);
    disablePass(&FuncletLayoutID);
    disablePass(&StackMapLivenessID);
    disablePass(&LiveDebugValuesID);
    disablePass(&PatchableFunctionID);
  }

  void addIRPasses() override {
    // Add the CSASaveRawBC pass which will preserve the initial IR
    // for a module. This must be added early so it gets IR that's
    // equivalent to the Bitcode emitted by the -flto option.
    addPass(createCSASaveRawBCPass());

    // Do any necessary atomic expansion according to Subtarget features.
    addPass(createAtomicExpandPass());

    // Pass call onto parent
    TargetPassConfig::addIRPasses();
  }

}; // class CSAPassConfig

} // namespace

TargetPassConfig *
CSATargetMachine::createPassConfig(legacy::PassManagerBase &PM) {
  CSAPassConfig *PassConfig = new CSAPassConfig(*this, PM);
  return PassConfig;
}

void CSATargetMachine::adjustPassManager(PassManagerBuilder &PMB) {
  PMB.addExtension(PassManagerBuilder::EP_EarlyAsPossible,
                   [](const PassManagerBuilder &, legacy::PassManagerBase &PM) {

                     // Add the pass to convert Fortran "builtin" calls
                     PM.add(createFortranIntrinsics());

                     // Add the pass to expand loop intrinsics
                     PM.add(createCSAOMPAllocaTypeFixerPass());
                     PM.add(createPromoteMemoryToRegisterPass());
                     PM.add(createLoopSimplifyPass());
                     PM.add(createCSALoopIntrinsicExpanderPass());
                   });
}
=======
//===-- CSATargetMachine.cpp - Define TargetMachine for CSA ---------------===//
//
// Copyright (C) 2017-2018 Intel Corporation. All rights reserved.
//
// The information and source code contained herein is the exclusive
// property of Intel Corporation and may not be disclosed, examined
// or reproduced in whole or in part without explicit written authorization
// from the company.
//
//===----------------------------------------------------------------------===//
//
// Top-level implementation for the CSA target.
//
//===----------------------------------------------------------------------===//

#include "CSATargetMachine.h"
#include "CSA.h"
#include "CSAFortranIntrinsics.h"
#include "CSAIROpt.h"
#include "CSAIntrinsicCleaner.h"
#include "CSALoopIntrinsicExpander.h"
#include "CSALowerAggrCopies.h"
#include "CSAOMPAllocaTypeFixer.h"
#include "llvm/Analysis/Passes.h"
#include "llvm/Bitcode/CSASaveRawBC.h"
#include "llvm/CodeGen/AsmPrinter.h"
#include "llvm/CodeGen/MachineModuleInfo.h"
#include "llvm/CodeGen/Passes.h"
#include "llvm/CodeGen/TargetLoweringObjectFileImpl.h"
#include "llvm/CodeGen/TargetPassConfig.h"
#include "llvm/IR/IRPrintingPasses.h"
#include "llvm/IR/LegacyPassManager.h"
#include "llvm/IR/Verifier.h"
#include "llvm/MC/MCAsmInfo.h"
#include "llvm/MC/MCInstrInfo.h"
#include "llvm/MC/MCStreamer.h"
#include "llvm/MC/MCSubtargetInfo.h"
#include "llvm/Support/CommandLine.h"
#include "llvm/Support/Debug.h"
#include "llvm/Support/FormattedStream.h"
#include "llvm/Support/TargetRegistry.h"
#include "llvm/Support/raw_ostream.h"
#include "llvm/Target/TargetInstrInfo.h"
#include "llvm/Target/TargetLowering.h"
#include "llvm/Target/TargetLoweringObjectFile.h"
#include "llvm/Target/TargetMachine.h"
#include "llvm/Target/TargetOptions.h"
#include "llvm/Target/TargetRegisterInfo.h"
#include "llvm/Target/TargetSubtargetInfo.h"
#include "llvm/Transforms/IPO/PassManagerBuilder.h"
#include "llvm/Transforms/Scalar.h"
#include "llvm/Transforms/Utils/LoopSimplify.h"
#include "llvm/Transforms/Utils/Mem2Reg.h"
#include "llvm/Transforms/Utils/UnifyFunctionExitNodes.h"

using namespace llvm;

static cl::opt<int> RunCSAStatistics(
  "csa-run-statistics", cl::Hidden,
  cl::desc("CSA Specific: collect statistics for DF instructions"),
  cl::init(0));

static cl::opt<int>
  CSAStructurizeCFG("csa-structurize-cfg", cl::Hidden,
                    cl::desc("CSA Specific: leverage llvm StructurizeCFG"),
                    cl::init(1));

// Helper function to build a DataLayout string
static std::string computeDataLayout() { return "e-m:e-i64:64-n32:64"; }

namespace llvm {
void initializeCSALowerAggrCopiesPass(PassRegistry &);
void initializeCSAFortranIntrinsicsPass(PassRegistry &);
void initializeCSAInnerLoopPrepPass(PassRegistry &);
} // namespace llvm

extern "C" void LLVMInitializeCSATarget() {
  // Register the target.
  RegisterTargetMachine<CSATargetMachine> X(getTheCSATarget());

  // The original comment in the CSA target says this optimization
  // is placed here because it is too target-specific.
  PassRegistry &PR = *PassRegistry::getPassRegistry();
  initializeCSAInnerLoopPrepPass(PR);
  initializeCSALowerAggrCopiesPass(PR);
  initializeCSAFortranIntrinsicsPass(PR);
}

static Reloc::Model getEffectiveRelocModel(Optional<Reloc::Model> RM) {
  if (!RM.hasValue())
    return Reloc::Static;
  return *RM;
}

CSATargetMachine::CSATargetMachine(const Target &T, const Triple &TT,
                                   StringRef CPU, StringRef FS,
                                   const TargetOptions &Options,
                                   Optional<Reloc::Model> RM,
                                   CodeModel::Model CM, CodeGenOpt::Level OL)
    : LLVMTargetMachine(T, computeDataLayout(), TT, CPU, FS, Options,
                        getEffectiveRelocModel(RM), CM, OL),
      TLOF(make_unique<TargetLoweringObjectFileELF>()),
      Subtarget(TT, CPU, FS, *this) {

  // Although it's still not clear from a performance point of view whether or
  // not we need 'setRequiresStructuredCFG', we're enabling it because it
  // disables certain machine-level transformations in MachineBlockPlacement.
  // At The problematic transformation which prompted us to enable this again
  // was tail merging, but this disables other transformations as well.
  setRequiresStructuredCFG(true);
  initAsmInfo();
  // setAsmVerbosityDefault(true);
}

CSATargetMachine::~CSATargetMachine() {}

namespace {
/// CSA Code Generator Pass Configuration Options.
class CSAPassConfig : public TargetPassConfig {
public:
  CSAPassConfig(CSATargetMachine &TM, legacy::PassManagerBase &PM)
      : TargetPassConfig(TM, PM) {
    disablePass(&PostRAMachineLICMID);
  }

  CSATargetMachine &getCSATargetMachine() const {
    return getTM<CSATargetMachine>();
  }

  bool addInstSelector() override {

    // Add the pass to lower memset/memmove/memcpy
    addPass(createLowerAggrCopies());

    // Install an instruction selector.
    addPass(createCSAISelDag(getCSATargetMachine(), getOptLevel()));

    // Add the pass to expand inline assembly.
    addPass(createCSAExpandInlineAsmPass(), false, true);

    return false;
  }

  bool addPreISel() override {
    // addPass(createUnifyFunctionExitNodesPass());
    addPass(createLowerSwitchPass());
    addPass(createLoopSimplifyPass());
    // Add a pass to generate more candidates for reduction operations
    addPass(createCSAIRReductionOptPass());

    if (CSAStructurizeCFG) {
      addPass(createStructurizeCFGPass(false));
      // remove the single input phi and constant branch created from
      // StructurizeCFG
      addPass(createInstructionCombiningPass());
    }

    // Add a pass to identify and prepare inner loops for pipelinling. This
    // only happens at O1+ so as to avoid requiring excessive additional
    // analyses at O0.
    if (getOptLevel() != CodeGenOpt::None) {
      addPass(createCSAInnerLoopPrepPass());
      // Add streaming memory reductions.
      addPass(createCSAStreamingMemoryPrepPass());
    }

    // Remove any remaining intrinsics which should not go through instruction
    // selection
    addPass(createCSAIntrinsicCleanerPass());

    return false;
  }

#define DEBUG_TYPE "csa-convert-control"
  void addPreRegAlloc() override {
    std::string Banner;
#if 1
    Banner = std::string("Before Machine CDG Pass");
    DEBUG(addPass(createMachineFunctionPrinterPass(errs(), Banner), false));

    addPass(createControlDepenceGraph(), false);
    Banner = std::string("After Machine CDG Pass");
    DEBUG(addPass(createMachineFunctionPrinterPass(errs(), Banner), false));

    addPass(createCSAMemopOrderingPass());
    Banner = std::string("After CSAMemopOrderingPass");
    DEBUG(addPass(createMachineFunctionPrinterPass(errs(), Banner), false));

    addPass(createCSACvtCFDFPass(), false);
    Banner = std::string("After CSACvtCFDFPass");
    DEBUG(addPass(createMachineFunctionPrinterPass(errs(), Banner), false));

    if (RunCSAStatistics) {
      addPass(createCSAStatisticsPass(), false);
    }

    addPass(createCSAOptDFPass(), false);
    Banner = std::string("After CSAOptDFPass");
    DEBUG(addPass(createMachineFunctionPrinterPass(errs(), Banner), false));

    addPass(createCSADataflowCanonicalizationPass(), false);
    Banner = std::string("After CSADataflowCanonicalizationPass");
    DEBUG(addPass(createMachineFunctionPrinterPass(errs(), Banner), false));

    addPass(createCSAStreamingMemoryConversionPass(), false);
    Banner = std::string("After CSAStreamingMemoryConversionPass");
    DEBUG(addPass(createMachineFunctionPrinterPass(errs(), Banner), false));

    addPass(createCSAMultiSeqPass(), false);
    Banner = std::string("After CSAMultiSeqPass");
    DEBUG(addPass(createMachineFunctionPrinterPass(errs(), Banner), false));

    addPass(createCSARedundantMovElimPass(), false);
    Banner = std::string("After CSARedundantMovElim");
    DEBUG(addPass(createMachineFunctionPrinterPass(errs(), Banner), false));

    addPass(createCSADeadInstructionElimPass(), false);
    Banner = std::string("After CSADeadInstructionElim");
    DEBUG(addPass(createMachineFunctionPrinterPass(errs(), Banner), false));

    addPass(createCSANormalizeDebugPass(), false);
    Banner = std::string("After CSANormalizeDebug");
    DEBUG(addPass(createMachineFunctionPrinterPass(errs(), Banner), false));
#else
    Banner = std::string("Before CSAOptDFPass");
    DEBUG(addPass(createMachineFunctionPrinterPass(errs(), Banner), false));

    addPass(createCSAOptDFPass(), false);
    Banner = std::string("After CSAOptDFPass");
    DEBUG(addPass(createMachineFunctionPrinterPass(errs(), Banner), false));
#endif
  }

  void addPostRegAlloc() override {
    addPass(createCSAAllocUnitPass(), false);

    // These functions don't like vregs.
    disablePass(&ShrinkWrapID);
    disablePass(&MachineCopyPropagationID);
    disablePass(&PostRASchedulerID);
    disablePass(&FuncletLayoutID);
    disablePass(&StackMapLivenessID);
    disablePass(&LiveDebugValuesID);
    disablePass(&PatchableFunctionID);
  }

  void addIRPasses() override {
    // Add the CSASaveRawBC pass which will preserve the initial IR
    // for a module. This must be added early so it gets IR that's
    // equivalent to the Bitcode emitted by the -flto option.
    addPass(createCSASaveRawBCPass());

    // Pass call onto parent
    TargetPassConfig::addIRPasses();
  }

}; // class CSAPassConfig

} // namespace

TargetPassConfig *
CSATargetMachine::createPassConfig(legacy::PassManagerBase &PM) {
  CSAPassConfig *PassConfig = new CSAPassConfig(*this, PM);
  return PassConfig;
}

void CSATargetMachine::adjustPassManager(PassManagerBuilder &PMB) {
  PMB.addExtension(PassManagerBuilder::EP_EarlyAsPossible,
                   [](const PassManagerBuilder &, legacy::PassManagerBase &PM) {

                     // Add the pass to convert Fortran "builtin" calls
                     PM.add(createFortranIntrinsics());

                     // Add the pass to expand loop intrinsics
                     PM.add(createCSAOMPAllocaTypeFixerPass());
                     PM.add(createPromoteMemoryToRegisterPass());
                     PM.add(createLoopSimplifyPass());
                     PM.add(createCSALoopIntrinsicExpanderPass());
                   });
}
>>>>>>> 927a4c40
<|MERGE_RESOLUTION|>--- conflicted
+++ resolved
@@ -1,4 +1,3 @@
-<<<<<<< HEAD
 //===-- CSATargetMachine.cpp - Define TargetMachine for CSA ---------------===//
 //
 // Copyright (C) 2017-2018 Intel Corporation. All rights reserved.
@@ -174,7 +173,6 @@
 
 #define DEBUG_TYPE "csa-convert-control"
   void addPreRegAlloc() override {
-    using namespace csa_memop_ordering_shared_options;
     std::string Banner;
 #if 1
     Banner = std::string("Before Machine CDG Pass");
@@ -184,17 +182,7 @@
     Banner = std::string("After Machine CDG Pass");
     DEBUG(addPass(createMachineFunctionPrinterPass(errs(), Banner), false));
 
-    switch (OrderMemopsType) {
-    case independent:
-      addPass(createCSAIndependentMemopOrderingPass());
-      break;
-    case depcalc:
-      addPass(createCSADepCalcMemopOrderingPass());
-      break;
-    default:
-      addPass(createCSAMemopOrderingPass());
-      break;
-    }
+    addPass(createCSAMemopOrderingPass());
     Banner = std::string("After CSAMemopOrderingPass");
     DEBUG(addPass(createMachineFunctionPrinterPass(errs(), Banner), false));
 
@@ -262,8 +250,8 @@
     // equivalent to the Bitcode emitted by the -flto option.
     addPass(createCSASaveRawBCPass());
 
-    // Do any necessary atomic expansion according to Subtarget features.
-    addPass(createAtomicExpandPass());
+		// Do any necessary atomic expansion according to Subtarget features.
+		addPass(createAtomicExpandPass());
 
     // Pass call onto parent
     TargetPassConfig::addIRPasses();
@@ -292,286 +280,4 @@
                      PM.add(createLoopSimplifyPass());
                      PM.add(createCSALoopIntrinsicExpanderPass());
                    });
-}
-=======
-//===-- CSATargetMachine.cpp - Define TargetMachine for CSA ---------------===//
-//
-// Copyright (C) 2017-2018 Intel Corporation. All rights reserved.
-//
-// The information and source code contained herein is the exclusive
-// property of Intel Corporation and may not be disclosed, examined
-// or reproduced in whole or in part without explicit written authorization
-// from the company.
-//
-//===----------------------------------------------------------------------===//
-//
-// Top-level implementation for the CSA target.
-//
-//===----------------------------------------------------------------------===//
-
-#include "CSATargetMachine.h"
-#include "CSA.h"
-#include "CSAFortranIntrinsics.h"
-#include "CSAIROpt.h"
-#include "CSAIntrinsicCleaner.h"
-#include "CSALoopIntrinsicExpander.h"
-#include "CSALowerAggrCopies.h"
-#include "CSAOMPAllocaTypeFixer.h"
-#include "llvm/Analysis/Passes.h"
-#include "llvm/Bitcode/CSASaveRawBC.h"
-#include "llvm/CodeGen/AsmPrinter.h"
-#include "llvm/CodeGen/MachineModuleInfo.h"
-#include "llvm/CodeGen/Passes.h"
-#include "llvm/CodeGen/TargetLoweringObjectFileImpl.h"
-#include "llvm/CodeGen/TargetPassConfig.h"
-#include "llvm/IR/IRPrintingPasses.h"
-#include "llvm/IR/LegacyPassManager.h"
-#include "llvm/IR/Verifier.h"
-#include "llvm/MC/MCAsmInfo.h"
-#include "llvm/MC/MCInstrInfo.h"
-#include "llvm/MC/MCStreamer.h"
-#include "llvm/MC/MCSubtargetInfo.h"
-#include "llvm/Support/CommandLine.h"
-#include "llvm/Support/Debug.h"
-#include "llvm/Support/FormattedStream.h"
-#include "llvm/Support/TargetRegistry.h"
-#include "llvm/Support/raw_ostream.h"
-#include "llvm/Target/TargetInstrInfo.h"
-#include "llvm/Target/TargetLowering.h"
-#include "llvm/Target/TargetLoweringObjectFile.h"
-#include "llvm/Target/TargetMachine.h"
-#include "llvm/Target/TargetOptions.h"
-#include "llvm/Target/TargetRegisterInfo.h"
-#include "llvm/Target/TargetSubtargetInfo.h"
-#include "llvm/Transforms/IPO/PassManagerBuilder.h"
-#include "llvm/Transforms/Scalar.h"
-#include "llvm/Transforms/Utils/LoopSimplify.h"
-#include "llvm/Transforms/Utils/Mem2Reg.h"
-#include "llvm/Transforms/Utils/UnifyFunctionExitNodes.h"
-
-using namespace llvm;
-
-static cl::opt<int> RunCSAStatistics(
-  "csa-run-statistics", cl::Hidden,
-  cl::desc("CSA Specific: collect statistics for DF instructions"),
-  cl::init(0));
-
-static cl::opt<int>
-  CSAStructurizeCFG("csa-structurize-cfg", cl::Hidden,
-                    cl::desc("CSA Specific: leverage llvm StructurizeCFG"),
-                    cl::init(1));
-
-// Helper function to build a DataLayout string
-static std::string computeDataLayout() { return "e-m:e-i64:64-n32:64"; }
-
-namespace llvm {
-void initializeCSALowerAggrCopiesPass(PassRegistry &);
-void initializeCSAFortranIntrinsicsPass(PassRegistry &);
-void initializeCSAInnerLoopPrepPass(PassRegistry &);
-} // namespace llvm
-
-extern "C" void LLVMInitializeCSATarget() {
-  // Register the target.
-  RegisterTargetMachine<CSATargetMachine> X(getTheCSATarget());
-
-  // The original comment in the CSA target says this optimization
-  // is placed here because it is too target-specific.
-  PassRegistry &PR = *PassRegistry::getPassRegistry();
-  initializeCSAInnerLoopPrepPass(PR);
-  initializeCSALowerAggrCopiesPass(PR);
-  initializeCSAFortranIntrinsicsPass(PR);
-}
-
-static Reloc::Model getEffectiveRelocModel(Optional<Reloc::Model> RM) {
-  if (!RM.hasValue())
-    return Reloc::Static;
-  return *RM;
-}
-
-CSATargetMachine::CSATargetMachine(const Target &T, const Triple &TT,
-                                   StringRef CPU, StringRef FS,
-                                   const TargetOptions &Options,
-                                   Optional<Reloc::Model> RM,
-                                   CodeModel::Model CM, CodeGenOpt::Level OL)
-    : LLVMTargetMachine(T, computeDataLayout(), TT, CPU, FS, Options,
-                        getEffectiveRelocModel(RM), CM, OL),
-      TLOF(make_unique<TargetLoweringObjectFileELF>()),
-      Subtarget(TT, CPU, FS, *this) {
-
-  // Although it's still not clear from a performance point of view whether or
-  // not we need 'setRequiresStructuredCFG', we're enabling it because it
-  // disables certain machine-level transformations in MachineBlockPlacement.
-  // At The problematic transformation which prompted us to enable this again
-  // was tail merging, but this disables other transformations as well.
-  setRequiresStructuredCFG(true);
-  initAsmInfo();
-  // setAsmVerbosityDefault(true);
-}
-
-CSATargetMachine::~CSATargetMachine() {}
-
-namespace {
-/// CSA Code Generator Pass Configuration Options.
-class CSAPassConfig : public TargetPassConfig {
-public:
-  CSAPassConfig(CSATargetMachine &TM, legacy::PassManagerBase &PM)
-      : TargetPassConfig(TM, PM) {
-    disablePass(&PostRAMachineLICMID);
-  }
-
-  CSATargetMachine &getCSATargetMachine() const {
-    return getTM<CSATargetMachine>();
-  }
-
-  bool addInstSelector() override {
-
-    // Add the pass to lower memset/memmove/memcpy
-    addPass(createLowerAggrCopies());
-
-    // Install an instruction selector.
-    addPass(createCSAISelDag(getCSATargetMachine(), getOptLevel()));
-
-    // Add the pass to expand inline assembly.
-    addPass(createCSAExpandInlineAsmPass(), false, true);
-
-    return false;
-  }
-
-  bool addPreISel() override {
-    // addPass(createUnifyFunctionExitNodesPass());
-    addPass(createLowerSwitchPass());
-    addPass(createLoopSimplifyPass());
-    // Add a pass to generate more candidates for reduction operations
-    addPass(createCSAIRReductionOptPass());
-
-    if (CSAStructurizeCFG) {
-      addPass(createStructurizeCFGPass(false));
-      // remove the single input phi and constant branch created from
-      // StructurizeCFG
-      addPass(createInstructionCombiningPass());
-    }
-
-    // Add a pass to identify and prepare inner loops for pipelinling. This
-    // only happens at O1+ so as to avoid requiring excessive additional
-    // analyses at O0.
-    if (getOptLevel() != CodeGenOpt::None) {
-      addPass(createCSAInnerLoopPrepPass());
-      // Add streaming memory reductions.
-      addPass(createCSAStreamingMemoryPrepPass());
-    }
-
-    // Remove any remaining intrinsics which should not go through instruction
-    // selection
-    addPass(createCSAIntrinsicCleanerPass());
-
-    return false;
-  }
-
-#define DEBUG_TYPE "csa-convert-control"
-  void addPreRegAlloc() override {
-    std::string Banner;
-#if 1
-    Banner = std::string("Before Machine CDG Pass");
-    DEBUG(addPass(createMachineFunctionPrinterPass(errs(), Banner), false));
-
-    addPass(createControlDepenceGraph(), false);
-    Banner = std::string("After Machine CDG Pass");
-    DEBUG(addPass(createMachineFunctionPrinterPass(errs(), Banner), false));
-
-    addPass(createCSAMemopOrderingPass());
-    Banner = std::string("After CSAMemopOrderingPass");
-    DEBUG(addPass(createMachineFunctionPrinterPass(errs(), Banner), false));
-
-    addPass(createCSACvtCFDFPass(), false);
-    Banner = std::string("After CSACvtCFDFPass");
-    DEBUG(addPass(createMachineFunctionPrinterPass(errs(), Banner), false));
-
-    if (RunCSAStatistics) {
-      addPass(createCSAStatisticsPass(), false);
-    }
-
-    addPass(createCSAOptDFPass(), false);
-    Banner = std::string("After CSAOptDFPass");
-    DEBUG(addPass(createMachineFunctionPrinterPass(errs(), Banner), false));
-
-    addPass(createCSADataflowCanonicalizationPass(), false);
-    Banner = std::string("After CSADataflowCanonicalizationPass");
-    DEBUG(addPass(createMachineFunctionPrinterPass(errs(), Banner), false));
-
-    addPass(createCSAStreamingMemoryConversionPass(), false);
-    Banner = std::string("After CSAStreamingMemoryConversionPass");
-    DEBUG(addPass(createMachineFunctionPrinterPass(errs(), Banner), false));
-
-    addPass(createCSAMultiSeqPass(), false);
-    Banner = std::string("After CSAMultiSeqPass");
-    DEBUG(addPass(createMachineFunctionPrinterPass(errs(), Banner), false));
-
-    addPass(createCSARedundantMovElimPass(), false);
-    Banner = std::string("After CSARedundantMovElim");
-    DEBUG(addPass(createMachineFunctionPrinterPass(errs(), Banner), false));
-
-    addPass(createCSADeadInstructionElimPass(), false);
-    Banner = std::string("After CSADeadInstructionElim");
-    DEBUG(addPass(createMachineFunctionPrinterPass(errs(), Banner), false));
-
-    addPass(createCSANormalizeDebugPass(), false);
-    Banner = std::string("After CSANormalizeDebug");
-    DEBUG(addPass(createMachineFunctionPrinterPass(errs(), Banner), false));
-#else
-    Banner = std::string("Before CSAOptDFPass");
-    DEBUG(addPass(createMachineFunctionPrinterPass(errs(), Banner), false));
-
-    addPass(createCSAOptDFPass(), false);
-    Banner = std::string("After CSAOptDFPass");
-    DEBUG(addPass(createMachineFunctionPrinterPass(errs(), Banner), false));
-#endif
-  }
-
-  void addPostRegAlloc() override {
-    addPass(createCSAAllocUnitPass(), false);
-
-    // These functions don't like vregs.
-    disablePass(&ShrinkWrapID);
-    disablePass(&MachineCopyPropagationID);
-    disablePass(&PostRASchedulerID);
-    disablePass(&FuncletLayoutID);
-    disablePass(&StackMapLivenessID);
-    disablePass(&LiveDebugValuesID);
-    disablePass(&PatchableFunctionID);
-  }
-
-  void addIRPasses() override {
-    // Add the CSASaveRawBC pass which will preserve the initial IR
-    // for a module. This must be added early so it gets IR that's
-    // equivalent to the Bitcode emitted by the -flto option.
-    addPass(createCSASaveRawBCPass());
-
-    // Pass call onto parent
-    TargetPassConfig::addIRPasses();
-  }
-
-}; // class CSAPassConfig
-
-} // namespace
-
-TargetPassConfig *
-CSATargetMachine::createPassConfig(legacy::PassManagerBase &PM) {
-  CSAPassConfig *PassConfig = new CSAPassConfig(*this, PM);
-  return PassConfig;
-}
-
-void CSATargetMachine::adjustPassManager(PassManagerBuilder &PMB) {
-  PMB.addExtension(PassManagerBuilder::EP_EarlyAsPossible,
-                   [](const PassManagerBuilder &, legacy::PassManagerBase &PM) {
-
-                     // Add the pass to convert Fortran "builtin" calls
-                     PM.add(createFortranIntrinsics());
-
-                     // Add the pass to expand loop intrinsics
-                     PM.add(createCSAOMPAllocaTypeFixerPass());
-                     PM.add(createPromoteMemoryToRegisterPass());
-                     PM.add(createLoopSimplifyPass());
-                     PM.add(createCSALoopIntrinsicExpanderPass());
-                   });
-}
->>>>>>> 927a4c40
+}