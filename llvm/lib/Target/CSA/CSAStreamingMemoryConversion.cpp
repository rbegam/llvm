--- conflicted
+++ resolved
@@ -251,16 +251,6 @@
                    << " is not a multiple of opcode size\n");
       return false;
     }
-<<<<<<< HEAD
-  case CSA::Generic::LDX: case CSA::Generic::STX:
-  case CSA::Generic::LDD: case CSA::Generic::STD:
-    {
-      bool isLoad = MI->mayLoad();
-      auto &baseOp = MI->getOperand(isLoad ? 2 : 1);
-      auto &indexOp = MI->getOperand(isLoad ? 3 : 2);
-      if (baseOp.isImm() || indexOp.isImm())
-        return false;
-=======
     stride = strideOp.getImm() / opcodeSize;
 
     // The STRIDE's stream parameter defines the stream.
@@ -281,7 +271,6 @@
     auto &indexOp = MI->getOperand(isLoad ? 3 : 2);
     if (baseOp.isImm() || indexOp.isImm())
       return false;
->>>>>>> c5847964
 
     // The base address needs to be repeated.
     MachineInstr *memBase  = getDefinition(baseOp);
@@ -366,12 +355,8 @@
   MachineInstr *outSink = getSingleUse(*outOrder);
   if (!outSink ||
       TII->getGenericOpcode(outSink->getOpcode()) != CSA::Generic::FILTER) {
-<<<<<<< HEAD
-    DEBUG(dbgs() << "Conversion failed because out memory order is not a switch.\n");
-=======
     DEBUG(dbgs()
           << "Conversion failed because out memory order is not a switch.\n");
->>>>>>> c5847964
     return false;
   }
 
