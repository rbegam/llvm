--- conflicted
+++ resolved
@@ -341,13 +341,8 @@
 // instead.
 namespace llvm {
 namespace AMDGPU {
-<<<<<<< HEAD
-int getMCOpcode(uint16_t Opcode, unsigned Gen) {
-  return getMCOpcode(Opcode);
-=======
 static int getMCOpcode(uint16_t Opcode, unsigned Gen) {
   return getMCOpcodeGen(Opcode, (enum Subtarget)Gen);
->>>>>>> 7618b2b2
 }
 }
 }
