//===-- SIISelLowering.cpp - SI DAG Lowering Implementation ---------------===//
//
//                     The LLVM Compiler Infrastructure
//
// This file is distributed under the University of Illinois Open Source
// License. See LICENSE.TXT for details.
//
//===----------------------------------------------------------------------===//
//
/// \file
/// \brief Custom DAG lowering for SI
//
//===----------------------------------------------------------------------===//

#ifdef _MSC_VER
// Provide M_PI.
#define _USE_MATH_DEFINES
#include <cmath>
#endif

#include "SIISelLowering.h"
#include "AMDGPU.h"
#include "AMDGPUIntrinsicInfo.h"
#include "AMDGPUSubtarget.h"
#include "SIInstrInfo.h"
#include "SIMachineFunctionInfo.h"
#include "SIRegisterInfo.h"
#include "llvm/ADT/BitVector.h"
#include "llvm/CodeGen/CallingConvLower.h"
#include "llvm/CodeGen/MachineInstrBuilder.h"
#include "llvm/CodeGen/MachineRegisterInfo.h"
#include "llvm/CodeGen/SelectionDAG.h"
#include "llvm/IR/Function.h"
#include "llvm/ADT/SmallString.h"

using namespace llvm;

SITargetLowering::SITargetLowering(TargetMachine &TM) :
    AMDGPUTargetLowering(TM) {
  addRegisterClass(MVT::i1, &AMDGPU::VReg_1RegClass);
  addRegisterClass(MVT::i64, &AMDGPU::SReg_64RegClass);

  addRegisterClass(MVT::v32i8, &AMDGPU::SReg_256RegClass);
  addRegisterClass(MVT::v64i8, &AMDGPU::SReg_512RegClass);

  addRegisterClass(MVT::i32, &AMDGPU::SReg_32RegClass);
  addRegisterClass(MVT::f32, &AMDGPU::VReg_32RegClass);

  addRegisterClass(MVT::f64, &AMDGPU::VReg_64RegClass);
  addRegisterClass(MVT::v2i32, &AMDGPU::SReg_64RegClass);
  addRegisterClass(MVT::v2f32, &AMDGPU::VReg_64RegClass);

  addRegisterClass(MVT::v4i32, &AMDGPU::SReg_128RegClass);
  addRegisterClass(MVT::v4f32, &AMDGPU::VReg_128RegClass);

  addRegisterClass(MVT::v8i32, &AMDGPU::SReg_256RegClass);
  addRegisterClass(MVT::v8f32, &AMDGPU::VReg_256RegClass);

  addRegisterClass(MVT::v16i32, &AMDGPU::SReg_512RegClass);
  addRegisterClass(MVT::v16f32, &AMDGPU::VReg_512RegClass);

  computeRegisterProperties();

  // Condition Codes
  setCondCodeAction(ISD::SETONE, MVT::f32, Expand);
  setCondCodeAction(ISD::SETUEQ, MVT::f32, Expand);
  setCondCodeAction(ISD::SETUGE, MVT::f32, Expand);
  setCondCodeAction(ISD::SETUGT, MVT::f32, Expand);
  setCondCodeAction(ISD::SETULE, MVT::f32, Expand);
  setCondCodeAction(ISD::SETULT, MVT::f32, Expand);

  setCondCodeAction(ISD::SETONE, MVT::f64, Expand);
  setCondCodeAction(ISD::SETUEQ, MVT::f64, Expand);
  setCondCodeAction(ISD::SETUGE, MVT::f64, Expand);
  setCondCodeAction(ISD::SETUGT, MVT::f64, Expand);
  setCondCodeAction(ISD::SETULE, MVT::f64, Expand);
  setCondCodeAction(ISD::SETULT, MVT::f64, Expand);

  setOperationAction(ISD::VECTOR_SHUFFLE, MVT::v8i32, Expand);
  setOperationAction(ISD::VECTOR_SHUFFLE, MVT::v8f32, Expand);
  setOperationAction(ISD::VECTOR_SHUFFLE, MVT::v16i32, Expand);
  setOperationAction(ISD::VECTOR_SHUFFLE, MVT::v16f32, Expand);

  setOperationAction(ISD::ADD, MVT::i32, Legal);
  setOperationAction(ISD::ADDC, MVT::i32, Legal);
  setOperationAction(ISD::ADDE, MVT::i32, Legal);
  setOperationAction(ISD::SUBC, MVT::i32, Legal);
  setOperationAction(ISD::SUBE, MVT::i32, Legal);

  setOperationAction(ISD::FSIN, MVT::f32, Custom);
  setOperationAction(ISD::FCOS, MVT::f32, Custom);

  setOperationAction(ISD::FMINNUM, MVT::f32, Legal);
  setOperationAction(ISD::FMAXNUM, MVT::f32, Legal);
  setOperationAction(ISD::FMINNUM, MVT::f64, Legal);
  setOperationAction(ISD::FMAXNUM, MVT::f64, Legal);

  // We need to custom lower vector stores from local memory
  setOperationAction(ISD::LOAD, MVT::v4i32, Custom);
  setOperationAction(ISD::LOAD, MVT::v8i32, Custom);
  setOperationAction(ISD::LOAD, MVT::v16i32, Custom);

  setOperationAction(ISD::STORE, MVT::v8i32, Custom);
  setOperationAction(ISD::STORE, MVT::v16i32, Custom);

  setOperationAction(ISD::STORE, MVT::i1, Custom);
  setOperationAction(ISD::STORE, MVT::i32, Custom);
  setOperationAction(ISD::STORE, MVT::v2i32, Custom);
  setOperationAction(ISD::STORE, MVT::v4i32, Custom);

  setOperationAction(ISD::SELECT, MVT::f32, Promote);
  AddPromotedToType(ISD::SELECT, MVT::f32, MVT::i32);
  setOperationAction(ISD::SELECT, MVT::i64, Custom);
  setOperationAction(ISD::SELECT, MVT::f64, Promote);
  AddPromotedToType(ISD::SELECT, MVT::f64, MVT::i64);

  setOperationAction(ISD::SELECT_CC, MVT::f32, Expand);
  setOperationAction(ISD::SELECT_CC, MVT::i32, Expand);
  setOperationAction(ISD::SELECT_CC, MVT::i64, Expand);
  setOperationAction(ISD::SELECT_CC, MVT::f64, Expand);

  setOperationAction(ISD::SETCC, MVT::v2i1, Expand);
  setOperationAction(ISD::SETCC, MVT::v4i1, Expand);

  setOperationAction(ISD::BSWAP, MVT::i32, Legal);

  setOperationAction(ISD::SIGN_EXTEND_INREG, MVT::i1, Legal);
  setOperationAction(ISD::SIGN_EXTEND_INREG, MVT::v2i1, Custom);
  setOperationAction(ISD::SIGN_EXTEND_INREG, MVT::v4i1, Custom);

  setOperationAction(ISD::SIGN_EXTEND_INREG, MVT::i8, Legal);
  setOperationAction(ISD::SIGN_EXTEND_INREG, MVT::v2i8, Custom);
  setOperationAction(ISD::SIGN_EXTEND_INREG, MVT::v4i8, Custom);

  setOperationAction(ISD::SIGN_EXTEND_INREG, MVT::i16, Legal);
  setOperationAction(ISD::SIGN_EXTEND_INREG, MVT::v2i16, Custom);
  setOperationAction(ISD::SIGN_EXTEND_INREG, MVT::v4i16, Custom);

  setOperationAction(ISD::SIGN_EXTEND_INREG, MVT::i32, Legal);
  setOperationAction(ISD::SIGN_EXTEND_INREG, MVT::Other, Custom);

  setOperationAction(ISD::INTRINSIC_WO_CHAIN, MVT::Other, Custom);
  setOperationAction(ISD::INTRINSIC_WO_CHAIN, MVT::f32, Custom);
  setOperationAction(ISD::INTRINSIC_WO_CHAIN, MVT::v16i8, Custom);
  setOperationAction(ISD::INTRINSIC_WO_CHAIN, MVT::v4f32, Custom);

  setOperationAction(ISD::INTRINSIC_VOID, MVT::Other, Custom);
  setOperationAction(ISD::BRCOND, MVT::Other, Custom);

<<<<<<< HEAD
  setLoadExtAction(ISD::SEXTLOAD, MVT::i1, Promote);
  setLoadExtAction(ISD::SEXTLOAD, MVT::i8, Custom);
  setLoadExtAction(ISD::SEXTLOAD, MVT::i16, Custom);
  setLoadExtAction(ISD::SEXTLOAD, MVT::i32, Expand);
  setLoadExtAction(ISD::SEXTLOAD, MVT::v8i16, Expand);
  setLoadExtAction(ISD::SEXTLOAD, MVT::v16i16, Expand);
=======
  for (MVT VT : MVT::integer_valuetypes()) {
    if (VT == MVT::i64)
      continue;

    setLoadExtAction(ISD::SEXTLOAD, VT, MVT::i1, Promote);
    setLoadExtAction(ISD::SEXTLOAD, VT, MVT::i8, Legal);
    setLoadExtAction(ISD::SEXTLOAD, VT, MVT::i16, Legal);
    setLoadExtAction(ISD::SEXTLOAD, VT, MVT::i32, Expand);

    setLoadExtAction(ISD::ZEXTLOAD, VT, MVT::i1, Promote);
    setLoadExtAction(ISD::ZEXTLOAD, VT, MVT::i8, Legal);
    setLoadExtAction(ISD::ZEXTLOAD, VT, MVT::i16, Legal);
    setLoadExtAction(ISD::ZEXTLOAD, VT, MVT::i32, Expand);

    setLoadExtAction(ISD::EXTLOAD, VT, MVT::i1, Promote);
    setLoadExtAction(ISD::EXTLOAD, VT, MVT::i8, Legal);
    setLoadExtAction(ISD::EXTLOAD, VT, MVT::i16, Legal);
    setLoadExtAction(ISD::EXTLOAD, VT, MVT::i32, Expand);
  }
>>>>>>> 7618b2b2

  setLoadExtAction(ISD::ZEXTLOAD, MVT::i1, Promote);
  setLoadExtAction(ISD::ZEXTLOAD, MVT::i8, Custom);
  setLoadExtAction(ISD::ZEXTLOAD, MVT::i16, Custom);
  setLoadExtAction(ISD::ZEXTLOAD, MVT::i32, Expand);

  setLoadExtAction(ISD::EXTLOAD, MVT::i1, Promote);
  setLoadExtAction(ISD::EXTLOAD, MVT::i8, Custom);
  setLoadExtAction(ISD::EXTLOAD, MVT::i16, Custom);
  setLoadExtAction(ISD::EXTLOAD, MVT::i32, Expand);
  setLoadExtAction(ISD::EXTLOAD, MVT::f32, Expand);

  setTruncStoreAction(MVT::i32, MVT::i8, Custom);
  setTruncStoreAction(MVT::i32, MVT::i16, Custom);
  setTruncStoreAction(MVT::f64, MVT::f32, Expand);
  setTruncStoreAction(MVT::i64, MVT::i32, Expand);
  setTruncStoreAction(MVT::v8i32, MVT::v8i16, Expand);
  setTruncStoreAction(MVT::v16i32, MVT::v16i16, Expand);

  setOperationAction(ISD::LOAD, MVT::i1, Custom);

  setOperationAction(ISD::GlobalAddress, MVT::i32, Custom);
  setOperationAction(ISD::GlobalAddress, MVT::i64, Custom);
  setOperationAction(ISD::FrameIndex, MVT::i32, Custom);

  // These should use UDIVREM, so set them to expand
  setOperationAction(ISD::UDIV, MVT::i64, Expand);
  setOperationAction(ISD::UREM, MVT::i64, Expand);

  // We only support LOAD/STORE and vector manipulation ops for vectors
  // with > 4 elements.
  MVT VecTypes[] = {
    MVT::v8i32, MVT::v8f32, MVT::v16i32, MVT::v16f32
  };

  setOperationAction(ISD::SELECT_CC, MVT::i1, Expand);
  setOperationAction(ISD::SELECT, MVT::i1, Promote);

  for (MVT VT : VecTypes) {
    for (unsigned Op = 0; Op < ISD::BUILTIN_OP_END; ++Op) {
      switch(Op) {
      case ISD::LOAD:
      case ISD::STORE:
      case ISD::BUILD_VECTOR:
      case ISD::BITCAST:
      case ISD::EXTRACT_VECTOR_ELT:
      case ISD::INSERT_VECTOR_ELT:
      case ISD::INSERT_SUBVECTOR:
      case ISD::EXTRACT_SUBVECTOR:
        break;
      case ISD::CONCAT_VECTORS:
        setOperationAction(Op, VT, Custom);
        break;
      default:
        setOperationAction(Op, VT, Expand);
        break;
      }
    }
  }

  if (Subtarget->getGeneration() >= AMDGPUSubtarget::SEA_ISLANDS) {
    setOperationAction(ISD::FTRUNC, MVT::f64, Legal);
    setOperationAction(ISD::FCEIL, MVT::f64, Legal);
    setOperationAction(ISD::FFLOOR, MVT::f64, Legal);
    setOperationAction(ISD::FRINT, MVT::f64, Legal);
  }

  setOperationAction(ISD::FDIV, MVT::f32, Custom);

  setTargetDAGCombine(ISD::FADD);
  setTargetDAGCombine(ISD::FSUB);
  setTargetDAGCombine(ISD::FMINNUM);
  setTargetDAGCombine(ISD::FMAXNUM);
  setTargetDAGCombine(ISD::SELECT_CC);
  setTargetDAGCombine(ISD::SETCC);

  setTargetDAGCombine(ISD::UINT_TO_FP);

  // All memory operations. Some folding on the pointer operand is done to help
  // matching the constant offsets in the addressing modes.
  setTargetDAGCombine(ISD::LOAD);
  setTargetDAGCombine(ISD::STORE);
  setTargetDAGCombine(ISD::ATOMIC_LOAD);
  setTargetDAGCombine(ISD::ATOMIC_STORE);
  setTargetDAGCombine(ISD::ATOMIC_CMP_SWAP);
  setTargetDAGCombine(ISD::ATOMIC_CMP_SWAP_WITH_SUCCESS);
  setTargetDAGCombine(ISD::ATOMIC_SWAP);
  setTargetDAGCombine(ISD::ATOMIC_LOAD_ADD);
  setTargetDAGCombine(ISD::ATOMIC_LOAD_SUB);
  setTargetDAGCombine(ISD::ATOMIC_LOAD_AND);
  setTargetDAGCombine(ISD::ATOMIC_LOAD_OR);
  setTargetDAGCombine(ISD::ATOMIC_LOAD_XOR);
  setTargetDAGCombine(ISD::ATOMIC_LOAD_NAND);
  setTargetDAGCombine(ISD::ATOMIC_LOAD_MIN);
  setTargetDAGCombine(ISD::ATOMIC_LOAD_MAX);
  setTargetDAGCombine(ISD::ATOMIC_LOAD_UMIN);
  setTargetDAGCombine(ISD::ATOMIC_LOAD_UMAX);

  setSchedulingPreference(Sched::RegPressure);
}

//===----------------------------------------------------------------------===//
// TargetLowering queries
//===----------------------------------------------------------------------===//

bool SITargetLowering::isShuffleMaskLegal(const SmallVectorImpl<int> &,
                                          EVT) const {
  // SI has some legal vector types, but no legal vector operations. Say no
  // shuffles are legal in order to prefer scalarizing some vector operations.
  return false;
}

// FIXME: This really needs an address space argument. The immediate offset
// size is different for different sets of memory instruction sets.

// The single offset DS instructions have a 16-bit unsigned byte offset.
//
// MUBUF / MTBUF have a 12-bit unsigned byte offset, and additionally can do r +
// r + i with addr64. 32-bit has more addressing mode options. Depending on the
// resource constant, it can also do (i64 r0) + (i32 r1) * (i14 i).
//
// SMRD instructions have an 8-bit, dword offset.
//
bool SITargetLowering::isLegalAddressingMode(const AddrMode &AM,
                                             Type *Ty) const {
  // No global is ever allowed as a base.
  if (AM.BaseGV)
    return false;

  // Allow a 16-bit unsigned immediate field, since this is what DS instructions
  // use.
  if (!isUInt<16>(AM.BaseOffs))
    return false;

  // Only support r+r,
  switch (AM.Scale) {
  case 0:  // "r+i" or just "i", depending on HasBaseReg.
    break;
  case 1:
    if (AM.HasBaseReg && AM.BaseOffs)  // "r+r+i" is not allowed.
      return false;
    // Otherwise we have r+r or r+i.
    break;
  case 2:
    if (AM.HasBaseReg || AM.BaseOffs)  // 2*r+r  or  2*r+i is not allowed.
      return false;
    // Allow 2*r as r+r.
    break;
  default: // Don't allow n * r
    return false;
  }

  return true;
}

bool SITargetLowering::allowsMisalignedMemoryAccesses(EVT VT,
                                                      unsigned AddrSpace,
                                                      unsigned Align,
                                                      bool *IsFast) const {
  if (IsFast)
    *IsFast = false;

  // TODO: I think v3i32 should allow unaligned accesses on CI with DS_READ_B96,
  // which isn't a simple VT.
  if (!VT.isSimple() || VT == MVT::Other)
    return false;

  // XXX - CI changes say "Support for unaligned memory accesses" but I don't
  // see what for specifically. The wording everywhere else seems to be the
  // same.

  // XXX - The only mention I see of this in the ISA manual is for LDS direct
  // reads the "byte address and must be dword aligned". Is it also true for the
  // normal loads and stores?
  if (AddrSpace == AMDGPUAS::LOCAL_ADDRESS) {
    // ds_read/write_b64 require 8-byte alignment, but we can do a 4 byte
    // aligned, 8 byte access in a single operation using ds_read2/write2_b32
    // with adjacent offsets.
    return Align % 4 == 0;
  }

  // 8.1.6 - For Dword or larger reads or writes, the two LSBs of the
  // byte-address are ignored, thus forcing Dword alignment.
  // This applies to private, global, and constant memory.
  if (IsFast)
    *IsFast = true;
  return VT.bitsGT(MVT::i32);
}

EVT SITargetLowering::getOptimalMemOpType(uint64_t Size, unsigned DstAlign,
                                          unsigned SrcAlign, bool IsMemset,
                                          bool ZeroMemset,
                                          bool MemcpyStrSrc,
                                          MachineFunction &MF) const {
  // FIXME: Should account for address space here.

  // The default fallback uses the private pointer size as a guess for a type to
  // use. Make sure we switch these to 64-bit accesses.

  if (Size >= 16 && DstAlign >= 4) // XXX: Should only do for global
    return MVT::v4i32;

  if (Size >= 8 && DstAlign >= 4)
    return MVT::v2i32;

  // Use the default.
  return MVT::Other;
}

TargetLoweringBase::LegalizeTypeAction
SITargetLowering::getPreferredVectorAction(EVT VT) const {
  if (VT.getVectorNumElements() != 1 && VT.getScalarType().bitsLE(MVT::i16))
    return TypeSplitVector;

  return TargetLoweringBase::getPreferredVectorAction(VT);
}

bool SITargetLowering::shouldConvertConstantLoadToIntImm(const APInt &Imm,
                                                         Type *Ty) const {
  const SIInstrInfo *TII = static_cast<const SIInstrInfo *>(
      getTargetMachine().getSubtargetImpl()->getInstrInfo());
  return TII->isInlineConstant(Imm);
}

SDValue SITargetLowering::LowerParameter(SelectionDAG &DAG, EVT VT, EVT MemVT,
                                         SDLoc SL, SDValue Chain,
                                         unsigned Offset, bool Signed) const {
  const DataLayout *DL = getDataLayout();
  MachineFunction &MF = DAG.getMachineFunction();
  const SIRegisterInfo *TRI =
      static_cast<const SIRegisterInfo*>(Subtarget->getRegisterInfo());
  unsigned InputPtrReg = TRI->getPreloadedValue(MF, SIRegisterInfo::INPUT_PTR);

  Type *Ty = VT.getTypeForEVT(*DAG.getContext());

  MachineRegisterInfo &MRI = DAG.getMachineFunction().getRegInfo();
  PointerType *PtrTy = PointerType::get(Ty, AMDGPUAS::CONSTANT_ADDRESS);
  SDValue BasePtr =  DAG.getCopyFromReg(Chain, SL,
                           MRI.getLiveInVirtReg(InputPtrReg), MVT::i64);
  SDValue Ptr = DAG.getNode(ISD::ADD, SL, MVT::i64, BasePtr,
                                             DAG.getConstant(Offset, MVT::i64));
  SDValue PtrOffset = DAG.getUNDEF(getPointerTy(AMDGPUAS::CONSTANT_ADDRESS));
  MachinePointerInfo PtrInfo(UndefValue::get(PtrTy));

  return DAG.getLoad(ISD::UNINDEXED, Signed ? ISD::SEXTLOAD : ISD::ZEXTLOAD,
                     VT, SL, Chain, Ptr, PtrOffset, PtrInfo, MemVT,
                     false, // isVolatile
                     true, // isNonTemporal
                     true, // isInvariant
                     DL->getABITypeAlignment(Ty)); // Alignment
}

SDValue SITargetLowering::LowerFormalArguments(
                                      SDValue Chain,
                                      CallingConv::ID CallConv,
                                      bool isVarArg,
                                      const SmallVectorImpl<ISD::InputArg> &Ins,
                                      SDLoc DL, SelectionDAG &DAG,
                                      SmallVectorImpl<SDValue> &InVals) const {

  const TargetMachine &TM = getTargetMachine();
  const SIRegisterInfo *TRI =
      static_cast<const SIRegisterInfo*>(TM.getSubtargetImpl()->getRegisterInfo());

  MachineFunction &MF = DAG.getMachineFunction();
  FunctionType *FType = MF.getFunction()->getFunctionType();
  SIMachineFunctionInfo *Info = MF.getInfo<SIMachineFunctionInfo>();

  assert(CallConv == CallingConv::C);

  SmallVector<ISD::InputArg, 16> Splits;
  BitVector Skipped(Ins.size());

  for (unsigned i = 0, e = Ins.size(), PSInputNum = 0; i != e; ++i) {
    const ISD::InputArg &Arg = Ins[i];

    // First check if it's a PS input addr
    if (Info->getShaderType() == ShaderType::PIXEL && !Arg.Flags.isInReg() &&
        !Arg.Flags.isByVal()) {

      assert((PSInputNum <= 15) && "Too many PS inputs!");

      if (!Arg.Used) {
        // We can savely skip PS inputs
        Skipped.set(i);
        ++PSInputNum;
        continue;
      }

      Info->PSInputAddr |= 1 << PSInputNum++;
    }

    // Second split vertices into their elements
    if (Info->getShaderType() != ShaderType::COMPUTE && Arg.VT.isVector()) {
      ISD::InputArg NewArg = Arg;
      NewArg.Flags.setSplit();
      NewArg.VT = Arg.VT.getVectorElementType();

      // We REALLY want the ORIGINAL number of vertex elements here, e.g. a
      // three or five element vertex only needs three or five registers,
      // NOT four or eigth.
      Type *ParamType = FType->getParamType(Arg.OrigArgIndex);
      unsigned NumElements = ParamType->getVectorNumElements();

      for (unsigned j = 0; j != NumElements; ++j) {
        Splits.push_back(NewArg);
        NewArg.PartOffset += NewArg.VT.getStoreSize();
      }

    } else if (Info->getShaderType() != ShaderType::COMPUTE) {
      Splits.push_back(Arg);
    }
  }

  SmallVector<CCValAssign, 16> ArgLocs;
  CCState CCInfo(CallConv, isVarArg, DAG.getMachineFunction(), ArgLocs,
                 *DAG.getContext());

  // At least one interpolation mode must be enabled or else the GPU will hang.
  if (Info->getShaderType() == ShaderType::PIXEL &&
      (Info->PSInputAddr & 0x7F) == 0) {
    Info->PSInputAddr |= 1;
    CCInfo.AllocateReg(AMDGPU::VGPR0);
    CCInfo.AllocateReg(AMDGPU::VGPR1);
  }

  // The pointer to the list of arguments is stored in SGPR0, SGPR1
	// The pointer to the scratch buffer is stored in SGPR2, SGPR3
  if (Info->getShaderType() == ShaderType::COMPUTE) {
    if (Subtarget->isAmdHsaOS())
      Info->NumUserSGPRs = 2;  // FIXME: Need to support scratch buffers.
    else
      Info->NumUserSGPRs = 4;

    unsigned InputPtrReg =
        TRI->getPreloadedValue(MF, SIRegisterInfo::INPUT_PTR);
    unsigned InputPtrRegLo =
        TRI->getPhysRegSubReg(InputPtrReg, &AMDGPU::SReg_32RegClass, 0);
    unsigned InputPtrRegHi =
        TRI->getPhysRegSubReg(InputPtrReg, &AMDGPU::SReg_32RegClass, 1);

    unsigned ScratchPtrReg =
        TRI->getPreloadedValue(MF, SIRegisterInfo::SCRATCH_PTR);
    unsigned ScratchPtrRegLo =
        TRI->getPhysRegSubReg(ScratchPtrReg, &AMDGPU::SReg_32RegClass, 0);
    unsigned ScratchPtrRegHi =
        TRI->getPhysRegSubReg(ScratchPtrReg, &AMDGPU::SReg_32RegClass, 1);

    CCInfo.AllocateReg(InputPtrRegLo);
    CCInfo.AllocateReg(InputPtrRegHi);
    CCInfo.AllocateReg(ScratchPtrRegLo);
    CCInfo.AllocateReg(ScratchPtrRegHi);
    MF.addLiveIn(InputPtrReg, &AMDGPU::SReg_64RegClass);
    MF.addLiveIn(ScratchPtrReg, &AMDGPU::SReg_64RegClass);
  }

  if (Info->getShaderType() == ShaderType::COMPUTE) {
    getOriginalFunctionArgs(DAG, DAG.getMachineFunction().getFunction(), Ins,
                            Splits);
  }

  AnalyzeFormalArguments(CCInfo, Splits);

  for (unsigned i = 0, e = Ins.size(), ArgIdx = 0; i != e; ++i) {

    const ISD::InputArg &Arg = Ins[i];
    if (Skipped[i]) {
      InVals.push_back(DAG.getUNDEF(Arg.VT));
      continue;
    }

    CCValAssign &VA = ArgLocs[ArgIdx++];
    MVT VT = VA.getLocVT();

    if (VA.isMemLoc()) {
      VT = Ins[i].VT;
      EVT MemVT = Splits[i].VT;
      const unsigned Offset = 36 + VA.getLocMemOffset();
      // The first 36 bytes of the input buffer contains information about
      // thread group and global sizes.
      SDValue Arg = LowerParameter(DAG, VT, MemVT,  DL, DAG.getRoot(),
                                   Offset, Ins[i].Flags.isSExt());

      const PointerType *ParamTy =
          dyn_cast<PointerType>(FType->getParamType(Ins[i].OrigArgIndex));
      if (Subtarget->getGeneration() == AMDGPUSubtarget::SOUTHERN_ISLANDS &&
          ParamTy && ParamTy->getAddressSpace() == AMDGPUAS::LOCAL_ADDRESS) {
        // On SI local pointers are just offsets into LDS, so they are always
        // less than 16-bits.  On CI and newer they could potentially be
        // real pointers, so we can't guarantee their size.
        Arg = DAG.getNode(ISD::AssertZext, DL, Arg.getValueType(), Arg,
                          DAG.getValueType(MVT::i16));
      }

      InVals.push_back(Arg);
      Info->ABIArgOffset = Offset + MemVT.getStoreSize();
      continue;
    }
    assert(VA.isRegLoc() && "Parameter must be in a register!");

    unsigned Reg = VA.getLocReg();

    if (VT == MVT::i64) {
      // For now assume it is a pointer
      Reg = TRI->getMatchingSuperReg(Reg, AMDGPU::sub0,
                                     &AMDGPU::SReg_64RegClass);
      Reg = MF.addLiveIn(Reg, &AMDGPU::SReg_64RegClass);
      InVals.push_back(DAG.getCopyFromReg(Chain, DL, Reg, VT));
      continue;
    }

    const TargetRegisterClass *RC = TRI->getMinimalPhysRegClass(Reg, VT);

    Reg = MF.addLiveIn(Reg, RC);
    SDValue Val = DAG.getCopyFromReg(Chain, DL, Reg, VT);

    if (Arg.VT.isVector()) {

      // Build a vector from the registers
      Type *ParamType = FType->getParamType(Arg.OrigArgIndex);
      unsigned NumElements = ParamType->getVectorNumElements();

      SmallVector<SDValue, 4> Regs;
      Regs.push_back(Val);
      for (unsigned j = 1; j != NumElements; ++j) {
        Reg = ArgLocs[ArgIdx++].getLocReg();
        Reg = MF.addLiveIn(Reg, RC);
        Regs.push_back(DAG.getCopyFromReg(Chain, DL, Reg, VT));
      }

      // Fill up the missing vector elements
      NumElements = Arg.VT.getVectorNumElements() - NumElements;
      for (unsigned j = 0; j != NumElements; ++j)
        Regs.push_back(DAG.getUNDEF(VT));

      InVals.push_back(DAG.getNode(ISD::BUILD_VECTOR, DL, Arg.VT, Regs));
      continue;
    }

    InVals.push_back(Val);
  }
  return Chain;
}

MachineBasicBlock * SITargetLowering::EmitInstrWithCustomInserter(
    MachineInstr * MI, MachineBasicBlock * BB) const {

  MachineBasicBlock::iterator I = *MI;
  const SIInstrInfo *TII = static_cast<const SIInstrInfo *>(
      getTargetMachine().getSubtargetImpl()->getInstrInfo());

  switch (MI->getOpcode()) {
  default:
    return AMDGPUTargetLowering::EmitInstrWithCustomInserter(MI, BB);
  case AMDGPU::BRANCH: return BB;
  case AMDGPU::V_SUB_F64: {
    unsigned DestReg = MI->getOperand(0).getReg();
    BuildMI(*BB, I, MI->getDebugLoc(), TII->get(AMDGPU::V_ADD_F64), DestReg)
      .addImm(0)  // SRC0 modifiers
      .addReg(MI->getOperand(1).getReg())
      .addImm(1)  // SRC1 modifiers
      .addReg(MI->getOperand(2).getReg())
      .addImm(0)  // CLAMP
      .addImm(0); // OMOD
    MI->eraseFromParent();
    break;
  }
  case AMDGPU::SI_RegisterStorePseudo: {
    MachineRegisterInfo &MRI = BB->getParent()->getRegInfo();
    unsigned Reg = MRI.createVirtualRegister(&AMDGPU::SReg_64RegClass);
    MachineInstrBuilder MIB =
        BuildMI(*BB, I, MI->getDebugLoc(), TII->get(AMDGPU::SI_RegisterStore),
                Reg);
    for (unsigned i = 0, e = MI->getNumOperands(); i != e; ++i)
      MIB.addOperand(MI->getOperand(i));

    MI->eraseFromParent();
    break;
  }
  }
  return BB;
}

EVT SITargetLowering::getSetCCResultType(LLVMContext &Ctx, EVT VT) const {
  if (!VT.isVector()) {
    return MVT::i1;
  }
  return EVT::getVectorVT(Ctx, MVT::i1, VT.getVectorNumElements());
}

MVT SITargetLowering::getScalarShiftAmountTy(EVT VT) const {
  return MVT::i32;
}

bool SITargetLowering::isFMAFasterThanFMulAndFAdd(EVT VT) const {
  VT = VT.getScalarType();

  if (!VT.isSimple())
    return false;

  switch (VT.getSimpleVT().SimpleTy) {
  case MVT::f32:
    return false; /* There is V_MAD_F32 for f32 */
  case MVT::f64:
    return true;
  default:
    break;
  }

  return false;
}

//===----------------------------------------------------------------------===//
// Custom DAG Lowering Operations
//===----------------------------------------------------------------------===//

SDValue SITargetLowering::LowerOperation(SDValue Op, SelectionDAG &DAG) const {
  switch (Op.getOpcode()) {
  default: return AMDGPUTargetLowering::LowerOperation(Op, DAG);
  case ISD::FrameIndex: return LowerFrameIndex(Op, DAG);
  case ISD::BRCOND: return LowerBRCOND(Op, DAG);
  case ISD::LOAD: {
    SDValue Result = LowerLOAD(Op, DAG);
    assert((!Result.getNode() ||
            Result.getNode()->getNumValues() == 2) &&
           "Load should return a value and a chain");
    return Result;
  }

  case ISD::FSIN:
  case ISD::FCOS:
    return LowerTrig(Op, DAG);
  case ISD::SELECT: return LowerSELECT(Op, DAG);
  case ISD::FDIV: return LowerFDIV(Op, DAG);
  case ISD::STORE: return LowerSTORE(Op, DAG);
  case ISD::GlobalAddress: {
    MachineFunction &MF = DAG.getMachineFunction();
    SIMachineFunctionInfo *MFI = MF.getInfo<SIMachineFunctionInfo>();
    return LowerGlobalAddress(MFI, Op, DAG);
  }
  case ISD::INTRINSIC_WO_CHAIN: return LowerINTRINSIC_WO_CHAIN(Op, DAG);
  case ISD::INTRINSIC_VOID: return LowerINTRINSIC_VOID(Op, DAG);
  }
  return SDValue();
}

/// \brief Helper function for LowerBRCOND
static SDNode *findUser(SDValue Value, unsigned Opcode) {

  SDNode *Parent = Value.getNode();
  for (SDNode::use_iterator I = Parent->use_begin(), E = Parent->use_end();
       I != E; ++I) {

    if (I.getUse().get() != Value)
      continue;

    if (I->getOpcode() == Opcode)
      return *I;
  }
  return nullptr;
}

SDValue SITargetLowering::LowerFrameIndex(SDValue Op, SelectionDAG &DAG) const {

  FrameIndexSDNode *FINode = cast<FrameIndexSDNode>(Op);
  unsigned FrameIndex = FINode->getIndex();

  return DAG.getTargetFrameIndex(FrameIndex, MVT::i32);
}

/// This transforms the control flow intrinsics to get the branch destination as
/// last parameter, also switches branch target with BR if the need arise
SDValue SITargetLowering::LowerBRCOND(SDValue BRCOND,
                                      SelectionDAG &DAG) const {

  SDLoc DL(BRCOND);

  SDNode *Intr = BRCOND.getOperand(1).getNode();
  SDValue Target = BRCOND.getOperand(2);
  SDNode *BR = nullptr;

  if (Intr->getOpcode() == ISD::SETCC) {
    // As long as we negate the condition everything is fine
    SDNode *SetCC = Intr;
    assert(SetCC->getConstantOperandVal(1) == 1);
    assert(cast<CondCodeSDNode>(SetCC->getOperand(2).getNode())->get() ==
           ISD::SETNE);
    Intr = SetCC->getOperand(0).getNode();

  } else {
    // Get the target from BR if we don't negate the condition
    BR = findUser(BRCOND, ISD::BR);
    Target = BR->getOperand(1);
  }

  assert(Intr->getOpcode() == ISD::INTRINSIC_W_CHAIN);

  // Build the result and
  SmallVector<EVT, 4> Res;
  for (unsigned i = 1, e = Intr->getNumValues(); i != e; ++i)
    Res.push_back(Intr->getValueType(i));

  // operands of the new intrinsic call
  SmallVector<SDValue, 4> Ops;
  Ops.push_back(BRCOND.getOperand(0));
  for (unsigned i = 1, e = Intr->getNumOperands(); i != e; ++i)
    Ops.push_back(Intr->getOperand(i));
  Ops.push_back(Target);

  // build the new intrinsic call
  SDNode *Result = DAG.getNode(
    Res.size() > 1 ? ISD::INTRINSIC_W_CHAIN : ISD::INTRINSIC_VOID, DL,
    DAG.getVTList(Res), Ops).getNode();

  if (BR) {
    // Give the branch instruction our target
    SDValue Ops[] = {
      BR->getOperand(0),
      BRCOND.getOperand(2)
    };
    SDValue NewBR = DAG.getNode(ISD::BR, DL, BR->getVTList(), Ops);
    DAG.ReplaceAllUsesWith(BR, NewBR.getNode());
    BR = NewBR.getNode();
  }

  SDValue Chain = SDValue(Result, Result->getNumValues() - 1);

  // Copy the intrinsic results to registers
  for (unsigned i = 1, e = Intr->getNumValues() - 1; i != e; ++i) {
    SDNode *CopyToReg = findUser(SDValue(Intr, i), ISD::CopyToReg);
    if (!CopyToReg)
      continue;

    Chain = DAG.getCopyToReg(
      Chain, DL,
      CopyToReg->getOperand(1),
      SDValue(Result, i - 1),
      SDValue());

    DAG.ReplaceAllUsesWith(SDValue(CopyToReg, 0), CopyToReg->getOperand(0));
  }

  // Remove the old intrinsic from the chain
  DAG.ReplaceAllUsesOfValueWith(
    SDValue(Intr, Intr->getNumValues() - 1),
    Intr->getOperand(0));

  return Chain;
}

SDValue SITargetLowering::LowerGlobalAddress(AMDGPUMachineFunction *MFI,
                                             SDValue Op,
                                             SelectionDAG &DAG) const {
  GlobalAddressSDNode *GSD = cast<GlobalAddressSDNode>(Op);

  if (GSD->getAddressSpace() != AMDGPUAS::CONSTANT_ADDRESS)
    return AMDGPUTargetLowering::LowerGlobalAddress(MFI, Op, DAG);

  SDLoc DL(GSD);
  const GlobalValue *GV = GSD->getGlobal();
  MVT PtrVT = getPointerTy(GSD->getAddressSpace());

  SDValue Ptr = DAG.getNode(AMDGPUISD::CONST_DATA_PTR, DL, PtrVT);
  SDValue GA = DAG.getTargetGlobalAddress(GV, DL, MVT::i32);

  SDValue PtrLo = DAG.getNode(ISD::EXTRACT_ELEMENT, DL, MVT::i32, Ptr,
                              DAG.getConstant(0, MVT::i32));
  SDValue PtrHi = DAG.getNode(ISD::EXTRACT_ELEMENT, DL, MVT::i32, Ptr,
                              DAG.getConstant(1, MVT::i32));

  SDValue Lo = DAG.getNode(ISD::ADDC, DL, DAG.getVTList(MVT::i32, MVT::Glue),
                           PtrLo, GA);
  SDValue Hi = DAG.getNode(ISD::ADDE, DL, DAG.getVTList(MVT::i32, MVT::Glue),
                           PtrHi, DAG.getConstant(0, MVT::i32),
                           SDValue(Lo.getNode(), 1));
  return DAG.getNode(ISD::BUILD_PAIR, DL, MVT::i64, Lo, Hi);
}

SDValue SITargetLowering::LowerINTRINSIC_WO_CHAIN(SDValue Op,
                                                  SelectionDAG &DAG) const {
  MachineFunction &MF = DAG.getMachineFunction();
  const SIRegisterInfo *TRI =
      static_cast<const SIRegisterInfo*>(MF.getSubtarget().getRegisterInfo());

  EVT VT = Op.getValueType();
  SDLoc DL(Op);
  unsigned IntrinsicID = cast<ConstantSDNode>(Op.getOperand(0))->getZExtValue();

  switch (IntrinsicID) {
  case Intrinsic::r600_read_ngroups_x:
    return LowerParameter(DAG, VT, VT, DL, DAG.getEntryNode(),
                          SI::KernelInputOffsets::NGROUPS_X, false);
  case Intrinsic::r600_read_ngroups_y:
    return LowerParameter(DAG, VT, VT, DL, DAG.getEntryNode(),
                          SI::KernelInputOffsets::NGROUPS_Y, false);
  case Intrinsic::r600_read_ngroups_z:
    return LowerParameter(DAG, VT, VT, DL, DAG.getEntryNode(),
                          SI::KernelInputOffsets::NGROUPS_Z, false);
  case Intrinsic::r600_read_global_size_x:
    return LowerParameter(DAG, VT, VT, DL, DAG.getEntryNode(),
                          SI::KernelInputOffsets::GLOBAL_SIZE_X, false);
  case Intrinsic::r600_read_global_size_y:
    return LowerParameter(DAG, VT, VT, DL, DAG.getEntryNode(),
                          SI::KernelInputOffsets::GLOBAL_SIZE_Y, false);
  case Intrinsic::r600_read_global_size_z:
    return LowerParameter(DAG, VT, VT, DL, DAG.getEntryNode(),
                          SI::KernelInputOffsets::GLOBAL_SIZE_Z, false);
  case Intrinsic::r600_read_local_size_x:
    return LowerParameter(DAG, VT, VT, DL, DAG.getEntryNode(),
                          SI::KernelInputOffsets::LOCAL_SIZE_X, false);
  case Intrinsic::r600_read_local_size_y:
    return LowerParameter(DAG, VT, VT, DL, DAG.getEntryNode(),
                          SI::KernelInputOffsets::LOCAL_SIZE_Y, false);
  case Intrinsic::r600_read_local_size_z:
    return LowerParameter(DAG, VT, VT, DL, DAG.getEntryNode(),
                          SI::KernelInputOffsets::LOCAL_SIZE_Z, false);

  case Intrinsic::AMDGPU_read_workdim:
    return LowerParameter(DAG, VT, VT, DL, DAG.getEntryNode(),
                          MF.getInfo<SIMachineFunctionInfo>()->ABIArgOffset,
                          false);

  case Intrinsic::r600_read_tgid_x:
    return CreateLiveInRegister(DAG, &AMDGPU::SReg_32RegClass,
      TRI->getPreloadedValue(MF, SIRegisterInfo::TGID_X), VT);
  case Intrinsic::r600_read_tgid_y:
    return CreateLiveInRegister(DAG, &AMDGPU::SReg_32RegClass,
      TRI->getPreloadedValue(MF, SIRegisterInfo::TGID_Y), VT);
  case Intrinsic::r600_read_tgid_z:
    return CreateLiveInRegister(DAG, &AMDGPU::SReg_32RegClass,
      TRI->getPreloadedValue(MF, SIRegisterInfo::TGID_Z), VT);
  case Intrinsic::r600_read_tidig_x:
    return CreateLiveInRegister(DAG, &AMDGPU::VReg_32RegClass,
      TRI->getPreloadedValue(MF, SIRegisterInfo::TIDIG_X), VT);
  case Intrinsic::r600_read_tidig_y:
    return CreateLiveInRegister(DAG, &AMDGPU::VReg_32RegClass,
      TRI->getPreloadedValue(MF, SIRegisterInfo::TIDIG_Y), VT);
  case Intrinsic::r600_read_tidig_z:
    return CreateLiveInRegister(DAG, &AMDGPU::VReg_32RegClass,
      TRI->getPreloadedValue(MF, SIRegisterInfo::TIDIG_Z), VT);
  case AMDGPUIntrinsic::SI_load_const: {
    SDValue Ops[] = {
      Op.getOperand(1),
      Op.getOperand(2)
    };

    MachineMemOperand *MMO = MF.getMachineMemOperand(
      MachinePointerInfo(),
      MachineMemOperand::MOLoad | MachineMemOperand::MOInvariant,
      VT.getStoreSize(), 4);
    return DAG.getMemIntrinsicNode(AMDGPUISD::LOAD_CONSTANT, DL,
                                   Op->getVTList(), Ops, VT, MMO);
  }
  case AMDGPUIntrinsic::SI_sample:
    return LowerSampleIntrinsic(AMDGPUISD::SAMPLE, Op, DAG);
  case AMDGPUIntrinsic::SI_sampleb:
    return LowerSampleIntrinsic(AMDGPUISD::SAMPLEB, Op, DAG);
  case AMDGPUIntrinsic::SI_sampled:
    return LowerSampleIntrinsic(AMDGPUISD::SAMPLED, Op, DAG);
  case AMDGPUIntrinsic::SI_samplel:
    return LowerSampleIntrinsic(AMDGPUISD::SAMPLEL, Op, DAG);
  case AMDGPUIntrinsic::SI_vs_load_input:
    return DAG.getNode(AMDGPUISD::LOAD_INPUT, DL, VT,
                       Op.getOperand(1),
                       Op.getOperand(2),
                       Op.getOperand(3));
  default:
    return AMDGPUTargetLowering::LowerOperation(Op, DAG);
  }
}

SDValue SITargetLowering::LowerINTRINSIC_VOID(SDValue Op,
                                              SelectionDAG &DAG) const {
  MachineFunction &MF = DAG.getMachineFunction();
  SDValue Chain = Op.getOperand(0);
  unsigned IntrinsicID = cast<ConstantSDNode>(Op.getOperand(1))->getZExtValue();

  switch (IntrinsicID) {
  case AMDGPUIntrinsic::SI_tbuffer_store: {
    SDLoc DL(Op);
    SDValue Ops[] = {
      Chain,
      Op.getOperand(2),
      Op.getOperand(3),
      Op.getOperand(4),
      Op.getOperand(5),
      Op.getOperand(6),
      Op.getOperand(7),
      Op.getOperand(8),
      Op.getOperand(9),
      Op.getOperand(10),
      Op.getOperand(11),
      Op.getOperand(12),
      Op.getOperand(13),
      Op.getOperand(14)
    };

    EVT VT = Op.getOperand(3).getValueType();

    MachineMemOperand *MMO = MF.getMachineMemOperand(
      MachinePointerInfo(),
      MachineMemOperand::MOStore,
      VT.getStoreSize(), 4);
    return DAG.getMemIntrinsicNode(AMDGPUISD::TBUFFER_STORE_FORMAT, DL,
                                   Op->getVTList(), Ops, VT, MMO);
  }
  default:
    return SDValue();
  }
}

SDValue SITargetLowering::LowerLOAD(SDValue Op, SelectionDAG &DAG) const {
  SDLoc DL(Op);
  LoadSDNode *Load = cast<LoadSDNode>(Op);

  if (Op.getValueType().isVector()) {
    assert(Op.getValueType().getVectorElementType() == MVT::i32 &&
           "Custom lowering for non-i32 vectors hasn't been implemented.");
    unsigned NumElements = Op.getValueType().getVectorNumElements();
    assert(NumElements != 2 && "v2 loads are supported for all address spaces.");
    switch (Load->getAddressSpace()) {
      default: break;
      case AMDGPUAS::GLOBAL_ADDRESS:
      case AMDGPUAS::PRIVATE_ADDRESS:
        // v4 loads are supported for private and global memory.
        if (NumElements <= 4)
          break;
        // fall-through
      case AMDGPUAS::LOCAL_ADDRESS:
        return ScalarizeVectorLoad(Op, DAG);
    }
  }

  return AMDGPUTargetLowering::LowerLOAD(Op, DAG);
}

SDValue SITargetLowering::LowerSampleIntrinsic(unsigned Opcode,
                                               const SDValue &Op,
                                               SelectionDAG &DAG) const {
  return DAG.getNode(Opcode, SDLoc(Op), Op.getValueType(), Op.getOperand(1),
                     Op.getOperand(2),
                     Op.getOperand(3),
                     Op.getOperand(4));
}

SDValue SITargetLowering::LowerSELECT(SDValue Op, SelectionDAG &DAG) const {
  if (Op.getValueType() != MVT::i64)
    return SDValue();

  SDLoc DL(Op);
  SDValue Cond = Op.getOperand(0);

  SDValue Zero = DAG.getConstant(0, MVT::i32);
  SDValue One = DAG.getConstant(1, MVT::i32);

  SDValue LHS = DAG.getNode(ISD::BITCAST, DL, MVT::v2i32, Op.getOperand(1));
  SDValue RHS = DAG.getNode(ISD::BITCAST, DL, MVT::v2i32, Op.getOperand(2));

  SDValue Lo0 = DAG.getNode(ISD::EXTRACT_VECTOR_ELT, DL, MVT::i32, LHS, Zero);
  SDValue Lo1 = DAG.getNode(ISD::EXTRACT_VECTOR_ELT, DL, MVT::i32, RHS, Zero);

  SDValue Lo = DAG.getSelect(DL, MVT::i32, Cond, Lo0, Lo1);

  SDValue Hi0 = DAG.getNode(ISD::EXTRACT_VECTOR_ELT, DL, MVT::i32, LHS, One);
  SDValue Hi1 = DAG.getNode(ISD::EXTRACT_VECTOR_ELT, DL, MVT::i32, RHS, One);

  SDValue Hi = DAG.getSelect(DL, MVT::i32, Cond, Hi0, Hi1);

  SDValue Res = DAG.getNode(ISD::BUILD_VECTOR, DL, MVT::v2i32, Lo, Hi);
  return DAG.getNode(ISD::BITCAST, DL, MVT::i64, Res);
}

// Catch division cases where we can use shortcuts with rcp and rsq
// instructions.
SDValue SITargetLowering::LowerFastFDIV(SDValue Op, SelectionDAG &DAG) const {
  SDLoc SL(Op);
  SDValue LHS = Op.getOperand(0);
  SDValue RHS = Op.getOperand(1);
  EVT VT = Op.getValueType();
  bool Unsafe = DAG.getTarget().Options.UnsafeFPMath;

  if (const ConstantFPSDNode *CLHS = dyn_cast<ConstantFPSDNode>(LHS)) {
    if ((Unsafe || (VT == MVT::f32 && !Subtarget->hasFP32Denormals())) &&
        CLHS->isExactlyValue(1.0)) {
      // v_rcp_f32 and v_rsq_f32 do not support denormals, and according to
      // the CI documentation has a worst case error of 1 ulp.
      // OpenCL requires <= 2.5 ulp for 1.0 / x, so it should always be OK to
      // use it as long as we aren't trying to use denormals.

      // 1.0 / sqrt(x) -> rsq(x)
      //
      // XXX - Is UnsafeFPMath sufficient to do this for f64? The maximum ULP
      // error seems really high at 2^29 ULP.
      if (RHS.getOpcode() == ISD::FSQRT)
        return DAG.getNode(AMDGPUISD::RSQ, SL, VT, RHS.getOperand(0));

      // 1.0 / x -> rcp(x)
      return DAG.getNode(AMDGPUISD::RCP, SL, VT, RHS);
    }
  }

  if (Unsafe) {
    // Turn into multiply by the reciprocal.
    // x / y -> x * (1.0 / y)
    SDValue Recip = DAG.getNode(AMDGPUISD::RCP, SL, VT, RHS);
    return DAG.getNode(ISD::FMUL, SL, VT, LHS, Recip);
  }

  return SDValue();
}

SDValue SITargetLowering::LowerFDIV32(SDValue Op, SelectionDAG &DAG) const {
  SDValue FastLowered = LowerFastFDIV(Op, DAG);
  if (FastLowered.getNode())
    return FastLowered;

  // This uses v_rcp_f32 which does not handle denormals. Let this hit a
  // selection error for now rather than do something incorrect.
  if (Subtarget->hasFP32Denormals())
    return SDValue();

  SDLoc SL(Op);
  SDValue LHS = Op.getOperand(0);
  SDValue RHS = Op.getOperand(1);

  SDValue r1 = DAG.getNode(ISD::FABS, SL, MVT::f32, RHS);

  const APFloat K0Val(BitsToFloat(0x6f800000));
  const SDValue K0 = DAG.getConstantFP(K0Val, MVT::f32);

  const APFloat K1Val(BitsToFloat(0x2f800000));
  const SDValue K1 = DAG.getConstantFP(K1Val, MVT::f32);

  const SDValue One = DAG.getConstantFP(1.0, MVT::f32);

  EVT SetCCVT = getSetCCResultType(*DAG.getContext(), MVT::f32);

  SDValue r2 = DAG.getSetCC(SL, SetCCVT, r1, K0, ISD::SETOGT);

  SDValue r3 = DAG.getNode(ISD::SELECT, SL, MVT::f32, r2, K1, One);

  r1 = DAG.getNode(ISD::FMUL, SL, MVT::f32, RHS, r3);

  SDValue r0 = DAG.getNode(AMDGPUISD::RCP, SL, MVT::f32, r1);

  SDValue Mul = DAG.getNode(ISD::FMUL, SL, MVT::f32, LHS, r0);

  return DAG.getNode(ISD::FMUL, SL, MVT::f32, r3, Mul);
}

SDValue SITargetLowering::LowerFDIV64(SDValue Op, SelectionDAG &DAG) const {
  return SDValue();
}

SDValue SITargetLowering::LowerFDIV(SDValue Op, SelectionDAG &DAG) const {
  EVT VT = Op.getValueType();

  if (VT == MVT::f32)
    return LowerFDIV32(Op, DAG);

  if (VT == MVT::f64)
    return LowerFDIV64(Op, DAG);

  llvm_unreachable("Unexpected type for fdiv");
}

SDValue SITargetLowering::LowerSTORE(SDValue Op, SelectionDAG &DAG) const {
  SDLoc DL(Op);
  StoreSDNode *Store = cast<StoreSDNode>(Op);
  EVT VT = Store->getMemoryVT();

  // These stores are legal.
  if (Store->getAddressSpace() == AMDGPUAS::LOCAL_ADDRESS &&
      VT.isVector() && VT.getVectorNumElements() == 2 &&
      VT.getVectorElementType() == MVT::i32)
    return SDValue();

  if (Store->getAddressSpace() == AMDGPUAS::PRIVATE_ADDRESS) {
    if (VT.isVector() && VT.getVectorNumElements() > 4)
      return ScalarizeVectorStore(Op, DAG);
    return SDValue();
  }

  SDValue Ret = AMDGPUTargetLowering::LowerSTORE(Op, DAG);
  if (Ret.getNode())
    return Ret;

  if (VT.isVector() && VT.getVectorNumElements() >= 8)
      return ScalarizeVectorStore(Op, DAG);

  if (VT == MVT::i1)
    return DAG.getTruncStore(Store->getChain(), DL,
                        DAG.getSExtOrTrunc(Store->getValue(), DL, MVT::i32),
                        Store->getBasePtr(), MVT::i1, Store->getMemOperand());

  return SDValue();
}

SDValue SITargetLowering::LowerTrig(SDValue Op, SelectionDAG &DAG) const {
  EVT VT = Op.getValueType();
  SDValue Arg = Op.getOperand(0);
  SDValue FractPart = DAG.getNode(AMDGPUISD::FRACT, SDLoc(Op), VT,
        DAG.getNode(ISD::FMUL, SDLoc(Op), VT, Arg,
          DAG.getConstantFP(0.5 / M_PI, VT)));

  switch (Op.getOpcode()) {
  case ISD::FCOS:
    return DAG.getNode(AMDGPUISD::COS_HW, SDLoc(Op), VT, FractPart);
  case ISD::FSIN:
    return DAG.getNode(AMDGPUISD::SIN_HW, SDLoc(Op), VT, FractPart);
  default:
    llvm_unreachable("Wrong trig opcode");
  }
}

//===----------------------------------------------------------------------===//
// Custom DAG optimizations
//===----------------------------------------------------------------------===//

SDValue SITargetLowering::performUCharToFloatCombine(SDNode *N,
                                                     DAGCombinerInfo &DCI) const {
  EVT VT = N->getValueType(0);
  EVT ScalarVT = VT.getScalarType();
  if (ScalarVT != MVT::f32)
    return SDValue();

  SelectionDAG &DAG = DCI.DAG;
  SDLoc DL(N);

  SDValue Src = N->getOperand(0);
  EVT SrcVT = Src.getValueType();

  // TODO: We could try to match extracting the higher bytes, which would be
  // easier if i8 vectors weren't promoted to i32 vectors, particularly after
  // types are legalized. v4i8 -> v4f32 is probably the only case to worry
  // about in practice.
  if (DCI.isAfterLegalizeVectorOps() && SrcVT == MVT::i32) {
    if (DAG.MaskedValueIsZero(Src, APInt::getHighBitsSet(32, 24))) {
      SDValue Cvt = DAG.getNode(AMDGPUISD::CVT_F32_UBYTE0, DL, VT, Src);
      DCI.AddToWorklist(Cvt.getNode());
      return Cvt;
    }
  }

  // We are primarily trying to catch operations on illegal vector types
  // before they are expanded.
  // For scalars, we can use the more flexible method of checking masked bits
  // after legalization.
  if (!DCI.isBeforeLegalize() ||
      !SrcVT.isVector() ||
      SrcVT.getVectorElementType() != MVT::i8) {
    return SDValue();
  }

  assert(DCI.isBeforeLegalize() && "Unexpected legal type");

  // Weird sized vectors are a pain to handle, but we know 3 is really the same
  // size as 4.
  unsigned NElts = SrcVT.getVectorNumElements();
  if (!SrcVT.isSimple() && NElts != 3)
    return SDValue();

  // Handle v4i8 -> v4f32 extload. Replace the v4i8 with a legal i32 load to
  // prevent a mess from expanding to v4i32 and repacking.
  if (ISD::isNormalLoad(Src.getNode()) && Src.hasOneUse()) {
    EVT LoadVT = getEquivalentMemType(*DAG.getContext(), SrcVT);
    EVT RegVT = getEquivalentLoadRegType(*DAG.getContext(), SrcVT);
    EVT FloatVT = EVT::getVectorVT(*DAG.getContext(), MVT::f32, NElts);
    LoadSDNode *Load = cast<LoadSDNode>(Src);

    unsigned AS = Load->getAddressSpace();
    unsigned Align = Load->getAlignment();
    Type *Ty = LoadVT.getTypeForEVT(*DAG.getContext());
    unsigned ABIAlignment = getDataLayout()->getABITypeAlignment(Ty);

    // Don't try to replace the load if we have to expand it due to alignment
    // problems. Otherwise we will end up scalarizing the load, and trying to
    // repack into the vector for no real reason.
    if (Align < ABIAlignment &&
        !allowsMisalignedMemoryAccesses(LoadVT, AS, Align, nullptr)) {
      return SDValue();
    }

    SDValue NewLoad = DAG.getExtLoad(ISD::ZEXTLOAD, DL, RegVT,
                                     Load->getChain(),
                                     Load->getBasePtr(),
                                     LoadVT,
                                     Load->getMemOperand());

    // Make sure successors of the original load stay after it by updating
    // them to use the new Chain.
    DAG.ReplaceAllUsesOfValueWith(SDValue(Load, 1), NewLoad.getValue(1));

    SmallVector<SDValue, 4> Elts;
    if (RegVT.isVector())
      DAG.ExtractVectorElements(NewLoad, Elts);
    else
      Elts.push_back(NewLoad);

    SmallVector<SDValue, 4> Ops;

    unsigned EltIdx = 0;
    for (SDValue Elt : Elts) {
      unsigned ComponentsInElt = std::min(4u, NElts - 4 * EltIdx);
      for (unsigned I = 0; I < ComponentsInElt; ++I) {
        unsigned Opc = AMDGPUISD::CVT_F32_UBYTE0 + I;
        SDValue Cvt = DAG.getNode(Opc, DL, MVT::f32, Elt);
        DCI.AddToWorklist(Cvt.getNode());
        Ops.push_back(Cvt);
      }

      ++EltIdx;
    }

    assert(Ops.size() == NElts);

    return DAG.getNode(ISD::BUILD_VECTOR, DL, FloatVT, Ops);
  }

  return SDValue();
}

// (shl (add x, c1), c2) -> add (shl x, c2), (shl c1, c2)

// This is a variant of
// (mul (add x, c1), c2) -> add (mul x, c2), (mul c1, c2),
//
// The normal DAG combiner will do this, but only if the add has one use since
// that would increase the number of instructions.
//
// This prevents us from seeing a constant offset that can be folded into a
// memory instruction's addressing mode. If we know the resulting add offset of
// a pointer can be folded into an addressing offset, we can replace the pointer
// operand with the add of new constant offset. This eliminates one of the uses,
// and may allow the remaining use to also be simplified.
//
SDValue SITargetLowering::performSHLPtrCombine(SDNode *N,
                                               unsigned AddrSpace,
                                               DAGCombinerInfo &DCI) const {
  SDValue N0 = N->getOperand(0);
  SDValue N1 = N->getOperand(1);

  if (N0.getOpcode() != ISD::ADD)
    return SDValue();

  const ConstantSDNode *CN1 = dyn_cast<ConstantSDNode>(N1);
  if (!CN1)
    return SDValue();

  const ConstantSDNode *CAdd = dyn_cast<ConstantSDNode>(N0.getOperand(1));
  if (!CAdd)
    return SDValue();

  const SIInstrInfo *TII = static_cast<const SIInstrInfo *>(
      getTargetMachine().getSubtargetImpl()->getInstrInfo());

  // If the resulting offset is too large, we can't fold it into the addressing
  // mode offset.
  APInt Offset = CAdd->getAPIntValue() << CN1->getAPIntValue();
  if (!TII->canFoldOffset(Offset.getZExtValue(), AddrSpace))
    return SDValue();

  SelectionDAG &DAG = DCI.DAG;
  SDLoc SL(N);
  EVT VT = N->getValueType(0);

  SDValue ShlX = DAG.getNode(ISD::SHL, SL, VT, N0.getOperand(0), N1);
  SDValue COffset = DAG.getConstant(Offset, MVT::i32);

  return DAG.getNode(ISD::ADD, SL, VT, ShlX, COffset);
}

static unsigned minMaxOpcToMin3Max3Opc(unsigned Opc) {
  switch (Opc) {
  case ISD::FMAXNUM:
    return AMDGPUISD::FMAX3;
  case AMDGPUISD::SMAX:
    return AMDGPUISD::SMAX3;
  case AMDGPUISD::UMAX:
    return AMDGPUISD::UMAX3;
  case ISD::FMINNUM:
    return AMDGPUISD::FMIN3;
  case AMDGPUISD::SMIN:
    return AMDGPUISD::SMIN3;
  case AMDGPUISD::UMIN:
    return AMDGPUISD::UMIN3;
  default:
    llvm_unreachable("Not a min/max opcode");
  }
}

SDValue SITargetLowering::performMin3Max3Combine(SDNode *N,
                                                 DAGCombinerInfo &DCI) const {
  SelectionDAG &DAG = DCI.DAG;

  unsigned Opc = N->getOpcode();
  SDValue Op0 = N->getOperand(0);
  SDValue Op1 = N->getOperand(1);

  // Only do this if the inner op has one use since this will just increases
  // register pressure for no benefit.

  // max(max(a, b), c)
  if (Op0.getOpcode() == Opc && Op0.hasOneUse()) {
    SDLoc DL(N);
    return DAG.getNode(minMaxOpcToMin3Max3Opc(Opc),
                       DL,
                       N->getValueType(0),
                       Op0.getOperand(0),
                       Op0.getOperand(1),
                       Op1);
  }

  // max(a, max(b, c))
  if (Op1.getOpcode() == Opc && Op1.hasOneUse()) {
    SDLoc DL(N);
    return DAG.getNode(minMaxOpcToMin3Max3Opc(Opc),
                       DL,
                       N->getValueType(0),
                       Op0,
                       Op1.getOperand(0),
                       Op1.getOperand(1));
  }

  return SDValue();
}

SDValue SITargetLowering::PerformDAGCombine(SDNode *N,
                                            DAGCombinerInfo &DCI) const {
  SelectionDAG &DAG = DCI.DAG;
  SDLoc DL(N);
  EVT VT = N->getValueType(0);

  switch (N->getOpcode()) {
    default: return AMDGPUTargetLowering::PerformDAGCombine(N, DCI);
    case ISD::SETCC: {
      SDValue Arg0 = N->getOperand(0);
      SDValue Arg1 = N->getOperand(1);
      SDValue CC = N->getOperand(2);
      ConstantSDNode * C = nullptr;
      ISD::CondCode CCOp = dyn_cast<CondCodeSDNode>(CC)->get();

      // i1 setcc (sext(i1), 0, setne) -> i1 setcc(i1, 0, setne)
      if (VT == MVT::i1
          && Arg0.getOpcode() == ISD::SIGN_EXTEND
          && Arg0.getOperand(0).getValueType() == MVT::i1
          && (C = dyn_cast<ConstantSDNode>(Arg1))
          && C->isNullValue()
          && CCOp == ISD::SETNE) {
        return SimplifySetCC(VT, Arg0.getOperand(0),
                             DAG.getConstant(0, MVT::i1), CCOp, true, DCI, DL);
      }
      break;
    }
  case ISD::FMAXNUM: // TODO: What about fmax_legacy?
  case ISD::FMINNUM:
  case AMDGPUISD::SMAX:
  case AMDGPUISD::SMIN:
  case AMDGPUISD::UMAX:
  case AMDGPUISD::UMIN: {
    if (DCI.getDAGCombineLevel() >= AfterLegalizeDAG &&
        getTargetMachine().getOptLevel() > CodeGenOpt::None)
      return performMin3Max3Combine(N, DCI);
    break;
  }

  case AMDGPUISD::CVT_F32_UBYTE0:
  case AMDGPUISD::CVT_F32_UBYTE1:
  case AMDGPUISD::CVT_F32_UBYTE2:
  case AMDGPUISD::CVT_F32_UBYTE3: {
    unsigned Offset = N->getOpcode() - AMDGPUISD::CVT_F32_UBYTE0;

    SDValue Src = N->getOperand(0);
    APInt Demanded = APInt::getBitsSet(32, 8 * Offset, 8 * Offset + 8);

    APInt KnownZero, KnownOne;
    TargetLowering::TargetLoweringOpt TLO(DAG, !DCI.isBeforeLegalize(),
                                          !DCI.isBeforeLegalizeOps());
    const TargetLowering &TLI = DAG.getTargetLoweringInfo();
    if (TLO.ShrinkDemandedConstant(Src, Demanded) ||
        TLI.SimplifyDemandedBits(Src, Demanded, KnownZero, KnownOne, TLO)) {
      DCI.CommitTargetLoweringOpt(TLO);
    }

    break;
  }

  case ISD::UINT_TO_FP: {
    return performUCharToFloatCombine(N, DCI);

  case ISD::FADD: {
    if (DCI.getDAGCombineLevel() < AfterLegalizeDAG)
      break;

    EVT VT = N->getValueType(0);
    if (VT != MVT::f32)
      break;

    SDValue LHS = N->getOperand(0);
    SDValue RHS = N->getOperand(1);

    // These should really be instruction patterns, but writing patterns with
    // source modiifiers is a pain.

    // fadd (fadd (a, a), b) -> mad 2.0, a, b
    if (LHS.getOpcode() == ISD::FADD) {
      SDValue A = LHS.getOperand(0);
      if (A == LHS.getOperand(1)) {
        const SDValue Two = DAG.getConstantFP(2.0, MVT::f32);
        return DAG.getNode(AMDGPUISD::MAD, DL, VT, Two, A, RHS);
      }
    }

    // fadd (b, fadd (a, a)) -> mad 2.0, a, b
    if (RHS.getOpcode() == ISD::FADD) {
      SDValue A = RHS.getOperand(0);
      if (A == RHS.getOperand(1)) {
        const SDValue Two = DAG.getConstantFP(2.0, MVT::f32);
        return DAG.getNode(AMDGPUISD::MAD, DL, VT, Two, A, LHS);
      }
    }

    break;
  }
  case ISD::FSUB: {
    if (DCI.getDAGCombineLevel() < AfterLegalizeDAG)
      break;

    EVT VT = N->getValueType(0);

    // Try to get the fneg to fold into the source modifier. This undoes generic
    // DAG combines and folds them into the mad.
    if (VT == MVT::f32) {
      SDValue LHS = N->getOperand(0);
      SDValue RHS = N->getOperand(1);

      if (LHS.getOpcode() == ISD::FMUL) {
        // (fsub (fmul a, b), c) -> mad a, b, (fneg c)

        SDValue A = LHS.getOperand(0);
        SDValue B = LHS.getOperand(1);
        SDValue C = DAG.getNode(ISD::FNEG, DL, VT, RHS);

        return DAG.getNode(AMDGPUISD::MAD, DL, VT, A, B, C);
      }

      if (RHS.getOpcode() == ISD::FMUL) {
        // (fsub c, (fmul a, b)) -> mad (fneg a), b, c

        SDValue A = DAG.getNode(ISD::FNEG, DL, VT, RHS.getOperand(0));
        SDValue B = RHS.getOperand(1);
        SDValue C = LHS;

        return DAG.getNode(AMDGPUISD::MAD, DL, VT, A, B, C);
      }

      if (LHS.getOpcode() == ISD::FADD) {
        // (fsub (fadd a, a), c) -> mad 2.0, a, (fneg c)

        SDValue A = LHS.getOperand(0);
        if (A == LHS.getOperand(1)) {
          const SDValue Two = DAG.getConstantFP(2.0, MVT::f32);
          SDValue NegRHS = DAG.getNode(ISD::FNEG, DL, VT, RHS);

          return DAG.getNode(AMDGPUISD::MAD, DL, VT, Two, A, NegRHS);
        }
      }

      if (RHS.getOpcode() == ISD::FADD) {
        // (fsub c, (fadd a, a)) -> mad -2.0, a, c

        SDValue A = RHS.getOperand(0);
        if (A == RHS.getOperand(1)) {
          const SDValue NegTwo = DAG.getConstantFP(-2.0, MVT::f32);
          return DAG.getNode(AMDGPUISD::MAD, DL, VT, NegTwo, A, LHS);
        }
      }
    }

    break;
  }
  }
  case ISD::LOAD:
  case ISD::STORE:
  case ISD::ATOMIC_LOAD:
  case ISD::ATOMIC_STORE:
  case ISD::ATOMIC_CMP_SWAP:
  case ISD::ATOMIC_CMP_SWAP_WITH_SUCCESS:
  case ISD::ATOMIC_SWAP:
  case ISD::ATOMIC_LOAD_ADD:
  case ISD::ATOMIC_LOAD_SUB:
  case ISD::ATOMIC_LOAD_AND:
  case ISD::ATOMIC_LOAD_OR:
  case ISD::ATOMIC_LOAD_XOR:
  case ISD::ATOMIC_LOAD_NAND:
  case ISD::ATOMIC_LOAD_MIN:
  case ISD::ATOMIC_LOAD_MAX:
  case ISD::ATOMIC_LOAD_UMIN:
  case ISD::ATOMIC_LOAD_UMAX: { // TODO: Target mem intrinsics.
    if (DCI.isBeforeLegalize())
      break;

    MemSDNode *MemNode = cast<MemSDNode>(N);
    SDValue Ptr = MemNode->getBasePtr();

    // TODO: We could also do this for multiplies.
    unsigned AS = MemNode->getAddressSpace();
    if (Ptr.getOpcode() == ISD::SHL && AS != AMDGPUAS::PRIVATE_ADDRESS) {
      SDValue NewPtr = performSHLPtrCombine(Ptr.getNode(), AS, DCI);
      if (NewPtr) {
        SmallVector<SDValue, 8> NewOps;
        for (unsigned I = 0, E = MemNode->getNumOperands(); I != E; ++I)
          NewOps.push_back(MemNode->getOperand(I));

        NewOps[N->getOpcode() == ISD::STORE ? 2 : 1] = NewPtr;
        return SDValue(DAG.UpdateNodeOperands(MemNode, NewOps), 0);
      }
    }
    break;
  }
  }
  return AMDGPUTargetLowering::PerformDAGCombine(N, DCI);
}

/// \brief Test if RegClass is one of the VSrc classes
static bool isVSrc(unsigned RegClass) {
  switch(RegClass) {
    default: return false;
    case AMDGPU::VS_32RegClassID:
    case AMDGPU::VS_64RegClassID:
      return true;
  }
}

/// \brief Test if RegClass is one of the SSrc classes
static bool isSSrc(unsigned RegClass) {
  return AMDGPU::SSrc_32RegClassID == RegClass ||
         AMDGPU::SSrc_64RegClassID == RegClass;
}

/// \brief Analyze the possible immediate value Op
///
/// Returns -1 if it isn't an immediate, 0 if it's and inline immediate
/// and the immediate value if it's a literal immediate
int32_t SITargetLowering::analyzeImmediate(const SDNode *N) const {

  union {
    int32_t I;
    float F;
  } Imm;

  if (const ConstantSDNode *Node = dyn_cast<ConstantSDNode>(N)) {
    if (Node->getZExtValue() >> 32) {
        return -1;
    }
    Imm.I = Node->getSExtValue();
  } else if (const ConstantFPSDNode *Node = dyn_cast<ConstantFPSDNode>(N)) {
    if (N->getValueType(0) != MVT::f32)
      return -1;
    Imm.F = Node->getValueAPF().convertToFloat();
  } else
    return -1; // It isn't an immediate

  if ((Imm.I >= -16 && Imm.I <= 64) ||
      Imm.F == 0.5f || Imm.F == -0.5f ||
      Imm.F == 1.0f || Imm.F == -1.0f ||
      Imm.F == 2.0f || Imm.F == -2.0f ||
      Imm.F == 4.0f || Imm.F == -4.0f)
    return 0; // It's an inline immediate

  return Imm.I; // It's a literal immediate
}

/// \brief Try to fold an immediate directly into an instruction
bool SITargetLowering::foldImm(SDValue &Operand, int32_t &Immediate,
                               bool &ScalarSlotUsed) const {

  MachineSDNode *Mov = dyn_cast<MachineSDNode>(Operand);
  const SIInstrInfo *TII = static_cast<const SIInstrInfo *>(
      getTargetMachine().getSubtargetImpl()->getInstrInfo());
  if (!Mov || !TII->isMov(Mov->getMachineOpcode()))
    return false;

  const SDValue &Op = Mov->getOperand(0);
  int32_t Value = analyzeImmediate(Op.getNode());
  if (Value == -1) {
    // Not an immediate at all
    return false;

  } else if (Value == 0) {
    // Inline immediates can always be fold
    Operand = Op;
    return true;

  } else if (Value == Immediate) {
    // Already fold literal immediate
    Operand = Op;
    return true;

  } else if (!ScalarSlotUsed && !Immediate) {
    // Fold this literal immediate
    ScalarSlotUsed = true;
    Immediate = Value;
    Operand = Op;
    return true;

  }

  return false;
}

const TargetRegisterClass *SITargetLowering::getRegClassForNode(
                                   SelectionDAG &DAG, const SDValue &Op) const {
  const SIInstrInfo *TII = static_cast<const SIInstrInfo *>(
      getTargetMachine().getSubtargetImpl()->getInstrInfo());
  const SIRegisterInfo &TRI = TII->getRegisterInfo();

  if (!Op->isMachineOpcode()) {
    switch(Op->getOpcode()) {
    case ISD::CopyFromReg: {
      MachineRegisterInfo &MRI = DAG.getMachineFunction().getRegInfo();
      unsigned Reg = cast<RegisterSDNode>(Op->getOperand(1))->getReg();
      if (TargetRegisterInfo::isVirtualRegister(Reg)) {
        return MRI.getRegClass(Reg);
      }
      return TRI.getPhysRegClass(Reg);
    }
    default:  return nullptr;
    }
  }
  const MCInstrDesc &Desc = TII->get(Op->getMachineOpcode());
  int OpClassID = Desc.OpInfo[Op.getResNo()].RegClass;
  if (OpClassID != -1) {
    return TRI.getRegClass(OpClassID);
  }
  switch(Op.getMachineOpcode()) {
  case AMDGPU::COPY_TO_REGCLASS:
    // Operand 1 is the register class id for COPY_TO_REGCLASS instructions.
    OpClassID = cast<ConstantSDNode>(Op->getOperand(1))->getZExtValue();

    // If the COPY_TO_REGCLASS instruction is copying to a VSrc register
    // class, then the register class for the value could be either a
    // VReg or and SReg.  In order to get a more accurate
    if (isVSrc(OpClassID))
      return getRegClassForNode(DAG, Op.getOperand(0));

    return TRI.getRegClass(OpClassID);
  case AMDGPU::EXTRACT_SUBREG: {
    int SubIdx = cast<ConstantSDNode>(Op.getOperand(1))->getZExtValue();
    const TargetRegisterClass *SuperClass =
      getRegClassForNode(DAG, Op.getOperand(0));
    return TRI.getSubClassWithSubReg(SuperClass, SubIdx);
  }
  case AMDGPU::REG_SEQUENCE:
    // Operand 0 is the register class id for REG_SEQUENCE instructions.
    return TRI.getRegClass(
      cast<ConstantSDNode>(Op.getOperand(0))->getZExtValue());
  default:
    return getRegClassFor(Op.getSimpleValueType());
  }
}

/// \brief Does "Op" fit into register class "RegClass" ?
bool SITargetLowering::fitsRegClass(SelectionDAG &DAG, const SDValue &Op,
                                    unsigned RegClass) const {
  const TargetRegisterInfo *TRI =
      getTargetMachine().getSubtargetImpl()->getRegisterInfo();
  const TargetRegisterClass *RC = getRegClassForNode(DAG, Op);
  if (!RC) {
    return false;
  }
  return TRI->getRegClass(RegClass)->hasSubClassEq(RC);
}

/// \returns true if \p Node's operands are different from the SDValue list
/// \p Ops
static bool isNodeChanged(const SDNode *Node, const std::vector<SDValue> &Ops) {
  for (unsigned i = 0, e = Node->getNumOperands(); i < e; ++i) {
    if (Ops[i].getNode() != Node->getOperand(i).getNode()) {
      return true;
    }
  }
  return false;
}

/// TODO: This needs to be removed. It's current primary purpose is to fold
/// immediates into operands when legal. The legalization parts are redundant
/// with SIInstrInfo::legalizeOperands which is called in a post-isel hook.
SDNode *SITargetLowering::legalizeOperands(MachineSDNode *Node,
                                           SelectionDAG &DAG) const {
  // Original encoding (either e32 or e64)
  int Opcode = Node->getMachineOpcode();
  const SIInstrInfo *TII = static_cast<const SIInstrInfo *>(
      getTargetMachine().getSubtargetImpl()->getInstrInfo());
  const MCInstrDesc *Desc = &TII->get(Opcode);

  unsigned NumDefs = Desc->getNumDefs();
  unsigned NumOps = Desc->getNumOperands();

  // Commuted opcode if available
  int OpcodeRev = Desc->isCommutable() ? TII->commuteOpcode(Opcode) : -1;
  const MCInstrDesc *DescRev = OpcodeRev == -1 ? nullptr : &TII->get(OpcodeRev);

  assert(!DescRev || DescRev->getNumDefs() == NumDefs);
  assert(!DescRev || DescRev->getNumOperands() == NumOps);

  int32_t Immediate = Desc->getSize() == 4 ? 0 : -1;
  bool HaveVSrc = false, HaveSSrc = false;

  // First figure out what we already have in this instruction.
  for (unsigned i = 0, e = Node->getNumOperands(), Op = NumDefs;
       i != e && Op < NumOps; ++i, ++Op) {

    unsigned RegClass = Desc->OpInfo[Op].RegClass;
    if (isVSrc(RegClass))
      HaveVSrc = true;
    else if (isSSrc(RegClass))
      HaveSSrc = true;
    else
      continue;

    int32_t Imm = analyzeImmediate(Node->getOperand(i).getNode());
    if (Imm != -1 && Imm != 0) {
      // Literal immediate
      Immediate = Imm;
    }
  }

  // If we neither have VSrc nor SSrc, it makes no sense to continue.
  if (!HaveVSrc && !HaveSSrc)
    return Node;

  // No scalar allowed when we have both VSrc and SSrc
  bool ScalarSlotUsed = HaveVSrc && HaveSSrc;

  // If this instruction has an implicit use of VCC, then it can't use the
  // constant bus.
  for (unsigned i = 0, e = Desc->getNumImplicitUses(); i != e; ++i) {
    if (Desc->ImplicitUses[i] == AMDGPU::VCC) {
      ScalarSlotUsed = true;
      break;
    }
  }

  // Second go over the operands and try to fold them
  std::vector<SDValue> Ops;
  for (unsigned i = 0, e = Node->getNumOperands(), Op = NumDefs;
       i != e && Op < NumOps; ++i, ++Op) {

    const SDValue &Operand = Node->getOperand(i);
    Ops.push_back(Operand);

    // Already folded immediate?
    if (isa<ConstantSDNode>(Operand.getNode()) ||
        isa<ConstantFPSDNode>(Operand.getNode()))
      continue;

    // Is this a VSrc or SSrc operand?
    unsigned RegClass = Desc->OpInfo[Op].RegClass;
    if (isVSrc(RegClass) || isSSrc(RegClass)) {
      // Try to fold the immediates. If this ends up with multiple constant bus
      // uses, it will be legalized later.
      foldImm(Ops[i], Immediate, ScalarSlotUsed);
      continue;
    }

    if (i == 1 && DescRev && fitsRegClass(DAG, Ops[0], RegClass)) {

      unsigned OtherRegClass = Desc->OpInfo[NumDefs].RegClass;
      assert(isVSrc(OtherRegClass) || isSSrc(OtherRegClass));

      // Test if it makes sense to swap operands
      if (foldImm(Ops[1], Immediate, ScalarSlotUsed) ||
          (!fitsRegClass(DAG, Ops[1], RegClass) &&
           fitsRegClass(DAG, Ops[1], OtherRegClass))) {

        // Swap commutable operands
        std::swap(Ops[0], Ops[1]);

        Desc = DescRev;
        DescRev = nullptr;
        continue;
      }
    }
  }

  // Add optional chain and glue
  for (unsigned i = NumOps - NumDefs, e = Node->getNumOperands(); i < e; ++i)
    Ops.push_back(Node->getOperand(i));

  // Nodes that have a glue result are not CSE'd by getMachineNode(), so in
  // this case a brand new node is always be created, even if the operands
  // are the same as before.  So, manually check if anything has been changed.
  if (Desc->Opcode == Opcode && !isNodeChanged(Node, Ops)) {
    return Node;
  }

  // Create a complete new instruction
  return DAG.getMachineNode(Desc->Opcode, SDLoc(Node), Node->getVTList(), Ops);
}

/// \brief Helper function for adjustWritemask
static unsigned SubIdx2Lane(unsigned Idx) {
  switch (Idx) {
  default: return 0;
  case AMDGPU::sub0: return 0;
  case AMDGPU::sub1: return 1;
  case AMDGPU::sub2: return 2;
  case AMDGPU::sub3: return 3;
  }
}

/// \brief Adjust the writemask of MIMG instructions
void SITargetLowering::adjustWritemask(MachineSDNode *&Node,
                                       SelectionDAG &DAG) const {
  SDNode *Users[4] = { };
  unsigned Lane = 0;
  unsigned OldDmask = Node->getConstantOperandVal(0);
  unsigned NewDmask = 0;

  // Try to figure out the used register components
  for (SDNode::use_iterator I = Node->use_begin(), E = Node->use_end();
       I != E; ++I) {

    // Abort if we can't understand the usage
    if (!I->isMachineOpcode() ||
        I->getMachineOpcode() != TargetOpcode::EXTRACT_SUBREG)
      return;

    // Lane means which subreg of %VGPRa_VGPRb_VGPRc_VGPRd is used.
    // Note that subregs are packed, i.e. Lane==0 is the first bit set
    // in OldDmask, so it can be any of X,Y,Z,W; Lane==1 is the second bit
    // set, etc.
    Lane = SubIdx2Lane(I->getConstantOperandVal(1));

    // Set which texture component corresponds to the lane.
    unsigned Comp;
    for (unsigned i = 0, Dmask = OldDmask; i <= Lane; i++) {
      assert(Dmask);
      Comp = countTrailingZeros(Dmask);
      Dmask &= ~(1 << Comp);
    }

    // Abort if we have more than one user per component
    if (Users[Lane])
      return;

    Users[Lane] = *I;
    NewDmask |= 1 << Comp;
  }

  // Abort if there's no change
  if (NewDmask == OldDmask)
    return;

  // Adjust the writemask in the node
  std::vector<SDValue> Ops;
  Ops.push_back(DAG.getTargetConstant(NewDmask, MVT::i32));
  for (unsigned i = 1, e = Node->getNumOperands(); i != e; ++i)
    Ops.push_back(Node->getOperand(i));
  Node = (MachineSDNode*)DAG.UpdateNodeOperands(Node, Ops);

  // If we only got one lane, replace it with a copy
  // (if NewDmask has only one bit set...)
  if (NewDmask && (NewDmask & (NewDmask-1)) == 0) {
    SDValue RC = DAG.getTargetConstant(AMDGPU::VReg_32RegClassID, MVT::i32);
    SDNode *Copy = DAG.getMachineNode(TargetOpcode::COPY_TO_REGCLASS,
                                      SDLoc(), Users[Lane]->getValueType(0),
                                      SDValue(Node, 0), RC);
    DAG.ReplaceAllUsesWith(Users[Lane], Copy);
    return;
  }

  // Update the users of the node with the new indices
  for (unsigned i = 0, Idx = AMDGPU::sub0; i < 4; ++i) {

    SDNode *User = Users[i];
    if (!User)
      continue;

    SDValue Op = DAG.getTargetConstant(Idx, MVT::i32);
    DAG.UpdateNodeOperands(User, User->getOperand(0), Op);

    switch (Idx) {
    default: break;
    case AMDGPU::sub0: Idx = AMDGPU::sub1; break;
    case AMDGPU::sub1: Idx = AMDGPU::sub2; break;
    case AMDGPU::sub2: Idx = AMDGPU::sub3; break;
    }
  }
}

/// \brief Legalize target independent instructions (e.g. INSERT_SUBREG)
/// with frame index operands.
/// LLVM assumes that inputs are to these instructions are registers.
void SITargetLowering::legalizeTargetIndependentNode(SDNode *Node,
                                                     SelectionDAG &DAG) const {

  SmallVector<SDValue, 8> Ops;
  for (unsigned i = 0; i < Node->getNumOperands(); ++i) {
    if (!isa<FrameIndexSDNode>(Node->getOperand(i))) {
      Ops.push_back(Node->getOperand(i));
      continue;
    }

    SDLoc DL(Node);
    Ops.push_back(SDValue(DAG.getMachineNode(AMDGPU::S_MOV_B32, DL,
                                     Node->getOperand(i).getValueType(),
                                     Node->getOperand(i)), 0));
  }

  DAG.UpdateNodeOperands(Node, Ops);
}

/// \brief Fold the instructions after selecting them.
SDNode *SITargetLowering::PostISelFolding(MachineSDNode *Node,
                                          SelectionDAG &DAG) const {
  const SIInstrInfo *TII = static_cast<const SIInstrInfo *>(
      getTargetMachine().getSubtargetImpl()->getInstrInfo());
  Node = AdjustRegClass(Node, DAG);

  if (TII->isMIMG(Node->getMachineOpcode()))
    adjustWritemask(Node, DAG);

  if (Node->getMachineOpcode() == AMDGPU::INSERT_SUBREG ||
      Node->getMachineOpcode() == AMDGPU::REG_SEQUENCE) {
    legalizeTargetIndependentNode(Node, DAG);
    return Node;
  }

  return legalizeOperands(Node, DAG);
}

/// \brief Assign the register class depending on the number of
/// bits set in the writemask
void SITargetLowering::AdjustInstrPostInstrSelection(MachineInstr *MI,
                                                     SDNode *Node) const {
  const SIInstrInfo *TII = static_cast<const SIInstrInfo *>(
      getTargetMachine().getSubtargetImpl()->getInstrInfo());

  MachineRegisterInfo &MRI = MI->getParent()->getParent()->getRegInfo();
  TII->legalizeOperands(MI);

  if (TII->isMIMG(MI->getOpcode())) {
    unsigned VReg = MI->getOperand(0).getReg();
    unsigned Writemask = MI->getOperand(1).getImm();
    unsigned BitsSet = 0;
    for (unsigned i = 0; i < 4; ++i)
      BitsSet += Writemask & (1 << i) ? 1 : 0;

    const TargetRegisterClass *RC;
    switch (BitsSet) {
    default: return;
    case 1:  RC = &AMDGPU::VReg_32RegClass; break;
    case 2:  RC = &AMDGPU::VReg_64RegClass; break;
    case 3:  RC = &AMDGPU::VReg_96RegClass; break;
    }

    unsigned NewOpcode = TII->getMaskedMIMGOp(MI->getOpcode(), BitsSet);
    MI->setDesc(TII->get(NewOpcode));
    MRI.setRegClass(VReg, RC);
    return;
  }

  // Replace unused atomics with the no return version.
  int NoRetAtomicOp = AMDGPU::getAtomicNoRetOp(MI->getOpcode());
  if (NoRetAtomicOp != -1) {
    if (!Node->hasAnyUseOfValue(0)) {
      MI->setDesc(TII->get(NoRetAtomicOp));
      MI->RemoveOperand(0);
    }

    return;
  }
}

static SDValue buildSMovImm32(SelectionDAG &DAG, SDLoc DL, uint64_t Val) {
  SDValue K = DAG.getTargetConstant(Val, MVT::i32);
  return SDValue(DAG.getMachineNode(AMDGPU::S_MOV_B32, DL, MVT::i32, K), 0);
}

MachineSDNode *SITargetLowering::wrapAddr64Rsrc(SelectionDAG &DAG,
                                                SDLoc DL,
                                                SDValue Ptr) const {
  const SIInstrInfo *TII = static_cast<const SIInstrInfo *>(
      getTargetMachine().getSubtargetImpl()->getInstrInfo());
#if 1
    // XXX - Workaround for moveToVALU not handling different register class
    // inserts for REG_SEQUENCE.

    // Build the half of the subregister with the constants.
    const SDValue Ops0[] = {
      DAG.getTargetConstant(AMDGPU::SGPR_64RegClassID, MVT::i32),
      buildSMovImm32(DAG, DL, 0),
      DAG.getTargetConstant(AMDGPU::sub0, MVT::i32),
      buildSMovImm32(DAG, DL, TII->getDefaultRsrcDataFormat() >> 32),
      DAG.getTargetConstant(AMDGPU::sub1, MVT::i32)
    };

    SDValue SubRegHi = SDValue(DAG.getMachineNode(AMDGPU::REG_SEQUENCE, DL,
                                                  MVT::v2i32, Ops0), 0);

    // Combine the constants and the pointer.
    const SDValue Ops1[] = {
      DAG.getTargetConstant(AMDGPU::SReg_128RegClassID, MVT::i32),
      Ptr,
      DAG.getTargetConstant(AMDGPU::sub0_sub1, MVT::i32),
      SubRegHi,
      DAG.getTargetConstant(AMDGPU::sub2_sub3, MVT::i32)
    };

    return DAG.getMachineNode(AMDGPU::REG_SEQUENCE, DL, MVT::v4i32, Ops1);
#else
    const SDValue Ops[] = {
      DAG.getTargetConstant(AMDGPU::SReg_128RegClassID, MVT::i32),
      Ptr,
      DAG.getTargetConstant(AMDGPU::sub0_sub1, MVT::i32),
      buildSMovImm32(DAG, DL, 0),
      DAG.getTargetConstant(AMDGPU::sub2, MVT::i32),
      buildSMovImm32(DAG, DL, TII->getDefaultRsrcFormat() >> 32),
      DAG.getTargetConstant(AMDGPU::sub3, MVT::i32)
    };

    return DAG.getMachineNode(AMDGPU::REG_SEQUENCE, DL, MVT::v4i32, Ops);

#endif
}

/// \brief Return a resource descriptor with the 'Add TID' bit enabled
///        The TID (Thread ID) is multipled by the stride value (bits [61:48]
///        of the resource descriptor) to create an offset, which is added to the
///        resource ponter.
MachineSDNode *SITargetLowering::buildRSRC(SelectionDAG &DAG,
                                           SDLoc DL,
                                           SDValue Ptr,
                                           uint32_t RsrcDword1,
                                           uint64_t RsrcDword2And3) const {
  SDValue PtrLo = DAG.getTargetExtractSubreg(AMDGPU::sub0, DL, MVT::i32, Ptr);
  SDValue PtrHi = DAG.getTargetExtractSubreg(AMDGPU::sub1, DL, MVT::i32, Ptr);
  if (RsrcDword1) {
    PtrHi = SDValue(DAG.getMachineNode(AMDGPU::S_OR_B32, DL, MVT::i32, PtrHi,
                                     DAG.getConstant(RsrcDword1, MVT::i32)), 0);
  }

  SDValue DataLo = buildSMovImm32(DAG, DL,
                                  RsrcDword2And3 & UINT64_C(0xFFFFFFFF));
  SDValue DataHi = buildSMovImm32(DAG, DL, RsrcDword2And3 >> 32);

  const SDValue Ops[] = {
    DAG.getTargetConstant(AMDGPU::SReg_128RegClassID, MVT::i32),
    PtrLo,
    DAG.getTargetConstant(AMDGPU::sub0, MVT::i32),
    PtrHi,
    DAG.getTargetConstant(AMDGPU::sub1, MVT::i32),
    DataLo,
    DAG.getTargetConstant(AMDGPU::sub2, MVT::i32),
    DataHi,
    DAG.getTargetConstant(AMDGPU::sub3, MVT::i32)
  };

  return DAG.getMachineNode(AMDGPU::REG_SEQUENCE, DL, MVT::v4i32, Ops);
}

MachineSDNode *SITargetLowering::buildScratchRSRC(SelectionDAG &DAG,
                                                  SDLoc DL,
                                                  SDValue Ptr) const {
  const SIInstrInfo *TII = static_cast<const SIInstrInfo *>(
      getTargetMachine().getSubtargetImpl()->getInstrInfo());
  uint64_t Rsrc = TII->getDefaultRsrcDataFormat() | AMDGPU::RSRC_TID_ENABLE |
                  0xffffffff; // Size

  return buildRSRC(DAG, DL, Ptr, 0, Rsrc);
}

MachineSDNode *SITargetLowering::AdjustRegClass(MachineSDNode *N,
                                                SelectionDAG &DAG) const {

  SDLoc DL(N);
  unsigned NewOpcode = N->getMachineOpcode();

  switch (N->getMachineOpcode()) {
  default: return N;
  case AMDGPU::S_LOAD_DWORD_IMM:
    NewOpcode = AMDGPU::BUFFER_LOAD_DWORD_ADDR64;
    // Fall-through
  case AMDGPU::S_LOAD_DWORDX2_SGPR:
    if (NewOpcode == N->getMachineOpcode()) {
      NewOpcode = AMDGPU::BUFFER_LOAD_DWORDX2_ADDR64;
    }
    // Fall-through
  case AMDGPU::S_LOAD_DWORDX4_IMM:
  case AMDGPU::S_LOAD_DWORDX4_SGPR: {
    if (NewOpcode == N->getMachineOpcode()) {
      NewOpcode = AMDGPU::BUFFER_LOAD_DWORDX4_ADDR64;
    }
    if (fitsRegClass(DAG, N->getOperand(0), AMDGPU::SReg_64RegClassID)) {
      return N;
    }
    ConstantSDNode *Offset = cast<ConstantSDNode>(N->getOperand(1));

    const SDValue Zero64 = DAG.getTargetConstant(0, MVT::i64);
    SDValue Ptr(DAG.getMachineNode(AMDGPU::S_MOV_B64, DL, MVT::i64, Zero64), 0);
    MachineSDNode *RSrc = wrapAddr64Rsrc(DAG, DL, Ptr);

    SmallVector<SDValue, 8> Ops;
    Ops.push_back(SDValue(RSrc, 0));
    Ops.push_back(N->getOperand(0));
    Ops.push_back(DAG.getConstant(Offset->getSExtValue() << 2, MVT::i32));

    // Copy remaining operands so we keep any chain and glue nodes that follow
    // the normal operands.
    for (unsigned I = 2, E = N->getNumOperands(); I != E; ++I)
      Ops.push_back(N->getOperand(I));

    return DAG.getMachineNode(NewOpcode, DL, N->getVTList(), Ops);
  }
  }
}

SDValue SITargetLowering::CreateLiveInRegister(SelectionDAG &DAG,
                                               const TargetRegisterClass *RC,
                                               unsigned Reg, EVT VT) const {
  SDValue VReg = AMDGPUTargetLowering::CreateLiveInRegister(DAG, RC, Reg, VT);

  return DAG.getCopyFromReg(DAG.getEntryNode(), SDLoc(DAG.getEntryNode()),
                            cast<RegisterSDNode>(VReg)->getReg(), VT);
}<|MERGE_RESOLUTION|>--- conflicted
+++ resolved
@@ -44,7 +44,7 @@
   addRegisterClass(MVT::v64i8, &AMDGPU::SReg_512RegClass);
 
   addRegisterClass(MVT::i32, &AMDGPU::SReg_32RegClass);
-  addRegisterClass(MVT::f32, &AMDGPU::VReg_32RegClass);
+  addRegisterClass(MVT::f32, &AMDGPU::VGPR_32RegClass);
 
   addRegisterClass(MVT::f64, &AMDGPU::VReg_64RegClass);
   addRegisterClass(MVT::v2i32, &AMDGPU::SReg_64RegClass);
@@ -60,21 +60,6 @@
   addRegisterClass(MVT::v16f32, &AMDGPU::VReg_512RegClass);
 
   computeRegisterProperties();
-
-  // Condition Codes
-  setCondCodeAction(ISD::SETONE, MVT::f32, Expand);
-  setCondCodeAction(ISD::SETUEQ, MVT::f32, Expand);
-  setCondCodeAction(ISD::SETUGE, MVT::f32, Expand);
-  setCondCodeAction(ISD::SETUGT, MVT::f32, Expand);
-  setCondCodeAction(ISD::SETULE, MVT::f32, Expand);
-  setCondCodeAction(ISD::SETULT, MVT::f32, Expand);
-
-  setCondCodeAction(ISD::SETONE, MVT::f64, Expand);
-  setCondCodeAction(ISD::SETUEQ, MVT::f64, Expand);
-  setCondCodeAction(ISD::SETUGE, MVT::f64, Expand);
-  setCondCodeAction(ISD::SETUGT, MVT::f64, Expand);
-  setCondCodeAction(ISD::SETULE, MVT::f64, Expand);
-  setCondCodeAction(ISD::SETULT, MVT::f64, Expand);
 
   setOperationAction(ISD::VECTOR_SHUFFLE, MVT::v8i32, Expand);
   setOperationAction(ISD::VECTOR_SHUFFLE, MVT::v8f32, Expand);
@@ -108,8 +93,6 @@
   setOperationAction(ISD::STORE, MVT::v2i32, Custom);
   setOperationAction(ISD::STORE, MVT::v4i32, Custom);
 
-  setOperationAction(ISD::SELECT, MVT::f32, Promote);
-  AddPromotedToType(ISD::SELECT, MVT::f32, MVT::i32);
   setOperationAction(ISD::SELECT, MVT::i64, Custom);
   setOperationAction(ISD::SELECT, MVT::f64, Promote);
   AddPromotedToType(ISD::SELECT, MVT::f64, MVT::i64);
@@ -147,14 +130,6 @@
   setOperationAction(ISD::INTRINSIC_VOID, MVT::Other, Custom);
   setOperationAction(ISD::BRCOND, MVT::Other, Custom);
 
-<<<<<<< HEAD
-  setLoadExtAction(ISD::SEXTLOAD, MVT::i1, Promote);
-  setLoadExtAction(ISD::SEXTLOAD, MVT::i8, Custom);
-  setLoadExtAction(ISD::SEXTLOAD, MVT::i16, Custom);
-  setLoadExtAction(ISD::SEXTLOAD, MVT::i32, Expand);
-  setLoadExtAction(ISD::SEXTLOAD, MVT::v8i16, Expand);
-  setLoadExtAction(ISD::SEXTLOAD, MVT::v16i16, Expand);
-=======
   for (MVT VT : MVT::integer_valuetypes()) {
     if (VT == MVT::i64)
       continue;
@@ -174,18 +149,14 @@
     setLoadExtAction(ISD::EXTLOAD, VT, MVT::i16, Legal);
     setLoadExtAction(ISD::EXTLOAD, VT, MVT::i32, Expand);
   }
->>>>>>> 7618b2b2
-
-  setLoadExtAction(ISD::ZEXTLOAD, MVT::i1, Promote);
-  setLoadExtAction(ISD::ZEXTLOAD, MVT::i8, Custom);
-  setLoadExtAction(ISD::ZEXTLOAD, MVT::i16, Custom);
-  setLoadExtAction(ISD::ZEXTLOAD, MVT::i32, Expand);
-
-  setLoadExtAction(ISD::EXTLOAD, MVT::i1, Promote);
-  setLoadExtAction(ISD::EXTLOAD, MVT::i8, Custom);
-  setLoadExtAction(ISD::EXTLOAD, MVT::i16, Custom);
-  setLoadExtAction(ISD::EXTLOAD, MVT::i32, Expand);
-  setLoadExtAction(ISD::EXTLOAD, MVT::f32, Expand);
+
+  for (MVT VT : MVT::integer_vector_valuetypes()) {
+    setLoadExtAction(ISD::SEXTLOAD, VT, MVT::v8i16, Expand);
+    setLoadExtAction(ISD::SEXTLOAD, VT, MVT::v16i16, Expand);
+  }
+
+  for (MVT VT : MVT::fp_valuetypes())
+    setLoadExtAction(ISD::EXTLOAD, VT, MVT::f32, Expand);
 
   setTruncStoreAction(MVT::i32, MVT::i8, Custom);
   setTruncStoreAction(MVT::i32, MVT::i16, Custom);
@@ -250,7 +221,8 @@
   setTargetDAGCombine(ISD::FMAXNUM);
   setTargetDAGCombine(ISD::SELECT_CC);
   setTargetDAGCombine(ISD::SETCC);
-
+  setTargetDAGCombine(ISD::AND);
+  setTargetDAGCombine(ISD::OR);
   setTargetDAGCombine(ISD::UINT_TO_FP);
 
   // All memory operations. Some folding on the pointer operand is done to help
@@ -907,13 +879,13 @@
     return CreateLiveInRegister(DAG, &AMDGPU::SReg_32RegClass,
       TRI->getPreloadedValue(MF, SIRegisterInfo::TGID_Z), VT);
   case Intrinsic::r600_read_tidig_x:
-    return CreateLiveInRegister(DAG, &AMDGPU::VReg_32RegClass,
+    return CreateLiveInRegister(DAG, &AMDGPU::VGPR_32RegClass,
       TRI->getPreloadedValue(MF, SIRegisterInfo::TIDIG_X), VT);
   case Intrinsic::r600_read_tidig_y:
-    return CreateLiveInRegister(DAG, &AMDGPU::VReg_32RegClass,
+    return CreateLiveInRegister(DAG, &AMDGPU::VGPR_32RegClass,
       TRI->getPreloadedValue(MF, SIRegisterInfo::TIDIG_Y), VT);
   case Intrinsic::r600_read_tidig_z:
-    return CreateLiveInRegister(DAG, &AMDGPU::VReg_32RegClass,
+    return CreateLiveInRegister(DAG, &AMDGPU::VGPR_32RegClass,
       TRI->getPreloadedValue(MF, SIRegisterInfo::TIDIG_Z), VT);
   case AMDGPUIntrinsic::SI_load_const: {
     SDValue Ops[] = {
@@ -1347,6 +1319,102 @@
   return DAG.getNode(ISD::ADD, SL, VT, ShlX, COffset);
 }
 
+SDValue SITargetLowering::performAndCombine(SDNode *N,
+                                            DAGCombinerInfo &DCI) const {
+  if (DCI.isBeforeLegalize())
+    return SDValue();
+
+  SelectionDAG &DAG = DCI.DAG;
+
+  // (and (fcmp ord x, x), (fcmp une (fabs x), inf)) ->
+  // fp_class x, ~(s_nan | q_nan | n_infinity | p_infinity)
+  SDValue LHS = N->getOperand(0);
+  SDValue RHS = N->getOperand(1);
+
+  if (LHS.getOpcode() == ISD::SETCC &&
+      RHS.getOpcode() == ISD::SETCC) {
+    ISD::CondCode LCC = cast<CondCodeSDNode>(LHS.getOperand(2))->get();
+    ISD::CondCode RCC = cast<CondCodeSDNode>(RHS.getOperand(2))->get();
+
+    SDValue X = LHS.getOperand(0);
+    SDValue Y = RHS.getOperand(0);
+    if (Y.getOpcode() != ISD::FABS || Y.getOperand(0) != X)
+      return SDValue();
+
+    if (LCC == ISD::SETO) {
+      if (X != LHS.getOperand(1))
+        return SDValue();
+
+      if (RCC == ISD::SETUNE) {
+        const ConstantFPSDNode *C1 = dyn_cast<ConstantFPSDNode>(RHS.getOperand(1));
+        if (!C1 || !C1->isInfinity() || C1->isNegative())
+          return SDValue();
+
+        const uint32_t Mask = SIInstrFlags::N_NORMAL |
+                              SIInstrFlags::N_SUBNORMAL |
+                              SIInstrFlags::N_ZERO |
+                              SIInstrFlags::P_ZERO |
+                              SIInstrFlags::P_SUBNORMAL |
+                              SIInstrFlags::P_NORMAL;
+
+        static_assert(((~(SIInstrFlags::S_NAN |
+                          SIInstrFlags::Q_NAN |
+                          SIInstrFlags::N_INFINITY |
+                          SIInstrFlags::P_INFINITY)) & 0x3ff) == Mask,
+                      "mask not equal");
+
+        return DAG.getNode(AMDGPUISD::FP_CLASS, SDLoc(N), MVT::i1,
+                           X, DAG.getConstant(Mask, MVT::i32));
+      }
+    }
+  }
+
+  return SDValue();
+}
+
+SDValue SITargetLowering::performOrCombine(SDNode *N,
+                                           DAGCombinerInfo &DCI) const {
+  SelectionDAG &DAG = DCI.DAG;
+  SDValue LHS = N->getOperand(0);
+  SDValue RHS = N->getOperand(1);
+
+  // or (fp_class x, c1), (fp_class x, c2) -> fp_class x, (c1 | c2)
+  if (LHS.getOpcode() == AMDGPUISD::FP_CLASS &&
+      RHS.getOpcode() == AMDGPUISD::FP_CLASS) {
+    SDValue Src = LHS.getOperand(0);
+    if (Src != RHS.getOperand(0))
+      return SDValue();
+
+    const ConstantSDNode *CLHS = dyn_cast<ConstantSDNode>(LHS.getOperand(1));
+    const ConstantSDNode *CRHS = dyn_cast<ConstantSDNode>(RHS.getOperand(1));
+    if (!CLHS || !CRHS)
+      return SDValue();
+
+    // Only 10 bits are used.
+    static const uint32_t MaxMask = 0x3ff;
+
+    uint32_t NewMask = (CLHS->getZExtValue() | CRHS->getZExtValue()) & MaxMask;
+    return DAG.getNode(AMDGPUISD::FP_CLASS, SDLoc(N), MVT::i1,
+                       Src, DAG.getConstant(NewMask, MVT::i32));
+  }
+
+  return SDValue();
+}
+
+SDValue SITargetLowering::performClassCombine(SDNode *N,
+                                              DAGCombinerInfo &DCI) const {
+  SelectionDAG &DAG = DCI.DAG;
+  SDValue Mask = N->getOperand(1);
+
+  // fp_class x, 0 -> false
+  if (const ConstantSDNode *CMask = dyn_cast<ConstantSDNode>(Mask)) {
+    if (CMask->isNullValue())
+      return DAG.getConstant(0, MVT::i1);
+  }
+
+  return SDValue();
+}
+
 static unsigned minMaxOpcToMin3Max3Opc(unsigned Opc) {
   switch (Opc) {
   case ISD::FMAXNUM:
@@ -1402,33 +1470,47 @@
   return SDValue();
 }
 
+SDValue SITargetLowering::performSetCCCombine(SDNode *N,
+                                              DAGCombinerInfo &DCI) const {
+  SelectionDAG &DAG = DCI.DAG;
+  SDLoc SL(N);
+
+  SDValue LHS = N->getOperand(0);
+  SDValue RHS = N->getOperand(1);
+  EVT VT = LHS.getValueType();
+
+  if (VT != MVT::f32 && VT != MVT::f64)
+    return SDValue();
+
+  // Match isinf pattern
+  // (fcmp oeq (fabs x), inf) -> (fp_class x, (p_infinity | n_infinity))
+  ISD::CondCode CC = cast<CondCodeSDNode>(N->getOperand(2))->get();
+  if (CC == ISD::SETOEQ && LHS.getOpcode() == ISD::FABS) {
+    const ConstantFPSDNode *CRHS = dyn_cast<ConstantFPSDNode>(RHS);
+    if (!CRHS)
+      return SDValue();
+
+    const APFloat &APF = CRHS->getValueAPF();
+    if (APF.isInfinity() && !APF.isNegative()) {
+      unsigned Mask = SIInstrFlags::P_INFINITY | SIInstrFlags::N_INFINITY;
+      return DAG.getNode(AMDGPUISD::FP_CLASS, SL, MVT::i1,
+                         LHS.getOperand(0), DAG.getConstant(Mask, MVT::i32));
+    }
+  }
+
+  return SDValue();
+}
+
 SDValue SITargetLowering::PerformDAGCombine(SDNode *N,
                                             DAGCombinerInfo &DCI) const {
   SelectionDAG &DAG = DCI.DAG;
   SDLoc DL(N);
-  EVT VT = N->getValueType(0);
 
   switch (N->getOpcode()) {
-    default: return AMDGPUTargetLowering::PerformDAGCombine(N, DCI);
-    case ISD::SETCC: {
-      SDValue Arg0 = N->getOperand(0);
-      SDValue Arg1 = N->getOperand(1);
-      SDValue CC = N->getOperand(2);
-      ConstantSDNode * C = nullptr;
-      ISD::CondCode CCOp = dyn_cast<CondCodeSDNode>(CC)->get();
-
-      // i1 setcc (sext(i1), 0, setne) -> i1 setcc(i1, 0, setne)
-      if (VT == MVT::i1
-          && Arg0.getOpcode() == ISD::SIGN_EXTEND
-          && Arg0.getOperand(0).getValueType() == MVT::i1
-          && (C = dyn_cast<ConstantSDNode>(Arg1))
-          && C->isNullValue()
-          && CCOp == ISD::SETNE) {
-        return SimplifySetCC(VT, Arg0.getOperand(0),
-                             DAG.getConstant(0, MVT::i1), CCOp, true, DCI, DL);
-      }
-      break;
-    }
+  default:
+    return AMDGPUTargetLowering::PerformDAGCombine(N, DCI);
+  case ISD::SETCC:
+    return performSetCCCombine(N, DCI);
   case ISD::FMAXNUM: // TODO: What about fmax_legacy?
   case ISD::FMINNUM:
   case AMDGPUISD::SMAX:
@@ -1595,6 +1677,12 @@
     }
     break;
   }
+  case ISD::AND:
+    return performAndCombine(N, DCI);
+  case ISD::OR:
+    return performOrCombine(N, DCI);
+  case AMDGPUISD::FP_CLASS:
+    return performClassCombine(N, DCI);
   }
   return AMDGPUTargetLowering::PerformDAGCombine(N, DCI);
 }
@@ -1609,81 +1697,36 @@
   }
 }
 
-/// \brief Test if RegClass is one of the SSrc classes
-static bool isSSrc(unsigned RegClass) {
-  return AMDGPU::SSrc_32RegClassID == RegClass ||
-         AMDGPU::SSrc_64RegClassID == RegClass;
-}
-
 /// \brief Analyze the possible immediate value Op
 ///
 /// Returns -1 if it isn't an immediate, 0 if it's and inline immediate
 /// and the immediate value if it's a literal immediate
 int32_t SITargetLowering::analyzeImmediate(const SDNode *N) const {
 
-  union {
-    int32_t I;
-    float F;
-  } Imm;
+  const SIInstrInfo *TII = static_cast<const SIInstrInfo *>(
+    getTargetMachine().getSubtargetImpl()->getInstrInfo());
 
   if (const ConstantSDNode *Node = dyn_cast<ConstantSDNode>(N)) {
-    if (Node->getZExtValue() >> 32) {
-        return -1;
-    }
-    Imm.I = Node->getSExtValue();
-  } else if (const ConstantFPSDNode *Node = dyn_cast<ConstantFPSDNode>(N)) {
-    if (N->getValueType(0) != MVT::f32)
+    if (Node->getZExtValue() >> 32)
       return -1;
-    Imm.F = Node->getValueAPF().convertToFloat();
-  } else
-    return -1; // It isn't an immediate
-
-  if ((Imm.I >= -16 && Imm.I <= 64) ||
-      Imm.F == 0.5f || Imm.F == -0.5f ||
-      Imm.F == 1.0f || Imm.F == -1.0f ||
-      Imm.F == 2.0f || Imm.F == -2.0f ||
-      Imm.F == 4.0f || Imm.F == -4.0f)
-    return 0; // It's an inline immediate
-
-  return Imm.I; // It's a literal immediate
-}
-
-/// \brief Try to fold an immediate directly into an instruction
-bool SITargetLowering::foldImm(SDValue &Operand, int32_t &Immediate,
-                               bool &ScalarSlotUsed) const {
-
-  MachineSDNode *Mov = dyn_cast<MachineSDNode>(Operand);
-  const SIInstrInfo *TII = static_cast<const SIInstrInfo *>(
-      getTargetMachine().getSubtargetImpl()->getInstrInfo());
-  if (!Mov || !TII->isMov(Mov->getMachineOpcode()))
-    return false;
-
-  const SDValue &Op = Mov->getOperand(0);
-  int32_t Value = analyzeImmediate(Op.getNode());
-  if (Value == -1) {
-    // Not an immediate at all
-    return false;
-
-  } else if (Value == 0) {
-    // Inline immediates can always be fold
-    Operand = Op;
-    return true;
-
-  } else if (Value == Immediate) {
-    // Already fold literal immediate
-    Operand = Op;
-    return true;
-
-  } else if (!ScalarSlotUsed && !Immediate) {
-    // Fold this literal immediate
-    ScalarSlotUsed = true;
-    Immediate = Value;
-    Operand = Op;
-    return true;
-
-  }
-
-  return false;
+
+    if (TII->isInlineConstant(Node->getAPIntValue()))
+      return 0;
+
+    return Node->getZExtValue();
+  }
+
+  if (const ConstantFPSDNode *Node = dyn_cast<ConstantFPSDNode>(N)) {
+    if (TII->isInlineConstant(Node->getValueAPF().bitcastToAPInt()))
+      return 0;
+
+    if (Node->getValueType(0) == MVT::f32)
+      return FloatToBits(Node->getValueAPF().convertToFloat());
+
+    return -1;
+  }
+
+  return -1;
 }
 
 const TargetRegisterClass *SITargetLowering::getRegClassForNode(
@@ -1749,133 +1792,6 @@
   return TRI->getRegClass(RegClass)->hasSubClassEq(RC);
 }
 
-/// \returns true if \p Node's operands are different from the SDValue list
-/// \p Ops
-static bool isNodeChanged(const SDNode *Node, const std::vector<SDValue> &Ops) {
-  for (unsigned i = 0, e = Node->getNumOperands(); i < e; ++i) {
-    if (Ops[i].getNode() != Node->getOperand(i).getNode()) {
-      return true;
-    }
-  }
-  return false;
-}
-
-/// TODO: This needs to be removed. It's current primary purpose is to fold
-/// immediates into operands when legal. The legalization parts are redundant
-/// with SIInstrInfo::legalizeOperands which is called in a post-isel hook.
-SDNode *SITargetLowering::legalizeOperands(MachineSDNode *Node,
-                                           SelectionDAG &DAG) const {
-  // Original encoding (either e32 or e64)
-  int Opcode = Node->getMachineOpcode();
-  const SIInstrInfo *TII = static_cast<const SIInstrInfo *>(
-      getTargetMachine().getSubtargetImpl()->getInstrInfo());
-  const MCInstrDesc *Desc = &TII->get(Opcode);
-
-  unsigned NumDefs = Desc->getNumDefs();
-  unsigned NumOps = Desc->getNumOperands();
-
-  // Commuted opcode if available
-  int OpcodeRev = Desc->isCommutable() ? TII->commuteOpcode(Opcode) : -1;
-  const MCInstrDesc *DescRev = OpcodeRev == -1 ? nullptr : &TII->get(OpcodeRev);
-
-  assert(!DescRev || DescRev->getNumDefs() == NumDefs);
-  assert(!DescRev || DescRev->getNumOperands() == NumOps);
-
-  int32_t Immediate = Desc->getSize() == 4 ? 0 : -1;
-  bool HaveVSrc = false, HaveSSrc = false;
-
-  // First figure out what we already have in this instruction.
-  for (unsigned i = 0, e = Node->getNumOperands(), Op = NumDefs;
-       i != e && Op < NumOps; ++i, ++Op) {
-
-    unsigned RegClass = Desc->OpInfo[Op].RegClass;
-    if (isVSrc(RegClass))
-      HaveVSrc = true;
-    else if (isSSrc(RegClass))
-      HaveSSrc = true;
-    else
-      continue;
-
-    int32_t Imm = analyzeImmediate(Node->getOperand(i).getNode());
-    if (Imm != -1 && Imm != 0) {
-      // Literal immediate
-      Immediate = Imm;
-    }
-  }
-
-  // If we neither have VSrc nor SSrc, it makes no sense to continue.
-  if (!HaveVSrc && !HaveSSrc)
-    return Node;
-
-  // No scalar allowed when we have both VSrc and SSrc
-  bool ScalarSlotUsed = HaveVSrc && HaveSSrc;
-
-  // If this instruction has an implicit use of VCC, then it can't use the
-  // constant bus.
-  for (unsigned i = 0, e = Desc->getNumImplicitUses(); i != e; ++i) {
-    if (Desc->ImplicitUses[i] == AMDGPU::VCC) {
-      ScalarSlotUsed = true;
-      break;
-    }
-  }
-
-  // Second go over the operands and try to fold them
-  std::vector<SDValue> Ops;
-  for (unsigned i = 0, e = Node->getNumOperands(), Op = NumDefs;
-       i != e && Op < NumOps; ++i, ++Op) {
-
-    const SDValue &Operand = Node->getOperand(i);
-    Ops.push_back(Operand);
-
-    // Already folded immediate?
-    if (isa<ConstantSDNode>(Operand.getNode()) ||
-        isa<ConstantFPSDNode>(Operand.getNode()))
-      continue;
-
-    // Is this a VSrc or SSrc operand?
-    unsigned RegClass = Desc->OpInfo[Op].RegClass;
-    if (isVSrc(RegClass) || isSSrc(RegClass)) {
-      // Try to fold the immediates. If this ends up with multiple constant bus
-      // uses, it will be legalized later.
-      foldImm(Ops[i], Immediate, ScalarSlotUsed);
-      continue;
-    }
-
-    if (i == 1 && DescRev && fitsRegClass(DAG, Ops[0], RegClass)) {
-
-      unsigned OtherRegClass = Desc->OpInfo[NumDefs].RegClass;
-      assert(isVSrc(OtherRegClass) || isSSrc(OtherRegClass));
-
-      // Test if it makes sense to swap operands
-      if (foldImm(Ops[1], Immediate, ScalarSlotUsed) ||
-          (!fitsRegClass(DAG, Ops[1], RegClass) &&
-           fitsRegClass(DAG, Ops[1], OtherRegClass))) {
-
-        // Swap commutable operands
-        std::swap(Ops[0], Ops[1]);
-
-        Desc = DescRev;
-        DescRev = nullptr;
-        continue;
-      }
-    }
-  }
-
-  // Add optional chain and glue
-  for (unsigned i = NumOps - NumDefs, e = Node->getNumOperands(); i < e; ++i)
-    Ops.push_back(Node->getOperand(i));
-
-  // Nodes that have a glue result are not CSE'd by getMachineNode(), so in
-  // this case a brand new node is always be created, even if the operands
-  // are the same as before.  So, manually check if anything has been changed.
-  if (Desc->Opcode == Opcode && !isNodeChanged(Node, Ops)) {
-    return Node;
-  }
-
-  // Create a complete new instruction
-  return DAG.getMachineNode(Desc->Opcode, SDLoc(Node), Node->getVTList(), Ops);
-}
-
 /// \brief Helper function for adjustWritemask
 static unsigned SubIdx2Lane(unsigned Idx) {
   switch (Idx) {
@@ -1940,7 +1856,7 @@
   // If we only got one lane, replace it with a copy
   // (if NewDmask has only one bit set...)
   if (NewDmask && (NewDmask & (NewDmask-1)) == 0) {
-    SDValue RC = DAG.getTargetConstant(AMDGPU::VReg_32RegClassID, MVT::i32);
+    SDValue RC = DAG.getTargetConstant(AMDGPU::VGPR_32RegClassID, MVT::i32);
     SDNode *Copy = DAG.getMachineNode(TargetOpcode::COPY_TO_REGCLASS,
                                       SDLoc(), Users[Lane]->getValueType(0),
                                       SDValue(Node, 0), RC);
@@ -2004,8 +1920,7 @@
     legalizeTargetIndependentNode(Node, DAG);
     return Node;
   }
-
-  return legalizeOperands(Node, DAG);
+  return Node;
 }
 
 /// \brief Assign the register class depending on the number of
@@ -2028,7 +1943,7 @@
     const TargetRegisterClass *RC;
     switch (BitsSet) {
     default: return;
-    case 1:  RC = &AMDGPU::VReg_32RegClass; break;
+    case 1:  RC = &AMDGPU::VGPR_32RegClass; break;
     case 2:  RC = &AMDGPU::VReg_64RegClass; break;
     case 3:  RC = &AMDGPU::VReg_96RegClass; break;
     }
@@ -2182,7 +2097,12 @@
     SmallVector<SDValue, 8> Ops;
     Ops.push_back(SDValue(RSrc, 0));
     Ops.push_back(N->getOperand(0));
-    Ops.push_back(DAG.getConstant(Offset->getSExtValue() << 2, MVT::i32));
+
+    // The immediate offset is in dwords on SI and in bytes on VI.
+    if (Subtarget->getGeneration() >= AMDGPUSubtarget::VOLCANIC_ISLANDS)
+      Ops.push_back(DAG.getTargetConstant(Offset->getSExtValue(), MVT::i32));
+    else
+      Ops.push_back(DAG.getTargetConstant(Offset->getSExtValue() << 2, MVT::i32));
 
     // Copy remaining operands so we keep any chain and glue nodes that follow
     // the normal operands.
