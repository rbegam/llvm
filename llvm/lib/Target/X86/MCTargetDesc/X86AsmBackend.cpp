--- conflicted
+++ resolved
@@ -566,13 +566,10 @@
     return false;
   assert(allowAutoPadding() && "incorrect initialization!");
 
-<<<<<<< HEAD
-=======
   // We only pad in text section.
   if (!OS.getCurrentSectionOnly()->getKind().isText())
     return false;
 
->>>>>>> a34309b7
   // To be Done: Currently don't deal with Bundle cases.
   if (OS.getAssembler().isBundlingEnabled())
     return false;
