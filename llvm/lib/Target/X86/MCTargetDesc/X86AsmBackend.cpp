--- conflicted
+++ resolved
@@ -81,11 +81,7 @@
               CPU != "i586" && CPU != "pentium" && CPU != "pentium-mmx" &&
               CPU != "i686" && CPU != "k6" && CPU != "k6-2" && CPU != "k6-3" &&
               CPU != "geode" && CPU != "winchip-c6" && CPU != "winchip2" &&
-<<<<<<< HEAD
-              CPU != "c3" && CPU != "c3-2" && CPU != "lakemont"; //INTEL
-=======
               CPU != "c3" && CPU != "c3-2" && CPU != "lakemont";
->>>>>>> d122abea
   }
 
   unsigned getNumFixupKinds() const override {
