--- conflicted
+++ resolved
@@ -31,12 +31,9 @@
 def MRMSrcMem      : Format<33>;
 def MRMSrcMem4VOp3 : Format<34>;
 def MRMSrcMemOp4   : Format<35>;
-<<<<<<< HEAD
-def MRMSrcMemFSIB  : Format<36>; //INTEL
-=======
 def MRMSrcMemCC    : Format<36>;
+def MRMSrcMemFSIB  : Format<37>; //INTEL
 def MRMXmCC: Format<38>;
->>>>>>> 5a301779
 def MRMXm  : Format<39>;
 def MRM0m  : Format<40>;  def MRM1m  : Format<41>;  def MRM2m  : Format<42>;
 def MRM3m  : Format<43>;  def MRM4m  : Format<44>;  def MRM5m  : Format<45>;
@@ -45,12 +42,9 @@
 def MRMSrcReg      : Format<49>;
 def MRMSrcReg4VOp3 : Format<50>;
 def MRMSrcRegOp4   : Format<51>;
-<<<<<<< HEAD
-def MRMr0  : Format<54>; //INTEL
-=======
 def MRMSrcRegCC    : Format<52>;
+def MRMr0  : Format<53>; //INTEL
 def MRMXrCC: Format<54>;
->>>>>>> 5a301779
 def MRMXr  : Format<55>;
 def MRM0r  : Format<56>;  def MRM1r  : Format<57>;  def MRM2r  : Format<58>;
 def MRM3r  : Format<59>;  def MRM4r  : Format<60>;  def MRM5r  : Format<61>;
