--- conflicted
+++ resolved
@@ -1095,16 +1095,8 @@
   // Change from the pseudo instruction to the concrete instruction.
   MI.RemoveOperand(0); // Remove the explicit ST(0) operand
   MI.setDesc(TII->get(getConcreteOpcode(MI.getOpcode())));
-<<<<<<< HEAD
-#if INTEL_CUSTOMIZATION
-  // This was cherry picked from community for CMPLRLLVM-8222 being on MFL.
   MI.addOperand(
       MachineOperand::CreateReg(X86::ST0, /*isDef*/ true, /*isImp*/ true));
-#endif
-=======
-  MI.addOperand(
-      MachineOperand::CreateReg(X86::ST0, /*isDef*/ true, /*isImp*/ true));
->>>>>>> 2d84c00d
 
   // Result gets pushed on the stack.
   pushReg(DestReg);
@@ -1149,16 +1141,8 @@
   // Convert from the pseudo instruction to the concrete instruction.
   MI.RemoveOperand(NumOps - 1); // Remove explicit ST(0) operand
   MI.setDesc(TII->get(getConcreteOpcode(MI.getOpcode())));
-<<<<<<< HEAD
-#if INTEL_CUSTOMIZATION
-  // This was cherry picked from community for CMPLRLLVM-8222 being on MFL.
   MI.addOperand(
       MachineOperand::CreateReg(X86::ST0, /*isDef*/ false, /*isImp*/ true));
-#endif
-=======
-  MI.addOperand(
-      MachineOperand::CreateReg(X86::ST0, /*isDef*/ false, /*isImp*/ true));
->>>>>>> 2d84c00d
 
   if (MI.getOpcode() == X86::IST_FP64m || MI.getOpcode() == X86::ISTT_FP16m ||
       MI.getOpcode() == X86::ISTT_FP32m || MI.getOpcode() == X86::ISTT_FP64m ||
