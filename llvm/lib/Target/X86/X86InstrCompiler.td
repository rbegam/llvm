//===- X86InstrCompiler.td - Compiler Pseudos and Patterns -*- tablegen -*-===//
//
//                     The LLVM Compiler Infrastructure
//
// This file is distributed under the University of Illinois Open Source
// License. See LICENSE.TXT for details.
//
//===----------------------------------------------------------------------===//
//
// This file describes the various pseudo instructions used by the compiler,
// as well as Pat patterns used during instruction selection.
//
//===----------------------------------------------------------------------===//

//===----------------------------------------------------------------------===//
// Pattern Matching Support

def GetLo32XForm : SDNodeXForm<imm, [{
  // Transformation function: get the low 32 bits.
  return getI32Imm((unsigned)N->getZExtValue(), SDLoc(N));
}]>;

def GetLo8XForm : SDNodeXForm<imm, [{
  // Transformation function: get the low 8 bits.
  return getI8Imm((uint8_t)N->getZExtValue(), SDLoc(N));
}]>;


//===----------------------------------------------------------------------===//
// Random Pseudo Instructions.

// PIC base construction.  This expands to code that looks like this:
//     call  $next_inst
//     popl %destreg"
let hasSideEffects = 0, isNotDuplicable = 1, Uses = [ESP] in
  def MOVPC32r : Ii32<0xE8, Pseudo, (outs GR32:$reg), (ins i32imm:$label),
                      "", []>;


// ADJCALLSTACKDOWN/UP implicitly use/def ESP because they may be expanded into
// a stack adjustment and the codegen must know that they may modify the stack
// pointer before prolog-epilog rewriting occurs.
// Pessimistically assume ADJCALLSTACKDOWN / ADJCALLSTACKUP will become
// sub / add which can clobber EFLAGS.
let Defs = [ESP, EFLAGS], Uses = [ESP] in {
def ADJCALLSTACKDOWN32 : I<0, Pseudo, (outs), (ins i32imm:$amt1, i32imm:$amt2),
                           "#ADJCALLSTACKDOWN",
                           []>,
                          Requires<[NotLP64]>;
def ADJCALLSTACKUP32   : I<0, Pseudo, (outs), (ins i32imm:$amt1, i32imm:$amt2),
                           "#ADJCALLSTACKUP",
                           [(X86callseq_end timm:$amt1, timm:$amt2)]>,
                          Requires<[NotLP64]>;
}
def : Pat<(X86callseq_start timm:$amt1),
          (ADJCALLSTACKDOWN32 i32imm:$amt1, 0)>, Requires<[NotLP64]>;


// ADJCALLSTACKDOWN/UP implicitly use/def RSP because they may be expanded into
// a stack adjustment and the codegen must know that they may modify the stack
// pointer before prolog-epilog rewriting occurs.
// Pessimistically assume ADJCALLSTACKDOWN / ADJCALLSTACKUP will become
// sub / add which can clobber EFLAGS.
let Defs = [RSP, EFLAGS], Uses = [RSP] in {
def ADJCALLSTACKDOWN64 : I<0, Pseudo, (outs), (ins i32imm:$amt1, i32imm:$amt2),
                           "#ADJCALLSTACKDOWN",
                           []>,
                          Requires<[IsLP64]>;
def ADJCALLSTACKUP64   : I<0, Pseudo, (outs), (ins i32imm:$amt1, i32imm:$amt2),
                           "#ADJCALLSTACKUP",
                           [(X86callseq_end timm:$amt1, timm:$amt2)]>,
                          Requires<[IsLP64]>;
}
def : Pat<(X86callseq_start timm:$amt1),
          (ADJCALLSTACKDOWN64 i32imm:$amt1, 0)>, Requires<[IsLP64]>;


// x86-64 va_start lowering magic.
let usesCustomInserter = 1, Defs = [EFLAGS] in {
def VASTART_SAVE_XMM_REGS : I<0, Pseudo,
                              (outs),
                              (ins GR8:$al,
                                   i64imm:$regsavefi, i64imm:$offset,
                                   variable_ops),
                              "#VASTART_SAVE_XMM_REGS $al, $regsavefi, $offset",
                              [(X86vastart_save_xmm_regs GR8:$al,
                                                         imm:$regsavefi,
                                                         imm:$offset),
                               (implicit EFLAGS)]>;

// The VAARG_64 pseudo-instruction takes the address of the va_list,
// and places the address of the next argument into a register.
let Defs = [EFLAGS] in
def VAARG_64 : I<0, Pseudo,
                 (outs GR64:$dst),
                 (ins i8mem:$ap, i32imm:$size, i8imm:$mode, i32imm:$align),
                 "#VAARG_64 $dst, $ap, $size, $mode, $align",
                 [(set GR64:$dst,
                    (X86vaarg64 addr:$ap, imm:$size, imm:$mode, imm:$align)),
                  (implicit EFLAGS)]>;

// Dynamic stack allocation yields a _chkstk or _alloca call for all Windows
// targets.  These calls are needed to probe the stack when allocating more than
// 4k bytes in one go. Touching the stack at 4K increments is necessary to
// ensure that the guard pages used by the OS virtual memory manager are
// allocated in correct sequence.
// The main point of having separate instruction are extra unmodelled effects
// (compared to ordinary calls) like stack pointer change.

let Defs = [EAX, ESP, EFLAGS], Uses = [ESP] in
  def WIN_ALLOCA : I<0, Pseudo, (outs), (ins),
                     "# dynamic stack allocation",
                     [(X86WinAlloca)]>;

// When using segmented stacks these are lowered into instructions which first
// check if the current stacklet has enough free memory. If it does, memory is
// allocated by bumping the stack pointer. Otherwise memory is allocated from
// the heap.

let Defs = [EAX, ESP, EFLAGS], Uses = [ESP] in
def SEG_ALLOCA_32 : I<0, Pseudo, (outs GR32:$dst), (ins GR32:$size),
                      "# variable sized alloca for segmented stacks",
                      [(set GR32:$dst,
                         (X86SegAlloca GR32:$size))]>,
                    Requires<[NotLP64]>;

let Defs = [RAX, RSP, EFLAGS], Uses = [RSP] in
def SEG_ALLOCA_64 : I<0, Pseudo, (outs GR64:$dst), (ins GR64:$size),
                      "# variable sized alloca for segmented stacks",
                      [(set GR64:$dst,
                         (X86SegAlloca GR64:$size))]>,
                    Requires<[In64BitMode]>;
}

//===----------------------------------------------------------------------===//
// EH Pseudo Instructions
//
let SchedRW = [WriteSystem] in {
let isTerminator = 1, isReturn = 1, isBarrier = 1,
    hasCtrlDep = 1, isCodeGenOnly = 1 in {
def EH_RETURN   : I<0xC3, RawFrm, (outs), (ins GR32:$addr),
                    "ret\t#eh_return, addr: $addr",
                    [(X86ehret GR32:$addr)], IIC_RET>, Sched<[WriteJumpLd]>;

}

let isTerminator = 1, isReturn = 1, isBarrier = 1,
    hasCtrlDep = 1, isCodeGenOnly = 1 in {
def EH_RETURN64   : I<0xC3, RawFrm, (outs), (ins GR64:$addr),
                     "ret\t#eh_return, addr: $addr",
                     [(X86ehret GR64:$addr)], IIC_RET>, Sched<[WriteJumpLd]>;

}

let isTerminator = 1, hasSideEffects = 1, isBarrier = 1, hasCtrlDep = 1,
    isCodeGenOnly = 1, isReturn = 1 in {
  def CLEANUPRET : I<0, Pseudo, (outs), (ins), "# CLEANUPRET", [(cleanupret)]>;

<<<<<<< HEAD
  // CATCHRET needs a custom inserter for SEH nonsense.
=======
  // CATCHRET needs a custom inserter for SEH.
>>>>>>> 9e934b0c
  let usesCustomInserter = 1 in
    def CATCHRET : I<0, Pseudo, (outs), (ins brtarget32:$dst, brtarget32:$from),
                     "# CATCHRET",
                     [(catchret bb:$dst, bb:$from)]>;
}

<<<<<<< HEAD
=======
let hasSideEffects = 1, hasCtrlDep = 1, isCodeGenOnly = 1,
    usesCustomInserter = 1 in
def CATCHPAD : I<0, Pseudo, (outs), (ins), "# CATCHPAD", [(catchpad)]>;

>>>>>>> 9e934b0c
// This instruction is responsible for re-establishing stack pointers after an
// exception has been caught and we are rejoining normal control flow in the
// parent function or funclet. It generally sets ESP and EBP, and optionally
// ESI. It is only needed for 32-bit WinEH, as the runtime restores CSRs for us
// elsewhere.
<<<<<<< HEAD
let hasSideEffects = 1, isBarrier = 1, hasCtrlDep = 1, isCodeGenOnly = 1 in
=======
let hasSideEffects = 1, hasCtrlDep = 1, isCodeGenOnly = 1 in
>>>>>>> 9e934b0c
def EH_RESTORE : I<0, Pseudo, (outs), (ins), "# EH_RESTORE", []>;

let hasSideEffects = 1, isBarrier = 1, isCodeGenOnly = 1,
    usesCustomInserter = 1 in {
  def EH_SjLj_SetJmp32  : I<0, Pseudo, (outs GR32:$dst), (ins i32mem:$buf),
                            "#EH_SJLJ_SETJMP32",
                            [(set GR32:$dst, (X86eh_sjlj_setjmp addr:$buf))]>,
                          Requires<[Not64BitMode]>;
  def EH_SjLj_SetJmp64  : I<0, Pseudo, (outs GR32:$dst), (ins i64mem:$buf),
                            "#EH_SJLJ_SETJMP64",
                            [(set GR32:$dst, (X86eh_sjlj_setjmp addr:$buf))]>,
                          Requires<[In64BitMode]>;
  let isTerminator = 1 in {
  def EH_SjLj_LongJmp32 : I<0, Pseudo, (outs), (ins i32mem:$buf),
                            "#EH_SJLJ_LONGJMP32",
                            [(X86eh_sjlj_longjmp addr:$buf)]>,
                          Requires<[Not64BitMode]>;
  def EH_SjLj_LongJmp64 : I<0, Pseudo, (outs), (ins i64mem:$buf),
                            "#EH_SJLJ_LONGJMP64",
                            [(X86eh_sjlj_longjmp addr:$buf)]>,
                          Requires<[In64BitMode]>;
  }
}
} // SchedRW

let isBranch = 1, isTerminator = 1, isCodeGenOnly = 1 in {
  def EH_SjLj_Setup : I<0, Pseudo, (outs), (ins brtarget:$dst),
                        "#EH_SjLj_Setup\t$dst", []>;
}

//===----------------------------------------------------------------------===//
// Pseudo instructions used by unwind info.
//
let isPseudo = 1 in {
  def SEH_PushReg : I<0, Pseudo, (outs), (ins i32imm:$reg),
                            "#SEH_PushReg $reg", []>;
  def SEH_SaveReg : I<0, Pseudo, (outs), (ins i32imm:$reg, i32imm:$dst),
                            "#SEH_SaveReg $reg, $dst", []>;
  def SEH_SaveXMM : I<0, Pseudo, (outs), (ins i32imm:$reg, i32imm:$dst),
                            "#SEH_SaveXMM $reg, $dst", []>;
  def SEH_StackAlloc : I<0, Pseudo, (outs), (ins i32imm:$size),
                            "#SEH_StackAlloc $size", []>;
  def SEH_SetFrame : I<0, Pseudo, (outs), (ins i32imm:$reg, i32imm:$offset),
                            "#SEH_SetFrame $reg, $offset", []>;
  def SEH_PushFrame : I<0, Pseudo, (outs), (ins i1imm:$mode),
                            "#SEH_PushFrame $mode", []>;
  def SEH_EndPrologue : I<0, Pseudo, (outs), (ins),
                            "#SEH_EndPrologue", []>;
  def SEH_Epilogue : I<0, Pseudo, (outs), (ins),
                            "#SEH_Epilogue", []>;
}

//===----------------------------------------------------------------------===//
// Pseudo instructions used by segmented stacks.
//

// This is lowered into a RET instruction by MCInstLower.  We need
// this so that we don't have to have a MachineBasicBlock which ends
// with a RET and also has successors.
let isPseudo = 1 in {
def MORESTACK_RET: I<0, Pseudo, (outs), (ins),
                          "", []>;

// This instruction is lowered to a RET followed by a MOV.  The two
// instructions are not generated on a higher level since then the
// verifier sees a MachineBasicBlock ending with a non-terminator.
def MORESTACK_RET_RESTORE_R10 : I<0, Pseudo, (outs), (ins),
                                  "", []>;
}

//===----------------------------------------------------------------------===//
// Alias Instructions
//===----------------------------------------------------------------------===//

// Alias instruction mapping movr0 to xor.
// FIXME: remove when we can teach regalloc that xor reg, reg is ok.
let Defs = [EFLAGS], isReMaterializable = 1, isAsCheapAsAMove = 1,
    isPseudo = 1, AddedComplexity = 20 in
def MOV32r0  : I<0, Pseudo, (outs GR32:$dst), (ins), "",
                 [(set GR32:$dst, 0)], IIC_ALU_NONMEM>, Sched<[WriteZero]>;

// Other widths can also make use of the 32-bit xor, which may have a smaller
// encoding and avoid partial register updates.
def : Pat<(i8 0), (EXTRACT_SUBREG (MOV32r0), sub_8bit)>;
def : Pat<(i16 0), (EXTRACT_SUBREG (MOV32r0), sub_16bit)>;
def : Pat<(i64 0), (SUBREG_TO_REG (i64 0), (MOV32r0), sub_32bit)> {
  let AddedComplexity = 20;
}

let Predicates = [OptForSize, NotSlowIncDec, Not64BitMode],
    AddedComplexity = 15 in {
  // Pseudo instructions for materializing 1 and -1 using XOR+INC/DEC,
  // which only require 3 bytes compared to MOV32ri which requires 5.
  let Defs = [EFLAGS], isReMaterializable = 1, isPseudo = 1 in {
    def MOV32r1 : I<0, Pseudo, (outs GR32:$dst), (ins), "",
                        [(set GR32:$dst, 1)]>;
    def MOV32r_1 : I<0, Pseudo, (outs GR32:$dst), (ins), "",
                        [(set GR32:$dst, -1)]>;
  }

  // MOV16ri is 4 bytes, so the instructions above are smaller.
  def : Pat<(i16 1), (EXTRACT_SUBREG (MOV32r1), sub_16bit)>;
  def : Pat<(i16 -1), (EXTRACT_SUBREG (MOV32r_1), sub_16bit)>;
}

let isReMaterializable = 1, isPseudo = 1, AddedComplexity = 10 in {
// AddedComplexity higher than MOV64ri but lower than MOV32r0 and MOV32r1.
// FIXME: Add itinerary class and Schedule.
def MOV32ImmSExti8 : I<0, Pseudo, (outs GR32:$dst), (ins i32i8imm:$src), "",
                       [(set GR32:$dst, i32immSExt8:$src)]>,
                     Requires<[OptForMinSize]>;
def MOV64ImmSExti8 : I<0, Pseudo, (outs GR64:$dst), (ins i64i8imm:$src), "",
                       [(set GR64:$dst, i64immSExt8:$src)]>,
                     Requires<[OptForMinSize, NotWin64WithoutFP]>;
}

// Materialize i64 constant where top 32-bits are zero. This could theoretically
// use MOV32ri with a SUBREG_TO_REG to represent the zero-extension, however
// that would make it more difficult to rematerialize.
let AddedComplexity = 1, isReMaterializable = 1, isAsCheapAsAMove = 1,
    isCodeGenOnly = 1, hasSideEffects = 0 in
def MOV32ri64 : Ii32<0xb8, AddRegFrm, (outs GR32:$dst), (ins i64i32imm:$src),
                     "", [], IIC_ALU_NONMEM>, Sched<[WriteALU]>;

// This 64-bit pseudo-move can be used for both a 64-bit constant that is
// actually the zero-extension of a 32-bit constant and for labels in the
// x86-64 small code model.
def mov64imm32 : ComplexPattern<i64, 1, "selectMOV64Imm32", [imm, X86Wrapper]>;

let AddedComplexity = 1 in
def : Pat<(i64 mov64imm32:$src),
          (SUBREG_TO_REG (i64 0), (MOV32ri64 mov64imm32:$src), sub_32bit)>;

// Use sbb to materialize carry bit.
let Uses = [EFLAGS], Defs = [EFLAGS], isPseudo = 1, SchedRW = [WriteALU] in {
// FIXME: These are pseudo ops that should be replaced with Pat<> patterns.
// However, Pat<> can't replicate the destination reg into the inputs of the
// result.
def SETB_C8r : I<0, Pseudo, (outs GR8:$dst), (ins), "",
                 [(set GR8:$dst, (X86setcc_c X86_COND_B, EFLAGS))]>;
def SETB_C16r : I<0, Pseudo, (outs GR16:$dst), (ins), "",
                 [(set GR16:$dst, (X86setcc_c X86_COND_B, EFLAGS))]>;
def SETB_C32r : I<0, Pseudo, (outs GR32:$dst), (ins), "",
                 [(set GR32:$dst, (X86setcc_c X86_COND_B, EFLAGS))]>;
def SETB_C64r : I<0, Pseudo, (outs GR64:$dst), (ins), "",
                 [(set GR64:$dst, (X86setcc_c X86_COND_B, EFLAGS))]>;
} // isCodeGenOnly


def : Pat<(i16 (anyext (i8 (X86setcc_c X86_COND_B, EFLAGS)))),
          (SETB_C16r)>;
def : Pat<(i32 (anyext (i8 (X86setcc_c X86_COND_B, EFLAGS)))),
          (SETB_C32r)>;
def : Pat<(i64 (anyext (i8 (X86setcc_c X86_COND_B, EFLAGS)))),
          (SETB_C64r)>;

def : Pat<(i16 (sext (i8 (X86setcc_c X86_COND_B, EFLAGS)))),
          (SETB_C16r)>;
def : Pat<(i32 (sext (i8 (X86setcc_c X86_COND_B, EFLAGS)))),
          (SETB_C32r)>;
def : Pat<(i64 (sext (i8 (X86setcc_c X86_COND_B, EFLAGS)))),
          (SETB_C64r)>;

// We canonicalize 'setb' to "(and (sbb reg,reg), 1)" on the hope that the and
// will be eliminated and that the sbb can be extended up to a wider type.  When
// this happens, it is great.  However, if we are left with an 8-bit sbb and an
// and, we might as well just match it as a setb.
def : Pat<(and (i8 (X86setcc_c X86_COND_B, EFLAGS)), 1),
          (SETBr)>;

// (add OP, SETB) -> (adc OP, 0)
def : Pat<(add (and (i8 (X86setcc_c X86_COND_B, EFLAGS)), 1), GR8:$op),
          (ADC8ri GR8:$op, 0)>;
def : Pat<(add (and (i32 (X86setcc_c X86_COND_B, EFLAGS)), 1), GR32:$op),
          (ADC32ri8 GR32:$op, 0)>;
def : Pat<(add (and (i64 (X86setcc_c X86_COND_B, EFLAGS)), 1), GR64:$op),
          (ADC64ri8 GR64:$op, 0)>;

// (sub OP, SETB) -> (sbb OP, 0)
def : Pat<(sub GR8:$op, (and (i8 (X86setcc_c X86_COND_B, EFLAGS)), 1)),
          (SBB8ri GR8:$op, 0)>;
def : Pat<(sub GR32:$op, (and (i32 (X86setcc_c X86_COND_B, EFLAGS)), 1)),
          (SBB32ri8 GR32:$op, 0)>;
def : Pat<(sub GR64:$op, (and (i64 (X86setcc_c X86_COND_B, EFLAGS)), 1)),
          (SBB64ri8 GR64:$op, 0)>;

// (sub OP, SETCC_CARRY) -> (adc OP, 0)
def : Pat<(sub GR8:$op, (i8 (X86setcc_c X86_COND_B, EFLAGS))),
          (ADC8ri GR8:$op, 0)>;
def : Pat<(sub GR32:$op, (i32 (X86setcc_c X86_COND_B, EFLAGS))),
          (ADC32ri8 GR32:$op, 0)>;
def : Pat<(sub GR64:$op, (i64 (X86setcc_c X86_COND_B, EFLAGS))),
          (ADC64ri8 GR64:$op, 0)>;

//===----------------------------------------------------------------------===//
// String Pseudo Instructions
//
let SchedRW = [WriteMicrocoded] in {
let Defs = [ECX,EDI,ESI], Uses = [ECX,EDI,ESI], isCodeGenOnly = 1 in {
def REP_MOVSB_32 : I<0xA4, RawFrm, (outs), (ins), "{rep;movsb|rep movsb}",
                    [(X86rep_movs i8)], IIC_REP_MOVS>, REP,
                   Requires<[Not64BitMode]>;
def REP_MOVSW_32 : I<0xA5, RawFrm, (outs), (ins), "{rep;movsw|rep movsw}",
                    [(X86rep_movs i16)], IIC_REP_MOVS>, REP, OpSize16,
                   Requires<[Not64BitMode]>;
def REP_MOVSD_32 : I<0xA5, RawFrm, (outs), (ins), "{rep;movsl|rep movsd}",
                    [(X86rep_movs i32)], IIC_REP_MOVS>, REP, OpSize32,
                   Requires<[Not64BitMode]>;
}

let Defs = [RCX,RDI,RSI], Uses = [RCX,RDI,RSI], isCodeGenOnly = 1 in {
def REP_MOVSB_64 : I<0xA4, RawFrm, (outs), (ins), "{rep;movsb|rep movsb}",
                    [(X86rep_movs i8)], IIC_REP_MOVS>, REP,
                   Requires<[In64BitMode]>;
def REP_MOVSW_64 : I<0xA5, RawFrm, (outs), (ins), "{rep;movsw|rep movsw}",
                    [(X86rep_movs i16)], IIC_REP_MOVS>, REP, OpSize16,
                   Requires<[In64BitMode]>;
def REP_MOVSD_64 : I<0xA5, RawFrm, (outs), (ins), "{rep;movsl|rep movsd}",
                    [(X86rep_movs i32)], IIC_REP_MOVS>, REP, OpSize32,
                   Requires<[In64BitMode]>;
def REP_MOVSQ_64 : RI<0xA5, RawFrm, (outs), (ins), "{rep;movsq|rep movsq}",
                    [(X86rep_movs i64)], IIC_REP_MOVS>, REP,
                   Requires<[In64BitMode]>;
}

// FIXME: Should use "(X86rep_stos AL)" as the pattern.
let Defs = [ECX,EDI], isCodeGenOnly = 1 in {
  let Uses = [AL,ECX,EDI] in
  def REP_STOSB_32 : I<0xAA, RawFrm, (outs), (ins), "{rep;stosb|rep stosb}",
                      [(X86rep_stos i8)], IIC_REP_STOS>, REP,
                     Requires<[Not64BitMode]>;
  let Uses = [AX,ECX,EDI] in
  def REP_STOSW_32 : I<0xAB, RawFrm, (outs), (ins), "{rep;stosw|rep stosw}",
                      [(X86rep_stos i16)], IIC_REP_STOS>, REP, OpSize16,
                     Requires<[Not64BitMode]>;
  let Uses = [EAX,ECX,EDI] in
  def REP_STOSD_32 : I<0xAB, RawFrm, (outs), (ins), "{rep;stosl|rep stosd}",
                      [(X86rep_stos i32)], IIC_REP_STOS>, REP, OpSize32,
                     Requires<[Not64BitMode]>;
}

let Defs = [RCX,RDI], isCodeGenOnly = 1 in {
  let Uses = [AL,RCX,RDI] in
  def REP_STOSB_64 : I<0xAA, RawFrm, (outs), (ins), "{rep;stosb|rep stosb}",
                      [(X86rep_stos i8)], IIC_REP_STOS>, REP,
                     Requires<[In64BitMode]>;
  let Uses = [AX,RCX,RDI] in
  def REP_STOSW_64 : I<0xAB, RawFrm, (outs), (ins), "{rep;stosw|rep stosw}",
                      [(X86rep_stos i16)], IIC_REP_STOS>, REP, OpSize16,
                     Requires<[In64BitMode]>;
  let Uses = [RAX,RCX,RDI] in
  def REP_STOSD_64 : I<0xAB, RawFrm, (outs), (ins), "{rep;stosl|rep stosd}",
                      [(X86rep_stos i32)], IIC_REP_STOS>, REP, OpSize32,
                     Requires<[In64BitMode]>;

  let Uses = [RAX,RCX,RDI] in
  def REP_STOSQ_64 : RI<0xAB, RawFrm, (outs), (ins), "{rep;stosq|rep stosq}",
                      [(X86rep_stos i64)], IIC_REP_STOS>, REP,
                     Requires<[In64BitMode]>;
}
} // SchedRW

//===----------------------------------------------------------------------===//
// Thread Local Storage Instructions
//

// ELF TLS Support
// All calls clobber the non-callee saved registers. ESP is marked as
// a use to prevent stack-pointer assignments that appear immediately
// before calls from potentially appearing dead.
let Defs = [EAX, ECX, EDX, FP0, FP1, FP2, FP3, FP4, FP5, FP6, FP7,
            ST0, ST1, ST2, ST3, ST4, ST5, ST6, ST7,
            MM0, MM1, MM2, MM3, MM4, MM5, MM6, MM7,
            XMM0, XMM1, XMM2, XMM3, XMM4, XMM5, XMM6, XMM7,
            XMM8, XMM9, XMM10, XMM11, XMM12, XMM13, XMM14, XMM15, EFLAGS],
    Uses = [ESP] in {
def TLS_addr32 : I<0, Pseudo, (outs), (ins i32mem:$sym),
                  "# TLS_addr32",
                  [(X86tlsaddr tls32addr:$sym)]>,
                  Requires<[Not64BitMode]>;
def TLS_base_addr32 : I<0, Pseudo, (outs), (ins i32mem:$sym),
                  "# TLS_base_addr32",
                  [(X86tlsbaseaddr tls32baseaddr:$sym)]>,
                  Requires<[Not64BitMode]>;
}

// All calls clobber the non-callee saved registers. RSP is marked as
// a use to prevent stack-pointer assignments that appear immediately
// before calls from potentially appearing dead.
let Defs = [RAX, RCX, RDX, RSI, RDI, R8, R9, R10, R11,
            FP0, FP1, FP2, FP3, FP4, FP5, FP6, FP7,
            ST0, ST1, ST2, ST3, ST4, ST5, ST6, ST7,
            MM0, MM1, MM2, MM3, MM4, MM5, MM6, MM7,
            XMM0, XMM1, XMM2, XMM3, XMM4, XMM5, XMM6, XMM7,
            XMM8, XMM9, XMM10, XMM11, XMM12, XMM13, XMM14, XMM15, EFLAGS],
    Uses = [RSP] in {
def TLS_addr64 : I<0, Pseudo, (outs), (ins i64mem:$sym),
                   "# TLS_addr64",
                  [(X86tlsaddr tls64addr:$sym)]>,
                  Requires<[In64BitMode]>;
def TLS_base_addr64 : I<0, Pseudo, (outs), (ins i64mem:$sym),
                   "# TLS_base_addr64",
                  [(X86tlsbaseaddr tls64baseaddr:$sym)]>,
                  Requires<[In64BitMode]>;
}

// Darwin TLS Support
// For i386, the address of the thunk is passed on the stack, on return the
// address of the variable is in %eax.  %ecx is trashed during the function
// call.  All other registers are preserved.
let Defs = [EAX, ECX, EFLAGS],
    Uses = [ESP],
    usesCustomInserter = 1 in
def TLSCall_32 : I<0, Pseudo, (outs), (ins i32mem:$sym),
                "# TLSCall_32",
                [(X86TLSCall addr:$sym)]>,
                Requires<[Not64BitMode]>;

// For x86_64, the address of the thunk is passed in %rdi, on return
// the address of the variable is in %rax.  All other registers are preserved.
let Defs = [RAX, EFLAGS],
    Uses = [RSP, RDI],
    usesCustomInserter = 1 in
def TLSCall_64 : I<0, Pseudo, (outs), (ins i64mem:$sym),
                  "# TLSCall_64",
                  [(X86TLSCall addr:$sym)]>,
                  Requires<[In64BitMode]>;


//===----------------------------------------------------------------------===//
// Conditional Move Pseudo Instructions

// CMOV* - Used to implement the SELECT DAG operation.  Expanded after
// instruction selection into a branch sequence.
multiclass CMOVrr_PSEUDO<RegisterClass RC, ValueType VT> {
  def CMOV#NAME  : I<0, Pseudo,
                    (outs RC:$dst), (ins RC:$t, RC:$f, i8imm:$cond),
                    "#CMOV_"#NAME#" PSEUDO!",
                    [(set RC:$dst, (VT (X86cmov RC:$t, RC:$f, imm:$cond,
                                                EFLAGS)))]>;
}

let usesCustomInserter = 1, Uses = [EFLAGS] in {
  // X86 doesn't have 8-bit conditional moves. Use a customInserter to
  // emit control flow. An alternative to this is to mark i8 SELECT as Promote,
  // however that requires promoting the operands, and can induce additional
  // i8 register pressure.
  defm _GR8 : CMOVrr_PSEUDO<GR8, i8>;

  let Predicates = [NoCMov] in {
    defm _GR32 : CMOVrr_PSEUDO<GR32, i32>;
    defm _GR16 : CMOVrr_PSEUDO<GR16, i16>;
  } // Predicates = [NoCMov]

  // fcmov doesn't handle all possible EFLAGS, provide a fallback if there is no
  // SSE1/SSE2.
  let Predicates = [FPStackf32] in
    defm _RFP32 : CMOVrr_PSEUDO<RFP32, f32>;

  let Predicates = [FPStackf64] in
    defm _RFP64 : CMOVrr_PSEUDO<RFP64, f64>;

  defm _RFP80 : CMOVrr_PSEUDO<RFP80, f80>;

  defm _FR32   : CMOVrr_PSEUDO<FR32, f32>;
  defm _FR64   : CMOVrr_PSEUDO<FR64, f64>;
  defm _FR128  : CMOVrr_PSEUDO<FR128, f128>;
  defm _V4F32  : CMOVrr_PSEUDO<VR128, v4f32>;
  defm _V2F64  : CMOVrr_PSEUDO<VR128, v2f64>;
  defm _V2I64  : CMOVrr_PSEUDO<VR128, v2i64>;
  defm _V8F32  : CMOVrr_PSEUDO<VR256, v8f32>;
  defm _V4F64  : CMOVrr_PSEUDO<VR256, v4f64>;
  defm _V4I64  : CMOVrr_PSEUDO<VR256, v4i64>;
  defm _V8I64  : CMOVrr_PSEUDO<VR512, v8i64>;
  defm _V8F64  : CMOVrr_PSEUDO<VR512, v8f64>;
  defm _V16F32 : CMOVrr_PSEUDO<VR512, v16f32>;
  defm _V8I1   : CMOVrr_PSEUDO<VK8,  v8i1>;
  defm _V16I1  : CMOVrr_PSEUDO<VK16, v16i1>;
  defm _V32I1  : CMOVrr_PSEUDO<VK32, v32i1>;
  defm _V64I1  : CMOVrr_PSEUDO<VK64, v64i1>;
} // usesCustomInserter = 1, Uses = [EFLAGS]

//===----------------------------------------------------------------------===//
// Normal-Instructions-With-Lock-Prefix Pseudo Instructions
//===----------------------------------------------------------------------===//

// FIXME: Use normal instructions and add lock prefix dynamically.

// Memory barriers

// TODO: Get this to fold the constant into the instruction.
let isCodeGenOnly = 1, Defs = [EFLAGS] in
def OR32mrLocked  : I<0x09, MRMDestMem, (outs), (ins i32mem:$dst, GR32:$zero),
                      "or{l}\t{$zero, $dst|$dst, $zero}",
                      [], IIC_ALU_MEM>, Requires<[Not64BitMode]>, LOCK,
                    Sched<[WriteALULd, WriteRMW]>;

let hasSideEffects = 1 in
def Int_MemBarrier : I<0, Pseudo, (outs), (ins),
                     "#MEMBARRIER",
                     [(X86MemBarrier)]>, Sched<[WriteLoad]>;

// RegOpc corresponds to the mr version of the instruction
// ImmOpc corresponds to the mi version of the instruction
// ImmOpc8 corresponds to the mi8 version of the instruction
// ImmMod corresponds to the instruction format of the mi and mi8 versions
multiclass LOCK_ArithBinOp<bits<8> RegOpc, bits<8> ImmOpc, bits<8> ImmOpc8,
                           Format ImmMod, string mnemonic> {
let Defs = [EFLAGS], mayLoad = 1, mayStore = 1, isCodeGenOnly = 1,
    SchedRW = [WriteALULd, WriteRMW] in {

def NAME#8mr : I<{RegOpc{7}, RegOpc{6}, RegOpc{5}, RegOpc{4},
                  RegOpc{3}, RegOpc{2}, RegOpc{1}, 0 },
                  MRMDestMem, (outs), (ins i8mem:$dst, GR8:$src2),
                  !strconcat(mnemonic, "{b}\t",
                             "{$src2, $dst|$dst, $src2}"),
                  [], IIC_ALU_NONMEM>, LOCK;
def NAME#16mr : I<{RegOpc{7}, RegOpc{6}, RegOpc{5}, RegOpc{4},
                   RegOpc{3}, RegOpc{2}, RegOpc{1}, 1 },
                   MRMDestMem, (outs), (ins i16mem:$dst, GR16:$src2),
                   !strconcat(mnemonic, "{w}\t",
                              "{$src2, $dst|$dst, $src2}"),
                   [], IIC_ALU_NONMEM>, OpSize16, LOCK;
def NAME#32mr : I<{RegOpc{7}, RegOpc{6}, RegOpc{5}, RegOpc{4},
                   RegOpc{3}, RegOpc{2}, RegOpc{1}, 1 },
                   MRMDestMem, (outs), (ins i32mem:$dst, GR32:$src2),
                   !strconcat(mnemonic, "{l}\t",
                              "{$src2, $dst|$dst, $src2}"),
                   [], IIC_ALU_NONMEM>, OpSize32, LOCK;
def NAME#64mr : RI<{RegOpc{7}, RegOpc{6}, RegOpc{5}, RegOpc{4},
                    RegOpc{3}, RegOpc{2}, RegOpc{1}, 1 },
                    MRMDestMem, (outs), (ins i64mem:$dst, GR64:$src2),
                    !strconcat(mnemonic, "{q}\t",
                               "{$src2, $dst|$dst, $src2}"),
                    [], IIC_ALU_NONMEM>, LOCK;

def NAME#8mi : Ii8<{ImmOpc{7}, ImmOpc{6}, ImmOpc{5}, ImmOpc{4},
                    ImmOpc{3}, ImmOpc{2}, ImmOpc{1}, 0 },
                    ImmMod, (outs), (ins i8mem :$dst, i8imm :$src2),
                    !strconcat(mnemonic, "{b}\t",
                               "{$src2, $dst|$dst, $src2}"),
                    [], IIC_ALU_MEM>, LOCK;

def NAME#16mi : Ii16<{ImmOpc{7}, ImmOpc{6}, ImmOpc{5}, ImmOpc{4},
                      ImmOpc{3}, ImmOpc{2}, ImmOpc{1}, 1 },
                      ImmMod, (outs), (ins i16mem :$dst, i16imm :$src2),
                      !strconcat(mnemonic, "{w}\t",
                                 "{$src2, $dst|$dst, $src2}"),
                      [], IIC_ALU_MEM>, OpSize16, LOCK;

def NAME#32mi : Ii32<{ImmOpc{7}, ImmOpc{6}, ImmOpc{5}, ImmOpc{4},
                      ImmOpc{3}, ImmOpc{2}, ImmOpc{1}, 1 },
                      ImmMod, (outs), (ins i32mem :$dst, i32imm :$src2),
                      !strconcat(mnemonic, "{l}\t",
                                 "{$src2, $dst|$dst, $src2}"),
                      [], IIC_ALU_MEM>, OpSize32, LOCK;

def NAME#64mi32 : RIi32S<{ImmOpc{7}, ImmOpc{6}, ImmOpc{5}, ImmOpc{4},
                          ImmOpc{3}, ImmOpc{2}, ImmOpc{1}, 1 },
                          ImmMod, (outs), (ins i64mem :$dst, i64i32imm :$src2),
                          !strconcat(mnemonic, "{q}\t",
                                     "{$src2, $dst|$dst, $src2}"),
                          [], IIC_ALU_MEM>, LOCK;

def NAME#16mi8 : Ii8<{ImmOpc8{7}, ImmOpc8{6}, ImmOpc8{5}, ImmOpc8{4},
                      ImmOpc8{3}, ImmOpc8{2}, ImmOpc8{1}, 1 },
                      ImmMod, (outs), (ins i16mem :$dst, i16i8imm :$src2),
                      !strconcat(mnemonic, "{w}\t",
                                 "{$src2, $dst|$dst, $src2}"),
                      [], IIC_ALU_MEM>, OpSize16, LOCK;
def NAME#32mi8 : Ii8<{ImmOpc8{7}, ImmOpc8{6}, ImmOpc8{5}, ImmOpc8{4},
                      ImmOpc8{3}, ImmOpc8{2}, ImmOpc8{1}, 1 },
                      ImmMod, (outs), (ins i32mem :$dst, i32i8imm :$src2),
                      !strconcat(mnemonic, "{l}\t",
                                 "{$src2, $dst|$dst, $src2}"),
                      [], IIC_ALU_MEM>, OpSize32, LOCK;
def NAME#64mi8 : RIi8<{ImmOpc8{7}, ImmOpc8{6}, ImmOpc8{5}, ImmOpc8{4},
                       ImmOpc8{3}, ImmOpc8{2}, ImmOpc8{1}, 1 },
                       ImmMod, (outs), (ins i64mem :$dst, i64i8imm :$src2),
                       !strconcat(mnemonic, "{q}\t",
                                  "{$src2, $dst|$dst, $src2}"),
                       [], IIC_ALU_MEM>, LOCK;

}

}

defm LOCK_ADD : LOCK_ArithBinOp<0x00, 0x80, 0x83, MRM0m, "add">;
defm LOCK_SUB : LOCK_ArithBinOp<0x28, 0x80, 0x83, MRM5m, "sub">;
defm LOCK_OR  : LOCK_ArithBinOp<0x08, 0x80, 0x83, MRM1m, "or">;
defm LOCK_AND : LOCK_ArithBinOp<0x20, 0x80, 0x83, MRM4m, "and">;
defm LOCK_XOR : LOCK_ArithBinOp<0x30, 0x80, 0x83, MRM6m, "xor">;

// Optimized codegen when the non-memory output is not used.
multiclass LOCK_ArithUnOp<bits<8> Opc8, bits<8> Opc, Format Form,
                          string mnemonic> {
let Defs = [EFLAGS], mayLoad = 1, mayStore = 1, isCodeGenOnly = 1,
    SchedRW = [WriteALULd, WriteRMW] in {

def NAME#8m  : I<Opc8, Form, (outs), (ins i8mem :$dst),
                 !strconcat(mnemonic, "{b}\t$dst"),
                 [], IIC_UNARY_MEM>, LOCK;
def NAME#16m : I<Opc, Form, (outs), (ins i16mem:$dst),
                 !strconcat(mnemonic, "{w}\t$dst"),
                 [], IIC_UNARY_MEM>, OpSize16, LOCK;
def NAME#32m : I<Opc, Form, (outs), (ins i32mem:$dst),
                 !strconcat(mnemonic, "{l}\t$dst"),
                 [], IIC_UNARY_MEM>, OpSize32, LOCK;
def NAME#64m : RI<Opc, Form, (outs), (ins i64mem:$dst),
                  !strconcat(mnemonic, "{q}\t$dst"),
                  [], IIC_UNARY_MEM>, LOCK;
}
}

defm LOCK_INC    : LOCK_ArithUnOp<0xFE, 0xFF, MRM0m, "inc">;
defm LOCK_DEC    : LOCK_ArithUnOp<0xFE, 0xFF, MRM1m, "dec">;

// Atomic compare and swap.
multiclass LCMPXCHG_UnOp<bits<8> Opc, Format Form, string mnemonic,
                         SDPatternOperator frag, X86MemOperand x86memop,
                         InstrItinClass itin> {
let isCodeGenOnly = 1 in {
  def NAME : I<Opc, Form, (outs), (ins x86memop:$ptr),
               !strconcat(mnemonic, "\t$ptr"),
               [(frag addr:$ptr)], itin>, TB, LOCK;
}
}

multiclass LCMPXCHG_BinOp<bits<8> Opc8, bits<8> Opc, Format Form,
                          string mnemonic, SDPatternOperator frag,
                          InstrItinClass itin8, InstrItinClass itin> {
let isCodeGenOnly = 1, SchedRW = [WriteALULd, WriteRMW] in {
  let Defs = [AL, EFLAGS], Uses = [AL] in
  def NAME#8  : I<Opc8, Form, (outs), (ins i8mem:$ptr, GR8:$swap),
                  !strconcat(mnemonic, "{b}\t{$swap, $ptr|$ptr, $swap}"),
                  [(frag addr:$ptr, GR8:$swap, 1)], itin8>, TB, LOCK;
  let Defs = [AX, EFLAGS], Uses = [AX] in
  def NAME#16 : I<Opc, Form, (outs), (ins i16mem:$ptr, GR16:$swap),
                  !strconcat(mnemonic, "{w}\t{$swap, $ptr|$ptr, $swap}"),
                  [(frag addr:$ptr, GR16:$swap, 2)], itin>, TB, OpSize16, LOCK;
  let Defs = [EAX, EFLAGS], Uses = [EAX] in
  def NAME#32 : I<Opc, Form, (outs), (ins i32mem:$ptr, GR32:$swap),
                  !strconcat(mnemonic, "{l}\t{$swap, $ptr|$ptr, $swap}"),
                  [(frag addr:$ptr, GR32:$swap, 4)], itin>, TB, OpSize32, LOCK;
  let Defs = [RAX, EFLAGS], Uses = [RAX] in
  def NAME#64 : RI<Opc, Form, (outs), (ins i64mem:$ptr, GR64:$swap),
                   !strconcat(mnemonic, "{q}\t{$swap, $ptr|$ptr, $swap}"),
                   [(frag addr:$ptr, GR64:$swap, 8)], itin>, TB, LOCK;
}
}

let Defs = [EAX, EDX, EFLAGS], Uses = [EAX, EBX, ECX, EDX],
    SchedRW = [WriteALULd, WriteRMW] in {
defm LCMPXCHG8B : LCMPXCHG_UnOp<0xC7, MRM1m, "cmpxchg8b",
                                X86cas8, i64mem,
                                IIC_CMPX_LOCK_8B>;
}

let Defs = [RAX, RDX, EFLAGS], Uses = [RAX, RBX, RCX, RDX],
    Predicates = [HasCmpxchg16b], SchedRW = [WriteALULd, WriteRMW] in {
defm LCMPXCHG16B : LCMPXCHG_UnOp<0xC7, MRM1m, "cmpxchg16b",
                                 X86cas16, i128mem,
                                 IIC_CMPX_LOCK_16B>, REX_W;
}

defm LCMPXCHG : LCMPXCHG_BinOp<0xB0, 0xB1, MRMDestMem, "cmpxchg",
                               X86cas, IIC_CMPX_LOCK_8, IIC_CMPX_LOCK>;

// Atomic exchange and add
multiclass ATOMIC_LOAD_BINOP<bits<8> opc8, bits<8> opc, string mnemonic,
                             string frag,
                             InstrItinClass itin8, InstrItinClass itin> {
  let Constraints = "$val = $dst", Defs = [EFLAGS], isCodeGenOnly = 1,
      SchedRW = [WriteALULd, WriteRMW] in {
    def NAME#8  : I<opc8, MRMSrcMem, (outs GR8:$dst),
                    (ins GR8:$val, i8mem:$ptr),
                    !strconcat(mnemonic, "{b}\t{$val, $ptr|$ptr, $val}"),
                    [(set GR8:$dst,
                          (!cast<PatFrag>(frag # "_8") addr:$ptr, GR8:$val))],
                    itin8>;
    def NAME#16 : I<opc, MRMSrcMem, (outs GR16:$dst),
                    (ins GR16:$val, i16mem:$ptr),
                    !strconcat(mnemonic, "{w}\t{$val, $ptr|$ptr, $val}"),
                    [(set
                       GR16:$dst,
                       (!cast<PatFrag>(frag # "_16") addr:$ptr, GR16:$val))],
                    itin>, OpSize16;
    def NAME#32 : I<opc, MRMSrcMem, (outs GR32:$dst),
                    (ins GR32:$val, i32mem:$ptr),
                    !strconcat(mnemonic, "{l}\t{$val, $ptr|$ptr, $val}"),
                    [(set
                       GR32:$dst,
                       (!cast<PatFrag>(frag # "_32") addr:$ptr, GR32:$val))],
                    itin>, OpSize32;
    def NAME#64 : RI<opc, MRMSrcMem, (outs GR64:$dst),
                     (ins GR64:$val, i64mem:$ptr),
                     !strconcat(mnemonic, "{q}\t{$val, $ptr|$ptr, $val}"),
                     [(set
                        GR64:$dst,
                        (!cast<PatFrag>(frag # "_64") addr:$ptr, GR64:$val))],
                     itin>;
  }
}

defm LXADD : ATOMIC_LOAD_BINOP<0xc0, 0xc1, "xadd", "atomic_load_add",
                               IIC_XADD_LOCK_MEM8, IIC_XADD_LOCK_MEM>,
             TB, LOCK;

/* The following multiclass tries to make sure that in code like
 *    x.store (immediate op x.load(acquire), release)
 * and
 *    x.store (register op x.load(acquire), release)
 * an operation directly on memory is generated instead of wasting a register.
 * It is not automatic as atomic_store/load are only lowered to MOV instructions
 * extremely late to prevent them from being accidentally reordered in the backend
 * (see below the RELEASE_MOV* / ACQUIRE_MOV* pseudo-instructions)
 */
multiclass RELEASE_BINOP_MI<SDNode op> {
    def NAME#8mi : I<0, Pseudo, (outs), (ins i8mem:$dst, i8imm:$src),
        "#BINOP "#NAME#"8mi PSEUDO!",
        [(atomic_store_8 addr:$dst, (op
            (atomic_load_8 addr:$dst), (i8 imm:$src)))]>;
    def NAME#8mr : I<0, Pseudo, (outs), (ins i8mem:$dst, GR8:$src),
        "#BINOP "#NAME#"8mr PSEUDO!",
        [(atomic_store_8 addr:$dst, (op
            (atomic_load_8 addr:$dst), GR8:$src))]>;
    // NAME#16 is not generated as 16-bit arithmetic instructions are considered
    // costly and avoided as far as possible by this backend anyway
    def NAME#32mi : I<0, Pseudo, (outs), (ins i32mem:$dst, i32imm:$src),
        "#BINOP "#NAME#"32mi PSEUDO!",
        [(atomic_store_32 addr:$dst, (op
            (atomic_load_32 addr:$dst), (i32 imm:$src)))]>;
    def NAME#32mr : I<0, Pseudo, (outs), (ins i32mem:$dst, GR32:$src),
        "#BINOP "#NAME#"32mr PSEUDO!",
        [(atomic_store_32 addr:$dst, (op
            (atomic_load_32 addr:$dst), GR32:$src))]>;
    def NAME#64mi32 : I<0, Pseudo, (outs), (ins i64mem:$dst, i64i32imm:$src),
        "#BINOP "#NAME#"64mi32 PSEUDO!",
        [(atomic_store_64 addr:$dst, (op
            (atomic_load_64 addr:$dst), (i64immSExt32:$src)))]>;
    def NAME#64mr : I<0, Pseudo, (outs), (ins i64mem:$dst, GR64:$src),
        "#BINOP "#NAME#"64mr PSEUDO!",
        [(atomic_store_64 addr:$dst, (op
            (atomic_load_64 addr:$dst), GR64:$src))]>;
}
let Defs = [EFLAGS] in {
  defm RELEASE_ADD : RELEASE_BINOP_MI<add>;
  defm RELEASE_AND : RELEASE_BINOP_MI<and>;
  defm RELEASE_OR  : RELEASE_BINOP_MI<or>;
  defm RELEASE_XOR : RELEASE_BINOP_MI<xor>;
  // Note: we don't deal with sub, because substractions of constants are
  //       optimized into additions before this code can run.
}

// Same as above, but for floating-point.
// FIXME: imm version.
// FIXME: Version that doesn't clobber $src, using AVX's VADDSS.
// FIXME: This could also handle SIMD operations with *ps and *pd instructions.
let usesCustomInserter = 1 in {
multiclass RELEASE_FP_BINOP_MI<SDNode op> {
    def NAME#32mr : I<0, Pseudo, (outs), (ins i32mem:$dst, FR32:$src),
        "#BINOP "#NAME#"32mr PSEUDO!",
        [(atomic_store_32 addr:$dst,
	   (i32 (bitconvert (op
             (f32 (bitconvert (i32 (atomic_load_32 addr:$dst)))),
	      FR32:$src))))]>, Requires<[HasSSE1]>;
    def NAME#64mr : I<0, Pseudo, (outs), (ins i64mem:$dst, FR64:$src),
        "#BINOP "#NAME#"64mr PSEUDO!",
        [(atomic_store_64 addr:$dst,
	   (i64 (bitconvert (op
             (f64 (bitconvert (i64 (atomic_load_64 addr:$dst)))),
	      FR64:$src))))]>, Requires<[HasSSE2]>;
}
defm RELEASE_FADD : RELEASE_FP_BINOP_MI<fadd>;
// FIXME: Add fsub, fmul, fdiv, ...
}

multiclass RELEASE_UNOP<dag dag8, dag dag16, dag dag32, dag dag64> {
    def NAME#8m : I<0, Pseudo, (outs), (ins i8mem:$dst),
        "#UNOP "#NAME#"8m PSEUDO!",
        [(atomic_store_8 addr:$dst, dag8)]>;
    def NAME#16m : I<0, Pseudo, (outs), (ins i16mem:$dst),
        "#UNOP "#NAME#"16m PSEUDO!",
        [(atomic_store_16 addr:$dst, dag16)]>;
    def NAME#32m : I<0, Pseudo, (outs), (ins i32mem:$dst),
        "#UNOP "#NAME#"32m PSEUDO!",
        [(atomic_store_32 addr:$dst, dag32)]>;
    def NAME#64m : I<0, Pseudo, (outs), (ins i64mem:$dst),
        "#UNOP "#NAME#"64m PSEUDO!",
        [(atomic_store_64 addr:$dst, dag64)]>;
}

let Defs = [EFLAGS] in {
  defm RELEASE_INC : RELEASE_UNOP<
      (add (atomic_load_8  addr:$dst), (i8 1)),
      (add (atomic_load_16 addr:$dst), (i16 1)),
      (add (atomic_load_32 addr:$dst), (i32 1)),
      (add (atomic_load_64 addr:$dst), (i64 1))>, Requires<[NotSlowIncDec]>;
  defm RELEASE_DEC : RELEASE_UNOP<
      (add (atomic_load_8  addr:$dst), (i8 -1)),
      (add (atomic_load_16 addr:$dst), (i16 -1)),
      (add (atomic_load_32 addr:$dst), (i32 -1)),
      (add (atomic_load_64 addr:$dst), (i64 -1))>, Requires<[NotSlowIncDec]>;
}
/*
TODO: These don't work because the type inference of TableGen fails.
TODO: find a way to fix it.
let Defs = [EFLAGS] in {
  defm RELEASE_NEG : RELEASE_UNOP<
      (ineg (atomic_load_8  addr:$dst)),
      (ineg (atomic_load_16 addr:$dst)),
      (ineg (atomic_load_32 addr:$dst)),
      (ineg (atomic_load_64 addr:$dst))>;
}
// NOT doesn't set flags.
defm RELEASE_NOT : RELEASE_UNOP<
    (not (atomic_load_8  addr:$dst)),
    (not (atomic_load_16 addr:$dst)),
    (not (atomic_load_32 addr:$dst)),
    (not (atomic_load_64 addr:$dst))>;
*/

def RELEASE_MOV8mi : I<0, Pseudo, (outs), (ins i8mem:$dst, i8imm:$src),
			"#RELEASE_MOV8mi PSEUDO!",
			[(atomic_store_8 addr:$dst, (i8 imm:$src))]>;
def RELEASE_MOV16mi : I<0, Pseudo, (outs), (ins i16mem:$dst, i16imm:$src),
			"#RELEASE_MOV16mi PSEUDO!",
			[(atomic_store_16 addr:$dst, (i16 imm:$src))]>;
def RELEASE_MOV32mi : I<0, Pseudo, (outs), (ins i32mem:$dst, i32imm:$src),
			"#RELEASE_MOV32mi PSEUDO!",
			[(atomic_store_32 addr:$dst, (i32 imm:$src))]>;
def RELEASE_MOV64mi32 : I<0, Pseudo, (outs), (ins i64mem:$dst, i64i32imm:$src),
			"#RELEASE_MOV64mi32 PSEUDO!",
			[(atomic_store_64 addr:$dst, i64immSExt32:$src)]>;

def RELEASE_MOV8mr  : I<0, Pseudo, (outs), (ins i8mem :$dst, GR8 :$src),
                        "#RELEASE_MOV8mr PSEUDO!",
                        [(atomic_store_8  addr:$dst, GR8 :$src)]>;
def RELEASE_MOV16mr : I<0, Pseudo, (outs), (ins i16mem:$dst, GR16:$src),
                        "#RELEASE_MOV16mr PSEUDO!",
                        [(atomic_store_16 addr:$dst, GR16:$src)]>;
def RELEASE_MOV32mr : I<0, Pseudo, (outs), (ins i32mem:$dst, GR32:$src),
                        "#RELEASE_MOV32mr PSEUDO!",
                        [(atomic_store_32 addr:$dst, GR32:$src)]>;
def RELEASE_MOV64mr : I<0, Pseudo, (outs), (ins i64mem:$dst, GR64:$src),
                        "#RELEASE_MOV64mr PSEUDO!",
                        [(atomic_store_64 addr:$dst, GR64:$src)]>;

def ACQUIRE_MOV8rm  : I<0, Pseudo, (outs GR8 :$dst), (ins i8mem :$src),
                      "#ACQUIRE_MOV8rm PSEUDO!",
                      [(set GR8:$dst,  (atomic_load_8  addr:$src))]>;
def ACQUIRE_MOV16rm : I<0, Pseudo, (outs GR16:$dst), (ins i16mem:$src),
                      "#ACQUIRE_MOV16rm PSEUDO!",
                      [(set GR16:$dst, (atomic_load_16 addr:$src))]>;
def ACQUIRE_MOV32rm : I<0, Pseudo, (outs GR32:$dst), (ins i32mem:$src),
                      "#ACQUIRE_MOV32rm PSEUDO!",
                      [(set GR32:$dst, (atomic_load_32 addr:$src))]>;
def ACQUIRE_MOV64rm : I<0, Pseudo, (outs GR64:$dst), (ins i64mem:$src),
                      "#ACQUIRE_MOV64rm PSEUDO!",
                      [(set GR64:$dst, (atomic_load_64 addr:$src))]>;

//===----------------------------------------------------------------------===//
// DAG Pattern Matching Rules
//===----------------------------------------------------------------------===//

// ConstantPool GlobalAddress, ExternalSymbol, and JumpTable
def : Pat<(i32 (X86Wrapper tconstpool  :$dst)), (MOV32ri tconstpool  :$dst)>;
def : Pat<(i32 (X86Wrapper tjumptable  :$dst)), (MOV32ri tjumptable  :$dst)>;
def : Pat<(i32 (X86Wrapper tglobaltlsaddr:$dst)),(MOV32ri tglobaltlsaddr:$dst)>;
def : Pat<(i32 (X86Wrapper tglobaladdr :$dst)), (MOV32ri tglobaladdr :$dst)>;
def : Pat<(i32 (X86Wrapper texternalsym:$dst)), (MOV32ri texternalsym:$dst)>;
def : Pat<(i32 (X86Wrapper mcsym:$dst)), (MOV32ri mcsym:$dst)>;
def : Pat<(i32 (X86Wrapper tblockaddress:$dst)), (MOV32ri tblockaddress:$dst)>;

def : Pat<(add GR32:$src1, (X86Wrapper tconstpool:$src2)),
          (ADD32ri GR32:$src1, tconstpool:$src2)>;
def : Pat<(add GR32:$src1, (X86Wrapper tjumptable:$src2)),
          (ADD32ri GR32:$src1, tjumptable:$src2)>;
def : Pat<(add GR32:$src1, (X86Wrapper tglobaladdr :$src2)),
          (ADD32ri GR32:$src1, tglobaladdr:$src2)>;
def : Pat<(add GR32:$src1, (X86Wrapper texternalsym:$src2)),
          (ADD32ri GR32:$src1, texternalsym:$src2)>;
def : Pat<(add GR32:$src1, (X86Wrapper mcsym:$src2)),
          (ADD32ri GR32:$src1, mcsym:$src2)>;
def : Pat<(add GR32:$src1, (X86Wrapper tblockaddress:$src2)),
          (ADD32ri GR32:$src1, tblockaddress:$src2)>;

def : Pat<(store (i32 (X86Wrapper tglobaladdr:$src)), addr:$dst),
          (MOV32mi addr:$dst, tglobaladdr:$src)>;
def : Pat<(store (i32 (X86Wrapper texternalsym:$src)), addr:$dst),
          (MOV32mi addr:$dst, texternalsym:$src)>;
def : Pat<(store (i32 (X86Wrapper mcsym:$src)), addr:$dst),
          (MOV32mi addr:$dst, mcsym:$src)>;
def : Pat<(store (i32 (X86Wrapper tblockaddress:$src)), addr:$dst),
          (MOV32mi addr:$dst, tblockaddress:$src)>;

// ConstantPool GlobalAddress, ExternalSymbol, and JumpTable when not in small
// code model mode, should use 'movabs'.  FIXME: This is really a hack, the
//  'movabs' predicate should handle this sort of thing.
def : Pat<(i64 (X86Wrapper tconstpool  :$dst)),
          (MOV64ri tconstpool  :$dst)>, Requires<[FarData]>;
def : Pat<(i64 (X86Wrapper tjumptable  :$dst)),
          (MOV64ri tjumptable  :$dst)>, Requires<[FarData]>;
def : Pat<(i64 (X86Wrapper tglobaladdr :$dst)),
          (MOV64ri tglobaladdr :$dst)>, Requires<[FarData]>;
def : Pat<(i64 (X86Wrapper texternalsym:$dst)),
          (MOV64ri texternalsym:$dst)>, Requires<[FarData]>;
def : Pat<(i64 (X86Wrapper mcsym:$dst)),
          (MOV64ri mcsym:$dst)>, Requires<[FarData]>;
def : Pat<(i64 (X86Wrapper tblockaddress:$dst)),
          (MOV64ri tblockaddress:$dst)>, Requires<[FarData]>;

// In kernel code model, we can get the address of a label
// into a register with 'movq'.  FIXME: This is a hack, the 'imm' predicate of
// the MOV64ri32 should accept these.
def : Pat<(i64 (X86Wrapper tconstpool  :$dst)),
          (MOV64ri32 tconstpool  :$dst)>, Requires<[KernelCode]>;
def : Pat<(i64 (X86Wrapper tjumptable  :$dst)),
          (MOV64ri32 tjumptable  :$dst)>, Requires<[KernelCode]>;
def : Pat<(i64 (X86Wrapper tglobaladdr :$dst)),
          (MOV64ri32 tglobaladdr :$dst)>, Requires<[KernelCode]>;
def : Pat<(i64 (X86Wrapper texternalsym:$dst)),
          (MOV64ri32 texternalsym:$dst)>, Requires<[KernelCode]>;
def : Pat<(i64 (X86Wrapper mcsym:$dst)),
          (MOV64ri32 mcsym:$dst)>, Requires<[KernelCode]>;
def : Pat<(i64 (X86Wrapper tblockaddress:$dst)),
          (MOV64ri32 tblockaddress:$dst)>, Requires<[KernelCode]>;

// If we have small model and -static mode, it is safe to store global addresses
// directly as immediates.  FIXME: This is really a hack, the 'imm' predicate
// for MOV64mi32 should handle this sort of thing.
def : Pat<(store (i64 (X86Wrapper tconstpool:$src)), addr:$dst),
          (MOV64mi32 addr:$dst, tconstpool:$src)>,
          Requires<[NearData, IsStatic]>;
def : Pat<(store (i64 (X86Wrapper tjumptable:$src)), addr:$dst),
          (MOV64mi32 addr:$dst, tjumptable:$src)>,
          Requires<[NearData, IsStatic]>;
def : Pat<(store (i64 (X86Wrapper tglobaladdr:$src)), addr:$dst),
          (MOV64mi32 addr:$dst, tglobaladdr:$src)>,
          Requires<[NearData, IsStatic]>;
def : Pat<(store (i64 (X86Wrapper texternalsym:$src)), addr:$dst),
          (MOV64mi32 addr:$dst, texternalsym:$src)>,
          Requires<[NearData, IsStatic]>;
def : Pat<(store (i64 (X86Wrapper mcsym:$src)), addr:$dst),
          (MOV64mi32 addr:$dst, mcsym:$src)>,
          Requires<[NearData, IsStatic]>;
def : Pat<(store (i64 (X86Wrapper tblockaddress:$src)), addr:$dst),
          (MOV64mi32 addr:$dst, tblockaddress:$src)>,
          Requires<[NearData, IsStatic]>;

def : Pat<(i32 (X86RecoverFrameAlloc mcsym:$dst)), (MOV32ri mcsym:$dst)>;
def : Pat<(i64 (X86RecoverFrameAlloc mcsym:$dst)), (MOV64ri mcsym:$dst)>;

// Calls

// tls has some funny stuff here...
// This corresponds to movabs $foo@tpoff, %rax
def : Pat<(i64 (X86Wrapper tglobaltlsaddr :$dst)),
          (MOV64ri32 tglobaltlsaddr :$dst)>;
// This corresponds to add $foo@tpoff, %rax
def : Pat<(add GR64:$src1, (X86Wrapper tglobaltlsaddr :$dst)),
          (ADD64ri32 GR64:$src1, tglobaltlsaddr :$dst)>;


// Direct PC relative function call for small code model. 32-bit displacement
// sign extended to 64-bit.
def : Pat<(X86call (i64 tglobaladdr:$dst)),
          (CALL64pcrel32 tglobaladdr:$dst)>;
def : Pat<(X86call (i64 texternalsym:$dst)),
          (CALL64pcrel32 texternalsym:$dst)>;

// Tailcall stuff. The TCRETURN instructions execute after the epilog, so they
// can never use callee-saved registers. That is the purpose of the GR64_TC
// register classes.
//
// The only volatile register that is never used by the calling convention is
// %r11. This happens when calling a vararg function with 6 arguments.
//
// Match an X86tcret that uses less than 7 volatile registers.
def X86tcret_6regs : PatFrag<(ops node:$ptr, node:$off),
                             (X86tcret node:$ptr, node:$off), [{
  // X86tcret args: (*chain, ptr, imm, regs..., glue)
  unsigned NumRegs = 0;
  for (unsigned i = 3, e = N->getNumOperands(); i != e; ++i)
    if (isa<RegisterSDNode>(N->getOperand(i)) && ++NumRegs > 6)
      return false;
  return true;
}]>;

def : Pat<(X86tcret ptr_rc_tailcall:$dst, imm:$off),
          (TCRETURNri ptr_rc_tailcall:$dst, imm:$off)>,
          Requires<[Not64BitMode]>;

// FIXME: This is disabled for 32-bit PIC mode because the global base
// register which is part of the address mode may be assigned a
// callee-saved register.
def : Pat<(X86tcret (load addr:$dst), imm:$off),
          (TCRETURNmi addr:$dst, imm:$off)>,
          Requires<[Not64BitMode, IsNotPIC]>;

def : Pat<(X86tcret (i32 tglobaladdr:$dst), imm:$off),
          (TCRETURNdi tglobaladdr:$dst, imm:$off)>,
          Requires<[NotLP64]>;

def : Pat<(X86tcret (i32 texternalsym:$dst), imm:$off),
          (TCRETURNdi texternalsym:$dst, imm:$off)>,
          Requires<[NotLP64]>;

def : Pat<(X86tcret ptr_rc_tailcall:$dst, imm:$off),
          (TCRETURNri64 ptr_rc_tailcall:$dst, imm:$off)>,
          Requires<[In64BitMode]>;

// Don't fold loads into X86tcret requiring more than 6 regs.
// There wouldn't be enough scratch registers for base+index.
def : Pat<(X86tcret_6regs (load addr:$dst), imm:$off),
          (TCRETURNmi64 addr:$dst, imm:$off)>,
          Requires<[In64BitMode]>;

def : Pat<(X86tcret (i64 tglobaladdr:$dst), imm:$off),
          (TCRETURNdi64 tglobaladdr:$dst, imm:$off)>,
          Requires<[IsLP64]>;

def : Pat<(X86tcret (i64 texternalsym:$dst), imm:$off),
          (TCRETURNdi64 texternalsym:$dst, imm:$off)>,
          Requires<[IsLP64]>;

// Normal calls, with various flavors of addresses.
def : Pat<(X86call (i32 tglobaladdr:$dst)),
          (CALLpcrel32 tglobaladdr:$dst)>;
def : Pat<(X86call (i32 texternalsym:$dst)),
          (CALLpcrel32 texternalsym:$dst)>;
def : Pat<(X86call (i32 imm:$dst)),
          (CALLpcrel32 imm:$dst)>, Requires<[CallImmAddr]>;

// Comparisons.

// TEST R,R is smaller than CMP R,0
def : Pat<(X86cmp GR8:$src1, 0),
          (TEST8rr GR8:$src1, GR8:$src1)>;
def : Pat<(X86cmp GR16:$src1, 0),
          (TEST16rr GR16:$src1, GR16:$src1)>;
def : Pat<(X86cmp GR32:$src1, 0),
          (TEST32rr GR32:$src1, GR32:$src1)>;
def : Pat<(X86cmp GR64:$src1, 0),
          (TEST64rr GR64:$src1, GR64:$src1)>;

// Conditional moves with folded loads with operands swapped and conditions
// inverted.
multiclass CMOVmr<PatLeaf InvertedCond, Instruction Inst16, Instruction Inst32,
                  Instruction Inst64> {
  let Predicates = [HasCMov] in {
    def : Pat<(X86cmov (loadi16 addr:$src1), GR16:$src2, InvertedCond, EFLAGS),
              (Inst16 GR16:$src2, addr:$src1)>;
    def : Pat<(X86cmov (loadi32 addr:$src1), GR32:$src2, InvertedCond, EFLAGS),
              (Inst32 GR32:$src2, addr:$src1)>;
    def : Pat<(X86cmov (loadi64 addr:$src1), GR64:$src2, InvertedCond, EFLAGS),
              (Inst64 GR64:$src2, addr:$src1)>;
  }
}

defm : CMOVmr<X86_COND_B , CMOVAE16rm, CMOVAE32rm, CMOVAE64rm>;
defm : CMOVmr<X86_COND_AE, CMOVB16rm , CMOVB32rm , CMOVB64rm>;
defm : CMOVmr<X86_COND_E , CMOVNE16rm, CMOVNE32rm, CMOVNE64rm>;
defm : CMOVmr<X86_COND_NE, CMOVE16rm , CMOVE32rm , CMOVE64rm>;
defm : CMOVmr<X86_COND_BE, CMOVA16rm , CMOVA32rm , CMOVA64rm>;
defm : CMOVmr<X86_COND_A , CMOVBE16rm, CMOVBE32rm, CMOVBE64rm>;
defm : CMOVmr<X86_COND_L , CMOVGE16rm, CMOVGE32rm, CMOVGE64rm>;
defm : CMOVmr<X86_COND_GE, CMOVL16rm , CMOVL32rm , CMOVL64rm>;
defm : CMOVmr<X86_COND_LE, CMOVG16rm , CMOVG32rm , CMOVG64rm>;
defm : CMOVmr<X86_COND_G , CMOVLE16rm, CMOVLE32rm, CMOVLE64rm>;
defm : CMOVmr<X86_COND_P , CMOVNP16rm, CMOVNP32rm, CMOVNP64rm>;
defm : CMOVmr<X86_COND_NP, CMOVP16rm , CMOVP32rm , CMOVP64rm>;
defm : CMOVmr<X86_COND_S , CMOVNS16rm, CMOVNS32rm, CMOVNS64rm>;
defm : CMOVmr<X86_COND_NS, CMOVS16rm , CMOVS32rm , CMOVS64rm>;
defm : CMOVmr<X86_COND_O , CMOVNO16rm, CMOVNO32rm, CMOVNO64rm>;
defm : CMOVmr<X86_COND_NO, CMOVO16rm , CMOVO32rm , CMOVO64rm>;

// zextload bool -> zextload byte
def : Pat<(zextloadi8i1  addr:$src), (AND8ri (MOV8rm addr:$src), (i8 1))>;
def : Pat<(zextloadi16i1 addr:$src), (AND16ri8 (MOVZX16rm8 addr:$src), (i16 1))>;
def : Pat<(zextloadi32i1 addr:$src), (AND32ri8 (MOVZX32rm8 addr:$src), (i32 1))>;
def : Pat<(zextloadi64i1 addr:$src),
          (SUBREG_TO_REG (i64 0),
           (AND32ri8 (MOVZX32rm8 addr:$src), (i32 1)), sub_32bit)>;

// extload bool -> extload byte
// When extloading from 16-bit and smaller memory locations into 64-bit
// registers, use zero-extending loads so that the entire 64-bit register is
// defined, avoiding partial-register updates.

def : Pat<(extloadi8i1 addr:$src),   (MOV8rm      addr:$src)>;
def : Pat<(extloadi16i1 addr:$src),  (MOVZX16rm8  addr:$src)>;
def : Pat<(extloadi32i1 addr:$src),  (MOVZX32rm8  addr:$src)>;
def : Pat<(extloadi16i8 addr:$src),  (MOVZX16rm8  addr:$src)>;
def : Pat<(extloadi32i8 addr:$src),  (MOVZX32rm8  addr:$src)>;
def : Pat<(extloadi32i16 addr:$src), (MOVZX32rm16 addr:$src)>;

// For other extloads, use subregs, since the high contents of the register are
// defined after an extload.
def : Pat<(extloadi64i1 addr:$src),
          (SUBREG_TO_REG (i64 0), (MOVZX32rm8 addr:$src), sub_32bit)>;
def : Pat<(extloadi64i8 addr:$src),
          (SUBREG_TO_REG (i64 0), (MOVZX32rm8 addr:$src), sub_32bit)>;
def : Pat<(extloadi64i16 addr:$src),
          (SUBREG_TO_REG (i64 0), (MOVZX32rm16 addr:$src), sub_32bit)>;
def : Pat<(extloadi64i32 addr:$src),
          (SUBREG_TO_REG (i64 0), (MOV32rm addr:$src), sub_32bit)>;

// anyext. Define these to do an explicit zero-extend to
// avoid partial-register updates.
def : Pat<(i16 (anyext GR8 :$src)), (EXTRACT_SUBREG
                                     (MOVZX32rr8 GR8 :$src), sub_16bit)>;
def : Pat<(i32 (anyext GR8 :$src)), (MOVZX32rr8  GR8 :$src)>;

// Except for i16 -> i32 since isel expect i16 ops to be promoted to i32.
def : Pat<(i32 (anyext GR16:$src)),
          (INSERT_SUBREG (i32 (IMPLICIT_DEF)), GR16:$src, sub_16bit)>;

def : Pat<(i64 (anyext GR8 :$src)),
          (SUBREG_TO_REG (i64 0), (MOVZX32rr8  GR8  :$src), sub_32bit)>;
def : Pat<(i64 (anyext GR16:$src)),
          (SUBREG_TO_REG (i64 0), (MOVZX32rr16 GR16 :$src), sub_32bit)>;
def : Pat<(i64 (anyext GR32:$src)),
          (SUBREG_TO_REG (i64 0), GR32:$src, sub_32bit)>;


// Any instruction that defines a 32-bit result leaves the high half of the
// register. Truncate can be lowered to EXTRACT_SUBREG. CopyFromReg may
// be copying from a truncate. And x86's cmov doesn't do anything if the
// condition is false. But any other 32-bit operation will zero-extend
// up to 64 bits.
def def32 : PatLeaf<(i32 GR32:$src), [{
  return N->getOpcode() != ISD::TRUNCATE &&
         N->getOpcode() != TargetOpcode::EXTRACT_SUBREG &&
         N->getOpcode() != ISD::CopyFromReg &&
         N->getOpcode() != ISD::AssertSext &&
         N->getOpcode() != X86ISD::CMOV;
}]>;

// In the case of a 32-bit def that is known to implicitly zero-extend,
// we can use a SUBREG_TO_REG.
def : Pat<(i64 (zext def32:$src)),
          (SUBREG_TO_REG (i64 0), GR32:$src, sub_32bit)>;

//===----------------------------------------------------------------------===//
// Pattern match OR as ADD
//===----------------------------------------------------------------------===//

// If safe, we prefer to pattern match OR as ADD at isel time. ADD can be
// 3-addressified into an LEA instruction to avoid copies.  However, we also
// want to finally emit these instructions as an or at the end of the code
// generator to make the generated code easier to read.  To do this, we select
// into "disjoint bits" pseudo ops.

// Treat an 'or' node is as an 'add' if the or'ed bits are known to be zero.
def or_is_add : PatFrag<(ops node:$lhs, node:$rhs), (or node:$lhs, node:$rhs),[{
  if (ConstantSDNode *CN = dyn_cast<ConstantSDNode>(N->getOperand(1)))
    return CurDAG->MaskedValueIsZero(N->getOperand(0), CN->getAPIntValue());

  APInt KnownZero0, KnownOne0;
  CurDAG->computeKnownBits(N->getOperand(0), KnownZero0, KnownOne0, 0);
  APInt KnownZero1, KnownOne1;
  CurDAG->computeKnownBits(N->getOperand(1), KnownZero1, KnownOne1, 0);
  return (~KnownZero0 & ~KnownZero1) == 0;
}]>;


// (or x1, x2) -> (add x1, x2) if two operands are known not to share bits.
// Try this before the selecting to OR.
let AddedComplexity = 5, SchedRW = [WriteALU] in {

let isConvertibleToThreeAddress = 1,
    Constraints = "$src1 = $dst", Defs = [EFLAGS] in {
let isCommutable = 1 in {
def ADD16rr_DB  : I<0, Pseudo, (outs GR16:$dst), (ins GR16:$src1, GR16:$src2),
                    "", // orw/addw REG, REG
                    [(set GR16:$dst, (or_is_add GR16:$src1, GR16:$src2))]>;
def ADD32rr_DB  : I<0, Pseudo, (outs GR32:$dst), (ins GR32:$src1, GR32:$src2),
                    "", // orl/addl REG, REG
                    [(set GR32:$dst, (or_is_add GR32:$src1, GR32:$src2))]>;
def ADD64rr_DB  : I<0, Pseudo, (outs GR64:$dst), (ins GR64:$src1, GR64:$src2),
                    "", // orq/addq REG, REG
                    [(set GR64:$dst, (or_is_add GR64:$src1, GR64:$src2))]>;
} // isCommutable

// NOTE: These are order specific, we want the ri8 forms to be listed
// first so that they are slightly preferred to the ri forms.

def ADD16ri8_DB : I<0, Pseudo,
                    (outs GR16:$dst), (ins GR16:$src1, i16i8imm:$src2),
                    "", // orw/addw REG, imm8
                    [(set GR16:$dst,(or_is_add GR16:$src1,i16immSExt8:$src2))]>;
def ADD16ri_DB  : I<0, Pseudo, (outs GR16:$dst), (ins GR16:$src1, i16imm:$src2),
                    "", // orw/addw REG, imm
                    [(set GR16:$dst, (or_is_add GR16:$src1, imm:$src2))]>;

def ADD32ri8_DB : I<0, Pseudo,
                    (outs GR32:$dst), (ins GR32:$src1, i32i8imm:$src2),
                    "", // orl/addl REG, imm8
                    [(set GR32:$dst,(or_is_add GR32:$src1,i32immSExt8:$src2))]>;
def ADD32ri_DB  : I<0, Pseudo, (outs GR32:$dst), (ins GR32:$src1, i32imm:$src2),
                    "", // orl/addl REG, imm
                    [(set GR32:$dst, (or_is_add GR32:$src1, imm:$src2))]>;


def ADD64ri8_DB : I<0, Pseudo,
                    (outs GR64:$dst), (ins GR64:$src1, i64i8imm:$src2),
                    "", // orq/addq REG, imm8
                    [(set GR64:$dst, (or_is_add GR64:$src1,
                                                i64immSExt8:$src2))]>;
def ADD64ri32_DB : I<0, Pseudo,
                     (outs GR64:$dst), (ins GR64:$src1, i64i32imm:$src2),
                      "", // orq/addq REG, imm
                      [(set GR64:$dst, (or_is_add GR64:$src1,
                                                  i64immSExt32:$src2))]>;
}
} // AddedComplexity, SchedRW


//===----------------------------------------------------------------------===//
// Some peepholes
//===----------------------------------------------------------------------===//

// Odd encoding trick: -128 fits into an 8-bit immediate field while
// +128 doesn't, so in this special case use a sub instead of an add.
def : Pat<(add GR16:$src1, 128),
          (SUB16ri8 GR16:$src1, -128)>;
def : Pat<(store (add (loadi16 addr:$dst), 128), addr:$dst),
          (SUB16mi8 addr:$dst, -128)>;

def : Pat<(add GR32:$src1, 128),
          (SUB32ri8 GR32:$src1, -128)>;
def : Pat<(store (add (loadi32 addr:$dst), 128), addr:$dst),
          (SUB32mi8 addr:$dst, -128)>;

def : Pat<(add GR64:$src1, 128),
          (SUB64ri8 GR64:$src1, -128)>;
def : Pat<(store (add (loadi64 addr:$dst), 128), addr:$dst),
          (SUB64mi8 addr:$dst, -128)>;

// The same trick applies for 32-bit immediate fields in 64-bit
// instructions.
def : Pat<(add GR64:$src1, 0x0000000080000000),
          (SUB64ri32 GR64:$src1, 0xffffffff80000000)>;
def : Pat<(store (add (loadi64 addr:$dst), 0x00000000800000000), addr:$dst),
          (SUB64mi32 addr:$dst, 0xffffffff80000000)>;

// To avoid needing to materialize an immediate in a register, use a 32-bit and
// with implicit zero-extension instead of a 64-bit and if the immediate has at
// least 32 bits of leading zeros. If in addition the last 32 bits can be
// represented with a sign extension of a 8 bit constant, use that.
// This can also reduce instruction size by eliminating the need for the REX
// prefix.

// AddedComplexity is needed to give priority over i64immSExt8 and i64immSExt32.
let AddedComplexity = 1 in {
def : Pat<(and GR64:$src, i64immZExt32SExt8:$imm),
          (SUBREG_TO_REG
            (i64 0),
            (AND32ri8
              (EXTRACT_SUBREG GR64:$src, sub_32bit),
              (i32 (GetLo8XForm imm:$imm))),
            sub_32bit)>;

def : Pat<(and GR64:$src, i64immZExt32:$imm),
          (SUBREG_TO_REG
            (i64 0),
            (AND32ri
              (EXTRACT_SUBREG GR64:$src, sub_32bit),
              (i32 (GetLo32XForm imm:$imm))),
            sub_32bit)>;
} // AddedComplexity = 1


// AddedComplexity is needed due to the increased complexity on the
// i64immZExt32SExt8 and i64immZExt32 patterns above. Applying this to all
// the MOVZX patterns keeps thems together in DAGIsel tables.
let AddedComplexity = 1 in {
// r & (2^16-1) ==> movz
def : Pat<(and GR32:$src1, 0xffff),
          (MOVZX32rr16 (EXTRACT_SUBREG GR32:$src1, sub_16bit))>;
// r & (2^8-1) ==> movz
def : Pat<(and GR32:$src1, 0xff),
          (MOVZX32rr8 (EXTRACT_SUBREG (i32 (COPY_TO_REGCLASS GR32:$src1,
                                                             GR32_ABCD)),
                                      sub_8bit))>,
      Requires<[Not64BitMode]>;
// r & (2^8-1) ==> movz
def : Pat<(and GR16:$src1, 0xff),
           (EXTRACT_SUBREG (MOVZX32rr8 (EXTRACT_SUBREG
            (i16 (COPY_TO_REGCLASS GR16:$src1, GR16_ABCD)), sub_8bit)),
             sub_16bit)>,
      Requires<[Not64BitMode]>;

// r & (2^32-1) ==> movz
def : Pat<(and GR64:$src, 0x00000000FFFFFFFF),
          (SUBREG_TO_REG (i64 0),
                         (MOV32rr (EXTRACT_SUBREG GR64:$src, sub_32bit)),
                         sub_32bit)>;
// r & (2^16-1) ==> movz
def : Pat<(and GR64:$src, 0xffff),
          (SUBREG_TO_REG (i64 0),
                      (MOVZX32rr16 (i16 (EXTRACT_SUBREG GR64:$src, sub_16bit))),
                      sub_32bit)>;
// r & (2^8-1) ==> movz
def : Pat<(and GR64:$src, 0xff),
          (SUBREG_TO_REG (i64 0),
                         (MOVZX32rr8 (i8 (EXTRACT_SUBREG GR64:$src, sub_8bit))),
                         sub_32bit)>;
// r & (2^8-1) ==> movz
def : Pat<(and GR32:$src1, 0xff),
           (MOVZX32rr8 (EXTRACT_SUBREG GR32:$src1, sub_8bit))>,
      Requires<[In64BitMode]>;
// r & (2^8-1) ==> movz
def : Pat<(and GR16:$src1, 0xff),
           (EXTRACT_SUBREG (MOVZX32rr8 (i8
            (EXTRACT_SUBREG GR16:$src1, sub_8bit))), sub_16bit)>,
      Requires<[In64BitMode]>;
} // AddedComplexity = 1


// sext_inreg patterns
def : Pat<(sext_inreg GR32:$src, i16),
          (MOVSX32rr16 (EXTRACT_SUBREG GR32:$src, sub_16bit))>;
def : Pat<(sext_inreg GR32:$src, i8),
          (MOVSX32rr8 (EXTRACT_SUBREG (i32 (COPY_TO_REGCLASS GR32:$src,
                                                             GR32_ABCD)),
                                      sub_8bit))>,
      Requires<[Not64BitMode]>;

def : Pat<(sext_inreg GR16:$src, i8),
           (EXTRACT_SUBREG (i32 (MOVSX32rr8 (EXTRACT_SUBREG
            (i32 (COPY_TO_REGCLASS GR16:$src, GR16_ABCD)), sub_8bit))),
             sub_16bit)>,
      Requires<[Not64BitMode]>;

def : Pat<(sext_inreg GR64:$src, i32),
          (MOVSX64rr32 (EXTRACT_SUBREG GR64:$src, sub_32bit))>;
def : Pat<(sext_inreg GR64:$src, i16),
          (MOVSX64rr16 (EXTRACT_SUBREG GR64:$src, sub_16bit))>;
def : Pat<(sext_inreg GR64:$src, i8),
          (MOVSX64rr8 (EXTRACT_SUBREG GR64:$src, sub_8bit))>;
def : Pat<(sext_inreg GR32:$src, i8),
          (MOVSX32rr8 (EXTRACT_SUBREG GR32:$src, sub_8bit))>,
      Requires<[In64BitMode]>;
def : Pat<(sext_inreg GR16:$src, i8),
           (EXTRACT_SUBREG (MOVSX32rr8
            (EXTRACT_SUBREG GR16:$src, sub_8bit)), sub_16bit)>,
      Requires<[In64BitMode]>;

// sext, sext_load, zext, zext_load
def: Pat<(i16 (sext GR8:$src)),
          (EXTRACT_SUBREG (MOVSX32rr8 GR8:$src), sub_16bit)>;
def: Pat<(sextloadi16i8 addr:$src),
          (EXTRACT_SUBREG (MOVSX32rm8 addr:$src), sub_16bit)>;
def: Pat<(i16 (zext GR8:$src)),
          (EXTRACT_SUBREG (MOVZX32rr8 GR8:$src), sub_16bit)>;
def: Pat<(zextloadi16i8 addr:$src),
          (EXTRACT_SUBREG (MOVZX32rm8 addr:$src), sub_16bit)>;

// trunc patterns
def : Pat<(i16 (trunc GR32:$src)),
          (EXTRACT_SUBREG GR32:$src, sub_16bit)>;
def : Pat<(i8 (trunc GR32:$src)),
          (EXTRACT_SUBREG (i32 (COPY_TO_REGCLASS GR32:$src, GR32_ABCD)),
                          sub_8bit)>,
      Requires<[Not64BitMode]>;
def : Pat<(i8 (trunc GR16:$src)),
          (EXTRACT_SUBREG (i16 (COPY_TO_REGCLASS GR16:$src, GR16_ABCD)),
                          sub_8bit)>,
      Requires<[Not64BitMode]>;
def : Pat<(i32 (trunc GR64:$src)),
          (EXTRACT_SUBREG GR64:$src, sub_32bit)>;
def : Pat<(i16 (trunc GR64:$src)),
          (EXTRACT_SUBREG GR64:$src, sub_16bit)>;
def : Pat<(i8 (trunc GR64:$src)),
          (EXTRACT_SUBREG GR64:$src, sub_8bit)>;
def : Pat<(i8 (trunc GR32:$src)),
          (EXTRACT_SUBREG GR32:$src, sub_8bit)>,
      Requires<[In64BitMode]>;
def : Pat<(i8 (trunc GR16:$src)),
          (EXTRACT_SUBREG GR16:$src, sub_8bit)>,
      Requires<[In64BitMode]>;

// h-register tricks
def : Pat<(i8 (trunc (srl_su GR16:$src, (i8 8)))),
          (EXTRACT_SUBREG (i16 (COPY_TO_REGCLASS GR16:$src, GR16_ABCD)),
                          sub_8bit_hi)>,
      Requires<[Not64BitMode]>;
def : Pat<(i8 (trunc (srl_su GR32:$src, (i8 8)))),
          (EXTRACT_SUBREG (i32 (COPY_TO_REGCLASS GR32:$src, GR32_ABCD)),
                          sub_8bit_hi)>,
      Requires<[Not64BitMode]>;
def : Pat<(srl GR16:$src, (i8 8)),
          (EXTRACT_SUBREG
            (MOVZX32rr8
              (EXTRACT_SUBREG (i16 (COPY_TO_REGCLASS GR16:$src, GR16_ABCD)),
                              sub_8bit_hi)),
            sub_16bit)>,
      Requires<[Not64BitMode]>;
def : Pat<(i32 (zext (srl_su GR16:$src, (i8 8)))),
          (MOVZX32rr8 (EXTRACT_SUBREG (i16 (COPY_TO_REGCLASS GR16:$src,
                                                             GR16_ABCD)),
                                      sub_8bit_hi))>,
      Requires<[Not64BitMode]>;
def : Pat<(i32 (anyext (srl_su GR16:$src, (i8 8)))),
          (MOVZX32rr8 (EXTRACT_SUBREG (i16 (COPY_TO_REGCLASS GR16:$src,
                                                             GR16_ABCD)),
                                      sub_8bit_hi))>,
      Requires<[Not64BitMode]>;
def : Pat<(and (srl_su GR32:$src, (i8 8)), (i32 255)),
          (MOVZX32rr8 (EXTRACT_SUBREG (i32 (COPY_TO_REGCLASS GR32:$src,
                                                             GR32_ABCD)),
                                      sub_8bit_hi))>,
      Requires<[Not64BitMode]>;
def : Pat<(srl (and_su GR32:$src, 0xff00), (i8 8)),
          (MOVZX32rr8 (EXTRACT_SUBREG (i32 (COPY_TO_REGCLASS GR32:$src,
                                                             GR32_ABCD)),
                                      sub_8bit_hi))>,
      Requires<[Not64BitMode]>;

// h-register tricks.
// For now, be conservative on x86-64 and use an h-register extract only if the
// value is immediately zero-extended or stored, which are somewhat common
// cases. This uses a bunch of code to prevent a register requiring a REX prefix
// from being allocated in the same instruction as the h register, as there's
// currently no way to describe this requirement to the register allocator.

// h-register extract and zero-extend.
def : Pat<(and (srl_su GR64:$src, (i8 8)), (i64 255)),
          (SUBREG_TO_REG
            (i64 0),
            (MOVZX32_NOREXrr8
              (EXTRACT_SUBREG (i64 (COPY_TO_REGCLASS GR64:$src, GR64_ABCD)),
                              sub_8bit_hi)),
            sub_32bit)>;
def : Pat<(and (srl_su GR32:$src, (i8 8)), (i32 255)),
          (MOVZX32_NOREXrr8
            (EXTRACT_SUBREG (i32 (COPY_TO_REGCLASS GR32:$src, GR32_ABCD)),
                            sub_8bit_hi))>,
      Requires<[In64BitMode]>;
def : Pat<(srl (and_su GR32:$src, 0xff00), (i8 8)),
          (MOVZX32_NOREXrr8 (EXTRACT_SUBREG (i32 (COPY_TO_REGCLASS GR32:$src,
                                                                   GR32_ABCD)),
                                             sub_8bit_hi))>,
      Requires<[In64BitMode]>;
def : Pat<(srl GR16:$src, (i8 8)),
          (EXTRACT_SUBREG
            (MOVZX32_NOREXrr8
              (EXTRACT_SUBREG (i16 (COPY_TO_REGCLASS GR16:$src, GR16_ABCD)),
                              sub_8bit_hi)),
            sub_16bit)>,
      Requires<[In64BitMode]>;
def : Pat<(i32 (zext (srl_su GR16:$src, (i8 8)))),
          (MOVZX32_NOREXrr8
            (EXTRACT_SUBREG (i16 (COPY_TO_REGCLASS GR16:$src, GR16_ABCD)),
                            sub_8bit_hi))>,
      Requires<[In64BitMode]>;
def : Pat<(i32 (anyext (srl_su GR16:$src, (i8 8)))),
          (MOVZX32_NOREXrr8
            (EXTRACT_SUBREG (i16 (COPY_TO_REGCLASS GR16:$src, GR16_ABCD)),
                            sub_8bit_hi))>,
      Requires<[In64BitMode]>;
def : Pat<(i64 (zext (srl_su GR16:$src, (i8 8)))),
          (SUBREG_TO_REG
            (i64 0),
            (MOVZX32_NOREXrr8
              (EXTRACT_SUBREG (i16 (COPY_TO_REGCLASS GR16:$src, GR16_ABCD)),
                              sub_8bit_hi)),
            sub_32bit)>;
def : Pat<(i64 (anyext (srl_su GR16:$src, (i8 8)))),
          (SUBREG_TO_REG
            (i64 0),
            (MOVZX32_NOREXrr8
              (EXTRACT_SUBREG (i16 (COPY_TO_REGCLASS GR16:$src, GR16_ABCD)),
                              sub_8bit_hi)),
            sub_32bit)>;

// h-register extract and store.
def : Pat<(store (i8 (trunc_su (srl_su GR64:$src, (i8 8)))), addr:$dst),
          (MOV8mr_NOREX
            addr:$dst,
            (EXTRACT_SUBREG (i64 (COPY_TO_REGCLASS GR64:$src, GR64_ABCD)),
                            sub_8bit_hi))>;
def : Pat<(store (i8 (trunc_su (srl_su GR32:$src, (i8 8)))), addr:$dst),
          (MOV8mr_NOREX
            addr:$dst,
            (EXTRACT_SUBREG (i32 (COPY_TO_REGCLASS GR32:$src, GR32_ABCD)),
                            sub_8bit_hi))>,
      Requires<[In64BitMode]>;
def : Pat<(store (i8 (trunc_su (srl_su GR16:$src, (i8 8)))), addr:$dst),
          (MOV8mr_NOREX
            addr:$dst,
            (EXTRACT_SUBREG (i16 (COPY_TO_REGCLASS GR16:$src, GR16_ABCD)),
                            sub_8bit_hi))>,
      Requires<[In64BitMode]>;


// (shl x, 1) ==> (add x, x)
// Note that if x is undef (immediate or otherwise), we could theoretically
// end up with the two uses of x getting different values, producing a result
// where the least significant bit is not 0. However, the probability of this
// happening is considered low enough that this is officially not a
// "real problem".
def : Pat<(shl GR8 :$src1, (i8 1)), (ADD8rr  GR8 :$src1, GR8 :$src1)>;
def : Pat<(shl GR16:$src1, (i8 1)), (ADD16rr GR16:$src1, GR16:$src1)>;
def : Pat<(shl GR32:$src1, (i8 1)), (ADD32rr GR32:$src1, GR32:$src1)>;
def : Pat<(shl GR64:$src1, (i8 1)), (ADD64rr GR64:$src1, GR64:$src1)>;

// Helper imms that check if a mask doesn't change significant shift bits.
def immShift32 : ImmLeaf<i8, [{
  return countTrailingOnes<uint64_t>(Imm) >= 5;
}]>;
def immShift64 : ImmLeaf<i8, [{
  return countTrailingOnes<uint64_t>(Imm) >= 6;
}]>;

// Shift amount is implicitly masked.
multiclass MaskedShiftAmountPats<SDNode frag, string name> {
  // (shift x (and y, 31)) ==> (shift x, y)
  def : Pat<(frag GR8:$src1, (and CL, immShift32)),
            (!cast<Instruction>(name # "8rCL") GR8:$src1)>;
  def : Pat<(frag GR16:$src1, (and CL, immShift32)),
            (!cast<Instruction>(name # "16rCL") GR16:$src1)>;
  def : Pat<(frag GR32:$src1, (and CL, immShift32)),
            (!cast<Instruction>(name # "32rCL") GR32:$src1)>;
  def : Pat<(store (frag (loadi8 addr:$dst), (and CL, immShift32)), addr:$dst),
            (!cast<Instruction>(name # "8mCL") addr:$dst)>;
  def : Pat<(store (frag (loadi16 addr:$dst), (and CL, immShift32)), addr:$dst),
            (!cast<Instruction>(name # "16mCL") addr:$dst)>;
  def : Pat<(store (frag (loadi32 addr:$dst), (and CL, immShift32)), addr:$dst),
            (!cast<Instruction>(name # "32mCL") addr:$dst)>;

  // (shift x (and y, 63)) ==> (shift x, y)
  def : Pat<(frag GR64:$src1, (and CL, immShift64)),
            (!cast<Instruction>(name # "64rCL") GR64:$src1)>;
  def : Pat<(store (frag (loadi64 addr:$dst), (and CL, 63)), addr:$dst),
            (!cast<Instruction>(name # "64mCL") addr:$dst)>;
}

defm : MaskedShiftAmountPats<shl, "SHL">;
defm : MaskedShiftAmountPats<srl, "SHR">;
defm : MaskedShiftAmountPats<sra, "SAR">;
defm : MaskedShiftAmountPats<rotl, "ROL">;
defm : MaskedShiftAmountPats<rotr, "ROR">;

// (anyext (setcc_carry)) -> (setcc_carry)
def : Pat<(i16 (anyext (i8 (X86setcc_c X86_COND_B, EFLAGS)))),
          (SETB_C16r)>;
def : Pat<(i32 (anyext (i8 (X86setcc_c X86_COND_B, EFLAGS)))),
          (SETB_C32r)>;
def : Pat<(i32 (anyext (i16 (X86setcc_c X86_COND_B, EFLAGS)))),
          (SETB_C32r)>;




//===----------------------------------------------------------------------===//
// EFLAGS-defining Patterns
//===----------------------------------------------------------------------===//

// add reg, reg
def : Pat<(add GR8 :$src1, GR8 :$src2), (ADD8rr  GR8 :$src1, GR8 :$src2)>;
def : Pat<(add GR16:$src1, GR16:$src2), (ADD16rr GR16:$src1, GR16:$src2)>;
def : Pat<(add GR32:$src1, GR32:$src2), (ADD32rr GR32:$src1, GR32:$src2)>;

// add reg, mem
def : Pat<(add GR8:$src1, (loadi8 addr:$src2)),
          (ADD8rm GR8:$src1, addr:$src2)>;
def : Pat<(add GR16:$src1, (loadi16 addr:$src2)),
          (ADD16rm GR16:$src1, addr:$src2)>;
def : Pat<(add GR32:$src1, (loadi32 addr:$src2)),
          (ADD32rm GR32:$src1, addr:$src2)>;

// add reg, imm
def : Pat<(add GR8 :$src1, imm:$src2), (ADD8ri  GR8:$src1 , imm:$src2)>;
def : Pat<(add GR16:$src1, imm:$src2), (ADD16ri GR16:$src1, imm:$src2)>;
def : Pat<(add GR32:$src1, imm:$src2), (ADD32ri GR32:$src1, imm:$src2)>;
def : Pat<(add GR16:$src1, i16immSExt8:$src2),
          (ADD16ri8 GR16:$src1, i16immSExt8:$src2)>;
def : Pat<(add GR32:$src1, i32immSExt8:$src2),
          (ADD32ri8 GR32:$src1, i32immSExt8:$src2)>;

// sub reg, reg
def : Pat<(sub GR8 :$src1, GR8 :$src2), (SUB8rr  GR8 :$src1, GR8 :$src2)>;
def : Pat<(sub GR16:$src1, GR16:$src2), (SUB16rr GR16:$src1, GR16:$src2)>;
def : Pat<(sub GR32:$src1, GR32:$src2), (SUB32rr GR32:$src1, GR32:$src2)>;

// sub reg, mem
def : Pat<(sub GR8:$src1, (loadi8 addr:$src2)),
          (SUB8rm GR8:$src1, addr:$src2)>;
def : Pat<(sub GR16:$src1, (loadi16 addr:$src2)),
          (SUB16rm GR16:$src1, addr:$src2)>;
def : Pat<(sub GR32:$src1, (loadi32 addr:$src2)),
          (SUB32rm GR32:$src1, addr:$src2)>;

// sub reg, imm
def : Pat<(sub GR8:$src1, imm:$src2),
          (SUB8ri GR8:$src1, imm:$src2)>;
def : Pat<(sub GR16:$src1, imm:$src2),
          (SUB16ri GR16:$src1, imm:$src2)>;
def : Pat<(sub GR32:$src1, imm:$src2),
          (SUB32ri GR32:$src1, imm:$src2)>;
def : Pat<(sub GR16:$src1, i16immSExt8:$src2),
          (SUB16ri8 GR16:$src1, i16immSExt8:$src2)>;
def : Pat<(sub GR32:$src1, i32immSExt8:$src2),
          (SUB32ri8 GR32:$src1, i32immSExt8:$src2)>;

// sub 0, reg
def : Pat<(X86sub_flag 0, GR8 :$src), (NEG8r  GR8 :$src)>;
def : Pat<(X86sub_flag 0, GR16:$src), (NEG16r GR16:$src)>;
def : Pat<(X86sub_flag 0, GR32:$src), (NEG32r GR32:$src)>;
def : Pat<(X86sub_flag 0, GR64:$src), (NEG64r GR64:$src)>;

// mul reg, reg
def : Pat<(mul GR16:$src1, GR16:$src2),
          (IMUL16rr GR16:$src1, GR16:$src2)>;
def : Pat<(mul GR32:$src1, GR32:$src2),
          (IMUL32rr GR32:$src1, GR32:$src2)>;

// mul reg, mem
def : Pat<(mul GR16:$src1, (loadi16 addr:$src2)),
          (IMUL16rm GR16:$src1, addr:$src2)>;
def : Pat<(mul GR32:$src1, (loadi32 addr:$src2)),
          (IMUL32rm GR32:$src1, addr:$src2)>;

// mul reg, imm
def : Pat<(mul GR16:$src1, imm:$src2),
          (IMUL16rri GR16:$src1, imm:$src2)>;
def : Pat<(mul GR32:$src1, imm:$src2),
          (IMUL32rri GR32:$src1, imm:$src2)>;
def : Pat<(mul GR16:$src1, i16immSExt8:$src2),
          (IMUL16rri8 GR16:$src1, i16immSExt8:$src2)>;
def : Pat<(mul GR32:$src1, i32immSExt8:$src2),
          (IMUL32rri8 GR32:$src1, i32immSExt8:$src2)>;

// reg = mul mem, imm
def : Pat<(mul (loadi16 addr:$src1), imm:$src2),
          (IMUL16rmi addr:$src1, imm:$src2)>;
def : Pat<(mul (loadi32 addr:$src1), imm:$src2),
          (IMUL32rmi addr:$src1, imm:$src2)>;
def : Pat<(mul (loadi16 addr:$src1), i16immSExt8:$src2),
          (IMUL16rmi8 addr:$src1, i16immSExt8:$src2)>;
def : Pat<(mul (loadi32 addr:$src1), i32immSExt8:$src2),
          (IMUL32rmi8 addr:$src1, i32immSExt8:$src2)>;

// Patterns for nodes that do not produce flags, for instructions that do.

// addition
def : Pat<(add GR64:$src1, GR64:$src2),
          (ADD64rr GR64:$src1, GR64:$src2)>;
def : Pat<(add GR64:$src1, i64immSExt8:$src2),
          (ADD64ri8 GR64:$src1, i64immSExt8:$src2)>;
def : Pat<(add GR64:$src1, i64immSExt32:$src2),
          (ADD64ri32 GR64:$src1, i64immSExt32:$src2)>;
def : Pat<(add GR64:$src1, (loadi64 addr:$src2)),
          (ADD64rm GR64:$src1, addr:$src2)>;

// subtraction
def : Pat<(sub GR64:$src1, GR64:$src2),
          (SUB64rr GR64:$src1, GR64:$src2)>;
def : Pat<(sub GR64:$src1, (loadi64 addr:$src2)),
          (SUB64rm GR64:$src1, addr:$src2)>;
def : Pat<(sub GR64:$src1, i64immSExt8:$src2),
          (SUB64ri8 GR64:$src1, i64immSExt8:$src2)>;
def : Pat<(sub GR64:$src1, i64immSExt32:$src2),
          (SUB64ri32 GR64:$src1, i64immSExt32:$src2)>;

// Multiply
def : Pat<(mul GR64:$src1, GR64:$src2),
          (IMUL64rr GR64:$src1, GR64:$src2)>;
def : Pat<(mul GR64:$src1, (loadi64 addr:$src2)),
          (IMUL64rm GR64:$src1, addr:$src2)>;
def : Pat<(mul GR64:$src1, i64immSExt8:$src2),
          (IMUL64rri8 GR64:$src1, i64immSExt8:$src2)>;
def : Pat<(mul GR64:$src1, i64immSExt32:$src2),
          (IMUL64rri32 GR64:$src1, i64immSExt32:$src2)>;
def : Pat<(mul (loadi64 addr:$src1), i64immSExt8:$src2),
          (IMUL64rmi8 addr:$src1, i64immSExt8:$src2)>;
def : Pat<(mul (loadi64 addr:$src1), i64immSExt32:$src2),
          (IMUL64rmi32 addr:$src1, i64immSExt32:$src2)>;

// Increment/Decrement reg.
// Do not make INC/DEC if it is slow
let Predicates = [NotSlowIncDec] in {
  def : Pat<(add GR8:$src, 1),   (INC8r GR8:$src)>;
  def : Pat<(add GR16:$src, 1),  (INC16r GR16:$src)>;
  def : Pat<(add GR32:$src, 1),  (INC32r GR32:$src)>;
  def : Pat<(add GR64:$src, 1),  (INC64r GR64:$src)>;
  def : Pat<(add GR8:$src, -1),  (DEC8r GR8:$src)>;
  def : Pat<(add GR16:$src, -1), (DEC16r GR16:$src)>;
  def : Pat<(add GR32:$src, -1), (DEC32r GR32:$src)>;
  def : Pat<(add GR64:$src, -1), (DEC64r GR64:$src)>;
}

// or reg/reg.
def : Pat<(or GR8 :$src1, GR8 :$src2), (OR8rr  GR8 :$src1, GR8 :$src2)>;
def : Pat<(or GR16:$src1, GR16:$src2), (OR16rr GR16:$src1, GR16:$src2)>;
def : Pat<(or GR32:$src1, GR32:$src2), (OR32rr GR32:$src1, GR32:$src2)>;
def : Pat<(or GR64:$src1, GR64:$src2), (OR64rr GR64:$src1, GR64:$src2)>;

// or reg/mem
def : Pat<(or GR8:$src1, (loadi8 addr:$src2)),
          (OR8rm GR8:$src1, addr:$src2)>;
def : Pat<(or GR16:$src1, (loadi16 addr:$src2)),
          (OR16rm GR16:$src1, addr:$src2)>;
def : Pat<(or GR32:$src1, (loadi32 addr:$src2)),
          (OR32rm GR32:$src1, addr:$src2)>;
def : Pat<(or GR64:$src1, (loadi64 addr:$src2)),
          (OR64rm GR64:$src1, addr:$src2)>;

// or reg/imm
def : Pat<(or GR8:$src1 , imm:$src2), (OR8ri  GR8 :$src1, imm:$src2)>;
def : Pat<(or GR16:$src1, imm:$src2), (OR16ri GR16:$src1, imm:$src2)>;
def : Pat<(or GR32:$src1, imm:$src2), (OR32ri GR32:$src1, imm:$src2)>;
def : Pat<(or GR16:$src1, i16immSExt8:$src2),
          (OR16ri8 GR16:$src1, i16immSExt8:$src2)>;
def : Pat<(or GR32:$src1, i32immSExt8:$src2),
          (OR32ri8 GR32:$src1, i32immSExt8:$src2)>;
def : Pat<(or GR64:$src1, i64immSExt8:$src2),
          (OR64ri8 GR64:$src1, i64immSExt8:$src2)>;
def : Pat<(or GR64:$src1, i64immSExt32:$src2),
          (OR64ri32 GR64:$src1, i64immSExt32:$src2)>;

// xor reg/reg
def : Pat<(xor GR8 :$src1, GR8 :$src2), (XOR8rr  GR8 :$src1, GR8 :$src2)>;
def : Pat<(xor GR16:$src1, GR16:$src2), (XOR16rr GR16:$src1, GR16:$src2)>;
def : Pat<(xor GR32:$src1, GR32:$src2), (XOR32rr GR32:$src1, GR32:$src2)>;
def : Pat<(xor GR64:$src1, GR64:$src2), (XOR64rr GR64:$src1, GR64:$src2)>;

// xor reg/mem
def : Pat<(xor GR8:$src1, (loadi8 addr:$src2)),
          (XOR8rm GR8:$src1, addr:$src2)>;
def : Pat<(xor GR16:$src1, (loadi16 addr:$src2)),
          (XOR16rm GR16:$src1, addr:$src2)>;
def : Pat<(xor GR32:$src1, (loadi32 addr:$src2)),
          (XOR32rm GR32:$src1, addr:$src2)>;
def : Pat<(xor GR64:$src1, (loadi64 addr:$src2)),
          (XOR64rm GR64:$src1, addr:$src2)>;

// xor reg/imm
def : Pat<(xor GR8:$src1, imm:$src2),
          (XOR8ri GR8:$src1, imm:$src2)>;
def : Pat<(xor GR16:$src1, imm:$src2),
          (XOR16ri GR16:$src1, imm:$src2)>;
def : Pat<(xor GR32:$src1, imm:$src2),
          (XOR32ri GR32:$src1, imm:$src2)>;
def : Pat<(xor GR16:$src1, i16immSExt8:$src2),
          (XOR16ri8 GR16:$src1, i16immSExt8:$src2)>;
def : Pat<(xor GR32:$src1, i32immSExt8:$src2),
          (XOR32ri8 GR32:$src1, i32immSExt8:$src2)>;
def : Pat<(xor GR64:$src1, i64immSExt8:$src2),
          (XOR64ri8 GR64:$src1, i64immSExt8:$src2)>;
def : Pat<(xor GR64:$src1, i64immSExt32:$src2),
          (XOR64ri32 GR64:$src1, i64immSExt32:$src2)>;

// and reg/reg
def : Pat<(and GR8 :$src1, GR8 :$src2), (AND8rr  GR8 :$src1, GR8 :$src2)>;
def : Pat<(and GR16:$src1, GR16:$src2), (AND16rr GR16:$src1, GR16:$src2)>;
def : Pat<(and GR32:$src1, GR32:$src2), (AND32rr GR32:$src1, GR32:$src2)>;
def : Pat<(and GR64:$src1, GR64:$src2), (AND64rr GR64:$src1, GR64:$src2)>;

// and reg/mem
def : Pat<(and GR8:$src1, (loadi8 addr:$src2)),
          (AND8rm GR8:$src1, addr:$src2)>;
def : Pat<(and GR16:$src1, (loadi16 addr:$src2)),
          (AND16rm GR16:$src1, addr:$src2)>;
def : Pat<(and GR32:$src1, (loadi32 addr:$src2)),
          (AND32rm GR32:$src1, addr:$src2)>;
def : Pat<(and GR64:$src1, (loadi64 addr:$src2)),
          (AND64rm GR64:$src1, addr:$src2)>;

// and reg/imm
def : Pat<(and GR8:$src1, imm:$src2),
          (AND8ri GR8:$src1, imm:$src2)>;
def : Pat<(and GR16:$src1, imm:$src2),
          (AND16ri GR16:$src1, imm:$src2)>;
def : Pat<(and GR32:$src1, imm:$src2),
          (AND32ri GR32:$src1, imm:$src2)>;
def : Pat<(and GR16:$src1, i16immSExt8:$src2),
          (AND16ri8 GR16:$src1, i16immSExt8:$src2)>;
def : Pat<(and GR32:$src1, i32immSExt8:$src2),
          (AND32ri8 GR32:$src1, i32immSExt8:$src2)>;
def : Pat<(and GR64:$src1, i64immSExt8:$src2),
          (AND64ri8 GR64:$src1, i64immSExt8:$src2)>;
def : Pat<(and GR64:$src1, i64immSExt32:$src2),
          (AND64ri32 GR64:$src1, i64immSExt32:$src2)>;

// Bit scan instruction patterns to match explicit zero-undef behavior.
def : Pat<(cttz_zero_undef GR16:$src), (BSF16rr GR16:$src)>;
def : Pat<(cttz_zero_undef GR32:$src), (BSF32rr GR32:$src)>;
def : Pat<(cttz_zero_undef GR64:$src), (BSF64rr GR64:$src)>;
def : Pat<(cttz_zero_undef (loadi16 addr:$src)), (BSF16rm addr:$src)>;
def : Pat<(cttz_zero_undef (loadi32 addr:$src)), (BSF32rm addr:$src)>;
def : Pat<(cttz_zero_undef (loadi64 addr:$src)), (BSF64rm addr:$src)>;

// When HasMOVBE is enabled it is possible to get a non-legalized
// register-register 16 bit bswap. This maps it to a ROL instruction.
let Predicates = [HasMOVBE] in {
 def : Pat<(bswap GR16:$src), (ROL16ri GR16:$src, (i8 8))>;
}<|MERGE_RESOLUTION|>--- conflicted
+++ resolved
@@ -156,34 +156,23 @@
     isCodeGenOnly = 1, isReturn = 1 in {
   def CLEANUPRET : I<0, Pseudo, (outs), (ins), "# CLEANUPRET", [(cleanupret)]>;
 
-<<<<<<< HEAD
-  // CATCHRET needs a custom inserter for SEH nonsense.
-=======
   // CATCHRET needs a custom inserter for SEH.
->>>>>>> 9e934b0c
   let usesCustomInserter = 1 in
     def CATCHRET : I<0, Pseudo, (outs), (ins brtarget32:$dst, brtarget32:$from),
                      "# CATCHRET",
                      [(catchret bb:$dst, bb:$from)]>;
 }
 
-<<<<<<< HEAD
-=======
 let hasSideEffects = 1, hasCtrlDep = 1, isCodeGenOnly = 1,
     usesCustomInserter = 1 in
 def CATCHPAD : I<0, Pseudo, (outs), (ins), "# CATCHPAD", [(catchpad)]>;
 
->>>>>>> 9e934b0c
 // This instruction is responsible for re-establishing stack pointers after an
 // exception has been caught and we are rejoining normal control flow in the
 // parent function or funclet. It generally sets ESP and EBP, and optionally
 // ESI. It is only needed for 32-bit WinEH, as the runtime restores CSRs for us
 // elsewhere.
-<<<<<<< HEAD
-let hasSideEffects = 1, isBarrier = 1, hasCtrlDep = 1, isCodeGenOnly = 1 in
-=======
 let hasSideEffects = 1, hasCtrlDep = 1, isCodeGenOnly = 1 in
->>>>>>> 9e934b0c
 def EH_RESTORE : I<0, Pseudo, (outs), (ins), "# EH_RESTORE", []>;
 
 let hasSideEffects = 1, isBarrier = 1, isCodeGenOnly = 1,
