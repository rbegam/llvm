--- conflicted
+++ resolved
@@ -568,15 +568,11 @@
 
   defm _RFP80 : CMOVrr_PSEUDO<RFP80, f80>;
 
-<<<<<<< HEAD
 #if INTEL_CUSTOMIZATION
 #if INTEL_FEATURE_ISA_FP16
   defm _FR16   : CMOVrr_PSEUDO<FR16X, f16>;
 #endif // INTEL_FEATURE_ISA_FP16
 #endif // INTEL_CUSTOMIZATION
-  defm _FR32   : CMOVrr_PSEUDO<FR32, f32>;
-  defm _FR64   : CMOVrr_PSEUDO<FR64, f64>;
-=======
   let Predicates = [NoAVX512] in {
     defm _FR32   : CMOVrr_PSEUDO<FR32, f32>;
     defm _FR64   : CMOVrr_PSEUDO<FR64, f64>;
@@ -585,7 +581,6 @@
     defm _FR32X  : CMOVrr_PSEUDO<FR32X, f32>;
     defm _FR64X  : CMOVrr_PSEUDO<FR64X, f64>;
   }
->>>>>>> bede937b
   let Predicates = [NoVLX] in {
     defm _VR128  : CMOVrr_PSEUDO<VR128, v2i64>;
     defm _VR256  : CMOVrr_PSEUDO<VR256, v4i64>;
