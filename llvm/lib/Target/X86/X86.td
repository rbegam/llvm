--- conflicted
+++ resolved
@@ -617,6 +617,11 @@
 
   // Skylake-AVX512
   list<SubtargetFeature> SKXAdditionalFeatures = [FeatureAVX512,
+#if INTEL_CUSTOMIZATION
+  // All CPUs with AVX512 except KNL should get FeaturePrefer256Bit.
+  // Putting it here will inherit.
+                                                  FeaturePrefer256Bit,
+#endif // INTEL_CUSTOMIZATION
                                                   FeatureCDI,
                                                   FeatureDQI,
                                                   FeatureBWI,
@@ -630,6 +635,17 @@
   list<SubtargetFeature> SKXFeatures =
     !listconcat(SKXInheritableFeatures, SKXSpecificFeatures);
 
+#if INTEL_CUSTOMIZATION
+  // Broadwell ISA, AVX512F+CD and SKX tuning flags.
+  list<SubtargetFeature> CommonAVX512SpecificFeatures = [FeatureAVX512,
+                                                        FeaturePrefer256Bit,
+                                                        FeatureCDI,
+                                                        FeatureHasFastGather,
+                                                        FeaturePOPCNTFalseDeps];
+  list<SubtargetFeature> CommonAVX512Features =
+    !listconcat(BDWInheritableFeatures, CommonAVX512SpecificFeatures);
+#endif
+
   // Cascadelake
   list<SubtargetFeature> CLXAdditionalFeatures = [FeatureVNNI];
   list<SubtargetFeature> CLXSpecificFeatures = [FeatureHasFastGather,
@@ -641,6 +657,11 @@
 
   // Cannonlake
   list<SubtargetFeature> CNLAdditionalFeatures = [FeatureAVX512,
+#if INTEL_CUSTOMIZATION
+  // All CPUs with AVX512 except KNL should get FeaturePrefer256Bit.
+  // Putting it here will inherit.
+                                                  FeaturePrefer256Bit,
+#endif // INTEL_CUSTOMIZATION
                                                   FeatureCDI,
                                                   FeatureDQI,
                                                   FeatureBWI,
@@ -678,6 +699,25 @@
                                                 FeatureHasFastGather];
   list<SubtargetFeature> ICXFeatures =
     !listconcat(ICLInheritableFeatures, ICXSpecificFeatures);
+
+#if INTEL_CUSTOMIZATION
+  list<SubtargetFeature> IntelAnonymous1AdditionalFeatures =[
+#if INTEL_FEATURE_ISA_AMX
+    FeatureAMXTILE,
+    FeatureAMXINT8,
+    FeatureAMXBF16,
+#endif // INTEL_FEATURE_ISA_AMX
+#if INTEL_FEATURE_ISA_SERIALIZE
+    FeatureSERIALIZE,
+#endif // INTEL_FEATURE_ISA_SERIALIZE
+    FeaturePCONFIG,
+    FeatureWBNOINVD,
+    FeatureHasFastGather
+  ];
+  // TODO: inherit from Willowcove instead of ICL.
+  list<SubtargetFeature> IntelAnonymous1Features =
+    !listconcat(ICLInheritableFeatures, IntelAnonymous1AdditionalFeatures);
+#endif // INTEL_CUSTOMIZATION
 
   // Atom
   list<SubtargetFeature> AtomInheritableFeatures = [FeatureX87,
@@ -1075,99 +1115,6 @@
   def : ProcessorModel<P, SandyBridgeModel, ProcessorFeatures.IVBFeatures>;
 }
 
-<<<<<<< HEAD
-class SkylakeServerProc<string Name> : ProcModel<Name, SkylakeServerModel,
-                                                 SKXFeatures.Value, [
-// INTEL_CUSTOMIZATION
-  FeaturePrefer256Bit,
-// end INTEL_CUSTOMIZATION
-  FeatureHasFastGather,
-  FeaturePOPCNTFalseDeps
-]>;
-def : SkylakeServerProc<"skylake-avx512">;
-def : SkylakeServerProc<"skx">; // Legacy alias.
-
-#if INTEL_CUSTOMIZATION
-// Fake CPU to represent the intersection between SKX and KNL. Matches
-// icc's -xCOMMON-AVX512. BDW ISA + AVX512F + AVX512CD.
-class CommonAVX512Proc<string Name> : ProcModel<Name, BroadwellModel,
-                                                BDWFeatures.Value, [
-  FeatureAVX512,
-  FeatureCDI,
-  FeatureHasFastGather,
-  FeaturePOPCNTFalseDeps
-]>;
-def : CommonAVX512Proc<"common-avx512">;
-#endif // INTEL_CUSTOMIZATION
-
-def CLXFeatures : ProcessorFeatures<SKXFeatures.Value, [
-  FeatureVNNI
-]>;
-
-class CascadelakeProc<string Name> : ProcModel<Name, SkylakeServerModel,
-                                              CLXFeatures.Value, [
-// INTEL_CUSTOMIZATION
-  FeaturePrefer256Bit,
-// end INTEL_CUSTOMIZATION
-  FeatureHasFastGather,
-  FeaturePOPCNTFalseDeps
-]>;
-def : CascadelakeProc<"cascadelake">;
-
-def CNLFeatures : ProcessorFeatures<SKLFeatures.Value, [
-  FeatureAVX512,
-  FeatureCDI,
-  FeatureDQI,
-  FeatureBWI,
-  FeatureVLX,
-  FeaturePKU,
-  FeatureVBMI,
-  FeatureIFMA,
-  FeatureSHA,
-  FeatureSGX
-]>;
-
-class CannonlakeProc<string Name> : ProcModel<Name, SkylakeServerModel,
-                                              CNLFeatures.Value, [
-// INTEL_CUSTOMIZATION
-  FeaturePrefer256Bit,
-// end INTEL_CUSTOMIZATION
-  FeatureHasFastGather
-]>;
-def : CannonlakeProc<"cannonlake">;
-
-def ICLFeatures : ProcessorFeatures<CNLFeatures.Value, [
-  FeatureBITALG,
-  FeatureVAES,
-  FeatureVBMI2,
-  FeatureVNNI,
-  FeatureVPCLMULQDQ,
-  FeatureVPOPCNTDQ,
-  FeatureGFNI,
-  FeatureCLWB,
-  FeatureRDPID
-]>;
-
-class IcelakeClientProc<string Name> : ProcModel<Name, SkylakeServerModel,
-                                                 ICLFeatures.Value, [
-// INTEL_CUSTOMIZATION
-  FeaturePrefer256Bit,
-// end INTEL_CUSTOMIZATION
-  FeatureHasFastGather
-]>;
-def : IcelakeClientProc<"icelake-client">;
-
-class IcelakeServerProc<string Name> : ProcModel<Name, SkylakeServerModel,
-                                                 ICLFeatures.Value, [
-// INTEL_CUSTOMIZATION
-  FeaturePrefer256Bit,
-// end INTEL_CUSTOMIZATION
-  FeaturePCONFIG,
-  FeatureWBNOINVD,
-  FeatureHasFastGather
-]>;
-def : IcelakeServerProc<"icelake-server">;
-=======
 foreach P = ["haswell", "core-avx2"] in {
   def : ProcessorModel<P, HaswellModel, ProcessorFeatures.HSWFeatures>;
 }
@@ -1185,6 +1132,11 @@
 foreach P = ["skylake-avx512", "skx"] in {
   def : ProcessorModel<P, SkylakeServerModel, ProcessorFeatures.SKXFeatures>;
 }
+
+#if INTEL_CUSTOMIZATION
+def : ProcessorModel<"common-avx512", SkylakeServerModel,
+                     ProcessorFeatures.CommonAVX512Features>;
+#endif
 
 def : ProcessorModel<"cascadelake", SkylakeServerModel,
                      ProcessorFeatures.CLXFeatures>;
@@ -1194,34 +1146,11 @@
                      ProcessorFeatures.ICLFeatures>;
 def : ProcessorModel<"icelake-server", SkylakeServerModel,
                      ProcessorFeatures.ICXFeatures>;
->>>>>>> 0125e448
 
 #if INTEL_CUSTOMIZATION
-class IntelAnonymousFeaturesList<list<SubtargetFeature> features> {
-    list<SubtargetFeature> Value = features;
-}
-
-def IntelAnonymousFeaturesList1 : IntelAnonymousFeaturesList<[
-#if INTEL_FEATURE_ISA_AMX
-  FeatureAMXTILE,
-  FeatureAMXINT8,
-  FeatureAMXBF16,
-#endif // INTEL_FEATURE_ISA_AMX
-#if INTEL_FEATURE_ISA_SERIALIZE
-  FeatureSERIALIZE,
-#endif // INTEL_FEATURE_ISA_SERIALIZE
-  FeaturePrefer256Bit,
-  FeaturePCONFIG,
-  FeatureWBNOINVD,
-  FeatureHasFastGather
-]>;
-
 #if INTEL_FEATURE_CPU_GLC
-class GoldencoveProc<string Name> : ProcModel<Name, SkylakeServerModel,
-                                              // TODO: inherit from Willowcove
-                                              ICLFeatures.Value,
-                                              IntelAnonymousFeaturesList1.Value>;
-def : GoldencoveProc<"goldencove">;
+def : ProcessorModel<"goldencove", SkylakeServerModel,
+                     ProcessorFeatures.IntelAnonymous1Features>;
 #endif // INTEL_FEATURE_CPU_GLC
 #endif // INTEL_CUSTOMIZATION
 
