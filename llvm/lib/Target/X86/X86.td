--- conflicted
+++ resolved
@@ -398,13 +398,9 @@
 
 // SSE is not listed here since llvm treats AVX as a reimplementation of SSE,
 // rather than a superset.
-<<<<<<< HEAD
-class SandyBridgeProc<string Name> : ProcessorModel<Name, SandyBridgeModel, [
-  FeatureX87,
-=======
 def ProcIntelSNB : SubtargetFeature<"snb", "X86ProcFamily", "IntelSNB",
                                     " Intel SandyBridge Processor", [
->>>>>>> d12f3153
+  FeatureX87,
   FeatureMMX,
   FeatureAVX,
   FeatureFXSR,
@@ -425,25 +421,9 @@
 def : SandyBridgeProc<"sandybridge">;
 def : SandyBridgeProc<"corei7-avx">; // Legacy alias.
 
-<<<<<<< HEAD
-class IvyBridgeProc<string Name> : ProcessorModel<Name, SandyBridgeModel, [
-  FeatureX87,
-  FeatureMMX,
-  FeatureAVX,
-  FeatureFXSR,
-  FeatureCMPXCHG16B,
-  FeatureSlowBTMem,
-  FeatureSlowUAMem32,
-  FeaturePOPCNT,
-  FeatureAES,
-  FeaturePCLMUL,
-  FeatureXSAVE,
-  FeatureXSAVEOPT,
-=======
 def ProcIntelIVB : SubtargetFeature<"ivb", "X86ProcFamily", "IntelIVB",
                                     " Intel IvyBridge Processor", [
   ProcIntelSNB,
->>>>>>> d12f3153
   FeatureRDRAND,
   FeatureF16C,
   FeatureFSGSBase
@@ -457,15 +437,9 @@
 def : IvyBridgeProc<"ivybridge">;
 def : IvyBridgeProc<"core-avx-i">; // Legacy alias.
 
-<<<<<<< HEAD
-class HaswellProc<string Name> : ProcessorModel<Name, HaswellModel, [
-  FeatureX87,
-  FeatureMMX,
-=======
 def ProcIntelHSW : SubtargetFeature<"hsw", "X86ProcFamily", "IntelHSW",
                                     " Intel Haswell Processor", [
   ProcIntelIVB,
->>>>>>> d12f3153
   FeatureAVX2,
   FeatureBMI,
   FeatureBMI2,
@@ -484,34 +458,9 @@
 def : HaswellProc<"haswell">;
 def : HaswellProc<"core-avx2">; // Legacy alias.
 
-<<<<<<< HEAD
-class BroadwellProc<string Name> : ProcessorModel<Name, HaswellModel, [
-  FeatureX87,
-  FeatureMMX,
-  FeatureAVX2,
-  FeatureFXSR,
-  FeatureCMPXCHG16B,
-  FeatureSlowBTMem,
-  FeaturePOPCNT,
-  FeatureAES,
-  FeaturePCLMUL,
-  FeatureXSAVE,
-  FeatureXSAVEOPT,
-  FeatureRDRAND,
-  FeatureF16C,
-  FeatureFSGSBase,
-  FeatureMOVBE,
-  FeatureLZCNT,
-  FeatureBMI,
-  FeatureBMI2,
-  FeatureFMA,
-  FeatureRTM,
-  FeatureHLE,
-=======
 def ProcIntelBDW : SubtargetFeature<"bdw", "X86ProcFamily", "IntelBDW",
                                     " Intel Broadwell Processor", [
   ProcIntelHSW,
->>>>>>> d12f3153
   FeatureADX,
   FeatureRDSEED,
   FeatureSMAP
@@ -536,14 +485,8 @@
 def : SkylakeClientProc<"skl">;
 
 // FIXME: define KNL model
-<<<<<<< HEAD
-class KnightsLandingProc<string Name> : ProcessorModel<Name, HaswellModel, [
-  FeatureX87,
-  FeatureMMX,
-=======
 class KnightsLandingProc<string Name> : ProcessorModel<Name, HaswellModel,[
   ProcIntelIVB,
->>>>>>> d12f3153
   FeatureAVX512,
   FeatureERI,
   FeatureCDI,
@@ -559,16 +502,9 @@
 ]>;
 def : KnightsLandingProc<"knl">;
 
-<<<<<<< HEAD
-// FIXME: define SKX model
-class SkylakeProc<string Name> : ProcessorModel<Name, HaswellModel, [
-  FeatureX87,
-  FeatureMMX,
-=======
 def ProcIntelSKX : SubtargetFeature<"skx", "X86ProcFamily", "IntelSKX",
                                     " Intel Skylake Server Processor", [
   ProcIntelSKL,
->>>>>>> d12f3153
   FeatureAVX512,
   FeatureCDI,
   FeatureDQI,
