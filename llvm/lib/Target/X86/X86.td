--- conflicted
+++ resolved
@@ -79,9 +79,16 @@
                                        "Bit testing of memory is slow">;
 def FeatureSlowSHLD : SubtargetFeature<"slow-shld", "IsSHLDSlow", "true",
                                        "SHLD instruction is slow">;
+// FIXME: This is a 16-byte (SSE/AVX) feature; we should rename it to make that
+// explicit. Also, it seems this would be the default state for most chips
+// going forward, so it would probably be better to negate the logic and
+// match the 32-byte "slow mem" feature below.
 def FeatureFastUAMem : SubtargetFeature<"fast-unaligned-mem",
                                         "IsUAMemFast", "true",
                                         "Fast unaligned memory access">;
+def FeatureSlowUAMem32 : SubtargetFeature<"slow-unaligned-mem-32",
+                            "IsUAMem32Slow", "true",
+                            "Slow unaligned 32-byte memory access">;
 def FeatureSSE4A   : SubtargetFeature<"sse4a", "HasSSE4A", "true",
                                       "Support SSE 4a instructions",
                                       [FeatureSSE3]>;
@@ -167,9 +174,12 @@
                                       "Support SMAP instructions">;
 def FeatureLeaForSP : SubtargetFeature<"lea-sp", "UseLeaForSP", "true",
                                      "Use LEA for adjusting the stack pointer">;
-def FeatureSlowDivide : SubtargetFeature<"idiv-to-divb",
-                                     "HasSlowDivide", "true",
-                                     "Use small divide for positive values less than 256">;
+def FeatureSlowDivide32 : SubtargetFeature<"idivl-to-divb",
+                                     "HasSlowDivide32", "true",
+                                     "Use 8-bit divide for positive values less than 256">;
+def FeatureSlowDivide64 : SubtargetFeature<"idivq-to-divw",
+                                     "HasSlowDivide64", "true",
+                                     "Use 16-bit divide for positive values less than 65536">;
 def FeaturePadShortFunctions : SubtargetFeature<"pad-short-functions",
                                      "PadShortFunctions", "true",
                                      "Pad short functions">;
@@ -182,6 +192,10 @@
                                    "LEA instruction with certain arguments is slow">;
 def FeatureSlowIncDec : SubtargetFeature<"slow-incdec", "SlowIncDec", "true",
                                    "INC and DEC instructions are slower than ADD and SUB">;
+def FeatureUseSqrtEst : SubtargetFeature<"use-sqrt-est", "UseSqrtEst", "true",
+                            "Use RSQRT* to optimize square root calculations">;
+def FeatureUseRecipEst : SubtargetFeature<"use-recip-est", "UseReciprocalEst",
+                          "true", "Use RCP* to optimize division calculations">;
 
 //===----------------------------------------------------------------------===//
 // X86 processors supported.
@@ -226,26 +240,6 @@
 def : ProcessorModel<"penryn", SandyBridgeModel,
                      [FeatureSSE41, FeatureCMPXCHG16B, FeatureSlowBTMem]>;
 
-<<<<<<< HEAD
-// Atom.
-def : ProcessorModel<"atom", AtomModel,
-                     [ProcIntelAtom, FeatureSSSE3, FeatureCMPXCHG16B,
-                      FeatureMOVBE, FeatureSlowBTMem, FeatureLeaForSP,
-                      FeatureSlowDivide,
-                      FeatureCallRegIndirect,
-                      FeatureLEAUsesAG,
-                      FeaturePadShortFunctions]>;
-
-// Atom Silvermont.
-def : ProcessorModel<"slm",  SLMModel, [ProcIntelSLM,
-                               FeatureSSE42, FeatureCMPXCHG16B,
-                               FeatureMOVBE, FeaturePOPCNT,
-                               FeaturePCLMUL, FeatureAES,
-                               FeatureCallRegIndirect,
-                               FeaturePRFCHW,
-                               FeatureSlowLEA, FeatureSlowIncDec,
-                               FeatureSlowBTMem, FeatureFastUAMem]>;
-=======
 // Atom CPUs.
 class BonnellProc<string Name> : ProcessorModel<Name, AtomModel, [
                                    ProcIntelAtom,
@@ -282,7 +276,6 @@
 def : SilvermontProc<"silvermont">;
 def : SilvermontProc<"slm">; // Legacy alias.
 
->>>>>>> 41cb3da2
 // "Arrandale" along with corei3 and corei5
 class NehalemProc<string Name, list<SubtargetFeature> AdditionalFeatures>
     : ProcessorModel<Name, SandyBridgeModel, !listconcat([
@@ -311,33 +304,6 @@
 
 // SSE is not listed here since llvm treats AVX as a reimplementation of SSE,
 // rather than a superset.
-<<<<<<< HEAD
-def : ProcessorModel<"corei7-avx", SandyBridgeModel,
-                     [FeatureAVX, FeatureCMPXCHG16B, FeatureFastUAMem,
-                      FeaturePOPCNT, FeatureAES, FeaturePCLMUL]>;
-// Ivy Bridge
-def : ProcessorModel<"core-avx-i", SandyBridgeModel,
-                     [FeatureAVX, FeatureCMPXCHG16B, FeatureFastUAMem,
-                      FeaturePOPCNT, FeatureAES, FeaturePCLMUL, FeatureRDRAND,
-                      FeatureF16C, FeatureFSGSBase]>;
-
-// Haswell
-def : ProcessorModel<"core-avx2", HaswellModel,
-                     [FeatureAVX2, FeatureCMPXCHG16B, FeatureFastUAMem,
-                      FeaturePOPCNT, FeatureAES, FeaturePCLMUL, FeatureRDRAND,
-                      FeatureF16C, FeatureFSGSBase, FeatureMOVBE, FeatureLZCNT,
-                      FeatureBMI, FeatureBMI2, FeatureFMA, FeatureRTM,
-                      FeatureHLE]>;
-
-// Broadwell
-def : ProcessorModel<"broadwell", HaswellModel,
-                     [FeatureAVX2, FeatureCMPXCHG16B, FeatureFastUAMem,
-                      FeaturePOPCNT, FeatureAES, FeaturePCLMUL, FeatureRDRAND,
-                      FeatureF16C, FeatureFSGSBase, FeatureMOVBE, FeatureLZCNT,
-                      FeatureBMI, FeatureBMI2, FeatureFMA, FeatureRTM,
-                      FeatureHLE, FeatureADX, FeatureRDSEED, FeatureSMAP]>;
-// KNL
-=======
 class SandyBridgeProc<string Name> : ProcessorModel<Name, SandyBridgeModel, [
                                        FeatureAVX,
                                        FeatureCMPXCHG16B,
@@ -415,7 +381,6 @@
                                    ]>;
 def : BroadwellProc<"broadwell">;
 
->>>>>>> 41cb3da2
 // FIXME: define KNL model
 class KnightsLandingProc<string Name> : ProcessorModel<Name, HaswellModel,
                      [FeatureAVX512, FeatureERI, FeatureCDI, FeaturePFI,
@@ -486,32 +451,38 @@
                      [FeatureAVX, FeatureSSE4A, FeatureCMPXCHG16B,
                       FeaturePRFCHW, FeatureAES, FeaturePCLMUL,
                       FeatureBMI, FeatureF16C, FeatureMOVBE,
-                      FeatureLZCNT, FeaturePOPCNT, FeatureSlowSHLD]>;
+                      FeatureLZCNT, FeaturePOPCNT, FeatureFastUAMem,
+                      FeatureSlowSHLD, FeatureUseSqrtEst, FeatureUseRecipEst]>;
+
+// TODO: We should probably add 'FeatureFastUAMem' to all of the AMD chips.
 
 // Bulldozer
 def : Proc<"bdver1",          [FeatureXOP, FeatureFMA4, FeatureCMPXCHG16B,
                                FeatureAES, FeaturePRFCHW, FeaturePCLMUL,
-                               FeatureLZCNT, FeaturePOPCNT, FeatureSlowSHLD]>;
+                               FeatureAVX, FeatureSSE4A, FeatureLZCNT,
+                               FeaturePOPCNT, FeatureSlowSHLD]>;
 // Piledriver
 def : Proc<"bdver2",          [FeatureXOP, FeatureFMA4, FeatureCMPXCHG16B,
                                FeatureAES, FeaturePRFCHW, FeaturePCLMUL,
-                               FeatureF16C, FeatureLZCNT,
-                               FeaturePOPCNT, FeatureBMI, FeatureTBM,
-                               FeatureFMA, FeatureSlowSHLD]>;
+                               FeatureAVX, FeatureSSE4A, FeatureF16C,
+                               FeatureLZCNT, FeaturePOPCNT, FeatureBMI,
+                               FeatureTBM, FeatureFMA, FeatureSlowSHLD]>;
 
 // Steamroller
 def : Proc<"bdver3",          [FeatureXOP, FeatureFMA4, FeatureCMPXCHG16B,
                                FeatureAES, FeaturePRFCHW, FeaturePCLMUL,
-                               FeatureF16C, FeatureLZCNT,
-                               FeaturePOPCNT, FeatureBMI,  FeatureTBM,
-                               FeatureFMA, FeatureFSGSBase]>;
+                               FeatureAVX, FeatureSSE4A, FeatureF16C,
+                               FeatureLZCNT, FeaturePOPCNT, FeatureBMI,
+                               FeatureTBM, FeatureFMA, FeatureSlowSHLD,
+                               FeatureFSGSBase]>;
 
 // Excavator
 def : Proc<"bdver4",          [FeatureAVX2, FeatureXOP, FeatureFMA4,
                                FeatureCMPXCHG16B, FeatureAES, FeaturePRFCHW,
                                FeaturePCLMUL, FeatureF16C, FeatureLZCNT,
                                FeaturePOPCNT, FeatureBMI, FeatureBMI2,
-                               FeatureTBM, FeatureFMA, FeatureFSGSBase]>;
+                               FeatureTBM, FeatureFMA, FeatureSSE4A,
+                               FeatureFSGSBase]>;
 
 def : Proc<"geode",           [Feature3DNowA]>;
 
