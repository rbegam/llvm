//===-- X86FrameLowering.cpp - X86 Frame Information ----------------------===//
//
//                     The LLVM Compiler Infrastructure
//
// This file is distributed under the University of Illinois Open Source
// License. See LICENSE.TXT for details.
//
//===----------------------------------------------------------------------===//
//
// This file contains the X86 implementation of TargetFrameLowering class.
//
//===----------------------------------------------------------------------===//

#include "X86FrameLowering.h"
#include "X86InstrBuilder.h"
#include "X86InstrInfo.h"
#include "X86MachineFunctionInfo.h"
#include "X86Subtarget.h"
#include "X86TargetMachine.h"
#include "llvm/ADT/SmallSet.h"
#include "llvm/Analysis/EHPersonalities.h"
#include "llvm/CodeGen/MachineFrameInfo.h"
#include "llvm/CodeGen/MachineFunction.h"
#include "llvm/CodeGen/MachineInstrBuilder.h"
#include "llvm/CodeGen/MachineModuleInfo.h"
#include "llvm/CodeGen/MachineRegisterInfo.h"
#include "llvm/CodeGen/WinEHFuncInfo.h"
#include "llvm/IR/DataLayout.h"
#include "llvm/IR/Function.h"
#include "llvm/MC/MCAsmInfo.h"
#include "llvm/MC/MCSymbol.h"
#include "llvm/Target/TargetOptions.h"
#include "llvm/Support/Debug.h"
#include <cstdlib>

using namespace llvm;

X86FrameLowering::X86FrameLowering(const X86Subtarget &STI,
                                   unsigned StackAlignOverride)
    : TargetFrameLowering(StackGrowsDown, StackAlignOverride,
                          STI.is64Bit() ? -8 : -4),
      STI(STI), TII(*STI.getInstrInfo()), TRI(STI.getRegisterInfo()) {
  // Cache a bunch of frame-related predicates for this subtarget.
  SlotSize = TRI->getSlotSize();
  Is64Bit = STI.is64Bit();
  IsLP64 = STI.isTarget64BitLP64();
  // standard x86_64 and NaCl use 64-bit frame/stack pointers, x32 - 32-bit.
  Uses64BitFramePtr = STI.isTarget64BitLP64() || STI.isTargetNaCl64();
  StackPtr = TRI->getStackRegister();
}

bool X86FrameLowering::hasReservedCallFrame(const MachineFunction &MF) const {
  return !MF.getFrameInfo()->hasVarSizedObjects() &&
         !MF.getInfo<X86MachineFunctionInfo>()->getHasPushSequences();
}

/// canSimplifyCallFramePseudos - If there is a reserved call frame, the
/// call frame pseudos can be simplified.  Having a FP, as in the default
/// implementation, is not sufficient here since we can't always use it.
/// Use a more nuanced condition.
bool
X86FrameLowering::canSimplifyCallFramePseudos(const MachineFunction &MF) const {
  return hasReservedCallFrame(MF) ||
         (hasFP(MF) && !TRI->needsStackRealignment(MF)) ||
         TRI->hasBasePointer(MF);
}

// needsFrameIndexResolution - Do we need to perform FI resolution for
// this function. Normally, this is required only when the function
// has any stack objects. However, FI resolution actually has another job,
// not apparent from the title - it resolves callframesetup/destroy 
// that were not simplified earlier.
// So, this is required for x86 functions that have push sequences even
// when there are no stack objects.
bool
X86FrameLowering::needsFrameIndexResolution(const MachineFunction &MF) const {
  return MF.getFrameInfo()->hasStackObjects() ||
         MF.getInfo<X86MachineFunctionInfo>()->getHasPushSequences();
}

/// hasFP - Return true if the specified function should have a dedicated frame
/// pointer register.  This is true if the function has variable sized allocas
/// or if frame pointer elimination is disabled.
bool X86FrameLowering::hasFP(const MachineFunction &MF) const {
  const MachineFrameInfo *MFI = MF.getFrameInfo();
  const MachineModuleInfo &MMI = MF.getMMI();

  return (MF.getTarget().Options.DisableFramePointerElim(MF) ||
          TRI->needsStackRealignment(MF) ||
          MFI->hasVarSizedObjects() ||
          MFI->isFrameAddressTaken() || MFI->hasOpaqueSPAdjustment() ||
          MF.getInfo<X86MachineFunctionInfo>()->getForceFramePointer() ||
          MMI.callsUnwindInit() || MMI.hasEHFunclets() || MMI.callsEHReturn() ||
          MFI->hasStackMap() || MFI->hasPatchPoint());
}

static unsigned getSUBriOpcode(unsigned IsLP64, int64_t Imm) {
  if (IsLP64) {
    if (isInt<8>(Imm))
      return X86::SUB64ri8;
    return X86::SUB64ri32;
  } else {
    if (isInt<8>(Imm))
      return X86::SUB32ri8;
    return X86::SUB32ri;
  }
}

static unsigned getADDriOpcode(unsigned IsLP64, int64_t Imm) {
  if (IsLP64) {
    if (isInt<8>(Imm))
      return X86::ADD64ri8;
    return X86::ADD64ri32;
  } else {
    if (isInt<8>(Imm))
      return X86::ADD32ri8;
    return X86::ADD32ri;
  }
}

static unsigned getSUBrrOpcode(unsigned isLP64) {
  return isLP64 ? X86::SUB64rr : X86::SUB32rr;
}

static unsigned getADDrrOpcode(unsigned isLP64) {
  return isLP64 ? X86::ADD64rr : X86::ADD32rr;
}

static unsigned getANDriOpcode(bool IsLP64, int64_t Imm) {
  if (IsLP64) {
    if (isInt<8>(Imm))
      return X86::AND64ri8;
    return X86::AND64ri32;
  }
  if (isInt<8>(Imm))
    return X86::AND32ri8;
  return X86::AND32ri;
}

static unsigned getLEArOpcode(unsigned IsLP64) {
  return IsLP64 ? X86::LEA64r : X86::LEA32r;
}

/// findDeadCallerSavedReg - Return a caller-saved register that isn't live
/// when it reaches the "return" instruction. We can then pop a stack object
/// to this register without worry about clobbering it.
static unsigned findDeadCallerSavedReg(MachineBasicBlock &MBB,
                                       MachineBasicBlock::iterator &MBBI,
                                       const X86RegisterInfo *TRI,
                                       bool Is64Bit) {
  const MachineFunction *MF = MBB.getParent();
  const Function *F = MF->getFunction();
  if (!F || MF->getMMI().callsEHReturn())
    return 0;

  const TargetRegisterClass &AvailableRegs = *TRI->getGPRsForTailCall(*MF);

  unsigned Opc = MBBI->getOpcode();
  switch (Opc) {
  default: return 0;
  case X86::RETL:
  case X86::RETQ:
  case X86::RETIL:
  case X86::RETIQ:
  case X86::TCRETURNdi:
  case X86::TCRETURNri:
  case X86::TCRETURNmi:
  case X86::TCRETURNdi64:
  case X86::TCRETURNri64:
  case X86::TCRETURNmi64:
  case X86::EH_RETURN:
  case X86::EH_RETURN64: {
    SmallSet<uint16_t, 8> Uses;
    for (unsigned i = 0, e = MBBI->getNumOperands(); i != e; ++i) {
      MachineOperand &MO = MBBI->getOperand(i);
      if (!MO.isReg() || MO.isDef())
        continue;
      unsigned Reg = MO.getReg();
      if (!Reg)
        continue;
      for (MCRegAliasIterator AI(Reg, TRI, true); AI.isValid(); ++AI)
        Uses.insert(*AI);
    }

    for (auto CS : AvailableRegs)
      if (!Uses.count(CS) && CS != X86::RIP)
        return CS;
  }
  }

  return 0;
}

static bool isEAXLiveIn(MachineFunction &MF) {
  for (MachineRegisterInfo::livein_iterator II = MF.getRegInfo().livein_begin(),
       EE = MF.getRegInfo().livein_end(); II != EE; ++II) {
    unsigned Reg = II->first;

    if (Reg == X86::RAX || Reg == X86::EAX || Reg == X86::AX ||
        Reg == X86::AH || Reg == X86::AL)
      return true;
  }

  return false;
}

/// Check if the flags need to be preserved before the terminators.
/// This would be the case, if the eflags is live-in of the region
/// composed by the terminators or live-out of that region, without
/// being defined by a terminator.
static bool
flagsNeedToBePreservedBeforeTheTerminators(const MachineBasicBlock &MBB) {
  for (const MachineInstr &MI : MBB.terminators()) {
    bool BreakNext = false;
    for (const MachineOperand &MO : MI.operands()) {
      if (!MO.isReg())
        continue;
      unsigned Reg = MO.getReg();
      if (Reg != X86::EFLAGS)
        continue;

      // This terminator needs an eflags that is not defined
      // by a previous another terminator:
      // EFLAGS is live-in of the region composed by the terminators.
      if (!MO.isDef())
        return true;
      // This terminator defines the eflags, i.e., we don't need to preserve it.
      // However, we still need to check this specific terminator does not
      // read a live-in value.
      BreakNext = true;
    }
    // We found a definition of the eflags, no need to preserve them.
    if (BreakNext)
      return false;
  }

  // None of the terminators use or define the eflags.
  // Check if they are live-out, that would imply we need to preserve them.
  for (const MachineBasicBlock *Succ : MBB.successors())
    if (Succ->isLiveIn(X86::EFLAGS))
      return true;

  return false;
}

/// emitSPUpdate - Emit a series of instructions to increment / decrement the
/// stack pointer by a constant value.
void X86FrameLowering::emitSPUpdate(MachineBasicBlock &MBB,
                                    MachineBasicBlock::iterator &MBBI,
                                    int64_t NumBytes, bool InEpilogue) const {
  bool isSub = NumBytes < 0;
  uint64_t Offset = isSub ? -NumBytes : NumBytes;

  uint64_t Chunk = (1LL << 31) - 1;
  DebugLoc DL = MBB.findDebugLoc(MBBI);

  while (Offset) {
    if (Offset > Chunk) {
      // Rather than emit a long series of instructions for large offsets,
      // load the offset into a register and do one sub/add
      unsigned Reg = 0;

      if (isSub && !isEAXLiveIn(*MBB.getParent()))
        Reg = (unsigned)(Is64Bit ? X86::RAX : X86::EAX);
      else
        Reg = findDeadCallerSavedReg(MBB, MBBI, TRI, Is64Bit);

      if (Reg) {
        unsigned Opc = Is64Bit ? X86::MOV64ri : X86::MOV32ri;
        BuildMI(MBB, MBBI, DL, TII.get(Opc), Reg)
          .addImm(Offset);
        Opc = isSub
          ? getSUBrrOpcode(Is64Bit)
          : getADDrrOpcode(Is64Bit);
        MachineInstr *MI = BuildMI(MBB, MBBI, DL, TII.get(Opc), StackPtr)
          .addReg(StackPtr)
          .addReg(Reg);
        MI->getOperand(3).setIsDead(); // The EFLAGS implicit def is dead.
        Offset = 0;
        continue;
      }
    }

    uint64_t ThisVal = std::min(Offset, Chunk);
    if (ThisVal == (Is64Bit ? 8 : 4)) {
      // Use push / pop instead.
      unsigned Reg = isSub
        ? (unsigned)(Is64Bit ? X86::RAX : X86::EAX)
        : findDeadCallerSavedReg(MBB, MBBI, TRI, Is64Bit);
      if (Reg) {
        unsigned Opc = isSub
          ? (Is64Bit ? X86::PUSH64r : X86::PUSH32r)
          : (Is64Bit ? X86::POP64r  : X86::POP32r);
        MachineInstr *MI = BuildMI(MBB, MBBI, DL, TII.get(Opc))
          .addReg(Reg, getDefRegState(!isSub) | getUndefRegState(isSub));
        if (isSub)
          MI->setFlag(MachineInstr::FrameSetup);
        else
          MI->setFlag(MachineInstr::FrameDestroy);
        Offset -= ThisVal;
        continue;
      }
    }

    MachineInstrBuilder MI = BuildStackAdjustment(
        MBB, MBBI, DL, isSub ? -ThisVal : ThisVal, InEpilogue);
    if (isSub)
      MI.setMIFlag(MachineInstr::FrameSetup);
    else
      MI.setMIFlag(MachineInstr::FrameDestroy);

    Offset -= ThisVal;
  }
}

MachineInstrBuilder X86FrameLowering::BuildStackAdjustment(
    MachineBasicBlock &MBB, MachineBasicBlock::iterator MBBI, DebugLoc DL,
    int64_t Offset, bool InEpilogue) const {
  assert(Offset != 0 && "zero offset stack adjustment requested");

  // On Atom, using LEA to adjust SP is preferred, but using it in the epilogue
  // is tricky.
  bool UseLEA;
  if (!InEpilogue) {
    // Check if inserting the prologue at the beginning
    // of MBB would require to use LEA operations.
    // We need to use LEA operations if EFLAGS is live in, because
    // it means an instruction will read it before it gets defined.
    UseLEA = STI.useLeaForSP() || MBB.isLiveIn(X86::EFLAGS);
  } else {
    // If we can use LEA for SP but we shouldn't, check that none
    // of the terminators uses the eflags. Otherwise we will insert
    // a ADD that will redefine the eflags and break the condition.
    // Alternatively, we could move the ADD, but this may not be possible
    // and is an optimization anyway.
    UseLEA = canUseLEAForSPInEpilogue(*MBB.getParent());
    if (UseLEA && !STI.useLeaForSP())
      UseLEA = flagsNeedToBePreservedBeforeTheTerminators(MBB);
    // If that assert breaks, that means we do not do the right thing
    // in canUseAsEpilogue.
    assert((UseLEA || !flagsNeedToBePreservedBeforeTheTerminators(MBB)) &&
           "We shouldn't have allowed this insertion point");
  }

  MachineInstrBuilder MI;
  if (UseLEA) {
    MI = addRegOffset(BuildMI(MBB, MBBI, DL,
                              TII.get(getLEArOpcode(Uses64BitFramePtr)),
                              StackPtr),
                      StackPtr, false, Offset);
  } else {
    bool IsSub = Offset < 0;
    uint64_t AbsOffset = IsSub ? -Offset : Offset;
    unsigned Opc = IsSub ? getSUBriOpcode(Uses64BitFramePtr, AbsOffset)
                         : getADDriOpcode(Uses64BitFramePtr, AbsOffset);
    MI = BuildMI(MBB, MBBI, DL, TII.get(Opc), StackPtr)
             .addReg(StackPtr)
             .addImm(AbsOffset);
    MI->getOperand(3).setIsDead(); // The EFLAGS implicit def is dead.
  }
  return MI;
}

int X86FrameLowering::mergeSPUpdates(MachineBasicBlock &MBB,
                                     MachineBasicBlock::iterator &MBBI,
                                     bool doMergeWithPrevious) const {
  if ((doMergeWithPrevious && MBBI == MBB.begin()) ||
      (!doMergeWithPrevious && MBBI == MBB.end()))
    return 0;

  MachineBasicBlock::iterator PI = doMergeWithPrevious ? std::prev(MBBI) : MBBI;
  MachineBasicBlock::iterator NI = doMergeWithPrevious ? nullptr
                                                       : std::next(MBBI);
  unsigned Opc = PI->getOpcode();
  int Offset = 0;

  if ((Opc == X86::ADD64ri32 || Opc == X86::ADD64ri8 ||
       Opc == X86::ADD32ri || Opc == X86::ADD32ri8 ||
       Opc == X86::LEA32r || Opc == X86::LEA64_32r) &&
      PI->getOperand(0).getReg() == StackPtr){
    Offset += PI->getOperand(2).getImm();
    MBB.erase(PI);
    if (!doMergeWithPrevious) MBBI = NI;
  } else if ((Opc == X86::SUB64ri32 || Opc == X86::SUB64ri8 ||
              Opc == X86::SUB32ri || Opc == X86::SUB32ri8) &&
             PI->getOperand(0).getReg() == StackPtr) {
    Offset -= PI->getOperand(2).getImm();
    MBB.erase(PI);
    if (!doMergeWithPrevious) MBBI = NI;
  }

  return Offset;
}

void X86FrameLowering::BuildCFI(MachineBasicBlock &MBB,
                                MachineBasicBlock::iterator MBBI, DebugLoc DL,
                                MCCFIInstruction CFIInst) const {
  MachineFunction &MF = *MBB.getParent();
  unsigned CFIIndex = MF.getMMI().addFrameInst(CFIInst);
  BuildMI(MBB, MBBI, DL, TII.get(TargetOpcode::CFI_INSTRUCTION))
      .addCFIIndex(CFIIndex);
}

void
X86FrameLowering::emitCalleeSavedFrameMoves(MachineBasicBlock &MBB,
                                            MachineBasicBlock::iterator MBBI,
                                            DebugLoc DL) const {
  MachineFunction &MF = *MBB.getParent();
  MachineFrameInfo *MFI = MF.getFrameInfo();
  MachineModuleInfo &MMI = MF.getMMI();
  const MCRegisterInfo *MRI = MMI.getContext().getRegisterInfo();

  // Add callee saved registers to move list.
  const std::vector<CalleeSavedInfo> &CSI = MFI->getCalleeSavedInfo();
  if (CSI.empty()) return;

  // Calculate offsets.
  for (std::vector<CalleeSavedInfo>::const_iterator
         I = CSI.begin(), E = CSI.end(); I != E; ++I) {
    int64_t Offset = MFI->getObjectOffset(I->getFrameIdx());
    unsigned Reg = I->getReg();

    unsigned DwarfReg = MRI->getDwarfRegNum(Reg, true);
    BuildCFI(MBB, MBBI, DL,
             MCCFIInstruction::createOffset(nullptr, DwarfReg, Offset));
  }
}

MachineInstr *X86FrameLowering::emitStackProbe(MachineFunction &MF,
                                               MachineBasicBlock &MBB,
                                               MachineBasicBlock::iterator MBBI,
                                               DebugLoc DL,
                                               bool InProlog) const {
  const X86Subtarget &STI = MF.getSubtarget<X86Subtarget>();
  if (STI.isTargetWindowsCoreCLR()) {
    if (InProlog) {
      return emitStackProbeInlineStub(MF, MBB, MBBI, DL, true);
    } else {
      return emitStackProbeInline(MF, MBB, MBBI, DL, false);
    }
  } else {
    return emitStackProbeCall(MF, MBB, MBBI, DL, InProlog);
  }
}

void X86FrameLowering::inlineStackProbe(MachineFunction &MF,
                                        MachineBasicBlock &PrologMBB) const {
  const StringRef ChkStkStubSymbol = "__chkstk_stub";
  MachineInstr *ChkStkStub = nullptr;

  for (MachineInstr &MI : PrologMBB) {
    if (MI.isCall() && MI.getOperand(0).isSymbol() &&
        ChkStkStubSymbol == MI.getOperand(0).getSymbolName()) {
      ChkStkStub = &MI;
      break;
    }
  }

  if (ChkStkStub != nullptr) {
    MachineBasicBlock::iterator MBBI = std::next(ChkStkStub->getIterator());
    assert(std::prev(MBBI).operator==(ChkStkStub) &&
      "MBBI expected after __chkstk_stub.");
    DebugLoc DL = PrologMBB.findDebugLoc(MBBI);
    emitStackProbeInline(MF, PrologMBB, MBBI, DL, true);
    ChkStkStub->eraseFromParent();
  }
}

MachineInstr *X86FrameLowering::emitStackProbeInline(
  MachineFunction &MF, MachineBasicBlock &MBB,
  MachineBasicBlock::iterator MBBI, DebugLoc DL, bool InProlog) const {
  const X86Subtarget &STI = MF.getSubtarget<X86Subtarget>();
  assert(STI.is64Bit() && "different expansion needed for 32 bit");
  assert(STI.isTargetWindowsCoreCLR() && "custom expansion expects CoreCLR");
  const TargetInstrInfo &TII = *STI.getInstrInfo();
  const BasicBlock *LLVM_BB = MBB.getBasicBlock();

  // RAX contains the number of bytes of desired stack adjustment.
  // The handling here assumes this value has already been updated so as to
  // maintain stack alignment.
  //
  // We need to exit with RSP modified by this amount and execute suitable
  // page touches to notify the OS that we're growing the stack responsibly.
  // All stack probing must be done without modifying RSP.
  //
  // MBB:
  //    SizeReg = RAX;
  //    ZeroReg = 0
  //    CopyReg = RSP
  //    Flags, TestReg = CopyReg - SizeReg
  //    FinalReg = !Flags.Ovf ? TestReg : ZeroReg
  //    LimitReg = gs magic thread env access
  //    if FinalReg >= LimitReg goto ContinueMBB
  // RoundBB:
  //    RoundReg = page address of FinalReg
  // LoopMBB:
  //    LoopReg = PHI(LimitReg,ProbeReg)
  //    ProbeReg = LoopReg - PageSize
  //    [ProbeReg] = 0
  //    if (ProbeReg > RoundReg) goto LoopMBB
  // ContinueMBB:
  //    RSP = RSP - RAX
  //    [rest of original MBB]

  // Set up the new basic blocks
  MachineBasicBlock *RoundMBB = MF.CreateMachineBasicBlock(LLVM_BB);
  MachineBasicBlock *LoopMBB = MF.CreateMachineBasicBlock(LLVM_BB);
  MachineBasicBlock *ContinueMBB = MF.CreateMachineBasicBlock(LLVM_BB);

  MachineFunction::iterator MBBIter = std::next(MBB.getIterator());
  MF.insert(MBBIter, RoundMBB);
  MF.insert(MBBIter, LoopMBB);
  MF.insert(MBBIter, ContinueMBB);

  // Split MBB and move the tail portion down to ContinueMBB.
  MachineBasicBlock::iterator BeforeMBBI = std::prev(MBBI);
  ContinueMBB->splice(ContinueMBB->begin(), &MBB, MBBI, MBB.end());
  ContinueMBB->transferSuccessorsAndUpdatePHIs(&MBB);

  // Some useful constants
  const int64_t ThreadEnvironmentStackLimit = 0x10;
  const int64_t PageSize = 0x1000;
  const int64_t PageMask = ~(PageSize - 1);

  // Registers we need. For the normal case we use virtual
  // registers. For the prolog expansion we use RAX, RCX and RDX.
  MachineRegisterInfo &MRI = MF.getRegInfo();
  const TargetRegisterClass *RegClass = &X86::GR64RegClass;
  const unsigned SizeReg = InProlog ? (unsigned)X86::RAX
                                    : MRI.createVirtualRegister(RegClass),
                 ZeroReg = InProlog ? (unsigned)X86::RCX
                                    : MRI.createVirtualRegister(RegClass),
                 CopyReg = InProlog ? (unsigned)X86::RDX
                                    : MRI.createVirtualRegister(RegClass),
                 TestReg = InProlog ? (unsigned)X86::RDX
                                    : MRI.createVirtualRegister(RegClass),
                 FinalReg = InProlog ? (unsigned)X86::RDX
                                     : MRI.createVirtualRegister(RegClass),
                 RoundedReg = InProlog ? (unsigned)X86::RDX
                                       : MRI.createVirtualRegister(RegClass),
                 LimitReg = InProlog ? (unsigned)X86::RCX
                                     : MRI.createVirtualRegister(RegClass),
                 JoinReg = InProlog ? (unsigned)X86::RCX
                                    : MRI.createVirtualRegister(RegClass),
                 ProbeReg = InProlog ? (unsigned)X86::RCX
                                     : MRI.createVirtualRegister(RegClass);

  // SP-relative offsets where we can save RCX and RDX.
  int64_t RCXShadowSlot = 0;
  int64_t RDXShadowSlot = 0;

  // If inlining in the prolog, save RCX and RDX.     
  // Future optimization: don't save or restore if not live in.
  if (InProlog) {
    // Compute the offsets. We need to account for things already
    // pushed onto the stack at this point: return address, frame
    // pointer (if used), and callee saves.
    X86MachineFunctionInfo *X86FI = MF.getInfo<X86MachineFunctionInfo>();
    const int64_t CalleeSaveSize = X86FI->getCalleeSavedFrameSize();
    const bool HasFP = hasFP(MF);
    RCXShadowSlot = 8 + CalleeSaveSize + (HasFP ? 8 : 0);
    RDXShadowSlot = RCXShadowSlot + 8;
    // Emit the saves.
    addRegOffset(BuildMI(&MBB, DL, TII.get(X86::MOV64mr)), X86::RSP, false,
                 RCXShadowSlot)
        .addReg(X86::RCX);
    addRegOffset(BuildMI(&MBB, DL, TII.get(X86::MOV64mr)), X86::RSP, false,
                 RDXShadowSlot)
        .addReg(X86::RDX);
  } else {
    // Not in the prolog. Copy RAX to a virtual reg.
    BuildMI(&MBB, DL, TII.get(X86::MOV64rr), SizeReg).addReg(X86::RAX);
  }

  // Add code to MBB to check for overflow and set the new target stack pointer
  // to zero if so.
  BuildMI(&MBB, DL, TII.get(X86::XOR64rr), ZeroReg)
      .addReg(ZeroReg, RegState::Undef)
      .addReg(ZeroReg, RegState::Undef);
  BuildMI(&MBB, DL, TII.get(X86::MOV64rr), CopyReg).addReg(X86::RSP);
  BuildMI(&MBB, DL, TII.get(X86::SUB64rr), TestReg)
      .addReg(CopyReg)
      .addReg(SizeReg);
  BuildMI(&MBB, DL, TII.get(X86::CMOVB64rr), FinalReg)
      .addReg(TestReg)
      .addReg(ZeroReg);

  // FinalReg now holds final stack pointer value, or zero if
  // allocation would overflow. Compare against the current stack
  // limit from the thread environment block. Note this limit is the
  // lowest touched page on the stack, not the point at which the OS
  // will cause an overflow exception, so this is just an optimization
  // to avoid unnecessarily touching pages that are below the current
  // SP but already commited to the stack by the OS.
  BuildMI(&MBB, DL, TII.get(X86::MOV64rm), LimitReg)
      .addReg(0)
      .addImm(1)
      .addReg(0)
      .addImm(ThreadEnvironmentStackLimit)
      .addReg(X86::GS);
  BuildMI(&MBB, DL, TII.get(X86::CMP64rr)).addReg(FinalReg).addReg(LimitReg);
  // Jump if the desired stack pointer is at or above the stack limit.
  BuildMI(&MBB, DL, TII.get(X86::JAE_1)).addMBB(ContinueMBB);

  // Add code to roundMBB to round the final stack pointer to a page boundary.
  BuildMI(RoundMBB, DL, TII.get(X86::AND64ri32), RoundedReg)
      .addReg(FinalReg)
      .addImm(PageMask);
  BuildMI(RoundMBB, DL, TII.get(X86::JMP_1)).addMBB(LoopMBB);

  // LimitReg now holds the current stack limit, RoundedReg page-rounded
  // final RSP value. Add code to loopMBB to decrement LimitReg page-by-page
  // and probe until we reach RoundedReg.
  if (!InProlog) {
    BuildMI(LoopMBB, DL, TII.get(X86::PHI), JoinReg)
        .addReg(LimitReg)
        .addMBB(RoundMBB)
        .addReg(ProbeReg)
        .addMBB(LoopMBB);
  }

  addRegOffset(BuildMI(LoopMBB, DL, TII.get(X86::LEA64r), ProbeReg), JoinReg,
               false, -PageSize);

  // Probe by storing a byte onto the stack.
  BuildMI(LoopMBB, DL, TII.get(X86::MOV8mi))
      .addReg(ProbeReg)
      .addImm(1)
      .addReg(0)
      .addImm(0)
      .addReg(0)
      .addImm(0);
  BuildMI(LoopMBB, DL, TII.get(X86::CMP64rr))
      .addReg(RoundedReg)
      .addReg(ProbeReg);
  BuildMI(LoopMBB, DL, TII.get(X86::JNE_1)).addMBB(LoopMBB);

  MachineBasicBlock::iterator ContinueMBBI = ContinueMBB->getFirstNonPHI();

  // If in prolog, restore RDX and RCX.
  if (InProlog) {
    addRegOffset(BuildMI(*ContinueMBB, ContinueMBBI, DL, TII.get(X86::MOV64rm),
                         X86::RCX),
                 X86::RSP, false, RCXShadowSlot);
    addRegOffset(BuildMI(*ContinueMBB, ContinueMBBI, DL, TII.get(X86::MOV64rm),
                         X86::RDX),
                 X86::RSP, false, RDXShadowSlot);
  }

  // Now that the probing is done, add code to continueMBB to update
  // the stack pointer for real.
  BuildMI(*ContinueMBB, ContinueMBBI, DL, TII.get(X86::SUB64rr), X86::RSP)
      .addReg(X86::RSP)
      .addReg(SizeReg);

  // Add the control flow edges we need.
  MBB.addSuccessor(ContinueMBB);
  MBB.addSuccessor(RoundMBB);
  RoundMBB->addSuccessor(LoopMBB);
  LoopMBB->addSuccessor(ContinueMBB);
  LoopMBB->addSuccessor(LoopMBB);

  // Mark all the instructions added to the prolog as frame setup.
  if (InProlog) {
    for (++BeforeMBBI; BeforeMBBI != MBB.end(); ++BeforeMBBI) {
      BeforeMBBI->setFlag(MachineInstr::FrameSetup);
    }
    for (MachineInstr &MI : *RoundMBB) {
      MI.setFlag(MachineInstr::FrameSetup);
    }
    for (MachineInstr &MI : *LoopMBB) {
      MI.setFlag(MachineInstr::FrameSetup);
    }
    for (MachineBasicBlock::iterator CMBBI = ContinueMBB->begin();
         CMBBI != ContinueMBBI; ++CMBBI) {
      CMBBI->setFlag(MachineInstr::FrameSetup);
    }
  }

  // Possible TODO: physreg liveness for InProlog case.

  return ContinueMBBI;
}

MachineInstr *X86FrameLowering::emitStackProbeCall(
    MachineFunction &MF, MachineBasicBlock &MBB,
    MachineBasicBlock::iterator MBBI, DebugLoc DL, bool InProlog) const {
  bool IsLargeCodeModel = MF.getTarget().getCodeModel() == CodeModel::Large;

  unsigned CallOp;
  if (Is64Bit)
    CallOp = IsLargeCodeModel ? X86::CALL64r : X86::CALL64pcrel32;
  else
    CallOp = X86::CALLpcrel32;

  const char *Symbol;
  if (Is64Bit) {
    if (STI.isTargetCygMing()) {
      Symbol = "___chkstk_ms";
    } else {
      Symbol = "__chkstk";
    }
  } else if (STI.isTargetCygMing())
    Symbol = "_alloca";
  else
    Symbol = "_chkstk";

  MachineInstrBuilder CI;
  MachineBasicBlock::iterator ExpansionMBBI = std::prev(MBBI);

  // All current stack probes take AX and SP as input, clobber flags, and
  // preserve all registers. x86_64 probes leave RSP unmodified.
  if (Is64Bit && MF.getTarget().getCodeModel() == CodeModel::Large) {
    // For the large code model, we have to call through a register. Use R11,
    // as it is scratch in all supported calling conventions.
    BuildMI(MBB, MBBI, DL, TII.get(X86::MOV64ri), X86::R11)
        .addExternalSymbol(Symbol);
    CI = BuildMI(MBB, MBBI, DL, TII.get(CallOp)).addReg(X86::R11);
  } else {
    CI = BuildMI(MBB, MBBI, DL, TII.get(CallOp)).addExternalSymbol(Symbol);
  }

  unsigned AX = Is64Bit ? X86::RAX : X86::EAX;
  unsigned SP = Is64Bit ? X86::RSP : X86::ESP;
  CI.addReg(AX, RegState::Implicit)
      .addReg(SP, RegState::Implicit)
      .addReg(AX, RegState::Define | RegState::Implicit)
      .addReg(SP, RegState::Define | RegState::Implicit)
      .addReg(X86::EFLAGS, RegState::Define | RegState::Implicit);

  if (Is64Bit) {
    // MSVC x64's __chkstk and cygwin/mingw's ___chkstk_ms do not adjust %rsp
    // themselves. It also does not clobber %rax so we can reuse it when
    // adjusting %rsp.
    BuildMI(MBB, MBBI, DL, TII.get(X86::SUB64rr), X86::RSP)
        .addReg(X86::RSP)
        .addReg(X86::RAX);
  }

  if (InProlog) {
    // Apply the frame setup flag to all inserted instrs.
    for (++ExpansionMBBI; ExpansionMBBI != MBBI; ++ExpansionMBBI)
      ExpansionMBBI->setFlag(MachineInstr::FrameSetup);
  }

  return MBBI;
}

MachineInstr *X86FrameLowering::emitStackProbeInlineStub(
    MachineFunction &MF, MachineBasicBlock &MBB,
    MachineBasicBlock::iterator MBBI, DebugLoc DL, bool InProlog) const {

  assert(InProlog && "ChkStkStub called outside prolog!");

  BuildMI(MBB, MBBI, DL, TII.get(X86::CALLpcrel32))
      .addExternalSymbol("__chkstk_stub");

  return MBBI;
}

static unsigned calculateSetFPREG(uint64_t SPAdjust) {
  // Win64 ABI has a less restrictive limitation of 240; 128 works equally well
  // and might require smaller successive adjustments.
  const uint64_t Win64MaxSEHOffset = 128;
  uint64_t SEHFrameOffset = std::min(SPAdjust, Win64MaxSEHOffset);
  // Win64 ABI requires 16-byte alignment for the UWOP_SET_FPREG opcode.
  return SEHFrameOffset & -16;
}

// If we're forcing a stack realignment we can't rely on just the frame
// info, we need to know the ABI stack alignment as well in case we
// have a call out.  Otherwise just make sure we have some alignment - we'll
// go with the minimum SlotSize.
uint64_t X86FrameLowering::calculateMaxStackAlign(const MachineFunction &MF) const {
  const MachineFrameInfo *MFI = MF.getFrameInfo();
  uint64_t MaxAlign = MFI->getMaxAlignment(); // Desired stack alignment.
  unsigned StackAlign = getStackAlignment();
  if (MF.getFunction()->hasFnAttribute("stackrealign")) {
    if (MFI->hasCalls())
      MaxAlign = (StackAlign > MaxAlign) ? StackAlign : MaxAlign;
    else if (MaxAlign < SlotSize)
      MaxAlign = SlotSize;
  }
  return MaxAlign;
}

#if INTEL_CUSTOMIZATION
// Cherry picking r252210
void X86FrameLowering::BuildStackAlignAND(MachineBasicBlock &MBB,
                                          MachineBasicBlock::iterator MBBI,
                                          DebugLoc DL, unsigned Reg,
                                          uint64_t MaxAlign) const {
  uint64_t Val = -MaxAlign;
  unsigned AndOp = getANDriOpcode(Uses64BitFramePtr, Val);
  MachineInstr *MI = BuildMI(MBB, MBBI, DL, TII.get(AndOp), Reg)
                         .addReg(Reg)
                         .addImm(Val)
                         .setMIFlag(MachineInstr::FrameSetup);

  // The EFLAGS implicit def is dead.
  MI->getOperand(3).setIsDead();
}
#else // !INTEL_CUSTOMIZATION
void X86FrameLowering::BuildStackAlignAND(MachineBasicBlock &MBB,
                                          MachineBasicBlock::iterator MBBI,
                                          DebugLoc DL, unsigned Reg,
                                          uint64_t MaxAlign) const {
  uint64_t Val = -MaxAlign;
  unsigned AndOp = getANDriOpcode(Uses64BitFramePtr, Val);
  MachineInstr *MI = BuildMI(MBB, MBBI, DL, TII.get(AndOp), Reg)
                         .addReg(Reg)
                         .addImm(Val)
                         .setMIFlag(MachineInstr::FrameSetup);

  // The EFLAGS implicit def is dead.
  MI->getOperand(3).setIsDead();
}
#endif // !INTEL_CUSTOMIZATION

/// emitPrologue - Push callee-saved registers onto the stack, which
/// automatically adjust the stack pointer. Adjust the stack pointer to allocate
/// space for local variables. Also emit labels used by the exception handler to
/// generate the exception handling frames.

/*
  Here's a gist of what gets emitted:

  ; Establish frame pointer, if needed
  [if needs FP]
      push  %rbp
      .cfi_def_cfa_offset 16
      .cfi_offset %rbp, -16
      .seh_pushreg %rpb
      mov  %rsp, %rbp
      .cfi_def_cfa_register %rbp

  ; Spill general-purpose registers
  [for all callee-saved GPRs]
      pushq %<reg>
      [if not needs FP]
         .cfi_def_cfa_offset (offset from RETADDR)
      .seh_pushreg %<reg>

  ; If the required stack alignment > default stack alignment
  ; rsp needs to be re-aligned.  This creates a "re-alignment gap"
  ; of unknown size in the stack frame.
  [if stack needs re-alignment]
      and  $MASK, %rsp

  ; Allocate space for locals
  [if target is Windows and allocated space > 4096 bytes]
      ; Windows needs special care for allocations larger
      ; than one page.
      mov $NNN, %rax
      call ___chkstk_ms/___chkstk
      sub  %rax, %rsp
  [else]
      sub  $NNN, %rsp

  [if needs FP]
      .seh_stackalloc (size of XMM spill slots)
      .seh_setframe %rbp, SEHFrameOffset ; = size of all spill slots
  [else]
      .seh_stackalloc NNN

  ; Spill XMMs
  ; Note, that while only Windows 64 ABI specifies XMMs as callee-preserved,
  ; they may get spilled on any platform, if the current function
  ; calls @llvm.eh.unwind.init
  [if needs FP]
      [for all callee-saved XMM registers]
          movaps  %<xmm reg>, -MMM(%rbp)
      [for all callee-saved XMM registers]
          .seh_savexmm %<xmm reg>, (-MMM + SEHFrameOffset)
              ; i.e. the offset relative to (%rbp - SEHFrameOffset)
  [else]
      [for all callee-saved XMM registers]
          movaps  %<xmm reg>, KKK(%rsp)
      [for all callee-saved XMM registers]
          .seh_savexmm %<xmm reg>, KKK

  .seh_endprologue

  [if needs base pointer]
      mov  %rsp, %rbx
      [if needs to restore base pointer]
          mov %rsp, -MMM(%rbp)

  ; Emit CFI info
  [if needs FP]
      [for all callee-saved registers]
          .cfi_offset %<reg>, (offset from %rbp)
  [else]
       .cfi_def_cfa_offset (offset from RETADDR)
      [for all callee-saved registers]
          .cfi_offset %<reg>, (offset from %rsp)

  Notes:
  - .seh directives are emitted only for Windows 64 ABI
  - .cfi directives are emitted for all other ABIs
  - for 32-bit code, substitute %e?? registers for %r??
*/

void X86FrameLowering::emitPrologue(MachineFunction &MF,
                                    MachineBasicBlock &MBB) const {
  assert(&STI == &MF.getSubtarget<X86Subtarget>() &&
         "MF used frame lowering for wrong subtarget");
  MachineBasicBlock::iterator MBBI = MBB.begin();
  MachineFrameInfo *MFI = MF.getFrameInfo();
  const Function *Fn = MF.getFunction();
  MachineModuleInfo &MMI = MF.getMMI();
  X86MachineFunctionInfo *X86FI = MF.getInfo<X86MachineFunctionInfo>();
  uint64_t MaxAlign = calculateMaxStackAlign(MF); // Desired stack alignment.
  uint64_t StackSize = MFI->getStackSize();    // Number of bytes to allocate.
  bool IsFunclet = MBB.isEHFuncletEntry();
  EHPersonality Personality = EHPersonality::Unknown;
  if (Fn->hasPersonalityFn())
    Personality = classifyEHPersonality(Fn->getPersonalityFn());
  bool FnHasClrFunclet =
      MMI.hasEHFunclets() && Personality == EHPersonality::CoreCLR;
  bool IsClrFunclet = IsFunclet && FnHasClrFunclet;
  bool HasFP = hasFP(MF);
  bool IsWin64CC = STI.isCallingConvWin64(Fn->getCallingConv());
  bool IsWin64Prologue = MF.getTarget().getMCAsmInfo()->usesWindowsCFI();
  bool NeedsWinCFI = IsWin64Prologue && Fn->needsUnwindTableEntry();
  bool NeedsDwarfCFI =
      !IsWin64Prologue && (MMI.hasDebugInfo() || Fn->needsUnwindTableEntry());
  unsigned FramePtr = TRI->getFrameRegister(MF);
  const unsigned MachineFramePtr =
      STI.isTarget64BitILP32()
          ? getX86SubSuperRegister(FramePtr, 64) : FramePtr;
  unsigned BasePtr = TRI->getBaseRegister();
  
  // Debug location must be unknown since the first debug location is used
  // to determine the end of the prologue.
  DebugLoc DL;

  // Add RETADDR move area to callee saved frame size.
  int TailCallReturnAddrDelta = X86FI->getTCReturnAddrDelta();
  if (TailCallReturnAddrDelta && IsWin64Prologue)
    report_fatal_error("Can't handle guaranteed tail call under win64 yet");

  if (TailCallReturnAddrDelta < 0)
    X86FI->setCalleeSavedFrameSize(
      X86FI->getCalleeSavedFrameSize() - TailCallReturnAddrDelta);

  bool UseStackProbe = (STI.isOSWindows() && !STI.isTargetMachO());

  // The default stack probe size is 4096 if the function has no stackprobesize
  // attribute.
  unsigned StackProbeSize = 4096;
  if (Fn->hasFnAttribute("stack-probe-size"))
    Fn->getFnAttribute("stack-probe-size")
        .getValueAsString()
        .getAsInteger(0, StackProbeSize);

  // If this is x86-64 and the Red Zone is not disabled, if we are a leaf
  // function, and use up to 128 bytes of stack space, don't have a frame
  // pointer, calls, or dynamic alloca then we do not need to adjust the
  // stack pointer (we fit in the Red Zone). We also check that we don't
  // push and pop from the stack.
  if (Is64Bit && !Fn->hasFnAttribute(Attribute::NoRedZone) &&
      !TRI->needsStackRealignment(MF) &&
      !MFI->hasVarSizedObjects() &&    // No dynamic alloca.
      !MFI->adjustsStack() &&          // No calls.
      !IsWin64CC &&                    // Win64 has no Red Zone
      !MFI->hasOpaqueSPAdjustment() && // Don't push and pop.
      !MF.shouldSplitStack()) {        // Regular stack
    uint64_t MinSize = X86FI->getCalleeSavedFrameSize();
    if (HasFP) MinSize += SlotSize;
    StackSize = std::max(MinSize, StackSize > 128 ? StackSize - 128 : 0);
    MFI->setStackSize(StackSize);
  }

  // Insert stack pointer adjustment for later moving of return addr.  Only
  // applies to tail call optimized functions where the callee argument stack
  // size is bigger than the callers.
  if (TailCallReturnAddrDelta < 0) {
    BuildStackAdjustment(MBB, MBBI, DL, TailCallReturnAddrDelta,
                         /*InEpilogue=*/false)
        .setMIFlag(MachineInstr::FrameSetup);
  }

  // Mapping for machine moves:
  //
  //   DST: VirtualFP AND
  //        SRC: VirtualFP              => DW_CFA_def_cfa_offset
  //        ELSE                        => DW_CFA_def_cfa
  //
  //   SRC: VirtualFP AND
  //        DST: Register               => DW_CFA_def_cfa_register
  //
  //   ELSE
  //        OFFSET < 0                  => DW_CFA_offset_extended_sf
  //        REG < 64                    => DW_CFA_offset + Reg
  //        ELSE                        => DW_CFA_offset_extended

  uint64_t NumBytes = 0;
  int stackGrowth = -SlotSize;

  // Find the funclet establisher parameter
  unsigned Establisher = X86::NoRegister;
  if (IsClrFunclet)
    Establisher = Uses64BitFramePtr ? X86::RCX : X86::ECX;
  else if (IsFunclet)
    Establisher = Uses64BitFramePtr ? X86::RDX : X86::EDX;

  if (IsWin64Prologue && IsFunclet && !IsClrFunclet) {
    // Immediately spill establisher into the home slot.
    // The runtime cares about this.
    // MOV64mr %rdx, 16(%rsp)
    unsigned MOVmr = Uses64BitFramePtr ? X86::MOV64mr : X86::MOV32mr;
    addRegOffset(BuildMI(MBB, MBBI, DL, TII.get(MOVmr)), StackPtr, true, 16)
        .addReg(Establisher)
        .setMIFlag(MachineInstr::FrameSetup);
<<<<<<< HEAD
#if INTEL_CUSTOMIZATION
    // The line below is cherry picked from LLVM trunk r252512, but there "RDX"
    // will be named "Establisher".
    MBB.addLiveIn(RDX);
#endif
=======
    MBB.addLiveIn(Establisher);
>>>>>>> 9e934b0c
  }

  if (HasFP) {
    // Calculate required stack adjustment.
    uint64_t FrameSize = StackSize - SlotSize;
    // If required, include space for extra hidden slot for stashing base pointer.
    if (X86FI->getRestoreBasePointer())
      FrameSize += SlotSize;

    NumBytes = FrameSize - X86FI->getCalleeSavedFrameSize();

    // Callee-saved registers are pushed on stack before the stack is realigned.
    if (TRI->needsStackRealignment(MF) && !IsWin64Prologue)
      NumBytes = RoundUpToAlignment(NumBytes, MaxAlign);

    // Get the offset of the stack slot for the EBP register, which is
    // guaranteed to be the last slot by processFunctionBeforeFrameFinalized.
    // Update the frame offset adjustment.
    if (!IsFunclet)
      MFI->setOffsetAdjustment(-NumBytes);
    else
      assert(MFI->getOffsetAdjustment() == -(int)NumBytes &&
             "should calculate same local variable offset for funclets");

    // Save EBP/RBP into the appropriate stack slot.
    BuildMI(MBB, MBBI, DL, TII.get(Is64Bit ? X86::PUSH64r : X86::PUSH32r))
      .addReg(MachineFramePtr, RegState::Kill)
      .setMIFlag(MachineInstr::FrameSetup);

    if (NeedsDwarfCFI) {
      // Mark the place where EBP/RBP was saved.
      // Define the current CFA rule to use the provided offset.
      assert(StackSize);
      BuildCFI(MBB, MBBI, DL,
               MCCFIInstruction::createDefCfaOffset(nullptr, 2 * stackGrowth));

      // Change the rule for the FramePtr to be an "offset" rule.
      unsigned DwarfFramePtr = TRI->getDwarfRegNum(MachineFramePtr, true);
      BuildCFI(MBB, MBBI, DL, MCCFIInstruction::createOffset(
                                  nullptr, DwarfFramePtr, 2 * stackGrowth));
    }

    if (NeedsWinCFI) {
      BuildMI(MBB, MBBI, DL, TII.get(X86::SEH_PushReg))
          .addImm(FramePtr)
          .setMIFlag(MachineInstr::FrameSetup);
    }

    if (!IsWin64Prologue && !IsFunclet) {
      // Update EBP with the new base value.
      BuildMI(MBB, MBBI, DL,
              TII.get(Uses64BitFramePtr ? X86::MOV64rr : X86::MOV32rr),
              FramePtr)
          .addReg(StackPtr)
          .setMIFlag(MachineInstr::FrameSetup);

      if (NeedsDwarfCFI) {
        // Mark effective beginning of when frame pointer becomes valid.
        // Define the current CFA to use the EBP/RBP register.
        unsigned DwarfFramePtr = TRI->getDwarfRegNum(MachineFramePtr, true);
        BuildCFI(MBB, MBBI, DL, MCCFIInstruction::createDefCfaRegister(
                                    nullptr, DwarfFramePtr));
      }
    }

<<<<<<< HEAD
#if INTEL_CUSTOMIZATION
    // This is cherry picked from LLVM trunk r252512.
=======
>>>>>>> 9e934b0c
    // Mark the FramePtr as live-in in every block. Don't do this again for
    // funclet prologues.
    if (!IsFunclet) {
      for (MachineBasicBlock &EveryMBB : MF)
        EveryMBB.addLiveIn(MachineFramePtr);
    }
<<<<<<< HEAD
#else // !INTEL_CUSTOMIZATION 
    // Mark the FramePtr as live-in in every block.
    for (MachineFunction::iterator I = MF.begin(), E = MF.end(); I != E; ++I)
      I->addLiveIn(MachineFramePtr);
#endif // !INTEL_CUSTOMIZATION
=======
>>>>>>> 9e934b0c
  } else {
    assert(!IsFunclet && "funclets without FPs not yet implemented");
    NumBytes = StackSize - X86FI->getCalleeSavedFrameSize();
  }

  // For EH funclets, only allocate enough space for outgoing calls. Save the
  // NumBytes value that we would've used for the parent frame.
  unsigned ParentFrameNumBytes = NumBytes;
  if (IsFunclet)
    NumBytes = getWinEHFuncletFrameSize(MF);

  // Skip the callee-saved push instructions.
  bool PushedRegs = false;
  int StackOffset = 2 * stackGrowth;

  while (MBBI != MBB.end() &&
         MBBI->getFlag(MachineInstr::FrameSetup) &&
         (MBBI->getOpcode() == X86::PUSH32r ||
          MBBI->getOpcode() == X86::PUSH64r)) {
    PushedRegs = true;
    unsigned Reg = MBBI->getOperand(0).getReg();
    ++MBBI;

    if (!HasFP && NeedsDwarfCFI) {
      // Mark callee-saved push instruction.
      // Define the current CFA rule to use the provided offset.
      assert(StackSize);
      BuildCFI(MBB, MBBI, DL,
               MCCFIInstruction::createDefCfaOffset(nullptr, StackOffset));
      StackOffset += stackGrowth;
    }

    if (NeedsWinCFI) {
      BuildMI(MBB, MBBI, DL, TII.get(X86::SEH_PushReg)).addImm(Reg).setMIFlag(
          MachineInstr::FrameSetup);
    }
  }

  // Realign stack after we pushed callee-saved registers (so that we'll be
  // able to calculate their offsets from the frame pointer).
  // Don't do this for Win64, it needs to realign the stack after the prologue.
  if (!IsWin64Prologue && !IsFunclet && TRI->needsStackRealignment(MF)) {
    assert(HasFP && "There should be a frame pointer if stack is realigned.");
<<<<<<< HEAD
#if INTEL_CUSTOMIZATION
// Cherry picking r252210
    BuildStackAlignAND(MBB, MBBI, DL, StackPtr, MaxAlign);
#else // !INTEL_CUSTOMIZATION
    BuildStackAlignAND(MBB, MBBI, DL, MaxAlign);
#endif // !INTEL_CUSTOMIZATION
=======
    BuildStackAlignAND(MBB, MBBI, DL, StackPtr, MaxAlign);
>>>>>>> 9e934b0c
  }

  // If there is an SUB32ri of ESP immediately before this instruction, merge
  // the two. This can be the case when tail call elimination is enabled and
  // the callee has more arguments then the caller.
  NumBytes -= mergeSPUpdates(MBB, MBBI, true);

  // Adjust stack pointer: ESP -= numbytes.

  // Windows and cygwin/mingw require a prologue helper routine when allocating
  // more than 4K bytes on the stack.  Windows uses __chkstk and cygwin/mingw
  // uses __alloca.  __alloca and the 32-bit version of __chkstk will probe the
  // stack and adjust the stack pointer in one go.  The 64-bit version of
  // __chkstk is only responsible for probing the stack.  The 64-bit prologue is
  // responsible for adjusting the stack pointer.  Touching the stack at 4K
  // increments is necessary to ensure that the guard pages used by the OS
  // virtual memory manager are allocated in correct sequence.
  uint64_t AlignedNumBytes = NumBytes;
  if (IsWin64Prologue && !IsFunclet && TRI->needsStackRealignment(MF))
    AlignedNumBytes = RoundUpToAlignment(AlignedNumBytes, MaxAlign);
  if (AlignedNumBytes >= StackProbeSize && UseStackProbe) {
    // Check whether EAX is livein for this function.
    bool isEAXAlive = isEAXLiveIn(MF);

    if (isEAXAlive) {
      // Sanity check that EAX is not livein for this function.
      // It should not be, so throw an assert.
      assert(!Is64Bit && "EAX is livein in x64 case!");

      // Save EAX
      BuildMI(MBB, MBBI, DL, TII.get(X86::PUSH32r))
        .addReg(X86::EAX, RegState::Kill)
        .setMIFlag(MachineInstr::FrameSetup);
    }

    if (Is64Bit) {
      // Handle the 64-bit Windows ABI case where we need to call __chkstk.
      // Function prologue is responsible for adjusting the stack pointer.
      if (isUInt<32>(NumBytes)) {
        BuildMI(MBB, MBBI, DL, TII.get(X86::MOV32ri), X86::EAX)
            .addImm(NumBytes)
            .setMIFlag(MachineInstr::FrameSetup);
      } else if (isInt<32>(NumBytes)) {
        BuildMI(MBB, MBBI, DL, TII.get(X86::MOV64ri32), X86::RAX)
            .addImm(NumBytes)
            .setMIFlag(MachineInstr::FrameSetup);
      } else {
        BuildMI(MBB, MBBI, DL, TII.get(X86::MOV64ri), X86::RAX)
            .addImm(NumBytes)
            .setMIFlag(MachineInstr::FrameSetup);
      }
    } else {
      // Allocate NumBytes-4 bytes on stack in case of isEAXAlive.
      // We'll also use 4 already allocated bytes for EAX.
      BuildMI(MBB, MBBI, DL, TII.get(X86::MOV32ri), X86::EAX)
          .addImm(isEAXAlive ? NumBytes - 4 : NumBytes)
          .setMIFlag(MachineInstr::FrameSetup);
    }

    // Call __chkstk, __chkstk_ms, or __alloca.
    emitStackProbe(MF, MBB, MBBI, DL, true);

    if (isEAXAlive) {
      // Restore EAX
      MachineInstr *MI =
          addRegOffset(BuildMI(MF, DL, TII.get(X86::MOV32rm), X86::EAX),
                       StackPtr, false, NumBytes - 4);
      MI->setFlag(MachineInstr::FrameSetup);
      MBB.insert(MBBI, MI);
    }
  } else if (NumBytes) {
    emitSPUpdate(MBB, MBBI, -(int64_t)NumBytes, /*InEpilogue=*/false);
  }

  if (NeedsWinCFI && NumBytes)
    BuildMI(MBB, MBBI, DL, TII.get(X86::SEH_StackAlloc))
        .addImm(NumBytes)
        .setMIFlag(MachineInstr::FrameSetup);

  int SEHFrameOffset = 0;
<<<<<<< HEAD
#if INTEL_CUSTOMIZATION
  // Cherry picking r252210, though this is called SPOrEstablisher there.
  unsigned SPOrRDX = IsFunclet ? RDX : StackPtr;
#endif // INTEL_CUSTOMIZATION
  if (IsWin64Prologue && HasFP) {
    // Set RBP to a small fixed offset from RSP. In the funclet case, we base
    // this calculation on the incoming RDX, which holds the value of RSP from
    // the parent frame at the end of the prologue.
#if !INTEL_CUSTOMIZATION
    // Cherry picking r252210, where this is deleted.
    unsigned SPOrRDX = IsFunclet ? RDX : StackPtr;
#endif // INTEL_CUSTOMIZATION
=======
  unsigned SPOrEstablisher;
  if (IsFunclet) {
    if (IsClrFunclet) {
      // The establisher parameter passed to a CLR funclet is actually a pointer
      // to the (mostly empty) frame of its nearest enclosing funclet; we have
      // to find the root function establisher frame by loading the PSPSym from
      // the intermediate frame.
      unsigned PSPSlotOffset = getPSPSlotOffsetFromSP(MF);
      MachinePointerInfo NoInfo;
      MBB.addLiveIn(Establisher);
      addRegOffset(BuildMI(MBB, MBBI, DL, TII.get(X86::MOV64rm), Establisher),
                   Establisher, false, PSPSlotOffset)
          .addMemOperand(MF.getMachineMemOperand(
              NoInfo, MachineMemOperand::MOLoad, SlotSize, SlotSize));
      ;
      // Save the root establisher back into the current funclet's (mostly
      // empty) frame, in case a sub-funclet or the GC needs it.
      addRegOffset(BuildMI(MBB, MBBI, DL, TII.get(X86::MOV64mr)), StackPtr,
                   false, PSPSlotOffset)
          .addReg(Establisher)
          .addMemOperand(
              MF.getMachineMemOperand(NoInfo, MachineMemOperand::MOStore |
                                                  MachineMemOperand::MOVolatile,
                                      SlotSize, SlotSize));
    }
    SPOrEstablisher = Establisher;
  } else {
    SPOrEstablisher = StackPtr;
  }

  if (IsWin64Prologue && HasFP) {
    // Set RBP to a small fixed offset from RSP. In the funclet case, we base
    // this calculation on the incoming establisher, which holds the value of
    // RSP from the parent frame at the end of the prologue.
>>>>>>> 9e934b0c
    SEHFrameOffset = calculateSetFPREG(ParentFrameNumBytes);
    if (SEHFrameOffset)
      addRegOffset(BuildMI(MBB, MBBI, DL, TII.get(X86::LEA64r), FramePtr),
                   SPOrEstablisher, false, SEHFrameOffset);
    else
      BuildMI(MBB, MBBI, DL, TII.get(X86::MOV64rr), FramePtr)
          .addReg(SPOrEstablisher);

    // If this is not a funclet, emit the CFI describing our frame pointer.
    if (NeedsWinCFI && !IsFunclet) {
      BuildMI(MBB, MBBI, DL, TII.get(X86::SEH_SetFrame))
          .addImm(FramePtr)
          .addImm(SEHFrameOffset)
          .setMIFlag(MachineInstr::FrameSetup);
      if (isAsynchronousEHPersonality(Personality))
        MF.getWinEHFuncInfo()->SEHSetFrameOffset = SEHFrameOffset;
    }
  } else if (IsFunclet && STI.is32Bit()) {
    // Reset EBP / ESI to something good for funclets.
    MBBI = restoreWin32EHStackPointers(MBB, MBBI, DL);
    // If we're a catch funclet, we can be returned to via catchret. Save ESP
    // into the registration node so that the runtime will restore it for us.
    if (!MBB.isCleanupFuncletEntry()) {
      assert(Personality == EHPersonality::MSVC_CXX);
      unsigned FrameReg;
      int FI = MF.getWinEHFuncInfo()->EHRegNodeFrameIndex;
      int64_t EHRegOffset = getFrameIndexReference(MF, FI, FrameReg);
      // ESP is the first field, so no extra displacement is needed.
      addRegOffset(BuildMI(MBB, MBBI, DL, TII.get(X86::MOV32mr)), FrameReg,
                   false, EHRegOffset)
          .addReg(X86::ESP);
    }
  }

  while (MBBI != MBB.end() && MBBI->getFlag(MachineInstr::FrameSetup)) {
    const MachineInstr *FrameInstr = &*MBBI;
    ++MBBI;

    if (NeedsWinCFI) {
      int FI;
      if (unsigned Reg = TII.isStoreToStackSlot(FrameInstr, FI)) {
        if (X86::FR64RegClass.contains(Reg)) {
          unsigned IgnoredFrameReg;
          int Offset = getFrameIndexReference(MF, FI, IgnoredFrameReg);
          Offset += SEHFrameOffset;

          BuildMI(MBB, MBBI, DL, TII.get(X86::SEH_SaveXMM))
              .addImm(Reg)
              .addImm(Offset)
              .setMIFlag(MachineInstr::FrameSetup);
        }
      }
    }
  }

  if (NeedsWinCFI)
    BuildMI(MBB, MBBI, DL, TII.get(X86::SEH_EndPrologue))
        .setMIFlag(MachineInstr::FrameSetup);

  if (FnHasClrFunclet && !IsFunclet) {
    // Save the so-called Initial-SP (i.e. the value of the stack pointer
    // immediately after the prolog)  into the PSPSlot so that funclets
    // and the GC can recover it.
    unsigned PSPSlotOffset = getPSPSlotOffsetFromSP(MF);
    auto PSPInfo = MachinePointerInfo::getFixedStack(
        MF, MF.getWinEHFuncInfo()->PSPSymFrameIdx);
    addRegOffset(BuildMI(MBB, MBBI, DL, TII.get(X86::MOV64mr)), StackPtr, false,
                 PSPSlotOffset)
        .addReg(StackPtr)
        .addMemOperand(MF.getMachineMemOperand(
            PSPInfo, MachineMemOperand::MOStore | MachineMemOperand::MOVolatile,
            SlotSize, SlotSize));
  }

  // Realign stack after we spilled callee-saved registers (so that we'll be
  // able to calculate their offsets from the frame pointer).
  // Win64 requires aligning the stack after the prologue.
  if (IsWin64Prologue && TRI->needsStackRealignment(MF)) {
    assert(HasFP && "There should be a frame pointer if stack is realigned.");
<<<<<<< HEAD
#if INTEL_CUSTOMIZATION
    // Cherry picking r252210, though SPOrRDX is called SPOrEstablisher there.
    BuildStackAlignAND(MBB, MBBI, DL, SPOrRDX, MaxAlign);
#else // !INTEL_CUSTOMIZATION
    BuildStackAlignAND(MBB, MBBI, DL, MaxAlign);
#endif // !INTEL_CUSTOMIZATION
  }

#if INTEL_CUSTOMIZATION
  // Cherry picking r252210.
  // We already dealt with stack realignment and funclets above.
  if (IsFunclet && STI.is32Bit())
    return;
#endif
=======
    BuildStackAlignAND(MBB, MBBI, DL, SPOrEstablisher, MaxAlign);
  }

  // We already dealt with stack realignment and funclets above.
  if (IsFunclet && STI.is32Bit())
    return;
>>>>>>> 9e934b0c

  // If we need a base pointer, set it up here. It's whatever the value
  // of the stack pointer is at this point. Any variable size objects
  // will be allocated after this, so we can still use the base pointer
  // to reference locals.
  if (TRI->hasBasePointer(MF)) {
    // Update the base pointer with the current stack pointer.
    unsigned Opc = Uses64BitFramePtr ? X86::MOV64rr : X86::MOV32rr;
    BuildMI(MBB, MBBI, DL, TII.get(Opc), BasePtr)
<<<<<<< HEAD
#if INTEL_CUSTOMIZATION
      // Cherry picking r252210, though SPOrRDX is called SPOrEstablisher there.
      .addReg(SPOrRDX)
#else // !INTEL_CUSTOMIZATION
        .addReg(StackPtr)
#endif // !INTEL_CUSTOMIZATION
=======
      .addReg(SPOrEstablisher)
>>>>>>> 9e934b0c
      .setMIFlag(MachineInstr::FrameSetup);
    if (X86FI->getRestoreBasePointer()) {
      // Stash value of base pointer.  Saving RSP instead of EBP shortens
      // dependence chain. Used by SjLj EH.
      unsigned Opm = Uses64BitFramePtr ? X86::MOV64mr : X86::MOV32mr;
      addRegOffset(BuildMI(MBB, MBBI, DL, TII.get(Opm)),
                   FramePtr, true, X86FI->getRestoreBasePointerOffset())
<<<<<<< HEAD
#if INTEL_CUSTOMIZATION
        // Cherry picking r252210, though SPOrRDX is called SPOrEstablisher
        // there.
        .addReg(SPOrRDX)
#else // !INTEL_CUSTOMIZATION
        .addReg(StackPtr)
#endif // !INTEL_CUSTOMIZATION
        .setMIFlag(MachineInstr::FrameSetup);
    }

#if INTEL_CUSTOMIZATION
    // Cherry picking r252210.
    if (X86FI->getHasSEHFramePtrSave() && !IsFunclet) {
#else // !INTEL_CUSTOMIZATION
    if (X86FI->getHasSEHFramePtrSave()) {
#endif // !INTEL_CUSTOMIZATION
=======
        .addReg(SPOrEstablisher)
        .setMIFlag(MachineInstr::FrameSetup);
    }

    if (X86FI->getHasSEHFramePtrSave() && !IsFunclet) {
>>>>>>> 9e934b0c
      // Stash the value of the frame pointer relative to the base pointer for
      // Win32 EH. This supports Win32 EH, which does the inverse of the above:
      // it recovers the frame pointer from the base pointer rather than the
      // other way around.
      unsigned Opm = Uses64BitFramePtr ? X86::MOV64mr : X86::MOV32mr;
      unsigned UsedReg;
      int Offset =
          getFrameIndexReference(MF, X86FI->getSEHFramePtrSaveIndex(), UsedReg);
      assert(UsedReg == BasePtr);
      addRegOffset(BuildMI(MBB, MBBI, DL, TII.get(Opm)), UsedReg, true, Offset)
          .addReg(FramePtr)
          .setMIFlag(MachineInstr::FrameSetup);
    }
  }

  if (((!HasFP && NumBytes) || PushedRegs) && NeedsDwarfCFI) {
    // Mark end of stack pointer adjustment.
    if (!HasFP && NumBytes) {
      // Define the current CFA rule to use the provided offset.
      assert(StackSize);
      BuildCFI(MBB, MBBI, DL, MCCFIInstruction::createDefCfaOffset(
                                  nullptr, -StackSize + stackGrowth));
    }

    // Emit DWARF info specifying the offsets of the callee-saved registers.
    if (PushedRegs)
      emitCalleeSavedFrameMoves(MBB, MBBI, DL);
  }
}

bool X86FrameLowering::canUseLEAForSPInEpilogue(
    const MachineFunction &MF) const {
  // We can't use LEA instructions for adjusting the stack pointer if this is a
  // leaf function in the Win64 ABI.  Only ADD instructions may be used to
  // deallocate the stack.
  // This means that we can use LEA for SP in two situations:
  // 1. We *aren't* using the Win64 ABI which means we are free to use LEA.
  // 2. We *have* a frame pointer which means we are permitted to use LEA.
  return !MF.getTarget().getMCAsmInfo()->usesWindowsCFI() || hasFP(MF);
}

static bool isFuncletReturnInstr(MachineInstr *MI) {
  switch (MI->getOpcode()) {
  case X86::CATCHRET:
  case X86::CLEANUPRET:
    return true;
  default:
    return false;
  }
  llvm_unreachable("impossible");
}

// CLR funclets use a special "Previous Stack Pointer Symbol" slot on the
// stack. It holds a pointer to the bottom of the root function frame.  The
// establisher frame pointer passed to a nested funclet may point to the
// (mostly empty) frame of its parent funclet, but it will need to find
// the frame of the root function to access locals.  To facilitate this,
// every funclet copies the pointer to the bottom of the root function
// frame into a PSPSym slot in its own (mostly empty) stack frame. Using the
// same offset for the PSPSym in the root function frame that's used in the
// funclets' frames allows each funclet to dynamically accept any ancestor
// frame as its establisher argument (the runtime doesn't guarantee the
// immediate parent for some reason lost to history), and also allows the GC,
// which uses the PSPSym for some bookkeeping, to find it in any funclet's
// frame with only a single offset reported for the entire method.
unsigned
X86FrameLowering::getPSPSlotOffsetFromSP(const MachineFunction &MF) const {
  const WinEHFuncInfo &Info = *MF.getWinEHFuncInfo();
  // getFrameIndexReferenceFromSP has an out ref parameter for the stack
  // pointer register; pass a dummy that we ignore
  unsigned SPReg;
  int Offset = getFrameIndexReferenceFromSP(MF, Info.PSPSymFrameIdx, SPReg);
  assert(Offset >= 0);
  return static_cast<unsigned>(Offset);
}

unsigned
X86FrameLowering::getWinEHFuncletFrameSize(const MachineFunction &MF) const {
  // This is the size of the pushed CSRs.
  unsigned CSSize =
      MF.getInfo<X86MachineFunctionInfo>()->getCalleeSavedFrameSize();
  // This is the amount of stack a funclet needs to allocate.
  unsigned UsedSize;
  EHPersonality Personality =
      classifyEHPersonality(MF.getFunction()->getPersonalityFn());
  if (Personality == EHPersonality::CoreCLR) {
    // CLR funclets need to hold enough space to include the PSPSym, at the
    // same offset from the stack pointer (immediately after the prolog) as it
    // resides at in the main function.
    UsedSize = getPSPSlotOffsetFromSP(MF) + SlotSize;
  } else {
    // Other funclets just need enough stack for outgoing call arguments.
    UsedSize = MF.getFrameInfo()->getMaxCallFrameSize();
  }
  // RBP is not included in the callee saved register block. After pushing RBP,
  // everything is 16 byte aligned. Everything we allocate before an outgoing
  // call must also be 16 byte aligned.
  unsigned FrameSizeMinusRBP =
      RoundUpToAlignment(CSSize + UsedSize, getStackAlignment());
  // Subtract out the size of the callee saved registers. This is how much stack
  // each funclet will allocate.
  return FrameSizeMinusRBP - CSSize;
}

void X86FrameLowering::emitEpilogue(MachineFunction &MF,
                                    MachineBasicBlock &MBB) const {
  const MachineFrameInfo *MFI = MF.getFrameInfo();
  X86MachineFunctionInfo *X86FI = MF.getInfo<X86MachineFunctionInfo>();
  MachineBasicBlock::iterator MBBI = MBB.getFirstTerminator();
  DebugLoc DL;
  if (MBBI != MBB.end())
    DL = MBBI->getDebugLoc();
  // standard x86_64 and NaCl use 64-bit frame/stack pointers, x32 - 32-bit.
  const bool Is64BitILP32 = STI.isTarget64BitILP32();
  unsigned FramePtr = TRI->getFrameRegister(MF);
  unsigned MachineFramePtr =
      Is64BitILP32 ? getX86SubSuperRegister(FramePtr, 64) : FramePtr;

  bool IsWin64Prologue = MF.getTarget().getMCAsmInfo()->usesWindowsCFI();
  bool NeedsWinCFI =
      IsWin64Prologue && MF.getFunction()->needsUnwindTableEntry();
  bool IsFunclet = isFuncletReturnInstr(MBBI);
<<<<<<< HEAD
#if INTEL_CUSTOMIZATION
  // Cherry picking r252266.
  MachineBasicBlock *TargetMBB = nullptr;
#else // !INTEL_CUSTOMIZATION
  MachineBasicBlock *RestoreMBB = nullptr;
#endif // !INTEL_CUSTOMIZATION
=======
  MachineBasicBlock *TargetMBB = nullptr;
>>>>>>> 9e934b0c

  // Get the number of bytes to allocate from the FrameInfo.
  uint64_t StackSize = MFI->getStackSize();
  uint64_t MaxAlign = calculateMaxStackAlign(MF);
  unsigned CSSize = X86FI->getCalleeSavedFrameSize();
  uint64_t NumBytes = 0;

  if (MBBI->getOpcode() == X86::CATCHRET) {
<<<<<<< HEAD
#if INTEL_CUSTOMIZATION
    // Cherry picking r252266.
=======
>>>>>>> 9e934b0c
    // SEH shouldn't use catchret.
    assert(!isAsynchronousEHPersonality(
               classifyEHPersonality(MF.getFunction()->getPersonalityFn())) &&
           "SEH should not use CATCHRET");
<<<<<<< HEAD
#endif // INTEL_CUSTOMIZATION
    NumBytes = getWinEHFuncletFrameSize(MF);
    assert(hasFP(MF) && "EH funclets without FP not yet implemented");
#if INTEL_CUSTOMIZATION
    // Cherry picking r252266.
    TargetMBB = MBBI->getOperand(0).getMBB();
#else // !INTEL_CUSTOMIZATION
    MachineBasicBlock *TargetMBB = MBBI->getOperand(0).getMBB();

    // If this is SEH, this isn't really a funclet return.
    bool IsSEH = isAsynchronousEHPersonality(
        classifyEHPersonality(MF.getFunction()->getPersonalityFn()));
    if (IsSEH) {
      if (STI.is32Bit())
        restoreWin32EHStackPointers(MBB, MBBI, DL, /*RestoreSP=*/true);
      BuildMI(MBB, MBBI, DL, TII.get(X86::JMP_4)).addMBB(TargetMBB);
      MBBI->eraseFromParent();
      return;
    }

    // For 32-bit, create a new block for the restore code.
    RestoreMBB = TargetMBB;
    if (STI.is32Bit()) {
      RestoreMBB = MF.CreateMachineBasicBlock(MBB.getBasicBlock());
      MF.insert(TargetMBB->getIterator(), RestoreMBB);
      MBB.removeSuccessor(TargetMBB);
      MBB.addSuccessor(RestoreMBB);
      RestoreMBB->addSuccessor(TargetMBB);
      MBBI->getOperand(0).setMBB(RestoreMBB);
    }
#endif // !INTEL_CUSTOMIZATION
=======

    NumBytes = getWinEHFuncletFrameSize(MF);
    assert(hasFP(MF) && "EH funclets without FP not yet implemented");
    TargetMBB = MBBI->getOperand(0).getMBB();
>>>>>>> 9e934b0c

    // Pop EBP.
    BuildMI(MBB, MBBI, DL, TII.get(Is64Bit ? X86::POP64r : X86::POP32r),
            MachineFramePtr)
        .setMIFlag(MachineInstr::FrameDestroy);
<<<<<<< HEAD

#if !INTEL_CUSTOMIZATION
    // Cherry picking r252266, where this is deleted.
    // Insert frame restoration code in a new block.
    if (STI.is32Bit()) {
      auto RestoreMBBI = RestoreMBB->begin();
      restoreWin32EHStackPointers(*RestoreMBB, RestoreMBBI, DL,
                                  /*RestoreSP=*/true);
      BuildMI(*RestoreMBB, RestoreMBBI, DL, TII.get(X86::JMP_4))
          .addMBB(TargetMBB);
    }
#endif // !INTEL_CUSTOMIZATION
=======
>>>>>>> 9e934b0c
  } else if (MBBI->getOpcode() == X86::CLEANUPRET) {
    NumBytes = getWinEHFuncletFrameSize(MF);
    assert(hasFP(MF) && "EH funclets without FP not yet implemented");
    BuildMI(MBB, MBBI, DL, TII.get(Is64Bit ? X86::POP64r : X86::POP32r),
            MachineFramePtr)
        .setMIFlag(MachineInstr::FrameDestroy);
  } else if (hasFP(MF)) {
    // Calculate required stack adjustment.
    uint64_t FrameSize = StackSize - SlotSize;
    NumBytes = FrameSize - CSSize;

    // Callee-saved registers were pushed on stack before the stack was
    // realigned.
    if (TRI->needsStackRealignment(MF) && !IsWin64Prologue)
      NumBytes = RoundUpToAlignment(FrameSize, MaxAlign);

    // Pop EBP.
    BuildMI(MBB, MBBI, DL,
            TII.get(Is64Bit ? X86::POP64r : X86::POP32r), MachineFramePtr)
        .setMIFlag(MachineInstr::FrameDestroy);
  } else {
    NumBytes = StackSize - CSSize;
  }
  uint64_t SEHStackAllocAmt = NumBytes;

  // Skip the callee-saved pop instructions.
  while (MBBI != MBB.begin()) {
    MachineBasicBlock::iterator PI = std::prev(MBBI);
    unsigned Opc = PI->getOpcode();

    if ((Opc != X86::POP32r || !PI->getFlag(MachineInstr::FrameDestroy)) &&
        (Opc != X86::POP64r || !PI->getFlag(MachineInstr::FrameDestroy)) &&
        Opc != X86::DBG_VALUE && !PI->isTerminator())
      break;

    --MBBI;
  }
  MachineBasicBlock::iterator FirstCSPop = MBBI;

<<<<<<< HEAD
#if INTEL_CUSTOMIZATION
  // Cherry picking r252266.
  if (TargetMBB) {
#else // !INTEL_CUSTOMIZATION
  if (RestoreMBB) {
#endif // !INTEL_CUSTOMIZATION
    // Fill EAX/RAX with the address of the target block.
    unsigned ReturnReg = STI.is64Bit() ? X86::RAX : X86::EAX;
    if (STI.is64Bit()) {
#if INTEL_CUSTOMIZATION
      // Cherry picking r252266.
      // LEA64r TargetMBB(%rip), %rax
#else // !INTEL_CUSTOMIZATION
      // LEA64r RestoreMBB(%rip), %rax
#endif // !INTEL_CUSTOMIZATION
=======
  if (TargetMBB) {
    // Fill EAX/RAX with the address of the target block.
    unsigned ReturnReg = STI.is64Bit() ? X86::RAX : X86::EAX;
    if (STI.is64Bit()) {
      // LEA64r TargetMBB(%rip), %rax
>>>>>>> 9e934b0c
      BuildMI(MBB, FirstCSPop, DL, TII.get(X86::LEA64r), ReturnReg)
          .addReg(X86::RIP)
          .addImm(0)
          .addReg(0)
<<<<<<< HEAD
#if INTEL_CUSTOMIZATION
          // Cherry picking r252266.
          .addMBB(TargetMBB)
#else // !INTEL_CUSTOMIZATION
          .addMBB(RestoreMBB)
#endif // !INTEL_CUSTOMIZATION
          .addReg(0);
    } else {
#if INTEL_CUSTOMIZATION
      // This is cherry picked from LLVM trunk r252512.
      // MOV32ri $TargetMBB, %eax
      BuildMI(MBB, FirstCSPop, DL, TII.get(X86::MOV32ri), ReturnReg)
          .addMBB(TargetMBB);
#else // !INTEL_CUSTOMIZATION
      // MOV32ri $RestoreMBB, %eax
      BuildMI(MBB, FirstCSPop, DL, TII.get(X86::MOV32ri))
          .addReg(ReturnReg)
          .addMBB(RestoreMBB);
#endif // !INTEL_CUSTOMIZATION
    }
#if INTEL_CUSTOMIZATION
    // This is cherry-picked from r251113 and r252266.
    // Record that we've taken the address of TargetMBB and no longer just
    // reference it in a terminator.
    TargetMBB->setHasAddressTaken();
#endif // INTEL_CUSTOMIZATION
=======
          .addMBB(TargetMBB)
          .addReg(0);
    } else {
      // MOV32ri $TargetMBB, %eax
      BuildMI(MBB, FirstCSPop, DL, TII.get(X86::MOV32ri), ReturnReg)
          .addMBB(TargetMBB);
    }
    // Record that we've taken the address of TargetMBB and no longer just
    // reference it in a terminator.
    TargetMBB->setHasAddressTaken();
>>>>>>> 9e934b0c
  }

  if (MBBI != MBB.end())
    DL = MBBI->getDebugLoc();

  // If there is an ADD32ri or SUB32ri of ESP immediately before this
  // instruction, merge the two instructions.
  if (NumBytes || MFI->hasVarSizedObjects())
    NumBytes += mergeSPUpdates(MBB, MBBI, true);

  // If dynamic alloca is used, then reset esp to point to the last callee-saved
  // slot before popping them off! Same applies for the case, when stack was
  // realigned. Don't do this if this was a funclet epilogue, since the funclets
  // will not do realignment or dynamic stack allocation.
  if ((TRI->needsStackRealignment(MF) || MFI->hasVarSizedObjects()) &&
      !IsFunclet) {
    if (TRI->needsStackRealignment(MF))
      MBBI = FirstCSPop;
    unsigned SEHFrameOffset = calculateSetFPREG(SEHStackAllocAmt);
    uint64_t LEAAmount =
        IsWin64Prologue ? SEHStackAllocAmt - SEHFrameOffset : -CSSize;

    // There are only two legal forms of epilogue:
    // - add SEHAllocationSize, %rsp
    // - lea SEHAllocationSize(%FramePtr), %rsp
    //
    // 'mov %FramePtr, %rsp' will not be recognized as an epilogue sequence.
    // However, we may use this sequence if we have a frame pointer because the
    // effects of the prologue can safely be undone.
    if (LEAAmount != 0) {
      unsigned Opc = getLEArOpcode(Uses64BitFramePtr);
      addRegOffset(BuildMI(MBB, MBBI, DL, TII.get(Opc), StackPtr),
                   FramePtr, false, LEAAmount);
      --MBBI;
    } else {
      unsigned Opc = (Uses64BitFramePtr ? X86::MOV64rr : X86::MOV32rr);
      BuildMI(MBB, MBBI, DL, TII.get(Opc), StackPtr)
        .addReg(FramePtr);
      --MBBI;
    }
  } else if (NumBytes) {
    // Adjust stack pointer back: ESP += numbytes.
    emitSPUpdate(MBB, MBBI, NumBytes, /*InEpilogue=*/true);
    --MBBI;
  }

  // Windows unwinder will not invoke function's exception handler if IP is
  // either in prologue or in epilogue.  This behavior causes a problem when a
  // call immediately precedes an epilogue, because the return address points
  // into the epilogue.  To cope with that, we insert an epilogue marker here,
  // then replace it with a 'nop' if it ends up immediately after a CALL in the
  // final emitted code.
  if (NeedsWinCFI)
    BuildMI(MBB, MBBI, DL, TII.get(X86::SEH_Epilogue));

  // Add the return addr area delta back since we are not tail calling.
  int Offset = -1 * X86FI->getTCReturnAddrDelta();
  assert(Offset >= 0 && "TCDelta should never be positive");
  if (Offset) {
    MBBI = MBB.getFirstTerminator();

    // Check for possible merge with preceding ADD instruction.
    Offset += mergeSPUpdates(MBB, MBBI, true);
    emitSPUpdate(MBB, MBBI, Offset, /*InEpilogue=*/true);
  }
}

// NOTE: this only has a subset of the full frame index logic. In
// particular, the FI < 0 and AfterFPPop logic is handled in
// X86RegisterInfo::eliminateFrameIndex, but not here. Possibly
// (probably?) it should be moved into here.
int X86FrameLowering::getFrameIndexReference(const MachineFunction &MF, int FI,
                                             unsigned &FrameReg) const {
  const MachineFrameInfo *MFI = MF.getFrameInfo();

  // We can't calculate offset from frame pointer if the stack is realigned,
  // so enforce usage of stack/base pointer.  The base pointer is used when we
  // have dynamic allocas in addition to dynamic realignment.
  if (TRI->hasBasePointer(MF))
    FrameReg = TRI->getBaseRegister();
  else if (TRI->needsStackRealignment(MF))
    FrameReg = TRI->getStackRegister();
  else
    FrameReg = TRI->getFrameRegister(MF);

  // Offset will hold the offset from the stack pointer at function entry to the
  // object.
  // We need to factor in additional offsets applied during the prologue to the
  // frame, base, and stack pointer depending on which is used.
  int Offset = MFI->getObjectOffset(FI) - getOffsetOfLocalArea();
  const X86MachineFunctionInfo *X86FI = MF.getInfo<X86MachineFunctionInfo>();
  unsigned CSSize = X86FI->getCalleeSavedFrameSize();
  uint64_t StackSize = MFI->getStackSize();
  bool HasFP = hasFP(MF);
  bool IsWin64Prologue = MF.getTarget().getMCAsmInfo()->usesWindowsCFI();
  int64_t FPDelta = 0;

  if (IsWin64Prologue) {
    assert(!MFI->hasCalls() || (StackSize % 16) == 8);

    // Calculate required stack adjustment.
    uint64_t FrameSize = StackSize - SlotSize;
    // If required, include space for extra hidden slot for stashing base pointer.
    if (X86FI->getRestoreBasePointer())
      FrameSize += SlotSize;
    uint64_t NumBytes = FrameSize - CSSize;

    uint64_t SEHFrameOffset = calculateSetFPREG(NumBytes);
    if (FI && FI == X86FI->getFAIndex())
      return -SEHFrameOffset;

    // FPDelta is the offset from the "traditional" FP location of the old base
    // pointer followed by return address and the location required by the
    // restricted Win64 prologue.
    // Add FPDelta to all offsets below that go through the frame pointer.
    FPDelta = FrameSize - SEHFrameOffset;
    assert((!MFI->hasCalls() || (FPDelta % 16) == 0) &&
           "FPDelta isn't aligned per the Win64 ABI!");
  }


  if (TRI->hasBasePointer(MF)) {
    assert(HasFP && "VLAs and dynamic stack realign, but no FP?!");
    if (FI < 0) {
      // Skip the saved EBP.
      return Offset + SlotSize + FPDelta;
    } else {
      assert((-(Offset + StackSize)) % MFI->getObjectAlignment(FI) == 0);
      return Offset + StackSize;
    }
  } else if (TRI->needsStackRealignment(MF)) {
    if (FI < 0) {
      // Skip the saved EBP.
      return Offset + SlotSize + FPDelta;
    } else {
      assert((-(Offset + StackSize)) % MFI->getObjectAlignment(FI) == 0);
      return Offset + StackSize;
    }
    // FIXME: Support tail calls
  } else {
    if (!HasFP)
      return Offset + StackSize;

    // Skip the saved EBP.
    Offset += SlotSize;

    // Skip the RETADDR move area
    int TailCallReturnAddrDelta = X86FI->getTCReturnAddrDelta();
    if (TailCallReturnAddrDelta < 0)
      Offset -= TailCallReturnAddrDelta;
  }

  return Offset + FPDelta;
}

// Simplified from getFrameIndexReference keeping only StackPointer cases
int X86FrameLowering::getFrameIndexReferenceFromSP(const MachineFunction &MF,
                                                   int FI,
                                                   unsigned &FrameReg) const {
  const MachineFrameInfo *MFI = MF.getFrameInfo();
  // Does not include any dynamic realign.
  const uint64_t StackSize = MFI->getStackSize();
  {
#ifndef NDEBUG
<<<<<<< HEAD
#ifdef INTEL_CUSTOMIZATION
    // Cherry picking r252210
=======
>>>>>>> 9e934b0c
    // LLVM arranges the stack as follows:
    //   ...
    //   ARG2
    //   ARG1
    //   RETADDR
    //   PUSH RBP   <-- RBP points here
    //   PUSH CSRs
<<<<<<< HEAD
    //   ~~~~~~~    <-- optional stack realignment dynamic adjustment
    //   ...
    //   STACK OBJECTS
    //   ...        <-- RSP after prologue points here
=======
    //   ~~~~~~~    <-- possible stack realignment (non-win64)
    //   ...
    //   STACK OBJECTS
    //   ...        <-- RSP after prologue points here
    //   ~~~~~~~    <-- possible stack realignment (win64)
>>>>>>> 9e934b0c
    //
    // if (hasVarSizedObjects()):
    //   ...        <-- "base pointer" (ESI/RBX) points here
    //   DYNAMIC ALLOCAS
    //   ...        <-- RSP points here
    //
    // Case 1: In the simple case of no stack realignment and no dynamic
    // allocas, both "fixed" stack objects (arguments and CSRs) are addressable
    // with fixed offsets from RSP.
    //
    // Case 2: In the case of stack realignment with no dynamic allocas, fixed
    // stack objects are addressed with RBP and regular stack objects with RSP.
    //
    // Case 3: In the case of dynamic allocas and stack realignment, RSP is used
    // to address stack arguments for outgoing calls and nothing else. The "base
    // pointer" points to local variables, and RBP points to fixed objects.
    //
    // In cases 2 and 3, we can only answer for non-fixed stack objects, and the
    // answer we give is relative to the SP after the prologue, and not the
    // SP in the middle of the function.

<<<<<<< HEAD
    assert((!TRI->needsStackRealignment(MF) || !MFI->isFixedObjectIndex(FI)) &&
           "offset from fixed object to SP is not static");

    // We don't handle tail calls, and shouldn't be seeing them either.
#else // !INTEL_CUSTOMIZATION
    // Note: LLVM arranges the stack as:
    // Args > Saved RetPC (<--FP) > CSRs > dynamic alignment (<--BP)
    //      > "Stack Slots" (<--SP)
    // We can always address StackSlots from RSP.  We can usually (unless
    // needsStackRealignment) address CSRs from RSP, but sometimes need to
    // address them from RBP.  FixedObjects can be placed anywhere in the stack
    // frame depending on their specific requirements (i.e. we can actually
    // refer to arguments to the function which are stored in the *callers*
    // frame).  As a result, THE RESULT OF THIS CALL IS MEANINGLESS FOR CSRs
    // AND FixedObjects IFF needsStackRealignment or hasVarSizedObject.

    assert(!TRI->hasBasePointer(MF) && "we don't handle this case");

    // We don't handle tail calls, and shouldn't be seeing them
    // either.
#endif // !INTEL_CUSTOMIZATION
=======
    assert((!MFI->isFixedObjectIndex(FI) || !TRI->needsStackRealignment(MF) ||
            STI.isTargetWin64()) &&
           "offset from fixed object to SP is not static");

    // We don't handle tail calls, and shouldn't be seeing them either.
>>>>>>> 9e934b0c
    int TailCallReturnAddrDelta =
        MF.getInfo<X86MachineFunctionInfo>()->getTCReturnAddrDelta();
    assert(!(TailCallReturnAddrDelta < 0) && "we don't handle this case!");
#endif
  }

  // Fill in FrameReg output argument.
  FrameReg = TRI->getStackRegister();

  // This is how the math works out:
  //
  //  %rsp grows (i.e. gets lower) left to right. Each box below is
  //  one word (eight bytes).  Obj0 is the stack slot we're trying to
  //  get to.
  //
  //    ----------------------------------
  //    | BP | Obj0 | Obj1 | ... | ObjN |
  //    ----------------------------------
  //    ^    ^      ^                   ^
  //    A    B      C                   E
  //
  // A is the incoming stack pointer.
  // (B - A) is the local area offset (-8 for x86-64) [1]
  // (C - A) is the Offset returned by MFI->getObjectOffset for Obj0 [2]
  //
  // |(E - B)| is the StackSize (absolute value, positive).  For a
  // stack that grown down, this works out to be (B - E). [3]
  //
  // E is also the value of %rsp after stack has been set up, and we
  // want (C - E) -- the value we can add to %rsp to get to Obj0.  Now
  // (C - E) == (C - A) - (B - A) + (B - E)
  //            { Using [1], [2] and [3] above }
  //         == getObjectOffset - LocalAreaOffset + StackSize
  //

  // Get the Offset from the StackPointer
  int Offset = MFI->getObjectOffset(FI) - getOffsetOfLocalArea();

  return Offset + StackSize;
}

bool X86FrameLowering::assignCalleeSavedSpillSlots(
    MachineFunction &MF, const TargetRegisterInfo *TRI,
    std::vector<CalleeSavedInfo> &CSI) const {
  MachineFrameInfo *MFI = MF.getFrameInfo();
  X86MachineFunctionInfo *X86FI = MF.getInfo<X86MachineFunctionInfo>();

  unsigned CalleeSavedFrameSize = 0;
  int SpillSlotOffset = getOffsetOfLocalArea() + X86FI->getTCReturnAddrDelta();

  if (hasFP(MF)) {
    // emitPrologue always spills frame register the first thing.
    SpillSlotOffset -= SlotSize;
    MFI->CreateFixedSpillStackObject(SlotSize, SpillSlotOffset);

    // Since emitPrologue and emitEpilogue will handle spilling and restoring of
    // the frame register, we can delete it from CSI list and not have to worry
    // about avoiding it later.
    unsigned FPReg = TRI->getFrameRegister(MF);
    for (unsigned i = 0; i < CSI.size(); ++i) {
      if (TRI->regsOverlap(CSI[i].getReg(),FPReg)) {
        CSI.erase(CSI.begin() + i);
        break;
      }
    }
  }

  // Assign slots for GPRs. It increases frame size.
  for (unsigned i = CSI.size(); i != 0; --i) {
    unsigned Reg = CSI[i - 1].getReg();

    if (!X86::GR64RegClass.contains(Reg) && !X86::GR32RegClass.contains(Reg))
      continue;

    SpillSlotOffset -= SlotSize;
    CalleeSavedFrameSize += SlotSize;

    int SlotIndex = MFI->CreateFixedSpillStackObject(SlotSize, SpillSlotOffset);
    CSI[i - 1].setFrameIdx(SlotIndex);
  }

  X86FI->setCalleeSavedFrameSize(CalleeSavedFrameSize);

  // Assign slots for XMMs.
  for (unsigned i = CSI.size(); i != 0; --i) {
    unsigned Reg = CSI[i - 1].getReg();
    if (X86::GR64RegClass.contains(Reg) || X86::GR32RegClass.contains(Reg))
      continue;

    const TargetRegisterClass *RC = TRI->getMinimalPhysRegClass(Reg);
    // ensure alignment
    SpillSlotOffset -= std::abs(SpillSlotOffset) % RC->getAlignment();
    // spill into slot
    SpillSlotOffset -= RC->getSize();
    int SlotIndex =
        MFI->CreateFixedSpillStackObject(RC->getSize(), SpillSlotOffset);
    CSI[i - 1].setFrameIdx(SlotIndex);
    MFI->ensureMaxAlignment(RC->getAlignment());
  }

  return true;
}

bool X86FrameLowering::spillCalleeSavedRegisters(
    MachineBasicBlock &MBB, MachineBasicBlock::iterator MI,
    const std::vector<CalleeSavedInfo> &CSI,
    const TargetRegisterInfo *TRI) const {
  DebugLoc DL = MBB.findDebugLoc(MI);

  // Don't save CSRs in 32-bit EH funclets. The caller saves EBX, EBP, ESI, EDI
  // for us, and there are no XMM CSRs on Win32.
  if (MBB.isEHFuncletEntry() && STI.is32Bit() && STI.isOSWindows())
    return true;

  // Push GPRs. It increases frame size.
  unsigned Opc = STI.is64Bit() ? X86::PUSH64r : X86::PUSH32r;
  for (unsigned i = CSI.size(); i != 0; --i) {
    unsigned Reg = CSI[i - 1].getReg();

    if (!X86::GR64RegClass.contains(Reg) && !X86::GR32RegClass.contains(Reg))
      continue;
    // Add the callee-saved register as live-in. It's killed at the spill.
    MBB.addLiveIn(Reg);

    BuildMI(MBB, MI, DL, TII.get(Opc)).addReg(Reg, RegState::Kill)
      .setMIFlag(MachineInstr::FrameSetup);
  }

  // Make XMM regs spilled. X86 does not have ability of push/pop XMM.
  // It can be done by spilling XMMs to stack frame.
  for (unsigned i = CSI.size(); i != 0; --i) {
    unsigned Reg = CSI[i-1].getReg();
    if (X86::GR64RegClass.contains(Reg) || X86::GR32RegClass.contains(Reg))
      continue;
    // Add the callee-saved register as live-in. It's killed at the spill.
    MBB.addLiveIn(Reg);
    const TargetRegisterClass *RC = TRI->getMinimalPhysRegClass(Reg);

    TII.storeRegToStackSlot(MBB, MI, Reg, true, CSI[i - 1].getFrameIdx(), RC,
                            TRI);
    --MI;
    MI->setFlag(MachineInstr::FrameSetup);
    ++MI;
  }

  return true;
}

bool X86FrameLowering::restoreCalleeSavedRegisters(MachineBasicBlock &MBB,
                                               MachineBasicBlock::iterator MI,
                                        const std::vector<CalleeSavedInfo> &CSI,
                                          const TargetRegisterInfo *TRI) const {
  if (CSI.empty())
    return false;

  if (isFuncletReturnInstr(MI) && STI.isOSWindows()) {
    // Don't restore CSRs in 32-bit EH funclets. Matches
    // spillCalleeSavedRegisters.
    if (STI.is32Bit())
      return true;
    // Don't restore CSRs before an SEH catchret. SEH except blocks do not form
    // funclets. emitEpilogue transforms these to normal jumps.
    if (MI->getOpcode() == X86::CATCHRET) {
      const Function *Func = MBB.getParent()->getFunction();
      bool IsSEH = isAsynchronousEHPersonality(
          classifyEHPersonality(Func->getPersonalityFn()));
      if (IsSEH)
        return true;
    }
  }

  DebugLoc DL = MBB.findDebugLoc(MI);

  // Reload XMMs from stack frame.
  for (unsigned i = 0, e = CSI.size(); i != e; ++i) {
    unsigned Reg = CSI[i].getReg();
    if (X86::GR64RegClass.contains(Reg) ||
        X86::GR32RegClass.contains(Reg))
      continue;

    const TargetRegisterClass *RC = TRI->getMinimalPhysRegClass(Reg);
    TII.loadRegFromStackSlot(MBB, MI, Reg, CSI[i].getFrameIdx(), RC, TRI);
  }

  // POP GPRs.
  unsigned Opc = STI.is64Bit() ? X86::POP64r : X86::POP32r;
  for (unsigned i = 0, e = CSI.size(); i != e; ++i) {
    unsigned Reg = CSI[i].getReg();
    if (!X86::GR64RegClass.contains(Reg) &&
        !X86::GR32RegClass.contains(Reg))
      continue;

    BuildMI(MBB, MI, DL, TII.get(Opc), Reg)
        .setMIFlag(MachineInstr::FrameDestroy);
  }
  return true;
}

void X86FrameLowering::determineCalleeSaves(MachineFunction &MF,
                                            BitVector &SavedRegs,
                                            RegScavenger *RS) const {
  TargetFrameLowering::determineCalleeSaves(MF, SavedRegs, RS);

  MachineFrameInfo *MFI = MF.getFrameInfo();

  X86MachineFunctionInfo *X86FI = MF.getInfo<X86MachineFunctionInfo>();
  int64_t TailCallReturnAddrDelta = X86FI->getTCReturnAddrDelta();

  if (TailCallReturnAddrDelta < 0) {
    // create RETURNADDR area
    //   arg
    //   arg
    //   RETADDR
    //   { ...
    //     RETADDR area
    //     ...
    //   }
    //   [EBP]
    MFI->CreateFixedObject(-TailCallReturnAddrDelta,
                           TailCallReturnAddrDelta - SlotSize, true);
  }

  // Spill the BasePtr if it's used.
  if (TRI->hasBasePointer(MF)) {
    SavedRegs.set(TRI->getBaseRegister());

    // Allocate a spill slot for EBP if we have a base pointer and EH funclets.
    if (MF.getMMI().hasEHFunclets()) {
      int FI = MFI->CreateSpillStackObject(SlotSize, SlotSize);
      X86FI->setHasSEHFramePtrSave(true);
      X86FI->setSEHFramePtrSaveIndex(FI);
    }
  }
}

static bool
HasNestArgument(const MachineFunction *MF) {
  const Function *F = MF->getFunction();
  for (Function::const_arg_iterator I = F->arg_begin(), E = F->arg_end();
       I != E; I++) {
    if (I->hasNestAttr())
      return true;
  }
  return false;
}

/// GetScratchRegister - Get a temp register for performing work in the
/// segmented stack and the Erlang/HiPE stack prologue. Depending on platform
/// and the properties of the function either one or two registers will be
/// needed. Set primary to true for the first register, false for the second.
static unsigned
GetScratchRegister(bool Is64Bit, bool IsLP64, const MachineFunction &MF, bool Primary) {
  CallingConv::ID CallingConvention = MF.getFunction()->getCallingConv();

  // Erlang stuff.
  if (CallingConvention == CallingConv::HiPE) {
    if (Is64Bit)
      return Primary ? X86::R14 : X86::R13;
    else
      return Primary ? X86::EBX : X86::EDI;
  }

  if (Is64Bit) {
    if (IsLP64)
      return Primary ? X86::R11 : X86::R12;
    else
      return Primary ? X86::R11D : X86::R12D;
  }

  bool IsNested = HasNestArgument(&MF);

  if (CallingConvention == CallingConv::X86_FastCall ||
      CallingConvention == CallingConv::Fast) {
    if (IsNested)
      report_fatal_error("Segmented stacks does not support fastcall with "
                         "nested function.");
    return Primary ? X86::EAX : X86::ECX;
  }
  if (IsNested)
    return Primary ? X86::EDX : X86::EAX;
  return Primary ? X86::ECX : X86::EAX;
}

// The stack limit in the TCB is set to this many bytes above the actual stack
// limit.
static const uint64_t kSplitStackAvailable = 256;

void X86FrameLowering::adjustForSegmentedStacks(
    MachineFunction &MF, MachineBasicBlock &PrologueMBB) const {
  MachineFrameInfo *MFI = MF.getFrameInfo();
  uint64_t StackSize;
  unsigned TlsReg, TlsOffset;
  DebugLoc DL;

  unsigned ScratchReg = GetScratchRegister(Is64Bit, IsLP64, MF, true);
  assert(!MF.getRegInfo().isLiveIn(ScratchReg) &&
         "Scratch register is live-in");

  if (MF.getFunction()->isVarArg())
    report_fatal_error("Segmented stacks do not support vararg functions.");
  if (!STI.isTargetLinux() && !STI.isTargetDarwin() && !STI.isTargetWin32() &&
      !STI.isTargetWin64() && !STI.isTargetFreeBSD() &&
      !STI.isTargetDragonFly())
    report_fatal_error("Segmented stacks not supported on this platform.");

  // Eventually StackSize will be calculated by a link-time pass; which will
  // also decide whether checking code needs to be injected into this particular
  // prologue.
  StackSize = MFI->getStackSize();

  // Do not generate a prologue for functions with a stack of size zero
  if (StackSize == 0)
    return;

  MachineBasicBlock *allocMBB = MF.CreateMachineBasicBlock();
  MachineBasicBlock *checkMBB = MF.CreateMachineBasicBlock();
  X86MachineFunctionInfo *X86FI = MF.getInfo<X86MachineFunctionInfo>();
  bool IsNested = false;

  // We need to know if the function has a nest argument only in 64 bit mode.
  if (Is64Bit)
    IsNested = HasNestArgument(&MF);

  // The MOV R10, RAX needs to be in a different block, since the RET we emit in
  // allocMBB needs to be last (terminating) instruction.

  for (const auto &LI : PrologueMBB.liveins()) {
    allocMBB->addLiveIn(LI);
    checkMBB->addLiveIn(LI);
  }

  if (IsNested)
    allocMBB->addLiveIn(IsLP64 ? X86::R10 : X86::R10D);

  MF.push_front(allocMBB);
  MF.push_front(checkMBB);

  // When the frame size is less than 256 we just compare the stack
  // boundary directly to the value of the stack pointer, per gcc.
  bool CompareStackPointer = StackSize < kSplitStackAvailable;

  // Read the limit off the current stacklet off the stack_guard location.
  if (Is64Bit) {
    if (STI.isTargetLinux()) {
      TlsReg = X86::FS;
      TlsOffset = IsLP64 ? 0x70 : 0x40;
    } else if (STI.isTargetDarwin()) {
      TlsReg = X86::GS;
      TlsOffset = 0x60 + 90*8; // See pthread_machdep.h. Steal TLS slot 90.
    } else if (STI.isTargetWin64()) {
      TlsReg = X86::GS;
      TlsOffset = 0x28; // pvArbitrary, reserved for application use
    } else if (STI.isTargetFreeBSD()) {
      TlsReg = X86::FS;
      TlsOffset = 0x18;
    } else if (STI.isTargetDragonFly()) {
      TlsReg = X86::FS;
      TlsOffset = 0x20; // use tls_tcb.tcb_segstack
    } else {
      report_fatal_error("Segmented stacks not supported on this platform.");
    }

    if (CompareStackPointer)
      ScratchReg = IsLP64 ? X86::RSP : X86::ESP;
    else
      BuildMI(checkMBB, DL, TII.get(IsLP64 ? X86::LEA64r : X86::LEA64_32r), ScratchReg).addReg(X86::RSP)
        .addImm(1).addReg(0).addImm(-StackSize).addReg(0);

    BuildMI(checkMBB, DL, TII.get(IsLP64 ? X86::CMP64rm : X86::CMP32rm)).addReg(ScratchReg)
      .addReg(0).addImm(1).addReg(0).addImm(TlsOffset).addReg(TlsReg);
  } else {
    if (STI.isTargetLinux()) {
      TlsReg = X86::GS;
      TlsOffset = 0x30;
    } else if (STI.isTargetDarwin()) {
      TlsReg = X86::GS;
      TlsOffset = 0x48 + 90*4;
    } else if (STI.isTargetWin32()) {
      TlsReg = X86::FS;
      TlsOffset = 0x14; // pvArbitrary, reserved for application use
    } else if (STI.isTargetDragonFly()) {
      TlsReg = X86::FS;
      TlsOffset = 0x10; // use tls_tcb.tcb_segstack
    } else if (STI.isTargetFreeBSD()) {
      report_fatal_error("Segmented stacks not supported on FreeBSD i386.");
    } else {
      report_fatal_error("Segmented stacks not supported on this platform.");
    }

    if (CompareStackPointer)
      ScratchReg = X86::ESP;
    else
      BuildMI(checkMBB, DL, TII.get(X86::LEA32r), ScratchReg).addReg(X86::ESP)
        .addImm(1).addReg(0).addImm(-StackSize).addReg(0);

    if (STI.isTargetLinux() || STI.isTargetWin32() || STI.isTargetWin64() ||
        STI.isTargetDragonFly()) {
      BuildMI(checkMBB, DL, TII.get(X86::CMP32rm)).addReg(ScratchReg)
        .addReg(0).addImm(0).addReg(0).addImm(TlsOffset).addReg(TlsReg);
    } else if (STI.isTargetDarwin()) {

      // TlsOffset doesn't fit into a mod r/m byte so we need an extra register.
      unsigned ScratchReg2;
      bool SaveScratch2;
      if (CompareStackPointer) {
        // The primary scratch register is available for holding the TLS offset.
        ScratchReg2 = GetScratchRegister(Is64Bit, IsLP64, MF, true);
        SaveScratch2 = false;
      } else {
        // Need to use a second register to hold the TLS offset
        ScratchReg2 = GetScratchRegister(Is64Bit, IsLP64, MF, false);

        // Unfortunately, with fastcc the second scratch register may hold an
        // argument.
        SaveScratch2 = MF.getRegInfo().isLiveIn(ScratchReg2);
      }

      // If Scratch2 is live-in then it needs to be saved.
      assert((!MF.getRegInfo().isLiveIn(ScratchReg2) || SaveScratch2) &&
             "Scratch register is live-in and not saved");

      if (SaveScratch2)
        BuildMI(checkMBB, DL, TII.get(X86::PUSH32r))
          .addReg(ScratchReg2, RegState::Kill);

      BuildMI(checkMBB, DL, TII.get(X86::MOV32ri), ScratchReg2)
        .addImm(TlsOffset);
      BuildMI(checkMBB, DL, TII.get(X86::CMP32rm))
        .addReg(ScratchReg)
        .addReg(ScratchReg2).addImm(1).addReg(0)
        .addImm(0)
        .addReg(TlsReg);

      if (SaveScratch2)
        BuildMI(checkMBB, DL, TII.get(X86::POP32r), ScratchReg2);
    }
  }

  // This jump is taken if SP >= (Stacklet Limit + Stack Space required).
  // It jumps to normal execution of the function body.
  BuildMI(checkMBB, DL, TII.get(X86::JA_1)).addMBB(&PrologueMBB);

  // On 32 bit we first push the arguments size and then the frame size. On 64
  // bit, we pass the stack frame size in r10 and the argument size in r11.
  if (Is64Bit) {
    // Functions with nested arguments use R10, so it needs to be saved across
    // the call to _morestack

    const unsigned RegAX = IsLP64 ? X86::RAX : X86::EAX;
    const unsigned Reg10 = IsLP64 ? X86::R10 : X86::R10D;
    const unsigned Reg11 = IsLP64 ? X86::R11 : X86::R11D;
    const unsigned MOVrr = IsLP64 ? X86::MOV64rr : X86::MOV32rr;
    const unsigned MOVri = IsLP64 ? X86::MOV64ri : X86::MOV32ri;

    if (IsNested)
      BuildMI(allocMBB, DL, TII.get(MOVrr), RegAX).addReg(Reg10);

    BuildMI(allocMBB, DL, TII.get(MOVri), Reg10)
      .addImm(StackSize);
    BuildMI(allocMBB, DL, TII.get(MOVri), Reg11)
      .addImm(X86FI->getArgumentStackSize());
  } else {
    BuildMI(allocMBB, DL, TII.get(X86::PUSHi32))
      .addImm(X86FI->getArgumentStackSize());
    BuildMI(allocMBB, DL, TII.get(X86::PUSHi32))
      .addImm(StackSize);
  }

  // __morestack is in libgcc
  if (Is64Bit && MF.getTarget().getCodeModel() == CodeModel::Large) {
    // Under the large code model, we cannot assume that __morestack lives
    // within 2^31 bytes of the call site, so we cannot use pc-relative
    // addressing. We cannot perform the call via a temporary register,
    // as the rax register may be used to store the static chain, and all
    // other suitable registers may be either callee-save or used for
    // parameter passing. We cannot use the stack at this point either
    // because __morestack manipulates the stack directly.
    //
    // To avoid these issues, perform an indirect call via a read-only memory
    // location containing the address.
    //
    // This solution is not perfect, as it assumes that the .rodata section
    // is laid out within 2^31 bytes of each function body, but this seems
    // to be sufficient for JIT.
    BuildMI(allocMBB, DL, TII.get(X86::CALL64m))
        .addReg(X86::RIP)
        .addImm(0)
        .addReg(0)
        .addExternalSymbol("__morestack_addr")
        .addReg(0);
    MF.getMMI().setUsesMorestackAddr(true);
  } else {
    if (Is64Bit)
      BuildMI(allocMBB, DL, TII.get(X86::CALL64pcrel32))
        .addExternalSymbol("__morestack");
    else
      BuildMI(allocMBB, DL, TII.get(X86::CALLpcrel32))
        .addExternalSymbol("__morestack");
  }

  if (IsNested)
    BuildMI(allocMBB, DL, TII.get(X86::MORESTACK_RET_RESTORE_R10));
  else
    BuildMI(allocMBB, DL, TII.get(X86::MORESTACK_RET));

  allocMBB->addSuccessor(&PrologueMBB);

  checkMBB->addSuccessor(allocMBB);
  checkMBB->addSuccessor(&PrologueMBB);

#ifdef XDEBUG
  MF.verify();
#endif
}

/// Erlang programs may need a special prologue to handle the stack size they
/// might need at runtime. That is because Erlang/OTP does not implement a C
/// stack but uses a custom implementation of hybrid stack/heap architecture.
/// (for more information see Eric Stenman's Ph.D. thesis:
/// http://publications.uu.se/uu/fulltext/nbn_se_uu_diva-2688.pdf)
///
/// CheckStack:
///       temp0 = sp - MaxStack
///       if( temp0 < SP_LIMIT(P) ) goto IncStack else goto OldStart
/// OldStart:
///       ...
/// IncStack:
///       call inc_stack   # doubles the stack space
///       temp0 = sp - MaxStack
///       if( temp0 < SP_LIMIT(P) ) goto IncStack else goto OldStart
void X86FrameLowering::adjustForHiPEPrologue(
    MachineFunction &MF, MachineBasicBlock &PrologueMBB) const {
  MachineFrameInfo *MFI = MF.getFrameInfo();
  DebugLoc DL;
  // HiPE-specific values
  const unsigned HipeLeafWords = 24;
  const unsigned CCRegisteredArgs = Is64Bit ? 6 : 5;
  const unsigned Guaranteed = HipeLeafWords * SlotSize;
  unsigned CallerStkArity = MF.getFunction()->arg_size() > CCRegisteredArgs ?
                            MF.getFunction()->arg_size() - CCRegisteredArgs : 0;
  unsigned MaxStack = MFI->getStackSize() + CallerStkArity*SlotSize + SlotSize;

  assert(STI.isTargetLinux() &&
         "HiPE prologue is only supported on Linux operating systems.");

  // Compute the largest caller's frame that is needed to fit the callees'
  // frames. This 'MaxStack' is computed from:
  //
  // a) the fixed frame size, which is the space needed for all spilled temps,
  // b) outgoing on-stack parameter areas, and
  // c) the minimum stack space this function needs to make available for the
  //    functions it calls (a tunable ABI property).
  if (MFI->hasCalls()) {
    unsigned MoreStackForCalls = 0;

    for (MachineFunction::iterator MBBI = MF.begin(), MBBE = MF.end();
         MBBI != MBBE; ++MBBI)
      for (MachineBasicBlock::iterator MI = MBBI->begin(), ME = MBBI->end();
           MI != ME; ++MI) {
        if (!MI->isCall())
          continue;

        // Get callee operand.
        const MachineOperand &MO = MI->getOperand(0);

        // Only take account of global function calls (no closures etc.).
        if (!MO.isGlobal())
          continue;

        const Function *F = dyn_cast<Function>(MO.getGlobal());
        if (!F)
          continue;

        // Do not update 'MaxStack' for primitive and built-in functions
        // (encoded with names either starting with "erlang."/"bif_" or not
        // having a ".", such as a simple <Module>.<Function>.<Arity>, or an
        // "_", such as the BIF "suspend_0") as they are executed on another
        // stack.
        if (F->getName().find("erlang.") != StringRef::npos ||
            F->getName().find("bif_") != StringRef::npos ||
            F->getName().find_first_of("._") == StringRef::npos)
          continue;

        unsigned CalleeStkArity =
          F->arg_size() > CCRegisteredArgs ? F->arg_size()-CCRegisteredArgs : 0;
        if (HipeLeafWords - 1 > CalleeStkArity)
          MoreStackForCalls = std::max(MoreStackForCalls,
                               (HipeLeafWords - 1 - CalleeStkArity) * SlotSize);
      }
    MaxStack += MoreStackForCalls;
  }

  // If the stack frame needed is larger than the guaranteed then runtime checks
  // and calls to "inc_stack_0" BIF should be inserted in the assembly prologue.
  if (MaxStack > Guaranteed) {
    MachineBasicBlock *stackCheckMBB = MF.CreateMachineBasicBlock();
    MachineBasicBlock *incStackMBB = MF.CreateMachineBasicBlock();

    for (const auto &LI : PrologueMBB.liveins()) {
      stackCheckMBB->addLiveIn(LI);
      incStackMBB->addLiveIn(LI);
    }

    MF.push_front(incStackMBB);
    MF.push_front(stackCheckMBB);

    unsigned ScratchReg, SPReg, PReg, SPLimitOffset;
    unsigned LEAop, CMPop, CALLop;
    if (Is64Bit) {
      SPReg = X86::RSP;
      PReg  = X86::RBP;
      LEAop = X86::LEA64r;
      CMPop = X86::CMP64rm;
      CALLop = X86::CALL64pcrel32;
      SPLimitOffset = 0x90;
    } else {
      SPReg = X86::ESP;
      PReg  = X86::EBP;
      LEAop = X86::LEA32r;
      CMPop = X86::CMP32rm;
      CALLop = X86::CALLpcrel32;
      SPLimitOffset = 0x4c;
    }

    ScratchReg = GetScratchRegister(Is64Bit, IsLP64, MF, true);
    assert(!MF.getRegInfo().isLiveIn(ScratchReg) &&
           "HiPE prologue scratch register is live-in");

    // Create new MBB for StackCheck:
    addRegOffset(BuildMI(stackCheckMBB, DL, TII.get(LEAop), ScratchReg),
                 SPReg, false, -MaxStack);
    // SPLimitOffset is in a fixed heap location (pointed by BP).
    addRegOffset(BuildMI(stackCheckMBB, DL, TII.get(CMPop))
                 .addReg(ScratchReg), PReg, false, SPLimitOffset);
    BuildMI(stackCheckMBB, DL, TII.get(X86::JAE_1)).addMBB(&PrologueMBB);

    // Create new MBB for IncStack:
    BuildMI(incStackMBB, DL, TII.get(CALLop)).
      addExternalSymbol("inc_stack_0");
    addRegOffset(BuildMI(incStackMBB, DL, TII.get(LEAop), ScratchReg),
                 SPReg, false, -MaxStack);
    addRegOffset(BuildMI(incStackMBB, DL, TII.get(CMPop))
                 .addReg(ScratchReg), PReg, false, SPLimitOffset);
    BuildMI(incStackMBB, DL, TII.get(X86::JLE_1)).addMBB(incStackMBB);

    stackCheckMBB->addSuccessor(&PrologueMBB, {99, 100});
    stackCheckMBB->addSuccessor(incStackMBB, {1, 100});
    incStackMBB->addSuccessor(&PrologueMBB, {99, 100});
    incStackMBB->addSuccessor(incStackMBB, {1, 100});
  }
#ifdef XDEBUG
  MF.verify();
#endif
}

bool X86FrameLowering::adjustStackWithPops(MachineBasicBlock &MBB,
    MachineBasicBlock::iterator MBBI, DebugLoc DL, int Offset) const {

  if (Offset <= 0)
    return false;

  if (Offset % SlotSize)
    return false;

  int NumPops = Offset / SlotSize;
  // This is only worth it if we have at most 2 pops.
  if (NumPops != 1 && NumPops != 2)
    return false;

  // Handle only the trivial case where the adjustment directly follows
  // a call. This is the most common one, anyway.
  if (MBBI == MBB.begin())
    return false;
  MachineBasicBlock::iterator Prev = std::prev(MBBI);
  if (!Prev->isCall() || !Prev->getOperand(1).isRegMask())
    return false;

  unsigned Regs[2];
  unsigned FoundRegs = 0;

  auto RegMask = Prev->getOperand(1);

  auto &RegClass =
      Is64Bit ? X86::GR64_NOREX_NOSPRegClass : X86::GR32_NOREX_NOSPRegClass;
  // Try to find up to NumPops free registers.
  for (auto Candidate : RegClass) {

    // Poor man's liveness:
    // Since we're immediately after a call, any register that is clobbered
    // by the call and not defined by it can be considered dead.
    if (!RegMask.clobbersPhysReg(Candidate))
      continue;

    bool IsDef = false;
    for (const MachineOperand &MO : Prev->implicit_operands()) {
      if (MO.isReg() && MO.isDef() && MO.getReg() == Candidate) {
        IsDef = true;
        break;
      }
    }

    if (IsDef)
      continue;

    Regs[FoundRegs++] = Candidate;
    if (FoundRegs == (unsigned)NumPops)
      break;
  }

  if (FoundRegs == 0)
    return false;

  // If we found only one free register, but need two, reuse the same one twice.
  while (FoundRegs < (unsigned)NumPops)
    Regs[FoundRegs++] = Regs[0];

  for (int i = 0; i < NumPops; ++i)
    BuildMI(MBB, MBBI, DL, 
            TII.get(STI.is64Bit() ? X86::POP64r : X86::POP32r), Regs[i]);

  return true;
}

void X86FrameLowering::
eliminateCallFramePseudoInstr(MachineFunction &MF, MachineBasicBlock &MBB,
                              MachineBasicBlock::iterator I) const {
  bool reserveCallFrame = hasReservedCallFrame(MF);
  unsigned Opcode = I->getOpcode();
  bool isDestroy = Opcode == TII.getCallFrameDestroyOpcode();
  DebugLoc DL = I->getDebugLoc();
  uint64_t Amount = !reserveCallFrame ? I->getOperand(0).getImm() : 0;
  uint64_t InternalAmt = (isDestroy || Amount) ? I->getOperand(1).getImm() : 0;
  I = MBB.erase(I);

  if (!reserveCallFrame) {
    // If the stack pointer can be changed after prologue, turn the
    // adjcallstackup instruction into a 'sub ESP, <amt>' and the
    // adjcallstackdown instruction into 'add ESP, <amt>'

    // We need to keep the stack aligned properly.  To do this, we round the
    // amount of space needed for the outgoing arguments up to the next
    // alignment boundary.
    unsigned StackAlign = getStackAlignment();
    Amount = RoundUpToAlignment(Amount, StackAlign);

    MachineModuleInfo &MMI = MF.getMMI();
    const Function *Fn = MF.getFunction();
    bool WindowsCFI = MF.getTarget().getMCAsmInfo()->usesWindowsCFI();
    bool DwarfCFI = !WindowsCFI && 
                    (MMI.hasDebugInfo() || Fn->needsUnwindTableEntry());

    // If we have any exception handlers in this function, and we adjust
    // the SP before calls, we may need to indicate this to the unwinder
    // using GNU_ARGS_SIZE. Note that this may be necessary even when
    // Amount == 0, because the preceding function may have set a non-0
    // GNU_ARGS_SIZE.
    // TODO: We don't need to reset this between subsequent functions,
    // if it didn't change.
    bool HasDwarfEHHandlers = !WindowsCFI &&
                              !MF.getMMI().getLandingPads().empty();

    if (HasDwarfEHHandlers && !isDestroy &&
        MF.getInfo<X86MachineFunctionInfo>()->getHasPushSequences())
      BuildCFI(MBB, I, DL,
               MCCFIInstruction::createGnuArgsSize(nullptr, Amount));

    if (Amount == 0)
      return;

    // Factor out the amount that gets handled inside the sequence
    // (Pushes of argument for frame setup, callee pops for frame destroy)
    Amount -= InternalAmt;

<<<<<<< HEAD
    // If this is a callee-pop calling convention, and we're emitting precise
    // SP-based CFI, emit a CFA adjust for the amount the callee popped.
=======
    // TODO: This is needed only if we require precise CFA.
    // If this is a callee-pop calling convention, emit a CFA adjust for
    // the amount the callee popped.
>>>>>>> 9e934b0c
    if (isDestroy && InternalAmt && DwarfCFI && !hasFP(MF))
      BuildCFI(MBB, I, DL, 
               MCCFIInstruction::createAdjustCfaOffset(nullptr, -InternalAmt));

    if (Amount) {
      // Add Amount to SP to destroy a frame, and subtract to setup.
      int Offset = isDestroy ? Amount : -Amount;

<<<<<<< HEAD
      if (!(Fn->optForMinSize() &&
=======
      if (!(Fn->optForMinSize() && 
>>>>>>> 9e934b0c
            adjustStackWithPops(MBB, I, DL, Offset)))
        BuildStackAdjustment(MBB, I, DL, Offset, /*InEpilogue=*/false);
    }

    if (DwarfCFI && !hasFP(MF)) {
      // If we don't have FP, but need to generate unwind information,
      // we need to set the correct CFA offset after the stack adjustment.
      // How much we adjust the CFA offset depends on whether we're emitting
      // CFI only for EH purposes or for debugging. EH only requires the CFA
      // offset to be correct at each call site, while for debugging we want
      // it to be more precise.
      int CFAOffset = Amount;
<<<<<<< HEAD
=======
      // TODO: When not using precise CFA, we also need to adjust for the
      // InternalAmt here.
>>>>>>> 9e934b0c

      if (CFAOffset) {
        CFAOffset = isDestroy ? -CFAOffset : CFAOffset;
        BuildCFI(MBB, I, DL, 
                 MCCFIInstruction::createAdjustCfaOffset(nullptr, CFAOffset));
      }
    }

    return;
  }

  if (isDestroy && InternalAmt) {
    // If we are performing frame pointer elimination and if the callee pops
    // something off the stack pointer, add it back.  We do this until we have
    // more advanced stack pointer tracking ability.
    // We are not tracking the stack pointer adjustment by the callee, so make
    // sure we restore the stack pointer immediately after the call, there may
    // be spill code inserted between the CALL and ADJCALLSTACKUP instructions.
    MachineBasicBlock::iterator B = MBB.begin();
    while (I != B && !std::prev(I)->isCall())
      --I;
    BuildStackAdjustment(MBB, I, DL, -InternalAmt, /*InEpilogue=*/false);
  }
}

bool X86FrameLowering::canUseAsEpilogue(const MachineBasicBlock &MBB) const {
  assert(MBB.getParent() && "Block is not attached to a function!");

  // Win64 has strict requirements in terms of epilogue and we are
  // not taking a chance at messing with them.
  // I.e., unless this block is already an exit block, we can't use
  // it as an epilogue.
  if (STI.isTargetWin64() && !MBB.succ_empty() && !MBB.isReturnBlock())
    return false;

  if (canUseLEAForSPInEpilogue(*MBB.getParent()))
    return true;

  // If we cannot use LEA to adjust SP, we may need to use ADD, which
  // clobbers the EFLAGS. Check that we do not need to preserve it,
  // otherwise, conservatively assume this is not
  // safe to insert the epilogue here.
  return !flagsNeedToBePreservedBeforeTheTerminators(MBB);
}

bool X86FrameLowering::enableShrinkWrapping(const MachineFunction &MF) const {
  // If we may need to emit frameless compact unwind information, give
  // up as this is currently broken: PR25614.
  return MF.getFunction()->hasFnAttribute(Attribute::NoUnwind) || hasFP(MF);
}

#if INTEL_CUSTOMIZATION
// Order the symbols in the local stack.
// We want to place the local stack objects in some sort of sensible order.
// The heuristic we use is to try and pack them according to static number
// of uses and size of object in order to minimize code size.
void X86FrameLowering::orderFrameObjects(
    const MachineFunction &MF, std::vector<int> &ObjectsToAllocate) const {
  int i;
  const MachineFrameInfo *MFI = MF.getFrameInfo();

  // Don't waste time if there's nothing to do.
  if (ObjectsToAllocate.empty())
    return;

  // Create an array of all MFI objects. We won't need all of these
  // objects, but we're going to create a full array of them to make
  // it easier to index into when we're counting "uses" down below.
  // We want to be able to easily/cheaply access an object by simply
  // indexing into it, instead of having to search for it every time.
  std::vector<X86FrameSortingObject> SortingObjects(MFI->getObjectIndexEnd());

  // Walk the objects we care about and mark them as such in our working
  // struct.
  for (auto &Obj : ObjectsToAllocate) {
    SortingObjects[Obj].IsValid = true;
    SortingObjects[Obj].ObjectIndex = Obj;
    SortingObjects[Obj].ObjectAlignment = MFI->getObjectAlignment(Obj);
    // Set the size.
    int ObjectSize = MFI->getObjectSize(Obj);
    if (ObjectSize == 0)
      // Variable size. Just use 4.
      SortingObjects[Obj].ObjectSize = 4;
    else      
      SortingObjects[Obj].ObjectSize = ObjectSize;
  }

  // Count the number of uses for each object.
  for (auto &MBB : MF) {
    for (auto &MI : MBB) {
      for (unsigned i = 0, e = MI.getNumOperands(); i != e; ++i) {
        // Check to see if it's a local stack symbol.
        if (!MI.getOperand(i).isFI())
          continue;
        int Index = MI.getOperand(i).getIndex();
        // Check to see if it falls within our range, and is tagged
        // to require ordering.
        if (Index >= 0 && Index < MFI->getObjectIndexEnd() &&
            SortingObjects[Index].IsValid)
          SortingObjects[Index].ObjectNumUses++;
      }
    }
  }

  // Sort the objects using X86FrameSortingAlgorithm (see its comment for
  // info).
  std::sort(SortingObjects.begin(), SortingObjects.end(),
            X86FrameSortingAlgorithm());

  // Now modify the original list to represent the final order that
  // we want. The order will depend on whether we're going to access them
  // from the stack pointer or the frame pointer. For SP, the list should
  // end up with the END containing objects that we want with smaller offsets.
  // For FP, it should be flipped.
  i = 0;
  for (auto &Obj : SortingObjects) {
    if (Obj.IsValid)
      ObjectsToAllocate[i++] = Obj.ObjectIndex;
    else
      // All invalid items are sorted at the end, so it's safe to stop.
      break;
  }
  // Flip it if we're accessing off of the FP.
  if (!TRI->needsStackRealignment(MF) && hasFP(MF))
    std::reverse(ObjectsToAllocate.begin(), ObjectsToAllocate.end());
}
#endif // INTEL_CUSTOMIZATION

MachineBasicBlock::iterator X86FrameLowering::restoreWin32EHStackPointers(
    MachineBasicBlock &MBB, MachineBasicBlock::iterator MBBI,
    DebugLoc DL, bool RestoreSP) const {
  assert(STI.isTargetWindowsMSVC() && "funclets only supported in MSVC env");
  assert(STI.isTargetWin32() && "EBP/ESI restoration only required on win32");
  assert(STI.is32Bit() && !Uses64BitFramePtr &&
         "restoring EBP/ESI on non-32-bit target");

  MachineFunction &MF = *MBB.getParent();
  unsigned FramePtr = TRI->getFrameRegister(MF);
  unsigned BasePtr = TRI->getBaseRegister();
  WinEHFuncInfo &FuncInfo = *MF.getWinEHFuncInfo();
  X86MachineFunctionInfo *X86FI = MF.getInfo<X86MachineFunctionInfo>();
  MachineFrameInfo *MFI = MF.getFrameInfo();

  // FIXME: Don't set FrameSetup flag in catchret case.

  int FI = FuncInfo.EHRegNodeFrameIndex;
  int EHRegSize = MFI->getObjectSize(FI);

  if (RestoreSP) {
    // MOV32rm -EHRegSize(%ebp), %esp
    addRegOffset(BuildMI(MBB, MBBI, DL, TII.get(X86::MOV32rm), X86::ESP),
                 X86::EBP, true, -EHRegSize)
        .setMIFlag(MachineInstr::FrameSetup);
  }

  unsigned UsedReg;
  int EHRegOffset = getFrameIndexReference(MF, FI, UsedReg);
  int EndOffset = -EHRegOffset - EHRegSize;
  FuncInfo.EHRegNodeEndOffset = EndOffset;

  if (UsedReg == FramePtr) {
    // ADD $offset, %ebp
    unsigned ADDri = getADDriOpcode(false, EndOffset);
    BuildMI(MBB, MBBI, DL, TII.get(ADDri), FramePtr)
        .addReg(FramePtr)
        .addImm(EndOffset)
        .setMIFlag(MachineInstr::FrameSetup)
        ->getOperand(3)
        .setIsDead();
    assert(EndOffset >= 0 &&
           "end of registration object above normal EBP position!");
  } else if (UsedReg == BasePtr) {
    // LEA offset(%ebp), %esi
    addRegOffset(BuildMI(MBB, MBBI, DL, TII.get(X86::LEA32r), BasePtr),
                 FramePtr, false, EndOffset)
        .setMIFlag(MachineInstr::FrameSetup);
    // MOV32rm SavedEBPOffset(%esi), %ebp
    assert(X86FI->getHasSEHFramePtrSave());
    int Offset =
        getFrameIndexReference(MF, X86FI->getSEHFramePtrSaveIndex(), UsedReg);
    assert(UsedReg == BasePtr);
    addRegOffset(BuildMI(MBB, MBBI, DL, TII.get(X86::MOV32rm), FramePtr),
                 UsedReg, true, Offset)
        .setMIFlag(MachineInstr::FrameSetup);
  } else {
    llvm_unreachable("32-bit frames with WinEH must use FramePtr or BasePtr");
  }
  return MBBI;
}

unsigned X86FrameLowering::getWinEHParentFrameOffset(const MachineFunction &MF) const {
  // RDX, the parent frame pointer, is homed into 16(%rsp) in the prologue.
  unsigned Offset = 16;
  // RBP is immediately pushed.
  Offset += SlotSize;
  // All callee-saved registers are then pushed.
  Offset += MF.getInfo<X86MachineFunctionInfo>()->getCalleeSavedFrameSize();
  // Every funclet allocates enough stack space for the largest outgoing call.
  Offset += getWinEHFuncletFrameSize(MF);
  return Offset;
}

void X86FrameLowering::processFunctionBeforeFrameFinalized(
    MachineFunction &MF, RegScavenger *RS) const {
  // If this function isn't doing Win64-style C++ EH, we don't need to do
  // anything.
  const Function *Fn = MF.getFunction();
  if (!STI.is64Bit() || !MF.getMMI().hasEHFunclets() ||
      classifyEHPersonality(Fn->getPersonalityFn()) != EHPersonality::MSVC_CXX)
    return;

  // Win64 C++ EH needs to allocate the UnwindHelp object at some fixed offset
  // relative to RSP after the prologue.  Find the offset of the last fixed
  // object, so that we can allocate a slot immediately following it. If there
  // were no fixed objects, use offset -SlotSize, which is immediately after the
  // return address. Fixed objects have negative frame indices.
  MachineFrameInfo *MFI = MF.getFrameInfo();
  int64_t MinFixedObjOffset = -SlotSize;
  for (int I = MFI->getObjectIndexBegin(); I < 0; ++I)
    MinFixedObjOffset = std::min(MinFixedObjOffset, MFI->getObjectOffset(I));

  int64_t UnwindHelpOffset = MinFixedObjOffset - SlotSize;
  int UnwindHelpFI =
      MFI->CreateFixedObject(SlotSize, UnwindHelpOffset, /*Immutable=*/false);
  MF.getWinEHFuncInfo()->UnwindHelpFrameIdx = UnwindHelpFI;

  // Store -2 into UnwindHelp on function entry. We have to scan forwards past
  // other frame setup instructions.
  MachineBasicBlock &MBB = MF.front();
  auto MBBI = MBB.begin();
  while (MBBI != MBB.end() && MBBI->getFlag(MachineInstr::FrameSetup))
    ++MBBI;

  DebugLoc DL = MBB.findDebugLoc(MBBI);
  addFrameReference(BuildMI(MBB, MBBI, DL, TII.get(X86::MOV64mi32)),
                    UnwindHelpFI)
      .addImm(-2);
}<|MERGE_RESOLUTION|>--- conflicted
+++ resolved
@@ -784,8 +784,6 @@
   return MaxAlign;
 }
 
-#if INTEL_CUSTOMIZATION
-// Cherry picking r252210
 void X86FrameLowering::BuildStackAlignAND(MachineBasicBlock &MBB,
                                           MachineBasicBlock::iterator MBBI,
                                           DebugLoc DL, unsigned Reg,
@@ -800,22 +798,6 @@
   // The EFLAGS implicit def is dead.
   MI->getOperand(3).setIsDead();
 }
-#else // !INTEL_CUSTOMIZATION
-void X86FrameLowering::BuildStackAlignAND(MachineBasicBlock &MBB,
-                                          MachineBasicBlock::iterator MBBI,
-                                          DebugLoc DL, unsigned Reg,
-                                          uint64_t MaxAlign) const {
-  uint64_t Val = -MaxAlign;
-  unsigned AndOp = getANDriOpcode(Uses64BitFramePtr, Val);
-  MachineInstr *MI = BuildMI(MBB, MBBI, DL, TII.get(AndOp), Reg)
-                         .addReg(Reg)
-                         .addImm(Val)
-                         .setMIFlag(MachineInstr::FrameSetup);
-
-  // The EFLAGS implicit def is dead.
-  MI->getOperand(3).setIsDead();
-}
-#endif // !INTEL_CUSTOMIZATION
 
 /// emitPrologue - Push callee-saved registers onto the stack, which
 /// automatically adjust the stack pointer. Adjust the stack pointer to allocate
@@ -1013,15 +995,7 @@
     addRegOffset(BuildMI(MBB, MBBI, DL, TII.get(MOVmr)), StackPtr, true, 16)
         .addReg(Establisher)
         .setMIFlag(MachineInstr::FrameSetup);
-<<<<<<< HEAD
-#if INTEL_CUSTOMIZATION
-    // The line below is cherry picked from LLVM trunk r252512, but there "RDX"
-    // will be named "Establisher".
-    MBB.addLiveIn(RDX);
-#endif
-=======
     MBB.addLiveIn(Establisher);
->>>>>>> 9e934b0c
   }
 
   if (HasFP) {
@@ -1087,25 +1061,12 @@
       }
     }
 
-<<<<<<< HEAD
-#if INTEL_CUSTOMIZATION
-    // This is cherry picked from LLVM trunk r252512.
-=======
->>>>>>> 9e934b0c
     // Mark the FramePtr as live-in in every block. Don't do this again for
     // funclet prologues.
     if (!IsFunclet) {
       for (MachineBasicBlock &EveryMBB : MF)
         EveryMBB.addLiveIn(MachineFramePtr);
     }
-<<<<<<< HEAD
-#else // !INTEL_CUSTOMIZATION 
-    // Mark the FramePtr as live-in in every block.
-    for (MachineFunction::iterator I = MF.begin(), E = MF.end(); I != E; ++I)
-      I->addLiveIn(MachineFramePtr);
-#endif // !INTEL_CUSTOMIZATION
-=======
->>>>>>> 9e934b0c
   } else {
     assert(!IsFunclet && "funclets without FPs not yet implemented");
     NumBytes = StackSize - X86FI->getCalleeSavedFrameSize();
@@ -1149,16 +1110,7 @@
   // Don't do this for Win64, it needs to realign the stack after the prologue.
   if (!IsWin64Prologue && !IsFunclet && TRI->needsStackRealignment(MF)) {
     assert(HasFP && "There should be a frame pointer if stack is realigned.");
-<<<<<<< HEAD
-#if INTEL_CUSTOMIZATION
-// Cherry picking r252210
     BuildStackAlignAND(MBB, MBBI, DL, StackPtr, MaxAlign);
-#else // !INTEL_CUSTOMIZATION
-    BuildStackAlignAND(MBB, MBBI, DL, MaxAlign);
-#endif // !INTEL_CUSTOMIZATION
-=======
-    BuildStackAlignAND(MBB, MBBI, DL, StackPtr, MaxAlign);
->>>>>>> 9e934b0c
   }
 
   // If there is an SUB32ri of ESP immediately before this instruction, merge
@@ -1239,20 +1191,6 @@
         .setMIFlag(MachineInstr::FrameSetup);
 
   int SEHFrameOffset = 0;
-<<<<<<< HEAD
-#if INTEL_CUSTOMIZATION
-  // Cherry picking r252210, though this is called SPOrEstablisher there.
-  unsigned SPOrRDX = IsFunclet ? RDX : StackPtr;
-#endif // INTEL_CUSTOMIZATION
-  if (IsWin64Prologue && HasFP) {
-    // Set RBP to a small fixed offset from RSP. In the funclet case, we base
-    // this calculation on the incoming RDX, which holds the value of RSP from
-    // the parent frame at the end of the prologue.
-#if !INTEL_CUSTOMIZATION
-    // Cherry picking r252210, where this is deleted.
-    unsigned SPOrRDX = IsFunclet ? RDX : StackPtr;
-#endif // INTEL_CUSTOMIZATION
-=======
   unsigned SPOrEstablisher;
   if (IsFunclet) {
     if (IsClrFunclet) {
@@ -1287,7 +1225,6 @@
     // Set RBP to a small fixed offset from RSP. In the funclet case, we base
     // this calculation on the incoming establisher, which holds the value of
     // RSP from the parent frame at the end of the prologue.
->>>>>>> 9e934b0c
     SEHFrameOffset = calculateSetFPREG(ParentFrameNumBytes);
     if (SEHFrameOffset)
       addRegOffset(BuildMI(MBB, MBBI, DL, TII.get(X86::LEA64r), FramePtr),
@@ -1367,29 +1304,12 @@
   // Win64 requires aligning the stack after the prologue.
   if (IsWin64Prologue && TRI->needsStackRealignment(MF)) {
     assert(HasFP && "There should be a frame pointer if stack is realigned.");
-<<<<<<< HEAD
-#if INTEL_CUSTOMIZATION
-    // Cherry picking r252210, though SPOrRDX is called SPOrEstablisher there.
-    BuildStackAlignAND(MBB, MBBI, DL, SPOrRDX, MaxAlign);
-#else // !INTEL_CUSTOMIZATION
-    BuildStackAlignAND(MBB, MBBI, DL, MaxAlign);
-#endif // !INTEL_CUSTOMIZATION
-  }
-
-#if INTEL_CUSTOMIZATION
-  // Cherry picking r252210.
+    BuildStackAlignAND(MBB, MBBI, DL, SPOrEstablisher, MaxAlign);
+  }
+
   // We already dealt with stack realignment and funclets above.
   if (IsFunclet && STI.is32Bit())
     return;
-#endif
-=======
-    BuildStackAlignAND(MBB, MBBI, DL, SPOrEstablisher, MaxAlign);
-  }
-
-  // We already dealt with stack realignment and funclets above.
-  if (IsFunclet && STI.is32Bit())
-    return;
->>>>>>> 9e934b0c
 
   // If we need a base pointer, set it up here. It's whatever the value
   // of the stack pointer is at this point. Any variable size objects
@@ -1399,16 +1319,7 @@
     // Update the base pointer with the current stack pointer.
     unsigned Opc = Uses64BitFramePtr ? X86::MOV64rr : X86::MOV32rr;
     BuildMI(MBB, MBBI, DL, TII.get(Opc), BasePtr)
-<<<<<<< HEAD
-#if INTEL_CUSTOMIZATION
-      // Cherry picking r252210, though SPOrRDX is called SPOrEstablisher there.
-      .addReg(SPOrRDX)
-#else // !INTEL_CUSTOMIZATION
-        .addReg(StackPtr)
-#endif // !INTEL_CUSTOMIZATION
-=======
       .addReg(SPOrEstablisher)
->>>>>>> 9e934b0c
       .setMIFlag(MachineInstr::FrameSetup);
     if (X86FI->getRestoreBasePointer()) {
       // Stash value of base pointer.  Saving RSP instead of EBP shortens
@@ -1416,30 +1327,11 @@
       unsigned Opm = Uses64BitFramePtr ? X86::MOV64mr : X86::MOV32mr;
       addRegOffset(BuildMI(MBB, MBBI, DL, TII.get(Opm)),
                    FramePtr, true, X86FI->getRestoreBasePointerOffset())
-<<<<<<< HEAD
-#if INTEL_CUSTOMIZATION
-        // Cherry picking r252210, though SPOrRDX is called SPOrEstablisher
-        // there.
-        .addReg(SPOrRDX)
-#else // !INTEL_CUSTOMIZATION
-        .addReg(StackPtr)
-#endif // !INTEL_CUSTOMIZATION
-        .setMIFlag(MachineInstr::FrameSetup);
-    }
-
-#if INTEL_CUSTOMIZATION
-    // Cherry picking r252210.
-    if (X86FI->getHasSEHFramePtrSave() && !IsFunclet) {
-#else // !INTEL_CUSTOMIZATION
-    if (X86FI->getHasSEHFramePtrSave()) {
-#endif // !INTEL_CUSTOMIZATION
-=======
         .addReg(SPOrEstablisher)
         .setMIFlag(MachineInstr::FrameSetup);
     }
 
     if (X86FI->getHasSEHFramePtrSave() && !IsFunclet) {
->>>>>>> 9e934b0c
       // Stash the value of the frame pointer relative to the base pointer for
       // Win32 EH. This supports Win32 EH, which does the inverse of the above:
       // it recovers the frame pointer from the base pointer rather than the
@@ -1562,16 +1454,7 @@
   bool NeedsWinCFI =
       IsWin64Prologue && MF.getFunction()->needsUnwindTableEntry();
   bool IsFunclet = isFuncletReturnInstr(MBBI);
-<<<<<<< HEAD
-#if INTEL_CUSTOMIZATION
-  // Cherry picking r252266.
   MachineBasicBlock *TargetMBB = nullptr;
-#else // !INTEL_CUSTOMIZATION
-  MachineBasicBlock *RestoreMBB = nullptr;
-#endif // !INTEL_CUSTOMIZATION
-=======
-  MachineBasicBlock *TargetMBB = nullptr;
->>>>>>> 9e934b0c
 
   // Get the number of bytes to allocate from the FrameInfo.
   uint64_t StackSize = MFI->getStackSize();
@@ -1580,73 +1463,19 @@
   uint64_t NumBytes = 0;
 
   if (MBBI->getOpcode() == X86::CATCHRET) {
-<<<<<<< HEAD
-#if INTEL_CUSTOMIZATION
-    // Cherry picking r252266.
-=======
->>>>>>> 9e934b0c
     // SEH shouldn't use catchret.
     assert(!isAsynchronousEHPersonality(
                classifyEHPersonality(MF.getFunction()->getPersonalityFn())) &&
            "SEH should not use CATCHRET");
-<<<<<<< HEAD
-#endif // INTEL_CUSTOMIZATION
-    NumBytes = getWinEHFuncletFrameSize(MF);
-    assert(hasFP(MF) && "EH funclets without FP not yet implemented");
-#if INTEL_CUSTOMIZATION
-    // Cherry picking r252266.
-    TargetMBB = MBBI->getOperand(0).getMBB();
-#else // !INTEL_CUSTOMIZATION
-    MachineBasicBlock *TargetMBB = MBBI->getOperand(0).getMBB();
-
-    // If this is SEH, this isn't really a funclet return.
-    bool IsSEH = isAsynchronousEHPersonality(
-        classifyEHPersonality(MF.getFunction()->getPersonalityFn()));
-    if (IsSEH) {
-      if (STI.is32Bit())
-        restoreWin32EHStackPointers(MBB, MBBI, DL, /*RestoreSP=*/true);
-      BuildMI(MBB, MBBI, DL, TII.get(X86::JMP_4)).addMBB(TargetMBB);
-      MBBI->eraseFromParent();
-      return;
-    }
-
-    // For 32-bit, create a new block for the restore code.
-    RestoreMBB = TargetMBB;
-    if (STI.is32Bit()) {
-      RestoreMBB = MF.CreateMachineBasicBlock(MBB.getBasicBlock());
-      MF.insert(TargetMBB->getIterator(), RestoreMBB);
-      MBB.removeSuccessor(TargetMBB);
-      MBB.addSuccessor(RestoreMBB);
-      RestoreMBB->addSuccessor(TargetMBB);
-      MBBI->getOperand(0).setMBB(RestoreMBB);
-    }
-#endif // !INTEL_CUSTOMIZATION
-=======
 
     NumBytes = getWinEHFuncletFrameSize(MF);
     assert(hasFP(MF) && "EH funclets without FP not yet implemented");
     TargetMBB = MBBI->getOperand(0).getMBB();
->>>>>>> 9e934b0c
 
     // Pop EBP.
     BuildMI(MBB, MBBI, DL, TII.get(Is64Bit ? X86::POP64r : X86::POP32r),
             MachineFramePtr)
         .setMIFlag(MachineInstr::FrameDestroy);
-<<<<<<< HEAD
-
-#if !INTEL_CUSTOMIZATION
-    // Cherry picking r252266, where this is deleted.
-    // Insert frame restoration code in a new block.
-    if (STI.is32Bit()) {
-      auto RestoreMBBI = RestoreMBB->begin();
-      restoreWin32EHStackPointers(*RestoreMBB, RestoreMBBI, DL,
-                                  /*RestoreSP=*/true);
-      BuildMI(*RestoreMBB, RestoreMBBI, DL, TII.get(X86::JMP_4))
-          .addMBB(TargetMBB);
-    }
-#endif // !INTEL_CUSTOMIZATION
-=======
->>>>>>> 9e934b0c
   } else if (MBBI->getOpcode() == X86::CLEANUPRET) {
     NumBytes = getWinEHFuncletFrameSize(MF);
     assert(hasFP(MF) && "EH funclets without FP not yet implemented");
@@ -1686,61 +1515,15 @@
   }
   MachineBasicBlock::iterator FirstCSPop = MBBI;
 
-<<<<<<< HEAD
-#if INTEL_CUSTOMIZATION
-  // Cherry picking r252266.
-  if (TargetMBB) {
-#else // !INTEL_CUSTOMIZATION
-  if (RestoreMBB) {
-#endif // !INTEL_CUSTOMIZATION
-    // Fill EAX/RAX with the address of the target block.
-    unsigned ReturnReg = STI.is64Bit() ? X86::RAX : X86::EAX;
-    if (STI.is64Bit()) {
-#if INTEL_CUSTOMIZATION
-      // Cherry picking r252266.
-      // LEA64r TargetMBB(%rip), %rax
-#else // !INTEL_CUSTOMIZATION
-      // LEA64r RestoreMBB(%rip), %rax
-#endif // !INTEL_CUSTOMIZATION
-=======
   if (TargetMBB) {
     // Fill EAX/RAX with the address of the target block.
     unsigned ReturnReg = STI.is64Bit() ? X86::RAX : X86::EAX;
     if (STI.is64Bit()) {
       // LEA64r TargetMBB(%rip), %rax
->>>>>>> 9e934b0c
       BuildMI(MBB, FirstCSPop, DL, TII.get(X86::LEA64r), ReturnReg)
           .addReg(X86::RIP)
           .addImm(0)
           .addReg(0)
-<<<<<<< HEAD
-#if INTEL_CUSTOMIZATION
-          // Cherry picking r252266.
-          .addMBB(TargetMBB)
-#else // !INTEL_CUSTOMIZATION
-          .addMBB(RestoreMBB)
-#endif // !INTEL_CUSTOMIZATION
-          .addReg(0);
-    } else {
-#if INTEL_CUSTOMIZATION
-      // This is cherry picked from LLVM trunk r252512.
-      // MOV32ri $TargetMBB, %eax
-      BuildMI(MBB, FirstCSPop, DL, TII.get(X86::MOV32ri), ReturnReg)
-          .addMBB(TargetMBB);
-#else // !INTEL_CUSTOMIZATION
-      // MOV32ri $RestoreMBB, %eax
-      BuildMI(MBB, FirstCSPop, DL, TII.get(X86::MOV32ri))
-          .addReg(ReturnReg)
-          .addMBB(RestoreMBB);
-#endif // !INTEL_CUSTOMIZATION
-    }
-#if INTEL_CUSTOMIZATION
-    // This is cherry-picked from r251113 and r252266.
-    // Record that we've taken the address of TargetMBB and no longer just
-    // reference it in a terminator.
-    TargetMBB->setHasAddressTaken();
-#endif // INTEL_CUSTOMIZATION
-=======
           .addMBB(TargetMBB)
           .addReg(0);
     } else {
@@ -1751,7 +1534,6 @@
     // Record that we've taken the address of TargetMBB and no longer just
     // reference it in a terminator.
     TargetMBB->setHasAddressTaken();
->>>>>>> 9e934b0c
   }
 
   if (MBBI != MBB.end())
@@ -1916,11 +1698,6 @@
   const uint64_t StackSize = MFI->getStackSize();
   {
 #ifndef NDEBUG
-<<<<<<< HEAD
-#ifdef INTEL_CUSTOMIZATION
-    // Cherry picking r252210
-=======
->>>>>>> 9e934b0c
     // LLVM arranges the stack as follows:
     //   ...
     //   ARG2
@@ -1928,18 +1705,11 @@
     //   RETADDR
     //   PUSH RBP   <-- RBP points here
     //   PUSH CSRs
-<<<<<<< HEAD
-    //   ~~~~~~~    <-- optional stack realignment dynamic adjustment
-    //   ...
-    //   STACK OBJECTS
-    //   ...        <-- RSP after prologue points here
-=======
     //   ~~~~~~~    <-- possible stack realignment (non-win64)
     //   ...
     //   STACK OBJECTS
     //   ...        <-- RSP after prologue points here
     //   ~~~~~~~    <-- possible stack realignment (win64)
->>>>>>> 9e934b0c
     //
     // if (hasVarSizedObjects()):
     //   ...        <-- "base pointer" (ESI/RBX) points here
@@ -1961,35 +1731,11 @@
     // answer we give is relative to the SP after the prologue, and not the
     // SP in the middle of the function.
 
-<<<<<<< HEAD
-    assert((!TRI->needsStackRealignment(MF) || !MFI->isFixedObjectIndex(FI)) &&
-           "offset from fixed object to SP is not static");
-
-    // We don't handle tail calls, and shouldn't be seeing them either.
-#else // !INTEL_CUSTOMIZATION
-    // Note: LLVM arranges the stack as:
-    // Args > Saved RetPC (<--FP) > CSRs > dynamic alignment (<--BP)
-    //      > "Stack Slots" (<--SP)
-    // We can always address StackSlots from RSP.  We can usually (unless
-    // needsStackRealignment) address CSRs from RSP, but sometimes need to
-    // address them from RBP.  FixedObjects can be placed anywhere in the stack
-    // frame depending on their specific requirements (i.e. we can actually
-    // refer to arguments to the function which are stored in the *callers*
-    // frame).  As a result, THE RESULT OF THIS CALL IS MEANINGLESS FOR CSRs
-    // AND FixedObjects IFF needsStackRealignment or hasVarSizedObject.
-
-    assert(!TRI->hasBasePointer(MF) && "we don't handle this case");
-
-    // We don't handle tail calls, and shouldn't be seeing them
-    // either.
-#endif // !INTEL_CUSTOMIZATION
-=======
     assert((!MFI->isFixedObjectIndex(FI) || !TRI->needsStackRealignment(MF) ||
             STI.isTargetWin64()) &&
            "offset from fixed object to SP is not static");
 
     // We don't handle tail calls, and shouldn't be seeing them either.
->>>>>>> 9e934b0c
     int TailCallReturnAddrDelta =
         MF.getInfo<X86MachineFunctionInfo>()->getTCReturnAddrDelta();
     assert(!(TailCallReturnAddrDelta < 0) && "we don't handle this case!");
@@ -2763,14 +2509,9 @@
     // (Pushes of argument for frame setup, callee pops for frame destroy)
     Amount -= InternalAmt;
 
-<<<<<<< HEAD
-    // If this is a callee-pop calling convention, and we're emitting precise
-    // SP-based CFI, emit a CFA adjust for the amount the callee popped.
-=======
     // TODO: This is needed only if we require precise CFA.
     // If this is a callee-pop calling convention, emit a CFA adjust for
     // the amount the callee popped.
->>>>>>> 9e934b0c
     if (isDestroy && InternalAmt && DwarfCFI && !hasFP(MF))
       BuildCFI(MBB, I, DL, 
                MCCFIInstruction::createAdjustCfaOffset(nullptr, -InternalAmt));
@@ -2779,11 +2520,7 @@
       // Add Amount to SP to destroy a frame, and subtract to setup.
       int Offset = isDestroy ? Amount : -Amount;
 
-<<<<<<< HEAD
-      if (!(Fn->optForMinSize() &&
-=======
       if (!(Fn->optForMinSize() && 
->>>>>>> 9e934b0c
             adjustStackWithPops(MBB, I, DL, Offset)))
         BuildStackAdjustment(MBB, I, DL, Offset, /*InEpilogue=*/false);
     }
@@ -2796,11 +2533,8 @@
       // offset to be correct at each call site, while for debugging we want
       // it to be more precise.
       int CFAOffset = Amount;
-<<<<<<< HEAD
-=======
       // TODO: When not using precise CFA, we also need to adjust for the
       // InternalAmt here.
->>>>>>> 9e934b0c
 
       if (CFAOffset) {
         CFAOffset = isDestroy ? -CFAOffset : CFAOffset;
@@ -2844,12 +2578,6 @@
   // otherwise, conservatively assume this is not
   // safe to insert the epilogue here.
   return !flagsNeedToBePreservedBeforeTheTerminators(MBB);
-}
-
-bool X86FrameLowering::enableShrinkWrapping(const MachineFunction &MF) const {
-  // If we may need to emit frameless compact unwind information, give
-  // up as this is currently broken: PR25614.
-  return MF.getFunction()->hasFnAttribute(Attribute::NoUnwind) || hasFP(MF);
 }
 
 #if INTEL_CUSTOMIZATION
@@ -2928,6 +2656,12 @@
     std::reverse(ObjectsToAllocate.begin(), ObjectsToAllocate.end());
 }
 #endif // INTEL_CUSTOMIZATION
+
+bool X86FrameLowering::enableShrinkWrapping(const MachineFunction &MF) const {
+  // If we may need to emit frameless compact unwind information, give
+  // up as this is currently broken: PR25614.
+  return MF.getFunction()->hasFnAttribute(Attribute::NoUnwind) || hasFP(MF);
+}
 
 MachineBasicBlock::iterator X86FrameLowering::restoreWin32EHStackPointers(
     MachineBasicBlock &MBB, MachineBasicBlock::iterator MBBI,
