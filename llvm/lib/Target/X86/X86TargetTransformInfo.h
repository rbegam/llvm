--- conflicted
+++ resolved
@@ -105,14 +105,11 @@
   bool isLegalMaskedGather(Type *DataType);
   bool isLegalMaskedScatter(Type *DataType);
 #if INTEL_CUSTOMIZATION
-<<<<<<< HEAD
   bool isLegalSatDcnv(Intrinsic::ID IID, Type *From, Type *To,
                       Constant *LoClip, Constant *HiClip);
   bool isLegalSatAddSub(Intrinsic::ID IID, Type *Ty, Constant *LoClip,
                         Constant *HiClip);
-=======
   bool isAdvancedOptimEnabled() const;
->>>>>>> d854d84c
   bool adjustCallArgs(CallInst* CI);
   bool isTargetSpecificShuffleMask(SmallVectorImpl<int> &Mask) const;
 #endif // INTEL_CUSTOMIZATION
