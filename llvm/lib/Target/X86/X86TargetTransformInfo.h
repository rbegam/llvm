//===-- X86TargetTransformInfo.h - X86 specific TTI -------------*- C++ -*-===//
//
// Part of the LLVM Project, under the Apache License v2.0 with LLVM Exceptions.
// See https://llvm.org/LICENSE.txt for license information.
// SPDX-License-Identifier: Apache-2.0 WITH LLVM-exception
//
//===----------------------------------------------------------------------===//
/// \file
/// This file a TargetTransformInfo::Concept conforming object specific to the
/// X86 target machine. It uses the target's detailed information to
/// provide more precise answers to certain TTI queries, while letting the
/// target independent and default TTI implementations handle the rest.
///
//===----------------------------------------------------------------------===//

#ifndef LLVM_LIB_TARGET_X86_X86TARGETTRANSFORMINFO_H
#define LLVM_LIB_TARGET_X86_X86TARGETTRANSFORMINFO_H

#include "X86.h"
#include "X86TargetMachine.h"
#include "llvm/Analysis/TargetTransformInfo.h"
#include "llvm/CodeGen/BasicTTIImpl.h"
#include "llvm/CodeGen/TargetLowering.h"

namespace llvm {

class X86TTIImpl : public BasicTTIImplBase<X86TTIImpl> {
  typedef BasicTTIImplBase<X86TTIImpl> BaseT;
  typedef TargetTransformInfo TTI;
  friend BaseT;

  const X86Subtarget *ST;
  const X86TargetLowering *TLI;

  const X86Subtarget *getST() const { return ST; }
  const X86TargetLowering *getTLI() const { return TLI; }

  const FeatureBitset InlineFeatureIgnoreList = {
    // This indicates the CPU is 64 bit capable not that we are in 64-bit mode.
    X86::Feature64Bit,

    // These features don't have any intrinsics or ABI effect.
    X86::FeatureNOPL,
    X86::FeatureCMPXCHG16B,
    X86::FeatureLAHFSAHF,

    // Codegen control options.
    X86::FeatureFast11ByteNOP,
    X86::FeatureFast15ByteNOP,
    X86::FeatureFastBEXTR,
    X86::FeatureFastHorizontalOps,
    X86::FeatureFastLZCNT,
    X86::FeatureFastPartialYMMorZMMWrite,
    X86::FeatureFastScalarFSQRT,
    X86::FeatureFastSHLDRotate,
    X86::FeatureFastVariableShuffle,
    X86::FeatureFastVectorFSQRT,
    X86::FeatureLEAForSP,
    X86::FeatureLEAUsesAG,
    X86::FeatureLZCNTFalseDeps,
    X86::FeatureMacroFusion,
    X86::FeatureMergeToThreeWayBranch,
    X86::FeaturePadShortFunctions,
    X86::FeaturePOPCNTFalseDeps,
    X86::FeatureSSEUnalignedMem,
    X86::FeatureSlow3OpsLEA,
    X86::FeatureSlowDivide32,
    X86::FeatureSlowDivide64,
    X86::FeatureSlowIncDec,
    X86::FeatureSlowLEA,
    X86::FeatureSlowPMADDWD,
    X86::FeatureSlowPMULLD,
    X86::FeatureSlowSHLD,
    X86::FeatureSlowTwoMemOps,
    X86::FeatureSlowUAMem16,

    // Perf-tuning flags.
    X86::FeatureHasFastGather,
    X86::FeatureSlowUAMem32,

    // Based on whether user set the -mprefer-vector-width command line.
    X86::FeaturePrefer256Bit,

    // CPU name enums. These just follow CPU string.
    X86::ProcIntelAtom,
    X86::ProcIntelGLM,
    X86::ProcIntelGLP,
    X86::ProcIntelSLM,
    X86::ProcIntelTRM,
  };

public:
  explicit X86TTIImpl(const X86TargetMachine *TM, const Function &F)
      : BaseT(TM, F.getParent()->getDataLayout()), ST(TM->getSubtargetImpl(F)),
        TLI(ST->getTargetLowering()) {}

  /// \name Scalar TTI Implementations
  /// @{
  TTI::PopcntSupportKind getPopcntSupport(unsigned TyWidth);
  unsigned getLoopRotationDefaultThreshold(bool OptForSize) const;

  /// @}

  /// \name Cache TTI Implementation
  /// @{
  llvm::Optional<unsigned> getCacheSize(
    TargetTransformInfo::CacheLevel Level) const;
  llvm::Optional<unsigned> getCacheAssociativity(
    TargetTransformInfo::CacheLevel Level) const;
  /// @}

  /// \name Vector TTI Implementations
  /// @{

  unsigned getNumberOfRegisters(bool Vector);
  unsigned getRegisterBitWidth(bool Vector) const;
  unsigned getLoadStoreVecRegBitWidth(unsigned AS) const;
  unsigned getMaxInterleaveFactor(unsigned VF);
  int getArithmeticInstrCost(
      unsigned Opcode, Type *Ty,
      TTI::OperandValueKind Opd1Info = TTI::OK_AnyValue,
      TTI::OperandValueKind Opd2Info = TTI::OK_AnyValue,
      TTI::OperandValueProperties Opd1PropInfo = TTI::OP_None,
      TTI::OperandValueProperties Opd2PropInfo = TTI::OP_None,
      ArrayRef<const Value *> Args = ArrayRef<const Value *>());
  int getShuffleCost(TTI::ShuffleKind Kind, Type *Tp, int Index, Type *SubTp);
  int getCastInstrCost(unsigned Opcode, Type *Dst, Type *Src,
                       const Instruction *I = nullptr);
  int getCmpSelInstrCost(unsigned Opcode, Type *ValTy, Type *CondTy,
                         const Instruction *I = nullptr);
  int getVectorInstrCost(unsigned Opcode, Type *Val, unsigned Index);
  int getMemoryOpCost(unsigned Opcode, Type *Src, unsigned Alignment,
                      unsigned AddressSpace, const Instruction *I = nullptr);
  int getMaskedMemoryOpCost(unsigned Opcode, Type *Src, unsigned Alignment,
                            unsigned AddressSpace);
  int getGatherScatterOpCost(unsigned Opcode, Type *DataTy, Value *Ptr,
                             bool VariableMask, unsigned Alignment);
  int getAddressComputationCost(Type *PtrTy, ScalarEvolution *SE,
                                const SCEV *Ptr);

  unsigned getAtomicMemIntrinsicMaxElementSize() const;

  int getIntrinsicInstrCost(Intrinsic::ID IID, Type *RetTy,
                            ArrayRef<Type *> Tys, FastMathFlags FMF,
                            unsigned ScalarizationCostPassed = UINT_MAX);
  int getIntrinsicInstrCost(Intrinsic::ID IID, Type *RetTy,
                            ArrayRef<Value *> Args, FastMathFlags FMF,
                            unsigned VF = 1);

  int getArithmeticReductionCost(unsigned Opcode, Type *Ty,
                                 bool IsPairwiseForm);

  int getMinMaxReductionCost(Type *Ty, Type *CondTy, bool IsPairwiseForm,
                             bool IsUnsigned);

  int getInterleavedMemoryOpCost(unsigned Opcode, Type *VecTy,
                                 unsigned Factor, ArrayRef<unsigned> Indices,
                                 unsigned Alignment, unsigned AddressSpace,
                                 bool UseMaskForCond = false,
                                 bool UseMaskForGaps = false);
  int getInterleavedMemoryOpCostAVX512(unsigned Opcode, Type *VecTy,
                                 unsigned Factor, ArrayRef<unsigned> Indices,
                                 unsigned Alignment, unsigned AddressSpace,
                                 bool UseMaskForCond = false,
                                 bool UseMaskForGaps = false);
  int getInterleavedMemoryOpCostAVX2(unsigned Opcode, Type *VecTy,
                                 unsigned Factor, ArrayRef<unsigned> Indices,
                                 unsigned Alignment, unsigned AddressSpace,
                                 bool UseMaskForCond = false,
                                 bool UseMaskForGaps = false);

  int getIntImmCost(int64_t);

  int getIntImmCost(const APInt &Imm, Type *Ty);

  unsigned getUserCost(const User *U, ArrayRef<const Value *> Operands);

  int getIntImmCost(unsigned Opcode, unsigned Idx, const APInt &Imm, Type *Ty);
  int getIntImmCost(Intrinsic::ID IID, unsigned Idx, const APInt &Imm,
                    Type *Ty);
  bool isLSRCostLess(TargetTransformInfo::LSRCost &C1,
                     TargetTransformInfo::LSRCost &C2);
  bool canMacroFuseCmp();
  bool isLegalMaskedLoad(Type *DataType);
  bool isLegalMaskedStore(Type *DataType);
  bool isLegalMaskedGather(Type *DataType);
  bool isLegalMaskedScatter(Type *DataType);
#if INTEL_CUSTOMIZATION
  bool isAdvancedOptEnabled(TTI::AdvancedOptLevel AO) const;
  bool adjustCallArgs(CallInst* CI);
  bool isTargetSpecificShuffleMask(ArrayRef<uint32_t> Mask) const;
#endif // INTEL_CUSTOMIZATION
  bool hasDivRemOp(Type *DataType, bool IsSigned);
  bool isFCmpOrdCheaperThanFCmpZero(Type *Ty);
  bool areInlineCompatible(const Function *Caller,
                           const Function *Callee) const;
<<<<<<< HEAD
#if INTEL_CUSTOMIZATION
  // Will try to upstream to llorg.
  bool areFunctionArgsABICompatible(const Function *Caller,
                                    const Function *Callee,
                                    SmallPtrSetImpl<Argument *> &Args) const;
#endif
=======
  bool areFunctionArgsABICompatible(const Function *Caller,
                                    const Function *Callee,
                                    SmallPtrSetImpl<Argument *> &Args) const;
>>>>>>> 2d84c00d
  const TTI::MemCmpExpansionOptions *enableMemCmpExpansion(
      bool IsZeroCmp) const;
  bool enableInterleavedAccessVectorization();
private:
  int getGSScalarCost(unsigned Opcode, Type *DataTy, bool VariableMask,
                      unsigned Alignment, unsigned AddressSpace);
  int getGSVectorCost(unsigned Opcode, Type *DataTy, Value *Ptr,
                      unsigned Alignment, unsigned AddressSpace);

  /// @}
};

} // end namespace llvm

#endif<|MERGE_RESOLUTION|>--- conflicted
+++ resolved
@@ -194,18 +194,9 @@
   bool isFCmpOrdCheaperThanFCmpZero(Type *Ty);
   bool areInlineCompatible(const Function *Caller,
                            const Function *Callee) const;
-<<<<<<< HEAD
-#if INTEL_CUSTOMIZATION
-  // Will try to upstream to llorg.
   bool areFunctionArgsABICompatible(const Function *Caller,
                                     const Function *Callee,
                                     SmallPtrSetImpl<Argument *> &Args) const;
-#endif
-=======
-  bool areFunctionArgsABICompatible(const Function *Caller,
-                                    const Function *Callee,
-                                    SmallPtrSetImpl<Argument *> &Args) const;
->>>>>>> 2d84c00d
   const TTI::MemCmpExpansionOptions *enableMemCmpExpansion(
       bool IsZeroCmp) const;
   bool enableInterleavedAccessVectorization();
