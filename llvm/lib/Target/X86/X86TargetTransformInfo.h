//===-- X86TargetTransformInfo.h - X86 specific TTI -------------*- C++ -*-===//
//
//                     The LLVM Compiler Infrastructure
//
// This file is distributed under the University of Illinois Open Source
// License. See LICENSE.TXT for details.
//
//===----------------------------------------------------------------------===//
/// \file
/// This file a TargetTransformInfo::Concept conforming object specific to the
/// X86 target machine. It uses the target's detailed information to
/// provide more precise answers to certain TTI queries, while letting the
/// target independent and default TTI implementations handle the rest.
///
//===----------------------------------------------------------------------===//

#ifndef LLVM_LIB_TARGET_X86_X86TARGETTRANSFORMINFO_H
#define LLVM_LIB_TARGET_X86_X86TARGETTRANSFORMINFO_H

#include "X86.h"
#include "X86TargetMachine.h"
#include "llvm/Analysis/TargetTransformInfo.h"
#include "llvm/CodeGen/BasicTTIImpl.h"
#include "llvm/Target/TargetLowering.h"

namespace llvm {

class X86TTIImpl : public BasicTTIImplBase<X86TTIImpl> {
  typedef BasicTTIImplBase<X86TTIImpl> BaseT;
  typedef TargetTransformInfo TTI;
  friend BaseT;

  const X86Subtarget *ST;
  const X86TargetLowering *TLI;

  int getScalarizationOverhead(Type *Ty, bool Insert, bool Extract);

  const X86Subtarget *getST() const { return ST; }
  const X86TargetLowering *getTLI() const { return TLI; }

public:
  explicit X86TTIImpl(const X86TargetMachine *TM, const Function &F)
      : BaseT(TM, F.getParent()->getDataLayout()), ST(TM->getSubtargetImpl(F)),
        TLI(ST->getTargetLowering()) {}

  // Provide value semantics. MSVC requires that we spell all of these out.
  X86TTIImpl(const X86TTIImpl &Arg)
      : BaseT(static_cast<const BaseT &>(Arg)), ST(Arg.ST), TLI(Arg.TLI) {}
  X86TTIImpl(X86TTIImpl &&Arg)
      : BaseT(std::move(static_cast<BaseT &>(Arg))), ST(std::move(Arg.ST)),
        TLI(std::move(Arg.TLI)) {}

  /// \name Scalar TTI Implementations
  /// @{
  TTI::PopcntSupportKind getPopcntSupport(unsigned TyWidth);

  /// @}

  /// \name Vector TTI Implementations
  /// @{

  unsigned getNumberOfRegisters(bool Vector);
  unsigned getRegisterBitWidth(bool Vector);
  unsigned getMaxInterleaveFactor(unsigned VF);
  int getArithmeticInstrCost(
      unsigned Opcode, Type *Ty,
      TTI::OperandValueKind Opd1Info = TTI::OK_AnyValue,
      TTI::OperandValueKind Opd2Info = TTI::OK_AnyValue,
      TTI::OperandValueProperties Opd1PropInfo = TTI::OP_None,
      TTI::OperandValueProperties Opd2PropInfo = TTI::OP_None);
  int getShuffleCost(TTI::ShuffleKind Kind, Type *Tp, int Index, Type *SubTp);
  int getCastInstrCost(unsigned Opcode, Type *Dst, Type *Src);
  int getCmpSelInstrCost(unsigned Opcode, Type *ValTy, Type *CondTy);
  int getVectorInstrCost(unsigned Opcode, Type *Val, unsigned Index);
  int getMemoryOpCost(unsigned Opcode, Type *Src, unsigned Alignment,
                      unsigned AddressSpace);
  int getMaskedMemoryOpCost(unsigned Opcode, Type *Src, unsigned Alignment,
                            unsigned AddressSpace);

  int getAddressComputationCost(Type *PtrTy, bool IsComplex);

  int getReductionCost(unsigned Opcode, Type *Ty, bool IsPairwiseForm);

  int getIntImmCost(int64_t);

  int getIntImmCost(const APInt &Imm, Type *Ty);

  int getIntImmCost(unsigned Opcode, unsigned Idx, const APInt &Imm, Type *Ty);
  int getIntImmCost(Intrinsic::ID IID, unsigned Idx, const APInt &Imm,
                    Type *Ty);
<<<<<<< HEAD
  bool isLegalMaskedLoad(Type *DataType, int Consecutive);
  bool isLegalMaskedStore(Type *DataType, int Consecutive);
  bool isLegalGather(Type *DataType);
  bool isLegalScatter(Type *DataType);
#if INTEL_CUSTOMIZATION
  bool isLegalSatDcnv(Intrinsic::ID IID, Type *From, Type *To,
                      Constant *LoClip, Constant *HiClip);
  bool isLegalSatAddSub(Intrinsic::ID IID, Type *Ty, Constant *LoClip,
                        Constant *HiClip);
  bool adjustCallArgs(CallInst* CI);
#endif // INTEL_CUSTOMIZATION
=======
  bool isLegalMaskedLoad(Type *DataType);
  bool isLegalMaskedStore(Type *DataType);
>>>>>>> 7978c600
  bool areInlineCompatible(const Function *Caller,
                           const Function *Callee) const;

  /// @}
};

} // end namespace llvm

#endif<|MERGE_RESOLUTION|>--- conflicted
+++ resolved
@@ -88,9 +88,8 @@
   int getIntImmCost(unsigned Opcode, unsigned Idx, const APInt &Imm, Type *Ty);
   int getIntImmCost(Intrinsic::ID IID, unsigned Idx, const APInt &Imm,
                     Type *Ty);
-<<<<<<< HEAD
-  bool isLegalMaskedLoad(Type *DataType, int Consecutive);
-  bool isLegalMaskedStore(Type *DataType, int Consecutive);
+  bool isLegalMaskedLoad(Type *DataType);
+  bool isLegalMaskedStore(Type *DataType);
   bool isLegalGather(Type *DataType);
   bool isLegalScatter(Type *DataType);
 #if INTEL_CUSTOMIZATION
@@ -100,10 +99,6 @@
                         Constant *HiClip);
   bool adjustCallArgs(CallInst* CI);
 #endif // INTEL_CUSTOMIZATION
-=======
-  bool isLegalMaskedLoad(Type *DataType);
-  bool isLegalMaskedStore(Type *DataType);
->>>>>>> 7978c600
   bool areInlineCompatible(const Function *Caller,
                            const Function *Callee) const;
 
