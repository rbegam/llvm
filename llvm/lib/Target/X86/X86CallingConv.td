--- conflicted
+++ resolved
@@ -18,21 +18,12 @@
                        "(State.getMachineFunction().getSubtarget()).", F),
            A>;
 
-<<<<<<< HEAD
-// if INTEL_CUSTOMIZATION
-// Register classes for RegCall
-class RC_X86_RegCall {
-  list<Register> GPR_32 = [];
-  list<Register> GPR_64 = [];
-  list<Register> FP = [FP0];
-=======
 // Register classes for RegCall
 class RC_X86_RegCall {
   list<Register> GPR_8 = [];
   list<Register> GPR_16 = [];
   list<Register> GPR_32 = [];
   list<Register> GPR_64 = [];
->>>>>>> 47e577eb
   list<Register> XMM = [];
   list<Register> YMM = [];
   list<Register> ZMM = [];
@@ -40,16 +31,11 @@
 
 // RegCall register classes for 32 bits
 def RC_X86_32_RegCall : RC_X86_RegCall {
-<<<<<<< HEAD
-  let GPR_32 = [EAX, ECX, EDX, EDI, ESI];
-  let GPR_64 = [RAX]; /* not actually used, but AssignToReg can't handle [] */
-=======
   let GPR_8 = [AL, CL, DL, DIL, SIL];
   let GPR_16 = [AX, CX, DX, DI, SI];
   let GPR_32 = [EAX, ECX, EDX, EDI, ESI];
   let GPR_64 = [RAX]; ///< Not actually used, but AssignToReg can't handle []
                       ///< \todo Fix AssignToReg to enable empty lists
->>>>>>> 47e577eb
   let XMM = [XMM0, XMM1, XMM2, XMM3, XMM4, XMM5, XMM6, XMM7];
   let YMM = [YMM0, YMM1, YMM2, YMM3, YMM4, YMM5, YMM6, YMM7];
   let ZMM = [ZMM0, ZMM1, ZMM2, ZMM3, ZMM4, ZMM5, ZMM6, ZMM7];
@@ -65,46 +51,19 @@
 }
 
 def RC_X86_64_RegCall_Win : RC_X86_64_RegCall {
-<<<<<<< HEAD
-=======
   let GPR_8 = [AL, CL, DL, DIL, SIL, R8B, R9B, R10B, R11B, R12B, R14B, R15B];
   let GPR_16 = [AX, CX, DX, DI, SI, R8W, R9W, R10W, R11W, R12W, R14W, R15W];
->>>>>>> 47e577eb
   let GPR_32 = [EAX, ECX, EDX, EDI, ESI, R8D, R9D, R10D, R11D, R12D, R14D, R15D];
   let GPR_64 = [RAX, RCX, RDX, RDI, RSI, R8, R9, R10, R11, R12, R14, R15];
 }
 
-<<<<<<< HEAD
-def RC_X86_64_RegCall_Lin : RC_X86_64_RegCall {
-=======
 def RC_X86_64_RegCall_SysV : RC_X86_64_RegCall {
   let GPR_8 = [AL, CL, DL, DIL, SIL, R8B, R9B, R12B, R13B, R14B, R15B];
   let GPR_16 = [AX, CX, DX, DI, SI, R8W, R9W, R12W, R13W, R14W, R15W];
->>>>>>> 47e577eb
   let GPR_32 = [EAX, ECX, EDX, EDI, ESI, R8D, R9D, R12D, R13D, R14D, R15D];
   let GPR_64 = [RAX, RCX, RDX, RDI, RSI, R8, R9, R12, R13, R14, R15];
 }
 
-<<<<<<< HEAD
-// Match if the current subtarget is either Linux or OSX
-class CCIfSubtargetLinuxOSX<CCAction A> : CCIf<
-  "static_cast<const X86Subtarget&>(State.getMachineFunction().getSubtarget())."
-  "isTargetLinux() ||"
-  "static_cast<const X86Subtarget&>(State.getMachineFunction().getSubtarget())."
-  "getTargetTriple().isMacOSX()",
-  A
->;
-
-// X86-64 Intel regcall calling convention.
-multiclass X86_RegCall_base<RC_X86_RegCall RC, CallingConv fallback> {
-  def __ : CallingConv<[
-    // Handles byval parameters.
-    CCIfSubtarget<"is64Bit()", CCIfByVal<CCPassByVal<8, 8>>>,
-    CCIfByVal<CCPassByVal<4, 4>>,
-
-    // Promote i8/i16 arguments to i32.
-    CCIfType<[i8, i16], CCPromoteToType<i32>>,
-=======
 // X86-64 Intel regcall calling convention.
 multiclass X86_RegCall_base<RC_X86_RegCall RC> {
 def CC_#NAME : CallingConv<[
@@ -114,41 +73,11 @@
 
     // Promote i1/i8/i16 arguments to i32.
     CCIfType<[i1, i8, i16], CCPromoteToType<i32>>,
->>>>>>> 47e577eb
 
     // bool, char, int, enum, long, pointer --> GPR
     CCIfType<[i32], CCAssignToReg<RC.GPR_32>>,
 
     // long long, __int64 --> GPR
-<<<<<<< HEAD
-    CCIfSubtarget<"is64Bit()", CCIfType<[i64], CCAssignToReg<RC.GPR_64>>>,
-
-    // float, double, float128 --> XMM
-    CCIfType<[f32, f64], CCAssignToReg<RC.XMM>>,
-
-/* --- commented out: not properly supported by LLVM ---
-    // long double --> FP
-    CCIfType<[f80], CCAssignToReg<RC.FP>>,
-   --- commented out: not properly supported by LLVM --- */
-
-    // __m128, __m128i, __m128d --> XMM
-    CCIfType<[v16i8, v8i16, v4i32, v2i64, v4f32, v2f64], CCAssignToReg<RC.XMM>>,
-
-    // __m256, __m256i, __m256d --> YMM
-    CCIfType<[v32i8, v16i16, v8i32, v4i64, v8f32, v4f64], CCAssignToReg<RC.YMM>>,
-
-    // TODO: These types will default to 'fallback' (the standard X86 CC).
-    // This may not be the correct behavior for regcall (since it doesn't use K
-    // registers) but the correct behavior is not simple to implement.
-    // Let's leave it like this for now 
-    // __m512, __m512i, __m512d --> ZMM
-    CCIfType<[v64i8, v32i16, v16i32, v8i64, v16f32, v8f64], CCAssignToReg<RC.ZMM>>,
-
-    CCDelegateTo<fallback>
-  ]>;
-}
-// endif INTEL_CUSTOMIZATION
-=======
     CCIfType<[i64], CCAssignToReg<RC.GPR_64>>,
 
     // __mmask64 (v64i1) --> GPR64 (for x64) or 2 x GPR32 (for IA32)
@@ -256,7 +185,6 @@
       CCIfSubtarget<"hasAVX512()", CCAssignToReg<RC.ZMM>>>
 ]>;
 }
->>>>>>> 47e577eb
 
 //===----------------------------------------------------------------------===//
 // Return Value Calling Conventions
@@ -477,20 +405,6 @@
                                  RAX, R10, R11, R13, R14, R15]>>
 ]>;
 
-<<<<<<< HEAD
-// if INTEL_CUSTOMIZATION
-// X86_RegCall return-value convention.
-multiclass RetCC_X86_RegCall<RC_X86_RegCall RC, CallingConv CC> :
-  X86_RegCall_base<RC, CC>;
-
-defm RetCC_X86_32_RegCall :
-     RetCC_X86_RegCall<RC_X86_32_RegCall, RetCC_X86Common>;
-defm RetCC_X86_64_RegCall_Win :
-     RetCC_X86_RegCall<RC_X86_64_RegCall_Win, RetCC_X86_Win64_C>;
-defm RetCC_X86_64_RegCall_Lin :
-     RetCC_X86_RegCall<RC_X86_64_RegCall_Lin, RetCC_X86Common>;
-// endif INTEL_CUSTOMIZATION
-=======
 
 defm X86_32_RegCall :
 	 X86_RegCall_base<RC_X86_32_RegCall>;
@@ -498,7 +412,6 @@
      X86_RegCall_base<RC_X86_64_RegCall_Win>;
 defm X86_SysV64_RegCall :
      X86_RegCall_base<RC_X86_64_RegCall_SysV>;
->>>>>>> 47e577eb
 
 // This is the root return-value convention for the X86-32 backend.
 def RetCC_X86_32 : CallingConv<[
@@ -507,13 +420,7 @@
   // If HiPE, use RetCC_X86_32_HiPE.
   CCIfCC<"CallingConv::HiPE", CCDelegateTo<RetCC_X86_32_HiPE>>,
   CCIfCC<"CallingConv::X86_VectorCall", CCDelegateTo<RetCC_X86_32_VectorCall>>,
-<<<<<<< HEAD
-// if INTEL_CUSTOMIZATION
-  CCIfCC<"CallingConv::X86_RegCall", CCDelegateTo<RetCC_X86_32_RegCall__>>,
-// endif INTEL_CUSTOMIZATION
-=======
   CCIfCC<"CallingConv::X86_RegCall", CCDelegateTo<RetCC_X86_32_RegCall>>,
->>>>>>> 47e577eb
 
   // Otherwise, use RetCC_X86_32_C.
   CCDelegateTo<RetCC_X86_32_C>
@@ -538,22 +445,11 @@
   // Handle HHVM calls.
   CCIfCC<"CallingConv::HHVM", CCDelegateTo<RetCC_X86_64_HHVM>>,
 
-<<<<<<< HEAD
-// if INTEL_CUSTOMIZATION
-   CCIfCC<"CallingConv::X86_RegCall",
-          CCIfSubtarget<"isTargetWin64()",
-                        CCDelegateTo<RetCC_X86_64_RegCall_Win__>>>,
-   CCIfCC<"CallingConv::X86_RegCall",
-          CCIfSubtargetLinuxOSX<CCDelegateTo<RetCC_X86_64_RegCall_Lin__>>>,
-// endif INTEL_CUSTOMIZATION
-
-=======
   CCIfCC<"CallingConv::X86_RegCall",
           CCIfSubtarget<"isTargetWin64()",
                         CCDelegateTo<RetCC_X86_Win64_RegCall>>>,
   CCIfCC<"CallingConv::X86_RegCall", CCDelegateTo<RetCC_X86_SysV64_RegCall>>,
           
->>>>>>> 47e577eb
   // Mingw64 and native Win64 use Win64 CC
   CCIfSubtarget<"isTargetWin64()", CCDelegateTo<RetCC_X86_Win64_C>>,
 
@@ -1111,17 +1007,6 @@
   CCIfSubtarget<"is64Bit()",       CCDelegateTo<CC_X86_64_C>>,
   CCDelegateTo<CC_X86_32_C>
 ]>;
-
-// if INTEL_CUSTOMIZATION
-// Intel regcall calling convention.
-defm CC_X86_RegCall_32 : X86_RegCall_base<RC_X86_32_RegCall, CC_X86_32_C>;
-
-multiclass CC_X86_RegCall_64<RC_X86_RegCall RC> :
-  X86_RegCall_base<RC, CC_X86_64_C>;
-
-defm CC_X86_RegCall_Win64 : CC_X86_RegCall_64<RC_X86_64_RegCall_Win>;
-defm CC_X86_RegCall_Lin64 : CC_X86_RegCall_64<RC_X86_64_RegCall_Lin>;
-// endif INTEL_CUSTOMIZATION
 
 def CC_X86_32_Intr : CallingConv<[
   CCAssignToStack<4, 4>
@@ -1164,18 +1049,9 @@
   CCIfCC<"CallingConv::X86_VectorCall", CCDelegateTo<CC_X86_Win64_VectorCall>>,
   CCIfCC<"CallingConv::HHVM", CCDelegateTo<CC_X86_64_HHVM>>,
   CCIfCC<"CallingConv::HHVM_C", CCDelegateTo<CC_X86_64_HHVM_C>>,
-<<<<<<< HEAD
-// if INTEL_CUSTOMIZATION
-  CCIfCC<"CallingConv::X86_RegCall",
-    CCIfSubtarget<"isTargetWin64()", CCDelegateTo<CC_X86_RegCall_Win64__>>>,
-  CCIfCC<"CallingConv::X86_RegCall",
-    CCIfSubtargetLinuxOSX<CCDelegateTo<CC_X86_RegCall_Lin64__>>>,
-// endif INTEL_CUSTOMIZATION
-=======
   CCIfCC<"CallingConv::X86_RegCall",
     CCIfSubtarget<"isTargetWin64()", CCDelegateTo<CC_X86_Win64_RegCall>>>,
   CCIfCC<"CallingConv::X86_RegCall", CCDelegateTo<CC_X86_SysV64_RegCall>>,
->>>>>>> 47e577eb
   CCIfCC<"CallingConv::X86_INTR", CCDelegateTo<CC_X86_64_Intr>>,
 
   // Mingw64 and native Win64 use Win64 CC
@@ -1310,18 +1186,6 @@
 // Only R12 is preserved for PHP calls in HHVM.
 def CSR_64_HHVM : CalleeSavedRegs<(add R12)>;
 
-<<<<<<< HEAD
-// if INTEL_CUSTOMIZATION
-def CSR_32_RegCall : CalleeSavedRegs<(add ESI, EDI, EBX, EBP, ESP,
-                                      (sequence "XMM%u", 4, 7))>;
-def CSR_Win64_RegCall : CalleeSavedRegs<(add RBX, RBP, RSP,
-                                         (sequence "R%u", 10, 15),
-                                         (sequence "XMM%u", 8, 15))>;
-def CSR_Lin64_RegCall : CalleeSavedRegs<(add RBX, RBP, RSP,
-                                         (sequence "R%u", 12, 15),
-                                         (sequence "XMM%u", 8, 15))>;
-// endif INTEL_CUSTOMIZATION
-=======
 // Register calling convention preserves few GPR and XMM8-15
 def CSR_32_RegCall_NoSSE : CalleeSavedRegs<(add ESI, EDI, EBX, EBP, ESP)>;
 def CSR_32_RegCall       : CalleeSavedRegs<(add CSR_32_RegCall_NoSSE,
@@ -1334,5 +1198,4 @@
                                                (sequence "R%u", 12, 15))>;
 def CSR_SysV64_RegCall       : CalleeSavedRegs<(add CSR_SysV64_RegCall_NoSSE,               
                                                (sequence "XMM%u", 8, 15))>;
-                                               
->>>>>>> 47e577eb
+                                               