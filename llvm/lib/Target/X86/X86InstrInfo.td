//===-- X86InstrInfo.td - Main X86 Instruction Definition --*- tablegen -*-===//
//
//                     The LLVM Compiler Infrastructure
//
// This file is distributed under the University of Illinois Open Source
// License. See LICENSE.TXT for details.
//
//===----------------------------------------------------------------------===//
//
// This file describes the X86 instruction set, defining the instructions, and
// properties of the instructions which are needed for code generation, machine
// code emission, and analysis.
//
//===----------------------------------------------------------------------===//

//===----------------------------------------------------------------------===//
// X86 specific DAG Nodes.
//

def SDTIntShiftDOp: SDTypeProfile<1, 3,
                                  [SDTCisSameAs<0, 1>, SDTCisSameAs<0, 2>,
                                   SDTCisInt<0>, SDTCisInt<3>]>;

def SDTX86CmpTest : SDTypeProfile<1, 2, [SDTCisVT<0, i32>, SDTCisSameAs<1, 2>]>;

def SDTX86Cmps : SDTypeProfile<1, 3, [SDTCisFP<0>, SDTCisSameAs<1, 2>, SDTCisVT<3, i8>]>;
//def SDTX86Cmpss : SDTypeProfile<1, 3, [SDTCisVT<0, f32>, SDTCisSameAs<1, 2>, SDTCisVT<3, i8>]>;

def SDTX86Cmov    : SDTypeProfile<1, 4,
                                  [SDTCisSameAs<0, 1>, SDTCisSameAs<1, 2>,
                                   SDTCisVT<3, i8>, SDTCisVT<4, i32>]>;

// Unary and binary operator instructions that set EFLAGS as a side-effect.
def SDTUnaryArithWithFlags : SDTypeProfile<2, 1,
                                           [SDTCisSameAs<0, 2>,
                                            SDTCisInt<0>, SDTCisVT<1, i32>]>;

def SDTBinaryArithWithFlags : SDTypeProfile<2, 2,
                                            [SDTCisSameAs<0, 2>,
                                             SDTCisSameAs<0, 3>,
                                             SDTCisInt<0>, SDTCisVT<1, i32>]>;

// SDTBinaryArithWithFlagsInOut - RES1, EFLAGS = op LHS, RHS, EFLAGS
def SDTBinaryArithWithFlagsInOut : SDTypeProfile<2, 3,
                                            [SDTCisSameAs<0, 2>,
                                             SDTCisSameAs<0, 3>,
                                             SDTCisInt<0>,
                                             SDTCisVT<1, i32>,
                                             SDTCisVT<4, i32>]>;
// RES1, RES2, FLAGS = op LHS, RHS
def SDT2ResultBinaryArithWithFlags : SDTypeProfile<3, 2,
                                            [SDTCisSameAs<0, 1>,
                                             SDTCisSameAs<0, 2>,
                                             SDTCisSameAs<0, 3>,
                                             SDTCisInt<0>, SDTCisVT<1, i32>]>;
def SDTX86BrCond  : SDTypeProfile<0, 3,
                                  [SDTCisVT<0, OtherVT>,
                                   SDTCisVT<1, i8>, SDTCisVT<2, i32>]>;

def SDTX86SetCC   : SDTypeProfile<1, 2,
                                  [SDTCisVT<0, i8>,
                                   SDTCisVT<1, i8>, SDTCisVT<2, i32>]>;
def SDTX86SetCC_C : SDTypeProfile<1, 2,
                                  [SDTCisInt<0>,
                                   SDTCisVT<1, i8>, SDTCisVT<2, i32>]>;

def SDTX86sahf : SDTypeProfile<1, 1, [SDTCisVT<0, i32>, SDTCisVT<1, i8>]>;

def SDTX86rdrand : SDTypeProfile<2, 0, [SDTCisInt<0>, SDTCisVT<1, i32>]>;

def SDTX86cas : SDTypeProfile<0, 3, [SDTCisPtrTy<0>, SDTCisInt<1>,
                                     SDTCisVT<2, i8>]>;
def SDTX86caspair : SDTypeProfile<0, 1, [SDTCisPtrTy<0>]>;
def SDTX86caspairSaveEbx8 : SDTypeProfile<1, 3,
                                          [SDTCisVT<0, i32>, SDTCisPtrTy<1>,
                                          SDTCisVT<2, i32>, SDTCisVT<3, i32>]>;
def SDTX86caspairSaveRbx16 : SDTypeProfile<1, 3,
                                           [SDTCisVT<0, i64>, SDTCisPtrTy<1>,
                                           SDTCisVT<2, i64>, SDTCisVT<3, i64>]>;

def SDTLockBinaryArithWithFlags : SDTypeProfile<1, 2, [SDTCisVT<0, i32>,
                                                       SDTCisPtrTy<1>,
                                                       SDTCisInt<2>]>;

def SDTLockUnaryArithWithFlags : SDTypeProfile<1, 1, [SDTCisVT<0, i32>,
                                                      SDTCisPtrTy<1>]>;

def SDTX86Ret     : SDTypeProfile<0, -1, [SDTCisVT<0, i32>]>;

def SDT_X86CallSeqStart : SDCallSeqStart<[SDTCisVT<0, i32>,
                                          SDTCisVT<1, i32>]>;
def SDT_X86CallSeqEnd   : SDCallSeqEnd<[SDTCisVT<0, i32>,
                                        SDTCisVT<1, i32>]>;

def SDT_X86Call   : SDTypeProfile<0, -1, [SDTCisVT<0, iPTR>]>;

def SDT_X86VASTART_SAVE_XMM_REGS : SDTypeProfile<0, -1, [SDTCisVT<0, i8>,
                                                         SDTCisVT<1, iPTR>,
                                                         SDTCisVT<2, iPTR>]>;

def SDT_X86VAARG_64 : SDTypeProfile<1, -1, [SDTCisPtrTy<0>,
                                            SDTCisPtrTy<1>,
                                            SDTCisVT<2, i32>,
                                            SDTCisVT<3, i8>,
                                            SDTCisVT<4, i32>]>;

def SDTX86RepStr  : SDTypeProfile<0, 1, [SDTCisVT<0, OtherVT>]>;

def SDTX86Void    : SDTypeProfile<0, 0, []>;

def SDTX86Wrapper : SDTypeProfile<1, 1, [SDTCisSameAs<0, 1>, SDTCisPtrTy<0>]>;

def SDT_X86TLSADDR : SDTypeProfile<0, 1, [SDTCisInt<0>]>;

def SDT_X86TLSBASEADDR : SDTypeProfile<0, 1, [SDTCisInt<0>]>;

def SDT_X86TLSCALL : SDTypeProfile<0, 1, [SDTCisInt<0>]>;

def SDT_X86WIN_ALLOCA : SDTypeProfile<0, 1, [SDTCisVT<0, iPTR>]>;

def SDT_X86SEG_ALLOCA : SDTypeProfile<1, 1, [SDTCisVT<0, iPTR>, SDTCisVT<1, iPTR>]>;

def SDT_X86EHRET : SDTypeProfile<0, 1, [SDTCisInt<0>]>;

def SDT_X86TCRET : SDTypeProfile<0, 2, [SDTCisPtrTy<0>, SDTCisVT<1, i32>]>;

def SDT_X86MEMBARRIER : SDTypeProfile<0, 0, []>;

def X86MemBarrier : SDNode<"X86ISD::MEMBARRIER", SDT_X86MEMBARRIER,
                            [SDNPHasChain,SDNPSideEffect]>;
def X86MFence : SDNode<"X86ISD::MFENCE", SDT_X86MEMBARRIER,
                        [SDNPHasChain]>;


def X86bsf     : SDNode<"X86ISD::BSF",      SDTUnaryArithWithFlags>;
def X86bsr     : SDNode<"X86ISD::BSR",      SDTUnaryArithWithFlags>;
def X86shld    : SDNode<"X86ISD::SHLD",     SDTIntShiftDOp>;
def X86shrd    : SDNode<"X86ISD::SHRD",     SDTIntShiftDOp>;

def X86cmp     : SDNode<"X86ISD::CMP" ,     SDTX86CmpTest>;
def X86bt      : SDNode<"X86ISD::BT",       SDTX86CmpTest>;

def X86cmov    : SDNode<"X86ISD::CMOV",     SDTX86Cmov>;
def X86brcond  : SDNode<"X86ISD::BRCOND",   SDTX86BrCond,
                        [SDNPHasChain]>;
def X86setcc   : SDNode<"X86ISD::SETCC",    SDTX86SetCC>;
def X86setcc_c : SDNode<"X86ISD::SETCC_CARRY", SDTX86SetCC_C>;

def X86sahf    : SDNode<"X86ISD::SAHF",     SDTX86sahf>;

def X86rdrand  : SDNode<"X86ISD::RDRAND",   SDTX86rdrand,
                        [SDNPHasChain, SDNPSideEffect]>;

def X86rdseed  : SDNode<"X86ISD::RDSEED",   SDTX86rdrand,
                        [SDNPHasChain, SDNPSideEffect]>;

def X86cas : SDNode<"X86ISD::LCMPXCHG_DAG", SDTX86cas,
                        [SDNPHasChain, SDNPInGlue, SDNPOutGlue, SDNPMayStore,
                         SDNPMayLoad, SDNPMemOperand]>;
def X86cas8 : SDNode<"X86ISD::LCMPXCHG8_DAG", SDTX86caspair,
                        [SDNPHasChain, SDNPInGlue, SDNPOutGlue, SDNPMayStore,
                         SDNPMayLoad, SDNPMemOperand]>;
def X86cas16 : SDNode<"X86ISD::LCMPXCHG16_DAG", SDTX86caspair,
                        [SDNPHasChain, SDNPInGlue, SDNPOutGlue, SDNPMayStore,
                         SDNPMayLoad, SDNPMemOperand]>;
def X86cas8save_ebx : SDNode<"X86ISD::LCMPXCHG8_SAVE_EBX_DAG",
                                SDTX86caspairSaveEbx8,
                                [SDNPHasChain, SDNPInGlue, SDNPOutGlue,
                                SDNPMayStore, SDNPMayLoad, SDNPMemOperand]>;
def X86cas16save_rbx : SDNode<"X86ISD::LCMPXCHG16_SAVE_RBX_DAG",
                                SDTX86caspairSaveRbx16,
                                [SDNPHasChain, SDNPInGlue, SDNPOutGlue,
                                SDNPMayStore, SDNPMayLoad, SDNPMemOperand]>;

def X86retflag : SDNode<"X86ISD::RET_FLAG", SDTX86Ret,
                        [SDNPHasChain, SDNPOptInGlue, SDNPVariadic]>;
def X86iret : SDNode<"X86ISD::IRET", SDTX86Ret,
                        [SDNPHasChain, SDNPOptInGlue]>;

def X86vastart_save_xmm_regs :
                 SDNode<"X86ISD::VASTART_SAVE_XMM_REGS",
                        SDT_X86VASTART_SAVE_XMM_REGS,
                        [SDNPHasChain, SDNPVariadic]>;
def X86vaarg64 :
                 SDNode<"X86ISD::VAARG_64", SDT_X86VAARG_64,
                        [SDNPHasChain, SDNPMayLoad, SDNPMayStore,
                         SDNPMemOperand]>;
def X86callseq_start :
                 SDNode<"ISD::CALLSEQ_START", SDT_X86CallSeqStart,
                        [SDNPHasChain, SDNPOutGlue]>;
def X86callseq_end :
                 SDNode<"ISD::CALLSEQ_END",   SDT_X86CallSeqEnd,
                        [SDNPHasChain, SDNPOptInGlue, SDNPOutGlue]>;

def X86call    : SDNode<"X86ISD::CALL",     SDT_X86Call,
                        [SDNPHasChain, SDNPOutGlue, SDNPOptInGlue,
                         SDNPVariadic]>;

def X86rep_stos: SDNode<"X86ISD::REP_STOS", SDTX86RepStr,
                        [SDNPHasChain, SDNPInGlue, SDNPOutGlue, SDNPMayStore]>;
def X86rep_movs: SDNode<"X86ISD::REP_MOVS", SDTX86RepStr,
                        [SDNPHasChain, SDNPInGlue, SDNPOutGlue, SDNPMayStore,
                         SDNPMayLoad]>;

def X86rdtsc   : SDNode<"X86ISD::RDTSC_DAG", SDTX86Void,
                        [SDNPHasChain, SDNPOutGlue, SDNPSideEffect]>;
def X86rdtscp  : SDNode<"X86ISD::RDTSCP_DAG", SDTX86Void,
                        [SDNPHasChain, SDNPOutGlue, SDNPSideEffect]>;
def X86rdpmc   : SDNode<"X86ISD::RDPMC_DAG", SDTX86Void,
                        [SDNPHasChain, SDNPOutGlue, SDNPSideEffect]>;

def X86Wrapper    : SDNode<"X86ISD::Wrapper",     SDTX86Wrapper>;
def X86WrapperRIP : SDNode<"X86ISD::WrapperRIP",  SDTX86Wrapper>;

def X86RecoverFrameAlloc : SDNode<"ISD::LOCAL_RECOVER",
                                  SDTypeProfile<1, 1, [SDTCisSameAs<0, 1>,
                                                       SDTCisInt<1>]>>;

def X86tlsaddr : SDNode<"X86ISD::TLSADDR", SDT_X86TLSADDR,
                        [SDNPHasChain, SDNPOptInGlue, SDNPOutGlue]>;

def X86tlsbaseaddr : SDNode<"X86ISD::TLSBASEADDR", SDT_X86TLSBASEADDR,
                        [SDNPHasChain, SDNPOptInGlue, SDNPOutGlue]>;

def X86ehret : SDNode<"X86ISD::EH_RETURN", SDT_X86EHRET,
                        [SDNPHasChain]>;

def X86eh_sjlj_setjmp  : SDNode<"X86ISD::EH_SJLJ_SETJMP",
                                SDTypeProfile<1, 1, [SDTCisInt<0>,
                                                     SDTCisPtrTy<1>]>,
                                [SDNPHasChain, SDNPSideEffect]>;
def X86eh_sjlj_longjmp : SDNode<"X86ISD::EH_SJLJ_LONGJMP",
                                SDTypeProfile<0, 1, [SDTCisPtrTy<0>]>,
                                [SDNPHasChain, SDNPSideEffect]>;
def X86eh_sjlj_setup_dispatch : SDNode<"X86ISD::EH_SJLJ_SETUP_DISPATCH",
                                       SDTypeProfile<0, 0, []>,
                                       [SDNPHasChain, SDNPSideEffect]>;

def X86tcret : SDNode<"X86ISD::TC_RETURN", SDT_X86TCRET,
                        [SDNPHasChain,  SDNPOptInGlue, SDNPVariadic]>;

def X86add_flag  : SDNode<"X86ISD::ADD",  SDTBinaryArithWithFlags,
                          [SDNPCommutative]>;
def X86sub_flag  : SDNode<"X86ISD::SUB",  SDTBinaryArithWithFlags>;
def X86smul_flag : SDNode<"X86ISD::SMUL", SDTBinaryArithWithFlags,
                          [SDNPCommutative]>;
def X86umul_flag : SDNode<"X86ISD::UMUL", SDT2ResultBinaryArithWithFlags,
                          [SDNPCommutative]>;
def X86adc_flag  : SDNode<"X86ISD::ADC",  SDTBinaryArithWithFlagsInOut>;
def X86sbb_flag  : SDNode<"X86ISD::SBB",  SDTBinaryArithWithFlagsInOut>;

def X86inc_flag  : SDNode<"X86ISD::INC",  SDTUnaryArithWithFlags>;
def X86dec_flag  : SDNode<"X86ISD::DEC",  SDTUnaryArithWithFlags>;
def X86or_flag   : SDNode<"X86ISD::OR",   SDTBinaryArithWithFlags,
                          [SDNPCommutative]>;
def X86xor_flag  : SDNode<"X86ISD::XOR",  SDTBinaryArithWithFlags,
                          [SDNPCommutative]>;
def X86and_flag  : SDNode<"X86ISD::AND",  SDTBinaryArithWithFlags,
                          [SDNPCommutative]>;

def X86lock_add  : SDNode<"X86ISD::LADD",  SDTLockBinaryArithWithFlags,
                          [SDNPHasChain, SDNPMayStore, SDNPMayLoad,
                           SDNPMemOperand]>;
def X86lock_sub  : SDNode<"X86ISD::LSUB",  SDTLockBinaryArithWithFlags,
                          [SDNPHasChain, SDNPMayStore, SDNPMayLoad,
                           SDNPMemOperand]>;
def X86lock_or  : SDNode<"X86ISD::LOR",  SDTLockBinaryArithWithFlags,
                         [SDNPHasChain, SDNPMayStore, SDNPMayLoad,
                          SDNPMemOperand]>;
def X86lock_xor  : SDNode<"X86ISD::LXOR",  SDTLockBinaryArithWithFlags,
                          [SDNPHasChain, SDNPMayStore, SDNPMayLoad,
                           SDNPMemOperand]>;
def X86lock_and  : SDNode<"X86ISD::LAND",  SDTLockBinaryArithWithFlags,
                          [SDNPHasChain, SDNPMayStore, SDNPMayLoad,
                           SDNPMemOperand]>;

def X86lock_inc  : SDNode<"X86ISD::LINC",  SDTLockUnaryArithWithFlags,
                          [SDNPHasChain, SDNPMayStore, SDNPMayLoad,
                           SDNPMemOperand]>;
def X86lock_dec  : SDNode<"X86ISD::LDEC",  SDTLockUnaryArithWithFlags,
                          [SDNPHasChain, SDNPMayStore, SDNPMayLoad,
                           SDNPMemOperand]>;

def X86mul_imm : SDNode<"X86ISD::MUL_IMM", SDTIntBinOp>;

def X86WinAlloca : SDNode<"X86ISD::WIN_ALLOCA", SDT_X86WIN_ALLOCA,
                          [SDNPHasChain, SDNPOutGlue]>;

def X86SegAlloca : SDNode<"X86ISD::SEG_ALLOCA", SDT_X86SEG_ALLOCA,
                          [SDNPHasChain]>;

def X86TLSCall : SDNode<"X86ISD::TLSCALL", SDT_X86TLSCALL,
                        [SDNPHasChain, SDNPOptInGlue, SDNPOutGlue]>;

def X86lwpins : SDNode<"X86ISD::LWPINS",
                       SDTypeProfile<1, 3, [SDTCisVT<0, i32>, SDTCisInt<1>,
                                            SDTCisVT<2, i32>, SDTCisVT<3, i32>]>,
                       [SDNPHasChain, SDNPMayStore, SDNPMayLoad, SDNPSideEffect]>;

//===----------------------------------------------------------------------===//
// X86 Operand Definitions.
//

// A version of ptr_rc which excludes SP, ESP, and RSP. This is used for
// the index operand of an address, to conform to x86 encoding restrictions.
def ptr_rc_nosp : PointerLikeRegClass<1>;

// *mem - Operand definitions for the funky X86 addressing mode operands.
//
def X86MemAsmOperand : AsmOperandClass {
 let Name = "Mem";
}
let RenderMethod = "addMemOperands", SuperClasses = [X86MemAsmOperand] in {
  def X86Mem8AsmOperand   : AsmOperandClass { let Name = "Mem8"; }
  def X86Mem16AsmOperand  : AsmOperandClass { let Name = "Mem16"; }
  def X86Mem32AsmOperand  : AsmOperandClass { let Name = "Mem32"; }
  def X86Mem64AsmOperand  : AsmOperandClass { let Name = "Mem64"; }
  def X86Mem80AsmOperand  : AsmOperandClass { let Name = "Mem80"; }
  def X86Mem128AsmOperand : AsmOperandClass { let Name = "Mem128"; }
  def X86Mem256AsmOperand : AsmOperandClass { let Name = "Mem256"; }
  def X86Mem512AsmOperand : AsmOperandClass { let Name = "Mem512"; }
  // Gather mem operands
  def X86Mem64_RC128Operand  : AsmOperandClass { let Name = "Mem64_RC128"; }
  def X86Mem128_RC128Operand : AsmOperandClass { let Name = "Mem128_RC128"; }
  def X86Mem256_RC128Operand : AsmOperandClass { let Name = "Mem256_RC128"; }
  def X86Mem128_RC256Operand : AsmOperandClass { let Name = "Mem128_RC256"; }
  def X86Mem256_RC256Operand : AsmOperandClass { let Name = "Mem256_RC256"; }

  def X86Mem64_RC128XOperand  : AsmOperandClass { let Name = "Mem64_RC128X"; }
  def X86Mem128_RC128XOperand : AsmOperandClass { let Name = "Mem128_RC128X"; }
  def X86Mem256_RC128XOperand : AsmOperandClass { let Name = "Mem256_RC128X"; }
  def X86Mem128_RC256XOperand : AsmOperandClass { let Name = "Mem128_RC256X"; }
  def X86Mem256_RC256XOperand : AsmOperandClass { let Name = "Mem256_RC256X"; }
  def X86Mem512_RC256XOperand : AsmOperandClass { let Name = "Mem512_RC256X"; }
  def X86Mem256_RC512Operand  : AsmOperandClass { let Name = "Mem256_RC512"; }
  def X86Mem512_RC512Operand  : AsmOperandClass { let Name = "Mem512_RC512"; }
}

def X86AbsMemAsmOperand : AsmOperandClass {
  let Name = "AbsMem";
  let SuperClasses = [X86MemAsmOperand];
}

class X86MemOperand<string printMethod,
          AsmOperandClass parserMatchClass = X86MemAsmOperand> : Operand<iPTR> {
  let PrintMethod = printMethod;
  let MIOperandInfo = (ops ptr_rc, i8imm, ptr_rc_nosp, i32imm, SEGMENT_REG);
  let ParserMatchClass = parserMatchClass;
  let OperandType = "OPERAND_MEMORY";
}

// Gather mem operands
class X86VMemOperand<RegisterClass RC, string printMethod,
                     AsmOperandClass parserMatchClass>
    : X86MemOperand<printMethod, parserMatchClass> {
  let MIOperandInfo = (ops ptr_rc, i8imm, RC, i32imm, SEGMENT_REG);
}

def anymem : X86MemOperand<"printanymem">;

//#if INTEL_CUSTOMIZATION
def anyi16mem : X86MemOperand<"printi16mem", X86Mem16AsmOperand>;
def anyi32mem : X86MemOperand<"printi32mem", X86Mem32AsmOperand>;
def anyi64mem : X86MemOperand<"printi64mem", X86Mem64AsmOperand>;
//#endif // INTEL_CUSTOMIZATION

def opaque32mem : X86MemOperand<"printopaquemem">;
def opaque48mem : X86MemOperand<"printopaquemem">;
def opaque80mem : X86MemOperand<"printopaquemem">;
def opaque512mem : X86MemOperand<"printopaquemem">;

def i8mem   : X86MemOperand<"printi8mem",   X86Mem8AsmOperand>;
def i16mem  : X86MemOperand<"printi16mem",  X86Mem16AsmOperand>;
def i32mem  : X86MemOperand<"printi32mem",  X86Mem32AsmOperand>;
def i64mem  : X86MemOperand<"printi64mem",  X86Mem64AsmOperand>;
def i128mem : X86MemOperand<"printi128mem", X86Mem128AsmOperand>;
def i256mem : X86MemOperand<"printi256mem", X86Mem256AsmOperand>;
def i512mem : X86MemOperand<"printi512mem", X86Mem512AsmOperand>;
def f32mem  : X86MemOperand<"printf32mem",  X86Mem32AsmOperand>;
def f64mem  : X86MemOperand<"printf64mem",  X86Mem64AsmOperand>;
def f80mem  : X86MemOperand<"printf80mem",  X86Mem80AsmOperand>;
def f128mem : X86MemOperand<"printf128mem", X86Mem128AsmOperand>;
def f256mem : X86MemOperand<"printf256mem", X86Mem256AsmOperand>;
def f512mem : X86MemOperand<"printf512mem", X86Mem512AsmOperand>;

def v512mem : X86VMemOperand<VR512, "printf512mem", X86Mem512AsmOperand>;

// Gather mem operands
def vx64mem  : X86VMemOperand<VR128,  "printi64mem",  X86Mem64_RC128Operand>;
def vx128mem : X86VMemOperand<VR128,  "printi128mem", X86Mem128_RC128Operand>;
def vx256mem : X86VMemOperand<VR128,  "printi256mem", X86Mem256_RC128Operand>;
def vy128mem : X86VMemOperand<VR256,  "printi128mem", X86Mem128_RC256Operand>;
def vy256mem : X86VMemOperand<VR256,  "printi256mem", X86Mem256_RC256Operand>;

def vx64xmem  : X86VMemOperand<VR128X, "printi64mem",  X86Mem64_RC128XOperand>;
def vx128xmem : X86VMemOperand<VR128X, "printi128mem", X86Mem128_RC128XOperand>;
def vx256xmem : X86VMemOperand<VR128X, "printi256mem", X86Mem256_RC128XOperand>;
def vy128xmem : X86VMemOperand<VR256X, "printi128mem", X86Mem128_RC256XOperand>;
def vy256xmem : X86VMemOperand<VR256X, "printi256mem", X86Mem256_RC256XOperand>;
def vy512mem  : X86VMemOperand<VR256X, "printi512mem", X86Mem512_RC256XOperand>;
def vz256xmem : X86VMemOperand<VR512,  "printi256mem", X86Mem256_RC512Operand>;
def vz512mem  : X86VMemOperand<VR512,  "printi512mem", X86Mem512_RC512Operand>;

// A version of i8mem for use on x86-64 and x32 that uses a NOREX GPR instead
// of a plain GPR, so that it doesn't potentially require a REX prefix.
def ptr_rc_norex : PointerLikeRegClass<2>;
def ptr_rc_norex_nosp : PointerLikeRegClass<3>;

def i8mem_NOREX : Operand<iPTR> {
  let PrintMethod = "printi8mem";
  let MIOperandInfo = (ops ptr_rc_norex, i8imm, ptr_rc_norex_nosp, i32imm,
                       SEGMENT_REG);
  let ParserMatchClass = X86Mem8AsmOperand;
  let OperandType = "OPERAND_MEMORY";
}

// GPRs available for tailcall.
// It represents GR32_TC, GR64_TC or GR64_TCW64.
def ptr_rc_tailcall : PointerLikeRegClass<4>;

// Special i32mem for addresses of load folding tail calls. These are not
// allowed to use callee-saved registers since they must be scheduled
// after callee-saved register are popped.
def i32mem_TC : Operand<i32> {
  let PrintMethod = "printi32mem";
  let MIOperandInfo = (ops ptr_rc_tailcall, i8imm, ptr_rc_tailcall,
                       i32imm, SEGMENT_REG);
  let ParserMatchClass = X86Mem32AsmOperand;
  let OperandType = "OPERAND_MEMORY";
}

// Special i64mem for addresses of load folding tail calls. These are not
// allowed to use callee-saved registers since they must be scheduled
// after callee-saved register are popped.
def i64mem_TC : Operand<i64> {
  let PrintMethod = "printi64mem";
  let MIOperandInfo = (ops ptr_rc_tailcall, i8imm,
                       ptr_rc_tailcall, i32imm, SEGMENT_REG);
  let ParserMatchClass = X86Mem64AsmOperand;
  let OperandType = "OPERAND_MEMORY";
}

let OperandType = "OPERAND_PCREL",
    ParserMatchClass = X86AbsMemAsmOperand,
    PrintMethod = "printPCRelImm" in {
def i32imm_pcrel : Operand<i32>;
def i16imm_pcrel : Operand<i16>;

// Branch targets have OtherVT type and print as pc-relative values.
def brtarget : Operand<OtherVT>;
def brtarget8 : Operand<OtherVT>;

}

// Special parser to detect 16-bit mode to select 16-bit displacement.
def X86AbsMem16AsmOperand : AsmOperandClass {
  let Name = "AbsMem16";
  let RenderMethod = "addAbsMemOperands";
  let SuperClasses = [X86AbsMemAsmOperand];
}

// Branch targets have OtherVT type and print as pc-relative values.
let OperandType = "OPERAND_PCREL",
    PrintMethod = "printPCRelImm" in {
let ParserMatchClass = X86AbsMem16AsmOperand in
  def brtarget16 : Operand<OtherVT>;
let ParserMatchClass = X86AbsMemAsmOperand in
  def brtarget32 : Operand<OtherVT>;
}

let RenderMethod = "addSrcIdxOperands" in {
  def X86SrcIdx8Operand : AsmOperandClass {
    let Name = "SrcIdx8";
    let SuperClasses = [X86Mem8AsmOperand];
  }
  def X86SrcIdx16Operand : AsmOperandClass {
    let Name = "SrcIdx16";
    let SuperClasses = [X86Mem16AsmOperand];
  }
  def X86SrcIdx32Operand : AsmOperandClass {
    let Name = "SrcIdx32";
    let SuperClasses = [X86Mem32AsmOperand];
  }
  def X86SrcIdx64Operand : AsmOperandClass {
    let Name = "SrcIdx64";
    let SuperClasses = [X86Mem64AsmOperand];
  }
} // RenderMethod = "addSrcIdxOperands"

let RenderMethod = "addDstIdxOperands" in {
 def X86DstIdx8Operand : AsmOperandClass {
   let Name = "DstIdx8";
   let SuperClasses = [X86Mem8AsmOperand];
 }
 def X86DstIdx16Operand : AsmOperandClass {
   let Name = "DstIdx16";
   let SuperClasses = [X86Mem16AsmOperand];
 }
 def X86DstIdx32Operand : AsmOperandClass {
   let Name = "DstIdx32";
   let SuperClasses = [X86Mem32AsmOperand];
 }
 def X86DstIdx64Operand : AsmOperandClass {
   let Name = "DstIdx64";
   let SuperClasses = [X86Mem64AsmOperand];
 }
} // RenderMethod = "addDstIdxOperands"

let RenderMethod = "addMemOffsOperands" in {
  def X86MemOffs16_8AsmOperand : AsmOperandClass {
    let Name = "MemOffs16_8";
    let SuperClasses = [X86Mem8AsmOperand];
  }
  def X86MemOffs16_16AsmOperand : AsmOperandClass {
    let Name = "MemOffs16_16";
    let SuperClasses = [X86Mem16AsmOperand];
  }
  def X86MemOffs16_32AsmOperand : AsmOperandClass {
    let Name = "MemOffs16_32";
    let SuperClasses = [X86Mem32AsmOperand];
  }
  def X86MemOffs32_8AsmOperand : AsmOperandClass {
    let Name = "MemOffs32_8";
    let SuperClasses = [X86Mem8AsmOperand];
  }
  def X86MemOffs32_16AsmOperand : AsmOperandClass {
    let Name = "MemOffs32_16";
    let SuperClasses = [X86Mem16AsmOperand];
  }
  def X86MemOffs32_32AsmOperand : AsmOperandClass {
    let Name = "MemOffs32_32";
    let SuperClasses = [X86Mem32AsmOperand];
  }
  def X86MemOffs32_64AsmOperand : AsmOperandClass {
    let Name = "MemOffs32_64";
    let SuperClasses = [X86Mem64AsmOperand];
  }
  def X86MemOffs64_8AsmOperand : AsmOperandClass {
    let Name = "MemOffs64_8";
    let SuperClasses = [X86Mem8AsmOperand];
  }
  def X86MemOffs64_16AsmOperand : AsmOperandClass {
    let Name = "MemOffs64_16";
    let SuperClasses = [X86Mem16AsmOperand];
  }
  def X86MemOffs64_32AsmOperand : AsmOperandClass {
    let Name = "MemOffs64_32";
    let SuperClasses = [X86Mem32AsmOperand];
  }
  def X86MemOffs64_64AsmOperand : AsmOperandClass {
    let Name = "MemOffs64_64";
    let SuperClasses = [X86Mem64AsmOperand];
  }
} // RenderMethod = "addMemOffsOperands"

class X86SrcIdxOperand<string printMethod, AsmOperandClass parserMatchClass>
    : X86MemOperand<printMethod, parserMatchClass> {
  let MIOperandInfo = (ops ptr_rc, SEGMENT_REG);
}

class X86DstIdxOperand<string printMethod, AsmOperandClass parserMatchClass>
    : X86MemOperand<printMethod, parserMatchClass> {
  let MIOperandInfo = (ops ptr_rc);
}

def srcidx8  : X86SrcIdxOperand<"printSrcIdx8",  X86SrcIdx8Operand>;
def srcidx16 : X86SrcIdxOperand<"printSrcIdx16", X86SrcIdx16Operand>;
def srcidx32 : X86SrcIdxOperand<"printSrcIdx32", X86SrcIdx32Operand>;
def srcidx64 : X86SrcIdxOperand<"printSrcIdx64", X86SrcIdx64Operand>;
def dstidx8  : X86DstIdxOperand<"printDstIdx8",  X86DstIdx8Operand>;
def dstidx16 : X86DstIdxOperand<"printDstIdx16", X86DstIdx16Operand>;
def dstidx32 : X86DstIdxOperand<"printDstIdx32", X86DstIdx32Operand>;
def dstidx64 : X86DstIdxOperand<"printDstIdx64", X86DstIdx64Operand>;

class X86MemOffsOperand<Operand immOperand, string printMethod,
                        AsmOperandClass parserMatchClass>
    : X86MemOperand<printMethod, parserMatchClass> {
  let MIOperandInfo = (ops immOperand, SEGMENT_REG);
}

def offset16_8  : X86MemOffsOperand<i16imm, "printMemOffs8",
                                    X86MemOffs16_8AsmOperand>;
def offset16_16 : X86MemOffsOperand<i16imm, "printMemOffs16",
                                    X86MemOffs16_16AsmOperand>;
def offset16_32 : X86MemOffsOperand<i16imm, "printMemOffs32",
                                    X86MemOffs16_32AsmOperand>;
def offset32_8  : X86MemOffsOperand<i32imm, "printMemOffs8",
                                    X86MemOffs32_8AsmOperand>;
def offset32_16 : X86MemOffsOperand<i32imm, "printMemOffs16",
                                    X86MemOffs32_16AsmOperand>;
def offset32_32 : X86MemOffsOperand<i32imm, "printMemOffs32",
                                    X86MemOffs32_32AsmOperand>;
def offset32_64 : X86MemOffsOperand<i32imm, "printMemOffs64",
                                    X86MemOffs32_64AsmOperand>;
def offset64_8  : X86MemOffsOperand<i64imm, "printMemOffs8",
                                    X86MemOffs64_8AsmOperand>;
def offset64_16 : X86MemOffsOperand<i64imm, "printMemOffs16",
                                    X86MemOffs64_16AsmOperand>;
def offset64_32 : X86MemOffsOperand<i64imm, "printMemOffs32",
                                    X86MemOffs64_32AsmOperand>;
def offset64_64 : X86MemOffsOperand<i64imm, "printMemOffs64",
                                    X86MemOffs64_64AsmOperand>;

def SSECC : Operand<i8> {
  let PrintMethod = "printSSEAVXCC";
  let OperandType = "OPERAND_IMMEDIATE";
}

def AVXCC : Operand<i8> {
  let PrintMethod = "printSSEAVXCC";
  let OperandType = "OPERAND_IMMEDIATE";
}

def AVX512ICC : Operand<i8> {
  let PrintMethod = "printSSEAVXCC";
  let OperandType = "OPERAND_IMMEDIATE";
}

def XOPCC : Operand<i8> {
  let PrintMethod = "printXOPCC";
  let OperandType = "OPERAND_IMMEDIATE";
}

class ImmSExtAsmOperandClass : AsmOperandClass {
  let SuperClasses = [ImmAsmOperand];
  let RenderMethod = "addImmOperands";
}

def X86GR32orGR64AsmOperand : AsmOperandClass {
  let Name = "GR32orGR64";
}

def GR32orGR64 : RegisterOperand<GR32> {
  let ParserMatchClass = X86GR32orGR64AsmOperand;
}
def AVX512RCOperand : AsmOperandClass {
  let Name = "AVX512RC";
}
def AVX512RC : Operand<i32> {
  let PrintMethod = "printRoundingControl";
  let OperandType = "OPERAND_IMMEDIATE";
  let ParserMatchClass = AVX512RCOperand;
}

// Sign-extended immediate classes. We don't need to define the full lattice
// here because there is no instruction with an ambiguity between ImmSExti64i32
// and ImmSExti32i8.
//
// The strange ranges come from the fact that the assembler always works with
// 64-bit immediates, but for a 16-bit target value we want to accept both "-1"
// (which will be a -1ULL), and "0xFF" (-1 in 16-bits).

// [0, 0x7FFFFFFF]                                            |
//   [0xFFFFFFFF80000000, 0xFFFFFFFFFFFFFFFF]
def ImmSExti64i32AsmOperand : ImmSExtAsmOperandClass {
  let Name = "ImmSExti64i32";
}

// [0, 0x0000007F] | [0x000000000000FF80, 0x000000000000FFFF] |
//   [0xFFFFFFFFFFFFFF80, 0xFFFFFFFFFFFFFFFF]
def ImmSExti16i8AsmOperand : ImmSExtAsmOperandClass {
  let Name = "ImmSExti16i8";
  let SuperClasses = [ImmSExti64i32AsmOperand];
}

// [0, 0x0000007F] | [0x00000000FFFFFF80, 0x00000000FFFFFFFF] |
//   [0xFFFFFFFFFFFFFF80, 0xFFFFFFFFFFFFFFFF]
def ImmSExti32i8AsmOperand : ImmSExtAsmOperandClass {
  let Name = "ImmSExti32i8";
}

// [0, 0x0000007F]                                            |
//   [0xFFFFFFFFFFFFFF80, 0xFFFFFFFFFFFFFFFF]
def ImmSExti64i8AsmOperand : ImmSExtAsmOperandClass {
  let Name = "ImmSExti64i8";
  let SuperClasses = [ImmSExti16i8AsmOperand, ImmSExti32i8AsmOperand,
                      ImmSExti64i32AsmOperand];
}

// Unsigned immediate used by SSE/AVX instructions
// [0, 0xFF]
//   [0xFFFFFFFFFFFFFF80, 0xFFFFFFFFFFFFFFFF]
def ImmUnsignedi8AsmOperand : AsmOperandClass {
  let Name = "ImmUnsignedi8";
  let RenderMethod = "addImmOperands";
}

// A couple of more descriptive operand definitions.
// 16-bits but only 8 bits are significant.
def i16i8imm  : Operand<i16> {
  let ParserMatchClass = ImmSExti16i8AsmOperand;
  let OperandType = "OPERAND_IMMEDIATE";
}
// 32-bits but only 8 bits are significant.
def i32i8imm  : Operand<i32> {
  let ParserMatchClass = ImmSExti32i8AsmOperand;
  let OperandType = "OPERAND_IMMEDIATE";
}

// 64-bits but only 32 bits are significant.
def i64i32imm  : Operand<i64> {
  let ParserMatchClass = ImmSExti64i32AsmOperand;
  let OperandType = "OPERAND_IMMEDIATE";
}

// 64-bits but only 8 bits are significant.
def i64i8imm   : Operand<i64> {
  let ParserMatchClass = ImmSExti64i8AsmOperand;
  let OperandType = "OPERAND_IMMEDIATE";
}

// Unsigned 8-bit immediate used by SSE/AVX instructions.
def u8imm : Operand<i8> {
  let PrintMethod = "printU8Imm";
  let ParserMatchClass = ImmUnsignedi8AsmOperand;
  let OperandType = "OPERAND_IMMEDIATE";
}

// 32-bit immediate but only 8-bits are significant and they are unsigned.
// Used by some SSE/AVX instructions that use intrinsics.
def i32u8imm : Operand<i32> {
  let PrintMethod = "printU8Imm";
  let ParserMatchClass = ImmUnsignedi8AsmOperand;
  let OperandType = "OPERAND_IMMEDIATE";
}

// 64-bits but only 32 bits are significant, and those bits are treated as being
// pc relative.
def i64i32imm_pcrel : Operand<i64> {
  let PrintMethod = "printPCRelImm";
  let ParserMatchClass = X86AbsMemAsmOperand;
  let OperandType = "OPERAND_PCREL";
}

def lea64_32mem : Operand<i32> {
  let PrintMethod = "printanymem";
  let MIOperandInfo = (ops GR64, i8imm, GR64_NOSP, i32imm, SEGMENT_REG);
  let ParserMatchClass = X86MemAsmOperand;
}

// Memory operands that use 64-bit pointers in both ILP32 and LP64.
def lea64mem : Operand<i64> {
  let PrintMethod = "printanymem";
  let MIOperandInfo = (ops GR64, i8imm, GR64_NOSP, i32imm, SEGMENT_REG);
  let ParserMatchClass = X86MemAsmOperand;
}


//===----------------------------------------------------------------------===//
// X86 Complex Pattern Definitions.
//

// Define X86-specific addressing mode.
def addr      : ComplexPattern<iPTR, 5, "selectAddr", [], [SDNPWantParent]>;
def lea32addr : ComplexPattern<i32, 5, "selectLEAAddr",
                               [add, sub, mul, X86mul_imm, shl, or, frameindex],
                               []>;
// In 64-bit mode 32-bit LEAs can use RIP-relative addressing.
def lea64_32addr : ComplexPattern<i32, 5, "selectLEA64_32Addr",
                                  [add, sub, mul, X86mul_imm, shl, or,
                                   frameindex, X86WrapperRIP],
                                  []>;

def tls32addr : ComplexPattern<i32, 5, "selectTLSADDRAddr",
                               [tglobaltlsaddr], []>;

def tls32baseaddr : ComplexPattern<i32, 5, "selectTLSADDRAddr",
                               [tglobaltlsaddr], []>;

def lea64addr : ComplexPattern<i64, 5, "selectLEAAddr",
                        [add, sub, mul, X86mul_imm, shl, or, frameindex,
                         X86WrapperRIP], []>;

def tls64addr : ComplexPattern<i64, 5, "selectTLSADDRAddr",
                               [tglobaltlsaddr], []>;

def tls64baseaddr : ComplexPattern<i64, 5, "selectTLSADDRAddr",
                               [tglobaltlsaddr], []>;

def vectoraddr : ComplexPattern<iPTR, 5, "selectVectorAddr", [],[SDNPWantParent]>;

// A relocatable immediate is either an immediate operand or an operand that can
// be relocated by the linker to an immediate, such as a regular symbol in
// non-PIC code.
def relocImm : ComplexPattern<iAny, 1, "selectRelocImm", [imm, X86Wrapper], [],
                              0>;

//===----------------------------------------------------------------------===//
// X86 Instruction Predicate Definitions.
def TruePredicate : Predicate<"true">;

def HasCMov      : Predicate<"Subtarget->hasCMov()">;
def NoCMov       : Predicate<"!Subtarget->hasCMov()">;

def HasMMX       : Predicate<"Subtarget->hasMMX()">;
def Has3DNow     : Predicate<"Subtarget->has3DNow()">;
def Has3DNowA    : Predicate<"Subtarget->has3DNowA()">;
def HasSSE1      : Predicate<"Subtarget->hasSSE1()">;
def UseSSE1      : Predicate<"Subtarget->hasSSE1() && !Subtarget->hasAVX()">;
def HasSSE2      : Predicate<"Subtarget->hasSSE2()">;
def UseSSE2      : Predicate<"Subtarget->hasSSE2() && !Subtarget->hasAVX()">;
def HasSSE3      : Predicate<"Subtarget->hasSSE3()">;
def UseSSE3      : Predicate<"Subtarget->hasSSE3() && !Subtarget->hasAVX()">;
def HasSSSE3     : Predicate<"Subtarget->hasSSSE3()">;
def UseSSSE3     : Predicate<"Subtarget->hasSSSE3() && !Subtarget->hasAVX()">;
def HasSSE41     : Predicate<"Subtarget->hasSSE41()">;
def NoSSE41      : Predicate<"!Subtarget->hasSSE41()">;
def UseSSE41     : Predicate<"Subtarget->hasSSE41() && !Subtarget->hasAVX()">;
def HasSSE42     : Predicate<"Subtarget->hasSSE42()">;
def UseSSE42     : Predicate<"Subtarget->hasSSE42() && !Subtarget->hasAVX()">;
def HasSSE4A     : Predicate<"Subtarget->hasSSE4A()">;
def NoAVX        : Predicate<"!Subtarget->hasAVX()">;
def HasAVX       : Predicate<"Subtarget->hasAVX()">;
def HasAVX2      : Predicate<"Subtarget->hasAVX2()">;
def HasAVX1Only  : Predicate<"Subtarget->hasAVX() && !Subtarget->hasAVX2()">;
def HasAVX512    : Predicate<"Subtarget->hasAVX512()">,
                     AssemblerPredicate<"FeatureAVX512", "AVX-512 ISA">;
def UseAVX       : Predicate<"Subtarget->hasAVX() && !Subtarget->hasAVX512()">;
def UseAVX2      : Predicate<"Subtarget->hasAVX2() && !Subtarget->hasAVX512()">;
def NoAVX512     : Predicate<"!Subtarget->hasAVX512()">;
def HasCDI       : Predicate<"Subtarget->hasCDI()">,
                     AssemblerPredicate<"FeatureCDI", "AVX-512 CD ISA">;
def HasVPOPCNTDQ : Predicate<"Subtarget->hasVPOPCNTDQ()">,
                   AssemblerPredicate<"FeatureVPOPCNTDQ", "AVX-512 VPOPCNTDQ ISA">;
def HasPFI       : Predicate<"Subtarget->hasPFI()">,
                     AssemblerPredicate<"FeaturePFI", "AVX-512 PF ISA">;
def HasERI       : Predicate<"Subtarget->hasERI()">,
                     AssemblerPredicate<"FeatureERI", "AVX-512 ER ISA">;
def HasDQI       : Predicate<"Subtarget->hasDQI()">,
                     AssemblerPredicate<"FeatureDQI", "AVX-512 DQ ISA">;
def NoDQI        : Predicate<"!Subtarget->hasDQI()">;
def HasBWI       : Predicate<"Subtarget->hasBWI()">,
                     AssemblerPredicate<"FeatureBWI", "AVX-512 BW ISA">;
def NoBWI        : Predicate<"!Subtarget->hasBWI()">;
def HasVLX       : Predicate<"Subtarget->hasVLX()">,
                     AssemblerPredicate<"FeatureVLX", "AVX-512 VL ISA">;
def NoVLX        : Predicate<"!Subtarget->hasVLX()">;
def NoVLX_Or_NoBWI : Predicate<"!Subtarget->hasVLX() || !Subtarget->hasBWI()">;
def NoVLX_Or_NoDQI : Predicate<"!Subtarget->hasVLX() || !Subtarget->hasDQI()">;
def PKU        : Predicate<"Subtarget->hasPKU()">;
def HasVNNI    : Predicate<"Subtarget->hasVNNI()">;

def HasBITALG    : Predicate<"Subtarget->hasBITALG()">;
def HasPOPCNT    : Predicate<"Subtarget->hasPOPCNT()">;
def HasAES       : Predicate<"Subtarget->hasAES()">;
def HasVAES      : Predicate<"Subtarget->hasVAES()">;
def NoVLX_Or_NoVAES : Predicate<"!Subtarget->hasVLX() || !Subtarget->hasVAES()">;
def HasFXSR      : Predicate<"Subtarget->hasFXSR()">;
def HasXSAVE     : Predicate<"Subtarget->hasXSAVE()">;
def HasXSAVEOPT  : Predicate<"Subtarget->hasXSAVEOPT()">;
def HasXSAVEC    : Predicate<"Subtarget->hasXSAVEC()">;
def HasXSAVES    : Predicate<"Subtarget->hasXSAVES()">;
def HasPCLMUL    : Predicate<"Subtarget->hasPCLMUL()">;
def NoVLX_Or_NoVPCLMULQDQ :
                    Predicate<"!Subtarget->hasVLX() || !Subtarget->hasVPCLMULQDQ()">;
def HasVPCLMULQDQ : Predicate<"Subtarget->hasVPCLMULQDQ()">;
def HasFMA       : Predicate<"Subtarget->hasFMA()">;
def HasFMA4      : Predicate<"Subtarget->hasFMA4()">;
def HasXOP       : Predicate<"Subtarget->hasXOP()">;
def HasTBM       : Predicate<"Subtarget->hasTBM()">;
def NoTBM        : Predicate<"!Subtarget->hasTBM()">;
def HasLWP       : Predicate<"Subtarget->hasLWP()">;
def HasMOVBE     : Predicate<"Subtarget->hasMOVBE()">;
def HasRDRAND    : Predicate<"Subtarget->hasRDRAND()">;
def HasF16C      : Predicate<"Subtarget->hasF16C()">;
def HasFSGSBase  : Predicate<"Subtarget->hasFSGSBase()">;
def HasLZCNT     : Predicate<"Subtarget->hasLZCNT()">;
def HasBMI       : Predicate<"Subtarget->hasBMI()">;
def HasBMI2      : Predicate<"Subtarget->hasBMI2()">;
def NoBMI2       : Predicate<"!Subtarget->hasBMI2()">;
def HasVBMI      : Predicate<"Subtarget->hasVBMI()">,
                     AssemblerPredicate<"FeatureVBMI", "AVX-512 VBMI ISA">;
def HasVBMI2     : Predicate<"Subtarget->hasVBMI2()">;
def HasIFMA      : Predicate<"Subtarget->hasIFMA()">,
                     AssemblerPredicate<"FeatureIFMA", "AVX-512 IFMA ISA">;
def HasRTM       : Predicate<"Subtarget->hasRTM()">;
def HasADX       : Predicate<"Subtarget->hasADX()">;
def HasSHA       : Predicate<"Subtarget->hasSHA()">;
def HasPRFCHW    : Predicate<"Subtarget->hasPRFCHW()">;
def HasRDSEED    : Predicate<"Subtarget->hasRDSEED()">;
def HasPrefetchW : Predicate<"Subtarget->hasPRFCHW()">;
def HasLAHFSAHF  : Predicate<"Subtarget->hasLAHFSAHF()">;
def HasMWAITX    : Predicate<"Subtarget->hasMWAITX()">;
def HasCLZERO    : Predicate<"Subtarget->hasCLZERO()">;
def FPStackf32   : Predicate<"!Subtarget->hasSSE1()">;
def FPStackf64   : Predicate<"!Subtarget->hasSSE2()">;
def HasMPX       : Predicate<"Subtarget->hasMPX()">;
def HasCLFLUSHOPT : Predicate<"Subtarget->hasCLFLUSHOPT()">;
def HasCLWB      : Predicate<"Subtarget->hasCLWB()">;
def HasCmpxchg16b: Predicate<"Subtarget->hasCmpxchg16b()">;
def Not64BitMode : Predicate<"!Subtarget->is64Bit()">,
                             AssemblerPredicate<"!Mode64Bit", "Not 64-bit mode">;
def In64BitMode  : Predicate<"Subtarget->is64Bit()">,
                             AssemblerPredicate<"Mode64Bit", "64-bit mode">;
def IsLP64  : Predicate<"Subtarget->isTarget64BitLP64()">;
def NotLP64 : Predicate<"!Subtarget->isTarget64BitLP64()">;
def In16BitMode  : Predicate<"Subtarget->is16Bit()">,
                             AssemblerPredicate<"Mode16Bit", "16-bit mode">;
def Not16BitMode : Predicate<"!Subtarget->is16Bit()">,
                             AssemblerPredicate<"!Mode16Bit", "Not 16-bit mode">;
def In32BitMode  : Predicate<"Subtarget->is32Bit()">,
                             AssemblerPredicate<"Mode32Bit", "32-bit mode">;
def IsWin64      : Predicate<"Subtarget->isTargetWin64()">;
def NotWin64     : Predicate<"!Subtarget->isTargetWin64()">;
def NotWin64WithoutFP : Predicate<"!Subtarget->isTargetWin64() ||"
                                  "Subtarget->getFrameLowering()->hasFP(*MF)"> {
  let RecomputePerFunction = 1;
}
def IsPS4        : Predicate<"Subtarget->isTargetPS4()">;
def NotPS4       : Predicate<"!Subtarget->isTargetPS4()">;
def IsNaCl       : Predicate<"Subtarget->isTargetNaCl()">;
def NotNaCl      : Predicate<"!Subtarget->isTargetNaCl()">;
def SmallCode    : Predicate<"TM.getCodeModel() == CodeModel::Small">;
def KernelCode   : Predicate<"TM.getCodeModel() == CodeModel::Kernel">;
def NearData     : Predicate<"TM.getCodeModel() == CodeModel::Small ||"
                             "TM.getCodeModel() == CodeModel::Kernel">;
def IsNotPIC     : Predicate<"!TM.isPositionIndependent()">;

// We could compute these on a per-module basis but doing so requires accessing
// the Function object through the <Target>Subtarget and objections were raised
// to that (see post-commit review comments for r301750).
let RecomputePerFunction = 1 in {
  def OptForSize   : Predicate<"MF->getFunction()->optForSize()">;
  def OptForMinSize : Predicate<"MF->getFunction()->optForMinSize()">;
  def OptForSpeed  : Predicate<"!MF->getFunction()->optForSize()">;
  def UseIncDec : Predicate<"!Subtarget->slowIncDec() || "
                            "MF->getFunction()->optForSize()">;
}

def CallImmAddr  : Predicate<"Subtarget->isLegalToCallImmediateAddr()">;
def FavorMemIndirectCall  : Predicate<"!Subtarget->slowTwoMemOps()">;
def HasFastMem32 : Predicate<"!Subtarget->isUnalignedMem32Slow()">;
def HasFastLZCNT : Predicate<"Subtarget->hasFastLZCNT()">;
def HasFastSHLDRotate : Predicate<"Subtarget->hasFastSHLDRotate()">;
def HasERMSB : Predicate<"Subtarget->hasERMSB()">;
def HasMFence    : Predicate<"Subtarget->hasMFence()">;

//===----------------------------------------------------------------------===//
// X86 Instruction Format Definitions.
//

include "X86InstrFormats.td"

//===----------------------------------------------------------------------===//
// Pattern fragments.
//

// X86 specific condition code. These correspond to CondCode in
// X86InstrInfo.h. They must be kept in synch.
def X86_COND_A   : PatLeaf<(i8 0)>;  // alt. COND_NBE
def X86_COND_AE  : PatLeaf<(i8 1)>;  // alt. COND_NC
def X86_COND_B   : PatLeaf<(i8 2)>;  // alt. COND_C
def X86_COND_BE  : PatLeaf<(i8 3)>;  // alt. COND_NA
def X86_COND_E   : PatLeaf<(i8 4)>;  // alt. COND_Z
def X86_COND_G   : PatLeaf<(i8 5)>;  // alt. COND_NLE
def X86_COND_GE  : PatLeaf<(i8 6)>;  // alt. COND_NL
def X86_COND_L   : PatLeaf<(i8 7)>;  // alt. COND_NGE
def X86_COND_LE  : PatLeaf<(i8 8)>;  // alt. COND_NG
def X86_COND_NE  : PatLeaf<(i8 9)>;  // alt. COND_NZ
def X86_COND_NO  : PatLeaf<(i8 10)>;
def X86_COND_NP  : PatLeaf<(i8 11)>; // alt. COND_PO
def X86_COND_NS  : PatLeaf<(i8 12)>;
def X86_COND_O   : PatLeaf<(i8 13)>;
def X86_COND_P   : PatLeaf<(i8 14)>; // alt. COND_PE
def X86_COND_S   : PatLeaf<(i8 15)>;

def i16immSExt8  : ImmLeaf<i16, [{ return isInt<8>(Imm); }]>;
def i32immSExt8  : ImmLeaf<i32, [{ return isInt<8>(Imm); }]>;
def i64immSExt8  : ImmLeaf<i64, [{ return isInt<8>(Imm); }]>;
def i64immSExt32 : ImmLeaf<i64, [{ return isInt<32>(Imm); }]>;

// FIXME: Ideally we would just replace the above i*immSExt* matchers with
// relocImm-based matchers, but then FastISel would be unable to use them.
def i64relocImmSExt8 : PatLeaf<(i64 relocImm), [{
  return isSExtRelocImm<8>(N);
}]>;
def i64relocImmSExt32 : PatLeaf<(i64 relocImm), [{
  return isSExtRelocImm<32>(N);
}]>;

// If we have multiple users of an immediate, it's much smaller to reuse
// the register, rather than encode the immediate in every instruction.
// This has the risk of increasing register pressure from stretched live
// ranges, however, the immediates should be trivial to rematerialize by
// the RA in the event of high register pressure.
// TODO : This is currently enabled for stores and binary ops. There are more
// cases for which this can be enabled, though this catches the bulk of the
// issues.
// TODO2 : This should really also be enabled under O2, but there's currently
// an issue with RA where we don't pull the constants into their users
// when we rematerialize them. I'll follow-up on enabling O2 after we fix that
// issue.
// TODO3 : This is currently limited to single basic blocks (DAG creation
// pulls block immediates to the top and merges them if necessary).
// Eventually, it would be nice to allow ConstantHoisting to merge constants
// globally for potentially added savings.
//
def imm8_su : PatLeaf<(i8 relocImm), [{
    return !shouldAvoidImmediateInstFormsForSize(N);
}]>;
def imm16_su : PatLeaf<(i16 relocImm), [{
    return !shouldAvoidImmediateInstFormsForSize(N);
}]>;
def imm32_su : PatLeaf<(i32 relocImm), [{
    return !shouldAvoidImmediateInstFormsForSize(N);
}]>;
def i64immSExt32_su : PatLeaf<(i64immSExt32), [{
    return !shouldAvoidImmediateInstFormsForSize(N);
}]>;

def i16immSExt8_su : PatLeaf<(i16immSExt8), [{
    return !shouldAvoidImmediateInstFormsForSize(N);
}]>;
def i32immSExt8_su : PatLeaf<(i32immSExt8), [{
    return !shouldAvoidImmediateInstFormsForSize(N);
}]>;
def i64immSExt8_su : PatLeaf<(i64immSExt8), [{
    return !shouldAvoidImmediateInstFormsForSize(N);
}]>;

def i64relocImmSExt8_su : PatLeaf<(i64relocImmSExt8), [{
    return !shouldAvoidImmediateInstFormsForSize(N);
}]>;
def i64relocImmSExt32_su : PatLeaf<(i64relocImmSExt32), [{
    return !shouldAvoidImmediateInstFormsForSize(N);
}]>;

// i64immZExt32 predicate - True if the 64-bit immediate fits in a 32-bit
// unsigned field.
def i64immZExt32 : ImmLeaf<i64, [{ return isUInt<32>(Imm); }]>;

def i64immZExt32SExt8 : ImmLeaf<i64, [{
  return isUInt<32>(Imm) && isInt<8>(static_cast<int32_t>(Imm));
}]>;

// Helper fragments for loads.
// It's always safe to treat a anyext i16 load as a i32 load if the i16 is
// known to be 32-bit aligned or better. Ditto for i8 to i16.
def loadi16 : PatFrag<(ops node:$ptr), (i16 (unindexedload node:$ptr)), [{
  LoadSDNode *LD = cast<LoadSDNode>(N);
  ISD::LoadExtType ExtType = LD->getExtensionType();
  if (ExtType == ISD::NON_EXTLOAD)
    return true;
  if (ExtType == ISD::EXTLOAD)
    return LD->getAlignment() >= 2 && !LD->isVolatile();
  return false;
}]>;

def loadi16_anyext : PatFrag<(ops node:$ptr), (i32 (unindexedload node:$ptr)),[{
  LoadSDNode *LD = cast<LoadSDNode>(N);
  ISD::LoadExtType ExtType = LD->getExtensionType();
  if (ExtType == ISD::EXTLOAD)
    return LD->getAlignment() >= 2 && !LD->isVolatile();
  return false;
}]>;

def loadi32 : PatFrag<(ops node:$ptr), (i32 (unindexedload node:$ptr)), [{
  LoadSDNode *LD = cast<LoadSDNode>(N);
  ISD::LoadExtType ExtType = LD->getExtensionType();
  if (ExtType == ISD::NON_EXTLOAD)
    return true;
  if (ExtType == ISD::EXTLOAD)
    return LD->getAlignment() >= 4 && !LD->isVolatile();
  return false;
}]>;

def loadi8   : PatFrag<(ops node:$ptr), (i8  (load node:$ptr))>;
def loadi64  : PatFrag<(ops node:$ptr), (i64 (load node:$ptr))>;
def loadf32  : PatFrag<(ops node:$ptr), (f32 (load node:$ptr))>;
def loadf64  : PatFrag<(ops node:$ptr), (f64 (load node:$ptr))>;
def loadf80  : PatFrag<(ops node:$ptr), (f80 (load node:$ptr))>;
def loadf128 : PatFrag<(ops node:$ptr), (f128 (load node:$ptr))>;

def sextloadi16i8  : PatFrag<(ops node:$ptr), (i16 (sextloadi8 node:$ptr))>;
def sextloadi32i8  : PatFrag<(ops node:$ptr), (i32 (sextloadi8 node:$ptr))>;
def sextloadi32i16 : PatFrag<(ops node:$ptr), (i32 (sextloadi16 node:$ptr))>;
def sextloadi64i8  : PatFrag<(ops node:$ptr), (i64 (sextloadi8 node:$ptr))>;
def sextloadi64i16 : PatFrag<(ops node:$ptr), (i64 (sextloadi16 node:$ptr))>;
def sextloadi64i32 : PatFrag<(ops node:$ptr), (i64 (sextloadi32 node:$ptr))>;

def zextloadi8i1   : PatFrag<(ops node:$ptr), (i8  (zextloadi1 node:$ptr))>;
def zextloadi16i1  : PatFrag<(ops node:$ptr), (i16 (zextloadi1 node:$ptr))>;
def zextloadi32i1  : PatFrag<(ops node:$ptr), (i32 (zextloadi1 node:$ptr))>;
def zextloadi16i8  : PatFrag<(ops node:$ptr), (i16 (zextloadi8 node:$ptr))>;
def zextloadi32i8  : PatFrag<(ops node:$ptr), (i32 (zextloadi8 node:$ptr))>;
def zextloadi32i16 : PatFrag<(ops node:$ptr), (i32 (zextloadi16 node:$ptr))>;
def zextloadi64i1  : PatFrag<(ops node:$ptr), (i64 (zextloadi1 node:$ptr))>;
def zextloadi64i8  : PatFrag<(ops node:$ptr), (i64 (zextloadi8 node:$ptr))>;
def zextloadi64i16 : PatFrag<(ops node:$ptr), (i64 (zextloadi16 node:$ptr))>;
def zextloadi64i32 : PatFrag<(ops node:$ptr), (i64 (zextloadi32 node:$ptr))>;

def extloadi8i1    : PatFrag<(ops node:$ptr), (i8  (extloadi1 node:$ptr))>;
def extloadi16i1   : PatFrag<(ops node:$ptr), (i16 (extloadi1 node:$ptr))>;
def extloadi32i1   : PatFrag<(ops node:$ptr), (i32 (extloadi1 node:$ptr))>;
def extloadi16i8   : PatFrag<(ops node:$ptr), (i16 (extloadi8 node:$ptr))>;
def extloadi32i8   : PatFrag<(ops node:$ptr), (i32 (extloadi8 node:$ptr))>;
def extloadi32i16  : PatFrag<(ops node:$ptr), (i32 (extloadi16 node:$ptr))>;
def extloadi64i1   : PatFrag<(ops node:$ptr), (i64 (extloadi1 node:$ptr))>;
def extloadi64i8   : PatFrag<(ops node:$ptr), (i64 (extloadi8 node:$ptr))>;
def extloadi64i16  : PatFrag<(ops node:$ptr), (i64 (extloadi16 node:$ptr))>;
def extloadi64i32  : PatFrag<(ops node:$ptr), (i64 (extloadi32 node:$ptr))>;


// An 'and' node with a single use.
def and_su : PatFrag<(ops node:$lhs, node:$rhs), (and node:$lhs, node:$rhs), [{
  return N->hasOneUse();
}]>;
// An 'srl' node with a single use.
def srl_su : PatFrag<(ops node:$lhs, node:$rhs), (srl node:$lhs, node:$rhs), [{
  return N->hasOneUse();
}]>;
// An 'trunc' node with a single use.
def trunc_su : PatFrag<(ops node:$src), (trunc node:$src), [{
  return N->hasOneUse();
}]>;

//===----------------------------------------------------------------------===//
// Instruction list.
//

// Nop
let hasSideEffects = 0, SchedRW = [WriteZero] in {
  def NOOP : I<0x90, RawFrm, (outs), (ins), "nop", [], IIC_NOP>;
  def NOOPW : I<0x1f, MRMXm, (outs), (ins i16mem:$zero),
                "nop{w}\t$zero", [], IIC_NOP>, TB, OpSize16;
  def NOOPL : I<0x1f, MRMXm, (outs), (ins i32mem:$zero),
                "nop{l}\t$zero", [], IIC_NOP>, TB, OpSize32;
  def NOOPQ : RI<0x1f, MRMXm, (outs), (ins i64mem:$zero),
                "nop{q}\t$zero", [], IIC_NOP>, TB;
  // Also allow register so we can assemble/disassemble
  def NOOPWr : I<0x1f, MRMXr, (outs), (ins GR16:$zero),
                 "nop{w}\t$zero", [], IIC_NOP>, TB, OpSize16;
  def NOOPLr : I<0x1f, MRMXr, (outs), (ins GR32:$zero),
                 "nop{l}\t$zero", [], IIC_NOP>, TB, OpSize32;
  def NOOPQr : RI<0x1f, MRMXr, (outs), (ins GR64:$zero),
                  "nop{q}\t$zero", [], IIC_NOP>, TB;
}


// Constructing a stack frame.
def ENTER : Ii16<0xC8, RawFrmImm8, (outs), (ins i16imm:$len, i8imm:$lvl),
                 "enter\t$len, $lvl", [], IIC_ENTER>, Sched<[WriteMicrocoded]>;

let SchedRW = [WriteALU] in {
let Defs = [EBP, ESP], Uses = [EBP, ESP], mayLoad = 1, hasSideEffects=0 in
def LEAVE    : I<0xC9, RawFrm,
                 (outs), (ins), "leave", [], IIC_LEAVE>,
                 Requires<[Not64BitMode]>;

let Defs = [RBP,RSP], Uses = [RBP,RSP], mayLoad = 1, hasSideEffects = 0 in
def LEAVE64  : I<0xC9, RawFrm,
                 (outs), (ins), "leave", [], IIC_LEAVE>,
                 Requires<[In64BitMode]>;
} // SchedRW

//===----------------------------------------------------------------------===//
//  Miscellaneous Instructions.
//

let isBarrier = 1, hasSideEffects = 1, usesCustomInserter = 1 in
  def Int_eh_sjlj_setup_dispatch
    : PseudoI<(outs), (ins), [(X86eh_sjlj_setup_dispatch)]>;

let Defs = [ESP], Uses = [ESP], hasSideEffects=0 in {
let mayLoad = 1, SchedRW = [WriteLoad] in {
def POP16r  : I<0x58, AddRegFrm, (outs GR16:$reg), (ins), "pop{w}\t$reg", [],
                IIC_POP_REG16>, OpSize16;
def POP32r  : I<0x58, AddRegFrm, (outs GR32:$reg), (ins), "pop{l}\t$reg", [],
                IIC_POP_REG>, OpSize32, Requires<[Not64BitMode]>;
def POP16rmr: I<0x8F, MRM0r, (outs GR16:$reg), (ins), "pop{w}\t$reg", [],
                IIC_POP_REG>, OpSize16;
def POP32rmr: I<0x8F, MRM0r, (outs GR32:$reg), (ins), "pop{l}\t$reg", [],
                IIC_POP_REG>, OpSize32, Requires<[Not64BitMode]>;
} // mayLoad, SchedRW
let mayStore = 1, mayLoad = 1, SchedRW = [WriteRMW] in {
def POP16rmm: I<0x8F, MRM0m, (outs), (ins i16mem:$dst), "pop{w}\t$dst", [],
                IIC_POP_MEM>, OpSize16;
def POP32rmm: I<0x8F, MRM0m, (outs), (ins i32mem:$dst), "pop{l}\t$dst", [],
                IIC_POP_MEM>, OpSize32, Requires<[Not64BitMode]>;
} // mayStore, mayLoad, WriteRMW

let mayStore = 1, SchedRW = [WriteStore] in {
def PUSH16r  : I<0x50, AddRegFrm, (outs), (ins GR16:$reg), "push{w}\t$reg",[],
                 IIC_PUSH_REG>, OpSize16;
def PUSH32r  : I<0x50, AddRegFrm, (outs), (ins GR32:$reg), "push{l}\t$reg",[],
                 IIC_PUSH_REG>, OpSize32, Requires<[Not64BitMode]>;
def PUSH16rmr: I<0xFF, MRM6r, (outs), (ins GR16:$reg), "push{w}\t$reg",[],
                 IIC_PUSH_REG>, OpSize16;
def PUSH32rmr: I<0xFF, MRM6r, (outs), (ins GR32:$reg), "push{l}\t$reg",[],
                 IIC_PUSH_REG>, OpSize32, Requires<[Not64BitMode]>;

def PUSH16i8 : Ii8<0x6a, RawFrm, (outs), (ins i16i8imm:$imm),
                   "push{w}\t$imm", [], IIC_PUSH_IMM>, OpSize16;
def PUSHi16  : Ii16<0x68, RawFrm, (outs), (ins i16imm:$imm),
                   "push{w}\t$imm", [], IIC_PUSH_IMM>, OpSize16;

def PUSH32i8 : Ii8<0x6a, RawFrm, (outs), (ins i32i8imm:$imm),
                   "push{l}\t$imm", [], IIC_PUSH_IMM>, OpSize32,
                   Requires<[Not64BitMode]>;
def PUSHi32  : Ii32<0x68, RawFrm, (outs), (ins i32imm:$imm),
                   "push{l}\t$imm", [], IIC_PUSH_IMM>, OpSize32,
                   Requires<[Not64BitMode]>;
} // mayStore, SchedRW

let mayLoad = 1, mayStore = 1, SchedRW = [WriteRMW] in {
def PUSH16rmm: I<0xFF, MRM6m, (outs), (ins i16mem:$src), "push{w}\t$src",[],
                 IIC_PUSH_MEM>, OpSize16;
def PUSH32rmm: I<0xFF, MRM6m, (outs), (ins i32mem:$src), "push{l}\t$src",[],
                 IIC_PUSH_MEM>, OpSize32, Requires<[Not64BitMode]>;
} // mayLoad, mayStore, SchedRW

}

let mayLoad = 1, mayStore = 1, usesCustomInserter = 1,
    SchedRW = [WriteRMW], Defs = [ESP] in {
  let Uses = [ESP] in
  def RDFLAGS32 : PseudoI<(outs GR32:$dst), (ins),
                   [(set GR32:$dst, (int_x86_flags_read_u32))]>,
                Requires<[Not64BitMode]>;

  let Uses = [RSP] in
  def RDFLAGS64 : PseudoI<(outs GR64:$dst), (ins),
                   [(set GR64:$dst, (int_x86_flags_read_u64))]>,
                Requires<[In64BitMode]>;
}

let mayLoad = 1, mayStore = 1, usesCustomInserter = 1,
    SchedRW = [WriteRMW] in {
  let Defs = [ESP, EFLAGS], Uses = [ESP] in
  def WRFLAGS32 : PseudoI<(outs), (ins GR32:$src),
                   [(int_x86_flags_write_u32 GR32:$src)]>,
                Requires<[Not64BitMode]>;

  let Defs = [RSP, EFLAGS], Uses = [RSP] in
  def WRFLAGS64 : PseudoI<(outs), (ins GR64:$src),
                   [(int_x86_flags_write_u64 GR64:$src)]>,
                Requires<[In64BitMode]>;
}

let Defs = [ESP, EFLAGS], Uses = [ESP], mayLoad = 1, hasSideEffects=0,
    SchedRW = [WriteLoad] in {
def POPF16   : I<0x9D, RawFrm, (outs), (ins), "popf{w}", [], IIC_POP_F>,
                OpSize16;
def POPF32   : I<0x9D, RawFrm, (outs), (ins), "popf{l|d}", [], IIC_POP_FD>,
                OpSize32, Requires<[Not64BitMode]>;
}

let Defs = [ESP], Uses = [ESP, EFLAGS], mayStore = 1, hasSideEffects=0,
    SchedRW = [WriteStore] in {
def PUSHF16  : I<0x9C, RawFrm, (outs), (ins), "pushf{w}", [], IIC_PUSH_F>,
                 OpSize16;
def PUSHF32  : I<0x9C, RawFrm, (outs), (ins), "pushf{l|d}", [], IIC_PUSH_F>,
               OpSize32, Requires<[Not64BitMode]>;
}

let Defs = [RSP], Uses = [RSP], hasSideEffects=0 in {
let mayLoad = 1, SchedRW = [WriteLoad] in {
def POP64r   : I<0x58, AddRegFrm, (outs GR64:$reg), (ins), "pop{q}\t$reg", [],
                 IIC_POP_REG>, OpSize32, Requires<[In64BitMode]>;
def POP64rmr: I<0x8F, MRM0r, (outs GR64:$reg), (ins), "pop{q}\t$reg", [],
                IIC_POP_REG>, OpSize32, Requires<[In64BitMode]>;
} // mayLoad, SchedRW
let mayLoad = 1, mayStore = 1, SchedRW = [WriteRMW] in
def POP64rmm: I<0x8F, MRM0m, (outs), (ins i64mem:$dst), "pop{q}\t$dst", [],
                IIC_POP_MEM>, OpSize32, Requires<[In64BitMode]>;
let mayStore = 1, SchedRW = [WriteStore] in {
def PUSH64r  : I<0x50, AddRegFrm, (outs), (ins GR64:$reg), "push{q}\t$reg", [],
                 IIC_PUSH_REG>, OpSize32, Requires<[In64BitMode]>;
def PUSH64rmr: I<0xFF, MRM6r, (outs), (ins GR64:$reg), "push{q}\t$reg", [],
                 IIC_PUSH_REG>, OpSize32, Requires<[In64BitMode]>;
} // mayStore, SchedRW
let mayLoad = 1, mayStore = 1, SchedRW = [WriteRMW] in {
def PUSH64rmm: I<0xFF, MRM6m, (outs), (ins i64mem:$src), "push{q}\t$src", [],
                 IIC_PUSH_MEM>, OpSize32, Requires<[In64BitMode]>;
} // mayLoad, mayStore, SchedRW
}

let Defs = [RSP], Uses = [RSP], hasSideEffects = 0, mayStore = 1,
    SchedRW = [WriteStore] in {
def PUSH64i8   : Ii8<0x6a, RawFrm, (outs), (ins i64i8imm:$imm),
                    "push{q}\t$imm", [], IIC_PUSH_IMM>, OpSize32,
                    Requires<[In64BitMode]>;
def PUSH64i32  : Ii32S<0x68, RawFrm, (outs), (ins i64i32imm:$imm),
                    "push{q}\t$imm", [], IIC_PUSH_IMM>, OpSize32,
                    Requires<[In64BitMode]>;
}

let Defs = [RSP, EFLAGS], Uses = [RSP], mayLoad = 1, hasSideEffects=0 in
def POPF64   : I<0x9D, RawFrm, (outs), (ins), "popfq", [], IIC_POP_FD>,
               OpSize32, Requires<[In64BitMode]>, Sched<[WriteLoad]>;
let Defs = [RSP], Uses = [RSP, EFLAGS], mayStore = 1, hasSideEffects=0 in
def PUSHF64    : I<0x9C, RawFrm, (outs), (ins), "pushfq", [], IIC_PUSH_F>,
                 OpSize32, Requires<[In64BitMode]>, Sched<[WriteStore]>;

let Defs = [EDI, ESI, EBP, EBX, EDX, ECX, EAX, ESP], Uses = [ESP],
    mayLoad = 1, hasSideEffects = 0, SchedRW = [WriteLoad] in {
def POPA32   : I<0x61, RawFrm, (outs), (ins), "popal", [], IIC_POP_A>,
               OpSize32, Requires<[Not64BitMode]>;
def POPA16   : I<0x61, RawFrm, (outs), (ins), "popaw", [], IIC_POP_A>,
               OpSize16, Requires<[Not64BitMode]>;
}
let Defs = [ESP], Uses = [EDI, ESI, EBP, EBX, EDX, ECX, EAX, ESP],
    mayStore = 1, hasSideEffects = 0, SchedRW = [WriteStore] in {
def PUSHA32  : I<0x60, RawFrm, (outs), (ins), "pushal", [], IIC_PUSH_A>,
               OpSize32, Requires<[Not64BitMode]>;
def PUSHA16  : I<0x60, RawFrm, (outs), (ins), "pushaw", [], IIC_PUSH_A>,
               OpSize16, Requires<[Not64BitMode]>;
}

let Constraints = "$src = $dst", SchedRW = [WriteALU] in {
// GR32 = bswap GR32
def BSWAP32r : I<0xC8, AddRegFrm,
                 (outs GR32:$dst), (ins GR32:$src),
                 "bswap{l}\t$dst",
                 [(set GR32:$dst, (bswap GR32:$src))], IIC_BSWAP>, OpSize32, TB;

def BSWAP64r : RI<0xC8, AddRegFrm, (outs GR64:$dst), (ins GR64:$src),
                  "bswap{q}\t$dst",
                  [(set GR64:$dst, (bswap GR64:$src))], IIC_BSWAP>, TB;
} // Constraints = "$src = $dst", SchedRW

// Bit scan instructions.
let Defs = [EFLAGS] in {
def BSF16rr  : I<0xBC, MRMSrcReg, (outs GR16:$dst), (ins GR16:$src),
                 "bsf{w}\t{$src, $dst|$dst, $src}",
                 [(set GR16:$dst, EFLAGS, (X86bsf GR16:$src))],
                  IIC_BIT_SCAN_REG>, PS, OpSize16, Sched<[WriteShift]>;
def BSF16rm  : I<0xBC, MRMSrcMem, (outs GR16:$dst), (ins i16mem:$src),
                 "bsf{w}\t{$src, $dst|$dst, $src}",
                 [(set GR16:$dst, EFLAGS, (X86bsf (loadi16 addr:$src)))],
                  IIC_BIT_SCAN_MEM>, PS, OpSize16, Sched<[WriteShiftLd]>;
def BSF32rr  : I<0xBC, MRMSrcReg, (outs GR32:$dst), (ins GR32:$src),
                 "bsf{l}\t{$src, $dst|$dst, $src}",
                 [(set GR32:$dst, EFLAGS, (X86bsf GR32:$src))],
                 IIC_BIT_SCAN_REG>, PS, OpSize32, Sched<[WriteShift]>;
def BSF32rm  : I<0xBC, MRMSrcMem, (outs GR32:$dst), (ins i32mem:$src),
                 "bsf{l}\t{$src, $dst|$dst, $src}",
                 [(set GR32:$dst, EFLAGS, (X86bsf (loadi32 addr:$src)))],
                 IIC_BIT_SCAN_MEM>, PS, OpSize32, Sched<[WriteShiftLd]>;
def BSF64rr  : RI<0xBC, MRMSrcReg, (outs GR64:$dst), (ins GR64:$src),
                  "bsf{q}\t{$src, $dst|$dst, $src}",
                  [(set GR64:$dst, EFLAGS, (X86bsf GR64:$src))],
                  IIC_BIT_SCAN_REG>, PS, Sched<[WriteShift]>;
def BSF64rm  : RI<0xBC, MRMSrcMem, (outs GR64:$dst), (ins i64mem:$src),
                  "bsf{q}\t{$src, $dst|$dst, $src}",
                  [(set GR64:$dst, EFLAGS, (X86bsf (loadi64 addr:$src)))],
                  IIC_BIT_SCAN_MEM>, PS, Sched<[WriteShiftLd]>;

def BSR16rr  : I<0xBD, MRMSrcReg, (outs GR16:$dst), (ins GR16:$src),
                 "bsr{w}\t{$src, $dst|$dst, $src}",
                 [(set GR16:$dst, EFLAGS, (X86bsr GR16:$src))],
                 IIC_BIT_SCAN_REG>, PS, OpSize16, Sched<[WriteShift]>;
def BSR16rm  : I<0xBD, MRMSrcMem, (outs GR16:$dst), (ins i16mem:$src),
                 "bsr{w}\t{$src, $dst|$dst, $src}",
                 [(set GR16:$dst, EFLAGS, (X86bsr (loadi16 addr:$src)))],
                 IIC_BIT_SCAN_MEM>, PS, OpSize16, Sched<[WriteShiftLd]>;
def BSR32rr  : I<0xBD, MRMSrcReg, (outs GR32:$dst), (ins GR32:$src),
                 "bsr{l}\t{$src, $dst|$dst, $src}",
                 [(set GR32:$dst, EFLAGS, (X86bsr GR32:$src))],
                 IIC_BIT_SCAN_REG>, PS, OpSize32, Sched<[WriteShift]>;
def BSR32rm  : I<0xBD, MRMSrcMem, (outs GR32:$dst), (ins i32mem:$src),
                 "bsr{l}\t{$src, $dst|$dst, $src}",
                 [(set GR32:$dst, EFLAGS, (X86bsr (loadi32 addr:$src)))],
                 IIC_BIT_SCAN_MEM>, PS, OpSize32, Sched<[WriteShiftLd]>;
def BSR64rr  : RI<0xBD, MRMSrcReg, (outs GR64:$dst), (ins GR64:$src),
                  "bsr{q}\t{$src, $dst|$dst, $src}",
                  [(set GR64:$dst, EFLAGS, (X86bsr GR64:$src))],
                  IIC_BIT_SCAN_REG>, PS, Sched<[WriteShift]>;
def BSR64rm  : RI<0xBD, MRMSrcMem, (outs GR64:$dst), (ins i64mem:$src),
                  "bsr{q}\t{$src, $dst|$dst, $src}",
                  [(set GR64:$dst, EFLAGS, (X86bsr (loadi64 addr:$src)))],
                  IIC_BIT_SCAN_MEM>, PS, Sched<[WriteShiftLd]>;
} // Defs = [EFLAGS]

let SchedRW = [WriteMicrocoded] in {
// These uses the DF flag in the EFLAGS register to inc or dec EDI and ESI
let Defs = [EDI,ESI], Uses = [EDI,ESI,EFLAGS] in {
def MOVSB : I<0xA4, RawFrmDstSrc, (outs), (ins dstidx8:$dst, srcidx8:$src),
              "movsb\t{$src, $dst|$dst, $src}", [], IIC_MOVS>;
def MOVSW : I<0xA5, RawFrmDstSrc, (outs), (ins dstidx16:$dst, srcidx16:$src),
              "movsw\t{$src, $dst|$dst, $src}", [], IIC_MOVS>, OpSize16;
def MOVSL : I<0xA5, RawFrmDstSrc, (outs), (ins dstidx32:$dst, srcidx32:$src),
              "movs{l|d}\t{$src, $dst|$dst, $src}", [], IIC_MOVS>, OpSize32;
def MOVSQ : RI<0xA5, RawFrmDstSrc, (outs), (ins dstidx64:$dst, srcidx64:$src),
               "movsq\t{$src, $dst|$dst, $src}", [], IIC_MOVS>;
}

// These uses the DF flag in the EFLAGS register to inc or dec EDI and ESI
let Defs = [EDI], Uses = [AL,EDI,EFLAGS] in
def STOSB : I<0xAA, RawFrmDst, (outs), (ins dstidx8:$dst),
              "stosb\t{%al, $dst|$dst, al}", [], IIC_STOS>;
let Defs = [EDI], Uses = [AX,EDI,EFLAGS] in
def STOSW : I<0xAB, RawFrmDst, (outs), (ins dstidx16:$dst),
              "stosw\t{%ax, $dst|$dst, ax}", [], IIC_STOS>, OpSize16;
let Defs = [EDI], Uses = [EAX,EDI,EFLAGS] in
def STOSL : I<0xAB, RawFrmDst, (outs), (ins dstidx32:$dst),
              "stos{l|d}\t{%eax, $dst|$dst, eax}", [], IIC_STOS>, OpSize32;
let Defs = [RDI], Uses = [RAX,RDI,EFLAGS] in
def STOSQ : RI<0xAB, RawFrmDst, (outs), (ins dstidx64:$dst),
               "stosq\t{%rax, $dst|$dst, rax}", [], IIC_STOS>;

// These uses the DF flag in the EFLAGS register to inc or dec EDI and ESI
let Defs = [EDI,EFLAGS], Uses = [AL,EDI,EFLAGS] in
def SCASB : I<0xAE, RawFrmDst, (outs), (ins dstidx8:$dst),
              "scasb\t{$dst, %al|al, $dst}", [], IIC_SCAS>;
let Defs = [EDI,EFLAGS], Uses = [AX,EDI,EFLAGS] in
def SCASW : I<0xAF, RawFrmDst, (outs), (ins dstidx16:$dst),
              "scasw\t{$dst, %ax|ax, $dst}", [], IIC_SCAS>, OpSize16;
let Defs = [EDI,EFLAGS], Uses = [EAX,EDI,EFLAGS] in
def SCASL : I<0xAF, RawFrmDst, (outs), (ins dstidx32:$dst),
              "scas{l|d}\t{$dst, %eax|eax, $dst}", [], IIC_SCAS>, OpSize32;
let Defs = [EDI,EFLAGS], Uses = [RAX,EDI,EFLAGS] in
def SCASQ : RI<0xAF, RawFrmDst, (outs), (ins dstidx64:$dst),
               "scasq\t{$dst, %rax|rax, $dst}", [], IIC_SCAS>;

// These uses the DF flag in the EFLAGS register to inc or dec EDI and ESI
let Defs = [EDI,ESI,EFLAGS], Uses = [EDI,ESI,EFLAGS] in {
def CMPSB : I<0xA6, RawFrmDstSrc, (outs), (ins dstidx8:$dst, srcidx8:$src),
              "cmpsb\t{$dst, $src|$src, $dst}", [], IIC_CMPS>;
def CMPSW : I<0xA7, RawFrmDstSrc, (outs), (ins dstidx16:$dst, srcidx16:$src),
              "cmpsw\t{$dst, $src|$src, $dst}", [], IIC_CMPS>, OpSize16;
def CMPSL : I<0xA7, RawFrmDstSrc, (outs), (ins dstidx32:$dst, srcidx32:$src),
              "cmps{l|d}\t{$dst, $src|$src, $dst}", [], IIC_CMPS>, OpSize32;
def CMPSQ : RI<0xA7, RawFrmDstSrc, (outs), (ins dstidx64:$dst, srcidx64:$src),
               "cmpsq\t{$dst, $src|$src, $dst}", [], IIC_CMPS>;
}
} // SchedRW

//===----------------------------------------------------------------------===//
//  Move Instructions.
//
let SchedRW = [WriteMove] in {
let hasSideEffects = 0 in {
def MOV8rr  : I<0x88, MRMDestReg, (outs GR8 :$dst), (ins GR8 :$src),
                "mov{b}\t{$src, $dst|$dst, $src}", [], IIC_MOV>;
def MOV16rr : I<0x89, MRMDestReg, (outs GR16:$dst), (ins GR16:$src),
                "mov{w}\t{$src, $dst|$dst, $src}", [], IIC_MOV>, OpSize16;
def MOV32rr : I<0x89, MRMDestReg, (outs GR32:$dst), (ins GR32:$src),
                "mov{l}\t{$src, $dst|$dst, $src}", [], IIC_MOV>, OpSize32;
def MOV64rr : RI<0x89, MRMDestReg, (outs GR64:$dst), (ins GR64:$src),
                 "mov{q}\t{$src, $dst|$dst, $src}", [], IIC_MOV>;
}

let isReMaterializable = 1, isAsCheapAsAMove = 1 in {
def MOV8ri  : Ii8 <0xB0, AddRegFrm, (outs GR8 :$dst), (ins i8imm :$src),
                   "mov{b}\t{$src, $dst|$dst, $src}",
                   [(set GR8:$dst, imm:$src)], IIC_MOV>;
def MOV16ri : Ii16<0xB8, AddRegFrm, (outs GR16:$dst), (ins i16imm:$src),
                   "mov{w}\t{$src, $dst|$dst, $src}",
                   [(set GR16:$dst, imm:$src)], IIC_MOV>, OpSize16;
def MOV32ri : Ii32<0xB8, AddRegFrm, (outs GR32:$dst), (ins i32imm:$src),
                   "mov{l}\t{$src, $dst|$dst, $src}",
                   [(set GR32:$dst, relocImm:$src)], IIC_MOV>, OpSize32;
def MOV64ri32 : RIi32S<0xC7, MRM0r, (outs GR64:$dst), (ins i64i32imm:$src),
                       "mov{q}\t{$src, $dst|$dst, $src}",
                       [(set GR64:$dst, i64immSExt32:$src)], IIC_MOV>;
}
let isReMaterializable = 1 in {
def MOV64ri : RIi64<0xB8, AddRegFrm, (outs GR64:$dst), (ins i64imm:$src),
                    "movabs{q}\t{$src, $dst|$dst, $src}",
                    [(set GR64:$dst, relocImm:$src)], IIC_MOV>;
}

// Longer forms that use a ModR/M byte. Needed for disassembler
let isCodeGenOnly = 1, ForceDisassemble = 1, hasSideEffects = 0 in {
def MOV8ri_alt  : Ii8 <0xC6, MRM0r, (outs GR8 :$dst), (ins i8imm :$src),
                   "mov{b}\t{$src, $dst|$dst, $src}", [], IIC_MOV>,
                   FoldGenData<"MOV8ri">;
def MOV16ri_alt : Ii16<0xC7, MRM0r, (outs GR16:$dst), (ins i16imm:$src),
                   "mov{w}\t{$src, $dst|$dst, $src}", [], IIC_MOV>, OpSize16,
                   FoldGenData<"MOV16ri">;
def MOV32ri_alt : Ii32<0xC7, MRM0r, (outs GR32:$dst), (ins i32imm:$src),
                   "mov{l}\t{$src, $dst|$dst, $src}", [], IIC_MOV>, OpSize32,
                   FoldGenData<"MOV32ri">;
}
} // SchedRW

let SchedRW = [WriteStore] in {
def MOV8mi  : Ii8 <0xC6, MRM0m, (outs), (ins i8mem :$dst, i8imm :$src),
                   "mov{b}\t{$src, $dst|$dst, $src}",
                   [(store (i8 imm8_su:$src), addr:$dst)], IIC_MOV_MEM>;
def MOV16mi : Ii16<0xC7, MRM0m, (outs), (ins i16mem:$dst, i16imm:$src),
                   "mov{w}\t{$src, $dst|$dst, $src}",
                   [(store (i16 imm16_su:$src), addr:$dst)], IIC_MOV_MEM>, OpSize16;
def MOV32mi : Ii32<0xC7, MRM0m, (outs), (ins i32mem:$dst, i32imm:$src),
                   "mov{l}\t{$src, $dst|$dst, $src}",
                   [(store (i32 imm32_su:$src), addr:$dst)], IIC_MOV_MEM>, OpSize32;
def MOV64mi32 : RIi32S<0xC7, MRM0m, (outs), (ins i64mem:$dst, i64i32imm:$src),
                       "mov{q}\t{$src, $dst|$dst, $src}",
                       [(store i64immSExt32_su:$src, addr:$dst)], IIC_MOV_MEM>;
} // SchedRW

let hasSideEffects = 0 in {

/// Memory offset versions of moves. The immediate is an address mode sized
/// offset from the segment base.
let SchedRW = [WriteALU] in {
let mayLoad = 1 in {
let Defs = [AL] in
def MOV8ao32 : Ii32<0xA0, RawFrmMemOffs, (outs), (ins offset32_8:$src),
                    "mov{b}\t{$src, %al|al, $src}", [], IIC_MOV_MEM>,
                    AdSize32;
let Defs = [AX] in
def MOV16ao32 : Ii32<0xA1, RawFrmMemOffs, (outs), (ins offset32_16:$src),
                     "mov{w}\t{$src, %ax|ax, $src}", [], IIC_MOV_MEM>,
                     OpSize16, AdSize32;
let Defs = [EAX] in
def MOV32ao32 : Ii32<0xA1, RawFrmMemOffs, (outs), (ins offset32_32:$src),
                     "mov{l}\t{$src, %eax|eax, $src}", [], IIC_MOV_MEM>,
                     OpSize32, AdSize32;
let Defs = [RAX] in
def MOV64ao32 : RIi32<0xA1, RawFrmMemOffs, (outs), (ins offset32_64:$src),
                      "mov{q}\t{$src, %rax|rax, $src}", [], IIC_MOV_MEM>,
                      AdSize32;

let Defs = [AL] in
def MOV8ao16 : Ii16<0xA0, RawFrmMemOffs, (outs), (ins offset16_8:$src),
                    "mov{b}\t{$src, %al|al, $src}", [], IIC_MOV_MEM>, AdSize16;
let Defs = [AX] in
def MOV16ao16 : Ii16<0xA1, RawFrmMemOffs, (outs), (ins offset16_16:$src),
                     "mov{w}\t{$src, %ax|ax, $src}", [], IIC_MOV_MEM>,
                     OpSize16, AdSize16;
let Defs = [EAX] in
def MOV32ao16 : Ii16<0xA1, RawFrmMemOffs, (outs), (ins offset16_32:$src),
                     "mov{l}\t{$src, %eax|eax, $src}", [], IIC_MOV_MEM>,
                     AdSize16, OpSize32;
}
let mayStore = 1 in {
let Uses = [AL] in
def MOV8o32a : Ii32<0xA2, RawFrmMemOffs, (outs), (ins offset32_8:$dst),
                    "mov{b}\t{%al, $dst|$dst, al}", [], IIC_MOV_MEM>, AdSize32;
let Uses = [AX] in
def MOV16o32a : Ii32<0xA3, RawFrmMemOffs, (outs), (ins offset32_16:$dst),
                     "mov{w}\t{%ax, $dst|$dst, ax}", [], IIC_MOV_MEM>,
                     OpSize16, AdSize32;
let Uses = [EAX] in
def MOV32o32a : Ii32<0xA3, RawFrmMemOffs, (outs), (ins offset32_32:$dst),
                     "mov{l}\t{%eax, $dst|$dst, eax}", [], IIC_MOV_MEM>,
                     OpSize32, AdSize32;
let Uses = [RAX] in
def MOV64o32a : RIi32<0xA3, RawFrmMemOffs, (outs), (ins offset32_64:$dst),
                      "mov{q}\t{%rax, $dst|$dst, rax}", [], IIC_MOV_MEM>,
                      AdSize32;

let Uses = [AL] in
def MOV8o16a : Ii16<0xA2, RawFrmMemOffs, (outs), (ins offset16_8:$dst),
                    "mov{b}\t{%al, $dst|$dst, al}", [], IIC_MOV_MEM>, AdSize16;
let Uses = [AX] in
def MOV16o16a : Ii16<0xA3, RawFrmMemOffs, (outs), (ins offset16_16:$dst),
                     "mov{w}\t{%ax, $dst|$dst, ax}", [], IIC_MOV_MEM>,
                     OpSize16, AdSize16;
let Uses = [EAX] in
def MOV32o16a : Ii16<0xA3, RawFrmMemOffs, (outs), (ins offset16_32:$dst),
                     "mov{l}\t{%eax, $dst|$dst, eax}", [], IIC_MOV_MEM>,
                     OpSize32, AdSize16;
}
}

// These forms all have full 64-bit absolute addresses in their instructions
// and use the movabs mnemonic to indicate this specific form.
let mayLoad = 1 in {
let Defs = [AL] in
def MOV8ao64 : RIi64_NOREX<0xA0, RawFrmMemOffs, (outs), (ins offset64_8:$src),
                     "movabs{b}\t{$src, %al|al, $src}", []>, AdSize64;
let Defs = [AX] in
def MOV16ao64 : RIi64_NOREX<0xA1, RawFrmMemOffs, (outs), (ins offset64_16:$src),
                     "movabs{w}\t{$src, %ax|ax, $src}", []>, OpSize16, AdSize64;
let Defs = [EAX] in
def MOV32ao64 : RIi64_NOREX<0xA1, RawFrmMemOffs, (outs), (ins offset64_32:$src),
                     "movabs{l}\t{$src, %eax|eax, $src}", []>, OpSize32,
                     AdSize64;
let Defs = [RAX] in
def MOV64ao64 : RIi64<0xA1, RawFrmMemOffs, (outs), (ins offset64_64:$src),
                     "movabs{q}\t{$src, %rax|rax, $src}", []>, AdSize64;
}

let mayStore = 1 in {
let Uses = [AL] in
def MOV8o64a : RIi64_NOREX<0xA2, RawFrmMemOffs, (outs), (ins offset64_8:$dst),
                     "movabs{b}\t{%al, $dst|$dst, al}", []>, AdSize64;
let Uses = [AX] in
def MOV16o64a : RIi64_NOREX<0xA3, RawFrmMemOffs, (outs), (ins offset64_16:$dst),
                     "movabs{w}\t{%ax, $dst|$dst, ax}", []>, OpSize16, AdSize64;
let Uses = [EAX] in
def MOV32o64a : RIi64_NOREX<0xA3, RawFrmMemOffs, (outs), (ins offset64_32:$dst),
                     "movabs{l}\t{%eax, $dst|$dst, eax}", []>, OpSize32,
                     AdSize64;
let Uses = [RAX] in
def MOV64o64a : RIi64<0xA3, RawFrmMemOffs, (outs), (ins offset64_64:$dst),
                     "movabs{q}\t{%rax, $dst|$dst, rax}", []>, AdSize64;
}
} // hasSideEffects = 0

let isCodeGenOnly = 1, ForceDisassemble = 1, hasSideEffects = 0,
    SchedRW = [WriteMove] in {
def MOV8rr_REV : I<0x8A, MRMSrcReg, (outs GR8:$dst), (ins GR8:$src),
                   "mov{b}\t{$src, $dst|$dst, $src}", [], IIC_MOV>,
                   FoldGenData<"MOV8rr">;
def MOV16rr_REV : I<0x8B, MRMSrcReg, (outs GR16:$dst), (ins GR16:$src),
                    "mov{w}\t{$src, $dst|$dst, $src}", [], IIC_MOV>, OpSize16,
                    FoldGenData<"MOV16rr">;
def MOV32rr_REV : I<0x8B, MRMSrcReg, (outs GR32:$dst), (ins GR32:$src),
                    "mov{l}\t{$src, $dst|$dst, $src}", [], IIC_MOV>, OpSize32,
                    FoldGenData<"MOV32rr">;
def MOV64rr_REV : RI<0x8B, MRMSrcReg, (outs GR64:$dst), (ins GR64:$src),
                     "mov{q}\t{$src, $dst|$dst, $src}", [], IIC_MOV>,
                     FoldGenData<"MOV64rr">;
}

let canFoldAsLoad = 1, isReMaterializable = 1, SchedRW = [WriteLoad] in {
def MOV8rm  : I<0x8A, MRMSrcMem, (outs GR8 :$dst), (ins i8mem :$src),
                "mov{b}\t{$src, $dst|$dst, $src}",
                [(set GR8:$dst, (loadi8 addr:$src))], IIC_MOV_MEM>;
def MOV16rm : I<0x8B, MRMSrcMem, (outs GR16:$dst), (ins i16mem:$src),
                "mov{w}\t{$src, $dst|$dst, $src}",
                [(set GR16:$dst, (loadi16 addr:$src))], IIC_MOV_MEM>, OpSize16;
def MOV32rm : I<0x8B, MRMSrcMem, (outs GR32:$dst), (ins i32mem:$src),
                "mov{l}\t{$src, $dst|$dst, $src}",
                [(set GR32:$dst, (loadi32 addr:$src))], IIC_MOV_MEM>, OpSize32;
def MOV64rm : RI<0x8B, MRMSrcMem, (outs GR64:$dst), (ins i64mem:$src),
                 "mov{q}\t{$src, $dst|$dst, $src}",
                 [(set GR64:$dst, (load addr:$src))], IIC_MOV_MEM>;
}

let SchedRW = [WriteStore] in {
def MOV8mr  : I<0x88, MRMDestMem, (outs), (ins i8mem :$dst, GR8 :$src),
                "mov{b}\t{$src, $dst|$dst, $src}",
                [(store GR8:$src, addr:$dst)], IIC_MOV_MEM>;
def MOV16mr : I<0x89, MRMDestMem, (outs), (ins i16mem:$dst, GR16:$src),
                "mov{w}\t{$src, $dst|$dst, $src}",
                [(store GR16:$src, addr:$dst)], IIC_MOV_MEM>, OpSize16;
def MOV32mr : I<0x89, MRMDestMem, (outs), (ins i32mem:$dst, GR32:$src),
                "mov{l}\t{$src, $dst|$dst, $src}",
                [(store GR32:$src, addr:$dst)], IIC_MOV_MEM>, OpSize32;
def MOV64mr : RI<0x89, MRMDestMem, (outs), (ins i64mem:$dst, GR64:$src),
                 "mov{q}\t{$src, $dst|$dst, $src}",
                 [(store GR64:$src, addr:$dst)], IIC_MOV_MEM>;
} // SchedRW

// Versions of MOV8rr, MOV8mr, and MOV8rm that use i8mem_NOREX and GR8_NOREX so
// that they can be used for copying and storing h registers, which can't be
// encoded when a REX prefix is present.
let isCodeGenOnly = 1 in {
let hasSideEffects = 0 in
def MOV8rr_NOREX : I<0x88, MRMDestReg,
                     (outs GR8_NOREX:$dst), (ins GR8_NOREX:$src),
                     "mov{b}\t{$src, $dst|$dst, $src}  # NOREX", [], IIC_MOV>,
                   Sched<[WriteMove]>;
let mayStore = 1, hasSideEffects = 0 in
def MOV8mr_NOREX : I<0x88, MRMDestMem,
                     (outs), (ins i8mem_NOREX:$dst, GR8_NOREX:$src),
                     "mov{b}\t{$src, $dst|$dst, $src}  # NOREX", [],
                     IIC_MOV_MEM>, Sched<[WriteStore]>;
let mayLoad = 1, hasSideEffects = 0,
    canFoldAsLoad = 1, isReMaterializable = 1 in
def MOV8rm_NOREX : I<0x8A, MRMSrcMem,
                     (outs GR8_NOREX:$dst), (ins i8mem_NOREX:$src),
                     "mov{b}\t{$src, $dst|$dst, $src}  # NOREX", [],
                     IIC_MOV_MEM>, Sched<[WriteLoad]>;
}


// Condition code ops, incl. set if equal/not equal/...
let SchedRW = [WriteALU] in {
let Defs = [EFLAGS], Uses = [AH] in
def SAHF     : I<0x9E, RawFrm, (outs),  (ins), "sahf",
                 [(set EFLAGS, (X86sahf AH))], IIC_AHF>,
               Requires<[HasLAHFSAHF]>;
let Defs = [AH], Uses = [EFLAGS], hasSideEffects = 0 in
def LAHF     : I<0x9F, RawFrm, (outs),  (ins), "lahf", [],
                IIC_AHF>,  // AH = flags
               Requires<[HasLAHFSAHF]>;
} // SchedRW

//===----------------------------------------------------------------------===//
// Bit tests instructions: BT, BTS, BTR, BTC.

let Defs = [EFLAGS] in {
let SchedRW = [WriteALU] in {
def BT16rr : I<0xA3, MRMDestReg, (outs), (ins GR16:$src1, GR16:$src2),
               "bt{w}\t{$src2, $src1|$src1, $src2}",
               [(set EFLAGS, (X86bt GR16:$src1, GR16:$src2))], IIC_BT_RR>,
               OpSize16, TB, NotMemoryFoldable;
def BT32rr : I<0xA3, MRMDestReg, (outs), (ins GR32:$src1, GR32:$src2),
               "bt{l}\t{$src2, $src1|$src1, $src2}",
               [(set EFLAGS, (X86bt GR32:$src1, GR32:$src2))], IIC_BT_RR>,
               OpSize32, TB, NotMemoryFoldable;
def BT64rr : RI<0xA3, MRMDestReg, (outs), (ins GR64:$src1, GR64:$src2),
               "bt{q}\t{$src2, $src1|$src1, $src2}",
               [(set EFLAGS, (X86bt GR64:$src1, GR64:$src2))], IIC_BT_RR>, TB,
               NotMemoryFoldable;
} // SchedRW

// Unlike with the register+register form, the memory+register form of the
// bt instruction does not ignore the high bits of the index. From ISel's
// perspective, this is pretty bizarre. Make these instructions disassembly
// only for now. These instructions are also slow on modern CPUs so that's
// another reason to avoid generating them.

let mayLoad = 1, hasSideEffects = 0, SchedRW = [WriteALULd] in {
  def BT16mr : I<0xA3, MRMDestMem, (outs), (ins anyi16mem:$src1, GR16:$src2),
                 "bt{w}\t{$src2, $src1|$src1, $src2}",
                 [], IIC_BT_MR
<<<<<<< HEAD
                 >, OpSize16, TB, Requires<[FastBTMem]>;
  def BT32mr : I<0xA3, MRMDestMem, (outs), (ins anyi32mem:$src1, GR32:$src2),
=======
                 >, OpSize16, TB, NotMemoryFoldable;
  def BT32mr : I<0xA3, MRMDestMem, (outs), (ins i32mem:$src1, GR32:$src2),
>>>>>>> 9b55e997
                 "bt{l}\t{$src2, $src1|$src1, $src2}",
                 [], IIC_BT_MR
<<<<<<< HEAD
                 >, OpSize32, TB, Requires<[FastBTMem]>;
  def BT64mr : RI<0xA3, MRMDestMem, (outs), (ins anyi64mem:$src1, GR64:$src2),
=======
                 >, OpSize32, TB, NotMemoryFoldable;
  def BT64mr : RI<0xA3, MRMDestMem, (outs), (ins i64mem:$src1, GR64:$src2),
>>>>>>> 9b55e997
                 "bt{q}\t{$src2, $src1|$src1, $src2}",
                  [], IIC_BT_MR
                  >, TB, NotMemoryFoldable;
}

let SchedRW = [WriteALU] in {
def BT16ri8 : Ii8<0xBA, MRM4r, (outs), (ins GR16:$src1, i16i8imm:$src2),
                "bt{w}\t{$src2, $src1|$src1, $src2}",
                [(set EFLAGS, (X86bt GR16:$src1, i16immSExt8:$src2))],
                IIC_BT_RI>, OpSize16, TB;
def BT32ri8 : Ii8<0xBA, MRM4r, (outs), (ins GR32:$src1, i32i8imm:$src2),
                "bt{l}\t{$src2, $src1|$src1, $src2}",
                [(set EFLAGS, (X86bt GR32:$src1, i32immSExt8:$src2))],
                IIC_BT_RI>, OpSize32, TB;
def BT64ri8 : RIi8<0xBA, MRM4r, (outs), (ins GR64:$src1, i64i8imm:$src2),
                "bt{q}\t{$src2, $src1|$src1, $src2}",
                [(set EFLAGS, (X86bt GR64:$src1, i64immSExt8:$src2))],
                IIC_BT_RI>, TB;
} // SchedRW

// Note that these instructions aren't slow because that only applies when the
// other operand is in a register. When it's an immediate, bt is still fast.
let SchedRW = [WriteALU] in {
def BT16mi8 : Ii8<0xBA, MRM4m, (outs), (ins i16mem:$src1, i16i8imm:$src2),
                "bt{w}\t{$src2, $src1|$src1, $src2}",
                [(set EFLAGS, (X86bt (loadi16 addr:$src1), i16immSExt8:$src2))
                 ], IIC_BT_MI>, OpSize16, TB;
def BT32mi8 : Ii8<0xBA, MRM4m, (outs), (ins anyi32mem:$src1, i32i8imm:$src2),
                "bt{l}\t{$src2, $src1|$src1, $src2}",
                [(set EFLAGS, (X86bt (loadi32 addr:$src1), i32immSExt8:$src2))
                 ], IIC_BT_MI>, OpSize32, TB;
def BT64mi8 : RIi8<0xBA, MRM4m, (outs), (ins i64mem:$src1, i64i8imm:$src2),
                "bt{q}\t{$src2, $src1|$src1, $src2}",
                [(set EFLAGS, (X86bt (loadi64 addr:$src1),
                                     i64immSExt8:$src2))], IIC_BT_MI>, TB;
} // SchedRW

let hasSideEffects = 0 in {
let SchedRW = [WriteALU], Constraints = "$src1 = $dst" in {
def BTC16rr : I<0xBB, MRMDestReg, (outs GR16:$dst), (ins GR16:$src1, GR16:$src2),
                "btc{w}\t{$src2, $src1|$src1, $src2}", [], IIC_BTX_RR>,
                OpSize16, TB, NotMemoryFoldable;
def BTC32rr : I<0xBB, MRMDestReg, (outs GR32:$dst), (ins GR32:$src1, GR32:$src2),
                "btc{l}\t{$src2, $src1|$src1, $src2}", [], IIC_BTX_RR>,
                OpSize32, TB, NotMemoryFoldable;
def BTC64rr : RI<0xBB, MRMDestReg, (outs GR64:$dst), (ins GR64:$src1, GR64:$src2),
                 "btc{q}\t{$src2, $src1|$src1, $src2}", [], IIC_BTX_RR>, TB,
                 NotMemoryFoldable;
} // SchedRW

let mayLoad = 1, mayStore = 1, SchedRW = [WriteALULd, WriteRMW] in {
def BTC16mr : I<0xBB, MRMDestMem, (outs), (ins anyi16mem:$src1, GR16:$src2),
                "btc{w}\t{$src2, $src1|$src1, $src2}", [], IIC_BTX_MR>,
<<<<<<< HEAD
                OpSize16, TB;
def BTC32mr : I<0xBB, MRMDestMem, (outs), (ins anyi32mem:$src1, GR32:$src2),
                "btc{l}\t{$src2, $src1|$src1, $src2}", [], IIC_BTX_MR>,
                OpSize32, TB;
def BTC64mr : RI<0xBB, MRMDestMem, (outs), (ins anyi64mem:$src1, GR64:$src2),
                 "btc{q}\t{$src2, $src1|$src1, $src2}", [], IIC_BTX_MR>, TB;
=======
                OpSize16, TB, NotMemoryFoldable;
def BTC32mr : I<0xBB, MRMDestMem, (outs), (ins i32mem:$src1, GR32:$src2),
                "btc{l}\t{$src2, $src1|$src1, $src2}", [], IIC_BTX_MR>,
                OpSize32, TB, NotMemoryFoldable;
def BTC64mr : RI<0xBB, MRMDestMem, (outs), (ins i64mem:$src1, GR64:$src2),
                 "btc{q}\t{$src2, $src1|$src1, $src2}", [], IIC_BTX_MR>, TB,
                 NotMemoryFoldable;
>>>>>>> 9b55e997
}

let SchedRW = [WriteALU], Constraints = "$src1 = $dst" in {
def BTC16ri8 : Ii8<0xBA, MRM7r, (outs GR16:$dst), (ins GR16:$src1, i16i8imm:$src2),
                    "btc{w}\t{$src2, $src1|$src1, $src2}", [], IIC_BTX_RI>,
                    OpSize16, TB;
def BTC32ri8 : Ii8<0xBA, MRM7r, (outs GR32:$dst), (ins GR32:$src1, i32i8imm:$src2),
                    "btc{l}\t{$src2, $src1|$src1, $src2}", [], IIC_BTX_RI>,
                    OpSize32, TB;
def BTC64ri8 : RIi8<0xBA, MRM7r, (outs GR64:$dst), (ins GR64:$src1, i64i8imm:$src2),
                    "btc{q}\t{$src2, $src1|$src1, $src2}", [], IIC_BTX_RI>, TB;
} // SchedRW

let mayLoad = 1, mayStore = 1, SchedRW = [WriteALULd, WriteRMW] in {
def BTC16mi8 : Ii8<0xBA, MRM7m, (outs), (ins i16mem:$src1, i16i8imm:$src2),
                    "btc{w}\t{$src2, $src1|$src1, $src2}", [], IIC_BTX_MI>,
                    OpSize16, TB;
def BTC32mi8 : Ii8<0xBA, MRM7m, (outs), (ins anyi32mem:$src1, i32i8imm:$src2),
                    "btc{l}\t{$src2, $src1|$src1, $src2}", [], IIC_BTX_MI>,
                    OpSize32, TB;
def BTC64mi8 : RIi8<0xBA, MRM7m, (outs), (ins i64mem:$src1, i64i8imm:$src2),
                    "btc{q}\t{$src2, $src1|$src1, $src2}", [], IIC_BTX_MI>, TB;
}

let SchedRW = [WriteALU], Constraints = "$src1 = $dst" in {
def BTR16rr : I<0xB3, MRMDestReg, (outs GR16:$dst), (ins GR16:$src1, GR16:$src2),
                "btr{w}\t{$src2, $src1|$src1, $src2}", [], IIC_BTX_RR>,
                OpSize16, TB, NotMemoryFoldable;
def BTR32rr : I<0xB3, MRMDestReg, (outs GR32:$dst), (ins GR32:$src1, GR32:$src2),
                "btr{l}\t{$src2, $src1|$src1, $src2}", [], IIC_BTX_RR>,
                OpSize32, TB, NotMemoryFoldable;
def BTR64rr : RI<0xB3, MRMDestReg, (outs GR64:$dst), (ins GR64:$src1, GR64:$src2),
                 "btr{q}\t{$src2, $src1|$src1, $src2}", []>, TB, NotMemoryFoldable;
} // SchedRW

let mayLoad = 1, mayStore = 1, SchedRW = [WriteALULd, WriteRMW] in {
def BTR16mr : I<0xB3, MRMDestMem, (outs), (ins anyi32mem:$src1, GR16:$src2),
                "btr{w}\t{$src2, $src1|$src1, $src2}", [], IIC_BTX_MR>,
<<<<<<< HEAD
                OpSize16, TB;
def BTR32mr : I<0xB3, MRMDestMem, (outs), (ins anyi32mem:$src1, GR32:$src2),
                "btr{l}\t{$src2, $src1|$src1, $src2}", [], IIC_BTX_MR>,
                OpSize32, TB;
def BTR64mr : RI<0xB3, MRMDestMem, (outs), (ins anyi32mem:$src1, GR64:$src2),
                 "btr{q}\t{$src2, $src1|$src1, $src2}", [], IIC_BTX_MR>, TB;
=======
                OpSize16, TB, NotMemoryFoldable;
def BTR32mr : I<0xB3, MRMDestMem, (outs), (ins i32mem:$src1, GR32:$src2),
                "btr{l}\t{$src2, $src1|$src1, $src2}", [], IIC_BTX_MR>,
                OpSize32, TB, NotMemoryFoldable;
def BTR64mr : RI<0xB3, MRMDestMem, (outs), (ins i64mem:$src1, GR64:$src2),
                 "btr{q}\t{$src2, $src1|$src1, $src2}", [], IIC_BTX_MR>, TB,
                 NotMemoryFoldable;
>>>>>>> 9b55e997
}

let SchedRW = [WriteALU], Constraints = "$src1 = $dst" in {
def BTR16ri8 : Ii8<0xBA, MRM6r, (outs GR16:$dst), (ins GR16:$src1, i16i8imm:$src2),
                    "btr{w}\t{$src2, $src1|$src1, $src2}", [], IIC_BTX_RI>,
                    OpSize16, TB;
def BTR32ri8 : Ii8<0xBA, MRM6r, (outs GR32:$dst), (ins GR32:$src1, i32i8imm:$src2),
                    "btr{l}\t{$src2, $src1|$src1, $src2}", [], IIC_BTX_RI>,
                    OpSize32, TB;
def BTR64ri8 : RIi8<0xBA, MRM6r, (outs GR64:$dst), (ins GR64:$src1, i64i8imm:$src2),
                    "btr{q}\t{$src2, $src1|$src1, $src2}", [], IIC_BTX_RI>, TB;
} // SchedRW

let mayLoad = 1, mayStore = 1, SchedRW = [WriteALULd, WriteRMW] in {
def BTR16mi8 : Ii8<0xBA, MRM6m, (outs), (ins i16mem:$src1, i16i8imm:$src2),
                    "btr{w}\t{$src2, $src1|$src1, $src2}", [], IIC_BTX_MI>,
                    OpSize16, TB;
def BTR32mi8 : Ii8<0xBA, MRM6m, (outs), (ins anyi32mem:$src1, i32i8imm:$src2),
                    "btr{l}\t{$src2, $src1|$src1, $src2}", [], IIC_BTX_MI>,
                    OpSize32, TB;
def BTR64mi8 : RIi8<0xBA, MRM6m, (outs), (ins i64mem:$src1, i64i8imm:$src2),
                    "btr{q}\t{$src2, $src1|$src1, $src2}", [], IIC_BTX_MI>, TB;
}

let SchedRW = [WriteALU], Constraints = "$src1 = $dst" in {
def BTS16rr : I<0xAB, MRMDestReg, (outs GR16:$dst), (ins GR16:$src1, GR16:$src2),
                "bts{w}\t{$src2, $src1|$src1, $src2}", [], IIC_BTX_RR>,
                OpSize16, TB, NotMemoryFoldable;
def BTS32rr : I<0xAB, MRMDestReg, (outs GR32:$dst), (ins GR32:$src1, GR32:$src2),
                "bts{l}\t{$src2, $src1|$src1, $src2}", [], IIC_BTX_RR>,
              OpSize32, TB, NotMemoryFoldable;
def BTS64rr : RI<0xAB, MRMDestReg, (outs GR64:$dst), (ins GR64:$src1, GR64:$src2),
               "bts{q}\t{$src2, $src1|$src1, $src2}", [], IIC_BTX_RR>, TB,
               NotMemoryFoldable;
} // SchedRW

let mayLoad = 1, mayStore = 1, SchedRW = [WriteALULd, WriteRMW] in {
def BTS16mr : I<0xAB, MRMDestMem, (outs), (ins anyi16mem:$src1, GR16:$src2),
              "bts{w}\t{$src2, $src1|$src1, $src2}", [], IIC_BTX_MR>,
<<<<<<< HEAD
              OpSize16, TB;
def BTS32mr : I<0xAB, MRMDestMem, (outs), (ins anyi32mem:$src1, GR32:$src2),
              "bts{l}\t{$src2, $src1|$src1, $src2}", [], IIC_BTX_MR>,
              OpSize32, TB;
def BTS64mr : RI<0xAB, MRMDestMem, (outs), (ins anyi64mem:$src1, GR64:$src2),
                 "bts{q}\t{$src2, $src1|$src1, $src2}", [], IIC_BTX_MR>, TB;
=======
              OpSize16, TB, NotMemoryFoldable;
def BTS32mr : I<0xAB, MRMDestMem, (outs), (ins i32mem:$src1, GR32:$src2),
              "bts{l}\t{$src2, $src1|$src1, $src2}", [], IIC_BTX_MR>,
              OpSize32, TB, NotMemoryFoldable;
def BTS64mr : RI<0xAB, MRMDestMem, (outs), (ins i64mem:$src1, GR64:$src2),
                 "bts{q}\t{$src2, $src1|$src1, $src2}", [], IIC_BTX_MR>, TB,
                 NotMemoryFoldable;
>>>>>>> 9b55e997
}

let SchedRW = [WriteALU], Constraints = "$src1 = $dst" in {
def BTS16ri8 : Ii8<0xBA, MRM5r, (outs GR16:$dst), (ins GR16:$src1, i16i8imm:$src2),
                    "bts{w}\t{$src2, $src1|$src1, $src2}", [], IIC_BTX_RI>,
                    OpSize16, TB;
def BTS32ri8 : Ii8<0xBA, MRM5r, (outs GR32:$dst), (ins GR32:$src1, i32i8imm:$src2),
                    "bts{l}\t{$src2, $src1|$src1, $src2}", [], IIC_BTX_RI>,
                    OpSize32, TB;
def BTS64ri8 : RIi8<0xBA, MRM5r, (outs GR64:$dst), (ins GR64:$src1, i64i8imm:$src2),
                    "bts{q}\t{$src2, $src1|$src1, $src2}", [], IIC_BTX_RI>, TB;
} // SchedRW

let mayLoad = 1, mayStore = 1, SchedRW = [WriteALULd, WriteRMW] in {
def BTS16mi8 : Ii8<0xBA, MRM5m, (outs), (ins i16mem:$src1, i16i8imm:$src2),
                    "bts{w}\t{$src2, $src1|$src1, $src2}", [], IIC_BTX_MI>,
                    OpSize16, TB;
def BTS32mi8 : Ii8<0xBA, MRM5m, (outs), (ins anyi32mem:$src1, i32i8imm:$src2),
                    "bts{l}\t{$src2, $src1|$src1, $src2}", [], IIC_BTX_MI>,
                    OpSize32, TB;
def BTS64mi8 : RIi8<0xBA, MRM5m, (outs), (ins i64mem:$src1, i64i8imm:$src2),
                    "bts{q}\t{$src2, $src1|$src1, $src2}", [], IIC_BTX_MI>, TB;
}
} // hasSideEffects = 0
} // Defs = [EFLAGS]


//===----------------------------------------------------------------------===//
// Atomic support
//

// Atomic swap. These are just normal xchg instructions. But since a memory
// operand is referenced, the atomicity is ensured.
multiclass ATOMIC_SWAP<bits<8> opc8, bits<8> opc, string mnemonic, string frag,
                       InstrItinClass itin> {
  let Constraints = "$val = $dst", SchedRW = [WriteALULd, WriteRMW] in {
    def NAME#8rm  : I<opc8, MRMSrcMem, (outs GR8:$dst),
                      (ins GR8:$val, i8mem:$ptr),
                      !strconcat(mnemonic, "{b}\t{$val, $ptr|$ptr, $val}"),
                      [(set
                         GR8:$dst,
                         (!cast<PatFrag>(frag # "_8") addr:$ptr, GR8:$val))],
                      itin>;
    def NAME#16rm : I<opc, MRMSrcMem, (outs GR16:$dst),
                      (ins GR16:$val, i16mem:$ptr),
                      !strconcat(mnemonic, "{w}\t{$val, $ptr|$ptr, $val}"),
                      [(set
                         GR16:$dst,
                         (!cast<PatFrag>(frag # "_16") addr:$ptr, GR16:$val))],
                      itin>, OpSize16;
    def NAME#32rm : I<opc, MRMSrcMem, (outs GR32:$dst),
                      (ins GR32:$val, i32mem:$ptr),
                      !strconcat(mnemonic, "{l}\t{$val, $ptr|$ptr, $val}"),
                      [(set
                         GR32:$dst,
                         (!cast<PatFrag>(frag # "_32") addr:$ptr, GR32:$val))],
                      itin>, OpSize32;
    def NAME#64rm : RI<opc, MRMSrcMem, (outs GR64:$dst),
                       (ins GR64:$val, i64mem:$ptr),
                       !strconcat(mnemonic, "{q}\t{$val, $ptr|$ptr, $val}"),
                       [(set
                         GR64:$dst,
                         (!cast<PatFrag>(frag # "_64") addr:$ptr, GR64:$val))],
                       itin>;
  }
}

defm XCHG    : ATOMIC_SWAP<0x86, 0x87, "xchg", "atomic_swap", IIC_XCHG_MEM>;

// Swap between registers.
let SchedRW = [WriteALU] in {
let Constraints = "$val = $dst" in {
def XCHG8rr : I<0x86, MRMSrcReg, (outs GR8:$dst), (ins GR8:$val, GR8:$src),
                "xchg{b}\t{$val, $src|$src, $val}", [], IIC_XCHG_REG>;
def XCHG16rr : I<0x87, MRMSrcReg, (outs GR16:$dst), (ins GR16:$val, GR16:$src),
                 "xchg{w}\t{$val, $src|$src, $val}", [], IIC_XCHG_REG>,
                 OpSize16;
def XCHG32rr : I<0x87, MRMSrcReg, (outs GR32:$dst), (ins GR32:$val, GR32:$src),
                 "xchg{l}\t{$val, $src|$src, $val}", [], IIC_XCHG_REG>,
                 OpSize32;
def XCHG64rr : RI<0x87, MRMSrcReg, (outs GR64:$dst), (ins GR64:$val,GR64:$src),
                  "xchg{q}\t{$val, $src|$src, $val}", [], IIC_XCHG_REG>;
}

// Swap between EAX and other registers.
let Uses = [AX], Defs = [AX] in
def XCHG16ar : I<0x90, AddRegFrm, (outs), (ins GR16:$src),
                  "xchg{w}\t{$src, %ax|ax, $src}", [], IIC_XCHG_REG>, OpSize16;
let Uses = [EAX], Defs = [EAX] in
def XCHG32ar : I<0x90, AddRegFrm, (outs), (ins GR32:$src),
                  "xchg{l}\t{$src, %eax|eax, $src}", [], IIC_XCHG_REG>,
                  OpSize32, Requires<[Not64BitMode]>;
let Uses = [EAX], Defs = [EAX] in
// Uses GR32_NOAX in 64-bit mode to prevent encoding using the 0x90 NOP encoding.
// xchg %eax, %eax needs to clear upper 32-bits of RAX so is not a NOP.
def XCHG32ar64 : I<0x90, AddRegFrm, (outs), (ins GR32_NOAX:$src),
                   "xchg{l}\t{$src, %eax|eax, $src}", [], IIC_XCHG_REG>,
                   OpSize32, Requires<[In64BitMode]>;
let Uses = [RAX], Defs = [RAX] in
def XCHG64ar : RI<0x90, AddRegFrm, (outs), (ins GR64:$src),
                  "xchg{q}\t{$src, %rax|rax, $src}", [], IIC_XCHG_REG>;
} // SchedRW

let SchedRW = [WriteALU] in {
def XADD8rr : I<0xC0, MRMDestReg, (outs GR8:$dst), (ins GR8:$src),
                "xadd{b}\t{$src, $dst|$dst, $src}", [], IIC_XADD_REG>, TB;
def XADD16rr : I<0xC1, MRMDestReg, (outs GR16:$dst), (ins GR16:$src),
                 "xadd{w}\t{$src, $dst|$dst, $src}", [], IIC_XADD_REG>, TB,
                 OpSize16;
def XADD32rr  : I<0xC1, MRMDestReg, (outs GR32:$dst), (ins GR32:$src),
                 "xadd{l}\t{$src, $dst|$dst, $src}", [], IIC_XADD_REG>, TB,
                 OpSize32;
def XADD64rr  : RI<0xC1, MRMDestReg, (outs GR64:$dst), (ins GR64:$src),
                   "xadd{q}\t{$src, $dst|$dst, $src}", [], IIC_XADD_REG>, TB;
} // SchedRW

let mayLoad = 1, mayStore = 1, SchedRW = [WriteALULd, WriteRMW] in {
def XADD8rm   : I<0xC0, MRMDestMem, (outs), (ins i8mem:$dst, GR8:$src),
                 "xadd{b}\t{$src, $dst|$dst, $src}", [], IIC_XADD_MEM>, TB;
def XADD16rm  : I<0xC1, MRMDestMem, (outs), (ins i16mem:$dst, GR16:$src),
                 "xadd{w}\t{$src, $dst|$dst, $src}", [], IIC_XADD_MEM>, TB,
                 OpSize16;
def XADD32rm  : I<0xC1, MRMDestMem, (outs), (ins i32mem:$dst, GR32:$src),
                 "xadd{l}\t{$src, $dst|$dst, $src}", [], IIC_XADD_MEM>, TB,
                 OpSize32;
def XADD64rm  : RI<0xC1, MRMDestMem, (outs), (ins i64mem:$dst, GR64:$src),
                   "xadd{q}\t{$src, $dst|$dst, $src}", [], IIC_XADD_MEM>, TB;

}

let SchedRW = [WriteALU] in {
def CMPXCHG8rr : I<0xB0, MRMDestReg, (outs GR8:$dst), (ins GR8:$src),
                   "cmpxchg{b}\t{$src, $dst|$dst, $src}", [],
                   IIC_CMPXCHG_REG8>, TB;
def CMPXCHG16rr : I<0xB1, MRMDestReg, (outs GR16:$dst), (ins GR16:$src),
                    "cmpxchg{w}\t{$src, $dst|$dst, $src}", [],
                    IIC_CMPXCHG_REG>, TB, OpSize16;
def CMPXCHG32rr  : I<0xB1, MRMDestReg, (outs GR32:$dst), (ins GR32:$src),
                     "cmpxchg{l}\t{$src, $dst|$dst, $src}", [],
                     IIC_CMPXCHG_REG>, TB, OpSize32;
def CMPXCHG64rr  : RI<0xB1, MRMDestReg, (outs GR64:$dst), (ins GR64:$src),
                      "cmpxchg{q}\t{$src, $dst|$dst, $src}", [],
                      IIC_CMPXCHG_REG>, TB;
} // SchedRW

let SchedRW = [WriteALULd, WriteRMW] in {
let mayLoad = 1, mayStore = 1 in {
def CMPXCHG8rm   : I<0xB0, MRMDestMem, (outs), (ins i8mem:$dst, GR8:$src),
                     "cmpxchg{b}\t{$src, $dst|$dst, $src}", [],
                     IIC_CMPXCHG_MEM8>, TB;
def CMPXCHG16rm  : I<0xB1, MRMDestMem, (outs), (ins i16mem:$dst, GR16:$src),
                     "cmpxchg{w}\t{$src, $dst|$dst, $src}", [],
                     IIC_CMPXCHG_MEM>, TB, OpSize16;
def CMPXCHG32rm  : I<0xB1, MRMDestMem, (outs), (ins i32mem:$dst, GR32:$src),
                     "cmpxchg{l}\t{$src, $dst|$dst, $src}", [],
                     IIC_CMPXCHG_MEM>, TB, OpSize32;
def CMPXCHG64rm  : RI<0xB1, MRMDestMem, (outs), (ins i64mem:$dst, GR64:$src),
                      "cmpxchg{q}\t{$src, $dst|$dst, $src}", [],
                      IIC_CMPXCHG_MEM>, TB;
}

let Defs = [EAX, EDX, EFLAGS], Uses = [EAX, EBX, ECX, EDX] in
def CMPXCHG8B : I<0xC7, MRM1m, (outs), (ins i64mem:$dst),
                  "cmpxchg8b\t$dst", [], IIC_CMPXCHG_8B>, TB;

let Defs = [RAX, RDX, EFLAGS], Uses = [RAX, RBX, RCX, RDX] in
def CMPXCHG16B : RI<0xC7, MRM1m, (outs), (ins i128mem:$dst),
                    "cmpxchg16b\t$dst", [], IIC_CMPXCHG_16B>,
                    TB, Requires<[HasCmpxchg16b]>;
} // SchedRW


// Lock instruction prefix
def LOCK_PREFIX : I<0xF0, RawFrm, (outs),  (ins), "lock", []>;

// Rex64 instruction prefix
def REX64_PREFIX : I<0x48, RawFrm, (outs),  (ins), "rex64", []>,
                     Requires<[In64BitMode]>;

// Data16 instruction prefix
def DATA16_PREFIX : I<0x66, RawFrm, (outs),  (ins), "data16", []>,
                     Requires<[Not16BitMode]>;

// Data instruction prefix
def DATA32_PREFIX : I<0x66, RawFrm, (outs),  (ins), "data32", []>,
                     Requires<[In16BitMode]>;

// Repeat string operation instruction prefixes
// These uses the DF flag in the EFLAGS register to inc or dec ECX
let Defs = [ECX], Uses = [ECX,EFLAGS] in {
// Repeat (used with INS, OUTS, MOVS, LODS and STOS)
def REP_PREFIX : I<0xF3, RawFrm, (outs),  (ins), "rep", []>;
// Repeat while not equal (used with CMPS and SCAS)
def REPNE_PREFIX : I<0xF2, RawFrm, (outs),  (ins), "repne", []>;
}


// String manipulation instructions
let SchedRW = [WriteMicrocoded] in {
// These uses the DF flag in the EFLAGS register to inc or dec EDI and ESI
let Defs = [AL,ESI], Uses = [ESI,EFLAGS] in
def LODSB : I<0xAC, RawFrmSrc, (outs), (ins srcidx8:$src),
              "lodsb\t{$src, %al|al, $src}", [], IIC_LODS>;
let Defs = [AX,ESI], Uses = [ESI,EFLAGS] in
def LODSW : I<0xAD, RawFrmSrc, (outs), (ins srcidx16:$src),
              "lodsw\t{$src, %ax|ax, $src}", [], IIC_LODS>, OpSize16;
let Defs = [EAX,ESI], Uses = [ESI,EFLAGS] in
def LODSL : I<0xAD, RawFrmSrc, (outs), (ins srcidx32:$src),
              "lods{l|d}\t{$src, %eax|eax, $src}", [], IIC_LODS>, OpSize32;
let Defs = [RAX,ESI], Uses = [ESI,EFLAGS] in
def LODSQ : RI<0xAD, RawFrmSrc, (outs), (ins srcidx64:$src),
               "lodsq\t{$src, %rax|rax, $src}", [], IIC_LODS>;
}

let SchedRW = [WriteSystem] in {
// These uses the DF flag in the EFLAGS register to inc or dec EDI and ESI
let Defs = [ESI], Uses = [DX,ESI,EFLAGS] in {
def OUTSB : I<0x6E, RawFrmSrc, (outs), (ins srcidx8:$src),
             "outsb\t{$src, %dx|dx, $src}", [], IIC_OUTS>;
def OUTSW : I<0x6F, RawFrmSrc, (outs), (ins srcidx16:$src),
              "outsw\t{$src, %dx|dx, $src}", [], IIC_OUTS>, OpSize16;
def OUTSL : I<0x6F, RawFrmSrc, (outs), (ins srcidx32:$src),
              "outs{l|d}\t{$src, %dx|dx, $src}", [], IIC_OUTS>, OpSize32;
}

// These uses the DF flag in the EFLAGS register to inc or dec EDI and ESI
let Defs = [EDI], Uses = [DX,EDI,EFLAGS] in {
def INSB : I<0x6C, RawFrmDst, (outs), (ins dstidx8:$dst),
             "insb\t{%dx, $dst|$dst, dx}", [], IIC_INS>;
def INSW : I<0x6D, RawFrmDst, (outs), (ins dstidx16:$dst),
             "insw\t{%dx, $dst|$dst, dx}", [], IIC_INS>,  OpSize16;
def INSL : I<0x6D, RawFrmDst, (outs), (ins dstidx32:$dst),
             "ins{l|d}\t{%dx, $dst|$dst, dx}", [], IIC_INS>, OpSize32;
}
}

// Flag instructions
let SchedRW = [WriteALU] in {
def CLC : I<0xF8, RawFrm, (outs), (ins), "clc", [], IIC_CLC>;
def STC : I<0xF9, RawFrm, (outs), (ins), "stc", [], IIC_STC>;
def CLI : I<0xFA, RawFrm, (outs), (ins), "cli", [], IIC_CLI>;
def STI : I<0xFB, RawFrm, (outs), (ins), "sti", [], IIC_STI>;
def CLD : I<0xFC, RawFrm, (outs), (ins), "cld", [], IIC_CLD>;
def STD : I<0xFD, RawFrm, (outs), (ins), "std", [], IIC_STD>;
def CMC : I<0xF5, RawFrm, (outs), (ins), "cmc", [], IIC_CMC>;

def CLTS : I<0x06, RawFrm, (outs), (ins), "clts", [], IIC_CLTS>, TB;
}

// Table lookup instructions
let Uses = [AL,EBX], Defs = [AL], hasSideEffects = 0, mayLoad = 1 in
def XLAT : I<0xD7, RawFrm, (outs), (ins), "xlatb", [], IIC_XLAT>,
           Sched<[WriteLoad]>;

let SchedRW = [WriteMicrocoded] in {
// ASCII Adjust After Addition
let Uses = [AL,EFLAGS], Defs = [AX,EFLAGS], hasSideEffects = 0 in
def AAA : I<0x37, RawFrm, (outs), (ins), "aaa", [], IIC_AAA>,
            Requires<[Not64BitMode]>;

// ASCII Adjust AX Before Division
let Uses = [AX], Defs = [AX,EFLAGS], hasSideEffects = 0 in
def AAD8i8 : Ii8<0xD5, RawFrm, (outs), (ins i8imm:$src),
                 "aad\t$src", [], IIC_AAD>, Requires<[Not64BitMode]>;

// ASCII Adjust AX After Multiply
let Uses = [AL], Defs = [AX,EFLAGS], hasSideEffects = 0 in
def AAM8i8 : Ii8<0xD4, RawFrm, (outs), (ins i8imm:$src),
                 "aam\t$src", [], IIC_AAM>, Requires<[Not64BitMode]>;

// ASCII Adjust AL After Subtraction - sets
let Uses = [AL,EFLAGS], Defs = [AX,EFLAGS], hasSideEffects = 0 in
def AAS : I<0x3F, RawFrm, (outs), (ins), "aas", [], IIC_AAS>,
            Requires<[Not64BitMode]>;

// Decimal Adjust AL after Addition
let Uses = [AL,EFLAGS], Defs = [AL,EFLAGS], hasSideEffects = 0 in
def DAA : I<0x27, RawFrm, (outs), (ins), "daa", [], IIC_DAA>,
            Requires<[Not64BitMode]>;

// Decimal Adjust AL after Subtraction
let Uses = [AL,EFLAGS], Defs = [AL,EFLAGS], hasSideEffects = 0 in
def DAS : I<0x2F, RawFrm, (outs), (ins), "das", [], IIC_DAS>,
            Requires<[Not64BitMode]>;
} // SchedRW

let SchedRW = [WriteSystem] in {
// Check Array Index Against Bounds
def BOUNDS16rm : I<0x62, MRMSrcMem, (outs GR16:$dst), (ins i16mem:$src),
                   "bound\t{$src, $dst|$dst, $src}", [], IIC_BOUND>, OpSize16,
                   Requires<[Not64BitMode]>;
def BOUNDS32rm : I<0x62, MRMSrcMem, (outs GR32:$dst), (ins i32mem:$src),
                   "bound\t{$src, $dst|$dst, $src}", [], IIC_BOUND>, OpSize32,
                   Requires<[Not64BitMode]>;

// Adjust RPL Field of Segment Selector
def ARPL16rr : I<0x63, MRMDestReg, (outs GR16:$dst), (ins GR16:$src),
                 "arpl\t{$src, $dst|$dst, $src}", [], IIC_ARPL_REG>,
                 Requires<[Not64BitMode]>;
let mayStore = 1 in
def ARPL16mr : I<0x63, MRMDestMem, (outs), (ins anyi16mem:$dst, GR16:$src),
                 "arpl\t{$src, $dst|$dst, $src}", [], IIC_ARPL_MEM>,
                 Requires<[Not64BitMode]>;
} // SchedRW

//===----------------------------------------------------------------------===//
// MOVBE Instructions
//
let Predicates = [HasMOVBE] in {
  let SchedRW = [WriteALULd] in {
  def MOVBE16rm : I<0xF0, MRMSrcMem, (outs GR16:$dst), (ins i16mem:$src),
                    "movbe{w}\t{$src, $dst|$dst, $src}",
                    [(set GR16:$dst, (bswap (loadi16 addr:$src)))], IIC_MOVBE>,
                    OpSize16, T8PS;
  def MOVBE32rm : I<0xF0, MRMSrcMem, (outs GR32:$dst), (ins i32mem:$src),
                    "movbe{l}\t{$src, $dst|$dst, $src}",
                    [(set GR32:$dst, (bswap (loadi32 addr:$src)))], IIC_MOVBE>,
                    OpSize32, T8PS;
  def MOVBE64rm : RI<0xF0, MRMSrcMem, (outs GR64:$dst), (ins i64mem:$src),
                     "movbe{q}\t{$src, $dst|$dst, $src}",
                     [(set GR64:$dst, (bswap (loadi64 addr:$src)))], IIC_MOVBE>,
                     T8PS;
  }
  let SchedRW = [WriteStore] in {
  def MOVBE16mr : I<0xF1, MRMDestMem, (outs), (ins i16mem:$dst, GR16:$src),
                    "movbe{w}\t{$src, $dst|$dst, $src}",
                    [(store (bswap GR16:$src), addr:$dst)], IIC_MOVBE>,
                    OpSize16, T8PS;
  def MOVBE32mr : I<0xF1, MRMDestMem, (outs), (ins i32mem:$dst, GR32:$src),
                    "movbe{l}\t{$src, $dst|$dst, $src}",
                    [(store (bswap GR32:$src), addr:$dst)], IIC_MOVBE>,
                    OpSize32, T8PS;
  def MOVBE64mr : RI<0xF1, MRMDestMem, (outs), (ins i64mem:$dst, GR64:$src),
                     "movbe{q}\t{$src, $dst|$dst, $src}",
                     [(store (bswap GR64:$src), addr:$dst)], IIC_MOVBE>,
                     T8PS;
  }
}

//===----------------------------------------------------------------------===//
// RDRAND Instruction
//
let Predicates = [HasRDRAND], Defs = [EFLAGS] in {
  def RDRAND16r : I<0xC7, MRM6r, (outs GR16:$dst), (ins),
                    "rdrand{w}\t$dst",
                    [(set GR16:$dst, EFLAGS, (X86rdrand))]>, OpSize16, PS;
  def RDRAND32r : I<0xC7, MRM6r, (outs GR32:$dst), (ins),
                    "rdrand{l}\t$dst",
                    [(set GR32:$dst, EFLAGS, (X86rdrand))]>, OpSize32, PS;
  def RDRAND64r : RI<0xC7, MRM6r, (outs GR64:$dst), (ins),
                     "rdrand{q}\t$dst",
                     [(set GR64:$dst, EFLAGS, (X86rdrand))]>, PS;
}

//===----------------------------------------------------------------------===//
// RDSEED Instruction
//
let Predicates = [HasRDSEED], Defs = [EFLAGS] in {
  def RDSEED16r : I<0xC7, MRM7r, (outs GR16:$dst), (ins),
                    "rdseed{w}\t$dst",
                    [(set GR16:$dst, EFLAGS, (X86rdseed))]>, OpSize16, PS;
  def RDSEED32r : I<0xC7, MRM7r, (outs GR32:$dst), (ins),
                    "rdseed{l}\t$dst",
                    [(set GR32:$dst, EFLAGS, (X86rdseed))]>, OpSize32, PS;
  def RDSEED64r : RI<0xC7, MRM7r, (outs GR64:$dst), (ins),
                     "rdseed{q}\t$dst",
                     [(set GR64:$dst, EFLAGS, (X86rdseed))]>, PS;
}

//===----------------------------------------------------------------------===//
// LZCNT Instruction
//
let Predicates = [HasLZCNT], Defs = [EFLAGS] in {
  def LZCNT16rr : I<0xBD, MRMSrcReg, (outs GR16:$dst), (ins GR16:$src),
                    "lzcnt{w}\t{$src, $dst|$dst, $src}",
                    [(set GR16:$dst, (ctlz GR16:$src)), (implicit EFLAGS)]>, XS,
                    OpSize16;
  def LZCNT16rm : I<0xBD, MRMSrcMem, (outs GR16:$dst), (ins i16mem:$src),
                    "lzcnt{w}\t{$src, $dst|$dst, $src}",
                    [(set GR16:$dst, (ctlz (loadi16 addr:$src))),
                     (implicit EFLAGS)]>, XS, OpSize16;

  def LZCNT32rr : I<0xBD, MRMSrcReg, (outs GR32:$dst), (ins GR32:$src),
                    "lzcnt{l}\t{$src, $dst|$dst, $src}",
                    [(set GR32:$dst, (ctlz GR32:$src)), (implicit EFLAGS)]>, XS,
                    OpSize32;
  def LZCNT32rm : I<0xBD, MRMSrcMem, (outs GR32:$dst), (ins i32mem:$src),
                    "lzcnt{l}\t{$src, $dst|$dst, $src}",
                    [(set GR32:$dst, (ctlz (loadi32 addr:$src))),
                     (implicit EFLAGS)]>, XS, OpSize32;

  def LZCNT64rr : RI<0xBD, MRMSrcReg, (outs GR64:$dst), (ins GR64:$src),
                     "lzcnt{q}\t{$src, $dst|$dst, $src}",
                     [(set GR64:$dst, (ctlz GR64:$src)), (implicit EFLAGS)]>,
                     XS;
  def LZCNT64rm : RI<0xBD, MRMSrcMem, (outs GR64:$dst), (ins i64mem:$src),
                     "lzcnt{q}\t{$src, $dst|$dst, $src}",
                     [(set GR64:$dst, (ctlz (loadi64 addr:$src))),
                      (implicit EFLAGS)]>, XS;
}

//===----------------------------------------------------------------------===//
// BMI Instructions
//
let Predicates = [HasBMI], Defs = [EFLAGS] in {
  def TZCNT16rr : I<0xBC, MRMSrcReg, (outs GR16:$dst), (ins GR16:$src),
                    "tzcnt{w}\t{$src, $dst|$dst, $src}",
                    [(set GR16:$dst, (cttz GR16:$src)), (implicit EFLAGS)]>, XS,
                    OpSize16;
  def TZCNT16rm : I<0xBC, MRMSrcMem, (outs GR16:$dst), (ins i16mem:$src),
                    "tzcnt{w}\t{$src, $dst|$dst, $src}",
                    [(set GR16:$dst, (cttz (loadi16 addr:$src))),
                     (implicit EFLAGS)]>, XS, OpSize16;

  def TZCNT32rr : I<0xBC, MRMSrcReg, (outs GR32:$dst), (ins GR32:$src),
                    "tzcnt{l}\t{$src, $dst|$dst, $src}",
                    [(set GR32:$dst, (cttz GR32:$src)), (implicit EFLAGS)]>, XS,
                    OpSize32;
  def TZCNT32rm : I<0xBC, MRMSrcMem, (outs GR32:$dst), (ins i32mem:$src),
                    "tzcnt{l}\t{$src, $dst|$dst, $src}",
                    [(set GR32:$dst, (cttz (loadi32 addr:$src))),
                     (implicit EFLAGS)]>, XS, OpSize32;

  def TZCNT64rr : RI<0xBC, MRMSrcReg, (outs GR64:$dst), (ins GR64:$src),
                     "tzcnt{q}\t{$src, $dst|$dst, $src}",
                     [(set GR64:$dst, (cttz GR64:$src)), (implicit EFLAGS)]>,
                     XS;
  def TZCNT64rm : RI<0xBC, MRMSrcMem, (outs GR64:$dst), (ins i64mem:$src),
                     "tzcnt{q}\t{$src, $dst|$dst, $src}",
                     [(set GR64:$dst, (cttz (loadi64 addr:$src))),
                      (implicit EFLAGS)]>, XS;
}

multiclass bmi_bls<string mnemonic, Format RegMRM, Format MemMRM,
                  RegisterClass RC, X86MemOperand x86memop> {
let hasSideEffects = 0 in {
  def rr : I<0xF3, RegMRM, (outs RC:$dst), (ins RC:$src),
             !strconcat(mnemonic, "\t{$src, $dst|$dst, $src}"),
             []>, T8PS, VEX_4V;
  let mayLoad = 1 in
  def rm : I<0xF3, MemMRM, (outs RC:$dst), (ins x86memop:$src),
             !strconcat(mnemonic, "\t{$src, $dst|$dst, $src}"),
             []>, T8PS, VEX_4V;
}
}

let Predicates = [HasBMI], Defs = [EFLAGS] in {
  defm BLSR32 : bmi_bls<"blsr{l}", MRM1r, MRM1m, GR32, i32mem>;
  defm BLSR64 : bmi_bls<"blsr{q}", MRM1r, MRM1m, GR64, i64mem>, VEX_W;
  defm BLSMSK32 : bmi_bls<"blsmsk{l}", MRM2r, MRM2m, GR32, i32mem>;
  defm BLSMSK64 : bmi_bls<"blsmsk{q}", MRM2r, MRM2m, GR64, i64mem>, VEX_W;
  defm BLSI32 : bmi_bls<"blsi{l}", MRM3r, MRM3m, GR32, i32mem>;
  defm BLSI64 : bmi_bls<"blsi{q}", MRM3r, MRM3m, GR64, i64mem>, VEX_W;
}

//===----------------------------------------------------------------------===//
// Pattern fragments to auto generate BMI instructions.
//===----------------------------------------------------------------------===//

let Predicates = [HasBMI] in {
  // FIXME: patterns for the load versions are not implemented
  def : Pat<(and GR32:$src, (add GR32:$src, -1)),
            (BLSR32rr GR32:$src)>;
  def : Pat<(and GR64:$src, (add GR64:$src, -1)),
            (BLSR64rr GR64:$src)>;

  def : Pat<(xor GR32:$src, (add GR32:$src, -1)),
            (BLSMSK32rr GR32:$src)>;
  def : Pat<(xor GR64:$src, (add GR64:$src, -1)),
            (BLSMSK64rr GR64:$src)>;

  def : Pat<(and GR32:$src, (ineg GR32:$src)),
            (BLSI32rr GR32:$src)>;
  def : Pat<(and GR64:$src, (ineg GR64:$src)),
            (BLSI64rr GR64:$src)>;
}


multiclass bmi_bextr_bzhi<bits<8> opc, string mnemonic, RegisterClass RC,
                          X86MemOperand x86memop, Intrinsic Int,
                          PatFrag ld_frag> {
  def rr : I<opc, MRMSrcReg4VOp3, (outs RC:$dst), (ins RC:$src1, RC:$src2),
             !strconcat(mnemonic, "\t{$src2, $src1, $dst|$dst, $src1, $src2}"),
             [(set RC:$dst, (Int RC:$src1, RC:$src2)), (implicit EFLAGS)]>,
             T8PS, VEX;
  def rm : I<opc, MRMSrcMem4VOp3, (outs RC:$dst), (ins x86memop:$src1, RC:$src2),
             !strconcat(mnemonic, "\t{$src2, $src1, $dst|$dst, $src1, $src2}"),
             [(set RC:$dst, (Int (ld_frag addr:$src1), RC:$src2)),
              (implicit EFLAGS)]>, T8PS, VEX;
}

let Predicates = [HasBMI], Defs = [EFLAGS] in {
  defm BEXTR32 : bmi_bextr_bzhi<0xF7, "bextr{l}", GR32, i32mem,
                                int_x86_bmi_bextr_32, loadi32>;
  defm BEXTR64 : bmi_bextr_bzhi<0xF7, "bextr{q}", GR64, i64mem,
                                int_x86_bmi_bextr_64, loadi64>, VEX_W;
}

let Predicates = [HasBMI2], Defs = [EFLAGS] in {
  defm BZHI32 : bmi_bextr_bzhi<0xF5, "bzhi{l}", GR32, i32mem,
                               int_x86_bmi_bzhi_32, loadi32>;
  defm BZHI64 : bmi_bextr_bzhi<0xF5, "bzhi{q}", GR64, i64mem,
                               int_x86_bmi_bzhi_64, loadi64>, VEX_W;
}


def CountTrailingOnes : SDNodeXForm<imm, [{
  // Count the trailing ones in the immediate.
  return getI8Imm(countTrailingOnes(N->getZExtValue()), SDLoc(N));
}]>;

def BEXTRMaskXForm : SDNodeXForm<imm, [{
  unsigned Length = countTrailingOnes(N->getZExtValue());
  return getI32Imm(Length << 8, SDLoc(N));
}]>;

def AndMask64 : ImmLeaf<i64, [{
  return isMask_64(Imm) && Imm > UINT32_MAX;
}]>;

// Use BEXTR for 64-bit 'and' with large immediate 'mask'.
let Predicates = [HasBMI, NoBMI2, NoTBM] in {
  def : Pat<(and GR64:$src, AndMask64:$mask),
            (BEXTR64rr GR64:$src,
              (SUBREG_TO_REG (i64 0),
                             (MOV32ri (BEXTRMaskXForm imm:$mask)), sub_32bit))>;
  def : Pat<(and (loadi64 addr:$src), AndMask64:$mask),
            (BEXTR64rm addr:$src,
              (SUBREG_TO_REG (i64 0),
                             (MOV32ri (BEXTRMaskXForm imm:$mask)), sub_32bit))>;
}

// Use BZHI for 64-bit 'and' with large immediate 'mask'.
let Predicates = [HasBMI2, NoTBM] in {
  def : Pat<(and GR64:$src, AndMask64:$mask),
            (BZHI64rr GR64:$src,
              (INSERT_SUBREG (i64 (IMPLICIT_DEF)),
                             (MOV8ri (CountTrailingOnes imm:$mask)), sub_8bit))>;
  def : Pat<(and (loadi64 addr:$src), AndMask64:$mask),
            (BZHI64rm addr:$src,
              (INSERT_SUBREG (i64 (IMPLICIT_DEF)),
                             (MOV8ri (CountTrailingOnes imm:$mask)), sub_8bit))>;
}

let Predicates = [HasBMI2] in {
  def : Pat<(and GR32:$src, (add (shl 1, GR8:$lz), -1)),
            (BZHI32rr GR32:$src,
              (INSERT_SUBREG (i32 (IMPLICIT_DEF)), GR8:$lz, sub_8bit))>;

  def : Pat<(and (loadi32 addr:$src), (add (shl 1, GR8:$lz), -1)),
            (BZHI32rm addr:$src,
              (INSERT_SUBREG (i32 (IMPLICIT_DEF)), GR8:$lz, sub_8bit))>;

  def : Pat<(and GR64:$src, (add (shl 1, GR8:$lz), -1)),
            (BZHI64rr GR64:$src,
              (INSERT_SUBREG (i64 (IMPLICIT_DEF)), GR8:$lz, sub_8bit))>;

  def : Pat<(and (loadi64 addr:$src), (add (shl 1, GR8:$lz), -1)),
            (BZHI64rm addr:$src,
              (INSERT_SUBREG (i64 (IMPLICIT_DEF)), GR8:$lz, sub_8bit))>;

  // x & (-1 >> (32 - y))
  def : Pat<(and GR32:$src, (srl -1, (i8 (trunc (sub 32, GR32:$lz))))),
            (BZHI32rr GR32:$src, GR32:$lz)>;
  def : Pat<(and (loadi32 addr:$src), (srl -1, (i8 (trunc (sub 32, GR32:$lz))))),
            (BZHI32rm addr:$src, GR32:$lz)>;

  // x & (-1 >> (64 - y))
  def : Pat<(and GR64:$src, (srl -1, (i8 (trunc (sub 64, GR32:$lz))))),
            (BZHI64rr GR64:$src,
              (INSERT_SUBREG (i64 (IMPLICIT_DEF)), GR32:$lz, sub_32bit))>;
  def : Pat<(and (loadi64 addr:$src), (srl -1, (i8 (trunc (sub 64, GR32:$lz))))),
            (BZHI64rm addr:$src,
              (INSERT_SUBREG (i64 (IMPLICIT_DEF)), GR32:$lz, sub_32bit))>;

  // x << (32 - y) >> (32 - y)
  def : Pat<(srl (shl GR32:$src, (i8 (trunc (sub 32, GR32:$lz)))),
                 (i8 (trunc (sub 32, GR32:$lz)))),
            (BZHI32rr GR32:$src, GR32:$lz)>;
  def : Pat<(srl (shl (loadi32 addr:$src), (i8 (trunc (sub 32, GR32:$lz)))),
                 (i8 (trunc (sub 32, GR32:$lz)))),
            (BZHI32rm addr:$src, GR32:$lz)>;

  // x << (64 - y) >> (64 - y)
  def : Pat<(srl (shl GR64:$src, (i8 (trunc (sub 64, GR32:$lz)))),
                 (i8 (trunc (sub 64, GR32:$lz)))),
            (BZHI64rr GR64:$src,
              (INSERT_SUBREG (i64 (IMPLICIT_DEF)), GR32:$lz, sub_32bit))>;
  def : Pat<(srl (shl (loadi64 addr:$src), (i8 (trunc (sub 64, GR32:$lz)))),
                 (i8 (trunc (sub 64, GR32:$lz)))),
            (BZHI64rm addr:$src,
              (INSERT_SUBREG (i64 (IMPLICIT_DEF)), GR32:$lz, sub_32bit))>;
} // HasBMI2

multiclass bmi_pdep_pext<string mnemonic, RegisterClass RC,
                         X86MemOperand x86memop, Intrinsic Int,
                         PatFrag ld_frag> {
  def rr : I<0xF5, MRMSrcReg, (outs RC:$dst), (ins RC:$src1, RC:$src2),
             !strconcat(mnemonic, "\t{$src2, $src1, $dst|$dst, $src1, $src2}"),
             [(set RC:$dst, (Int RC:$src1, RC:$src2))]>,
             VEX_4V;
  def rm : I<0xF5, MRMSrcMem, (outs RC:$dst), (ins RC:$src1, x86memop:$src2),
             !strconcat(mnemonic, "\t{$src2, $src1, $dst|$dst, $src1, $src2}"),
             [(set RC:$dst, (Int RC:$src1, (ld_frag addr:$src2)))]>, VEX_4V;
}

let Predicates = [HasBMI2] in {
  defm PDEP32 : bmi_pdep_pext<"pdep{l}", GR32, i32mem,
                               int_x86_bmi_pdep_32, loadi32>, T8XD;
  defm PDEP64 : bmi_pdep_pext<"pdep{q}", GR64, i64mem,
                               int_x86_bmi_pdep_64, loadi64>, T8XD, VEX_W;
  defm PEXT32 : bmi_pdep_pext<"pext{l}", GR32, i32mem,
                               int_x86_bmi_pext_32, loadi32>, T8XS;
  defm PEXT64 : bmi_pdep_pext<"pext{q}", GR64, i64mem,
                               int_x86_bmi_pext_64, loadi64>, T8XS, VEX_W;
}

//===----------------------------------------------------------------------===//
// TBM Instructions
//
let Predicates = [HasTBM], Defs = [EFLAGS] in {

multiclass tbm_ternary_imm_intr<bits<8> opc, RegisterClass RC, string OpcodeStr,
                                X86MemOperand x86memop, PatFrag ld_frag,
                                Intrinsic Int, Operand immtype,
                                SDPatternOperator immoperator> {
  def ri : Ii32<opc,  MRMSrcReg, (outs RC:$dst), (ins RC:$src1, immtype:$cntl),
                !strconcat(OpcodeStr,
                           "\t{$cntl, $src1, $dst|$dst, $src1, $cntl}"),
                [(set RC:$dst, (Int RC:$src1, immoperator:$cntl))]>,
           XOP, XOPA;
  def mi : Ii32<opc,  MRMSrcMem, (outs RC:$dst),
                (ins x86memop:$src1, immtype:$cntl),
                !strconcat(OpcodeStr,
                           "\t{$cntl, $src1, $dst|$dst, $src1, $cntl}"),
                [(set RC:$dst, (Int (ld_frag addr:$src1), immoperator:$cntl))]>,
           XOP, XOPA;
}

defm BEXTRI32 : tbm_ternary_imm_intr<0x10, GR32, "bextr", i32mem, loadi32,
                                     int_x86_tbm_bextri_u32, i32imm, imm>;
let ImmT = Imm32S in
defm BEXTRI64 : tbm_ternary_imm_intr<0x10, GR64, "bextr", i64mem, loadi64,
                                     int_x86_tbm_bextri_u64, i64i32imm,
                                     i64immSExt32>, VEX_W;

multiclass tbm_binary_rm<bits<8> opc, Format FormReg, Format FormMem,
                         RegisterClass RC, string OpcodeStr,
                         X86MemOperand x86memop, PatFrag ld_frag> {
let hasSideEffects = 0 in {
  def rr : I<opc,  FormReg, (outs RC:$dst), (ins RC:$src),
             !strconcat(OpcodeStr,"\t{$src, $dst|$dst, $src}"),
             []>, XOP_4V, XOP9;
  let mayLoad = 1 in
  def rm : I<opc,  FormMem, (outs RC:$dst), (ins x86memop:$src),
             !strconcat(OpcodeStr,"\t{$src, $dst|$dst, $src}"),
             []>, XOP_4V, XOP9;
}
}

multiclass tbm_binary_intr<bits<8> opc, string OpcodeStr,
                           Format FormReg, Format FormMem> {
  defm NAME#32 : tbm_binary_rm<opc, FormReg, FormMem, GR32, OpcodeStr, i32mem,
                               loadi32>;
  defm NAME#64 : tbm_binary_rm<opc, FormReg, FormMem, GR64, OpcodeStr, i64mem,
                               loadi64>, VEX_W;
}

defm BLCFILL : tbm_binary_intr<0x01, "blcfill", MRM1r, MRM1m>;
defm BLCI    : tbm_binary_intr<0x02, "blci", MRM6r, MRM6m>;
defm BLCIC   : tbm_binary_intr<0x01, "blcic", MRM5r, MRM5m>;
defm BLCMSK  : tbm_binary_intr<0x02, "blcmsk", MRM1r, MRM1m>;
defm BLCS    : tbm_binary_intr<0x01, "blcs", MRM3r, MRM3m>;
defm BLSFILL : tbm_binary_intr<0x01, "blsfill", MRM2r, MRM2m>;
defm BLSIC   : tbm_binary_intr<0x01, "blsic", MRM6r, MRM6m>;
defm T1MSKC  : tbm_binary_intr<0x01, "t1mskc", MRM7r, MRM7m>;
defm TZMSK   : tbm_binary_intr<0x01, "tzmsk", MRM4r, MRM4m>;
} // HasTBM, EFLAGS

// Use BEXTRI for 64-bit 'and' with large immediate 'mask'.
let Predicates = [HasTBM] in {
  def : Pat<(and GR64:$src, AndMask64:$mask),
            (BEXTRI64ri GR64:$src, (BEXTRMaskXForm imm:$mask))>;

  def : Pat<(and (loadi64 addr:$src), AndMask64:$mask),
            (BEXTRI64mi addr:$src, (BEXTRMaskXForm imm:$mask))>;
}

//===----------------------------------------------------------------------===//
// Lightweight Profiling Instructions

let Predicates = [HasLWP] in {

def LLWPCB : I<0x12, MRM0r, (outs), (ins GR32:$src), "llwpcb\t$src",
               [(int_x86_llwpcb GR32:$src)], IIC_LWP>,
               XOP, XOP9, Requires<[Not64BitMode]>;
def SLWPCB : I<0x12, MRM1r, (outs GR32:$dst), (ins), "slwpcb\t$dst",
               [(set GR32:$dst, (int_x86_slwpcb))], IIC_LWP>,
               XOP, XOP9, Requires<[Not64BitMode]>;

def LLWPCB64 : I<0x12, MRM0r, (outs), (ins GR64:$src), "llwpcb\t$src",
                 [(int_x86_llwpcb GR64:$src)], IIC_LWP>,
                 XOP, XOP9, VEX_W, Requires<[In64BitMode]>;
def SLWPCB64 : I<0x12, MRM1r, (outs GR64:$dst), (ins), "slwpcb\t$dst",
                 [(set GR64:$dst, (int_x86_slwpcb))], IIC_LWP>,
                 XOP, XOP9, VEX_W, Requires<[In64BitMode]>;

multiclass lwpins_intr<RegisterClass RC> {
  def rri : Ii32<0x12, MRM0r, (outs), (ins RC:$src0, GR32:$src1, i32imm:$cntl),
                 "lwpins\t{$cntl, $src1, $src0|$src0, $src1, $cntl}",
                 [(set EFLAGS, (X86lwpins RC:$src0, GR32:$src1, imm:$cntl))], IIC_LWP>,
                 XOP_4V, XOPA;
  let mayLoad = 1 in
  def rmi : Ii32<0x12, MRM0m, (outs), (ins RC:$src0, i32mem:$src1, i32imm:$cntl),
                 "lwpins\t{$cntl, $src1, $src0|$src0, $src1, $cntl}",
                 [(set EFLAGS, (X86lwpins RC:$src0, (loadi32 addr:$src1), imm:$cntl))], IIC_LWP>,
                 XOP_4V, XOPA;
}

let Defs = [EFLAGS] in {
  defm LWPINS32 : lwpins_intr<GR32>;
  defm LWPINS64 : lwpins_intr<GR64>, VEX_W;
} // EFLAGS

multiclass lwpval_intr<RegisterClass RC, Intrinsic Int> {
  def rri : Ii32<0x12, MRM1r, (outs), (ins RC:$src0, GR32:$src1, i32imm:$cntl),
                 "lwpval\t{$cntl, $src1, $src0|$src0, $src1, $cntl}",
                 [(Int RC:$src0, GR32:$src1, imm:$cntl)], IIC_LWP>,
                 XOP_4V, XOPA;
  let mayLoad = 1 in
  def rmi : Ii32<0x12, MRM1m, (outs), (ins RC:$src0, i32mem:$src1, i32imm:$cntl),
                 "lwpval\t{$cntl, $src1, $src0|$src0, $src1, $cntl}",
                 [(Int RC:$src0, (loadi32 addr:$src1), imm:$cntl)], IIC_LWP>,
                 XOP_4V, XOPA;
}

defm LWPVAL32 : lwpval_intr<GR32, int_x86_lwpval32>;
defm LWPVAL64 : lwpval_intr<GR64, int_x86_lwpval64>, VEX_W;

} // HasLWP

//===----------------------------------------------------------------------===//
// MONITORX/MWAITX Instructions
//
let SchedRW = [ WriteSystem ] in {
  let usesCustomInserter = 1 in {
    def MONITORX : PseudoI<(outs), (ins i32mem:$src1, GR32:$src2, GR32:$src3),
                           [(int_x86_monitorx addr:$src1, GR32:$src2, GR32:$src3)]>,
                   Requires<[ HasMWAITX ]>;
  }

  let Uses = [ EAX, ECX, EDX ] in {
    def MONITORXrrr : I<0x01, MRM_FA, (outs), (ins), "monitorx", [], IIC_SSE_MONITORX>,
                      TB, Requires<[ HasMWAITX ]>;
  }

  let Uses = [ ECX, EAX, EBX ] in {
    def MWAITXrrr : I<0x01, MRM_FB, (outs), (ins), "mwaitx",
                    [(int_x86_mwaitx ECX, EAX, EBX)], IIC_SSE_MWAITX>,
                    TB, Requires<[ HasMWAITX ]>;
  }
} // SchedRW

def : InstAlias<"mwaitx\t{%eax, %ecx, %ebx|ebx, ecx, eax}", (MWAITXrrr)>,
      Requires<[ Not64BitMode ]>;
def : InstAlias<"mwaitx\t{%rax, %rcx, %rbx|rbx, rcx, rax}", (MWAITXrrr)>,
      Requires<[ In64BitMode ]>;

def : InstAlias<"monitorx\t{%eax, %ecx, %edx|edx, ecx, eax}", (MONITORXrrr)>,
      Requires<[ Not64BitMode ]>;
def : InstAlias<"monitorx\t{%rax, %rcx, %rdx|rdx, rcx, rax}", (MONITORXrrr)>,
      Requires<[ In64BitMode ]>;

//===----------------------------------------------------------------------===//
// CLZERO Instruction
//
let SchedRW = [WriteSystem] in {
  let Uses = [EAX] in
  def CLZEROr : I<0x01, MRM_FC, (outs), (ins), "clzero", [], IIC_SSE_CLZERO>,
                TB, Requires<[HasCLZERO]>;

  let usesCustomInserter = 1 in {
  def CLZERO : PseudoI<(outs), (ins i32mem:$src1),
                       [(int_x86_clzero addr:$src1)]>, Requires<[HasCLZERO]>;
  }
} // SchedRW

def : InstAlias<"clzero\t{%eax|eax}", (CLZEROr)>, Requires<[Not64BitMode]>;
def : InstAlias<"clzero\t{%rax|rax}", (CLZEROr)>, Requires<[In64BitMode]>;

//===----------------------------------------------------------------------===//
// Pattern fragments to auto generate TBM instructions.
//===----------------------------------------------------------------------===//

let Predicates = [HasTBM] in {
  // FIXME: patterns for the load versions are not implemented
  def : Pat<(and GR32:$src, (add GR32:$src, 1)),
            (BLCFILL32rr GR32:$src)>;
  def : Pat<(and GR64:$src, (add GR64:$src, 1)),
            (BLCFILL64rr GR64:$src)>;

  def : Pat<(or GR32:$src, (not (add GR32:$src, 1))),
            (BLCI32rr GR32:$src)>;
  def : Pat<(or GR64:$src, (not (add GR64:$src, 1))),
            (BLCI64rr GR64:$src)>;

  // Extra patterns because opt can optimize the above patterns to this.
  def : Pat<(or GR32:$src, (sub -2, GR32:$src)),
            (BLCI32rr GR32:$src)>;
  def : Pat<(or GR64:$src, (sub -2, GR64:$src)),
            (BLCI64rr GR64:$src)>;

  def : Pat<(and (not GR32:$src), (add GR32:$src, 1)),
            (BLCIC32rr GR32:$src)>;
  def : Pat<(and (not GR64:$src), (add GR64:$src, 1)),
            (BLCIC64rr GR64:$src)>;

  def : Pat<(xor GR32:$src, (add GR32:$src, 1)),
            (BLCMSK32rr GR32:$src)>;
  def : Pat<(xor GR64:$src, (add GR64:$src, 1)),
            (BLCMSK64rr GR64:$src)>;

  def : Pat<(or GR32:$src, (add GR32:$src, 1)),
            (BLCS32rr GR32:$src)>;
  def : Pat<(or GR64:$src, (add GR64:$src, 1)),
            (BLCS64rr GR64:$src)>;

  def : Pat<(or GR32:$src, (add GR32:$src, -1)),
            (BLSFILL32rr GR32:$src)>;
  def : Pat<(or GR64:$src, (add GR64:$src, -1)),
            (BLSFILL64rr GR64:$src)>;

  def : Pat<(or (not GR32:$src), (add GR32:$src, -1)),
            (BLSIC32rr GR32:$src)>;
  def : Pat<(or (not GR64:$src), (add GR64:$src, -1)),
            (BLSIC64rr GR64:$src)>;

  def : Pat<(or (not GR32:$src), (add GR32:$src, 1)),
            (T1MSKC32rr GR32:$src)>;
  def : Pat<(or (not GR64:$src), (add GR64:$src, 1)),
            (T1MSKC64rr GR64:$src)>;

  def : Pat<(and (not GR32:$src), (add GR32:$src, -1)),
            (TZMSK32rr GR32:$src)>;
  def : Pat<(and (not GR64:$src), (add GR64:$src, -1)),
            (TZMSK64rr GR64:$src)>;
} // HasTBM

//===----------------------------------------------------------------------===//
// Memory Instructions
//

let Predicates = [HasCLFLUSHOPT] in
def CLFLUSHOPT : I<0xAE, MRM7m, (outs), (ins i8mem:$src),
                   "clflushopt\t$src", [(int_x86_clflushopt addr:$src)]>, PD;

let Predicates = [HasCLWB] in
def CLWB       : I<0xAE, MRM6m, (outs), (ins i8mem:$src), "clwb\t$src",
                   [(int_x86_clwb addr:$src)]>, PD;


//===----------------------------------------------------------------------===//
// Subsystems.
//===----------------------------------------------------------------------===//

include "X86InstrArithmetic.td"
include "X86InstrCMovSetCC.td"
include "X86InstrExtension.td"
include "X86InstrControl.td"
include "X86InstrShiftRotate.td"

// X87 Floating Point Stack.
include "X86InstrFPStack.td"

// SIMD support (SSE, MMX and AVX)
include "X86InstrFragmentsSIMD.td"

// FMA - Fused Multiply-Add support (requires FMA)
include "X86InstrFMA.td"

// XOP
include "X86InstrXOP.td"

// SSE, MMX and 3DNow! vector support.
include "X86InstrSSE.td"
include "X86InstrAVX512.td"
include "X86InstrMMX.td"
include "X86Instr3DNow.td"

// MPX instructions
include "X86InstrMPX.td"

include "X86InstrVMX.td"
include "X86InstrSVM.td"

include "X86InstrTSX.td"
include "X86InstrSGX.td"

// System instructions.
include "X86InstrSystem.td"

// Compiler Pseudo Instructions and Pat Patterns
include "X86InstrCompiler.td"
include "X86InstrVecCompiler.td"

//===----------------------------------------------------------------------===//
// Assembler Mnemonic Aliases
//===----------------------------------------------------------------------===//

def : MnemonicAlias<"call", "callw", "att">, Requires<[In16BitMode]>;
def : MnemonicAlias<"call", "calll", "att">, Requires<[In32BitMode]>;
def : MnemonicAlias<"call", "callq", "att">, Requires<[In64BitMode]>;

def : MnemonicAlias<"cbw",  "cbtw", "att">;
def : MnemonicAlias<"cwde", "cwtl", "att">;
def : MnemonicAlias<"cwd",  "cwtd", "att">;
def : MnemonicAlias<"cdq",  "cltd", "att">;
def : MnemonicAlias<"cdqe", "cltq", "att">;
def : MnemonicAlias<"cqo",  "cqto", "att">;

// In 64-bit mode lret maps to lretl; it is not ambiguous with lretq.
def : MnemonicAlias<"lret", "lretw", "att">, Requires<[In16BitMode]>;
def : MnemonicAlias<"lret", "lretl", "att">, Requires<[Not16BitMode]>;

def : MnemonicAlias<"leavel", "leave", "att">, Requires<[Not64BitMode]>;
def : MnemonicAlias<"leaveq", "leave", "att">, Requires<[In64BitMode]>;

def : MnemonicAlias<"loopz",  "loope">;
def : MnemonicAlias<"loopnz", "loopne">;

def : MnemonicAlias<"pop",   "popw",  "att">, Requires<[In16BitMode]>;
def : MnemonicAlias<"pop",   "popl",  "att">, Requires<[In32BitMode]>;
def : MnemonicAlias<"pop",   "popq",  "att">, Requires<[In64BitMode]>;
def : MnemonicAlias<"popf",  "popfw", "att">, Requires<[In16BitMode]>;
def : MnemonicAlias<"popf",  "popfl", "att">, Requires<[In32BitMode]>;
def : MnemonicAlias<"popf",  "popfq", "att">, Requires<[In64BitMode]>;
def : MnemonicAlias<"popf",  "popfq", "intel">, Requires<[In64BitMode]>;
def : MnemonicAlias<"popfd", "popfl", "att">;

// FIXME: This is wrong for "push reg".  "push %bx" should turn into pushw in
// all modes.  However: "push (addr)" and "push $42" should default to
// pushl/pushq depending on the current mode.  Similar for "pop %bx"
def : MnemonicAlias<"push",   "pushw",  "att">, Requires<[In16BitMode]>;
def : MnemonicAlias<"push",   "pushl",  "att">, Requires<[In32BitMode]>;
def : MnemonicAlias<"push",   "pushq",  "att">, Requires<[In64BitMode]>;
def : MnemonicAlias<"pushf",  "pushfw", "att">, Requires<[In16BitMode]>;
def : MnemonicAlias<"pushf",  "pushfl", "att">, Requires<[In32BitMode]>;
def : MnemonicAlias<"pushf",  "pushfq", "att">, Requires<[In64BitMode]>;
def : MnemonicAlias<"pushf",  "pushfq", "intel">, Requires<[In64BitMode]>;
def : MnemonicAlias<"pushfd", "pushfl", "att">;

def : MnemonicAlias<"popad",  "popal",  "intel">, Requires<[Not64BitMode]>;
def : MnemonicAlias<"pushad", "pushal", "intel">, Requires<[Not64BitMode]>;
def : MnemonicAlias<"popa",   "popaw",  "intel">, Requires<[In16BitMode]>;
def : MnemonicAlias<"pusha",  "pushaw", "intel">, Requires<[In16BitMode]>;
def : MnemonicAlias<"popa",   "popal",  "intel">, Requires<[In32BitMode]>;
def : MnemonicAlias<"pusha",  "pushal", "intel">, Requires<[In32BitMode]>;

def : MnemonicAlias<"popa",   "popaw",  "att">, Requires<[In16BitMode]>;
def : MnemonicAlias<"pusha",  "pushaw", "att">, Requires<[In16BitMode]>;
def : MnemonicAlias<"popa",   "popal",  "att">, Requires<[In32BitMode]>;
def : MnemonicAlias<"pusha",  "pushal", "att">, Requires<[In32BitMode]>;

def : MnemonicAlias<"repe",  "rep">;
def : MnemonicAlias<"repz",  "rep">;
def : MnemonicAlias<"repnz", "repne">;

def : MnemonicAlias<"ret", "retw", "att">, Requires<[In16BitMode]>;
def : MnemonicAlias<"ret", "retl", "att">, Requires<[In32BitMode]>;
def : MnemonicAlias<"ret", "retq", "att">, Requires<[In64BitMode]>;

// Apply 'ret' behavior to 'retn'
def : MnemonicAlias<"retn", "retw", "att">, Requires<[In16BitMode]>;
def : MnemonicAlias<"retn", "retl", "att">, Requires<[In32BitMode]>;
def : MnemonicAlias<"retn", "retq", "att">, Requires<[In64BitMode]>;
def : MnemonicAlias<"retn", "ret", "intel">;

def : MnemonicAlias<"sal", "shl", "intel">;
def : MnemonicAlias<"salb", "shlb", "att">;
def : MnemonicAlias<"salw", "shlw", "att">;
def : MnemonicAlias<"sall", "shll", "att">;
def : MnemonicAlias<"salq", "shlq", "att">;

def : MnemonicAlias<"smovb", "movsb", "att">;
def : MnemonicAlias<"smovw", "movsw", "att">;
def : MnemonicAlias<"smovl", "movsl", "att">;
def : MnemonicAlias<"smovq", "movsq", "att">;

def : MnemonicAlias<"ud2a",  "ud2",  "att">;
def : MnemonicAlias<"verrw", "verr", "att">;

// MS recognizes 'xacquire'/'xrelease' as 'acquire'/'release'
def : MnemonicAlias<"acquire", "xacquire", "intel">;
def : MnemonicAlias<"release", "xrelease", "intel">;

// System instruction aliases.
def : MnemonicAlias<"iret",    "iretw",    "att">, Requires<[In16BitMode]>;
def : MnemonicAlias<"iret",    "iretl",    "att">, Requires<[Not16BitMode]>;
def : MnemonicAlias<"sysret",  "sysretl",  "att">;
def : MnemonicAlias<"sysexit", "sysexitl", "att">;

def : MnemonicAlias<"lgdt", "lgdtw", "att">, Requires<[In16BitMode]>;
def : MnemonicAlias<"lgdt", "lgdtl", "att">, Requires<[In32BitMode]>;
def : MnemonicAlias<"lgdt", "lgdtq", "att">, Requires<[In64BitMode]>;
def : MnemonicAlias<"lidt", "lidtw", "att">, Requires<[In16BitMode]>;
def : MnemonicAlias<"lidt", "lidtl", "att">, Requires<[In32BitMode]>;
def : MnemonicAlias<"lidt", "lidtq", "att">, Requires<[In64BitMode]>;
def : MnemonicAlias<"sgdt", "sgdtw", "att">, Requires<[In16BitMode]>;
def : MnemonicAlias<"sgdt", "sgdtl", "att">, Requires<[In32BitMode]>;
def : MnemonicAlias<"sgdt", "sgdtq", "att">, Requires<[In64BitMode]>;
def : MnemonicAlias<"sidt", "sidtw", "att">, Requires<[In16BitMode]>;
def : MnemonicAlias<"sidt", "sidtl", "att">, Requires<[In32BitMode]>;
def : MnemonicAlias<"sidt", "sidtq", "att">, Requires<[In64BitMode]>;


// Floating point stack aliases.
def : MnemonicAlias<"fcmovz",   "fcmove",   "att">;
def : MnemonicAlias<"fcmova",   "fcmovnbe", "att">;
def : MnemonicAlias<"fcmovnae", "fcmovb",   "att">;
def : MnemonicAlias<"fcmovna",  "fcmovbe",  "att">;
def : MnemonicAlias<"fcmovae",  "fcmovnb",  "att">;
def : MnemonicAlias<"fcomip",   "fcompi">;
def : MnemonicAlias<"fildq",    "fildll",   "att">;
def : MnemonicAlias<"fistpq",   "fistpll",  "att">;
def : MnemonicAlias<"fisttpq",  "fisttpll", "att">;
def : MnemonicAlias<"fldcww",   "fldcw",    "att">;
def : MnemonicAlias<"fnstcww",  "fnstcw",   "att">;
def : MnemonicAlias<"fnstsww",  "fnstsw",   "att">;
def : MnemonicAlias<"fucomip",  "fucompi">;
def : MnemonicAlias<"fwait",    "wait">;

def : MnemonicAlias<"fxsaveq",   "fxsave64",   "att">;
def : MnemonicAlias<"fxrstorq",  "fxrstor64",  "att">;
def : MnemonicAlias<"xsaveq",    "xsave64",    "att">;
def : MnemonicAlias<"xrstorq",   "xrstor64",   "att">;
def : MnemonicAlias<"xsaveoptq", "xsaveopt64", "att">;
def : MnemonicAlias<"xrstorsq",  "xrstors64",  "att">;
def : MnemonicAlias<"xsavecq",   "xsavec64",   "att">;
def : MnemonicAlias<"xsavesq",   "xsaves64",   "att">;

class CondCodeAlias<string Prefix,string Suffix, string OldCond, string NewCond,
                    string VariantName>
  : MnemonicAlias<!strconcat(Prefix, OldCond, Suffix),
                  !strconcat(Prefix, NewCond, Suffix), VariantName>;

/// IntegerCondCodeMnemonicAlias - This multiclass defines a bunch of
/// MnemonicAlias's that canonicalize the condition code in a mnemonic, for
/// example "setz" -> "sete".
multiclass IntegerCondCodeMnemonicAlias<string Prefix, string Suffix,
                                        string V = ""> {
  def C   : CondCodeAlias<Prefix, Suffix, "c",   "b",  V>; // setc   -> setb
  def Z   : CondCodeAlias<Prefix, Suffix, "z" ,  "e",  V>; // setz   -> sete
  def NA  : CondCodeAlias<Prefix, Suffix, "na",  "be", V>; // setna  -> setbe
  def NB  : CondCodeAlias<Prefix, Suffix, "nb",  "ae", V>; // setnb  -> setae
  def NC  : CondCodeAlias<Prefix, Suffix, "nc",  "ae", V>; // setnc  -> setae
  def NG  : CondCodeAlias<Prefix, Suffix, "ng",  "le", V>; // setng  -> setle
  def NL  : CondCodeAlias<Prefix, Suffix, "nl",  "ge", V>; // setnl  -> setge
  def NZ  : CondCodeAlias<Prefix, Suffix, "nz",  "ne", V>; // setnz  -> setne
  def PE  : CondCodeAlias<Prefix, Suffix, "pe",  "p",  V>; // setpe  -> setp
  def PO  : CondCodeAlias<Prefix, Suffix, "po",  "np", V>; // setpo  -> setnp

  def NAE : CondCodeAlias<Prefix, Suffix, "nae", "b",  V>; // setnae -> setb
  def NBE : CondCodeAlias<Prefix, Suffix, "nbe", "a",  V>; // setnbe -> seta
  def NGE : CondCodeAlias<Prefix, Suffix, "nge", "l",  V>; // setnge -> setl
  def NLE : CondCodeAlias<Prefix, Suffix, "nle", "g",  V>; // setnle -> setg
}

// Aliases for set<CC>
defm : IntegerCondCodeMnemonicAlias<"set", "">;
// Aliases for j<CC>
defm : IntegerCondCodeMnemonicAlias<"j", "">;
// Aliases for cmov<CC>{w,l,q}
defm : IntegerCondCodeMnemonicAlias<"cmov", "w", "att">;
defm : IntegerCondCodeMnemonicAlias<"cmov", "l", "att">;
defm : IntegerCondCodeMnemonicAlias<"cmov", "q", "att">;
// No size suffix for intel-style asm.
defm : IntegerCondCodeMnemonicAlias<"cmov", "", "intel">;


//===----------------------------------------------------------------------===//
// Assembler Instruction Aliases
//===----------------------------------------------------------------------===//

// aad/aam default to base 10 if no operand is specified.
def : InstAlias<"aad", (AAD8i8 10)>, Requires<[Not64BitMode]>;
def : InstAlias<"aam", (AAM8i8 10)>, Requires<[Not64BitMode]>;

// Disambiguate the mem/imm form of bt-without-a-suffix as btl.
// Likewise for btc/btr/bts.
def : InstAlias<"bt\t{$imm, $mem|$mem, $imm}",
                (BT32mi8 i32mem:$mem, i32i8imm:$imm), 0>;
def : InstAlias<"btc\t{$imm, $mem|$mem, $imm}",
                (BTC32mi8 i32mem:$mem, i32i8imm:$imm), 0>;
def : InstAlias<"btr\t{$imm, $mem|$mem, $imm}",
                (BTR32mi8 i32mem:$mem, i32i8imm:$imm), 0>;
def : InstAlias<"bts\t{$imm, $mem|$mem, $imm}",
                (BTS32mi8 i32mem:$mem, i32i8imm:$imm), 0>;

// clr aliases.
def : InstAlias<"clrb\t$reg", (XOR8rr  GR8 :$reg, GR8 :$reg), 0>;
def : InstAlias<"clrw\t$reg", (XOR16rr GR16:$reg, GR16:$reg), 0>;
def : InstAlias<"clrl\t$reg", (XOR32rr GR32:$reg, GR32:$reg), 0>;
def : InstAlias<"clrq\t$reg", (XOR64rr GR64:$reg, GR64:$reg), 0>;

// lods aliases. Accept the destination being omitted because it's implicit
// in the mnemonic, or the mnemonic suffix being omitted because it's implicit
// in the destination.
def : InstAlias<"lodsb\t$src", (LODSB srcidx8:$src),  0>;
def : InstAlias<"lodsw\t$src", (LODSW srcidx16:$src), 0>;
def : InstAlias<"lods{l|d}\t$src", (LODSL srcidx32:$src), 0>;
def : InstAlias<"lodsq\t$src", (LODSQ srcidx64:$src), 0>, Requires<[In64BitMode]>;
def : InstAlias<"lods\t{$src, %al|al, $src}", (LODSB srcidx8:$src),  0>;
def : InstAlias<"lods\t{$src, %ax|ax, $src}", (LODSW srcidx16:$src), 0>;
def : InstAlias<"lods\t{$src, %eax|eax, $src}", (LODSL srcidx32:$src), 0>;
def : InstAlias<"lods\t{$src, %rax|rax, $src}", (LODSQ srcidx64:$src), 0>, Requires<[In64BitMode]>;
def : InstAlias<"lods\t$src", (LODSB srcidx8:$src),  0>;
def : InstAlias<"lods\t$src", (LODSW srcidx16:$src), 0>;
def : InstAlias<"lods\t$src", (LODSL srcidx32:$src), 0>;
def : InstAlias<"lods\t$src", (LODSQ srcidx64:$src), 0>, Requires<[In64BitMode]>;


// stos aliases. Accept the source being omitted because it's implicit in
// the mnemonic, or the mnemonic suffix being omitted because it's implicit
// in the source.
def : InstAlias<"stosb\t$dst", (STOSB dstidx8:$dst),  0>;
def : InstAlias<"stosw\t$dst", (STOSW dstidx16:$dst), 0>;
def : InstAlias<"stos{l|d}\t$dst", (STOSL dstidx32:$dst), 0>;
def : InstAlias<"stosq\t$dst", (STOSQ dstidx64:$dst), 0>, Requires<[In64BitMode]>;
def : InstAlias<"stos\t{%al, $dst|$dst, al}", (STOSB dstidx8:$dst),  0>;
def : InstAlias<"stos\t{%ax, $dst|$dst, ax}", (STOSW dstidx16:$dst), 0>;
def : InstAlias<"stos\t{%eax, $dst|$dst, eax}", (STOSL dstidx32:$dst), 0>;
def : InstAlias<"stos\t{%rax, $dst|$dst, rax}", (STOSQ dstidx64:$dst), 0>, Requires<[In64BitMode]>;
def : InstAlias<"stos\t$dst", (STOSB dstidx8:$dst),  0>;
def : InstAlias<"stos\t$dst", (STOSW dstidx16:$dst), 0>;
def : InstAlias<"stos\t$dst", (STOSL dstidx32:$dst), 0>;
def : InstAlias<"stos\t$dst", (STOSQ dstidx64:$dst), 0>, Requires<[In64BitMode]>;


// scas aliases. Accept the destination being omitted because it's implicit
// in the mnemonic, or the mnemonic suffix being omitted because it's implicit
// in the destination.
def : InstAlias<"scasb\t$dst", (SCASB dstidx8:$dst),  0>;
def : InstAlias<"scasw\t$dst", (SCASW dstidx16:$dst), 0>;
def : InstAlias<"scas{l|d}\t$dst", (SCASL dstidx32:$dst), 0>;
def : InstAlias<"scasq\t$dst", (SCASQ dstidx64:$dst), 0>, Requires<[In64BitMode]>;
def : InstAlias<"scas\t{$dst, %al|al, $dst}", (SCASB dstidx8:$dst),  0>;
def : InstAlias<"scas\t{$dst, %ax|ax, $dst}", (SCASW dstidx16:$dst), 0>;
def : InstAlias<"scas\t{$dst, %eax|eax, $dst}", (SCASL dstidx32:$dst), 0>;
def : InstAlias<"scas\t{$dst, %rax|rax, $dst}", (SCASQ dstidx64:$dst), 0>, Requires<[In64BitMode]>;
def : InstAlias<"scas\t$dst", (SCASB dstidx8:$dst),  0>;
def : InstAlias<"scas\t$dst", (SCASW dstidx16:$dst), 0>;
def : InstAlias<"scas\t$dst", (SCASL dstidx32:$dst), 0>;
def : InstAlias<"scas\t$dst", (SCASQ dstidx64:$dst), 0>, Requires<[In64BitMode]>;

// cmps aliases. Mnemonic suffix being omitted because it's implicit
// in the destination.
def : InstAlias<"cmps\t{$dst, $src|$src, $dst}", (CMPSB dstidx8:$dst, srcidx8:$src),  0>;
def : InstAlias<"cmps\t{$dst, $src|$src, $dst}", (CMPSW dstidx16:$dst, srcidx16:$src), 0>;
def : InstAlias<"cmps\t{$dst, $src|$src, $dst}", (CMPSL dstidx32:$dst, srcidx32:$src), 0>;
def : InstAlias<"cmps\t{$dst, $src|$src, $dst}", (CMPSQ dstidx64:$dst, srcidx64:$src), 0>, Requires<[In64BitMode]>;

// movs aliases. Mnemonic suffix being omitted because it's implicit
// in the destination.
def : InstAlias<"movs\t{$src, $dst|$dst, $src}", (MOVSB dstidx8:$dst, srcidx8:$src),  0>;
def : InstAlias<"movs\t{$src, $dst|$dst, $src}", (MOVSW dstidx16:$dst, srcidx16:$src), 0>;
def : InstAlias<"movs\t{$src, $dst|$dst, $src}", (MOVSL dstidx32:$dst, srcidx32:$src), 0>;
def : InstAlias<"movs\t{$src, $dst|$dst, $src}", (MOVSQ dstidx64:$dst, srcidx64:$src), 0>, Requires<[In64BitMode]>;

// div and idiv aliases for explicit A register.
def : InstAlias<"div{b}\t{$src, %al|al, $src}", (DIV8r  GR8 :$src)>;
def : InstAlias<"div{w}\t{$src, %ax|ax, $src}", (DIV16r GR16:$src)>;
def : InstAlias<"div{l}\t{$src, %eax|eax, $src}", (DIV32r GR32:$src)>;
def : InstAlias<"div{q}\t{$src, %rax|rax, $src}", (DIV64r GR64:$src)>;
def : InstAlias<"div{b}\t{$src, %al|al, $src}", (DIV8m  i8mem :$src)>;
def : InstAlias<"div{w}\t{$src, %ax|ax, $src}", (DIV16m i16mem:$src)>;
def : InstAlias<"div{l}\t{$src, %eax|eax, $src}", (DIV32m i32mem:$src)>;
def : InstAlias<"div{q}\t{$src, %rax|rax, $src}", (DIV64m i64mem:$src)>;
def : InstAlias<"idiv{b}\t{$src, %al|al, $src}", (IDIV8r  GR8 :$src)>;
def : InstAlias<"idiv{w}\t{$src, %ax|ax, $src}", (IDIV16r GR16:$src)>;
def : InstAlias<"idiv{l}\t{$src, %eax|eax, $src}", (IDIV32r GR32:$src)>;
def : InstAlias<"idiv{q}\t{$src, %rax|rax, $src}", (IDIV64r GR64:$src)>;
def : InstAlias<"idiv{b}\t{$src, %al|al, $src}", (IDIV8m  i8mem :$src)>;
def : InstAlias<"idiv{w}\t{$src, %ax|ax, $src}", (IDIV16m i16mem:$src)>;
def : InstAlias<"idiv{l}\t{$src, %eax|eax, $src}", (IDIV32m i32mem:$src)>;
def : InstAlias<"idiv{q}\t{$src, %rax|rax, $src}", (IDIV64m i64mem:$src)>;



// Various unary fpstack operations default to operating on on ST1.
// For example, "fxch" -> "fxch %st(1)"
def : InstAlias<"faddp",        (ADD_FPrST0  ST1), 0>;
def:  InstAlias<"fadd",         (ADD_FPrST0  ST1), 0>;
def : InstAlias<"fsub{|r}p",    (SUBR_FPrST0 ST1), 0>;
def : InstAlias<"fsub{r|}p",    (SUB_FPrST0  ST1), 0>;
def : InstAlias<"fmul",         (MUL_FPrST0  ST1), 0>;
def : InstAlias<"fmulp",        (MUL_FPrST0  ST1), 0>;
def : InstAlias<"fdiv{|r}p",    (DIVR_FPrST0 ST1), 0>;
def : InstAlias<"fdiv{r|}p",    (DIV_FPrST0  ST1), 0>;
def : InstAlias<"fxch",         (XCH_F       ST1), 0>;
def : InstAlias<"fcom",         (COM_FST0r   ST1), 0>;
def : InstAlias<"fcomp",        (COMP_FST0r  ST1), 0>;
def : InstAlias<"fcomi",        (COM_FIr     ST1), 0>;
def : InstAlias<"fcompi",       (COM_FIPr    ST1), 0>;
def : InstAlias<"fucom",        (UCOM_Fr     ST1), 0>;
def : InstAlias<"fucomp",       (UCOM_FPr    ST1), 0>;
def : InstAlias<"fucomi",       (UCOM_FIr    ST1), 0>;
def : InstAlias<"fucompi",      (UCOM_FIPr   ST1), 0>;

// Handle fmul/fadd/fsub/fdiv instructions with explicitly written st(0) op.
// For example, "fadd %st(4), %st(0)" -> "fadd %st(4)".  We also disambiguate
// instructions like "fadd %st(0), %st(0)" as "fadd %st(0)" for consistency with
// gas.
multiclass FpUnaryAlias<string Mnemonic, Instruction Inst, bit EmitAlias = 1> {
 def : InstAlias<!strconcat(Mnemonic, "\t{$op, %st(0)|st(0), $op}"),
                 (Inst RST:$op), EmitAlias>;
 def : InstAlias<!strconcat(Mnemonic, "\t{%st(0), %st(0)|st(0), st(0)}"),
                 (Inst ST0), EmitAlias>;
}

defm : FpUnaryAlias<"fadd",   ADD_FST0r>;
defm : FpUnaryAlias<"faddp",  ADD_FPrST0, 0>;
defm : FpUnaryAlias<"fsub",   SUB_FST0r>;
defm : FpUnaryAlias<"fsub{|r}p",  SUBR_FPrST0>;
defm : FpUnaryAlias<"fsubr",  SUBR_FST0r>;
defm : FpUnaryAlias<"fsub{r|}p", SUB_FPrST0>;
defm : FpUnaryAlias<"fmul",   MUL_FST0r>;
defm : FpUnaryAlias<"fmulp",  MUL_FPrST0>;
defm : FpUnaryAlias<"fdiv",   DIV_FST0r>;
defm : FpUnaryAlias<"fdiv{|r}p",  DIVR_FPrST0>;
defm : FpUnaryAlias<"fdivr",  DIVR_FST0r>;
defm : FpUnaryAlias<"fdiv{r|}p", DIV_FPrST0>;
defm : FpUnaryAlias<"fcomi",   COM_FIr, 0>;
defm : FpUnaryAlias<"fucomi",  UCOM_FIr, 0>;
defm : FpUnaryAlias<"fcompi",   COM_FIPr>;
defm : FpUnaryAlias<"fucompi",  UCOM_FIPr>;


// Handle "f{mulp,addp} st(0), $op" the same as "f{mulp,addp} $op", since they
// commute.  We also allow fdiv[r]p/fsubrp even though they don't commute,
// solely because gas supports it.
def : InstAlias<"faddp\t{%st(0), $op|$op, st(0)}", (ADD_FPrST0 RST:$op), 0>;
def : InstAlias<"fmulp\t{%st(0), $op|$op, st(0)}", (MUL_FPrST0 RST:$op)>;
def : InstAlias<"fsub{|r}p\t{%st(0), $op|$op, st(0)}", (SUBR_FPrST0 RST:$op)>;
def : InstAlias<"fsub{r|}p\t{%st(0), $op|$op, st(0)}", (SUB_FPrST0 RST:$op)>;
def : InstAlias<"fdiv{|r}p\t{%st(0), $op|$op, st(0)}", (DIVR_FPrST0 RST:$op)>;
def : InstAlias<"fdiv{r|}p\t{%st(0), $op|$op, st(0)}", (DIV_FPrST0 RST:$op)>;

// We accept "fnstsw %eax" even though it only writes %ax.
def : InstAlias<"fnstsw\t{%eax|eax}", (FNSTSW16r)>;
def : InstAlias<"fnstsw\t{%al|al}" , (FNSTSW16r)>;
def : InstAlias<"fnstsw"     , (FNSTSW16r)>;

// lcall and ljmp aliases.  This seems to be an odd mapping in 64-bit mode, but
// this is compatible with what GAS does.
def : InstAlias<"lcall\t$seg, $off", (FARCALL32i i32imm:$off, i16imm:$seg), 0>, Requires<[In32BitMode]>;
def : InstAlias<"ljmp\t$seg, $off",  (FARJMP32i  i32imm:$off, i16imm:$seg), 0>, Requires<[In32BitMode]>;
def : InstAlias<"lcall\t{*}$dst",    (FARCALL32m opaque48mem:$dst), 0>, Requires<[Not16BitMode]>;
def : InstAlias<"ljmp\t{*}$dst",     (FARJMP32m  opaque48mem:$dst), 0>, Requires<[Not16BitMode]>;
def : InstAlias<"lcall\t$seg, $off", (FARCALL16i i16imm:$off, i16imm:$seg), 0>, Requires<[In16BitMode]>;
def : InstAlias<"ljmp\t$seg, $off",  (FARJMP16i  i16imm:$off, i16imm:$seg), 0>, Requires<[In16BitMode]>;
def : InstAlias<"lcall\t{*}$dst",    (FARCALL16m opaque32mem:$dst), 0>, Requires<[In16BitMode]>;
def : InstAlias<"ljmp\t{*}$dst",     (FARJMP16m  opaque32mem:$dst), 0>, Requires<[In16BitMode]>;

def : InstAlias<"call\t{*}$dst",     (CALL64m i64mem:$dst), 0>, Requires<[In64BitMode]>;
def : InstAlias<"jmp\t{*}$dst",      (JMP64m  i64mem:$dst), 0>, Requires<[In64BitMode]>;
def : InstAlias<"call\t{*}$dst",     (CALL32m i32mem:$dst), 0>, Requires<[In32BitMode]>;
def : InstAlias<"jmp\t{*}$dst",      (JMP32m  i32mem:$dst), 0>, Requires<[In32BitMode]>;
def : InstAlias<"call\t{*}$dst",     (CALL16m i16mem:$dst), 0>, Requires<[In16BitMode]>;
def : InstAlias<"jmp\t{*}$dst",      (JMP16m  i16mem:$dst), 0>, Requires<[In16BitMode]>;


// "imul <imm>, B" is an alias for "imul <imm>, B, B".
def : InstAlias<"imul{w}\t{$imm, $r|$r, $imm}", (IMUL16rri  GR16:$r, GR16:$r, i16imm:$imm), 0>;
def : InstAlias<"imul{w}\t{$imm, $r|$r, $imm}", (IMUL16rri8 GR16:$r, GR16:$r, i16i8imm:$imm), 0>;
def : InstAlias<"imul{l}\t{$imm, $r|$r, $imm}", (IMUL32rri  GR32:$r, GR32:$r, i32imm:$imm), 0>;
def : InstAlias<"imul{l}\t{$imm, $r|$r, $imm}", (IMUL32rri8 GR32:$r, GR32:$r, i32i8imm:$imm), 0>;
def : InstAlias<"imul{q}\t{$imm, $r|$r, $imm}", (IMUL64rri32 GR64:$r, GR64:$r, i64i32imm:$imm), 0>;
def : InstAlias<"imul{q}\t{$imm, $r|$r, $imm}", (IMUL64rri8 GR64:$r, GR64:$r, i64i8imm:$imm), 0>;

// ins aliases. Accept the mnemonic suffix being omitted because it's implicit
// in the destination.
def : InstAlias<"ins\t{%dx, $dst|$dst, dx}", (INSB dstidx8:$dst),  0>;
def : InstAlias<"ins\t{%dx, $dst|$dst, dx}", (INSW dstidx16:$dst),  0>;
def : InstAlias<"ins\t{%dx, $dst|$dst, dx}", (INSL dstidx32:$dst),  0>;

// outs aliases. Accept the mnemonic suffix being omitted because it's implicit
// in the source.
def : InstAlias<"outs\t{$src, %dx|dx, $src}", (OUTSB srcidx8:$src),  0>;
def : InstAlias<"outs\t{$src, %dx|dx, $src}", (OUTSW srcidx16:$src),  0>;
def : InstAlias<"outs\t{$src, %dx|dx, $src}", (OUTSL srcidx32:$src),  0>;

// inb %dx -> inb %al, %dx
def : InstAlias<"inb\t{%dx|dx}", (IN8rr), 0>;
def : InstAlias<"inw\t{%dx|dx}", (IN16rr), 0>;
def : InstAlias<"inl\t{%dx|dx}", (IN32rr), 0>;
def : InstAlias<"inb\t$port", (IN8ri u8imm:$port), 0>;
def : InstAlias<"inw\t$port", (IN16ri u8imm:$port), 0>;
def : InstAlias<"inl\t$port", (IN32ri u8imm:$port), 0>;


// jmp and call aliases for lcall and ljmp.  jmp $42,$5 -> ljmp
def : InstAlias<"call\t$seg, $off",  (FARCALL16i i16imm:$off, i16imm:$seg)>, Requires<[In16BitMode]>;
def : InstAlias<"jmp\t$seg, $off",   (FARJMP16i  i16imm:$off, i16imm:$seg)>, Requires<[In16BitMode]>;
def : InstAlias<"call\t$seg, $off",  (FARCALL32i i32imm:$off, i16imm:$seg)>, Requires<[In32BitMode]>;
def : InstAlias<"jmp\t$seg, $off",   (FARJMP32i  i32imm:$off, i16imm:$seg)>, Requires<[In32BitMode]>;
def : InstAlias<"callw\t$seg, $off", (FARCALL16i i16imm:$off, i16imm:$seg)>, Requires<[Not64BitMode]>;
def : InstAlias<"jmpw\t$seg, $off",  (FARJMP16i  i16imm:$off, i16imm:$seg)>, Requires<[Not64BitMode]>;
def : InstAlias<"calll\t$seg, $off", (FARCALL32i i32imm:$off, i16imm:$seg)>, Requires<[Not64BitMode]>;
def : InstAlias<"jmpl\t$seg, $off",  (FARJMP32i  i32imm:$off, i16imm:$seg)>, Requires<[Not64BitMode]>;

// Force mov without a suffix with a segment and mem to prefer the 'l' form of
// the move.  All segment/mem forms are equivalent, this has the shortest
// encoding.
def : InstAlias<"mov\t{$mem, $seg|$seg, $mem}", (MOV16sm SEGMENT_REG:$seg, i16mem:$mem), 0>;
def : InstAlias<"mov\t{$seg, $mem|$mem, $seg}", (MOV16ms i16mem:$mem, SEGMENT_REG:$seg), 0>;

// Match 'movq <largeimm>, <reg>' as an alias for movabsq.
def : InstAlias<"mov{q}\t{$imm, $reg|$reg, $imm}", (MOV64ri GR64:$reg, i64imm:$imm), 0>;

// Match 'movq GR64, MMX' as an alias for movd.
def : InstAlias<"movq\t{$src, $dst|$dst, $src}",
                (MMX_MOVD64to64rr VR64:$dst, GR64:$src), 0>;
def : InstAlias<"movq\t{$src, $dst|$dst, $src}",
                (MMX_MOVD64from64rr GR64:$dst, VR64:$src), 0>;

// movsx aliases
def : InstAlias<"movsx\t{$src, $dst|$dst, $src}", (MOVSX16rr8 GR16:$dst, GR8:$src), 0>;
def : InstAlias<"movsx\t{$src, $dst|$dst, $src}", (MOVSX16rm8 GR16:$dst, i8mem:$src), 0>;
def : InstAlias<"movsx\t{$src, $dst|$dst, $src}", (MOVSX32rr8 GR32:$dst, GR8:$src), 0>;
def : InstAlias<"movsx\t{$src, $dst|$dst, $src}", (MOVSX32rr16 GR32:$dst, GR16:$src), 0>;
def : InstAlias<"movsx\t{$src, $dst|$dst, $src}", (MOVSX64rr8 GR64:$dst, GR8:$src), 0>;
def : InstAlias<"movsx\t{$src, $dst|$dst, $src}", (MOVSX64rr16 GR64:$dst, GR16:$src), 0>;
def : InstAlias<"movsx\t{$src, $dst|$dst, $src}", (MOVSX64rr32 GR64:$dst, GR32:$src), 0>;

// movzx aliases
def : InstAlias<"movzx\t{$src, $dst|$dst, $src}", (MOVZX16rr8 GR16:$dst, GR8:$src), 0>;
def : InstAlias<"movzx\t{$src, $dst|$dst, $src}", (MOVZX16rm8 GR16:$dst, i8mem:$src), 0>;
def : InstAlias<"movzx\t{$src, $dst|$dst, $src}", (MOVZX32rr8 GR32:$dst, GR8:$src), 0>;
def : InstAlias<"movzx\t{$src, $dst|$dst, $src}", (MOVZX32rr16 GR32:$dst, GR16:$src), 0>;
def : InstAlias<"movzx\t{$src, $dst|$dst, $src}", (MOVZX64rr8 GR64:$dst, GR8:$src), 0>;
def : InstAlias<"movzx\t{$src, $dst|$dst, $src}", (MOVZX64rr16 GR64:$dst, GR16:$src), 0>;
// Note: No GR32->GR64 movzx form.

// outb %dx -> outb %al, %dx
def : InstAlias<"outb\t{%dx|dx}", (OUT8rr), 0>;
def : InstAlias<"outw\t{%dx|dx}", (OUT16rr), 0>;
def : InstAlias<"outl\t{%dx|dx}", (OUT32rr), 0>;
def : InstAlias<"outb\t$port", (OUT8ir u8imm:$port), 0>;
def : InstAlias<"outw\t$port", (OUT16ir u8imm:$port), 0>;
def : InstAlias<"outl\t$port", (OUT32ir u8imm:$port), 0>;

// 'sldt <mem>' can be encoded with either sldtw or sldtq with the same
// effect (both store to a 16-bit mem).  Force to sldtw to avoid ambiguity
// errors, since its encoding is the most compact.
def : InstAlias<"sldt $mem", (SLDT16m i16mem:$mem), 0>;

// shld/shrd op,op -> shld op, op, CL
def : InstAlias<"shld{w}\t{$r2, $r1|$r1, $r2}", (SHLD16rrCL GR16:$r1, GR16:$r2), 0>;
def : InstAlias<"shld{l}\t{$r2, $r1|$r1, $r2}", (SHLD32rrCL GR32:$r1, GR32:$r2), 0>;
def : InstAlias<"shld{q}\t{$r2, $r1|$r1, $r2}", (SHLD64rrCL GR64:$r1, GR64:$r2), 0>;
def : InstAlias<"shrd{w}\t{$r2, $r1|$r1, $r2}", (SHRD16rrCL GR16:$r1, GR16:$r2), 0>;
def : InstAlias<"shrd{l}\t{$r2, $r1|$r1, $r2}", (SHRD32rrCL GR32:$r1, GR32:$r2), 0>;
def : InstAlias<"shrd{q}\t{$r2, $r1|$r1, $r2}", (SHRD64rrCL GR64:$r1, GR64:$r2), 0>;

def : InstAlias<"shld{w}\t{$reg, $mem|$mem, $reg}", (SHLD16mrCL i16mem:$mem, GR16:$reg), 0>;
def : InstAlias<"shld{l}\t{$reg, $mem|$mem, $reg}", (SHLD32mrCL i32mem:$mem, GR32:$reg), 0>;
def : InstAlias<"shld{q}\t{$reg, $mem|$mem, $reg}", (SHLD64mrCL i64mem:$mem, GR64:$reg), 0>;
def : InstAlias<"shrd{w}\t{$reg, $mem|$mem, $reg}", (SHRD16mrCL i16mem:$mem, GR16:$reg), 0>;
def : InstAlias<"shrd{l}\t{$reg, $mem|$mem, $reg}", (SHRD32mrCL i32mem:$mem, GR32:$reg), 0>;
def : InstAlias<"shrd{q}\t{$reg, $mem|$mem, $reg}", (SHRD64mrCL i64mem:$mem, GR64:$reg), 0>;

/*  FIXME: This is disabled because the asm matcher is currently incapable of
 *  matching a fixed immediate like $1.
// "shl X, $1" is an alias for "shl X".
multiclass ShiftRotateByOneAlias<string Mnemonic, string Opc> {
 def : InstAlias<!strconcat(Mnemonic, "b $op, $$1"),
                 (!cast<Instruction>(!strconcat(Opc, "8r1")) GR8:$op)>;
 def : InstAlias<!strconcat(Mnemonic, "w $op, $$1"),
                 (!cast<Instruction>(!strconcat(Opc, "16r1")) GR16:$op)>;
 def : InstAlias<!strconcat(Mnemonic, "l $op, $$1"),
                 (!cast<Instruction>(!strconcat(Opc, "32r1")) GR32:$op)>;
 def : InstAlias<!strconcat(Mnemonic, "q $op, $$1"),
                 (!cast<Instruction>(!strconcat(Opc, "64r1")) GR64:$op)>;
 def : InstAlias<!strconcat(Mnemonic, "b $op, $$1"),
                 (!cast<Instruction>(!strconcat(Opc, "8m1")) i8mem:$op)>;
 def : InstAlias<!strconcat(Mnemonic, "w $op, $$1"),
                 (!cast<Instruction>(!strconcat(Opc, "16m1")) i16mem:$op)>;
 def : InstAlias<!strconcat(Mnemonic, "l $op, $$1"),
                 (!cast<Instruction>(!strconcat(Opc, "32m1")) i32mem:$op)>;
 def : InstAlias<!strconcat(Mnemonic, "q $op, $$1"),
                 (!cast<Instruction>(!strconcat(Opc, "64m1")) i64mem:$op)>;
}

defm : ShiftRotateByOneAlias<"rcl", "RCL">;
defm : ShiftRotateByOneAlias<"rcr", "RCR">;
defm : ShiftRotateByOneAlias<"rol", "ROL">;
defm : ShiftRotateByOneAlias<"ror", "ROR">;
FIXME */

// test: We accept "testX <reg>, <mem>" and "testX <mem>, <reg>" as synonyms.
def : InstAlias<"test{b}\t{$mem, $val|$val, $mem}",
                (TEST8mr  i8mem :$mem, GR8 :$val), 0>;
def : InstAlias<"test{w}\t{$mem, $val|$val, $mem}",
                (TEST16mr i16mem:$mem, GR16:$val), 0>;
def : InstAlias<"test{l}\t{$mem, $val|$val, $mem}",
                (TEST32mr i32mem:$mem, GR32:$val), 0>;
def : InstAlias<"test{q}\t{$mem, $val|$val, $mem}",
                (TEST64mr i64mem:$mem, GR64:$val), 0>;

// xchg: We accept "xchgX <reg>, <mem>" and "xchgX <mem>, <reg>" as synonyms.
def : InstAlias<"xchg{b}\t{$mem, $val|$val, $mem}",
                (XCHG8rm  GR8 :$val, i8mem :$mem), 0>;
def : InstAlias<"xchg{w}\t{$mem, $val|$val, $mem}",
                (XCHG16rm GR16:$val, i16mem:$mem), 0>;
def : InstAlias<"xchg{l}\t{$mem, $val|$val, $mem}",
                (XCHG32rm GR32:$val, i32mem:$mem), 0>;
def : InstAlias<"xchg{q}\t{$mem, $val|$val, $mem}",
                (XCHG64rm GR64:$val, i64mem:$mem), 0>;

// xchg: We accept "xchgX <reg>, %eax" and "xchgX %eax, <reg>" as synonyms.
def : InstAlias<"xchg{w}\t{%ax, $src|$src, ax}", (XCHG16ar GR16:$src), 0>;
def : InstAlias<"xchg{l}\t{%eax, $src|$src, eax}",
                (XCHG32ar GR32:$src), 0>, Requires<[Not64BitMode]>;
def : InstAlias<"xchg{l}\t{%eax, $src|$src, eax}",
                (XCHG32ar64 GR32_NOAX:$src), 0>, Requires<[In64BitMode]>;
def : InstAlias<"xchg{q}\t{%rax, $src|$src, rax}", (XCHG64ar GR64:$src), 0>;

// These aliases exist to get the parser to prioritize matching 8-bit
// immediate encodings over matching the implicit ax/eax/rax encodings. By
// explicitly mentioning the A register here, these entries will be ordered
// first due to the more explicit immediate type.
def : InstAlias<"adc{w}\t{$imm, %ax|ax, $imm}", (ADC16ri8 AX, i16i8imm:$imm), 0>;
def : InstAlias<"add{w}\t{$imm, %ax|ax, $imm}", (ADD16ri8 AX, i16i8imm:$imm), 0>;
def : InstAlias<"and{w}\t{$imm, %ax|ax, $imm}", (AND16ri8 AX, i16i8imm:$imm), 0>;
def : InstAlias<"cmp{w}\t{$imm, %ax|ax, $imm}", (CMP16ri8 AX, i16i8imm:$imm), 0>;
def : InstAlias<"or{w}\t{$imm, %ax|ax, $imm}",  (OR16ri8 AX,  i16i8imm:$imm), 0>;
def : InstAlias<"sbb{w}\t{$imm, %ax|ax, $imm}", (SBB16ri8 AX, i16i8imm:$imm), 0>;
def : InstAlias<"sub{w}\t{$imm, %ax|ax, $imm}", (SUB16ri8 AX, i16i8imm:$imm), 0>;
def : InstAlias<"xor{w}\t{$imm, %ax|ax, $imm}", (XOR16ri8 AX, i16i8imm:$imm), 0>;

def : InstAlias<"adc{l}\t{$imm, %eax|eax, $imm}", (ADC32ri8 EAX, i32i8imm:$imm), 0>;
def : InstAlias<"add{l}\t{$imm, %eax|eax, $imm}", (ADD32ri8 EAX, i32i8imm:$imm), 0>;
def : InstAlias<"and{l}\t{$imm, %eax|eax, $imm}", (AND32ri8 EAX, i32i8imm:$imm), 0>;
def : InstAlias<"cmp{l}\t{$imm, %eax|eax, $imm}", (CMP32ri8 EAX, i32i8imm:$imm), 0>;
def : InstAlias<"or{l}\t{$imm, %eax|eax, $imm}",  (OR32ri8 EAX,  i32i8imm:$imm), 0>;
def : InstAlias<"sbb{l}\t{$imm, %eax|eax, $imm}", (SBB32ri8 EAX, i32i8imm:$imm), 0>;
def : InstAlias<"sub{l}\t{$imm, %eax|eax, $imm}", (SUB32ri8 EAX, i32i8imm:$imm), 0>;
def : InstAlias<"xor{l}\t{$imm, %eax|eax, $imm}", (XOR32ri8 EAX, i32i8imm:$imm), 0>;

def : InstAlias<"adc{q}\t{$imm, %rax|rax, $imm}", (ADC64ri8 RAX, i64i8imm:$imm), 0>;
def : InstAlias<"add{q}\t{$imm, %rax|rax, $imm}", (ADD64ri8 RAX, i64i8imm:$imm), 0>;
def : InstAlias<"and{q}\t{$imm, %rax|rax, $imm}", (AND64ri8 RAX, i64i8imm:$imm), 0>;
def : InstAlias<"cmp{q}\t{$imm, %rax|rax, $imm}", (CMP64ri8 RAX, i64i8imm:$imm), 0>;
def : InstAlias<"or{q}\t{$imm, %rax|rax, $imm}",  (OR64ri8 RAX,  i64i8imm:$imm), 0>;
def : InstAlias<"sbb{q}\t{$imm, %rax|rax, $imm}", (SBB64ri8 RAX, i64i8imm:$imm), 0>;
def : InstAlias<"sub{q}\t{$imm, %rax|rax, $imm}", (SUB64ri8 RAX, i64i8imm:$imm), 0>;
def : InstAlias<"xor{q}\t{$imm, %rax|rax, $imm}", (XOR64ri8 RAX, i64i8imm:$imm), 0>;<|MERGE_RESOLUTION|>--- conflicted
+++ resolved
@@ -1701,22 +1701,12 @@
   def BT16mr : I<0xA3, MRMDestMem, (outs), (ins anyi16mem:$src1, GR16:$src2),
                  "bt{w}\t{$src2, $src1|$src1, $src2}",
                  [], IIC_BT_MR
-<<<<<<< HEAD
-                 >, OpSize16, TB, Requires<[FastBTMem]>;
+                 >, OpSize16, TB, NotMemoryFoldable;
   def BT32mr : I<0xA3, MRMDestMem, (outs), (ins anyi32mem:$src1, GR32:$src2),
-=======
-                 >, OpSize16, TB, NotMemoryFoldable;
-  def BT32mr : I<0xA3, MRMDestMem, (outs), (ins i32mem:$src1, GR32:$src2),
->>>>>>> 9b55e997
                  "bt{l}\t{$src2, $src1|$src1, $src2}",
                  [], IIC_BT_MR
-<<<<<<< HEAD
-                 >, OpSize32, TB, Requires<[FastBTMem]>;
+                 >, OpSize32, TB, NotMemoryFoldable;
   def BT64mr : RI<0xA3, MRMDestMem, (outs), (ins anyi64mem:$src1, GR64:$src2),
-=======
-                 >, OpSize32, TB, NotMemoryFoldable;
-  def BT64mr : RI<0xA3, MRMDestMem, (outs), (ins i64mem:$src1, GR64:$src2),
->>>>>>> 9b55e997
                  "bt{q}\t{$src2, $src1|$src1, $src2}",
                   [], IIC_BT_MR
                   >, TB, NotMemoryFoldable;
@@ -1770,22 +1760,13 @@
 let mayLoad = 1, mayStore = 1, SchedRW = [WriteALULd, WriteRMW] in {
 def BTC16mr : I<0xBB, MRMDestMem, (outs), (ins anyi16mem:$src1, GR16:$src2),
                 "btc{w}\t{$src2, $src1|$src1, $src2}", [], IIC_BTX_MR>,
-<<<<<<< HEAD
-                OpSize16, TB;
+                OpSize16, TB, NotMemoryFoldable;
 def BTC32mr : I<0xBB, MRMDestMem, (outs), (ins anyi32mem:$src1, GR32:$src2),
                 "btc{l}\t{$src2, $src1|$src1, $src2}", [], IIC_BTX_MR>,
-                OpSize32, TB;
+                OpSize32, TB, NotMemoryFoldable;
 def BTC64mr : RI<0xBB, MRMDestMem, (outs), (ins anyi64mem:$src1, GR64:$src2),
-                 "btc{q}\t{$src2, $src1|$src1, $src2}", [], IIC_BTX_MR>, TB;
-=======
-                OpSize16, TB, NotMemoryFoldable;
-def BTC32mr : I<0xBB, MRMDestMem, (outs), (ins i32mem:$src1, GR32:$src2),
-                "btc{l}\t{$src2, $src1|$src1, $src2}", [], IIC_BTX_MR>,
-                OpSize32, TB, NotMemoryFoldable;
-def BTC64mr : RI<0xBB, MRMDestMem, (outs), (ins i64mem:$src1, GR64:$src2),
                  "btc{q}\t{$src2, $src1|$src1, $src2}", [], IIC_BTX_MR>, TB,
                  NotMemoryFoldable;
->>>>>>> 9b55e997
 }
 
 let SchedRW = [WriteALU], Constraints = "$src1 = $dst" in {
@@ -1824,22 +1805,13 @@
 let mayLoad = 1, mayStore = 1, SchedRW = [WriteALULd, WriteRMW] in {
 def BTR16mr : I<0xB3, MRMDestMem, (outs), (ins anyi32mem:$src1, GR16:$src2),
                 "btr{w}\t{$src2, $src1|$src1, $src2}", [], IIC_BTX_MR>,
-<<<<<<< HEAD
-                OpSize16, TB;
+                OpSize16, TB, NotMemoryFoldable;
 def BTR32mr : I<0xB3, MRMDestMem, (outs), (ins anyi32mem:$src1, GR32:$src2),
                 "btr{l}\t{$src2, $src1|$src1, $src2}", [], IIC_BTX_MR>,
-                OpSize32, TB;
+                OpSize32, TB, NotMemoryFoldable;
 def BTR64mr : RI<0xB3, MRMDestMem, (outs), (ins anyi32mem:$src1, GR64:$src2),
-                 "btr{q}\t{$src2, $src1|$src1, $src2}", [], IIC_BTX_MR>, TB;
-=======
-                OpSize16, TB, NotMemoryFoldable;
-def BTR32mr : I<0xB3, MRMDestMem, (outs), (ins i32mem:$src1, GR32:$src2),
-                "btr{l}\t{$src2, $src1|$src1, $src2}", [], IIC_BTX_MR>,
-                OpSize32, TB, NotMemoryFoldable;
-def BTR64mr : RI<0xB3, MRMDestMem, (outs), (ins i64mem:$src1, GR64:$src2),
                  "btr{q}\t{$src2, $src1|$src1, $src2}", [], IIC_BTX_MR>, TB,
                  NotMemoryFoldable;
->>>>>>> 9b55e997
 }
 
 let SchedRW = [WriteALU], Constraints = "$src1 = $dst" in {
@@ -1879,22 +1851,13 @@
 let mayLoad = 1, mayStore = 1, SchedRW = [WriteALULd, WriteRMW] in {
 def BTS16mr : I<0xAB, MRMDestMem, (outs), (ins anyi16mem:$src1, GR16:$src2),
               "bts{w}\t{$src2, $src1|$src1, $src2}", [], IIC_BTX_MR>,
-<<<<<<< HEAD
-              OpSize16, TB;
+              OpSize16, TB, NotMemoryFoldable;
 def BTS32mr : I<0xAB, MRMDestMem, (outs), (ins anyi32mem:$src1, GR32:$src2),
               "bts{l}\t{$src2, $src1|$src1, $src2}", [], IIC_BTX_MR>,
-              OpSize32, TB;
+              OpSize32, TB, NotMemoryFoldable;
 def BTS64mr : RI<0xAB, MRMDestMem, (outs), (ins anyi64mem:$src1, GR64:$src2),
-                 "bts{q}\t{$src2, $src1|$src1, $src2}", [], IIC_BTX_MR>, TB;
-=======
-              OpSize16, TB, NotMemoryFoldable;
-def BTS32mr : I<0xAB, MRMDestMem, (outs), (ins i32mem:$src1, GR32:$src2),
-              "bts{l}\t{$src2, $src1|$src1, $src2}", [], IIC_BTX_MR>,
-              OpSize32, TB, NotMemoryFoldable;
-def BTS64mr : RI<0xAB, MRMDestMem, (outs), (ins i64mem:$src1, GR64:$src2),
                  "bts{q}\t{$src2, $src1|$src1, $src2}", [], IIC_BTX_MR>, TB,
                  NotMemoryFoldable;
->>>>>>> 9b55e997
 }
 
 let SchedRW = [WriteALU], Constraints = "$src1 = $dst" in {
