//===-- X86InstrInfo.td - Main X86 Instruction Definition --*- tablegen -*-===//
//
// Part of the LLVM Project, under the Apache License v2.0 with LLVM Exceptions.
// See https://llvm.org/LICENSE.txt for license information.
// SPDX-License-Identifier: Apache-2.0 WITH LLVM-exception
//
//===----------------------------------------------------------------------===//
//
// This file describes the X86 instruction set, defining the instructions, and
// properties of the instructions which are needed for code generation, machine
// code emission, and analysis.
//
//===----------------------------------------------------------------------===//

//===----------------------------------------------------------------------===//
// X86 specific DAG Nodes.
//

def SDTX86CmpTest : SDTypeProfile<1, 2, [SDTCisVT<0, i32>, SDTCisSameAs<1, 2>]>;

def SDTX86Cmps : SDTypeProfile<1, 3, [SDTCisFP<0>, SDTCisSameAs<1, 2>, SDTCisVT<3, i8>]>;
//def SDTX86Cmpss : SDTypeProfile<1, 3, [SDTCisVT<0, f32>, SDTCisSameAs<1, 2>, SDTCisVT<3, i8>]>;

def SDTX86Cmov    : SDTypeProfile<1, 4,
                                  [SDTCisSameAs<0, 1>, SDTCisSameAs<1, 2>,
                                   SDTCisVT<3, i8>, SDTCisVT<4, i32>]>;

// Unary and binary operator instructions that set EFLAGS as a side-effect.
def SDTUnaryArithWithFlags : SDTypeProfile<2, 1,
                                           [SDTCisSameAs<0, 2>,
                                            SDTCisInt<0>, SDTCisVT<1, i32>]>;

def SDTBinaryArithWithFlags : SDTypeProfile<2, 2,
                                            [SDTCisSameAs<0, 2>,
                                             SDTCisSameAs<0, 3>,
                                             SDTCisInt<0>, SDTCisVT<1, i32>]>;

// SDTBinaryArithWithFlagsInOut - RES1, EFLAGS = op LHS, RHS, EFLAGS
def SDTBinaryArithWithFlagsInOut : SDTypeProfile<2, 3,
                                            [SDTCisSameAs<0, 2>,
                                             SDTCisSameAs<0, 3>,
                                             SDTCisInt<0>,
                                             SDTCisVT<1, i32>,
                                             SDTCisVT<4, i32>]>;
// RES1, RES2, FLAGS = op LHS, RHS
def SDT2ResultBinaryArithWithFlags : SDTypeProfile<3, 2,
                                            [SDTCisSameAs<0, 1>,
                                             SDTCisSameAs<0, 2>,
                                             SDTCisSameAs<0, 3>,
                                             SDTCisInt<0>, SDTCisVT<1, i32>]>;
def SDTX86BrCond  : SDTypeProfile<0, 3,
                                  [SDTCisVT<0, OtherVT>,
                                   SDTCisVT<1, i8>, SDTCisVT<2, i32>]>;

def SDTX86SetCC   : SDTypeProfile<1, 2,
                                  [SDTCisVT<0, i8>,
                                   SDTCisVT<1, i8>, SDTCisVT<2, i32>]>;
def SDTX86SetCC_C : SDTypeProfile<1, 2,
                                  [SDTCisInt<0>,
                                   SDTCisVT<1, i8>, SDTCisVT<2, i32>]>;

def SDTX86sahf : SDTypeProfile<1, 1, [SDTCisVT<0, i32>, SDTCisVT<1, i8>]>;

def SDTX86rdrand : SDTypeProfile<2, 0, [SDTCisInt<0>, SDTCisVT<1, i32>]>;

def SDTX86rdpkru : SDTypeProfile<1, 1, [SDTCisVT<0, i32>, SDTCisVT<1, i32>]>;
def SDTX86wrpkru : SDTypeProfile<0, 3, [SDTCisVT<0, i32>, SDTCisVT<1, i32>,
                                        SDTCisVT<2, i32>]>;

def SDTX86cas : SDTypeProfile<0, 3, [SDTCisPtrTy<0>, SDTCisInt<1>,
                                     SDTCisVT<2, i8>]>;
def SDTX86caspair : SDTypeProfile<0, 1, [SDTCisPtrTy<0>]>;
def SDTX86caspairSaveEbx8 : SDTypeProfile<1, 3,
                                          [SDTCisVT<0, i32>, SDTCisPtrTy<1>,
                                          SDTCisVT<2, i32>, SDTCisVT<3, i32>]>;
def SDTX86caspairSaveRbx16 : SDTypeProfile<1, 3,
                                           [SDTCisVT<0, i64>, SDTCisPtrTy<1>,
                                           SDTCisVT<2, i64>, SDTCisVT<3, i64>]>;

def SDTLockBinaryArithWithFlags : SDTypeProfile<1, 2, [SDTCisVT<0, i32>,
                                                       SDTCisPtrTy<1>,
                                                       SDTCisInt<2>]>;

def SDTLockUnaryArithWithFlags : SDTypeProfile<1, 1, [SDTCisVT<0, i32>,
                                                      SDTCisPtrTy<1>]>;

def SDTX86Ret     : SDTypeProfile<0, -1, [SDTCisVT<0, i32>]>;

def SDT_X86CallSeqStart : SDCallSeqStart<[SDTCisVT<0, i32>,
                                          SDTCisVT<1, i32>]>;
def SDT_X86CallSeqEnd   : SDCallSeqEnd<[SDTCisVT<0, i32>,
                                        SDTCisVT<1, i32>]>;

def SDT_X86Call   : SDTypeProfile<0, -1, [SDTCisVT<0, iPTR>]>;

def SDT_X86NtBrind : SDTypeProfile<0, -1, [SDTCisVT<0, iPTR>]>;

def SDT_X86VASTART_SAVE_XMM_REGS : SDTypeProfile<0, -1, [SDTCisVT<0, i8>,
                                                         SDTCisVT<1, iPTR>,
                                                         SDTCisVT<2, iPTR>]>;

def SDT_X86VAARG_64 : SDTypeProfile<1, -1, [SDTCisPtrTy<0>,
                                            SDTCisPtrTy<1>,
                                            SDTCisVT<2, i32>,
                                            SDTCisVT<3, i8>,
                                            SDTCisVT<4, i32>]>;

def SDTX86RepStr  : SDTypeProfile<0, 1, [SDTCisVT<0, OtherVT>]>;

def SDTX86Void    : SDTypeProfile<0, 0, []>;

def SDTX86Wrapper : SDTypeProfile<1, 1, [SDTCisSameAs<0, 1>, SDTCisPtrTy<0>]>;

def SDT_X86TLSADDR : SDTypeProfile<0, 1, [SDTCisInt<0>]>;

def SDT_X86TLSBASEADDR : SDTypeProfile<0, 1, [SDTCisInt<0>]>;

def SDT_X86TLSCALL : SDTypeProfile<0, 1, [SDTCisInt<0>]>;

def SDT_X86WIN_ALLOCA : SDTypeProfile<0, 1, [SDTCisVT<0, iPTR>]>;

def SDT_X86SEG_ALLOCA : SDTypeProfile<1, 1, [SDTCisVT<0, iPTR>, SDTCisVT<1, iPTR>]>;

def SDT_X86EHRET : SDTypeProfile<0, 1, [SDTCisInt<0>]>;

def SDT_X86TCRET : SDTypeProfile<0, 2, [SDTCisPtrTy<0>, SDTCisVT<1, i32>]>;

def SDT_X86MEMBARRIER : SDTypeProfile<0, 0, []>;

#if INTEL_CUSTOMIZATION
#if INTEL_FEATURE_ISA_ENQCMD
def SDT_X86ENQCMD : SDTypeProfile<1, 2, [SDTCisVT<0, i32>,
                                         SDTCisPtrTy<1>, SDTCisSameAs<1, 2>]>;
#endif // INTEL_FEATURE_ISA_ENQCMD
#endif // INTEL_CUSTOMIZATION

def X86MemBarrier : SDNode<"X86ISD::MEMBARRIER", SDT_X86MEMBARRIER,
                            [SDNPHasChain,SDNPSideEffect]>;
def X86MFence : SDNode<"X86ISD::MFENCE", SDT_X86MEMBARRIER,
                        [SDNPHasChain]>;


def X86bsf     : SDNode<"X86ISD::BSF",      SDTUnaryArithWithFlags>;
def X86bsr     : SDNode<"X86ISD::BSR",      SDTUnaryArithWithFlags>;
def X86shld    : SDNode<"X86ISD::SHLD",     SDTIntShiftDOp>;
def X86shrd    : SDNode<"X86ISD::SHRD",     SDTIntShiftDOp>;

def X86cmp     : SDNode<"X86ISD::CMP" ,     SDTX86CmpTest>;
def X86bt      : SDNode<"X86ISD::BT",       SDTX86CmpTest>;

def X86cmov    : SDNode<"X86ISD::CMOV",     SDTX86Cmov>;
def X86brcond  : SDNode<"X86ISD::BRCOND",   SDTX86BrCond,
                        [SDNPHasChain]>;
def X86setcc   : SDNode<"X86ISD::SETCC",    SDTX86SetCC>;
def X86setcc_c : SDNode<"X86ISD::SETCC_CARRY", SDTX86SetCC_C>;

def X86sahf    : SDNode<"X86ISD::SAHF",     SDTX86sahf>;

def X86rdrand  : SDNode<"X86ISD::RDRAND",   SDTX86rdrand,
                        [SDNPHasChain, SDNPSideEffect]>;

def X86rdseed  : SDNode<"X86ISD::RDSEED",   SDTX86rdrand,
                        [SDNPHasChain, SDNPSideEffect]>;

def X86rdpkru : SDNode<"X86ISD::RDPKRU",    SDTX86rdpkru,
                       [SDNPHasChain, SDNPSideEffect]>;
def X86wrpkru : SDNode<"X86ISD::WRPKRU",    SDTX86wrpkru,
                       [SDNPHasChain, SDNPSideEffect]>;

def X86cas : SDNode<"X86ISD::LCMPXCHG_DAG", SDTX86cas,
                        [SDNPHasChain, SDNPInGlue, SDNPOutGlue, SDNPMayStore,
                         SDNPMayLoad, SDNPMemOperand]>;
def X86cas8 : SDNode<"X86ISD::LCMPXCHG8_DAG", SDTX86caspair,
                        [SDNPHasChain, SDNPInGlue, SDNPOutGlue, SDNPMayStore,
                         SDNPMayLoad, SDNPMemOperand]>;
def X86cas16 : SDNode<"X86ISD::LCMPXCHG16_DAG", SDTX86caspair,
                        [SDNPHasChain, SDNPInGlue, SDNPOutGlue, SDNPMayStore,
                         SDNPMayLoad, SDNPMemOperand]>;
def X86cas8save_ebx : SDNode<"X86ISD::LCMPXCHG8_SAVE_EBX_DAG",
                                SDTX86caspairSaveEbx8,
                                [SDNPHasChain, SDNPInGlue, SDNPOutGlue,
                                SDNPMayStore, SDNPMayLoad, SDNPMemOperand]>;
def X86cas16save_rbx : SDNode<"X86ISD::LCMPXCHG16_SAVE_RBX_DAG",
                                SDTX86caspairSaveRbx16,
                                [SDNPHasChain, SDNPInGlue, SDNPOutGlue,
                                SDNPMayStore, SDNPMayLoad, SDNPMemOperand]>;

def X86retflag : SDNode<"X86ISD::RET_FLAG", SDTX86Ret,
                        [SDNPHasChain, SDNPOptInGlue, SDNPVariadic]>;
def X86iret : SDNode<"X86ISD::IRET", SDTX86Ret,
                        [SDNPHasChain, SDNPOptInGlue]>;

def X86vastart_save_xmm_regs :
                 SDNode<"X86ISD::VASTART_SAVE_XMM_REGS",
                        SDT_X86VASTART_SAVE_XMM_REGS,
                        [SDNPHasChain, SDNPVariadic]>;
def X86vaarg64 :
                 SDNode<"X86ISD::VAARG_64", SDT_X86VAARG_64,
                        [SDNPHasChain, SDNPMayLoad, SDNPMayStore,
                         SDNPMemOperand]>;
def X86callseq_start :
                 SDNode<"ISD::CALLSEQ_START", SDT_X86CallSeqStart,
                        [SDNPHasChain, SDNPOutGlue]>;
def X86callseq_end :
                 SDNode<"ISD::CALLSEQ_END",   SDT_X86CallSeqEnd,
                        [SDNPHasChain, SDNPOptInGlue, SDNPOutGlue]>;

def X86call    : SDNode<"X86ISD::CALL",     SDT_X86Call,
                        [SDNPHasChain, SDNPOutGlue, SDNPOptInGlue,
                         SDNPVariadic]>;

def X86NoTrackCall : SDNode<"X86ISD::NT_CALL", SDT_X86Call,
                            [SDNPHasChain, SDNPOutGlue, SDNPOptInGlue,
                             SDNPVariadic]>;
def X86NoTrackBrind : SDNode<"X86ISD::NT_BRIND", SDT_X86NtBrind,
                             [SDNPHasChain]>;

def X86rep_stos: SDNode<"X86ISD::REP_STOS", SDTX86RepStr,
                        [SDNPHasChain, SDNPInGlue, SDNPOutGlue, SDNPMayStore]>;
def X86rep_movs: SDNode<"X86ISD::REP_MOVS", SDTX86RepStr,
                        [SDNPHasChain, SDNPInGlue, SDNPOutGlue, SDNPMayStore,
                         SDNPMayLoad]>;

def X86Wrapper    : SDNode<"X86ISD::Wrapper",     SDTX86Wrapper>;
def X86WrapperRIP : SDNode<"X86ISD::WrapperRIP",  SDTX86Wrapper>;

def X86RecoverFrameAlloc : SDNode<"ISD::LOCAL_RECOVER",
                                  SDTypeProfile<1, 1, [SDTCisSameAs<0, 1>,
                                                       SDTCisInt<1>]>>;

def X86tlsaddr : SDNode<"X86ISD::TLSADDR", SDT_X86TLSADDR,
                        [SDNPHasChain, SDNPOptInGlue, SDNPOutGlue]>;

def X86tlsbaseaddr : SDNode<"X86ISD::TLSBASEADDR", SDT_X86TLSBASEADDR,
                        [SDNPHasChain, SDNPOptInGlue, SDNPOutGlue]>;

def X86ehret : SDNode<"X86ISD::EH_RETURN", SDT_X86EHRET,
                        [SDNPHasChain]>;

def X86eh_sjlj_setjmp  : SDNode<"X86ISD::EH_SJLJ_SETJMP",
                                SDTypeProfile<1, 1, [SDTCisInt<0>,
                                                     SDTCisPtrTy<1>]>,
                                [SDNPHasChain, SDNPSideEffect]>;
def X86eh_sjlj_longjmp : SDNode<"X86ISD::EH_SJLJ_LONGJMP",
                                SDTypeProfile<0, 1, [SDTCisPtrTy<0>]>,
                                [SDNPHasChain, SDNPSideEffect]>;
def X86eh_sjlj_setup_dispatch : SDNode<"X86ISD::EH_SJLJ_SETUP_DISPATCH",
                                       SDTypeProfile<0, 0, []>,
                                       [SDNPHasChain, SDNPSideEffect]>;

def X86tcret : SDNode<"X86ISD::TC_RETURN", SDT_X86TCRET,
                        [SDNPHasChain,  SDNPOptInGlue, SDNPVariadic]>;

def X86add_flag  : SDNode<"X86ISD::ADD",  SDTBinaryArithWithFlags,
                          [SDNPCommutative]>;
def X86sub_flag  : SDNode<"X86ISD::SUB",  SDTBinaryArithWithFlags>;
def X86smul_flag : SDNode<"X86ISD::SMUL", SDTBinaryArithWithFlags,
                          [SDNPCommutative]>;
def X86umul_flag : SDNode<"X86ISD::UMUL", SDT2ResultBinaryArithWithFlags,
                          [SDNPCommutative]>;
def X86adc_flag  : SDNode<"X86ISD::ADC",  SDTBinaryArithWithFlagsInOut>;
def X86sbb_flag  : SDNode<"X86ISD::SBB",  SDTBinaryArithWithFlagsInOut>;

def X86or_flag   : SDNode<"X86ISD::OR",   SDTBinaryArithWithFlags,
                          [SDNPCommutative]>;
def X86xor_flag  : SDNode<"X86ISD::XOR",  SDTBinaryArithWithFlags,
                          [SDNPCommutative]>;
def X86and_flag  : SDNode<"X86ISD::AND",  SDTBinaryArithWithFlags,
                          [SDNPCommutative]>;

def X86lock_add  : SDNode<"X86ISD::LADD",  SDTLockBinaryArithWithFlags,
                          [SDNPHasChain, SDNPMayStore, SDNPMayLoad,
                           SDNPMemOperand]>;
def X86lock_sub  : SDNode<"X86ISD::LSUB",  SDTLockBinaryArithWithFlags,
                          [SDNPHasChain, SDNPMayStore, SDNPMayLoad,
                           SDNPMemOperand]>;
def X86lock_or  : SDNode<"X86ISD::LOR",  SDTLockBinaryArithWithFlags,
                         [SDNPHasChain, SDNPMayStore, SDNPMayLoad,
                          SDNPMemOperand]>;
def X86lock_xor  : SDNode<"X86ISD::LXOR",  SDTLockBinaryArithWithFlags,
                          [SDNPHasChain, SDNPMayStore, SDNPMayLoad,
                           SDNPMemOperand]>;
def X86lock_and  : SDNode<"X86ISD::LAND",  SDTLockBinaryArithWithFlags,
                          [SDNPHasChain, SDNPMayStore, SDNPMayLoad,
                           SDNPMemOperand]>;

def X86bextr  : SDNode<"X86ISD::BEXTR",  SDTIntBinOp>;

def X86bzhi   : SDNode<"X86ISD::BZHI",   SDTIntBinOp>;

def X86mul_imm : SDNode<"X86ISD::MUL_IMM", SDTIntBinOp>;

def X86WinAlloca : SDNode<"X86ISD::WIN_ALLOCA", SDT_X86WIN_ALLOCA,
                          [SDNPHasChain, SDNPOutGlue]>;

def X86SegAlloca : SDNode<"X86ISD::SEG_ALLOCA", SDT_X86SEG_ALLOCA,
                          [SDNPHasChain]>;

def X86TLSCall : SDNode<"X86ISD::TLSCALL", SDT_X86TLSCALL,
                        [SDNPHasChain, SDNPOptInGlue, SDNPOutGlue]>;

def X86lwpins : SDNode<"X86ISD::LWPINS",
                       SDTypeProfile<1, 3, [SDTCisVT<0, i32>, SDTCisInt<1>,
                                            SDTCisVT<2, i32>, SDTCisVT<3, i32>]>,
                       [SDNPHasChain, SDNPMayStore, SDNPMayLoad, SDNPSideEffect]>;

def X86umwait : SDNode<"X86ISD::UMWAIT",
                       SDTypeProfile<1, 3, [SDTCisVT<0, i32>, SDTCisInt<1>,
                                            SDTCisVT<2, i32>, SDTCisVT<3, i32>]>,
                       [SDNPHasChain, SDNPSideEffect]>;

def X86tpause : SDNode<"X86ISD::TPAUSE",
                       SDTypeProfile<1, 3, [SDTCisVT<0, i32>, SDTCisInt<1>,
                                            SDTCisVT<2, i32>, SDTCisVT<3, i32>]>,
                       [SDNPHasChain, SDNPSideEffect]>;

#if INTEL_CUSTOMIZATION
#if INTEL_FEATURE_ISA_ENQCMD
def X86enqcmd : SDNode<"X86ISD::ENQCMD", SDT_X86ENQCMD,
                       [SDNPHasChain, SDNPSideEffect]>;
def X86enqcmds : SDNode<"X86ISD::ENQCMDS", SDT_X86ENQCMD,
                       [SDNPHasChain, SDNPSideEffect]>;
#endif // INTEL_FEATURE_ISA_ENQCMD

#if INTEL_FEATURE_ISA_ULI
def X86testui : SDNode<"X86ISD::TESTUI",
                       SDTypeProfile<1, 0, [SDTCisVT<0, i32>]>, [SDNPHasChain]>;
#endif // INTEL_FEATURE_ISA_ULI
#endif // INTEL_CUSTOMIZATION

//===----------------------------------------------------------------------===//
// X86 Operand Definitions.
//

// A version of ptr_rc which excludes SP, ESP, and RSP. This is used for
// the index operand of an address, to conform to x86 encoding restrictions.
def ptr_rc_nosp : PointerLikeRegClass<1>;

// *mem - Operand definitions for the funky X86 addressing mode operands.
//
def X86MemAsmOperand : AsmOperandClass {
 let Name = "Mem";
}
let RenderMethod = "addMemOperands", SuperClasses = [X86MemAsmOperand] in {
  def X86Mem8AsmOperand   : AsmOperandClass { let Name = "Mem8"; }
  def X86Mem16AsmOperand  : AsmOperandClass { let Name = "Mem16"; }
  def X86Mem32AsmOperand  : AsmOperandClass { let Name = "Mem32"; }
  def X86Mem64AsmOperand  : AsmOperandClass { let Name = "Mem64"; }
  def X86Mem80AsmOperand  : AsmOperandClass { let Name = "Mem80"; }
  def X86Mem128AsmOperand : AsmOperandClass { let Name = "Mem128"; }
  def X86Mem256AsmOperand : AsmOperandClass { let Name = "Mem256"; }
  def X86Mem512AsmOperand : AsmOperandClass { let Name = "Mem512"; }
  // Gather mem operands
  def X86Mem64_RC128Operand  : AsmOperandClass { let Name = "Mem64_RC128"; }
  def X86Mem128_RC128Operand : AsmOperandClass { let Name = "Mem128_RC128"; }
  def X86Mem256_RC128Operand : AsmOperandClass { let Name = "Mem256_RC128"; }
  def X86Mem128_RC256Operand : AsmOperandClass { let Name = "Mem128_RC256"; }
  def X86Mem256_RC256Operand : AsmOperandClass { let Name = "Mem256_RC256"; }

  def X86Mem64_RC128XOperand  : AsmOperandClass { let Name = "Mem64_RC128X"; }
  def X86Mem128_RC128XOperand : AsmOperandClass { let Name = "Mem128_RC128X"; }
  def X86Mem256_RC128XOperand : AsmOperandClass { let Name = "Mem256_RC128X"; }
  def X86Mem128_RC256XOperand : AsmOperandClass { let Name = "Mem128_RC256X"; }
  def X86Mem256_RC256XOperand : AsmOperandClass { let Name = "Mem256_RC256X"; }
  def X86Mem512_RC256XOperand : AsmOperandClass { let Name = "Mem512_RC256X"; }
  def X86Mem256_RC512Operand  : AsmOperandClass { let Name = "Mem256_RC512"; }
  def X86Mem512_RC512Operand  : AsmOperandClass { let Name = "Mem512_RC512"; }
}

def X86AbsMemAsmOperand : AsmOperandClass {
  let Name = "AbsMem";
  let SuperClasses = [X86MemAsmOperand];
}

class X86MemOperand<string printMethod,
          AsmOperandClass parserMatchClass = X86MemAsmOperand> : Operand<iPTR> {
  let PrintMethod = printMethod;
  let MIOperandInfo = (ops ptr_rc, i8imm, ptr_rc_nosp, i32imm, SEGMENT_REG);
  let ParserMatchClass = parserMatchClass;
  let OperandType = "OPERAND_MEMORY";
}

// Gather mem operands
class X86VMemOperand<RegisterClass RC, string printMethod,
                     AsmOperandClass parserMatchClass>
    : X86MemOperand<printMethod, parserMatchClass> {
  let MIOperandInfo = (ops ptr_rc, i8imm, RC, i32imm, SEGMENT_REG);
}

def anymem : X86MemOperand<"printanymem">;

// FIXME: Right now we allow any size during parsing, but we might want to
// restrict to only unsized memory.
def opaquemem : X86MemOperand<"printopaquemem">;

def i8mem   : X86MemOperand<"printbytemem",   X86Mem8AsmOperand>;
def i16mem  : X86MemOperand<"printwordmem",  X86Mem16AsmOperand>;
def i32mem  : X86MemOperand<"printdwordmem",  X86Mem32AsmOperand>;
def i64mem  : X86MemOperand<"printqwordmem",  X86Mem64AsmOperand>;
def i128mem : X86MemOperand<"printxmmwordmem", X86Mem128AsmOperand>;
def i256mem : X86MemOperand<"printymmwordmem", X86Mem256AsmOperand>;
def i512mem : X86MemOperand<"printzmmwordmem", X86Mem512AsmOperand>;
#if INTEL_CUSTOMIZATION
#if INTEL_FEATURE_ISA_FP16
def f16mem  : X86MemOperand<"printwordmem",  X86Mem16AsmOperand>;
#endif // INTEL_FEATURE_ISA_FP16
#endif // INTEL_CUSTOMIZATION
def f32mem  : X86MemOperand<"printdwordmem",  X86Mem32AsmOperand>;
def f64mem  : X86MemOperand<"printqwordmem",  X86Mem64AsmOperand>;
def f80mem  : X86MemOperand<"printtbytemem",  X86Mem80AsmOperand>;
def f128mem : X86MemOperand<"printxmmwordmem", X86Mem128AsmOperand>;
def f256mem : X86MemOperand<"printymmwordmem", X86Mem256AsmOperand>;
def f512mem : X86MemOperand<"printzmmwordmem", X86Mem512AsmOperand>;

// Gather mem operands
def vx64mem  : X86VMemOperand<VR128,  "printqwordmem",  X86Mem64_RC128Operand>;
def vx128mem : X86VMemOperand<VR128,  "printxmmwordmem", X86Mem128_RC128Operand>;
def vx256mem : X86VMemOperand<VR128,  "printymmwordmem", X86Mem256_RC128Operand>;
def vy128mem : X86VMemOperand<VR256,  "printxmmwordmem", X86Mem128_RC256Operand>;
def vy256mem : X86VMemOperand<VR256,  "printymmwordmem", X86Mem256_RC256Operand>;

def vx64xmem  : X86VMemOperand<VR128X, "printqwordmem",  X86Mem64_RC128XOperand>;
def vx128xmem : X86VMemOperand<VR128X, "printxmmwordmem", X86Mem128_RC128XOperand>;
def vx256xmem : X86VMemOperand<VR128X, "printymmwordmem", X86Mem256_RC128XOperand>;
def vy128xmem : X86VMemOperand<VR256X, "printxmmwordmem", X86Mem128_RC256XOperand>;
def vy256xmem : X86VMemOperand<VR256X, "printymmwordmem", X86Mem256_RC256XOperand>;
def vy512xmem : X86VMemOperand<VR256X, "printzmmwordmem", X86Mem512_RC256XOperand>;
def vz256mem  : X86VMemOperand<VR512,  "printymmwordmem", X86Mem256_RC512Operand>;
def vz512mem  : X86VMemOperand<VR512,  "printzmmwordmem", X86Mem512_RC512Operand>;

// A version of i8mem for use on x86-64 and x32 that uses a NOREX GPR instead
// of a plain GPR, so that it doesn't potentially require a REX prefix.
def ptr_rc_norex : PointerLikeRegClass<2>;
def ptr_rc_norex_nosp : PointerLikeRegClass<3>;

def i8mem_NOREX : Operand<iPTR> {
  let PrintMethod = "printbytemem";
  let MIOperandInfo = (ops ptr_rc_norex, i8imm, ptr_rc_norex_nosp, i32imm,
                       SEGMENT_REG);
  let ParserMatchClass = X86Mem8AsmOperand;
  let OperandType = "OPERAND_MEMORY";
}

// GPRs available for tailcall.
// It represents GR32_TC, GR64_TC or GR64_TCW64.
def ptr_rc_tailcall : PointerLikeRegClass<4>;

// Special i32mem for addresses of load folding tail calls. These are not
// allowed to use callee-saved registers since they must be scheduled
// after callee-saved register are popped.
def i32mem_TC : Operand<i32> {
  let PrintMethod = "printdwordmem";
  let MIOperandInfo = (ops ptr_rc_tailcall, i8imm, ptr_rc_tailcall,
                       i32imm, SEGMENT_REG);
  let ParserMatchClass = X86Mem32AsmOperand;
  let OperandType = "OPERAND_MEMORY";
}

// Special i64mem for addresses of load folding tail calls. These are not
// allowed to use callee-saved registers since they must be scheduled
// after callee-saved register are popped.
def i64mem_TC : Operand<i64> {
  let PrintMethod = "printqwordmem";
  let MIOperandInfo = (ops ptr_rc_tailcall, i8imm,
                       ptr_rc_tailcall, i32imm, SEGMENT_REG);
  let ParserMatchClass = X86Mem64AsmOperand;
  let OperandType = "OPERAND_MEMORY";
}

let OperandType = "OPERAND_PCREL",
    ParserMatchClass = X86AbsMemAsmOperand,
    PrintMethod = "printPCRelImm" in {
def i32imm_pcrel : Operand<i32>;
def i16imm_pcrel : Operand<i16>;

// Branch targets have OtherVT type and print as pc-relative values.
def brtarget : Operand<OtherVT>;
def brtarget8 : Operand<OtherVT>;

}

// Special parser to detect 16-bit mode to select 16-bit displacement.
def X86AbsMem16AsmOperand : AsmOperandClass {
  let Name = "AbsMem16";
  let RenderMethod = "addAbsMemOperands";
  let SuperClasses = [X86AbsMemAsmOperand];
}

// Branch targets have OtherVT type and print as pc-relative values.
let OperandType = "OPERAND_PCREL",
    PrintMethod = "printPCRelImm" in {
let ParserMatchClass = X86AbsMem16AsmOperand in
  def brtarget16 : Operand<OtherVT>;
let ParserMatchClass = X86AbsMemAsmOperand in
  def brtarget32 : Operand<OtherVT>;
}

let RenderMethod = "addSrcIdxOperands" in {
  def X86SrcIdx8Operand : AsmOperandClass {
    let Name = "SrcIdx8";
    let SuperClasses = [X86Mem8AsmOperand];
  }
  def X86SrcIdx16Operand : AsmOperandClass {
    let Name = "SrcIdx16";
    let SuperClasses = [X86Mem16AsmOperand];
  }
  def X86SrcIdx32Operand : AsmOperandClass {
    let Name = "SrcIdx32";
    let SuperClasses = [X86Mem32AsmOperand];
  }
  def X86SrcIdx64Operand : AsmOperandClass {
    let Name = "SrcIdx64";
    let SuperClasses = [X86Mem64AsmOperand];
  }
} // RenderMethod = "addSrcIdxOperands"

let RenderMethod = "addDstIdxOperands" in {
 def X86DstIdx8Operand : AsmOperandClass {
   let Name = "DstIdx8";
   let SuperClasses = [X86Mem8AsmOperand];
 }
 def X86DstIdx16Operand : AsmOperandClass {
   let Name = "DstIdx16";
   let SuperClasses = [X86Mem16AsmOperand];
 }
 def X86DstIdx32Operand : AsmOperandClass {
   let Name = "DstIdx32";
   let SuperClasses = [X86Mem32AsmOperand];
 }
 def X86DstIdx64Operand : AsmOperandClass {
   let Name = "DstIdx64";
   let SuperClasses = [X86Mem64AsmOperand];
 }
} // RenderMethod = "addDstIdxOperands"

let RenderMethod = "addMemOffsOperands" in {
  def X86MemOffs16_8AsmOperand : AsmOperandClass {
    let Name = "MemOffs16_8";
    let SuperClasses = [X86Mem8AsmOperand];
  }
  def X86MemOffs16_16AsmOperand : AsmOperandClass {
    let Name = "MemOffs16_16";
    let SuperClasses = [X86Mem16AsmOperand];
  }
  def X86MemOffs16_32AsmOperand : AsmOperandClass {
    let Name = "MemOffs16_32";
    let SuperClasses = [X86Mem32AsmOperand];
  }
  def X86MemOffs32_8AsmOperand : AsmOperandClass {
    let Name = "MemOffs32_8";
    let SuperClasses = [X86Mem8AsmOperand];
  }
  def X86MemOffs32_16AsmOperand : AsmOperandClass {
    let Name = "MemOffs32_16";
    let SuperClasses = [X86Mem16AsmOperand];
  }
  def X86MemOffs32_32AsmOperand : AsmOperandClass {
    let Name = "MemOffs32_32";
    let SuperClasses = [X86Mem32AsmOperand];
  }
  def X86MemOffs32_64AsmOperand : AsmOperandClass {
    let Name = "MemOffs32_64";
    let SuperClasses = [X86Mem64AsmOperand];
  }
  def X86MemOffs64_8AsmOperand : AsmOperandClass {
    let Name = "MemOffs64_8";
    let SuperClasses = [X86Mem8AsmOperand];
  }
  def X86MemOffs64_16AsmOperand : AsmOperandClass {
    let Name = "MemOffs64_16";
    let SuperClasses = [X86Mem16AsmOperand];
  }
  def X86MemOffs64_32AsmOperand : AsmOperandClass {
    let Name = "MemOffs64_32";
    let SuperClasses = [X86Mem32AsmOperand];
  }
  def X86MemOffs64_64AsmOperand : AsmOperandClass {
    let Name = "MemOffs64_64";
    let SuperClasses = [X86Mem64AsmOperand];
  }
} // RenderMethod = "addMemOffsOperands"

class X86SrcIdxOperand<string printMethod, AsmOperandClass parserMatchClass>
    : X86MemOperand<printMethod, parserMatchClass> {
  let MIOperandInfo = (ops ptr_rc, SEGMENT_REG);
}

class X86DstIdxOperand<string printMethod, AsmOperandClass parserMatchClass>
    : X86MemOperand<printMethod, parserMatchClass> {
  let MIOperandInfo = (ops ptr_rc);
}

def srcidx8  : X86SrcIdxOperand<"printSrcIdx8",  X86SrcIdx8Operand>;
def srcidx16 : X86SrcIdxOperand<"printSrcIdx16", X86SrcIdx16Operand>;
def srcidx32 : X86SrcIdxOperand<"printSrcIdx32", X86SrcIdx32Operand>;
def srcidx64 : X86SrcIdxOperand<"printSrcIdx64", X86SrcIdx64Operand>;
def dstidx8  : X86DstIdxOperand<"printDstIdx8",  X86DstIdx8Operand>;
def dstidx16 : X86DstIdxOperand<"printDstIdx16", X86DstIdx16Operand>;
def dstidx32 : X86DstIdxOperand<"printDstIdx32", X86DstIdx32Operand>;
def dstidx64 : X86DstIdxOperand<"printDstIdx64", X86DstIdx64Operand>;

class X86MemOffsOperand<Operand immOperand, string printMethod,
                        AsmOperandClass parserMatchClass>
    : X86MemOperand<printMethod, parserMatchClass> {
  let MIOperandInfo = (ops immOperand, SEGMENT_REG);
}

def offset16_8  : X86MemOffsOperand<i16imm, "printMemOffs8",
                                    X86MemOffs16_8AsmOperand>;
def offset16_16 : X86MemOffsOperand<i16imm, "printMemOffs16",
                                    X86MemOffs16_16AsmOperand>;
def offset16_32 : X86MemOffsOperand<i16imm, "printMemOffs32",
                                    X86MemOffs16_32AsmOperand>;
def offset32_8  : X86MemOffsOperand<i32imm, "printMemOffs8",
                                    X86MemOffs32_8AsmOperand>;
def offset32_16 : X86MemOffsOperand<i32imm, "printMemOffs16",
                                    X86MemOffs32_16AsmOperand>;
def offset32_32 : X86MemOffsOperand<i32imm, "printMemOffs32",
                                    X86MemOffs32_32AsmOperand>;
def offset32_64 : X86MemOffsOperand<i32imm, "printMemOffs64",
                                    X86MemOffs32_64AsmOperand>;
def offset64_8  : X86MemOffsOperand<i64imm, "printMemOffs8",
                                    X86MemOffs64_8AsmOperand>;
def offset64_16 : X86MemOffsOperand<i64imm, "printMemOffs16",
                                    X86MemOffs64_16AsmOperand>;
def offset64_32 : X86MemOffsOperand<i64imm, "printMemOffs32",
                                    X86MemOffs64_32AsmOperand>;
def offset64_64 : X86MemOffsOperand<i64imm, "printMemOffs64",
                                    X86MemOffs64_64AsmOperand>;

def ccode : Operand<i8> {
  let PrintMethod = "printCondCode";
  let OperandNamespace = "X86";
  let OperandType = "OPERAND_COND_CODE";
}

class ImmSExtAsmOperandClass : AsmOperandClass {
  let SuperClasses = [ImmAsmOperand];
  let RenderMethod = "addImmOperands";
}

def X86GR32orGR64AsmOperand : AsmOperandClass {
  let Name = "GR32orGR64";
}

def GR32orGR64 : RegisterOperand<GR32> {
  let ParserMatchClass = X86GR32orGR64AsmOperand;
}
def AVX512RCOperand : AsmOperandClass {
  let Name = "AVX512RC";
}
def AVX512RC : Operand<i32> {
  let PrintMethod = "printRoundingControl";
  let OperandNamespace = "X86";
  let OperandType = "OPERAND_ROUNDING_CONTROL";
  let ParserMatchClass = AVX512RCOperand;
}

// Sign-extended immediate classes. We don't need to define the full lattice
// here because there is no instruction with an ambiguity between ImmSExti64i32
// and ImmSExti32i8.
//
// The strange ranges come from the fact that the assembler always works with
// 64-bit immediates, but for a 16-bit target value we want to accept both "-1"
// (which will be a -1ULL), and "0xFF" (-1 in 16-bits).

// [0, 0x7FFFFFFF]                                            |
//   [0xFFFFFFFF80000000, 0xFFFFFFFFFFFFFFFF]
def ImmSExti64i32AsmOperand : ImmSExtAsmOperandClass {
  let Name = "ImmSExti64i32";
}

// [0, 0x0000007F] | [0x000000000000FF80, 0x000000000000FFFF] |
//   [0xFFFFFFFFFFFFFF80, 0xFFFFFFFFFFFFFFFF]
def ImmSExti16i8AsmOperand : ImmSExtAsmOperandClass {
  let Name = "ImmSExti16i8";
  let SuperClasses = [ImmSExti64i32AsmOperand];
}

// [0, 0x0000007F] | [0x00000000FFFFFF80, 0x00000000FFFFFFFF] |
//   [0xFFFFFFFFFFFFFF80, 0xFFFFFFFFFFFFFFFF]
def ImmSExti32i8AsmOperand : ImmSExtAsmOperandClass {
  let Name = "ImmSExti32i8";
}

// [0, 0x0000007F]                                            |
//   [0xFFFFFFFFFFFFFF80, 0xFFFFFFFFFFFFFFFF]
def ImmSExti64i8AsmOperand : ImmSExtAsmOperandClass {
  let Name = "ImmSExti64i8";
  let SuperClasses = [ImmSExti16i8AsmOperand, ImmSExti32i8AsmOperand,
                      ImmSExti64i32AsmOperand];
}

// Unsigned immediate used by SSE/AVX instructions
// [0, 0xFF]
//   [0xFFFFFFFFFFFFFF80, 0xFFFFFFFFFFFFFFFF]
def ImmUnsignedi8AsmOperand : AsmOperandClass {
  let Name = "ImmUnsignedi8";
  let RenderMethod = "addImmOperands";
}

// A couple of more descriptive operand definitions.
// 16-bits but only 8 bits are significant.
def i16i8imm  : Operand<i16> {
  let ParserMatchClass = ImmSExti16i8AsmOperand;
  let OperandType = "OPERAND_IMMEDIATE";
}
// 32-bits but only 8 bits are significant.
def i32i8imm  : Operand<i32> {
  let ParserMatchClass = ImmSExti32i8AsmOperand;
  let OperandType = "OPERAND_IMMEDIATE";
}

// 64-bits but only 32 bits are significant.
def i64i32imm  : Operand<i64> {
  let ParserMatchClass = ImmSExti64i32AsmOperand;
  let OperandType = "OPERAND_IMMEDIATE";
}

// 64-bits but only 8 bits are significant.
def i64i8imm   : Operand<i64> {
  let ParserMatchClass = ImmSExti64i8AsmOperand;
  let OperandType = "OPERAND_IMMEDIATE";
}

// Unsigned 8-bit immediate used by SSE/AVX instructions.
def u8imm : Operand<i8> {
  let PrintMethod = "printU8Imm";
  let ParserMatchClass = ImmUnsignedi8AsmOperand;
  let OperandType = "OPERAND_IMMEDIATE";
}

// 16-bit immediate but only 8-bits are significant and they are unsigned.
// Used by BT instructions.
def i16u8imm : Operand<i16> {
  let PrintMethod = "printU8Imm";
  let ParserMatchClass = ImmUnsignedi8AsmOperand;
  let OperandType = "OPERAND_IMMEDIATE";
}

// 32-bit immediate but only 8-bits are significant and they are unsigned.
// Used by some SSE/AVX instructions that use intrinsics.
def i32u8imm : Operand<i32> {
  let PrintMethod = "printU8Imm";
  let ParserMatchClass = ImmUnsignedi8AsmOperand;
  let OperandType = "OPERAND_IMMEDIATE";
}

// 64-bit immediate but only 8-bits are significant and they are unsigned.
// Used by BT instructions.
def i64u8imm : Operand<i64> {
  let PrintMethod = "printU8Imm";
  let ParserMatchClass = ImmUnsignedi8AsmOperand;
  let OperandType = "OPERAND_IMMEDIATE";
}

// 64-bits but only 32 bits are significant, and those bits are treated as being
// pc relative.
def i64i32imm_pcrel : Operand<i64> {
  let PrintMethod = "printPCRelImm";
  let ParserMatchClass = X86AbsMemAsmOperand;
  let OperandType = "OPERAND_PCREL";
}

def lea64_32mem : Operand<i32> {
  let PrintMethod = "printanymem";
  let MIOperandInfo = (ops GR64, i8imm, GR64_NOSP, i32imm, SEGMENT_REG);
  let ParserMatchClass = X86MemAsmOperand;
}

// Memory operands that use 64-bit pointers in both ILP32 and LP64.
def lea64mem : Operand<i64> {
  let PrintMethod = "printanymem";
  let MIOperandInfo = (ops GR64, i8imm, GR64_NOSP, i32imm, SEGMENT_REG);
  let ParserMatchClass = X86MemAsmOperand;
}

#if INTEL_CUSTOMIZATION
#if INTEL_FEATURE_ISA_VP2INTERSECT
let RenderMethod = "addMaskPairOperands" in {
  def VK1PairAsmOperand : AsmOperandClass { let Name = "VK1Pair"; }
  def VK2PairAsmOperand : AsmOperandClass { let Name = "VK2Pair"; }
  def VK4PairAsmOperand : AsmOperandClass { let Name = "VK4Pair"; }
  def VK8PairAsmOperand : AsmOperandClass { let Name = "VK8Pair"; }
  def VK16PairAsmOperand : AsmOperandClass { let Name = "VK16Pair"; }
}

def VK1Pair : RegisterOperand<VK1PAIR, "printVKPair"> {
  let ParserMatchClass = VK1PairAsmOperand;
}

def VK2Pair : RegisterOperand<VK2PAIR, "printVKPair"> {
  let ParserMatchClass = VK2PairAsmOperand;
}

def VK4Pair : RegisterOperand<VK4PAIR, "printVKPair"> {
  let ParserMatchClass = VK4PairAsmOperand;
}

def VK8Pair : RegisterOperand<VK8PAIR, "printVKPair"> {
  let ParserMatchClass = VK8PairAsmOperand;
}

def VK16Pair : RegisterOperand<VK16PAIR, "printVKPair"> {
  let ParserMatchClass = VK16PairAsmOperand;
}
#endif // INTEL_FEATURE_ISA_VP2INTERSECT
#endif // INTEL_CUSTOMIZATION

//===----------------------------------------------------------------------===//
// X86 Complex Pattern Definitions.
//

// Define X86-specific addressing mode.
def addr      : ComplexPattern<iPTR, 5, "selectAddr", [], [SDNPWantParent]>;
def lea32addr : ComplexPattern<i32, 5, "selectLEAAddr",
                               [add, sub, mul, X86mul_imm, shl, or, frameindex],
                               []>;
// In 64-bit mode 32-bit LEAs can use RIP-relative addressing.
def lea64_32addr : ComplexPattern<i32, 5, "selectLEA64_32Addr",
                                  [add, sub, mul, X86mul_imm, shl, or,
                                   frameindex, X86WrapperRIP],
                                  []>;

def tls32addr : ComplexPattern<i32, 5, "selectTLSADDRAddr",
                               [tglobaltlsaddr], []>;

def tls32baseaddr : ComplexPattern<i32, 5, "selectTLSADDRAddr",
                               [tglobaltlsaddr], []>;

def lea64addr : ComplexPattern<i64, 5, "selectLEAAddr",
                        [add, sub, mul, X86mul_imm, shl, or, frameindex,
                         X86WrapperRIP], []>;

def tls64addr : ComplexPattern<i64, 5, "selectTLSADDRAddr",
                               [tglobaltlsaddr], []>;

def tls64baseaddr : ComplexPattern<i64, 5, "selectTLSADDRAddr",
                               [tglobaltlsaddr], []>;

def vectoraddr : ComplexPattern<iPTR, 5, "selectVectorAddr", [],[SDNPWantParent]>;

// A relocatable immediate is either an immediate operand or an operand that can
// be relocated by the linker to an immediate, such as a regular symbol in
// non-PIC code.
def relocImm : ComplexPattern<iAny, 1, "selectRelocImm", [imm, X86Wrapper], [],
                              0>;

//===----------------------------------------------------------------------===//
// X86 Instruction Predicate Definitions.
def TruePredicate : Predicate<"true">;

def HasCMov      : Predicate<"Subtarget->hasCMov()">;
def NoCMov       : Predicate<"!Subtarget->hasCMov()">;

def HasMMX       : Predicate<"Subtarget->hasMMX()">;
def Has3DNow     : Predicate<"Subtarget->has3DNow()">;
def Has3DNowA    : Predicate<"Subtarget->has3DNowA()">;
def HasSSE1      : Predicate<"Subtarget->hasSSE1()">;
def UseSSE1      : Predicate<"Subtarget->hasSSE1() && !Subtarget->hasAVX()">;
def HasSSE2      : Predicate<"Subtarget->hasSSE2()">;
def UseSSE2      : Predicate<"Subtarget->hasSSE2() && !Subtarget->hasAVX()">;
def HasSSE3      : Predicate<"Subtarget->hasSSE3()">;
def UseSSE3      : Predicate<"Subtarget->hasSSE3() && !Subtarget->hasAVX()">;
def HasSSSE3     : Predicate<"Subtarget->hasSSSE3()">;
def UseSSSE3     : Predicate<"Subtarget->hasSSSE3() && !Subtarget->hasAVX()">;
def HasSSE41     : Predicate<"Subtarget->hasSSE41()">;
def NoSSE41      : Predicate<"!Subtarget->hasSSE41()">;
def UseSSE41     : Predicate<"Subtarget->hasSSE41() && !Subtarget->hasAVX()">;
def HasSSE42     : Predicate<"Subtarget->hasSSE42()">;
def UseSSE42     : Predicate<"Subtarget->hasSSE42() && !Subtarget->hasAVX()">;
def HasSSE4A     : Predicate<"Subtarget->hasSSE4A()">;
def NoAVX        : Predicate<"!Subtarget->hasAVX()">;
def HasAVX       : Predicate<"Subtarget->hasAVX()">;
def HasAVX2      : Predicate<"Subtarget->hasAVX2()">;
def HasAVX1Only  : Predicate<"Subtarget->hasAVX() && !Subtarget->hasAVX2()">;
def HasAVX512    : Predicate<"Subtarget->hasAVX512()">;
def UseAVX       : Predicate<"Subtarget->hasAVX() && !Subtarget->hasAVX512()">;
def UseAVX2      : Predicate<"Subtarget->hasAVX2() && !Subtarget->hasAVX512()">;
def NoAVX512     : Predicate<"!Subtarget->hasAVX512()">;
def HasCDI       : Predicate<"Subtarget->hasCDI()">;
def HasVPOPCNTDQ : Predicate<"Subtarget->hasVPOPCNTDQ()">;
def HasPFI       : Predicate<"Subtarget->hasPFI()">;
def HasERI       : Predicate<"Subtarget->hasERI()">;
def HasDQI       : Predicate<"Subtarget->hasDQI()">;
def NoDQI        : Predicate<"!Subtarget->hasDQI()">;
def HasBWI       : Predicate<"Subtarget->hasBWI()">;
def NoBWI        : Predicate<"!Subtarget->hasBWI()">;
def HasVLX       : Predicate<"Subtarget->hasVLX()">;
def NoVLX        : Predicate<"!Subtarget->hasVLX()">;
def NoVLX_Or_NoBWI : Predicate<"!Subtarget->hasVLX() || !Subtarget->hasBWI()">;
def NoVLX_Or_NoDQI : Predicate<"!Subtarget->hasVLX() || !Subtarget->hasDQI()">;
def PKU        : Predicate<"Subtarget->hasPKU()">;
def HasVNNI    : Predicate<"Subtarget->hasVNNI()">;
<<<<<<< HEAD
#if INTEL_CUSTOMIZATION
#if INTEL_FEATURE_ISA_VP2INTERSECT
def HasVP2INTERSECT : Predicate<"Subtarget->hasVP2INTERSECT()">;
#endif // INTEL_FEATURE_ISA_VP2INTERSECT
#if INTEL_FEATURE_ISA_AVX_VNNI
def HasAVXVNNI : Predicate <"Subtarget->hasAVXVNNI()">,
                            AssemblerPredicate<"FeatureAVXVNNI", "AVXVNNI">;
def NoAVXVNNI  : Predicate<"!Subtarget->hasAVXVNNI()">;
#endif // INTEL_FEATURE_ISA_AVX_VNNI
#if INTEL_FEATURE_ISA_BF16
def HasBF16      : Predicate<"Subtarget->hasBF16()">;
#endif // INTEL_FEATURE_ISA_BF16
#endif // INTEL_CUSTOMIZATION

#if INTEL_CUSTOMIZATION
#if INTEL_FEATURE_ISA_FP16
def HasFP16      : Predicate<"Subtarget->hasFP16()">;
#endif // INTEL_FEATURE_ISA_FP16
#endif // INTEL_CUSTOMIZATION
=======
def HasBF16      : Predicate<"Subtarget->hasBF16()">;
>>>>>>> bede937b

def HasBITALG    : Predicate<"Subtarget->hasBITALG()">;
def HasPOPCNT    : Predicate<"Subtarget->hasPOPCNT()">;
def HasAES       : Predicate<"Subtarget->hasAES()">;
def HasVAES      : Predicate<"Subtarget->hasVAES()">;
def NoVLX_Or_NoVAES : Predicate<"!Subtarget->hasVLX() || !Subtarget->hasVAES()">;
def HasFXSR      : Predicate<"Subtarget->hasFXSR()">;
def HasXSAVE     : Predicate<"Subtarget->hasXSAVE()">;
def HasXSAVEOPT  : Predicate<"Subtarget->hasXSAVEOPT()">;
def HasXSAVEC    : Predicate<"Subtarget->hasXSAVEC()">;
def HasXSAVES    : Predicate<"Subtarget->hasXSAVES()">;
def HasPCLMUL    : Predicate<"Subtarget->hasPCLMUL()">;
def NoVLX_Or_NoVPCLMULQDQ :
                    Predicate<"!Subtarget->hasVLX() || !Subtarget->hasVPCLMULQDQ()">;
def HasVPCLMULQDQ : Predicate<"Subtarget->hasVPCLMULQDQ()">;
def HasGFNI      : Predicate<"Subtarget->hasGFNI()">;
def HasFMA       : Predicate<"Subtarget->hasFMA()">;
def HasFMA4      : Predicate<"Subtarget->hasFMA4()">;
def NoFMA4       : Predicate<"!Subtarget->hasFMA4()">;
def HasXOP       : Predicate<"Subtarget->hasXOP()">;
def HasTBM       : Predicate<"Subtarget->hasTBM()">;
def NoTBM        : Predicate<"!Subtarget->hasTBM()">;
def HasLWP       : Predicate<"Subtarget->hasLWP()">;
def HasMOVBE     : Predicate<"Subtarget->hasMOVBE()">;
def HasRDRAND    : Predicate<"Subtarget->hasRDRAND()">;
def HasF16C      : Predicate<"Subtarget->hasF16C()">;
def HasFSGSBase  : Predicate<"Subtarget->hasFSGSBase()">;
def HasLZCNT     : Predicate<"Subtarget->hasLZCNT()">;
def HasBMI       : Predicate<"Subtarget->hasBMI()">;
def HasBMI2      : Predicate<"Subtarget->hasBMI2()">;
def NoBMI2       : Predicate<"!Subtarget->hasBMI2()">;
def HasVBMI      : Predicate<"Subtarget->hasVBMI()">;
def HasVBMI2     : Predicate<"Subtarget->hasVBMI2()">;
def HasIFMA      : Predicate<"Subtarget->hasIFMA()">;
def HasRTM       : Predicate<"Subtarget->hasRTM()">;
def HasADX       : Predicate<"Subtarget->hasADX()">;
def HasSHA       : Predicate<"Subtarget->hasSHA()">;
def HasSGX       : Predicate<"Subtarget->hasSGX()">;
def HasPRFCHW    : Predicate<"Subtarget->hasPRFCHW()">;
def HasRDSEED    : Predicate<"Subtarget->hasRDSEED()">;
def HasSSEPrefetch : Predicate<"Subtarget->hasSSEPrefetch()">;
def NoSSEPrefetch : Predicate<"!Subtarget->hasSSEPrefetch()">;
def HasPrefetchW : Predicate<"Subtarget->hasPRFCHW()">;
def HasPREFETCHWT1 : Predicate<"Subtarget->hasPREFETCHWT1()">;
def HasLAHFSAHF  : Predicate<"Subtarget->hasLAHFSAHF()">;
def HasMWAITX    : Predicate<"Subtarget->hasMWAITX()">;
def HasCLZERO    : Predicate<"Subtarget->hasCLZERO()">;
def HasCLDEMOTE  : Predicate<"Subtarget->hasCLDEMOTE()">;
def HasMOVDIRI   : Predicate<"Subtarget->hasMOVDIRI()">;
def HasMOVDIR64B : Predicate<"Subtarget->hasMOVDIR64B()">;
def HasPTWRITE   : Predicate<"Subtarget->hasPTWRITE()">;
def FPStackf32   : Predicate<"!Subtarget->hasSSE1()">;
def FPStackf64   : Predicate<"!Subtarget->hasSSE2()">;
def HasMPX       : Predicate<"Subtarget->hasMPX()">;
def HasSHSTK     : Predicate<"Subtarget->hasSHSTK()">;
def HasCLFLUSHOPT : Predicate<"Subtarget->hasCLFLUSHOPT()">;
def HasCLWB      : Predicate<"Subtarget->hasCLWB()">;
def HasWBNOINVD  : Predicate<"Subtarget->hasWBNOINVD()">;
def HasRDPID     : Predicate<"Subtarget->hasRDPID()">;
def HasWAITPKG   : Predicate<"Subtarget->hasWAITPKG()">;
def HasINVPCID   : Predicate<"Subtarget->hasINVPCID()">;
def HasCmpxchg8b : Predicate<"Subtarget->hasCmpxchg8b()">;
def HasCmpxchg16b: Predicate<"Subtarget->hasCmpxchg16b()">;
def HasPCONFIG   : Predicate<"Subtarget->hasPCONFIG()">;
#if INTEL_CUSTOMIZATION
#if INTEL_FEATURE_ISA_ENQCMD
def HasENQCMD : Predicate<"Subtarget->hasENQCMD()">;
#endif // INTEL_FEATURE_ISA_ENQCMD
#if INTEL_FEATURE_ISA_KEYLOCKER
def HasKeyLocker : Predicate<"Subtarget->hasKeyLocker()">;
#endif // INTEL_FEATURE_ISA_KEYLOCKER
#if INTEL_FEATURE_ISA_ULI
def HasULI : Predicate<"Subtarget->hasULI()">;
#endif // INTEL_FEATURE_ISA_ULI
#if INTEL_FEATURE_ISA_SERIALIZE
def HasSERIALIZE : Predicate<"Subtarget->hasSERIALIZE()">;
#endif // INTEL_FEATURE_ISA_SERIALIZE
#if INTEL_FEATURE_ISA_TSXLDTRK
def HasTSXLDTRK : Predicate<"Subtarget->hasTSXLDTRK()">;
#endif // INTEL_FEATURE_ISA_TSXLDTRK
#if INTEL_FEATURE_ISA_AMX
def HasAMXTILE   : Predicate<"Subtarget->hasAMXTILE()">;
def HasAMXBF16   : Predicate<"Subtarget->hasAMXBF16()">;
def HasAMXINT8   : Predicate<"Subtarget->hasAMXINT8()">;
#endif // INTEL_FEATURE_ISA_AMX
#endif // INTEL_CUSTOMIZATION
def Not64BitMode : Predicate<"!Subtarget->is64Bit()">,
                             AssemblerPredicate<"!Mode64Bit", "Not 64-bit mode">;
def In64BitMode  : Predicate<"Subtarget->is64Bit()">,
                             AssemblerPredicate<"Mode64Bit", "64-bit mode">;
def IsLP64  : Predicate<"Subtarget->isTarget64BitLP64()">;
def NotLP64 : Predicate<"!Subtarget->isTarget64BitLP64()">;
def In16BitMode  : Predicate<"Subtarget->is16Bit()">,
                             AssemblerPredicate<"Mode16Bit", "16-bit mode">;
def Not16BitMode : Predicate<"!Subtarget->is16Bit()">,
                             AssemblerPredicate<"!Mode16Bit", "Not 16-bit mode">;
def In32BitMode  : Predicate<"Subtarget->is32Bit()">,
                             AssemblerPredicate<"Mode32Bit", "32-bit mode">;
def IsWin64      : Predicate<"Subtarget->isTargetWin64()">;
def NotWin64     : Predicate<"!Subtarget->isTargetWin64()">;
def NotWin64WithoutFP : Predicate<"!Subtarget->isTargetWin64() ||"
                                  "Subtarget->getFrameLowering()->hasFP(*MF)"> {
  let RecomputePerFunction = 1;
}
def IsPS4        : Predicate<"Subtarget->isTargetPS4()">;
def NotPS4       : Predicate<"!Subtarget->isTargetPS4()">;
def IsNaCl       : Predicate<"Subtarget->isTargetNaCl()">;
def NotNaCl      : Predicate<"!Subtarget->isTargetNaCl()">;
def SmallCode    : Predicate<"TM.getCodeModel() == CodeModel::Small">;
def KernelCode   : Predicate<"TM.getCodeModel() == CodeModel::Kernel">;
def NearData     : Predicate<"TM.getCodeModel() == CodeModel::Small ||"
                             "TM.getCodeModel() == CodeModel::Kernel">;
def IsNotPIC     : Predicate<"!TM.isPositionIndependent()">;

// We could compute these on a per-module basis but doing so requires accessing
// the Function object through the <Target>Subtarget and objections were raised
// to that (see post-commit review comments for r301750).
let RecomputePerFunction = 1 in {
  def OptForSize   : Predicate<"MF->getFunction().hasOptSize()">;
  def OptForMinSize : Predicate<"MF->getFunction().hasMinSize()">;
  def OptForSpeed  : Predicate<"!MF->getFunction().hasOptSize()">;
  def UseIncDec : Predicate<"!Subtarget->slowIncDec() || "
                            "MF->getFunction().hasOptSize()">;
  def NoSSE41_Or_OptForSize : Predicate<"MF->getFunction().hasOptSize() || "
                                        "!Subtarget->hasSSE41()">;
}

def CallImmAddr  : Predicate<"Subtarget->isLegalToCallImmediateAddr()">;
def FavorMemIndirectCall  : Predicate<"!Subtarget->slowTwoMemOps()">;
def HasFastMem32 : Predicate<"!Subtarget->isUnalignedMem32Slow()">;
def HasFastLZCNT : Predicate<"Subtarget->hasFastLZCNT()">;
def HasFastSHLDRotate : Predicate<"Subtarget->hasFastSHLDRotate()">;
def HasERMSB : Predicate<"Subtarget->hasERMSB()">;
def HasMFence    : Predicate<"Subtarget->hasMFence()">;
def UseRetpolineIndirectCalls : Predicate<"Subtarget->useRetpolineIndirectCalls()">;
def NotUseRetpolineIndirectCalls : Predicate<"!Subtarget->useRetpolineIndirectCalls()">;

//===----------------------------------------------------------------------===//
// X86 Instruction Format Definitions.
//

include "X86InstrFormats.td"

//===----------------------------------------------------------------------===//
// Pattern fragments.
//

// X86 specific condition code. These correspond to CondCode in
// X86InstrInfo.h. They must be kept in synch.
def X86_COND_O   : PatLeaf<(i8 0)>;
def X86_COND_NO  : PatLeaf<(i8 1)>;
def X86_COND_B   : PatLeaf<(i8 2)>;  // alt. COND_C
def X86_COND_AE  : PatLeaf<(i8 3)>;  // alt. COND_NC
def X86_COND_E   : PatLeaf<(i8 4)>;  // alt. COND_Z
def X86_COND_NE  : PatLeaf<(i8 5)>;  // alt. COND_NZ
def X86_COND_BE  : PatLeaf<(i8 6)>;  // alt. COND_NA
def X86_COND_A   : PatLeaf<(i8 7)>;  // alt. COND_NBE
def X86_COND_S   : PatLeaf<(i8 8)>;
def X86_COND_NS  : PatLeaf<(i8 9)>;
def X86_COND_P   : PatLeaf<(i8 10)>; // alt. COND_PE
def X86_COND_NP  : PatLeaf<(i8 11)>; // alt. COND_PO
def X86_COND_L   : PatLeaf<(i8 12)>; // alt. COND_NGE
def X86_COND_GE  : PatLeaf<(i8 13)>; // alt. COND_NL
def X86_COND_LE  : PatLeaf<(i8 14)>; // alt. COND_NG
def X86_COND_G   : PatLeaf<(i8 15)>; // alt. COND_NLE

def i16immSExt8  : ImmLeaf<i16, [{ return isInt<8>(Imm); }]>;
def i32immSExt8  : ImmLeaf<i32, [{ return isInt<8>(Imm); }]>;
def i64immSExt8  : ImmLeaf<i64, [{ return isInt<8>(Imm); }]>;
def i64immSExt32 : ImmLeaf<i64, [{ return isInt<32>(Imm); }]>;

// FIXME: Ideally we would just replace the above i*immSExt* matchers with
// relocImm-based matchers, but then FastISel would be unable to use them.
def i64relocImmSExt8 : PatLeaf<(i64 relocImm), [{
  return isSExtRelocImm<8>(N);
}]>;
def i64relocImmSExt32 : PatLeaf<(i64 relocImm), [{
  return isSExtRelocImm<32>(N);
}]>;

// If we have multiple users of an immediate, it's much smaller to reuse
// the register, rather than encode the immediate in every instruction.
// This has the risk of increasing register pressure from stretched live
// ranges, however, the immediates should be trivial to rematerialize by
// the RA in the event of high register pressure.
// TODO : This is currently enabled for stores and binary ops. There are more
// cases for which this can be enabled, though this catches the bulk of the
// issues.
// TODO2 : This should really also be enabled under O2, but there's currently
// an issue with RA where we don't pull the constants into their users
// when we rematerialize them. I'll follow-up on enabling O2 after we fix that
// issue.
// TODO3 : This is currently limited to single basic blocks (DAG creation
// pulls block immediates to the top and merges them if necessary).
// Eventually, it would be nice to allow ConstantHoisting to merge constants
// globally for potentially added savings.
//
def relocImm8_su : PatLeaf<(i8 relocImm), [{
    return !shouldAvoidImmediateInstFormsForSize(N);
}]>;
def relocImm16_su : PatLeaf<(i16 relocImm), [{
    return !shouldAvoidImmediateInstFormsForSize(N);
}]>;
def relocImm32_su : PatLeaf<(i32 relocImm), [{
    return !shouldAvoidImmediateInstFormsForSize(N);
}]>;

def i16immSExt8_su : PatLeaf<(i16immSExt8), [{
    return !shouldAvoidImmediateInstFormsForSize(N);
}]>;
def i32immSExt8_su : PatLeaf<(i32immSExt8), [{
    return !shouldAvoidImmediateInstFormsForSize(N);
}]>;
def i64immSExt8_su : PatLeaf<(i64immSExt8), [{
    return !shouldAvoidImmediateInstFormsForSize(N);
}]>;

def i64relocImmSExt8_su : PatLeaf<(i64relocImmSExt8), [{
    return !shouldAvoidImmediateInstFormsForSize(N);
}]>;
def i64relocImmSExt32_su : PatLeaf<(i64relocImmSExt32), [{
    return !shouldAvoidImmediateInstFormsForSize(N);
}]>;

// i64immZExt32 predicate - True if the 64-bit immediate fits in a 32-bit
// unsigned field.
def i64immZExt32 : ImmLeaf<i64, [{ return isUInt<32>(Imm); }]>;

def i64immZExt32SExt8 : ImmLeaf<i64, [{
  return isUInt<32>(Imm) && isInt<8>(static_cast<int32_t>(Imm));
}]>;

// Helper fragments for loads.

// It's safe to fold a zextload/extload from i1 as a regular i8 load. The
// upper bits are guaranteed to be zero and we were going to emit a MOV8rm
// which might get folded during peephole anyway.
def loadi8 : PatFrag<(ops node:$ptr), (i8 (unindexedload node:$ptr)), [{
  LoadSDNode *LD = cast<LoadSDNode>(N);
  ISD::LoadExtType ExtType = LD->getExtensionType();
  return ExtType == ISD::NON_EXTLOAD || ExtType == ISD::EXTLOAD ||
         ExtType == ISD::ZEXTLOAD;
}]>;

// It's always safe to treat a anyext i16 load as a i32 load if the i16 is
// known to be 32-bit aligned or better. Ditto for i8 to i16.
def loadi16 : PatFrag<(ops node:$ptr), (i16 (unindexedload node:$ptr)), [{
  LoadSDNode *LD = cast<LoadSDNode>(N);
  ISD::LoadExtType ExtType = LD->getExtensionType();
  if (ExtType == ISD::NON_EXTLOAD)
    return true;
  if (ExtType == ISD::EXTLOAD)
    return LD->getAlignment() >= 2 && !LD->isVolatile();
  return false;
}]>;

def loadi32 : PatFrag<(ops node:$ptr), (i32 (unindexedload node:$ptr)), [{
  LoadSDNode *LD = cast<LoadSDNode>(N);
  ISD::LoadExtType ExtType = LD->getExtensionType();
  if (ExtType == ISD::NON_EXTLOAD)
    return true;
  if (ExtType == ISD::EXTLOAD)
    return LD->getAlignment() >= 4 && !LD->isVolatile();
  return false;
}]>;

def loadi64  : PatFrag<(ops node:$ptr), (i64 (load node:$ptr))>;
#if INTEL_CUSTOMIZATION
#if INTEL_FEATURE_ISA_FP16
def loadf16  : PatFrag<(ops node:$ptr), (f16 (load node:$ptr))>;
#endif // INTEL_FEATURE_ISA_FP16
#endif // INTEL_CUSTOMIZATION
def loadf32  : PatFrag<(ops node:$ptr), (f32 (load node:$ptr))>;
def loadf64  : PatFrag<(ops node:$ptr), (f64 (load node:$ptr))>;
def loadf80  : PatFrag<(ops node:$ptr), (f80 (load node:$ptr))>;
def loadf128 : PatFrag<(ops node:$ptr), (f128 (load node:$ptr))>;
def alignedloadf128 : PatFrag<(ops node:$ptr), (f128 (load node:$ptr)), [{
  LoadSDNode *Ld = cast<LoadSDNode>(N);
  return Ld->getAlignment() >= Ld->getMemoryVT().getStoreSize();
}]>;
def memopf128 : PatFrag<(ops node:$ptr), (f128 (load node:$ptr)), [{
  LoadSDNode *Ld = cast<LoadSDNode>(N);
  return Subtarget->hasSSEUnalignedMem() ||
         Ld->getAlignment() >= Ld->getMemoryVT().getStoreSize();
}]>;

def sextloadi16i8  : PatFrag<(ops node:$ptr), (i16 (sextloadi8 node:$ptr))>;
def sextloadi32i8  : PatFrag<(ops node:$ptr), (i32 (sextloadi8 node:$ptr))>;
def sextloadi32i16 : PatFrag<(ops node:$ptr), (i32 (sextloadi16 node:$ptr))>;
def sextloadi64i8  : PatFrag<(ops node:$ptr), (i64 (sextloadi8 node:$ptr))>;
def sextloadi64i16 : PatFrag<(ops node:$ptr), (i64 (sextloadi16 node:$ptr))>;
def sextloadi64i32 : PatFrag<(ops node:$ptr), (i64 (sextloadi32 node:$ptr))>;

def zextloadi8i1   : PatFrag<(ops node:$ptr), (i8  (zextloadi1 node:$ptr))>;
def zextloadi16i1  : PatFrag<(ops node:$ptr), (i16 (zextloadi1 node:$ptr))>;
def zextloadi32i1  : PatFrag<(ops node:$ptr), (i32 (zextloadi1 node:$ptr))>;
def zextloadi16i8  : PatFrag<(ops node:$ptr), (i16 (zextloadi8 node:$ptr))>;
def zextloadi32i8  : PatFrag<(ops node:$ptr), (i32 (zextloadi8 node:$ptr))>;
def zextloadi32i16 : PatFrag<(ops node:$ptr), (i32 (zextloadi16 node:$ptr))>;
def zextloadi64i1  : PatFrag<(ops node:$ptr), (i64 (zextloadi1 node:$ptr))>;
def zextloadi64i8  : PatFrag<(ops node:$ptr), (i64 (zextloadi8 node:$ptr))>;
def zextloadi64i16 : PatFrag<(ops node:$ptr), (i64 (zextloadi16 node:$ptr))>;
def zextloadi64i32 : PatFrag<(ops node:$ptr), (i64 (zextloadi32 node:$ptr))>;

def extloadi8i1    : PatFrag<(ops node:$ptr), (i8  (extloadi1 node:$ptr))>;
def extloadi16i1   : PatFrag<(ops node:$ptr), (i16 (extloadi1 node:$ptr))>;
def extloadi32i1   : PatFrag<(ops node:$ptr), (i32 (extloadi1 node:$ptr))>;
def extloadi16i8   : PatFrag<(ops node:$ptr), (i16 (extloadi8 node:$ptr))>;
def extloadi32i8   : PatFrag<(ops node:$ptr), (i32 (extloadi8 node:$ptr))>;
def extloadi32i16  : PatFrag<(ops node:$ptr), (i32 (extloadi16 node:$ptr))>;
def extloadi64i1   : PatFrag<(ops node:$ptr), (i64 (extloadi1 node:$ptr))>;
def extloadi64i8   : PatFrag<(ops node:$ptr), (i64 (extloadi8 node:$ptr))>;
def extloadi64i16  : PatFrag<(ops node:$ptr), (i64 (extloadi16 node:$ptr))>;

// We can treat an i8/i16 extending load to i64 as a 32 bit load if its known
// to be 4 byte aligned or better.
def extloadi64i32  : PatFrag<(ops node:$ptr), (i64 (unindexedload node:$ptr)), [{
  LoadSDNode *LD = cast<LoadSDNode>(N);
  ISD::LoadExtType ExtType = LD->getExtensionType();
  if (ExtType != ISD::EXTLOAD)
    return false;
  if (LD->getMemoryVT() == MVT::i32)
    return true;

  return LD->getAlignment() >= 4 && !LD->isVolatile();
}]>;


// An 'and' node with a single use.
def and_su : PatFrag<(ops node:$lhs, node:$rhs), (and node:$lhs, node:$rhs), [{
  return N->hasOneUse();
}]>;
// An 'srl' node with a single use.
def srl_su : PatFrag<(ops node:$lhs, node:$rhs), (srl node:$lhs, node:$rhs), [{
  return N->hasOneUse();
}]>;
// An 'trunc' node with a single use.
def trunc_su : PatFrag<(ops node:$src), (trunc node:$src), [{
  return N->hasOneUse();
}]>;

//===----------------------------------------------------------------------===//
// Instruction list.
//

// Nop
let hasSideEffects = 0, SchedRW = [WriteNop] in {
  def NOOP : I<0x90, RawFrm, (outs), (ins), "nop", []>;
  def NOOPW : I<0x1f, MRMXm, (outs), (ins i16mem:$zero),
                "nop{w}\t$zero", []>, TB, OpSize16, NotMemoryFoldable;
  def NOOPL : I<0x1f, MRMXm, (outs), (ins i32mem:$zero),
                "nop{l}\t$zero", []>, TB, OpSize32, NotMemoryFoldable;
  def NOOPQ : RI<0x1f, MRMXm, (outs), (ins i64mem:$zero),
                "nop{q}\t$zero", []>, TB, NotMemoryFoldable,
                Requires<[In64BitMode]>;
  // Also allow register so we can assemble/disassemble
  def NOOPWr : I<0x1f, MRMXr, (outs), (ins GR16:$zero),
                 "nop{w}\t$zero", []>, TB, OpSize16, NotMemoryFoldable;
  def NOOPLr : I<0x1f, MRMXr, (outs), (ins GR32:$zero),
                 "nop{l}\t$zero", []>, TB, OpSize32, NotMemoryFoldable;
  def NOOPQr : RI<0x1f, MRMXr, (outs), (ins GR64:$zero),
                  "nop{q}\t$zero", []>, TB, NotMemoryFoldable,
                  Requires<[In64BitMode]>;
}


// Constructing a stack frame.
def ENTER : Ii16<0xC8, RawFrmImm8, (outs), (ins i16imm:$len, i8imm:$lvl),
                 "enter\t$len, $lvl", []>, Sched<[WriteMicrocoded]>;

let SchedRW = [WriteALU] in {
let Defs = [EBP, ESP], Uses = [EBP, ESP], mayLoad = 1, hasSideEffects=0 in
def LEAVE    : I<0xC9, RawFrm, (outs), (ins), "leave", []>,
                 Requires<[Not64BitMode]>;

let Defs = [RBP,RSP], Uses = [RBP,RSP], mayLoad = 1, hasSideEffects = 0 in
def LEAVE64  : I<0xC9, RawFrm, (outs), (ins), "leave", []>,
                 Requires<[In64BitMode]>;
} // SchedRW

//===----------------------------------------------------------------------===//
//  Miscellaneous Instructions.
//

let isBarrier = 1, hasSideEffects = 1, usesCustomInserter = 1,
    SchedRW = [WriteSystem] in
  def Int_eh_sjlj_setup_dispatch
    : PseudoI<(outs), (ins), [(X86eh_sjlj_setup_dispatch)]>;

let Defs = [ESP], Uses = [ESP], hasSideEffects=0 in {
let mayLoad = 1, SchedRW = [WriteLoad] in {
def POP16r  : I<0x58, AddRegFrm, (outs GR16:$reg), (ins), "pop{w}\t$reg", []>,
                OpSize16;
def POP32r  : I<0x58, AddRegFrm, (outs GR32:$reg), (ins), "pop{l}\t$reg", []>,
                OpSize32, Requires<[Not64BitMode]>;
// Long form for the disassembler.
let isCodeGenOnly = 1, ForceDisassemble = 1 in {
def POP16rmr: I<0x8F, MRM0r, (outs GR16:$reg), (ins), "pop{w}\t$reg", []>,
                OpSize16, NotMemoryFoldable;
def POP32rmr: I<0x8F, MRM0r, (outs GR32:$reg), (ins), "pop{l}\t$reg", []>,
                OpSize32, Requires<[Not64BitMode]>, NotMemoryFoldable;
} // isCodeGenOnly = 1, ForceDisassemble = 1
} // mayLoad, SchedRW
let mayStore = 1, mayLoad = 1, SchedRW = [WriteCopy] in {
def POP16rmm: I<0x8F, MRM0m, (outs), (ins i16mem:$dst), "pop{w}\t$dst", []>,
                OpSize16;
def POP32rmm: I<0x8F, MRM0m, (outs), (ins i32mem:$dst), "pop{l}\t$dst", []>,
                OpSize32, Requires<[Not64BitMode]>;
} // mayStore, mayLoad, SchedRW

let mayStore = 1, SchedRW = [WriteStore] in {
def PUSH16r  : I<0x50, AddRegFrm, (outs), (ins GR16:$reg), "push{w}\t$reg",[]>,
                 OpSize16;
def PUSH32r  : I<0x50, AddRegFrm, (outs), (ins GR32:$reg), "push{l}\t$reg",[]>,
                 OpSize32, Requires<[Not64BitMode]>;
// Long form for the disassembler.
let isCodeGenOnly = 1, ForceDisassemble = 1 in {
def PUSH16rmr: I<0xFF, MRM6r, (outs), (ins GR16:$reg), "push{w}\t$reg",[]>,
                 OpSize16, NotMemoryFoldable;
def PUSH32rmr: I<0xFF, MRM6r, (outs), (ins GR32:$reg), "push{l}\t$reg",[]>,
                 OpSize32, Requires<[Not64BitMode]>, NotMemoryFoldable;
} // isCodeGenOnly = 1, ForceDisassemble = 1

def PUSH16i8 : Ii8<0x6a, RawFrm, (outs), (ins i16i8imm:$imm),
                   "push{w}\t$imm", []>, OpSize16;
def PUSHi16  : Ii16<0x68, RawFrm, (outs), (ins i16imm:$imm),
                   "push{w}\t$imm", []>, OpSize16;

def PUSH32i8 : Ii8<0x6a, RawFrm, (outs), (ins i32i8imm:$imm),
                   "push{l}\t$imm", []>, OpSize32,
                   Requires<[Not64BitMode]>;
def PUSHi32  : Ii32<0x68, RawFrm, (outs), (ins i32imm:$imm),
                   "push{l}\t$imm", []>, OpSize32,
                   Requires<[Not64BitMode]>;
} // mayStore, SchedRW

let mayLoad = 1, mayStore = 1, SchedRW = [WriteCopy] in {
def PUSH16rmm: I<0xFF, MRM6m, (outs), (ins i16mem:$src), "push{w}\t$src", []>,
                 OpSize16;
def PUSH32rmm: I<0xFF, MRM6m, (outs), (ins i32mem:$src), "push{l}\t$src", []>,
                 OpSize32, Requires<[Not64BitMode]>;
} // mayLoad, mayStore, SchedRW

}

let mayLoad = 1, mayStore = 1, usesCustomInserter = 1,
    SchedRW = [WriteRMW], Defs = [ESP] in {
  let Uses = [ESP] in
  def RDFLAGS32 : PseudoI<(outs GR32:$dst), (ins),
                   [(set GR32:$dst, (int_x86_flags_read_u32))]>,
                Requires<[Not64BitMode]>;

  let Uses = [RSP] in
  def RDFLAGS64 : PseudoI<(outs GR64:$dst), (ins),
                   [(set GR64:$dst, (int_x86_flags_read_u64))]>,
                Requires<[In64BitMode]>;
}

let mayLoad = 1, mayStore = 1, usesCustomInserter = 1,
    SchedRW = [WriteRMW] in {
  let Defs = [ESP, EFLAGS, DF], Uses = [ESP] in
  def WRFLAGS32 : PseudoI<(outs), (ins GR32:$src),
                   [(int_x86_flags_write_u32 GR32:$src)]>,
                Requires<[Not64BitMode]>;

  let Defs = [RSP, EFLAGS, DF], Uses = [RSP] in
  def WRFLAGS64 : PseudoI<(outs), (ins GR64:$src),
                   [(int_x86_flags_write_u64 GR64:$src)]>,
                Requires<[In64BitMode]>;
}

let Defs = [ESP, EFLAGS, DF], Uses = [ESP], mayLoad = 1, hasSideEffects=0,
    SchedRW = [WriteLoad] in {
def POPF16   : I<0x9D, RawFrm, (outs), (ins), "popf{w}", []>, OpSize16;
def POPF32   : I<0x9D, RawFrm, (outs), (ins), "popf{l|d}", []>, OpSize32,
                 Requires<[Not64BitMode]>;
}

let Defs = [ESP], Uses = [ESP, EFLAGS, DF], mayStore = 1, hasSideEffects=0,
    SchedRW = [WriteStore] in {
def PUSHF16  : I<0x9C, RawFrm, (outs), (ins), "pushf{w}", []>, OpSize16;
def PUSHF32  : I<0x9C, RawFrm, (outs), (ins), "pushf{l|d}", []>, OpSize32,
                 Requires<[Not64BitMode]>;
}

let Defs = [RSP], Uses = [RSP], hasSideEffects=0 in {
let mayLoad = 1, SchedRW = [WriteLoad] in {
def POP64r   : I<0x58, AddRegFrm, (outs GR64:$reg), (ins), "pop{q}\t$reg", []>,
                 OpSize32, Requires<[In64BitMode]>;
// Long form for the disassembler.
let isCodeGenOnly = 1, ForceDisassemble = 1 in {
def POP64rmr: I<0x8F, MRM0r, (outs GR64:$reg), (ins), "pop{q}\t$reg", []>,
                OpSize32, Requires<[In64BitMode]>, NotMemoryFoldable;
} // isCodeGenOnly = 1, ForceDisassemble = 1
} // mayLoad, SchedRW
let mayLoad = 1, mayStore = 1, SchedRW = [WriteCopy] in
def POP64rmm: I<0x8F, MRM0m, (outs), (ins i64mem:$dst), "pop{q}\t$dst", []>,
                OpSize32, Requires<[In64BitMode]>;
let mayStore = 1, SchedRW = [WriteStore] in {
def PUSH64r  : I<0x50, AddRegFrm, (outs), (ins GR64:$reg), "push{q}\t$reg", []>,
                 OpSize32, Requires<[In64BitMode]>;
// Long form for the disassembler.
let isCodeGenOnly = 1, ForceDisassemble = 1 in {
def PUSH64rmr: I<0xFF, MRM6r, (outs), (ins GR64:$reg), "push{q}\t$reg", []>,
                 OpSize32, Requires<[In64BitMode]>, NotMemoryFoldable;
} // isCodeGenOnly = 1, ForceDisassemble = 1
} // mayStore, SchedRW
let mayLoad = 1, mayStore = 1, SchedRW = [WriteCopy] in {
def PUSH64rmm: I<0xFF, MRM6m, (outs), (ins i64mem:$src), "push{q}\t$src", []>,
                 OpSize32, Requires<[In64BitMode]>;
} // mayLoad, mayStore, SchedRW
}

let Defs = [RSP], Uses = [RSP], hasSideEffects = 0, mayStore = 1,
    SchedRW = [WriteStore] in {
def PUSH64i8   : Ii8<0x6a, RawFrm, (outs), (ins i64i8imm:$imm),
                    "push{q}\t$imm", []>, OpSize32,
                    Requires<[In64BitMode]>;
def PUSH64i32  : Ii32S<0x68, RawFrm, (outs), (ins i64i32imm:$imm),
                    "push{q}\t$imm", []>, OpSize32,
                    Requires<[In64BitMode]>;
}

let Defs = [RSP, EFLAGS, DF], Uses = [RSP], mayLoad = 1, hasSideEffects=0 in
def POPF64   : I<0x9D, RawFrm, (outs), (ins), "popfq", []>,
               OpSize32, Requires<[In64BitMode]>, Sched<[WriteLoad]>;
let Defs = [RSP], Uses = [RSP, EFLAGS, DF], mayStore = 1, hasSideEffects=0 in
def PUSHF64    : I<0x9C, RawFrm, (outs), (ins), "pushfq", []>,
                 OpSize32, Requires<[In64BitMode]>, Sched<[WriteStore]>;

let Defs = [EDI, ESI, EBP, EBX, EDX, ECX, EAX, ESP], Uses = [ESP],
    mayLoad = 1, hasSideEffects = 0, SchedRW = [WriteLoad] in {
def POPA32   : I<0x61, RawFrm, (outs), (ins), "popal", []>,
               OpSize32, Requires<[Not64BitMode]>;
def POPA16   : I<0x61, RawFrm, (outs), (ins), "popaw", []>,
               OpSize16, Requires<[Not64BitMode]>;
}
let Defs = [ESP], Uses = [EDI, ESI, EBP, EBX, EDX, ECX, EAX, ESP],
    mayStore = 1, hasSideEffects = 0, SchedRW = [WriteStore] in {
def PUSHA32  : I<0x60, RawFrm, (outs), (ins), "pushal", []>,
               OpSize32, Requires<[Not64BitMode]>;
def PUSHA16  : I<0x60, RawFrm, (outs), (ins), "pushaw", []>,
               OpSize16, Requires<[Not64BitMode]>;
}

let Constraints = "$src = $dst", SchedRW = [WriteBSWAP32] in {
// This instruction is a consequence of BSWAP32r observing operand size. The
// encoding is valid, but the behavior is undefined.
let isCodeGenOnly = 1, ForceDisassemble = 1, hasSideEffects = 0 in
def BSWAP16r_BAD : I<0xC8, AddRegFrm, (outs GR16:$dst), (ins GR16:$src),
                     "bswap{w}\t$dst", []>, OpSize16, TB;
// GR32 = bswap GR32
def BSWAP32r : I<0xC8, AddRegFrm, (outs GR32:$dst), (ins GR32:$src),
                 "bswap{l}\t$dst",
                 [(set GR32:$dst, (bswap GR32:$src))]>, OpSize32, TB;

let SchedRW = [WriteBSWAP64] in
def BSWAP64r : RI<0xC8, AddRegFrm, (outs GR64:$dst), (ins GR64:$src),
                  "bswap{q}\t$dst",
                  [(set GR64:$dst, (bswap GR64:$src))]>, TB;
} // Constraints = "$src = $dst", SchedRW

// Bit scan instructions.
let Defs = [EFLAGS] in {
def BSF16rr  : I<0xBC, MRMSrcReg, (outs GR16:$dst), (ins GR16:$src),
                 "bsf{w}\t{$src, $dst|$dst, $src}",
                 [(set GR16:$dst, EFLAGS, (X86bsf GR16:$src))]>,
                  PS, OpSize16, Sched<[WriteBSF]>;
def BSF16rm  : I<0xBC, MRMSrcMem, (outs GR16:$dst), (ins i16mem:$src),
                 "bsf{w}\t{$src, $dst|$dst, $src}",
                 [(set GR16:$dst, EFLAGS, (X86bsf (loadi16 addr:$src)))]>,
                 PS, OpSize16, Sched<[WriteBSFLd]>;
def BSF32rr  : I<0xBC, MRMSrcReg, (outs GR32:$dst), (ins GR32:$src),
                 "bsf{l}\t{$src, $dst|$dst, $src}",
                 [(set GR32:$dst, EFLAGS, (X86bsf GR32:$src))]>,
                 PS, OpSize32, Sched<[WriteBSF]>;
def BSF32rm  : I<0xBC, MRMSrcMem, (outs GR32:$dst), (ins i32mem:$src),
                 "bsf{l}\t{$src, $dst|$dst, $src}",
                 [(set GR32:$dst, EFLAGS, (X86bsf (loadi32 addr:$src)))]>,
                 PS, OpSize32, Sched<[WriteBSFLd]>;
def BSF64rr  : RI<0xBC, MRMSrcReg, (outs GR64:$dst), (ins GR64:$src),
                  "bsf{q}\t{$src, $dst|$dst, $src}",
                  [(set GR64:$dst, EFLAGS, (X86bsf GR64:$src))]>,
                  PS, Sched<[WriteBSF]>;
def BSF64rm  : RI<0xBC, MRMSrcMem, (outs GR64:$dst), (ins i64mem:$src),
                  "bsf{q}\t{$src, $dst|$dst, $src}",
                  [(set GR64:$dst, EFLAGS, (X86bsf (loadi64 addr:$src)))]>,
                  PS, Sched<[WriteBSFLd]>;

def BSR16rr  : I<0xBD, MRMSrcReg, (outs GR16:$dst), (ins GR16:$src),
                 "bsr{w}\t{$src, $dst|$dst, $src}",
                 [(set GR16:$dst, EFLAGS, (X86bsr GR16:$src))]>,
                 PS, OpSize16, Sched<[WriteBSR]>;
def BSR16rm  : I<0xBD, MRMSrcMem, (outs GR16:$dst), (ins i16mem:$src),
                 "bsr{w}\t{$src, $dst|$dst, $src}",
                 [(set GR16:$dst, EFLAGS, (X86bsr (loadi16 addr:$src)))]>,
                 PS, OpSize16, Sched<[WriteBSRLd]>;
def BSR32rr  : I<0xBD, MRMSrcReg, (outs GR32:$dst), (ins GR32:$src),
                 "bsr{l}\t{$src, $dst|$dst, $src}",
                 [(set GR32:$dst, EFLAGS, (X86bsr GR32:$src))]>,
                 PS, OpSize32, Sched<[WriteBSR]>;
def BSR32rm  : I<0xBD, MRMSrcMem, (outs GR32:$dst), (ins i32mem:$src),
                 "bsr{l}\t{$src, $dst|$dst, $src}",
                 [(set GR32:$dst, EFLAGS, (X86bsr (loadi32 addr:$src)))]>,
                 PS, OpSize32, Sched<[WriteBSRLd]>;
def BSR64rr  : RI<0xBD, MRMSrcReg, (outs GR64:$dst), (ins GR64:$src),
                  "bsr{q}\t{$src, $dst|$dst, $src}",
                  [(set GR64:$dst, EFLAGS, (X86bsr GR64:$src))]>,
                  PS, Sched<[WriteBSR]>;
def BSR64rm  : RI<0xBD, MRMSrcMem, (outs GR64:$dst), (ins i64mem:$src),
                  "bsr{q}\t{$src, $dst|$dst, $src}",
                  [(set GR64:$dst, EFLAGS, (X86bsr (loadi64 addr:$src)))]>,
                  PS, Sched<[WriteBSRLd]>;
} // Defs = [EFLAGS]

let SchedRW = [WriteMicrocoded] in {
let Defs = [EDI,ESI], Uses = [EDI,ESI,DF] in {
def MOVSB : I<0xA4, RawFrmDstSrc, (outs), (ins dstidx8:$dst, srcidx8:$src),
              "movsb\t{$src, $dst|$dst, $src}", []>;
def MOVSW : I<0xA5, RawFrmDstSrc, (outs), (ins dstidx16:$dst, srcidx16:$src),
              "movsw\t{$src, $dst|$dst, $src}", []>, OpSize16;
def MOVSL : I<0xA5, RawFrmDstSrc, (outs), (ins dstidx32:$dst, srcidx32:$src),
              "movs{l|d}\t{$src, $dst|$dst, $src}", []>, OpSize32;
def MOVSQ : RI<0xA5, RawFrmDstSrc, (outs), (ins dstidx64:$dst, srcidx64:$src),
               "movsq\t{$src, $dst|$dst, $src}", []>,
               Requires<[In64BitMode]>;
}

let Defs = [EDI], Uses = [AL,EDI,DF] in
def STOSB : I<0xAA, RawFrmDst, (outs), (ins dstidx8:$dst),
              "stosb\t{%al, $dst|$dst, al}", []>;
let Defs = [EDI], Uses = [AX,EDI,DF] in
def STOSW : I<0xAB, RawFrmDst, (outs), (ins dstidx16:$dst),
              "stosw\t{%ax, $dst|$dst, ax}", []>, OpSize16;
let Defs = [EDI], Uses = [EAX,EDI,DF] in
def STOSL : I<0xAB, RawFrmDst, (outs), (ins dstidx32:$dst),
              "stos{l|d}\t{%eax, $dst|$dst, eax}", []>, OpSize32;
let Defs = [RDI], Uses = [RAX,RDI,DF] in
def STOSQ : RI<0xAB, RawFrmDst, (outs), (ins dstidx64:$dst),
               "stosq\t{%rax, $dst|$dst, rax}", []>,
               Requires<[In64BitMode]>;

let Defs = [EDI,EFLAGS], Uses = [AL,EDI,DF] in
def SCASB : I<0xAE, RawFrmDst, (outs), (ins dstidx8:$dst),
              "scasb\t{$dst, %al|al, $dst}", []>;
let Defs = [EDI,EFLAGS], Uses = [AX,EDI,DF] in
def SCASW : I<0xAF, RawFrmDst, (outs), (ins dstidx16:$dst),
              "scasw\t{$dst, %ax|ax, $dst}", []>, OpSize16;
let Defs = [EDI,EFLAGS], Uses = [EAX,EDI,DF] in
def SCASL : I<0xAF, RawFrmDst, (outs), (ins dstidx32:$dst),
              "scas{l|d}\t{$dst, %eax|eax, $dst}", []>, OpSize32;
let Defs = [EDI,EFLAGS], Uses = [RAX,EDI,DF] in
def SCASQ : RI<0xAF, RawFrmDst, (outs), (ins dstidx64:$dst),
               "scasq\t{$dst, %rax|rax, $dst}", []>,
               Requires<[In64BitMode]>;

let Defs = [EDI,ESI,EFLAGS], Uses = [EDI,ESI,DF] in {
def CMPSB : I<0xA6, RawFrmDstSrc, (outs), (ins dstidx8:$dst, srcidx8:$src),
              "cmpsb\t{$dst, $src|$src, $dst}", []>;
def CMPSW : I<0xA7, RawFrmDstSrc, (outs), (ins dstidx16:$dst, srcidx16:$src),
              "cmpsw\t{$dst, $src|$src, $dst}", []>, OpSize16;
def CMPSL : I<0xA7, RawFrmDstSrc, (outs), (ins dstidx32:$dst, srcidx32:$src),
              "cmps{l|d}\t{$dst, $src|$src, $dst}", []>, OpSize32;
def CMPSQ : RI<0xA7, RawFrmDstSrc, (outs), (ins dstidx64:$dst, srcidx64:$src),
               "cmpsq\t{$dst, $src|$src, $dst}", []>,
               Requires<[In64BitMode]>;
}
} // SchedRW

//===----------------------------------------------------------------------===//
//  Move Instructions.
//
let SchedRW = [WriteMove] in {
let hasSideEffects = 0, isMoveReg = 1 in {
def MOV8rr  : I<0x88, MRMDestReg, (outs GR8 :$dst), (ins GR8 :$src),
                "mov{b}\t{$src, $dst|$dst, $src}", []>;
def MOV16rr : I<0x89, MRMDestReg, (outs GR16:$dst), (ins GR16:$src),
                "mov{w}\t{$src, $dst|$dst, $src}", []>, OpSize16;
def MOV32rr : I<0x89, MRMDestReg, (outs GR32:$dst), (ins GR32:$src),
                "mov{l}\t{$src, $dst|$dst, $src}", []>, OpSize32;
def MOV64rr : RI<0x89, MRMDestReg, (outs GR64:$dst), (ins GR64:$src),
                 "mov{q}\t{$src, $dst|$dst, $src}", []>;
}

let isReMaterializable = 1, isAsCheapAsAMove = 1, isMoveImm = 1 in {
def MOV8ri  : Ii8 <0xB0, AddRegFrm, (outs GR8 :$dst), (ins i8imm :$src),
                   "mov{b}\t{$src, $dst|$dst, $src}",
                   [(set GR8:$dst, imm:$src)]>;
def MOV16ri : Ii16<0xB8, AddRegFrm, (outs GR16:$dst), (ins i16imm:$src),
                   "mov{w}\t{$src, $dst|$dst, $src}",
                   [(set GR16:$dst, imm:$src)]>, OpSize16;
def MOV32ri : Ii32<0xB8, AddRegFrm, (outs GR32:$dst), (ins i32imm:$src),
                   "mov{l}\t{$src, $dst|$dst, $src}",
                   [(set GR32:$dst, relocImm:$src)]>, OpSize32;
def MOV64ri32 : RIi32S<0xC7, MRM0r, (outs GR64:$dst), (ins i64i32imm:$src),
                       "mov{q}\t{$src, $dst|$dst, $src}",
                       [(set GR64:$dst, i64immSExt32:$src)]>;
}
let isReMaterializable = 1, isMoveImm = 1 in {
def MOV64ri : RIi64<0xB8, AddRegFrm, (outs GR64:$dst), (ins i64imm:$src),
                    "movabs{q}\t{$src, $dst|$dst, $src}",
                    [(set GR64:$dst, relocImm:$src)]>;
}

// Longer forms that use a ModR/M byte. Needed for disassembler
let isCodeGenOnly = 1, ForceDisassemble = 1, hasSideEffects = 0 in {
def MOV8ri_alt  : Ii8 <0xC6, MRM0r, (outs GR8 :$dst), (ins i8imm :$src),
                   "mov{b}\t{$src, $dst|$dst, $src}", []>,
                   FoldGenData<"MOV8ri">;
def MOV16ri_alt : Ii16<0xC7, MRM0r, (outs GR16:$dst), (ins i16imm:$src),
                   "mov{w}\t{$src, $dst|$dst, $src}", []>, OpSize16,
                   FoldGenData<"MOV16ri">;
def MOV32ri_alt : Ii32<0xC7, MRM0r, (outs GR32:$dst), (ins i32imm:$src),
                   "mov{l}\t{$src, $dst|$dst, $src}", []>, OpSize32,
                   FoldGenData<"MOV32ri">;
}
} // SchedRW

let SchedRW = [WriteStore] in {
def MOV8mi  : Ii8 <0xC6, MRM0m, (outs), (ins i8mem :$dst, i8imm :$src),
                   "mov{b}\t{$src, $dst|$dst, $src}",
                   [(store (i8 relocImm8_su:$src), addr:$dst)]>;
def MOV16mi : Ii16<0xC7, MRM0m, (outs), (ins i16mem:$dst, i16imm:$src),
                   "mov{w}\t{$src, $dst|$dst, $src}",
                   [(store (i16 relocImm16_su:$src), addr:$dst)]>, OpSize16;
def MOV32mi : Ii32<0xC7, MRM0m, (outs), (ins i32mem:$dst, i32imm:$src),
                   "mov{l}\t{$src, $dst|$dst, $src}",
                   [(store (i32 relocImm32_su:$src), addr:$dst)]>, OpSize32;
def MOV64mi32 : RIi32S<0xC7, MRM0m, (outs), (ins i64mem:$dst, i64i32imm:$src),
                       "mov{q}\t{$src, $dst|$dst, $src}",
                       [(store i64relocImmSExt32_su:$src, addr:$dst)]>,
                       Requires<[In64BitMode]>;
} // SchedRW

let hasSideEffects = 0 in {

/// Memory offset versions of moves. The immediate is an address mode sized
/// offset from the segment base.
let SchedRW = [WriteALU] in {
let mayLoad = 1 in {
let Defs = [AL] in
def MOV8ao32 : Ii32<0xA0, RawFrmMemOffs, (outs), (ins offset32_8:$src),
                    "mov{b}\t{$src, %al|al, $src}", []>,
                    AdSize32;
let Defs = [AX] in
def MOV16ao32 : Ii32<0xA1, RawFrmMemOffs, (outs), (ins offset32_16:$src),
                     "mov{w}\t{$src, %ax|ax, $src}", []>,
                     OpSize16, AdSize32;
let Defs = [EAX] in
def MOV32ao32 : Ii32<0xA1, RawFrmMemOffs, (outs), (ins offset32_32:$src),
                     "mov{l}\t{$src, %eax|eax, $src}", []>,
                     OpSize32, AdSize32;
let Defs = [RAX] in
def MOV64ao32 : RIi32<0xA1, RawFrmMemOffs, (outs), (ins offset32_64:$src),
                      "mov{q}\t{$src, %rax|rax, $src}", []>,
                      AdSize32;

let Defs = [AL] in
def MOV8ao16 : Ii16<0xA0, RawFrmMemOffs, (outs), (ins offset16_8:$src),
                    "mov{b}\t{$src, %al|al, $src}", []>, AdSize16;
let Defs = [AX] in
def MOV16ao16 : Ii16<0xA1, RawFrmMemOffs, (outs), (ins offset16_16:$src),
                     "mov{w}\t{$src, %ax|ax, $src}", []>,
                     OpSize16, AdSize16;
let Defs = [EAX] in
def MOV32ao16 : Ii16<0xA1, RawFrmMemOffs, (outs), (ins offset16_32:$src),
                     "mov{l}\t{$src, %eax|eax, $src}", []>,
                     AdSize16, OpSize32;
} // mayLoad
let mayStore = 1 in {
let Uses = [AL] in
def MOV8o32a : Ii32<0xA2, RawFrmMemOffs, (outs), (ins offset32_8:$dst),
                    "mov{b}\t{%al, $dst|$dst, al}", []>, AdSize32;
let Uses = [AX] in
def MOV16o32a : Ii32<0xA3, RawFrmMemOffs, (outs), (ins offset32_16:$dst),
                     "mov{w}\t{%ax, $dst|$dst, ax}", []>,
                     OpSize16, AdSize32;
let Uses = [EAX] in
def MOV32o32a : Ii32<0xA3, RawFrmMemOffs, (outs), (ins offset32_32:$dst),
                     "mov{l}\t{%eax, $dst|$dst, eax}", []>,
                     OpSize32, AdSize32;
let Uses = [RAX] in
def MOV64o32a : RIi32<0xA3, RawFrmMemOffs, (outs), (ins offset32_64:$dst),
                      "mov{q}\t{%rax, $dst|$dst, rax}", []>,
                      AdSize32;

let Uses = [AL] in
def MOV8o16a : Ii16<0xA2, RawFrmMemOffs, (outs), (ins offset16_8:$dst),
                    "mov{b}\t{%al, $dst|$dst, al}", []>, AdSize16;
let Uses = [AX] in
def MOV16o16a : Ii16<0xA3, RawFrmMemOffs, (outs), (ins offset16_16:$dst),
                     "mov{w}\t{%ax, $dst|$dst, ax}", []>,
                     OpSize16, AdSize16;
let Uses = [EAX] in
def MOV32o16a : Ii16<0xA3, RawFrmMemOffs, (outs), (ins offset16_32:$dst),
                     "mov{l}\t{%eax, $dst|$dst, eax}", []>,
                     OpSize32, AdSize16;
} // mayStore

// These forms all have full 64-bit absolute addresses in their instructions
// and use the movabs mnemonic to indicate this specific form.
let mayLoad = 1 in {
let Defs = [AL] in
def MOV8ao64 : Ii64<0xA0, RawFrmMemOffs, (outs), (ins offset64_8:$src),
                    "movabs{b}\t{$src, %al|al, $src}", []>,
                    AdSize64;
let Defs = [AX] in
def MOV16ao64 : Ii64<0xA1, RawFrmMemOffs, (outs), (ins offset64_16:$src),
                     "movabs{w}\t{$src, %ax|ax, $src}", []>,
                     OpSize16, AdSize64;
let Defs = [EAX] in
def MOV32ao64 : Ii64<0xA1, RawFrmMemOffs, (outs), (ins offset64_32:$src),
                     "movabs{l}\t{$src, %eax|eax, $src}", []>,
                     OpSize32, AdSize64;
let Defs = [RAX] in
def MOV64ao64 : RIi64<0xA1, RawFrmMemOffs, (outs), (ins offset64_64:$src),
                     "movabs{q}\t{$src, %rax|rax, $src}", []>,
                     AdSize64;
} // mayLoad

let mayStore = 1 in {
let Uses = [AL] in
def MOV8o64a : Ii64<0xA2, RawFrmMemOffs, (outs), (ins offset64_8:$dst),
                    "movabs{b}\t{%al, $dst|$dst, al}", []>,
                    AdSize64;
let Uses = [AX] in
def MOV16o64a : Ii64<0xA3, RawFrmMemOffs, (outs), (ins offset64_16:$dst),
                     "movabs{w}\t{%ax, $dst|$dst, ax}", []>,
                     OpSize16, AdSize64;
let Uses = [EAX] in
def MOV32o64a : Ii64<0xA3, RawFrmMemOffs, (outs), (ins offset64_32:$dst),
                     "movabs{l}\t{%eax, $dst|$dst, eax}", []>,
                     OpSize32, AdSize64;
let Uses = [RAX] in
def MOV64o64a : RIi64<0xA3, RawFrmMemOffs, (outs), (ins offset64_64:$dst),
                     "movabs{q}\t{%rax, $dst|$dst, rax}", []>,
                     AdSize64;
} // mayStore
} // SchedRW
} // hasSideEffects = 0

let isCodeGenOnly = 1, ForceDisassemble = 1, hasSideEffects = 0,
    SchedRW = [WriteMove], isMoveReg = 1 in {
def MOV8rr_REV : I<0x8A, MRMSrcReg, (outs GR8:$dst), (ins GR8:$src),
                   "mov{b}\t{$src, $dst|$dst, $src}", []>,
                   FoldGenData<"MOV8rr">;
def MOV16rr_REV : I<0x8B, MRMSrcReg, (outs GR16:$dst), (ins GR16:$src),
                    "mov{w}\t{$src, $dst|$dst, $src}", []>, OpSize16,
                    FoldGenData<"MOV16rr">;
def MOV32rr_REV : I<0x8B, MRMSrcReg, (outs GR32:$dst), (ins GR32:$src),
                    "mov{l}\t{$src, $dst|$dst, $src}", []>, OpSize32,
                    FoldGenData<"MOV32rr">;
def MOV64rr_REV : RI<0x8B, MRMSrcReg, (outs GR64:$dst), (ins GR64:$src),
                     "mov{q}\t{$src, $dst|$dst, $src}", []>,
                     FoldGenData<"MOV64rr">;
}

// Reversed version with ".s" suffix for GAS compatibility.
def : InstAlias<"mov{b}.s\t{$src, $dst|$dst, $src}",
                (MOV8rr_REV GR8:$dst, GR8:$src), 0>;
def : InstAlias<"mov{w}.s\t{$src, $dst|$dst, $src}",
                (MOV16rr_REV GR16:$dst, GR16:$src), 0>;
def : InstAlias<"mov{l}.s\t{$src, $dst|$dst, $src}",
                (MOV32rr_REV GR32:$dst, GR32:$src), 0>;
def : InstAlias<"mov{q}.s\t{$src, $dst|$dst, $src}",
                (MOV64rr_REV GR64:$dst, GR64:$src), 0>;
def : InstAlias<"mov.s\t{$src, $dst|$dst, $src}",
                (MOV8rr_REV GR8:$dst, GR8:$src), 0, "att">;
def : InstAlias<"mov.s\t{$src, $dst|$dst, $src}",
                (MOV16rr_REV GR16:$dst, GR16:$src), 0, "att">;
def : InstAlias<"mov.s\t{$src, $dst|$dst, $src}",
                (MOV32rr_REV GR32:$dst, GR32:$src), 0, "att">;
def : InstAlias<"mov.s\t{$src, $dst|$dst, $src}",
                (MOV64rr_REV GR64:$dst, GR64:$src), 0, "att">;

let canFoldAsLoad = 1, isReMaterializable = 1, SchedRW = [WriteLoad] in {
def MOV8rm  : I<0x8A, MRMSrcMem, (outs GR8 :$dst), (ins i8mem :$src),
                "mov{b}\t{$src, $dst|$dst, $src}",
                [(set GR8:$dst, (loadi8 addr:$src))]>;
def MOV16rm : I<0x8B, MRMSrcMem, (outs GR16:$dst), (ins i16mem:$src),
                "mov{w}\t{$src, $dst|$dst, $src}",
                [(set GR16:$dst, (loadi16 addr:$src))]>, OpSize16;
def MOV32rm : I<0x8B, MRMSrcMem, (outs GR32:$dst), (ins i32mem:$src),
                "mov{l}\t{$src, $dst|$dst, $src}",
                [(set GR32:$dst, (loadi32 addr:$src))]>, OpSize32;
def MOV64rm : RI<0x8B, MRMSrcMem, (outs GR64:$dst), (ins i64mem:$src),
                 "mov{q}\t{$src, $dst|$dst, $src}",
                 [(set GR64:$dst, (load addr:$src))]>;
}

let SchedRW = [WriteStore] in {
def MOV8mr  : I<0x88, MRMDestMem, (outs), (ins i8mem :$dst, GR8 :$src),
                "mov{b}\t{$src, $dst|$dst, $src}",
                [(store GR8:$src, addr:$dst)]>;
def MOV16mr : I<0x89, MRMDestMem, (outs), (ins i16mem:$dst, GR16:$src),
                "mov{w}\t{$src, $dst|$dst, $src}",
                [(store GR16:$src, addr:$dst)]>, OpSize16;
def MOV32mr : I<0x89, MRMDestMem, (outs), (ins i32mem:$dst, GR32:$src),
                "mov{l}\t{$src, $dst|$dst, $src}",
                [(store GR32:$src, addr:$dst)]>, OpSize32;
def MOV64mr : RI<0x89, MRMDestMem, (outs), (ins i64mem:$dst, GR64:$src),
                 "mov{q}\t{$src, $dst|$dst, $src}",
                 [(store GR64:$src, addr:$dst)]>;
} // SchedRW

// Versions of MOV8rr, MOV8mr, and MOV8rm that use i8mem_NOREX and GR8_NOREX so
// that they can be used for copying and storing h registers, which can't be
// encoded when a REX prefix is present.
let isCodeGenOnly = 1 in {
let hasSideEffects = 0, isMoveReg = 1 in
def MOV8rr_NOREX : I<0x88, MRMDestReg,
                     (outs GR8_NOREX:$dst), (ins GR8_NOREX:$src),
                     "mov{b}\t{$src, $dst|$dst, $src}", []>,
                   Sched<[WriteMove]>;
let mayStore = 1, hasSideEffects = 0 in
def MOV8mr_NOREX : I<0x88, MRMDestMem,
                     (outs), (ins i8mem_NOREX:$dst, GR8_NOREX:$src),
                     "mov{b}\t{$src, $dst|$dst, $src}", []>,
                     Sched<[WriteStore]>;
let mayLoad = 1, hasSideEffects = 0,
    canFoldAsLoad = 1, isReMaterializable = 1 in
def MOV8rm_NOREX : I<0x8A, MRMSrcMem,
                     (outs GR8_NOREX:$dst), (ins i8mem_NOREX:$src),
                     "mov{b}\t{$src, $dst|$dst, $src}", []>,
                     Sched<[WriteLoad]>;
}


// Condition code ops, incl. set if equal/not equal/...
let SchedRW = [WriteLAHFSAHF] in {
let Defs = [EFLAGS], Uses = [AH] in
def SAHF     : I<0x9E, RawFrm, (outs),  (ins), "sahf",
                 [(set EFLAGS, (X86sahf AH))]>,
                 Requires<[HasLAHFSAHF]>;
let Defs = [AH], Uses = [EFLAGS], hasSideEffects = 0 in
def LAHF     : I<0x9F, RawFrm, (outs),  (ins), "lahf", []>,  // AH = flags
               Requires<[HasLAHFSAHF]>;
} // SchedRW

//===----------------------------------------------------------------------===//
// Bit tests instructions: BT, BTS, BTR, BTC.

let Defs = [EFLAGS] in {
let SchedRW = [WriteBitTest] in {
def BT16rr : I<0xA3, MRMDestReg, (outs), (ins GR16:$src1, GR16:$src2),
               "bt{w}\t{$src2, $src1|$src1, $src2}",
               [(set EFLAGS, (X86bt GR16:$src1, GR16:$src2))]>,
               OpSize16, TB, NotMemoryFoldable;
def BT32rr : I<0xA3, MRMDestReg, (outs), (ins GR32:$src1, GR32:$src2),
               "bt{l}\t{$src2, $src1|$src1, $src2}",
               [(set EFLAGS, (X86bt GR32:$src1, GR32:$src2))]>,
               OpSize32, TB, NotMemoryFoldable;
def BT64rr : RI<0xA3, MRMDestReg, (outs), (ins GR64:$src1, GR64:$src2),
               "bt{q}\t{$src2, $src1|$src1, $src2}",
               [(set EFLAGS, (X86bt GR64:$src1, GR64:$src2))]>, TB,
               NotMemoryFoldable;
} // SchedRW

// Unlike with the register+register form, the memory+register form of the
// bt instruction does not ignore the high bits of the index. From ISel's
// perspective, this is pretty bizarre. Make these instructions disassembly
// only for now. These instructions are also slow on modern CPUs so that's
// another reason to avoid generating them.

let mayLoad = 1, hasSideEffects = 0, SchedRW = [WriteBitTestRegLd] in {
  def BT16mr : I<0xA3, MRMDestMem, (outs), (ins i16mem:$src1, GR16:$src2),
                 "bt{w}\t{$src2, $src1|$src1, $src2}",
                 []>, OpSize16, TB, NotMemoryFoldable;
  def BT32mr : I<0xA3, MRMDestMem, (outs), (ins i32mem:$src1, GR32:$src2),
                 "bt{l}\t{$src2, $src1|$src1, $src2}",
                 []>, OpSize32, TB, NotMemoryFoldable;
  def BT64mr : RI<0xA3, MRMDestMem, (outs), (ins i64mem:$src1, GR64:$src2),
                 "bt{q}\t{$src2, $src1|$src1, $src2}",
                  []>, TB, NotMemoryFoldable;
}

let SchedRW = [WriteBitTest] in {
def BT16ri8 : Ii8<0xBA, MRM4r, (outs), (ins GR16:$src1, i16u8imm:$src2),
                "bt{w}\t{$src2, $src1|$src1, $src2}",
                [(set EFLAGS, (X86bt GR16:$src1, imm:$src2))]>,
                OpSize16, TB;
def BT32ri8 : Ii8<0xBA, MRM4r, (outs), (ins GR32:$src1, i32u8imm:$src2),
                "bt{l}\t{$src2, $src1|$src1, $src2}",
                [(set EFLAGS, (X86bt GR32:$src1, imm:$src2))]>,
                OpSize32, TB;
def BT64ri8 : RIi8<0xBA, MRM4r, (outs), (ins GR64:$src1, i64u8imm:$src2),
                "bt{q}\t{$src2, $src1|$src1, $src2}",
                [(set EFLAGS, (X86bt GR64:$src1, imm:$src2))]>, TB;
} // SchedRW

// Note that these instructions aren't slow because that only applies when the
// other operand is in a register. When it's an immediate, bt is still fast.
let SchedRW = [WriteBitTestImmLd] in {
def BT16mi8 : Ii8<0xBA, MRM4m, (outs), (ins i16mem:$src1, i16u8imm:$src2),
                  "bt{w}\t{$src2, $src1|$src1, $src2}",
                  [(set EFLAGS, (X86bt (loadi16 addr:$src1),
                                       imm:$src2))]>,
                  OpSize16, TB;
def BT32mi8 : Ii8<0xBA, MRM4m, (outs), (ins i32mem:$src1, i32u8imm:$src2),
                  "bt{l}\t{$src2, $src1|$src1, $src2}",
                  [(set EFLAGS, (X86bt (loadi32 addr:$src1),
                                       imm:$src2))]>,
                  OpSize32, TB;
def BT64mi8 : RIi8<0xBA, MRM4m, (outs), (ins i64mem:$src1, i64u8imm:$src2),
                "bt{q}\t{$src2, $src1|$src1, $src2}",
                [(set EFLAGS, (X86bt (loadi64 addr:$src1),
                                     imm:$src2))]>, TB,
                Requires<[In64BitMode]>;
} // SchedRW

let hasSideEffects = 0 in {
let SchedRW = [WriteBitTestSet], Constraints = "$src1 = $dst" in {
def BTC16rr : I<0xBB, MRMDestReg, (outs GR16:$dst), (ins GR16:$src1, GR16:$src2),
                "btc{w}\t{$src2, $src1|$src1, $src2}", []>,
                OpSize16, TB, NotMemoryFoldable;
def BTC32rr : I<0xBB, MRMDestReg, (outs GR32:$dst), (ins GR32:$src1, GR32:$src2),
                "btc{l}\t{$src2, $src1|$src1, $src2}", []>,
                OpSize32, TB, NotMemoryFoldable;
def BTC64rr : RI<0xBB, MRMDestReg, (outs GR64:$dst), (ins GR64:$src1, GR64:$src2),
                 "btc{q}\t{$src2, $src1|$src1, $src2}", []>, TB,
                 NotMemoryFoldable;
} // SchedRW

let mayLoad = 1, mayStore = 1, SchedRW = [WriteBitTestSetRegRMW] in {
def BTC16mr : I<0xBB, MRMDestMem, (outs), (ins i16mem:$src1, GR16:$src2),
                "btc{w}\t{$src2, $src1|$src1, $src2}", []>,
                OpSize16, TB, NotMemoryFoldable;
def BTC32mr : I<0xBB, MRMDestMem, (outs), (ins i32mem:$src1, GR32:$src2),
                "btc{l}\t{$src2, $src1|$src1, $src2}", []>,
                OpSize32, TB, NotMemoryFoldable;
def BTC64mr : RI<0xBB, MRMDestMem, (outs), (ins i64mem:$src1, GR64:$src2),
                 "btc{q}\t{$src2, $src1|$src1, $src2}", []>, TB,
                 NotMemoryFoldable;
}

let SchedRW = [WriteBitTestSet], Constraints = "$src1 = $dst" in {
def BTC16ri8 : Ii8<0xBA, MRM7r, (outs GR16:$dst), (ins GR16:$src1, i16u8imm:$src2),
                    "btc{w}\t{$src2, $src1|$src1, $src2}", []>, OpSize16, TB;
def BTC32ri8 : Ii8<0xBA, MRM7r, (outs GR32:$dst), (ins GR32:$src1, i32u8imm:$src2),
                    "btc{l}\t{$src2, $src1|$src1, $src2}", []>, OpSize32, TB;
def BTC64ri8 : RIi8<0xBA, MRM7r, (outs GR64:$dst), (ins GR64:$src1, i64u8imm:$src2),
                    "btc{q}\t{$src2, $src1|$src1, $src2}", []>, TB;
} // SchedRW

let mayLoad = 1, mayStore = 1, SchedRW = [WriteBitTestSetImmRMW] in {
def BTC16mi8 : Ii8<0xBA, MRM7m, (outs), (ins i16mem:$src1, i16u8imm:$src2),
                    "btc{w}\t{$src2, $src1|$src1, $src2}", []>, OpSize16, TB;
def BTC32mi8 : Ii8<0xBA, MRM7m, (outs), (ins i32mem:$src1, i32u8imm:$src2),
                    "btc{l}\t{$src2, $src1|$src1, $src2}", []>, OpSize32, TB;
def BTC64mi8 : RIi8<0xBA, MRM7m, (outs), (ins i64mem:$src1, i64u8imm:$src2),
                    "btc{q}\t{$src2, $src1|$src1, $src2}", []>, TB,
                    Requires<[In64BitMode]>;
}

let SchedRW = [WriteBitTestSet], Constraints = "$src1 = $dst" in {
def BTR16rr : I<0xB3, MRMDestReg, (outs GR16:$dst), (ins GR16:$src1, GR16:$src2),
                "btr{w}\t{$src2, $src1|$src1, $src2}", []>,
                OpSize16, TB, NotMemoryFoldable;
def BTR32rr : I<0xB3, MRMDestReg, (outs GR32:$dst), (ins GR32:$src1, GR32:$src2),
                "btr{l}\t{$src2, $src1|$src1, $src2}", []>,
                OpSize32, TB, NotMemoryFoldable;
def BTR64rr : RI<0xB3, MRMDestReg, (outs GR64:$dst), (ins GR64:$src1, GR64:$src2),
                 "btr{q}\t{$src2, $src1|$src1, $src2}", []>, TB,
                 NotMemoryFoldable;
} // SchedRW

let mayLoad = 1, mayStore = 1, SchedRW = [WriteBitTestSetRegRMW] in {
def BTR16mr : I<0xB3, MRMDestMem, (outs), (ins i16mem:$src1, GR16:$src2),
                "btr{w}\t{$src2, $src1|$src1, $src2}", []>,
                OpSize16, TB, NotMemoryFoldable;
def BTR32mr : I<0xB3, MRMDestMem, (outs), (ins i32mem:$src1, GR32:$src2),
                "btr{l}\t{$src2, $src1|$src1, $src2}", []>,
                OpSize32, TB, NotMemoryFoldable;
def BTR64mr : RI<0xB3, MRMDestMem, (outs), (ins i64mem:$src1, GR64:$src2),
                 "btr{q}\t{$src2, $src1|$src1, $src2}", []>, TB,
                 NotMemoryFoldable;
}

let SchedRW = [WriteBitTestSet], Constraints = "$src1 = $dst" in {
def BTR16ri8 : Ii8<0xBA, MRM6r, (outs GR16:$dst), (ins GR16:$src1, i16u8imm:$src2),
                    "btr{w}\t{$src2, $src1|$src1, $src2}", []>,
                    OpSize16, TB;
def BTR32ri8 : Ii8<0xBA, MRM6r, (outs GR32:$dst), (ins GR32:$src1, i32u8imm:$src2),
                    "btr{l}\t{$src2, $src1|$src1, $src2}", []>,
                    OpSize32, TB;
def BTR64ri8 : RIi8<0xBA, MRM6r, (outs GR64:$dst), (ins GR64:$src1, i64u8imm:$src2),
                    "btr{q}\t{$src2, $src1|$src1, $src2}", []>, TB;
} // SchedRW

let mayLoad = 1, mayStore = 1, SchedRW = [WriteBitTestSetImmRMW] in {
def BTR16mi8 : Ii8<0xBA, MRM6m, (outs), (ins i16mem:$src1, i16u8imm:$src2),
                    "btr{w}\t{$src2, $src1|$src1, $src2}", []>,
                    OpSize16, TB;
def BTR32mi8 : Ii8<0xBA, MRM6m, (outs), (ins i32mem:$src1, i32u8imm:$src2),
                    "btr{l}\t{$src2, $src1|$src1, $src2}", []>,
                    OpSize32, TB;
def BTR64mi8 : RIi8<0xBA, MRM6m, (outs), (ins i64mem:$src1, i64u8imm:$src2),
                    "btr{q}\t{$src2, $src1|$src1, $src2}", []>, TB,
                    Requires<[In64BitMode]>;
}

let SchedRW = [WriteBitTestSet], Constraints = "$src1 = $dst" in {
def BTS16rr : I<0xAB, MRMDestReg, (outs GR16:$dst), (ins GR16:$src1, GR16:$src2),
                "bts{w}\t{$src2, $src1|$src1, $src2}", []>,
                OpSize16, TB, NotMemoryFoldable;
def BTS32rr : I<0xAB, MRMDestReg, (outs GR32:$dst), (ins GR32:$src1, GR32:$src2),
                "bts{l}\t{$src2, $src1|$src1, $src2}", []>,
              OpSize32, TB, NotMemoryFoldable;
def BTS64rr : RI<0xAB, MRMDestReg, (outs GR64:$dst), (ins GR64:$src1, GR64:$src2),
               "bts{q}\t{$src2, $src1|$src1, $src2}", []>, TB,
               NotMemoryFoldable;
} // SchedRW

let mayLoad = 1, mayStore = 1, SchedRW = [WriteBitTestSetRegRMW] in {
def BTS16mr : I<0xAB, MRMDestMem, (outs), (ins i16mem:$src1, GR16:$src2),
              "bts{w}\t{$src2, $src1|$src1, $src2}", []>,
              OpSize16, TB, NotMemoryFoldable;
def BTS32mr : I<0xAB, MRMDestMem, (outs), (ins i32mem:$src1, GR32:$src2),
              "bts{l}\t{$src2, $src1|$src1, $src2}", []>,
              OpSize32, TB, NotMemoryFoldable;
def BTS64mr : RI<0xAB, MRMDestMem, (outs), (ins i64mem:$src1, GR64:$src2),
                 "bts{q}\t{$src2, $src1|$src1, $src2}", []>, TB,
                 NotMemoryFoldable;
}

let SchedRW = [WriteBitTestSet], Constraints = "$src1 = $dst" in {
def BTS16ri8 : Ii8<0xBA, MRM5r, (outs GR16:$dst), (ins GR16:$src1, i16u8imm:$src2),
                    "bts{w}\t{$src2, $src1|$src1, $src2}", []>, OpSize16, TB;
def BTS32ri8 : Ii8<0xBA, MRM5r, (outs GR32:$dst), (ins GR32:$src1, i32u8imm:$src2),
                    "bts{l}\t{$src2, $src1|$src1, $src2}", []>, OpSize32, TB;
def BTS64ri8 : RIi8<0xBA, MRM5r, (outs GR64:$dst), (ins GR64:$src1, i64u8imm:$src2),
                    "bts{q}\t{$src2, $src1|$src1, $src2}", []>, TB;
} // SchedRW

let mayLoad = 1, mayStore = 1, SchedRW = [WriteBitTestSetImmRMW] in {
def BTS16mi8 : Ii8<0xBA, MRM5m, (outs), (ins i16mem:$src1, i16u8imm:$src2),
                    "bts{w}\t{$src2, $src1|$src1, $src2}", []>, OpSize16, TB;
def BTS32mi8 : Ii8<0xBA, MRM5m, (outs), (ins i32mem:$src1, i32u8imm:$src2),
                    "bts{l}\t{$src2, $src1|$src1, $src2}", []>, OpSize32, TB;
def BTS64mi8 : RIi8<0xBA, MRM5m, (outs), (ins i64mem:$src1, i64u8imm:$src2),
                    "bts{q}\t{$src2, $src1|$src1, $src2}", []>, TB,
                    Requires<[In64BitMode]>;
}
} // hasSideEffects = 0
} // Defs = [EFLAGS]


//===----------------------------------------------------------------------===//
// Atomic support
//

// Atomic swap. These are just normal xchg instructions. But since a memory
// operand is referenced, the atomicity is ensured.
multiclass ATOMIC_SWAP<bits<8> opc8, bits<8> opc, string mnemonic, string frag> {
  let Constraints = "$val = $dst", SchedRW = [WriteALULd, WriteRMW] in {
    def NAME#8rm  : I<opc8, MRMSrcMem, (outs GR8:$dst),
                      (ins GR8:$val, i8mem:$ptr),
                      !strconcat(mnemonic, "{b}\t{$val, $ptr|$ptr, $val}"),
                      [(set
                         GR8:$dst,
                         (!cast<PatFrag>(frag # "_8") addr:$ptr, GR8:$val))]>;
    def NAME#16rm : I<opc, MRMSrcMem, (outs GR16:$dst),
                      (ins GR16:$val, i16mem:$ptr),
                      !strconcat(mnemonic, "{w}\t{$val, $ptr|$ptr, $val}"),
                      [(set
                         GR16:$dst,
                         (!cast<PatFrag>(frag # "_16") addr:$ptr, GR16:$val))]>,
                      OpSize16;
    def NAME#32rm : I<opc, MRMSrcMem, (outs GR32:$dst),
                      (ins GR32:$val, i32mem:$ptr),
                      !strconcat(mnemonic, "{l}\t{$val, $ptr|$ptr, $val}"),
                      [(set
                         GR32:$dst,
                         (!cast<PatFrag>(frag # "_32") addr:$ptr, GR32:$val))]>,
                      OpSize32;
    def NAME#64rm : RI<opc, MRMSrcMem, (outs GR64:$dst),
                       (ins GR64:$val, i64mem:$ptr),
                       !strconcat(mnemonic, "{q}\t{$val, $ptr|$ptr, $val}"),
                       [(set
                         GR64:$dst,
                         (!cast<PatFrag>(frag # "_64") addr:$ptr, GR64:$val))]>;
  }
}

defm XCHG    : ATOMIC_SWAP<0x86, 0x87, "xchg", "atomic_swap">, NotMemoryFoldable;

// Swap between registers.
let SchedRW = [WriteXCHG] in {
let Constraints = "$src1 = $dst1, $src2 = $dst2", hasSideEffects = 0 in {
def XCHG8rr : I<0x86, MRMSrcReg, (outs GR8:$dst1, GR8:$dst2),
                (ins GR8:$src1, GR8:$src2),
                "xchg{b}\t{$src2, $src1|$src1, $src2}", []>, NotMemoryFoldable;
def XCHG16rr : I<0x87, MRMSrcReg, (outs GR16:$dst1, GR16:$dst2),
                 (ins GR16:$src1, GR16:$src2),
                 "xchg{w}\t{$src2, $src1|$src1, $src2}", []>,
                 OpSize16, NotMemoryFoldable;
def XCHG32rr : I<0x87, MRMSrcReg, (outs GR32:$dst1, GR32:$dst2),
                 (ins GR32:$src1, GR32:$src2),
                 "xchg{l}\t{$src2, $src1|$src1, $src2}", []>,
                 OpSize32, NotMemoryFoldable;
def XCHG64rr : RI<0x87, MRMSrcReg, (outs GR64:$dst1, GR64:$dst2),
                  (ins GR64:$src1 ,GR64:$src2),
                  "xchg{q}\t{$src2, $src1|$src1, $src2}", []>, NotMemoryFoldable;
}

// Swap between EAX and other registers.
let Constraints = "$src = $dst", hasSideEffects = 0 in {
let Uses = [AX], Defs = [AX] in
def XCHG16ar : I<0x90, AddRegFrm, (outs GR16:$dst), (ins GR16:$src),
                  "xchg{w}\t{$src, %ax|ax, $src}", []>, OpSize16;
let Uses = [EAX], Defs = [EAX] in
def XCHG32ar : I<0x90, AddRegFrm, (outs GR32:$dst), (ins GR32:$src),
                  "xchg{l}\t{$src, %eax|eax, $src}", []>, OpSize32;
let Uses = [RAX], Defs = [RAX] in
def XCHG64ar : RI<0x90, AddRegFrm, (outs GR64:$dst), (ins GR64:$src),
                  "xchg{q}\t{$src, %rax|rax, $src}", []>;
}
} // SchedRW

let hasSideEffects = 0, Constraints = "$src1 = $dst1, $src2 = $dst2",
    Defs = [EFLAGS], SchedRW = [WriteXCHG] in {
def XADD8rr : I<0xC0, MRMDestReg, (outs GR8:$dst1, GR8:$dst2),
                (ins GR8:$src1, GR8:$src2),
                "xadd{b}\t{$src2, $src1|$src1, $src2}", []>, TB;
def XADD16rr : I<0xC1, MRMDestReg, (outs GR16:$dst1, GR16:$dst2),
                 (ins GR16:$src1, GR16:$src2),
                 "xadd{w}\t{$src2, $src1|$src1, $src2}", []>, TB, OpSize16;
def XADD32rr : I<0xC1, MRMDestReg, (outs GR32:$dst1, GR32:$dst2),
                  (ins GR32:$src1, GR32:$src2),
                 "xadd{l}\t{$src2, $src1|$src1, $src2}", []>, TB, OpSize32;
def XADD64rr : RI<0xC1, MRMDestReg, (outs GR64:$dst1, GR64:$dst2),
                  (ins GR64:$src1, GR64:$src2),
                  "xadd{q}\t{$src2, $src1|$src1, $src2}", []>, TB;
} // SchedRW

let mayLoad = 1, mayStore = 1, hasSideEffects = 0, Constraints = "$val = $dst",
    Defs = [EFLAGS], SchedRW = [WriteALULd, WriteRMW] in {
def XADD8rm   : I<0xC0, MRMSrcMem, (outs GR8:$dst),
                  (ins GR8:$val, i8mem:$ptr),
                 "xadd{b}\t{$val, $ptr|$ptr, $val}", []>, TB;
def XADD16rm  : I<0xC1, MRMSrcMem, (outs GR16:$dst),
                  (ins GR16:$val, i16mem:$ptr),
                 "xadd{w}\t{$val, $ptr|$ptr, $val}", []>, TB,
                 OpSize16;
def XADD32rm  : I<0xC1, MRMSrcMem, (outs GR32:$dst),
                  (ins GR32:$val, i32mem:$ptr),
                 "xadd{l}\t{$val, $ptr|$ptr, $val}", []>, TB,
                 OpSize32;
def XADD64rm  : RI<0xC1, MRMSrcMem, (outs GR64:$dst),
                   (ins GR64:$val, i64mem:$ptr),
                   "xadd{q}\t{$val, $ptr|$ptr, $val}", []>, TB;

}

let SchedRW = [WriteCMPXCHG], hasSideEffects = 0 in {
let Defs = [AL, EFLAGS], Uses = [AL] in
def CMPXCHG8rr : I<0xB0, MRMDestReg, (outs GR8:$dst), (ins GR8:$src),
                   "cmpxchg{b}\t{$src, $dst|$dst, $src}", []>, TB,
                   NotMemoryFoldable;
let Defs = [AX, EFLAGS], Uses = [AX] in
def CMPXCHG16rr : I<0xB1, MRMDestReg, (outs GR16:$dst), (ins GR16:$src),
                    "cmpxchg{w}\t{$src, $dst|$dst, $src}", []>, TB, OpSize16,
                    NotMemoryFoldable;
let Defs = [EAX, EFLAGS], Uses = [EAX] in
def CMPXCHG32rr  : I<0xB1, MRMDestReg, (outs GR32:$dst), (ins GR32:$src),
                     "cmpxchg{l}\t{$src, $dst|$dst, $src}", []>, TB, OpSize32,
                     NotMemoryFoldable;
let Defs = [RAX, EFLAGS], Uses = [RAX] in
def CMPXCHG64rr  : RI<0xB1, MRMDestReg, (outs GR64:$dst), (ins GR64:$src),
                      "cmpxchg{q}\t{$src, $dst|$dst, $src}", []>, TB,
                      NotMemoryFoldable;
} // SchedRW, hasSideEffects

let SchedRW = [WriteCMPXCHGRMW], mayLoad = 1, mayStore = 1,
    hasSideEffects = 0 in {
let Defs = [AL, EFLAGS], Uses = [AL] in
def CMPXCHG8rm   : I<0xB0, MRMDestMem, (outs), (ins i8mem:$dst, GR8:$src),
                     "cmpxchg{b}\t{$src, $dst|$dst, $src}", []>, TB,
                     NotMemoryFoldable;
let Defs = [AX, EFLAGS], Uses = [AX] in
def CMPXCHG16rm  : I<0xB1, MRMDestMem, (outs), (ins i16mem:$dst, GR16:$src),
                     "cmpxchg{w}\t{$src, $dst|$dst, $src}", []>, TB, OpSize16,
                     NotMemoryFoldable;
let Defs = [EAX, EFLAGS], Uses = [EAX] in
def CMPXCHG32rm  : I<0xB1, MRMDestMem, (outs), (ins i32mem:$dst, GR32:$src),
                     "cmpxchg{l}\t{$src, $dst|$dst, $src}", []>, TB, OpSize32,
                     NotMemoryFoldable;
let Defs = [RAX, EFLAGS], Uses = [RAX] in
def CMPXCHG64rm  : RI<0xB1, MRMDestMem, (outs), (ins i64mem:$dst, GR64:$src),
                      "cmpxchg{q}\t{$src, $dst|$dst, $src}", []>, TB,
                      NotMemoryFoldable;

let Defs = [EAX, EDX, EFLAGS], Uses = [EAX, EBX, ECX, EDX] in
def CMPXCHG8B : I<0xC7, MRM1m, (outs), (ins i64mem:$dst),
                  "cmpxchg8b\t$dst", []>, TB, Requires<[HasCmpxchg8b]>;

let Defs = [RAX, RDX, EFLAGS], Uses = [RAX, RBX, RCX, RDX] in
// NOTE: In64BitMode check needed for the AssemblerPredicate.
def CMPXCHG16B : RI<0xC7, MRM1m, (outs), (ins i128mem:$dst),
                    "cmpxchg16b\t$dst", []>,
                    TB, Requires<[HasCmpxchg16b,In64BitMode]>;
} // SchedRW, mayLoad, mayStore, hasSideEffects


// Lock instruction prefix
let SchedRW = [WriteMicrocoded] in
def LOCK_PREFIX : I<0xF0, RawFrm, (outs),  (ins), "lock", []>;

let SchedRW = [WriteNop] in {

// Rex64 instruction prefix
def REX64_PREFIX : I<0x48, RawFrm, (outs),  (ins), "rex64", []>,
                     Requires<[In64BitMode]>;

// Data16 instruction prefix
def DATA16_PREFIX : I<0x66, RawFrm, (outs),  (ins), "data16", []>;
} // SchedRW

// Repeat string operation instruction prefixes
let Defs = [ECX], Uses = [ECX,DF], SchedRW = [WriteMicrocoded] in {
// Repeat (used with INS, OUTS, MOVS, LODS and STOS)
def REP_PREFIX : I<0xF3, RawFrm, (outs),  (ins), "rep", []>;
// Repeat while not equal (used with CMPS and SCAS)
def REPNE_PREFIX : I<0xF2, RawFrm, (outs),  (ins), "repne", []>;
}

// String manipulation instructions
let SchedRW = [WriteMicrocoded] in {
let Defs = [AL,ESI], Uses = [ESI,DF] in
def LODSB : I<0xAC, RawFrmSrc, (outs), (ins srcidx8:$src),
              "lodsb\t{$src, %al|al, $src}", []>;
let Defs = [AX,ESI], Uses = [ESI,DF] in
def LODSW : I<0xAD, RawFrmSrc, (outs), (ins srcidx16:$src),
              "lodsw\t{$src, %ax|ax, $src}", []>, OpSize16;
let Defs = [EAX,ESI], Uses = [ESI,DF] in
def LODSL : I<0xAD, RawFrmSrc, (outs), (ins srcidx32:$src),
              "lods{l|d}\t{$src, %eax|eax, $src}", []>, OpSize32;
let Defs = [RAX,ESI], Uses = [ESI,DF] in
def LODSQ : RI<0xAD, RawFrmSrc, (outs), (ins srcidx64:$src),
               "lodsq\t{$src, %rax|rax, $src}", []>,
               Requires<[In64BitMode]>;
}

let SchedRW = [WriteSystem] in {
let Defs = [ESI], Uses = [DX,ESI,DF] in {
def OUTSB : I<0x6E, RawFrmSrc, (outs), (ins srcidx8:$src),
             "outsb\t{$src, %dx|dx, $src}", []>;
def OUTSW : I<0x6F, RawFrmSrc, (outs), (ins srcidx16:$src),
              "outsw\t{$src, %dx|dx, $src}", []>, OpSize16;
def OUTSL : I<0x6F, RawFrmSrc, (outs), (ins srcidx32:$src),
              "outs{l|d}\t{$src, %dx|dx, $src}", []>, OpSize32;
}

let Defs = [EDI], Uses = [DX,EDI,DF] in {
def INSB : I<0x6C, RawFrmDst, (outs), (ins dstidx8:$dst),
             "insb\t{%dx, $dst|$dst, dx}", []>;
def INSW : I<0x6D, RawFrmDst, (outs), (ins dstidx16:$dst),
             "insw\t{%dx, $dst|$dst, dx}", []>,  OpSize16;
def INSL : I<0x6D, RawFrmDst, (outs), (ins dstidx32:$dst),
             "ins{l|d}\t{%dx, $dst|$dst, dx}", []>, OpSize32;
}
}

// EFLAGS management instructions.
let SchedRW = [WriteALU], Defs = [EFLAGS], Uses = [EFLAGS] in {
def CLC : I<0xF8, RawFrm, (outs), (ins), "clc", []>;
def STC : I<0xF9, RawFrm, (outs), (ins), "stc", []>;
def CMC : I<0xF5, RawFrm, (outs), (ins), "cmc", []>;
}

// DF management instructions.
let SchedRW = [WriteALU], Defs = [DF] in {
def CLD : I<0xFC, RawFrm, (outs), (ins), "cld", []>;
def STD : I<0xFD, RawFrm, (outs), (ins), "std", []>;
}

// Table lookup instructions
let Uses = [AL,EBX], Defs = [AL], hasSideEffects = 0, mayLoad = 1 in
def XLAT : I<0xD7, RawFrm, (outs), (ins), "xlatb", []>, Sched<[WriteLoad]>;

let SchedRW = [WriteMicrocoded] in {
// ASCII Adjust After Addition
let Uses = [AL,EFLAGS], Defs = [AX,EFLAGS], hasSideEffects = 0 in
def AAA : I<0x37, RawFrm, (outs), (ins), "aaa", []>,
            Requires<[Not64BitMode]>;

// ASCII Adjust AX Before Division
let Uses = [AX], Defs = [AX,EFLAGS], hasSideEffects = 0 in
def AAD8i8 : Ii8<0xD5, RawFrm, (outs), (ins i8imm:$src),
                 "aad\t$src", []>, Requires<[Not64BitMode]>;

// ASCII Adjust AX After Multiply
let Uses = [AL], Defs = [AX,EFLAGS], hasSideEffects = 0 in
def AAM8i8 : Ii8<0xD4, RawFrm, (outs), (ins i8imm:$src),
                 "aam\t$src", []>, Requires<[Not64BitMode]>;

// ASCII Adjust AL After Subtraction - sets
let Uses = [AL,EFLAGS], Defs = [AX,EFLAGS], hasSideEffects = 0 in
def AAS : I<0x3F, RawFrm, (outs), (ins), "aas", []>,
            Requires<[Not64BitMode]>;

// Decimal Adjust AL after Addition
let Uses = [AL,EFLAGS], Defs = [AL,EFLAGS], hasSideEffects = 0 in
def DAA : I<0x27, RawFrm, (outs), (ins), "daa", []>,
            Requires<[Not64BitMode]>;

// Decimal Adjust AL after Subtraction
let Uses = [AL,EFLAGS], Defs = [AL,EFLAGS], hasSideEffects = 0 in
def DAS : I<0x2F, RawFrm, (outs), (ins), "das", []>,
            Requires<[Not64BitMode]>;
} // SchedRW

let SchedRW = [WriteSystem] in {
// Check Array Index Against Bounds
// Note: "bound" does not have reversed operands in at&t syntax.
def BOUNDS16rm : I<0x62, MRMSrcMem, (outs GR16:$dst), (ins i16mem:$src),
                   "bound\t$dst, $src", []>, OpSize16,
                   Requires<[Not64BitMode]>;
def BOUNDS32rm : I<0x62, MRMSrcMem, (outs GR32:$dst), (ins i32mem:$src),
                   "bound\t$dst, $src", []>, OpSize32,
                   Requires<[Not64BitMode]>;

// Adjust RPL Field of Segment Selector
def ARPL16rr : I<0x63, MRMDestReg, (outs GR16:$dst), (ins GR16:$src),
                 "arpl\t{$src, $dst|$dst, $src}", []>,
                 Requires<[Not64BitMode]>, NotMemoryFoldable;
let mayStore = 1 in
def ARPL16mr : I<0x63, MRMDestMem, (outs), (ins i16mem:$dst, GR16:$src),
                 "arpl\t{$src, $dst|$dst, $src}", []>,
                 Requires<[Not64BitMode]>, NotMemoryFoldable;
} // SchedRW

//===----------------------------------------------------------------------===//
// MOVBE Instructions
//
let Predicates = [HasMOVBE] in {
  let SchedRW = [WriteALULd] in {
  def MOVBE16rm : I<0xF0, MRMSrcMem, (outs GR16:$dst), (ins i16mem:$src),
                    "movbe{w}\t{$src, $dst|$dst, $src}",
                    [(set GR16:$dst, (bswap (loadi16 addr:$src)))]>,
                    OpSize16, T8PS;
  def MOVBE32rm : I<0xF0, MRMSrcMem, (outs GR32:$dst), (ins i32mem:$src),
                    "movbe{l}\t{$src, $dst|$dst, $src}",
                    [(set GR32:$dst, (bswap (loadi32 addr:$src)))]>,
                    OpSize32, T8PS;
  def MOVBE64rm : RI<0xF0, MRMSrcMem, (outs GR64:$dst), (ins i64mem:$src),
                     "movbe{q}\t{$src, $dst|$dst, $src}",
                     [(set GR64:$dst, (bswap (loadi64 addr:$src)))]>,
                     T8PS;
  }
  let SchedRW = [WriteStore] in {
  def MOVBE16mr : I<0xF1, MRMDestMem, (outs), (ins i16mem:$dst, GR16:$src),
                    "movbe{w}\t{$src, $dst|$dst, $src}",
                    [(store (bswap GR16:$src), addr:$dst)]>,
                    OpSize16, T8PS;
  def MOVBE32mr : I<0xF1, MRMDestMem, (outs), (ins i32mem:$dst, GR32:$src),
                    "movbe{l}\t{$src, $dst|$dst, $src}",
                    [(store (bswap GR32:$src), addr:$dst)]>,
                    OpSize32, T8PS;
  def MOVBE64mr : RI<0xF1, MRMDestMem, (outs), (ins i64mem:$dst, GR64:$src),
                     "movbe{q}\t{$src, $dst|$dst, $src}",
                     [(store (bswap GR64:$src), addr:$dst)]>,
                     T8PS;
  }
}

//===----------------------------------------------------------------------===//
// RDRAND Instruction
//
let Predicates = [HasRDRAND], Defs = [EFLAGS], SchedRW = [WriteSystem] in {
  def RDRAND16r : I<0xC7, MRM6r, (outs GR16:$dst), (ins),
                    "rdrand{w}\t$dst", [(set GR16:$dst, EFLAGS, (X86rdrand))]>,
                    OpSize16, PS;
  def RDRAND32r : I<0xC7, MRM6r, (outs GR32:$dst), (ins),
                    "rdrand{l}\t$dst", [(set GR32:$dst, EFLAGS, (X86rdrand))]>,
                    OpSize32, PS;
  def RDRAND64r : RI<0xC7, MRM6r, (outs GR64:$dst), (ins),
                     "rdrand{q}\t$dst", [(set GR64:$dst, EFLAGS, (X86rdrand))]>,
                     PS;
}

//===----------------------------------------------------------------------===//
// RDSEED Instruction
//
let Predicates = [HasRDSEED], Defs = [EFLAGS], SchedRW = [WriteSystem] in {
  def RDSEED16r : I<0xC7, MRM7r, (outs GR16:$dst), (ins), "rdseed{w}\t$dst",
                    [(set GR16:$dst, EFLAGS, (X86rdseed))]>, OpSize16, PS;
  def RDSEED32r : I<0xC7, MRM7r, (outs GR32:$dst), (ins), "rdseed{l}\t$dst",
                    [(set GR32:$dst, EFLAGS, (X86rdseed))]>, OpSize32, PS;
  def RDSEED64r : RI<0xC7, MRM7r, (outs GR64:$dst), (ins), "rdseed{q}\t$dst",
                     [(set GR64:$dst, EFLAGS, (X86rdseed))]>, PS;
}

//===----------------------------------------------------------------------===//
// LZCNT Instruction
//
let Predicates = [HasLZCNT], Defs = [EFLAGS] in {
  def LZCNT16rr : I<0xBD, MRMSrcReg, (outs GR16:$dst), (ins GR16:$src),
                    "lzcnt{w}\t{$src, $dst|$dst, $src}",
                    [(set GR16:$dst, (ctlz GR16:$src)), (implicit EFLAGS)]>,
                    XS, OpSize16, Sched<[WriteLZCNT]>;
  def LZCNT16rm : I<0xBD, MRMSrcMem, (outs GR16:$dst), (ins i16mem:$src),
                    "lzcnt{w}\t{$src, $dst|$dst, $src}",
                    [(set GR16:$dst, (ctlz (loadi16 addr:$src))),
                     (implicit EFLAGS)]>, XS, OpSize16, Sched<[WriteLZCNTLd]>;

  def LZCNT32rr : I<0xBD, MRMSrcReg, (outs GR32:$dst), (ins GR32:$src),
                    "lzcnt{l}\t{$src, $dst|$dst, $src}",
                    [(set GR32:$dst, (ctlz GR32:$src)), (implicit EFLAGS)]>,
                    XS, OpSize32, Sched<[WriteLZCNT]>;
  def LZCNT32rm : I<0xBD, MRMSrcMem, (outs GR32:$dst), (ins i32mem:$src),
                    "lzcnt{l}\t{$src, $dst|$dst, $src}",
                    [(set GR32:$dst, (ctlz (loadi32 addr:$src))),
                     (implicit EFLAGS)]>, XS, OpSize32, Sched<[WriteLZCNTLd]>;

  def LZCNT64rr : RI<0xBD, MRMSrcReg, (outs GR64:$dst), (ins GR64:$src),
                     "lzcnt{q}\t{$src, $dst|$dst, $src}",
                     [(set GR64:$dst, (ctlz GR64:$src)), (implicit EFLAGS)]>,
                     XS, Sched<[WriteLZCNT]>;
  def LZCNT64rm : RI<0xBD, MRMSrcMem, (outs GR64:$dst), (ins i64mem:$src),
                     "lzcnt{q}\t{$src, $dst|$dst, $src}",
                     [(set GR64:$dst, (ctlz (loadi64 addr:$src))),
                      (implicit EFLAGS)]>, XS, Sched<[WriteLZCNTLd]>;
}

//===----------------------------------------------------------------------===//
// BMI Instructions
//
let Predicates = [HasBMI], Defs = [EFLAGS] in {
  def TZCNT16rr : I<0xBC, MRMSrcReg, (outs GR16:$dst), (ins GR16:$src),
                    "tzcnt{w}\t{$src, $dst|$dst, $src}",
                    [(set GR16:$dst, (cttz GR16:$src)), (implicit EFLAGS)]>,
                    XS, OpSize16, Sched<[WriteTZCNT]>;
  def TZCNT16rm : I<0xBC, MRMSrcMem, (outs GR16:$dst), (ins i16mem:$src),
                    "tzcnt{w}\t{$src, $dst|$dst, $src}",
                    [(set GR16:$dst, (cttz (loadi16 addr:$src))),
                     (implicit EFLAGS)]>, XS, OpSize16, Sched<[WriteTZCNTLd]>;

  def TZCNT32rr : I<0xBC, MRMSrcReg, (outs GR32:$dst), (ins GR32:$src),
                    "tzcnt{l}\t{$src, $dst|$dst, $src}",
                    [(set GR32:$dst, (cttz GR32:$src)), (implicit EFLAGS)]>,
                    XS, OpSize32, Sched<[WriteTZCNT]>;
  def TZCNT32rm : I<0xBC, MRMSrcMem, (outs GR32:$dst), (ins i32mem:$src),
                    "tzcnt{l}\t{$src, $dst|$dst, $src}",
                    [(set GR32:$dst, (cttz (loadi32 addr:$src))),
                     (implicit EFLAGS)]>, XS, OpSize32, Sched<[WriteTZCNTLd]>;

  def TZCNT64rr : RI<0xBC, MRMSrcReg, (outs GR64:$dst), (ins GR64:$src),
                     "tzcnt{q}\t{$src, $dst|$dst, $src}",
                     [(set GR64:$dst, (cttz GR64:$src)), (implicit EFLAGS)]>,
                     XS, Sched<[WriteTZCNT]>;
  def TZCNT64rm : RI<0xBC, MRMSrcMem, (outs GR64:$dst), (ins i64mem:$src),
                     "tzcnt{q}\t{$src, $dst|$dst, $src}",
                     [(set GR64:$dst, (cttz (loadi64 addr:$src))),
                      (implicit EFLAGS)]>, XS, Sched<[WriteTZCNTLd]>;
}

multiclass bmi_bls<string mnemonic, Format RegMRM, Format MemMRM,
                  RegisterClass RC, X86MemOperand x86memop> {
let hasSideEffects = 0 in {
  def rr : I<0xF3, RegMRM, (outs RC:$dst), (ins RC:$src),
             !strconcat(mnemonic, "\t{$src, $dst|$dst, $src}"), []>,
             T8PS, VEX_4V, Sched<[WriteBLS]>;
  let mayLoad = 1 in
  def rm : I<0xF3, MemMRM, (outs RC:$dst), (ins x86memop:$src),
             !strconcat(mnemonic, "\t{$src, $dst|$dst, $src}"), []>,
             T8PS, VEX_4V, Sched<[WriteBLS.Folded]>;
}
}

let Predicates = [HasBMI], Defs = [EFLAGS] in {
  defm BLSR32 : bmi_bls<"blsr{l}", MRM1r, MRM1m, GR32, i32mem>;
  defm BLSR64 : bmi_bls<"blsr{q}", MRM1r, MRM1m, GR64, i64mem>, VEX_W;
  defm BLSMSK32 : bmi_bls<"blsmsk{l}", MRM2r, MRM2m, GR32, i32mem>;
  defm BLSMSK64 : bmi_bls<"blsmsk{q}", MRM2r, MRM2m, GR64, i64mem>, VEX_W;
  defm BLSI32 : bmi_bls<"blsi{l}", MRM3r, MRM3m, GR32, i32mem>;
  defm BLSI64 : bmi_bls<"blsi{q}", MRM3r, MRM3m, GR64, i64mem>, VEX_W;
}

//===----------------------------------------------------------------------===//
// Pattern fragments to auto generate BMI instructions.
//===----------------------------------------------------------------------===//

def or_flag_nocf : PatFrag<(ops node:$lhs, node:$rhs),
                           (X86or_flag node:$lhs, node:$rhs), [{
  return hasNoCarryFlagUses(SDValue(N, 1));
}]>;

def xor_flag_nocf : PatFrag<(ops node:$lhs, node:$rhs),
                            (X86xor_flag node:$lhs, node:$rhs), [{
  return hasNoCarryFlagUses(SDValue(N, 1));
}]>;

def and_flag_nocf : PatFrag<(ops node:$lhs, node:$rhs),
                            (X86and_flag node:$lhs, node:$rhs), [{
  return hasNoCarryFlagUses(SDValue(N, 1));
}]>;

let Predicates = [HasBMI] in {
  // FIXME: patterns for the load versions are not implemented
  def : Pat<(and GR32:$src, (add GR32:$src, -1)),
            (BLSR32rr GR32:$src)>;
  def : Pat<(and GR64:$src, (add GR64:$src, -1)),
            (BLSR64rr GR64:$src)>;

  def : Pat<(xor GR32:$src, (add GR32:$src, -1)),
            (BLSMSK32rr GR32:$src)>;
  def : Pat<(xor GR64:$src, (add GR64:$src, -1)),
            (BLSMSK64rr GR64:$src)>;

  def : Pat<(and GR32:$src, (ineg GR32:$src)),
            (BLSI32rr GR32:$src)>;
  def : Pat<(and GR64:$src, (ineg GR64:$src)),
            (BLSI64rr GR64:$src)>;

  // Versions to match flag producing ops.
  def : Pat<(xor_flag_nocf GR32:$src, (add GR32:$src, -1)),
            (BLSMSK32rr GR32:$src)>;
  def : Pat<(xor_flag_nocf GR64:$src, (add GR64:$src, -1)),
            (BLSMSK64rr GR64:$src)>;

  def : Pat<(and_flag_nocf GR32:$src, (add GR32:$src, -1)),
            (BLSR32rr GR32:$src)>;
  def : Pat<(and_flag_nocf GR64:$src, (add GR64:$src, -1)),
            (BLSR64rr GR64:$src)>;
}

multiclass bmi_bextr<bits<8> opc, string mnemonic, RegisterClass RC,
                     X86MemOperand x86memop, SDNode OpNode,
                     PatFrag ld_frag, X86FoldableSchedWrite Sched> {
  def rr : I<opc, MRMSrcReg4VOp3, (outs RC:$dst), (ins RC:$src1, RC:$src2),
             !strconcat(mnemonic, "\t{$src2, $src1, $dst|$dst, $src1, $src2}"),
             [(set RC:$dst, (OpNode RC:$src1, RC:$src2)), (implicit EFLAGS)]>,
             T8PS, VEX, Sched<[Sched]>;
  def rm : I<opc, MRMSrcMem4VOp3, (outs RC:$dst), (ins x86memop:$src1, RC:$src2),
             !strconcat(mnemonic, "\t{$src2, $src1, $dst|$dst, $src1, $src2}"),
             [(set RC:$dst, (OpNode (ld_frag addr:$src1), RC:$src2)),
              (implicit EFLAGS)]>, T8PS, VEX,
             Sched<[Sched.Folded,
                    // x86memop:$src1
                    ReadDefault, ReadDefault, ReadDefault, ReadDefault,
                    ReadDefault,
                    // RC:$src2
                    Sched.ReadAfterFold]>;
}

let Predicates = [HasBMI], Defs = [EFLAGS] in {
  defm BEXTR32 : bmi_bextr<0xF7, "bextr{l}", GR32, i32mem,
                           X86bextr, loadi32, WriteBEXTR>;
  defm BEXTR64 : bmi_bextr<0xF7, "bextr{q}", GR64, i64mem,
                           X86bextr, loadi64, WriteBEXTR>, VEX_W;
}

multiclass bmi_bzhi<bits<8> opc, string mnemonic, RegisterClass RC,
                    X86MemOperand x86memop, Intrinsic Int,
                    PatFrag ld_frag, X86FoldableSchedWrite Sched> {
  def rr : I<opc, MRMSrcReg4VOp3, (outs RC:$dst), (ins RC:$src1, RC:$src2),
             !strconcat(mnemonic, "\t{$src2, $src1, $dst|$dst, $src1, $src2}"),
             [(set RC:$dst, (Int RC:$src1, RC:$src2)), (implicit EFLAGS)]>,
             T8PS, VEX, Sched<[Sched]>;
  def rm : I<opc, MRMSrcMem4VOp3, (outs RC:$dst), (ins x86memop:$src1, RC:$src2),
             !strconcat(mnemonic, "\t{$src2, $src1, $dst|$dst, $src1, $src2}"),
             [(set RC:$dst, (Int (ld_frag addr:$src1), RC:$src2)),
              (implicit EFLAGS)]>, T8PS, VEX,
             Sched<[Sched.Folded,
                    // x86memop:$src1
                    ReadDefault, ReadDefault, ReadDefault, ReadDefault,
                    ReadDefault,
                    // RC:$src2
                    Sched.ReadAfterFold]>;
}

let Predicates = [HasBMI2], Defs = [EFLAGS] in {
  defm BZHI32 : bmi_bzhi<0xF5, "bzhi{l}", GR32, i32mem,
                         X86bzhi, loadi32, WriteBZHI>;
  defm BZHI64 : bmi_bzhi<0xF5, "bzhi{q}", GR64, i64mem,
                         X86bzhi, loadi64, WriteBZHI>, VEX_W;
}

def CountTrailingOnes : SDNodeXForm<imm, [{
  // Count the trailing ones in the immediate.
  return getI8Imm(countTrailingOnes(N->getZExtValue()), SDLoc(N));
}]>;

def BEXTRMaskXForm : SDNodeXForm<imm, [{
  unsigned Length = countTrailingOnes(N->getZExtValue());
  return getI32Imm(Length << 8, SDLoc(N));
}]>;

def AndMask64 : ImmLeaf<i64, [{
  return isMask_64(Imm) && !isUInt<32>(Imm);
}]>;

// Use BEXTR for 64-bit 'and' with large immediate 'mask'.
let Predicates = [HasBMI, NoBMI2, NoTBM] in {
  def : Pat<(and GR64:$src, AndMask64:$mask),
            (BEXTR64rr GR64:$src,
              (SUBREG_TO_REG (i64 0),
                             (MOV32ri (BEXTRMaskXForm imm:$mask)), sub_32bit))>;
  def : Pat<(and (loadi64 addr:$src), AndMask64:$mask),
            (BEXTR64rm addr:$src,
              (SUBREG_TO_REG (i64 0),
                             (MOV32ri (BEXTRMaskXForm imm:$mask)), sub_32bit))>;
}

// Use BZHI for 64-bit 'and' with large immediate 'mask'.
let Predicates = [HasBMI2, NoTBM] in {
  def : Pat<(and GR64:$src, AndMask64:$mask),
            (BZHI64rr GR64:$src,
              (INSERT_SUBREG (i64 (IMPLICIT_DEF)),
                             (MOV8ri (CountTrailingOnes imm:$mask)), sub_8bit))>;
  def : Pat<(and (loadi64 addr:$src), AndMask64:$mask),
            (BZHI64rm addr:$src,
              (INSERT_SUBREG (i64 (IMPLICIT_DEF)),
                             (MOV8ri (CountTrailingOnes imm:$mask)), sub_8bit))>;
}

multiclass bmi_pdep_pext<string mnemonic, RegisterClass RC,
                         X86MemOperand x86memop, Intrinsic Int,
                         PatFrag ld_frag> {
  def rr : I<0xF5, MRMSrcReg, (outs RC:$dst), (ins RC:$src1, RC:$src2),
             !strconcat(mnemonic, "\t{$src2, $src1, $dst|$dst, $src1, $src2}"),
             [(set RC:$dst, (Int RC:$src1, RC:$src2))]>,
             VEX_4V, Sched<[WriteALU]>;
  def rm : I<0xF5, MRMSrcMem, (outs RC:$dst), (ins RC:$src1, x86memop:$src2),
             !strconcat(mnemonic, "\t{$src2, $src1, $dst|$dst, $src1, $src2}"),
             [(set RC:$dst, (Int RC:$src1, (ld_frag addr:$src2)))]>,
             VEX_4V, Sched<[WriteALU.Folded, WriteALU.ReadAfterFold]>;
}

let Predicates = [HasBMI2] in {
  defm PDEP32 : bmi_pdep_pext<"pdep{l}", GR32, i32mem,
                               int_x86_bmi_pdep_32, loadi32>, T8XD;
  defm PDEP64 : bmi_pdep_pext<"pdep{q}", GR64, i64mem,
                               int_x86_bmi_pdep_64, loadi64>, T8XD, VEX_W;
  defm PEXT32 : bmi_pdep_pext<"pext{l}", GR32, i32mem,
                               int_x86_bmi_pext_32, loadi32>, T8XS;
  defm PEXT64 : bmi_pdep_pext<"pext{q}", GR64, i64mem,
                               int_x86_bmi_pext_64, loadi64>, T8XS, VEX_W;
}

//===----------------------------------------------------------------------===//
// TBM Instructions
//
let Predicates = [HasTBM], Defs = [EFLAGS] in {

multiclass tbm_ternary_imm<bits<8> opc, RegisterClass RC, string OpcodeStr,
                           X86MemOperand x86memop, PatFrag ld_frag,
                           SDNode OpNode, Operand immtype,
                           SDPatternOperator immoperator,
                           X86FoldableSchedWrite Sched> {
  def ri : Ii32<opc,  MRMSrcReg, (outs RC:$dst), (ins RC:$src1, immtype:$cntl),
                !strconcat(OpcodeStr,
                           "\t{$cntl, $src1, $dst|$dst, $src1, $cntl}"),
                [(set RC:$dst, (OpNode RC:$src1, immoperator:$cntl))]>,
                XOP, XOPA, Sched<[Sched]>;
  def mi : Ii32<opc,  MRMSrcMem, (outs RC:$dst),
                (ins x86memop:$src1, immtype:$cntl),
                !strconcat(OpcodeStr,
                           "\t{$cntl, $src1, $dst|$dst, $src1, $cntl}"),
                [(set RC:$dst, (OpNode (ld_frag addr:$src1), immoperator:$cntl))]>,
                XOP, XOPA, Sched<[Sched.Folded]>;
}

defm BEXTRI32 : tbm_ternary_imm<0x10, GR32, "bextr{l}", i32mem, loadi32,
                                X86bextr, i32imm, imm, WriteBEXTR>;
let ImmT = Imm32S in
defm BEXTRI64 : tbm_ternary_imm<0x10, GR64, "bextr{q}", i64mem, loadi64,
                                X86bextr, i64i32imm,
                                i64immSExt32, WriteBEXTR>, VEX_W;

multiclass tbm_binary_rm<bits<8> opc, Format FormReg, Format FormMem,
                         RegisterClass RC, string OpcodeStr,
                         X86MemOperand x86memop, X86FoldableSchedWrite Sched> {
let hasSideEffects = 0 in {
  def rr : I<opc,  FormReg, (outs RC:$dst), (ins RC:$src),
             !strconcat(OpcodeStr,"\t{$src, $dst|$dst, $src}"), []>,
             XOP_4V, XOP9, Sched<[Sched]>;
  let mayLoad = 1 in
  def rm : I<opc,  FormMem, (outs RC:$dst), (ins x86memop:$src),
             !strconcat(OpcodeStr,"\t{$src, $dst|$dst, $src}"), []>,
             XOP_4V, XOP9, Sched<[Sched.Folded]>;
}
}

multiclass tbm_binary_intr<bits<8> opc, string OpcodeStr,
                           X86FoldableSchedWrite Sched,
                           Format FormReg, Format FormMem> {
  defm NAME#32 : tbm_binary_rm<opc, FormReg, FormMem, GR32, OpcodeStr#"{l}",
                               i32mem, Sched>;
  defm NAME#64 : tbm_binary_rm<opc, FormReg, FormMem, GR64, OpcodeStr#"{q}",
                               i64mem, Sched>, VEX_W;
}

defm BLCFILL : tbm_binary_intr<0x01, "blcfill", WriteALU, MRM1r, MRM1m>;
defm BLCI    : tbm_binary_intr<0x02, "blci", WriteALU, MRM6r, MRM6m>;
defm BLCIC   : tbm_binary_intr<0x01, "blcic", WriteALU, MRM5r, MRM5m>;
defm BLCMSK  : tbm_binary_intr<0x02, "blcmsk", WriteALU, MRM1r, MRM1m>;
defm BLCS    : tbm_binary_intr<0x01, "blcs", WriteALU, MRM3r, MRM3m>;
defm BLSFILL : tbm_binary_intr<0x01, "blsfill", WriteALU, MRM2r, MRM2m>;
defm BLSIC   : tbm_binary_intr<0x01, "blsic", WriteALU, MRM6r, MRM6m>;
defm T1MSKC  : tbm_binary_intr<0x01, "t1mskc", WriteALU, MRM7r, MRM7m>;
defm TZMSK   : tbm_binary_intr<0x01, "tzmsk", WriteALU, MRM4r, MRM4m>;
} // HasTBM, EFLAGS

// Use BEXTRI for 64-bit 'and' with large immediate 'mask'.
let Predicates = [HasTBM] in {
  def : Pat<(and GR64:$src, AndMask64:$mask),
            (BEXTRI64ri GR64:$src, (BEXTRMaskXForm imm:$mask))>;

  def : Pat<(and (loadi64 addr:$src), AndMask64:$mask),
            (BEXTRI64mi addr:$src, (BEXTRMaskXForm imm:$mask))>;
}

//===----------------------------------------------------------------------===//
// Lightweight Profiling Instructions

let Predicates = [HasLWP], SchedRW = [WriteSystem] in {

def LLWPCB : I<0x12, MRM0r, (outs), (ins GR32:$src), "llwpcb\t$src",
               [(int_x86_llwpcb GR32:$src)]>, XOP, XOP9;
def SLWPCB : I<0x12, MRM1r, (outs GR32:$dst), (ins), "slwpcb\t$dst",
               [(set GR32:$dst, (int_x86_slwpcb))]>, XOP, XOP9;

def LLWPCB64 : I<0x12, MRM0r, (outs), (ins GR64:$src), "llwpcb\t$src",
                 [(int_x86_llwpcb GR64:$src)]>, XOP, XOP9, VEX_W;
def SLWPCB64 : I<0x12, MRM1r, (outs GR64:$dst), (ins), "slwpcb\t$dst",
                 [(set GR64:$dst, (int_x86_slwpcb))]>, XOP, XOP9, VEX_W;

multiclass lwpins_intr<RegisterClass RC> {
  def rri : Ii32<0x12, MRM0r, (outs), (ins RC:$src0, GR32:$src1, i32imm:$cntl),
                 "lwpins\t{$cntl, $src1, $src0|$src0, $src1, $cntl}",
                 [(set EFLAGS, (X86lwpins RC:$src0, GR32:$src1, imm:$cntl))]>,
                 XOP_4V, XOPA;
  let mayLoad = 1 in
  def rmi : Ii32<0x12, MRM0m, (outs), (ins RC:$src0, i32mem:$src1, i32imm:$cntl),
                 "lwpins\t{$cntl, $src1, $src0|$src0, $src1, $cntl}",
                 [(set EFLAGS, (X86lwpins RC:$src0, (loadi32 addr:$src1), imm:$cntl))]>,
                 XOP_4V, XOPA;
}

let Defs = [EFLAGS] in {
  defm LWPINS32 : lwpins_intr<GR32>;
  defm LWPINS64 : lwpins_intr<GR64>, VEX_W;
} // EFLAGS

multiclass lwpval_intr<RegisterClass RC, Intrinsic Int> {
  def rri : Ii32<0x12, MRM1r, (outs), (ins RC:$src0, GR32:$src1, i32imm:$cntl),
                 "lwpval\t{$cntl, $src1, $src0|$src0, $src1, $cntl}",
                 [(Int RC:$src0, GR32:$src1, imm:$cntl)]>, XOP_4V, XOPA;
  let mayLoad = 1 in
  def rmi : Ii32<0x12, MRM1m, (outs), (ins RC:$src0, i32mem:$src1, i32imm:$cntl),
                 "lwpval\t{$cntl, $src1, $src0|$src0, $src1, $cntl}",
                 [(Int RC:$src0, (loadi32 addr:$src1), imm:$cntl)]>,
                 XOP_4V, XOPA;
}

defm LWPVAL32 : lwpval_intr<GR32, int_x86_lwpval32>;
defm LWPVAL64 : lwpval_intr<GR64, int_x86_lwpval64>, VEX_W;

} // HasLWP, SchedRW

//===----------------------------------------------------------------------===//
// MONITORX/MWAITX Instructions
//
let SchedRW = [ WriteSystem ] in {
  let Uses = [ EAX, ECX, EDX ] in
  def MONITORX32rrr : I<0x01, MRM_FA, (outs), (ins), "monitorx", []>,
                      TB, Requires<[ HasMWAITX, Not64BitMode ]>;
  let Uses = [ RAX, ECX, EDX ] in
  def MONITORX64rrr : I<0x01, MRM_FA, (outs), (ins), "monitorx", []>,
                      TB, Requires<[ HasMWAITX, In64BitMode ]>;

  let Uses = [ ECX, EAX, EBX ] in {
    def MWAITXrrr : I<0x01, MRM_FB, (outs), (ins), "mwaitx",
                    [(int_x86_mwaitx ECX, EAX, EBX)]>,
                    TB, Requires<[ HasMWAITX ]>;
  }
} // SchedRW

def : InstAlias<"mwaitx\t{%eax, %ecx, %ebx|ebx, ecx, eax}", (MWAITXrrr)>,
      Requires<[ Not64BitMode ]>;
def : InstAlias<"mwaitx\t{%rax, %rcx, %rbx|rbx, rcx, rax}", (MWAITXrrr)>,
      Requires<[ In64BitMode ]>;

def : InstAlias<"monitorx\t{%eax, %ecx, %edx|edx, ecx, eax}", (MONITORX32rrr)>,
      Requires<[ Not64BitMode ]>;
def : InstAlias<"monitorx\t{%rax, %rcx, %rdx|rdx, rcx, rax}", (MONITORX64rrr)>,
      Requires<[ In64BitMode ]>;

//===----------------------------------------------------------------------===//
// WAITPKG Instructions
//
let SchedRW = [WriteSystem] in {
  def UMONITOR16 : I<0xAE, MRM6r, (outs), (ins GR16:$src),
                     "umonitor\t$src", [(int_x86_umonitor GR16:$src)]>,
                     XS, AdSize16, Requires<[HasWAITPKG, Not64BitMode]>;
  def UMONITOR32 : I<0xAE, MRM6r, (outs), (ins GR32:$src),
                     "umonitor\t$src", [(int_x86_umonitor GR32:$src)]>,
                     XS, AdSize32, Requires<[HasWAITPKG]>;
  def UMONITOR64 : I<0xAE, MRM6r, (outs), (ins GR64:$src),
                     "umonitor\t$src", [(int_x86_umonitor GR64:$src)]>,
                     XS, AdSize64, Requires<[HasWAITPKG, In64BitMode]>;
  let Uses = [EAX, EDX], Defs = [EFLAGS] in {
    def UMWAIT : I<0xAE, MRM6r,
                     (outs), (ins GR32orGR64:$src), "umwait\t$src",
                     [(set EFLAGS, (X86umwait GR32orGR64:$src, EDX, EAX))]>,
                     XD, Requires<[HasWAITPKG]>;
    def TPAUSE : I<0xAE, MRM6r,
                     (outs), (ins GR32orGR64:$src), "tpause\t$src",
                     [(set EFLAGS, (X86tpause GR32orGR64:$src, EDX, EAX))]>,
                     PD, Requires<[HasWAITPKG]>, NotMemoryFoldable;
  }
} // SchedRW

//===----------------------------------------------------------------------===//
// MOVDIRI - Move doubleword/quadword as direct store
//
let SchedRW = [WriteStore] in {
def MOVDIRI32 : I<0xF9, MRMDestMem, (outs), (ins i32mem:$dst, GR32:$src),
                  "movdiri\t{$src, $dst|$dst, $src}",
                  [(int_x86_directstore32 addr:$dst, GR32:$src)]>,
                 T8, Requires<[HasMOVDIRI]>;
def MOVDIRI64 : RI<0xF9, MRMDestMem, (outs), (ins i64mem:$dst, GR64:$src),
                   "movdiri\t{$src, $dst|$dst, $src}",
                   [(int_x86_directstore64 addr:$dst, GR64:$src)]>,
                  T8, Requires<[In64BitMode, HasMOVDIRI]>;
} // SchedRW

//===----------------------------------------------------------------------===//
// MOVDIR64B - Move 64 bytes as direct store
//
let SchedRW = [WriteStore] in {
def MOVDIR64B16 : I<0xF8, MRMSrcMem, (outs), (ins GR16:$dst, i512mem:$src),
                    "movdir64b\t{$src, $dst|$dst, $src}", []>,
                   T8PD, AdSize16, Requires<[HasMOVDIR64B, Not64BitMode]>;
def MOVDIR64B32 : I<0xF8, MRMSrcMem, (outs), (ins GR32:$dst, i512mem:$src),
                    "movdir64b\t{$src, $dst|$dst, $src}",
                    [(int_x86_movdir64b GR32:$dst, addr:$src)]>,
                   T8PD, AdSize32, Requires<[HasMOVDIR64B]>;
def MOVDIR64B64 : I<0xF8, MRMSrcMem, (outs), (ins GR64:$dst, i512mem:$src),
                    "movdir64b\t{$src, $dst|$dst, $src}",
                    [(int_x86_movdir64b GR64:$dst, addr:$src)]>,
                   T8PD, AdSize64, Requires<[HasMOVDIR64B, In64BitMode]>;
} // SchedRW

//===----------------------------------------------------------------------===//
// CLZERO Instruction
//
let SchedRW = [WriteSystem] in {
  let Uses = [EAX] in
  def CLZERO32r : I<0x01, MRM_FC, (outs), (ins), "clzero", []>,
                  TB, Requires<[HasCLZERO, Not64BitMode]>;
  let Uses = [RAX] in
  def CLZERO64r : I<0x01, MRM_FC, (outs), (ins), "clzero", []>,
                  TB, Requires<[HasCLZERO, In64BitMode]>;
} // SchedRW

def : InstAlias<"clzero\t{%eax|eax}", (CLZERO32r)>, Requires<[Not64BitMode]>;
def : InstAlias<"clzero\t{%rax|rax}", (CLZERO64r)>, Requires<[In64BitMode]>;

#if INTEL_CUSTOMIZATION
#if INTEL_FEATURE_ISA_ENQCMD
//===----------------------------------------------------------------------===//
// ENQCMD/S - Enqueue 64-byte command as user with 64-byte write atomicity
//
let SchedRW = [WriteStore], Defs = [EFLAGS] in {
  def ENQCMD16 : I<0xF8, MRMSrcMem, (outs), (ins GR16:$dst, i512mem:$src),
                 "enqcmd\t{$src, $dst|$dst, $src}",
                 [(set EFLAGS, (X86enqcmd GR16:$dst, addr:$src))]>,
                 T8XD, AdSize16, Requires<[HasENQCMD, Not64BitMode]>;
  def ENQCMD32 : I<0xF8, MRMSrcMem, (outs), (ins GR32:$dst, i512mem:$src),
                 "enqcmd\t{$src, $dst|$dst, $src}",
                 [(set EFLAGS, (X86enqcmd GR32:$dst, addr:$src))]>,
                 T8XD, AdSize32, Requires<[HasENQCMD]>;
  def ENQCMD64 : I<0xF8, MRMSrcMem, (outs), (ins GR64:$dst, i512mem:$src),
                 "enqcmd\t{$src, $dst|$dst, $src}",
                 [(set EFLAGS, (X86enqcmd GR64:$dst, addr:$src))]>,
                 T8XD, AdSize64, Requires<[HasENQCMD, In64BitMode]>;

  def ENQCMDS16 : I<0xF8, MRMSrcMem, (outs), (ins GR16:$dst, i512mem:$src),
                 "enqcmds\t{$src, $dst|$dst, $src}",
                 [(set EFLAGS, (X86enqcmds GR16:$dst, addr:$src))]>,
                 T8XS, AdSize16, Requires<[HasENQCMD, Not64BitMode]>;
  def ENQCMDS32 : I<0xF8, MRMSrcMem, (outs), (ins GR32:$dst, i512mem:$src),
                 "enqcmds\t{$src, $dst|$dst, $src}",
                 [(set EFLAGS, (X86enqcmds GR32:$dst, addr:$src))]>,
                 T8XS, AdSize32, Requires<[HasENQCMD]>;
  def ENQCMDS64 : I<0xF8, MRMSrcMem, (outs), (ins GR64:$dst, i512mem:$src),
                 "enqcmds\t{$src, $dst|$dst, $src}",
                 [(set EFLAGS, (X86enqcmds GR64:$dst, addr:$src))]>,
                 T8XS, AdSize64, Requires<[HasENQCMD, In64BitMode]>;
}
#endif // INTEL_FEATURE_ISA_ENQCMD

#if INTEL_FEATURE_ISA_ULI
//===----------------------------------------------------------------------===//
// ULI Instructions
//
let Predicates = [HasULI, In64BitMode] in {
  def UIRET : I<0x01, MRM_EC, (outs), (ins), "uiret",
               [(int_x86_uiret)]>, XS;
  def CLUI : I<0x01, MRM_EE, (outs), (ins), "clui",
               [(int_x86_clui)]>, XS;
  def STUI : I<0x01, MRM_EF, (outs), (ins), "stui",
               [(int_x86_stui)]>, XS;

  def SENDUIPI : I<0xC7, MRM6r, (outs), (ins GR64:$arg), "senduipi\t$arg",
                   [(int_x86_senduipi GR64:$arg)]>, XS;

  let Defs = [EFLAGS] in
    def TESTUI : I<0x01, MRM_ED, (outs), (ins), "testui",
                   [(set EFLAGS, (X86testui))]>, XS;
}
#endif // INTEL_FEATURE_ISA_ULI

#if INTEL_FEATURE_ISA_SERIALIZE
//===----------------------------------------------------------------------===//
// SERIALIZE Instruction
//
def SERIALIZE : I<0x01, MRM_E8, (outs), (ins), "serialize",
                  [(int_x86_serialize)]>, PS,
                  Requires<[HasSERIALIZE]>;
#endif // INTEL_FEATURE_ISA_SERIALIZE

#if INTEL_FEATURE_ISA_TSXLDTRK
//===----------------------------------------------------------------------===//
// TSXLDTRK - TSX Suspend Load Address Tracking
//
let Predicates = [HasTSXLDTRK] in {
  def XSUSLDTRK : I<0x01, MRM_E8, (outs), (ins), "xsusldtrk",
                    [(int_x86_xsusldtrk)]>, XD;
  def XRESLDTRK : I<0x01, MRM_E9, (outs), (ins), "xresldtrk",
                    [(int_x86_xresldtrk)]>, XD;
}
#endif // INTEL_FEATURE_ISA_TSXLDTRK
#endif // INTEL_CUSTOMIZATION

//===----------------------------------------------------------------------===//
// Pattern fragments to auto generate TBM instructions.
//===----------------------------------------------------------------------===//

let Predicates = [HasTBM] in {
  // FIXME: patterns for the load versions are not implemented
  def : Pat<(and GR32:$src, (add GR32:$src, 1)),
            (BLCFILL32rr GR32:$src)>;
  def : Pat<(and GR64:$src, (add GR64:$src, 1)),
            (BLCFILL64rr GR64:$src)>;

  def : Pat<(or GR32:$src, (not (add GR32:$src, 1))),
            (BLCI32rr GR32:$src)>;
  def : Pat<(or GR64:$src, (not (add GR64:$src, 1))),
            (BLCI64rr GR64:$src)>;

  // Extra patterns because opt can optimize the above patterns to this.
  def : Pat<(or GR32:$src, (sub -2, GR32:$src)),
            (BLCI32rr GR32:$src)>;
  def : Pat<(or GR64:$src, (sub -2, GR64:$src)),
            (BLCI64rr GR64:$src)>;

  def : Pat<(and (not GR32:$src), (add GR32:$src, 1)),
            (BLCIC32rr GR32:$src)>;
  def : Pat<(and (not GR64:$src), (add GR64:$src, 1)),
            (BLCIC64rr GR64:$src)>;

  def : Pat<(xor GR32:$src, (add GR32:$src, 1)),
            (BLCMSK32rr GR32:$src)>;
  def : Pat<(xor GR64:$src, (add GR64:$src, 1)),
            (BLCMSK64rr GR64:$src)>;

  def : Pat<(or GR32:$src, (add GR32:$src, 1)),
            (BLCS32rr GR32:$src)>;
  def : Pat<(or GR64:$src, (add GR64:$src, 1)),
            (BLCS64rr GR64:$src)>;

  def : Pat<(or GR32:$src, (add GR32:$src, -1)),
            (BLSFILL32rr GR32:$src)>;
  def : Pat<(or GR64:$src, (add GR64:$src, -1)),
            (BLSFILL64rr GR64:$src)>;

  def : Pat<(or (not GR32:$src), (add GR32:$src, -1)),
            (BLSIC32rr GR32:$src)>;
  def : Pat<(or (not GR64:$src), (add GR64:$src, -1)),
            (BLSIC64rr GR64:$src)>;

  def : Pat<(or (not GR32:$src), (add GR32:$src, 1)),
            (T1MSKC32rr GR32:$src)>;
  def : Pat<(or (not GR64:$src), (add GR64:$src, 1)),
            (T1MSKC64rr GR64:$src)>;

  def : Pat<(and (not GR32:$src), (add GR32:$src, -1)),
            (TZMSK32rr GR32:$src)>;
  def : Pat<(and (not GR64:$src), (add GR64:$src, -1)),
            (TZMSK64rr GR64:$src)>;

  // Patterns to match flag producing ops.
  // X86and_flag nodes are rarely created. Those should use CMP+AND. We do
  // TESTrr matching in PostProcessISelDAG to allow BLSR/BLSI to be formed.
  def : Pat<(or_flag_nocf GR32:$src, (not (add GR32:$src, 1))),
            (BLCI32rr GR32:$src)>;
  def : Pat<(or_flag_nocf GR64:$src, (not (add GR64:$src, 1))),
            (BLCI64rr GR64:$src)>;

  // Extra patterns because opt can optimize the above patterns to this.
  def : Pat<(or_flag_nocf GR32:$src, (sub -2, GR32:$src)),
            (BLCI32rr GR32:$src)>;
  def : Pat<(or_flag_nocf GR64:$src, (sub -2, GR64:$src)),
            (BLCI64rr GR64:$src)>;

  def : Pat<(xor_flag_nocf GR32:$src, (add GR32:$src, 1)),
            (BLCMSK32rr GR32:$src)>;
  def : Pat<(xor_flag_nocf GR64:$src, (add GR64:$src, 1)),
            (BLCMSK64rr GR64:$src)>;

  def : Pat<(or_flag_nocf GR32:$src, (add GR32:$src, 1)),
            (BLCS32rr GR32:$src)>;
  def : Pat<(or_flag_nocf GR64:$src, (add GR64:$src, 1)),
            (BLCS64rr GR64:$src)>;

  def : Pat<(or_flag_nocf GR32:$src, (add GR32:$src, -1)),
            (BLSFILL32rr GR32:$src)>;
  def : Pat<(or_flag_nocf GR64:$src, (add GR64:$src, -1)),
            (BLSFILL64rr GR64:$src)>;

  def : Pat<(or_flag_nocf (not GR32:$src), (add GR32:$src, -1)),
            (BLSIC32rr GR32:$src)>;
  def : Pat<(or_flag_nocf (not GR64:$src), (add GR64:$src, -1)),
            (BLSIC64rr GR64:$src)>;

  def : Pat<(or_flag_nocf (not GR32:$src), (add GR32:$src, 1)),
            (T1MSKC32rr GR32:$src)>;
  def : Pat<(or_flag_nocf (not GR64:$src), (add GR64:$src, 1)),
            (T1MSKC64rr GR64:$src)>;
} // HasTBM

//===----------------------------------------------------------------------===//
// Memory Instructions
//

let Predicates = [HasCLFLUSHOPT], SchedRW = [WriteLoad] in
def CLFLUSHOPT : I<0xAE, MRM7m, (outs), (ins i8mem:$src),
                   "clflushopt\t$src", [(int_x86_clflushopt addr:$src)]>, PD;

let Predicates = [HasCLWB], SchedRW = [WriteLoad] in
def CLWB       : I<0xAE, MRM6m, (outs), (ins i8mem:$src), "clwb\t$src",
                   [(int_x86_clwb addr:$src)]>, PD, NotMemoryFoldable;

let Predicates = [HasCLDEMOTE], SchedRW = [WriteLoad] in
def CLDEMOTE : I<0x1C, MRM0m, (outs), (ins i8mem:$src), "cldemote\t$src",
                   [(int_x86_cldemote addr:$src)]>, TB;

//===----------------------------------------------------------------------===//
// Subsystems.
//===----------------------------------------------------------------------===//

include "X86InstrArithmetic.td"
include "X86InstrCMovSetCC.td"
include "X86InstrExtension.td"
include "X86InstrControl.td"
include "X86InstrShiftRotate.td"

// X87 Floating Point Stack.
include "X86InstrFPStack.td"

// SIMD support (SSE, MMX and AVX)
include "X86InstrFragmentsSIMD.td"

// FMA - Fused Multiply-Add support (requires FMA)
include "X86InstrFMA.td"

// XOP
include "X86InstrXOP.td"

// SSE, MMX and 3DNow! vector support.
include "X86InstrSSE.td"
include "X86InstrAVX512.td"
include "X86InstrMMX.td"
include "X86Instr3DNow.td"

// MPX instructions
include "X86InstrMPX.td"

include "X86InstrVMX.td"
include "X86InstrSVM.td"

include "X86InstrTSX.td"
include "X86InstrSGX.td"

#if INTEL_CUSTOMIZATION
#if INTEL_FEATURE_ISA_KEYLOCKER
include "Intel_X86InstrKL.td"
#endif // INTEL_FEATURE_ISA_KEYLOCKER
#if INTEL_FEATURE_ISA_AMX
include "Intel_X86InstrAMX.td"
#endif // INTEL_FEATURE_ISA_AMX
#endif // INTEL_CUSTOMIZATION

// System instructions.
include "X86InstrSystem.td"

// Compiler Pseudo Instructions and Pat Patterns
include "X86InstrCompiler.td"
include "X86InstrVecCompiler.td"

//===----------------------------------------------------------------------===//
// Assembler Mnemonic Aliases
//===----------------------------------------------------------------------===//

def : MnemonicAlias<"call", "callw", "att">, Requires<[In16BitMode]>;
def : MnemonicAlias<"call", "calll", "att">, Requires<[In32BitMode]>;
def : MnemonicAlias<"call", "callq", "att">, Requires<[In64BitMode]>;

def : MnemonicAlias<"cbw",  "cbtw", "att">;
def : MnemonicAlias<"cwde", "cwtl", "att">;
def : MnemonicAlias<"cwd",  "cwtd", "att">;
def : MnemonicAlias<"cdq",  "cltd", "att">;
def : MnemonicAlias<"cdqe", "cltq", "att">;
def : MnemonicAlias<"cqo",  "cqto", "att">;

// In 64-bit mode lret maps to lretl; it is not ambiguous with lretq.
def : MnemonicAlias<"lret", "lretw", "att">, Requires<[In16BitMode]>;
def : MnemonicAlias<"lret", "lretl", "att">, Requires<[Not16BitMode]>;

def : MnemonicAlias<"leavel", "leave", "att">, Requires<[Not64BitMode]>;
def : MnemonicAlias<"leaveq", "leave", "att">, Requires<[In64BitMode]>;

def : MnemonicAlias<"loopz",  "loope">;
def : MnemonicAlias<"loopnz", "loopne">;

def : MnemonicAlias<"pop",   "popw",  "att">, Requires<[In16BitMode]>;
def : MnemonicAlias<"pop",   "popl",  "att">, Requires<[In32BitMode]>;
def : MnemonicAlias<"pop",   "popq",  "att">, Requires<[In64BitMode]>;
def : MnemonicAlias<"popf",  "popfw", "att">, Requires<[In16BitMode]>;
def : MnemonicAlias<"popf",  "popfl", "att">, Requires<[In32BitMode]>;
def : MnemonicAlias<"popf",  "popfq", "att">, Requires<[In64BitMode]>;
def : MnemonicAlias<"popf",  "popfq", "intel">, Requires<[In64BitMode]>;
def : MnemonicAlias<"popfd", "popfl", "att">;
def : MnemonicAlias<"popfw", "popf",  "intel">, Requires<[In32BitMode]>;
def : MnemonicAlias<"popfw", "popf",  "intel">, Requires<[In64BitMode]>;

// FIXME: This is wrong for "push reg".  "push %bx" should turn into pushw in
// all modes.  However: "push (addr)" and "push $42" should default to
// pushl/pushq depending on the current mode.  Similar for "pop %bx"
def : MnemonicAlias<"push",   "pushw",  "att">, Requires<[In16BitMode]>;
def : MnemonicAlias<"push",   "pushl",  "att">, Requires<[In32BitMode]>;
def : MnemonicAlias<"push",   "pushq",  "att">, Requires<[In64BitMode]>;
def : MnemonicAlias<"pushf",  "pushfw", "att">, Requires<[In16BitMode]>;
def : MnemonicAlias<"pushf",  "pushfl", "att">, Requires<[In32BitMode]>;
def : MnemonicAlias<"pushf",  "pushfq", "att">, Requires<[In64BitMode]>;
def : MnemonicAlias<"pushf",  "pushfq", "intel">, Requires<[In64BitMode]>;
def : MnemonicAlias<"pushfd", "pushfl", "att">;
def : MnemonicAlias<"pushfw", "pushf",  "intel">, Requires<[In32BitMode]>;
def : MnemonicAlias<"pushfw", "pushf",  "intel">, Requires<[In64BitMode]>;

def : MnemonicAlias<"popad",  "popal",  "intel">, Requires<[Not64BitMode]>;
def : MnemonicAlias<"pushad", "pushal", "intel">, Requires<[Not64BitMode]>;
def : MnemonicAlias<"popa",   "popaw",  "intel">, Requires<[In16BitMode]>;
def : MnemonicAlias<"pusha",  "pushaw", "intel">, Requires<[In16BitMode]>;
def : MnemonicAlias<"popa",   "popal",  "intel">, Requires<[In32BitMode]>;
def : MnemonicAlias<"pusha",  "pushal", "intel">, Requires<[In32BitMode]>;

def : MnemonicAlias<"popa",   "popaw",  "att">, Requires<[In16BitMode]>;
def : MnemonicAlias<"pusha",  "pushaw", "att">, Requires<[In16BitMode]>;
def : MnemonicAlias<"popa",   "popal",  "att">, Requires<[In32BitMode]>;
def : MnemonicAlias<"pusha",  "pushal", "att">, Requires<[In32BitMode]>;

def : MnemonicAlias<"repe",  "rep">;
def : MnemonicAlias<"repz",  "rep">;
def : MnemonicAlias<"repnz", "repne">;

def : MnemonicAlias<"ret", "retw", "att">, Requires<[In16BitMode]>;
def : MnemonicAlias<"ret", "retl", "att">, Requires<[In32BitMode]>;
def : MnemonicAlias<"ret", "retq", "att">, Requires<[In64BitMode]>;

// Apply 'ret' behavior to 'retn'
def : MnemonicAlias<"retn", "retw", "att">, Requires<[In16BitMode]>;
def : MnemonicAlias<"retn", "retl", "att">, Requires<[In32BitMode]>;
def : MnemonicAlias<"retn", "retq", "att">, Requires<[In64BitMode]>;
def : MnemonicAlias<"retn", "ret", "intel">;

def : MnemonicAlias<"sal", "shl", "intel">;
def : MnemonicAlias<"salb", "shlb", "att">;
def : MnemonicAlias<"salw", "shlw", "att">;
def : MnemonicAlias<"sall", "shll", "att">;
def : MnemonicAlias<"salq", "shlq", "att">;

def : MnemonicAlias<"smovb", "movsb", "att">;
def : MnemonicAlias<"smovw", "movsw", "att">;
def : MnemonicAlias<"smovl", "movsl", "att">;
def : MnemonicAlias<"smovq", "movsq", "att">;

def : MnemonicAlias<"ud2a",  "ud2",  "att">;
def : MnemonicAlias<"verrw", "verr", "att">;

// MS recognizes 'xacquire'/'xrelease' as 'acquire'/'release'
def : MnemonicAlias<"acquire", "xacquire", "intel">;
def : MnemonicAlias<"release", "xrelease", "intel">;

// System instruction aliases.
def : MnemonicAlias<"iret",    "iretw",    "att">, Requires<[In16BitMode]>;
def : MnemonicAlias<"iret",    "iretl",    "att">, Requires<[Not16BitMode]>;
def : MnemonicAlias<"sysret",  "sysretl",  "att">;
def : MnemonicAlias<"sysexit", "sysexitl", "att">;

def : MnemonicAlias<"lgdt", "lgdtw", "att">, Requires<[In16BitMode]>;
def : MnemonicAlias<"lgdt", "lgdtl", "att">, Requires<[In32BitMode]>;
def : MnemonicAlias<"lgdt", "lgdtq", "att">, Requires<[In64BitMode]>;
def : MnemonicAlias<"lidt", "lidtw", "att">, Requires<[In16BitMode]>;
def : MnemonicAlias<"lidt", "lidtl", "att">, Requires<[In32BitMode]>;
def : MnemonicAlias<"lidt", "lidtq", "att">, Requires<[In64BitMode]>;
def : MnemonicAlias<"sgdt", "sgdtw", "att">, Requires<[In16BitMode]>;
def : MnemonicAlias<"sgdt", "sgdtl", "att">, Requires<[In32BitMode]>;
def : MnemonicAlias<"sgdt", "sgdtq", "att">, Requires<[In64BitMode]>;
def : MnemonicAlias<"sidt", "sidtw", "att">, Requires<[In16BitMode]>;
def : MnemonicAlias<"sidt", "sidtl", "att">, Requires<[In32BitMode]>;
def : MnemonicAlias<"sidt", "sidtq", "att">, Requires<[In64BitMode]>;
def : MnemonicAlias<"lgdt", "lgdtw", "intel">, Requires<[In16BitMode]>;
def : MnemonicAlias<"lgdt", "lgdtd", "intel">, Requires<[In32BitMode]>;
def : MnemonicAlias<"lidt", "lidtw", "intel">, Requires<[In16BitMode]>;
def : MnemonicAlias<"lidt", "lidtd", "intel">, Requires<[In32BitMode]>;
def : MnemonicAlias<"sgdt", "sgdtw", "intel">, Requires<[In16BitMode]>;
def : MnemonicAlias<"sgdt", "sgdtd", "intel">, Requires<[In32BitMode]>;
def : MnemonicAlias<"sidt", "sidtw", "intel">, Requires<[In16BitMode]>;
def : MnemonicAlias<"sidt", "sidtd", "intel">, Requires<[In32BitMode]>;


// Floating point stack aliases.
def : MnemonicAlias<"fcmovz",   "fcmove",   "att">;
def : MnemonicAlias<"fcmova",   "fcmovnbe", "att">;
def : MnemonicAlias<"fcmovnae", "fcmovb",   "att">;
def : MnemonicAlias<"fcmovna",  "fcmovbe",  "att">;
def : MnemonicAlias<"fcmovae",  "fcmovnb",  "att">;
def : MnemonicAlias<"fcomip",   "fcompi">;
def : MnemonicAlias<"fildq",    "fildll",   "att">;
def : MnemonicAlias<"fistpq",   "fistpll",  "att">;
def : MnemonicAlias<"fisttpq",  "fisttpll", "att">;
def : MnemonicAlias<"fldcww",   "fldcw",    "att">;
def : MnemonicAlias<"fnstcww",  "fnstcw",   "att">;
def : MnemonicAlias<"fnstsww",  "fnstsw",   "att">;
def : MnemonicAlias<"fucomip",  "fucompi">;
def : MnemonicAlias<"fwait",    "wait">;

def : MnemonicAlias<"fxsaveq",   "fxsave64",   "att">;
def : MnemonicAlias<"fxrstorq",  "fxrstor64",  "att">;
def : MnemonicAlias<"xsaveq",    "xsave64",    "att">;
def : MnemonicAlias<"xrstorq",   "xrstor64",   "att">;
def : MnemonicAlias<"xsaveoptq", "xsaveopt64", "att">;
def : MnemonicAlias<"xrstorsq",  "xrstors64",  "att">;
def : MnemonicAlias<"xsavecq",   "xsavec64",   "att">;
def : MnemonicAlias<"xsavesq",   "xsaves64",   "att">;

class CondCodeAlias<string Prefix,string Suffix, string OldCond, string NewCond,
                    string VariantName>
  : MnemonicAlias<!strconcat(Prefix, OldCond, Suffix),
                  !strconcat(Prefix, NewCond, Suffix), VariantName>;

/// IntegerCondCodeMnemonicAlias - This multiclass defines a bunch of
/// MnemonicAlias's that canonicalize the condition code in a mnemonic, for
/// example "setz" -> "sete".
multiclass IntegerCondCodeMnemonicAlias<string Prefix, string Suffix,
                                        string V = ""> {
  def C   : CondCodeAlias<Prefix, Suffix, "c",   "b",  V>; // setc   -> setb
  def Z   : CondCodeAlias<Prefix, Suffix, "z" ,  "e",  V>; // setz   -> sete
  def NA  : CondCodeAlias<Prefix, Suffix, "na",  "be", V>; // setna  -> setbe
  def NB  : CondCodeAlias<Prefix, Suffix, "nb",  "ae", V>; // setnb  -> setae
  def NC  : CondCodeAlias<Prefix, Suffix, "nc",  "ae", V>; // setnc  -> setae
  def NG  : CondCodeAlias<Prefix, Suffix, "ng",  "le", V>; // setng  -> setle
  def NL  : CondCodeAlias<Prefix, Suffix, "nl",  "ge", V>; // setnl  -> setge
  def NZ  : CondCodeAlias<Prefix, Suffix, "nz",  "ne", V>; // setnz  -> setne
  def PE  : CondCodeAlias<Prefix, Suffix, "pe",  "p",  V>; // setpe  -> setp
  def PO  : CondCodeAlias<Prefix, Suffix, "po",  "np", V>; // setpo  -> setnp

  def NAE : CondCodeAlias<Prefix, Suffix, "nae", "b",  V>; // setnae -> setb
  def NBE : CondCodeAlias<Prefix, Suffix, "nbe", "a",  V>; // setnbe -> seta
  def NGE : CondCodeAlias<Prefix, Suffix, "nge", "l",  V>; // setnge -> setl
  def NLE : CondCodeAlias<Prefix, Suffix, "nle", "g",  V>; // setnle -> setg
}

// Aliases for set<CC>
defm : IntegerCondCodeMnemonicAlias<"set", "">;
// Aliases for j<CC>
defm : IntegerCondCodeMnemonicAlias<"j", "">;
// Aliases for cmov<CC>{w,l,q}
defm : IntegerCondCodeMnemonicAlias<"cmov", "w", "att">;
defm : IntegerCondCodeMnemonicAlias<"cmov", "l", "att">;
defm : IntegerCondCodeMnemonicAlias<"cmov", "q", "att">;
// No size suffix for intel-style asm.
defm : IntegerCondCodeMnemonicAlias<"cmov", "", "intel">;


//===----------------------------------------------------------------------===//
// Assembler Instruction Aliases
//===----------------------------------------------------------------------===//

// aad/aam default to base 10 if no operand is specified.
def : InstAlias<"aad", (AAD8i8 10)>, Requires<[Not64BitMode]>;
def : InstAlias<"aam", (AAM8i8 10)>, Requires<[Not64BitMode]>;

// Disambiguate the mem/imm form of bt-without-a-suffix as btl.
// Likewise for btc/btr/bts.
def : InstAlias<"bt\t{$imm, $mem|$mem, $imm}",
                (BT32mi8 i32mem:$mem, i32i8imm:$imm), 0, "att">;
def : InstAlias<"btc\t{$imm, $mem|$mem, $imm}",
                (BTC32mi8 i32mem:$mem, i32i8imm:$imm), 0, "att">;
def : InstAlias<"btr\t{$imm, $mem|$mem, $imm}",
                (BTR32mi8 i32mem:$mem, i32i8imm:$imm), 0, "att">;
def : InstAlias<"bts\t{$imm, $mem|$mem, $imm}",
                (BTS32mi8 i32mem:$mem, i32i8imm:$imm), 0, "att">;

// clr aliases.
def : InstAlias<"clr{b}\t$reg", (XOR8rr  GR8 :$reg, GR8 :$reg), 0>;
def : InstAlias<"clr{w}\t$reg", (XOR16rr GR16:$reg, GR16:$reg), 0>;
def : InstAlias<"clr{l}\t$reg", (XOR32rr GR32:$reg, GR32:$reg), 0>;
def : InstAlias<"clr{q}\t$reg", (XOR64rr GR64:$reg, GR64:$reg), 0>;

// lods aliases. Accept the destination being omitted because it's implicit
// in the mnemonic, or the mnemonic suffix being omitted because it's implicit
// in the destination.
def : InstAlias<"lodsb\t$src", (LODSB srcidx8:$src),  0>;
def : InstAlias<"lodsw\t$src", (LODSW srcidx16:$src), 0>;
def : InstAlias<"lods{l|d}\t$src", (LODSL srcidx32:$src), 0>;
def : InstAlias<"lodsq\t$src", (LODSQ srcidx64:$src), 0>, Requires<[In64BitMode]>;
def : InstAlias<"lods\t{$src, %al|al, $src}", (LODSB srcidx8:$src),  0>;
def : InstAlias<"lods\t{$src, %ax|ax, $src}", (LODSW srcidx16:$src), 0>;
def : InstAlias<"lods\t{$src, %eax|eax, $src}", (LODSL srcidx32:$src), 0>;
def : InstAlias<"lods\t{$src, %rax|rax, $src}", (LODSQ srcidx64:$src), 0>, Requires<[In64BitMode]>;
def : InstAlias<"lods\t$src", (LODSB srcidx8:$src),  0, "intel">;
def : InstAlias<"lods\t$src", (LODSW srcidx16:$src), 0, "intel">;
def : InstAlias<"lods\t$src", (LODSL srcidx32:$src), 0, "intel">;
def : InstAlias<"lods\t$src", (LODSQ srcidx64:$src), 0, "intel">, Requires<[In64BitMode]>;


// stos aliases. Accept the source being omitted because it's implicit in
// the mnemonic, or the mnemonic suffix being omitted because it's implicit
// in the source.
def : InstAlias<"stosb\t$dst", (STOSB dstidx8:$dst),  0>;
def : InstAlias<"stosw\t$dst", (STOSW dstidx16:$dst), 0>;
def : InstAlias<"stos{l|d}\t$dst", (STOSL dstidx32:$dst), 0>;
def : InstAlias<"stosq\t$dst", (STOSQ dstidx64:$dst), 0>, Requires<[In64BitMode]>;
def : InstAlias<"stos\t{%al, $dst|$dst, al}", (STOSB dstidx8:$dst),  0>;
def : InstAlias<"stos\t{%ax, $dst|$dst, ax}", (STOSW dstidx16:$dst), 0>;
def : InstAlias<"stos\t{%eax, $dst|$dst, eax}", (STOSL dstidx32:$dst), 0>;
def : InstAlias<"stos\t{%rax, $dst|$dst, rax}", (STOSQ dstidx64:$dst), 0>, Requires<[In64BitMode]>;
def : InstAlias<"stos\t$dst", (STOSB dstidx8:$dst),  0, "intel">;
def : InstAlias<"stos\t$dst", (STOSW dstidx16:$dst), 0, "intel">;
def : InstAlias<"stos\t$dst", (STOSL dstidx32:$dst), 0, "intel">;
def : InstAlias<"stos\t$dst", (STOSQ dstidx64:$dst), 0, "intel">, Requires<[In64BitMode]>;


// scas aliases. Accept the destination being omitted because it's implicit
// in the mnemonic, or the mnemonic suffix being omitted because it's implicit
// in the destination.
def : InstAlias<"scasb\t$dst", (SCASB dstidx8:$dst),  0>;
def : InstAlias<"scasw\t$dst", (SCASW dstidx16:$dst), 0>;
def : InstAlias<"scas{l|d}\t$dst", (SCASL dstidx32:$dst), 0>;
def : InstAlias<"scasq\t$dst", (SCASQ dstidx64:$dst), 0>, Requires<[In64BitMode]>;
def : InstAlias<"scas\t{$dst, %al|al, $dst}", (SCASB dstidx8:$dst),  0>;
def : InstAlias<"scas\t{$dst, %ax|ax, $dst}", (SCASW dstidx16:$dst), 0>;
def : InstAlias<"scas\t{$dst, %eax|eax, $dst}", (SCASL dstidx32:$dst), 0>;
def : InstAlias<"scas\t{$dst, %rax|rax, $dst}", (SCASQ dstidx64:$dst), 0>, Requires<[In64BitMode]>;
def : InstAlias<"scas\t$dst", (SCASB dstidx8:$dst),  0, "intel">;
def : InstAlias<"scas\t$dst", (SCASW dstidx16:$dst), 0, "intel">;
def : InstAlias<"scas\t$dst", (SCASL dstidx32:$dst), 0, "intel">;
def : InstAlias<"scas\t$dst", (SCASQ dstidx64:$dst), 0, "intel">, Requires<[In64BitMode]>;

// cmps aliases. Mnemonic suffix being omitted because it's implicit
// in the destination.
def : InstAlias<"cmps\t{$dst, $src|$src, $dst}", (CMPSB dstidx8:$dst, srcidx8:$src),   0, "intel">;
def : InstAlias<"cmps\t{$dst, $src|$src, $dst}", (CMPSW dstidx16:$dst, srcidx16:$src), 0, "intel">;
def : InstAlias<"cmps\t{$dst, $src|$src, $dst}", (CMPSL dstidx32:$dst, srcidx32:$src), 0, "intel">;
def : InstAlias<"cmps\t{$dst, $src|$src, $dst}", (CMPSQ dstidx64:$dst, srcidx64:$src), 0, "intel">, Requires<[In64BitMode]>;

// movs aliases. Mnemonic suffix being omitted because it's implicit
// in the destination.
def : InstAlias<"movs\t{$src, $dst|$dst, $src}", (MOVSB dstidx8:$dst, srcidx8:$src),   0, "intel">;
def : InstAlias<"movs\t{$src, $dst|$dst, $src}", (MOVSW dstidx16:$dst, srcidx16:$src), 0, "intel">;
def : InstAlias<"movs\t{$src, $dst|$dst, $src}", (MOVSL dstidx32:$dst, srcidx32:$src), 0, "intel">;
def : InstAlias<"movs\t{$src, $dst|$dst, $src}", (MOVSQ dstidx64:$dst, srcidx64:$src), 0, "intel">, Requires<[In64BitMode]>;

// div and idiv aliases for explicit A register.
def : InstAlias<"div{b}\t{$src, %al|al, $src}", (DIV8r  GR8 :$src)>;
def : InstAlias<"div{w}\t{$src, %ax|ax, $src}", (DIV16r GR16:$src)>;
def : InstAlias<"div{l}\t{$src, %eax|eax, $src}", (DIV32r GR32:$src)>;
def : InstAlias<"div{q}\t{$src, %rax|rax, $src}", (DIV64r GR64:$src)>;
def : InstAlias<"div{b}\t{$src, %al|al, $src}", (DIV8m  i8mem :$src)>;
def : InstAlias<"div{w}\t{$src, %ax|ax, $src}", (DIV16m i16mem:$src)>;
def : InstAlias<"div{l}\t{$src, %eax|eax, $src}", (DIV32m i32mem:$src)>;
def : InstAlias<"div{q}\t{$src, %rax|rax, $src}", (DIV64m i64mem:$src)>;
def : InstAlias<"idiv{b}\t{$src, %al|al, $src}", (IDIV8r  GR8 :$src)>;
def : InstAlias<"idiv{w}\t{$src, %ax|ax, $src}", (IDIV16r GR16:$src)>;
def : InstAlias<"idiv{l}\t{$src, %eax|eax, $src}", (IDIV32r GR32:$src)>;
def : InstAlias<"idiv{q}\t{$src, %rax|rax, $src}", (IDIV64r GR64:$src)>;
def : InstAlias<"idiv{b}\t{$src, %al|al, $src}", (IDIV8m  i8mem :$src)>;
def : InstAlias<"idiv{w}\t{$src, %ax|ax, $src}", (IDIV16m i16mem:$src)>;
def : InstAlias<"idiv{l}\t{$src, %eax|eax, $src}", (IDIV32m i32mem:$src)>;
def : InstAlias<"idiv{q}\t{$src, %rax|rax, $src}", (IDIV64m i64mem:$src)>;



// Various unary fpstack operations default to operating on ST1.
// For example, "fxch" -> "fxch %st(1)"
def : InstAlias<"faddp",        (ADD_FPrST0  ST1), 0>;
def:  InstAlias<"fadd",         (ADD_FPrST0  ST1), 0>;
def : InstAlias<"fsub{|r}p",    (SUBR_FPrST0 ST1), 0>;
def : InstAlias<"fsub{r|}p",    (SUB_FPrST0  ST1), 0>;
def : InstAlias<"fmul",         (MUL_FPrST0  ST1), 0>;
def : InstAlias<"fmulp",        (MUL_FPrST0  ST1), 0>;
def : InstAlias<"fdiv{|r}p",    (DIVR_FPrST0 ST1), 0>;
def : InstAlias<"fdiv{r|}p",    (DIV_FPrST0  ST1), 0>;
def : InstAlias<"fxch",         (XCH_F       ST1), 0>;
def : InstAlias<"fcom",         (COM_FST0r   ST1), 0>;
def : InstAlias<"fcomp",        (COMP_FST0r  ST1), 0>;
def : InstAlias<"fcomi",        (COM_FIr     ST1), 0>;
def : InstAlias<"fcompi",       (COM_FIPr    ST1), 0>;
def : InstAlias<"fucom",        (UCOM_Fr     ST1), 0>;
def : InstAlias<"fucomp",       (UCOM_FPr    ST1), 0>;
def : InstAlias<"fucomi",       (UCOM_FIr    ST1), 0>;
def : InstAlias<"fucompi",      (UCOM_FIPr   ST1), 0>;

// Handle fmul/fadd/fsub/fdiv instructions with explicitly written st(0) op.
// For example, "fadd %st(4), %st(0)" -> "fadd %st(4)".  We also disambiguate
// instructions like "fadd %st(0), %st(0)" as "fadd %st(0)" for consistency with
// gas.
multiclass FpUnaryAlias<string Mnemonic, Instruction Inst, bit EmitAlias = 1> {
 def : InstAlias<!strconcat(Mnemonic, "\t$op"),
                 (Inst RSTi:$op), EmitAlias>;
 def : InstAlias<!strconcat(Mnemonic, "\t{%st, %st|st, st}"),
                 (Inst ST0), EmitAlias>;
}

defm : FpUnaryAlias<"fadd",   ADD_FST0r, 0>;
defm : FpUnaryAlias<"faddp",  ADD_FPrST0, 0>;
defm : FpUnaryAlias<"fsub",   SUB_FST0r, 0>;
defm : FpUnaryAlias<"fsub{|r}p",  SUBR_FPrST0, 0>;
defm : FpUnaryAlias<"fsubr",  SUBR_FST0r, 0>;
defm : FpUnaryAlias<"fsub{r|}p", SUB_FPrST0, 0>;
defm : FpUnaryAlias<"fmul",   MUL_FST0r, 0>;
defm : FpUnaryAlias<"fmulp",  MUL_FPrST0, 0>;
defm : FpUnaryAlias<"fdiv",   DIV_FST0r, 0>;
defm : FpUnaryAlias<"fdiv{|r}p",  DIVR_FPrST0, 0>;
defm : FpUnaryAlias<"fdivr",  DIVR_FST0r, 0>;
defm : FpUnaryAlias<"fdiv{r|}p", DIV_FPrST0, 0>;
defm : FpUnaryAlias<"fcomi",   COM_FIr, 0>;
defm : FpUnaryAlias<"fucomi",  UCOM_FIr, 0>;
defm : FpUnaryAlias<"fcompi",   COM_FIPr, 0>;
defm : FpUnaryAlias<"fucompi",  UCOM_FIPr, 0>;


// Handle "f{mulp,addp} $op, %st(0)" the same as "f{mulp,addp} $op", since they
// commute.  We also allow fdiv[r]p/fsubrp even though they don't commute,
// solely because gas supports it.
def : InstAlias<"faddp\t{$op, %st|st, $op}", (ADD_FPrST0 RSTi:$op), 0>;
def : InstAlias<"fmulp\t{$op, %st|st, $op}", (MUL_FPrST0 RSTi:$op), 0>;
def : InstAlias<"fsub{|r}p\t{$op, %st|st, $op}", (SUBR_FPrST0 RSTi:$op), 0>;
def : InstAlias<"fsub{r|}p\t{$op, %st|st, $op}", (SUB_FPrST0 RSTi:$op), 0>;
def : InstAlias<"fdiv{|r}p\t{$op, %st|st, $op}", (DIVR_FPrST0 RSTi:$op), 0>;
def : InstAlias<"fdiv{r|}p\t{$op, %st|st, $op}", (DIV_FPrST0 RSTi:$op), 0>;

def : InstAlias<"fnstsw"     , (FNSTSW16r), 0>;

// lcall and ljmp aliases.  This seems to be an odd mapping in 64-bit mode, but
// this is compatible with what GAS does.
def : InstAlias<"lcall\t$seg, $off", (FARCALL32i i32imm:$off, i16imm:$seg), 0>, Requires<[In32BitMode]>;
def : InstAlias<"ljmp\t$seg, $off",  (FARJMP32i  i32imm:$off, i16imm:$seg), 0>, Requires<[In32BitMode]>;
def : InstAlias<"lcall\t{*}$dst",    (FARCALL32m opaquemem:$dst), 0>, Requires<[Not16BitMode]>;
def : InstAlias<"ljmp\t{*}$dst",     (FARJMP32m  opaquemem:$dst), 0>, Requires<[Not16BitMode]>;
def : InstAlias<"lcall\t$seg, $off", (FARCALL16i i16imm:$off, i16imm:$seg), 0>, Requires<[In16BitMode]>;
def : InstAlias<"ljmp\t$seg, $off",  (FARJMP16i  i16imm:$off, i16imm:$seg), 0>, Requires<[In16BitMode]>;
def : InstAlias<"lcall\t{*}$dst",    (FARCALL16m opaquemem:$dst), 0>, Requires<[In16BitMode]>;
def : InstAlias<"ljmp\t{*}$dst",     (FARJMP16m  opaquemem:$dst), 0>, Requires<[In16BitMode]>;

def : InstAlias<"jmp\t{*}$dst",      (JMP64m  i64mem:$dst), 0, "att">, Requires<[In64BitMode]>;
def : InstAlias<"jmp\t{*}$dst",      (JMP32m  i32mem:$dst), 0, "att">, Requires<[In32BitMode]>;
def : InstAlias<"jmp\t{*}$dst",      (JMP16m  i16mem:$dst), 0, "att">, Requires<[In16BitMode]>;


// "imul <imm>, B" is an alias for "imul <imm>, B, B".
def : InstAlias<"imul{w}\t{$imm, $r|$r, $imm}", (IMUL16rri  GR16:$r, GR16:$r, i16imm:$imm), 0>;
def : InstAlias<"imul{w}\t{$imm, $r|$r, $imm}", (IMUL16rri8 GR16:$r, GR16:$r, i16i8imm:$imm), 0>;
def : InstAlias<"imul{l}\t{$imm, $r|$r, $imm}", (IMUL32rri  GR32:$r, GR32:$r, i32imm:$imm), 0>;
def : InstAlias<"imul{l}\t{$imm, $r|$r, $imm}", (IMUL32rri8 GR32:$r, GR32:$r, i32i8imm:$imm), 0>;
def : InstAlias<"imul{q}\t{$imm, $r|$r, $imm}", (IMUL64rri32 GR64:$r, GR64:$r, i64i32imm:$imm), 0>;
def : InstAlias<"imul{q}\t{$imm, $r|$r, $imm}", (IMUL64rri8 GR64:$r, GR64:$r, i64i8imm:$imm), 0>;

// ins aliases. Accept the mnemonic suffix being omitted because it's implicit
// in the destination.
def : InstAlias<"ins\t{%dx, $dst|$dst, dx}", (INSB dstidx8:$dst),  0, "intel">;
def : InstAlias<"ins\t{%dx, $dst|$dst, dx}", (INSW dstidx16:$dst), 0, "intel">;
def : InstAlias<"ins\t{%dx, $dst|$dst, dx}", (INSL dstidx32:$dst), 0, "intel">;

// outs aliases. Accept the mnemonic suffix being omitted because it's implicit
// in the source.
def : InstAlias<"outs\t{$src, %dx|dx, $src}", (OUTSB srcidx8:$src),  0, "intel">;
def : InstAlias<"outs\t{$src, %dx|dx, $src}", (OUTSW srcidx16:$src), 0, "intel">;
def : InstAlias<"outs\t{$src, %dx|dx, $src}", (OUTSL srcidx32:$src), 0, "intel">;

// inb %dx -> inb %al, %dx
def : InstAlias<"inb\t{%dx|dx}", (IN8rr), 0>;
def : InstAlias<"inw\t{%dx|dx}", (IN16rr), 0>;
def : InstAlias<"inl\t{%dx|dx}", (IN32rr), 0>;
def : InstAlias<"inb\t$port", (IN8ri u8imm:$port), 0>;
def : InstAlias<"inw\t$port", (IN16ri u8imm:$port), 0>;
def : InstAlias<"inl\t$port", (IN32ri u8imm:$port), 0>;


// jmp and call aliases for lcall and ljmp.  jmp $42,$5 -> ljmp
def : InstAlias<"call\t$seg, $off",  (FARCALL16i i16imm:$off, i16imm:$seg)>, Requires<[In16BitMode]>;
def : InstAlias<"jmp\t$seg, $off",   (FARJMP16i  i16imm:$off, i16imm:$seg)>, Requires<[In16BitMode]>;
def : InstAlias<"call\t$seg, $off",  (FARCALL32i i32imm:$off, i16imm:$seg)>, Requires<[In32BitMode]>;
def : InstAlias<"jmp\t$seg, $off",   (FARJMP32i  i32imm:$off, i16imm:$seg)>, Requires<[In32BitMode]>;
def : InstAlias<"callw\t$seg, $off", (FARCALL16i i16imm:$off, i16imm:$seg)>, Requires<[Not64BitMode]>;
def : InstAlias<"jmpw\t$seg, $off",  (FARJMP16i  i16imm:$off, i16imm:$seg)>, Requires<[Not64BitMode]>;
def : InstAlias<"calll\t$seg, $off", (FARCALL32i i32imm:$off, i16imm:$seg)>, Requires<[Not64BitMode]>;
def : InstAlias<"jmpl\t$seg, $off",  (FARJMP32i  i32imm:$off, i16imm:$seg)>, Requires<[Not64BitMode]>;

// Match 'movq <largeimm>, <reg>' as an alias for movabsq.
def : InstAlias<"mov{q}\t{$imm, $reg|$reg, $imm}", (MOV64ri GR64:$reg, i64imm:$imm), 0>;

// Match 'movd GR64, MMX' as an alias for movq to be compatible with gas,
// which supports this due to an old AMD documentation bug when 64-bit mode was
// created.
def : InstAlias<"movd\t{$src, $dst|$dst, $src}",
                (MMX_MOVD64to64rr VR64:$dst, GR64:$src), 0>;
def : InstAlias<"movd\t{$src, $dst|$dst, $src}",
                (MMX_MOVD64from64rr GR64:$dst, VR64:$src), 0>;

// movsx aliases
def : InstAlias<"movsx\t{$src, $dst|$dst, $src}", (MOVSX16rr8 GR16:$dst, GR8:$src), 0, "att">;
def : InstAlias<"movsx\t{$src, $dst|$dst, $src}", (MOVSX16rm8 GR16:$dst, i8mem:$src), 0, "att">;
def : InstAlias<"movsx\t{$src, $dst|$dst, $src}", (MOVSX32rr8 GR32:$dst, GR8:$src), 0, "att">;
def : InstAlias<"movsx\t{$src, $dst|$dst, $src}", (MOVSX32rr16 GR32:$dst, GR16:$src), 0, "att">;
def : InstAlias<"movsx\t{$src, $dst|$dst, $src}", (MOVSX64rr8 GR64:$dst, GR8:$src), 0, "att">;
def : InstAlias<"movsx\t{$src, $dst|$dst, $src}", (MOVSX64rr16 GR64:$dst, GR16:$src), 0, "att">;
def : InstAlias<"movsx\t{$src, $dst|$dst, $src}", (MOVSX64rr32 GR64:$dst, GR32:$src), 0, "att">;

// movzx aliases
def : InstAlias<"movzx\t{$src, $dst|$dst, $src}", (MOVZX16rr8 GR16:$dst, GR8:$src), 0, "att">;
def : InstAlias<"movzx\t{$src, $dst|$dst, $src}", (MOVZX16rm8 GR16:$dst, i8mem:$src), 0, "att">;
def : InstAlias<"movzx\t{$src, $dst|$dst, $src}", (MOVZX32rr8 GR32:$dst, GR8:$src), 0, "att">;
def : InstAlias<"movzx\t{$src, $dst|$dst, $src}", (MOVZX32rr16 GR32:$dst, GR16:$src), 0, "att">;
def : InstAlias<"movzx\t{$src, $dst|$dst, $src}", (MOVZX64rr8 GR64:$dst, GR8:$src), 0, "att">;
def : InstAlias<"movzx\t{$src, $dst|$dst, $src}", (MOVZX64rr16 GR64:$dst, GR16:$src), 0, "att">;
// Note: No GR32->GR64 movzx form.

// outb %dx -> outb %al, %dx
def : InstAlias<"outb\t{%dx|dx}", (OUT8rr), 0>;
def : InstAlias<"outw\t{%dx|dx}", (OUT16rr), 0>;
def : InstAlias<"outl\t{%dx|dx}", (OUT32rr), 0>;
def : InstAlias<"outb\t$port", (OUT8ir u8imm:$port), 0>;
def : InstAlias<"outw\t$port", (OUT16ir u8imm:$port), 0>;
def : InstAlias<"outl\t$port", (OUT32ir u8imm:$port), 0>;

// 'sldt <mem>' can be encoded with either sldtw or sldtq with the same
// effect (both store to a 16-bit mem).  Force to sldtw to avoid ambiguity
// errors, since its encoding is the most compact.
def : InstAlias<"sldt $mem", (SLDT16m i16mem:$mem), 0>;

// shld/shrd op,op -> shld op, op, CL
def : InstAlias<"shld{w}\t{$r2, $r1|$r1, $r2}", (SHLD16rrCL GR16:$r1, GR16:$r2), 0>;
def : InstAlias<"shld{l}\t{$r2, $r1|$r1, $r2}", (SHLD32rrCL GR32:$r1, GR32:$r2), 0>;
def : InstAlias<"shld{q}\t{$r2, $r1|$r1, $r2}", (SHLD64rrCL GR64:$r1, GR64:$r2), 0>;
def : InstAlias<"shrd{w}\t{$r2, $r1|$r1, $r2}", (SHRD16rrCL GR16:$r1, GR16:$r2), 0>;
def : InstAlias<"shrd{l}\t{$r2, $r1|$r1, $r2}", (SHRD32rrCL GR32:$r1, GR32:$r2), 0>;
def : InstAlias<"shrd{q}\t{$r2, $r1|$r1, $r2}", (SHRD64rrCL GR64:$r1, GR64:$r2), 0>;

def : InstAlias<"shld{w}\t{$reg, $mem|$mem, $reg}", (SHLD16mrCL i16mem:$mem, GR16:$reg), 0>;
def : InstAlias<"shld{l}\t{$reg, $mem|$mem, $reg}", (SHLD32mrCL i32mem:$mem, GR32:$reg), 0>;
def : InstAlias<"shld{q}\t{$reg, $mem|$mem, $reg}", (SHLD64mrCL i64mem:$mem, GR64:$reg), 0>;
def : InstAlias<"shrd{w}\t{$reg, $mem|$mem, $reg}", (SHRD16mrCL i16mem:$mem, GR16:$reg), 0>;
def : InstAlias<"shrd{l}\t{$reg, $mem|$mem, $reg}", (SHRD32mrCL i32mem:$mem, GR32:$reg), 0>;
def : InstAlias<"shrd{q}\t{$reg, $mem|$mem, $reg}", (SHRD64mrCL i64mem:$mem, GR64:$reg), 0>;

/*  FIXME: This is disabled because the asm matcher is currently incapable of
 *  matching a fixed immediate like $1.
// "shl X, $1" is an alias for "shl X".
multiclass ShiftRotateByOneAlias<string Mnemonic, string Opc> {
 def : InstAlias<!strconcat(Mnemonic, "b $op, $$1"),
                 (!cast<Instruction>(!strconcat(Opc, "8r1")) GR8:$op)>;
 def : InstAlias<!strconcat(Mnemonic, "w $op, $$1"),
                 (!cast<Instruction>(!strconcat(Opc, "16r1")) GR16:$op)>;
 def : InstAlias<!strconcat(Mnemonic, "l $op, $$1"),
                 (!cast<Instruction>(!strconcat(Opc, "32r1")) GR32:$op)>;
 def : InstAlias<!strconcat(Mnemonic, "q $op, $$1"),
                 (!cast<Instruction>(!strconcat(Opc, "64r1")) GR64:$op)>;
 def : InstAlias<!strconcat(Mnemonic, "b $op, $$1"),
                 (!cast<Instruction>(!strconcat(Opc, "8m1")) i8mem:$op)>;
 def : InstAlias<!strconcat(Mnemonic, "w $op, $$1"),
                 (!cast<Instruction>(!strconcat(Opc, "16m1")) i16mem:$op)>;
 def : InstAlias<!strconcat(Mnemonic, "l $op, $$1"),
                 (!cast<Instruction>(!strconcat(Opc, "32m1")) i32mem:$op)>;
 def : InstAlias<!strconcat(Mnemonic, "q $op, $$1"),
                 (!cast<Instruction>(!strconcat(Opc, "64m1")) i64mem:$op)>;
}

defm : ShiftRotateByOneAlias<"rcl", "RCL">;
defm : ShiftRotateByOneAlias<"rcr", "RCR">;
defm : ShiftRotateByOneAlias<"rol", "ROL">;
defm : ShiftRotateByOneAlias<"ror", "ROR">;
FIXME */

// test: We accept "testX <reg>, <mem>" and "testX <mem>, <reg>" as synonyms.
def : InstAlias<"test{b}\t{$mem, $val|$val, $mem}",
                (TEST8mr  i8mem :$mem, GR8 :$val), 0>;
def : InstAlias<"test{w}\t{$mem, $val|$val, $mem}",
                (TEST16mr i16mem:$mem, GR16:$val), 0>;
def : InstAlias<"test{l}\t{$mem, $val|$val, $mem}",
                (TEST32mr i32mem:$mem, GR32:$val), 0>;
def : InstAlias<"test{q}\t{$mem, $val|$val, $mem}",
                (TEST64mr i64mem:$mem, GR64:$val), 0>;

// xchg: We accept "xchgX <reg>, <mem>" and "xchgX <mem>, <reg>" as synonyms.
def : InstAlias<"xchg{b}\t{$mem, $val|$val, $mem}",
                (XCHG8rm  GR8 :$val, i8mem :$mem), 0>;
def : InstAlias<"xchg{w}\t{$mem, $val|$val, $mem}",
                (XCHG16rm GR16:$val, i16mem:$mem), 0>;
def : InstAlias<"xchg{l}\t{$mem, $val|$val, $mem}",
                (XCHG32rm GR32:$val, i32mem:$mem), 0>;
def : InstAlias<"xchg{q}\t{$mem, $val|$val, $mem}",
                (XCHG64rm GR64:$val, i64mem:$mem), 0>;

// xchg: We accept "xchgX <reg>, %eax" and "xchgX %eax, <reg>" as synonyms.
def : InstAlias<"xchg{w}\t{%ax, $src|$src, ax}", (XCHG16ar GR16:$src), 0>;
def : InstAlias<"xchg{l}\t{%eax, $src|$src, eax}", (XCHG32ar GR32:$src), 0>;
def : InstAlias<"xchg{q}\t{%rax, $src|$src, rax}", (XCHG64ar GR64:$src), 0>;

// In 64-bit mode, xchg %eax, %eax can't be encoded with the 0x90 opcode we
// would get by default because it's defined as NOP. But xchg %eax, %eax implies
// implicit zeroing of the upper 32 bits. So alias to the longer encoding.
def : InstAlias<"xchg{l}\t{%eax, %eax|eax, eax}",
                (XCHG32rr EAX, EAX), 0>, Requires<[In64BitMode]>;

// xchg %rax, %rax is a nop in x86-64 and can be encoded as such. Without this
// we emit an unneeded REX.w prefix.
def : InstAlias<"xchg{q}\t{%rax, %rax|rax, rax}", (NOOP), 0>;

// These aliases exist to get the parser to prioritize matching 8-bit
// immediate encodings over matching the implicit ax/eax/rax encodings. By
// explicitly mentioning the A register here, these entries will be ordered
// first due to the more explicit immediate type.
def : InstAlias<"adc{w}\t{$imm, %ax|ax, $imm}", (ADC16ri8 AX, i16i8imm:$imm), 0>;
def : InstAlias<"add{w}\t{$imm, %ax|ax, $imm}", (ADD16ri8 AX, i16i8imm:$imm), 0>;
def : InstAlias<"and{w}\t{$imm, %ax|ax, $imm}", (AND16ri8 AX, i16i8imm:$imm), 0>;
def : InstAlias<"cmp{w}\t{$imm, %ax|ax, $imm}", (CMP16ri8 AX, i16i8imm:$imm), 0>;
def : InstAlias<"or{w}\t{$imm, %ax|ax, $imm}",  (OR16ri8 AX,  i16i8imm:$imm), 0>;
def : InstAlias<"sbb{w}\t{$imm, %ax|ax, $imm}", (SBB16ri8 AX, i16i8imm:$imm), 0>;
def : InstAlias<"sub{w}\t{$imm, %ax|ax, $imm}", (SUB16ri8 AX, i16i8imm:$imm), 0>;
def : InstAlias<"xor{w}\t{$imm, %ax|ax, $imm}", (XOR16ri8 AX, i16i8imm:$imm), 0>;

def : InstAlias<"adc{l}\t{$imm, %eax|eax, $imm}", (ADC32ri8 EAX, i32i8imm:$imm), 0>;
def : InstAlias<"add{l}\t{$imm, %eax|eax, $imm}", (ADD32ri8 EAX, i32i8imm:$imm), 0>;
def : InstAlias<"and{l}\t{$imm, %eax|eax, $imm}", (AND32ri8 EAX, i32i8imm:$imm), 0>;
def : InstAlias<"cmp{l}\t{$imm, %eax|eax, $imm}", (CMP32ri8 EAX, i32i8imm:$imm), 0>;
def : InstAlias<"or{l}\t{$imm, %eax|eax, $imm}",  (OR32ri8 EAX,  i32i8imm:$imm), 0>;
def : InstAlias<"sbb{l}\t{$imm, %eax|eax, $imm}", (SBB32ri8 EAX, i32i8imm:$imm), 0>;
def : InstAlias<"sub{l}\t{$imm, %eax|eax, $imm}", (SUB32ri8 EAX, i32i8imm:$imm), 0>;
def : InstAlias<"xor{l}\t{$imm, %eax|eax, $imm}", (XOR32ri8 EAX, i32i8imm:$imm), 0>;

def : InstAlias<"adc{q}\t{$imm, %rax|rax, $imm}", (ADC64ri8 RAX, i64i8imm:$imm), 0>;
def : InstAlias<"add{q}\t{$imm, %rax|rax, $imm}", (ADD64ri8 RAX, i64i8imm:$imm), 0>;
def : InstAlias<"and{q}\t{$imm, %rax|rax, $imm}", (AND64ri8 RAX, i64i8imm:$imm), 0>;
def : InstAlias<"cmp{q}\t{$imm, %rax|rax, $imm}", (CMP64ri8 RAX, i64i8imm:$imm), 0>;
def : InstAlias<"or{q}\t{$imm, %rax|rax, $imm}",  (OR64ri8 RAX,  i64i8imm:$imm), 0>;
def : InstAlias<"sbb{q}\t{$imm, %rax|rax, $imm}", (SBB64ri8 RAX, i64i8imm:$imm), 0>;
def : InstAlias<"sub{q}\t{$imm, %rax|rax, $imm}", (SUB64ri8 RAX, i64i8imm:$imm), 0>;
def : InstAlias<"xor{q}\t{$imm, %rax|rax, $imm}", (XOR64ri8 RAX, i64i8imm:$imm), 0>;<|MERGE_RESOLUTION|>--- conflicted
+++ resolved
@@ -892,7 +892,7 @@
 def NoVLX_Or_NoDQI : Predicate<"!Subtarget->hasVLX() || !Subtarget->hasDQI()">;
 def PKU        : Predicate<"Subtarget->hasPKU()">;
 def HasVNNI    : Predicate<"Subtarget->hasVNNI()">;
-<<<<<<< HEAD
+def HasBF16      : Predicate<"Subtarget->hasBF16()">;
 #if INTEL_CUSTOMIZATION
 #if INTEL_FEATURE_ISA_VP2INTERSECT
 def HasVP2INTERSECT : Predicate<"Subtarget->hasVP2INTERSECT()">;
@@ -902,9 +902,6 @@
                             AssemblerPredicate<"FeatureAVXVNNI", "AVXVNNI">;
 def NoAVXVNNI  : Predicate<"!Subtarget->hasAVXVNNI()">;
 #endif // INTEL_FEATURE_ISA_AVX_VNNI
-#if INTEL_FEATURE_ISA_BF16
-def HasBF16      : Predicate<"Subtarget->hasBF16()">;
-#endif // INTEL_FEATURE_ISA_BF16
 #endif // INTEL_CUSTOMIZATION
 
 #if INTEL_CUSTOMIZATION
@@ -912,9 +909,6 @@
 def HasFP16      : Predicate<"Subtarget->hasFP16()">;
 #endif // INTEL_FEATURE_ISA_FP16
 #endif // INTEL_CUSTOMIZATION
-=======
-def HasBF16      : Predicate<"Subtarget->hasBF16()">;
->>>>>>> bede937b
 
 def HasBITALG    : Predicate<"Subtarget->hasBITALG()">;
 def HasPOPCNT    : Predicate<"Subtarget->hasPOPCNT()">;
