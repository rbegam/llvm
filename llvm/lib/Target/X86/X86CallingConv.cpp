//=== X86CallingConv.cpp - X86 Custom Calling Convention Impl   -*- C++ -*-===//
//
//                     The LLVM Compiler Infrastructure
//
// This file is distributed under the University of Illinois Open Source
// License. See LICENSE.TXT for details.
//
//===----------------------------------------------------------------------===//
//
// This file contains the implementation of custom routines for the X86
// Calling Convention that aren't done by tablegen.
//
//===----------------------------------------------------------------------===//

#include "MCTargetDesc/X86MCTargetDesc.h"
<<<<<<< HEAD
=======
#include "X86Subtarget.h"
>>>>>>> d122abea
#include "llvm/CodeGen/CallingConvLower.h"
#include "llvm/IR/CallingConv.h"

namespace llvm {

bool CC_X86_32_RegCall_Assign2Regs(unsigned &ValNo, MVT &ValVT, MVT &LocVT,
                                   CCValAssign::LocInfo &LocInfo,
                                   ISD::ArgFlagsTy &ArgFlags, CCState &State) {
  // List of GPR registers that are available to store values in regcall
  // calling convention.
  static const MCPhysReg RegList[] = {X86::EAX, X86::ECX, X86::EDX, X86::EDI,
                                      X86::ESI};

  // The vector will save all the available registers for allocation.
  SmallVector<unsigned, 5> AvailableRegs;

  // searching for the available registers.
  for (auto Reg : RegList) {
    if (!State.isAllocated(Reg))
      AvailableRegs.push_back(Reg);
  }

  const size_t RequiredGprsUponSplit = 2;
  if (AvailableRegs.size() < RequiredGprsUponSplit)
    return false; // Not enough free registers - continue the search.

<<<<<<< HEAD
  // Allocating the available registers
  for (unsigned I = 0; I < RequiredGprsUponSplit; I++) {

    // Marking the register as located
    unsigned Reg = State.AllocateReg(AvailableRegs[I]);

    // Since we previously made sure that 2 registers are available
    // we expect that a real register number will be returned
=======
  // Allocating the available registers.
  for (unsigned I = 0; I < RequiredGprsUponSplit; I++) {

    // Marking the register as located.
    unsigned Reg = State.AllocateReg(AvailableRegs[I]);

    // Since we previously made sure that 2 registers are available
    // we expect that a real register number will be returned.
>>>>>>> d122abea
    assert(Reg && "Expecting a register will be available");

    // Assign the value to the allocated register
    State.addLoc(CCValAssign::getCustomReg(ValNo, ValVT, Reg, LocVT, LocInfo));
  }

  // Successful in allocating regsiters - stop scanning next rules.
  return true;
}

<<<<<<< HEAD
=======
static ArrayRef<MCPhysReg> CC_X86_VectorCallGetSSEs(const MVT &ValVT) {
  if (ValVT.is512BitVector()) {
    static const MCPhysReg RegListZMM[] = {X86::ZMM0, X86::ZMM1, X86::ZMM2,
                                           X86::ZMM3, X86::ZMM4, X86::ZMM5};
    return makeArrayRef(std::begin(RegListZMM), std::end(RegListZMM));
  }

  if (ValVT.is256BitVector()) {
    static const MCPhysReg RegListYMM[] = {X86::YMM0, X86::YMM1, X86::YMM2,
                                           X86::YMM3, X86::YMM4, X86::YMM5};
    return makeArrayRef(std::begin(RegListYMM), std::end(RegListYMM));
  }

  static const MCPhysReg RegListXMM[] = {X86::XMM0, X86::XMM1, X86::XMM2,
                                         X86::XMM3, X86::XMM4, X86::XMM5};
  return makeArrayRef(std::begin(RegListXMM), std::end(RegListXMM));
}

static ArrayRef<MCPhysReg> CC_X86_64_VectorCallGetGPRs() {
  static const MCPhysReg RegListGPR[] = {X86::RCX, X86::RDX, X86::R8, X86::R9};
  return makeArrayRef(std::begin(RegListGPR), std::end(RegListGPR));
}

static bool CC_X86_VectorCallAssignRegister(unsigned &ValNo, MVT &ValVT,
                                            MVT &LocVT,
                                            CCValAssign::LocInfo &LocInfo,
                                            ISD::ArgFlagsTy &ArgFlags,
                                            CCState &State) {

  ArrayRef<MCPhysReg> RegList = CC_X86_VectorCallGetSSEs(ValVT);
  bool Is64bit = static_cast<const X86Subtarget &>(
                     State.getMachineFunction().getSubtarget())
                     .is64Bit();

  for (auto Reg : RegList) {
    // If the register is not marked as allocated - assign to it.
    if (!State.isAllocated(Reg)) {
      unsigned AssigedReg = State.AllocateReg(Reg);
      assert(AssigedReg == Reg && "Expecting a valid register allocation");
      State.addLoc(
          CCValAssign::getReg(ValNo, ValVT, AssigedReg, LocVT, LocInfo));
      return true;
    }
    // If the register is marked as shadow allocated - assign to it.
    if (Is64bit && State.IsShadowAllocatedReg(Reg)) {
      State.addLoc(CCValAssign::getReg(ValNo, ValVT, Reg, LocVT, LocInfo));
      return true;
    }
  }

  llvm_unreachable("Clang should ensure that hva marked vectors will have "
                   "an available register.");
  return false;
}

bool CC_X86_64_VectorCall(unsigned &ValNo, MVT &ValVT, MVT &LocVT,
                          CCValAssign::LocInfo &LocInfo,
                          ISD::ArgFlagsTy &ArgFlags, CCState &State) {
  // On the second pass, go through the HVAs only.
  if (ArgFlags.isSecArgPass()) {
    if (ArgFlags.isHva())
      return CC_X86_VectorCallAssignRegister(ValNo, ValVT, LocVT, LocInfo,
                                             ArgFlags, State);
    return true;
  }

  // Process only vector types as defined by vectorcall spec:
  // "A vector type is either a floating-point type, for example,
  //  a float or double, or an SIMD vector type, for example, __m128 or __m256".
  if (!(ValVT.isFloatingPoint() ||
        (ValVT.isVector() && ValVT.getSizeInBits() >= 128))) {
    // If R9 was already assigned it means that we are after the fourth element
    // and because this is not an HVA / Vector type, we need to allocate
    // shadow XMM register.
    if (State.isAllocated(X86::R9)) {
      // Assign shadow XMM register.
      (void)State.AllocateReg(CC_X86_VectorCallGetSSEs(ValVT));
    }

    return false;
  }

  if (!ArgFlags.isHva() || ArgFlags.isHvaStart()) {
    // Assign shadow GPR register.
    (void)State.AllocateReg(CC_X86_64_VectorCallGetGPRs());

    // Assign XMM register - (shadow for HVA and non-shadow for non HVA).
    if (unsigned Reg = State.AllocateReg(CC_X86_VectorCallGetSSEs(ValVT))) {
      // In Vectorcall Calling convention, additional shadow stack can be
      // created on top of the basic 32 bytes of win64.
      // It can happen if the fifth or sixth argument is vector type or HVA.
      // At that case for each argument a shadow stack of 8 bytes is allocated.
      if (Reg == X86::XMM4 || Reg == X86::XMM5)
        State.AllocateStack(8, 8);

      if (!ArgFlags.isHva()) {
        State.addLoc(CCValAssign::getReg(ValNo, ValVT, Reg, LocVT, LocInfo));
        return true; // Allocated a register - Stop the search.
      }
    }
  }

  // If this is an HVA - Stop the search,
  // otherwise continue the search.
  return ArgFlags.isHva();
}

bool CC_X86_32_VectorCall(unsigned &ValNo, MVT &ValVT, MVT &LocVT,
                          CCValAssign::LocInfo &LocInfo,
                          ISD::ArgFlagsTy &ArgFlags, CCState &State) {
  // On the second pass, go through the HVAs only.
  if (ArgFlags.isSecArgPass()) {
    if (ArgFlags.isHva())
      return CC_X86_VectorCallAssignRegister(ValNo, ValVT, LocVT, LocInfo,
                                             ArgFlags, State);
    return true;
  }

  // Process only vector types as defined by vectorcall spec:
  // "A vector type is either a floating point type, for example,
  //  a float or double, or an SIMD vector type, for example, __m128 or __m256".
  if (!(ValVT.isFloatingPoint() ||
        (ValVT.isVector() && ValVT.getSizeInBits() >= 128))) {
    return false;
  }

  if (ArgFlags.isHva())
    return true; // If this is an HVA - Stop the search.

  // Assign XMM register.
  if (unsigned Reg = State.AllocateReg(CC_X86_VectorCallGetSSEs(ValVT))) {
    State.addLoc(CCValAssign::getReg(ValNo, ValVT, Reg, LocVT, LocInfo));
    return true;
  }

  // In case we did not find an available XMM register for a vector -
  // pass it indirectly.
  // It is similar to CCPassIndirect, with the addition of inreg.
  if (!ValVT.isFloatingPoint()) {
    LocVT = MVT::i32;
    LocInfo = CCValAssign::Indirect;
    ArgFlags.setInReg();
  }

  return false; // No register was assigned - Continue the search.
}

>>>>>>> d122abea
} // End llvm namespace<|MERGE_RESOLUTION|>--- conflicted
+++ resolved
@@ -13,10 +13,7 @@
 //===----------------------------------------------------------------------===//
 
 #include "MCTargetDesc/X86MCTargetDesc.h"
-<<<<<<< HEAD
-=======
 #include "X86Subtarget.h"
->>>>>>> d122abea
 #include "llvm/CodeGen/CallingConvLower.h"
 #include "llvm/IR/CallingConv.h"
 
@@ -43,16 +40,6 @@
   if (AvailableRegs.size() < RequiredGprsUponSplit)
     return false; // Not enough free registers - continue the search.
 
-<<<<<<< HEAD
-  // Allocating the available registers
-  for (unsigned I = 0; I < RequiredGprsUponSplit; I++) {
-
-    // Marking the register as located
-    unsigned Reg = State.AllocateReg(AvailableRegs[I]);
-
-    // Since we previously made sure that 2 registers are available
-    // we expect that a real register number will be returned
-=======
   // Allocating the available registers.
   for (unsigned I = 0; I < RequiredGprsUponSplit; I++) {
 
@@ -61,7 +48,6 @@
 
     // Since we previously made sure that 2 registers are available
     // we expect that a real register number will be returned.
->>>>>>> d122abea
     assert(Reg && "Expecting a register will be available");
 
     // Assign the value to the allocated register
@@ -72,8 +58,6 @@
   return true;
 }
 
-<<<<<<< HEAD
-=======
 static ArrayRef<MCPhysReg> CC_X86_VectorCallGetSSEs(const MVT &ValVT) {
   if (ValVT.is512BitVector()) {
     static const MCPhysReg RegListZMM[] = {X86::ZMM0, X86::ZMM1, X86::ZMM2,
@@ -221,5 +205,4 @@
   return false; // No register was assigned - Continue the search.
 }
 
->>>>>>> d122abea
 } // End llvm namespace