set(LLVM_TARGET_DEFINITIONS X86.td)

tablegen(LLVM X86GenAsmMatcher.inc -gen-asm-matcher)
tablegen(LLVM X86GenAsmWriter.inc -gen-asm-writer)
tablegen(LLVM X86GenAsmWriter1.inc -gen-asm-writer -asmwriternum=1)
tablegen(LLVM X86GenCallingConv.inc -gen-callingconv)
tablegen(LLVM X86GenMAPatterns.inc -gen-ma-patterns) # INTEL
tablegen(LLVM X86GenDAGISel.inc -gen-dag-isel)
tablegen(LLVM X86GenDisassemblerTables.inc -gen-disassembler)
tablegen(LLVM X86GenEVEX2VEXTables.inc -gen-x86-EVEX2VEX-tables)
tablegen(LLVM X86GenExegesis.inc -gen-exegesis)
tablegen(LLVM X86GenFastISel.inc -gen-fast-isel)
tablegen(LLVM X86GenGlobalISel.inc -gen-global-isel)
tablegen(LLVM X86GenInstrInfo.inc -gen-instr-info)
tablegen(LLVM X86GenRegisterBank.inc -gen-register-bank)
tablegen(LLVM X86GenRegisterInfo.inc -gen-register-info)
tablegen(LLVM X86GenSubtargetInfo.inc -gen-subtarget)

if (X86_GEN_FOLD_TABLES)
  tablegen(LLVM X86GenFoldTables.inc -gen-x86-fold-tables)
endif()

add_public_tablegen_target(X86CommonTableGen)

set(sources
<<<<<<< HEAD
  Intel_X86FMA.cpp        # INTEL
  ShadowCallStack.cpp
=======
>>>>>>> 0125e448
  X86AsmPrinter.cpp
  X86CallFrameOptimization.cpp
  X86CallingConv.cpp
  X86CallLowering.cpp
  X86CmovConversion.cpp
  X86CondBrFolding.cpp
  X86DomainReassignment.cpp
  X86DiscriminateMemOps.cpp
  X86ExpandPseudo.cpp
  X86FastISel.cpp
  X86FixupBWInsts.cpp
  X86FixupLEAs.cpp
  X86AvoidStoreForwardingBlocks.cpp
  X86FixupSetCC.cpp
  X86FlagsCopyLowering.cpp
  X86FloatingPoint.cpp
  X86FrameLowering.cpp
  X86InstructionSelector.cpp
  X86ISelDAGToDAG.cpp
  X86ISelLowering.cpp
  X86IndirectBranchTracking.cpp
  X86InterleavedAccess.cpp
  X86InsertPrefetch.cpp
  X86InstrFMA3Info.cpp
  X86InstrFoldTables.cpp
  X86InstrInfo.cpp
  X86EvexToVex.cpp
  X86LegalizerInfo.cpp
  X86MCInstLower.cpp
  X86MachineFunctionInfo.cpp
  X86MacroFusion.cpp
  X86OptimizeLEAs.cpp
  X86PadShortFunction.cpp
  X86RegisterBankInfo.cpp
  X86RegisterInfo.cpp
  X86RetpolineThunks.cpp
  X86SelectionDAGInfo.cpp
  X86ShuffleDecodeConstantPool.cpp
  X86SpeculativeLoadHardening.cpp
  X86Subtarget.cpp
  X86TargetMachine.cpp
  X86TargetObjectFile.cpp
  X86TargetTransformInfo.cpp
  X86VZeroUpper.cpp
  X86WinAllocaExpander.cpp
  X86WinEHState.cpp
  )

add_llvm_target(X86CodeGen ${sources})

add_subdirectory(AsmParser)
add_subdirectory(Disassembler)
add_subdirectory(InstPrinter)
add_subdirectory(MCTargetDesc)
add_subdirectory(TargetInfo)
add_subdirectory(Utils)<|MERGE_RESOLUTION|>--- conflicted
+++ resolved
@@ -23,11 +23,7 @@
 add_public_tablegen_target(X86CommonTableGen)
 
 set(sources
-<<<<<<< HEAD
   Intel_X86FMA.cpp        # INTEL
-  ShadowCallStack.cpp
-=======
->>>>>>> 0125e448
   X86AsmPrinter.cpp
   X86CallFrameOptimization.cpp
   X86CallingConv.cpp
