set(LLVM_TARGET_DEFINITIONS X86.td)

tablegen(LLVM X86GenRegisterInfo.inc -gen-register-info)
tablegen(LLVM X86GenDisassemblerTables.inc -gen-disassembler)
tablegen(LLVM X86GenInstrInfo.inc -gen-instr-info)
tablegen(LLVM X86GenAsmWriter.inc -gen-asm-writer)
tablegen(LLVM X86GenAsmWriter1.inc -gen-asm-writer -asmwriternum=1)
tablegen(LLVM X86GenAsmMatcher.inc -gen-asm-matcher)
tablegen(LLVM X86GenDAGISel.inc -gen-dag-isel)
tablegen(LLVM X86GenFastISel.inc -gen-fast-isel)
tablegen(LLVM X86GenCallingConv.inc -gen-callingconv)
tablegen(LLVM X86GenSubtargetInfo.inc -gen-subtarget)
tablegen(LLVM X86GenMAPatterns.inc -gen-ma-patterns) # INTEL
add_public_tablegen_target(X86CommonTableGen)

set(sources
  Intel_X86FMA.cpp        # INTEL
  Intel_X86FeatureOutlinePass.cpp
  X86AsmPrinter.cpp
  X86CallFrameOptimization.cpp
  X86ExpandPseudo.cpp
  X86FastISel.cpp
  X86FixupBWInsts.cpp
  X86FixupLEAs.cpp
  X86FloatingPoint.cpp
  X86FrameLowering.cpp
  X86ISelDAGToDAG.cpp
  X86ISelLowering.cpp
  X86InstrInfo.cpp
  X86MCInstLower.cpp
  X86MachineFunctionInfo.cpp
  X86OptimizeLEAs.cpp
  X86PadShortFunction.cpp
  X86RegisterInfo.cpp
  X86SelectionDAGInfo.cpp
  X86ShuffleDecodeConstantPool.cpp
  X86Subtarget.cpp
  X86TargetMachine.cpp
  X86TargetObjectFile.cpp
  X86TargetTransformInfo.cpp
  X86VZeroUpper.cpp
<<<<<<< HEAD
  X86FixupLEAs.cpp
  X86FixupBWInsts.cpp     # INTEL
  X86WinEHState.cpp
  X86OptimizeLEAs.cpp
  X86FixupBWInsts.cpp
=======
>>>>>>> 0a480b2c
  X86WinAllocaExpander.cpp
  X86WinEHState.cpp
  )

add_llvm_target(X86CodeGen ${sources})

add_subdirectory(AsmParser)
add_subdirectory(Disassembler)
add_subdirectory(InstPrinter)
add_subdirectory(MCTargetDesc)
add_subdirectory(TargetInfo)
add_subdirectory(Utils)<|MERGE_RESOLUTION|>--- conflicted
+++ resolved
@@ -39,15 +39,8 @@
   X86TargetObjectFile.cpp
   X86TargetTransformInfo.cpp
   X86VZeroUpper.cpp
-<<<<<<< HEAD
-  X86FixupLEAs.cpp
+  X86WinAllocaExpander.cpp
   X86FixupBWInsts.cpp     # INTEL
-  X86WinEHState.cpp
-  X86OptimizeLEAs.cpp
-  X86FixupBWInsts.cpp
-=======
->>>>>>> 0a480b2c
-  X86WinAllocaExpander.cpp
   X86WinEHState.cpp
   )
 
