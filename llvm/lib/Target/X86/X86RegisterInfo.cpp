--- conflicted
+++ resolved
@@ -228,13 +228,7 @@
 const MCPhysReg *
 X86RegisterInfo::getCalleeSavedRegs(const MachineFunction *MF) const {
   const X86Subtarget &Subtarget = MF->getSubtarget<X86Subtarget>();
-<<<<<<< HEAD
-#if INTEL_CUSTOMIZATION
   bool HasSSE = Subtarget.hasSSE1();
-#endif //INTEL_CUSTOMIZATION
-=======
-  bool HasSSE = Subtarget.hasSSE1();
->>>>>>> 9e934b0c
   bool HasAVX = Subtarget.hasAVX();
   bool HasAVX512 = Subtarget.hasAVX512();
   bool CallsEHReturn = MF->getMMI().callsEHReturn();
@@ -292,10 +286,6 @@
     if (CallsEHReturn)
       return CSR_64EHRet_SaveList;
     return CSR_64_SaveList;
-<<<<<<< HEAD
-#if INTEL_CUSTOMIZATION
-=======
->>>>>>> 9e934b0c
   case CallingConv::X86_INTR:
     if (Is64Bit) {
       if (HasAVX)
@@ -308,10 +298,6 @@
       else
         return CSR_32_AllRegs_SaveList;
     }
-<<<<<<< HEAD
-#endif //INTEL_CUSTOMIZATION
-=======
->>>>>>> 9e934b0c
   default:
     break;
   }
@@ -332,13 +318,7 @@
 X86RegisterInfo::getCallPreservedMask(const MachineFunction &MF,
                                       CallingConv::ID CC) const {
   const X86Subtarget &Subtarget = MF.getSubtarget<X86Subtarget>();
-<<<<<<< HEAD
-#if INTEL_CUSTOMIZATION
   bool HasSSE = Subtarget.hasSSE1();
-#endif //INTEL_CUSTOMIZATION
-=======
-  bool HasSSE = Subtarget.hasSSE1();
->>>>>>> 9e934b0c
   bool HasAVX = Subtarget.hasAVX();
   bool HasAVX512 = Subtarget.hasAVX512();
 
@@ -392,10 +372,6 @@
     return CSR_Win64_RegMask;
   case CallingConv::X86_64_SysV:
     return CSR_64_RegMask;
-<<<<<<< HEAD
-#if INTEL_CUSTOMIZATION
-=======
->>>>>>> 9e934b0c
   case CallingConv::X86_INTR:
     if (Is64Bit) {
       if (HasAVX)
@@ -410,10 +386,6 @@
     }
     default:
       break;
-<<<<<<< HEAD
-#endif //INTEL_CUSTOMIZATION
-=======
->>>>>>> 9e934b0c
   }
 
   // Unlike getCalleeSavedRegs(), we don't have MMI so we can't check
