--- conflicted
+++ resolved
@@ -377,7 +377,6 @@
     return CSR_Win64_RegMask;
   case CallingConv::X86_64_SysV:
     return CSR_64_RegMask;
-<<<<<<< HEAD
 
 #if INTEL_CUSTOMIZATION
   case CallingConv::SVML:
@@ -391,7 +390,6 @@
 
 #endif
 
-=======
 #if INTEL_CUSTOMIZATION
   case CallingConv::X86_INTR:
     if (Is64Bit) {
@@ -408,7 +406,6 @@
     default:
       break;
 #endif //INTEL_CUSTOMIZATION
->>>>>>> c605a72c
   }
 
   // Unlike getCalleeSavedRegs(), we don't have MMI so we can't check
