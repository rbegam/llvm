--- conflicted
+++ resolved
@@ -46,12 +46,7 @@
 #include "llvm/CodeGen/TargetLowering.h"
 #include "llvm/IR/IntrinsicInst.h"
 #include "llvm/Support/Debug.h"
-<<<<<<< HEAD
-#include "llvm/Target/CostTable.h"
-#include "llvm/Target/TargetLowering.h"
-#include "llvm/IR/Module.h"
-=======
->>>>>>> 9b55e997
+#include "llvm/IR/Module.h" // INTEL
 
 using namespace llvm;
 
@@ -2662,17 +2657,11 @@
   return (CallerBits & CalleeBits) == CalleeBits;
 }
 
-<<<<<<< HEAD
 #if INTEL_CUSTOMIZATION
 unsigned X86TTIImpl::getLoopRotationDefaultThreshold(bool OptForSize) const {
   return (ST->getCPU() == "lakemont" && OptForSize) ? 2 : 16;
 }
 #endif // INTEL_CUSTOMIZATION
-bool X86TTIImpl::enableMemCmpExpansion(unsigned &MaxLoadSize) {
-  // TODO: We can increase these based on available vector ops.
-  MaxLoadSize = ST->is64Bit() ? 8 : 4;
-  return true;
-=======
 const X86TTIImpl::TTI::MemCmpExpansionOptions *
 X86TTIImpl::enableMemCmpExpansion(bool IsZeroCmp) const {
   // Only enable vector loads for equality comparison.
@@ -2702,7 +2691,6 @@
     return Options;
   }();
   return IsZeroCmp ? &EqZeroOptions : &ThreeWayOptions;
->>>>>>> 9b55e997
 }
 
 bool X86TTIImpl::enableInterleavedAccessVectorization() {
